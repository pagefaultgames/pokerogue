import { ChargeAnim, MoveChargeAnim, initMoveAnim, loadMoveAnimAssets } from "./battle-anims";
import { BattleEndPhase, MoveEndPhase, MovePhase, NewBattlePhase, PartyStatusCurePhase, PokemonHealPhase, StatChangePhase, SwitchSummonPhase } from "../phases";
import { BattleStat, getBattleStatName } from "./battle-stat";
import { EncoreTag, HelpingHandTag, SemiInvulnerableTag, StockpilingTag, TypeBoostTag } from "./battler-tags";
import { getPokemonNameWithAffix } from "../messages";
import Pokemon, { AttackMoveResult, EnemyPokemon, HitResult, MoveResult, PlayerPokemon, PokemonMove, TurnMove } from "../field/pokemon";
import { StatusEffect, getStatusEffectHealText, isNonVolatileStatusEffect, getNonVolatileStatusEffects} from "./status-effect";
import { getTypeResistances, Type } from "./type";
import { Constructor } from "#app/utils";
import * as Utils from "../utils";
import { WeatherType } from "./weather";
import { ArenaTagSide, ArenaTrapTag, WeakenMoveTypeTag } from "./arena-tag";
import { UnswappableAbilityAbAttr, UncopiableAbilityAbAttr, UnsuppressableAbilityAbAttr, BlockRecoilDamageAttr, BlockOneHitKOAbAttr, IgnoreContactAbAttr, MaxMultiHitAbAttr, applyAbAttrs, BlockNonDirectDamageAbAttr, applyPreSwitchOutAbAttrs, PreSwitchOutAbAttr, applyPostDefendAbAttrs, PostDefendContactApplyStatusEffectAbAttr, MoveAbilityBypassAbAttr, ReverseDrainAbAttr, FieldPreventExplosiveMovesAbAttr, ForceSwitchOutImmunityAbAttr, BlockItemTheftAbAttr, applyPostAttackAbAttrs, ConfusionOnStatusEffectAbAttr, HealFromBerryUseAbAttr, IgnoreProtectOnContactAbAttr, IgnoreMoveEffectsAbAttr, applyPreDefendAbAttrs, MoveEffectChanceMultiplierAbAttr, WonderSkinAbAttr, applyPreAttackAbAttrs, MoveTypeChangeAttr, UserFieldMoveTypePowerBoostAbAttr, FieldMoveTypePowerBoostAbAttr, AllyMoveCategoryPowerBoostAbAttr, VariableMovePowerAbAttr } from "./ability";
import { allAbilities } from "./ability";
import { PokemonHeldItemModifier, BerryModifier, PreserveBerryModifier, PokemonMoveAccuracyBoosterModifier, AttackTypeBoosterModifier, PokemonMultiHitModifier } from "../modifier/modifier";
import { BattlerIndex, BattleType } from "../battle";
import { Stat } from "./pokemon-stat";
import { TerrainType } from "./terrain";
import { ModifierPoolType } from "#app/modifier/modifier-type";
import { Command } from "../ui/command-ui-handler";
import i18next from "i18next";
import { Localizable } from "#app/interfaces/locales";
import { getBerryEffectFunc } from "./berry";
import { Abilities } from "#enums/abilities";
import { ArenaTagType } from "#enums/arena-tag-type";
import { BattlerTagType } from "#enums/battler-tag-type";
import { Biome } from "#enums/biome";
import { Moves } from "#enums/moves";
import { Species } from "#enums/species";

export enum MoveCategory {
  PHYSICAL,
  SPECIAL,
  STATUS
}

export enum MoveTarget {
  /** {@link https://bulbapedia.bulbagarden.net/wiki/Category:Moves_that_target_the_user Moves that target the User} */
  USER,
  OTHER,
  ALL_OTHERS,
  NEAR_OTHER,
  /** {@link https://bulbapedia.bulbagarden.net/wiki/Category:Moves_that_target_all_adjacent_Pok%C3%A9mon Moves that target all adjacent Pokemon} */
  ALL_NEAR_OTHERS,
  NEAR_ENEMY,
  /** {@link https://bulbapedia.bulbagarden.net/wiki/Category:Moves_that_target_all_adjacent_foes Moves that target all adjacent foes} */
  ALL_NEAR_ENEMIES,
  RANDOM_NEAR_ENEMY,
  ALL_ENEMIES,
  /** {@link https://bulbapedia.bulbagarden.net/wiki/Category:Counterattacks Counterattacks} */
  ATTACKER,
  /** {@link https://bulbapedia.bulbagarden.net/wiki/Category:Moves_that_target_one_adjacent_ally Moves that target one adjacent ally} */
  NEAR_ALLY,
  ALLY,
  USER_OR_NEAR_ALLY,
  USER_AND_ALLIES,
  /** {@link https://bulbapedia.bulbagarden.net/wiki/Category:Moves_that_target_all_Pok%C3%A9mon Moves that target all Pokemon} */
  ALL,
  USER_SIDE,
  /** {@link https://bulbapedia.bulbagarden.net/wiki/Category:Entry_hazard-creating_moves Entry hazard-creating moves} */
  ENEMY_SIDE,
  BOTH_SIDES,
  PARTY,
  CURSE
}

export enum MoveFlags {
  NONE              = 0,
  MAKES_CONTACT     = 1 << 0,
  IGNORE_PROTECT    = 1 << 1,
  IGNORE_VIRTUAL    = 1 << 2,
  SOUND_BASED       = 1 << 3,
  HIDE_USER         = 1 << 4,
  HIDE_TARGET       = 1 << 5,
  BITING_MOVE       = 1 << 6,
  PULSE_MOVE        = 1 << 7,
  PUNCHING_MOVE     = 1 << 8,
  SLICING_MOVE      = 1 << 9,
  /**
   * Indicates a move should be affected by {@linkcode Abilities.RECKLESS}
   * @see {@linkcode Move.recklessMove()}
   */
  RECKLESS_MOVE     = 1 << 10,
  BALLBOMB_MOVE     = 1 << 11,
  POWDER_MOVE       = 1 << 12,
  DANCE_MOVE        = 1 << 13,
  WIND_MOVE         = 1 << 14,
  TRIAGE_MOVE       = 1 << 15,
  IGNORE_ABILITIES  = 1 << 16,
  /**
   * Enables all hits of a multi-hit move to be accuracy checked individually
   */
  CHECK_ALL_HITS   = 1 << 17,
  /**
   * Indicates a move is able to be redirected to allies in a double battle if the attacker faints
   */
  REDIRECT_COUNTER = 1 << 18,
}

type MoveConditionFunc = (user: Pokemon, target: Pokemon, move: Move) => boolean;
type UserMoveConditionFunc = (user: Pokemon, move: Move) => boolean;

export default class Move implements Localizable {
  public id: Moves;
  public name: string;
  public type: Type;
  public defaultType: Type;
  public category: MoveCategory;
  public moveTarget: MoveTarget;
  public power: integer;
  public accuracy: integer;
  public pp: integer;
  public effect: string;
  public chance: integer;
  public priority: integer;
  public generation: integer;
  public attrs: MoveAttr[];
  private conditions: MoveCondition[];
  private flags: integer;
  private nameAppend: string;

  constructor(id: Moves, type: Type, category: MoveCategory, defaultMoveTarget: MoveTarget, power: integer, accuracy: integer, pp: integer, chance: integer, priority: integer, generation: integer) {
    this.id = id;

    this.nameAppend = "";
    this.type = type;
    this.defaultType = type;
    this.category = category;
    this.moveTarget = defaultMoveTarget;
    this.power = power;
    this.accuracy = accuracy;
    this.pp = pp;
    this.chance = chance;
    this.priority = priority;
    this.generation = generation;

    this.attrs = [];
    this.conditions = [];

    this.flags = 0;
    if (defaultMoveTarget === MoveTarget.USER) {
      this.setFlag(MoveFlags.IGNORE_PROTECT, true);
    }
    if (category === MoveCategory.PHYSICAL) {
      this.setFlag(MoveFlags.MAKES_CONTACT, true);
    }

    this.localize();
  }

  localize(): void {
    const i18nKey = Moves[this.id].split("_").filter(f => f).map((f, i) => i ? `${f[0]}${f.slice(1).toLowerCase()}` : f.toLowerCase()).join("") as unknown as string;

    this.name = this.id ? `${i18next.t(`move:${i18nKey}.name`)}${this.nameAppend}` : "";
    this.effect = this.id ? `${i18next.t(`move:${i18nKey}.effect`)}${this.nameAppend}` : "";
  }

  /**
   * Get all move attributes that match `attrType`
   * @param attrType any attribute that extends {@linkcode MoveAttr}
   * @returns Array of attributes that match `attrType`, Empty Array if none match.
   */
  getAttrs<T extends MoveAttr>(attrType: Constructor<T>): T[] {
    return this.attrs.filter((a): a is T => a instanceof attrType);
  }

  /**
   * Check if a move has an attribute that matches `attrType`
   * @param attrType any attribute that extends {@linkcode MoveAttr}
   * @returns true if the move has attribute `attrType`
   */
  hasAttr<T extends MoveAttr>(attrType: Constructor<T>): boolean {
    return this.attrs.some((attr) => attr instanceof attrType);
  }

  /**
   * Takes as input a boolean function and returns the first MoveAttr in attrs that matches true
   * @param attrPredicate
   * @returns the first {@linkcode MoveAttr} element in attrs that makes the input function return true
   */
  findAttr(attrPredicate: (attr: MoveAttr) => boolean): MoveAttr {
    return this.attrs.find(attrPredicate)!; // TODO: is the bang correct?
  }

  /**
   * Adds a new MoveAttr to the move (appends to the attr array)
   * if the MoveAttr also comes with a condition, also adds that to the conditions array: {@linkcode MoveCondition}
   * @param AttrType {@linkcode MoveAttr} the constructor of a MoveAttr class
   * @param args the args needed to instantiate a the given class
   * @returns the called object {@linkcode Move}
   */
  attr<T extends Constructor<MoveAttr>>(AttrType: T, ...args: ConstructorParameters<T>): this {
    const attr = new AttrType(...args);
    this.attrs.push(attr);
    let attrCondition = attr.getCondition();
    if (attrCondition) {
      if (typeof attrCondition === "function") {
        attrCondition = new MoveCondition(attrCondition);
      }
      this.conditions.push(attrCondition);
    }

    return this;
  }

  /**
   * Adds a new MoveAttr to the move (appends to the attr array)
   * if the MoveAttr also comes with a condition, also adds that to the conditions array: {@linkcode MoveCondition}
   * Almost identical to {@link attr}, except you are passing in a MoveAttr object, instead of a constructor and it's arguments
   * @param attrAdd {@linkcode MoveAttr} the attribute to add
   * @returns the called object {@linkcode Move}
   */
  addAttr(attrAdd: MoveAttr): this {
    this.attrs.push(attrAdd);
    let attrCondition = attrAdd.getCondition();
    if (attrCondition) {
      if (typeof attrCondition === "function") {
        attrCondition = new MoveCondition(attrCondition);
      }
      this.conditions.push(attrCondition);
    }

    return this;
  }

  /**
   * Sets the move target of this move
   * @param moveTarget {@linkcode MoveTarget} the move target to set
   * @returns the called object {@linkcode Move}
   */
  target(moveTarget: MoveTarget): this {
    this.moveTarget = moveTarget;
    return this;
  }

  /**
   * Getter function that returns if this Move has a MoveFlag
   * @param flag {@linkcode MoveFlags} to check
   * @returns boolean
   */
  hasFlag(flag: MoveFlags): boolean {
    // internally it is taking the bitwise AND (MoveFlags are represented as bit-shifts) and returning False if result is 0 and true otherwise
    return !!(this.flags & flag);
  }

  /**
   * Getter function that returns if the move hits multiple targets
   * @returns boolean
   */
  isMultiTarget(): boolean {
    switch (this.moveTarget) {
    case MoveTarget.ALL_OTHERS:
    case MoveTarget.ALL_NEAR_OTHERS:
    case MoveTarget.ALL_NEAR_ENEMIES:
    case MoveTarget.ALL_ENEMIES:
    case MoveTarget.USER_AND_ALLIES:
    case MoveTarget.ALL:
    case MoveTarget.USER_SIDE:
    case MoveTarget.ENEMY_SIDE:
    case MoveTarget.BOTH_SIDES:
      return true;
    }
    return false;
  }

  /**
   * Getter function that returns if the move targets itself or an ally
   * @returns boolean
   */

  isAllyTarget(): boolean {
    switch (this.moveTarget) {
    case MoveTarget.USER:
    case MoveTarget.NEAR_ALLY:
    case MoveTarget.ALLY:
    case MoveTarget.USER_OR_NEAR_ALLY:
    case MoveTarget.USER_AND_ALLIES:
    case MoveTarget.USER_SIDE:
      return true;
    }
    return false;
  }

  /**
   * Checks if the move is immune to certain types.
   * Currently looks at cases of Grass types with powder moves and Dark types with moves affected by Prankster.
   * @param {Pokemon} user the source of this move
   * @param {Pokemon} target the target of this move
   * @param {Type} type the type of the move's target
   * @returns boolean
   */
  isTypeImmune(user: Pokemon, target: Pokemon, type: Type): boolean {
    if (this.moveTarget === MoveTarget.USER) {
      return false;
    }

    switch (type) {
    case Type.GRASS:
      if (this.hasFlag(MoveFlags.POWDER_MOVE)) {
        return true;
      }
      break;
    case Type.DARK:
      if (user.hasAbility(Abilities.PRANKSTER) && this.category === MoveCategory.STATUS && (user.isPlayer() !== target.isPlayer())) {
        return true;
      }
      break;
    }
    return false;
  }

  /**
   * Adds a move condition to the move
   * @param condition {@linkcode MoveCondition} or {@linkcode MoveConditionFunc}, appends to conditions array a new MoveCondition object
   * @returns the called object {@linkcode Move}
   */
  condition(condition: MoveCondition | MoveConditionFunc): this {
    if (typeof condition === "function") {
      condition = new MoveCondition(condition as MoveConditionFunc);
    }
    this.conditions.push(condition);

    return this;
  }

  /**
   * Marks the move as "partial": appends texts to the move name
   * @returns the called object {@linkcode Move}
   */
  partial(): this {
    this.nameAppend += " (P)";
    return this;
  }

  /**
   * Marks the move as "unimplemented": appends texts to the move name
   * @returns the called object {@linkcode Move}
   */
  unimplemented(): this {
    this.nameAppend += " (N)";
    return this;
  }

  /**
   * Sets the flags of the move
   * @param flag {@linkcode MoveFlags}
   * @param on a boolean, if True, then "ORs" the flag onto existing ones, if False then "XORs" the flag onto existing ones
   */
  private setFlag(flag: MoveFlags, on: boolean): void {
    // bitwise OR and bitwise XOR respectively
    if (on) {
      this.flags |= flag;
    } else {
      this.flags ^= flag;
    }
  }

  /**
   * Sets the {@linkcode MoveFlags.MAKES_CONTACT} flag for the calling Move
   * @param makesContact The value (boolean) to set the flag to
   * @returns The {@linkcode Move} that called this function
   */
  makesContact(makesContact: boolean = true): this { // TODO: is true the correct default?
    this.setFlag(MoveFlags.MAKES_CONTACT, makesContact);
    return this;
  }

  /**
   * Sets the {@linkcode MoveFlags.IGNORE_PROTECT} flag for the calling Move
   * @param ignoresProtect The value (boolean) to set the flag to
   * example: @see {@linkcode Moves.CURSE}
   * @returns The {@linkcode Move} that called this function
   */
  ignoresProtect(ignoresProtect: boolean = true): this { // TODO: is `true` the correct default?
    this.setFlag(MoveFlags.IGNORE_PROTECT, ignoresProtect);
    return this;
  }

  /**
   * Sets the {@linkcode MoveFlags.IGNORE_VIRTUAL} flag for the calling Move
   * @param ignoresVirtual The value (boolean) to set the flag to
   * example: @see {@linkcode Moves.NATURE_POWER}
   * @returns The {@linkcode Move} that called this function
   */
  ignoresVirtual(ignoresVirtual: boolean = true): this { // TODO: is `true` the correct default?
    this.setFlag(MoveFlags.IGNORE_VIRTUAL, ignoresVirtual);
    return this;
  }

  /**
   * Sets the {@linkcode MoveFlags.SOUND_BASED} flag for the calling Move
   * @param soundBased The value (boolean) to set the flag to
   * example: @see {@linkcode Moves.UPROAR}
   * @returns The {@linkcode Move} that called this function
   */
  soundBased(soundBased: boolean = true): this { // TODO: is `true` the correct default?
    this.setFlag(MoveFlags.SOUND_BASED, soundBased);
    return this;
  }

  /**
   * Sets the {@linkcode MoveFlags.HIDE_USER} flag for the calling Move
   * @param hidesUser The value (boolean) to set the flag to
   * example: @see {@linkcode Moves.TELEPORT}
   * @returns The {@linkcode Move} that called this function
   */
  hidesUser(hidesUser: boolean = true): this { // TODO: is `true` the correct default?
    this.setFlag(MoveFlags.HIDE_USER, hidesUser);
    return this;
  }

  /**
   * Sets the {@linkcode MoveFlags.HIDE_TARGET} flag for the calling Move
   * @param hidesTarget The value (boolean) to set the flag to
   * example: @see {@linkcode Moves.WHIRLWIND}
   * @returns The {@linkcode Move} that called this function
   */
  hidesTarget(hidesTarget: boolean = true): this { // TODO: is `true` the correct default?
    this.setFlag(MoveFlags.HIDE_TARGET, hidesTarget);
    return this;
  }

  /**
   * Sets the {@linkcode MoveFlags.BITING_MOVE} flag for the calling Move
   * @param bitingMove The value (boolean) to set the flag to
   * example: @see {@linkcode Moves.BITE}
   * @returns The {@linkcode Move} that called this function
   */
  bitingMove(bitingMove: boolean = true): this { // TODO: is `true` the correct default?
    this.setFlag(MoveFlags.BITING_MOVE, bitingMove);
    return this;
  }

  /**
   * Sets the {@linkcode MoveFlags.PULSE_MOVE} flag for the calling Move
   * @param pulseMove The value (boolean) to set the flag to
   * example: @see {@linkcode Moves.WATER_PULSE}
   * @returns The {@linkcode Move} that called this function
   */
  pulseMove(pulseMove: boolean = true): this { // TODO: is `true` the correct default?
    this.setFlag(MoveFlags.PULSE_MOVE, pulseMove);
    return this;
  }

  /**
   * Sets the {@linkcode MoveFlags.PUNCHING_MOVE} flag for the calling Move
   * @param punchingMove The value (boolean) to set the flag to
   * example: @see {@linkcode Moves.DRAIN_PUNCH}
   * @returns The {@linkcode Move} that called this function
   */
  punchingMove(punchingMove: boolean = true): this { // TODO: is `true` the correct default?
    this.setFlag(MoveFlags.PUNCHING_MOVE, punchingMove);
    return this;
  }

  /**
   * Sets the {@linkcode MoveFlags.SLICING_MOVE} flag for the calling Move
   * @param slicingMove The value (boolean) to set the flag to
   * example: @see {@linkcode Moves.X_SCISSOR}
   * @returns The {@linkcode Move} that called this function
   */
  slicingMove(slicingMove: boolean = true): this { // TODO: is `true` the correct default?
    this.setFlag(MoveFlags.SLICING_MOVE, slicingMove);
    return this;
  }

  /**
   * Sets the {@linkcode MoveFlags.RECKLESS_MOVE} flag for the calling Move
   * @see {@linkcode Abilities.RECKLESS}
   * @param recklessMove The value to set the flag to
   * @returns The {@linkcode Move} that called this function
   */
  recklessMove(recklessMove: boolean = true): this { // TODO: is `true` the correct default?
    this.setFlag(MoveFlags.RECKLESS_MOVE, recklessMove);
    return this;
  }

  /**
   * Sets the {@linkcode MoveFlags.BALLBOMB_MOVE} flag for the calling Move
   * @param ballBombMove The value (boolean) to set the flag to
   * example: @see {@linkcode Moves.ELECTRO_BALL}
   * @returns The {@linkcode Move} that called this function
   */
  ballBombMove(ballBombMove: boolean = true): this { // TODO: is `true` the correct default?
    this.setFlag(MoveFlags.BALLBOMB_MOVE, ballBombMove);
    return this;
  }

  /**
   * Sets the {@linkcode MoveFlags.POWDER_MOVE} flag for the calling Move
   * @param powderMove The value (boolean) to set the flag to
   * example: @see {@linkcode Moves.STUN_SPORE}
   * @returns The {@linkcode Move} that called this function
   */
  powderMove(powderMove: boolean = true): this { // TODO: is `true` the correct default?
    this.setFlag(MoveFlags.POWDER_MOVE, powderMove);
    return this;
  }

  /**
   * Sets the {@linkcode MoveFlags.DANCE_MOVE} flag for the calling Move
   * @param danceMove The value (boolean) to set the flag to
   * example: @see {@linkcode Moves.PETAL_DANCE}
   * @returns The {@linkcode Move} that called this function
   */
  danceMove(danceMove: boolean = true): this { // TODO: is `true` the correct default?
    this.setFlag(MoveFlags.DANCE_MOVE, danceMove);
    return this;
  }

  /**
   * Sets the {@linkcode MoveFlags.WIND_MOVE} flag for the calling Move
   * @param windMove The value (boolean) to set the flag to
   * example: @see {@linkcode Moves.HURRICANE}
   * @returns The {@linkcode Move} that called this function
   */
  windMove(windMove: boolean = true): this { // TODO: is `true` the correct default?
    this.setFlag(MoveFlags.WIND_MOVE, windMove);
    return this;
  }

  /**
   * Sets the {@linkcode MoveFlags.TRIAGE_MOVE} flag for the calling Move
   * @param triageMove The value (boolean) to set the flag to
   * example: @see {@linkcode Moves.ABSORB}
   * @returns The {@linkcode Move} that called this function
   */
  triageMove(triageMove: boolean = true): this { // TODO: is `true` the correct default?
    this.setFlag(MoveFlags.TRIAGE_MOVE, triageMove);
    return this;
  }

  /**
   * Sets the {@linkcode MoveFlags.IGNORE_ABILITIES} flag for the calling Move
   * @param ignoresAbilities sThe value (boolean) to set the flag to
   * example: @see {@linkcode Moves.SUNSTEEL_STRIKE}
   * @returns The {@linkcode Move} that called this function
   */
  ignoresAbilities(ignoresAbilities: boolean = true): this { // TODO: is `true` the correct default?
    this.setFlag(MoveFlags.IGNORE_ABILITIES, ignoresAbilities);
    return this;
  }

  /**
   * Sets the {@linkcode MoveFlags.CHECK_ALL_HITS} flag for the calling Move
   * @param checkAllHits The value (boolean) to set the flag to
   * example: @see {@linkcode Moves.TRIPLE_AXEL}
   * @returns The {@linkcode Move} that called this function
   */
  checkAllHits(checkAllHits: boolean = true): this { // TODO: is `true` the correct default?
    this.setFlag(MoveFlags.CHECK_ALL_HITS, checkAllHits);
    return this;
  }

  /**
   * Sets the {@linkcode MoveFlags.REDIRECT_COUNTER} flag for the calling Move
   * @param redirectCounter The value (boolean) to set the flag to
   * example: @see {@linkcode Moves.METAL_BURST}
   * @returns The {@linkcode Move} that called this function
   */
  redirectCounter(redirectCounter: boolean = true): this { // TODO: is `true` the correct default?
    this.setFlag(MoveFlags.REDIRECT_COUNTER, redirectCounter);
    return this;
  }

  /**
   * Checks if the move flag applies to the pokemon(s) using/receiving the move
   * @param flag {@linkcode MoveFlags} MoveFlag to check on user and/or target
   * @param user {@linkcode Pokemon} the Pokemon using the move
   * @param target {@linkcode Pokemon} the Pokemon receiving the move
   * @returns boolean
   */
  checkFlag(flag: MoveFlags, user: Pokemon, target: Pokemon | null): boolean {
    // special cases below, eg: if the move flag is MAKES_CONTACT, and the user pokemon has an ability that ignores contact (like "Long Reach"), then overrides and move does not make contact
    switch (flag) {
    case MoveFlags.MAKES_CONTACT:
      if (user.hasAbilityWithAttr(IgnoreContactAbAttr)) {
        return false;
      }
      break;
    case MoveFlags.IGNORE_ABILITIES:
      if (user.hasAbilityWithAttr(MoveAbilityBypassAbAttr)) {
        const abilityEffectsIgnored = new Utils.BooleanHolder(false);
        applyAbAttrs(MoveAbilityBypassAbAttr, user, abilityEffectsIgnored, this);
        if (abilityEffectsIgnored.value) {
          return true;
        }
      }
    case MoveFlags.IGNORE_PROTECT:
      if (user.hasAbilityWithAttr(IgnoreProtectOnContactAbAttr) &&
          this.checkFlag(MoveFlags.MAKES_CONTACT, user, target)) {
        return true;
      }
    }

    return !!(this.flags & flag);
  }

  /**
   * Applies each {@linkcode MoveCondition} of this move to the params
   * @param user {@linkcode Pokemon} to apply conditions to
   * @param target {@linkcode Pokemon} to apply conditions to
   * @param move {@linkcode Move} to apply conditions to
   * @returns boolean: false if any of the apply()'s return false, else true
   */
  applyConditions(user: Pokemon, target: Pokemon, move: Move): boolean {
    for (const condition of this.conditions) {
      if (!condition.apply(user, target, move)) {
        return false;
      }
    }

    return true;
  }

  /**
   * Sees if, given the target pokemon, a move fails on it (by looking at each {@linkcode MoveAttr} of this move
   * @param user {@linkcode Pokemon} using the move
   * @param target {@linkcode Pokemon} receiving the move
   * @param move {@linkcode Move} using the move
   * @param cancelled {@linkcode Utils.BooleanHolder} to hold boolean value
   * @returns string of the failed text, or null
   */
  getFailedText(user: Pokemon, target: Pokemon, move: Move, cancelled: Utils.BooleanHolder): string | null {
    for (const attr of this.attrs) {
      const failedText = attr.getFailedText(user, target, move, cancelled);
      if (failedText !== null) {
        return failedText;
      }
    }
    return null;
  }

  /**
   * Calculates the userBenefitScore across all the attributes and conditions
   * @param user {@linkcode Pokemon} using the move
   * @param target {@linkcode Pokemon} receiving the move
   * @param move {@linkcode Move} using the move
   * @returns integer representing the total benefitScore
   */
  getUserBenefitScore(user: Pokemon, target: Pokemon, move: Move): integer {
    let score = 0;

    for (const attr of this.attrs) {
      score += attr.getUserBenefitScore(user, target, move);
    }

    for (const condition of this.conditions) {
      score += condition.getUserBenefitScore(user, target, move);
    }

    return score;
  }

  /**
   * Calculates the targetBenefitScore across all the attributes
   * @param user {@linkcode Pokemon} using the move
   * @param target {@linkcode Pokemon} receiving the move
   * @param move {@linkcode Move} using the move
   * @returns integer representing the total benefitScore
   */
  getTargetBenefitScore(user: Pokemon, target: Pokemon, move: Move): integer {
    let score = 0;

    for (const attr of this.attrs) {
      // conditionals to check if the move is self targeting (if so then you are applying the move to yourself, not the target)
      score += attr.getTargetBenefitScore(user, !attr.selfTarget ? target : user, move) * (target !== user && attr.selfTarget ? -1 : 1);
    }

    return score;
  }

  /**
   * Calculates the accuracy of a move in battle based on various conditions and attributes.
   *
   * @param user {@linkcode Pokemon} The Pokémon using the move.
   * @param target {@linkcode Pokemon} The Pokémon being targeted by the move.
   * @returns The calculated accuracy of the move.
   */
  calculateBattleAccuracy(user: Pokemon, target: Pokemon) {
    const moveAccuracy = new Utils.NumberHolder(this.accuracy);

    applyMoveAttrs(VariableAccuracyAttr, user, target, this, moveAccuracy);
    applyPreDefendAbAttrs(WonderSkinAbAttr, target, user, this, { value: false }, moveAccuracy);

    if (moveAccuracy.value === -1) {
      return moveAccuracy.value;
    }

    const isOhko = this.hasAttr(OneHitKOAccuracyAttr);

    if (!isOhko) {
      user.scene.applyModifiers(PokemonMoveAccuracyBoosterModifier, user.isPlayer(), user, moveAccuracy);
    }

    if (user.scene.arena.weather?.weatherType === WeatherType.FOG) {
      /**
       *  The 0.9 multiplier is PokeRogue-only implementation, Bulbapedia uses 3/5
       *  See Fog {@link https://bulbapedia.bulbagarden.net/wiki/Fog}
       */
      moveAccuracy.value = Math.floor(moveAccuracy.value * 0.9);
    }

    if (!isOhko && user.scene.arena.getTag(ArenaTagType.GRAVITY)) {
      moveAccuracy.value = Math.floor(moveAccuracy.value * 1.67);
    }

    return moveAccuracy.value;
  }

  /**
   * Calculates the power of a move in battle based on various conditions and attributes.
   *
   * @param source {@linkcode Pokemon} The Pokémon using the move.
   * @param target {@linkcode Pokemon} The Pokémon being targeted by the move.
   * @returns The calculated power of the move.
   */
  calculateBattlePower(source: Pokemon, target: Pokemon): number {
    if (this.category === MoveCategory.STATUS) {
      return -1;
    }

    const power = new Utils.NumberHolder(this.power);
    const typeChangeMovePowerMultiplier = new Utils.NumberHolder(1);

    applyPreAttackAbAttrs(MoveTypeChangeAttr, source, target, this, typeChangeMovePowerMultiplier);

    const sourceTeraType = source.getTeraType();
    if (sourceTeraType !== Type.UNKNOWN && sourceTeraType === this.type && power.value < 60 && this.priority <= 0 && !this.hasAttr(MultiHitAttr) && !source.scene.findModifier(m => m instanceof PokemonMultiHitModifier && m.pokemonId === source.id)) {
      power.value = 60;
    }

    applyPreAttackAbAttrs(VariableMovePowerAbAttr, source, target, this, power);

    if (source.getAlly()) {
      applyPreAttackAbAttrs(AllyMoveCategoryPowerBoostAbAttr, source.getAlly(), target, this, power);
    }

    const fieldAuras = new Set(
      source.scene.getField(true)
        .map((p) => p.getAbilityAttrs(FieldMoveTypePowerBoostAbAttr) as FieldMoveTypePowerBoostAbAttr[])
        .flat(),
    );
    for (const aura of fieldAuras) {
      // The only relevant values are `move` and the `power` holder
      aura.applyPreAttack(null, null, null, this, [power]);
    }

    const alliedField: Pokemon[] = source instanceof PlayerPokemon ? source.scene.getPlayerField() : source.scene.getEnemyField();
    alliedField.forEach(p => applyPreAttackAbAttrs(UserFieldMoveTypePowerBoostAbAttr, p, target, this, power));

    power.value *= typeChangeMovePowerMultiplier.value;

    const typeBoost = source.findTag(t => t instanceof TypeBoostTag && t.boostedType === this.type) as TypeBoostTag;
    if (typeBoost) {
      power.value *= typeBoost.boostValue;
    }

    if (source.scene.arena.getTerrainType() === TerrainType.GRASSY && target.isGrounded() && this.type === Type.GROUND && this.moveTarget === MoveTarget.ALL_NEAR_OTHERS) {
      power.value /= 2;
    }

    applyMoveAttrs(VariablePowerAttr, source, target, this, power);

    source.scene.applyModifiers(PokemonMultiHitModifier, source.isPlayer(), source, new Utils.IntegerHolder(0), power);

    if (!this.hasAttr(TypelessAttr)) {
      source.scene.arena.applyTags(WeakenMoveTypeTag, this.type, power);
      source.scene.applyModifiers(AttackTypeBoosterModifier, source.isPlayer(), source, this.type, power);
    }

    if (source.getTag(HelpingHandTag)) {
      power.value *= 1.5;
    }

    return power.value;
  }
}

export class AttackMove extends Move {
  constructor(id: Moves, type: Type, category: MoveCategory, power: integer, accuracy: integer, pp: integer, chance: integer, priority: integer, generation: integer) {
    super(id, type, category, MoveTarget.NEAR_OTHER, power, accuracy, pp, chance, priority, generation);

    /**
     * {@link https://bulbapedia.bulbagarden.net/wiki/Freeze_(status_condition)}
     * > All damaging Fire-type moves can now thaw a frozen target, regardless of whether or not they have a chance to burn;
     */
    if (this.type === Type.FIRE) {
      this.addAttr(new HealStatusEffectAttr(false, StatusEffect.FREEZE));
    }
  }

  getTargetBenefitScore(user: Pokemon, target: Pokemon, move: Move): integer {
    let ret = super.getTargetBenefitScore(user, target, move);

    let attackScore = 0;

    const effectiveness = target.getAttackTypeEffectiveness(this.type, user);
    attackScore = Math.pow(effectiveness - 1, 2) * effectiveness < 1 ? -2 : 2;
    if (attackScore) {
      if (this.category === MoveCategory.PHYSICAL) {
        const atk = new Utils.IntegerHolder(user.getBattleStat(Stat.ATK, target));
        applyMoveAttrs(VariableAtkAttr, user, target, move, atk);
        if (atk.value > user.getBattleStat(Stat.SPATK, target)) {
          const statRatio = user.getBattleStat(Stat.SPATK, target) / atk.value;
          if (statRatio <= 0.75) {
            attackScore *= 2;
          } else if (statRatio <= 0.875) {
            attackScore *= 1.5;
          }
        }
      } else {
        const spAtk = new Utils.IntegerHolder(user.getBattleStat(Stat.SPATK, target));
        applyMoveAttrs(VariableAtkAttr, user, target, move, spAtk);
        if (spAtk.value > user.getBattleStat(Stat.ATK, target)) {
          const statRatio = user.getBattleStat(Stat.ATK, target) / spAtk.value;
          if (statRatio <= 0.75) {
            attackScore *= 2;
          } else if (statRatio <= 0.875) {
            attackScore *= 1.5;
          }
        }
      }

      const power = new Utils.NumberHolder(this.power);
      applyMoveAttrs(VariablePowerAttr, user, target, move, power);

      attackScore += Math.floor(power.value / 5);
    }

    ret -= attackScore;

    return ret;
  }
}

export class StatusMove extends Move {
  constructor(id: Moves, type: Type, accuracy: integer, pp: integer, chance: integer, priority: integer, generation: integer) {
    super(id, type, MoveCategory.STATUS, MoveTarget.NEAR_OTHER, -1, accuracy, pp, chance, priority, generation);
  }
}

export class SelfStatusMove extends Move {
  constructor(id: Moves, type: Type, accuracy: integer, pp: integer, chance: integer, priority: integer, generation: integer) {
    super(id, type, MoveCategory.STATUS, MoveTarget.USER, -1, accuracy, pp, chance, priority, generation);
  }
}

/**
 * Base class defining all {@linkcode Move} Attributes
 * @abstract
 * @see {@linkcode apply}
 */
export abstract class MoveAttr {
  /** Should this {@linkcode Move} target the user? */
  public selfTarget: boolean;

  constructor(selfTarget: boolean = false) {
    this.selfTarget = selfTarget;
  }

  /**
   * Applies move attributes
   * @see {@linkcode applyMoveAttrsInternal}
   * @virtual
   * @param user {@linkcode Pokemon} using the move
   * @param target {@linkcode Pokemon} target of the move
   * @param move {@linkcode Move} with this attribute
   * @param args Set of unique arguments needed by this attribute
   * @returns true if application of the ability succeeds
   */
  apply(user: Pokemon | null, target: Pokemon | null, move: Move, args: any[]): boolean | Promise<boolean> {
    return true;
  }

  /**
   * @virtual
   * @returns the {@linkcode MoveCondition} or {@linkcode MoveConditionFunc} for this {@linkcode Move}
   */
  getCondition(): MoveCondition | MoveConditionFunc | null {
    return null;
  }

  /**
   * @virtual
   * @param user {@linkcode Pokemon} using the move
   * @param target {@linkcode Pokemon} target of the move
   * @param move {@linkcode Move} with this attribute
   * @param cancelled {@linkcode Utils.BooleanHolder} which stores if the move should fail
   * @returns the string representing failure of this {@linkcode Move}
   */
  getFailedText(user: Pokemon, target: Pokemon, move: Move, cancelled: Utils.BooleanHolder): string | null {
    return null;
  }

  /**
   * Used by the Enemy AI to rank an attack based on a given user
   * @see {@linkcode EnemyPokemon.getNextMove}
   * @virtual
   */
  getUserBenefitScore(user: Pokemon, target: Pokemon, move: Move): integer {
    return 0;
  }

  /**
   * Used by the Enemy AI to rank an attack based on a given target
   * @see {@linkcode EnemyPokemon.getNextMove}
   * @virtual
   */
  getTargetBenefitScore(user: Pokemon, target: Pokemon, move: Move): integer {
    return 0;
  }
}

export enum MoveEffectTrigger {
  PRE_APPLY,
  POST_APPLY,
  HIT,
  /** Triggers one time after all target effects have applied */
  POST_TARGET,
}

/** Base class defining all Move Effect Attributes
 * @extends MoveAttr
 * @see {@linkcode apply}
 */
export class MoveEffectAttr extends MoveAttr {
  /** Defines when this effect should trigger in the move's effect order
   * @see {@linkcode phases.MoveEffectPhase.start}
   */
  public trigger: MoveEffectTrigger;
  /** Should this effect only apply on the first hit? */
  public firstHitOnly: boolean;
  /** Should this effect only apply on the last hit? */
  public lastHitOnly: boolean;
  /** Should this effect only apply on the first target hit? */
  public firstTargetOnly: boolean;

  constructor(selfTarget?: boolean, trigger?: MoveEffectTrigger, firstHitOnly: boolean = false, lastHitOnly: boolean = false, firstTargetOnly: boolean = false) {
    super(selfTarget);
    this.trigger = trigger !== undefined ? trigger : MoveEffectTrigger.POST_APPLY;
    this.firstHitOnly = firstHitOnly;
    this.lastHitOnly = lastHitOnly;
    this.firstTargetOnly = firstTargetOnly;
  }

  /**
   * Determines whether the {@linkcode Move}'s effects are valid to {@linkcode apply}
   * @virtual
   * @param user {@linkcode Pokemon} using the move
   * @param target {@linkcode Pokemon} target of the move
   * @param move {@linkcode Move} with this attribute
   * @param args Set of unique arguments needed by this attribute
   * @returns true if basic application of the ability attribute should be possible
   */
  canApply(user: Pokemon, target: Pokemon, move: Move, args?: any[]) {
    return !! (this.selfTarget ? user.hp && !user.getTag(BattlerTagType.FRENZY) : target.hp)
           && (this.selfTarget || !target.getTag(BattlerTagType.PROTECTED) ||
                move.checkFlag(MoveFlags.IGNORE_PROTECT, user, target));
  }

  /** Applies move effects so long as they are able based on {@linkcode canApply} */
  apply(user: Pokemon, target: Pokemon, move: Move, args?: any[]): boolean | Promise<boolean> {
    return this.canApply(user, target, move, args);
  }

  /**
   * Gets the used move's additional effect chance.
   * If user's ability has MoveEffectChanceMultiplierAbAttr or IgnoreMoveEffectsAbAttr modifies the base chance.
   * @param user {@linkcode Pokemon} using this move
   * @param target {@linkcode Pokemon} target of this move
   * @param move {@linkcode Move} being used
   * @param selfEffect {@linkcode Boolean} if move targets user.
   * @returns Move chance value.
   */
  getMoveChance(user: Pokemon, target: Pokemon, move: Move, selfEffect?: Boolean, showAbility?: Boolean): integer {
    const moveChance = new Utils.NumberHolder(move.chance);
    applyAbAttrs(MoveEffectChanceMultiplierAbAttr, user, null, moveChance, move, target, selfEffect, showAbility);
    if (!selfEffect) {
      applyPreDefendAbAttrs(IgnoreMoveEffectsAbAttr, target, user, null, null, moveChance);
    }
    return moveChance.value;
  }
}

export class PreMoveMessageAttr extends MoveAttr {
  private message: string | ((user: Pokemon, target: Pokemon, move: Move) => string);

  constructor(message: string | ((user: Pokemon, target: Pokemon, move: Move) => string)) {
    super();
    this.message = message;
  }

  apply(user: Pokemon, target: Pokemon, move: Move, args: any[]): boolean {
    const message = typeof this.message === "string"
      ? this.message as string
      : this.message(user, target, move);
    if (message) {
      user.scene.queueMessage(message, 500);
      return true;
    }
    return false;
  }
}

export class StatusMoveTypeImmunityAttr extends MoveAttr {
  public immuneType: Type;

  constructor(immuneType: Type) {
    super(false);

    this.immuneType = immuneType;
  }
}

export class IgnoreOpponentStatChangesAttr extends MoveAttr {
  apply(user: Pokemon, target: Pokemon, move: Move, args: any[]): boolean {
    (args[0] as Utils.IntegerHolder).value = 0;

    return true;
  }
}

export class HighCritAttr extends MoveAttr {
  apply(user: Pokemon, target: Pokemon, move: Move, args: any[]): boolean {
    (args[0] as Utils.IntegerHolder).value++;

    return true;
  }

  getUserBenefitScore(user: Pokemon, target: Pokemon, move: Move): integer {
    return 3;
  }
}

export class CritOnlyAttr extends MoveAttr {
  apply(user: Pokemon, target: Pokemon, move: Move, args: any[]): boolean {
    (args[0] as Utils.BooleanHolder).value = true;

    return true;
  }

  getUserBenefitScore(user: Pokemon, target: Pokemon, move: Move): integer {
    return 5;
  }
}

export class FixedDamageAttr extends MoveAttr {
  private damage: integer;

  constructor(damage: integer) {
    super();

    this.damage = damage;
  }

  apply(user: Pokemon, target: Pokemon, move: Move, args: any[]): boolean {
    (args[0] as Utils.IntegerHolder).value = this.getDamage(user, target, move);

    return true;
  }

  getDamage(user: Pokemon, target: Pokemon, move: Move): integer {
    return this.damage;
  }
}

export class UserHpDamageAttr extends FixedDamageAttr {
  constructor() {
    super(0);
  }

  apply(user: Pokemon, target: Pokemon, move: Move, args: any[]): boolean {
    (args[0] as Utils.IntegerHolder).value = user.hp;

    return true;
  }
}

export class TargetHalfHpDamageAttr extends FixedDamageAttr {
  constructor() {
    super(0);
  }

  apply(user: Pokemon, target: Pokemon, move: Move, args: any[]): boolean {
    (args[0] as Utils.IntegerHolder).value = Math.max(Math.floor(target.hp / 2), 1);

    return true;
  }

  getTargetBenefitScore(user: Pokemon, target: Pokemon, move: Move): number {
    return target.getHpRatio() > 0.5 ? Math.floor(((target.getHpRatio() - 0.5) * -24) + 4) : -20;
  }
}

export class MatchHpAttr extends FixedDamageAttr {
  constructor() {
    super(0);
  }

  apply(user: Pokemon, target: Pokemon, move: Move, args: any[]): boolean {
    (args[0] as Utils.IntegerHolder).value = target.hp - user.hp;

    return true;
  }

  getCondition(): MoveConditionFunc {
    return (user, target, move) => user.hp <= target.hp;
  }

  // TODO
  /*getUserBenefitScore(user: Pokemon, target: Pokemon, move: Move): integer {
    return 0;
  }*/
}

type MoveFilter = (move: Move) => boolean;

export class CounterDamageAttr extends FixedDamageAttr {
  private moveFilter: MoveFilter;
  private multiplier: number;

  constructor(moveFilter: MoveFilter, multiplier: integer) {
    super(0);

    this.moveFilter = moveFilter;
    this.multiplier = multiplier;
  }

  apply(user: Pokemon, target: Pokemon, move: Move, args: any[]): boolean {
    const damage = user.turnData.attacksReceived.filter(ar => this.moveFilter(allMoves[ar.move])).reduce((total: integer, ar: AttackMoveResult) => total + ar.damage, 0);
    (args[0] as Utils.IntegerHolder).value = Math.floor(Math.max(damage * this.multiplier, 1));

    return true;
  }

  getCondition(): MoveConditionFunc {
    return (user, target, move) => !!user.turnData.attacksReceived.filter(ar => this.moveFilter(allMoves[ar.move])).length;
  }
}

export class LevelDamageAttr extends FixedDamageAttr {
  constructor() {
    super(0);
  }

  getDamage(user: Pokemon, target: Pokemon, move: Move): number {
    return user.level;
  }
}

export class RandomLevelDamageAttr extends FixedDamageAttr {
  constructor() {
    super(0);
  }

  getDamage(user: Pokemon, target: Pokemon, move: Move): number {
    return Math.max(Math.floor(user.level * (user.randSeedIntRange(50, 150) * 0.01)), 1);
  }
}

export class ModifiedDamageAttr extends MoveAttr {
  apply(user: Pokemon, target: Pokemon, move: Move, args: any[]): boolean {
    const initialDamage = args[0] as Utils.IntegerHolder;
    initialDamage.value = this.getModifiedDamage(user, target, move, initialDamage.value);

    return true;
  }

  getModifiedDamage(user: Pokemon, target: Pokemon, move: Move, damage: integer): integer {
    return damage;
  }
}

export class SurviveDamageAttr extends ModifiedDamageAttr {
  getModifiedDamage(user: Pokemon, target: Pokemon, move: Move, damage: number): number {
    return Math.min(damage, target.hp - 1);
  }

  getCondition(): MoveConditionFunc {
    return (user, target, move) => target.hp > 1;
  }

  getUserBenefitScore(user: Pokemon, target: Pokemon, move: Move): integer {
    return target.hp > 1 ? 0 : -20;
  }
}

export class RecoilAttr extends MoveEffectAttr {
  private useHp: boolean;
  private damageRatio: number;
  private unblockable: boolean;

  constructor(useHp: boolean = false, damageRatio: number = 0.25, unblockable: boolean = false) {
    super(true, MoveEffectTrigger.POST_APPLY, false, true);

    this.useHp = useHp;
    this.damageRatio = damageRatio;
    this.unblockable = unblockable;
  }

  apply(user: Pokemon, target: Pokemon, move: Move, args: any[]): boolean {
    if (!super.apply(user, target, move, args)) {
      return false;
    }

    const cancelled = new Utils.BooleanHolder(false);
    if (!this.unblockable) {
      applyAbAttrs(BlockRecoilDamageAttr, user, cancelled);
      applyAbAttrs(BlockNonDirectDamageAbAttr, user, cancelled);
    }

    if (cancelled.value) {
      return false;
    }

    const recoilDamage = Math.max(Math.floor((!this.useHp ? user.turnData.damageDealt : user.getMaxHp()) * this.damageRatio),
      user.turnData.damageDealt ? 1 : 0);
    if (!recoilDamage) {
      return false;
    }

    if (cancelled.value) {
      return false;
    }

    user.damageAndUpdate(recoilDamage, HitResult.OTHER, false, true, true);
    user.scene.queueMessage(i18next.t("moveTriggers:hitWithRecoil", {pokemonName: getPokemonNameWithAffix(user)}));
    user.turnData.damageTaken += recoilDamage;

    return true;
  }

  getUserBenefitScore(user: Pokemon, target: Pokemon, move: Move): integer {
    return Math.floor((move.power / 5) / -4);
  }
}


/**
 * Attribute used for moves which self KO the user regardless if the move hits a target
 * @extends MoveEffectAttr
 * @see {@linkcode apply}
 **/
export class SacrificialAttr extends MoveEffectAttr {
  constructor() {
    super(true, MoveEffectTrigger.POST_TARGET);
  }

  /**
   * Deals damage to the user equal to their current hp
   * @param user {@linkcode Pokemon} that used the move
   * @param target {@linkcode Pokemon} target of the move
   * @param move {@linkcode Move} with this attribute
   * @param args N/A
   * @returns true if the function succeeds
   **/
  apply(user: Pokemon, target: Pokemon, move: Move, args: any[]): boolean {
    user.damageAndUpdate(user.hp, HitResult.OTHER, false, true, true);
	  user.turnData.damageTaken += user.hp;

    return true;
  }

  getUserBenefitScore(user: Pokemon, target: Pokemon, move: Move): integer {
    if (user.isBoss()) {
      return -20;
    }
    return Math.ceil(((1 - user.getHpRatio()) * 10 - 10) * (target.getAttackTypeEffectiveness(move.type, user) - 0.5));
  }
}

/**
 * Attribute used for moves which self KO the user but only if the move hits a target
 * @extends MoveEffectAttr
 * @see {@linkcode apply}
 **/
export class SacrificialAttrOnHit extends MoveEffectAttr {
  constructor() {
    super(true, MoveEffectTrigger.HIT);
  }

  /**
   * Deals damage to the user equal to their current hp if the move lands
   * @param user {@linkcode Pokemon} that used the move
   * @param target {@linkcode Pokemon} target of the move
   * @param move {@linkcode Move} with this attribute
   * @param args N/A
   * @returns true if the function succeeds
   **/
  apply(user: Pokemon, target: Pokemon, move: Move, args: any[]): boolean {
    // If the move fails to hit a target, then the user does not faint and the function returns false
    if (!super.apply(user, target, move, args)) {
      return false;
    }

    user.damageAndUpdate(user.hp, HitResult.OTHER, false, true, true);
    user.turnData.damageTaken += user.hp;

    return true;
  }

  getUserBenefitScore(user: Pokemon, target: Pokemon, move: Move): integer {
    if (user.isBoss()) {
      return -20;
    }
    return Math.ceil(((1 - user.getHpRatio()) * 10 - 10) * (target.getAttackTypeEffectiveness(move.type, user) - 0.5));
  }
}

/**
 * Attribute used for moves which cut the user's Max HP in half.
 * Triggers using {@linkcode MoveEffectTrigger.POST_TARGET}.
 * @extends MoveEffectAttr
 * @see {@linkcode apply}
 */
export class HalfSacrificialAttr extends MoveEffectAttr {
  constructor() {
    super(true, MoveEffectTrigger.POST_TARGET);
  }

  /**
   * Cut's the user's Max HP in half and displays the appropriate recoil message
   * @param user {@linkcode Pokemon} that used the move
   * @param target N/A
   * @param move {@linkcode Move} with this attribute
   * @param args N/A
   * @returns true if the function succeeds
   */
  apply(user: Pokemon, target: Pokemon, move: Move, args: any[]): boolean {
    if (!super.apply(user, target, move, args)) {
      return false;
    }

    const cancelled = new Utils.BooleanHolder(false);
    // Check to see if the Pokemon has an ability that blocks non-direct damage
    applyAbAttrs(BlockNonDirectDamageAbAttr, user, cancelled);
    if (!cancelled.value) {
      user.damageAndUpdate(Math.ceil(user.getMaxHp()/2), HitResult.OTHER, false, true, true);
      user.scene.queueMessage(i18next.t("moveTriggers:cutHpPowerUpMove", {pokemonName: getPokemonNameWithAffix(user)})); // Queue recoil message
    }
    return true;
  }

  getUserBenefitScore(user: Pokemon, target: Pokemon, move: Move): integer {
    if (user.isBoss()) {
      return -10;
    }
    return Math.ceil(((1 - user.getHpRatio()/2) * 10 - 10) * (target.getAttackTypeEffectiveness(move.type, user) - 0.5));
  }
}

export enum MultiHitType {
  _2,
  _2_TO_5,
  _3,
  _10,
  BEAT_UP,
}

/**
 * Heals the user or target by {@linkcode healRatio} depending on the value of {@linkcode selfTarget}
 * @extends MoveEffectAttr
 * @see {@linkcode apply}
 */
export class HealAttr extends MoveEffectAttr {
  /** The percentage of {@linkcode Stat.HP} to heal */
  private healRatio: number;
  /** Should an animation be shown? */
  private showAnim: boolean;

  constructor(healRatio?: number, showAnim?: boolean, selfTarget?: boolean) {
    super(selfTarget === undefined || selfTarget);

    this.healRatio = healRatio || 1;
    this.showAnim = !!showAnim;
  }

  apply(user: Pokemon, target: Pokemon, move: Move, args: any[]): boolean {
    this.addHealPhase(this.selfTarget ? user : target, this.healRatio);
    return true;
  }

  /**
   * Creates a new {@linkcode PokemonHealPhase}.
   * This heals the target and shows the appropriate message.
   */
  addHealPhase(target: Pokemon, healRatio: number) {
    target.scene.unshiftPhase(new PokemonHealPhase(target.scene, target.getBattlerIndex(),
      Math.max(Math.floor(target.getMaxHp() * healRatio), 1), i18next.t("moveTriggers:healHp", {pokemonName: getPokemonNameWithAffix(target)}), true, !this.showAnim));
  }

  getTargetBenefitScore(user: Pokemon, target: Pokemon, move: Move): integer {
    const score = ((1 - (this.selfTarget ? user : target).getHpRatio()) * 20) - this.healRatio * 10;
    return Math.round(score / (1 - this.healRatio / 2));
  }
}

/**
 * Cures the user's party of non-volatile status conditions, ie. Heal Bell, Aromatherapy
 * @extends MoveEffectAttr
 * @see {@linkcode apply}
 */
export class PartyStatusCureAttr extends MoveEffectAttr {
  /** Message to display after using move */
  private message: string;
  /** Skips mons with this ability, ie. Soundproof */
  private abilityCondition: Abilities;

  constructor(message: string | null, abilityCondition: Abilities) {
    super();

    this.message = message!; // TODO: is this bang correct?
    this.abilityCondition = abilityCondition;
  }

  //The same as MoveEffectAttr.canApply, except it doesn't check for the target's HP.
  canApply(user: Pokemon, target: Pokemon, move: Move, args: any[]) {
    const isTargetValid =
      (this.selfTarget && user.hp && !user.getTag(BattlerTagType.FRENZY)) ||
      (!this.selfTarget && (!target.getTag(BattlerTagType.PROTECTED) || move.hasFlag(MoveFlags.IGNORE_PROTECT)));
    return !!isTargetValid;
  }

  apply(user: Pokemon, target: Pokemon, move: Move, args: any[]): boolean {
    if (!this.canApply(user, target, move, args)) {
      return false;
    }
    this.addPartyCurePhase(user);
    return true;
  }

  addPartyCurePhase(user: Pokemon) {
    user.scene.unshiftPhase(new PartyStatusCurePhase(user.scene, user, this.message, this.abilityCondition));
  }
}

/**
 * Applies damage to the target's ally equal to 1/16 of that ally's max HP.
 * @extends MoveEffectAttr
 */
export class FlameBurstAttr extends MoveEffectAttr {
  /**
   * @param user - n/a
   * @param target - The target Pokémon.
   * @param move - n/a
   * @param args - n/a
   * @returns A boolean indicating whether the effect was successfully applied.
   */
  apply(user: Pokemon, target: Pokemon, move: Move, args: any[]): boolean | Promise<boolean> {
    const targetAlly = target.getAlly();
    const cancelled = new Utils.BooleanHolder(false);

    if (targetAlly) {
      applyAbAttrs(BlockNonDirectDamageAbAttr, targetAlly, cancelled);
    }

    if (cancelled.value || !targetAlly) {
      return false;
    }

    targetAlly.damageAndUpdate(Math.max(1, Math.floor(1/16 * targetAlly.getMaxHp())), HitResult.OTHER);
    return true;
  }

  getTargetBenefitScore(user: Pokemon, target: Pokemon, move: Move): integer {
    return target.getAlly() ? -5 : 0;
  }
}

export class SacrificialFullRestoreAttr extends SacrificialAttr {
  constructor() {
    super();
  }

  apply(user: Pokemon, target: Pokemon, move: Move, args: any[]): boolean {
    if (!super.apply(user, target, move, args)) {
      return false;
    }

    // We don't know which party member will be chosen, so pick the highest max HP in the party
    const maxPartyMemberHp = user.scene.getParty().map(p => p.getMaxHp()).reduce((maxHp: integer, hp: integer) => Math.max(hp, maxHp), 0);

    user.scene.pushPhase(new PokemonHealPhase(user.scene, user.getBattlerIndex(),
      maxPartyMemberHp, i18next.t("moveTriggers:sacrificialFullRestore", {pokemonName: getPokemonNameWithAffix(user)}), true, false, false, true), true);

    return true;
  }

  getUserBenefitScore(user: Pokemon, target: Pokemon, move: Move): integer {
    return -20;
  }

  getCondition(): MoveConditionFunc {
    return (user, target, move) => user.scene.getParty().filter(p => p.isActive()).length > user.scene.currentBattle.getBattlerCount();
  }
}

/**
 * Attribute used for moves which ignore type-based debuffs from weather, namely Hydro Steam.
 * Called during damage calculation after getting said debuff from getAttackTypeMultiplier in the Pokemon class.
 * @extends MoveAttr
 * @see {@linkcode apply}
 */
export class IgnoreWeatherTypeDebuffAttr extends MoveAttr {
  /** The {@linkcode WeatherType} this move ignores */
  public weather: WeatherType;

  constructor(weather: WeatherType) {
    super();
    this.weather = weather;
  }
  /**
   * Changes the type-based weather modifier if this move's power would be reduced by it
   * @param user {@linkcode Pokemon} that used the move
   * @param target N/A
   * @param move {@linkcode Move} with this attribute
   * @param args [0] {@linkcode Utils.NumberHolder} for arenaAttackTypeMultiplier
   * @returns true if the function succeeds
   */
  apply(user: Pokemon, target: Pokemon, move: Move, args: any[]): boolean {
    const weatherModifier=args[0] as Utils.NumberHolder;
    //If the type-based attack power modifier due to weather (e.g. Water moves in Sun) is below 1, set it to 1
    if (user.scene.arena.weather?.weatherType === this.weather) {
      weatherModifier.value = Math.max(weatherModifier.value, 1);
    }
    return true;
  }
}

export abstract class WeatherHealAttr extends HealAttr {
  constructor() {
    super(0.5);
  }

  apply(user: Pokemon, target: Pokemon, move: Move, args: any[]): boolean {
    let healRatio = 0.5;
    if (!user.scene.arena.weather?.isEffectSuppressed(user.scene)) {
      const weatherType = user.scene.arena.weather?.weatherType || WeatherType.NONE;
      healRatio = this.getWeatherHealRatio(weatherType);
    }
    this.addHealPhase(user, healRatio);
    return true;
  }

  abstract getWeatherHealRatio(weatherType: WeatherType): number;
}

export class PlantHealAttr extends WeatherHealAttr {
  getWeatherHealRatio(weatherType: WeatherType): number {
    switch (weatherType) {
    case WeatherType.SUNNY:
    case WeatherType.HARSH_SUN:
      return 2 / 3;
    case WeatherType.RAIN:
    case WeatherType.SANDSTORM:
    case WeatherType.HAIL:
    case WeatherType.SNOW:
    case WeatherType.HEAVY_RAIN:
      return 0.25;
    default:
      return 0.5;
    }
  }
}

export class SandHealAttr extends WeatherHealAttr {
  getWeatherHealRatio(weatherType: WeatherType): number {
    switch (weatherType) {
    case WeatherType.SANDSTORM:
      return 2 / 3;
    default:
      return 0.5;
    }
  }
}

/**
 * Heals the target or the user by either {@linkcode normalHealRatio} or {@linkcode boostedHealRatio}
 * depending on the evaluation of {@linkcode condition}
 * @extends HealAttr
 * @see {@linkcode apply}
 */
export class BoostHealAttr extends HealAttr {
  /** Healing received when {@linkcode condition} is false */
  private normalHealRatio: number;
  /** Healing received when {@linkcode condition} is true */
  private boostedHealRatio: number;
  /** The lambda expression to check against when boosting the healing value */
  private condition?: MoveConditionFunc;

  constructor(normalHealRatio?: number, boostedHealRatio?: number, showAnim?: boolean, selfTarget?: boolean, condition?: MoveConditionFunc) {
    super(normalHealRatio, showAnim, selfTarget);
    this.normalHealRatio = normalHealRatio!; // TODO: is this bang correct?
    this.boostedHealRatio = boostedHealRatio!; // TODO: is this bang correct?
    this.condition = condition;
  }

  /**
   * @param user {@linkcode Pokemon} using the move
   * @param target {@linkcode Pokemon} target of the move
   * @param move {@linkcode Move} with this attribute
   * @param args N/A
   * @returns true if the move was successful
   */
  apply(user: Pokemon, target: Pokemon, move: Move, args: any[]): boolean {
    const healRatio: number = (this.condition ? this.condition(user, target, move) : false) ? this.boostedHealRatio : this.normalHealRatio;
    this.addHealPhase(target, healRatio);
    return true;
  }
}

/**
 * Heals the target only if it is the ally
 * @extends HealAttr
 * @see {@linkcode apply}
 */
export class HealOnAllyAttr extends HealAttr {
  /**
   * @param user {@linkcode Pokemon} using the move
   * @param target {@linkcode Pokemon} target of the move
   * @param move {@linkcode Move} with this attribute
   * @param args N/A
   * @returns true if the function succeeds
   */
  apply(user: Pokemon, target: Pokemon, move: Move, args: any[]): boolean {
    if (user.getAlly() === target) {
      super.apply(user, target, move, args);
      return true;
    }

    return false;
  }
}

/**
 * Heals user as a side effect of a move that hits a target.
 * Healing is based on {@linkcode healRatio} * the amount of damage dealt or a stat of the target.
 * @extends MoveEffectAttr
 * @see {@linkcode apply}
 * @see {@linkcode getUserBenefitScore}
 */
export class HitHealAttr extends MoveEffectAttr {
  private healRatio: number;
  private message: string;
  private healStat: Stat | null;

  constructor(healRatio?: number | null, healStat?: Stat) {
    super(true, MoveEffectTrigger.HIT);

    this.healRatio = healRatio!; // TODO: is this bang correct?
    this.healStat = healStat!; // TODO: is this bang correct?
  }
  /**
   * Heals the user the determined amount and possibly displays a message about regaining health.
   * If the target has the {@linkcode ReverseDrainAbAttr}, all healing is instead converted
   * to damage to the user.
   * @param user {@linkcode Pokemon} using this move
   * @param target {@linkcode Pokemon} target of this move
   * @param move {@linkcode Move} being used
   * @param args N/A
   * @returns true if the function succeeds
   */
  apply(user: Pokemon, target: Pokemon, move: Move, args: any[]): boolean {
    let healAmount = 0;
    let message = "";
    const reverseDrain = target.hasAbilityWithAttr(ReverseDrainAbAttr, false);
    if (this.healStat !== null) {
      // Strength Sap formula
      healAmount = target.getBattleStat(this.healStat);
      message = i18next.t("battle:drainMessage", {pokemonName: getPokemonNameWithAffix(target)});
    } else {
      // Default healing formula used by draining moves like Absorb, Draining Kiss, Bitter Blade, etc.
      healAmount = Math.max(Math.floor(user.turnData.currDamageDealt * this.healRatio), 1);
      message = i18next.t("battle:regainHealth", {pokemonName: getPokemonNameWithAffix(user)});
    }
    if (reverseDrain) {
      if (user.hasAbilityWithAttr(BlockNonDirectDamageAbAttr)) {
        healAmount = 0;
        message = "";
      } else {
        user.turnData.damageTaken += healAmount;
        healAmount = healAmount * -1;
        message = "";
      }
    }
    user.scene.unshiftPhase(new PokemonHealPhase(user.scene, user.getBattlerIndex(), healAmount, message, false, true));
    return true;
  }

  /**
   * Used by the Enemy AI to rank an attack based on a given user
   * @param user {@linkcode Pokemon} using this move
   * @param target {@linkcode Pokemon} target of this move
   * @param move {@linkcode Move} being used
   * @returns an integer. Higher means enemy is more likely to use that move.
   */
  getUserBenefitScore(user: Pokemon, target: Pokemon, move: Move): integer {
    if (this.healStat) {
      const healAmount = target.getBattleStat(this.healStat);
      return Math.floor(Math.max(0, (Math.min(1, (healAmount+user.hp)/user.getMaxHp() - 0.33))) / user.getHpRatio());
    }
    return Math.floor(Math.max((1 - user.getHpRatio()) - 0.33, 0) * (move.power / 4));
  }
}

/**
 * Attribute used for moves that change priority in a turn given a condition,
 * e.g. Grassy Glide
 * Called when move order is calculated in {@linkcode TurnStartPhase}.
 * @extends MoveAttr
 * @see {@linkcode apply}
 */
export class IncrementMovePriorityAttr extends MoveAttr {
  /** The condition for a move's priority being incremented */
  private moveIncrementFunc: (pokemon: Pokemon, target:Pokemon, move: Move) => boolean;
  /** The amount to increment priority by, if condition passes. */
  private increaseAmount: integer;

  constructor(moveIncrementFunc: (pokemon: Pokemon, target:Pokemon, move: Move) => boolean, increaseAmount = 1) {
    super();

    this.moveIncrementFunc = moveIncrementFunc;
    this.increaseAmount = increaseAmount;
  }

  /**
   * Increments move priority by set amount if condition passes
   * @param user {@linkcode Pokemon} using this move
   * @param target {@linkcode Pokemon} target of this move
   * @param move {@linkcode Move} being used
   * @param args [0] {@linkcode Utils.IntegerHolder} for move priority.
   * @returns true if function succeeds
   */
  apply(user: Pokemon, target: Pokemon, move: Move, args: any[]): boolean {
    if (!this.moveIncrementFunc(user, target, move)) {
      return false;
    }

    (args[0] as Utils.IntegerHolder).value += this.increaseAmount;
    return true;
  }
}

/**
 * Attribute used for attack moves that hit multiple times per use, e.g. Bullet Seed.
 *
 * Applied at the beginning of {@linkcode MoveEffectPhase}.
 *
 * @extends MoveAttr
 * @see {@linkcode apply}
 */
export class MultiHitAttr extends MoveAttr {
  private multiHitType: MultiHitType;

  constructor(multiHitType?: MultiHitType) {
    super();

    this.multiHitType = multiHitType !== undefined ? multiHitType : MultiHitType._2_TO_5;
  }

  /**
   * Set the hit count of an attack based on this attribute instance's {@linkcode MultiHitType}.
   * If the target has an immunity to this attack's types, the hit count will always be 1.
   *
   * @param user {@linkcode Pokemon} that used the attack
   * @param target {@linkcode Pokemon} targeted by the attack
   * @param move {@linkcode Move} being used
   * @param args [0] {@linkcode Utils.IntegerHolder} storing the hit count of the attack
   * @returns True
   */
  apply(user: Pokemon, target: Pokemon, move: Move, args: any[]): boolean {
    let hitTimes: integer;

    if (target.getAttackMoveEffectiveness(user, new PokemonMove(move.id)) === 0) {
      // If there is a type immunity, the attack will stop no matter what
      hitTimes = 1;
    } else {
      const hitType = new Utils.IntegerHolder(this.multiHitType);
      applyMoveAttrs(ChangeMultiHitTypeAttr, user, target, move, hitType);
      this.multiHitType = hitType.value;
      hitTimes = this.getHitCount(user, target);
    }

    (args[0] as Utils.IntegerHolder).value = hitTimes;
    return true;
  }

  getTargetBenefitScore(user: Pokemon, target: Pokemon, move: Move): number {
    return -5;
  }

  /**
   * Calculate the number of hits that an attack should have given this attribute's
   * {@linkcode MultiHitType}.
   *
   * @param user {@linkcode Pokemon} using the attack
   * @param target {@linkcode Pokemon} targeted by the attack
   * @returns The number of hits this attack should deal
   */
  getHitCount(user: Pokemon, target: Pokemon): integer {
    switch (this.multiHitType) {
    case MultiHitType._2_TO_5:
    {
      const rand = user.randSeedInt(16);
      const hitValue = new Utils.IntegerHolder(rand);
      applyAbAttrs(MaxMultiHitAbAttr, user, null, hitValue);
      if (hitValue.value >= 10) {
        return 2;
      } else if (hitValue.value >= 4) {
        return 3;
      } else if (hitValue.value >= 2) {
        return 4;
      } else {
        return 5;
      }
    }
    case MultiHitType._2:
      return 2;
    case MultiHitType._3:
      return 3;
    case MultiHitType._10:
      return 10;
    case MultiHitType.BEAT_UP:
      const party = user.isPlayer() ? user.scene.getParty() : user.scene.getEnemyParty();
      // No status means the ally pokemon can contribute to Beat Up
      return party.reduce((total, pokemon) => {
        return total + (pokemon.id === user.id ? 1 : pokemon?.status && pokemon.status.effect !== StatusEffect.NONE ? 0 : 1);
      }, 0);
    }
  }
}

export class ChangeMultiHitTypeAttr extends MoveAttr {
  apply(user: Pokemon, target: Pokemon, move: Move, args: any[]): boolean {
    //const hitType = args[0] as Utils.NumberHolder;
    return false;
  }
}

export class WaterShurikenMultiHitTypeAttr extends ChangeMultiHitTypeAttr {
  apply(user: Pokemon, target: Pokemon, move: Move, args: any[]): boolean {
    if (user.species.speciesId === Species.GRENINJA && user.hasAbility(Abilities.BATTLE_BOND) && user.formIndex === 2) {
      (args[0] as Utils.IntegerHolder).value = MultiHitType._3;
      return true;
    }
    return false;
  }
}

export class StatusEffectAttr extends MoveEffectAttr {
  public effect: StatusEffect;
  public cureTurn: integer | null;
  public overrideStatus: boolean;

  constructor(effect: StatusEffect, selfTarget?: boolean, cureTurn?: integer, overrideStatus?: boolean) {
    super(selfTarget, MoveEffectTrigger.HIT);

    this.effect = effect;
    this.cureTurn = cureTurn!; // TODO: is this bang correct?
    this.overrideStatus = !!overrideStatus;
  }

  apply(user: Pokemon, target: Pokemon, move: Move, args: any[]): boolean {
    const moveChance = this.getMoveChance(user, target, move, this.selfTarget, true);
    const statusCheck = moveChance < 0 || moveChance === 100 || user.randSeedInt(100) < moveChance;
    if (statusCheck) {
      const pokemon = this.selfTarget ? user : target;
      if (pokemon.status) {
        if (this.overrideStatus) {
          pokemon.resetStatus();
        } else {
          return false;
        }
      }
      if ((!pokemon.status || (pokemon.status.effect === this.effect && moveChance < 0))
        && pokemon.trySetStatus(this.effect, true, user, this.cureTurn)) {
        applyPostAttackAbAttrs(ConfusionOnStatusEffectAbAttr, user, target, move, null, this.effect);
        return true;
      }
    }
    return false;
  }

  getTargetBenefitScore(user: Pokemon, target: Pokemon, move: Move): number {
    const moveChance = this.getMoveChance(user, target, move, this.selfTarget, false);
    return !(this.selfTarget ? user : target).status && (this.selfTarget ? user : target).canSetStatus(this.effect, true, false, user) ? Math.floor(moveChance * -0.1) : 0;
  }
}

export class MultiStatusEffectAttr extends StatusEffectAttr {
  public effects: StatusEffect[];

  constructor(effects: StatusEffect[], selfTarget?: boolean, cureTurn?: integer, overrideStatus?: boolean) {
    super(effects[0], selfTarget, cureTurn, overrideStatus);
    this.effects = effects;
  }

  apply(user: Pokemon, target: Pokemon, move: Move, args: any[]): boolean {
    this.effect = Utils.randSeedItem(this.effects);
    const result = super.apply(user, target, move, args);
    return result;
  }

  getTargetBenefitScore(user: Pokemon, target: Pokemon, move: Move): number {
    const moveChance = this.getMoveChance(user, target, move, this.selfTarget, false);
    return !(this.selfTarget ? user : target).status && (this.selfTarget ? user : target).canSetStatus(this.effect, true, false, user) ? Math.floor(moveChance * -0.1) : 0;
  }
}

export class PsychoShiftEffectAttr extends MoveEffectAttr {
  constructor() {
    super(false, MoveEffectTrigger.HIT);
  }

  apply(user: Pokemon, target: Pokemon, move: Move, args: any[]): boolean {
    const statusToApply: StatusEffect | undefined = user.status?.effect ?? (user.hasAbility(Abilities.COMATOSE) ? StatusEffect.SLEEP : undefined);

    if (target.status) {
      return false;
    }
    //@ts-ignore - how can target.status.effect be checked when we return `false` before when it's defined?
    if (!target.status || (target.status.effect === statusToApply && move.chance < 0)) { // TODO: resolve ts-ignore
      const statusAfflictResult = target.trySetStatus(statusToApply, true, user);
      if (statusAfflictResult) {
        if (user.status) {
          user.scene.queueMessage(getStatusEffectHealText(user.status.effect, getPokemonNameWithAffix(user)));
        }
        user.resetStatus();
        user.updateInfo();
      }
      return statusAfflictResult;
    }

    return false;
  }

  getTargetBenefitScore(user: Pokemon, target: Pokemon, move: Move): number {
    return !(this.selfTarget ? user : target).status && (this.selfTarget ? user : target).canSetStatus(user.status?.effect, true, false, user) ? Math.floor(move.chance * -0.1) : 0;
  }
}
/**
 * The following needs to be implemented for Thief
 * "If the user faints due to the target's Ability (Rough Skin or Iron Barbs) or held Rocky Helmet, it cannot remove the target's held item."
 * "If Knock Off causes a Pokémon with the Sticky Hold Ability to faint, it can now remove that Pokémon's held item."
 */
export class StealHeldItemChanceAttr extends MoveEffectAttr {
  private chance: number;

  constructor(chance: number) {
    super(false, MoveEffectTrigger.HIT);
    this.chance = chance;
  }

  apply(user: Pokemon, target: Pokemon, move: Move, args: any[]): Promise<boolean> {
    return new Promise<boolean>(resolve => {
      const rand = Phaser.Math.RND.realInRange(0, 1);
      if (rand >= this.chance) {
        return resolve(false);
      }
      const heldItems = this.getTargetHeldItems(target).filter(i => i.isTransferrable);
      if (heldItems.length) {
        const poolType = target.isPlayer() ? ModifierPoolType.PLAYER : target.hasTrainer() ? ModifierPoolType.TRAINER : ModifierPoolType.WILD;
        const highestItemTier = heldItems.map(m => m.type.getOrInferTier(poolType)).reduce((highestTier, tier) => Math.max(tier!, highestTier), 0); // TODO: is the bang after tier correct?
        const tierHeldItems = heldItems.filter(m => m.type.getOrInferTier(poolType) === highestItemTier);
        const stolenItem = tierHeldItems[user.randSeedInt(tierHeldItems.length)];
        user.scene.tryTransferHeldItemModifier(stolenItem, user, false).then(success => {
          if (success) {
            user.scene.queueMessage(i18next.t("moveTriggers:stoleItem", {pokemonName: getPokemonNameWithAffix(user), targetName: getPokemonNameWithAffix(target), itemName: stolenItem.type.name}));
          }
          resolve(success);
        });
        return;
      }

      resolve(false);
    });
  }

  getTargetHeldItems(target: Pokemon): PokemonHeldItemModifier[] {
    return target.scene.findModifiers(m => m instanceof PokemonHeldItemModifier
      && m.pokemonId === target.id, target.isPlayer()) as PokemonHeldItemModifier[];
  }

  getUserBenefitScore(user: Pokemon, target: Pokemon, move: Move): number {
    const heldItems = this.getTargetHeldItems(target);
    return heldItems.length ? 5 : 0;
  }

  getTargetBenefitScore(user: Pokemon, target: Pokemon, move: Move): number {
    const heldItems = this.getTargetHeldItems(target);
    return heldItems.length ? -5 : 0;
  }
}

/**
 * Removes a random held item (or berry) from target.
 * Used for Incinerate and Knock Off.
 * Not Implemented Cases: (Same applies for Thief)
 * "If the user faints due to the target's Ability (Rough Skin or Iron Barbs) or held Rocky Helmet, it cannot remove the target's held item."
 * "If Knock Off causes a Pokémon with the Sticky Hold Ability to faint, it can now remove that Pokémon's held item."
 */
export class RemoveHeldItemAttr extends MoveEffectAttr {

  /** Optional restriction for item pool to berries only i.e. Differentiating Incinerate and Knock Off */
  private berriesOnly: boolean;

  constructor(berriesOnly: boolean) {
    super(false, MoveEffectTrigger.HIT);
    this.berriesOnly = berriesOnly;
  }

  /**
   *
   * @param user {@linkcode Pokemon} that used the move
   * @param target Target {@linkcode Pokemon} that the moves applies to
   * @param move {@linkcode Move} that is used
   * @param args N/A
   * @returns {boolean} True if an item was removed
   */
  apply(user: Pokemon, target: Pokemon, move: Move, args: any[]): boolean {
    if (!this.berriesOnly && target.isPlayer()) { // "Wild Pokemon cannot knock off Player Pokemon's held items" (See Bulbapedia)
      return false;
    }

    const cancelled = new Utils.BooleanHolder(false);
    applyAbAttrs(BlockItemTheftAbAttr, target, cancelled); // Check for abilities that block item theft

    if (cancelled.value === true) {
      return false;
    }

    // Considers entire transferrable item pool by default (Knock Off). Otherwise berries only if specified (Incinerate).
    let heldItems = this.getTargetHeldItems(target).filter(i => i.isTransferrable);

    if (this.berriesOnly) {
      heldItems = heldItems.filter(m => m instanceof BerryModifier && m.pokemonId === target.id, target.isPlayer());
    }

    if (heldItems.length) {
      const removedItem = heldItems[user.randSeedInt(heldItems.length)];

      // Decrease item amount and update icon
      !--removedItem.stackCount;
      target.scene.updateModifiers(target.isPlayer());

      if (this.berriesOnly) {
        user.scene.queueMessage(i18next.t("moveTriggers:incineratedItem", {pokemonName: getPokemonNameWithAffix(user), targetName: getPokemonNameWithAffix(target), itemName: removedItem.type.name}));
      } else {
        user.scene.queueMessage(i18next.t("moveTriggers:knockedOffItem", {pokemonName: getPokemonNameWithAffix(user), targetName: getPokemonNameWithAffix(target), itemName: removedItem.type.name}));
      }
    }

    return true;
  }

  getTargetHeldItems(target: Pokemon): PokemonHeldItemModifier[] {
    return target.scene.findModifiers(m => m instanceof PokemonHeldItemModifier
      && m.pokemonId === target.id, target.isPlayer()) as PokemonHeldItemModifier[];
  }

  getUserBenefitScore(user: Pokemon, target: Pokemon, move: Move): number {
    const heldItems = this.getTargetHeldItems(target);
    return heldItems.length ? 5 : 0;
  }

  getTargetBenefitScore(user: Pokemon, target: Pokemon, move: Move): number {
    const heldItems = this.getTargetHeldItems(target);
    return heldItems.length ? -5 : 0;
  }
}

/**
 * Attribute that causes targets of the move to eat a berry. Used for Teatime, Stuff Cheeks
 */
export class EatBerryAttr extends MoveEffectAttr {
  protected chosenBerry: BerryModifier | undefined;
  constructor() {
    super(true, MoveEffectTrigger.HIT);
  }
  /**
   * Causes the target to eat a berry.
   * @param user {@linkcode Pokemon} Pokemon that used the move
   * @param target {@linkcode Pokemon} Pokemon that will eat a berry
   * @param move {@linkcode Move} The move being used
   * @param args Unused
   * @returns {boolean} true if the function succeeds
   */
  apply(user: Pokemon, target: Pokemon, move: Move, args: any[]): boolean {
    if (!super.apply(user, target, move, args)) {
      return false;
    }

    const heldBerries = this.getTargetHeldBerries(target);
    if (heldBerries.length <= 0) {
      return false;
    }
    this.chosenBerry = heldBerries[user.randSeedInt(heldBerries.length)];
    const preserve = new Utils.BooleanHolder(false);
    target.scene.applyModifiers(PreserveBerryModifier, target.isPlayer(), target, preserve); // check for berry pouch preservation
    if (!preserve.value) {
      this.reduceBerryModifier(target);
    }
    this.eatBerry(target);
    return true;
  }

  getTargetHeldBerries(target: Pokemon): BerryModifier[] {
    return target.scene.findModifiers(m => m instanceof BerryModifier
      && (m as BerryModifier).pokemonId === target.id, target.isPlayer()) as BerryModifier[];
  }

  reduceBerryModifier(target: Pokemon) {
    if (this.chosenBerry?.stackCount === 1) {
      target.scene.removeModifier(this.chosenBerry, !target.isPlayer());
    } else if (this.chosenBerry !== undefined && this.chosenBerry.stackCount > 1) {
      this.chosenBerry.stackCount--;
    }
    target.scene.updateModifiers(target.isPlayer());
  }

  eatBerry(consumer: Pokemon) {
    getBerryEffectFunc(this.chosenBerry!.berryType)(consumer); // consumer eats the berry
    applyAbAttrs(HealFromBerryUseAbAttr, consumer, new Utils.BooleanHolder(false));
  }
}

/**
 *  Attribute used for moves that steal a random berry from the target. The user then eats the stolen berry.
 *  Used for Pluck & Bug Bite.
 */
export class StealEatBerryAttr extends EatBerryAttr {
  constructor() {
    super();
  }
  /**
   * User steals a random berry from the target and then eats it.
   * @param {Pokemon} user Pokemon that used the move and will eat the stolen berry
   * @param {Pokemon} target Pokemon that will have its berry stolen
   * @param {Move} move Move being used
   * @param {any[]} args Unused
   * @returns {boolean} true if the function succeeds
   */
  apply(user: Pokemon, target: Pokemon, move: Move, args: any[]): boolean {
    const cancelled = new Utils.BooleanHolder(false);
    applyAbAttrs(BlockItemTheftAbAttr, target, cancelled); // check for abilities that block item theft
    if (cancelled.value === true) {
      return false;
    }

    const heldBerries = this.getTargetHeldBerries(target);
    if (heldBerries.length <= 0) {
      return false;
    }
    // if the target has berries, pick a random berry and steal it
    this.chosenBerry = heldBerries[user.randSeedInt(heldBerries.length)];
    const message = i18next.t("battle:stealEatBerry", {pokemonName: user.name, targetName: target.name, berryName: this.chosenBerry.type.name});
    user.scene.queueMessage(message);
    this.reduceBerryModifier(target);
    this.eatBerry(user);
    return true;
  }
}

/**
 * Move attribute that signals that the move should cure a status effect
 * @extends MoveEffectAttr
 * @see {@linkcode apply()}
 */
export class HealStatusEffectAttr extends MoveEffectAttr {
  /** List of Status Effects to cure */
  private effects: StatusEffect[];

  /**
   * @param selfTarget - Whether this move targets the user
   * @param ...effects - List of status effects to cure
   */
  constructor(selfTarget: boolean, ...effects: StatusEffect[]) {
    super(selfTarget, MoveEffectTrigger.POST_APPLY, false, true);

    this.effects = effects;
  }

  /**
   * @param user {@linkcode Pokemon} source of the move
   * @param target {@linkcode Pokemon} target of the move
   * @param move the {@linkcode Move} being used
   * @returns true if the status is cured
   */
  apply(user: Pokemon, target: Pokemon, move: Move, args: any[]): boolean {
    if (!super.apply(user, target, move, args)) {
      return false;
    }

    // Special edge case for shield dust blocking Sparkling Aria curing burn
    const moveTargets = getMoveTargets(user, move.id);
    if (target.hasAbilityWithAttr(IgnoreMoveEffectsAbAttr) && move.id === Moves.SPARKLING_ARIA && moveTargets.targets.length === 1) {
      return false;
    }

    const pokemon = this.selfTarget ? user : target;
    if (pokemon.status && this.effects.includes(pokemon.status.effect)) {
      pokemon.scene.queueMessage(getStatusEffectHealText(pokemon.status.effect, getPokemonNameWithAffix(pokemon)));
      pokemon.resetStatus();
      pokemon.updateInfo();

      return true;
    }

    return false;
  }

  isOfEffect(effect: StatusEffect): boolean {
    return this.effects.includes(effect);
  }

  getUserBenefitScore(user: Pokemon, target: Pokemon, move: Move): integer {
    return user.status ? 10 : 0;
  }
}

export class BypassSleepAttr extends MoveAttr {
  apply(user: Pokemon, target: Pokemon, move: Move, args: any[]): boolean {
    if (user.status?.effect === StatusEffect.SLEEP) {
      user.addTag(BattlerTagType.BYPASS_SLEEP, 1, move.id, user.id);
      return true;
    }

    return false;
  }
}

/**
 * Attribute used for moves that bypass the burn damage reduction of physical moves, currently only facade
 * Called during damage calculation
 * @extends MoveAttr
 * @see {@linkcode apply}
 */
export class BypassBurnDamageReductionAttr extends MoveAttr {
  /** Prevents the move's damage from being reduced by burn
   * @param user N/A
   * @param target N/A
   * @param move {@linkcode Move} with this attribute
   * @param args [0] {@linkcode Utils.BooleanHolder} for burnDamageReductionCancelled
   * @returns true if the function succeeds
   */
  apply(user: Pokemon, target: Pokemon, move: Move, args: any[]): boolean {
    (args[0] as Utils.BooleanHolder).value = true;

    return true;
  }
}

export class WeatherChangeAttr extends MoveEffectAttr {
  private weatherType: WeatherType;

  constructor(weatherType: WeatherType) {
    super();

    this.weatherType = weatherType;
  }

  apply(user: Pokemon, target: Pokemon, move: Move, args: any[]): boolean {
    return user.scene.arena.trySetWeather(this.weatherType, true);
  }

  getCondition(): MoveConditionFunc {
    return (user, target, move) => !user.scene.arena.weather || (user.scene.arena.weather.weatherType !== this.weatherType && !user.scene.arena.weather.isImmutable());
  }
}

export class ClearWeatherAttr extends MoveEffectAttr {
  private weatherType: WeatherType;

  constructor(weatherType: WeatherType) {
    super();

    this.weatherType = weatherType;
  }

  apply(user: Pokemon, target: Pokemon, move: Move, args: any[]): boolean {
    if (user.scene.arena.weather?.weatherType === this.weatherType) {
      return user.scene.arena.trySetWeather(WeatherType.NONE, true);
    }

    return false;
  }
}

export class TerrainChangeAttr extends MoveEffectAttr {
  private terrainType: TerrainType;

  constructor(terrainType: TerrainType) {
    super();

    this.terrainType = terrainType;
  }

  apply(user: Pokemon, target: Pokemon, move: Move, args: any[]): boolean {
    return user.scene.arena.trySetTerrain(this.terrainType, true, true);
  }

  getCondition(): MoveConditionFunc {
    return (user, target, move) => !user.scene.arena.terrain || (user.scene.arena.terrain.terrainType !== this.terrainType);
  }

  getUserBenefitScore(user: Pokemon, target: Pokemon, move: Move): number {
    // TODO: Expand on this
    return user.scene.arena.terrain ? 0 : 6;
  }
}

export class ClearTerrainAttr extends MoveEffectAttr {
  constructor() {
    super();
  }

  apply(user: Pokemon, target: Pokemon, move: Move, args: any[]): boolean {
    return user.scene.arena.trySetTerrain(TerrainType.NONE, true, true);
  }
}

export class OneHitKOAttr extends MoveAttr {
  apply(user: Pokemon, target: Pokemon, move: Move, args: any[]): boolean {
    if (target.isBossImmune()) {
      return false;
    }

    (args[0] as Utils.BooleanHolder).value = true;

    return true;
  }

  getCondition(): MoveConditionFunc {
    return (user, target, move) => {
      const cancelled = new Utils.BooleanHolder(false);
      applyAbAttrs(BlockOneHitKOAbAttr, target, cancelled);
      return !cancelled.value && user.level >= target.level;
    };
  }
}

export class OverrideMoveEffectAttr extends MoveAttr {
  apply(user: Pokemon, target: Pokemon, move: Move, args: any[]): boolean | Promise<boolean> {
    //const overridden = args[0] as Utils.BooleanHolder;
    //const virtual = arg[1] as boolean;
    return true;
  }
}

export class ChargeAttr extends OverrideMoveEffectAttr {
  public chargeAnim: ChargeAnim;
  private chargeText: string;
  private tagType: BattlerTagType | null;
  private chargeEffect: boolean;
  public sameTurn: boolean;
  public followUpPriority: integer | null;

  constructor(chargeAnim: ChargeAnim, chargeText: string, tagType?: BattlerTagType | null, chargeEffect: boolean = false, sameTurn: boolean = false, followUpPriority?: integer) {
    super();

    this.chargeAnim = chargeAnim;
    this.chargeText = chargeText;
    this.tagType = tagType!; // TODO: is this bang correct?
    this.chargeEffect = chargeEffect;
    this.sameTurn = sameTurn;
    this.followUpPriority = followUpPriority!; // TODO: is this bang correct?
  }

  apply(user: Pokemon, target: Pokemon, move: Move, args: any[]): Promise<boolean> {
    return new Promise(resolve => {
      const lastMove = user.getLastXMoves().find(() => true);
      if (!lastMove || lastMove.move !== move.id || (lastMove.result !== MoveResult.OTHER && (this.sameTurn || lastMove.turn !== user.scene.currentBattle.turn))) {
        (args[0] as Utils.BooleanHolder).value = true;
        new MoveChargeAnim(this.chargeAnim, move.id, user).play(user.scene, () => {
          user.scene.queueMessage(this.chargeText.replace("{TARGET}", getPokemonNameWithAffix(target)).replace("{USER}", getPokemonNameWithAffix(user)));
          if (this.tagType) {
            user.addTag(this.tagType, 1, move.id, user.id);
          }
          if (this.chargeEffect) {
            applyMoveAttrs(MoveEffectAttr, user, target, move);
          }
          user.pushMoveHistory({ move: move.id, targets: [ target.getBattlerIndex() ], result: MoveResult.OTHER });
          user.getMoveQueue().push({ move: move.id, targets: [ target.getBattlerIndex() ], ignorePP: true });
          if (this.sameTurn) {
            let movesetMove = user.moveset.find(m => m?.moveId === move.id);
            if (!movesetMove) { // account for any move that calls a ChargeAttr move when the ChargeAttr move does not exist in moveset
              movesetMove = new PokemonMove(move.id, 0, 0, true);
            }
            user.scene.pushMovePhase(new MovePhase(user.scene, user, [ target.getBattlerIndex() ], movesetMove, true), this.followUpPriority!); // TODO: is this bang correct?
          }
          user.addTag(BattlerTagType.CHARGING, 1, move.id, user.id);
          resolve(true);
        });
      } else {
        user.lapseTag(BattlerTagType.CHARGING);
        resolve(false);
      }
    });
  }

  usedChargeEffect(user: Pokemon, target: Pokemon | null, move: Move): boolean {
    if (!this.chargeEffect) {
      return false;
    }
    // Account for move history being populated when this function is called
    const lastMoves = user.getLastXMoves(2);
    return lastMoves.length === 2 && lastMoves[1].move === move.id && lastMoves[1].result === MoveResult.OTHER;
  }
}

export class SunlightChargeAttr extends ChargeAttr {
  constructor(chargeAnim: ChargeAnim, chargeText: string) {
    super(chargeAnim, chargeText);
  }

  apply(user: Pokemon, target: Pokemon, move: Move, args: any[]): Promise<boolean> {
    return new Promise(resolve => {
      const weatherType = user.scene.arena.weather?.weatherType;
      if (!user.scene.arena.weather?.isEffectSuppressed(user.scene) && (weatherType === WeatherType.SUNNY || weatherType === WeatherType.HARSH_SUN)) {
        resolve(false);
      } else {
        super.apply(user, target, move, args).then(result => resolve(result));
      }
    });
  }
}

export class ElectroShotChargeAttr extends ChargeAttr {
  private statIncreaseApplied: boolean;
  constructor() {
    super(ChargeAnim.ELECTRO_SHOT_CHARGING, i18next.t("moveTriggers:absorbedElectricity", {pokemonName: "{USER}"}), null, true);
    // Add a flag because ChargeAttr skills use themselves twice instead of once over one-to-two turns
    this.statIncreaseApplied = false;
  }

  apply(user: Pokemon, target: Pokemon, move: Move, args: any[]): Promise<boolean> {
    return new Promise(resolve => {
      const weatherType = user.scene.arena.weather?.weatherType;
      if (!user.scene.arena.weather?.isEffectSuppressed(user.scene) && (weatherType === WeatherType.RAIN || weatherType === WeatherType.HEAVY_RAIN)) {
        // Apply the SPATK increase every call when used in the rain
        const statChangeAttr = new StatChangeAttr(BattleStat.SPATK, 1, true);
        statChangeAttr.apply(user, target, move, args);
        // After the SPATK is raised, execute the move resolution e.g. deal damage
        resolve(false);
      } else {
        if (!this.statIncreaseApplied) {
          // Apply the SPATK increase only if it hasn't been applied before e.g. on the first turn charge up animation
          const statChangeAttr = new StatChangeAttr(BattleStat.SPATK, 1, true);
          statChangeAttr.apply(user, target, move, args);
          // Set the flag to true so that on the following turn it doesn't raise SPATK a second time
          this.statIncreaseApplied = true;
        }
        super.apply(user, target, move, args).then(result => {
          if (!result) {
            // On the second turn, reset the statIncreaseApplied flag without applying the SPATK increase
            this.statIncreaseApplied = false;
          }
          resolve(result);
        });
      }
    });
  }
}

export class DelayedAttackAttr extends OverrideMoveEffectAttr {
  public tagType: ArenaTagType;
  public chargeAnim: ChargeAnim;
  private chargeText: string;

  constructor(tagType: ArenaTagType, chargeAnim: ChargeAnim, chargeText: string) {
    super();

    this.tagType = tagType;
    this.chargeAnim = chargeAnim;
    this.chargeText = chargeText;
  }

  apply(user: Pokemon, target: Pokemon, move: Move, args: any[]): Promise<boolean> {
    return new Promise(resolve => {
      if (args.length < 2 || !args[1]) {
        new MoveChargeAnim(this.chargeAnim, move.id, user).play(user.scene, () => {
          (args[0] as Utils.BooleanHolder).value = true;
          user.scene.queueMessage(this.chargeText.replace("{TARGET}", getPokemonNameWithAffix(target)).replace("{USER}", getPokemonNameWithAffix(user)));
          user.pushMoveHistory({ move: move.id, targets: [ target.getBattlerIndex() ], result: MoveResult.OTHER });
          user.scene.arena.addTag(this.tagType, 3, move.id, user.id, ArenaTagSide.BOTH, false, target.getBattlerIndex());

          resolve(true);
        });
      } else {
        user.scene.ui.showText(i18next.t("moveTriggers:tookMoveAttack", {pokemonName: getPokemonNameWithAffix(user.scene.getPokemonById(target.id) ?? undefined), moveName: move.name}), null, () => resolve(true));
      }
    });
  }
}

export class StatChangeAttr extends MoveEffectAttr {
  public stats: BattleStat[];
  public levels: integer;
  private condition: MoveConditionFunc | null;
  private showMessage: boolean;

  constructor(stats: BattleStat | BattleStat[], levels: integer, selfTarget?: boolean, condition?: MoveConditionFunc | null, showMessage: boolean = true, firstHitOnly: boolean = false, moveEffectTrigger: MoveEffectTrigger = MoveEffectTrigger.HIT, firstTargetOnly: boolean = false) {
    super(selfTarget, moveEffectTrigger, firstHitOnly, false, firstTargetOnly);
    this.stats = typeof(stats) === "number"
      ? [ stats as BattleStat ]
      : stats as BattleStat[];
    this.levels = levels;
    this.condition = condition!; // TODO: is this bang correct?
    this.showMessage = showMessage;
  }

  apply(user: Pokemon, target: Pokemon, move: Move, args?: any[]): boolean | Promise<boolean> {
    if (!super.apply(user, target, move, args) || (this.condition && !this.condition(user, target, move))) {
      return false;
    }

    const moveChance = this.getMoveChance(user, target, move, this.selfTarget, true);
    if (moveChance < 0 || moveChance === 100 || user.randSeedInt(100) < moveChance) {
      const levels = this.getLevels(user);
      user.scene.unshiftPhase(new StatChangePhase(user.scene, (this.selfTarget ? user : target).getBattlerIndex(), this.selfTarget, this.stats, levels, this.showMessage));
      return true;
    }

    return false;
  }

  getLevels(_user: Pokemon): integer {
    return this.levels;
  }

  getTargetBenefitScore(user: Pokemon, target: Pokemon, move: Move): integer {
    let ret = 0;
    const moveLevels = this.getLevels(user);
    for (const stat of this.stats) {
      let levels = moveLevels;
      if (levels > 0) {
        levels = Math.min(target.summonData.battleStats[stat] + levels, 6) - target.summonData.battleStats[stat];
      } else {
        levels = Math.max(target.summonData.battleStats[stat] + levels, -6) - target.summonData.battleStats[stat];
      }
      let noEffect = false;
      switch (stat) {
      case BattleStat.ATK:
        if (this.selfTarget) {
          noEffect = !user.getMoveset().find(m => m instanceof AttackMove && m.category === MoveCategory.PHYSICAL);
        }
        break;
      case BattleStat.DEF:
        if (!this.selfTarget) {
          noEffect = !user.getMoveset().find(m => m instanceof AttackMove && m.category === MoveCategory.PHYSICAL);
        }
        break;
      case BattleStat.SPATK:
        if (this.selfTarget) {
          noEffect = !user.getMoveset().find(m => m instanceof AttackMove && m.category === MoveCategory.SPECIAL);
        }
        break;
      case BattleStat.SPDEF:
        if (!this.selfTarget) {
          noEffect = !user.getMoveset().find(m => m instanceof AttackMove && m.category === MoveCategory.SPECIAL);
        }
        break;
      }
      if (noEffect) {
        continue;
      }
      ret += (levels * 4) + (levels > 0 ? -2 : 2);
    }
    return ret;
  }
}

export class PostVictoryStatChangeAttr extends MoveAttr {
  private stats: BattleStat[];
  private levels: integer;
  private condition: MoveConditionFunc | null;
  private showMessage: boolean;

  constructor(stats: BattleStat | BattleStat[], levels: integer, selfTarget?: boolean, condition?: MoveConditionFunc, showMessage: boolean = true, firstHitOnly: boolean = false) {
    super();
    this.stats = typeof(stats) === "number"
      ? [ stats as BattleStat ]
      : stats as BattleStat[];
    this.levels = levels;
    this.condition = condition!; // TODO: is this bang correct?
    this.showMessage = showMessage;
  }
  applyPostVictory(user: Pokemon, target: Pokemon, move: Move): void {
    if (this.condition && !this.condition(user, target, move)) {
      return;
    }
    const statChangeAttr = new StatChangeAttr(this.stats, this.levels, this.showMessage);
    statChangeAttr.apply(user, target, move);
  }
}

export class AcupressureStatChangeAttr extends MoveEffectAttr {
  constructor() {
    super();
  }

  apply(user: Pokemon, target: Pokemon, move: Move, args: any[]): boolean | Promise<boolean> {
    let randStats = [ BattleStat.ATK, BattleStat.DEF, BattleStat.SPATK, BattleStat.SPDEF, BattleStat.SPD, BattleStat.ACC, BattleStat.EVA ];
    randStats = randStats.filter(s => target.summonData.battleStats[s] < 6);
    if (randStats.length > 0) {
      const boostStat = [randStats[Utils.randInt(randStats.length)]];
      user.scene.unshiftPhase(new StatChangePhase(user.scene, target.getBattlerIndex(), this.selfTarget, boostStat, 2));
      return true;
    }
    return false;
  }
}

export class GrowthStatChangeAttr extends StatChangeAttr {
  constructor() {
    super([ BattleStat.ATK, BattleStat.SPATK ], 1, true);
  }

  getLevels(user: Pokemon): number {
    if (!user.scene.arena.weather?.isEffectSuppressed(user.scene)) {
      const weatherType = user.scene.arena.weather?.weatherType;
      if (weatherType === WeatherType.SUNNY || weatherType === WeatherType.HARSH_SUN) {
        return this.levels + 1;
      }
    }
    return this.levels;
  }
}

export class CutHpStatBoostAttr extends StatChangeAttr {
  private cutRatio: integer;
  private messageCallback: ((user: Pokemon) => void) | undefined;

  constructor(stat: BattleStat | BattleStat[], levels: integer, cutRatio: integer, messageCallback?: ((user: Pokemon) => void) | undefined) {
    super(stat, levels, true, null, true);

    this.cutRatio = cutRatio;
    this.messageCallback = messageCallback;
  }

  apply(user: Pokemon, target: Pokemon, move: Move, args: any[]): Promise<boolean> {
    return new Promise<boolean>(resolve => {
      user.damageAndUpdate(Math.floor(user.getMaxHp() / this.cutRatio), HitResult.OTHER, false, true);
      user.updateInfo().then(() => {
        const ret = super.apply(user, target, move, args);
        if (this.messageCallback) {
          this.messageCallback(user);
        }
        resolve(ret);
      });
    });
  }

  getCondition(): MoveConditionFunc {
    return (user, target, move) => user.getHpRatio() > 1 / this.cutRatio && this.stats.some(s => user.summonData.battleStats[s] < 6);
  }
}

export class CopyStatsAttr extends MoveEffectAttr {
  apply(user: Pokemon, target: Pokemon, move: Move, args: any[]): boolean {
    if (!super.apply(user, target, move, args)) {
      return false;
    }

    for (let s = 0; s < target.summonData.battleStats.length; s++) {
      user.summonData.battleStats[s] = target.summonData.battleStats[s];
    }
    if (target.getTag(BattlerTagType.CRIT_BOOST)) {
      user.addTag(BattlerTagType.CRIT_BOOST, 0, move.id);
    } else {
      user.removeTag(BattlerTagType.CRIT_BOOST);
    }
    target.updateInfo();
    user.updateInfo();
    target.scene.queueMessage(i18next.t("moveTriggers:copiedStatChanges", {pokemonName: getPokemonNameWithAffix(user), targetName: getPokemonNameWithAffix(target)}));

    return true;
  }
}

export class InvertStatsAttr extends MoveEffectAttr {
  apply(user: Pokemon, target: Pokemon, move: Move, args: any[]): boolean {
    if (!super.apply(user, target, move, args)) {
      return false;
    }

    for (let s = 0; s < target.summonData.battleStats.length; s++) {
      target.summonData.battleStats[s] *= -1;
    }
    target.updateInfo();
    user.updateInfo();

    target.scene.queueMessage(i18next.t("moveTriggers:invertStats", {pokemonName: getPokemonNameWithAffix(target)}));

    return true;
  }
}

export class ResetStatsAttr extends MoveEffectAttr {
  apply(user: Pokemon, target: Pokemon, move: Move, args: any[]): boolean {
    if (!super.apply(user, target, move, args)) {
      return false;
    }

    for (let s = 0; s < target.summonData.battleStats.length; s++) {
      target.summonData.battleStats[s] = 0;
    }
    target.updateInfo();
    user.updateInfo();

    target.scene.queueMessage(i18next.t("moveTriggers:resetStats", {pokemonName: getPokemonNameWithAffix(target)}));

    return true;
  }
}

/**
 * Attribute used for moves which swap the user and the target's stat changes.
 */
export class SwapStatsAttr extends MoveEffectAttr {
  /**
   * Swaps the user and the target's stat changes.
   * @param user Pokemon that used the move
   * @param target The target of the move
   * @param move Move with this attribute
   * @param args N/A
   * @returns true if the function succeeds
   */
  apply(user: Pokemon, target: Pokemon, move: Move, args: any []): boolean {
    if (!super.apply(user, target, move, args)) {
      return false;
    } //Exits if the move can't apply
    let priorBoost : integer; //For storing a stat boost
    for (let s = 0; s < target.summonData.battleStats.length; s++) {
      priorBoost = user.summonData.battleStats[s]; //Store user stat boost
      user.summonData.battleStats[s] = target.summonData.battleStats[s]; //Applies target boost to self
      target.summonData.battleStats[s] = priorBoost; //Applies stored boost to target
    }
    target.updateInfo();
    user.updateInfo();
    target.scene.queueMessage(i18next.t("moveTriggers:switchedStatChanges", {pokemonName: getPokemonNameWithAffix(user)}));
    return true;
  }
}

export class HpSplitAttr extends MoveEffectAttr {
  apply(user: Pokemon, target: Pokemon, move: Move, args: any[]): Promise<boolean> {
    return new Promise(resolve => {
      if (!super.apply(user, target, move, args)) {
        return resolve(false);
      }

      const infoUpdates: Promise<void>[] = [];

      const hpValue = Math.floor((target.hp + user.hp) / 2);
      if (user.hp < hpValue) {
        const healing = user.heal(hpValue - user.hp);
        if (healing) {
          user.scene.damageNumberHandler.add(user, healing, HitResult.HEAL);
        }
      } else if (user.hp > hpValue) {
        const damage = user.damage(user.hp - hpValue, true);
        if (damage) {
          user.scene.damageNumberHandler.add(user, damage);
        }
      }
      infoUpdates.push(user.updateInfo());

      if (target.hp < hpValue) {
        const healing = target.heal(hpValue - target.hp);
        if (healing) {
          user.scene.damageNumberHandler.add(user, healing, HitResult.HEAL);
        }
      } else if (target.hp > hpValue) {
        const damage = target.damage(target.hp - hpValue, true);
        if (damage) {
          target.scene.damageNumberHandler.add(target, damage);
        }
      }
      infoUpdates.push(target.updateInfo());

      return Promise.all(infoUpdates).then(() => resolve(true));
    });
  }
}

export class VariablePowerAttr extends MoveAttr {
  apply(user: Pokemon, target: Pokemon, move: Move, args: any[]): boolean {
    //const power = args[0] as Utils.NumberHolder;
    return false;
  }
}

export class LessPPMorePowerAttr extends VariablePowerAttr {
  /**
   * Power up moves when less PP user has
   * @param user {@linkcode Pokemon} using this move
   * @param target {@linkcode Pokemon} target of this move
   * @param move {@linkcode Move} being used
   * @param args [0] {@linkcode Utils.NumberHolder} of power
   * @returns true if the function succeeds
   */
  apply(user: Pokemon, target: Pokemon, move: Move, args: any[]): boolean {
    const ppMax = move.pp;
    const ppUsed = user.moveset.find((m) => m?.moveId === move.id)?.ppUsed!; // TODO: is the bang correct?

    let ppRemains = ppMax - ppUsed;
    /** Reduce to 0 to avoid negative numbers if user has 1PP before attack and target has Ability.PRESSURE */
    if (ppRemains < 0) {
      ppRemains = 0;
    }

    const power = args[0] as Utils.NumberHolder;

    switch (ppRemains) {
    case 0:
      power.value = 200;
      break;
    case 1:
      power.value = 80;
      break;
    case 2:
      power.value = 60;
      break;
    case 3:
      power.value = 50;
      break;
    default:
      power.value = 40;
      break;
    }
    return true;
  }
}

export class MovePowerMultiplierAttr extends VariablePowerAttr {
  private powerMultiplierFunc: (user: Pokemon, target: Pokemon, move: Move) => number;

  constructor(powerMultiplier: (user: Pokemon, target: Pokemon, move: Move) => number) {
    super();

    this.powerMultiplierFunc = powerMultiplier;
  }

  apply(user: Pokemon, target: Pokemon, move: Move, args: any[]): boolean {
    const power = args[0] as Utils.NumberHolder;
    power.value *= this.powerMultiplierFunc(user, target, move);

    return true;
  }
}

/**
 * Helper function to calculate the the base power of an ally's hit when using Beat Up.
 * @param user The Pokemon that used Beat Up.
 * @param allyIndex The party position of the ally contributing to Beat Up.
 * @returns The base power of the Beat Up hit.
 */
const beatUpFunc = (user: Pokemon, allyIndex: number): number => {
  const party = user.isPlayer() ? user.scene.getParty() : user.scene.getEnemyParty();

  for (let i = allyIndex; i < party.length; i++) {
    const pokemon = party[i];

    // The user contributes to Beat Up regardless of status condition.
    // Allies can contribute only if they do not have a non-volatile status condition.
    if (pokemon.id !== user.id && pokemon?.status && pokemon.status.effect !== StatusEffect.NONE) {
      continue;
    }
    return (pokemon.species.getBaseStat(Stat.ATK) / 10) + 5;
  }
  return 0;
};

export class BeatUpAttr extends VariablePowerAttr {

  /**
   * Gets the next party member to contribute to a Beat Up hit, and calculates the base power for it.
   * @param user Pokemon that used the move
   * @param _target N/A
   * @param _move Move with this attribute
   * @param args N/A
   * @returns true if the function succeeds
   */
  apply(user: Pokemon, target: Pokemon, move: Move, args: any[]): boolean {
    const power = args[0] as Utils.NumberHolder;

    const party = user.isPlayer() ? user.scene.getParty() : user.scene.getEnemyParty();
    const allyCount = party.filter(pokemon => {
      return pokemon.id === user.id || !pokemon.status?.effect;
    }).length;
    const allyIndex = (user.turnData.hitCount - user.turnData.hitsLeft) % allyCount;
    power.value = beatUpFunc(user, allyIndex);
    return true;
  }
}

const doublePowerChanceMessageFunc = (user: Pokemon, target: Pokemon, move: Move) => {
  let message: string = "";
  user.scene.executeWithSeedOffset(() => {
    const rand = Utils.randSeedInt(100);
    if (rand < move.chance) {
      message = i18next.t("moveTriggers:goingAllOutForAttack", {pokemonName: getPokemonNameWithAffix(user)});
    }
  }, user.scene.currentBattle.turn << 6, user.scene.waveSeed);
  return message;
};

export class DoublePowerChanceAttr extends VariablePowerAttr {
  apply(user: Pokemon, target: Pokemon, move: Move, args: any[]): boolean {
    let rand: integer;
    user.scene.executeWithSeedOffset(() => rand = Utils.randSeedInt(100), user.scene.currentBattle.turn << 6, user.scene.waveSeed);
    if (rand! < move.chance) {
      const power = args[0] as Utils.NumberHolder;
      power.value *= 2;
      return true;
    }

    return false;
  }
}

export abstract class ConsecutiveUsePowerMultiplierAttr extends MovePowerMultiplierAttr {
  constructor(limit: integer, resetOnFail: boolean, resetOnLimit?: boolean, ...comboMoves: Moves[]) {
    super((user: Pokemon, target: Pokemon, move: Move): number => {
      const moveHistory = user.getLastXMoves(limit + 1).slice(1);

      let count = 0;
      let turnMove: TurnMove | undefined;

      while (((turnMove = moveHistory.shift())?.move === move.id || (comboMoves.length && comboMoves.includes(turnMove?.move!))) && (!resetOnFail || turnMove?.result === MoveResult.SUCCESS)) { // TODO: is this bang correct?
        if (count < (limit - 1)) {
          count++;
        } else if (resetOnLimit) {
          count = 0;
        } else {
          break;
        }
      }

      return this.getMultiplier(count);
    });
  }

  abstract getMultiplier(count: integer): number;
}

export class ConsecutiveUseDoublePowerAttr extends ConsecutiveUsePowerMultiplierAttr {
  getMultiplier(count: number): number {
    return Math.pow(2, count);
  }
}

export class ConsecutiveUseMultiBasePowerAttr extends ConsecutiveUsePowerMultiplierAttr {
  getMultiplier(count: number): number {
    return (count + 1);
  }
}

export class WeightPowerAttr extends VariablePowerAttr {
  apply(user: Pokemon, target: Pokemon, move: Move, args: any[]): boolean {
    const power = args[0] as Utils.NumberHolder;

    const targetWeight = target.getWeight();
    const weightThresholds = [ 10, 25, 50, 100, 200 ];

    let w = 0;
    while (targetWeight >= weightThresholds[w]) {
      if (++w === weightThresholds.length) {
        break;
      }
    }

    power.value = (w + 1) * 20;

    return true;
  }
}

/**
 * Attribute used for Electro Ball move.
 * @extends VariablePowerAttr
 * @see {@linkcode apply}
 **/
export class ElectroBallPowerAttr extends VariablePowerAttr {
  /**
   * Move that deals more damage the faster {@linkcode BattleStat.SPD}
   * the user is compared to the target.
   * @param user Pokemon that used the move
   * @param target The target of the move
   * @param move Move with this attribute
   * @param args N/A
   * @returns true if the function succeeds
   */
  apply(user: Pokemon, target: Pokemon, move: Move, args: any[]): boolean {
    const power = args[0] as Utils.NumberHolder;

    const statRatio = target.getBattleStat(Stat.SPD) / user.getBattleStat(Stat.SPD);
    const statThresholds = [ 0.25, 1 / 3, 0.5, 1, -1 ];
    const statThresholdPowers = [ 150, 120, 80, 60, 40 ];

    let w = 0;
    while (w < statThresholds.length - 1 && statRatio > statThresholds[w]) {
      if (++w === statThresholds.length) {
        break;
      }
    }

    power.value = statThresholdPowers[w];
    return true;
  }
}


/**
 * Attribute used for Gyro Ball move.
 * @extends VariablePowerAttr
 * @see {@linkcode apply}
 **/
export class GyroBallPowerAttr extends VariablePowerAttr {
  /**
   * Move that deals more damage the slower {@linkcode BattleStat.SPD}
   * the user is compared to the target.
   * @param user Pokemon that used the move
   * @param target The target of the move
   * @param move Move with this attribute
   * @param args N/A
   * @returns true if the function succeeds
   */
  apply(user: Pokemon, target: Pokemon, move: Move, args: any[]): boolean {
    const power = args[0] as Utils.NumberHolder;
    const userSpeed = user.getBattleStat(Stat.SPD);
    if (userSpeed < 1) {
      // Gen 6+ always have 1 base power
      power.value = 1;
      return true;
    }

    power.value = Math.floor(Math.min(150, 25 * target.getBattleStat(Stat.SPD) / userSpeed + 1));
    return true;
  }
}

export class LowHpPowerAttr extends VariablePowerAttr {
  apply(user: Pokemon, target: Pokemon, move: Move, args: any[]): boolean {
    const power = args[0] as Utils.NumberHolder;
    const hpRatio = user.getHpRatio();

    switch (true) {
    case (hpRatio < 0.0417):
      power.value = 200;
      break;
    case (hpRatio < 0.1042):
      power.value = 150;
      break;
    case (hpRatio < 0.2083):
      power.value = 100;
      break;
    case (hpRatio < 0.3542):
      power.value = 80;
      break;
    case (hpRatio < 0.6875):
      power.value = 40;
      break;
    default:
      power.value = 20;
      break;
    }

    return true;
  }
}

export class CompareWeightPowerAttr extends VariablePowerAttr {
  apply(user: Pokemon, target: Pokemon, move: Move, args: any[]): boolean {
    const power = args[0] as Utils.NumberHolder;
    const userWeight = user.getWeight();
    const targetWeight = target.getWeight();

    if (!userWeight || userWeight === 0) {
      return false;
    }

    const relativeWeight = (targetWeight / userWeight) * 100;

    switch (true) {
    case (relativeWeight < 20.01):
      power.value = 120;
      break;
    case (relativeWeight < 25.01):
      power.value = 100;
      break;
    case (relativeWeight < 33.35):
      power.value = 80;
      break;
    case (relativeWeight < 50.01):
      power.value = 60;
      break;
    default:
      power.value = 40;
      break;
    }

    return true;
  }
}

export class HpPowerAttr extends VariablePowerAttr {
  apply(user: Pokemon, target: Pokemon, move: Move, args: any[]): boolean {
    (args[0] as Utils.NumberHolder).value = Math.max(Math.floor(150 * user.getHpRatio()), 1);

    return true;
  }
}

/**
 * Attribute used for moves whose base power scales with the opponent's HP
 * Used for Crush Grip, Wring Out, and Hard Press
 * maxBasePower 100 for Hard Press, 120 for others
 */
export class OpponentHighHpPowerAttr extends VariablePowerAttr {
  maxBasePower: number;

  constructor(maxBasePower: number) {
    super();
    this.maxBasePower = maxBasePower;
  }

  /**
   * Changes the base power of the move to be the target's HP ratio times the maxBasePower with a min value of 1
   * @param user n/a
   * @param target the Pokemon being attacked
   * @param move n/a
   * @param args holds the base power of the move at args[0]
   * @returns true
   */
  apply(user: Pokemon, target: Pokemon, move: Move, args: any[]): boolean {
    (args[0] as Utils.NumberHolder).value = Math.max(Math.floor(this.maxBasePower * target.getHpRatio()), 1);

    return true;
  }
}

export class FirstAttackDoublePowerAttr extends VariablePowerAttr {
  apply(user: Pokemon, target: Pokemon, move: Move, args: any[]): boolean {
    console.log(target.getLastXMoves(1), target.scene.currentBattle.turn);
    if (!target.getLastXMoves(1).find(m => m.turn === target.scene.currentBattle.turn)) {
      (args[0] as Utils.NumberHolder).value *= 2;
      return true;
    }

    return false;
  }
}


export class TurnDamagedDoublePowerAttr extends VariablePowerAttr {
  apply(user: Pokemon, target: Pokemon, move: Move, args: any[]): boolean {
    if (user.turnData.attacksReceived.find(r => r.damage && r.sourceId === target.id)) {
      (args[0] as Utils.NumberHolder).value *= 2;
      return true;
    }

    return false;
  }
}

const magnitudeMessageFunc = (user: Pokemon, target: Pokemon, move: Move) => {
  let message: string;
  user.scene.executeWithSeedOffset(() => {
    const magnitudeThresholds = [ 5, 15, 35, 65, 75, 95 ];

    const rand = Utils.randSeedInt(100);

    let m = 0;
    for (; m < magnitudeThresholds.length; m++) {
      if (rand < magnitudeThresholds[m]) {
        break;
      }
    }

    message = i18next.t("moveTriggers:magnitudeMessage", {magnitude: m + 4});
  }, user.scene.currentBattle.turn << 6, user.scene.waveSeed);
  return message!;
};

export class MagnitudePowerAttr extends VariablePowerAttr {
  apply(user: Pokemon, target: Pokemon, move: Move, args: any[]): boolean {
    const power = args[0] as Utils.NumberHolder;

    const magnitudeThresholds = [ 5, 15, 35, 65, 75, 95 ];
    const magnitudePowers = [ 10, 30, 50, 70, 90, 100, 110, 150 ];

    let rand: integer;

    user.scene.executeWithSeedOffset(() => rand = Utils.randSeedInt(100), user.scene.currentBattle.turn << 6, user.scene.waveSeed);

    let m = 0;
    for (; m < magnitudeThresholds.length; m++) {
      if (rand! < magnitudeThresholds[m]) {
        break;
      }
    }

    power.value = magnitudePowers[m];

    return true;
  }
}

export class AntiSunlightPowerDecreaseAttr extends VariablePowerAttr {
  apply(user: Pokemon, target: Pokemon, move: Move, args: any[]): boolean {
    if (!user.scene.arena.weather?.isEffectSuppressed(user.scene)) {
      const power = args[0] as Utils.NumberHolder;
      const weatherType = user.scene.arena.weather?.weatherType || WeatherType.NONE;
      switch (weatherType) {
      case WeatherType.RAIN:
      case WeatherType.SANDSTORM:
      case WeatherType.HAIL:
      case WeatherType.SNOW:
      case WeatherType.HEAVY_RAIN:
        power.value *= 0.5;
        return true;
      }
    }

    return false;
  }
}

export class FriendshipPowerAttr extends VariablePowerAttr {
  private invert: boolean;

  constructor(invert?: boolean) {
    super();

    this.invert = !!invert;
  }

  apply(user: Pokemon, target: Pokemon, move: Move, args: any[]): boolean {
    const power = args[0] as Utils.NumberHolder;

    const friendshipPower = Math.floor(Math.min(user instanceof PlayerPokemon ? user.friendship : user.species.baseFriendship, 255) / 2.5);
    power.value = Math.max(!this.invert ? friendshipPower : 102 - friendshipPower, 1);

    return true;
  }
}

export class HitCountPowerAttr extends VariablePowerAttr {
  apply(user: Pokemon, target: Pokemon, move: Move, args: any[]): boolean {
    (args[0] as Utils.NumberHolder).value += Math.min(user.battleData.hitCount, 6) * 50;

    return true;
  }
}

/**
 * Turning a once was (StatChangeCountPowerAttr) statement and making it available to call for any attribute.
 * @param {Pokemon} pokemon The pokemon that is being used to calculate the count of positive stats
 * @returns {number} Returns the amount of positive stats
 */
const countPositiveStats = (pokemon: Pokemon): number => {
  return pokemon.summonData.battleStats.reduce((total, stat) => (stat && stat > 0) ? total + stat : total, 0);
};

/**
 * Attribute that increases power based on the amount of positive stat increases.
 */
export class StatChangeCountPowerAttr extends VariablePowerAttr {

  /**
   * @param {Pokemon} user The pokemon that is being used to calculate the amount of positive stats
   * @param {Pokemon} target N/A
   * @param {Move} move N/A
   * @param {any[]} args The argument for VariablePowerAttr, accumulates and sets the amount of power multiplied by stats
   * @returns {boolean} Returns true if attribute is applied
   */
  apply(user: Pokemon, target: Pokemon, move: Move, args: any[]): boolean {
    const positiveStats: number = countPositiveStats(user);

    (args[0] as Utils.NumberHolder).value += positiveStats * 20;
    return true;
  }
}

/**
 * Punishment normally has a base power of 60,
 * but gains 20 power for every increased stat stage the target has,
 * up to a maximum of 200 base power in total.
 */
export class PunishmentPowerAttr extends VariablePowerAttr {
  private PUNISHMENT_MIN_BASE_POWER = 60;
  private PUNISHMENT_MAX_BASE_POWER = 200;

  /**
     * @param {Pokemon} user N/A
     * @param {Pokemon} target The pokemon that the move is being used against, as well as calculating the stats for the min/max base power
     * @param {Move} move N/A
     * @param {any[]} args The value that is being changed due to VariablePowerAttr
     * @returns Returns true if attribute is applied
     */
  apply(user: Pokemon, target: Pokemon, move: Move, args: any[]): boolean {
    const positiveStats: number = countPositiveStats(target);
    (args[0] as Utils.NumberHolder).value = Math.min(
      this.PUNISHMENT_MAX_BASE_POWER,
      this.PUNISHMENT_MIN_BASE_POWER + positiveStats * 20
    );
    return true;
  }
}

export class PresentPowerAttr extends VariablePowerAttr {
  apply(user: Pokemon, target: Pokemon, move: Move, args: any[]): boolean {
    /**
     * If this move is multi-hit, and this attribute is applied to any hit
     * other than the first, this move cannot result in a heal.
     */
    const firstHit = (user.turnData.hitCount === user.turnData.hitsLeft);

    const powerSeed = Utils.randSeedInt(firstHit ? 100 : 80);
    if (powerSeed <= 40) {
      (args[0] as Utils.NumberHolder).value = 40;
    } else if (40 < powerSeed && powerSeed <= 70) {
      (args[0] as Utils.NumberHolder).value = 80;
    } else if (70 < powerSeed && powerSeed <= 80) {
      (args[0] as Utils.NumberHolder).value = 120;
    } else if (80 < powerSeed && powerSeed <= 100) {
      // If this move is multi-hit, disable all other hits
      user.stopMultiHit();
      target.scene.unshiftPhase(new PokemonHealPhase(target.scene, target.getBattlerIndex(),
        Math.max(Math.floor(target.getMaxHp() / 4), 1), i18next.t("moveTriggers:regainedHealth", {pokemonName: getPokemonNameWithAffix(target)}), true));
    }

    return true;
  }
}

export class WaterShurikenPowerAttr extends VariablePowerAttr {
  apply(user: Pokemon, target: Pokemon, move: Move, args: any[]): boolean {
    if (user.species.speciesId === Species.GRENINJA && user.hasAbility(Abilities.BATTLE_BOND) && user.formIndex === 2) {
      (args[0] as Utils.IntegerHolder).value = 20;
      return true;
    }
    return false;
  }
}

/**
 * Attribute used to calculate the power of attacks that scale with Stockpile stacks (i.e. Spit Up).
 */
export class SpitUpPowerAttr extends VariablePowerAttr {
  private multiplier: number = 0;

  constructor(multiplier: number) {
    super();
    this.multiplier = multiplier;
  }

  apply(user: Pokemon, target: Pokemon, move: Move, args: any[]): boolean {
    const stockpilingTag = user.getTag(StockpilingTag);

    if (stockpilingTag !== null && stockpilingTag.stockpiledCount > 0) {
      const power = args[0] as Utils.IntegerHolder;
      power.value = this.multiplier * stockpilingTag.stockpiledCount;
      return true;
    }

    return false;
  }
}

/**
 * Attribute used to apply Swallow's healing, which scales with Stockpile stacks.
 * Does NOT remove stockpiled stacks.
 */
export class SwallowHealAttr extends HealAttr {
  apply(user: Pokemon, target: Pokemon, move: Move, args: any[]): boolean {
    const stockpilingTag = user.getTag(StockpilingTag);

    if (stockpilingTag !== null && stockpilingTag?.stockpiledCount > 0) {
      const stockpiled = stockpilingTag.stockpiledCount;
      let healRatio: number;

      if (stockpiled === 1) {
        healRatio = 0.25;
      } else if (stockpiled === 2) {
        healRatio = 0.50;
      } else { // stockpiled >= 3
        healRatio = 1.00;
      }

      if (healRatio) {
        this.addHealPhase(user, healRatio);
        return true;
      }
    }

    return false;
  }
}

const hasStockpileStacksCondition: MoveConditionFunc = (user) => {
  const hasStockpilingTag = user.getTag(StockpilingTag);
  return !!hasStockpilingTag && hasStockpilingTag.stockpiledCount > 0;
};

/**
 * Attribute used for multi-hit moves that increase power in increments of the
 * move's base power for each hit, namely Triple Kick and Triple Axel.
 * @extends VariablePowerAttr
 * @see {@linkcode apply}
 */
export class MultiHitPowerIncrementAttr extends VariablePowerAttr {
  /** The max number of base power increments allowed for this move */
  private maxHits: integer;

  constructor(maxHits: integer) {
    super();

    this.maxHits = maxHits;
  }

  /**
   * Increases power of move in increments of the base power for the amount of times
   * the move hit. In the case that the move is extended, it will circle back to the
   * original base power of the move after incrementing past the maximum amount of
   * hits.
   * @param user {@linkcode Pokemon} that used the move
   * @param target {@linkcode Pokemon} that the move was used on
   * @param move {@linkcode Move} with this attribute
   * @param args [0] {@linkcode Utils.NumberHolder} for final calculated power of move
   * @returns true if attribute application succeeds
   */
  apply(user: Pokemon, target: Pokemon, move: Move, args: any[]): boolean {
    const hitsTotal = user.turnData.hitCount - Math.max(user.turnData.hitsLeft, 0);
    const power = args[0] as Utils.NumberHolder;

    power.value = move.power * (1 + hitsTotal % this.maxHits);

    return true;
  }
}

/**
 * Attribute used for moves that double in power if the given move immediately
 * preceded the move applying the attribute, namely Fusion Flare and
 * Fusion Bolt.
 * @extends VariablePowerAttr
 * @see {@linkcode apply}
 */
export class LastMoveDoublePowerAttr extends VariablePowerAttr {
  /** The move that must precede the current move */
  private move: Moves;

  constructor(move: Moves) {
    super();

    this.move = move;
  }

  /**
   * Doubles power of move if the given move is found to precede the current
   * move with no other moves being executed in between, only ignoring failed
   * moves if any.
   * @param user {@linkcode Pokemon} that used the move
   * @param target N/A
   * @param move N/A
   * @param args [0] {@linkcode Utils.NumberHolder} that holds the resulting power of the move
   * @returns true if attribute application succeeds, false otherwise
   */
  apply(user: Pokemon, _target: Pokemon, _move: Move, args: any[]): boolean {
    const power = args[0] as Utils.NumberHolder;
    const enemy = user.getOpponent(0);
    const pokemonActed: Pokemon[] = [];

    if (enemy?.turnData.acted) {
      pokemonActed.push(enemy);
    }

    if (user.scene.currentBattle.double) {
      const userAlly = user.getAlly();
      const enemyAlly = enemy?.getAlly();

      if (userAlly && userAlly.turnData.acted) {
        pokemonActed.push(userAlly);
      }
      if (enemyAlly && enemyAlly.turnData.acted) {
        pokemonActed.push(enemyAlly);
      }
    }

    pokemonActed.sort((a, b) => b.turnData.order - a.turnData.order);

    for (const p of pokemonActed) {
      const [ lastMove ] = p.getLastXMoves(1);
      if (lastMove.result !== MoveResult.FAIL) {
        if ((lastMove.result === MoveResult.SUCCESS) && (lastMove.move === this.move)) {
          power.value *= 2;
          return true;
        } else {
          break;
        }
      }
    }

    return false;
  }
}

export class VariableAtkAttr extends MoveAttr {
  constructor() {
    super();
  }

  apply(user: Pokemon, target: Pokemon, move: Move, args: any[]): boolean {
    //const atk = args[0] as Utils.IntegerHolder;
    return false;
  }
}

export class TargetAtkUserAtkAttr extends VariableAtkAttr {
  constructor() {
    super();
  }
  apply(user: Pokemon, target: Pokemon, move: Move, args: any[]): boolean {
    (args[0] as Utils.IntegerHolder).value = target.getBattleStat(Stat.ATK, target);
    return true;
  }
}

export class DefAtkAttr extends VariableAtkAttr {
  constructor() {
    super();
  }

  apply(user: Pokemon, target: Pokemon, move: Move, args: any[]): boolean {
    (args[0] as Utils.IntegerHolder).value = user.getBattleStat(Stat.DEF, target);
    return true;
  }
}

export class VariableDefAttr extends MoveAttr {
  constructor() {
    super();
  }

  apply(user: Pokemon, target: Pokemon, move: Move, args: any[]): boolean {
    //const def = args[0] as Utils.IntegerHolder;
    return false;
  }
}

export class DefDefAttr extends VariableDefAttr {
  constructor() {
    super();
  }

  apply(user: Pokemon, target: Pokemon, move: Move, args: any[]): boolean {
    (args[0] as Utils.IntegerHolder).value = target.getBattleStat(Stat.DEF, user);
    return true;
  }
}

export class VariableAccuracyAttr extends MoveAttr {
  apply(user: Pokemon, target: Pokemon, move: Move, args: any[]): boolean {
    //const accuracy = args[0] as Utils.NumberHolder;
    return false;
  }
}

export class ThunderAccuracyAttr extends VariableAccuracyAttr {
  apply(user: Pokemon, target: Pokemon, move: Move, args: any[]): boolean {
    if (!user.scene.arena.weather?.isEffectSuppressed(user.scene)) {
      const accuracy = args[0] as Utils.NumberHolder;
      const weatherType = user.scene.arena.weather?.weatherType || WeatherType.NONE;
      switch (weatherType) {
      case WeatherType.SUNNY:
      case WeatherType.SANDSTORM:
      case WeatherType.HARSH_SUN:
        accuracy.value = 50;
        return true;
      case WeatherType.RAIN:
      case WeatherType.HEAVY_RAIN:
        accuracy.value = -1;
        return true;
      }
    }

    return false;
  }
}

/**
 * Attribute used for moves which never miss
 * against Pokemon with the {@linkcode BattlerTagType.MINIMIZED}
 * @extends VariableAccuracyAttr
 * @see {@linkcode apply}
 */
export class MinimizeAccuracyAttr extends VariableAccuracyAttr {
  /**
   * @see {@linkcode apply}
   * @param user N/A
   * @param target {@linkcode Pokemon} target of the move
   * @param move N/A
   * @param args [0] Accuracy of the move to be modified
   * @returns true if the function succeeds
   */
  apply(user: Pokemon, target: Pokemon, move: Move, args: any[]): boolean {
    if (target.getTag(BattlerTagType.MINIMIZED)) {
      const accuracy = args[0] as Utils.NumberHolder;
      accuracy.value = -1;

      return true;
    }

    return false;
  }
}

export class ToxicAccuracyAttr extends VariableAccuracyAttr {
  apply(user: Pokemon, target: Pokemon, move: Move, args: any[]): boolean {
    if (user.isOfType(Type.POISON)) {
      const accuracy = args[0] as Utils.NumberHolder;
      accuracy.value = -1;
      return true;
    }

    return false;
  }
}

export class BlizzardAccuracyAttr extends VariableAccuracyAttr {
  apply(user: Pokemon, target: Pokemon, move: Move, args: any[]): boolean {
    if (!user.scene.arena.weather?.isEffectSuppressed(user.scene)) {
      const accuracy = args[0] as Utils.NumberHolder;
      const weatherType = user.scene.arena.weather?.weatherType || WeatherType.NONE;
      if (weatherType === WeatherType.HAIL || weatherType === WeatherType.SNOW) {
        accuracy.value = -1;
        return true;
      }
    }

    return false;
  }
}

export class VariableMoveCategoryAttr extends MoveAttr {
  apply(user: Pokemon, target: Pokemon, move: Move, args: any[]): boolean {
    return false;
  }
}

export class PhotonGeyserCategoryAttr extends VariableMoveCategoryAttr {
  apply(user: Pokemon, target: Pokemon, move: Move, args: any[]): boolean {
    const category = (args[0] as Utils.IntegerHolder);

    if (user.getBattleStat(Stat.ATK, target, move) > user.getBattleStat(Stat.SPATK, target, move)) {
      category.value = MoveCategory.PHYSICAL;
      return true;
    }

    return false;
  }
}

export class TeraBlastCategoryAttr extends VariableMoveCategoryAttr {
  apply(user: Pokemon, target: Pokemon, move: Move, args: any[]): boolean {
    const category = (args[0] as Utils.IntegerHolder);

    if (user.isTerastallized() && user.getBattleStat(Stat.ATK, target, move) > user.getBattleStat(Stat.SPATK, target, move)) {
      category.value = MoveCategory.PHYSICAL;
      return true;
    }

    return false;
  }
}

/**
 * Change the move category to status when used on the ally
 * @extends VariableMoveCategoryAttr
 * @see {@linkcode apply}
 */
export class StatusCategoryOnAllyAttr extends VariableMoveCategoryAttr {
  /**
   * @param user {@linkcode Pokemon} using the move
   * @param target {@linkcode Pokemon} target of the move
   * @param move {@linkcode Move} with this attribute
   * @param args [0] {@linkcode Utils.IntegerHolder} The category of the move
   * @returns true if the function succeeds
   */
  apply(user: Pokemon, target: Pokemon, move: Move, args: any[]): boolean {
    const category = (args[0] as Utils.IntegerHolder);

    if (user.getAlly() === target) {
      category.value = MoveCategory.STATUS;
      return true;
    }

    return false;
  }
}

export class ShellSideArmCategoryAttr extends VariableMoveCategoryAttr {
  apply(user: Pokemon, target: Pokemon, move: Move, args: any[]): boolean {
    const category = (args[0] as Utils.IntegerHolder);
    const atkRatio = user.getBattleStat(Stat.ATK, target, move) / target.getBattleStat(Stat.DEF, user, move);
    const specialRatio = user.getBattleStat(Stat.SPATK, target, move) / target.getBattleStat(Stat.SPDEF, user, move);

    // Shell Side Arm is much more complicated than it looks, this is a partial implementation to try to achieve something similar to the games
    if (atkRatio > specialRatio) {
      category.value = MoveCategory.PHYSICAL;
      return true;
    } else if (atkRatio === specialRatio && user.randSeedInt(2) === 0) {
      category.value = MoveCategory.PHYSICAL;
      return true;
    }

    return false;
  }
}

export class VariableMoveTypeAttr extends MoveAttr {
  apply(user: Pokemon, target: Pokemon, move: Move, args: any[]): boolean {
    return false;
  }
}

export class FormChangeItemTypeAttr extends VariableMoveTypeAttr {
  apply(user: Pokemon, target: Pokemon, move: Move, args: any[]): boolean {
    if ([user.species.speciesId, user.fusionSpecies?.speciesId].includes(Species.ARCEUS) || [user.species.speciesId, user.fusionSpecies?.speciesId].includes(Species.SILVALLY)) {
      const form = user.species.speciesId === Species.ARCEUS || user.species.speciesId === Species.SILVALLY ? user.formIndex : user.fusionSpecies?.formIndex!; // TODO: is this bang correct?

      move.type = Type[Type[form]];
      return true;
    }

    return false;
  }
}

export class TechnoBlastTypeAttr extends VariableMoveTypeAttr {
  apply(user: Pokemon, target: Pokemon, move: Move, args: any[]): boolean {
    if ([user.species.speciesId, user.fusionSpecies?.speciesId].includes(Species.GENESECT)) {
      const form = user.species.speciesId === Species.GENESECT ? user.formIndex : user.fusionSpecies?.formIndex;

      switch (form) {
      case 1: // Shock Drive
        move.type = Type.ELECTRIC;
        break;
      case 2: // Burn Drive
        move.type = Type.FIRE;
        break;
      case 3: // Chill Drive
        move.type = Type.ICE;
        break;
      case 4: // Douse Drive
        move.type = Type.WATER;
        break;
      default:
        move.type = Type.NORMAL;
        break;
      }
      return true;
    }

    return false;
  }
}

export class AuraWheelTypeAttr extends VariableMoveTypeAttr {
  apply(user: Pokemon, target: Pokemon, move: Move, args: any[]): boolean {
    if ([user.species.speciesId, user.fusionSpecies?.speciesId].includes(Species.MORPEKO)) {
      const form = user.species.speciesId === Species.MORPEKO ? user.formIndex : user.fusionSpecies?.formIndex;

      switch (form) {
      case 1: // Hangry Mode
        move.type = Type.DARK;
        break;
      default: // Full Belly Mode
        move.type = Type.ELECTRIC;
        break;
      }
      return true;
    }

    return false;
  }
}

export class RagingBullTypeAttr extends VariableMoveTypeAttr {
  apply(user: Pokemon, target: Pokemon, move: Move, args: any[]): boolean {
    if ([user.species.speciesId, user.fusionSpecies?.speciesId].includes(Species.PALDEA_TAUROS)) {
      const form = user.species.speciesId === Species.PALDEA_TAUROS ? user.formIndex : user.fusionSpecies?.formIndex;

      switch (form) {
      case 1: // Blaze breed
        move.type = Type.FIRE;
        break;
      case 2: // Aqua breed
        move.type = Type.WATER;
        break;
      default:
        move.type = Type.FIGHTING;
        break;
      }
      return true;
    }

    return false;
  }
}

export class IvyCudgelTypeAttr extends VariableMoveTypeAttr {
  apply(user: Pokemon, target: Pokemon, move: Move, args: any[]): boolean {
    if ([user.species.speciesId, user.fusionSpecies?.speciesId].includes(Species.OGERPON)) {
      const form = user.species.speciesId === Species.OGERPON ? user.formIndex : user.fusionSpecies?.formIndex;

      switch (form) {
      case 1: // Wellspring Mask
      case 5: // Wellspring Mask Tera
        move.type = Type.WATER;
        break;
      case 2: // Hearthflame Mask
      case 6: // Hearthflame Mask Tera
        move.type = Type.FIRE;
        break;
      case 3: // Cornerstone Mask
      case 7: // Cornerstone Mask Tera
        move.type = Type.ROCK;
        break;
      case 4: // Teal Mask Tera
      default:
        move.type = Type.GRASS;
        break;
      }
      return true;
    }

    return false;
  }
}

export class WeatherBallTypeAttr extends VariableMoveTypeAttr {
  apply(user: Pokemon, target: Pokemon, move: Move, args: any[]): boolean {
    if (!user.scene.arena.weather?.isEffectSuppressed(user.scene)) {
      switch (user.scene.arena.weather?.weatherType) {
      case WeatherType.SUNNY:
      case WeatherType.HARSH_SUN:
        move.type = Type.FIRE;
        break;
      case WeatherType.RAIN:
      case WeatherType.HEAVY_RAIN:
        move.type = Type.WATER;
        break;
      case WeatherType.SANDSTORM:
        move.type = Type.ROCK;
        break;
      case WeatherType.HAIL:
      case WeatherType.SNOW:
        move.type = Type.ICE;
        break;
      default:
        return false;
      }
      return true;
    }

    return false;
  }
}

/**
 * Changes the move's type to match the current terrain.
 * Has no effect if the user is not grounded.
 * @extends VariableMoveTypeAttr
 * @see {@linkcode apply}
 */
export class TerrainPulseTypeAttr extends VariableMoveTypeAttr {
  /**
   * @param user {@linkcode Pokemon} using this move
   * @param target N/A
   * @param move N/A
   * @param args [0] {@linkcode Utils.IntegerHolder} The move's type to be modified
   * @returns true if the function succeeds
   */
  apply(user: Pokemon, target: Pokemon, move: Move, args: any[]): boolean {
    if (!user.isGrounded()) {
      return false;
    }

    const currentTerrain = user.scene.arena.getTerrainType();
    switch (currentTerrain) {
    case TerrainType.MISTY:
      move.type = Type.FAIRY;
      break;
    case TerrainType.ELECTRIC:
      move.type = Type.ELECTRIC;
      break;
    case TerrainType.GRASSY:
      move.type = Type.GRASS;
      break;
    case TerrainType.PSYCHIC:
      move.type = Type.PSYCHIC;
      break;
    default:
      return false;
    }
    return true;
  }
}

export class HiddenPowerTypeAttr extends VariableMoveTypeAttr {
  apply(user: Pokemon, target: Pokemon, move: Move, args: any[]): boolean {
    const iv_val = Math.floor(((user.ivs[Stat.HP] & 1)
      +(user.ivs[Stat.ATK] & 1) * 2
      +(user.ivs[Stat.DEF] & 1) * 4
      +(user.ivs[Stat.SPD] & 1) * 8
      +(user.ivs[Stat.SPATK] & 1) * 16
      +(user.ivs[Stat.SPDEF] & 1) * 32) * 15/63);

    move.type = [
      Type.FIGHTING, Type.FLYING, Type.POISON, Type.GROUND,
      Type.ROCK, Type.BUG, Type.GHOST, Type.STEEL,
      Type.FIRE, Type.WATER, Type.GRASS, Type.ELECTRIC,
      Type.PSYCHIC, Type.ICE, Type.DRAGON, Type.DARK][iv_val];

    return true;
  }
}

export class MatchUserTypeAttr extends VariableMoveTypeAttr {
  apply(user: Pokemon, target: Pokemon, move: Move, args: any[]): boolean {
    const userTypes = user.getTypes(true);

    if (userTypes.includes(Type.STELLAR)) { // will not change to stellar type
      const nonTeraTypes = user.getTypes();
      move.type = nonTeraTypes[0];
      return true;
    } else if (userTypes.length > 0) {
      move.type = userTypes[0];
      return true;
    } else {
      return false;
    }

  }
}

export class VariableMoveTypeMultiplierAttr extends MoveAttr {
  apply(user: Pokemon, target: Pokemon, move: Move, args: any[]): boolean {
    return false;
  }
}

export class NeutralDamageAgainstFlyingTypeMultiplierAttr extends VariableMoveTypeMultiplierAttr {
  apply(user: Pokemon, target: Pokemon, move: Move, args: any[]): boolean {
    if (!target.getTag(BattlerTagType.IGNORE_FLYING)) {
      const multiplier = args[0] as Utils.NumberHolder;
      //When a flying type is hit, the first hit is always 1x multiplier. Levitating pokemon are instantly affected by typing
      if (target.isOfType(Type.FLYING) || target.hasAbility(Abilities.LEVITATE)) {
        multiplier.value = 1;
      }
      return true;
    }

    return false;
  }
}

export class WaterSuperEffectTypeMultiplierAttr extends VariableMoveTypeMultiplierAttr {
  apply(user: Pokemon, target: Pokemon, move: Move, args: any[]): boolean {
    const multiplier = args[0] as Utils.NumberHolder;
    if (target.isOfType(Type.WATER)) {
      multiplier.value *= 4; // Increased twice because initial reduction against water
      return true;
    }

    return false;
  }
}

export class IceNoEffectTypeAttr extends VariableMoveTypeMultiplierAttr {
  /**
   * Checks to see if the Target is Ice-Type or not. If so, the move will have no effect.
   * @param {Pokemon} user N/A
   * @param {Pokemon} target Pokemon that is being checked whether Ice-Type or not.
   * @param {Move} move N/A
   * @param {any[]} args Sets to false if the target is Ice-Type, so it should do no damage/no effect.
   * @returns {boolean} Returns true if move is successful, false if Ice-Type.
   */
  apply(user: Pokemon, target: Pokemon, move: Move, args: any[]): boolean {
    if (target.isOfType(Type.ICE)) {
      (args[0] as Utils.BooleanHolder).value = false;
      return false;
    }
    return true;
  }
}

export class FlyingTypeMultiplierAttr extends VariableMoveTypeMultiplierAttr {
  apply(user: Pokemon, target: Pokemon, move: Move, args: any[]): boolean {
    const multiplier = args[0] as Utils.NumberHolder;
    multiplier.value *= target.getAttackTypeEffectiveness(Type.FLYING, user);
    return true;
  }
}

export class OneHitKOAccuracyAttr extends VariableAccuracyAttr {
  apply(user: Pokemon, target: Pokemon, move: Move, args: any[]): boolean {
    const accuracy = args[0] as Utils.NumberHolder;
    if (user.level < target.level) {
      accuracy.value = 0;
    } else {
      accuracy.value = Math.min(Math.max(30 + 100 * (1 - target.level / user.level), 0), 100);
    }
    return true;
  }
}

export class SheerColdAccuracyAttr extends OneHitKOAccuracyAttr {
  /**
   * Changes the normal One Hit KO Accuracy Attr to implement the Gen VII changes,
   * where if the user is Ice-Type, it has more accuracy.
   * @param {Pokemon} user Pokemon that is using the move; checks the Pokemon's level.
   * @param {Pokemon} target Pokemon that is receiving the move; checks the Pokemon's level.
   * @param {Move} move N/A
   * @param {any[]} args Uses the accuracy argument, allowing to change it from either 0 if it doesn't pass
   * the first if/else, or 30/20 depending on the type of the user Pokemon.
   * @returns Returns true if move is successful, false if misses.
   */
  apply(user: Pokemon, target: Pokemon, move: Move, args: any[]): boolean {
    const accuracy = args[0] as Utils.NumberHolder;
    if (user.level < target.level) {
      accuracy.value = 0;
    } else {
      const baseAccuracy = user.isOfType(Type.ICE) ? 30 : 20;
      accuracy.value = Math.min(Math.max(baseAccuracy + 100 * (1 - target.level / user.level), 0), 100);
    }
    return true;
  }
}

export class MissEffectAttr extends MoveAttr {
  private missEffectFunc: UserMoveConditionFunc;

  constructor(missEffectFunc: UserMoveConditionFunc) {
    super();

    this.missEffectFunc = missEffectFunc;
  }

  apply(user: Pokemon, target: Pokemon, move: Move, args: any[]): boolean {
    this.missEffectFunc(user, move);
    return true;
  }
}

export class NoEffectAttr extends MoveAttr {
  private noEffectFunc: UserMoveConditionFunc;

  constructor(noEffectFunc: UserMoveConditionFunc) {
    super();

    this.noEffectFunc = noEffectFunc;
  }

  apply(user: Pokemon, target: Pokemon, move: Move, args: any[]): boolean {
    this.noEffectFunc(user, move);
    return true;
  }
}

const crashDamageFunc = (user: Pokemon, move: Move) => {
  const cancelled = new Utils.BooleanHolder(false);
  applyAbAttrs(BlockNonDirectDamageAbAttr, user, cancelled);
  if (cancelled.value) {
    return false;
  }

  user.damageAndUpdate(Math.floor(user.getMaxHp() / 2), HitResult.OTHER, false, true);
  user.scene.queueMessage(i18next.t("moveTriggers:keptGoingAndCrashed", {pokemonName: getPokemonNameWithAffix(user)}));
  user.turnData.damageTaken += Math.floor(user.getMaxHp() / 2);

  return true;
};

export class TypelessAttr extends MoveAttr { }
/**
* Attribute used for moves which ignore redirection effects, and always target their original target, i.e. Snipe Shot
* Bypasses Storm Drain, Follow Me, Ally Switch, and the like.
*/
export class BypassRedirectAttr extends MoveAttr { }

export class DisableMoveAttr extends MoveEffectAttr {
  constructor() {
    super(false);
  }

  apply(user: Pokemon, target: Pokemon, move: Move, args: any[]): boolean {
    if (!super.apply(user, target, move, args)) {
      return false;
    }

    const moveQueue = target.getLastXMoves();
    let turnMove: TurnMove | undefined;
    while (moveQueue.length) {
      turnMove = moveQueue.shift();
      if (turnMove?.virtual) {
        continue;
      }

      const moveIndex = target.getMoveset().findIndex(m => m?.moveId === turnMove?.move);
      if (moveIndex === -1) {
        return false;
      }

      const disabledMove = target.getMoveset()[moveIndex];
      target.summonData.disabledMove = disabledMove?.moveId!; // TODO: is this bang correct?
      target.summonData.disabledTurns = 4;

<<<<<<< HEAD
      user.scene.queueMessage(getPokemonMessage(target, `'s ${disabledMove?.getName()}\nwas disabled!`));
=======
      user.scene.queueMessage(i18next.t("abilityTriggers:postDefendMoveDisable", { pokemonNameWithAffix: getPokemonNameWithAffix(target), moveName: disabledMove.getName()}));
>>>>>>> 063e6dbd

      return true;
    }

    return false;
  }

  getCondition(): MoveConditionFunc {
    return (user, target, move): boolean => { // TODO: Not sure what to do here
      if (target.summonData.disabledMove || target.isMax()) {
        return false;
      }

      const moveQueue = target.getLastXMoves();
      let turnMove: TurnMove | undefined;
      while (moveQueue.length) {
        turnMove = moveQueue.shift();
        if (turnMove?.virtual) {
          continue;
        }

        const move = target.getMoveset().find(m => m?.moveId === turnMove?.move);
        if (!move) {
          continue;
        }

        return true;
      }

      return false;
    };
  }

  getTargetBenefitScore(user: Pokemon, target: Pokemon, move: Move): integer {
    return -5;
  }
}

export class FrenzyAttr extends MoveEffectAttr {
  constructor() {
    super(true, MoveEffectTrigger.HIT, false, true);
  }

  canApply(user: Pokemon, target: Pokemon, move: Move, args: any[]) {
    return !(this.selfTarget ? user : target).isFainted();
  }

  apply(user: Pokemon, target: Pokemon, move: Move, args: any[]): boolean {
    if (!super.apply(user, target, move, args)) {
      return false;
    }

    if (!user.getTag(BattlerTagType.FRENZY) && !user.getMoveQueue().length) {
      const turnCount = user.randSeedIntRange(1, 2);
      new Array(turnCount).fill(null).map(() => user.getMoveQueue().push({ move: move.id, targets: [ target.getBattlerIndex() ], ignorePP: true }));
      user.addTag(BattlerTagType.FRENZY, turnCount, move.id, user.id);
    } else {
      applyMoveAttrs(AddBattlerTagAttr, user, target, move, args);
      user.lapseTag(BattlerTagType.FRENZY); // if FRENZY is already in effect (moveQueue.length > 0), lapse the tag
    }

    return true;
  }
}

export const frenzyMissFunc: UserMoveConditionFunc = (user: Pokemon, move: Move) => {
  while (user.getMoveQueue().length && user.getMoveQueue()[0].move === move.id) {
    user.getMoveQueue().shift();
  }
  user.removeTag(BattlerTagType.FRENZY); // FRENZY tag should be disrupted on miss/no effect

  return true;
};

export class AddBattlerTagAttr extends MoveEffectAttr {
  public tagType: BattlerTagType;
  public turnCountMin: integer;
  public turnCountMax: integer;
  private failOnOverlap: boolean;

  constructor(tagType: BattlerTagType, selfTarget: boolean = false, failOnOverlap: boolean = false, turnCountMin: integer = 0, turnCountMax?: integer, lastHitOnly: boolean = false) {
    super(selfTarget, MoveEffectTrigger.POST_APPLY, false, lastHitOnly);

    this.tagType = tagType;
    this.turnCountMin = turnCountMin;
    this.turnCountMax = turnCountMax !== undefined ? turnCountMax : turnCountMin;
    this.failOnOverlap = !!failOnOverlap;
  }

  apply(user: Pokemon, target: Pokemon, move: Move, args: any[]): boolean {
    if (!super.apply(user, target, move, args)) {
      return false;
    }

    const moveChance = this.getMoveChance(user, target, move, this.selfTarget, true);
    if (moveChance < 0 || moveChance === 100 || user.randSeedInt(100) < moveChance) {
      return (this.selfTarget ? user : target).addTag(this.tagType,  user.randSeedInt(this.turnCountMax - this.turnCountMin, this.turnCountMin), move.id, user.id);
    }

    return false;
  }

  getCondition(): MoveConditionFunc | null {
    return this.failOnOverlap
      ? (user, target, move) => !(this.selfTarget ? user : target).getTag(this.tagType)
      : null;
  }

  getTagTargetBenefitScore(user: Pokemon, target: Pokemon, move: Move): integer | void {
    switch (this.tagType) {
    case BattlerTagType.RECHARGING:
    case BattlerTagType.PERISH_SONG:
      return -16;
    case BattlerTagType.FLINCHED:
    case BattlerTagType.CONFUSED:
    case BattlerTagType.INFATUATED:
    case BattlerTagType.NIGHTMARE:
    case BattlerTagType.DROWSY:
    case BattlerTagType.NO_CRIT:
      return -5;
    case BattlerTagType.SEEDED:
    case BattlerTagType.SALT_CURED:
    case BattlerTagType.CURSED:
    case BattlerTagType.FRENZY:
    case BattlerTagType.TRAPPED:
    case BattlerTagType.BIND:
    case BattlerTagType.WRAP:
    case BattlerTagType.FIRE_SPIN:
    case BattlerTagType.WHIRLPOOL:
    case BattlerTagType.CLAMP:
    case BattlerTagType.SAND_TOMB:
    case BattlerTagType.MAGMA_STORM:
    case BattlerTagType.SNAP_TRAP:
    case BattlerTagType.THUNDER_CAGE:
    case BattlerTagType.INFESTATION:
      return -3;
    case BattlerTagType.ENCORE:
      return -2;
    case BattlerTagType.MINIMIZED:
      return 0;
    case BattlerTagType.INGRAIN:
    case BattlerTagType.IGNORE_ACCURACY:
    case BattlerTagType.AQUA_RING:
      return 3;
    case BattlerTagType.PROTECTED:
    case BattlerTagType.FLYING:
    case BattlerTagType.CRIT_BOOST:
    case BattlerTagType.ALWAYS_CRIT:
      return 5;
    }
  }

  getTargetBenefitScore(user: Pokemon, target: Pokemon, move: Move): integer {
    let moveChance = this.getMoveChance(user,target,move,this.selfTarget, false);
    if (moveChance < 0) {
      moveChance = 100;
    }
    return Math.floor(this.getTagTargetBenefitScore(user, target, move)! * (moveChance / 100)); // TODO: is the bang correct?
  }
}

export class CurseAttr extends MoveEffectAttr {

  apply(user: Pokemon, target: Pokemon, move:Move, args: any[]): boolean {
    if (user.getTypes(true).includes(Type.GHOST)) {
      if (target.getTag(BattlerTagType.CURSED)) {
        user.scene.queueMessage(i18next.t("battle:attackFailed"));
        return false;
      }
      const curseRecoilDamage = Math.max(1, Math.floor(user.getMaxHp() / 2));
      user.damageAndUpdate(curseRecoilDamage, HitResult.OTHER, false, true, true);
      user.scene.queueMessage(
        i18next.t("battle:battlerTagsCursedOnAdd", {
          pokemonNameWithAffix: getPokemonNameWithAffix(user),
          pokemonName: getPokemonNameWithAffix(target)
        })
      );

      target.addTag(BattlerTagType.CURSED, 0, move.id, user.id);
      return true;
    } else {
      user.scene.unshiftPhase(new StatChangePhase(user.scene, user.getBattlerIndex(), true, [BattleStat.ATK, BattleStat.DEF], 1));
      user.scene.unshiftPhase(new StatChangePhase(user.scene, user.getBattlerIndex(), true, [BattleStat.SPD], -1));
      return true;
    }
  }
}

export class LapseBattlerTagAttr extends MoveEffectAttr {
  public tagTypes: BattlerTagType[];

  constructor(tagTypes: BattlerTagType[], selfTarget: boolean = false) {
    super(selfTarget);

    this.tagTypes = tagTypes;
  }

  apply(user: Pokemon, target: Pokemon, move: Move, args: any[]): boolean {
    if (!super.apply(user, target, move, args)) {
      return false;
    }

    for (const tagType of this.tagTypes) {
      (this.selfTarget ? user : target).lapseTag(tagType);
    }

    return true;
  }
}

export class RemoveBattlerTagAttr extends MoveEffectAttr {
  public tagTypes: BattlerTagType[];

  constructor(tagTypes: BattlerTagType[], selfTarget: boolean = false) {
    super(selfTarget);

    this.tagTypes = tagTypes;
  }

  apply(user: Pokemon, target: Pokemon, move: Move, args: any[]): boolean {
    if (!super.apply(user, target, move, args)) {
      return false;
    }

    for (const tagType of this.tagTypes) {
      (this.selfTarget ? user : target).removeTag(tagType);
    }

    return true;
  }
}

export class FlinchAttr extends AddBattlerTagAttr {
  constructor() {
    super(BattlerTagType.FLINCHED, false);
  }
}

export class ConfuseAttr extends AddBattlerTagAttr {
  constructor(selfTarget?: boolean) {
    super(BattlerTagType.CONFUSED, selfTarget, false, 2, 5);
  }
}

export class RechargeAttr extends AddBattlerTagAttr {
  constructor() {
    super(BattlerTagType.RECHARGING, true, false, 1, 1, true);
  }
}

export class TrapAttr extends AddBattlerTagAttr {
  constructor(tagType: BattlerTagType) {
    super(tagType, false, false, 4, 5);
  }
}

export class ProtectAttr extends AddBattlerTagAttr {
  constructor(tagType: BattlerTagType = BattlerTagType.PROTECTED) {
    super(tagType, true);
  }

  getCondition(): MoveConditionFunc {
    return ((user, target, move): boolean => {
      let timesUsed = 0;
      const moveHistory = user.getLastXMoves();
      let turnMove: TurnMove | undefined;

      while (moveHistory.length) {
        turnMove = moveHistory.shift();
        if (!allMoves[turnMove?.move!].hasAttr(ProtectAttr) || turnMove?.result !== MoveResult.SUCCESS) { // TODO: is the bang correct?
          break;
        }
        timesUsed++;
      }
      if (timesUsed) {
        return !user.randSeedInt(Math.pow(3, timesUsed));
      }
      return true;
    });
  }
}

export class IgnoreAccuracyAttr extends AddBattlerTagAttr {
  constructor() {
    super(BattlerTagType.IGNORE_ACCURACY, true, false, 2);
  }

  apply(user: Pokemon, target: Pokemon, move: Move, args: any[]): boolean {
    if (!super.apply(user, target, move, args)) {
      return false;
    }

    user.scene.queueMessage(i18next.t("moveTriggers:tookAimAtTarget", {pokemonName: getPokemonNameWithAffix(user), targetName: getPokemonNameWithAffix(target)}));

    return true;
  }
}

export class FaintCountdownAttr extends AddBattlerTagAttr {
  constructor() {
    super(BattlerTagType.PERISH_SONG, false, true, 4);
  }

  apply(user: Pokemon, target: Pokemon, move: Move, args: any[]): boolean {
    if (!super.apply(user, target, move, args)) {
      return false;
    }

    user.scene.queueMessage(i18next.t("moveTriggers:faintCountdown", {pokemonName: getPokemonNameWithAffix(target), turnCount: this.turnCountMin - 1}));

    return true;
  }
}

/**
 * Attribute used when a move hits a {@linkcode BattlerTagType} for double damage
 * @extends MoveAttr
*/
export class HitsTagAttr extends MoveAttr {
  /** The {@linkcode BattlerTagType} this move hits */
  public tagType: BattlerTagType;
  /** Should this move deal double damage against {@linkcode HitsTagAttr.tagType}? */
  public doubleDamage: boolean;

  constructor(tagType: BattlerTagType, doubleDamage?: boolean) {
    super();

    this.tagType = tagType;
    this.doubleDamage = !!doubleDamage;
  }

  getTargetBenefitScore(user: Pokemon, target: Pokemon, move: Move): integer {
    return target.getTag(this.tagType) ? this.doubleDamage ? 10 : 5 : 0;
  }
}

export class AddArenaTagAttr extends MoveEffectAttr {
  public tagType: ArenaTagType;
  public turnCount: integer;
  private failOnOverlap: boolean;
  public selfSideTarget: boolean;

  constructor(tagType: ArenaTagType, turnCount?: integer | null, failOnOverlap: boolean = false, selfSideTarget: boolean = false) {
    super(true, MoveEffectTrigger.POST_APPLY);

    this.tagType = tagType;
    this.turnCount = turnCount!; // TODO: is the bang correct?
    this.failOnOverlap = failOnOverlap;
    this.selfSideTarget = selfSideTarget;
  }

  apply(user: Pokemon, target: Pokemon, move: Move, args: any[]): boolean {
    if (!super.apply(user, target, move, args)) {
      return false;
    }

    if (move.chance < 0 || move.chance === 100 || user.randSeedInt(100) < move.chance) {
      user.scene.arena.addTag(this.tagType, this.turnCount, move.id, user.id, (this.selfSideTarget ? user : target).isPlayer() ? ArenaTagSide.PLAYER : ArenaTagSide.ENEMY);
      return true;
    }

    return false;
  }

  getCondition(): MoveConditionFunc | null {
    return this.failOnOverlap
      ? (user, target, move) => !user.scene.arena.getTagOnSide(this.tagType, target.isPlayer() ? ArenaTagSide.PLAYER : ArenaTagSide.ENEMY)
      : null;
  }
}

/**
 * Generic class for removing arena tags
 * @param tagTypes: The types of tags that can be removed
 * @param selfSideTarget: Is the user removing tags from its own side?
 */
export class RemoveArenaTagsAttr extends MoveEffectAttr {
  public tagTypes: ArenaTagType[];
  public selfSideTarget: boolean;

  constructor(tagTypes: ArenaTagType[], selfSideTarget: boolean) {
    super(true, MoveEffectTrigger.POST_APPLY);

    this.tagTypes = tagTypes;
    this.selfSideTarget = selfSideTarget;
  }

  apply(user: Pokemon, target: Pokemon, move: Move, args: any[]): boolean {
    if (!super.apply(user, target, move, args)) {
      return false;
    }

    const side = (this.selfSideTarget ? user : target).isPlayer() ? ArenaTagSide.PLAYER : ArenaTagSide.ENEMY;

    for (const tagType of this.tagTypes) {
      user.scene.arena.removeTagOnSide(tagType, side);
    }

    return true;
  }
}

export class AddArenaTrapTagAttr extends AddArenaTagAttr {
  getCondition(): MoveConditionFunc {
    return (user, target, move) => {
      const side = (this.selfSideTarget ? user : target).isPlayer() ? ArenaTagSide.PLAYER : ArenaTagSide.ENEMY;
      const tag = user.scene.arena.getTagOnSide(this.tagType, side) as ArenaTrapTag;
      if (!tag) {
        return true;
      }
      return tag.layers < tag.maxLayers;
    };
  }
}

/**
 * Attribute used for Stone Axe and Ceaseless Edge.
 * Applies the given ArenaTrapTag when move is used.
 * @extends AddArenaTagAttr
 * @see {@linkcode apply}
 */
export class AddArenaTrapTagHitAttr extends AddArenaTagAttr {
  /**
   * @param user {@linkcode Pokemon} using this move
   * @param target {@linkcode Pokemon} target of this move
   * @param move {@linkcode Move} being used
   */
  apply(user: Pokemon, target: Pokemon, move: Move, args: any[]): boolean {
    const moveChance = this.getMoveChance(user,target,move,this.selfTarget, true);
    const side = (this.selfSideTarget ? user : target).isPlayer() ? ArenaTagSide.PLAYER : ArenaTagSide.ENEMY;
    const tag = user.scene.arena.getTagOnSide(this.tagType, side) as ArenaTrapTag;
    if ((moveChance < 0 || moveChance === 100 || user.randSeedInt(100) < moveChance)) {
      user.scene.arena.addTag(this.tagType, 0, move.id, user.id, side);
      if (!tag) {
        return true;
      }
      return tag.layers < tag.maxLayers;
    }
    return false;
  }
}

export class RemoveArenaTrapAttr extends MoveEffectAttr {

  private targetBothSides: boolean;

  constructor(targetBothSides: boolean = false) {
    super(true, MoveEffectTrigger.PRE_APPLY);
    this.targetBothSides = targetBothSides;
  }

  apply(user: Pokemon, target: Pokemon, move: Move, args: any[]): boolean {

    if (!super.apply(user, target, move, args)) {
      return false;
    }

    if (this.targetBothSides) {
      user.scene.arena.removeTagOnSide(ArenaTagType.SPIKES, ArenaTagSide.PLAYER);
      user.scene.arena.removeTagOnSide(ArenaTagType.TOXIC_SPIKES, ArenaTagSide.PLAYER);
      user.scene.arena.removeTagOnSide(ArenaTagType.STEALTH_ROCK, ArenaTagSide.PLAYER);
      user.scene.arena.removeTagOnSide(ArenaTagType.STICKY_WEB, ArenaTagSide.PLAYER);

      user.scene.arena.removeTagOnSide(ArenaTagType.SPIKES, ArenaTagSide.ENEMY);
      user.scene.arena.removeTagOnSide(ArenaTagType.TOXIC_SPIKES, ArenaTagSide.ENEMY);
      user.scene.arena.removeTagOnSide(ArenaTagType.STEALTH_ROCK, ArenaTagSide.ENEMY);
      user.scene.arena.removeTagOnSide(ArenaTagType.STICKY_WEB, ArenaTagSide.ENEMY);
    } else {
      user.scene.arena.removeTagOnSide(ArenaTagType.SPIKES, target.isPlayer() ? ArenaTagSide.ENEMY : ArenaTagSide.PLAYER);
      user.scene.arena.removeTagOnSide(ArenaTagType.TOXIC_SPIKES, target.isPlayer() ? ArenaTagSide.ENEMY : ArenaTagSide.PLAYER);
      user.scene.arena.removeTagOnSide(ArenaTagType.STEALTH_ROCK, target.isPlayer() ? ArenaTagSide.ENEMY : ArenaTagSide.PLAYER);
      user.scene.arena.removeTagOnSide(ArenaTagType.STICKY_WEB, target.isPlayer() ? ArenaTagSide.ENEMY : ArenaTagSide.PLAYER);
    }

    return true;
  }
}

export class RemoveScreensAttr extends MoveEffectAttr {

  private targetBothSides: boolean;

  constructor(targetBothSides: boolean = false) {
    super(true, MoveEffectTrigger.PRE_APPLY);
    this.targetBothSides = targetBothSides;
  }

  apply(user: Pokemon, target: Pokemon, move: Move, args: any[]): boolean {

    if (!super.apply(user, target, move, args)) {
      return false;
    }

    if (this.targetBothSides) {
      user.scene.arena.removeTagOnSide(ArenaTagType.REFLECT, ArenaTagSide.PLAYER);
      user.scene.arena.removeTagOnSide(ArenaTagType.LIGHT_SCREEN, ArenaTagSide.PLAYER);
      user.scene.arena.removeTagOnSide(ArenaTagType.AURORA_VEIL, ArenaTagSide.PLAYER);

      user.scene.arena.removeTagOnSide(ArenaTagType.REFLECT, ArenaTagSide.ENEMY);
      user.scene.arena.removeTagOnSide(ArenaTagType.LIGHT_SCREEN, ArenaTagSide.ENEMY);
      user.scene.arena.removeTagOnSide(ArenaTagType.AURORA_VEIL, ArenaTagSide.ENEMY);
    } else {
      user.scene.arena.removeTagOnSide(ArenaTagType.REFLECT, target.isPlayer() ? ArenaTagSide.PLAYER : ArenaTagSide.ENEMY);
      user.scene.arena.removeTagOnSide(ArenaTagType.LIGHT_SCREEN, target.isPlayer() ? ArenaTagSide.PLAYER : ArenaTagSide.ENEMY);
      user.scene.arena.removeTagOnSide(ArenaTagType.AURORA_VEIL, target.isPlayer() ? ArenaTagSide.PLAYER : ArenaTagSide.ENEMY);
    }

    return true;

  }
}

/*Swaps arena effects between the player and enemy side
  * @extends MoveEffectAttr
  * @see {@linkcode apply}
*/
export class SwapArenaTagsAttr extends MoveEffectAttr {
  public SwapTags: ArenaTagType[];


  constructor(SwapTags: ArenaTagType[]) {
    super(true, MoveEffectTrigger.POST_APPLY);
    this.SwapTags = SwapTags;
  }

  apply(user:Pokemon, target:Pokemon, move:Move, args: any[]): boolean {
    if (!super.apply(user, target, move, args)) {
      return false;
    }

    const tagPlayerTemp = user.scene.arena.findTagsOnSide((t => this.SwapTags.includes(t.tagType)), ArenaTagSide.PLAYER);
    const tagEnemyTemp = user.scene.arena.findTagsOnSide((t => this.SwapTags.includes(t.tagType)), ArenaTagSide.ENEMY);


    if (tagPlayerTemp) {
      for (const swapTagsType of tagPlayerTemp) {
        user.scene.arena.removeTagOnSide(swapTagsType.tagType, ArenaTagSide.PLAYER, true);
        user.scene.arena.addTag(swapTagsType.tagType, swapTagsType.turnCount, swapTagsType.sourceMove, swapTagsType.sourceId!, ArenaTagSide.ENEMY, true); // TODO: is the bang correct?
      }
    }
    if (tagEnemyTemp) {
      for (const swapTagsType of tagEnemyTemp) {
        user.scene.arena.removeTagOnSide(swapTagsType.tagType, ArenaTagSide.ENEMY, true);
        user.scene.arena.addTag(swapTagsType.tagType, swapTagsType.turnCount, swapTagsType.sourceMove, swapTagsType.sourceId!, ArenaTagSide.PLAYER, true); // TODO: is the bang correct?
      }
    }


    user.scene.queueMessage( i18next.t("moveTriggers:swapArenaTags", {pokemonName: getPokemonNameWithAffix(user)}));
    return true;
  }
}

/**
 * Attribute used for Revival Blessing.
 * @extends MoveEffectAttr
 * @see {@linkcode apply}
 */
export class RevivalBlessingAttr extends MoveEffectAttr {
  constructor(user?: boolean) {
    super(true);
  }

  /**
   *
   * @param user {@linkcode Pokemon} using this move
   * @param target {@linkcode Pokemon} target of this move
   * @param move {@linkcode Move} being used
   * @param args N/A
   * @returns Promise, true if function succeeds.
   */
  apply(user: Pokemon, target: Pokemon, move: Move, args: any[]): Promise<boolean> {
    return new Promise(resolve => {
      // If user is player, checks if the user has fainted pokemon
      if (user instanceof PlayerPokemon
        && user.scene.getParty().findIndex(p => p.isFainted())>-1) {
        (user as PlayerPokemon).revivalBlessing().then(() => {
          resolve(true);
        });
      // If user is enemy, checks that it is a trainer, and it has fainted non-boss pokemon in party
      } else if (user instanceof EnemyPokemon
        && user.hasTrainer()
        && user.scene.getEnemyParty().findIndex(p => p.isFainted() && !p.isBoss()) > -1) {
        // Selects a random fainted pokemon
        const faintedPokemon = user.scene.getEnemyParty().filter(p => p.isFainted() && !p.isBoss());
        const pokemon = faintedPokemon[user.randSeedInt(faintedPokemon.length)];
        const slotIndex = user.scene.getEnemyParty().findIndex(p => pokemon.id === p.id);
        pokemon.resetStatus();
        pokemon.heal(Math.min(Math.max(Math.ceil(Math.floor(0.5 * pokemon.getMaxHp())), 1), pokemon.getMaxHp()));
        user.scene.queueMessage(`${getPokemonNameWithAffix(pokemon)} was revived!`,0,true);

        if (user.scene.currentBattle.double && user.scene.getEnemyParty().length > 1) {
          const allyPokemon = user.getAlly();
          if (slotIndex<=1) {
            user.scene.unshiftPhase(new SwitchSummonPhase(user.scene, pokemon.getFieldIndex(), slotIndex, false, false, false));
          } else if (allyPokemon.isFainted()) {
            user.scene.unshiftPhase(new SwitchSummonPhase(user.scene, allyPokemon.getFieldIndex(), slotIndex, false, false,false));
          }
        }
        resolve(true);
      } else {
        user.scene.queueMessage(i18next.t("battle:attackFailed"));
        resolve(false);
      }
    });
  }

  getUserBenefitScore(user: Pokemon, target: Pokemon, move: Move): integer {
    if (user.hasTrainer() && user.scene.getEnemyParty().findIndex(p => p.isFainted() && !p.isBoss()) > -1) {
      return 20;
    }

    return -20;
  }
}

export class ForceSwitchOutAttr extends MoveEffectAttr {
  private user: boolean;
  private batonPass: boolean;

  constructor(user?: boolean, batonPass?: boolean) {
    super(false, MoveEffectTrigger.POST_APPLY, false, true);
    this.user = !!user;
    this.batonPass = !!batonPass;
  }

  apply(user: Pokemon, target: Pokemon, move: Move, args: any[]): Promise<boolean> {
    return new Promise(resolve => {

  	// Check if the move category is not STATUS or if the switch out condition is not met
      if (!this.getSwitchOutCondition()(user, target, move)) {
  	  //Apply effects before switch out i.e. poison point, flame body, etc
        applyPostDefendAbAttrs(PostDefendContactApplyStatusEffectAbAttr, target, user, move, null);
        return resolve(false);
      }

  	// Move the switch out logic inside the conditional block
  	// This ensures that the switch out only happens when the conditions are met
	  const switchOutTarget = this.user ? user : target;
	  if (switchOutTarget instanceof PlayerPokemon) {
        if (switchOutTarget.hp > 0) {
          applyPreSwitchOutAbAttrs(PreSwitchOutAbAttr, switchOutTarget);
          // switchOut below sets the UI to select party(this is not a separate Phase), then adds a SwitchSummonPhase with selected 'mon
          (switchOutTarget as PlayerPokemon).switchOut(this.batonPass).then(() => resolve(true));
        } else {
          resolve(false);
        }
	  	return;
	  } else if (user.scene.currentBattle.battleType !== BattleType.WILD) {
	  	// Switch out logic for trainer battles
        switchOutTarget.leaveField(!this.batonPass);

	  	if (switchOutTarget.hp > 0) {
        // for opponent switching out
          user.scene.prependToPhase(new SwitchSummonPhase(user.scene, switchOutTarget.getFieldIndex(), (user.scene.currentBattle.trainer ? user.scene.currentBattle.trainer.getNextSummonIndex((switchOutTarget as EnemyPokemon).trainerSlot) : 0), false, this.batonPass, false), MoveEndPhase);
        }
	  } else {
	    // Switch out logic for everything else
	  	switchOutTarget.setVisible(false);

	  	if (switchOutTarget.hp) {
	  	  switchOutTarget.hideInfo().then(() => switchOutTarget.destroy());
	  	  switchOutTarget.scene.field.remove(switchOutTarget);
	  	  user.scene.queueMessage(i18next.t("moveTriggers:fled", {pokemonName: getPokemonNameWithAffix(switchOutTarget)}), null, true, 500);
	  	}

	  	if (!switchOutTarget.getAlly()?.isActive(true)) {
	  	  user.scene.clearEnemyHeldItemModifiers();

	  	  if (switchOutTarget.hp) {
	  	  	user.scene.pushPhase(new BattleEndPhase(user.scene));
	  	  	user.scene.pushPhase(new NewBattlePhase(user.scene));
	  	  }
	  	}
	  }

	  resolve(true);
	  });
  }

  getCondition(): MoveConditionFunc {
    return (user, target, move) => (move.category !== MoveCategory.STATUS || this.getSwitchOutCondition()(user, target, move));
  }

  getFailedText(user: Pokemon, target: Pokemon, move: Move, cancelled: Utils.BooleanHolder): string | null {
    const blockedByAbility = new Utils.BooleanHolder(false);
    applyAbAttrs(ForceSwitchOutImmunityAbAttr, target, blockedByAbility);
    return blockedByAbility.value ? i18next.t("moveTriggers:cannotBeSwitchedOut", {pokemonName: getPokemonNameWithAffix(target)}) : null;
  }

  getSwitchOutCondition(): MoveConditionFunc {
    return (user, target, move) => {
      const switchOutTarget = (this.user ? user : target);
      const player = switchOutTarget instanceof PlayerPokemon;

      if (!this.user && move.category === MoveCategory.STATUS && (target.hasAbilityWithAttr(ForceSwitchOutImmunityAbAttr) || target.isMax())) {
        return false;
      }

      if (!player && !user.scene.currentBattle.battleType) {
        if (this.batonPass) {
          return false;
        }
        // Don't allow wild opponents to flee on the boss stage since it can ruin a run early on
        if (!(user.scene.currentBattle.waveIndex % 10)) {
          return false;
        }
      }

      const party = player ? user.scene.getParty() : user.scene.getEnemyParty();
      return (!player && !user.scene.currentBattle.battleType) || party.filter(p => p.isAllowedInBattle() && (player || (p as EnemyPokemon).trainerSlot === (switchOutTarget as EnemyPokemon).trainerSlot)).length > user.scene.currentBattle.getBattlerCount();
    };
  }

  getUserBenefitScore(user: Pokemon, target: Pokemon, move: Move): integer {
    if (!user.scene.getEnemyParty().find(p => p.isActive() && !p.isOnField())) {
      return -20;
    }
    let ret = this.user ? Math.floor((1 - user.getHpRatio()) * 20) : super.getUserBenefitScore(user, target, move);
    if (this.user && this.batonPass) {
      const battleStatTotal = user.summonData.battleStats.reduce((bs: integer, total: integer) => total += bs, 0);
      ret = ret / 2 + (Phaser.Tweens.Builders.GetEaseFunction("Sine.easeOut")(Math.min(Math.abs(battleStatTotal), 10) / 10) * (battleStatTotal >= 0 ? 10 : -10));
    }
    return ret;
  }
}

export class RemoveTypeAttr extends MoveEffectAttr {

  private removedType: Type;
  private messageCallback: ((user: Pokemon) => void) | undefined;

  constructor(removedType: Type, messageCallback?: (user: Pokemon) => void) {
    super(true, MoveEffectTrigger.POST_TARGET);
    this.removedType = removedType;
    this.messageCallback = messageCallback;

  }

  apply(user: Pokemon, target: Pokemon, move: Move, args: any[]): boolean {
    if (!super.apply(user, target, move, args)) {
      return false;
    }

    if (user.isTerastallized() && user.getTeraType() === this.removedType) { // active tera types cannot be removed
      return false;
    }

    const userTypes = user.getTypes(true);
    const modifiedTypes = userTypes.filter(type => type !== this.removedType);
    user.summonData.types = modifiedTypes;
    user.updateInfo();


    if (this.messageCallback) {
      this.messageCallback(user);
    }

    return true;
  }
}

export class CopyTypeAttr extends MoveEffectAttr {
  constructor() {
    super(false);
  }

  apply(user: Pokemon, target: Pokemon, move: Move, args: any[]): boolean {
    if (!super.apply(user, target, move, args)) {
      return false;
    }

    user.summonData.types = target.getTypes(true);
    user.updateInfo();

    user.scene.queueMessage(i18next.t("moveTriggers:copyType", {pokemonName: getPokemonNameWithAffix(user), targetPokemonName: getPokemonNameWithAffix(target)}));

    return true;
  }

  getCondition(): MoveConditionFunc {
    return (user, target, move) => target.getTypes()[0] !== Type.UNKNOWN;
  }
}

export class CopyBiomeTypeAttr extends MoveEffectAttr {
  constructor() {
    super(true);
  }

  apply(user: Pokemon, target: Pokemon, move: Move, args: any[]): boolean {
    if (!super.apply(user, target, move, args)) {
      return false;
    }

    const biomeType = user.scene.arena.getTypeForBiome();

    user.summonData.types = [ biomeType ];
    user.updateInfo();

    user.scene.queueMessage(i18next.t("moveTriggers:transformedIntoType", {pokemonName: getPokemonNameWithAffix(user), typeName: i18next.t(`pokemonInfo:Type.${Type[biomeType]}`)}));

    return true;
  }
}

export class ChangeTypeAttr extends MoveEffectAttr {
  private type: Type;

  constructor(type: Type) {
    super(false, MoveEffectTrigger.HIT);

    this.type = type;
  }

  apply(user: Pokemon, target: Pokemon, move: Move, args: any[]): boolean {
    target.summonData.types = [this.type];
    target.updateInfo();

    user.scene.queueMessage(i18next.t("moveTriggers:transformedIntoType", {pokemonName: getPokemonNameWithAffix(target), typeName: i18next.t(`pokemonInfo:Type.${Type[this.type]}`)}));

    return true;
  }

  getCondition(): MoveConditionFunc {
    return (user, target, move) => !target.isTerastallized() && !target.hasAbility(Abilities.MULTITYPE) && !target.hasAbility(Abilities.RKS_SYSTEM) && !(target.getTypes().length === 1 && target.getTypes()[0] === this.type);
  }
}

export class AddTypeAttr extends MoveEffectAttr {
  private type: Type;

  constructor(type: Type) {
    super(false, MoveEffectTrigger.HIT);

    this.type = type;
  }

  apply(user: Pokemon, target: Pokemon, move: Move, args: any[]): boolean {
    const types = target.getTypes().slice(0, 2).filter(t => t !== Type.UNKNOWN); // TODO: Figure out some way to actually check if another version of this effect is already applied
    if (this.type !== Type.UNKNOWN) {
      types.push(this.type);
    }
    target.summonData.types = types;
    target.updateInfo();

    user.scene.queueMessage(i18next.t("moveTriggers:addType", {typeName: i18next.t(`pokemonInfo:Type.${Type[this.type]}`), pokemonName: getPokemonNameWithAffix(target)}));

    return true;
  }

  getCondition(): MoveConditionFunc {
    return (user, target, move) => !target.isTerastallized()&& !target.getTypes().includes(this.type);
  }
}

export class FirstMoveTypeAttr extends MoveEffectAttr {
  constructor() {
    super(true);
  }

  apply(user: Pokemon, target: Pokemon, move: Move, args: any[]): boolean {
    if (!super.apply(user, target, move, args)) {
      return false;
    }

    const firstMoveType = target.getMoveset()[0]?.getMove().type!; // TODO: is this bang correct?
    user.summonData.types = [ firstMoveType ];
    user.scene.queueMessage(i18next.t("battle:transformedIntoType", {pokemonName: getPokemonNameWithAffix(user), type: i18next.t(`pokemonInfo:Type.${Type[firstMoveType]}`)}));

    return true;
  }
}

export class RandomMovesetMoveAttr extends OverrideMoveEffectAttr {
  private enemyMoveset: boolean | null;

  constructor(enemyMoveset?: boolean) {
    super();

    this.enemyMoveset = enemyMoveset!; // TODO: is this bang correct?
  }

  apply(user: Pokemon, target: Pokemon, move: Move, args: any[]): boolean {
    const moveset = (!this.enemyMoveset ? user : target).getMoveset();
    const moves = moveset.filter(m => !m?.getMove().hasFlag(MoveFlags.IGNORE_VIRTUAL));
    if (moves.length) {
      const move = moves[user.randSeedInt(moves.length)];
      const moveIndex = moveset.findIndex(m => m?.moveId === move?.moveId);
      const moveTargets = getMoveTargets(user, move?.moveId!); // TODO: is this bang correct?
      if (!moveTargets.targets.length) {
        return false;
      }
      let selectTargets: BattlerIndex[];
      switch (true) {
      case (moveTargets.multiple || moveTargets.targets.length === 1): {
        selectTargets = moveTargets.targets;
        break;
      }
      case (moveTargets.targets.indexOf(target.getBattlerIndex()) > -1): {
        selectTargets = [ target.getBattlerIndex() ];
        break;
      }
      default: {
        moveTargets.targets.splice(moveTargets.targets.indexOf(user.getAlly().getBattlerIndex()));
        selectTargets =  [ moveTargets.targets[user.randSeedInt(moveTargets.targets.length)] ];
        break;
      }
      }
      const targets = selectTargets;
      user.getMoveQueue().push({ move: move?.moveId!, targets: targets, ignorePP: true }); // TODO: is this bang correct?
      user.scene.unshiftPhase(new MovePhase(user.scene, user, targets, moveset[moveIndex]!, true)); // There's a PR to re-do the move(s) that use this Attr, gonna put `!` for now
      return true;
    }

    return false;
  }
}

export class RandomMoveAttr extends OverrideMoveEffectAttr {
  apply(user: Pokemon, target: Pokemon, move: Move, args: any[]): Promise<boolean> {
    return new Promise(resolve => {
      const moveIds = Utils.getEnumValues(Moves).filter(m => !allMoves[m].hasFlag(MoveFlags.IGNORE_VIRTUAL) && !allMoves[m].name.endsWith(" (N)"));
      const moveId = moveIds[user.randSeedInt(moveIds.length)];

      const moveTargets = getMoveTargets(user, moveId);
      if (!moveTargets.targets.length) {
        resolve(false);
        return;
      }
      const targets = moveTargets.multiple || moveTargets.targets.length === 1
        ? moveTargets.targets
        : moveTargets.targets.indexOf(target.getBattlerIndex()) > -1
          ? [ target.getBattlerIndex() ]
          : [ moveTargets.targets[user.randSeedInt(moveTargets.targets.length)] ];
      user.getMoveQueue().push({ move: moveId, targets: targets, ignorePP: true });
      user.scene.unshiftPhase(new MovePhase(user.scene, user, targets, new PokemonMove(moveId, 0, 0, true), true));
      initMoveAnim(user.scene, moveId).then(() => {
        loadMoveAnimAssets(user.scene, [ moveId ], true)
          .then(() => resolve(true));
      });
    });
  }
}

export class NaturePowerAttr extends OverrideMoveEffectAttr {
  apply(user: Pokemon, target: Pokemon, move: Move, args: any[]): Promise<boolean> {
    return new Promise(resolve => {
      let moveId;
      switch (user.scene.arena.getTerrainType()) {
      // this allows terrains to 'override' the biome move
      case TerrainType.NONE:
        switch (user.scene.arena.biomeType) {
        case Biome.TOWN:
          moveId = Moves.ROUND;
          break;
        case Biome.METROPOLIS:
          moveId = Moves.TRI_ATTACK;
          break;
        case Biome.SLUM:
          moveId = Moves.SLUDGE_BOMB;
          break;
        case Biome.PLAINS:
          moveId = Moves.SILVER_WIND;
          break;
        case Biome.GRASS:
          moveId = Moves.GRASS_KNOT;
          break;
        case Biome.TALL_GRASS:
          moveId = Moves.POLLEN_PUFF;
          break;
        case Biome.MEADOW:
          moveId = Moves.GIGA_DRAIN;
          break;
        case Biome.FOREST:
          moveId = Moves.BUG_BUZZ;
          break;
        case Biome.JUNGLE:
          moveId = Moves.LEAF_STORM;
          break;
        case Biome.SEA:
          moveId = Moves.HYDRO_PUMP;
          break;
        case Biome.SWAMP:
          moveId = Moves.MUD_BOMB;
          break;
        case Biome.BEACH:
          moveId = Moves.SCALD;
          break;
        case Biome.LAKE:
          moveId = Moves.BUBBLE_BEAM;
          break;
        case Biome.SEABED:
          moveId = Moves.BRINE;
          break;
        case Biome.ISLAND:
          moveId = Moves.LEAF_TORNADO;
          break;
        case Biome.MOUNTAIN:
          moveId = Moves.AIR_SLASH;
          break;
        case Biome.BADLANDS:
          moveId = Moves.EARTH_POWER;
          break;
        case Biome.DESERT:
          moveId = Moves.SCORCHING_SANDS;
          break;
        case Biome.WASTELAND:
          moveId = Moves.DRAGON_PULSE;
          break;
        case Biome.CONSTRUCTION_SITE:
          moveId = Moves.STEEL_BEAM;
          break;
        case Biome.CAVE:
          moveId = Moves.POWER_GEM;
          break;
        case Biome.ICE_CAVE:
          moveId = Moves.ICE_BEAM;
          break;
        case Biome.SNOWY_FOREST:
          moveId = Moves.FROST_BREATH;
          break;
        case Biome.VOLCANO:
          moveId = Moves.LAVA_PLUME;
          break;
        case Biome.GRAVEYARD:
          moveId = Moves.SHADOW_BALL;
          break;
        case Biome.RUINS:
          moveId = Moves.ANCIENT_POWER;
          break;
        case Biome.TEMPLE:
          moveId = Moves.EXTRASENSORY;
          break;
        case Biome.DOJO:
          moveId = Moves.FOCUS_BLAST;
          break;
        case Biome.FAIRY_CAVE:
          moveId = Moves.ALLURING_VOICE;
          break;
        case Biome.ABYSS:
          moveId = Moves.OMINOUS_WIND;
          break;
        case Biome.SPACE:
          moveId = Moves.DRACO_METEOR;
          break;
        case Biome.FACTORY:
          moveId = Moves.FLASH_CANNON;
          break;
        case Biome.LABORATORY:
          moveId = Moves.ZAP_CANNON;
          break;
        case Biome.POWER_PLANT:
          moveId = Moves.CHARGE_BEAM;
          break;
        case Biome.END:
          moveId = Moves.ETERNABEAM;
          break;
        }
        break;
      case TerrainType.MISTY:
        moveId = Moves.MOONBLAST;
        break;
      case TerrainType.ELECTRIC:
        moveId = Moves.THUNDERBOLT;
        break;
      case TerrainType.GRASSY:
        moveId = Moves.ENERGY_BALL;
        break;
      case TerrainType.PSYCHIC:
        moveId = Moves.PSYCHIC;
        break;
      default:
        // Just in case there's no match
        moveId = Moves.TRI_ATTACK;
        break;
      }

      user.getMoveQueue().push({ move: moveId, targets: [target.getBattlerIndex()], ignorePP: true });
      user.scene.unshiftPhase(new MovePhase(user.scene, user, [target.getBattlerIndex()], new PokemonMove(moveId, 0, 0, true), true));
      initMoveAnim(user.scene, moveId).then(() => {
        loadMoveAnimAssets(user.scene, [ moveId ], true)
          .then(() => resolve(true));
      });
    });
  }
}

const lastMoveCopiableCondition: MoveConditionFunc = (user, target, move) => {
  const copiableMove = user.scene.currentBattle.lastMove;

  if (!copiableMove) {
    return false;
  }

  if (allMoves[copiableMove].hasAttr(ChargeAttr)) {
    return false;
  }

  // TODO: Add last turn of Bide

  return true;
};

export class CopyMoveAttr extends OverrideMoveEffectAttr {
  apply(user: Pokemon, target: Pokemon, move: Move, args: any[]): boolean {
    const lastMove = user.scene.currentBattle.lastMove;

    const moveTargets = getMoveTargets(user, lastMove);
    if (!moveTargets.targets.length) {
      return false;
    }

    const targets = moveTargets.multiple || moveTargets.targets.length === 1
      ? moveTargets.targets
      : moveTargets.targets.indexOf(target.getBattlerIndex()) > -1
        ? [ target.getBattlerIndex() ]
        : [ moveTargets.targets[user.randSeedInt(moveTargets.targets.length)] ];
    user.getMoveQueue().push({ move: lastMove, targets: targets, ignorePP: true });

    user.scene.unshiftPhase(new MovePhase(user.scene, user as PlayerPokemon, targets, new PokemonMove(lastMove, 0, 0, true), true));

    return true;
  }

  getCondition(): MoveConditionFunc {
    return lastMoveCopiableCondition;
  }
}

/**
 *  Attribute used for moves that reduce PP of the target's last used move.
 *  Used for Spite.
 */
export class ReducePpMoveAttr extends MoveEffectAttr {
  protected reduction: number;
  constructor(reduction: number) {
    super();
    this.reduction = reduction;
  }

  /**
   * Reduces the PP of the target's last-used move by an amount based on this attribute instance's {@linkcode reduction}.
   *
   * @param user {@linkcode Pokemon} that used the attack
   * @param target {@linkcode Pokemon} targeted by the attack
   * @param move {@linkcode Move} being used
   * @param args N/A
   * @returns {boolean} true
   */
  apply(user: Pokemon, target: Pokemon, move: Move, args: any[]): boolean {
    // Null checks can be skipped due to condition function
    const lastMove = target.getLastXMoves().find(() => true);
    const movesetMove = target.getMoveset().find(m => m?.moveId === lastMove?.move);
    const lastPpUsed = movesetMove?.ppUsed!; // TODO: is the bang correct?
    movesetMove!.ppUsed = Math.min((movesetMove?.ppUsed!) + this.reduction, movesetMove?.getMovePp()!); // TODO: is the bang correct?

    const message = i18next.t("battle:ppReduced", {targetName: getPokemonNameWithAffix(target), moveName: movesetMove?.getName(), reduction: (movesetMove?.ppUsed!) - lastPpUsed}); // TODO: is the bang correct?

    user.scene.queueMessage(message);

    return true;
  }

  getCondition(): MoveConditionFunc {
    return (user, target, move) => {
      const lastMove = target.getLastXMoves().find(() => true);
      if (lastMove) {
        const movesetMove = target.getMoveset().find(m => m?.moveId === lastMove.move);
        return !!movesetMove?.getPpRatio();
      }
      return false;
    };
  }

  getTargetBenefitScore(user: Pokemon, target: Pokemon, move: Move): number {
    const lastMove = target.getLastXMoves().find(() => true);
    if (lastMove) {
      const movesetMove = target.getMoveset().find(m => m?.moveId === lastMove.move);
      if (movesetMove) {
        const maxPp = movesetMove.getMovePp();
        const ppLeft = maxPp - movesetMove.ppUsed;
        const value = -(8 - Math.ceil(Math.min(maxPp, 30) / 5));
        if (ppLeft < 4) {
          return (value / 4) * ppLeft;
        }
        return value;
      }
    }

    return 0;
  }
}

/**
 *  Attribute used for moves that damage target, and then reduce PP of the target's last used move.
 *  Used for Eerie Spell.
 */
export class AttackReducePpMoveAttr extends ReducePpMoveAttr {
  constructor(reduction: number) {
    super(reduction);
  }

  /**
   * Checks if the target has used a move prior to the attack. PP-reduction is applied through the super class if so.
   *
   * @param user {@linkcode Pokemon} that used the attack
   * @param target {@linkcode Pokemon} targeted by the attack
   * @param move {@linkcode Move} being used
   * @param args N/A
   * @returns {boolean} true
   */
  apply(user: Pokemon, target: Pokemon, move: Move, args: any[]): boolean {
    const lastMove = target.getLastXMoves().find(() => true);
    if (lastMove) {
      const movesetMove = target.getMoveset().find(m => m?.moveId === lastMove.move);
      if (Boolean(movesetMove?.getPpRatio())) {
        super.apply(user, target, move, args);
      }
    }

    return true;
  }

  // Override condition function to always perform damage. Instead, perform pp-reduction condition check in apply function above
  getCondition(): MoveConditionFunc {
    return (user, target, move) => true;
  }
}

// TODO: Review this
const targetMoveCopiableCondition: MoveConditionFunc = (user, target, move) => {
  const targetMoves = target.getMoveHistory().filter(m => !m.virtual);
  if (!targetMoves.length) {
    return false;
  }

  const copiableMove = targetMoves[0];

  if (!copiableMove.move) {
    return false;
  }

  if (allMoves[copiableMove.move].hasAttr(ChargeAttr) && copiableMove.result === MoveResult.OTHER) {
    return false;
  }

  // TODO: Add last turn of Bide

  return true;
};

export class MovesetCopyMoveAttr extends OverrideMoveEffectAttr {
  apply(user: Pokemon, target: Pokemon, move: Move, args: any[]): boolean {
    const targetMoves = target.getMoveHistory().filter(m => !m.virtual);
    if (!targetMoves.length) {
      return false;
    }

    const copiedMove = allMoves[targetMoves[0].move];

    const thisMoveIndex = user.getMoveset().findIndex(m => m?.moveId === move.id);

    if (thisMoveIndex === -1) {
      return false;
    }

    user.summonData.moveset = user.getMoveset().slice(0);
    user.summonData.moveset[thisMoveIndex] = new PokemonMove(copiedMove.id, 0, 0);

    user.scene.queueMessage(i18next.t("moveTriggers:copiedMove", {pokemonName: getPokemonNameWithAffix(user), moveName: copiedMove.name}));

    return true;
  }

  getCondition(): MoveConditionFunc {
    return targetMoveCopiableCondition;
  }
}

export class SketchAttr extends MoveEffectAttr {
  constructor() {
    super(true);
  }

  apply(user: Pokemon, target: Pokemon, move: Move, args: any[]): boolean {
    if (!super.apply(user, target, move, args)) {
      return false;
    }

    const targetMove = target.getMoveHistory().filter(m => !m.virtual).at(-1);
    if (!targetMove) {
      return false;
    }

    const sketchedMove = allMoves[targetMove.move];
    const sketchIndex = user.getMoveset().findIndex(m => m?.moveId === move.id);
    if (sketchIndex === -1) {
      return false;
    }

    user.setMove(sketchIndex, sketchedMove.id);

    user.scene.queueMessage(i18next.t("moveTriggers:sketchedMove", {pokemonName: getPokemonNameWithAffix(user), moveName: sketchedMove.name}));

    return true;
  }

  getCondition(): MoveConditionFunc {
    return (user, target, move) => {
      if (!targetMoveCopiableCondition(user, target, move)) {
        return false;
      }

      const targetMoves = target.getMoveHistory().filter(m => !m.virtual);
      if (!targetMoves.length) {
        return false;
      }

      const sketchableMove = targetMoves[0];

      if (user.getMoveset().find(m => m?.moveId === sketchableMove.move)) {
        return false;
      }

      return true;
    };
  }
}

export class AbilityChangeAttr extends MoveEffectAttr {
  public ability: Abilities;

  constructor(ability: Abilities, selfTarget?: boolean) {
    super(selfTarget, MoveEffectTrigger.HIT);

    this.ability = ability;
  }

  apply(user: Pokemon, target: Pokemon, move: Move, args: any[]): boolean {
    if (!super.apply(user, target, move, args)) {
      return false;
    }

    (this.selfTarget ? user : target).summonData.ability = this.ability;

    user.scene.queueMessage(i18next.t("moveTriggers:acquiredAbility", {pokemonName: getPokemonNameWithAffix((this.selfTarget ? user : target)), abilityName: allAbilities[this.ability].name}));

    return true;
  }

  getCondition(): MoveConditionFunc {
    return (user, target, move) => !(this.selfTarget ? user : target).getAbility().hasAttr(UnsuppressableAbilityAbAttr) && (this.selfTarget ? user : target).getAbility().id !== this.ability;
  }
}

export class AbilityCopyAttr extends MoveEffectAttr {
  public copyToPartner: boolean;

  constructor(copyToPartner: boolean = false) {
    super(false, MoveEffectTrigger.HIT);

    this.copyToPartner = copyToPartner;
  }

  apply(user: Pokemon, target: Pokemon, move: Move, args: any[]): boolean {
    if (!super.apply(user, target, move, args)) {
      return false;
    }

    user.summonData.ability = target.getAbility().id;

    user.scene.queueMessage(i18next.t("moveTriggers:copiedTargetAbility", {pokemonName: getPokemonNameWithAffix(user), targetName: getPokemonNameWithAffix(target), abilityName: allAbilities[target.getAbility().id].name}));

    if (this.copyToPartner && user.scene.currentBattle?.double && user.getAlly().hp) {
      user.getAlly().summonData.ability = target.getAbility().id;
      user.getAlly().scene.queueMessage(i18next.t("moveTriggers:copiedTargetAbility", {pokemonName: getPokemonNameWithAffix(user.getAlly()), targetName: getPokemonNameWithAffix(target), abilityName: allAbilities[target.getAbility().id].name}));
    }

    return true;
  }

  getCondition(): MoveConditionFunc {
    return (user, target, move) => {
      let ret = !target.getAbility().hasAttr(UncopiableAbilityAbAttr) && !user.getAbility().hasAttr(UnsuppressableAbilityAbAttr);
      if (this.copyToPartner && user.scene.currentBattle?.double) {
        ret = ret && (!user.getAlly().hp || !user.getAlly().getAbility().hasAttr(UnsuppressableAbilityAbAttr));
      } else {
        ret = ret && user.getAbility().id !== target.getAbility().id;
      }
      return ret;
    };
  }
}

export class AbilityGiveAttr extends MoveEffectAttr {
  public copyToPartner: boolean;

  constructor() {
    super(false, MoveEffectTrigger.HIT);
  }

  apply(user: Pokemon, target: Pokemon, move: Move, args: any[]): boolean {
    if (!super.apply(user, target, move, args)) {
      return false;
    }

    target.summonData.ability = user.getAbility().id;

    user.scene.queueMessage(i18next.t("moveTriggers:acquiredAbility", {pokemonName: getPokemonNameWithAffix(target), abilityName: allAbilities[user.getAbility().id].name}));

    return true;
  }

  getCondition(): MoveConditionFunc {
    return (user, target, move) => !user.getAbility().hasAttr(UncopiableAbilityAbAttr) && !target.getAbility().hasAttr(UnsuppressableAbilityAbAttr) && user.getAbility().id !== target.getAbility().id;
  }
}

export class SwitchAbilitiesAttr extends MoveEffectAttr {
  apply(user: Pokemon, target: Pokemon, move: Move, args: any[]): boolean {
    if (!super.apply(user, target, move, args)) {
      return false;
    }

    const tempAbilityId = user.getAbility().id;
    user.summonData.ability = target.getAbility().id;
    target.summonData.ability = tempAbilityId;

    user.scene.queueMessage(i18next.t("moveTriggers:swappedAbilitiesWithTarget", {pokemonName: getPokemonNameWithAffix(user)}));

    return true;
  }

  getCondition(): MoveConditionFunc {
    return (user, target, move) => !user.getAbility().hasAttr(UnswappableAbilityAbAttr) && !target.getAbility().hasAttr(UnswappableAbilityAbAttr);
  }
}

/**
 * Attribute used for moves that suppress abilities like {@linkcode Moves.GASTRO_ACID}.
 * A suppressed ability cannot be activated.
 *
 * @extends MoveEffectAttr
 * @see {@linkcode apply}
 * @see {@linkcode getCondition}
 */
export class SuppressAbilitiesAttr extends MoveEffectAttr {
  /** Sets ability suppression for the target pokemon and displays a message. */
  apply(user: Pokemon, target: Pokemon, move: Move, args: any[]): boolean {
    if (!super.apply(user, target, move, args)) {
      return false;
    }

    target.summonData.abilitySuppressed = true;

    target.scene.queueMessage(i18next.t("moveTriggers:suppressAbilities", {pokemonName: getPokemonNameWithAffix(target)}));

    return true;
  }

  /** Causes the effect to fail when the target's ability is unsupressable or already suppressed. */
  getCondition(): MoveConditionFunc {
    return (user, target, move) => !target.getAbility().hasAttr(UnsuppressableAbilityAbAttr) && !target.summonData.abilitySuppressed;
  }
}

/**
 * Applies the effects of {@linkcode SuppressAbilitiesAttr} if the target has already moved this turn.
 * @extends MoveEffectAttr
 * @see {@linkcode Moves.CORE_ENFORCER} (the move which uses this effect)
 */
export class SuppressAbilitiesIfActedAttr extends MoveEffectAttr {
  /**
   * If the target has already acted this turn, apply a {@linkcode SuppressAbilitiesAttr} effect unless the
   * abillity cannot be suppressed. This is a secondary effect and has no bearing on the success or failure of the move.
   *
   * @returns True if the move occurred, otherwise false. Note that true will be returned even if the target has not
   * yet moved or if the suppression failed to apply.
   */
  apply(user: Pokemon, target: Pokemon, move: Move, args: any[]): boolean {
    if (!super.apply(user, target, move, args)) {
      return false;
    }

    if (target.turnData.acted) {
      const suppressAttr = new SuppressAbilitiesAttr();
      if (suppressAttr.getCondition()(user, target, move)) {
        suppressAttr.apply(user, target, move, args);
      }
    }

    return true;
  }
}

export class TransformAttr extends MoveEffectAttr {
  apply(user: Pokemon, target: Pokemon, move: Move, args: any[]): Promise<boolean> {
    return new Promise(resolve => {
      if (!super.apply(user, target, move, args)) {
        return resolve(false);
      }

      user.summonData.speciesForm = target.getSpeciesForm();
      user.summonData.fusionSpeciesForm = target.getFusionSpeciesForm();
      user.summonData.ability = target.getAbility().id;
      user.summonData.gender = target.getGender();
      user.summonData.fusionGender = target.getFusionGender();
      user.summonData.stats = [ user.stats[Stat.HP] ].concat(target.stats.slice(1));
      user.summonData.battleStats = target.summonData.battleStats.slice(0);
      user.summonData.moveset = target.getMoveset().map(m => new PokemonMove(m?.moveId!, m?.ppUsed, m?.ppUp)); // TODO: is this bang correct?
      user.summonData.types = target.getTypes();

      user.scene.queueMessage(i18next.t("moveTriggers:transformedIntoTarget", {pokemonName: getPokemonNameWithAffix(user), targetName: getPokemonNameWithAffix(target)}));

      user.loadAssets(false).then(() => {
        user.playAnim();
        resolve(true);
      });
    });
  }
}

export class DiscourageFrequentUseAttr extends MoveAttr {
  getUserBenefitScore(user: Pokemon, target: Pokemon, move: Move): integer {
    const lastMoves = user.getLastXMoves(4);
    console.log(lastMoves);
    for (let m = 0; m < lastMoves.length; m++) {
      if (lastMoves[m].move === move.id) {
        return (4 - (m + 1)) * -10;
      }
    }

    return 0;
  }
}

export class MoneyAttr extends MoveEffectAttr {
  constructor() {
    super(true, MoveEffectTrigger.HIT, true);
  }

  apply(user: Pokemon, target: Pokemon, move: Move): boolean {
    user.scene.currentBattle.moneyScattered += user.scene.getWaveMoneyAmount(0.2);
    user.scene.queueMessage(i18next.t("moveTriggers:coinsScatteredEverywhere"));
    return true;
  }
}

/**
 * Applies {@linkcode BattlerTagType.DESTINY_BOND} to the user.
 *
 * @extends MoveEffectAttr
 */
export class DestinyBondAttr extends MoveEffectAttr {
  constructor() {
    super(true, MoveEffectTrigger.PRE_APPLY);
  }

  /**
   * Applies {@linkcode BattlerTagType.DESTINY_BOND} to the user.
   * @param user {@linkcode Pokemon} that is having the tag applied to.
   * @param target {@linkcode Pokemon} N/A
   * @param move {@linkcode Move} {@linkcode Move.DESTINY_BOND}
   * @param {any[]} args N/A
   * @returns true
   */
  apply(user: Pokemon, target: Pokemon, move: Move, args: any[]): boolean {
    user.scene.queueMessage(`${i18next.t("moveTriggers:tryingToTakeFoeDown", {pokemonName: getPokemonNameWithAffix(user)})}`);
    user.addTag(BattlerTagType.DESTINY_BOND, undefined, move.id, user.id);
    return true;
  }
}

export class LastResortAttr extends MoveAttr {
  getCondition(): MoveConditionFunc {
    return (user: Pokemon, target: Pokemon, move: Move) => {
      const uniqueUsedMoveIds = new Set<Moves>();
      const movesetMoveIds = user.getMoveset().map(m => m?.moveId);
      user.getMoveHistory().map(m => {
        if (m.move !== move.id && movesetMoveIds.find(mm => mm === m.move)) {
          uniqueUsedMoveIds.add(m.move);
        }
      });
      return uniqueUsedMoveIds.size >= movesetMoveIds.length - 1;
    };
  }
}


/**
 * The move only works if the target has a transferable held item
 * @extends MoveAttr
 * @see {@linkcode getCondition}
 */
export class AttackedByItemAttr extends MoveAttr {
  /**
   * @returns the {@linkcode MoveConditionFunc} for this {@linkcode Move}
   */
  getCondition(): MoveConditionFunc {
    return (user: Pokemon, target: Pokemon, move: Move) => {
      const heldItems = target.getHeldItems().filter(i => i.isTransferrable);
      if (heldItems.length === 0) {
        return false;
      }

      const itemName = heldItems[0]?.type?.name ?? "item";
      target.scene.queueMessage(i18next.t("moveTriggers:attackedByItem", {pokemonName: getPokemonNameWithAffix(target), itemName: itemName}));

      return true;
    };
  }
}

export class VariableTargetAttr extends MoveAttr {
  private targetChangeFunc: (user: Pokemon, target: Pokemon, move: Move) => number;

  constructor(targetChange: (user: Pokemon, target: Pokemon, move: Move) => number) {
    super();

    this.targetChangeFunc = targetChange;
  }

  apply(user: Pokemon, target: Pokemon, move: Move, args: any[]): boolean {
    const targetVal = args[0] as Utils.NumberHolder;
    targetVal.value = this.targetChangeFunc(user, target, move);
    return true;
  }
}

const failOnGravityCondition: MoveConditionFunc = (user, target, move) => !user.scene.arena.getTag(ArenaTagType.GRAVITY);

const failOnBossCondition: MoveConditionFunc = (user, target, move) => !target.isBossImmune();

const failOnMaxCondition: MoveConditionFunc = (user, target, move) => !target.isMax();

const failIfDampCondition: MoveConditionFunc = (user, target, move) => {
  const cancelled = new Utils.BooleanHolder(false);
  user.scene.getField(true).map(p=>applyAbAttrs(FieldPreventExplosiveMovesAbAttr, p, cancelled));
  // Queue a message if an ability prevented usage of the move
  if (cancelled.value) {
    user.scene.queueMessage(i18next.t("moveTriggers:cannotUseMove", {pokemonName: getPokemonNameWithAffix(user), moveName: move.name}));
  }
  return !cancelled.value;
};

const userSleptOrComatoseCondition: MoveConditionFunc = (user: Pokemon, target: Pokemon, move: Move) =>  user.status?.effect === StatusEffect.SLEEP || user.hasAbility(Abilities.COMATOSE);

const targetSleptOrComatoseCondition: MoveConditionFunc = (user: Pokemon, target: Pokemon, move: Move) =>  target.status?.effect === StatusEffect.SLEEP || target.hasAbility(Abilities.COMATOSE);

export type MoveAttrFilter = (attr: MoveAttr) => boolean;

function applyMoveAttrsInternal(attrFilter: MoveAttrFilter, user: Pokemon | null, target: Pokemon | null, move: Move, args: any[]): Promise<void> {
  return new Promise(resolve => {
    const attrPromises: Promise<boolean>[] = [];
    const moveAttrs = move.attrs.filter(a => attrFilter(a));
    for (const attr of moveAttrs) {
      const result = attr.apply(user, target, move, args);
      if (result instanceof Promise) {
        attrPromises.push(result);
      }
    }
    Promise.allSettled(attrPromises).then(() => resolve());
  });
}

export function applyMoveAttrs(attrType: Constructor<MoveAttr>, user: Pokemon | null, target: Pokemon | null, move: Move, ...args: any[]): Promise<void> {
  return applyMoveAttrsInternal((attr: MoveAttr) => attr instanceof attrType, user, target, move, args);
}

export function applyFilteredMoveAttrs(attrFilter: MoveAttrFilter, user: Pokemon, target: Pokemon | null, move: Move, ...args: any[]): Promise<void> {
  return applyMoveAttrsInternal(attrFilter, user, target, move, args);
}

export class MoveCondition {
  protected func: MoveConditionFunc;

  constructor(func: MoveConditionFunc) {
    this.func = func;
  }

  apply(user: Pokemon, target: Pokemon, move: Move): boolean {
    return this.func(user, target, move);
  }

  getUserBenefitScore(user: Pokemon, target: Pokemon, move: Move): integer {
    return 0;
  }
}

export class FirstMoveCondition extends MoveCondition {
  constructor() {
    super((user, target, move) => user.battleSummonData?.turnCount === 1);
  }

  getUserBenefitScore(user: Pokemon, target: Pokemon, move: Move): integer {
    return this.apply(user, target, move) ? 10 : -20;
  }
}

export class hitsSameTypeAttr extends VariableMoveTypeMultiplierAttr {
  apply(user: Pokemon, target: Pokemon, move: Move, args: any[]): boolean {
    const multiplier = args[0] as Utils.NumberHolder;
    if (!user.getTypes().some(type => target.getTypes().includes(type))) {
      multiplier.value = 0;
      return true;
    }
    return false;
  }
}

/**
 * Attribute used for Conversion 2, to convert the user's type to a random type that resists the target's last used move.
 * Fails if the user already has ALL types that resist the target's last used move.
 * Fails if the opponent has not used a move yet
 * Fails if the type is unknown or stellar
 *
 * TODO:
 * If a move has its type changed (e.g. {@linkcode Moves.HIDDEN_POWER}), it will check the new type.
 */
export class ResistLastMoveTypeAttr extends MoveEffectAttr {
  constructor() {
    super(true);
  }
  /**
   * User changes its type to a random type that resists the target's last used move
   * @param {Pokemon} user Pokemon that used the move and will change types
   * @param {Pokemon} target Opposing pokemon that recently used a move
   * @param {Move} move Move being used
   * @param {any[]} args Unused
   * @returns {boolean} true if the function succeeds
   */
  apply(user: Pokemon, target: Pokemon, move: Move, args: any[]): boolean {
    if (!super.apply(user, target, move, args)) {
      return false;
    }

    const [targetMove] = target.getLastXMoves(1); // target's most recent move
    if (!targetMove) {
      return false;
    }

    const moveData = allMoves[targetMove.move];
    if (moveData.type === Type.STELLAR || moveData.type === Type.UNKNOWN) {
      return false;
    }
    const userTypes = user.getTypes();
    const validTypes = getTypeResistances(moveData.type).filter(t => !userTypes.includes(t)); // valid types are ones that are not already the user's types
    if (!validTypes.length) {
      return false;
    }
    const type = validTypes[user.randSeedInt(validTypes.length)];
    user.summonData.types = [ type ];
    user.scene.queueMessage(i18next.t("battle:transformedIntoType", {pokemonName: getPokemonNameWithAffix(user), type: Utils.toReadableString(Type[type])}));
    user.updateInfo();

    return true;
  }

  getCondition(): MoveConditionFunc {
    return (user, target, move) => {
      const moveHistory = target.getLastXMoves();
      return moveHistory.length !== 0;
    };
  }
}

const unknownTypeCondition: MoveConditionFunc = (user, target, move) => !user.getTypes().includes(Type.UNKNOWN);

export type MoveTargetSet = {
  targets: BattlerIndex[];
  multiple: boolean;
};

export function getMoveTargets(user: Pokemon, move: Moves): MoveTargetSet {
  const variableTarget = new Utils.NumberHolder(0);
  user.getOpponents().forEach(p => applyMoveAttrs(VariableTargetAttr, user, p, allMoves[move], variableTarget));

  const moveTarget = allMoves[move].hasAttr(VariableTargetAttr) ? variableTarget.value : move ? allMoves[move].moveTarget : move === undefined ? MoveTarget.NEAR_ENEMY : [];
  const opponents = user.getOpponents();

  let set: Pokemon[] = [];
  let multiple = false;

  switch (moveTarget) {
  case MoveTarget.USER:
  case MoveTarget.PARTY:
    set = [ user ];
    break;
  case MoveTarget.NEAR_OTHER:
  case MoveTarget.OTHER:
  case MoveTarget.ALL_NEAR_OTHERS:
  case MoveTarget.ALL_OTHERS:
    set = (opponents.concat([ user.getAlly() ]));
    multiple = moveTarget === MoveTarget.ALL_NEAR_OTHERS || moveTarget === MoveTarget.ALL_OTHERS;
    break;
  case MoveTarget.NEAR_ENEMY:
  case MoveTarget.ALL_NEAR_ENEMIES:
  case MoveTarget.ALL_ENEMIES:
  case MoveTarget.ENEMY_SIDE:
    set = opponents;
    multiple = moveTarget !== MoveTarget.NEAR_ENEMY;
    break;
  case MoveTarget.RANDOM_NEAR_ENEMY:
    set = [ opponents[user.randSeedInt(opponents.length)] ];
    break;
  case MoveTarget.ATTACKER:
    return { targets: [ -1 as BattlerIndex ], multiple: false };
  case MoveTarget.NEAR_ALLY:
  case MoveTarget.ALLY:
    set = [ user.getAlly() ];
    break;
  case MoveTarget.USER_OR_NEAR_ALLY:
  case MoveTarget.USER_AND_ALLIES:
  case MoveTarget.USER_SIDE:
    set = [ user, user.getAlly() ];
    multiple = moveTarget !== MoveTarget.USER_OR_NEAR_ALLY;
    break;
  case MoveTarget.ALL:
  case MoveTarget.BOTH_SIDES:
    set = [ user, user.getAlly() ].concat(opponents);
    multiple = true;
    break;
  case MoveTarget.CURSE:
    set = user.getTypes(true).includes(Type.GHOST) ? (opponents.concat([ user.getAlly() ])) : [ user ];
    break;
  }

  return { targets: set.filter(p => p?.isActive(true)).map(p => p.getBattlerIndex()).filter(t => t !== undefined), multiple };
}

export const allMoves: Move[] = [
  new SelfStatusMove(Moves.NONE, Type.NORMAL, MoveCategory.STATUS, -1, -1, 0, 1),
];

export const selfStatLowerMoves: Moves[] = [];

export function initMoves() {
  allMoves.push(
    new AttackMove(Moves.POUND, Type.NORMAL, MoveCategory.PHYSICAL, 40, 100, 35, -1, 0, 1),
    new AttackMove(Moves.KARATE_CHOP, Type.FIGHTING, MoveCategory.PHYSICAL, 50, 100, 25, -1, 0, 1)
      .attr(HighCritAttr),
    new AttackMove(Moves.DOUBLE_SLAP, Type.NORMAL, MoveCategory.PHYSICAL, 15, 85, 10, -1, 0, 1)
      .attr(MultiHitAttr),
    new AttackMove(Moves.COMET_PUNCH, Type.NORMAL, MoveCategory.PHYSICAL, 18, 85, 15, -1, 0, 1)
      .attr(MultiHitAttr)
      .punchingMove(),
    new AttackMove(Moves.MEGA_PUNCH, Type.NORMAL, MoveCategory.PHYSICAL, 80, 85, 20, -1, 0, 1)
      .punchingMove(),
    new AttackMove(Moves.PAY_DAY, Type.NORMAL, MoveCategory.PHYSICAL, 40, 100, 20, -1, 0, 1)
      .attr(MoneyAttr)
      .makesContact(false),
    new AttackMove(Moves.FIRE_PUNCH, Type.FIRE, MoveCategory.PHYSICAL, 75, 100, 15, 10, 0, 1)
      .attr(StatusEffectAttr, StatusEffect.BURN)
      .punchingMove(),
    new AttackMove(Moves.ICE_PUNCH, Type.ICE, MoveCategory.PHYSICAL, 75, 100, 15, 10, 0, 1)
      .attr(StatusEffectAttr, StatusEffect.FREEZE)
      .punchingMove(),
    new AttackMove(Moves.THUNDER_PUNCH, Type.ELECTRIC, MoveCategory.PHYSICAL, 75, 100, 15, 10, 0, 1)
      .attr(StatusEffectAttr, StatusEffect.PARALYSIS)
      .punchingMove(),
    new AttackMove(Moves.SCRATCH, Type.NORMAL, MoveCategory.PHYSICAL, 40, 100, 35, -1, 0, 1),
    new AttackMove(Moves.VISE_GRIP, Type.NORMAL, MoveCategory.PHYSICAL, 55, 100, 30, -1, 0, 1),
    new AttackMove(Moves.GUILLOTINE, Type.NORMAL, MoveCategory.PHYSICAL, 200, 30, 5, -1, 0, 1)
      .attr(OneHitKOAttr)
      .attr(OneHitKOAccuracyAttr),
    new AttackMove(Moves.RAZOR_WIND, Type.NORMAL, MoveCategory.SPECIAL, 80, 100, 10, -1, 0, 1)
      .attr(ChargeAttr, ChargeAnim.RAZOR_WIND_CHARGING, i18next.t("moveTriggers:whippedUpAWhirlwind", {pokemonName: "{USER}"}))
      .attr(HighCritAttr)
      .windMove()
      .ignoresVirtual()
      .target(MoveTarget.ALL_NEAR_ENEMIES),
    new SelfStatusMove(Moves.SWORDS_DANCE, Type.NORMAL, -1, 20, -1, 0, 1)
      .attr(StatChangeAttr, BattleStat.ATK, 2, true)
      .danceMove(),
    new AttackMove(Moves.CUT, Type.NORMAL, MoveCategory.PHYSICAL, 50, 95, 30, -1, 0, 1)
      .slicingMove(),
    new AttackMove(Moves.GUST, Type.FLYING, MoveCategory.SPECIAL, 40, 100, 35, -1, 0, 1)
      .attr(HitsTagAttr, BattlerTagType.FLYING, true)
      .windMove(),
    new AttackMove(Moves.WING_ATTACK, Type.FLYING, MoveCategory.PHYSICAL, 60, 100, 35, -1, 0, 1),
    new StatusMove(Moves.WHIRLWIND, Type.NORMAL, -1, 20, -1, -6, 1)
      .attr(ForceSwitchOutAttr)
      .attr(HitsTagAttr, BattlerTagType.FLYING, false)
      .hidesTarget()
      .windMove(),
    new AttackMove(Moves.FLY, Type.FLYING, MoveCategory.PHYSICAL, 90, 95, 15, -1, 0, 1)
      .attr(ChargeAttr, ChargeAnim.FLY_CHARGING, i18next.t("moveTriggers:flewUpHigh", {pokemonName: "{USER}"}), BattlerTagType.FLYING)
      .condition(failOnGravityCondition)
      .ignoresVirtual(),
    new AttackMove(Moves.BIND, Type.NORMAL, MoveCategory.PHYSICAL, 15, 85, 20, -1, 0, 1)
      .attr(TrapAttr, BattlerTagType.BIND),
    new AttackMove(Moves.SLAM, Type.NORMAL, MoveCategory.PHYSICAL, 80, 75, 20, -1, 0, 1),
    new AttackMove(Moves.VINE_WHIP, Type.GRASS, MoveCategory.PHYSICAL, 45, 100, 25, -1, 0, 1),
    new AttackMove(Moves.STOMP, Type.NORMAL, MoveCategory.PHYSICAL, 65, 100, 20, 30, 0, 1)
      .attr(MinimizeAccuracyAttr)
      .attr(HitsTagAttr, BattlerTagType.MINIMIZED, true)
      .attr(FlinchAttr),
    new AttackMove(Moves.DOUBLE_KICK, Type.FIGHTING, MoveCategory.PHYSICAL, 30, 100, 30, -1, 0, 1)
      .attr(MultiHitAttr, MultiHitType._2),
    new AttackMove(Moves.MEGA_KICK, Type.NORMAL, MoveCategory.PHYSICAL, 120, 75, 5, -1, 0, 1),
    new AttackMove(Moves.JUMP_KICK, Type.FIGHTING, MoveCategory.PHYSICAL, 100, 95, 10, -1, 0, 1)
      .attr(MissEffectAttr, crashDamageFunc)
      .attr(NoEffectAttr, crashDamageFunc)
      .condition(failOnGravityCondition)
      .recklessMove(),
    new AttackMove(Moves.ROLLING_KICK, Type.FIGHTING, MoveCategory.PHYSICAL, 60, 85, 15, 30, 0, 1)
      .attr(FlinchAttr),
    new StatusMove(Moves.SAND_ATTACK, Type.GROUND, 100, 15, -1, 0, 1)
      .attr(StatChangeAttr, BattleStat.ACC, -1),
    new AttackMove(Moves.HEADBUTT, Type.NORMAL, MoveCategory.PHYSICAL, 70, 100, 15, 30, 0, 1)
      .attr(FlinchAttr),
    new AttackMove(Moves.HORN_ATTACK, Type.NORMAL, MoveCategory.PHYSICAL, 65, 100, 25, -1, 0, 1),
    new AttackMove(Moves.FURY_ATTACK, Type.NORMAL, MoveCategory.PHYSICAL, 15, 85, 20, -1, 0, 1)
      .attr(MultiHitAttr),
    new AttackMove(Moves.HORN_DRILL, Type.NORMAL, MoveCategory.PHYSICAL, 200, 30, 5, -1, 0, 1)
      .attr(OneHitKOAttr)
      .attr(OneHitKOAccuracyAttr),
    new AttackMove(Moves.TACKLE, Type.NORMAL, MoveCategory.PHYSICAL, 40, 100, 35, -1, 0, 1),
    new AttackMove(Moves.BODY_SLAM, Type.NORMAL, MoveCategory.PHYSICAL, 85, 100, 15, 30, 0, 1)
      .attr(MinimizeAccuracyAttr)
      .attr(HitsTagAttr, BattlerTagType.MINIMIZED, true)
      .attr(StatusEffectAttr, StatusEffect.PARALYSIS),
    new AttackMove(Moves.WRAP, Type.NORMAL, MoveCategory.PHYSICAL, 15, 90, 20, -1, 0, 1)
      .attr(TrapAttr, BattlerTagType.WRAP),
    new AttackMove(Moves.TAKE_DOWN, Type.NORMAL, MoveCategory.PHYSICAL, 90, 85, 20, -1, 0, 1)
      .attr(RecoilAttr)
      .recklessMove(),
    new AttackMove(Moves.THRASH, Type.NORMAL, MoveCategory.PHYSICAL, 120, 100, 10, -1, 0, 1)
      .attr(FrenzyAttr)
      .attr(MissEffectAttr, frenzyMissFunc)
      .attr(NoEffectAttr, frenzyMissFunc)
      .target(MoveTarget.RANDOM_NEAR_ENEMY),
    new AttackMove(Moves.DOUBLE_EDGE, Type.NORMAL, MoveCategory.PHYSICAL, 120, 100, 15, -1, 0, 1)
      .attr(RecoilAttr, false, 0.33)
      .recklessMove(),
    new StatusMove(Moves.TAIL_WHIP, Type.NORMAL, 100, 30, -1, 0, 1)
      .attr(StatChangeAttr, BattleStat.DEF, -1)
      .target(MoveTarget.ALL_NEAR_ENEMIES),
    new AttackMove(Moves.POISON_STING, Type.POISON, MoveCategory.PHYSICAL, 15, 100, 35, 30, 0, 1)
      .attr(StatusEffectAttr, StatusEffect.POISON)
      .makesContact(false),
    new AttackMove(Moves.TWINEEDLE, Type.BUG, MoveCategory.PHYSICAL, 25, 100, 20, 20, 0, 1)
      .attr(MultiHitAttr, MultiHitType._2)
      .attr(StatusEffectAttr, StatusEffect.POISON)
      .makesContact(false),
    new AttackMove(Moves.PIN_MISSILE, Type.BUG, MoveCategory.PHYSICAL, 25, 95, 20, -1, 0, 1)
      .attr(MultiHitAttr)
      .makesContact(false),
    new StatusMove(Moves.LEER, Type.NORMAL, 100, 30, -1, 0, 1)
      .attr(StatChangeAttr, BattleStat.DEF, -1)
      .target(MoveTarget.ALL_NEAR_ENEMIES),
    new AttackMove(Moves.BITE, Type.DARK, MoveCategory.PHYSICAL, 60, 100, 25, 30, 0, 1)
      .attr(FlinchAttr)
      .bitingMove(),
    new StatusMove(Moves.GROWL, Type.NORMAL, 100, 40, -1, 0, 1)
      .attr(StatChangeAttr, BattleStat.ATK, -1)
      .soundBased()
      .target(MoveTarget.ALL_NEAR_ENEMIES),
    new StatusMove(Moves.ROAR, Type.NORMAL, -1, 20, -1, -6, 1)
      .attr(ForceSwitchOutAttr)
      .soundBased()
      .hidesTarget(),
    new StatusMove(Moves.SING, Type.NORMAL, 55, 15, -1, 0, 1)
      .attr(StatusEffectAttr, StatusEffect.SLEEP)
      .soundBased(),
    new StatusMove(Moves.SUPERSONIC, Type.NORMAL, 55, 20, -1, 0, 1)
      .attr(ConfuseAttr)
      .soundBased(),
    new AttackMove(Moves.SONIC_BOOM, Type.NORMAL, MoveCategory.SPECIAL, -1, 90, 20, -1, 0, 1)
      .attr(FixedDamageAttr, 20),
    new StatusMove(Moves.DISABLE, Type.NORMAL, 100, 20, -1, 0, 1)
      .attr(DisableMoveAttr)
      .condition(failOnMaxCondition),
    new AttackMove(Moves.ACID, Type.POISON, MoveCategory.SPECIAL, 40, 100, 30, 10, 0, 1)
      .attr(StatChangeAttr, BattleStat.SPDEF, -1)
      .target(MoveTarget.ALL_NEAR_ENEMIES),
    new AttackMove(Moves.EMBER, Type.FIRE, MoveCategory.SPECIAL, 40, 100, 25, 10, 0, 1)
      .attr(StatusEffectAttr, StatusEffect.BURN),
    new AttackMove(Moves.FLAMETHROWER, Type.FIRE, MoveCategory.SPECIAL, 90, 100, 15, 10, 0, 1)
      .attr(StatusEffectAttr, StatusEffect.BURN),
    new StatusMove(Moves.MIST, Type.ICE, -1, 30, -1, 0, 1)
      .attr(AddArenaTagAttr, ArenaTagType.MIST, 5, true)
      .target(MoveTarget.USER_SIDE),
    new AttackMove(Moves.WATER_GUN, Type.WATER, MoveCategory.SPECIAL, 40, 100, 25, -1, 0, 1),
    new AttackMove(Moves.HYDRO_PUMP, Type.WATER, MoveCategory.SPECIAL, 110, 80, 5, -1, 0, 1),
    new AttackMove(Moves.SURF, Type.WATER, MoveCategory.SPECIAL, 90, 100, 15, -1, 0, 1)
      .target(MoveTarget.ALL_NEAR_OTHERS)
      .attr(HitsTagAttr, BattlerTagType.UNDERWATER, true),
    new AttackMove(Moves.ICE_BEAM, Type.ICE, MoveCategory.SPECIAL, 90, 100, 10, 10, 0, 1)
      .attr(StatusEffectAttr, StatusEffect.FREEZE),
    new AttackMove(Moves.BLIZZARD, Type.ICE, MoveCategory.SPECIAL, 110, 70, 5, 10, 0, 1)
      .attr(BlizzardAccuracyAttr)
      .attr(StatusEffectAttr, StatusEffect.FREEZE)
      .windMove()
      .target(MoveTarget.ALL_NEAR_ENEMIES),
    new AttackMove(Moves.PSYBEAM, Type.PSYCHIC, MoveCategory.SPECIAL, 65, 100, 20, 10, 0, 1)
      .attr(ConfuseAttr),
    new AttackMove(Moves.BUBBLE_BEAM, Type.WATER, MoveCategory.SPECIAL, 65, 100, 20, 10, 0, 1)
      .attr(StatChangeAttr, BattleStat.SPD, -1),
    new AttackMove(Moves.AURORA_BEAM, Type.ICE, MoveCategory.SPECIAL, 65, 100, 20, 10, 0, 1)
      .attr(StatChangeAttr, BattleStat.ATK, -1),
    new AttackMove(Moves.HYPER_BEAM, Type.NORMAL, MoveCategory.SPECIAL, 150, 90, 5, -1, 0, 1)
      .attr(RechargeAttr),
    new AttackMove(Moves.PECK, Type.FLYING, MoveCategory.PHYSICAL, 35, 100, 35, -1, 0, 1),
    new AttackMove(Moves.DRILL_PECK, Type.FLYING, MoveCategory.PHYSICAL, 80, 100, 20, -1, 0, 1),
    new AttackMove(Moves.SUBMISSION, Type.FIGHTING, MoveCategory.PHYSICAL, 80, 80, 20, -1, 0, 1)
      .attr(RecoilAttr)
      .recklessMove(),
    new AttackMove(Moves.LOW_KICK, Type.FIGHTING, MoveCategory.PHYSICAL, -1, 100, 20, -1, 0, 1)
      .attr(WeightPowerAttr)
      .condition(failOnMaxCondition),
    new AttackMove(Moves.COUNTER, Type.FIGHTING, MoveCategory.PHYSICAL, -1, 100, 20, -1, -5, 1)
      .attr(CounterDamageAttr, (move: Move) => move.category === MoveCategory.PHYSICAL, 2)
      .target(MoveTarget.ATTACKER),
    new AttackMove(Moves.SEISMIC_TOSS, Type.FIGHTING, MoveCategory.PHYSICAL, -1, 100, 20, -1, 0, 1)
      .attr(LevelDamageAttr),
    new AttackMove(Moves.STRENGTH, Type.NORMAL, MoveCategory.PHYSICAL, 80, 100, 15, -1, 0, 1),
    new AttackMove(Moves.ABSORB, Type.GRASS, MoveCategory.SPECIAL, 20, 100, 25, -1, 0, 1)
      .attr(HitHealAttr)
      .triageMove(),
    new AttackMove(Moves.MEGA_DRAIN, Type.GRASS, MoveCategory.SPECIAL, 40, 100, 15, -1, 0, 1)
      .attr(HitHealAttr)
      .triageMove(),
    new StatusMove(Moves.LEECH_SEED, Type.GRASS, 90, 10, -1, 0, 1)
      .attr(AddBattlerTagAttr, BattlerTagType.SEEDED)
      .condition((user, target, move) => !target.getTag(BattlerTagType.SEEDED) && !target.isOfType(Type.GRASS)),
    new SelfStatusMove(Moves.GROWTH, Type.NORMAL, -1, 20, -1, 0, 1)
      .attr(GrowthStatChangeAttr),
    new AttackMove(Moves.RAZOR_LEAF, Type.GRASS, MoveCategory.PHYSICAL, 55, 95, 25, -1, 0, 1)
      .attr(HighCritAttr)
      .makesContact(false)
      .slicingMove()
      .target(MoveTarget.ALL_NEAR_ENEMIES),
    new AttackMove(Moves.SOLAR_BEAM, Type.GRASS, MoveCategory.SPECIAL, 120, 100, 10, -1, 0, 1)
      .attr(SunlightChargeAttr, ChargeAnim.SOLAR_BEAM_CHARGING, i18next.t("moveTriggers:tookInSunlight", {pokemonName: "{USER}"}))
      .attr(AntiSunlightPowerDecreaseAttr)
      .ignoresVirtual(),
    new StatusMove(Moves.POISON_POWDER, Type.POISON, 75, 35, -1, 0, 1)
      .attr(StatusEffectAttr, StatusEffect.POISON)
      .powderMove(),
    new StatusMove(Moves.STUN_SPORE, Type.GRASS, 75, 30, -1, 0, 1)
      .attr(StatusEffectAttr, StatusEffect.PARALYSIS)
      .powderMove(),
    new StatusMove(Moves.SLEEP_POWDER, Type.GRASS, 75, 15, -1, 0, 1)
      .attr(StatusEffectAttr, StatusEffect.SLEEP)
      .powderMove(),
    new AttackMove(Moves.PETAL_DANCE, Type.GRASS, MoveCategory.SPECIAL, 120, 100, 10, -1, 0, 1)
      .attr(FrenzyAttr)
      .attr(MissEffectAttr, frenzyMissFunc)
      .attr(NoEffectAttr, frenzyMissFunc)
      .makesContact()
      .danceMove()
      .target(MoveTarget.RANDOM_NEAR_ENEMY),
    new StatusMove(Moves.STRING_SHOT, Type.BUG, 95, 40, -1, 0, 1)
      .attr(StatChangeAttr, BattleStat.SPD, -2)
      .target(MoveTarget.ALL_NEAR_ENEMIES),
    new AttackMove(Moves.DRAGON_RAGE, Type.DRAGON, MoveCategory.SPECIAL, -1, 100, 10, -1, 0, 1)
      .attr(FixedDamageAttr, 40),
    new AttackMove(Moves.FIRE_SPIN, Type.FIRE, MoveCategory.SPECIAL, 35, 85, 15, -1, 0, 1)
      .attr(TrapAttr, BattlerTagType.FIRE_SPIN),
    new AttackMove(Moves.THUNDER_SHOCK, Type.ELECTRIC, MoveCategory.SPECIAL, 40, 100, 30, 10, 0, 1)
      .attr(StatusEffectAttr, StatusEffect.PARALYSIS),
    new AttackMove(Moves.THUNDERBOLT, Type.ELECTRIC, MoveCategory.SPECIAL, 90, 100, 15, 10, 0, 1)
      .attr(StatusEffectAttr, StatusEffect.PARALYSIS),
    new StatusMove(Moves.THUNDER_WAVE, Type.ELECTRIC, 90, 20, -1, 0, 1)
      .attr(StatusEffectAttr, StatusEffect.PARALYSIS)
      .attr(StatusMoveTypeImmunityAttr, Type.GROUND),
    new AttackMove(Moves.THUNDER, Type.ELECTRIC, MoveCategory.SPECIAL, 110, 70, 10, 30, 0, 1)
      .attr(StatusEffectAttr, StatusEffect.PARALYSIS)
      .attr(ThunderAccuracyAttr)
      .attr(HitsTagAttr, BattlerTagType.FLYING, false),
    new AttackMove(Moves.ROCK_THROW, Type.ROCK, MoveCategory.PHYSICAL, 50, 90, 15, -1, 0, 1)
      .makesContact(false),
    new AttackMove(Moves.EARTHQUAKE, Type.GROUND, MoveCategory.PHYSICAL, 100, 100, 10, -1, 0, 1)
      .attr(HitsTagAttr, BattlerTagType.UNDERGROUND, true)
      .makesContact(false)
      .target(MoveTarget.ALL_NEAR_OTHERS),
    new AttackMove(Moves.FISSURE, Type.GROUND, MoveCategory.PHYSICAL, 200, 30, 5, -1, 0, 1)
      .attr(OneHitKOAttr)
      .attr(OneHitKOAccuracyAttr)
      .attr(HitsTagAttr, BattlerTagType.UNDERGROUND, false)
      .makesContact(false),
    new AttackMove(Moves.DIG, Type.GROUND, MoveCategory.PHYSICAL, 80, 100, 10, -1, 0, 1)
      .attr(ChargeAttr, ChargeAnim.DIG_CHARGING, i18next.t("moveTriggers:dugAHole", {pokemonName: "{USER}"}), BattlerTagType.UNDERGROUND)
      .ignoresVirtual(),
    new StatusMove(Moves.TOXIC, Type.POISON, 90, 10, -1, 0, 1)
      .attr(StatusEffectAttr, StatusEffect.TOXIC)
      .attr(ToxicAccuracyAttr),
    new AttackMove(Moves.CONFUSION, Type.PSYCHIC, MoveCategory.SPECIAL, 50, 100, 25, 10, 0, 1)
      .attr(ConfuseAttr),
    new AttackMove(Moves.PSYCHIC, Type.PSYCHIC, MoveCategory.SPECIAL, 90, 100, 10, 10, 0, 1)
      .attr(StatChangeAttr, BattleStat.SPDEF, -1),
    new StatusMove(Moves.HYPNOSIS, Type.PSYCHIC, 60, 20, -1, 0, 1)
      .attr(StatusEffectAttr, StatusEffect.SLEEP),
    new SelfStatusMove(Moves.MEDITATE, Type.PSYCHIC, -1, 40, -1, 0, 1)
      .attr(StatChangeAttr, BattleStat.ATK, 1, true),
    new SelfStatusMove(Moves.AGILITY, Type.PSYCHIC, -1, 30, -1, 0, 1)
      .attr(StatChangeAttr, BattleStat.SPD, 2, true),
    new AttackMove(Moves.QUICK_ATTACK, Type.NORMAL, MoveCategory.PHYSICAL, 40, 100, 30, -1, 1, 1),
    new AttackMove(Moves.RAGE, Type.NORMAL, MoveCategory.PHYSICAL, 20, 100, 20, -1, 0, 1)
      .partial(),
    new SelfStatusMove(Moves.TELEPORT, Type.PSYCHIC, -1, 20, -1, -6, 1)
      .attr(ForceSwitchOutAttr, true)
      .hidesUser(),
    new AttackMove(Moves.NIGHT_SHADE, Type.GHOST, MoveCategory.SPECIAL, -1, 100, 15, -1, 0, 1)
      .attr(LevelDamageAttr),
    new StatusMove(Moves.MIMIC, Type.NORMAL, -1, 10, -1, 0, 1)
      .attr(MovesetCopyMoveAttr)
      .ignoresVirtual(),
    new StatusMove(Moves.SCREECH, Type.NORMAL, 85, 40, -1, 0, 1)
      .attr(StatChangeAttr, BattleStat.DEF, -2)
      .soundBased(),
    new SelfStatusMove(Moves.DOUBLE_TEAM, Type.NORMAL, -1, 15, -1, 0, 1)
      .attr(StatChangeAttr, BattleStat.EVA, 1, true),
    new SelfStatusMove(Moves.RECOVER, Type.NORMAL, -1, 5, -1, 0, 1)
      .attr(HealAttr, 0.5)
      .triageMove(),
    new SelfStatusMove(Moves.HARDEN, Type.NORMAL, -1, 30, -1, 0, 1)
      .attr(StatChangeAttr, BattleStat.DEF, 1, true),
    new SelfStatusMove(Moves.MINIMIZE, Type.NORMAL, -1, 10, -1, 0, 1)
      .attr(AddBattlerTagAttr, BattlerTagType.MINIMIZED, true, false)
      .attr(StatChangeAttr, BattleStat.EVA, 2, true),
    new StatusMove(Moves.SMOKESCREEN, Type.NORMAL, 100, 20, -1, 0, 1)
      .attr(StatChangeAttr, BattleStat.ACC, -1),
    new StatusMove(Moves.CONFUSE_RAY, Type.GHOST, 100, 10, -1, 0, 1)
      .attr(ConfuseAttr),
    new SelfStatusMove(Moves.WITHDRAW, Type.WATER, -1, 40, -1, 0, 1)
      .attr(StatChangeAttr, BattleStat.DEF, 1, true),
    new SelfStatusMove(Moves.DEFENSE_CURL, Type.NORMAL, -1, 40, -1, 0, 1)
      .attr(StatChangeAttr, BattleStat.DEF, 1, true),
    new SelfStatusMove(Moves.BARRIER, Type.PSYCHIC, -1, 20, -1, 0, 1)
      .attr(StatChangeAttr, BattleStat.DEF, 2, true),
    new StatusMove(Moves.LIGHT_SCREEN, Type.PSYCHIC, -1, 30, -1, 0, 1)
      .attr(AddArenaTagAttr, ArenaTagType.LIGHT_SCREEN, 5, true)
      .target(MoveTarget.USER_SIDE),
    new StatusMove(Moves.HAZE, Type.ICE, -1, 30, -1, 0, 1)
      .target(MoveTarget.BOTH_SIDES)
      .attr(ResetStatsAttr),
    new StatusMove(Moves.REFLECT, Type.PSYCHIC, -1, 20, -1, 0, 1)
      .attr(AddArenaTagAttr, ArenaTagType.REFLECT, 5, true)
      .target(MoveTarget.USER_SIDE),
    new SelfStatusMove(Moves.FOCUS_ENERGY, Type.NORMAL, -1, 30, -1, 0, 1)
      .attr(AddBattlerTagAttr, BattlerTagType.CRIT_BOOST, true, true),
    new AttackMove(Moves.BIDE, Type.NORMAL, MoveCategory.PHYSICAL, -1, -1, 10, -1, 1, 1)
      .ignoresVirtual()
      .target(MoveTarget.USER)
      .unimplemented(),
    new SelfStatusMove(Moves.METRONOME, Type.NORMAL, -1, 10, -1, 0, 1)
      .attr(RandomMoveAttr)
      .ignoresVirtual(),
    new StatusMove(Moves.MIRROR_MOVE, Type.FLYING, -1, 20, -1, 0, 1)
      .attr(CopyMoveAttr)
      .ignoresVirtual(),
    new AttackMove(Moves.SELF_DESTRUCT, Type.NORMAL, MoveCategory.PHYSICAL, 200, 100, 5, -1, 0, 1)
      .attr(SacrificialAttr)
      .makesContact(false)
      .condition(failIfDampCondition)
      .target(MoveTarget.ALL_NEAR_OTHERS),
    new AttackMove(Moves.EGG_BOMB, Type.NORMAL, MoveCategory.PHYSICAL, 100, 75, 10, -1, 0, 1)
      .makesContact(false)
      .ballBombMove(),
    new AttackMove(Moves.LICK, Type.GHOST, MoveCategory.PHYSICAL, 30, 100, 30, 30, 0, 1)
      .attr(StatusEffectAttr, StatusEffect.PARALYSIS),
    new AttackMove(Moves.SMOG, Type.POISON, MoveCategory.SPECIAL, 30, 70, 20, 40, 0, 1)
      .attr(StatusEffectAttr, StatusEffect.POISON),
    new AttackMove(Moves.SLUDGE, Type.POISON, MoveCategory.SPECIAL, 65, 100, 20, 30, 0, 1)
      .attr(StatusEffectAttr, StatusEffect.POISON),
    new AttackMove(Moves.BONE_CLUB, Type.GROUND, MoveCategory.PHYSICAL, 65, 85, 20, 10, 0, 1)
      .attr(FlinchAttr)
      .makesContact(false),
    new AttackMove(Moves.FIRE_BLAST, Type.FIRE, MoveCategory.SPECIAL, 110, 85, 5, 10, 0, 1)
      .attr(StatusEffectAttr, StatusEffect.BURN),
    new AttackMove(Moves.WATERFALL, Type.WATER, MoveCategory.PHYSICAL, 80, 100, 15, 20, 0, 1)
      .attr(FlinchAttr),
    new AttackMove(Moves.CLAMP, Type.WATER, MoveCategory.PHYSICAL, 35, 85, 15, -1, 0, 1)
      .attr(TrapAttr, BattlerTagType.CLAMP),
    new AttackMove(Moves.SWIFT, Type.NORMAL, MoveCategory.SPECIAL, 60, -1, 20, -1, 0, 1)
      .target(MoveTarget.ALL_NEAR_ENEMIES),
    new AttackMove(Moves.SKULL_BASH, Type.NORMAL, MoveCategory.PHYSICAL, 130, 100, 10, -1, 0, 1)
      .attr(ChargeAttr, ChargeAnim.SKULL_BASH_CHARGING, i18next.t("moveTriggers:loweredItsHead", {pokemonName: "{USER}"}), null, true)
      .attr(StatChangeAttr, BattleStat.DEF, 1, true)
      .ignoresVirtual(),
    new AttackMove(Moves.SPIKE_CANNON, Type.NORMAL, MoveCategory.PHYSICAL, 20, 100, 15, -1, 0, 1)
      .attr(MultiHitAttr)
      .makesContact(false),
    new AttackMove(Moves.CONSTRICT, Type.NORMAL, MoveCategory.PHYSICAL, 10, 100, 35, 10, 0, 1)
      .attr(StatChangeAttr, BattleStat.SPD, -1),
    new SelfStatusMove(Moves.AMNESIA, Type.PSYCHIC, -1, 20, -1, 0, 1)
      .attr(StatChangeAttr, BattleStat.SPDEF, 2, true),
    new StatusMove(Moves.KINESIS, Type.PSYCHIC, 80, 15, -1, 0, 1)
      .attr(StatChangeAttr, BattleStat.ACC, -1),
    new SelfStatusMove(Moves.SOFT_BOILED, Type.NORMAL, -1, 5, -1, 0, 1)
      .attr(HealAttr, 0.5)
      .triageMove(),
    new AttackMove(Moves.HIGH_JUMP_KICK, Type.FIGHTING, MoveCategory.PHYSICAL, 130, 90, 10, -1, 0, 1)
      .attr(MissEffectAttr, crashDamageFunc)
      .attr(NoEffectAttr, crashDamageFunc)
      .condition(failOnGravityCondition)
      .recklessMove(),
    new StatusMove(Moves.GLARE, Type.NORMAL, 100, 30, -1, 0, 1)
      .attr(StatusEffectAttr, StatusEffect.PARALYSIS),
    new AttackMove(Moves.DREAM_EATER, Type.PSYCHIC, MoveCategory.SPECIAL, 100, 100, 15, -1, 0, 1)
      .attr(HitHealAttr)
      .condition(targetSleptOrComatoseCondition)
      .triageMove(),
    new StatusMove(Moves.POISON_GAS, Type.POISON, 90, 40, -1, 0, 1)
      .attr(StatusEffectAttr, StatusEffect.POISON)
      .target(MoveTarget.ALL_NEAR_ENEMIES),
    new AttackMove(Moves.BARRAGE, Type.NORMAL, MoveCategory.PHYSICAL, 15, 85, 20, -1, 0, 1)
      .attr(MultiHitAttr)
      .makesContact(false)
      .ballBombMove(),
    new AttackMove(Moves.LEECH_LIFE, Type.BUG, MoveCategory.PHYSICAL, 80, 100, 10, -1, 0, 1)
      .attr(HitHealAttr)
      .triageMove(),
    new StatusMove(Moves.LOVELY_KISS, Type.NORMAL, 75, 10, -1, 0, 1)
      .attr(StatusEffectAttr, StatusEffect.SLEEP),
    new AttackMove(Moves.SKY_ATTACK, Type.FLYING, MoveCategory.PHYSICAL, 140, 90, 5, 30, 0, 1)
      .attr(ChargeAttr, ChargeAnim.SKY_ATTACK_CHARGING, i18next.t("moveTriggers:isGlowing", {pokemonName: "{USER}"}))
      .attr(HighCritAttr)
      .attr(FlinchAttr)
      .makesContact(false)
      .ignoresVirtual(),
    new StatusMove(Moves.TRANSFORM, Type.NORMAL, -1, 10, -1, 0, 1)
      .attr(TransformAttr)
      .ignoresProtect(),
    new AttackMove(Moves.BUBBLE, Type.WATER, MoveCategory.SPECIAL, 40, 100, 30, 10, 0, 1)
      .attr(StatChangeAttr, BattleStat.SPD, -1)
      .target(MoveTarget.ALL_NEAR_ENEMIES),
    new AttackMove(Moves.DIZZY_PUNCH, Type.NORMAL, MoveCategory.PHYSICAL, 70, 100, 10, 20, 0, 1)
      .attr(ConfuseAttr)
      .punchingMove(),
    new StatusMove(Moves.SPORE, Type.GRASS, 100, 15, -1, 0, 1)
      .attr(StatusEffectAttr, StatusEffect.SLEEP)
      .powderMove(),
    new StatusMove(Moves.FLASH, Type.NORMAL, 100, 20, -1, 0, 1)
      .attr(StatChangeAttr, BattleStat.ACC, -1),
    new AttackMove(Moves.PSYWAVE, Type.PSYCHIC, MoveCategory.SPECIAL, -1, 100, 15, -1, 0, 1)
      .attr(RandomLevelDamageAttr),
    new SelfStatusMove(Moves.SPLASH, Type.NORMAL, -1, 40, -1, 0, 1)
      .condition(failOnGravityCondition),
    new SelfStatusMove(Moves.ACID_ARMOR, Type.POISON, -1, 20, -1, 0, 1)
      .attr(StatChangeAttr, BattleStat.DEF, 2, true),
    new AttackMove(Moves.CRABHAMMER, Type.WATER, MoveCategory.PHYSICAL, 100, 90, 10, -1, 0, 1)
      .attr(HighCritAttr),
    new AttackMove(Moves.EXPLOSION, Type.NORMAL, MoveCategory.PHYSICAL, 250, 100, 5, -1, 0, 1)
      .condition(failIfDampCondition)
      .attr(SacrificialAttr)
      .makesContact(false)
      .target(MoveTarget.ALL_NEAR_OTHERS),
    new AttackMove(Moves.FURY_SWIPES, Type.NORMAL, MoveCategory.PHYSICAL, 18, 80, 15, -1, 0, 1)
      .attr(MultiHitAttr),
    new AttackMove(Moves.BONEMERANG, Type.GROUND, MoveCategory.PHYSICAL, 50, 90, 10, -1, 0, 1)
      .attr(MultiHitAttr, MultiHitType._2)
      .makesContact(false),
    new SelfStatusMove(Moves.REST, Type.PSYCHIC, -1, 5, -1, 0, 1)
      .attr(StatusEffectAttr, StatusEffect.SLEEP, true, 3, true)
      .attr(HealAttr, 1, true)
      .condition((user, target, move) => !user.isFullHp() && user.canSetStatus(StatusEffect.SLEEP, true, true))
      .triageMove(),
    new AttackMove(Moves.ROCK_SLIDE, Type.ROCK, MoveCategory.PHYSICAL, 75, 90, 10, 30, 0, 1)
      .attr(FlinchAttr)
      .makesContact(false)
      .target(MoveTarget.ALL_NEAR_ENEMIES),
    new AttackMove(Moves.HYPER_FANG, Type.NORMAL, MoveCategory.PHYSICAL, 80, 90, 15, 10, 0, 1)
      .attr(FlinchAttr)
      .bitingMove(),
    new SelfStatusMove(Moves.SHARPEN, Type.NORMAL, -1, 30, -1, 0, 1)
      .attr(StatChangeAttr, BattleStat.ATK, 1, true),
    new SelfStatusMove(Moves.CONVERSION, Type.NORMAL, -1, 30, -1, 0, 1)
      .attr(FirstMoveTypeAttr),
    new AttackMove(Moves.TRI_ATTACK, Type.NORMAL, MoveCategory.SPECIAL, 80, 100, 10, 20, 0, 1)
      .attr(MultiStatusEffectAttr, [StatusEffect.BURN, StatusEffect.FREEZE, StatusEffect.PARALYSIS]),
    new AttackMove(Moves.SUPER_FANG, Type.NORMAL, MoveCategory.PHYSICAL, -1, 90, 10, -1, 0, 1)
      .attr(TargetHalfHpDamageAttr),
    new AttackMove(Moves.SLASH, Type.NORMAL, MoveCategory.PHYSICAL, 70, 100, 20, -1, 0, 1)
      .attr(HighCritAttr)
      .slicingMove(),
    new SelfStatusMove(Moves.SUBSTITUTE, Type.NORMAL, -1, 10, -1, 0, 1)
      .attr(RecoilAttr)
      .unimplemented(),
    new AttackMove(Moves.STRUGGLE, Type.NORMAL, MoveCategory.PHYSICAL, 50, -1, 1, -1, 0, 1)
      .attr(RecoilAttr, true, 0.25, true)
      .attr(TypelessAttr)
      .ignoresVirtual()
      .target(MoveTarget.RANDOM_NEAR_ENEMY),
    new StatusMove(Moves.SKETCH, Type.NORMAL, -1, 1, -1, 0, 2)
      .attr(SketchAttr)
      .ignoresVirtual(),
    new AttackMove(Moves.TRIPLE_KICK, Type.FIGHTING, MoveCategory.PHYSICAL, 10, 90, 10, -1, 0, 2)
      .attr(MultiHitAttr, MultiHitType._3)
      .attr(MultiHitPowerIncrementAttr, 3)
      .checkAllHits(),
    new AttackMove(Moves.THIEF, Type.DARK, MoveCategory.PHYSICAL, 60, 100, 25, -1, 0, 2)
      .attr(StealHeldItemChanceAttr, 0.3),
    new StatusMove(Moves.SPIDER_WEB, Type.BUG, -1, 10, -1, 0, 2)
      .attr(AddBattlerTagAttr, BattlerTagType.TRAPPED, false, true, 1),
    new StatusMove(Moves.MIND_READER, Type.NORMAL, -1, 5, -1, 0, 2)
      .attr(IgnoreAccuracyAttr),
    new StatusMove(Moves.NIGHTMARE, Type.GHOST, 100, 15, -1, 0, 2)
      .attr(AddBattlerTagAttr, BattlerTagType.NIGHTMARE)
      .condition(targetSleptOrComatoseCondition),
    new AttackMove(Moves.FLAME_WHEEL, Type.FIRE, MoveCategory.PHYSICAL, 60, 100, 25, 10, 0, 2)
      .attr(HealStatusEffectAttr, true, StatusEffect.FREEZE)
      .attr(StatusEffectAttr, StatusEffect.BURN),
    new AttackMove(Moves.SNORE, Type.NORMAL, MoveCategory.SPECIAL, 50, 100, 15, 30, 0, 2)
      .attr(BypassSleepAttr)
      .attr(FlinchAttr)
      .condition(userSleptOrComatoseCondition)
      .soundBased(),
    new StatusMove(Moves.CURSE, Type.GHOST, -1, 10, -1, 0, 2)
      .attr(CurseAttr)
      .ignoresProtect(true)
      .target(MoveTarget.CURSE),
    new AttackMove(Moves.FLAIL, Type.NORMAL, MoveCategory.PHYSICAL, -1, 100, 15, -1, 0, 2)
      .attr(LowHpPowerAttr),
    new StatusMove(Moves.CONVERSION_2, Type.NORMAL, -1, 30, -1, 0, 2)
      .attr(ResistLastMoveTypeAttr)
      .partial(), // Checks the move's original typing and not if its type is changed through some other means
    new AttackMove(Moves.AEROBLAST, Type.FLYING, MoveCategory.SPECIAL, 100, 95, 5, -1, 0, 2)
      .windMove()
      .attr(HighCritAttr),
    new StatusMove(Moves.COTTON_SPORE, Type.GRASS, 100, 40, -1, 0, 2)
      .attr(StatChangeAttr, BattleStat.SPD, -2)
      .powderMove()
      .target(MoveTarget.ALL_NEAR_ENEMIES),
    new AttackMove(Moves.REVERSAL, Type.FIGHTING, MoveCategory.PHYSICAL, -1, 100, 15, -1, 0, 2)
      .attr(LowHpPowerAttr),
    new StatusMove(Moves.SPITE, Type.GHOST, 100, 10, -1, 0, 2)
      .attr(ReducePpMoveAttr, 4),
    new AttackMove(Moves.POWDER_SNOW, Type.ICE, MoveCategory.SPECIAL, 40, 100, 25, 10, 0, 2)
      .attr(StatusEffectAttr, StatusEffect.FREEZE)
      .target(MoveTarget.ALL_NEAR_ENEMIES),
    new SelfStatusMove(Moves.PROTECT, Type.NORMAL, -1, 10, -1, 4, 2)
      .attr(ProtectAttr),
    new AttackMove(Moves.MACH_PUNCH, Type.FIGHTING, MoveCategory.PHYSICAL, 40, 100, 30, -1, 1, 2)
      .punchingMove(),
    new StatusMove(Moves.SCARY_FACE, Type.NORMAL, 100, 10, -1, 0, 2)
      .attr(StatChangeAttr, BattleStat.SPD, -2),
    new AttackMove(Moves.FEINT_ATTACK, Type.DARK, MoveCategory.PHYSICAL, 60, -1, 20, -1, 0, 2),
    new StatusMove(Moves.SWEET_KISS, Type.FAIRY, 75, 10, -1, 0, 2)
      .attr(ConfuseAttr),
    new SelfStatusMove(Moves.BELLY_DRUM, Type.NORMAL, -1, 10, -1, 0, 2)
      .attr(CutHpStatBoostAttr, [BattleStat.ATK], 12, 2, (user) => {
        user.scene.queueMessage(i18next.t("moveTriggers:cutOwnHpAndMaximizedStat", {pokemonName: getPokemonNameWithAffix(user), statName: getBattleStatName(BattleStat.ATK)}));
      }),
    new AttackMove(Moves.SLUDGE_BOMB, Type.POISON, MoveCategory.SPECIAL, 90, 100, 10, 30, 0, 2)
      .attr(StatusEffectAttr, StatusEffect.POISON)
      .ballBombMove(),
    new AttackMove(Moves.MUD_SLAP, Type.GROUND, MoveCategory.SPECIAL, 20, 100, 10, 100, 0, 2)
      .attr(StatChangeAttr, BattleStat.ACC, -1),
    new AttackMove(Moves.OCTAZOOKA, Type.WATER, MoveCategory.SPECIAL, 65, 85, 10, 50, 0, 2)
      .attr(StatChangeAttr, BattleStat.ACC, -1)
      .ballBombMove(),
    new StatusMove(Moves.SPIKES, Type.GROUND, -1, 20, -1, 0, 2)
      .attr(AddArenaTrapTagAttr, ArenaTagType.SPIKES)
      .target(MoveTarget.ENEMY_SIDE),
    new AttackMove(Moves.ZAP_CANNON, Type.ELECTRIC, MoveCategory.SPECIAL, 120, 50, 5, 100, 0, 2)
      .attr(StatusEffectAttr, StatusEffect.PARALYSIS)
      .ballBombMove(),
    new StatusMove(Moves.FORESIGHT, Type.NORMAL, -1, 40, -1, 0, 2)
      .unimplemented(),
    new SelfStatusMove(Moves.DESTINY_BOND, Type.GHOST, -1, 5, -1, 0, 2)
      .ignoresProtect()
      .attr(DestinyBondAttr),
    new StatusMove(Moves.PERISH_SONG, Type.NORMAL, -1, 5, -1, 0, 2)
      .attr(FaintCountdownAttr)
      .ignoresProtect()
      .soundBased()
      .condition(failOnBossCondition)
      .target(MoveTarget.ALL),
    new AttackMove(Moves.ICY_WIND, Type.ICE, MoveCategory.SPECIAL, 55, 95, 15, 100, 0, 2)
      .attr(StatChangeAttr, BattleStat.SPD, -1)
      .windMove()
      .target(MoveTarget.ALL_NEAR_ENEMIES),
    new SelfStatusMove(Moves.DETECT, Type.FIGHTING, -1, 5, -1, 4, 2)
      .attr(ProtectAttr),
    new AttackMove(Moves.BONE_RUSH, Type.GROUND, MoveCategory.PHYSICAL, 25, 90, 10, -1, 0, 2)
      .attr(MultiHitAttr)
      .makesContact(false),
    new StatusMove(Moves.LOCK_ON, Type.NORMAL, -1, 5, -1, 0, 2)
      .attr(IgnoreAccuracyAttr),
    new AttackMove(Moves.OUTRAGE, Type.DRAGON, MoveCategory.PHYSICAL, 120, 100, 10, -1, 0, 2)
      .attr(FrenzyAttr)
      .attr(MissEffectAttr, frenzyMissFunc)
      .attr(NoEffectAttr, frenzyMissFunc)
      .target(MoveTarget.RANDOM_NEAR_ENEMY),
    new StatusMove(Moves.SANDSTORM, Type.ROCK, -1, 10, -1, 0, 2)
      .attr(WeatherChangeAttr, WeatherType.SANDSTORM)
      .target(MoveTarget.BOTH_SIDES),
    new AttackMove(Moves.GIGA_DRAIN, Type.GRASS, MoveCategory.SPECIAL, 75, 100, 10, -1, 0, 2)
      .attr(HitHealAttr)
      .triageMove(),
    new SelfStatusMove(Moves.ENDURE, Type.NORMAL, -1, 10, -1, 4, 2)
      .attr(ProtectAttr, BattlerTagType.ENDURING),
    new StatusMove(Moves.CHARM, Type.FAIRY, 100, 20, -1, 0, 2)
      .attr(StatChangeAttr, BattleStat.ATK, -2),
    new AttackMove(Moves.ROLLOUT, Type.ROCK, MoveCategory.PHYSICAL, 30, 90, 20, -1, 0, 2)
      .attr(ConsecutiveUseDoublePowerAttr, 5, true, true, Moves.DEFENSE_CURL),
    new AttackMove(Moves.FALSE_SWIPE, Type.NORMAL, MoveCategory.PHYSICAL, 40, 100, 40, -1, 0, 2)
      .attr(SurviveDamageAttr),
    new StatusMove(Moves.SWAGGER, Type.NORMAL, 85, 15, -1, 0, 2)
      .attr(StatChangeAttr, BattleStat.ATK, 2)
      .attr(ConfuseAttr),
    new SelfStatusMove(Moves.MILK_DRINK, Type.NORMAL, -1, 5, -1, 0, 2)
      .attr(HealAttr, 0.5)
      .triageMove(),
    new AttackMove(Moves.SPARK, Type.ELECTRIC, MoveCategory.PHYSICAL, 65, 100, 20, 30, 0, 2)
      .attr(StatusEffectAttr, StatusEffect.PARALYSIS),
    new AttackMove(Moves.FURY_CUTTER, Type.BUG, MoveCategory.PHYSICAL, 40, 95, 20, -1, 0, 2)
      .attr(ConsecutiveUseDoublePowerAttr, 3, true)
      .slicingMove(),
    new AttackMove(Moves.STEEL_WING, Type.STEEL, MoveCategory.PHYSICAL, 70, 90, 25, 10, 0, 2)
      .attr(StatChangeAttr, BattleStat.DEF, 1, true),
    new StatusMove(Moves.MEAN_LOOK, Type.NORMAL, -1, 5, -1, 0, 2)
      .attr(AddBattlerTagAttr, BattlerTagType.TRAPPED, false, true, 1),
    new StatusMove(Moves.ATTRACT, Type.NORMAL, 100, 15, -1, 0, 2)
      .attr(AddBattlerTagAttr, BattlerTagType.INFATUATED)
      .condition((user, target, move) => user.isOppositeGender(target)),
    new SelfStatusMove(Moves.SLEEP_TALK, Type.NORMAL, -1, 10, -1, 0, 2)
      .attr(BypassSleepAttr)
      .attr(RandomMovesetMoveAttr)
      .condition(userSleptOrComatoseCondition)
      .target(MoveTarget.ALL_ENEMIES)
      .ignoresVirtual(),
    new StatusMove(Moves.HEAL_BELL, Type.NORMAL, -1, 5, -1, 0, 2)
      .attr(PartyStatusCureAttr, i18next.t("moveTriggers:bellChimed"), Abilities.SOUNDPROOF)
      .soundBased()
      .target(MoveTarget.PARTY),
    new AttackMove(Moves.RETURN, Type.NORMAL, MoveCategory.PHYSICAL, -1, 100, 20, -1, 0, 2)
      .attr(FriendshipPowerAttr),
    new AttackMove(Moves.PRESENT, Type.NORMAL, MoveCategory.PHYSICAL, -1, 90, 15, -1, 0, 2)
      .attr(PresentPowerAttr)
      .makesContact(false),
    new AttackMove(Moves.FRUSTRATION, Type.NORMAL, MoveCategory.PHYSICAL, -1, 100, 20, -1, 0, 2)
      .attr(FriendshipPowerAttr, true),
    new StatusMove(Moves.SAFEGUARD, Type.NORMAL, -1, 25, -1, 0, 2)
      .target(MoveTarget.USER_SIDE)
      .unimplemented(),
    new StatusMove(Moves.PAIN_SPLIT, Type.NORMAL, -1, 20, -1, 0, 2)
      .attr(HpSplitAttr)
      .condition(failOnBossCondition),
    new AttackMove(Moves.SACRED_FIRE, Type.FIRE, MoveCategory.PHYSICAL, 100, 95, 5, 50, 0, 2)
      .attr(HealStatusEffectAttr, true, StatusEffect.FREEZE)
      .attr(StatusEffectAttr, StatusEffect.BURN)
      .makesContact(false),
    new AttackMove(Moves.MAGNITUDE, Type.GROUND, MoveCategory.PHYSICAL, -1, 100, 30, -1, 0, 2)
      .attr(PreMoveMessageAttr, magnitudeMessageFunc)
      .attr(MagnitudePowerAttr)
      .attr(HitsTagAttr, BattlerTagType.UNDERGROUND, true)
      .makesContact(false)
      .target(MoveTarget.ALL_NEAR_OTHERS),
    new AttackMove(Moves.DYNAMIC_PUNCH, Type.FIGHTING, MoveCategory.PHYSICAL, 100, 50, 5, 100, 0, 2)
      .attr(ConfuseAttr)
      .punchingMove(),
    new AttackMove(Moves.MEGAHORN, Type.BUG, MoveCategory.PHYSICAL, 120, 85, 10, -1, 0, 2),
    new AttackMove(Moves.DRAGON_BREATH, Type.DRAGON, MoveCategory.SPECIAL, 60, 100, 20, 30, 0, 2)
      .attr(StatusEffectAttr, StatusEffect.PARALYSIS),
    new SelfStatusMove(Moves.BATON_PASS, Type.NORMAL, -1, 40, -1, 0, 2)
      .attr(ForceSwitchOutAttr, true, true)
      .hidesUser(),
    new StatusMove(Moves.ENCORE, Type.NORMAL, 100, 5, -1, 0, 2)
      .attr(AddBattlerTagAttr, BattlerTagType.ENCORE, false, true)
      .condition((user, target, move) => new EncoreTag(user.id).canAdd(target)),
    new AttackMove(Moves.PURSUIT, Type.DARK, MoveCategory.PHYSICAL, 40, 100, 20, -1, 0, 2)
      .partial(),
    new AttackMove(Moves.RAPID_SPIN, Type.NORMAL, MoveCategory.PHYSICAL, 50, 100, 40, 100, 0, 2)
      .attr(StatChangeAttr, BattleStat.SPD, 1, true)
      .attr(RemoveBattlerTagAttr, [
        BattlerTagType.BIND,
        BattlerTagType.WRAP,
        BattlerTagType.FIRE_SPIN,
        BattlerTagType.WHIRLPOOL,
        BattlerTagType.CLAMP,
        BattlerTagType.SAND_TOMB,
        BattlerTagType.MAGMA_STORM,
        BattlerTagType.SNAP_TRAP,
        BattlerTagType.THUNDER_CAGE,
        BattlerTagType.SEEDED,
        BattlerTagType.INFESTATION
      ], true)
      .attr(RemoveArenaTrapAttr),
    new StatusMove(Moves.SWEET_SCENT, Type.NORMAL, 100, 20, -1, 0, 2)
      .attr(StatChangeAttr, BattleStat.EVA, -2)
      .target(MoveTarget.ALL_NEAR_ENEMIES),
    new AttackMove(Moves.IRON_TAIL, Type.STEEL, MoveCategory.PHYSICAL, 100, 75, 15, 30, 0, 2)
      .attr(StatChangeAttr, BattleStat.DEF, -1),
    new AttackMove(Moves.METAL_CLAW, Type.STEEL, MoveCategory.PHYSICAL, 50, 95, 35, 10, 0, 2)
      .attr(StatChangeAttr, BattleStat.ATK, 1, true),
    new AttackMove(Moves.VITAL_THROW, Type.FIGHTING, MoveCategory.PHYSICAL, 70, -1, 10, -1, -1, 2),
    new SelfStatusMove(Moves.MORNING_SUN, Type.NORMAL, -1, 5, -1, 0, 2)
      .attr(PlantHealAttr)
      .triageMove(),
    new SelfStatusMove(Moves.SYNTHESIS, Type.GRASS, -1, 5, -1, 0, 2)
      .attr(PlantHealAttr)
      .triageMove(),
    new SelfStatusMove(Moves.MOONLIGHT, Type.FAIRY, -1, 5, -1, 0, 2)
      .attr(PlantHealAttr)
      .triageMove(),
    new AttackMove(Moves.HIDDEN_POWER, Type.NORMAL, MoveCategory.SPECIAL, 60, 100, 15, -1, 0, 2)
      .attr(HiddenPowerTypeAttr),
    new AttackMove(Moves.CROSS_CHOP, Type.FIGHTING, MoveCategory.PHYSICAL, 100, 80, 5, -1, 0, 2)
      .attr(HighCritAttr),
    new AttackMove(Moves.TWISTER, Type.DRAGON, MoveCategory.SPECIAL, 40, 100, 20, 20, 0, 2)
      .attr(HitsTagAttr, BattlerTagType.FLYING, true)
      .attr(FlinchAttr)
      .windMove()
      .target(MoveTarget.ALL_NEAR_ENEMIES),
    new StatusMove(Moves.RAIN_DANCE, Type.WATER, -1, 5, -1, 0, 2)
      .attr(WeatherChangeAttr, WeatherType.RAIN)
      .target(MoveTarget.BOTH_SIDES),
    new StatusMove(Moves.SUNNY_DAY, Type.FIRE, -1, 5, -1, 0, 2)
      .attr(WeatherChangeAttr, WeatherType.SUNNY)
      .target(MoveTarget.BOTH_SIDES),
    new AttackMove(Moves.CRUNCH, Type.DARK, MoveCategory.PHYSICAL, 80, 100, 15, 20, 0, 2)
      .attr(StatChangeAttr, BattleStat.DEF, -1)
      .bitingMove(),
    new AttackMove(Moves.MIRROR_COAT, Type.PSYCHIC, MoveCategory.SPECIAL, -1, 100, 20, -1, -5, 2)
      .attr(CounterDamageAttr, (move: Move) => move.category === MoveCategory.SPECIAL, 2)
      .target(MoveTarget.ATTACKER),
    new StatusMove(Moves.PSYCH_UP, Type.NORMAL, -1, 10, -1, 0, 2)
      .attr(CopyStatsAttr),
    new AttackMove(Moves.EXTREME_SPEED, Type.NORMAL, MoveCategory.PHYSICAL, 80, 100, 5, -1, 2, 2),
    new AttackMove(Moves.ANCIENT_POWER, Type.ROCK, MoveCategory.SPECIAL, 60, 100, 5, 10, 0, 2)
      .attr(StatChangeAttr, [ BattleStat.ATK, BattleStat.DEF, BattleStat.SPATK, BattleStat.SPDEF, BattleStat.SPD ], 1, true),
    new AttackMove(Moves.SHADOW_BALL, Type.GHOST, MoveCategory.SPECIAL, 80, 100, 15, 20, 0, 2)
      .attr(StatChangeAttr, BattleStat.SPDEF, -1)
      .ballBombMove(),
    new AttackMove(Moves.FUTURE_SIGHT, Type.PSYCHIC, MoveCategory.SPECIAL, 120, 100, 10, -1, 0, 2)
      .partial()
      .attr(DelayedAttackAttr, ArenaTagType.FUTURE_SIGHT, ChargeAnim.FUTURE_SIGHT_CHARGING, i18next.t("moveTriggers:foresawAnAttack", {pokemonName: "{USER}"})),
    new AttackMove(Moves.ROCK_SMASH, Type.FIGHTING, MoveCategory.PHYSICAL, 40, 100, 15, 50, 0, 2)
      .attr(StatChangeAttr, BattleStat.DEF, -1),
    new AttackMove(Moves.WHIRLPOOL, Type.WATER, MoveCategory.SPECIAL, 35, 85, 15, -1, 0, 2)
      .attr(TrapAttr, BattlerTagType.WHIRLPOOL)
      .attr(HitsTagAttr, BattlerTagType.UNDERWATER, true),
    new AttackMove(Moves.BEAT_UP, Type.DARK, MoveCategory.PHYSICAL, -1, 100, 10, -1, 0, 2)
      .attr(MultiHitAttr, MultiHitType.BEAT_UP)
      .attr(BeatUpAttr)
      .makesContact(false),
    new AttackMove(Moves.FAKE_OUT, Type.NORMAL, MoveCategory.PHYSICAL, 40, 100, 10, 100, 3, 3)
      .attr(FlinchAttr)
      .condition(new FirstMoveCondition()),
    new AttackMove(Moves.UPROAR, Type.NORMAL, MoveCategory.SPECIAL, 90, 100, 10, -1, 0, 3)
      .ignoresVirtual()
      .soundBased()
      .target(MoveTarget.RANDOM_NEAR_ENEMY)
      .partial(),
    new SelfStatusMove(Moves.STOCKPILE, Type.NORMAL, -1, 20, -1, 0, 3)
      .condition(user => (user.getTag(StockpilingTag)?.stockpiledCount ?? 0) < 3)
      .attr(AddBattlerTagAttr, BattlerTagType.STOCKPILING, true),
    new AttackMove(Moves.SPIT_UP, Type.NORMAL, MoveCategory.SPECIAL, -1, -1, 10, -1, 0, 3)
      .condition(hasStockpileStacksCondition)
      .attr(SpitUpPowerAttr, 100)
      .attr(RemoveBattlerTagAttr, [BattlerTagType.STOCKPILING], true),
    new SelfStatusMove(Moves.SWALLOW, Type.NORMAL, -1, 10, -1, 0, 3)
      .condition(hasStockpileStacksCondition)
      .attr(SwallowHealAttr)
      .attr(RemoveBattlerTagAttr, [BattlerTagType.STOCKPILING], true)
      .triageMove(),
    new AttackMove(Moves.HEAT_WAVE, Type.FIRE, MoveCategory.SPECIAL, 95, 90, 10, 10, 0, 3)
      .attr(HealStatusEffectAttr, true, StatusEffect.FREEZE)
      .attr(StatusEffectAttr, StatusEffect.BURN)
      .windMove()
      .target(MoveTarget.ALL_NEAR_ENEMIES),
    new StatusMove(Moves.HAIL, Type.ICE, -1, 10, -1, 0, 3)
      .attr(WeatherChangeAttr, WeatherType.HAIL)
      .target(MoveTarget.BOTH_SIDES),
    new StatusMove(Moves.TORMENT, Type.DARK, 100, 15, -1, 0, 3)
      .unimplemented(),
    new StatusMove(Moves.FLATTER, Type.DARK, 100, 15, -1, 0, 3)
      .attr(StatChangeAttr, BattleStat.SPATK, 1)
      .attr(ConfuseAttr),
    new StatusMove(Moves.WILL_O_WISP, Type.FIRE, 85, 15, -1, 0, 3)
      .attr(StatusEffectAttr, StatusEffect.BURN),
    new StatusMove(Moves.MEMENTO, Type.DARK, 100, 10, -1, 0, 3)
      .attr(SacrificialAttrOnHit)
      .attr(StatChangeAttr, [ BattleStat.ATK, BattleStat.SPATK ], -2),
    new AttackMove(Moves.FACADE, Type.NORMAL, MoveCategory.PHYSICAL, 70, 100, 20, -1, 0, 3)
      .attr(MovePowerMultiplierAttr, (user, target, move) => user.status
        && (user.status.effect === StatusEffect.BURN || user.status.effect === StatusEffect.POISON || user.status.effect === StatusEffect.TOXIC || user.status.effect === StatusEffect.PARALYSIS) ? 2 : 1)
      .attr(BypassBurnDamageReductionAttr),
    new AttackMove(Moves.FOCUS_PUNCH, Type.FIGHTING, MoveCategory.PHYSICAL, 150, 100, 20, -1, -3, 3)
      .punchingMove()
      .ignoresVirtual()
      .condition((user, target, move) => !user.turnData.attacksReceived.find(r => r.damage)),
    new AttackMove(Moves.SMELLING_SALTS, Type.NORMAL, MoveCategory.PHYSICAL, 70, 100, 10, -1, 0, 3)
      .attr(MovePowerMultiplierAttr, (user, target, move) => target.status?.effect === StatusEffect.PARALYSIS ? 2 : 1)
      .attr(HealStatusEffectAttr, true, StatusEffect.PARALYSIS),
    new SelfStatusMove(Moves.FOLLOW_ME, Type.NORMAL, -1, 20, -1, 2, 3)
      .attr(AddBattlerTagAttr, BattlerTagType.CENTER_OF_ATTENTION, true),
    new StatusMove(Moves.NATURE_POWER, Type.NORMAL, -1, 20, -1, 0, 3)
      .attr(NaturePowerAttr)
      .ignoresVirtual(),
    new SelfStatusMove(Moves.CHARGE, Type.ELECTRIC, -1, 20, -1, 0, 3)
      .attr(StatChangeAttr, BattleStat.SPDEF, 1, true)
      .attr(AddBattlerTagAttr, BattlerTagType.CHARGED, true, false),
    new StatusMove(Moves.TAUNT, Type.DARK, 100, 20, -1, 0, 3)
      .unimplemented(),
    new StatusMove(Moves.HELPING_HAND, Type.NORMAL, -1, 20, -1, 5, 3)
      .attr(AddBattlerTagAttr, BattlerTagType.HELPING_HAND)
      .target(MoveTarget.NEAR_ALLY),
    new StatusMove(Moves.TRICK, Type.PSYCHIC, 100, 10, -1, 0, 3)
      .unimplemented(),
    new StatusMove(Moves.ROLE_PLAY, Type.PSYCHIC, -1, 10, -1, 0, 3)
      .attr(AbilityCopyAttr),
    new SelfStatusMove(Moves.WISH, Type.NORMAL, -1, 10, -1, 0, 3)
      .triageMove()
      .attr(AddArenaTagAttr, ArenaTagType.WISH, 2, true),
    new SelfStatusMove(Moves.ASSIST, Type.NORMAL, -1, 20, -1, 0, 3)
      .attr(RandomMovesetMoveAttr, true)
      .ignoresVirtual(),
    new SelfStatusMove(Moves.INGRAIN, Type.GRASS, -1, 20, -1, 0, 3)
      .attr(AddBattlerTagAttr, BattlerTagType.INGRAIN, true, true),
    new AttackMove(Moves.SUPERPOWER, Type.FIGHTING, MoveCategory.PHYSICAL, 120, 100, 5, -1, 0, 3)
      .attr(StatChangeAttr, [ BattleStat.ATK, BattleStat.DEF ], -1, true),
    new SelfStatusMove(Moves.MAGIC_COAT, Type.PSYCHIC, -1, 15, -1, 4, 3)
      .unimplemented(),
    new SelfStatusMove(Moves.RECYCLE, Type.NORMAL, -1, 10, -1, 0, 3)
      .unimplemented(),
    new AttackMove(Moves.REVENGE, Type.FIGHTING, MoveCategory.PHYSICAL, 60, 100, 10, -1, -4, 3)
      .attr(TurnDamagedDoublePowerAttr),
    new AttackMove(Moves.BRICK_BREAK, Type.FIGHTING, MoveCategory.PHYSICAL, 75, 100, 15, -1, 0, 3)
      .attr(RemoveScreensAttr),
    new StatusMove(Moves.YAWN, Type.NORMAL, -1, 10, -1, 0, 3)
      .attr(AddBattlerTagAttr, BattlerTagType.DROWSY, false, true)
      .condition((user, target, move) => !target.status),
    new AttackMove(Moves.KNOCK_OFF, Type.DARK, MoveCategory.PHYSICAL, 65, 100, 20, -1, 0, 3)
      .attr(MovePowerMultiplierAttr, (user, target, move) => target.getHeldItems().filter(i => i.isTransferrable).length > 0 ? 1.5 : 1)
      .attr(RemoveHeldItemAttr, false),
    new AttackMove(Moves.ENDEAVOR, Type.NORMAL, MoveCategory.PHYSICAL, -1, 100, 5, -1, 0, 3)
      .attr(MatchHpAttr)
      .condition(failOnBossCondition),
    new AttackMove(Moves.ERUPTION, Type.FIRE, MoveCategory.SPECIAL, 150, 100, 5, -1, 0, 3)
      .attr(HpPowerAttr)
      .target(MoveTarget.ALL_NEAR_ENEMIES),
    new StatusMove(Moves.SKILL_SWAP, Type.PSYCHIC, -1, 10, -1, 0, 3)
      .attr(SwitchAbilitiesAttr),
    new SelfStatusMove(Moves.IMPRISON, Type.PSYCHIC, -1, 10, -1, 0, 3)
      .unimplemented(),
    new SelfStatusMove(Moves.REFRESH, Type.NORMAL, -1, 20, -1, 0, 3)
      .attr(HealStatusEffectAttr, true, StatusEffect.PARALYSIS, StatusEffect.POISON, StatusEffect.TOXIC, StatusEffect.BURN)
      .condition((user, target, move) => !!user.status && (user.status.effect === StatusEffect.PARALYSIS || user.status.effect === StatusEffect.POISON || user.status.effect === StatusEffect.TOXIC || user.status.effect === StatusEffect.BURN)),
    new SelfStatusMove(Moves.GRUDGE, Type.GHOST, -1, 5, -1, 0, 3)
      .unimplemented(),
    new SelfStatusMove(Moves.SNATCH, Type.DARK, -1, 10, -1, 4, 3)
      .unimplemented(),
    new AttackMove(Moves.SECRET_POWER, Type.NORMAL, MoveCategory.PHYSICAL, 70, 100, 20, 30, 0, 3)
      .makesContact(false)
      .partial(),
    new AttackMove(Moves.DIVE, Type.WATER, MoveCategory.PHYSICAL, 80, 100, 10, -1, 0, 3)
      .attr(ChargeAttr, ChargeAnim.DIVE_CHARGING, i18next.t("moveTriggers:hidUnderwater", {pokemonName: "{USER}"}), BattlerTagType.UNDERWATER)
      .ignoresVirtual(),
    new AttackMove(Moves.ARM_THRUST, Type.FIGHTING, MoveCategory.PHYSICAL, 15, 100, 20, -1, 0, 3)
      .attr(MultiHitAttr),
    new SelfStatusMove(Moves.CAMOUFLAGE, Type.NORMAL, -1, 20, -1, 0, 3)
      .attr(CopyBiomeTypeAttr),
    new SelfStatusMove(Moves.TAIL_GLOW, Type.BUG, -1, 20, -1, 0, 3)
      .attr(StatChangeAttr, BattleStat.SPATK, 3, true),
    new AttackMove(Moves.LUSTER_PURGE, Type.PSYCHIC, MoveCategory.SPECIAL, 95, 100, 5, 50, 0, 3)
      .attr(StatChangeAttr, BattleStat.SPDEF, -1),
    new AttackMove(Moves.MIST_BALL, Type.PSYCHIC, MoveCategory.SPECIAL, 95, 100, 5, 50, 0, 3)
      .attr(StatChangeAttr, BattleStat.SPATK, -1)
      .ballBombMove(),
    new StatusMove(Moves.FEATHER_DANCE, Type.FLYING, 100, 15, -1, 0, 3)
      .attr(StatChangeAttr, BattleStat.ATK, -2)
      .danceMove(),
    new StatusMove(Moves.TEETER_DANCE, Type.NORMAL, 100, 20, -1, 0, 3)
      .attr(ConfuseAttr)
      .danceMove()
      .target(MoveTarget.ALL_NEAR_OTHERS),
    new AttackMove(Moves.BLAZE_KICK, Type.FIRE, MoveCategory.PHYSICAL, 85, 90, 10, 10, 0, 3)
      .attr(HighCritAttr)
      .attr(StatusEffectAttr, StatusEffect.BURN),
    new StatusMove(Moves.MUD_SPORT, Type.GROUND, -1, 15, -1, 0, 3)
      .attr(AddArenaTagAttr, ArenaTagType.MUD_SPORT, 5)
      .target(MoveTarget.BOTH_SIDES),
    new AttackMove(Moves.ICE_BALL, Type.ICE, MoveCategory.PHYSICAL, 30, 90, 20, -1, 0, 3)
      .attr(ConsecutiveUseDoublePowerAttr, 5, true, true, Moves.DEFENSE_CURL)
      .ballBombMove(),
    new AttackMove(Moves.NEEDLE_ARM, Type.GRASS, MoveCategory.PHYSICAL, 60, 100, 15, 30, 0, 3)
      .attr(FlinchAttr),
    new SelfStatusMove(Moves.SLACK_OFF, Type.NORMAL, -1, 5, -1, 0, 3)
      .attr(HealAttr, 0.5)
      .triageMove(),
    new AttackMove(Moves.HYPER_VOICE, Type.NORMAL, MoveCategory.SPECIAL, 90, 100, 10, -1, 0, 3)
      .soundBased()
      .target(MoveTarget.ALL_NEAR_ENEMIES),
    new AttackMove(Moves.POISON_FANG, Type.POISON, MoveCategory.PHYSICAL, 50, 100, 15, 50, 0, 3)
      .attr(StatusEffectAttr, StatusEffect.TOXIC)
      .bitingMove(),
    new AttackMove(Moves.CRUSH_CLAW, Type.NORMAL, MoveCategory.PHYSICAL, 75, 95, 10, 50, 0, 3)
      .attr(StatChangeAttr, BattleStat.DEF, -1),
    new AttackMove(Moves.BLAST_BURN, Type.FIRE, MoveCategory.SPECIAL, 150, 90, 5, -1, 0, 3)
      .attr(RechargeAttr),
    new AttackMove(Moves.HYDRO_CANNON, Type.WATER, MoveCategory.SPECIAL, 150, 90, 5, -1, 0, 3)
      .attr(RechargeAttr),
    new AttackMove(Moves.METEOR_MASH, Type.STEEL, MoveCategory.PHYSICAL, 90, 90, 10, 20, 0, 3)
      .attr(StatChangeAttr, BattleStat.ATK, 1, true)
      .punchingMove(),
    new AttackMove(Moves.ASTONISH, Type.GHOST, MoveCategory.PHYSICAL, 30, 100, 15, 30, 0, 3)
      .attr(FlinchAttr),
    new AttackMove(Moves.WEATHER_BALL, Type.NORMAL, MoveCategory.SPECIAL, 50, 100, 10, -1, 0, 3)
      .attr(WeatherBallTypeAttr)
      .attr(MovePowerMultiplierAttr, (user, target, move) => [WeatherType.SUNNY, WeatherType.RAIN, WeatherType.SANDSTORM, WeatherType.HAIL, WeatherType.SNOW, WeatherType.FOG, WeatherType.HEAVY_RAIN, WeatherType.HARSH_SUN].includes(user.scene.arena.weather?.weatherType!) && !user.scene.arena.weather?.isEffectSuppressed(user.scene) ? 2 : 1) // TODO: is this bang correct?
      .ballBombMove(),
    new StatusMove(Moves.AROMATHERAPY, Type.GRASS, -1, 5, -1, 0, 3)
      .attr(PartyStatusCureAttr, i18next.t("moveTriggers:soothingAromaWaftedThroughArea"), Abilities.SAP_SIPPER)
      .target(MoveTarget.PARTY),
    new StatusMove(Moves.FAKE_TEARS, Type.DARK, 100, 20, -1, 0, 3)
      .attr(StatChangeAttr, BattleStat.SPDEF, -2),
    new AttackMove(Moves.AIR_CUTTER, Type.FLYING, MoveCategory.SPECIAL, 60, 95, 25, -1, 0, 3)
      .attr(HighCritAttr)
      .slicingMove()
      .windMove()
      .target(MoveTarget.ALL_NEAR_ENEMIES),
    new AttackMove(Moves.OVERHEAT, Type.FIRE, MoveCategory.SPECIAL, 130, 90, 5, -1, 0, 3)
      .attr(StatChangeAttr, BattleStat.SPATK, -2, true)
      .attr(HealStatusEffectAttr, true, StatusEffect.FREEZE),
    new StatusMove(Moves.ODOR_SLEUTH, Type.NORMAL, -1, 40, -1, 0, 3)
      .unimplemented(),
    new AttackMove(Moves.ROCK_TOMB, Type.ROCK, MoveCategory.PHYSICAL, 60, 95, 15, 100, 0, 3)
      .attr(StatChangeAttr, BattleStat.SPD, -1)
      .makesContact(false),
    new AttackMove(Moves.SILVER_WIND, Type.BUG, MoveCategory.SPECIAL, 60, 100, 5, 10, 0, 3)
      .attr(StatChangeAttr, [ BattleStat.ATK, BattleStat.DEF, BattleStat.SPATK, BattleStat.SPDEF, BattleStat.SPD ], 1, true)
      .windMove(),
    new StatusMove(Moves.METAL_SOUND, Type.STEEL, 85, 40, -1, 0, 3)
      .attr(StatChangeAttr, BattleStat.SPDEF, -2)
      .soundBased(),
    new StatusMove(Moves.GRASS_WHISTLE, Type.GRASS, 55, 15, -1, 0, 3)
      .attr(StatusEffectAttr, StatusEffect.SLEEP)
      .soundBased(),
    new StatusMove(Moves.TICKLE, Type.NORMAL, 100, 20, -1, 0, 3)
      .attr(StatChangeAttr, [ BattleStat.ATK, BattleStat.DEF ], -1),
    new SelfStatusMove(Moves.COSMIC_POWER, Type.PSYCHIC, -1, 20, -1, 0, 3)
      .attr(StatChangeAttr, [ BattleStat.DEF, BattleStat.SPDEF ], 1, true),
    new AttackMove(Moves.WATER_SPOUT, Type.WATER, MoveCategory.SPECIAL, 150, 100, 5, -1, 0, 3)
      .attr(HpPowerAttr)
      .target(MoveTarget.ALL_NEAR_ENEMIES),
    new AttackMove(Moves.SIGNAL_BEAM, Type.BUG, MoveCategory.SPECIAL, 75, 100, 15, 10, 0, 3)
      .attr(ConfuseAttr),
    new AttackMove(Moves.SHADOW_PUNCH, Type.GHOST, MoveCategory.PHYSICAL, 60, -1, 20, -1, 0, 3)
      .punchingMove(),
    new AttackMove(Moves.EXTRASENSORY, Type.PSYCHIC, MoveCategory.SPECIAL, 80, 100, 20, 10, 0, 3)
      .attr(FlinchAttr),
    new AttackMove(Moves.SKY_UPPERCUT, Type.FIGHTING, MoveCategory.PHYSICAL, 85, 90, 15, -1, 0, 3)
      .attr(HitsTagAttr, BattlerTagType.FLYING)
      .punchingMove(),
    new AttackMove(Moves.SAND_TOMB, Type.GROUND, MoveCategory.PHYSICAL, 35, 85, 15, -1, 0, 3)
      .attr(TrapAttr, BattlerTagType.SAND_TOMB)
      .makesContact(false),
    new AttackMove(Moves.SHEER_COLD, Type.ICE, MoveCategory.SPECIAL, 200, 20, 5, -1, 0, 3)
      .attr(IceNoEffectTypeAttr)
      .attr(OneHitKOAttr)
      .attr(SheerColdAccuracyAttr),
    new AttackMove(Moves.MUDDY_WATER, Type.WATER, MoveCategory.SPECIAL, 90, 85, 10, 30, 0, 3)
      .attr(StatChangeAttr, BattleStat.ACC, -1)
      .target(MoveTarget.ALL_NEAR_ENEMIES),
    new AttackMove(Moves.BULLET_SEED, Type.GRASS, MoveCategory.PHYSICAL, 25, 100, 30, -1, 0, 3)
      .attr(MultiHitAttr)
      .makesContact(false)
      .ballBombMove(),
    new AttackMove(Moves.AERIAL_ACE, Type.FLYING, MoveCategory.PHYSICAL, 60, -1, 20, -1, 0, 3)
      .slicingMove(),
    new AttackMove(Moves.ICICLE_SPEAR, Type.ICE, MoveCategory.PHYSICAL, 25, 100, 30, -1, 0, 3)
      .attr(MultiHitAttr)
      .makesContact(false),
    new SelfStatusMove(Moves.IRON_DEFENSE, Type.STEEL, -1, 15, -1, 0, 3)
      .attr(StatChangeAttr, BattleStat.DEF, 2, true),
    new StatusMove(Moves.BLOCK, Type.NORMAL, -1, 5, -1, 0, 3)
      .attr(AddBattlerTagAttr, BattlerTagType.TRAPPED, false, true, 1),
    new StatusMove(Moves.HOWL, Type.NORMAL, -1, 40, -1, 0, 3)
      .attr(StatChangeAttr, BattleStat.ATK, 1)
      .soundBased()
      .target(MoveTarget.USER_AND_ALLIES),
    new AttackMove(Moves.DRAGON_CLAW, Type.DRAGON, MoveCategory.PHYSICAL, 80, 100, 15, -1, 0, 3),
    new AttackMove(Moves.FRENZY_PLANT, Type.GRASS, MoveCategory.SPECIAL, 150, 90, 5, -1, 0, 3)
      .attr(RechargeAttr),
    new SelfStatusMove(Moves.BULK_UP, Type.FIGHTING, -1, 20, -1, 0, 3)
      .attr(StatChangeAttr, [ BattleStat.ATK, BattleStat.DEF ], 1, true),
    new AttackMove(Moves.BOUNCE, Type.FLYING, MoveCategory.PHYSICAL, 85, 85, 5, 30, 0, 3)
      .attr(ChargeAttr, ChargeAnim.BOUNCE_CHARGING, i18next.t("moveTriggers:sprangUp", {pokemonName: "{USER}"}), BattlerTagType.FLYING)
      .attr(StatusEffectAttr, StatusEffect.PARALYSIS)
      .condition(failOnGravityCondition)
      .ignoresVirtual(),
    new AttackMove(Moves.MUD_SHOT, Type.GROUND, MoveCategory.SPECIAL, 55, 95, 15, 100, 0, 3)
      .attr(StatChangeAttr, BattleStat.SPD, -1),
    new AttackMove(Moves.POISON_TAIL, Type.POISON, MoveCategory.PHYSICAL, 50, 100, 25, 10, 0, 3)
      .attr(HighCritAttr)
      .attr(StatusEffectAttr, StatusEffect.POISON),
    new AttackMove(Moves.COVET, Type.NORMAL, MoveCategory.PHYSICAL, 60, 100, 25, -1, 0, 3)
      .attr(StealHeldItemChanceAttr, 0.3),
    new AttackMove(Moves.VOLT_TACKLE, Type.ELECTRIC, MoveCategory.PHYSICAL, 120, 100, 15, 10, 0, 3)
      .attr(RecoilAttr, false, 0.33)
      .attr(StatusEffectAttr, StatusEffect.PARALYSIS)
      .recklessMove(),
    new AttackMove(Moves.MAGICAL_LEAF, Type.GRASS, MoveCategory.SPECIAL, 60, -1, 20, -1, 0, 3),
    new StatusMove(Moves.WATER_SPORT, Type.WATER, -1, 15, -1, 0, 3)
      .attr(AddArenaTagAttr, ArenaTagType.WATER_SPORT, 5)
      .target(MoveTarget.BOTH_SIDES),
    new SelfStatusMove(Moves.CALM_MIND, Type.PSYCHIC, -1, 20, -1, 0, 3)
      .attr(StatChangeAttr, [ BattleStat.SPATK, BattleStat.SPDEF ], 1, true),
    new AttackMove(Moves.LEAF_BLADE, Type.GRASS, MoveCategory.PHYSICAL, 90, 100, 15, -1, 0, 3)
      .attr(HighCritAttr)
      .slicingMove(),
    new SelfStatusMove(Moves.DRAGON_DANCE, Type.DRAGON, -1, 20, -1, 0, 3)
      .attr(StatChangeAttr, [ BattleStat.ATK, BattleStat.SPD ], 1, true)
      .danceMove(),
    new AttackMove(Moves.ROCK_BLAST, Type.ROCK, MoveCategory.PHYSICAL, 25, 90, 10, -1, 0, 3)
      .attr(MultiHitAttr)
      .makesContact(false)
      .ballBombMove(),
    new AttackMove(Moves.SHOCK_WAVE, Type.ELECTRIC, MoveCategory.SPECIAL, 60, -1, 20, -1, 0, 3),
    new AttackMove(Moves.WATER_PULSE, Type.WATER, MoveCategory.SPECIAL, 60, 100, 20, 20, 0, 3)
      .attr(ConfuseAttr)
      .pulseMove(),
    new AttackMove(Moves.DOOM_DESIRE, Type.STEEL, MoveCategory.SPECIAL, 140, 100, 5, -1, 0, 3)
      .partial()
      .attr(DelayedAttackAttr, ArenaTagType.DOOM_DESIRE, ChargeAnim.DOOM_DESIRE_CHARGING, i18next.t("moveTriggers:choseDoomDesireAsDestiny", {pokemonName: "{USER}"})),
    new AttackMove(Moves.PSYCHO_BOOST, Type.PSYCHIC, MoveCategory.SPECIAL, 140, 90, 5, -1, 0, 3)
      .attr(StatChangeAttr, BattleStat.SPATK, -2, true),
    new SelfStatusMove(Moves.ROOST, Type.FLYING, -1, 5, -1, 0, 4)
      .attr(HealAttr, 0.5)
      .attr(AddBattlerTagAttr, BattlerTagType.ROOSTED, true, false)
      .triageMove(),
    new StatusMove(Moves.GRAVITY, Type.PSYCHIC, -1, 5, -1, 0, 4)
      .attr(AddArenaTagAttr, ArenaTagType.GRAVITY, 5)
      .target(MoveTarget.BOTH_SIDES),
    new StatusMove(Moves.MIRACLE_EYE, Type.PSYCHIC, -1, 40, -1, 0, 4)
      .unimplemented(),
    new AttackMove(Moves.WAKE_UP_SLAP, Type.FIGHTING, MoveCategory.PHYSICAL, 70, 100, 10, -1, 0, 4)
      .attr(MovePowerMultiplierAttr, (user, target, move) => targetSleptOrComatoseCondition(user, target, move) ? 2 : 1)
      .attr(HealStatusEffectAttr, false, StatusEffect.SLEEP),
    new AttackMove(Moves.HAMMER_ARM, Type.FIGHTING, MoveCategory.PHYSICAL, 100, 90, 10, -1, 0, 4)
      .attr(StatChangeAttr, BattleStat.SPD, -1, true)
      .punchingMove(),
    new AttackMove(Moves.GYRO_BALL, Type.STEEL, MoveCategory.PHYSICAL, -1, 100, 5, -1, 0, 4)
      .attr(GyroBallPowerAttr)
      .ballBombMove(),
    new SelfStatusMove(Moves.HEALING_WISH, Type.PSYCHIC, -1, 10, -1, 0, 4)
      .attr(SacrificialFullRestoreAttr)
      .triageMove(),
    new AttackMove(Moves.BRINE, Type.WATER, MoveCategory.SPECIAL, 65, 100, 10, -1, 0, 4)
      .attr(MovePowerMultiplierAttr, (user, target, move) => target.getHpRatio() < 0.5 ? 2 : 1),
    new AttackMove(Moves.NATURAL_GIFT, Type.NORMAL, MoveCategory.PHYSICAL, -1, 100, 15, -1, 0, 4)
      .makesContact(false)
      .unimplemented(),
    new AttackMove(Moves.FEINT, Type.NORMAL, MoveCategory.PHYSICAL, 30, 100, 10, -1, 2, 4)
      .attr(RemoveBattlerTagAttr, [ BattlerTagType.PROTECTED ])
      .attr(RemoveArenaTagsAttr, [ ArenaTagType.QUICK_GUARD, ArenaTagType.WIDE_GUARD, ArenaTagType.MAT_BLOCK, ArenaTagType.CRAFTY_SHIELD ], false)
      .makesContact(false)
      .ignoresProtect(),
    new AttackMove(Moves.PLUCK, Type.FLYING, MoveCategory.PHYSICAL, 60, 100, 20, -1, 0, 4)
      .attr(StealEatBerryAttr),
    new StatusMove(Moves.TAILWIND, Type.FLYING, -1, 15, -1, 0, 4)
      .windMove()
      .attr(AddArenaTagAttr, ArenaTagType.TAILWIND, 4, true)
      .target(MoveTarget.USER_SIDE),
    new StatusMove(Moves.ACUPRESSURE, Type.NORMAL, -1, 30, -1, 0, 4)
      .attr(AcupressureStatChangeAttr)
      .target(MoveTarget.USER_OR_NEAR_ALLY),
    new AttackMove(Moves.METAL_BURST, Type.STEEL, MoveCategory.PHYSICAL, -1, 100, 10, -1, 0, 4)
      .attr(CounterDamageAttr, (move: Move) => (move.category === MoveCategory.PHYSICAL || move.category === MoveCategory.SPECIAL), 1.5)
      .redirectCounter()
      .makesContact(false)
      .target(MoveTarget.ATTACKER),
    new AttackMove(Moves.U_TURN, Type.BUG, MoveCategory.PHYSICAL, 70, 100, 20, -1, 0, 4)
      .attr(ForceSwitchOutAttr, true, false),
    new AttackMove(Moves.CLOSE_COMBAT, Type.FIGHTING, MoveCategory.PHYSICAL, 120, 100, 5, -1, 0, 4)
      .attr(StatChangeAttr, [ BattleStat.DEF, BattleStat.SPDEF ], -1, true),
    new AttackMove(Moves.PAYBACK, Type.DARK, MoveCategory.PHYSICAL, 50, 100, 10, -1, 0, 4)
      .attr(MovePowerMultiplierAttr, (user, target, move) => target.getLastXMoves(1).find(m => m.turn === target.scene.currentBattle.turn) || user.scene.currentBattle.turnCommands[target.getBattlerIndex()]?.command === Command.BALL ? 2 : 1),
    new AttackMove(Moves.ASSURANCE, Type.DARK, MoveCategory.PHYSICAL, 60, 100, 10, -1, 0, 4)
      .attr(MovePowerMultiplierAttr, (user, target, move) => target.turnData.damageTaken > 0 ? 2 : 1),
    new StatusMove(Moves.EMBARGO, Type.DARK, 100, 15, -1, 0, 4)
      .unimplemented(),
    new AttackMove(Moves.FLING, Type.DARK, MoveCategory.PHYSICAL, -1, 100, 10, -1, 0, 4)
      .makesContact(false)
      .unimplemented(),
    new StatusMove(Moves.PSYCHO_SHIFT, Type.PSYCHIC, 100, 10, -1, 0, 4)
      .attr(PsychoShiftEffectAttr)
      .condition((user, target, move) => {
        let statusToApply = user.hasAbility(Abilities.COMATOSE) ? StatusEffect.SLEEP : undefined;
        if (user.status?.effect && isNonVolatileStatusEffect(user.status.effect)) {
          statusToApply = user.status.effect;
        }
        return !!statusToApply && target.canSetStatus(statusToApply, false, false, user);
      }
      ),
    new AttackMove(Moves.TRUMP_CARD, Type.NORMAL, MoveCategory.SPECIAL, -1, -1, 5, -1, 0, 4)
      .makesContact()
      .attr(LessPPMorePowerAttr),
    new StatusMove(Moves.HEAL_BLOCK, Type.PSYCHIC, 100, 15, -1, 0, 4)
      .target(MoveTarget.ALL_NEAR_ENEMIES)
      .unimplemented(),
    new AttackMove(Moves.WRING_OUT, Type.NORMAL, MoveCategory.SPECIAL, -1, 100, 5, -1, 0, 4)
      .attr(OpponentHighHpPowerAttr, 120)
      .makesContact(),
    new SelfStatusMove(Moves.POWER_TRICK, Type.PSYCHIC, -1, 10, -1, 0, 4)
      .unimplemented(),
    new StatusMove(Moves.GASTRO_ACID, Type.POISON, 100, 10, -1, 0, 4)
      .attr(SuppressAbilitiesAttr),
    new StatusMove(Moves.LUCKY_CHANT, Type.NORMAL, -1, 30, -1, 0, 4)
      .attr(AddBattlerTagAttr, BattlerTagType.NO_CRIT, false, false, 5)
      .target(MoveTarget.USER_SIDE)
      .unimplemented(),
    new StatusMove(Moves.ME_FIRST, Type.NORMAL, -1, 20, -1, 0, 4)
      .ignoresVirtual()
      .target(MoveTarget.NEAR_ENEMY)
      .unimplemented(),
    new SelfStatusMove(Moves.COPYCAT, Type.NORMAL, -1, 20, -1, 0, 4)
      .attr(CopyMoveAttr)
      .ignoresVirtual(),
    new StatusMove(Moves.POWER_SWAP, Type.PSYCHIC, -1, 10, 100, 0, 4)
      .unimplemented(),
    new StatusMove(Moves.GUARD_SWAP, Type.PSYCHIC, -1, 10, 100, 0, 4)
      .unimplemented(),
    new AttackMove(Moves.PUNISHMENT, Type.DARK, MoveCategory.PHYSICAL, -1, 100, 5, -1, 0, 4)
      .makesContact(true)
      .attr(PunishmentPowerAttr),
    new AttackMove(Moves.LAST_RESORT, Type.NORMAL, MoveCategory.PHYSICAL, 140, 100, 5, -1, 0, 4)
      .attr(LastResortAttr),
    new StatusMove(Moves.WORRY_SEED, Type.GRASS, 100, 10, -1, 0, 4)
      .attr(AbilityChangeAttr, Abilities.INSOMNIA),
    new AttackMove(Moves.SUCKER_PUNCH, Type.DARK, MoveCategory.PHYSICAL, 70, 100, 5, -1, 1, 4)
      .condition((user, target, move) => user.scene.currentBattle.turnCommands[target.getBattlerIndex()]?.command === Command.FIGHT && !target.turnData.acted && allMoves[user.scene.currentBattle.turnCommands[target.getBattlerIndex()]?.move?.move!].category !== MoveCategory.STATUS), // TODO: is this bang correct?
    new StatusMove(Moves.TOXIC_SPIKES, Type.POISON, -1, 20, -1, 0, 4)
      .attr(AddArenaTrapTagAttr, ArenaTagType.TOXIC_SPIKES)
      .target(MoveTarget.ENEMY_SIDE),
    new StatusMove(Moves.HEART_SWAP, Type.PSYCHIC, -1, 10, -1, 0, 4)
      .attr(SwapStatsAttr),
    new SelfStatusMove(Moves.AQUA_RING, Type.WATER, -1, 20, -1, 0, 4)
      .attr(AddBattlerTagAttr, BattlerTagType.AQUA_RING, true, true),
    new SelfStatusMove(Moves.MAGNET_RISE, Type.ELECTRIC, -1, 10, -1, 0, 4)
      .attr(AddBattlerTagAttr, BattlerTagType.MAGNET_RISEN, true, true)
      .condition((user, target, move) => !user.scene.arena.getTag(ArenaTagType.GRAVITY) && [BattlerTagType.MAGNET_RISEN, BattlerTagType.IGNORE_FLYING, BattlerTagType.INGRAIN].every((tag) => !user.getTag(tag))),
    new AttackMove(Moves.FLARE_BLITZ, Type.FIRE, MoveCategory.PHYSICAL, 120, 100, 15, 10, 0, 4)
      .attr(RecoilAttr, false, 0.33)
      .attr(HealStatusEffectAttr, true, StatusEffect.FREEZE)
      .attr(StatusEffectAttr, StatusEffect.BURN)
      .recklessMove(),
    new AttackMove(Moves.FORCE_PALM, Type.FIGHTING, MoveCategory.PHYSICAL, 60, 100, 10, 30, 0, 4)
      .attr(StatusEffectAttr, StatusEffect.PARALYSIS),
    new AttackMove(Moves.AURA_SPHERE, Type.FIGHTING, MoveCategory.SPECIAL, 80, -1, 20, -1, 0, 4)
      .pulseMove()
      .ballBombMove(),
    new SelfStatusMove(Moves.ROCK_POLISH, Type.ROCK, -1, 20, -1, 0, 4)
      .attr(StatChangeAttr, BattleStat.SPD, 2, true),
    new AttackMove(Moves.POISON_JAB, Type.POISON, MoveCategory.PHYSICAL, 80, 100, 20, 30, 0, 4)
      .attr(StatusEffectAttr, StatusEffect.POISON),
    new AttackMove(Moves.DARK_PULSE, Type.DARK, MoveCategory.SPECIAL, 80, 100, 15, 20, 0, 4)
      .attr(FlinchAttr)
      .pulseMove(),
    new AttackMove(Moves.NIGHT_SLASH, Type.DARK, MoveCategory.PHYSICAL, 70, 100, 15, -1, 0, 4)
      .attr(HighCritAttr)
      .slicingMove(),
    new AttackMove(Moves.AQUA_TAIL, Type.WATER, MoveCategory.PHYSICAL, 90, 90, 10, -1, 0, 4),
    new AttackMove(Moves.SEED_BOMB, Type.GRASS, MoveCategory.PHYSICAL, 80, 100, 15, -1, 0, 4)
      .makesContact(false)
      .ballBombMove(),
    new AttackMove(Moves.AIR_SLASH, Type.FLYING, MoveCategory.SPECIAL, 75, 95, 15, 30, 0, 4)
      .attr(FlinchAttr)
      .slicingMove(),
    new AttackMove(Moves.X_SCISSOR, Type.BUG, MoveCategory.PHYSICAL, 80, 100, 15, -1, 0, 4)
      .slicingMove(),
    new AttackMove(Moves.BUG_BUZZ, Type.BUG, MoveCategory.SPECIAL, 90, 100, 10, 10, 0, 4)
      .attr(StatChangeAttr, BattleStat.SPDEF, -1)
      .soundBased(),
    new AttackMove(Moves.DRAGON_PULSE, Type.DRAGON, MoveCategory.SPECIAL, 85, 100, 10, -1, 0, 4)
      .pulseMove(),
    new AttackMove(Moves.DRAGON_RUSH, Type.DRAGON, MoveCategory.PHYSICAL, 100, 75, 10, 20, 0, 4)
      .attr(MinimizeAccuracyAttr)
      .attr(HitsTagAttr, BattlerTagType.MINIMIZED, true)
      .attr(FlinchAttr),
    new AttackMove(Moves.POWER_GEM, Type.ROCK, MoveCategory.SPECIAL, 80, 100, 20, -1, 0, 4),
    new AttackMove(Moves.DRAIN_PUNCH, Type.FIGHTING, MoveCategory.PHYSICAL, 75, 100, 10, -1, 0, 4)
      .attr(HitHealAttr)
      .punchingMove()
      .triageMove(),
    new AttackMove(Moves.VACUUM_WAVE, Type.FIGHTING, MoveCategory.SPECIAL, 40, 100, 30, -1, 1, 4),
    new AttackMove(Moves.FOCUS_BLAST, Type.FIGHTING, MoveCategory.SPECIAL, 120, 70, 5, 10, 0, 4)
      .attr(StatChangeAttr, BattleStat.SPDEF, -1)
      .ballBombMove(),
    new AttackMove(Moves.ENERGY_BALL, Type.GRASS, MoveCategory.SPECIAL, 90, 100, 10, 10, 0, 4)
      .attr(StatChangeAttr, BattleStat.SPDEF, -1)
      .ballBombMove(),
    new AttackMove(Moves.BRAVE_BIRD, Type.FLYING, MoveCategory.PHYSICAL, 120, 100, 15, -1, 0, 4)
      .attr(RecoilAttr, false, 0.33)
      .recklessMove(),
    new AttackMove(Moves.EARTH_POWER, Type.GROUND, MoveCategory.SPECIAL, 90, 100, 10, 10, 0, 4)
      .attr(StatChangeAttr, BattleStat.SPDEF, -1),
    new StatusMove(Moves.SWITCHEROO, Type.DARK, 100, 10, -1, 0, 4)
      .unimplemented(),
    new AttackMove(Moves.GIGA_IMPACT, Type.NORMAL, MoveCategory.PHYSICAL, 150, 90, 5, -1, 0, 4)
      .attr(RechargeAttr),
    new SelfStatusMove(Moves.NASTY_PLOT, Type.DARK, -1, 20, -1, 0, 4)
      .attr(StatChangeAttr, BattleStat.SPATK, 2, true),
    new AttackMove(Moves.BULLET_PUNCH, Type.STEEL, MoveCategory.PHYSICAL, 40, 100, 30, -1, 1, 4)
      .punchingMove(),
    new AttackMove(Moves.AVALANCHE, Type.ICE, MoveCategory.PHYSICAL, 60, 100, 10, -1, -4, 4)
      .attr(TurnDamagedDoublePowerAttr),
    new AttackMove(Moves.ICE_SHARD, Type.ICE, MoveCategory.PHYSICAL, 40, 100, 30, -1, 1, 4)
      .makesContact(false),
    new AttackMove(Moves.SHADOW_CLAW, Type.GHOST, MoveCategory.PHYSICAL, 70, 100, 15, -1, 0, 4)
      .attr(HighCritAttr),
    new AttackMove(Moves.THUNDER_FANG, Type.ELECTRIC, MoveCategory.PHYSICAL, 65, 95, 15, 10, 0, 4)
      .attr(FlinchAttr)
      .attr(StatusEffectAttr, StatusEffect.PARALYSIS)
      .bitingMove(),
    new AttackMove(Moves.ICE_FANG, Type.ICE, MoveCategory.PHYSICAL, 65, 95, 15, 10, 0, 4)
      .attr(FlinchAttr)
      .attr(StatusEffectAttr, StatusEffect.FREEZE)
      .bitingMove(),
    new AttackMove(Moves.FIRE_FANG, Type.FIRE, MoveCategory.PHYSICAL, 65, 95, 15, 10, 0, 4)
      .attr(FlinchAttr)
      .attr(StatusEffectAttr, StatusEffect.BURN)
      .bitingMove(),
    new AttackMove(Moves.SHADOW_SNEAK, Type.GHOST, MoveCategory.PHYSICAL, 40, 100, 30, -1, 1, 4),
    new AttackMove(Moves.MUD_BOMB, Type.GROUND, MoveCategory.SPECIAL, 65, 85, 10, 30, 0, 4)
      .attr(StatChangeAttr, BattleStat.ACC, -1)
      .ballBombMove(),
    new AttackMove(Moves.PSYCHO_CUT, Type.PSYCHIC, MoveCategory.PHYSICAL, 70, 100, 20, -1, 0, 4)
      .attr(HighCritAttr)
      .slicingMove()
      .makesContact(false),
    new AttackMove(Moves.ZEN_HEADBUTT, Type.PSYCHIC, MoveCategory.PHYSICAL, 80, 90, 15, 20, 0, 4)
      .attr(FlinchAttr),
    new AttackMove(Moves.MIRROR_SHOT, Type.STEEL, MoveCategory.SPECIAL, 65, 85, 10, 30, 0, 4)
      .attr(StatChangeAttr, BattleStat.ACC, -1),
    new AttackMove(Moves.FLASH_CANNON, Type.STEEL, MoveCategory.SPECIAL, 80, 100, 10, 10, 0, 4)
      .attr(StatChangeAttr, BattleStat.SPDEF, -1),
    new AttackMove(Moves.ROCK_CLIMB, Type.NORMAL, MoveCategory.PHYSICAL, 90, 85, 20, 20, 0, 4)
      .attr(ConfuseAttr),
    new StatusMove(Moves.DEFOG, Type.FLYING, -1, 15, -1, 0, 4)
      .attr(StatChangeAttr, BattleStat.EVA, -1)
      .attr(ClearWeatherAttr, WeatherType.FOG)
      .attr(ClearTerrainAttr)
      .attr(RemoveScreensAttr, false)
      .attr(RemoveArenaTrapAttr, true),
    new StatusMove(Moves.TRICK_ROOM, Type.PSYCHIC, -1, 5, -1, -7, 4)
      .attr(AddArenaTagAttr, ArenaTagType.TRICK_ROOM, 5)
      .ignoresProtect()
      .target(MoveTarget.BOTH_SIDES),
    new AttackMove(Moves.DRACO_METEOR, Type.DRAGON, MoveCategory.SPECIAL, 130, 90, 5, -1, 0, 4)
      .attr(StatChangeAttr, BattleStat.SPATK, -2, true),
    new AttackMove(Moves.DISCHARGE, Type.ELECTRIC, MoveCategory.SPECIAL, 80, 100, 15, 30, 0, 4)
      .attr(StatusEffectAttr, StatusEffect.PARALYSIS)
      .target(MoveTarget.ALL_NEAR_OTHERS),
    new AttackMove(Moves.LAVA_PLUME, Type.FIRE, MoveCategory.SPECIAL, 80, 100, 15, 30, 0, 4)
      .attr(StatusEffectAttr, StatusEffect.BURN)
      .target(MoveTarget.ALL_NEAR_OTHERS),
    new AttackMove(Moves.LEAF_STORM, Type.GRASS, MoveCategory.SPECIAL, 130, 90, 5, -1, 0, 4)
      .attr(StatChangeAttr, BattleStat.SPATK, -2, true),
    new AttackMove(Moves.POWER_WHIP, Type.GRASS, MoveCategory.PHYSICAL, 120, 85, 10, -1, 0, 4),
    new AttackMove(Moves.ROCK_WRECKER, Type.ROCK, MoveCategory.PHYSICAL, 150, 90, 5, -1, 0, 4)
      .attr(RechargeAttr)
      .makesContact(false)
      .ballBombMove(),
    new AttackMove(Moves.CROSS_POISON, Type.POISON, MoveCategory.PHYSICAL, 70, 100, 20, 10, 0, 4)
      .attr(HighCritAttr)
      .attr(StatusEffectAttr, StatusEffect.POISON)
      .slicingMove(),
    new AttackMove(Moves.GUNK_SHOT, Type.POISON, MoveCategory.PHYSICAL, 120, 80, 5, 30, 0, 4)
      .attr(StatusEffectAttr, StatusEffect.POISON)
      .makesContact(false),
    new AttackMove(Moves.IRON_HEAD, Type.STEEL, MoveCategory.PHYSICAL, 80, 100, 15, 30, 0, 4)
      .attr(FlinchAttr),
    new AttackMove(Moves.MAGNET_BOMB, Type.STEEL, MoveCategory.PHYSICAL, 60, -1, 20, -1, 0, 4)
      .makesContact(false)
      .ballBombMove(),
    new AttackMove(Moves.STONE_EDGE, Type.ROCK, MoveCategory.PHYSICAL, 100, 80, 5, -1, 0, 4)
      .attr(HighCritAttr)
      .makesContact(false),
    new StatusMove(Moves.CAPTIVATE, Type.NORMAL, 100, 20, -1, 0, 4)
      .attr(StatChangeAttr, BattleStat.SPATK, -2)
      .condition((user, target, move) => target.isOppositeGender(user))
      .target(MoveTarget.ALL_NEAR_ENEMIES),
    new StatusMove(Moves.STEALTH_ROCK, Type.ROCK, -1, 20, -1, 0, 4)
      .attr(AddArenaTrapTagAttr, ArenaTagType.STEALTH_ROCK)
      .target(MoveTarget.ENEMY_SIDE),
    new AttackMove(Moves.GRASS_KNOT, Type.GRASS, MoveCategory.SPECIAL, -1, 100, 20, -1, 0, 4)
      .attr(WeightPowerAttr)
      .makesContact()
      .condition(failOnMaxCondition),
    new AttackMove(Moves.CHATTER, Type.FLYING, MoveCategory.SPECIAL, 65, 100, 20, 100, 0, 4)
      .attr(ConfuseAttr)
      .soundBased(),
    new AttackMove(Moves.JUDGMENT, Type.NORMAL, MoveCategory.SPECIAL, 100, 100, 10, -1, 0, 4)
      .attr(FormChangeItemTypeAttr),
    new AttackMove(Moves.BUG_BITE, Type.BUG, MoveCategory.PHYSICAL, 60, 100, 20, -1, 0, 4)
      .attr(StealEatBerryAttr),
    new AttackMove(Moves.CHARGE_BEAM, Type.ELECTRIC, MoveCategory.SPECIAL, 50, 90, 10, 70, 0, 4)
      .attr(StatChangeAttr, BattleStat.SPATK, 1, true),
    new AttackMove(Moves.WOOD_HAMMER, Type.GRASS, MoveCategory.PHYSICAL, 120, 100, 15, -1, 0, 4)
      .attr(RecoilAttr, false, 0.33)
      .recklessMove(),
    new AttackMove(Moves.AQUA_JET, Type.WATER, MoveCategory.PHYSICAL, 40, 100, 20, -1, 1, 4),
    new AttackMove(Moves.ATTACK_ORDER, Type.BUG, MoveCategory.PHYSICAL, 90, 100, 15, -1, 0, 4)
      .attr(HighCritAttr)
      .makesContact(false),
    new SelfStatusMove(Moves.DEFEND_ORDER, Type.BUG, -1, 10, -1, 0, 4)
      .attr(StatChangeAttr, [ BattleStat.DEF, BattleStat.SPDEF ], 1, true),
    new SelfStatusMove(Moves.HEAL_ORDER, Type.BUG, -1, 10, -1, 0, 4)
      .attr(HealAttr, 0.5)
      .triageMove(),
    new AttackMove(Moves.HEAD_SMASH, Type.ROCK, MoveCategory.PHYSICAL, 150, 80, 5, -1, 0, 4)
      .attr(RecoilAttr, false, 0.5)
      .recklessMove(),
    new AttackMove(Moves.DOUBLE_HIT, Type.NORMAL, MoveCategory.PHYSICAL, 35, 90, 10, -1, 0, 4)
      .attr(MultiHitAttr, MultiHitType._2),
    new AttackMove(Moves.ROAR_OF_TIME, Type.DRAGON, MoveCategory.SPECIAL, 150, 90, 5, -1, 0, 4)
      .attr(RechargeAttr),
    new AttackMove(Moves.SPACIAL_REND, Type.DRAGON, MoveCategory.SPECIAL, 100, 95, 5, -1, 0, 4)
      .attr(HighCritAttr),
    new SelfStatusMove(Moves.LUNAR_DANCE, Type.PSYCHIC, -1, 10, -1, 0, 4)
      .attr(SacrificialAttrOnHit)
      .danceMove()
      .triageMove()
      .unimplemented(),
    new AttackMove(Moves.CRUSH_GRIP, Type.NORMAL, MoveCategory.PHYSICAL, -1, 100, 5, -1, 0, 4)
      .attr(OpponentHighHpPowerAttr, 120),
    new AttackMove(Moves.MAGMA_STORM, Type.FIRE, MoveCategory.SPECIAL, 100, 75, 5, -1, 0, 4)
      .attr(TrapAttr, BattlerTagType.MAGMA_STORM),
    new StatusMove(Moves.DARK_VOID, Type.DARK, 50, 10, -1, 0, 4)
      .attr(StatusEffectAttr, StatusEffect.SLEEP)
      .target(MoveTarget.ALL_NEAR_ENEMIES),
    new AttackMove(Moves.SEED_FLARE, Type.GRASS, MoveCategory.SPECIAL, 120, 85, 5, 40, 0, 4)
      .attr(StatChangeAttr, BattleStat.SPDEF, -2),
    new AttackMove(Moves.OMINOUS_WIND, Type.GHOST, MoveCategory.SPECIAL, 60, 100, 5, 10, 0, 4)
      .attr(StatChangeAttr, [ BattleStat.ATK, BattleStat.DEF, BattleStat.SPATK, BattleStat.SPDEF, BattleStat.SPD ], 1, true)
      .windMove(),
    new AttackMove(Moves.SHADOW_FORCE, Type.GHOST, MoveCategory.PHYSICAL, 120, 100, 5, -1, 0, 4)
      .attr(ChargeAttr, ChargeAnim.SHADOW_FORCE_CHARGING, i18next.t("moveTriggers:vanishedInstantly", {pokemonName: "{USER}"}), BattlerTagType.HIDDEN)
      .ignoresProtect()
      .ignoresVirtual(),
    new SelfStatusMove(Moves.HONE_CLAWS, Type.DARK, -1, 15, -1, 0, 5)
      .attr(StatChangeAttr, [ BattleStat.ATK, BattleStat.ACC ], 1, true),
    new StatusMove(Moves.WIDE_GUARD, Type.ROCK, -1, 10, -1, 3, 5)
      .target(MoveTarget.USER_SIDE)
      .attr(AddArenaTagAttr, ArenaTagType.WIDE_GUARD, 1, true, true),
    new StatusMove(Moves.GUARD_SPLIT, Type.PSYCHIC, -1, 10, -1, 0, 5)
      .unimplemented(),
    new StatusMove(Moves.POWER_SPLIT, Type.PSYCHIC, -1, 10, -1, 0, 5)
      .unimplemented(),
    new StatusMove(Moves.WONDER_ROOM, Type.PSYCHIC, -1, 10, -1, 0, 5)
      .ignoresProtect()
      .target(MoveTarget.BOTH_SIDES)
      .unimplemented(),
    new AttackMove(Moves.PSYSHOCK, Type.PSYCHIC, MoveCategory.SPECIAL, 80, 100, 10, -1, 0, 5)
      .attr(DefDefAttr),
    new AttackMove(Moves.VENOSHOCK, Type.POISON, MoveCategory.SPECIAL, 65, 100, 10, -1, 0, 5)
      .attr(MovePowerMultiplierAttr, (user, target, move) => target.status && (target.status.effect === StatusEffect.POISON || target.status.effect === StatusEffect.TOXIC) ? 2 : 1),
    new SelfStatusMove(Moves.AUTOTOMIZE, Type.STEEL, -1, 15, -1, 0, 5)
      .attr(StatChangeAttr, BattleStat.SPD, 2, true)
      .partial(),
    new SelfStatusMove(Moves.RAGE_POWDER, Type.BUG, -1, 20, -1, 2, 5)
      .powderMove()
      .attr(AddBattlerTagAttr, BattlerTagType.CENTER_OF_ATTENTION, true),
    new StatusMove(Moves.TELEKINESIS, Type.PSYCHIC, -1, 15, -1, 0, 5)
      .condition(failOnGravityCondition)
      .unimplemented(),
    new StatusMove(Moves.MAGIC_ROOM, Type.PSYCHIC, -1, 10, -1, 0, 5)
      .ignoresProtect()
      .target(MoveTarget.BOTH_SIDES)
      .unimplemented(),
    new AttackMove(Moves.SMACK_DOWN, Type.ROCK, MoveCategory.PHYSICAL, 50, 100, 15, 100, 0, 5)
      .attr(AddBattlerTagAttr, BattlerTagType.IGNORE_FLYING, false, false, 1, 1, true)
      .attr(AddBattlerTagAttr, BattlerTagType.INTERRUPTED)
      .attr(RemoveBattlerTagAttr, [BattlerTagType.FLYING, BattlerTagType.MAGNET_RISEN])
      .attr(HitsTagAttr, BattlerTagType.FLYING, false)
      .makesContact(false),
    new AttackMove(Moves.STORM_THROW, Type.FIGHTING, MoveCategory.PHYSICAL, 60, 100, 10, -1, 0, 5)
      .attr(CritOnlyAttr),
    new AttackMove(Moves.FLAME_BURST, Type.FIRE, MoveCategory.SPECIAL, 70, 100, 15, -1, 0, 5)
      .attr(FlameBurstAttr),
    new AttackMove(Moves.SLUDGE_WAVE, Type.POISON, MoveCategory.SPECIAL, 95, 100, 10, 10, 0, 5)
      .attr(StatusEffectAttr, StatusEffect.POISON)
      .target(MoveTarget.ALL_NEAR_OTHERS),
    new SelfStatusMove(Moves.QUIVER_DANCE, Type.BUG, -1, 20, -1, 0, 5)
      .attr(StatChangeAttr, [ BattleStat.SPATK, BattleStat.SPDEF, BattleStat.SPD ], 1, true)
      .danceMove(),
    new AttackMove(Moves.HEAVY_SLAM, Type.STEEL, MoveCategory.PHYSICAL, -1, 100, 10, -1, 0, 5)
      .attr(MinimizeAccuracyAttr)
      .attr(CompareWeightPowerAttr)
      .attr(HitsTagAttr, BattlerTagType.MINIMIZED, true)
      .condition(failOnMaxCondition),
    new AttackMove(Moves.SYNCHRONOISE, Type.PSYCHIC, MoveCategory.SPECIAL, 120, 100, 10, -1, 0, 5)
      .target(MoveTarget.ALL_NEAR_OTHERS)
      .condition(unknownTypeCondition)
      .attr(hitsSameTypeAttr),
    new AttackMove(Moves.ELECTRO_BALL, Type.ELECTRIC, MoveCategory.SPECIAL, -1, 100, 10, -1, 0, 5)
      .attr(ElectroBallPowerAttr)
      .ballBombMove(),
    new StatusMove(Moves.SOAK, Type.WATER, 100, 20, -1, 0, 5)
      .attr(ChangeTypeAttr, Type.WATER),
    new AttackMove(Moves.FLAME_CHARGE, Type.FIRE, MoveCategory.PHYSICAL, 50, 100, 20, 100, 0, 5)
      .attr(StatChangeAttr, BattleStat.SPD, 1, true),
    new SelfStatusMove(Moves.COIL, Type.POISON, -1, 20, -1, 0, 5)
      .attr(StatChangeAttr, [ BattleStat.ATK, BattleStat.DEF, BattleStat.ACC ], 1, true),
    new AttackMove(Moves.LOW_SWEEP, Type.FIGHTING, MoveCategory.PHYSICAL, 65, 100, 20, 100, 0, 5)
      .attr(StatChangeAttr, BattleStat.SPD, -1),
    new AttackMove(Moves.ACID_SPRAY, Type.POISON, MoveCategory.SPECIAL, 40, 100, 20, 100, 0, 5)
      .attr(StatChangeAttr, BattleStat.SPDEF, -2)
      .ballBombMove(),
    new AttackMove(Moves.FOUL_PLAY, Type.DARK, MoveCategory.PHYSICAL, 95, 100, 15, -1, 0, 5)
      .attr(TargetAtkUserAtkAttr),
    new StatusMove(Moves.SIMPLE_BEAM, Type.NORMAL, 100, 15, -1, 0, 5)
      .attr(AbilityChangeAttr, Abilities.SIMPLE),
    new StatusMove(Moves.ENTRAINMENT, Type.NORMAL, 100, 15, -1, 0, 5)
      .attr(AbilityGiveAttr),
    new StatusMove(Moves.AFTER_YOU, Type.NORMAL, -1, 15, -1, 0, 5)
      .ignoresProtect()
      .unimplemented(),
    new AttackMove(Moves.ROUND, Type.NORMAL, MoveCategory.SPECIAL, 60, 100, 15, -1, 0, 5)
      .soundBased()
      .partial(),
    new AttackMove(Moves.ECHOED_VOICE, Type.NORMAL, MoveCategory.SPECIAL, 40, 100, 15, -1, 0, 5)
      .attr(ConsecutiveUseMultiBasePowerAttr, 5, false)
      .soundBased(),
    new AttackMove(Moves.CHIP_AWAY, Type.NORMAL, MoveCategory.PHYSICAL, 70, 100, 20, -1, 0, 5)
      .attr(IgnoreOpponentStatChangesAttr),
    new AttackMove(Moves.CLEAR_SMOG, Type.POISON, MoveCategory.SPECIAL, 50, -1, 15, -1, 0, 5)
      .attr(ResetStatsAttr),
    new AttackMove(Moves.STORED_POWER, Type.PSYCHIC, MoveCategory.SPECIAL, 20, 100, 10, -1, 0, 5)
      .attr(StatChangeCountPowerAttr),
    new StatusMove(Moves.QUICK_GUARD, Type.FIGHTING, -1, 15, -1, 3, 5)
      .target(MoveTarget.USER_SIDE)
      .attr(AddArenaTagAttr, ArenaTagType.QUICK_GUARD, 1, true, true),
    new SelfStatusMove(Moves.ALLY_SWITCH, Type.PSYCHIC, -1, 15, -1, 2, 5)
      .ignoresProtect()
      .unimplemented(),
    new AttackMove(Moves.SCALD, Type.WATER, MoveCategory.SPECIAL, 80, 100, 15, 30, 0, 5)
      .attr(HealStatusEffectAttr, false, StatusEffect.FREEZE)
      .attr(HealStatusEffectAttr, true, StatusEffect.FREEZE)
      .attr(StatusEffectAttr, StatusEffect.BURN),
    new SelfStatusMove(Moves.SHELL_SMASH, Type.NORMAL, -1, 15, -1, 0, 5)
      .attr(StatChangeAttr, [ BattleStat.ATK, BattleStat.SPATK, BattleStat.SPD ], 2, true)
      .attr(StatChangeAttr, [ BattleStat.DEF, BattleStat.SPDEF ], -1, true),
    new StatusMove(Moves.HEAL_PULSE, Type.PSYCHIC, -1, 10, -1, 0, 5)
      .attr(HealAttr, 0.5, false, false)
      .pulseMove()
      .triageMove(),
    new AttackMove(Moves.HEX, Type.GHOST, MoveCategory.SPECIAL, 65, 100, 10, -1, 0, 5)
      .attr(
        MovePowerMultiplierAttr,
        (user, target, move) =>  target.status || target.hasAbility(Abilities.COMATOSE)? 2 : 1),
    new AttackMove(Moves.SKY_DROP, Type.FLYING, MoveCategory.PHYSICAL, 60, 100, 10, -1, 0, 5)
      .attr(ChargeAttr, ChargeAnim.SKY_DROP_CHARGING, i18next.t("moveTriggers:tookTargetIntoSky", {pokemonName: "{USER}", targetName: "{TARGET}"}), BattlerTagType.FLYING) // TODO: Add 2nd turn message
      .condition(failOnGravityCondition)
      .ignoresVirtual(),
    new SelfStatusMove(Moves.SHIFT_GEAR, Type.STEEL, -1, 10, -1, 0, 5)
      .attr(StatChangeAttr, BattleStat.ATK, 1, true)
      .attr(StatChangeAttr, BattleStat.SPD, 2, true),
    new AttackMove(Moves.CIRCLE_THROW, Type.FIGHTING, MoveCategory.PHYSICAL, 60, 90, 10, -1, -6, 5)
      .attr(ForceSwitchOutAttr),
    new AttackMove(Moves.INCINERATE, Type.FIRE, MoveCategory.SPECIAL, 60, 100, 15, -1, 0, 5)
      .target(MoveTarget.ALL_NEAR_ENEMIES)
      .attr(RemoveHeldItemAttr, true),
    new StatusMove(Moves.QUASH, Type.DARK, 100, 15, -1, 0, 5)
      .unimplemented(),
    new AttackMove(Moves.ACROBATICS, Type.FLYING, MoveCategory.PHYSICAL, 55, 100, 15, -1, 0, 5)
      .attr(MovePowerMultiplierAttr, (user, target, move) => Math.max(1, 2 - 0.2 * user.getHeldItems().filter(i => i.isTransferrable).reduce((v, m) => v + m.stackCount, 0))),
    new StatusMove(Moves.REFLECT_TYPE, Type.NORMAL, -1, 15, -1, 0, 5)
      .attr(CopyTypeAttr),
    new AttackMove(Moves.RETALIATE, Type.NORMAL, MoveCategory.PHYSICAL, 70, 100, 5, -1, 0, 5)
      .partial(),
    new AttackMove(Moves.FINAL_GAMBIT, Type.FIGHTING, MoveCategory.SPECIAL, -1, 100, 5, -1, 0, 5)
      .attr(UserHpDamageAttr)
      .attr(SacrificialAttrOnHit),
    new StatusMove(Moves.BESTOW, Type.NORMAL, -1, 15, -1, 0, 5)
      .ignoresProtect()
      .unimplemented(),
    new AttackMove(Moves.INFERNO, Type.FIRE, MoveCategory.SPECIAL, 100, 50, 5, 100, 0, 5)
      .attr(StatusEffectAttr, StatusEffect.BURN),
    new AttackMove(Moves.WATER_PLEDGE, Type.WATER, MoveCategory.SPECIAL, 80, 100, 10, -1, 0, 5)
      .partial(),
    new AttackMove(Moves.FIRE_PLEDGE, Type.FIRE, MoveCategory.SPECIAL, 80, 100, 10, -1, 0, 5)
      .partial(),
    new AttackMove(Moves.GRASS_PLEDGE, Type.GRASS, MoveCategory.SPECIAL, 80, 100, 10, -1, 0, 5)
      .partial(),
    new AttackMove(Moves.VOLT_SWITCH, Type.ELECTRIC, MoveCategory.SPECIAL, 70, 100, 20, -1, 0, 5)
      .attr(ForceSwitchOutAttr, true, false),
    new AttackMove(Moves.STRUGGLE_BUG, Type.BUG, MoveCategory.SPECIAL, 50, 100, 20, 100, 0, 5)
      .attr(StatChangeAttr, BattleStat.SPATK, -1)
      .target(MoveTarget.ALL_NEAR_ENEMIES),
    new AttackMove(Moves.BULLDOZE, Type.GROUND, MoveCategory.PHYSICAL, 60, 100, 20, 100, 0, 5)
      .attr(StatChangeAttr, BattleStat.SPD, -1)
      .makesContact(false)
      .target(MoveTarget.ALL_NEAR_OTHERS),
    new AttackMove(Moves.FROST_BREATH, Type.ICE, MoveCategory.SPECIAL, 60, 90, 10, 100, 0, 5)
      .attr(CritOnlyAttr),
    new AttackMove(Moves.DRAGON_TAIL, Type.DRAGON, MoveCategory.PHYSICAL, 60, 90, 10, -1, -6, 5)
      .attr(ForceSwitchOutAttr),
    new SelfStatusMove(Moves.WORK_UP, Type.NORMAL, -1, 30, -1, 0, 5)
      .attr(StatChangeAttr, [ BattleStat.ATK, BattleStat.SPATK ], 1, true),
    new AttackMove(Moves.ELECTROWEB, Type.ELECTRIC, MoveCategory.SPECIAL, 55, 95, 15, 100, 0, 5)
      .attr(StatChangeAttr, BattleStat.SPD, -1)
      .target(MoveTarget.ALL_NEAR_ENEMIES),
    new AttackMove(Moves.WILD_CHARGE, Type.ELECTRIC, MoveCategory.PHYSICAL, 90, 100, 15, -1, 0, 5)
      .attr(RecoilAttr)
      .recklessMove(),
    new AttackMove(Moves.DRILL_RUN, Type.GROUND, MoveCategory.PHYSICAL, 80, 95, 10, -1, 0, 5)
      .attr(HighCritAttr),
    new AttackMove(Moves.DUAL_CHOP, Type.DRAGON, MoveCategory.PHYSICAL, 40, 90, 15, -1, 0, 5)
      .attr(MultiHitAttr, MultiHitType._2),
    new AttackMove(Moves.HEART_STAMP, Type.PSYCHIC, MoveCategory.PHYSICAL, 60, 100, 25, 30, 0, 5)
      .attr(FlinchAttr),
    new AttackMove(Moves.HORN_LEECH, Type.GRASS, MoveCategory.PHYSICAL, 75, 100, 10, -1, 0, 5)
      .attr(HitHealAttr)
      .triageMove(),
    new AttackMove(Moves.SACRED_SWORD, Type.FIGHTING, MoveCategory.PHYSICAL, 90, 100, 15, -1, 0, 5)
      .attr(IgnoreOpponentStatChangesAttr)
      .slicingMove(),
    new AttackMove(Moves.RAZOR_SHELL, Type.WATER, MoveCategory.PHYSICAL, 75, 95, 10, 50, 0, 5)
      .attr(StatChangeAttr, BattleStat.DEF, -1)
      .slicingMove(),
    new AttackMove(Moves.HEAT_CRASH, Type.FIRE, MoveCategory.PHYSICAL, -1, 100, 10, -1, 0, 5)
      .attr(MinimizeAccuracyAttr)
      .attr(CompareWeightPowerAttr)
      .attr(HitsTagAttr, BattlerTagType.MINIMIZED, true)
      .condition(failOnMaxCondition),
    new AttackMove(Moves.LEAF_TORNADO, Type.GRASS, MoveCategory.SPECIAL, 65, 90, 10, 50, 0, 5)
      .attr(StatChangeAttr, BattleStat.ACC, -1),
    new AttackMove(Moves.STEAMROLLER, Type.BUG, MoveCategory.PHYSICAL, 65, 100, 20, 30, 0, 5)
      .attr(FlinchAttr),
    new SelfStatusMove(Moves.COTTON_GUARD, Type.GRASS, -1, 10, -1, 0, 5)
      .attr(StatChangeAttr, BattleStat.DEF, 3, true),
    new AttackMove(Moves.NIGHT_DAZE, Type.DARK, MoveCategory.SPECIAL, 85, 95, 10, 40, 0, 5)
      .attr(StatChangeAttr, BattleStat.ACC, -1),
    new AttackMove(Moves.PSYSTRIKE, Type.PSYCHIC, MoveCategory.SPECIAL, 100, 100, 10, -1, 0, 5)
      .attr(DefDefAttr),
    new AttackMove(Moves.TAIL_SLAP, Type.NORMAL, MoveCategory.PHYSICAL, 25, 85, 10, -1, 0, 5)
      .attr(MultiHitAttr),
    new AttackMove(Moves.HURRICANE, Type.FLYING, MoveCategory.SPECIAL, 110, 70, 10, 30, 0, 5)
      .attr(ThunderAccuracyAttr)
      .attr(ConfuseAttr)
      .attr(HitsTagAttr, BattlerTagType.FLYING, false)
      .windMove(),
    new AttackMove(Moves.HEAD_CHARGE, Type.NORMAL, MoveCategory.PHYSICAL, 120, 100, 15, -1, 0, 5)
      .attr(RecoilAttr)
      .recklessMove(),
    new AttackMove(Moves.GEAR_GRIND, Type.STEEL, MoveCategory.PHYSICAL, 50, 85, 15, -1, 0, 5)
      .attr(MultiHitAttr, MultiHitType._2),
    new AttackMove(Moves.SEARING_SHOT, Type.FIRE, MoveCategory.SPECIAL, 100, 100, 5, 30, 0, 5)
      .attr(StatusEffectAttr, StatusEffect.BURN)
      .ballBombMove()
      .target(MoveTarget.ALL_NEAR_OTHERS),
    new AttackMove(Moves.TECHNO_BLAST, Type.NORMAL, MoveCategory.SPECIAL, 120, 100, 5, -1, 0, 5)
      .attr(TechnoBlastTypeAttr),
    new AttackMove(Moves.RELIC_SONG, Type.NORMAL, MoveCategory.SPECIAL, 75, 100, 10, 10, 0, 5)
      .attr(StatusEffectAttr, StatusEffect.SLEEP)
      .soundBased()
      .target(MoveTarget.ALL_NEAR_ENEMIES),
    new AttackMove(Moves.SECRET_SWORD, Type.FIGHTING, MoveCategory.SPECIAL, 85, 100, 10, -1, 0, 5)
      .attr(DefDefAttr)
      .slicingMove(),
    new AttackMove(Moves.GLACIATE, Type.ICE, MoveCategory.SPECIAL, 65, 95, 10, 100, 0, 5)
      .attr(StatChangeAttr, BattleStat.SPD, -1)
      .target(MoveTarget.ALL_NEAR_ENEMIES),
    new AttackMove(Moves.BOLT_STRIKE, Type.ELECTRIC, MoveCategory.PHYSICAL, 130, 85, 5, 20, 0, 5)
      .attr(StatusEffectAttr, StatusEffect.PARALYSIS),
    new AttackMove(Moves.BLUE_FLARE, Type.FIRE, MoveCategory.SPECIAL, 130, 85, 5, 20, 0, 5)
      .attr(StatusEffectAttr, StatusEffect.BURN),
    new AttackMove(Moves.FIERY_DANCE, Type.FIRE, MoveCategory.SPECIAL, 80, 100, 10, 50, 0, 5)
      .attr(StatChangeAttr, BattleStat.SPATK, 1, true)
      .danceMove(),
    new AttackMove(Moves.FREEZE_SHOCK, Type.ICE, MoveCategory.PHYSICAL, 140, 90, 5, 30, 0, 5)
      .attr(ChargeAttr, ChargeAnim.FREEZE_SHOCK_CHARGING, i18next.t("moveTriggers:becameCloakedInFreezingLight", {pokemonName: "{USER}"}))
      .attr(StatusEffectAttr, StatusEffect.PARALYSIS)
      .makesContact(false),
    new AttackMove(Moves.ICE_BURN, Type.ICE, MoveCategory.SPECIAL, 140, 90, 5, 30, 0, 5)
      .attr(ChargeAttr, ChargeAnim.ICE_BURN_CHARGING, i18next.t("moveTriggers:becameCloakedInFreezingAir", {pokemonName: "{USER}"}))
      .attr(StatusEffectAttr, StatusEffect.BURN)
      .ignoresVirtual(),
    new AttackMove(Moves.SNARL, Type.DARK, MoveCategory.SPECIAL, 55, 95, 15, 100, 0, 5)
      .attr(StatChangeAttr, BattleStat.SPATK, -1)
      .soundBased()
      .target(MoveTarget.ALL_NEAR_ENEMIES),
    new AttackMove(Moves.ICICLE_CRASH, Type.ICE, MoveCategory.PHYSICAL, 85, 90, 10, 30, 0, 5)
      .attr(FlinchAttr)
      .makesContact(false),
    new AttackMove(Moves.V_CREATE, Type.FIRE, MoveCategory.PHYSICAL, 180, 95, 5, -1, 0, 5)
      .attr(StatChangeAttr, [ BattleStat.DEF, BattleStat.SPDEF, BattleStat.SPD ], -1, true),
    new AttackMove(Moves.FUSION_FLARE, Type.FIRE, MoveCategory.SPECIAL, 100, 100, 5, -1, 0, 5)
      .attr(HealStatusEffectAttr, true, StatusEffect.FREEZE)
      .attr(LastMoveDoublePowerAttr, Moves.FUSION_BOLT),
    new AttackMove(Moves.FUSION_BOLT, Type.ELECTRIC, MoveCategory.PHYSICAL, 100, 100, 5, -1, 0, 5)
      .attr(LastMoveDoublePowerAttr, Moves.FUSION_FLARE)
      .makesContact(false),
    new AttackMove(Moves.FLYING_PRESS, Type.FIGHTING, MoveCategory.PHYSICAL, 100, 95, 10, -1, 0, 6)
      .attr(MinimizeAccuracyAttr)
      .attr(FlyingTypeMultiplierAttr)
      .attr(HitsTagAttr, BattlerTagType.MINIMIZED, true)
      .condition(failOnGravityCondition),
    new StatusMove(Moves.MAT_BLOCK, Type.FIGHTING, -1, 10, -1, 0, 6)
      .target(MoveTarget.USER_SIDE)
      .attr(AddArenaTagAttr, ArenaTagType.MAT_BLOCK, 1, true, true)
      .condition(new FirstMoveCondition()),
    new AttackMove(Moves.BELCH, Type.POISON, MoveCategory.SPECIAL, 120, 90, 10, -1, 0, 6)
      .condition((user, target, move) => user.battleData.berriesEaten.length > 0),
    new StatusMove(Moves.ROTOTILLER, Type.GROUND, -1, 10, -1, 0, 6)
      .target(MoveTarget.ALL)
      .condition((user,target,move) => {
        // If any fielded pokémon is grass-type and grounded.
        return [...user.scene.getEnemyParty(),...user.scene.getParty()].some((poke) => poke.isOfType(Type.GRASS) && poke.isGrounded());
      })
      .attr(StatChangeAttr, [BattleStat.ATK, BattleStat.SPATK], 1, false, (user, target, move) => target.isOfType(Type.GRASS) && target.isGrounded()),
    new StatusMove(Moves.STICKY_WEB, Type.BUG, -1, 20, -1, 0, 6)
      .attr(AddArenaTrapTagAttr, ArenaTagType.STICKY_WEB)
      .target(MoveTarget.ENEMY_SIDE),
    new AttackMove(Moves.FELL_STINGER, Type.BUG, MoveCategory.PHYSICAL, 50, 100, 25, -1, 0, 6)
      .attr(PostVictoryStatChangeAttr, BattleStat.ATK, 3, true ),
    new AttackMove(Moves.PHANTOM_FORCE, Type.GHOST, MoveCategory.PHYSICAL, 90, 100, 10, -1, 0, 6)
      .attr(ChargeAttr, ChargeAnim.PHANTOM_FORCE_CHARGING, i18next.t("moveTriggers:vanishedInstantly", {pokemonName: "{USER}"}), BattlerTagType.HIDDEN)
      .ignoresProtect()
      .ignoresVirtual(),
    new StatusMove(Moves.TRICK_OR_TREAT, Type.GHOST, 100, 20, -1, 0, 6)
      .attr(AddTypeAttr, Type.GHOST)
      .partial(),
    new StatusMove(Moves.NOBLE_ROAR, Type.NORMAL, 100, 30, -1, 0, 6)
      .attr(StatChangeAttr, [ BattleStat.ATK, BattleStat.SPATK ], -1)
      .soundBased(),
    new StatusMove(Moves.ION_DELUGE, Type.ELECTRIC, -1, 25, -1, 1, 6)
      .target(MoveTarget.BOTH_SIDES)
      .unimplemented(),
    new AttackMove(Moves.PARABOLIC_CHARGE, Type.ELECTRIC, MoveCategory.SPECIAL, 65, 100, 20, -1, 0, 6)
      .attr(HitHealAttr)
      .target(MoveTarget.ALL_NEAR_OTHERS)
      .triageMove(),
    new StatusMove(Moves.FORESTS_CURSE, Type.GRASS, 100, 20, -1, 0, 6)
      .attr(AddTypeAttr, Type.GRASS)
      .partial(),
    new AttackMove(Moves.PETAL_BLIZZARD, Type.GRASS, MoveCategory.PHYSICAL, 90, 100, 15, -1, 0, 6)
      .windMove()
      .makesContact(false)
      .target(MoveTarget.ALL_NEAR_OTHERS),
    new AttackMove(Moves.FREEZE_DRY, Type.ICE, MoveCategory.SPECIAL, 70, 100, 20, 10, 0, 6)
      .attr(StatusEffectAttr, StatusEffect.FREEZE)
      .attr(WaterSuperEffectTypeMultiplierAttr),
    new AttackMove(Moves.DISARMING_VOICE, Type.FAIRY, MoveCategory.SPECIAL, 40, -1, 15, -1, 0, 6)
      .soundBased()
      .target(MoveTarget.ALL_NEAR_ENEMIES),
    new StatusMove(Moves.PARTING_SHOT, Type.DARK, 100, 20, -1, 0, 6)
      .attr(StatChangeAttr, [ BattleStat.ATK, BattleStat.SPATK ], -1, false, null, true, true, MoveEffectTrigger.PRE_APPLY)
      .attr(ForceSwitchOutAttr, true, false)
      .soundBased(),
    new StatusMove(Moves.TOPSY_TURVY, Type.DARK, -1, 20, -1, 0, 6)
      .attr(InvertStatsAttr),
    new AttackMove(Moves.DRAINING_KISS, Type.FAIRY, MoveCategory.SPECIAL, 50, 100, 10, -1, 0, 6)
      .attr(HitHealAttr, 0.75)
      .makesContact()
      .triageMove(),
    new StatusMove(Moves.CRAFTY_SHIELD, Type.FAIRY, -1, 10, -1, 3, 6)
      .target(MoveTarget.USER_SIDE)
      .attr(AddArenaTagAttr, ArenaTagType.CRAFTY_SHIELD, 1, true, true),
    new StatusMove(Moves.FLOWER_SHIELD, Type.FAIRY, -1, 10, -1, 0, 6)
      .target(MoveTarget.ALL)
      .attr(StatChangeAttr, BattleStat.DEF, 1, false, (user, target, move) => target.getTypes().includes(Type.GRASS) && !target.getTag(SemiInvulnerableTag)),
    new StatusMove(Moves.GRASSY_TERRAIN, Type.GRASS, -1, 10, -1, 0, 6)
      .attr(TerrainChangeAttr, TerrainType.GRASSY)
      .target(MoveTarget.BOTH_SIDES),
    new StatusMove(Moves.MISTY_TERRAIN, Type.FAIRY, -1, 10, -1, 0, 6)
      .attr(TerrainChangeAttr, TerrainType.MISTY)
      .target(MoveTarget.BOTH_SIDES),
    new StatusMove(Moves.ELECTRIFY, Type.ELECTRIC, -1, 20, -1, 0, 6)
      .unimplemented(),
    new AttackMove(Moves.PLAY_ROUGH, Type.FAIRY, MoveCategory.PHYSICAL, 90, 90, 10, 10, 0, 6)
      .attr(StatChangeAttr, BattleStat.ATK, -1),
    new AttackMove(Moves.FAIRY_WIND, Type.FAIRY, MoveCategory.SPECIAL, 40, 100, 30, -1, 0, 6)
      .windMove(),
    new AttackMove(Moves.MOONBLAST, Type.FAIRY, MoveCategory.SPECIAL, 95, 100, 15, 30, 0, 6)
      .attr(StatChangeAttr, BattleStat.SPATK, -1),
    new AttackMove(Moves.BOOMBURST, Type.NORMAL, MoveCategory.SPECIAL, 140, 100, 10, -1, 0, 6)
      .soundBased()
      .target(MoveTarget.ALL_NEAR_OTHERS),
    new StatusMove(Moves.FAIRY_LOCK, Type.FAIRY, -1, 10, -1, 0, 6)
      .target(MoveTarget.BOTH_SIDES)
      .unimplemented(),
    new SelfStatusMove(Moves.KINGS_SHIELD, Type.STEEL, -1, 10, -1, 4, 6)
      .attr(ProtectAttr, BattlerTagType.KINGS_SHIELD),
    new StatusMove(Moves.PLAY_NICE, Type.NORMAL, -1, 20, -1, 0, 6)
      .attr(StatChangeAttr, BattleStat.ATK, -1),
    new StatusMove(Moves.CONFIDE, Type.NORMAL, -1, 20, -1, 0, 6)
      .attr(StatChangeAttr, BattleStat.SPATK, -1)
      .soundBased(),
    new AttackMove(Moves.DIAMOND_STORM, Type.ROCK, MoveCategory.PHYSICAL, 100, 95, 5, 50, 0, 6)
      .attr(StatChangeAttr, BattleStat.DEF, 2, true)
      .makesContact(false)
      .target(MoveTarget.ALL_NEAR_ENEMIES),
    new AttackMove(Moves.STEAM_ERUPTION, Type.WATER, MoveCategory.SPECIAL, 110, 95, 5, 30, 0, 6)
      .attr(HealStatusEffectAttr, true, StatusEffect.FREEZE)
      .attr(HealStatusEffectAttr, false, StatusEffect.FREEZE)
      .attr(StatusEffectAttr, StatusEffect.BURN),
    new AttackMove(Moves.HYPERSPACE_HOLE, Type.PSYCHIC, MoveCategory.SPECIAL, 80, -1, 5, -1, 0, 6)
      .ignoresProtect(),
    new AttackMove(Moves.WATER_SHURIKEN, Type.WATER, MoveCategory.SPECIAL, 15, 100, 20, -1, 1, 6)
      .attr(MultiHitAttr)
      .attr(WaterShurikenPowerAttr)
      .attr(WaterShurikenMultiHitTypeAttr),
    new AttackMove(Moves.MYSTICAL_FIRE, Type.FIRE, MoveCategory.SPECIAL, 75, 100, 10, 100, 0, 6)
      .attr(StatChangeAttr, BattleStat.SPATK, -1),
    new SelfStatusMove(Moves.SPIKY_SHIELD, Type.GRASS, -1, 10, -1, 4, 6)
      .attr(ProtectAttr, BattlerTagType.SPIKY_SHIELD),
    new StatusMove(Moves.AROMATIC_MIST, Type.FAIRY, -1, 20, -1, 0, 6)
      .attr(StatChangeAttr, BattleStat.SPDEF, 1)
      .target(MoveTarget.NEAR_ALLY),
    new StatusMove(Moves.EERIE_IMPULSE, Type.ELECTRIC, 100, 15, -1, 0, 6)
      .attr(StatChangeAttr, BattleStat.SPATK, -2),
    new StatusMove(Moves.VENOM_DRENCH, Type.POISON, 100, 20, -1, 0, 6)
      .attr(StatChangeAttr, [ BattleStat.ATK, BattleStat.SPATK, BattleStat.SPD ], -1, false, (user, target, move) => target.status?.effect === StatusEffect.POISON || target.status?.effect === StatusEffect.TOXIC)
      .target(MoveTarget.ALL_NEAR_ENEMIES),
    new StatusMove(Moves.POWDER, Type.BUG, 100, 20, -1, 1, 6)
      .powderMove()
      .unimplemented(),
    new SelfStatusMove(Moves.GEOMANCY, Type.FAIRY, -1, 10, -1, 0, 6)
      .attr(ChargeAttr, ChargeAnim.GEOMANCY_CHARGING, i18next.t("moveTriggers:isChargingPower", {pokemonName: "{USER}"}))
      .attr(StatChangeAttr, [ BattleStat.SPATK, BattleStat.SPDEF, BattleStat.SPD ], 2, true)
      .ignoresVirtual(),
    new StatusMove(Moves.MAGNETIC_FLUX, Type.ELECTRIC, -1, 20, -1, 0, 6)
      .attr(StatChangeAttr, [ BattleStat.DEF, BattleStat.SPDEF ], 1, false, (user, target, move) => !![ Abilities.PLUS, Abilities.MINUS].find(a => target.hasAbility(a, false)))
      .target(MoveTarget.USER_AND_ALLIES)
      .condition((user, target, move) => !![ user, user.getAlly() ].filter(p => p?.isActive()).find(p => !![ Abilities.PLUS, Abilities.MINUS].find(a => p.hasAbility(a, false)))),
    new StatusMove(Moves.HAPPY_HOUR, Type.NORMAL, -1, 30, -1, 0, 6) // No animation
      .attr(AddArenaTagAttr, ArenaTagType.HAPPY_HOUR, null, true)
      .target(MoveTarget.USER_SIDE),
    new StatusMove(Moves.ELECTRIC_TERRAIN, Type.ELECTRIC, -1, 10, -1, 0, 6)
      .attr(TerrainChangeAttr, TerrainType.ELECTRIC)
      .target(MoveTarget.BOTH_SIDES),
    new AttackMove(Moves.DAZZLING_GLEAM, Type.FAIRY, MoveCategory.SPECIAL, 80, 100, 10, -1, 0, 6)
      .target(MoveTarget.ALL_NEAR_ENEMIES),
    new SelfStatusMove(Moves.CELEBRATE, Type.NORMAL, -1, 40, -1, 0, 6),
    new StatusMove(Moves.HOLD_HANDS, Type.NORMAL, -1, 40, -1, 0, 6)
      .target(MoveTarget.NEAR_ALLY),
    new StatusMove(Moves.BABY_DOLL_EYES, Type.FAIRY, 100, 30, -1, 1, 6)
      .attr(StatChangeAttr, BattleStat.ATK, -1),
    new AttackMove(Moves.NUZZLE, Type.ELECTRIC, MoveCategory.PHYSICAL, 20, 100, 20, 100, 0, 6)
      .attr(StatusEffectAttr, StatusEffect.PARALYSIS),
    new AttackMove(Moves.HOLD_BACK, Type.NORMAL, MoveCategory.PHYSICAL, 40, 100, 40, -1, 0, 6)
      .attr(SurviveDamageAttr),
    new AttackMove(Moves.INFESTATION, Type.BUG, MoveCategory.SPECIAL, 20, 100, 20, -1, 0, 6)
      .makesContact()
      .attr(TrapAttr, BattlerTagType.INFESTATION),
    new AttackMove(Moves.POWER_UP_PUNCH, Type.FIGHTING, MoveCategory.PHYSICAL, 40, 100, 20, 100, 0, 6)
      .attr(StatChangeAttr, BattleStat.ATK, 1, true)
      .punchingMove(),
    new AttackMove(Moves.OBLIVION_WING, Type.FLYING, MoveCategory.SPECIAL, 80, 100, 10, -1, 0, 6)
      .attr(HitHealAttr, 0.75)
      .triageMove(),
    new AttackMove(Moves.THOUSAND_ARROWS, Type.GROUND, MoveCategory.PHYSICAL, 90, 100, 10, -1, 0, 6)
      .attr(NeutralDamageAgainstFlyingTypeMultiplierAttr)
      .attr(AddBattlerTagAttr, BattlerTagType.IGNORE_FLYING, false, false, 1, 1, true)
      .attr(HitsTagAttr, BattlerTagType.FLYING, false)
      .attr(HitsTagAttr, BattlerTagType.MAGNET_RISEN, false)
      .attr(AddBattlerTagAttr, BattlerTagType.INTERRUPTED)
      .attr(RemoveBattlerTagAttr, [BattlerTagType.FLYING, BattlerTagType.MAGNET_RISEN])
      .makesContact(false)
      .target(MoveTarget.ALL_NEAR_ENEMIES),
    new AttackMove(Moves.THOUSAND_WAVES, Type.GROUND, MoveCategory.PHYSICAL, 90, 100, 10, -1, 0, 6)
      .attr(AddBattlerTagAttr, BattlerTagType.TRAPPED, false, false, 1, 1, true)
      .makesContact(false)
      .target(MoveTarget.ALL_NEAR_ENEMIES),
    new AttackMove(Moves.LANDS_WRATH, Type.GROUND, MoveCategory.PHYSICAL, 90, 100, 10, -1, 0, 6)
      .makesContact(false)
      .target(MoveTarget.ALL_NEAR_ENEMIES),
    new AttackMove(Moves.LIGHT_OF_RUIN, Type.FAIRY, MoveCategory.SPECIAL, 140, 90, 5, -1, 0, 6)
      .attr(RecoilAttr, false, 0.5)
      .recklessMove(),
    new AttackMove(Moves.ORIGIN_PULSE, Type.WATER, MoveCategory.SPECIAL, 110, 85, 10, -1, 0, 6)
      .pulseMove()
      .target(MoveTarget.ALL_NEAR_ENEMIES),
    new AttackMove(Moves.PRECIPICE_BLADES, Type.GROUND, MoveCategory.PHYSICAL, 120, 85, 10, -1, 0, 6)
      .makesContact(false)
      .target(MoveTarget.ALL_NEAR_ENEMIES),
    new AttackMove(Moves.DRAGON_ASCENT, Type.FLYING, MoveCategory.PHYSICAL, 120, 100, 5, -1, 0, 6)
      .attr(StatChangeAttr, [ BattleStat.DEF, BattleStat.SPDEF ], -1, true),
    new AttackMove(Moves.HYPERSPACE_FURY, Type.DARK, MoveCategory.PHYSICAL, 100, -1, 5, -1, 0, 6)
      .attr(StatChangeAttr, BattleStat.DEF, -1, true)
      .makesContact(false)
      .ignoresProtect(),
    /* Unused */
    new AttackMove(Moves.BREAKNECK_BLITZ__PHYSICAL, Type.NORMAL, MoveCategory.PHYSICAL, -1, -1, 1, -1, 0, 7)
      .unimplemented()
      .ignoresVirtual(),
    new AttackMove(Moves.BREAKNECK_BLITZ__SPECIAL, Type.NORMAL, MoveCategory.SPECIAL, -1, -1, 1, -1, 0, 7)
      .unimplemented()
      .ignoresVirtual(),
    new AttackMove(Moves.ALL_OUT_PUMMELING__PHYSICAL, Type.FIGHTING, MoveCategory.PHYSICAL, -1, -1, 1, -1, 0, 7)
      .unimplemented()
      .ignoresVirtual(),
    new AttackMove(Moves.ALL_OUT_PUMMELING__SPECIAL, Type.FIGHTING, MoveCategory.SPECIAL, -1, -1, 1, -1, 0, 7)
      .unimplemented()
      .ignoresVirtual(),
    new AttackMove(Moves.SUPERSONIC_SKYSTRIKE__PHYSICAL, Type.FLYING, MoveCategory.PHYSICAL, -1, -1, 1, -1, 0, 7)
      .unimplemented()
      .ignoresVirtual(),
    new AttackMove(Moves.SUPERSONIC_SKYSTRIKE__SPECIAL, Type.FLYING, MoveCategory.SPECIAL, -1, -1, 1, -1, 0, 7)
      .unimplemented()
      .ignoresVirtual(),
    new AttackMove(Moves.ACID_DOWNPOUR__PHYSICAL, Type.POISON, MoveCategory.PHYSICAL, -1, -1, 1, -1, 0, 7)
      .unimplemented()
      .ignoresVirtual(),
    new AttackMove(Moves.ACID_DOWNPOUR__SPECIAL, Type.POISON, MoveCategory.SPECIAL, -1, -1, 1, -1, 0, 7)
      .unimplemented()
      .ignoresVirtual(),
    new AttackMove(Moves.TECTONIC_RAGE__PHYSICAL, Type.GROUND, MoveCategory.PHYSICAL, -1, -1, 1, -1, 0, 7)
      .unimplemented()
      .ignoresVirtual(),
    new AttackMove(Moves.TECTONIC_RAGE__SPECIAL, Type.GROUND, MoveCategory.SPECIAL, -1, -1, 1, -1, 0, 7)
      .unimplemented()
      .ignoresVirtual(),
    new AttackMove(Moves.CONTINENTAL_CRUSH__PHYSICAL, Type.ROCK, MoveCategory.PHYSICAL, -1, -1, 1, -1, 0, 7)
      .unimplemented()
      .ignoresVirtual(),
    new AttackMove(Moves.CONTINENTAL_CRUSH__SPECIAL, Type.ROCK, MoveCategory.SPECIAL, -1, -1, 1, -1, 0, 7)
      .unimplemented()
      .ignoresVirtual(),
    new AttackMove(Moves.SAVAGE_SPIN_OUT__PHYSICAL, Type.BUG, MoveCategory.PHYSICAL, -1, -1, 1, -1, 0, 7)
      .unimplemented()
      .ignoresVirtual(),
    new AttackMove(Moves.SAVAGE_SPIN_OUT__SPECIAL, Type.BUG, MoveCategory.SPECIAL, -1, -1, 1, -1, 0, 7)
      .unimplemented()
      .ignoresVirtual(),
    new AttackMove(Moves.NEVER_ENDING_NIGHTMARE__PHYSICAL, Type.GHOST, MoveCategory.PHYSICAL, -1, -1, 1, -1, 0, 7)
      .unimplemented()
      .ignoresVirtual(),
    new AttackMove(Moves.NEVER_ENDING_NIGHTMARE__SPECIAL, Type.GHOST, MoveCategory.SPECIAL, -1, -1, 1, -1, 0, 7)
      .unimplemented()
      .ignoresVirtual(),
    new AttackMove(Moves.CORKSCREW_CRASH__PHYSICAL, Type.STEEL, MoveCategory.PHYSICAL, -1, -1, 1, -1, 0, 7)
      .unimplemented()
      .ignoresVirtual(),
    new AttackMove(Moves.CORKSCREW_CRASH__SPECIAL, Type.STEEL, MoveCategory.SPECIAL, -1, -1, 1, -1, 0, 7)
      .unimplemented()
      .ignoresVirtual(),
    new AttackMove(Moves.INFERNO_OVERDRIVE__PHYSICAL, Type.FIRE, MoveCategory.PHYSICAL, -1, -1, 1, -1, 0, 7)
      .unimplemented()
      .ignoresVirtual(),
    new AttackMove(Moves.INFERNO_OVERDRIVE__SPECIAL, Type.FIRE, MoveCategory.SPECIAL, -1, -1, 1, -1, 0, 7)
      .unimplemented()
      .ignoresVirtual(),
    new AttackMove(Moves.HYDRO_VORTEX__PHYSICAL, Type.WATER, MoveCategory.PHYSICAL, -1, -1, 1, -1, 0, 7)
      .unimplemented()
      .ignoresVirtual(),
    new AttackMove(Moves.HYDRO_VORTEX__SPECIAL, Type.WATER, MoveCategory.SPECIAL, -1, -1, 1, -1, 0, 7)
      .unimplemented()
      .ignoresVirtual(),
    new AttackMove(Moves.BLOOM_DOOM__PHYSICAL, Type.GRASS, MoveCategory.PHYSICAL, -1, -1, 1, -1, 0, 7)
      .unimplemented()
      .ignoresVirtual(),
    new AttackMove(Moves.BLOOM_DOOM__SPECIAL, Type.GRASS, MoveCategory.SPECIAL, -1, -1, 1, -1, 0, 7)
      .unimplemented()
      .ignoresVirtual(),
    new AttackMove(Moves.GIGAVOLT_HAVOC__PHYSICAL, Type.ELECTRIC, MoveCategory.PHYSICAL, -1, -1, 1, -1, 0, 7)
      .unimplemented()
      .ignoresVirtual(),
    new AttackMove(Moves.GIGAVOLT_HAVOC__SPECIAL, Type.ELECTRIC, MoveCategory.SPECIAL, -1, -1, 1, -1, 0, 7)
      .unimplemented()
      .ignoresVirtual(),
    new AttackMove(Moves.SHATTERED_PSYCHE__PHYSICAL, Type.PSYCHIC, MoveCategory.PHYSICAL, -1, -1, 1, -1, 0, 7)
      .unimplemented()
      .ignoresVirtual(),
    new AttackMove(Moves.SHATTERED_PSYCHE__SPECIAL, Type.PSYCHIC, MoveCategory.SPECIAL, -1, -1, 1, -1, 0, 7)
      .unimplemented()
      .ignoresVirtual(),
    new AttackMove(Moves.SUBZERO_SLAMMER__PHYSICAL, Type.ICE, MoveCategory.PHYSICAL, -1, -1, 1, -1, 0, 7)
      .unimplemented()
      .ignoresVirtual(),
    new AttackMove(Moves.SUBZERO_SLAMMER__SPECIAL, Type.ICE, MoveCategory.SPECIAL, -1, -1, 1, -1, 0, 7)
      .unimplemented()
      .ignoresVirtual(),
    new AttackMove(Moves.DEVASTATING_DRAKE__PHYSICAL, Type.DRAGON, MoveCategory.PHYSICAL, -1, -1, 1, -1, 0, 7)
      .unimplemented()
      .ignoresVirtual(),
    new AttackMove(Moves.DEVASTATING_DRAKE__SPECIAL, Type.DRAGON, MoveCategory.SPECIAL, -1, -1, 1, -1, 0, 7)
      .unimplemented()
      .ignoresVirtual(),
    new AttackMove(Moves.BLACK_HOLE_ECLIPSE__PHYSICAL, Type.DARK, MoveCategory.PHYSICAL, -1, -1, 1, -1, 0, 7)
      .unimplemented()
      .ignoresVirtual(),
    new AttackMove(Moves.BLACK_HOLE_ECLIPSE__SPECIAL, Type.DARK, MoveCategory.SPECIAL, -1, -1, 1, -1, 0, 7)
      .unimplemented()
      .ignoresVirtual(),
    new AttackMove(Moves.TWINKLE_TACKLE__PHYSICAL, Type.FAIRY, MoveCategory.PHYSICAL, -1, -1, 1, -1, 0, 7)
      .unimplemented()
      .ignoresVirtual(),
    new AttackMove(Moves.TWINKLE_TACKLE__SPECIAL, Type.FAIRY, MoveCategory.SPECIAL, -1, -1, 1, -1, 0, 7)
      .unimplemented()
      .ignoresVirtual(),
    new AttackMove(Moves.CATASTROPIKA, Type.ELECTRIC, MoveCategory.PHYSICAL, 210, -1, 1, -1, 0, 7)
      .unimplemented()
      .ignoresVirtual(),
    /* End Unused */
    new SelfStatusMove(Moves.SHORE_UP, Type.GROUND, -1, 5, -1, 0, 7)
      .attr(SandHealAttr)
      .triageMove(),
    new AttackMove(Moves.FIRST_IMPRESSION, Type.BUG, MoveCategory.PHYSICAL, 90, 100, 10, -1, 2, 7)
      .condition(new FirstMoveCondition()),
    new SelfStatusMove(Moves.BANEFUL_BUNKER, Type.POISON, -1, 10, -1, 4, 7)
      .attr(ProtectAttr, BattlerTagType.BANEFUL_BUNKER),
    new AttackMove(Moves.SPIRIT_SHACKLE, Type.GHOST, MoveCategory.PHYSICAL, 80, 100, 10, 100, 0, 7)
      .attr(AddBattlerTagAttr, BattlerTagType.TRAPPED, false, false, 1, 1, true)
      .makesContact(false),
    new AttackMove(Moves.DARKEST_LARIAT, Type.DARK, MoveCategory.PHYSICAL, 85, 100, 10, -1, 0, 7)
      .attr(IgnoreOpponentStatChangesAttr),
    new AttackMove(Moves.SPARKLING_ARIA, Type.WATER, MoveCategory.SPECIAL, 90, 100, 10, 100, 0, 7)
      .attr(HealStatusEffectAttr, false, StatusEffect.BURN)
      .soundBased()
      .target(MoveTarget.ALL_NEAR_OTHERS),
    new AttackMove(Moves.ICE_HAMMER, Type.ICE, MoveCategory.PHYSICAL, 100, 90, 10, -1, 0, 7)
      .attr(StatChangeAttr, BattleStat.SPD, -1, true)
      .punchingMove(),
    new StatusMove(Moves.FLORAL_HEALING, Type.FAIRY, -1, 10, -1, 0, 7)
      .attr(BoostHealAttr, 0.5, 2/3, true, false, (user, target, move) => user.scene.arena.terrain?.terrainType === TerrainType.GRASSY)
      .triageMove(),
    new AttackMove(Moves.HIGH_HORSEPOWER, Type.GROUND, MoveCategory.PHYSICAL, 95, 95, 10, -1, 0, 7),
    new StatusMove(Moves.STRENGTH_SAP, Type.GRASS, 100, 10, -1, 0, 7)
      .attr(HitHealAttr, null, Stat.ATK)
      .attr(StatChangeAttr, BattleStat.ATK, -1)
      .condition((user, target, move) => target.summonData.battleStats[BattleStat.ATK] > -6)
      .triageMove(),
    new AttackMove(Moves.SOLAR_BLADE, Type.GRASS, MoveCategory.PHYSICAL, 125, 100, 10, -1, 0, 7)
      .attr(SunlightChargeAttr, ChargeAnim.SOLAR_BLADE_CHARGING, i18next.t("moveTriggers:isGlowing", {pokemonName: "{USER}"}))
      .attr(AntiSunlightPowerDecreaseAttr)
      .slicingMove(),
    new AttackMove(Moves.LEAFAGE, Type.GRASS, MoveCategory.PHYSICAL, 40, 100, 40, -1, 0, 7)
      .makesContact(false),
    new StatusMove(Moves.SPOTLIGHT, Type.NORMAL, -1, 15, -1, 3, 7)
      .attr(AddBattlerTagAttr, BattlerTagType.CENTER_OF_ATTENTION, false),
    new StatusMove(Moves.TOXIC_THREAD, Type.POISON, 100, 20, -1, 0, 7)
      .attr(StatusEffectAttr, StatusEffect.POISON)
      .attr(StatChangeAttr, BattleStat.SPD, -1),
    new SelfStatusMove(Moves.LASER_FOCUS, Type.NORMAL, -1, 30, -1, 0, 7)
      .attr(AddBattlerTagAttr, BattlerTagType.ALWAYS_CRIT, true, false),
    new StatusMove(Moves.GEAR_UP, Type.STEEL, -1, 20, -1, 0, 7)
      .attr(StatChangeAttr, [ BattleStat.ATK, BattleStat.SPATK ], 1, false, (user, target, move) => !![ Abilities.PLUS, Abilities.MINUS].find(a => target.hasAbility(a, false)))
      .target(MoveTarget.USER_AND_ALLIES)
      .condition((user, target, move) => !![ user, user.getAlly() ].filter(p => p?.isActive()).find(p => !![ Abilities.PLUS, Abilities.MINUS].find(a => p.hasAbility(a, false)))),
    new AttackMove(Moves.THROAT_CHOP, Type.DARK, MoveCategory.PHYSICAL, 80, 100, 15, 100, 0, 7)
      .partial(),
    new AttackMove(Moves.POLLEN_PUFF, Type.BUG, MoveCategory.SPECIAL, 90, 100, 15, -1, 0, 7)
      .attr(StatusCategoryOnAllyAttr)
      .attr(HealOnAllyAttr, 0.5, true, false)
      .ballBombMove(),
    new AttackMove(Moves.ANCHOR_SHOT, Type.STEEL, MoveCategory.PHYSICAL, 80, 100, 20, 100, 0, 7)
      .attr(AddBattlerTagAttr, BattlerTagType.TRAPPED, false, false, 1, 1, true),
    new StatusMove(Moves.PSYCHIC_TERRAIN, Type.PSYCHIC, -1, 10, -1, 0, 7)
      .attr(TerrainChangeAttr, TerrainType.PSYCHIC)
      .target(MoveTarget.BOTH_SIDES),
    new AttackMove(Moves.LUNGE, Type.BUG, MoveCategory.PHYSICAL, 80, 100, 15, 100, 0, 7)
      .attr(StatChangeAttr, BattleStat.ATK, -1),
    new AttackMove(Moves.FIRE_LASH, Type.FIRE, MoveCategory.PHYSICAL, 80, 100, 15, 100, 0, 7)
      .attr(StatChangeAttr, BattleStat.DEF, -1),
    new AttackMove(Moves.POWER_TRIP, Type.DARK, MoveCategory.PHYSICAL, 20, 100, 10, -1, 0, 7)
      .attr(StatChangeCountPowerAttr),
    new AttackMove(Moves.BURN_UP, Type.FIRE, MoveCategory.SPECIAL, 130, 100, 5, -1, 0, 7)
      .condition((user) => {
        const userTypes = user.getTypes(true);
        return userTypes.includes(Type.FIRE);
      })
      .attr(HealStatusEffectAttr, true, StatusEffect.FREEZE)
      .attr(RemoveTypeAttr, Type.FIRE, (user) => {
        user.scene.queueMessage(i18next.t("moveTriggers:burnedItselfOut", {pokemonName: getPokemonNameWithAffix(user)}));
      }),
    new StatusMove(Moves.SPEED_SWAP, Type.PSYCHIC, -1, 10, -1, 0, 7)
      .unimplemented(),
    new AttackMove(Moves.SMART_STRIKE, Type.STEEL, MoveCategory.PHYSICAL, 70, -1, 10, -1, 0, 7),
    new StatusMove(Moves.PURIFY, Type.POISON, -1, 20, -1, 0, 7)
      .condition(
        (user: Pokemon, target: Pokemon, move: Move) => isNonVolatileStatusEffect(target.status?.effect!)) // TODO: is this bang correct?
      .attr(HealAttr, 0.5)
      .attr(HealStatusEffectAttr, false, ...getNonVolatileStatusEffects())
      .triageMove(),
    new AttackMove(Moves.REVELATION_DANCE, Type.NORMAL, MoveCategory.SPECIAL, 90, 100, 15, -1, 0, 7)
      .danceMove()
      .attr(MatchUserTypeAttr),
    new AttackMove(Moves.CORE_ENFORCER, Type.DRAGON, MoveCategory.SPECIAL, 100, 100, 10, -1, 0, 7)
      .target(MoveTarget.ALL_NEAR_ENEMIES)
      .attr(SuppressAbilitiesIfActedAttr),
    new AttackMove(Moves.TROP_KICK, Type.GRASS, MoveCategory.PHYSICAL, 70, 100, 15, 100, 0, 7)
      .attr(StatChangeAttr, BattleStat.ATK, -1),
    new StatusMove(Moves.INSTRUCT, Type.PSYCHIC, -1, 15, -1, 0, 7)
      .unimplemented(),
    new AttackMove(Moves.BEAK_BLAST, Type.FLYING, MoveCategory.PHYSICAL, 100, 100, 15, -1, 5, 7)
      .attr(ChargeAttr, ChargeAnim.BEAK_BLAST_CHARGING, i18next.t("moveTriggers:startedHeatingUpBeak", {pokemonName: "{USER}"}), undefined, false, true, -3)
      .ballBombMove()
      .makesContact(false)
      .partial(),
    new AttackMove(Moves.CLANGING_SCALES, Type.DRAGON, MoveCategory.SPECIAL, 110, 100, 5, -1, 0, 7)
      .attr(StatChangeAttr, BattleStat.DEF, -1, true, null, true, false, MoveEffectTrigger.HIT, true)
      .soundBased()
      .target(MoveTarget.ALL_NEAR_ENEMIES),
    new AttackMove(Moves.DRAGON_HAMMER, Type.DRAGON, MoveCategory.PHYSICAL, 90, 100, 15, -1, 0, 7),
    new AttackMove(Moves.BRUTAL_SWING, Type.DARK, MoveCategory.PHYSICAL, 60, 100, 20, -1, 0, 7)
      .target(MoveTarget.ALL_NEAR_OTHERS),
    new StatusMove(Moves.AURORA_VEIL, Type.ICE, -1, 20, -1, 0, 7)
      .condition((user, target, move) => (user.scene.arena.weather?.weatherType === WeatherType.HAIL || user.scene.arena.weather?.weatherType === WeatherType.SNOW) && !user.scene.arena.weather?.isEffectSuppressed(user.scene))
      .attr(AddArenaTagAttr, ArenaTagType.AURORA_VEIL, 5, true)
      .target(MoveTarget.USER_SIDE),
    /* Unused */
    new AttackMove(Moves.SINISTER_ARROW_RAID, Type.GHOST, MoveCategory.PHYSICAL, 180, -1, 1, -1, 0, 7)
      .makesContact(false)
      .partial()
      .ignoresVirtual(),
    new AttackMove(Moves.MALICIOUS_MOONSAULT, Type.DARK, MoveCategory.PHYSICAL, 180, -1, 1, -1, 0, 7)
      .partial()
      .ignoresVirtual(),
    new AttackMove(Moves.OCEANIC_OPERETTA, Type.WATER, MoveCategory.SPECIAL, 195, -1, 1, -1, 0, 7)
      .partial()
      .ignoresVirtual(),
    new AttackMove(Moves.GUARDIAN_OF_ALOLA, Type.FAIRY, MoveCategory.SPECIAL, -1, -1, 1, -1, 0, 7)
      .unimplemented()
      .ignoresVirtual(),
    new AttackMove(Moves.SOUL_STEALING_7_STAR_STRIKE, Type.GHOST, MoveCategory.PHYSICAL, 195, -1, 1, -1, 0, 7)
      .unimplemented()
      .ignoresVirtual(),
    new AttackMove(Moves.STOKED_SPARKSURFER, Type.ELECTRIC, MoveCategory.SPECIAL, 175, -1, 1, 100, 0, 7)
      .partial()
      .ignoresVirtual(),
    new AttackMove(Moves.PULVERIZING_PANCAKE, Type.NORMAL, MoveCategory.PHYSICAL, 210, -1, 1, -1, 0, 7)
      .partial()
      .ignoresVirtual(),
    new SelfStatusMove(Moves.EXTREME_EVOBOOST, Type.NORMAL, -1, 1, -1, 0, 7)
      .attr(StatChangeAttr, [ BattleStat.ATK, BattleStat.DEF, BattleStat.SPATK, BattleStat.SPDEF, BattleStat.SPD ], 2, true)
      .ignoresVirtual(),
    new AttackMove(Moves.GENESIS_SUPERNOVA, Type.PSYCHIC, MoveCategory.SPECIAL, 185, -1, 1, 100, 0, 7)
      .attr(TerrainChangeAttr, TerrainType.PSYCHIC)
      .ignoresVirtual(),
    /* End Unused */
    new AttackMove(Moves.SHELL_TRAP, Type.FIRE, MoveCategory.SPECIAL, 150, 100, 5, -1, -3, 7)
      .target(MoveTarget.ALL_NEAR_ENEMIES)
      .partial(),
    new AttackMove(Moves.FLEUR_CANNON, Type.FAIRY, MoveCategory.SPECIAL, 130, 90, 5, -1, 0, 7)
      .attr(StatChangeAttr, BattleStat.SPATK, -2, true),
    new AttackMove(Moves.PSYCHIC_FANGS, Type.PSYCHIC, MoveCategory.PHYSICAL, 85, 100, 10, -1, 0, 7)
      .bitingMove()
      .attr(RemoveScreensAttr),
    new AttackMove(Moves.STOMPING_TANTRUM, Type.GROUND, MoveCategory.PHYSICAL, 75, 100, 10, -1, 0, 7)
      .attr(MovePowerMultiplierAttr, (user, target, move) => user.getLastXMoves(2)[1]?.result === MoveResult.MISS || user.getLastXMoves(2)[1]?.result === MoveResult.FAIL ? 2 : 1),
    new AttackMove(Moves.SHADOW_BONE, Type.GHOST, MoveCategory.PHYSICAL, 85, 100, 10, 20, 0, 7)
      .attr(StatChangeAttr, BattleStat.DEF, -1)
      .makesContact(false),
    new AttackMove(Moves.ACCELEROCK, Type.ROCK, MoveCategory.PHYSICAL, 40, 100, 20, -1, 1, 7),
    new AttackMove(Moves.LIQUIDATION, Type.WATER, MoveCategory.PHYSICAL, 85, 100, 10, 20, 0, 7)
      .attr(StatChangeAttr, BattleStat.DEF, -1),
    new AttackMove(Moves.PRISMATIC_LASER, Type.PSYCHIC, MoveCategory.SPECIAL, 160, 100, 10, -1, 0, 7)
      .attr(RechargeAttr),
    new AttackMove(Moves.SPECTRAL_THIEF, Type.GHOST, MoveCategory.PHYSICAL, 90, 100, 10, -1, 0, 7)
      .partial(),
    new AttackMove(Moves.SUNSTEEL_STRIKE, Type.STEEL, MoveCategory.PHYSICAL, 100, 100, 5, -1, 0, 7)
      .ignoresAbilities()
      .partial(),
    new AttackMove(Moves.MOONGEIST_BEAM, Type.GHOST, MoveCategory.SPECIAL, 100, 100, 5, -1, 0, 7)
      .ignoresAbilities()
      .partial(),
    new StatusMove(Moves.TEARFUL_LOOK, Type.NORMAL, -1, 20, -1, 0, 7)
      .attr(StatChangeAttr, [ BattleStat.ATK, BattleStat.SPATK ], -1),
    new AttackMove(Moves.ZING_ZAP, Type.ELECTRIC, MoveCategory.PHYSICAL, 80, 100, 10, 30, 0, 7)
      .attr(FlinchAttr),
    new AttackMove(Moves.NATURES_MADNESS, Type.FAIRY, MoveCategory.SPECIAL, -1, 90, 10, -1, 0, 7)
      .attr(TargetHalfHpDamageAttr),
    new AttackMove(Moves.MULTI_ATTACK, Type.NORMAL, MoveCategory.PHYSICAL, 120, 100, 10, -1, 0, 7)
      .attr(FormChangeItemTypeAttr),
    /* Unused */
    new AttackMove(Moves.TEN_MILLION_VOLT_THUNDERBOLT, Type.ELECTRIC, MoveCategory.SPECIAL, 195, -1, 1, -1, 0, 7)
      .partial()
      .ignoresVirtual(),
    /* End Unused */
    new AttackMove(Moves.MIND_BLOWN, Type.FIRE, MoveCategory.SPECIAL, 150, 100, 5, -1, 0, 7)
      .condition(failIfDampCondition)
      .attr(HalfSacrificialAttr)
      .target(MoveTarget.ALL_NEAR_OTHERS),
    new AttackMove(Moves.PLASMA_FISTS, Type.ELECTRIC, MoveCategory.PHYSICAL, 100, 100, 15, -1, 0, 7)
      .punchingMove()
      .partial(),
    new AttackMove(Moves.PHOTON_GEYSER, Type.PSYCHIC, MoveCategory.SPECIAL, 100, 100, 5, -1, 0, 7)
      .attr(PhotonGeyserCategoryAttr)
      .ignoresAbilities()
      .partial(),
    /* Unused */
    new AttackMove(Moves.LIGHT_THAT_BURNS_THE_SKY, Type.PSYCHIC, MoveCategory.SPECIAL, 200, -1, 1, -1, 0, 7)
      .attr(PhotonGeyserCategoryAttr)
      .ignoresAbilities()
      .ignoresVirtual(),
    new AttackMove(Moves.SEARING_SUNRAZE_SMASH, Type.STEEL, MoveCategory.PHYSICAL, 200, -1, 1, -1, 0, 7)
      .ignoresAbilities()
      .ignoresVirtual(),
    new AttackMove(Moves.MENACING_MOONRAZE_MAELSTROM, Type.GHOST, MoveCategory.SPECIAL, 200, -1, 1, -1, 0, 7)
      .ignoresAbilities()
      .ignoresVirtual(),
    new AttackMove(Moves.LETS_SNUGGLE_FOREVER, Type.FAIRY, MoveCategory.PHYSICAL, 190, -1, 1, -1, 0, 7)
      .partial()
      .ignoresVirtual(),
    new AttackMove(Moves.SPLINTERED_STORMSHARDS, Type.ROCK, MoveCategory.PHYSICAL, 190, -1, 1, -1, 0, 7)
      .attr(ClearTerrainAttr)
      .makesContact(false)
      .ignoresVirtual(),
    new AttackMove(Moves.CLANGOROUS_SOULBLAZE, Type.DRAGON, MoveCategory.SPECIAL, 185, -1, 1, 100, 0, 7)
      .attr(StatChangeAttr, [ BattleStat.ATK, BattleStat.DEF, BattleStat.SPATK, BattleStat.SPDEF, BattleStat.SPD ], 1, true)
      .soundBased()
      .target(MoveTarget.ALL_NEAR_ENEMIES)
      .partial()
      .ignoresVirtual(),
    /* End Unused */
    new AttackMove(Moves.ZIPPY_ZAP, Type.ELECTRIC, MoveCategory.PHYSICAL, 80, 100, 10, 100, 2, 7)
      .attr(StatChangeAttr, BattleStat.EVA, 1, true),
    new AttackMove(Moves.SPLISHY_SPLASH, Type.WATER, MoveCategory.SPECIAL, 90, 100, 15, 30, 0, 7)
      .attr(StatusEffectAttr, StatusEffect.PARALYSIS)
      .target(MoveTarget.ALL_NEAR_ENEMIES),
    new AttackMove(Moves.FLOATY_FALL, Type.FLYING, MoveCategory.PHYSICAL, 90, 95, 15, 30, 0, 7)
      .attr(FlinchAttr),
    new AttackMove(Moves.PIKA_PAPOW, Type.ELECTRIC, MoveCategory.SPECIAL, -1, -1, 20, -1, 0, 7)
      .attr(FriendshipPowerAttr),
    new AttackMove(Moves.BOUNCY_BUBBLE, Type.WATER, MoveCategory.SPECIAL, 60, 100, 20, -1, 0, 7)
      .attr(HitHealAttr, 1.0)
      .triageMove()
      .target(MoveTarget.ALL_NEAR_ENEMIES),
    new AttackMove(Moves.BUZZY_BUZZ, Type.ELECTRIC, MoveCategory.SPECIAL, 60, 100, 20, 100, 0, 7)
      .attr(StatusEffectAttr, StatusEffect.PARALYSIS),
    new AttackMove(Moves.SIZZLY_SLIDE, Type.FIRE, MoveCategory.PHYSICAL, 60, 100, 20, 100, 0, 7)
      .attr(StatusEffectAttr, StatusEffect.BURN),
    new AttackMove(Moves.GLITZY_GLOW, Type.PSYCHIC, MoveCategory.SPECIAL, 80, 95, 15, -1, 0, 7)
      .attr(AddArenaTagAttr, ArenaTagType.LIGHT_SCREEN, 5, false, true),
    new AttackMove(Moves.BADDY_BAD, Type.DARK, MoveCategory.SPECIAL, 80, 95, 15, -1, 0, 7)
      .attr(AddArenaTagAttr, ArenaTagType.REFLECT, 5, false, true),
    new AttackMove(Moves.SAPPY_SEED, Type.GRASS, MoveCategory.PHYSICAL, 100, 90, 10, 100, 0, 7)
      .makesContact(false)
      .attr(AddBattlerTagAttr, BattlerTagType.SEEDED),
    new AttackMove(Moves.FREEZY_FROST, Type.ICE, MoveCategory.SPECIAL, 100, 90, 10, -1, 0, 7)
      .attr(ResetStatsAttr),
    new AttackMove(Moves.SPARKLY_SWIRL, Type.FAIRY, MoveCategory.SPECIAL, 120, 85, 5, -1, 0, 7)
      .attr(PartyStatusCureAttr, null, Abilities.NONE),
    new AttackMove(Moves.VEEVEE_VOLLEY, Type.NORMAL, MoveCategory.PHYSICAL, -1, -1, 20, -1, 0, 7)
      .attr(FriendshipPowerAttr),
    new AttackMove(Moves.DOUBLE_IRON_BASH, Type.STEEL, MoveCategory.PHYSICAL, 60, 100, 5, 30, 0, 7)
      .attr(MultiHitAttr, MultiHitType._2)
      .attr(FlinchAttr)
      .punchingMove(),
    /* Unused */
    new SelfStatusMove(Moves.MAX_GUARD, Type.NORMAL, -1, 10, -1, 4, 8)
      .attr(ProtectAttr)
      .ignoresVirtual(),
    /* End Unused */
    new AttackMove(Moves.DYNAMAX_CANNON, Type.DRAGON, MoveCategory.SPECIAL, 100, 100, 5, -1, 0, 8)
      .attr(MovePowerMultiplierAttr, (user, target, move) => {
      // Move is only stronger against overleveled foes.
        if (target.level > target.scene.getMaxExpLevel()) {
          const dynamaxCannonPercentMarginBeforeFullDamage = 0.05; // How much % above MaxExpLevel of wave will the target need to be to take full damage.
          // The move's power scales as the margin is approached, reaching double power when it does or goes over it.
          return 1 + Math.min(1, (target.level - target.scene.getMaxExpLevel()) / (target.scene.getMaxExpLevel() * dynamaxCannonPercentMarginBeforeFullDamage));
        } else {
          return 1;
        }
      })
      .attr(DiscourageFrequentUseAttr)
      .ignoresVirtual(),

    new AttackMove(Moves.SNIPE_SHOT, Type.WATER, MoveCategory.SPECIAL, 80, 100, 15, -1, 0, 8)
      .attr(HighCritAttr)
      .attr(BypassRedirectAttr),
    new AttackMove(Moves.JAW_LOCK, Type.DARK, MoveCategory.PHYSICAL, 80, 100, 10, -1, 0, 8)
      .attr(AddBattlerTagAttr, BattlerTagType.TRAPPED, false, false, 1)
      .attr(AddBattlerTagAttr, BattlerTagType.TRAPPED, true, false, 1)
      .bitingMove(),
    new SelfStatusMove(Moves.STUFF_CHEEKS, Type.NORMAL, -1, 10, -1, 0, 8) // TODO: Stuff Cheeks should not be selectable when the user does not have a berry, see wiki
      .attr(EatBerryAttr)
      .attr(StatChangeAttr, BattleStat.DEF, 2, true)
      .condition((user) => {
        const userBerries = user.scene.findModifiers(m => m instanceof BerryModifier, user.isPlayer());
        return userBerries.length > 0;
      })
      .partial(),
    new SelfStatusMove(Moves.NO_RETREAT, Type.FIGHTING, -1, 5, -1, 0, 8)
      .attr(StatChangeAttr, [ BattleStat.ATK, BattleStat.DEF, BattleStat.SPATK, BattleStat.SPDEF, BattleStat.SPD ], 1, true)
      .attr(AddBattlerTagAttr, BattlerTagType.TRAPPED, true, true, 1),
    new StatusMove(Moves.TAR_SHOT, Type.ROCK, 100, 15, -1, 0, 8)
      .attr(StatChangeAttr, BattleStat.SPD, -1)
      .partial(),
    new StatusMove(Moves.MAGIC_POWDER, Type.PSYCHIC, 100, 20, -1, 0, 8)
      .attr(ChangeTypeAttr, Type.PSYCHIC)
      .powderMove(),
    new AttackMove(Moves.DRAGON_DARTS, Type.DRAGON, MoveCategory.PHYSICAL, 50, 100, 10, -1, 0, 8)
      .attr(MultiHitAttr, MultiHitType._2)
      .makesContact(false)
      .partial(),
    new StatusMove(Moves.TEATIME, Type.NORMAL, -1, 10, -1, 0, 8)
      .attr(EatBerryAttr)
      .target(MoveTarget.ALL),
    new StatusMove(Moves.OCTOLOCK, Type.FIGHTING, 100, 15, -1, 0, 8)
      .attr(AddBattlerTagAttr, BattlerTagType.OCTOLOCK, false, true, 1),
    new AttackMove(Moves.BOLT_BEAK, Type.ELECTRIC, MoveCategory.PHYSICAL, 85, 100, 10, -1, 0, 8)
      .attr(FirstAttackDoublePowerAttr),
    new AttackMove(Moves.FISHIOUS_REND, Type.WATER, MoveCategory.PHYSICAL, 85, 100, 10, -1, 0, 8)
      .attr(FirstAttackDoublePowerAttr)
      .bitingMove(),
    new StatusMove(Moves.COURT_CHANGE, Type.NORMAL, 100, 10, -1, 0, 8)
      .attr(SwapArenaTagsAttr, [ArenaTagType.AURORA_VEIL, ArenaTagType.LIGHT_SCREEN, ArenaTagType.MIST, ArenaTagType.REFLECT, ArenaTagType.SPIKES, ArenaTagType.STEALTH_ROCK, ArenaTagType.STICKY_WEB, ArenaTagType.TAILWIND, ArenaTagType.TOXIC_SPIKES]),
    new AttackMove(Moves.MAX_FLARE, Type.FIRE, MoveCategory.PHYSICAL, 10, -1, 10, -1, 0, 8)
      .target(MoveTarget.NEAR_ENEMY)
      .unimplemented()
      .ignoresVirtual(),
    new AttackMove(Moves.MAX_FLUTTERBY, Type.BUG, MoveCategory.PHYSICAL, 10, -1, 10, -1, 0, 8)
      .target(MoveTarget.NEAR_ENEMY)
      .unimplemented()
      .ignoresVirtual(),
    new AttackMove(Moves.MAX_LIGHTNING, Type.ELECTRIC, MoveCategory.PHYSICAL, 10, -1, 10, -1, 0, 8)
      .target(MoveTarget.NEAR_ENEMY)
      .unimplemented()
      .ignoresVirtual(),
    new AttackMove(Moves.MAX_STRIKE, Type.NORMAL, MoveCategory.PHYSICAL, 10, -1, 10, -1, 0, 8)
      .target(MoveTarget.NEAR_ENEMY)
      .unimplemented()
      .ignoresVirtual(),
    new AttackMove(Moves.MAX_KNUCKLE, Type.FIGHTING, MoveCategory.PHYSICAL, 10, -1, 10, -1, 0, 8)
      .target(MoveTarget.NEAR_ENEMY)
      .unimplemented()
      .ignoresVirtual(),
    new AttackMove(Moves.MAX_PHANTASM, Type.GHOST, MoveCategory.PHYSICAL, 10, -1, 10, -1, 0, 8)
      .target(MoveTarget.NEAR_ENEMY)
      .unimplemented()
      .ignoresVirtual(),
    new AttackMove(Moves.MAX_HAILSTORM, Type.ICE, MoveCategory.PHYSICAL, 10, -1, 10, -1, 0, 8)
      .target(MoveTarget.NEAR_ENEMY)
      .unimplemented()
      .ignoresVirtual(),
    new AttackMove(Moves.MAX_OOZE, Type.POISON, MoveCategory.PHYSICAL, 10, -1, 10, -1, 0, 8)
      .target(MoveTarget.NEAR_ENEMY)
      .unimplemented()
      .ignoresVirtual(),
    new AttackMove(Moves.MAX_GEYSER, Type.WATER, MoveCategory.PHYSICAL, 10, -1, 10, -1, 0, 8)
      .target(MoveTarget.NEAR_ENEMY)
      .unimplemented()
      .ignoresVirtual(),
    new AttackMove(Moves.MAX_AIRSTREAM, Type.FLYING, MoveCategory.PHYSICAL, 10, -1, 10, -1, 0, 8)
      .target(MoveTarget.NEAR_ENEMY)
      .unimplemented()
      .ignoresVirtual(),
    new AttackMove(Moves.MAX_STARFALL, Type.FAIRY, MoveCategory.PHYSICAL, 10, -1, 10, -1, 0, 8)
      .target(MoveTarget.NEAR_ENEMY)
      .unimplemented()
      .ignoresVirtual(),
    new AttackMove(Moves.MAX_WYRMWIND, Type.DRAGON, MoveCategory.PHYSICAL, 10, -1, 10, -1, 0, 8)
      .target(MoveTarget.NEAR_ENEMY)
      .unimplemented()
      .ignoresVirtual(),
    new AttackMove(Moves.MAX_MINDSTORM, Type.PSYCHIC, MoveCategory.PHYSICAL, 10, -1, 10, -1, 0, 8)
      .target(MoveTarget.NEAR_ENEMY)
      .unimplemented()
      .ignoresVirtual(),
    new AttackMove(Moves.MAX_ROCKFALL, Type.ROCK, MoveCategory.PHYSICAL, 10, -1, 10, -1, 0, 8)
      .target(MoveTarget.NEAR_ENEMY)
      .unimplemented()
      .ignoresVirtual(),
    new AttackMove(Moves.MAX_QUAKE, Type.GROUND, MoveCategory.PHYSICAL, 10, -1, 10, -1, 0, 8)
      .target(MoveTarget.NEAR_ENEMY)
      .unimplemented()
      .ignoresVirtual(),
    new AttackMove(Moves.MAX_DARKNESS, Type.DARK, MoveCategory.PHYSICAL, 10, -1, 10, -1, 0, 8)
      .target(MoveTarget.NEAR_ENEMY)
      .unimplemented()
      .ignoresVirtual(),
    new AttackMove(Moves.MAX_OVERGROWTH, Type.GRASS, MoveCategory.PHYSICAL, 10, -1, 10, -1, 0, 8)
      .target(MoveTarget.NEAR_ENEMY)
      .unimplemented()
      .ignoresVirtual(),
    new AttackMove(Moves.MAX_STEELSPIKE, Type.STEEL, MoveCategory.PHYSICAL, 10, -1, 10, -1, 0, 8)
      .target(MoveTarget.NEAR_ENEMY)
      .unimplemented()
      .ignoresVirtual(),
    /* End Unused */
    new SelfStatusMove(Moves.CLANGOROUS_SOUL, Type.DRAGON, 100, 5, -1, 0, 8)
      .attr(CutHpStatBoostAttr, [ BattleStat.ATK, BattleStat.DEF, BattleStat.SPATK, BattleStat.SPDEF, BattleStat.SPD ], 1, 3)
      .soundBased()
      .danceMove(),
    new AttackMove(Moves.BODY_PRESS, Type.FIGHTING, MoveCategory.PHYSICAL, 80, 100, 10, -1, 0, 8)
      .attr(DefAtkAttr),
    new StatusMove(Moves.DECORATE, Type.FAIRY, -1, 15, -1, 0, 8)
      .attr(StatChangeAttr, [ BattleStat.ATK, BattleStat.SPATK ], 2),
    new AttackMove(Moves.DRUM_BEATING, Type.GRASS, MoveCategory.PHYSICAL, 80, 100, 10, 100, 0, 8)
      .attr(StatChangeAttr, BattleStat.SPD, -1)
      .makesContact(false),
    new AttackMove(Moves.SNAP_TRAP, Type.GRASS, MoveCategory.PHYSICAL, 35, 100, 15, -1, 0, 8)
      .attr(TrapAttr, BattlerTagType.SNAP_TRAP),
    new AttackMove(Moves.PYRO_BALL, Type.FIRE, MoveCategory.PHYSICAL, 120, 90, 5, 10, 0, 8)
      .attr(HealStatusEffectAttr, true, StatusEffect.FREEZE)
      .attr(StatusEffectAttr, StatusEffect.BURN)
      .ballBombMove()
      .makesContact(false),
    new AttackMove(Moves.BEHEMOTH_BLADE, Type.STEEL, MoveCategory.PHYSICAL, 100, 100, 5, -1, 0, 8)
      .slicingMove(),
    new AttackMove(Moves.BEHEMOTH_BASH, Type.STEEL, MoveCategory.PHYSICAL, 100, 100, 5, -1, 0, 8),
    new AttackMove(Moves.AURA_WHEEL, Type.ELECTRIC, MoveCategory.PHYSICAL, 110, 100, 10, 100, 0, 8)
      .attr(StatChangeAttr, BattleStat.SPD, 1, true)
      .makesContact(false)
      .attr(AuraWheelTypeAttr)
      .condition((user, target, move) => [user.species.speciesId, user.fusionSpecies?.speciesId].includes(Species.MORPEKO)), // Missing custom fail message
    new AttackMove(Moves.BREAKING_SWIPE, Type.DRAGON, MoveCategory.PHYSICAL, 60, 100, 15, 100, 0, 8)
      .target(MoveTarget.ALL_NEAR_ENEMIES)
      .attr(StatChangeAttr, BattleStat.ATK, -1),
    new AttackMove(Moves.BRANCH_POKE, Type.GRASS, MoveCategory.PHYSICAL, 40, 100, 40, -1, 0, 8),
    new AttackMove(Moves.OVERDRIVE, Type.ELECTRIC, MoveCategory.SPECIAL, 80, 100, 10, -1, 0, 8)
      .soundBased()
      .target(MoveTarget.ALL_NEAR_ENEMIES),
    new AttackMove(Moves.APPLE_ACID, Type.GRASS, MoveCategory.SPECIAL, 80, 100, 10, 100, 0, 8)
      .attr(StatChangeAttr, BattleStat.SPDEF, -1),
    new AttackMove(Moves.GRAV_APPLE, Type.GRASS, MoveCategory.PHYSICAL, 80, 100, 10, 100, 0, 8)
      .attr(StatChangeAttr, BattleStat.DEF, -1)
      .attr(MovePowerMultiplierAttr, (user, target, move) => user.scene.arena.getTag(ArenaTagType.GRAVITY) ? 1.5 : 1)
      .makesContact(false),
    new AttackMove(Moves.SPIRIT_BREAK, Type.FAIRY, MoveCategory.PHYSICAL, 75, 100, 15, 100, 0, 8)
      .attr(StatChangeAttr, BattleStat.SPATK, -1),
    new AttackMove(Moves.STRANGE_STEAM, Type.FAIRY, MoveCategory.SPECIAL, 90, 95, 10, 20, 0, 8)
      .attr(ConfuseAttr),
    new StatusMove(Moves.LIFE_DEW, Type.WATER, -1, 10, -1, 0, 8)
      .attr(HealAttr, 0.25, true, false)
      .target(MoveTarget.USER_AND_ALLIES)
      .ignoresProtect(),
    new SelfStatusMove(Moves.OBSTRUCT, Type.DARK, 100, 10, -1, 4, 8)
      .attr(ProtectAttr, BattlerTagType.OBSTRUCT),
    new AttackMove(Moves.FALSE_SURRENDER, Type.DARK, MoveCategory.PHYSICAL, 80, -1, 10, -1, 0, 8),
    new AttackMove(Moves.METEOR_ASSAULT, Type.FIGHTING, MoveCategory.PHYSICAL, 150, 100, 5, -1, 0, 8)
      .attr(RechargeAttr)
      .makesContact(false),
    new AttackMove(Moves.ETERNABEAM, Type.DRAGON, MoveCategory.SPECIAL, 160, 90, 5, -1, 0, 8)
      .attr(RechargeAttr),
    new AttackMove(Moves.STEEL_BEAM, Type.STEEL, MoveCategory.SPECIAL, 140, 95, 5, -1, 0, 8)
      .attr(HalfSacrificialAttr),
    new AttackMove(Moves.EXPANDING_FORCE, Type.PSYCHIC, MoveCategory.SPECIAL, 80, 100, 10, -1, 0, 8)
      .attr(MovePowerMultiplierAttr, (user, target, move) => user.scene.arena.getTerrainType() === TerrainType.PSYCHIC && user.isGrounded() ? 1.5 : 1)
      .attr(VariableTargetAttr, (user, target, move) => user.scene.arena.getTerrainType() === TerrainType.PSYCHIC && user.isGrounded() ? 6 : 3),
    new AttackMove(Moves.STEEL_ROLLER, Type.STEEL, MoveCategory.PHYSICAL, 130, 100, 5, -1, 0, 8)
      .attr(ClearTerrainAttr)
      .condition((user, target, move) => !!user.scene.arena.terrain),
    new AttackMove(Moves.SCALE_SHOT, Type.DRAGON, MoveCategory.PHYSICAL, 25, 90, 20, -1, 0, 8)
      //.attr(StatChangeAttr, BattleStat.SPD, 1, true) // TODO: Have boosts only apply at end of move, not after every hit
      //.attr(StatChangeAttr, BattleStat.DEF, -1, true)
      .attr(MultiHitAttr)
      .makesContact(false)
      .partial(),
    new AttackMove(Moves.METEOR_BEAM, Type.ROCK, MoveCategory.SPECIAL, 120, 90, 10, 100, 0, 8)
      .attr(ChargeAttr, ChargeAnim.METEOR_BEAM_CHARGING, i18next.t("moveTriggers:isOverflowingWithSpacePower", {pokemonName: "{USER}"}), null, true)
      .attr(StatChangeAttr, BattleStat.SPATK, 1, true)
      .ignoresVirtual(),
    new AttackMove(Moves.SHELL_SIDE_ARM, Type.POISON, MoveCategory.SPECIAL, 90, 100, 10, 20, 0, 8)
      .attr(ShellSideArmCategoryAttr)
      .attr(StatusEffectAttr, StatusEffect.POISON)
      .partial(),
    new AttackMove(Moves.MISTY_EXPLOSION, Type.FAIRY, MoveCategory.SPECIAL, 100, 100, 5, -1, 0, 8)
      .attr(SacrificialAttr)
      .target(MoveTarget.ALL_NEAR_OTHERS)
      .attr(MovePowerMultiplierAttr, (user, target, move) => user.scene.arena.getTerrainType() === TerrainType.MISTY && user.isGrounded() ? 1.5 : 1)
      .condition(failIfDampCondition)
      .makesContact(false),
    new AttackMove(Moves.GRASSY_GLIDE, Type.GRASS, MoveCategory.PHYSICAL, 55, 100, 20, -1, 0, 8)
      .attr(IncrementMovePriorityAttr,(user,target,move) =>user.scene.arena.getTerrainType()===TerrainType.GRASSY&&user.isGrounded()),
    new AttackMove(Moves.RISING_VOLTAGE, Type.ELECTRIC, MoveCategory.SPECIAL, 70, 100, 20, -1, 0, 8)
      .attr(MovePowerMultiplierAttr, (user, target, move) => user.scene.arena.getTerrainType() === TerrainType.ELECTRIC && target.isGrounded() ? 2 : 1),
    new AttackMove(Moves.TERRAIN_PULSE, Type.NORMAL, MoveCategory.SPECIAL, 50, 100, 10, -1, 0, 8)
      .attr(TerrainPulseTypeAttr)
      .attr(MovePowerMultiplierAttr, (user, target, move) => user.scene.arena.getTerrainType() !== TerrainType.NONE && user.isGrounded() ? 2 : 1)
      .pulseMove(),
    new AttackMove(Moves.SKITTER_SMACK, Type.BUG, MoveCategory.PHYSICAL, 70, 90, 10, 100, 0, 8)
      .attr(StatChangeAttr, BattleStat.SPATK, -1),
    new AttackMove(Moves.BURNING_JEALOUSY, Type.FIRE, MoveCategory.SPECIAL, 70, 100, 5, 100, 0, 8)
      .target(MoveTarget.ALL_NEAR_ENEMIES)
      .partial(),
    new AttackMove(Moves.LASH_OUT, Type.DARK, MoveCategory.PHYSICAL, 75, 100, 5, -1, 0, 8)
      .partial(),
    new AttackMove(Moves.POLTERGEIST, Type.GHOST, MoveCategory.PHYSICAL, 110, 90, 5, -1, 0, 8)
      .attr(AttackedByItemAttr)
      .makesContact(false),
    new StatusMove(Moves.CORROSIVE_GAS, Type.POISON, 100, 40, -1, 0, 8)
      .target(MoveTarget.ALL_NEAR_OTHERS)
      .unimplemented(),
    new StatusMove(Moves.COACHING, Type.FIGHTING, -1, 10, -1, 0, 8)
      .attr(StatChangeAttr, [ BattleStat.ATK, BattleStat.DEF ], 1)
      .target(MoveTarget.NEAR_ALLY),
    new AttackMove(Moves.FLIP_TURN, Type.WATER, MoveCategory.PHYSICAL, 60, 100, 20, -1, 0, 8)
      .attr(ForceSwitchOutAttr, true, false),
    new AttackMove(Moves.TRIPLE_AXEL, Type.ICE, MoveCategory.PHYSICAL, 20, 90, 10, -1, 0, 8)
      .attr(MultiHitAttr, MultiHitType._3)
      .attr(MultiHitPowerIncrementAttr, 3)
      .checkAllHits(),
    new AttackMove(Moves.DUAL_WINGBEAT, Type.FLYING, MoveCategory.PHYSICAL, 40, 90, 10, -1, 0, 8)
      .attr(MultiHitAttr, MultiHitType._2),
    new AttackMove(Moves.SCORCHING_SANDS, Type.GROUND, MoveCategory.SPECIAL, 70, 100, 10, 30, 0, 8)
      .attr(HealStatusEffectAttr, true, StatusEffect.FREEZE)
      .attr(HealStatusEffectAttr, false, StatusEffect.FREEZE)
      .attr(StatusEffectAttr, StatusEffect.BURN),
    new StatusMove(Moves.JUNGLE_HEALING, Type.GRASS, -1, 10, -1, 0, 8)
      .attr(HealAttr, 0.25, true, false)
      .attr(HealStatusEffectAttr, true, StatusEffect.PARALYSIS, StatusEffect.POISON, StatusEffect.TOXIC, StatusEffect.BURN, StatusEffect.SLEEP)
      .attr(HealStatusEffectAttr, false, StatusEffect.PARALYSIS, StatusEffect.POISON, StatusEffect.TOXIC, StatusEffect.BURN, StatusEffect.SLEEP)
      .target(MoveTarget.USER_AND_ALLIES),
    new AttackMove(Moves.WICKED_BLOW, Type.DARK, MoveCategory.PHYSICAL, 75, 100, 5, -1, 0, 8)
      .attr(CritOnlyAttr)
      .punchingMove(),
    new AttackMove(Moves.SURGING_STRIKES, Type.WATER, MoveCategory.PHYSICAL, 25, 100, 5, -1, 0, 8)
      .attr(MultiHitAttr, MultiHitType._3)
      .attr(CritOnlyAttr)
      .punchingMove(),
    new AttackMove(Moves.THUNDER_CAGE, Type.ELECTRIC, MoveCategory.SPECIAL, 80, 90, 15, -1, 0, 8)
      .attr(TrapAttr, BattlerTagType.THUNDER_CAGE),
    new AttackMove(Moves.DRAGON_ENERGY, Type.DRAGON, MoveCategory.SPECIAL, 150, 100, 5, -1, 0, 8)
      .attr(HpPowerAttr)
      .target(MoveTarget.ALL_NEAR_ENEMIES),
    new AttackMove(Moves.FREEZING_GLARE, Type.PSYCHIC, MoveCategory.SPECIAL, 90, 100, 10, 10, 0, 8)
      .attr(StatusEffectAttr, StatusEffect.FREEZE),
    new AttackMove(Moves.FIERY_WRATH, Type.DARK, MoveCategory.SPECIAL, 90, 100, 10, 20, 0, 8)
      .attr(FlinchAttr)
      .target(MoveTarget.ALL_NEAR_ENEMIES),
    new AttackMove(Moves.THUNDEROUS_KICK, Type.FIGHTING, MoveCategory.PHYSICAL, 90, 100, 10, 100, 0, 8)
      .attr(StatChangeAttr, BattleStat.DEF, -1),
    new AttackMove(Moves.GLACIAL_LANCE, Type.ICE, MoveCategory.PHYSICAL, 120, 100, 5, -1, 0, 8)
      .target(MoveTarget.ALL_NEAR_ENEMIES)
      .makesContact(false),
    new AttackMove(Moves.ASTRAL_BARRAGE, Type.GHOST, MoveCategory.SPECIAL, 120, 100, 5, -1, 0, 8)
      .target(MoveTarget.ALL_NEAR_ENEMIES),
    new AttackMove(Moves.EERIE_SPELL, Type.PSYCHIC, MoveCategory.SPECIAL, 80, 100, 5, 100, 0, 8)
      .attr(AttackReducePpMoveAttr, 3)
      .soundBased(),
    new AttackMove(Moves.DIRE_CLAW, Type.POISON, MoveCategory.PHYSICAL, 80, 100, 15, 50, 0, 8)
      .attr(MultiStatusEffectAttr, [StatusEffect.POISON, StatusEffect.PARALYSIS, StatusEffect.SLEEP]),
    new AttackMove(Moves.PSYSHIELD_BASH, Type.PSYCHIC, MoveCategory.PHYSICAL, 70, 90, 10, 100, 0, 8)
      .attr(StatChangeAttr, BattleStat.DEF, 1, true),
    new SelfStatusMove(Moves.POWER_SHIFT, Type.NORMAL, -1, 10, -1, 0, 8)
      .unimplemented(),
    new AttackMove(Moves.STONE_AXE, Type.ROCK, MoveCategory.PHYSICAL, 65, 90, 15, 100, 0, 8)
      .attr(AddArenaTrapTagHitAttr, ArenaTagType.STEALTH_ROCK)
      .slicingMove(),
    new AttackMove(Moves.SPRINGTIDE_STORM, Type.FAIRY, MoveCategory.SPECIAL, 100, 80, 5, 30, 0, 8)
      .attr(StatChangeAttr, BattleStat.ATK, -1)
      .windMove()
      .target(MoveTarget.ALL_NEAR_ENEMIES),
    new AttackMove(Moves.MYSTICAL_POWER, Type.PSYCHIC, MoveCategory.SPECIAL, 70, 90, 10, 100, 0, 8)
      .attr(StatChangeAttr, BattleStat.SPATK, 1, true),
    new AttackMove(Moves.RAGING_FURY, Type.FIRE, MoveCategory.PHYSICAL, 120, 100, 10, -1, 0, 8)
      .makesContact(false)
      .attr(FrenzyAttr)
      .attr(MissEffectAttr, frenzyMissFunc)
      .attr(NoEffectAttr, frenzyMissFunc)
      .target(MoveTarget.RANDOM_NEAR_ENEMY),
    new AttackMove(Moves.WAVE_CRASH, Type.WATER, MoveCategory.PHYSICAL, 120, 100, 10, -1, 0, 8)
      .attr(RecoilAttr, false, 0.33)
      .recklessMove(),
    new AttackMove(Moves.CHLOROBLAST, Type.GRASS, MoveCategory.SPECIAL, 150, 95, 5, -1, 0, 8)
      .attr(RecoilAttr, true, 0.5),
    new AttackMove(Moves.MOUNTAIN_GALE, Type.ICE, MoveCategory.PHYSICAL, 100, 85, 10, 30, 0, 8)
      .makesContact(false)
      .attr(FlinchAttr),
    new SelfStatusMove(Moves.VICTORY_DANCE, Type.FIGHTING, -1, 10, -1, 0, 8)
      .attr(StatChangeAttr, [ BattleStat.ATK, BattleStat.DEF, BattleStat.SPD ], 1, true)
      .danceMove(),
    new AttackMove(Moves.HEADLONG_RUSH, Type.GROUND, MoveCategory.PHYSICAL, 120, 100, 5, -1, 0, 8)
      .attr(StatChangeAttr, [ BattleStat.DEF, BattleStat.SPDEF ], -1, true)
      .punchingMove(),
    new AttackMove(Moves.BARB_BARRAGE, Type.POISON, MoveCategory.PHYSICAL, 60, 100, 10, 50, 0, 8)
      .makesContact(false)
      .attr(MovePowerMultiplierAttr, (user, target, move) => target.status && (target.status.effect === StatusEffect.POISON || target.status.effect === StatusEffect.TOXIC) ? 2 : 1)
      .attr(StatusEffectAttr, StatusEffect.POISON),
    new AttackMove(Moves.ESPER_WING, Type.PSYCHIC, MoveCategory.SPECIAL, 80, 100, 10, 100, 0, 8)
      .attr(HighCritAttr)
      .attr(StatChangeAttr, BattleStat.SPD, 1, true),
    new AttackMove(Moves.BITTER_MALICE, Type.GHOST, MoveCategory.SPECIAL, 75, 100, 10, 100, 0, 8)
      .attr(StatChangeAttr, BattleStat.ATK, -1),
    new SelfStatusMove(Moves.SHELTER, Type.STEEL, -1, 10, 100, 0, 8)
      .attr(StatChangeAttr, BattleStat.DEF, 2, true),
    new AttackMove(Moves.TRIPLE_ARROWS, Type.FIGHTING, MoveCategory.PHYSICAL, 90, 100, 10, 30, 0, 8)
      .makesContact(false)
      .attr(HighCritAttr)
      .attr(StatChangeAttr, BattleStat.DEF, -1)
      .attr(FlinchAttr)
      .partial(),
    new AttackMove(Moves.INFERNAL_PARADE, Type.GHOST, MoveCategory.SPECIAL, 60, 100, 15, 30, 0, 8)
      .attr(StatusEffectAttr, StatusEffect.BURN)
      .attr(MovePowerMultiplierAttr, (user, target, move) => target.status ? 2 : 1),
    new AttackMove(Moves.CEASELESS_EDGE, Type.DARK, MoveCategory.PHYSICAL, 65, 90, 15, 100, 0, 8)
      .attr(AddArenaTrapTagHitAttr, ArenaTagType.SPIKES)
      .slicingMove(),
    new AttackMove(Moves.BLEAKWIND_STORM, Type.FLYING, MoveCategory.SPECIAL, 100, 80, 10, 30, 0, 8)
      .attr(ThunderAccuracyAttr)
      .attr(StatChangeAttr, BattleStat.SPD, -1)
      .windMove()
      .target(MoveTarget.ALL_NEAR_ENEMIES),
    new AttackMove(Moves.WILDBOLT_STORM, Type.ELECTRIC, MoveCategory.SPECIAL, 100, 80, 10, 20, 0, 8)
      .attr(ThunderAccuracyAttr)
      .attr(StatusEffectAttr, StatusEffect.PARALYSIS)
      .windMove()
      .target(MoveTarget.ALL_NEAR_ENEMIES),
    new AttackMove(Moves.SANDSEAR_STORM, Type.GROUND, MoveCategory.SPECIAL, 100, 80, 10, 20, 0, 8)
      .attr(ThunderAccuracyAttr)
      .attr(StatusEffectAttr, StatusEffect.BURN)
      .windMove()
      .target(MoveTarget.ALL_NEAR_ENEMIES),
    new StatusMove(Moves.LUNAR_BLESSING, Type.PSYCHIC, -1, 5, -1, 0, 8)
      .attr(HealAttr, 0.25)
      .attr(HealStatusEffectAttr, true, StatusEffect.PARALYSIS, StatusEffect.POISON, StatusEffect.TOXIC, StatusEffect.BURN, StatusEffect.SLEEP)
      .attr(HealStatusEffectAttr, false, StatusEffect.PARALYSIS, StatusEffect.POISON, StatusEffect.TOXIC, StatusEffect.BURN, StatusEffect.SLEEP)
      .target(MoveTarget.USER_AND_ALLIES)
      .triageMove(),
    new SelfStatusMove(Moves.TAKE_HEART, Type.PSYCHIC, -1, 10, -1, 0, 8)
      .attr(StatChangeAttr, [ BattleStat.SPATK, BattleStat.SPDEF ], 1, true)
      .attr(HealStatusEffectAttr, true, StatusEffect.PARALYSIS, StatusEffect.POISON, StatusEffect.TOXIC, StatusEffect.BURN, StatusEffect.SLEEP),
    /* Unused
    new AttackMove(Moves.G_MAX_WILDFIRE, Type.FIRE, MoveCategory.PHYSICAL, 10, -1, 10, -1, 0, 8)
      .target(MoveTarget.ALL_NEAR_ENEMIES)
      .unimplemented(),
    new AttackMove(Moves.G_MAX_BEFUDDLE, Type.BUG, MoveCategory.PHYSICAL, 10, -1, 10, -1, 0, 8)
      .target(MoveTarget.ALL_NEAR_ENEMIES)
      .unimplemented(),
    new AttackMove(Moves.G_MAX_VOLT_CRASH, Type.ELECTRIC, MoveCategory.PHYSICAL, 10, -1, 10, -1, 0, 8)
      .target(MoveTarget.ALL_NEAR_ENEMIES)
      .unimplemented(),
    new AttackMove(Moves.G_MAX_GOLD_RUSH, Type.NORMAL, MoveCategory.PHYSICAL, 10, -1, 10, -1, 0, 8)
      .target(MoveTarget.ALL_NEAR_ENEMIES)
      .unimplemented(),
    new AttackMove(Moves.G_MAX_CHI_STRIKE, Type.FIGHTING, MoveCategory.PHYSICAL, 10, -1, 10, -1, 0, 8)
      .target(MoveTarget.ALL_NEAR_ENEMIES)
      .unimplemented(),
    new AttackMove(Moves.G_MAX_TERROR, Type.GHOST, MoveCategory.PHYSICAL, 10, -1, 10, -1, 0, 8)
      .target(MoveTarget.ALL_NEAR_ENEMIES)
      .unimplemented(),
    new AttackMove(Moves.G_MAX_RESONANCE, Type.ICE, MoveCategory.PHYSICAL, 10, -1, 10, -1, 0, 8)
      .target(MoveTarget.ALL_NEAR_ENEMIES)
      .unimplemented(),
    new AttackMove(Moves.G_MAX_CUDDLE, Type.NORMAL, MoveCategory.PHYSICAL, 10, -1, 10, -1, 0, 8)
      .target(MoveTarget.ALL_NEAR_ENEMIES)
      .unimplemented(),
    new AttackMove(Moves.G_MAX_REPLENISH, Type.NORMAL, MoveCategory.PHYSICAL, 10, -1, 10, -1, 0, 8)
      .target(MoveTarget.ALL_NEAR_ENEMIES)
      .unimplemented(),
    new AttackMove(Moves.G_MAX_MALODOR, Type.POISON, MoveCategory.PHYSICAL, 10, -1, 10, -1, 0, 8)
      .target(MoveTarget.ALL_NEAR_ENEMIES)
      .unimplemented(),
    new AttackMove(Moves.G_MAX_STONESURGE, Type.WATER, MoveCategory.PHYSICAL, 10, -1, 10, -1, 0, 8)
      .target(MoveTarget.ALL_NEAR_ENEMIES)
      .unimplemented(),
    new AttackMove(Moves.G_MAX_WIND_RAGE, Type.FLYING, MoveCategory.PHYSICAL, 10, -1, 10, -1, 0, 8)
      .target(MoveTarget.ALL_NEAR_ENEMIES)
      .unimplemented(),
    new AttackMove(Moves.G_MAX_STUN_SHOCK, Type.ELECTRIC, MoveCategory.PHYSICAL, 10, -1, 10, -1, 0, 8)
      .target(MoveTarget.ALL_NEAR_ENEMIES)
      .unimplemented(),
    new AttackMove(Moves.G_MAX_FINALE, Type.FAIRY, MoveCategory.PHYSICAL, 10, -1, 10, -1, 0, 8)
      .target(MoveTarget.ALL_NEAR_ENEMIES)
      .unimplemented(),
    new AttackMove(Moves.G_MAX_DEPLETION, Type.DRAGON, MoveCategory.PHYSICAL, 10, -1, 10, -1, 0, 8)
      .target(MoveTarget.ALL_NEAR_ENEMIES)
      .unimplemented(),
    new AttackMove(Moves.G_MAX_GRAVITAS, Type.PSYCHIC, MoveCategory.PHYSICAL, 10, -1, 10, -1, 0, 8)
      .target(MoveTarget.ALL_NEAR_ENEMIES)
      .unimplemented(),
    new AttackMove(Moves.G_MAX_VOLCALITH, Type.ROCK, MoveCategory.PHYSICAL, 10, -1, 10, -1, 0, 8)
      .target(MoveTarget.ALL_NEAR_ENEMIES)
      .unimplemented(),
    new AttackMove(Moves.G_MAX_SANDBLAST, Type.GROUND, MoveCategory.PHYSICAL, 10, -1, 10, -1, 0, 8)
      .target(MoveTarget.ALL_NEAR_ENEMIES)
      .unimplemented(),
    new AttackMove(Moves.G_MAX_SNOOZE, Type.DARK, MoveCategory.PHYSICAL, 10, -1, 10, -1, 0, 8)
      .target(MoveTarget.ALL_NEAR_ENEMIES)
      .unimplemented(),
    new AttackMove(Moves.G_MAX_TARTNESS, Type.GRASS, MoveCategory.PHYSICAL, 10, -1, 10, -1, 0, 8)
      .target(MoveTarget.ALL_NEAR_ENEMIES)
      .unimplemented(),
    new AttackMove(Moves.G_MAX_SWEETNESS, Type.GRASS, MoveCategory.PHYSICAL, 10, -1, 10, -1, 0, 8)
      .target(MoveTarget.ALL_NEAR_ENEMIES)
      .unimplemented(),
    new AttackMove(Moves.G_MAX_SMITE, Type.FAIRY, MoveCategory.PHYSICAL, 10, -1, 10, -1, 0, 8)
      .target(MoveTarget.ALL_NEAR_ENEMIES)
      .unimplemented(),
    new AttackMove(Moves.G_MAX_STEELSURGE, Type.STEEL, MoveCategory.PHYSICAL, 10, -1, 10, -1, 0, 8)
      .target(MoveTarget.ALL_NEAR_ENEMIES)
      .unimplemented(),
    new AttackMove(Moves.G_MAX_MELTDOWN, Type.STEEL, MoveCategory.PHYSICAL, 10, -1, 10, -1, 0, 8)
      .target(MoveTarget.ALL_NEAR_ENEMIES)
      .unimplemented(),
    new AttackMove(Moves.G_MAX_FOAM_BURST, Type.WATER, MoveCategory.PHYSICAL, 10, -1, 10, -1, 0, 8)
      .target(MoveTarget.ALL_NEAR_ENEMIES)
      .unimplemented(),
    new AttackMove(Moves.G_MAX_CENTIFERNO, Type.FIRE, MoveCategory.PHYSICAL, 10, -1, 10, -1, 0, 8)
      .target(MoveTarget.ALL_NEAR_ENEMIES)
      .unimplemented(),
    new AttackMove(Moves.G_MAX_VINE_LASH, Type.GRASS, MoveCategory.PHYSICAL, 10, -1, 10, -1, 0, 8)
      .target(MoveTarget.ALL_NEAR_ENEMIES)
      .unimplemented(),
    new AttackMove(Moves.G_MAX_CANNONADE, Type.WATER, MoveCategory.PHYSICAL, 10, -1, 10, -1, 0, 8)
      .target(MoveTarget.ALL_NEAR_ENEMIES)
      .unimplemented(),
    new AttackMove(Moves.G_MAX_DRUM_SOLO, Type.GRASS, MoveCategory.PHYSICAL, 10, -1, 10, -1, 0, 8)
      .target(MoveTarget.ALL_NEAR_ENEMIES)
      .unimplemented(),
    new AttackMove(Moves.G_MAX_FIREBALL, Type.FIRE, MoveCategory.PHYSICAL, 10, -1, 10, -1, 0, 8)
      .target(MoveTarget.ALL_NEAR_ENEMIES)
      .unimplemented(),
    new AttackMove(Moves.G_MAX_HYDROSNIPE, Type.WATER, MoveCategory.PHYSICAL, 10, -1, 10, -1, 0, 8)
      .target(MoveTarget.ALL_NEAR_ENEMIES)
      .unimplemented(),
    new AttackMove(Moves.G_MAX_ONE_BLOW, Type.DARK, MoveCategory.PHYSICAL, 10, -1, 10, -1, 0, 8)
      .target(MoveTarget.ALL_NEAR_ENEMIES)
      .unimplemented(),
    new AttackMove(Moves.G_MAX_RAPID_FLOW, Type.WATER, MoveCategory.PHYSICAL, 10, -1, 10, -1, 0, 8)
      .target(MoveTarget.ALL_NEAR_ENEMIES)
      .unimplemented(),
    End Unused */
    new AttackMove(Moves.TERA_BLAST, Type.NORMAL, MoveCategory.SPECIAL, 80, 100, 10, -1, 0, 9)
      .attr(TeraBlastCategoryAttr)
      .unimplemented(),
    new SelfStatusMove(Moves.SILK_TRAP, Type.BUG, -1, 10, -1, 4, 9)
      .attr(ProtectAttr, BattlerTagType.SILK_TRAP),
    new AttackMove(Moves.AXE_KICK, Type.FIGHTING, MoveCategory.PHYSICAL, 120, 90, 10, 30, 0, 9)
      .attr(MissEffectAttr, crashDamageFunc)
      .attr(NoEffectAttr, crashDamageFunc)
      .attr(ConfuseAttr)
      .recklessMove(),
    new AttackMove(Moves.LAST_RESPECTS, Type.GHOST, MoveCategory.PHYSICAL, 50, 100, 10, -1, 0, 9)
      .attr(MovePowerMultiplierAttr, (user, target, move) => 1 + Math.min(user.isPlayer() ? user.scene.currentBattle.playerFaints : user.scene.currentBattle.enemyFaints, 100))
      .makesContact(false),
    new AttackMove(Moves.LUMINA_CRASH, Type.PSYCHIC, MoveCategory.SPECIAL, 80, 100, 10, 100, 0, 9)
      .attr(StatChangeAttr, BattleStat.SPDEF, -2),
    new AttackMove(Moves.ORDER_UP, Type.DRAGON, MoveCategory.PHYSICAL, 80, 100, 10, 100, 0, 9)
      .makesContact(false)
      .partial(),
    new AttackMove(Moves.JET_PUNCH, Type.WATER, MoveCategory.PHYSICAL, 60, 100, 15, -1, 1, 9)
      .punchingMove(),
    new StatusMove(Moves.SPICY_EXTRACT, Type.GRASS, -1, 15, -1, 0, 9)
      .attr(StatChangeAttr, BattleStat.ATK, 2)
      .attr(StatChangeAttr, BattleStat.DEF, -2),
    new AttackMove(Moves.SPIN_OUT, Type.STEEL, MoveCategory.PHYSICAL, 100, 100, 5, -1, 0, 9)
      .attr(StatChangeAttr, BattleStat.SPD, -2, true),
    new AttackMove(Moves.POPULATION_BOMB, Type.NORMAL, MoveCategory.PHYSICAL, 20, 90, 10, -1, 0, 9)
      .attr(MultiHitAttr, MultiHitType._10)
      .slicingMove()
      .checkAllHits(),
    new AttackMove(Moves.ICE_SPINNER, Type.ICE, MoveCategory.PHYSICAL, 80, 100, 15, -1, 0, 9)
      .attr(ClearTerrainAttr),
    new AttackMove(Moves.GLAIVE_RUSH, Type.DRAGON, MoveCategory.PHYSICAL, 120, 100, 5, -1, 0, 9)
      .attr(AddBattlerTagAttr, BattlerTagType.ALWAYS_GET_HIT, true, false, 0, 0, true)
      .attr(AddBattlerTagAttr, BattlerTagType.RECEIVE_DOUBLE_DAMAGE, true, false, 0, 0, true),
    new StatusMove(Moves.REVIVAL_BLESSING, Type.NORMAL, -1, 1, -1, 0, 9)
      .triageMove()
      .attr(RevivalBlessingAttr)
      .target(MoveTarget.USER),
    new AttackMove(Moves.SALT_CURE, Type.ROCK, MoveCategory.PHYSICAL, 40, 100, 15, 100, 0, 9)
      .attr(AddBattlerTagAttr, BattlerTagType.SALT_CURED)
      .makesContact(false),
    new AttackMove(Moves.TRIPLE_DIVE, Type.WATER, MoveCategory.PHYSICAL, 30, 95, 10, -1, 0, 9)
      .attr(MultiHitAttr, MultiHitType._3),
    new AttackMove(Moves.MORTAL_SPIN, Type.POISON, MoveCategory.PHYSICAL, 30, 100, 15, 100, 0, 9)
      .attr(LapseBattlerTagAttr, [
        BattlerTagType.BIND,
        BattlerTagType.WRAP,
        BattlerTagType.FIRE_SPIN,
        BattlerTagType.WHIRLPOOL,
        BattlerTagType.CLAMP,
        BattlerTagType.SAND_TOMB,
        BattlerTagType.MAGMA_STORM,
        BattlerTagType.SNAP_TRAP,
        BattlerTagType.THUNDER_CAGE,
        BattlerTagType.SEEDED,
        BattlerTagType.INFESTATION
      ], true)
      .attr(StatusEffectAttr, StatusEffect.POISON)
      .attr(RemoveArenaTrapAttr)
      .target(MoveTarget.ALL_NEAR_ENEMIES),
    new StatusMove(Moves.DOODLE, Type.NORMAL, 100, 10, -1, 0, 9)
      .attr(AbilityCopyAttr, true),
    new SelfStatusMove(Moves.FILLET_AWAY, Type.NORMAL, -1, 10, -1, 0, 9)
      .attr(CutHpStatBoostAttr, [ BattleStat.ATK, BattleStat.SPATK, BattleStat.SPD ], 2, 2),
    new AttackMove(Moves.KOWTOW_CLEAVE, Type.DARK, MoveCategory.PHYSICAL, 85, -1, 10, -1, 0, 9)
      .slicingMove(),
    new AttackMove(Moves.FLOWER_TRICK, Type.GRASS, MoveCategory.PHYSICAL, 70, -1, 10, 100, 0, 9)
      .attr(CritOnlyAttr)
      .makesContact(false),
    new AttackMove(Moves.TORCH_SONG, Type.FIRE, MoveCategory.SPECIAL, 80, 100, 10, 100, 0, 9)
      .attr(StatChangeAttr, BattleStat.SPATK, 1, true)
      .soundBased(),
    new AttackMove(Moves.AQUA_STEP, Type.WATER, MoveCategory.PHYSICAL, 80, 100, 10, 100, 0, 9)
      .attr(StatChangeAttr, BattleStat.SPD, 1, true)
      .danceMove(),
    new AttackMove(Moves.RAGING_BULL, Type.NORMAL, MoveCategory.PHYSICAL, 90, 100, 10, -1, 0, 9)
      .attr(RagingBullTypeAttr)
      .attr(RemoveScreensAttr),
    new AttackMove(Moves.MAKE_IT_RAIN, Type.STEEL, MoveCategory.SPECIAL, 120, 100, 5, -1, 0, 9)
      .attr(MoneyAttr)
      .attr(StatChangeAttr, BattleStat.SPATK, -1, true, null, true, false, MoveEffectTrigger.HIT, true)
      .target(MoveTarget.ALL_NEAR_ENEMIES),
    new AttackMove(Moves.PSYBLADE, Type.PSYCHIC, MoveCategory.PHYSICAL, 80, 100, 15, -1, 0, 9)
      .attr(MovePowerMultiplierAttr, (user, target, move) => user.scene.arena.getTerrainType() === TerrainType.ELECTRIC && user.isGrounded() ? 1.5 : 1)
      .slicingMove(),
    new AttackMove(Moves.HYDRO_STEAM, Type.WATER, MoveCategory.SPECIAL, 80, 100, 15, -1, 0, 9)
      .attr(IgnoreWeatherTypeDebuffAttr, WeatherType.SUNNY)
      .attr(MovePowerMultiplierAttr, (user, target, move) => [WeatherType.SUNNY, WeatherType.HARSH_SUN].includes(user.scene.arena.weather?.weatherType!) && !user.scene.arena.weather?.isEffectSuppressed(user.scene) ? 1.5 : 1), // TODO: is this bang correct?
    new AttackMove(Moves.RUINATION, Type.DARK, MoveCategory.SPECIAL, -1, 90, 10, -1, 0, 9)
      .attr(TargetHalfHpDamageAttr),
    new AttackMove(Moves.COLLISION_COURSE, Type.FIGHTING, MoveCategory.PHYSICAL, 100, 100, 5, -1, 0, 9)
      .attr(MovePowerMultiplierAttr, (user, target, move) => target.getAttackTypeEffectiveness(move.type, user) >= 2 ? 5461/4096 : 1),
    new AttackMove(Moves.ELECTRO_DRIFT, Type.ELECTRIC, MoveCategory.SPECIAL, 100, 100, 5, -1, 0, 9)
      .attr(MovePowerMultiplierAttr, (user, target, move) => target.getAttackTypeEffectiveness(move.type, user) >= 2 ? 5461/4096 : 1)
      .makesContact(),
    new SelfStatusMove(Moves.SHED_TAIL, Type.NORMAL, -1, 10, -1, 0, 9)
      .unimplemented(),
    new StatusMove(Moves.CHILLY_RECEPTION, Type.ICE, -1, 10, -1, 0, 9)
      .attr(WeatherChangeAttr, WeatherType.SNOW)
      .attr(ForceSwitchOutAttr, true, false)
      .target(MoveTarget.BOTH_SIDES),
    new SelfStatusMove(Moves.TIDY_UP, Type.NORMAL, -1, 10, -1, 0, 9)
      .attr(StatChangeAttr, [ BattleStat.ATK, BattleStat.SPD ], 1, true, null, true, true)
      .attr(RemoveArenaTrapAttr, true),
    new StatusMove(Moves.SNOWSCAPE, Type.ICE, -1, 10, -1, 0, 9)
      .attr(WeatherChangeAttr, WeatherType.SNOW)
      .target(MoveTarget.BOTH_SIDES),
    new AttackMove(Moves.POUNCE, Type.BUG, MoveCategory.PHYSICAL, 50, 100, 20, 100, 0, 9)
      .attr(StatChangeAttr, BattleStat.SPD, -1),
    new AttackMove(Moves.TRAILBLAZE, Type.GRASS, MoveCategory.PHYSICAL, 50, 100, 20, 100, 0, 9)
      .attr(StatChangeAttr, BattleStat.SPD, 1, true),
    new AttackMove(Moves.CHILLING_WATER, Type.WATER, MoveCategory.SPECIAL, 50, 100, 20, 100, 0, 9)
      .attr(StatChangeAttr, BattleStat.ATK, -1),
    new AttackMove(Moves.HYPER_DRILL, Type.NORMAL, MoveCategory.PHYSICAL, 100, 100, 5, -1, 0, 9)
      .ignoresProtect(),
    new AttackMove(Moves.TWIN_BEAM, Type.PSYCHIC, MoveCategory.SPECIAL, 40, 100, 10, -1, 0, 9)
      .attr(MultiHitAttr, MultiHitType._2),
    new AttackMove(Moves.RAGE_FIST, Type.GHOST, MoveCategory.PHYSICAL, 50, 100, 10, -1, 0, 9)
      .attr(HitCountPowerAttr)
      .punchingMove(),
    new AttackMove(Moves.ARMOR_CANNON, Type.FIRE, MoveCategory.SPECIAL, 120, 100, 5, -1, 0, 9)
      .attr(StatChangeAttr, [ BattleStat.DEF, BattleStat.SPDEF ], -1, true),
    new AttackMove(Moves.BITTER_BLADE, Type.FIRE, MoveCategory.PHYSICAL, 90, 100, 10, -1, 0, 9)
      .attr(HitHealAttr)
      .slicingMove()
      .triageMove(),
    new AttackMove(Moves.DOUBLE_SHOCK, Type.ELECTRIC, MoveCategory.PHYSICAL, 120, 100, 5, -1, 0, 9)
      .condition((user) => {
        const userTypes = user.getTypes(true);
        return userTypes.includes(Type.ELECTRIC);
      })
      .attr(RemoveTypeAttr, Type.ELECTRIC, (user) => {
        user.scene.queueMessage(i18next.t("moveTriggers:usedUpAllElectricity", {pokemonName: getPokemonNameWithAffix(user)}));
      }),
    new AttackMove(Moves.GIGATON_HAMMER, Type.STEEL, MoveCategory.PHYSICAL, 160, 100, 5, -1, 0, 9)
      .makesContact(false)
      .condition((user, target, move) => {
        const turnMove = user.getLastXMoves(1);
        return !turnMove.length || turnMove[0].move !== move.id || turnMove[0].result !== MoveResult.SUCCESS;
      }), // TODO Add Instruct/Encore interaction
    new AttackMove(Moves.COMEUPPANCE, Type.DARK, MoveCategory.PHYSICAL, -1, 100, 10, -1, 0, 9)
      .attr(CounterDamageAttr, (move: Move) => (move.category === MoveCategory.PHYSICAL || move.category === MoveCategory.SPECIAL), 1.5)
      .redirectCounter()
      .target(MoveTarget.ATTACKER),
    new AttackMove(Moves.AQUA_CUTTER, Type.WATER, MoveCategory.PHYSICAL, 70, 100, 20, -1, 0, 9)
      .attr(HighCritAttr)
      .slicingMove()
      .makesContact(false),
    new AttackMove(Moves.BLAZING_TORQUE, Type.FIRE, MoveCategory.PHYSICAL, 80, 100, 10, 30, 0, 9)
      .attr(StatusEffectAttr, StatusEffect.BURN)
      .makesContact(false),
    new AttackMove(Moves.WICKED_TORQUE, Type.DARK, MoveCategory.PHYSICAL, 80, 100, 10, 10, 0, 9)
      .attr(StatusEffectAttr, StatusEffect.SLEEP)
      .makesContact(false),
    new AttackMove(Moves.NOXIOUS_TORQUE, Type.POISON, MoveCategory.PHYSICAL, 100, 100, 10, 30, 0, 9)
      .attr(StatusEffectAttr, StatusEffect.POISON)
      .makesContact(false),
    new AttackMove(Moves.COMBAT_TORQUE, Type.FIGHTING, MoveCategory.PHYSICAL, 100, 100, 10, 30, 0, 9)
      .attr(StatusEffectAttr, StatusEffect.PARALYSIS)
      .makesContact(false),
    new AttackMove(Moves.MAGICAL_TORQUE, Type.FAIRY, MoveCategory.PHYSICAL, 100, 100, 10, 30, 0, 9)
      .attr(ConfuseAttr)
      .makesContact(false),
    new AttackMove(Moves.BLOOD_MOON, Type.NORMAL, MoveCategory.SPECIAL, 140, 100, 5, -1, 0, 9)
      .condition((user, target, move) => {
        const turnMove = user.getLastXMoves(1);
        return !turnMove.length || turnMove[0].move !== move.id || turnMove[0].result !== MoveResult.SUCCESS;
      }), // TODO Add Instruct/Encore interaction
    new AttackMove(Moves.MATCHA_GOTCHA, Type.GRASS, MoveCategory.SPECIAL, 80, 90, 15, 20, 0, 9)
      .attr(HitHealAttr)
      .attr(HealStatusEffectAttr, true, StatusEffect.FREEZE)
      .attr(HealStatusEffectAttr, false, StatusEffect.FREEZE)
      .attr(StatusEffectAttr, StatusEffect.BURN)
      .target(MoveTarget.ALL_NEAR_ENEMIES)
      .triageMove(),
    new AttackMove(Moves.SYRUP_BOMB, Type.GRASS, MoveCategory.SPECIAL, 60, 85, 10, -1, 0, 9)
      .attr(StatChangeAttr, BattleStat.SPD, -1) //Temporary
      .ballBombMove()
      .partial(),
    new AttackMove(Moves.IVY_CUDGEL, Type.GRASS, MoveCategory.PHYSICAL, 100, 100, 10, -1, 0, 9)
      .attr(IvyCudgelTypeAttr)
      .attr(HighCritAttr)
      .makesContact(false),
    new AttackMove(Moves.ELECTRO_SHOT, Type.ELECTRIC, MoveCategory.SPECIAL, 130, 100, 10, 100, 0, 9)
      .attr(ElectroShotChargeAttr)
      .ignoresVirtual(),
    new AttackMove(Moves.TERA_STARSTORM, Type.NORMAL, MoveCategory.SPECIAL, 120, 100, 5, -1, 0, 9)
      .attr(TeraBlastCategoryAttr)
      .partial(),
    new AttackMove(Moves.FICKLE_BEAM, Type.DRAGON, MoveCategory.SPECIAL, 80, 100, 5, 30, 0, 9)
      .attr(PreMoveMessageAttr, doublePowerChanceMessageFunc)
      .attr(DoublePowerChanceAttr),
    new SelfStatusMove(Moves.BURNING_BULWARK, Type.FIRE, -1, 10, -1, 4, 9)
      .attr(ProtectAttr, BattlerTagType.BURNING_BULWARK),
    new AttackMove(Moves.THUNDERCLAP, Type.ELECTRIC, MoveCategory.SPECIAL, 70, 100, 5, -1, 1, 9)
      .condition((user, target, move) => user.scene.currentBattle.turnCommands[target.getBattlerIndex()]?.command === Command.FIGHT && !target.turnData.acted && allMoves[user.scene.currentBattle.turnCommands[target.getBattlerIndex()]?.move?.move!].category !== MoveCategory.STATUS), // TODO: is this bang correct?
    new AttackMove(Moves.MIGHTY_CLEAVE, Type.ROCK, MoveCategory.PHYSICAL, 95, 100, 5, -1, 0, 9)
      .slicingMove()
      .ignoresProtect(),
    new AttackMove(Moves.TACHYON_CUTTER, Type.STEEL, MoveCategory.SPECIAL, 50, -1, 10, -1, 0, 9)
      .attr(MultiHitAttr, MultiHitType._2)
      .slicingMove(),
    new AttackMove(Moves.HARD_PRESS, Type.STEEL, MoveCategory.PHYSICAL, -1, 100, 10, -1, 0, 9)
      .attr(OpponentHighHpPowerAttr, 100),
    new StatusMove(Moves.DRAGON_CHEER, Type.DRAGON, -1, 15, -1, 0, 9)
      .attr(AddBattlerTagAttr, BattlerTagType.CRIT_BOOST, false, true)
      .target(MoveTarget.NEAR_ALLY)
      .partial(),
    new AttackMove(Moves.ALLURING_VOICE, Type.FAIRY, MoveCategory.SPECIAL, 80, 100, 10, -1, 0, 9)
      .soundBased()
      .partial(),
    new AttackMove(Moves.TEMPER_FLARE, Type.FIRE, MoveCategory.PHYSICAL, 75, 100, 10, -1, 0, 9)
      .attr(MovePowerMultiplierAttr, (user, target, move) => user.getLastXMoves(2)[1]?.result === MoveResult.MISS || user.getLastXMoves(2)[1]?.result === MoveResult.FAIL ? 2 : 1),
    new AttackMove(Moves.SUPERCELL_SLAM, Type.ELECTRIC, MoveCategory.PHYSICAL, 100, 95, 15, -1, 0, 9)
      .attr(MissEffectAttr, crashDamageFunc)
      .attr(NoEffectAttr, crashDamageFunc)
      .recklessMove(),
    new AttackMove(Moves.PSYCHIC_NOISE, Type.PSYCHIC, MoveCategory.SPECIAL, 75, 100, 10, -1, 0, 9)
      .soundBased()
      .partial(),
    new AttackMove(Moves.UPPER_HAND, Type.FIGHTING, MoveCategory.PHYSICAL, 65, 100, 15, 100, 3, 9)
      .attr(FlinchAttr)
      .condition((user, target, move) => user.scene.currentBattle.turnCommands[target.getBattlerIndex()]?.command === Command.FIGHT && !target.turnData.acted && allMoves[user.scene.currentBattle.turnCommands[target.getBattlerIndex()]?.move?.move!].category !== MoveCategory.STATUS && allMoves[user.scene.currentBattle.turnCommands[target.getBattlerIndex()]?.move?.move!].priority > 0 ) // TODO: is this bang correct?
      //TODO: Should also apply when target move priority increased by ability ex. gale wings
      .partial(),
    new AttackMove(Moves.MALIGNANT_CHAIN, Type.POISON, MoveCategory.SPECIAL, 100, 100, 5, 50, 0, 9)
      .attr(StatusEffectAttr, StatusEffect.TOXIC)
  );
  allMoves.map(m => {
    if (m.getAttrs(StatChangeAttr).some(a => a.selfTarget && a.levels < 0)) {
      selfStatLowerMoves.push(m.id);
    }
  });
}<|MERGE_RESOLUTION|>--- conflicted
+++ resolved
@@ -4121,11 +4121,7 @@
       target.summonData.disabledMove = disabledMove?.moveId!; // TODO: is this bang correct?
       target.summonData.disabledTurns = 4;
 
-<<<<<<< HEAD
-      user.scene.queueMessage(getPokemonMessage(target, `'s ${disabledMove?.getName()}\nwas disabled!`));
-=======
-      user.scene.queueMessage(i18next.t("abilityTriggers:postDefendMoveDisable", { pokemonNameWithAffix: getPokemonNameWithAffix(target), moveName: disabledMove.getName()}));
->>>>>>> 063e6dbd
+      user.scene.queueMessage(i18next.t("abilityTriggers:postDefendMoveDisable", { pokemonNameWithAffix: getPokemonNameWithAffix(target), moveName: disabledMove?.getName()}));
 
       return true;
     }
