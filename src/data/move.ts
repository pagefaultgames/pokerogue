import { Moves } from "./enums/moves";
import { ChargeAnim, MoveChargeAnim, initMoveAnim, loadMoveAnimAssets } from "./battle-anims";
import { BattleEndPhase, MovePhase, NewBattlePhase, PokemonHealPhase, StatChangePhase, SwitchSummonPhase } from "../phases";
import { BattleStat, getBattleStatName } from "./battle-stat";
import { EncoreTag } from "./battler-tags";
import { BattlerTagType } from "./enums/battler-tag-type";
import { getPokemonMessage } from "../messages";
import Pokemon, { AttackMoveResult, EnemyPokemon, HitResult, MoveResult, PlayerPokemon, PokemonMove, TurnMove } from "../field/pokemon";
import { StatusEffect, getStatusEffectHealText } from "./status-effect";
import { Type } from "./type";
import * as Utils from "../utils";
import { WeatherType } from "./weather";
import { ArenaTagSide, ArenaTrapTag } from "./arena-tag";
import { ArenaTagType } from "./enums/arena-tag-type";
import { UnswappableAbilityAbAttr, UncopiableAbilityAbAttr, UnsuppressableAbilityAbAttr, NoTransformAbilityAbAttr, BlockRecoilDamageAttr, BlockOneHitKOAbAttr, IgnoreContactAbAttr, MaxMultiHitAbAttr, applyAbAttrs, BlockNonDirectDamageAbAttr, applyPreSwitchOutAbAttrs, PreSwitchOutAbAttr, applyPostDefendAbAttrs, PostDefendContactApplyStatusEffectAbAttr } from "./ability";
import { Abilities } from "./enums/abilities";
import { allAbilities } from './ability';
import { PokemonHeldItemModifier } from "../modifier/modifier";
import { BattlerIndex } from "../battle";
import { Stat } from "./pokemon-stat";
import { TerrainType } from "./terrain";
import { SpeciesFormChangeActiveTrigger } from "./pokemon-forms";
import { Species } from "./enums/species";
import { ModifierPoolType } from "#app/modifier/modifier-type";
import { Command } from "../ui/command-ui-handler";
import { Biome } from "./enums/biome";
import i18next from '../plugins/i18n';

export enum MoveCategory {
  PHYSICAL,
  SPECIAL,
  STATUS
}

export enum MoveTarget {
  USER,
  OTHER,
  ALL_OTHERS,
  NEAR_OTHER,
  ALL_NEAR_OTHERS,
  NEAR_ENEMY,
  ALL_NEAR_ENEMIES,
  RANDOM_NEAR_ENEMY,
  ALL_ENEMIES,
  ATTACKER,
  NEAR_ALLY,
  ALLY,
  USER_OR_NEAR_ALLY,
  USER_AND_ALLIES,
  ALL,
  USER_SIDE,
  ENEMY_SIDE,
  BOTH_SIDES
}

export enum MoveFlags {
  MAKES_CONTACT = 1,
  IGNORE_PROTECT = 2,
  IGNORE_VIRTUAL = 4,
  SOUND_BASED = 8,
  HIDE_USER = 16,
  HIDE_TARGET = 32,
  BITING_MOVE = 64,
  PULSE_MOVE = 128,
  PUNCHING_MOVE = 256,
  SLICING_MOVE = 512,
  BALLBOMB_MOVE = 1024,
  POWDER_MOVE = 2048,
  DANCE_MOVE = 4096,
  WIND_MOVE = 8192,
  TRIAGE_MOVE = 16384
}

type MoveConditionFunc = (user: Pokemon, target: Pokemon, move: Move) => boolean;
type UserMoveConditionFunc = (user: Pokemon, move: Move) => boolean;

export default class Move {
  public id: Moves;
  public name: string;
  public type: Type;
  public category: MoveCategory;
  public moveTarget: MoveTarget;
  public power: integer;
  public accuracy: integer;
  public pp: integer;
  public effect: string;
  public chance: integer;
  public priority: integer;
  public generation: integer;
  public attrs: MoveAttr[];
  private conditions: MoveCondition[];
  private flags: integer;

  constructor(id: Moves, type: Type, category: MoveCategory, defaultMoveTarget: MoveTarget, power: integer, accuracy: integer, pp: integer, chance: integer, priority: integer, generation: integer) {
    this.id = id;

    const i18nKey = Moves[id].split('_').filter(f => f).map((f, i) => i ? `${f[0]}${f.slice(1).toLowerCase()}` : f.toLowerCase()).join('') as unknown as string;

    this.name = id ? i18next.t(`move:${i18nKey}.name`) as string : '';
    this.type = type;
    this.category = category;
    this.moveTarget = defaultMoveTarget;
    this.power = power;
    this.accuracy = accuracy;
    this.pp = pp;
    this.effect = id ? i18next.t(`move:${i18nKey}.effect`) as string : '';
    this.chance = chance;
    this.priority = priority;
    this.generation = generation;

    this.attrs = [];
    this.conditions = [];

    this.flags = 0;
    if (defaultMoveTarget === MoveTarget.USER)
      this.setFlag(MoveFlags.IGNORE_PROTECT, true);
    if (category === MoveCategory.PHYSICAL)
      this.setFlag(MoveFlags.MAKES_CONTACT, true);
  }

  getAttrs(attrType: { new(...args: any[]): MoveAttr }): MoveAttr[] {
    return this.attrs.filter(a => a instanceof attrType);
  }

  findAttr(attrPredicate: (attr: MoveAttr) => boolean): MoveAttr {
    return this.attrs.find(attrPredicate);
  }

  attr<T extends new (...args: any[]) => MoveAttr>(AttrType: T, ...args: ConstructorParameters<T>): this {
    const attr = new AttrType(...args);
    this.attrs.push(attr);
    let attrCondition = attr.getCondition();
    if (attrCondition) {
      if (typeof attrCondition === 'function')
        attrCondition = new MoveCondition(attrCondition);
      this.conditions.push(attrCondition);
    }

    return this;
  }

  addAttr(attr: MoveAttr): this {
    this.attrs.push(attr);
    let attrCondition = attr.getCondition();
    if (attrCondition) {
      if (typeof attrCondition === 'function')
        attrCondition = new MoveCondition(attrCondition);
      this.conditions.push(attrCondition);
    }

    return this;
  }

  target(moveTarget: MoveTarget): this {
    this.moveTarget = moveTarget;
    return this;
  }

  hasFlag(flag: MoveFlags): boolean {
    return !!(this.flags & flag);
  }

  isMultiTarget(): boolean {
    switch (this.moveTarget) {
      case MoveTarget.ALL_OTHERS:
      case MoveTarget.ALL_NEAR_OTHERS:
      case MoveTarget.ALL_NEAR_ENEMIES:
      case MoveTarget.ALL_ENEMIES:
      case MoveTarget.USER_AND_ALLIES:
      case MoveTarget.ALL:
      case MoveTarget.USER_SIDE:
      case MoveTarget.ENEMY_SIDE:
      case MoveTarget.BOTH_SIDES:
        return true;
    }
    return false;
  }

  isTypeImmune(type: Type): boolean {
    switch (type) {
      case Type.GRASS:
        if (this.hasFlag(MoveFlags.POWDER_MOVE))
          return true;
        break;
    }
    return false;
  }

  condition(condition: MoveCondition | MoveConditionFunc): this {
    if (typeof condition === 'function')
      condition = new MoveCondition(condition as MoveConditionFunc);
    this.conditions.push(condition);

    return this;
  }
  
  partial(): this {
    this.name += ' (P)';
    return this;
  }

  unimplemented(): this {
    this.name += ' (N)';
    return this;
  }

  private setFlag(flag: MoveFlags, on: boolean): void {
    if (on)
      this.flags |= flag;
    else
      this.flags ^= flag;
  }

  makesContact(makesContact?: boolean): this {
    this.setFlag(MoveFlags.MAKES_CONTACT, makesContact);
    return this;
  }

  ignoresProtect(ignoresProtect?: boolean): this {
    this.setFlag(MoveFlags.IGNORE_PROTECT, ignoresProtect);
    return this;
  }

  ignoresVirtual(ignoresVirtual?: boolean): this {
    this.setFlag(MoveFlags.IGNORE_VIRTUAL, ignoresVirtual);
    return this;
  }

  soundBased(soundBased?: boolean): this {
    this.setFlag(MoveFlags.SOUND_BASED, soundBased);
    return this;
  }

  hidesUser(hidesUser?: boolean): this {
    this.setFlag(MoveFlags.HIDE_USER, hidesUser);
    return this;
  }

  hidesTarget(hidesTarget?: boolean): this {
    this.setFlag(MoveFlags.HIDE_TARGET, hidesTarget);
    return this;
  }

  bitingMove(bitingMove?: boolean): this {
    this.setFlag(MoveFlags.BITING_MOVE, bitingMove);
    return this;
  }

  pulseMove(pulseMove?: boolean): this {
    this.setFlag(MoveFlags.PULSE_MOVE, pulseMove);
    return this;
  }

  punchingMove(punchingMove?: boolean): this {
    this.setFlag(MoveFlags.PUNCHING_MOVE, punchingMove);
    return this;
  }

  slicingMove(slicingMove?: boolean): this {
    this.setFlag(MoveFlags.SLICING_MOVE, slicingMove);
    return this;
  }

  ballBombMove(ballBombMove?: boolean): this {
    this.setFlag(MoveFlags.BALLBOMB_MOVE, ballBombMove);
    return this;
  }

  powderMove(powderMove?: boolean): this {
    this.setFlag(MoveFlags.POWDER_MOVE, powderMove);
    return this;
  }

  danceMove(danceMove?: boolean): this {
    this.setFlag(MoveFlags.DANCE_MOVE, danceMove);
    return this;
  }

  windMove(windMove?: boolean): this {
    this.setFlag(MoveFlags.WIND_MOVE, windMove);
    return this;
  }

  triageMove(triageMove?: boolean): this {
    this.setFlag(MoveFlags.TRIAGE_MOVE, triageMove);
    return this;
  }

  checkFlag(flag: MoveFlags, user: Pokemon, target: Pokemon): boolean {
    switch (flag) {
      case MoveFlags.MAKES_CONTACT:
        if (user.hasAbilityWithAttr(IgnoreContactAbAttr))
          return false;
        break;
    }

    return !!(this.flags & flag);
  }

  applyConditions(user: Pokemon, target: Pokemon, move: Move): boolean {
    for (let condition of this.conditions) {
      if (!condition.apply(user, target, move))
        return false;
    }

    return true;
  }

  getUserBenefitScore(user: Pokemon, target: Pokemon, move: Move): integer {
    let score = 0;

    for (let attr of this.attrs)
      score += attr.getUserBenefitScore(user, target, move);

    for (let condition of this.conditions)
      score += condition.getUserBenefitScore(user, target, move);

    return score;
  }

  getTargetBenefitScore(user: Pokemon, target: Pokemon, move: Move): integer {
    let score = 0;

    for (let attr of this.attrs)
      score += attr.getTargetBenefitScore(user, !attr.selfTarget ? target : user, move) * (target !== user && attr.selfTarget ? -1 : 1);

    return score;
  }
}

export class AttackMove extends Move {
  constructor(id: Moves, type: Type, category: MoveCategory, power: integer, accuracy: integer, pp: integer, chance: integer, priority: integer, generation: integer) {
    super(id, type, category, MoveTarget.NEAR_OTHER, power, accuracy, pp, chance, priority, generation);
  }

  getTargetBenefitScore(user: Pokemon, target: Pokemon, move: Move): integer {
    let ret = super.getTargetBenefitScore(user, target, move);

    let attackScore = 0;

    const effectiveness = target.getAttackTypeEffectiveness(this.type);
    attackScore = Math.pow(effectiveness - 1, 2) * effectiveness < 1 ? -2 : 2;
    if (attackScore) {
      if (this.category === MoveCategory.PHYSICAL) {
        const atk = new Utils.IntegerHolder(user.getBattleStat(Stat.ATK, target));
        applyMoveAttrs(VariableAtkAttr, user, target, move, atk);
        if (atk.value > user.getBattleStat(Stat.SPATK, target)) {
          const statRatio = user.getBattleStat(Stat.SPATK, target) / atk.value;
          if (statRatio <= 0.75)
            attackScore *= 2;
          else if (statRatio <= 0.875)
            attackScore *= 1.5;
        }
      } else {
        const spAtk = new Utils.IntegerHolder(user.getBattleStat(Stat.SPATK, target));
        applyMoveAttrs(VariableAtkAttr, user, target, move, spAtk);
        if (spAtk.value > user.getBattleStat(Stat.ATK, target)) {
          const statRatio = user.getBattleStat(Stat.ATK, target) / spAtk.value;
          if (statRatio <= 0.75)
            attackScore *= 2;
          else if (statRatio <= 0.875)
            attackScore *= 1.5;
        }
      }

      const power = new Utils.NumberHolder(this.power);
      applyMoveAttrs(VariablePowerAttr, user, target, move, power);

      attackScore += Math.floor(power.value / 5);
    }

    ret -= attackScore;

    return ret;
  }
}

export class StatusMove extends Move {
  constructor(id: Moves, type: Type, accuracy: integer, pp: integer, chance: integer, priority: integer, generation: integer) {
    super(id, type, MoveCategory.STATUS, MoveTarget.NEAR_OTHER, -1, accuracy, pp, chance, priority, generation);
  }
}

export class SelfStatusMove extends Move {
  constructor(id: Moves, type: Type, accuracy: integer, pp: integer, chance: integer, priority: integer, generation: integer) {
    super(id, type, MoveCategory.STATUS, MoveTarget.USER, -1, accuracy, pp, chance, priority, generation);
  }
}

export abstract class MoveAttr {
  public selfTarget: boolean;

  constructor(selfTarget: boolean = false) {
    this.selfTarget = selfTarget;
  }

  apply(user: Pokemon, target: Pokemon, move: Move, args: any[]): boolean | Promise<boolean> {
    return true;
  }

  getCondition(): MoveCondition | MoveConditionFunc {
    return null;
  }

  getUserBenefitScore(user: Pokemon, target: Pokemon, move: Move): integer {
    return 0;
  }

  getTargetBenefitScore(user: Pokemon, target: Pokemon, move: Move): integer {
    return 0;
  }
}

export enum MoveEffectTrigger {
  PRE_APPLY,
  POST_APPLY,
  HIT
}

export class MoveEffectAttr extends MoveAttr {
  public trigger: MoveEffectTrigger;
  public firstHitOnly: boolean;

  constructor(selfTarget?: boolean, trigger?: MoveEffectTrigger, firstHitOnly: boolean = false) {
    super(selfTarget);
    this.trigger = trigger !== undefined ? trigger : MoveEffectTrigger.POST_APPLY;
    this.firstHitOnly = firstHitOnly;
  }

  canApply(user: Pokemon, target: Pokemon, move: Move, args: any[]) {
    return !!(this.selfTarget ? user.hp && !user.getTag(BattlerTagType.FRENZY) : target.hp)
      && (this.selfTarget || !target.getTag(BattlerTagType.PROTECTED) || move.hasFlag(MoveFlags.IGNORE_PROTECT));
  }

  apply(user: Pokemon, target: Pokemon, move: Move, args: any[]): boolean | Promise<boolean> {
    return this.canApply(user, target, move, args); 
  }
}

export class PreMoveMessageAttr extends MoveAttr {
  private message: string | ((user: Pokemon, target: Pokemon, move: Move) => string);

  constructor(message: string | ((user: Pokemon, target: Pokemon, move: Move) => string)) {
    super();
    this.message = message;
  }

  apply(user: Pokemon, target: Pokemon, move: Move, args: any[]): boolean {
    const message = typeof this.message === 'string'
      ? this.message as string
      : this.message(user, target, move);
    if (message) {
      user.scene.queueMessage(message, 500);
      return true;
    }
    return false;
  }
}

export class StatusMoveTypeImmunityAttr extends MoveAttr {
  public immuneType: Type;

  constructor(immuneType: Type) {
    super(false);

    this.immuneType = immuneType;
  }
}

export class IgnoreOpponentStatChangesAttr extends MoveAttr {
  apply(user: Pokemon, target: Pokemon, move: Move, args: any[]): boolean {
    (args[0] as Utils.IntegerHolder).value = 0;

    return true;
  }
}

export class HighCritAttr extends MoveAttr {
  apply(user: Pokemon, target: Pokemon, move: Move, args: any[]): boolean {
    (args[0] as Utils.IntegerHolder).value++;

    return true;
  }

  getUserBenefitScore(user: Pokemon, target: Pokemon, move: Move): integer {
    return 3;
  }
}

export class CritOnlyAttr extends MoveAttr {
  apply(user: Pokemon, target: Pokemon, move: Move, args: any[]): boolean {
    (args[0] as Utils.BooleanHolder).value = true;

    return true;
  }

  getUserBenefitScore(user: Pokemon, target: Pokemon, move: Move): integer {
    return 5;
  }
}

export class FixedDamageAttr extends MoveAttr {
  private damage: integer;

  constructor(damage: integer) {
    super();

    this.damage = damage;
  }

  apply(user: Pokemon, target: Pokemon, move: Move, args: any[]): boolean {
    (args[0] as Utils.IntegerHolder).value = this.getDamage(user, target, move);

    return true;
  }

  getDamage(user: Pokemon, target: Pokemon, move: Move): integer {
    return this.damage;
  }
}

export class UserHpDamageAttr extends FixedDamageAttr {
  constructor() {
    super(0);
  }

  apply(user: Pokemon, target: Pokemon, move: Move, args: any[]): boolean {
    (args[0] as Utils.IntegerHolder).value = user.hp;

    return true;
  }
}

export class TargetHalfHpDamageAttr extends FixedDamageAttr {
  constructor() {
    super(0);
  }

  apply(user: Pokemon, target: Pokemon, move: Move, args: any[]): boolean {
    (args[0] as Utils.IntegerHolder).value = Math.floor(target.hp / 2);

    return true;
  }

  getTargetBenefitScore(user: Pokemon, target: Pokemon, move: Move): number {
    return target.getHpRatio() > 0.5 ? Math.floor(((target.getHpRatio() - 0.5) * -24) + 4) : -20;
  }
}

export class MatchHpAttr extends FixedDamageAttr {
  constructor() {
    super(0);
  }

  apply(user: Pokemon, target: Pokemon, move: Move, args: any[]): boolean { 
    (args[0] as Utils.IntegerHolder).value = target.hp - user.hp;

    return true;
  } 
  
  getCondition(): MoveConditionFunc {
    return (user, target, move) => user.hp <= target.hp;
  }
  
  // TODO
  /*getUserBenefitScore(user: Pokemon, target: Pokemon, move: Move): integer {
    return 0;
  }*/
}

type MoveFilter = (move: Move) => boolean;

export class CounterDamageAttr extends FixedDamageAttr {
  private moveFilter: MoveFilter;
  private multiplier: number;

  constructor(moveFilter: MoveFilter, multiplier: integer) {
    super(0);

    this.moveFilter = moveFilter;
    this.multiplier = multiplier;
  }

  apply(user: Pokemon, target: Pokemon, move: Move, args: any[]): boolean {
    const damage = user.turnData.attacksReceived.filter(ar => this.moveFilter(allMoves[ar.move])).reduce((total: integer, ar: AttackMoveResult) => total + ar.damage, 0);
    (args[0] as Utils.IntegerHolder).value = Math.floor(Math.max(damage * this.multiplier, 1));

    return true;
  }

  getCondition(): MoveConditionFunc {
    return (user, target, move) => !!user.turnData.attacksReceived.filter(ar => this.moveFilter(allMoves[ar.move])).length;
  }
}

export class LevelDamageAttr extends FixedDamageAttr {
  constructor() {
    super(0);
  }

  getDamage(user: Pokemon, target: Pokemon, move: Move): number {
    return user.level;
  }
}

export class RandomLevelDamageAttr extends FixedDamageAttr {
  constructor() {
    super(0);
  }

  getDamage(user: Pokemon, target: Pokemon, move: Move): number {
    return Math.max(Math.floor(user.level * (user.randSeedIntRange(50, 150) * 0.01)), 1);
  }
}

export class ModifiedDamageAttr extends MoveAttr {
  apply(user: Pokemon, target: Pokemon, move: Move, args: any[]): boolean {
    const initialDamage = args[0] as Utils.IntegerHolder;
    initialDamage.value = this.getModifiedDamage(user, target, move, initialDamage.value);

    return true;
  }

  getModifiedDamage(user: Pokemon, target: Pokemon, move: Move, damage: integer): integer {
    return damage;
  }
}

export class SurviveDamageAttr extends ModifiedDamageAttr {
  getModifiedDamage(user: Pokemon, target: Pokemon, move: Move, damage: number): number {
    return Math.min(damage, target.hp - 1);
  }

  getCondition(): MoveConditionFunc {
    return (user, target, move) => target.hp > 1;
  }
  
  getUserBenefitScore(user: Pokemon, target: Pokemon, move: Move): integer {
    return target.hp > 1 ? 0 : -20;
  }
}

export class RecoilAttr extends MoveEffectAttr {
  private useHp: boolean;
  private damageRatio: number;

  constructor(useHp?: boolean, damageRatio?: number) {
    super(true);

    this.useHp = useHp;
    this.damageRatio = (damageRatio !== undefined ? damageRatio : 0.25) || 0.25;
  }

  apply(user: Pokemon, target: Pokemon, move: Move, args: any[]): boolean {
    if (!super.apply(user, target, move, args))
      return false;

    const cancelled = new Utils.BooleanHolder(false);
    applyAbAttrs(BlockRecoilDamageAttr, user, cancelled);

    if (cancelled.value)
      return false;

    const recoilDamage = Math.max(Math.floor((!this.useHp ? user.turnData.damageDealt : user.getMaxHp()) * this.damageRatio),
      !this.useHp && user.turnData.damageDealt ? 1 : 0);
    if (!recoilDamage)
      return false;

    applyAbAttrs(BlockNonDirectDamageAbAttr, user, cancelled);
    if (cancelled.value)
      return false;
      
    user.damageAndUpdate(recoilDamage, HitResult.OTHER, false, true, true);
    user.scene.queueMessage(getPokemonMessage(user, ' is hit\nwith recoil!'));

    return true;
  }

  getUserBenefitScore(user: Pokemon, target: Pokemon, move: Move): integer {
    return Math.floor((move.power / 5) / -4);
  }
}

export class SacrificialAttr extends MoveEffectAttr {
  constructor() {
    super(true, MoveEffectTrigger.PRE_APPLY);
  }

  apply(user: Pokemon, target: Pokemon, move: Move, args: any[]): boolean {
    if (!super.apply(user, target, move, args))
      return false;

    user.damageAndUpdate(user.hp, HitResult.OTHER, false, true, true);

    return true;
  }

  getUserBenefitScore(user: Pokemon, target: Pokemon, move: Move): integer {
    if (user.isBoss())
      return -20;
    return Math.ceil(((1 - user.getHpRatio()) * 10 - 10) * (target.getAttackTypeEffectiveness(move.type) - 0.5));
  }
}

export enum MultiHitType {
  _2,
  _2_TO_5,
  _3,
  _3_INCR,
  _1_TO_10
}

export class HealAttr extends MoveEffectAttr {
  private healRatio: number;
  private showAnim: boolean;

  constructor(healRatio?: number, showAnim?: boolean, selfTarget?: boolean) {
    super(selfTarget === undefined || selfTarget);

    this.healRatio = healRatio || 1;
    this.showAnim = !!showAnim;
  }

  apply(user: Pokemon, target: Pokemon, move: Move, args: any[]): boolean {
    this.addHealPhase(this.selfTarget ? user : target, this.healRatio);
    return true;
  }

  addHealPhase(target: Pokemon, healRatio: number) {
    target.scene.unshiftPhase(new PokemonHealPhase(target.scene, target.getBattlerIndex(),
      Math.max(Math.floor(target.getMaxHp() * healRatio), 1), getPokemonMessage(target, ' regained\nhealth!'), true, !this.showAnim));
  }

  getTargetBenefitScore(user: Pokemon, target: Pokemon, move: Move): integer {
    let score = ((1 - (this.selfTarget ? user : target).getHpRatio()) * 20) - this.healRatio * 10;
    return Math.round(score / (1 - this.healRatio / 2));
  }
}

export class SacrificialFullRestoreAttr extends SacrificialAttr {
  constructor() {
    super();
  }

  apply(user: Pokemon, target: Pokemon, move: Move, args: any[]): boolean {
    if (!super.apply(user, target, move, args))
      return false;

    // We don't know which party member will be chosen, so pick the highest max HP in the party
    const maxPartyMemberHp = user.scene.getParty().map(p => p.getMaxHp()).reduce((maxHp: integer, hp: integer) => Math.max(hp, maxHp), 0);

    user.scene.pushPhase(new PokemonHealPhase(user.scene, user.getBattlerIndex(),
      maxPartyMemberHp, getPokemonMessage(user, '\'s Healing Wish\nwas granted!'), true, false, false, true), true);

    return true;
  }

  getUserBenefitScore(user: Pokemon, target: Pokemon, move: Move): integer {
    return -20;
  }

  getCondition(): MoveConditionFunc {
    return (user, target, move) => user.scene.getParty().filter(p => p.isActive()).length > user.scene.currentBattle.getBattlerCount();
  }
}

export abstract class WeatherHealAttr extends HealAttr {
  constructor() {
    super(0.5);
  }

  apply(user: Pokemon, target: Pokemon, move: Move, args: any[]): boolean {
    let healRatio = 0.5;
    if (!user.scene.arena.weather?.isEffectSuppressed(user.scene)) {
      const weatherType = user.scene.arena.weather?.weatherType || WeatherType.NONE;
      healRatio = this.getWeatherHealRatio(weatherType);
    }
    this.addHealPhase(user, healRatio);
    return true;
  }

  abstract getWeatherHealRatio(weatherType: WeatherType): number;
}

export class PlantHealAttr extends WeatherHealAttr {
  getWeatherHealRatio(weatherType: WeatherType): number {
    switch (weatherType) {
      case WeatherType.SUNNY:
      case WeatherType.HARSH_SUN:
        return 2 / 3;
      case WeatherType.RAIN:
      case WeatherType.SANDSTORM:
      case WeatherType.HAIL:
      case WeatherType.SNOW:
      case WeatherType.HEAVY_RAIN:
        return 0.25;
      default:
        return 0.5;
    }
  }
}

export class SandHealAttr extends WeatherHealAttr {
  getWeatherHealRatio(weatherType: WeatherType): number {
    switch (weatherType) {
      case WeatherType.SANDSTORM:
        return 2 / 3;
      default:
        return 0.5;
    }
  }
}

export class HitHealAttr extends MoveEffectAttr {
  private healRatio: number;

  constructor(healRatio?: number) {
    super(true, MoveEffectTrigger.HIT);

    this.healRatio = healRatio || 0.5;
  }

  apply(user: Pokemon, target: Pokemon, move: Move, args: any[]): boolean {
    user.scene.unshiftPhase(new PokemonHealPhase(user.scene, user.getBattlerIndex(),
      Math.max(Math.floor(user.turnData.damageDealt * this.healRatio), 1), getPokemonMessage(target, ` had its\nenergy drained!`), false, true));
    return true;
  }

  getUserBenefitScore(user: Pokemon, target: Pokemon, move: Move): integer {
    return Math.floor(Math.max((1 - user.getHpRatio()) - 0.33, 0) * ((move.power / 5) / 4));
  }
}

export class StrengthSapHealAttr extends MoveEffectAttr {
  constructor() {
    super(true, MoveEffectTrigger.HIT);
  }

  apply(user: Pokemon, target: Pokemon, move: Move, args: any[]): boolean {
    user.scene.unshiftPhase(new PokemonHealPhase(user.scene, user.getBattlerIndex(),
      target.stats[Stat.ATK] * (Math.max(2, 2 + target.summonData.battleStats[BattleStat.ATK]) / Math.max(2, 2 - target.summonData.battleStats[BattleStat.ATK])),
      getPokemonMessage(user, ` regained\nhealth!`), false, true));
    return true;
  }
}

export class MultiHitAttr extends MoveAttr {
  private multiHitType: MultiHitType;

  constructor(multiHitType?: MultiHitType) {
    super();

    this.multiHitType = multiHitType !== undefined ? multiHitType : MultiHitType._2_TO_5;
  }

  apply(user: Pokemon, target: Pokemon, move: Move, args: any[]): boolean {
    let hitTimes: integer;
    switch (this.multiHitType) {
      case MultiHitType._2_TO_5:
        {
          const rand = user.randSeedInt(16);
          const hitValue = new Utils.IntegerHolder(rand);
          applyAbAttrs(MaxMultiHitAbAttr, user, null, hitValue);
          if (hitValue.value >= 10)
            hitTimes = 2;
          else if (hitValue.value >= 4)
            hitTimes = 3;
          else if (hitValue.value >= 2)
            hitTimes = 4;
          else
            hitTimes = 5;
        }
        break;
      case MultiHitType._2:
        hitTimes = 2;
        break;
      case MultiHitType._3:
        hitTimes = 3;
        break;
      case MultiHitType._3_INCR:
        hitTimes = 3;
        // TODO: Add power increase for every hit
        break;
      case MultiHitType._1_TO_10:
        {
          const rand = user.randSeedInt(90);
          const hitValue = new Utils.IntegerHolder(rand);
          applyAbAttrs(MaxMultiHitAbAttr, user, null, hitValue);
          if (hitValue.value >= 81)
            hitTimes = 1;
          else if (hitValue.value >= 73)
            hitTimes = 2;
          else if (hitValue.value >= 66)
            hitTimes = 3;
          else if (hitValue.value >= 60)
            hitTimes = 4;
          else if (hitValue.value >= 54)
            hitTimes = 5;
          else if (hitValue.value >= 49)
            hitTimes = 6;
          else if (hitValue.value >= 44)
            hitTimes = 7;
          else if (hitValue.value >= 40)
            hitTimes = 8;
          else if (hitValue.value >= 36)
            hitTimes = 9;
          else
            hitTimes = 10;
        }
        break;
    }
    (args[0] as Utils.IntegerHolder).value = hitTimes;
    return true;
  }

  getTargetBenefitScore(user: Pokemon, target: Pokemon, move: Move): number {
    return -5;
  }
}

export class StatusEffectAttr extends MoveEffectAttr {
  public effect: StatusEffect;
  public cureTurn: integer;
  public overrideStatus: boolean;

  constructor(effect: StatusEffect, selfTarget?: boolean, cureTurn?: integer, overrideStatus?: boolean) {
    super(selfTarget, MoveEffectTrigger.HIT);

    this.effect = effect;
    this.cureTurn = cureTurn;
    this.overrideStatus = !!overrideStatus;
  }

  apply(user: Pokemon, target: Pokemon, move: Move, args: any[]): boolean {
    const statusCheck = move.chance < 0 || move.chance === 100 || user.randSeedInt(100) < move.chance;
    if (statusCheck) {
      const pokemon = this.selfTarget ? user : target;
      if (pokemon.status) {
        if (this.overrideStatus)
          pokemon.resetStatus();
        else
          return false;
      }
      if (!pokemon.status || (pokemon.status.effect === this.effect && move.chance < 0))
        return pokemon.trySetStatus(this.effect, true, this.cureTurn);
    }
    return false;
  }

  getTargetBenefitScore(user: Pokemon, target: Pokemon, move: Move): number {
    return !(this.selfTarget ? user : target).status && (this.selfTarget ? user : target).canSetStatus(this.effect, true) ? Math.floor(move.chance * -0.1) : 0;
  }
}

export class PsychoShiftEffectAttr extends MoveEffectAttr {
  constructor() {
    super(false, MoveEffectTrigger.HIT);
  }

  apply(user: Pokemon, target: Pokemon, move: Move, args: any[]): boolean {
    const statusToApply: StatusEffect = user.status?.effect;

    if (target.status) {
      return false;
    }
    if (!target.status || (target.status.effect === statusToApply && move.chance < 0))
      var statusAfflictResult = target.trySetStatus(statusToApply, true);
      if (statusAfflictResult) {
        user.scene.queueMessage(getPokemonMessage(user, getStatusEffectHealText(user.status.effect)));
        user.resetStatus();
        user.updateInfo();
      }
      return statusAfflictResult;
    
    return false;
  }

  getTargetBenefitScore(user: Pokemon, target: Pokemon, move: Move): number {
    return !(this.selfTarget ? user : target).status && (this.selfTarget ? user : target).canSetStatus(user.status?.effect, true) ? Math.floor(move.chance * -0.1) : 0;
  }
}

export class StealHeldItemChanceAttr extends MoveEffectAttr {
  private chance: number;

  constructor(chance: number) {
    super(false, MoveEffectTrigger.HIT);
    this.chance = chance;
  }

  apply(user: Pokemon, target: Pokemon, move: Move, args: any[]): Promise<boolean> {
    return new Promise<boolean>(resolve => {
      const rand = Phaser.Math.RND.realInRange(0, 1);
      if (rand >= this.chance)
        return resolve(false);
      const heldItems = this.getTargetHeldItems(target).filter(i => i.getTransferrable(false));
      if (heldItems.length) {
        const poolType = target.isPlayer() ? ModifierPoolType.PLAYER : target.hasTrainer() ? ModifierPoolType.TRAINER : ModifierPoolType.WILD;
        const highestItemTier = heldItems.map(m => m.type.getOrInferTier(poolType)).reduce((highestTier, tier) => Math.max(tier, highestTier), 0);
        const tierHeldItems = heldItems.filter(m => m.type.getOrInferTier(poolType) === highestItemTier);
        const stolenItem = tierHeldItems[user.randSeedInt(tierHeldItems.length)];
        user.scene.tryTransferHeldItemModifier(stolenItem, user, false, false).then(success => {
          if (success)
            user.scene.queueMessage(getPokemonMessage(user, ` stole\n${target.name}'s ${stolenItem.type.name}!`));
          resolve(success);
        });
        return;
      }

      resolve(false);
    });
  }

  getTargetHeldItems(target: Pokemon): PokemonHeldItemModifier[] {
    return target.scene.findModifiers(m => m instanceof PokemonHeldItemModifier
      && (m as PokemonHeldItemModifier).pokemonId === target.id, target.isPlayer()) as PokemonHeldItemModifier[];
  }

  getUserBenefitScore(user: Pokemon, target: Pokemon, move: Move): number {
    const heldItems = this.getTargetHeldItems(target);
    return heldItems.length ? 5 : 0;
  }

  getTargetBenefitScore(user: Pokemon, target: Pokemon, move: Move): number {
    const heldItems = this.getTargetHeldItems(target);
    return heldItems.length ? -5 : 0;
  }
}

export class RemoveHeldItemAttr extends MoveEffectAttr {
  private chance: number;

  constructor(chance: number) {
    super(false, MoveEffectTrigger.HIT);
    this.chance = chance;
  }

  apply(user: Pokemon, target: Pokemon, move: Move, args: any[]): Promise<boolean> {
    return new Promise<boolean>(resolve => {
      const rand = Phaser.Math.RND.realInRange(0, 1);
      if (rand >= this.chance)
        return resolve(false);
      const heldItems = this.getTargetHeldItems(target).filter(i => i.getTransferrable(false));
      if (heldItems.length) {
        const poolType = target.isPlayer() ? ModifierPoolType.PLAYER : target.hasTrainer() ? ModifierPoolType.TRAINER : ModifierPoolType.WILD;
        const highestItemTier = heldItems.map(m => m.type.getOrInferTier(poolType)).reduce((highestTier, tier) => Math.max(tier, highestTier), 0);
        const tierHeldItems = heldItems.filter(m => m.type.getOrInferTier(poolType) === highestItemTier);
        const stolenItem = tierHeldItems[user.randSeedInt(tierHeldItems.length)];
        user.scene.tryTransferHeldItemModifier(stolenItem, user, false, false).then(success => {
          if (success)
            user.scene.queueMessage(getPokemonMessage(user, ` knocked off\n${target.name}'s ${stolenItem.type.name}!`));
          resolve(success);
        });
        return;
      }

      resolve(false);
    });
  }

  getTargetHeldItems(target: Pokemon): PokemonHeldItemModifier[] {
    return target.scene.findModifiers(m => m instanceof PokemonHeldItemModifier
      && (m as PokemonHeldItemModifier).pokemonId === target.id, target.isPlayer()) as PokemonHeldItemModifier[];
  }

  getUserBenefitScore(user: Pokemon, target: Pokemon, move: Move): number {
    const heldItems = this.getTargetHeldItems(target);
    return heldItems.length ? 5 : 0;
  }

  getTargetBenefitScore(user: Pokemon, target: Pokemon, move: Move): number {
    const heldItems = this.getTargetHeldItems(target);
    return heldItems.length ? -5 : 0;
  }
}

export class HealStatusEffectAttr extends MoveEffectAttr {
  private effects: StatusEffect[];

  constructor(selfTarget: boolean, ...effects: StatusEffect[]) {
    super(selfTarget);

    this.effects = effects;
  }

  apply(user: Pokemon, target: Pokemon, move: Move, args: any[]): boolean {
    if (!super.apply(user, target, move, args))
      return false;

    const pokemon = this.selfTarget ? user : target;
    if (pokemon.status && this.effects.includes(pokemon.status.effect)) {
      pokemon.scene.queueMessage(getPokemonMessage(pokemon, getStatusEffectHealText(pokemon.status.effect)));
      pokemon.resetStatus();
      pokemon.updateInfo();
      
      return true;
    }

    return false;
  }

  isOfEffect(effect: StatusEffect): boolean {
    return this.effects.includes(effect);
  }

  getUserBenefitScore(user: Pokemon, target: Pokemon, move: Move): integer {
    return user.status ? 10 : 0;
  }
}

export class BypassSleepAttr extends MoveAttr {
  apply(user: Pokemon, target: Pokemon, move: Move, args: any[]): boolean {
    if (user.status?.effect === StatusEffect.SLEEP) {
      user.addTag(BattlerTagType.BYPASS_SLEEP, 1, move.id, user.id);
      return true;
    }

    return false;
  }
}

export class WeatherChangeAttr extends MoveEffectAttr {
  private weatherType: WeatherType;
  
  constructor(weatherType: WeatherType) {
    super();

    this.weatherType = weatherType;
  }

  apply(user: Pokemon, target: Pokemon, move: Move, args: any[]): boolean {
    return user.scene.arena.trySetWeather(this.weatherType, true);
  }

  getCondition(): MoveConditionFunc {
    return (user, target, move) => !user.scene.arena.weather || (user.scene.arena.weather.weatherType !== this.weatherType && !user.scene.arena.weather.isImmutable());
  }
}

export class ClearWeatherAttr extends MoveEffectAttr {
  private weatherType: WeatherType;
  
  constructor(weatherType: WeatherType) {
    super();

    this.weatherType = weatherType;
  }

  apply(user: Pokemon, target: Pokemon, move: Move, args: any[]): boolean {
    if (user.scene.arena.weather?.weatherType === this.weatherType)
      return user.scene.arena.trySetWeather(WeatherType.NONE, true);

    return false;
  }
}

export class TerrainChangeAttr extends MoveEffectAttr {
  private terrainType: TerrainType;
  
  constructor(terrainType: TerrainType) {
    super();

    this.terrainType = terrainType;
  }

  apply(user: Pokemon, target: Pokemon, move: Move, args: any[]): boolean {
    return user.scene.arena.trySetTerrain(this.terrainType, true, true);
  }

  getCondition(): MoveConditionFunc {
    return (user, target, move) => !user.scene.arena.terrain || (user.scene.arena.terrain.terrainType !== this.terrainType);
  }

  getUserBenefitScore(user: Pokemon, target: Pokemon, move: Move): number {
    // TODO: Expand on this
    return user.scene.arena.terrain ? 0 : 6;
  }
}

export class ClearTerrainAttr extends MoveEffectAttr {
  constructor() {
    super();
  }

  apply(user: Pokemon, target: Pokemon, move: Move, args: any[]): boolean {
    return user.scene.arena.trySetTerrain(TerrainType.NONE, true, true);
  }
}

export class OneHitKOAttr extends MoveAttr {
  apply(user: Pokemon, target: Pokemon, move: Move, args: any[]): boolean {
    if (target.isBossImmune())
      return false;

    (args[0] as Utils.BooleanHolder).value = true;
    
    return true;
  }

  getCondition(): MoveConditionFunc {
    return (user, target, move) => {
      const cancelled = new Utils.BooleanHolder(false);
      applyAbAttrs(BlockOneHitKOAbAttr, target, cancelled);
      return !cancelled.value && user.level >= target.level;
    }
  }
}

export class OverrideMoveEffectAttr extends MoveAttr {
  apply(user: Pokemon, target: Pokemon, move: Move, args: any[]): boolean | Promise<boolean> {
    //const overridden = args[0] as Utils.BooleanHolder;
    //const virtual = arg[1] as boolean;
    return true;
  }
}

export class ChargeAttr extends OverrideMoveEffectAttr {
  public chargeAnim: ChargeAnim;
  private chargeText: string;
  private tagType: BattlerTagType;
  private chargeEffect: boolean;
  public sameTurn: boolean;
  public followUpPriority: integer;

  constructor(chargeAnim: ChargeAnim, chargeText: string, tagType?: BattlerTagType, chargeEffect: boolean = false, sameTurn: boolean = false, followUpPriority?: integer) {
    super();

    this.chargeAnim = chargeAnim;
    this.chargeText = chargeText;
    this.tagType = tagType;
    this.chargeEffect = chargeEffect;
    this.sameTurn = sameTurn;
    this.followUpPriority = followUpPriority;
  }

  apply(user: Pokemon, target: Pokemon, move: Move, args: any[]): Promise<boolean> {
    return new Promise(resolve => {
      const lastMove = user.getLastXMoves().find(() => true);
      if (!lastMove || lastMove.move !== move.id || (lastMove.result !== MoveResult.OTHER && (this.sameTurn || lastMove.turn !== user.scene.currentBattle.turn))) {
        (args[0] as Utils.BooleanHolder).value = true;
        new MoveChargeAnim(this.chargeAnim, move.id, user).play(user.scene, () => {
          user.scene.queueMessage(getPokemonMessage(user, ` ${this.chargeText.replace('{TARGET}', target.name)}`));
          if (this.tagType)
            user.addTag(this.tagType, 1, move.id, user.id);
          if (this.chargeEffect)
            applyMoveAttrs(MoveEffectAttr, user, target, move);
          user.pushMoveHistory({ move: move.id, targets: [ target.getBattlerIndex() ], result: MoveResult.OTHER });
          user.getMoveQueue().push({ move: move.id, targets: [ target.getBattlerIndex() ], ignorePP: true });
          if (this.sameTurn)
            user.scene.pushMovePhase(new MovePhase(user.scene, user, [ target.getBattlerIndex() ], user.moveset.find(m => m.moveId === move.id), true), this.followUpPriority);
          resolve(true);
        });
      } else
        resolve(false);
    });
  }

  usedChargeEffect(user: Pokemon, target: Pokemon, move: Move): boolean {
    if (!this.chargeEffect)
      return false;
    // Account for move history being populated when this function is called
    const lastMoves = user.getLastXMoves(2);
    return lastMoves.length === 2 && lastMoves[1].move === move.id && lastMoves[1].result === MoveResult.OTHER;
  }
}

export class SunlightChargeAttr extends ChargeAttr {
  constructor(chargeAnim: ChargeAnim, chargeText: string) {
    super(chargeAnim, chargeText);
  }

  apply(user: Pokemon, target: Pokemon, move: Move, args: any[]): Promise<boolean> {
    return new Promise(resolve => {
      const weatherType = user.scene.arena.weather?.weatherType;
      if (!user.scene.arena.weather?.isEffectSuppressed(user.scene) && (weatherType === WeatherType.SUNNY || weatherType === WeatherType.HARSH_SUN))
        resolve(false);
      else
        super.apply(user, target, move, args).then(result => resolve(result));
    });
  }
}

export class ElectroShotChargeAttr extends ChargeAttr {
  constructor() {
    super(ChargeAnim.ELECTRO_SHOT_CHARGING, 'absorbed electricity!', null, true);
  }

  apply(user: Pokemon, target: Pokemon, move: Move, args: any[]): Promise<boolean> {
    return new Promise(resolve => {
      const weatherType = user.scene.arena.weather?.weatherType;
      if (!user.scene.arena.weather?.isEffectSuppressed(user.scene) && (weatherType === WeatherType.RAIN || weatherType === WeatherType.HEAVY_RAIN))
        resolve(false);
      else
        super.apply(user, target, move, args).then(result => resolve(result));
    });
  }
}

export class DelayedAttackAttr extends OverrideMoveEffectAttr {
  public tagType: ArenaTagType;
  public chargeAnim: ChargeAnim;
  private chargeText: string;

  constructor(tagType: ArenaTagType, chargeAnim: ChargeAnim, chargeText: string) {
    super();

    this.tagType = tagType;
    this.chargeAnim = chargeAnim;
    this.chargeText = chargeText;
  }

  apply(user: Pokemon, target: Pokemon, move: Move, args: any[]): Promise<boolean> {
    return new Promise(resolve => {
      if (args.length < 2 || !args[1]) {
        new MoveChargeAnim(this.chargeAnim, move.id, user).play(user.scene, () => {
          (args[0] as Utils.BooleanHolder).value = true;
          user.scene.queueMessage(getPokemonMessage(user, ` ${this.chargeText.replace('{TARGET}', target.name)}`));
          user.pushMoveHistory({ move: move.id, targets: [ target.getBattlerIndex() ], result: MoveResult.OTHER });
          user.scene.arena.addTag(this.tagType, 3, move.id, user.id, ArenaTagSide.BOTH, target.getBattlerIndex());

          resolve(true);
        });
      } else
        user.scene.ui.showText(getPokemonMessage(user.scene.getPokemonById(target.id), ` took\nthe ${move.name} attack!`), null, () => resolve(true));
    });
  }
}

export class StatChangeAttr extends MoveEffectAttr {
  public stats: BattleStat[];
  public levels: integer;
  private condition: MoveConditionFunc;
  private showMessage: boolean;

  constructor(stats: BattleStat | BattleStat[], levels: integer, selfTarget?: boolean, condition?: MoveConditionFunc, showMessage: boolean = true, firstHitOnly: boolean = false) {
    super(selfTarget, MoveEffectTrigger.HIT, firstHitOnly);
    this.stats = typeof(stats) === 'number'
      ? [ stats as BattleStat ]
      : stats as BattleStat[];
    this.levels = levels;
    this.condition = condition || null;
    this.showMessage = showMessage;
  }

  apply(user: Pokemon, target: Pokemon, move: Move, args: any[]): boolean | Promise<boolean> {
    if (!super.apply(user, target, move, args) || (this.condition && !this.condition(user, target, move)))
      return false;

    if (move.chance < 0 || move.chance === 100 || user.randSeedInt(100) < move.chance) {
      const levels = this.getLevels(user);
      user.scene.unshiftPhase(new StatChangePhase(user.scene, (this.selfTarget ? user : target).getBattlerIndex(), this.selfTarget, this.stats, levels, this.showMessage));
      return true;
    }

    return false;
  }

  getLevels(_user: Pokemon): integer {
    return this.levels;
  }

  getTargetBenefitScore(user: Pokemon, target: Pokemon, move: Move): integer {
    let ret = 0;
    let moveLevels = this.getLevels(user);
    for (let stat of this.stats) {
      let levels = moveLevels;
      if (levels > 0)
        levels = Math.min(target.summonData.battleStats[stat] + levels, 6) - target.summonData.battleStats[stat];
      else
        levels = Math.max(target.summonData.battleStats[stat] + levels, -6) - target.summonData.battleStats[stat];
      let noEffect = false;
      switch (stat) {
        case BattleStat.ATK:
          if (this.selfTarget)
            noEffect = !user.getMoveset().find(m => m instanceof AttackMove && m.category === MoveCategory.PHYSICAL);
          break;
        case BattleStat.DEF:
          if (!this.selfTarget)
            noEffect = !user.getMoveset().find(m => m instanceof AttackMove && m.category === MoveCategory.PHYSICAL);
          break;
        case BattleStat.SPATK:
          if (this.selfTarget)
            noEffect = !user.getMoveset().find(m => m instanceof AttackMove && m.category === MoveCategory.SPECIAL);
          break;
        case BattleStat.SPDEF:
          if (!this.selfTarget)
            noEffect = !user.getMoveset().find(m => m instanceof AttackMove && m.category === MoveCategory.SPECIAL);
          break;
      }
      if (noEffect)
        continue;
      ret += (levels * 4) + (levels > 0 ? -2 : 2);
    }
    return ret;
  }
}

export class GrowthStatChangeAttr extends StatChangeAttr {
  constructor() {
    super([ BattleStat.ATK, BattleStat.SPATK ], 1, true);
  }

  getLevels(user: Pokemon): number {
    if (!user.scene.arena.weather?.isEffectSuppressed(user.scene)) {
      const weatherType = user.scene.arena.weather?.weatherType;
      if (weatherType === WeatherType.SUNNY || weatherType === WeatherType.HARSH_SUN)
        return this.levels + 1;
    }
    return this.levels;
  }
}

export class HalfHpStatMaxAttr extends StatChangeAttr {
  constructor(stat: BattleStat) {
    super(stat, 12, true, null, false);
  }

  apply(user: Pokemon, target: Pokemon, move: Move, args: any[]): Promise<boolean> {
    return new Promise<boolean>(resolve => {
      const damage = user.damageAndUpdate(Math.floor(user.getMaxHp() / 2), HitResult.OTHER, false, true);
      if (damage)
        user.scene.damageNumberHandler.add(user, damage);
      user.updateInfo().then(() => {
        const ret = super.apply(user, target, move, args);
        user.scene.queueMessage(getPokemonMessage(user, ` cut its own hp\nand maximized its ${getBattleStatName(this.stats[0])}!`));
        resolve(ret);
      });
    });
  }

  getCondition(): MoveConditionFunc {
    return (user, target, move) => user.getHpRatio() > 0.5 && user.summonData.battleStats[this.stats[0]] < 6;
  }

  // TODO: Add benefit score that considers HP cut
}

export class CutHpStatBoostAttr extends StatChangeAttr {
  private cutRatio: integer;

  constructor(stat: BattleStat | BattleStat[], levels: integer, cutRatio: integer) {
    super(stat, levels, true, null, true);

    this.cutRatio = cutRatio;
  }

  apply(user: Pokemon, target: Pokemon, move: Move, args: any[]): Promise<boolean> {
    return new Promise<boolean>(resolve => {
      const damage = user.damageAndUpdate(Math.floor(user.getMaxHp() / this.cutRatio), HitResult.OTHER, false, true);
      if (damage)
        user.scene.damageNumberHandler.add(user, damage);
      user.updateInfo().then(() => {
        const ret = super.apply(user, target, move, args);
        resolve(ret);
      });
    });
  }

  getCondition(): MoveConditionFunc {
    return (user, target, move) => user.getHpRatio() > 1 / this.cutRatio;
  }
}

export class InvertStatsAttr extends MoveEffectAttr {
  apply(user: Pokemon, target: Pokemon, move: Move, args: any[]): boolean {
    if (!super.apply(user, target, move, args))
      return false;

    for (let s = 0; s < target.summonData.battleStats.length; s++)
      target.summonData.battleStats[s] *= -1;

    target.scene.queueMessage(getPokemonMessage(target, `'s stat changes\nwere all reversed!`));

    return true;
  }
}

export class HpSplitAttr extends MoveEffectAttr {
  apply(user: Pokemon, target: Pokemon, move: Move, args: any[]): Promise<boolean> {
    return new Promise(resolve => {
      if (!super.apply(user, target, move, args))
        return resolve(false);

      const infoUpdates = [];
  
      const hpValue = Math.floor((target.hp + user.hp) / 2);
      if (user.hp < hpValue) {
        const healing = user.heal(hpValue - user.hp);
        if (healing)
          user.scene.damageNumberHandler.add(user, healing, HitResult.HEAL);
      } else if (user.hp > hpValue) {
        const damage = user.damage(user.hp - hpValue, true);
        if (damage)
          user.scene.damageNumberHandler.add(user, damage);
      }
      infoUpdates.push(user.updateInfo());

      if (target.hp < hpValue) {
        const healing = target.heal(hpValue - target.hp);
        if (healing)
          user.scene.damageNumberHandler.add(user, healing, HitResult.HEAL);
      } else if (target.hp > hpValue) {
        const damage = target.damage(target.hp - hpValue, true);
        if (damage)
          target.scene.damageNumberHandler.add(target, damage);
      }
      infoUpdates.push(target.updateInfo());

      return Promise.all(infoUpdates).then(() => resolve(true));
    });
  }
}

export class VariablePowerAttr extends MoveAttr {
  apply(user: Pokemon, target: Pokemon, move: Move, args: any[]): boolean {
    //const power = args[0] as Utils.NumberHolder;
    return false;
  }
}

export class MovePowerMultiplierAttr extends VariablePowerAttr {
  private powerMultiplierFunc: (user: Pokemon, target: Pokemon, move: Move) => number;

  constructor(powerMultiplier: (user: Pokemon, target: Pokemon, move: Move) => number) {
    super();

    this.powerMultiplierFunc = powerMultiplier;
  }

  apply(user: Pokemon, target: Pokemon, move: Move, args: any[]): boolean {
    const power = args[0] as Utils.NumberHolder;
    power.value *= this.powerMultiplierFunc(user, target, move);

    return true;
  }
}

const doublePowerChanceMessageFunc = (user: Pokemon, target: Pokemon, move: Move) => {
  let message: string = null;
  user.scene.executeWithSeedOffset(() => {
    let rand = Utils.randSeedInt(100);
    if (rand < move.chance)
      message = getPokemonMessage(user, ' is going all out for this attack!');
  }, user.scene.currentBattle.turn << 6, user.scene.waveSeed);
  return message;
};

export class DoublePowerChanceAttr extends VariablePowerAttr {
  apply(user: Pokemon, target: Pokemon, move: Move, args: any[]): boolean {
    let rand: integer;
    user.scene.executeWithSeedOffset(() => rand = Utils.randSeedInt(100), user.scene.currentBattle.turn << 6, user.scene.waveSeed);
    if (rand < move.chance) {
      const power = args[0] as Utils.NumberHolder;
      power.value *= 2;
      return true;
    }

    return false;
  }
}

export abstract class ConsecutiveUsePowerMultiplierAttr extends MovePowerMultiplierAttr {
  constructor(limit: integer, resetOnFail: boolean, resetOnLimit?: boolean, ...comboMoves: Moves[]) {
    super((user: Pokemon, target: Pokemon, move: Move): number => {
      const moveHistory = user.getMoveHistory().reverse().slice(1);

      let count = 0;
      let turnMove: TurnMove;

      while (((turnMove = moveHistory.shift())?.move === move.id || (comboMoves.length && comboMoves.includes(turnMove?.move))) && (!resetOnFail || turnMove.result === MoveResult.SUCCESS)) {
        if (count < (limit - 1))
          count++;
        else if (resetOnLimit)
          count = 0;
        else
          break;
      }

      return this.getMultiplier(count);
    });
  }

  abstract getMultiplier(count: integer): number;
}

export class ConsecutiveUseDoublePowerAttr extends ConsecutiveUsePowerMultiplierAttr {
  getMultiplier(count: number): number {
    return Math.pow(2, count);
  }
}

export class ConsecutiveUseMultiBasePowerAttr extends ConsecutiveUsePowerMultiplierAttr {
  getMultiplier(count: number): number {
    return (count + 1);
  }
}

export class WeightPowerAttr extends VariablePowerAttr {
  apply(user: Pokemon, target: Pokemon, move: Move, args: any[]): boolean {
    const power = args[0] as Utils.NumberHolder;

    const targetWeight = target.getWeight();
    const weightThresholds = [ 10, 25, 50, 100, 200 ];

    let w = 0;
    while (targetWeight >= weightThresholds[w]) {
      if (++w === weightThresholds.length)
        break;
    }

    power.value = (w + 1) * 20;

    return true;
  }
}

export class BattleStatRatioPowerAttr extends VariablePowerAttr {
  private stat: Stat;
  private invert: boolean;

  constructor(stat: Stat, invert: boolean = false) {
    super();

    this.stat = stat;
    this.invert = invert;
  }

  apply(user: Pokemon, target: Pokemon, move: Move, args: any[]): boolean {
    const power = args[0] as Utils.NumberHolder;

    const statRatio = target.getStat(this.stat) / user.getStat(this.stat);
    const statThresholds = [ 0.25, 1 / 3, 0.5, 1, -1 ];
    let statThresholdPowers = [ 150, 120, 80, 60, 40 ];

    if (this.invert)
      statThresholdPowers = statThresholdPowers.reverse();

    let w = 0;
    while (w < statThresholds.length - 1 && statRatio > statThresholds[w]) {
      if (++w === statThresholds.length)
        break;
    }

    power.value = statThresholdPowers[w];

    return true;
  }
}

export class LowHpPowerAttr extends VariablePowerAttr {
  apply(user: Pokemon, target: Pokemon, move: Move, args: any[]): boolean {
    const power = args[0] as Utils.NumberHolder;
    const hpRatio = user.getHpRatio();

    switch (true) {
      case (hpRatio < 0.0417):
        power.value = 200;
        break;
      case (hpRatio < 0.1042):
        power.value = 150;
        break;
      case (hpRatio < 0.2083):
        power.value = 100;
        break;
      case (hpRatio < 0.3542):
        power.value = 80;
        break;
      case (hpRatio < 0.6875):
        power.value = 40;
        break;
      default:
        power.value = 20;
        break;
    }

    return true;
  }
}

export class CompareWeightPowerAttr extends VariablePowerAttr {
  apply(user: Pokemon, target: Pokemon, move: Move, args: any[]): boolean {
    const power = args[0] as Utils.NumberHolder;
    const userWeight = user.getWeight();
    const targetWeight = target.getWeight();

    if (!userWeight || userWeight === 0)
      return false;
    
    const relativeWeight = (targetWeight / userWeight) * 100;

    switch (true) {
      case (relativeWeight < 20.01):
        power.value = 120;
        break;
      case (relativeWeight < 25.01):
        power.value = 100;
        break;
      case (relativeWeight < 33.35):
        power.value = 80;
        break;
      case (relativeWeight < 50.01):
        power.value = 60;
        break;
      default:
        power.value = 40;
        break;
    }

    return true;
  }
}

export class HpPowerAttr extends VariablePowerAttr {
  apply(user: Pokemon, target: Pokemon, move: Move, args: any[]): boolean {
    (args[0] as Utils.NumberHolder).value = Math.max(Math.floor(150 * user.getHpRatio()), 1);

    return true;
  }
}

export class OpponentHighHpPowerAttr extends VariablePowerAttr {
  apply(user: Pokemon, target: Pokemon, move: Move, args: any[]): boolean {
    (args[0] as Utils.NumberHolder).value = Math.max(Math.floor(120 * target.getHpRatio()), 1);

    return true;
  }
}

export class FirstAttackDoublePowerAttr extends VariablePowerAttr {
  apply(user: Pokemon, target: Pokemon, move: Move, args: any[]): boolean {
    console.log(target.getLastXMoves(1), target.scene.currentBattle.turn);
    if (!target.getLastXMoves(1).find(m => m.turn === target.scene.currentBattle.turn)) {
      (args[0] as Utils.NumberHolder).value *= 2;
      return true;
    }

    return false;
  }
}

export class TurnDamagedDoublePowerAttr extends VariablePowerAttr {
  apply(user: Pokemon, target: Pokemon, move: Move, args: any[]): boolean {
    if (user.turnData.attacksReceived.find(r => r.damage && r.sourceId === target.id)) {
      (args[0] as Utils.NumberHolder).value *= 2;
      return true;
    }

    return false;
  }
}

const magnitudeMessageFunc = (user: Pokemon, target: Pokemon, move: Move) => {
  let message: string;
  user.scene.executeWithSeedOffset(() => {
    const magnitudeThresholds = [ 5, 15, 35, 65, 75, 95 ];

    const rand = Utils.randSeedInt(100);

    let m = 0;
    for (; m < magnitudeThresholds.length; m++) {
      if (rand < magnitudeThresholds[m])
        break;
    }

    message = `Magnitude ${m + 4}!`;
  }, user.scene.currentBattle.turn << 6, user.scene.waveSeed);
  return message;
};

export class MagnitudePowerAttr extends VariablePowerAttr {
  apply(user: Pokemon, target: Pokemon, move: Move, args: any[]): boolean {
    const power = args[0] as Utils.NumberHolder;

    const magnitudeThresholds = [ 5, 15, 35, 65, 75, 95 ];
    const magnitudePowers = [ 10, 30, 50, 70, 90, 100, 110, 150 ];

    let rand: integer;
    
    user.scene.executeWithSeedOffset(() => rand = Utils.randSeedInt(100), user.scene.currentBattle.turn << 6, user.scene.waveSeed);

    let m = 0;
    for (; m < magnitudeThresholds.length; m++) {
      if (rand < magnitudeThresholds[m])
        break;
    }

    power.value = magnitudePowers[m];

    return true;
  }
}

export class AntiSunlightPowerDecreaseAttr extends VariablePowerAttr {
  apply(user: Pokemon, target: Pokemon, move: Move, args: any[]): boolean {
    if (!user.scene.arena.weather?.isEffectSuppressed(user.scene)) {
      const power = args[0] as Utils.NumberHolder;
      const weatherType = user.scene.arena.weather?.weatherType || WeatherType.NONE;
      switch (weatherType) {
        case WeatherType.RAIN:
        case WeatherType.SANDSTORM:
        case WeatherType.HAIL:
        case WeatherType.SNOW:
        case WeatherType.HEAVY_RAIN:
          power.value *= 0.5;
          return true;
      }
    }

    return false;
  }
}

export class FriendshipPowerAttr extends VariablePowerAttr {
  private invert: boolean;

  constructor(invert?: boolean) {
    super();

    this.invert = !!invert;
  }

  apply(user: Pokemon, target: Pokemon, move: Move, args: any[]): boolean {
    const power = args[0] as Utils.NumberHolder;

    if (user instanceof PlayerPokemon) {
      const friendshipPower = Math.floor(Math.min(user.friendship, 255) / 2.5);
      power.value = Math.max(!this.invert ? friendshipPower : 102 - friendshipPower, 1);
    }

    return true;
  }
}

export class HitCountPowerAttr extends VariablePowerAttr {
  apply(user: Pokemon, target: Pokemon, move: Move, args: any[]): boolean {
    (args[0] as Utils.NumberHolder).value += Math.min(user.battleData.hitCount, 6) * 50;

    return true;
  }
}

export class StatChangeCountPowerAttr extends VariablePowerAttr {
  apply(user: Pokemon, target: Pokemon, move: Move, args: any[]): boolean {
    const positiveStats: number = user.summonData.battleStats.reduce((total, stat) => stat > 0 && stat ? total + stat : total, 0);

    (args[0] as Utils.NumberHolder).value += positiveStats * 20;

    return true;
  }
}

export class PresentPowerAttr extends VariablePowerAttr {
  apply(user: Pokemon, target: Pokemon, move: Move, args: any[]): boolean {

    const powerSeed = Utils.randSeedInt(100);
    if (powerSeed <= 40) {
      (args[0] as Utils.NumberHolder).value = 40;
    }
    else if (40 < powerSeed && powerSeed <= 70) {
      (args[0] as Utils.NumberHolder).value = 80;
    }
    else if (70 < powerSeed && powerSeed <= 80) {
      (args[0] as Utils.NumberHolder).value = 120;
    }
    else if (80 < powerSeed && powerSeed <= 100) {
      target.scene.unshiftPhase(new PokemonHealPhase(target.scene, target.getBattlerIndex(),
      Math.max(Math.floor(target.getMaxHp() / 4), 1), getPokemonMessage(target, ' regained\nhealth!'), true));
    }

    return true;
  }
}

export class VariableAtkAttr extends MoveAttr {
  constructor() {
    super();
  }

  apply(user: Pokemon, target: Pokemon, move: Move, args: any[]): boolean {
    //const atk = args[0] as Utils.IntegerHolder;
    return false;
  }
}

export class TargetAtkUserAtkAttr extends VariableAtkAttr {
  constructor(){
    super();
  }
  apply(user: Pokemon, target: Pokemon, move: Move, args: any[]): boolean {
    (args[0] as Utils.IntegerHolder).value = target.getBattleStat(Stat.ATK, target);
    return true;
  }
}

export class DefAtkAttr extends VariableAtkAttr {
  constructor() {
    super();
  }

  apply(user: Pokemon, target: Pokemon, move: Move, args: any[]): boolean {
    (args[0] as Utils.IntegerHolder).value = user.getBattleStat(Stat.DEF, target);
    return true;
  }
}

export class VariableDefAttr extends MoveAttr {
  constructor() {
    super();
  }

  apply(user: Pokemon, target: Pokemon, move: Move, args: any[]): boolean {
    //const def = args[0] as Utils.IntegerHolder;
    return false;
  }
}

export class DefDefAttr extends VariableDefAttr {
  constructor() {
    super();
  }

  apply(user: Pokemon, target: Pokemon, move: Move, args: any[]): boolean {
    (args[0] as Utils.IntegerHolder).value = target.getBattleStat(Stat.DEF, user);
    return true;
  }
}

export class VariableAccuracyAttr extends MoveAttr {
  apply(user: Pokemon, target: Pokemon, move: Move, args: any[]): boolean {
    //const accuracy = args[0] as Utils.NumberHolder;
    return false;
  }
}

export class ThunderAccuracyAttr extends VariableAccuracyAttr {
  apply(user: Pokemon, target: Pokemon, move: Move, args: any[]): boolean {
    if (!user.scene.arena.weather?.isEffectSuppressed(user.scene)) {
      const accuracy = args[0] as Utils.NumberHolder;
      const weatherType = user.scene.arena.weather?.weatherType || WeatherType.NONE;
      switch (weatherType) {
        case WeatherType.SUNNY:
        case WeatherType.SANDSTORM:
        case WeatherType.HARSH_SUN:
          accuracy.value = 50;
          return true;
        case WeatherType.RAIN:
        case WeatherType.HEAVY_RAIN:
          accuracy.value = -1;
          return true;
      }
    }

    return false;
  }
}

export class ToxicAccuracyAttr extends VariableAccuracyAttr {
  apply(user: Pokemon, target: Pokemon, move: Move, args: any[]): boolean {
      if (user.isOfType(Type.POISON)) {
        const accuracy = args[0] as Utils.NumberHolder;
        accuracy.value = -1;
        return true;
      }

    return false;
  }
}

export class BlizzardAccuracyAttr extends VariableAccuracyAttr {
  apply(user: Pokemon, target: Pokemon, move: Move, args: any[]): boolean {
    if (!user.scene.arena.weather?.isEffectSuppressed(user.scene)) {
      const accuracy = args[0] as Utils.NumberHolder;
      const weatherType = user.scene.arena.weather?.weatherType || WeatherType.NONE;
      if (weatherType === WeatherType.HAIL || weatherType === WeatherType.SNOW) {
        accuracy.value = -1;
        return true;
      }
    }

    return false;
  }
}

export class VariableMoveCategoryAttr extends MoveAttr {
  apply(user: Pokemon, target: Pokemon, move: Move, args: any[]): boolean {
    return false;
  }
}

export class PhotonGeyserCategoryAttr extends VariableMoveCategoryAttr {
  apply(user: Pokemon, target: Pokemon, move: Move, args: any[]): boolean {
    const category = (args[0] as Utils.IntegerHolder);

    if (user.getBattleStat(Stat.ATK, target, move) > user.getBattleStat(Stat.SPATK, target, move)) {
      category.value = MoveCategory.PHYSICAL;
      return true;
    }

    return false;
  }
}

export class TeraBlastCategoryAttr extends VariableMoveCategoryAttr {
  apply(user: Pokemon, target: Pokemon, move: Move, args: any[]): boolean {
    const category = (args[0] as Utils.IntegerHolder);

    if (user.isTerastallized() && user.getBattleStat(Stat.ATK, target, move) > user.getBattleStat(Stat.SPATK, target, move)) {
      category.value = MoveCategory.PHYSICAL;
      return true;
    }

    return false;
  }
}

export class ShellSideArmCategoryAttr extends VariableMoveCategoryAttr {
  apply(user: Pokemon, target: Pokemon, move: Move, args: any[]): boolean {
    const category = (args[0] as Utils.IntegerHolder);
    const atkRatio = user.getBattleStat(Stat.ATK, target, move) / target.getBattleStat(Stat.DEF, user, move);
    const specialRatio = user.getBattleStat(Stat.SPATK, target, move) / target.getBattleStat(Stat.SPDEF, user, move);

    // Shell Side Arm is much more complicated than it looks, this is a partial implementation to try to achieve something similar to the games
    if (atkRatio > specialRatio) {
      category.value = MoveCategory.PHYSICAL;
      return true;
    } else if (atkRatio === specialRatio && user.randSeedInt(2) === 0) {
      category.value = MoveCategory.PHYSICAL;
      return true;
    }

    return false;
  }
}

export class VariableMoveTypeAttr extends MoveAttr {
  apply(user: Pokemon, target: Pokemon, move: Move, args: any[]): boolean {
    return false;
  }
}

export class AuraWheelTypeAttr extends VariableMoveTypeAttr {
  apply(user: Pokemon, target: Pokemon, move: Move, args: any[]): boolean {
    if ([user.species.speciesId, user.fusionSpecies?.speciesId].includes(Species.MORPEKO)) {
      const form = user.species.speciesId === Species.MORPEKO ? user.formIndex : user.fusionSpecies.formIndex;
      const type = (args[0] as Utils.IntegerHolder);

      switch (form) {
        case 1: // Hangry Mode
          type.value = Type.DARK;
          break;
        default: // Full Belly Mode
          type.value = Type.ELECTRIC;
          break;
      }
      return true;
    }

    return false;
  }
}

export class RagingBullTypeAttr extends VariableMoveTypeAttr {
  apply(user: Pokemon, target: Pokemon, move: Move, args: any[]): boolean {
    if ([user.species.speciesId, user.fusionSpecies?.speciesId].includes(Species.PALDEA_TAUROS)) {
      const form = user.species.speciesId === Species.PALDEA_TAUROS ? user.formIndex : user.fusionSpecies.formIndex;
      const type = (args[0] as Utils.IntegerHolder);

      switch (form) {
        case 1: // Blaze breed
          type.value = Type.FIRE;
          break;
        case 2: // Aqua breed
          type.value = Type.WATER;
          break;
        default:
          type.value = Type.FIGHTING;
          break;
      }
      return true;
    }

    return false;
  }
}

export class IvyCudgelTypeAttr extends VariableMoveTypeAttr {
  apply(user: Pokemon, target: Pokemon, move: Move, args: any[]): boolean {
    if ([user.species.speciesId, user.fusionSpecies?.speciesId].includes(Species.OGERPON)) {
      const form = user.species.speciesId === Species.OGERPON ? user.formIndex : user.fusionSpecies.formIndex;
      const type = (args[0] as Utils.IntegerHolder);

      switch (form) {
        case 1: // Wellspring Mask
          type.value = Type.WATER;
          break;
        case 2: // Hearthflame Mask
          type.value = Type.FIRE;
          break;
        case 3: // Cornerstone Mask
          type.value = Type.ROCK;
          break;
        case 4: // Teal Mask Tera
          type.value = Type.GRASS;
          break;
        case 5: // Wellspring Mask Tera
          type.value = Type.WATER;
          break;
        case 6: // Hearthflame Mask Tera
          type.value = Type.FIRE;
          break;
        case 7: // Cornerstone Mask Tera
          type.value = Type.ROCK;
          break;
        default:
          type.value = Type.GRASS;
          break;
      }
      return true;
    }

    return false;
  }
}

export class WeatherBallTypeAttr extends VariableMoveTypeAttr {
  apply(user: Pokemon, target: Pokemon, move: Move, args: any[]): boolean {
    if (!user.scene.arena.weather?.isEffectSuppressed(user.scene)) {
      const type = (args[0] as Utils.IntegerHolder);

      switch (user.scene.arena.weather?.weatherType) {
        case WeatherType.SUNNY:
        case WeatherType.HARSH_SUN:
          type.value = Type.FIRE;
          break;
        case WeatherType.RAIN:
        case WeatherType.HEAVY_RAIN:
          type.value = Type.WATER;
          break;
        case WeatherType.SANDSTORM:
          type.value = Type.ROCK;
          break;
        case WeatherType.HAIL:
        case WeatherType.SNOW:
          type.value = Type.ICE;
          break;
        default:
          return false;
      }
      return true;
    }

    return false;
  }
}

export class HiddenPowerTypeAttr extends VariableMoveTypeAttr {
  apply(user: Pokemon, target: Pokemon, move: Move, args: any[]): boolean {
    const type = (args[0] as Utils.IntegerHolder);

    const iv_val = Math.floor(((user.ivs[Stat.HP] & 1)
      +(user.ivs[Stat.ATK] & 1) * 2
      +(user.ivs[Stat.DEF] & 1) * 4
      +(user.ivs[Stat.SPD] & 1) * 8
      +(user.ivs[Stat.SPATK] & 1) * 16
      +(user.ivs[Stat.SPDEF] & 1) * 32) * 15/63);
    
    type.value = [
      Type.FIGHTING, Type.FLYING, Type.POISON, Type.GROUND,
      Type.ROCK, Type.BUG, Type.GHOST, Type.STEEL,
      Type.FIRE, Type.WATER, Type.GRASS, Type.ELECTRIC,
      Type.PSYCHIC, Type.ICE, Type.DRAGON, Type.DARK][iv_val];

    return true;
  }
}

export class VariableMoveTypeMultiplierAttr extends MoveAttr {
  apply(user: Pokemon, target: Pokemon, move: Move, args: any[]): boolean {
    return false;
  }
}

export class NeutralDamageAgainstFlyingTypeMultiplierAttr extends VariableMoveTypeMultiplierAttr {
  apply(user: Pokemon, target: Pokemon, move: Move, args: any[]): boolean {
    if (!target.getTag(BattlerTagType.IGNORE_FLYING)) {
      const multiplier = args[0] as Utils.NumberHolder;
      //When a flying type is hit, the first hit is always 1x multiplier. Levitating pokemon are instantly affected by typing
      if (target.isOfType(Type.FLYING))
        multiplier.value = 1;
      target.addTag(BattlerTagType.IGNORE_FLYING, 20, move.id, user.id); //TODO: Grounded effect should not have turn limit
      return true;
    }

    return false;
  }
}

export class WaterSuperEffectTypeMultiplierAttr extends VariableMoveTypeMultiplierAttr {
  apply(user: Pokemon, target: Pokemon, move: Move, args: any[]): boolean {
    const multiplier = args[0] as Utils.NumberHolder;
    if (target.isOfType(Type.WATER)) {
      multiplier.value *= 4; // Increased twice because initial reduction against water
      return true;
    }

    return false;
  }
}

export class OneHitKOAccuracyAttr extends MoveAttr {
  apply(user: Pokemon, target: Pokemon, move: Move, args: any[]): boolean {
    const accuracy = args[0] as Utils.NumberHolder;
    accuracy.value = 30 + 70 * Math.min(target.level / user.level, 0.5) * 2;
    return true;
  }
}

export class MissEffectAttr extends MoveAttr {
  private missEffectFunc: UserMoveConditionFunc;

  constructor(missEffectFunc: UserMoveConditionFunc) {
    super();

    this.missEffectFunc = missEffectFunc;
  }

  apply(user: Pokemon, target: Pokemon, move: Move, args: any[]): boolean {
    this.missEffectFunc(user, move);
    return true;
  }
}

export class NoEffectAttr extends MoveAttr {
  private noEffectFunc: UserMoveConditionFunc;

  constructor(noEffectFunc: UserMoveConditionFunc) {
    super();

    this.noEffectFunc = noEffectFunc;
  }

  apply(user: Pokemon, target: Pokemon, move: Move, args: any[]): boolean {
    this.noEffectFunc(user, move);
    return true;
  }
}

const crashDamageFunc = (user: Pokemon, move: Move) => {
  const cancelled = new Utils.BooleanHolder(false);
  applyAbAttrs(BlockNonDirectDamageAbAttr, user, cancelled);
  if (cancelled.value)
    return false;
  
  user.damageAndUpdate(Math.floor(user.getMaxHp() / 2), HitResult.OTHER, false, true);
  user.scene.queueMessage(getPokemonMessage(user, ' kept going\nand crashed!'));
  
  return true;
};

export class TypelessAttr extends MoveAttr { }

export class DisableMoveAttr extends MoveEffectAttr {
  constructor() {
    super(false);
  }

  apply(user: Pokemon, target: Pokemon, move: Move, args: any[]): boolean {
    if (!super.apply(user, target, move, args))
      return false;

    const moveQueue = target.getLastXMoves();
    let turnMove: TurnMove;
    while (moveQueue.length) {
      turnMove = moveQueue.shift();
      if (turnMove.virtual)
        continue;
      
      const moveIndex = target.getMoveset().findIndex(m => m.moveId === turnMove.move);
      if (moveIndex === -1)
        return false;
      
      const disabledMove = target.getMoveset()[moveIndex];
      target.summonData.disabledMove = disabledMove.moveId;
      target.summonData.disabledTurns = 4;

      user.scene.queueMessage(getPokemonMessage(target, `'s ${disabledMove.getName()}\nwas disabled!`));
      
      return true;
    }
    
    return false;
  }
  
  getCondition(): MoveConditionFunc {
    return (user, target, move) => {
      if (target.summonData.disabledMove)
        return false;

      const moveQueue = target.getLastXMoves();
      let turnMove: TurnMove;
      while (moveQueue.length) {
        turnMove = moveQueue.shift();
        if (turnMove.virtual)
          continue;
        
        const move = target.getMoveset().find(m => m.moveId === turnMove.move);
        if (!move)
          continue;

        return true;
      }
    };
  }

  getTargetBenefitScore(user: Pokemon, target: Pokemon, move: Move): integer {
    return -5;
  }
}

export class FrenzyAttr extends MoveEffectAttr {
  constructor() {
    super(true, MoveEffectTrigger.HIT);
  }

  canApply(user: Pokemon, target: Pokemon, move: Move, args: any[]) {
    return !(this.selfTarget ? user : target).isFainted();
  }

  apply(user: Pokemon, target: Pokemon, move: Move, args: any[]): boolean {
    if (!super.apply(user, target, move, args))
      return false;

    if (!user.getMoveQueue().length) {
      if (!user.getTag(BattlerTagType.FRENZY)) {
        const turnCount = user.randSeedIntRange(2, 3);
        new Array(turnCount).fill(null).map(() => user.getMoveQueue().push({ move: move.id, targets: [ target.getBattlerIndex() ], ignorePP: true }));
        user.addTag(BattlerTagType.FRENZY, 1, move.id, user.id);
      } else {
        applyMoveAttrs(AddBattlerTagAttr, user, target, move, args);
        user.lapseTag(BattlerTagType.FRENZY);
      }
      return true;
    }

    return false;
  }
}

export const frenzyMissFunc: UserMoveConditionFunc = (user: Pokemon, move: Move) => {
  while (user.getMoveQueue().length && user.getMoveQueue()[0].move === move.id)
    user.getMoveQueue().shift();
  user.lapseTag(BattlerTagType.FRENZY);

  return true;
};

export class AddBattlerTagAttr extends MoveEffectAttr {
  public tagType: BattlerTagType;
  public turnCountMin: integer;
  public turnCountMax: integer;
  private failOnOverlap: boolean;

  constructor(tagType: BattlerTagType, selfTarget: boolean = false, failOnOverlap: boolean = false, turnCountMin: integer = 0, turnCountMax?: integer) {
    super(selfTarget);

    this.tagType = tagType;
    this.turnCountMin = turnCountMin;
    this.turnCountMax = turnCountMax !== undefined ? turnCountMax : turnCountMin;
    this.failOnOverlap = !!failOnOverlap;
  }

  apply(user: Pokemon, target: Pokemon, move: Move, args: any[]): boolean {
    if (!super.apply(user, target, move, args))
      return false;

    const chance = this.getTagChance(user, target, move);
    if (chance < 0 || chance === 100 || user.randSeedInt(100) < chance)
      return (this.selfTarget ? user : target).addTag(this.tagType,  user.randSeedInt(this.turnCountMax - this.turnCountMin, this.turnCountMin), move.id, user.id);

    return false;
  }

  getTagChance(user: Pokemon, target: Pokemon, move: Move): integer {
    return move.chance;
  }

  getCondition(): MoveConditionFunc {
    return this.failOnOverlap
      ? (user, target, move) => !(this.selfTarget ? user : target).getTag(this.tagType)
      : null;
  }

  getTagTargetBenefitScore(user: Pokemon, target: Pokemon, move: Move): integer {
    switch (this.tagType) {
      case BattlerTagType.RECHARGING:
      case BattlerTagType.PERISH_SONG:
        return -16;
      case BattlerTagType.FLINCHED:
      case BattlerTagType.CONFUSED:
      case BattlerTagType.INFATUATED:
      case BattlerTagType.NIGHTMARE:
      case BattlerTagType.DROWSY:
      case BattlerTagType.NO_CRIT:
          return -5;
      case BattlerTagType.SEEDED:
      case BattlerTagType.SALT_CURED:
      case BattlerTagType.FRENZY:
      case BattlerTagType.TRAPPED:
      case BattlerTagType.BIND:
      case BattlerTagType.WRAP:
      case BattlerTagType.FIRE_SPIN:
      case BattlerTagType.WHIRLPOOL:
      case BattlerTagType.CLAMP:
      case BattlerTagType.SAND_TOMB:
      case BattlerTagType.MAGMA_STORM:
      case BattlerTagType.THUNDER_CAGE:
        return -3;
      case BattlerTagType.ENCORE:
        return -2;
      case BattlerTagType.INGRAIN:
      case BattlerTagType.IGNORE_ACCURACY:
      case BattlerTagType.AQUA_RING:
        return 3;
      case BattlerTagType.PROTECTED:
      case BattlerTagType.FLYING:
      case BattlerTagType.CRIT_BOOST:
      case BattlerTagType.ALWAYS_CRIT:
        return 5;
    }
  }

  getTargetBenefitScore(user: Pokemon, target: Pokemon, move: Move): integer {
    let chance = this.getTagChance(user, target, move);
    if (chance < 0)
      chance = 100;
    return Math.floor(this.getTagTargetBenefitScore(user, target, move) * (chance / 100));
  }
}

export class LapseBattlerTagAttr extends MoveEffectAttr {
  public tagTypes: BattlerTagType[];

  constructor(tagTypes: BattlerTagType[], selfTarget: boolean = false) {
    super(selfTarget);

    this.tagTypes = tagTypes;
  }

  apply(user: Pokemon, target: Pokemon, move: Move, args: any[]): boolean {
    if (!super.apply(user, target, move, args))
      return false;

    for (let tagType of this.tagTypes)
      (this.selfTarget ? user : target).lapseTag(tagType);
    
    return true;
  }
}

export class RemoveBattlerTagAttr extends MoveEffectAttr {
  public tagTypes: BattlerTagType[];

  constructor(tagTypes: BattlerTagType[], selfTarget: boolean = false) {
    super(selfTarget);

    this.tagTypes = tagTypes;
  }

  apply(user: Pokemon, target: Pokemon, move: Move, args: any[]): boolean {
    if (!super.apply(user, target, move, args))
      return false;

    for (let tagType of this.tagTypes)
      (this.selfTarget ? user : target).removeTag(tagType);
    
    return true;
  }
}

export class FlinchAttr extends AddBattlerTagAttr {
  constructor() {
    super(BattlerTagType.FLINCHED, false);
  }
}

export class ConfuseAttr extends AddBattlerTagAttr {
  constructor(selfTarget?: boolean) {
    super(BattlerTagType.CONFUSED, selfTarget, false, 2, 5);
  }
}

export class RechargeAttr extends AddBattlerTagAttr {
  constructor() {
    super(BattlerTagType.RECHARGING, true);
  }
}

export class TrapAttr extends AddBattlerTagAttr {
  constructor(tagType: BattlerTagType) {
    super(tagType, false, false, 4, 5);
  }
}

export class ProtectAttr extends AddBattlerTagAttr {
  constructor(tagType: BattlerTagType = BattlerTagType.PROTECTED) {
    super(tagType, true);
  }

  getCondition(): MoveConditionFunc {
    return ((user, target, move): boolean => {
      let timesUsed = 0;
      const moveHistory = user.getLastXMoves();
      let turnMove: TurnMove;

      while (moveHistory.length) {
        turnMove = moveHistory.shift();
        if(!allMoves[turnMove.move].getAttrs(ProtectAttr).length || turnMove.result !== MoveResult.SUCCESS)
          break;
        timesUsed++;
      }
      if (timesUsed)
        return !user.randSeedInt(Math.pow(3, timesUsed));
      return true;
    });
  }
}

export class EndureAttr extends ProtectAttr {
  constructor() {
    super(BattlerTagType.ENDURING);
  }
}

export class IgnoreAccuracyAttr extends AddBattlerTagAttr {
  constructor() {
    super(BattlerTagType.IGNORE_ACCURACY, true, false, 2);
  }

  apply(user: Pokemon, target: Pokemon, move: Move, args: any[]): boolean {
    if (!super.apply(user, target, move, args))
      return false;

    user.scene.queueMessage(getPokemonMessage(user, ` took aim\nat ${target.name}!`));

    return true;
  }
}

export class AlwaysCritsAttr extends AddBattlerTagAttr {
  constructor() {
    super(BattlerTagType.ALWAYS_CRIT, true, false, 2);
  }

  apply(user: Pokemon, target: Pokemon, move: Move, args: any[]): boolean {
    if (!super.apply(user, target, move, args))
      return false;

    user.scene.queueMessage(getPokemonMessage(user, ` took aim\nat ${target.name}!`));

    return true;
  }
}

export class FaintCountdownAttr extends AddBattlerTagAttr {
  constructor() {
    super(BattlerTagType.PERISH_SONG, false, true, 4);
  }

  apply(user: Pokemon, target: Pokemon, move: Move, args: any[]): boolean {
    if (!super.apply(user, target, move, args))
      return false;

    user.scene.queueMessage(getPokemonMessage(target, `\nwill faint in ${this.turnCountMin - 1} turns.`));

    return true;
  }
}

export class HitsTagAttr extends MoveAttr {
  public tagType: BattlerTagType;
  public doubleDamage: boolean;

  constructor(tagType: BattlerTagType, doubleDamage?: boolean) {
    super();

    this.tagType = tagType;
    this.doubleDamage = !!doubleDamage;
  }

  getTargetBenefitScore(user: Pokemon, target: Pokemon, move: Move): integer {
    return target.getTag(this.tagType) ? this.doubleDamage ? 10 : 5 : 0;
  }
}

export class AddArenaTagAttr extends MoveEffectAttr {
  public tagType: ArenaTagType;
  public turnCount: integer;
  private failOnOverlap: boolean;
  private selfSideTarget: boolean;

  constructor(tagType: ArenaTagType, turnCount?: integer, failOnOverlap: boolean = false, selfSideTarget: boolean = false) {
    super(true, MoveEffectTrigger.POST_APPLY, true);

    this.tagType = tagType;
    this.turnCount = turnCount;
    this.failOnOverlap = failOnOverlap;
    this.selfSideTarget = selfSideTarget;
  }

  apply(user: Pokemon, target: Pokemon, move: Move, args: any[]): boolean {
    if (!super.apply(user, target, move, args))
      return false;

    if (move.chance < 0 || move.chance === 100 || user.randSeedInt(100) < move.chance) {
      user.scene.arena.addTag(this.tagType, this.turnCount, move.id, user.id, (this.selfSideTarget ? user : target).isPlayer() ? ArenaTagSide.PLAYER : ArenaTagSide.ENEMY);
      return true;
    }

    return false;
  }

  getCondition(): MoveConditionFunc {
    return this.failOnOverlap
      ? (user, target, move) => !user.scene.arena.getTagOnSide(this.tagType, target.isPlayer() ? ArenaTagSide.PLAYER : ArenaTagSide.ENEMY)
      : null;
  }
}

export class AddArenaTrapTagAttr extends AddArenaTagAttr {
  getCondition(): MoveConditionFunc {
    return (user, target, move) => {
      if (move.category !== MoveCategory.STATUS || !user.scene.arena.getTag(this.tagType))
        return true;
      const tag = user.scene.arena.getTag(this.tagType) as ArenaTrapTag;
      return tag.layers < tag.maxLayers;
    };
  }
}

export class RemoveScreensAttr extends MoveEffectAttr {

  private targetBothSides: boolean;

  constructor(targetBothSides: boolean = false) {
    super(true, MoveEffectTrigger.PRE_APPLY);
    this.targetBothSides = targetBothSides;
  }

  apply(user: Pokemon, target: Pokemon, move: Move, args: any[]): boolean {

    if (!super.apply(user, target, move, args))
      return false;

    if(this.targetBothSides){
      user.scene.arena.removeTagOnSide(ArenaTagType.REFLECT, ArenaTagSide.PLAYER);
      user.scene.arena.removeTagOnSide(ArenaTagType.LIGHT_SCREEN, ArenaTagSide.PLAYER);
      user.scene.arena.removeTagOnSide(ArenaTagType.AURORA_VEIL, ArenaTagSide.PLAYER);

      user.scene.arena.removeTagOnSide(ArenaTagType.REFLECT, ArenaTagSide.ENEMY);
      user.scene.arena.removeTagOnSide(ArenaTagType.LIGHT_SCREEN, ArenaTagSide.ENEMY);
      user.scene.arena.removeTagOnSide(ArenaTagType.AURORA_VEIL, ArenaTagSide.ENEMY);
    }
    else{
      user.scene.arena.removeTagOnSide(ArenaTagType.REFLECT, target.isPlayer() ? ArenaTagSide.PLAYER : ArenaTagSide.ENEMY);
      user.scene.arena.removeTagOnSide(ArenaTagType.LIGHT_SCREEN, target.isPlayer() ? ArenaTagSide.PLAYER : ArenaTagSide.ENEMY);
      user.scene.arena.removeTagOnSide(ArenaTagType.AURORA_VEIL, target.isPlayer() ? ArenaTagSide.PLAYER : ArenaTagSide.ENEMY);
    }

    return true;

  }
}

export class ForceSwitchOutAttr extends MoveEffectAttr {
  private user: boolean;
  private batonPass: boolean;
  
  constructor(user?: boolean, batonPass?: boolean) {
    super(false, MoveEffectTrigger.HIT, true);
    this.user = !!user;
    this.batonPass = !!batonPass;
  }
  
  apply(user: Pokemon, target: Pokemon, move: Move, args: any[]): Promise<boolean> {
    return new Promise(resolve => {
  	// Check if the move category is not STATUS or if the switch out condition is not met
    if (move.category !== MoveCategory.STATUS && !this.getSwitchOutCondition()(user, target, move)) {
  	  //Apply effects before switch out i.e. poison point, flame body, etc
      applyPostDefendAbAttrs(PostDefendContactApplyStatusEffectAbAttr, target, user, new PokemonMove(move.id), null);
      return resolve(false);
    }
  
  	// Move the switch out logic inside the conditional block
  	// This ensures that the switch out only happens when the conditions are met
	  const switchOutTarget = this.user ? user : target;
	  if (switchOutTarget instanceof PlayerPokemon) { 
	  	if (switchOutTarget.hp) {
	  	  applyPreSwitchOutAbAttrs(PreSwitchOutAbAttr, switchOutTarget);
	  	  (switchOutTarget as PlayerPokemon).switchOut(this.batonPass, true).then(() => resolve(true));
	  	}
	  	else {
	  	  resolve(false);
	  	}
	  	return;
	  }
	  else if (user.scene.currentBattle.battleType) {
	  	// Switch out logic for the battle type
	  	switchOutTarget.resetTurnData();
	  	switchOutTarget.resetSummonData();
	  	switchOutTarget.hideInfo();
	  	switchOutTarget.setVisible(false);
	  	switchOutTarget.scene.field.remove(switchOutTarget);
	  	user.scene.triggerPokemonFormChange(switchOutTarget, SpeciesFormChangeActiveTrigger, true);
	  
	  	if (switchOutTarget.hp)
	  	user.scene.unshiftPhase(new SwitchSummonPhase(user.scene, switchOutTarget.getFieldIndex(), user.scene.currentBattle.trainer.getNextSummonIndex((switchOutTarget as EnemyPokemon).trainerSlot), false, this.batonPass, false));
	  }
	  else { 
	    // Switch out logic for everything else
	  	switchOutTarget.setVisible(false);
	  
	  	if (switchOutTarget.hp) {
	  	  switchOutTarget.hideInfo().then(() => switchOutTarget.destroy());
	  	  switchOutTarget.scene.field.remove(switchOutTarget);
	  	  user.scene.queueMessage(getPokemonMessage(switchOutTarget, ' fled!'), null, true, 500);
	  	}
	  
	  	if (!switchOutTarget.getAlly()?.isActive(true)) {
	  	  user.scene.clearEnemyHeldItemModifiers();
		  
	  	  if (switchOutTarget.hp) {
	  	  	user.scene.pushPhase(new BattleEndPhase(user.scene));
	  	  	user.scene.pushPhase(new NewBattlePhase(user.scene));
	  	  }
	  	}
	  }
	  
	  resolve(true);
	  });
	}
  
	getCondition(): MoveConditionFunc {
    return (user, target, move) => move.category !== MoveCategory.STATUS || this.getSwitchOutCondition()(user, target, move);
  }

  getSwitchOutCondition(): MoveConditionFunc {
    return (user, target, move) => {
      const switchOutTarget = (this.user ? user : target);
      const player = switchOutTarget instanceof PlayerPokemon;

      if (!player && !user.scene.currentBattle.battleType) {
        if (this.batonPass)
          return false;
        // Don't allow wild opponents to flee on the boss stage since it can ruin a run early on
        if (!(user.scene.currentBattle.waveIndex % 10))
          return false;
      }

      const party = player ? user.scene.getParty() : user.scene.getEnemyParty();
      return (!player && !user.scene.currentBattle.battleType) || party.filter(p => !p.isFainted() && (player || (p as EnemyPokemon).trainerSlot === (switchOutTarget as EnemyPokemon).trainerSlot)).length > user.scene.currentBattle.getBattlerCount();
    };
  }

  getUserBenefitScore(user: Pokemon, target: Pokemon, move: Move): integer {
    if (!user.scene.getEnemyParty().find(p => p.isActive() && !p.isOnField()))
      return -20;
    let ret = this.user ? Math.floor((1 - user.getHpRatio()) * 20) : super.getUserBenefitScore(user, target, move);
    if (this.user && this.batonPass) {
      const battleStatTotal = user.summonData.battleStats.reduce((bs: integer, total: integer) => total += bs, 0);
      ret = ret / 2 + (Phaser.Tweens.Builders.GetEaseFunction('Sine.easeOut')(Math.min(Math.abs(battleStatTotal), 10) / 10) * (battleStatTotal >= 0 ? 10 : -10));
    }
    return ret;
  }
}

export class RemoveTypeAttr extends MoveEffectAttr {

  private removedType: Type;
  private messageCallback: ((user: Pokemon) => void) | undefined;

  constructor(removedType: Type, messageCallback?: (user: Pokemon) => void) {
    super(true, MoveEffectTrigger.POST_APPLY);
    this.removedType = removedType;
    this.messageCallback = messageCallback;

  }

  apply(user: Pokemon, target: Pokemon, move: Move, args: any[]): boolean {
    if (!super.apply(user, target, move, args))
      return false;

    if(user.isTerastallized && user.getTeraType() == this.removedType) // active tera types cannot be removed
      return false;

    const userTypes = user.getTypes(true)
    const modifiedTypes = userTypes.filter(type => type !== this.removedType);
    user.summonData.types = modifiedTypes;


    if (this.messageCallback) {
      this.messageCallback(user);
    }

    return true;
  }
}

export class CopyTypeAttr extends MoveEffectAttr {
  constructor() {
    super(true);
  }

  apply(user: Pokemon, target: Pokemon, move: Move, args: any[]): boolean {
    if (!super.apply(user, target, move, args))
      return false;

    user.summonData.types = target.getTypes(true);

    user.scene.queueMessage(getPokemonMessage(user, `'s type\nchanged to match ${target.name}'s!`));

    return true;
  }
}

export class CopyBiomeTypeAttr extends MoveEffectAttr {
  constructor() {
    super(true);
  }

  apply(user: Pokemon, target: Pokemon, move: Move, args: any[]): boolean {
    if (!super.apply(user, target, move, args))
      return false;

    const biomeType = user.scene.arena.getTypeForBiome();

    user.summonData.types = [ biomeType ];

    user.scene.queueMessage(getPokemonMessage(user, ` transformed\ninto the ${Utils.toReadableString(Type[biomeType])} type!`));

    return true;
  }
}

export class FirstMoveTypeAttr extends MoveEffectAttr {
  constructor() {
    super(true);
  }

  apply(user: Pokemon, target: Pokemon, move: Move, args: any[]): boolean {
    if (!super.apply(user, target, move, args))
      return false;

    const firstMoveType = target.getMoveset()[0].getMove().type
  
    user.summonData.types = [ firstMoveType ];

    user.scene.queueMessage(getPokemonMessage(user, ` transformed\ninto to the ${Utils.toReadableString(Type[firstMoveType])} type!`));

    return true;
  }
}

export class RandomMovesetMoveAttr extends OverrideMoveEffectAttr {
  private enemyMoveset: boolean;

  constructor(enemyMoveset?: boolean) {
    super();

    this.enemyMoveset = enemyMoveset;
  }

  apply(user: Pokemon, target: Pokemon, move: Move, args: any[]): boolean {
    const moveset = (!this.enemyMoveset ? user : target).getMoveset();
    const moves = moveset.filter(m => !m.getMove().hasFlag(MoveFlags.IGNORE_VIRTUAL));
    if (moves.length) {
      const move = moves[user.randSeedInt(moves.length)];
      const moveIndex = moveset.findIndex(m => m.moveId === move.moveId);
      const moveTargets = getMoveTargets(user, move.moveId);
      if (!moveTargets.targets.length)
        return false;
      const targets = moveTargets.multiple || moveTargets.targets.length === 1
        ? moveTargets.targets
        : moveTargets.targets.indexOf(target.getBattlerIndex()) > -1
          ? [ target.getBattlerIndex() ]
          : [ moveTargets.targets[user.randSeedInt(moveTargets.targets.length)] ];
      user.getMoveQueue().push({ move: move.moveId, targets: targets, ignorePP: this.enemyMoveset });
      user.scene.unshiftPhase(new MovePhase(user.scene, user, targets, moveset[moveIndex], true));
      return true;
    }

    return false;
  }
}

export class RandomMoveAttr extends OverrideMoveEffectAttr {
  apply(user: Pokemon, target: Pokemon, move: Move, args: any[]): Promise<boolean> {
    return new Promise(resolve => {
      const moveIds = Utils.getEnumValues(Moves).filter(m => !allMoves[m].hasFlag(MoveFlags.IGNORE_VIRTUAL) && !allMoves[m].name.endsWith(' (N)'));
      const moveId = moveIds[user.randSeedInt(moveIds.length)];
      
      const moveTargets = getMoveTargets(user, moveId);
      if (!moveTargets.targets.length) {
        resolve(false);
        return;
      }
      const targets = moveTargets.multiple || moveTargets.targets.length === 1
        ? moveTargets.targets
        : moveTargets.targets.indexOf(target.getBattlerIndex()) > -1
          ? [ target.getBattlerIndex() ]
          : [ moveTargets.targets[user.randSeedInt(moveTargets.targets.length)] ];
      user.getMoveQueue().push({ move: moveId, targets: targets, ignorePP: true });
      user.scene.unshiftPhase(new MovePhase(user.scene, user, targets, new PokemonMove(moveId, 0, 0, true), true));
      initMoveAnim(moveId).then(() => {
        loadMoveAnimAssets(user.scene, [ moveId ], true)
          .then(() => resolve(true));
      });
    });
  }
}

export class NaturePowerAttr extends OverrideMoveEffectAttr {
  apply(user: Pokemon, target: Pokemon, move: Move, args: any[]): Promise<boolean> {
    return new Promise(resolve => {
      var moveId;
      switch (user.scene.arena.getTerrainType()) {
        // this allows terrains to 'override' the biome move
        case TerrainType.NONE:
          switch (user.scene.arena.biomeType) {
            case Biome.TOWN:
              moveId = Moves.ROUND;
              break;
            case Biome.METROPOLIS:
              moveId = Moves.TRI_ATTACK;
              break;
            case Biome.SLUM:
              moveId = Moves.SLUDGE_BOMB;
              break;
            case Biome.PLAINS:
              moveId = Moves.SILVER_WIND;
              break;
            case Biome.GRASS:
              moveId = Moves.GRASS_KNOT;
              break;
            case Biome.TALL_GRASS:
              moveId = Moves.POLLEN_PUFF;
              break;
            case Biome.MEADOW:
              moveId = Moves.GIGA_DRAIN;
              break;
            case Biome.FOREST:
              moveId = Moves.BUG_BUZZ;
              break;
            case Biome.JUNGLE:
              moveId = Moves.LEAF_STORM;
              break;
            case Biome.SEA:
              moveId = Moves.HYDRO_PUMP;
              break;
            case Biome.SWAMP:
              moveId = Moves.MUD_BOMB;
              break;
            case Biome.BEACH:
              moveId = Moves.SCALD;
              break;
            case Biome.LAKE:
              moveId = Moves.BUBBLE_BEAM;
              break;
            case Biome.SEABED:
              moveId = Moves.BRINE;
              break;
            case Biome.ISLAND:
              moveId = Moves.LEAF_TORNADO;
              break;
            case Biome.MOUNTAIN:
              moveId = Moves.AIR_SLASH;
              break;
            case Biome.BADLANDS:
              moveId = Moves.EARTH_POWER;
              break;
            case Biome.DESERT:
              moveId = Moves.SCORCHING_SANDS;
              break;
            case Biome.WASTELAND:
              moveId = Moves.DRAGON_PULSE;
              break;
            case Biome.CONSTRUCTION_SITE:
              moveId = Moves.STEEL_BEAM;
              break;
            case Biome.CAVE:
              moveId = Moves.POWER_GEM;
              break;
            case Biome.ICE_CAVE:
              moveId = Moves.ICE_BEAM;
              break;
            case Biome.SNOWY_FOREST:
              moveId = Moves.FROST_BREATH;
              break;
            case Biome.VOLCANO:
              moveId = Moves.LAVA_PLUME;
              break;
            case Biome.GRAVEYARD:
              moveId = Moves.SHADOW_BALL;
              break;
            case Biome.RUINS:
              moveId = Moves.ANCIENT_POWER;
              break;
            case Biome.TEMPLE:
              moveId = Moves.EXTRASENSORY;
              break;
            case Biome.DOJO:
              moveId = Moves.FOCUS_BLAST;
              break;
            case Biome.FAIRY_CAVE:
              moveId = Moves.ALLURING_VOICE;
              break;
            case Biome.ABYSS:
              moveId = Moves.OMINOUS_WIND;
              break;
            case Biome.SPACE:
              moveId = Moves.DRACO_METEOR;
              break;
            case Biome.FACTORY:
              moveId = Moves.FLASH_CANNON;
              break;
            case Biome.LABORATORY:
              moveId = Moves.ZAP_CANNON;
              break;
            case Biome.POWER_PLANT:
              moveId = Moves.CHARGE_BEAM;
              break;
            case Biome.END:
              moveId = Moves.ETERNABEAM;
              break;
          }
          break;
        case TerrainType.MISTY:
          moveId = Moves.MOONBLAST;
          break;
        case TerrainType.ELECTRIC:
          moveId = Moves.THUNDERBOLT;
          break;
        case TerrainType.GRASSY:
          moveId = Moves.ENERGY_BALL;
          break;
        case TerrainType.PSYCHIC:
          moveId = Moves.PSYCHIC;
          break;
        default:
          // Just in case there's no match
          moveId = Moves.TRI_ATTACK;
          break;
      }
      
      user.getMoveQueue().push({ move: moveId, targets: [target.getBattlerIndex()], ignorePP: true });
      user.scene.unshiftPhase(new MovePhase(user.scene, user, [target.getBattlerIndex()], new PokemonMove(moveId, 0, 0, true), true));
      initMoveAnim(moveId).then(() => {
        loadMoveAnimAssets(user.scene, [ moveId ], true)
          .then(() => resolve(true));
      });
    });
  }
}

const lastMoveCopiableCondition: MoveConditionFunc = (user, target, move) => {
  const copiableMove = user.scene.currentBattle.lastMove;

  if (!copiableMove)
    return false;

  if (allMoves[copiableMove].getAttrs(ChargeAttr).length)
    return false;

  // TODO: Add last turn of Bide

  return true;
};

export class CopyMoveAttr extends OverrideMoveEffectAttr {
  apply(user: Pokemon, target: Pokemon, move: Move, args: any[]): boolean {
    const lastMove = user.scene.currentBattle.lastMove;

    const moveTargets = getMoveTargets(user, lastMove);
    if (!moveTargets.targets.length)
      return false;

    const targets = moveTargets.multiple || moveTargets.targets.length === 1
      ? moveTargets.targets
      : moveTargets.targets.indexOf(target.getBattlerIndex()) > -1
        ? [ target.getBattlerIndex() ]
        : [ moveTargets.targets[user.randSeedInt(moveTargets.targets.length)] ];
    user.getMoveQueue().push({ move: lastMove, targets: targets, ignorePP: true });

    user.scene.unshiftPhase(new MovePhase(user.scene, user as PlayerPokemon, targets, new PokemonMove(lastMove, 0, 0, true), true));

    return true;
  }

  getCondition(): MoveConditionFunc {
    return lastMoveCopiableCondition;
  }
}

export class ReducePpMoveAttr extends MoveEffectAttr {
  apply(user: Pokemon, target: Pokemon, move: Move, args: any[]): boolean {
    // Null checks can be skipped due to condition function
    const lastMove = target.getLastXMoves().find(() => true);
    const movesetMove = target.getMoveset().find(m => m.moveId === lastMove.move);
    const lastPpUsed = movesetMove.ppUsed;
    movesetMove.ppUsed = Math.min(movesetMove.ppUsed + 4, movesetMove.getMovePp());
    user.scene.queueMessage(`It reduced the PP of ${getPokemonMessage(target, `'s\n${movesetMove.getName()} by ${movesetMove.ppUsed - lastPpUsed}!`)}`);

    return true;
  }

  getCondition(): MoveConditionFunc {
    return (user, target, move) => {
      const lastMove = target.getLastXMoves().find(() => true);
      if (lastMove) {
        const movesetMove = target.getMoveset().find(m => m.moveId === lastMove.move);
        return !!movesetMove?.getPpRatio();
      }
      return false;
    };
  }

  getTargetBenefitScore(user: Pokemon, target: Pokemon, move: Move): number {
    const lastMove = target.getLastXMoves().find(() => true);
    if (lastMove) {
      const movesetMove = target.getMoveset().find(m => m.moveId === lastMove.move);
      if (movesetMove) {
        const maxPp = movesetMove.getMovePp();
        const ppLeft = maxPp - movesetMove.ppUsed;
        const value = -(8 - Math.ceil(Math.min(maxPp, 30) / 5));
        if (ppLeft < 4)
          return (value / 4) * ppLeft;
        return value;
      }
    }

    return 0;
  }
}

// TODO: Review this
const targetMoveCopiableCondition: MoveConditionFunc = (user, target, move) => {
  const targetMoves = target.getMoveHistory().filter(m => !m.virtual);
  if (!targetMoves.length)
    return false;

  const copiableMove = targetMoves[0];

  if (!copiableMove.move)
    return false;

  if (allMoves[copiableMove.move].getAttrs(ChargeAttr).length && copiableMove.result === MoveResult.OTHER)
    return false;

    // TODO: Add last turn of Bide

    return true;
};

export class MovesetCopyMoveAttr extends OverrideMoveEffectAttr {
  apply(user: Pokemon, target: Pokemon, move: Move, args: any[]): boolean {
    const targetMoves = target.getMoveHistory().filter(m => !m.virtual);
    if (!targetMoves.length)
      return false;

    const copiedMove = allMoves[targetMoves[0].move];

    const thisMoveIndex = user.getMoveset().findIndex(m => m.moveId === move.id);

    if (thisMoveIndex === -1)
      return false;

    user.summonData.moveset = user.getMoveset().slice(0);
    user.summonData.moveset[thisMoveIndex] = new PokemonMove(copiedMove.id, 0, 0);

    user.scene.queueMessage(getPokemonMessage(user, ` copied\n${copiedMove.name}!`));

    return true;
  }

  getCondition(): MoveConditionFunc {
    return targetMoveCopiableCondition;
  }
}

export class SketchAttr extends MoveEffectAttr {
  constructor() {
    super(true);
  }

  apply(user: Pokemon, target: Pokemon, move: Move, args: any[]): boolean {
    if (!super.apply(user, target, move, args))
      return false;

    const targetMoves = target.getMoveHistory().filter(m => !m.virtual);
    if (!targetMoves.length)
      return false;

    const sketchedMove = allMoves[targetMoves[0].move];

    const sketchIndex = user.getMoveset().findIndex(m => m.moveId === move.id);

    if (sketchIndex === -1)
      return false;

    user.setMove(sketchIndex, sketchedMove.id);

    user.scene.queueMessage(getPokemonMessage(user, ` sketched\n${sketchedMove.name}!`));

    return true;
  }

  getCondition(): MoveConditionFunc {
    return (user, target, move) => {
      if (!targetMoveCopiableCondition(user, target, move))
        return false;
    
      const targetMoves = target.getMoveHistory().filter(m => !m.virtual);
      if (!targetMoves.length)
        return false;
  
      const sketchableMove = targetMoves[0];
  
      if (user.getMoveset().find(m => m.moveId === sketchableMove.move))
        return false;
  
      return true;
    };
  }
}

export class AbilityChangeAttr extends MoveEffectAttr {
  public ability: Abilities;

  constructor(ability: Abilities, selfTarget?: boolean) {
    super(selfTarget, MoveEffectTrigger.HIT);

    this.ability = ability;
  }

  apply(user: Pokemon, target: Pokemon, move: Move, args: any[]): boolean {
    if (!super.apply(user, target, move, args))
      return false;

    (this.selfTarget ? user : target).summonData.ability = this.ability;

    user.scene.queueMessage('The ' + getPokemonMessage((this.selfTarget ? user : target), ` acquired\n${allAbilities[this.ability].name}!`));

    return true;
  }

  getCondition(): MoveConditionFunc {
    return (user, target, move) => !(this.selfTarget ? user : target).getAbility().hasAttr(UnsuppressableAbilityAbAttr) && (this.selfTarget ? user : target).getAbility().id !== this.ability;
  }
}

export class AbilityCopyAttr extends MoveEffectAttr {
  public copyToPartner: boolean;

  constructor(copyToPartner: boolean = false) {
    super(false, MoveEffectTrigger.HIT);

    this.copyToPartner = copyToPartner;
  }

  apply(user: Pokemon, target: Pokemon, move: Move, args: any[]): boolean {
    if (!super.apply(user, target, move, args))
      return false;

    user.summonData.ability = target.getAbility().id;

    user.scene.queueMessage(getPokemonMessage(user, ` copied the `) + getPokemonMessage(target, `'s\n${allAbilities[target.getAbility().id].name}!`));
    
    if (this.copyToPartner && user.scene.currentBattle?.double && user.getAlly().hp) {
      user.getAlly().summonData.ability = target.getAbility().id;
      user.getAlly().scene.queueMessage(getPokemonMessage(user.getAlly(), ` copied the `) + getPokemonMessage(target, `'s\n${allAbilities[target.getAbility().id].name}!`));
    }

    return true;
  }

  getCondition(): MoveConditionFunc {
    return (user, target, move) => {
      let ret = !target.getAbility().hasAttr(UncopiableAbilityAbAttr) && !user.getAbility().hasAttr(UnsuppressableAbilityAbAttr);
      if (this.copyToPartner && user.scene.currentBattle?.double)
        ret = ret && (!user.getAlly().hp || !user.getAlly().getAbility().hasAttr(UnsuppressableAbilityAbAttr));
      else
        ret = ret && user.getAbility().id !== target.getAbility().id;
      return ret;
    };
  }
}

export class AbilityGiveAttr extends MoveEffectAttr {
  public copyToPartner: boolean;

  constructor() {
    super(false, MoveEffectTrigger.HIT);
  }

  apply(user: Pokemon, target: Pokemon, move: Move, args: any[]): boolean {
    if (!super.apply(user, target, move, args))
      return false;

    target.summonData.ability = user.getAbility().id;

    user.scene.queueMessage('The' + getPokemonMessage(target, `\nacquired ${allAbilities[user.getAbility().id].name}!`));

    return true;
  }

  getCondition(): MoveConditionFunc {
    return (user, target, move) => !user.getAbility().hasAttr(UncopiableAbilityAbAttr) && !target.getAbility().hasAttr(UnsuppressableAbilityAbAttr) && user.getAbility().id !== target.getAbility().id;
  }
}

export class SwitchAbilitiesAttr extends MoveEffectAttr {
  apply(user: Pokemon, target: Pokemon, move: Move, args: any[]): boolean {
    if (!super.apply(user, target, move, args))
      return false;

    const tempAbilityId = user.getAbility().id;
    user.summonData.ability = target.getAbility().id;
    target.summonData.ability = tempAbilityId;

    user.scene.queueMessage(getPokemonMessage(user, ` swapped\nabilities with its target!`));

    return true;
  }

  getCondition(): MoveConditionFunc {
    return (user, target, move) => !user.getAbility().hasAttr(UnswappableAbilityAbAttr) && !target.getAbility().hasAttr(UnswappableAbilityAbAttr);
  }
}

export class TransformAttr extends MoveEffectAttr {
  apply(user: Pokemon, target: Pokemon, move: Move, args: any[]): Promise<boolean> {
    return new Promise(resolve => {
      if (!super.apply(user, target, move, args))
        return resolve(false);

      user.summonData.speciesForm = target.getSpeciesForm();
      user.summonData.fusionSpeciesForm = target.getFusionSpeciesForm();
      user.summonData.ability = target.getAbility().id;
      user.summonData.gender = target.getGender();
      user.summonData.fusionGender = target.getFusionGender();
      user.summonData.stats = [ user.stats[Stat.HP] ].concat(target.stats.slice(1));
      user.summonData.battleStats = target.summonData.battleStats.slice(0);
      user.summonData.moveset = target.getMoveset().map(m => new PokemonMove(m.moveId, m.ppUsed, m.ppUp));
      user.summonData.types = target.getTypes();

      user.scene.queueMessage(getPokemonMessage(user, ` transformed\ninto ${target.name}!`));

      user.loadAssets(false).then(() => {
        user.playAnim();
        resolve(true);
      });
    });
  }
}

export class DiscourageFrequentUseAttr extends MoveAttr {
  getUserBenefitScore(user: Pokemon, target: Pokemon, move: Move): integer {
    const lastMoves = user.getLastXMoves(4);
    console.log(lastMoves);
    for (let m = 0; m < lastMoves.length; m++) {
      if (lastMoves[m].move === move.id)
        return (4 - (m + 1)) * -10;
    }

    return 0;
  }
}

export class MoneyAttr extends MoveEffectAttr {
  constructor() {
    super(true, MoveEffectTrigger.HIT);
  }

  apply(user: Pokemon, target: Pokemon, move: Move): boolean {
    user.scene.currentBattle.moneyScattered += user.scene.getWaveMoneyAmount(0.2);
    user.scene.queueMessage("Coins were scattered everywhere!")
    return true;
  }
}

const failOnGravityCondition: MoveConditionFunc = (user, target, move) => !user.scene.arena.getTag(ArenaTagType.GRAVITY);

const failOnBossCondition: MoveConditionFunc = (user, target, move) => !target.isBossImmune();

export type MoveAttrFilter = (attr: MoveAttr) => boolean;

function applyMoveAttrsInternal(attrFilter: MoveAttrFilter, user: Pokemon, target: Pokemon, move: Move, args: any[]): Promise<void> {
  return new Promise(resolve => {
    const attrPromises: Promise<boolean>[] = [];
    const moveAttrs = move.attrs.filter(a => attrFilter(a));
    for (let attr of moveAttrs) {
      const result = attr.apply(user, target, move, args);
      if (result instanceof Promise)
        attrPromises.push(result);
    }
    Promise.allSettled(attrPromises).then(() => resolve());
  });
}

export function applyMoveAttrs(attrType: { new(...args: any[]): MoveAttr }, user: Pokemon, target: Pokemon, move: Move, ...args: any[]): Promise<void> {
  return applyMoveAttrsInternal((attr: MoveAttr) => attr instanceof attrType, user, target, move, args);
}

export function applyFilteredMoveAttrs(attrFilter: MoveAttrFilter, user: Pokemon, target: Pokemon, move: Move, ...args: any[]): Promise<void> {
  return applyMoveAttrsInternal(attrFilter, user, target, move, args);
}

export class MoveCondition {
  protected func: MoveConditionFunc;

  constructor(func: MoveConditionFunc) {
    this.func = func;
  }

  apply(user: Pokemon, target: Pokemon, move: Move): boolean {
    return this.func(user, target, move);
  }

  getUserBenefitScore(user: Pokemon, target: Pokemon, move: Move): integer {
    return 0;
  }
}

export class FirstMoveCondition extends MoveCondition {
  constructor() {
    super((user, target, move) => user.battleSummonData?.turnCount === 1);
  }

  getUserBenefitScore(user: Pokemon, target: Pokemon, move: Move): integer {
    return this.apply(user, target, move) ? 10 : -20;
  }
}

export type MoveTargetSet = {
  targets: BattlerIndex[];
  multiple: boolean;
}

export function getMoveTargets(user: Pokemon, move: Moves): MoveTargetSet {
  const moveTarget = move ? allMoves[move].moveTarget : move === undefined ? MoveTarget.NEAR_ENEMY : [];
  const opponents = user.getOpponents();
  
  let set: Pokemon[] = [];
  let multiple = false;

  switch (moveTarget) {
    case MoveTarget.USER:
      set = [ user];
      break;
    case MoveTarget.NEAR_OTHER:
    case MoveTarget.OTHER:
    case MoveTarget.ALL_NEAR_OTHERS:
    case MoveTarget.ALL_OTHERS:
      set = (opponents.concat([ user.getAlly() ]));
      multiple = moveTarget === MoveTarget.ALL_NEAR_OTHERS || moveTarget === MoveTarget.ALL_OTHERS
      break;
    case MoveTarget.NEAR_ENEMY:
    case MoveTarget.ALL_NEAR_ENEMIES:
    case MoveTarget.ALL_ENEMIES:
    case MoveTarget.ENEMY_SIDE:
      set = opponents;
      multiple = moveTarget !== MoveTarget.NEAR_ENEMY;
      break;
    case MoveTarget.RANDOM_NEAR_ENEMY:
      set = [ opponents[user.randSeedInt(opponents.length)] ];
      break;
    case MoveTarget.ATTACKER:
        return { targets: [ -1 as BattlerIndex ], multiple: false };
    case MoveTarget.NEAR_ALLY:
    case MoveTarget.ALLY:
      set = [ user.getAlly() ];
      break;
    case MoveTarget.USER_OR_NEAR_ALLY:
    case MoveTarget.USER_AND_ALLIES:
    case MoveTarget.USER_SIDE:
      set = [ user, user.getAlly() ];
      multiple = moveTarget !== MoveTarget.USER_OR_NEAR_ALLY;
      break;
    case MoveTarget.ALL:
    case MoveTarget.BOTH_SIDES:
      set = [ user, user.getAlly() ].concat(opponents);
      multiple = true;
      break;
  }

  return { targets: set.filter(p => p?.isActive(true)).map(p => p.getBattlerIndex()).filter(t => t !== undefined), multiple };
}

export const allMoves: Move[] = [
  new SelfStatusMove(Moves.NONE, Type.NORMAL, MoveCategory.STATUS, -1, -1, 0, 1),
];

export function initMoves() {
  allMoves.push(
    new AttackMove(Moves.POUND, Type.NORMAL, MoveCategory.PHYSICAL, 40, 100, 35, -1, 0, 1),
    new AttackMove(Moves.KARATE_CHOP, Type.FIGHTING, MoveCategory.PHYSICAL, 50, 100, 25, -1, 0, 1)
      .attr(HighCritAttr),
    new AttackMove(Moves.DOUBLE_SLAP, Type.NORMAL, MoveCategory.PHYSICAL, 15, 85, 10, -1, 0, 1)
      .attr(MultiHitAttr),
    new AttackMove(Moves.COMET_PUNCH, Type.NORMAL, MoveCategory.PHYSICAL, 18, 85, 15, -1, 0, 1)
      .attr(MultiHitAttr)
      .punchingMove(),
    new AttackMove(Moves.MEGA_PUNCH, Type.NORMAL, MoveCategory.PHYSICAL, 80, 85, 20, -1, 0, 1)
      .punchingMove(),
    new AttackMove(Moves.PAY_DAY, Type.NORMAL, MoveCategory.PHYSICAL, 40, 100, 20, -1, 0, 1)
      .attr(MoneyAttr)
      .makesContact(false),
    new AttackMove(Moves.FIRE_PUNCH, Type.FIRE, MoveCategory.PHYSICAL, 75, 100, 15, 10, 0, 1)
      .attr(StatusEffectAttr, StatusEffect.BURN)
      .punchingMove(),
    new AttackMove(Moves.ICE_PUNCH, Type.ICE, MoveCategory.PHYSICAL, 75, 100, 15, 10, 0, 1)
      .attr(StatusEffectAttr, StatusEffect.FREEZE)
      .punchingMove(),
    new AttackMove(Moves.THUNDER_PUNCH, Type.ELECTRIC, MoveCategory.PHYSICAL, 75, 100, 15, 10, 0, 1)
      .attr(StatusEffectAttr, StatusEffect.PARALYSIS)
      .punchingMove(),
    new AttackMove(Moves.SCRATCH, Type.NORMAL, MoveCategory.PHYSICAL, 40, 100, 35, -1, 0, 1),
    new AttackMove(Moves.VISE_GRIP, Type.NORMAL, MoveCategory.PHYSICAL, 55, 100, 30, -1, 0, 1),
    new AttackMove(Moves.GUILLOTINE, Type.NORMAL, MoveCategory.PHYSICAL, -1, 30, 5, -1, 0, 1)
      .attr(OneHitKOAttr)
      .attr(OneHitKOAccuracyAttr),
    new AttackMove(Moves.RAZOR_WIND, Type.NORMAL, MoveCategory.SPECIAL, 80, 100, 10, -1, 0, 1)
      .attr(ChargeAttr, ChargeAnim.RAZOR_WIND_CHARGING, 'whipped\nup a whirlwind!')
      .attr(HighCritAttr)
      .windMove()
      .ignoresVirtual()
      .target(MoveTarget.ALL_NEAR_ENEMIES),
    new SelfStatusMove(Moves.SWORDS_DANCE, Type.NORMAL, -1, 20, -1, 0, 1)
      .attr(StatChangeAttr, BattleStat.ATK, 2, true)
      .danceMove(),
    new AttackMove(Moves.CUT, Type.NORMAL, MoveCategory.PHYSICAL, 50, 95, 30, -1, 0, 1)
      .slicingMove(),
    new AttackMove(Moves.GUST, Type.FLYING, MoveCategory.SPECIAL, 40, 100, 35, -1, 0, 1)
      .attr(HitsTagAttr, BattlerTagType.FLYING, true)
      .windMove(),
    new AttackMove(Moves.WING_ATTACK, Type.FLYING, MoveCategory.PHYSICAL, 60, 100, 35, -1, 0, 1),
    new StatusMove(Moves.WHIRLWIND, Type.NORMAL, -1, 20, -1, -6, 1)
      .attr(ForceSwitchOutAttr)
      .attr(HitsTagAttr, BattlerTagType.FLYING, false)
      .hidesTarget()
      .windMove(),
    new AttackMove(Moves.FLY, Type.FLYING, MoveCategory.PHYSICAL, 90, 95, 15, -1, 0, 1)
      .attr(ChargeAttr, ChargeAnim.FLY_CHARGING, 'flew\nup high!', BattlerTagType.FLYING)
      .condition(failOnGravityCondition)
      .ignoresVirtual(),
    new AttackMove(Moves.BIND, Type.NORMAL, MoveCategory.PHYSICAL, 15, 85, 20, 100, 0, 1)
      .attr(TrapAttr, BattlerTagType.BIND),
    new AttackMove(Moves.SLAM, Type.NORMAL, MoveCategory.PHYSICAL, 80, 75, 20, -1, 0, 1),
    new AttackMove(Moves.VINE_WHIP, Type.GRASS, MoveCategory.PHYSICAL, 45, 100, 25, -1, 0, 1),
    new AttackMove(Moves.STOMP, Type.NORMAL, MoveCategory.PHYSICAL, 65, 100, 20, 30, 0, 1)
      .attr(FlinchAttr),
    new AttackMove(Moves.DOUBLE_KICK, Type.FIGHTING, MoveCategory.PHYSICAL, 30, 100, 30, -1, 0, 1)
      .attr(MultiHitAttr, MultiHitType._2),
    new AttackMove(Moves.MEGA_KICK, Type.NORMAL, MoveCategory.PHYSICAL, 120, 75, 5, -1, 0, 1),
    new AttackMove(Moves.JUMP_KICK, Type.FIGHTING, MoveCategory.PHYSICAL, 100, 95, 10, -1, 0, 1)
      .attr(MissEffectAttr, crashDamageFunc)
      .attr(NoEffectAttr, crashDamageFunc)
      .condition(failOnGravityCondition),
    new AttackMove(Moves.ROLLING_KICK, Type.FIGHTING, MoveCategory.PHYSICAL, 60, 85, 15, 30, 0, 1)
      .attr(FlinchAttr),
    new StatusMove(Moves.SAND_ATTACK, Type.GROUND, 100, 15, -1, 0, 1)
      .attr(StatChangeAttr, BattleStat.ACC, -1),
    new AttackMove(Moves.HEADBUTT, Type.NORMAL, MoveCategory.PHYSICAL, 70, 100, 15, 30, 0, 1)
      .attr(FlinchAttr),
    new AttackMove(Moves.HORN_ATTACK, Type.NORMAL, MoveCategory.PHYSICAL, 65, 100, 25, -1, 0, 1),
    new AttackMove(Moves.FURY_ATTACK, Type.NORMAL, MoveCategory.PHYSICAL, 15, 85, 20, -1, 0, 1)
      .attr(MultiHitAttr),
    new AttackMove(Moves.HORN_DRILL, Type.NORMAL, MoveCategory.PHYSICAL, -1, 30, 5, -1, 0, 1)
      .attr(OneHitKOAttr)
      .attr(OneHitKOAccuracyAttr),
    new AttackMove(Moves.TACKLE, Type.NORMAL, MoveCategory.PHYSICAL, 40, 100, 35, -1, 0, 1),
    new AttackMove(Moves.BODY_SLAM, Type.NORMAL, MoveCategory.PHYSICAL, 85, 100, 15, 30, 0, 1)
      .attr(StatusEffectAttr, StatusEffect.PARALYSIS),
    new AttackMove(Moves.WRAP, Type.NORMAL, MoveCategory.PHYSICAL, 15, 90, 20, 100, 0, 1)
      .attr(TrapAttr, BattlerTagType.WRAP),
    new AttackMove(Moves.TAKE_DOWN, Type.NORMAL, MoveCategory.PHYSICAL, 90, 85, 20, -1, 0, 1)
      .attr(RecoilAttr),
    new AttackMove(Moves.THRASH, Type.NORMAL, MoveCategory.PHYSICAL, 120, 100, 10, -1, 0, 1)
      .attr(FrenzyAttr)
      .attr(MissEffectAttr, frenzyMissFunc)
      .target(MoveTarget.RANDOM_NEAR_ENEMY),
    new AttackMove(Moves.DOUBLE_EDGE, Type.NORMAL, MoveCategory.PHYSICAL, 120, 100, 15, -1, 0, 1)
      .attr(RecoilAttr, false, 0.33),
    new StatusMove(Moves.TAIL_WHIP, Type.NORMAL, 100, 30, -1, 0, 1)
      .attr(StatChangeAttr, BattleStat.DEF, -1)
      .target(MoveTarget.ALL_NEAR_ENEMIES),
    new AttackMove(Moves.POISON_STING, Type.POISON, MoveCategory.PHYSICAL, 15, 100, 35, 30, 0, 1)
      .attr(StatusEffectAttr, StatusEffect.POISON)
      .makesContact(false),
    new AttackMove(Moves.TWINEEDLE, Type.BUG, MoveCategory.PHYSICAL, 25, 100, 20, 20, 0, 1)
      .attr(MultiHitAttr, MultiHitType._2)
      .attr(StatusEffectAttr, StatusEffect.POISON)
      .makesContact(false),
    new AttackMove(Moves.PIN_MISSILE, Type.BUG, MoveCategory.PHYSICAL, 25, 95, 20, -1, 0, 1)
      .attr(MultiHitAttr)
      .makesContact(false),
    new StatusMove(Moves.LEER, Type.NORMAL, 100, 30, 100, 0, 1)
      .attr(StatChangeAttr, BattleStat.DEF, -1)
      .target(MoveTarget.ALL_NEAR_ENEMIES),
    new AttackMove(Moves.BITE, Type.DARK, MoveCategory.PHYSICAL, 60, 100, 25, 30, 0, 1)
      .attr(FlinchAttr)
      .bitingMove(),
    new StatusMove(Moves.GROWL, Type.NORMAL, 100, 40, -1, 0, 1)
      .attr(StatChangeAttr, BattleStat.ATK, -1)
      .soundBased()
      .target(MoveTarget.ALL_NEAR_ENEMIES),
    new StatusMove(Moves.ROAR, Type.NORMAL, -1, 20, -1, -6, 1)
      .attr(ForceSwitchOutAttr)
      .soundBased()
      .hidesTarget(),
    new StatusMove(Moves.SING, Type.NORMAL, 55, 15, -1, 0, 1)
      .attr(StatusEffectAttr, StatusEffect.SLEEP)
      .soundBased(),
    new StatusMove(Moves.SUPERSONIC, Type.NORMAL, 55, 20, -1, 0, 1)
      .attr(ConfuseAttr)
      .soundBased(),
    new AttackMove(Moves.SONIC_BOOM, Type.NORMAL, MoveCategory.SPECIAL, -1, 90, 20, -1, 0, 1)
      .attr(FixedDamageAttr, 20),
    new StatusMove(Moves.DISABLE, Type.NORMAL, 100, 20, -1, 0, 1)
      .attr(DisableMoveAttr),
    new AttackMove(Moves.ACID, Type.POISON, MoveCategory.SPECIAL, 40, 100, 30, 10, 0, 1)
      .attr(StatChangeAttr, BattleStat.SPDEF, -1)
      .target(MoveTarget.ALL_NEAR_ENEMIES),
    new AttackMove(Moves.EMBER, Type.FIRE, MoveCategory.SPECIAL, 40, 100, 25, 10, 0, 1)
      .attr(StatusEffectAttr, StatusEffect.BURN),
    new AttackMove(Moves.FLAMETHROWER, Type.FIRE, MoveCategory.SPECIAL, 90, 100, 15, 10, 0, 1)
      .attr(StatusEffectAttr, StatusEffect.BURN),
    new StatusMove(Moves.MIST, Type.ICE, -1, 30, -1, 0, 1)
      .attr(AddArenaTagAttr, ArenaTagType.MIST, 5, true)
      .target(MoveTarget.USER_SIDE),
    new AttackMove(Moves.WATER_GUN, Type.WATER, MoveCategory.SPECIAL, 40, 100, 25, -1, 0, 1),
    new AttackMove(Moves.HYDRO_PUMP, Type.WATER, MoveCategory.SPECIAL, 110, 80, 5, -1, 0, 1),
    new AttackMove(Moves.SURF, Type.WATER, MoveCategory.SPECIAL, 90, 100, 15, -1, 0, 1)
      .target(MoveTarget.ALL_NEAR_OTHERS)
      .attr(HitsTagAttr, BattlerTagType.UNDERWATER, true),
    new AttackMove(Moves.ICE_BEAM, Type.ICE, MoveCategory.SPECIAL, 90, 100, 10, 10, 0, 1)
      .attr(StatusEffectAttr, StatusEffect.FREEZE),
    new AttackMove(Moves.BLIZZARD, Type.ICE, MoveCategory.SPECIAL, 110, 70, 5, 10, 0, 1)
      .attr(BlizzardAccuracyAttr)
      .attr(StatusEffectAttr, StatusEffect.FREEZE) // TODO: 30% chance to hit protect/detect in hail
      .windMove()
      .target(MoveTarget.ALL_NEAR_ENEMIES),
    new AttackMove(Moves.PSYBEAM, Type.PSYCHIC, MoveCategory.SPECIAL, 65, 100, 20, 10, 0, 1)
      .attr(ConfuseAttr),
    new AttackMove(Moves.BUBBLE_BEAM, Type.WATER, MoveCategory.SPECIAL, 65, 100, 20, 10, 0, 1)
      .attr(StatChangeAttr, BattleStat.SPD, -1),
    new AttackMove(Moves.AURORA_BEAM, Type.ICE, MoveCategory.SPECIAL, 65, 100, 20, 10, 0, 1)
      .attr(StatChangeAttr, BattleStat.ATK, -1),
    new AttackMove(Moves.HYPER_BEAM, Type.NORMAL, MoveCategory.SPECIAL, 150, 90, 5, -1, 0, 1)
      .attr(RechargeAttr),
    new AttackMove(Moves.PECK, Type.FLYING, MoveCategory.PHYSICAL, 35, 100, 35, -1, 0, 1),
    new AttackMove(Moves.DRILL_PECK, Type.FLYING, MoveCategory.PHYSICAL, 80, 100, 20, -1, 0, 1),
    new AttackMove(Moves.SUBMISSION, Type.FIGHTING, MoveCategory.PHYSICAL, 80, 80, 20, -1, 0, 1)
      .attr(RecoilAttr),
    new AttackMove(Moves.LOW_KICK, Type.FIGHTING, MoveCategory.PHYSICAL, -1, 100, 20, -1, 0, 1)
      .attr(WeightPowerAttr),
    new AttackMove(Moves.COUNTER, Type.FIGHTING, MoveCategory.PHYSICAL, -1, 100, 20, -1, -5, 1)
      .attr(CounterDamageAttr, (move: Move) => move.category === MoveCategory.PHYSICAL, 2)
      .target(MoveTarget.ATTACKER),
    new AttackMove(Moves.SEISMIC_TOSS, Type.FIGHTING, MoveCategory.PHYSICAL, -1, 100, 20, -1, 0, 1)
      .attr(LevelDamageAttr),
    new AttackMove(Moves.STRENGTH, Type.NORMAL, MoveCategory.PHYSICAL, 80, 100, 15, -1, 0, 1),
    new AttackMove(Moves.ABSORB, Type.GRASS, MoveCategory.SPECIAL, 20, 100, 25, -1, 0, 1)
      .attr(HitHealAttr)
      .triageMove(),
    new AttackMove(Moves.MEGA_DRAIN, Type.GRASS, MoveCategory.SPECIAL, 40, 100, 15, -1, 0, 1)
      .attr(HitHealAttr)
      .triageMove(),
    new StatusMove(Moves.LEECH_SEED, Type.GRASS, 90, 10, -1, 0, 1)
      .attr(AddBattlerTagAttr, BattlerTagType.SEEDED)
      .condition((user, target, move) => !target.getTag(BattlerTagType.SEEDED) && !target.isOfType(Type.GRASS)),
    new SelfStatusMove(Moves.GROWTH, Type.NORMAL, -1, 20, -1, 0, 1)
      .attr(GrowthStatChangeAttr),
    new AttackMove(Moves.RAZOR_LEAF, Type.GRASS, MoveCategory.PHYSICAL, 55, 95, 25, -1, 0, 1)
      .attr(HighCritAttr)
      .makesContact(false)
      .slicingMove()
      .target(MoveTarget.ALL_NEAR_ENEMIES),
    new AttackMove(Moves.SOLAR_BEAM, Type.GRASS, MoveCategory.SPECIAL, 120, 100, 10, -1, 0, 1)
      .attr(SunlightChargeAttr, ChargeAnim.SOLAR_BEAM_CHARGING, 'took\nin sunlight!')
      .attr(AntiSunlightPowerDecreaseAttr)
      .ignoresVirtual(),
    new StatusMove(Moves.POISON_POWDER, Type.POISON, 75, 35, -1, 0, 1)
      .attr(StatusEffectAttr, StatusEffect.POISON)
      .powderMove(),
    new StatusMove(Moves.STUN_SPORE, Type.GRASS, 75, 30, -1, 0, 1)
      .attr(StatusEffectAttr, StatusEffect.PARALYSIS)
      .powderMove(),
    new StatusMove(Moves.SLEEP_POWDER, Type.GRASS, 75, 15, -1, 0, 1)
      .attr(StatusEffectAttr, StatusEffect.SLEEP)
      .powderMove(),
    new AttackMove(Moves.PETAL_DANCE, Type.GRASS, MoveCategory.SPECIAL, 120, 100, 10, -1, 0, 1)
      .attr(FrenzyAttr)
      .attr(MissEffectAttr, frenzyMissFunc)
      .makesContact()
      .danceMove()
      .target(MoveTarget.RANDOM_NEAR_ENEMY),
    new StatusMove(Moves.STRING_SHOT, Type.BUG, 95, 40, -1, 0, 1)
      .attr(StatChangeAttr, BattleStat.SPD, -2)
      .target(MoveTarget.ALL_NEAR_ENEMIES),
    new AttackMove(Moves.DRAGON_RAGE, Type.DRAGON, MoveCategory.SPECIAL, -1, 100, 10, -1, 0, 1)
      .attr(FixedDamageAttr, 40),
    new AttackMove(Moves.FIRE_SPIN, Type.FIRE, MoveCategory.SPECIAL, 35, 85, 15, 100, 0, 1)
      .attr(TrapAttr, BattlerTagType.FIRE_SPIN),
    new AttackMove(Moves.THUNDER_SHOCK, Type.ELECTRIC, MoveCategory.SPECIAL, 40, 100, 30, 10, 0, 1)
      .attr(StatusEffectAttr, StatusEffect.PARALYSIS),
    new AttackMove(Moves.THUNDERBOLT, Type.ELECTRIC, MoveCategory.SPECIAL, 90, 100, 15, 10, 0, 1)
      .attr(StatusEffectAttr, StatusEffect.PARALYSIS),
    new StatusMove(Moves.THUNDER_WAVE, Type.ELECTRIC, 90, 20, -1, 0, 1)
      .attr(StatusEffectAttr, StatusEffect.PARALYSIS)
      .attr(StatusMoveTypeImmunityAttr, Type.GROUND),
    new AttackMove(Moves.THUNDER, Type.ELECTRIC, MoveCategory.SPECIAL, 110, 70, 10, 30, 0, 1)
      .attr(StatusEffectAttr, StatusEffect.PARALYSIS)
      .attr(ThunderAccuracyAttr)
      .attr(HitsTagAttr, BattlerTagType.FLYING, false),
    new AttackMove(Moves.ROCK_THROW, Type.ROCK, MoveCategory.PHYSICAL, 50, 90, 15, -1, 0, 1)
      .makesContact(false),
    new AttackMove(Moves.EARTHQUAKE, Type.GROUND, MoveCategory.PHYSICAL, 100, 100, 10, -1, 0, 1)
      .attr(HitsTagAttr, BattlerTagType.UNDERGROUND, true)
      .makesContact(false)
      .target(MoveTarget.ALL_NEAR_OTHERS),
    new AttackMove(Moves.FISSURE, Type.GROUND, MoveCategory.PHYSICAL, -1, 30, 5, -1, 0, 1)
      .attr(OneHitKOAttr)
      .attr(OneHitKOAccuracyAttr)
      .attr(HitsTagAttr, BattlerTagType.UNDERGROUND, false)
      .makesContact(false),
    new AttackMove(Moves.DIG, Type.GROUND, MoveCategory.PHYSICAL, 80, 100, 10, -1, 0, 1)
      .attr(ChargeAttr, ChargeAnim.DIG_CHARGING, 'dug a hole!', BattlerTagType.UNDERGROUND)
      .ignoresVirtual(),
    new StatusMove(Moves.TOXIC, Type.POISON, 90, 10, -1, 0, 1)
      .attr(StatusEffectAttr, StatusEffect.TOXIC)
      .attr(ToxicAccuracyAttr),
    new AttackMove(Moves.CONFUSION, Type.PSYCHIC, MoveCategory.SPECIAL, 50, 100, 25, 10, 0, 1)
      .attr(ConfuseAttr),
    new AttackMove(Moves.PSYCHIC, Type.PSYCHIC, MoveCategory.SPECIAL, 90, 100, 10, 10, 0, 1)
      .attr(StatChangeAttr, BattleStat.SPDEF, -1),
    new StatusMove(Moves.HYPNOSIS, Type.PSYCHIC, 60, 20, -1, 0, 1)
      .attr(StatusEffectAttr, StatusEffect.SLEEP),
    new SelfStatusMove(Moves.MEDITATE, Type.PSYCHIC, -1, 40, -1, 0, 1)
      .attr(StatChangeAttr, BattleStat.ATK, 1, true),
    new SelfStatusMove(Moves.AGILITY, Type.PSYCHIC, -1, 30, -1, 0, 1)
      .attr(StatChangeAttr, BattleStat.SPD, 2, true),
    new AttackMove(Moves.QUICK_ATTACK, Type.NORMAL, MoveCategory.PHYSICAL, 40, 100, 30, -1, 1, 1),
    new AttackMove(Moves.RAGE, Type.NORMAL, MoveCategory.PHYSICAL, 20, 100, 20, -1, 0, 1)
      .partial(),
    new SelfStatusMove(Moves.TELEPORT, Type.PSYCHIC, -1, 20, -1, -6, 1)
      .attr(ForceSwitchOutAttr, true)
      .hidesUser(),
    new AttackMove(Moves.NIGHT_SHADE, Type.GHOST, MoveCategory.SPECIAL, -1, 100, 15, -1, 0, 1)
      .attr(LevelDamageAttr),
    new StatusMove(Moves.MIMIC, Type.NORMAL, -1, 10, -1, 0, 1)
      .attr(MovesetCopyMoveAttr)
      .ignoresVirtual(),
    new StatusMove(Moves.SCREECH, Type.NORMAL, 85, 40, -1, 0, 1)
      .attr(StatChangeAttr, BattleStat.DEF, -2)
      .soundBased(),
    new SelfStatusMove(Moves.DOUBLE_TEAM, Type.NORMAL, -1, 15, -1, 0, 1)
      .attr(StatChangeAttr, BattleStat.EVA, 1, true),
    new SelfStatusMove(Moves.RECOVER, Type.NORMAL, -1, 5, -1, 0, 1)
      .attr(HealAttr, 0.5)
      .triageMove(),
    new SelfStatusMove(Moves.HARDEN, Type.NORMAL, -1, 30, -1, 0, 1)
      .attr(StatChangeAttr, BattleStat.DEF, 1, true),
    new SelfStatusMove(Moves.MINIMIZE, Type.NORMAL, -1, 10, -1, 0, 1)
      .attr(StatChangeAttr, BattleStat.EVA, 2, true),
    new StatusMove(Moves.SMOKESCREEN, Type.NORMAL, 100, 20, -1, 0, 1)
      .attr(StatChangeAttr, BattleStat.ACC, -1),
    new StatusMove(Moves.CONFUSE_RAY, Type.GHOST, 100, 10, -1, 0, 1)
      .attr(ConfuseAttr),
    new SelfStatusMove(Moves.WITHDRAW, Type.WATER, -1, 40, -1, 0, 1)
      .attr(StatChangeAttr, BattleStat.DEF, 1, true),
    new SelfStatusMove(Moves.DEFENSE_CURL, Type.NORMAL, -1, 40, -1, 0, 1)
      .attr(StatChangeAttr, BattleStat.DEF, 1, true),
    new SelfStatusMove(Moves.BARRIER, Type.PSYCHIC, -1, 20, -1, 0, 1)
      .attr(StatChangeAttr, BattleStat.DEF, 2, true),
    new StatusMove(Moves.LIGHT_SCREEN, Type.PSYCHIC, -1, 30, -1, 0, 1)
      .attr(AddArenaTagAttr, ArenaTagType.LIGHT_SCREEN, 5, true)
      .target(MoveTarget.USER_SIDE),
    new StatusMove(Moves.HAZE, Type.ICE, -1, 30, -1, 0, 1)
      .target(MoveTarget.BOTH_SIDES)
      .unimplemented(),
    new StatusMove(Moves.REFLECT, Type.PSYCHIC, -1, 20, -1, 0, 1)
      .attr(AddArenaTagAttr, ArenaTagType.REFLECT, 5, true)
      .target(MoveTarget.USER_SIDE),
    new SelfStatusMove(Moves.FOCUS_ENERGY, Type.NORMAL, -1, 30, -1, 0, 1)
      .attr(AddBattlerTagAttr, BattlerTagType.CRIT_BOOST, true, true),
    new AttackMove(Moves.BIDE, Type.NORMAL, MoveCategory.PHYSICAL, -1, -1, 10, -1, 1, 1)
      .ignoresVirtual()
      .target(MoveTarget.USER)
      .unimplemented(),
    new SelfStatusMove(Moves.METRONOME, Type.NORMAL, -1, 10, -1, 0, 1)
      .attr(RandomMoveAttr)
      .ignoresVirtual(),
    new StatusMove(Moves.MIRROR_MOVE, Type.FLYING, -1, 20, -1, 0, 1)
      .attr(CopyMoveAttr)
      .ignoresVirtual(),
    new AttackMove(Moves.SELF_DESTRUCT, Type.NORMAL, MoveCategory.PHYSICAL, 200, 100, 5, -1, 0, 1)
      .attr(SacrificialAttr)
      .makesContact(false)
      .target(MoveTarget.ALL_NEAR_OTHERS),
    new AttackMove(Moves.EGG_BOMB, Type.NORMAL, MoveCategory.PHYSICAL, 100, 75, 10, -1, 0, 1)
      .makesContact(false)
      .ballBombMove(),
    new AttackMove(Moves.LICK, Type.GHOST, MoveCategory.PHYSICAL, 30, 100, 30, 30, 0, 1)
      .attr(StatusEffectAttr, StatusEffect.PARALYSIS),
    new AttackMove(Moves.SMOG, Type.POISON, MoveCategory.SPECIAL, 30, 70, 20, 40, 0, 1)
      .attr(StatusEffectAttr, StatusEffect.POISON),
    new AttackMove(Moves.SLUDGE, Type.POISON, MoveCategory.SPECIAL, 65, 100, 20, 30, 0, 1)
      .attr(StatusEffectAttr, StatusEffect.POISON),
    new AttackMove(Moves.BONE_CLUB, Type.GROUND, MoveCategory.PHYSICAL, 65, 85, 20, 10, 0, 1)
      .attr(FlinchAttr)
      .makesContact(false),
    new AttackMove(Moves.FIRE_BLAST, Type.FIRE, MoveCategory.SPECIAL, 110, 85, 5, 10, 0, 1)
      .attr(StatusEffectAttr, StatusEffect.BURN),
    new AttackMove(Moves.WATERFALL, Type.WATER, MoveCategory.PHYSICAL, 80, 100, 15, 20, 0, 1)
      .attr(FlinchAttr),
    new AttackMove(Moves.CLAMP, Type.WATER, MoveCategory.PHYSICAL, 35, 85, 15, 100, 0, 1)
      .attr(TrapAttr, BattlerTagType.CLAMP),
    new AttackMove(Moves.SWIFT, Type.NORMAL, MoveCategory.SPECIAL, 60, -1, 20, -1, 0, 1)
      .target(MoveTarget.ALL_NEAR_ENEMIES),
    new AttackMove(Moves.SKULL_BASH, Type.NORMAL, MoveCategory.PHYSICAL, 130, 100, 10, 100, 0, 1)
      .attr(ChargeAttr, ChargeAnim.SKULL_BASH_CHARGING, 'lowered\nits head!', null, true)
      .attr(StatChangeAttr, BattleStat.DEF, 1, true)
      .ignoresVirtual(),
    new AttackMove(Moves.SPIKE_CANNON, Type.NORMAL, MoveCategory.PHYSICAL, 20, 100, 15, -1, 0, 1)
      .attr(MultiHitAttr)
      .makesContact(false),
    new AttackMove(Moves.CONSTRICT, Type.NORMAL, MoveCategory.PHYSICAL, 10, 100, 35, 10, 0, 1)
      .attr(StatChangeAttr, BattleStat.SPD, -1),
    new SelfStatusMove(Moves.AMNESIA, Type.PSYCHIC, -1, 20, -1, 0, 1)
      .attr(StatChangeAttr, BattleStat.SPDEF, 2, true),
    new StatusMove(Moves.KINESIS, Type.PSYCHIC, 80, 15, -1, 0, 1)
      .attr(StatChangeAttr, BattleStat.ACC, -1),
    new SelfStatusMove(Moves.SOFT_BOILED, Type.NORMAL, -1, 5, -1, 0, 1)
      .attr(HealAttr, 0.5)
      .triageMove(),
    new AttackMove(Moves.HIGH_JUMP_KICK, Type.FIGHTING, MoveCategory.PHYSICAL, 130, 90, 10, -1, 0, 1)
      .attr(MissEffectAttr, crashDamageFunc)
      .attr(NoEffectAttr, crashDamageFunc)
      .condition(failOnGravityCondition),
    new StatusMove(Moves.GLARE, Type.NORMAL, 100, 30, -1, 0, 1)
      .attr(StatusEffectAttr, StatusEffect.PARALYSIS),
    new AttackMove(Moves.DREAM_EATER, Type.PSYCHIC, MoveCategory.SPECIAL, 100, 100, 15, -1, 0, 1)
      .attr(HitHealAttr)
      .condition((user, target, move) => target.status?.effect === StatusEffect.SLEEP)
      .triageMove(),
    new StatusMove(Moves.POISON_GAS, Type.POISON, 90, 40, -1, 0, 1)
      .attr(StatusEffectAttr, StatusEffect.POISON)
      .target(MoveTarget.ALL_NEAR_ENEMIES),
    new AttackMove(Moves.BARRAGE, Type.NORMAL, MoveCategory.PHYSICAL, 15, 85, 20, -1, 0, 1)
      .attr(MultiHitAttr)
      .makesContact(false)
      .ballBombMove(),
    new AttackMove(Moves.LEECH_LIFE, Type.BUG, MoveCategory.PHYSICAL, 80, 100, 10, -1, 0, 1)
      .attr(HitHealAttr)
      .triageMove(),
    new StatusMove(Moves.LOVELY_KISS, Type.NORMAL, 75, 10, -1, 0, 1)
      .attr(StatusEffectAttr, StatusEffect.SLEEP),
    new AttackMove(Moves.SKY_ATTACK, Type.FLYING, MoveCategory.PHYSICAL, 140, 90, 5, 30, 0, 1)
      .attr(ChargeAttr, ChargeAnim.SKY_ATTACK_CHARGING, 'is glowing!')
      .attr(HighCritAttr)
      .attr(FlinchAttr)
      .makesContact(false)
      .ignoresVirtual(),
    new StatusMove(Moves.TRANSFORM, Type.NORMAL, -1, 10, -1, 0, 1)
      .attr(TransformAttr)
      .ignoresProtect(),
    new AttackMove(Moves.BUBBLE, Type.WATER, MoveCategory.SPECIAL, 40, 100, 30, 10, 0, 1)
      .attr(StatChangeAttr, BattleStat.SPD, -1)
      .target(MoveTarget.ALL_NEAR_ENEMIES),
    new AttackMove(Moves.DIZZY_PUNCH, Type.NORMAL, MoveCategory.PHYSICAL, 70, 100, 10, 20, 0, 1)
      .attr(ConfuseAttr)
      .punchingMove(),
    new StatusMove(Moves.SPORE, Type.GRASS, 100, 15, -1, 0, 1)
      .attr(StatusEffectAttr, StatusEffect.SLEEP)
      .powderMove(),
    new StatusMove(Moves.FLASH, Type.NORMAL, 100, 20, -1, 0, 1)
      .attr(StatChangeAttr, BattleStat.ACC, -1),
    new AttackMove(Moves.PSYWAVE, Type.PSYCHIC, MoveCategory.SPECIAL, -1, 100, 15, -1, 0, 1)
      .attr(RandomLevelDamageAttr),
    new SelfStatusMove(Moves.SPLASH, Type.NORMAL, -1, 40, -1, 0, 1)
      .condition(failOnGravityCondition),
    new SelfStatusMove(Moves.ACID_ARMOR, Type.POISON, -1, 20, -1, 0, 1)
      .attr(StatChangeAttr, BattleStat.DEF, 2, true),
    new AttackMove(Moves.CRABHAMMER, Type.WATER, MoveCategory.PHYSICAL, 100, 90, 10, -1, 0, 1)
      .attr(HighCritAttr),
    new AttackMove(Moves.EXPLOSION, Type.NORMAL, MoveCategory.PHYSICAL, 250, 100, 5, -1, 0, 1)
      .attr(SacrificialAttr)
      .makesContact(false)
      .target(MoveTarget.ALL_NEAR_OTHERS),
    new AttackMove(Moves.FURY_SWIPES, Type.NORMAL, MoveCategory.PHYSICAL, 18, 80, 15, -1, 0, 1)
      .attr(MultiHitAttr),
    new AttackMove(Moves.BONEMERANG, Type.GROUND, MoveCategory.PHYSICAL, 50, 90, 10, -1, 0, 1)
      .attr(MultiHitAttr, MultiHitType._2)
      .makesContact(false),
    new SelfStatusMove(Moves.REST, Type.PSYCHIC, -1, 5, -1, 0, 1)
      .attr(StatusEffectAttr, StatusEffect.SLEEP, true, 3, true)
      .attr(HealAttr, 1, true)
      .condition((user, target, move) => user.getHpRatio() < 1 && user.canSetStatus(StatusEffect.SLEEP, true, true))
      .triageMove(),
    new AttackMove(Moves.ROCK_SLIDE, Type.ROCK, MoveCategory.PHYSICAL, 75, 90, 10, 30, 0, 1)
      .attr(FlinchAttr)
      .makesContact(false)
      .target(MoveTarget.ALL_NEAR_ENEMIES),
    new AttackMove(Moves.HYPER_FANG, Type.NORMAL, MoveCategory.PHYSICAL, 80, 90, 15, 10, 0, 1)
      .attr(FlinchAttr)
      .bitingMove(),
    new SelfStatusMove(Moves.SHARPEN, Type.NORMAL, -1, 30, -1, 0, 1)
      .attr(StatChangeAttr, BattleStat.ATK, 1, true),
    new SelfStatusMove(Moves.CONVERSION, Type.NORMAL, -1, 30, -1, 0, 1)
      .attr(FirstMoveTypeAttr),
    new AttackMove(Moves.TRI_ATTACK, Type.NORMAL, MoveCategory.SPECIAL, 80, 100, 10, 20, 0, 1)
      .attr(StatusEffectAttr, StatusEffect.PARALYSIS)
      .attr(StatusEffectAttr, StatusEffect.BURN)
      .attr(StatusEffectAttr, StatusEffect.FREEZE),
    new AttackMove(Moves.SUPER_FANG, Type.NORMAL, MoveCategory.PHYSICAL, -1, 90, 10, -1, 0, 1)
      .attr(TargetHalfHpDamageAttr),
    new AttackMove(Moves.SLASH, Type.NORMAL, MoveCategory.PHYSICAL, 70, 100, 20, -1, 0, 1)
      .attr(HighCritAttr)
      .slicingMove(),
    new SelfStatusMove(Moves.SUBSTITUTE, Type.NORMAL, -1, 10, -1, 0, 1)
      .attr(RecoilAttr)
      .unimplemented(),
    new AttackMove(Moves.STRUGGLE, Type.NORMAL, MoveCategory.PHYSICAL, 50, -1, 1, -1, 0, 1)
      .attr(RecoilAttr, true)
      .attr(TypelessAttr)
      .ignoresVirtual()
      .target(MoveTarget.RANDOM_NEAR_ENEMY),
    new StatusMove(Moves.SKETCH, Type.NORMAL, -1, 1, -1, 0, 2)
      .attr(SketchAttr)
      .ignoresVirtual(),
    new AttackMove(Moves.TRIPLE_KICK, Type.FIGHTING, MoveCategory.PHYSICAL, 10, 90, 10, -1, 0, 2)
      .attr(MultiHitAttr, MultiHitType._3_INCR)
      .attr(MissEffectAttr, (user: Pokemon, move: Move) => {
        user.turnData.hitsLeft = 1;
        return true;
      })
      .partial(),
    new AttackMove(Moves.THIEF, Type.DARK, MoveCategory.PHYSICAL, 60, 100, 25, -1, 0, 2)
      .attr(StealHeldItemChanceAttr, 0.3),
    new StatusMove(Moves.SPIDER_WEB, Type.BUG, -1, 10, -1, 0, 2)
      .attr(AddBattlerTagAttr, BattlerTagType.TRAPPED, false, true, 1),
    new StatusMove(Moves.MIND_READER, Type.NORMAL, -1, 5, -1, 0, 2)
      .attr(IgnoreAccuracyAttr),
    new StatusMove(Moves.NIGHTMARE, Type.GHOST, 100, 15, -1, 0, 2)
      .attr(AddBattlerTagAttr, BattlerTagType.NIGHTMARE)
      .condition((user, target, move) => target.status?.effect === StatusEffect.SLEEP),
    new AttackMove(Moves.FLAME_WHEEL, Type.FIRE, MoveCategory.PHYSICAL, 60, 100, 25, 10, 0, 2)
      .attr(HealStatusEffectAttr, true, StatusEffect.FREEZE)
      .attr(StatusEffectAttr, StatusEffect.BURN),
    new AttackMove(Moves.SNORE, Type.NORMAL, MoveCategory.SPECIAL, 50, 100, 15, 30, 0, 2)
      .attr(BypassSleepAttr)
      .attr(FlinchAttr)
      .condition((user, target, move) => user.status?.effect === StatusEffect.SLEEP)
      .soundBased(),
    new StatusMove(Moves.CURSE, Type.GHOST, -1, 10, -1, 0, 2)
      .attr(StatChangeAttr, BattleStat.SPD, -1, true)
      .attr(StatChangeAttr, [ BattleStat.ATK, BattleStat.DEF ], 1, true)
      .target(MoveTarget.USER)
      .partial(),
    new AttackMove(Moves.FLAIL, Type.NORMAL, MoveCategory.PHYSICAL, -1, 100, 15, -1, 0, 2)
      .attr(LowHpPowerAttr),
    new StatusMove(Moves.CONVERSION_2, Type.NORMAL, -1, 30, -1, 0, 2)
      .unimplemented(),
    new AttackMove(Moves.AEROBLAST, Type.FLYING, MoveCategory.SPECIAL, 100, 95, 5, -1, 0, 2)
      .attr(HighCritAttr),
    new StatusMove(Moves.COTTON_SPORE, Type.GRASS, 100, 40, -1, 0, 2)
      .attr(StatChangeAttr, BattleStat.SPD, -2)
      .powderMove()
      .target(MoveTarget.ALL_NEAR_ENEMIES),
    new AttackMove(Moves.REVERSAL, Type.FIGHTING, MoveCategory.PHYSICAL, -1, 100, 15, -1, 0, 2)
      .attr(LowHpPowerAttr),
    new StatusMove(Moves.SPITE, Type.GHOST, 100, 10, -1, 0, 2)
      .attr(ReducePpMoveAttr),
    new AttackMove(Moves.POWDER_SNOW, Type.ICE, MoveCategory.SPECIAL, 40, 100, 25, 10, 0, 2)
      .attr(StatusEffectAttr, StatusEffect.FREEZE)
      .target(MoveTarget.ALL_NEAR_ENEMIES),
    new SelfStatusMove(Moves.PROTECT, Type.NORMAL, -1, 10, -1, 4, 2)
      .attr(ProtectAttr),
    new AttackMove(Moves.MACH_PUNCH, Type.FIGHTING, MoveCategory.PHYSICAL, 40, 100, 30, -1, 1, 2)
      .punchingMove(),
    new StatusMove(Moves.SCARY_FACE, Type.NORMAL, 100, 10, -1, 0, 2)
      .attr(StatChangeAttr, BattleStat.SPD, -2),
    new AttackMove(Moves.FEINT_ATTACK, Type.DARK, MoveCategory.PHYSICAL, 60, -1, 20, -1, 0, 2),
    new StatusMove(Moves.SWEET_KISS, Type.FAIRY, 75, 10, -1, 0, 2)
      .attr(ConfuseAttr),
    new SelfStatusMove(Moves.BELLY_DRUM, Type.NORMAL, -1, 10, -1, 0, 2)
      .attr(HalfHpStatMaxAttr, BattleStat.ATK),
    new AttackMove(Moves.SLUDGE_BOMB, Type.POISON, MoveCategory.SPECIAL, 90, 100, 10, 30, 0, 2)
      .attr(StatusEffectAttr, StatusEffect.POISON)
      .ballBombMove(),
    new AttackMove(Moves.MUD_SLAP, Type.GROUND, MoveCategory.SPECIAL, 20, 100, 10, 100, 0, 2)
      .attr(StatChangeAttr, BattleStat.ACC, -1),
    new AttackMove(Moves.OCTAZOOKA, Type.WATER, MoveCategory.SPECIAL, 65, 85, 10, 50, 0, 2)
      .attr(StatChangeAttr, BattleStat.ACC, -1)
      .ballBombMove(),
    new StatusMove(Moves.SPIKES, Type.GROUND, -1, 20, -1, 0, 2)
      .attr(AddArenaTrapTagAttr, ArenaTagType.SPIKES)
      .target(MoveTarget.ENEMY_SIDE),
    new AttackMove(Moves.ZAP_CANNON, Type.ELECTRIC, MoveCategory.SPECIAL, 120, 50, 5, 100, 0, 2)
      .attr(StatusEffectAttr, StatusEffect.PARALYSIS)
      .ballBombMove(),
    new StatusMove(Moves.FORESIGHT, Type.NORMAL, -1, 40, -1, 0, 2)
      .unimplemented(),
    new SelfStatusMove(Moves.DESTINY_BOND, Type.GHOST, -1, 5, -1, 0, 2)
      .ignoresProtect()
      .condition(failOnBossCondition)
      .unimplemented(),
    new StatusMove(Moves.PERISH_SONG, Type.NORMAL, -1, 5, -1, 0, 2)
      .attr(FaintCountdownAttr)
      .ignoresProtect()
      .soundBased()
      .condition(failOnBossCondition)
      .target(MoveTarget.ALL),
    new AttackMove(Moves.ICY_WIND, Type.ICE, MoveCategory.SPECIAL, 55, 95, 15, 100, 0, 2)
      .attr(StatChangeAttr, BattleStat.SPD, -1)
      .windMove()
      .target(MoveTarget.ALL_NEAR_ENEMIES),
    new SelfStatusMove(Moves.DETECT, Type.FIGHTING, -1, 5, -1, 4, 2)
      .attr(ProtectAttr),
    new AttackMove(Moves.BONE_RUSH, Type.GROUND, MoveCategory.PHYSICAL, 25, 90, 10, -1, 0, 2)
      .attr(MultiHitAttr)
      .makesContact(false),
    new StatusMove(Moves.LOCK_ON, Type.NORMAL, -1, 5, -1, 0, 2)
      .attr(IgnoreAccuracyAttr),
    new AttackMove(Moves.OUTRAGE, Type.DRAGON, MoveCategory.PHYSICAL, 120, 100, 10, -1, 0, 2)
      .attr(FrenzyAttr)
      .attr(MissEffectAttr, frenzyMissFunc)
      .target(MoveTarget.RANDOM_NEAR_ENEMY),
    new StatusMove(Moves.SANDSTORM, Type.ROCK, -1, 10, -1, 0, 2)
      .attr(WeatherChangeAttr, WeatherType.SANDSTORM)
      .target(MoveTarget.BOTH_SIDES),
    new AttackMove(Moves.GIGA_DRAIN, Type.GRASS, MoveCategory.SPECIAL, 75, 100, 10, -1, 0, 2)
      .attr(HitHealAttr)
      .triageMove(),
    new SelfStatusMove(Moves.ENDURE, Type.NORMAL, -1, 10, -1, 4, 2)
      .attr(EndureAttr),
    new StatusMove(Moves.CHARM, Type.FAIRY, 100, 20, -1, 0, 2)
      .attr(StatChangeAttr, BattleStat.ATK, -2),
    new AttackMove(Moves.ROLLOUT, Type.ROCK, MoveCategory.PHYSICAL, 30, 90, 20, -1, 0, 2)
      .attr(ConsecutiveUseDoublePowerAttr, 5, true, true, Moves.DEFENSE_CURL),
    new AttackMove(Moves.FALSE_SWIPE, Type.NORMAL, MoveCategory.PHYSICAL, 40, 100, 40, -1, 0, 2)
      .attr(SurviveDamageAttr),
    new StatusMove(Moves.SWAGGER, Type.NORMAL, 85, 15, -1, 0, 2)
      .attr(StatChangeAttr, BattleStat.ATK, 2)
      .attr(ConfuseAttr),
    new SelfStatusMove(Moves.MILK_DRINK, Type.NORMAL, -1, 5, -1, 0, 2)
      .attr(HealAttr, 0.5)
      .triageMove(),
    new AttackMove(Moves.SPARK, Type.ELECTRIC, MoveCategory.PHYSICAL, 65, 100, 20, 30, 0, 2)
      .attr(StatusEffectAttr, StatusEffect.PARALYSIS),
    new AttackMove(Moves.FURY_CUTTER, Type.BUG, MoveCategory.PHYSICAL, 40, 95, 20, -1, 0, 2)
      .attr(ConsecutiveUseDoublePowerAttr, 3, true)
      .slicingMove(),
    new AttackMove(Moves.STEEL_WING, Type.STEEL, MoveCategory.PHYSICAL, 70, 90, 25, 10, 0, 2)
      .attr(StatChangeAttr, BattleStat.DEF, 1, true),
    new StatusMove(Moves.MEAN_LOOK, Type.NORMAL, -1, 5, -1, 0, 2)
      .attr(AddBattlerTagAttr, BattlerTagType.TRAPPED, false, true, 1),
    new StatusMove(Moves.ATTRACT, Type.NORMAL, 100, 15, -1, 0, 2)
      .attr(AddBattlerTagAttr, BattlerTagType.INFATUATED)
      .condition((user, target, move) => user.isOppositeGender(target)),
    new SelfStatusMove(Moves.SLEEP_TALK, Type.NORMAL, -1, 10, -1, 0, 2)
      .attr(BypassSleepAttr)
      .attr(RandomMovesetMoveAttr)
      .condition((user, target, move) => user.status?.effect === StatusEffect.SLEEP),
    new StatusMove(Moves.HEAL_BELL, Type.NORMAL, -1, 5, -1, 0, 2)
      .soundBased()
      .target(MoveTarget.USER_AND_ALLIES)
      .unimplemented(),
    new AttackMove(Moves.RETURN, Type.NORMAL, MoveCategory.PHYSICAL, -1, 100, 20, -1, 0, 2)
      .attr(FriendshipPowerAttr),
    new AttackMove(Moves.PRESENT, Type.NORMAL, MoveCategory.PHYSICAL, -1, 90, 15, -1, 0, 2)
      .attr(PresentPowerAttr)
      .makesContact(false),
    new AttackMove(Moves.FRUSTRATION, Type.NORMAL, MoveCategory.PHYSICAL, -1, 100, 20, -1, 0, 2)
      .attr(FriendshipPowerAttr, true),
    new StatusMove(Moves.SAFEGUARD, Type.NORMAL, -1, 25, -1, 0, 2)
      .target(MoveTarget.USER_SIDE)
      .unimplemented(),
    new StatusMove(Moves.PAIN_SPLIT, Type.NORMAL, -1, 20, -1, 0, 2)
      .attr(HpSplitAttr)
      .condition(failOnBossCondition),
    new AttackMove(Moves.SACRED_FIRE, Type.FIRE, MoveCategory.PHYSICAL, 100, 95, 5, 50, 0, 2)
      .attr(HealStatusEffectAttr, true, StatusEffect.FREEZE)
      .attr(StatusEffectAttr, StatusEffect.BURN)
      .makesContact(false),
    new AttackMove(Moves.MAGNITUDE, Type.GROUND, MoveCategory.PHYSICAL, -1, 100, 30, -1, 0, 2)
      .attr(PreMoveMessageAttr, magnitudeMessageFunc)
      .attr(MagnitudePowerAttr)
      .attr(HitsTagAttr, BattlerTagType.UNDERGROUND, true)
      .makesContact(false)
      .target(MoveTarget.ALL_NEAR_OTHERS),
    new AttackMove(Moves.DYNAMIC_PUNCH, Type.FIGHTING, MoveCategory.PHYSICAL, 100, 50, 5, 100, 0, 2)
      .attr(ConfuseAttr)
      .punchingMove(),
    new AttackMove(Moves.MEGAHORN, Type.BUG, MoveCategory.PHYSICAL, 120, 85, 10, -1, 0, 2),
    new AttackMove(Moves.DRAGON_BREATH, Type.DRAGON, MoveCategory.SPECIAL, 60, 100, 20, 30, 0, 2)
      .attr(StatusEffectAttr, StatusEffect.PARALYSIS),
    new SelfStatusMove(Moves.BATON_PASS, Type.NORMAL, -1, 40, -1, 0, 2)
      .attr(ForceSwitchOutAttr, true, true)
      .hidesUser(),
    new StatusMove(Moves.ENCORE, Type.NORMAL, 100, 5, -1, 0, 2)
      .attr(AddBattlerTagAttr, BattlerTagType.ENCORE, false, true)
      .condition((user, target, move) => new EncoreTag(user.id).canAdd(target)),
    new AttackMove(Moves.PURSUIT, Type.DARK, MoveCategory.PHYSICAL, 40, 100, 20, -1, 0, 2)
      .partial(),
    new AttackMove(Moves.RAPID_SPIN, Type.NORMAL, MoveCategory.PHYSICAL, 50, 100, 40, 100, 0, 2)
      .attr(StatChangeAttr, BattleStat.SPD, 1, true)
      .attr(RemoveBattlerTagAttr, [ BattlerTagType.BIND, BattlerTagType.WRAP, BattlerTagType.FIRE_SPIN, BattlerTagType.WHIRLPOOL, BattlerTagType.CLAMP, BattlerTagType.SAND_TOMB, BattlerTagType.MAGMA_STORM, BattlerTagType.THUNDER_CAGE, BattlerTagType.SEEDED ], true)
      .partial(),
    new StatusMove(Moves.SWEET_SCENT, Type.NORMAL, 100, 20, -1, 0, 2)
      .attr(StatChangeAttr, BattleStat.EVA, -1)
      .target(MoveTarget.ALL_NEAR_ENEMIES),
    new AttackMove(Moves.IRON_TAIL, Type.STEEL, MoveCategory.PHYSICAL, 100, 75, 15, 30, 0, 2)
      .attr(StatChangeAttr, BattleStat.DEF, -1),
    new AttackMove(Moves.METAL_CLAW, Type.STEEL, MoveCategory.PHYSICAL, 50, 95, 35, 10, 0, 2)
      .attr(StatChangeAttr, BattleStat.ATK, 1, true),
    new AttackMove(Moves.VITAL_THROW, Type.FIGHTING, MoveCategory.PHYSICAL, 70, -1, 10, -1, -1, 2),
    new SelfStatusMove(Moves.MORNING_SUN, Type.NORMAL, -1, 5, -1, 0, 2)
      .attr(PlantHealAttr)
      .triageMove(),
    new SelfStatusMove(Moves.SYNTHESIS, Type.GRASS, -1, 5, -1, 0, 2)
      .attr(PlantHealAttr)
      .triageMove(),
    new SelfStatusMove(Moves.MOONLIGHT, Type.FAIRY, -1, 5, -1, 0, 2)
      .attr(PlantHealAttr)
      .triageMove(),
    new AttackMove(Moves.HIDDEN_POWER, Type.NORMAL, MoveCategory.SPECIAL, 60, 100, 15, -1, 0, 2)
      .attr(HiddenPowerTypeAttr),
    new AttackMove(Moves.CROSS_CHOP, Type.FIGHTING, MoveCategory.PHYSICAL, 100, 80, 5, -1, 0, 2)
      .attr(HighCritAttr),
    new AttackMove(Moves.TWISTER, Type.DRAGON, MoveCategory.SPECIAL, 40, 100, 20, 20, 0, 2)
      .attr(HitsTagAttr, BattlerTagType.FLYING, true)
      .attr(FlinchAttr)
      .windMove()
      .target(MoveTarget.ALL_NEAR_ENEMIES),
    new StatusMove(Moves.RAIN_DANCE, Type.WATER, -1, 5, -1, 0, 2)
      .attr(WeatherChangeAttr, WeatherType.RAIN)
      .target(MoveTarget.BOTH_SIDES),
    new StatusMove(Moves.SUNNY_DAY, Type.FIRE, -1, 5, -1, 0, 2)
      .attr(WeatherChangeAttr, WeatherType.SUNNY)
      .target(MoveTarget.BOTH_SIDES),
    new AttackMove(Moves.CRUNCH, Type.DARK, MoveCategory.PHYSICAL, 80, 100, 15, 20, 0, 2)
      .attr(StatChangeAttr, BattleStat.DEF, -1)
      .bitingMove(),
    new AttackMove(Moves.MIRROR_COAT, Type.PSYCHIC, MoveCategory.SPECIAL, -1, 100, 20, -1, -5, 2)
      .attr(CounterDamageAttr, (move: Move) => move.category === MoveCategory.SPECIAL, 2)
      .target(MoveTarget.ATTACKER),
    new StatusMove(Moves.PSYCH_UP, Type.NORMAL, -1, 10, -1, 0, 2)
      .unimplemented(),
    new AttackMove(Moves.EXTREME_SPEED, Type.NORMAL, MoveCategory.PHYSICAL, 80, 100, 5, -1, 2, 2),
    new AttackMove(Moves.ANCIENT_POWER, Type.ROCK, MoveCategory.SPECIAL, 60, 100, 5, 10, 0, 2)
      .attr(StatChangeAttr, [ BattleStat.ATK, BattleStat.DEF, BattleStat.SPATK, BattleStat.SPDEF, BattleStat.SPD ], 1, true),
    new AttackMove(Moves.SHADOW_BALL, Type.GHOST, MoveCategory.SPECIAL, 80, 100, 15, 20, 0, 2)
      .attr(StatChangeAttr, BattleStat.SPDEF, -1)
      .ballBombMove(),
    new AttackMove(Moves.FUTURE_SIGHT, Type.PSYCHIC, MoveCategory.SPECIAL, 120, 100, 10, -1, 0, 2)
      .attr(DelayedAttackAttr, ArenaTagType.FUTURE_SIGHT, ChargeAnim.FUTURE_SIGHT_CHARGING, 'foresaw\nan attack!'),
    new AttackMove(Moves.ROCK_SMASH, Type.FIGHTING, MoveCategory.PHYSICAL, 40, 100, 15, 50, 0, 2)
      .attr(StatChangeAttr, BattleStat.DEF, -1),
    new AttackMove(Moves.WHIRLPOOL, Type.WATER, MoveCategory.SPECIAL, 35, 85, 15, 100, 0, 2)
      .attr(TrapAttr, BattlerTagType.WHIRLPOOL)
      .attr(HitsTagAttr, BattlerTagType.UNDERWATER, true),
    new AttackMove(Moves.BEAT_UP, Type.DARK, MoveCategory.PHYSICAL, -1, 100, 10, -1, 0, 2)
      .makesContact(false)
      .unimplemented(),
    new AttackMove(Moves.FAKE_OUT, Type.NORMAL, MoveCategory.PHYSICAL, 40, 100, 10, 100, 3, 3)
      .attr(FlinchAttr)
      .condition(new FirstMoveCondition()),
    new AttackMove(Moves.UPROAR, Type.NORMAL, MoveCategory.SPECIAL, 90, 100, 10, -1, 0, 3)
      .ignoresVirtual()
      .soundBased()
      .target(MoveTarget.RANDOM_NEAR_ENEMY)
      .partial(),
    new SelfStatusMove(Moves.STOCKPILE, Type.NORMAL, -1, 20, -1, 0, 3)
      .unimplemented(),
    new AttackMove(Moves.SPIT_UP, Type.NORMAL, MoveCategory.SPECIAL, -1, 100, 10, -1, 0, 3)
      .unimplemented(),
    new SelfStatusMove(Moves.SWALLOW, Type.NORMAL, -1, 10, -1, 0, 3)
      .triageMove()
      .unimplemented(),
    new AttackMove(Moves.HEAT_WAVE, Type.FIRE, MoveCategory.SPECIAL, 95, 90, 10, 10, 0, 3)
      .attr(HealStatusEffectAttr, true, StatusEffect.FREEZE)
      .attr(StatusEffectAttr, StatusEffect.BURN)
      .windMove()
      .target(MoveTarget.ALL_NEAR_ENEMIES),
    new StatusMove(Moves.HAIL, Type.ICE, -1, 10, -1, 0, 3)
      .attr(WeatherChangeAttr, WeatherType.HAIL)
      .target(MoveTarget.BOTH_SIDES),
    new StatusMove(Moves.TORMENT, Type.DARK, 100, 15, -1, 0, 3)
      .unimplemented(),
    new StatusMove(Moves.FLATTER, Type.DARK, 100, 15, -1, 0, 3)
      .attr(StatChangeAttr, BattleStat.SPATK, 1)
      .attr(ConfuseAttr),
    new StatusMove(Moves.WILL_O_WISP, Type.FIRE, 85, 15, -1, 0, 3)
      .attr(StatusEffectAttr, StatusEffect.BURN),
    new StatusMove(Moves.MEMENTO, Type.DARK, 100, 10, -1, 0, 3)
      .attr(SacrificialAttr)
      .attr(StatChangeAttr, [ BattleStat.ATK, BattleStat.SPATK ], -2),
    new AttackMove(Moves.FACADE, Type.NORMAL, MoveCategory.PHYSICAL, 70, 100, 20, -1, 0, 3)
      .attr(MovePowerMultiplierAttr, (user, target, move) => user.status
        && (user.status.effect === StatusEffect.BURN || user.status.effect === StatusEffect.POISON || user.status.effect === StatusEffect.TOXIC || user.status.effect === StatusEffect.PARALYSIS) ? 2 : 1),
    new AttackMove(Moves.FOCUS_PUNCH, Type.FIGHTING, MoveCategory.PHYSICAL, 150, 100, 20, -1, -3, 3)
      .punchingMove()
      .ignoresVirtual()
      .condition((user, target, move) => !user.turnData.attacksReceived.find(r => r.damage)),
    new AttackMove(Moves.SMELLING_SALTS, Type.NORMAL, MoveCategory.PHYSICAL, 70, 100, 10, -1, 0, 3)
      .attr(MovePowerMultiplierAttr, (user, target, move) => target.status?.effect === StatusEffect.PARALYSIS ? 2 : 1)
      .attr(HealStatusEffectAttr, true, StatusEffect.PARALYSIS),
    new SelfStatusMove(Moves.FOLLOW_ME, Type.NORMAL, -1, 20, -1, 2, 3)
      .unimplemented(),
    new StatusMove(Moves.NATURE_POWER, Type.NORMAL, -1, 20, -1, 0, 3)
      .attr(NaturePowerAttr)
      .ignoresVirtual(),
<<<<<<< HEAD
    new SelfStatusMove(Moves.CHARGE, "Charge", Type.ELECTRIC, -1, 20, "The user boosts the power of the Electric move it uses on the next turn. This also raises the user's Sp. Def stat.", -1, 0, 3)
      .attr(StatChangeAttr, BattleStat.SPDEF, 1, true)
      .attr(AddBattlerTagAttr, BattlerTagType.CHARGED, true, true),
    new StatusMove(Moves.TAUNT, "Taunt (N)", Type.DARK, 100, 20, "The target is taunted into a rage that allows it to use only attack moves for three turns.", -1, 0, 3),
    new StatusMove(Moves.HELPING_HAND, "Helping Hand", Type.NORMAL, -1, 20, "The user assists an ally by boosting the power of that ally's attack.", -1, 5, 3)
=======
    new SelfStatusMove(Moves.CHARGE, Type.ELECTRIC, -1, 20, -1, 0, 3)
      .attr(StatChangeAttr, BattleStat.SPDEF, 1, true)
      .partial(),
    new StatusMove(Moves.TAUNT, Type.DARK, 100, 20, -1, 0, 3)
      .unimplemented(),
    new StatusMove(Moves.HELPING_HAND, Type.NORMAL, -1, 20, -1, 5, 3)
>>>>>>> 40bc019d
      .attr(AddBattlerTagAttr, BattlerTagType.HELPING_HAND)
      .target(MoveTarget.NEAR_ALLY),
    new StatusMove(Moves.TRICK, Type.PSYCHIC, 100, 10, -1, 0, 3)
      .unimplemented(),
    new StatusMove(Moves.ROLE_PLAY, Type.PSYCHIC, -1, 10, -1, 0, 3)
      .attr(AbilityCopyAttr),
    new SelfStatusMove(Moves.WISH, Type.NORMAL, -1, 10, -1, 0, 3)
      .triageMove()
      .unimplemented(),
    new SelfStatusMove(Moves.ASSIST, Type.NORMAL, -1, 20, -1, 0, 3)
      .attr(RandomMovesetMoveAttr, true)
      .ignoresVirtual(),
    new SelfStatusMove(Moves.INGRAIN, Type.GRASS, -1, 20, -1, 0, 3)
      .attr(AddBattlerTagAttr, BattlerTagType.INGRAIN, true, true),
    new AttackMove(Moves.SUPERPOWER, Type.FIGHTING, MoveCategory.PHYSICAL, 120, 100, 5, 100, 0, 3)
      .attr(StatChangeAttr, [ BattleStat.ATK, BattleStat.DEF ], -1, true),
    new SelfStatusMove(Moves.MAGIC_COAT, Type.PSYCHIC, -1, 15, -1, 4, 3)
      .unimplemented(),
    new SelfStatusMove(Moves.RECYCLE, Type.NORMAL, -1, 10, -1, 0, 3)
      .unimplemented(),
    new AttackMove(Moves.REVENGE, Type.FIGHTING, MoveCategory.PHYSICAL, 60, 100, 10, -1, -4, 3)
      .attr(TurnDamagedDoublePowerAttr),
    new AttackMove(Moves.BRICK_BREAK, Type.FIGHTING, MoveCategory.PHYSICAL, 75, 100, 15, -1, 0, 3)
        .attr(RemoveScreensAttr),
    new StatusMove(Moves.YAWN, Type.NORMAL, -1, 10, -1, 0, 3)
      .attr(AddBattlerTagAttr, BattlerTagType.DROWSY, false, true)
      .condition((user, target, move) => !target.status),
    new AttackMove(Moves.KNOCK_OFF, Type.DARK, MoveCategory.PHYSICAL, 65, 100, 20, -1, 0, 3)
      .partial(),
    new AttackMove(Moves.ENDEAVOR, Type.NORMAL, MoveCategory.PHYSICAL, -1, 100, 5, -1, 0, 3)
      .attr(MatchHpAttr)
      .condition(failOnBossCondition),
    new AttackMove(Moves.ERUPTION, Type.FIRE, MoveCategory.SPECIAL, 150, 100, 5, -1, 0, 3)
      .attr(HpPowerAttr)
      .target(MoveTarget.ALL_NEAR_ENEMIES),
    new StatusMove(Moves.SKILL_SWAP, Type.PSYCHIC, -1, 10, -1, 0, 3)
      .attr(SwitchAbilitiesAttr),
    new SelfStatusMove(Moves.IMPRISON, Type.PSYCHIC, -1, 10, -1, 0, 3)
      .unimplemented(),
    new SelfStatusMove(Moves.REFRESH, Type.NORMAL, -1, 20, -1, 0, 3)
      .attr(HealStatusEffectAttr, true, StatusEffect.PARALYSIS, StatusEffect.POISON, StatusEffect.TOXIC, StatusEffect.BURN)
      .condition((user, target, move) => user.status && (user.status.effect === StatusEffect.PARALYSIS || user.status.effect === StatusEffect.POISON || user.status.effect === StatusEffect.TOXIC || user.status.effect === StatusEffect.BURN)),
    new SelfStatusMove(Moves.GRUDGE, Type.GHOST, -1, 5, -1, 0, 3)
      .unimplemented(),
    new SelfStatusMove(Moves.SNATCH, Type.DARK, -1, 10, -1, 4, 3)
      .unimplemented(),
    new AttackMove(Moves.SECRET_POWER, Type.NORMAL, MoveCategory.PHYSICAL, 70, 100, 20, 30, 0, 3)
      .makesContact(false)
      .partial(),
    new AttackMove(Moves.DIVE, Type.WATER, MoveCategory.PHYSICAL, 80, 100, 10, -1, 0, 3)
      .attr(ChargeAttr, ChargeAnim.DIVE_CHARGING, 'hid\nunderwater!', BattlerTagType.UNDERWATER)
      .ignoresVirtual(),
    new AttackMove(Moves.ARM_THRUST, Type.FIGHTING, MoveCategory.PHYSICAL, 15, 100, 20, -1, 0, 3)
      .attr(MultiHitAttr),
    new SelfStatusMove(Moves.CAMOUFLAGE, Type.NORMAL, -1, 20, -1, 0, 3)
      .attr(CopyBiomeTypeAttr),
    new SelfStatusMove(Moves.TAIL_GLOW, Type.BUG, -1, 20, -1, 0, 3)
      .attr(StatChangeAttr, BattleStat.SPATK, 3, true),
    new AttackMove(Moves.LUSTER_PURGE, Type.PSYCHIC, MoveCategory.SPECIAL, 95, 100, 5, 50, 0, 3)
      .attr(StatChangeAttr, BattleStat.SPDEF, -1),
    new AttackMove(Moves.MIST_BALL, Type.PSYCHIC, MoveCategory.SPECIAL, 95, 100, 5, 50, 0, 3)
      .attr(StatChangeAttr, BattleStat.SPATK, -1)
      .ballBombMove(),
    new StatusMove(Moves.FEATHER_DANCE, Type.FLYING, 100, 15, -1, 0, 3)
      .attr(StatChangeAttr, BattleStat.ATK, -2)
      .danceMove(),
    new StatusMove(Moves.TEETER_DANCE, Type.NORMAL, 100, 20, -1, 0, 3)
      .attr(ConfuseAttr)
      .danceMove()
      .target(MoveTarget.ALL_NEAR_OTHERS),
    new AttackMove(Moves.BLAZE_KICK, Type.FIRE, MoveCategory.PHYSICAL, 85, 90, 10, 10, 0, 3)
      .attr(HighCritAttr)
      .attr(StatusEffectAttr, StatusEffect.BURN),
    new StatusMove(Moves.MUD_SPORT, Type.GROUND, -1, 15, -1, 0, 3)
      .attr(AddArenaTagAttr, ArenaTagType.MUD_SPORT, 5)
      .target(MoveTarget.BOTH_SIDES),
    new AttackMove(Moves.ICE_BALL, Type.ICE, MoveCategory.PHYSICAL, 30, 90, 20, -1, 0, 3)
      .attr(ConsecutiveUseDoublePowerAttr, 5, true, true, Moves.DEFENSE_CURL)
      .ballBombMove(),
    new AttackMove(Moves.NEEDLE_ARM, Type.GRASS, MoveCategory.PHYSICAL, 60, 100, 15, 30, 0, 3)
      .attr(FlinchAttr),
    new SelfStatusMove(Moves.SLACK_OFF, Type.NORMAL, -1, 5, -1, 0, 3)
      .attr(HealAttr, 0.5)
      .triageMove(),
    new AttackMove(Moves.HYPER_VOICE, Type.NORMAL, MoveCategory.SPECIAL, 90, 100, 10, -1, 0, 3)
      .soundBased()
      .target(MoveTarget.ALL_NEAR_ENEMIES),
    new AttackMove(Moves.POISON_FANG, Type.POISON, MoveCategory.PHYSICAL, 50, 100, 15, 50, 0, 3)
      .attr(StatusEffectAttr, StatusEffect.TOXIC)
      .bitingMove(),
    new AttackMove(Moves.CRUSH_CLAW, Type.NORMAL, MoveCategory.PHYSICAL, 75, 95, 10, 50, 0, 3)
      .attr(StatChangeAttr, BattleStat.DEF, -1),
    new AttackMove(Moves.BLAST_BURN, Type.FIRE, MoveCategory.SPECIAL, 150, 90, 5, -1, 0, 3)
      .attr(RechargeAttr),
    new AttackMove(Moves.HYDRO_CANNON, Type.WATER, MoveCategory.SPECIAL, 150, 90, 5, -1, 0, 3)
      .attr(RechargeAttr),
    new AttackMove(Moves.METEOR_MASH, Type.STEEL, MoveCategory.PHYSICAL, 90, 90, 10, 20, 0, 3)
      .attr(StatChangeAttr, BattleStat.ATK, 1, true)
      .punchingMove(),
    new AttackMove(Moves.ASTONISH, Type.GHOST, MoveCategory.PHYSICAL, 30, 100, 15, 30, 0, 3)
      .attr(FlinchAttr),
    new AttackMove(Moves.WEATHER_BALL, Type.NORMAL, MoveCategory.SPECIAL, 50, 100, 10, -1, 0, 3)
      .attr(WeatherBallTypeAttr)
      .attr(MovePowerMultiplierAttr, (user, target, move) => [WeatherType.SUNNY, WeatherType.RAIN, WeatherType.SANDSTORM, WeatherType.HAIL, WeatherType.SNOW, WeatherType.FOG, WeatherType.HEAVY_RAIN, WeatherType.HARSH_SUN].includes(user.scene.arena.weather?.weatherType) && !user.scene.arena.weather?.isEffectSuppressed(user.scene) ? 2 : 1)
      .ballBombMove(),
    new StatusMove(Moves.AROMATHERAPY, Type.GRASS, -1, 5, -1, 0, 3)
      .target(MoveTarget.USER_AND_ALLIES)
      .unimplemented(),
    new StatusMove(Moves.FAKE_TEARS, Type.DARK, 100, 20, -1, 0, 3)
      .attr(StatChangeAttr, BattleStat.SPDEF, -2),
    new AttackMove(Moves.AIR_CUTTER, Type.FLYING, MoveCategory.SPECIAL, 60, 95, 25, -1, 0, 3)
      .attr(HighCritAttr)
      .slicingMove()
      .windMove()
      .target(MoveTarget.ALL_NEAR_ENEMIES),
    new AttackMove(Moves.OVERHEAT, Type.FIRE, MoveCategory.SPECIAL, 130, 90, 5, 100, 0, 3)
      .attr(StatChangeAttr, BattleStat.SPATK, -2, true)
      .attr(HealStatusEffectAttr, true, StatusEffect.FREEZE),
    new StatusMove(Moves.ODOR_SLEUTH, Type.NORMAL, -1, 40, -1, 0, 3)
      .unimplemented(),
    new AttackMove(Moves.ROCK_TOMB, Type.ROCK, MoveCategory.PHYSICAL, 60, 95, 15, 100, 0, 3)
      .attr(StatChangeAttr, BattleStat.SPD, -1)
      .makesContact(false),
    new AttackMove(Moves.SILVER_WIND, Type.BUG, MoveCategory.SPECIAL, 60, 100, 5, 10, 0, 3)
      .attr(StatChangeAttr, [ BattleStat.ATK, BattleStat.DEF, BattleStat.SPATK, BattleStat.SPDEF, BattleStat.SPD ], 1, true)
      .windMove(),
    new StatusMove(Moves.METAL_SOUND, Type.STEEL, 85, 40, -1, 0, 3)
      .attr(StatChangeAttr, BattleStat.SPDEF, -2)
      .soundBased(),
    new StatusMove(Moves.GRASS_WHISTLE, Type.GRASS, 55, 15, -1, 0, 3)
      .attr(StatusEffectAttr, StatusEffect.SLEEP)
      .soundBased(),
    new StatusMove(Moves.TICKLE, Type.NORMAL, 100, 20, -1, 0, 3)
      .attr(StatChangeAttr, BattleStat.ATK, -1)
      .attr(StatChangeAttr, BattleStat.DEF, -1),
    new SelfStatusMove(Moves.COSMIC_POWER, Type.PSYCHIC, -1, 20, -1, 0, 3)
      .attr(StatChangeAttr, [ BattleStat.DEF, BattleStat.SPDEF ], 1, true),
    new AttackMove(Moves.WATER_SPOUT, Type.WATER, MoveCategory.SPECIAL, 150, 100, 5, -1, 0, 3)
      .attr(HpPowerAttr)
      .target(MoveTarget.ALL_NEAR_ENEMIES),
    new AttackMove(Moves.SIGNAL_BEAM, Type.BUG, MoveCategory.SPECIAL, 75, 100, 15, 10, 0, 3)
      .attr(ConfuseAttr),
    new AttackMove(Moves.SHADOW_PUNCH, Type.GHOST, MoveCategory.PHYSICAL, 60, -1, 20, -1, 0, 3)
      .punchingMove(),
    new AttackMove(Moves.EXTRASENSORY, Type.PSYCHIC, MoveCategory.SPECIAL, 80, 100, 20, 10, 0, 3)
      .attr(FlinchAttr),
    new AttackMove(Moves.SKY_UPPERCUT, Type.FIGHTING, MoveCategory.PHYSICAL, 85, 90, 15, -1, 0, 3)
      .attr(HitsTagAttr, BattlerTagType.FLYING)
      .punchingMove(),
    new AttackMove(Moves.SAND_TOMB, Type.GROUND, MoveCategory.PHYSICAL, 35, 85, 15, 100, 0, 3)
      .attr(TrapAttr, BattlerTagType.SAND_TOMB)
      .makesContact(false),
    new AttackMove(Moves.SHEER_COLD, Type.ICE, MoveCategory.SPECIAL, -1, 30, 5, -1, 0, 3)
      .attr(OneHitKOAttr)
      .attr(OneHitKOAccuracyAttr),
    new AttackMove(Moves.MUDDY_WATER, Type.WATER, MoveCategory.SPECIAL, 90, 85, 10, 30, 0, 3)
      .attr(StatChangeAttr, BattleStat.ACC, -1)
      .target(MoveTarget.ALL_NEAR_ENEMIES),
    new AttackMove(Moves.BULLET_SEED, Type.GRASS, MoveCategory.PHYSICAL, 25, 100, 30, -1, 0, 3)
      .attr(MultiHitAttr)
      .makesContact(false)
      .ballBombMove(),
    new AttackMove(Moves.AERIAL_ACE, Type.FLYING, MoveCategory.PHYSICAL, 60, -1, 20, -1, 0, 3)
      .slicingMove(),
    new AttackMove(Moves.ICICLE_SPEAR, Type.ICE, MoveCategory.PHYSICAL, 25, 100, 30, -1, 0, 3)
      .attr(MultiHitAttr)
      .makesContact(false),
    new SelfStatusMove(Moves.IRON_DEFENSE, Type.STEEL, -1, 15, -1, 0, 3)
      .attr(StatChangeAttr, BattleStat.DEF, 2, true),
    new StatusMove(Moves.BLOCK, Type.NORMAL, -1, 5, -1, 0, 3)
      .attr(AddBattlerTagAttr, BattlerTagType.TRAPPED, false, true, 1),
    new StatusMove(Moves.HOWL, Type.NORMAL, -1, 40, -1, 0, 3)
      .attr(StatChangeAttr, BattleStat.ATK, 1)
      .soundBased()
      .target(MoveTarget.USER_AND_ALLIES),
    new AttackMove(Moves.DRAGON_CLAW, Type.DRAGON, MoveCategory.PHYSICAL, 80, 100, 15, -1, 0, 3),
    new AttackMove(Moves.FRENZY_PLANT, Type.GRASS, MoveCategory.SPECIAL, 150, 90, 5, -1, 0, 3)
      .attr(RechargeAttr),
    new SelfStatusMove(Moves.BULK_UP, Type.FIGHTING, -1, 20, -1, 0, 3)
      .attr(StatChangeAttr, [ BattleStat.ATK, BattleStat.DEF ], 1, true),
    new AttackMove(Moves.BOUNCE, Type.FLYING, MoveCategory.PHYSICAL, 85, 85, 5, 30, 0, 3)
      .attr(ChargeAttr, ChargeAnim.BOUNCE_CHARGING, 'sprang up!', BattlerTagType.FLYING)
      .attr(StatusEffectAttr, StatusEffect.PARALYSIS)
      .condition(failOnGravityCondition)
      .ignoresVirtual(),
    new AttackMove(Moves.MUD_SHOT, Type.GROUND, MoveCategory.SPECIAL, 55, 95, 15, 100, 0, 3)
      .attr(StatChangeAttr, BattleStat.SPD, -1),
    new AttackMove(Moves.POISON_TAIL, Type.POISON, MoveCategory.PHYSICAL, 50, 100, 25, 10, 0, 3)
      .attr(HighCritAttr)
      .attr(StatusEffectAttr, StatusEffect.POISON),
    new AttackMove(Moves.COVET, Type.NORMAL, MoveCategory.PHYSICAL, 60, 100, 25, -1, 0, 3)
      .attr(StealHeldItemChanceAttr, 0.3),
    new AttackMove(Moves.VOLT_TACKLE, Type.ELECTRIC, MoveCategory.PHYSICAL, 120, 100, 15, 10, 0, 3)
      .attr(RecoilAttr, false, 0.33)
      .attr(StatusEffectAttr, StatusEffect.PARALYSIS),
    new AttackMove(Moves.MAGICAL_LEAF, Type.GRASS, MoveCategory.SPECIAL, 60, -1, 20, -1, 0, 3),
    new StatusMove(Moves.WATER_SPORT, Type.WATER, -1, 15, -1, 0, 3)
      .attr(AddArenaTagAttr, ArenaTagType.WATER_SPORT, 5)
      .target(MoveTarget.BOTH_SIDES),
    new SelfStatusMove(Moves.CALM_MIND, Type.PSYCHIC, -1, 20, -1, 0, 3)
      .attr(StatChangeAttr, [ BattleStat.SPATK, BattleStat.SPDEF ], 1, true),
    new AttackMove(Moves.LEAF_BLADE, Type.GRASS, MoveCategory.PHYSICAL, 90, 100, 15, -1, 0, 3)
      .attr(HighCritAttr)
      .slicingMove(),
    new SelfStatusMove(Moves.DRAGON_DANCE, Type.DRAGON, -1, 20, -1, 0, 3)
      .attr(StatChangeAttr, [ BattleStat.ATK, BattleStat.SPD ], 1, true)
      .danceMove(),
    new AttackMove(Moves.ROCK_BLAST, Type.ROCK, MoveCategory.PHYSICAL, 25, 90, 10, -1, 0, 3)
      .attr(MultiHitAttr)
      .makesContact(false)
      .ballBombMove(),
    new AttackMove(Moves.SHOCK_WAVE, Type.ELECTRIC, MoveCategory.SPECIAL, 60, -1, 20, -1, 0, 3),
    new AttackMove(Moves.WATER_PULSE, Type.WATER, MoveCategory.SPECIAL, 60, 100, 20, 20, 0, 3)
      .attr(ConfuseAttr)
      .pulseMove(),
    new AttackMove(Moves.DOOM_DESIRE, Type.STEEL, MoveCategory.SPECIAL, 140, 100, 5, -1, 0, 3)
      .attr(DelayedAttackAttr, ArenaTagType.DOOM_DESIRE, ChargeAnim.DOOM_DESIRE_CHARGING, 'chose\nDOOM DESIRE as its destiny!'),
    new AttackMove(Moves.PSYCHO_BOOST, Type.PSYCHIC, MoveCategory.SPECIAL, 140, 90, 5, 100, 0, 3)
      .attr(StatChangeAttr, BattleStat.SPATK, -2, true),
    new SelfStatusMove(Moves.ROOST, Type.FLYING, -1, 5, -1, 0, 4)
      .attr(HealAttr, 0.5)
      .attr(AddBattlerTagAttr, BattlerTagType.GROUNDED, true, false, 1)
      .triageMove(),
    new StatusMove(Moves.GRAVITY, Type.PSYCHIC, -1, 5, -1, 0, 4)
      .attr(AddArenaTagAttr, ArenaTagType.GRAVITY, 5)
      .target(MoveTarget.BOTH_SIDES),
    new StatusMove(Moves.MIRACLE_EYE, Type.PSYCHIC, -1, 40, -1, 0, 4)
      .unimplemented(),
    new AttackMove(Moves.WAKE_UP_SLAP, Type.FIGHTING, MoveCategory.PHYSICAL, 70, 100, 10, -1, 0, 4)
      .attr(MovePowerMultiplierAttr, (user, target, move) => target.status?.effect === StatusEffect.SLEEP ? 2 : 1)
      .attr(HealStatusEffectAttr, false, StatusEffect.SLEEP),
    new AttackMove(Moves.HAMMER_ARM, Type.FIGHTING, MoveCategory.PHYSICAL, 100, 90, 10, 100, 0, 4)
      .attr(StatChangeAttr, BattleStat.SPD, -1, true)
      .punchingMove(),
    new AttackMove(Moves.GYRO_BALL, Type.STEEL, MoveCategory.PHYSICAL, -1, 100, 5, -1, 0, 4)
      .attr(BattleStatRatioPowerAttr, Stat.SPD, true)
      .ballBombMove(),
    new SelfStatusMove(Moves.HEALING_WISH, Type.PSYCHIC, -1, 10, -1, 0, 4)
      .attr(SacrificialFullRestoreAttr)
      .triageMove(),
    new AttackMove(Moves.BRINE, Type.WATER, MoveCategory.SPECIAL, 65, 100, 10, -1, 0, 4)
      .attr(MovePowerMultiplierAttr, (user, target, move) => target.getHpRatio() < 0.5 ? 2 : 1),
    new AttackMove(Moves.NATURAL_GIFT, Type.NORMAL, MoveCategory.PHYSICAL, -1, 100, 15, -1, 0, 4)
      .makesContact(false)
      .unimplemented(),
    new AttackMove(Moves.FEINT, Type.NORMAL, MoveCategory.PHYSICAL, 30, 100, 10, -1, 2, 4)
      .attr(RemoveBattlerTagAttr, [ BattlerTagType.PROTECTED ])
      .makesContact(false)
      .ignoresProtect(),
    new AttackMove(Moves.PLUCK, Type.FLYING, MoveCategory.PHYSICAL, 60, 100, 20, -1, 0, 4)
      .partial(),
    new StatusMove(Moves.TAILWIND, Type.FLYING, -1, 15, -1, 0, 4)
      .windMove()
      .target(MoveTarget.USER_SIDE)
      .unimplemented(),
    new StatusMove(Moves.ACUPRESSURE, Type.NORMAL, -1, 30, -1, 0, 4)
      .attr(StatChangeAttr, BattleStat.RAND, 2)
      .target(MoveTarget.USER_OR_NEAR_ALLY),
    new AttackMove(Moves.METAL_BURST, Type.STEEL, MoveCategory.PHYSICAL, -1, 100, 10, -1, 0, 4)
      .attr(CounterDamageAttr, (move: Move) => (move.category === MoveCategory.PHYSICAL || move.category === MoveCategory.SPECIAL), 1.5)
      .makesContact(false)
      .target(MoveTarget.ATTACKER),
    new AttackMove(Moves.U_TURN, Type.BUG, MoveCategory.PHYSICAL, 70, 100, 20, -1, 0, 4)
      .attr(ForceSwitchOutAttr, true),
    new AttackMove(Moves.CLOSE_COMBAT, Type.FIGHTING, MoveCategory.PHYSICAL, 120, 100, 5, 100, 0, 4)
      .attr(StatChangeAttr, [ BattleStat.DEF, BattleStat.SPDEF ], -1, true),
    new AttackMove(Moves.PAYBACK, Type.DARK, MoveCategory.PHYSICAL, 50, 100, 10, -1, 0, 4)
      .partial(),
    new AttackMove(Moves.ASSURANCE, Type.DARK, MoveCategory.PHYSICAL, 60, 100, 10, -1, 0, 4)
      .partial(),
    new StatusMove(Moves.EMBARGO, Type.DARK, 100, 15, -1, 0, 4)
      .unimplemented(),
    new AttackMove(Moves.FLING, Type.DARK, MoveCategory.PHYSICAL, -1, 100, 10, -1, 0, 4)
      .makesContact(false)
      .unimplemented(),
    new StatusMove(Moves.PSYCHO_SHIFT, Type.PSYCHIC, 100, 10, -1, 0, 4)
      .attr(PsychoShiftEffectAttr)
      .condition((user, target, move) => (user.status?.effect === StatusEffect.BURN
        || user.status?.effect === StatusEffect.POISON
        || user.status?.effect === StatusEffect.TOXIC
        || user.status?.effect === StatusEffect.PARALYSIS
        || user.status?.effect === StatusEffect.SLEEP)
        && target.canSetStatus(user.status?.effect)
        ),
    new AttackMove(Moves.TRUMP_CARD, Type.NORMAL, MoveCategory.SPECIAL, -1, -1, 5, -1, 0, 4)
      .makesContact()
      .unimplemented(),
    new StatusMove(Moves.HEAL_BLOCK, Type.PSYCHIC, 100, 15, -1, 0, 4)
      .target(MoveTarget.ALL_NEAR_ENEMIES)
      .unimplemented(),
    new AttackMove(Moves.WRING_OUT, Type.NORMAL, MoveCategory.SPECIAL, -1, 100, 5, -1, 0, 4)
      .attr(OpponentHighHpPowerAttr)
      .makesContact(),
    new SelfStatusMove(Moves.POWER_TRICK, Type.PSYCHIC, -1, 10, -1, 0, 4)
      .unimplemented(),
    new StatusMove(Moves.GASTRO_ACID, Type.POISON, 100, 10, -1, 0, 4)
      .unimplemented(),
    new StatusMove(Moves.LUCKY_CHANT, Type.NORMAL, -1, 30, -1, 0, 4)
      .attr(AddBattlerTagAttr, BattlerTagType.NO_CRIT, false, false, 5)
      .target(MoveTarget.USER_SIDE)
      .unimplemented(),
    new StatusMove(Moves.ME_FIRST, Type.NORMAL, -1, 20, -1, 0, 4)
      .ignoresVirtual()
      .target(MoveTarget.NEAR_ENEMY)
      .unimplemented(),
    new SelfStatusMove(Moves.COPYCAT, Type.NORMAL, -1, 20, -1, 0, 4)
      .attr(CopyMoveAttr)
      .ignoresVirtual(),
    new StatusMove(Moves.POWER_SWAP, Type.PSYCHIC, -1, 10, -1, 0, 4)
      .unimplemented(),
    new StatusMove(Moves.GUARD_SWAP, Type.PSYCHIC, -1, 10, -1, 0, 4)
      .unimplemented(),
    new AttackMove(Moves.PUNISHMENT, Type.DARK, MoveCategory.PHYSICAL, -1, 100, 5, -1, 0, 4)
      .unimplemented(),
    new AttackMove(Moves.LAST_RESORT, Type.NORMAL, MoveCategory.PHYSICAL, 140, 100, 5, -1, 0, 4)
      .condition((user, target, move) => {
        const uniqueUsedMoveIds = new Set<Moves>();
        const movesetMoveIds = user.getMoveset().map(m => m.moveId);
        user.getMoveHistory().map(m => {
          if (m.move !== move.id && movesetMoveIds.find(mm => mm === m.move))
            uniqueUsedMoveIds.add(m.move);
        });
        return uniqueUsedMoveIds.size >= movesetMoveIds.length - 1;
      }),
    new StatusMove(Moves.WORRY_SEED, Type.GRASS, 100, 10, -1, 0, 4)
      .attr(AbilityChangeAttr, Abilities.INSOMNIA),
    new AttackMove(Moves.SUCKER_PUNCH, Type.DARK, MoveCategory.PHYSICAL, 70, 100, 5, -1, 1, 4)
      .condition((user, target, move) => user.scene.currentBattle.turnCommands[target.getBattlerIndex()].command === Command.FIGHT && !target.turnData.acted && allMoves[user.scene.currentBattle.turnCommands[target.getBattlerIndex()].move.move].category !== MoveCategory.STATUS),
    new StatusMove(Moves.TOXIC_SPIKES, Type.POISON, -1, 20, -1, 0, 4)
      .attr(AddArenaTrapTagAttr, ArenaTagType.TOXIC_SPIKES)
      .target(MoveTarget.ENEMY_SIDE),
    new StatusMove(Moves.HEART_SWAP, Type.PSYCHIC, -1, 10, -1, 0, 4)
      .unimplemented(),
    new SelfStatusMove(Moves.AQUA_RING, Type.WATER, -1, 20, -1, 0, 4)
      .attr(AddBattlerTagAttr, BattlerTagType.AQUA_RING, true, true),
    new SelfStatusMove(Moves.MAGNET_RISE, Type.ELECTRIC, -1, 10, -1, 0, 4)
      .unimplemented(),
    new AttackMove(Moves.FLARE_BLITZ, Type.FIRE, MoveCategory.PHYSICAL, 120, 100, 15, 10, 0, 4)
      .attr(RecoilAttr, false, 0.33)
      .attr(HealStatusEffectAttr, true, StatusEffect.FREEZE)
      .attr(StatusEffectAttr, StatusEffect.BURN)
      .condition(failOnGravityCondition),
    new AttackMove(Moves.FORCE_PALM, Type.FIGHTING, MoveCategory.PHYSICAL, 60, 100, 10, 30, 0, 4)
      .attr(StatusEffectAttr, StatusEffect.PARALYSIS),
    new AttackMove(Moves.AURA_SPHERE, Type.FIGHTING, MoveCategory.SPECIAL, 80, -1, 20, -1, 0, 4)
      .pulseMove()
      .ballBombMove(),
    new SelfStatusMove(Moves.ROCK_POLISH, Type.ROCK, -1, 20, -1, 0, 4)
      .attr(StatChangeAttr, BattleStat.SPD, 2, true),
    new AttackMove(Moves.POISON_JAB, Type.POISON, MoveCategory.PHYSICAL, 80, 100, 20, 30, 0, 4)
      .attr(StatusEffectAttr, StatusEffect.POISON),
    new AttackMove(Moves.DARK_PULSE, Type.DARK, MoveCategory.SPECIAL, 80, 100, 15, 20, 0, 4)
      .attr(FlinchAttr)
      .pulseMove(),
    new AttackMove(Moves.NIGHT_SLASH, Type.DARK, MoveCategory.PHYSICAL, 70, 100, 15, -1, 0, 4)
      .attr(HighCritAttr)
      .slicingMove(),
    new AttackMove(Moves.AQUA_TAIL, Type.WATER, MoveCategory.PHYSICAL, 90, 90, 10, -1, 0, 4),
    new AttackMove(Moves.SEED_BOMB, Type.GRASS, MoveCategory.PHYSICAL, 80, 100, 15, -1, 0, 4)
      .makesContact(false)
      .ballBombMove(),
    new AttackMove(Moves.AIR_SLASH, Type.FLYING, MoveCategory.SPECIAL, 75, 95, 15, 30, 0, 4)
      .attr(FlinchAttr)
      .slicingMove(),
    new AttackMove(Moves.X_SCISSOR, Type.BUG, MoveCategory.PHYSICAL, 80, 100, 15, -1, 0, 4)
      .slicingMove(),
    new AttackMove(Moves.BUG_BUZZ, Type.BUG, MoveCategory.SPECIAL, 90, 100, 10, 10, 0, 4)
      .attr(StatChangeAttr, BattleStat.SPDEF, -1)
      .soundBased(),
    new AttackMove(Moves.DRAGON_PULSE, Type.DRAGON, MoveCategory.SPECIAL, 85, 100, 10, -1, 0, 4)
      .pulseMove(),
    new AttackMove(Moves.DRAGON_RUSH, Type.DRAGON, MoveCategory.PHYSICAL, 100, 75, 10, 20, 0, 4)
      .attr(FlinchAttr),
    new AttackMove(Moves.POWER_GEM, Type.ROCK, MoveCategory.SPECIAL, 80, 100, 20, -1, 0, 4),
    new AttackMove(Moves.DRAIN_PUNCH, Type.FIGHTING, MoveCategory.PHYSICAL, 75, 100, 10, -1, 0, 4)
      .attr(HitHealAttr)
      .punchingMove()
      .triageMove(),
    new AttackMove(Moves.VACUUM_WAVE, Type.FIGHTING, MoveCategory.SPECIAL, 40, 100, 30, -1, 1, 4),
    new AttackMove(Moves.FOCUS_BLAST, Type.FIGHTING, MoveCategory.SPECIAL, 120, 70, 5, 10, 0, 4)
      .attr(StatChangeAttr, BattleStat.SPDEF, -1)
      .ballBombMove(),
    new AttackMove(Moves.ENERGY_BALL, Type.GRASS, MoveCategory.SPECIAL, 90, 100, 10, 10, 0, 4)
      .attr(StatChangeAttr, BattleStat.SPDEF, -1)
      .ballBombMove(),
    new AttackMove(Moves.BRAVE_BIRD, Type.FLYING, MoveCategory.PHYSICAL, 120, 100, 15, -1, 0, 4)
      .attr(RecoilAttr, false, 0.33),
    new AttackMove(Moves.EARTH_POWER, Type.GROUND, MoveCategory.SPECIAL, 90, 100, 10, 10, 0, 4)
      .attr(StatChangeAttr, BattleStat.SPDEF, -1),
    new StatusMove(Moves.SWITCHEROO, Type.DARK, 100, 10, -1, 0, 4)
      .unimplemented(),
    new AttackMove(Moves.GIGA_IMPACT, Type.NORMAL, MoveCategory.PHYSICAL, 150, 90, 5, -1, 0, 4)
      .attr(RechargeAttr),
    new SelfStatusMove(Moves.NASTY_PLOT, Type.DARK, -1, 20, -1, 0, 4)
      .attr(StatChangeAttr, BattleStat.SPATK, 2, true),
    new AttackMove(Moves.BULLET_PUNCH, Type.STEEL, MoveCategory.PHYSICAL, 40, 100, 30, -1, 1, 4)
      .punchingMove(),
    new AttackMove(Moves.AVALANCHE, Type.ICE, MoveCategory.PHYSICAL, 60, 100, 10, -1, -4, 4)
      .attr(TurnDamagedDoublePowerAttr),
    new AttackMove(Moves.ICE_SHARD, Type.ICE, MoveCategory.PHYSICAL, 40, 100, 30, -1, 1, 4)
      .makesContact(false),
    new AttackMove(Moves.SHADOW_CLAW, Type.GHOST, MoveCategory.PHYSICAL, 70, 100, 15, -1, 0, 4)
      .attr(HighCritAttr),
    new AttackMove(Moves.THUNDER_FANG, Type.ELECTRIC, MoveCategory.PHYSICAL, 65, 95, 15, 10, 0, 4)
      .attr(FlinchAttr)
      .attr(StatusEffectAttr, StatusEffect.PARALYSIS)
      .bitingMove(),
    new AttackMove(Moves.ICE_FANG, Type.ICE, MoveCategory.PHYSICAL, 65, 95, 15, 10, 0, 4)
      .attr(FlinchAttr)
      .attr(StatusEffectAttr, StatusEffect.FREEZE)
      .bitingMove(),
    new AttackMove(Moves.FIRE_FANG, Type.FIRE, MoveCategory.PHYSICAL, 65, 95, 15, 10, 0, 4)
      .attr(FlinchAttr)
      .attr(StatusEffectAttr, StatusEffect.BURN)
      .bitingMove(),
    new AttackMove(Moves.SHADOW_SNEAK, Type.GHOST, MoveCategory.PHYSICAL, 40, 100, 30, -1, 1, 4),
    new AttackMove(Moves.MUD_BOMB, Type.GROUND, MoveCategory.SPECIAL, 65, 85, 10, 30, 0, 4)
      .attr(StatChangeAttr, BattleStat.ACC, -1)
      .ballBombMove(),
    new AttackMove(Moves.PSYCHO_CUT, Type.PSYCHIC, MoveCategory.PHYSICAL, 70, 100, 20, -1, 0, 4)
      .attr(HighCritAttr)
      .slicingMove()
      .makesContact(false),
    new AttackMove(Moves.ZEN_HEADBUTT, Type.PSYCHIC, MoveCategory.PHYSICAL, 80, 90, 15, 20, 0, 4)
      .attr(FlinchAttr),
    new AttackMove(Moves.MIRROR_SHOT, Type.STEEL, MoveCategory.SPECIAL, 65, 85, 10, 30, 0, 4)
      .attr(StatChangeAttr, BattleStat.ACC, -1),
    new AttackMove(Moves.FLASH_CANNON, Type.STEEL, MoveCategory.SPECIAL, 80, 100, 10, 10, 0, 4)
      .attr(StatChangeAttr, BattleStat.SPDEF, -1),
    new AttackMove(Moves.ROCK_CLIMB, Type.NORMAL, MoveCategory.PHYSICAL, 90, 85, 20, 20, 0, 4)
      .attr(ConfuseAttr),
    new StatusMove(Moves.DEFOG, Type.FLYING, -1, 15, -1, 0, 4)
      .attr(StatChangeAttr, BattleStat.EVA, -1)
      .attr(ClearWeatherAttr, WeatherType.FOG)
      .attr(ClearTerrainAttr)
      .attr(RemoveScreensAttr, true),
    new StatusMove(Moves.TRICK_ROOM, Type.PSYCHIC, -1, 5, -1, -7, 4)
      .attr(AddArenaTagAttr, ArenaTagType.TRICK_ROOM, 5)
      .ignoresProtect()
      .target(MoveTarget.BOTH_SIDES),
    new AttackMove(Moves.DRACO_METEOR, Type.DRAGON, MoveCategory.SPECIAL, 130, 90, 5, 100, 0, 4)
      .attr(StatChangeAttr, BattleStat.SPATK, -2, true),
    new AttackMove(Moves.DISCHARGE, Type.ELECTRIC, MoveCategory.SPECIAL, 80, 100, 15, 30, 0, 4)
      .attr(StatusEffectAttr, StatusEffect.PARALYSIS)
      .target(MoveTarget.ALL_NEAR_OTHERS),
    new AttackMove(Moves.LAVA_PLUME, Type.FIRE, MoveCategory.SPECIAL, 80, 100, 15, 30, 0, 4)
      .attr(StatusEffectAttr, StatusEffect.BURN)
      .target(MoveTarget.ALL_NEAR_OTHERS),
    new AttackMove(Moves.LEAF_STORM, Type.GRASS, MoveCategory.SPECIAL, 130, 90, 5, 100, 0, 4)
      .attr(StatChangeAttr, BattleStat.SPATK, -2, true),
    new AttackMove(Moves.POWER_WHIP, Type.GRASS, MoveCategory.PHYSICAL, 120, 85, 10, -1, 0, 4),
    new AttackMove(Moves.ROCK_WRECKER, Type.ROCK, MoveCategory.PHYSICAL, 150, 90, 5, -1, 0, 4)
      .attr(RechargeAttr)
      .makesContact(false)
      .ballBombMove(),
    new AttackMove(Moves.CROSS_POISON, Type.POISON, MoveCategory.PHYSICAL, 70, 100, 20, 10, 0, 4)
      .attr(HighCritAttr)
      .attr(StatusEffectAttr, StatusEffect.POISON)
      .slicingMove(),
    new AttackMove(Moves.GUNK_SHOT, Type.POISON, MoveCategory.PHYSICAL, 120, 80, 5, 30, 0, 4)
      .attr(StatusEffectAttr, StatusEffect.POISON)
      .makesContact(false),
    new AttackMove(Moves.IRON_HEAD, Type.STEEL, MoveCategory.PHYSICAL, 80, 100, 15, 30, 0, 4)
      .attr(FlinchAttr),
    new AttackMove(Moves.MAGNET_BOMB, Type.STEEL, MoveCategory.PHYSICAL, 60, -1, 20, -1, 0, 4)
      .makesContact(false)
      .ballBombMove(),
    new AttackMove(Moves.STONE_EDGE, Type.ROCK, MoveCategory.PHYSICAL, 100, 80, 5, -1, 0, 4)
      .attr(HighCritAttr)
      .makesContact(false),
    new StatusMove(Moves.CAPTIVATE, Type.NORMAL, 100, 20, -1, 0, 4)
      .attr(StatChangeAttr, BattleStat.SPATK, -2)
      .condition((user, target, move) => target.isOppositeGender(user))
      .target(MoveTarget.ALL_NEAR_ENEMIES),
    new StatusMove(Moves.STEALTH_ROCK, Type.ROCK, -1, 20, -1, 0, 4)
      .attr(AddArenaTrapTagAttr, ArenaTagType.STEALTH_ROCK)
      .target(MoveTarget.ENEMY_SIDE),
    new AttackMove(Moves.GRASS_KNOT, Type.GRASS, MoveCategory.SPECIAL, -1, 100, 20, -1, 0, 4)
      .attr(WeightPowerAttr)
      .makesContact(),
    new AttackMove(Moves.CHATTER, Type.FLYING, MoveCategory.SPECIAL, 65, 100, 20, 100, 0, 4)
      .attr(ConfuseAttr)
      .soundBased(),
    new AttackMove(Moves.JUDGMENT, Type.NORMAL, MoveCategory.SPECIAL, 100, 100, 10, -1, 0, 4)
      .partial(),
    new AttackMove(Moves.BUG_BITE, Type.BUG, MoveCategory.PHYSICAL, 60, 100, 20, -1, 0, 4)
      .partial(),
    new AttackMove(Moves.CHARGE_BEAM, Type.ELECTRIC, MoveCategory.SPECIAL, 50, 90, 10, 70, 0, 4)
      .attr(StatChangeAttr, BattleStat.SPATK, 1, true),
    new AttackMove(Moves.WOOD_HAMMER, Type.GRASS, MoveCategory.PHYSICAL, 120, 100, 15, -1, 0, 4)
      .attr(RecoilAttr, false, 0.33),
    new AttackMove(Moves.AQUA_JET, Type.WATER, MoveCategory.PHYSICAL, 40, 100, 20, -1, 1, 4),
    new AttackMove(Moves.ATTACK_ORDER, Type.BUG, MoveCategory.PHYSICAL, 90, 100, 15, -1, 0, 4)
      .attr(HighCritAttr)
      .makesContact(false),
    new SelfStatusMove(Moves.DEFEND_ORDER, Type.BUG, -1, 10, -1, 0, 4)
      .attr(StatChangeAttr, [ BattleStat.DEF, BattleStat.SPDEF ], 1, true),
    new SelfStatusMove(Moves.HEAL_ORDER, Type.BUG, -1, 10, -1, 0, 4)
      .attr(HealAttr, 0.5)
      .triageMove(),
    new AttackMove(Moves.HEAD_SMASH, Type.ROCK, MoveCategory.PHYSICAL, 150, 80, 5, -1, 0, 4)
      .attr(RecoilAttr, false, 0.5),
    new AttackMove(Moves.DOUBLE_HIT, Type.NORMAL, MoveCategory.PHYSICAL, 35, 90, 10, -1, 0, 4)
      .attr(MultiHitAttr, MultiHitType._2),
    new AttackMove(Moves.ROAR_OF_TIME, Type.DRAGON, MoveCategory.SPECIAL, 150, 90, 5, -1, 0, 4)
      .attr(RechargeAttr),
    new AttackMove(Moves.SPACIAL_REND, Type.DRAGON, MoveCategory.SPECIAL, 100, 95, 5, -1, 0, 4)
      .attr(HighCritAttr),
    new SelfStatusMove(Moves.LUNAR_DANCE, Type.PSYCHIC, -1, 10, -1, 0, 4)
      .attr(SacrificialAttr)
      .danceMove()
      .triageMove()
      .unimplemented(),
    new AttackMove(Moves.CRUSH_GRIP, Type.NORMAL, MoveCategory.PHYSICAL, -1, 100, 5, -1, 0, 4)
      .attr(OpponentHighHpPowerAttr),
    new AttackMove(Moves.MAGMA_STORM, Type.FIRE, MoveCategory.SPECIAL, 100, 75, 5, 100, 0, 4)
      .attr(TrapAttr, BattlerTagType.MAGMA_STORM),
    new StatusMove(Moves.DARK_VOID, Type.DARK, 50, 10, -1, 0, 4)
      .attr(StatusEffectAttr, StatusEffect.SLEEP)
      .target(MoveTarget.ALL_NEAR_ENEMIES),
    new AttackMove(Moves.SEED_FLARE, Type.GRASS, MoveCategory.SPECIAL, 120, 85, 5, 40, 0, 4)
      .attr(StatChangeAttr, BattleStat.SPDEF, -1),
    new AttackMove(Moves.OMINOUS_WIND, Type.GHOST, MoveCategory.SPECIAL, 60, 100, 5, 10, 0, 4)
      .attr(StatChangeAttr, [ BattleStat.ATK, BattleStat.DEF, BattleStat.SPATK, BattleStat.SPDEF, BattleStat.SPD ], 1, true)
      .windMove(),
    new AttackMove(Moves.SHADOW_FORCE, Type.GHOST, MoveCategory.PHYSICAL, 120, 100, 5, -1, 0, 4)
      .attr(ChargeAttr, ChargeAnim.SHADOW_FORCE_CHARGING, 'vanished\ninstantly!', BattlerTagType.HIDDEN)
      .ignoresProtect()
      .ignoresVirtual(),
    new SelfStatusMove(Moves.HONE_CLAWS, Type.DARK, -1, 15, -1, 0, 5)
      .attr(StatChangeAttr, [ BattleStat.ATK, BattleStat.ACC ], 1, true),
    new StatusMove(Moves.WIDE_GUARD, Type.ROCK, -1, 10, -1, 3, 5)
      .target(MoveTarget.USER_SIDE)
      .unimplemented(),
    new StatusMove(Moves.GUARD_SPLIT, Type.PSYCHIC, -1, 10, -1, 0, 5)
      .unimplemented(),
    new StatusMove(Moves.POWER_SPLIT, Type.PSYCHIC, -1, 10, -1, 0, 5)
      .unimplemented(),
    new StatusMove(Moves.WONDER_ROOM, Type.PSYCHIC, -1, 10, -1, 0, 5)
      .ignoresProtect()
      .target(MoveTarget.BOTH_SIDES)
      .unimplemented(),
    new AttackMove(Moves.PSYSHOCK, Type.PSYCHIC, MoveCategory.SPECIAL, 80, 100, 10, -1, 0, 5)
      .attr(DefDefAttr),
    new AttackMove(Moves.VENOSHOCK, Type.POISON, MoveCategory.SPECIAL, 65, 100, 10, -1, 0, 5)
      .attr(MovePowerMultiplierAttr, (user, target, move) => target.status && (target.status.effect === StatusEffect.POISON || target.status.effect === StatusEffect.TOXIC) ? 2 : 1),
    new SelfStatusMove(Moves.AUTOTOMIZE, Type.STEEL, -1, 15, -1, 0, 5)
      .attr(StatChangeAttr, BattleStat.SPD, 2, true)
      .partial(),
    new SelfStatusMove(Moves.RAGE_POWDER, Type.BUG, -1, 20, -1, 2, 5)
      .powderMove()
      .unimplemented(),
    new StatusMove(Moves.TELEKINESIS, Type.PSYCHIC, -1, 15, -1, 0, 5)
      .condition(failOnGravityCondition)
      .unimplemented(),
    new StatusMove(Moves.MAGIC_ROOM, Type.PSYCHIC, -1, 10, -1, 0, 5)
      .ignoresProtect()
      .target(MoveTarget.BOTH_SIDES)
      .unimplemented(),
    new AttackMove(Moves.SMACK_DOWN, Type.ROCK, MoveCategory.PHYSICAL, 50, 100, 15, 100, 0, 5)
      .attr(AddBattlerTagAttr, BattlerTagType.IGNORE_FLYING, false, false, 5)
      .attr(HitsTagAttr, BattlerTagType.FLYING, false)
      .makesContact(false),
    new AttackMove(Moves.STORM_THROW, Type.FIGHTING, MoveCategory.PHYSICAL, 60, 100, 10, -1, 0, 5)
      .attr(CritOnlyAttr),
    new AttackMove(Moves.FLAME_BURST, Type.FIRE, MoveCategory.SPECIAL, 70, 100, 15, -1, 0, 5)
      .partial(),
    new AttackMove(Moves.SLUDGE_WAVE, Type.POISON, MoveCategory.SPECIAL, 95, 100, 10, 10, 0, 5)
      .attr(StatusEffectAttr, StatusEffect.POISON)
      .target(MoveTarget.ALL_NEAR_OTHERS),
    new SelfStatusMove(Moves.QUIVER_DANCE, Type.BUG, -1, 20, -1, 0, 5)
      .attr(StatChangeAttr, [ BattleStat.SPATK, BattleStat.SPDEF, BattleStat.SPD ], 1, true)
      .danceMove(),
    new AttackMove(Moves.HEAVY_SLAM, Type.STEEL, MoveCategory.PHYSICAL, -1, 100, 10, -1, 0, 5)
      .attr(CompareWeightPowerAttr),
    new AttackMove(Moves.SYNCHRONOISE, Type.PSYCHIC, MoveCategory.SPECIAL, 120, 100, 10, -1, 0, 5)
      .target(MoveTarget.ALL_NEAR_OTHERS)
      .partial(),
    new AttackMove(Moves.ELECTRO_BALL, Type.ELECTRIC, MoveCategory.SPECIAL, -1, 100, 10, -1, 0, 5)
      .attr(BattleStatRatioPowerAttr, Stat.SPD)
      .ballBombMove(),
    new StatusMove(Moves.SOAK, Type.WATER, 100, 20, -1, 0, 5)
      .unimplemented(),
    new AttackMove(Moves.FLAME_CHARGE, Type.FIRE, MoveCategory.PHYSICAL, 50, 100, 20, 100, 0, 5)
      .attr(StatChangeAttr, BattleStat.SPD, 1, true),
    new SelfStatusMove(Moves.COIL, Type.POISON, -1, 20, -1, 0, 5)
      .attr(StatChangeAttr, [ BattleStat.ATK, BattleStat.DEF, BattleStat.ACC ], 1, true),
    new AttackMove(Moves.LOW_SWEEP, Type.FIGHTING, MoveCategory.PHYSICAL, 65, 100, 20, 100, 0, 5)
      .attr(StatChangeAttr, BattleStat.SPD, -1),
    new AttackMove(Moves.ACID_SPRAY, Type.POISON, MoveCategory.SPECIAL, 40, 100, 20, 100, 0, 5)
      .attr(StatChangeAttr, BattleStat.SPDEF, -2)
      .ballBombMove(),
    new AttackMove(Moves.FOUL_PLAY, Type.DARK, MoveCategory.PHYSICAL, 95, 100, 15, -1, 0, 5)
      .attr(TargetAtkUserAtkAttr),
    new StatusMove(Moves.SIMPLE_BEAM, Type.NORMAL, 100, 15, -1, 0, 5)
      .attr(AbilityChangeAttr, Abilities.SIMPLE),
    new StatusMove(Moves.ENTRAINMENT, Type.NORMAL, 100, 15, -1, 0, 5)
      .attr(AbilityGiveAttr),
    new StatusMove(Moves.AFTER_YOU, Type.NORMAL, -1, 15, -1, 0, 5)
      .ignoresProtect()
      .unimplemented(),
    new AttackMove(Moves.ROUND, Type.NORMAL, MoveCategory.SPECIAL, 60, 100, 15, -1, 0, 5)
      .soundBased()
      .partial(),
    new AttackMove(Moves.ECHOED_VOICE, Type.NORMAL, MoveCategory.SPECIAL, 40, 100, 15, -1, 0, 5)
      .attr(ConsecutiveUseMultiBasePowerAttr, 5, false)
      .soundBased(),
    new AttackMove(Moves.CHIP_AWAY, Type.NORMAL, MoveCategory.PHYSICAL, 70, 100, 20, -1, 0, 5)
      .attr(IgnoreOpponentStatChangesAttr),
    new AttackMove(Moves.CLEAR_SMOG, Type.POISON, MoveCategory.SPECIAL, 50, -1, 15, -1, 0, 5)
      .partial(),
    new AttackMove(Moves.STORED_POWER, Type.PSYCHIC, MoveCategory.SPECIAL, 20, 100, 10, -1, 0, 5)
      .attr(StatChangeCountPowerAttr),
    new StatusMove(Moves.QUICK_GUARD, Type.FIGHTING, -1, 15, -1, 3, 5)
      .target(MoveTarget.USER_SIDE)
      .unimplemented(),
    new SelfStatusMove(Moves.ALLY_SWITCH, Type.PSYCHIC, -1, 15, -1, 2, 5)
      .ignoresProtect()
      .unimplemented(),
    new AttackMove(Moves.SCALD, Type.WATER, MoveCategory.SPECIAL, 80, 100, 15, 30, 0, 5)
      .attr(HealStatusEffectAttr, false, StatusEffect.FREEZE)
      .attr(HealStatusEffectAttr, true, StatusEffect.FREEZE)
      .attr(StatusEffectAttr, StatusEffect.BURN),
    new SelfStatusMove(Moves.SHELL_SMASH, Type.NORMAL, -1, 15, -1, 0, 5)
      .attr(StatChangeAttr, [ BattleStat.ATK, BattleStat.SPATK, BattleStat.SPD ], 2, true)
      .attr(StatChangeAttr, [ BattleStat.DEF, BattleStat.SPDEF ], -1, true),
    new StatusMove(Moves.HEAL_PULSE, Type.PSYCHIC, -1, 10, -1, 0, 5)
      .attr(HealAttr, 0.5, false, false)
      .pulseMove()
      .triageMove(),
    new AttackMove(Moves.HEX, Type.GHOST, MoveCategory.SPECIAL, 65, 100, 10, -1, 0, 5)
      .attr(MovePowerMultiplierAttr, (user, target, move) => target.status ? 2 : 1),
    new AttackMove(Moves.SKY_DROP, Type.FLYING, MoveCategory.PHYSICAL, 60, 100, 10, -1, 0, 5)
      .attr(ChargeAttr, ChargeAnim.SKY_DROP_CHARGING, 'took {TARGET}\ninto the sky!', BattlerTagType.FLYING) // TODO: Add 2nd turn message
      .condition(failOnGravityCondition)
      .ignoresVirtual(), 
    new SelfStatusMove(Moves.SHIFT_GEAR, Type.STEEL, -1, 10, -1, 0, 5)
      .attr(StatChangeAttr, BattleStat.ATK, 1, true)
      .attr(StatChangeAttr, BattleStat.SPD, 2, true),
    new AttackMove(Moves.CIRCLE_THROW, Type.FIGHTING, MoveCategory.PHYSICAL, 60, 90, 10, -1, -6, 5)
      .attr(ForceSwitchOutAttr),
    new AttackMove(Moves.INCINERATE, Type.FIRE, MoveCategory.SPECIAL, 60, 100, 15, -1, 0, 5)
      .target(MoveTarget.ALL_NEAR_ENEMIES)
      .partial(),
    new StatusMove(Moves.QUASH, Type.DARK, 100, 15, -1, 0, 5)
      .unimplemented(),
    new AttackMove(Moves.ACROBATICS, Type.FLYING, MoveCategory.PHYSICAL, 55, 100, 15, -1, 0, 5)
      .partial(),
    new StatusMove(Moves.REFLECT_TYPE, Type.NORMAL, -1, 15, -1, 0, 5)
      .attr(CopyTypeAttr),
    new AttackMove(Moves.RETALIATE, Type.NORMAL, MoveCategory.PHYSICAL, 70, 100, 5, -1, 0, 5)
      .partial(),
    new AttackMove(Moves.FINAL_GAMBIT, Type.FIGHTING, MoveCategory.SPECIAL, -1, 100, 5, -1, 0, 5)
      .attr(UserHpDamageAttr)
      .attr(SacrificialAttr),
    new StatusMove(Moves.BESTOW, Type.NORMAL, -1, 15, -1, 0, 5)
      .ignoresProtect()
      .unimplemented(),
    new AttackMove(Moves.INFERNO, Type.FIRE, MoveCategory.SPECIAL, 100, 50, 5, 100, 0, 5)
      .attr(StatusEffectAttr, StatusEffect.BURN),
    new AttackMove(Moves.WATER_PLEDGE, Type.WATER, MoveCategory.SPECIAL, 80, 100, 10, -1, 0, 5)
      .partial(),
    new AttackMove(Moves.FIRE_PLEDGE, Type.FIRE, MoveCategory.SPECIAL, 80, 100, 10, -1, 0, 5)
      .partial(),
    new AttackMove(Moves.GRASS_PLEDGE, Type.GRASS, MoveCategory.SPECIAL, 80, 100, 10, -1, 0, 5)
      .partial(),
    new AttackMove(Moves.VOLT_SWITCH, Type.ELECTRIC, MoveCategory.SPECIAL, 70, 100, 20, -1, 0, 5)
      .attr(ForceSwitchOutAttr, true),
    new AttackMove(Moves.STRUGGLE_BUG, Type.BUG, MoveCategory.SPECIAL, 50, 100, 20, 100, 0, 5)
      .attr(StatChangeAttr, BattleStat.SPATK, -1)
      .target(MoveTarget.ALL_NEAR_ENEMIES),
    new AttackMove(Moves.BULLDOZE, Type.GROUND, MoveCategory.PHYSICAL, 60, 100, 20, 100, 0, 5)
      .attr(StatChangeAttr, BattleStat.SPD, -1)
      .makesContact(false)
      .target(MoveTarget.ALL_NEAR_OTHERS),
    new AttackMove(Moves.FROST_BREATH, Type.ICE, MoveCategory.SPECIAL, 60, 90, 10, 100, 0, 5)
      .attr(CritOnlyAttr),
    new AttackMove(Moves.DRAGON_TAIL, Type.DRAGON, MoveCategory.PHYSICAL, 60, 90, 10, -1, -6, 5)
      .attr(ForceSwitchOutAttr),
    new SelfStatusMove(Moves.WORK_UP, Type.NORMAL, -1, 30, -1, 0, 5)
      .attr(StatChangeAttr, [ BattleStat.ATK, BattleStat.SPATK ], 1, true),
    new AttackMove(Moves.ELECTROWEB, Type.ELECTRIC, MoveCategory.SPECIAL, 55, 95, 15, 100, 0, 5)
      .attr(StatChangeAttr, BattleStat.SPD, -1)
      .target(MoveTarget.ALL_NEAR_ENEMIES),
    new AttackMove(Moves.WILD_CHARGE, Type.ELECTRIC, MoveCategory.PHYSICAL, 90, 100, 15, -1, 0, 5)
      .attr(RecoilAttr),
    new AttackMove(Moves.DRILL_RUN, Type.GROUND, MoveCategory.PHYSICAL, 80, 95, 10, -1, 0, 5)
      .attr(HighCritAttr),
    new AttackMove(Moves.DUAL_CHOP, Type.DRAGON, MoveCategory.PHYSICAL, 40, 90, 15, -1, 0, 5)
      .attr(MultiHitAttr, MultiHitType._2),
    new AttackMove(Moves.HEART_STAMP, Type.PSYCHIC, MoveCategory.PHYSICAL, 60, 100, 25, 30, 0, 5)
      .attr(FlinchAttr),
    new AttackMove(Moves.HORN_LEECH, Type.GRASS, MoveCategory.PHYSICAL, 75, 100, 10, -1, 0, 5)
      .attr(HitHealAttr)
      .triageMove(),
    new AttackMove(Moves.SACRED_SWORD, Type.FIGHTING, MoveCategory.PHYSICAL, 90, 100, 15, -1, 0, 5)
      .attr(IgnoreOpponentStatChangesAttr)  
      .slicingMove(),
    new AttackMove(Moves.RAZOR_SHELL, Type.WATER, MoveCategory.PHYSICAL, 75, 95, 10, 50, 0, 5)
      .attr(StatChangeAttr, BattleStat.DEF, -1)
      .slicingMove(),
    new AttackMove(Moves.HEAT_CRASH, Type.FIRE, MoveCategory.PHYSICAL, -1, 100, 10, -1, 0, 5)
      .attr(CompareWeightPowerAttr),
    new AttackMove(Moves.LEAF_TORNADO, Type.GRASS, MoveCategory.SPECIAL, 65, 90, 10, 50, 0, 5)
      .attr(StatChangeAttr, BattleStat.ACC, -1),
    new AttackMove(Moves.STEAMROLLER, Type.BUG, MoveCategory.PHYSICAL, 65, 100, 20, 30, 0, 5)
      .attr(FlinchAttr),
    new SelfStatusMove(Moves.COTTON_GUARD, Type.GRASS, -1, 10, -1, 0, 5)
      .attr(StatChangeAttr, BattleStat.DEF, 3, true),
    new AttackMove(Moves.NIGHT_DAZE, Type.DARK, MoveCategory.SPECIAL, 85, 95, 10, 40, 0, 5)
      .attr(StatChangeAttr, BattleStat.ACC, -1),
    new AttackMove(Moves.PSYSTRIKE, Type.PSYCHIC, MoveCategory.SPECIAL, 100, 100, 10, -1, 0, 5)
      .attr(DefDefAttr),
    new AttackMove(Moves.TAIL_SLAP, Type.NORMAL, MoveCategory.PHYSICAL, 25, 85, 10, -1, 0, 5)
      .attr(MultiHitAttr),
    new AttackMove(Moves.HURRICANE, Type.FLYING, MoveCategory.SPECIAL, 110, 70, 10, 30, 0, 5)
      .attr(ThunderAccuracyAttr)
      .attr(ConfuseAttr)
      .attr(HitsTagAttr, BattlerTagType.FLYING, false)
      .windMove(),
    new AttackMove(Moves.HEAD_CHARGE, Type.NORMAL, MoveCategory.PHYSICAL, 120, 100, 15, -1, 0, 5)
      .attr(RecoilAttr),
    new AttackMove(Moves.GEAR_GRIND, Type.STEEL, MoveCategory.PHYSICAL, 50, 85, 15, -1, 0, 5)
      .attr(MultiHitAttr, MultiHitType._2),
    new AttackMove(Moves.SEARING_SHOT, Type.FIRE, MoveCategory.SPECIAL, 100, 100, 5, 30, 0, 5)
      .attr(StatusEffectAttr, StatusEffect.BURN)
      .ballBombMove()
      .target(MoveTarget.ALL_NEAR_OTHERS),
    new AttackMove(Moves.TECHNO_BLAST, Type.NORMAL, MoveCategory.SPECIAL, 120, 100, 5, -1, 0, 5)
      .partial(),
    new AttackMove(Moves.RELIC_SONG, Type.NORMAL, MoveCategory.SPECIAL, 75, 100, 10, 10, 0, 5)
      .attr(StatusEffectAttr, StatusEffect.SLEEP)
      .soundBased()
      .target(MoveTarget.ALL_NEAR_ENEMIES),
    new AttackMove(Moves.SECRET_SWORD, Type.FIGHTING, MoveCategory.SPECIAL, 85, 100, 10, -1, 0, 5)
      .attr(DefDefAttr)
      .slicingMove(),
    new AttackMove(Moves.GLACIATE, Type.ICE, MoveCategory.SPECIAL, 65, 95, 10, 100, 0, 5)
      .attr(StatChangeAttr, BattleStat.SPD, -1)
      .target(MoveTarget.ALL_NEAR_ENEMIES),
    new AttackMove(Moves.BOLT_STRIKE, Type.ELECTRIC, MoveCategory.PHYSICAL, 130, 85, 5, 20, 0, 5)
      .attr(StatusEffectAttr, StatusEffect.PARALYSIS),
    new AttackMove(Moves.BLUE_FLARE, Type.FIRE, MoveCategory.SPECIAL, 130, 85, 5, 20, 0, 5)
      .attr(StatusEffectAttr, StatusEffect.BURN),
    new AttackMove(Moves.FIERY_DANCE, Type.FIRE, MoveCategory.SPECIAL, 80, 100, 10, 50, 0, 5)
      .attr(StatChangeAttr, BattleStat.SPATK, 1, true)
      .danceMove(),
    new AttackMove(Moves.FREEZE_SHOCK, Type.ICE, MoveCategory.PHYSICAL, 140, 90, 5, 30, 0, 5)
      .attr(StatusEffectAttr, StatusEffect.PARALYSIS)
      .makesContact(false),
    new AttackMove(Moves.ICE_BURN, Type.ICE, MoveCategory.SPECIAL, 140, 90, 5, 30, 0, 5)
      .attr(ChargeAttr, ChargeAnim.ICE_BURN_CHARGING, 'became cloaked\nin freezing air!')
      .attr(StatusEffectAttr, StatusEffect.BURN)
      .ignoresVirtual(),
    new AttackMove(Moves.SNARL, Type.DARK, MoveCategory.SPECIAL, 55, 95, 15, 100, 0, 5)
      .attr(StatChangeAttr, BattleStat.SPATK, -1)
      .soundBased()
      .target(MoveTarget.ALL_NEAR_ENEMIES),
    new AttackMove(Moves.ICICLE_CRASH, Type.ICE, MoveCategory.PHYSICAL, 85, 90, 10, 30, 0, 5)
      .attr(FlinchAttr)
      .makesContact(false),
    new AttackMove(Moves.V_CREATE, Type.FIRE, MoveCategory.PHYSICAL, 180, 95, 5, 100, 0, 5)
      .attr(StatChangeAttr, [ BattleStat.DEF, BattleStat.SPDEF, BattleStat.SPD ], -1, true),
    new AttackMove(Moves.FUSION_FLARE, Type.FIRE, MoveCategory.SPECIAL, 100, 100, 5, -1, 0, 5)
      .attr(HealStatusEffectAttr, true, StatusEffect.FREEZE)
      .partial(),
    new AttackMove(Moves.FUSION_BOLT, Type.ELECTRIC, MoveCategory.PHYSICAL, 100, 100, 5, -1, 0, 5)
      .makesContact(false)
      .partial(),
    new AttackMove(Moves.FLYING_PRESS, Type.FIGHTING, MoveCategory.PHYSICAL, 100, 95, 10, -1, 0, 6)
      .partial(),
    new StatusMove(Moves.MAT_BLOCK, Type.FIGHTING, -1, 10, -1, 0, 6)
      .unimplemented(),
    new AttackMove(Moves.BELCH, Type.POISON, MoveCategory.SPECIAL, 120, 90, 10, -1, 0, 6)
      .partial(),
    new StatusMove(Moves.ROTOTILLER, Type.GROUND, -1, 10, 100, 0, 6)
      .target(MoveTarget.ALL)
      .unimplemented(),
    new StatusMove(Moves.STICKY_WEB, Type.BUG, -1, 20, -1, 0, 6)
      .attr(AddArenaTrapTagAttr, ArenaTagType.STICKY_WEB)
      .target(MoveTarget.ENEMY_SIDE),
    new AttackMove(Moves.FELL_STINGER, Type.BUG, MoveCategory.PHYSICAL, 50, 100, 25, -1, 0, 6)
      .partial(),
    new AttackMove(Moves.PHANTOM_FORCE, Type.GHOST, MoveCategory.PHYSICAL, 90, 100, 10, -1, 0, 6)
      .attr(ChargeAttr, ChargeAnim.PHANTOM_FORCE_CHARGING, 'vanished\ninstantly!', BattlerTagType.HIDDEN)
      .ignoresProtect()
      .ignoresVirtual(),
    new StatusMove(Moves.TRICK_OR_TREAT, Type.GHOST, 100, 20, -1, 0, 6)
      .unimplemented(),
    new StatusMove(Moves.NOBLE_ROAR, Type.NORMAL, 100, 30, 100, 0, 6)
      .attr(StatChangeAttr, [ BattleStat.ATK, BattleStat.SPATK ], -1)
      .soundBased(),
    new StatusMove(Moves.ION_DELUGE, Type.ELECTRIC, -1, 25, -1, 1, 6)
      .target(MoveTarget.BOTH_SIDES)
      .unimplemented(),
    new AttackMove(Moves.PARABOLIC_CHARGE, Type.ELECTRIC, MoveCategory.SPECIAL, 65, 100, 20, -1, 0, 6)
      .attr(HitHealAttr)
      .target(MoveTarget.ALL_NEAR_OTHERS)
      .triageMove(),
    new StatusMove(Moves.FORESTS_CURSE, Type.GRASS, 100, 20, -1, 0, 6)
      .unimplemented(),
    new AttackMove(Moves.PETAL_BLIZZARD, Type.GRASS, MoveCategory.PHYSICAL, 90, 100, 15, -1, 0, 6)
      .windMove()
      .makesContact(false)
      .target(MoveTarget.ALL_NEAR_OTHERS),
    new AttackMove(Moves.FREEZE_DRY, Type.ICE, MoveCategory.SPECIAL, 70, 100, 20, 10, 0, 6)
      .attr(StatusEffectAttr, StatusEffect.FREEZE)
      .attr(WaterSuperEffectTypeMultiplierAttr),
    new AttackMove(Moves.DISARMING_VOICE, Type.FAIRY, MoveCategory.SPECIAL, 40, -1, 15, -1, 0, 6)
      .soundBased()
      .target(MoveTarget.ALL_NEAR_ENEMIES),
    new StatusMove(Moves.PARTING_SHOT, Type.DARK, 100, 20, 100, 0, 6)
      .attr(StatChangeAttr, [ BattleStat.ATK, BattleStat.SPATK ], -1)
      .attr(ForceSwitchOutAttr, true)
      .soundBased(),
    new StatusMove(Moves.TOPSY_TURVY, Type.DARK, -1, 20, -1, 0, 6)
      .attr(InvertStatsAttr),
    new AttackMove(Moves.DRAINING_KISS, Type.FAIRY, MoveCategory.SPECIAL, 50, 100, 10, -1, 0, 6)
      .attr(HitHealAttr, 0.75)
      .makesContact()
      .triageMove(),
    new StatusMove(Moves.CRAFTY_SHIELD, Type.FAIRY, -1, 10, -1, 3, 6)
      .target(MoveTarget.USER_SIDE)
      .unimplemented(),
    new StatusMove(Moves.FLOWER_SHIELD, Type.FAIRY, -1, 10, 100, 0, 6)
      .target(MoveTarget.ALL)
      .unimplemented(),
    new StatusMove(Moves.GRASSY_TERRAIN, Type.GRASS, -1, 10, -1, 0, 6)
      .attr(TerrainChangeAttr, TerrainType.GRASSY)
      .target(MoveTarget.BOTH_SIDES),
    new StatusMove(Moves.MISTY_TERRAIN, Type.FAIRY, -1, 10, -1, 0, 6)
      .attr(TerrainChangeAttr, TerrainType.MISTY)
      .target(MoveTarget.BOTH_SIDES),
    new StatusMove(Moves.ELECTRIFY, Type.ELECTRIC, -1, 20, -1, 0, 6)
      .unimplemented(),
    new AttackMove(Moves.PLAY_ROUGH, Type.FAIRY, MoveCategory.PHYSICAL, 90, 90, 10, 10, 0, 6)
      .attr(StatChangeAttr, BattleStat.ATK, -1),
    new AttackMove(Moves.FAIRY_WIND, Type.FAIRY, MoveCategory.SPECIAL, 40, 100, 30, -1, 0, 6)
      .windMove(),
    new AttackMove(Moves.MOONBLAST, Type.FAIRY, MoveCategory.SPECIAL, 95, 100, 15, 30, 0, 6)
      .attr(StatChangeAttr, BattleStat.SPATK, -1),
    new AttackMove(Moves.BOOMBURST, Type.NORMAL, MoveCategory.SPECIAL, 140, 100, 10, -1, 0, 6)
      .soundBased()
      .target(MoveTarget.ALL_NEAR_OTHERS),
    new StatusMove(Moves.FAIRY_LOCK, Type.FAIRY, -1, 10, -1, 0, 6)
      .target(MoveTarget.BOTH_SIDES)
      .unimplemented(),
    new SelfStatusMove(Moves.KINGS_SHIELD, Type.STEEL, -1, 10, -1, 4, 6)
      .attr(ProtectAttr, BattlerTagType.KINGS_SHIELD),
    new StatusMove(Moves.PLAY_NICE, Type.NORMAL, -1, 20, 100, 0, 6)
      .attr(StatChangeAttr, BattleStat.ATK, -1),
    new StatusMove(Moves.CONFIDE, Type.NORMAL, -1, 20, 100, 0, 6)
      .attr(StatChangeAttr, BattleStat.SPATK, -1)
      .soundBased(),
    new AttackMove(Moves.DIAMOND_STORM, Type.ROCK, MoveCategory.PHYSICAL, 100, 95, 5, 50, 0, 6)
      .attr(StatChangeAttr, BattleStat.DEF, 2, true)
      .makesContact(false)
      .target(MoveTarget.ALL_NEAR_ENEMIES),
    new AttackMove(Moves.STEAM_ERUPTION, Type.WATER, MoveCategory.SPECIAL, 110, 95, 5, 30, 0, 6)
      .attr(HealStatusEffectAttr, true, StatusEffect.FREEZE)
      .attr(StatusEffectAttr, StatusEffect.BURN),
    new AttackMove(Moves.HYPERSPACE_HOLE, Type.PSYCHIC, MoveCategory.SPECIAL, 80, -1, 5, -1, 0, 6)
      .ignoresProtect(),
    new AttackMove(Moves.WATER_SHURIKEN, Type.WATER, MoveCategory.SPECIAL, 15, 100, 20, -1, 1, 6)
      .attr(MultiHitAttr),
    new AttackMove(Moves.MYSTICAL_FIRE, Type.FIRE, MoveCategory.SPECIAL, 75, 100, 10, 100, 0, 6)
      .attr(StatChangeAttr, BattleStat.SPATK, -1),
    new SelfStatusMove(Moves.SPIKY_SHIELD, Type.GRASS, -1, 10, -1, 4, 6)
      .attr(ProtectAttr, BattlerTagType.SPIKY_SHIELD),
    new StatusMove(Moves.AROMATIC_MIST, Type.FAIRY, -1, 20, -1, 0, 6)
      .attr(StatChangeAttr, BattleStat.SPDEF, 1)
      .target(MoveTarget.NEAR_ALLY),
    new StatusMove(Moves.EERIE_IMPULSE, Type.ELECTRIC, 100, 15, -1, 0, 6)
      .attr(StatChangeAttr, BattleStat.SPATK, -2),
    new StatusMove(Moves.VENOM_DRENCH, Type.POISON, 100, 20, 100, 0, 6)
      .attr(StatChangeAttr, [ BattleStat.ATK, BattleStat.SPATK, BattleStat.SPD ], -1, false, (user, target, move) => target.status?.effect === StatusEffect.POISON)
      .target(MoveTarget.ALL_NEAR_ENEMIES),
    new StatusMove(Moves.POWDER, Type.BUG, 100, 20, -1, 1, 6)
      .powderMove()
      .unimplemented(),
    new SelfStatusMove(Moves.GEOMANCY, Type.FAIRY, -1, 10, -1, 0, 6)
      .attr(ChargeAttr, ChargeAnim.GEOMANCY_CHARGING, "is charging its power!")
      .attr(StatChangeAttr, [ BattleStat.SPATK, BattleStat.SPDEF, BattleStat.SPD ], 2, true)
      .ignoresVirtual(),
    new StatusMove(Moves.MAGNETIC_FLUX, Type.ELECTRIC, -1, 20, -1, 0, 6)
      .attr(StatChangeAttr, [ BattleStat.DEF, BattleStat.SPDEF ], 1, false, (user, target, move) => !![ Abilities.PLUS, Abilities.MINUS].find(a => target.hasAbility(a, false)))
      .target(MoveTarget.USER_AND_ALLIES)
      .condition((user, target, move) => !![ user, user.getAlly() ].filter(p => p?.isActive()).find(p => !![ Abilities.PLUS, Abilities.MINUS].find(a => p.hasAbility(a, false)))),
    new StatusMove(Moves.HAPPY_HOUR, Type.NORMAL, -1, 30, -1, 0, 6) // No animation
      .target(MoveTarget.USER_SIDE)
      .unimplemented(),
    new StatusMove(Moves.ELECTRIC_TERRAIN, Type.ELECTRIC, -1, 10, -1, 0, 6)
      .attr(TerrainChangeAttr, TerrainType.ELECTRIC)
      .target(MoveTarget.BOTH_SIDES),
    new AttackMove(Moves.DAZZLING_GLEAM, Type.FAIRY, MoveCategory.SPECIAL, 80, 100, 10, -1, 0, 6)
      .target(MoveTarget.ALL_NEAR_ENEMIES),
    new SelfStatusMove(Moves.CELEBRATE, Type.NORMAL, -1, 40, -1, 0, 6),
    new StatusMove(Moves.HOLD_HANDS, Type.NORMAL, -1, 40, -1, 0, 6)
      .target(MoveTarget.NEAR_ALLY),
    new StatusMove(Moves.BABY_DOLL_EYES, Type.FAIRY, 100, 30, -1, 1, 6)
      .attr(StatChangeAttr, BattleStat.ATK, -1),
    new AttackMove(Moves.NUZZLE, Type.ELECTRIC, MoveCategory.PHYSICAL, 20, 100, 20, 100, 0, 6)
      .attr(StatusEffectAttr, StatusEffect.PARALYSIS),
    new AttackMove(Moves.HOLD_BACK, Type.NORMAL, MoveCategory.PHYSICAL, 40, 100, 40, -1, 0, 6)
      .attr(SurviveDamageAttr),
    new AttackMove(Moves.INFESTATION, Type.BUG, MoveCategory.SPECIAL, 20, 100, 20, 100, 0, 6)
      .makesContact()
      .partial(),
    new AttackMove(Moves.POWER_UP_PUNCH, Type.FIGHTING, MoveCategory.PHYSICAL, 40, 100, 20, 100, 0, 6)
      .attr(StatChangeAttr, BattleStat.ATK, 1, true)
      .punchingMove(),
    new AttackMove(Moves.OBLIVION_WING, Type.FLYING, MoveCategory.SPECIAL, 80, 100, 10, -1, 0, 6)
      .attr(HitHealAttr, 0.75)
      .triageMove(),
    new AttackMove(Moves.THOUSAND_ARROWS, Type.GROUND, MoveCategory.PHYSICAL, 90, 100, 10, 100, 0, 6)
      .attr(NeutralDamageAgainstFlyingTypeMultiplierAttr)
      .attr(HitsTagAttr, BattlerTagType.FLYING, false)
      .makesContact(false)
      .target(MoveTarget.ALL_NEAR_ENEMIES),
    new AttackMove(Moves.THOUSAND_WAVES, Type.GROUND, MoveCategory.PHYSICAL, 90, 100, 10, -1, 0, 6)
      .attr(AddBattlerTagAttr, BattlerTagType.TRAPPED, false, false, 1)
      .makesContact(false)
      .target(MoveTarget.ALL_NEAR_ENEMIES),
    new AttackMove(Moves.LANDS_WRATH, Type.GROUND, MoveCategory.PHYSICAL, 90, 100, 10, -1, 0, 6)
      .makesContact(false)
      .target(MoveTarget.ALL_NEAR_ENEMIES),
    new AttackMove(Moves.LIGHT_OF_RUIN, Type.FAIRY, MoveCategory.SPECIAL, 140, 90, 5, -1, 0, 6)
      .attr(RecoilAttr, false, 0.5),
    new AttackMove(Moves.ORIGIN_PULSE, Type.WATER, MoveCategory.SPECIAL, 110, 85, 10, -1, 0, 6)
      .pulseMove()
      .target(MoveTarget.ALL_NEAR_ENEMIES),
    new AttackMove(Moves.PRECIPICE_BLADES, Type.GROUND, MoveCategory.PHYSICAL, 120, 85, 10, -1, 0, 6)
      .makesContact(false)
      .target(MoveTarget.ALL_NEAR_ENEMIES),
    new AttackMove(Moves.DRAGON_ASCENT, Type.FLYING, MoveCategory.PHYSICAL, 120, 100, 5, 100, 0, 6)
      .attr(StatChangeAttr, [ BattleStat.DEF, BattleStat.SPDEF ], -1, true),
    new AttackMove(Moves.HYPERSPACE_FURY, Type.DARK, MoveCategory.PHYSICAL, 100, -1, 5, 100, 0, 6)
      .attr(StatChangeAttr, BattleStat.DEF, -1, true)
      .ignoresProtect(),
    /* Unused */
    new AttackMove(Moves.BREAKNECK_BLITZ__PHYSICAL, Type.NORMAL, MoveCategory.PHYSICAL, -1, -1, 1, -1, 0, 7)
      .unimplemented(),
    new AttackMove(Moves.BREAKNECK_BLITZ__SPECIAL, Type.NORMAL, MoveCategory.SPECIAL, -1, -1, 1, -1, 0, 7)
      .unimplemented(),
    new AttackMove(Moves.ALL_OUT_PUMMELING__PHYSICAL, Type.FIGHTING, MoveCategory.PHYSICAL, -1, -1, 1, -1, 0, 7)
      .unimplemented(),
    new AttackMove(Moves.ALL_OUT_PUMMELING__SPECIAL, Type.FIGHTING, MoveCategory.SPECIAL, -1, -1, 1, -1, 0, 7)
      .unimplemented(),
    new AttackMove(Moves.SUPERSONIC_SKYSTRIKE__PHYSICAL, Type.FLYING, MoveCategory.PHYSICAL, -1, -1, 1, -1, 0, 7)
      .unimplemented(),
    new AttackMove(Moves.SUPERSONIC_SKYSTRIKE__SPECIAL, Type.FLYING, MoveCategory.SPECIAL, -1, -1, 1, -1, 0, 7)
      .unimplemented(),
    new AttackMove(Moves.ACID_DOWNPOUR__PHYSICAL, Type.POISON, MoveCategory.PHYSICAL, -1, -1, 1, -1, 0, 7)
      .unimplemented(),
    new AttackMove(Moves.ACID_DOWNPOUR__SPECIAL, Type.POISON, MoveCategory.SPECIAL, -1, -1, 1, -1, 0, 7)
      .unimplemented(),
    new AttackMove(Moves.TECTONIC_RAGE__PHYSICAL, Type.GROUND, MoveCategory.PHYSICAL, -1, -1, 1, -1, 0, 7)
      .unimplemented(),
    new AttackMove(Moves.TECTONIC_RAGE__SPECIAL, Type.GROUND, MoveCategory.SPECIAL, -1, -1, 1, -1, 0, 7)
      .unimplemented(),
    new AttackMove(Moves.CONTINENTAL_CRUSH__PHYSICAL, Type.ROCK, MoveCategory.PHYSICAL, -1, -1, 1, -1, 0, 7)
      .unimplemented(),
    new AttackMove(Moves.CONTINENTAL_CRUSH__SPECIAL, Type.ROCK, MoveCategory.SPECIAL, -1, -1, 1, -1, 0, 7)
      .unimplemented(),
    new AttackMove(Moves.SAVAGE_SPIN_OUT__PHYSICAL, Type.BUG, MoveCategory.PHYSICAL, -1, -1, 1, -1, 0, 7)
      .unimplemented(),
    new AttackMove(Moves.SAVAGE_SPIN_OUT__SPECIAL, Type.BUG, MoveCategory.SPECIAL, -1, -1, 1, -1, 0, 7)
      .unimplemented(),
    new AttackMove(Moves.NEVER_ENDING_NIGHTMARE__PHYSICAL, Type.GHOST, MoveCategory.PHYSICAL, -1, -1, 1, -1, 0, 7)
      .unimplemented(),
    new AttackMove(Moves.NEVER_ENDING_NIGHTMARE__SPECIAL, Type.GHOST, MoveCategory.SPECIAL, -1, -1, 1, -1, 0, 7)
      .unimplemented(),
    new AttackMove(Moves.CORKSCREW_CRASH__PHYSICAL, Type.STEEL, MoveCategory.PHYSICAL, -1, -1, 1, -1, 0, 7)
      .unimplemented(),
    new AttackMove(Moves.CORKSCREW_CRASH__SPECIAL, Type.STEEL, MoveCategory.SPECIAL, -1, -1, 1, -1, 0, 7)
      .unimplemented(),
    new AttackMove(Moves.INFERNO_OVERDRIVE__PHYSICAL, Type.FIRE, MoveCategory.PHYSICAL, -1, -1, 1, -1, 0, 7)
      .unimplemented(),
    new AttackMove(Moves.INFERNO_OVERDRIVE__SPECIAL, Type.FIRE, MoveCategory.SPECIAL, -1, -1, 1, -1, 0, 7)
      .unimplemented(),
    new AttackMove(Moves.HYDRO_VORTEX__PHYSICAL, Type.WATER, MoveCategory.PHYSICAL, -1, -1, 1, -1, 0, 7)
      .unimplemented(),
    new AttackMove(Moves.HYDRO_VORTEX__SPECIAL, Type.WATER, MoveCategory.SPECIAL, -1, -1, 1, -1, 0, 7)
      .unimplemented(),
    new AttackMove(Moves.BLOOM_DOOM__PHYSICAL, Type.GRASS, MoveCategory.PHYSICAL, -1, -1, 1, -1, 0, 7)
      .unimplemented(),
    new AttackMove(Moves.BLOOM_DOOM__SPECIAL, Type.GRASS, MoveCategory.SPECIAL, -1, -1, 1, -1, 0, 7)
      .unimplemented(),
    new AttackMove(Moves.GIGAVOLT_HAVOC__PHYSICAL, Type.ELECTRIC, MoveCategory.PHYSICAL, -1, -1, 1, -1, 0, 7)
      .unimplemented(),
    new AttackMove(Moves.GIGAVOLT_HAVOC__SPECIAL, Type.ELECTRIC, MoveCategory.SPECIAL, -1, -1, 1, -1, 0, 7)
      .unimplemented(),
    new AttackMove(Moves.SHATTERED_PSYCHE__PHYSICAL, Type.PSYCHIC, MoveCategory.PHYSICAL, -1, -1, 1, -1, 0, 7)
      .unimplemented(),
    new AttackMove(Moves.SHATTERED_PSYCHE__SPECIAL, Type.PSYCHIC, MoveCategory.SPECIAL, -1, -1, 1, -1, 0, 7)
      .unimplemented(),
    new AttackMove(Moves.SUBZERO_SLAMMER__PHYSICAL, Type.ICE, MoveCategory.PHYSICAL, -1, -1, 1, -1, 0, 7)
      .unimplemented(),
    new AttackMove(Moves.SUBZERO_SLAMMER__SPECIAL, Type.ICE, MoveCategory.SPECIAL, -1, -1, 1, -1, 0, 7)
      .unimplemented(),
    new AttackMove(Moves.DEVASTATING_DRAKE__PHYSICAL, Type.DRAGON, MoveCategory.PHYSICAL, -1, -1, 1, -1, 0, 7)
      .unimplemented(),
    new AttackMove(Moves.DEVASTATING_DRAKE__SPECIAL, Type.DRAGON, MoveCategory.SPECIAL, -1, -1, 1, -1, 0, 7)
      .unimplemented(),
    new AttackMove(Moves.BLACK_HOLE_ECLIPSE__PHYSICAL, Type.DARK, MoveCategory.PHYSICAL, -1, -1, 1, -1, 0, 7)
      .unimplemented(),
    new AttackMove(Moves.BLACK_HOLE_ECLIPSE__SPECIAL, Type.DARK, MoveCategory.SPECIAL, -1, -1, 1, -1, 0, 7)
      .unimplemented(),
    new AttackMove(Moves.TWINKLE_TACKLE__PHYSICAL, Type.FAIRY, MoveCategory.PHYSICAL, -1, -1, 1, -1, 0, 7)
      .unimplemented(),
    new AttackMove(Moves.TWINKLE_TACKLE__SPECIAL, Type.FAIRY, MoveCategory.SPECIAL, -1, -1, 1, -1, 0, 7)
      .unimplemented(),
    new AttackMove(Moves.CATASTROPIKA, Type.ELECTRIC, MoveCategory.PHYSICAL, 210, -1, 1, -1, 0, 7)
      .unimplemented(),
    /* End Unused */
    new SelfStatusMove(Moves.SHORE_UP, Type.GROUND, -1, 5, -1, 0, 7)
      .attr(SandHealAttr)
      .triageMove(),
    new AttackMove(Moves.FIRST_IMPRESSION, Type.BUG, MoveCategory.PHYSICAL, 90, 100, 10, -1, 2, 7)
      .condition(new FirstMoveCondition()),
    new SelfStatusMove(Moves.BANEFUL_BUNKER, Type.POISON, -1, 10, -1, 4, 7)
      .attr(ProtectAttr, BattlerTagType.BANEFUL_BUNKER),
    new AttackMove(Moves.SPIRIT_SHACKLE, Type.GHOST, MoveCategory.PHYSICAL, 80, 100, 10, -1, 0, 7)
      .makesContact(false)
      .partial(),
    new AttackMove(Moves.DARKEST_LARIAT, Type.DARK, MoveCategory.PHYSICAL, 85, 100, 10, -1, 0, 7)
      .attr(IgnoreOpponentStatChangesAttr),
    new AttackMove(Moves.SPARKLING_ARIA, Type.WATER, MoveCategory.SPECIAL, 90, 100, 10, -1, 0, 7)
      .attr(HealStatusEffectAttr, false, StatusEffect.BURN)
      .soundBased()
      .target(MoveTarget.ALL_NEAR_OTHERS),
    new AttackMove(Moves.ICE_HAMMER, Type.ICE, MoveCategory.PHYSICAL, 100, 90, 10, 100, 0, 7)
      .attr(StatChangeAttr, BattleStat.SPD, -1, true)
      .punchingMove(),
    new StatusMove(Moves.FLORAL_HEALING, Type.FAIRY, -1, 10, -1, 0, 7)
      .attr(HealAttr, 0.5, true, false)
      .triageMove()
      .partial(),
    new AttackMove(Moves.HIGH_HORSEPOWER, Type.GROUND, MoveCategory.PHYSICAL, 95, 95, 10, -1, 0, 7),
    new StatusMove(Moves.STRENGTH_SAP, Type.GRASS, 100, 10, 100, 0, 7)
      .attr(StrengthSapHealAttr)
      .attr(StatChangeAttr, BattleStat.ATK, -1)
      .condition((user, target, move) => target.summonData.battleStats[BattleStat.ATK] > -6)
      .triageMove(),
    new AttackMove(Moves.SOLAR_BLADE, Type.GRASS, MoveCategory.PHYSICAL, 125, 100, 10, -1, 0, 7)
      .attr(SunlightChargeAttr, ChargeAnim.SOLAR_BLADE_CHARGING, "is glowing!")
      .attr(AntiSunlightPowerDecreaseAttr)
      .slicingMove(),
    new AttackMove(Moves.LEAFAGE, Type.GRASS, MoveCategory.PHYSICAL, 40, 100, 40, -1, 0, 7)
      .makesContact(false),
    new StatusMove(Moves.SPOTLIGHT, Type.NORMAL, -1, 15, -1, 3, 7)
      .unimplemented(),
    new StatusMove(Moves.TOXIC_THREAD, Type.POISON, 100, 20, 100, 0, 7)
      .attr(StatusEffectAttr, StatusEffect.POISON)
      .attr(StatChangeAttr, BattleStat.SPD, -1),
    new SelfStatusMove(Moves.LASER_FOCUS, Type.NORMAL, -1, 30, -1, 0, 7)
      .attr(AddBattlerTagAttr, BattlerTagType.ALWAYS_CRIT, true, false),
    new StatusMove(Moves.GEAR_UP, Type.STEEL, -1, 20, -1, 0, 7)
      .attr(StatChangeAttr, [ BattleStat.ATK, BattleStat.SPATK ], 1, false, (user, target, move) => !![ Abilities.PLUS, Abilities.MINUS].find(a => target.hasAbility(a, false)))
      .target(MoveTarget.USER_AND_ALLIES)
      .condition((user, target, move) => !![ user, user.getAlly() ].filter(p => p?.isActive()).find(p => !![ Abilities.PLUS, Abilities.MINUS].find(a => p.hasAbility(a, false)))),
    new AttackMove(Moves.THROAT_CHOP, Type.DARK, MoveCategory.PHYSICAL, 80, 100, 15, 100, 0, 7)
      .partial(),
    new AttackMove(Moves.POLLEN_PUFF, Type.BUG, MoveCategory.SPECIAL, 90, 100, 15, -1, 0, 7)
      .ballBombMove()
      .partial(),
    new AttackMove(Moves.ANCHOR_SHOT, Type.STEEL, MoveCategory.PHYSICAL, 80, 100, 20, -1, 0, 7)
      .attr(AddBattlerTagAttr, BattlerTagType.TRAPPED, false, false, 1),
    new StatusMove(Moves.PSYCHIC_TERRAIN, Type.PSYCHIC, -1, 10, -1, 0, 7)
      .attr(TerrainChangeAttr, TerrainType.PSYCHIC)
      .target(MoveTarget.BOTH_SIDES),
    new AttackMove(Moves.LUNGE, Type.BUG, MoveCategory.PHYSICAL, 80, 100, 15, 100, 0, 7)
      .attr(StatChangeAttr, BattleStat.ATK, -1),
    new AttackMove(Moves.FIRE_LASH, Type.FIRE, MoveCategory.PHYSICAL, 80, 100, 15, 100, 0, 7)
      .attr(StatChangeAttr, BattleStat.DEF, -1),
    new AttackMove(Moves.POWER_TRIP, Type.DARK, MoveCategory.PHYSICAL, 20, 100, 10, -1, 0, 7)
      .attr(StatChangeCountPowerAttr),
    new AttackMove(Moves.BURN_UP, Type.FIRE, MoveCategory.SPECIAL, 130, 100, 5, -1, 0, 7)
      .condition((user) => {
        const userTypes = user.getTypes(true);
        return userTypes.includes(Type.FIRE);
      })
      .attr(HealStatusEffectAttr, true, StatusEffect.FREEZE)
      .attr(RemoveTypeAttr, Type.FIRE, (user) => {
        user.scene.queueMessage(getPokemonMessage(user, ` burned itself out!`));
      }),
    new StatusMove(Moves.SPEED_SWAP, Type.PSYCHIC, -1, 10, -1, 0, 7)
      .unimplemented(),
    new AttackMove(Moves.SMART_STRIKE, Type.STEEL, MoveCategory.PHYSICAL, 70, -1, 10, -1, 0, 7),
    new StatusMove(Moves.PURIFY, Type.POISON, -1, 20, -1, 0, 7)
      .triageMove()
      .unimplemented(),
    new AttackMove(Moves.REVELATION_DANCE, Type.NORMAL, MoveCategory.SPECIAL, 90, 100, 15, -1, 0, 7)
      .danceMove()
      .partial(),
    new AttackMove(Moves.CORE_ENFORCER, Type.DRAGON, MoveCategory.SPECIAL, 100, 100, 10, -1, 0, 7)
      .target(MoveTarget.ALL_NEAR_ENEMIES)
      .unimplemented(),
    new AttackMove(Moves.TROP_KICK, Type.GRASS, MoveCategory.PHYSICAL, 70, 100, 15, 100, 0, 7)
      .attr(StatChangeAttr, BattleStat.ATK, -1),
    new StatusMove(Moves.INSTRUCT, Type.PSYCHIC, -1, 15, -1, 0, 7)
      .unimplemented(),
    new AttackMove(Moves.BEAK_BLAST, Type.FLYING, MoveCategory.PHYSICAL, 100, 100, 15, -1, 5, 7)
      .attr(ChargeAttr, ChargeAnim.BEAK_BLAST_CHARGING, "started\nheating up its beak!", undefined, false, true, -3)
      .ballBombMove()
      .makesContact(false)
      .partial(),
    new AttackMove(Moves.CLANGING_SCALES, Type.DRAGON, MoveCategory.SPECIAL, 110, 100, 5, 100, 0, 7)
      .attr(StatChangeAttr, BattleStat.DEF, -1, true)
      .soundBased()
      .target(MoveTarget.ALL_NEAR_ENEMIES),
    new AttackMove(Moves.DRAGON_HAMMER, Type.DRAGON, MoveCategory.PHYSICAL, 90, 100, 15, -1, 0, 7),
    new AttackMove(Moves.BRUTAL_SWING, Type.DARK, MoveCategory.PHYSICAL, 60, 100, 20, -1, 0, 7)
      .target(MoveTarget.ALL_NEAR_OTHERS),
    new StatusMove(Moves.AURORA_VEIL, Type.ICE, -1, 20, -1, 0, 7)
      .condition((user, target, move) => (user.scene.arena.weather?.weatherType === WeatherType.HAIL || user.scene.arena.weather?.weatherType === WeatherType.SNOW) && !user.scene.arena.weather?.isEffectSuppressed(user.scene))
      .attr(AddArenaTagAttr, ArenaTagType.AURORA_VEIL, 5, true)
      .target(MoveTarget.USER_SIDE),
    /* Unused */
    new AttackMove(Moves.SINISTER_ARROW_RAID, Type.GHOST, MoveCategory.PHYSICAL, 180, -1, 1, -1, 0, 7)
      .makesContact(false)
      .partial(),
    new AttackMove(Moves.MALICIOUS_MOONSAULT, Type.DARK, MoveCategory.PHYSICAL, 180, -1, 1, -1, 0, 7)
      .partial(),
    new AttackMove(Moves.OCEANIC_OPERETTA, Type.WATER, MoveCategory.SPECIAL, 195, -1, 1, -1, 0, 7)
      .partial(),
    new AttackMove(Moves.GUARDIAN_OF_ALOLA, Type.FAIRY, MoveCategory.SPECIAL, -1, -1, 1, -1, 0, 7)
      .unimplemented(),
    new AttackMove(Moves.SOUL_STEALING_7_STAR_STRIKE, Type.GHOST, MoveCategory.PHYSICAL, 195, -1, 1, -1, 0, 7)
      .unimplemented(),
    new AttackMove(Moves.STOKED_SPARKSURFER, Type.ELECTRIC, MoveCategory.SPECIAL, 175, -1, 1, 100, 0, 7)
      .partial(),
    new AttackMove(Moves.PULVERIZING_PANCAKE, Type.NORMAL, MoveCategory.PHYSICAL, 210, -1, 1, -1, 0, 7)
      .partial(),
    new SelfStatusMove(Moves.EXTREME_EVOBOOST, Type.NORMAL, -1, 1, 100, 0, 7)
      .attr(StatChangeAttr, [ BattleStat.ATK, BattleStat.DEF, BattleStat.SPATK, BattleStat.SPDEF, BattleStat.SPD ], 2, true),
    new AttackMove(Moves.GENESIS_SUPERNOVA, Type.PSYCHIC, MoveCategory.SPECIAL, 185, -1, 1, -1, 0, 7)
      .attr(TerrainChangeAttr, TerrainType.PSYCHIC),
    /* End Unused */
    new AttackMove(Moves.SHELL_TRAP, Type.FIRE, MoveCategory.SPECIAL, 150, 100, 5, -1, -3, 7)
      .target(MoveTarget.ALL_NEAR_ENEMIES)
      .partial(),
    new AttackMove(Moves.FLEUR_CANNON, Type.FAIRY, MoveCategory.SPECIAL, 130, 90, 5, 100, 0, 7)
      .attr(StatChangeAttr, BattleStat.SPATK, -2, true),
    new AttackMove(Moves.PSYCHIC_FANGS, Type.PSYCHIC, MoveCategory.PHYSICAL, 85, 100, 10, -1, 0, 7)
      .bitingMove()
      .attr(RemoveScreensAttr),
    new AttackMove(Moves.STOMPING_TANTRUM, Type.GROUND, MoveCategory.PHYSICAL, 75, 100, 10, -1, 0, 7)
      .partial(),
    new AttackMove(Moves.SHADOW_BONE, Type.GHOST, MoveCategory.PHYSICAL, 85, 100, 10, 20, 0, 7)
      .attr(StatChangeAttr, BattleStat.DEF, -1)
      .makesContact(false),
    new AttackMove(Moves.ACCELEROCK, Type.ROCK, MoveCategory.PHYSICAL, 40, 100, 20, -1, 1, 7),
    new AttackMove(Moves.LIQUIDATION, Type.WATER, MoveCategory.PHYSICAL, 85, 100, 10, 20, 0, 7)
      .attr(StatChangeAttr, BattleStat.DEF, -1),
    new AttackMove(Moves.PRISMATIC_LASER, Type.PSYCHIC, MoveCategory.SPECIAL, 160, 100, 10, -1, 0, 7)
      .attr(RechargeAttr),
    new AttackMove(Moves.SPECTRAL_THIEF, Type.GHOST, MoveCategory.PHYSICAL, 90, 100, 10, -1, 0, 7)
      .partial(),
    new AttackMove(Moves.SUNSTEEL_STRIKE, Type.STEEL, MoveCategory.PHYSICAL, 100, 100, 5, -1, 0, 7)
      .partial(),
    new AttackMove(Moves.MOONGEIST_BEAM, Type.GHOST, MoveCategory.SPECIAL, 100, 100, 5, -1, 0, 7)
      .partial(),
    new StatusMove(Moves.TEARFUL_LOOK, Type.NORMAL, -1, 20, 100, 0, 7)
      .attr(StatChangeAttr, BattleStat.ATK, -1)
      .attr(StatChangeAttr, BattleStat.SPATK, -1),
    new AttackMove(Moves.ZING_ZAP, Type.ELECTRIC, MoveCategory.PHYSICAL, 80, 100, 10, 30, 0, 7)
      .attr(FlinchAttr),
    new AttackMove(Moves.NATURES_MADNESS, Type.FAIRY, MoveCategory.SPECIAL, -1, 90, 10, -1, 0, 7)
      .attr(TargetHalfHpDamageAttr),
    new AttackMove(Moves.MULTI_ATTACK, Type.NORMAL, MoveCategory.PHYSICAL, 120, 100, 10, -1, 0, 7)
      .partial(),
    /* Unused */
    new AttackMove(Moves.TEN_MILLION_VOLT_THUNDERBOLT, Type.ELECTRIC, MoveCategory.SPECIAL, 195, -1, 1, -1, 0, 7)
      .partial(),
    /* End Unused */
    new AttackMove(Moves.MIND_BLOWN, Type.FIRE, MoveCategory.SPECIAL, 150, 100, 5, -1, 0, 7)
      .attr(RecoilAttr, true, 0.5)
      .target(MoveTarget.ALL_NEAR_OTHERS),
    new AttackMove(Moves.PLASMA_FISTS, Type.ELECTRIC, MoveCategory.PHYSICAL, 100, 100, 15, -1, 0, 7)
      .punchingMove()
      .partial(),
    new AttackMove(Moves.PHOTON_GEYSER, Type.PSYCHIC, MoveCategory.SPECIAL, 100, 100, 5, -1, 0, 7)
      .attr(PhotonGeyserCategoryAttr)
      .partial(),
    /* Unused */
    new AttackMove(Moves.LIGHT_THAT_BURNS_THE_SKY, Type.PSYCHIC, MoveCategory.SPECIAL, 200, -1, 1, -1, 0, 7)
      .attr(PhotonGeyserCategoryAttr)
      .partial(),
    new AttackMove(Moves.SEARING_SUNRAZE_SMASH, Type.STEEL, MoveCategory.PHYSICAL, 200, -1, 1, -1, 0, 7)
      .partial(),
    new AttackMove(Moves.MENACING_MOONRAZE_MAELSTROM, Type.GHOST, MoveCategory.SPECIAL, 200, -1, 1, -1, 0, 7)
      .partial(),
    new AttackMove(Moves.LETS_SNUGGLE_FOREVER, Type.FAIRY, MoveCategory.PHYSICAL, 190, -1, 1, -1, 0, 7)
      .partial(),
    new AttackMove(Moves.SPLINTERED_STORMSHARDS, Type.ROCK, MoveCategory.PHYSICAL, 190, -1, 1, -1, 0, 7)
      .attr(ClearTerrainAttr)
      .makesContact(false),
    new AttackMove(Moves.CLANGOROUS_SOULBLAZE, Type.DRAGON, MoveCategory.SPECIAL, 185, -1, 1, 100, 0, 7)
      .attr(StatChangeAttr, [ BattleStat.ATK, BattleStat.DEF, BattleStat.SPATK, BattleStat.SPDEF, BattleStat.SPD ], 1, true)
      .soundBased()
      .target(MoveTarget.ALL_NEAR_ENEMIES)
      .partial(),
    /* End Unused */
    new AttackMove(Moves.ZIPPY_ZAP, Type.ELECTRIC, MoveCategory.PHYSICAL, 80, 100, 10, 100, 2, 7)
      .attr(CritOnlyAttr),
    new AttackMove(Moves.SPLISHY_SPLASH, Type.WATER, MoveCategory.SPECIAL, 90, 100, 15, 30, 0, 7)
      .attr(StatusEffectAttr, StatusEffect.PARALYSIS)
      .target(MoveTarget.ALL_NEAR_ENEMIES),
    new AttackMove(Moves.FLOATY_FALL, Type.FLYING, MoveCategory.PHYSICAL, 90, 95, 15, 30, 0, 7)
      .attr(FlinchAttr),
    new AttackMove(Moves.PIKA_PAPOW, Type.ELECTRIC, MoveCategory.SPECIAL, -1, -1, 20, -1, 0, 7)
      .attr(FriendshipPowerAttr),
    new AttackMove(Moves.BOUNCY_BUBBLE, Type.WATER, MoveCategory.SPECIAL, 60, 100, 20, -1, 0, 7)
      .attr(HitHealAttr),
    new AttackMove(Moves.BUZZY_BUZZ, Type.ELECTRIC, MoveCategory.SPECIAL, 60, 100, 20, 100, 0, 7)
      .attr(StatusEffectAttr, StatusEffect.PARALYSIS),
    new AttackMove(Moves.SIZZLY_SLIDE, Type.FIRE, MoveCategory.PHYSICAL, 60, 100, 20, 100, 0, 7)
      .attr(StatusEffectAttr, StatusEffect.BURN),
    new AttackMove(Moves.GLITZY_GLOW, Type.PSYCHIC, MoveCategory.SPECIAL, 80, 95, 15, -1, 0, 7)
      .attr(AddArenaTagAttr, ArenaTagType.LIGHT_SCREEN, 5, false, true),
    new AttackMove(Moves.BADDY_BAD, Type.DARK, MoveCategory.SPECIAL, 80, 95, 15, -1, 0, 7)
      .attr(AddArenaTagAttr, ArenaTagType.REFLECT, 5, false, true),
    new AttackMove(Moves.SAPPY_SEED, Type.GRASS, MoveCategory.PHYSICAL, 100, 90, 10, 100, 0, 7)
      .attr(AddBattlerTagAttr, BattlerTagType.SEEDED),
    new AttackMove(Moves.FREEZY_FROST, Type.ICE, MoveCategory.SPECIAL, 100, 90, 10, -1, 0, 7)
      .partial(),
    new AttackMove(Moves.SPARKLY_SWIRL, Type.FAIRY, MoveCategory.SPECIAL, 120, 85, 5, -1, 0, 7)
      .partial(),
    new AttackMove(Moves.VEEVEE_VOLLEY, Type.NORMAL, MoveCategory.PHYSICAL, -1, -1, 20, -1, 0, 7)
      .attr(FriendshipPowerAttr),
    new AttackMove(Moves.DOUBLE_IRON_BASH, Type.STEEL, MoveCategory.PHYSICAL, 60, 100, 5, 30, 0, 7)
      .attr(MultiHitAttr, MultiHitType._2)
      .attr(FlinchAttr)
      .punchingMove(),
    /* Unused */
    new SelfStatusMove(Moves.MAX_GUARD, Type.NORMAL, -1, 10, -1, 4, 8)
      .attr(ProtectAttr),
    /* End Unused */
    new AttackMove(Moves.DYNAMAX_CANNON, Type.DRAGON, MoveCategory.SPECIAL, 100, 100, 5, -1, 0, 8)
      .attr(MovePowerMultiplierAttr, (user, target, move) => target.level > 200 ? 2 : 1)
      .attr(DiscourageFrequentUseAttr)
      .ignoresVirtual(),
    new AttackMove(Moves.SNIPE_SHOT, Type.WATER, MoveCategory.SPECIAL, 80, 100, 15, -1, 0, 8)
      .partial(),
    new AttackMove(Moves.JAW_LOCK, Type.DARK, MoveCategory.PHYSICAL, 80, 100, 10, -1, 0, 8)
      .attr(AddBattlerTagAttr, BattlerTagType.TRAPPED, false, false, 1)
      .attr(AddBattlerTagAttr, BattlerTagType.TRAPPED, true, false, 1)
      .bitingMove(),
    new SelfStatusMove(Moves.STUFF_CHEEKS, Type.NORMAL, -1, 10, 100, 0, 8)
      .unimplemented(),
    new SelfStatusMove(Moves.NO_RETREAT, Type.FIGHTING, -1, 5, 100, 0, 8)
      .attr(StatChangeAttr, [ BattleStat.ATK, BattleStat.DEF, BattleStat.SPATK, BattleStat.SPDEF, BattleStat.SPD ], 1, true)
      .attr(AddBattlerTagAttr, BattlerTagType.TRAPPED, true, true, 1),
    new StatusMove(Moves.TAR_SHOT, Type.ROCK, 100, 15, 100, 0, 8)
      .attr(StatChangeAttr, BattleStat.SPD, -1)
      .partial(),
    new StatusMove(Moves.MAGIC_POWDER, Type.PSYCHIC, 100, 20, -1, 0, 8)
      .powderMove()
      .unimplemented(),
    new AttackMove(Moves.DRAGON_DARTS, Type.DRAGON, MoveCategory.PHYSICAL, 50, 100, 10, -1, 0, 8)
      .attr(MultiHitAttr, MultiHitType._2)
      .makesContact(false)
      .partial(),
    new StatusMove(Moves.TEATIME, Type.NORMAL, -1, 10, -1, 0, 8)
      .target(MoveTarget.ALL)
      .unimplemented(),
    new StatusMove(Moves.OCTOLOCK, Type.FIGHTING, 100, 15, -1, 0, 8)
      .attr(AddBattlerTagAttr, BattlerTagType.TRAPPED, false, true, 1)
      .partial(),
    new AttackMove(Moves.BOLT_BEAK, Type.ELECTRIC, MoveCategory.PHYSICAL, 85, 100, 10, -1, 0, 8)
      .attr(FirstAttackDoublePowerAttr),
    new AttackMove(Moves.FISHIOUS_REND, Type.WATER, MoveCategory.PHYSICAL, 85, 100, 10, -1, 0, 8)
      .attr(FirstAttackDoublePowerAttr)
      .bitingMove(),
    new StatusMove(Moves.COURT_CHANGE, Type.NORMAL, 100, 10, -1, 0, 8)
      .target(MoveTarget.BOTH_SIDES)
      .unimplemented(),
    /* Unused */
    new AttackMove(Moves.MAX_FLARE, Type.FIRE, MoveCategory.PHYSICAL, 10, -1, 10, -1, 0, 8)
      .target(MoveTarget.NEAR_ENEMY)
      .unimplemented(),
    new AttackMove(Moves.MAX_FLUTTERBY, Type.BUG, MoveCategory.PHYSICAL, 10, -1, 10, -1, 0, 8)
      .target(MoveTarget.NEAR_ENEMY)
      .unimplemented(),
    new AttackMove(Moves.MAX_LIGHTNING, Type.ELECTRIC, MoveCategory.PHYSICAL, 10, -1, 10, -1, 0, 8)
      .target(MoveTarget.NEAR_ENEMY)
      .unimplemented(),
    new AttackMove(Moves.MAX_STRIKE, Type.NORMAL, MoveCategory.PHYSICAL, 10, -1, 10, -1, 0, 8)
      .target(MoveTarget.NEAR_ENEMY)
      .unimplemented(),
    new AttackMove(Moves.MAX_KNUCKLE, Type.FIGHTING, MoveCategory.PHYSICAL, 10, -1, 10, -1, 0, 8)
      .target(MoveTarget.NEAR_ENEMY)
      .unimplemented(),
    new AttackMove(Moves.MAX_PHANTASM, Type.GHOST, MoveCategory.PHYSICAL, 10, -1, 10, -1, 0, 8)
      .target(MoveTarget.NEAR_ENEMY)
      .unimplemented(),
    new AttackMove(Moves.MAX_HAILSTORM, Type.ICE, MoveCategory.PHYSICAL, 10, -1, 10, -1, 0, 8)
      .target(MoveTarget.NEAR_ENEMY)
      .unimplemented(),
    new AttackMove(Moves.MAX_OOZE, Type.POISON, MoveCategory.PHYSICAL, 10, -1, 10, -1, 0, 8)
      .target(MoveTarget.NEAR_ENEMY)
      .unimplemented(),
    new AttackMove(Moves.MAX_GEYSER, Type.WATER, MoveCategory.PHYSICAL, 10, -1, 10, -1, 0, 8)
      .target(MoveTarget.NEAR_ENEMY)
      .unimplemented(),
    new AttackMove(Moves.MAX_AIRSTREAM, Type.FLYING, MoveCategory.PHYSICAL, 10, -1, 10, -1, 0, 8)
      .target(MoveTarget.NEAR_ENEMY)
      .unimplemented(),
    new AttackMove(Moves.MAX_STARFALL, Type.FAIRY, MoveCategory.PHYSICAL, 10, -1, 10, -1, 0, 8)
      .target(MoveTarget.NEAR_ENEMY)
      .unimplemented(),
    new AttackMove(Moves.MAX_WYRMWIND, Type.DRAGON, MoveCategory.PHYSICAL, 10, -1, 10, -1, 0, 8)
      .target(MoveTarget.NEAR_ENEMY)
      .unimplemented(),
    new AttackMove(Moves.MAX_MINDSTORM, Type.PSYCHIC, MoveCategory.PHYSICAL, 10, -1, 10, -1, 0, 8)
      .target(MoveTarget.NEAR_ENEMY)
      .unimplemented(),
    new AttackMove(Moves.MAX_ROCKFALL, Type.ROCK, MoveCategory.PHYSICAL, 10, -1, 10, -1, 0, 8)
      .target(MoveTarget.NEAR_ENEMY)
      .unimplemented(),
    new AttackMove(Moves.MAX_QUAKE, Type.GROUND, MoveCategory.PHYSICAL, 10, -1, 10, -1, 0, 8)
      .target(MoveTarget.NEAR_ENEMY)
      .unimplemented(),
    new AttackMove(Moves.MAX_DARKNESS, Type.DARK, MoveCategory.PHYSICAL, 10, -1, 10, -1, 0, 8)
      .target(MoveTarget.NEAR_ENEMY)
      .unimplemented(),
    new AttackMove(Moves.MAX_OVERGROWTH, Type.GRASS, MoveCategory.PHYSICAL, 10, -1, 10, -1, 0, 8)
      .target(MoveTarget.NEAR_ENEMY)
      .unimplemented(),
    new AttackMove(Moves.MAX_STEELSPIKE, Type.STEEL, MoveCategory.PHYSICAL, 10, -1, 10, -1, 0, 8)
      .target(MoveTarget.NEAR_ENEMY)
      .unimplemented(),
    /* End Unused */
    new SelfStatusMove(Moves.CLANGOROUS_SOUL, Type.DRAGON, 100, 5, 100, 0, 8)
      .attr(CutHpStatBoostAttr, [ BattleStat.ATK, BattleStat.DEF, BattleStat.SPATK, BattleStat.SPDEF, BattleStat.SPD ], 1, 3)
      .soundBased()
      .danceMove(),
    new AttackMove(Moves.BODY_PRESS, Type.FIGHTING, MoveCategory.PHYSICAL, 80, 100, 10, -1, 0, 8)
      .attr(DefAtkAttr),
    new StatusMove(Moves.DECORATE, Type.FAIRY, -1, 15, 100, 0, 8)
      .attr(StatChangeAttr, BattleStat.ATK, 2)
      .attr(StatChangeAttr, BattleStat.SPATK, 2),
    new AttackMove(Moves.DRUM_BEATING, Type.GRASS, MoveCategory.PHYSICAL, 80, 100, 10, 100, 0, 8)
      .attr(StatChangeAttr, BattleStat.SPD, -1)
      .makesContact(false),
    new AttackMove(Moves.SNAP_TRAP, Type.GRASS, MoveCategory.PHYSICAL, 35, 100, 15, 100, 0, 8)
      .partial(),
    new AttackMove(Moves.PYRO_BALL, Type.FIRE, MoveCategory.PHYSICAL, 120, 90, 5, 10, 0, 8)
      .attr(HealStatusEffectAttr, true, StatusEffect.FREEZE)
      .attr(StatusEffectAttr, StatusEffect.BURN)
      .ballBombMove()
      .makesContact(false),
    new AttackMove(Moves.BEHEMOTH_BLADE, Type.STEEL, MoveCategory.PHYSICAL, 100, 100, 5, -1, 0, 8)
      .slicingMove(),
    new AttackMove(Moves.BEHEMOTH_BASH, Type.STEEL, MoveCategory.PHYSICAL, 100, 100, 5, -1, 0, 8),
    new AttackMove(Moves.AURA_WHEEL, Type.ELECTRIC, MoveCategory.PHYSICAL, 110, 100, 10, 100, 0, 8)
      .attr(StatChangeAttr, BattleStat.SPD, 1, true)
      .makesContact(false)
      .attr(AuraWheelTypeAttr)
      .condition((user, target, move) => [user.species.speciesId, user.fusionSpecies?.speciesId].includes(Species.MORPEKO)), // Missing custom fail message
    new AttackMove(Moves.BREAKING_SWIPE, Type.DRAGON, MoveCategory.PHYSICAL, 60, 100, 15, 100, 0, 8)
      .target(MoveTarget.ALL_NEAR_ENEMIES)
      .attr(StatChangeAttr, BattleStat.ATK, -1),
    new AttackMove(Moves.BRANCH_POKE, Type.GRASS, MoveCategory.PHYSICAL, 40, 100, 40, -1, 0, 8),
    new AttackMove(Moves.OVERDRIVE, Type.ELECTRIC, MoveCategory.SPECIAL, 80, 100, 10, -1, 0, 8)
      .soundBased()
      .target(MoveTarget.ALL_NEAR_ENEMIES),
    new AttackMove(Moves.APPLE_ACID, Type.GRASS, MoveCategory.SPECIAL, 80, 100, 10, 100, 0, 8)
      .attr(StatChangeAttr, BattleStat.SPDEF, -1),
    new AttackMove(Moves.GRAV_APPLE, Type.GRASS, MoveCategory.PHYSICAL, 80, 100, 10, 100, 0, 8)
      .attr(StatChangeAttr, BattleStat.DEF, -1)
      .attr(MovePowerMultiplierAttr, (user, target, move) => user.scene.arena.getTag(ArenaTagType.GRAVITY) ? 1.5 : 1)
      .makesContact(false),
    new AttackMove(Moves.SPIRIT_BREAK, Type.FAIRY, MoveCategory.PHYSICAL, 75, 100, 15, 100, 0, 8)
      .attr(StatChangeAttr, BattleStat.SPATK, -1),
    new AttackMove(Moves.STRANGE_STEAM, Type.FAIRY, MoveCategory.SPECIAL, 90, 95, 10, 20, 0, 8)
      .attr(ConfuseAttr),
    new StatusMove(Moves.LIFE_DEW, Type.WATER, -1, 10, -1, 0, 8)
      .attr(HealAttr, 0.25, true, false)
      .target(MoveTarget.USER_AND_ALLIES),
    new SelfStatusMove(Moves.OBSTRUCT, Type.DARK, 100, 10, -1, 4, 8)
      .attr(ProtectAttr, BattlerTagType.OBSTRUCT),
    new AttackMove(Moves.FALSE_SURRENDER, Type.DARK, MoveCategory.PHYSICAL, 80, -1, 10, -1, 0, 8),
    new AttackMove(Moves.METEOR_ASSAULT, Type.FIGHTING, MoveCategory.PHYSICAL, 150, 100, 5, -1, 0, 8)
      .attr(RechargeAttr)
      .makesContact(false),
    new AttackMove(Moves.ETERNABEAM, Type.DRAGON, MoveCategory.SPECIAL, 160, 90, 5, -1, 0, 8)
      .attr(RechargeAttr),
    new AttackMove(Moves.STEEL_BEAM, Type.STEEL, MoveCategory.SPECIAL, 140, 95, 5, -1, 0, 8)
      .attr(RecoilAttr, true, 0.5),
    new AttackMove(Moves.EXPANDING_FORCE, Type.PSYCHIC, MoveCategory.SPECIAL, 80, 100, 10, -1, 0, 8)
      .partial(),
    new AttackMove(Moves.STEEL_ROLLER, Type.STEEL, MoveCategory.PHYSICAL, 130, 100, 5, -1, 0, 8)
      .attr(ClearTerrainAttr)
      .condition((user, target, move) => !!user.scene.arena.terrain),
    new AttackMove(Moves.SCALE_SHOT, Type.DRAGON, MoveCategory.PHYSICAL, 25, 90, 20, 100, 0, 8)
      //.attr(StatChangeAttr, BattleStat.SPD, 1, true) // TODO: Have boosts only apply at end of move, not after every hit
      //.attr(StatChangeAttr, BattleStat.DEF, -1, true)
      .attr(MultiHitAttr)
      .makesContact(false)
      .partial(),
    new AttackMove(Moves.METEOR_BEAM, Type.ROCK, MoveCategory.SPECIAL, 120, 90, 10, 100, 0, 8)
      .attr(ChargeAttr, ChargeAnim.METEOR_BEAM_CHARGING, 'is overflowing\nwith space power!', null, true)
      .attr(StatChangeAttr, BattleStat.SPATK, 1, true)
      .ignoresVirtual(),
    new AttackMove(Moves.SHELL_SIDE_ARM, Type.POISON, MoveCategory.SPECIAL, 90, 100, 10, 20, 0, 8)
      .attr(ShellSideArmCategoryAttr)
      .attr(StatusEffectAttr, StatusEffect.POISON)
      .partial(),
    new AttackMove(Moves.MISTY_EXPLOSION, Type.FAIRY, MoveCategory.SPECIAL, 100, 100, 5, -1, 0, 8)
      .target(MoveTarget.ALL_NEAR_OTHERS)
      .partial(),
    new AttackMove(Moves.GRASSY_GLIDE, Type.GRASS, MoveCategory.PHYSICAL, 55, 100, 20, -1, 0, 8)
      .partial(),
    new AttackMove(Moves.RISING_VOLTAGE, Type.ELECTRIC, MoveCategory.SPECIAL, 70, 100, 20, -1, 0, 8)
      .attr(MovePowerMultiplierAttr, (user, target, move) => user.scene.arena.getTerrainType() === TerrainType.ELECTRIC && target.isGrounded() ? 2 : 1),
    new AttackMove(Moves.TERRAIN_PULSE, Type.NORMAL, MoveCategory.SPECIAL, 50, 100, 10, -1, 0, 8)
      .pulseMove()
      .partial(),
    new AttackMove(Moves.SKITTER_SMACK, Type.BUG, MoveCategory.PHYSICAL, 70, 90, 10, 100, 0, 8)
      .attr(StatChangeAttr, BattleStat.SPATK, -1),
    new AttackMove(Moves.BURNING_JEALOUSY, Type.FIRE, MoveCategory.SPECIAL, 70, 100, 5, 100, 0, 8)
      .target(MoveTarget.ALL_NEAR_ENEMIES)
      .partial(),
    new AttackMove(Moves.LASH_OUT, Type.DARK, MoveCategory.PHYSICAL, 75, 100, 5, -1, 0, 8)
      .partial(),
    new AttackMove(Moves.POLTERGEIST, Type.GHOST, MoveCategory.PHYSICAL, 110, 90, 5, -1, 0, 8)
      .makesContact(false)
      .partial(),
    new StatusMove(Moves.CORROSIVE_GAS, Type.POISON, 100, 40, -1, 0, 8)
      .target(MoveTarget.ALL_NEAR_OTHERS)
      .unimplemented(),
    new StatusMove(Moves.COACHING, Type.FIGHTING, -1, 10, 100, 0, 8)
      .attr(StatChangeAttr, [ BattleStat.ATK, BattleStat.DEF ], 1)
      .target(MoveTarget.NEAR_ALLY),
    new AttackMove(Moves.FLIP_TURN, Type.WATER, MoveCategory.PHYSICAL, 60, 100, 20, -1, 0, 8)
      .attr(ForceSwitchOutAttr, true),
    new AttackMove(Moves.TRIPLE_AXEL, Type.ICE, MoveCategory.PHYSICAL, 20, 90, 10, -1, 0, 8)
      .attr(MultiHitAttr, MultiHitType._3_INCR)
      .attr(MissEffectAttr, (user: Pokemon, move: Move) => {
        user.turnData.hitsLeft = 1;
        return true;
      })
      .partial(),
    new AttackMove(Moves.DUAL_WINGBEAT, Type.FLYING, MoveCategory.PHYSICAL, 40, 90, 10, -1, 0, 8)
      .attr(MultiHitAttr, MultiHitType._2),
    new AttackMove(Moves.SCORCHING_SANDS, Type.GROUND, MoveCategory.SPECIAL, 70, 100, 10, 30, 0, 8)
      .attr(HealStatusEffectAttr, true, StatusEffect.FREEZE)
      .attr(StatusEffectAttr, StatusEffect.BURN),
    new StatusMove(Moves.JUNGLE_HEALING, Type.GRASS, -1, 10, -1, 0, 8)
      .attr(HealAttr, 0.25, true, false)
      .target(MoveTarget.USER_AND_ALLIES)
      .partial(),
    new AttackMove(Moves.WICKED_BLOW, Type.DARK, MoveCategory.PHYSICAL, 75, 100, 5, -1, 0, 8)
      .attr(CritOnlyAttr)
      .punchingMove(),
    new AttackMove(Moves.SURGING_STRIKES, Type.WATER, MoveCategory.PHYSICAL, 25, 100, 5, -1, 0, 8)
      .attr(MultiHitAttr, MultiHitType._3)
      .attr(CritOnlyAttr)
      .punchingMove(),
    new AttackMove(Moves.THUNDER_CAGE, Type.ELECTRIC, MoveCategory.SPECIAL, 80, 90, 15, 100, 0, 8)
      .attr(TrapAttr, BattlerTagType.THUNDER_CAGE),
    new AttackMove(Moves.DRAGON_ENERGY, Type.DRAGON, MoveCategory.SPECIAL, 150, 100, 5, -1, 0, 8)
      .attr(HpPowerAttr)
      .target(MoveTarget.ALL_NEAR_ENEMIES),
    new AttackMove(Moves.FREEZING_GLARE, Type.PSYCHIC, MoveCategory.SPECIAL, 90, 100, 10, 10, 0, 8)
      .attr(StatusEffectAttr, StatusEffect.FREEZE),
    new AttackMove(Moves.FIERY_WRATH, Type.DARK, MoveCategory.SPECIAL, 90, 100, 10, 20, 0, 8)
      .attr(FlinchAttr)
      .target(MoveTarget.ALL_NEAR_ENEMIES),
    new AttackMove(Moves.THUNDEROUS_KICK, Type.FIGHTING, MoveCategory.PHYSICAL, 90, 100, 10, 100, 0, 8)
      .attr(StatChangeAttr, BattleStat.DEF, -1),
    new AttackMove(Moves.GLACIAL_LANCE, Type.ICE, MoveCategory.PHYSICAL, 120, 100, 5, -1, 0, 8)
      .target(MoveTarget.ALL_NEAR_ENEMIES),
    new AttackMove(Moves.ASTRAL_BARRAGE, Type.GHOST, MoveCategory.SPECIAL, 120, 100, 5, -1, 0, 8)
      .target(MoveTarget.ALL_NEAR_ENEMIES),
    new AttackMove(Moves.EERIE_SPELL, Type.PSYCHIC, MoveCategory.SPECIAL, 80, 100, 5, 100, 0, 8)
      .soundBased()
      .partial(),
    new AttackMove(Moves.DIRE_CLAW, Type.POISON, MoveCategory.PHYSICAL, 80, 100, 15, 50, 0, 8)
      .attr(StatusEffectAttr, StatusEffect.POISON)
      .attr(StatusEffectAttr, StatusEffect.PARALYSIS)
      .attr(StatusEffectAttr, StatusEffect.SLEEP),
    new AttackMove(Moves.PSYSHIELD_BASH, Type.PSYCHIC, MoveCategory.PHYSICAL, 70, 90, 10, 100, 0, 8)
      .attr(StatChangeAttr, BattleStat.DEF, 1, true),
    new SelfStatusMove(Moves.POWER_SHIFT, Type.NORMAL, -1, 10, 100, 0, 8)
      .unimplemented(),
    new AttackMove(Moves.STONE_AXE, Type.ROCK, MoveCategory.PHYSICAL, 65, 90, 15, 100, 0, 8)
      .attr(AddArenaTrapTagAttr, ArenaTagType.STEALTH_ROCK)
      .slicingMove(),
    new AttackMove(Moves.SPRINGTIDE_STORM, Type.FAIRY, MoveCategory.SPECIAL, 100, 80, 5, 30, 0, 8)
      .attr(StatChangeAttr, BattleStat.ATK, -1)
      .windMove()
      .target(MoveTarget.ALL_NEAR_ENEMIES),
    new AttackMove(Moves.MYSTICAL_POWER, Type.PSYCHIC, MoveCategory.SPECIAL, 70, 90, 10, 100, 0, 8)
      .attr(StatChangeAttr, BattleStat.SPATK, 1, true),
    new AttackMove(Moves.RAGING_FURY, Type.FIRE, MoveCategory.PHYSICAL, 120, 100, 10, -1, 0, 8)
      .attr(FrenzyAttr)
      .attr(MissEffectAttr, frenzyMissFunc)
      .target(MoveTarget.RANDOM_NEAR_ENEMY),
    new AttackMove(Moves.WAVE_CRASH, Type.WATER, MoveCategory.PHYSICAL, 120, 100, 10, -1, 0, 8)
      .attr(RecoilAttr, false, 0.33),
    new AttackMove(Moves.CHLOROBLAST, Type.GRASS, MoveCategory.SPECIAL, 150, 95, 5, -1, 0, 8)
      .attr(RecoilAttr, true, 0.5),
    new AttackMove(Moves.MOUNTAIN_GALE, Type.ICE, MoveCategory.PHYSICAL, 100, 85, 10, 30, 0, 8)
      .attr(FlinchAttr),
    new SelfStatusMove(Moves.VICTORY_DANCE, Type.FIGHTING, -1, 10, 100, 0, 8)
      .attr(StatChangeAttr, [ BattleStat.ATK, BattleStat.DEF, BattleStat.SPD ], 1, true)
      .danceMove(),
    new AttackMove(Moves.HEADLONG_RUSH, Type.GROUND, MoveCategory.PHYSICAL, 120, 100, 5, 100, 0, 8)
      .attr(StatChangeAttr, [ BattleStat.DEF, BattleStat.SPDEF ], -1, true)
      .punchingMove(),
    new AttackMove(Moves.BARB_BARRAGE, Type.POISON, MoveCategory.PHYSICAL, 60, 100, 10, 50, 0, 8)
      .attr(MovePowerMultiplierAttr, (user, target, move) => target.status && (target.status.effect === StatusEffect.POISON || target.status.effect === StatusEffect.TOXIC) ? 2 : 1)
      .attr(StatusEffectAttr, StatusEffect.POISON),
    new AttackMove(Moves.ESPER_WING, Type.PSYCHIC, MoveCategory.SPECIAL, 80, 100, 10, 100, 0, 8)
      .attr(HighCritAttr)
      .attr(StatChangeAttr, BattleStat.SPD, 1, true),
    new AttackMove(Moves.BITTER_MALICE, Type.GHOST, MoveCategory.SPECIAL, 75, 100, 10, 100, 0, 8)
      .attr(StatChangeAttr, BattleStat.ATK, -1),
    new SelfStatusMove(Moves.SHELTER, Type.STEEL, -1, 10, 100, 0, 8)
      .attr(StatChangeAttr, BattleStat.DEF, 2, true),
    new AttackMove(Moves.TRIPLE_ARROWS, Type.FIGHTING, MoveCategory.PHYSICAL, 90, 100, 10, 30, 0, 8)
      .attr(HighCritAttr)
      .attr(StatChangeAttr, BattleStat.DEF, -1)
      .attr(FlinchAttr)
      .partial(),
    new AttackMove(Moves.INFERNAL_PARADE, Type.GHOST, MoveCategory.SPECIAL, 60, 100, 15, 30, 0, 8)
      .attr(StatusEffectAttr, StatusEffect.BURN)
      .attr(MovePowerMultiplierAttr, (user, target, move) => target.status ? 2 : 1),
    new AttackMove(Moves.CEASELESS_EDGE, Type.DARK, MoveCategory.PHYSICAL, 65, 90, 15, 100, 0, 8)
      .attr(AddArenaTrapTagAttr, ArenaTagType.SPIKES)
      .slicingMove(),
    new AttackMove(Moves.BLEAKWIND_STORM, Type.FLYING, MoveCategory.SPECIAL, 100, 80, 10, 30, 0, 8)
      .attr(ThunderAccuracyAttr)
      .attr(StatChangeAttr, BattleStat.SPD, -1)
      .windMove()
      .target(MoveTarget.ALL_NEAR_ENEMIES),
    new AttackMove(Moves.WILDBOLT_STORM, Type.ELECTRIC, MoveCategory.SPECIAL, 100, 80, 10, 20, 0, 8)
      .attr(ThunderAccuracyAttr)
      .attr(StatusEffectAttr, StatusEffect.PARALYSIS)
      .windMove()
      .target(MoveTarget.ALL_NEAR_ENEMIES),
    new AttackMove(Moves.SANDSEAR_STORM, Type.GROUND, MoveCategory.SPECIAL, 100, 80, 10, 20, 0, 8)
      .attr(ThunderAccuracyAttr)
      .attr(StatusEffectAttr, StatusEffect.BURN)
      .windMove()
      .target(MoveTarget.ALL_NEAR_ENEMIES),
    new StatusMove(Moves.LUNAR_BLESSING, Type.PSYCHIC, -1, 5, -1, 0, 8)
      .attr(HealAttr, 0.25)
      .target(MoveTarget.USER_AND_ALLIES)
      .triageMove()
      .partial(),
    new SelfStatusMove(Moves.TAKE_HEART, Type.PSYCHIC, -1, 10, -1, 0, 8)
      .attr(StatChangeAttr, [ BattleStat.SPATK, BattleStat.SPDEF ], 1, true)
      .partial(),
    /* Unused
    new AttackMove(Moves.G_MAX_WILDFIRE, Type.FIRE, MoveCategory.PHYSICAL, 10, -1, 10, -1, 0, 8)
      .target(MoveTarget.ALL_NEAR_ENEMIES)
      .unimplemented(),
    new AttackMove(Moves.G_MAX_BEFUDDLE, Type.BUG, MoveCategory.PHYSICAL, 10, -1, 10, -1, 0, 8)
      .target(MoveTarget.ALL_NEAR_ENEMIES)
      .unimplemented(),
    new AttackMove(Moves.G_MAX_VOLT_CRASH, Type.ELECTRIC, MoveCategory.PHYSICAL, 10, -1, 10, -1, 0, 8)
      .target(MoveTarget.ALL_NEAR_ENEMIES)
      .unimplemented(),
    new AttackMove(Moves.G_MAX_GOLD_RUSH, Type.NORMAL, MoveCategory.PHYSICAL, 10, -1, 10, -1, 0, 8)
      .target(MoveTarget.ALL_NEAR_ENEMIES)
      .unimplemented(),
    new AttackMove(Moves.G_MAX_CHI_STRIKE, Type.FIGHTING, MoveCategory.PHYSICAL, 10, -1, 10, -1, 0, 8)
      .target(MoveTarget.ALL_NEAR_ENEMIES)
      .unimplemented(),
    new AttackMove(Moves.G_MAX_TERROR, Type.GHOST, MoveCategory.PHYSICAL, 10, -1, 10, -1, 0, 8)
      .target(MoveTarget.ALL_NEAR_ENEMIES)
      .unimplemented(),
    new AttackMove(Moves.G_MAX_RESONANCE, Type.ICE, MoveCategory.PHYSICAL, 10, -1, 10, -1, 0, 8)
      .target(MoveTarget.ALL_NEAR_ENEMIES)
      .unimplemented(),
    new AttackMove(Moves.G_MAX_CUDDLE, Type.NORMAL, MoveCategory.PHYSICAL, 10, -1, 10, -1, 0, 8)
      .target(MoveTarget.ALL_NEAR_ENEMIES)
      .unimplemented(),
    new AttackMove(Moves.G_MAX_REPLENISH, Type.NORMAL, MoveCategory.PHYSICAL, 10, -1, 10, -1, 0, 8)
      .target(MoveTarget.ALL_NEAR_ENEMIES)
      .unimplemented(),
    new AttackMove(Moves.G_MAX_MALODOR, Type.POISON, MoveCategory.PHYSICAL, 10, -1, 10, -1, 0, 8)
      .target(MoveTarget.ALL_NEAR_ENEMIES)
      .unimplemented(),
    new AttackMove(Moves.G_MAX_STONESURGE, Type.WATER, MoveCategory.PHYSICAL, 10, -1, 10, -1, 0, 8)
      .target(MoveTarget.ALL_NEAR_ENEMIES)
      .unimplemented(),
    new AttackMove(Moves.G_MAX_WIND_RAGE, Type.FLYING, MoveCategory.PHYSICAL, 10, -1, 10, -1, 0, 8)
      .target(MoveTarget.ALL_NEAR_ENEMIES)
      .unimplemented(),
    new AttackMove(Moves.G_MAX_STUN_SHOCK, Type.ELECTRIC, MoveCategory.PHYSICAL, 10, -1, 10, -1, 0, 8)
      .target(MoveTarget.ALL_NEAR_ENEMIES)
      .unimplemented(),
    new AttackMove(Moves.G_MAX_FINALE, Type.FAIRY, MoveCategory.PHYSICAL, 10, -1, 10, -1, 0, 8)
      .target(MoveTarget.ALL_NEAR_ENEMIES)
      .unimplemented(),
    new AttackMove(Moves.G_MAX_DEPLETION, Type.DRAGON, MoveCategory.PHYSICAL, 10, -1, 10, -1, 0, 8)
      .target(MoveTarget.ALL_NEAR_ENEMIES)
      .unimplemented(),
    new AttackMove(Moves.G_MAX_GRAVITAS, Type.PSYCHIC, MoveCategory.PHYSICAL, 10, -1, 10, -1, 0, 8)
      .target(MoveTarget.ALL_NEAR_ENEMIES)
      .unimplemented(),
    new AttackMove(Moves.G_MAX_VOLCALITH, Type.ROCK, MoveCategory.PHYSICAL, 10, -1, 10, -1, 0, 8)
      .target(MoveTarget.ALL_NEAR_ENEMIES)
      .unimplemented(),
    new AttackMove(Moves.G_MAX_SANDBLAST, Type.GROUND, MoveCategory.PHYSICAL, 10, -1, 10, -1, 0, 8)
      .target(MoveTarget.ALL_NEAR_ENEMIES)
      .unimplemented(),
    new AttackMove(Moves.G_MAX_SNOOZE, Type.DARK, MoveCategory.PHYSICAL, 10, -1, 10, -1, 0, 8)
      .target(MoveTarget.ALL_NEAR_ENEMIES)
      .unimplemented(),
    new AttackMove(Moves.G_MAX_TARTNESS, Type.GRASS, MoveCategory.PHYSICAL, 10, -1, 10, -1, 0, 8)
      .target(MoveTarget.ALL_NEAR_ENEMIES)
      .unimplemented(),
    new AttackMove(Moves.G_MAX_SWEETNESS, Type.GRASS, MoveCategory.PHYSICAL, 10, -1, 10, -1, 0, 8)
      .target(MoveTarget.ALL_NEAR_ENEMIES)
      .unimplemented(),
    new AttackMove(Moves.G_MAX_SMITE, Type.FAIRY, MoveCategory.PHYSICAL, 10, -1, 10, -1, 0, 8)
      .target(MoveTarget.ALL_NEAR_ENEMIES)
      .unimplemented(),
    new AttackMove(Moves.G_MAX_STEELSURGE, Type.STEEL, MoveCategory.PHYSICAL, 10, -1, 10, -1, 0, 8)
      .target(MoveTarget.ALL_NEAR_ENEMIES)
      .unimplemented(),
    new AttackMove(Moves.G_MAX_MELTDOWN, Type.STEEL, MoveCategory.PHYSICAL, 10, -1, 10, -1, 0, 8)
      .target(MoveTarget.ALL_NEAR_ENEMIES)
      .unimplemented(),
    new AttackMove(Moves.G_MAX_FOAM_BURST, Type.WATER, MoveCategory.PHYSICAL, 10, -1, 10, -1, 0, 8)
      .target(MoveTarget.ALL_NEAR_ENEMIES)
      .unimplemented(),
    new AttackMove(Moves.G_MAX_CENTIFERNO, Type.FIRE, MoveCategory.PHYSICAL, 10, -1, 10, -1, 0, 8)
      .target(MoveTarget.ALL_NEAR_ENEMIES)
      .unimplemented(),
    new AttackMove(Moves.G_MAX_VINE_LASH, Type.GRASS, MoveCategory.PHYSICAL, 10, -1, 10, -1, 0, 8)
      .target(MoveTarget.ALL_NEAR_ENEMIES)
      .unimplemented(),
    new AttackMove(Moves.G_MAX_CANNONADE, Type.WATER, MoveCategory.PHYSICAL, 10, -1, 10, -1, 0, 8)
      .target(MoveTarget.ALL_NEAR_ENEMIES)
      .unimplemented(),
    new AttackMove(Moves.G_MAX_DRUM_SOLO, Type.GRASS, MoveCategory.PHYSICAL, 10, -1, 10, -1, 0, 8)
      .target(MoveTarget.ALL_NEAR_ENEMIES)
      .unimplemented(),
    new AttackMove(Moves.G_MAX_FIREBALL, Type.FIRE, MoveCategory.PHYSICAL, 10, -1, 10, -1, 0, 8)
      .target(MoveTarget.ALL_NEAR_ENEMIES)
      .unimplemented(),
    new AttackMove(Moves.G_MAX_HYDROSNIPE, Type.WATER, MoveCategory.PHYSICAL, 10, -1, 10, -1, 0, 8)
      .target(MoveTarget.ALL_NEAR_ENEMIES)
      .unimplemented(),
    new AttackMove(Moves.G_MAX_ONE_BLOW, Type.DARK, MoveCategory.PHYSICAL, 10, -1, 10, -1, 0, 8)
      .target(MoveTarget.ALL_NEAR_ENEMIES)
      .unimplemented(),
    new AttackMove(Moves.G_MAX_RAPID_FLOW, Type.WATER, MoveCategory.PHYSICAL, 10, -1, 10, -1, 0, 8)
      .target(MoveTarget.ALL_NEAR_ENEMIES)
      .unimplemented(),
    End Unused */
    new AttackMove(Moves.TERA_BLAST, Type.NORMAL, MoveCategory.SPECIAL, 80, 100, 10, -1, 0, 9)
      .attr(TeraBlastCategoryAttr)
      .partial(),
    new SelfStatusMove(Moves.SILK_TRAP, Type.BUG, -1, 10, -1, 4, 9)
      .attr(ProtectAttr, BattlerTagType.SILK_TRAP),
    new AttackMove(Moves.AXE_KICK, Type.FIGHTING, MoveCategory.PHYSICAL, 120, 90, 10, 30, 0, 9)
      .attr(MissEffectAttr, crashDamageFunc)
      .attr(NoEffectAttr, crashDamageFunc)
      .attr(ConfuseAttr),
    new AttackMove(Moves.LAST_RESPECTS, Type.GHOST, MoveCategory.PHYSICAL, 50, 100, 10, -1, 0, 9)
      .attr(MovePowerMultiplierAttr, (user, target, move) => {
          return user.scene.getParty().reduce((acc, pokemonInParty) => acc + (pokemonInParty.status?.effect == StatusEffect.FAINT ? 1 : 0),
          1,)
        })
      .makesContact(false),
    new AttackMove(Moves.LUMINA_CRASH, Type.PSYCHIC, MoveCategory.SPECIAL, 80, 100, 10, 100, 0, 9)
      .attr(StatChangeAttr, BattleStat.SPDEF, -2),
    new AttackMove(Moves.ORDER_UP, Type.DRAGON, MoveCategory.PHYSICAL, 80, 100, 10, -1, 0, 9)
      .makesContact(false)
      .partial(),
    new AttackMove(Moves.JET_PUNCH, Type.WATER, MoveCategory.PHYSICAL, 60, 100, 15, -1, 1, 9)
      .punchingMove(),
    new StatusMove(Moves.SPICY_EXTRACT, Type.GRASS, -1, 15, 100, 0, 9)
      .attr(StatChangeAttr, BattleStat.ATK, 2)
      .attr(StatChangeAttr, BattleStat.DEF, -2),
    new AttackMove(Moves.SPIN_OUT, Type.STEEL, MoveCategory.PHYSICAL, 100, 100, 5, 100, 0, 9)
      .attr(StatChangeAttr, BattleStat.SPD, -2, true),
    new AttackMove(Moves.POPULATION_BOMB, Type.NORMAL, MoveCategory.PHYSICAL, 20, 90, 10, -1, 0, 9)
      .attr(MultiHitAttr, MultiHitType._1_TO_10)
      .slicingMove()
      .partial(),
    new AttackMove(Moves.ICE_SPINNER, Type.ICE, MoveCategory.PHYSICAL, 80, 100, 15, -1, 0, 9)
      .attr(ClearTerrainAttr),
    new AttackMove(Moves.GLAIVE_RUSH, Type.DRAGON, MoveCategory.PHYSICAL, 120, 100, 5, -1, 0, 9)
      .partial(),
    new StatusMove(Moves.REVIVAL_BLESSING, Type.NORMAL, -1, 1, -1, 0, 9)
      .triageMove()
      .unimplemented(),
    new AttackMove(Moves.SALT_CURE, Type.ROCK, MoveCategory.PHYSICAL, 40, 100, 15, -1, 0, 9)
      .attr(AddBattlerTagAttr, BattlerTagType.SALT_CURED)
      .makesContact(false),
    new AttackMove(Moves.TRIPLE_DIVE, Type.WATER, MoveCategory.PHYSICAL, 30, 95, 10, -1, 0, 9)
      .attr(MultiHitAttr, MultiHitType._3),
    new AttackMove(Moves.MORTAL_SPIN, Type.POISON, MoveCategory.PHYSICAL, 30, 100, 15, 100, 0, 9)
      .attr(LapseBattlerTagAttr, [ BattlerTagType.BIND, BattlerTagType.WRAP, BattlerTagType.FIRE_SPIN, BattlerTagType.WHIRLPOOL, BattlerTagType.CLAMP, BattlerTagType.SAND_TOMB, BattlerTagType.MAGMA_STORM, BattlerTagType.THUNDER_CAGE, BattlerTagType.SEEDED ], true)
      .attr(StatusEffectAttr, StatusEffect.POISON)
      .target(MoveTarget.ALL_NEAR_ENEMIES),
    new StatusMove(Moves.DOODLE, Type.NORMAL, 100, 10, -1, 0, 9)
      .attr(AbilityCopyAttr, true),
    new SelfStatusMove(Moves.FILLET_AWAY, Type.NORMAL, -1, 10, -1, 0, 9)
      .attr(CutHpStatBoostAttr, [ BattleStat.ATK, BattleStat.SPATK, BattleStat.SPD ], 2, 2),
    new AttackMove(Moves.KOWTOW_CLEAVE, Type.DARK, MoveCategory.PHYSICAL, 85, -1, 10, -1, 0, 9)
      .slicingMove(),
    new AttackMove(Moves.FLOWER_TRICK, Type.GRASS, MoveCategory.PHYSICAL, 70, -1, 10, 100, 0, 9)
      .attr(CritOnlyAttr)
      .makesContact(false),
    new AttackMove(Moves.TORCH_SONG, Type.FIRE, MoveCategory.SPECIAL, 80, 100, 10, 100, 0, 9)
      .attr(StatChangeAttr, BattleStat.SPATK, 1, true)
      .soundBased(),
    new AttackMove(Moves.AQUA_STEP, Type.WATER, MoveCategory.PHYSICAL, 80, 100, 10, 100, 0, 9)
      .attr(StatChangeAttr, BattleStat.SPD, 1, true)
      .danceMove(),
    new AttackMove(Moves.RAGING_BULL, Type.NORMAL, MoveCategory.PHYSICAL, 90, 100, 10, -1, 0, 9)
      .attr(RagingBullTypeAttr)
      .attr(RemoveScreensAttr),
    new AttackMove(Moves.MAKE_IT_RAIN, Type.STEEL, MoveCategory.SPECIAL, 120, 100, 5, -1, 0, 9)
      .attr(MoneyAttr)
      .attr(StatChangeAttr, BattleStat.SPATK, -1, true, null, true, true)
      .target(MoveTarget.ALL_NEAR_ENEMIES),
    new AttackMove(Moves.PSYBLADE, Type.PSYCHIC, MoveCategory.PHYSICAL, 80, 100, 15, -1, 0, 9)
      .attr(MovePowerMultiplierAttr, (user, target, move) => user.scene.arena.getTerrainType() === TerrainType.ELECTRIC && user.isGrounded() ? 1.5 : 1)  
      .slicingMove(),
    new AttackMove(Moves.HYDRO_STEAM, Type.WATER, MoveCategory.SPECIAL, 80, 100, 15, -1, 0, 9)
      .partial(),
    new AttackMove(Moves.RUINATION, Type.DARK, MoveCategory.SPECIAL, 1, 90, 10, -1, 0, 9)
      .attr(TargetHalfHpDamageAttr),
    new AttackMove(Moves.COLLISION_COURSE, Type.FIGHTING, MoveCategory.PHYSICAL, 100, 100, 5, -1, 0, 9)
      .attr(MovePowerMultiplierAttr, (user, target, move) => target.getAttackTypeEffectiveness(move.type) >= 2 ? 5461/4096 : 1),
    new AttackMove(Moves.ELECTRO_DRIFT, Type.ELECTRIC, MoveCategory.SPECIAL, 100, 100, 5, -1, 0, 9)
      .attr(MovePowerMultiplierAttr, (user, target, move) => target.getAttackTypeEffectiveness(move.type) >= 2 ? 5461/4096 : 1)
      .makesContact(),
    new SelfStatusMove(Moves.SHED_TAIL, Type.NORMAL, -1, 10, -1, 0, 9)
      .unimplemented(),
    new StatusMove(Moves.CHILLY_RECEPTION, Type.ICE, -1, 10, -1, 0, 9)
      .attr(WeatherChangeAttr, WeatherType.SNOW)
      .attr(ForceSwitchOutAttr, true, false)
      .target(MoveTarget.BOTH_SIDES),
    new SelfStatusMove(Moves.TIDY_UP, Type.NORMAL, -1, 10, 100, 0, 9)
      .attr(StatChangeAttr, [ BattleStat.ATK, BattleStat.SPD ], 1, true)
      .partial(),
    new StatusMove(Moves.SNOWSCAPE, Type.ICE, -1, 10, -1, 0, 9)
      .attr(WeatherChangeAttr, WeatherType.SNOW)
      .target(MoveTarget.BOTH_SIDES),
    new AttackMove(Moves.POUNCE, Type.BUG, MoveCategory.PHYSICAL, 50, 100, 20, 100, 0, 9)
      .attr(StatChangeAttr, BattleStat.SPD, -1),
    new AttackMove(Moves.TRAILBLAZE, Type.GRASS, MoveCategory.PHYSICAL, 50, 100, 20, 100, 0, 9)
      .attr(StatChangeAttr, BattleStat.SPD, 1, true),
    new AttackMove(Moves.CHILLING_WATER, Type.WATER, MoveCategory.SPECIAL, 50, 100, 20, -1, 0, 9)
      .attr(StatChangeAttr, BattleStat.ATK, -1),
    new AttackMove(Moves.HYPER_DRILL, Type.NORMAL, MoveCategory.PHYSICAL, 100, 100, 5, -1, 0, 9)
      .ignoresProtect(),
    new AttackMove(Moves.TWIN_BEAM, Type.PSYCHIC, MoveCategory.SPECIAL, 40, 100, 10, -1, 0, 9)
      .attr(MultiHitAttr, MultiHitType._2),
    new AttackMove(Moves.RAGE_FIST, Type.GHOST, MoveCategory.PHYSICAL, 50, 100, 10, -1, 0, 9)
      .attr(HitCountPowerAttr)
      .punchingMove(),
    new AttackMove(Moves.ARMOR_CANNON, Type.FIRE, MoveCategory.SPECIAL, 120, 100, 5, -1, 0, 9)
      .attr(StatChangeAttr, [ BattleStat.DEF, BattleStat.SPDEF ], -1, true),
    new AttackMove(Moves.BITTER_BLADE, Type.FIRE, MoveCategory.PHYSICAL, 90, 100, 10, -1, 0, 9)
      .attr(HitHealAttr)
      .slicingMove()
      .triageMove(),
    new AttackMove(Moves.DOUBLE_SHOCK, Type.ELECTRIC, MoveCategory.PHYSICAL, 120, 100, 5, -1, 0, 9)
    .condition((user) => {
      const userTypes = user.getTypes(true);
      return userTypes.includes(Type.ELECTRIC);
    })
    .attr(RemoveTypeAttr, Type.ELECTRIC, (user) => {
      user.scene.queueMessage(getPokemonMessage(user, ` used up all its electricity!`));
    }),
    new AttackMove(Moves.GIGATON_HAMMER, Type.STEEL, MoveCategory.PHYSICAL, 160, 100, 5, -1, 0, 9)
      .makesContact(false)
      .condition((user, target, move) => {
        const turnMove = user.getLastXMoves(1);
        return !turnMove.length || turnMove[0].move !== move.id || turnMove[0].result !== MoveResult.SUCCESS;
      }), // TODO Add Instruct/Encore interaction
    new AttackMove(Moves.COMEUPPANCE, Type.DARK, MoveCategory.PHYSICAL, 1, 100, 10, -1, 0, 9)
      .attr(CounterDamageAttr, (move: Move) => (move.category === MoveCategory.PHYSICAL || move.category === MoveCategory.SPECIAL), 1.5)
      .target(MoveTarget.ATTACKER)
      .partial(),
    new AttackMove(Moves.AQUA_CUTTER, Type.WATER, MoveCategory.PHYSICAL, 70, 100, 20, -1, 0, 9)
      .attr(HighCritAttr)
      .slicingMove()
      .makesContact(false),
    new AttackMove(Moves.BLAZING_TORQUE, Type.FIRE, MoveCategory.PHYSICAL, 80, 100, 10, 30, 0, 9)
      .attr(StatusEffectAttr, StatusEffect.BURN)
      .makesContact(false),
    new AttackMove(Moves.WICKED_TORQUE, Type.DARK, MoveCategory.PHYSICAL, 80, 100, 10, 10, 0, 9)
      .attr(StatusEffectAttr, StatusEffect.SLEEP)
      .makesContact(false),
    new AttackMove(Moves.NOXIOUS_TORQUE, Type.POISON, MoveCategory.PHYSICAL, 100, 100, 10, 30, 0, 9)
      .attr(StatusEffectAttr, StatusEffect.POISON)
      .makesContact(false),
    new AttackMove(Moves.COMBAT_TORQUE, Type.FIGHTING, MoveCategory.PHYSICAL, 100, 100, 10, 30, 0, 9)
      .attr(StatusEffectAttr, StatusEffect.PARALYSIS)
      .makesContact(false),
    new AttackMove(Moves.MAGICAL_TORQUE, Type.FAIRY, MoveCategory.PHYSICAL, 100, 100, 10, 30, 0, 9)
      .attr(ConfuseAttr)
      .makesContact(false),
    new AttackMove(Moves.BLOOD_MOON, Type.NORMAL, MoveCategory.SPECIAL, 140, 100, 5, -1, 0, 9)
      .condition((user, target, move) => {
        const turnMove = user.getLastXMoves(1);
        return !turnMove.length || turnMove[0].move !== move.id || turnMove[0].result !== MoveResult.SUCCESS;
      }), // TODO Add Instruct/Encore interaction
    new AttackMove(Moves.MATCHA_GOTCHA, Type.GRASS, MoveCategory.SPECIAL, 80, 90, 15, 20, 0, 9)
      .attr(HitHealAttr)
      .attr(HealStatusEffectAttr, true, StatusEffect.FREEZE)
      .attr(StatusEffectAttr, StatusEffect.BURN)
      .target(MoveTarget.ALL_NEAR_ENEMIES)
      .triageMove()
      .partial(),
    new AttackMove(Moves.SYRUP_BOMB, Type.GRASS, MoveCategory.SPECIAL, 60, 85, 10, -1, 0, 9)
      .attr(StatChangeAttr, BattleStat.SPD, -1) //Temporary
      .ballBombMove()
      .partial(),
    new AttackMove(Moves.IVY_CUDGEL, Type.GRASS, MoveCategory.PHYSICAL, 100, 100, 10, -1, 0, 9)
      .attr(IvyCudgelTypeAttr)
      .attr(HighCritAttr)
      .makesContact(false),
    new AttackMove(Moves.ELECTRO_SHOT, Type.ELECTRIC, MoveCategory.SPECIAL, 130, 100, 10, 100, 0, 9)
      .attr(ElectroShotChargeAttr)
      .attr(StatChangeAttr, BattleStat.SPATK, 1, true)
      .ignoresVirtual(),
    new AttackMove(Moves.TERA_STARSTORM, Type.NORMAL, MoveCategory.SPECIAL, 120, 100, 5, -1, 0, 9)
      .attr(TeraBlastCategoryAttr)
      .partial(),
    new AttackMove(Moves.FICKLE_BEAM, Type.DRAGON, MoveCategory.SPECIAL, 80, 100, 5, 30, 0, 9)
      .attr(PreMoveMessageAttr, doublePowerChanceMessageFunc)
      .attr(DoublePowerChanceAttr),
    new StatusMove(Moves.BURNING_BULWARK, Type.FIRE, -1, 10, 100, 4, 9)
      .attr(ProtectAttr, BattlerTagType.BURNING_BULWARK),
    new AttackMove(Moves.THUNDERCLAP, Type.ELECTRIC, MoveCategory.SPECIAL, 70, 100, 5, -1, 1, 9)
      .condition((user, target, move) => user.scene.currentBattle.turnCommands[target.getBattlerIndex()].command === Command.FIGHT && !target.turnData.acted && allMoves[user.scene.currentBattle.turnCommands[target.getBattlerIndex()].move.move].category !== MoveCategory.STATUS),
    new AttackMove(Moves.MIGHTY_CLEAVE, Type.ROCK, MoveCategory.PHYSICAL, 95, 100, 5, -1, 0, 9)
      .ignoresProtect(),
    new AttackMove(Moves.TACHYON_CUTTER, Type.STEEL, MoveCategory.SPECIAL, 50, -1, 10, -1, 0, 9)
      .attr(MultiHitAttr, MultiHitType._2)
      .slicingMove(),
    new AttackMove(Moves.HARD_PRESS, Type.STEEL, MoveCategory.PHYSICAL, 100, 100, 5, -1, 0, 9)
      .attr(OpponentHighHpPowerAttr),
    new StatusMove(Moves.DRAGON_CHEER, Type.DRAGON, -1, 15, 100, 0, 9)
      .attr(AddBattlerTagAttr, BattlerTagType.CRIT_BOOST, false, true)
      .target(MoveTarget.NEAR_ALLY)
      .partial(),
    new AttackMove(Moves.ALLURING_VOICE, Type.FAIRY, MoveCategory.SPECIAL, 80, 100, 10, -1, 0, 9)
      .partial(),
    new AttackMove(Moves.TEMPER_FLARE, Type.FIRE, MoveCategory.PHYSICAL, 75, 100, 10, -1, 0, 9)
      .partial(),
    new AttackMove(Moves.SUPERCELL_SLAM, Type.ELECTRIC, MoveCategory.PHYSICAL, 100, 95, 15, -1, 0, 9)
      .attr(MissEffectAttr, crashDamageFunc)
      .attr(NoEffectAttr, crashDamageFunc),
    new AttackMove(Moves.PSYCHIC_NOISE, Type.PSYCHIC, MoveCategory.SPECIAL, 75, 100, 10, -1, 0, 9)
      .soundBased()
      .partial(),
    new AttackMove(Moves.UPPER_HAND, Type.FIGHTING, MoveCategory.PHYSICAL, 65, 100, 15, -1, 3, 9)
      .partial(),
    new AttackMove(Moves.MALIGNANT_CHAIN, Type.POISON, MoveCategory.SPECIAL, 100, 100, 5, 50, 0, 9)
      .attr(StatusEffectAttr, StatusEffect.TOXIC)
  );
} <|MERGE_RESOLUTION|>--- conflicted
+++ resolved
@@ -4221,20 +4221,11 @@
     new StatusMove(Moves.NATURE_POWER, Type.NORMAL, -1, 20, -1, 0, 3)
       .attr(NaturePowerAttr)
       .ignoresVirtual(),
-<<<<<<< HEAD
     new SelfStatusMove(Moves.CHARGE, "Charge", Type.ELECTRIC, -1, 20, "The user boosts the power of the Electric move it uses on the next turn. This also raises the user's Sp. Def stat.", -1, 0, 3)
       .attr(StatChangeAttr, BattleStat.SPDEF, 1, true)
       .attr(AddBattlerTagAttr, BattlerTagType.CHARGED, true, true),
     new StatusMove(Moves.TAUNT, "Taunt (N)", Type.DARK, 100, 20, "The target is taunted into a rage that allows it to use only attack moves for three turns.", -1, 0, 3),
     new StatusMove(Moves.HELPING_HAND, "Helping Hand", Type.NORMAL, -1, 20, "The user assists an ally by boosting the power of that ally's attack.", -1, 5, 3)
-=======
-    new SelfStatusMove(Moves.CHARGE, Type.ELECTRIC, -1, 20, -1, 0, 3)
-      .attr(StatChangeAttr, BattleStat.SPDEF, 1, true)
-      .partial(),
-    new StatusMove(Moves.TAUNT, Type.DARK, 100, 20, -1, 0, 3)
-      .unimplemented(),
-    new StatusMove(Moves.HELPING_HAND, Type.NORMAL, -1, 20, -1, 5, 3)
->>>>>>> 40bc019d
       .attr(AddBattlerTagAttr, BattlerTagType.HELPING_HAND)
       .target(MoveTarget.NEAR_ALLY),
     new StatusMove(Moves.TRICK, Type.PSYCHIC, 100, 10, -1, 0, 3)
