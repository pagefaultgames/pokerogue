--- conflicted
+++ resolved
@@ -5484,12 +5484,8 @@
      */
     const switchOutTarget = this.selfSwitch ? user : target;
     if (switchOutTarget instanceof PlayerPokemon) {
-<<<<<<< HEAD
+      // Switch out logic for the player's Pokemon
       if (switchOutTarget.scene.getPlayerParty().filter((p) => p.isAllowedInBattle() && !p.isOnField()).length < 1) {
-=======
-      // Switch out logic for the player's Pokemon
-      if (switchOutTarget.scene.getParty().filter((p) => p.isAllowedInBattle() && !p.isOnField()).length < 1) {
->>>>>>> 8981f0e7
         return false;
       }
 
