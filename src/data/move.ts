--- conflicted
+++ resolved
@@ -2838,7 +2838,6 @@
 }
 
 /**
-<<<<<<< HEAD
  * Attribute used by the {@link Moves.SPIT_UP} based on the number of stored STOCKPILE BattlerTagTypes
  * @extends VariablePowerAttr
  * @see {@linkcode apply}
@@ -2858,7 +2857,11 @@
   apply(user: Pokemon, target: Pokemon, move: Move, args: any[]): boolean {
     const power = args[0] as Utils.NumberHolder;
     power.value = getStockpiles(user)*100;
-=======
+    return true;
+  }
+}
+
+/*
  * Attribute used for multi-hit moves that increase power in increments of the
  * move's base power for each hit, namely Triple Kick and Triple Axel.
  * @extends VariablePowerAttr
@@ -2891,7 +2894,6 @@
 
     power.value = move.power * (1 + hitsTotal % this.maxHits);
 
->>>>>>> 6b99eda8
     return true;
   }
 }
@@ -3607,48 +3609,6 @@
 
   getTagTargetBenefitScore(user: Pokemon, target: Pokemon, move: Move): integer {
     switch (this.tagType) {
-<<<<<<< HEAD
-      case BattlerTagType.RECHARGING:
-      case BattlerTagType.PERISH_SONG:
-        return -16;
-      case BattlerTagType.FLINCHED:
-      case BattlerTagType.CONFUSED:
-      case BattlerTagType.INFATUATED:
-      case BattlerTagType.NIGHTMARE:
-      case BattlerTagType.DROWSY:
-      case BattlerTagType.NO_CRIT:
-          return -5;
-      case BattlerTagType.SEEDED:
-      case BattlerTagType.SALT_CURED:
-      case BattlerTagType.CURSED:
-      case BattlerTagType.FRENZY:
-      case BattlerTagType.TRAPPED:
-      case BattlerTagType.BIND:
-      case BattlerTagType.WRAP:
-      case BattlerTagType.FIRE_SPIN:
-      case BattlerTagType.WHIRLPOOL:
-      case BattlerTagType.CLAMP:
-      case BattlerTagType.SAND_TOMB:
-      case BattlerTagType.MAGMA_STORM:
-      case BattlerTagType.SNAP_TRAP:
-      case BattlerTagType.THUNDER_CAGE:
-      case BattlerTagType.INFESTATION:
-        return -3;
-      case BattlerTagType.ENCORE:
-        return -2;
-      case BattlerTagType.INGRAIN:
-      case BattlerTagType.IGNORE_ACCURACY:
-      case BattlerTagType.AQUA_RING:
-      case BattlerTagType.STOCKPILE_ONE:
-      case BattlerTagType.STOCKPILE_TWO:
-      case BattlerTagType.STOCKPILE_THREE:
-        return 3;
-      case BattlerTagType.PROTECTED:
-      case BattlerTagType.FLYING:
-      case BattlerTagType.CRIT_BOOST:
-      case BattlerTagType.ALWAYS_CRIT:
-        return 5;
-=======
     case BattlerTagType.RECHARGING:
     case BattlerTagType.PERISH_SONG:
       return -16;
@@ -3680,13 +3640,15 @@
     case BattlerTagType.INGRAIN:
     case BattlerTagType.IGNORE_ACCURACY:
     case BattlerTagType.AQUA_RING:
+    case BattlerTagType.STOCKPILE_ONE:
+    case BattlerTagType.STOCKPILE_TWO:
+    case BattlerTagType.STOCKPILE_THREE:
       return 3;
     case BattlerTagType.PROTECTED:
     case BattlerTagType.FLYING:
     case BattlerTagType.CRIT_BOOST:
     case BattlerTagType.ALWAYS_CRIT:
       return 5;
->>>>>>> 6b99eda8
     }
   }
 
@@ -3869,7 +3831,6 @@
 }
 
 /**
-<<<<<<< HEAD
  * Attribute used by the {@link Moves.STOCKPILE} to add the STOCKPILE BattlerTagTypes
  * @extends AddBattlerTagTypeAttr
  * {@linkcode apply}
@@ -3930,10 +3891,7 @@
 }
 
 /** 
- * Attribute used when a move hits a {@linkcode BattlerTagType} for double damage 
-=======
  * Attribute used when a move hits a {@linkcode BattlerTagType} for double damage
->>>>>>> 6b99eda8
  * @extends MoveAttr
 */
 export class HitsTagAttr extends MoveAttr {
