--- conflicted
+++ resolved
@@ -1517,7 +1517,7 @@
       return true;
     }
     return false;
-  }  
+  }
 }
 
 export class GrowthStatChangeAttr extends StatChangeAttr {
@@ -2049,9 +2049,9 @@
   apply(user: Pokemon, target: Pokemon, move: Move, args: any[]): boolean {
     if(target.getHeldItems().length > 0){
       (args[0] as Utils.NumberHolder).value *= 1.5;
-      return true; 
-    }
-    
+      return true;
+    }
+
     return false;
   }
 }
@@ -4792,13 +4792,8 @@
       .soundBased()
       .magicCoatMove(),
     new StatusMove(Moves.TICKLE, Type.NORMAL, 100, 20, -1, 0, 3)
-<<<<<<< HEAD
-      .attr(StatChangeAttr, BattleStat.ATK, -1)
-      .attr(StatChangeAttr, BattleStat.DEF, -1)
+      .attr(StatChangeAttr, [ BattleStat.ATK, BattleStat.DEF ], -1)
       .magicCoatMove(),
-=======
-      .attr(StatChangeAttr, [ BattleStat.ATK, BattleStat.DEF ], -1),
->>>>>>> 92fb8b71
     new SelfStatusMove(Moves.COSMIC_POWER, Type.PSYCHIC, -1, 20, -1, 0, 3)
       .attr(StatChangeAttr, [ BattleStat.DEF, BattleStat.SPDEF ], 1, true),
     new AttackMove(Moves.WATER_SPOUT, Type.WATER, MoveCategory.SPECIAL, 150, 100, 5, -1, 0, 3)
@@ -4964,12 +4959,8 @@
     new SelfStatusMove(Moves.POWER_TRICK, Type.PSYCHIC, -1, 10, -1, 0, 4)
       .unimplemented(),
     new StatusMove(Moves.GASTRO_ACID, Type.POISON, 100, 10, -1, 0, 4)
-<<<<<<< HEAD
-      .magicCoatMove()
-      .unimplemented(),
-=======
-      .attr(SuppressAbilitiesAttr),
->>>>>>> 92fb8b71
+      .attr(SuppressAbilitiesAttr)
+      .magicCoatMove(),
     new StatusMove(Moves.LUCKY_CHANT, Type.NORMAL, -1, 30, -1, 0, 4)
       .attr(AddBattlerTagAttr, BattlerTagType.NO_CRIT, false, false, 5)
       .target(MoveTarget.USER_SIDE)
@@ -5004,7 +4995,7 @@
       .attr(AddBattlerTagAttr, BattlerTagType.AQUA_RING, true, true),
     new SelfStatusMove(Moves.MAGNET_RISE, Type.ELECTRIC, -1, 10, -1, 0, 4)
       .attr(AddBattlerTagAttr, BattlerTagType.MAGNET_RISEN, true, true)
-      .condition((user, target, move) => !user.scene.arena.getTag(ArenaTagType.GRAVITY) && 
+      .condition((user, target, move) => !user.scene.arena.getTag(ArenaTagType.GRAVITY) &&
       !user.getTag(BattlerTagType.IGNORE_FLYING) && !user.getTag(BattlerTagType.INGRAIN) &&
       !user.getTag(BattlerTagType.MAGNET_RISEN))
       .unimplemented(),
@@ -5572,14 +5563,9 @@
       .attr(StatChangeAttr, BattleStat.SPATK, -2)
       .magicCoatMove(),
     new StatusMove(Moves.VENOM_DRENCH, Type.POISON, 100, 20, 100, 0, 6)
-<<<<<<< HEAD
-      .attr(StatChangeAttr, [ BattleStat.ATK, BattleStat.SPATK, BattleStat.SPD ], -1, false, (user, target, move) => target.status?.effect === StatusEffect.POISON)
+      .attr(StatChangeAttr, [ BattleStat.ATK, BattleStat.SPATK, BattleStat.SPD ], -1, false, (user, target, move) => target.status?.effect === StatusEffect.POISON || target.status?.effect === StatusEffect.TOXIC)
       .target(MoveTarget.ALL_NEAR_ENEMIES)
       .magicCoatMove(),
-=======
-      .attr(StatChangeAttr, [ BattleStat.ATK, BattleStat.SPATK, BattleStat.SPD ], -1, false, (user, target, move) => target.status?.effect === StatusEffect.POISON || target.status?.effect === StatusEffect.TOXIC)
-      .target(MoveTarget.ALL_NEAR_ENEMIES),
->>>>>>> 92fb8b71
     new StatusMove(Moves.POWDER, Type.BUG, 100, 20, -1, 1, 6)
       .powderMove()
       .magicCoatMove()
@@ -5878,13 +5864,8 @@
       .ignoresAbilities()
       .partial(),
     new StatusMove(Moves.TEARFUL_LOOK, Type.NORMAL, -1, 20, 100, 0, 7)
-<<<<<<< HEAD
-      .attr(StatChangeAttr, BattleStat.ATK, -1)
-      .attr(StatChangeAttr, BattleStat.SPATK, -1)
+      .attr(StatChangeAttr, [ BattleStat.ATK, BattleStat.SPATK ], -1)
       .magicCoatMove(),
-=======
-      .attr(StatChangeAttr, [ BattleStat.ATK, BattleStat.SPATK ], -1),
->>>>>>> 92fb8b71
     new AttackMove(Moves.ZING_ZAP, Type.ELECTRIC, MoveCategory.PHYSICAL, 80, 100, 10, 30, 0, 7)
       .attr(FlinchAttr),
     new AttackMove(Moves.NATURES_MADNESS, Type.FAIRY, MoveCategory.SPECIAL, -1, 90, 10, -1, 0, 7)
