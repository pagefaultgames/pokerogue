--- conflicted
+++ resolved
@@ -5297,7 +5297,6 @@
       .attr(StatChangeAttr, BattleStat.DEF, -1),
     new AttackMove(Moves.POWER_TRIP, Type.DARK, MoveCategory.PHYSICAL, 20, 100, 10, -1, 0, 7)
       .attr(StatChangeCountPowerAttr),
-<<<<<<< HEAD
     new AttackMove(Moves.BURN_UP, "Burn Up", Type.FIRE, MoveCategory.SPECIAL, 130, 100, 5, "To inflict massive damage, the user burns itself out. After using this move, the user will no longer be Fire type.", -1, 0, 7)
       .condition((user) => {
         const userTypes = user.getTypes(true);
@@ -5307,19 +5306,6 @@
       .attr(RemoveTypeAttr, Type.FIRE, (user) => {
         user.scene.queueMessage(getPokemonMessage(user, ` burned itself out!`));
       }),
-    new StatusMove(Moves.SPEED_SWAP, "Speed Swap (N)", Type.PSYCHIC, -1, 10, "The user exchanges Speed stats with the target.", -1, 0, 7),
-    new AttackMove(Moves.SMART_STRIKE, "Smart Strike", Type.STEEL, MoveCategory.PHYSICAL, 70, -1, 10, "The user stabs the target with a sharp horn. This attack never misses.", -1, 0, 7),
-    new StatusMove(Moves.PURIFY, "Purify (N)", Type.POISON, -1, 20, "The user heals the target's status condition. If the move succeeds, it also restores the user's own HP.", -1, 0, 7)
-      .triageMove(),
-    new AttackMove(Moves.REVELATION_DANCE, "Revelation Dance (P)", Type.NORMAL, MoveCategory.SPECIAL, 90, 100, 15, "The user attacks the target by dancing very hard. The user's type determines the type of this move.", -1, 0, 7)
-      .danceMove(),
-    new AttackMove(Moves.CORE_ENFORCER, "Core Enforcer (N)", Type.DRAGON, MoveCategory.SPECIAL, 100, 100, 10, "If the Pokémon the user has inflicted damage on have already used their moves, this move eliminates the effect of the target's Ability.", -1, 0, 7)
-      .target(MoveTarget.ALL_NEAR_ENEMIES),
-    new AttackMove(Moves.TROP_KICK, "Trop Kick", Type.GRASS, MoveCategory.PHYSICAL, 70, 100, 15, "The user lands an intense kick of tropical origins on the target. This also lowers the target's Attack stat.", 100, 0, 7)
-=======
-    new AttackMove(Moves.BURN_UP, Type.FIRE, MoveCategory.SPECIAL, 130, 100, 5, -1, 0, 7)
-      .attr(HealStatusEffectAttr, true, StatusEffect.FREEZE)
-      .partial(),
     new StatusMove(Moves.SPEED_SWAP, Type.PSYCHIC, -1, 10, -1, 0, 7)
       .unimplemented(),
     new AttackMove(Moves.SMART_STRIKE, Type.STEEL, MoveCategory.PHYSICAL, 70, -1, 10, -1, 0, 7),
@@ -5333,7 +5319,6 @@
       .target(MoveTarget.ALL_NEAR_ENEMIES)
       .unimplemented(),
     new AttackMove(Moves.TROP_KICK, Type.GRASS, MoveCategory.PHYSICAL, 70, 100, 15, 100, 0, 7)
->>>>>>> 1f9834d1
       .attr(StatChangeAttr, BattleStat.ATK, -1),
     new StatusMove(Moves.INSTRUCT, Type.PSYCHIC, -1, 15, -1, 0, 7)
       .unimplemented(),
@@ -6005,7 +5990,6 @@
       .attr(HitHealAttr)
       .slicingMove()
       .triageMove(),
-<<<<<<< HEAD
     new AttackMove(Moves.DOUBLE_SHOCK, "Double Shock", Type.ELECTRIC, MoveCategory.PHYSICAL, 120, 100, 5, "The user discharges all the electricity from its body to perform a high-damage attack. After using this move, the user will no longer be Electric type.", -1, 0, 9)
     .condition((user) => {
       const userTypes = user.getTypes(true);
@@ -6014,12 +5998,7 @@
     .attr(RemoveTypeAttr, Type.ELECTRIC, (user) => {
       user.scene.queueMessage(getPokemonMessage(user, ` used up all its electricity!`));
     }),
-    new AttackMove(Moves.GIGATON_HAMMER, "Gigaton Hammer (P)", Type.STEEL, MoveCategory.PHYSICAL, 160, 100, 5, "The user swings its whole body around to attack with its huge hammer. This move can't be used twice in a row.", -1, 0, 9)
-=======
-    new AttackMove(Moves.DOUBLE_SHOCK, Type.ELECTRIC, MoveCategory.PHYSICAL, 120, 100, 5, -1, 0, 9)
-      .partial(),
     new AttackMove(Moves.GIGATON_HAMMER, Type.STEEL, MoveCategory.PHYSICAL, 160, 100, 5, -1, 0, 9)
->>>>>>> 1f9834d1
       .makesContact(false)
       .condition((user, target, move) => {
         const turnMove = user.getLastXMoves(1);
