import { ChargeAnim, MoveChargeAnim, initMoveAnim, loadMoveAnimAssets } from "./battle-anims";
import { BattleEndPhase, MovePhase, NewBattlePhase, PartyStatusCurePhase, PokemonHealPhase, StatChangePhase, SwitchSummonPhase } from "../phases";
import { BattleStat, getBattleStatName } from "./battle-stat";
import { EncoreTag, SemiInvulnerableTag } from "./battler-tags";
import { getPokemonMessage, getPokemonNameWithAffix } from "../messages";
import Pokemon, { AttackMoveResult, EnemyPokemon, HitResult, MoveResult, PlayerPokemon, PokemonMove, TurnMove } from "../field/pokemon";
import { StatusEffect, getStatusEffectHealText, isNonVolatileStatusEffect, getNonVolatileStatusEffects} from "./status-effect";
import { Type } from "./type";
import { Constructor } from "#app/utils";
import * as Utils from "../utils";
import { WeatherType } from "./weather";
import { ArenaTagSide, ArenaTrapTag } from "./arena-tag";
import { UnswappableAbilityAbAttr, UncopiableAbilityAbAttr, UnsuppressableAbilityAbAttr, BlockRecoilDamageAttr, BlockOneHitKOAbAttr, IgnoreContactAbAttr, MaxMultiHitAbAttr, applyAbAttrs, BlockNonDirectDamageAbAttr, applyPreSwitchOutAbAttrs, PreSwitchOutAbAttr, applyPostDefendAbAttrs, PostDefendContactApplyStatusEffectAbAttr, MoveAbilityBypassAbAttr, ReverseDrainAbAttr, FieldPreventExplosiveMovesAbAttr, ForceSwitchOutImmunityAbAttr, BlockItemTheftAbAttr, applyPostAttackAbAttrs, ConfusionOnStatusEffectAbAttr, HealFromBerryUseAbAttr, IgnoreProtectOnContactAbAttr, IgnoreMoveEffectsAbAttr, applyPreDefendAbAttrs, MoveEffectChanceMultiplierAbAttr } from "./ability";
import { allAbilities } from "./ability";
import { PokemonHeldItemModifier, BerryModifier, PreserveBerryModifier } from "../modifier/modifier";
import { BattlerIndex } from "../battle";
import { Stat } from "./pokemon-stat";
import { TerrainType } from "./terrain";
import { SpeciesFormChangeActiveTrigger } from "./pokemon-forms";
import { ModifierPoolType } from "#app/modifier/modifier-type";
import { Command } from "../ui/command-ui-handler";
import i18next from "i18next";
import { Localizable } from "#app/interfaces/locales";
import { getBerryEffectFunc } from "./berry";
import { Abilities } from "#enums/abilities";
import { ArenaTagType } from "#enums/arena-tag-type";
import { BattlerTagType } from "#enums/battler-tag-type";
import { Biome } from "#enums/biome";
import { Moves } from "#enums/moves";
import { Species } from "#enums/species";

export enum MoveCategory {
  PHYSICAL,
  SPECIAL,
  STATUS
}

export enum MoveTarget {
  /** {@link https://bulbapedia.bulbagarden.net/wiki/Category:Moves_that_target_the_user Moves that target the User} */
  USER,
  OTHER,
  ALL_OTHERS,
  NEAR_OTHER,
  /** {@link https://bulbapedia.bulbagarden.net/wiki/Category:Moves_that_target_all_adjacent_Pok%C3%A9mon Moves that target all adjacent Pokemon} */
  ALL_NEAR_OTHERS,
  NEAR_ENEMY,
  /** {@link https://bulbapedia.bulbagarden.net/wiki/Category:Moves_that_target_all_adjacent_foes Moves that target all adjacent foes} */
  ALL_NEAR_ENEMIES,
  RANDOM_NEAR_ENEMY,
  ALL_ENEMIES,
  /** {@link https://bulbapedia.bulbagarden.net/wiki/Category:Counterattacks Counterattacks} */
  ATTACKER,
  /** {@link https://bulbapedia.bulbagarden.net/wiki/Category:Moves_that_target_one_adjacent_ally Moves that target one adjacent ally} */
  NEAR_ALLY,
  ALLY,
  USER_OR_NEAR_ALLY,
  USER_AND_ALLIES,
  /** {@link https://bulbapedia.bulbagarden.net/wiki/Category:Moves_that_target_all_Pok%C3%A9mon Moves that target all Pokemon} */
  ALL,
  USER_SIDE,
  /** {@link https://bulbapedia.bulbagarden.net/wiki/Category:Entry_hazard-creating_moves Entry hazard-creating moves} */
  ENEMY_SIDE,
  BOTH_SIDES,
  PARTY,
  CURSE
}

export enum MoveFlags {
  NONE              = 0,
  MAKES_CONTACT     = 1 << 0,
  IGNORE_PROTECT    = 1 << 1,
  IGNORE_VIRTUAL    = 1 << 2,
  SOUND_BASED       = 1 << 3,
  HIDE_USER         = 1 << 4,
  HIDE_TARGET       = 1 << 5,
  BITING_MOVE       = 1 << 6,
  PULSE_MOVE        = 1 << 7,
  PUNCHING_MOVE     = 1 << 8,
  SLICING_MOVE      = 1 << 9,
  /**
   * Indicates a move should be affected by {@linkcode Abilities.RECKLESS}
   * @see {@linkcode Move.recklessMove()}
   */
  RECKLESS_MOVE     = 1 << 10,
  BALLBOMB_MOVE     = 1 << 11,
  POWDER_MOVE       = 1 << 12,
  DANCE_MOVE        = 1 << 13,
  WIND_MOVE         = 1 << 14,
  TRIAGE_MOVE       = 1 << 15,
  IGNORE_ABILITIES  = 1 << 16,
  /**
   * Enables all hits of a multi-hit move to be accuracy checked individually
   */
  CHECK_ALL_HITS   = 1 << 17,
}

type MoveConditionFunc = (user: Pokemon, target: Pokemon, move: Move) => boolean;
type UserMoveConditionFunc = (user: Pokemon, move: Move) => boolean;

export default class Move implements Localizable {
  public id: Moves;
  public name: string;
  public type: Type;
  public defaultType: Type;
  public category: MoveCategory;
  public moveTarget: MoveTarget;
  public power: integer;
  public accuracy: integer;
  public pp: integer;
  public effect: string;
  public chance: integer;
  public priority: integer;
  public generation: integer;
  public attrs: MoveAttr[];
  private conditions: MoveCondition[];
  private flags: integer;
  private nameAppend: string;

  constructor(id: Moves, type: Type, category: MoveCategory, defaultMoveTarget: MoveTarget, power: integer, accuracy: integer, pp: integer, chance: integer, priority: integer, generation: integer) {
    this.id = id;

    this.nameAppend = "";
    this.type = type;
    this.defaultType = type;
    this.category = category;
    this.moveTarget = defaultMoveTarget;
    this.power = power;
    this.accuracy = accuracy;
    this.pp = pp;
    this.chance = chance;
    this.priority = priority;
    this.generation = generation;

    this.attrs = [];
    this.conditions = [];

    this.flags = 0;
    if (defaultMoveTarget === MoveTarget.USER) {
      this.setFlag(MoveFlags.IGNORE_PROTECT, true);
    }
    if (category === MoveCategory.PHYSICAL) {
      this.setFlag(MoveFlags.MAKES_CONTACT, true);
    }

    this.localize();
  }

  localize(): void {
    const i18nKey = Moves[this.id].split("_").filter(f => f).map((f, i) => i ? `${f[0]}${f.slice(1).toLowerCase()}` : f.toLowerCase()).join("") as unknown as string;

    this.name = this.id ? `${i18next.t(`move:${i18nKey}.name`)}${this.nameAppend}` : "";
    this.effect = this.id ? `${i18next.t(`move:${i18nKey}.effect`)}${this.nameAppend}` : "";
  }

  /**
   * Get all move attributes that match `attrType`
   * @param attrType any attribute that extends {@linkcode MoveAttr}
   * @returns Array of attributes that match `attrType`, Empty Array if none match.
   */
  getAttrs<T extends MoveAttr>(attrType: Constructor<T>): T[] {
    return this.attrs.filter((a): a is T => a instanceof attrType);
  }

  /**
   * Check if a move has an attribute that matches `attrType`
   * @param attrType any attribute that extends {@linkcode MoveAttr}
   * @returns true if the move has attribute `attrType`
   */
  hasAttr<T extends MoveAttr>(attrType: Constructor<T>): boolean {
    return this.attrs.some((attr) => attr instanceof attrType);
  }

  /**
   * Takes as input a boolean function and returns the first MoveAttr in attrs that matches true
   * @param attrPredicate
   * @returns the first {@linkcode MoveAttr} element in attrs that makes the input function return true
   */
  findAttr(attrPredicate: (attr: MoveAttr) => boolean): MoveAttr {
    return this.attrs.find(attrPredicate);
  }

<<<<<<< HEAD
=======
  /**
   * Adds a new MoveAttr to the move (appends to the attr array)
   * if the MoveAttr also comes with a condition, also adds that to the conditions array: {@linkcode MoveCondition}
   * @param AttrType {@linkcode MoveAttr} the constructor of a MoveAttr class
   * @param args the args needed to instantiate a the given class
   * @returns the called object {@linkcode Move}
   */
>>>>>>> db27fd63
  attr<T extends Constructor<MoveAttr>>(AttrType: T, ...args: ConstructorParameters<T>): this {
    const attr = new AttrType(...args);
    this.attrs.push(attr);
    let attrCondition = attr.getCondition();
    if (attrCondition) {
      if (typeof attrCondition === "function") {
        attrCondition = new MoveCondition(attrCondition);
      }
      this.conditions.push(attrCondition);
    }

    return this;
  }

  /**
   * Adds a new MoveAttr to the move (appends to the attr array)
   * if the MoveAttr also comes with a condition, also adds that to the conditions array: {@linkcode MoveCondition}
   * Almost identical to {@link attr}, except you are passing in a MoveAttr object, instead of a constructor and it's arguments
   * @param attrAdd {@linkcode MoveAttr} the attribute to add
   * @returns the called object {@linkcode Move}
   */
  addAttr(attrAdd: MoveAttr): this {
    this.attrs.push(attrAdd);
    let attrCondition = attrAdd.getCondition();
    if (attrCondition) {
      if (typeof attrCondition === "function") {
        attrCondition = new MoveCondition(attrCondition);
      }
      this.conditions.push(attrCondition);
    }

    return this;
  }

  /**
   * Sets the move target of this move
   * @param moveTarget {@linkcode MoveTarget} the move target to set
   * @returns the called object {@linkcode Move}
   */
  target(moveTarget: MoveTarget): this {
    this.moveTarget = moveTarget;
    return this;
  }

  /**
   * Getter function that returns if this Move has a MoveFlag
   * @param flag {@linkcode MoveFlags} to check
   * @returns boolean
   */
  hasFlag(flag: MoveFlags): boolean {
    // internally it is taking the bitwise AND (MoveFlags are represented as bit-shifts) and returning False if result is 0 and true otherwise
    return !!(this.flags & flag);
  }

  /**
   * Getter function that returns if the move hits multiple targets
   * @returns boolean
   */
  isMultiTarget(): boolean {
    switch (this.moveTarget) {
    case MoveTarget.ALL_OTHERS:
    case MoveTarget.ALL_NEAR_OTHERS:
    case MoveTarget.ALL_NEAR_ENEMIES:
    case MoveTarget.ALL_ENEMIES:
    case MoveTarget.USER_AND_ALLIES:
    case MoveTarget.ALL:
    case MoveTarget.USER_SIDE:
    case MoveTarget.ENEMY_SIDE:
    case MoveTarget.BOTH_SIDES:
      return true;
    }
    return false;
  }

  /**
   * Getter function that returns if the move targets itself or an ally
   * @returns boolean
   */

  isAllyTarget(): boolean {
    switch (this.moveTarget) {
    case MoveTarget.USER:
    case MoveTarget.NEAR_ALLY:
    case MoveTarget.ALLY:
    case MoveTarget.USER_OR_NEAR_ALLY:
    case MoveTarget.USER_AND_ALLIES:
    case MoveTarget.USER_SIDE:
      return true;
    }
    return false;
  }

  /**
   * Checks if the move is immune to certain types.
   * Currently looks at cases of Grass types with powder moves and Dark types with moves affected by Prankster.
   * @param {Pokemon} user the source of this move
   * @param {Pokemon} target the target of this move
   * @param {Type} type the type of the move's target
   * @returns boolean
   */
  isTypeImmune(user: Pokemon, target: Pokemon, type: Type): boolean {
    if (this.moveTarget === MoveTarget.USER) {
      return false;
    }

    switch (type) {
    case Type.GRASS:
      if (this.hasFlag(MoveFlags.POWDER_MOVE)) {
        return true;
      }
      break;
    case Type.DARK:
      if (user.hasAbility(Abilities.PRANKSTER) && this.category === MoveCategory.STATUS && (user.isPlayer() !== target.isPlayer())) {
        return true;
      }
      break;
    }
    return false;
  }

  /**
   * Adds a move condition to the move
   * @param condition {@linkcode MoveCondition} or {@linkcode MoveConditionFunc}, appends to conditions array a new MoveCondition object
   * @returns the called object {@linkcode Move}
   */
  condition(condition: MoveCondition | MoveConditionFunc): this {
    if (typeof condition === "function") {
      condition = new MoveCondition(condition as MoveConditionFunc);
    }
    this.conditions.push(condition);

    return this;
  }

  /**
   * Marks the move as "partial": appends texts to the move name
   * @returns the called object {@linkcode Move}
   */
  partial(): this {
    this.nameAppend += " (P)";
    return this;
  }

  /**
   * Marks the move as "unimplemented": appends texts to the move name
   * @returns the called object {@linkcode Move}
   */
  unimplemented(): this {
    this.nameAppend += " (N)";
    return this;
  }

  /**
   * Sets the flags of the move
   * @param flag {@linkcode MoveFlags}
   * @param on a boolean, if True, then "ORs" the flag onto existing ones, if False then "XORs" the flag onto existing ones
   */
  private setFlag(flag: MoveFlags, on: boolean): void {
    // bitwise OR and bitwise XOR respectively
    if (on) {
      this.flags |= flag;
    } else {
      this.flags ^= flag;
    }
  }

  /**
   * Sets the {@linkcode MoveFlags.MAKES_CONTACT} flag for the calling Move
   * @param makesContact The value (boolean) to set the flag to
   * @returns The {@linkcode Move} that called this function
   */
  makesContact(makesContact?: boolean): this {
    this.setFlag(MoveFlags.MAKES_CONTACT, makesContact);
    return this;
  }

  /**
   * Sets the {@linkcode MoveFlags.IGNORE_PROTECT} flag for the calling Move
   * @param ignoresProtect The value (boolean) to set the flag to
   * example: @see {@linkcode Moves.CURSE}
   * @returns The {@linkcode Move} that called this function
   */
  ignoresProtect(ignoresProtect?: boolean): this {
    this.setFlag(MoveFlags.IGNORE_PROTECT, ignoresProtect);
    return this;
  }

  /**
   * Sets the {@linkcode MoveFlags.IGNORE_VIRTUAL} flag for the calling Move
   * @param ignoresVirtual The value (boolean) to set the flag to
   * example: @see {@linkcode Moves.NATURE_POWER}
   * @returns The {@linkcode Move} that called this function
   */
  ignoresVirtual(ignoresVirtual?: boolean): this {
    this.setFlag(MoveFlags.IGNORE_VIRTUAL, ignoresVirtual);
    return this;
  }

  /**
   * Sets the {@linkcode MoveFlags.SOUND_BASED} flag for the calling Move
   * @param soundBased The value (boolean) to set the flag to
   * example: @see {@linkcode Moves.UPROAR}
   * @returns The {@linkcode Move} that called this function
   */
  soundBased(soundBased?: boolean): this {
    this.setFlag(MoveFlags.SOUND_BASED, soundBased);
    return this;
  }

  /**
   * Sets the {@linkcode MoveFlags.HIDE_USER} flag for the calling Move
   * @param hidesUser The value (boolean) to set the flag to
   * example: @see {@linkcode Moves.TELEPORT}
   * @returns The {@linkcode Move} that called this function
   */
  hidesUser(hidesUser?: boolean): this {
    this.setFlag(MoveFlags.HIDE_USER, hidesUser);
    return this;
  }

  /**
   * Sets the {@linkcode MoveFlags.HIDE_TARGET} flag for the calling Move
   * @param hidesTarget The value (boolean) to set the flag to
   * example: @see {@linkcode Moves.WHIRLWIND}
   * @returns The {@linkcode Move} that called this function
   */
  hidesTarget(hidesTarget?: boolean): this {
    this.setFlag(MoveFlags.HIDE_TARGET, hidesTarget);
    return this;
  }

  /**
   * Sets the {@linkcode MoveFlags.BITING_MOVE} flag for the calling Move
   * @param bitingMove The value (boolean) to set the flag to
   * example: @see {@linkcode Moves.BITE}
   * @returns The {@linkcode Move} that called this function
   */
  bitingMove(bitingMove?: boolean): this {
    this.setFlag(MoveFlags.BITING_MOVE, bitingMove);
    return this;
  }

  /**
   * Sets the {@linkcode MoveFlags.PULSE_MOVE} flag for the calling Move
   * @param pulseMove The value (boolean) to set the flag to
   * example: @see {@linkcode Moves.WATER_PULSE}
   * @returns The {@linkcode Move} that called this function
   */
  pulseMove(pulseMove?: boolean): this {
    this.setFlag(MoveFlags.PULSE_MOVE, pulseMove);
    return this;
  }

  /**
   * Sets the {@linkcode MoveFlags.PUNCHING_MOVE} flag for the calling Move
   * @param punchingMove The value (boolean) to set the flag to
   * example: @see {@linkcode Moves.DRAIN_PUNCH}
   * @returns The {@linkcode Move} that called this function
   */
  punchingMove(punchingMove?: boolean): this {
    this.setFlag(MoveFlags.PUNCHING_MOVE, punchingMove);
    return this;
  }

  /**
   * Sets the {@linkcode MoveFlags.SLICING_MOVE} flag for the calling Move
   * @param slicingMove The value (boolean) to set the flag to
   * example: @see {@linkcode Moves.X_SCISSOR}
   * @returns The {@linkcode Move} that called this function
   */
  slicingMove(slicingMove?: boolean): this {
    this.setFlag(MoveFlags.SLICING_MOVE, slicingMove);
    return this;
  }

  /**
   * Sets the {@linkcode MoveFlags.RECKLESS_MOVE} flag for the calling Move
   * @see {@linkcode Abilities.RECKLESS}
   * @param recklessMove The value to set the flag to
   * @returns The {@linkcode Move} that called this function
   */
  recklessMove(recklessMove?: boolean): this {
    this.setFlag(MoveFlags.RECKLESS_MOVE, recklessMove);
    return this;
  }

  /**
   * Sets the {@linkcode MoveFlags.BALLBOMB_MOVE} flag for the calling Move
   * @param ballBombMove The value (boolean) to set the flag to
   * example: @see {@linkcode Moves.ELECTRO_BALL}
   * @returns The {@linkcode Move} that called this function
   */
  ballBombMove(ballBombMove?: boolean): this {
    this.setFlag(MoveFlags.BALLBOMB_MOVE, ballBombMove);
    return this;
  }

  /**
   * Sets the {@linkcode MoveFlags.POWDER_MOVE} flag for the calling Move
   * @param powderMove The value (boolean) to set the flag to
   * example: @see {@linkcode Moves.STUN_SPORE}
   * @returns The {@linkcode Move} that called this function
   */
  powderMove(powderMove?: boolean): this {
    this.setFlag(MoveFlags.POWDER_MOVE, powderMove);
    return this;
  }

  /**
   * Sets the {@linkcode MoveFlags.DANCE_MOVE} flag for the calling Move
   * @param danceMove The value (boolean) to set the flag to
   * example: @see {@linkcode Moves.PETAL_DANCE}
   * @returns The {@linkcode Move} that called this function
   */
  danceMove(danceMove?: boolean): this {
    this.setFlag(MoveFlags.DANCE_MOVE, danceMove);
    return this;
  }

  /**
   * Sets the {@linkcode MoveFlags.WIND_MOVE} flag for the calling Move
   * @param windMove The value (boolean) to set the flag to
   * example: @see {@linkcode Moves.HURRICANE}
   * @returns The {@linkcode Move} that called this function
   */
  windMove(windMove?: boolean): this {
    this.setFlag(MoveFlags.WIND_MOVE, windMove);
    return this;
  }

  /**
   * Sets the {@linkcode MoveFlags.TRIAGE_MOVE} flag for the calling Move
   * @param triageMove The value (boolean) to set the flag to
   * example: @see {@linkcode Moves.ABSORB}
   * @returns The {@linkcode Move} that called this function
   */
  triageMove(triageMove?: boolean): this {
    this.setFlag(MoveFlags.TRIAGE_MOVE, triageMove);
    return this;
  }

  /**
   * Sets the {@linkcode MoveFlags.IGNORE_ABILITIES} flag for the calling Move
   * @param ignoresAbilities sThe value (boolean) to set the flag to
   * example: @see {@linkcode Moves.SUNSTEEL_STRIKE}
   * @returns The {@linkcode Move} that called this function
   */
  ignoresAbilities(ignoresAbilities?: boolean): this {
    this.setFlag(MoveFlags.IGNORE_ABILITIES, ignoresAbilities);
    return this;
  }

  /**
   * Sets the {@linkcode MoveFlags.CHECK_ALL_HITS} flag for the calling Move
   * @param checkAllHits The value (boolean) to set the flag to
   * example: @see {@linkcode Moves.TRIPLE_AXEL}
   * @returns The {@linkcode Move} that called this function
   */
  checkAllHits(checkAllHits?: boolean): this {
    this.setFlag(MoveFlags.CHECK_ALL_HITS, checkAllHits);
    return this;
  }

  /**
   * Checks if the move flag applies to the pokemon(s) using/receiving the move
   * @param flag {@linkcode MoveFlags} MoveFlag to check on user and/or target
   * @param user {@linkcode Pokemon} the Pokemon using the move
   * @param target {@linkcode Pokemon} the Pokemon receiving the move
   * @returns boolean
   */
  checkFlag(flag: MoveFlags, user: Pokemon, target: Pokemon): boolean {
    // special cases below, eg: if the move flag is MAKES_CONTACT, and the user pokemon has an ability that ignores contact (like "Long Reach"), then overrides and move does not make contact
    switch (flag) {
    case MoveFlags.MAKES_CONTACT:
      if (user.hasAbilityWithAttr(IgnoreContactAbAttr)) {
        return false;
      }
      break;
    case MoveFlags.IGNORE_ABILITIES:
      if (user.hasAbilityWithAttr(MoveAbilityBypassAbAttr)) {
        const abilityEffectsIgnored = new Utils.BooleanHolder(false);
        applyAbAttrs(MoveAbilityBypassAbAttr, user, abilityEffectsIgnored, this);
        if (abilityEffectsIgnored.value) {
          return true;
        }
      }
    case MoveFlags.IGNORE_PROTECT:
      if (user.hasAbilityWithAttr(IgnoreProtectOnContactAbAttr) &&
          this.checkFlag(MoveFlags.MAKES_CONTACT, user, target)) {
        return true;
      }
    }

    return !!(this.flags & flag);
  }

  /**
   * Applies each {@linkcode MoveCondition} of this move to the params
   * @param user {@linkcode Pokemon} to apply conditions to
   * @param target {@linkcode Pokemon} to apply conditions to
   * @param move {@linkcode Move} to apply conditions to
   * @returns boolean: false if any of the apply()'s return false, else true
   */
  applyConditions(user: Pokemon, target: Pokemon, move: Move): boolean {
    for (const condition of this.conditions) {
      if (!condition.apply(user, target, move)) {
        return false;
      }
    }

    return true;
  }

  /**
   * Sees if, given the target pokemon, a move fails on it (by looking at each {@linkcode MoveAttr} of this move
   * @param user {@linkcode Pokemon} using the move
   * @param target {@linkcode Pokemon} receiving the move
   * @param move {@linkcode Move} using the move
   * @param cancelled {@linkcode Utils.BooleanHolder} to hold boolean value
   * @returns string of the failed text, or null
   */
  getFailedText(user: Pokemon, target: Pokemon, move: Move, cancelled: Utils.BooleanHolder): string | null {
    for (const attr of this.attrs) {
      const failedText = attr.getFailedText(user, target, move, cancelled);
      if (failedText !== null) {
        return failedText;
      }
    }
    return null;
  }

  /**
   * Calculates the userBenefitScore across all the attributes and conditions
   * @param user {@linkcode Pokemon} using the move
   * @param target {@linkcode Pokemon} receiving the move
   * @param move {@linkcode Move} using the move
   * @returns integer representing the total benefitScore
   */
  getUserBenefitScore(user: Pokemon, target: Pokemon, move: Move): integer {
    let score = 0;

    for (const attr of this.attrs) {
      score += attr.getUserBenefitScore(user, target, move);
    }

    for (const condition of this.conditions) {
      score += condition.getUserBenefitScore(user, target, move);
    }

    return score;
  }

  /**
   * Calculates the targetBenefitScore across all the attributes
   * @param user {@linkcode Pokemon} using the move
   * @param target {@linkcode Pokemon} receiving the move
   * @param move {@linkcode Move} using the move
   * @returns integer representing the total benefitScore
   */
  getTargetBenefitScore(user: Pokemon, target: Pokemon, move: Move): integer {
    let score = 0;

    for (const attr of this.attrs) {
      // conditionals to check if the move is self targeting (if so then you are applying the move to yourself, not the target)
      score += attr.getTargetBenefitScore(user, !attr.selfTarget ? target : user, move) * (target !== user && attr.selfTarget ? -1 : 1);
    }

    return score;
  }
}

export class AttackMove extends Move {
  constructor(id: Moves, type: Type, category: MoveCategory, power: integer, accuracy: integer, pp: integer, chance: integer, priority: integer, generation: integer) {
    super(id, type, category, MoveTarget.NEAR_OTHER, power, accuracy, pp, chance, priority, generation);

    /**
     * {@link https://bulbapedia.bulbagarden.net/wiki/Freeze_(status_condition)}
     * > All damaging Fire-type moves can now thaw a frozen target, regardless of whether or not they have a chance to burn;
     */
    if (this.type === Type.FIRE) {
      this.addAttr(new HealStatusEffectAttr(false, StatusEffect.FREEZE));
    }
  }

  getTargetBenefitScore(user: Pokemon, target: Pokemon, move: Move): integer {
    let ret = super.getTargetBenefitScore(user, target, move);

    let attackScore = 0;

    const effectiveness = target.getAttackTypeEffectiveness(this.type, user);
    attackScore = Math.pow(effectiveness - 1, 2) * effectiveness < 1 ? -2 : 2;
    if (attackScore) {
      if (this.category === MoveCategory.PHYSICAL) {
        const atk = new Utils.IntegerHolder(user.getBattleStat(Stat.ATK, target));
        applyMoveAttrs(VariableAtkAttr, user, target, move, atk);
        if (atk.value > user.getBattleStat(Stat.SPATK, target)) {
          const statRatio = user.getBattleStat(Stat.SPATK, target) / atk.value;
          if (statRatio <= 0.75) {
            attackScore *= 2;
          } else if (statRatio <= 0.875) {
            attackScore *= 1.5;
          }
        }
      } else {
        const spAtk = new Utils.IntegerHolder(user.getBattleStat(Stat.SPATK, target));
        applyMoveAttrs(VariableAtkAttr, user, target, move, spAtk);
        if (spAtk.value > user.getBattleStat(Stat.ATK, target)) {
          const statRatio = user.getBattleStat(Stat.ATK, target) / spAtk.value;
          if (statRatio <= 0.75) {
            attackScore *= 2;
          } else if (statRatio <= 0.875) {
            attackScore *= 1.5;
          }
        }
      }

      const power = new Utils.NumberHolder(this.power);
      applyMoveAttrs(VariablePowerAttr, user, target, move, power);

      attackScore += Math.floor(power.value / 5);
    }

    ret -= attackScore;

    return ret;
  }
}

export class StatusMove extends Move {
  constructor(id: Moves, type: Type, accuracy: integer, pp: integer, chance: integer, priority: integer, generation: integer) {
    super(id, type, MoveCategory.STATUS, MoveTarget.NEAR_OTHER, -1, accuracy, pp, chance, priority, generation);
  }
}

export class SelfStatusMove extends Move {
  constructor(id: Moves, type: Type, accuracy: integer, pp: integer, chance: integer, priority: integer, generation: integer) {
    super(id, type, MoveCategory.STATUS, MoveTarget.USER, -1, accuracy, pp, chance, priority, generation);
  }
}

/**
 * Base class defining all {@linkcode Move} Attributes
 * @abstract
 * @see {@linkcode apply}
 */
export abstract class MoveAttr {
  /** Should this {@linkcode Move} target the user? */
  public selfTarget: boolean;

  constructor(selfTarget: boolean = false) {
    this.selfTarget = selfTarget;
  }

  /**
   * Applies move attributes
   * @see {@linkcode applyMoveAttrsInternal}
   * @virtual
   * @param user {@linkcode Pokemon} using the move
   * @param target {@linkcode Pokemon} target of the move
   * @param move {@linkcode Move} with this attribute
   * @param args Set of unique arguments needed by this attribute
   * @returns true if application of the ability succeeds
   */
  apply(user: Pokemon, target: Pokemon, move: Move, args: any[]): boolean | Promise<boolean> {
    return true;
  }

  /**
   * @virtual
   * @returns the {@linkcode MoveCondition} or {@linkcode MoveConditionFunc} for this {@linkcode Move}
   */
  getCondition(): MoveCondition | MoveConditionFunc {
    return null;
  }

  /**
   * @virtual
   * @param user {@linkcode Pokemon} using the move
   * @param target {@linkcode Pokemon} target of the move
   * @param move {@linkcode Move} with this attribute
   * @param cancelled {@linkcode Utils.BooleanHolder} which stores if the move should fail
   * @returns the string representing failure of this {@linkcode Move}
   */
  getFailedText(user: Pokemon, target: Pokemon, move: Move, cancelled: Utils.BooleanHolder): string | null {
    return null;
  }

  /**
   * Used by the Enemy AI to rank an attack based on a given user
   * @see {@linkcode EnemyPokemon.getNextMove}
   * @virtual
   */
  getUserBenefitScore(user: Pokemon, target: Pokemon, move: Move): integer {
    return 0;
  }

  /**
   * Used by the Enemy AI to rank an attack based on a given target
   * @see {@linkcode EnemyPokemon.getNextMove}
   * @virtual
   */
  getTargetBenefitScore(user: Pokemon, target: Pokemon, move: Move): integer {
    return 0;
  }
}

export enum MoveEffectTrigger {
  PRE_APPLY,
  POST_APPLY,
  HIT,
  /** Triggers one time after all target effects have applied */
  POST_TARGET,
}

/** Base class defining all Move Effect Attributes
 * @extends MoveAttr
 * @see {@linkcode apply}
 */
export class MoveEffectAttr extends MoveAttr {
  /** Defines when this effect should trigger in the move's effect order
   * @see {@linkcode phases.MoveEffectPhase.start}
   */
  public trigger: MoveEffectTrigger;
  /** Should this effect only apply on the first hit? */
  public firstHitOnly: boolean;
  /** Should this effect only apply on the last hit? */
  public lastHitOnly: boolean;
  /** Should this effect only apply on the first target hit? */
  public firstTargetOnly: boolean;

  constructor(selfTarget?: boolean, trigger?: MoveEffectTrigger, firstHitOnly: boolean = false, lastHitOnly: boolean = false, firstTargetOnly: boolean = false) {
    super(selfTarget);
    this.trigger = trigger !== undefined ? trigger : MoveEffectTrigger.POST_APPLY;
    this.firstHitOnly = firstHitOnly;
    this.lastHitOnly = lastHitOnly;
    this.firstTargetOnly = firstTargetOnly;
  }

  /**
   * Determines whether the {@linkcode Move}'s effects are valid to {@linkcode apply}
   * @virtual
   * @param user {@linkcode Pokemon} using the move
   * @param target {@linkcode Pokemon} target of the move
   * @param move {@linkcode Move} with this attribute
   * @param args Set of unique arguments needed by this attribute
   * @returns true if basic application of the ability attribute should be possible
   */
  canApply(user: Pokemon, target: Pokemon, move: Move, args: any[]) {
    return !! (this.selfTarget ? user.hp && !user.getTag(BattlerTagType.FRENZY) : target.hp)
           && (this.selfTarget || !target.getTag(BattlerTagType.PROTECTED) ||
                move.checkFlag(MoveFlags.IGNORE_PROTECT, user, target));
  }

  /** Applies move effects so long as they are able based on {@linkcode canApply} */
  apply(user: Pokemon, target: Pokemon, move: Move, args: any[]): boolean | Promise<boolean> {
    return this.canApply(user, target, move, args);
  }

  /**
   * Gets the used move's additional effect chance.
   * If user's ability has MoveEffectChanceMultiplierAbAttr or IgnoreMoveEffectsAbAttr modifies the base chance.
   * @param user {@linkcode Pokemon} using this move
   * @param target {@linkcode Pokemon} target of this move
   * @param move {@linkcode Move} being used
   * @param selfEffect {@linkcode Boolean} if move targets user.
   * @returns Move chance value.
   */
  getMoveChance(user: Pokemon, target: Pokemon, move: Move, selfEffect?: Boolean): integer {
    const moveChance = new Utils.NumberHolder(move.chance);
    applyAbAttrs(MoveEffectChanceMultiplierAbAttr, user, null, moveChance, move, target, selfEffect);
    applyPreDefendAbAttrs(IgnoreMoveEffectsAbAttr,target,user,null,null, moveChance);
    return moveChance.value;
  }
}

export class PreMoveMessageAttr extends MoveAttr {
  private message: string | ((user: Pokemon, target: Pokemon, move: Move) => string);

  constructor(message: string | ((user: Pokemon, target: Pokemon, move: Move) => string)) {
    super();
    this.message = message;
  }

  apply(user: Pokemon, target: Pokemon, move: Move, args: any[]): boolean {
    const message = typeof this.message === "string"
      ? this.message as string
      : this.message(user, target, move);
    if (message) {
      user.scene.queueMessage(message, 500);
      return true;
    }
    return false;
  }
}

export class StatusMoveTypeImmunityAttr extends MoveAttr {
  public immuneType: Type;

  constructor(immuneType: Type) {
    super(false);

    this.immuneType = immuneType;
  }
}

export class IgnoreOpponentStatChangesAttr extends MoveAttr {
  apply(user: Pokemon, target: Pokemon, move: Move, args: any[]): boolean {
    (args[0] as Utils.IntegerHolder).value = 0;

    return true;
  }
}

export class HighCritAttr extends MoveAttr {
  apply(user: Pokemon, target: Pokemon, move: Move, args: any[]): boolean {
    (args[0] as Utils.IntegerHolder).value++;

    return true;
  }

  getUserBenefitScore(user: Pokemon, target: Pokemon, move: Move): integer {
    return 3;
  }
}

export class CritOnlyAttr extends MoveAttr {
  apply(user: Pokemon, target: Pokemon, move: Move, args: any[]): boolean {
    (args[0] as Utils.BooleanHolder).value = true;

    return true;
  }

  getUserBenefitScore(user: Pokemon, target: Pokemon, move: Move): integer {
    return 5;
  }
}

export class FixedDamageAttr extends MoveAttr {
  private damage: integer;

  constructor(damage: integer) {
    super();

    this.damage = damage;
  }

  apply(user: Pokemon, target: Pokemon, move: Move, args: any[]): boolean {
    (args[0] as Utils.IntegerHolder).value = this.getDamage(user, target, move);

    return true;
  }

  getDamage(user: Pokemon, target: Pokemon, move: Move): integer {
    return this.damage;
  }
}

export class UserHpDamageAttr extends FixedDamageAttr {
  constructor() {
    super(0);
  }

  apply(user: Pokemon, target: Pokemon, move: Move, args: any[]): boolean {
    (args[0] as Utils.IntegerHolder).value = user.hp;

    return true;
  }
}

export class TargetHalfHpDamageAttr extends FixedDamageAttr {
  constructor() {
    super(0);
  }

  apply(user: Pokemon, target: Pokemon, move: Move, args: any[]): boolean {
    (args[0] as Utils.IntegerHolder).value = Math.max(Math.floor(target.hp / 2), 1);

    return true;
  }

  getTargetBenefitScore(user: Pokemon, target: Pokemon, move: Move): number {
    return target.getHpRatio() > 0.5 ? Math.floor(((target.getHpRatio() - 0.5) * -24) + 4) : -20;
  }
}

export class MatchHpAttr extends FixedDamageAttr {
  constructor() {
    super(0);
  }

  apply(user: Pokemon, target: Pokemon, move: Move, args: any[]): boolean {
    (args[0] as Utils.IntegerHolder).value = target.hp - user.hp;

    return true;
  }

  getCondition(): MoveConditionFunc {
    return (user, target, move) => user.hp <= target.hp;
  }

  // TODO
  /*getUserBenefitScore(user: Pokemon, target: Pokemon, move: Move): integer {
    return 0;
  }*/
}

type MoveFilter = (move: Move) => boolean;

export class CounterDamageAttr extends FixedDamageAttr {
  private moveFilter: MoveFilter;
  private multiplier: number;

  constructor(moveFilter: MoveFilter, multiplier: integer) {
    super(0);

    this.moveFilter = moveFilter;
    this.multiplier = multiplier;
  }

  apply(user: Pokemon, target: Pokemon, move: Move, args: any[]): boolean {
    const damage = user.turnData.attacksReceived.filter(ar => this.moveFilter(allMoves[ar.move])).reduce((total: integer, ar: AttackMoveResult) => total + ar.damage, 0);
    (args[0] as Utils.IntegerHolder).value = Math.floor(Math.max(damage * this.multiplier, 1));

    return true;
  }

  getCondition(): MoveConditionFunc {
    return (user, target, move) => !!user.turnData.attacksReceived.filter(ar => this.moveFilter(allMoves[ar.move])).length;
  }
}

export class LevelDamageAttr extends FixedDamageAttr {
  constructor() {
    super(0);
  }

  getDamage(user: Pokemon, target: Pokemon, move: Move): number {
    return user.level;
  }
}

export class RandomLevelDamageAttr extends FixedDamageAttr {
  constructor() {
    super(0);
  }

  getDamage(user: Pokemon, target: Pokemon, move: Move): number {
    return Math.max(Math.floor(user.level * (user.randSeedIntRange(50, 150) * 0.01)), 1);
  }
}

export class ModifiedDamageAttr extends MoveAttr {
  apply(user: Pokemon, target: Pokemon, move: Move, args: any[]): boolean {
    const initialDamage = args[0] as Utils.IntegerHolder;
    initialDamage.value = this.getModifiedDamage(user, target, move, initialDamage.value);

    return true;
  }

  getModifiedDamage(user: Pokemon, target: Pokemon, move: Move, damage: integer): integer {
    return damage;
  }
}

export class SurviveDamageAttr extends ModifiedDamageAttr {
  getModifiedDamage(user: Pokemon, target: Pokemon, move: Move, damage: number): number {
    return Math.min(damage, target.hp - 1);
  }

  getCondition(): MoveConditionFunc {
    return (user, target, move) => target.hp > 1;
  }

  getUserBenefitScore(user: Pokemon, target: Pokemon, move: Move): integer {
    return target.hp > 1 ? 0 : -20;
  }
}

export class RecoilAttr extends MoveEffectAttr {
  private useHp: boolean;
  private damageRatio: number;
  private unblockable: boolean;

  constructor(useHp: boolean = false, damageRatio: number = 0.25, unblockable: boolean = false) {
    super(true, MoveEffectTrigger.POST_APPLY, false, true);

    this.useHp = useHp;
    this.damageRatio = damageRatio;
    this.unblockable = unblockable;
  }

  apply(user: Pokemon, target: Pokemon, move: Move, args: any[]): boolean {
    if (!super.apply(user, target, move, args)) {
      return false;
    }

    const cancelled = new Utils.BooleanHolder(false);
    if (!this.unblockable) {
      applyAbAttrs(BlockRecoilDamageAttr, user, cancelled);
    }

    if (cancelled.value) {
      return false;
    }

    const recoilDamage = Math.max(Math.floor((!this.useHp ? user.turnData.damageDealt : user.getMaxHp()) * this.damageRatio),
      user.turnData.damageDealt ? 1 : 0);
    if (!recoilDamage) {
      return false;
    }

    applyAbAttrs(BlockNonDirectDamageAbAttr, user, cancelled);
    if (cancelled.value) {
      return false;
    }

    user.damageAndUpdate(recoilDamage, HitResult.OTHER, false, true, true);
    user.scene.queueMessage(getPokemonMessage(user, " is hit\nwith recoil!"));
    user.turnData.damageTaken += recoilDamage;

    return true;
  }

  getUserBenefitScore(user: Pokemon, target: Pokemon, move: Move): integer {
    return Math.floor((move.power / 5) / -4);
  }
}


/**
 * Attribute used for moves which self KO the user regardless if the move hits a target
 * @extends MoveEffectAttr
 * @see {@linkcode apply}
 **/
export class SacrificialAttr extends MoveEffectAttr {
  constructor() {
    super(true, MoveEffectTrigger.POST_TARGET);
  }

  /**
   * Deals damage to the user equal to their current hp
   * @param user {@linkcode Pokemon} that used the move
   * @param target {@linkcode Pokemon} target of the move
   * @param move {@linkcode Move} with this attribute
   * @param args N/A
   * @returns true if the function succeeds
   **/
  apply(user: Pokemon, target: Pokemon, move: Move, args: any[]): boolean {
    user.damageAndUpdate(user.hp, HitResult.OTHER, false, true, true);
	  user.turnData.damageTaken += user.hp;

    return true;
  }

  getUserBenefitScore(user: Pokemon, target: Pokemon, move: Move): integer {
    if (user.isBoss()) {
      return -20;
    }
    return Math.ceil(((1 - user.getHpRatio()) * 10 - 10) * (target.getAttackTypeEffectiveness(move.type, user) - 0.5));
  }
}

/**
 * Attribute used for moves which self KO the user but only if the move hits a target
 * @extends MoveEffectAttr
 * @see {@linkcode apply}
 **/
export class SacrificialAttrOnHit extends MoveEffectAttr {
  constructor() {
    super(true, MoveEffectTrigger.POST_TARGET);
  }

  /**
   * Deals damage to the user equal to their current hp if the move lands
   * @param user {@linkcode Pokemon} that used the move
   * @param target {@linkcode Pokemon} target of the move
   * @param move {@linkcode Move} with this attribute
   * @param args N/A
   * @returns true if the function succeeds
   **/
  apply(user: Pokemon, target: Pokemon, move: Move, args: any[]): boolean {
    // If the move fails to hit a target, then the user does not faint and the function returns false
    if (!super.apply(user, target, move, args)) {
      return false;
    }

    user.damageAndUpdate(user.hp, HitResult.OTHER, false, true, true);
    user.turnData.damageTaken += user.hp;

    return true;
  }

  getUserBenefitScore(user: Pokemon, target: Pokemon, move: Move): integer {
    if (user.isBoss()) {
      return -20;
    }
    return Math.ceil(((1 - user.getHpRatio()) * 10 - 10) * (target.getAttackTypeEffectiveness(move.type, user) - 0.5));
  }
}

/**
 * Attribute used for moves which cut the user's Max HP in half.
 * Triggers using {@linkcode MoveEffectTrigger.POST_TARGET}.
 * @extends MoveEffectAttr
 * @see {@linkcode apply}
 */
export class HalfSacrificialAttr extends MoveEffectAttr {
  constructor() {
    super(true, MoveEffectTrigger.POST_TARGET);
  }

  /**
   * Cut's the user's Max HP in half and displays the appropriate recoil message
   * @param user {@linkcode Pokemon} that used the move
   * @param target N/A
   * @param move {@linkcode Move} with this attribute
   * @param args N/A
   * @returns true if the function succeeds
   */
  apply(user: Pokemon, target: Pokemon, move: Move, args: any[]): boolean {
    if (!super.apply(user, target, move, args)) {
      return false;
    }

    const cancelled = new Utils.BooleanHolder(false);
    // Check to see if the Pokemon has an ability that blocks non-direct damage
    applyAbAttrs(BlockNonDirectDamageAbAttr, user, cancelled);
    if (!cancelled.value) {
      user.damageAndUpdate(Math.ceil(user.getMaxHp()/2), HitResult.OTHER, false, true, true);
      user.scene.queueMessage(getPokemonMessage(user, " cut its own HP to power up its move!")); // Queue recoil message
    }
    return true;
  }

  getUserBenefitScore(user: Pokemon, target: Pokemon, move: Move): integer {
    if (user.isBoss()) {
      return -10;
    }
    return Math.ceil(((1 - user.getHpRatio()/2) * 10 - 10) * (target.getAttackTypeEffectiveness(move.type, user) - 0.5));
  }
}

export enum MultiHitType {
  _2,
  _2_TO_5,
  _3,
  _10,
  BEAT_UP,
}

/**
 * Heals the user or target by {@linkcode healRatio} depending on the value of {@linkcode selfTarget}
 * @extends MoveEffectAttr
 * @see {@linkcode apply}
 */
export class HealAttr extends MoveEffectAttr {
  /** The percentage of {@linkcode Stat.HP} to heal */
  private healRatio: number;
  /** Should an animation be shown? */
  private showAnim: boolean;

  constructor(healRatio?: number, showAnim?: boolean, selfTarget?: boolean) {
    super(selfTarget === undefined || selfTarget);

    this.healRatio = healRatio || 1;
    this.showAnim = !!showAnim;
  }

  apply(user: Pokemon, target: Pokemon, move: Move, args: any[]): boolean {
    this.addHealPhase(this.selfTarget ? user : target, this.healRatio);
    return true;
  }

  /**
   * Creates a new {@linkcode PokemonHealPhase}.
   * This heals the target and shows the appropriate message.
   */
  addHealPhase(target: Pokemon, healRatio: number) {
    target.scene.unshiftPhase(new PokemonHealPhase(target.scene, target.getBattlerIndex(),
      Math.max(Math.floor(target.getMaxHp() * healRatio), 1), getPokemonMessage(target, " \nhad its HP restored."), true, !this.showAnim));
  }

  getTargetBenefitScore(user: Pokemon, target: Pokemon, move: Move): integer {
    const score = ((1 - (this.selfTarget ? user : target).getHpRatio()) * 20) - this.healRatio * 10;
    return Math.round(score / (1 - this.healRatio / 2));
  }
}

/**
 * Cures the user's party of non-volatile status conditions, ie. Heal Bell, Aromatherapy
 * @extends MoveEffectAttr
 * @see {@linkcode apply}
 */
export class PartyStatusCureAttr extends MoveEffectAttr {
  /** Message to display after using move */
  private message: string;
  /** Skips mons with this ability, ie. Soundproof */
  private abilityCondition: Abilities;

  constructor(message: string, abilityCondition: Abilities) {
    super();

    this.message = message;
    this.abilityCondition = abilityCondition;
  }

  //The same as MoveEffectAttr.canApply, except it doesn't check for the target's HP.
  canApply(user: Pokemon, target: Pokemon, move: Move, args: any[]) {
    const isTargetValid =
      (this.selfTarget && user.hp && !user.getTag(BattlerTagType.FRENZY)) ||
      (!this.selfTarget && (!target.getTag(BattlerTagType.PROTECTED) || move.hasFlag(MoveFlags.IGNORE_PROTECT)));
    return !!isTargetValid;
  }

  apply(user: Pokemon, target: Pokemon, move: Move, args: any[]): boolean {
    if (!this.canApply(user, target, move, args)) {
      return false;
    }
    this.addPartyCurePhase(user);
  }

  addPartyCurePhase(user: Pokemon) {
    user.scene.unshiftPhase(new PartyStatusCurePhase(user.scene, user, this.message, this.abilityCondition));
  }
}

export class SacrificialFullRestoreAttr extends SacrificialAttr {
  constructor() {
    super();
  }

  apply(user: Pokemon, target: Pokemon, move: Move, args: any[]): boolean {
    if (!super.apply(user, target, move, args)) {
      return false;
    }

    // We don't know which party member will be chosen, so pick the highest max HP in the party
    const maxPartyMemberHp = user.scene.getParty().map(p => p.getMaxHp()).reduce((maxHp: integer, hp: integer) => Math.max(hp, maxHp), 0);

    user.scene.pushPhase(new PokemonHealPhase(user.scene, user.getBattlerIndex(),
      maxPartyMemberHp, getPokemonMessage(user, "'s Healing Wish\nwas granted!"), true, false, false, true), true);

    return true;
  }

  getUserBenefitScore(user: Pokemon, target: Pokemon, move: Move): integer {
    return -20;
  }

  getCondition(): MoveConditionFunc {
    return (user, target, move) => user.scene.getParty().filter(p => p.isActive()).length > user.scene.currentBattle.getBattlerCount();
  }
}

/**
 * Attribute used for moves which ignore type-based debuffs from weather, namely Hydro Steam.
 * Called during damage calculation after getting said debuff from getAttackTypeMultiplier in the Pokemon class.
 * @extends MoveAttr
 * @see {@linkcode apply}
 */
export class IgnoreWeatherTypeDebuffAttr extends MoveAttr {
  /** The {@linkcode WeatherType} this move ignores */
  public weather: WeatherType;

  constructor(weather: WeatherType) {
    super();
    this.weather = weather;
  }
  /**
   * Changes the type-based weather modifier if this move's power would be reduced by it
   * @param user {@linkcode Pokemon} that used the move
   * @param target N/A
   * @param move {@linkcode Move} with this attribute
   * @param args [0] {@linkcode Utils.NumberHolder} for arenaAttackTypeMultiplier
   * @returns true if the function succeeds
   */
  apply(user: Pokemon, target: Pokemon, move: Move, args: any[]): boolean {
    const weatherModifier=args[0] as Utils.NumberHolder;
    //If the type-based attack power modifier due to weather (e.g. Water moves in Sun) is below 1, set it to 1
    if (user.scene.arena.weather?.weatherType === this.weather) {
      weatherModifier.value = Math.max(weatherModifier.value, 1);
    }
    return true;
  }
}

export abstract class WeatherHealAttr extends HealAttr {
  constructor() {
    super(0.5);
  }

  apply(user: Pokemon, target: Pokemon, move: Move, args: any[]): boolean {
    let healRatio = 0.5;
    if (!user.scene.arena.weather?.isEffectSuppressed(user.scene)) {
      const weatherType = user.scene.arena.weather?.weatherType || WeatherType.NONE;
      healRatio = this.getWeatherHealRatio(weatherType);
    }
    this.addHealPhase(user, healRatio);
    return true;
  }

  abstract getWeatherHealRatio(weatherType: WeatherType): number;
}

export class PlantHealAttr extends WeatherHealAttr {
  getWeatherHealRatio(weatherType: WeatherType): number {
    switch (weatherType) {
    case WeatherType.SUNNY:
    case WeatherType.HARSH_SUN:
      return 2 / 3;
    case WeatherType.RAIN:
    case WeatherType.SANDSTORM:
    case WeatherType.HAIL:
    case WeatherType.SNOW:
    case WeatherType.HEAVY_RAIN:
      return 0.25;
    default:
      return 0.5;
    }
  }
}

export class SandHealAttr extends WeatherHealAttr {
  getWeatherHealRatio(weatherType: WeatherType): number {
    switch (weatherType) {
    case WeatherType.SANDSTORM:
      return 2 / 3;
    default:
      return 0.5;
    }
  }
}

/**
 * Heals the target or the user by either {@linkcode normalHealRatio} or {@linkcode boostedHealRatio}
 * depending on the evaluation of {@linkcode condition}
 * @extends HealAttr
 * @see {@linkcode apply}
 */
export class BoostHealAttr extends HealAttr {
  /** Healing received when {@linkcode condition} is false */
  private normalHealRatio?: number;
  /** Healing received when {@linkcode condition} is true */
  private boostedHealRatio?: number;
  /** The lambda expression to check against when boosting the healing value */
  private condition?: MoveConditionFunc;

  constructor(normalHealRatio?: number, boostedHealRatio?: number, showAnim?: boolean, selfTarget?: boolean, condition?: MoveConditionFunc) {
    super(normalHealRatio, showAnim, selfTarget);
    this.normalHealRatio = normalHealRatio;
    this.boostedHealRatio = boostedHealRatio;
    this.condition = condition;
  }

  /**
   * @param user {@linkcode Pokemon} using the move
   * @param target {@linkcode Pokemon} target of the move
   * @param move {@linkcode Move} with this attribute
   * @param args N/A
   * @returns true if the move was successful
   */
  apply(user: Pokemon, target: Pokemon, move: Move, args: any[]): boolean {
    const healRatio = this.condition(user, target, move) ? this.boostedHealRatio : this.normalHealRatio;
    this.addHealPhase(target, healRatio);
    return true;
  }
}

/**
 * Heals the target only if it is the ally
 * @extends HealAttr
 * @see {@linkcode apply}
 */
export class HealOnAllyAttr extends HealAttr {
  /**
   * @param user {@linkcode Pokemon} using the move
   * @param target {@linkcode Pokemon} target of the move
   * @param move {@linkcode Move} with this attribute
   * @param args N/A
   * @returns true if the function succeeds
   */
  apply(user: Pokemon, target: Pokemon, move: Move, args: any[]): boolean {
    if (user.getAlly() === target) {
      super.apply(user, target, move, args);
      return true;
    }

    return false;
  }
}

/**
 * Heals user as a side effect of a move that hits a target.
 * Healing is based on {@linkcode healRatio} * the amount of damage dealt or a stat of the target.
 * @extends MoveEffectAttr
 * @see {@linkcode apply}
 * @see {@linkcode getUserBenefitScore}
 */
export class HitHealAttr extends MoveEffectAttr {
  private healRatio: number;
  private message: string;
  private healStat: Stat;

  constructor(healRatio?: number, healStat?: Stat) {
    super(true, MoveEffectTrigger.HIT);

    this.healRatio = healRatio || 0.5;
    this.healStat = healStat || null;
  }
  /**
   * Heals the user the determined amount and possibly displays a message about regaining health.
   * If the target has the {@linkcode ReverseDrainAbAttr}, all healing is instead converted
   * to damage to the user.
   * @param user {@linkcode Pokemon} using this move
   * @param target {@linkcode Pokemon} target of this move
   * @param move {@linkcode Move} being used
   * @param args N/A
   * @returns true if the function succeeds
   */
  apply(user: Pokemon, target: Pokemon, move: Move, args: any[]): boolean {
    let healAmount = 0;
    let message = "";
    const reverseDrain = target.hasAbilityWithAttr(ReverseDrainAbAttr, false);
    if (this.healStat) {
      // Strength Sap formula
      healAmount = target.getBattleStat(this.healStat);
      message = i18next.t("battle:drainMessage", {pokemonName: target.name});
    } else {
      // Default healing formula used by draining moves like Absorb, Draining Kiss, Bitter Blade, etc.
      healAmount = Math.max(Math.floor(user.turnData.currDamageDealt * this.healRatio), 1);
      message = i18next.t("battle:regainHealth", {pokemonName: user.name});
    }
    if (reverseDrain) {
      user.turnData.damageTaken += healAmount;
      healAmount = healAmount * -1;
      message = null;
    }
    user.scene.unshiftPhase(new PokemonHealPhase(user.scene, user.getBattlerIndex(), healAmount, message, false, true));
    return true;
  }

  /**
   * Used by the Enemy AI to rank an attack based on a given user
   * @param user {@linkcode Pokemon} using this move
   * @param target {@linkcode Pokemon} target of this move
   * @param move {@linkcode Move} being used
   * @returns an integer. Higher means enemy is more likely to use that move.
   */
  getUserBenefitScore(user: Pokemon, target: Pokemon, move: Move): integer {
    if (this.healStat) {
      const healAmount = target.getBattleStat(this.healStat);
      return Math.floor(Math.max(0, (Math.min(1, (healAmount+user.hp)/user.getMaxHp() - 0.33))) / user.getHpRatio());
    }
    return Math.floor(Math.max((1 - user.getHpRatio()) - 0.33, 0) * (move.power / 4));
  }
}

/**
 * Attribute used for moves that change priority in a turn given a condition,
 * e.g. Grassy Glide
 * Called when move order is calculated in {@linkcode TurnStartPhase}.
 * @extends MoveAttr
 * @see {@linkcode apply}
 */
export class IncrementMovePriorityAttr extends MoveAttr {
  /** The condition for a move's priority being incremented */
  private moveIncrementFunc: (pokemon: Pokemon, target:Pokemon, move: Move) => boolean;
  /** The amount to increment priority by, if condition passes. */
  private increaseAmount: integer;

  constructor(moveIncrementFunc: (pokemon: Pokemon, target:Pokemon, move: Move) => boolean, increaseAmount = 1) {
    super();

    this.moveIncrementFunc = moveIncrementFunc;
    this.increaseAmount = increaseAmount;
  }

  /**
   * Increments move priority by set amount if condition passes
   * @param user {@linkcode Pokemon} using this move
   * @param target {@linkcode Pokemon} target of this move
   * @param move {@linkcode Move} being used
   * @param args [0] {@linkcode Utils.IntegerHolder} for move priority.
   * @returns true if function succeeds
   */
  apply(user: Pokemon, target: Pokemon, move: Move, args: any[]): boolean {
    if (!this.moveIncrementFunc(user, target, move)) {
      return false;
    }

    (args[0] as Utils.IntegerHolder).value += this.increaseAmount;
    return true;
  }
}

/**
 * Attribute used for attack moves that hit multiple times per use, e.g. Bullet Seed.
 *
 * Applied at the beginning of {@linkcode MoveEffectPhase}.
 *
 * @extends MoveAttr
 * @see {@linkcode apply}
 */
export class MultiHitAttr extends MoveAttr {
  private multiHitType: MultiHitType;

  constructor(multiHitType?: MultiHitType) {
    super();

    this.multiHitType = multiHitType !== undefined ? multiHitType : MultiHitType._2_TO_5;
  }

  /**
   * Set the hit count of an attack based on this attribute instance's {@linkcode MultiHitType}.
   * If the target has an immunity to this attack's types, the hit count will always be 1.
   *
   * @param user {@linkcode Pokemon} that used the attack
   * @param target {@linkcode Pokemon} targeted by the attack
   * @param move {@linkcode Move} being used
   * @param args [0] {@linkcode Utils.IntegerHolder} storing the hit count of the attack
   * @returns True
   */
  apply(user: Pokemon, target: Pokemon, move: Move, args: any[]): boolean {
    let hitTimes: integer;

    if (target.getAttackMoveEffectiveness(user, new PokemonMove(move.id)) === 0) {
      // If there is a type immunity, the attack will stop no matter what
      hitTimes = 1;
    } else {
      const hitType = new Utils.IntegerHolder(this.multiHitType);
      applyMoveAttrs(ChangeMultiHitTypeAttr, user, target, move, hitType);
      hitTimes = this.getHitCount(user, target);
    }

    (args[0] as Utils.IntegerHolder).value = hitTimes;
    return true;
  }

  getTargetBenefitScore(user: Pokemon, target: Pokemon, move: Move): number {
    return -5;
  }

  /**
   * Calculate the number of hits that an attack should have given this attribute's
   * {@linkcode MultiHitType}.
   *
   * @param user {@linkcode Pokemon} using the attack
   * @param target {@linkcode Pokemon} targeted by the attack
   * @returns The number of hits this attack should deal
   */
  getHitCount(user: Pokemon, target: Pokemon): integer {
    switch (this.multiHitType) {
    case MultiHitType._2_TO_5:
    {
      const rand = user.randSeedInt(16);
      const hitValue = new Utils.IntegerHolder(rand);
      applyAbAttrs(MaxMultiHitAbAttr, user, null, hitValue);
      if (hitValue.value >= 10) {
        return 2;
      } else if (hitValue.value >= 4) {
        return 3;
      } else if (hitValue.value >= 2) {
        return 4;
      } else {
        return 5;
      }
    }
    case MultiHitType._2:
      return 2;
      break;
    case MultiHitType._3:
      return 3;
      break;
    case MultiHitType._10:
      return 10;
      break;
    case MultiHitType.BEAT_UP:
      const party = user.isPlayer() ? user.scene.getParty() : user.scene.getEnemyParty();
      // No status means the ally pokemon can contribute to Beat Up
      return party.reduce((total, pokemon) => {
        return total + (pokemon.id === user.id ? 1 : pokemon?.status && pokemon.status.effect !== StatusEffect.NONE ? 0 : 1);
      }, 0);
    }
  }
}

export class ChangeMultiHitTypeAttr extends MoveAttr {
  apply(user: Pokemon, target: Pokemon, move: Move, args: any[]): boolean {
    //const hitType = args[0] as Utils.NumberHolder;
    return false;
  }
}

export class WaterShurikenMultiHitTypeAttr extends ChangeMultiHitTypeAttr {
  apply(user: Pokemon, target: Pokemon, move: Move, args: any[]): boolean {
    if (user.species.speciesId === Species.GRENINJA && user.hasAbility(Abilities.BATTLE_BOND) && user.formIndex === 2) {
      (args[0] as Utils.IntegerHolder).value = MultiHitType._3;
      return true;
    }
    return false;
  }
}

export class StatusEffectAttr extends MoveEffectAttr {
  public effect: StatusEffect;
  public cureTurn: integer;
  public overrideStatus: boolean;

  constructor(effect: StatusEffect, selfTarget?: boolean, cureTurn?: integer, overrideStatus?: boolean) {
    super(selfTarget, MoveEffectTrigger.HIT);

    this.effect = effect;
    this.cureTurn = cureTurn;
    this.overrideStatus = !!overrideStatus;
  }

  apply(user: Pokemon, target: Pokemon, move: Move, args: any[]): boolean {
    const moveChance = this.getMoveChance(user,target,move,this.selfTarget);
    const statusCheck = moveChance < 0 || moveChance === 100 || user.randSeedInt(100) < moveChance;
    if (statusCheck) {
      const pokemon = this.selfTarget ? user : target;
      if (pokemon.status) {
        if (this.overrideStatus) {
          pokemon.resetStatus();
        } else {
          return false;
        }
      }
      if ((!pokemon.status || (pokemon.status.effect === this.effect && moveChance < 0))
        && pokemon.trySetStatus(this.effect, true, user, this.cureTurn)) {
        applyPostAttackAbAttrs(ConfusionOnStatusEffectAbAttr, user, target, move, null,this.effect);
        return true;
      }
    }
    return false;
  }

  getTargetBenefitScore(user: Pokemon, target: Pokemon, move: Move): number {
    const moveChance = this.getMoveChance(user,target,move,this.selfTarget);
    return !(this.selfTarget ? user : target).status && (this.selfTarget ? user : target).canSetStatus(this.effect, true, false, user) ? Math.floor(moveChance * -0.1) : 0;
  }
}

export class MultiStatusEffectAttr extends StatusEffectAttr {
  public effects: StatusEffect[];

  constructor(effects: StatusEffect[], selfTarget?: boolean, cureTurn?: integer, overrideStatus?: boolean) {
    super(effects[0], selfTarget, cureTurn, overrideStatus);
    this.effects = effects;
  }

  apply(user: Pokemon, target: Pokemon, move: Move, args: any[]): boolean {
    this.effect = Utils.randSeedItem(this.effects);
    const result = super.apply(user, target, move, args);
    return result;
  }

  getTargetBenefitScore(user: Pokemon, target: Pokemon, move: Move): number {
    const moveChance = this.getMoveChance(user,target,move,this.selfTarget);
    return !(this.selfTarget ? user : target).status && (this.selfTarget ? user : target).canSetStatus(this.effect, true, false, user) ? Math.floor(moveChance * -0.1) : 0;
  }
}

export class PsychoShiftEffectAttr extends MoveEffectAttr {
  constructor() {
    super(false, MoveEffectTrigger.HIT);
  }

  apply(user: Pokemon, target: Pokemon, move: Move, args: any[]): boolean {
    const statusToApply: StatusEffect = user.status?.effect;

    if (target.status) {
      return false;
    }
    if (!target.status || (target.status.effect === statusToApply && move.chance < 0)) {
      const statusAfflictResult = target.trySetStatus(statusToApply, true, user);
      if (statusAfflictResult) {
        user.scene.queueMessage(getPokemonMessage(user, getStatusEffectHealText(user.status.effect)));
        user.resetStatus();
        user.updateInfo();
      }
      return statusAfflictResult;
    }

    return false;
  }

  getTargetBenefitScore(user: Pokemon, target: Pokemon, move: Move): number {
    return !(this.selfTarget ? user : target).status && (this.selfTarget ? user : target).canSetStatus(user.status?.effect, true, false, user) ? Math.floor(move.chance * -0.1) : 0;
  }
}
/**
 * The following needs to be implemented for Thief
 * "If the user faints due to the target's Ability (Rough Skin or Iron Barbs) or held Rocky Helmet, it cannot remove the target's held item."
 * "If Knock Off causes a Pokémon with the Sticky Hold Ability to faint, it can now remove that Pokémon's held item."
 */
export class StealHeldItemChanceAttr extends MoveEffectAttr {
  private chance: number;

  constructor(chance: number) {
    super(false, MoveEffectTrigger.HIT);
    this.chance = chance;
  }

  apply(user: Pokemon, target: Pokemon, move: Move, args: any[]): Promise<boolean> {
    return new Promise<boolean>(resolve => {
      const rand = Phaser.Math.RND.realInRange(0, 1);
      if (rand >= this.chance) {
        return resolve(false);
      }
      const heldItems = this.getTargetHeldItems(target).filter(i => i.getTransferrable(false));
      if (heldItems.length) {
        const poolType = target.isPlayer() ? ModifierPoolType.PLAYER : target.hasTrainer() ? ModifierPoolType.TRAINER : ModifierPoolType.WILD;
        const highestItemTier = heldItems.map(m => m.type.getOrInferTier(poolType)).reduce((highestTier, tier) => Math.max(tier, highestTier), 0);
        const tierHeldItems = heldItems.filter(m => m.type.getOrInferTier(poolType) === highestItemTier);
        const stolenItem = tierHeldItems[user.randSeedInt(tierHeldItems.length)];
        user.scene.tryTransferHeldItemModifier(stolenItem, user, false).then(success => {
          if (success) {
            user.scene.queueMessage(getPokemonMessage(user, ` stole\n${target.name}'s ${stolenItem.type.name}!`));
          }
          resolve(success);
        });
        return;
      }

      resolve(false);
    });
  }

  getTargetHeldItems(target: Pokemon): PokemonHeldItemModifier[] {
    return target.scene.findModifiers(m => m instanceof PokemonHeldItemModifier
      && (m as PokemonHeldItemModifier).pokemonId === target.id, target.isPlayer()) as PokemonHeldItemModifier[];
  }

  getUserBenefitScore(user: Pokemon, target: Pokemon, move: Move): number {
    const heldItems = this.getTargetHeldItems(target);
    return heldItems.length ? 5 : 0;
  }

  getTargetBenefitScore(user: Pokemon, target: Pokemon, move: Move): number {
    const heldItems = this.getTargetHeldItems(target);
    return heldItems.length ? -5 : 0;
  }
}

/**
 * Removes a random held item (or berry) from target.
 * Used for Incinerate and Knock Off.
 * Not Implemented Cases: (Same applies for Thief)
 * "If the user faints due to the target's Ability (Rough Skin or Iron Barbs) or held Rocky Helmet, it cannot remove the target's held item."
 * "If Knock Off causes a Pokémon with the Sticky Hold Ability to faint, it can now remove that Pokémon's held item."
 */
export class RemoveHeldItemAttr extends MoveEffectAttr {

  /** Optional restriction for item pool to berries only i.e. Differentiating Incinerate and Knock Off */
  private berriesOnly: boolean;

  constructor(berriesOnly: boolean) {
    super(false, MoveEffectTrigger.HIT);
    this.berriesOnly = berriesOnly;
  }

  /**
   *
   * @param user {@linkcode Pokemon} that used the move
   * @param target Target {@linkcode Pokemon} that the moves applies to
   * @param move {@linkcode Move} that is used
   * @param args N/A
   * @returns {boolean} True if an item was removed
   */
  apply(user: Pokemon, target: Pokemon, move: Move, args: any[]): boolean {

    if (!this.berriesOnly && target.isPlayer()) { // "Wild Pokemon cannot knock off Player Pokemon's held items" (See Bulbapedia)
      return false;
    }

    const cancelled = new Utils.BooleanHolder(false);
    applyAbAttrs(BlockItemTheftAbAttr, target, cancelled); // Check for abilities that block item theft

    if (cancelled.value === true) {
      return false;
    }

    // Considers entire transferrable item pool by default (Knock Off). Otherwise berries only if specified (Incinerate).
    let heldItems = this.getTargetHeldItems(target).filter(i => i.getTransferrable(false));
    if (this.berriesOnly) {
      heldItems = heldItems.filter(m => m instanceof BerryModifier && m.pokemonId === target.id, target.isPlayer());
    }

    if (heldItems.length) {
      const removedItem = heldItems[user.randSeedInt(heldItems.length)];

      // Decrease item amount and update icon
      !--removedItem.stackCount;
      target.scene.updateModifiers(target.isPlayer());

      if (this.berriesOnly) {
        user.scene.queueMessage(getPokemonMessage(user, ` incinerated\n${target.name}'s ${removedItem.type.name}!`));
      } else {
        user.scene.queueMessage(getPokemonMessage(user, ` knocked off\n${target.name}'s ${removedItem.type.name}!`));
      }
    }

    return true;
  }

  getTargetHeldItems(target: Pokemon): PokemonHeldItemModifier[] {
    return target.scene.findModifiers(m => m instanceof PokemonHeldItemModifier
      && (m as PokemonHeldItemModifier).pokemonId === target.id, target.isPlayer()) as PokemonHeldItemModifier[];
  }

  getUserBenefitScore(user: Pokemon, target: Pokemon, move: Move): number {
    const heldItems = this.getTargetHeldItems(target);
    return heldItems.length ? 5 : 0;
  }

  getTargetBenefitScore(user: Pokemon, target: Pokemon, move: Move): number {
    const heldItems = this.getTargetHeldItems(target);
    return heldItems.length ? -5 : 0;
  }
}

/**
 * Attribute that causes targets of the move to eat a berry. If chosenBerry is not overridden, a random berry will be picked from the target's inventory.
 */
export class EatBerryAttr extends MoveEffectAttr {
  protected chosenBerry: BerryModifier;
  constructor() {
    super(true, MoveEffectTrigger.HIT);
    this.chosenBerry = undefined;
  }
  /**
 * Causes the target to eat a berry.
 * @param user {@linkcode Pokemon} Pokemon that used the move
 * @param target {@linkcode Pokemon} Pokemon that will eat a berry
 * @param move {@linkcode Move} The move being used
 * @param args Unused
 * @returns {boolean} true if the function succeeds
 */
  apply(user: Pokemon, target: Pokemon, move: Move, args: any[]): boolean {
    if (!super.apply(user, target, move, args)) {
      return false;
    }

    if (this.chosenBerry === undefined) { // if no berry has been provided, pick a random berry from their inventory
      const heldBerries = this.getTargetHeldBerries(target);
      if (heldBerries.length <= 0) {
        return false;
      }
      this.chosenBerry = heldBerries[user.randSeedInt(heldBerries.length)];
    }

    getBerryEffectFunc(this.chosenBerry.berryType)(target); // target eats the berry

    const preserve = new Utils.BooleanHolder(false);
    target.scene.applyModifiers(PreserveBerryModifier, target.isPlayer(), target, preserve);

    if (!preserve.value) { // remove the eaten berry if not preserved
      if (!--this.chosenBerry.stackCount) {
        target.scene.removeModifier(this.chosenBerry, !target.isPlayer());
      }
      target.scene.updateModifiers(target.isPlayer());
    }

    this.chosenBerry = undefined;

    applyAbAttrs(HealFromBerryUseAbAttr, target, new Utils.BooleanHolder(false));

    return true;
  }

  getTargetHeldBerries(target: Pokemon): BerryModifier[] {
    return target.scene.findModifiers(m => m instanceof BerryModifier
      && (m as BerryModifier).pokemonId === target.id, target.isPlayer()) as BerryModifier[];
  }

}
/**
 *  Attribute used for moves that steal a random berry from the target. The user then eats the stolen berry.
 *  Used for Pluck & Bug Bite.
 */
export class StealEatBerryAttr extends EatBerryAttr {
  constructor() {
    super();
  }
  /**
 * User steals a random berry from the target and then eats it.
 * @param {Pokemon} user Pokemon that used the move and will eat the stolen berry
 * @param {Pokemon} target Pokemon that will have its berry stolen
 * @param {Move} move Move being used
 * @param {any[]} args Unused
 * @returns {boolean} true if the function succeeds
 */
  apply(user: Pokemon, target: Pokemon, move: Move, args: any[]): boolean {

    const cancelled = new Utils.BooleanHolder(false);
    applyAbAttrs(BlockItemTheftAbAttr, target, cancelled); // check for abilities that block item theft
    if (cancelled.value === true) {
      return false;
    }

    const heldBerries = this.getTargetHeldBerries(target).filter(i => i.getTransferrable(false));

    if (heldBerries.length) { // if the target has berries, pick a random berry and steal it
      this.chosenBerry = heldBerries[user.randSeedInt(heldBerries.length)];

      if (this.chosenBerry.stackCount === 1) { // remove modifier if its the last berry
        target.scene.removeModifier(this.chosenBerry, !target.isPlayer());
      }
      target.scene.updateModifiers(target.isPlayer());

      user.scene.queueMessage(getPokemonMessage(user, ` stole and ate\n${target.name}'s ${this.chosenBerry.type.name}!`));
      return super.apply(user, user, move, args);
    }

    return false;
  }
}

/**
 * Move attribute that signals that the move should cure a status effect
 * @extends MoveEffectAttr
 * @see {@linkcode apply()}
 */
export class HealStatusEffectAttr extends MoveEffectAttr {
  /** List of Status Effects to cure */
  private effects: StatusEffect[];

  /**
   * @param selfTarget - Whether this move targets the user
   * @param ...effects - List of status effects to cure
   */
  constructor(selfTarget: boolean, ...effects: StatusEffect[]) {
    super(selfTarget, MoveEffectTrigger.POST_APPLY, false, true);

    this.effects = effects;
  }

  /**
   * @param user {@linkcode Pokemon} source of the move
   * @param target {@linkcode Pokemon} target of the move
   * @param move the {@linkcode Move} being used
   * @returns true if the status is cured
   */
  apply(user: Pokemon, target: Pokemon, move: Move, args: any[]): boolean {
    if (!super.apply(user, target, move, args)) {
      return false;
    }

    const pokemon = this.selfTarget ? user : target;
    if (pokemon.status && this.effects.includes(pokemon.status.effect)) {
      pokemon.scene.queueMessage(getPokemonMessage(pokemon, getStatusEffectHealText(pokemon.status.effect)));
      pokemon.resetStatus();
      pokemon.updateInfo();

      return true;
    }

    return false;
  }

  isOfEffect(effect: StatusEffect): boolean {
    return this.effects.includes(effect);
  }

  getUserBenefitScore(user: Pokemon, target: Pokemon, move: Move): integer {
    return user.status ? 10 : 0;
  }
}

export class BypassSleepAttr extends MoveAttr {
  apply(user: Pokemon, target: Pokemon, move: Move, args: any[]): boolean {
    if (user.status?.effect === StatusEffect.SLEEP) {
      user.addTag(BattlerTagType.BYPASS_SLEEP, 1, move.id, user.id);
      return true;
    }

    return false;
  }
}

/**
 * Attribute used for moves that bypass the burn damage reduction of physical moves, currently only facade
 * Called during damage calculation
 * @extends MoveAttr
 * @see {@linkcode apply}
 */
export class BypassBurnDamageReductionAttr extends MoveAttr {
  /** Prevents the move's damage from being reduced by burn
   * @param user N/A
   * @param target N/A
   * @param move {@linkcode Move} with this attribute
   * @param args [0] {@linkcode Utils.BooleanHolder} for burnDamageReductionCancelled
   * @returns true if the function succeeds
   */
  apply(user: Pokemon, target: Pokemon, move: Move, args: any[]): boolean {
    (args[0] as Utils.BooleanHolder).value = true;

    return true;
  }
}

export class WeatherChangeAttr extends MoveEffectAttr {
  private weatherType: WeatherType;

  constructor(weatherType: WeatherType) {
    super();

    this.weatherType = weatherType;
  }

  apply(user: Pokemon, target: Pokemon, move: Move, args: any[]): boolean {
    return user.scene.arena.trySetWeather(this.weatherType, true);
  }

  getCondition(): MoveConditionFunc {
    return (user, target, move) => !user.scene.arena.weather || (user.scene.arena.weather.weatherType !== this.weatherType && !user.scene.arena.weather.isImmutable());
  }
}

export class ClearWeatherAttr extends MoveEffectAttr {
  private weatherType: WeatherType;

  constructor(weatherType: WeatherType) {
    super();

    this.weatherType = weatherType;
  }

  apply(user: Pokemon, target: Pokemon, move: Move, args: any[]): boolean {
    if (user.scene.arena.weather?.weatherType === this.weatherType) {
      return user.scene.arena.trySetWeather(WeatherType.NONE, true);
    }

    return false;
  }
}

export class TerrainChangeAttr extends MoveEffectAttr {
  private terrainType: TerrainType;

  constructor(terrainType: TerrainType) {
    super();

    this.terrainType = terrainType;
  }

  apply(user: Pokemon, target: Pokemon, move: Move, args: any[]): boolean {
    return user.scene.arena.trySetTerrain(this.terrainType, true, true);
  }

  getCondition(): MoveConditionFunc {
    return (user, target, move) => !user.scene.arena.terrain || (user.scene.arena.terrain.terrainType !== this.terrainType);
  }

  getUserBenefitScore(user: Pokemon, target: Pokemon, move: Move): number {
    // TODO: Expand on this
    return user.scene.arena.terrain ? 0 : 6;
  }
}

export class ClearTerrainAttr extends MoveEffectAttr {
  constructor() {
    super();
  }

  apply(user: Pokemon, target: Pokemon, move: Move, args: any[]): boolean {
    return user.scene.arena.trySetTerrain(TerrainType.NONE, true, true);
  }
}

export class OneHitKOAttr extends MoveAttr {
  apply(user: Pokemon, target: Pokemon, move: Move, args: any[]): boolean {
    if (target.isBossImmune()) {
      return false;
    }

    (args[0] as Utils.BooleanHolder).value = true;

    return true;
  }

  getCondition(): MoveConditionFunc {
    return (user, target, move) => {
      const cancelled = new Utils.BooleanHolder(false);
      applyAbAttrs(BlockOneHitKOAbAttr, target, cancelled);
      return !cancelled.value && user.level >= target.level;
    };
  }
}

export class OverrideMoveEffectAttr extends MoveAttr {
  apply(user: Pokemon, target: Pokemon, move: Move, args: any[]): boolean | Promise<boolean> {
    //const overridden = args[0] as Utils.BooleanHolder;
    //const virtual = arg[1] as boolean;
    return true;
  }
}

export class ChargeAttr extends OverrideMoveEffectAttr {
  public chargeAnim: ChargeAnim;
  private chargeText: string;
  private tagType: BattlerTagType;
  private chargeEffect: boolean;
  public sameTurn: boolean;
  public followUpPriority: integer;

  constructor(chargeAnim: ChargeAnim, chargeText: string, tagType?: BattlerTagType, chargeEffect: boolean = false, sameTurn: boolean = false, followUpPriority?: integer) {
    super();

    this.chargeAnim = chargeAnim;
    this.chargeText = chargeText;
    this.tagType = tagType;
    this.chargeEffect = chargeEffect;
    this.sameTurn = sameTurn;
    this.followUpPriority = followUpPriority;
  }

  apply(user: Pokemon, target: Pokemon, move: Move, args: any[]): Promise<boolean> {
    return new Promise(resolve => {
      const lastMove = user.getLastXMoves().find(() => true);
      if (!lastMove || lastMove.move !== move.id || (lastMove.result !== MoveResult.OTHER && (this.sameTurn || lastMove.turn !== user.scene.currentBattle.turn))) {
        (args[0] as Utils.BooleanHolder).value = true;
        new MoveChargeAnim(this.chargeAnim, move.id, user).play(user.scene, () => {
          user.scene.queueMessage(getPokemonMessage(user, ` ${this.chargeText.replace("{TARGET}", target.name)}`));
          if (this.tagType) {
            user.addTag(this.tagType, 1, move.id, user.id);
          }
          if (this.chargeEffect) {
            applyMoveAttrs(MoveEffectAttr, user, target, move);
          }
          user.pushMoveHistory({ move: move.id, targets: [ target.getBattlerIndex() ], result: MoveResult.OTHER });
          user.getMoveQueue().push({ move: move.id, targets: [ target.getBattlerIndex() ], ignorePP: true });
          if (this.sameTurn) {
            user.scene.pushMovePhase(new MovePhase(user.scene, user, [ target.getBattlerIndex() ], user.moveset.find(m => m.moveId === move.id), true), this.followUpPriority);
          }
          user.addTag(BattlerTagType.CHARGING, 1, move.id, user.id);
          resolve(true);
        });
      } else {
        user.lapseTag(BattlerTagType.CHARGING);
        resolve(false);
      }
    });
  }

  usedChargeEffect(user: Pokemon, target: Pokemon, move: Move): boolean {
    if (!this.chargeEffect) {
      return false;
    }
    // Account for move history being populated when this function is called
    const lastMoves = user.getLastXMoves(2);
    return lastMoves.length === 2 && lastMoves[1].move === move.id && lastMoves[1].result === MoveResult.OTHER;
  }
}

export class SunlightChargeAttr extends ChargeAttr {
  constructor(chargeAnim: ChargeAnim, chargeText: string) {
    super(chargeAnim, chargeText);
  }

  apply(user: Pokemon, target: Pokemon, move: Move, args: any[]): Promise<boolean> {
    return new Promise(resolve => {
      const weatherType = user.scene.arena.weather?.weatherType;
      if (!user.scene.arena.weather?.isEffectSuppressed(user.scene) && (weatherType === WeatherType.SUNNY || weatherType === WeatherType.HARSH_SUN)) {
        resolve(false);
      } else {
        super.apply(user, target, move, args).then(result => resolve(result));
      }
    });
  }
}

export class ElectroShotChargeAttr extends ChargeAttr {
  private statIncreaseApplied: boolean;
  constructor() {
    super(ChargeAnim.ELECTRO_SHOT_CHARGING, "absorbed electricity!", null, true);
    // Add a flag because ChargeAttr skills use themselves twice instead of once over one-to-two turns
    this.statIncreaseApplied = false;
  }

  apply(user: Pokemon, target: Pokemon, move: Move, args: any[]): Promise<boolean> {
    return new Promise(resolve => {
      const weatherType = user.scene.arena.weather?.weatherType;
      if (!user.scene.arena.weather?.isEffectSuppressed(user.scene) && (weatherType === WeatherType.RAIN || weatherType === WeatherType.HEAVY_RAIN)) {
        // Apply the SPATK increase every call when used in the rain
        const statChangeAttr = new StatChangeAttr(BattleStat.SPATK, 1, true);
        statChangeAttr.apply(user, target, move, args);
        // After the SPATK is raised, execute the move resolution e.g. deal damage
        resolve(false);
      } else {
        if (!this.statIncreaseApplied) {
          // Apply the SPATK increase only if it hasn't been applied before e.g. on the first turn charge up animation
          const statChangeAttr = new StatChangeAttr(BattleStat.SPATK, 1, true);
          statChangeAttr.apply(user, target, move, args);
          // Set the flag to true so that on the following turn it doesn't raise SPATK a second time
          this.statIncreaseApplied = true;
        }
        super.apply(user, target, move, args).then(result => {
          if (!result) {
            // On the second turn, reset the statIncreaseApplied flag without applying the SPATK increase
            this.statIncreaseApplied = false;
          }
          resolve(result);
        });
      }
    });
  }
}

export class DelayedAttackAttr extends OverrideMoveEffectAttr {
  public tagType: ArenaTagType;
  public chargeAnim: ChargeAnim;
  private chargeText: string;

  constructor(tagType: ArenaTagType, chargeAnim: ChargeAnim, chargeText: string) {
    super();

    this.tagType = tagType;
    this.chargeAnim = chargeAnim;
    this.chargeText = chargeText;
  }

  apply(user: Pokemon, target: Pokemon, move: Move, args: any[]): Promise<boolean> {
    return new Promise(resolve => {
      if (args.length < 2 || !args[1]) {
        new MoveChargeAnim(this.chargeAnim, move.id, user).play(user.scene, () => {
          (args[0] as Utils.BooleanHolder).value = true;
          user.scene.queueMessage(getPokemonMessage(user, ` ${this.chargeText.replace("{TARGET}", target.name)}`));
          user.pushMoveHistory({ move: move.id, targets: [ target.getBattlerIndex() ], result: MoveResult.OTHER });
          user.scene.arena.addTag(this.tagType, 3, move.id, user.id, ArenaTagSide.BOTH, false, target.getBattlerIndex());

          resolve(true);
        });
      } else {
        user.scene.ui.showText(getPokemonMessage(user.scene.getPokemonById(target.id), ` took\nthe ${move.name} attack!`), null, () => resolve(true));
      }
    });
  }
}

export class StatChangeAttr extends MoveEffectAttr {
  public stats: BattleStat[];
  public levels: integer;
  private condition: MoveConditionFunc;
  private showMessage: boolean;

  constructor(stats: BattleStat | BattleStat[], levels: integer, selfTarget?: boolean, condition?: MoveConditionFunc, showMessage: boolean = true, firstHitOnly: boolean = false, moveEffectTrigger: MoveEffectTrigger = MoveEffectTrigger.HIT, firstTargetOnly: boolean = false) {
    super(selfTarget, moveEffectTrigger, firstHitOnly, false, firstTargetOnly);
    this.stats = typeof(stats) === "number"
      ? [ stats as BattleStat ]
      : stats as BattleStat[];
    this.levels = levels;
    this.condition = condition || null;
    this.showMessage = showMessage;
  }

  apply(user: Pokemon, target: Pokemon, move: Move, args: any[]): boolean | Promise<boolean> {
    if (!super.apply(user, target, move, args) || (this.condition && !this.condition(user, target, move))) {
      return false;
    }

    const moveChance = this.getMoveChance(user,target,move,this.selfTarget);
    if (moveChance < 0 || moveChance === 100 || user.randSeedInt(100) < moveChance) {
      const levels = this.getLevels(user);
      user.scene.unshiftPhase(new StatChangePhase(user.scene, (this.selfTarget ? user : target).getBattlerIndex(), this.selfTarget, this.stats, levels, this.showMessage));
      return true;
    }

    return false;
  }

  getLevels(_user: Pokemon): integer {
    return this.levels;
  }

  getTargetBenefitScore(user: Pokemon, target: Pokemon, move: Move): integer {
    let ret = 0;
    const moveLevels = this.getLevels(user);
    for (const stat of this.stats) {
      let levels = moveLevels;
      if (levels > 0) {
        levels = Math.min(target.summonData.battleStats[stat] + levels, 6) - target.summonData.battleStats[stat];
      } else {
        levels = Math.max(target.summonData.battleStats[stat] + levels, -6) - target.summonData.battleStats[stat];
      }
      let noEffect = false;
      switch (stat) {
      case BattleStat.ATK:
        if (this.selfTarget) {
          noEffect = !user.getMoveset().find(m => m instanceof AttackMove && m.category === MoveCategory.PHYSICAL);
        }
        break;
      case BattleStat.DEF:
        if (!this.selfTarget) {
          noEffect = !user.getMoveset().find(m => m instanceof AttackMove && m.category === MoveCategory.PHYSICAL);
        }
        break;
      case BattleStat.SPATK:
        if (this.selfTarget) {
          noEffect = !user.getMoveset().find(m => m instanceof AttackMove && m.category === MoveCategory.SPECIAL);
        }
        break;
      case BattleStat.SPDEF:
        if (!this.selfTarget) {
          noEffect = !user.getMoveset().find(m => m instanceof AttackMove && m.category === MoveCategory.SPECIAL);
        }
        break;
      }
      if (noEffect) {
        continue;
      }
      ret += (levels * 4) + (levels > 0 ? -2 : 2);
    }
    return ret;
  }
}

export class PostVictoryStatChangeAttr extends MoveAttr {
  private stats: BattleStat[];
  private levels: integer;
  private condition: MoveConditionFunc;
  private showMessage: boolean;

  constructor(stats: BattleStat | BattleStat[], levels: integer, selfTarget?: boolean, condition?: MoveConditionFunc, showMessage: boolean = true, firstHitOnly: boolean = false) {
    super();
    this.stats = typeof(stats) === "number"
      ? [ stats as BattleStat ]
      : stats as BattleStat[];
    this.levels = levels;
    this.condition = condition || null;
    this.showMessage = showMessage;
  }
  applyPostVictory(user: Pokemon, target: Pokemon, move: Move): void {
    if (this.condition && !this.condition(user, target, move)) {
      return;
    }
    const statChangeAttr = new StatChangeAttr(this.stats, this.levels, this.showMessage);
    statChangeAttr.apply(user, target, move, undefined);
  }
}

export class AcupressureStatChangeAttr extends MoveEffectAttr {
  constructor() {
    super();
  }

  apply(user: Pokemon, target: Pokemon, move: Move, args: any[]): boolean | Promise<boolean> {
    let randStats = [ BattleStat.ATK, BattleStat.DEF, BattleStat.SPATK, BattleStat.SPDEF, BattleStat.SPD, BattleStat.ACC, BattleStat.EVA ];
    randStats = randStats.filter(s => target.summonData.battleStats[s] < 6);
    if (randStats.length > 0) {
      const boostStat = [randStats[Utils.randInt(randStats.length)]];
      user.scene.unshiftPhase(new StatChangePhase(user.scene, target.getBattlerIndex(), this.selfTarget, boostStat, 2));
      return true;
    }
    return false;
  }
}

export class GrowthStatChangeAttr extends StatChangeAttr {
  constructor() {
    super([ BattleStat.ATK, BattleStat.SPATK ], 1, true);
  }

  getLevels(user: Pokemon): number {
    if (!user.scene.arena.weather?.isEffectSuppressed(user.scene)) {
      const weatherType = user.scene.arena.weather?.weatherType;
      if (weatherType === WeatherType.SUNNY || weatherType === WeatherType.HARSH_SUN) {
        return this.levels + 1;
      }
    }
    return this.levels;
  }
}

export class HalfHpStatMaxAttr extends StatChangeAttr {
  constructor(stat: BattleStat) {
    super(stat, 12, true, null, false);
  }

  apply(user: Pokemon, target: Pokemon, move: Move, args: any[]): Promise<boolean> {
    return new Promise<boolean>(resolve => {
      const damage = user.damageAndUpdate(Math.floor(user.getMaxHp() / 2), HitResult.OTHER, false, true);
      if (damage) {
        user.scene.damageNumberHandler.add(user, damage);
      }
      user.updateInfo().then(() => {
        const ret = super.apply(user, target, move, args);
        user.scene.queueMessage(getPokemonMessage(user, ` cut its own HP\nand maximized its ${getBattleStatName(this.stats[0])}!`));
        resolve(ret);
      });
    });
  }

  getCondition(): MoveConditionFunc {
    return (user, target, move) => user.getHpRatio() > 0.5 && user.summonData.battleStats[this.stats[0]] < 6;
  }

  // TODO: Add benefit score that considers HP cut
}

export class CutHpStatBoostAttr extends StatChangeAttr {
  private cutRatio: integer;

  constructor(stat: BattleStat | BattleStat[], levels: integer, cutRatio: integer) {
    super(stat, levels, true, null, true);

    this.cutRatio = cutRatio;
  }

  apply(user: Pokemon, target: Pokemon, move: Move, args: any[]): Promise<boolean> {
    return new Promise<boolean>(resolve => {
      const damage = user.damageAndUpdate(Math.floor(user.getMaxHp() / this.cutRatio), HitResult.OTHER, false, true);
      if (damage) {
        user.scene.damageNumberHandler.add(user, damage);
      }
      user.updateInfo().then(() => {
        const ret = super.apply(user, target, move, args);
        resolve(ret);
      });
    });
  }

  getCondition(): MoveConditionFunc {
    return (user, target, move) => user.getHpRatio() > 1 / this.cutRatio;
  }
}

export class CopyStatsAttr extends MoveEffectAttr {
  apply(user: Pokemon, target: Pokemon, move: Move, args: any[]): boolean {
    if (!super.apply(user, target, move, args)) {
      return false;
    }

    for (let s = 0; s < target.summonData.battleStats.length; s++) {
      user.summonData.battleStats[s] = target.summonData.battleStats[s];
    }
    if (target.getTag(BattlerTagType.CRIT_BOOST)) {
      user.addTag(BattlerTagType.CRIT_BOOST, 0, move.id);
    } else {
      user.removeTag(BattlerTagType.CRIT_BOOST);
    }
    target.updateInfo();
    user.updateInfo();

    target.scene.queueMessage(getPokemonMessage(user, " copied\n") + getPokemonMessage(target, "'s stat changes!"));

    return true;
  }
}

export class InvertStatsAttr extends MoveEffectAttr {
  apply(user: Pokemon, target: Pokemon, move: Move, args: any[]): boolean {
    if (!super.apply(user, target, move, args)) {
      return false;
    }

    for (let s = 0; s < target.summonData.battleStats.length; s++) {
      target.summonData.battleStats[s] *= -1;
    }
    target.updateInfo();
    user.updateInfo();

    target.scene.queueMessage(getPokemonMessage(target, "'s stat changes\nwere all reversed!"));

    return true;
  }
}

export class ResetStatsAttr extends MoveEffectAttr {
  apply(user: Pokemon, target: Pokemon, move: Move, args: any[]): boolean {
    if (!super.apply(user, target, move, args)) {
      return false;
    }

    for (let s = 0; s < target.summonData.battleStats.length; s++) {
      target.summonData.battleStats[s] = 0;
    }
    target.updateInfo();
    user.updateInfo();

    target.scene.queueMessage(getPokemonMessage(target, "'s stat changes\nwere eliminated!"));

    return true;
  }
}

/**
 * Attribute used for moves which swap the user and the target's stat changes.
 */
export class SwapStatsAttr extends MoveEffectAttr {
  /**
   * Swaps the user and the target's stat changes.
   * @param user Pokemon that used the move
   * @param target The target of the move
   * @param move Move with this attribute
   * @param args N/A
   * @returns true if the function succeeds
   */
  apply(user: Pokemon, target: Pokemon, move: Move, args: any []): boolean {
    if (!super.apply(user, target, move, args)) {
      return false;
    } //Exits if the move can't apply
    let priorBoost : integer; //For storing a stat boost
    for (let s = 0; s < target.summonData.battleStats.length; s++) {
      priorBoost = user.summonData.battleStats[s]; //Store user stat boost
      user.summonData.battleStats[s] = target.summonData.battleStats[s]; //Applies target boost to self
      target.summonData.battleStats[s] = priorBoost; //Applies stored boost to target
    }
    target.updateInfo();
    user.updateInfo();
    target.scene.queueMessage(getPokemonMessage(user, " switched stat changes with the target!"));
    return true;
  }
}

export class HpSplitAttr extends MoveEffectAttr {
  apply(user: Pokemon, target: Pokemon, move: Move, args: any[]): Promise<boolean> {
    return new Promise(resolve => {
      if (!super.apply(user, target, move, args)) {
        return resolve(false);
      }

      const infoUpdates = [];

      const hpValue = Math.floor((target.hp + user.hp) / 2);
      if (user.hp < hpValue) {
        const healing = user.heal(hpValue - user.hp);
        if (healing) {
          user.scene.damageNumberHandler.add(user, healing, HitResult.HEAL);
        }
      } else if (user.hp > hpValue) {
        const damage = user.damage(user.hp - hpValue, true);
        if (damage) {
          user.scene.damageNumberHandler.add(user, damage);
        }
      }
      infoUpdates.push(user.updateInfo());

      if (target.hp < hpValue) {
        const healing = target.heal(hpValue - target.hp);
        if (healing) {
          user.scene.damageNumberHandler.add(user, healing, HitResult.HEAL);
        }
      } else if (target.hp > hpValue) {
        const damage = target.damage(target.hp - hpValue, true);
        if (damage) {
          target.scene.damageNumberHandler.add(target, damage);
        }
      }
      infoUpdates.push(target.updateInfo());

      return Promise.all(infoUpdates).then(() => resolve(true));
    });
  }
}

export class VariablePowerAttr extends MoveAttr {
  apply(user: Pokemon, target: Pokemon, move: Move, args: any[]): boolean {
    //const power = args[0] as Utils.NumberHolder;
    return false;
  }
}

export class LessPPMorePowerAttr extends VariablePowerAttr {
  /**
   * Power up moves when less PP user has
   * @param user {@linkcode Pokemon} using this move
   * @param target {@linkcode Pokemon} target of this move
   * @param move {@linkcode Move} being used
   * @param args [0] {@linkcode Utils.NumberHolder} of power
   * @returns true if the function succeeds
   */
  apply(user: Pokemon, target: Pokemon, move: Move, args: any[]): boolean {
    const ppMax = move.pp;
    const ppUsed = user.moveset.find((m) => m.moveId === move.id).ppUsed;

    let ppRemains = ppMax - ppUsed;
    /** Reduce to 0 to avoid negative numbers if user has 1PP before attack and target has Ability.PRESSURE */
    if (ppRemains < 0) {
      ppRemains = 0;
    }

    const power = args[0] as Utils.NumberHolder;

    switch (ppRemains) {
    case 0:
      power.value = 200;
      break;
    case 1:
      power.value = 80;
      break;
    case 2:
      power.value = 60;
      break;
    case 3:
      power.value = 50;
      break;
    default:
      power.value = 40;
      break;
    }
    return true;
  }
}

export class MovePowerMultiplierAttr extends VariablePowerAttr {
  private powerMultiplierFunc: (user: Pokemon, target: Pokemon, move: Move) => number;

  constructor(powerMultiplier: (user: Pokemon, target: Pokemon, move: Move) => number) {
    super();

    this.powerMultiplierFunc = powerMultiplier;
  }

  apply(user: Pokemon, target: Pokemon, move: Move, args: any[]): boolean {
    const power = args[0] as Utils.NumberHolder;
    power.value *= this.powerMultiplierFunc(user, target, move);

    return true;
  }
}

/**
 * Helper function to calculate the the base power of an ally's hit when using Beat Up.
 * @param user The Pokemon that used Beat Up.
 * @param allyIndex The party position of the ally contributing to Beat Up.
 * @returns The base power of the Beat Up hit.
 */
const beatUpFunc = (user: Pokemon, allyIndex: number): number => {
  const party = user.isPlayer() ? user.scene.getParty() : user.scene.getEnemyParty();

  for (let i = allyIndex; i < party.length; i++) {
    const pokemon = party[i];

    // The user contributes to Beat Up regardless of status condition.
    // Allies can contribute only if they do not have a non-volatile status condition.
    if (pokemon.id !== user.id && pokemon?.status && pokemon.status.effect !== StatusEffect.NONE) {
      continue;
    }
    return (pokemon.species.getBaseStat(Stat.ATK) / 10) + 5;
  }
};

export class BeatUpAttr extends VariablePowerAttr {

  /**
   * Gets the next party member to contribute to a Beat Up hit, and calculates the base power for it.
   * @param user Pokemon that used the move
   * @param _target N/A
   * @param _move Move with this attribute
   * @param args N/A
   * @returns true if the function succeeds
   */
  apply(user: Pokemon, target: Pokemon, move: Move, args: any[]): boolean {
    const power = args[0] as Utils.NumberHolder;
    const allyIndex = user.turnData.hitCount - user.turnData.hitsLeft;
    power.value = beatUpFunc(user, allyIndex);
    return true;
  }
}

const doublePowerChanceMessageFunc = (user: Pokemon, target: Pokemon, move: Move) => {
  let message: string = null;
  user.scene.executeWithSeedOffset(() => {
    const rand = Utils.randSeedInt(100);
    if (rand < move.chance) {
      message = getPokemonMessage(user, " is going all out for this attack!");
    }
  }, user.scene.currentBattle.turn << 6, user.scene.waveSeed);
  return message;
};

export class DoublePowerChanceAttr extends VariablePowerAttr {
  apply(user: Pokemon, target: Pokemon, move: Move, args: any[]): boolean {
    let rand: integer;
    user.scene.executeWithSeedOffset(() => rand = Utils.randSeedInt(100), user.scene.currentBattle.turn << 6, user.scene.waveSeed);
    if (rand < move.chance) {
      const power = args[0] as Utils.NumberHolder;
      power.value *= 2;
      return true;
    }

    return false;
  }
}

export abstract class ConsecutiveUsePowerMultiplierAttr extends MovePowerMultiplierAttr {
  constructor(limit: integer, resetOnFail: boolean, resetOnLimit?: boolean, ...comboMoves: Moves[]) {
    super((user: Pokemon, target: Pokemon, move: Move): number => {
      const moveHistory = user.getLastXMoves(limit + 1).slice(1);

      let count = 0;
      let turnMove: TurnMove;

      while (((turnMove = moveHistory.shift())?.move === move.id || (comboMoves.length && comboMoves.includes(turnMove?.move))) && (!resetOnFail || turnMove.result === MoveResult.SUCCESS)) {
        if (count < (limit - 1)) {
          count++;
        } else if (resetOnLimit) {
          count = 0;
        } else {
          break;
        }
      }

      return this.getMultiplier(count);
    });
  }

  abstract getMultiplier(count: integer): number;
}

export class ConsecutiveUseDoublePowerAttr extends ConsecutiveUsePowerMultiplierAttr {
  getMultiplier(count: number): number {
    return Math.pow(2, count);
  }
}

export class ConsecutiveUseMultiBasePowerAttr extends ConsecutiveUsePowerMultiplierAttr {
  getMultiplier(count: number): number {
    return (count + 1);
  }
}

export class WeightPowerAttr extends VariablePowerAttr {
  apply(user: Pokemon, target: Pokemon, move: Move, args: any[]): boolean {
    const power = args[0] as Utils.NumberHolder;

    const targetWeight = target.getWeight();
    const weightThresholds = [ 10, 25, 50, 100, 200 ];

    let w = 0;
    while (targetWeight >= weightThresholds[w]) {
      if (++w === weightThresholds.length) {
        break;
      }
    }

    power.value = (w + 1) * 20;

    return true;
  }
}

/**
 * Attribute used for Electro Ball move.
 * @extends VariablePowerAttr
 * @see {@linkcode apply}
 **/
export class ElectroBallPowerAttr extends VariablePowerAttr {
  /**
   * Move that deals more damage the faster {@linkcode BattleStat.SPD}
   * the user is compared to the target.
   * @param user Pokemon that used the move
   * @param target The target of the move
   * @param move Move with this attribute
   * @param args N/A
   * @returns true if the function succeeds
   */
  apply(user: Pokemon, target: Pokemon, move: Move, args: any[]): boolean {
    const power = args[0] as Utils.NumberHolder;

    const statRatio = target.getBattleStat(Stat.SPD) / user.getBattleStat(Stat.SPD);
    const statThresholds = [ 0.25, 1 / 3, 0.5, 1, -1 ];
    const statThresholdPowers = [ 150, 120, 80, 60, 40 ];

    let w = 0;
    while (w < statThresholds.length - 1 && statRatio > statThresholds[w]) {
      if (++w === statThresholds.length) {
        break;
      }
    }

    power.value = statThresholdPowers[w];
    return true;
  }
}


/**
 * Attribute used for Gyro Ball move.
 * @extends VariablePowerAttr
 * @see {@linkcode apply}
 **/
export class GyroBallPowerAttr extends VariablePowerAttr {
  /**
   * Move that deals more damage the slower {@linkcode BattleStat.SPD}
   * the user is compared to the target.
   * @param user Pokemon that used the move
   * @param target The target of the move
   * @param move Move with this attribute
   * @param args N/A
   * @returns true if the function succeeds
   */
  apply(user: Pokemon, target: Pokemon, move: Move, args: any[]): boolean {
    const power = args[0] as Utils.NumberHolder;
    const userSpeed = user.getBattleStat(Stat.SPD);
    if (userSpeed < 1) {
      // Gen 6+ always have 1 base power
      power.value = 1;
      return true;
    }

    power.value = Math.floor(Math.min(150, 25 * target.getBattleStat(Stat.SPD) / userSpeed + 1));
    return true;
  }
}

export class LowHpPowerAttr extends VariablePowerAttr {
  apply(user: Pokemon, target: Pokemon, move: Move, args: any[]): boolean {
    const power = args[0] as Utils.NumberHolder;
    const hpRatio = user.getHpRatio();

    switch (true) {
    case (hpRatio < 0.0417):
      power.value = 200;
      break;
    case (hpRatio < 0.1042):
      power.value = 150;
      break;
    case (hpRatio < 0.2083):
      power.value = 100;
      break;
    case (hpRatio < 0.3542):
      power.value = 80;
      break;
    case (hpRatio < 0.6875):
      power.value = 40;
      break;
    default:
      power.value = 20;
      break;
    }

    return true;
  }
}

export class CompareWeightPowerAttr extends VariablePowerAttr {
  apply(user: Pokemon, target: Pokemon, move: Move, args: any[]): boolean {
    const power = args[0] as Utils.NumberHolder;
    const userWeight = user.getWeight();
    const targetWeight = target.getWeight();

    if (!userWeight || userWeight === 0) {
      return false;
    }

    const relativeWeight = (targetWeight / userWeight) * 100;

    switch (true) {
    case (relativeWeight < 20.01):
      power.value = 120;
      break;
    case (relativeWeight < 25.01):
      power.value = 100;
      break;
    case (relativeWeight < 33.35):
      power.value = 80;
      break;
    case (relativeWeight < 50.01):
      power.value = 60;
      break;
    default:
      power.value = 40;
      break;
    }

    return true;
  }
}

export class HpPowerAttr extends VariablePowerAttr {
  apply(user: Pokemon, target: Pokemon, move: Move, args: any[]): boolean {
    (args[0] as Utils.NumberHolder).value = Math.max(Math.floor(150 * user.getHpRatio()), 1);

    return true;
  }
}

export class OpponentHighHpPowerAttr extends VariablePowerAttr {
  apply(user: Pokemon, target: Pokemon, move: Move, args: any[]): boolean {
    (args[0] as Utils.NumberHolder).value = Math.max(Math.floor(120 * target.getHpRatio()), 1);

    return true;
  }
}

export class FirstAttackDoublePowerAttr extends VariablePowerAttr {
  apply(user: Pokemon, target: Pokemon, move: Move, args: any[]): boolean {
    console.log(target.getLastXMoves(1), target.scene.currentBattle.turn);
    if (!target.getLastXMoves(1).find(m => m.turn === target.scene.currentBattle.turn)) {
      (args[0] as Utils.NumberHolder).value *= 2;
      return true;
    }

    return false;
  }
}


export class TurnDamagedDoublePowerAttr extends VariablePowerAttr {
  apply(user: Pokemon, target: Pokemon, move: Move, args: any[]): boolean {
    if (user.turnData.attacksReceived.find(r => r.damage && r.sourceId === target.id)) {
      (args[0] as Utils.NumberHolder).value *= 2;
      return true;
    }

    return false;
  }
}

const magnitudeMessageFunc = (user: Pokemon, target: Pokemon, move: Move) => {
  let message: string;
  user.scene.executeWithSeedOffset(() => {
    const magnitudeThresholds = [ 5, 15, 35, 65, 75, 95 ];

    const rand = Utils.randSeedInt(100);

    let m = 0;
    for (; m < magnitudeThresholds.length; m++) {
      if (rand < magnitudeThresholds[m]) {
        break;
      }
    }

    message = `Magnitude ${m + 4}!`;
  }, user.scene.currentBattle.turn << 6, user.scene.waveSeed);
  return message;
};

export class MagnitudePowerAttr extends VariablePowerAttr {
  apply(user: Pokemon, target: Pokemon, move: Move, args: any[]): boolean {
    const power = args[0] as Utils.NumberHolder;

    const magnitudeThresholds = [ 5, 15, 35, 65, 75, 95 ];
    const magnitudePowers = [ 10, 30, 50, 70, 90, 100, 110, 150 ];

    let rand: integer;

    user.scene.executeWithSeedOffset(() => rand = Utils.randSeedInt(100), user.scene.currentBattle.turn << 6, user.scene.waveSeed);

    let m = 0;
    for (; m < magnitudeThresholds.length; m++) {
      if (rand < magnitudeThresholds[m]) {
        break;
      }
    }

    power.value = magnitudePowers[m];

    return true;
  }
}

export class AntiSunlightPowerDecreaseAttr extends VariablePowerAttr {
  apply(user: Pokemon, target: Pokemon, move: Move, args: any[]): boolean {
    if (!user.scene.arena.weather?.isEffectSuppressed(user.scene)) {
      const power = args[0] as Utils.NumberHolder;
      const weatherType = user.scene.arena.weather?.weatherType || WeatherType.NONE;
      switch (weatherType) {
      case WeatherType.RAIN:
      case WeatherType.SANDSTORM:
      case WeatherType.HAIL:
      case WeatherType.SNOW:
      case WeatherType.HEAVY_RAIN:
        power.value *= 0.5;
        return true;
      }
    }

    return false;
  }
}

export class FriendshipPowerAttr extends VariablePowerAttr {
  private invert: boolean;

  constructor(invert?: boolean) {
    super();

    this.invert = !!invert;
  }

  apply(user: Pokemon, target: Pokemon, move: Move, args: any[]): boolean {
    const power = args[0] as Utils.NumberHolder;

    const friendshipPower = Math.floor(Math.min(user instanceof PlayerPokemon ? user.friendship : user.species.baseFriendship, 255) / 2.5);
    power.value = Math.max(!this.invert ? friendshipPower : 102 - friendshipPower, 1);

    return true;
  }
}

export class HitCountPowerAttr extends VariablePowerAttr {
  apply(user: Pokemon, target: Pokemon, move: Move, args: any[]): boolean {
    (args[0] as Utils.NumberHolder).value += Math.min(user.battleData.hitCount, 6) * 50;

    return true;
  }
}

/**
 * Turning a once was (StatChangeCountPowerAttr) statement and making it available to call for any attribute.
 * @param {Pokemon} pokemon The pokemon that is being used to calculate the count of positive stats
 * @returns {number} Returns the amount of positive stats
 */
const countPositiveStats = (pokemon: Pokemon): number => {
  return pokemon.summonData.battleStats.reduce((total, stat) => (stat && stat > 0) ? total + stat : total, 0);
};

/**
 * Attribute that increases power based on the amount of positive stat increases.
 */
export class StatChangeCountPowerAttr extends VariablePowerAttr {

  /**
   * @param {Pokemon} user The pokemon that is being used to calculate the amount of positive stats
   * @param {Pokemon} target N/A
   * @param {Move} move N/A
   * @param {any[]} args The argument for VariablePowerAttr, accumulates and sets the amount of power multiplied by stats
   * @returns {boolean} Returns true if attribute is applied
   */
  apply(user: Pokemon, target: Pokemon, move: Move, args: any[]): boolean {
    const positiveStats: number = countPositiveStats(user);

    (args[0] as Utils.NumberHolder).value += positiveStats * 20;
    return true;
  }
}

/**
 * Punishment normally has a base power of 60,
 * but gains 20 power for every increased stat stage the target has,
 * up to a maximum of 200 base power in total.
 */
export class PunishmentPowerAttr extends VariablePowerAttr {
  private PUNISHMENT_MIN_BASE_POWER = 60;
  private PUNISHMENT_MAX_BASE_POWER = 200;

  /**
     * @param {Pokemon} user N/A
     * @param {Pokemon} target The pokemon that the move is being used against, as well as calculating the stats for the min/max base power
     * @param {Move} move N/A
     * @param {any[]} args The value that is being changed due to VariablePowerAttr
     * @returns Returns true if attribute is applied
     */
  apply(user: Pokemon, target: Pokemon, move: Move, args: any[]): boolean {
    const positiveStats: number = countPositiveStats(target);
    (args[0] as Utils.NumberHolder).value = Math.min(
      this.PUNISHMENT_MAX_BASE_POWER,
      this.PUNISHMENT_MIN_BASE_POWER + positiveStats * 20
    );
    return true;
  }
}

export class PresentPowerAttr extends VariablePowerAttr {
  apply(user: Pokemon, target: Pokemon, move: Move, args: any[]): boolean {
    /**
     * If this move is multi-hit, and this attribute is applied to any hit
     * other than the first, this move cannot result in a heal.
     */
    const firstHit = (user.turnData.hitCount === user.turnData.hitsLeft);

    const powerSeed = Utils.randSeedInt(firstHit ? 100 : 80);
    if (powerSeed <= 40) {
      (args[0] as Utils.NumberHolder).value = 40;
    } else if (40 < powerSeed && powerSeed <= 70) {
      (args[0] as Utils.NumberHolder).value = 80;
    } else if (70 < powerSeed && powerSeed <= 80) {
      (args[0] as Utils.NumberHolder).value = 120;
    } else if (80 < powerSeed && powerSeed <= 100) {
      // If this move is multi-hit, disable all other hits
      user.stopMultiHit();
      target.scene.unshiftPhase(new PokemonHealPhase(target.scene, target.getBattlerIndex(),
        Math.max(Math.floor(target.getMaxHp() / 4), 1), getPokemonMessage(target, " regained\nhealth!"), true));
    }

    return true;
  }
}

export class WaterShurikenPowerAttr extends VariablePowerAttr {
  apply(user: Pokemon, target: Pokemon, move: Move, args: any[]): boolean {
    if (user.species.speciesId === Species.GRENINJA && user.hasAbility(Abilities.BATTLE_BOND) && user.formIndex === 2) {
      (args[0] as Utils.IntegerHolder).value = 20;
      return true;
    }
    return false;
  }
}

/**
 * Attribute used for multi-hit moves that increase power in increments of the
 * move's base power for each hit, namely Triple Kick and Triple Axel.
 * @extends VariablePowerAttr
 * @see {@linkcode apply}
 */
export class MultiHitPowerIncrementAttr extends VariablePowerAttr {
  /** The max number of base power increments allowed for this move */
  private maxHits: integer;

  constructor(maxHits: integer) {
    super();

    this.maxHits = maxHits;
  }

  /**
   * Increases power of move in increments of the base power for the amount of times
   * the move hit. In the case that the move is extended, it will circle back to the
   * original base power of the move after incrementing past the maximum amount of
   * hits.
   * @param user {@linkcode Pokemon} that used the move
   * @param target {@linkcode Pokemon} that the move was used on
   * @param move {@linkcode Move} with this attribute
   * @param args [0] {@linkcode Utils.NumberHolder} for final calculated power of move
   * @returns true if attribute application succeeds
   */
  apply(user: Pokemon, target: Pokemon, move: Move, args: any[]): boolean {
    const hitsTotal = user.turnData.hitCount - Math.max(user.turnData.hitsLeft, 0);
    const power = args[0] as Utils.NumberHolder;

    power.value = move.power * (1 + hitsTotal % this.maxHits);

    return true;
  }
}

export class VariableAtkAttr extends MoveAttr {
  constructor() {
    super();
  }

  apply(user: Pokemon, target: Pokemon, move: Move, args: any[]): boolean {
    //const atk = args[0] as Utils.IntegerHolder;
    return false;
  }
}

export class TargetAtkUserAtkAttr extends VariableAtkAttr {
  constructor() {
    super();
  }
  apply(user: Pokemon, target: Pokemon, move: Move, args: any[]): boolean {
    (args[0] as Utils.IntegerHolder).value = target.getBattleStat(Stat.ATK, target);
    return true;
  }
}

export class DefAtkAttr extends VariableAtkAttr {
  constructor() {
    super();
  }

  apply(user: Pokemon, target: Pokemon, move: Move, args: any[]): boolean {
    (args[0] as Utils.IntegerHolder).value = user.getBattleStat(Stat.DEF, target);
    return true;
  }
}

export class VariableDefAttr extends MoveAttr {
  constructor() {
    super();
  }

  apply(user: Pokemon, target: Pokemon, move: Move, args: any[]): boolean {
    //const def = args[0] as Utils.IntegerHolder;
    return false;
  }
}

export class DefDefAttr extends VariableDefAttr {
  constructor() {
    super();
  }

  apply(user: Pokemon, target: Pokemon, move: Move, args: any[]): boolean {
    (args[0] as Utils.IntegerHolder).value = target.getBattleStat(Stat.DEF, user);
    return true;
  }
}

export class VariableAccuracyAttr extends MoveAttr {
  apply(user: Pokemon, target: Pokemon, move: Move, args: any[]): boolean {
    //const accuracy = args[0] as Utils.NumberHolder;
    return false;
  }
}

export class ThunderAccuracyAttr extends VariableAccuracyAttr {
  apply(user: Pokemon, target: Pokemon, move: Move, args: any[]): boolean {
    if (!user.scene.arena.weather?.isEffectSuppressed(user.scene)) {
      const accuracy = args[0] as Utils.NumberHolder;
      const weatherType = user.scene.arena.weather?.weatherType || WeatherType.NONE;
      switch (weatherType) {
      case WeatherType.SUNNY:
      case WeatherType.SANDSTORM:
      case WeatherType.HARSH_SUN:
        accuracy.value = 50;
        return true;
      case WeatherType.RAIN:
      case WeatherType.HEAVY_RAIN:
        accuracy.value = -1;
        return true;
      }
    }

    return false;
  }
}

/**
 * Attribute used for moves which never miss
 * against Pokemon with the {@linkcode BattlerTagType.MINIMIZED}
 * @extends VariableAccuracyAttr
 * @see {@linkcode apply}
 */
export class MinimizeAccuracyAttr extends VariableAccuracyAttr {
  /**
   * @see {@linkcode apply}
   * @param user N/A
   * @param target {@linkcode Pokemon} target of the move
   * @param move N/A
   * @param args [0] Accuracy of the move to be modified
   * @returns true if the function succeeds
   */
  apply(user: Pokemon, target: Pokemon, move: Move, args: any[]): boolean {
    if (target.getTag(BattlerTagType.MINIMIZED)) {
      const accuracy = args[0] as Utils.NumberHolder;
      accuracy.value = -1;

      return true;
    }

    return false;
  }
}

export class ToxicAccuracyAttr extends VariableAccuracyAttr {
  apply(user: Pokemon, target: Pokemon, move: Move, args: any[]): boolean {
    if (user.isOfType(Type.POISON)) {
      const accuracy = args[0] as Utils.NumberHolder;
      accuracy.value = -1;
      return true;
    }

    return false;
  }
}

export class BlizzardAccuracyAttr extends VariableAccuracyAttr {
  apply(user: Pokemon, target: Pokemon, move: Move, args: any[]): boolean {
    if (!user.scene.arena.weather?.isEffectSuppressed(user.scene)) {
      const accuracy = args[0] as Utils.NumberHolder;
      const weatherType = user.scene.arena.weather?.weatherType || WeatherType.NONE;
      if (weatherType === WeatherType.HAIL || weatherType === WeatherType.SNOW) {
        accuracy.value = -1;
        return true;
      }
    }

    return false;
  }
}

export class VariableMoveCategoryAttr extends MoveAttr {
  apply(user: Pokemon, target: Pokemon, move: Move, args: any[]): boolean {
    return false;
  }
}

export class PhotonGeyserCategoryAttr extends VariableMoveCategoryAttr {
  apply(user: Pokemon, target: Pokemon, move: Move, args: any[]): boolean {
    const category = (args[0] as Utils.IntegerHolder);

    if (user.getBattleStat(Stat.ATK, target, move) > user.getBattleStat(Stat.SPATK, target, move)) {
      category.value = MoveCategory.PHYSICAL;
      return true;
    }

    return false;
  }
}

export class TeraBlastCategoryAttr extends VariableMoveCategoryAttr {
  apply(user: Pokemon, target: Pokemon, move: Move, args: any[]): boolean {
    const category = (args[0] as Utils.IntegerHolder);

    if (user.isTerastallized() && user.getBattleStat(Stat.ATK, target, move) > user.getBattleStat(Stat.SPATK, target, move)) {
      category.value = MoveCategory.PHYSICAL;
      return true;
    }

    return false;
  }
}

/**
 * Change the move category to status when used on the ally
 * @extends VariableMoveCategoryAttr
 * @see {@linkcode apply}
 */
export class StatusCategoryOnAllyAttr extends VariableMoveCategoryAttr {
  /**
   * @param user {@linkcode Pokemon} using the move
   * @param target {@linkcode Pokemon} target of the move
   * @param move {@linkcode Move} with this attribute
   * @param args [0] {@linkcode Utils.IntegerHolder} The category of the move
   * @returns true if the function succeeds
   */
  apply(user: Pokemon, target: Pokemon, move: Move, args: any[]): boolean {
    const category = (args[0] as Utils.IntegerHolder);

    if (user.getAlly() === target) {
      category.value = MoveCategory.STATUS;
      return true;
    }

    return false;
  }
}

export class ShellSideArmCategoryAttr extends VariableMoveCategoryAttr {
  apply(user: Pokemon, target: Pokemon, move: Move, args: any[]): boolean {
    const category = (args[0] as Utils.IntegerHolder);
    const atkRatio = user.getBattleStat(Stat.ATK, target, move) / target.getBattleStat(Stat.DEF, user, move);
    const specialRatio = user.getBattleStat(Stat.SPATK, target, move) / target.getBattleStat(Stat.SPDEF, user, move);

    // Shell Side Arm is much more complicated than it looks, this is a partial implementation to try to achieve something similar to the games
    if (atkRatio > specialRatio) {
      category.value = MoveCategory.PHYSICAL;
      return true;
    } else if (atkRatio === specialRatio && user.randSeedInt(2) === 0) {
      category.value = MoveCategory.PHYSICAL;
      return true;
    }

    return false;
  }
}

export class VariableMoveTypeAttr extends MoveAttr {
  apply(user: Pokemon, target: Pokemon, move: Move, args: any[]): boolean {
    return false;
  }
}

export class FormChangeItemTypeAttr extends VariableMoveTypeAttr {
  apply(user: Pokemon, target: Pokemon, move: Move, args: any[]): boolean {
    if ([user.species.speciesId, user.fusionSpecies?.speciesId].includes(Species.ARCEUS) || [user.species.speciesId, user.fusionSpecies?.speciesId].includes(Species.SILVALLY)) {
      const form = user.species.speciesId === Species.ARCEUS || user.species.speciesId === Species.SILVALLY ? user.formIndex : user.fusionSpecies.formIndex;

      move.type = Type[Type[form]];
      return true;
    }

    return false;
  }
}

export class TechnoBlastTypeAttr extends VariableMoveTypeAttr {
  apply(user: Pokemon, target: Pokemon, move: Move, args: any[]): boolean {
    if ([user.species.speciesId, user.fusionSpecies?.speciesId].includes(Species.GENESECT)) {
      const form = user.species.speciesId === Species.GENESECT ? user.formIndex : user.fusionSpecies.formIndex;

      switch (form) {
      case 1: // Shock Drive
        move.type = Type.ELECTRIC;
        break;
      case 2: // Burn Drive
        move.type = Type.FIRE;
        break;
      case 3: // Chill Drive
        move.type = Type.ICE;
        break;
      case 4: // Douse Drive
        move.type = Type.WATER;
        break;
      default:
        move.type = Type.NORMAL;
        break;
      }
      return true;
    }

    return false;
  }
}

export class AuraWheelTypeAttr extends VariableMoveTypeAttr {
  apply(user: Pokemon, target: Pokemon, move: Move, args: any[]): boolean {
    if ([user.species.speciesId, user.fusionSpecies?.speciesId].includes(Species.MORPEKO)) {
      const form = user.species.speciesId === Species.MORPEKO ? user.formIndex : user.fusionSpecies.formIndex;

      switch (form) {
      case 1: // Hangry Mode
        move.type = Type.DARK;
        break;
      default: // Full Belly Mode
        move.type = Type.ELECTRIC;
        break;
      }
      return true;
    }

    return false;
  }
}

export class RagingBullTypeAttr extends VariableMoveTypeAttr {
  apply(user: Pokemon, target: Pokemon, move: Move, args: any[]): boolean {
    if ([user.species.speciesId, user.fusionSpecies?.speciesId].includes(Species.PALDEA_TAUROS)) {
      const form = user.species.speciesId === Species.PALDEA_TAUROS ? user.formIndex : user.fusionSpecies.formIndex;

      switch (form) {
      case 1: // Blaze breed
        move.type = Type.FIRE;
        break;
      case 2: // Aqua breed
        move.type = Type.WATER;
        break;
      default:
        move.type = Type.FIGHTING;
        break;
      }
      return true;
    }

    return false;
  }
}

export class IvyCudgelTypeAttr extends VariableMoveTypeAttr {
  apply(user: Pokemon, target: Pokemon, move: Move, args: any[]): boolean {
    if ([user.species.speciesId, user.fusionSpecies?.speciesId].includes(Species.OGERPON)) {
      const form = user.species.speciesId === Species.OGERPON ? user.formIndex : user.fusionSpecies.formIndex;

      switch (form) {
      case 1: // Wellspring Mask
        move.type = Type.WATER;
        break;
      case 2: // Hearthflame Mask
        move.type = Type.FIRE;
        break;
      case 3: // Cornerstone Mask
        move.type = Type.ROCK;
        break;
      case 4: // Teal Mask Tera
        move.type = Type.GRASS;
        break;
      case 5: // Wellspring Mask Tera
        move.type = Type.WATER;
        break;
      case 6: // Hearthflame Mask Tera
        move.type = Type.FIRE;
        break;
      case 7: // Cornerstone Mask Tera
        move.type = Type.ROCK;
        break;
      default:
        move.type = Type.GRASS;
        break;
      }
      return true;
    }

    return false;
  }
}

export class WeatherBallTypeAttr extends VariableMoveTypeAttr {
  apply(user: Pokemon, target: Pokemon, move: Move, args: any[]): boolean {
    if (!user.scene.arena.weather?.isEffectSuppressed(user.scene)) {
      switch (user.scene.arena.weather?.weatherType) {
      case WeatherType.SUNNY:
      case WeatherType.HARSH_SUN:
        move.type = Type.FIRE;
        break;
      case WeatherType.RAIN:
      case WeatherType.HEAVY_RAIN:
        move.type = Type.WATER;
        break;
      case WeatherType.SANDSTORM:
        move.type = Type.ROCK;
        break;
      case WeatherType.HAIL:
      case WeatherType.SNOW:
        move.type = Type.ICE;
        break;
      default:
        return false;
      }
      return true;
    }

    return false;
  }
}

/**
 * Changes the move's type to match the current terrain.
 * Has no effect if the user is not grounded.
 * @extends VariableMoveTypeAttr
 * @see {@linkcode apply}
 */
export class TerrainPulseTypeAttr extends VariableMoveTypeAttr {
  /**
   * @param user {@linkcode Pokemon} using this move
   * @param target N/A
   * @param move N/A
   * @param args [0] {@linkcode Utils.IntegerHolder} The move's type to be modified
   * @returns true if the function succeeds
   */
  apply(user: Pokemon, target: Pokemon, move: Move, args: any[]): boolean {
    if (!user.isGrounded) {
      return false;
    }

    const currentTerrain = user.scene.arena.getTerrainType();
    switch (currentTerrain) {
    case TerrainType.MISTY:
      move.type = Type.FAIRY;
      break;
    case TerrainType.ELECTRIC:
      move.type = Type.ELECTRIC;
      break;
    case TerrainType.GRASSY:
      move.type = Type.GRASS;
      break;
    case TerrainType.PSYCHIC:
      move.type = Type.PSYCHIC;
      break;
    default:
      return false;
    }
    return true;
  }
}

export class HiddenPowerTypeAttr extends VariableMoveTypeAttr {
  apply(user: Pokemon, target: Pokemon, move: Move, args: any[]): boolean {
    const iv_val = Math.floor(((user.ivs[Stat.HP] & 1)
      +(user.ivs[Stat.ATK] & 1) * 2
      +(user.ivs[Stat.DEF] & 1) * 4
      +(user.ivs[Stat.SPD] & 1) * 8
      +(user.ivs[Stat.SPATK] & 1) * 16
      +(user.ivs[Stat.SPDEF] & 1) * 32) * 15/63);

    move.type = [
      Type.FIGHTING, Type.FLYING, Type.POISON, Type.GROUND,
      Type.ROCK, Type.BUG, Type.GHOST, Type.STEEL,
      Type.FIRE, Type.WATER, Type.GRASS, Type.ELECTRIC,
      Type.PSYCHIC, Type.ICE, Type.DRAGON, Type.DARK][iv_val];

    return true;
  }
}

export class MatchUserTypeAttr extends VariableMoveTypeAttr {
  apply(user: Pokemon, target: Pokemon, move: Move, args: any[]): boolean {
    const userTypes = user.getTypes(true);

    if (userTypes.includes(Type.STELLAR)) { // will not change to stellar type
      const nonTeraTypes = user.getTypes();
      move.type = nonTeraTypes[0];
      return true;
    } else if (userTypes.length > 0) {
      move.type = userTypes[0];
      return true;
    } else {
      return false;
    }

  }
}

export class VariableMoveTypeMultiplierAttr extends MoveAttr {
  apply(user: Pokemon, target: Pokemon, move: Move, args: any[]): boolean {
    return false;
  }
}

export class NeutralDamageAgainstFlyingTypeMultiplierAttr extends VariableMoveTypeMultiplierAttr {
  apply(user: Pokemon, target: Pokemon, move: Move, args: any[]): boolean {
    if (!target.getTag(BattlerTagType.IGNORE_FLYING)) {
      const multiplier = args[0] as Utils.NumberHolder;
      //When a flying type is hit, the first hit is always 1x multiplier. Levitating pokemon are instantly affected by typing
      if (target.isOfType(Type.FLYING) || target.hasAbility(Abilities.LEVITATE)) {
        multiplier.value = 1;
      }
      return true;
    }

    return false;
  }
}

export class WaterSuperEffectTypeMultiplierAttr extends VariableMoveTypeMultiplierAttr {
  apply(user: Pokemon, target: Pokemon, move: Move, args: any[]): boolean {
    const multiplier = args[0] as Utils.NumberHolder;
    if (target.isOfType(Type.WATER)) {
      multiplier.value *= 4; // Increased twice because initial reduction against water
      return true;
    }

    return false;
  }
}

export class IceNoEffectTypeAttr extends VariableMoveTypeMultiplierAttr {
  /**
   * Checks to see if the Target is Ice-Type or not. If so, the move will have no effect.
   * @param {Pokemon} user N/A
   * @param {Pokemon} target Pokemon that is being checked whether Ice-Type or not.
   * @param {Move} move N/A
   * @param {any[]} args Sets to false if the target is Ice-Type, so it should do no damage/no effect.
   * @returns {boolean} Returns true if move is successful, false if Ice-Type.
   */
  apply(user: Pokemon, target: Pokemon, move: Move, args: any[]): boolean {
    if (target.isOfType(Type.ICE)) {
      (args[0] as Utils.BooleanHolder).value = false;
      return false;
    }
    return true;
  }
}

export class FlyingTypeMultiplierAttr extends VariableMoveTypeMultiplierAttr {
  apply(user: Pokemon, target: Pokemon, move: Move, args: any[]): boolean {
    const multiplier = args[0] as Utils.NumberHolder;
    multiplier.value *= target.getAttackTypeEffectiveness(Type.FLYING, user);
    return true;
  }
}

export class OneHitKOAccuracyAttr extends VariableAccuracyAttr {
  apply(user: Pokemon, target: Pokemon, move: Move, args: any[]): boolean {
    const accuracy = args[0] as Utils.NumberHolder;
    if (user.level < target.level) {
      accuracy.value = 0;
    } else {
      accuracy.value = Math.min(Math.max(30 + 100 * (1 - target.level / user.level), 0), 100);
    }
    return true;
  }
}

export class SheerColdAccuracyAttr extends OneHitKOAccuracyAttr {
  /**
   * Changes the normal One Hit KO Accuracy Attr to implement the Gen VII changes,
   * where if the user is Ice-Type, it has more accuracy.
   * @param {Pokemon} user Pokemon that is using the move; checks the Pokemon's level.
   * @param {Pokemon} target Pokemon that is receiving the move; checks the Pokemon's level.
   * @param {Move} move N/A
   * @param {any[]} args Uses the accuracy argument, allowing to change it from either 0 if it doesn't pass
   * the first if/else, or 30/20 depending on the type of the user Pokemon.
   * @returns Returns true if move is successful, false if misses.
   */
  apply(user: Pokemon, target: Pokemon, move: Move, args: any[]): boolean {
    const accuracy = args[0] as Utils.NumberHolder;
    if (user.level < target.level) {
      accuracy.value = 0;
    } else {
      const baseAccuracy = user.isOfType(Type.ICE) ? 30 : 20;
      accuracy.value = Math.min(Math.max(baseAccuracy + 100 * (1 - target.level / user.level), 0), 100);
    }
    return true;
  }
}

export class MissEffectAttr extends MoveAttr {
  private missEffectFunc: UserMoveConditionFunc;

  constructor(missEffectFunc: UserMoveConditionFunc) {
    super();

    this.missEffectFunc = missEffectFunc;
  }

  apply(user: Pokemon, target: Pokemon, move: Move, args: any[]): boolean {
    this.missEffectFunc(user, move);
    return true;
  }
}

export class NoEffectAttr extends MoveAttr {
  private noEffectFunc: UserMoveConditionFunc;

  constructor(noEffectFunc: UserMoveConditionFunc) {
    super();

    this.noEffectFunc = noEffectFunc;
  }

  apply(user: Pokemon, target: Pokemon, move: Move, args: any[]): boolean {
    this.noEffectFunc(user, move);
    return true;
  }
}

const crashDamageFunc = (user: Pokemon, move: Move) => {
  const cancelled = new Utils.BooleanHolder(false);
  applyAbAttrs(BlockNonDirectDamageAbAttr, user, cancelled);
  if (cancelled.value) {
    return false;
  }

  user.damageAndUpdate(Math.floor(user.getMaxHp() / 2), HitResult.OTHER, false, true);
  user.scene.queueMessage(getPokemonMessage(user, " kept going\nand crashed!"));
  user.turnData.damageTaken += Math.floor(user.getMaxHp() / 2);

  return true;
};

export class TypelessAttr extends MoveAttr { }
/**
* Attribute used for moves which ignore redirection effects, and always target their original target, i.e. Snipe Shot
* Bypasses Storm Drain, Follow Me, Ally Switch, and the like.
*/
export class BypassRedirectAttr extends MoveAttr { }

export class DisableMoveAttr extends MoveEffectAttr {
  constructor() {
    super(false);
  }

  apply(user: Pokemon, target: Pokemon, move: Move, args: any[]): boolean {
    if (!super.apply(user, target, move, args)) {
      return false;
    }

    const moveQueue = target.getLastXMoves();
    let turnMove: TurnMove;
    while (moveQueue.length) {
      turnMove = moveQueue.shift();
      if (turnMove.virtual) {
        continue;
      }

      const moveIndex = target.getMoveset().findIndex(m => m.moveId === turnMove.move);
      if (moveIndex === -1) {
        return false;
      }

      const disabledMove = target.getMoveset()[moveIndex];
      target.summonData.disabledMove = disabledMove.moveId;
      target.summonData.disabledTurns = 4;

      user.scene.queueMessage(getPokemonMessage(target, `'s ${disabledMove.getName()}\nwas disabled!`));

      return true;
    }

    return false;
  }

  getCondition(): MoveConditionFunc {
    return (user, target, move) => {
      if (target.summonData.disabledMove || target.isMax()) {
        return false;
      }

      const moveQueue = target.getLastXMoves();
      let turnMove: TurnMove;
      while (moveQueue.length) {
        turnMove = moveQueue.shift();
        if (turnMove.virtual) {
          continue;
        }

        const move = target.getMoveset().find(m => m.moveId === turnMove.move);
        if (!move) {
          continue;
        }

        return true;
      }
    };
  }

  getTargetBenefitScore(user: Pokemon, target: Pokemon, move: Move): integer {
    return -5;
  }
}

export class FrenzyAttr extends MoveEffectAttr {
  constructor() {
    super(true, MoveEffectTrigger.HIT, false, true);
  }

  canApply(user: Pokemon, target: Pokemon, move: Move, args: any[]) {
    return !(this.selfTarget ? user : target).isFainted();
  }

  apply(user: Pokemon, target: Pokemon, move: Move, args: any[]): boolean {
    if (!super.apply(user, target, move, args)) {
      return false;
    }

    if (!user.getMoveQueue().length) {
      if (!user.getTag(BattlerTagType.FRENZY)) {
        const turnCount = user.randSeedIntRange(1, 2);
        new Array(turnCount).fill(null).map(() => user.getMoveQueue().push({ move: move.id, targets: [ target.getBattlerIndex() ], ignorePP: true }));
        user.addTag(BattlerTagType.FRENZY, 1, move.id, user.id);
      } else {
        applyMoveAttrs(AddBattlerTagAttr, user, target, move, args);
        user.lapseTag(BattlerTagType.FRENZY);
      }
      return true;
    }

    return false;
  }
}

export const frenzyMissFunc: UserMoveConditionFunc = (user: Pokemon, move: Move) => {
  while (user.getMoveQueue().length && user.getMoveQueue()[0].move === move.id) {
    user.getMoveQueue().shift();
  }
  user.lapseTag(BattlerTagType.FRENZY);

  return true;
};

export class AddBattlerTagAttr extends MoveEffectAttr {
  public tagType: BattlerTagType;
  public turnCountMin: integer;
  public turnCountMax: integer;
  private failOnOverlap: boolean;

  constructor(tagType: BattlerTagType, selfTarget: boolean = false, failOnOverlap: boolean = false, turnCountMin: integer = 0, turnCountMax?: integer, lastHitOnly: boolean = false) {
    super(selfTarget, MoveEffectTrigger.POST_APPLY, false, lastHitOnly);

    this.tagType = tagType;
    this.turnCountMin = turnCountMin;
    this.turnCountMax = turnCountMax !== undefined ? turnCountMax : turnCountMin;
    this.failOnOverlap = !!failOnOverlap;
  }

  apply(user: Pokemon, target: Pokemon, move: Move, args: any[]): boolean {
    if (!super.apply(user, target, move, args)) {
      return false;
    }

    const moveChance = this.getMoveChance(user,target,move,this.selfTarget);
    if (moveChance < 0 || moveChance === 100 || user.randSeedInt(100) < moveChance) {
      return (this.selfTarget ? user : target).addTag(this.tagType,  user.randSeedInt(this.turnCountMax - this.turnCountMin, this.turnCountMin), move.id, user.id);
    }

    return false;
  }

  getCondition(): MoveConditionFunc {
    return this.failOnOverlap
      ? (user, target, move) => !(this.selfTarget ? user : target).getTag(this.tagType)
      : null;
  }

  getTagTargetBenefitScore(user: Pokemon, target: Pokemon, move: Move): integer {
    switch (this.tagType) {
    case BattlerTagType.RECHARGING:
    case BattlerTagType.PERISH_SONG:
      return -16;
    case BattlerTagType.FLINCHED:
    case BattlerTagType.CONFUSED:
    case BattlerTagType.INFATUATED:
    case BattlerTagType.NIGHTMARE:
    case BattlerTagType.DROWSY:
    case BattlerTagType.NO_CRIT:
      return -5;
    case BattlerTagType.SEEDED:
    case BattlerTagType.SALT_CURED:
    case BattlerTagType.CURSED:
    case BattlerTagType.FRENZY:
    case BattlerTagType.TRAPPED:
    case BattlerTagType.BIND:
    case BattlerTagType.WRAP:
    case BattlerTagType.FIRE_SPIN:
    case BattlerTagType.WHIRLPOOL:
    case BattlerTagType.CLAMP:
    case BattlerTagType.SAND_TOMB:
    case BattlerTagType.MAGMA_STORM:
    case BattlerTagType.SNAP_TRAP:
    case BattlerTagType.THUNDER_CAGE:
    case BattlerTagType.INFESTATION:
      return -3;
    case BattlerTagType.ENCORE:
      return -2;
    case BattlerTagType.MINIMIZED:
      return 0;
    case BattlerTagType.INGRAIN:
    case BattlerTagType.IGNORE_ACCURACY:
    case BattlerTagType.AQUA_RING:
      return 3;
    case BattlerTagType.PROTECTED:
    case BattlerTagType.FLYING:
    case BattlerTagType.CRIT_BOOST:
    case BattlerTagType.ALWAYS_CRIT:
      return 5;
    }
  }

  getTargetBenefitScore(user: Pokemon, target: Pokemon, move: Move): integer {
    let moveChance = this.getMoveChance(user,target,move,this.selfTarget);
    if (moveChance < 0) {
      moveChance = 100;
    }
    return Math.floor(this.getTagTargetBenefitScore(user, target, move) * (moveChance / 100));
  }
}

export class CurseAttr extends MoveEffectAttr {

  apply(user: Pokemon, target: Pokemon, move:Move, args: any[]): boolean {
    if (user.getTypes(true).includes(Type.GHOST)) {
      if (target.getTag(BattlerTagType.CURSED)) {
        user.scene.queueMessage(i18next.t("battle:attackFailed"));
        return false;
      }
      const curseRecoilDamage = Math.max(1, Math.floor(user.getMaxHp() / 2));
      user.damageAndUpdate(curseRecoilDamage, HitResult.OTHER, false, true, true);
      user.scene.queueMessage(
        i18next.t("battle:battlerTagsCursedOnAdd", {
          pokemonNameWithAffix: getPokemonNameWithAffix(user),
          pokemonName: target.name
        })
      );

      target.addTag(BattlerTagType.CURSED, 0, move.id, user.id);
      return true;
    } else {
      user.scene.unshiftPhase(new StatChangePhase(user.scene, user.getBattlerIndex(), true, [BattleStat.ATK, BattleStat.DEF], 1));
      user.scene.unshiftPhase(new StatChangePhase(user.scene, user.getBattlerIndex(), true, [BattleStat.SPD], -1));
      return true;
    }
  }
}

export class LapseBattlerTagAttr extends MoveEffectAttr {
  public tagTypes: BattlerTagType[];

  constructor(tagTypes: BattlerTagType[], selfTarget: boolean = false) {
    super(selfTarget);

    this.tagTypes = tagTypes;
  }

  apply(user: Pokemon, target: Pokemon, move: Move, args: any[]): boolean {
    if (!super.apply(user, target, move, args)) {
      return false;
    }

    for (const tagType of this.tagTypes) {
      (this.selfTarget ? user : target).lapseTag(tagType);
    }

    return true;
  }
}

export class RemoveBattlerTagAttr extends MoveEffectAttr {
  public tagTypes: BattlerTagType[];

  constructor(tagTypes: BattlerTagType[], selfTarget: boolean = false) {
    super(selfTarget);

    this.tagTypes = tagTypes;
  }

  apply(user: Pokemon, target: Pokemon, move: Move, args: any[]): boolean {
    if (!super.apply(user, target, move, args)) {
      return false;
    }

    for (const tagType of this.tagTypes) {
      (this.selfTarget ? user : target).removeTag(tagType);
    }

    return true;
  }
}

export class FlinchAttr extends AddBattlerTagAttr {
  constructor() {
    super(BattlerTagType.FLINCHED, false);
  }
}

export class ConfuseAttr extends AddBattlerTagAttr {
  constructor(selfTarget?: boolean) {
    super(BattlerTagType.CONFUSED, selfTarget, false, 2, 5);
  }
}

export class RechargeAttr extends AddBattlerTagAttr {
  constructor() {
    super(BattlerTagType.RECHARGING, true, false, 1, 1, true);
  }
}

export class TrapAttr extends AddBattlerTagAttr {
  constructor(tagType: BattlerTagType) {
    super(tagType, false, false, 4, 5);
  }
}

export class ProtectAttr extends AddBattlerTagAttr {
  constructor(tagType: BattlerTagType = BattlerTagType.PROTECTED) {
    super(tagType, true);
  }

  getCondition(): MoveConditionFunc {
    return ((user, target, move): boolean => {
      let timesUsed = 0;
      const moveHistory = user.getLastXMoves();
      let turnMove: TurnMove;

      while (moveHistory.length) {
        turnMove = moveHistory.shift();
        if (!allMoves[turnMove.move].hasAttr(ProtectAttr) || turnMove.result !== MoveResult.SUCCESS) {
          break;
        }
        timesUsed++;
      }
      if (timesUsed) {
        return !user.randSeedInt(Math.pow(3, timesUsed));
      }
      return true;
    });
  }
}

export class EndureAttr extends ProtectAttr {
  constructor() {
    super(BattlerTagType.ENDURING);
  }
}

export class IgnoreAccuracyAttr extends AddBattlerTagAttr {
  constructor() {
    super(BattlerTagType.IGNORE_ACCURACY, true, false, 2);
  }

  apply(user: Pokemon, target: Pokemon, move: Move, args: any[]): boolean {
    if (!super.apply(user, target, move, args)) {
      return false;
    }

    user.scene.queueMessage(getPokemonMessage(user, ` took aim\nat ${target.name}!`));

    return true;
  }
}

export class AlwaysCritsAttr extends AddBattlerTagAttr {
  constructor() {
    super(BattlerTagType.ALWAYS_CRIT, true, false, 2);
  }

  apply(user: Pokemon, target: Pokemon, move: Move, args: any[]): boolean {
    if (!super.apply(user, target, move, args)) {
      return false;
    }

    user.scene.queueMessage(getPokemonMessage(user, ` took aim\nat ${target.name}!`));

    return true;
  }
}

export class FaintCountdownAttr extends AddBattlerTagAttr {
  constructor() {
    super(BattlerTagType.PERISH_SONG, false, true, 4);
  }

  apply(user: Pokemon, target: Pokemon, move: Move, args: any[]): boolean {
    if (!super.apply(user, target, move, args)) {
      return false;
    }

    user.scene.queueMessage(getPokemonMessage(target, `\nwill faint in ${this.turnCountMin - 1} turns.`));

    return true;
  }
}

/**
 * Attribute used when a move hits a {@linkcode BattlerTagType} for double damage
 * @extends MoveAttr
*/
export class HitsTagAttr extends MoveAttr {
  /** The {@linkcode BattlerTagType} this move hits */
  public tagType: BattlerTagType;
  /** Should this move deal double damage against {@linkcode HitsTagAttr.tagType}? */
  public doubleDamage: boolean;

  constructor(tagType: BattlerTagType, doubleDamage?: boolean) {
    super();

    this.tagType = tagType;
    this.doubleDamage = !!doubleDamage;
  }

  getTargetBenefitScore(user: Pokemon, target: Pokemon, move: Move): integer {
    return target.getTag(this.tagType) ? this.doubleDamage ? 10 : 5 : 0;
  }
}

export class AddArenaTagAttr extends MoveEffectAttr {
  public tagType: ArenaTagType;
  public turnCount: integer;
  private failOnOverlap: boolean;
  public selfSideTarget: boolean;

  constructor(tagType: ArenaTagType, turnCount?: integer, failOnOverlap: boolean = false, selfSideTarget: boolean = false) {
    super(true, MoveEffectTrigger.POST_APPLY, true);

    this.tagType = tagType;
    this.turnCount = turnCount;
    this.failOnOverlap = failOnOverlap;
    this.selfSideTarget = selfSideTarget;
  }

  apply(user: Pokemon, target: Pokemon, move: Move, args: any[]): boolean {
    if (!super.apply(user, target, move, args)) {
      return false;
    }

    if (move.chance < 0 || move.chance === 100 || user.randSeedInt(100) < move.chance) {
      user.scene.arena.addTag(this.tagType, this.turnCount, move.id, user.id, (this.selfSideTarget ? user : target).isPlayer() ? ArenaTagSide.PLAYER : ArenaTagSide.ENEMY);
      return true;
    }

    return false;
  }

  getCondition(): MoveConditionFunc {
    return this.failOnOverlap
      ? (user, target, move) => !user.scene.arena.getTagOnSide(this.tagType, target.isPlayer() ? ArenaTagSide.PLAYER : ArenaTagSide.ENEMY)
      : null;
  }
}

/**
 * Generic class for removing arena tags
 * @param tagTypes: The types of tags that can be removed
 * @param selfSideTarget: Is the user removing tags from its own side?
 */
export class RemoveArenaTagsAttr extends MoveEffectAttr {
  public tagTypes: ArenaTagType[];
  public selfSideTarget: boolean;

  constructor(tagTypes: ArenaTagType[], selfSideTarget: boolean) {
    super(true, MoveEffectTrigger.POST_APPLY);

    this.tagTypes = tagTypes;
    this.selfSideTarget = selfSideTarget;
  }

  apply(user: Pokemon, target: Pokemon, move: Move, args: any[]): boolean {
    if (!super.apply(user, target, move, args)) {
      return false;
    }

    const side = (this.selfSideTarget ? user : target).isPlayer() ? ArenaTagSide.PLAYER : ArenaTagSide.ENEMY;

    for (const tagType of this.tagTypes) {
      user.scene.arena.removeTagOnSide(tagType, side);
    }

    return true;
  }
}

export class AddArenaTrapTagAttr extends AddArenaTagAttr {
  getCondition(): MoveConditionFunc {
    return (user, target, move) => {
      const side = (this.selfSideTarget ? user : target).isPlayer() ? ArenaTagSide.PLAYER : ArenaTagSide.ENEMY;
      const tag = user.scene.arena.getTagOnSide(this.tagType, side) as ArenaTrapTag;
      if (!tag) {
        return true;
      }
      return tag.layers < tag.maxLayers;
    };
  }
}

/**
 * Attribute used for Stone Axe and Ceaseless Edge.
 * Applies the given ArenaTrapTag when move is used.
 * @extends AddArenaTagAttr
 * @see {@linkcode apply}
 */
export class AddArenaTrapTagHitAttr extends AddArenaTagAttr {
  /**
   * @param user {@linkcode Pokemon} using this move
   * @param target {@linkcode Pokemon} target of this move
   * @param move {@linkcode Move} being used
   */
  apply(user: Pokemon, target: Pokemon, move: Move, args: any[]): boolean {
    const moveChance = this.getMoveChance(user,target,move,this.selfTarget);
    const side = (this.selfSideTarget ? user : target).isPlayer() ? ArenaTagSide.PLAYER : ArenaTagSide.ENEMY;
    const tag = user.scene.arena.getTagOnSide(this.tagType, side) as ArenaTrapTag;
    if ((moveChance < 0 || moveChance === 100 || user.randSeedInt(100) < moveChance)) {
      user.scene.arena.addTag(this.tagType, 0, move.id, user.id, side);
      if (!tag) {
        return true;
      }
      return tag.layers < tag.maxLayers;
    }
    return false;
  }
}

export class RemoveArenaTrapAttr extends MoveEffectAttr {

  private targetBothSides: boolean;

  constructor(targetBothSides: boolean = false) {
    super(true, MoveEffectTrigger.PRE_APPLY);
    this.targetBothSides = targetBothSides;
  }

  apply(user: Pokemon, target: Pokemon, move: Move, args: any[]): boolean {

    if (!super.apply(user, target, move, args)) {
      return false;
    }

    if (this.targetBothSides) {
      user.scene.arena.removeTagOnSide(ArenaTagType.SPIKES, ArenaTagSide.PLAYER);
      user.scene.arena.removeTagOnSide(ArenaTagType.TOXIC_SPIKES, ArenaTagSide.PLAYER);
      user.scene.arena.removeTagOnSide(ArenaTagType.STEALTH_ROCK, ArenaTagSide.PLAYER);
      user.scene.arena.removeTagOnSide(ArenaTagType.STICKY_WEB, ArenaTagSide.PLAYER);

      user.scene.arena.removeTagOnSide(ArenaTagType.SPIKES, ArenaTagSide.ENEMY);
      user.scene.arena.removeTagOnSide(ArenaTagType.TOXIC_SPIKES, ArenaTagSide.ENEMY);
      user.scene.arena.removeTagOnSide(ArenaTagType.STEALTH_ROCK, ArenaTagSide.ENEMY);
      user.scene.arena.removeTagOnSide(ArenaTagType.STICKY_WEB, ArenaTagSide.ENEMY);
    } else {
      user.scene.arena.removeTagOnSide(ArenaTagType.SPIKES, target.isPlayer() ? ArenaTagSide.ENEMY : ArenaTagSide.PLAYER);
      user.scene.arena.removeTagOnSide(ArenaTagType.TOXIC_SPIKES, target.isPlayer() ? ArenaTagSide.ENEMY : ArenaTagSide.PLAYER);
      user.scene.arena.removeTagOnSide(ArenaTagType.STEALTH_ROCK, target.isPlayer() ? ArenaTagSide.ENEMY : ArenaTagSide.PLAYER);
      user.scene.arena.removeTagOnSide(ArenaTagType.STICKY_WEB, target.isPlayer() ? ArenaTagSide.ENEMY : ArenaTagSide.PLAYER);
    }

    return true;
  }
}

export class RemoveScreensAttr extends MoveEffectAttr {

  private targetBothSides: boolean;

  constructor(targetBothSides: boolean = false) {
    super(true, MoveEffectTrigger.PRE_APPLY);
    this.targetBothSides = targetBothSides;
  }

  apply(user: Pokemon, target: Pokemon, move: Move, args: any[]): boolean {

    if (!super.apply(user, target, move, args)) {
      return false;
    }

    if (this.targetBothSides) {
      user.scene.arena.removeTagOnSide(ArenaTagType.REFLECT, ArenaTagSide.PLAYER);
      user.scene.arena.removeTagOnSide(ArenaTagType.LIGHT_SCREEN, ArenaTagSide.PLAYER);
      user.scene.arena.removeTagOnSide(ArenaTagType.AURORA_VEIL, ArenaTagSide.PLAYER);

      user.scene.arena.removeTagOnSide(ArenaTagType.REFLECT, ArenaTagSide.ENEMY);
      user.scene.arena.removeTagOnSide(ArenaTagType.LIGHT_SCREEN, ArenaTagSide.ENEMY);
      user.scene.arena.removeTagOnSide(ArenaTagType.AURORA_VEIL, ArenaTagSide.ENEMY);
    } else {
      user.scene.arena.removeTagOnSide(ArenaTagType.REFLECT, target.isPlayer() ? ArenaTagSide.PLAYER : ArenaTagSide.ENEMY);
      user.scene.arena.removeTagOnSide(ArenaTagType.LIGHT_SCREEN, target.isPlayer() ? ArenaTagSide.PLAYER : ArenaTagSide.ENEMY);
      user.scene.arena.removeTagOnSide(ArenaTagType.AURORA_VEIL, target.isPlayer() ? ArenaTagSide.PLAYER : ArenaTagSide.ENEMY);
    }

    return true;

  }
}

/*Swaps arena effects between the player and enemy side
  * @extends MoveEffectAttr
  * @see {@linkcode apply}
*/
export class SwapArenaTagsAttr extends MoveEffectAttr {
  public SwapTags: ArenaTagType[];


  constructor(SwapTags: ArenaTagType[]) {
    super(true, MoveEffectTrigger.POST_APPLY);
    this.SwapTags = SwapTags;
  }

  apply(user:Pokemon, target:Pokemon, move:Move, args: any[]): boolean {
    if (!super.apply(user, target, move, args)) {
      return false;
    }

    const tagPlayerTemp = user.scene.arena.findTagsOnSide((t => this.SwapTags.includes(t.tagType)), ArenaTagSide.PLAYER);
    const tagEnemyTemp = user.scene.arena.findTagsOnSide((t => this.SwapTags.includes(t.tagType)), ArenaTagSide.ENEMY);


    if (tagPlayerTemp) {
      for (const swapTagsType of tagPlayerTemp) {
        user.scene.arena.removeTagOnSide(swapTagsType.tagType, ArenaTagSide.PLAYER, true);
        user.scene.arena.addTag(swapTagsType.tagType, swapTagsType.turnCount, swapTagsType.sourceMove, swapTagsType.sourceId, ArenaTagSide.ENEMY, true);
      }
    }
    if (tagEnemyTemp) {
      for (const swapTagsType of tagEnemyTemp) {
        user.scene.arena.removeTagOnSide(swapTagsType.tagType, ArenaTagSide.ENEMY, true);
        user.scene.arena.addTag(swapTagsType.tagType, swapTagsType.turnCount, swapTagsType.sourceMove, swapTagsType.sourceId, ArenaTagSide.PLAYER, true);
      }
    }


    user.scene.queueMessage( `${user.name} swapped the battle effects affecting each side of the field!`);
    return true;
  }
}

/**
 * Attribute used for Revival Blessing.
 * @extends MoveEffectAttr
 * @see {@linkcode apply}
 */
export class RevivalBlessingAttr extends MoveEffectAttr {
  constructor(user?: boolean) {
    super(true);
  }

  /**
   *
   * @param user {@linkcode Pokemon} using this move
   * @param target {@linkcode Pokemon} target of this move
   * @param move {@linkcode Move} being used
   * @param args N/A
   * @returns Promise, true if function succeeds.
   */
  apply(user: Pokemon, target: Pokemon, move: Move, args: any[]): Promise<boolean> {
    return new Promise(resolve => {
      // If user is player, checks if the user has fainted pokemon
      if (user instanceof PlayerPokemon
        && user.scene.getParty().findIndex(p => p.isFainted())>-1) {
        (user as PlayerPokemon).revivalBlessing().then(() => {
          resolve(true);
        });
      // If user is enemy, checks that it is a trainer, and it has fainted non-boss pokemon in party
      } else if (user instanceof EnemyPokemon
        && user.hasTrainer()
        && user.scene.getEnemyParty().findIndex(p => p.isFainted() && !p.isBoss()) > -1) {
        // Selects a random fainted pokemon
        const faintedPokemon = user.scene.getEnemyParty().filter(p => p.isFainted() && !p.isBoss());
        const pokemon = faintedPokemon[user.randSeedInt(faintedPokemon.length)];
        const slotIndex = user.scene.getEnemyParty().findIndex(p => pokemon.id === p.id);
        pokemon.resetStatus();
        pokemon.heal(Math.min(Math.max(Math.ceil(Math.floor(0.5 * pokemon.getMaxHp())), 1), pokemon.getMaxHp()));
        user.scene.queueMessage(`${pokemon.name} was revived!`,0,true);

        if (user.scene.currentBattle.double && user.scene.getEnemyParty().length > 1) {
          const allyPokemon = user.getAlly();
          if (slotIndex<=1) {
            user.scene.unshiftPhase(new SwitchSummonPhase(user.scene, pokemon.getFieldIndex(), slotIndex, false, false, false));
          } else if (allyPokemon.isFainted()) {
            user.scene.unshiftPhase(new SwitchSummonPhase(user.scene, allyPokemon.getFieldIndex(), slotIndex, false, false,false));
          }
        }
        resolve(true);
      } else {
        user.scene.queueMessage(i18next.t("battle:attackFailed"));
        resolve(false);
      }
    });
  }

  getUserBenefitScore(user: Pokemon, target: Pokemon, move: Move): integer {
    if (user.hasTrainer() && user.scene.getEnemyParty().findIndex(p => p.isFainted() && !p.isBoss()) > -1) {
      return 20;
    }

    return -20;
  }
}

export class ForceSwitchOutAttr extends MoveEffectAttr {
  private user: boolean;
  private batonPass: boolean;

  constructor(user?: boolean, batonPass?: boolean) {
    super(false, MoveEffectTrigger.POST_APPLY, false, true);
    this.user = !!user;
    this.batonPass = !!batonPass;
  }

  apply(user: Pokemon, target: Pokemon, move: Move, args: any[]): Promise<boolean> {
    return new Promise(resolve => {

  	// Check if the move category is not STATUS or if the switch out condition is not met
      if (!this.getSwitchOutCondition()(user, target, move)) {
  	  //Apply effects before switch out i.e. poison point, flame body, etc
        applyPostDefendAbAttrs(PostDefendContactApplyStatusEffectAbAttr, target, user, move, null);
        return resolve(false);
      }

  	// Move the switch out logic inside the conditional block
  	// This ensures that the switch out only happens when the conditions are met
	  const switchOutTarget = this.user ? user : target;
	  if (switchOutTarget instanceof PlayerPokemon) {
	  	if (switchOutTarget.hp) {
	  	  applyPreSwitchOutAbAttrs(PreSwitchOutAbAttr, switchOutTarget);
	  	  (switchOutTarget as PlayerPokemon).switchOut(this.batonPass, true).then(() => resolve(true));
	  	} else {
          resolve(false);
        }
	  	return;
	  } else if (user.scene.currentBattle.battleType) {
	  	// Switch out logic for the battle type
	  	switchOutTarget.resetTurnData();
	  	switchOutTarget.resetSummonData();
	  	switchOutTarget.hideInfo();
	  	switchOutTarget.setVisible(false);
	  	switchOutTarget.scene.field.remove(switchOutTarget);
	  	user.scene.triggerPokemonFormChange(switchOutTarget, SpeciesFormChangeActiveTrigger, true);

	  	if (switchOutTarget.hp) {
          user.scene.unshiftPhase(new SwitchSummonPhase(user.scene, switchOutTarget.getFieldIndex(), user.scene.currentBattle.trainer.getNextSummonIndex((switchOutTarget as EnemyPokemon).trainerSlot), false, this.batonPass, false));
        }
	  } else {
	    // Switch out logic for everything else
	  	switchOutTarget.setVisible(false);

	  	if (switchOutTarget.hp) {
	  	  switchOutTarget.hideInfo().then(() => switchOutTarget.destroy());
	  	  switchOutTarget.scene.field.remove(switchOutTarget);
	  	  user.scene.queueMessage(getPokemonMessage(switchOutTarget, " fled!"), null, true, 500);
	  	}

	  	if (!switchOutTarget.getAlly()?.isActive(true)) {
	  	  user.scene.clearEnemyHeldItemModifiers();

	  	  if (switchOutTarget.hp) {
	  	  	user.scene.pushPhase(new BattleEndPhase(user.scene));
	  	  	user.scene.pushPhase(new NewBattlePhase(user.scene));
	  	  }
	  	}
	  }

	  resolve(true);
	  });
  }

  getCondition(): MoveConditionFunc {
    return (user, target, move) => (move.category !== MoveCategory.STATUS || this.getSwitchOutCondition()(user, target, move));
  }

  getFailedText(user: Pokemon, target: Pokemon, move: Move, cancelled: Utils.BooleanHolder): string | null {
    const blockedByAbility = new Utils.BooleanHolder(false);
    applyAbAttrs(ForceSwitchOutImmunityAbAttr, target, blockedByAbility);
    return blockedByAbility.value ? getPokemonMessage(target, " can't be switched out!") : null;
  }

  getSwitchOutCondition(): MoveConditionFunc {
    return (user, target, move) => {
      const switchOutTarget = (this.user ? user : target);
      const player = switchOutTarget instanceof PlayerPokemon;

      if (!this.user && move.category === MoveCategory.STATUS && (target.hasAbilityWithAttr(ForceSwitchOutImmunityAbAttr) || target.isMax())) {
        return false;
      }

      if (!player && !user.scene.currentBattle.battleType) {
        if (this.batonPass) {
          return false;
        }
        // Don't allow wild opponents to flee on the boss stage since it can ruin a run early on
        if (!(user.scene.currentBattle.waveIndex % 10)) {
          return false;
        }
      }

      const party = player ? user.scene.getParty() : user.scene.getEnemyParty();
      return (!player && !user.scene.currentBattle.battleType) || party.filter(p => p.isAllowedInBattle() && (player || (p as EnemyPokemon).trainerSlot === (switchOutTarget as EnemyPokemon).trainerSlot)).length > user.scene.currentBattle.getBattlerCount();
    };
  }

  getUserBenefitScore(user: Pokemon, target: Pokemon, move: Move): integer {
    if (!user.scene.getEnemyParty().find(p => p.isActive() && !p.isOnField())) {
      return -20;
    }
    let ret = this.user ? Math.floor((1 - user.getHpRatio()) * 20) : super.getUserBenefitScore(user, target, move);
    if (this.user && this.batonPass) {
      const battleStatTotal = user.summonData.battleStats.reduce((bs: integer, total: integer) => total += bs, 0);
      ret = ret / 2 + (Phaser.Tweens.Builders.GetEaseFunction("Sine.easeOut")(Math.min(Math.abs(battleStatTotal), 10) / 10) * (battleStatTotal >= 0 ? 10 : -10));
    }
    return ret;
  }
}

export class RemoveTypeAttr extends MoveEffectAttr {

  private removedType: Type;
  private messageCallback: ((user: Pokemon) => void) | undefined;

  constructor(removedType: Type, messageCallback?: (user: Pokemon) => void) {
    super(true, MoveEffectTrigger.POST_TARGET);
    this.removedType = removedType;
    this.messageCallback = messageCallback;

  }

  apply(user: Pokemon, target: Pokemon, move: Move, args: any[]): boolean {
    if (!super.apply(user, target, move, args)) {
      return false;
    }

    if (user.isTerastallized && user.getTeraType() === this.removedType) { // active tera types cannot be removed
      return false;
    }

    const userTypes = user.getTypes(true);
    const modifiedTypes = userTypes.filter(type => type !== this.removedType);
    user.summonData.types = modifiedTypes;
    user.updateInfo();


    if (this.messageCallback) {
      this.messageCallback(user);
    }

    return true;
  }
}

export class CopyTypeAttr extends MoveEffectAttr {
  constructor() {
    super(false);
  }

  apply(user: Pokemon, target: Pokemon, move: Move, args: any[]): boolean {
    if (!super.apply(user, target, move, args)) {
      return false;
    }

    user.summonData.types = target.getTypes(true);
    user.updateInfo();

    user.scene.queueMessage(getPokemonMessage(user, `'s type\nchanged to match ${target.name}'s!`));

    return true;
  }

  getCondition(): MoveConditionFunc {
    return (user, target, move) => target.getTypes()[0] !== Type.UNKNOWN;
  }
}

export class CopyBiomeTypeAttr extends MoveEffectAttr {
  constructor() {
    super(true);
  }

  apply(user: Pokemon, target: Pokemon, move: Move, args: any[]): boolean {
    if (!super.apply(user, target, move, args)) {
      return false;
    }

    const biomeType = user.scene.arena.getTypeForBiome();

    user.summonData.types = [ biomeType ];
    user.updateInfo();

    user.scene.queueMessage(getPokemonMessage(user, ` transformed\ninto the ${Utils.toReadableString(Type[biomeType])} type!`));

    return true;
  }
}

export class ChangeTypeAttr extends MoveEffectAttr {
  private type: Type;

  constructor(type: Type) {
    super(false, MoveEffectTrigger.HIT);

    this.type = type;
  }

  apply(user: Pokemon, target: Pokemon, move: Move, args: any[]): boolean {
    target.summonData.types = [this.type];
    target.updateInfo();

    user.scene.queueMessage(getPokemonMessage(target, ` transformed\ninto the ${Utils.toReadableString(Type[this.type])} type!`));

    return true;
  }

  getCondition(): MoveConditionFunc {
    return (user, target, move) => !target.isTerastallized() && !target.hasAbility(Abilities.MULTITYPE) && !target.hasAbility(Abilities.RKS_SYSTEM) && !(target.getTypes().length === 1 && target.getTypes()[0] === this.type);
  }
}

export class AddTypeAttr extends MoveEffectAttr {
  private type: Type;

  constructor(type: Type) {
    super(false, MoveEffectTrigger.HIT);

    this.type = type;
  }

  apply(user: Pokemon, target: Pokemon, move: Move, args: any[]): boolean {
    const types = target.getTypes().slice(0, 2).filter(t => t !== Type.UNKNOWN); // TODO: Figure out some way to actually check if another version of this effect is already applied
    types.push(this.type);
    target.summonData.types = types;
    target.updateInfo();

    user.scene.queueMessage(`${Utils.toReadableString(Type[this.type])} was added to\n` + getPokemonMessage(target, "!"));

    return true;
  }

  getCondition(): MoveConditionFunc {
    return (user, target, move) => !target.isTerastallized()&& !target.getTypes().includes(this.type);
  }
}

export class FirstMoveTypeAttr extends MoveEffectAttr {
  constructor() {
    super(true);
  }

  apply(user: Pokemon, target: Pokemon, move: Move, args: any[]): boolean {
    if (!super.apply(user, target, move, args)) {
      return false;
    }

    const firstMoveType = target.getMoveset()[0].getMove().type;

    user.summonData.types = [ firstMoveType ];

    user.scene.queueMessage(getPokemonMessage(user, ` transformed\ninto to the ${Utils.toReadableString(Type[firstMoveType])} type!`));

    return true;
  }
}

export class RandomMovesetMoveAttr extends OverrideMoveEffectAttr {
  private enemyMoveset: boolean;

  constructor(enemyMoveset?: boolean) {
    super();

    this.enemyMoveset = enemyMoveset;
  }

  apply(user: Pokemon, target: Pokemon, move: Move, args: any[]): boolean {
    const moveset = (!this.enemyMoveset ? user : target).getMoveset();
    const moves = moveset.filter(m => !m.getMove().hasFlag(MoveFlags.IGNORE_VIRTUAL));
    if (moves.length) {
      const move = moves[user.randSeedInt(moves.length)];
      const moveIndex = moveset.findIndex(m => m.moveId === move.moveId);
      const moveTargets = getMoveTargets(user, move.moveId);
      if (!moveTargets.targets.length) {
        return false;
      }
      let selectTargets: BattlerIndex[];
      switch (true) {
      case (moveTargets.multiple || moveTargets.targets.length === 1): {
        selectTargets = moveTargets.targets;
        break;
      }
      case (moveTargets.targets.indexOf(target.getBattlerIndex()) > -1): {
        selectTargets = [ target.getBattlerIndex() ];
        break;
      }
      default: {
        moveTargets.targets.splice(moveTargets.targets.indexOf(user.getAlly().getBattlerIndex()));
        selectTargets =  [ moveTargets.targets[user.randSeedInt(moveTargets.targets.length)] ];
        break;
      }
      }
      const targets = selectTargets;
      user.getMoveQueue().push({ move: move.moveId, targets: targets, ignorePP: true });
      user.scene.unshiftPhase(new MovePhase(user.scene, user, targets, moveset[moveIndex], true));
      return true;
    }

    return false;
  }
}

export class RandomMoveAttr extends OverrideMoveEffectAttr {
  apply(user: Pokemon, target: Pokemon, move: Move, args: any[]): Promise<boolean> {
    return new Promise(resolve => {
      const moveIds = Utils.getEnumValues(Moves).filter(m => !allMoves[m].hasFlag(MoveFlags.IGNORE_VIRTUAL) && !allMoves[m].name.endsWith(" (N)"));
      const moveId = moveIds[user.randSeedInt(moveIds.length)];

      const moveTargets = getMoveTargets(user, moveId);
      if (!moveTargets.targets.length) {
        resolve(false);
        return;
      }
      const targets = moveTargets.multiple || moveTargets.targets.length === 1
        ? moveTargets.targets
        : moveTargets.targets.indexOf(target.getBattlerIndex()) > -1
          ? [ target.getBattlerIndex() ]
          : [ moveTargets.targets[user.randSeedInt(moveTargets.targets.length)] ];
      user.getMoveQueue().push({ move: moveId, targets: targets, ignorePP: true });
      user.scene.unshiftPhase(new MovePhase(user.scene, user, targets, new PokemonMove(moveId, 0, 0, true), true));
      initMoveAnim(user.scene, moveId).then(() => {
        loadMoveAnimAssets(user.scene, [ moveId ], true)
          .then(() => resolve(true));
      });
    });
  }
}

export class NaturePowerAttr extends OverrideMoveEffectAttr {
  apply(user: Pokemon, target: Pokemon, move: Move, args: any[]): Promise<boolean> {
    return new Promise(resolve => {
      let moveId;
      switch (user.scene.arena.getTerrainType()) {
      // this allows terrains to 'override' the biome move
      case TerrainType.NONE:
        switch (user.scene.arena.biomeType) {
        case Biome.TOWN:
          moveId = Moves.ROUND;
          break;
        case Biome.METROPOLIS:
          moveId = Moves.TRI_ATTACK;
          break;
        case Biome.SLUM:
          moveId = Moves.SLUDGE_BOMB;
          break;
        case Biome.PLAINS:
          moveId = Moves.SILVER_WIND;
          break;
        case Biome.GRASS:
          moveId = Moves.GRASS_KNOT;
          break;
        case Biome.TALL_GRASS:
          moveId = Moves.POLLEN_PUFF;
          break;
        case Biome.MEADOW:
          moveId = Moves.GIGA_DRAIN;
          break;
        case Biome.FOREST:
          moveId = Moves.BUG_BUZZ;
          break;
        case Biome.JUNGLE:
          moveId = Moves.LEAF_STORM;
          break;
        case Biome.SEA:
          moveId = Moves.HYDRO_PUMP;
          break;
        case Biome.SWAMP:
          moveId = Moves.MUD_BOMB;
          break;
        case Biome.BEACH:
          moveId = Moves.SCALD;
          break;
        case Biome.LAKE:
          moveId = Moves.BUBBLE_BEAM;
          break;
        case Biome.SEABED:
          moveId = Moves.BRINE;
          break;
        case Biome.ISLAND:
          moveId = Moves.LEAF_TORNADO;
          break;
        case Biome.MOUNTAIN:
          moveId = Moves.AIR_SLASH;
          break;
        case Biome.BADLANDS:
          moveId = Moves.EARTH_POWER;
          break;
        case Biome.DESERT:
          moveId = Moves.SCORCHING_SANDS;
          break;
        case Biome.WASTELAND:
          moveId = Moves.DRAGON_PULSE;
          break;
        case Biome.CONSTRUCTION_SITE:
          moveId = Moves.STEEL_BEAM;
          break;
        case Biome.CAVE:
          moveId = Moves.POWER_GEM;
          break;
        case Biome.ICE_CAVE:
          moveId = Moves.ICE_BEAM;
          break;
        case Biome.SNOWY_FOREST:
          moveId = Moves.FROST_BREATH;
          break;
        case Biome.VOLCANO:
          moveId = Moves.LAVA_PLUME;
          break;
        case Biome.GRAVEYARD:
          moveId = Moves.SHADOW_BALL;
          break;
        case Biome.RUINS:
          moveId = Moves.ANCIENT_POWER;
          break;
        case Biome.TEMPLE:
          moveId = Moves.EXTRASENSORY;
          break;
        case Biome.DOJO:
          moveId = Moves.FOCUS_BLAST;
          break;
        case Biome.FAIRY_CAVE:
          moveId = Moves.ALLURING_VOICE;
          break;
        case Biome.ABYSS:
          moveId = Moves.OMINOUS_WIND;
          break;
        case Biome.SPACE:
          moveId = Moves.DRACO_METEOR;
          break;
        case Biome.FACTORY:
          moveId = Moves.FLASH_CANNON;
          break;
        case Biome.LABORATORY:
          moveId = Moves.ZAP_CANNON;
          break;
        case Biome.POWER_PLANT:
          moveId = Moves.CHARGE_BEAM;
          break;
        case Biome.END:
          moveId = Moves.ETERNABEAM;
          break;
        }
        break;
      case TerrainType.MISTY:
        moveId = Moves.MOONBLAST;
        break;
      case TerrainType.ELECTRIC:
        moveId = Moves.THUNDERBOLT;
        break;
      case TerrainType.GRASSY:
        moveId = Moves.ENERGY_BALL;
        break;
      case TerrainType.PSYCHIC:
        moveId = Moves.PSYCHIC;
        break;
      default:
        // Just in case there's no match
        moveId = Moves.TRI_ATTACK;
        break;
      }

      user.getMoveQueue().push({ move: moveId, targets: [target.getBattlerIndex()], ignorePP: true });
      user.scene.unshiftPhase(new MovePhase(user.scene, user, [target.getBattlerIndex()], new PokemonMove(moveId, 0, 0, true), true));
      initMoveAnim(user.scene, moveId).then(() => {
        loadMoveAnimAssets(user.scene, [ moveId ], true)
          .then(() => resolve(true));
      });
    });
  }
}

const lastMoveCopiableCondition: MoveConditionFunc = (user, target, move) => {
  const copiableMove = user.scene.currentBattle.lastMove;

  if (!copiableMove) {
    return false;
  }

  if (allMoves[copiableMove].hasAttr(ChargeAttr)) {
    return false;
  }

  // TODO: Add last turn of Bide

  return true;
};

export class CopyMoveAttr extends OverrideMoveEffectAttr {
  apply(user: Pokemon, target: Pokemon, move: Move, args: any[]): boolean {
    const lastMove = user.scene.currentBattle.lastMove;

    const moveTargets = getMoveTargets(user, lastMove);
    if (!moveTargets.targets.length) {
      return false;
    }

    const targets = moveTargets.multiple || moveTargets.targets.length === 1
      ? moveTargets.targets
      : moveTargets.targets.indexOf(target.getBattlerIndex()) > -1
        ? [ target.getBattlerIndex() ]
        : [ moveTargets.targets[user.randSeedInt(moveTargets.targets.length)] ];
    user.getMoveQueue().push({ move: lastMove, targets: targets, ignorePP: true });

    user.scene.unshiftPhase(new MovePhase(user.scene, user as PlayerPokemon, targets, new PokemonMove(lastMove, 0, 0, true), true));

    return true;
  }

  getCondition(): MoveConditionFunc {
    return lastMoveCopiableCondition;
  }
}

/**
 *  Attribute used for moves that reduce PP of the target's last used move.
 *  Used for Spite.
 */
export class ReducePpMoveAttr extends MoveEffectAttr {
  protected reduction: number;
  constructor(reduction: number) {
    super();
    this.reduction = reduction;
  }

  /**
   * Reduces the PP of the target's last-used move by an amount based on this attribute instance's {@linkcode reduction}.
   *
   * @param user {@linkcode Pokemon} that used the attack
   * @param target {@linkcode Pokemon} targeted by the attack
   * @param move {@linkcode Move} being used
   * @param args N/A
   * @returns {boolean} true
   */
  apply(user: Pokemon, target: Pokemon, move: Move, args: any[]): boolean {
    // Null checks can be skipped due to condition function
    const lastMove = target.getLastXMoves().find(() => true);
    const movesetMove = target.getMoveset().find(m => m.moveId === lastMove.move);
    const lastPpUsed = movesetMove.ppUsed;
    movesetMove.ppUsed = Math.min(movesetMove.ppUsed + this.reduction, movesetMove.getMovePp());

    const message = i18next.t("battle:ppReduced", {targetName: target.name, moveName: movesetMove.getName(), reduction: movesetMove.ppUsed - lastPpUsed});

    user.scene.queueMessage(message);

    return true;
  }

  getCondition(): MoveConditionFunc {
    return (user, target, move) => {
      const lastMove = target.getLastXMoves().find(() => true);
      if (lastMove) {
        const movesetMove = target.getMoveset().find(m => m.moveId === lastMove.move);
        return !!movesetMove?.getPpRatio();
      }
      return false;
    };
  }

  getTargetBenefitScore(user: Pokemon, target: Pokemon, move: Move): number {
    const lastMove = target.getLastXMoves().find(() => true);
    if (lastMove) {
      const movesetMove = target.getMoveset().find(m => m.moveId === lastMove.move);
      if (movesetMove) {
        const maxPp = movesetMove.getMovePp();
        const ppLeft = maxPp - movesetMove.ppUsed;
        const value = -(8 - Math.ceil(Math.min(maxPp, 30) / 5));
        if (ppLeft < 4) {
          return (value / 4) * ppLeft;
        }
        return value;
      }
    }

    return 0;
  }
}

/**
 *  Attribute used for moves that damage target, and then reduce PP of the target's last used move.
 *  Used for Eerie Spell.
 */
export class AttackReducePpMoveAttr extends ReducePpMoveAttr {
  constructor(reduction: number) {
    super(reduction);
  }

  /**
   * Checks if the target has used a move prior to the attack. PP-reduction is applied through the super class if so.
   *
   * @param user {@linkcode Pokemon} that used the attack
   * @param target {@linkcode Pokemon} targeted by the attack
   * @param move {@linkcode Move} being used
   * @param args N/A
   * @returns {boolean} true
   */
  apply(user: Pokemon, target: Pokemon, move: Move, args: any[]): boolean {
    const lastMove = target.getLastXMoves().find(() => true);
    if (lastMove) {
      const movesetMove = target.getMoveset().find(m => m.moveId === lastMove.move);
      if (Boolean(movesetMove?.getPpRatio())) {
        super.apply(user, target, move, args);
      }
    }

    return true;
  }

  // Override condition function to always perform damage. Instead, perform pp-reduction condition check in apply function above
  getCondition(): MoveConditionFunc {
    return (user, target, move) => true;
  }
}

// TODO: Review this
const targetMoveCopiableCondition: MoveConditionFunc = (user, target, move) => {
  const targetMoves = target.getMoveHistory().filter(m => !m.virtual);
  if (!targetMoves.length) {
    return false;
  }

  const copiableMove = targetMoves[0];

  if (!copiableMove.move) {
    return false;
  }

  if (allMoves[copiableMove.move].hasAttr(ChargeAttr) && copiableMove.result === MoveResult.OTHER) {
    return false;
  }

  // TODO: Add last turn of Bide

  return true;
};

export class MovesetCopyMoveAttr extends OverrideMoveEffectAttr {
  apply(user: Pokemon, target: Pokemon, move: Move, args: any[]): boolean {
    const targetMoves = target.getMoveHistory().filter(m => !m.virtual);
    if (!targetMoves.length) {
      return false;
    }

    const copiedMove = allMoves[targetMoves[0].move];

    const thisMoveIndex = user.getMoveset().findIndex(m => m.moveId === move.id);

    if (thisMoveIndex === -1) {
      return false;
    }

    user.summonData.moveset = user.getMoveset().slice(0);
    user.summonData.moveset[thisMoveIndex] = new PokemonMove(copiedMove.id, 0, 0);

    user.scene.queueMessage(getPokemonMessage(user, ` copied\n${copiedMove.name}!`));

    return true;
  }

  getCondition(): MoveConditionFunc {
    return targetMoveCopiableCondition;
  }
}

export class SketchAttr extends MoveEffectAttr {
  constructor() {
    super(true);
  }

  apply(user: Pokemon, target: Pokemon, move: Move, args: any[]): boolean {
    if (!super.apply(user, target, move, args)) {
      return false;
    }

    const targetMoves = target.getMoveHistory().filter(m => !m.virtual);
    if (!targetMoves.length) {
      return false;
    }

    const sketchedMove = allMoves[targetMoves[0].move];

    const sketchIndex = user.getMoveset().findIndex(m => m.moveId === move.id);

    if (sketchIndex === -1) {
      return false;
    }

    user.setMove(sketchIndex, sketchedMove.id);

    user.scene.queueMessage(getPokemonMessage(user, ` sketched\n${sketchedMove.name}!`));

    return true;
  }

  getCondition(): MoveConditionFunc {
    return (user, target, move) => {
      if (!targetMoveCopiableCondition(user, target, move)) {
        return false;
      }

      const targetMoves = target.getMoveHistory().filter(m => !m.virtual);
      if (!targetMoves.length) {
        return false;
      }

      const sketchableMove = targetMoves[0];

      if (user.getMoveset().find(m => m.moveId === sketchableMove.move)) {
        return false;
      }

      return true;
    };
  }
}

export class AbilityChangeAttr extends MoveEffectAttr {
  public ability: Abilities;

  constructor(ability: Abilities, selfTarget?: boolean) {
    super(selfTarget, MoveEffectTrigger.HIT);

    this.ability = ability;
  }

  apply(user: Pokemon, target: Pokemon, move: Move, args: any[]): boolean {
    if (!super.apply(user, target, move, args)) {
      return false;
    }

    (this.selfTarget ? user : target).summonData.ability = this.ability;

    user.scene.queueMessage("The " + getPokemonMessage((this.selfTarget ? user : target), ` acquired\n${allAbilities[this.ability].name}!`));

    return true;
  }

  getCondition(): MoveConditionFunc {
    return (user, target, move) => !(this.selfTarget ? user : target).getAbility().hasAttr(UnsuppressableAbilityAbAttr) && (this.selfTarget ? user : target).getAbility().id !== this.ability;
  }
}

export class AbilityCopyAttr extends MoveEffectAttr {
  public copyToPartner: boolean;

  constructor(copyToPartner: boolean = false) {
    super(false, MoveEffectTrigger.HIT);

    this.copyToPartner = copyToPartner;
  }

  apply(user: Pokemon, target: Pokemon, move: Move, args: any[]): boolean {
    if (!super.apply(user, target, move, args)) {
      return false;
    }

    user.summonData.ability = target.getAbility().id;

    user.scene.queueMessage(getPokemonMessage(user, " copied the ") + getPokemonMessage(target, `'s\n${allAbilities[target.getAbility().id].name}!`));

    if (this.copyToPartner && user.scene.currentBattle?.double && user.getAlly().hp) {
      user.getAlly().summonData.ability = target.getAbility().id;
      user.getAlly().scene.queueMessage(getPokemonMessage(user.getAlly(), " copied the ") + getPokemonMessage(target, `'s\n${allAbilities[target.getAbility().id].name}!`));
    }

    return true;
  }

  getCondition(): MoveConditionFunc {
    return (user, target, move) => {
      let ret = !target.getAbility().hasAttr(UncopiableAbilityAbAttr) && !user.getAbility().hasAttr(UnsuppressableAbilityAbAttr);
      if (this.copyToPartner && user.scene.currentBattle?.double) {
        ret = ret && (!user.getAlly().hp || !user.getAlly().getAbility().hasAttr(UnsuppressableAbilityAbAttr));
      } else {
        ret = ret && user.getAbility().id !== target.getAbility().id;
      }
      return ret;
    };
  }
}

export class AbilityGiveAttr extends MoveEffectAttr {
  public copyToPartner: boolean;

  constructor() {
    super(false, MoveEffectTrigger.HIT);
  }

  apply(user: Pokemon, target: Pokemon, move: Move, args: any[]): boolean {
    if (!super.apply(user, target, move, args)) {
      return false;
    }

    target.summonData.ability = user.getAbility().id;

    user.scene.queueMessage("The" + getPokemonMessage(target, `\nacquired ${allAbilities[user.getAbility().id].name}!`));

    return true;
  }

  getCondition(): MoveConditionFunc {
    return (user, target, move) => !user.getAbility().hasAttr(UncopiableAbilityAbAttr) && !target.getAbility().hasAttr(UnsuppressableAbilityAbAttr) && user.getAbility().id !== target.getAbility().id;
  }
}

export class SwitchAbilitiesAttr extends MoveEffectAttr {
  apply(user: Pokemon, target: Pokemon, move: Move, args: any[]): boolean {
    if (!super.apply(user, target, move, args)) {
      return false;
    }

    const tempAbilityId = user.getAbility().id;
    user.summonData.ability = target.getAbility().id;
    target.summonData.ability = tempAbilityId;

    user.scene.queueMessage(getPokemonMessage(user, " swapped\nabilities with its target!"));

    return true;
  }

  getCondition(): MoveConditionFunc {
    return (user, target, move) => !user.getAbility().hasAttr(UnswappableAbilityAbAttr) && !target.getAbility().hasAttr(UnswappableAbilityAbAttr);
  }
}

/**
 * Attribute used for moves that suppress abilities like {@linkcode Moves.GASTRO_ACID}.
 * A suppressed ability cannot be activated.
 *
 * @extends MoveEffectAttr
 * @see {@linkcode apply}
 * @see {@linkcode getCondition}
 */
export class SuppressAbilitiesAttr extends MoveEffectAttr {
  /** Sets ability suppression for the target pokemon and displays a message. */
  apply(user: Pokemon, target: Pokemon, move: Move, args: any[]): boolean {
    if (!super.apply(user, target, move, args)) {
      return false;
    }

    target.summonData.abilitySuppressed = true;

    target.scene.queueMessage(getPokemonMessage(target, "'s ability\nwas suppressed!"));

    return true;
  }

  /** Causes the effect to fail when the target's ability is unsupressable or already suppressed. */
  getCondition(): MoveConditionFunc {
    return (user, target, move) => !target.getAbility().hasAttr(UnsuppressableAbilityAbAttr) && !target.summonData.abilitySuppressed;
  }
}

/**
 * Applies the effects of {@linkcode SuppressAbilitiesAttr} if the target has already moved this turn.
 * @extends MoveEffectAttr
 * @see {@linkcode Moves.CORE_ENFORCER} (the move which uses this effect)
 */
export class SuppressAbilitiesIfActedAttr extends MoveEffectAttr {
  /**
   * If the target has already acted this turn, apply a {@linkcode SuppressAbilitiesAttr} effect unless the
   * abillity cannot be suppressed. This is a secondary effect and has no bearing on the success or failure of the move.
   *
   * @returns True if the move occurred, otherwise false. Note that true will be returned even if the target has not
   * yet moved or if the suppression failed to apply.
   */
  apply(user: Pokemon, target: Pokemon, move: Move, args: any[]): boolean {
    if (!super.apply(user, target, move, args)) {
      return false;
    }

    if (target.turnData.acted) {
      const suppressAttr = new SuppressAbilitiesAttr();
      if (suppressAttr.getCondition()(user, target, move)) {
        suppressAttr.apply(user, target, move, args);
      }
    }

    return true;
  }
}

export class TransformAttr extends MoveEffectAttr {
  apply(user: Pokemon, target: Pokemon, move: Move, args: any[]): Promise<boolean> {
    return new Promise(resolve => {
      if (!super.apply(user, target, move, args)) {
        return resolve(false);
      }

      user.summonData.speciesForm = target.getSpeciesForm();
      user.summonData.fusionSpeciesForm = target.getFusionSpeciesForm();
      user.summonData.ability = target.getAbility().id;
      user.summonData.gender = target.getGender();
      user.summonData.fusionGender = target.getFusionGender();
      user.summonData.stats = [ user.stats[Stat.HP] ].concat(target.stats.slice(1));
      user.summonData.battleStats = target.summonData.battleStats.slice(0);
      user.summonData.moveset = target.getMoveset().map(m => new PokemonMove(m.moveId, m.ppUsed, m.ppUp));
      user.summonData.types = target.getTypes();

      user.scene.queueMessage(getPokemonMessage(user, ` transformed\ninto ${target.name}!`));

      user.loadAssets(false).then(() => {
        user.playAnim();
        resolve(true);
      });
    });
  }
}

export class DiscourageFrequentUseAttr extends MoveAttr {
  getUserBenefitScore(user: Pokemon, target: Pokemon, move: Move): integer {
    const lastMoves = user.getLastXMoves(4);
    console.log(lastMoves);
    for (let m = 0; m < lastMoves.length; m++) {
      if (lastMoves[m].move === move.id) {
        return (4 - (m + 1)) * -10;
      }
    }

    return 0;
  }
}

export class MoneyAttr extends MoveEffectAttr {
  constructor() {
    super(true, MoveEffectTrigger.HIT, true);
  }

  apply(user: Pokemon, target: Pokemon, move: Move): boolean {
    user.scene.currentBattle.moneyScattered += user.scene.getWaveMoneyAmount(0.2);
    user.scene.queueMessage("Coins were scattered everywhere!");
    return true;
  }
}

/**
 * Applies {@linkcode BattlerTagType.DESTINY_BOND} to the user.
 *
 * @extends MoveEffectAttr
 */
export class DestinyBondAttr extends MoveEffectAttr {
  constructor() {
    super(true, MoveEffectTrigger.PRE_APPLY);
  }

  /**
   * Applies {@linkcode BattlerTagType.DESTINY_BOND} to the user.
   * @param user {@linkcode Pokemon} that is having the tag applied to.
   * @param target {@linkcode Pokemon} N/A
   * @param move {@linkcode Move} {@linkcode Move.DESTINY_BOND}
   * @param {any[]} args N/A
   * @returns true
   */
  apply(user: Pokemon, target: Pokemon, move: Move, args: any[]): boolean {
    user.scene.queueMessage(`${getPokemonMessage(user, " is trying\nto take its foe down with it!")}`);
    user.addTag(BattlerTagType.DESTINY_BOND, undefined, move.id, user.id);
    return true;
  }
}

export class LastResortAttr extends MoveAttr {
  getCondition(): MoveConditionFunc {
    return (user: Pokemon, target: Pokemon, move: Move) => {
      const uniqueUsedMoveIds = new Set<Moves>();
      const movesetMoveIds = user.getMoveset().map(m => m.moveId);
      user.getMoveHistory().map(m => {
        if (m.move !== move.id && movesetMoveIds.find(mm => mm === m.move)) {
          uniqueUsedMoveIds.add(m.move);
        }
      });
      return uniqueUsedMoveIds.size >= movesetMoveIds.length - 1;
    };
  }
}


/**
 * The move only works if the target has a transferable held item
 * @extends MoveAttr
 * @see {@linkcode getCondition}
 */
export class AttackedByItemAttr extends MoveAttr {
  /**
   * @returns the {@linkcode MoveConditionFunc} for this {@linkcode Move}
   */
  getCondition(): MoveConditionFunc {
    return (user: Pokemon, target: Pokemon, move: Move) => {
      const heldItems = target.getHeldItems().filter(i => i.getTransferrable(true));
      if (heldItems.length === 0) {
        return false;
      }

      const itemName = heldItems[0]?.type?.name ?? "item";
      const attackedByItemString = ` is about to be attacked by its ${itemName}!`;
      target.scene.queueMessage(getPokemonMessage(target, attackedByItemString));

      return true;
    };
  }
}

export class VariableTargetAttr extends MoveAttr {
  private targetChangeFunc: (user: Pokemon, target: Pokemon, move: Move) => number;

  constructor(targetChange: (user: Pokemon, target: Pokemon, move: Move) => number) {
    super();

    this.targetChangeFunc = targetChange;
  }

  apply(user: Pokemon, target: Pokemon, move: Move, args: any[]): boolean {
    const targetVal = args[0] as Utils.NumberHolder;
    targetVal.value = this.targetChangeFunc(user, target, move);
    return true;
  }
}

const failOnGravityCondition: MoveConditionFunc = (user, target, move) => !user.scene.arena.getTag(ArenaTagType.GRAVITY);

const failOnBossCondition: MoveConditionFunc = (user, target, move) => !target.isBossImmune();

const failOnMaxCondition: MoveConditionFunc = (user, target, move) => !target.isMax();

const failIfDampCondition: MoveConditionFunc = (user, target, move) => {
  const cancelled = new Utils.BooleanHolder(false);
  user.scene.getField(true).map(p=>applyAbAttrs(FieldPreventExplosiveMovesAbAttr, p, cancelled));
  // Queue a message if an ability prevented usage of the move
  if (cancelled.value) {
    user.scene.queueMessage(getPokemonMessage(user, ` cannot use ${move.name}!`));
  }
  return !cancelled.value;
};

const userSleptOrComatoseCondition: MoveConditionFunc = (user: Pokemon, target: Pokemon, move: Move) =>  user.status?.effect === StatusEffect.SLEEP || user.hasAbility(Abilities.COMATOSE);

const targetSleptOrComatoseCondition: MoveConditionFunc = (user: Pokemon, target: Pokemon, move: Move) =>  target.status?.effect === StatusEffect.SLEEP || target.hasAbility(Abilities.COMATOSE);

export type MoveAttrFilter = (attr: MoveAttr) => boolean;

function applyMoveAttrsInternal(attrFilter: MoveAttrFilter, user: Pokemon, target: Pokemon, move: Move, args: any[]): Promise<void> {
  return new Promise(resolve => {
    const attrPromises: Promise<boolean>[] = [];
    const moveAttrs = move.attrs.filter(a => attrFilter(a));
    for (const attr of moveAttrs) {
      const result = attr.apply(user, target, move, args);
      if (result instanceof Promise) {
        attrPromises.push(result);
      }
    }
    Promise.allSettled(attrPromises).then(() => resolve());
  });
}

export function applyMoveAttrs(attrType: Constructor<MoveAttr>, user: Pokemon, target: Pokemon, move: Move, ...args: any[]): Promise<void> {
  return applyMoveAttrsInternal((attr: MoveAttr) => attr instanceof attrType, user, target, move, args);
}

export function applyFilteredMoveAttrs(attrFilter: MoveAttrFilter, user: Pokemon, target: Pokemon, move: Move, ...args: any[]): Promise<void> {
  return applyMoveAttrsInternal(attrFilter, user, target, move, args);
}

export class MoveCondition {
  protected func: MoveConditionFunc;

  constructor(func: MoveConditionFunc) {
    this.func = func;
  }

  apply(user: Pokemon, target: Pokemon, move: Move): boolean {
    return this.func(user, target, move);
  }

  getUserBenefitScore(user: Pokemon, target: Pokemon, move: Move): integer {
    return 0;
  }
}

export class FirstMoveCondition extends MoveCondition {
  constructor() {
    super((user, target, move) => user.battleSummonData?.turnCount === 1);
  }

  getUserBenefitScore(user: Pokemon, target: Pokemon, move: Move): integer {
    return this.apply(user, target, move) ? 10 : -20;
  }
}

export class hitsSameTypeAttr extends VariableMoveTypeMultiplierAttr {
  apply(user: Pokemon, target: Pokemon, move: Move, args: any[]): boolean {
    const multiplier = args[0] as Utils.NumberHolder;
    if (!user.getTypes().some(type => target.getTypes().includes(type))) {
      multiplier.value = 0;
      return true;
    }
    return false;
  }
}

const unknownTypeCondition: MoveConditionFunc = (user, target, move) => !user.getTypes().includes(Type.UNKNOWN);

export type MoveTargetSet = {
  targets: BattlerIndex[];
  multiple: boolean;
};

export function getMoveTargets(user: Pokemon, move: Moves): MoveTargetSet {
  const variableTarget = new Utils.NumberHolder(0);
  user.getOpponents().forEach(p => applyMoveAttrs(VariableTargetAttr, user, p, allMoves[move], variableTarget));

  const moveTarget = allMoves[move].hasAttr(VariableTargetAttr) ? variableTarget.value : move ? allMoves[move].moveTarget : move === undefined ? MoveTarget.NEAR_ENEMY : [];
  const opponents = user.getOpponents();

  let set: Pokemon[] = [];
  let multiple = false;

  switch (moveTarget) {
  case MoveTarget.USER:
  case MoveTarget.PARTY:
    set = [ user ];
    break;
  case MoveTarget.NEAR_OTHER:
  case MoveTarget.OTHER:
  case MoveTarget.ALL_NEAR_OTHERS:
  case MoveTarget.ALL_OTHERS:
    set = (opponents.concat([ user.getAlly() ]));
    multiple = moveTarget === MoveTarget.ALL_NEAR_OTHERS || moveTarget === MoveTarget.ALL_OTHERS;
    break;
  case MoveTarget.NEAR_ENEMY:
  case MoveTarget.ALL_NEAR_ENEMIES:
  case MoveTarget.ALL_ENEMIES:
  case MoveTarget.ENEMY_SIDE:
    set = opponents;
    multiple = moveTarget !== MoveTarget.NEAR_ENEMY;
    break;
  case MoveTarget.RANDOM_NEAR_ENEMY:
    set = [ opponents[user.randSeedInt(opponents.length)] ];
    break;
  case MoveTarget.ATTACKER:
    return { targets: [ -1 as BattlerIndex ], multiple: false };
  case MoveTarget.NEAR_ALLY:
  case MoveTarget.ALLY:
    set = [ user.getAlly() ];
    break;
  case MoveTarget.USER_OR_NEAR_ALLY:
  case MoveTarget.USER_AND_ALLIES:
  case MoveTarget.USER_SIDE:
    set = [ user, user.getAlly() ];
    multiple = moveTarget !== MoveTarget.USER_OR_NEAR_ALLY;
    break;
  case MoveTarget.ALL:
  case MoveTarget.BOTH_SIDES:
    set = [ user, user.getAlly() ].concat(opponents);
    multiple = true;
    break;
  case MoveTarget.CURSE:
    set = user.getTypes(true).includes(Type.GHOST) ? (opponents.concat([ user.getAlly() ])) : [ user ];
    break;
  }

  return { targets: set.filter(p => p?.isActive(true)).map(p => p.getBattlerIndex()).filter(t => t !== undefined), multiple };
}

export const allMoves: Move[] = [
  new SelfStatusMove(Moves.NONE, Type.NORMAL, MoveCategory.STATUS, -1, -1, 0, 1),
];

export function initMoves() {
  allMoves.push(
    new AttackMove(Moves.POUND, Type.NORMAL, MoveCategory.PHYSICAL, 40, 100, 35, -1, 0, 1),
    new AttackMove(Moves.KARATE_CHOP, Type.FIGHTING, MoveCategory.PHYSICAL, 50, 100, 25, -1, 0, 1)
      .attr(HighCritAttr),
    new AttackMove(Moves.DOUBLE_SLAP, Type.NORMAL, MoveCategory.PHYSICAL, 15, 85, 10, -1, 0, 1)
      .attr(MultiHitAttr),
    new AttackMove(Moves.COMET_PUNCH, Type.NORMAL, MoveCategory.PHYSICAL, 18, 85, 15, -1, 0, 1)
      .attr(MultiHitAttr)
      .punchingMove(),
    new AttackMove(Moves.MEGA_PUNCH, Type.NORMAL, MoveCategory.PHYSICAL, 80, 85, 20, -1, 0, 1)
      .punchingMove(),
    new AttackMove(Moves.PAY_DAY, Type.NORMAL, MoveCategory.PHYSICAL, 40, 100, 20, -1, 0, 1)
      .attr(MoneyAttr)
      .makesContact(false),
    new AttackMove(Moves.FIRE_PUNCH, Type.FIRE, MoveCategory.PHYSICAL, 75, 100, 15, 10, 0, 1)
      .attr(StatusEffectAttr, StatusEffect.BURN)
      .punchingMove(),
    new AttackMove(Moves.ICE_PUNCH, Type.ICE, MoveCategory.PHYSICAL, 75, 100, 15, 10, 0, 1)
      .attr(StatusEffectAttr, StatusEffect.FREEZE)
      .punchingMove(),
    new AttackMove(Moves.THUNDER_PUNCH, Type.ELECTRIC, MoveCategory.PHYSICAL, 75, 100, 15, 10, 0, 1)
      .attr(StatusEffectAttr, StatusEffect.PARALYSIS)
      .punchingMove(),
    new AttackMove(Moves.SCRATCH, Type.NORMAL, MoveCategory.PHYSICAL, 40, 100, 35, -1, 0, 1),
    new AttackMove(Moves.VISE_GRIP, Type.NORMAL, MoveCategory.PHYSICAL, 55, 100, 30, -1, 0, 1),
    new AttackMove(Moves.GUILLOTINE, Type.NORMAL, MoveCategory.PHYSICAL, 200, 30, 5, -1, 0, 1)
      .attr(OneHitKOAttr)
      .attr(OneHitKOAccuracyAttr),
    new AttackMove(Moves.RAZOR_WIND, Type.NORMAL, MoveCategory.SPECIAL, 80, 100, 10, -1, 0, 1)
      .attr(ChargeAttr, ChargeAnim.RAZOR_WIND_CHARGING, "whipped\nup a whirlwind!")
      .attr(HighCritAttr)
      .windMove()
      .ignoresVirtual()
      .target(MoveTarget.ALL_NEAR_ENEMIES),
    new SelfStatusMove(Moves.SWORDS_DANCE, Type.NORMAL, -1, 20, -1, 0, 1)
      .attr(StatChangeAttr, BattleStat.ATK, 2, true)
      .danceMove(),
    new AttackMove(Moves.CUT, Type.NORMAL, MoveCategory.PHYSICAL, 50, 95, 30, -1, 0, 1)
      .slicingMove(),
    new AttackMove(Moves.GUST, Type.FLYING, MoveCategory.SPECIAL, 40, 100, 35, -1, 0, 1)
      .attr(HitsTagAttr, BattlerTagType.FLYING, true)
      .windMove(),
    new AttackMove(Moves.WING_ATTACK, Type.FLYING, MoveCategory.PHYSICAL, 60, 100, 35, -1, 0, 1),
    new StatusMove(Moves.WHIRLWIND, Type.NORMAL, -1, 20, -1, -6, 1)
      .attr(ForceSwitchOutAttr)
      .attr(HitsTagAttr, BattlerTagType.FLYING, false)
      .hidesTarget()
      .windMove(),
    new AttackMove(Moves.FLY, Type.FLYING, MoveCategory.PHYSICAL, 90, 95, 15, -1, 0, 1)
      .attr(ChargeAttr, ChargeAnim.FLY_CHARGING, "flew\nup high!", BattlerTagType.FLYING)
      .condition(failOnGravityCondition)
      .ignoresVirtual(),
    new AttackMove(Moves.BIND, Type.NORMAL, MoveCategory.PHYSICAL, 15, 85, 20, -1, 0, 1)
      .attr(TrapAttr, BattlerTagType.BIND),
    new AttackMove(Moves.SLAM, Type.NORMAL, MoveCategory.PHYSICAL, 80, 75, 20, -1, 0, 1),
    new AttackMove(Moves.VINE_WHIP, Type.GRASS, MoveCategory.PHYSICAL, 45, 100, 25, -1, 0, 1),
    new AttackMove(Moves.STOMP, Type.NORMAL, MoveCategory.PHYSICAL, 65, 100, 20, 30, 0, 1)
      .attr(MinimizeAccuracyAttr)
      .attr(HitsTagAttr, BattlerTagType.MINIMIZED, true)
      .attr(FlinchAttr),
    new AttackMove(Moves.DOUBLE_KICK, Type.FIGHTING, MoveCategory.PHYSICAL, 30, 100, 30, -1, 0, 1)
      .attr(MultiHitAttr, MultiHitType._2),
    new AttackMove(Moves.MEGA_KICK, Type.NORMAL, MoveCategory.PHYSICAL, 120, 75, 5, -1, 0, 1),
    new AttackMove(Moves.JUMP_KICK, Type.FIGHTING, MoveCategory.PHYSICAL, 100, 95, 10, -1, 0, 1)
      .attr(MissEffectAttr, crashDamageFunc)
      .attr(NoEffectAttr, crashDamageFunc)
      .condition(failOnGravityCondition)
      .recklessMove(),
    new AttackMove(Moves.ROLLING_KICK, Type.FIGHTING, MoveCategory.PHYSICAL, 60, 85, 15, 30, 0, 1)
      .attr(FlinchAttr),
    new StatusMove(Moves.SAND_ATTACK, Type.GROUND, 100, 15, -1, 0, 1)
      .attr(StatChangeAttr, BattleStat.ACC, -1),
    new AttackMove(Moves.HEADBUTT, Type.NORMAL, MoveCategory.PHYSICAL, 70, 100, 15, 30, 0, 1)
      .attr(FlinchAttr),
    new AttackMove(Moves.HORN_ATTACK, Type.NORMAL, MoveCategory.PHYSICAL, 65, 100, 25, -1, 0, 1),
    new AttackMove(Moves.FURY_ATTACK, Type.NORMAL, MoveCategory.PHYSICAL, 15, 85, 20, -1, 0, 1)
      .attr(MultiHitAttr),
    new AttackMove(Moves.HORN_DRILL, Type.NORMAL, MoveCategory.PHYSICAL, 200, 30, 5, -1, 0, 1)
      .attr(OneHitKOAttr)
      .attr(OneHitKOAccuracyAttr),
    new AttackMove(Moves.TACKLE, Type.NORMAL, MoveCategory.PHYSICAL, 40, 100, 35, -1, 0, 1),
    new AttackMove(Moves.BODY_SLAM, Type.NORMAL, MoveCategory.PHYSICAL, 85, 100, 15, 30, 0, 1)
      .attr(MinimizeAccuracyAttr)
      .attr(HitsTagAttr, BattlerTagType.MINIMIZED, true)
      .attr(StatusEffectAttr, StatusEffect.PARALYSIS),
    new AttackMove(Moves.WRAP, Type.NORMAL, MoveCategory.PHYSICAL, 15, 90, 20, -1, 0, 1)
      .attr(TrapAttr, BattlerTagType.WRAP),
    new AttackMove(Moves.TAKE_DOWN, Type.NORMAL, MoveCategory.PHYSICAL, 90, 85, 20, -1, 0, 1)
      .attr(RecoilAttr)
      .recklessMove(),
    new AttackMove(Moves.THRASH, Type.NORMAL, MoveCategory.PHYSICAL, 120, 100, 10, -1, 0, 1)
      .attr(FrenzyAttr)
      .attr(MissEffectAttr, frenzyMissFunc)
      .target(MoveTarget.RANDOM_NEAR_ENEMY),
    new AttackMove(Moves.DOUBLE_EDGE, Type.NORMAL, MoveCategory.PHYSICAL, 120, 100, 15, -1, 0, 1)
      .attr(RecoilAttr, false, 0.33)
      .recklessMove(),
    new StatusMove(Moves.TAIL_WHIP, Type.NORMAL, 100, 30, -1, 0, 1)
      .attr(StatChangeAttr, BattleStat.DEF, -1)
      .target(MoveTarget.ALL_NEAR_ENEMIES),
    new AttackMove(Moves.POISON_STING, Type.POISON, MoveCategory.PHYSICAL, 15, 100, 35, 30, 0, 1)
      .attr(StatusEffectAttr, StatusEffect.POISON)
      .makesContact(false),
    new AttackMove(Moves.TWINEEDLE, Type.BUG, MoveCategory.PHYSICAL, 25, 100, 20, 20, 0, 1)
      .attr(MultiHitAttr, MultiHitType._2)
      .attr(StatusEffectAttr, StatusEffect.POISON)
      .makesContact(false),
    new AttackMove(Moves.PIN_MISSILE, Type.BUG, MoveCategory.PHYSICAL, 25, 95, 20, -1, 0, 1)
      .attr(MultiHitAttr)
      .makesContact(false),
    new StatusMove(Moves.LEER, Type.NORMAL, 100, 30, -1, 0, 1)
      .attr(StatChangeAttr, BattleStat.DEF, -1)
      .target(MoveTarget.ALL_NEAR_ENEMIES),
    new AttackMove(Moves.BITE, Type.DARK, MoveCategory.PHYSICAL, 60, 100, 25, 30, 0, 1)
      .attr(FlinchAttr)
      .bitingMove(),
    new StatusMove(Moves.GROWL, Type.NORMAL, 100, 40, -1, 0, 1)
      .attr(StatChangeAttr, BattleStat.ATK, -1)
      .soundBased()
      .target(MoveTarget.ALL_NEAR_ENEMIES),
    new StatusMove(Moves.ROAR, Type.NORMAL, -1, 20, -1, -6, 1)
      .attr(ForceSwitchOutAttr)
      .soundBased()
      .hidesTarget(),
    new StatusMove(Moves.SING, Type.NORMAL, 55, 15, -1, 0, 1)
      .attr(StatusEffectAttr, StatusEffect.SLEEP)
      .soundBased(),
    new StatusMove(Moves.SUPERSONIC, Type.NORMAL, 55, 20, -1, 0, 1)
      .attr(ConfuseAttr)
      .soundBased(),
    new AttackMove(Moves.SONIC_BOOM, Type.NORMAL, MoveCategory.SPECIAL, -1, 90, 20, -1, 0, 1)
      .attr(FixedDamageAttr, 20),
    new StatusMove(Moves.DISABLE, Type.NORMAL, 100, 20, -1, 0, 1)
      .attr(DisableMoveAttr)
      .condition(failOnMaxCondition),
    new AttackMove(Moves.ACID, Type.POISON, MoveCategory.SPECIAL, 40, 100, 30, 10, 0, 1)
      .attr(StatChangeAttr, BattleStat.SPDEF, -1)
      .target(MoveTarget.ALL_NEAR_ENEMIES),
    new AttackMove(Moves.EMBER, Type.FIRE, MoveCategory.SPECIAL, 40, 100, 25, 10, 0, 1)
      .attr(StatusEffectAttr, StatusEffect.BURN),
    new AttackMove(Moves.FLAMETHROWER, Type.FIRE, MoveCategory.SPECIAL, 90, 100, 15, 10, 0, 1)
      .attr(StatusEffectAttr, StatusEffect.BURN),
    new StatusMove(Moves.MIST, Type.ICE, -1, 30, -1, 0, 1)
      .attr(AddArenaTagAttr, ArenaTagType.MIST, 5, true)
      .target(MoveTarget.USER_SIDE),
    new AttackMove(Moves.WATER_GUN, Type.WATER, MoveCategory.SPECIAL, 40, 100, 25, -1, 0, 1),
    new AttackMove(Moves.HYDRO_PUMP, Type.WATER, MoveCategory.SPECIAL, 110, 80, 5, -1, 0, 1),
    new AttackMove(Moves.SURF, Type.WATER, MoveCategory.SPECIAL, 90, 100, 15, -1, 0, 1)
      .target(MoveTarget.ALL_NEAR_OTHERS)
      .attr(HitsTagAttr, BattlerTagType.UNDERWATER, true),
    new AttackMove(Moves.ICE_BEAM, Type.ICE, MoveCategory.SPECIAL, 90, 100, 10, 10, 0, 1)
      .attr(StatusEffectAttr, StatusEffect.FREEZE),
    new AttackMove(Moves.BLIZZARD, Type.ICE, MoveCategory.SPECIAL, 110, 70, 5, 10, 0, 1)
      .attr(BlizzardAccuracyAttr)
      .attr(StatusEffectAttr, StatusEffect.FREEZE)
      .windMove()
      .target(MoveTarget.ALL_NEAR_ENEMIES),
    new AttackMove(Moves.PSYBEAM, Type.PSYCHIC, MoveCategory.SPECIAL, 65, 100, 20, 10, 0, 1)
      .attr(ConfuseAttr),
    new AttackMove(Moves.BUBBLE_BEAM, Type.WATER, MoveCategory.SPECIAL, 65, 100, 20, 10, 0, 1)
      .attr(StatChangeAttr, BattleStat.SPD, -1),
    new AttackMove(Moves.AURORA_BEAM, Type.ICE, MoveCategory.SPECIAL, 65, 100, 20, 10, 0, 1)
      .attr(StatChangeAttr, BattleStat.ATK, -1),
    new AttackMove(Moves.HYPER_BEAM, Type.NORMAL, MoveCategory.SPECIAL, 150, 90, 5, -1, 0, 1)
      .attr(RechargeAttr),
    new AttackMove(Moves.PECK, Type.FLYING, MoveCategory.PHYSICAL, 35, 100, 35, -1, 0, 1),
    new AttackMove(Moves.DRILL_PECK, Type.FLYING, MoveCategory.PHYSICAL, 80, 100, 20, -1, 0, 1),
    new AttackMove(Moves.SUBMISSION, Type.FIGHTING, MoveCategory.PHYSICAL, 80, 80, 20, -1, 0, 1)
      .attr(RecoilAttr)
      .recklessMove(),
    new AttackMove(Moves.LOW_KICK, Type.FIGHTING, MoveCategory.PHYSICAL, -1, 100, 20, -1, 0, 1)
      .attr(WeightPowerAttr)
      .condition(failOnMaxCondition),
    new AttackMove(Moves.COUNTER, Type.FIGHTING, MoveCategory.PHYSICAL, -1, 100, 20, -1, -5, 1)
      .attr(CounterDamageAttr, (move: Move) => move.category === MoveCategory.PHYSICAL, 2)
      .target(MoveTarget.ATTACKER),
    new AttackMove(Moves.SEISMIC_TOSS, Type.FIGHTING, MoveCategory.PHYSICAL, -1, 100, 20, -1, 0, 1)
      .attr(LevelDamageAttr),
    new AttackMove(Moves.STRENGTH, Type.NORMAL, MoveCategory.PHYSICAL, 80, 100, 15, -1, 0, 1),
    new AttackMove(Moves.ABSORB, Type.GRASS, MoveCategory.SPECIAL, 20, 100, 25, -1, 0, 1)
      .attr(HitHealAttr)
      .triageMove(),
    new AttackMove(Moves.MEGA_DRAIN, Type.GRASS, MoveCategory.SPECIAL, 40, 100, 15, -1, 0, 1)
      .attr(HitHealAttr)
      .triageMove(),
    new StatusMove(Moves.LEECH_SEED, Type.GRASS, 90, 10, -1, 0, 1)
      .attr(AddBattlerTagAttr, BattlerTagType.SEEDED)
      .condition((user, target, move) => !target.getTag(BattlerTagType.SEEDED) && !target.isOfType(Type.GRASS)),
    new SelfStatusMove(Moves.GROWTH, Type.NORMAL, -1, 20, -1, 0, 1)
      .attr(GrowthStatChangeAttr),
    new AttackMove(Moves.RAZOR_LEAF, Type.GRASS, MoveCategory.PHYSICAL, 55, 95, 25, -1, 0, 1)
      .attr(HighCritAttr)
      .makesContact(false)
      .slicingMove()
      .target(MoveTarget.ALL_NEAR_ENEMIES),
    new AttackMove(Moves.SOLAR_BEAM, Type.GRASS, MoveCategory.SPECIAL, 120, 100, 10, -1, 0, 1)
      .attr(SunlightChargeAttr, ChargeAnim.SOLAR_BEAM_CHARGING, "took\nin sunlight!")
      .attr(AntiSunlightPowerDecreaseAttr)
      .ignoresVirtual(),
    new StatusMove(Moves.POISON_POWDER, Type.POISON, 75, 35, -1, 0, 1)
      .attr(StatusEffectAttr, StatusEffect.POISON)
      .powderMove(),
    new StatusMove(Moves.STUN_SPORE, Type.GRASS, 75, 30, -1, 0, 1)
      .attr(StatusEffectAttr, StatusEffect.PARALYSIS)
      .powderMove(),
    new StatusMove(Moves.SLEEP_POWDER, Type.GRASS, 75, 15, -1, 0, 1)
      .attr(StatusEffectAttr, StatusEffect.SLEEP)
      .powderMove(),
    new AttackMove(Moves.PETAL_DANCE, Type.GRASS, MoveCategory.SPECIAL, 120, 100, 10, -1, 0, 1)
      .attr(FrenzyAttr)
      .attr(MissEffectAttr, frenzyMissFunc)
      .makesContact()
      .danceMove()
      .target(MoveTarget.RANDOM_NEAR_ENEMY),
    new StatusMove(Moves.STRING_SHOT, Type.BUG, 95, 40, -1, 0, 1)
      .attr(StatChangeAttr, BattleStat.SPD, -2)
      .target(MoveTarget.ALL_NEAR_ENEMIES),
    new AttackMove(Moves.DRAGON_RAGE, Type.DRAGON, MoveCategory.SPECIAL, -1, 100, 10, -1, 0, 1)
      .attr(FixedDamageAttr, 40),
    new AttackMove(Moves.FIRE_SPIN, Type.FIRE, MoveCategory.SPECIAL, 35, 85, 15, -1, 0, 1)
      .attr(TrapAttr, BattlerTagType.FIRE_SPIN),
    new AttackMove(Moves.THUNDER_SHOCK, Type.ELECTRIC, MoveCategory.SPECIAL, 40, 100, 30, 10, 0, 1)
      .attr(StatusEffectAttr, StatusEffect.PARALYSIS),
    new AttackMove(Moves.THUNDERBOLT, Type.ELECTRIC, MoveCategory.SPECIAL, 90, 100, 15, 10, 0, 1)
      .attr(StatusEffectAttr, StatusEffect.PARALYSIS),
    new StatusMove(Moves.THUNDER_WAVE, Type.ELECTRIC, 90, 20, -1, 0, 1)
      .attr(StatusEffectAttr, StatusEffect.PARALYSIS)
      .attr(StatusMoveTypeImmunityAttr, Type.GROUND),
    new AttackMove(Moves.THUNDER, Type.ELECTRIC, MoveCategory.SPECIAL, 110, 70, 10, 30, 0, 1)
      .attr(StatusEffectAttr, StatusEffect.PARALYSIS)
      .attr(ThunderAccuracyAttr)
      .attr(HitsTagAttr, BattlerTagType.FLYING, false),
    new AttackMove(Moves.ROCK_THROW, Type.ROCK, MoveCategory.PHYSICAL, 50, 90, 15, -1, 0, 1)
      .makesContact(false),
    new AttackMove(Moves.EARTHQUAKE, Type.GROUND, MoveCategory.PHYSICAL, 100, 100, 10, -1, 0, 1)
      .attr(HitsTagAttr, BattlerTagType.UNDERGROUND, true)
      .makesContact(false)
      .target(MoveTarget.ALL_NEAR_OTHERS),
    new AttackMove(Moves.FISSURE, Type.GROUND, MoveCategory.PHYSICAL, 200, 30, 5, -1, 0, 1)
      .attr(OneHitKOAttr)
      .attr(OneHitKOAccuracyAttr)
      .attr(HitsTagAttr, BattlerTagType.UNDERGROUND, false)
      .makesContact(false),
    new AttackMove(Moves.DIG, Type.GROUND, MoveCategory.PHYSICAL, 80, 100, 10, -1, 0, 1)
      .attr(ChargeAttr, ChargeAnim.DIG_CHARGING, "dug a hole!", BattlerTagType.UNDERGROUND)
      .ignoresVirtual(),
    new StatusMove(Moves.TOXIC, Type.POISON, 90, 10, -1, 0, 1)
      .attr(StatusEffectAttr, StatusEffect.TOXIC)
      .attr(ToxicAccuracyAttr),
    new AttackMove(Moves.CONFUSION, Type.PSYCHIC, MoveCategory.SPECIAL, 50, 100, 25, 10, 0, 1)
      .attr(ConfuseAttr),
    new AttackMove(Moves.PSYCHIC, Type.PSYCHIC, MoveCategory.SPECIAL, 90, 100, 10, 10, 0, 1)
      .attr(StatChangeAttr, BattleStat.SPDEF, -1),
    new StatusMove(Moves.HYPNOSIS, Type.PSYCHIC, 60, 20, -1, 0, 1)
      .attr(StatusEffectAttr, StatusEffect.SLEEP),
    new SelfStatusMove(Moves.MEDITATE, Type.PSYCHIC, -1, 40, -1, 0, 1)
      .attr(StatChangeAttr, BattleStat.ATK, 1, true),
    new SelfStatusMove(Moves.AGILITY, Type.PSYCHIC, -1, 30, -1, 0, 1)
      .attr(StatChangeAttr, BattleStat.SPD, 2, true),
    new AttackMove(Moves.QUICK_ATTACK, Type.NORMAL, MoveCategory.PHYSICAL, 40, 100, 30, -1, 1, 1),
    new AttackMove(Moves.RAGE, Type.NORMAL, MoveCategory.PHYSICAL, 20, 100, 20, -1, 0, 1)
      .partial(),
    new SelfStatusMove(Moves.TELEPORT, Type.PSYCHIC, -1, 20, -1, -6, 1)
      .attr(ForceSwitchOutAttr, true)
      .hidesUser(),
    new AttackMove(Moves.NIGHT_SHADE, Type.GHOST, MoveCategory.SPECIAL, -1, 100, 15, -1, 0, 1)
      .attr(LevelDamageAttr),
    new StatusMove(Moves.MIMIC, Type.NORMAL, -1, 10, -1, 0, 1)
      .attr(MovesetCopyMoveAttr)
      .ignoresVirtual(),
    new StatusMove(Moves.SCREECH, Type.NORMAL, 85, 40, -1, 0, 1)
      .attr(StatChangeAttr, BattleStat.DEF, -2)
      .soundBased(),
    new SelfStatusMove(Moves.DOUBLE_TEAM, Type.NORMAL, -1, 15, -1, 0, 1)
      .attr(StatChangeAttr, BattleStat.EVA, 1, true),
    new SelfStatusMove(Moves.RECOVER, Type.NORMAL, -1, 5, -1, 0, 1)
      .attr(HealAttr, 0.5)
      .triageMove(),
    new SelfStatusMove(Moves.HARDEN, Type.NORMAL, -1, 30, -1, 0, 1)
      .attr(StatChangeAttr, BattleStat.DEF, 1, true),
    new SelfStatusMove(Moves.MINIMIZE, Type.NORMAL, -1, 10, -1, 0, 1)
      .attr(AddBattlerTagAttr, BattlerTagType.MINIMIZED, true, false)
      .attr(StatChangeAttr, BattleStat.EVA, 2, true),
    new StatusMove(Moves.SMOKESCREEN, Type.NORMAL, 100, 20, -1, 0, 1)
      .attr(StatChangeAttr, BattleStat.ACC, -1),
    new StatusMove(Moves.CONFUSE_RAY, Type.GHOST, 100, 10, -1, 0, 1)
      .attr(ConfuseAttr),
    new SelfStatusMove(Moves.WITHDRAW, Type.WATER, -1, 40, -1, 0, 1)
      .attr(StatChangeAttr, BattleStat.DEF, 1, true),
    new SelfStatusMove(Moves.DEFENSE_CURL, Type.NORMAL, -1, 40, -1, 0, 1)
      .attr(StatChangeAttr, BattleStat.DEF, 1, true),
    new SelfStatusMove(Moves.BARRIER, Type.PSYCHIC, -1, 20, -1, 0, 1)
      .attr(StatChangeAttr, BattleStat.DEF, 2, true),
    new StatusMove(Moves.LIGHT_SCREEN, Type.PSYCHIC, -1, 30, -1, 0, 1)
      .attr(AddArenaTagAttr, ArenaTagType.LIGHT_SCREEN, 5, true)
      .target(MoveTarget.USER_SIDE),
    new StatusMove(Moves.HAZE, Type.ICE, -1, 30, -1, 0, 1)
      .target(MoveTarget.BOTH_SIDES)
      .attr(ResetStatsAttr),
    new StatusMove(Moves.REFLECT, Type.PSYCHIC, -1, 20, -1, 0, 1)
      .attr(AddArenaTagAttr, ArenaTagType.REFLECT, 5, true)
      .target(MoveTarget.USER_SIDE),
    new SelfStatusMove(Moves.FOCUS_ENERGY, Type.NORMAL, -1, 30, -1, 0, 1)
      .attr(AddBattlerTagAttr, BattlerTagType.CRIT_BOOST, true, true),
    new AttackMove(Moves.BIDE, Type.NORMAL, MoveCategory.PHYSICAL, -1, -1, 10, -1, 1, 1)
      .ignoresVirtual()
      .target(MoveTarget.USER)
      .unimplemented(),
    new SelfStatusMove(Moves.METRONOME, Type.NORMAL, -1, 10, -1, 0, 1)
      .attr(RandomMoveAttr)
      .ignoresVirtual(),
    new StatusMove(Moves.MIRROR_MOVE, Type.FLYING, -1, 20, -1, 0, 1)
      .attr(CopyMoveAttr)
      .ignoresVirtual(),
    new AttackMove(Moves.SELF_DESTRUCT, Type.NORMAL, MoveCategory.PHYSICAL, 200, 100, 5, -1, 0, 1)
      .attr(SacrificialAttr)
      .makesContact(false)
      .condition(failIfDampCondition)
      .target(MoveTarget.ALL_NEAR_OTHERS),
    new AttackMove(Moves.EGG_BOMB, Type.NORMAL, MoveCategory.PHYSICAL, 100, 75, 10, -1, 0, 1)
      .makesContact(false)
      .ballBombMove(),
    new AttackMove(Moves.LICK, Type.GHOST, MoveCategory.PHYSICAL, 30, 100, 30, 30, 0, 1)
      .attr(StatusEffectAttr, StatusEffect.PARALYSIS),
    new AttackMove(Moves.SMOG, Type.POISON, MoveCategory.SPECIAL, 30, 70, 20, 40, 0, 1)
      .attr(StatusEffectAttr, StatusEffect.POISON),
    new AttackMove(Moves.SLUDGE, Type.POISON, MoveCategory.SPECIAL, 65, 100, 20, 30, 0, 1)
      .attr(StatusEffectAttr, StatusEffect.POISON),
    new AttackMove(Moves.BONE_CLUB, Type.GROUND, MoveCategory.PHYSICAL, 65, 85, 20, 10, 0, 1)
      .attr(FlinchAttr)
      .makesContact(false),
    new AttackMove(Moves.FIRE_BLAST, Type.FIRE, MoveCategory.SPECIAL, 110, 85, 5, 10, 0, 1)
      .attr(StatusEffectAttr, StatusEffect.BURN),
    new AttackMove(Moves.WATERFALL, Type.WATER, MoveCategory.PHYSICAL, 80, 100, 15, 20, 0, 1)
      .attr(FlinchAttr),
    new AttackMove(Moves.CLAMP, Type.WATER, MoveCategory.PHYSICAL, 35, 85, 15, -1, 0, 1)
      .attr(TrapAttr, BattlerTagType.CLAMP),
    new AttackMove(Moves.SWIFT, Type.NORMAL, MoveCategory.SPECIAL, 60, -1, 20, -1, 0, 1)
      .target(MoveTarget.ALL_NEAR_ENEMIES),
    new AttackMove(Moves.SKULL_BASH, Type.NORMAL, MoveCategory.PHYSICAL, 130, 100, 10, -1, 0, 1)
      .attr(ChargeAttr, ChargeAnim.SKULL_BASH_CHARGING, "lowered\nits head!", null, true)
      .attr(StatChangeAttr, BattleStat.DEF, 1, true)
      .ignoresVirtual(),
    new AttackMove(Moves.SPIKE_CANNON, Type.NORMAL, MoveCategory.PHYSICAL, 20, 100, 15, -1, 0, 1)
      .attr(MultiHitAttr)
      .makesContact(false),
    new AttackMove(Moves.CONSTRICT, Type.NORMAL, MoveCategory.PHYSICAL, 10, 100, 35, 10, 0, 1)
      .attr(StatChangeAttr, BattleStat.SPD, -1),
    new SelfStatusMove(Moves.AMNESIA, Type.PSYCHIC, -1, 20, -1, 0, 1)
      .attr(StatChangeAttr, BattleStat.SPDEF, 2, true),
    new StatusMove(Moves.KINESIS, Type.PSYCHIC, 80, 15, -1, 0, 1)
      .attr(StatChangeAttr, BattleStat.ACC, -1),
    new SelfStatusMove(Moves.SOFT_BOILED, Type.NORMAL, -1, 5, -1, 0, 1)
      .attr(HealAttr, 0.5)
      .triageMove(),
    new AttackMove(Moves.HIGH_JUMP_KICK, Type.FIGHTING, MoveCategory.PHYSICAL, 130, 90, 10, -1, 0, 1)
      .attr(MissEffectAttr, crashDamageFunc)
      .attr(NoEffectAttr, crashDamageFunc)
      .condition(failOnGravityCondition)
      .recklessMove(),
    new StatusMove(Moves.GLARE, Type.NORMAL, 100, 30, -1, 0, 1)
      .attr(StatusEffectAttr, StatusEffect.PARALYSIS),
    new AttackMove(Moves.DREAM_EATER, Type.PSYCHIC, MoveCategory.SPECIAL, 100, 100, 15, -1, 0, 1)
      .attr(HitHealAttr)
      .condition(targetSleptOrComatoseCondition)
      .triageMove(),
    new StatusMove(Moves.POISON_GAS, Type.POISON, 90, 40, -1, 0, 1)
      .attr(StatusEffectAttr, StatusEffect.POISON)
      .target(MoveTarget.ALL_NEAR_ENEMIES),
    new AttackMove(Moves.BARRAGE, Type.NORMAL, MoveCategory.PHYSICAL, 15, 85, 20, -1, 0, 1)
      .attr(MultiHitAttr)
      .makesContact(false)
      .ballBombMove(),
    new AttackMove(Moves.LEECH_LIFE, Type.BUG, MoveCategory.PHYSICAL, 80, 100, 10, -1, 0, 1)
      .attr(HitHealAttr)
      .triageMove(),
    new StatusMove(Moves.LOVELY_KISS, Type.NORMAL, 75, 10, -1, 0, 1)
      .attr(StatusEffectAttr, StatusEffect.SLEEP),
    new AttackMove(Moves.SKY_ATTACK, Type.FLYING, MoveCategory.PHYSICAL, 140, 90, 5, 30, 0, 1)
      .attr(ChargeAttr, ChargeAnim.SKY_ATTACK_CHARGING, "is glowing!")
      .attr(HighCritAttr)
      .attr(FlinchAttr)
      .makesContact(false)
      .ignoresVirtual(),
    new StatusMove(Moves.TRANSFORM, Type.NORMAL, -1, 10, -1, 0, 1)
      .attr(TransformAttr)
      .ignoresProtect(),
    new AttackMove(Moves.BUBBLE, Type.WATER, MoveCategory.SPECIAL, 40, 100, 30, 10, 0, 1)
      .attr(StatChangeAttr, BattleStat.SPD, -1)
      .target(MoveTarget.ALL_NEAR_ENEMIES),
    new AttackMove(Moves.DIZZY_PUNCH, Type.NORMAL, MoveCategory.PHYSICAL, 70, 100, 10, 20, 0, 1)
      .attr(ConfuseAttr)
      .punchingMove(),
    new StatusMove(Moves.SPORE, Type.GRASS, 100, 15, -1, 0, 1)
      .attr(StatusEffectAttr, StatusEffect.SLEEP)
      .powderMove(),
    new StatusMove(Moves.FLASH, Type.NORMAL, 100, 20, -1, 0, 1)
      .attr(StatChangeAttr, BattleStat.ACC, -1),
    new AttackMove(Moves.PSYWAVE, Type.PSYCHIC, MoveCategory.SPECIAL, -1, 100, 15, -1, 0, 1)
      .attr(RandomLevelDamageAttr),
    new SelfStatusMove(Moves.SPLASH, Type.NORMAL, -1, 40, -1, 0, 1)
      .condition(failOnGravityCondition),
    new SelfStatusMove(Moves.ACID_ARMOR, Type.POISON, -1, 20, -1, 0, 1)
      .attr(StatChangeAttr, BattleStat.DEF, 2, true),
    new AttackMove(Moves.CRABHAMMER, Type.WATER, MoveCategory.PHYSICAL, 100, 90, 10, -1, 0, 1)
      .attr(HighCritAttr),
    new AttackMove(Moves.EXPLOSION, Type.NORMAL, MoveCategory.PHYSICAL, 250, 100, 5, -1, 0, 1)
      .condition(failIfDampCondition)
      .attr(SacrificialAttr)
      .makesContact(false)
      .target(MoveTarget.ALL_NEAR_OTHERS),
    new AttackMove(Moves.FURY_SWIPES, Type.NORMAL, MoveCategory.PHYSICAL, 18, 80, 15, -1, 0, 1)
      .attr(MultiHitAttr),
    new AttackMove(Moves.BONEMERANG, Type.GROUND, MoveCategory.PHYSICAL, 50, 90, 10, -1, 0, 1)
      .attr(MultiHitAttr, MultiHitType._2)
      .makesContact(false),
    new SelfStatusMove(Moves.REST, Type.PSYCHIC, -1, 5, -1, 0, 1)
      .attr(StatusEffectAttr, StatusEffect.SLEEP, true, 3, true)
      .attr(HealAttr, 1, true)
      .condition((user, target, move) => user.getHpRatio() < 1 && user.canSetStatus(StatusEffect.SLEEP, true, true))
      .triageMove(),
    new AttackMove(Moves.ROCK_SLIDE, Type.ROCK, MoveCategory.PHYSICAL, 75, 90, 10, 30, 0, 1)
      .attr(FlinchAttr)
      .makesContact(false)
      .target(MoveTarget.ALL_NEAR_ENEMIES),
    new AttackMove(Moves.HYPER_FANG, Type.NORMAL, MoveCategory.PHYSICAL, 80, 90, 15, 10, 0, 1)
      .attr(FlinchAttr)
      .bitingMove(),
    new SelfStatusMove(Moves.SHARPEN, Type.NORMAL, -1, 30, -1, 0, 1)
      .attr(StatChangeAttr, BattleStat.ATK, 1, true),
    new SelfStatusMove(Moves.CONVERSION, Type.NORMAL, -1, 30, -1, 0, 1)
      .attr(FirstMoveTypeAttr),
    new AttackMove(Moves.TRI_ATTACK, Type.NORMAL, MoveCategory.SPECIAL, 80, 100, 10, 20, 0, 1)
      .attr(MultiStatusEffectAttr, [StatusEffect.BURN, StatusEffect.FREEZE, StatusEffect.PARALYSIS]),
    new AttackMove(Moves.SUPER_FANG, Type.NORMAL, MoveCategory.PHYSICAL, -1, 90, 10, -1, 0, 1)
      .attr(TargetHalfHpDamageAttr),
    new AttackMove(Moves.SLASH, Type.NORMAL, MoveCategory.PHYSICAL, 70, 100, 20, -1, 0, 1)
      .attr(HighCritAttr)
      .slicingMove(),
    new SelfStatusMove(Moves.SUBSTITUTE, Type.NORMAL, -1, 10, -1, 0, 1)
      .attr(RecoilAttr)
      .unimplemented(),
    new AttackMove(Moves.STRUGGLE, Type.NORMAL, MoveCategory.PHYSICAL, 50, -1, 1, -1, 0, 1)
      .attr(RecoilAttr, true, 0.25, true)
      .attr(TypelessAttr)
      .ignoresVirtual()
      .target(MoveTarget.RANDOM_NEAR_ENEMY),
    new StatusMove(Moves.SKETCH, Type.NORMAL, -1, 1, -1, 0, 2)
      .attr(SketchAttr)
      .ignoresVirtual(),
    new AttackMove(Moves.TRIPLE_KICK, Type.FIGHTING, MoveCategory.PHYSICAL, 10, 90, 10, -1, 0, 2)
      .attr(MultiHitAttr, MultiHitType._3)
      .attr(MultiHitPowerIncrementAttr, 3)
      .checkAllHits(),
    new AttackMove(Moves.THIEF, Type.DARK, MoveCategory.PHYSICAL, 60, 100, 25, -1, 0, 2)
      .attr(StealHeldItemChanceAttr, 0.3),
    new StatusMove(Moves.SPIDER_WEB, Type.BUG, -1, 10, -1, 0, 2)
      .attr(AddBattlerTagAttr, BattlerTagType.TRAPPED, false, true, 1),
    new StatusMove(Moves.MIND_READER, Type.NORMAL, -1, 5, -1, 0, 2)
      .attr(IgnoreAccuracyAttr),
    new StatusMove(Moves.NIGHTMARE, Type.GHOST, 100, 15, -1, 0, 2)
      .attr(AddBattlerTagAttr, BattlerTagType.NIGHTMARE)
      .condition(targetSleptOrComatoseCondition),
    new AttackMove(Moves.FLAME_WHEEL, Type.FIRE, MoveCategory.PHYSICAL, 60, 100, 25, 10, 0, 2)
      .attr(HealStatusEffectAttr, true, StatusEffect.FREEZE)
      .attr(StatusEffectAttr, StatusEffect.BURN),
    new AttackMove(Moves.SNORE, Type.NORMAL, MoveCategory.SPECIAL, 50, 100, 15, 30, 0, 2)
      .attr(BypassSleepAttr)
      .attr(FlinchAttr)
      .condition(userSleptOrComatoseCondition)
      .soundBased(),
    new StatusMove(Moves.CURSE, Type.GHOST, -1, 10, -1, 0, 2)
      .attr(CurseAttr)
      .ignoresProtect(true)
      .target(MoveTarget.CURSE),
    new AttackMove(Moves.FLAIL, Type.NORMAL, MoveCategory.PHYSICAL, -1, 100, 15, -1, 0, 2)
      .attr(LowHpPowerAttr),
    new StatusMove(Moves.CONVERSION_2, Type.NORMAL, -1, 30, -1, 0, 2)
      .unimplemented(),
    new AttackMove(Moves.AEROBLAST, Type.FLYING, MoveCategory.SPECIAL, 100, 95, 5, -1, 0, 2)
      .attr(HighCritAttr),
    new StatusMove(Moves.COTTON_SPORE, Type.GRASS, 100, 40, -1, 0, 2)
      .attr(StatChangeAttr, BattleStat.SPD, -2)
      .powderMove()
      .target(MoveTarget.ALL_NEAR_ENEMIES),
    new AttackMove(Moves.REVERSAL, Type.FIGHTING, MoveCategory.PHYSICAL, -1, 100, 15, -1, 0, 2)
      .attr(LowHpPowerAttr),
    new StatusMove(Moves.SPITE, Type.GHOST, 100, 10, -1, 0, 2)
      .attr(ReducePpMoveAttr, 4),
    new AttackMove(Moves.POWDER_SNOW, Type.ICE, MoveCategory.SPECIAL, 40, 100, 25, 10, 0, 2)
      .attr(StatusEffectAttr, StatusEffect.FREEZE)
      .target(MoveTarget.ALL_NEAR_ENEMIES),
    new SelfStatusMove(Moves.PROTECT, Type.NORMAL, -1, 10, -1, 4, 2)
      .attr(ProtectAttr),
    new AttackMove(Moves.MACH_PUNCH, Type.FIGHTING, MoveCategory.PHYSICAL, 40, 100, 30, -1, 1, 2)
      .punchingMove(),
    new StatusMove(Moves.SCARY_FACE, Type.NORMAL, 100, 10, -1, 0, 2)
      .attr(StatChangeAttr, BattleStat.SPD, -2),
    new AttackMove(Moves.FEINT_ATTACK, Type.DARK, MoveCategory.PHYSICAL, 60, -1, 20, -1, 0, 2),
    new StatusMove(Moves.SWEET_KISS, Type.FAIRY, 75, 10, -1, 0, 2)
      .attr(ConfuseAttr),
    new SelfStatusMove(Moves.BELLY_DRUM, Type.NORMAL, -1, 10, -1, 0, 2)
      .attr(HalfHpStatMaxAttr, BattleStat.ATK),
    new AttackMove(Moves.SLUDGE_BOMB, Type.POISON, MoveCategory.SPECIAL, 90, 100, 10, 30, 0, 2)
      .attr(StatusEffectAttr, StatusEffect.POISON)
      .ballBombMove(),
    new AttackMove(Moves.MUD_SLAP, Type.GROUND, MoveCategory.SPECIAL, 20, 100, 10, 100, 0, 2)
      .attr(StatChangeAttr, BattleStat.ACC, -1),
    new AttackMove(Moves.OCTAZOOKA, Type.WATER, MoveCategory.SPECIAL, 65, 85, 10, 50, 0, 2)
      .attr(StatChangeAttr, BattleStat.ACC, -1)
      .ballBombMove(),
    new StatusMove(Moves.SPIKES, Type.GROUND, -1, 20, -1, 0, 2)
      .attr(AddArenaTrapTagAttr, ArenaTagType.SPIKES)
      .target(MoveTarget.ENEMY_SIDE),
    new AttackMove(Moves.ZAP_CANNON, Type.ELECTRIC, MoveCategory.SPECIAL, 120, 50, 5, 100, 0, 2)
      .attr(StatusEffectAttr, StatusEffect.PARALYSIS)
      .ballBombMove(),
    new StatusMove(Moves.FORESIGHT, Type.NORMAL, -1, 40, -1, 0, 2)
      .unimplemented(),
    new SelfStatusMove(Moves.DESTINY_BOND, Type.GHOST, -1, 5, -1, 0, 2)
      .ignoresProtect()
      .attr(DestinyBondAttr),
    new StatusMove(Moves.PERISH_SONG, Type.NORMAL, -1, 5, -1, 0, 2)
      .attr(FaintCountdownAttr)
      .ignoresProtect()
      .soundBased()
      .condition(failOnBossCondition)
      .target(MoveTarget.ALL),
    new AttackMove(Moves.ICY_WIND, Type.ICE, MoveCategory.SPECIAL, 55, 95, 15, 100, 0, 2)
      .attr(StatChangeAttr, BattleStat.SPD, -1)
      .windMove()
      .target(MoveTarget.ALL_NEAR_ENEMIES),
    new SelfStatusMove(Moves.DETECT, Type.FIGHTING, -1, 5, -1, 4, 2)
      .attr(ProtectAttr),
    new AttackMove(Moves.BONE_RUSH, Type.GROUND, MoveCategory.PHYSICAL, 25, 90, 10, -1, 0, 2)
      .attr(MultiHitAttr)
      .makesContact(false),
    new StatusMove(Moves.LOCK_ON, Type.NORMAL, -1, 5, -1, 0, 2)
      .attr(IgnoreAccuracyAttr),
    new AttackMove(Moves.OUTRAGE, Type.DRAGON, MoveCategory.PHYSICAL, 120, 100, 10, -1, 0, 2)
      .attr(FrenzyAttr)
      .attr(MissEffectAttr, frenzyMissFunc)
      .target(MoveTarget.RANDOM_NEAR_ENEMY),
    new StatusMove(Moves.SANDSTORM, Type.ROCK, -1, 10, -1, 0, 2)
      .attr(WeatherChangeAttr, WeatherType.SANDSTORM)
      .target(MoveTarget.BOTH_SIDES),
    new AttackMove(Moves.GIGA_DRAIN, Type.GRASS, MoveCategory.SPECIAL, 75, 100, 10, -1, 0, 2)
      .attr(HitHealAttr)
      .triageMove(),
    new SelfStatusMove(Moves.ENDURE, Type.NORMAL, -1, 10, -1, 4, 2)
      .attr(EndureAttr),
    new StatusMove(Moves.CHARM, Type.FAIRY, 100, 20, -1, 0, 2)
      .attr(StatChangeAttr, BattleStat.ATK, -2),
    new AttackMove(Moves.ROLLOUT, Type.ROCK, MoveCategory.PHYSICAL, 30, 90, 20, -1, 0, 2)
      .attr(ConsecutiveUseDoublePowerAttr, 5, true, true, Moves.DEFENSE_CURL),
    new AttackMove(Moves.FALSE_SWIPE, Type.NORMAL, MoveCategory.PHYSICAL, 40, 100, 40, -1, 0, 2)
      .attr(SurviveDamageAttr),
    new StatusMove(Moves.SWAGGER, Type.NORMAL, 85, 15, -1, 0, 2)
      .attr(StatChangeAttr, BattleStat.ATK, 2)
      .attr(ConfuseAttr),
    new SelfStatusMove(Moves.MILK_DRINK, Type.NORMAL, -1, 5, -1, 0, 2)
      .attr(HealAttr, 0.5)
      .triageMove(),
    new AttackMove(Moves.SPARK, Type.ELECTRIC, MoveCategory.PHYSICAL, 65, 100, 20, 30, 0, 2)
      .attr(StatusEffectAttr, StatusEffect.PARALYSIS),
    new AttackMove(Moves.FURY_CUTTER, Type.BUG, MoveCategory.PHYSICAL, 40, 95, 20, -1, 0, 2)
      .attr(ConsecutiveUseDoublePowerAttr, 3, true)
      .slicingMove(),
    new AttackMove(Moves.STEEL_WING, Type.STEEL, MoveCategory.PHYSICAL, 70, 90, 25, 10, 0, 2)
      .attr(StatChangeAttr, BattleStat.DEF, 1, true),
    new StatusMove(Moves.MEAN_LOOK, Type.NORMAL, -1, 5, -1, 0, 2)
      .attr(AddBattlerTagAttr, BattlerTagType.TRAPPED, false, true, 1),
    new StatusMove(Moves.ATTRACT, Type.NORMAL, 100, 15, -1, 0, 2)
      .attr(AddBattlerTagAttr, BattlerTagType.INFATUATED)
      .condition((user, target, move) => user.isOppositeGender(target)),
    new SelfStatusMove(Moves.SLEEP_TALK, Type.NORMAL, -1, 10, -1, 0, 2)
      .attr(BypassSleepAttr)
      .attr(RandomMovesetMoveAttr)
      .condition(userSleptOrComatoseCondition)
      .target(MoveTarget.ALL_ENEMIES)
      .ignoresVirtual(),
    new StatusMove(Moves.HEAL_BELL, Type.NORMAL, -1, 5, -1, 0, 2)
      .attr(PartyStatusCureAttr, "A bell chimed!", Abilities.SOUNDPROOF)
      .soundBased()
      .target(MoveTarget.PARTY),
    new AttackMove(Moves.RETURN, Type.NORMAL, MoveCategory.PHYSICAL, -1, 100, 20, -1, 0, 2)
      .attr(FriendshipPowerAttr),
    new AttackMove(Moves.PRESENT, Type.NORMAL, MoveCategory.PHYSICAL, -1, 90, 15, -1, 0, 2)
      .attr(PresentPowerAttr)
      .makesContact(false),
    new AttackMove(Moves.FRUSTRATION, Type.NORMAL, MoveCategory.PHYSICAL, -1, 100, 20, -1, 0, 2)
      .attr(FriendshipPowerAttr, true),
    new StatusMove(Moves.SAFEGUARD, Type.NORMAL, -1, 25, -1, 0, 2)
      .target(MoveTarget.USER_SIDE)
      .unimplemented(),
    new StatusMove(Moves.PAIN_SPLIT, Type.NORMAL, -1, 20, -1, 0, 2)
      .attr(HpSplitAttr)
      .condition(failOnBossCondition),
    new AttackMove(Moves.SACRED_FIRE, Type.FIRE, MoveCategory.PHYSICAL, 100, 95, 5, 50, 0, 2)
      .attr(HealStatusEffectAttr, true, StatusEffect.FREEZE)
      .attr(StatusEffectAttr, StatusEffect.BURN)
      .makesContact(false),
    new AttackMove(Moves.MAGNITUDE, Type.GROUND, MoveCategory.PHYSICAL, -1, 100, 30, -1, 0, 2)
      .attr(PreMoveMessageAttr, magnitudeMessageFunc)
      .attr(MagnitudePowerAttr)
      .attr(HitsTagAttr, BattlerTagType.UNDERGROUND, true)
      .makesContact(false)
      .target(MoveTarget.ALL_NEAR_OTHERS),
    new AttackMove(Moves.DYNAMIC_PUNCH, Type.FIGHTING, MoveCategory.PHYSICAL, 100, 50, 5, 100, 0, 2)
      .attr(ConfuseAttr)
      .punchingMove(),
    new AttackMove(Moves.MEGAHORN, Type.BUG, MoveCategory.PHYSICAL, 120, 85, 10, -1, 0, 2),
    new AttackMove(Moves.DRAGON_BREATH, Type.DRAGON, MoveCategory.SPECIAL, 60, 100, 20, 30, 0, 2)
      .attr(StatusEffectAttr, StatusEffect.PARALYSIS),
    new SelfStatusMove(Moves.BATON_PASS, Type.NORMAL, -1, 40, -1, 0, 2)
      .attr(ForceSwitchOutAttr, true, true)
      .hidesUser(),
    new StatusMove(Moves.ENCORE, Type.NORMAL, 100, 5, -1, 0, 2)
      .attr(AddBattlerTagAttr, BattlerTagType.ENCORE, false, true)
      .condition((user, target, move) => new EncoreTag(user.id).canAdd(target)),
    new AttackMove(Moves.PURSUIT, Type.DARK, MoveCategory.PHYSICAL, 40, 100, 20, -1, 0, 2)
      .partial(),
    new AttackMove(Moves.RAPID_SPIN, Type.NORMAL, MoveCategory.PHYSICAL, 50, 100, 40, 100, 0, 2)
      .attr(StatChangeAttr, BattleStat.SPD, 1, true)
      .attr(RemoveBattlerTagAttr, [
        BattlerTagType.BIND,
        BattlerTagType.WRAP,
        BattlerTagType.FIRE_SPIN,
        BattlerTagType.WHIRLPOOL,
        BattlerTagType.CLAMP,
        BattlerTagType.SAND_TOMB,
        BattlerTagType.MAGMA_STORM,
        BattlerTagType.SNAP_TRAP,
        BattlerTagType.THUNDER_CAGE,
        BattlerTagType.SEEDED,
        BattlerTagType.INFESTATION
      ], true)
      .attr(RemoveArenaTrapAttr),
    new StatusMove(Moves.SWEET_SCENT, Type.NORMAL, 100, 20, -1, 0, 2)
      .attr(StatChangeAttr, BattleStat.EVA, -2)
      .target(MoveTarget.ALL_NEAR_ENEMIES),
    new AttackMove(Moves.IRON_TAIL, Type.STEEL, MoveCategory.PHYSICAL, 100, 75, 15, 30, 0, 2)
      .attr(StatChangeAttr, BattleStat.DEF, -1),
    new AttackMove(Moves.METAL_CLAW, Type.STEEL, MoveCategory.PHYSICAL, 50, 95, 35, 10, 0, 2)
      .attr(StatChangeAttr, BattleStat.ATK, 1, true),
    new AttackMove(Moves.VITAL_THROW, Type.FIGHTING, MoveCategory.PHYSICAL, 70, -1, 10, -1, -1, 2),
    new SelfStatusMove(Moves.MORNING_SUN, Type.NORMAL, -1, 5, -1, 0, 2)
      .attr(PlantHealAttr)
      .triageMove(),
    new SelfStatusMove(Moves.SYNTHESIS, Type.GRASS, -1, 5, -1, 0, 2)
      .attr(PlantHealAttr)
      .triageMove(),
    new SelfStatusMove(Moves.MOONLIGHT, Type.FAIRY, -1, 5, -1, 0, 2)
      .attr(PlantHealAttr)
      .triageMove(),
    new AttackMove(Moves.HIDDEN_POWER, Type.NORMAL, MoveCategory.SPECIAL, 60, 100, 15, -1, 0, 2)
      .attr(HiddenPowerTypeAttr),
    new AttackMove(Moves.CROSS_CHOP, Type.FIGHTING, MoveCategory.PHYSICAL, 100, 80, 5, -1, 0, 2)
      .attr(HighCritAttr),
    new AttackMove(Moves.TWISTER, Type.DRAGON, MoveCategory.SPECIAL, 40, 100, 20, 20, 0, 2)
      .attr(HitsTagAttr, BattlerTagType.FLYING, true)
      .attr(FlinchAttr)
      .windMove()
      .target(MoveTarget.ALL_NEAR_ENEMIES),
    new StatusMove(Moves.RAIN_DANCE, Type.WATER, -1, 5, -1, 0, 2)
      .attr(WeatherChangeAttr, WeatherType.RAIN)
      .target(MoveTarget.BOTH_SIDES),
    new StatusMove(Moves.SUNNY_DAY, Type.FIRE, -1, 5, -1, 0, 2)
      .attr(WeatherChangeAttr, WeatherType.SUNNY)
      .target(MoveTarget.BOTH_SIDES),
    new AttackMove(Moves.CRUNCH, Type.DARK, MoveCategory.PHYSICAL, 80, 100, 15, 20, 0, 2)
      .attr(StatChangeAttr, BattleStat.DEF, -1)
      .bitingMove(),
    new AttackMove(Moves.MIRROR_COAT, Type.PSYCHIC, MoveCategory.SPECIAL, -1, 100, 20, -1, -5, 2)
      .attr(CounterDamageAttr, (move: Move) => move.category === MoveCategory.SPECIAL, 2)
      .target(MoveTarget.ATTACKER),
    new StatusMove(Moves.PSYCH_UP, Type.NORMAL, -1, 10, -1, 0, 2)
      .attr(CopyStatsAttr),
    new AttackMove(Moves.EXTREME_SPEED, Type.NORMAL, MoveCategory.PHYSICAL, 80, 100, 5, -1, 2, 2),
    new AttackMove(Moves.ANCIENT_POWER, Type.ROCK, MoveCategory.SPECIAL, 60, 100, 5, 10, 0, 2)
      .attr(StatChangeAttr, [ BattleStat.ATK, BattleStat.DEF, BattleStat.SPATK, BattleStat.SPDEF, BattleStat.SPD ], 1, true),
    new AttackMove(Moves.SHADOW_BALL, Type.GHOST, MoveCategory.SPECIAL, 80, 100, 15, 20, 0, 2)
      .attr(StatChangeAttr, BattleStat.SPDEF, -1)
      .ballBombMove(),
    new AttackMove(Moves.FUTURE_SIGHT, Type.PSYCHIC, MoveCategory.SPECIAL, 120, 100, 10, -1, 0, 2)
      .attr(DelayedAttackAttr, ArenaTagType.FUTURE_SIGHT, ChargeAnim.FUTURE_SIGHT_CHARGING, "foresaw\nan attack!"),
    new AttackMove(Moves.ROCK_SMASH, Type.FIGHTING, MoveCategory.PHYSICAL, 40, 100, 15, 50, 0, 2)
      .attr(StatChangeAttr, BattleStat.DEF, -1),
    new AttackMove(Moves.WHIRLPOOL, Type.WATER, MoveCategory.SPECIAL, 35, 85, 15, -1, 0, 2)
      .attr(TrapAttr, BattlerTagType.WHIRLPOOL)
      .attr(HitsTagAttr, BattlerTagType.UNDERWATER, true),
    new AttackMove(Moves.BEAT_UP, Type.DARK, MoveCategory.PHYSICAL, -1, 100, 10, -1, 0, 2)
      .attr(MultiHitAttr, MultiHitType.BEAT_UP)
      .attr(BeatUpAttr)
      .makesContact(false),
    new AttackMove(Moves.FAKE_OUT, Type.NORMAL, MoveCategory.PHYSICAL, 40, 100, 10, 100, 3, 3)
      .attr(FlinchAttr)
      .condition(new FirstMoveCondition()),
    new AttackMove(Moves.UPROAR, Type.NORMAL, MoveCategory.SPECIAL, 90, 100, 10, -1, 0, 3)
      .ignoresVirtual()
      .soundBased()
      .target(MoveTarget.RANDOM_NEAR_ENEMY)
      .partial(),
    new SelfStatusMove(Moves.STOCKPILE, Type.NORMAL, -1, 20, -1, 0, 3)
      .unimplemented(),
    new AttackMove(Moves.SPIT_UP, Type.NORMAL, MoveCategory.SPECIAL, -1, 100, 10, -1, 0, 3)
      .unimplemented(),
    new SelfStatusMove(Moves.SWALLOW, Type.NORMAL, -1, 10, -1, 0, 3)
      .triageMove()
      .unimplemented(),
    new AttackMove(Moves.HEAT_WAVE, Type.FIRE, MoveCategory.SPECIAL, 95, 90, 10, 10, 0, 3)
      .attr(HealStatusEffectAttr, true, StatusEffect.FREEZE)
      .attr(StatusEffectAttr, StatusEffect.BURN)
      .windMove()
      .target(MoveTarget.ALL_NEAR_ENEMIES),
    new StatusMove(Moves.HAIL, Type.ICE, -1, 10, -1, 0, 3)
      .attr(WeatherChangeAttr, WeatherType.HAIL)
      .target(MoveTarget.BOTH_SIDES),
    new StatusMove(Moves.TORMENT, Type.DARK, 100, 15, -1, 0, 3)
      .unimplemented(),
    new StatusMove(Moves.FLATTER, Type.DARK, 100, 15, -1, 0, 3)
      .attr(StatChangeAttr, BattleStat.SPATK, 1)
      .attr(ConfuseAttr),
    new StatusMove(Moves.WILL_O_WISP, Type.FIRE, 85, 15, -1, 0, 3)
      .attr(StatusEffectAttr, StatusEffect.BURN),
    new StatusMove(Moves.MEMENTO, Type.DARK, 100, 10, -1, 0, 3)
      .attr(SacrificialAttrOnHit)
      .attr(StatChangeAttr, [ BattleStat.ATK, BattleStat.SPATK ], -2),
    new AttackMove(Moves.FACADE, Type.NORMAL, MoveCategory.PHYSICAL, 70, 100, 20, -1, 0, 3)
      .attr(MovePowerMultiplierAttr, (user, target, move) => user.status
        && (user.status.effect === StatusEffect.BURN || user.status.effect === StatusEffect.POISON || user.status.effect === StatusEffect.TOXIC || user.status.effect === StatusEffect.PARALYSIS) ? 2 : 1)
      .attr(BypassBurnDamageReductionAttr),
    new AttackMove(Moves.FOCUS_PUNCH, Type.FIGHTING, MoveCategory.PHYSICAL, 150, 100, 20, -1, -3, 3)
      .punchingMove()
      .ignoresVirtual()
      .condition((user, target, move) => !user.turnData.attacksReceived.find(r => r.damage)),
    new AttackMove(Moves.SMELLING_SALTS, Type.NORMAL, MoveCategory.PHYSICAL, 70, 100, 10, -1, 0, 3)
      .attr(MovePowerMultiplierAttr, (user, target, move) => target.status?.effect === StatusEffect.PARALYSIS ? 2 : 1)
      .attr(HealStatusEffectAttr, true, StatusEffect.PARALYSIS),
    new SelfStatusMove(Moves.FOLLOW_ME, Type.NORMAL, -1, 20, -1, 2, 3)
      .attr(AddBattlerTagAttr, BattlerTagType.CENTER_OF_ATTENTION, true),
    new StatusMove(Moves.NATURE_POWER, Type.NORMAL, -1, 20, -1, 0, 3)
      .attr(NaturePowerAttr)
      .ignoresVirtual(),
    new SelfStatusMove(Moves.CHARGE, Type.ELECTRIC, -1, 20, -1, 0, 3)
      .attr(StatChangeAttr, BattleStat.SPDEF, 1, true)
      .attr(AddBattlerTagAttr, BattlerTagType.CHARGED, true, false),
    new StatusMove(Moves.TAUNT, Type.DARK, 100, 20, -1, 0, 3)
      .unimplemented(),
    new StatusMove(Moves.HELPING_HAND, Type.NORMAL, -1, 20, -1, 5, 3)
      .attr(AddBattlerTagAttr, BattlerTagType.HELPING_HAND)
      .target(MoveTarget.NEAR_ALLY),
    new StatusMove(Moves.TRICK, Type.PSYCHIC, 100, 10, -1, 0, 3)
      .unimplemented(),
    new StatusMove(Moves.ROLE_PLAY, Type.PSYCHIC, -1, 10, -1, 0, 3)
      .attr(AbilityCopyAttr),
    new SelfStatusMove(Moves.WISH, Type.NORMAL, -1, 10, -1, 0, 3)
      .triageMove()
      .attr(AddArenaTagAttr, ArenaTagType.WISH, 2, true),
    new SelfStatusMove(Moves.ASSIST, Type.NORMAL, -1, 20, -1, 0, 3)
      .attr(RandomMovesetMoveAttr, true)
      .ignoresVirtual(),
    new SelfStatusMove(Moves.INGRAIN, Type.GRASS, -1, 20, -1, 0, 3)
      .attr(AddBattlerTagAttr, BattlerTagType.INGRAIN, true, true),
    new AttackMove(Moves.SUPERPOWER, Type.FIGHTING, MoveCategory.PHYSICAL, 120, 100, 5, -1, 0, 3)
      .attr(StatChangeAttr, [ BattleStat.ATK, BattleStat.DEF ], -1, true),
    new SelfStatusMove(Moves.MAGIC_COAT, Type.PSYCHIC, -1, 15, -1, 4, 3)
      .unimplemented(),
    new SelfStatusMove(Moves.RECYCLE, Type.NORMAL, -1, 10, -1, 0, 3)
      .unimplemented(),
    new AttackMove(Moves.REVENGE, Type.FIGHTING, MoveCategory.PHYSICAL, 60, 100, 10, -1, -4, 3)
      .attr(TurnDamagedDoublePowerAttr),
    new AttackMove(Moves.BRICK_BREAK, Type.FIGHTING, MoveCategory.PHYSICAL, 75, 100, 15, -1, 0, 3)
      .attr(RemoveScreensAttr),
    new StatusMove(Moves.YAWN, Type.NORMAL, -1, 10, -1, 0, 3)
      .attr(AddBattlerTagAttr, BattlerTagType.DROWSY, false, true)
      .condition((user, target, move) => !target.status),
    new AttackMove(Moves.KNOCK_OFF, Type.DARK, MoveCategory.PHYSICAL, 65, 100, 20, -1, 0, 3)
      .attr(MovePowerMultiplierAttr, (user, target, move) => target.getHeldItems().filter(i => i.getTransferrable(false)).length > 0 ? 1.5 : 1)
      .attr(RemoveHeldItemAttr, false),
    new AttackMove(Moves.ENDEAVOR, Type.NORMAL, MoveCategory.PHYSICAL, -1, 100, 5, -1, 0, 3)
      .attr(MatchHpAttr)
      .condition(failOnBossCondition),
    new AttackMove(Moves.ERUPTION, Type.FIRE, MoveCategory.SPECIAL, 150, 100, 5, -1, 0, 3)
      .attr(HpPowerAttr)
      .target(MoveTarget.ALL_NEAR_ENEMIES),
    new StatusMove(Moves.SKILL_SWAP, Type.PSYCHIC, -1, 10, -1, 0, 3)
      .attr(SwitchAbilitiesAttr),
    new SelfStatusMove(Moves.IMPRISON, Type.PSYCHIC, -1, 10, -1, 0, 3)
      .unimplemented(),
    new SelfStatusMove(Moves.REFRESH, Type.NORMAL, -1, 20, -1, 0, 3)
      .attr(HealStatusEffectAttr, true, StatusEffect.PARALYSIS, StatusEffect.POISON, StatusEffect.TOXIC, StatusEffect.BURN)
      .condition((user, target, move) => user.status && (user.status.effect === StatusEffect.PARALYSIS || user.status.effect === StatusEffect.POISON || user.status.effect === StatusEffect.TOXIC || user.status.effect === StatusEffect.BURN)),
    new SelfStatusMove(Moves.GRUDGE, Type.GHOST, -1, 5, -1, 0, 3)
      .unimplemented(),
    new SelfStatusMove(Moves.SNATCH, Type.DARK, -1, 10, -1, 4, 3)
      .unimplemented(),
    new AttackMove(Moves.SECRET_POWER, Type.NORMAL, MoveCategory.PHYSICAL, 70, 100, 20, 30, 0, 3)
      .makesContact(false)
      .partial(),
    new AttackMove(Moves.DIVE, Type.WATER, MoveCategory.PHYSICAL, 80, 100, 10, -1, 0, 3)
      .attr(ChargeAttr, ChargeAnim.DIVE_CHARGING, "hid\nunderwater!", BattlerTagType.UNDERWATER)
      .ignoresVirtual(),
    new AttackMove(Moves.ARM_THRUST, Type.FIGHTING, MoveCategory.PHYSICAL, 15, 100, 20, -1, 0, 3)
      .attr(MultiHitAttr),
    new SelfStatusMove(Moves.CAMOUFLAGE, Type.NORMAL, -1, 20, -1, 0, 3)
      .attr(CopyBiomeTypeAttr),
    new SelfStatusMove(Moves.TAIL_GLOW, Type.BUG, -1, 20, -1, 0, 3)
      .attr(StatChangeAttr, BattleStat.SPATK, 3, true),
    new AttackMove(Moves.LUSTER_PURGE, Type.PSYCHIC, MoveCategory.SPECIAL, 95, 100, 5, 50, 0, 3)
      .attr(StatChangeAttr, BattleStat.SPDEF, -1),
    new AttackMove(Moves.MIST_BALL, Type.PSYCHIC, MoveCategory.SPECIAL, 95, 100, 5, 50, 0, 3)
      .attr(StatChangeAttr, BattleStat.SPATK, -1)
      .ballBombMove(),
    new StatusMove(Moves.FEATHER_DANCE, Type.FLYING, 100, 15, -1, 0, 3)
      .attr(StatChangeAttr, BattleStat.ATK, -2)
      .danceMove(),
    new StatusMove(Moves.TEETER_DANCE, Type.NORMAL, 100, 20, -1, 0, 3)
      .attr(ConfuseAttr)
      .danceMove()
      .target(MoveTarget.ALL_NEAR_OTHERS),
    new AttackMove(Moves.BLAZE_KICK, Type.FIRE, MoveCategory.PHYSICAL, 85, 90, 10, 10, 0, 3)
      .attr(HighCritAttr)
      .attr(StatusEffectAttr, StatusEffect.BURN),
    new StatusMove(Moves.MUD_SPORT, Type.GROUND, -1, 15, -1, 0, 3)
      .attr(AddArenaTagAttr, ArenaTagType.MUD_SPORT, 5)
      .target(MoveTarget.BOTH_SIDES),
    new AttackMove(Moves.ICE_BALL, Type.ICE, MoveCategory.PHYSICAL, 30, 90, 20, -1, 0, 3)
      .attr(ConsecutiveUseDoublePowerAttr, 5, true, true, Moves.DEFENSE_CURL)
      .ballBombMove(),
    new AttackMove(Moves.NEEDLE_ARM, Type.GRASS, MoveCategory.PHYSICAL, 60, 100, 15, 30, 0, 3)
      .attr(FlinchAttr),
    new SelfStatusMove(Moves.SLACK_OFF, Type.NORMAL, -1, 5, -1, 0, 3)
      .attr(HealAttr, 0.5)
      .triageMove(),
    new AttackMove(Moves.HYPER_VOICE, Type.NORMAL, MoveCategory.SPECIAL, 90, 100, 10, -1, 0, 3)
      .soundBased()
      .target(MoveTarget.ALL_NEAR_ENEMIES),
    new AttackMove(Moves.POISON_FANG, Type.POISON, MoveCategory.PHYSICAL, 50, 100, 15, 50, 0, 3)
      .attr(StatusEffectAttr, StatusEffect.TOXIC)
      .bitingMove(),
    new AttackMove(Moves.CRUSH_CLAW, Type.NORMAL, MoveCategory.PHYSICAL, 75, 95, 10, 50, 0, 3)
      .attr(StatChangeAttr, BattleStat.DEF, -1),
    new AttackMove(Moves.BLAST_BURN, Type.FIRE, MoveCategory.SPECIAL, 150, 90, 5, -1, 0, 3)
      .attr(RechargeAttr),
    new AttackMove(Moves.HYDRO_CANNON, Type.WATER, MoveCategory.SPECIAL, 150, 90, 5, -1, 0, 3)
      .attr(RechargeAttr),
    new AttackMove(Moves.METEOR_MASH, Type.STEEL, MoveCategory.PHYSICAL, 90, 90, 10, 20, 0, 3)
      .attr(StatChangeAttr, BattleStat.ATK, 1, true)
      .punchingMove(),
    new AttackMove(Moves.ASTONISH, Type.GHOST, MoveCategory.PHYSICAL, 30, 100, 15, 30, 0, 3)
      .attr(FlinchAttr),
    new AttackMove(Moves.WEATHER_BALL, Type.NORMAL, MoveCategory.SPECIAL, 50, 100, 10, -1, 0, 3)
      .attr(WeatherBallTypeAttr)
      .attr(MovePowerMultiplierAttr, (user, target, move) => [WeatherType.SUNNY, WeatherType.RAIN, WeatherType.SANDSTORM, WeatherType.HAIL, WeatherType.SNOW, WeatherType.FOG, WeatherType.HEAVY_RAIN, WeatherType.HARSH_SUN].includes(user.scene.arena.weather?.weatherType) && !user.scene.arena.weather?.isEffectSuppressed(user.scene) ? 2 : 1)
      .ballBombMove(),
    new StatusMove(Moves.AROMATHERAPY, Type.GRASS, -1, 5, -1, 0, 3)
      .attr(PartyStatusCureAttr, "A soothing aroma wafted through the area!", Abilities.SAP_SIPPER)
      .target(MoveTarget.PARTY),
    new StatusMove(Moves.FAKE_TEARS, Type.DARK, 100, 20, -1, 0, 3)
      .attr(StatChangeAttr, BattleStat.SPDEF, -2),
    new AttackMove(Moves.AIR_CUTTER, Type.FLYING, MoveCategory.SPECIAL, 60, 95, 25, -1, 0, 3)
      .attr(HighCritAttr)
      .slicingMove()
      .windMove()
      .target(MoveTarget.ALL_NEAR_ENEMIES),
    new AttackMove(Moves.OVERHEAT, Type.FIRE, MoveCategory.SPECIAL, 130, 90, 5, -1, 0, 3)
      .attr(StatChangeAttr, BattleStat.SPATK, -2, true)
      .attr(HealStatusEffectAttr, true, StatusEffect.FREEZE),
    new StatusMove(Moves.ODOR_SLEUTH, Type.NORMAL, -1, 40, -1, 0, 3)
      .unimplemented(),
    new AttackMove(Moves.ROCK_TOMB, Type.ROCK, MoveCategory.PHYSICAL, 60, 95, 15, 100, 0, 3)
      .attr(StatChangeAttr, BattleStat.SPD, -1)
      .makesContact(false),
    new AttackMove(Moves.SILVER_WIND, Type.BUG, MoveCategory.SPECIAL, 60, 100, 5, 10, 0, 3)
      .attr(StatChangeAttr, [ BattleStat.ATK, BattleStat.DEF, BattleStat.SPATK, BattleStat.SPDEF, BattleStat.SPD ], 1, true)
      .windMove(),
    new StatusMove(Moves.METAL_SOUND, Type.STEEL, 85, 40, -1, 0, 3)
      .attr(StatChangeAttr, BattleStat.SPDEF, -2)
      .soundBased(),
    new StatusMove(Moves.GRASS_WHISTLE, Type.GRASS, 55, 15, -1, 0, 3)
      .attr(StatusEffectAttr, StatusEffect.SLEEP)
      .soundBased(),
    new StatusMove(Moves.TICKLE, Type.NORMAL, 100, 20, -1, 0, 3)
      .attr(StatChangeAttr, [ BattleStat.ATK, BattleStat.DEF ], -1),
    new SelfStatusMove(Moves.COSMIC_POWER, Type.PSYCHIC, -1, 20, -1, 0, 3)
      .attr(StatChangeAttr, [ BattleStat.DEF, BattleStat.SPDEF ], 1, true),
    new AttackMove(Moves.WATER_SPOUT, Type.WATER, MoveCategory.SPECIAL, 150, 100, 5, -1, 0, 3)
      .attr(HpPowerAttr)
      .target(MoveTarget.ALL_NEAR_ENEMIES),
    new AttackMove(Moves.SIGNAL_BEAM, Type.BUG, MoveCategory.SPECIAL, 75, 100, 15, 10, 0, 3)
      .attr(ConfuseAttr),
    new AttackMove(Moves.SHADOW_PUNCH, Type.GHOST, MoveCategory.PHYSICAL, 60, -1, 20, -1, 0, 3)
      .punchingMove(),
    new AttackMove(Moves.EXTRASENSORY, Type.PSYCHIC, MoveCategory.SPECIAL, 80, 100, 20, 10, 0, 3)
      .attr(FlinchAttr),
    new AttackMove(Moves.SKY_UPPERCUT, Type.FIGHTING, MoveCategory.PHYSICAL, 85, 90, 15, -1, 0, 3)
      .attr(HitsTagAttr, BattlerTagType.FLYING)
      .punchingMove(),
    new AttackMove(Moves.SAND_TOMB, Type.GROUND, MoveCategory.PHYSICAL, 35, 85, 15, -1, 0, 3)
      .attr(TrapAttr, BattlerTagType.SAND_TOMB)
      .makesContact(false),
    new AttackMove(Moves.SHEER_COLD, Type.ICE, MoveCategory.SPECIAL, 200, 20, 5, -1, 0, 3)
      .attr(IceNoEffectTypeAttr)
      .attr(OneHitKOAttr)
      .attr(SheerColdAccuracyAttr),
    new AttackMove(Moves.MUDDY_WATER, Type.WATER, MoveCategory.SPECIAL, 90, 85, 10, 30, 0, 3)
      .attr(StatChangeAttr, BattleStat.ACC, -1)
      .target(MoveTarget.ALL_NEAR_ENEMIES),
    new AttackMove(Moves.BULLET_SEED, Type.GRASS, MoveCategory.PHYSICAL, 25, 100, 30, -1, 0, 3)
      .attr(MultiHitAttr)
      .makesContact(false)
      .ballBombMove(),
    new AttackMove(Moves.AERIAL_ACE, Type.FLYING, MoveCategory.PHYSICAL, 60, -1, 20, -1, 0, 3)
      .slicingMove(),
    new AttackMove(Moves.ICICLE_SPEAR, Type.ICE, MoveCategory.PHYSICAL, 25, 100, 30, -1, 0, 3)
      .attr(MultiHitAttr)
      .makesContact(false),
    new SelfStatusMove(Moves.IRON_DEFENSE, Type.STEEL, -1, 15, -1, 0, 3)
      .attr(StatChangeAttr, BattleStat.DEF, 2, true),
    new StatusMove(Moves.BLOCK, Type.NORMAL, -1, 5, -1, 0, 3)
      .attr(AddBattlerTagAttr, BattlerTagType.TRAPPED, false, true, 1),
    new StatusMove(Moves.HOWL, Type.NORMAL, -1, 40, -1, 0, 3)
      .attr(StatChangeAttr, BattleStat.ATK, 1)
      .soundBased()
      .target(MoveTarget.USER_AND_ALLIES),
    new AttackMove(Moves.DRAGON_CLAW, Type.DRAGON, MoveCategory.PHYSICAL, 80, 100, 15, -1, 0, 3),
    new AttackMove(Moves.FRENZY_PLANT, Type.GRASS, MoveCategory.SPECIAL, 150, 90, 5, -1, 0, 3)
      .attr(RechargeAttr),
    new SelfStatusMove(Moves.BULK_UP, Type.FIGHTING, -1, 20, -1, 0, 3)
      .attr(StatChangeAttr, [ BattleStat.ATK, BattleStat.DEF ], 1, true),
    new AttackMove(Moves.BOUNCE, Type.FLYING, MoveCategory.PHYSICAL, 85, 85, 5, 30, 0, 3)
      .attr(ChargeAttr, ChargeAnim.BOUNCE_CHARGING, "sprang up!", BattlerTagType.FLYING)
      .attr(StatusEffectAttr, StatusEffect.PARALYSIS)
      .condition(failOnGravityCondition)
      .ignoresVirtual(),
    new AttackMove(Moves.MUD_SHOT, Type.GROUND, MoveCategory.SPECIAL, 55, 95, 15, 100, 0, 3)
      .attr(StatChangeAttr, BattleStat.SPD, -1),
    new AttackMove(Moves.POISON_TAIL, Type.POISON, MoveCategory.PHYSICAL, 50, 100, 25, 10, 0, 3)
      .attr(HighCritAttr)
      .attr(StatusEffectAttr, StatusEffect.POISON),
    new AttackMove(Moves.COVET, Type.NORMAL, MoveCategory.PHYSICAL, 60, 100, 25, -1, 0, 3)
      .attr(StealHeldItemChanceAttr, 0.3),
    new AttackMove(Moves.VOLT_TACKLE, Type.ELECTRIC, MoveCategory.PHYSICAL, 120, 100, 15, 10, 0, 3)
      .attr(RecoilAttr, false, 0.33)
      .attr(StatusEffectAttr, StatusEffect.PARALYSIS)
      .recklessMove(),
    new AttackMove(Moves.MAGICAL_LEAF, Type.GRASS, MoveCategory.SPECIAL, 60, -1, 20, -1, 0, 3),
    new StatusMove(Moves.WATER_SPORT, Type.WATER, -1, 15, -1, 0, 3)
      .attr(AddArenaTagAttr, ArenaTagType.WATER_SPORT, 5)
      .target(MoveTarget.BOTH_SIDES),
    new SelfStatusMove(Moves.CALM_MIND, Type.PSYCHIC, -1, 20, -1, 0, 3)
      .attr(StatChangeAttr, [ BattleStat.SPATK, BattleStat.SPDEF ], 1, true),
    new AttackMove(Moves.LEAF_BLADE, Type.GRASS, MoveCategory.PHYSICAL, 90, 100, 15, -1, 0, 3)
      .attr(HighCritAttr)
      .slicingMove(),
    new SelfStatusMove(Moves.DRAGON_DANCE, Type.DRAGON, -1, 20, -1, 0, 3)
      .attr(StatChangeAttr, [ BattleStat.ATK, BattleStat.SPD ], 1, true)
      .danceMove(),
    new AttackMove(Moves.ROCK_BLAST, Type.ROCK, MoveCategory.PHYSICAL, 25, 90, 10, -1, 0, 3)
      .attr(MultiHitAttr)
      .makesContact(false)
      .ballBombMove(),
    new AttackMove(Moves.SHOCK_WAVE, Type.ELECTRIC, MoveCategory.SPECIAL, 60, -1, 20, -1, 0, 3),
    new AttackMove(Moves.WATER_PULSE, Type.WATER, MoveCategory.SPECIAL, 60, 100, 20, 20, 0, 3)
      .attr(ConfuseAttr)
      .pulseMove(),
    new AttackMove(Moves.DOOM_DESIRE, Type.STEEL, MoveCategory.SPECIAL, 140, 100, 5, -1, 0, 3)
      .attr(DelayedAttackAttr, ArenaTagType.DOOM_DESIRE, ChargeAnim.DOOM_DESIRE_CHARGING, "chose\nDoom Desire as its destiny!"),
    new AttackMove(Moves.PSYCHO_BOOST, Type.PSYCHIC, MoveCategory.SPECIAL, 140, 90, 5, -1, 0, 3)
      .attr(StatChangeAttr, BattleStat.SPATK, -2, true),
    new SelfStatusMove(Moves.ROOST, Type.FLYING, -1, 5, -1, 0, 4)
      .attr(HealAttr, 0.5)
      .attr(AddBattlerTagAttr, BattlerTagType.ROOSTED, true, false)
      .triageMove(),
    new StatusMove(Moves.GRAVITY, Type.PSYCHIC, -1, 5, -1, 0, 4)
      .attr(AddArenaTagAttr, ArenaTagType.GRAVITY, 5)
      .target(MoveTarget.BOTH_SIDES),
    new StatusMove(Moves.MIRACLE_EYE, Type.PSYCHIC, -1, 40, -1, 0, 4)
      .unimplemented(),
    new AttackMove(Moves.WAKE_UP_SLAP, Type.FIGHTING, MoveCategory.PHYSICAL, 70, 100, 10, -1, 0, 4)
      .attr(MovePowerMultiplierAttr, (user, target, move) => targetSleptOrComatoseCondition(user, target, move) ? 2 : 1)
      .attr(HealStatusEffectAttr, false, StatusEffect.SLEEP),
    new AttackMove(Moves.HAMMER_ARM, Type.FIGHTING, MoveCategory.PHYSICAL, 100, 90, 10, -1, 0, 4)
      .attr(StatChangeAttr, BattleStat.SPD, -1, true)
      .punchingMove(),
    new AttackMove(Moves.GYRO_BALL, Type.STEEL, MoveCategory.PHYSICAL, -1, 100, 5, -1, 0, 4)
      .attr(GyroBallPowerAttr)
      .ballBombMove(),
    new SelfStatusMove(Moves.HEALING_WISH, Type.PSYCHIC, -1, 10, -1, 0, 4)
      .attr(SacrificialFullRestoreAttr)
      .triageMove(),
    new AttackMove(Moves.BRINE, Type.WATER, MoveCategory.SPECIAL, 65, 100, 10, -1, 0, 4)
      .attr(MovePowerMultiplierAttr, (user, target, move) => target.getHpRatio() < 0.5 ? 2 : 1),
    new AttackMove(Moves.NATURAL_GIFT, Type.NORMAL, MoveCategory.PHYSICAL, -1, 100, 15, -1, 0, 4)
      .makesContact(false)
      .unimplemented(),
    new AttackMove(Moves.FEINT, Type.NORMAL, MoveCategory.PHYSICAL, 30, 100, 10, -1, 2, 4)
      .attr(RemoveBattlerTagAttr, [ BattlerTagType.PROTECTED ])
      .attr(RemoveArenaTagsAttr, [ ArenaTagType.QUICK_GUARD, ArenaTagType.WIDE_GUARD, ArenaTagType.MAT_BLOCK, ArenaTagType.CRAFTY_SHIELD ], false)
      .makesContact(false)
      .ignoresProtect(),
    new AttackMove(Moves.PLUCK, Type.FLYING, MoveCategory.PHYSICAL, 60, 100, 20, -1, 0, 4)
      .attr(StealEatBerryAttr),
    new StatusMove(Moves.TAILWIND, Type.FLYING, -1, 15, -1, 0, 4)
      .windMove()
      .attr(AddArenaTagAttr, ArenaTagType.TAILWIND, 4, true)
      .target(MoveTarget.USER_SIDE),
    new StatusMove(Moves.ACUPRESSURE, Type.NORMAL, -1, 30, -1, 0, 4)
      .attr(AcupressureStatChangeAttr)
      .target(MoveTarget.USER_OR_NEAR_ALLY),
    new AttackMove(Moves.METAL_BURST, Type.STEEL, MoveCategory.PHYSICAL, -1, 100, 10, -1, 0, 4)
      .attr(CounterDamageAttr, (move: Move) => (move.category === MoveCategory.PHYSICAL || move.category === MoveCategory.SPECIAL), 1.5)
      .makesContact(false)
      .target(MoveTarget.ATTACKER),
    new AttackMove(Moves.U_TURN, Type.BUG, MoveCategory.PHYSICAL, 70, 100, 20, -1, 0, 4)
      .attr(ForceSwitchOutAttr, true, false),
    new AttackMove(Moves.CLOSE_COMBAT, Type.FIGHTING, MoveCategory.PHYSICAL, 120, 100, 5, -1, 0, 4)
      .attr(StatChangeAttr, [ BattleStat.DEF, BattleStat.SPDEF ], -1, true),
    new AttackMove(Moves.PAYBACK, Type.DARK, MoveCategory.PHYSICAL, 50, 100, 10, -1, 0, 4)
      .attr(MovePowerMultiplierAttr, (user, target, move) => target.getLastXMoves(1).find(m => m.turn === target.scene.currentBattle.turn) || user.scene.currentBattle.turnCommands[target.getBattlerIndex()].command === Command.BALL ? 2 : 1),
    new AttackMove(Moves.ASSURANCE, Type.DARK, MoveCategory.PHYSICAL, 60, 100, 10, -1, 0, 4)
      .attr(MovePowerMultiplierAttr, (user, target, move) => target.turnData.damageTaken > 0 ? 2 : 1),
    new StatusMove(Moves.EMBARGO, Type.DARK, 100, 15, -1, 0, 4)
      .unimplemented(),
    new AttackMove(Moves.FLING, Type.DARK, MoveCategory.PHYSICAL, -1, 100, 10, -1, 0, 4)
      .makesContact(false)
      .unimplemented(),
    new StatusMove(Moves.PSYCHO_SHIFT, Type.PSYCHIC, 100, 10, -1, 0, 4)
      .attr(PsychoShiftEffectAttr)
      .condition((user, target, move) => (user.status?.effect === StatusEffect.BURN
        || user.status?.effect === StatusEffect.POISON
        || user.status?.effect === StatusEffect.TOXIC
        || user.status?.effect === StatusEffect.PARALYSIS
        || user.status?.effect === StatusEffect.SLEEP)
        && target.canSetStatus(user.status?.effect, false, false, user)
      ),
    new AttackMove(Moves.TRUMP_CARD, Type.NORMAL, MoveCategory.SPECIAL, -1, -1, 5, -1, 0, 4)
      .makesContact()
      .attr(LessPPMorePowerAttr),
    new StatusMove(Moves.HEAL_BLOCK, Type.PSYCHIC, 100, 15, -1, 0, 4)
      .target(MoveTarget.ALL_NEAR_ENEMIES)
      .unimplemented(),
    new AttackMove(Moves.WRING_OUT, Type.NORMAL, MoveCategory.SPECIAL, -1, 100, 5, -1, 0, 4)
      .attr(OpponentHighHpPowerAttr)
      .makesContact(),
    new SelfStatusMove(Moves.POWER_TRICK, Type.PSYCHIC, -1, 10, -1, 0, 4)
      .unimplemented(),
    new StatusMove(Moves.GASTRO_ACID, Type.POISON, 100, 10, -1, 0, 4)
      .attr(SuppressAbilitiesAttr),
    new StatusMove(Moves.LUCKY_CHANT, Type.NORMAL, -1, 30, -1, 0, 4)
      .attr(AddBattlerTagAttr, BattlerTagType.NO_CRIT, false, false, 5)
      .target(MoveTarget.USER_SIDE)
      .unimplemented(),
    new StatusMove(Moves.ME_FIRST, Type.NORMAL, -1, 20, -1, 0, 4)
      .ignoresVirtual()
      .target(MoveTarget.NEAR_ENEMY)
      .unimplemented(),
    new SelfStatusMove(Moves.COPYCAT, Type.NORMAL, -1, 20, -1, 0, 4)
      .attr(CopyMoveAttr)
      .ignoresVirtual(),
    new StatusMove(Moves.POWER_SWAP, Type.PSYCHIC, -1, 10, 100, 0, 4)
      .unimplemented(),
    new StatusMove(Moves.GUARD_SWAP, Type.PSYCHIC, -1, 10, 100, 0, 4)
      .unimplemented(),
    new AttackMove(Moves.PUNISHMENT, Type.DARK, MoveCategory.PHYSICAL, -1, 100, 5, -1, 0, 4)
      .makesContact(true)
      .attr(PunishmentPowerAttr),
    new AttackMove(Moves.LAST_RESORT, Type.NORMAL, MoveCategory.PHYSICAL, 140, 100, 5, -1, 0, 4)
      .attr(LastResortAttr),
    new StatusMove(Moves.WORRY_SEED, Type.GRASS, 100, 10, -1, 0, 4)
      .attr(AbilityChangeAttr, Abilities.INSOMNIA),
    new AttackMove(Moves.SUCKER_PUNCH, Type.DARK, MoveCategory.PHYSICAL, 70, 100, 5, -1, 1, 4)
      .condition((user, target, move) => user.scene.currentBattle.turnCommands[target.getBattlerIndex()].command === Command.FIGHT && !target.turnData.acted && allMoves[user.scene.currentBattle.turnCommands[target.getBattlerIndex()].move.move].category !== MoveCategory.STATUS),
    new StatusMove(Moves.TOXIC_SPIKES, Type.POISON, -1, 20, -1, 0, 4)
      .attr(AddArenaTrapTagAttr, ArenaTagType.TOXIC_SPIKES)
      .target(MoveTarget.ENEMY_SIDE),
    new StatusMove(Moves.HEART_SWAP, Type.PSYCHIC, -1, 10, -1, 0, 4)
      .attr(SwapStatsAttr),
    new SelfStatusMove(Moves.AQUA_RING, Type.WATER, -1, 20, -1, 0, 4)
      .attr(AddBattlerTagAttr, BattlerTagType.AQUA_RING, true, true),
    new SelfStatusMove(Moves.MAGNET_RISE, Type.ELECTRIC, -1, 10, -1, 0, 4)
      .attr(AddBattlerTagAttr, BattlerTagType.MAGNET_RISEN, true, true)
      .condition((user, target, move) => !user.scene.arena.getTag(ArenaTagType.GRAVITY) && [BattlerTagType.MAGNET_RISEN, BattlerTagType.IGNORE_FLYING, BattlerTagType.INGRAIN].every((tag) => !user.getTag(tag))),
    new AttackMove(Moves.FLARE_BLITZ, Type.FIRE, MoveCategory.PHYSICAL, 120, 100, 15, 10, 0, 4)
      .attr(RecoilAttr, false, 0.33)
      .attr(HealStatusEffectAttr, true, StatusEffect.FREEZE)
      .attr(StatusEffectAttr, StatusEffect.BURN)
      .recklessMove(),
    new AttackMove(Moves.FORCE_PALM, Type.FIGHTING, MoveCategory.PHYSICAL, 60, 100, 10, 30, 0, 4)
      .attr(StatusEffectAttr, StatusEffect.PARALYSIS),
    new AttackMove(Moves.AURA_SPHERE, Type.FIGHTING, MoveCategory.SPECIAL, 80, -1, 20, -1, 0, 4)
      .pulseMove()
      .ballBombMove(),
    new SelfStatusMove(Moves.ROCK_POLISH, Type.ROCK, -1, 20, -1, 0, 4)
      .attr(StatChangeAttr, BattleStat.SPD, 2, true),
    new AttackMove(Moves.POISON_JAB, Type.POISON, MoveCategory.PHYSICAL, 80, 100, 20, 30, 0, 4)
      .attr(StatusEffectAttr, StatusEffect.POISON),
    new AttackMove(Moves.DARK_PULSE, Type.DARK, MoveCategory.SPECIAL, 80, 100, 15, 20, 0, 4)
      .attr(FlinchAttr)
      .pulseMove(),
    new AttackMove(Moves.NIGHT_SLASH, Type.DARK, MoveCategory.PHYSICAL, 70, 100, 15, -1, 0, 4)
      .attr(HighCritAttr)
      .slicingMove(),
    new AttackMove(Moves.AQUA_TAIL, Type.WATER, MoveCategory.PHYSICAL, 90, 90, 10, -1, 0, 4),
    new AttackMove(Moves.SEED_BOMB, Type.GRASS, MoveCategory.PHYSICAL, 80, 100, 15, -1, 0, 4)
      .makesContact(false)
      .ballBombMove(),
    new AttackMove(Moves.AIR_SLASH, Type.FLYING, MoveCategory.SPECIAL, 75, 95, 15, 30, 0, 4)
      .attr(FlinchAttr)
      .slicingMove(),
    new AttackMove(Moves.X_SCISSOR, Type.BUG, MoveCategory.PHYSICAL, 80, 100, 15, -1, 0, 4)
      .slicingMove(),
    new AttackMove(Moves.BUG_BUZZ, Type.BUG, MoveCategory.SPECIAL, 90, 100, 10, 10, 0, 4)
      .attr(StatChangeAttr, BattleStat.SPDEF, -1)
      .soundBased(),
    new AttackMove(Moves.DRAGON_PULSE, Type.DRAGON, MoveCategory.SPECIAL, 85, 100, 10, -1, 0, 4)
      .pulseMove(),
    new AttackMove(Moves.DRAGON_RUSH, Type.DRAGON, MoveCategory.PHYSICAL, 100, 75, 10, 20, 0, 4)
      .attr(MinimizeAccuracyAttr)
      .attr(HitsTagAttr, BattlerTagType.MINIMIZED, true)
      .attr(FlinchAttr),
    new AttackMove(Moves.POWER_GEM, Type.ROCK, MoveCategory.SPECIAL, 80, 100, 20, -1, 0, 4),
    new AttackMove(Moves.DRAIN_PUNCH, Type.FIGHTING, MoveCategory.PHYSICAL, 75, 100, 10, -1, 0, 4)
      .attr(HitHealAttr)
      .punchingMove()
      .triageMove(),
    new AttackMove(Moves.VACUUM_WAVE, Type.FIGHTING, MoveCategory.SPECIAL, 40, 100, 30, -1, 1, 4),
    new AttackMove(Moves.FOCUS_BLAST, Type.FIGHTING, MoveCategory.SPECIAL, 120, 70, 5, 10, 0, 4)
      .attr(StatChangeAttr, BattleStat.SPDEF, -1)
      .ballBombMove(),
    new AttackMove(Moves.ENERGY_BALL, Type.GRASS, MoveCategory.SPECIAL, 90, 100, 10, 10, 0, 4)
      .attr(StatChangeAttr, BattleStat.SPDEF, -1)
      .ballBombMove(),
    new AttackMove(Moves.BRAVE_BIRD, Type.FLYING, MoveCategory.PHYSICAL, 120, 100, 15, -1, 0, 4)
      .attr(RecoilAttr, false, 0.33)
      .recklessMove(),
    new AttackMove(Moves.EARTH_POWER, Type.GROUND, MoveCategory.SPECIAL, 90, 100, 10, 10, 0, 4)
      .attr(StatChangeAttr, BattleStat.SPDEF, -1),
    new StatusMove(Moves.SWITCHEROO, Type.DARK, 100, 10, -1, 0, 4)
      .unimplemented(),
    new AttackMove(Moves.GIGA_IMPACT, Type.NORMAL, MoveCategory.PHYSICAL, 150, 90, 5, -1, 0, 4)
      .attr(RechargeAttr),
    new SelfStatusMove(Moves.NASTY_PLOT, Type.DARK, -1, 20, -1, 0, 4)
      .attr(StatChangeAttr, BattleStat.SPATK, 2, true),
    new AttackMove(Moves.BULLET_PUNCH, Type.STEEL, MoveCategory.PHYSICAL, 40, 100, 30, -1, 1, 4)
      .punchingMove(),
    new AttackMove(Moves.AVALANCHE, Type.ICE, MoveCategory.PHYSICAL, 60, 100, 10, -1, -4, 4)
      .attr(TurnDamagedDoublePowerAttr),
    new AttackMove(Moves.ICE_SHARD, Type.ICE, MoveCategory.PHYSICAL, 40, 100, 30, -1, 1, 4)
      .makesContact(false),
    new AttackMove(Moves.SHADOW_CLAW, Type.GHOST, MoveCategory.PHYSICAL, 70, 100, 15, -1, 0, 4)
      .attr(HighCritAttr),
    new AttackMove(Moves.THUNDER_FANG, Type.ELECTRIC, MoveCategory.PHYSICAL, 65, 95, 15, 10, 0, 4)
      .attr(FlinchAttr)
      .attr(StatusEffectAttr, StatusEffect.PARALYSIS)
      .bitingMove(),
    new AttackMove(Moves.ICE_FANG, Type.ICE, MoveCategory.PHYSICAL, 65, 95, 15, 10, 0, 4)
      .attr(FlinchAttr)
      .attr(StatusEffectAttr, StatusEffect.FREEZE)
      .bitingMove(),
    new AttackMove(Moves.FIRE_FANG, Type.FIRE, MoveCategory.PHYSICAL, 65, 95, 15, 10, 0, 4)
      .attr(FlinchAttr)
      .attr(StatusEffectAttr, StatusEffect.BURN)
      .bitingMove(),
    new AttackMove(Moves.SHADOW_SNEAK, Type.GHOST, MoveCategory.PHYSICAL, 40, 100, 30, -1, 1, 4),
    new AttackMove(Moves.MUD_BOMB, Type.GROUND, MoveCategory.SPECIAL, 65, 85, 10, 30, 0, 4)
      .attr(StatChangeAttr, BattleStat.ACC, -1)
      .ballBombMove(),
    new AttackMove(Moves.PSYCHO_CUT, Type.PSYCHIC, MoveCategory.PHYSICAL, 70, 100, 20, -1, 0, 4)
      .attr(HighCritAttr)
      .slicingMove()
      .makesContact(false),
    new AttackMove(Moves.ZEN_HEADBUTT, Type.PSYCHIC, MoveCategory.PHYSICAL, 80, 90, 15, 20, 0, 4)
      .attr(FlinchAttr),
    new AttackMove(Moves.MIRROR_SHOT, Type.STEEL, MoveCategory.SPECIAL, 65, 85, 10, 30, 0, 4)
      .attr(StatChangeAttr, BattleStat.ACC, -1),
    new AttackMove(Moves.FLASH_CANNON, Type.STEEL, MoveCategory.SPECIAL, 80, 100, 10, 10, 0, 4)
      .attr(StatChangeAttr, BattleStat.SPDEF, -1),
    new AttackMove(Moves.ROCK_CLIMB, Type.NORMAL, MoveCategory.PHYSICAL, 90, 85, 20, 20, 0, 4)
      .attr(ConfuseAttr),
    new StatusMove(Moves.DEFOG, Type.FLYING, -1, 15, -1, 0, 4)
      .attr(StatChangeAttr, BattleStat.EVA, -1)
      .attr(ClearWeatherAttr, WeatherType.FOG)
      .attr(ClearTerrainAttr)
      .attr(RemoveScreensAttr, false)
      .attr(RemoveArenaTrapAttr, true),
    new StatusMove(Moves.TRICK_ROOM, Type.PSYCHIC, -1, 5, -1, -7, 4)
      .attr(AddArenaTagAttr, ArenaTagType.TRICK_ROOM, 5)
      .ignoresProtect()
      .target(MoveTarget.BOTH_SIDES),
    new AttackMove(Moves.DRACO_METEOR, Type.DRAGON, MoveCategory.SPECIAL, 130, 90, 5, -1, 0, 4)
      .attr(StatChangeAttr, BattleStat.SPATK, -2, true),
    new AttackMove(Moves.DISCHARGE, Type.ELECTRIC, MoveCategory.SPECIAL, 80, 100, 15, 30, 0, 4)
      .attr(StatusEffectAttr, StatusEffect.PARALYSIS)
      .target(MoveTarget.ALL_NEAR_OTHERS),
    new AttackMove(Moves.LAVA_PLUME, Type.FIRE, MoveCategory.SPECIAL, 80, 100, 15, 30, 0, 4)
      .attr(StatusEffectAttr, StatusEffect.BURN)
      .target(MoveTarget.ALL_NEAR_OTHERS),
    new AttackMove(Moves.LEAF_STORM, Type.GRASS, MoveCategory.SPECIAL, 130, 90, 5, -1, 0, 4)
      .attr(StatChangeAttr, BattleStat.SPATK, -2, true),
    new AttackMove(Moves.POWER_WHIP, Type.GRASS, MoveCategory.PHYSICAL, 120, 85, 10, -1, 0, 4),
    new AttackMove(Moves.ROCK_WRECKER, Type.ROCK, MoveCategory.PHYSICAL, 150, 90, 5, -1, 0, 4)
      .attr(RechargeAttr)
      .makesContact(false)
      .ballBombMove(),
    new AttackMove(Moves.CROSS_POISON, Type.POISON, MoveCategory.PHYSICAL, 70, 100, 20, 10, 0, 4)
      .attr(HighCritAttr)
      .attr(StatusEffectAttr, StatusEffect.POISON)
      .slicingMove(),
    new AttackMove(Moves.GUNK_SHOT, Type.POISON, MoveCategory.PHYSICAL, 120, 80, 5, 30, 0, 4)
      .attr(StatusEffectAttr, StatusEffect.POISON)
      .makesContact(false),
    new AttackMove(Moves.IRON_HEAD, Type.STEEL, MoveCategory.PHYSICAL, 80, 100, 15, 30, 0, 4)
      .attr(FlinchAttr),
    new AttackMove(Moves.MAGNET_BOMB, Type.STEEL, MoveCategory.PHYSICAL, 60, -1, 20, -1, 0, 4)
      .makesContact(false)
      .ballBombMove(),
    new AttackMove(Moves.STONE_EDGE, Type.ROCK, MoveCategory.PHYSICAL, 100, 80, 5, -1, 0, 4)
      .attr(HighCritAttr)
      .makesContact(false),
    new StatusMove(Moves.CAPTIVATE, Type.NORMAL, 100, 20, -1, 0, 4)
      .attr(StatChangeAttr, BattleStat.SPATK, -2)
      .condition((user, target, move) => target.isOppositeGender(user))
      .target(MoveTarget.ALL_NEAR_ENEMIES),
    new StatusMove(Moves.STEALTH_ROCK, Type.ROCK, -1, 20, -1, 0, 4)
      .attr(AddArenaTrapTagAttr, ArenaTagType.STEALTH_ROCK)
      .target(MoveTarget.ENEMY_SIDE),
    new AttackMove(Moves.GRASS_KNOT, Type.GRASS, MoveCategory.SPECIAL, -1, 100, 20, -1, 0, 4)
      .attr(WeightPowerAttr)
      .makesContact()
      .condition(failOnMaxCondition),
    new AttackMove(Moves.CHATTER, Type.FLYING, MoveCategory.SPECIAL, 65, 100, 20, 100, 0, 4)
      .attr(ConfuseAttr)
      .soundBased(),
    new AttackMove(Moves.JUDGMENT, Type.NORMAL, MoveCategory.SPECIAL, 100, 100, 10, -1, 0, 4)
      .attr(FormChangeItemTypeAttr),
    new AttackMove(Moves.BUG_BITE, Type.BUG, MoveCategory.PHYSICAL, 60, 100, 20, -1, 0, 4)
      .attr(StealEatBerryAttr),
    new AttackMove(Moves.CHARGE_BEAM, Type.ELECTRIC, MoveCategory.SPECIAL, 50, 90, 10, 70, 0, 4)
      .attr(StatChangeAttr, BattleStat.SPATK, 1, true),
    new AttackMove(Moves.WOOD_HAMMER, Type.GRASS, MoveCategory.PHYSICAL, 120, 100, 15, -1, 0, 4)
      .attr(RecoilAttr, false, 0.33)
      .recklessMove(),
    new AttackMove(Moves.AQUA_JET, Type.WATER, MoveCategory.PHYSICAL, 40, 100, 20, -1, 1, 4),
    new AttackMove(Moves.ATTACK_ORDER, Type.BUG, MoveCategory.PHYSICAL, 90, 100, 15, -1, 0, 4)
      .attr(HighCritAttr)
      .makesContact(false),
    new SelfStatusMove(Moves.DEFEND_ORDER, Type.BUG, -1, 10, -1, 0, 4)
      .attr(StatChangeAttr, [ BattleStat.DEF, BattleStat.SPDEF ], 1, true),
    new SelfStatusMove(Moves.HEAL_ORDER, Type.BUG, -1, 10, -1, 0, 4)
      .attr(HealAttr, 0.5)
      .triageMove(),
    new AttackMove(Moves.HEAD_SMASH, Type.ROCK, MoveCategory.PHYSICAL, 150, 80, 5, -1, 0, 4)
      .attr(RecoilAttr, false, 0.5)
      .recklessMove(),
    new AttackMove(Moves.DOUBLE_HIT, Type.NORMAL, MoveCategory.PHYSICAL, 35, 90, 10, -1, 0, 4)
      .attr(MultiHitAttr, MultiHitType._2),
    new AttackMove(Moves.ROAR_OF_TIME, Type.DRAGON, MoveCategory.SPECIAL, 150, 90, 5, -1, 0, 4)
      .attr(RechargeAttr),
    new AttackMove(Moves.SPACIAL_REND, Type.DRAGON, MoveCategory.SPECIAL, 100, 95, 5, -1, 0, 4)
      .attr(HighCritAttr),
    new SelfStatusMove(Moves.LUNAR_DANCE, Type.PSYCHIC, -1, 10, -1, 0, 4)
      .attr(SacrificialAttrOnHit)
      .danceMove()
      .triageMove()
      .unimplemented(),
    new AttackMove(Moves.CRUSH_GRIP, Type.NORMAL, MoveCategory.PHYSICAL, -1, 100, 5, -1, 0, 4)
      .attr(OpponentHighHpPowerAttr),
    new AttackMove(Moves.MAGMA_STORM, Type.FIRE, MoveCategory.SPECIAL, 100, 75, 5, -1, 0, 4)
      .attr(TrapAttr, BattlerTagType.MAGMA_STORM),
    new StatusMove(Moves.DARK_VOID, Type.DARK, 50, 10, -1, 0, 4)
      .attr(StatusEffectAttr, StatusEffect.SLEEP)
      .target(MoveTarget.ALL_NEAR_ENEMIES),
    new AttackMove(Moves.SEED_FLARE, Type.GRASS, MoveCategory.SPECIAL, 120, 85, 5, 40, 0, 4)
      .attr(StatChangeAttr, BattleStat.SPDEF, -2),
    new AttackMove(Moves.OMINOUS_WIND, Type.GHOST, MoveCategory.SPECIAL, 60, 100, 5, 10, 0, 4)
      .attr(StatChangeAttr, [ BattleStat.ATK, BattleStat.DEF, BattleStat.SPATK, BattleStat.SPDEF, BattleStat.SPD ], 1, true)
      .windMove(),
    new AttackMove(Moves.SHADOW_FORCE, Type.GHOST, MoveCategory.PHYSICAL, 120, 100, 5, -1, 0, 4)
      .attr(ChargeAttr, ChargeAnim.SHADOW_FORCE_CHARGING, "vanished\ninstantly!", BattlerTagType.HIDDEN)
      .ignoresProtect()
      .ignoresVirtual(),
    new SelfStatusMove(Moves.HONE_CLAWS, Type.DARK, -1, 15, -1, 0, 5)
      .attr(StatChangeAttr, [ BattleStat.ATK, BattleStat.ACC ], 1, true),
    new StatusMove(Moves.WIDE_GUARD, Type.ROCK, -1, 10, -1, 3, 5)
      .target(MoveTarget.USER_SIDE)
      .attr(AddArenaTagAttr, ArenaTagType.WIDE_GUARD, 1, true, true),
    new StatusMove(Moves.GUARD_SPLIT, Type.PSYCHIC, -1, 10, -1, 0, 5)
      .unimplemented(),
    new StatusMove(Moves.POWER_SPLIT, Type.PSYCHIC, -1, 10, -1, 0, 5)
      .unimplemented(),
    new StatusMove(Moves.WONDER_ROOM, Type.PSYCHIC, -1, 10, -1, 0, 5)
      .ignoresProtect()
      .target(MoveTarget.BOTH_SIDES)
      .unimplemented(),
    new AttackMove(Moves.PSYSHOCK, Type.PSYCHIC, MoveCategory.SPECIAL, 80, 100, 10, -1, 0, 5)
      .attr(DefDefAttr),
    new AttackMove(Moves.VENOSHOCK, Type.POISON, MoveCategory.SPECIAL, 65, 100, 10, -1, 0, 5)
      .attr(MovePowerMultiplierAttr, (user, target, move) => target.status && (target.status.effect === StatusEffect.POISON || target.status.effect === StatusEffect.TOXIC) ? 2 : 1),
    new SelfStatusMove(Moves.AUTOTOMIZE, Type.STEEL, -1, 15, -1, 0, 5)
      .attr(StatChangeAttr, BattleStat.SPD, 2, true)
      .partial(),
    new SelfStatusMove(Moves.RAGE_POWDER, Type.BUG, -1, 20, -1, 2, 5)
      .powderMove()
      .attr(AddBattlerTagAttr, BattlerTagType.CENTER_OF_ATTENTION, true),
    new StatusMove(Moves.TELEKINESIS, Type.PSYCHIC, -1, 15, -1, 0, 5)
      .condition(failOnGravityCondition)
      .unimplemented(),
    new StatusMove(Moves.MAGIC_ROOM, Type.PSYCHIC, -1, 10, -1, 0, 5)
      .ignoresProtect()
      .target(MoveTarget.BOTH_SIDES)
      .unimplemented(),
    new AttackMove(Moves.SMACK_DOWN, Type.ROCK, MoveCategory.PHYSICAL, 50, 100, 15, 100, 0, 5)
      .attr(AddBattlerTagAttr, BattlerTagType.IGNORE_FLYING, false, false, 1, 1, true)
      .attr(AddBattlerTagAttr, BattlerTagType.INTERRUPTED)
      .attr(RemoveBattlerTagAttr, [BattlerTagType.FLYING, BattlerTagType.MAGNET_RISEN])
      .attr(HitsTagAttr, BattlerTagType.FLYING, false)
      .makesContact(false),
    new AttackMove(Moves.STORM_THROW, Type.FIGHTING, MoveCategory.PHYSICAL, 60, 100, 10, -1, 0, 5)
      .attr(CritOnlyAttr),
    new AttackMove(Moves.FLAME_BURST, Type.FIRE, MoveCategory.SPECIAL, 70, 100, 15, -1, 0, 5)
      .partial(),
    new AttackMove(Moves.SLUDGE_WAVE, Type.POISON, MoveCategory.SPECIAL, 95, 100, 10, 10, 0, 5)
      .attr(StatusEffectAttr, StatusEffect.POISON)
      .target(MoveTarget.ALL_NEAR_OTHERS),
    new SelfStatusMove(Moves.QUIVER_DANCE, Type.BUG, -1, 20, -1, 0, 5)
      .attr(StatChangeAttr, [ BattleStat.SPATK, BattleStat.SPDEF, BattleStat.SPD ], 1, true)
      .danceMove(),
    new AttackMove(Moves.HEAVY_SLAM, Type.STEEL, MoveCategory.PHYSICAL, -1, 100, 10, -1, 0, 5)
      .attr(MinimizeAccuracyAttr)
      .attr(CompareWeightPowerAttr)
      .attr(HitsTagAttr, BattlerTagType.MINIMIZED, true)
      .condition(failOnMaxCondition),
    new AttackMove(Moves.SYNCHRONOISE, Type.PSYCHIC, MoveCategory.SPECIAL, 120, 100, 10, -1, 0, 5)
      .target(MoveTarget.ALL_NEAR_OTHERS)
      .condition(unknownTypeCondition)
      .attr(hitsSameTypeAttr),
    new AttackMove(Moves.ELECTRO_BALL, Type.ELECTRIC, MoveCategory.SPECIAL, -1, 100, 10, -1, 0, 5)
      .attr(ElectroBallPowerAttr)
      .ballBombMove(),
    new StatusMove(Moves.SOAK, Type.WATER, 100, 20, -1, 0, 5)
      .attr(ChangeTypeAttr, Type.WATER),
    new AttackMove(Moves.FLAME_CHARGE, Type.FIRE, MoveCategory.PHYSICAL, 50, 100, 20, 100, 0, 5)
      .attr(StatChangeAttr, BattleStat.SPD, 1, true),
    new SelfStatusMove(Moves.COIL, Type.POISON, -1, 20, -1, 0, 5)
      .attr(StatChangeAttr, [ BattleStat.ATK, BattleStat.DEF, BattleStat.ACC ], 1, true),
    new AttackMove(Moves.LOW_SWEEP, Type.FIGHTING, MoveCategory.PHYSICAL, 65, 100, 20, 100, 0, 5)
      .attr(StatChangeAttr, BattleStat.SPD, -1),
    new AttackMove(Moves.ACID_SPRAY, Type.POISON, MoveCategory.SPECIAL, 40, 100, 20, 100, 0, 5)
      .attr(StatChangeAttr, BattleStat.SPDEF, -2)
      .ballBombMove(),
    new AttackMove(Moves.FOUL_PLAY, Type.DARK, MoveCategory.PHYSICAL, 95, 100, 15, -1, 0, 5)
      .attr(TargetAtkUserAtkAttr),
    new StatusMove(Moves.SIMPLE_BEAM, Type.NORMAL, 100, 15, -1, 0, 5)
      .attr(AbilityChangeAttr, Abilities.SIMPLE),
    new StatusMove(Moves.ENTRAINMENT, Type.NORMAL, 100, 15, -1, 0, 5)
      .attr(AbilityGiveAttr),
    new StatusMove(Moves.AFTER_YOU, Type.NORMAL, -1, 15, -1, 0, 5)
      .ignoresProtect()
      .unimplemented(),
    new AttackMove(Moves.ROUND, Type.NORMAL, MoveCategory.SPECIAL, 60, 100, 15, -1, 0, 5)
      .soundBased()
      .partial(),
    new AttackMove(Moves.ECHOED_VOICE, Type.NORMAL, MoveCategory.SPECIAL, 40, 100, 15, -1, 0, 5)
      .attr(ConsecutiveUseMultiBasePowerAttr, 5, false)
      .soundBased(),
    new AttackMove(Moves.CHIP_AWAY, Type.NORMAL, MoveCategory.PHYSICAL, 70, 100, 20, -1, 0, 5)
      .attr(IgnoreOpponentStatChangesAttr),
    new AttackMove(Moves.CLEAR_SMOG, Type.POISON, MoveCategory.SPECIAL, 50, -1, 15, -1, 0, 5)
      .attr(ResetStatsAttr),
    new AttackMove(Moves.STORED_POWER, Type.PSYCHIC, MoveCategory.SPECIAL, 20, 100, 10, -1, 0, 5)
      .attr(StatChangeCountPowerAttr),
    new StatusMove(Moves.QUICK_GUARD, Type.FIGHTING, -1, 15, -1, 3, 5)
      .target(MoveTarget.USER_SIDE)
      .attr(AddArenaTagAttr, ArenaTagType.QUICK_GUARD, 1, true, true),
    new SelfStatusMove(Moves.ALLY_SWITCH, Type.PSYCHIC, -1, 15, -1, 2, 5)
      .ignoresProtect()
      .unimplemented(),
    new AttackMove(Moves.SCALD, Type.WATER, MoveCategory.SPECIAL, 80, 100, 15, 30, 0, 5)
      .attr(HealStatusEffectAttr, false, StatusEffect.FREEZE)
      .attr(HealStatusEffectAttr, true, StatusEffect.FREEZE)
      .attr(StatusEffectAttr, StatusEffect.BURN),
    new SelfStatusMove(Moves.SHELL_SMASH, Type.NORMAL, -1, 15, -1, 0, 5)
      .attr(StatChangeAttr, [ BattleStat.ATK, BattleStat.SPATK, BattleStat.SPD ], 2, true)
      .attr(StatChangeAttr, [ BattleStat.DEF, BattleStat.SPDEF ], -1, true),
    new StatusMove(Moves.HEAL_PULSE, Type.PSYCHIC, -1, 10, -1, 0, 5)
      .attr(HealAttr, 0.5, false, false)
      .pulseMove()
      .triageMove(),
    new AttackMove(Moves.HEX, Type.GHOST, MoveCategory.SPECIAL, 65, 100, 10, -1, 0, 5)
      .attr(
        MovePowerMultiplierAttr,
        (user, target, move) =>  target.status || target.hasAbility(Abilities.COMATOSE)? 2 : 1),
    new AttackMove(Moves.SKY_DROP, Type.FLYING, MoveCategory.PHYSICAL, 60, 100, 10, -1, 0, 5)
      .attr(ChargeAttr, ChargeAnim.SKY_DROP_CHARGING, "took {TARGET}\ninto the sky!", BattlerTagType.FLYING) // TODO: Add 2nd turn message
      .condition(failOnGravityCondition)
      .ignoresVirtual(),
    new SelfStatusMove(Moves.SHIFT_GEAR, Type.STEEL, -1, 10, -1, 0, 5)
      .attr(StatChangeAttr, BattleStat.ATK, 1, true)
      .attr(StatChangeAttr, BattleStat.SPD, 2, true),
    new AttackMove(Moves.CIRCLE_THROW, Type.FIGHTING, MoveCategory.PHYSICAL, 60, 90, 10, -1, -6, 5)
      .attr(ForceSwitchOutAttr),
    new AttackMove(Moves.INCINERATE, Type.FIRE, MoveCategory.SPECIAL, 60, 100, 15, -1, 0, 5)
      .target(MoveTarget.ALL_NEAR_ENEMIES)
      .attr(RemoveHeldItemAttr, true),
    new StatusMove(Moves.QUASH, Type.DARK, 100, 15, -1, 0, 5)
      .unimplemented(),
    new AttackMove(Moves.ACROBATICS, Type.FLYING, MoveCategory.PHYSICAL, 55, 100, 15, -1, 0, 5)
      .attr(MovePowerMultiplierAttr, (user, target, move) => Math.max(1, 2 - 0.2 * user.getHeldItems().filter(i => i.getTransferrable(true)).reduce((v, m) => v + m.stackCount, 0))),
    new StatusMove(Moves.REFLECT_TYPE, Type.NORMAL, -1, 15, -1, 0, 5)
      .attr(CopyTypeAttr),
    new AttackMove(Moves.RETALIATE, Type.NORMAL, MoveCategory.PHYSICAL, 70, 100, 5, -1, 0, 5)
      .partial(),
    new AttackMove(Moves.FINAL_GAMBIT, Type.FIGHTING, MoveCategory.SPECIAL, -1, 100, 5, -1, 0, 5)
      .attr(UserHpDamageAttr)
      .attr(SacrificialAttrOnHit),
    new StatusMove(Moves.BESTOW, Type.NORMAL, -1, 15, -1, 0, 5)
      .ignoresProtect()
      .unimplemented(),
    new AttackMove(Moves.INFERNO, Type.FIRE, MoveCategory.SPECIAL, 100, 50, 5, 100, 0, 5)
      .attr(StatusEffectAttr, StatusEffect.BURN),
    new AttackMove(Moves.WATER_PLEDGE, Type.WATER, MoveCategory.SPECIAL, 80, 100, 10, -1, 0, 5)
      .partial(),
    new AttackMove(Moves.FIRE_PLEDGE, Type.FIRE, MoveCategory.SPECIAL, 80, 100, 10, -1, 0, 5)
      .partial(),
    new AttackMove(Moves.GRASS_PLEDGE, Type.GRASS, MoveCategory.SPECIAL, 80, 100, 10, -1, 0, 5)
      .partial(),
    new AttackMove(Moves.VOLT_SWITCH, Type.ELECTRIC, MoveCategory.SPECIAL, 70, 100, 20, -1, 0, 5)
      .attr(ForceSwitchOutAttr, true, false),
    new AttackMove(Moves.STRUGGLE_BUG, Type.BUG, MoveCategory.SPECIAL, 50, 100, 20, 100, 0, 5)
      .attr(StatChangeAttr, BattleStat.SPATK, -1)
      .target(MoveTarget.ALL_NEAR_ENEMIES),
    new AttackMove(Moves.BULLDOZE, Type.GROUND, MoveCategory.PHYSICAL, 60, 100, 20, 100, 0, 5)
      .attr(StatChangeAttr, BattleStat.SPD, -1)
      .makesContact(false)
      .target(MoveTarget.ALL_NEAR_OTHERS),
    new AttackMove(Moves.FROST_BREATH, Type.ICE, MoveCategory.SPECIAL, 60, 90, 10, 100, 0, 5)
      .attr(CritOnlyAttr),
    new AttackMove(Moves.DRAGON_TAIL, Type.DRAGON, MoveCategory.PHYSICAL, 60, 90, 10, -1, -6, 5)
      .attr(ForceSwitchOutAttr),
    new SelfStatusMove(Moves.WORK_UP, Type.NORMAL, -1, 30, -1, 0, 5)
      .attr(StatChangeAttr, [ BattleStat.ATK, BattleStat.SPATK ], 1, true),
    new AttackMove(Moves.ELECTROWEB, Type.ELECTRIC, MoveCategory.SPECIAL, 55, 95, 15, 100, 0, 5)
      .attr(StatChangeAttr, BattleStat.SPD, -1)
      .target(MoveTarget.ALL_NEAR_ENEMIES),
    new AttackMove(Moves.WILD_CHARGE, Type.ELECTRIC, MoveCategory.PHYSICAL, 90, 100, 15, -1, 0, 5)
      .attr(RecoilAttr)
      .recklessMove(),
    new AttackMove(Moves.DRILL_RUN, Type.GROUND, MoveCategory.PHYSICAL, 80, 95, 10, -1, 0, 5)
      .attr(HighCritAttr),
    new AttackMove(Moves.DUAL_CHOP, Type.DRAGON, MoveCategory.PHYSICAL, 40, 90, 15, -1, 0, 5)
      .attr(MultiHitAttr, MultiHitType._2),
    new AttackMove(Moves.HEART_STAMP, Type.PSYCHIC, MoveCategory.PHYSICAL, 60, 100, 25, 30, 0, 5)
      .attr(FlinchAttr),
    new AttackMove(Moves.HORN_LEECH, Type.GRASS, MoveCategory.PHYSICAL, 75, 100, 10, -1, 0, 5)
      .attr(HitHealAttr)
      .triageMove(),
    new AttackMove(Moves.SACRED_SWORD, Type.FIGHTING, MoveCategory.PHYSICAL, 90, 100, 15, -1, 0, 5)
      .attr(IgnoreOpponentStatChangesAttr)
      .slicingMove(),
    new AttackMove(Moves.RAZOR_SHELL, Type.WATER, MoveCategory.PHYSICAL, 75, 95, 10, 50, 0, 5)
      .attr(StatChangeAttr, BattleStat.DEF, -1)
      .slicingMove(),
    new AttackMove(Moves.HEAT_CRASH, Type.FIRE, MoveCategory.PHYSICAL, -1, 100, 10, -1, 0, 5)
      .attr(MinimizeAccuracyAttr)
      .attr(CompareWeightPowerAttr)
      .attr(HitsTagAttr, BattlerTagType.MINIMIZED, true)
      .condition(failOnMaxCondition),
    new AttackMove(Moves.LEAF_TORNADO, Type.GRASS, MoveCategory.SPECIAL, 65, 90, 10, 50, 0, 5)
      .attr(StatChangeAttr, BattleStat.ACC, -1),
    new AttackMove(Moves.STEAMROLLER, Type.BUG, MoveCategory.PHYSICAL, 65, 100, 20, 30, 0, 5)
      .attr(FlinchAttr),
    new SelfStatusMove(Moves.COTTON_GUARD, Type.GRASS, -1, 10, -1, 0, 5)
      .attr(StatChangeAttr, BattleStat.DEF, 3, true),
    new AttackMove(Moves.NIGHT_DAZE, Type.DARK, MoveCategory.SPECIAL, 85, 95, 10, 40, 0, 5)
      .attr(StatChangeAttr, BattleStat.ACC, -1),
    new AttackMove(Moves.PSYSTRIKE, Type.PSYCHIC, MoveCategory.SPECIAL, 100, 100, 10, -1, 0, 5)
      .attr(DefDefAttr),
    new AttackMove(Moves.TAIL_SLAP, Type.NORMAL, MoveCategory.PHYSICAL, 25, 85, 10, -1, 0, 5)
      .attr(MultiHitAttr),
    new AttackMove(Moves.HURRICANE, Type.FLYING, MoveCategory.SPECIAL, 110, 70, 10, 30, 0, 5)
      .attr(ThunderAccuracyAttr)
      .attr(ConfuseAttr)
      .attr(HitsTagAttr, BattlerTagType.FLYING, false)
      .windMove(),
    new AttackMove(Moves.HEAD_CHARGE, Type.NORMAL, MoveCategory.PHYSICAL, 120, 100, 15, -1, 0, 5)
      .attr(RecoilAttr)
      .recklessMove(),
    new AttackMove(Moves.GEAR_GRIND, Type.STEEL, MoveCategory.PHYSICAL, 50, 85, 15, -1, 0, 5)
      .attr(MultiHitAttr, MultiHitType._2),
    new AttackMove(Moves.SEARING_SHOT, Type.FIRE, MoveCategory.SPECIAL, 100, 100, 5, 30, 0, 5)
      .attr(StatusEffectAttr, StatusEffect.BURN)
      .ballBombMove()
      .target(MoveTarget.ALL_NEAR_OTHERS),
    new AttackMove(Moves.TECHNO_BLAST, Type.NORMAL, MoveCategory.SPECIAL, 120, 100, 5, -1, 0, 5)
      .attr(TechnoBlastTypeAttr),
    new AttackMove(Moves.RELIC_SONG, Type.NORMAL, MoveCategory.SPECIAL, 75, 100, 10, 10, 0, 5)
      .attr(StatusEffectAttr, StatusEffect.SLEEP)
      .soundBased()
      .target(MoveTarget.ALL_NEAR_ENEMIES),
    new AttackMove(Moves.SECRET_SWORD, Type.FIGHTING, MoveCategory.SPECIAL, 85, 100, 10, -1, 0, 5)
      .attr(DefDefAttr)
      .slicingMove(),
    new AttackMove(Moves.GLACIATE, Type.ICE, MoveCategory.SPECIAL, 65, 95, 10, 100, 0, 5)
      .attr(StatChangeAttr, BattleStat.SPD, -1)
      .target(MoveTarget.ALL_NEAR_ENEMIES),
    new AttackMove(Moves.BOLT_STRIKE, Type.ELECTRIC, MoveCategory.PHYSICAL, 130, 85, 5, 20, 0, 5)
      .attr(StatusEffectAttr, StatusEffect.PARALYSIS),
    new AttackMove(Moves.BLUE_FLARE, Type.FIRE, MoveCategory.SPECIAL, 130, 85, 5, 20, 0, 5)
      .attr(StatusEffectAttr, StatusEffect.BURN),
    new AttackMove(Moves.FIERY_DANCE, Type.FIRE, MoveCategory.SPECIAL, 80, 100, 10, 50, 0, 5)
      .attr(StatChangeAttr, BattleStat.SPATK, 1, true)
      .danceMove(),
    new AttackMove(Moves.FREEZE_SHOCK, Type.ICE, MoveCategory.PHYSICAL, 140, 90, 5, 30, 0, 5)
      .attr(ChargeAttr, ChargeAnim.FREEZE_SHOCK_CHARGING, "became cloaked\nin a freezing light!")
      .attr(StatusEffectAttr, StatusEffect.PARALYSIS)
      .makesContact(false),
    new AttackMove(Moves.ICE_BURN, Type.ICE, MoveCategory.SPECIAL, 140, 90, 5, 30, 0, 5)
      .attr(ChargeAttr, ChargeAnim.ICE_BURN_CHARGING, "became cloaked\nin freezing air!")
      .attr(StatusEffectAttr, StatusEffect.BURN)
      .ignoresVirtual(),
    new AttackMove(Moves.SNARL, Type.DARK, MoveCategory.SPECIAL, 55, 95, 15, 100, 0, 5)
      .attr(StatChangeAttr, BattleStat.SPATK, -1)
      .soundBased()
      .target(MoveTarget.ALL_NEAR_ENEMIES),
    new AttackMove(Moves.ICICLE_CRASH, Type.ICE, MoveCategory.PHYSICAL, 85, 90, 10, 30, 0, 5)
      .attr(FlinchAttr)
      .makesContact(false),
    new AttackMove(Moves.V_CREATE, Type.FIRE, MoveCategory.PHYSICAL, 180, 95, 5, -1, 0, 5)
      .attr(StatChangeAttr, [ BattleStat.DEF, BattleStat.SPDEF, BattleStat.SPD ], -1, true),
    new AttackMove(Moves.FUSION_FLARE, Type.FIRE, MoveCategory.SPECIAL, 100, 100, 5, -1, 0, 5)
      .attr(HealStatusEffectAttr, true, StatusEffect.FREEZE)
      .partial(),
    new AttackMove(Moves.FUSION_BOLT, Type.ELECTRIC, MoveCategory.PHYSICAL, 100, 100, 5, -1, 0, 5)
      .makesContact(false)
      .partial(),
    new AttackMove(Moves.FLYING_PRESS, Type.FIGHTING, MoveCategory.PHYSICAL, 100, 95, 10, -1, 0, 6)
      .attr(MinimizeAccuracyAttr)
      .attr(FlyingTypeMultiplierAttr)
      .attr(HitsTagAttr, BattlerTagType.MINIMIZED, true)
      .condition(failOnGravityCondition),
    new StatusMove(Moves.MAT_BLOCK, Type.FIGHTING, -1, 10, -1, 0, 6)
      .target(MoveTarget.USER_SIDE)
      .attr(AddArenaTagAttr, ArenaTagType.MAT_BLOCK, 1, true, true)
      .condition(new FirstMoveCondition()),
    new AttackMove(Moves.BELCH, Type.POISON, MoveCategory.SPECIAL, 120, 90, 10, -1, 0, 6)
      .condition((user, target, move) => user.battleData.berriesEaten.length > 0),
    new StatusMove(Moves.ROTOTILLER, Type.GROUND, -1, 10, -1, 0, 6)
      .target(MoveTarget.ALL)
      .condition((user,target,move) => {
        // If any fielded pokémon is grass-type and grounded.
        return [...user.scene.getEnemyParty(),...user.scene.getParty()].some((poke) => poke.isOfType(Type.GRASS) && poke.isGrounded());
      })
      .attr(StatChangeAttr, [BattleStat.ATK, BattleStat.SPATK], 1, false, (user, target, move) => target.isOfType(Type.GRASS) && target.isGrounded()),
    new StatusMove(Moves.STICKY_WEB, Type.BUG, -1, 20, -1, 0, 6)
      .attr(AddArenaTrapTagAttr, ArenaTagType.STICKY_WEB)
      .target(MoveTarget.ENEMY_SIDE),
    new AttackMove(Moves.FELL_STINGER, Type.BUG, MoveCategory.PHYSICAL, 50, 100, 25, -1, 0, 6)
      .attr(PostVictoryStatChangeAttr, BattleStat.ATK, 3, true ),
    new AttackMove(Moves.PHANTOM_FORCE, Type.GHOST, MoveCategory.PHYSICAL, 90, 100, 10, -1, 0, 6)
      .attr(ChargeAttr, ChargeAnim.PHANTOM_FORCE_CHARGING, "vanished\ninstantly!", BattlerTagType.HIDDEN)
      .ignoresProtect()
      .ignoresVirtual(),
    new StatusMove(Moves.TRICK_OR_TREAT, Type.GHOST, 100, 20, -1, 0, 6)
      .attr(AddTypeAttr, Type.GHOST)
      .partial(),
    new StatusMove(Moves.NOBLE_ROAR, Type.NORMAL, 100, 30, -1, 0, 6)
      .attr(StatChangeAttr, [ BattleStat.ATK, BattleStat.SPATK ], -1)
      .soundBased(),
    new StatusMove(Moves.ION_DELUGE, Type.ELECTRIC, -1, 25, -1, 1, 6)
      .target(MoveTarget.BOTH_SIDES)
      .unimplemented(),
    new AttackMove(Moves.PARABOLIC_CHARGE, Type.ELECTRIC, MoveCategory.SPECIAL, 65, 100, 20, -1, 0, 6)
      .attr(HitHealAttr)
      .target(MoveTarget.ALL_NEAR_OTHERS)
      .triageMove(),
    new StatusMove(Moves.FORESTS_CURSE, Type.GRASS, 100, 20, -1, 0, 6)
      .attr(AddTypeAttr, Type.GRASS)
      .partial(),
    new AttackMove(Moves.PETAL_BLIZZARD, Type.GRASS, MoveCategory.PHYSICAL, 90, 100, 15, -1, 0, 6)
      .windMove()
      .makesContact(false)
      .target(MoveTarget.ALL_NEAR_OTHERS),
    new AttackMove(Moves.FREEZE_DRY, Type.ICE, MoveCategory.SPECIAL, 70, 100, 20, 10, 0, 6)
      .attr(StatusEffectAttr, StatusEffect.FREEZE)
      .attr(WaterSuperEffectTypeMultiplierAttr),
    new AttackMove(Moves.DISARMING_VOICE, Type.FAIRY, MoveCategory.SPECIAL, 40, -1, 15, -1, 0, 6)
      .soundBased()
      .target(MoveTarget.ALL_NEAR_ENEMIES),
    new StatusMove(Moves.PARTING_SHOT, Type.DARK, 100, 20, -1, 0, 6)
      .attr(StatChangeAttr, [ BattleStat.ATK, BattleStat.SPATK ], -1, false, null, true, true, MoveEffectTrigger.PRE_APPLY)
      .attr(ForceSwitchOutAttr, true, false)
      .soundBased(),
    new StatusMove(Moves.TOPSY_TURVY, Type.DARK, -1, 20, -1, 0, 6)
      .attr(InvertStatsAttr),
    new AttackMove(Moves.DRAINING_KISS, Type.FAIRY, MoveCategory.SPECIAL, 50, 100, 10, -1, 0, 6)
      .attr(HitHealAttr, 0.75)
      .makesContact()
      .triageMove(),
    new StatusMove(Moves.CRAFTY_SHIELD, Type.FAIRY, -1, 10, -1, 3, 6)
      .target(MoveTarget.USER_SIDE)
      .attr(AddArenaTagAttr, ArenaTagType.CRAFTY_SHIELD, 1, true, true),
    new StatusMove(Moves.FLOWER_SHIELD, Type.FAIRY, -1, 10, -1, 0, 6)
      .target(MoveTarget.ALL)
      .attr(StatChangeAttr, BattleStat.DEF, 1, false, (user, target, move) => target.getTypes().includes(Type.GRASS) && !target.getTag(SemiInvulnerableTag)),
    new StatusMove(Moves.GRASSY_TERRAIN, Type.GRASS, -1, 10, -1, 0, 6)
      .attr(TerrainChangeAttr, TerrainType.GRASSY)
      .target(MoveTarget.BOTH_SIDES),
    new StatusMove(Moves.MISTY_TERRAIN, Type.FAIRY, -1, 10, -1, 0, 6)
      .attr(TerrainChangeAttr, TerrainType.MISTY)
      .target(MoveTarget.BOTH_SIDES),
    new StatusMove(Moves.ELECTRIFY, Type.ELECTRIC, -1, 20, -1, 0, 6)
      .unimplemented(),
    new AttackMove(Moves.PLAY_ROUGH, Type.FAIRY, MoveCategory.PHYSICAL, 90, 90, 10, 10, 0, 6)
      .attr(StatChangeAttr, BattleStat.ATK, -1),
    new AttackMove(Moves.FAIRY_WIND, Type.FAIRY, MoveCategory.SPECIAL, 40, 100, 30, -1, 0, 6)
      .windMove(),
    new AttackMove(Moves.MOONBLAST, Type.FAIRY, MoveCategory.SPECIAL, 95, 100, 15, 30, 0, 6)
      .attr(StatChangeAttr, BattleStat.SPATK, -1),
    new AttackMove(Moves.BOOMBURST, Type.NORMAL, MoveCategory.SPECIAL, 140, 100, 10, -1, 0, 6)
      .soundBased()
      .target(MoveTarget.ALL_NEAR_OTHERS),
    new StatusMove(Moves.FAIRY_LOCK, Type.FAIRY, -1, 10, -1, 0, 6)
      .target(MoveTarget.BOTH_SIDES)
      .unimplemented(),
    new SelfStatusMove(Moves.KINGS_SHIELD, Type.STEEL, -1, 10, -1, 4, 6)
      .attr(ProtectAttr, BattlerTagType.KINGS_SHIELD),
    new StatusMove(Moves.PLAY_NICE, Type.NORMAL, -1, 20, -1, 0, 6)
      .attr(StatChangeAttr, BattleStat.ATK, -1),
    new StatusMove(Moves.CONFIDE, Type.NORMAL, -1, 20, -1, 0, 6)
      .attr(StatChangeAttr, BattleStat.SPATK, -1)
      .soundBased(),
    new AttackMove(Moves.DIAMOND_STORM, Type.ROCK, MoveCategory.PHYSICAL, 100, 95, 5, 50, 0, 6)
      .attr(StatChangeAttr, BattleStat.DEF, 2, true)
      .makesContact(false)
      .target(MoveTarget.ALL_NEAR_ENEMIES),
    new AttackMove(Moves.STEAM_ERUPTION, Type.WATER, MoveCategory.SPECIAL, 110, 95, 5, 30, 0, 6)
      .attr(HealStatusEffectAttr, true, StatusEffect.FREEZE)
      .attr(HealStatusEffectAttr, false, StatusEffect.FREEZE)
      .attr(StatusEffectAttr, StatusEffect.BURN),
    new AttackMove(Moves.HYPERSPACE_HOLE, Type.PSYCHIC, MoveCategory.SPECIAL, 80, -1, 5, -1, 0, 6)
      .ignoresProtect(),
    new AttackMove(Moves.WATER_SHURIKEN, Type.WATER, MoveCategory.SPECIAL, 15, 100, 20, -1, 1, 6)
      .attr(MultiHitAttr)
      .attr(WaterShurikenPowerAttr)
      .attr(WaterShurikenMultiHitTypeAttr),
    new AttackMove(Moves.MYSTICAL_FIRE, Type.FIRE, MoveCategory.SPECIAL, 75, 100, 10, 100, 0, 6)
      .attr(StatChangeAttr, BattleStat.SPATK, -1),
    new SelfStatusMove(Moves.SPIKY_SHIELD, Type.GRASS, -1, 10, -1, 4, 6)
      .attr(ProtectAttr, BattlerTagType.SPIKY_SHIELD),
    new StatusMove(Moves.AROMATIC_MIST, Type.FAIRY, -1, 20, -1, 0, 6)
      .attr(StatChangeAttr, BattleStat.SPDEF, 1)
      .target(MoveTarget.NEAR_ALLY),
    new StatusMove(Moves.EERIE_IMPULSE, Type.ELECTRIC, 100, 15, -1, 0, 6)
      .attr(StatChangeAttr, BattleStat.SPATK, -2),
    new StatusMove(Moves.VENOM_DRENCH, Type.POISON, 100, 20, -1, 0, 6)
      .attr(StatChangeAttr, [ BattleStat.ATK, BattleStat.SPATK, BattleStat.SPD ], -1, false, (user, target, move) => target.status?.effect === StatusEffect.POISON || target.status?.effect === StatusEffect.TOXIC)
      .target(MoveTarget.ALL_NEAR_ENEMIES),
    new StatusMove(Moves.POWDER, Type.BUG, 100, 20, -1, 1, 6)
      .powderMove()
      .unimplemented(),
    new SelfStatusMove(Moves.GEOMANCY, Type.FAIRY, -1, 10, -1, 0, 6)
      .attr(ChargeAttr, ChargeAnim.GEOMANCY_CHARGING, "is charging its power!")
      .attr(StatChangeAttr, [ BattleStat.SPATK, BattleStat.SPDEF, BattleStat.SPD ], 2, true)
      .ignoresVirtual(),
    new StatusMove(Moves.MAGNETIC_FLUX, Type.ELECTRIC, -1, 20, -1, 0, 6)
      .attr(StatChangeAttr, [ BattleStat.DEF, BattleStat.SPDEF ], 1, false, (user, target, move) => !![ Abilities.PLUS, Abilities.MINUS].find(a => target.hasAbility(a, false)))
      .target(MoveTarget.USER_AND_ALLIES)
      .condition((user, target, move) => !![ user, user.getAlly() ].filter(p => p?.isActive()).find(p => !![ Abilities.PLUS, Abilities.MINUS].find(a => p.hasAbility(a, false)))),
    new StatusMove(Moves.HAPPY_HOUR, Type.NORMAL, -1, 30, -1, 0, 6) // No animation
      .attr(AddArenaTagAttr, ArenaTagType.HAPPY_HOUR, null, true)
      .target(MoveTarget.USER_SIDE),
    new StatusMove(Moves.ELECTRIC_TERRAIN, Type.ELECTRIC, -1, 10, -1, 0, 6)
      .attr(TerrainChangeAttr, TerrainType.ELECTRIC)
      .target(MoveTarget.BOTH_SIDES),
    new AttackMove(Moves.DAZZLING_GLEAM, Type.FAIRY, MoveCategory.SPECIAL, 80, 100, 10, -1, 0, 6)
      .target(MoveTarget.ALL_NEAR_ENEMIES),
    new SelfStatusMove(Moves.CELEBRATE, Type.NORMAL, -1, 40, -1, 0, 6),
    new StatusMove(Moves.HOLD_HANDS, Type.NORMAL, -1, 40, -1, 0, 6)
      .target(MoveTarget.NEAR_ALLY),
    new StatusMove(Moves.BABY_DOLL_EYES, Type.FAIRY, 100, 30, -1, 1, 6)
      .attr(StatChangeAttr, BattleStat.ATK, -1),
    new AttackMove(Moves.NUZZLE, Type.ELECTRIC, MoveCategory.PHYSICAL, 20, 100, 20, 100, 0, 6)
      .attr(StatusEffectAttr, StatusEffect.PARALYSIS),
    new AttackMove(Moves.HOLD_BACK, Type.NORMAL, MoveCategory.PHYSICAL, 40, 100, 40, -1, 0, 6)
      .attr(SurviveDamageAttr),
    new AttackMove(Moves.INFESTATION, Type.BUG, MoveCategory.SPECIAL, 20, 100, 20, -1, 0, 6)
      .makesContact()
      .attr(TrapAttr, BattlerTagType.INFESTATION),
    new AttackMove(Moves.POWER_UP_PUNCH, Type.FIGHTING, MoveCategory.PHYSICAL, 40, 100, 20, 100, 0, 6)
      .attr(StatChangeAttr, BattleStat.ATK, 1, true)
      .punchingMove(),
    new AttackMove(Moves.OBLIVION_WING, Type.FLYING, MoveCategory.SPECIAL, 80, 100, 10, -1, 0, 6)
      .attr(HitHealAttr, 0.75)
      .triageMove(),
    new AttackMove(Moves.THOUSAND_ARROWS, Type.GROUND, MoveCategory.PHYSICAL, 90, 100, 10, -1, 0, 6)
      .attr(NeutralDamageAgainstFlyingTypeMultiplierAttr)
      .attr(AddBattlerTagAttr, BattlerTagType.IGNORE_FLYING, false, false, 1, 1, true)
      .attr(HitsTagAttr, BattlerTagType.FLYING, false)
      .attr(AddBattlerTagAttr, BattlerTagType.INTERRUPTED)
      .attr(RemoveBattlerTagAttr, [BattlerTagType.FLYING, BattlerTagType.MAGNET_RISEN])
      .makesContact(false)
      .target(MoveTarget.ALL_NEAR_ENEMIES),
    new AttackMove(Moves.THOUSAND_WAVES, Type.GROUND, MoveCategory.PHYSICAL, 90, 100, 10, -1, 0, 6)
      .attr(AddBattlerTagAttr, BattlerTagType.TRAPPED, false, false, 1, 1, true)
      .makesContact(false)
      .target(MoveTarget.ALL_NEAR_ENEMIES),
    new AttackMove(Moves.LANDS_WRATH, Type.GROUND, MoveCategory.PHYSICAL, 90, 100, 10, -1, 0, 6)
      .makesContact(false)
      .target(MoveTarget.ALL_NEAR_ENEMIES),
    new AttackMove(Moves.LIGHT_OF_RUIN, Type.FAIRY, MoveCategory.SPECIAL, 140, 90, 5, -1, 0, 6)
      .attr(RecoilAttr, false, 0.5)
      .recklessMove(),
    new AttackMove(Moves.ORIGIN_PULSE, Type.WATER, MoveCategory.SPECIAL, 110, 85, 10, -1, 0, 6)
      .pulseMove()
      .target(MoveTarget.ALL_NEAR_ENEMIES),
    new AttackMove(Moves.PRECIPICE_BLADES, Type.GROUND, MoveCategory.PHYSICAL, 120, 85, 10, -1, 0, 6)
      .makesContact(false)
      .target(MoveTarget.ALL_NEAR_ENEMIES),
    new AttackMove(Moves.DRAGON_ASCENT, Type.FLYING, MoveCategory.PHYSICAL, 120, 100, 5, -1, 0, 6)
      .attr(StatChangeAttr, [ BattleStat.DEF, BattleStat.SPDEF ], -1, true),
    new AttackMove(Moves.HYPERSPACE_FURY, Type.DARK, MoveCategory.PHYSICAL, 100, -1, 5, -1, 0, 6)
      .attr(StatChangeAttr, BattleStat.DEF, -1, true)
      .makesContact(false)
      .ignoresProtect(),
    /* Unused */
    new AttackMove(Moves.BREAKNECK_BLITZ__PHYSICAL, Type.NORMAL, MoveCategory.PHYSICAL, -1, -1, 1, -1, 0, 7)
      .unimplemented()
      .ignoresVirtual(),
    new AttackMove(Moves.BREAKNECK_BLITZ__SPECIAL, Type.NORMAL, MoveCategory.SPECIAL, -1, -1, 1, -1, 0, 7)
      .unimplemented()
      .ignoresVirtual(),
    new AttackMove(Moves.ALL_OUT_PUMMELING__PHYSICAL, Type.FIGHTING, MoveCategory.PHYSICAL, -1, -1, 1, -1, 0, 7)
      .unimplemented()
      .ignoresVirtual(),
    new AttackMove(Moves.ALL_OUT_PUMMELING__SPECIAL, Type.FIGHTING, MoveCategory.SPECIAL, -1, -1, 1, -1, 0, 7)
      .unimplemented()
      .ignoresVirtual(),
    new AttackMove(Moves.SUPERSONIC_SKYSTRIKE__PHYSICAL, Type.FLYING, MoveCategory.PHYSICAL, -1, -1, 1, -1, 0, 7)
      .unimplemented()
      .ignoresVirtual(),
    new AttackMove(Moves.SUPERSONIC_SKYSTRIKE__SPECIAL, Type.FLYING, MoveCategory.SPECIAL, -1, -1, 1, -1, 0, 7)
      .unimplemented()
      .ignoresVirtual(),
    new AttackMove(Moves.ACID_DOWNPOUR__PHYSICAL, Type.POISON, MoveCategory.PHYSICAL, -1, -1, 1, -1, 0, 7)
      .unimplemented()
      .ignoresVirtual(),
    new AttackMove(Moves.ACID_DOWNPOUR__SPECIAL, Type.POISON, MoveCategory.SPECIAL, -1, -1, 1, -1, 0, 7)
      .unimplemented()
      .ignoresVirtual(),
    new AttackMove(Moves.TECTONIC_RAGE__PHYSICAL, Type.GROUND, MoveCategory.PHYSICAL, -1, -1, 1, -1, 0, 7)
      .unimplemented()
      .ignoresVirtual(),
    new AttackMove(Moves.TECTONIC_RAGE__SPECIAL, Type.GROUND, MoveCategory.SPECIAL, -1, -1, 1, -1, 0, 7)
      .unimplemented()
      .ignoresVirtual(),
    new AttackMove(Moves.CONTINENTAL_CRUSH__PHYSICAL, Type.ROCK, MoveCategory.PHYSICAL, -1, -1, 1, -1, 0, 7)
      .unimplemented()
      .ignoresVirtual(),
    new AttackMove(Moves.CONTINENTAL_CRUSH__SPECIAL, Type.ROCK, MoveCategory.SPECIAL, -1, -1, 1, -1, 0, 7)
      .unimplemented()
      .ignoresVirtual(),
    new AttackMove(Moves.SAVAGE_SPIN_OUT__PHYSICAL, Type.BUG, MoveCategory.PHYSICAL, -1, -1, 1, -1, 0, 7)
      .unimplemented()
      .ignoresVirtual(),
    new AttackMove(Moves.SAVAGE_SPIN_OUT__SPECIAL, Type.BUG, MoveCategory.SPECIAL, -1, -1, 1, -1, 0, 7)
      .unimplemented()
      .ignoresVirtual(),
    new AttackMove(Moves.NEVER_ENDING_NIGHTMARE__PHYSICAL, Type.GHOST, MoveCategory.PHYSICAL, -1, -1, 1, -1, 0, 7)
      .unimplemented()
      .ignoresVirtual(),
    new AttackMove(Moves.NEVER_ENDING_NIGHTMARE__SPECIAL, Type.GHOST, MoveCategory.SPECIAL, -1, -1, 1, -1, 0, 7)
      .unimplemented()
      .ignoresVirtual(),
    new AttackMove(Moves.CORKSCREW_CRASH__PHYSICAL, Type.STEEL, MoveCategory.PHYSICAL, -1, -1, 1, -1, 0, 7)
      .unimplemented()
      .ignoresVirtual(),
    new AttackMove(Moves.CORKSCREW_CRASH__SPECIAL, Type.STEEL, MoveCategory.SPECIAL, -1, -1, 1, -1, 0, 7)
      .unimplemented()
      .ignoresVirtual(),
    new AttackMove(Moves.INFERNO_OVERDRIVE__PHYSICAL, Type.FIRE, MoveCategory.PHYSICAL, -1, -1, 1, -1, 0, 7)
      .unimplemented()
      .ignoresVirtual(),
    new AttackMove(Moves.INFERNO_OVERDRIVE__SPECIAL, Type.FIRE, MoveCategory.SPECIAL, -1, -1, 1, -1, 0, 7)
      .unimplemented()
      .ignoresVirtual(),
    new AttackMove(Moves.HYDRO_VORTEX__PHYSICAL, Type.WATER, MoveCategory.PHYSICAL, -1, -1, 1, -1, 0, 7)
      .unimplemented()
      .ignoresVirtual(),
    new AttackMove(Moves.HYDRO_VORTEX__SPECIAL, Type.WATER, MoveCategory.SPECIAL, -1, -1, 1, -1, 0, 7)
      .unimplemented()
      .ignoresVirtual(),
    new AttackMove(Moves.BLOOM_DOOM__PHYSICAL, Type.GRASS, MoveCategory.PHYSICAL, -1, -1, 1, -1, 0, 7)
      .unimplemented()
      .ignoresVirtual(),
    new AttackMove(Moves.BLOOM_DOOM__SPECIAL, Type.GRASS, MoveCategory.SPECIAL, -1, -1, 1, -1, 0, 7)
      .unimplemented()
      .ignoresVirtual(),
    new AttackMove(Moves.GIGAVOLT_HAVOC__PHYSICAL, Type.ELECTRIC, MoveCategory.PHYSICAL, -1, -1, 1, -1, 0, 7)
      .unimplemented()
      .ignoresVirtual(),
    new AttackMove(Moves.GIGAVOLT_HAVOC__SPECIAL, Type.ELECTRIC, MoveCategory.SPECIAL, -1, -1, 1, -1, 0, 7)
      .unimplemented()
      .ignoresVirtual(),
    new AttackMove(Moves.SHATTERED_PSYCHE__PHYSICAL, Type.PSYCHIC, MoveCategory.PHYSICAL, -1, -1, 1, -1, 0, 7)
      .unimplemented()
      .ignoresVirtual(),
    new AttackMove(Moves.SHATTERED_PSYCHE__SPECIAL, Type.PSYCHIC, MoveCategory.SPECIAL, -1, -1, 1, -1, 0, 7)
      .unimplemented()
      .ignoresVirtual(),
    new AttackMove(Moves.SUBZERO_SLAMMER__PHYSICAL, Type.ICE, MoveCategory.PHYSICAL, -1, -1, 1, -1, 0, 7)
      .unimplemented()
      .ignoresVirtual(),
    new AttackMove(Moves.SUBZERO_SLAMMER__SPECIAL, Type.ICE, MoveCategory.SPECIAL, -1, -1, 1, -1, 0, 7)
      .unimplemented()
      .ignoresVirtual(),
    new AttackMove(Moves.DEVASTATING_DRAKE__PHYSICAL, Type.DRAGON, MoveCategory.PHYSICAL, -1, -1, 1, -1, 0, 7)
      .unimplemented()
      .ignoresVirtual(),
    new AttackMove(Moves.DEVASTATING_DRAKE__SPECIAL, Type.DRAGON, MoveCategory.SPECIAL, -1, -1, 1, -1, 0, 7)
      .unimplemented()
      .ignoresVirtual(),
    new AttackMove(Moves.BLACK_HOLE_ECLIPSE__PHYSICAL, Type.DARK, MoveCategory.PHYSICAL, -1, -1, 1, -1, 0, 7)
      .unimplemented()
      .ignoresVirtual(),
    new AttackMove(Moves.BLACK_HOLE_ECLIPSE__SPECIAL, Type.DARK, MoveCategory.SPECIAL, -1, -1, 1, -1, 0, 7)
      .unimplemented()
      .ignoresVirtual(),
    new AttackMove(Moves.TWINKLE_TACKLE__PHYSICAL, Type.FAIRY, MoveCategory.PHYSICAL, -1, -1, 1, -1, 0, 7)
      .unimplemented()
      .ignoresVirtual(),
    new AttackMove(Moves.TWINKLE_TACKLE__SPECIAL, Type.FAIRY, MoveCategory.SPECIAL, -1, -1, 1, -1, 0, 7)
      .unimplemented()
      .ignoresVirtual(),
    new AttackMove(Moves.CATASTROPIKA, Type.ELECTRIC, MoveCategory.PHYSICAL, 210, -1, 1, -1, 0, 7)
      .unimplemented()
      .ignoresVirtual(),
    /* End Unused */
    new SelfStatusMove(Moves.SHORE_UP, Type.GROUND, -1, 5, -1, 0, 7)
      .attr(SandHealAttr)
      .triageMove(),
    new AttackMove(Moves.FIRST_IMPRESSION, Type.BUG, MoveCategory.PHYSICAL, 90, 100, 10, -1, 2, 7)
      .condition(new FirstMoveCondition()),
    new SelfStatusMove(Moves.BANEFUL_BUNKER, Type.POISON, -1, 10, -1, 4, 7)
      .attr(ProtectAttr, BattlerTagType.BANEFUL_BUNKER),
    new AttackMove(Moves.SPIRIT_SHACKLE, Type.GHOST, MoveCategory.PHYSICAL, 80, 100, 10, 100, 0, 7)
      .attr(AddBattlerTagAttr, BattlerTagType.TRAPPED, false, false, 1, 1, true)
      .makesContact(false),
    new AttackMove(Moves.DARKEST_LARIAT, Type.DARK, MoveCategory.PHYSICAL, 85, 100, 10, -1, 0, 7)
      .attr(IgnoreOpponentStatChangesAttr),
    new AttackMove(Moves.SPARKLING_ARIA, Type.WATER, MoveCategory.SPECIAL, 90, 100, 10, 100, 0, 7)
      .attr(HealStatusEffectAttr, false, StatusEffect.BURN)
      .soundBased()
      .target(MoveTarget.ALL_NEAR_OTHERS),
    new AttackMove(Moves.ICE_HAMMER, Type.ICE, MoveCategory.PHYSICAL, 100, 90, 10, -1, 0, 7)
      .attr(StatChangeAttr, BattleStat.SPD, -1, true)
      .punchingMove(),
    new StatusMove(Moves.FLORAL_HEALING, Type.FAIRY, -1, 10, -1, 0, 7)
      .attr(BoostHealAttr, 0.5, 2/3, true, false, (user, target, move) => user.scene.arena.terrain?.terrainType === TerrainType.GRASSY)
      .triageMove(),
    new AttackMove(Moves.HIGH_HORSEPOWER, Type.GROUND, MoveCategory.PHYSICAL, 95, 95, 10, -1, 0, 7),
    new StatusMove(Moves.STRENGTH_SAP, Type.GRASS, 100, 10, -1, 0, 7)
      .attr(HitHealAttr, null, Stat.ATK)
      .attr(StatChangeAttr, BattleStat.ATK, -1)
      .condition((user, target, move) => target.summonData.battleStats[BattleStat.ATK] > -6)
      .triageMove(),
    new AttackMove(Moves.SOLAR_BLADE, Type.GRASS, MoveCategory.PHYSICAL, 125, 100, 10, -1, 0, 7)
      .attr(SunlightChargeAttr, ChargeAnim.SOLAR_BLADE_CHARGING, "is glowing!")
      .attr(AntiSunlightPowerDecreaseAttr)
      .slicingMove(),
    new AttackMove(Moves.LEAFAGE, Type.GRASS, MoveCategory.PHYSICAL, 40, 100, 40, -1, 0, 7)
      .makesContact(false),
    new StatusMove(Moves.SPOTLIGHT, Type.NORMAL, -1, 15, -1, 3, 7)
      .attr(AddBattlerTagAttr, BattlerTagType.CENTER_OF_ATTENTION, false),
    new StatusMove(Moves.TOXIC_THREAD, Type.POISON, 100, 20, -1, 0, 7)
      .attr(StatusEffectAttr, StatusEffect.POISON)
      .attr(StatChangeAttr, BattleStat.SPD, -1),
    new SelfStatusMove(Moves.LASER_FOCUS, Type.NORMAL, -1, 30, -1, 0, 7)
      .attr(AddBattlerTagAttr, BattlerTagType.ALWAYS_CRIT, true, false),
    new StatusMove(Moves.GEAR_UP, Type.STEEL, -1, 20, -1, 0, 7)
      .attr(StatChangeAttr, [ BattleStat.ATK, BattleStat.SPATK ], 1, false, (user, target, move) => !![ Abilities.PLUS, Abilities.MINUS].find(a => target.hasAbility(a, false)))
      .target(MoveTarget.USER_AND_ALLIES)
      .condition((user, target, move) => !![ user, user.getAlly() ].filter(p => p?.isActive()).find(p => !![ Abilities.PLUS, Abilities.MINUS].find(a => p.hasAbility(a, false)))),
    new AttackMove(Moves.THROAT_CHOP, Type.DARK, MoveCategory.PHYSICAL, 80, 100, 15, 100, 0, 7)
      .partial(),
    new AttackMove(Moves.POLLEN_PUFF, Type.BUG, MoveCategory.SPECIAL, 90, 100, 15, -1, 0, 7)
      .attr(StatusCategoryOnAllyAttr)
      .attr(HealOnAllyAttr, 0.5, true, false)
      .ballBombMove(),
    new AttackMove(Moves.ANCHOR_SHOT, Type.STEEL, MoveCategory.PHYSICAL, 80, 100, 20, 100, 0, 7)
      .attr(AddBattlerTagAttr, BattlerTagType.TRAPPED, false, false, 1, 1, true),
    new StatusMove(Moves.PSYCHIC_TERRAIN, Type.PSYCHIC, -1, 10, -1, 0, 7)
      .attr(TerrainChangeAttr, TerrainType.PSYCHIC)
      .target(MoveTarget.BOTH_SIDES),
    new AttackMove(Moves.LUNGE, Type.BUG, MoveCategory.PHYSICAL, 80, 100, 15, 100, 0, 7)
      .attr(StatChangeAttr, BattleStat.ATK, -1),
    new AttackMove(Moves.FIRE_LASH, Type.FIRE, MoveCategory.PHYSICAL, 80, 100, 15, 100, 0, 7)
      .attr(StatChangeAttr, BattleStat.DEF, -1),
    new AttackMove(Moves.POWER_TRIP, Type.DARK, MoveCategory.PHYSICAL, 20, 100, 10, -1, 0, 7)
      .attr(StatChangeCountPowerAttr),
    new AttackMove(Moves.BURN_UP, Type.FIRE, MoveCategory.SPECIAL, 130, 100, 5, -1, 0, 7)
      .condition((user) => {
        const userTypes = user.getTypes(true);
        return userTypes.includes(Type.FIRE);
      })
      .attr(HealStatusEffectAttr, true, StatusEffect.FREEZE)
      .attr(RemoveTypeAttr, Type.FIRE, (user) => {
        user.scene.queueMessage(getPokemonMessage(user, " burned itself out!"));
      }),
    new StatusMove(Moves.SPEED_SWAP, Type.PSYCHIC, -1, 10, -1, 0, 7)
      .unimplemented(),
    new AttackMove(Moves.SMART_STRIKE, Type.STEEL, MoveCategory.PHYSICAL, 70, -1, 10, -1, 0, 7),
    new StatusMove(Moves.PURIFY, Type.POISON, -1, 20, -1, 0, 7)
      .condition(
        (user: Pokemon, target: Pokemon, move: Move) => isNonVolatileStatusEffect(target.status?.effect))
      .attr(HealAttr, 0.5)
      .attr(HealStatusEffectAttr, false, ...getNonVolatileStatusEffects())
      .triageMove(),
    new AttackMove(Moves.REVELATION_DANCE, Type.NORMAL, MoveCategory.SPECIAL, 90, 100, 15, -1, 0, 7)
      .danceMove()
      .attr(MatchUserTypeAttr),
    new AttackMove(Moves.CORE_ENFORCER, Type.DRAGON, MoveCategory.SPECIAL, 100, 100, 10, -1, 0, 7)
      .target(MoveTarget.ALL_NEAR_ENEMIES)
      .attr(SuppressAbilitiesIfActedAttr),
    new AttackMove(Moves.TROP_KICK, Type.GRASS, MoveCategory.PHYSICAL, 70, 100, 15, 100, 0, 7)
      .attr(StatChangeAttr, BattleStat.ATK, -1),
    new StatusMove(Moves.INSTRUCT, Type.PSYCHIC, -1, 15, -1, 0, 7)
      .unimplemented(),
    new AttackMove(Moves.BEAK_BLAST, Type.FLYING, MoveCategory.PHYSICAL, 100, 100, 15, -1, 5, 7)
      .attr(ChargeAttr, ChargeAnim.BEAK_BLAST_CHARGING, "started\nheating up its beak!", undefined, false, true, -3)
      .ballBombMove()
      .makesContact(false)
      .partial(),
    new AttackMove(Moves.CLANGING_SCALES, Type.DRAGON, MoveCategory.SPECIAL, 110, 100, 5, -1, 0, 7)
      .attr(StatChangeAttr, BattleStat.DEF, -1, true)
      .soundBased()
      .target(MoveTarget.ALL_NEAR_ENEMIES),
    new AttackMove(Moves.DRAGON_HAMMER, Type.DRAGON, MoveCategory.PHYSICAL, 90, 100, 15, -1, 0, 7),
    new AttackMove(Moves.BRUTAL_SWING, Type.DARK, MoveCategory.PHYSICAL, 60, 100, 20, -1, 0, 7)
      .target(MoveTarget.ALL_NEAR_OTHERS),
    new StatusMove(Moves.AURORA_VEIL, Type.ICE, -1, 20, -1, 0, 7)
      .condition((user, target, move) => (user.scene.arena.weather?.weatherType === WeatherType.HAIL || user.scene.arena.weather?.weatherType === WeatherType.SNOW) && !user.scene.arena.weather?.isEffectSuppressed(user.scene))
      .attr(AddArenaTagAttr, ArenaTagType.AURORA_VEIL, 5, true)
      .target(MoveTarget.USER_SIDE),
    /* Unused */
    new AttackMove(Moves.SINISTER_ARROW_RAID, Type.GHOST, MoveCategory.PHYSICAL, 180, -1, 1, -1, 0, 7)
      .makesContact(false)
      .partial()
      .ignoresVirtual(),
    new AttackMove(Moves.MALICIOUS_MOONSAULT, Type.DARK, MoveCategory.PHYSICAL, 180, -1, 1, -1, 0, 7)
      .partial()
      .ignoresVirtual(),
    new AttackMove(Moves.OCEANIC_OPERETTA, Type.WATER, MoveCategory.SPECIAL, 195, -1, 1, -1, 0, 7)
      .partial()
      .ignoresVirtual(),
    new AttackMove(Moves.GUARDIAN_OF_ALOLA, Type.FAIRY, MoveCategory.SPECIAL, -1, -1, 1, -1, 0, 7)
      .unimplemented()
      .ignoresVirtual(),
    new AttackMove(Moves.SOUL_STEALING_7_STAR_STRIKE, Type.GHOST, MoveCategory.PHYSICAL, 195, -1, 1, -1, 0, 7)
      .unimplemented()
      .ignoresVirtual(),
    new AttackMove(Moves.STOKED_SPARKSURFER, Type.ELECTRIC, MoveCategory.SPECIAL, 175, -1, 1, 100, 0, 7)
      .partial()
      .ignoresVirtual(),
    new AttackMove(Moves.PULVERIZING_PANCAKE, Type.NORMAL, MoveCategory.PHYSICAL, 210, -1, 1, -1, 0, 7)
      .partial()
      .ignoresVirtual(),
    new SelfStatusMove(Moves.EXTREME_EVOBOOST, Type.NORMAL, -1, 1, -1, 0, 7)
      .attr(StatChangeAttr, [ BattleStat.ATK, BattleStat.DEF, BattleStat.SPATK, BattleStat.SPDEF, BattleStat.SPD ], 2, true)
      .ignoresVirtual(),
    new AttackMove(Moves.GENESIS_SUPERNOVA, Type.PSYCHIC, MoveCategory.SPECIAL, 185, -1, 1, 100, 0, 7)
      .attr(TerrainChangeAttr, TerrainType.PSYCHIC)
      .ignoresVirtual(),
    /* End Unused */
    new AttackMove(Moves.SHELL_TRAP, Type.FIRE, MoveCategory.SPECIAL, 150, 100, 5, -1, -3, 7)
      .target(MoveTarget.ALL_NEAR_ENEMIES)
      .partial(),
    new AttackMove(Moves.FLEUR_CANNON, Type.FAIRY, MoveCategory.SPECIAL, 130, 90, 5, -1, 0, 7)
      .attr(StatChangeAttr, BattleStat.SPATK, -2, true),
    new AttackMove(Moves.PSYCHIC_FANGS, Type.PSYCHIC, MoveCategory.PHYSICAL, 85, 100, 10, -1, 0, 7)
      .bitingMove()
      .attr(RemoveScreensAttr),
    new AttackMove(Moves.STOMPING_TANTRUM, Type.GROUND, MoveCategory.PHYSICAL, 75, 100, 10, -1, 0, 7)
      .attr(MovePowerMultiplierAttr, (user, target, move) => user.getLastXMoves(2)[1]?.result === MoveResult.MISS || user.getLastXMoves(2)[1]?.result === MoveResult.FAIL ? 2 : 1),
    new AttackMove(Moves.SHADOW_BONE, Type.GHOST, MoveCategory.PHYSICAL, 85, 100, 10, 20, 0, 7)
      .attr(StatChangeAttr, BattleStat.DEF, -1)
      .makesContact(false),
    new AttackMove(Moves.ACCELEROCK, Type.ROCK, MoveCategory.PHYSICAL, 40, 100, 20, -1, 1, 7),
    new AttackMove(Moves.LIQUIDATION, Type.WATER, MoveCategory.PHYSICAL, 85, 100, 10, 20, 0, 7)
      .attr(StatChangeAttr, BattleStat.DEF, -1),
    new AttackMove(Moves.PRISMATIC_LASER, Type.PSYCHIC, MoveCategory.SPECIAL, 160, 100, 10, -1, 0, 7)
      .attr(RechargeAttr),
    new AttackMove(Moves.SPECTRAL_THIEF, Type.GHOST, MoveCategory.PHYSICAL, 90, 100, 10, -1, 0, 7)
      .partial(),
    new AttackMove(Moves.SUNSTEEL_STRIKE, Type.STEEL, MoveCategory.PHYSICAL, 100, 100, 5, -1, 0, 7)
      .ignoresAbilities()
      .partial(),
    new AttackMove(Moves.MOONGEIST_BEAM, Type.GHOST, MoveCategory.SPECIAL, 100, 100, 5, -1, 0, 7)
      .ignoresAbilities()
      .partial(),
    new StatusMove(Moves.TEARFUL_LOOK, Type.NORMAL, -1, 20, -1, 0, 7)
      .attr(StatChangeAttr, [ BattleStat.ATK, BattleStat.SPATK ], -1),
    new AttackMove(Moves.ZING_ZAP, Type.ELECTRIC, MoveCategory.PHYSICAL, 80, 100, 10, 30, 0, 7)
      .attr(FlinchAttr),
    new AttackMove(Moves.NATURES_MADNESS, Type.FAIRY, MoveCategory.SPECIAL, -1, 90, 10, -1, 0, 7)
      .attr(TargetHalfHpDamageAttr),
    new AttackMove(Moves.MULTI_ATTACK, Type.NORMAL, MoveCategory.PHYSICAL, 120, 100, 10, -1, 0, 7)
      .attr(FormChangeItemTypeAttr),
    /* Unused */
    new AttackMove(Moves.TEN_MILLION_VOLT_THUNDERBOLT, Type.ELECTRIC, MoveCategory.SPECIAL, 195, -1, 1, -1, 0, 7)
      .partial()
      .ignoresVirtual(),
    /* End Unused */
    new AttackMove(Moves.MIND_BLOWN, Type.FIRE, MoveCategory.SPECIAL, 150, 100, 5, -1, 0, 7)
      .condition(failIfDampCondition)
      .attr(HalfSacrificialAttr)
      .target(MoveTarget.ALL_NEAR_OTHERS),
    new AttackMove(Moves.PLASMA_FISTS, Type.ELECTRIC, MoveCategory.PHYSICAL, 100, 100, 15, -1, 0, 7)
      .punchingMove()
      .partial(),
    new AttackMove(Moves.PHOTON_GEYSER, Type.PSYCHIC, MoveCategory.SPECIAL, 100, 100, 5, -1, 0, 7)
      .attr(PhotonGeyserCategoryAttr)
      .ignoresAbilities()
      .partial(),
    /* Unused */
    new AttackMove(Moves.LIGHT_THAT_BURNS_THE_SKY, Type.PSYCHIC, MoveCategory.SPECIAL, 200, -1, 1, -1, 0, 7)
      .attr(PhotonGeyserCategoryAttr)
      .ignoresAbilities()
      .ignoresVirtual(),
    new AttackMove(Moves.SEARING_SUNRAZE_SMASH, Type.STEEL, MoveCategory.PHYSICAL, 200, -1, 1, -1, 0, 7)
      .ignoresAbilities()
      .ignoresVirtual(),
    new AttackMove(Moves.MENACING_MOONRAZE_MAELSTROM, Type.GHOST, MoveCategory.SPECIAL, 200, -1, 1, -1, 0, 7)
      .ignoresAbilities()
      .ignoresVirtual(),
    new AttackMove(Moves.LETS_SNUGGLE_FOREVER, Type.FAIRY, MoveCategory.PHYSICAL, 190, -1, 1, -1, 0, 7)
      .partial()
      .ignoresVirtual(),
    new AttackMove(Moves.SPLINTERED_STORMSHARDS, Type.ROCK, MoveCategory.PHYSICAL, 190, -1, 1, -1, 0, 7)
      .attr(ClearTerrainAttr)
      .makesContact(false)
      .ignoresVirtual(),
    new AttackMove(Moves.CLANGOROUS_SOULBLAZE, Type.DRAGON, MoveCategory.SPECIAL, 185, -1, 1, 100, 0, 7)
      .attr(StatChangeAttr, [ BattleStat.ATK, BattleStat.DEF, BattleStat.SPATK, BattleStat.SPDEF, BattleStat.SPD ], 1, true)
      .soundBased()
      .target(MoveTarget.ALL_NEAR_ENEMIES)
      .partial()
      .ignoresVirtual(),
    /* End Unused */
    new AttackMove(Moves.ZIPPY_ZAP, Type.ELECTRIC, MoveCategory.PHYSICAL, 80, 100, 10, 100, 2, 7)
      .attr(StatChangeAttr, BattleStat.EVA, 1, true),
    new AttackMove(Moves.SPLISHY_SPLASH, Type.WATER, MoveCategory.SPECIAL, 90, 100, 15, 30, 0, 7)
      .attr(StatusEffectAttr, StatusEffect.PARALYSIS)
      .target(MoveTarget.ALL_NEAR_ENEMIES),
    new AttackMove(Moves.FLOATY_FALL, Type.FLYING, MoveCategory.PHYSICAL, 90, 95, 15, 30, 0, 7)
      .attr(FlinchAttr),
    new AttackMove(Moves.PIKA_PAPOW, Type.ELECTRIC, MoveCategory.SPECIAL, -1, -1, 20, -1, 0, 7)
      .attr(FriendshipPowerAttr),
    new AttackMove(Moves.BOUNCY_BUBBLE, Type.WATER, MoveCategory.SPECIAL, 60, 100, 20, -1, 0, 7)
      .attr(HitHealAttr, 1.0)
      .triageMove()
      .target(MoveTarget.ALL_NEAR_ENEMIES),
    new AttackMove(Moves.BUZZY_BUZZ, Type.ELECTRIC, MoveCategory.SPECIAL, 60, 100, 20, 100, 0, 7)
      .attr(StatusEffectAttr, StatusEffect.PARALYSIS),
    new AttackMove(Moves.SIZZLY_SLIDE, Type.FIRE, MoveCategory.PHYSICAL, 60, 100, 20, 100, 0, 7)
      .attr(StatusEffectAttr, StatusEffect.BURN),
    new AttackMove(Moves.GLITZY_GLOW, Type.PSYCHIC, MoveCategory.SPECIAL, 80, 95, 15, -1, 0, 7)
      .attr(AddArenaTagAttr, ArenaTagType.LIGHT_SCREEN, 5, false, true),
    new AttackMove(Moves.BADDY_BAD, Type.DARK, MoveCategory.SPECIAL, 80, 95, 15, -1, 0, 7)
      .attr(AddArenaTagAttr, ArenaTagType.REFLECT, 5, false, true),
    new AttackMove(Moves.SAPPY_SEED, Type.GRASS, MoveCategory.PHYSICAL, 100, 90, 10, 100, 0, 7)
      .makesContact(false)
      .attr(AddBattlerTagAttr, BattlerTagType.SEEDED),
    new AttackMove(Moves.FREEZY_FROST, Type.ICE, MoveCategory.SPECIAL, 100, 90, 10, -1, 0, 7)
      .attr(ResetStatsAttr),
    new AttackMove(Moves.SPARKLY_SWIRL, Type.FAIRY, MoveCategory.SPECIAL, 120, 85, 5, -1, 0, 7)
      .attr(PartyStatusCureAttr, null, Abilities.NONE),
    new AttackMove(Moves.VEEVEE_VOLLEY, Type.NORMAL, MoveCategory.PHYSICAL, -1, -1, 20, -1, 0, 7)
      .attr(FriendshipPowerAttr),
    new AttackMove(Moves.DOUBLE_IRON_BASH, Type.STEEL, MoveCategory.PHYSICAL, 60, 100, 5, 30, 0, 7)
      .attr(MultiHitAttr, MultiHitType._2)
      .attr(FlinchAttr)
      .punchingMove(),
    /* Unused */
    new SelfStatusMove(Moves.MAX_GUARD, Type.NORMAL, -1, 10, -1, 4, 8)
      .attr(ProtectAttr)
      .ignoresVirtual(),
    /* End Unused */
    new AttackMove(Moves.DYNAMAX_CANNON, Type.DRAGON, MoveCategory.SPECIAL, 100, 100, 5, -1, 0, 8)
      .attr(MovePowerMultiplierAttr, (user, target, move) => target.level > 200 ? 2 : 1)
      .attr(DiscourageFrequentUseAttr)
      .ignoresVirtual(),
    new AttackMove(Moves.SNIPE_SHOT, Type.WATER, MoveCategory.SPECIAL, 80, 100, 15, -1, 0, 8)
      .attr(HighCritAttr)
      .attr(BypassRedirectAttr),
    new AttackMove(Moves.JAW_LOCK, Type.DARK, MoveCategory.PHYSICAL, 80, 100, 10, -1, 0, 8)
      .attr(AddBattlerTagAttr, BattlerTagType.TRAPPED, false, false, 1)
      .attr(AddBattlerTagAttr, BattlerTagType.TRAPPED, true, false, 1)
      .bitingMove(),
    new SelfStatusMove(Moves.STUFF_CHEEKS, Type.NORMAL, -1, 10, -1, 0, 8) // TODO: Stuff Cheeks should not be selectable when the user does not have a berry, see wiki
      .attr(EatBerryAttr)
      .attr(StatChangeAttr, BattleStat.DEF, 2, true)
      .condition((user) => {
        const userBerries = user.scene.findModifiers(m => m instanceof BerryModifier);
        return userBerries.length > 0;
      })
      .partial(),
    new SelfStatusMove(Moves.NO_RETREAT, Type.FIGHTING, -1, 5, -1, 0, 8)
      .attr(StatChangeAttr, [ BattleStat.ATK, BattleStat.DEF, BattleStat.SPATK, BattleStat.SPDEF, BattleStat.SPD ], 1, true)
      .attr(AddBattlerTagAttr, BattlerTagType.TRAPPED, true, true, 1),
    new StatusMove(Moves.TAR_SHOT, Type.ROCK, 100, 15, -1, 0, 8)
      .attr(StatChangeAttr, BattleStat.SPD, -1)
      .partial(),
    new StatusMove(Moves.MAGIC_POWDER, Type.PSYCHIC, 100, 20, -1, 0, 8)
      .attr(ChangeTypeAttr, Type.PSYCHIC)
      .powderMove(),
    new AttackMove(Moves.DRAGON_DARTS, Type.DRAGON, MoveCategory.PHYSICAL, 50, 100, 10, -1, 0, 8)
      .attr(MultiHitAttr, MultiHitType._2)
      .makesContact(false)
      .partial(),
    new StatusMove(Moves.TEATIME, Type.NORMAL, -1, 10, -1, 0, 8)
      .attr(EatBerryAttr)
      .target(MoveTarget.ALL),
    new StatusMove(Moves.OCTOLOCK, Type.FIGHTING, 100, 15, -1, 0, 8)
      .attr(AddBattlerTagAttr, BattlerTagType.TRAPPED, false, true, 1)
      .partial(),
    new AttackMove(Moves.BOLT_BEAK, Type.ELECTRIC, MoveCategory.PHYSICAL, 85, 100, 10, -1, 0, 8)
      .attr(FirstAttackDoublePowerAttr),
    new AttackMove(Moves.FISHIOUS_REND, Type.WATER, MoveCategory.PHYSICAL, 85, 100, 10, -1, 0, 8)
      .attr(FirstAttackDoublePowerAttr)
      .bitingMove(),
    new StatusMove(Moves.COURT_CHANGE, Type.NORMAL, 100, 10, -1, 0, 8)
      .attr(SwapArenaTagsAttr, [ArenaTagType.AURORA_VEIL, ArenaTagType.LIGHT_SCREEN, ArenaTagType.MIST, ArenaTagType.REFLECT, ArenaTagType.SPIKES, ArenaTagType.STEALTH_ROCK, ArenaTagType.STICKY_WEB, ArenaTagType.TAILWIND, ArenaTagType.TOXIC_SPIKES]),
    new AttackMove(Moves.MAX_FLARE, Type.FIRE, MoveCategory.PHYSICAL, 10, -1, 10, -1, 0, 8)
      .target(MoveTarget.NEAR_ENEMY)
      .unimplemented()
      .ignoresVirtual(),
    new AttackMove(Moves.MAX_FLUTTERBY, Type.BUG, MoveCategory.PHYSICAL, 10, -1, 10, -1, 0, 8)
      .target(MoveTarget.NEAR_ENEMY)
      .unimplemented()
      .ignoresVirtual(),
    new AttackMove(Moves.MAX_LIGHTNING, Type.ELECTRIC, MoveCategory.PHYSICAL, 10, -1, 10, -1, 0, 8)
      .target(MoveTarget.NEAR_ENEMY)
      .unimplemented()
      .ignoresVirtual(),
    new AttackMove(Moves.MAX_STRIKE, Type.NORMAL, MoveCategory.PHYSICAL, 10, -1, 10, -1, 0, 8)
      .target(MoveTarget.NEAR_ENEMY)
      .unimplemented()
      .ignoresVirtual(),
    new AttackMove(Moves.MAX_KNUCKLE, Type.FIGHTING, MoveCategory.PHYSICAL, 10, -1, 10, -1, 0, 8)
      .target(MoveTarget.NEAR_ENEMY)
      .unimplemented()
      .ignoresVirtual(),
    new AttackMove(Moves.MAX_PHANTASM, Type.GHOST, MoveCategory.PHYSICAL, 10, -1, 10, -1, 0, 8)
      .target(MoveTarget.NEAR_ENEMY)
      .unimplemented()
      .ignoresVirtual(),
    new AttackMove(Moves.MAX_HAILSTORM, Type.ICE, MoveCategory.PHYSICAL, 10, -1, 10, -1, 0, 8)
      .target(MoveTarget.NEAR_ENEMY)
      .unimplemented()
      .ignoresVirtual(),
    new AttackMove(Moves.MAX_OOZE, Type.POISON, MoveCategory.PHYSICAL, 10, -1, 10, -1, 0, 8)
      .target(MoveTarget.NEAR_ENEMY)
      .unimplemented()
      .ignoresVirtual(),
    new AttackMove(Moves.MAX_GEYSER, Type.WATER, MoveCategory.PHYSICAL, 10, -1, 10, -1, 0, 8)
      .target(MoveTarget.NEAR_ENEMY)
      .unimplemented()
      .ignoresVirtual(),
    new AttackMove(Moves.MAX_AIRSTREAM, Type.FLYING, MoveCategory.PHYSICAL, 10, -1, 10, -1, 0, 8)
      .target(MoveTarget.NEAR_ENEMY)
      .unimplemented()
      .ignoresVirtual(),
    new AttackMove(Moves.MAX_STARFALL, Type.FAIRY, MoveCategory.PHYSICAL, 10, -1, 10, -1, 0, 8)
      .target(MoveTarget.NEAR_ENEMY)
      .unimplemented()
      .ignoresVirtual(),
    new AttackMove(Moves.MAX_WYRMWIND, Type.DRAGON, MoveCategory.PHYSICAL, 10, -1, 10, -1, 0, 8)
      .target(MoveTarget.NEAR_ENEMY)
      .unimplemented()
      .ignoresVirtual(),
    new AttackMove(Moves.MAX_MINDSTORM, Type.PSYCHIC, MoveCategory.PHYSICAL, 10, -1, 10, -1, 0, 8)
      .target(MoveTarget.NEAR_ENEMY)
      .unimplemented()
      .ignoresVirtual(),
    new AttackMove(Moves.MAX_ROCKFALL, Type.ROCK, MoveCategory.PHYSICAL, 10, -1, 10, -1, 0, 8)
      .target(MoveTarget.NEAR_ENEMY)
      .unimplemented()
      .ignoresVirtual(),
    new AttackMove(Moves.MAX_QUAKE, Type.GROUND, MoveCategory.PHYSICAL, 10, -1, 10, -1, 0, 8)
      .target(MoveTarget.NEAR_ENEMY)
      .unimplemented()
      .ignoresVirtual(),
    new AttackMove(Moves.MAX_DARKNESS, Type.DARK, MoveCategory.PHYSICAL, 10, -1, 10, -1, 0, 8)
      .target(MoveTarget.NEAR_ENEMY)
      .unimplemented()
      .ignoresVirtual(),
    new AttackMove(Moves.MAX_OVERGROWTH, Type.GRASS, MoveCategory.PHYSICAL, 10, -1, 10, -1, 0, 8)
      .target(MoveTarget.NEAR_ENEMY)
      .unimplemented()
      .ignoresVirtual(),
    new AttackMove(Moves.MAX_STEELSPIKE, Type.STEEL, MoveCategory.PHYSICAL, 10, -1, 10, -1, 0, 8)
      .target(MoveTarget.NEAR_ENEMY)
      .unimplemented()
      .ignoresVirtual(),
    /* End Unused */
    new SelfStatusMove(Moves.CLANGOROUS_SOUL, Type.DRAGON, 100, 5, -1, 0, 8)
      .attr(CutHpStatBoostAttr, [ BattleStat.ATK, BattleStat.DEF, BattleStat.SPATK, BattleStat.SPDEF, BattleStat.SPD ], 1, 3)
      .soundBased()
      .danceMove(),
    new AttackMove(Moves.BODY_PRESS, Type.FIGHTING, MoveCategory.PHYSICAL, 80, 100, 10, -1, 0, 8)
      .attr(DefAtkAttr),
    new StatusMove(Moves.DECORATE, Type.FAIRY, -1, 15, -1, 0, 8)
      .attr(StatChangeAttr, [ BattleStat.ATK, BattleStat.SPATK ], 2),
    new AttackMove(Moves.DRUM_BEATING, Type.GRASS, MoveCategory.PHYSICAL, 80, 100, 10, 100, 0, 8)
      .attr(StatChangeAttr, BattleStat.SPD, -1)
      .makesContact(false),
    new AttackMove(Moves.SNAP_TRAP, Type.GRASS, MoveCategory.PHYSICAL, 35, 100, 15, -1, 0, 8)
      .attr(TrapAttr, BattlerTagType.SNAP_TRAP),
    new AttackMove(Moves.PYRO_BALL, Type.FIRE, MoveCategory.PHYSICAL, 120, 90, 5, 10, 0, 8)
      .attr(HealStatusEffectAttr, true, StatusEffect.FREEZE)
      .attr(StatusEffectAttr, StatusEffect.BURN)
      .ballBombMove()
      .makesContact(false),
    new AttackMove(Moves.BEHEMOTH_BLADE, Type.STEEL, MoveCategory.PHYSICAL, 100, 100, 5, -1, 0, 8)
      .slicingMove(),
    new AttackMove(Moves.BEHEMOTH_BASH, Type.STEEL, MoveCategory.PHYSICAL, 100, 100, 5, -1, 0, 8),
    new AttackMove(Moves.AURA_WHEEL, Type.ELECTRIC, MoveCategory.PHYSICAL, 110, 100, 10, 100, 0, 8)
      .attr(StatChangeAttr, BattleStat.SPD, 1, true)
      .makesContact(false)
      .attr(AuraWheelTypeAttr)
      .condition((user, target, move) => [user.species.speciesId, user.fusionSpecies?.speciesId].includes(Species.MORPEKO)), // Missing custom fail message
    new AttackMove(Moves.BREAKING_SWIPE, Type.DRAGON, MoveCategory.PHYSICAL, 60, 100, 15, 100, 0, 8)
      .target(MoveTarget.ALL_NEAR_ENEMIES)
      .attr(StatChangeAttr, BattleStat.ATK, -1),
    new AttackMove(Moves.BRANCH_POKE, Type.GRASS, MoveCategory.PHYSICAL, 40, 100, 40, -1, 0, 8),
    new AttackMove(Moves.OVERDRIVE, Type.ELECTRIC, MoveCategory.SPECIAL, 80, 100, 10, -1, 0, 8)
      .soundBased()
      .target(MoveTarget.ALL_NEAR_ENEMIES),
    new AttackMove(Moves.APPLE_ACID, Type.GRASS, MoveCategory.SPECIAL, 80, 100, 10, 100, 0, 8)
      .attr(StatChangeAttr, BattleStat.SPDEF, -1),
    new AttackMove(Moves.GRAV_APPLE, Type.GRASS, MoveCategory.PHYSICAL, 80, 100, 10, 100, 0, 8)
      .attr(StatChangeAttr, BattleStat.DEF, -1)
      .attr(MovePowerMultiplierAttr, (user, target, move) => user.scene.arena.getTag(ArenaTagType.GRAVITY) ? 1.5 : 1)
      .makesContact(false),
    new AttackMove(Moves.SPIRIT_BREAK, Type.FAIRY, MoveCategory.PHYSICAL, 75, 100, 15, 100, 0, 8)
      .attr(StatChangeAttr, BattleStat.SPATK, -1),
    new AttackMove(Moves.STRANGE_STEAM, Type.FAIRY, MoveCategory.SPECIAL, 90, 95, 10, 20, 0, 8)
      .attr(ConfuseAttr),
    new StatusMove(Moves.LIFE_DEW, Type.WATER, -1, 10, -1, 0, 8)
      .attr(HealAttr, 0.25, true, false)
      .target(MoveTarget.USER_AND_ALLIES)
      .ignoresProtect(),
    new SelfStatusMove(Moves.OBSTRUCT, Type.DARK, 100, 10, -1, 4, 8)
      .attr(ProtectAttr, BattlerTagType.OBSTRUCT),
    new AttackMove(Moves.FALSE_SURRENDER, Type.DARK, MoveCategory.PHYSICAL, 80, -1, 10, -1, 0, 8),
    new AttackMove(Moves.METEOR_ASSAULT, Type.FIGHTING, MoveCategory.PHYSICAL, 150, 100, 5, -1, 0, 8)
      .attr(RechargeAttr)
      .makesContact(false),
    new AttackMove(Moves.ETERNABEAM, Type.DRAGON, MoveCategory.SPECIAL, 160, 90, 5, -1, 0, 8)
      .attr(RechargeAttr),
    new AttackMove(Moves.STEEL_BEAM, Type.STEEL, MoveCategory.SPECIAL, 140, 95, 5, -1, 0, 8)
      .attr(HalfSacrificialAttr),
    new AttackMove(Moves.EXPANDING_FORCE, Type.PSYCHIC, MoveCategory.SPECIAL, 80, 100, 10, -1, 0, 8)
      .attr(MovePowerMultiplierAttr, (user, target, move) => user.scene.arena.getTerrainType() === TerrainType.PSYCHIC && user.isGrounded() ? 1.5 : 1)
      .attr(VariableTargetAttr, (user, target, move) => user.scene.arena.getTerrainType() === TerrainType.PSYCHIC && user.isGrounded() ? 6 : 3),
    new AttackMove(Moves.STEEL_ROLLER, Type.STEEL, MoveCategory.PHYSICAL, 130, 100, 5, -1, 0, 8)
      .attr(ClearTerrainAttr)
      .condition((user, target, move) => !!user.scene.arena.terrain),
    new AttackMove(Moves.SCALE_SHOT, Type.DRAGON, MoveCategory.PHYSICAL, 25, 90, 20, -1, 0, 8)
      //.attr(StatChangeAttr, BattleStat.SPD, 1, true) // TODO: Have boosts only apply at end of move, not after every hit
      //.attr(StatChangeAttr, BattleStat.DEF, -1, true)
      .attr(MultiHitAttr)
      .makesContact(false)
      .partial(),
    new AttackMove(Moves.METEOR_BEAM, Type.ROCK, MoveCategory.SPECIAL, 120, 90, 10, 100, 0, 8)
      .attr(ChargeAttr, ChargeAnim.METEOR_BEAM_CHARGING, "is overflowing\nwith space power!", null, true)
      .attr(StatChangeAttr, BattleStat.SPATK, 1, true)
      .ignoresVirtual(),
    new AttackMove(Moves.SHELL_SIDE_ARM, Type.POISON, MoveCategory.SPECIAL, 90, 100, 10, 20, 0, 8)
      .attr(ShellSideArmCategoryAttr)
      .attr(StatusEffectAttr, StatusEffect.POISON)
      .partial(),
    new AttackMove(Moves.MISTY_EXPLOSION, Type.FAIRY, MoveCategory.SPECIAL, 100, 100, 5, -1, 0, 8)
      .attr(SacrificialAttr)
      .target(MoveTarget.ALL_NEAR_OTHERS)
      .attr(MovePowerMultiplierAttr, (user, target, move) => user.scene.arena.getTerrainType() === TerrainType.MISTY && user.isGrounded() ? 1.5 : 1)
      .condition(failIfDampCondition)
      .makesContact(false),
    new AttackMove(Moves.GRASSY_GLIDE, Type.GRASS, MoveCategory.PHYSICAL, 55, 100, 20, -1, 0, 8)
      .attr(IncrementMovePriorityAttr,(user,target,move) =>user.scene.arena.getTerrainType()===TerrainType.GRASSY&&user.isGrounded()),
    new AttackMove(Moves.RISING_VOLTAGE, Type.ELECTRIC, MoveCategory.SPECIAL, 70, 100, 20, -1, 0, 8)
      .attr(MovePowerMultiplierAttr, (user, target, move) => user.scene.arena.getTerrainType() === TerrainType.ELECTRIC && target.isGrounded() ? 2 : 1),
    new AttackMove(Moves.TERRAIN_PULSE, Type.NORMAL, MoveCategory.SPECIAL, 50, 100, 10, -1, 0, 8)
      .attr(TerrainPulseTypeAttr)
      .attr(MovePowerMultiplierAttr, (user, target, move) => user.scene.arena.getTerrainType() !== TerrainType.NONE && user.isGrounded() ? 2 : 1)
      .pulseMove(),
    new AttackMove(Moves.SKITTER_SMACK, Type.BUG, MoveCategory.PHYSICAL, 70, 90, 10, 100, 0, 8)
      .attr(StatChangeAttr, BattleStat.SPATK, -1),
    new AttackMove(Moves.BURNING_JEALOUSY, Type.FIRE, MoveCategory.SPECIAL, 70, 100, 5, 100, 0, 8)
      .target(MoveTarget.ALL_NEAR_ENEMIES)
      .partial(),
    new AttackMove(Moves.LASH_OUT, Type.DARK, MoveCategory.PHYSICAL, 75, 100, 5, -1, 0, 8)
      .partial(),
    new AttackMove(Moves.POLTERGEIST, Type.GHOST, MoveCategory.PHYSICAL, 110, 90, 5, -1, 0, 8)
      .attr(AttackedByItemAttr)
      .makesContact(false),
    new StatusMove(Moves.CORROSIVE_GAS, Type.POISON, 100, 40, -1, 0, 8)
      .target(MoveTarget.ALL_NEAR_OTHERS)
      .unimplemented(),
    new StatusMove(Moves.COACHING, Type.FIGHTING, -1, 10, -1, 0, 8)
      .attr(StatChangeAttr, [ BattleStat.ATK, BattleStat.DEF ], 1)
      .target(MoveTarget.NEAR_ALLY),
    new AttackMove(Moves.FLIP_TURN, Type.WATER, MoveCategory.PHYSICAL, 60, 100, 20, -1, 0, 8)
      .attr(ForceSwitchOutAttr, true, false),
    new AttackMove(Moves.TRIPLE_AXEL, Type.ICE, MoveCategory.PHYSICAL, 20, 90, 10, -1, 0, 8)
      .attr(MultiHitAttr, MultiHitType._3)
      .attr(MultiHitPowerIncrementAttr, 3)
      .checkAllHits(),
    new AttackMove(Moves.DUAL_WINGBEAT, Type.FLYING, MoveCategory.PHYSICAL, 40, 90, 10, -1, 0, 8)
      .attr(MultiHitAttr, MultiHitType._2),
    new AttackMove(Moves.SCORCHING_SANDS, Type.GROUND, MoveCategory.SPECIAL, 70, 100, 10, 30, 0, 8)
      .attr(HealStatusEffectAttr, true, StatusEffect.FREEZE)
      .attr(HealStatusEffectAttr, false, StatusEffect.FREEZE)
      .attr(StatusEffectAttr, StatusEffect.BURN),
    new StatusMove(Moves.JUNGLE_HEALING, Type.GRASS, -1, 10, -1, 0, 8)
      .attr(HealAttr, 0.25, true, false)
      .target(MoveTarget.USER_AND_ALLIES)
      .partial(),
    new AttackMove(Moves.WICKED_BLOW, Type.DARK, MoveCategory.PHYSICAL, 75, 100, 5, -1, 0, 8)
      .attr(CritOnlyAttr)
      .punchingMove(),
    new AttackMove(Moves.SURGING_STRIKES, Type.WATER, MoveCategory.PHYSICAL, 25, 100, 5, -1, 0, 8)
      .attr(MultiHitAttr, MultiHitType._3)
      .attr(CritOnlyAttr)
      .punchingMove(),
    new AttackMove(Moves.THUNDER_CAGE, Type.ELECTRIC, MoveCategory.SPECIAL, 80, 90, 15, -1, 0, 8)
      .attr(TrapAttr, BattlerTagType.THUNDER_CAGE),
    new AttackMove(Moves.DRAGON_ENERGY, Type.DRAGON, MoveCategory.SPECIAL, 150, 100, 5, -1, 0, 8)
      .attr(HpPowerAttr)
      .target(MoveTarget.ALL_NEAR_ENEMIES),
    new AttackMove(Moves.FREEZING_GLARE, Type.PSYCHIC, MoveCategory.SPECIAL, 90, 100, 10, 10, 0, 8)
      .attr(StatusEffectAttr, StatusEffect.FREEZE),
    new AttackMove(Moves.FIERY_WRATH, Type.DARK, MoveCategory.SPECIAL, 90, 100, 10, 20, 0, 8)
      .attr(FlinchAttr)
      .target(MoveTarget.ALL_NEAR_ENEMIES),
    new AttackMove(Moves.THUNDEROUS_KICK, Type.FIGHTING, MoveCategory.PHYSICAL, 90, 100, 10, 100, 0, 8)
      .attr(StatChangeAttr, BattleStat.DEF, -1),
    new AttackMove(Moves.GLACIAL_LANCE, Type.ICE, MoveCategory.PHYSICAL, 120, 100, 5, -1, 0, 8)
      .target(MoveTarget.ALL_NEAR_ENEMIES)
      .makesContact(false),
    new AttackMove(Moves.ASTRAL_BARRAGE, Type.GHOST, MoveCategory.SPECIAL, 120, 100, 5, -1, 0, 8)
      .target(MoveTarget.ALL_NEAR_ENEMIES),
    new AttackMove(Moves.EERIE_SPELL, Type.PSYCHIC, MoveCategory.SPECIAL, 80, 100, 5, 100, 0, 8)
      .attr(AttackReducePpMoveAttr, 3)
      .soundBased(),
    new AttackMove(Moves.DIRE_CLAW, Type.POISON, MoveCategory.PHYSICAL, 80, 100, 15, 50, 0, 8)
      .attr(MultiStatusEffectAttr, [StatusEffect.POISON, StatusEffect.PARALYSIS, StatusEffect.SLEEP]),
    new AttackMove(Moves.PSYSHIELD_BASH, Type.PSYCHIC, MoveCategory.PHYSICAL, 70, 90, 10, 100, 0, 8)
      .attr(StatChangeAttr, BattleStat.DEF, 1, true),
    new SelfStatusMove(Moves.POWER_SHIFT, Type.NORMAL, -1, 10, -1, 0, 8)
      .unimplemented(),
    new AttackMove(Moves.STONE_AXE, Type.ROCK, MoveCategory.PHYSICAL, 65, 90, 15, 100, 0, 8)
      .attr(AddArenaTrapTagHitAttr, ArenaTagType.STEALTH_ROCK)
      .slicingMove(),
    new AttackMove(Moves.SPRINGTIDE_STORM, Type.FAIRY, MoveCategory.SPECIAL, 100, 80, 5, 30, 0, 8)
      .attr(StatChangeAttr, BattleStat.ATK, -1)
      .windMove()
      .target(MoveTarget.ALL_NEAR_ENEMIES),
    new AttackMove(Moves.MYSTICAL_POWER, Type.PSYCHIC, MoveCategory.SPECIAL, 70, 90, 10, 100, 0, 8)
      .attr(StatChangeAttr, BattleStat.SPATK, 1, true),
    new AttackMove(Moves.RAGING_FURY, Type.FIRE, MoveCategory.PHYSICAL, 120, 100, 10, -1, 0, 8)
      .makesContact(false)
      .attr(FrenzyAttr)
      .attr(MissEffectAttr, frenzyMissFunc)
      .target(MoveTarget.RANDOM_NEAR_ENEMY),
    new AttackMove(Moves.WAVE_CRASH, Type.WATER, MoveCategory.PHYSICAL, 120, 100, 10, -1, 0, 8)
      .attr(RecoilAttr, false, 0.33)
      .recklessMove(),
    new AttackMove(Moves.CHLOROBLAST, Type.GRASS, MoveCategory.SPECIAL, 150, 95, 5, -1, 0, 8)
      .attr(RecoilAttr, true, 0.5),
    new AttackMove(Moves.MOUNTAIN_GALE, Type.ICE, MoveCategory.PHYSICAL, 100, 85, 10, 30, 0, 8)
      .makesContact(false)
      .attr(FlinchAttr),
    new SelfStatusMove(Moves.VICTORY_DANCE, Type.FIGHTING, -1, 10, -1, 0, 8)
      .attr(StatChangeAttr, [ BattleStat.ATK, BattleStat.DEF, BattleStat.SPD ], 1, true)
      .danceMove(),
    new AttackMove(Moves.HEADLONG_RUSH, Type.GROUND, MoveCategory.PHYSICAL, 120, 100, 5, -1, 0, 8)
      .attr(StatChangeAttr, [ BattleStat.DEF, BattleStat.SPDEF ], -1, true)
      .punchingMove(),
    new AttackMove(Moves.BARB_BARRAGE, Type.POISON, MoveCategory.PHYSICAL, 60, 100, 10, 50, 0, 8)
      .makesContact(false)
      .attr(MovePowerMultiplierAttr, (user, target, move) => target.status && (target.status.effect === StatusEffect.POISON || target.status.effect === StatusEffect.TOXIC) ? 2 : 1)
      .attr(StatusEffectAttr, StatusEffect.POISON),
    new AttackMove(Moves.ESPER_WING, Type.PSYCHIC, MoveCategory.SPECIAL, 80, 100, 10, 100, 0, 8)
      .attr(HighCritAttr)
      .attr(StatChangeAttr, BattleStat.SPD, 1, true),
    new AttackMove(Moves.BITTER_MALICE, Type.GHOST, MoveCategory.SPECIAL, 75, 100, 10, 100, 0, 8)
      .attr(StatChangeAttr, BattleStat.ATK, -1),
    new SelfStatusMove(Moves.SHELTER, Type.STEEL, -1, 10, 100, 0, 8)
      .attr(StatChangeAttr, BattleStat.DEF, 2, true),
    new AttackMove(Moves.TRIPLE_ARROWS, Type.FIGHTING, MoveCategory.PHYSICAL, 90, 100, 10, 30, 0, 8)
      .makesContact(false)
      .attr(HighCritAttr)
      .attr(StatChangeAttr, BattleStat.DEF, -1)
      .attr(FlinchAttr)
      .partial(),
    new AttackMove(Moves.INFERNAL_PARADE, Type.GHOST, MoveCategory.SPECIAL, 60, 100, 15, 30, 0, 8)
      .attr(StatusEffectAttr, StatusEffect.BURN)
      .attr(MovePowerMultiplierAttr, (user, target, move) => target.status ? 2 : 1),
    new AttackMove(Moves.CEASELESS_EDGE, Type.DARK, MoveCategory.PHYSICAL, 65, 90, 15, 100, 0, 8)
      .attr(AddArenaTrapTagHitAttr, ArenaTagType.SPIKES)
      .slicingMove(),
    new AttackMove(Moves.BLEAKWIND_STORM, Type.FLYING, MoveCategory.SPECIAL, 100, 80, 10, 30, 0, 8)
      .attr(ThunderAccuracyAttr)
      .attr(StatChangeAttr, BattleStat.SPD, -1)
      .windMove()
      .target(MoveTarget.ALL_NEAR_ENEMIES),
    new AttackMove(Moves.WILDBOLT_STORM, Type.ELECTRIC, MoveCategory.SPECIAL, 100, 80, 10, 20, 0, 8)
      .attr(ThunderAccuracyAttr)
      .attr(StatusEffectAttr, StatusEffect.PARALYSIS)
      .windMove()
      .target(MoveTarget.ALL_NEAR_ENEMIES),
    new AttackMove(Moves.SANDSEAR_STORM, Type.GROUND, MoveCategory.SPECIAL, 100, 80, 10, 20, 0, 8)
      .attr(ThunderAccuracyAttr)
      .attr(StatusEffectAttr, StatusEffect.BURN)
      .windMove()
      .target(MoveTarget.ALL_NEAR_ENEMIES),
    new StatusMove(Moves.LUNAR_BLESSING, Type.PSYCHIC, -1, 5, -1, 0, 8)
      .attr(HealAttr, 0.25)
      .target(MoveTarget.USER_AND_ALLIES)
      .triageMove()
      .partial(),
    new SelfStatusMove(Moves.TAKE_HEART, Type.PSYCHIC, -1, 10, -1, 0, 8)
      .attr(StatChangeAttr, [ BattleStat.SPATK, BattleStat.SPDEF ], 1, true)
      .attr(HealStatusEffectAttr, true, StatusEffect.PARALYSIS, StatusEffect.POISON, StatusEffect.TOXIC, StatusEffect.BURN, StatusEffect.SLEEP),
    /* Unused
    new AttackMove(Moves.G_MAX_WILDFIRE, Type.FIRE, MoveCategory.PHYSICAL, 10, -1, 10, -1, 0, 8)
      .target(MoveTarget.ALL_NEAR_ENEMIES)
      .unimplemented(),
    new AttackMove(Moves.G_MAX_BEFUDDLE, Type.BUG, MoveCategory.PHYSICAL, 10, -1, 10, -1, 0, 8)
      .target(MoveTarget.ALL_NEAR_ENEMIES)
      .unimplemented(),
    new AttackMove(Moves.G_MAX_VOLT_CRASH, Type.ELECTRIC, MoveCategory.PHYSICAL, 10, -1, 10, -1, 0, 8)
      .target(MoveTarget.ALL_NEAR_ENEMIES)
      .unimplemented(),
    new AttackMove(Moves.G_MAX_GOLD_RUSH, Type.NORMAL, MoveCategory.PHYSICAL, 10, -1, 10, -1, 0, 8)
      .target(MoveTarget.ALL_NEAR_ENEMIES)
      .unimplemented(),
    new AttackMove(Moves.G_MAX_CHI_STRIKE, Type.FIGHTING, MoveCategory.PHYSICAL, 10, -1, 10, -1, 0, 8)
      .target(MoveTarget.ALL_NEAR_ENEMIES)
      .unimplemented(),
    new AttackMove(Moves.G_MAX_TERROR, Type.GHOST, MoveCategory.PHYSICAL, 10, -1, 10, -1, 0, 8)
      .target(MoveTarget.ALL_NEAR_ENEMIES)
      .unimplemented(),
    new AttackMove(Moves.G_MAX_RESONANCE, Type.ICE, MoveCategory.PHYSICAL, 10, -1, 10, -1, 0, 8)
      .target(MoveTarget.ALL_NEAR_ENEMIES)
      .unimplemented(),
    new AttackMove(Moves.G_MAX_CUDDLE, Type.NORMAL, MoveCategory.PHYSICAL, 10, -1, 10, -1, 0, 8)
      .target(MoveTarget.ALL_NEAR_ENEMIES)
      .unimplemented(),
    new AttackMove(Moves.G_MAX_REPLENISH, Type.NORMAL, MoveCategory.PHYSICAL, 10, -1, 10, -1, 0, 8)
      .target(MoveTarget.ALL_NEAR_ENEMIES)
      .unimplemented(),
    new AttackMove(Moves.G_MAX_MALODOR, Type.POISON, MoveCategory.PHYSICAL, 10, -1, 10, -1, 0, 8)
      .target(MoveTarget.ALL_NEAR_ENEMIES)
      .unimplemented(),
    new AttackMove(Moves.G_MAX_STONESURGE, Type.WATER, MoveCategory.PHYSICAL, 10, -1, 10, -1, 0, 8)
      .target(MoveTarget.ALL_NEAR_ENEMIES)
      .unimplemented(),
    new AttackMove(Moves.G_MAX_WIND_RAGE, Type.FLYING, MoveCategory.PHYSICAL, 10, -1, 10, -1, 0, 8)
      .target(MoveTarget.ALL_NEAR_ENEMIES)
      .unimplemented(),
    new AttackMove(Moves.G_MAX_STUN_SHOCK, Type.ELECTRIC, MoveCategory.PHYSICAL, 10, -1, 10, -1, 0, 8)
      .target(MoveTarget.ALL_NEAR_ENEMIES)
      .unimplemented(),
    new AttackMove(Moves.G_MAX_FINALE, Type.FAIRY, MoveCategory.PHYSICAL, 10, -1, 10, -1, 0, 8)
      .target(MoveTarget.ALL_NEAR_ENEMIES)
      .unimplemented(),
    new AttackMove(Moves.G_MAX_DEPLETION, Type.DRAGON, MoveCategory.PHYSICAL, 10, -1, 10, -1, 0, 8)
      .target(MoveTarget.ALL_NEAR_ENEMIES)
      .unimplemented(),
    new AttackMove(Moves.G_MAX_GRAVITAS, Type.PSYCHIC, MoveCategory.PHYSICAL, 10, -1, 10, -1, 0, 8)
      .target(MoveTarget.ALL_NEAR_ENEMIES)
      .unimplemented(),
    new AttackMove(Moves.G_MAX_VOLCALITH, Type.ROCK, MoveCategory.PHYSICAL, 10, -1, 10, -1, 0, 8)
      .target(MoveTarget.ALL_NEAR_ENEMIES)
      .unimplemented(),
    new AttackMove(Moves.G_MAX_SANDBLAST, Type.GROUND, MoveCategory.PHYSICAL, 10, -1, 10, -1, 0, 8)
      .target(MoveTarget.ALL_NEAR_ENEMIES)
      .unimplemented(),
    new AttackMove(Moves.G_MAX_SNOOZE, Type.DARK, MoveCategory.PHYSICAL, 10, -1, 10, -1, 0, 8)
      .target(MoveTarget.ALL_NEAR_ENEMIES)
      .unimplemented(),
    new AttackMove(Moves.G_MAX_TARTNESS, Type.GRASS, MoveCategory.PHYSICAL, 10, -1, 10, -1, 0, 8)
      .target(MoveTarget.ALL_NEAR_ENEMIES)
      .unimplemented(),
    new AttackMove(Moves.G_MAX_SWEETNESS, Type.GRASS, MoveCategory.PHYSICAL, 10, -1, 10, -1, 0, 8)
      .target(MoveTarget.ALL_NEAR_ENEMIES)
      .unimplemented(),
    new AttackMove(Moves.G_MAX_SMITE, Type.FAIRY, MoveCategory.PHYSICAL, 10, -1, 10, -1, 0, 8)
      .target(MoveTarget.ALL_NEAR_ENEMIES)
      .unimplemented(),
    new AttackMove(Moves.G_MAX_STEELSURGE, Type.STEEL, MoveCategory.PHYSICAL, 10, -1, 10, -1, 0, 8)
      .target(MoveTarget.ALL_NEAR_ENEMIES)
      .unimplemented(),
    new AttackMove(Moves.G_MAX_MELTDOWN, Type.STEEL, MoveCategory.PHYSICAL, 10, -1, 10, -1, 0, 8)
      .target(MoveTarget.ALL_NEAR_ENEMIES)
      .unimplemented(),
    new AttackMove(Moves.G_MAX_FOAM_BURST, Type.WATER, MoveCategory.PHYSICAL, 10, -1, 10, -1, 0, 8)
      .target(MoveTarget.ALL_NEAR_ENEMIES)
      .unimplemented(),
    new AttackMove(Moves.G_MAX_CENTIFERNO, Type.FIRE, MoveCategory.PHYSICAL, 10, -1, 10, -1, 0, 8)
      .target(MoveTarget.ALL_NEAR_ENEMIES)
      .unimplemented(),
    new AttackMove(Moves.G_MAX_VINE_LASH, Type.GRASS, MoveCategory.PHYSICAL, 10, -1, 10, -1, 0, 8)
      .target(MoveTarget.ALL_NEAR_ENEMIES)
      .unimplemented(),
    new AttackMove(Moves.G_MAX_CANNONADE, Type.WATER, MoveCategory.PHYSICAL, 10, -1, 10, -1, 0, 8)
      .target(MoveTarget.ALL_NEAR_ENEMIES)
      .unimplemented(),
    new AttackMove(Moves.G_MAX_DRUM_SOLO, Type.GRASS, MoveCategory.PHYSICAL, 10, -1, 10, -1, 0, 8)
      .target(MoveTarget.ALL_NEAR_ENEMIES)
      .unimplemented(),
    new AttackMove(Moves.G_MAX_FIREBALL, Type.FIRE, MoveCategory.PHYSICAL, 10, -1, 10, -1, 0, 8)
      .target(MoveTarget.ALL_NEAR_ENEMIES)
      .unimplemented(),
    new AttackMove(Moves.G_MAX_HYDROSNIPE, Type.WATER, MoveCategory.PHYSICAL, 10, -1, 10, -1, 0, 8)
      .target(MoveTarget.ALL_NEAR_ENEMIES)
      .unimplemented(),
    new AttackMove(Moves.G_MAX_ONE_BLOW, Type.DARK, MoveCategory.PHYSICAL, 10, -1, 10, -1, 0, 8)
      .target(MoveTarget.ALL_NEAR_ENEMIES)
      .unimplemented(),
    new AttackMove(Moves.G_MAX_RAPID_FLOW, Type.WATER, MoveCategory.PHYSICAL, 10, -1, 10, -1, 0, 8)
      .target(MoveTarget.ALL_NEAR_ENEMIES)
      .unimplemented(),
    End Unused */
    new AttackMove(Moves.TERA_BLAST, Type.NORMAL, MoveCategory.SPECIAL, 80, 100, 10, -1, 0, 9)
      .attr(TeraBlastCategoryAttr)
      .unimplemented(),
    new SelfStatusMove(Moves.SILK_TRAP, Type.BUG, -1, 10, -1, 4, 9)
      .attr(ProtectAttr, BattlerTagType.SILK_TRAP),
    new AttackMove(Moves.AXE_KICK, Type.FIGHTING, MoveCategory.PHYSICAL, 120, 90, 10, 30, 0, 9)
      .attr(MissEffectAttr, crashDamageFunc)
      .attr(NoEffectAttr, crashDamageFunc)
      .attr(ConfuseAttr)
      .recklessMove(),
    new AttackMove(Moves.LAST_RESPECTS, Type.GHOST, MoveCategory.PHYSICAL, 50, 100, 10, -1, 0, 9)
      .attr(MovePowerMultiplierAttr, (user, target, move) => 1 + Math.min(user.isPlayer() ? user.scene.currentBattle.playerFaints : user.scene.currentBattle.enemyFaints, 100))
      .makesContact(false),
    new AttackMove(Moves.LUMINA_CRASH, Type.PSYCHIC, MoveCategory.SPECIAL, 80, 100, 10, 100, 0, 9)
      .attr(StatChangeAttr, BattleStat.SPDEF, -2),
    new AttackMove(Moves.ORDER_UP, Type.DRAGON, MoveCategory.PHYSICAL, 80, 100, 10, 100, 0, 9)
      .makesContact(false)
      .partial(),
    new AttackMove(Moves.JET_PUNCH, Type.WATER, MoveCategory.PHYSICAL, 60, 100, 15, -1, 1, 9)
      .punchingMove(),
    new StatusMove(Moves.SPICY_EXTRACT, Type.GRASS, -1, 15, -1, 0, 9)
      .attr(StatChangeAttr, BattleStat.ATK, 2)
      .attr(StatChangeAttr, BattleStat.DEF, -2),
    new AttackMove(Moves.SPIN_OUT, Type.STEEL, MoveCategory.PHYSICAL, 100, 100, 5, -1, 0, 9)
      .attr(StatChangeAttr, BattleStat.SPD, -2, true),
    new AttackMove(Moves.POPULATION_BOMB, Type.NORMAL, MoveCategory.PHYSICAL, 20, 90, 10, -1, 0, 9)
      .attr(MultiHitAttr, MultiHitType._10)
      .slicingMove()
      .checkAllHits(),
    new AttackMove(Moves.ICE_SPINNER, Type.ICE, MoveCategory.PHYSICAL, 80, 100, 15, -1, 0, 9)
      .attr(ClearTerrainAttr),
    new AttackMove(Moves.GLAIVE_RUSH, Type.DRAGON, MoveCategory.PHYSICAL, 120, 100, 5, -1, 0, 9)
      .partial(),
    new StatusMove(Moves.REVIVAL_BLESSING, Type.NORMAL, -1, 1, -1, 0, 9)
      .triageMove()
      .attr(RevivalBlessingAttr)
      .target(MoveTarget.USER),
    new AttackMove(Moves.SALT_CURE, Type.ROCK, MoveCategory.PHYSICAL, 40, 100, 15, 100, 0, 9)
      .attr(AddBattlerTagAttr, BattlerTagType.SALT_CURED)
      .makesContact(false),
    new AttackMove(Moves.TRIPLE_DIVE, Type.WATER, MoveCategory.PHYSICAL, 30, 95, 10, -1, 0, 9)
      .attr(MultiHitAttr, MultiHitType._3),
    new AttackMove(Moves.MORTAL_SPIN, Type.POISON, MoveCategory.PHYSICAL, 30, 100, 15, 100, 0, 9)
      .attr(LapseBattlerTagAttr, [
        BattlerTagType.BIND,
        BattlerTagType.WRAP,
        BattlerTagType.FIRE_SPIN,
        BattlerTagType.WHIRLPOOL,
        BattlerTagType.CLAMP,
        BattlerTagType.SAND_TOMB,
        BattlerTagType.MAGMA_STORM,
        BattlerTagType.SNAP_TRAP,
        BattlerTagType.THUNDER_CAGE,
        BattlerTagType.SEEDED,
        BattlerTagType.INFESTATION
      ], true)
      .attr(StatusEffectAttr, StatusEffect.POISON)
      .attr(RemoveArenaTrapAttr)
      .target(MoveTarget.ALL_NEAR_ENEMIES),
    new StatusMove(Moves.DOODLE, Type.NORMAL, 100, 10, -1, 0, 9)
      .attr(AbilityCopyAttr, true),
    new SelfStatusMove(Moves.FILLET_AWAY, Type.NORMAL, -1, 10, -1, 0, 9)
      .attr(CutHpStatBoostAttr, [ BattleStat.ATK, BattleStat.SPATK, BattleStat.SPD ], 2, 2),
    new AttackMove(Moves.KOWTOW_CLEAVE, Type.DARK, MoveCategory.PHYSICAL, 85, -1, 10, -1, 0, 9)
      .slicingMove(),
    new AttackMove(Moves.FLOWER_TRICK, Type.GRASS, MoveCategory.PHYSICAL, 70, -1, 10, 100, 0, 9)
      .attr(CritOnlyAttr)
      .makesContact(false),
    new AttackMove(Moves.TORCH_SONG, Type.FIRE, MoveCategory.SPECIAL, 80, 100, 10, 100, 0, 9)
      .attr(StatChangeAttr, BattleStat.SPATK, 1, true)
      .soundBased(),
    new AttackMove(Moves.AQUA_STEP, Type.WATER, MoveCategory.PHYSICAL, 80, 100, 10, 100, 0, 9)
      .attr(StatChangeAttr, BattleStat.SPD, 1, true)
      .danceMove(),
    new AttackMove(Moves.RAGING_BULL, Type.NORMAL, MoveCategory.PHYSICAL, 90, 100, 10, -1, 0, 9)
      .attr(RagingBullTypeAttr)
      .attr(RemoveScreensAttr),
    new AttackMove(Moves.MAKE_IT_RAIN, Type.STEEL, MoveCategory.SPECIAL, 120, 100, 5, -1, 0, 9)
      .attr(MoneyAttr)
      .attr(StatChangeAttr, BattleStat.SPATK, -1, true, null, true, false, MoveEffectTrigger.HIT, true)
      .target(MoveTarget.ALL_NEAR_ENEMIES),
    new AttackMove(Moves.PSYBLADE, Type.PSYCHIC, MoveCategory.PHYSICAL, 80, 100, 15, -1, 0, 9)
      .attr(MovePowerMultiplierAttr, (user, target, move) => user.scene.arena.getTerrainType() === TerrainType.ELECTRIC && user.isGrounded() ? 1.5 : 1)
      .slicingMove(),
    new AttackMove(Moves.HYDRO_STEAM, Type.WATER, MoveCategory.SPECIAL, 80, 100, 15, -1, 0, 9)
      .attr(IgnoreWeatherTypeDebuffAttr, WeatherType.SUNNY)
      .attr(MovePowerMultiplierAttr, (user, target, move) => [WeatherType.SUNNY, WeatherType.HARSH_SUN].includes(user.scene.arena.weather?.weatherType) && !user.scene.arena.weather?.isEffectSuppressed(user.scene) ? 1.5 : 1),
    new AttackMove(Moves.RUINATION, Type.DARK, MoveCategory.SPECIAL, -1, 90, 10, -1, 0, 9)
      .attr(TargetHalfHpDamageAttr),
    new AttackMove(Moves.COLLISION_COURSE, Type.FIGHTING, MoveCategory.PHYSICAL, 100, 100, 5, -1, 0, 9)
      .attr(MovePowerMultiplierAttr, (user, target, move) => target.getAttackTypeEffectiveness(move.type, user) >= 2 ? 5461/4096 : 1),
    new AttackMove(Moves.ELECTRO_DRIFT, Type.ELECTRIC, MoveCategory.SPECIAL, 100, 100, 5, -1, 0, 9)
      .attr(MovePowerMultiplierAttr, (user, target, move) => target.getAttackTypeEffectiveness(move.type, user) >= 2 ? 5461/4096 : 1)
      .makesContact(),
    new SelfStatusMove(Moves.SHED_TAIL, Type.NORMAL, -1, 10, -1, 0, 9)
      .unimplemented(),
    new StatusMove(Moves.CHILLY_RECEPTION, Type.ICE, -1, 10, -1, 0, 9)
      .attr(WeatherChangeAttr, WeatherType.SNOW)
      .attr(ForceSwitchOutAttr, true, false)
      .target(MoveTarget.BOTH_SIDES),
    new SelfStatusMove(Moves.TIDY_UP, Type.NORMAL, -1, 10, -1, 0, 9)
      .attr(StatChangeAttr, [ BattleStat.ATK, BattleStat.SPD ], 1, true, null, true, true)
      .attr(RemoveArenaTrapAttr, true),
    new StatusMove(Moves.SNOWSCAPE, Type.ICE, -1, 10, -1, 0, 9)
      .attr(WeatherChangeAttr, WeatherType.SNOW)
      .target(MoveTarget.BOTH_SIDES),
    new AttackMove(Moves.POUNCE, Type.BUG, MoveCategory.PHYSICAL, 50, 100, 20, 100, 0, 9)
      .attr(StatChangeAttr, BattleStat.SPD, -1),
    new AttackMove(Moves.TRAILBLAZE, Type.GRASS, MoveCategory.PHYSICAL, 50, 100, 20, 100, 0, 9)
      .attr(StatChangeAttr, BattleStat.SPD, 1, true),
    new AttackMove(Moves.CHILLING_WATER, Type.WATER, MoveCategory.SPECIAL, 50, 100, 20, 100, 0, 9)
      .attr(StatChangeAttr, BattleStat.ATK, -1),
    new AttackMove(Moves.HYPER_DRILL, Type.NORMAL, MoveCategory.PHYSICAL, 100, 100, 5, -1, 0, 9)
      .ignoresProtect(),
    new AttackMove(Moves.TWIN_BEAM, Type.PSYCHIC, MoveCategory.SPECIAL, 40, 100, 10, -1, 0, 9)
      .attr(MultiHitAttr, MultiHitType._2),
    new AttackMove(Moves.RAGE_FIST, Type.GHOST, MoveCategory.PHYSICAL, 50, 100, 10, -1, 0, 9)
      .attr(HitCountPowerAttr)
      .punchingMove(),
    new AttackMove(Moves.ARMOR_CANNON, Type.FIRE, MoveCategory.SPECIAL, 120, 100, 5, -1, 0, 9)
      .attr(StatChangeAttr, [ BattleStat.DEF, BattleStat.SPDEF ], -1, true),
    new AttackMove(Moves.BITTER_BLADE, Type.FIRE, MoveCategory.PHYSICAL, 90, 100, 10, -1, 0, 9)
      .attr(HitHealAttr)
      .slicingMove()
      .triageMove(),
    new AttackMove(Moves.DOUBLE_SHOCK, Type.ELECTRIC, MoveCategory.PHYSICAL, 120, 100, 5, -1, 0, 9)
      .condition((user) => {
        const userTypes = user.getTypes(true);
        return userTypes.includes(Type.ELECTRIC);
      })
      .attr(RemoveTypeAttr, Type.ELECTRIC, (user) => {
        user.scene.queueMessage(getPokemonMessage(user, " used up all its electricity!"));
      }),
    new AttackMove(Moves.GIGATON_HAMMER, Type.STEEL, MoveCategory.PHYSICAL, 160, 100, 5, -1, 0, 9)
      .makesContact(false)
      .condition((user, target, move) => {
        const turnMove = user.getLastXMoves(1);
        return !turnMove.length || turnMove[0].move !== move.id || turnMove[0].result !== MoveResult.SUCCESS;
      }), // TODO Add Instruct/Encore interaction
    new AttackMove(Moves.COMEUPPANCE, Type.DARK, MoveCategory.PHYSICAL, -1, 100, 10, -1, 0, 9)
      .attr(CounterDamageAttr, (move: Move) => (move.category === MoveCategory.PHYSICAL || move.category === MoveCategory.SPECIAL), 1.5)
      .target(MoveTarget.ATTACKER),
    new AttackMove(Moves.AQUA_CUTTER, Type.WATER, MoveCategory.PHYSICAL, 70, 100, 20, -1, 0, 9)
      .attr(HighCritAttr)
      .slicingMove()
      .makesContact(false),
    new AttackMove(Moves.BLAZING_TORQUE, Type.FIRE, MoveCategory.PHYSICAL, 80, 100, 10, 30, 0, 9)
      .attr(StatusEffectAttr, StatusEffect.BURN)
      .makesContact(false),
    new AttackMove(Moves.WICKED_TORQUE, Type.DARK, MoveCategory.PHYSICAL, 80, 100, 10, 10, 0, 9)
      .attr(StatusEffectAttr, StatusEffect.SLEEP)
      .makesContact(false),
    new AttackMove(Moves.NOXIOUS_TORQUE, Type.POISON, MoveCategory.PHYSICAL, 100, 100, 10, 30, 0, 9)
      .attr(StatusEffectAttr, StatusEffect.POISON)
      .makesContact(false),
    new AttackMove(Moves.COMBAT_TORQUE, Type.FIGHTING, MoveCategory.PHYSICAL, 100, 100, 10, 30, 0, 9)
      .attr(StatusEffectAttr, StatusEffect.PARALYSIS)
      .makesContact(false),
    new AttackMove(Moves.MAGICAL_TORQUE, Type.FAIRY, MoveCategory.PHYSICAL, 100, 100, 10, 30, 0, 9)
      .attr(ConfuseAttr)
      .makesContact(false),
    new AttackMove(Moves.BLOOD_MOON, Type.NORMAL, MoveCategory.SPECIAL, 140, 100, 5, -1, 0, 9)
      .condition((user, target, move) => {
        const turnMove = user.getLastXMoves(1);
        return !turnMove.length || turnMove[0].move !== move.id || turnMove[0].result !== MoveResult.SUCCESS;
      }), // TODO Add Instruct/Encore interaction
    new AttackMove(Moves.MATCHA_GOTCHA, Type.GRASS, MoveCategory.SPECIAL, 80, 90, 15, 20, 0, 9)
      .attr(HitHealAttr)
      .attr(HealStatusEffectAttr, true, StatusEffect.FREEZE)
      .attr(HealStatusEffectAttr, false, StatusEffect.FREEZE)
      .attr(StatusEffectAttr, StatusEffect.BURN)
      .target(MoveTarget.ALL_NEAR_ENEMIES)
      .triageMove(),
    new AttackMove(Moves.SYRUP_BOMB, Type.GRASS, MoveCategory.SPECIAL, 60, 85, 10, -1, 0, 9)
      .attr(StatChangeAttr, BattleStat.SPD, -1) //Temporary
      .ballBombMove()
      .partial(),
    new AttackMove(Moves.IVY_CUDGEL, Type.GRASS, MoveCategory.PHYSICAL, 100, 100, 10, -1, 0, 9)
      .attr(IvyCudgelTypeAttr)
      .attr(HighCritAttr)
      .makesContact(false),
    new AttackMove(Moves.ELECTRO_SHOT, Type.ELECTRIC, MoveCategory.SPECIAL, 130, 100, 10, 100, 0, 9)
      .attr(ElectroShotChargeAttr)
      .ignoresVirtual(),
    new AttackMove(Moves.TERA_STARSTORM, Type.NORMAL, MoveCategory.SPECIAL, 120, 100, 5, -1, 0, 9)
      .attr(TeraBlastCategoryAttr)
      .partial(),
    new AttackMove(Moves.FICKLE_BEAM, Type.DRAGON, MoveCategory.SPECIAL, 80, 100, 5, 30, 0, 9)
      .attr(PreMoveMessageAttr, doublePowerChanceMessageFunc)
      .attr(DoublePowerChanceAttr),
    new SelfStatusMove(Moves.BURNING_BULWARK, Type.FIRE, -1, 10, -1, 4, 9)
      .attr(ProtectAttr, BattlerTagType.BURNING_BULWARK),
    new AttackMove(Moves.THUNDERCLAP, Type.ELECTRIC, MoveCategory.SPECIAL, 70, 100, 5, -1, 1, 9)
      .condition((user, target, move) => user.scene.currentBattle.turnCommands[target.getBattlerIndex()].command === Command.FIGHT && !target.turnData.acted && allMoves[user.scene.currentBattle.turnCommands[target.getBattlerIndex()].move.move].category !== MoveCategory.STATUS),
    new AttackMove(Moves.MIGHTY_CLEAVE, Type.ROCK, MoveCategory.PHYSICAL, 95, 100, 5, -1, 0, 9)
      .slicingMove()
      .ignoresProtect(),
    new AttackMove(Moves.TACHYON_CUTTER, Type.STEEL, MoveCategory.SPECIAL, 50, -1, 10, -1, 0, 9)
      .attr(MultiHitAttr, MultiHitType._2)
      .slicingMove(),
    new AttackMove(Moves.HARD_PRESS, Type.STEEL, MoveCategory.PHYSICAL, 100, 100, 5, -1, 0, 9)
      .attr(OpponentHighHpPowerAttr),
    new StatusMove(Moves.DRAGON_CHEER, Type.DRAGON, -1, 15, -1, 0, 9)
      .attr(AddBattlerTagAttr, BattlerTagType.CRIT_BOOST, false, true)
      .target(MoveTarget.NEAR_ALLY)
      .partial(),
    new AttackMove(Moves.ALLURING_VOICE, Type.FAIRY, MoveCategory.SPECIAL, 80, 100, 10, -1, 0, 9)
      .soundBased()
      .partial(),
    new AttackMove(Moves.TEMPER_FLARE, Type.FIRE, MoveCategory.PHYSICAL, 75, 100, 10, -1, 0, 9)
      .attr(MovePowerMultiplierAttr, (user, target, move) => user.getLastXMoves(2)[1]?.result === MoveResult.MISS || user.getLastXMoves(2)[1]?.result === MoveResult.FAIL ? 2 : 1),
    new AttackMove(Moves.SUPERCELL_SLAM, Type.ELECTRIC, MoveCategory.PHYSICAL, 100, 95, 15, -1, 0, 9)
      .attr(MissEffectAttr, crashDamageFunc)
      .attr(NoEffectAttr, crashDamageFunc)
      .recklessMove(),
    new AttackMove(Moves.PSYCHIC_NOISE, Type.PSYCHIC, MoveCategory.SPECIAL, 75, 100, 10, -1, 0, 9)
      .soundBased()
      .partial(),
    new AttackMove(Moves.UPPER_HAND, Type.FIGHTING, MoveCategory.PHYSICAL, 65, 100, 15, 100, 3, 9)
      .attr(FlinchAttr)
      .condition((user, target, move) => user.scene.currentBattle.turnCommands[target.getBattlerIndex()].command === Command.FIGHT && !target.turnData.acted && allMoves[user.scene.currentBattle.turnCommands[target.getBattlerIndex()].move.move].category !== MoveCategory.STATUS && allMoves[user.scene.currentBattle.turnCommands[target.getBattlerIndex()].move.move].priority > 0 )
      //TODO: Should also apply when target move priority increased by ability ex. gale wings
      .partial(),
    new AttackMove(Moves.MALIGNANT_CHAIN, Type.POISON, MoveCategory.SPECIAL, 100, 100, 5, 50, 0, 9)
      .attr(StatusEffectAttr, StatusEffect.TOXIC)
  );
}<|MERGE_RESOLUTION|>--- conflicted
+++ resolved
@@ -179,8 +179,6 @@
     return this.attrs.find(attrPredicate);
   }
 
-<<<<<<< HEAD
-=======
   /**
    * Adds a new MoveAttr to the move (appends to the attr array)
    * if the MoveAttr also comes with a condition, also adds that to the conditions array: {@linkcode MoveCondition}
@@ -188,7 +186,6 @@
    * @param args the args needed to instantiate a the given class
    * @returns the called object {@linkcode Move}
    */
->>>>>>> db27fd63
   attr<T extends Constructor<MoveAttr>>(AttrType: T, ...args: ConstructorParameters<T>): this {
     const attr = new AttrType(...args);
     this.attrs.push(attr);
