import { ChargeAnim, MoveChargeAnim, initMoveAnim, loadMoveAnimAssets } from "./battle-anims";
import { BattleEndPhase, MoveEndPhase, MovePhase, NewBattlePhase, PartyStatusCurePhase, PokemonHealPhase, StatChangePhase, SwitchSummonPhase } from "../phases";
import { BattleStat, getBattleStatName } from "./battle-stat";
import { EncoreTag, HelpingHandTag, SemiInvulnerableTag, StockpilingTag, TypeBoostTag } from "./battler-tags";
import { getPokemonMessage, getPokemonNameWithAffix } from "../messages";
import Pokemon, { AttackMoveResult, EnemyPokemon, HitResult, MoveResult, PlayerPokemon, PokemonMove, TurnMove } from "../field/pokemon";
import { StatusEffect, getStatusEffectHealText, isNonVolatileStatusEffect, getNonVolatileStatusEffects} from "./status-effect";
import { getTypeResistances, Type } from "./type";
import { Constructor } from "#app/utils";
import * as Utils from "../utils";
import { WeatherType } from "./weather";
import { ArenaTagSide, ArenaTrapTag, WeakenMoveTypeTag } from "./arena-tag";
import { UnswappableAbilityAbAttr, UncopiableAbilityAbAttr, UnsuppressableAbilityAbAttr, BlockRecoilDamageAttr, BlockOneHitKOAbAttr, IgnoreContactAbAttr, MaxMultiHitAbAttr, applyAbAttrs, BlockNonDirectDamageAbAttr, applyPreSwitchOutAbAttrs, PreSwitchOutAbAttr, applyPostDefendAbAttrs, PostDefendContactApplyStatusEffectAbAttr, MoveAbilityBypassAbAttr, ReverseDrainAbAttr, FieldPreventExplosiveMovesAbAttr, ForceSwitchOutImmunityAbAttr, BlockItemTheftAbAttr, applyPostAttackAbAttrs, ConfusionOnStatusEffectAbAttr, HealFromBerryUseAbAttr, IgnoreProtectOnContactAbAttr, IgnoreMoveEffectsAbAttr, applyPreDefendAbAttrs, MoveEffectChanceMultiplierAbAttr, WonderSkinAbAttr, applyPreAttackAbAttrs, MoveTypeChangeAttr, UserFieldMoveTypePowerBoostAbAttr, FieldMoveTypePowerBoostAbAttr, AllyMoveCategoryPowerBoostAbAttr, VariableMovePowerAbAttr } from "./ability";
import { allAbilities } from "./ability";
import { PokemonHeldItemModifier, BerryModifier, PreserveBerryModifier, PokemonMoveAccuracyBoosterModifier, AttackTypeBoosterModifier, PokemonMultiHitModifier } from "../modifier/modifier";
import { BattlerIndex } from "../battle";
import { Stat } from "./pokemon-stat";
import { TerrainType } from "./terrain";
import { SpeciesFormChangeActiveTrigger } from "./pokemon-forms";
import { ModifierPoolType } from "#app/modifier/modifier-type";
import { Command } from "../ui/command-ui-handler";
import i18next from "i18next";
import { Localizable } from "#app/interfaces/locales";
import { getBerryEffectFunc } from "./berry";
import { Abilities } from "#enums/abilities";
import { ArenaTagType } from "#enums/arena-tag-type";
import { BattlerTagType } from "#enums/battler-tag-type";
import { Biome } from "#enums/biome";
import { Moves } from "#enums/moves";
import { Species } from "#enums/species";

export enum MoveCategory {
  PHYSICAL,
  SPECIAL,
  STATUS
}

export enum MoveTarget {
  /** {@link https://bulbapedia.bulbagarden.net/wiki/Category:Moves_that_target_the_user Moves that target the User} */
  USER,
  OTHER,
  ALL_OTHERS,
  NEAR_OTHER,
  /** {@link https://bulbapedia.bulbagarden.net/wiki/Category:Moves_that_target_all_adjacent_Pok%C3%A9mon Moves that target all adjacent Pokemon} */
  ALL_NEAR_OTHERS,
  NEAR_ENEMY,
  /** {@link https://bulbapedia.bulbagarden.net/wiki/Category:Moves_that_target_all_adjacent_foes Moves that target all adjacent foes} */
  ALL_NEAR_ENEMIES,
  RANDOM_NEAR_ENEMY,
  ALL_ENEMIES,
  /** {@link https://bulbapedia.bulbagarden.net/wiki/Category:Counterattacks Counterattacks} */
  ATTACKER,
  /** {@link https://bulbapedia.bulbagarden.net/wiki/Category:Moves_that_target_one_adjacent_ally Moves that target one adjacent ally} */
  NEAR_ALLY,
  ALLY,
  USER_OR_NEAR_ALLY,
  USER_AND_ALLIES,
  /** {@link https://bulbapedia.bulbagarden.net/wiki/Category:Moves_that_target_all_Pok%C3%A9mon Moves that target all Pokemon} */
  ALL,
  USER_SIDE,
  /** {@link https://bulbapedia.bulbagarden.net/wiki/Category:Entry_hazard-creating_moves Entry hazard-creating moves} */
  ENEMY_SIDE,
  BOTH_SIDES,
  PARTY,
  CURSE
}

export enum MoveFlags {
  NONE              = 0,
  MAKES_CONTACT     = 1 << 0,
  IGNORE_PROTECT    = 1 << 1,
  IGNORE_VIRTUAL    = 1 << 2,
  SOUND_BASED       = 1 << 3,
  HIDE_USER         = 1 << 4,
  HIDE_TARGET       = 1 << 5,
  BITING_MOVE       = 1 << 6,
  PULSE_MOVE        = 1 << 7,
  PUNCHING_MOVE     = 1 << 8,
  SLICING_MOVE      = 1 << 9,
  /**
   * Indicates a move should be affected by {@linkcode Abilities.RECKLESS}
   * @see {@linkcode Move.recklessMove()}
   */
  RECKLESS_MOVE     = 1 << 10,
  BALLBOMB_MOVE     = 1 << 11,
  POWDER_MOVE       = 1 << 12,
  DANCE_MOVE        = 1 << 13,
  WIND_MOVE         = 1 << 14,
  TRIAGE_MOVE       = 1 << 15,
  IGNORE_ABILITIES  = 1 << 16,
  /**
   * Enables all hits of a multi-hit move to be accuracy checked individually
   */
  CHECK_ALL_HITS   = 1 << 17,
  /**
   * Indicates a move is able to be redirected to allies in a double battle if the attacker faints
   */
  REDIRECT_COUNTER = 1 << 18,
}

type MoveConditionFunc = (user: Pokemon, target: Pokemon, move: Move) => boolean;
type UserMoveConditionFunc = (user: Pokemon, move: Move) => boolean;

export default class Move implements Localizable {
  public id: Moves;
  public name: string;
  public type: Type;
  public defaultType: Type;
  public category: MoveCategory;
  public moveTarget: MoveTarget;
  public power: integer;
  public accuracy: integer;
  public pp: integer;
  public effect: string;
  public chance: integer;
  public priority: integer;
  public generation: integer;
  public attrs: MoveAttr[];
  private conditions: MoveCondition[];
  private flags: integer;
  private nameAppend: string;

  constructor(id: Moves, type: Type, category: MoveCategory, defaultMoveTarget: MoveTarget, power: integer, accuracy: integer, pp: integer, chance: integer, priority: integer, generation: integer) {
    this.id = id;

    this.nameAppend = "";
    this.type = type;
    this.defaultType = type;
    this.category = category;
    this.moveTarget = defaultMoveTarget;
    this.power = power;
    this.accuracy = accuracy;
    this.pp = pp;
    this.chance = chance;
    this.priority = priority;
    this.generation = generation;

    this.attrs = [];
    this.conditions = [];

    this.flags = 0;
    if (defaultMoveTarget === MoveTarget.USER) {
      this.setFlag(MoveFlags.IGNORE_PROTECT, true);
    }
    if (category === MoveCategory.PHYSICAL) {
      this.setFlag(MoveFlags.MAKES_CONTACT, true);
    }

    this.localize();
  }

  localize(): void {
    const i18nKey = Moves[this.id].split("_").filter(f => f).map((f, i) => i ? `${f[0]}${f.slice(1).toLowerCase()}` : f.toLowerCase()).join("") as unknown as string;

    this.name = this.id ? `${i18next.t(`move:${i18nKey}.name`)}${this.nameAppend}` : "";
    this.effect = this.id ? `${i18next.t(`move:${i18nKey}.effect`)}${this.nameAppend}` : "";
  }

  /**
   * Get all move attributes that match `attrType`
   * @param attrType any attribute that extends {@linkcode MoveAttr}
   * @returns Array of attributes that match `attrType`, Empty Array if none match.
   */
  getAttrs<T extends MoveAttr>(attrType: Constructor<T>): T[] {
    return this.attrs.filter((a): a is T => a instanceof attrType);
  }

  /**
   * Check if a move has an attribute that matches `attrType`
   * @param attrType any attribute that extends {@linkcode MoveAttr}
   * @returns true if the move has attribute `attrType`
   */
  hasAttr<T extends MoveAttr>(attrType: Constructor<T>): boolean {
    return this.attrs.some((attr) => attr instanceof attrType);
  }

  /**
   * Takes as input a boolean function and returns the first MoveAttr in attrs that matches true
   * @param attrPredicate
   * @returns the first {@linkcode MoveAttr} element in attrs that makes the input function return true
   */
  findAttr(attrPredicate: (attr: MoveAttr) => boolean): MoveAttr {
    return this.attrs.find(attrPredicate);
  }

  /**
   * Adds a new MoveAttr to the move (appends to the attr array)
   * if the MoveAttr also comes with a condition, also adds that to the conditions array: {@linkcode MoveCondition}
   * @param AttrType {@linkcode MoveAttr} the constructor of a MoveAttr class
   * @param args the args needed to instantiate a the given class
   * @returns the called object {@linkcode Move}
   */
  attr<T extends Constructor<MoveAttr>>(AttrType: T, ...args: ConstructorParameters<T>): this {
    const attr = new AttrType(...args);
    this.attrs.push(attr);
    let attrCondition = attr.getCondition();
    if (attrCondition) {
      if (typeof attrCondition === "function") {
        attrCondition = new MoveCondition(attrCondition);
      }
      this.conditions.push(attrCondition);
    }

    return this;
  }

  /**
   * Adds a new MoveAttr to the move (appends to the attr array)
   * if the MoveAttr also comes with a condition, also adds that to the conditions array: {@linkcode MoveCondition}
   * Almost identical to {@link attr}, except you are passing in a MoveAttr object, instead of a constructor and it's arguments
   * @param attrAdd {@linkcode MoveAttr} the attribute to add
   * @returns the called object {@linkcode Move}
   */
  addAttr(attrAdd: MoveAttr): this {
    this.attrs.push(attrAdd);
    let attrCondition = attrAdd.getCondition();
    if (attrCondition) {
      if (typeof attrCondition === "function") {
        attrCondition = new MoveCondition(attrCondition);
      }
      this.conditions.push(attrCondition);
    }

    return this;
  }

  /**
   * Sets the move target of this move
   * @param moveTarget {@linkcode MoveTarget} the move target to set
   * @returns the called object {@linkcode Move}
   */
  target(moveTarget: MoveTarget): this {
    this.moveTarget = moveTarget;
    return this;
  }

  /**
   * Getter function that returns if this Move has a MoveFlag
   * @param flag {@linkcode MoveFlags} to check
   * @returns boolean
   */
  hasFlag(flag: MoveFlags): boolean {
    // internally it is taking the bitwise AND (MoveFlags are represented as bit-shifts) and returning False if result is 0 and true otherwise
    return !!(this.flags & flag);
  }

  /**
   * Getter function that returns if the move hits multiple targets
   * @returns boolean
   */
  isMultiTarget(): boolean {
    switch (this.moveTarget) {
    case MoveTarget.ALL_OTHERS:
    case MoveTarget.ALL_NEAR_OTHERS:
    case MoveTarget.ALL_NEAR_ENEMIES:
    case MoveTarget.ALL_ENEMIES:
    case MoveTarget.USER_AND_ALLIES:
    case MoveTarget.ALL:
    case MoveTarget.USER_SIDE:
    case MoveTarget.ENEMY_SIDE:
    case MoveTarget.BOTH_SIDES:
      return true;
    }
    return false;
  }

  /**
   * Getter function that returns if the move targets itself or an ally
   * @returns boolean
   */

  isAllyTarget(): boolean {
    switch (this.moveTarget) {
    case MoveTarget.USER:
    case MoveTarget.NEAR_ALLY:
    case MoveTarget.ALLY:
    case MoveTarget.USER_OR_NEAR_ALLY:
    case MoveTarget.USER_AND_ALLIES:
    case MoveTarget.USER_SIDE:
      return true;
    }
    return false;
  }

  /**
   * Checks if the move is immune to certain types.
   * Currently looks at cases of Grass types with powder moves and Dark types with moves affected by Prankster.
   * @param {Pokemon} user the source of this move
   * @param {Pokemon} target the target of this move
   * @param {Type} type the type of the move's target
   * @returns boolean
   */
  isTypeImmune(user: Pokemon, target: Pokemon, type: Type): boolean {
    if (this.moveTarget === MoveTarget.USER) {
      return false;
    }

    switch (type) {
    case Type.GRASS:
      if (this.hasFlag(MoveFlags.POWDER_MOVE)) {
        return true;
      }
      break;
    case Type.DARK:
      if (user.hasAbility(Abilities.PRANKSTER) && this.category === MoveCategory.STATUS && (user.isPlayer() !== target.isPlayer())) {
        return true;
      }
      break;
    }
    return false;
  }

  /**
   * Adds a move condition to the move
   * @param condition {@linkcode MoveCondition} or {@linkcode MoveConditionFunc}, appends to conditions array a new MoveCondition object
   * @returns the called object {@linkcode Move}
   */
  condition(condition: MoveCondition | MoveConditionFunc): this {
    if (typeof condition === "function") {
      condition = new MoveCondition(condition as MoveConditionFunc);
    }
    this.conditions.push(condition);

    return this;
  }

  /**
   * Marks the move as "partial": appends texts to the move name
   * @returns the called object {@linkcode Move}
   */
  partial(): this {
    this.nameAppend += " (P)";
    return this;
  }

  /**
   * Marks the move as "unimplemented": appends texts to the move name
   * @returns the called object {@linkcode Move}
   */
  unimplemented(): this {
    this.nameAppend += " (N)";
    return this;
  }

  /**
   * Sets the flags of the move
   * @param flag {@linkcode MoveFlags}
   * @param on a boolean, if True, then "ORs" the flag onto existing ones, if False then "XORs" the flag onto existing ones
   */
  private setFlag(flag: MoveFlags, on: boolean): void {
    // bitwise OR and bitwise XOR respectively
    if (on) {
      this.flags |= flag;
    } else {
      this.flags ^= flag;
    }
  }

  /**
   * Sets the {@linkcode MoveFlags.MAKES_CONTACT} flag for the calling Move
   * @param makesContact The value (boolean) to set the flag to
   * @returns The {@linkcode Move} that called this function
   */
  makesContact(makesContact?: boolean): this {
    this.setFlag(MoveFlags.MAKES_CONTACT, makesContact);
    return this;
  }

  /**
   * Sets the {@linkcode MoveFlags.IGNORE_PROTECT} flag for the calling Move
   * @param ignoresProtect The value (boolean) to set the flag to
   * example: @see {@linkcode Moves.CURSE}
   * @returns The {@linkcode Move} that called this function
   */
  ignoresProtect(ignoresProtect?: boolean): this {
    this.setFlag(MoveFlags.IGNORE_PROTECT, ignoresProtect);
    return this;
  }

  /**
   * Sets the {@linkcode MoveFlags.IGNORE_VIRTUAL} flag for the calling Move
   * @param ignoresVirtual The value (boolean) to set the flag to
   * example: @see {@linkcode Moves.NATURE_POWER}
   * @returns The {@linkcode Move} that called this function
   */
  ignoresVirtual(ignoresVirtual?: boolean): this {
    this.setFlag(MoveFlags.IGNORE_VIRTUAL, ignoresVirtual);
    return this;
  }

  /**
   * Sets the {@linkcode MoveFlags.SOUND_BASED} flag for the calling Move
   * @param soundBased The value (boolean) to set the flag to
   * example: @see {@linkcode Moves.UPROAR}
   * @returns The {@linkcode Move} that called this function
   */
  soundBased(soundBased?: boolean): this {
    this.setFlag(MoveFlags.SOUND_BASED, soundBased);
    return this;
  }

  /**
   * Sets the {@linkcode MoveFlags.HIDE_USER} flag for the calling Move
   * @param hidesUser The value (boolean) to set the flag to
   * example: @see {@linkcode Moves.TELEPORT}
   * @returns The {@linkcode Move} that called this function
   */
  hidesUser(hidesUser?: boolean): this {
    this.setFlag(MoveFlags.HIDE_USER, hidesUser);
    return this;
  }

  /**
   * Sets the {@linkcode MoveFlags.HIDE_TARGET} flag for the calling Move
   * @param hidesTarget The value (boolean) to set the flag to
   * example: @see {@linkcode Moves.WHIRLWIND}
   * @returns The {@linkcode Move} that called this function
   */
  hidesTarget(hidesTarget?: boolean): this {
    this.setFlag(MoveFlags.HIDE_TARGET, hidesTarget);
    return this;
  }

  /**
   * Sets the {@linkcode MoveFlags.BITING_MOVE} flag for the calling Move
   * @param bitingMove The value (boolean) to set the flag to
   * example: @see {@linkcode Moves.BITE}
   * @returns The {@linkcode Move} that called this function
   */
  bitingMove(bitingMove?: boolean): this {
    this.setFlag(MoveFlags.BITING_MOVE, bitingMove);
    return this;
  }

  /**
   * Sets the {@linkcode MoveFlags.PULSE_MOVE} flag for the calling Move
   * @param pulseMove The value (boolean) to set the flag to
   * example: @see {@linkcode Moves.WATER_PULSE}
   * @returns The {@linkcode Move} that called this function
   */
  pulseMove(pulseMove?: boolean): this {
    this.setFlag(MoveFlags.PULSE_MOVE, pulseMove);
    return this;
  }

  /**
   * Sets the {@linkcode MoveFlags.PUNCHING_MOVE} flag for the calling Move
   * @param punchingMove The value (boolean) to set the flag to
   * example: @see {@linkcode Moves.DRAIN_PUNCH}
   * @returns The {@linkcode Move} that called this function
   */
  punchingMove(punchingMove?: boolean): this {
    this.setFlag(MoveFlags.PUNCHING_MOVE, punchingMove);
    return this;
  }

  /**
   * Sets the {@linkcode MoveFlags.SLICING_MOVE} flag for the calling Move
   * @param slicingMove The value (boolean) to set the flag to
   * example: @see {@linkcode Moves.X_SCISSOR}
   * @returns The {@linkcode Move} that called this function
   */
  slicingMove(slicingMove?: boolean): this {
    this.setFlag(MoveFlags.SLICING_MOVE, slicingMove);
    return this;
  }

  /**
   * Sets the {@linkcode MoveFlags.RECKLESS_MOVE} flag for the calling Move
   * @see {@linkcode Abilities.RECKLESS}
   * @param recklessMove The value to set the flag to
   * @returns The {@linkcode Move} that called this function
   */
  recklessMove(recklessMove?: boolean): this {
    this.setFlag(MoveFlags.RECKLESS_MOVE, recklessMove);
    return this;
  }

  /**
   * Sets the {@linkcode MoveFlags.BALLBOMB_MOVE} flag for the calling Move
   * @param ballBombMove The value (boolean) to set the flag to
   * example: @see {@linkcode Moves.ELECTRO_BALL}
   * @returns The {@linkcode Move} that called this function
   */
  ballBombMove(ballBombMove?: boolean): this {
    this.setFlag(MoveFlags.BALLBOMB_MOVE, ballBombMove);
    return this;
  }

  /**
   * Sets the {@linkcode MoveFlags.POWDER_MOVE} flag for the calling Move
   * @param powderMove The value (boolean) to set the flag to
   * example: @see {@linkcode Moves.STUN_SPORE}
   * @returns The {@linkcode Move} that called this function
   */
  powderMove(powderMove?: boolean): this {
    this.setFlag(MoveFlags.POWDER_MOVE, powderMove);
    return this;
  }

  /**
   * Sets the {@linkcode MoveFlags.DANCE_MOVE} flag for the calling Move
   * @param danceMove The value (boolean) to set the flag to
   * example: @see {@linkcode Moves.PETAL_DANCE}
   * @returns The {@linkcode Move} that called this function
   */
  danceMove(danceMove?: boolean): this {
    this.setFlag(MoveFlags.DANCE_MOVE, danceMove);
    return this;
  }

  /**
   * Sets the {@linkcode MoveFlags.WIND_MOVE} flag for the calling Move
   * @param windMove The value (boolean) to set the flag to
   * example: @see {@linkcode Moves.HURRICANE}
   * @returns The {@linkcode Move} that called this function
   */
  windMove(windMove?: boolean): this {
    this.setFlag(MoveFlags.WIND_MOVE, windMove);
    return this;
  }

  /**
   * Sets the {@linkcode MoveFlags.TRIAGE_MOVE} flag for the calling Move
   * @param triageMove The value (boolean) to set the flag to
   * example: @see {@linkcode Moves.ABSORB}
   * @returns The {@linkcode Move} that called this function
   */
  triageMove(triageMove?: boolean): this {
    this.setFlag(MoveFlags.TRIAGE_MOVE, triageMove);
    return this;
  }

  /**
   * Sets the {@linkcode MoveFlags.IGNORE_ABILITIES} flag for the calling Move
   * @param ignoresAbilities sThe value (boolean) to set the flag to
   * example: @see {@linkcode Moves.SUNSTEEL_STRIKE}
   * @returns The {@linkcode Move} that called this function
   */
  ignoresAbilities(ignoresAbilities?: boolean): this {
    this.setFlag(MoveFlags.IGNORE_ABILITIES, ignoresAbilities);
    return this;
  }

  /**
   * Sets the {@linkcode MoveFlags.CHECK_ALL_HITS} flag for the calling Move
   * @param checkAllHits The value (boolean) to set the flag to
   * example: @see {@linkcode Moves.TRIPLE_AXEL}
   * @returns The {@linkcode Move} that called this function
   */
  checkAllHits(checkAllHits?: boolean): this {
    this.setFlag(MoveFlags.CHECK_ALL_HITS, checkAllHits);
    return this;
  }

  /**
   * Sets the {@linkcode MoveFlags.REDIRECT_COUNTER} flag for the calling Move
   * @param redirectCounter The value (boolean) to set the flag to
   * example: @see {@linkcode Moves.METAL_BURST}
   * @returns The {@linkcode Move} that called this function
   */
  redirectCounter(redirectCounter?: boolean): this {
    this.setFlag(MoveFlags.REDIRECT_COUNTER, redirectCounter);
    return this;
  }

  /**
   * Checks if the move flag applies to the pokemon(s) using/receiving the move
   * @param flag {@linkcode MoveFlags} MoveFlag to check on user and/or target
   * @param user {@linkcode Pokemon} the Pokemon using the move
   * @param target {@linkcode Pokemon} the Pokemon receiving the move
   * @returns boolean
   */
  checkFlag(flag: MoveFlags, user: Pokemon, target: Pokemon): boolean {
    // special cases below, eg: if the move flag is MAKES_CONTACT, and the user pokemon has an ability that ignores contact (like "Long Reach"), then overrides and move does not make contact
    switch (flag) {
    case MoveFlags.MAKES_CONTACT:
      if (user.hasAbilityWithAttr(IgnoreContactAbAttr)) {
        return false;
      }
      break;
    case MoveFlags.IGNORE_ABILITIES:
      if (user.hasAbilityWithAttr(MoveAbilityBypassAbAttr)) {
        const abilityEffectsIgnored = new Utils.BooleanHolder(false);
        applyAbAttrs(MoveAbilityBypassAbAttr, user, abilityEffectsIgnored, this);
        if (abilityEffectsIgnored.value) {
          return true;
        }
      }
    case MoveFlags.IGNORE_PROTECT:
      if (user.hasAbilityWithAttr(IgnoreProtectOnContactAbAttr) &&
          this.checkFlag(MoveFlags.MAKES_CONTACT, user, target)) {
        return true;
      }
    }

    return !!(this.flags & flag);
  }

  /**
   * Applies each {@linkcode MoveCondition} of this move to the params
   * @param user {@linkcode Pokemon} to apply conditions to
   * @param target {@linkcode Pokemon} to apply conditions to
   * @param move {@linkcode Move} to apply conditions to
   * @returns boolean: false if any of the apply()'s return false, else true
   */
  applyConditions(user: Pokemon, target: Pokemon, move: Move): boolean {
    for (const condition of this.conditions) {
      if (!condition.apply(user, target, move)) {
        return false;
      }
    }

    return true;
  }

  /**
   * Sees if, given the target pokemon, a move fails on it (by looking at each {@linkcode MoveAttr} of this move
   * @param user {@linkcode Pokemon} using the move
   * @param target {@linkcode Pokemon} receiving the move
   * @param move {@linkcode Move} using the move
   * @param cancelled {@linkcode Utils.BooleanHolder} to hold boolean value
   * @returns string of the failed text, or null
   */
  getFailedText(user: Pokemon, target: Pokemon, move: Move, cancelled: Utils.BooleanHolder): string | null {
    for (const attr of this.attrs) {
      const failedText = attr.getFailedText(user, target, move, cancelled);
      if (failedText !== null) {
        return failedText;
      }
    }
    return null;
  }

  /**
   * Calculates the userBenefitScore across all the attributes and conditions
   * @param user {@linkcode Pokemon} using the move
   * @param target {@linkcode Pokemon} receiving the move
   * @param move {@linkcode Move} using the move
   * @returns integer representing the total benefitScore
   */
  getUserBenefitScore(user: Pokemon, target: Pokemon, move: Move): integer {
    let score = 0;

    for (const attr of this.attrs) {
      score += attr.getUserBenefitScore(user, target, move);
    }

    for (const condition of this.conditions) {
      score += condition.getUserBenefitScore(user, target, move);
    }

    return score;
  }

  /**
   * Calculates the targetBenefitScore across all the attributes
   * @param user {@linkcode Pokemon} using the move
   * @param target {@linkcode Pokemon} receiving the move
   * @param move {@linkcode Move} using the move
   * @returns integer representing the total benefitScore
   */
  getTargetBenefitScore(user: Pokemon, target: Pokemon, move: Move): integer {
    let score = 0;

    for (const attr of this.attrs) {
      // conditionals to check if the move is self targeting (if so then you are applying the move to yourself, not the target)
      score += attr.getTargetBenefitScore(user, !attr.selfTarget ? target : user, move) * (target !== user && attr.selfTarget ? -1 : 1);
    }

    return score;
  }

  /**
   * Calculates the accuracy of a move in battle based on various conditions and attributes.
   *
   * @param user {@linkcode Pokemon} The Pokémon using the move.
   * @param target {@linkcode Pokemon} The Pokémon being targeted by the move.
   * @returns The calculated accuracy of the move.
   */
  calculateBattleAccuracy(user: Pokemon, target: Pokemon) {
    const moveAccuracy = new Utils.NumberHolder(this.accuracy);

    applyMoveAttrs(VariableAccuracyAttr, user, target, this, moveAccuracy);
    applyPreDefendAbAttrs(WonderSkinAbAttr, target, user, this, { value: false }, moveAccuracy);

    if (moveAccuracy.value === -1) {
      return moveAccuracy.value;
    }

    const isOhko = this.hasAttr(OneHitKOAccuracyAttr);

    if (!isOhko) {
      user.scene.applyModifiers(PokemonMoveAccuracyBoosterModifier, user.isPlayer(), user, moveAccuracy);
    }

    if (user.scene.arena.weather?.weatherType === WeatherType.FOG) {
      /**
       *  The 0.9 multiplier is PokeRogue-only implementation, Bulbapedia uses 3/5
       *  See Fog {@link https://bulbapedia.bulbagarden.net/wiki/Fog}
       */
      moveAccuracy.value = Math.floor(moveAccuracy.value * 0.9);
    }

    if (!isOhko && user.scene.arena.getTag(ArenaTagType.GRAVITY)) {
      moveAccuracy.value = Math.floor(moveAccuracy.value * 1.67);
    }

    return moveAccuracy.value;
  }

  /**
   * Calculates the power of a move in battle based on various conditions and attributes.
   *
   * @param source {@linkcode Pokemon} The Pokémon using the move.
   * @param target {@linkcode Pokemon} The Pokémon being targeted by the move.
   * @returns The calculated power of the move.
   */
  calculateBattlePower(source: Pokemon, target: Pokemon): number {
    if (this.category === MoveCategory.STATUS) {
      return -1;
    }

    const power = new Utils.NumberHolder(this.power);
    const typeChangeMovePowerMultiplier = new Utils.NumberHolder(1);

    applyPreAttackAbAttrs(MoveTypeChangeAttr, source, target, this, typeChangeMovePowerMultiplier);

    const sourceTeraType = source.getTeraType();
    if (sourceTeraType !== Type.UNKNOWN && sourceTeraType === this.type && power.value < 60 && this.priority <= 0 && !this.hasAttr(MultiHitAttr) && !source.scene.findModifier(m => m instanceof PokemonMultiHitModifier && m.pokemonId === source.id)) {
      power.value = 60;
    }

    applyPreAttackAbAttrs(VariableMovePowerAbAttr, source, target, this, power);

    if (source.getAlly()) {
      applyPreAttackAbAttrs(AllyMoveCategoryPowerBoostAbAttr, source.getAlly(), target, this, power);
    }

    const fieldAuras = new Set(
      source.scene.getField(true)
        .map((p) => p.getAbilityAttrs(FieldMoveTypePowerBoostAbAttr) as FieldMoveTypePowerBoostAbAttr[])
        .flat(),
    );
    for (const aura of fieldAuras) {
      // The only relevant values are `move` and the `power` holder
      aura.applyPreAttack(null, null, null, this, [power]);
    }

    const alliedField: Pokemon[] = source instanceof PlayerPokemon ? source.scene.getPlayerField() : source.scene.getEnemyField();
    alliedField.forEach(p => applyPreAttackAbAttrs(UserFieldMoveTypePowerBoostAbAttr, p, target, this, power));

    power.value *= typeChangeMovePowerMultiplier.value;

    const typeBoost = source.findTag(t => t instanceof TypeBoostTag && t.boostedType === this.type) as TypeBoostTag;
    if (typeBoost) {
      power.value *= typeBoost.boostValue;
    }

    if (source.scene.arena.getTerrainType() === TerrainType.GRASSY && target.isGrounded() && this.type === Type.GROUND && this.moveTarget === MoveTarget.ALL_NEAR_OTHERS) {
      power.value /= 2;
    }

    applyMoveAttrs(VariablePowerAttr, source, target, this, power);

    source.scene.applyModifiers(PokemonMultiHitModifier, source.isPlayer(), source, new Utils.IntegerHolder(0), power);

    if (!this.hasAttr(TypelessAttr)) {
      source.scene.arena.applyTags(WeakenMoveTypeTag, this.type, power);
      source.scene.applyModifiers(AttackTypeBoosterModifier, source.isPlayer(), source, this.type, power);
    }

    if (source.getTag(HelpingHandTag)) {
      power.value *= 1.5;
    }

    return power.value;
  }
}

export class AttackMove extends Move {
  constructor(id: Moves, type: Type, category: MoveCategory, power: integer, accuracy: integer, pp: integer, chance: integer, priority: integer, generation: integer) {
    super(id, type, category, MoveTarget.NEAR_OTHER, power, accuracy, pp, chance, priority, generation);

    /**
     * {@link https://bulbapedia.bulbagarden.net/wiki/Freeze_(status_condition)}
     * > All damaging Fire-type moves can now thaw a frozen target, regardless of whether or not they have a chance to burn;
     */
    if (this.type === Type.FIRE) {
      this.addAttr(new HealStatusEffectAttr(false, StatusEffect.FREEZE));
    }
  }

  getTargetBenefitScore(user: Pokemon, target: Pokemon, move: Move): integer {
    let ret = super.getTargetBenefitScore(user, target, move);

    let attackScore = 0;

    const effectiveness = target.getAttackTypeEffectiveness(this.type, user);
    attackScore = Math.pow(effectiveness - 1, 2) * effectiveness < 1 ? -2 : 2;
    if (attackScore) {
      if (this.category === MoveCategory.PHYSICAL) {
        const atk = new Utils.IntegerHolder(user.getBattleStat(Stat.ATK, target));
        applyMoveAttrs(VariableAtkAttr, user, target, move, atk);
        if (atk.value > user.getBattleStat(Stat.SPATK, target)) {
          const statRatio = user.getBattleStat(Stat.SPATK, target) / atk.value;
          if (statRatio <= 0.75) {
            attackScore *= 2;
          } else if (statRatio <= 0.875) {
            attackScore *= 1.5;
          }
        }
      } else {
        const spAtk = new Utils.IntegerHolder(user.getBattleStat(Stat.SPATK, target));
        applyMoveAttrs(VariableAtkAttr, user, target, move, spAtk);
        if (spAtk.value > user.getBattleStat(Stat.ATK, target)) {
          const statRatio = user.getBattleStat(Stat.ATK, target) / spAtk.value;
          if (statRatio <= 0.75) {
            attackScore *= 2;
          } else if (statRatio <= 0.875) {
            attackScore *= 1.5;
          }
        }
      }

      const power = new Utils.NumberHolder(this.power);
      applyMoveAttrs(VariablePowerAttr, user, target, move, power);

      attackScore += Math.floor(power.value / 5);
    }

    ret -= attackScore;

    return ret;
  }
}

export class StatusMove extends Move {
  constructor(id: Moves, type: Type, accuracy: integer, pp: integer, chance: integer, priority: integer, generation: integer) {
    super(id, type, MoveCategory.STATUS, MoveTarget.NEAR_OTHER, -1, accuracy, pp, chance, priority, generation);
  }
}

export class SelfStatusMove extends Move {
  constructor(id: Moves, type: Type, accuracy: integer, pp: integer, chance: integer, priority: integer, generation: integer) {
    super(id, type, MoveCategory.STATUS, MoveTarget.USER, -1, accuracy, pp, chance, priority, generation);
  }
}

/**
 * Base class defining all {@linkcode Move} Attributes
 * @abstract
 * @see {@linkcode apply}
 */
export abstract class MoveAttr {
  /** Should this {@linkcode Move} target the user? */
  public selfTarget: boolean;

  constructor(selfTarget: boolean = false) {
    this.selfTarget = selfTarget;
  }

  /**
   * Applies move attributes
   * @see {@linkcode applyMoveAttrsInternal}
   * @virtual
   * @param user {@linkcode Pokemon} using the move
   * @param target {@linkcode Pokemon} target of the move
   * @param move {@linkcode Move} with this attribute
   * @param args Set of unique arguments needed by this attribute
   * @returns true if application of the ability succeeds
   */
  apply(user: Pokemon, target: Pokemon, move: Move, args: any[]): boolean | Promise<boolean> {
    return true;
  }

  /**
   * @virtual
   * @returns the {@linkcode MoveCondition} or {@linkcode MoveConditionFunc} for this {@linkcode Move}
   */
  getCondition(): MoveCondition | MoveConditionFunc {
    return null;
  }

  /**
   * @virtual
   * @param user {@linkcode Pokemon} using the move
   * @param target {@linkcode Pokemon} target of the move
   * @param move {@linkcode Move} with this attribute
   * @param cancelled {@linkcode Utils.BooleanHolder} which stores if the move should fail
   * @returns the string representing failure of this {@linkcode Move}
   */
  getFailedText(user: Pokemon, target: Pokemon, move: Move, cancelled: Utils.BooleanHolder): string | null {
    return null;
  }

  /**
   * Used by the Enemy AI to rank an attack based on a given user
   * @see {@linkcode EnemyPokemon.getNextMove}
   * @virtual
   */
  getUserBenefitScore(user: Pokemon, target: Pokemon, move: Move): integer {
    return 0;
  }

  /**
   * Used by the Enemy AI to rank an attack based on a given target
   * @see {@linkcode EnemyPokemon.getNextMove}
   * @virtual
   */
  getTargetBenefitScore(user: Pokemon, target: Pokemon, move: Move): integer {
    return 0;
  }
}

export enum MoveEffectTrigger {
  PRE_APPLY,
  POST_APPLY,
  HIT,
  /** Triggers one time after all target effects have applied */
  POST_TARGET,
}

/** Base class defining all Move Effect Attributes
 * @extends MoveAttr
 * @see {@linkcode apply}
 */
export class MoveEffectAttr extends MoveAttr {
  /** Defines when this effect should trigger in the move's effect order
   * @see {@linkcode phases.MoveEffectPhase.start}
   */
  public trigger: MoveEffectTrigger;
  /** Should this effect only apply on the first hit? */
  public firstHitOnly: boolean;
  /** Should this effect only apply on the last hit? */
  public lastHitOnly: boolean;
  /** Should this effect only apply on the first target hit? */
  public firstTargetOnly: boolean;

  constructor(selfTarget?: boolean, trigger?: MoveEffectTrigger, firstHitOnly: boolean = false, lastHitOnly: boolean = false, firstTargetOnly: boolean = false) {
    super(selfTarget);
    this.trigger = trigger !== undefined ? trigger : MoveEffectTrigger.POST_APPLY;
    this.firstHitOnly = firstHitOnly;
    this.lastHitOnly = lastHitOnly;
    this.firstTargetOnly = firstTargetOnly;
  }

  /**
   * Determines whether the {@linkcode Move}'s effects are valid to {@linkcode apply}
   * @virtual
   * @param user {@linkcode Pokemon} using the move
   * @param target {@linkcode Pokemon} target of the move
   * @param move {@linkcode Move} with this attribute
   * @param args Set of unique arguments needed by this attribute
   * @returns true if basic application of the ability attribute should be possible
   */
  canApply(user: Pokemon, target: Pokemon, move: Move, args: any[]) {
    return !! (this.selfTarget ? user.hp && !user.getTag(BattlerTagType.FRENZY) : target.hp)
           && (this.selfTarget || !target.getTag(BattlerTagType.PROTECTED) ||
                move.checkFlag(MoveFlags.IGNORE_PROTECT, user, target));
  }

  /** Applies move effects so long as they are able based on {@linkcode canApply} */
  apply(user: Pokemon, target: Pokemon, move: Move, args: any[]): boolean | Promise<boolean> {
    return this.canApply(user, target, move, args);
  }

  /**
   * Gets the used move's additional effect chance.
   * If user's ability has MoveEffectChanceMultiplierAbAttr or IgnoreMoveEffectsAbAttr modifies the base chance.
   * @param user {@linkcode Pokemon} using this move
   * @param target {@linkcode Pokemon} target of this move
   * @param move {@linkcode Move} being used
   * @param selfEffect {@linkcode Boolean} if move targets user.
   * @returns Move chance value.
   */
  getMoveChance(user: Pokemon, target: Pokemon, move: Move, selfEffect?: Boolean, showAbility?: Boolean): integer {
    const moveChance = new Utils.NumberHolder(move.chance);
    applyAbAttrs(MoveEffectChanceMultiplierAbAttr, user, null, moveChance, move, target, selfEffect, showAbility);
    if (!selfEffect) {
      applyPreDefendAbAttrs(IgnoreMoveEffectsAbAttr, target, user, null, null, moveChance);
    }
    return moveChance.value;
  }
}

export class PreMoveMessageAttr extends MoveAttr {
  private message: string | ((user: Pokemon, target: Pokemon, move: Move) => string);

  constructor(message: string | ((user: Pokemon, target: Pokemon, move: Move) => string)) {
    super();
    this.message = message;
  }

  apply(user: Pokemon, target: Pokemon, move: Move, args: any[]): boolean {
    const message = typeof this.message === "string"
      ? this.message as string
      : this.message(user, target, move);
    if (message) {
      user.scene.queueMessage(message, 500);
      return true;
    }
    return false;
  }
}

export class StatusMoveTypeImmunityAttr extends MoveAttr {
  public immuneType: Type;

  constructor(immuneType: Type) {
    super(false);

    this.immuneType = immuneType;
  }
}

export class IgnoreOpponentStatChangesAttr extends MoveAttr {
  apply(user: Pokemon, target: Pokemon, move: Move, args: any[]): boolean {
    (args[0] as Utils.IntegerHolder).value = 0;

    return true;
  }
}

export class HighCritAttr extends MoveAttr {
  apply(user: Pokemon, target: Pokemon, move: Move, args: any[]): boolean {
    (args[0] as Utils.IntegerHolder).value++;

    return true;
  }

  getUserBenefitScore(user: Pokemon, target: Pokemon, move: Move): integer {
    return 3;
  }
}

export class CritOnlyAttr extends MoveAttr {
  apply(user: Pokemon, target: Pokemon, move: Move, args: any[]): boolean {
    (args[0] as Utils.BooleanHolder).value = true;

    return true;
  }

  getUserBenefitScore(user: Pokemon, target: Pokemon, move: Move): integer {
    return 5;
  }
}

export class FixedDamageAttr extends MoveAttr {
  private damage: integer;

  constructor(damage: integer) {
    super();

    this.damage = damage;
  }

  apply(user: Pokemon, target: Pokemon, move: Move, args: any[]): boolean {
    (args[0] as Utils.IntegerHolder).value = this.getDamage(user, target, move);

    return true;
  }

  getDamage(user: Pokemon, target: Pokemon, move: Move): integer {
    return this.damage;
  }
}

export class UserHpDamageAttr extends FixedDamageAttr {
  constructor() {
    super(0);
  }

  apply(user: Pokemon, target: Pokemon, move: Move, args: any[]): boolean {
    (args[0] as Utils.IntegerHolder).value = user.hp;

    return true;
  }
}

export class TargetHalfHpDamageAttr extends FixedDamageAttr {
  constructor() {
    super(0);
  }

  apply(user: Pokemon, target: Pokemon, move: Move, args: any[]): boolean {
    (args[0] as Utils.IntegerHolder).value = Math.max(Math.floor(target.hp / 2), 1);

    return true;
  }

  getTargetBenefitScore(user: Pokemon, target: Pokemon, move: Move): number {
    return target.getHpRatio() > 0.5 ? Math.floor(((target.getHpRatio() - 0.5) * -24) + 4) : -20;
  }
}

export class MatchHpAttr extends FixedDamageAttr {
  constructor() {
    super(0);
  }

  apply(user: Pokemon, target: Pokemon, move: Move, args: any[]): boolean {
    (args[0] as Utils.IntegerHolder).value = target.hp - user.hp;

    return true;
  }

  getCondition(): MoveConditionFunc {
    return (user, target, move) => user.hp <= target.hp;
  }

  // TODO
  /*getUserBenefitScore(user: Pokemon, target: Pokemon, move: Move): integer {
    return 0;
  }*/
}

type MoveFilter = (move: Move) => boolean;

export class CounterDamageAttr extends FixedDamageAttr {
  private moveFilter: MoveFilter;
  private multiplier: number;

  constructor(moveFilter: MoveFilter, multiplier: integer) {
    super(0);

    this.moveFilter = moveFilter;
    this.multiplier = multiplier;
  }

  apply(user: Pokemon, target: Pokemon, move: Move, args: any[]): boolean {
    const damage = user.turnData.attacksReceived.filter(ar => this.moveFilter(allMoves[ar.move])).reduce((total: integer, ar: AttackMoveResult) => total + ar.damage, 0);
    (args[0] as Utils.IntegerHolder).value = Math.floor(Math.max(damage * this.multiplier, 1));

    return true;
  }

  getCondition(): MoveConditionFunc {
    return (user, target, move) => !!user.turnData.attacksReceived.filter(ar => this.moveFilter(allMoves[ar.move])).length;
  }
}

export class LevelDamageAttr extends FixedDamageAttr {
  constructor() {
    super(0);
  }

  getDamage(user: Pokemon, target: Pokemon, move: Move): number {
    return user.level;
  }
}

export class RandomLevelDamageAttr extends FixedDamageAttr {
  constructor() {
    super(0);
  }

  getDamage(user: Pokemon, target: Pokemon, move: Move): number {
    return Math.max(Math.floor(user.level * (user.randSeedIntRange(50, 150) * 0.01)), 1);
  }
}

export class ModifiedDamageAttr extends MoveAttr {
  apply(user: Pokemon, target: Pokemon, move: Move, args: any[]): boolean {
    const initialDamage = args[0] as Utils.IntegerHolder;
    initialDamage.value = this.getModifiedDamage(user, target, move, initialDamage.value);

    return true;
  }

  getModifiedDamage(user: Pokemon, target: Pokemon, move: Move, damage: integer): integer {
    return damage;
  }
}

export class SurviveDamageAttr extends ModifiedDamageAttr {
  getModifiedDamage(user: Pokemon, target: Pokemon, move: Move, damage: number): number {
    return Math.min(damage, target.hp - 1);
  }

  getCondition(): MoveConditionFunc {
    return (user, target, move) => target.hp > 1;
  }

  getUserBenefitScore(user: Pokemon, target: Pokemon, move: Move): integer {
    return target.hp > 1 ? 0 : -20;
  }
}

export class RecoilAttr extends MoveEffectAttr {
  private useHp: boolean;
  private damageRatio: number;
  private unblockable: boolean;

  constructor(useHp: boolean = false, damageRatio: number = 0.25, unblockable: boolean = false) {
    super(true, MoveEffectTrigger.POST_APPLY, false, true);

    this.useHp = useHp;
    this.damageRatio = damageRatio;
    this.unblockable = unblockable;
  }

  apply(user: Pokemon, target: Pokemon, move: Move, args: any[]): boolean {
    if (!super.apply(user, target, move, args)) {
      return false;
    }

    const cancelled = new Utils.BooleanHolder(false);
    if (!this.unblockable) {
      applyAbAttrs(BlockRecoilDamageAttr, user, cancelled);
      applyAbAttrs(BlockNonDirectDamageAbAttr, user, cancelled);
    }

    if (cancelled.value) {
      return false;
    }

    const recoilDamage = Math.max(Math.floor((!this.useHp ? user.turnData.damageDealt : user.getMaxHp()) * this.damageRatio),
      user.turnData.damageDealt ? 1 : 0);
    if (!recoilDamage) {
      return false;
    }

    if (cancelled.value) {
      return false;
    }

    user.damageAndUpdate(recoilDamage, HitResult.OTHER, false, true, true);
    user.scene.queueMessage(i18next.t("moveTriggers:hitWithRecoil", {pokemonName: getPokemonNameWithAffix(user)}));
    user.turnData.damageTaken += recoilDamage;

    return true;
  }

  getUserBenefitScore(user: Pokemon, target: Pokemon, move: Move): integer {
    return Math.floor((move.power / 5) / -4);
  }
}


/**
 * Attribute used for moves which self KO the user regardless if the move hits a target
 * @extends MoveEffectAttr
 * @see {@linkcode apply}
 **/
export class SacrificialAttr extends MoveEffectAttr {
  constructor() {
    super(true, MoveEffectTrigger.POST_TARGET);
  }

  /**
   * Deals damage to the user equal to their current hp
   * @param user {@linkcode Pokemon} that used the move
   * @param target {@linkcode Pokemon} target of the move
   * @param move {@linkcode Move} with this attribute
   * @param args N/A
   * @returns true if the function succeeds
   **/
  apply(user: Pokemon, target: Pokemon, move: Move, args: any[]): boolean {
    user.damageAndUpdate(user.hp, HitResult.OTHER, false, true, true);
	  user.turnData.damageTaken += user.hp;

    return true;
  }

  getUserBenefitScore(user: Pokemon, target: Pokemon, move: Move): integer {
    if (user.isBoss()) {
      return -20;
    }
    return Math.ceil(((1 - user.getHpRatio()) * 10 - 10) * (target.getAttackTypeEffectiveness(move.type, user) - 0.5));
  }
}

/**
 * Attribute used for moves which self KO the user but only if the move hits a target
 * @extends MoveEffectAttr
 * @see {@linkcode apply}
 **/
export class SacrificialAttrOnHit extends MoveEffectAttr {
  constructor() {
    super(true, MoveEffectTrigger.HIT);
  }

  /**
   * Deals damage to the user equal to their current hp if the move lands
   * @param user {@linkcode Pokemon} that used the move
   * @param target {@linkcode Pokemon} target of the move
   * @param move {@linkcode Move} with this attribute
   * @param args N/A
   * @returns true if the function succeeds
   **/
  apply(user: Pokemon, target: Pokemon, move: Move, args: any[]): boolean {
    // If the move fails to hit a target, then the user does not faint and the function returns false
    if (!super.apply(user, target, move, args)) {
      return false;
    }

    user.damageAndUpdate(user.hp, HitResult.OTHER, false, true, true);
    user.turnData.damageTaken += user.hp;

    return true;
  }

  getUserBenefitScore(user: Pokemon, target: Pokemon, move: Move): integer {
    if (user.isBoss()) {
      return -20;
    }
    return Math.ceil(((1 - user.getHpRatio()) * 10 - 10) * (target.getAttackTypeEffectiveness(move.type, user) - 0.5));
  }
}

/**
 * Attribute used for moves which cut the user's Max HP in half.
 * Triggers using {@linkcode MoveEffectTrigger.POST_TARGET}.
 * @extends MoveEffectAttr
 * @see {@linkcode apply}
 */
export class HalfSacrificialAttr extends MoveEffectAttr {
  constructor() {
    super(true, MoveEffectTrigger.POST_TARGET);
  }

  /**
   * Cut's the user's Max HP in half and displays the appropriate recoil message
   * @param user {@linkcode Pokemon} that used the move
   * @param target N/A
   * @param move {@linkcode Move} with this attribute
   * @param args N/A
   * @returns true if the function succeeds
   */
  apply(user: Pokemon, target: Pokemon, move: Move, args: any[]): boolean {
    if (!super.apply(user, target, move, args)) {
      return false;
    }

    const cancelled = new Utils.BooleanHolder(false);
    // Check to see if the Pokemon has an ability that blocks non-direct damage
    applyAbAttrs(BlockNonDirectDamageAbAttr, user, cancelled);
    if (!cancelled.value) {
      user.damageAndUpdate(Math.ceil(user.getMaxHp()/2), HitResult.OTHER, false, true, true);
      user.scene.queueMessage(i18next.t("moveTriggers:cutHpPowerUpMove", {pokemonName: getPokemonNameWithAffix(user)})); // Queue recoil message
    }
    return true;
  }

  getUserBenefitScore(user: Pokemon, target: Pokemon, move: Move): integer {
    if (user.isBoss()) {
      return -10;
    }
    return Math.ceil(((1 - user.getHpRatio()/2) * 10 - 10) * (target.getAttackTypeEffectiveness(move.type, user) - 0.5));
  }
}

export enum MultiHitType {
  _2,
  _2_TO_5,
  _3,
  _10,
  BEAT_UP,
}

/**
 * Heals the user or target by {@linkcode healRatio} depending on the value of {@linkcode selfTarget}
 * @extends MoveEffectAttr
 * @see {@linkcode apply}
 */
export class HealAttr extends MoveEffectAttr {
  /** The percentage of {@linkcode Stat.HP} to heal */
  private healRatio: number;
  /** Should an animation be shown? */
  private showAnim: boolean;

  constructor(healRatio?: number, showAnim?: boolean, selfTarget?: boolean) {
    super(selfTarget === undefined || selfTarget);

    this.healRatio = healRatio || 1;
    this.showAnim = !!showAnim;
  }

  apply(user: Pokemon, target: Pokemon, move: Move, args: any[]): boolean {
    this.addHealPhase(this.selfTarget ? user : target, this.healRatio);
    return true;
  }

  /**
   * Creates a new {@linkcode PokemonHealPhase}.
   * This heals the target and shows the appropriate message.
   */
  addHealPhase(target: Pokemon, healRatio: number) {
    target.scene.unshiftPhase(new PokemonHealPhase(target.scene, target.getBattlerIndex(),
      Math.max(Math.floor(target.getMaxHp() * healRatio), 1), getPokemonMessage(target, " \nhad its HP restored."), true, !this.showAnim));
  }

  getTargetBenefitScore(user: Pokemon, target: Pokemon, move: Move): integer {
    const score = ((1 - (this.selfTarget ? user : target).getHpRatio()) * 20) - this.healRatio * 10;
    return Math.round(score / (1 - this.healRatio / 2));
  }
}

/**
 * Cures the user's party of non-volatile status conditions, ie. Heal Bell, Aromatherapy
 * @extends MoveEffectAttr
 * @see {@linkcode apply}
 */
export class PartyStatusCureAttr extends MoveEffectAttr {
  /** Message to display after using move */
  private message: string;
  /** Skips mons with this ability, ie. Soundproof */
  private abilityCondition: Abilities;

  constructor(message: string, abilityCondition: Abilities) {
    super();

    this.message = message;
    this.abilityCondition = abilityCondition;
  }

  //The same as MoveEffectAttr.canApply, except it doesn't check for the target's HP.
  canApply(user: Pokemon, target: Pokemon, move: Move, args: any[]) {
    const isTargetValid =
      (this.selfTarget && user.hp && !user.getTag(BattlerTagType.FRENZY)) ||
      (!this.selfTarget && (!target.getTag(BattlerTagType.PROTECTED) || move.hasFlag(MoveFlags.IGNORE_PROTECT)));
    return !!isTargetValid;
  }

  apply(user: Pokemon, target: Pokemon, move: Move, args: any[]): boolean {
    if (!this.canApply(user, target, move, args)) {
      return false;
    }
    this.addPartyCurePhase(user);
  }

  addPartyCurePhase(user: Pokemon) {
    user.scene.unshiftPhase(new PartyStatusCurePhase(user.scene, user, this.message, this.abilityCondition));
  }
}

/**
 * Applies damage to the target's ally equal to 1/16 of that ally's max HP.
 * @extends MoveEffectAttr
 */
export class FlameBurstAttr extends MoveEffectAttr {
  /**
   * @param user - n/a
   * @param target - The target Pokémon.
   * @param move - n/a
   * @param args - n/a
   * @returns A boolean indicating whether the effect was successfully applied.
   */
  apply(user: Pokemon, target: Pokemon, move: Move, args: any[]): boolean | Promise<boolean> {
    const targetAlly = target.getAlly();
    const cancelled = new Utils.BooleanHolder(false);

    if (targetAlly) {
      applyAbAttrs(BlockNonDirectDamageAbAttr, targetAlly, cancelled);
    }

    if (cancelled.value || !targetAlly) {
      return false;
    }

    targetAlly.damageAndUpdate(Math.max(1, Math.floor(1/16 * targetAlly.getMaxHp())), HitResult.OTHER);
    return true;
  }

  getTargetBenefitScore(user: Pokemon, target: Pokemon, move: Move): integer {
    return target.getAlly() ? -5 : 0;
  }
}

export class SacrificialFullRestoreAttr extends SacrificialAttr {
  constructor() {
    super();
  }

  apply(user: Pokemon, target: Pokemon, move: Move, args: any[]): boolean {
    if (!super.apply(user, target, move, args)) {
      return false;
    }

    // We don't know which party member will be chosen, so pick the highest max HP in the party
    const maxPartyMemberHp = user.scene.getParty().map(p => p.getMaxHp()).reduce((maxHp: integer, hp: integer) => Math.max(hp, maxHp), 0);

    user.scene.pushPhase(new PokemonHealPhase(user.scene, user.getBattlerIndex(),
      maxPartyMemberHp, getPokemonMessage(user, "'s Healing Wish\nwas granted!"), true, false, false, true), true);

    return true;
  }

  getUserBenefitScore(user: Pokemon, target: Pokemon, move: Move): integer {
    return -20;
  }

  getCondition(): MoveConditionFunc {
    return (user, target, move) => user.scene.getParty().filter(p => p.isActive()).length > user.scene.currentBattle.getBattlerCount();
  }
}

/**
 * Attribute used for moves which ignore type-based debuffs from weather, namely Hydro Steam.
 * Called during damage calculation after getting said debuff from getAttackTypeMultiplier in the Pokemon class.
 * @extends MoveAttr
 * @see {@linkcode apply}
 */
export class IgnoreWeatherTypeDebuffAttr extends MoveAttr {
  /** The {@linkcode WeatherType} this move ignores */
  public weather: WeatherType;

  constructor(weather: WeatherType) {
    super();
    this.weather = weather;
  }
  /**
   * Changes the type-based weather modifier if this move's power would be reduced by it
   * @param user {@linkcode Pokemon} that used the move
   * @param target N/A
   * @param move {@linkcode Move} with this attribute
   * @param args [0] {@linkcode Utils.NumberHolder} for arenaAttackTypeMultiplier
   * @returns true if the function succeeds
   */
  apply(user: Pokemon, target: Pokemon, move: Move, args: any[]): boolean {
    const weatherModifier=args[0] as Utils.NumberHolder;
    //If the type-based attack power modifier due to weather (e.g. Water moves in Sun) is below 1, set it to 1
    if (user.scene.arena.weather?.weatherType === this.weather) {
      weatherModifier.value = Math.max(weatherModifier.value, 1);
    }
    return true;
  }
}

export abstract class WeatherHealAttr extends HealAttr {
  constructor() {
    super(0.5);
  }

  apply(user: Pokemon, target: Pokemon, move: Move, args: any[]): boolean {
    let healRatio = 0.5;
    if (!user.scene.arena.weather?.isEffectSuppressed(user.scene)) {
      const weatherType = user.scene.arena.weather?.weatherType || WeatherType.NONE;
      healRatio = this.getWeatherHealRatio(weatherType);
    }
    this.addHealPhase(user, healRatio);
    return true;
  }

  abstract getWeatherHealRatio(weatherType: WeatherType): number;
}

export class PlantHealAttr extends WeatherHealAttr {
  getWeatherHealRatio(weatherType: WeatherType): number {
    switch (weatherType) {
    case WeatherType.SUNNY:
    case WeatherType.HARSH_SUN:
      return 2 / 3;
    case WeatherType.RAIN:
    case WeatherType.SANDSTORM:
    case WeatherType.HAIL:
    case WeatherType.SNOW:
    case WeatherType.HEAVY_RAIN:
      return 0.25;
    default:
      return 0.5;
    }
  }
}

export class SandHealAttr extends WeatherHealAttr {
  getWeatherHealRatio(weatherType: WeatherType): number {
    switch (weatherType) {
    case WeatherType.SANDSTORM:
      return 2 / 3;
    default:
      return 0.5;
    }
  }
}

/**
 * Heals the target or the user by either {@linkcode normalHealRatio} or {@linkcode boostedHealRatio}
 * depending on the evaluation of {@linkcode condition}
 * @extends HealAttr
 * @see {@linkcode apply}
 */
export class BoostHealAttr extends HealAttr {
  /** Healing received when {@linkcode condition} is false */
  private normalHealRatio?: number;
  /** Healing received when {@linkcode condition} is true */
  private boostedHealRatio?: number;
  /** The lambda expression to check against when boosting the healing value */
  private condition?: MoveConditionFunc;

  constructor(normalHealRatio?: number, boostedHealRatio?: number, showAnim?: boolean, selfTarget?: boolean, condition?: MoveConditionFunc) {
    super(normalHealRatio, showAnim, selfTarget);
    this.normalHealRatio = normalHealRatio;
    this.boostedHealRatio = boostedHealRatio;
    this.condition = condition;
  }

  /**
   * @param user {@linkcode Pokemon} using the move
   * @param target {@linkcode Pokemon} target of the move
   * @param move {@linkcode Move} with this attribute
   * @param args N/A
   * @returns true if the move was successful
   */
  apply(user: Pokemon, target: Pokemon, move: Move, args: any[]): boolean {
    const healRatio = this.condition(user, target, move) ? this.boostedHealRatio : this.normalHealRatio;
    this.addHealPhase(target, healRatio);
    return true;
  }
}

/**
 * Heals the target only if it is the ally
 * @extends HealAttr
 * @see {@linkcode apply}
 */
export class HealOnAllyAttr extends HealAttr {
  /**
   * @param user {@linkcode Pokemon} using the move
   * @param target {@linkcode Pokemon} target of the move
   * @param move {@linkcode Move} with this attribute
   * @param args N/A
   * @returns true if the function succeeds
   */
  apply(user: Pokemon, target: Pokemon, move: Move, args: any[]): boolean {
    if (user.getAlly() === target) {
      super.apply(user, target, move, args);
      return true;
    }

    return false;
  }
}

/**
 * Heals user as a side effect of a move that hits a target.
 * Healing is based on {@linkcode healRatio} * the amount of damage dealt or a stat of the target.
 * @extends MoveEffectAttr
 * @see {@linkcode apply}
 * @see {@linkcode getUserBenefitScore}
 */
export class HitHealAttr extends MoveEffectAttr {
  private healRatio: number;
  private message: string;
  private healStat: Stat;

  constructor(healRatio?: number, healStat?: Stat) {
    super(true, MoveEffectTrigger.HIT);

    this.healRatio = healRatio || 0.5;
    this.healStat = healStat || null;
  }
  /**
   * Heals the user the determined amount and possibly displays a message about regaining health.
   * If the target has the {@linkcode ReverseDrainAbAttr}, all healing is instead converted
   * to damage to the user.
   * @param user {@linkcode Pokemon} using this move
   * @param target {@linkcode Pokemon} target of this move
   * @param move {@linkcode Move} being used
   * @param args N/A
   * @returns true if the function succeeds
   */
  apply(user: Pokemon, target: Pokemon, move: Move, args: any[]): boolean {
    let healAmount = 0;
    let message = "";
    const reverseDrain = target.hasAbilityWithAttr(ReverseDrainAbAttr, false);
    if (this.healStat) {
      // Strength Sap formula
      healAmount = target.getBattleStat(this.healStat);
      message = i18next.t("battle:drainMessage", {pokemonName: getPokemonNameWithAffix(target)});
    } else {
      // Default healing formula used by draining moves like Absorb, Draining Kiss, Bitter Blade, etc.
      healAmount = Math.max(Math.floor(user.turnData.currDamageDealt * this.healRatio), 1);
      message = i18next.t("battle:regainHealth", {pokemonName: getPokemonNameWithAffix(user)});
    }
    if (reverseDrain) {
      if (user.hasAbilityWithAttr(BlockNonDirectDamageAbAttr)) {
        healAmount = 0;
        message = null;
      } else {
        user.turnData.damageTaken += healAmount;
        healAmount = healAmount * -1;
        message = null;
      }
    }
    user.scene.unshiftPhase(new PokemonHealPhase(user.scene, user.getBattlerIndex(), healAmount, message, false, true));
    return true;
  }

  /**
   * Used by the Enemy AI to rank an attack based on a given user
   * @param user {@linkcode Pokemon} using this move
   * @param target {@linkcode Pokemon} target of this move
   * @param move {@linkcode Move} being used
   * @returns an integer. Higher means enemy is more likely to use that move.
   */
  getUserBenefitScore(user: Pokemon, target: Pokemon, move: Move): integer {
    if (this.healStat) {
      const healAmount = target.getBattleStat(this.healStat);
      return Math.floor(Math.max(0, (Math.min(1, (healAmount+user.hp)/user.getMaxHp() - 0.33))) / user.getHpRatio());
    }
    return Math.floor(Math.max((1 - user.getHpRatio()) - 0.33, 0) * (move.power / 4));
  }
}

/**
 * Attribute used for moves that change priority in a turn given a condition,
 * e.g. Grassy Glide
 * Called when move order is calculated in {@linkcode TurnStartPhase}.
 * @extends MoveAttr
 * @see {@linkcode apply}
 */
export class IncrementMovePriorityAttr extends MoveAttr {
  /** The condition for a move's priority being incremented */
  private moveIncrementFunc: (pokemon: Pokemon, target:Pokemon, move: Move) => boolean;
  /** The amount to increment priority by, if condition passes. */
  private increaseAmount: integer;

  constructor(moveIncrementFunc: (pokemon: Pokemon, target:Pokemon, move: Move) => boolean, increaseAmount = 1) {
    super();

    this.moveIncrementFunc = moveIncrementFunc;
    this.increaseAmount = increaseAmount;
  }

  /**
   * Increments move priority by set amount if condition passes
   * @param user {@linkcode Pokemon} using this move
   * @param target {@linkcode Pokemon} target of this move
   * @param move {@linkcode Move} being used
   * @param args [0] {@linkcode Utils.IntegerHolder} for move priority.
   * @returns true if function succeeds
   */
  apply(user: Pokemon, target: Pokemon, move: Move, args: any[]): boolean {
    if (!this.moveIncrementFunc(user, target, move)) {
      return false;
    }

    (args[0] as Utils.IntegerHolder).value += this.increaseAmount;
    return true;
  }
}

/**
 * Attribute used for attack moves that hit multiple times per use, e.g. Bullet Seed.
 *
 * Applied at the beginning of {@linkcode MoveEffectPhase}.
 *
 * @extends MoveAttr
 * @see {@linkcode apply}
 */
export class MultiHitAttr extends MoveAttr {
  private multiHitType: MultiHitType;

  constructor(multiHitType?: MultiHitType) {
    super();

    this.multiHitType = multiHitType !== undefined ? multiHitType : MultiHitType._2_TO_5;
  }

  /**
   * Set the hit count of an attack based on this attribute instance's {@linkcode MultiHitType}.
   * If the target has an immunity to this attack's types, the hit count will always be 1.
   *
   * @param user {@linkcode Pokemon} that used the attack
   * @param target {@linkcode Pokemon} targeted by the attack
   * @param move {@linkcode Move} being used
   * @param args [0] {@linkcode Utils.IntegerHolder} storing the hit count of the attack
   * @returns True
   */
  apply(user: Pokemon, target: Pokemon, move: Move, args: any[]): boolean {
    let hitTimes: integer;

    if (target.getAttackMoveEffectiveness(user, new PokemonMove(move.id)) === 0) {
      // If there is a type immunity, the attack will stop no matter what
      hitTimes = 1;
    } else {
      const hitType = new Utils.IntegerHolder(this.multiHitType);
      applyMoveAttrs(ChangeMultiHitTypeAttr, user, target, move, hitType);
      this.multiHitType = hitType.value;
      hitTimes = this.getHitCount(user, target);
    }

    (args[0] as Utils.IntegerHolder).value = hitTimes;
    return true;
  }

  getTargetBenefitScore(user: Pokemon, target: Pokemon, move: Move): number {
    return -5;
  }

  /**
   * Calculate the number of hits that an attack should have given this attribute's
   * {@linkcode MultiHitType}.
   *
   * @param user {@linkcode Pokemon} using the attack
   * @param target {@linkcode Pokemon} targeted by the attack
   * @returns The number of hits this attack should deal
   */
  getHitCount(user: Pokemon, target: Pokemon): integer {
    switch (this.multiHitType) {
    case MultiHitType._2_TO_5:
    {
      const rand = user.randSeedInt(16);
      const hitValue = new Utils.IntegerHolder(rand);
      applyAbAttrs(MaxMultiHitAbAttr, user, null, hitValue);
      if (hitValue.value >= 10) {
        return 2;
      } else if (hitValue.value >= 4) {
        return 3;
      } else if (hitValue.value >= 2) {
        return 4;
      } else {
        return 5;
      }
    }
    case MultiHitType._2:
      return 2;
      break;
    case MultiHitType._3:
      return 3;
      break;
    case MultiHitType._10:
      return 10;
      break;
    case MultiHitType.BEAT_UP:
      const party = user.isPlayer() ? user.scene.getParty() : user.scene.getEnemyParty();
      // No status means the ally pokemon can contribute to Beat Up
      return party.reduce((total, pokemon) => {
        return total + (pokemon.id === user.id ? 1 : pokemon?.status && pokemon.status.effect !== StatusEffect.NONE ? 0 : 1);
      }, 0);
    }
  }
}

export class ChangeMultiHitTypeAttr extends MoveAttr {
  apply(user: Pokemon, target: Pokemon, move: Move, args: any[]): boolean {
    //const hitType = args[0] as Utils.NumberHolder;
    return false;
  }
}

export class WaterShurikenMultiHitTypeAttr extends ChangeMultiHitTypeAttr {
  apply(user: Pokemon, target: Pokemon, move: Move, args: any[]): boolean {
    if (user.species.speciesId === Species.GRENINJA && user.hasAbility(Abilities.BATTLE_BOND) && user.formIndex === 2) {
      (args[0] as Utils.IntegerHolder).value = MultiHitType._3;
      return true;
    }
    return false;
  }
}

export class StatusEffectAttr extends MoveEffectAttr {
  public effect: StatusEffect;
  public cureTurn: integer;
  public overrideStatus: boolean;

  constructor(effect: StatusEffect, selfTarget?: boolean, cureTurn?: integer, overrideStatus?: boolean) {
    super(selfTarget, MoveEffectTrigger.HIT);

    this.effect = effect;
    this.cureTurn = cureTurn;
    this.overrideStatus = !!overrideStatus;
  }

  apply(user: Pokemon, target: Pokemon, move: Move, args: any[]): boolean {
    const moveChance = this.getMoveChance(user, target, move, this.selfTarget, true);
    const statusCheck = moveChance < 0 || moveChance === 100 || user.randSeedInt(100) < moveChance;
    if (statusCheck) {
      const pokemon = this.selfTarget ? user : target;
      if (pokemon.status) {
        if (this.overrideStatus) {
          pokemon.resetStatus();
        } else {
          return false;
        }
      }
      if ((!pokemon.status || (pokemon.status.effect === this.effect && moveChance < 0))
        && pokemon.trySetStatus(this.effect, true, user, this.cureTurn)) {
        applyPostAttackAbAttrs(ConfusionOnStatusEffectAbAttr, user, target, move, null,this.effect);
        return true;
      }
    }
    return false;
  }

  getTargetBenefitScore(user: Pokemon, target: Pokemon, move: Move): number {
    const moveChance = this.getMoveChance(user, target, move, this.selfTarget, false);
    return !(this.selfTarget ? user : target).status && (this.selfTarget ? user : target).canSetStatus(this.effect, true, false, user) ? Math.floor(moveChance * -0.1) : 0;
  }
}

export class MultiStatusEffectAttr extends StatusEffectAttr {
  public effects: StatusEffect[];

  constructor(effects: StatusEffect[], selfTarget?: boolean, cureTurn?: integer, overrideStatus?: boolean) {
    super(effects[0], selfTarget, cureTurn, overrideStatus);
    this.effects = effects;
  }

  apply(user: Pokemon, target: Pokemon, move: Move, args: any[]): boolean {
    this.effect = Utils.randSeedItem(this.effects);
    const result = super.apply(user, target, move, args);
    return result;
  }

  getTargetBenefitScore(user: Pokemon, target: Pokemon, move: Move): number {
    const moveChance = this.getMoveChance(user, target, move, this.selfTarget, false);
    return !(this.selfTarget ? user : target).status && (this.selfTarget ? user : target).canSetStatus(this.effect, true, false, user) ? Math.floor(moveChance * -0.1) : 0;
  }
}

export class PsychoShiftEffectAttr extends MoveEffectAttr {
  constructor() {
    super(false, MoveEffectTrigger.HIT);
  }

  apply(user: Pokemon, target: Pokemon, move: Move, args: any[]): boolean {
    const statusToApply: StatusEffect = user.status?.effect ?? (user.hasAbility(Abilities.COMATOSE) ? StatusEffect.SLEEP : undefined);

    if (target.status) {
      return false;
    }
    if (!target.status || (target.status.effect === statusToApply && move.chance < 0)) {
      const statusAfflictResult = target.trySetStatus(statusToApply, true, user);
      if (statusAfflictResult) {
<<<<<<< HEAD
        if (user.status) {
          user.scene.queueMessage(getPokemonMessage(user, getStatusEffectHealText(user.status.effect)));
        }
=======
        user.scene.queueMessage(getStatusEffectHealText(user.status.effect, getPokemonNameWithAffix(user)));
>>>>>>> 2900f222
        user.resetStatus();
        user.updateInfo();
      }
      return statusAfflictResult;
    }

    return false;
  }

  getTargetBenefitScore(user: Pokemon, target: Pokemon, move: Move): number {
    return !(this.selfTarget ? user : target).status && (this.selfTarget ? user : target).canSetStatus(user.status?.effect, true, false, user) ? Math.floor(move.chance * -0.1) : 0;
  }
}
/**
 * The following needs to be implemented for Thief
 * "If the user faints due to the target's Ability (Rough Skin or Iron Barbs) or held Rocky Helmet, it cannot remove the target's held item."
 * "If Knock Off causes a Pokémon with the Sticky Hold Ability to faint, it can now remove that Pokémon's held item."
 */
export class StealHeldItemChanceAttr extends MoveEffectAttr {
  private chance: number;

  constructor(chance: number) {
    super(false, MoveEffectTrigger.HIT);
    this.chance = chance;
  }

  apply(user: Pokemon, target: Pokemon, move: Move, args: any[]): Promise<boolean> {
    return new Promise<boolean>(resolve => {
      const rand = Phaser.Math.RND.realInRange(0, 1);
      if (rand >= this.chance) {
        return resolve(false);
      }
      const heldItems = this.getTargetHeldItems(target).filter(i => i.isTransferrable);
      if (heldItems.length) {
        const poolType = target.isPlayer() ? ModifierPoolType.PLAYER : target.hasTrainer() ? ModifierPoolType.TRAINER : ModifierPoolType.WILD;
        const highestItemTier = heldItems.map(m => m.type.getOrInferTier(poolType)).reduce((highestTier, tier) => Math.max(tier, highestTier), 0);
        const tierHeldItems = heldItems.filter(m => m.type.getOrInferTier(poolType) === highestItemTier);
        const stolenItem = tierHeldItems[user.randSeedInt(tierHeldItems.length)];
        user.scene.tryTransferHeldItemModifier(stolenItem, user, false).then(success => {
          if (success) {
            user.scene.queueMessage(i18next.t("moveTriggers:stoleItem", {pokemonName: getPokemonNameWithAffix(user), targetName: getPokemonNameWithAffix(target), itemName: stolenItem.type.name}));
          }
          resolve(success);
        });
        return;
      }

      resolve(false);
    });
  }

  getTargetHeldItems(target: Pokemon): PokemonHeldItemModifier[] {
    return target.scene.findModifiers(m => m instanceof PokemonHeldItemModifier
      && m.pokemonId === target.id, target.isPlayer()) as PokemonHeldItemModifier[];
  }

  getUserBenefitScore(user: Pokemon, target: Pokemon, move: Move): number {
    const heldItems = this.getTargetHeldItems(target);
    return heldItems.length ? 5 : 0;
  }

  getTargetBenefitScore(user: Pokemon, target: Pokemon, move: Move): number {
    const heldItems = this.getTargetHeldItems(target);
    return heldItems.length ? -5 : 0;
  }
}

/**
 * Removes a random held item (or berry) from target.
 * Used for Incinerate and Knock Off.
 * Not Implemented Cases: (Same applies for Thief)
 * "If the user faints due to the target's Ability (Rough Skin or Iron Barbs) or held Rocky Helmet, it cannot remove the target's held item."
 * "If Knock Off causes a Pokémon with the Sticky Hold Ability to faint, it can now remove that Pokémon's held item."
 */
export class RemoveHeldItemAttr extends MoveEffectAttr {

  /** Optional restriction for item pool to berries only i.e. Differentiating Incinerate and Knock Off */
  private berriesOnly: boolean;

  constructor(berriesOnly: boolean) {
    super(false, MoveEffectTrigger.HIT);
    this.berriesOnly = berriesOnly;
  }

  /**
   *
   * @param user {@linkcode Pokemon} that used the move
   * @param target Target {@linkcode Pokemon} that the moves applies to
   * @param move {@linkcode Move} that is used
   * @param args N/A
   * @returns {boolean} True if an item was removed
   */
  apply(user: Pokemon, target: Pokemon, move: Move, args: any[]): boolean {
    if (!this.berriesOnly && target.isPlayer()) { // "Wild Pokemon cannot knock off Player Pokemon's held items" (See Bulbapedia)
      return false;
    }

    const cancelled = new Utils.BooleanHolder(false);
    applyAbAttrs(BlockItemTheftAbAttr, target, cancelled); // Check for abilities that block item theft

    if (cancelled.value === true) {
      return false;
    }

    // Considers entire transferrable item pool by default (Knock Off). Otherwise berries only if specified (Incinerate).
    let heldItems = this.getTargetHeldItems(target).filter(i => i.isTransferrable);

    if (this.berriesOnly) {
      heldItems = heldItems.filter(m => m instanceof BerryModifier && m.pokemonId === target.id, target.isPlayer());
    }

    if (heldItems.length) {
      const removedItem = heldItems[user.randSeedInt(heldItems.length)];

      // Decrease item amount and update icon
      !--removedItem.stackCount;
      target.scene.updateModifiers(target.isPlayer());

      if (this.berriesOnly) {
        user.scene.queueMessage(i18next.t("moveTriggers:incineratedItem", {pokemonName: getPokemonNameWithAffix(user), targetName: getPokemonNameWithAffix(target), itemName: removedItem.type.name}));
      } else {
        user.scene.queueMessage(i18next.t("moveTriggers:knockedOffItem", {pokemonName: getPokemonNameWithAffix(user), targetName: getPokemonNameWithAffix(target), itemName: removedItem.type.name}));
      }
    }

    return true;
  }

  getTargetHeldItems(target: Pokemon): PokemonHeldItemModifier[] {
    return target.scene.findModifiers(m => m instanceof PokemonHeldItemModifier
      && m.pokemonId === target.id, target.isPlayer()) as PokemonHeldItemModifier[];
  }

  getUserBenefitScore(user: Pokemon, target: Pokemon, move: Move): number {
    const heldItems = this.getTargetHeldItems(target);
    return heldItems.length ? 5 : 0;
  }

  getTargetBenefitScore(user: Pokemon, target: Pokemon, move: Move): number {
    const heldItems = this.getTargetHeldItems(target);
    return heldItems.length ? -5 : 0;
  }
}

/**
 * Attribute that causes targets of the move to eat a berry. Used for Teatime, Stuff Cheeks
 */
export class EatBerryAttr extends MoveEffectAttr {
  protected chosenBerry: BerryModifier;
  constructor() {
    super(true, MoveEffectTrigger.HIT);
    this.chosenBerry = undefined;
  }
  /**
   * Causes the target to eat a berry.
   * @param user {@linkcode Pokemon} Pokemon that used the move
   * @param target {@linkcode Pokemon} Pokemon that will eat a berry
   * @param move {@linkcode Move} The move being used
   * @param args Unused
   * @returns {boolean} true if the function succeeds
   */
  apply(user: Pokemon, target: Pokemon, move: Move, args: any[]): boolean {
    if (!super.apply(user, target, move, args)) {
      return false;
    }

    const heldBerries = this.getTargetHeldBerries(target);
    if (heldBerries.length <= 0) {
      return false;
    }
    this.chosenBerry = heldBerries[user.randSeedInt(heldBerries.length)];
    const preserve = new Utils.BooleanHolder(false);
    target.scene.applyModifiers(PreserveBerryModifier, target.isPlayer(), target, preserve); // check for berry pouch preservation
    if (!preserve.value) {
      this.reduceBerryModifier(target);
    }
    this.eatBerry(target);
    return true;
  }

  getTargetHeldBerries(target: Pokemon): BerryModifier[] {
    return target.scene.findModifiers(m => m instanceof BerryModifier
      && (m as BerryModifier).pokemonId === target.id, target.isPlayer()) as BerryModifier[];
  }

  reduceBerryModifier(target: Pokemon) {
    if (this.chosenBerry.stackCount === 1) {
      target.scene.removeModifier(this.chosenBerry, !target.isPlayer());
    } else {
      this.chosenBerry.stackCount--;
    }
    target.scene.updateModifiers(target.isPlayer());
  }

  eatBerry(consumer: Pokemon) {
    getBerryEffectFunc(this.chosenBerry.berryType)(consumer); // consumer eats the berry
    applyAbAttrs(HealFromBerryUseAbAttr, consumer, new Utils.BooleanHolder(false));
  }
}

/**
 *  Attribute used for moves that steal a random berry from the target. The user then eats the stolen berry.
 *  Used for Pluck & Bug Bite.
 */
export class StealEatBerryAttr extends EatBerryAttr {
  constructor() {
    super();
  }
  /**
   * User steals a random berry from the target and then eats it.
   * @param {Pokemon} user Pokemon that used the move and will eat the stolen berry
   * @param {Pokemon} target Pokemon that will have its berry stolen
   * @param {Move} move Move being used
   * @param {any[]} args Unused
   * @returns {boolean} true if the function succeeds
   */
  apply(user: Pokemon, target: Pokemon, move: Move, args: any[]): boolean {
    const cancelled = new Utils.BooleanHolder(false);
    applyAbAttrs(BlockItemTheftAbAttr, target, cancelled); // check for abilities that block item theft
    if (cancelled.value === true) {
      return false;
    }

    const heldBerries = this.getTargetHeldBerries(target);
    if (heldBerries.length <= 0) {
      return false;
    }
    // if the target has berries, pick a random berry and steal it
    this.chosenBerry = heldBerries[user.randSeedInt(heldBerries.length)];
    const message = i18next.t("battle:stealEatBerry", {pokemonName: user.name, targetName: target.name, berryName: this.chosenBerry.type.name});
    user.scene.queueMessage(message);
    this.reduceBerryModifier(target);
    this.eatBerry(user);
    return true;
  }
}

/**
 * Move attribute that signals that the move should cure a status effect
 * @extends MoveEffectAttr
 * @see {@linkcode apply()}
 */
export class HealStatusEffectAttr extends MoveEffectAttr {
  /** List of Status Effects to cure */
  private effects: StatusEffect[];

  /**
   * @param selfTarget - Whether this move targets the user
   * @param ...effects - List of status effects to cure
   */
  constructor(selfTarget: boolean, ...effects: StatusEffect[]) {
    super(selfTarget, MoveEffectTrigger.POST_APPLY, false, true);

    this.effects = effects;
  }

  /**
   * @param user {@linkcode Pokemon} source of the move
   * @param target {@linkcode Pokemon} target of the move
   * @param move the {@linkcode Move} being used
   * @returns true if the status is cured
   */
  apply(user: Pokemon, target: Pokemon, move: Move, args: any[]): boolean {
    if (!super.apply(user, target, move, args)) {
      return false;
    }

    // Special edge case for shield dust blocking Sparkling Aria curing burn
    const moveTargets = getMoveTargets(user, move.id);
    if (target.hasAbilityWithAttr(IgnoreMoveEffectsAbAttr) && move.id === Moves.SPARKLING_ARIA && moveTargets.targets.length === 1) {
      return false;
    }

    const pokemon = this.selfTarget ? user : target;
    if (pokemon.status && this.effects.includes(pokemon.status.effect)) {
      pokemon.scene.queueMessage(getStatusEffectHealText(pokemon.status.effect, getPokemonNameWithAffix(pokemon)));
      pokemon.resetStatus();
      pokemon.updateInfo();

      return true;
    }

    return false;
  }

  isOfEffect(effect: StatusEffect): boolean {
    return this.effects.includes(effect);
  }

  getUserBenefitScore(user: Pokemon, target: Pokemon, move: Move): integer {
    return user.status ? 10 : 0;
  }
}

export class BypassSleepAttr extends MoveAttr {
  apply(user: Pokemon, target: Pokemon, move: Move, args: any[]): boolean {
    if (user.status?.effect === StatusEffect.SLEEP) {
      user.addTag(BattlerTagType.BYPASS_SLEEP, 1, move.id, user.id);
      return true;
    }

    return false;
  }
}

/**
 * Attribute used for moves that bypass the burn damage reduction of physical moves, currently only facade
 * Called during damage calculation
 * @extends MoveAttr
 * @see {@linkcode apply}
 */
export class BypassBurnDamageReductionAttr extends MoveAttr {
  /** Prevents the move's damage from being reduced by burn
   * @param user N/A
   * @param target N/A
   * @param move {@linkcode Move} with this attribute
   * @param args [0] {@linkcode Utils.BooleanHolder} for burnDamageReductionCancelled
   * @returns true if the function succeeds
   */
  apply(user: Pokemon, target: Pokemon, move: Move, args: any[]): boolean {
    (args[0] as Utils.BooleanHolder).value = true;

    return true;
  }
}

export class WeatherChangeAttr extends MoveEffectAttr {
  private weatherType: WeatherType;

  constructor(weatherType: WeatherType) {
    super();

    this.weatherType = weatherType;
  }

  apply(user: Pokemon, target: Pokemon, move: Move, args: any[]): boolean {
    return user.scene.arena.trySetWeather(this.weatherType, true);
  }

  getCondition(): MoveConditionFunc {
    return (user, target, move) => !user.scene.arena.weather || (user.scene.arena.weather.weatherType !== this.weatherType && !user.scene.arena.weather.isImmutable());
  }
}

export class ClearWeatherAttr extends MoveEffectAttr {
  private weatherType: WeatherType;

  constructor(weatherType: WeatherType) {
    super();

    this.weatherType = weatherType;
  }

  apply(user: Pokemon, target: Pokemon, move: Move, args: any[]): boolean {
    if (user.scene.arena.weather?.weatherType === this.weatherType) {
      return user.scene.arena.trySetWeather(WeatherType.NONE, true);
    }

    return false;
  }
}

export class TerrainChangeAttr extends MoveEffectAttr {
  private terrainType: TerrainType;

  constructor(terrainType: TerrainType) {
    super();

    this.terrainType = terrainType;
  }

  apply(user: Pokemon, target: Pokemon, move: Move, args: any[]): boolean {
    return user.scene.arena.trySetTerrain(this.terrainType, true, true);
  }

  getCondition(): MoveConditionFunc {
    return (user, target, move) => !user.scene.arena.terrain || (user.scene.arena.terrain.terrainType !== this.terrainType);
  }

  getUserBenefitScore(user: Pokemon, target: Pokemon, move: Move): number {
    // TODO: Expand on this
    return user.scene.arena.terrain ? 0 : 6;
  }
}

export class ClearTerrainAttr extends MoveEffectAttr {
  constructor() {
    super();
  }

  apply(user: Pokemon, target: Pokemon, move: Move, args: any[]): boolean {
    return user.scene.arena.trySetTerrain(TerrainType.NONE, true, true);
  }
}

export class OneHitKOAttr extends MoveAttr {
  apply(user: Pokemon, target: Pokemon, move: Move, args: any[]): boolean {
    if (target.isBossImmune()) {
      return false;
    }

    (args[0] as Utils.BooleanHolder).value = true;

    return true;
  }

  getCondition(): MoveConditionFunc {
    return (user, target, move) => {
      const cancelled = new Utils.BooleanHolder(false);
      applyAbAttrs(BlockOneHitKOAbAttr, target, cancelled);
      return !cancelled.value && user.level >= target.level;
    };
  }
}

export class OverrideMoveEffectAttr extends MoveAttr {
  apply(user: Pokemon, target: Pokemon, move: Move, args: any[]): boolean | Promise<boolean> {
    //const overridden = args[0] as Utils.BooleanHolder;
    //const virtual = arg[1] as boolean;
    return true;
  }
}

export class ChargeAttr extends OverrideMoveEffectAttr {
  public chargeAnim: ChargeAnim;
  private chargeText: string;
  private tagType: BattlerTagType;
  private chargeEffect: boolean;
  public sameTurn: boolean;
  public followUpPriority: integer;

  constructor(chargeAnim: ChargeAnim, chargeText: string, tagType?: BattlerTagType, chargeEffect: boolean = false, sameTurn: boolean = false, followUpPriority?: integer) {
    super();

    this.chargeAnim = chargeAnim;
    this.chargeText = chargeText;
    this.tagType = tagType;
    this.chargeEffect = chargeEffect;
    this.sameTurn = sameTurn;
    this.followUpPriority = followUpPriority;
  }

  apply(user: Pokemon, target: Pokemon, move: Move, args: any[]): Promise<boolean> {
    return new Promise(resolve => {
      const lastMove = user.getLastXMoves().find(() => true);
      if (!lastMove || lastMove.move !== move.id || (lastMove.result !== MoveResult.OTHER && (this.sameTurn || lastMove.turn !== user.scene.currentBattle.turn))) {
        (args[0] as Utils.BooleanHolder).value = true;
        new MoveChargeAnim(this.chargeAnim, move.id, user).play(user.scene, () => {
          user.scene.queueMessage(this.chargeText.replace("{TARGET}", getPokemonNameWithAffix(target)).replace("{USER}", getPokemonNameWithAffix(user)));
          if (this.tagType) {
            user.addTag(this.tagType, 1, move.id, user.id);
          }
          if (this.chargeEffect) {
            applyMoveAttrs(MoveEffectAttr, user, target, move);
          }
          user.pushMoveHistory({ move: move.id, targets: [ target.getBattlerIndex() ], result: MoveResult.OTHER });
          user.getMoveQueue().push({ move: move.id, targets: [ target.getBattlerIndex() ], ignorePP: true });
          if (this.sameTurn) {
            let movesetMove = user.moveset.find(m => m.moveId === move.id);
            if (!movesetMove) { // account for any move that calls a ChargeAttr move when the ChargeAttr move does not exist in moveset
              movesetMove = new PokemonMove(move.id, 0, 0, true);
            }
            user.scene.pushMovePhase(new MovePhase(user.scene, user, [ target.getBattlerIndex() ], movesetMove, true), this.followUpPriority);
          }
          user.addTag(BattlerTagType.CHARGING, 1, move.id, user.id);
          resolve(true);
        });
      } else {
        user.lapseTag(BattlerTagType.CHARGING);
        resolve(false);
      }
    });
  }

  usedChargeEffect(user: Pokemon, target: Pokemon, move: Move): boolean {
    if (!this.chargeEffect) {
      return false;
    }
    // Account for move history being populated when this function is called
    const lastMoves = user.getLastXMoves(2);
    return lastMoves.length === 2 && lastMoves[1].move === move.id && lastMoves[1].result === MoveResult.OTHER;
  }
}

export class SunlightChargeAttr extends ChargeAttr {
  constructor(chargeAnim: ChargeAnim, chargeText: string) {
    super(chargeAnim, chargeText);
  }

  apply(user: Pokemon, target: Pokemon, move: Move, args: any[]): Promise<boolean> {
    return new Promise(resolve => {
      const weatherType = user.scene.arena.weather?.weatherType;
      if (!user.scene.arena.weather?.isEffectSuppressed(user.scene) && (weatherType === WeatherType.SUNNY || weatherType === WeatherType.HARSH_SUN)) {
        resolve(false);
      } else {
        super.apply(user, target, move, args).then(result => resolve(result));
      }
    });
  }
}

export class ElectroShotChargeAttr extends ChargeAttr {
  private statIncreaseApplied: boolean;
  constructor() {
    super(ChargeAnim.ELECTRO_SHOT_CHARGING, i18next.t("moveTriggers:absorbedElectricity", {pokemonName: "{USER}"}), null, true);
    // Add a flag because ChargeAttr skills use themselves twice instead of once over one-to-two turns
    this.statIncreaseApplied = false;
  }

  apply(user: Pokemon, target: Pokemon, move: Move, args: any[]): Promise<boolean> {
    return new Promise(resolve => {
      const weatherType = user.scene.arena.weather?.weatherType;
      if (!user.scene.arena.weather?.isEffectSuppressed(user.scene) && (weatherType === WeatherType.RAIN || weatherType === WeatherType.HEAVY_RAIN)) {
        // Apply the SPATK increase every call when used in the rain
        const statChangeAttr = new StatChangeAttr(BattleStat.SPATK, 1, true);
        statChangeAttr.apply(user, target, move, args);
        // After the SPATK is raised, execute the move resolution e.g. deal damage
        resolve(false);
      } else {
        if (!this.statIncreaseApplied) {
          // Apply the SPATK increase only if it hasn't been applied before e.g. on the first turn charge up animation
          const statChangeAttr = new StatChangeAttr(BattleStat.SPATK, 1, true);
          statChangeAttr.apply(user, target, move, args);
          // Set the flag to true so that on the following turn it doesn't raise SPATK a second time
          this.statIncreaseApplied = true;
        }
        super.apply(user, target, move, args).then(result => {
          if (!result) {
            // On the second turn, reset the statIncreaseApplied flag without applying the SPATK increase
            this.statIncreaseApplied = false;
          }
          resolve(result);
        });
      }
    });
  }
}

export class DelayedAttackAttr extends OverrideMoveEffectAttr {
  public tagType: ArenaTagType;
  public chargeAnim: ChargeAnim;
  private chargeText: string;

  constructor(tagType: ArenaTagType, chargeAnim: ChargeAnim, chargeText: string) {
    super();

    this.tagType = tagType;
    this.chargeAnim = chargeAnim;
    this.chargeText = chargeText;
  }

  apply(user: Pokemon, target: Pokemon, move: Move, args: any[]): Promise<boolean> {
    return new Promise(resolve => {
      if (args.length < 2 || !args[1]) {
        new MoveChargeAnim(this.chargeAnim, move.id, user).play(user.scene, () => {
          (args[0] as Utils.BooleanHolder).value = true;
          user.scene.queueMessage(this.chargeText.replace("{TARGET}", getPokemonNameWithAffix(target)).replace("{USER}", getPokemonNameWithAffix(user)));
          user.pushMoveHistory({ move: move.id, targets: [ target.getBattlerIndex() ], result: MoveResult.OTHER });
          user.scene.arena.addTag(this.tagType, 3, move.id, user.id, ArenaTagSide.BOTH, false, target.getBattlerIndex());

          resolve(true);
        });
      } else {
        user.scene.ui.showText(i18next.t("moveTriggers:tookMoveAttack", {pokemonName: getPokemonNameWithAffix(user.scene.getPokemonById(target.id)), moveName: move.name}), null, () => resolve(true));
      }
    });
  }
}

export class StatChangeAttr extends MoveEffectAttr {
  public stats: BattleStat[];
  public levels: integer;
  private condition: MoveConditionFunc;
  private showMessage: boolean;

  constructor(stats: BattleStat | BattleStat[], levels: integer, selfTarget?: boolean, condition?: MoveConditionFunc, showMessage: boolean = true, firstHitOnly: boolean = false, moveEffectTrigger: MoveEffectTrigger = MoveEffectTrigger.HIT, firstTargetOnly: boolean = false) {
    super(selfTarget, moveEffectTrigger, firstHitOnly, false, firstTargetOnly);
    this.stats = typeof(stats) === "number"
      ? [ stats as BattleStat ]
      : stats as BattleStat[];
    this.levels = levels;
    this.condition = condition || null;
    this.showMessage = showMessage;
  }

  apply(user: Pokemon, target: Pokemon, move: Move, args: any[]): boolean | Promise<boolean> {
    if (!super.apply(user, target, move, args) || (this.condition && !this.condition(user, target, move))) {
      return false;
    }

    const moveChance = this.getMoveChance(user, target, move, this.selfTarget, true);
    if (moveChance < 0 || moveChance === 100 || user.randSeedInt(100) < moveChance) {
      const levels = this.getLevels(user);
      user.scene.unshiftPhase(new StatChangePhase(user.scene, (this.selfTarget ? user : target).getBattlerIndex(), this.selfTarget, this.stats, levels, this.showMessage));
      return true;
    }

    return false;
  }

  getLevels(_user: Pokemon): integer {
    return this.levels;
  }

  getTargetBenefitScore(user: Pokemon, target: Pokemon, move: Move): integer {
    let ret = 0;
    const moveLevels = this.getLevels(user);
    for (const stat of this.stats) {
      let levels = moveLevels;
      if (levels > 0) {
        levels = Math.min(target.summonData.battleStats[stat] + levels, 6) - target.summonData.battleStats[stat];
      } else {
        levels = Math.max(target.summonData.battleStats[stat] + levels, -6) - target.summonData.battleStats[stat];
      }
      let noEffect = false;
      switch (stat) {
      case BattleStat.ATK:
        if (this.selfTarget) {
          noEffect = !user.getMoveset().find(m => m instanceof AttackMove && m.category === MoveCategory.PHYSICAL);
        }
        break;
      case BattleStat.DEF:
        if (!this.selfTarget) {
          noEffect = !user.getMoveset().find(m => m instanceof AttackMove && m.category === MoveCategory.PHYSICAL);
        }
        break;
      case BattleStat.SPATK:
        if (this.selfTarget) {
          noEffect = !user.getMoveset().find(m => m instanceof AttackMove && m.category === MoveCategory.SPECIAL);
        }
        break;
      case BattleStat.SPDEF:
        if (!this.selfTarget) {
          noEffect = !user.getMoveset().find(m => m instanceof AttackMove && m.category === MoveCategory.SPECIAL);
        }
        break;
      }
      if (noEffect) {
        continue;
      }
      ret += (levels * 4) + (levels > 0 ? -2 : 2);
    }
    return ret;
  }
}

export class PostVictoryStatChangeAttr extends MoveAttr {
  private stats: BattleStat[];
  private levels: integer;
  private condition: MoveConditionFunc;
  private showMessage: boolean;

  constructor(stats: BattleStat | BattleStat[], levels: integer, selfTarget?: boolean, condition?: MoveConditionFunc, showMessage: boolean = true, firstHitOnly: boolean = false) {
    super();
    this.stats = typeof(stats) === "number"
      ? [ stats as BattleStat ]
      : stats as BattleStat[];
    this.levels = levels;
    this.condition = condition || null;
    this.showMessage = showMessage;
  }
  applyPostVictory(user: Pokemon, target: Pokemon, move: Move): void {
    if (this.condition && !this.condition(user, target, move)) {
      return;
    }
    const statChangeAttr = new StatChangeAttr(this.stats, this.levels, this.showMessage);
    statChangeAttr.apply(user, target, move, undefined);
  }
}

export class AcupressureStatChangeAttr extends MoveEffectAttr {
  constructor() {
    super();
  }

  apply(user: Pokemon, target: Pokemon, move: Move, args: any[]): boolean | Promise<boolean> {
    let randStats = [ BattleStat.ATK, BattleStat.DEF, BattleStat.SPATK, BattleStat.SPDEF, BattleStat.SPD, BattleStat.ACC, BattleStat.EVA ];
    randStats = randStats.filter(s => target.summonData.battleStats[s] < 6);
    if (randStats.length > 0) {
      const boostStat = [randStats[Utils.randInt(randStats.length)]];
      user.scene.unshiftPhase(new StatChangePhase(user.scene, target.getBattlerIndex(), this.selfTarget, boostStat, 2));
      return true;
    }
    return false;
  }
}

export class GrowthStatChangeAttr extends StatChangeAttr {
  constructor() {
    super([ BattleStat.ATK, BattleStat.SPATK ], 1, true);
  }

  getLevels(user: Pokemon): number {
    if (!user.scene.arena.weather?.isEffectSuppressed(user.scene)) {
      const weatherType = user.scene.arena.weather?.weatherType;
      if (weatherType === WeatherType.SUNNY || weatherType === WeatherType.HARSH_SUN) {
        return this.levels + 1;
      }
    }
    return this.levels;
  }
}

export class HalfHpStatMaxAttr extends StatChangeAttr {
  constructor(stat: BattleStat) {
    super(stat, 12, true, null, false);
  }

  apply(user: Pokemon, target: Pokemon, move: Move, args: any[]): Promise<boolean> {
    return new Promise<boolean>(resolve => {
      user.damageAndUpdate(Math.floor(user.getMaxHp() / 2), HitResult.OTHER, false, true);
      user.updateInfo().then(() => {
        const ret = super.apply(user, target, move, args);
        user.scene.queueMessage(i18next.t("moveTriggers:cutOwnHpAndMaximizedStat", {pokemonName: getPokemonNameWithAffix(user), statName: getBattleStatName(this.stats[BattleStat.ATK])}));
        resolve(ret);
      });
    });
  }

  getCondition(): MoveConditionFunc {
    return (user, target, move) => user.getHpRatio() > 0.5 && user.summonData.battleStats[this.stats[BattleStat.ATK]] < 6;
  }

  // TODO: Add benefit score that considers HP cut
}

export class CutHpStatBoostAttr extends StatChangeAttr {
  private cutRatio: integer;

  constructor(stat: BattleStat | BattleStat[], levels: integer, cutRatio: integer) {
    super(stat, levels, true, null, true);

    this.cutRatio = cutRatio;
  }

  apply(user: Pokemon, target: Pokemon, move: Move, args: any[]): Promise<boolean> {
    return new Promise<boolean>(resolve => {
      user.damageAndUpdate(Math.floor(user.getMaxHp() / this.cutRatio), HitResult.OTHER, false, true);
      user.updateInfo().then(() => {
        const ret = super.apply(user, target, move, args);
        resolve(ret);
      });
    });
  }

  getCondition(): MoveConditionFunc {
    return (user, target, move) => user.getHpRatio() > 1 / this.cutRatio;
  }
}

export class CopyStatsAttr extends MoveEffectAttr {
  apply(user: Pokemon, target: Pokemon, move: Move, args: any[]): boolean {
    if (!super.apply(user, target, move, args)) {
      return false;
    }

    for (let s = 0; s < target.summonData.battleStats.length; s++) {
      user.summonData.battleStats[s] = target.summonData.battleStats[s];
    }
    if (target.getTag(BattlerTagType.CRIT_BOOST)) {
      user.addTag(BattlerTagType.CRIT_BOOST, 0, move.id);
    } else {
      user.removeTag(BattlerTagType.CRIT_BOOST);
    }
    target.updateInfo();
    user.updateInfo();
    target.scene.queueMessage(i18next.t("moveTriggers:copiedStatChanges", {pokemonName: getPokemonNameWithAffix(user), targetName: getPokemonNameWithAffix(target)}));

    return true;
  }
}

export class InvertStatsAttr extends MoveEffectAttr {
  apply(user: Pokemon, target: Pokemon, move: Move, args: any[]): boolean {
    if (!super.apply(user, target, move, args)) {
      return false;
    }

    for (let s = 0; s < target.summonData.battleStats.length; s++) {
      target.summonData.battleStats[s] *= -1;
    }
    target.updateInfo();
    user.updateInfo();

    target.scene.queueMessage(getPokemonMessage(target, "'s stat changes\nwere all reversed!"));

    return true;
  }
}

export class ResetStatsAttr extends MoveEffectAttr {
  apply(user: Pokemon, target: Pokemon, move: Move, args: any[]): boolean {
    if (!super.apply(user, target, move, args)) {
      return false;
    }

    for (let s = 0; s < target.summonData.battleStats.length; s++) {
      target.summonData.battleStats[s] = 0;
    }
    target.updateInfo();
    user.updateInfo();

    target.scene.queueMessage(getPokemonMessage(target, "'s stat changes\nwere eliminated!"));

    return true;
  }
}

/**
 * Attribute used for moves which swap the user and the target's stat changes.
 */
export class SwapStatsAttr extends MoveEffectAttr {
  /**
   * Swaps the user and the target's stat changes.
   * @param user Pokemon that used the move
   * @param target The target of the move
   * @param move Move with this attribute
   * @param args N/A
   * @returns true if the function succeeds
   */
  apply(user: Pokemon, target: Pokemon, move: Move, args: any []): boolean {
    if (!super.apply(user, target, move, args)) {
      return false;
    } //Exits if the move can't apply
    let priorBoost : integer; //For storing a stat boost
    for (let s = 0; s < target.summonData.battleStats.length; s++) {
      priorBoost = user.summonData.battleStats[s]; //Store user stat boost
      user.summonData.battleStats[s] = target.summonData.battleStats[s]; //Applies target boost to self
      target.summonData.battleStats[s] = priorBoost; //Applies stored boost to target
    }
    target.updateInfo();
    user.updateInfo();
    target.scene.queueMessage(i18next.t("moveTriggers:switchedStatChanges", {pokemonName: getPokemonNameWithAffix(user)}));
    return true;
  }
}

export class HpSplitAttr extends MoveEffectAttr {
  apply(user: Pokemon, target: Pokemon, move: Move, args: any[]): Promise<boolean> {
    return new Promise(resolve => {
      if (!super.apply(user, target, move, args)) {
        return resolve(false);
      }

      const infoUpdates = [];

      const hpValue = Math.floor((target.hp + user.hp) / 2);
      if (user.hp < hpValue) {
        const healing = user.heal(hpValue - user.hp);
        if (healing) {
          user.scene.damageNumberHandler.add(user, healing, HitResult.HEAL);
        }
      } else if (user.hp > hpValue) {
        const damage = user.damage(user.hp - hpValue, true);
        if (damage) {
          user.scene.damageNumberHandler.add(user, damage);
        }
      }
      infoUpdates.push(user.updateInfo());

      if (target.hp < hpValue) {
        const healing = target.heal(hpValue - target.hp);
        if (healing) {
          user.scene.damageNumberHandler.add(user, healing, HitResult.HEAL);
        }
      } else if (target.hp > hpValue) {
        const damage = target.damage(target.hp - hpValue, true);
        if (damage) {
          target.scene.damageNumberHandler.add(target, damage);
        }
      }
      infoUpdates.push(target.updateInfo());

      return Promise.all(infoUpdates).then(() => resolve(true));
    });
  }
}

export class VariablePowerAttr extends MoveAttr {
  apply(user: Pokemon, target: Pokemon, move: Move, args: any[]): boolean {
    //const power = args[0] as Utils.NumberHolder;
    return false;
  }
}

export class LessPPMorePowerAttr extends VariablePowerAttr {
  /**
   * Power up moves when less PP user has
   * @param user {@linkcode Pokemon} using this move
   * @param target {@linkcode Pokemon} target of this move
   * @param move {@linkcode Move} being used
   * @param args [0] {@linkcode Utils.NumberHolder} of power
   * @returns true if the function succeeds
   */
  apply(user: Pokemon, target: Pokemon, move: Move, args: any[]): boolean {
    const ppMax = move.pp;
    const ppUsed = user.moveset.find((m) => m.moveId === move.id).ppUsed;

    let ppRemains = ppMax - ppUsed;
    /** Reduce to 0 to avoid negative numbers if user has 1PP before attack and target has Ability.PRESSURE */
    if (ppRemains < 0) {
      ppRemains = 0;
    }

    const power = args[0] as Utils.NumberHolder;

    switch (ppRemains) {
    case 0:
      power.value = 200;
      break;
    case 1:
      power.value = 80;
      break;
    case 2:
      power.value = 60;
      break;
    case 3:
      power.value = 50;
      break;
    default:
      power.value = 40;
      break;
    }
    return true;
  }
}

export class MovePowerMultiplierAttr extends VariablePowerAttr {
  private powerMultiplierFunc: (user: Pokemon, target: Pokemon, move: Move) => number;

  constructor(powerMultiplier: (user: Pokemon, target: Pokemon, move: Move) => number) {
    super();

    this.powerMultiplierFunc = powerMultiplier;
  }

  apply(user: Pokemon, target: Pokemon, move: Move, args: any[]): boolean {
    const power = args[0] as Utils.NumberHolder;
    power.value *= this.powerMultiplierFunc(user, target, move);

    return true;
  }
}

/**
 * Helper function to calculate the the base power of an ally's hit when using Beat Up.
 * @param user The Pokemon that used Beat Up.
 * @param allyIndex The party position of the ally contributing to Beat Up.
 * @returns The base power of the Beat Up hit.
 */
const beatUpFunc = (user: Pokemon, allyIndex: number): number => {
  const party = user.isPlayer() ? user.scene.getParty() : user.scene.getEnemyParty();

  for (let i = allyIndex; i < party.length; i++) {
    const pokemon = party[i];

    // The user contributes to Beat Up regardless of status condition.
    // Allies can contribute only if they do not have a non-volatile status condition.
    if (pokemon.id !== user.id && pokemon?.status && pokemon.status.effect !== StatusEffect.NONE) {
      continue;
    }
    return (pokemon.species.getBaseStat(Stat.ATK) / 10) + 5;
  }
};

export class BeatUpAttr extends VariablePowerAttr {

  /**
   * Gets the next party member to contribute to a Beat Up hit, and calculates the base power for it.
   * @param user Pokemon that used the move
   * @param _target N/A
   * @param _move Move with this attribute
   * @param args N/A
   * @returns true if the function succeeds
   */
  apply(user: Pokemon, target: Pokemon, move: Move, args: any[]): boolean {
    const power = args[0] as Utils.NumberHolder;

    const party = user.isPlayer() ? user.scene.getParty() : user.scene.getEnemyParty();
    const allyCount = party.filter(pokemon => {
      return pokemon.id === user.id || !pokemon.status?.effect;
    }).length;
    const allyIndex = (user.turnData.hitCount - user.turnData.hitsLeft) % allyCount;
    power.value = beatUpFunc(user, allyIndex);
    return true;
  }
}

const doublePowerChanceMessageFunc = (user: Pokemon, target: Pokemon, move: Move) => {
  let message: string = null;
  user.scene.executeWithSeedOffset(() => {
    const rand = Utils.randSeedInt(100);
    if (rand < move.chance) {
      message = i18next.t("moveTriggers:goingAllOutForAttack", {pokemonName: getPokemonNameWithAffix(user)});
    }
  }, user.scene.currentBattle.turn << 6, user.scene.waveSeed);
  return message;
};

export class DoublePowerChanceAttr extends VariablePowerAttr {
  apply(user: Pokemon, target: Pokemon, move: Move, args: any[]): boolean {
    let rand: integer;
    user.scene.executeWithSeedOffset(() => rand = Utils.randSeedInt(100), user.scene.currentBattle.turn << 6, user.scene.waveSeed);
    if (rand < move.chance) {
      const power = args[0] as Utils.NumberHolder;
      power.value *= 2;
      return true;
    }

    return false;
  }
}

export abstract class ConsecutiveUsePowerMultiplierAttr extends MovePowerMultiplierAttr {
  constructor(limit: integer, resetOnFail: boolean, resetOnLimit?: boolean, ...comboMoves: Moves[]) {
    super((user: Pokemon, target: Pokemon, move: Move): number => {
      const moveHistory = user.getLastXMoves(limit + 1).slice(1);

      let count = 0;
      let turnMove: TurnMove;

      while (((turnMove = moveHistory.shift())?.move === move.id || (comboMoves.length && comboMoves.includes(turnMove?.move))) && (!resetOnFail || turnMove.result === MoveResult.SUCCESS)) {
        if (count < (limit - 1)) {
          count++;
        } else if (resetOnLimit) {
          count = 0;
        } else {
          break;
        }
      }

      return this.getMultiplier(count);
    });
  }

  abstract getMultiplier(count: integer): number;
}

export class ConsecutiveUseDoublePowerAttr extends ConsecutiveUsePowerMultiplierAttr {
  getMultiplier(count: number): number {
    return Math.pow(2, count);
  }
}

export class ConsecutiveUseMultiBasePowerAttr extends ConsecutiveUsePowerMultiplierAttr {
  getMultiplier(count: number): number {
    return (count + 1);
  }
}

export class WeightPowerAttr extends VariablePowerAttr {
  apply(user: Pokemon, target: Pokemon, move: Move, args: any[]): boolean {
    const power = args[0] as Utils.NumberHolder;

    const targetWeight = target.getWeight();
    const weightThresholds = [ 10, 25, 50, 100, 200 ];

    let w = 0;
    while (targetWeight >= weightThresholds[w]) {
      if (++w === weightThresholds.length) {
        break;
      }
    }

    power.value = (w + 1) * 20;

    return true;
  }
}

/**
 * Attribute used for Electro Ball move.
 * @extends VariablePowerAttr
 * @see {@linkcode apply}
 **/
export class ElectroBallPowerAttr extends VariablePowerAttr {
  /**
   * Move that deals more damage the faster {@linkcode BattleStat.SPD}
   * the user is compared to the target.
   * @param user Pokemon that used the move
   * @param target The target of the move
   * @param move Move with this attribute
   * @param args N/A
   * @returns true if the function succeeds
   */
  apply(user: Pokemon, target: Pokemon, move: Move, args: any[]): boolean {
    const power = args[0] as Utils.NumberHolder;

    const statRatio = target.getBattleStat(Stat.SPD) / user.getBattleStat(Stat.SPD);
    const statThresholds = [ 0.25, 1 / 3, 0.5, 1, -1 ];
    const statThresholdPowers = [ 150, 120, 80, 60, 40 ];

    let w = 0;
    while (w < statThresholds.length - 1 && statRatio > statThresholds[w]) {
      if (++w === statThresholds.length) {
        break;
      }
    }

    power.value = statThresholdPowers[w];
    return true;
  }
}


/**
 * Attribute used for Gyro Ball move.
 * @extends VariablePowerAttr
 * @see {@linkcode apply}
 **/
export class GyroBallPowerAttr extends VariablePowerAttr {
  /**
   * Move that deals more damage the slower {@linkcode BattleStat.SPD}
   * the user is compared to the target.
   * @param user Pokemon that used the move
   * @param target The target of the move
   * @param move Move with this attribute
   * @param args N/A
   * @returns true if the function succeeds
   */
  apply(user: Pokemon, target: Pokemon, move: Move, args: any[]): boolean {
    const power = args[0] as Utils.NumberHolder;
    const userSpeed = user.getBattleStat(Stat.SPD);
    if (userSpeed < 1) {
      // Gen 6+ always have 1 base power
      power.value = 1;
      return true;
    }

    power.value = Math.floor(Math.min(150, 25 * target.getBattleStat(Stat.SPD) / userSpeed + 1));
    return true;
  }
}

export class LowHpPowerAttr extends VariablePowerAttr {
  apply(user: Pokemon, target: Pokemon, move: Move, args: any[]): boolean {
    const power = args[0] as Utils.NumberHolder;
    const hpRatio = user.getHpRatio();

    switch (true) {
    case (hpRatio < 0.0417):
      power.value = 200;
      break;
    case (hpRatio < 0.1042):
      power.value = 150;
      break;
    case (hpRatio < 0.2083):
      power.value = 100;
      break;
    case (hpRatio < 0.3542):
      power.value = 80;
      break;
    case (hpRatio < 0.6875):
      power.value = 40;
      break;
    default:
      power.value = 20;
      break;
    }

    return true;
  }
}

export class CompareWeightPowerAttr extends VariablePowerAttr {
  apply(user: Pokemon, target: Pokemon, move: Move, args: any[]): boolean {
    const power = args[0] as Utils.NumberHolder;
    const userWeight = user.getWeight();
    const targetWeight = target.getWeight();

    if (!userWeight || userWeight === 0) {
      return false;
    }

    const relativeWeight = (targetWeight / userWeight) * 100;

    switch (true) {
    case (relativeWeight < 20.01):
      power.value = 120;
      break;
    case (relativeWeight < 25.01):
      power.value = 100;
      break;
    case (relativeWeight < 33.35):
      power.value = 80;
      break;
    case (relativeWeight < 50.01):
      power.value = 60;
      break;
    default:
      power.value = 40;
      break;
    }

    return true;
  }
}

export class HpPowerAttr extends VariablePowerAttr {
  apply(user: Pokemon, target: Pokemon, move: Move, args: any[]): boolean {
    (args[0] as Utils.NumberHolder).value = Math.max(Math.floor(150 * user.getHpRatio()), 1);

    return true;
  }
}

/**
 * Attribute used for moves whose base power scales with the opponent's HP
 * Used for Crush Grip, Wring Out, and Hard Press
 * maxBasePower 100 for Hard Press, 120 for others
 */
export class OpponentHighHpPowerAttr extends VariablePowerAttr {
  maxBasePower: number;

  constructor(maxBasePower: number) {
    super();
    this.maxBasePower = maxBasePower;
  }

  /**
   * Changes the base power of the move to be the target's HP ratio times the maxBasePower with a min value of 1
   * @param user n/a
   * @param target the Pokemon being attacked
   * @param move n/a
   * @param args holds the base power of the move at args[0]
   * @returns true
   */
  apply(user: Pokemon, target: Pokemon, move: Move, args: any[]): boolean {
    (args[0] as Utils.NumberHolder).value = Math.max(Math.floor(this.maxBasePower * target.getHpRatio()), 1);

    return true;
  }
}

export class FirstAttackDoublePowerAttr extends VariablePowerAttr {
  apply(user: Pokemon, target: Pokemon, move: Move, args: any[]): boolean {
    console.log(target.getLastXMoves(1), target.scene.currentBattle.turn);
    if (!target.getLastXMoves(1).find(m => m.turn === target.scene.currentBattle.turn)) {
      (args[0] as Utils.NumberHolder).value *= 2;
      return true;
    }

    return false;
  }
}


export class TurnDamagedDoublePowerAttr extends VariablePowerAttr {
  apply(user: Pokemon, target: Pokemon, move: Move, args: any[]): boolean {
    if (user.turnData.attacksReceived.find(r => r.damage && r.sourceId === target.id)) {
      (args[0] as Utils.NumberHolder).value *= 2;
      return true;
    }

    return false;
  }
}

const magnitudeMessageFunc = (user: Pokemon, target: Pokemon, move: Move) => {
  let message: string;
  user.scene.executeWithSeedOffset(() => {
    const magnitudeThresholds = [ 5, 15, 35, 65, 75, 95 ];

    const rand = Utils.randSeedInt(100);

    let m = 0;
    for (; m < magnitudeThresholds.length; m++) {
      if (rand < magnitudeThresholds[m]) {
        break;
      }
    }

    message = i18next.t("moveTriggers:magnitudeMessage", {magnitude: m + 4});
  }, user.scene.currentBattle.turn << 6, user.scene.waveSeed);
  return message;
};

export class MagnitudePowerAttr extends VariablePowerAttr {
  apply(user: Pokemon, target: Pokemon, move: Move, args: any[]): boolean {
    const power = args[0] as Utils.NumberHolder;

    const magnitudeThresholds = [ 5, 15, 35, 65, 75, 95 ];
    const magnitudePowers = [ 10, 30, 50, 70, 90, 100, 110, 150 ];

    let rand: integer;

    user.scene.executeWithSeedOffset(() => rand = Utils.randSeedInt(100), user.scene.currentBattle.turn << 6, user.scene.waveSeed);

    let m = 0;
    for (; m < magnitudeThresholds.length; m++) {
      if (rand < magnitudeThresholds[m]) {
        break;
      }
    }

    power.value = magnitudePowers[m];

    return true;
  }
}

export class AntiSunlightPowerDecreaseAttr extends VariablePowerAttr {
  apply(user: Pokemon, target: Pokemon, move: Move, args: any[]): boolean {
    if (!user.scene.arena.weather?.isEffectSuppressed(user.scene)) {
      const power = args[0] as Utils.NumberHolder;
      const weatherType = user.scene.arena.weather?.weatherType || WeatherType.NONE;
      switch (weatherType) {
      case WeatherType.RAIN:
      case WeatherType.SANDSTORM:
      case WeatherType.HAIL:
      case WeatherType.SNOW:
      case WeatherType.HEAVY_RAIN:
        power.value *= 0.5;
        return true;
      }
    }

    return false;
  }
}

export class FriendshipPowerAttr extends VariablePowerAttr {
  private invert: boolean;

  constructor(invert?: boolean) {
    super();

    this.invert = !!invert;
  }

  apply(user: Pokemon, target: Pokemon, move: Move, args: any[]): boolean {
    const power = args[0] as Utils.NumberHolder;

    const friendshipPower = Math.floor(Math.min(user instanceof PlayerPokemon ? user.friendship : user.species.baseFriendship, 255) / 2.5);
    power.value = Math.max(!this.invert ? friendshipPower : 102 - friendshipPower, 1);

    return true;
  }
}

export class HitCountPowerAttr extends VariablePowerAttr {
  apply(user: Pokemon, target: Pokemon, move: Move, args: any[]): boolean {
    (args[0] as Utils.NumberHolder).value += Math.min(user.battleData.hitCount, 6) * 50;

    return true;
  }
}

/**
 * Turning a once was (StatChangeCountPowerAttr) statement and making it available to call for any attribute.
 * @param {Pokemon} pokemon The pokemon that is being used to calculate the count of positive stats
 * @returns {number} Returns the amount of positive stats
 */
const countPositiveStats = (pokemon: Pokemon): number => {
  return pokemon.summonData.battleStats.reduce((total, stat) => (stat && stat > 0) ? total + stat : total, 0);
};

/**
 * Attribute that increases power based on the amount of positive stat increases.
 */
export class StatChangeCountPowerAttr extends VariablePowerAttr {

  /**
   * @param {Pokemon} user The pokemon that is being used to calculate the amount of positive stats
   * @param {Pokemon} target N/A
   * @param {Move} move N/A
   * @param {any[]} args The argument for VariablePowerAttr, accumulates and sets the amount of power multiplied by stats
   * @returns {boolean} Returns true if attribute is applied
   */
  apply(user: Pokemon, target: Pokemon, move: Move, args: any[]): boolean {
    const positiveStats: number = countPositiveStats(user);

    (args[0] as Utils.NumberHolder).value += positiveStats * 20;
    return true;
  }
}

/**
 * Punishment normally has a base power of 60,
 * but gains 20 power for every increased stat stage the target has,
 * up to a maximum of 200 base power in total.
 */
export class PunishmentPowerAttr extends VariablePowerAttr {
  private PUNISHMENT_MIN_BASE_POWER = 60;
  private PUNISHMENT_MAX_BASE_POWER = 200;

  /**
     * @param {Pokemon} user N/A
     * @param {Pokemon} target The pokemon that the move is being used against, as well as calculating the stats for the min/max base power
     * @param {Move} move N/A
     * @param {any[]} args The value that is being changed due to VariablePowerAttr
     * @returns Returns true if attribute is applied
     */
  apply(user: Pokemon, target: Pokemon, move: Move, args: any[]): boolean {
    const positiveStats: number = countPositiveStats(target);
    (args[0] as Utils.NumberHolder).value = Math.min(
      this.PUNISHMENT_MAX_BASE_POWER,
      this.PUNISHMENT_MIN_BASE_POWER + positiveStats * 20
    );
    return true;
  }
}

export class PresentPowerAttr extends VariablePowerAttr {
  apply(user: Pokemon, target: Pokemon, move: Move, args: any[]): boolean {
    /**
     * If this move is multi-hit, and this attribute is applied to any hit
     * other than the first, this move cannot result in a heal.
     */
    const firstHit = (user.turnData.hitCount === user.turnData.hitsLeft);

    const powerSeed = Utils.randSeedInt(firstHit ? 100 : 80);
    if (powerSeed <= 40) {
      (args[0] as Utils.NumberHolder).value = 40;
    } else if (40 < powerSeed && powerSeed <= 70) {
      (args[0] as Utils.NumberHolder).value = 80;
    } else if (70 < powerSeed && powerSeed <= 80) {
      (args[0] as Utils.NumberHolder).value = 120;
    } else if (80 < powerSeed && powerSeed <= 100) {
      // If this move is multi-hit, disable all other hits
      user.stopMultiHit();
      target.scene.unshiftPhase(new PokemonHealPhase(target.scene, target.getBattlerIndex(),
        Math.max(Math.floor(target.getMaxHp() / 4), 1), i18next.t("moveTriggers:regainedHealth", {pokemonName: getPokemonNameWithAffix(target)}), true));
    }

    return true;
  }
}

export class WaterShurikenPowerAttr extends VariablePowerAttr {
  apply(user: Pokemon, target: Pokemon, move: Move, args: any[]): boolean {
    if (user.species.speciesId === Species.GRENINJA && user.hasAbility(Abilities.BATTLE_BOND) && user.formIndex === 2) {
      (args[0] as Utils.IntegerHolder).value = 20;
      return true;
    }
    return false;
  }
}

/**
 * Attribute used to calculate the power of attacks that scale with Stockpile stacks (i.e. Spit Up).
 */
export class SpitUpPowerAttr extends VariablePowerAttr {
  private multiplier: number = 0;

  constructor(multiplier: number) {
    super();
    this.multiplier = multiplier;
  }

  apply(user: Pokemon, target: Pokemon, move: Move, args: any[]): boolean {
    const stockpilingTag = user.getTag(StockpilingTag);

    if (stockpilingTag?.stockpiledCount > 0) {
      const power = args[0] as Utils.IntegerHolder;
      power.value = this.multiplier * stockpilingTag.stockpiledCount;
      return true;
    }

    return false;
  }
}

/**
 * Attribute used to apply Swallow's healing, which scales with Stockpile stacks.
 * Does NOT remove stockpiled stacks.
 */
export class SwallowHealAttr extends HealAttr {
  apply(user: Pokemon, target: Pokemon, move: Move, args: any[]): boolean {
    const stockpilingTag = user.getTag(StockpilingTag);

    if (stockpilingTag?.stockpiledCount > 0) {
      const stockpiled = stockpilingTag.stockpiledCount;
      let healRatio: number;

      if (stockpiled === 1) {
        healRatio = 0.25;
      } else if (stockpiled === 2) {
        healRatio = 0.50;
      } else { // stockpiled >= 3
        healRatio = 1.00;
      }

      if (healRatio) {
        this.addHealPhase(user, healRatio);
        return true;
      }
    }

    return false;
  }
}

const hasStockpileStacksCondition: MoveConditionFunc = (user) => user.getTag(StockpilingTag)?.stockpiledCount > 0;

/**
 * Attribute used for multi-hit moves that increase power in increments of the
 * move's base power for each hit, namely Triple Kick and Triple Axel.
 * @extends VariablePowerAttr
 * @see {@linkcode apply}
 */
export class MultiHitPowerIncrementAttr extends VariablePowerAttr {
  /** The max number of base power increments allowed for this move */
  private maxHits: integer;

  constructor(maxHits: integer) {
    super();

    this.maxHits = maxHits;
  }

  /**
   * Increases power of move in increments of the base power for the amount of times
   * the move hit. In the case that the move is extended, it will circle back to the
   * original base power of the move after incrementing past the maximum amount of
   * hits.
   * @param user {@linkcode Pokemon} that used the move
   * @param target {@linkcode Pokemon} that the move was used on
   * @param move {@linkcode Move} with this attribute
   * @param args [0] {@linkcode Utils.NumberHolder} for final calculated power of move
   * @returns true if attribute application succeeds
   */
  apply(user: Pokemon, target: Pokemon, move: Move, args: any[]): boolean {
    const hitsTotal = user.turnData.hitCount - Math.max(user.turnData.hitsLeft, 0);
    const power = args[0] as Utils.NumberHolder;

    power.value = move.power * (1 + hitsTotal % this.maxHits);

    return true;
  }
}

/**
 * Attribute used for moves that double in power if the given move immediately
 * preceded the move applying the attribute, namely Fusion Flare and
 * Fusion Bolt.
 * @extends VariablePowerAttr
 * @see {@linkcode apply}
 */
export class LastMoveDoublePowerAttr extends VariablePowerAttr {
  /** The move that must precede the current move */
  private move: Moves;

  constructor(move: Moves) {
    super();

    this.move = move;
  }

  /**
   * Doubles power of move if the given move is found to precede the current
   * move with no other moves being executed in between, only ignoring failed
   * moves if any.
   * @param user {@linkcode Pokemon} that used the move
   * @param target N/A
   * @param move N/A
   * @param args [0] {@linkcode Utils.NumberHolder} that holds the resulting power of the move
   * @returns true if attribute application succeeds, false otherwise
   */
  apply(user: Pokemon, _target: Pokemon, _move: Move, args: any[]): boolean {
    const power = args[0] as Utils.NumberHolder;
    const enemy = user.getOpponent(0);
    const pokemonActed: Pokemon[] = [];

    if (enemy.turnData.acted) {
      pokemonActed.push(enemy);
    }

    if (user.scene.currentBattle.double) {
      const userAlly = user.getAlly();
      const enemyAlly = enemy.getAlly();

      if (userAlly && userAlly.turnData.acted) {
        pokemonActed.push(userAlly);
      }
      if (enemyAlly && enemyAlly.turnData.acted) {
        pokemonActed.push(enemyAlly);
      }
    }

    pokemonActed.sort((a, b) => b.turnData.order - a.turnData.order);

    for (const p of pokemonActed) {
      const [ lastMove ] = p.getLastXMoves(1);
      if (lastMove.result !== MoveResult.FAIL) {
        if ((lastMove.result === MoveResult.SUCCESS) && (lastMove.move === this.move)) {
          power.value *= 2;
          return true;
        } else {
          break;
        }
      }
    }

    return false;
  }
}

export class VariableAtkAttr extends MoveAttr {
  constructor() {
    super();
  }

  apply(user: Pokemon, target: Pokemon, move: Move, args: any[]): boolean {
    //const atk = args[0] as Utils.IntegerHolder;
    return false;
  }
}

export class TargetAtkUserAtkAttr extends VariableAtkAttr {
  constructor() {
    super();
  }
  apply(user: Pokemon, target: Pokemon, move: Move, args: any[]): boolean {
    (args[0] as Utils.IntegerHolder).value = target.getBattleStat(Stat.ATK, target);
    return true;
  }
}

export class DefAtkAttr extends VariableAtkAttr {
  constructor() {
    super();
  }

  apply(user: Pokemon, target: Pokemon, move: Move, args: any[]): boolean {
    (args[0] as Utils.IntegerHolder).value = user.getBattleStat(Stat.DEF, target);
    return true;
  }
}

export class VariableDefAttr extends MoveAttr {
  constructor() {
    super();
  }

  apply(user: Pokemon, target: Pokemon, move: Move, args: any[]): boolean {
    //const def = args[0] as Utils.IntegerHolder;
    return false;
  }
}

export class DefDefAttr extends VariableDefAttr {
  constructor() {
    super();
  }

  apply(user: Pokemon, target: Pokemon, move: Move, args: any[]): boolean {
    (args[0] as Utils.IntegerHolder).value = target.getBattleStat(Stat.DEF, user);
    return true;
  }
}

export class VariableAccuracyAttr extends MoveAttr {
  apply(user: Pokemon, target: Pokemon, move: Move, args: any[]): boolean {
    //const accuracy = args[0] as Utils.NumberHolder;
    return false;
  }
}

export class ThunderAccuracyAttr extends VariableAccuracyAttr {
  apply(user: Pokemon, target: Pokemon, move: Move, args: any[]): boolean {
    if (!user.scene.arena.weather?.isEffectSuppressed(user.scene)) {
      const accuracy = args[0] as Utils.NumberHolder;
      const weatherType = user.scene.arena.weather?.weatherType || WeatherType.NONE;
      switch (weatherType) {
      case WeatherType.SUNNY:
      case WeatherType.SANDSTORM:
      case WeatherType.HARSH_SUN:
        accuracy.value = 50;
        return true;
      case WeatherType.RAIN:
      case WeatherType.HEAVY_RAIN:
        accuracy.value = -1;
        return true;
      }
    }

    return false;
  }
}

/**
 * Attribute used for moves which never miss
 * against Pokemon with the {@linkcode BattlerTagType.MINIMIZED}
 * @extends VariableAccuracyAttr
 * @see {@linkcode apply}
 */
export class MinimizeAccuracyAttr extends VariableAccuracyAttr {
  /**
   * @see {@linkcode apply}
   * @param user N/A
   * @param target {@linkcode Pokemon} target of the move
   * @param move N/A
   * @param args [0] Accuracy of the move to be modified
   * @returns true if the function succeeds
   */
  apply(user: Pokemon, target: Pokemon, move: Move, args: any[]): boolean {
    if (target.getTag(BattlerTagType.MINIMIZED)) {
      const accuracy = args[0] as Utils.NumberHolder;
      accuracy.value = -1;

      return true;
    }

    return false;
  }
}

export class ToxicAccuracyAttr extends VariableAccuracyAttr {
  apply(user: Pokemon, target: Pokemon, move: Move, args: any[]): boolean {
    if (user.isOfType(Type.POISON)) {
      const accuracy = args[0] as Utils.NumberHolder;
      accuracy.value = -1;
      return true;
    }

    return false;
  }
}

export class BlizzardAccuracyAttr extends VariableAccuracyAttr {
  apply(user: Pokemon, target: Pokemon, move: Move, args: any[]): boolean {
    if (!user.scene.arena.weather?.isEffectSuppressed(user.scene)) {
      const accuracy = args[0] as Utils.NumberHolder;
      const weatherType = user.scene.arena.weather?.weatherType || WeatherType.NONE;
      if (weatherType === WeatherType.HAIL || weatherType === WeatherType.SNOW) {
        accuracy.value = -1;
        return true;
      }
    }

    return false;
  }
}

export class VariableMoveCategoryAttr extends MoveAttr {
  apply(user: Pokemon, target: Pokemon, move: Move, args: any[]): boolean {
    return false;
  }
}

export class PhotonGeyserCategoryAttr extends VariableMoveCategoryAttr {
  apply(user: Pokemon, target: Pokemon, move: Move, args: any[]): boolean {
    const category = (args[0] as Utils.IntegerHolder);

    if (user.getBattleStat(Stat.ATK, target, move) > user.getBattleStat(Stat.SPATK, target, move)) {
      category.value = MoveCategory.PHYSICAL;
      return true;
    }

    return false;
  }
}

export class TeraBlastCategoryAttr extends VariableMoveCategoryAttr {
  apply(user: Pokemon, target: Pokemon, move: Move, args: any[]): boolean {
    const category = (args[0] as Utils.IntegerHolder);

    if (user.isTerastallized() && user.getBattleStat(Stat.ATK, target, move) > user.getBattleStat(Stat.SPATK, target, move)) {
      category.value = MoveCategory.PHYSICAL;
      return true;
    }

    return false;
  }
}

/**
 * Change the move category to status when used on the ally
 * @extends VariableMoveCategoryAttr
 * @see {@linkcode apply}
 */
export class StatusCategoryOnAllyAttr extends VariableMoveCategoryAttr {
  /**
   * @param user {@linkcode Pokemon} using the move
   * @param target {@linkcode Pokemon} target of the move
   * @param move {@linkcode Move} with this attribute
   * @param args [0] {@linkcode Utils.IntegerHolder} The category of the move
   * @returns true if the function succeeds
   */
  apply(user: Pokemon, target: Pokemon, move: Move, args: any[]): boolean {
    const category = (args[0] as Utils.IntegerHolder);

    if (user.getAlly() === target) {
      category.value = MoveCategory.STATUS;
      return true;
    }

    return false;
  }
}

export class ShellSideArmCategoryAttr extends VariableMoveCategoryAttr {
  apply(user: Pokemon, target: Pokemon, move: Move, args: any[]): boolean {
    const category = (args[0] as Utils.IntegerHolder);
    const atkRatio = user.getBattleStat(Stat.ATK, target, move) / target.getBattleStat(Stat.DEF, user, move);
    const specialRatio = user.getBattleStat(Stat.SPATK, target, move) / target.getBattleStat(Stat.SPDEF, user, move);

    // Shell Side Arm is much more complicated than it looks, this is a partial implementation to try to achieve something similar to the games
    if (atkRatio > specialRatio) {
      category.value = MoveCategory.PHYSICAL;
      return true;
    } else if (atkRatio === specialRatio && user.randSeedInt(2) === 0) {
      category.value = MoveCategory.PHYSICAL;
      return true;
    }

    return false;
  }
}

export class VariableMoveTypeAttr extends MoveAttr {
  apply(user: Pokemon, target: Pokemon, move: Move, args: any[]): boolean {
    return false;
  }
}

export class FormChangeItemTypeAttr extends VariableMoveTypeAttr {
  apply(user: Pokemon, target: Pokemon, move: Move, args: any[]): boolean {
    if ([user.species.speciesId, user.fusionSpecies?.speciesId].includes(Species.ARCEUS) || [user.species.speciesId, user.fusionSpecies?.speciesId].includes(Species.SILVALLY)) {
      const form = user.species.speciesId === Species.ARCEUS || user.species.speciesId === Species.SILVALLY ? user.formIndex : user.fusionSpecies.formIndex;

      move.type = Type[Type[form]];
      return true;
    }

    return false;
  }
}

export class TechnoBlastTypeAttr extends VariableMoveTypeAttr {
  apply(user: Pokemon, target: Pokemon, move: Move, args: any[]): boolean {
    if ([user.species.speciesId, user.fusionSpecies?.speciesId].includes(Species.GENESECT)) {
      const form = user.species.speciesId === Species.GENESECT ? user.formIndex : user.fusionSpecies.formIndex;

      switch (form) {
      case 1: // Shock Drive
        move.type = Type.ELECTRIC;
        break;
      case 2: // Burn Drive
        move.type = Type.FIRE;
        break;
      case 3: // Chill Drive
        move.type = Type.ICE;
        break;
      case 4: // Douse Drive
        move.type = Type.WATER;
        break;
      default:
        move.type = Type.NORMAL;
        break;
      }
      return true;
    }

    return false;
  }
}

export class AuraWheelTypeAttr extends VariableMoveTypeAttr {
  apply(user: Pokemon, target: Pokemon, move: Move, args: any[]): boolean {
    if ([user.species.speciesId, user.fusionSpecies?.speciesId].includes(Species.MORPEKO)) {
      const form = user.species.speciesId === Species.MORPEKO ? user.formIndex : user.fusionSpecies.formIndex;

      switch (form) {
      case 1: // Hangry Mode
        move.type = Type.DARK;
        break;
      default: // Full Belly Mode
        move.type = Type.ELECTRIC;
        break;
      }
      return true;
    }

    return false;
  }
}

export class RagingBullTypeAttr extends VariableMoveTypeAttr {
  apply(user: Pokemon, target: Pokemon, move: Move, args: any[]): boolean {
    if ([user.species.speciesId, user.fusionSpecies?.speciesId].includes(Species.PALDEA_TAUROS)) {
      const form = user.species.speciesId === Species.PALDEA_TAUROS ? user.formIndex : user.fusionSpecies.formIndex;

      switch (form) {
      case 1: // Blaze breed
        move.type = Type.FIRE;
        break;
      case 2: // Aqua breed
        move.type = Type.WATER;
        break;
      default:
        move.type = Type.FIGHTING;
        break;
      }
      return true;
    }

    return false;
  }
}

export class IvyCudgelTypeAttr extends VariableMoveTypeAttr {
  apply(user: Pokemon, target: Pokemon, move: Move, args: any[]): boolean {
    if ([user.species.speciesId, user.fusionSpecies?.speciesId].includes(Species.OGERPON)) {
      const form = user.species.speciesId === Species.OGERPON ? user.formIndex : user.fusionSpecies.formIndex;

      switch (form) {
      case 1: // Wellspring Mask
        move.type = Type.WATER;
        break;
      case 2: // Hearthflame Mask
        move.type = Type.FIRE;
        break;
      case 3: // Cornerstone Mask
        move.type = Type.ROCK;
        break;
      case 4: // Teal Mask Tera
        move.type = Type.GRASS;
        break;
      case 5: // Wellspring Mask Tera
        move.type = Type.WATER;
        break;
      case 6: // Hearthflame Mask Tera
        move.type = Type.FIRE;
        break;
      case 7: // Cornerstone Mask Tera
        move.type = Type.ROCK;
        break;
      default:
        move.type = Type.GRASS;
        break;
      }
      return true;
    }

    return false;
  }
}

export class WeatherBallTypeAttr extends VariableMoveTypeAttr {
  apply(user: Pokemon, target: Pokemon, move: Move, args: any[]): boolean {
    if (!user.scene.arena.weather?.isEffectSuppressed(user.scene)) {
      switch (user.scene.arena.weather?.weatherType) {
      case WeatherType.SUNNY:
      case WeatherType.HARSH_SUN:
        move.type = Type.FIRE;
        break;
      case WeatherType.RAIN:
      case WeatherType.HEAVY_RAIN:
        move.type = Type.WATER;
        break;
      case WeatherType.SANDSTORM:
        move.type = Type.ROCK;
        break;
      case WeatherType.HAIL:
      case WeatherType.SNOW:
        move.type = Type.ICE;
        break;
      default:
        return false;
      }
      return true;
    }

    return false;
  }
}

/**
 * Changes the move's type to match the current terrain.
 * Has no effect if the user is not grounded.
 * @extends VariableMoveTypeAttr
 * @see {@linkcode apply}
 */
export class TerrainPulseTypeAttr extends VariableMoveTypeAttr {
  /**
   * @param user {@linkcode Pokemon} using this move
   * @param target N/A
   * @param move N/A
   * @param args [0] {@linkcode Utils.IntegerHolder} The move's type to be modified
   * @returns true if the function succeeds
   */
  apply(user: Pokemon, target: Pokemon, move: Move, args: any[]): boolean {
    if (!user.isGrounded()) {
      return false;
    }

    const currentTerrain = user.scene.arena.getTerrainType();
    switch (currentTerrain) {
    case TerrainType.MISTY:
      move.type = Type.FAIRY;
      break;
    case TerrainType.ELECTRIC:
      move.type = Type.ELECTRIC;
      break;
    case TerrainType.GRASSY:
      move.type = Type.GRASS;
      break;
    case TerrainType.PSYCHIC:
      move.type = Type.PSYCHIC;
      break;
    default:
      return false;
    }
    return true;
  }
}

export class HiddenPowerTypeAttr extends VariableMoveTypeAttr {
  apply(user: Pokemon, target: Pokemon, move: Move, args: any[]): boolean {
    const iv_val = Math.floor(((user.ivs[Stat.HP] & 1)
      +(user.ivs[Stat.ATK] & 1) * 2
      +(user.ivs[Stat.DEF] & 1) * 4
      +(user.ivs[Stat.SPD] & 1) * 8
      +(user.ivs[Stat.SPATK] & 1) * 16
      +(user.ivs[Stat.SPDEF] & 1) * 32) * 15/63);

    move.type = [
      Type.FIGHTING, Type.FLYING, Type.POISON, Type.GROUND,
      Type.ROCK, Type.BUG, Type.GHOST, Type.STEEL,
      Type.FIRE, Type.WATER, Type.GRASS, Type.ELECTRIC,
      Type.PSYCHIC, Type.ICE, Type.DRAGON, Type.DARK][iv_val];

    return true;
  }
}

export class MatchUserTypeAttr extends VariableMoveTypeAttr {
  apply(user: Pokemon, target: Pokemon, move: Move, args: any[]): boolean {
    const userTypes = user.getTypes(true);

    if (userTypes.includes(Type.STELLAR)) { // will not change to stellar type
      const nonTeraTypes = user.getTypes();
      move.type = nonTeraTypes[0];
      return true;
    } else if (userTypes.length > 0) {
      move.type = userTypes[0];
      return true;
    } else {
      return false;
    }

  }
}

export class VariableMoveTypeMultiplierAttr extends MoveAttr {
  apply(user: Pokemon, target: Pokemon, move: Move, args: any[]): boolean {
    return false;
  }
}

export class NeutralDamageAgainstFlyingTypeMultiplierAttr extends VariableMoveTypeMultiplierAttr {
  apply(user: Pokemon, target: Pokemon, move: Move, args: any[]): boolean {
    if (!target.getTag(BattlerTagType.IGNORE_FLYING)) {
      const multiplier = args[0] as Utils.NumberHolder;
      //When a flying type is hit, the first hit is always 1x multiplier. Levitating pokemon are instantly affected by typing
      if (target.isOfType(Type.FLYING) || target.hasAbility(Abilities.LEVITATE)) {
        multiplier.value = 1;
      }
      return true;
    }

    return false;
  }
}

export class WaterSuperEffectTypeMultiplierAttr extends VariableMoveTypeMultiplierAttr {
  apply(user: Pokemon, target: Pokemon, move: Move, args: any[]): boolean {
    const multiplier = args[0] as Utils.NumberHolder;
    if (target.isOfType(Type.WATER)) {
      multiplier.value *= 4; // Increased twice because initial reduction against water
      return true;
    }

    return false;
  }
}

export class IceNoEffectTypeAttr extends VariableMoveTypeMultiplierAttr {
  /**
   * Checks to see if the Target is Ice-Type or not. If so, the move will have no effect.
   * @param {Pokemon} user N/A
   * @param {Pokemon} target Pokemon that is being checked whether Ice-Type or not.
   * @param {Move} move N/A
   * @param {any[]} args Sets to false if the target is Ice-Type, so it should do no damage/no effect.
   * @returns {boolean} Returns true if move is successful, false if Ice-Type.
   */
  apply(user: Pokemon, target: Pokemon, move: Move, args: any[]): boolean {
    if (target.isOfType(Type.ICE)) {
      (args[0] as Utils.BooleanHolder).value = false;
      return false;
    }
    return true;
  }
}

export class FlyingTypeMultiplierAttr extends VariableMoveTypeMultiplierAttr {
  apply(user: Pokemon, target: Pokemon, move: Move, args: any[]): boolean {
    const multiplier = args[0] as Utils.NumberHolder;
    multiplier.value *= target.getAttackTypeEffectiveness(Type.FLYING, user);
    return true;
  }
}

export class OneHitKOAccuracyAttr extends VariableAccuracyAttr {
  apply(user: Pokemon, target: Pokemon, move: Move, args: any[]): boolean {
    const accuracy = args[0] as Utils.NumberHolder;
    if (user.level < target.level) {
      accuracy.value = 0;
    } else {
      accuracy.value = Math.min(Math.max(30 + 100 * (1 - target.level / user.level), 0), 100);
    }
    return true;
  }
}

export class SheerColdAccuracyAttr extends OneHitKOAccuracyAttr {
  /**
   * Changes the normal One Hit KO Accuracy Attr to implement the Gen VII changes,
   * where if the user is Ice-Type, it has more accuracy.
   * @param {Pokemon} user Pokemon that is using the move; checks the Pokemon's level.
   * @param {Pokemon} target Pokemon that is receiving the move; checks the Pokemon's level.
   * @param {Move} move N/A
   * @param {any[]} args Uses the accuracy argument, allowing to change it from either 0 if it doesn't pass
   * the first if/else, or 30/20 depending on the type of the user Pokemon.
   * @returns Returns true if move is successful, false if misses.
   */
  apply(user: Pokemon, target: Pokemon, move: Move, args: any[]): boolean {
    const accuracy = args[0] as Utils.NumberHolder;
    if (user.level < target.level) {
      accuracy.value = 0;
    } else {
      const baseAccuracy = user.isOfType(Type.ICE) ? 30 : 20;
      accuracy.value = Math.min(Math.max(baseAccuracy + 100 * (1 - target.level / user.level), 0), 100);
    }
    return true;
  }
}

export class MissEffectAttr extends MoveAttr {
  private missEffectFunc: UserMoveConditionFunc;

  constructor(missEffectFunc: UserMoveConditionFunc) {
    super();

    this.missEffectFunc = missEffectFunc;
  }

  apply(user: Pokemon, target: Pokemon, move: Move, args: any[]): boolean {
    this.missEffectFunc(user, move);
    return true;
  }
}

export class NoEffectAttr extends MoveAttr {
  private noEffectFunc: UserMoveConditionFunc;

  constructor(noEffectFunc: UserMoveConditionFunc) {
    super();

    this.noEffectFunc = noEffectFunc;
  }

  apply(user: Pokemon, target: Pokemon, move: Move, args: any[]): boolean {
    this.noEffectFunc(user, move);
    return true;
  }
}

const crashDamageFunc = (user: Pokemon, move: Move) => {
  const cancelled = new Utils.BooleanHolder(false);
  applyAbAttrs(BlockNonDirectDamageAbAttr, user, cancelled);
  if (cancelled.value) {
    return false;
  }

  user.damageAndUpdate(Math.floor(user.getMaxHp() / 2), HitResult.OTHER, false, true);
  user.scene.queueMessage(i18next.t("moveTriggers:keptGoingAndCrashed", {pokemonName: getPokemonNameWithAffix(user)}));
  user.turnData.damageTaken += Math.floor(user.getMaxHp() / 2);

  return true;
};

export class TypelessAttr extends MoveAttr { }
/**
* Attribute used for moves which ignore redirection effects, and always target their original target, i.e. Snipe Shot
* Bypasses Storm Drain, Follow Me, Ally Switch, and the like.
*/
export class BypassRedirectAttr extends MoveAttr { }

export class DisableMoveAttr extends MoveEffectAttr {
  constructor() {
    super(false);
  }

  apply(user: Pokemon, target: Pokemon, move: Move, args: any[]): boolean {
    if (!super.apply(user, target, move, args)) {
      return false;
    }

    const moveQueue = target.getLastXMoves();
    let turnMove: TurnMove;
    while (moveQueue.length) {
      turnMove = moveQueue.shift();
      if (turnMove.virtual) {
        continue;
      }

      const moveIndex = target.getMoveset().findIndex(m => m.moveId === turnMove.move);
      if (moveIndex === -1) {
        return false;
      }

      const disabledMove = target.getMoveset()[moveIndex];
      target.summonData.disabledMove = disabledMove.moveId;
      target.summonData.disabledTurns = 4;

      user.scene.queueMessage(getPokemonMessage(target, `'s ${disabledMove.getName()}\nwas disabled!`));

      return true;
    }

    return false;
  }

  getCondition(): MoveConditionFunc {
    return (user, target, move) => {
      if (target.summonData.disabledMove || target.isMax()) {
        return false;
      }

      const moveQueue = target.getLastXMoves();
      let turnMove: TurnMove;
      while (moveQueue.length) {
        turnMove = moveQueue.shift();
        if (turnMove.virtual) {
          continue;
        }

        const move = target.getMoveset().find(m => m.moveId === turnMove.move);
        if (!move) {
          continue;
        }

        return true;
      }
    };
  }

  getTargetBenefitScore(user: Pokemon, target: Pokemon, move: Move): integer {
    return -5;
  }
}

export class FrenzyAttr extends MoveEffectAttr {
  constructor() {
    super(true, MoveEffectTrigger.HIT, false, true);
  }

  canApply(user: Pokemon, target: Pokemon, move: Move, args: any[]) {
    return !(this.selfTarget ? user : target).isFainted();
  }

  apply(user: Pokemon, target: Pokemon, move: Move, args: any[]): boolean {
    if (!super.apply(user, target, move, args)) {
      return false;
    }

    if (!user.getTag(BattlerTagType.FRENZY) && !user.getMoveQueue().length) {
      const turnCount = user.randSeedIntRange(1, 2);
      new Array(turnCount).fill(null).map(() => user.getMoveQueue().push({ move: move.id, targets: [ target.getBattlerIndex() ], ignorePP: true }));
      user.addTag(BattlerTagType.FRENZY, turnCount, move.id, user.id);
    } else {
      applyMoveAttrs(AddBattlerTagAttr, user, target, move, args);
      user.lapseTag(BattlerTagType.FRENZY); // if FRENZY is already in effect (moveQueue.length > 0), lapse the tag
    }

    return true;
  }
}

export const frenzyMissFunc: UserMoveConditionFunc = (user: Pokemon, move: Move) => {
  while (user.getMoveQueue().length && user.getMoveQueue()[0].move === move.id) {
    user.getMoveQueue().shift();
  }
  user.removeTag(BattlerTagType.FRENZY); // FRENZY tag should be disrupted on miss/no effect

  return true;
};

export class AddBattlerTagAttr extends MoveEffectAttr {
  public tagType: BattlerTagType;
  public turnCountMin: integer;
  public turnCountMax: integer;
  private failOnOverlap: boolean;

  constructor(tagType: BattlerTagType, selfTarget: boolean = false, failOnOverlap: boolean = false, turnCountMin: integer = 0, turnCountMax?: integer, lastHitOnly: boolean = false) {
    super(selfTarget, MoveEffectTrigger.POST_APPLY, false, lastHitOnly);

    this.tagType = tagType;
    this.turnCountMin = turnCountMin;
    this.turnCountMax = turnCountMax !== undefined ? turnCountMax : turnCountMin;
    this.failOnOverlap = !!failOnOverlap;
  }

  apply(user: Pokemon, target: Pokemon, move: Move, args: any[]): boolean {
    if (!super.apply(user, target, move, args)) {
      return false;
    }

    const moveChance = this.getMoveChance(user, target, move, this.selfTarget, true);
    if (moveChance < 0 || moveChance === 100 || user.randSeedInt(100) < moveChance) {
      return (this.selfTarget ? user : target).addTag(this.tagType,  user.randSeedInt(this.turnCountMax - this.turnCountMin, this.turnCountMin), move.id, user.id);
    }

    return false;
  }

  getCondition(): MoveConditionFunc {
    return this.failOnOverlap
      ? (user, target, move) => !(this.selfTarget ? user : target).getTag(this.tagType)
      : null;
  }

  getTagTargetBenefitScore(user: Pokemon, target: Pokemon, move: Move): integer {
    switch (this.tagType) {
    case BattlerTagType.RECHARGING:
    case BattlerTagType.PERISH_SONG:
      return -16;
    case BattlerTagType.FLINCHED:
    case BattlerTagType.CONFUSED:
    case BattlerTagType.INFATUATED:
    case BattlerTagType.NIGHTMARE:
    case BattlerTagType.DROWSY:
    case BattlerTagType.NO_CRIT:
      return -5;
    case BattlerTagType.SEEDED:
    case BattlerTagType.SALT_CURED:
    case BattlerTagType.CURSED:
    case BattlerTagType.FRENZY:
    case BattlerTagType.TRAPPED:
    case BattlerTagType.BIND:
    case BattlerTagType.WRAP:
    case BattlerTagType.FIRE_SPIN:
    case BattlerTagType.WHIRLPOOL:
    case BattlerTagType.CLAMP:
    case BattlerTagType.SAND_TOMB:
    case BattlerTagType.MAGMA_STORM:
    case BattlerTagType.SNAP_TRAP:
    case BattlerTagType.THUNDER_CAGE:
    case BattlerTagType.INFESTATION:
      return -3;
    case BattlerTagType.ENCORE:
      return -2;
    case BattlerTagType.MINIMIZED:
      return 0;
    case BattlerTagType.INGRAIN:
    case BattlerTagType.IGNORE_ACCURACY:
    case BattlerTagType.AQUA_RING:
      return 3;
    case BattlerTagType.PROTECTED:
    case BattlerTagType.FLYING:
    case BattlerTagType.CRIT_BOOST:
    case BattlerTagType.ALWAYS_CRIT:
      return 5;
    }
  }

  getTargetBenefitScore(user: Pokemon, target: Pokemon, move: Move): integer {
    let moveChance = this.getMoveChance(user,target,move,this.selfTarget, false);
    if (moveChance < 0) {
      moveChance = 100;
    }
    return Math.floor(this.getTagTargetBenefitScore(user, target, move) * (moveChance / 100));
  }
}

export class CurseAttr extends MoveEffectAttr {

  apply(user: Pokemon, target: Pokemon, move:Move, args: any[]): boolean {
    if (user.getTypes(true).includes(Type.GHOST)) {
      if (target.getTag(BattlerTagType.CURSED)) {
        user.scene.queueMessage(i18next.t("battle:attackFailed"));
        return false;
      }
      const curseRecoilDamage = Math.max(1, Math.floor(user.getMaxHp() / 2));
      user.damageAndUpdate(curseRecoilDamage, HitResult.OTHER, false, true, true);
      user.scene.queueMessage(
        i18next.t("battle:battlerTagsCursedOnAdd", {
          pokemonNameWithAffix: getPokemonNameWithAffix(user),
          pokemonName: getPokemonNameWithAffix(target)
        })
      );

      target.addTag(BattlerTagType.CURSED, 0, move.id, user.id);
      return true;
    } else {
      user.scene.unshiftPhase(new StatChangePhase(user.scene, user.getBattlerIndex(), true, [BattleStat.ATK, BattleStat.DEF], 1));
      user.scene.unshiftPhase(new StatChangePhase(user.scene, user.getBattlerIndex(), true, [BattleStat.SPD], -1));
      return true;
    }
  }
}

export class LapseBattlerTagAttr extends MoveEffectAttr {
  public tagTypes: BattlerTagType[];

  constructor(tagTypes: BattlerTagType[], selfTarget: boolean = false) {
    super(selfTarget);

    this.tagTypes = tagTypes;
  }

  apply(user: Pokemon, target: Pokemon, move: Move, args: any[]): boolean {
    if (!super.apply(user, target, move, args)) {
      return false;
    }

    for (const tagType of this.tagTypes) {
      (this.selfTarget ? user : target).lapseTag(tagType);
    }

    return true;
  }
}

export class RemoveBattlerTagAttr extends MoveEffectAttr {
  public tagTypes: BattlerTagType[];

  constructor(tagTypes: BattlerTagType[], selfTarget: boolean = false) {
    super(selfTarget);

    this.tagTypes = tagTypes;
  }

  apply(user: Pokemon, target: Pokemon, move: Move, args: any[]): boolean {
    if (!super.apply(user, target, move, args)) {
      return false;
    }

    for (const tagType of this.tagTypes) {
      (this.selfTarget ? user : target).removeTag(tagType);
    }

    return true;
  }
}

export class FlinchAttr extends AddBattlerTagAttr {
  constructor() {
    super(BattlerTagType.FLINCHED, false);
  }
}

export class ConfuseAttr extends AddBattlerTagAttr {
  constructor(selfTarget?: boolean) {
    super(BattlerTagType.CONFUSED, selfTarget, false, 2, 5);
  }
}

export class RechargeAttr extends AddBattlerTagAttr {
  constructor() {
    super(BattlerTagType.RECHARGING, true, false, 1, 1, true);
  }
}

export class TrapAttr extends AddBattlerTagAttr {
  constructor(tagType: BattlerTagType) {
    super(tagType, false, false, 4, 5);
  }
}

export class ProtectAttr extends AddBattlerTagAttr {
  constructor(tagType: BattlerTagType = BattlerTagType.PROTECTED) {
    super(tagType, true);
  }

  getCondition(): MoveConditionFunc {
    return ((user, target, move): boolean => {
      let timesUsed = 0;
      const moveHistory = user.getLastXMoves();
      let turnMove: TurnMove;

      while (moveHistory.length) {
        turnMove = moveHistory.shift();
        if (!allMoves[turnMove.move].hasAttr(ProtectAttr) || turnMove.result !== MoveResult.SUCCESS) {
          break;
        }
        timesUsed++;
      }
      if (timesUsed) {
        return !user.randSeedInt(Math.pow(3, timesUsed));
      }
      return true;
    });
  }
}

export class EndureAttr extends ProtectAttr {
  constructor() {
    super(BattlerTagType.ENDURING);
  }
}

export class IgnoreAccuracyAttr extends AddBattlerTagAttr {
  constructor() {
    super(BattlerTagType.IGNORE_ACCURACY, true, false, 2);
  }

  apply(user: Pokemon, target: Pokemon, move: Move, args: any[]): boolean {
    if (!super.apply(user, target, move, args)) {
      return false;
    }

    user.scene.queueMessage(i18next.t("moveTriggers:tookAimAtTarget", {pokemonName: getPokemonNameWithAffix(user), targetName: getPokemonNameWithAffix(target)}));

    return true;
  }
}

export class FaintCountdownAttr extends AddBattlerTagAttr {
  constructor() {
    super(BattlerTagType.PERISH_SONG, false, true, 4);
  }

  apply(user: Pokemon, target: Pokemon, move: Move, args: any[]): boolean {
    if (!super.apply(user, target, move, args)) {
      return false;
    }

    user.scene.queueMessage(getPokemonMessage(target, `\nwill faint in ${this.turnCountMin - 1} turns.`));

    return true;
  }
}

/**
 * Attribute used when a move hits a {@linkcode BattlerTagType} for double damage
 * @extends MoveAttr
*/
export class HitsTagAttr extends MoveAttr {
  /** The {@linkcode BattlerTagType} this move hits */
  public tagType: BattlerTagType;
  /** Should this move deal double damage against {@linkcode HitsTagAttr.tagType}? */
  public doubleDamage: boolean;

  constructor(tagType: BattlerTagType, doubleDamage?: boolean) {
    super();

    this.tagType = tagType;
    this.doubleDamage = !!doubleDamage;
  }

  getTargetBenefitScore(user: Pokemon, target: Pokemon, move: Move): integer {
    return target.getTag(this.tagType) ? this.doubleDamage ? 10 : 5 : 0;
  }
}

export class AddArenaTagAttr extends MoveEffectAttr {
  public tagType: ArenaTagType;
  public turnCount: integer;
  private failOnOverlap: boolean;
  public selfSideTarget: boolean;

  constructor(tagType: ArenaTagType, turnCount?: integer, failOnOverlap: boolean = false, selfSideTarget: boolean = false) {
    super(true, MoveEffectTrigger.POST_APPLY);

    this.tagType = tagType;
    this.turnCount = turnCount;
    this.failOnOverlap = failOnOverlap;
    this.selfSideTarget = selfSideTarget;
  }

  apply(user: Pokemon, target: Pokemon, move: Move, args: any[]): boolean {
    if (!super.apply(user, target, move, args)) {
      return false;
    }

    if (move.chance < 0 || move.chance === 100 || user.randSeedInt(100) < move.chance) {
      user.scene.arena.addTag(this.tagType, this.turnCount, move.id, user.id, (this.selfSideTarget ? user : target).isPlayer() ? ArenaTagSide.PLAYER : ArenaTagSide.ENEMY);
      return true;
    }

    return false;
  }

  getCondition(): MoveConditionFunc {
    return this.failOnOverlap
      ? (user, target, move) => !user.scene.arena.getTagOnSide(this.tagType, target.isPlayer() ? ArenaTagSide.PLAYER : ArenaTagSide.ENEMY)
      : null;
  }
}

/**
 * Generic class for removing arena tags
 * @param tagTypes: The types of tags that can be removed
 * @param selfSideTarget: Is the user removing tags from its own side?
 */
export class RemoveArenaTagsAttr extends MoveEffectAttr {
  public tagTypes: ArenaTagType[];
  public selfSideTarget: boolean;

  constructor(tagTypes: ArenaTagType[], selfSideTarget: boolean) {
    super(true, MoveEffectTrigger.POST_APPLY);

    this.tagTypes = tagTypes;
    this.selfSideTarget = selfSideTarget;
  }

  apply(user: Pokemon, target: Pokemon, move: Move, args: any[]): boolean {
    if (!super.apply(user, target, move, args)) {
      return false;
    }

    const side = (this.selfSideTarget ? user : target).isPlayer() ? ArenaTagSide.PLAYER : ArenaTagSide.ENEMY;

    for (const tagType of this.tagTypes) {
      user.scene.arena.removeTagOnSide(tagType, side);
    }

    return true;
  }
}

export class AddArenaTrapTagAttr extends AddArenaTagAttr {
  getCondition(): MoveConditionFunc {
    return (user, target, move) => {
      const side = (this.selfSideTarget ? user : target).isPlayer() ? ArenaTagSide.PLAYER : ArenaTagSide.ENEMY;
      const tag = user.scene.arena.getTagOnSide(this.tagType, side) as ArenaTrapTag;
      if (!tag) {
        return true;
      }
      return tag.layers < tag.maxLayers;
    };
  }
}

/**
 * Attribute used for Stone Axe and Ceaseless Edge.
 * Applies the given ArenaTrapTag when move is used.
 * @extends AddArenaTagAttr
 * @see {@linkcode apply}
 */
export class AddArenaTrapTagHitAttr extends AddArenaTagAttr {
  /**
   * @param user {@linkcode Pokemon} using this move
   * @param target {@linkcode Pokemon} target of this move
   * @param move {@linkcode Move} being used
   */
  apply(user: Pokemon, target: Pokemon, move: Move, args: any[]): boolean {
    const moveChance = this.getMoveChance(user,target,move,this.selfTarget, true);
    const side = (this.selfSideTarget ? user : target).isPlayer() ? ArenaTagSide.PLAYER : ArenaTagSide.ENEMY;
    const tag = user.scene.arena.getTagOnSide(this.tagType, side) as ArenaTrapTag;
    if ((moveChance < 0 || moveChance === 100 || user.randSeedInt(100) < moveChance)) {
      user.scene.arena.addTag(this.tagType, 0, move.id, user.id, side);
      if (!tag) {
        return true;
      }
      return tag.layers < tag.maxLayers;
    }
    return false;
  }
}

export class RemoveArenaTrapAttr extends MoveEffectAttr {

  private targetBothSides: boolean;

  constructor(targetBothSides: boolean = false) {
    super(true, MoveEffectTrigger.PRE_APPLY);
    this.targetBothSides = targetBothSides;
  }

  apply(user: Pokemon, target: Pokemon, move: Move, args: any[]): boolean {

    if (!super.apply(user, target, move, args)) {
      return false;
    }

    if (this.targetBothSides) {
      user.scene.arena.removeTagOnSide(ArenaTagType.SPIKES, ArenaTagSide.PLAYER);
      user.scene.arena.removeTagOnSide(ArenaTagType.TOXIC_SPIKES, ArenaTagSide.PLAYER);
      user.scene.arena.removeTagOnSide(ArenaTagType.STEALTH_ROCK, ArenaTagSide.PLAYER);
      user.scene.arena.removeTagOnSide(ArenaTagType.STICKY_WEB, ArenaTagSide.PLAYER);

      user.scene.arena.removeTagOnSide(ArenaTagType.SPIKES, ArenaTagSide.ENEMY);
      user.scene.arena.removeTagOnSide(ArenaTagType.TOXIC_SPIKES, ArenaTagSide.ENEMY);
      user.scene.arena.removeTagOnSide(ArenaTagType.STEALTH_ROCK, ArenaTagSide.ENEMY);
      user.scene.arena.removeTagOnSide(ArenaTagType.STICKY_WEB, ArenaTagSide.ENEMY);
    } else {
      user.scene.arena.removeTagOnSide(ArenaTagType.SPIKES, target.isPlayer() ? ArenaTagSide.ENEMY : ArenaTagSide.PLAYER);
      user.scene.arena.removeTagOnSide(ArenaTagType.TOXIC_SPIKES, target.isPlayer() ? ArenaTagSide.ENEMY : ArenaTagSide.PLAYER);
      user.scene.arena.removeTagOnSide(ArenaTagType.STEALTH_ROCK, target.isPlayer() ? ArenaTagSide.ENEMY : ArenaTagSide.PLAYER);
      user.scene.arena.removeTagOnSide(ArenaTagType.STICKY_WEB, target.isPlayer() ? ArenaTagSide.ENEMY : ArenaTagSide.PLAYER);
    }

    return true;
  }
}

export class RemoveScreensAttr extends MoveEffectAttr {

  private targetBothSides: boolean;

  constructor(targetBothSides: boolean = false) {
    super(true, MoveEffectTrigger.PRE_APPLY);
    this.targetBothSides = targetBothSides;
  }

  apply(user: Pokemon, target: Pokemon, move: Move, args: any[]): boolean {

    if (!super.apply(user, target, move, args)) {
      return false;
    }

    if (this.targetBothSides) {
      user.scene.arena.removeTagOnSide(ArenaTagType.REFLECT, ArenaTagSide.PLAYER);
      user.scene.arena.removeTagOnSide(ArenaTagType.LIGHT_SCREEN, ArenaTagSide.PLAYER);
      user.scene.arena.removeTagOnSide(ArenaTagType.AURORA_VEIL, ArenaTagSide.PLAYER);

      user.scene.arena.removeTagOnSide(ArenaTagType.REFLECT, ArenaTagSide.ENEMY);
      user.scene.arena.removeTagOnSide(ArenaTagType.LIGHT_SCREEN, ArenaTagSide.ENEMY);
      user.scene.arena.removeTagOnSide(ArenaTagType.AURORA_VEIL, ArenaTagSide.ENEMY);
    } else {
      user.scene.arena.removeTagOnSide(ArenaTagType.REFLECT, target.isPlayer() ? ArenaTagSide.PLAYER : ArenaTagSide.ENEMY);
      user.scene.arena.removeTagOnSide(ArenaTagType.LIGHT_SCREEN, target.isPlayer() ? ArenaTagSide.PLAYER : ArenaTagSide.ENEMY);
      user.scene.arena.removeTagOnSide(ArenaTagType.AURORA_VEIL, target.isPlayer() ? ArenaTagSide.PLAYER : ArenaTagSide.ENEMY);
    }

    return true;

  }
}

/*Swaps arena effects between the player and enemy side
  * @extends MoveEffectAttr
  * @see {@linkcode apply}
*/
export class SwapArenaTagsAttr extends MoveEffectAttr {
  public SwapTags: ArenaTagType[];


  constructor(SwapTags: ArenaTagType[]) {
    super(true, MoveEffectTrigger.POST_APPLY);
    this.SwapTags = SwapTags;
  }

  apply(user:Pokemon, target:Pokemon, move:Move, args: any[]): boolean {
    if (!super.apply(user, target, move, args)) {
      return false;
    }

    const tagPlayerTemp = user.scene.arena.findTagsOnSide((t => this.SwapTags.includes(t.tagType)), ArenaTagSide.PLAYER);
    const tagEnemyTemp = user.scene.arena.findTagsOnSide((t => this.SwapTags.includes(t.tagType)), ArenaTagSide.ENEMY);


    if (tagPlayerTemp) {
      for (const swapTagsType of tagPlayerTemp) {
        user.scene.arena.removeTagOnSide(swapTagsType.tagType, ArenaTagSide.PLAYER, true);
        user.scene.arena.addTag(swapTagsType.tagType, swapTagsType.turnCount, swapTagsType.sourceMove, swapTagsType.sourceId, ArenaTagSide.ENEMY, true);
      }
    }
    if (tagEnemyTemp) {
      for (const swapTagsType of tagEnemyTemp) {
        user.scene.arena.removeTagOnSide(swapTagsType.tagType, ArenaTagSide.ENEMY, true);
        user.scene.arena.addTag(swapTagsType.tagType, swapTagsType.turnCount, swapTagsType.sourceMove, swapTagsType.sourceId, ArenaTagSide.PLAYER, true);
      }
    }


    user.scene.queueMessage( `${getPokemonNameWithAffix(user)} swapped the battle effects affecting each side of the field!`);
    return true;
  }
}

/**
 * Attribute used for Revival Blessing.
 * @extends MoveEffectAttr
 * @see {@linkcode apply}
 */
export class RevivalBlessingAttr extends MoveEffectAttr {
  constructor(user?: boolean) {
    super(true);
  }

  /**
   *
   * @param user {@linkcode Pokemon} using this move
   * @param target {@linkcode Pokemon} target of this move
   * @param move {@linkcode Move} being used
   * @param args N/A
   * @returns Promise, true if function succeeds.
   */
  apply(user: Pokemon, target: Pokemon, move: Move, args: any[]): Promise<boolean> {
    return new Promise(resolve => {
      // If user is player, checks if the user has fainted pokemon
      if (user instanceof PlayerPokemon
        && user.scene.getParty().findIndex(p => p.isFainted())>-1) {
        (user as PlayerPokemon).revivalBlessing().then(() => {
          resolve(true);
        });
      // If user is enemy, checks that it is a trainer, and it has fainted non-boss pokemon in party
      } else if (user instanceof EnemyPokemon
        && user.hasTrainer()
        && user.scene.getEnemyParty().findIndex(p => p.isFainted() && !p.isBoss()) > -1) {
        // Selects a random fainted pokemon
        const faintedPokemon = user.scene.getEnemyParty().filter(p => p.isFainted() && !p.isBoss());
        const pokemon = faintedPokemon[user.randSeedInt(faintedPokemon.length)];
        const slotIndex = user.scene.getEnemyParty().findIndex(p => pokemon.id === p.id);
        pokemon.resetStatus();
        pokemon.heal(Math.min(Math.max(Math.ceil(Math.floor(0.5 * pokemon.getMaxHp())), 1), pokemon.getMaxHp()));
        user.scene.queueMessage(`${getPokemonNameWithAffix(pokemon)} was revived!`,0,true);

        if (user.scene.currentBattle.double && user.scene.getEnemyParty().length > 1) {
          const allyPokemon = user.getAlly();
          if (slotIndex<=1) {
            user.scene.unshiftPhase(new SwitchSummonPhase(user.scene, pokemon.getFieldIndex(), slotIndex, false, false, false));
          } else if (allyPokemon.isFainted()) {
            user.scene.unshiftPhase(new SwitchSummonPhase(user.scene, allyPokemon.getFieldIndex(), slotIndex, false, false,false));
          }
        }
        resolve(true);
      } else {
        user.scene.queueMessage(i18next.t("battle:attackFailed"));
        resolve(false);
      }
    });
  }

  getUserBenefitScore(user: Pokemon, target: Pokemon, move: Move): integer {
    if (user.hasTrainer() && user.scene.getEnemyParty().findIndex(p => p.isFainted() && !p.isBoss()) > -1) {
      return 20;
    }

    return -20;
  }
}

export class ForceSwitchOutAttr extends MoveEffectAttr {
  private user: boolean;
  private batonPass: boolean;

  constructor(user?: boolean, batonPass?: boolean) {
    super(false, MoveEffectTrigger.POST_APPLY, false, true);
    this.user = !!user;
    this.batonPass = !!batonPass;
  }

  apply(user: Pokemon, target: Pokemon, move: Move, args: any[]): Promise<boolean> {
    return new Promise(resolve => {

  	// Check if the move category is not STATUS or if the switch out condition is not met
      if (!this.getSwitchOutCondition()(user, target, move)) {
  	  //Apply effects before switch out i.e. poison point, flame body, etc
        applyPostDefendAbAttrs(PostDefendContactApplyStatusEffectAbAttr, target, user, move, null);
        return resolve(false);
      }

  	// Move the switch out logic inside the conditional block
  	// This ensures that the switch out only happens when the conditions are met
	  const switchOutTarget = this.user ? user : target;
	  if (switchOutTarget instanceof PlayerPokemon) {
        if (switchOutTarget.hp > 0) {
          applyPreSwitchOutAbAttrs(PreSwitchOutAbAttr, switchOutTarget);
          // switchOut below sets the UI to select party(this is not a separate Phase), then adds a SwitchSummonPhase with selected 'mon
          (switchOutTarget as PlayerPokemon).switchOut(this.batonPass, true).then(() => resolve(true));
        } else {
          resolve(false);
        }
	  	return;
	  } else if (user.scene.currentBattle.battleType) {
	  	// Switch out logic for the battle type
	  	switchOutTarget.resetTurnData();
	  	switchOutTarget.resetSummonData();
	  	switchOutTarget.hideInfo();
	  	switchOutTarget.setVisible(false);
	  	switchOutTarget.scene.field.remove(switchOutTarget);
	  	user.scene.triggerPokemonFormChange(switchOutTarget, SpeciesFormChangeActiveTrigger, true);

	  	if (switchOutTarget.hp > 0) {
        // for opponent switching out
          user.scene.prependToPhase(new SwitchSummonPhase(user.scene, switchOutTarget.getFieldIndex(), user.scene.currentBattle.trainer.getNextSummonIndex((switchOutTarget as EnemyPokemon).trainerSlot), false, this.batonPass, false), MoveEndPhase);
        }
	  } else {
	    // Switch out logic for everything else
	  	switchOutTarget.setVisible(false);

	  	if (switchOutTarget.hp) {
	  	  switchOutTarget.hideInfo().then(() => switchOutTarget.destroy());
	  	  switchOutTarget.scene.field.remove(switchOutTarget);
	  	  user.scene.queueMessage(i18next.t("moveTriggers:fled", {pokemonName: getPokemonNameWithAffix(switchOutTarget)}), null, true, 500);
	  	}

	  	if (!switchOutTarget.getAlly()?.isActive(true)) {
	  	  user.scene.clearEnemyHeldItemModifiers();

	  	  if (switchOutTarget.hp) {
	  	  	user.scene.pushPhase(new BattleEndPhase(user.scene));
	  	  	user.scene.pushPhase(new NewBattlePhase(user.scene));
	  	  }
	  	}
	  }

	  resolve(true);
	  });
  }

  getCondition(): MoveConditionFunc {
    return (user, target, move) => (move.category !== MoveCategory.STATUS || this.getSwitchOutCondition()(user, target, move));
  }

  getFailedText(user: Pokemon, target: Pokemon, move: Move, cancelled: Utils.BooleanHolder): string | null {
    const blockedByAbility = new Utils.BooleanHolder(false);
    applyAbAttrs(ForceSwitchOutImmunityAbAttr, target, blockedByAbility);
    return blockedByAbility.value ? i18next.t("moveTriggers:cannotBeSwitchedOut", {pokemonName: getPokemonNameWithAffix(target)}) : null;
  }

  getSwitchOutCondition(): MoveConditionFunc {
    return (user, target, move) => {
      const switchOutTarget = (this.user ? user : target);
      const player = switchOutTarget instanceof PlayerPokemon;

      if (!this.user && move.category === MoveCategory.STATUS && (target.hasAbilityWithAttr(ForceSwitchOutImmunityAbAttr) || target.isMax())) {
        return false;
      }

      if (!player && !user.scene.currentBattle.battleType) {
        if (this.batonPass) {
          return false;
        }
        // Don't allow wild opponents to flee on the boss stage since it can ruin a run early on
        if (!(user.scene.currentBattle.waveIndex % 10)) {
          return false;
        }
      }

      const party = player ? user.scene.getParty() : user.scene.getEnemyParty();
      return (!player && !user.scene.currentBattle.battleType) || party.filter(p => p.isAllowedInBattle() && (player || (p as EnemyPokemon).trainerSlot === (switchOutTarget as EnemyPokemon).trainerSlot)).length > user.scene.currentBattle.getBattlerCount();
    };
  }

  getUserBenefitScore(user: Pokemon, target: Pokemon, move: Move): integer {
    if (!user.scene.getEnemyParty().find(p => p.isActive() && !p.isOnField())) {
      return -20;
    }
    let ret = this.user ? Math.floor((1 - user.getHpRatio()) * 20) : super.getUserBenefitScore(user, target, move);
    if (this.user && this.batonPass) {
      const battleStatTotal = user.summonData.battleStats.reduce((bs: integer, total: integer) => total += bs, 0);
      ret = ret / 2 + (Phaser.Tweens.Builders.GetEaseFunction("Sine.easeOut")(Math.min(Math.abs(battleStatTotal), 10) / 10) * (battleStatTotal >= 0 ? 10 : -10));
    }
    return ret;
  }
}

export class RemoveTypeAttr extends MoveEffectAttr {

  private removedType: Type;
  private messageCallback: ((user: Pokemon) => void) | undefined;

  constructor(removedType: Type, messageCallback?: (user: Pokemon) => void) {
    super(true, MoveEffectTrigger.POST_TARGET);
    this.removedType = removedType;
    this.messageCallback = messageCallback;

  }

  apply(user: Pokemon, target: Pokemon, move: Move, args: any[]): boolean {
    if (!super.apply(user, target, move, args)) {
      return false;
    }

    if (user.isTerastallized && user.getTeraType() === this.removedType) { // active tera types cannot be removed
      return false;
    }

    const userTypes = user.getTypes(true);
    const modifiedTypes = userTypes.filter(type => type !== this.removedType);
    user.summonData.types = modifiedTypes;
    user.updateInfo();


    if (this.messageCallback) {
      this.messageCallback(user);
    }

    return true;
  }
}

export class CopyTypeAttr extends MoveEffectAttr {
  constructor() {
    super(false);
  }

  apply(user: Pokemon, target: Pokemon, move: Move, args: any[]): boolean {
    if (!super.apply(user, target, move, args)) {
      return false;
    }

    user.summonData.types = target.getTypes(true);
    user.updateInfo();

    user.scene.queueMessage(getPokemonMessage(user, `'s type\nchanged to match ${getPokemonNameWithAffix(target)}'s!`));

    return true;
  }

  getCondition(): MoveConditionFunc {
    return (user, target, move) => target.getTypes()[0] !== Type.UNKNOWN;
  }
}

export class CopyBiomeTypeAttr extends MoveEffectAttr {
  constructor() {
    super(true);
  }

  apply(user: Pokemon, target: Pokemon, move: Move, args: any[]): boolean {
    if (!super.apply(user, target, move, args)) {
      return false;
    }

    const biomeType = user.scene.arena.getTypeForBiome();

    user.summonData.types = [ biomeType ];
    user.updateInfo();

    user.scene.queueMessage(i18next.t("moveTriggers:transformedIntoType", {pokemonName: getPokemonNameWithAffix(user), typeName: i18next.t(`pokemonInfo:Type.${Type[biomeType]}`)}));

    return true;
  }
}

export class ChangeTypeAttr extends MoveEffectAttr {
  private type: Type;

  constructor(type: Type) {
    super(false, MoveEffectTrigger.HIT);

    this.type = type;
  }

  apply(user: Pokemon, target: Pokemon, move: Move, args: any[]): boolean {
    target.summonData.types = [this.type];
    target.updateInfo();

    user.scene.queueMessage(i18next.t("moveTriggers:transformedIntoType", {pokemonName: getPokemonNameWithAffix(target), typeName: i18next.t(`pokemonInfo:Type.${Type[this.type]}`)}));

    return true;
  }

  getCondition(): MoveConditionFunc {
    return (user, target, move) => !target.isTerastallized() && !target.hasAbility(Abilities.MULTITYPE) && !target.hasAbility(Abilities.RKS_SYSTEM) && !(target.getTypes().length === 1 && target.getTypes()[0] === this.type);
  }
}

export class AddTypeAttr extends MoveEffectAttr {
  private type: Type;

  constructor(type: Type) {
    super(false, MoveEffectTrigger.HIT);

    this.type = type;
  }

  apply(user: Pokemon, target: Pokemon, move: Move, args: any[]): boolean {
    const types = target.getTypes().slice(0, 2).filter(t => t !== Type.UNKNOWN); // TODO: Figure out some way to actually check if another version of this effect is already applied
    if (this.type !== Type.UNKNOWN) {
      types.push(this.type);
    }
    target.summonData.types = types;
    target.updateInfo();

    user.scene.queueMessage(i18next.t("moveTriggers:addType", {typeName: i18next.t(`pokemonInfo:Type.${Type[this.type]}`), pokemonName: getPokemonNameWithAffix(target)}));

    return true;
  }

  getCondition(): MoveConditionFunc {
    return (user, target, move) => !target.isTerastallized()&& !target.getTypes().includes(this.type);
  }
}

export class FirstMoveTypeAttr extends MoveEffectAttr {
  constructor() {
    super(true);
  }

  apply(user: Pokemon, target: Pokemon, move: Move, args: any[]): boolean {
    if (!super.apply(user, target, move, args)) {
      return false;
    }

    const firstMoveType = target.getMoveset()[0].getMove().type;
    user.summonData.types = [ firstMoveType ];
    user.scene.queueMessage(i18next.t("battle:transformedIntoType", {pokemonName: getPokemonNameWithAffix(user), type: i18next.t(`pokemonInfo:Type.${Type[firstMoveType]}`)}));

    return true;
  }
}

export class RandomMovesetMoveAttr extends OverrideMoveEffectAttr {
  private enemyMoveset: boolean;

  constructor(enemyMoveset?: boolean) {
    super();

    this.enemyMoveset = enemyMoveset;
  }

  apply(user: Pokemon, target: Pokemon, move: Move, args: any[]): boolean {
    const moveset = (!this.enemyMoveset ? user : target).getMoveset();
    const moves = moveset.filter(m => !m.getMove().hasFlag(MoveFlags.IGNORE_VIRTUAL));
    if (moves.length) {
      const move = moves[user.randSeedInt(moves.length)];
      const moveIndex = moveset.findIndex(m => m.moveId === move.moveId);
      const moveTargets = getMoveTargets(user, move.moveId);
      if (!moveTargets.targets.length) {
        return false;
      }
      let selectTargets: BattlerIndex[];
      switch (true) {
      case (moveTargets.multiple || moveTargets.targets.length === 1): {
        selectTargets = moveTargets.targets;
        break;
      }
      case (moveTargets.targets.indexOf(target.getBattlerIndex()) > -1): {
        selectTargets = [ target.getBattlerIndex() ];
        break;
      }
      default: {
        moveTargets.targets.splice(moveTargets.targets.indexOf(user.getAlly().getBattlerIndex()));
        selectTargets =  [ moveTargets.targets[user.randSeedInt(moveTargets.targets.length)] ];
        break;
      }
      }
      const targets = selectTargets;
      user.getMoveQueue().push({ move: move.moveId, targets: targets, ignorePP: true });
      user.scene.unshiftPhase(new MovePhase(user.scene, user, targets, moveset[moveIndex], true));
      return true;
    }

    return false;
  }
}

export class RandomMoveAttr extends OverrideMoveEffectAttr {
  apply(user: Pokemon, target: Pokemon, move: Move, args: any[]): Promise<boolean> {
    return new Promise(resolve => {
      const moveIds = Utils.getEnumValues(Moves).filter(m => !allMoves[m].hasFlag(MoveFlags.IGNORE_VIRTUAL) && !allMoves[m].name.endsWith(" (N)"));
      const moveId = moveIds[user.randSeedInt(moveIds.length)];

      const moveTargets = getMoveTargets(user, moveId);
      if (!moveTargets.targets.length) {
        resolve(false);
        return;
      }
      const targets = moveTargets.multiple || moveTargets.targets.length === 1
        ? moveTargets.targets
        : moveTargets.targets.indexOf(target.getBattlerIndex()) > -1
          ? [ target.getBattlerIndex() ]
          : [ moveTargets.targets[user.randSeedInt(moveTargets.targets.length)] ];
      user.getMoveQueue().push({ move: moveId, targets: targets, ignorePP: true });
      user.scene.unshiftPhase(new MovePhase(user.scene, user, targets, new PokemonMove(moveId, 0, 0, true), true));
      initMoveAnim(user.scene, moveId).then(() => {
        loadMoveAnimAssets(user.scene, [ moveId ], true)
          .then(() => resolve(true));
      });
    });
  }
}

export class NaturePowerAttr extends OverrideMoveEffectAttr {
  apply(user: Pokemon, target: Pokemon, move: Move, args: any[]): Promise<boolean> {
    return new Promise(resolve => {
      let moveId;
      switch (user.scene.arena.getTerrainType()) {
      // this allows terrains to 'override' the biome move
      case TerrainType.NONE:
        switch (user.scene.arena.biomeType) {
        case Biome.TOWN:
          moveId = Moves.ROUND;
          break;
        case Biome.METROPOLIS:
          moveId = Moves.TRI_ATTACK;
          break;
        case Biome.SLUM:
          moveId = Moves.SLUDGE_BOMB;
          break;
        case Biome.PLAINS:
          moveId = Moves.SILVER_WIND;
          break;
        case Biome.GRASS:
          moveId = Moves.GRASS_KNOT;
          break;
        case Biome.TALL_GRASS:
          moveId = Moves.POLLEN_PUFF;
          break;
        case Biome.MEADOW:
          moveId = Moves.GIGA_DRAIN;
          break;
        case Biome.FOREST:
          moveId = Moves.BUG_BUZZ;
          break;
        case Biome.JUNGLE:
          moveId = Moves.LEAF_STORM;
          break;
        case Biome.SEA:
          moveId = Moves.HYDRO_PUMP;
          break;
        case Biome.SWAMP:
          moveId = Moves.MUD_BOMB;
          break;
        case Biome.BEACH:
          moveId = Moves.SCALD;
          break;
        case Biome.LAKE:
          moveId = Moves.BUBBLE_BEAM;
          break;
        case Biome.SEABED:
          moveId = Moves.BRINE;
          break;
        case Biome.ISLAND:
          moveId = Moves.LEAF_TORNADO;
          break;
        case Biome.MOUNTAIN:
          moveId = Moves.AIR_SLASH;
          break;
        case Biome.BADLANDS:
          moveId = Moves.EARTH_POWER;
          break;
        case Biome.DESERT:
          moveId = Moves.SCORCHING_SANDS;
          break;
        case Biome.WASTELAND:
          moveId = Moves.DRAGON_PULSE;
          break;
        case Biome.CONSTRUCTION_SITE:
          moveId = Moves.STEEL_BEAM;
          break;
        case Biome.CAVE:
          moveId = Moves.POWER_GEM;
          break;
        case Biome.ICE_CAVE:
          moveId = Moves.ICE_BEAM;
          break;
        case Biome.SNOWY_FOREST:
          moveId = Moves.FROST_BREATH;
          break;
        case Biome.VOLCANO:
          moveId = Moves.LAVA_PLUME;
          break;
        case Biome.GRAVEYARD:
          moveId = Moves.SHADOW_BALL;
          break;
        case Biome.RUINS:
          moveId = Moves.ANCIENT_POWER;
          break;
        case Biome.TEMPLE:
          moveId = Moves.EXTRASENSORY;
          break;
        case Biome.DOJO:
          moveId = Moves.FOCUS_BLAST;
          break;
        case Biome.FAIRY_CAVE:
          moveId = Moves.ALLURING_VOICE;
          break;
        case Biome.ABYSS:
          moveId = Moves.OMINOUS_WIND;
          break;
        case Biome.SPACE:
          moveId = Moves.DRACO_METEOR;
          break;
        case Biome.FACTORY:
          moveId = Moves.FLASH_CANNON;
          break;
        case Biome.LABORATORY:
          moveId = Moves.ZAP_CANNON;
          break;
        case Biome.POWER_PLANT:
          moveId = Moves.CHARGE_BEAM;
          break;
        case Biome.END:
          moveId = Moves.ETERNABEAM;
          break;
        }
        break;
      case TerrainType.MISTY:
        moveId = Moves.MOONBLAST;
        break;
      case TerrainType.ELECTRIC:
        moveId = Moves.THUNDERBOLT;
        break;
      case TerrainType.GRASSY:
        moveId = Moves.ENERGY_BALL;
        break;
      case TerrainType.PSYCHIC:
        moveId = Moves.PSYCHIC;
        break;
      default:
        // Just in case there's no match
        moveId = Moves.TRI_ATTACK;
        break;
      }

      user.getMoveQueue().push({ move: moveId, targets: [target.getBattlerIndex()], ignorePP: true });
      user.scene.unshiftPhase(new MovePhase(user.scene, user, [target.getBattlerIndex()], new PokemonMove(moveId, 0, 0, true), true));
      initMoveAnim(user.scene, moveId).then(() => {
        loadMoveAnimAssets(user.scene, [ moveId ], true)
          .then(() => resolve(true));
      });
    });
  }
}

const lastMoveCopiableCondition: MoveConditionFunc = (user, target, move) => {
  const copiableMove = user.scene.currentBattle.lastMove;

  if (!copiableMove) {
    return false;
  }

  if (allMoves[copiableMove].hasAttr(ChargeAttr)) {
    return false;
  }

  // TODO: Add last turn of Bide

  return true;
};

export class CopyMoveAttr extends OverrideMoveEffectAttr {
  apply(user: Pokemon, target: Pokemon, move: Move, args: any[]): boolean {
    const lastMove = user.scene.currentBattle.lastMove;

    const moveTargets = getMoveTargets(user, lastMove);
    if (!moveTargets.targets.length) {
      return false;
    }

    const targets = moveTargets.multiple || moveTargets.targets.length === 1
      ? moveTargets.targets
      : moveTargets.targets.indexOf(target.getBattlerIndex()) > -1
        ? [ target.getBattlerIndex() ]
        : [ moveTargets.targets[user.randSeedInt(moveTargets.targets.length)] ];
    user.getMoveQueue().push({ move: lastMove, targets: targets, ignorePP: true });

    user.scene.unshiftPhase(new MovePhase(user.scene, user as PlayerPokemon, targets, new PokemonMove(lastMove, 0, 0, true), true));

    return true;
  }

  getCondition(): MoveConditionFunc {
    return lastMoveCopiableCondition;
  }
}

/**
 *  Attribute used for moves that reduce PP of the target's last used move.
 *  Used for Spite.
 */
export class ReducePpMoveAttr extends MoveEffectAttr {
  protected reduction: number;
  constructor(reduction: number) {
    super();
    this.reduction = reduction;
  }

  /**
   * Reduces the PP of the target's last-used move by an amount based on this attribute instance's {@linkcode reduction}.
   *
   * @param user {@linkcode Pokemon} that used the attack
   * @param target {@linkcode Pokemon} targeted by the attack
   * @param move {@linkcode Move} being used
   * @param args N/A
   * @returns {boolean} true
   */
  apply(user: Pokemon, target: Pokemon, move: Move, args: any[]): boolean {
    // Null checks can be skipped due to condition function
    const lastMove = target.getLastXMoves().find(() => true);
    const movesetMove = target.getMoveset().find(m => m.moveId === lastMove.move);
    const lastPpUsed = movesetMove.ppUsed;
    movesetMove.ppUsed = Math.min(movesetMove.ppUsed + this.reduction, movesetMove.getMovePp());

    const message = i18next.t("battle:ppReduced", {targetName: getPokemonNameWithAffix(target), moveName: movesetMove.getName(), reduction: movesetMove.ppUsed - lastPpUsed});

    user.scene.queueMessage(message);

    return true;
  }

  getCondition(): MoveConditionFunc {
    return (user, target, move) => {
      const lastMove = target.getLastXMoves().find(() => true);
      if (lastMove) {
        const movesetMove = target.getMoveset().find(m => m.moveId === lastMove.move);
        return !!movesetMove?.getPpRatio();
      }
      return false;
    };
  }

  getTargetBenefitScore(user: Pokemon, target: Pokemon, move: Move): number {
    const lastMove = target.getLastXMoves().find(() => true);
    if (lastMove) {
      const movesetMove = target.getMoveset().find(m => m.moveId === lastMove.move);
      if (movesetMove) {
        const maxPp = movesetMove.getMovePp();
        const ppLeft = maxPp - movesetMove.ppUsed;
        const value = -(8 - Math.ceil(Math.min(maxPp, 30) / 5));
        if (ppLeft < 4) {
          return (value / 4) * ppLeft;
        }
        return value;
      }
    }

    return 0;
  }
}

/**
 *  Attribute used for moves that damage target, and then reduce PP of the target's last used move.
 *  Used for Eerie Spell.
 */
export class AttackReducePpMoveAttr extends ReducePpMoveAttr {
  constructor(reduction: number) {
    super(reduction);
  }

  /**
   * Checks if the target has used a move prior to the attack. PP-reduction is applied through the super class if so.
   *
   * @param user {@linkcode Pokemon} that used the attack
   * @param target {@linkcode Pokemon} targeted by the attack
   * @param move {@linkcode Move} being used
   * @param args N/A
   * @returns {boolean} true
   */
  apply(user: Pokemon, target: Pokemon, move: Move, args: any[]): boolean {
    const lastMove = target.getLastXMoves().find(() => true);
    if (lastMove) {
      const movesetMove = target.getMoveset().find(m => m.moveId === lastMove.move);
      if (Boolean(movesetMove?.getPpRatio())) {
        super.apply(user, target, move, args);
      }
    }

    return true;
  }

  // Override condition function to always perform damage. Instead, perform pp-reduction condition check in apply function above
  getCondition(): MoveConditionFunc {
    return (user, target, move) => true;
  }
}

// TODO: Review this
const targetMoveCopiableCondition: MoveConditionFunc = (user, target, move) => {
  const targetMoves = target.getMoveHistory().filter(m => !m.virtual);
  if (!targetMoves.length) {
    return false;
  }

  const copiableMove = targetMoves[0];

  if (!copiableMove.move) {
    return false;
  }

  if (allMoves[copiableMove.move].hasAttr(ChargeAttr) && copiableMove.result === MoveResult.OTHER) {
    return false;
  }

  // TODO: Add last turn of Bide

  return true;
};

export class MovesetCopyMoveAttr extends OverrideMoveEffectAttr {
  apply(user: Pokemon, target: Pokemon, move: Move, args: any[]): boolean {
    const targetMoves = target.getMoveHistory().filter(m => !m.virtual);
    if (!targetMoves.length) {
      return false;
    }

    const copiedMove = allMoves[targetMoves[0].move];

    const thisMoveIndex = user.getMoveset().findIndex(m => m.moveId === move.id);

    if (thisMoveIndex === -1) {
      return false;
    }

    user.summonData.moveset = user.getMoveset().slice(0);
    user.summonData.moveset[thisMoveIndex] = new PokemonMove(copiedMove.id, 0, 0);

    user.scene.queueMessage(i18next.t("moveTriggers:copiedMove", {pokemonName: getPokemonNameWithAffix(user), moveName: copiedMove.name}));

    return true;
  }

  getCondition(): MoveConditionFunc {
    return targetMoveCopiableCondition;
  }
}

export class SketchAttr extends MoveEffectAttr {
  constructor() {
    super(true);
  }

  apply(user: Pokemon, target: Pokemon, move: Move, args: any[]): boolean {
    if (!super.apply(user, target, move, args)) {
      return false;
    }

    const targetMove = target.getMoveHistory().filter(m => !m.virtual).at(-1);
    if (!targetMove) {
      return false;
    }

    const sketchedMove = allMoves[targetMove.move];
    const sketchIndex = user.getMoveset().findIndex(m => m.moveId === move.id);
    if (sketchIndex === -1) {
      return false;
    }

    user.setMove(sketchIndex, sketchedMove.id);

    user.scene.queueMessage(i18next.t("moveTriggers:sketchedMove", {pokemonName: getPokemonNameWithAffix(user), moveName: sketchedMove.name}));

    return true;
  }

  getCondition(): MoveConditionFunc {
    return (user, target, move) => {
      if (!targetMoveCopiableCondition(user, target, move)) {
        return false;
      }

      const targetMoves = target.getMoveHistory().filter(m => !m.virtual);
      if (!targetMoves.length) {
        return false;
      }

      const sketchableMove = targetMoves[0];

      if (user.getMoveset().find(m => m.moveId === sketchableMove.move)) {
        return false;
      }

      return true;
    };
  }
}

export class AbilityChangeAttr extends MoveEffectAttr {
  public ability: Abilities;

  constructor(ability: Abilities, selfTarget?: boolean) {
    super(selfTarget, MoveEffectTrigger.HIT);

    this.ability = ability;
  }

  apply(user: Pokemon, target: Pokemon, move: Move, args: any[]): boolean {
    if (!super.apply(user, target, move, args)) {
      return false;
    }

    (this.selfTarget ? user : target).summonData.ability = this.ability;

    user.scene.queueMessage(i18next.t("moveTriggers:acquiredAbility", {pokemonName: getPokemonNameWithAffix((this.selfTarget ? user : target)), abilityName: allAbilities[this.ability].name}));

    return true;
  }

  getCondition(): MoveConditionFunc {
    return (user, target, move) => !(this.selfTarget ? user : target).getAbility().hasAttr(UnsuppressableAbilityAbAttr) && (this.selfTarget ? user : target).getAbility().id !== this.ability;
  }
}

export class AbilityCopyAttr extends MoveEffectAttr {
  public copyToPartner: boolean;

  constructor(copyToPartner: boolean = false) {
    super(false, MoveEffectTrigger.HIT);

    this.copyToPartner = copyToPartner;
  }

  apply(user: Pokemon, target: Pokemon, move: Move, args: any[]): boolean {
    if (!super.apply(user, target, move, args)) {
      return false;
    }

    user.summonData.ability = target.getAbility().id;

    user.scene.queueMessage(i18next.t("moveTriggers:copiedTargetAbility", {pokemonName: getPokemonNameWithAffix(user), targetName: getPokemonNameWithAffix(target), abilityName: allAbilities[target.getAbility().id].name}));

    if (this.copyToPartner && user.scene.currentBattle?.double && user.getAlly().hp) {
      user.getAlly().summonData.ability = target.getAbility().id;
      user.getAlly().scene.queueMessage(i18next.t("moveTriggers:copiedTargetAbility", {pokemonName: getPokemonNameWithAffix(user.getAlly()), targetName: getPokemonNameWithAffix(target), abilityName: allAbilities[target.getAbility().id].name}));
    }

    return true;
  }

  getCondition(): MoveConditionFunc {
    return (user, target, move) => {
      let ret = !target.getAbility().hasAttr(UncopiableAbilityAbAttr) && !user.getAbility().hasAttr(UnsuppressableAbilityAbAttr);
      if (this.copyToPartner && user.scene.currentBattle?.double) {
        ret = ret && (!user.getAlly().hp || !user.getAlly().getAbility().hasAttr(UnsuppressableAbilityAbAttr));
      } else {
        ret = ret && user.getAbility().id !== target.getAbility().id;
      }
      return ret;
    };
  }
}

export class AbilityGiveAttr extends MoveEffectAttr {
  public copyToPartner: boolean;

  constructor() {
    super(false, MoveEffectTrigger.HIT);
  }

  apply(user: Pokemon, target: Pokemon, move: Move, args: any[]): boolean {
    if (!super.apply(user, target, move, args)) {
      return false;
    }

    target.summonData.ability = user.getAbility().id;

    user.scene.queueMessage(i18next.t("moveTriggers:acquiredAbility", {pokemonName: getPokemonNameWithAffix(target), abilityName: allAbilities[user.getAbility().id].name}));

    return true;
  }

  getCondition(): MoveConditionFunc {
    return (user, target, move) => !user.getAbility().hasAttr(UncopiableAbilityAbAttr) && !target.getAbility().hasAttr(UnsuppressableAbilityAbAttr) && user.getAbility().id !== target.getAbility().id;
  }
}

export class SwitchAbilitiesAttr extends MoveEffectAttr {
  apply(user: Pokemon, target: Pokemon, move: Move, args: any[]): boolean {
    if (!super.apply(user, target, move, args)) {
      return false;
    }

    const tempAbilityId = user.getAbility().id;
    user.summonData.ability = target.getAbility().id;
    target.summonData.ability = tempAbilityId;

    user.scene.queueMessage(i18next.t("moveTriggers:swappedAbilitiesWithTarget", {pokemonName: getPokemonNameWithAffix(user)}));

    return true;
  }

  getCondition(): MoveConditionFunc {
    return (user, target, move) => !user.getAbility().hasAttr(UnswappableAbilityAbAttr) && !target.getAbility().hasAttr(UnswappableAbilityAbAttr);
  }
}

/**
 * Attribute used for moves that suppress abilities like {@linkcode Moves.GASTRO_ACID}.
 * A suppressed ability cannot be activated.
 *
 * @extends MoveEffectAttr
 * @see {@linkcode apply}
 * @see {@linkcode getCondition}
 */
export class SuppressAbilitiesAttr extends MoveEffectAttr {
  /** Sets ability suppression for the target pokemon and displays a message. */
  apply(user: Pokemon, target: Pokemon, move: Move, args: any[]): boolean {
    if (!super.apply(user, target, move, args)) {
      return false;
    }

    target.summonData.abilitySuppressed = true;

    target.scene.queueMessage(getPokemonMessage(target, "'s ability\nwas suppressed!"));

    return true;
  }

  /** Causes the effect to fail when the target's ability is unsupressable or already suppressed. */
  getCondition(): MoveConditionFunc {
    return (user, target, move) => !target.getAbility().hasAttr(UnsuppressableAbilityAbAttr) && !target.summonData.abilitySuppressed;
  }
}

/**
 * Applies the effects of {@linkcode SuppressAbilitiesAttr} if the target has already moved this turn.
 * @extends MoveEffectAttr
 * @see {@linkcode Moves.CORE_ENFORCER} (the move which uses this effect)
 */
export class SuppressAbilitiesIfActedAttr extends MoveEffectAttr {
  /**
   * If the target has already acted this turn, apply a {@linkcode SuppressAbilitiesAttr} effect unless the
   * abillity cannot be suppressed. This is a secondary effect and has no bearing on the success or failure of the move.
   *
   * @returns True if the move occurred, otherwise false. Note that true will be returned even if the target has not
   * yet moved or if the suppression failed to apply.
   */
  apply(user: Pokemon, target: Pokemon, move: Move, args: any[]): boolean {
    if (!super.apply(user, target, move, args)) {
      return false;
    }

    if (target.turnData.acted) {
      const suppressAttr = new SuppressAbilitiesAttr();
      if (suppressAttr.getCondition()(user, target, move)) {
        suppressAttr.apply(user, target, move, args);
      }
    }

    return true;
  }
}

export class TransformAttr extends MoveEffectAttr {
  apply(user: Pokemon, target: Pokemon, move: Move, args: any[]): Promise<boolean> {
    return new Promise(resolve => {
      if (!super.apply(user, target, move, args)) {
        return resolve(false);
      }

      user.summonData.speciesForm = target.getSpeciesForm();
      user.summonData.fusionSpeciesForm = target.getFusionSpeciesForm();
      user.summonData.ability = target.getAbility().id;
      user.summonData.gender = target.getGender();
      user.summonData.fusionGender = target.getFusionGender();
      user.summonData.stats = [ user.stats[Stat.HP] ].concat(target.stats.slice(1));
      user.summonData.battleStats = target.summonData.battleStats.slice(0);
      user.summonData.moveset = target.getMoveset().map(m => new PokemonMove(m.moveId, m.ppUsed, m.ppUp));
      user.summonData.types = target.getTypes();

      user.scene.queueMessage(i18next.t("moveTriggers:transformedIntoTarget", {pokemonName: getPokemonNameWithAffix(user), targetName: getPokemonNameWithAffix(target)}));

      user.loadAssets(false).then(() => {
        user.playAnim();
        resolve(true);
      });
    });
  }
}

export class DiscourageFrequentUseAttr extends MoveAttr {
  getUserBenefitScore(user: Pokemon, target: Pokemon, move: Move): integer {
    const lastMoves = user.getLastXMoves(4);
    console.log(lastMoves);
    for (let m = 0; m < lastMoves.length; m++) {
      if (lastMoves[m].move === move.id) {
        return (4 - (m + 1)) * -10;
      }
    }

    return 0;
  }
}

export class MoneyAttr extends MoveEffectAttr {
  constructor() {
    super(true, MoveEffectTrigger.HIT, true);
  }

  apply(user: Pokemon, target: Pokemon, move: Move): boolean {
    user.scene.currentBattle.moneyScattered += user.scene.getWaveMoneyAmount(0.2);
    user.scene.queueMessage(i18next.t("moveTriggers:coinsScatteredEverywhere"));
    return true;
  }
}

/**
 * Applies {@linkcode BattlerTagType.DESTINY_BOND} to the user.
 *
 * @extends MoveEffectAttr
 */
export class DestinyBondAttr extends MoveEffectAttr {
  constructor() {
    super(true, MoveEffectTrigger.PRE_APPLY);
  }

  /**
   * Applies {@linkcode BattlerTagType.DESTINY_BOND} to the user.
   * @param user {@linkcode Pokemon} that is having the tag applied to.
   * @param target {@linkcode Pokemon} N/A
   * @param move {@linkcode Move} {@linkcode Move.DESTINY_BOND}
   * @param {any[]} args N/A
   * @returns true
   */
  apply(user: Pokemon, target: Pokemon, move: Move, args: any[]): boolean {
    user.scene.queueMessage(`${i18next.t("moveTriggers:tryingToTakeFoeDown", {pokemonName: getPokemonNameWithAffix(user)})}`);
    user.addTag(BattlerTagType.DESTINY_BOND, undefined, move.id, user.id);
    return true;
  }
}

export class LastResortAttr extends MoveAttr {
  getCondition(): MoveConditionFunc {
    return (user: Pokemon, target: Pokemon, move: Move) => {
      const uniqueUsedMoveIds = new Set<Moves>();
      const movesetMoveIds = user.getMoveset().map(m => m.moveId);
      user.getMoveHistory().map(m => {
        if (m.move !== move.id && movesetMoveIds.find(mm => mm === m.move)) {
          uniqueUsedMoveIds.add(m.move);
        }
      });
      return uniqueUsedMoveIds.size >= movesetMoveIds.length - 1;
    };
  }
}


/**
 * The move only works if the target has a transferable held item
 * @extends MoveAttr
 * @see {@linkcode getCondition}
 */
export class AttackedByItemAttr extends MoveAttr {
  /**
   * @returns the {@linkcode MoveConditionFunc} for this {@linkcode Move}
   */
  getCondition(): MoveConditionFunc {
    return (user: Pokemon, target: Pokemon, move: Move) => {
      const heldItems = target.getHeldItems().filter(i => i.isTransferrable);
      if (heldItems.length === 0) {
        return false;
      }

      const itemName = heldItems[0]?.type?.name ?? "item";
      target.scene.queueMessage(i18next.t("moveTriggers:attackedByItem", {pokemonName: getPokemonNameWithAffix(target), itemName: itemName}));

      return true;
    };
  }
}

export class VariableTargetAttr extends MoveAttr {
  private targetChangeFunc: (user: Pokemon, target: Pokemon, move: Move) => number;

  constructor(targetChange: (user: Pokemon, target: Pokemon, move: Move) => number) {
    super();

    this.targetChangeFunc = targetChange;
  }

  apply(user: Pokemon, target: Pokemon, move: Move, args: any[]): boolean {
    const targetVal = args[0] as Utils.NumberHolder;
    targetVal.value = this.targetChangeFunc(user, target, move);
    return true;
  }
}

const failOnGravityCondition: MoveConditionFunc = (user, target, move) => !user.scene.arena.getTag(ArenaTagType.GRAVITY);

const failOnBossCondition: MoveConditionFunc = (user, target, move) => !target.isBossImmune();

const failOnMaxCondition: MoveConditionFunc = (user, target, move) => !target.isMax();

const failIfDampCondition: MoveConditionFunc = (user, target, move) => {
  const cancelled = new Utils.BooleanHolder(false);
  user.scene.getField(true).map(p=>applyAbAttrs(FieldPreventExplosiveMovesAbAttr, p, cancelled));
  // Queue a message if an ability prevented usage of the move
  if (cancelled.value) {
    user.scene.queueMessage(i18next.t("moveTriggers:cannotUseMove", {pokemonName: getPokemonNameWithAffix(user), moveName: move.name}));
  }
  return !cancelled.value;
};

const userSleptOrComatoseCondition: MoveConditionFunc = (user: Pokemon, target: Pokemon, move: Move) =>  user.status?.effect === StatusEffect.SLEEP || user.hasAbility(Abilities.COMATOSE);

const targetSleptOrComatoseCondition: MoveConditionFunc = (user: Pokemon, target: Pokemon, move: Move) =>  target.status?.effect === StatusEffect.SLEEP || target.hasAbility(Abilities.COMATOSE);

export type MoveAttrFilter = (attr: MoveAttr) => boolean;

function applyMoveAttrsInternal(attrFilter: MoveAttrFilter, user: Pokemon, target: Pokemon, move: Move, args: any[]): Promise<void> {
  return new Promise(resolve => {
    const attrPromises: Promise<boolean>[] = [];
    const moveAttrs = move.attrs.filter(a => attrFilter(a));
    for (const attr of moveAttrs) {
      const result = attr.apply(user, target, move, args);
      if (result instanceof Promise) {
        attrPromises.push(result);
      }
    }
    Promise.allSettled(attrPromises).then(() => resolve());
  });
}

export function applyMoveAttrs(attrType: Constructor<MoveAttr>, user: Pokemon, target: Pokemon, move: Move, ...args: any[]): Promise<void> {
  return applyMoveAttrsInternal((attr: MoveAttr) => attr instanceof attrType, user, target, move, args);
}

export function applyFilteredMoveAttrs(attrFilter: MoveAttrFilter, user: Pokemon, target: Pokemon, move: Move, ...args: any[]): Promise<void> {
  return applyMoveAttrsInternal(attrFilter, user, target, move, args);
}

export class MoveCondition {
  protected func: MoveConditionFunc;

  constructor(func: MoveConditionFunc) {
    this.func = func;
  }

  apply(user: Pokemon, target: Pokemon, move: Move): boolean {
    return this.func(user, target, move);
  }

  getUserBenefitScore(user: Pokemon, target: Pokemon, move: Move): integer {
    return 0;
  }
}

export class FirstMoveCondition extends MoveCondition {
  constructor() {
    super((user, target, move) => user.battleSummonData?.turnCount === 1);
  }

  getUserBenefitScore(user: Pokemon, target: Pokemon, move: Move): integer {
    return this.apply(user, target, move) ? 10 : -20;
  }
}

export class hitsSameTypeAttr extends VariableMoveTypeMultiplierAttr {
  apply(user: Pokemon, target: Pokemon, move: Move, args: any[]): boolean {
    const multiplier = args[0] as Utils.NumberHolder;
    if (!user.getTypes().some(type => target.getTypes().includes(type))) {
      multiplier.value = 0;
      return true;
    }
    return false;
  }
}

/**
 * Attribute used for Conversion 2, to convert the user's type to a random type that resists the target's last used move.
 * Fails if the user already has ALL types that resist the target's last used move.
 * Fails if the opponent has not used a move yet
 * Fails if the type is unknown or stellar
 *
 * TODO:
 * If a move has its type changed (e.g. {@linkcode Moves.HIDDEN_POWER}), it will check the new type.
 */
export class ResistLastMoveTypeAttr extends MoveEffectAttr {
  constructor() {
    super(true);
  }
  /**
   * User changes its type to a random type that resists the target's last used move
   * @param {Pokemon} user Pokemon that used the move and will change types
   * @param {Pokemon} target Opposing pokemon that recently used a move
   * @param {Move} move Move being used
   * @param {any[]} args Unused
   * @returns {boolean} true if the function succeeds
   */
  apply(user: Pokemon, target: Pokemon, move: Move, args: any[]): boolean {
    if (!super.apply(user, target, move, args)) {
      return false;
    }

    const [targetMove] = target.getLastXMoves(1); // target's most recent move
    if (!targetMove) {
      return false;
    }

    const moveData = allMoves[targetMove.move];
    if (moveData.type === Type.STELLAR || moveData.type === Type.UNKNOWN) {
      return false;
    }
    const userTypes = user.getTypes();
    const validTypes = getTypeResistances(moveData.type).filter(t => !userTypes.includes(t)); // valid types are ones that are not already the user's types
    if (!validTypes.length) {
      return false;
    }
    const type = validTypes[user.randSeedInt(validTypes.length)];
    user.summonData.types = [ type ];
    user.scene.queueMessage(i18next.t("battle:transformedIntoType", {pokemonName: getPokemonNameWithAffix(user), type: Utils.toReadableString(Type[type])}));
    user.updateInfo();

    return true;
  }

  getCondition(): MoveConditionFunc {
    return (user, target, move) => {
      const moveHistory = target.getLastXMoves();
      return moveHistory.length !== 0;
    };
  }
}

const unknownTypeCondition: MoveConditionFunc = (user, target, move) => !user.getTypes().includes(Type.UNKNOWN);

export type MoveTargetSet = {
  targets: BattlerIndex[];
  multiple: boolean;
};

export function getMoveTargets(user: Pokemon, move: Moves): MoveTargetSet {
  const variableTarget = new Utils.NumberHolder(0);
  user.getOpponents().forEach(p => applyMoveAttrs(VariableTargetAttr, user, p, allMoves[move], variableTarget));

  const moveTarget = allMoves[move].hasAttr(VariableTargetAttr) ? variableTarget.value : move ? allMoves[move].moveTarget : move === undefined ? MoveTarget.NEAR_ENEMY : [];
  const opponents = user.getOpponents();

  let set: Pokemon[] = [];
  let multiple = false;

  switch (moveTarget) {
  case MoveTarget.USER:
  case MoveTarget.PARTY:
    set = [ user ];
    break;
  case MoveTarget.NEAR_OTHER:
  case MoveTarget.OTHER:
  case MoveTarget.ALL_NEAR_OTHERS:
  case MoveTarget.ALL_OTHERS:
    set = (opponents.concat([ user.getAlly() ]));
    multiple = moveTarget === MoveTarget.ALL_NEAR_OTHERS || moveTarget === MoveTarget.ALL_OTHERS;
    break;
  case MoveTarget.NEAR_ENEMY:
  case MoveTarget.ALL_NEAR_ENEMIES:
  case MoveTarget.ALL_ENEMIES:
  case MoveTarget.ENEMY_SIDE:
    set = opponents;
    multiple = moveTarget !== MoveTarget.NEAR_ENEMY;
    break;
  case MoveTarget.RANDOM_NEAR_ENEMY:
    set = [ opponents[user.randSeedInt(opponents.length)] ];
    break;
  case MoveTarget.ATTACKER:
    return { targets: [ -1 as BattlerIndex ], multiple: false };
  case MoveTarget.NEAR_ALLY:
  case MoveTarget.ALLY:
    set = [ user.getAlly() ];
    break;
  case MoveTarget.USER_OR_NEAR_ALLY:
  case MoveTarget.USER_AND_ALLIES:
  case MoveTarget.USER_SIDE:
    set = [ user, user.getAlly() ];
    multiple = moveTarget !== MoveTarget.USER_OR_NEAR_ALLY;
    break;
  case MoveTarget.ALL:
  case MoveTarget.BOTH_SIDES:
    set = [ user, user.getAlly() ].concat(opponents);
    multiple = true;
    break;
  case MoveTarget.CURSE:
    set = user.getTypes(true).includes(Type.GHOST) ? (opponents.concat([ user.getAlly() ])) : [ user ];
    break;
  }

  return { targets: set.filter(p => p?.isActive(true)).map(p => p.getBattlerIndex()).filter(t => t !== undefined), multiple };
}

export const allMoves: Move[] = [
  new SelfStatusMove(Moves.NONE, Type.NORMAL, MoveCategory.STATUS, -1, -1, 0, 1),
];

export const selfStatLowerMoves: Moves[] = [];

export function initMoves() {
  allMoves.push(
    new AttackMove(Moves.POUND, Type.NORMAL, MoveCategory.PHYSICAL, 40, 100, 35, -1, 0, 1),
    new AttackMove(Moves.KARATE_CHOP, Type.FIGHTING, MoveCategory.PHYSICAL, 50, 100, 25, -1, 0, 1)
      .attr(HighCritAttr),
    new AttackMove(Moves.DOUBLE_SLAP, Type.NORMAL, MoveCategory.PHYSICAL, 15, 85, 10, -1, 0, 1)
      .attr(MultiHitAttr),
    new AttackMove(Moves.COMET_PUNCH, Type.NORMAL, MoveCategory.PHYSICAL, 18, 85, 15, -1, 0, 1)
      .attr(MultiHitAttr)
      .punchingMove(),
    new AttackMove(Moves.MEGA_PUNCH, Type.NORMAL, MoveCategory.PHYSICAL, 80, 85, 20, -1, 0, 1)
      .punchingMove(),
    new AttackMove(Moves.PAY_DAY, Type.NORMAL, MoveCategory.PHYSICAL, 40, 100, 20, -1, 0, 1)
      .attr(MoneyAttr)
      .makesContact(false),
    new AttackMove(Moves.FIRE_PUNCH, Type.FIRE, MoveCategory.PHYSICAL, 75, 100, 15, 10, 0, 1)
      .attr(StatusEffectAttr, StatusEffect.BURN)
      .punchingMove(),
    new AttackMove(Moves.ICE_PUNCH, Type.ICE, MoveCategory.PHYSICAL, 75, 100, 15, 10, 0, 1)
      .attr(StatusEffectAttr, StatusEffect.FREEZE)
      .punchingMove(),
    new AttackMove(Moves.THUNDER_PUNCH, Type.ELECTRIC, MoveCategory.PHYSICAL, 75, 100, 15, 10, 0, 1)
      .attr(StatusEffectAttr, StatusEffect.PARALYSIS)
      .punchingMove(),
    new AttackMove(Moves.SCRATCH, Type.NORMAL, MoveCategory.PHYSICAL, 40, 100, 35, -1, 0, 1),
    new AttackMove(Moves.VISE_GRIP, Type.NORMAL, MoveCategory.PHYSICAL, 55, 100, 30, -1, 0, 1),
    new AttackMove(Moves.GUILLOTINE, Type.NORMAL, MoveCategory.PHYSICAL, 200, 30, 5, -1, 0, 1)
      .attr(OneHitKOAttr)
      .attr(OneHitKOAccuracyAttr),
    new AttackMove(Moves.RAZOR_WIND, Type.NORMAL, MoveCategory.SPECIAL, 80, 100, 10, -1, 0, 1)
      .attr(ChargeAttr, ChargeAnim.RAZOR_WIND_CHARGING, i18next.t("moveTriggers:whippedUpAWhirlwind", {pokemonName: "{USER}"}))
      .attr(HighCritAttr)
      .windMove()
      .ignoresVirtual()
      .target(MoveTarget.ALL_NEAR_ENEMIES),
    new SelfStatusMove(Moves.SWORDS_DANCE, Type.NORMAL, -1, 20, -1, 0, 1)
      .attr(StatChangeAttr, BattleStat.ATK, 2, true)
      .danceMove(),
    new AttackMove(Moves.CUT, Type.NORMAL, MoveCategory.PHYSICAL, 50, 95, 30, -1, 0, 1)
      .slicingMove(),
    new AttackMove(Moves.GUST, Type.FLYING, MoveCategory.SPECIAL, 40, 100, 35, -1, 0, 1)
      .attr(HitsTagAttr, BattlerTagType.FLYING, true)
      .windMove(),
    new AttackMove(Moves.WING_ATTACK, Type.FLYING, MoveCategory.PHYSICAL, 60, 100, 35, -1, 0, 1),
    new StatusMove(Moves.WHIRLWIND, Type.NORMAL, -1, 20, -1, -6, 1)
      .attr(ForceSwitchOutAttr)
      .attr(HitsTagAttr, BattlerTagType.FLYING, false)
      .hidesTarget()
      .windMove(),
    new AttackMove(Moves.FLY, Type.FLYING, MoveCategory.PHYSICAL, 90, 95, 15, -1, 0, 1)
      .attr(ChargeAttr, ChargeAnim.FLY_CHARGING, i18next.t("moveTriggers:flewUpHigh", {pokemonName: "{USER}"}), BattlerTagType.FLYING)
      .condition(failOnGravityCondition)
      .ignoresVirtual(),
    new AttackMove(Moves.BIND, Type.NORMAL, MoveCategory.PHYSICAL, 15, 85, 20, -1, 0, 1)
      .attr(TrapAttr, BattlerTagType.BIND),
    new AttackMove(Moves.SLAM, Type.NORMAL, MoveCategory.PHYSICAL, 80, 75, 20, -1, 0, 1),
    new AttackMove(Moves.VINE_WHIP, Type.GRASS, MoveCategory.PHYSICAL, 45, 100, 25, -1, 0, 1),
    new AttackMove(Moves.STOMP, Type.NORMAL, MoveCategory.PHYSICAL, 65, 100, 20, 30, 0, 1)
      .attr(MinimizeAccuracyAttr)
      .attr(HitsTagAttr, BattlerTagType.MINIMIZED, true)
      .attr(FlinchAttr),
    new AttackMove(Moves.DOUBLE_KICK, Type.FIGHTING, MoveCategory.PHYSICAL, 30, 100, 30, -1, 0, 1)
      .attr(MultiHitAttr, MultiHitType._2),
    new AttackMove(Moves.MEGA_KICK, Type.NORMAL, MoveCategory.PHYSICAL, 120, 75, 5, -1, 0, 1),
    new AttackMove(Moves.JUMP_KICK, Type.FIGHTING, MoveCategory.PHYSICAL, 100, 95, 10, -1, 0, 1)
      .attr(MissEffectAttr, crashDamageFunc)
      .attr(NoEffectAttr, crashDamageFunc)
      .condition(failOnGravityCondition)
      .recklessMove(),
    new AttackMove(Moves.ROLLING_KICK, Type.FIGHTING, MoveCategory.PHYSICAL, 60, 85, 15, 30, 0, 1)
      .attr(FlinchAttr),
    new StatusMove(Moves.SAND_ATTACK, Type.GROUND, 100, 15, -1, 0, 1)
      .attr(StatChangeAttr, BattleStat.ACC, -1),
    new AttackMove(Moves.HEADBUTT, Type.NORMAL, MoveCategory.PHYSICAL, 70, 100, 15, 30, 0, 1)
      .attr(FlinchAttr),
    new AttackMove(Moves.HORN_ATTACK, Type.NORMAL, MoveCategory.PHYSICAL, 65, 100, 25, -1, 0, 1),
    new AttackMove(Moves.FURY_ATTACK, Type.NORMAL, MoveCategory.PHYSICAL, 15, 85, 20, -1, 0, 1)
      .attr(MultiHitAttr),
    new AttackMove(Moves.HORN_DRILL, Type.NORMAL, MoveCategory.PHYSICAL, 200, 30, 5, -1, 0, 1)
      .attr(OneHitKOAttr)
      .attr(OneHitKOAccuracyAttr),
    new AttackMove(Moves.TACKLE, Type.NORMAL, MoveCategory.PHYSICAL, 40, 100, 35, -1, 0, 1),
    new AttackMove(Moves.BODY_SLAM, Type.NORMAL, MoveCategory.PHYSICAL, 85, 100, 15, 30, 0, 1)
      .attr(MinimizeAccuracyAttr)
      .attr(HitsTagAttr, BattlerTagType.MINIMIZED, true)
      .attr(StatusEffectAttr, StatusEffect.PARALYSIS),
    new AttackMove(Moves.WRAP, Type.NORMAL, MoveCategory.PHYSICAL, 15, 90, 20, -1, 0, 1)
      .attr(TrapAttr, BattlerTagType.WRAP),
    new AttackMove(Moves.TAKE_DOWN, Type.NORMAL, MoveCategory.PHYSICAL, 90, 85, 20, -1, 0, 1)
      .attr(RecoilAttr)
      .recklessMove(),
    new AttackMove(Moves.THRASH, Type.NORMAL, MoveCategory.PHYSICAL, 120, 100, 10, -1, 0, 1)
      .attr(FrenzyAttr)
      .attr(MissEffectAttr, frenzyMissFunc)
      .attr(NoEffectAttr, frenzyMissFunc)
      .target(MoveTarget.RANDOM_NEAR_ENEMY),
    new AttackMove(Moves.DOUBLE_EDGE, Type.NORMAL, MoveCategory.PHYSICAL, 120, 100, 15, -1, 0, 1)
      .attr(RecoilAttr, false, 0.33)
      .recklessMove(),
    new StatusMove(Moves.TAIL_WHIP, Type.NORMAL, 100, 30, -1, 0, 1)
      .attr(StatChangeAttr, BattleStat.DEF, -1)
      .target(MoveTarget.ALL_NEAR_ENEMIES),
    new AttackMove(Moves.POISON_STING, Type.POISON, MoveCategory.PHYSICAL, 15, 100, 35, 30, 0, 1)
      .attr(StatusEffectAttr, StatusEffect.POISON)
      .makesContact(false),
    new AttackMove(Moves.TWINEEDLE, Type.BUG, MoveCategory.PHYSICAL, 25, 100, 20, 20, 0, 1)
      .attr(MultiHitAttr, MultiHitType._2)
      .attr(StatusEffectAttr, StatusEffect.POISON)
      .makesContact(false),
    new AttackMove(Moves.PIN_MISSILE, Type.BUG, MoveCategory.PHYSICAL, 25, 95, 20, -1, 0, 1)
      .attr(MultiHitAttr)
      .makesContact(false),
    new StatusMove(Moves.LEER, Type.NORMAL, 100, 30, -1, 0, 1)
      .attr(StatChangeAttr, BattleStat.DEF, -1)
      .target(MoveTarget.ALL_NEAR_ENEMIES),
    new AttackMove(Moves.BITE, Type.DARK, MoveCategory.PHYSICAL, 60, 100, 25, 30, 0, 1)
      .attr(FlinchAttr)
      .bitingMove(),
    new StatusMove(Moves.GROWL, Type.NORMAL, 100, 40, -1, 0, 1)
      .attr(StatChangeAttr, BattleStat.ATK, -1)
      .soundBased()
      .target(MoveTarget.ALL_NEAR_ENEMIES),
    new StatusMove(Moves.ROAR, Type.NORMAL, -1, 20, -1, -6, 1)
      .attr(ForceSwitchOutAttr)
      .soundBased()
      .hidesTarget(),
    new StatusMove(Moves.SING, Type.NORMAL, 55, 15, -1, 0, 1)
      .attr(StatusEffectAttr, StatusEffect.SLEEP)
      .soundBased(),
    new StatusMove(Moves.SUPERSONIC, Type.NORMAL, 55, 20, -1, 0, 1)
      .attr(ConfuseAttr)
      .soundBased(),
    new AttackMove(Moves.SONIC_BOOM, Type.NORMAL, MoveCategory.SPECIAL, -1, 90, 20, -1, 0, 1)
      .attr(FixedDamageAttr, 20),
    new StatusMove(Moves.DISABLE, Type.NORMAL, 100, 20, -1, 0, 1)
      .attr(DisableMoveAttr)
      .condition(failOnMaxCondition),
    new AttackMove(Moves.ACID, Type.POISON, MoveCategory.SPECIAL, 40, 100, 30, 10, 0, 1)
      .attr(StatChangeAttr, BattleStat.SPDEF, -1)
      .target(MoveTarget.ALL_NEAR_ENEMIES),
    new AttackMove(Moves.EMBER, Type.FIRE, MoveCategory.SPECIAL, 40, 100, 25, 10, 0, 1)
      .attr(StatusEffectAttr, StatusEffect.BURN),
    new AttackMove(Moves.FLAMETHROWER, Type.FIRE, MoveCategory.SPECIAL, 90, 100, 15, 10, 0, 1)
      .attr(StatusEffectAttr, StatusEffect.BURN),
    new StatusMove(Moves.MIST, Type.ICE, -1, 30, -1, 0, 1)
      .attr(AddArenaTagAttr, ArenaTagType.MIST, 5, true)
      .target(MoveTarget.USER_SIDE),
    new AttackMove(Moves.WATER_GUN, Type.WATER, MoveCategory.SPECIAL, 40, 100, 25, -1, 0, 1),
    new AttackMove(Moves.HYDRO_PUMP, Type.WATER, MoveCategory.SPECIAL, 110, 80, 5, -1, 0, 1),
    new AttackMove(Moves.SURF, Type.WATER, MoveCategory.SPECIAL, 90, 100, 15, -1, 0, 1)
      .target(MoveTarget.ALL_NEAR_OTHERS)
      .attr(HitsTagAttr, BattlerTagType.UNDERWATER, true),
    new AttackMove(Moves.ICE_BEAM, Type.ICE, MoveCategory.SPECIAL, 90, 100, 10, 10, 0, 1)
      .attr(StatusEffectAttr, StatusEffect.FREEZE),
    new AttackMove(Moves.BLIZZARD, Type.ICE, MoveCategory.SPECIAL, 110, 70, 5, 10, 0, 1)
      .attr(BlizzardAccuracyAttr)
      .attr(StatusEffectAttr, StatusEffect.FREEZE)
      .windMove()
      .target(MoveTarget.ALL_NEAR_ENEMIES),
    new AttackMove(Moves.PSYBEAM, Type.PSYCHIC, MoveCategory.SPECIAL, 65, 100, 20, 10, 0, 1)
      .attr(ConfuseAttr),
    new AttackMove(Moves.BUBBLE_BEAM, Type.WATER, MoveCategory.SPECIAL, 65, 100, 20, 10, 0, 1)
      .attr(StatChangeAttr, BattleStat.SPD, -1),
    new AttackMove(Moves.AURORA_BEAM, Type.ICE, MoveCategory.SPECIAL, 65, 100, 20, 10, 0, 1)
      .attr(StatChangeAttr, BattleStat.ATK, -1),
    new AttackMove(Moves.HYPER_BEAM, Type.NORMAL, MoveCategory.SPECIAL, 150, 90, 5, -1, 0, 1)
      .attr(RechargeAttr),
    new AttackMove(Moves.PECK, Type.FLYING, MoveCategory.PHYSICAL, 35, 100, 35, -1, 0, 1),
    new AttackMove(Moves.DRILL_PECK, Type.FLYING, MoveCategory.PHYSICAL, 80, 100, 20, -1, 0, 1),
    new AttackMove(Moves.SUBMISSION, Type.FIGHTING, MoveCategory.PHYSICAL, 80, 80, 20, -1, 0, 1)
      .attr(RecoilAttr)
      .recklessMove(),
    new AttackMove(Moves.LOW_KICK, Type.FIGHTING, MoveCategory.PHYSICAL, -1, 100, 20, -1, 0, 1)
      .attr(WeightPowerAttr)
      .condition(failOnMaxCondition),
    new AttackMove(Moves.COUNTER, Type.FIGHTING, MoveCategory.PHYSICAL, -1, 100, 20, -1, -5, 1)
      .attr(CounterDamageAttr, (move: Move) => move.category === MoveCategory.PHYSICAL, 2)
      .target(MoveTarget.ATTACKER),
    new AttackMove(Moves.SEISMIC_TOSS, Type.FIGHTING, MoveCategory.PHYSICAL, -1, 100, 20, -1, 0, 1)
      .attr(LevelDamageAttr),
    new AttackMove(Moves.STRENGTH, Type.NORMAL, MoveCategory.PHYSICAL, 80, 100, 15, -1, 0, 1),
    new AttackMove(Moves.ABSORB, Type.GRASS, MoveCategory.SPECIAL, 20, 100, 25, -1, 0, 1)
      .attr(HitHealAttr)
      .triageMove(),
    new AttackMove(Moves.MEGA_DRAIN, Type.GRASS, MoveCategory.SPECIAL, 40, 100, 15, -1, 0, 1)
      .attr(HitHealAttr)
      .triageMove(),
    new StatusMove(Moves.LEECH_SEED, Type.GRASS, 90, 10, -1, 0, 1)
      .attr(AddBattlerTagAttr, BattlerTagType.SEEDED)
      .condition((user, target, move) => !target.getTag(BattlerTagType.SEEDED) && !target.isOfType(Type.GRASS)),
    new SelfStatusMove(Moves.GROWTH, Type.NORMAL, -1, 20, -1, 0, 1)
      .attr(GrowthStatChangeAttr),
    new AttackMove(Moves.RAZOR_LEAF, Type.GRASS, MoveCategory.PHYSICAL, 55, 95, 25, -1, 0, 1)
      .attr(HighCritAttr)
      .makesContact(false)
      .slicingMove()
      .target(MoveTarget.ALL_NEAR_ENEMIES),
    new AttackMove(Moves.SOLAR_BEAM, Type.GRASS, MoveCategory.SPECIAL, 120, 100, 10, -1, 0, 1)
      .attr(SunlightChargeAttr, ChargeAnim.SOLAR_BEAM_CHARGING, i18next.t("moveTriggers:tookInSunlight", {pokemonName: "{USER}"}))
      .attr(AntiSunlightPowerDecreaseAttr)
      .ignoresVirtual(),
    new StatusMove(Moves.POISON_POWDER, Type.POISON, 75, 35, -1, 0, 1)
      .attr(StatusEffectAttr, StatusEffect.POISON)
      .powderMove(),
    new StatusMove(Moves.STUN_SPORE, Type.GRASS, 75, 30, -1, 0, 1)
      .attr(StatusEffectAttr, StatusEffect.PARALYSIS)
      .powderMove(),
    new StatusMove(Moves.SLEEP_POWDER, Type.GRASS, 75, 15, -1, 0, 1)
      .attr(StatusEffectAttr, StatusEffect.SLEEP)
      .powderMove(),
    new AttackMove(Moves.PETAL_DANCE, Type.GRASS, MoveCategory.SPECIAL, 120, 100, 10, -1, 0, 1)
      .attr(FrenzyAttr)
      .attr(MissEffectAttr, frenzyMissFunc)
      .attr(NoEffectAttr, frenzyMissFunc)
      .makesContact()
      .danceMove()
      .target(MoveTarget.RANDOM_NEAR_ENEMY),
    new StatusMove(Moves.STRING_SHOT, Type.BUG, 95, 40, -1, 0, 1)
      .attr(StatChangeAttr, BattleStat.SPD, -2)
      .target(MoveTarget.ALL_NEAR_ENEMIES),
    new AttackMove(Moves.DRAGON_RAGE, Type.DRAGON, MoveCategory.SPECIAL, -1, 100, 10, -1, 0, 1)
      .attr(FixedDamageAttr, 40),
    new AttackMove(Moves.FIRE_SPIN, Type.FIRE, MoveCategory.SPECIAL, 35, 85, 15, -1, 0, 1)
      .attr(TrapAttr, BattlerTagType.FIRE_SPIN),
    new AttackMove(Moves.THUNDER_SHOCK, Type.ELECTRIC, MoveCategory.SPECIAL, 40, 100, 30, 10, 0, 1)
      .attr(StatusEffectAttr, StatusEffect.PARALYSIS),
    new AttackMove(Moves.THUNDERBOLT, Type.ELECTRIC, MoveCategory.SPECIAL, 90, 100, 15, 10, 0, 1)
      .attr(StatusEffectAttr, StatusEffect.PARALYSIS),
    new StatusMove(Moves.THUNDER_WAVE, Type.ELECTRIC, 90, 20, -1, 0, 1)
      .attr(StatusEffectAttr, StatusEffect.PARALYSIS)
      .attr(StatusMoveTypeImmunityAttr, Type.GROUND),
    new AttackMove(Moves.THUNDER, Type.ELECTRIC, MoveCategory.SPECIAL, 110, 70, 10, 30, 0, 1)
      .attr(StatusEffectAttr, StatusEffect.PARALYSIS)
      .attr(ThunderAccuracyAttr)
      .attr(HitsTagAttr, BattlerTagType.FLYING, false),
    new AttackMove(Moves.ROCK_THROW, Type.ROCK, MoveCategory.PHYSICAL, 50, 90, 15, -1, 0, 1)
      .makesContact(false),
    new AttackMove(Moves.EARTHQUAKE, Type.GROUND, MoveCategory.PHYSICAL, 100, 100, 10, -1, 0, 1)
      .attr(HitsTagAttr, BattlerTagType.UNDERGROUND, true)
      .makesContact(false)
      .target(MoveTarget.ALL_NEAR_OTHERS),
    new AttackMove(Moves.FISSURE, Type.GROUND, MoveCategory.PHYSICAL, 200, 30, 5, -1, 0, 1)
      .attr(OneHitKOAttr)
      .attr(OneHitKOAccuracyAttr)
      .attr(HitsTagAttr, BattlerTagType.UNDERGROUND, false)
      .makesContact(false),
    new AttackMove(Moves.DIG, Type.GROUND, MoveCategory.PHYSICAL, 80, 100, 10, -1, 0, 1)
      .attr(ChargeAttr, ChargeAnim.DIG_CHARGING, i18next.t("moveTriggers:dugAHole", {pokemonName: "{USER}"}), BattlerTagType.UNDERGROUND)
      .ignoresVirtual(),
    new StatusMove(Moves.TOXIC, Type.POISON, 90, 10, -1, 0, 1)
      .attr(StatusEffectAttr, StatusEffect.TOXIC)
      .attr(ToxicAccuracyAttr),
    new AttackMove(Moves.CONFUSION, Type.PSYCHIC, MoveCategory.SPECIAL, 50, 100, 25, 10, 0, 1)
      .attr(ConfuseAttr),
    new AttackMove(Moves.PSYCHIC, Type.PSYCHIC, MoveCategory.SPECIAL, 90, 100, 10, 10, 0, 1)
      .attr(StatChangeAttr, BattleStat.SPDEF, -1),
    new StatusMove(Moves.HYPNOSIS, Type.PSYCHIC, 60, 20, -1, 0, 1)
      .attr(StatusEffectAttr, StatusEffect.SLEEP),
    new SelfStatusMove(Moves.MEDITATE, Type.PSYCHIC, -1, 40, -1, 0, 1)
      .attr(StatChangeAttr, BattleStat.ATK, 1, true),
    new SelfStatusMove(Moves.AGILITY, Type.PSYCHIC, -1, 30, -1, 0, 1)
      .attr(StatChangeAttr, BattleStat.SPD, 2, true),
    new AttackMove(Moves.QUICK_ATTACK, Type.NORMAL, MoveCategory.PHYSICAL, 40, 100, 30, -1, 1, 1),
    new AttackMove(Moves.RAGE, Type.NORMAL, MoveCategory.PHYSICAL, 20, 100, 20, -1, 0, 1)
      .partial(),
    new SelfStatusMove(Moves.TELEPORT, Type.PSYCHIC, -1, 20, -1, -6, 1)
      .attr(ForceSwitchOutAttr, true)
      .hidesUser(),
    new AttackMove(Moves.NIGHT_SHADE, Type.GHOST, MoveCategory.SPECIAL, -1, 100, 15, -1, 0, 1)
      .attr(LevelDamageAttr),
    new StatusMove(Moves.MIMIC, Type.NORMAL, -1, 10, -1, 0, 1)
      .attr(MovesetCopyMoveAttr)
      .ignoresVirtual(),
    new StatusMove(Moves.SCREECH, Type.NORMAL, 85, 40, -1, 0, 1)
      .attr(StatChangeAttr, BattleStat.DEF, -2)
      .soundBased(),
    new SelfStatusMove(Moves.DOUBLE_TEAM, Type.NORMAL, -1, 15, -1, 0, 1)
      .attr(StatChangeAttr, BattleStat.EVA, 1, true),
    new SelfStatusMove(Moves.RECOVER, Type.NORMAL, -1, 5, -1, 0, 1)
      .attr(HealAttr, 0.5)
      .triageMove(),
    new SelfStatusMove(Moves.HARDEN, Type.NORMAL, -1, 30, -1, 0, 1)
      .attr(StatChangeAttr, BattleStat.DEF, 1, true),
    new SelfStatusMove(Moves.MINIMIZE, Type.NORMAL, -1, 10, -1, 0, 1)
      .attr(AddBattlerTagAttr, BattlerTagType.MINIMIZED, true, false)
      .attr(StatChangeAttr, BattleStat.EVA, 2, true),
    new StatusMove(Moves.SMOKESCREEN, Type.NORMAL, 100, 20, -1, 0, 1)
      .attr(StatChangeAttr, BattleStat.ACC, -1),
    new StatusMove(Moves.CONFUSE_RAY, Type.GHOST, 100, 10, -1, 0, 1)
      .attr(ConfuseAttr),
    new SelfStatusMove(Moves.WITHDRAW, Type.WATER, -1, 40, -1, 0, 1)
      .attr(StatChangeAttr, BattleStat.DEF, 1, true),
    new SelfStatusMove(Moves.DEFENSE_CURL, Type.NORMAL, -1, 40, -1, 0, 1)
      .attr(StatChangeAttr, BattleStat.DEF, 1, true),
    new SelfStatusMove(Moves.BARRIER, Type.PSYCHIC, -1, 20, -1, 0, 1)
      .attr(StatChangeAttr, BattleStat.DEF, 2, true),
    new StatusMove(Moves.LIGHT_SCREEN, Type.PSYCHIC, -1, 30, -1, 0, 1)
      .attr(AddArenaTagAttr, ArenaTagType.LIGHT_SCREEN, 5, true)
      .target(MoveTarget.USER_SIDE),
    new StatusMove(Moves.HAZE, Type.ICE, -1, 30, -1, 0, 1)
      .target(MoveTarget.BOTH_SIDES)
      .attr(ResetStatsAttr),
    new StatusMove(Moves.REFLECT, Type.PSYCHIC, -1, 20, -1, 0, 1)
      .attr(AddArenaTagAttr, ArenaTagType.REFLECT, 5, true)
      .target(MoveTarget.USER_SIDE),
    new SelfStatusMove(Moves.FOCUS_ENERGY, Type.NORMAL, -1, 30, -1, 0, 1)
      .attr(AddBattlerTagAttr, BattlerTagType.CRIT_BOOST, true, true),
    new AttackMove(Moves.BIDE, Type.NORMAL, MoveCategory.PHYSICAL, -1, -1, 10, -1, 1, 1)
      .ignoresVirtual()
      .target(MoveTarget.USER)
      .unimplemented(),
    new SelfStatusMove(Moves.METRONOME, Type.NORMAL, -1, 10, -1, 0, 1)
      .attr(RandomMoveAttr)
      .ignoresVirtual(),
    new StatusMove(Moves.MIRROR_MOVE, Type.FLYING, -1, 20, -1, 0, 1)
      .attr(CopyMoveAttr)
      .ignoresVirtual(),
    new AttackMove(Moves.SELF_DESTRUCT, Type.NORMAL, MoveCategory.PHYSICAL, 200, 100, 5, -1, 0, 1)
      .attr(SacrificialAttr)
      .makesContact(false)
      .condition(failIfDampCondition)
      .target(MoveTarget.ALL_NEAR_OTHERS),
    new AttackMove(Moves.EGG_BOMB, Type.NORMAL, MoveCategory.PHYSICAL, 100, 75, 10, -1, 0, 1)
      .makesContact(false)
      .ballBombMove(),
    new AttackMove(Moves.LICK, Type.GHOST, MoveCategory.PHYSICAL, 30, 100, 30, 30, 0, 1)
      .attr(StatusEffectAttr, StatusEffect.PARALYSIS),
    new AttackMove(Moves.SMOG, Type.POISON, MoveCategory.SPECIAL, 30, 70, 20, 40, 0, 1)
      .attr(StatusEffectAttr, StatusEffect.POISON),
    new AttackMove(Moves.SLUDGE, Type.POISON, MoveCategory.SPECIAL, 65, 100, 20, 30, 0, 1)
      .attr(StatusEffectAttr, StatusEffect.POISON),
    new AttackMove(Moves.BONE_CLUB, Type.GROUND, MoveCategory.PHYSICAL, 65, 85, 20, 10, 0, 1)
      .attr(FlinchAttr)
      .makesContact(false),
    new AttackMove(Moves.FIRE_BLAST, Type.FIRE, MoveCategory.SPECIAL, 110, 85, 5, 10, 0, 1)
      .attr(StatusEffectAttr, StatusEffect.BURN),
    new AttackMove(Moves.WATERFALL, Type.WATER, MoveCategory.PHYSICAL, 80, 100, 15, 20, 0, 1)
      .attr(FlinchAttr),
    new AttackMove(Moves.CLAMP, Type.WATER, MoveCategory.PHYSICAL, 35, 85, 15, -1, 0, 1)
      .attr(TrapAttr, BattlerTagType.CLAMP),
    new AttackMove(Moves.SWIFT, Type.NORMAL, MoveCategory.SPECIAL, 60, -1, 20, -1, 0, 1)
      .target(MoveTarget.ALL_NEAR_ENEMIES),
    new AttackMove(Moves.SKULL_BASH, Type.NORMAL, MoveCategory.PHYSICAL, 130, 100, 10, -1, 0, 1)
      .attr(ChargeAttr, ChargeAnim.SKULL_BASH_CHARGING, i18next.t("moveTriggers:loweredItsHead", {pokemonName: "{USER}"}), null, true)
      .attr(StatChangeAttr, BattleStat.DEF, 1, true)
      .ignoresVirtual(),
    new AttackMove(Moves.SPIKE_CANNON, Type.NORMAL, MoveCategory.PHYSICAL, 20, 100, 15, -1, 0, 1)
      .attr(MultiHitAttr)
      .makesContact(false),
    new AttackMove(Moves.CONSTRICT, Type.NORMAL, MoveCategory.PHYSICAL, 10, 100, 35, 10, 0, 1)
      .attr(StatChangeAttr, BattleStat.SPD, -1),
    new SelfStatusMove(Moves.AMNESIA, Type.PSYCHIC, -1, 20, -1, 0, 1)
      .attr(StatChangeAttr, BattleStat.SPDEF, 2, true),
    new StatusMove(Moves.KINESIS, Type.PSYCHIC, 80, 15, -1, 0, 1)
      .attr(StatChangeAttr, BattleStat.ACC, -1),
    new SelfStatusMove(Moves.SOFT_BOILED, Type.NORMAL, -1, 5, -1, 0, 1)
      .attr(HealAttr, 0.5)
      .triageMove(),
    new AttackMove(Moves.HIGH_JUMP_KICK, Type.FIGHTING, MoveCategory.PHYSICAL, 130, 90, 10, -1, 0, 1)
      .attr(MissEffectAttr, crashDamageFunc)
      .attr(NoEffectAttr, crashDamageFunc)
      .condition(failOnGravityCondition)
      .recklessMove(),
    new StatusMove(Moves.GLARE, Type.NORMAL, 100, 30, -1, 0, 1)
      .attr(StatusEffectAttr, StatusEffect.PARALYSIS),
    new AttackMove(Moves.DREAM_EATER, Type.PSYCHIC, MoveCategory.SPECIAL, 100, 100, 15, -1, 0, 1)
      .attr(HitHealAttr)
      .condition(targetSleptOrComatoseCondition)
      .triageMove(),
    new StatusMove(Moves.POISON_GAS, Type.POISON, 90, 40, -1, 0, 1)
      .attr(StatusEffectAttr, StatusEffect.POISON)
      .target(MoveTarget.ALL_NEAR_ENEMIES),
    new AttackMove(Moves.BARRAGE, Type.NORMAL, MoveCategory.PHYSICAL, 15, 85, 20, -1, 0, 1)
      .attr(MultiHitAttr)
      .makesContact(false)
      .ballBombMove(),
    new AttackMove(Moves.LEECH_LIFE, Type.BUG, MoveCategory.PHYSICAL, 80, 100, 10, -1, 0, 1)
      .attr(HitHealAttr)
      .triageMove(),
    new StatusMove(Moves.LOVELY_KISS, Type.NORMAL, 75, 10, -1, 0, 1)
      .attr(StatusEffectAttr, StatusEffect.SLEEP),
    new AttackMove(Moves.SKY_ATTACK, Type.FLYING, MoveCategory.PHYSICAL, 140, 90, 5, 30, 0, 1)
      .attr(ChargeAttr, ChargeAnim.SKY_ATTACK_CHARGING, i18next.t("moveTriggers:isGlowing", {pokemonName: "{USER}"}))
      .attr(HighCritAttr)
      .attr(FlinchAttr)
      .makesContact(false)
      .ignoresVirtual(),
    new StatusMove(Moves.TRANSFORM, Type.NORMAL, -1, 10, -1, 0, 1)
      .attr(TransformAttr)
      .ignoresProtect(),
    new AttackMove(Moves.BUBBLE, Type.WATER, MoveCategory.SPECIAL, 40, 100, 30, 10, 0, 1)
      .attr(StatChangeAttr, BattleStat.SPD, -1)
      .target(MoveTarget.ALL_NEAR_ENEMIES),
    new AttackMove(Moves.DIZZY_PUNCH, Type.NORMAL, MoveCategory.PHYSICAL, 70, 100, 10, 20, 0, 1)
      .attr(ConfuseAttr)
      .punchingMove(),
    new StatusMove(Moves.SPORE, Type.GRASS, 100, 15, -1, 0, 1)
      .attr(StatusEffectAttr, StatusEffect.SLEEP)
      .powderMove(),
    new StatusMove(Moves.FLASH, Type.NORMAL, 100, 20, -1, 0, 1)
      .attr(StatChangeAttr, BattleStat.ACC, -1),
    new AttackMove(Moves.PSYWAVE, Type.PSYCHIC, MoveCategory.SPECIAL, -1, 100, 15, -1, 0, 1)
      .attr(RandomLevelDamageAttr),
    new SelfStatusMove(Moves.SPLASH, Type.NORMAL, -1, 40, -1, 0, 1)
      .condition(failOnGravityCondition),
    new SelfStatusMove(Moves.ACID_ARMOR, Type.POISON, -1, 20, -1, 0, 1)
      .attr(StatChangeAttr, BattleStat.DEF, 2, true),
    new AttackMove(Moves.CRABHAMMER, Type.WATER, MoveCategory.PHYSICAL, 100, 90, 10, -1, 0, 1)
      .attr(HighCritAttr),
    new AttackMove(Moves.EXPLOSION, Type.NORMAL, MoveCategory.PHYSICAL, 250, 100, 5, -1, 0, 1)
      .condition(failIfDampCondition)
      .attr(SacrificialAttr)
      .makesContact(false)
      .target(MoveTarget.ALL_NEAR_OTHERS),
    new AttackMove(Moves.FURY_SWIPES, Type.NORMAL, MoveCategory.PHYSICAL, 18, 80, 15, -1, 0, 1)
      .attr(MultiHitAttr),
    new AttackMove(Moves.BONEMERANG, Type.GROUND, MoveCategory.PHYSICAL, 50, 90, 10, -1, 0, 1)
      .attr(MultiHitAttr, MultiHitType._2)
      .makesContact(false),
    new SelfStatusMove(Moves.REST, Type.PSYCHIC, -1, 5, -1, 0, 1)
      .attr(StatusEffectAttr, StatusEffect.SLEEP, true, 3, true)
      .attr(HealAttr, 1, true)
      .condition((user, target, move) => !user.isFullHp() && user.canSetStatus(StatusEffect.SLEEP, true, true))
      .triageMove(),
    new AttackMove(Moves.ROCK_SLIDE, Type.ROCK, MoveCategory.PHYSICAL, 75, 90, 10, 30, 0, 1)
      .attr(FlinchAttr)
      .makesContact(false)
      .target(MoveTarget.ALL_NEAR_ENEMIES),
    new AttackMove(Moves.HYPER_FANG, Type.NORMAL, MoveCategory.PHYSICAL, 80, 90, 15, 10, 0, 1)
      .attr(FlinchAttr)
      .bitingMove(),
    new SelfStatusMove(Moves.SHARPEN, Type.NORMAL, -1, 30, -1, 0, 1)
      .attr(StatChangeAttr, BattleStat.ATK, 1, true),
    new SelfStatusMove(Moves.CONVERSION, Type.NORMAL, -1, 30, -1, 0, 1)
      .attr(FirstMoveTypeAttr),
    new AttackMove(Moves.TRI_ATTACK, Type.NORMAL, MoveCategory.SPECIAL, 80, 100, 10, 20, 0, 1)
      .attr(MultiStatusEffectAttr, [StatusEffect.BURN, StatusEffect.FREEZE, StatusEffect.PARALYSIS]),
    new AttackMove(Moves.SUPER_FANG, Type.NORMAL, MoveCategory.PHYSICAL, -1, 90, 10, -1, 0, 1)
      .attr(TargetHalfHpDamageAttr),
    new AttackMove(Moves.SLASH, Type.NORMAL, MoveCategory.PHYSICAL, 70, 100, 20, -1, 0, 1)
      .attr(HighCritAttr)
      .slicingMove(),
    new SelfStatusMove(Moves.SUBSTITUTE, Type.NORMAL, -1, 10, -1, 0, 1)
      .attr(RecoilAttr)
      .unimplemented(),
    new AttackMove(Moves.STRUGGLE, Type.NORMAL, MoveCategory.PHYSICAL, 50, -1, 1, -1, 0, 1)
      .attr(RecoilAttr, true, 0.25, true)
      .attr(TypelessAttr)
      .ignoresVirtual()
      .target(MoveTarget.RANDOM_NEAR_ENEMY),
    new StatusMove(Moves.SKETCH, Type.NORMAL, -1, 1, -1, 0, 2)
      .attr(SketchAttr)
      .ignoresVirtual(),
    new AttackMove(Moves.TRIPLE_KICK, Type.FIGHTING, MoveCategory.PHYSICAL, 10, 90, 10, -1, 0, 2)
      .attr(MultiHitAttr, MultiHitType._3)
      .attr(MultiHitPowerIncrementAttr, 3)
      .checkAllHits(),
    new AttackMove(Moves.THIEF, Type.DARK, MoveCategory.PHYSICAL, 60, 100, 25, -1, 0, 2)
      .attr(StealHeldItemChanceAttr, 0.3),
    new StatusMove(Moves.SPIDER_WEB, Type.BUG, -1, 10, -1, 0, 2)
      .attr(AddBattlerTagAttr, BattlerTagType.TRAPPED, false, true, 1),
    new StatusMove(Moves.MIND_READER, Type.NORMAL, -1, 5, -1, 0, 2)
      .attr(IgnoreAccuracyAttr),
    new StatusMove(Moves.NIGHTMARE, Type.GHOST, 100, 15, -1, 0, 2)
      .attr(AddBattlerTagAttr, BattlerTagType.NIGHTMARE)
      .condition(targetSleptOrComatoseCondition),
    new AttackMove(Moves.FLAME_WHEEL, Type.FIRE, MoveCategory.PHYSICAL, 60, 100, 25, 10, 0, 2)
      .attr(HealStatusEffectAttr, true, StatusEffect.FREEZE)
      .attr(StatusEffectAttr, StatusEffect.BURN),
    new AttackMove(Moves.SNORE, Type.NORMAL, MoveCategory.SPECIAL, 50, 100, 15, 30, 0, 2)
      .attr(BypassSleepAttr)
      .attr(FlinchAttr)
      .condition(userSleptOrComatoseCondition)
      .soundBased(),
    new StatusMove(Moves.CURSE, Type.GHOST, -1, 10, -1, 0, 2)
      .attr(CurseAttr)
      .ignoresProtect(true)
      .target(MoveTarget.CURSE),
    new AttackMove(Moves.FLAIL, Type.NORMAL, MoveCategory.PHYSICAL, -1, 100, 15, -1, 0, 2)
      .attr(LowHpPowerAttr),
    new StatusMove(Moves.CONVERSION_2, Type.NORMAL, -1, 30, -1, 0, 2)
      .attr(ResistLastMoveTypeAttr)
      .partial(), // Checks the move's original typing and not if its type is changed through some other means
    new AttackMove(Moves.AEROBLAST, Type.FLYING, MoveCategory.SPECIAL, 100, 95, 5, -1, 0, 2)
      .windMove()
      .attr(HighCritAttr),
    new StatusMove(Moves.COTTON_SPORE, Type.GRASS, 100, 40, -1, 0, 2)
      .attr(StatChangeAttr, BattleStat.SPD, -2)
      .powderMove()
      .target(MoveTarget.ALL_NEAR_ENEMIES),
    new AttackMove(Moves.REVERSAL, Type.FIGHTING, MoveCategory.PHYSICAL, -1, 100, 15, -1, 0, 2)
      .attr(LowHpPowerAttr),
    new StatusMove(Moves.SPITE, Type.GHOST, 100, 10, -1, 0, 2)
      .attr(ReducePpMoveAttr, 4),
    new AttackMove(Moves.POWDER_SNOW, Type.ICE, MoveCategory.SPECIAL, 40, 100, 25, 10, 0, 2)
      .attr(StatusEffectAttr, StatusEffect.FREEZE)
      .target(MoveTarget.ALL_NEAR_ENEMIES),
    new SelfStatusMove(Moves.PROTECT, Type.NORMAL, -1, 10, -1, 4, 2)
      .attr(ProtectAttr),
    new AttackMove(Moves.MACH_PUNCH, Type.FIGHTING, MoveCategory.PHYSICAL, 40, 100, 30, -1, 1, 2)
      .punchingMove(),
    new StatusMove(Moves.SCARY_FACE, Type.NORMAL, 100, 10, -1, 0, 2)
      .attr(StatChangeAttr, BattleStat.SPD, -2),
    new AttackMove(Moves.FEINT_ATTACK, Type.DARK, MoveCategory.PHYSICAL, 60, -1, 20, -1, 0, 2),
    new StatusMove(Moves.SWEET_KISS, Type.FAIRY, 75, 10, -1, 0, 2)
      .attr(ConfuseAttr),
    new SelfStatusMove(Moves.BELLY_DRUM, Type.NORMAL, -1, 10, -1, 0, 2)
      .attr(HalfHpStatMaxAttr, BattleStat.ATK),
    new AttackMove(Moves.SLUDGE_BOMB, Type.POISON, MoveCategory.SPECIAL, 90, 100, 10, 30, 0, 2)
      .attr(StatusEffectAttr, StatusEffect.POISON)
      .ballBombMove(),
    new AttackMove(Moves.MUD_SLAP, Type.GROUND, MoveCategory.SPECIAL, 20, 100, 10, 100, 0, 2)
      .attr(StatChangeAttr, BattleStat.ACC, -1),
    new AttackMove(Moves.OCTAZOOKA, Type.WATER, MoveCategory.SPECIAL, 65, 85, 10, 50, 0, 2)
      .attr(StatChangeAttr, BattleStat.ACC, -1)
      .ballBombMove(),
    new StatusMove(Moves.SPIKES, Type.GROUND, -1, 20, -1, 0, 2)
      .attr(AddArenaTrapTagAttr, ArenaTagType.SPIKES)
      .target(MoveTarget.ENEMY_SIDE),
    new AttackMove(Moves.ZAP_CANNON, Type.ELECTRIC, MoveCategory.SPECIAL, 120, 50, 5, 100, 0, 2)
      .attr(StatusEffectAttr, StatusEffect.PARALYSIS)
      .ballBombMove(),
    new StatusMove(Moves.FORESIGHT, Type.NORMAL, -1, 40, -1, 0, 2)
      .unimplemented(),
    new SelfStatusMove(Moves.DESTINY_BOND, Type.GHOST, -1, 5, -1, 0, 2)
      .ignoresProtect()
      .attr(DestinyBondAttr),
    new StatusMove(Moves.PERISH_SONG, Type.NORMAL, -1, 5, -1, 0, 2)
      .attr(FaintCountdownAttr)
      .ignoresProtect()
      .soundBased()
      .condition(failOnBossCondition)
      .target(MoveTarget.ALL),
    new AttackMove(Moves.ICY_WIND, Type.ICE, MoveCategory.SPECIAL, 55, 95, 15, 100, 0, 2)
      .attr(StatChangeAttr, BattleStat.SPD, -1)
      .windMove()
      .target(MoveTarget.ALL_NEAR_ENEMIES),
    new SelfStatusMove(Moves.DETECT, Type.FIGHTING, -1, 5, -1, 4, 2)
      .attr(ProtectAttr),
    new AttackMove(Moves.BONE_RUSH, Type.GROUND, MoveCategory.PHYSICAL, 25, 90, 10, -1, 0, 2)
      .attr(MultiHitAttr)
      .makesContact(false),
    new StatusMove(Moves.LOCK_ON, Type.NORMAL, -1, 5, -1, 0, 2)
      .attr(IgnoreAccuracyAttr),
    new AttackMove(Moves.OUTRAGE, Type.DRAGON, MoveCategory.PHYSICAL, 120, 100, 10, -1, 0, 2)
      .attr(FrenzyAttr)
      .attr(MissEffectAttr, frenzyMissFunc)
      .attr(NoEffectAttr, frenzyMissFunc)
      .target(MoveTarget.RANDOM_NEAR_ENEMY),
    new StatusMove(Moves.SANDSTORM, Type.ROCK, -1, 10, -1, 0, 2)
      .attr(WeatherChangeAttr, WeatherType.SANDSTORM)
      .target(MoveTarget.BOTH_SIDES),
    new AttackMove(Moves.GIGA_DRAIN, Type.GRASS, MoveCategory.SPECIAL, 75, 100, 10, -1, 0, 2)
      .attr(HitHealAttr)
      .triageMove(),
    new SelfStatusMove(Moves.ENDURE, Type.NORMAL, -1, 10, -1, 4, 2)
      .attr(EndureAttr),
    new StatusMove(Moves.CHARM, Type.FAIRY, 100, 20, -1, 0, 2)
      .attr(StatChangeAttr, BattleStat.ATK, -2),
    new AttackMove(Moves.ROLLOUT, Type.ROCK, MoveCategory.PHYSICAL, 30, 90, 20, -1, 0, 2)
      .attr(ConsecutiveUseDoublePowerAttr, 5, true, true, Moves.DEFENSE_CURL),
    new AttackMove(Moves.FALSE_SWIPE, Type.NORMAL, MoveCategory.PHYSICAL, 40, 100, 40, -1, 0, 2)
      .attr(SurviveDamageAttr),
    new StatusMove(Moves.SWAGGER, Type.NORMAL, 85, 15, -1, 0, 2)
      .attr(StatChangeAttr, BattleStat.ATK, 2)
      .attr(ConfuseAttr),
    new SelfStatusMove(Moves.MILK_DRINK, Type.NORMAL, -1, 5, -1, 0, 2)
      .attr(HealAttr, 0.5)
      .triageMove(),
    new AttackMove(Moves.SPARK, Type.ELECTRIC, MoveCategory.PHYSICAL, 65, 100, 20, 30, 0, 2)
      .attr(StatusEffectAttr, StatusEffect.PARALYSIS),
    new AttackMove(Moves.FURY_CUTTER, Type.BUG, MoveCategory.PHYSICAL, 40, 95, 20, -1, 0, 2)
      .attr(ConsecutiveUseDoublePowerAttr, 3, true)
      .slicingMove(),
    new AttackMove(Moves.STEEL_WING, Type.STEEL, MoveCategory.PHYSICAL, 70, 90, 25, 10, 0, 2)
      .attr(StatChangeAttr, BattleStat.DEF, 1, true),
    new StatusMove(Moves.MEAN_LOOK, Type.NORMAL, -1, 5, -1, 0, 2)
      .attr(AddBattlerTagAttr, BattlerTagType.TRAPPED, false, true, 1),
    new StatusMove(Moves.ATTRACT, Type.NORMAL, 100, 15, -1, 0, 2)
      .attr(AddBattlerTagAttr, BattlerTagType.INFATUATED)
      .condition((user, target, move) => user.isOppositeGender(target)),
    new SelfStatusMove(Moves.SLEEP_TALK, Type.NORMAL, -1, 10, -1, 0, 2)
      .attr(BypassSleepAttr)
      .attr(RandomMovesetMoveAttr)
      .condition(userSleptOrComatoseCondition)
      .target(MoveTarget.ALL_ENEMIES)
      .ignoresVirtual(),
    new StatusMove(Moves.HEAL_BELL, Type.NORMAL, -1, 5, -1, 0, 2)
      .attr(PartyStatusCureAttr, i18next.t("moveTriggers:bellChimed"), Abilities.SOUNDPROOF)
      .soundBased()
      .target(MoveTarget.PARTY),
    new AttackMove(Moves.RETURN, Type.NORMAL, MoveCategory.PHYSICAL, -1, 100, 20, -1, 0, 2)
      .attr(FriendshipPowerAttr),
    new AttackMove(Moves.PRESENT, Type.NORMAL, MoveCategory.PHYSICAL, -1, 90, 15, -1, 0, 2)
      .attr(PresentPowerAttr)
      .makesContact(false),
    new AttackMove(Moves.FRUSTRATION, Type.NORMAL, MoveCategory.PHYSICAL, -1, 100, 20, -1, 0, 2)
      .attr(FriendshipPowerAttr, true),
    new StatusMove(Moves.SAFEGUARD, Type.NORMAL, -1, 25, -1, 0, 2)
      .target(MoveTarget.USER_SIDE)
      .unimplemented(),
    new StatusMove(Moves.PAIN_SPLIT, Type.NORMAL, -1, 20, -1, 0, 2)
      .attr(HpSplitAttr)
      .condition(failOnBossCondition),
    new AttackMove(Moves.SACRED_FIRE, Type.FIRE, MoveCategory.PHYSICAL, 100, 95, 5, 50, 0, 2)
      .attr(HealStatusEffectAttr, true, StatusEffect.FREEZE)
      .attr(StatusEffectAttr, StatusEffect.BURN)
      .makesContact(false),
    new AttackMove(Moves.MAGNITUDE, Type.GROUND, MoveCategory.PHYSICAL, -1, 100, 30, -1, 0, 2)
      .attr(PreMoveMessageAttr, magnitudeMessageFunc)
      .attr(MagnitudePowerAttr)
      .attr(HitsTagAttr, BattlerTagType.UNDERGROUND, true)
      .makesContact(false)
      .target(MoveTarget.ALL_NEAR_OTHERS),
    new AttackMove(Moves.DYNAMIC_PUNCH, Type.FIGHTING, MoveCategory.PHYSICAL, 100, 50, 5, 100, 0, 2)
      .attr(ConfuseAttr)
      .punchingMove(),
    new AttackMove(Moves.MEGAHORN, Type.BUG, MoveCategory.PHYSICAL, 120, 85, 10, -1, 0, 2),
    new AttackMove(Moves.DRAGON_BREATH, Type.DRAGON, MoveCategory.SPECIAL, 60, 100, 20, 30, 0, 2)
      .attr(StatusEffectAttr, StatusEffect.PARALYSIS),
    new SelfStatusMove(Moves.BATON_PASS, Type.NORMAL, -1, 40, -1, 0, 2)
      .attr(ForceSwitchOutAttr, true, true)
      .hidesUser(),
    new StatusMove(Moves.ENCORE, Type.NORMAL, 100, 5, -1, 0, 2)
      .attr(AddBattlerTagAttr, BattlerTagType.ENCORE, false, true)
      .condition((user, target, move) => new EncoreTag(user.id).canAdd(target)),
    new AttackMove(Moves.PURSUIT, Type.DARK, MoveCategory.PHYSICAL, 40, 100, 20, -1, 0, 2)
      .partial(),
    new AttackMove(Moves.RAPID_SPIN, Type.NORMAL, MoveCategory.PHYSICAL, 50, 100, 40, 100, 0, 2)
      .attr(StatChangeAttr, BattleStat.SPD, 1, true)
      .attr(RemoveBattlerTagAttr, [
        BattlerTagType.BIND,
        BattlerTagType.WRAP,
        BattlerTagType.FIRE_SPIN,
        BattlerTagType.WHIRLPOOL,
        BattlerTagType.CLAMP,
        BattlerTagType.SAND_TOMB,
        BattlerTagType.MAGMA_STORM,
        BattlerTagType.SNAP_TRAP,
        BattlerTagType.THUNDER_CAGE,
        BattlerTagType.SEEDED,
        BattlerTagType.INFESTATION
      ], true)
      .attr(RemoveArenaTrapAttr),
    new StatusMove(Moves.SWEET_SCENT, Type.NORMAL, 100, 20, -1, 0, 2)
      .attr(StatChangeAttr, BattleStat.EVA, -2)
      .target(MoveTarget.ALL_NEAR_ENEMIES),
    new AttackMove(Moves.IRON_TAIL, Type.STEEL, MoveCategory.PHYSICAL, 100, 75, 15, 30, 0, 2)
      .attr(StatChangeAttr, BattleStat.DEF, -1),
    new AttackMove(Moves.METAL_CLAW, Type.STEEL, MoveCategory.PHYSICAL, 50, 95, 35, 10, 0, 2)
      .attr(StatChangeAttr, BattleStat.ATK, 1, true),
    new AttackMove(Moves.VITAL_THROW, Type.FIGHTING, MoveCategory.PHYSICAL, 70, -1, 10, -1, -1, 2),
    new SelfStatusMove(Moves.MORNING_SUN, Type.NORMAL, -1, 5, -1, 0, 2)
      .attr(PlantHealAttr)
      .triageMove(),
    new SelfStatusMove(Moves.SYNTHESIS, Type.GRASS, -1, 5, -1, 0, 2)
      .attr(PlantHealAttr)
      .triageMove(),
    new SelfStatusMove(Moves.MOONLIGHT, Type.FAIRY, -1, 5, -1, 0, 2)
      .attr(PlantHealAttr)
      .triageMove(),
    new AttackMove(Moves.HIDDEN_POWER, Type.NORMAL, MoveCategory.SPECIAL, 60, 100, 15, -1, 0, 2)
      .attr(HiddenPowerTypeAttr),
    new AttackMove(Moves.CROSS_CHOP, Type.FIGHTING, MoveCategory.PHYSICAL, 100, 80, 5, -1, 0, 2)
      .attr(HighCritAttr),
    new AttackMove(Moves.TWISTER, Type.DRAGON, MoveCategory.SPECIAL, 40, 100, 20, 20, 0, 2)
      .attr(HitsTagAttr, BattlerTagType.FLYING, true)
      .attr(FlinchAttr)
      .windMove()
      .target(MoveTarget.ALL_NEAR_ENEMIES),
    new StatusMove(Moves.RAIN_DANCE, Type.WATER, -1, 5, -1, 0, 2)
      .attr(WeatherChangeAttr, WeatherType.RAIN)
      .target(MoveTarget.BOTH_SIDES),
    new StatusMove(Moves.SUNNY_DAY, Type.FIRE, -1, 5, -1, 0, 2)
      .attr(WeatherChangeAttr, WeatherType.SUNNY)
      .target(MoveTarget.BOTH_SIDES),
    new AttackMove(Moves.CRUNCH, Type.DARK, MoveCategory.PHYSICAL, 80, 100, 15, 20, 0, 2)
      .attr(StatChangeAttr, BattleStat.DEF, -1)
      .bitingMove(),
    new AttackMove(Moves.MIRROR_COAT, Type.PSYCHIC, MoveCategory.SPECIAL, -1, 100, 20, -1, -5, 2)
      .attr(CounterDamageAttr, (move: Move) => move.category === MoveCategory.SPECIAL, 2)
      .target(MoveTarget.ATTACKER),
    new StatusMove(Moves.PSYCH_UP, Type.NORMAL, -1, 10, -1, 0, 2)
      .attr(CopyStatsAttr),
    new AttackMove(Moves.EXTREME_SPEED, Type.NORMAL, MoveCategory.PHYSICAL, 80, 100, 5, -1, 2, 2),
    new AttackMove(Moves.ANCIENT_POWER, Type.ROCK, MoveCategory.SPECIAL, 60, 100, 5, 10, 0, 2)
      .attr(StatChangeAttr, [ BattleStat.ATK, BattleStat.DEF, BattleStat.SPATK, BattleStat.SPDEF, BattleStat.SPD ], 1, true),
    new AttackMove(Moves.SHADOW_BALL, Type.GHOST, MoveCategory.SPECIAL, 80, 100, 15, 20, 0, 2)
      .attr(StatChangeAttr, BattleStat.SPDEF, -1)
      .ballBombMove(),
    new AttackMove(Moves.FUTURE_SIGHT, Type.PSYCHIC, MoveCategory.SPECIAL, 120, 100, 10, -1, 0, 2)
      .attr(DelayedAttackAttr, ArenaTagType.FUTURE_SIGHT, ChargeAnim.FUTURE_SIGHT_CHARGING, i18next.t("moveTriggers:foresawAnAttack", {pokemonName: "{USER}"})),
    new AttackMove(Moves.ROCK_SMASH, Type.FIGHTING, MoveCategory.PHYSICAL, 40, 100, 15, 50, 0, 2)
      .attr(StatChangeAttr, BattleStat.DEF, -1),
    new AttackMove(Moves.WHIRLPOOL, Type.WATER, MoveCategory.SPECIAL, 35, 85, 15, -1, 0, 2)
      .attr(TrapAttr, BattlerTagType.WHIRLPOOL)
      .attr(HitsTagAttr, BattlerTagType.UNDERWATER, true),
    new AttackMove(Moves.BEAT_UP, Type.DARK, MoveCategory.PHYSICAL, -1, 100, 10, -1, 0, 2)
      .attr(MultiHitAttr, MultiHitType.BEAT_UP)
      .attr(BeatUpAttr)
      .makesContact(false),
    new AttackMove(Moves.FAKE_OUT, Type.NORMAL, MoveCategory.PHYSICAL, 40, 100, 10, 100, 3, 3)
      .attr(FlinchAttr)
      .condition(new FirstMoveCondition()),
    new AttackMove(Moves.UPROAR, Type.NORMAL, MoveCategory.SPECIAL, 90, 100, 10, -1, 0, 3)
      .ignoresVirtual()
      .soundBased()
      .target(MoveTarget.RANDOM_NEAR_ENEMY)
      .partial(),
    new SelfStatusMove(Moves.STOCKPILE, Type.NORMAL, -1, 20, -1, 0, 3)
      .condition(user => (user.getTag(StockpilingTag)?.stockpiledCount ?? 0) < 3)
      .attr(AddBattlerTagAttr, BattlerTagType.STOCKPILING, true),
    new AttackMove(Moves.SPIT_UP, Type.NORMAL, MoveCategory.SPECIAL, -1, -1, 10, -1, 0, 3)
      .condition(hasStockpileStacksCondition)
      .attr(SpitUpPowerAttr, 100)
      .attr(RemoveBattlerTagAttr, [BattlerTagType.STOCKPILING], true),
    new SelfStatusMove(Moves.SWALLOW, Type.NORMAL, -1, 10, -1, 0, 3)
      .condition(hasStockpileStacksCondition)
      .attr(SwallowHealAttr)
      .attr(RemoveBattlerTagAttr, [BattlerTagType.STOCKPILING], true)
      .triageMove(),
    new AttackMove(Moves.HEAT_WAVE, Type.FIRE, MoveCategory.SPECIAL, 95, 90, 10, 10, 0, 3)
      .attr(HealStatusEffectAttr, true, StatusEffect.FREEZE)
      .attr(StatusEffectAttr, StatusEffect.BURN)
      .windMove()
      .target(MoveTarget.ALL_NEAR_ENEMIES),
    new StatusMove(Moves.HAIL, Type.ICE, -1, 10, -1, 0, 3)
      .attr(WeatherChangeAttr, WeatherType.HAIL)
      .target(MoveTarget.BOTH_SIDES),
    new StatusMove(Moves.TORMENT, Type.DARK, 100, 15, -1, 0, 3)
      .unimplemented(),
    new StatusMove(Moves.FLATTER, Type.DARK, 100, 15, -1, 0, 3)
      .attr(StatChangeAttr, BattleStat.SPATK, 1)
      .attr(ConfuseAttr),
    new StatusMove(Moves.WILL_O_WISP, Type.FIRE, 85, 15, -1, 0, 3)
      .attr(StatusEffectAttr, StatusEffect.BURN),
    new StatusMove(Moves.MEMENTO, Type.DARK, 100, 10, -1, 0, 3)
      .attr(SacrificialAttrOnHit)
      .attr(StatChangeAttr, [ BattleStat.ATK, BattleStat.SPATK ], -2),
    new AttackMove(Moves.FACADE, Type.NORMAL, MoveCategory.PHYSICAL, 70, 100, 20, -1, 0, 3)
      .attr(MovePowerMultiplierAttr, (user, target, move) => user.status
        && (user.status.effect === StatusEffect.BURN || user.status.effect === StatusEffect.POISON || user.status.effect === StatusEffect.TOXIC || user.status.effect === StatusEffect.PARALYSIS) ? 2 : 1)
      .attr(BypassBurnDamageReductionAttr),
    new AttackMove(Moves.FOCUS_PUNCH, Type.FIGHTING, MoveCategory.PHYSICAL, 150, 100, 20, -1, -3, 3)
      .punchingMove()
      .ignoresVirtual()
      .condition((user, target, move) => !user.turnData.attacksReceived.find(r => r.damage)),
    new AttackMove(Moves.SMELLING_SALTS, Type.NORMAL, MoveCategory.PHYSICAL, 70, 100, 10, -1, 0, 3)
      .attr(MovePowerMultiplierAttr, (user, target, move) => target.status?.effect === StatusEffect.PARALYSIS ? 2 : 1)
      .attr(HealStatusEffectAttr, true, StatusEffect.PARALYSIS),
    new SelfStatusMove(Moves.FOLLOW_ME, Type.NORMAL, -1, 20, -1, 2, 3)
      .attr(AddBattlerTagAttr, BattlerTagType.CENTER_OF_ATTENTION, true),
    new StatusMove(Moves.NATURE_POWER, Type.NORMAL, -1, 20, -1, 0, 3)
      .attr(NaturePowerAttr)
      .ignoresVirtual(),
    new SelfStatusMove(Moves.CHARGE, Type.ELECTRIC, -1, 20, -1, 0, 3)
      .attr(StatChangeAttr, BattleStat.SPDEF, 1, true)
      .attr(AddBattlerTagAttr, BattlerTagType.CHARGED, true, false),
    new StatusMove(Moves.TAUNT, Type.DARK, 100, 20, -1, 0, 3)
      .unimplemented(),
    new StatusMove(Moves.HELPING_HAND, Type.NORMAL, -1, 20, -1, 5, 3)
      .attr(AddBattlerTagAttr, BattlerTagType.HELPING_HAND)
      .target(MoveTarget.NEAR_ALLY),
    new StatusMove(Moves.TRICK, Type.PSYCHIC, 100, 10, -1, 0, 3)
      .unimplemented(),
    new StatusMove(Moves.ROLE_PLAY, Type.PSYCHIC, -1, 10, -1, 0, 3)
      .attr(AbilityCopyAttr),
    new SelfStatusMove(Moves.WISH, Type.NORMAL, -1, 10, -1, 0, 3)
      .triageMove()
      .attr(AddArenaTagAttr, ArenaTagType.WISH, 2, true),
    new SelfStatusMove(Moves.ASSIST, Type.NORMAL, -1, 20, -1, 0, 3)
      .attr(RandomMovesetMoveAttr, true)
      .ignoresVirtual(),
    new SelfStatusMove(Moves.INGRAIN, Type.GRASS, -1, 20, -1, 0, 3)
      .attr(AddBattlerTagAttr, BattlerTagType.INGRAIN, true, true),
    new AttackMove(Moves.SUPERPOWER, Type.FIGHTING, MoveCategory.PHYSICAL, 120, 100, 5, -1, 0, 3)
      .attr(StatChangeAttr, [ BattleStat.ATK, BattleStat.DEF ], -1, true),
    new SelfStatusMove(Moves.MAGIC_COAT, Type.PSYCHIC, -1, 15, -1, 4, 3)
      .unimplemented(),
    new SelfStatusMove(Moves.RECYCLE, Type.NORMAL, -1, 10, -1, 0, 3)
      .unimplemented(),
    new AttackMove(Moves.REVENGE, Type.FIGHTING, MoveCategory.PHYSICAL, 60, 100, 10, -1, -4, 3)
      .attr(TurnDamagedDoublePowerAttr),
    new AttackMove(Moves.BRICK_BREAK, Type.FIGHTING, MoveCategory.PHYSICAL, 75, 100, 15, -1, 0, 3)
      .attr(RemoveScreensAttr),
    new StatusMove(Moves.YAWN, Type.NORMAL, -1, 10, -1, 0, 3)
      .attr(AddBattlerTagAttr, BattlerTagType.DROWSY, false, true)
      .condition((user, target, move) => !target.status),
    new AttackMove(Moves.KNOCK_OFF, Type.DARK, MoveCategory.PHYSICAL, 65, 100, 20, -1, 0, 3)
      .attr(MovePowerMultiplierAttr, (user, target, move) => target.getHeldItems().filter(i => i.isTransferrable).length > 0 ? 1.5 : 1)
      .attr(RemoveHeldItemAttr, false),
    new AttackMove(Moves.ENDEAVOR, Type.NORMAL, MoveCategory.PHYSICAL, -1, 100, 5, -1, 0, 3)
      .attr(MatchHpAttr)
      .condition(failOnBossCondition),
    new AttackMove(Moves.ERUPTION, Type.FIRE, MoveCategory.SPECIAL, 150, 100, 5, -1, 0, 3)
      .attr(HpPowerAttr)
      .target(MoveTarget.ALL_NEAR_ENEMIES),
    new StatusMove(Moves.SKILL_SWAP, Type.PSYCHIC, -1, 10, -1, 0, 3)
      .attr(SwitchAbilitiesAttr),
    new SelfStatusMove(Moves.IMPRISON, Type.PSYCHIC, -1, 10, -1, 0, 3)
      .unimplemented(),
    new SelfStatusMove(Moves.REFRESH, Type.NORMAL, -1, 20, -1, 0, 3)
      .attr(HealStatusEffectAttr, true, StatusEffect.PARALYSIS, StatusEffect.POISON, StatusEffect.TOXIC, StatusEffect.BURN)
      .condition((user, target, move) => user.status && (user.status.effect === StatusEffect.PARALYSIS || user.status.effect === StatusEffect.POISON || user.status.effect === StatusEffect.TOXIC || user.status.effect === StatusEffect.BURN)),
    new SelfStatusMove(Moves.GRUDGE, Type.GHOST, -1, 5, -1, 0, 3)
      .unimplemented(),
    new SelfStatusMove(Moves.SNATCH, Type.DARK, -1, 10, -1, 4, 3)
      .unimplemented(),
    new AttackMove(Moves.SECRET_POWER, Type.NORMAL, MoveCategory.PHYSICAL, 70, 100, 20, 30, 0, 3)
      .makesContact(false)
      .partial(),
    new AttackMove(Moves.DIVE, Type.WATER, MoveCategory.PHYSICAL, 80, 100, 10, -1, 0, 3)
      .attr(ChargeAttr, ChargeAnim.DIVE_CHARGING, i18next.t("moveTriggers:hidUnderwater", {pokemonName: "{USER}"}), BattlerTagType.UNDERWATER)
      .ignoresVirtual(),
    new AttackMove(Moves.ARM_THRUST, Type.FIGHTING, MoveCategory.PHYSICAL, 15, 100, 20, -1, 0, 3)
      .attr(MultiHitAttr),
    new SelfStatusMove(Moves.CAMOUFLAGE, Type.NORMAL, -1, 20, -1, 0, 3)
      .attr(CopyBiomeTypeAttr),
    new SelfStatusMove(Moves.TAIL_GLOW, Type.BUG, -1, 20, -1, 0, 3)
      .attr(StatChangeAttr, BattleStat.SPATK, 3, true),
    new AttackMove(Moves.LUSTER_PURGE, Type.PSYCHIC, MoveCategory.SPECIAL, 95, 100, 5, 50, 0, 3)
      .attr(StatChangeAttr, BattleStat.SPDEF, -1),
    new AttackMove(Moves.MIST_BALL, Type.PSYCHIC, MoveCategory.SPECIAL, 95, 100, 5, 50, 0, 3)
      .attr(StatChangeAttr, BattleStat.SPATK, -1)
      .ballBombMove(),
    new StatusMove(Moves.FEATHER_DANCE, Type.FLYING, 100, 15, -1, 0, 3)
      .attr(StatChangeAttr, BattleStat.ATK, -2)
      .danceMove(),
    new StatusMove(Moves.TEETER_DANCE, Type.NORMAL, 100, 20, -1, 0, 3)
      .attr(ConfuseAttr)
      .danceMove()
      .target(MoveTarget.ALL_NEAR_OTHERS),
    new AttackMove(Moves.BLAZE_KICK, Type.FIRE, MoveCategory.PHYSICAL, 85, 90, 10, 10, 0, 3)
      .attr(HighCritAttr)
      .attr(StatusEffectAttr, StatusEffect.BURN),
    new StatusMove(Moves.MUD_SPORT, Type.GROUND, -1, 15, -1, 0, 3)
      .attr(AddArenaTagAttr, ArenaTagType.MUD_SPORT, 5)
      .target(MoveTarget.BOTH_SIDES),
    new AttackMove(Moves.ICE_BALL, Type.ICE, MoveCategory.PHYSICAL, 30, 90, 20, -1, 0, 3)
      .attr(ConsecutiveUseDoublePowerAttr, 5, true, true, Moves.DEFENSE_CURL)
      .ballBombMove(),
    new AttackMove(Moves.NEEDLE_ARM, Type.GRASS, MoveCategory.PHYSICAL, 60, 100, 15, 30, 0, 3)
      .attr(FlinchAttr),
    new SelfStatusMove(Moves.SLACK_OFF, Type.NORMAL, -1, 5, -1, 0, 3)
      .attr(HealAttr, 0.5)
      .triageMove(),
    new AttackMove(Moves.HYPER_VOICE, Type.NORMAL, MoveCategory.SPECIAL, 90, 100, 10, -1, 0, 3)
      .soundBased()
      .target(MoveTarget.ALL_NEAR_ENEMIES),
    new AttackMove(Moves.POISON_FANG, Type.POISON, MoveCategory.PHYSICAL, 50, 100, 15, 50, 0, 3)
      .attr(StatusEffectAttr, StatusEffect.TOXIC)
      .bitingMove(),
    new AttackMove(Moves.CRUSH_CLAW, Type.NORMAL, MoveCategory.PHYSICAL, 75, 95, 10, 50, 0, 3)
      .attr(StatChangeAttr, BattleStat.DEF, -1),
    new AttackMove(Moves.BLAST_BURN, Type.FIRE, MoveCategory.SPECIAL, 150, 90, 5, -1, 0, 3)
      .attr(RechargeAttr),
    new AttackMove(Moves.HYDRO_CANNON, Type.WATER, MoveCategory.SPECIAL, 150, 90, 5, -1, 0, 3)
      .attr(RechargeAttr),
    new AttackMove(Moves.METEOR_MASH, Type.STEEL, MoveCategory.PHYSICAL, 90, 90, 10, 20, 0, 3)
      .attr(StatChangeAttr, BattleStat.ATK, 1, true)
      .punchingMove(),
    new AttackMove(Moves.ASTONISH, Type.GHOST, MoveCategory.PHYSICAL, 30, 100, 15, 30, 0, 3)
      .attr(FlinchAttr),
    new AttackMove(Moves.WEATHER_BALL, Type.NORMAL, MoveCategory.SPECIAL, 50, 100, 10, -1, 0, 3)
      .attr(WeatherBallTypeAttr)
      .attr(MovePowerMultiplierAttr, (user, target, move) => [WeatherType.SUNNY, WeatherType.RAIN, WeatherType.SANDSTORM, WeatherType.HAIL, WeatherType.SNOW, WeatherType.FOG, WeatherType.HEAVY_RAIN, WeatherType.HARSH_SUN].includes(user.scene.arena.weather?.weatherType) && !user.scene.arena.weather?.isEffectSuppressed(user.scene) ? 2 : 1)
      .ballBombMove(),
    new StatusMove(Moves.AROMATHERAPY, Type.GRASS, -1, 5, -1, 0, 3)
      .attr(PartyStatusCureAttr, i18next.t("moveTriggers:soothingAromaWaftedThroughArea"), Abilities.SAP_SIPPER)
      .target(MoveTarget.PARTY),
    new StatusMove(Moves.FAKE_TEARS, Type.DARK, 100, 20, -1, 0, 3)
      .attr(StatChangeAttr, BattleStat.SPDEF, -2),
    new AttackMove(Moves.AIR_CUTTER, Type.FLYING, MoveCategory.SPECIAL, 60, 95, 25, -1, 0, 3)
      .attr(HighCritAttr)
      .slicingMove()
      .windMove()
      .target(MoveTarget.ALL_NEAR_ENEMIES),
    new AttackMove(Moves.OVERHEAT, Type.FIRE, MoveCategory.SPECIAL, 130, 90, 5, -1, 0, 3)
      .attr(StatChangeAttr, BattleStat.SPATK, -2, true)
      .attr(HealStatusEffectAttr, true, StatusEffect.FREEZE),
    new StatusMove(Moves.ODOR_SLEUTH, Type.NORMAL, -1, 40, -1, 0, 3)
      .unimplemented(),
    new AttackMove(Moves.ROCK_TOMB, Type.ROCK, MoveCategory.PHYSICAL, 60, 95, 15, 100, 0, 3)
      .attr(StatChangeAttr, BattleStat.SPD, -1)
      .makesContact(false),
    new AttackMove(Moves.SILVER_WIND, Type.BUG, MoveCategory.SPECIAL, 60, 100, 5, 10, 0, 3)
      .attr(StatChangeAttr, [ BattleStat.ATK, BattleStat.DEF, BattleStat.SPATK, BattleStat.SPDEF, BattleStat.SPD ], 1, true)
      .windMove(),
    new StatusMove(Moves.METAL_SOUND, Type.STEEL, 85, 40, -1, 0, 3)
      .attr(StatChangeAttr, BattleStat.SPDEF, -2)
      .soundBased(),
    new StatusMove(Moves.GRASS_WHISTLE, Type.GRASS, 55, 15, -1, 0, 3)
      .attr(StatusEffectAttr, StatusEffect.SLEEP)
      .soundBased(),
    new StatusMove(Moves.TICKLE, Type.NORMAL, 100, 20, -1, 0, 3)
      .attr(StatChangeAttr, [ BattleStat.ATK, BattleStat.DEF ], -1),
    new SelfStatusMove(Moves.COSMIC_POWER, Type.PSYCHIC, -1, 20, -1, 0, 3)
      .attr(StatChangeAttr, [ BattleStat.DEF, BattleStat.SPDEF ], 1, true),
    new AttackMove(Moves.WATER_SPOUT, Type.WATER, MoveCategory.SPECIAL, 150, 100, 5, -1, 0, 3)
      .attr(HpPowerAttr)
      .target(MoveTarget.ALL_NEAR_ENEMIES),
    new AttackMove(Moves.SIGNAL_BEAM, Type.BUG, MoveCategory.SPECIAL, 75, 100, 15, 10, 0, 3)
      .attr(ConfuseAttr),
    new AttackMove(Moves.SHADOW_PUNCH, Type.GHOST, MoveCategory.PHYSICAL, 60, -1, 20, -1, 0, 3)
      .punchingMove(),
    new AttackMove(Moves.EXTRASENSORY, Type.PSYCHIC, MoveCategory.SPECIAL, 80, 100, 20, 10, 0, 3)
      .attr(FlinchAttr),
    new AttackMove(Moves.SKY_UPPERCUT, Type.FIGHTING, MoveCategory.PHYSICAL, 85, 90, 15, -1, 0, 3)
      .attr(HitsTagAttr, BattlerTagType.FLYING)
      .punchingMove(),
    new AttackMove(Moves.SAND_TOMB, Type.GROUND, MoveCategory.PHYSICAL, 35, 85, 15, -1, 0, 3)
      .attr(TrapAttr, BattlerTagType.SAND_TOMB)
      .makesContact(false),
    new AttackMove(Moves.SHEER_COLD, Type.ICE, MoveCategory.SPECIAL, 200, 20, 5, -1, 0, 3)
      .attr(IceNoEffectTypeAttr)
      .attr(OneHitKOAttr)
      .attr(SheerColdAccuracyAttr),
    new AttackMove(Moves.MUDDY_WATER, Type.WATER, MoveCategory.SPECIAL, 90, 85, 10, 30, 0, 3)
      .attr(StatChangeAttr, BattleStat.ACC, -1)
      .target(MoveTarget.ALL_NEAR_ENEMIES),
    new AttackMove(Moves.BULLET_SEED, Type.GRASS, MoveCategory.PHYSICAL, 25, 100, 30, -1, 0, 3)
      .attr(MultiHitAttr)
      .makesContact(false)
      .ballBombMove(),
    new AttackMove(Moves.AERIAL_ACE, Type.FLYING, MoveCategory.PHYSICAL, 60, -1, 20, -1, 0, 3)
      .slicingMove(),
    new AttackMove(Moves.ICICLE_SPEAR, Type.ICE, MoveCategory.PHYSICAL, 25, 100, 30, -1, 0, 3)
      .attr(MultiHitAttr)
      .makesContact(false),
    new SelfStatusMove(Moves.IRON_DEFENSE, Type.STEEL, -1, 15, -1, 0, 3)
      .attr(StatChangeAttr, BattleStat.DEF, 2, true),
    new StatusMove(Moves.BLOCK, Type.NORMAL, -1, 5, -1, 0, 3)
      .attr(AddBattlerTagAttr, BattlerTagType.TRAPPED, false, true, 1),
    new StatusMove(Moves.HOWL, Type.NORMAL, -1, 40, -1, 0, 3)
      .attr(StatChangeAttr, BattleStat.ATK, 1)
      .soundBased()
      .target(MoveTarget.USER_AND_ALLIES),
    new AttackMove(Moves.DRAGON_CLAW, Type.DRAGON, MoveCategory.PHYSICAL, 80, 100, 15, -1, 0, 3),
    new AttackMove(Moves.FRENZY_PLANT, Type.GRASS, MoveCategory.SPECIAL, 150, 90, 5, -1, 0, 3)
      .attr(RechargeAttr),
    new SelfStatusMove(Moves.BULK_UP, Type.FIGHTING, -1, 20, -1, 0, 3)
      .attr(StatChangeAttr, [ BattleStat.ATK, BattleStat.DEF ], 1, true),
    new AttackMove(Moves.BOUNCE, Type.FLYING, MoveCategory.PHYSICAL, 85, 85, 5, 30, 0, 3)
      .attr(ChargeAttr, ChargeAnim.BOUNCE_CHARGING, i18next.t("moveTriggers:sprangUp", {pokemonName: "{USER}"}), BattlerTagType.FLYING)
      .attr(StatusEffectAttr, StatusEffect.PARALYSIS)
      .condition(failOnGravityCondition)
      .ignoresVirtual(),
    new AttackMove(Moves.MUD_SHOT, Type.GROUND, MoveCategory.SPECIAL, 55, 95, 15, 100, 0, 3)
      .attr(StatChangeAttr, BattleStat.SPD, -1),
    new AttackMove(Moves.POISON_TAIL, Type.POISON, MoveCategory.PHYSICAL, 50, 100, 25, 10, 0, 3)
      .attr(HighCritAttr)
      .attr(StatusEffectAttr, StatusEffect.POISON),
    new AttackMove(Moves.COVET, Type.NORMAL, MoveCategory.PHYSICAL, 60, 100, 25, -1, 0, 3)
      .attr(StealHeldItemChanceAttr, 0.3),
    new AttackMove(Moves.VOLT_TACKLE, Type.ELECTRIC, MoveCategory.PHYSICAL, 120, 100, 15, 10, 0, 3)
      .attr(RecoilAttr, false, 0.33)
      .attr(StatusEffectAttr, StatusEffect.PARALYSIS)
      .recklessMove(),
    new AttackMove(Moves.MAGICAL_LEAF, Type.GRASS, MoveCategory.SPECIAL, 60, -1, 20, -1, 0, 3),
    new StatusMove(Moves.WATER_SPORT, Type.WATER, -1, 15, -1, 0, 3)
      .attr(AddArenaTagAttr, ArenaTagType.WATER_SPORT, 5)
      .target(MoveTarget.BOTH_SIDES),
    new SelfStatusMove(Moves.CALM_MIND, Type.PSYCHIC, -1, 20, -1, 0, 3)
      .attr(StatChangeAttr, [ BattleStat.SPATK, BattleStat.SPDEF ], 1, true),
    new AttackMove(Moves.LEAF_BLADE, Type.GRASS, MoveCategory.PHYSICAL, 90, 100, 15, -1, 0, 3)
      .attr(HighCritAttr)
      .slicingMove(),
    new SelfStatusMove(Moves.DRAGON_DANCE, Type.DRAGON, -1, 20, -1, 0, 3)
      .attr(StatChangeAttr, [ BattleStat.ATK, BattleStat.SPD ], 1, true)
      .danceMove(),
    new AttackMove(Moves.ROCK_BLAST, Type.ROCK, MoveCategory.PHYSICAL, 25, 90, 10, -1, 0, 3)
      .attr(MultiHitAttr)
      .makesContact(false)
      .ballBombMove(),
    new AttackMove(Moves.SHOCK_WAVE, Type.ELECTRIC, MoveCategory.SPECIAL, 60, -1, 20, -1, 0, 3),
    new AttackMove(Moves.WATER_PULSE, Type.WATER, MoveCategory.SPECIAL, 60, 100, 20, 20, 0, 3)
      .attr(ConfuseAttr)
      .pulseMove(),
    new AttackMove(Moves.DOOM_DESIRE, Type.STEEL, MoveCategory.SPECIAL, 140, 100, 5, -1, 0, 3)
      .attr(DelayedAttackAttr, ArenaTagType.DOOM_DESIRE, ChargeAnim.DOOM_DESIRE_CHARGING, i18next.t("moveTriggers:choseDoomDesireAsDestiny", {pokemonName: "{USER}"})),
    new AttackMove(Moves.PSYCHO_BOOST, Type.PSYCHIC, MoveCategory.SPECIAL, 140, 90, 5, -1, 0, 3)
      .attr(StatChangeAttr, BattleStat.SPATK, -2, true),
    new SelfStatusMove(Moves.ROOST, Type.FLYING, -1, 5, -1, 0, 4)
      .attr(HealAttr, 0.5)
      .attr(AddBattlerTagAttr, BattlerTagType.ROOSTED, true, false)
      .triageMove(),
    new StatusMove(Moves.GRAVITY, Type.PSYCHIC, -1, 5, -1, 0, 4)
      .attr(AddArenaTagAttr, ArenaTagType.GRAVITY, 5)
      .target(MoveTarget.BOTH_SIDES),
    new StatusMove(Moves.MIRACLE_EYE, Type.PSYCHIC, -1, 40, -1, 0, 4)
      .unimplemented(),
    new AttackMove(Moves.WAKE_UP_SLAP, Type.FIGHTING, MoveCategory.PHYSICAL, 70, 100, 10, -1, 0, 4)
      .attr(MovePowerMultiplierAttr, (user, target, move) => targetSleptOrComatoseCondition(user, target, move) ? 2 : 1)
      .attr(HealStatusEffectAttr, false, StatusEffect.SLEEP),
    new AttackMove(Moves.HAMMER_ARM, Type.FIGHTING, MoveCategory.PHYSICAL, 100, 90, 10, -1, 0, 4)
      .attr(StatChangeAttr, BattleStat.SPD, -1, true)
      .punchingMove(),
    new AttackMove(Moves.GYRO_BALL, Type.STEEL, MoveCategory.PHYSICAL, -1, 100, 5, -1, 0, 4)
      .attr(GyroBallPowerAttr)
      .ballBombMove(),
    new SelfStatusMove(Moves.HEALING_WISH, Type.PSYCHIC, -1, 10, -1, 0, 4)
      .attr(SacrificialFullRestoreAttr)
      .triageMove(),
    new AttackMove(Moves.BRINE, Type.WATER, MoveCategory.SPECIAL, 65, 100, 10, -1, 0, 4)
      .attr(MovePowerMultiplierAttr, (user, target, move) => target.getHpRatio() < 0.5 ? 2 : 1),
    new AttackMove(Moves.NATURAL_GIFT, Type.NORMAL, MoveCategory.PHYSICAL, -1, 100, 15, -1, 0, 4)
      .makesContact(false)
      .unimplemented(),
    new AttackMove(Moves.FEINT, Type.NORMAL, MoveCategory.PHYSICAL, 30, 100, 10, -1, 2, 4)
      .attr(RemoveBattlerTagAttr, [ BattlerTagType.PROTECTED ])
      .attr(RemoveArenaTagsAttr, [ ArenaTagType.QUICK_GUARD, ArenaTagType.WIDE_GUARD, ArenaTagType.MAT_BLOCK, ArenaTagType.CRAFTY_SHIELD ], false)
      .makesContact(false)
      .ignoresProtect(),
    new AttackMove(Moves.PLUCK, Type.FLYING, MoveCategory.PHYSICAL, 60, 100, 20, -1, 0, 4)
      .attr(StealEatBerryAttr),
    new StatusMove(Moves.TAILWIND, Type.FLYING, -1, 15, -1, 0, 4)
      .windMove()
      .attr(AddArenaTagAttr, ArenaTagType.TAILWIND, 4, true)
      .target(MoveTarget.USER_SIDE),
    new StatusMove(Moves.ACUPRESSURE, Type.NORMAL, -1, 30, -1, 0, 4)
      .attr(AcupressureStatChangeAttr)
      .target(MoveTarget.USER_OR_NEAR_ALLY),
    new AttackMove(Moves.METAL_BURST, Type.STEEL, MoveCategory.PHYSICAL, -1, 100, 10, -1, 0, 4)
      .attr(CounterDamageAttr, (move: Move) => (move.category === MoveCategory.PHYSICAL || move.category === MoveCategory.SPECIAL), 1.5)
      .redirectCounter()
      .makesContact(false)
      .target(MoveTarget.ATTACKER),
    new AttackMove(Moves.U_TURN, Type.BUG, MoveCategory.PHYSICAL, 70, 100, 20, -1, 0, 4)
      .attr(ForceSwitchOutAttr, true, false),
    new AttackMove(Moves.CLOSE_COMBAT, Type.FIGHTING, MoveCategory.PHYSICAL, 120, 100, 5, -1, 0, 4)
      .attr(StatChangeAttr, [ BattleStat.DEF, BattleStat.SPDEF ], -1, true),
    new AttackMove(Moves.PAYBACK, Type.DARK, MoveCategory.PHYSICAL, 50, 100, 10, -1, 0, 4)
      .attr(MovePowerMultiplierAttr, (user, target, move) => target.getLastXMoves(1).find(m => m.turn === target.scene.currentBattle.turn) || user.scene.currentBattle.turnCommands[target.getBattlerIndex()].command === Command.BALL ? 2 : 1),
    new AttackMove(Moves.ASSURANCE, Type.DARK, MoveCategory.PHYSICAL, 60, 100, 10, -1, 0, 4)
      .attr(MovePowerMultiplierAttr, (user, target, move) => target.turnData.damageTaken > 0 ? 2 : 1),
    new StatusMove(Moves.EMBARGO, Type.DARK, 100, 15, -1, 0, 4)
      .unimplemented(),
    new AttackMove(Moves.FLING, Type.DARK, MoveCategory.PHYSICAL, -1, 100, 10, -1, 0, 4)
      .makesContact(false)
      .unimplemented(),
    new StatusMove(Moves.PSYCHO_SHIFT, Type.PSYCHIC, 100, 10, -1, 0, 4)
      .attr(PsychoShiftEffectAttr)
      .condition((user, target, move) => {
        let statusToApply = user.hasAbility(Abilities.COMATOSE) ? StatusEffect.SLEEP : undefined;
        if (user.status?.effect && isNonVolatileStatusEffect(user.status.effect)) {
          statusToApply = user.status.effect;
        }
        return statusToApply && target.canSetStatus(statusToApply, false, false, user);
      }
      ),
    new AttackMove(Moves.TRUMP_CARD, Type.NORMAL, MoveCategory.SPECIAL, -1, -1, 5, -1, 0, 4)
      .makesContact()
      .attr(LessPPMorePowerAttr),
    new StatusMove(Moves.HEAL_BLOCK, Type.PSYCHIC, 100, 15, -1, 0, 4)
      .target(MoveTarget.ALL_NEAR_ENEMIES)
      .unimplemented(),
    new AttackMove(Moves.WRING_OUT, Type.NORMAL, MoveCategory.SPECIAL, -1, 100, 5, -1, 0, 4)
      .attr(OpponentHighHpPowerAttr, 120)
      .makesContact(),
    new SelfStatusMove(Moves.POWER_TRICK, Type.PSYCHIC, -1, 10, -1, 0, 4)
      .unimplemented(),
    new StatusMove(Moves.GASTRO_ACID, Type.POISON, 100, 10, -1, 0, 4)
      .attr(SuppressAbilitiesAttr),
    new StatusMove(Moves.LUCKY_CHANT, Type.NORMAL, -1, 30, -1, 0, 4)
      .attr(AddBattlerTagAttr, BattlerTagType.NO_CRIT, false, false, 5)
      .target(MoveTarget.USER_SIDE)
      .unimplemented(),
    new StatusMove(Moves.ME_FIRST, Type.NORMAL, -1, 20, -1, 0, 4)
      .ignoresVirtual()
      .target(MoveTarget.NEAR_ENEMY)
      .unimplemented(),
    new SelfStatusMove(Moves.COPYCAT, Type.NORMAL, -1, 20, -1, 0, 4)
      .attr(CopyMoveAttr)
      .ignoresVirtual(),
    new StatusMove(Moves.POWER_SWAP, Type.PSYCHIC, -1, 10, 100, 0, 4)
      .unimplemented(),
    new StatusMove(Moves.GUARD_SWAP, Type.PSYCHIC, -1, 10, 100, 0, 4)
      .unimplemented(),
    new AttackMove(Moves.PUNISHMENT, Type.DARK, MoveCategory.PHYSICAL, -1, 100, 5, -1, 0, 4)
      .makesContact(true)
      .attr(PunishmentPowerAttr),
    new AttackMove(Moves.LAST_RESORT, Type.NORMAL, MoveCategory.PHYSICAL, 140, 100, 5, -1, 0, 4)
      .attr(LastResortAttr),
    new StatusMove(Moves.WORRY_SEED, Type.GRASS, 100, 10, -1, 0, 4)
      .attr(AbilityChangeAttr, Abilities.INSOMNIA),
    new AttackMove(Moves.SUCKER_PUNCH, Type.DARK, MoveCategory.PHYSICAL, 70, 100, 5, -1, 1, 4)
      .condition((user, target, move) => user.scene.currentBattle.turnCommands[target.getBattlerIndex()].command === Command.FIGHT && !target.turnData.acted && allMoves[user.scene.currentBattle.turnCommands[target.getBattlerIndex()].move.move].category !== MoveCategory.STATUS),
    new StatusMove(Moves.TOXIC_SPIKES, Type.POISON, -1, 20, -1, 0, 4)
      .attr(AddArenaTrapTagAttr, ArenaTagType.TOXIC_SPIKES)
      .target(MoveTarget.ENEMY_SIDE),
    new StatusMove(Moves.HEART_SWAP, Type.PSYCHIC, -1, 10, -1, 0, 4)
      .attr(SwapStatsAttr),
    new SelfStatusMove(Moves.AQUA_RING, Type.WATER, -1, 20, -1, 0, 4)
      .attr(AddBattlerTagAttr, BattlerTagType.AQUA_RING, true, true),
    new SelfStatusMove(Moves.MAGNET_RISE, Type.ELECTRIC, -1, 10, -1, 0, 4)
      .attr(AddBattlerTagAttr, BattlerTagType.MAGNET_RISEN, true, true)
      .condition((user, target, move) => !user.scene.arena.getTag(ArenaTagType.GRAVITY) && [BattlerTagType.MAGNET_RISEN, BattlerTagType.IGNORE_FLYING, BattlerTagType.INGRAIN].every((tag) => !user.getTag(tag))),
    new AttackMove(Moves.FLARE_BLITZ, Type.FIRE, MoveCategory.PHYSICAL, 120, 100, 15, 10, 0, 4)
      .attr(RecoilAttr, false, 0.33)
      .attr(HealStatusEffectAttr, true, StatusEffect.FREEZE)
      .attr(StatusEffectAttr, StatusEffect.BURN)
      .recklessMove(),
    new AttackMove(Moves.FORCE_PALM, Type.FIGHTING, MoveCategory.PHYSICAL, 60, 100, 10, 30, 0, 4)
      .attr(StatusEffectAttr, StatusEffect.PARALYSIS),
    new AttackMove(Moves.AURA_SPHERE, Type.FIGHTING, MoveCategory.SPECIAL, 80, -1, 20, -1, 0, 4)
      .pulseMove()
      .ballBombMove(),
    new SelfStatusMove(Moves.ROCK_POLISH, Type.ROCK, -1, 20, -1, 0, 4)
      .attr(StatChangeAttr, BattleStat.SPD, 2, true),
    new AttackMove(Moves.POISON_JAB, Type.POISON, MoveCategory.PHYSICAL, 80, 100, 20, 30, 0, 4)
      .attr(StatusEffectAttr, StatusEffect.POISON),
    new AttackMove(Moves.DARK_PULSE, Type.DARK, MoveCategory.SPECIAL, 80, 100, 15, 20, 0, 4)
      .attr(FlinchAttr)
      .pulseMove(),
    new AttackMove(Moves.NIGHT_SLASH, Type.DARK, MoveCategory.PHYSICAL, 70, 100, 15, -1, 0, 4)
      .attr(HighCritAttr)
      .slicingMove(),
    new AttackMove(Moves.AQUA_TAIL, Type.WATER, MoveCategory.PHYSICAL, 90, 90, 10, -1, 0, 4),
    new AttackMove(Moves.SEED_BOMB, Type.GRASS, MoveCategory.PHYSICAL, 80, 100, 15, -1, 0, 4)
      .makesContact(false)
      .ballBombMove(),
    new AttackMove(Moves.AIR_SLASH, Type.FLYING, MoveCategory.SPECIAL, 75, 95, 15, 30, 0, 4)
      .attr(FlinchAttr)
      .slicingMove(),
    new AttackMove(Moves.X_SCISSOR, Type.BUG, MoveCategory.PHYSICAL, 80, 100, 15, -1, 0, 4)
      .slicingMove(),
    new AttackMove(Moves.BUG_BUZZ, Type.BUG, MoveCategory.SPECIAL, 90, 100, 10, 10, 0, 4)
      .attr(StatChangeAttr, BattleStat.SPDEF, -1)
      .soundBased(),
    new AttackMove(Moves.DRAGON_PULSE, Type.DRAGON, MoveCategory.SPECIAL, 85, 100, 10, -1, 0, 4)
      .pulseMove(),
    new AttackMove(Moves.DRAGON_RUSH, Type.DRAGON, MoveCategory.PHYSICAL, 100, 75, 10, 20, 0, 4)
      .attr(MinimizeAccuracyAttr)
      .attr(HitsTagAttr, BattlerTagType.MINIMIZED, true)
      .attr(FlinchAttr),
    new AttackMove(Moves.POWER_GEM, Type.ROCK, MoveCategory.SPECIAL, 80, 100, 20, -1, 0, 4),
    new AttackMove(Moves.DRAIN_PUNCH, Type.FIGHTING, MoveCategory.PHYSICAL, 75, 100, 10, -1, 0, 4)
      .attr(HitHealAttr)
      .punchingMove()
      .triageMove(),
    new AttackMove(Moves.VACUUM_WAVE, Type.FIGHTING, MoveCategory.SPECIAL, 40, 100, 30, -1, 1, 4),
    new AttackMove(Moves.FOCUS_BLAST, Type.FIGHTING, MoveCategory.SPECIAL, 120, 70, 5, 10, 0, 4)
      .attr(StatChangeAttr, BattleStat.SPDEF, -1)
      .ballBombMove(),
    new AttackMove(Moves.ENERGY_BALL, Type.GRASS, MoveCategory.SPECIAL, 90, 100, 10, 10, 0, 4)
      .attr(StatChangeAttr, BattleStat.SPDEF, -1)
      .ballBombMove(),
    new AttackMove(Moves.BRAVE_BIRD, Type.FLYING, MoveCategory.PHYSICAL, 120, 100, 15, -1, 0, 4)
      .attr(RecoilAttr, false, 0.33)
      .recklessMove(),
    new AttackMove(Moves.EARTH_POWER, Type.GROUND, MoveCategory.SPECIAL, 90, 100, 10, 10, 0, 4)
      .attr(StatChangeAttr, BattleStat.SPDEF, -1),
    new StatusMove(Moves.SWITCHEROO, Type.DARK, 100, 10, -1, 0, 4)
      .unimplemented(),
    new AttackMove(Moves.GIGA_IMPACT, Type.NORMAL, MoveCategory.PHYSICAL, 150, 90, 5, -1, 0, 4)
      .attr(RechargeAttr),
    new SelfStatusMove(Moves.NASTY_PLOT, Type.DARK, -1, 20, -1, 0, 4)
      .attr(StatChangeAttr, BattleStat.SPATK, 2, true),
    new AttackMove(Moves.BULLET_PUNCH, Type.STEEL, MoveCategory.PHYSICAL, 40, 100, 30, -1, 1, 4)
      .punchingMove(),
    new AttackMove(Moves.AVALANCHE, Type.ICE, MoveCategory.PHYSICAL, 60, 100, 10, -1, -4, 4)
      .attr(TurnDamagedDoublePowerAttr),
    new AttackMove(Moves.ICE_SHARD, Type.ICE, MoveCategory.PHYSICAL, 40, 100, 30, -1, 1, 4)
      .makesContact(false),
    new AttackMove(Moves.SHADOW_CLAW, Type.GHOST, MoveCategory.PHYSICAL, 70, 100, 15, -1, 0, 4)
      .attr(HighCritAttr),
    new AttackMove(Moves.THUNDER_FANG, Type.ELECTRIC, MoveCategory.PHYSICAL, 65, 95, 15, 10, 0, 4)
      .attr(FlinchAttr)
      .attr(StatusEffectAttr, StatusEffect.PARALYSIS)
      .bitingMove(),
    new AttackMove(Moves.ICE_FANG, Type.ICE, MoveCategory.PHYSICAL, 65, 95, 15, 10, 0, 4)
      .attr(FlinchAttr)
      .attr(StatusEffectAttr, StatusEffect.FREEZE)
      .bitingMove(),
    new AttackMove(Moves.FIRE_FANG, Type.FIRE, MoveCategory.PHYSICAL, 65, 95, 15, 10, 0, 4)
      .attr(FlinchAttr)
      .attr(StatusEffectAttr, StatusEffect.BURN)
      .bitingMove(),
    new AttackMove(Moves.SHADOW_SNEAK, Type.GHOST, MoveCategory.PHYSICAL, 40, 100, 30, -1, 1, 4),
    new AttackMove(Moves.MUD_BOMB, Type.GROUND, MoveCategory.SPECIAL, 65, 85, 10, 30, 0, 4)
      .attr(StatChangeAttr, BattleStat.ACC, -1)
      .ballBombMove(),
    new AttackMove(Moves.PSYCHO_CUT, Type.PSYCHIC, MoveCategory.PHYSICAL, 70, 100, 20, -1, 0, 4)
      .attr(HighCritAttr)
      .slicingMove()
      .makesContact(false),
    new AttackMove(Moves.ZEN_HEADBUTT, Type.PSYCHIC, MoveCategory.PHYSICAL, 80, 90, 15, 20, 0, 4)
      .attr(FlinchAttr),
    new AttackMove(Moves.MIRROR_SHOT, Type.STEEL, MoveCategory.SPECIAL, 65, 85, 10, 30, 0, 4)
      .attr(StatChangeAttr, BattleStat.ACC, -1),
    new AttackMove(Moves.FLASH_CANNON, Type.STEEL, MoveCategory.SPECIAL, 80, 100, 10, 10, 0, 4)
      .attr(StatChangeAttr, BattleStat.SPDEF, -1),
    new AttackMove(Moves.ROCK_CLIMB, Type.NORMAL, MoveCategory.PHYSICAL, 90, 85, 20, 20, 0, 4)
      .attr(ConfuseAttr),
    new StatusMove(Moves.DEFOG, Type.FLYING, -1, 15, -1, 0, 4)
      .attr(StatChangeAttr, BattleStat.EVA, -1)
      .attr(ClearWeatherAttr, WeatherType.FOG)
      .attr(ClearTerrainAttr)
      .attr(RemoveScreensAttr, false)
      .attr(RemoveArenaTrapAttr, true),
    new StatusMove(Moves.TRICK_ROOM, Type.PSYCHIC, -1, 5, -1, -7, 4)
      .attr(AddArenaTagAttr, ArenaTagType.TRICK_ROOM, 5)
      .ignoresProtect()
      .target(MoveTarget.BOTH_SIDES),
    new AttackMove(Moves.DRACO_METEOR, Type.DRAGON, MoveCategory.SPECIAL, 130, 90, 5, -1, 0, 4)
      .attr(StatChangeAttr, BattleStat.SPATK, -2, true),
    new AttackMove(Moves.DISCHARGE, Type.ELECTRIC, MoveCategory.SPECIAL, 80, 100, 15, 30, 0, 4)
      .attr(StatusEffectAttr, StatusEffect.PARALYSIS)
      .target(MoveTarget.ALL_NEAR_OTHERS),
    new AttackMove(Moves.LAVA_PLUME, Type.FIRE, MoveCategory.SPECIAL, 80, 100, 15, 30, 0, 4)
      .attr(StatusEffectAttr, StatusEffect.BURN)
      .target(MoveTarget.ALL_NEAR_OTHERS),
    new AttackMove(Moves.LEAF_STORM, Type.GRASS, MoveCategory.SPECIAL, 130, 90, 5, -1, 0, 4)
      .attr(StatChangeAttr, BattleStat.SPATK, -2, true),
    new AttackMove(Moves.POWER_WHIP, Type.GRASS, MoveCategory.PHYSICAL, 120, 85, 10, -1, 0, 4),
    new AttackMove(Moves.ROCK_WRECKER, Type.ROCK, MoveCategory.PHYSICAL, 150, 90, 5, -1, 0, 4)
      .attr(RechargeAttr)
      .makesContact(false)
      .ballBombMove(),
    new AttackMove(Moves.CROSS_POISON, Type.POISON, MoveCategory.PHYSICAL, 70, 100, 20, 10, 0, 4)
      .attr(HighCritAttr)
      .attr(StatusEffectAttr, StatusEffect.POISON)
      .slicingMove(),
    new AttackMove(Moves.GUNK_SHOT, Type.POISON, MoveCategory.PHYSICAL, 120, 80, 5, 30, 0, 4)
      .attr(StatusEffectAttr, StatusEffect.POISON)
      .makesContact(false),
    new AttackMove(Moves.IRON_HEAD, Type.STEEL, MoveCategory.PHYSICAL, 80, 100, 15, 30, 0, 4)
      .attr(FlinchAttr),
    new AttackMove(Moves.MAGNET_BOMB, Type.STEEL, MoveCategory.PHYSICAL, 60, -1, 20, -1, 0, 4)
      .makesContact(false)
      .ballBombMove(),
    new AttackMove(Moves.STONE_EDGE, Type.ROCK, MoveCategory.PHYSICAL, 100, 80, 5, -1, 0, 4)
      .attr(HighCritAttr)
      .makesContact(false),
    new StatusMove(Moves.CAPTIVATE, Type.NORMAL, 100, 20, -1, 0, 4)
      .attr(StatChangeAttr, BattleStat.SPATK, -2)
      .condition((user, target, move) => target.isOppositeGender(user))
      .target(MoveTarget.ALL_NEAR_ENEMIES),
    new StatusMove(Moves.STEALTH_ROCK, Type.ROCK, -1, 20, -1, 0, 4)
      .attr(AddArenaTrapTagAttr, ArenaTagType.STEALTH_ROCK)
      .target(MoveTarget.ENEMY_SIDE),
    new AttackMove(Moves.GRASS_KNOT, Type.GRASS, MoveCategory.SPECIAL, -1, 100, 20, -1, 0, 4)
      .attr(WeightPowerAttr)
      .makesContact()
      .condition(failOnMaxCondition),
    new AttackMove(Moves.CHATTER, Type.FLYING, MoveCategory.SPECIAL, 65, 100, 20, 100, 0, 4)
      .attr(ConfuseAttr)
      .soundBased(),
    new AttackMove(Moves.JUDGMENT, Type.NORMAL, MoveCategory.SPECIAL, 100, 100, 10, -1, 0, 4)
      .attr(FormChangeItemTypeAttr),
    new AttackMove(Moves.BUG_BITE, Type.BUG, MoveCategory.PHYSICAL, 60, 100, 20, -1, 0, 4)
      .attr(StealEatBerryAttr),
    new AttackMove(Moves.CHARGE_BEAM, Type.ELECTRIC, MoveCategory.SPECIAL, 50, 90, 10, 70, 0, 4)
      .attr(StatChangeAttr, BattleStat.SPATK, 1, true),
    new AttackMove(Moves.WOOD_HAMMER, Type.GRASS, MoveCategory.PHYSICAL, 120, 100, 15, -1, 0, 4)
      .attr(RecoilAttr, false, 0.33)
      .recklessMove(),
    new AttackMove(Moves.AQUA_JET, Type.WATER, MoveCategory.PHYSICAL, 40, 100, 20, -1, 1, 4),
    new AttackMove(Moves.ATTACK_ORDER, Type.BUG, MoveCategory.PHYSICAL, 90, 100, 15, -1, 0, 4)
      .attr(HighCritAttr)
      .makesContact(false),
    new SelfStatusMove(Moves.DEFEND_ORDER, Type.BUG, -1, 10, -1, 0, 4)
      .attr(StatChangeAttr, [ BattleStat.DEF, BattleStat.SPDEF ], 1, true),
    new SelfStatusMove(Moves.HEAL_ORDER, Type.BUG, -1, 10, -1, 0, 4)
      .attr(HealAttr, 0.5)
      .triageMove(),
    new AttackMove(Moves.HEAD_SMASH, Type.ROCK, MoveCategory.PHYSICAL, 150, 80, 5, -1, 0, 4)
      .attr(RecoilAttr, false, 0.5)
      .recklessMove(),
    new AttackMove(Moves.DOUBLE_HIT, Type.NORMAL, MoveCategory.PHYSICAL, 35, 90, 10, -1, 0, 4)
      .attr(MultiHitAttr, MultiHitType._2),
    new AttackMove(Moves.ROAR_OF_TIME, Type.DRAGON, MoveCategory.SPECIAL, 150, 90, 5, -1, 0, 4)
      .attr(RechargeAttr),
    new AttackMove(Moves.SPACIAL_REND, Type.DRAGON, MoveCategory.SPECIAL, 100, 95, 5, -1, 0, 4)
      .attr(HighCritAttr),
    new SelfStatusMove(Moves.LUNAR_DANCE, Type.PSYCHIC, -1, 10, -1, 0, 4)
      .attr(SacrificialAttrOnHit)
      .danceMove()
      .triageMove()
      .unimplemented(),
    new AttackMove(Moves.CRUSH_GRIP, Type.NORMAL, MoveCategory.PHYSICAL, -1, 100, 5, -1, 0, 4)
      .attr(OpponentHighHpPowerAttr, 120),
    new AttackMove(Moves.MAGMA_STORM, Type.FIRE, MoveCategory.SPECIAL, 100, 75, 5, -1, 0, 4)
      .attr(TrapAttr, BattlerTagType.MAGMA_STORM),
    new StatusMove(Moves.DARK_VOID, Type.DARK, 50, 10, -1, 0, 4)
      .attr(StatusEffectAttr, StatusEffect.SLEEP)
      .target(MoveTarget.ALL_NEAR_ENEMIES),
    new AttackMove(Moves.SEED_FLARE, Type.GRASS, MoveCategory.SPECIAL, 120, 85, 5, 40, 0, 4)
      .attr(StatChangeAttr, BattleStat.SPDEF, -2),
    new AttackMove(Moves.OMINOUS_WIND, Type.GHOST, MoveCategory.SPECIAL, 60, 100, 5, 10, 0, 4)
      .attr(StatChangeAttr, [ BattleStat.ATK, BattleStat.DEF, BattleStat.SPATK, BattleStat.SPDEF, BattleStat.SPD ], 1, true)
      .windMove(),
    new AttackMove(Moves.SHADOW_FORCE, Type.GHOST, MoveCategory.PHYSICAL, 120, 100, 5, -1, 0, 4)
      .attr(ChargeAttr, ChargeAnim.SHADOW_FORCE_CHARGING, i18next.t("moveTriggers:vanishedInstantly", {pokemonName: "{USER}"}), BattlerTagType.HIDDEN)
      .ignoresProtect()
      .ignoresVirtual(),
    new SelfStatusMove(Moves.HONE_CLAWS, Type.DARK, -1, 15, -1, 0, 5)
      .attr(StatChangeAttr, [ BattleStat.ATK, BattleStat.ACC ], 1, true),
    new StatusMove(Moves.WIDE_GUARD, Type.ROCK, -1, 10, -1, 3, 5)
      .target(MoveTarget.USER_SIDE)
      .attr(AddArenaTagAttr, ArenaTagType.WIDE_GUARD, 1, true, true),
    new StatusMove(Moves.GUARD_SPLIT, Type.PSYCHIC, -1, 10, -1, 0, 5)
      .unimplemented(),
    new StatusMove(Moves.POWER_SPLIT, Type.PSYCHIC, -1, 10, -1, 0, 5)
      .unimplemented(),
    new StatusMove(Moves.WONDER_ROOM, Type.PSYCHIC, -1, 10, -1, 0, 5)
      .ignoresProtect()
      .target(MoveTarget.BOTH_SIDES)
      .unimplemented(),
    new AttackMove(Moves.PSYSHOCK, Type.PSYCHIC, MoveCategory.SPECIAL, 80, 100, 10, -1, 0, 5)
      .attr(DefDefAttr),
    new AttackMove(Moves.VENOSHOCK, Type.POISON, MoveCategory.SPECIAL, 65, 100, 10, -1, 0, 5)
      .attr(MovePowerMultiplierAttr, (user, target, move) => target.status && (target.status.effect === StatusEffect.POISON || target.status.effect === StatusEffect.TOXIC) ? 2 : 1),
    new SelfStatusMove(Moves.AUTOTOMIZE, Type.STEEL, -1, 15, -1, 0, 5)
      .attr(StatChangeAttr, BattleStat.SPD, 2, true)
      .partial(),
    new SelfStatusMove(Moves.RAGE_POWDER, Type.BUG, -1, 20, -1, 2, 5)
      .powderMove()
      .attr(AddBattlerTagAttr, BattlerTagType.CENTER_OF_ATTENTION, true),
    new StatusMove(Moves.TELEKINESIS, Type.PSYCHIC, -1, 15, -1, 0, 5)
      .condition(failOnGravityCondition)
      .unimplemented(),
    new StatusMove(Moves.MAGIC_ROOM, Type.PSYCHIC, -1, 10, -1, 0, 5)
      .ignoresProtect()
      .target(MoveTarget.BOTH_SIDES)
      .unimplemented(),
    new AttackMove(Moves.SMACK_DOWN, Type.ROCK, MoveCategory.PHYSICAL, 50, 100, 15, 100, 0, 5)
      .attr(AddBattlerTagAttr, BattlerTagType.IGNORE_FLYING, false, false, 1, 1, true)
      .attr(AddBattlerTagAttr, BattlerTagType.INTERRUPTED)
      .attr(RemoveBattlerTagAttr, [BattlerTagType.FLYING, BattlerTagType.MAGNET_RISEN])
      .attr(HitsTagAttr, BattlerTagType.FLYING, false)
      .makesContact(false),
    new AttackMove(Moves.STORM_THROW, Type.FIGHTING, MoveCategory.PHYSICAL, 60, 100, 10, -1, 0, 5)
      .attr(CritOnlyAttr),
    new AttackMove(Moves.FLAME_BURST, Type.FIRE, MoveCategory.SPECIAL, 70, 100, 15, -1, 0, 5)
      .attr(FlameBurstAttr),
    new AttackMove(Moves.SLUDGE_WAVE, Type.POISON, MoveCategory.SPECIAL, 95, 100, 10, 10, 0, 5)
      .attr(StatusEffectAttr, StatusEffect.POISON)
      .target(MoveTarget.ALL_NEAR_OTHERS),
    new SelfStatusMove(Moves.QUIVER_DANCE, Type.BUG, -1, 20, -1, 0, 5)
      .attr(StatChangeAttr, [ BattleStat.SPATK, BattleStat.SPDEF, BattleStat.SPD ], 1, true)
      .danceMove(),
    new AttackMove(Moves.HEAVY_SLAM, Type.STEEL, MoveCategory.PHYSICAL, -1, 100, 10, -1, 0, 5)
      .attr(MinimizeAccuracyAttr)
      .attr(CompareWeightPowerAttr)
      .attr(HitsTagAttr, BattlerTagType.MINIMIZED, true)
      .condition(failOnMaxCondition),
    new AttackMove(Moves.SYNCHRONOISE, Type.PSYCHIC, MoveCategory.SPECIAL, 120, 100, 10, -1, 0, 5)
      .target(MoveTarget.ALL_NEAR_OTHERS)
      .condition(unknownTypeCondition)
      .attr(hitsSameTypeAttr),
    new AttackMove(Moves.ELECTRO_BALL, Type.ELECTRIC, MoveCategory.SPECIAL, -1, 100, 10, -1, 0, 5)
      .attr(ElectroBallPowerAttr)
      .ballBombMove(),
    new StatusMove(Moves.SOAK, Type.WATER, 100, 20, -1, 0, 5)
      .attr(ChangeTypeAttr, Type.WATER),
    new AttackMove(Moves.FLAME_CHARGE, Type.FIRE, MoveCategory.PHYSICAL, 50, 100, 20, 100, 0, 5)
      .attr(StatChangeAttr, BattleStat.SPD, 1, true),
    new SelfStatusMove(Moves.COIL, Type.POISON, -1, 20, -1, 0, 5)
      .attr(StatChangeAttr, [ BattleStat.ATK, BattleStat.DEF, BattleStat.ACC ], 1, true),
    new AttackMove(Moves.LOW_SWEEP, Type.FIGHTING, MoveCategory.PHYSICAL, 65, 100, 20, 100, 0, 5)
      .attr(StatChangeAttr, BattleStat.SPD, -1),
    new AttackMove(Moves.ACID_SPRAY, Type.POISON, MoveCategory.SPECIAL, 40, 100, 20, 100, 0, 5)
      .attr(StatChangeAttr, BattleStat.SPDEF, -2)
      .ballBombMove(),
    new AttackMove(Moves.FOUL_PLAY, Type.DARK, MoveCategory.PHYSICAL, 95, 100, 15, -1, 0, 5)
      .attr(TargetAtkUserAtkAttr),
    new StatusMove(Moves.SIMPLE_BEAM, Type.NORMAL, 100, 15, -1, 0, 5)
      .attr(AbilityChangeAttr, Abilities.SIMPLE),
    new StatusMove(Moves.ENTRAINMENT, Type.NORMAL, 100, 15, -1, 0, 5)
      .attr(AbilityGiveAttr),
    new StatusMove(Moves.AFTER_YOU, Type.NORMAL, -1, 15, -1, 0, 5)
      .ignoresProtect()
      .unimplemented(),
    new AttackMove(Moves.ROUND, Type.NORMAL, MoveCategory.SPECIAL, 60, 100, 15, -1, 0, 5)
      .soundBased()
      .partial(),
    new AttackMove(Moves.ECHOED_VOICE, Type.NORMAL, MoveCategory.SPECIAL, 40, 100, 15, -1, 0, 5)
      .attr(ConsecutiveUseMultiBasePowerAttr, 5, false)
      .soundBased(),
    new AttackMove(Moves.CHIP_AWAY, Type.NORMAL, MoveCategory.PHYSICAL, 70, 100, 20, -1, 0, 5)
      .attr(IgnoreOpponentStatChangesAttr),
    new AttackMove(Moves.CLEAR_SMOG, Type.POISON, MoveCategory.SPECIAL, 50, -1, 15, -1, 0, 5)
      .attr(ResetStatsAttr),
    new AttackMove(Moves.STORED_POWER, Type.PSYCHIC, MoveCategory.SPECIAL, 20, 100, 10, -1, 0, 5)
      .attr(StatChangeCountPowerAttr),
    new StatusMove(Moves.QUICK_GUARD, Type.FIGHTING, -1, 15, -1, 3, 5)
      .target(MoveTarget.USER_SIDE)
      .attr(AddArenaTagAttr, ArenaTagType.QUICK_GUARD, 1, true, true),
    new SelfStatusMove(Moves.ALLY_SWITCH, Type.PSYCHIC, -1, 15, -1, 2, 5)
      .ignoresProtect()
      .unimplemented(),
    new AttackMove(Moves.SCALD, Type.WATER, MoveCategory.SPECIAL, 80, 100, 15, 30, 0, 5)
      .attr(HealStatusEffectAttr, false, StatusEffect.FREEZE)
      .attr(HealStatusEffectAttr, true, StatusEffect.FREEZE)
      .attr(StatusEffectAttr, StatusEffect.BURN),
    new SelfStatusMove(Moves.SHELL_SMASH, Type.NORMAL, -1, 15, -1, 0, 5)
      .attr(StatChangeAttr, [ BattleStat.ATK, BattleStat.SPATK, BattleStat.SPD ], 2, true)
      .attr(StatChangeAttr, [ BattleStat.DEF, BattleStat.SPDEF ], -1, true),
    new StatusMove(Moves.HEAL_PULSE, Type.PSYCHIC, -1, 10, -1, 0, 5)
      .attr(HealAttr, 0.5, false, false)
      .pulseMove()
      .triageMove(),
    new AttackMove(Moves.HEX, Type.GHOST, MoveCategory.SPECIAL, 65, 100, 10, -1, 0, 5)
      .attr(
        MovePowerMultiplierAttr,
        (user, target, move) =>  target.status || target.hasAbility(Abilities.COMATOSE)? 2 : 1),
    new AttackMove(Moves.SKY_DROP, Type.FLYING, MoveCategory.PHYSICAL, 60, 100, 10, -1, 0, 5)
      .attr(ChargeAttr, ChargeAnim.SKY_DROP_CHARGING, i18next.t("moveTriggers:tookTargetIntoSky", {pokemonName: "{USER}", targetName: "{TARGET}"}), BattlerTagType.FLYING) // TODO: Add 2nd turn message
      .condition(failOnGravityCondition)
      .ignoresVirtual(),
    new SelfStatusMove(Moves.SHIFT_GEAR, Type.STEEL, -1, 10, -1, 0, 5)
      .attr(StatChangeAttr, BattleStat.ATK, 1, true)
      .attr(StatChangeAttr, BattleStat.SPD, 2, true),
    new AttackMove(Moves.CIRCLE_THROW, Type.FIGHTING, MoveCategory.PHYSICAL, 60, 90, 10, -1, -6, 5)
      .attr(ForceSwitchOutAttr),
    new AttackMove(Moves.INCINERATE, Type.FIRE, MoveCategory.SPECIAL, 60, 100, 15, -1, 0, 5)
      .target(MoveTarget.ALL_NEAR_ENEMIES)
      .attr(RemoveHeldItemAttr, true),
    new StatusMove(Moves.QUASH, Type.DARK, 100, 15, -1, 0, 5)
      .unimplemented(),
    new AttackMove(Moves.ACROBATICS, Type.FLYING, MoveCategory.PHYSICAL, 55, 100, 15, -1, 0, 5)
      .attr(MovePowerMultiplierAttr, (user, target, move) => Math.max(1, 2 - 0.2 * user.getHeldItems().filter(i => i.isTransferrable).reduce((v, m) => v + m.stackCount, 0))),
    new StatusMove(Moves.REFLECT_TYPE, Type.NORMAL, -1, 15, -1, 0, 5)
      .attr(CopyTypeAttr),
    new AttackMove(Moves.RETALIATE, Type.NORMAL, MoveCategory.PHYSICAL, 70, 100, 5, -1, 0, 5)
      .partial(),
    new AttackMove(Moves.FINAL_GAMBIT, Type.FIGHTING, MoveCategory.SPECIAL, -1, 100, 5, -1, 0, 5)
      .attr(UserHpDamageAttr)
      .attr(SacrificialAttrOnHit),
    new StatusMove(Moves.BESTOW, Type.NORMAL, -1, 15, -1, 0, 5)
      .ignoresProtect()
      .unimplemented(),
    new AttackMove(Moves.INFERNO, Type.FIRE, MoveCategory.SPECIAL, 100, 50, 5, 100, 0, 5)
      .attr(StatusEffectAttr, StatusEffect.BURN),
    new AttackMove(Moves.WATER_PLEDGE, Type.WATER, MoveCategory.SPECIAL, 80, 100, 10, -1, 0, 5)
      .partial(),
    new AttackMove(Moves.FIRE_PLEDGE, Type.FIRE, MoveCategory.SPECIAL, 80, 100, 10, -1, 0, 5)
      .partial(),
    new AttackMove(Moves.GRASS_PLEDGE, Type.GRASS, MoveCategory.SPECIAL, 80, 100, 10, -1, 0, 5)
      .partial(),
    new AttackMove(Moves.VOLT_SWITCH, Type.ELECTRIC, MoveCategory.SPECIAL, 70, 100, 20, -1, 0, 5)
      .attr(ForceSwitchOutAttr, true, false),
    new AttackMove(Moves.STRUGGLE_BUG, Type.BUG, MoveCategory.SPECIAL, 50, 100, 20, 100, 0, 5)
      .attr(StatChangeAttr, BattleStat.SPATK, -1)
      .target(MoveTarget.ALL_NEAR_ENEMIES),
    new AttackMove(Moves.BULLDOZE, Type.GROUND, MoveCategory.PHYSICAL, 60, 100, 20, 100, 0, 5)
      .attr(StatChangeAttr, BattleStat.SPD, -1)
      .makesContact(false)
      .target(MoveTarget.ALL_NEAR_OTHERS),
    new AttackMove(Moves.FROST_BREATH, Type.ICE, MoveCategory.SPECIAL, 60, 90, 10, 100, 0, 5)
      .attr(CritOnlyAttr),
    new AttackMove(Moves.DRAGON_TAIL, Type.DRAGON, MoveCategory.PHYSICAL, 60, 90, 10, -1, -6, 5)
      .attr(ForceSwitchOutAttr),
    new SelfStatusMove(Moves.WORK_UP, Type.NORMAL, -1, 30, -1, 0, 5)
      .attr(StatChangeAttr, [ BattleStat.ATK, BattleStat.SPATK ], 1, true),
    new AttackMove(Moves.ELECTROWEB, Type.ELECTRIC, MoveCategory.SPECIAL, 55, 95, 15, 100, 0, 5)
      .attr(StatChangeAttr, BattleStat.SPD, -1)
      .target(MoveTarget.ALL_NEAR_ENEMIES),
    new AttackMove(Moves.WILD_CHARGE, Type.ELECTRIC, MoveCategory.PHYSICAL, 90, 100, 15, -1, 0, 5)
      .attr(RecoilAttr)
      .recklessMove(),
    new AttackMove(Moves.DRILL_RUN, Type.GROUND, MoveCategory.PHYSICAL, 80, 95, 10, -1, 0, 5)
      .attr(HighCritAttr),
    new AttackMove(Moves.DUAL_CHOP, Type.DRAGON, MoveCategory.PHYSICAL, 40, 90, 15, -1, 0, 5)
      .attr(MultiHitAttr, MultiHitType._2),
    new AttackMove(Moves.HEART_STAMP, Type.PSYCHIC, MoveCategory.PHYSICAL, 60, 100, 25, 30, 0, 5)
      .attr(FlinchAttr),
    new AttackMove(Moves.HORN_LEECH, Type.GRASS, MoveCategory.PHYSICAL, 75, 100, 10, -1, 0, 5)
      .attr(HitHealAttr)
      .triageMove(),
    new AttackMove(Moves.SACRED_SWORD, Type.FIGHTING, MoveCategory.PHYSICAL, 90, 100, 15, -1, 0, 5)
      .attr(IgnoreOpponentStatChangesAttr)
      .slicingMove(),
    new AttackMove(Moves.RAZOR_SHELL, Type.WATER, MoveCategory.PHYSICAL, 75, 95, 10, 50, 0, 5)
      .attr(StatChangeAttr, BattleStat.DEF, -1)
      .slicingMove(),
    new AttackMove(Moves.HEAT_CRASH, Type.FIRE, MoveCategory.PHYSICAL, -1, 100, 10, -1, 0, 5)
      .attr(MinimizeAccuracyAttr)
      .attr(CompareWeightPowerAttr)
      .attr(HitsTagAttr, BattlerTagType.MINIMIZED, true)
      .condition(failOnMaxCondition),
    new AttackMove(Moves.LEAF_TORNADO, Type.GRASS, MoveCategory.SPECIAL, 65, 90, 10, 50, 0, 5)
      .attr(StatChangeAttr, BattleStat.ACC, -1),
    new AttackMove(Moves.STEAMROLLER, Type.BUG, MoveCategory.PHYSICAL, 65, 100, 20, 30, 0, 5)
      .attr(FlinchAttr),
    new SelfStatusMove(Moves.COTTON_GUARD, Type.GRASS, -1, 10, -1, 0, 5)
      .attr(StatChangeAttr, BattleStat.DEF, 3, true),
    new AttackMove(Moves.NIGHT_DAZE, Type.DARK, MoveCategory.SPECIAL, 85, 95, 10, 40, 0, 5)
      .attr(StatChangeAttr, BattleStat.ACC, -1),
    new AttackMove(Moves.PSYSTRIKE, Type.PSYCHIC, MoveCategory.SPECIAL, 100, 100, 10, -1, 0, 5)
      .attr(DefDefAttr),
    new AttackMove(Moves.TAIL_SLAP, Type.NORMAL, MoveCategory.PHYSICAL, 25, 85, 10, -1, 0, 5)
      .attr(MultiHitAttr),
    new AttackMove(Moves.HURRICANE, Type.FLYING, MoveCategory.SPECIAL, 110, 70, 10, 30, 0, 5)
      .attr(ThunderAccuracyAttr)
      .attr(ConfuseAttr)
      .attr(HitsTagAttr, BattlerTagType.FLYING, false)
      .windMove(),
    new AttackMove(Moves.HEAD_CHARGE, Type.NORMAL, MoveCategory.PHYSICAL, 120, 100, 15, -1, 0, 5)
      .attr(RecoilAttr)
      .recklessMove(),
    new AttackMove(Moves.GEAR_GRIND, Type.STEEL, MoveCategory.PHYSICAL, 50, 85, 15, -1, 0, 5)
      .attr(MultiHitAttr, MultiHitType._2),
    new AttackMove(Moves.SEARING_SHOT, Type.FIRE, MoveCategory.SPECIAL, 100, 100, 5, 30, 0, 5)
      .attr(StatusEffectAttr, StatusEffect.BURN)
      .ballBombMove()
      .target(MoveTarget.ALL_NEAR_OTHERS),
    new AttackMove(Moves.TECHNO_BLAST, Type.NORMAL, MoveCategory.SPECIAL, 120, 100, 5, -1, 0, 5)
      .attr(TechnoBlastTypeAttr),
    new AttackMove(Moves.RELIC_SONG, Type.NORMAL, MoveCategory.SPECIAL, 75, 100, 10, 10, 0, 5)
      .attr(StatusEffectAttr, StatusEffect.SLEEP)
      .soundBased()
      .target(MoveTarget.ALL_NEAR_ENEMIES),
    new AttackMove(Moves.SECRET_SWORD, Type.FIGHTING, MoveCategory.SPECIAL, 85, 100, 10, -1, 0, 5)
      .attr(DefDefAttr)
      .slicingMove(),
    new AttackMove(Moves.GLACIATE, Type.ICE, MoveCategory.SPECIAL, 65, 95, 10, 100, 0, 5)
      .attr(StatChangeAttr, BattleStat.SPD, -1)
      .target(MoveTarget.ALL_NEAR_ENEMIES),
    new AttackMove(Moves.BOLT_STRIKE, Type.ELECTRIC, MoveCategory.PHYSICAL, 130, 85, 5, 20, 0, 5)
      .attr(StatusEffectAttr, StatusEffect.PARALYSIS),
    new AttackMove(Moves.BLUE_FLARE, Type.FIRE, MoveCategory.SPECIAL, 130, 85, 5, 20, 0, 5)
      .attr(StatusEffectAttr, StatusEffect.BURN),
    new AttackMove(Moves.FIERY_DANCE, Type.FIRE, MoveCategory.SPECIAL, 80, 100, 10, 50, 0, 5)
      .attr(StatChangeAttr, BattleStat.SPATK, 1, true)
      .danceMove(),
    new AttackMove(Moves.FREEZE_SHOCK, Type.ICE, MoveCategory.PHYSICAL, 140, 90, 5, 30, 0, 5)
      .attr(ChargeAttr, ChargeAnim.FREEZE_SHOCK_CHARGING, i18next.t("moveTriggers:becameCloakedInFreezingLight", {pokemonName: "{USER}"}))
      .attr(StatusEffectAttr, StatusEffect.PARALYSIS)
      .makesContact(false),
    new AttackMove(Moves.ICE_BURN, Type.ICE, MoveCategory.SPECIAL, 140, 90, 5, 30, 0, 5)
      .attr(ChargeAttr, ChargeAnim.ICE_BURN_CHARGING, i18next.t("moveTriggers:becameCloakedInFreezingAir", {pokemonName: "{USER}"}))
      .attr(StatusEffectAttr, StatusEffect.BURN)
      .ignoresVirtual(),
    new AttackMove(Moves.SNARL, Type.DARK, MoveCategory.SPECIAL, 55, 95, 15, 100, 0, 5)
      .attr(StatChangeAttr, BattleStat.SPATK, -1)
      .soundBased()
      .target(MoveTarget.ALL_NEAR_ENEMIES),
    new AttackMove(Moves.ICICLE_CRASH, Type.ICE, MoveCategory.PHYSICAL, 85, 90, 10, 30, 0, 5)
      .attr(FlinchAttr)
      .makesContact(false),
    new AttackMove(Moves.V_CREATE, Type.FIRE, MoveCategory.PHYSICAL, 180, 95, 5, -1, 0, 5)
      .attr(StatChangeAttr, [ BattleStat.DEF, BattleStat.SPDEF, BattleStat.SPD ], -1, true),
    new AttackMove(Moves.FUSION_FLARE, Type.FIRE, MoveCategory.SPECIAL, 100, 100, 5, -1, 0, 5)
      .attr(HealStatusEffectAttr, true, StatusEffect.FREEZE)
      .attr(LastMoveDoublePowerAttr, Moves.FUSION_BOLT),
    new AttackMove(Moves.FUSION_BOLT, Type.ELECTRIC, MoveCategory.PHYSICAL, 100, 100, 5, -1, 0, 5)
      .attr(LastMoveDoublePowerAttr, Moves.FUSION_FLARE)
      .makesContact(false),
    new AttackMove(Moves.FLYING_PRESS, Type.FIGHTING, MoveCategory.PHYSICAL, 100, 95, 10, -1, 0, 6)
      .attr(MinimizeAccuracyAttr)
      .attr(FlyingTypeMultiplierAttr)
      .attr(HitsTagAttr, BattlerTagType.MINIMIZED, true)
      .condition(failOnGravityCondition),
    new StatusMove(Moves.MAT_BLOCK, Type.FIGHTING, -1, 10, -1, 0, 6)
      .target(MoveTarget.USER_SIDE)
      .attr(AddArenaTagAttr, ArenaTagType.MAT_BLOCK, 1, true, true)
      .condition(new FirstMoveCondition()),
    new AttackMove(Moves.BELCH, Type.POISON, MoveCategory.SPECIAL, 120, 90, 10, -1, 0, 6)
      .condition((user, target, move) => user.battleData.berriesEaten.length > 0),
    new StatusMove(Moves.ROTOTILLER, Type.GROUND, -1, 10, -1, 0, 6)
      .target(MoveTarget.ALL)
      .condition((user,target,move) => {
        // If any fielded pokémon is grass-type and grounded.
        return [...user.scene.getEnemyParty(),...user.scene.getParty()].some((poke) => poke.isOfType(Type.GRASS) && poke.isGrounded());
      })
      .attr(StatChangeAttr, [BattleStat.ATK, BattleStat.SPATK], 1, false, (user, target, move) => target.isOfType(Type.GRASS) && target.isGrounded()),
    new StatusMove(Moves.STICKY_WEB, Type.BUG, -1, 20, -1, 0, 6)
      .attr(AddArenaTrapTagAttr, ArenaTagType.STICKY_WEB)
      .target(MoveTarget.ENEMY_SIDE),
    new AttackMove(Moves.FELL_STINGER, Type.BUG, MoveCategory.PHYSICAL, 50, 100, 25, -1, 0, 6)
      .attr(PostVictoryStatChangeAttr, BattleStat.ATK, 3, true ),
    new AttackMove(Moves.PHANTOM_FORCE, Type.GHOST, MoveCategory.PHYSICAL, 90, 100, 10, -1, 0, 6)
      .attr(ChargeAttr, ChargeAnim.PHANTOM_FORCE_CHARGING, i18next.t("moveTriggers:vanishedInstantly", {pokemonName: "{USER}"}), BattlerTagType.HIDDEN)
      .ignoresProtect()
      .ignoresVirtual(),
    new StatusMove(Moves.TRICK_OR_TREAT, Type.GHOST, 100, 20, -1, 0, 6)
      .attr(AddTypeAttr, Type.GHOST)
      .partial(),
    new StatusMove(Moves.NOBLE_ROAR, Type.NORMAL, 100, 30, -1, 0, 6)
      .attr(StatChangeAttr, [ BattleStat.ATK, BattleStat.SPATK ], -1)
      .soundBased(),
    new StatusMove(Moves.ION_DELUGE, Type.ELECTRIC, -1, 25, -1, 1, 6)
      .target(MoveTarget.BOTH_SIDES)
      .unimplemented(),
    new AttackMove(Moves.PARABOLIC_CHARGE, Type.ELECTRIC, MoveCategory.SPECIAL, 65, 100, 20, -1, 0, 6)
      .attr(HitHealAttr)
      .target(MoveTarget.ALL_NEAR_OTHERS)
      .triageMove(),
    new StatusMove(Moves.FORESTS_CURSE, Type.GRASS, 100, 20, -1, 0, 6)
      .attr(AddTypeAttr, Type.GRASS)
      .partial(),
    new AttackMove(Moves.PETAL_BLIZZARD, Type.GRASS, MoveCategory.PHYSICAL, 90, 100, 15, -1, 0, 6)
      .windMove()
      .makesContact(false)
      .target(MoveTarget.ALL_NEAR_OTHERS),
    new AttackMove(Moves.FREEZE_DRY, Type.ICE, MoveCategory.SPECIAL, 70, 100, 20, 10, 0, 6)
      .attr(StatusEffectAttr, StatusEffect.FREEZE)
      .attr(WaterSuperEffectTypeMultiplierAttr),
    new AttackMove(Moves.DISARMING_VOICE, Type.FAIRY, MoveCategory.SPECIAL, 40, -1, 15, -1, 0, 6)
      .soundBased()
      .target(MoveTarget.ALL_NEAR_ENEMIES),
    new StatusMove(Moves.PARTING_SHOT, Type.DARK, 100, 20, -1, 0, 6)
      .attr(StatChangeAttr, [ BattleStat.ATK, BattleStat.SPATK ], -1, false, null, true, true, MoveEffectTrigger.PRE_APPLY)
      .attr(ForceSwitchOutAttr, true, false)
      .soundBased(),
    new StatusMove(Moves.TOPSY_TURVY, Type.DARK, -1, 20, -1, 0, 6)
      .attr(InvertStatsAttr),
    new AttackMove(Moves.DRAINING_KISS, Type.FAIRY, MoveCategory.SPECIAL, 50, 100, 10, -1, 0, 6)
      .attr(HitHealAttr, 0.75)
      .makesContact()
      .triageMove(),
    new StatusMove(Moves.CRAFTY_SHIELD, Type.FAIRY, -1, 10, -1, 3, 6)
      .target(MoveTarget.USER_SIDE)
      .attr(AddArenaTagAttr, ArenaTagType.CRAFTY_SHIELD, 1, true, true),
    new StatusMove(Moves.FLOWER_SHIELD, Type.FAIRY, -1, 10, -1, 0, 6)
      .target(MoveTarget.ALL)
      .attr(StatChangeAttr, BattleStat.DEF, 1, false, (user, target, move) => target.getTypes().includes(Type.GRASS) && !target.getTag(SemiInvulnerableTag)),
    new StatusMove(Moves.GRASSY_TERRAIN, Type.GRASS, -1, 10, -1, 0, 6)
      .attr(TerrainChangeAttr, TerrainType.GRASSY)
      .target(MoveTarget.BOTH_SIDES),
    new StatusMove(Moves.MISTY_TERRAIN, Type.FAIRY, -1, 10, -1, 0, 6)
      .attr(TerrainChangeAttr, TerrainType.MISTY)
      .target(MoveTarget.BOTH_SIDES),
    new StatusMove(Moves.ELECTRIFY, Type.ELECTRIC, -1, 20, -1, 0, 6)
      .unimplemented(),
    new AttackMove(Moves.PLAY_ROUGH, Type.FAIRY, MoveCategory.PHYSICAL, 90, 90, 10, 10, 0, 6)
      .attr(StatChangeAttr, BattleStat.ATK, -1),
    new AttackMove(Moves.FAIRY_WIND, Type.FAIRY, MoveCategory.SPECIAL, 40, 100, 30, -1, 0, 6)
      .windMove(),
    new AttackMove(Moves.MOONBLAST, Type.FAIRY, MoveCategory.SPECIAL, 95, 100, 15, 30, 0, 6)
      .attr(StatChangeAttr, BattleStat.SPATK, -1),
    new AttackMove(Moves.BOOMBURST, Type.NORMAL, MoveCategory.SPECIAL, 140, 100, 10, -1, 0, 6)
      .soundBased()
      .target(MoveTarget.ALL_NEAR_OTHERS),
    new StatusMove(Moves.FAIRY_LOCK, Type.FAIRY, -1, 10, -1, 0, 6)
      .target(MoveTarget.BOTH_SIDES)
      .unimplemented(),
    new SelfStatusMove(Moves.KINGS_SHIELD, Type.STEEL, -1, 10, -1, 4, 6)
      .attr(ProtectAttr, BattlerTagType.KINGS_SHIELD),
    new StatusMove(Moves.PLAY_NICE, Type.NORMAL, -1, 20, -1, 0, 6)
      .attr(StatChangeAttr, BattleStat.ATK, -1),
    new StatusMove(Moves.CONFIDE, Type.NORMAL, -1, 20, -1, 0, 6)
      .attr(StatChangeAttr, BattleStat.SPATK, -1)
      .soundBased(),
    new AttackMove(Moves.DIAMOND_STORM, Type.ROCK, MoveCategory.PHYSICAL, 100, 95, 5, 50, 0, 6)
      .attr(StatChangeAttr, BattleStat.DEF, 2, true)
      .makesContact(false)
      .target(MoveTarget.ALL_NEAR_ENEMIES),
    new AttackMove(Moves.STEAM_ERUPTION, Type.WATER, MoveCategory.SPECIAL, 110, 95, 5, 30, 0, 6)
      .attr(HealStatusEffectAttr, true, StatusEffect.FREEZE)
      .attr(HealStatusEffectAttr, false, StatusEffect.FREEZE)
      .attr(StatusEffectAttr, StatusEffect.BURN),
    new AttackMove(Moves.HYPERSPACE_HOLE, Type.PSYCHIC, MoveCategory.SPECIAL, 80, -1, 5, -1, 0, 6)
      .ignoresProtect(),
    new AttackMove(Moves.WATER_SHURIKEN, Type.WATER, MoveCategory.SPECIAL, 15, 100, 20, -1, 1, 6)
      .attr(MultiHitAttr)
      .attr(WaterShurikenPowerAttr)
      .attr(WaterShurikenMultiHitTypeAttr),
    new AttackMove(Moves.MYSTICAL_FIRE, Type.FIRE, MoveCategory.SPECIAL, 75, 100, 10, 100, 0, 6)
      .attr(StatChangeAttr, BattleStat.SPATK, -1),
    new SelfStatusMove(Moves.SPIKY_SHIELD, Type.GRASS, -1, 10, -1, 4, 6)
      .attr(ProtectAttr, BattlerTagType.SPIKY_SHIELD),
    new StatusMove(Moves.AROMATIC_MIST, Type.FAIRY, -1, 20, -1, 0, 6)
      .attr(StatChangeAttr, BattleStat.SPDEF, 1)
      .target(MoveTarget.NEAR_ALLY),
    new StatusMove(Moves.EERIE_IMPULSE, Type.ELECTRIC, 100, 15, -1, 0, 6)
      .attr(StatChangeAttr, BattleStat.SPATK, -2),
    new StatusMove(Moves.VENOM_DRENCH, Type.POISON, 100, 20, -1, 0, 6)
      .attr(StatChangeAttr, [ BattleStat.ATK, BattleStat.SPATK, BattleStat.SPD ], -1, false, (user, target, move) => target.status?.effect === StatusEffect.POISON || target.status?.effect === StatusEffect.TOXIC)
      .target(MoveTarget.ALL_NEAR_ENEMIES),
    new StatusMove(Moves.POWDER, Type.BUG, 100, 20, -1, 1, 6)
      .powderMove()
      .unimplemented(),
    new SelfStatusMove(Moves.GEOMANCY, Type.FAIRY, -1, 10, -1, 0, 6)
      .attr(ChargeAttr, ChargeAnim.GEOMANCY_CHARGING, i18next.t("moveTriggers:isChargingPower", {pokemonName: "{USER}"}))
      .attr(StatChangeAttr, [ BattleStat.SPATK, BattleStat.SPDEF, BattleStat.SPD ], 2, true)
      .ignoresVirtual(),
    new StatusMove(Moves.MAGNETIC_FLUX, Type.ELECTRIC, -1, 20, -1, 0, 6)
      .attr(StatChangeAttr, [ BattleStat.DEF, BattleStat.SPDEF ], 1, false, (user, target, move) => !![ Abilities.PLUS, Abilities.MINUS].find(a => target.hasAbility(a, false)))
      .target(MoveTarget.USER_AND_ALLIES)
      .condition((user, target, move) => !![ user, user.getAlly() ].filter(p => p?.isActive()).find(p => !![ Abilities.PLUS, Abilities.MINUS].find(a => p.hasAbility(a, false)))),
    new StatusMove(Moves.HAPPY_HOUR, Type.NORMAL, -1, 30, -1, 0, 6) // No animation
      .attr(AddArenaTagAttr, ArenaTagType.HAPPY_HOUR, null, true)
      .target(MoveTarget.USER_SIDE),
    new StatusMove(Moves.ELECTRIC_TERRAIN, Type.ELECTRIC, -1, 10, -1, 0, 6)
      .attr(TerrainChangeAttr, TerrainType.ELECTRIC)
      .target(MoveTarget.BOTH_SIDES),
    new AttackMove(Moves.DAZZLING_GLEAM, Type.FAIRY, MoveCategory.SPECIAL, 80, 100, 10, -1, 0, 6)
      .target(MoveTarget.ALL_NEAR_ENEMIES),
    new SelfStatusMove(Moves.CELEBRATE, Type.NORMAL, -1, 40, -1, 0, 6),
    new StatusMove(Moves.HOLD_HANDS, Type.NORMAL, -1, 40, -1, 0, 6)
      .target(MoveTarget.NEAR_ALLY),
    new StatusMove(Moves.BABY_DOLL_EYES, Type.FAIRY, 100, 30, -1, 1, 6)
      .attr(StatChangeAttr, BattleStat.ATK, -1),
    new AttackMove(Moves.NUZZLE, Type.ELECTRIC, MoveCategory.PHYSICAL, 20, 100, 20, 100, 0, 6)
      .attr(StatusEffectAttr, StatusEffect.PARALYSIS),
    new AttackMove(Moves.HOLD_BACK, Type.NORMAL, MoveCategory.PHYSICAL, 40, 100, 40, -1, 0, 6)
      .attr(SurviveDamageAttr),
    new AttackMove(Moves.INFESTATION, Type.BUG, MoveCategory.SPECIAL, 20, 100, 20, -1, 0, 6)
      .makesContact()
      .attr(TrapAttr, BattlerTagType.INFESTATION),
    new AttackMove(Moves.POWER_UP_PUNCH, Type.FIGHTING, MoveCategory.PHYSICAL, 40, 100, 20, 100, 0, 6)
      .attr(StatChangeAttr, BattleStat.ATK, 1, true)
      .punchingMove(),
    new AttackMove(Moves.OBLIVION_WING, Type.FLYING, MoveCategory.SPECIAL, 80, 100, 10, -1, 0, 6)
      .attr(HitHealAttr, 0.75)
      .triageMove(),
    new AttackMove(Moves.THOUSAND_ARROWS, Type.GROUND, MoveCategory.PHYSICAL, 90, 100, 10, -1, 0, 6)
      .attr(NeutralDamageAgainstFlyingTypeMultiplierAttr)
      .attr(AddBattlerTagAttr, BattlerTagType.IGNORE_FLYING, false, false, 1, 1, true)
      .attr(HitsTagAttr, BattlerTagType.FLYING, false)
      .attr(HitsTagAttr, BattlerTagType.MAGNET_RISEN, false)
      .attr(AddBattlerTagAttr, BattlerTagType.INTERRUPTED)
      .attr(RemoveBattlerTagAttr, [BattlerTagType.FLYING, BattlerTagType.MAGNET_RISEN])
      .makesContact(false)
      .target(MoveTarget.ALL_NEAR_ENEMIES),
    new AttackMove(Moves.THOUSAND_WAVES, Type.GROUND, MoveCategory.PHYSICAL, 90, 100, 10, -1, 0, 6)
      .attr(AddBattlerTagAttr, BattlerTagType.TRAPPED, false, false, 1, 1, true)
      .makesContact(false)
      .target(MoveTarget.ALL_NEAR_ENEMIES),
    new AttackMove(Moves.LANDS_WRATH, Type.GROUND, MoveCategory.PHYSICAL, 90, 100, 10, -1, 0, 6)
      .makesContact(false)
      .target(MoveTarget.ALL_NEAR_ENEMIES),
    new AttackMove(Moves.LIGHT_OF_RUIN, Type.FAIRY, MoveCategory.SPECIAL, 140, 90, 5, -1, 0, 6)
      .attr(RecoilAttr, false, 0.5)
      .recklessMove(),
    new AttackMove(Moves.ORIGIN_PULSE, Type.WATER, MoveCategory.SPECIAL, 110, 85, 10, -1, 0, 6)
      .pulseMove()
      .target(MoveTarget.ALL_NEAR_ENEMIES),
    new AttackMove(Moves.PRECIPICE_BLADES, Type.GROUND, MoveCategory.PHYSICAL, 120, 85, 10, -1, 0, 6)
      .makesContact(false)
      .target(MoveTarget.ALL_NEAR_ENEMIES),
    new AttackMove(Moves.DRAGON_ASCENT, Type.FLYING, MoveCategory.PHYSICAL, 120, 100, 5, -1, 0, 6)
      .attr(StatChangeAttr, [ BattleStat.DEF, BattleStat.SPDEF ], -1, true),
    new AttackMove(Moves.HYPERSPACE_FURY, Type.DARK, MoveCategory.PHYSICAL, 100, -1, 5, -1, 0, 6)
      .attr(StatChangeAttr, BattleStat.DEF, -1, true)
      .makesContact(false)
      .ignoresProtect(),
    /* Unused */
    new AttackMove(Moves.BREAKNECK_BLITZ__PHYSICAL, Type.NORMAL, MoveCategory.PHYSICAL, -1, -1, 1, -1, 0, 7)
      .unimplemented()
      .ignoresVirtual(),
    new AttackMove(Moves.BREAKNECK_BLITZ__SPECIAL, Type.NORMAL, MoveCategory.SPECIAL, -1, -1, 1, -1, 0, 7)
      .unimplemented()
      .ignoresVirtual(),
    new AttackMove(Moves.ALL_OUT_PUMMELING__PHYSICAL, Type.FIGHTING, MoveCategory.PHYSICAL, -1, -1, 1, -1, 0, 7)
      .unimplemented()
      .ignoresVirtual(),
    new AttackMove(Moves.ALL_OUT_PUMMELING__SPECIAL, Type.FIGHTING, MoveCategory.SPECIAL, -1, -1, 1, -1, 0, 7)
      .unimplemented()
      .ignoresVirtual(),
    new AttackMove(Moves.SUPERSONIC_SKYSTRIKE__PHYSICAL, Type.FLYING, MoveCategory.PHYSICAL, -1, -1, 1, -1, 0, 7)
      .unimplemented()
      .ignoresVirtual(),
    new AttackMove(Moves.SUPERSONIC_SKYSTRIKE__SPECIAL, Type.FLYING, MoveCategory.SPECIAL, -1, -1, 1, -1, 0, 7)
      .unimplemented()
      .ignoresVirtual(),
    new AttackMove(Moves.ACID_DOWNPOUR__PHYSICAL, Type.POISON, MoveCategory.PHYSICAL, -1, -1, 1, -1, 0, 7)
      .unimplemented()
      .ignoresVirtual(),
    new AttackMove(Moves.ACID_DOWNPOUR__SPECIAL, Type.POISON, MoveCategory.SPECIAL, -1, -1, 1, -1, 0, 7)
      .unimplemented()
      .ignoresVirtual(),
    new AttackMove(Moves.TECTONIC_RAGE__PHYSICAL, Type.GROUND, MoveCategory.PHYSICAL, -1, -1, 1, -1, 0, 7)
      .unimplemented()
      .ignoresVirtual(),
    new AttackMove(Moves.TECTONIC_RAGE__SPECIAL, Type.GROUND, MoveCategory.SPECIAL, -1, -1, 1, -1, 0, 7)
      .unimplemented()
      .ignoresVirtual(),
    new AttackMove(Moves.CONTINENTAL_CRUSH__PHYSICAL, Type.ROCK, MoveCategory.PHYSICAL, -1, -1, 1, -1, 0, 7)
      .unimplemented()
      .ignoresVirtual(),
    new AttackMove(Moves.CONTINENTAL_CRUSH__SPECIAL, Type.ROCK, MoveCategory.SPECIAL, -1, -1, 1, -1, 0, 7)
      .unimplemented()
      .ignoresVirtual(),
    new AttackMove(Moves.SAVAGE_SPIN_OUT__PHYSICAL, Type.BUG, MoveCategory.PHYSICAL, -1, -1, 1, -1, 0, 7)
      .unimplemented()
      .ignoresVirtual(),
    new AttackMove(Moves.SAVAGE_SPIN_OUT__SPECIAL, Type.BUG, MoveCategory.SPECIAL, -1, -1, 1, -1, 0, 7)
      .unimplemented()
      .ignoresVirtual(),
    new AttackMove(Moves.NEVER_ENDING_NIGHTMARE__PHYSICAL, Type.GHOST, MoveCategory.PHYSICAL, -1, -1, 1, -1, 0, 7)
      .unimplemented()
      .ignoresVirtual(),
    new AttackMove(Moves.NEVER_ENDING_NIGHTMARE__SPECIAL, Type.GHOST, MoveCategory.SPECIAL, -1, -1, 1, -1, 0, 7)
      .unimplemented()
      .ignoresVirtual(),
    new AttackMove(Moves.CORKSCREW_CRASH__PHYSICAL, Type.STEEL, MoveCategory.PHYSICAL, -1, -1, 1, -1, 0, 7)
      .unimplemented()
      .ignoresVirtual(),
    new AttackMove(Moves.CORKSCREW_CRASH__SPECIAL, Type.STEEL, MoveCategory.SPECIAL, -1, -1, 1, -1, 0, 7)
      .unimplemented()
      .ignoresVirtual(),
    new AttackMove(Moves.INFERNO_OVERDRIVE__PHYSICAL, Type.FIRE, MoveCategory.PHYSICAL, -1, -1, 1, -1, 0, 7)
      .unimplemented()
      .ignoresVirtual(),
    new AttackMove(Moves.INFERNO_OVERDRIVE__SPECIAL, Type.FIRE, MoveCategory.SPECIAL, -1, -1, 1, -1, 0, 7)
      .unimplemented()
      .ignoresVirtual(),
    new AttackMove(Moves.HYDRO_VORTEX__PHYSICAL, Type.WATER, MoveCategory.PHYSICAL, -1, -1, 1, -1, 0, 7)
      .unimplemented()
      .ignoresVirtual(),
    new AttackMove(Moves.HYDRO_VORTEX__SPECIAL, Type.WATER, MoveCategory.SPECIAL, -1, -1, 1, -1, 0, 7)
      .unimplemented()
      .ignoresVirtual(),
    new AttackMove(Moves.BLOOM_DOOM__PHYSICAL, Type.GRASS, MoveCategory.PHYSICAL, -1, -1, 1, -1, 0, 7)
      .unimplemented()
      .ignoresVirtual(),
    new AttackMove(Moves.BLOOM_DOOM__SPECIAL, Type.GRASS, MoveCategory.SPECIAL, -1, -1, 1, -1, 0, 7)
      .unimplemented()
      .ignoresVirtual(),
    new AttackMove(Moves.GIGAVOLT_HAVOC__PHYSICAL, Type.ELECTRIC, MoveCategory.PHYSICAL, -1, -1, 1, -1, 0, 7)
      .unimplemented()
      .ignoresVirtual(),
    new AttackMove(Moves.GIGAVOLT_HAVOC__SPECIAL, Type.ELECTRIC, MoveCategory.SPECIAL, -1, -1, 1, -1, 0, 7)
      .unimplemented()
      .ignoresVirtual(),
    new AttackMove(Moves.SHATTERED_PSYCHE__PHYSICAL, Type.PSYCHIC, MoveCategory.PHYSICAL, -1, -1, 1, -1, 0, 7)
      .unimplemented()
      .ignoresVirtual(),
    new AttackMove(Moves.SHATTERED_PSYCHE__SPECIAL, Type.PSYCHIC, MoveCategory.SPECIAL, -1, -1, 1, -1, 0, 7)
      .unimplemented()
      .ignoresVirtual(),
    new AttackMove(Moves.SUBZERO_SLAMMER__PHYSICAL, Type.ICE, MoveCategory.PHYSICAL, -1, -1, 1, -1, 0, 7)
      .unimplemented()
      .ignoresVirtual(),
    new AttackMove(Moves.SUBZERO_SLAMMER__SPECIAL, Type.ICE, MoveCategory.SPECIAL, -1, -1, 1, -1, 0, 7)
      .unimplemented()
      .ignoresVirtual(),
    new AttackMove(Moves.DEVASTATING_DRAKE__PHYSICAL, Type.DRAGON, MoveCategory.PHYSICAL, -1, -1, 1, -1, 0, 7)
      .unimplemented()
      .ignoresVirtual(),
    new AttackMove(Moves.DEVASTATING_DRAKE__SPECIAL, Type.DRAGON, MoveCategory.SPECIAL, -1, -1, 1, -1, 0, 7)
      .unimplemented()
      .ignoresVirtual(),
    new AttackMove(Moves.BLACK_HOLE_ECLIPSE__PHYSICAL, Type.DARK, MoveCategory.PHYSICAL, -1, -1, 1, -1, 0, 7)
      .unimplemented()
      .ignoresVirtual(),
    new AttackMove(Moves.BLACK_HOLE_ECLIPSE__SPECIAL, Type.DARK, MoveCategory.SPECIAL, -1, -1, 1, -1, 0, 7)
      .unimplemented()
      .ignoresVirtual(),
    new AttackMove(Moves.TWINKLE_TACKLE__PHYSICAL, Type.FAIRY, MoveCategory.PHYSICAL, -1, -1, 1, -1, 0, 7)
      .unimplemented()
      .ignoresVirtual(),
    new AttackMove(Moves.TWINKLE_TACKLE__SPECIAL, Type.FAIRY, MoveCategory.SPECIAL, -1, -1, 1, -1, 0, 7)
      .unimplemented()
      .ignoresVirtual(),
    new AttackMove(Moves.CATASTROPIKA, Type.ELECTRIC, MoveCategory.PHYSICAL, 210, -1, 1, -1, 0, 7)
      .unimplemented()
      .ignoresVirtual(),
    /* End Unused */
    new SelfStatusMove(Moves.SHORE_UP, Type.GROUND, -1, 5, -1, 0, 7)
      .attr(SandHealAttr)
      .triageMove(),
    new AttackMove(Moves.FIRST_IMPRESSION, Type.BUG, MoveCategory.PHYSICAL, 90, 100, 10, -1, 2, 7)
      .condition(new FirstMoveCondition()),
    new SelfStatusMove(Moves.BANEFUL_BUNKER, Type.POISON, -1, 10, -1, 4, 7)
      .attr(ProtectAttr, BattlerTagType.BANEFUL_BUNKER),
    new AttackMove(Moves.SPIRIT_SHACKLE, Type.GHOST, MoveCategory.PHYSICAL, 80, 100, 10, 100, 0, 7)
      .attr(AddBattlerTagAttr, BattlerTagType.TRAPPED, false, false, 1, 1, true)
      .makesContact(false),
    new AttackMove(Moves.DARKEST_LARIAT, Type.DARK, MoveCategory.PHYSICAL, 85, 100, 10, -1, 0, 7)
      .attr(IgnoreOpponentStatChangesAttr),
    new AttackMove(Moves.SPARKLING_ARIA, Type.WATER, MoveCategory.SPECIAL, 90, 100, 10, 100, 0, 7)
      .attr(HealStatusEffectAttr, false, StatusEffect.BURN)
      .soundBased()
      .target(MoveTarget.ALL_NEAR_OTHERS),
    new AttackMove(Moves.ICE_HAMMER, Type.ICE, MoveCategory.PHYSICAL, 100, 90, 10, -1, 0, 7)
      .attr(StatChangeAttr, BattleStat.SPD, -1, true)
      .punchingMove(),
    new StatusMove(Moves.FLORAL_HEALING, Type.FAIRY, -1, 10, -1, 0, 7)
      .attr(BoostHealAttr, 0.5, 2/3, true, false, (user, target, move) => user.scene.arena.terrain?.terrainType === TerrainType.GRASSY)
      .triageMove(),
    new AttackMove(Moves.HIGH_HORSEPOWER, Type.GROUND, MoveCategory.PHYSICAL, 95, 95, 10, -1, 0, 7),
    new StatusMove(Moves.STRENGTH_SAP, Type.GRASS, 100, 10, -1, 0, 7)
      .attr(HitHealAttr, null, Stat.ATK)
      .attr(StatChangeAttr, BattleStat.ATK, -1)
      .condition((user, target, move) => target.summonData.battleStats[BattleStat.ATK] > -6)
      .triageMove(),
    new AttackMove(Moves.SOLAR_BLADE, Type.GRASS, MoveCategory.PHYSICAL, 125, 100, 10, -1, 0, 7)
      .attr(SunlightChargeAttr, ChargeAnim.SOLAR_BLADE_CHARGING, i18next.t("moveTriggers:isGlowing", {pokemonName: "{USER}"}))
      .attr(AntiSunlightPowerDecreaseAttr)
      .slicingMove(),
    new AttackMove(Moves.LEAFAGE, Type.GRASS, MoveCategory.PHYSICAL, 40, 100, 40, -1, 0, 7)
      .makesContact(false),
    new StatusMove(Moves.SPOTLIGHT, Type.NORMAL, -1, 15, -1, 3, 7)
      .attr(AddBattlerTagAttr, BattlerTagType.CENTER_OF_ATTENTION, false),
    new StatusMove(Moves.TOXIC_THREAD, Type.POISON, 100, 20, -1, 0, 7)
      .attr(StatusEffectAttr, StatusEffect.POISON)
      .attr(StatChangeAttr, BattleStat.SPD, -1),
    new SelfStatusMove(Moves.LASER_FOCUS, Type.NORMAL, -1, 30, -1, 0, 7)
      .attr(AddBattlerTagAttr, BattlerTagType.ALWAYS_CRIT, true, false),
    new StatusMove(Moves.GEAR_UP, Type.STEEL, -1, 20, -1, 0, 7)
      .attr(StatChangeAttr, [ BattleStat.ATK, BattleStat.SPATK ], 1, false, (user, target, move) => !![ Abilities.PLUS, Abilities.MINUS].find(a => target.hasAbility(a, false)))
      .target(MoveTarget.USER_AND_ALLIES)
      .condition((user, target, move) => !![ user, user.getAlly() ].filter(p => p?.isActive()).find(p => !![ Abilities.PLUS, Abilities.MINUS].find(a => p.hasAbility(a, false)))),
    new AttackMove(Moves.THROAT_CHOP, Type.DARK, MoveCategory.PHYSICAL, 80, 100, 15, 100, 0, 7)
      .partial(),
    new AttackMove(Moves.POLLEN_PUFF, Type.BUG, MoveCategory.SPECIAL, 90, 100, 15, -1, 0, 7)
      .attr(StatusCategoryOnAllyAttr)
      .attr(HealOnAllyAttr, 0.5, true, false)
      .ballBombMove(),
    new AttackMove(Moves.ANCHOR_SHOT, Type.STEEL, MoveCategory.PHYSICAL, 80, 100, 20, 100, 0, 7)
      .attr(AddBattlerTagAttr, BattlerTagType.TRAPPED, false, false, 1, 1, true),
    new StatusMove(Moves.PSYCHIC_TERRAIN, Type.PSYCHIC, -1, 10, -1, 0, 7)
      .attr(TerrainChangeAttr, TerrainType.PSYCHIC)
      .target(MoveTarget.BOTH_SIDES),
    new AttackMove(Moves.LUNGE, Type.BUG, MoveCategory.PHYSICAL, 80, 100, 15, 100, 0, 7)
      .attr(StatChangeAttr, BattleStat.ATK, -1),
    new AttackMove(Moves.FIRE_LASH, Type.FIRE, MoveCategory.PHYSICAL, 80, 100, 15, 100, 0, 7)
      .attr(StatChangeAttr, BattleStat.DEF, -1),
    new AttackMove(Moves.POWER_TRIP, Type.DARK, MoveCategory.PHYSICAL, 20, 100, 10, -1, 0, 7)
      .attr(StatChangeCountPowerAttr),
    new AttackMove(Moves.BURN_UP, Type.FIRE, MoveCategory.SPECIAL, 130, 100, 5, -1, 0, 7)
      .condition((user) => {
        const userTypes = user.getTypes(true);
        return userTypes.includes(Type.FIRE);
      })
      .attr(HealStatusEffectAttr, true, StatusEffect.FREEZE)
      .attr(RemoveTypeAttr, Type.FIRE, (user) => {
        user.scene.queueMessage(i18next.t("moveTriggers:burnedItselfOut", {pokemonName: getPokemonNameWithAffix(user)}));
      }),
    new StatusMove(Moves.SPEED_SWAP, Type.PSYCHIC, -1, 10, -1, 0, 7)
      .unimplemented(),
    new AttackMove(Moves.SMART_STRIKE, Type.STEEL, MoveCategory.PHYSICAL, 70, -1, 10, -1, 0, 7),
    new StatusMove(Moves.PURIFY, Type.POISON, -1, 20, -1, 0, 7)
      .condition(
        (user: Pokemon, target: Pokemon, move: Move) => isNonVolatileStatusEffect(target.status?.effect))
      .attr(HealAttr, 0.5)
      .attr(HealStatusEffectAttr, false, ...getNonVolatileStatusEffects())
      .triageMove(),
    new AttackMove(Moves.REVELATION_DANCE, Type.NORMAL, MoveCategory.SPECIAL, 90, 100, 15, -1, 0, 7)
      .danceMove()
      .attr(MatchUserTypeAttr),
    new AttackMove(Moves.CORE_ENFORCER, Type.DRAGON, MoveCategory.SPECIAL, 100, 100, 10, -1, 0, 7)
      .target(MoveTarget.ALL_NEAR_ENEMIES)
      .attr(SuppressAbilitiesIfActedAttr),
    new AttackMove(Moves.TROP_KICK, Type.GRASS, MoveCategory.PHYSICAL, 70, 100, 15, 100, 0, 7)
      .attr(StatChangeAttr, BattleStat.ATK, -1),
    new StatusMove(Moves.INSTRUCT, Type.PSYCHIC, -1, 15, -1, 0, 7)
      .unimplemented(),
    new AttackMove(Moves.BEAK_BLAST, Type.FLYING, MoveCategory.PHYSICAL, 100, 100, 15, -1, 5, 7)
      .attr(ChargeAttr, ChargeAnim.BEAK_BLAST_CHARGING, i18next.t("moveTriggers:startedHeatingUpBeak", {pokemonName: "{USER}"}), undefined, false, true, -3)
      .ballBombMove()
      .makesContact(false)
      .partial(),
    new AttackMove(Moves.CLANGING_SCALES, Type.DRAGON, MoveCategory.SPECIAL, 110, 100, 5, -1, 0, 7)
      .attr(StatChangeAttr, BattleStat.DEF, -1, true)
      .soundBased()
      .target(MoveTarget.ALL_NEAR_ENEMIES),
    new AttackMove(Moves.DRAGON_HAMMER, Type.DRAGON, MoveCategory.PHYSICAL, 90, 100, 15, -1, 0, 7),
    new AttackMove(Moves.BRUTAL_SWING, Type.DARK, MoveCategory.PHYSICAL, 60, 100, 20, -1, 0, 7)
      .target(MoveTarget.ALL_NEAR_OTHERS),
    new StatusMove(Moves.AURORA_VEIL, Type.ICE, -1, 20, -1, 0, 7)
      .condition((user, target, move) => (user.scene.arena.weather?.weatherType === WeatherType.HAIL || user.scene.arena.weather?.weatherType === WeatherType.SNOW) && !user.scene.arena.weather?.isEffectSuppressed(user.scene))
      .attr(AddArenaTagAttr, ArenaTagType.AURORA_VEIL, 5, true)
      .target(MoveTarget.USER_SIDE),
    /* Unused */
    new AttackMove(Moves.SINISTER_ARROW_RAID, Type.GHOST, MoveCategory.PHYSICAL, 180, -1, 1, -1, 0, 7)
      .makesContact(false)
      .partial()
      .ignoresVirtual(),
    new AttackMove(Moves.MALICIOUS_MOONSAULT, Type.DARK, MoveCategory.PHYSICAL, 180, -1, 1, -1, 0, 7)
      .partial()
      .ignoresVirtual(),
    new AttackMove(Moves.OCEANIC_OPERETTA, Type.WATER, MoveCategory.SPECIAL, 195, -1, 1, -1, 0, 7)
      .partial()
      .ignoresVirtual(),
    new AttackMove(Moves.GUARDIAN_OF_ALOLA, Type.FAIRY, MoveCategory.SPECIAL, -1, -1, 1, -1, 0, 7)
      .unimplemented()
      .ignoresVirtual(),
    new AttackMove(Moves.SOUL_STEALING_7_STAR_STRIKE, Type.GHOST, MoveCategory.PHYSICAL, 195, -1, 1, -1, 0, 7)
      .unimplemented()
      .ignoresVirtual(),
    new AttackMove(Moves.STOKED_SPARKSURFER, Type.ELECTRIC, MoveCategory.SPECIAL, 175, -1, 1, 100, 0, 7)
      .partial()
      .ignoresVirtual(),
    new AttackMove(Moves.PULVERIZING_PANCAKE, Type.NORMAL, MoveCategory.PHYSICAL, 210, -1, 1, -1, 0, 7)
      .partial()
      .ignoresVirtual(),
    new SelfStatusMove(Moves.EXTREME_EVOBOOST, Type.NORMAL, -1, 1, -1, 0, 7)
      .attr(StatChangeAttr, [ BattleStat.ATK, BattleStat.DEF, BattleStat.SPATK, BattleStat.SPDEF, BattleStat.SPD ], 2, true)
      .ignoresVirtual(),
    new AttackMove(Moves.GENESIS_SUPERNOVA, Type.PSYCHIC, MoveCategory.SPECIAL, 185, -1, 1, 100, 0, 7)
      .attr(TerrainChangeAttr, TerrainType.PSYCHIC)
      .ignoresVirtual(),
    /* End Unused */
    new AttackMove(Moves.SHELL_TRAP, Type.FIRE, MoveCategory.SPECIAL, 150, 100, 5, -1, -3, 7)
      .target(MoveTarget.ALL_NEAR_ENEMIES)
      .partial(),
    new AttackMove(Moves.FLEUR_CANNON, Type.FAIRY, MoveCategory.SPECIAL, 130, 90, 5, -1, 0, 7)
      .attr(StatChangeAttr, BattleStat.SPATK, -2, true),
    new AttackMove(Moves.PSYCHIC_FANGS, Type.PSYCHIC, MoveCategory.PHYSICAL, 85, 100, 10, -1, 0, 7)
      .bitingMove()
      .attr(RemoveScreensAttr),
    new AttackMove(Moves.STOMPING_TANTRUM, Type.GROUND, MoveCategory.PHYSICAL, 75, 100, 10, -1, 0, 7)
      .attr(MovePowerMultiplierAttr, (user, target, move) => user.getLastXMoves(2)[1]?.result === MoveResult.MISS || user.getLastXMoves(2)[1]?.result === MoveResult.FAIL ? 2 : 1),
    new AttackMove(Moves.SHADOW_BONE, Type.GHOST, MoveCategory.PHYSICAL, 85, 100, 10, 20, 0, 7)
      .attr(StatChangeAttr, BattleStat.DEF, -1)
      .makesContact(false),
    new AttackMove(Moves.ACCELEROCK, Type.ROCK, MoveCategory.PHYSICAL, 40, 100, 20, -1, 1, 7),
    new AttackMove(Moves.LIQUIDATION, Type.WATER, MoveCategory.PHYSICAL, 85, 100, 10, 20, 0, 7)
      .attr(StatChangeAttr, BattleStat.DEF, -1),
    new AttackMove(Moves.PRISMATIC_LASER, Type.PSYCHIC, MoveCategory.SPECIAL, 160, 100, 10, -1, 0, 7)
      .attr(RechargeAttr),
    new AttackMove(Moves.SPECTRAL_THIEF, Type.GHOST, MoveCategory.PHYSICAL, 90, 100, 10, -1, 0, 7)
      .partial(),
    new AttackMove(Moves.SUNSTEEL_STRIKE, Type.STEEL, MoveCategory.PHYSICAL, 100, 100, 5, -1, 0, 7)
      .ignoresAbilities()
      .partial(),
    new AttackMove(Moves.MOONGEIST_BEAM, Type.GHOST, MoveCategory.SPECIAL, 100, 100, 5, -1, 0, 7)
      .ignoresAbilities()
      .partial(),
    new StatusMove(Moves.TEARFUL_LOOK, Type.NORMAL, -1, 20, -1, 0, 7)
      .attr(StatChangeAttr, [ BattleStat.ATK, BattleStat.SPATK ], -1),
    new AttackMove(Moves.ZING_ZAP, Type.ELECTRIC, MoveCategory.PHYSICAL, 80, 100, 10, 30, 0, 7)
      .attr(FlinchAttr),
    new AttackMove(Moves.NATURES_MADNESS, Type.FAIRY, MoveCategory.SPECIAL, -1, 90, 10, -1, 0, 7)
      .attr(TargetHalfHpDamageAttr),
    new AttackMove(Moves.MULTI_ATTACK, Type.NORMAL, MoveCategory.PHYSICAL, 120, 100, 10, -1, 0, 7)
      .attr(FormChangeItemTypeAttr),
    /* Unused */
    new AttackMove(Moves.TEN_MILLION_VOLT_THUNDERBOLT, Type.ELECTRIC, MoveCategory.SPECIAL, 195, -1, 1, -1, 0, 7)
      .partial()
      .ignoresVirtual(),
    /* End Unused */
    new AttackMove(Moves.MIND_BLOWN, Type.FIRE, MoveCategory.SPECIAL, 150, 100, 5, -1, 0, 7)
      .condition(failIfDampCondition)
      .attr(HalfSacrificialAttr)
      .target(MoveTarget.ALL_NEAR_OTHERS),
    new AttackMove(Moves.PLASMA_FISTS, Type.ELECTRIC, MoveCategory.PHYSICAL, 100, 100, 15, -1, 0, 7)
      .punchingMove()
      .partial(),
    new AttackMove(Moves.PHOTON_GEYSER, Type.PSYCHIC, MoveCategory.SPECIAL, 100, 100, 5, -1, 0, 7)
      .attr(PhotonGeyserCategoryAttr)
      .ignoresAbilities()
      .partial(),
    /* Unused */
    new AttackMove(Moves.LIGHT_THAT_BURNS_THE_SKY, Type.PSYCHIC, MoveCategory.SPECIAL, 200, -1, 1, -1, 0, 7)
      .attr(PhotonGeyserCategoryAttr)
      .ignoresAbilities()
      .ignoresVirtual(),
    new AttackMove(Moves.SEARING_SUNRAZE_SMASH, Type.STEEL, MoveCategory.PHYSICAL, 200, -1, 1, -1, 0, 7)
      .ignoresAbilities()
      .ignoresVirtual(),
    new AttackMove(Moves.MENACING_MOONRAZE_MAELSTROM, Type.GHOST, MoveCategory.SPECIAL, 200, -1, 1, -1, 0, 7)
      .ignoresAbilities()
      .ignoresVirtual(),
    new AttackMove(Moves.LETS_SNUGGLE_FOREVER, Type.FAIRY, MoveCategory.PHYSICAL, 190, -1, 1, -1, 0, 7)
      .partial()
      .ignoresVirtual(),
    new AttackMove(Moves.SPLINTERED_STORMSHARDS, Type.ROCK, MoveCategory.PHYSICAL, 190, -1, 1, -1, 0, 7)
      .attr(ClearTerrainAttr)
      .makesContact(false)
      .ignoresVirtual(),
    new AttackMove(Moves.CLANGOROUS_SOULBLAZE, Type.DRAGON, MoveCategory.SPECIAL, 185, -1, 1, 100, 0, 7)
      .attr(StatChangeAttr, [ BattleStat.ATK, BattleStat.DEF, BattleStat.SPATK, BattleStat.SPDEF, BattleStat.SPD ], 1, true)
      .soundBased()
      .target(MoveTarget.ALL_NEAR_ENEMIES)
      .partial()
      .ignoresVirtual(),
    /* End Unused */
    new AttackMove(Moves.ZIPPY_ZAP, Type.ELECTRIC, MoveCategory.PHYSICAL, 80, 100, 10, 100, 2, 7)
      .attr(StatChangeAttr, BattleStat.EVA, 1, true),
    new AttackMove(Moves.SPLISHY_SPLASH, Type.WATER, MoveCategory.SPECIAL, 90, 100, 15, 30, 0, 7)
      .attr(StatusEffectAttr, StatusEffect.PARALYSIS)
      .target(MoveTarget.ALL_NEAR_ENEMIES),
    new AttackMove(Moves.FLOATY_FALL, Type.FLYING, MoveCategory.PHYSICAL, 90, 95, 15, 30, 0, 7)
      .attr(FlinchAttr),
    new AttackMove(Moves.PIKA_PAPOW, Type.ELECTRIC, MoveCategory.SPECIAL, -1, -1, 20, -1, 0, 7)
      .attr(FriendshipPowerAttr),
    new AttackMove(Moves.BOUNCY_BUBBLE, Type.WATER, MoveCategory.SPECIAL, 60, 100, 20, -1, 0, 7)
      .attr(HitHealAttr, 1.0)
      .triageMove()
      .target(MoveTarget.ALL_NEAR_ENEMIES),
    new AttackMove(Moves.BUZZY_BUZZ, Type.ELECTRIC, MoveCategory.SPECIAL, 60, 100, 20, 100, 0, 7)
      .attr(StatusEffectAttr, StatusEffect.PARALYSIS),
    new AttackMove(Moves.SIZZLY_SLIDE, Type.FIRE, MoveCategory.PHYSICAL, 60, 100, 20, 100, 0, 7)
      .attr(StatusEffectAttr, StatusEffect.BURN),
    new AttackMove(Moves.GLITZY_GLOW, Type.PSYCHIC, MoveCategory.SPECIAL, 80, 95, 15, -1, 0, 7)
      .attr(AddArenaTagAttr, ArenaTagType.LIGHT_SCREEN, 5, false, true),
    new AttackMove(Moves.BADDY_BAD, Type.DARK, MoveCategory.SPECIAL, 80, 95, 15, -1, 0, 7)
      .attr(AddArenaTagAttr, ArenaTagType.REFLECT, 5, false, true),
    new AttackMove(Moves.SAPPY_SEED, Type.GRASS, MoveCategory.PHYSICAL, 100, 90, 10, 100, 0, 7)
      .makesContact(false)
      .attr(AddBattlerTagAttr, BattlerTagType.SEEDED),
    new AttackMove(Moves.FREEZY_FROST, Type.ICE, MoveCategory.SPECIAL, 100, 90, 10, -1, 0, 7)
      .attr(ResetStatsAttr),
    new AttackMove(Moves.SPARKLY_SWIRL, Type.FAIRY, MoveCategory.SPECIAL, 120, 85, 5, -1, 0, 7)
      .attr(PartyStatusCureAttr, null, Abilities.NONE),
    new AttackMove(Moves.VEEVEE_VOLLEY, Type.NORMAL, MoveCategory.PHYSICAL, -1, -1, 20, -1, 0, 7)
      .attr(FriendshipPowerAttr),
    new AttackMove(Moves.DOUBLE_IRON_BASH, Type.STEEL, MoveCategory.PHYSICAL, 60, 100, 5, 30, 0, 7)
      .attr(MultiHitAttr, MultiHitType._2)
      .attr(FlinchAttr)
      .punchingMove(),
    /* Unused */
    new SelfStatusMove(Moves.MAX_GUARD, Type.NORMAL, -1, 10, -1, 4, 8)
      .attr(ProtectAttr)
      .ignoresVirtual(),
    /* End Unused */
    new AttackMove(Moves.DYNAMAX_CANNON, Type.DRAGON, MoveCategory.SPECIAL, 100, 100, 5, -1, 0, 8)
      .attr(MovePowerMultiplierAttr, (user, target, move) => {
      // Move is only stronger against overleveled foes.
        if (target.level > target.scene.getMaxExpLevel()) {
          const dynamaxCannonPercentMarginBeforeFullDamage = 0.05; // How much % above MaxExpLevel of wave will the target need to be to take full damage.
          // The move's power scales as the margin is approached, reaching double power when it does or goes over it.
          return 1 + Math.min(1, (target.level - target.scene.getMaxExpLevel()) / (target.scene.getMaxExpLevel() * dynamaxCannonPercentMarginBeforeFullDamage));
        } else {
          return 1;
        }
      })
      .attr(DiscourageFrequentUseAttr)
      .ignoresVirtual(),

    new AttackMove(Moves.SNIPE_SHOT, Type.WATER, MoveCategory.SPECIAL, 80, 100, 15, -1, 0, 8)
      .attr(HighCritAttr)
      .attr(BypassRedirectAttr),
    new AttackMove(Moves.JAW_LOCK, Type.DARK, MoveCategory.PHYSICAL, 80, 100, 10, -1, 0, 8)
      .attr(AddBattlerTagAttr, BattlerTagType.TRAPPED, false, false, 1)
      .attr(AddBattlerTagAttr, BattlerTagType.TRAPPED, true, false, 1)
      .bitingMove(),
    new SelfStatusMove(Moves.STUFF_CHEEKS, Type.NORMAL, -1, 10, -1, 0, 8) // TODO: Stuff Cheeks should not be selectable when the user does not have a berry, see wiki
      .attr(EatBerryAttr)
      .attr(StatChangeAttr, BattleStat.DEF, 2, true)
      .condition((user) => {
        const userBerries = user.scene.findModifiers(m => m instanceof BerryModifier, user.isPlayer());
        return userBerries.length > 0;
      })
      .partial(),
    new SelfStatusMove(Moves.NO_RETREAT, Type.FIGHTING, -1, 5, -1, 0, 8)
      .attr(StatChangeAttr, [ BattleStat.ATK, BattleStat.DEF, BattleStat.SPATK, BattleStat.SPDEF, BattleStat.SPD ], 1, true)
      .attr(AddBattlerTagAttr, BattlerTagType.TRAPPED, true, true, 1),
    new StatusMove(Moves.TAR_SHOT, Type.ROCK, 100, 15, -1, 0, 8)
      .attr(StatChangeAttr, BattleStat.SPD, -1)
      .partial(),
    new StatusMove(Moves.MAGIC_POWDER, Type.PSYCHIC, 100, 20, -1, 0, 8)
      .attr(ChangeTypeAttr, Type.PSYCHIC)
      .powderMove(),
    new AttackMove(Moves.DRAGON_DARTS, Type.DRAGON, MoveCategory.PHYSICAL, 50, 100, 10, -1, 0, 8)
      .attr(MultiHitAttr, MultiHitType._2)
      .makesContact(false)
      .partial(),
    new StatusMove(Moves.TEATIME, Type.NORMAL, -1, 10, -1, 0, 8)
      .attr(EatBerryAttr)
      .target(MoveTarget.ALL),
    new StatusMove(Moves.OCTOLOCK, Type.FIGHTING, 100, 15, -1, 0, 8)
      .attr(AddBattlerTagAttr, BattlerTagType.OCTOLOCK, false, true, 1),
    new AttackMove(Moves.BOLT_BEAK, Type.ELECTRIC, MoveCategory.PHYSICAL, 85, 100, 10, -1, 0, 8)
      .attr(FirstAttackDoublePowerAttr),
    new AttackMove(Moves.FISHIOUS_REND, Type.WATER, MoveCategory.PHYSICAL, 85, 100, 10, -1, 0, 8)
      .attr(FirstAttackDoublePowerAttr)
      .bitingMove(),
    new StatusMove(Moves.COURT_CHANGE, Type.NORMAL, 100, 10, -1, 0, 8)
      .attr(SwapArenaTagsAttr, [ArenaTagType.AURORA_VEIL, ArenaTagType.LIGHT_SCREEN, ArenaTagType.MIST, ArenaTagType.REFLECT, ArenaTagType.SPIKES, ArenaTagType.STEALTH_ROCK, ArenaTagType.STICKY_WEB, ArenaTagType.TAILWIND, ArenaTagType.TOXIC_SPIKES]),
    new AttackMove(Moves.MAX_FLARE, Type.FIRE, MoveCategory.PHYSICAL, 10, -1, 10, -1, 0, 8)
      .target(MoveTarget.NEAR_ENEMY)
      .unimplemented()
      .ignoresVirtual(),
    new AttackMove(Moves.MAX_FLUTTERBY, Type.BUG, MoveCategory.PHYSICAL, 10, -1, 10, -1, 0, 8)
      .target(MoveTarget.NEAR_ENEMY)
      .unimplemented()
      .ignoresVirtual(),
    new AttackMove(Moves.MAX_LIGHTNING, Type.ELECTRIC, MoveCategory.PHYSICAL, 10, -1, 10, -1, 0, 8)
      .target(MoveTarget.NEAR_ENEMY)
      .unimplemented()
      .ignoresVirtual(),
    new AttackMove(Moves.MAX_STRIKE, Type.NORMAL, MoveCategory.PHYSICAL, 10, -1, 10, -1, 0, 8)
      .target(MoveTarget.NEAR_ENEMY)
      .unimplemented()
      .ignoresVirtual(),
    new AttackMove(Moves.MAX_KNUCKLE, Type.FIGHTING, MoveCategory.PHYSICAL, 10, -1, 10, -1, 0, 8)
      .target(MoveTarget.NEAR_ENEMY)
      .unimplemented()
      .ignoresVirtual(),
    new AttackMove(Moves.MAX_PHANTASM, Type.GHOST, MoveCategory.PHYSICAL, 10, -1, 10, -1, 0, 8)
      .target(MoveTarget.NEAR_ENEMY)
      .unimplemented()
      .ignoresVirtual(),
    new AttackMove(Moves.MAX_HAILSTORM, Type.ICE, MoveCategory.PHYSICAL, 10, -1, 10, -1, 0, 8)
      .target(MoveTarget.NEAR_ENEMY)
      .unimplemented()
      .ignoresVirtual(),
    new AttackMove(Moves.MAX_OOZE, Type.POISON, MoveCategory.PHYSICAL, 10, -1, 10, -1, 0, 8)
      .target(MoveTarget.NEAR_ENEMY)
      .unimplemented()
      .ignoresVirtual(),
    new AttackMove(Moves.MAX_GEYSER, Type.WATER, MoveCategory.PHYSICAL, 10, -1, 10, -1, 0, 8)
      .target(MoveTarget.NEAR_ENEMY)
      .unimplemented()
      .ignoresVirtual(),
    new AttackMove(Moves.MAX_AIRSTREAM, Type.FLYING, MoveCategory.PHYSICAL, 10, -1, 10, -1, 0, 8)
      .target(MoveTarget.NEAR_ENEMY)
      .unimplemented()
      .ignoresVirtual(),
    new AttackMove(Moves.MAX_STARFALL, Type.FAIRY, MoveCategory.PHYSICAL, 10, -1, 10, -1, 0, 8)
      .target(MoveTarget.NEAR_ENEMY)
      .unimplemented()
      .ignoresVirtual(),
    new AttackMove(Moves.MAX_WYRMWIND, Type.DRAGON, MoveCategory.PHYSICAL, 10, -1, 10, -1, 0, 8)
      .target(MoveTarget.NEAR_ENEMY)
      .unimplemented()
      .ignoresVirtual(),
    new AttackMove(Moves.MAX_MINDSTORM, Type.PSYCHIC, MoveCategory.PHYSICAL, 10, -1, 10, -1, 0, 8)
      .target(MoveTarget.NEAR_ENEMY)
      .unimplemented()
      .ignoresVirtual(),
    new AttackMove(Moves.MAX_ROCKFALL, Type.ROCK, MoveCategory.PHYSICAL, 10, -1, 10, -1, 0, 8)
      .target(MoveTarget.NEAR_ENEMY)
      .unimplemented()
      .ignoresVirtual(),
    new AttackMove(Moves.MAX_QUAKE, Type.GROUND, MoveCategory.PHYSICAL, 10, -1, 10, -1, 0, 8)
      .target(MoveTarget.NEAR_ENEMY)
      .unimplemented()
      .ignoresVirtual(),
    new AttackMove(Moves.MAX_DARKNESS, Type.DARK, MoveCategory.PHYSICAL, 10, -1, 10, -1, 0, 8)
      .target(MoveTarget.NEAR_ENEMY)
      .unimplemented()
      .ignoresVirtual(),
    new AttackMove(Moves.MAX_OVERGROWTH, Type.GRASS, MoveCategory.PHYSICAL, 10, -1, 10, -1, 0, 8)
      .target(MoveTarget.NEAR_ENEMY)
      .unimplemented()
      .ignoresVirtual(),
    new AttackMove(Moves.MAX_STEELSPIKE, Type.STEEL, MoveCategory.PHYSICAL, 10, -1, 10, -1, 0, 8)
      .target(MoveTarget.NEAR_ENEMY)
      .unimplemented()
      .ignoresVirtual(),
    /* End Unused */
    new SelfStatusMove(Moves.CLANGOROUS_SOUL, Type.DRAGON, 100, 5, -1, 0, 8)
      .attr(CutHpStatBoostAttr, [ BattleStat.ATK, BattleStat.DEF, BattleStat.SPATK, BattleStat.SPDEF, BattleStat.SPD ], 1, 3)
      .soundBased()
      .danceMove(),
    new AttackMove(Moves.BODY_PRESS, Type.FIGHTING, MoveCategory.PHYSICAL, 80, 100, 10, -1, 0, 8)
      .attr(DefAtkAttr),
    new StatusMove(Moves.DECORATE, Type.FAIRY, -1, 15, -1, 0, 8)
      .attr(StatChangeAttr, [ BattleStat.ATK, BattleStat.SPATK ], 2),
    new AttackMove(Moves.DRUM_BEATING, Type.GRASS, MoveCategory.PHYSICAL, 80, 100, 10, 100, 0, 8)
      .attr(StatChangeAttr, BattleStat.SPD, -1)
      .makesContact(false),
    new AttackMove(Moves.SNAP_TRAP, Type.GRASS, MoveCategory.PHYSICAL, 35, 100, 15, -1, 0, 8)
      .attr(TrapAttr, BattlerTagType.SNAP_TRAP),
    new AttackMove(Moves.PYRO_BALL, Type.FIRE, MoveCategory.PHYSICAL, 120, 90, 5, 10, 0, 8)
      .attr(HealStatusEffectAttr, true, StatusEffect.FREEZE)
      .attr(StatusEffectAttr, StatusEffect.BURN)
      .ballBombMove()
      .makesContact(false),
    new AttackMove(Moves.BEHEMOTH_BLADE, Type.STEEL, MoveCategory.PHYSICAL, 100, 100, 5, -1, 0, 8)
      .slicingMove(),
    new AttackMove(Moves.BEHEMOTH_BASH, Type.STEEL, MoveCategory.PHYSICAL, 100, 100, 5, -1, 0, 8),
    new AttackMove(Moves.AURA_WHEEL, Type.ELECTRIC, MoveCategory.PHYSICAL, 110, 100, 10, 100, 0, 8)
      .attr(StatChangeAttr, BattleStat.SPD, 1, true)
      .makesContact(false)
      .attr(AuraWheelTypeAttr)
      .condition((user, target, move) => [user.species.speciesId, user.fusionSpecies?.speciesId].includes(Species.MORPEKO)), // Missing custom fail message
    new AttackMove(Moves.BREAKING_SWIPE, Type.DRAGON, MoveCategory.PHYSICAL, 60, 100, 15, 100, 0, 8)
      .target(MoveTarget.ALL_NEAR_ENEMIES)
      .attr(StatChangeAttr, BattleStat.ATK, -1),
    new AttackMove(Moves.BRANCH_POKE, Type.GRASS, MoveCategory.PHYSICAL, 40, 100, 40, -1, 0, 8),
    new AttackMove(Moves.OVERDRIVE, Type.ELECTRIC, MoveCategory.SPECIAL, 80, 100, 10, -1, 0, 8)
      .soundBased()
      .target(MoveTarget.ALL_NEAR_ENEMIES),
    new AttackMove(Moves.APPLE_ACID, Type.GRASS, MoveCategory.SPECIAL, 80, 100, 10, 100, 0, 8)
      .attr(StatChangeAttr, BattleStat.SPDEF, -1),
    new AttackMove(Moves.GRAV_APPLE, Type.GRASS, MoveCategory.PHYSICAL, 80, 100, 10, 100, 0, 8)
      .attr(StatChangeAttr, BattleStat.DEF, -1)
      .attr(MovePowerMultiplierAttr, (user, target, move) => user.scene.arena.getTag(ArenaTagType.GRAVITY) ? 1.5 : 1)
      .makesContact(false),
    new AttackMove(Moves.SPIRIT_BREAK, Type.FAIRY, MoveCategory.PHYSICAL, 75, 100, 15, 100, 0, 8)
      .attr(StatChangeAttr, BattleStat.SPATK, -1),
    new AttackMove(Moves.STRANGE_STEAM, Type.FAIRY, MoveCategory.SPECIAL, 90, 95, 10, 20, 0, 8)
      .attr(ConfuseAttr),
    new StatusMove(Moves.LIFE_DEW, Type.WATER, -1, 10, -1, 0, 8)
      .attr(HealAttr, 0.25, true, false)
      .target(MoveTarget.USER_AND_ALLIES)
      .ignoresProtect(),
    new SelfStatusMove(Moves.OBSTRUCT, Type.DARK, 100, 10, -1, 4, 8)
      .attr(ProtectAttr, BattlerTagType.OBSTRUCT),
    new AttackMove(Moves.FALSE_SURRENDER, Type.DARK, MoveCategory.PHYSICAL, 80, -1, 10, -1, 0, 8),
    new AttackMove(Moves.METEOR_ASSAULT, Type.FIGHTING, MoveCategory.PHYSICAL, 150, 100, 5, -1, 0, 8)
      .attr(RechargeAttr)
      .makesContact(false),
    new AttackMove(Moves.ETERNABEAM, Type.DRAGON, MoveCategory.SPECIAL, 160, 90, 5, -1, 0, 8)
      .attr(RechargeAttr),
    new AttackMove(Moves.STEEL_BEAM, Type.STEEL, MoveCategory.SPECIAL, 140, 95, 5, -1, 0, 8)
      .attr(HalfSacrificialAttr),
    new AttackMove(Moves.EXPANDING_FORCE, Type.PSYCHIC, MoveCategory.SPECIAL, 80, 100, 10, -1, 0, 8)
      .attr(MovePowerMultiplierAttr, (user, target, move) => user.scene.arena.getTerrainType() === TerrainType.PSYCHIC && user.isGrounded() ? 1.5 : 1)
      .attr(VariableTargetAttr, (user, target, move) => user.scene.arena.getTerrainType() === TerrainType.PSYCHIC && user.isGrounded() ? 6 : 3),
    new AttackMove(Moves.STEEL_ROLLER, Type.STEEL, MoveCategory.PHYSICAL, 130, 100, 5, -1, 0, 8)
      .attr(ClearTerrainAttr)
      .condition((user, target, move) => !!user.scene.arena.terrain),
    new AttackMove(Moves.SCALE_SHOT, Type.DRAGON, MoveCategory.PHYSICAL, 25, 90, 20, -1, 0, 8)
      //.attr(StatChangeAttr, BattleStat.SPD, 1, true) // TODO: Have boosts only apply at end of move, not after every hit
      //.attr(StatChangeAttr, BattleStat.DEF, -1, true)
      .attr(MultiHitAttr)
      .makesContact(false)
      .partial(),
    new AttackMove(Moves.METEOR_BEAM, Type.ROCK, MoveCategory.SPECIAL, 120, 90, 10, 100, 0, 8)
      .attr(ChargeAttr, ChargeAnim.METEOR_BEAM_CHARGING, i18next.t("moveTriggers:isOverflowingWithSpacePower", {pokemonName: "{USER}"}), null, true)
      .attr(StatChangeAttr, BattleStat.SPATK, 1, true)
      .ignoresVirtual(),
    new AttackMove(Moves.SHELL_SIDE_ARM, Type.POISON, MoveCategory.SPECIAL, 90, 100, 10, 20, 0, 8)
      .attr(ShellSideArmCategoryAttr)
      .attr(StatusEffectAttr, StatusEffect.POISON)
      .partial(),
    new AttackMove(Moves.MISTY_EXPLOSION, Type.FAIRY, MoveCategory.SPECIAL, 100, 100, 5, -1, 0, 8)
      .attr(SacrificialAttr)
      .target(MoveTarget.ALL_NEAR_OTHERS)
      .attr(MovePowerMultiplierAttr, (user, target, move) => user.scene.arena.getTerrainType() === TerrainType.MISTY && user.isGrounded() ? 1.5 : 1)
      .condition(failIfDampCondition)
      .makesContact(false),
    new AttackMove(Moves.GRASSY_GLIDE, Type.GRASS, MoveCategory.PHYSICAL, 55, 100, 20, -1, 0, 8)
      .attr(IncrementMovePriorityAttr,(user,target,move) =>user.scene.arena.getTerrainType()===TerrainType.GRASSY&&user.isGrounded()),
    new AttackMove(Moves.RISING_VOLTAGE, Type.ELECTRIC, MoveCategory.SPECIAL, 70, 100, 20, -1, 0, 8)
      .attr(MovePowerMultiplierAttr, (user, target, move) => user.scene.arena.getTerrainType() === TerrainType.ELECTRIC && target.isGrounded() ? 2 : 1),
    new AttackMove(Moves.TERRAIN_PULSE, Type.NORMAL, MoveCategory.SPECIAL, 50, 100, 10, -1, 0, 8)
      .attr(TerrainPulseTypeAttr)
      .attr(MovePowerMultiplierAttr, (user, target, move) => user.scene.arena.getTerrainType() !== TerrainType.NONE && user.isGrounded() ? 2 : 1)
      .pulseMove(),
    new AttackMove(Moves.SKITTER_SMACK, Type.BUG, MoveCategory.PHYSICAL, 70, 90, 10, 100, 0, 8)
      .attr(StatChangeAttr, BattleStat.SPATK, -1),
    new AttackMove(Moves.BURNING_JEALOUSY, Type.FIRE, MoveCategory.SPECIAL, 70, 100, 5, 100, 0, 8)
      .target(MoveTarget.ALL_NEAR_ENEMIES)
      .partial(),
    new AttackMove(Moves.LASH_OUT, Type.DARK, MoveCategory.PHYSICAL, 75, 100, 5, -1, 0, 8)
      .partial(),
    new AttackMove(Moves.POLTERGEIST, Type.GHOST, MoveCategory.PHYSICAL, 110, 90, 5, -1, 0, 8)
      .attr(AttackedByItemAttr)
      .makesContact(false),
    new StatusMove(Moves.CORROSIVE_GAS, Type.POISON, 100, 40, -1, 0, 8)
      .target(MoveTarget.ALL_NEAR_OTHERS)
      .unimplemented(),
    new StatusMove(Moves.COACHING, Type.FIGHTING, -1, 10, -1, 0, 8)
      .attr(StatChangeAttr, [ BattleStat.ATK, BattleStat.DEF ], 1)
      .target(MoveTarget.NEAR_ALLY),
    new AttackMove(Moves.FLIP_TURN, Type.WATER, MoveCategory.PHYSICAL, 60, 100, 20, -1, 0, 8)
      .attr(ForceSwitchOutAttr, true, false),
    new AttackMove(Moves.TRIPLE_AXEL, Type.ICE, MoveCategory.PHYSICAL, 20, 90, 10, -1, 0, 8)
      .attr(MultiHitAttr, MultiHitType._3)
      .attr(MultiHitPowerIncrementAttr, 3)
      .checkAllHits(),
    new AttackMove(Moves.DUAL_WINGBEAT, Type.FLYING, MoveCategory.PHYSICAL, 40, 90, 10, -1, 0, 8)
      .attr(MultiHitAttr, MultiHitType._2),
    new AttackMove(Moves.SCORCHING_SANDS, Type.GROUND, MoveCategory.SPECIAL, 70, 100, 10, 30, 0, 8)
      .attr(HealStatusEffectAttr, true, StatusEffect.FREEZE)
      .attr(HealStatusEffectAttr, false, StatusEffect.FREEZE)
      .attr(StatusEffectAttr, StatusEffect.BURN),
    new StatusMove(Moves.JUNGLE_HEALING, Type.GRASS, -1, 10, -1, 0, 8)
      .attr(HealAttr, 0.25, true, false)
      .attr(HealStatusEffectAttr, true, StatusEffect.PARALYSIS, StatusEffect.POISON, StatusEffect.TOXIC, StatusEffect.BURN, StatusEffect.SLEEP)
      .attr(HealStatusEffectAttr, false, StatusEffect.PARALYSIS, StatusEffect.POISON, StatusEffect.TOXIC, StatusEffect.BURN, StatusEffect.SLEEP)
      .target(MoveTarget.USER_AND_ALLIES),
    new AttackMove(Moves.WICKED_BLOW, Type.DARK, MoveCategory.PHYSICAL, 75, 100, 5, -1, 0, 8)
      .attr(CritOnlyAttr)
      .punchingMove(),
    new AttackMove(Moves.SURGING_STRIKES, Type.WATER, MoveCategory.PHYSICAL, 25, 100, 5, -1, 0, 8)
      .attr(MultiHitAttr, MultiHitType._3)
      .attr(CritOnlyAttr)
      .punchingMove(),
    new AttackMove(Moves.THUNDER_CAGE, Type.ELECTRIC, MoveCategory.SPECIAL, 80, 90, 15, -1, 0, 8)
      .attr(TrapAttr, BattlerTagType.THUNDER_CAGE),
    new AttackMove(Moves.DRAGON_ENERGY, Type.DRAGON, MoveCategory.SPECIAL, 150, 100, 5, -1, 0, 8)
      .attr(HpPowerAttr)
      .target(MoveTarget.ALL_NEAR_ENEMIES),
    new AttackMove(Moves.FREEZING_GLARE, Type.PSYCHIC, MoveCategory.SPECIAL, 90, 100, 10, 10, 0, 8)
      .attr(StatusEffectAttr, StatusEffect.FREEZE),
    new AttackMove(Moves.FIERY_WRATH, Type.DARK, MoveCategory.SPECIAL, 90, 100, 10, 20, 0, 8)
      .attr(FlinchAttr)
      .target(MoveTarget.ALL_NEAR_ENEMIES),
    new AttackMove(Moves.THUNDEROUS_KICK, Type.FIGHTING, MoveCategory.PHYSICAL, 90, 100, 10, 100, 0, 8)
      .attr(StatChangeAttr, BattleStat.DEF, -1),
    new AttackMove(Moves.GLACIAL_LANCE, Type.ICE, MoveCategory.PHYSICAL, 120, 100, 5, -1, 0, 8)
      .target(MoveTarget.ALL_NEAR_ENEMIES)
      .makesContact(false),
    new AttackMove(Moves.ASTRAL_BARRAGE, Type.GHOST, MoveCategory.SPECIAL, 120, 100, 5, -1, 0, 8)
      .target(MoveTarget.ALL_NEAR_ENEMIES),
    new AttackMove(Moves.EERIE_SPELL, Type.PSYCHIC, MoveCategory.SPECIAL, 80, 100, 5, 100, 0, 8)
      .attr(AttackReducePpMoveAttr, 3)
      .soundBased(),
    new AttackMove(Moves.DIRE_CLAW, Type.POISON, MoveCategory.PHYSICAL, 80, 100, 15, 50, 0, 8)
      .attr(MultiStatusEffectAttr, [StatusEffect.POISON, StatusEffect.PARALYSIS, StatusEffect.SLEEP]),
    new AttackMove(Moves.PSYSHIELD_BASH, Type.PSYCHIC, MoveCategory.PHYSICAL, 70, 90, 10, 100, 0, 8)
      .attr(StatChangeAttr, BattleStat.DEF, 1, true),
    new SelfStatusMove(Moves.POWER_SHIFT, Type.NORMAL, -1, 10, -1, 0, 8)
      .unimplemented(),
    new AttackMove(Moves.STONE_AXE, Type.ROCK, MoveCategory.PHYSICAL, 65, 90, 15, 100, 0, 8)
      .attr(AddArenaTrapTagHitAttr, ArenaTagType.STEALTH_ROCK)
      .slicingMove(),
    new AttackMove(Moves.SPRINGTIDE_STORM, Type.FAIRY, MoveCategory.SPECIAL, 100, 80, 5, 30, 0, 8)
      .attr(StatChangeAttr, BattleStat.ATK, -1)
      .windMove()
      .target(MoveTarget.ALL_NEAR_ENEMIES),
    new AttackMove(Moves.MYSTICAL_POWER, Type.PSYCHIC, MoveCategory.SPECIAL, 70, 90, 10, 100, 0, 8)
      .attr(StatChangeAttr, BattleStat.SPATK, 1, true),
    new AttackMove(Moves.RAGING_FURY, Type.FIRE, MoveCategory.PHYSICAL, 120, 100, 10, -1, 0, 8)
      .makesContact(false)
      .attr(FrenzyAttr)
      .attr(MissEffectAttr, frenzyMissFunc)
      .attr(NoEffectAttr, frenzyMissFunc)
      .target(MoveTarget.RANDOM_NEAR_ENEMY),
    new AttackMove(Moves.WAVE_CRASH, Type.WATER, MoveCategory.PHYSICAL, 120, 100, 10, -1, 0, 8)
      .attr(RecoilAttr, false, 0.33)
      .recklessMove(),
    new AttackMove(Moves.CHLOROBLAST, Type.GRASS, MoveCategory.SPECIAL, 150, 95, 5, -1, 0, 8)
      .attr(RecoilAttr, true, 0.5),
    new AttackMove(Moves.MOUNTAIN_GALE, Type.ICE, MoveCategory.PHYSICAL, 100, 85, 10, 30, 0, 8)
      .makesContact(false)
      .attr(FlinchAttr),
    new SelfStatusMove(Moves.VICTORY_DANCE, Type.FIGHTING, -1, 10, -1, 0, 8)
      .attr(StatChangeAttr, [ BattleStat.ATK, BattleStat.DEF, BattleStat.SPD ], 1, true)
      .danceMove(),
    new AttackMove(Moves.HEADLONG_RUSH, Type.GROUND, MoveCategory.PHYSICAL, 120, 100, 5, -1, 0, 8)
      .attr(StatChangeAttr, [ BattleStat.DEF, BattleStat.SPDEF ], -1, true)
      .punchingMove(),
    new AttackMove(Moves.BARB_BARRAGE, Type.POISON, MoveCategory.PHYSICAL, 60, 100, 10, 50, 0, 8)
      .makesContact(false)
      .attr(MovePowerMultiplierAttr, (user, target, move) => target.status && (target.status.effect === StatusEffect.POISON || target.status.effect === StatusEffect.TOXIC) ? 2 : 1)
      .attr(StatusEffectAttr, StatusEffect.POISON),
    new AttackMove(Moves.ESPER_WING, Type.PSYCHIC, MoveCategory.SPECIAL, 80, 100, 10, 100, 0, 8)
      .attr(HighCritAttr)
      .attr(StatChangeAttr, BattleStat.SPD, 1, true),
    new AttackMove(Moves.BITTER_MALICE, Type.GHOST, MoveCategory.SPECIAL, 75, 100, 10, 100, 0, 8)
      .attr(StatChangeAttr, BattleStat.ATK, -1),
    new SelfStatusMove(Moves.SHELTER, Type.STEEL, -1, 10, 100, 0, 8)
      .attr(StatChangeAttr, BattleStat.DEF, 2, true),
    new AttackMove(Moves.TRIPLE_ARROWS, Type.FIGHTING, MoveCategory.PHYSICAL, 90, 100, 10, 30, 0, 8)
      .makesContact(false)
      .attr(HighCritAttr)
      .attr(StatChangeAttr, BattleStat.DEF, -1)
      .attr(FlinchAttr)
      .partial(),
    new AttackMove(Moves.INFERNAL_PARADE, Type.GHOST, MoveCategory.SPECIAL, 60, 100, 15, 30, 0, 8)
      .attr(StatusEffectAttr, StatusEffect.BURN)
      .attr(MovePowerMultiplierAttr, (user, target, move) => target.status ? 2 : 1),
    new AttackMove(Moves.CEASELESS_EDGE, Type.DARK, MoveCategory.PHYSICAL, 65, 90, 15, 100, 0, 8)
      .attr(AddArenaTrapTagHitAttr, ArenaTagType.SPIKES)
      .slicingMove(),
    new AttackMove(Moves.BLEAKWIND_STORM, Type.FLYING, MoveCategory.SPECIAL, 100, 80, 10, 30, 0, 8)
      .attr(ThunderAccuracyAttr)
      .attr(StatChangeAttr, BattleStat.SPD, -1)
      .windMove()
      .target(MoveTarget.ALL_NEAR_ENEMIES),
    new AttackMove(Moves.WILDBOLT_STORM, Type.ELECTRIC, MoveCategory.SPECIAL, 100, 80, 10, 20, 0, 8)
      .attr(ThunderAccuracyAttr)
      .attr(StatusEffectAttr, StatusEffect.PARALYSIS)
      .windMove()
      .target(MoveTarget.ALL_NEAR_ENEMIES),
    new AttackMove(Moves.SANDSEAR_STORM, Type.GROUND, MoveCategory.SPECIAL, 100, 80, 10, 20, 0, 8)
      .attr(ThunderAccuracyAttr)
      .attr(StatusEffectAttr, StatusEffect.BURN)
      .windMove()
      .target(MoveTarget.ALL_NEAR_ENEMIES),
    new StatusMove(Moves.LUNAR_BLESSING, Type.PSYCHIC, -1, 5, -1, 0, 8)
      .attr(HealAttr, 0.25)
      .attr(HealStatusEffectAttr, true, StatusEffect.PARALYSIS, StatusEffect.POISON, StatusEffect.TOXIC, StatusEffect.BURN, StatusEffect.SLEEP)
      .attr(HealStatusEffectAttr, false, StatusEffect.PARALYSIS, StatusEffect.POISON, StatusEffect.TOXIC, StatusEffect.BURN, StatusEffect.SLEEP)
      .target(MoveTarget.USER_AND_ALLIES)
      .triageMove(),
    new SelfStatusMove(Moves.TAKE_HEART, Type.PSYCHIC, -1, 10, -1, 0, 8)
      .attr(StatChangeAttr, [ BattleStat.SPATK, BattleStat.SPDEF ], 1, true)
      .attr(HealStatusEffectAttr, true, StatusEffect.PARALYSIS, StatusEffect.POISON, StatusEffect.TOXIC, StatusEffect.BURN, StatusEffect.SLEEP),
    /* Unused
    new AttackMove(Moves.G_MAX_WILDFIRE, Type.FIRE, MoveCategory.PHYSICAL, 10, -1, 10, -1, 0, 8)
      .target(MoveTarget.ALL_NEAR_ENEMIES)
      .unimplemented(),
    new AttackMove(Moves.G_MAX_BEFUDDLE, Type.BUG, MoveCategory.PHYSICAL, 10, -1, 10, -1, 0, 8)
      .target(MoveTarget.ALL_NEAR_ENEMIES)
      .unimplemented(),
    new AttackMove(Moves.G_MAX_VOLT_CRASH, Type.ELECTRIC, MoveCategory.PHYSICAL, 10, -1, 10, -1, 0, 8)
      .target(MoveTarget.ALL_NEAR_ENEMIES)
      .unimplemented(),
    new AttackMove(Moves.G_MAX_GOLD_RUSH, Type.NORMAL, MoveCategory.PHYSICAL, 10, -1, 10, -1, 0, 8)
      .target(MoveTarget.ALL_NEAR_ENEMIES)
      .unimplemented(),
    new AttackMove(Moves.G_MAX_CHI_STRIKE, Type.FIGHTING, MoveCategory.PHYSICAL, 10, -1, 10, -1, 0, 8)
      .target(MoveTarget.ALL_NEAR_ENEMIES)
      .unimplemented(),
    new AttackMove(Moves.G_MAX_TERROR, Type.GHOST, MoveCategory.PHYSICAL, 10, -1, 10, -1, 0, 8)
      .target(MoveTarget.ALL_NEAR_ENEMIES)
      .unimplemented(),
    new AttackMove(Moves.G_MAX_RESONANCE, Type.ICE, MoveCategory.PHYSICAL, 10, -1, 10, -1, 0, 8)
      .target(MoveTarget.ALL_NEAR_ENEMIES)
      .unimplemented(),
    new AttackMove(Moves.G_MAX_CUDDLE, Type.NORMAL, MoveCategory.PHYSICAL, 10, -1, 10, -1, 0, 8)
      .target(MoveTarget.ALL_NEAR_ENEMIES)
      .unimplemented(),
    new AttackMove(Moves.G_MAX_REPLENISH, Type.NORMAL, MoveCategory.PHYSICAL, 10, -1, 10, -1, 0, 8)
      .target(MoveTarget.ALL_NEAR_ENEMIES)
      .unimplemented(),
    new AttackMove(Moves.G_MAX_MALODOR, Type.POISON, MoveCategory.PHYSICAL, 10, -1, 10, -1, 0, 8)
      .target(MoveTarget.ALL_NEAR_ENEMIES)
      .unimplemented(),
    new AttackMove(Moves.G_MAX_STONESURGE, Type.WATER, MoveCategory.PHYSICAL, 10, -1, 10, -1, 0, 8)
      .target(MoveTarget.ALL_NEAR_ENEMIES)
      .unimplemented(),
    new AttackMove(Moves.G_MAX_WIND_RAGE, Type.FLYING, MoveCategory.PHYSICAL, 10, -1, 10, -1, 0, 8)
      .target(MoveTarget.ALL_NEAR_ENEMIES)
      .unimplemented(),
    new AttackMove(Moves.G_MAX_STUN_SHOCK, Type.ELECTRIC, MoveCategory.PHYSICAL, 10, -1, 10, -1, 0, 8)
      .target(MoveTarget.ALL_NEAR_ENEMIES)
      .unimplemented(),
    new AttackMove(Moves.G_MAX_FINALE, Type.FAIRY, MoveCategory.PHYSICAL, 10, -1, 10, -1, 0, 8)
      .target(MoveTarget.ALL_NEAR_ENEMIES)
      .unimplemented(),
    new AttackMove(Moves.G_MAX_DEPLETION, Type.DRAGON, MoveCategory.PHYSICAL, 10, -1, 10, -1, 0, 8)
      .target(MoveTarget.ALL_NEAR_ENEMIES)
      .unimplemented(),
    new AttackMove(Moves.G_MAX_GRAVITAS, Type.PSYCHIC, MoveCategory.PHYSICAL, 10, -1, 10, -1, 0, 8)
      .target(MoveTarget.ALL_NEAR_ENEMIES)
      .unimplemented(),
    new AttackMove(Moves.G_MAX_VOLCALITH, Type.ROCK, MoveCategory.PHYSICAL, 10, -1, 10, -1, 0, 8)
      .target(MoveTarget.ALL_NEAR_ENEMIES)
      .unimplemented(),
    new AttackMove(Moves.G_MAX_SANDBLAST, Type.GROUND, MoveCategory.PHYSICAL, 10, -1, 10, -1, 0, 8)
      .target(MoveTarget.ALL_NEAR_ENEMIES)
      .unimplemented(),
    new AttackMove(Moves.G_MAX_SNOOZE, Type.DARK, MoveCategory.PHYSICAL, 10, -1, 10, -1, 0, 8)
      .target(MoveTarget.ALL_NEAR_ENEMIES)
      .unimplemented(),
    new AttackMove(Moves.G_MAX_TARTNESS, Type.GRASS, MoveCategory.PHYSICAL, 10, -1, 10, -1, 0, 8)
      .target(MoveTarget.ALL_NEAR_ENEMIES)
      .unimplemented(),
    new AttackMove(Moves.G_MAX_SWEETNESS, Type.GRASS, MoveCategory.PHYSICAL, 10, -1, 10, -1, 0, 8)
      .target(MoveTarget.ALL_NEAR_ENEMIES)
      .unimplemented(),
    new AttackMove(Moves.G_MAX_SMITE, Type.FAIRY, MoveCategory.PHYSICAL, 10, -1, 10, -1, 0, 8)
      .target(MoveTarget.ALL_NEAR_ENEMIES)
      .unimplemented(),
    new AttackMove(Moves.G_MAX_STEELSURGE, Type.STEEL, MoveCategory.PHYSICAL, 10, -1, 10, -1, 0, 8)
      .target(MoveTarget.ALL_NEAR_ENEMIES)
      .unimplemented(),
    new AttackMove(Moves.G_MAX_MELTDOWN, Type.STEEL, MoveCategory.PHYSICAL, 10, -1, 10, -1, 0, 8)
      .target(MoveTarget.ALL_NEAR_ENEMIES)
      .unimplemented(),
    new AttackMove(Moves.G_MAX_FOAM_BURST, Type.WATER, MoveCategory.PHYSICAL, 10, -1, 10, -1, 0, 8)
      .target(MoveTarget.ALL_NEAR_ENEMIES)
      .unimplemented(),
    new AttackMove(Moves.G_MAX_CENTIFERNO, Type.FIRE, MoveCategory.PHYSICAL, 10, -1, 10, -1, 0, 8)
      .target(MoveTarget.ALL_NEAR_ENEMIES)
      .unimplemented(),
    new AttackMove(Moves.G_MAX_VINE_LASH, Type.GRASS, MoveCategory.PHYSICAL, 10, -1, 10, -1, 0, 8)
      .target(MoveTarget.ALL_NEAR_ENEMIES)
      .unimplemented(),
    new AttackMove(Moves.G_MAX_CANNONADE, Type.WATER, MoveCategory.PHYSICAL, 10, -1, 10, -1, 0, 8)
      .target(MoveTarget.ALL_NEAR_ENEMIES)
      .unimplemented(),
    new AttackMove(Moves.G_MAX_DRUM_SOLO, Type.GRASS, MoveCategory.PHYSICAL, 10, -1, 10, -1, 0, 8)
      .target(MoveTarget.ALL_NEAR_ENEMIES)
      .unimplemented(),
    new AttackMove(Moves.G_MAX_FIREBALL, Type.FIRE, MoveCategory.PHYSICAL, 10, -1, 10, -1, 0, 8)
      .target(MoveTarget.ALL_NEAR_ENEMIES)
      .unimplemented(),
    new AttackMove(Moves.G_MAX_HYDROSNIPE, Type.WATER, MoveCategory.PHYSICAL, 10, -1, 10, -1, 0, 8)
      .target(MoveTarget.ALL_NEAR_ENEMIES)
      .unimplemented(),
    new AttackMove(Moves.G_MAX_ONE_BLOW, Type.DARK, MoveCategory.PHYSICAL, 10, -1, 10, -1, 0, 8)
      .target(MoveTarget.ALL_NEAR_ENEMIES)
      .unimplemented(),
    new AttackMove(Moves.G_MAX_RAPID_FLOW, Type.WATER, MoveCategory.PHYSICAL, 10, -1, 10, -1, 0, 8)
      .target(MoveTarget.ALL_NEAR_ENEMIES)
      .unimplemented(),
    End Unused */
    new AttackMove(Moves.TERA_BLAST, Type.NORMAL, MoveCategory.SPECIAL, 80, 100, 10, -1, 0, 9)
      .attr(TeraBlastCategoryAttr)
      .unimplemented(),
    new SelfStatusMove(Moves.SILK_TRAP, Type.BUG, -1, 10, -1, 4, 9)
      .attr(ProtectAttr, BattlerTagType.SILK_TRAP),
    new AttackMove(Moves.AXE_KICK, Type.FIGHTING, MoveCategory.PHYSICAL, 120, 90, 10, 30, 0, 9)
      .attr(MissEffectAttr, crashDamageFunc)
      .attr(NoEffectAttr, crashDamageFunc)
      .attr(ConfuseAttr)
      .recklessMove(),
    new AttackMove(Moves.LAST_RESPECTS, Type.GHOST, MoveCategory.PHYSICAL, 50, 100, 10, -1, 0, 9)
      .attr(MovePowerMultiplierAttr, (user, target, move) => 1 + Math.min(user.isPlayer() ? user.scene.currentBattle.playerFaints : user.scene.currentBattle.enemyFaints, 100))
      .makesContact(false),
    new AttackMove(Moves.LUMINA_CRASH, Type.PSYCHIC, MoveCategory.SPECIAL, 80, 100, 10, 100, 0, 9)
      .attr(StatChangeAttr, BattleStat.SPDEF, -2),
    new AttackMove(Moves.ORDER_UP, Type.DRAGON, MoveCategory.PHYSICAL, 80, 100, 10, 100, 0, 9)
      .makesContact(false)
      .partial(),
    new AttackMove(Moves.JET_PUNCH, Type.WATER, MoveCategory.PHYSICAL, 60, 100, 15, -1, 1, 9)
      .punchingMove(),
    new StatusMove(Moves.SPICY_EXTRACT, Type.GRASS, -1, 15, -1, 0, 9)
      .attr(StatChangeAttr, BattleStat.ATK, 2)
      .attr(StatChangeAttr, BattleStat.DEF, -2),
    new AttackMove(Moves.SPIN_OUT, Type.STEEL, MoveCategory.PHYSICAL, 100, 100, 5, -1, 0, 9)
      .attr(StatChangeAttr, BattleStat.SPD, -2, true),
    new AttackMove(Moves.POPULATION_BOMB, Type.NORMAL, MoveCategory.PHYSICAL, 20, 90, 10, -1, 0, 9)
      .attr(MultiHitAttr, MultiHitType._10)
      .slicingMove()
      .checkAllHits(),
    new AttackMove(Moves.ICE_SPINNER, Type.ICE, MoveCategory.PHYSICAL, 80, 100, 15, -1, 0, 9)
      .attr(ClearTerrainAttr),
    new AttackMove(Moves.GLAIVE_RUSH, Type.DRAGON, MoveCategory.PHYSICAL, 120, 100, 5, -1, 0, 9)
      .attr(AddBattlerTagAttr, BattlerTagType.ALWAYS_GET_HIT, true, false, 0, 0, true)
      .attr(AddBattlerTagAttr, BattlerTagType.RECEIVE_DOUBLE_DAMAGE, true, false, 0, 0, true),
    new StatusMove(Moves.REVIVAL_BLESSING, Type.NORMAL, -1, 1, -1, 0, 9)
      .triageMove()
      .attr(RevivalBlessingAttr)
      .target(MoveTarget.USER),
    new AttackMove(Moves.SALT_CURE, Type.ROCK, MoveCategory.PHYSICAL, 40, 100, 15, 100, 0, 9)
      .attr(AddBattlerTagAttr, BattlerTagType.SALT_CURED)
      .makesContact(false),
    new AttackMove(Moves.TRIPLE_DIVE, Type.WATER, MoveCategory.PHYSICAL, 30, 95, 10, -1, 0, 9)
      .attr(MultiHitAttr, MultiHitType._3),
    new AttackMove(Moves.MORTAL_SPIN, Type.POISON, MoveCategory.PHYSICAL, 30, 100, 15, 100, 0, 9)
      .attr(LapseBattlerTagAttr, [
        BattlerTagType.BIND,
        BattlerTagType.WRAP,
        BattlerTagType.FIRE_SPIN,
        BattlerTagType.WHIRLPOOL,
        BattlerTagType.CLAMP,
        BattlerTagType.SAND_TOMB,
        BattlerTagType.MAGMA_STORM,
        BattlerTagType.SNAP_TRAP,
        BattlerTagType.THUNDER_CAGE,
        BattlerTagType.SEEDED,
        BattlerTagType.INFESTATION
      ], true)
      .attr(StatusEffectAttr, StatusEffect.POISON)
      .attr(RemoveArenaTrapAttr)
      .target(MoveTarget.ALL_NEAR_ENEMIES),
    new StatusMove(Moves.DOODLE, Type.NORMAL, 100, 10, -1, 0, 9)
      .attr(AbilityCopyAttr, true),
    new SelfStatusMove(Moves.FILLET_AWAY, Type.NORMAL, -1, 10, -1, 0, 9)
      .attr(CutHpStatBoostAttr, [ BattleStat.ATK, BattleStat.SPATK, BattleStat.SPD ], 2, 2),
    new AttackMove(Moves.KOWTOW_CLEAVE, Type.DARK, MoveCategory.PHYSICAL, 85, -1, 10, -1, 0, 9)
      .slicingMove(),
    new AttackMove(Moves.FLOWER_TRICK, Type.GRASS, MoveCategory.PHYSICAL, 70, -1, 10, 100, 0, 9)
      .attr(CritOnlyAttr)
      .makesContact(false),
    new AttackMove(Moves.TORCH_SONG, Type.FIRE, MoveCategory.SPECIAL, 80, 100, 10, 100, 0, 9)
      .attr(StatChangeAttr, BattleStat.SPATK, 1, true)
      .soundBased(),
    new AttackMove(Moves.AQUA_STEP, Type.WATER, MoveCategory.PHYSICAL, 80, 100, 10, 100, 0, 9)
      .attr(StatChangeAttr, BattleStat.SPD, 1, true)
      .danceMove(),
    new AttackMove(Moves.RAGING_BULL, Type.NORMAL, MoveCategory.PHYSICAL, 90, 100, 10, -1, 0, 9)
      .attr(RagingBullTypeAttr)
      .attr(RemoveScreensAttr),
    new AttackMove(Moves.MAKE_IT_RAIN, Type.STEEL, MoveCategory.SPECIAL, 120, 100, 5, -1, 0, 9)
      .attr(MoneyAttr)
      .attr(StatChangeAttr, BattleStat.SPATK, -1, true, null, true, false, MoveEffectTrigger.HIT, true)
      .target(MoveTarget.ALL_NEAR_ENEMIES),
    new AttackMove(Moves.PSYBLADE, Type.PSYCHIC, MoveCategory.PHYSICAL, 80, 100, 15, -1, 0, 9)
      .attr(MovePowerMultiplierAttr, (user, target, move) => user.scene.arena.getTerrainType() === TerrainType.ELECTRIC && user.isGrounded() ? 1.5 : 1)
      .slicingMove(),
    new AttackMove(Moves.HYDRO_STEAM, Type.WATER, MoveCategory.SPECIAL, 80, 100, 15, -1, 0, 9)
      .attr(IgnoreWeatherTypeDebuffAttr, WeatherType.SUNNY)
      .attr(MovePowerMultiplierAttr, (user, target, move) => [WeatherType.SUNNY, WeatherType.HARSH_SUN].includes(user.scene.arena.weather?.weatherType) && !user.scene.arena.weather?.isEffectSuppressed(user.scene) ? 1.5 : 1),
    new AttackMove(Moves.RUINATION, Type.DARK, MoveCategory.SPECIAL, -1, 90, 10, -1, 0, 9)
      .attr(TargetHalfHpDamageAttr),
    new AttackMove(Moves.COLLISION_COURSE, Type.FIGHTING, MoveCategory.PHYSICAL, 100, 100, 5, -1, 0, 9)
      .attr(MovePowerMultiplierAttr, (user, target, move) => target.getAttackTypeEffectiveness(move.type, user) >= 2 ? 5461/4096 : 1),
    new AttackMove(Moves.ELECTRO_DRIFT, Type.ELECTRIC, MoveCategory.SPECIAL, 100, 100, 5, -1, 0, 9)
      .attr(MovePowerMultiplierAttr, (user, target, move) => target.getAttackTypeEffectiveness(move.type, user) >= 2 ? 5461/4096 : 1)
      .makesContact(),
    new SelfStatusMove(Moves.SHED_TAIL, Type.NORMAL, -1, 10, -1, 0, 9)
      .unimplemented(),
    new StatusMove(Moves.CHILLY_RECEPTION, Type.ICE, -1, 10, -1, 0, 9)
      .attr(WeatherChangeAttr, WeatherType.SNOW)
      .attr(ForceSwitchOutAttr, true, false)
      .target(MoveTarget.BOTH_SIDES),
    new SelfStatusMove(Moves.TIDY_UP, Type.NORMAL, -1, 10, -1, 0, 9)
      .attr(StatChangeAttr, [ BattleStat.ATK, BattleStat.SPD ], 1, true, null, true, true)
      .attr(RemoveArenaTrapAttr, true),
    new StatusMove(Moves.SNOWSCAPE, Type.ICE, -1, 10, -1, 0, 9)
      .attr(WeatherChangeAttr, WeatherType.SNOW)
      .target(MoveTarget.BOTH_SIDES),
    new AttackMove(Moves.POUNCE, Type.BUG, MoveCategory.PHYSICAL, 50, 100, 20, 100, 0, 9)
      .attr(StatChangeAttr, BattleStat.SPD, -1),
    new AttackMove(Moves.TRAILBLAZE, Type.GRASS, MoveCategory.PHYSICAL, 50, 100, 20, 100, 0, 9)
      .attr(StatChangeAttr, BattleStat.SPD, 1, true),
    new AttackMove(Moves.CHILLING_WATER, Type.WATER, MoveCategory.SPECIAL, 50, 100, 20, 100, 0, 9)
      .attr(StatChangeAttr, BattleStat.ATK, -1),
    new AttackMove(Moves.HYPER_DRILL, Type.NORMAL, MoveCategory.PHYSICAL, 100, 100, 5, -1, 0, 9)
      .ignoresProtect(),
    new AttackMove(Moves.TWIN_BEAM, Type.PSYCHIC, MoveCategory.SPECIAL, 40, 100, 10, -1, 0, 9)
      .attr(MultiHitAttr, MultiHitType._2),
    new AttackMove(Moves.RAGE_FIST, Type.GHOST, MoveCategory.PHYSICAL, 50, 100, 10, -1, 0, 9)
      .attr(HitCountPowerAttr)
      .punchingMove(),
    new AttackMove(Moves.ARMOR_CANNON, Type.FIRE, MoveCategory.SPECIAL, 120, 100, 5, -1, 0, 9)
      .attr(StatChangeAttr, [ BattleStat.DEF, BattleStat.SPDEF ], -1, true),
    new AttackMove(Moves.BITTER_BLADE, Type.FIRE, MoveCategory.PHYSICAL, 90, 100, 10, -1, 0, 9)
      .attr(HitHealAttr)
      .slicingMove()
      .triageMove(),
    new AttackMove(Moves.DOUBLE_SHOCK, Type.ELECTRIC, MoveCategory.PHYSICAL, 120, 100, 5, -1, 0, 9)
      .condition((user) => {
        const userTypes = user.getTypes(true);
        return userTypes.includes(Type.ELECTRIC);
      })
      .attr(RemoveTypeAttr, Type.ELECTRIC, (user) => {
        user.scene.queueMessage(i18next.t("moveTriggers:usedUpAllElectricity", {pokemonName: getPokemonNameWithAffix(user)}));
      }),
    new AttackMove(Moves.GIGATON_HAMMER, Type.STEEL, MoveCategory.PHYSICAL, 160, 100, 5, -1, 0, 9)
      .makesContact(false)
      .condition((user, target, move) => {
        const turnMove = user.getLastXMoves(1);
        return !turnMove.length || turnMove[0].move !== move.id || turnMove[0].result !== MoveResult.SUCCESS;
      }), // TODO Add Instruct/Encore interaction
    new AttackMove(Moves.COMEUPPANCE, Type.DARK, MoveCategory.PHYSICAL, -1, 100, 10, -1, 0, 9)
      .attr(CounterDamageAttr, (move: Move) => (move.category === MoveCategory.PHYSICAL || move.category === MoveCategory.SPECIAL), 1.5)
      .redirectCounter()
      .target(MoveTarget.ATTACKER),
    new AttackMove(Moves.AQUA_CUTTER, Type.WATER, MoveCategory.PHYSICAL, 70, 100, 20, -1, 0, 9)
      .attr(HighCritAttr)
      .slicingMove()
      .makesContact(false),
    new AttackMove(Moves.BLAZING_TORQUE, Type.FIRE, MoveCategory.PHYSICAL, 80, 100, 10, 30, 0, 9)
      .attr(StatusEffectAttr, StatusEffect.BURN)
      .makesContact(false),
    new AttackMove(Moves.WICKED_TORQUE, Type.DARK, MoveCategory.PHYSICAL, 80, 100, 10, 10, 0, 9)
      .attr(StatusEffectAttr, StatusEffect.SLEEP)
      .makesContact(false),
    new AttackMove(Moves.NOXIOUS_TORQUE, Type.POISON, MoveCategory.PHYSICAL, 100, 100, 10, 30, 0, 9)
      .attr(StatusEffectAttr, StatusEffect.POISON)
      .makesContact(false),
    new AttackMove(Moves.COMBAT_TORQUE, Type.FIGHTING, MoveCategory.PHYSICAL, 100, 100, 10, 30, 0, 9)
      .attr(StatusEffectAttr, StatusEffect.PARALYSIS)
      .makesContact(false),
    new AttackMove(Moves.MAGICAL_TORQUE, Type.FAIRY, MoveCategory.PHYSICAL, 100, 100, 10, 30, 0, 9)
      .attr(ConfuseAttr)
      .makesContact(false),
    new AttackMove(Moves.BLOOD_MOON, Type.NORMAL, MoveCategory.SPECIAL, 140, 100, 5, -1, 0, 9)
      .condition((user, target, move) => {
        const turnMove = user.getLastXMoves(1);
        return !turnMove.length || turnMove[0].move !== move.id || turnMove[0].result !== MoveResult.SUCCESS;
      }), // TODO Add Instruct/Encore interaction
    new AttackMove(Moves.MATCHA_GOTCHA, Type.GRASS, MoveCategory.SPECIAL, 80, 90, 15, 20, 0, 9)
      .attr(HitHealAttr)
      .attr(HealStatusEffectAttr, true, StatusEffect.FREEZE)
      .attr(HealStatusEffectAttr, false, StatusEffect.FREEZE)
      .attr(StatusEffectAttr, StatusEffect.BURN)
      .target(MoveTarget.ALL_NEAR_ENEMIES)
      .triageMove(),
    new AttackMove(Moves.SYRUP_BOMB, Type.GRASS, MoveCategory.SPECIAL, 60, 85, 10, -1, 0, 9)
      .attr(StatChangeAttr, BattleStat.SPD, -1) //Temporary
      .ballBombMove()
      .partial(),
    new AttackMove(Moves.IVY_CUDGEL, Type.GRASS, MoveCategory.PHYSICAL, 100, 100, 10, -1, 0, 9)
      .attr(IvyCudgelTypeAttr)
      .attr(HighCritAttr)
      .makesContact(false),
    new AttackMove(Moves.ELECTRO_SHOT, Type.ELECTRIC, MoveCategory.SPECIAL, 130, 100, 10, 100, 0, 9)
      .attr(ElectroShotChargeAttr)
      .ignoresVirtual(),
    new AttackMove(Moves.TERA_STARSTORM, Type.NORMAL, MoveCategory.SPECIAL, 120, 100, 5, -1, 0, 9)
      .attr(TeraBlastCategoryAttr)
      .partial(),
    new AttackMove(Moves.FICKLE_BEAM, Type.DRAGON, MoveCategory.SPECIAL, 80, 100, 5, 30, 0, 9)
      .attr(PreMoveMessageAttr, doublePowerChanceMessageFunc)
      .attr(DoublePowerChanceAttr),
    new SelfStatusMove(Moves.BURNING_BULWARK, Type.FIRE, -1, 10, -1, 4, 9)
      .attr(ProtectAttr, BattlerTagType.BURNING_BULWARK),
    new AttackMove(Moves.THUNDERCLAP, Type.ELECTRIC, MoveCategory.SPECIAL, 70, 100, 5, -1, 1, 9)
      .condition((user, target, move) => user.scene.currentBattle.turnCommands[target.getBattlerIndex()].command === Command.FIGHT && !target.turnData.acted && allMoves[user.scene.currentBattle.turnCommands[target.getBattlerIndex()].move.move].category !== MoveCategory.STATUS),
    new AttackMove(Moves.MIGHTY_CLEAVE, Type.ROCK, MoveCategory.PHYSICAL, 95, 100, 5, -1, 0, 9)
      .slicingMove()
      .ignoresProtect(),
    new AttackMove(Moves.TACHYON_CUTTER, Type.STEEL, MoveCategory.SPECIAL, 50, -1, 10, -1, 0, 9)
      .attr(MultiHitAttr, MultiHitType._2)
      .slicingMove(),
    new AttackMove(Moves.HARD_PRESS, Type.STEEL, MoveCategory.PHYSICAL, -1, 100, 10, -1, 0, 9)
      .attr(OpponentHighHpPowerAttr, 100),
    new StatusMove(Moves.DRAGON_CHEER, Type.DRAGON, -1, 15, -1, 0, 9)
      .attr(AddBattlerTagAttr, BattlerTagType.CRIT_BOOST, false, true)
      .target(MoveTarget.NEAR_ALLY)
      .partial(),
    new AttackMove(Moves.ALLURING_VOICE, Type.FAIRY, MoveCategory.SPECIAL, 80, 100, 10, -1, 0, 9)
      .soundBased()
      .partial(),
    new AttackMove(Moves.TEMPER_FLARE, Type.FIRE, MoveCategory.PHYSICAL, 75, 100, 10, -1, 0, 9)
      .attr(MovePowerMultiplierAttr, (user, target, move) => user.getLastXMoves(2)[1]?.result === MoveResult.MISS || user.getLastXMoves(2)[1]?.result === MoveResult.FAIL ? 2 : 1),
    new AttackMove(Moves.SUPERCELL_SLAM, Type.ELECTRIC, MoveCategory.PHYSICAL, 100, 95, 15, -1, 0, 9)
      .attr(MissEffectAttr, crashDamageFunc)
      .attr(NoEffectAttr, crashDamageFunc)
      .recklessMove(),
    new AttackMove(Moves.PSYCHIC_NOISE, Type.PSYCHIC, MoveCategory.SPECIAL, 75, 100, 10, -1, 0, 9)
      .soundBased()
      .partial(),
    new AttackMove(Moves.UPPER_HAND, Type.FIGHTING, MoveCategory.PHYSICAL, 65, 100, 15, 100, 3, 9)
      .attr(FlinchAttr)
      .condition((user, target, move) => user.scene.currentBattle.turnCommands[target.getBattlerIndex()].command === Command.FIGHT && !target.turnData.acted && allMoves[user.scene.currentBattle.turnCommands[target.getBattlerIndex()].move.move].category !== MoveCategory.STATUS && allMoves[user.scene.currentBattle.turnCommands[target.getBattlerIndex()].move.move].priority > 0 )
      //TODO: Should also apply when target move priority increased by ability ex. gale wings
      .partial(),
    new AttackMove(Moves.MALIGNANT_CHAIN, Type.POISON, MoveCategory.SPECIAL, 100, 100, 5, 50, 0, 9)
      .attr(StatusEffectAttr, StatusEffect.TOXIC)
  );
  allMoves.map(m => {
    if (m.getAttrs(StatChangeAttr).some(a => a.selfTarget && a.levels < 0)) {
      selfStatLowerMoves.push(m.id);
    }
  });
}<|MERGE_RESOLUTION|>--- conflicted
+++ resolved
@@ -1925,13 +1925,9 @@
     if (!target.status || (target.status.effect === statusToApply && move.chance < 0)) {
       const statusAfflictResult = target.trySetStatus(statusToApply, true, user);
       if (statusAfflictResult) {
-<<<<<<< HEAD
         if (user.status) {
-          user.scene.queueMessage(getPokemonMessage(user, getStatusEffectHealText(user.status.effect)));
+          user.scene.queueMessage(getStatusEffectHealText(user.status.effect, getPokemonNameWithAffix(user)));
         }
-=======
-        user.scene.queueMessage(getStatusEffectHealText(user.status.effect, getPokemonNameWithAffix(user)));
->>>>>>> 2900f222
         user.resetStatus();
         user.updateInfo();
       }
