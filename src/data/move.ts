import { ChargeAnim, MoveChargeAnim, initMoveAnim, loadMoveAnimAssets } from "./battle-anims";
import { BattleEndPhase, MovePhase, NewBattlePhase, PartyStatusCurePhase, PokemonHealPhase, StatChangePhase, SwitchSummonPhase } from "../phases";
import { BattleStat, getBattleStatName } from "./battle-stat";
import { EncoreTag, SemiInvulnerableTag } from "./battler-tags";
import { getPokemonMessage, getPokemonNameWithAffix } from "../messages";
import Pokemon, { AttackMoveResult, EnemyPokemon, HitResult, MoveResult, PlayerPokemon, PokemonMove, TurnMove } from "../field/pokemon";
import { StatusEffect, getStatusEffectHealText, isNonVolatileStatusEffect, getNonVolatileStatusEffects} from "./status-effect";
import { Type } from "./type";
import { Constructor } from "#app/utils";
import * as Utils from "../utils";
import { WeatherType } from "./weather";
import { ArenaTagSide, ArenaTrapTag } from "./arena-tag";
import { UnswappableAbilityAbAttr, UncopiableAbilityAbAttr, UnsuppressableAbilityAbAttr, BlockRecoilDamageAttr, BlockOneHitKOAbAttr, IgnoreContactAbAttr, MaxMultiHitAbAttr, applyAbAttrs, BlockNonDirectDamageAbAttr, applyPreSwitchOutAbAttrs, PreSwitchOutAbAttr, applyPostDefendAbAttrs, PostDefendContactApplyStatusEffectAbAttr, MoveAbilityBypassAbAttr, ReverseDrainAbAttr, FieldPreventExplosiveMovesAbAttr, ForceSwitchOutImmunityAbAttr, BlockItemTheftAbAttr, applyPostAttackAbAttrs, ConfusionOnStatusEffectAbAttr, HealFromBerryUseAbAttr, IgnoreProtectOnContactAbAttr, IgnoreMoveEffectsAbAttr, applyPreDefendAbAttrs, MoveEffectChanceMultiplierAbAttr } from "./ability";
import { allAbilities } from "./ability";
import { PokemonHeldItemModifier, BerryModifier, PreserveBerryModifier } from "../modifier/modifier";
import { BattlerIndex } from "../battle";
import { Stat } from "./pokemon-stat";
import { TerrainType } from "./terrain";
import { SpeciesFormChangeActiveTrigger } from "./pokemon-forms";
import { ModifierPoolType } from "#app/modifier/modifier-type";
import { Command } from "../ui/command-ui-handler";
import i18next from "i18next";
import { Localizable } from "#app/interfaces/locales";
import { getBerryEffectFunc } from "./berry";
import { Abilities } from "#enums/abilities";
import { ArenaTagType } from "#enums/arena-tag-type";
import { BattlerTagType } from "#enums/battler-tag-type";
import { Biome } from "#enums/biome";
import { Moves } from "#enums/moves";
import { Species } from "#enums/species";

export enum MoveCategory {
  PHYSICAL,
  SPECIAL,
  STATUS
}

export enum MoveTarget {
  /** {@link https://bulbapedia.bulbagarden.net/wiki/Category:Moves_that_target_the_user Moves that target the User} */
  USER,
  OTHER,
  ALL_OTHERS,
  NEAR_OTHER,
  /** {@link https://bulbapedia.bulbagarden.net/wiki/Category:Moves_that_target_all_adjacent_Pok%C3%A9mon Moves that target all adjacent Pokemon} */
  ALL_NEAR_OTHERS,
  NEAR_ENEMY,
  /** {@link https://bulbapedia.bulbagarden.net/wiki/Category:Moves_that_target_all_adjacent_foes Moves that target all adjacent foes} */
  ALL_NEAR_ENEMIES,
  RANDOM_NEAR_ENEMY,
  ALL_ENEMIES,
  /** {@link https://bulbapedia.bulbagarden.net/wiki/Category:Counterattacks Counterattacks} */
  ATTACKER,
  /** {@link https://bulbapedia.bulbagarden.net/wiki/Category:Moves_that_target_one_adjacent_ally Moves that target one adjacent ally} */
  NEAR_ALLY,
  ALLY,
  USER_OR_NEAR_ALLY,
  USER_AND_ALLIES,
  /** {@link https://bulbapedia.bulbagarden.net/wiki/Category:Moves_that_target_all_Pok%C3%A9mon Moves that target all Pokemon} */
  ALL,
  USER_SIDE,
  /** {@link https://bulbapedia.bulbagarden.net/wiki/Category:Entry_hazard-creating_moves Entry hazard-creating moves} */
  ENEMY_SIDE,
  BOTH_SIDES,
  PARTY,
  CURSE
}

export enum MoveFlags {
  NONE              = 0,
  MAKES_CONTACT     = 1 << 0,
  IGNORE_PROTECT    = 1 << 1,
  IGNORE_VIRTUAL    = 1 << 2,
  SOUND_BASED       = 1 << 3,
  HIDE_USER         = 1 << 4,
  HIDE_TARGET       = 1 << 5,
  BITING_MOVE       = 1 << 6,
  PULSE_MOVE        = 1 << 7,
  PUNCHING_MOVE     = 1 << 8,
  SLICING_MOVE      = 1 << 9,
  /**
   * Indicates a move should be affected by {@linkcode Abilities.RECKLESS}
   * @see {@linkcode Move.recklessMove()}
   */
  RECKLESS_MOVE     = 1 << 10,
  BALLBOMB_MOVE     = 1 << 11,
  POWDER_MOVE       = 1 << 12,
  DANCE_MOVE        = 1 << 13,
  WIND_MOVE         = 1 << 14,
  TRIAGE_MOVE       = 1 << 15,
  IGNORE_ABILITIES  = 1 << 16,
  /**
   * Enables all hits of a multi-hit move to be accuracy checked individually
   */
  CHECK_ALL_HITS   = 1 << 17,
}

type MoveConditionFunc = (user: Pokemon, target: Pokemon, move: Move) => boolean;
type UserMoveConditionFunc = (user: Pokemon, move: Move) => boolean;

export default class Move implements Localizable {
  public id: Moves;
  public name: string;
  public type: Type;
  public defaultType: Type;
  public category: MoveCategory;
  public moveTarget: MoveTarget;
  public power: integer;
  public accuracy: integer;
  public pp: integer;
  public effect: string;
  public chance: integer;
  public priority: integer;
  public generation: integer;
  public attrs: MoveAttr[];
  private conditions: MoveCondition[];
  private flags: integer;
  private nameAppend: string;

  constructor(id: Moves, type: Type, category: MoveCategory, defaultMoveTarget: MoveTarget, power: integer, accuracy: integer, pp: integer, chance: integer, priority: integer, generation: integer) {
    this.id = id;

    this.nameAppend = "";
    this.type = type;
    this.defaultType = type;
    this.category = category;
    this.moveTarget = defaultMoveTarget;
    this.power = power;
    this.accuracy = accuracy;
    this.pp = pp;
    this.chance = chance;
    this.priority = priority;
    this.generation = generation;

    this.attrs = [];
    this.conditions = [];

    this.flags = 0;
    if (defaultMoveTarget === MoveTarget.USER) {
      this.setFlag(MoveFlags.IGNORE_PROTECT, true);
    }
    if (category === MoveCategory.PHYSICAL) {
      this.setFlag(MoveFlags.MAKES_CONTACT, true);
    }

    this.localize();
  }

  localize(): void {
    const i18nKey = Moves[this.id].split("_").filter(f => f).map((f, i) => i ? `${f[0]}${f.slice(1).toLowerCase()}` : f.toLowerCase()).join("") as unknown as string;

    this.name = this.id ? `${i18next.t(`move:${i18nKey}.name`)}${this.nameAppend}` : "";
    this.effect = this.id ? `${i18next.t(`move:${i18nKey}.effect`)}${this.nameAppend}` : "";
  }

  /**
   * Get all move attributes that match `attrType`
   * @param attrType any attribute that extends {@linkcode MoveAttr}
   * @returns Array of attributes that match `attrType`, Empty Array if none match.
   */
  getAttrs<T extends MoveAttr>(attrType: Constructor<T>): T[] {
    return this.attrs.filter((a): a is T => a instanceof attrType);
  }

  /**
   * Check if a move has an attribute that matches `attrType`
   * @param attrType any attribute that extends {@linkcode MoveAttr}
   * @returns true if the move has attribute `attrType`
   */
  hasAttr<T extends MoveAttr>(attrType: Constructor<T>): boolean {
    return this.attrs.some((attr) => attr instanceof attrType);
  }

  /**
   * Takes as input a boolean function and returns the first MoveAttr in attrs that matches true
   * @param attrPredicate
   * @returns the first {@linkcode MoveAttr} element in attrs that makes the input function return true
   */
  findAttr(attrPredicate: (attr: MoveAttr) => boolean): MoveAttr {
    return this.attrs.find(attrPredicate);
  }

  /**
   * Adds a new MoveAttr to the move (appends to the attr array)
   * if the MoveAttr also comes with a condition, also adds that to the conditions array: {@linkcode MoveCondition}
   * @param AttrType {@linkcode MoveAttr} the constructor of a MoveAttr class
   * @param args the args needed to instantiate a the given class
   * @returns the called object {@linkcode Move}
   */
  attr<T extends Constructor<MoveAttr>>(AttrType: T, ...args: ConstructorParameters<T>): this {
    const attr = new AttrType(...args);
    this.attrs.push(attr);
    let attrCondition = attr.getCondition();
    if (attrCondition) {
      if (typeof attrCondition === "function") {
        attrCondition = new MoveCondition(attrCondition);
      }
      this.conditions.push(attrCondition);
    }

    return this;
  }

  /**
   * Adds a new MoveAttr to the move (appends to the attr array)
   * if the MoveAttr also comes with a condition, also adds that to the conditions array: {@linkcode MoveCondition}
   * Almost identical to {@link attr}, except you are passing in a MoveAttr object, instead of a constructor and it's arguments
   * @param attrAdd {@linkcode MoveAttr} the attribute to add
   * @returns the called object {@linkcode Move}
   */
  addAttr(attrAdd: MoveAttr): this {
    this.attrs.push(attrAdd);
    let attrCondition = attrAdd.getCondition();
    if (attrCondition) {
      if (typeof attrCondition === "function") {
        attrCondition = new MoveCondition(attrCondition);
      }
      this.conditions.push(attrCondition);
    }

    return this;
  }

  /**
   * Sets the move target of this move
   * @param moveTarget {@linkcode MoveTarget} the move target to set
   * @returns the called object {@linkcode Move}
   */
  target(moveTarget: MoveTarget): this {
    this.moveTarget = moveTarget;
    return this;
  }

  /**
   * Getter function that returns if this Move has a MoveFlag
   * @param flag {@linkcode MoveFlags} to check
   * @returns boolean
   */
  hasFlag(flag: MoveFlags): boolean {
    // internally it is taking the bitwise AND (MoveFlags are represented as bit-shifts) and returning False if result is 0 and true otherwise
    return !!(this.flags & flag);
  }

  /**
   * Getter function that returns if the move hits multiple targets
   * @returns boolean
   */
  isMultiTarget(): boolean {
    switch (this.moveTarget) {
    case MoveTarget.ALL_OTHERS:
    case MoveTarget.ALL_NEAR_OTHERS:
    case MoveTarget.ALL_NEAR_ENEMIES:
    case MoveTarget.ALL_ENEMIES:
    case MoveTarget.USER_AND_ALLIES:
    case MoveTarget.ALL:
    case MoveTarget.USER_SIDE:
    case MoveTarget.ENEMY_SIDE:
    case MoveTarget.BOTH_SIDES:
      return true;
    }
    return false;
  }

  /**
   * Getter function that returns if the move targets itself or an ally
   * @returns boolean
   */

  isAllyTarget(): boolean {
    switch (this.moveTarget) {
    case MoveTarget.USER:
    case MoveTarget.NEAR_ALLY:
    case MoveTarget.ALLY:
    case MoveTarget.USER_OR_NEAR_ALLY:
    case MoveTarget.USER_AND_ALLIES:
    case MoveTarget.USER_SIDE:
      return true;
    }
    return false;
  }

  /**
   * Checks if the move is immune to certain types.
   * Currently looks at cases of Grass types with powder moves and Dark types with moves affected by Prankster.
   * @param {Pokemon} user the source of this move
   * @param {Pokemon} target the target of this move
   * @param {Type} type the type of the move's target
   * @returns boolean
   */
  isTypeImmune(user: Pokemon, target: Pokemon, type: Type): boolean {
    if (this.moveTarget === MoveTarget.USER) {
      return false;
    }

    switch (type) {
    case Type.GRASS:
      if (this.hasFlag(MoveFlags.POWDER_MOVE)) {
        return true;
      }
      break;
    case Type.DARK:
      if (user.hasAbility(Abilities.PRANKSTER) && this.category === MoveCategory.STATUS && (user.isPlayer() !== target.isPlayer())) {
        return true;
      }
      break;
    }
    return false;
  }

  /**
   * Adds a move condition to the move
   * @param condition {@linkcode MoveCondition} or {@linkcode MoveConditionFunc}, appends to conditions array a new MoveCondition object
   * @returns the called object {@linkcode Move}
   */
  condition(condition: MoveCondition | MoveConditionFunc): this {
    if (typeof condition === "function") {
      condition = new MoveCondition(condition as MoveConditionFunc);
    }
    this.conditions.push(condition);

    return this;
  }

  /**
   * Marks the move as "partial": appends texts to the move name
   * @returns the called object {@linkcode Move}
   */
  partial(): this {
    this.nameAppend += " (P)";
    return this;
  }

  /**
   * Marks the move as "unimplemented": appends texts to the move name
   * @returns the called object {@linkcode Move}
   */
  unimplemented(): this {
    this.nameAppend += " (N)";
    return this;
  }

  /**
   * Sets the flags of the move
   * @param flag {@linkcode MoveFlags}
   * @param on a boolean, if True, then "ORs" the flag onto existing ones, if False then "XORs" the flag onto existing ones
   */
  private setFlag(flag: MoveFlags, on: boolean): void {
    // bitwise OR and bitwise XOR respectively
    if (on) {
      this.flags |= flag;
    } else {
      this.flags ^= flag;
    }
  }

  /**
   * Sets the {@linkcode MoveFlags.MAKES_CONTACT} flag for the calling Move
   * @param makesContact The value (boolean) to set the flag to
   * @returns The {@linkcode Move} that called this function
   */
  makesContact(makesContact?: boolean): this {
    this.setFlag(MoveFlags.MAKES_CONTACT, makesContact);
    return this;
  }

  /**
   * Sets the {@linkcode MoveFlags.IGNORE_PROTECT} flag for the calling Move
   * @param ignoresProtect The value (boolean) to set the flag to
   * example: @see {@linkcode Moves.CURSE}
   * @returns The {@linkcode Move} that called this function
   */
  ignoresProtect(ignoresProtect?: boolean): this {
    this.setFlag(MoveFlags.IGNORE_PROTECT, ignoresProtect);
    return this;
  }

  /**
   * Sets the {@linkcode MoveFlags.IGNORE_VIRTUAL} flag for the calling Move
   * @param ignoresVirtual The value (boolean) to set the flag to
   * example: @see {@linkcode Moves.NATURE_POWER}
   * @returns The {@linkcode Move} that called this function
   */
  ignoresVirtual(ignoresVirtual?: boolean): this {
    this.setFlag(MoveFlags.IGNORE_VIRTUAL, ignoresVirtual);
    return this;
  }

  /**
   * Sets the {@linkcode MoveFlags.SOUND_BASED} flag for the calling Move
   * @param soundBased The value (boolean) to set the flag to
   * example: @see {@linkcode Moves.UPROAR}
   * @returns The {@linkcode Move} that called this function
   */
  soundBased(soundBased?: boolean): this {
    this.setFlag(MoveFlags.SOUND_BASED, soundBased);
    return this;
  }

  /**
   * Sets the {@linkcode MoveFlags.HIDE_USER} flag for the calling Move
   * @param hidesUser The value (boolean) to set the flag to
   * example: @see {@linkcode Moves.TELEPORT}
   * @returns The {@linkcode Move} that called this function
   */
  hidesUser(hidesUser?: boolean): this {
    this.setFlag(MoveFlags.HIDE_USER, hidesUser);
    return this;
  }

  /**
   * Sets the {@linkcode MoveFlags.HIDE_TARGET} flag for the calling Move
   * @param hidesTarget The value (boolean) to set the flag to
   * example: @see {@linkcode Moves.WHIRLWIND}
   * @returns The {@linkcode Move} that called this function
   */
  hidesTarget(hidesTarget?: boolean): this {
    this.setFlag(MoveFlags.HIDE_TARGET, hidesTarget);
    return this;
  }

  /**
   * Sets the {@linkcode MoveFlags.BITING_MOVE} flag for the calling Move
   * @param bitingMove The value (boolean) to set the flag to
   * example: @see {@linkcode Moves.BITE}
   * @returns The {@linkcode Move} that called this function
   */
  bitingMove(bitingMove?: boolean): this {
    this.setFlag(MoveFlags.BITING_MOVE, bitingMove);
    return this;
  }

  /**
   * Sets the {@linkcode MoveFlags.PULSE_MOVE} flag for the calling Move
   * @param pulseMove The value (boolean) to set the flag to
   * example: @see {@linkcode Moves.WATER_PULSE}
   * @returns The {@linkcode Move} that called this function
   */
  pulseMove(pulseMove?: boolean): this {
    this.setFlag(MoveFlags.PULSE_MOVE, pulseMove);
    return this;
  }

  /**
   * Sets the {@linkcode MoveFlags.PUNCHING_MOVE} flag for the calling Move
   * @param punchingMove The value (boolean) to set the flag to
   * example: @see {@linkcode Moves.DRAIN_PUNCH}
   * @returns The {@linkcode Move} that called this function
   */
  punchingMove(punchingMove?: boolean): this {
    this.setFlag(MoveFlags.PUNCHING_MOVE, punchingMove);
    return this;
  }

  /**
   * Sets the {@linkcode MoveFlags.SLICING_MOVE} flag for the calling Move
   * @param slicingMove The value (boolean) to set the flag to
   * example: @see {@linkcode Moves.X_SCISSOR}
   * @returns The {@linkcode Move} that called this function
   */
  slicingMove(slicingMove?: boolean): this {
    this.setFlag(MoveFlags.SLICING_MOVE, slicingMove);
    return this;
  }

  /**
   * Sets the {@linkcode MoveFlags.RECKLESS_MOVE} flag for the calling Move
   * @see {@linkcode Abilities.RECKLESS}
   * @param recklessMove The value to set the flag to
   * @returns The {@linkcode Move} that called this function
   */
  recklessMove(recklessMove?: boolean): this {
    this.setFlag(MoveFlags.RECKLESS_MOVE, recklessMove);
    return this;
  }

  /**
   * Sets the {@linkcode MoveFlags.BALLBOMB_MOVE} flag for the calling Move
   * @param ballBombMove The value (boolean) to set the flag to
   * example: @see {@linkcode Moves.ELECTRO_BALL}
   * @returns The {@linkcode Move} that called this function
   */
  ballBombMove(ballBombMove?: boolean): this {
    this.setFlag(MoveFlags.BALLBOMB_MOVE, ballBombMove);
    return this;
  }

  /**
   * Sets the {@linkcode MoveFlags.POWDER_MOVE} flag for the calling Move
   * @param powderMove The value (boolean) to set the flag to
   * example: @see {@linkcode Moves.STUN_SPORE}
   * @returns The {@linkcode Move} that called this function
   */
  powderMove(powderMove?: boolean): this {
    this.setFlag(MoveFlags.POWDER_MOVE, powderMove);
    return this;
  }

  /**
   * Sets the {@linkcode MoveFlags.DANCE_MOVE} flag for the calling Move
   * @param danceMove The value (boolean) to set the flag to
   * example: @see {@linkcode Moves.PETAL_DANCE}
   * @returns The {@linkcode Move} that called this function
   */
  danceMove(danceMove?: boolean): this {
    this.setFlag(MoveFlags.DANCE_MOVE, danceMove);
    return this;
  }

  /**
   * Sets the {@linkcode MoveFlags.WIND_MOVE} flag for the calling Move
   * @param windMove The value (boolean) to set the flag to
   * example: @see {@linkcode Moves.HURRICANE}
   * @returns The {@linkcode Move} that called this function
   */
  windMove(windMove?: boolean): this {
    this.setFlag(MoveFlags.WIND_MOVE, windMove);
    return this;
  }

  /**
   * Sets the {@linkcode MoveFlags.TRIAGE_MOVE} flag for the calling Move
   * @param triageMove The value (boolean) to set the flag to
   * example: @see {@linkcode Moves.ABSORB}
   * @returns The {@linkcode Move} that called this function
   */
  triageMove(triageMove?: boolean): this {
    this.setFlag(MoveFlags.TRIAGE_MOVE, triageMove);
    return this;
  }

  /**
   * Sets the {@linkcode MoveFlags.IGNORE_ABILITIES} flag for the calling Move
   * @param ignoresAbilities sThe value (boolean) to set the flag to
   * example: @see {@linkcode Moves.SUNSTEEL_STRIKE}
   * @returns The {@linkcode Move} that called this function
   */
  ignoresAbilities(ignoresAbilities?: boolean): this {
    this.setFlag(MoveFlags.IGNORE_ABILITIES, ignoresAbilities);
    return this;
  }

  /**
   * Sets the {@linkcode MoveFlags.CHECK_ALL_HITS} flag for the calling Move
   * @param checkAllHits The value (boolean) to set the flag to
   * example: @see {@linkcode Moves.TRIPLE_AXEL}
   * @returns The {@linkcode Move} that called this function
   */
  checkAllHits(checkAllHits?: boolean): this {
    this.setFlag(MoveFlags.CHECK_ALL_HITS, checkAllHits);
    return this;
  }

  /**
   * Checks if the move flag applies to the pokemon(s) using/receiving the move
   * @param flag {@linkcode MoveFlags} MoveFlag to check on user and/or target
   * @param user {@linkcode Pokemon} the Pokemon using the move
   * @param target {@linkcode Pokemon} the Pokemon receiving the move
   * @returns boolean
   */
  checkFlag(flag: MoveFlags, user: Pokemon, target: Pokemon): boolean {
    // special cases below, eg: if the move flag is MAKES_CONTACT, and the user pokemon has an ability that ignores contact (like "Long Reach"), then overrides and move does not make contact
    switch (flag) {
    case MoveFlags.MAKES_CONTACT:
      if (user.hasAbilityWithAttr(IgnoreContactAbAttr)) {
        return false;
      }
      break;
    case MoveFlags.IGNORE_ABILITIES:
      if (user.hasAbilityWithAttr(MoveAbilityBypassAbAttr)) {
        const abilityEffectsIgnored = new Utils.BooleanHolder(false);
        applyAbAttrs(MoveAbilityBypassAbAttr, user, abilityEffectsIgnored, this);
        if (abilityEffectsIgnored.value) {
          return true;
        }
      }
    case MoveFlags.IGNORE_PROTECT:
      if (user.hasAbilityWithAttr(IgnoreProtectOnContactAbAttr) &&
          this.checkFlag(MoveFlags.MAKES_CONTACT, user, target)) {
        return true;
      }
    }

    return !!(this.flags & flag);
  }

  /**
   * Applies each {@linkcode MoveCondition} of this move to the params
   * @param user {@linkcode Pokemon} to apply conditions to
   * @param target {@linkcode Pokemon} to apply conditions to
   * @param move {@linkcode Move} to apply conditions to
   * @returns boolean: false if any of the apply()'s return false, else true
   */
  applyConditions(user: Pokemon, target: Pokemon, move: Move): boolean {
    for (const condition of this.conditions) {
      if (!condition.apply(user, target, move)) {
        return false;
      }
    }

    return true;
  }

  /**
   * Sees if, given the target pokemon, a move fails on it (by looking at each {@linkcode MoveAttr} of this move
   * @param user {@linkcode Pokemon} using the move
   * @param target {@linkcode Pokemon} receiving the move
   * @param move {@linkcode Move} using the move
   * @param cancelled {@linkcode Utils.BooleanHolder} to hold boolean value
   * @returns string of the failed text, or null
   */
  getFailedText(user: Pokemon, target: Pokemon, move: Move, cancelled: Utils.BooleanHolder): string | null {
    for (const attr of this.attrs) {
      const failedText = attr.getFailedText(user, target, move, cancelled);
      if (failedText !== null) {
        return failedText;
      }
    }
    return null;
  }

  /**
   * Calculates the userBenefitScore across all the attributes and conditions
   * @param user {@linkcode Pokemon} using the move
   * @param target {@linkcode Pokemon} receiving the move
   * @param move {@linkcode Move} using the move
   * @returns integer representing the total benefitScore
   */
  getUserBenefitScore(user: Pokemon, target: Pokemon, move: Move): integer {
    let score = 0;

    for (const attr of this.attrs) {
      score += attr.getUserBenefitScore(user, target, move);
    }

    for (const condition of this.conditions) {
      score += condition.getUserBenefitScore(user, target, move);
    }

    return score;
  }

  /**
   * Calculates the targetBenefitScore across all the attributes
   * @param user {@linkcode Pokemon} using the move
   * @param target {@linkcode Pokemon} receiving the move
   * @param move {@linkcode Move} using the move
   * @returns integer representing the total benefitScore
   */
  getTargetBenefitScore(user: Pokemon, target: Pokemon, move: Move): integer {
    let score = 0;

    for (const attr of this.attrs) {
      // conditionals to check if the move is self targeting (if so then you are applying the move to yourself, not the target)
      score += attr.getTargetBenefitScore(user, !attr.selfTarget ? target : user, move) * (target !== user && attr.selfTarget ? -1 : 1);
    }

    return score;
  }
}

export class AttackMove extends Move {
  constructor(id: Moves, type: Type, category: MoveCategory, power: integer, accuracy: integer, pp: integer, chance: integer, priority: integer, generation: integer) {
    super(id, type, category, MoveTarget.NEAR_OTHER, power, accuracy, pp, chance, priority, generation);

    /**
     * {@link https://bulbapedia.bulbagarden.net/wiki/Freeze_(status_condition)}
     * > All damaging Fire-type moves can now thaw a frozen target, regardless of whether or not they have a chance to burn;
     */
    if (this.type === Type.FIRE) {
      this.addAttr(new HealStatusEffectAttr(false, StatusEffect.FREEZE));
    }
  }

  getTargetBenefitScore(user: Pokemon, target: Pokemon, move: Move): integer {
    let ret = super.getTargetBenefitScore(user, target, move);

    let attackScore = 0;

    const effectiveness = target.getAttackTypeEffectiveness(this.type, user);
    attackScore = Math.pow(effectiveness - 1, 2) * effectiveness < 1 ? -2 : 2;
    if (attackScore) {
      if (this.category === MoveCategory.PHYSICAL) {
        const atk = new Utils.IntegerHolder(user.getBattleStat(Stat.ATK, target));
        applyMoveAttrs(VariableAtkAttr, user, target, move, atk);
        if (atk.value > user.getBattleStat(Stat.SPATK, target)) {
          const statRatio = user.getBattleStat(Stat.SPATK, target) / atk.value;
          if (statRatio <= 0.75) {
            attackScore *= 2;
          } else if (statRatio <= 0.875) {
            attackScore *= 1.5;
          }
        }
      } else {
        const spAtk = new Utils.IntegerHolder(user.getBattleStat(Stat.SPATK, target));
        applyMoveAttrs(VariableAtkAttr, user, target, move, spAtk);
        if (spAtk.value > user.getBattleStat(Stat.ATK, target)) {
          const statRatio = user.getBattleStat(Stat.ATK, target) / spAtk.value;
          if (statRatio <= 0.75) {
            attackScore *= 2;
          } else if (statRatio <= 0.875) {
            attackScore *= 1.5;
          }
        }
      }

      const power = new Utils.NumberHolder(this.power);
      applyMoveAttrs(VariablePowerAttr, user, target, move, power);

      attackScore += Math.floor(power.value / 5);
    }

    ret -= attackScore;

    return ret;
  }
}

export class StatusMove extends Move {
  constructor(id: Moves, type: Type, accuracy: integer, pp: integer, chance: integer, priority: integer, generation: integer) {
    super(id, type, MoveCategory.STATUS, MoveTarget.NEAR_OTHER, -1, accuracy, pp, chance, priority, generation);
  }
}

export class SelfStatusMove extends Move {
  constructor(id: Moves, type: Type, accuracy: integer, pp: integer, chance: integer, priority: integer, generation: integer) {
    super(id, type, MoveCategory.STATUS, MoveTarget.USER, -1, accuracy, pp, chance, priority, generation);
  }
}

/**
 * Base class defining all {@linkcode Move} Attributes
 * @abstract
 * @see {@linkcode apply}
 */
export abstract class MoveAttr {
  /** Should this {@linkcode Move} target the user? */
  public selfTarget: boolean;

  constructor(selfTarget: boolean = false) {
    this.selfTarget = selfTarget;
  }

  /**
   * Applies move attributes
   * @see {@linkcode applyMoveAttrsInternal}
   * @virtual
   * @param user {@linkcode Pokemon} using the move
   * @param target {@linkcode Pokemon} target of the move
   * @param move {@linkcode Move} with this attribute
   * @param args Set of unique arguments needed by this attribute
   * @returns true if application of the ability succeeds
   */
  apply(user: Pokemon, target: Pokemon, move: Move, args: any[]): boolean | Promise<boolean> {
    return true;
  }

  /**
   * @virtual
   * @returns the {@linkcode MoveCondition} or {@linkcode MoveConditionFunc} for this {@linkcode Move}
   */
  getCondition(): MoveCondition | MoveConditionFunc {
    return null;
  }

  /**
   * @virtual
   * @param user {@linkcode Pokemon} using the move
   * @param target {@linkcode Pokemon} target of the move
   * @param move {@linkcode Move} with this attribute
   * @param cancelled {@linkcode Utils.BooleanHolder} which stores if the move should fail
   * @returns the string representing failure of this {@linkcode Move}
   */
  getFailedText(user: Pokemon, target: Pokemon, move: Move, cancelled: Utils.BooleanHolder): string | null {
    return null;
  }

  /**
   * Used by the Enemy AI to rank an attack based on a given user
   * @see {@linkcode EnemyPokemon.getNextMove}
   * @virtual
   */
  getUserBenefitScore(user: Pokemon, target: Pokemon, move: Move): integer {
    return 0;
  }

  /**
   * Used by the Enemy AI to rank an attack based on a given target
   * @see {@linkcode EnemyPokemon.getNextMove}
   * @virtual
   */
  getTargetBenefitScore(user: Pokemon, target: Pokemon, move: Move): integer {
    return 0;
  }
}

export enum MoveEffectTrigger {
  PRE_APPLY,
  POST_APPLY,
  HIT,
  /** Triggers one time after all target effects have applied */
  POST_TARGET,
}

/** Base class defining all Move Effect Attributes
 * @extends MoveAttr
 * @see {@linkcode apply}
 */
export class MoveEffectAttr extends MoveAttr {
  /** Defines when this effect should trigger in the move's effect order
   * @see {@linkcode phases.MoveEffectPhase.start}
   */
  public trigger: MoveEffectTrigger;
  /** Should this effect only apply on the first hit? */
  public firstHitOnly: boolean;
  /** Should this effect only apply on the last hit? */
  public lastHitOnly: boolean;
  /** Should this effect only apply on the first target hit? */
  public firstTargetOnly: boolean;

  constructor(selfTarget?: boolean, trigger?: MoveEffectTrigger, firstHitOnly: boolean = false, lastHitOnly: boolean = false, firstTargetOnly: boolean = false) {
    super(selfTarget);
    this.trigger = trigger !== undefined ? trigger : MoveEffectTrigger.POST_APPLY;
    this.firstHitOnly = firstHitOnly;
    this.lastHitOnly = lastHitOnly;
    this.firstTargetOnly = firstTargetOnly;
  }

  /**
   * Determines whether the {@linkcode Move}'s effects are valid to {@linkcode apply}
   * @virtual
   * @param user {@linkcode Pokemon} using the move
   * @param target {@linkcode Pokemon} target of the move
   * @param move {@linkcode Move} with this attribute
   * @param args Set of unique arguments needed by this attribute
   * @returns true if basic application of the ability attribute should be possible
   */
  canApply(user: Pokemon, target: Pokemon, move: Move, args: any[]) {
    return !! (this.selfTarget ? user.hp && !user.getTag(BattlerTagType.FRENZY) : target.hp)
           && (this.selfTarget || !target.getTag(BattlerTagType.PROTECTED) ||
                move.checkFlag(MoveFlags.IGNORE_PROTECT, user, target));
  }

  /** Applies move effects so long as they are able based on {@linkcode canApply} */
  apply(user: Pokemon, target: Pokemon, move: Move, args: any[]): boolean | Promise<boolean> {
    return this.canApply(user, target, move, args);
  }

  /**
   * Gets the used move's additional effect chance.
   * If user's ability has MoveEffectChanceMultiplierAbAttr or IgnoreMoveEffectsAbAttr modifies the base chance.
   * @param user {@linkcode Pokemon} using this move
   * @param target {@linkcode Pokemon} target of this move
   * @param move {@linkcode Move} being used
   * @param selfEffect {@linkcode Boolean} if move targets user.
   * @returns Move chance value.
   */
  getMoveChance(user: Pokemon, target: Pokemon, move: Move, selfEffect?: Boolean): integer {
    const moveChance = new Utils.NumberHolder(move.chance);
    applyAbAttrs(MoveEffectChanceMultiplierAbAttr, user, null, moveChance, move, target, selfEffect);
    applyPreDefendAbAttrs(IgnoreMoveEffectsAbAttr,target,user,null,null, moveChance);
    return moveChance.value;
  }
}

export class PreMoveMessageAttr extends MoveAttr {
  private message: string | ((user: Pokemon, target: Pokemon, move: Move) => string);

  constructor(message: string | ((user: Pokemon, target: Pokemon, move: Move) => string)) {
    super();
    this.message = message;
  }

  apply(user: Pokemon, target: Pokemon, move: Move, args: any[]): boolean {
    const message = typeof this.message === "string"
      ? this.message as string
      : this.message(user, target, move);
    if (message) {
      user.scene.queueMessage(message, 500);
      return true;
    }
    return false;
  }
}

export class StatusMoveTypeImmunityAttr extends MoveAttr {
  public immuneType: Type;

  constructor(immuneType: Type) {
    super(false);

    this.immuneType = immuneType;
  }
}

export class IgnoreOpponentStatChangesAttr extends MoveAttr {
  apply(user: Pokemon, target: Pokemon, move: Move, args: any[]): boolean {
    (args[0] as Utils.IntegerHolder).value = 0;

    return true;
  }
}

export class HighCritAttr extends MoveAttr {
  apply(user: Pokemon, target: Pokemon, move: Move, args: any[]): boolean {
    (args[0] as Utils.IntegerHolder).value++;

    return true;
  }

  getUserBenefitScore(user: Pokemon, target: Pokemon, move: Move): integer {
    return 3;
  }
}

export class CritOnlyAttr extends MoveAttr {
  apply(user: Pokemon, target: Pokemon, move: Move, args: any[]): boolean {
    (args[0] as Utils.BooleanHolder).value = true;

    return true;
  }

  getUserBenefitScore(user: Pokemon, target: Pokemon, move: Move): integer {
    return 5;
  }
}

export class FixedDamageAttr extends MoveAttr {
  private damage: integer;

  constructor(damage: integer) {
    super();

    this.damage = damage;
  }

  apply(user: Pokemon, target: Pokemon, move: Move, args: any[]): boolean {
    (args[0] as Utils.IntegerHolder).value = this.getDamage(user, target, move);

    return true;
  }

  getDamage(user: Pokemon, target: Pokemon, move: Move): integer {
    return this.damage;
  }
}

export class UserHpDamageAttr extends FixedDamageAttr {
  constructor() {
    super(0);
  }

  apply(user: Pokemon, target: Pokemon, move: Move, args: any[]): boolean {
    (args[0] as Utils.IntegerHolder).value = user.hp;

    return true;
  }
}

export class TargetHalfHpDamageAttr extends FixedDamageAttr {
  constructor() {
    super(0);
  }

  apply(user: Pokemon, target: Pokemon, move: Move, args: any[]): boolean {
    (args[0] as Utils.IntegerHolder).value = Math.max(Math.floor(target.hp / 2), 1);

    return true;
  }

  getTargetBenefitScore(user: Pokemon, target: Pokemon, move: Move): number {
    return target.getHpRatio() > 0.5 ? Math.floor(((target.getHpRatio() - 0.5) * -24) + 4) : -20;
  }
}

export class MatchHpAttr extends FixedDamageAttr {
  constructor() {
    super(0);
  }

  apply(user: Pokemon, target: Pokemon, move: Move, args: any[]): boolean {
    (args[0] as Utils.IntegerHolder).value = target.hp - user.hp;

    return true;
  }

  getCondition(): MoveConditionFunc {
    return (user, target, move) => user.hp <= target.hp;
  }

  // TODO
  /*getUserBenefitScore(user: Pokemon, target: Pokemon, move: Move): integer {
    return 0;
  }*/
}

type MoveFilter = (move: Move) => boolean;

export class CounterDamageAttr extends FixedDamageAttr {
  private moveFilter: MoveFilter;
  private multiplier: number;

  constructor(moveFilter: MoveFilter, multiplier: integer) {
    super(0);

    this.moveFilter = moveFilter;
    this.multiplier = multiplier;
  }

  apply(user: Pokemon, target: Pokemon, move: Move, args: any[]): boolean {
    const damage = user.turnData.attacksReceived.filter(ar => this.moveFilter(allMoves[ar.move])).reduce((total: integer, ar: AttackMoveResult) => total + ar.damage, 0);
    (args[0] as Utils.IntegerHolder).value = Math.floor(Math.max(damage * this.multiplier, 1));

    return true;
  }

  getCondition(): MoveConditionFunc {
    return (user, target, move) => !!user.turnData.attacksReceived.filter(ar => this.moveFilter(allMoves[ar.move])).length;
  }
}

export class LevelDamageAttr extends FixedDamageAttr {
  constructor() {
    super(0);
  }

  getDamage(user: Pokemon, target: Pokemon, move: Move): number {
    return user.level;
  }
}

export class RandomLevelDamageAttr extends FixedDamageAttr {
  constructor() {
    super(0);
  }

  getDamage(user: Pokemon, target: Pokemon, move: Move): number {
    return Math.max(Math.floor(user.level * (user.randSeedIntRange(50, 150) * 0.01)), 1);
  }
}

export class ModifiedDamageAttr extends MoveAttr {
  apply(user: Pokemon, target: Pokemon, move: Move, args: any[]): boolean {
    const initialDamage = args[0] as Utils.IntegerHolder;
    initialDamage.value = this.getModifiedDamage(user, target, move, initialDamage.value);

    return true;
  }

  getModifiedDamage(user: Pokemon, target: Pokemon, move: Move, damage: integer): integer {
    return damage;
  }
}

export class SurviveDamageAttr extends ModifiedDamageAttr {
  getModifiedDamage(user: Pokemon, target: Pokemon, move: Move, damage: number): number {
    return Math.min(damage, target.hp - 1);
  }

  getCondition(): MoveConditionFunc {
    return (user, target, move) => target.hp > 1;
  }

  getUserBenefitScore(user: Pokemon, target: Pokemon, move: Move): integer {
    return target.hp > 1 ? 0 : -20;
  }
}

export class RecoilAttr extends MoveEffectAttr {
  private useHp: boolean;
  private damageRatio: number;
  private unblockable: boolean;

  constructor(useHp: boolean = false, damageRatio: number = 0.25, unblockable: boolean = false) {
    super(true, MoveEffectTrigger.POST_APPLY, false, true);

    this.useHp = useHp;
    this.damageRatio = damageRatio;
    this.unblockable = unblockable;
  }

  apply(user: Pokemon, target: Pokemon, move: Move, args: any[]): boolean {
    if (!super.apply(user, target, move, args)) {
      return false;
    }

    const cancelled = new Utils.BooleanHolder(false);
    if (!this.unblockable) {
      applyAbAttrs(BlockRecoilDamageAttr, user, cancelled);
    }

    if (cancelled.value) {
      return false;
    }

    const recoilDamage = Math.max(Math.floor((!this.useHp ? user.turnData.damageDealt : user.getMaxHp()) * this.damageRatio),
      user.turnData.damageDealt ? 1 : 0);
    if (!recoilDamage) {
      return false;
    }

    applyAbAttrs(BlockNonDirectDamageAbAttr, user, cancelled);
    if (cancelled.value) {
      return false;
    }

    user.damageAndUpdate(recoilDamage, HitResult.OTHER, false, true, true);
    user.scene.queueMessage(getPokemonMessage(user, " is hit\nwith recoil!"));
    user.turnData.damageTaken += recoilDamage;

    return true;
  }

  getUserBenefitScore(user: Pokemon, target: Pokemon, move: Move): integer {
    return Math.floor((move.power / 5) / -4);
  }
}


/**
 * Attribute used for moves which self KO the user regardless if the move hits a target
 * @extends MoveEffectAttr
 * @see {@linkcode apply}
 **/
export class SacrificialAttr extends MoveEffectAttr {
  constructor() {
    super(true, MoveEffectTrigger.POST_TARGET);
  }

  /**
   * Deals damage to the user equal to their current hp
   * @param user {@linkcode Pokemon} that used the move
   * @param target {@linkcode Pokemon} target of the move
   * @param move {@linkcode Move} with this attribute
   * @param args N/A
   * @returns true if the function succeeds
   **/
  apply(user: Pokemon, target: Pokemon, move: Move, args: any[]): boolean {
    user.damageAndUpdate(user.hp, HitResult.OTHER, false, true, true);
	  user.turnData.damageTaken += user.hp;

    return true;
  }

  getUserBenefitScore(user: Pokemon, target: Pokemon, move: Move): integer {
    if (user.isBoss()) {
      return -20;
    }
    return Math.ceil(((1 - user.getHpRatio()) * 10 - 10) * (target.getAttackTypeEffectiveness(move.type, user) - 0.5));
  }
}

/**
 * Attribute used for moves which self KO the user but only if the move hits a target
 * @extends MoveEffectAttr
 * @see {@linkcode apply}
 **/
export class SacrificialAttrOnHit extends MoveEffectAttr {
  constructor() {
    super(true, MoveEffectTrigger.HIT);
  }

  /**
   * Deals damage to the user equal to their current hp if the move lands
   * @param user {@linkcode Pokemon} that used the move
   * @param target {@linkcode Pokemon} target of the move
   * @param move {@linkcode Move} with this attribute
   * @param args N/A
   * @returns true if the function succeeds
   **/
  apply(user: Pokemon, target: Pokemon, move: Move, args: any[]): boolean {
    // If the move fails to hit a target, then the user does not faint and the function returns false
    if (!super.apply(user, target, move, args)) {
      return false;
    }

    user.damageAndUpdate(user.hp, HitResult.OTHER, false, true, true);
    user.turnData.damageTaken += user.hp;

    return true;
  }

  getUserBenefitScore(user: Pokemon, target: Pokemon, move: Move): integer {
    if (user.isBoss()) {
      return -20;
    }
    return Math.ceil(((1 - user.getHpRatio()) * 10 - 10) * (target.getAttackTypeEffectiveness(move.type, user) - 0.5));
  }
}

/**
 * Attribute used for moves which cut the user's Max HP in half.
 * Triggers using {@linkcode MoveEffectTrigger.POST_TARGET}.
 * @extends MoveEffectAttr
 * @see {@linkcode apply}
 */
export class HalfSacrificialAttr extends MoveEffectAttr {
  constructor() {
    super(true, MoveEffectTrigger.POST_TARGET);
  }

  /**
   * Cut's the user's Max HP in half and displays the appropriate recoil message
   * @param user {@linkcode Pokemon} that used the move
   * @param target N/A
   * @param move {@linkcode Move} with this attribute
   * @param args N/A
   * @returns true if the function succeeds
   */
  apply(user: Pokemon, target: Pokemon, move: Move, args: any[]): boolean {
    if (!super.apply(user, target, move, args)) {
      return false;
    }

    const cancelled = new Utils.BooleanHolder(false);
    // Check to see if the Pokemon has an ability that blocks non-direct damage
    applyAbAttrs(BlockNonDirectDamageAbAttr, user, cancelled);
    if (!cancelled.value) {
      user.damageAndUpdate(Math.ceil(user.getMaxHp()/2), HitResult.OTHER, false, true, true);
      user.scene.queueMessage(getPokemonMessage(user, " cut its own HP to power up its move!")); // Queue recoil message
    }
    return true;
  }

  getUserBenefitScore(user: Pokemon, target: Pokemon, move: Move): integer {
    if (user.isBoss()) {
      return -10;
    }
    return Math.ceil(((1 - user.getHpRatio()/2) * 10 - 10) * (target.getAttackTypeEffectiveness(move.type, user) - 0.5));
  }
}

export enum MultiHitType {
  _2,
  _2_TO_5,
  _3,
  _10,
  BEAT_UP,
}

/**
 * Heals the user or target by {@linkcode healRatio} depending on the value of {@linkcode selfTarget}
 * @extends MoveEffectAttr
 * @see {@linkcode apply}
 */
export class HealAttr extends MoveEffectAttr {
  /** The percentage of {@linkcode Stat.HP} to heal */
  private healRatio: number;
  /** Should an animation be shown? */
  private showAnim: boolean;

  constructor(healRatio?: number, showAnim?: boolean, selfTarget?: boolean) {
    super(selfTarget === undefined || selfTarget);

    this.healRatio = healRatio || 1;
    this.showAnim = !!showAnim;
  }

  apply(user: Pokemon, target: Pokemon, move: Move, args: any[]): boolean {
    this.addHealPhase(this.selfTarget ? user : target, this.healRatio);
    return true;
  }

  /**
   * Creates a new {@linkcode PokemonHealPhase}.
   * This heals the target and shows the appropriate message.
   */
  addHealPhase(target: Pokemon, healRatio: number) {
    target.scene.unshiftPhase(new PokemonHealPhase(target.scene, target.getBattlerIndex(),
      Math.max(Math.floor(target.getMaxHp() * healRatio), 1), getPokemonMessage(target, " \nhad its HP restored."), true, !this.showAnim));
  }

  getTargetBenefitScore(user: Pokemon, target: Pokemon, move: Move): integer {
    const score = ((1 - (this.selfTarget ? user : target).getHpRatio()) * 20) - this.healRatio * 10;
    return Math.round(score / (1 - this.healRatio / 2));
  }
}

/**
 * Cures the user's party of non-volatile status conditions, ie. Heal Bell, Aromatherapy
 * @extends MoveEffectAttr
 * @see {@linkcode apply}
 */
export class PartyStatusCureAttr extends MoveEffectAttr {
  /** Message to display after using move */
  private message: string;
  /** Skips mons with this ability, ie. Soundproof */
  private abilityCondition: Abilities;

  constructor(message: string, abilityCondition: Abilities) {
    super();

    this.message = message;
    this.abilityCondition = abilityCondition;
  }

  //The same as MoveEffectAttr.canApply, except it doesn't check for the target's HP.
  canApply(user: Pokemon, target: Pokemon, move: Move, args: any[]) {
    const isTargetValid =
      (this.selfTarget && user.hp && !user.getTag(BattlerTagType.FRENZY)) ||
      (!this.selfTarget && (!target.getTag(BattlerTagType.PROTECTED) || move.hasFlag(MoveFlags.IGNORE_PROTECT)));
    return !!isTargetValid;
  }

  apply(user: Pokemon, target: Pokemon, move: Move, args: any[]): boolean {
    if (!this.canApply(user, target, move, args)) {
      return false;
    }
    this.addPartyCurePhase(user);
  }

  addPartyCurePhase(user: Pokemon) {
    user.scene.unshiftPhase(new PartyStatusCurePhase(user.scene, user, this.message, this.abilityCondition));
  }
}

export class SacrificialFullRestoreAttr extends SacrificialAttr {
  constructor() {
    super();
  }

  apply(user: Pokemon, target: Pokemon, move: Move, args: any[]): boolean {
    if (!super.apply(user, target, move, args)) {
      return false;
    }

    // We don't know which party member will be chosen, so pick the highest max HP in the party
    const maxPartyMemberHp = user.scene.getParty().map(p => p.getMaxHp()).reduce((maxHp: integer, hp: integer) => Math.max(hp, maxHp), 0);

    user.scene.pushPhase(new PokemonHealPhase(user.scene, user.getBattlerIndex(),
      maxPartyMemberHp, getPokemonMessage(user, "'s Healing Wish\nwas granted!"), true, false, false, true), true);

    return true;
  }

  getUserBenefitScore(user: Pokemon, target: Pokemon, move: Move): integer {
    return -20;
  }

  getCondition(): MoveConditionFunc {
    return (user, target, move) => user.scene.getParty().filter(p => p.isActive()).length > user.scene.currentBattle.getBattlerCount();
  }
}

/**
 * Attribute used for moves which ignore type-based debuffs from weather, namely Hydro Steam.
 * Called during damage calculation after getting said debuff from getAttackTypeMultiplier in the Pokemon class.
 * @extends MoveAttr
 * @see {@linkcode apply}
 */
export class IgnoreWeatherTypeDebuffAttr extends MoveAttr {
  /** The {@linkcode WeatherType} this move ignores */
  public weather: WeatherType;

  constructor(weather: WeatherType) {
    super();
    this.weather = weather;
  }
  /**
   * Changes the type-based weather modifier if this move's power would be reduced by it
   * @param user {@linkcode Pokemon} that used the move
   * @param target N/A
   * @param move {@linkcode Move} with this attribute
   * @param args [0] {@linkcode Utils.NumberHolder} for arenaAttackTypeMultiplier
   * @returns true if the function succeeds
   */
  apply(user: Pokemon, target: Pokemon, move: Move, args: any[]): boolean {
    const weatherModifier=args[0] as Utils.NumberHolder;
    //If the type-based attack power modifier due to weather (e.g. Water moves in Sun) is below 1, set it to 1
    if (user.scene.arena.weather?.weatherType === this.weather) {
      weatherModifier.value = Math.max(weatherModifier.value, 1);
    }
    return true;
  }
}

export abstract class WeatherHealAttr extends HealAttr {
  constructor() {
    super(0.5);
  }

  apply(user: Pokemon, target: Pokemon, move: Move, args: any[]): boolean {
    let healRatio = 0.5;
    if (!user.scene.arena.weather?.isEffectSuppressed(user.scene)) {
      const weatherType = user.scene.arena.weather?.weatherType || WeatherType.NONE;
      healRatio = this.getWeatherHealRatio(weatherType);
    }
    this.addHealPhase(user, healRatio);
    return true;
  }

  abstract getWeatherHealRatio(weatherType: WeatherType): number;
}

export class PlantHealAttr extends WeatherHealAttr {
  getWeatherHealRatio(weatherType: WeatherType): number {
    switch (weatherType) {
    case WeatherType.SUNNY:
    case WeatherType.HARSH_SUN:
      return 2 / 3;
    case WeatherType.RAIN:
    case WeatherType.SANDSTORM:
    case WeatherType.HAIL:
    case WeatherType.SNOW:
    case WeatherType.HEAVY_RAIN:
      return 0.25;
    default:
      return 0.5;
    }
  }
}

export class SandHealAttr extends WeatherHealAttr {
  getWeatherHealRatio(weatherType: WeatherType): number {
    switch (weatherType) {
    case WeatherType.SANDSTORM:
      return 2 / 3;
    default:
      return 0.5;
    }
  }
}

/**
 * Heals the target or the user by either {@linkcode normalHealRatio} or {@linkcode boostedHealRatio}
 * depending on the evaluation of {@linkcode condition}
 * @extends HealAttr
 * @see {@linkcode apply}
 */
export class BoostHealAttr extends HealAttr {
  /** Healing received when {@linkcode condition} is false */
  private normalHealRatio?: number;
  /** Healing received when {@linkcode condition} is true */
  private boostedHealRatio?: number;
  /** The lambda expression to check against when boosting the healing value */
  private condition?: MoveConditionFunc;

  constructor(normalHealRatio?: number, boostedHealRatio?: number, showAnim?: boolean, selfTarget?: boolean, condition?: MoveConditionFunc) {
    super(normalHealRatio, showAnim, selfTarget);
    this.normalHealRatio = normalHealRatio;
    this.boostedHealRatio = boostedHealRatio;
    this.condition = condition;
  }

  /**
   * @param user {@linkcode Pokemon} using the move
   * @param target {@linkcode Pokemon} target of the move
   * @param move {@linkcode Move} with this attribute
   * @param args N/A
   * @returns true if the move was successful
   */
  apply(user: Pokemon, target: Pokemon, move: Move, args: any[]): boolean {
    const healRatio = this.condition(user, target, move) ? this.boostedHealRatio : this.normalHealRatio;
    this.addHealPhase(target, healRatio);
    return true;
  }
}

/**
 * Heals the target only if it is the ally
 * @extends HealAttr
 * @see {@linkcode apply}
 */
export class HealOnAllyAttr extends HealAttr {
  /**
   * @param user {@linkcode Pokemon} using the move
   * @param target {@linkcode Pokemon} target of the move
   * @param move {@linkcode Move} with this attribute
   * @param args N/A
   * @returns true if the function succeeds
   */
  apply(user: Pokemon, target: Pokemon, move: Move, args: any[]): boolean {
    if (user.getAlly() === target) {
      super.apply(user, target, move, args);
      return true;
    }

    return false;
  }
}

/**
 * Heals user as a side effect of a move that hits a target.
 * Healing is based on {@linkcode healRatio} * the amount of damage dealt or a stat of the target.
 * @extends MoveEffectAttr
 * @see {@linkcode apply}
 * @see {@linkcode getUserBenefitScore}
 */
export class HitHealAttr extends MoveEffectAttr {
  private healRatio: number;
  private message: string;
  private healStat: Stat;

  constructor(healRatio?: number, healStat?: Stat) {
    super(true, MoveEffectTrigger.HIT);

    this.healRatio = healRatio || 0.5;
    this.healStat = healStat || null;
  }
  /**
   * Heals the user the determined amount and possibly displays a message about regaining health.
   * If the target has the {@linkcode ReverseDrainAbAttr}, all healing is instead converted
   * to damage to the user.
   * @param user {@linkcode Pokemon} using this move
   * @param target {@linkcode Pokemon} target of this move
   * @param move {@linkcode Move} being used
   * @param args N/A
   * @returns true if the function succeeds
   */
  apply(user: Pokemon, target: Pokemon, move: Move, args: any[]): boolean {
    let healAmount = 0;
    let message = "";
    const reverseDrain = target.hasAbilityWithAttr(ReverseDrainAbAttr, false);
    if (this.healStat) {
      // Strength Sap formula
      healAmount = target.getBattleStat(this.healStat);
      message = i18next.t("battle:drainMessage", {pokemonName: target.getNameToRender()});
    } else {
      // Default healing formula used by draining moves like Absorb, Draining Kiss, Bitter Blade, etc.
      healAmount = Math.max(Math.floor(user.turnData.currDamageDealt * this.healRatio), 1);
      message = i18next.t("battle:regainHealth", {pokemonName: user.getNameToRender()});
    }
    if (reverseDrain) {
      user.turnData.damageTaken += healAmount;
      healAmount = healAmount * -1;
      message = null;
    }
    user.scene.unshiftPhase(new PokemonHealPhase(user.scene, user.getBattlerIndex(), healAmount, message, false, true));
    return true;
  }

  /**
   * Used by the Enemy AI to rank an attack based on a given user
   * @param user {@linkcode Pokemon} using this move
   * @param target {@linkcode Pokemon} target of this move
   * @param move {@linkcode Move} being used
   * @returns an integer. Higher means enemy is more likely to use that move.
   */
  getUserBenefitScore(user: Pokemon, target: Pokemon, move: Move): integer {
    if (this.healStat) {
      const healAmount = target.getBattleStat(this.healStat);
      return Math.floor(Math.max(0, (Math.min(1, (healAmount+user.hp)/user.getMaxHp() - 0.33))) / user.getHpRatio());
    }
    return Math.floor(Math.max((1 - user.getHpRatio()) - 0.33, 0) * (move.power / 4));
  }
}

/**
 * Attribute used for moves that change priority in a turn given a condition,
 * e.g. Grassy Glide
 * Called when move order is calculated in {@linkcode TurnStartPhase}.
 * @extends MoveAttr
 * @see {@linkcode apply}
 */
export class IncrementMovePriorityAttr extends MoveAttr {
  /** The condition for a move's priority being incremented */
  private moveIncrementFunc: (pokemon: Pokemon, target:Pokemon, move: Move) => boolean;
  /** The amount to increment priority by, if condition passes. */
  private increaseAmount: integer;

  constructor(moveIncrementFunc: (pokemon: Pokemon, target:Pokemon, move: Move) => boolean, increaseAmount = 1) {
    super();

    this.moveIncrementFunc = moveIncrementFunc;
    this.increaseAmount = increaseAmount;
  }

  /**
   * Increments move priority by set amount if condition passes
   * @param user {@linkcode Pokemon} using this move
   * @param target {@linkcode Pokemon} target of this move
   * @param move {@linkcode Move} being used
   * @param args [0] {@linkcode Utils.IntegerHolder} for move priority.
   * @returns true if function succeeds
   */
  apply(user: Pokemon, target: Pokemon, move: Move, args: any[]): boolean {
    if (!this.moveIncrementFunc(user, target, move)) {
      return false;
    }

    (args[0] as Utils.IntegerHolder).value += this.increaseAmount;
    return true;
  }
}

/**
 * Attribute used for attack moves that hit multiple times per use, e.g. Bullet Seed.
 *
 * Applied at the beginning of {@linkcode MoveEffectPhase}.
 *
 * @extends MoveAttr
 * @see {@linkcode apply}
 */
export class MultiHitAttr extends MoveAttr {
  private multiHitType: MultiHitType;

  constructor(multiHitType?: MultiHitType) {
    super();

    this.multiHitType = multiHitType !== undefined ? multiHitType : MultiHitType._2_TO_5;
  }

  /**
   * Set the hit count of an attack based on this attribute instance's {@linkcode MultiHitType}.
   * If the target has an immunity to this attack's types, the hit count will always be 1.
   *
   * @param user {@linkcode Pokemon} that used the attack
   * @param target {@linkcode Pokemon} targeted by the attack
   * @param move {@linkcode Move} being used
   * @param args [0] {@linkcode Utils.IntegerHolder} storing the hit count of the attack
   * @returns True
   */
  apply(user: Pokemon, target: Pokemon, move: Move, args: any[]): boolean {
    let hitTimes: integer;

    if (target.getAttackMoveEffectiveness(user, new PokemonMove(move.id)) === 0) {
      // If there is a type immunity, the attack will stop no matter what
      hitTimes = 1;
    } else {
      const hitType = new Utils.IntegerHolder(this.multiHitType);
      applyMoveAttrs(ChangeMultiHitTypeAttr, user, target, move, hitType);
      hitTimes = this.getHitCount(user, target);
    }

    (args[0] as Utils.IntegerHolder).value = hitTimes;
    return true;
  }

  getTargetBenefitScore(user: Pokemon, target: Pokemon, move: Move): number {
    return -5;
  }

  /**
   * Calculate the number of hits that an attack should have given this attribute's
   * {@linkcode MultiHitType}.
   *
   * @param user {@linkcode Pokemon} using the attack
   * @param target {@linkcode Pokemon} targeted by the attack
   * @returns The number of hits this attack should deal
   */
  getHitCount(user: Pokemon, target: Pokemon): integer {
    switch (this.multiHitType) {
    case MultiHitType._2_TO_5:
    {
      const rand = user.randSeedInt(16);
      const hitValue = new Utils.IntegerHolder(rand);
      applyAbAttrs(MaxMultiHitAbAttr, user, null, hitValue);
      if (hitValue.value >= 10) {
        return 2;
      } else if (hitValue.value >= 4) {
        return 3;
      } else if (hitValue.value >= 2) {
        return 4;
      } else {
        return 5;
      }
    }
    case MultiHitType._2:
      return 2;
      break;
    case MultiHitType._3:
      return 3;
      break;
    case MultiHitType._10:
      return 10;
      break;
    case MultiHitType.BEAT_UP:
      const party = user.isPlayer() ? user.scene.getParty() : user.scene.getEnemyParty();
      // No status means the ally pokemon can contribute to Beat Up
      return party.reduce((total, pokemon) => {
        return total + (pokemon.id === user.id ? 1 : pokemon?.status && pokemon.status.effect !== StatusEffect.NONE ? 0 : 1);
      }, 0);
    }
  }
}

export class ChangeMultiHitTypeAttr extends MoveAttr {
  apply(user: Pokemon, target: Pokemon, move: Move, args: any[]): boolean {
    //const hitType = args[0] as Utils.NumberHolder;
    return false;
  }
}

export class WaterShurikenMultiHitTypeAttr extends ChangeMultiHitTypeAttr {
  apply(user: Pokemon, target: Pokemon, move: Move, args: any[]): boolean {
    if (user.species.speciesId === Species.GRENINJA && user.hasAbility(Abilities.BATTLE_BOND) && user.formIndex === 2) {
      (args[0] as Utils.IntegerHolder).value = MultiHitType._3;
      return true;
    }
    return false;
  }
}

export class StatusEffectAttr extends MoveEffectAttr {
  public effect: StatusEffect;
  public cureTurn: integer;
  public overrideStatus: boolean;

  constructor(effect: StatusEffect, selfTarget?: boolean, cureTurn?: integer, overrideStatus?: boolean) {
    super(selfTarget, MoveEffectTrigger.HIT);

    this.effect = effect;
    this.cureTurn = cureTurn;
    this.overrideStatus = !!overrideStatus;
  }

  apply(user: Pokemon, target: Pokemon, move: Move, args: any[]): boolean {
    const moveChance = this.getMoveChance(user,target,move,this.selfTarget);
    const statusCheck = moveChance < 0 || moveChance === 100 || user.randSeedInt(100) < moveChance;
    if (statusCheck) {
      const pokemon = this.selfTarget ? user : target;
      if (pokemon.status) {
        if (this.overrideStatus) {
          pokemon.resetStatus();
        } else {
          return false;
        }
      }
      if ((!pokemon.status || (pokemon.status.effect === this.effect && moveChance < 0))
        && pokemon.trySetStatus(this.effect, true, user, this.cureTurn)) {
        applyPostAttackAbAttrs(ConfusionOnStatusEffectAbAttr, user, target, move, null,this.effect);
        return true;
      }
    }
    return false;
  }

  getTargetBenefitScore(user: Pokemon, target: Pokemon, move: Move): number {
    const moveChance = this.getMoveChance(user,target,move,this.selfTarget);
    return !(this.selfTarget ? user : target).status && (this.selfTarget ? user : target).canSetStatus(this.effect, true, false, user) ? Math.floor(moveChance * -0.1) : 0;
  }
}

export class MultiStatusEffectAttr extends StatusEffectAttr {
  public effects: StatusEffect[];

  constructor(effects: StatusEffect[], selfTarget?: boolean, cureTurn?: integer, overrideStatus?: boolean) {
    super(effects[0], selfTarget, cureTurn, overrideStatus);
    this.effects = effects;
  }

  apply(user: Pokemon, target: Pokemon, move: Move, args: any[]): boolean {
    this.effect = Utils.randSeedItem(this.effects);
    const result = super.apply(user, target, move, args);
    return result;
  }

  getTargetBenefitScore(user: Pokemon, target: Pokemon, move: Move): number {
    const moveChance = this.getMoveChance(user,target,move,this.selfTarget);
    return !(this.selfTarget ? user : target).status && (this.selfTarget ? user : target).canSetStatus(this.effect, true, false, user) ? Math.floor(moveChance * -0.1) : 0;
  }
}

export class PsychoShiftEffectAttr extends MoveEffectAttr {
  constructor() {
    super(false, MoveEffectTrigger.HIT);
  }

  apply(user: Pokemon, target: Pokemon, move: Move, args: any[]): boolean {
    const statusToApply: StatusEffect = user.status?.effect;

    if (target.status) {
      return false;
    }
    if (!target.status || (target.status.effect === statusToApply && move.chance < 0)) {
      const statusAfflictResult = target.trySetStatus(statusToApply, true, user);
      if (statusAfflictResult) {
        user.scene.queueMessage(getStatusEffectHealText(user.status.effect, getPokemonNameWithAffix(user)));
        user.resetStatus();
        user.updateInfo();
      }
      return statusAfflictResult;
    }

    return false;
  }

  getTargetBenefitScore(user: Pokemon, target: Pokemon, move: Move): number {
    return !(this.selfTarget ? user : target).status && (this.selfTarget ? user : target).canSetStatus(user.status?.effect, true, false, user) ? Math.floor(move.chance * -0.1) : 0;
  }
}
/**
 * The following needs to be implemented for Thief
 * "If the user faints due to the target's Ability (Rough Skin or Iron Barbs) or held Rocky Helmet, it cannot remove the target's held item."
 * "If Knock Off causes a Pokémon with the Sticky Hold Ability to faint, it can now remove that Pokémon's held item."
 */
export class StealHeldItemChanceAttr extends MoveEffectAttr {
  private chance: number;

  constructor(chance: number) {
    super(false, MoveEffectTrigger.HIT);
    this.chance = chance;
  }

  apply(user: Pokemon, target: Pokemon, move: Move, args: any[]): Promise<boolean> {
    return new Promise<boolean>(resolve => {
      const rand = Phaser.Math.RND.realInRange(0, 1);
      if (rand >= this.chance) {
        return resolve(false);
      }
      const heldItems = this.getTargetHeldItems(target).filter(i => i.getTransferrable(false));
      if (heldItems.length) {
        const poolType = target.isPlayer() ? ModifierPoolType.PLAYER : target.hasTrainer() ? ModifierPoolType.TRAINER : ModifierPoolType.WILD;
        const highestItemTier = heldItems.map(m => m.type.getOrInferTier(poolType)).reduce((highestTier, tier) => Math.max(tier, highestTier), 0);
        const tierHeldItems = heldItems.filter(m => m.type.getOrInferTier(poolType) === highestItemTier);
        const stolenItem = tierHeldItems[user.randSeedInt(tierHeldItems.length)];
        user.scene.tryTransferHeldItemModifier(stolenItem, user, false).then(success => {
          if (success) {
            user.scene.queueMessage(getPokemonMessage(user, ` stole\n${target.getNameToRender()}'s ${stolenItem.type.name}!`));
          }
          resolve(success);
        });
        return;
      }

      resolve(false);
    });
  }

  getTargetHeldItems(target: Pokemon): PokemonHeldItemModifier[] {
    return target.scene.findModifiers(m => m instanceof PokemonHeldItemModifier
      && (m as PokemonHeldItemModifier).pokemonId === target.id, target.isPlayer()) as PokemonHeldItemModifier[];
  }

  getUserBenefitScore(user: Pokemon, target: Pokemon, move: Move): number {
    const heldItems = this.getTargetHeldItems(target);
    return heldItems.length ? 5 : 0;
  }

  getTargetBenefitScore(user: Pokemon, target: Pokemon, move: Move): number {
    const heldItems = this.getTargetHeldItems(target);
    return heldItems.length ? -5 : 0;
  }
}

/**
 * Removes a random held item (or berry) from target.
 * Used for Incinerate and Knock Off.
 * Not Implemented Cases: (Same applies for Thief)
 * "If the user faints due to the target's Ability (Rough Skin or Iron Barbs) or held Rocky Helmet, it cannot remove the target's held item."
 * "If Knock Off causes a Pokémon with the Sticky Hold Ability to faint, it can now remove that Pokémon's held item."
 */
export class RemoveHeldItemAttr extends MoveEffectAttr {

  /** Optional restriction for item pool to berries only i.e. Differentiating Incinerate and Knock Off */
  private berriesOnly: boolean;

  constructor(berriesOnly: boolean) {
    super(false, MoveEffectTrigger.HIT);
    this.berriesOnly = berriesOnly;
  }

  /**
   *
   * @param user {@linkcode Pokemon} that used the move
   * @param target Target {@linkcode Pokemon} that the moves applies to
   * @param move {@linkcode Move} that is used
   * @param args N/A
   * @returns {boolean} True if an item was removed
   */
  apply(user: Pokemon, target: Pokemon, move: Move, args: any[]): boolean {

    if (!this.berriesOnly && target.isPlayer()) { // "Wild Pokemon cannot knock off Player Pokemon's held items" (See Bulbapedia)
      return false;
    }

    const cancelled = new Utils.BooleanHolder(false);
    applyAbAttrs(BlockItemTheftAbAttr, target, cancelled); // Check for abilities that block item theft

    if (cancelled.value === true) {
      return false;
    }

    // Considers entire transferrable item pool by default (Knock Off). Otherwise berries only if specified (Incinerate).
    let heldItems = this.getTargetHeldItems(target).filter(i => i.getTransferrable(false));
    if (this.berriesOnly) {
      heldItems = heldItems.filter(m => m instanceof BerryModifier && m.pokemonId === target.id, target.isPlayer());
    }

    if (heldItems.length) {
      const removedItem = heldItems[user.randSeedInt(heldItems.length)];

      // Decrease item amount and update icon
      !--removedItem.stackCount;
      target.scene.updateModifiers(target.isPlayer());

      if (this.berriesOnly) {
        user.scene.queueMessage(getPokemonMessage(user, ` incinerated\n${target.getNameToRender()}'s ${removedItem.type.name}!`));
      } else {
        user.scene.queueMessage(getPokemonMessage(user, ` knocked off\n${target.getNameToRender()}'s ${removedItem.type.name}!`));
      }
    }

    return true;
  }

  getTargetHeldItems(target: Pokemon): PokemonHeldItemModifier[] {
    return target.scene.findModifiers(m => m instanceof PokemonHeldItemModifier
      && (m as PokemonHeldItemModifier).pokemonId === target.id, target.isPlayer()) as PokemonHeldItemModifier[];
  }

  getUserBenefitScore(user: Pokemon, target: Pokemon, move: Move): number {
    const heldItems = this.getTargetHeldItems(target);
    return heldItems.length ? 5 : 0;
  }

  getTargetBenefitScore(user: Pokemon, target: Pokemon, move: Move): number {
    const heldItems = this.getTargetHeldItems(target);
    return heldItems.length ? -5 : 0;
  }
}

/**
 * Attribute that causes targets of the move to eat a berry. Used for Teatime, Stuff Cheeks
 */
export class EatBerryAttr extends MoveEffectAttr {
  protected chosenBerry: BerryModifier;
  constructor() {
    super(true, MoveEffectTrigger.HIT);
    this.chosenBerry = undefined;
  }
  /**
   * Causes the target to eat a berry.
   * @param user {@linkcode Pokemon} Pokemon that used the move
   * @param target {@linkcode Pokemon} Pokemon that will eat a berry
   * @param move {@linkcode Move} The move being used
   * @param args Unused
   * @returns {boolean} true if the function succeeds
   */
  apply(user: Pokemon, target: Pokemon, move: Move, args: any[]): boolean {
    if (!super.apply(user, target, move, args)) {
      return false;
    }

    const heldBerries = this.getTargetHeldBerries(target);
    if (heldBerries.length <= 0) {
      return false;
    }
    this.chosenBerry = heldBerries[user.randSeedInt(heldBerries.length)];
    const preserve = new Utils.BooleanHolder(false);
    target.scene.applyModifiers(PreserveBerryModifier, target.isPlayer(), target, preserve); // check for berry pouch preservation
    if (!preserve.value) {
      this.reduceBerryModifier(target);
    }
    this.eatBerry(target);
    return true;
  }

  getTargetHeldBerries(target: Pokemon): BerryModifier[] {
    return target.scene.findModifiers(m => m instanceof BerryModifier
      && (m as BerryModifier).pokemonId === target.id, target.isPlayer()) as BerryModifier[];
  }

  reduceBerryModifier(target: Pokemon) {
    if (this.chosenBerry.stackCount === 1) {
      target.scene.removeModifier(this.chosenBerry, !target.isPlayer());
    } else {
      this.chosenBerry.stackCount--;
    }
    target.scene.updateModifiers(target.isPlayer());
  }

  eatBerry(consumer: Pokemon) {
    getBerryEffectFunc(this.chosenBerry.berryType)(consumer); // consumer eats the berry
    applyAbAttrs(HealFromBerryUseAbAttr, consumer, new Utils.BooleanHolder(false));
  }
}

/**
 *  Attribute used for moves that steal a random berry from the target. The user then eats the stolen berry.
 *  Used for Pluck & Bug Bite.
 */
export class StealEatBerryAttr extends EatBerryAttr {
  constructor() {
    super();
  }
  /**
   * User steals a random berry from the target and then eats it.
   * @param {Pokemon} user Pokemon that used the move and will eat the stolen berry
   * @param {Pokemon} target Pokemon that will have its berry stolen
   * @param {Move} move Move being used
   * @param {any[]} args Unused
   * @returns {boolean} true if the function succeeds
   */
  apply(user: Pokemon, target: Pokemon, move: Move, args: any[]): boolean {
    const cancelled = new Utils.BooleanHolder(false);
    applyAbAttrs(BlockItemTheftAbAttr, target, cancelled); // check for abilities that block item theft
    if (cancelled.value === true) {
      return false;
    }
    const heldBerries = this.getTargetHeldBerries(target).filter(i => i.getTransferrable(false));
<<<<<<< HEAD

    if (heldBerries.length) { // if the target has berries, pick a random berry and steal it
      this.chosenBerry = heldBerries[user.randSeedInt(heldBerries.length)];

      if (this.chosenBerry.stackCount === 1) { // remove modifier if its the last berry
        target.scene.removeModifier(this.chosenBerry, !target.isPlayer());
      }
      target.scene.updateModifiers(target.isPlayer());

      user.scene.queueMessage(getPokemonMessage(user, ` stole and ate\n${target.getNameToRender()}'s ${this.chosenBerry.type.name}!`));
      return super.apply(user, user, move, args);
=======
    if (heldBerries.length <= 0) {
      return false;
>>>>>>> c5886bc2
    }
    // if the target has berries, pick a random berry and steal it
    this.chosenBerry = heldBerries[user.randSeedInt(heldBerries.length)];
    const message = i18next.t("battle:stealEatBerry", {pokemonName: user.name, targetName: target.name, berryName: this.chosenBerry.type.name});
    user.scene.queueMessage(message);
    this.reduceBerryModifier(target);
    this.eatBerry(user);
    return true;
  }
}

/**
 * Move attribute that signals that the move should cure a status effect
 * @extends MoveEffectAttr
 * @see {@linkcode apply()}
 */
export class HealStatusEffectAttr extends MoveEffectAttr {
  /** List of Status Effects to cure */
  private effects: StatusEffect[];

  /**
   * @param selfTarget - Whether this move targets the user
   * @param ...effects - List of status effects to cure
   */
  constructor(selfTarget: boolean, ...effects: StatusEffect[]) {
    super(selfTarget, MoveEffectTrigger.POST_APPLY, false, true);

    this.effects = effects;
  }

  /**
   * @param user {@linkcode Pokemon} source of the move
   * @param target {@linkcode Pokemon} target of the move
   * @param move the {@linkcode Move} being used
   * @returns true if the status is cured
   */
  apply(user: Pokemon, target: Pokemon, move: Move, args: any[]): boolean {
    if (!super.apply(user, target, move, args)) {
      return false;
    }

    const pokemon = this.selfTarget ? user : target;
    if (pokemon.status && this.effects.includes(pokemon.status.effect)) {
      pokemon.scene.queueMessage(getStatusEffectHealText(pokemon.status.effect, getPokemonNameWithAffix(pokemon)));
      pokemon.resetStatus();
      pokemon.updateInfo();

      return true;
    }

    return false;
  }

  isOfEffect(effect: StatusEffect): boolean {
    return this.effects.includes(effect);
  }

  getUserBenefitScore(user: Pokemon, target: Pokemon, move: Move): integer {
    return user.status ? 10 : 0;
  }
}

export class BypassSleepAttr extends MoveAttr {
  apply(user: Pokemon, target: Pokemon, move: Move, args: any[]): boolean {
    if (user.status?.effect === StatusEffect.SLEEP) {
      user.addTag(BattlerTagType.BYPASS_SLEEP, 1, move.id, user.id);
      return true;
    }

    return false;
  }
}

/**
 * Attribute used for moves that bypass the burn damage reduction of physical moves, currently only facade
 * Called during damage calculation
 * @extends MoveAttr
 * @see {@linkcode apply}
 */
export class BypassBurnDamageReductionAttr extends MoveAttr {
  /** Prevents the move's damage from being reduced by burn
   * @param user N/A
   * @param target N/A
   * @param move {@linkcode Move} with this attribute
   * @param args [0] {@linkcode Utils.BooleanHolder} for burnDamageReductionCancelled
   * @returns true if the function succeeds
   */
  apply(user: Pokemon, target: Pokemon, move: Move, args: any[]): boolean {
    (args[0] as Utils.BooleanHolder).value = true;

    return true;
  }
}

export class WeatherChangeAttr extends MoveEffectAttr {
  private weatherType: WeatherType;

  constructor(weatherType: WeatherType) {
    super();

    this.weatherType = weatherType;
  }

  apply(user: Pokemon, target: Pokemon, move: Move, args: any[]): boolean {
    return user.scene.arena.trySetWeather(this.weatherType, true);
  }

  getCondition(): MoveConditionFunc {
    return (user, target, move) => !user.scene.arena.weather || (user.scene.arena.weather.weatherType !== this.weatherType && !user.scene.arena.weather.isImmutable());
  }
}

export class ClearWeatherAttr extends MoveEffectAttr {
  private weatherType: WeatherType;

  constructor(weatherType: WeatherType) {
    super();

    this.weatherType = weatherType;
  }

  apply(user: Pokemon, target: Pokemon, move: Move, args: any[]): boolean {
    if (user.scene.arena.weather?.weatherType === this.weatherType) {
      return user.scene.arena.trySetWeather(WeatherType.NONE, true);
    }

    return false;
  }
}

export class TerrainChangeAttr extends MoveEffectAttr {
  private terrainType: TerrainType;

  constructor(terrainType: TerrainType) {
    super();

    this.terrainType = terrainType;
  }

  apply(user: Pokemon, target: Pokemon, move: Move, args: any[]): boolean {
    return user.scene.arena.trySetTerrain(this.terrainType, true, true);
  }

  getCondition(): MoveConditionFunc {
    return (user, target, move) => !user.scene.arena.terrain || (user.scene.arena.terrain.terrainType !== this.terrainType);
  }

  getUserBenefitScore(user: Pokemon, target: Pokemon, move: Move): number {
    // TODO: Expand on this
    return user.scene.arena.terrain ? 0 : 6;
  }
}

export class ClearTerrainAttr extends MoveEffectAttr {
  constructor() {
    super();
  }

  apply(user: Pokemon, target: Pokemon, move: Move, args: any[]): boolean {
    return user.scene.arena.trySetTerrain(TerrainType.NONE, true, true);
  }
}

export class OneHitKOAttr extends MoveAttr {
  apply(user: Pokemon, target: Pokemon, move: Move, args: any[]): boolean {
    if (target.isBossImmune()) {
      return false;
    }

    (args[0] as Utils.BooleanHolder).value = true;

    return true;
  }

  getCondition(): MoveConditionFunc {
    return (user, target, move) => {
      const cancelled = new Utils.BooleanHolder(false);
      applyAbAttrs(BlockOneHitKOAbAttr, target, cancelled);
      return !cancelled.value && user.level >= target.level;
    };
  }
}

export class OverrideMoveEffectAttr extends MoveAttr {
  apply(user: Pokemon, target: Pokemon, move: Move, args: any[]): boolean | Promise<boolean> {
    //const overridden = args[0] as Utils.BooleanHolder;
    //const virtual = arg[1] as boolean;
    return true;
  }
}

export class ChargeAttr extends OverrideMoveEffectAttr {
  public chargeAnim: ChargeAnim;
  private chargeText: string;
  private tagType: BattlerTagType;
  private chargeEffect: boolean;
  public sameTurn: boolean;
  public followUpPriority: integer;

  constructor(chargeAnim: ChargeAnim, chargeText: string, tagType?: BattlerTagType, chargeEffect: boolean = false, sameTurn: boolean = false, followUpPriority?: integer) {
    super();

    this.chargeAnim = chargeAnim;
    this.chargeText = chargeText;
    this.tagType = tagType;
    this.chargeEffect = chargeEffect;
    this.sameTurn = sameTurn;
    this.followUpPriority = followUpPriority;
  }

  apply(user: Pokemon, target: Pokemon, move: Move, args: any[]): Promise<boolean> {
    return new Promise(resolve => {
      const lastMove = user.getLastXMoves().find(() => true);
      if (!lastMove || lastMove.move !== move.id || (lastMove.result !== MoveResult.OTHER && (this.sameTurn || lastMove.turn !== user.scene.currentBattle.turn))) {
        (args[0] as Utils.BooleanHolder).value = true;
        new MoveChargeAnim(this.chargeAnim, move.id, user).play(user.scene, () => {
          user.scene.queueMessage(getPokemonMessage(user, ` ${this.chargeText.replace("{TARGET}", target.getNameToRender())}`));
          if (this.tagType) {
            user.addTag(this.tagType, 1, move.id, user.id);
          }
          if (this.chargeEffect) {
            applyMoveAttrs(MoveEffectAttr, user, target, move);
          }
          user.pushMoveHistory({ move: move.id, targets: [ target.getBattlerIndex() ], result: MoveResult.OTHER });
          user.getMoveQueue().push({ move: move.id, targets: [ target.getBattlerIndex() ], ignorePP: true });
          if (this.sameTurn) {
            user.scene.pushMovePhase(new MovePhase(user.scene, user, [ target.getBattlerIndex() ], user.moveset.find(m => m.moveId === move.id), true), this.followUpPriority);
          }
          user.addTag(BattlerTagType.CHARGING, 1, move.id, user.id);
          resolve(true);
        });
      } else {
        user.lapseTag(BattlerTagType.CHARGING);
        resolve(false);
      }
    });
  }

  usedChargeEffect(user: Pokemon, target: Pokemon, move: Move): boolean {
    if (!this.chargeEffect) {
      return false;
    }
    // Account for move history being populated when this function is called
    const lastMoves = user.getLastXMoves(2);
    return lastMoves.length === 2 && lastMoves[1].move === move.id && lastMoves[1].result === MoveResult.OTHER;
  }
}

export class SunlightChargeAttr extends ChargeAttr {
  constructor(chargeAnim: ChargeAnim, chargeText: string) {
    super(chargeAnim, chargeText);
  }

  apply(user: Pokemon, target: Pokemon, move: Move, args: any[]): Promise<boolean> {
    return new Promise(resolve => {
      const weatherType = user.scene.arena.weather?.weatherType;
      if (!user.scene.arena.weather?.isEffectSuppressed(user.scene) && (weatherType === WeatherType.SUNNY || weatherType === WeatherType.HARSH_SUN)) {
        resolve(false);
      } else {
        super.apply(user, target, move, args).then(result => resolve(result));
      }
    });
  }
}

export class ElectroShotChargeAttr extends ChargeAttr {
  private statIncreaseApplied: boolean;
  constructor() {
    super(ChargeAnim.ELECTRO_SHOT_CHARGING, "absorbed electricity!", null, true);
    // Add a flag because ChargeAttr skills use themselves twice instead of once over one-to-two turns
    this.statIncreaseApplied = false;
  }

  apply(user: Pokemon, target: Pokemon, move: Move, args: any[]): Promise<boolean> {
    return new Promise(resolve => {
      const weatherType = user.scene.arena.weather?.weatherType;
      if (!user.scene.arena.weather?.isEffectSuppressed(user.scene) && (weatherType === WeatherType.RAIN || weatherType === WeatherType.HEAVY_RAIN)) {
        // Apply the SPATK increase every call when used in the rain
        const statChangeAttr = new StatChangeAttr(BattleStat.SPATK, 1, true);
        statChangeAttr.apply(user, target, move, args);
        // After the SPATK is raised, execute the move resolution e.g. deal damage
        resolve(false);
      } else {
        if (!this.statIncreaseApplied) {
          // Apply the SPATK increase only if it hasn't been applied before e.g. on the first turn charge up animation
          const statChangeAttr = new StatChangeAttr(BattleStat.SPATK, 1, true);
          statChangeAttr.apply(user, target, move, args);
          // Set the flag to true so that on the following turn it doesn't raise SPATK a second time
          this.statIncreaseApplied = true;
        }
        super.apply(user, target, move, args).then(result => {
          if (!result) {
            // On the second turn, reset the statIncreaseApplied flag without applying the SPATK increase
            this.statIncreaseApplied = false;
          }
          resolve(result);
        });
      }
    });
  }
}

export class DelayedAttackAttr extends OverrideMoveEffectAttr {
  public tagType: ArenaTagType;
  public chargeAnim: ChargeAnim;
  private chargeText: string;

  constructor(tagType: ArenaTagType, chargeAnim: ChargeAnim, chargeText: string) {
    super();

    this.tagType = tagType;
    this.chargeAnim = chargeAnim;
    this.chargeText = chargeText;
  }

  apply(user: Pokemon, target: Pokemon, move: Move, args: any[]): Promise<boolean> {
    return new Promise(resolve => {
      if (args.length < 2 || !args[1]) {
        new MoveChargeAnim(this.chargeAnim, move.id, user).play(user.scene, () => {
          (args[0] as Utils.BooleanHolder).value = true;
          user.scene.queueMessage(getPokemonMessage(user, ` ${this.chargeText.replace("{TARGET}", target.getNameToRender())}`));
          user.pushMoveHistory({ move: move.id, targets: [ target.getBattlerIndex() ], result: MoveResult.OTHER });
          user.scene.arena.addTag(this.tagType, 3, move.id, user.id, ArenaTagSide.BOTH, false, target.getBattlerIndex());

          resolve(true);
        });
      } else {
        user.scene.ui.showText(getPokemonMessage(user.scene.getPokemonById(target.id), ` took\nthe ${move.name} attack!`), null, () => resolve(true));
      }
    });
  }
}

export class StatChangeAttr extends MoveEffectAttr {
  public stats: BattleStat[];
  public levels: integer;
  private condition: MoveConditionFunc;
  private showMessage: boolean;

  constructor(stats: BattleStat | BattleStat[], levels: integer, selfTarget?: boolean, condition?: MoveConditionFunc, showMessage: boolean = true, firstHitOnly: boolean = false, moveEffectTrigger: MoveEffectTrigger = MoveEffectTrigger.HIT, firstTargetOnly: boolean = false) {
    super(selfTarget, moveEffectTrigger, firstHitOnly, false, firstTargetOnly);
    this.stats = typeof(stats) === "number"
      ? [ stats as BattleStat ]
      : stats as BattleStat[];
    this.levels = levels;
    this.condition = condition || null;
    this.showMessage = showMessage;
  }

  apply(user: Pokemon, target: Pokemon, move: Move, args: any[]): boolean | Promise<boolean> {
    if (!super.apply(user, target, move, args) || (this.condition && !this.condition(user, target, move))) {
      return false;
    }

    const moveChance = this.getMoveChance(user,target,move,this.selfTarget);
    if (moveChance < 0 || moveChance === 100 || user.randSeedInt(100) < moveChance) {
      const levels = this.getLevels(user);
      user.scene.unshiftPhase(new StatChangePhase(user.scene, (this.selfTarget ? user : target).getBattlerIndex(), this.selfTarget, this.stats, levels, this.showMessage));
      return true;
    }

    return false;
  }

  getLevels(_user: Pokemon): integer {
    return this.levels;
  }

  getTargetBenefitScore(user: Pokemon, target: Pokemon, move: Move): integer {
    let ret = 0;
    const moveLevels = this.getLevels(user);
    for (const stat of this.stats) {
      let levels = moveLevels;
      if (levels > 0) {
        levels = Math.min(target.summonData.battleStats[stat] + levels, 6) - target.summonData.battleStats[stat];
      } else {
        levels = Math.max(target.summonData.battleStats[stat] + levels, -6) - target.summonData.battleStats[stat];
      }
      let noEffect = false;
      switch (stat) {
      case BattleStat.ATK:
        if (this.selfTarget) {
          noEffect = !user.getMoveset().find(m => m instanceof AttackMove && m.category === MoveCategory.PHYSICAL);
        }
        break;
      case BattleStat.DEF:
        if (!this.selfTarget) {
          noEffect = !user.getMoveset().find(m => m instanceof AttackMove && m.category === MoveCategory.PHYSICAL);
        }
        break;
      case BattleStat.SPATK:
        if (this.selfTarget) {
          noEffect = !user.getMoveset().find(m => m instanceof AttackMove && m.category === MoveCategory.SPECIAL);
        }
        break;
      case BattleStat.SPDEF:
        if (!this.selfTarget) {
          noEffect = !user.getMoveset().find(m => m instanceof AttackMove && m.category === MoveCategory.SPECIAL);
        }
        break;
      }
      if (noEffect) {
        continue;
      }
      ret += (levels * 4) + (levels > 0 ? -2 : 2);
    }
    return ret;
  }
}

export class PostVictoryStatChangeAttr extends MoveAttr {
  private stats: BattleStat[];
  private levels: integer;
  private condition: MoveConditionFunc;
  private showMessage: boolean;

  constructor(stats: BattleStat | BattleStat[], levels: integer, selfTarget?: boolean, condition?: MoveConditionFunc, showMessage: boolean = true, firstHitOnly: boolean = false) {
    super();
    this.stats = typeof(stats) === "number"
      ? [ stats as BattleStat ]
      : stats as BattleStat[];
    this.levels = levels;
    this.condition = condition || null;
    this.showMessage = showMessage;
  }
  applyPostVictory(user: Pokemon, target: Pokemon, move: Move): void {
    if (this.condition && !this.condition(user, target, move)) {
      return;
    }
    const statChangeAttr = new StatChangeAttr(this.stats, this.levels, this.showMessage);
    statChangeAttr.apply(user, target, move, undefined);
  }
}

export class AcupressureStatChangeAttr extends MoveEffectAttr {
  constructor() {
    super();
  }

  apply(user: Pokemon, target: Pokemon, move: Move, args: any[]): boolean | Promise<boolean> {
    let randStats = [ BattleStat.ATK, BattleStat.DEF, BattleStat.SPATK, BattleStat.SPDEF, BattleStat.SPD, BattleStat.ACC, BattleStat.EVA ];
    randStats = randStats.filter(s => target.summonData.battleStats[s] < 6);
    if (randStats.length > 0) {
      const boostStat = [randStats[Utils.randInt(randStats.length)]];
      user.scene.unshiftPhase(new StatChangePhase(user.scene, target.getBattlerIndex(), this.selfTarget, boostStat, 2));
      return true;
    }
    return false;
  }
}

export class GrowthStatChangeAttr extends StatChangeAttr {
  constructor() {
    super([ BattleStat.ATK, BattleStat.SPATK ], 1, true);
  }

  getLevels(user: Pokemon): number {
    if (!user.scene.arena.weather?.isEffectSuppressed(user.scene)) {
      const weatherType = user.scene.arena.weather?.weatherType;
      if (weatherType === WeatherType.SUNNY || weatherType === WeatherType.HARSH_SUN) {
        return this.levels + 1;
      }
    }
    return this.levels;
  }
}

export class HalfHpStatMaxAttr extends StatChangeAttr {
  constructor(stat: BattleStat) {
    super(stat, 12, true, null, false);
  }

  apply(user: Pokemon, target: Pokemon, move: Move, args: any[]): Promise<boolean> {
    return new Promise<boolean>(resolve => {
      const damage = user.damageAndUpdate(Math.floor(user.getMaxHp() / 2), HitResult.OTHER, false, true);
      if (damage) {
        user.scene.damageNumberHandler.add(user, damage);
      }
      user.updateInfo().then(() => {
        const ret = super.apply(user, target, move, args);
        user.scene.queueMessage(getPokemonMessage(user, ` cut its own HP\nand maximized its ${getBattleStatName(this.stats[0])}!`));
        resolve(ret);
      });
    });
  }

  getCondition(): MoveConditionFunc {
    return (user, target, move) => user.getHpRatio() > 0.5 && user.summonData.battleStats[this.stats[0]] < 6;
  }

  // TODO: Add benefit score that considers HP cut
}

export class CutHpStatBoostAttr extends StatChangeAttr {
  private cutRatio: integer;

  constructor(stat: BattleStat | BattleStat[], levels: integer, cutRatio: integer) {
    super(stat, levels, true, null, true);

    this.cutRatio = cutRatio;
  }

  apply(user: Pokemon, target: Pokemon, move: Move, args: any[]): Promise<boolean> {
    return new Promise<boolean>(resolve => {
      const damage = user.damageAndUpdate(Math.floor(user.getMaxHp() / this.cutRatio), HitResult.OTHER, false, true);
      if (damage) {
        user.scene.damageNumberHandler.add(user, damage);
      }
      user.updateInfo().then(() => {
        const ret = super.apply(user, target, move, args);
        resolve(ret);
      });
    });
  }

  getCondition(): MoveConditionFunc {
    return (user, target, move) => user.getHpRatio() > 1 / this.cutRatio;
  }
}

export class CopyStatsAttr extends MoveEffectAttr {
  apply(user: Pokemon, target: Pokemon, move: Move, args: any[]): boolean {
    if (!super.apply(user, target, move, args)) {
      return false;
    }

    for (let s = 0; s < target.summonData.battleStats.length; s++) {
      user.summonData.battleStats[s] = target.summonData.battleStats[s];
    }
    if (target.getTag(BattlerTagType.CRIT_BOOST)) {
      user.addTag(BattlerTagType.CRIT_BOOST, 0, move.id);
    } else {
      user.removeTag(BattlerTagType.CRIT_BOOST);
    }
    target.updateInfo();
    user.updateInfo();

    target.scene.queueMessage(getPokemonMessage(user, " copied\n") + getPokemonMessage(target, "'s stat changes!"));

    return true;
  }
}

export class InvertStatsAttr extends MoveEffectAttr {
  apply(user: Pokemon, target: Pokemon, move: Move, args: any[]): boolean {
    if (!super.apply(user, target, move, args)) {
      return false;
    }

    for (let s = 0; s < target.summonData.battleStats.length; s++) {
      target.summonData.battleStats[s] *= -1;
    }
    target.updateInfo();
    user.updateInfo();

    target.scene.queueMessage(getPokemonMessage(target, "'s stat changes\nwere all reversed!"));

    return true;
  }
}

export class ResetStatsAttr extends MoveEffectAttr {
  apply(user: Pokemon, target: Pokemon, move: Move, args: any[]): boolean {
    if (!super.apply(user, target, move, args)) {
      return false;
    }

    for (let s = 0; s < target.summonData.battleStats.length; s++) {
      target.summonData.battleStats[s] = 0;
    }
    target.updateInfo();
    user.updateInfo();

    target.scene.queueMessage(getPokemonMessage(target, "'s stat changes\nwere eliminated!"));

    return true;
  }
}

/**
 * Attribute used for moves which swap the user and the target's stat changes.
 */
export class SwapStatsAttr extends MoveEffectAttr {
  /**
   * Swaps the user and the target's stat changes.
   * @param user Pokemon that used the move
   * @param target The target of the move
   * @param move Move with this attribute
   * @param args N/A
   * @returns true if the function succeeds
   */
  apply(user: Pokemon, target: Pokemon, move: Move, args: any []): boolean {
    if (!super.apply(user, target, move, args)) {
      return false;
    } //Exits if the move can't apply
    let priorBoost : integer; //For storing a stat boost
    for (let s = 0; s < target.summonData.battleStats.length; s++) {
      priorBoost = user.summonData.battleStats[s]; //Store user stat boost
      user.summonData.battleStats[s] = target.summonData.battleStats[s]; //Applies target boost to self
      target.summonData.battleStats[s] = priorBoost; //Applies stored boost to target
    }
    target.updateInfo();
    user.updateInfo();
    target.scene.queueMessage(getPokemonMessage(user, " switched stat changes with the target!"));
    return true;
  }
}

export class HpSplitAttr extends MoveEffectAttr {
  apply(user: Pokemon, target: Pokemon, move: Move, args: any[]): Promise<boolean> {
    return new Promise(resolve => {
      if (!super.apply(user, target, move, args)) {
        return resolve(false);
      }

      const infoUpdates = [];

      const hpValue = Math.floor((target.hp + user.hp) / 2);
      if (user.hp < hpValue) {
        const healing = user.heal(hpValue - user.hp);
        if (healing) {
          user.scene.damageNumberHandler.add(user, healing, HitResult.HEAL);
        }
      } else if (user.hp > hpValue) {
        const damage = user.damage(user.hp - hpValue, true);
        if (damage) {
          user.scene.damageNumberHandler.add(user, damage);
        }
      }
      infoUpdates.push(user.updateInfo());

      if (target.hp < hpValue) {
        const healing = target.heal(hpValue - target.hp);
        if (healing) {
          user.scene.damageNumberHandler.add(user, healing, HitResult.HEAL);
        }
      } else if (target.hp > hpValue) {
        const damage = target.damage(target.hp - hpValue, true);
        if (damage) {
          target.scene.damageNumberHandler.add(target, damage);
        }
      }
      infoUpdates.push(target.updateInfo());

      return Promise.all(infoUpdates).then(() => resolve(true));
    });
  }
}

export class VariablePowerAttr extends MoveAttr {
  apply(user: Pokemon, target: Pokemon, move: Move, args: any[]): boolean {
    //const power = args[0] as Utils.NumberHolder;
    return false;
  }
}

export class LessPPMorePowerAttr extends VariablePowerAttr {
  /**
   * Power up moves when less PP user has
   * @param user {@linkcode Pokemon} using this move
   * @param target {@linkcode Pokemon} target of this move
   * @param move {@linkcode Move} being used
   * @param args [0] {@linkcode Utils.NumberHolder} of power
   * @returns true if the function succeeds
   */
  apply(user: Pokemon, target: Pokemon, move: Move, args: any[]): boolean {
    const ppMax = move.pp;
    const ppUsed = user.moveset.find((m) => m.moveId === move.id).ppUsed;

    let ppRemains = ppMax - ppUsed;
    /** Reduce to 0 to avoid negative numbers if user has 1PP before attack and target has Ability.PRESSURE */
    if (ppRemains < 0) {
      ppRemains = 0;
    }

    const power = args[0] as Utils.NumberHolder;

    switch (ppRemains) {
    case 0:
      power.value = 200;
      break;
    case 1:
      power.value = 80;
      break;
    case 2:
      power.value = 60;
      break;
    case 3:
      power.value = 50;
      break;
    default:
      power.value = 40;
      break;
    }
    return true;
  }
}

export class MovePowerMultiplierAttr extends VariablePowerAttr {
  private powerMultiplierFunc: (user: Pokemon, target: Pokemon, move: Move) => number;

  constructor(powerMultiplier: (user: Pokemon, target: Pokemon, move: Move) => number) {
    super();

    this.powerMultiplierFunc = powerMultiplier;
  }

  apply(user: Pokemon, target: Pokemon, move: Move, args: any[]): boolean {
    const power = args[0] as Utils.NumberHolder;
    power.value *= this.powerMultiplierFunc(user, target, move);

    return true;
  }
}

/**
 * Helper function to calculate the the base power of an ally's hit when using Beat Up.
 * @param user The Pokemon that used Beat Up.
 * @param allyIndex The party position of the ally contributing to Beat Up.
 * @returns The base power of the Beat Up hit.
 */
const beatUpFunc = (user: Pokemon, allyIndex: number): number => {
  const party = user.isPlayer() ? user.scene.getParty() : user.scene.getEnemyParty();

  for (let i = allyIndex; i < party.length; i++) {
    const pokemon = party[i];

    // The user contributes to Beat Up regardless of status condition.
    // Allies can contribute only if they do not have a non-volatile status condition.
    if (pokemon.id !== user.id && pokemon?.status && pokemon.status.effect !== StatusEffect.NONE) {
      continue;
    }
    return (pokemon.species.getBaseStat(Stat.ATK) / 10) + 5;
  }
};

export class BeatUpAttr extends VariablePowerAttr {

  /**
   * Gets the next party member to contribute to a Beat Up hit, and calculates the base power for it.
   * @param user Pokemon that used the move
   * @param _target N/A
   * @param _move Move with this attribute
   * @param args N/A
   * @returns true if the function succeeds
   */
  apply(user: Pokemon, target: Pokemon, move: Move, args: any[]): boolean {
    const power = args[0] as Utils.NumberHolder;
    const allyIndex = user.turnData.hitCount - user.turnData.hitsLeft;
    power.value = beatUpFunc(user, allyIndex);
    return true;
  }
}

const doublePowerChanceMessageFunc = (user: Pokemon, target: Pokemon, move: Move) => {
  let message: string = null;
  user.scene.executeWithSeedOffset(() => {
    const rand = Utils.randSeedInt(100);
    if (rand < move.chance) {
      message = getPokemonMessage(user, " is going all out for this attack!");
    }
  }, user.scene.currentBattle.turn << 6, user.scene.waveSeed);
  return message;
};

export class DoublePowerChanceAttr extends VariablePowerAttr {
  apply(user: Pokemon, target: Pokemon, move: Move, args: any[]): boolean {
    let rand: integer;
    user.scene.executeWithSeedOffset(() => rand = Utils.randSeedInt(100), user.scene.currentBattle.turn << 6, user.scene.waveSeed);
    if (rand < move.chance) {
      const power = args[0] as Utils.NumberHolder;
      power.value *= 2;
      return true;
    }

    return false;
  }
}

export abstract class ConsecutiveUsePowerMultiplierAttr extends MovePowerMultiplierAttr {
  constructor(limit: integer, resetOnFail: boolean, resetOnLimit?: boolean, ...comboMoves: Moves[]) {
    super((user: Pokemon, target: Pokemon, move: Move): number => {
      const moveHistory = user.getLastXMoves(limit + 1).slice(1);

      let count = 0;
      let turnMove: TurnMove;

      while (((turnMove = moveHistory.shift())?.move === move.id || (comboMoves.length && comboMoves.includes(turnMove?.move))) && (!resetOnFail || turnMove.result === MoveResult.SUCCESS)) {
        if (count < (limit - 1)) {
          count++;
        } else if (resetOnLimit) {
          count = 0;
        } else {
          break;
        }
      }

      return this.getMultiplier(count);
    });
  }

  abstract getMultiplier(count: integer): number;
}

export class ConsecutiveUseDoublePowerAttr extends ConsecutiveUsePowerMultiplierAttr {
  getMultiplier(count: number): number {
    return Math.pow(2, count);
  }
}

export class ConsecutiveUseMultiBasePowerAttr extends ConsecutiveUsePowerMultiplierAttr {
  getMultiplier(count: number): number {
    return (count + 1);
  }
}

export class WeightPowerAttr extends VariablePowerAttr {
  apply(user: Pokemon, target: Pokemon, move: Move, args: any[]): boolean {
    const power = args[0] as Utils.NumberHolder;

    const targetWeight = target.getWeight();
    const weightThresholds = [ 10, 25, 50, 100, 200 ];

    let w = 0;
    while (targetWeight >= weightThresholds[w]) {
      if (++w === weightThresholds.length) {
        break;
      }
    }

    power.value = (w + 1) * 20;

    return true;
  }
}

/**
 * Attribute used for Electro Ball move.
 * @extends VariablePowerAttr
 * @see {@linkcode apply}
 **/
export class ElectroBallPowerAttr extends VariablePowerAttr {
  /**
   * Move that deals more damage the faster {@linkcode BattleStat.SPD}
   * the user is compared to the target.
   * @param user Pokemon that used the move
   * @param target The target of the move
   * @param move Move with this attribute
   * @param args N/A
   * @returns true if the function succeeds
   */
  apply(user: Pokemon, target: Pokemon, move: Move, args: any[]): boolean {
    const power = args[0] as Utils.NumberHolder;

    const statRatio = target.getBattleStat(Stat.SPD) / user.getBattleStat(Stat.SPD);
    const statThresholds = [ 0.25, 1 / 3, 0.5, 1, -1 ];
    const statThresholdPowers = [ 150, 120, 80, 60, 40 ];

    let w = 0;
    while (w < statThresholds.length - 1 && statRatio > statThresholds[w]) {
      if (++w === statThresholds.length) {
        break;
      }
    }

    power.value = statThresholdPowers[w];
    return true;
  }
}


/**
 * Attribute used for Gyro Ball move.
 * @extends VariablePowerAttr
 * @see {@linkcode apply}
 **/
export class GyroBallPowerAttr extends VariablePowerAttr {
  /**
   * Move that deals more damage the slower {@linkcode BattleStat.SPD}
   * the user is compared to the target.
   * @param user Pokemon that used the move
   * @param target The target of the move
   * @param move Move with this attribute
   * @param args N/A
   * @returns true if the function succeeds
   */
  apply(user: Pokemon, target: Pokemon, move: Move, args: any[]): boolean {
    const power = args[0] as Utils.NumberHolder;
    const userSpeed = user.getBattleStat(Stat.SPD);
    if (userSpeed < 1) {
      // Gen 6+ always have 1 base power
      power.value = 1;
      return true;
    }

    power.value = Math.floor(Math.min(150, 25 * target.getBattleStat(Stat.SPD) / userSpeed + 1));
    return true;
  }
}

export class LowHpPowerAttr extends VariablePowerAttr {
  apply(user: Pokemon, target: Pokemon, move: Move, args: any[]): boolean {
    const power = args[0] as Utils.NumberHolder;
    const hpRatio = user.getHpRatio();

    switch (true) {
    case (hpRatio < 0.0417):
      power.value = 200;
      break;
    case (hpRatio < 0.1042):
      power.value = 150;
      break;
    case (hpRatio < 0.2083):
      power.value = 100;
      break;
    case (hpRatio < 0.3542):
      power.value = 80;
      break;
    case (hpRatio < 0.6875):
      power.value = 40;
      break;
    default:
      power.value = 20;
      break;
    }

    return true;
  }
}

export class CompareWeightPowerAttr extends VariablePowerAttr {
  apply(user: Pokemon, target: Pokemon, move: Move, args: any[]): boolean {
    const power = args[0] as Utils.NumberHolder;
    const userWeight = user.getWeight();
    const targetWeight = target.getWeight();

    if (!userWeight || userWeight === 0) {
      return false;
    }

    const relativeWeight = (targetWeight / userWeight) * 100;

    switch (true) {
    case (relativeWeight < 20.01):
      power.value = 120;
      break;
    case (relativeWeight < 25.01):
      power.value = 100;
      break;
    case (relativeWeight < 33.35):
      power.value = 80;
      break;
    case (relativeWeight < 50.01):
      power.value = 60;
      break;
    default:
      power.value = 40;
      break;
    }

    return true;
  }
}

export class HpPowerAttr extends VariablePowerAttr {
  apply(user: Pokemon, target: Pokemon, move: Move, args: any[]): boolean {
    (args[0] as Utils.NumberHolder).value = Math.max(Math.floor(150 * user.getHpRatio()), 1);

    return true;
  }
}

export class OpponentHighHpPowerAttr extends VariablePowerAttr {
  apply(user: Pokemon, target: Pokemon, move: Move, args: any[]): boolean {
    (args[0] as Utils.NumberHolder).value = Math.max(Math.floor(120 * target.getHpRatio()), 1);

    return true;
  }
}

export class FirstAttackDoublePowerAttr extends VariablePowerAttr {
  apply(user: Pokemon, target: Pokemon, move: Move, args: any[]): boolean {
    console.log(target.getLastXMoves(1), target.scene.currentBattle.turn);
    if (!target.getLastXMoves(1).find(m => m.turn === target.scene.currentBattle.turn)) {
      (args[0] as Utils.NumberHolder).value *= 2;
      return true;
    }

    return false;
  }
}


export class TurnDamagedDoublePowerAttr extends VariablePowerAttr {
  apply(user: Pokemon, target: Pokemon, move: Move, args: any[]): boolean {
    if (user.turnData.attacksReceived.find(r => r.damage && r.sourceId === target.id)) {
      (args[0] as Utils.NumberHolder).value *= 2;
      return true;
    }

    return false;
  }
}

const magnitudeMessageFunc = (user: Pokemon, target: Pokemon, move: Move) => {
  let message: string;
  user.scene.executeWithSeedOffset(() => {
    const magnitudeThresholds = [ 5, 15, 35, 65, 75, 95 ];

    const rand = Utils.randSeedInt(100);

    let m = 0;
    for (; m < magnitudeThresholds.length; m++) {
      if (rand < magnitudeThresholds[m]) {
        break;
      }
    }

    message = `Magnitude ${m + 4}!`;
  }, user.scene.currentBattle.turn << 6, user.scene.waveSeed);
  return message;
};

export class MagnitudePowerAttr extends VariablePowerAttr {
  apply(user: Pokemon, target: Pokemon, move: Move, args: any[]): boolean {
    const power = args[0] as Utils.NumberHolder;

    const magnitudeThresholds = [ 5, 15, 35, 65, 75, 95 ];
    const magnitudePowers = [ 10, 30, 50, 70, 90, 100, 110, 150 ];

    let rand: integer;

    user.scene.executeWithSeedOffset(() => rand = Utils.randSeedInt(100), user.scene.currentBattle.turn << 6, user.scene.waveSeed);

    let m = 0;
    for (; m < magnitudeThresholds.length; m++) {
      if (rand < magnitudeThresholds[m]) {
        break;
      }
    }

    power.value = magnitudePowers[m];

    return true;
  }
}

export class AntiSunlightPowerDecreaseAttr extends VariablePowerAttr {
  apply(user: Pokemon, target: Pokemon, move: Move, args: any[]): boolean {
    if (!user.scene.arena.weather?.isEffectSuppressed(user.scene)) {
      const power = args[0] as Utils.NumberHolder;
      const weatherType = user.scene.arena.weather?.weatherType || WeatherType.NONE;
      switch (weatherType) {
      case WeatherType.RAIN:
      case WeatherType.SANDSTORM:
      case WeatherType.HAIL:
      case WeatherType.SNOW:
      case WeatherType.HEAVY_RAIN:
        power.value *= 0.5;
        return true;
      }
    }

    return false;
  }
}

export class FriendshipPowerAttr extends VariablePowerAttr {
  private invert: boolean;

  constructor(invert?: boolean) {
    super();

    this.invert = !!invert;
  }

  apply(user: Pokemon, target: Pokemon, move: Move, args: any[]): boolean {
    const power = args[0] as Utils.NumberHolder;

    const friendshipPower = Math.floor(Math.min(user instanceof PlayerPokemon ? user.friendship : user.species.baseFriendship, 255) / 2.5);
    power.value = Math.max(!this.invert ? friendshipPower : 102 - friendshipPower, 1);

    return true;
  }
}

export class HitCountPowerAttr extends VariablePowerAttr {
  apply(user: Pokemon, target: Pokemon, move: Move, args: any[]): boolean {
    (args[0] as Utils.NumberHolder).value += Math.min(user.battleData.hitCount, 6) * 50;

    return true;
  }
}

/**
 * Turning a once was (StatChangeCountPowerAttr) statement and making it available to call for any attribute.
 * @param {Pokemon} pokemon The pokemon that is being used to calculate the count of positive stats
 * @returns {number} Returns the amount of positive stats
 */
const countPositiveStats = (pokemon: Pokemon): number => {
  return pokemon.summonData.battleStats.reduce((total, stat) => (stat && stat > 0) ? total + stat : total, 0);
};

/**
 * Attribute that increases power based on the amount of positive stat increases.
 */
export class StatChangeCountPowerAttr extends VariablePowerAttr {

  /**
   * @param {Pokemon} user The pokemon that is being used to calculate the amount of positive stats
   * @param {Pokemon} target N/A
   * @param {Move} move N/A
   * @param {any[]} args The argument for VariablePowerAttr, accumulates and sets the amount of power multiplied by stats
   * @returns {boolean} Returns true if attribute is applied
   */
  apply(user: Pokemon, target: Pokemon, move: Move, args: any[]): boolean {
    const positiveStats: number = countPositiveStats(user);

    (args[0] as Utils.NumberHolder).value += positiveStats * 20;
    return true;
  }
}

/**
 * Punishment normally has a base power of 60,
 * but gains 20 power for every increased stat stage the target has,
 * up to a maximum of 200 base power in total.
 */
export class PunishmentPowerAttr extends VariablePowerAttr {
  private PUNISHMENT_MIN_BASE_POWER = 60;
  private PUNISHMENT_MAX_BASE_POWER = 200;

  /**
     * @param {Pokemon} user N/A
     * @param {Pokemon} target The pokemon that the move is being used against, as well as calculating the stats for the min/max base power
     * @param {Move} move N/A
     * @param {any[]} args The value that is being changed due to VariablePowerAttr
     * @returns Returns true if attribute is applied
     */
  apply(user: Pokemon, target: Pokemon, move: Move, args: any[]): boolean {
    const positiveStats: number = countPositiveStats(target);
    (args[0] as Utils.NumberHolder).value = Math.min(
      this.PUNISHMENT_MAX_BASE_POWER,
      this.PUNISHMENT_MIN_BASE_POWER + positiveStats * 20
    );
    return true;
  }
}

export class PresentPowerAttr extends VariablePowerAttr {
  apply(user: Pokemon, target: Pokemon, move: Move, args: any[]): boolean {
    /**
     * If this move is multi-hit, and this attribute is applied to any hit
     * other than the first, this move cannot result in a heal.
     */
    const firstHit = (user.turnData.hitCount === user.turnData.hitsLeft);

    const powerSeed = Utils.randSeedInt(firstHit ? 100 : 80);
    if (powerSeed <= 40) {
      (args[0] as Utils.NumberHolder).value = 40;
    } else if (40 < powerSeed && powerSeed <= 70) {
      (args[0] as Utils.NumberHolder).value = 80;
    } else if (70 < powerSeed && powerSeed <= 80) {
      (args[0] as Utils.NumberHolder).value = 120;
    } else if (80 < powerSeed && powerSeed <= 100) {
      // If this move is multi-hit, disable all other hits
      user.stopMultiHit();
      target.scene.unshiftPhase(new PokemonHealPhase(target.scene, target.getBattlerIndex(),
        Math.max(Math.floor(target.getMaxHp() / 4), 1), getPokemonMessage(target, " regained\nhealth!"), true));
    }

    return true;
  }
}

export class WaterShurikenPowerAttr extends VariablePowerAttr {
  apply(user: Pokemon, target: Pokemon, move: Move, args: any[]): boolean {
    if (user.species.speciesId === Species.GRENINJA && user.hasAbility(Abilities.BATTLE_BOND) && user.formIndex === 2) {
      (args[0] as Utils.IntegerHolder).value = 20;
      return true;
    }
    return false;
  }
}

/**
 * Attribute used for multi-hit moves that increase power in increments of the
 * move's base power for each hit, namely Triple Kick and Triple Axel.
 * @extends VariablePowerAttr
 * @see {@linkcode apply}
 */
export class MultiHitPowerIncrementAttr extends VariablePowerAttr {
  /** The max number of base power increments allowed for this move */
  private maxHits: integer;

  constructor(maxHits: integer) {
    super();

    this.maxHits = maxHits;
  }

  /**
   * Increases power of move in increments of the base power for the amount of times
   * the move hit. In the case that the move is extended, it will circle back to the
   * original base power of the move after incrementing past the maximum amount of
   * hits.
   * @param user {@linkcode Pokemon} that used the move
   * @param target {@linkcode Pokemon} that the move was used on
   * @param move {@linkcode Move} with this attribute
   * @param args [0] {@linkcode Utils.NumberHolder} for final calculated power of move
   * @returns true if attribute application succeeds
   */
  apply(user: Pokemon, target: Pokemon, move: Move, args: any[]): boolean {
    const hitsTotal = user.turnData.hitCount - Math.max(user.turnData.hitsLeft, 0);
    const power = args[0] as Utils.NumberHolder;

    power.value = move.power * (1 + hitsTotal % this.maxHits);

    return true;
  }
}

export class VariableAtkAttr extends MoveAttr {
  constructor() {
    super();
  }

  apply(user: Pokemon, target: Pokemon, move: Move, args: any[]): boolean {
    //const atk = args[0] as Utils.IntegerHolder;
    return false;
  }
}

export class TargetAtkUserAtkAttr extends VariableAtkAttr {
  constructor() {
    super();
  }
  apply(user: Pokemon, target: Pokemon, move: Move, args: any[]): boolean {
    (args[0] as Utils.IntegerHolder).value = target.getBattleStat(Stat.ATK, target);
    return true;
  }
}

export class DefAtkAttr extends VariableAtkAttr {
  constructor() {
    super();
  }

  apply(user: Pokemon, target: Pokemon, move: Move, args: any[]): boolean {
    (args[0] as Utils.IntegerHolder).value = user.getBattleStat(Stat.DEF, target);
    return true;
  }
}

export class VariableDefAttr extends MoveAttr {
  constructor() {
    super();
  }

  apply(user: Pokemon, target: Pokemon, move: Move, args: any[]): boolean {
    //const def = args[0] as Utils.IntegerHolder;
    return false;
  }
}

export class DefDefAttr extends VariableDefAttr {
  constructor() {
    super();
  }

  apply(user: Pokemon, target: Pokemon, move: Move, args: any[]): boolean {
    (args[0] as Utils.IntegerHolder).value = target.getBattleStat(Stat.DEF, user);
    return true;
  }
}

export class VariableAccuracyAttr extends MoveAttr {
  apply(user: Pokemon, target: Pokemon, move: Move, args: any[]): boolean {
    //const accuracy = args[0] as Utils.NumberHolder;
    return false;
  }
}

export class ThunderAccuracyAttr extends VariableAccuracyAttr {
  apply(user: Pokemon, target: Pokemon, move: Move, args: any[]): boolean {
    if (!user.scene.arena.weather?.isEffectSuppressed(user.scene)) {
      const accuracy = args[0] as Utils.NumberHolder;
      const weatherType = user.scene.arena.weather?.weatherType || WeatherType.NONE;
      switch (weatherType) {
      case WeatherType.SUNNY:
      case WeatherType.SANDSTORM:
      case WeatherType.HARSH_SUN:
        accuracy.value = 50;
        return true;
      case WeatherType.RAIN:
      case WeatherType.HEAVY_RAIN:
        accuracy.value = -1;
        return true;
      }
    }

    return false;
  }
}

/**
 * Attribute used for moves which never miss
 * against Pokemon with the {@linkcode BattlerTagType.MINIMIZED}
 * @extends VariableAccuracyAttr
 * @see {@linkcode apply}
 */
export class MinimizeAccuracyAttr extends VariableAccuracyAttr {
  /**
   * @see {@linkcode apply}
   * @param user N/A
   * @param target {@linkcode Pokemon} target of the move
   * @param move N/A
   * @param args [0] Accuracy of the move to be modified
   * @returns true if the function succeeds
   */
  apply(user: Pokemon, target: Pokemon, move: Move, args: any[]): boolean {
    if (target.getTag(BattlerTagType.MINIMIZED)) {
      const accuracy = args[0] as Utils.NumberHolder;
      accuracy.value = -1;

      return true;
    }

    return false;
  }
}

export class ToxicAccuracyAttr extends VariableAccuracyAttr {
  apply(user: Pokemon, target: Pokemon, move: Move, args: any[]): boolean {
    if (user.isOfType(Type.POISON)) {
      const accuracy = args[0] as Utils.NumberHolder;
      accuracy.value = -1;
      return true;
    }

    return false;
  }
}

export class BlizzardAccuracyAttr extends VariableAccuracyAttr {
  apply(user: Pokemon, target: Pokemon, move: Move, args: any[]): boolean {
    if (!user.scene.arena.weather?.isEffectSuppressed(user.scene)) {
      const accuracy = args[0] as Utils.NumberHolder;
      const weatherType = user.scene.arena.weather?.weatherType || WeatherType.NONE;
      if (weatherType === WeatherType.HAIL || weatherType === WeatherType.SNOW) {
        accuracy.value = -1;
        return true;
      }
    }

    return false;
  }
}

export class VariableMoveCategoryAttr extends MoveAttr {
  apply(user: Pokemon, target: Pokemon, move: Move, args: any[]): boolean {
    return false;
  }
}

export class PhotonGeyserCategoryAttr extends VariableMoveCategoryAttr {
  apply(user: Pokemon, target: Pokemon, move: Move, args: any[]): boolean {
    const category = (args[0] as Utils.IntegerHolder);

    if (user.getBattleStat(Stat.ATK, target, move) > user.getBattleStat(Stat.SPATK, target, move)) {
      category.value = MoveCategory.PHYSICAL;
      return true;
    }

    return false;
  }
}

export class TeraBlastCategoryAttr extends VariableMoveCategoryAttr {
  apply(user: Pokemon, target: Pokemon, move: Move, args: any[]): boolean {
    const category = (args[0] as Utils.IntegerHolder);

    if (user.isTerastallized() && user.getBattleStat(Stat.ATK, target, move) > user.getBattleStat(Stat.SPATK, target, move)) {
      category.value = MoveCategory.PHYSICAL;
      return true;
    }

    return false;
  }
}

/**
 * Change the move category to status when used on the ally
 * @extends VariableMoveCategoryAttr
 * @see {@linkcode apply}
 */
export class StatusCategoryOnAllyAttr extends VariableMoveCategoryAttr {
  /**
   * @param user {@linkcode Pokemon} using the move
   * @param target {@linkcode Pokemon} target of the move
   * @param move {@linkcode Move} with this attribute
   * @param args [0] {@linkcode Utils.IntegerHolder} The category of the move
   * @returns true if the function succeeds
   */
  apply(user: Pokemon, target: Pokemon, move: Move, args: any[]): boolean {
    const category = (args[0] as Utils.IntegerHolder);

    if (user.getAlly() === target) {
      category.value = MoveCategory.STATUS;
      return true;
    }

    return false;
  }
}

export class ShellSideArmCategoryAttr extends VariableMoveCategoryAttr {
  apply(user: Pokemon, target: Pokemon, move: Move, args: any[]): boolean {
    const category = (args[0] as Utils.IntegerHolder);
    const atkRatio = user.getBattleStat(Stat.ATK, target, move) / target.getBattleStat(Stat.DEF, user, move);
    const specialRatio = user.getBattleStat(Stat.SPATK, target, move) / target.getBattleStat(Stat.SPDEF, user, move);

    // Shell Side Arm is much more complicated than it looks, this is a partial implementation to try to achieve something similar to the games
    if (atkRatio > specialRatio) {
      category.value = MoveCategory.PHYSICAL;
      return true;
    } else if (atkRatio === specialRatio && user.randSeedInt(2) === 0) {
      category.value = MoveCategory.PHYSICAL;
      return true;
    }

    return false;
  }
}

export class VariableMoveTypeAttr extends MoveAttr {
  apply(user: Pokemon, target: Pokemon, move: Move, args: any[]): boolean {
    return false;
  }
}

export class FormChangeItemTypeAttr extends VariableMoveTypeAttr {
  apply(user: Pokemon, target: Pokemon, move: Move, args: any[]): boolean {
    if ([user.species.speciesId, user.fusionSpecies?.speciesId].includes(Species.ARCEUS) || [user.species.speciesId, user.fusionSpecies?.speciesId].includes(Species.SILVALLY)) {
      const form = user.species.speciesId === Species.ARCEUS || user.species.speciesId === Species.SILVALLY ? user.formIndex : user.fusionSpecies.formIndex;

      move.type = Type[Type[form]];
      return true;
    }

    return false;
  }
}

export class TechnoBlastTypeAttr extends VariableMoveTypeAttr {
  apply(user: Pokemon, target: Pokemon, move: Move, args: any[]): boolean {
    if ([user.species.speciesId, user.fusionSpecies?.speciesId].includes(Species.GENESECT)) {
      const form = user.species.speciesId === Species.GENESECT ? user.formIndex : user.fusionSpecies.formIndex;

      switch (form) {
      case 1: // Shock Drive
        move.type = Type.ELECTRIC;
        break;
      case 2: // Burn Drive
        move.type = Type.FIRE;
        break;
      case 3: // Chill Drive
        move.type = Type.ICE;
        break;
      case 4: // Douse Drive
        move.type = Type.WATER;
        break;
      default:
        move.type = Type.NORMAL;
        break;
      }
      return true;
    }

    return false;
  }
}

export class AuraWheelTypeAttr extends VariableMoveTypeAttr {
  apply(user: Pokemon, target: Pokemon, move: Move, args: any[]): boolean {
    if ([user.species.speciesId, user.fusionSpecies?.speciesId].includes(Species.MORPEKO)) {
      const form = user.species.speciesId === Species.MORPEKO ? user.formIndex : user.fusionSpecies.formIndex;

      switch (form) {
      case 1: // Hangry Mode
        move.type = Type.DARK;
        break;
      default: // Full Belly Mode
        move.type = Type.ELECTRIC;
        break;
      }
      return true;
    }

    return false;
  }
}

export class RagingBullTypeAttr extends VariableMoveTypeAttr {
  apply(user: Pokemon, target: Pokemon, move: Move, args: any[]): boolean {
    if ([user.species.speciesId, user.fusionSpecies?.speciesId].includes(Species.PALDEA_TAUROS)) {
      const form = user.species.speciesId === Species.PALDEA_TAUROS ? user.formIndex : user.fusionSpecies.formIndex;

      switch (form) {
      case 1: // Blaze breed
        move.type = Type.FIRE;
        break;
      case 2: // Aqua breed
        move.type = Type.WATER;
        break;
      default:
        move.type = Type.FIGHTING;
        break;
      }
      return true;
    }

    return false;
  }
}

export class IvyCudgelTypeAttr extends VariableMoveTypeAttr {
  apply(user: Pokemon, target: Pokemon, move: Move, args: any[]): boolean {
    if ([user.species.speciesId, user.fusionSpecies?.speciesId].includes(Species.OGERPON)) {
      const form = user.species.speciesId === Species.OGERPON ? user.formIndex : user.fusionSpecies.formIndex;

      switch (form) {
      case 1: // Wellspring Mask
        move.type = Type.WATER;
        break;
      case 2: // Hearthflame Mask
        move.type = Type.FIRE;
        break;
      case 3: // Cornerstone Mask
        move.type = Type.ROCK;
        break;
      case 4: // Teal Mask Tera
        move.type = Type.GRASS;
        break;
      case 5: // Wellspring Mask Tera
        move.type = Type.WATER;
        break;
      case 6: // Hearthflame Mask Tera
        move.type = Type.FIRE;
        break;
      case 7: // Cornerstone Mask Tera
        move.type = Type.ROCK;
        break;
      default:
        move.type = Type.GRASS;
        break;
      }
      return true;
    }

    return false;
  }
}

export class WeatherBallTypeAttr extends VariableMoveTypeAttr {
  apply(user: Pokemon, target: Pokemon, move: Move, args: any[]): boolean {
    if (!user.scene.arena.weather?.isEffectSuppressed(user.scene)) {
      switch (user.scene.arena.weather?.weatherType) {
      case WeatherType.SUNNY:
      case WeatherType.HARSH_SUN:
        move.type = Type.FIRE;
        break;
      case WeatherType.RAIN:
      case WeatherType.HEAVY_RAIN:
        move.type = Type.WATER;
        break;
      case WeatherType.SANDSTORM:
        move.type = Type.ROCK;
        break;
      case WeatherType.HAIL:
      case WeatherType.SNOW:
        move.type = Type.ICE;
        break;
      default:
        return false;
      }
      return true;
    }

    return false;
  }
}

/**
 * Changes the move's type to match the current terrain.
 * Has no effect if the user is not grounded.
 * @extends VariableMoveTypeAttr
 * @see {@linkcode apply}
 */
export class TerrainPulseTypeAttr extends VariableMoveTypeAttr {
  /**
   * @param user {@linkcode Pokemon} using this move
   * @param target N/A
   * @param move N/A
   * @param args [0] {@linkcode Utils.IntegerHolder} The move's type to be modified
   * @returns true if the function succeeds
   */
  apply(user: Pokemon, target: Pokemon, move: Move, args: any[]): boolean {
    if (!user.isGrounded) {
      return false;
    }

    const currentTerrain = user.scene.arena.getTerrainType();
    switch (currentTerrain) {
    case TerrainType.MISTY:
      move.type = Type.FAIRY;
      break;
    case TerrainType.ELECTRIC:
      move.type = Type.ELECTRIC;
      break;
    case TerrainType.GRASSY:
      move.type = Type.GRASS;
      break;
    case TerrainType.PSYCHIC:
      move.type = Type.PSYCHIC;
      break;
    default:
      return false;
    }
    return true;
  }
}

export class HiddenPowerTypeAttr extends VariableMoveTypeAttr {
  apply(user: Pokemon, target: Pokemon, move: Move, args: any[]): boolean {
    const iv_val = Math.floor(((user.ivs[Stat.HP] & 1)
      +(user.ivs[Stat.ATK] & 1) * 2
      +(user.ivs[Stat.DEF] & 1) * 4
      +(user.ivs[Stat.SPD] & 1) * 8
      +(user.ivs[Stat.SPATK] & 1) * 16
      +(user.ivs[Stat.SPDEF] & 1) * 32) * 15/63);

    move.type = [
      Type.FIGHTING, Type.FLYING, Type.POISON, Type.GROUND,
      Type.ROCK, Type.BUG, Type.GHOST, Type.STEEL,
      Type.FIRE, Type.WATER, Type.GRASS, Type.ELECTRIC,
      Type.PSYCHIC, Type.ICE, Type.DRAGON, Type.DARK][iv_val];

    return true;
  }
}

export class MatchUserTypeAttr extends VariableMoveTypeAttr {
  apply(user: Pokemon, target: Pokemon, move: Move, args: any[]): boolean {
    const userTypes = user.getTypes(true);

    if (userTypes.includes(Type.STELLAR)) { // will not change to stellar type
      const nonTeraTypes = user.getTypes();
      move.type = nonTeraTypes[0];
      return true;
    } else if (userTypes.length > 0) {
      move.type = userTypes[0];
      return true;
    } else {
      return false;
    }

  }
}

export class VariableMoveTypeMultiplierAttr extends MoveAttr {
  apply(user: Pokemon, target: Pokemon, move: Move, args: any[]): boolean {
    return false;
  }
}

export class NeutralDamageAgainstFlyingTypeMultiplierAttr extends VariableMoveTypeMultiplierAttr {
  apply(user: Pokemon, target: Pokemon, move: Move, args: any[]): boolean {
    if (!target.getTag(BattlerTagType.IGNORE_FLYING)) {
      const multiplier = args[0] as Utils.NumberHolder;
      //When a flying type is hit, the first hit is always 1x multiplier. Levitating pokemon are instantly affected by typing
      if (target.isOfType(Type.FLYING) || target.hasAbility(Abilities.LEVITATE)) {
        multiplier.value = 1;
      }
      return true;
    }

    return false;
  }
}

export class WaterSuperEffectTypeMultiplierAttr extends VariableMoveTypeMultiplierAttr {
  apply(user: Pokemon, target: Pokemon, move: Move, args: any[]): boolean {
    const multiplier = args[0] as Utils.NumberHolder;
    if (target.isOfType(Type.WATER)) {
      multiplier.value *= 4; // Increased twice because initial reduction against water
      return true;
    }

    return false;
  }
}

export class IceNoEffectTypeAttr extends VariableMoveTypeMultiplierAttr {
  /**
   * Checks to see if the Target is Ice-Type or not. If so, the move will have no effect.
   * @param {Pokemon} user N/A
   * @param {Pokemon} target Pokemon that is being checked whether Ice-Type or not.
   * @param {Move} move N/A
   * @param {any[]} args Sets to false if the target is Ice-Type, so it should do no damage/no effect.
   * @returns {boolean} Returns true if move is successful, false if Ice-Type.
   */
  apply(user: Pokemon, target: Pokemon, move: Move, args: any[]): boolean {
    if (target.isOfType(Type.ICE)) {
      (args[0] as Utils.BooleanHolder).value = false;
      return false;
    }
    return true;
  }
}

export class FlyingTypeMultiplierAttr extends VariableMoveTypeMultiplierAttr {
  apply(user: Pokemon, target: Pokemon, move: Move, args: any[]): boolean {
    const multiplier = args[0] as Utils.NumberHolder;
    multiplier.value *= target.getAttackTypeEffectiveness(Type.FLYING, user);
    return true;
  }
}

export class OneHitKOAccuracyAttr extends VariableAccuracyAttr {
  apply(user: Pokemon, target: Pokemon, move: Move, args: any[]): boolean {
    const accuracy = args[0] as Utils.NumberHolder;
    if (user.level < target.level) {
      accuracy.value = 0;
    } else {
      accuracy.value = Math.min(Math.max(30 + 100 * (1 - target.level / user.level), 0), 100);
    }
    return true;
  }
}

export class SheerColdAccuracyAttr extends OneHitKOAccuracyAttr {
  /**
   * Changes the normal One Hit KO Accuracy Attr to implement the Gen VII changes,
   * where if the user is Ice-Type, it has more accuracy.
   * @param {Pokemon} user Pokemon that is using the move; checks the Pokemon's level.
   * @param {Pokemon} target Pokemon that is receiving the move; checks the Pokemon's level.
   * @param {Move} move N/A
   * @param {any[]} args Uses the accuracy argument, allowing to change it from either 0 if it doesn't pass
   * the first if/else, or 30/20 depending on the type of the user Pokemon.
   * @returns Returns true if move is successful, false if misses.
   */
  apply(user: Pokemon, target: Pokemon, move: Move, args: any[]): boolean {
    const accuracy = args[0] as Utils.NumberHolder;
    if (user.level < target.level) {
      accuracy.value = 0;
    } else {
      const baseAccuracy = user.isOfType(Type.ICE) ? 30 : 20;
      accuracy.value = Math.min(Math.max(baseAccuracy + 100 * (1 - target.level / user.level), 0), 100);
    }
    return true;
  }
}

export class MissEffectAttr extends MoveAttr {
  private missEffectFunc: UserMoveConditionFunc;

  constructor(missEffectFunc: UserMoveConditionFunc) {
    super();

    this.missEffectFunc = missEffectFunc;
  }

  apply(user: Pokemon, target: Pokemon, move: Move, args: any[]): boolean {
    this.missEffectFunc(user, move);
    return true;
  }
}

export class NoEffectAttr extends MoveAttr {
  private noEffectFunc: UserMoveConditionFunc;

  constructor(noEffectFunc: UserMoveConditionFunc) {
    super();

    this.noEffectFunc = noEffectFunc;
  }

  apply(user: Pokemon, target: Pokemon, move: Move, args: any[]): boolean {
    this.noEffectFunc(user, move);
    return true;
  }
}

const crashDamageFunc = (user: Pokemon, move: Move) => {
  const cancelled = new Utils.BooleanHolder(false);
  applyAbAttrs(BlockNonDirectDamageAbAttr, user, cancelled);
  if (cancelled.value) {
    return false;
  }

  user.damageAndUpdate(Math.floor(user.getMaxHp() / 2), HitResult.OTHER, false, true);
  user.scene.queueMessage(getPokemonMessage(user, " kept going\nand crashed!"));
  user.turnData.damageTaken += Math.floor(user.getMaxHp() / 2);

  return true;
};

export class TypelessAttr extends MoveAttr { }
/**
* Attribute used for moves which ignore redirection effects, and always target their original target, i.e. Snipe Shot
* Bypasses Storm Drain, Follow Me, Ally Switch, and the like.
*/
export class BypassRedirectAttr extends MoveAttr { }

export class DisableMoveAttr extends MoveEffectAttr {
  constructor() {
    super(false);
  }

  apply(user: Pokemon, target: Pokemon, move: Move, args: any[]): boolean {
    if (!super.apply(user, target, move, args)) {
      return false;
    }

    const moveQueue = target.getLastXMoves();
    let turnMove: TurnMove;
    while (moveQueue.length) {
      turnMove = moveQueue.shift();
      if (turnMove.virtual) {
        continue;
      }

      const moveIndex = target.getMoveset().findIndex(m => m.moveId === turnMove.move);
      if (moveIndex === -1) {
        return false;
      }

      const disabledMove = target.getMoveset()[moveIndex];
      target.summonData.disabledMove = disabledMove.moveId;
      target.summonData.disabledTurns = 4;

      user.scene.queueMessage(getPokemonMessage(target, `'s ${disabledMove.getName()}\nwas disabled!`));

      return true;
    }

    return false;
  }

  getCondition(): MoveConditionFunc {
    return (user, target, move) => {
      if (target.summonData.disabledMove || target.isMax()) {
        return false;
      }

      const moveQueue = target.getLastXMoves();
      let turnMove: TurnMove;
      while (moveQueue.length) {
        turnMove = moveQueue.shift();
        if (turnMove.virtual) {
          continue;
        }

        const move = target.getMoveset().find(m => m.moveId === turnMove.move);
        if (!move) {
          continue;
        }

        return true;
      }
    };
  }

  getTargetBenefitScore(user: Pokemon, target: Pokemon, move: Move): integer {
    return -5;
  }
}

export class FrenzyAttr extends MoveEffectAttr {
  constructor() {
    super(true, MoveEffectTrigger.HIT, false, true);
  }

  canApply(user: Pokemon, target: Pokemon, move: Move, args: any[]) {
    return !(this.selfTarget ? user : target).isFainted();
  }

  apply(user: Pokemon, target: Pokemon, move: Move, args: any[]): boolean {
    if (!super.apply(user, target, move, args)) {
      return false;
    }

    if (!user.getMoveQueue().length) {
      if (!user.getTag(BattlerTagType.FRENZY)) {
        const turnCount = user.randSeedIntRange(1, 2);
        new Array(turnCount).fill(null).map(() => user.getMoveQueue().push({ move: move.id, targets: [ target.getBattlerIndex() ], ignorePP: true }));
        user.addTag(BattlerTagType.FRENZY, 1, move.id, user.id);
      } else {
        applyMoveAttrs(AddBattlerTagAttr, user, target, move, args);
        user.lapseTag(BattlerTagType.FRENZY);
      }
      return true;
    }

    return false;
  }
}

export const frenzyMissFunc: UserMoveConditionFunc = (user: Pokemon, move: Move) => {
  while (user.getMoveQueue().length && user.getMoveQueue()[0].move === move.id) {
    user.getMoveQueue().shift();
  }
  user.lapseTag(BattlerTagType.FRENZY);

  return true;
};

export class AddBattlerTagAttr extends MoveEffectAttr {
  public tagType: BattlerTagType;
  public turnCountMin: integer;
  public turnCountMax: integer;
  private failOnOverlap: boolean;

  constructor(tagType: BattlerTagType, selfTarget: boolean = false, failOnOverlap: boolean = false, turnCountMin: integer = 0, turnCountMax?: integer, lastHitOnly: boolean = false) {
    super(selfTarget, MoveEffectTrigger.POST_APPLY, false, lastHitOnly);

    this.tagType = tagType;
    this.turnCountMin = turnCountMin;
    this.turnCountMax = turnCountMax !== undefined ? turnCountMax : turnCountMin;
    this.failOnOverlap = !!failOnOverlap;
  }

  apply(user: Pokemon, target: Pokemon, move: Move, args: any[]): boolean {
    if (!super.apply(user, target, move, args)) {
      return false;
    }

    const moveChance = this.getMoveChance(user,target,move,this.selfTarget);
    if (moveChance < 0 || moveChance === 100 || user.randSeedInt(100) < moveChance) {
      return (this.selfTarget ? user : target).addTag(this.tagType,  user.randSeedInt(this.turnCountMax - this.turnCountMin, this.turnCountMin), move.id, user.id);
    }

    return false;
  }

  getCondition(): MoveConditionFunc {
    return this.failOnOverlap
      ? (user, target, move) => !(this.selfTarget ? user : target).getTag(this.tagType)
      : null;
  }

  getTagTargetBenefitScore(user: Pokemon, target: Pokemon, move: Move): integer {
    switch (this.tagType) {
    case BattlerTagType.RECHARGING:
    case BattlerTagType.PERISH_SONG:
      return -16;
    case BattlerTagType.FLINCHED:
    case BattlerTagType.CONFUSED:
    case BattlerTagType.INFATUATED:
    case BattlerTagType.NIGHTMARE:
    case BattlerTagType.DROWSY:
    case BattlerTagType.NO_CRIT:
      return -5;
    case BattlerTagType.SEEDED:
    case BattlerTagType.SALT_CURED:
    case BattlerTagType.CURSED:
    case BattlerTagType.FRENZY:
    case BattlerTagType.TRAPPED:
    case BattlerTagType.BIND:
    case BattlerTagType.WRAP:
    case BattlerTagType.FIRE_SPIN:
    case BattlerTagType.WHIRLPOOL:
    case BattlerTagType.CLAMP:
    case BattlerTagType.SAND_TOMB:
    case BattlerTagType.MAGMA_STORM:
    case BattlerTagType.SNAP_TRAP:
    case BattlerTagType.THUNDER_CAGE:
    case BattlerTagType.INFESTATION:
      return -3;
    case BattlerTagType.ENCORE:
      return -2;
    case BattlerTagType.MINIMIZED:
      return 0;
    case BattlerTagType.INGRAIN:
    case BattlerTagType.IGNORE_ACCURACY:
    case BattlerTagType.AQUA_RING:
      return 3;
    case BattlerTagType.PROTECTED:
    case BattlerTagType.FLYING:
    case BattlerTagType.CRIT_BOOST:
    case BattlerTagType.ALWAYS_CRIT:
      return 5;
    }
  }

  getTargetBenefitScore(user: Pokemon, target: Pokemon, move: Move): integer {
    let moveChance = this.getMoveChance(user,target,move,this.selfTarget);
    if (moveChance < 0) {
      moveChance = 100;
    }
    return Math.floor(this.getTagTargetBenefitScore(user, target, move) * (moveChance / 100));
  }
}

export class CurseAttr extends MoveEffectAttr {

  apply(user: Pokemon, target: Pokemon, move:Move, args: any[]): boolean {
    if (user.getTypes(true).includes(Type.GHOST)) {
      if (target.getTag(BattlerTagType.CURSED)) {
        user.scene.queueMessage(i18next.t("battle:attackFailed"));
        return false;
      }
      const curseRecoilDamage = Math.max(1, Math.floor(user.getMaxHp() / 2));
      user.damageAndUpdate(curseRecoilDamage, HitResult.OTHER, false, true, true);
      user.scene.queueMessage(
        i18next.t("battle:battlerTagsCursedOnAdd", {
          pokemonNameWithAffix: getPokemonNameWithAffix(user),
          pokemonName: target.getNameToRender()
        })
      );

      target.addTag(BattlerTagType.CURSED, 0, move.id, user.id);
      return true;
    } else {
      user.scene.unshiftPhase(new StatChangePhase(user.scene, user.getBattlerIndex(), true, [BattleStat.ATK, BattleStat.DEF], 1));
      user.scene.unshiftPhase(new StatChangePhase(user.scene, user.getBattlerIndex(), true, [BattleStat.SPD], -1));
      return true;
    }
  }
}

export class LapseBattlerTagAttr extends MoveEffectAttr {
  public tagTypes: BattlerTagType[];

  constructor(tagTypes: BattlerTagType[], selfTarget: boolean = false) {
    super(selfTarget);

    this.tagTypes = tagTypes;
  }

  apply(user: Pokemon, target: Pokemon, move: Move, args: any[]): boolean {
    if (!super.apply(user, target, move, args)) {
      return false;
    }

    for (const tagType of this.tagTypes) {
      (this.selfTarget ? user : target).lapseTag(tagType);
    }

    return true;
  }
}

export class RemoveBattlerTagAttr extends MoveEffectAttr {
  public tagTypes: BattlerTagType[];

  constructor(tagTypes: BattlerTagType[], selfTarget: boolean = false) {
    super(selfTarget);

    this.tagTypes = tagTypes;
  }

  apply(user: Pokemon, target: Pokemon, move: Move, args: any[]): boolean {
    if (!super.apply(user, target, move, args)) {
      return false;
    }

    for (const tagType of this.tagTypes) {
      (this.selfTarget ? user : target).removeTag(tagType);
    }

    return true;
  }
}

export class FlinchAttr extends AddBattlerTagAttr {
  constructor() {
    super(BattlerTagType.FLINCHED, false);
  }
}

export class ConfuseAttr extends AddBattlerTagAttr {
  constructor(selfTarget?: boolean) {
    super(BattlerTagType.CONFUSED, selfTarget, false, 2, 5);
  }
}

export class RechargeAttr extends AddBattlerTagAttr {
  constructor() {
    super(BattlerTagType.RECHARGING, true, false, 1, 1, true);
  }
}

export class TrapAttr extends AddBattlerTagAttr {
  constructor(tagType: BattlerTagType) {
    super(tagType, false, false, 4, 5);
  }
}

export class ProtectAttr extends AddBattlerTagAttr {
  constructor(tagType: BattlerTagType = BattlerTagType.PROTECTED) {
    super(tagType, true);
  }

  getCondition(): MoveConditionFunc {
    return ((user, target, move): boolean => {
      let timesUsed = 0;
      const moveHistory = user.getLastXMoves();
      let turnMove: TurnMove;

      while (moveHistory.length) {
        turnMove = moveHistory.shift();
        if (!allMoves[turnMove.move].hasAttr(ProtectAttr) || turnMove.result !== MoveResult.SUCCESS) {
          break;
        }
        timesUsed++;
      }
      if (timesUsed) {
        return !user.randSeedInt(Math.pow(3, timesUsed));
      }
      return true;
    });
  }
}

export class EndureAttr extends ProtectAttr {
  constructor() {
    super(BattlerTagType.ENDURING);
  }
}

export class IgnoreAccuracyAttr extends AddBattlerTagAttr {
  constructor() {
    super(BattlerTagType.IGNORE_ACCURACY, true, false, 2);
  }

  apply(user: Pokemon, target: Pokemon, move: Move, args: any[]): boolean {
    if (!super.apply(user, target, move, args)) {
      return false;
    }

    user.scene.queueMessage(getPokemonMessage(user, ` took aim\nat ${target.getNameToRender()}!`));

    return true;
  }
}

export class AlwaysCritsAttr extends AddBattlerTagAttr {
  constructor() {
    super(BattlerTagType.ALWAYS_CRIT, true, false, 2);
  }

  apply(user: Pokemon, target: Pokemon, move: Move, args: any[]): boolean {
    if (!super.apply(user, target, move, args)) {
      return false;
    }

    user.scene.queueMessage(getPokemonMessage(user, ` took aim\nat ${target.getNameToRender()}!`));

    return true;
  }
}

export class FaintCountdownAttr extends AddBattlerTagAttr {
  constructor() {
    super(BattlerTagType.PERISH_SONG, false, true, 4);
  }

  apply(user: Pokemon, target: Pokemon, move: Move, args: any[]): boolean {
    if (!super.apply(user, target, move, args)) {
      return false;
    }

    user.scene.queueMessage(getPokemonMessage(target, `\nwill faint in ${this.turnCountMin - 1} turns.`));

    return true;
  }
}

/**
 * Attribute used when a move hits a {@linkcode BattlerTagType} for double damage
 * @extends MoveAttr
*/
export class HitsTagAttr extends MoveAttr {
  /** The {@linkcode BattlerTagType} this move hits */
  public tagType: BattlerTagType;
  /** Should this move deal double damage against {@linkcode HitsTagAttr.tagType}? */
  public doubleDamage: boolean;

  constructor(tagType: BattlerTagType, doubleDamage?: boolean) {
    super();

    this.tagType = tagType;
    this.doubleDamage = !!doubleDamage;
  }

  getTargetBenefitScore(user: Pokemon, target: Pokemon, move: Move): integer {
    return target.getTag(this.tagType) ? this.doubleDamage ? 10 : 5 : 0;
  }
}

export class AddArenaTagAttr extends MoveEffectAttr {
  public tagType: ArenaTagType;
  public turnCount: integer;
  private failOnOverlap: boolean;
  public selfSideTarget: boolean;

  constructor(tagType: ArenaTagType, turnCount?: integer, failOnOverlap: boolean = false, selfSideTarget: boolean = false) {
    super(true, MoveEffectTrigger.POST_APPLY, true);

    this.tagType = tagType;
    this.turnCount = turnCount;
    this.failOnOverlap = failOnOverlap;
    this.selfSideTarget = selfSideTarget;
  }

  apply(user: Pokemon, target: Pokemon, move: Move, args: any[]): boolean {
    if (!super.apply(user, target, move, args)) {
      return false;
    }

    if (move.chance < 0 || move.chance === 100 || user.randSeedInt(100) < move.chance) {
      user.scene.arena.addTag(this.tagType, this.turnCount, move.id, user.id, (this.selfSideTarget ? user : target).isPlayer() ? ArenaTagSide.PLAYER : ArenaTagSide.ENEMY);
      return true;
    }

    return false;
  }

  getCondition(): MoveConditionFunc {
    return this.failOnOverlap
      ? (user, target, move) => !user.scene.arena.getTagOnSide(this.tagType, target.isPlayer() ? ArenaTagSide.PLAYER : ArenaTagSide.ENEMY)
      : null;
  }
}

/**
 * Generic class for removing arena tags
 * @param tagTypes: The types of tags that can be removed
 * @param selfSideTarget: Is the user removing tags from its own side?
 */
export class RemoveArenaTagsAttr extends MoveEffectAttr {
  public tagTypes: ArenaTagType[];
  public selfSideTarget: boolean;

  constructor(tagTypes: ArenaTagType[], selfSideTarget: boolean) {
    super(true, MoveEffectTrigger.POST_APPLY);

    this.tagTypes = tagTypes;
    this.selfSideTarget = selfSideTarget;
  }

  apply(user: Pokemon, target: Pokemon, move: Move, args: any[]): boolean {
    if (!super.apply(user, target, move, args)) {
      return false;
    }

    const side = (this.selfSideTarget ? user : target).isPlayer() ? ArenaTagSide.PLAYER : ArenaTagSide.ENEMY;

    for (const tagType of this.tagTypes) {
      user.scene.arena.removeTagOnSide(tagType, side);
    }

    return true;
  }
}

export class AddArenaTrapTagAttr extends AddArenaTagAttr {
  getCondition(): MoveConditionFunc {
    return (user, target, move) => {
      const side = (this.selfSideTarget ? user : target).isPlayer() ? ArenaTagSide.PLAYER : ArenaTagSide.ENEMY;
      const tag = user.scene.arena.getTagOnSide(this.tagType, side) as ArenaTrapTag;
      if (!tag) {
        return true;
      }
      return tag.layers < tag.maxLayers;
    };
  }
}

/**
 * Attribute used for Stone Axe and Ceaseless Edge.
 * Applies the given ArenaTrapTag when move is used.
 * @extends AddArenaTagAttr
 * @see {@linkcode apply}
 */
export class AddArenaTrapTagHitAttr extends AddArenaTagAttr {
  /**
   * @param user {@linkcode Pokemon} using this move
   * @param target {@linkcode Pokemon} target of this move
   * @param move {@linkcode Move} being used
   */
  apply(user: Pokemon, target: Pokemon, move: Move, args: any[]): boolean {
    const moveChance = this.getMoveChance(user,target,move,this.selfTarget);
    const side = (this.selfSideTarget ? user : target).isPlayer() ? ArenaTagSide.PLAYER : ArenaTagSide.ENEMY;
    const tag = user.scene.arena.getTagOnSide(this.tagType, side) as ArenaTrapTag;
    if ((moveChance < 0 || moveChance === 100 || user.randSeedInt(100) < moveChance)) {
      user.scene.arena.addTag(this.tagType, 0, move.id, user.id, side);
      if (!tag) {
        return true;
      }
      return tag.layers < tag.maxLayers;
    }
    return false;
  }
}

export class RemoveArenaTrapAttr extends MoveEffectAttr {

  private targetBothSides: boolean;

  constructor(targetBothSides: boolean = false) {
    super(true, MoveEffectTrigger.PRE_APPLY);
    this.targetBothSides = targetBothSides;
  }

  apply(user: Pokemon, target: Pokemon, move: Move, args: any[]): boolean {

    if (!super.apply(user, target, move, args)) {
      return false;
    }

    if (this.targetBothSides) {
      user.scene.arena.removeTagOnSide(ArenaTagType.SPIKES, ArenaTagSide.PLAYER);
      user.scene.arena.removeTagOnSide(ArenaTagType.TOXIC_SPIKES, ArenaTagSide.PLAYER);
      user.scene.arena.removeTagOnSide(ArenaTagType.STEALTH_ROCK, ArenaTagSide.PLAYER);
      user.scene.arena.removeTagOnSide(ArenaTagType.STICKY_WEB, ArenaTagSide.PLAYER);

      user.scene.arena.removeTagOnSide(ArenaTagType.SPIKES, ArenaTagSide.ENEMY);
      user.scene.arena.removeTagOnSide(ArenaTagType.TOXIC_SPIKES, ArenaTagSide.ENEMY);
      user.scene.arena.removeTagOnSide(ArenaTagType.STEALTH_ROCK, ArenaTagSide.ENEMY);
      user.scene.arena.removeTagOnSide(ArenaTagType.STICKY_WEB, ArenaTagSide.ENEMY);
    } else {
      user.scene.arena.removeTagOnSide(ArenaTagType.SPIKES, target.isPlayer() ? ArenaTagSide.ENEMY : ArenaTagSide.PLAYER);
      user.scene.arena.removeTagOnSide(ArenaTagType.TOXIC_SPIKES, target.isPlayer() ? ArenaTagSide.ENEMY : ArenaTagSide.PLAYER);
      user.scene.arena.removeTagOnSide(ArenaTagType.STEALTH_ROCK, target.isPlayer() ? ArenaTagSide.ENEMY : ArenaTagSide.PLAYER);
      user.scene.arena.removeTagOnSide(ArenaTagType.STICKY_WEB, target.isPlayer() ? ArenaTagSide.ENEMY : ArenaTagSide.PLAYER);
    }

    return true;
  }
}

export class RemoveScreensAttr extends MoveEffectAttr {

  private targetBothSides: boolean;

  constructor(targetBothSides: boolean = false) {
    super(true, MoveEffectTrigger.PRE_APPLY);
    this.targetBothSides = targetBothSides;
  }

  apply(user: Pokemon, target: Pokemon, move: Move, args: any[]): boolean {

    if (!super.apply(user, target, move, args)) {
      return false;
    }

    if (this.targetBothSides) {
      user.scene.arena.removeTagOnSide(ArenaTagType.REFLECT, ArenaTagSide.PLAYER);
      user.scene.arena.removeTagOnSide(ArenaTagType.LIGHT_SCREEN, ArenaTagSide.PLAYER);
      user.scene.arena.removeTagOnSide(ArenaTagType.AURORA_VEIL, ArenaTagSide.PLAYER);

      user.scene.arena.removeTagOnSide(ArenaTagType.REFLECT, ArenaTagSide.ENEMY);
      user.scene.arena.removeTagOnSide(ArenaTagType.LIGHT_SCREEN, ArenaTagSide.ENEMY);
      user.scene.arena.removeTagOnSide(ArenaTagType.AURORA_VEIL, ArenaTagSide.ENEMY);
    } else {
      user.scene.arena.removeTagOnSide(ArenaTagType.REFLECT, target.isPlayer() ? ArenaTagSide.PLAYER : ArenaTagSide.ENEMY);
      user.scene.arena.removeTagOnSide(ArenaTagType.LIGHT_SCREEN, target.isPlayer() ? ArenaTagSide.PLAYER : ArenaTagSide.ENEMY);
      user.scene.arena.removeTagOnSide(ArenaTagType.AURORA_VEIL, target.isPlayer() ? ArenaTagSide.PLAYER : ArenaTagSide.ENEMY);
    }

    return true;

  }
}

/*Swaps arena effects between the player and enemy side
  * @extends MoveEffectAttr
  * @see {@linkcode apply}
*/
export class SwapArenaTagsAttr extends MoveEffectAttr {
  public SwapTags: ArenaTagType[];


  constructor(SwapTags: ArenaTagType[]) {
    super(true, MoveEffectTrigger.POST_APPLY);
    this.SwapTags = SwapTags;
  }

  apply(user:Pokemon, target:Pokemon, move:Move, args: any[]): boolean {
    if (!super.apply(user, target, move, args)) {
      return false;
    }

    const tagPlayerTemp = user.scene.arena.findTagsOnSide((t => this.SwapTags.includes(t.tagType)), ArenaTagSide.PLAYER);
    const tagEnemyTemp = user.scene.arena.findTagsOnSide((t => this.SwapTags.includes(t.tagType)), ArenaTagSide.ENEMY);


    if (tagPlayerTemp) {
      for (const swapTagsType of tagPlayerTemp) {
        user.scene.arena.removeTagOnSide(swapTagsType.tagType, ArenaTagSide.PLAYER, true);
        user.scene.arena.addTag(swapTagsType.tagType, swapTagsType.turnCount, swapTagsType.sourceMove, swapTagsType.sourceId, ArenaTagSide.ENEMY, true);
      }
    }
    if (tagEnemyTemp) {
      for (const swapTagsType of tagEnemyTemp) {
        user.scene.arena.removeTagOnSide(swapTagsType.tagType, ArenaTagSide.ENEMY, true);
        user.scene.arena.addTag(swapTagsType.tagType, swapTagsType.turnCount, swapTagsType.sourceMove, swapTagsType.sourceId, ArenaTagSide.PLAYER, true);
      }
    }


    user.scene.queueMessage( `${user.getNameToRender()} swapped the battle effects affecting each side of the field!`);
    return true;
  }
}

/**
 * Attribute used for Revival Blessing.
 * @extends MoveEffectAttr
 * @see {@linkcode apply}
 */
export class RevivalBlessingAttr extends MoveEffectAttr {
  constructor(user?: boolean) {
    super(true);
  }

  /**
   *
   * @param user {@linkcode Pokemon} using this move
   * @param target {@linkcode Pokemon} target of this move
   * @param move {@linkcode Move} being used
   * @param args N/A
   * @returns Promise, true if function succeeds.
   */
  apply(user: Pokemon, target: Pokemon, move: Move, args: any[]): Promise<boolean> {
    return new Promise(resolve => {
      // If user is player, checks if the user has fainted pokemon
      if (user instanceof PlayerPokemon
        && user.scene.getParty().findIndex(p => p.isFainted())>-1) {
        (user as PlayerPokemon).revivalBlessing().then(() => {
          resolve(true);
        });
      // If user is enemy, checks that it is a trainer, and it has fainted non-boss pokemon in party
      } else if (user instanceof EnemyPokemon
        && user.hasTrainer()
        && user.scene.getEnemyParty().findIndex(p => p.isFainted() && !p.isBoss()) > -1) {
        // Selects a random fainted pokemon
        const faintedPokemon = user.scene.getEnemyParty().filter(p => p.isFainted() && !p.isBoss());
        const pokemon = faintedPokemon[user.randSeedInt(faintedPokemon.length)];
        const slotIndex = user.scene.getEnemyParty().findIndex(p => pokemon.id === p.id);
        pokemon.resetStatus();
        pokemon.heal(Math.min(Math.max(Math.ceil(Math.floor(0.5 * pokemon.getMaxHp())), 1), pokemon.getMaxHp()));
        user.scene.queueMessage(`${pokemon.getNameToRender()} was revived!`,0,true);

        if (user.scene.currentBattle.double && user.scene.getEnemyParty().length > 1) {
          const allyPokemon = user.getAlly();
          if (slotIndex<=1) {
            user.scene.unshiftPhase(new SwitchSummonPhase(user.scene, pokemon.getFieldIndex(), slotIndex, false, false, false));
          } else if (allyPokemon.isFainted()) {
            user.scene.unshiftPhase(new SwitchSummonPhase(user.scene, allyPokemon.getFieldIndex(), slotIndex, false, false,false));
          }
        }
        resolve(true);
      } else {
        user.scene.queueMessage(i18next.t("battle:attackFailed"));
        resolve(false);
      }
    });
  }

  getUserBenefitScore(user: Pokemon, target: Pokemon, move: Move): integer {
    if (user.hasTrainer() && user.scene.getEnemyParty().findIndex(p => p.isFainted() && !p.isBoss()) > -1) {
      return 20;
    }

    return -20;
  }
}

export class ForceSwitchOutAttr extends MoveEffectAttr {
  private user: boolean;
  private batonPass: boolean;

  constructor(user?: boolean, batonPass?: boolean) {
    super(false, MoveEffectTrigger.POST_APPLY, false, true);
    this.user = !!user;
    this.batonPass = !!batonPass;
  }

  apply(user: Pokemon, target: Pokemon, move: Move, args: any[]): Promise<boolean> {
    return new Promise(resolve => {

  	// Check if the move category is not STATUS or if the switch out condition is not met
      if (!this.getSwitchOutCondition()(user, target, move)) {
  	  //Apply effects before switch out i.e. poison point, flame body, etc
        applyPostDefendAbAttrs(PostDefendContactApplyStatusEffectAbAttr, target, user, move, null);
        return resolve(false);
      }

  	// Move the switch out logic inside the conditional block
  	// This ensures that the switch out only happens when the conditions are met
	  const switchOutTarget = this.user ? user : target;
	  if (switchOutTarget instanceof PlayerPokemon) {
	  	if (switchOutTarget.hp) {
	  	  applyPreSwitchOutAbAttrs(PreSwitchOutAbAttr, switchOutTarget);
	  	  (switchOutTarget as PlayerPokemon).switchOut(this.batonPass, true).then(() => resolve(true));
	  	} else {
          resolve(false);
        }
	  	return;
	  } else if (user.scene.currentBattle.battleType) {
	  	// Switch out logic for the battle type
	  	switchOutTarget.resetTurnData();
	  	switchOutTarget.resetSummonData();
	  	switchOutTarget.hideInfo();
	  	switchOutTarget.setVisible(false);
	  	switchOutTarget.scene.field.remove(switchOutTarget);
	  	user.scene.triggerPokemonFormChange(switchOutTarget, SpeciesFormChangeActiveTrigger, true);

	  	if (switchOutTarget.hp) {
          user.scene.unshiftPhase(new SwitchSummonPhase(user.scene, switchOutTarget.getFieldIndex(), user.scene.currentBattle.trainer.getNextSummonIndex((switchOutTarget as EnemyPokemon).trainerSlot), false, this.batonPass, false));
        }
	  } else {
	    // Switch out logic for everything else
	  	switchOutTarget.setVisible(false);

	  	if (switchOutTarget.hp) {
	  	  switchOutTarget.hideInfo().then(() => switchOutTarget.destroy());
	  	  switchOutTarget.scene.field.remove(switchOutTarget);
	  	  user.scene.queueMessage(getPokemonMessage(switchOutTarget, " fled!"), null, true, 500);
	  	}

	  	if (!switchOutTarget.getAlly()?.isActive(true)) {
	  	  user.scene.clearEnemyHeldItemModifiers();

	  	  if (switchOutTarget.hp) {
	  	  	user.scene.pushPhase(new BattleEndPhase(user.scene));
	  	  	user.scene.pushPhase(new NewBattlePhase(user.scene));
	  	  }
	  	}
	  }

	  resolve(true);
	  });
  }

  getCondition(): MoveConditionFunc {
    return (user, target, move) => (move.category !== MoveCategory.STATUS || this.getSwitchOutCondition()(user, target, move));
  }

  getFailedText(user: Pokemon, target: Pokemon, move: Move, cancelled: Utils.BooleanHolder): string | null {
    const blockedByAbility = new Utils.BooleanHolder(false);
    applyAbAttrs(ForceSwitchOutImmunityAbAttr, target, blockedByAbility);
    return blockedByAbility.value ? getPokemonMessage(target, " can't be switched out!") : null;
  }

  getSwitchOutCondition(): MoveConditionFunc {
    return (user, target, move) => {
      const switchOutTarget = (this.user ? user : target);
      const player = switchOutTarget instanceof PlayerPokemon;

      if (!this.user && move.category === MoveCategory.STATUS && (target.hasAbilityWithAttr(ForceSwitchOutImmunityAbAttr) || target.isMax())) {
        return false;
      }

      if (!player && !user.scene.currentBattle.battleType) {
        if (this.batonPass) {
          return false;
        }
        // Don't allow wild opponents to flee on the boss stage since it can ruin a run early on
        if (!(user.scene.currentBattle.waveIndex % 10)) {
          return false;
        }
      }

      const party = player ? user.scene.getParty() : user.scene.getEnemyParty();
      return (!player && !user.scene.currentBattle.battleType) || party.filter(p => p.isAllowedInBattle() && (player || (p as EnemyPokemon).trainerSlot === (switchOutTarget as EnemyPokemon).trainerSlot)).length > user.scene.currentBattle.getBattlerCount();
    };
  }

  getUserBenefitScore(user: Pokemon, target: Pokemon, move: Move): integer {
    if (!user.scene.getEnemyParty().find(p => p.isActive() && !p.isOnField())) {
      return -20;
    }
    let ret = this.user ? Math.floor((1 - user.getHpRatio()) * 20) : super.getUserBenefitScore(user, target, move);
    if (this.user && this.batonPass) {
      const battleStatTotal = user.summonData.battleStats.reduce((bs: integer, total: integer) => total += bs, 0);
      ret = ret / 2 + (Phaser.Tweens.Builders.GetEaseFunction("Sine.easeOut")(Math.min(Math.abs(battleStatTotal), 10) / 10) * (battleStatTotal >= 0 ? 10 : -10));
    }
    return ret;
  }
}

export class RemoveTypeAttr extends MoveEffectAttr {

  private removedType: Type;
  private messageCallback: ((user: Pokemon) => void) | undefined;

  constructor(removedType: Type, messageCallback?: (user: Pokemon) => void) {
    super(true, MoveEffectTrigger.POST_TARGET);
    this.removedType = removedType;
    this.messageCallback = messageCallback;

  }

  apply(user: Pokemon, target: Pokemon, move: Move, args: any[]): boolean {
    if (!super.apply(user, target, move, args)) {
      return false;
    }

    if (user.isTerastallized && user.getTeraType() === this.removedType) { // active tera types cannot be removed
      return false;
    }

    const userTypes = user.getTypes(true);
    const modifiedTypes = userTypes.filter(type => type !== this.removedType);
    user.summonData.types = modifiedTypes;
    user.updateInfo();


    if (this.messageCallback) {
      this.messageCallback(user);
    }

    return true;
  }
}

export class CopyTypeAttr extends MoveEffectAttr {
  constructor() {
    super(false);
  }

  apply(user: Pokemon, target: Pokemon, move: Move, args: any[]): boolean {
    if (!super.apply(user, target, move, args)) {
      return false;
    }

    user.summonData.types = target.getTypes(true);
    user.updateInfo();

    user.scene.queueMessage(getPokemonMessage(user, `'s type\nchanged to match ${target.getNameToRender()}'s!`));

    return true;
  }

  getCondition(): MoveConditionFunc {
    return (user, target, move) => target.getTypes()[0] !== Type.UNKNOWN;
  }
}

export class CopyBiomeTypeAttr extends MoveEffectAttr {
  constructor() {
    super(true);
  }

  apply(user: Pokemon, target: Pokemon, move: Move, args: any[]): boolean {
    if (!super.apply(user, target, move, args)) {
      return false;
    }

    const biomeType = user.scene.arena.getTypeForBiome();

    user.summonData.types = [ biomeType ];
    user.updateInfo();

    user.scene.queueMessage(getPokemonMessage(user, ` transformed\ninto the ${Utils.toReadableString(Type[biomeType])} type!`));

    return true;
  }
}

export class ChangeTypeAttr extends MoveEffectAttr {
  private type: Type;

  constructor(type: Type) {
    super(false, MoveEffectTrigger.HIT);

    this.type = type;
  }

  apply(user: Pokemon, target: Pokemon, move: Move, args: any[]): boolean {
    target.summonData.types = [this.type];
    target.updateInfo();

    user.scene.queueMessage(getPokemonMessage(target, ` transformed\ninto the ${Utils.toReadableString(Type[this.type])} type!`));

    return true;
  }

  getCondition(): MoveConditionFunc {
    return (user, target, move) => !target.isTerastallized() && !target.hasAbility(Abilities.MULTITYPE) && !target.hasAbility(Abilities.RKS_SYSTEM) && !(target.getTypes().length === 1 && target.getTypes()[0] === this.type);
  }
}

export class AddTypeAttr extends MoveEffectAttr {
  private type: Type;

  constructor(type: Type) {
    super(false, MoveEffectTrigger.HIT);

    this.type = type;
  }

  apply(user: Pokemon, target: Pokemon, move: Move, args: any[]): boolean {
    const types = target.getTypes().slice(0, 2).filter(t => t !== Type.UNKNOWN); // TODO: Figure out some way to actually check if another version of this effect is already applied
    types.push(this.type);
    target.summonData.types = types;
    target.updateInfo();

    user.scene.queueMessage(`${Utils.toReadableString(Type[this.type])} was added to\n` + getPokemonMessage(target, "!"));

    return true;
  }

  getCondition(): MoveConditionFunc {
    return (user, target, move) => !target.isTerastallized()&& !target.getTypes().includes(this.type);
  }
}

export class FirstMoveTypeAttr extends MoveEffectAttr {
  constructor() {
    super(true);
  }

  apply(user: Pokemon, target: Pokemon, move: Move, args: any[]): boolean {
    if (!super.apply(user, target, move, args)) {
      return false;
    }

    const firstMoveType = target.getMoveset()[0].getMove().type;

    user.summonData.types = [ firstMoveType ];

    user.scene.queueMessage(getPokemonMessage(user, ` transformed\ninto to the ${Utils.toReadableString(Type[firstMoveType])} type!`));

    return true;
  }
}

export class RandomMovesetMoveAttr extends OverrideMoveEffectAttr {
  private enemyMoveset: boolean;

  constructor(enemyMoveset?: boolean) {
    super();

    this.enemyMoveset = enemyMoveset;
  }

  apply(user: Pokemon, target: Pokemon, move: Move, args: any[]): boolean {
    const moveset = (!this.enemyMoveset ? user : target).getMoveset();
    const moves = moveset.filter(m => !m.getMove().hasFlag(MoveFlags.IGNORE_VIRTUAL));
    if (moves.length) {
      const move = moves[user.randSeedInt(moves.length)];
      const moveIndex = moveset.findIndex(m => m.moveId === move.moveId);
      const moveTargets = getMoveTargets(user, move.moveId);
      if (!moveTargets.targets.length) {
        return false;
      }
      let selectTargets: BattlerIndex[];
      switch (true) {
      case (moveTargets.multiple || moveTargets.targets.length === 1): {
        selectTargets = moveTargets.targets;
        break;
      }
      case (moveTargets.targets.indexOf(target.getBattlerIndex()) > -1): {
        selectTargets = [ target.getBattlerIndex() ];
        break;
      }
      default: {
        moveTargets.targets.splice(moveTargets.targets.indexOf(user.getAlly().getBattlerIndex()));
        selectTargets =  [ moveTargets.targets[user.randSeedInt(moveTargets.targets.length)] ];
        break;
      }
      }
      const targets = selectTargets;
      user.getMoveQueue().push({ move: move.moveId, targets: targets, ignorePP: true });
      user.scene.unshiftPhase(new MovePhase(user.scene, user, targets, moveset[moveIndex], true));
      return true;
    }

    return false;
  }
}

export class RandomMoveAttr extends OverrideMoveEffectAttr {
  apply(user: Pokemon, target: Pokemon, move: Move, args: any[]): Promise<boolean> {
    return new Promise(resolve => {
      const moveIds = Utils.getEnumValues(Moves).filter(m => !allMoves[m].hasFlag(MoveFlags.IGNORE_VIRTUAL) && !allMoves[m].name.endsWith(" (N)"));
      const moveId = moveIds[user.randSeedInt(moveIds.length)];

      const moveTargets = getMoveTargets(user, moveId);
      if (!moveTargets.targets.length) {
        resolve(false);
        return;
      }
      const targets = moveTargets.multiple || moveTargets.targets.length === 1
        ? moveTargets.targets
        : moveTargets.targets.indexOf(target.getBattlerIndex()) > -1
          ? [ target.getBattlerIndex() ]
          : [ moveTargets.targets[user.randSeedInt(moveTargets.targets.length)] ];
      user.getMoveQueue().push({ move: moveId, targets: targets, ignorePP: true });
      user.scene.unshiftPhase(new MovePhase(user.scene, user, targets, new PokemonMove(moveId, 0, 0, true), true));
      initMoveAnim(user.scene, moveId).then(() => {
        loadMoveAnimAssets(user.scene, [ moveId ], true)
          .then(() => resolve(true));
      });
    });
  }
}

export class NaturePowerAttr extends OverrideMoveEffectAttr {
  apply(user: Pokemon, target: Pokemon, move: Move, args: any[]): Promise<boolean> {
    return new Promise(resolve => {
      let moveId;
      switch (user.scene.arena.getTerrainType()) {
      // this allows terrains to 'override' the biome move
      case TerrainType.NONE:
        switch (user.scene.arena.biomeType) {
        case Biome.TOWN:
          moveId = Moves.ROUND;
          break;
        case Biome.METROPOLIS:
          moveId = Moves.TRI_ATTACK;
          break;
        case Biome.SLUM:
          moveId = Moves.SLUDGE_BOMB;
          break;
        case Biome.PLAINS:
          moveId = Moves.SILVER_WIND;
          break;
        case Biome.GRASS:
          moveId = Moves.GRASS_KNOT;
          break;
        case Biome.TALL_GRASS:
          moveId = Moves.POLLEN_PUFF;
          break;
        case Biome.MEADOW:
          moveId = Moves.GIGA_DRAIN;
          break;
        case Biome.FOREST:
          moveId = Moves.BUG_BUZZ;
          break;
        case Biome.JUNGLE:
          moveId = Moves.LEAF_STORM;
          break;
        case Biome.SEA:
          moveId = Moves.HYDRO_PUMP;
          break;
        case Biome.SWAMP:
          moveId = Moves.MUD_BOMB;
          break;
        case Biome.BEACH:
          moveId = Moves.SCALD;
          break;
        case Biome.LAKE:
          moveId = Moves.BUBBLE_BEAM;
          break;
        case Biome.SEABED:
          moveId = Moves.BRINE;
          break;
        case Biome.ISLAND:
          moveId = Moves.LEAF_TORNADO;
          break;
        case Biome.MOUNTAIN:
          moveId = Moves.AIR_SLASH;
          break;
        case Biome.BADLANDS:
          moveId = Moves.EARTH_POWER;
          break;
        case Biome.DESERT:
          moveId = Moves.SCORCHING_SANDS;
          break;
        case Biome.WASTELAND:
          moveId = Moves.DRAGON_PULSE;
          break;
        case Biome.CONSTRUCTION_SITE:
          moveId = Moves.STEEL_BEAM;
          break;
        case Biome.CAVE:
          moveId = Moves.POWER_GEM;
          break;
        case Biome.ICE_CAVE:
          moveId = Moves.ICE_BEAM;
          break;
        case Biome.SNOWY_FOREST:
          moveId = Moves.FROST_BREATH;
          break;
        case Biome.VOLCANO:
          moveId = Moves.LAVA_PLUME;
          break;
        case Biome.GRAVEYARD:
          moveId = Moves.SHADOW_BALL;
          break;
        case Biome.RUINS:
          moveId = Moves.ANCIENT_POWER;
          break;
        case Biome.TEMPLE:
          moveId = Moves.EXTRASENSORY;
          break;
        case Biome.DOJO:
          moveId = Moves.FOCUS_BLAST;
          break;
        case Biome.FAIRY_CAVE:
          moveId = Moves.ALLURING_VOICE;
          break;
        case Biome.ABYSS:
          moveId = Moves.OMINOUS_WIND;
          break;
        case Biome.SPACE:
          moveId = Moves.DRACO_METEOR;
          break;
        case Biome.FACTORY:
          moveId = Moves.FLASH_CANNON;
          break;
        case Biome.LABORATORY:
          moveId = Moves.ZAP_CANNON;
          break;
        case Biome.POWER_PLANT:
          moveId = Moves.CHARGE_BEAM;
          break;
        case Biome.END:
          moveId = Moves.ETERNABEAM;
          break;
        }
        break;
      case TerrainType.MISTY:
        moveId = Moves.MOONBLAST;
        break;
      case TerrainType.ELECTRIC:
        moveId = Moves.THUNDERBOLT;
        break;
      case TerrainType.GRASSY:
        moveId = Moves.ENERGY_BALL;
        break;
      case TerrainType.PSYCHIC:
        moveId = Moves.PSYCHIC;
        break;
      default:
        // Just in case there's no match
        moveId = Moves.TRI_ATTACK;
        break;
      }

      user.getMoveQueue().push({ move: moveId, targets: [target.getBattlerIndex()], ignorePP: true });
      user.scene.unshiftPhase(new MovePhase(user.scene, user, [target.getBattlerIndex()], new PokemonMove(moveId, 0, 0, true), true));
      initMoveAnim(user.scene, moveId).then(() => {
        loadMoveAnimAssets(user.scene, [ moveId ], true)
          .then(() => resolve(true));
      });
    });
  }
}

const lastMoveCopiableCondition: MoveConditionFunc = (user, target, move) => {
  const copiableMove = user.scene.currentBattle.lastMove;

  if (!copiableMove) {
    return false;
  }

  if (allMoves[copiableMove].hasAttr(ChargeAttr)) {
    return false;
  }

  // TODO: Add last turn of Bide

  return true;
};

export class CopyMoveAttr extends OverrideMoveEffectAttr {
  apply(user: Pokemon, target: Pokemon, move: Move, args: any[]): boolean {
    const lastMove = user.scene.currentBattle.lastMove;

    const moveTargets = getMoveTargets(user, lastMove);
    if (!moveTargets.targets.length) {
      return false;
    }

    const targets = moveTargets.multiple || moveTargets.targets.length === 1
      ? moveTargets.targets
      : moveTargets.targets.indexOf(target.getBattlerIndex()) > -1
        ? [ target.getBattlerIndex() ]
        : [ moveTargets.targets[user.randSeedInt(moveTargets.targets.length)] ];
    user.getMoveQueue().push({ move: lastMove, targets: targets, ignorePP: true });

    user.scene.unshiftPhase(new MovePhase(user.scene, user as PlayerPokemon, targets, new PokemonMove(lastMove, 0, 0, true), true));

    return true;
  }

  getCondition(): MoveConditionFunc {
    return lastMoveCopiableCondition;
  }
}

/**
 *  Attribute used for moves that reduce PP of the target's last used move.
 *  Used for Spite.
 */
export class ReducePpMoveAttr extends MoveEffectAttr {
  protected reduction: number;
  constructor(reduction: number) {
    super();
    this.reduction = reduction;
  }

  /**
   * Reduces the PP of the target's last-used move by an amount based on this attribute instance's {@linkcode reduction}.
   *
   * @param user {@linkcode Pokemon} that used the attack
   * @param target {@linkcode Pokemon} targeted by the attack
   * @param move {@linkcode Move} being used
   * @param args N/A
   * @returns {boolean} true
   */
  apply(user: Pokemon, target: Pokemon, move: Move, args: any[]): boolean {
    // Null checks can be skipped due to condition function
    const lastMove = target.getLastXMoves().find(() => true);
    const movesetMove = target.getMoveset().find(m => m.moveId === lastMove.move);
    const lastPpUsed = movesetMove.ppUsed;
    movesetMove.ppUsed = Math.min(movesetMove.ppUsed + this.reduction, movesetMove.getMovePp());

    const message = i18next.t("battle:ppReduced", {targetName: target.getNameToRender(), moveName: movesetMove.getName(), reduction: movesetMove.ppUsed - lastPpUsed});

    user.scene.queueMessage(message);

    return true;
  }

  getCondition(): MoveConditionFunc {
    return (user, target, move) => {
      const lastMove = target.getLastXMoves().find(() => true);
      if (lastMove) {
        const movesetMove = target.getMoveset().find(m => m.moveId === lastMove.move);
        return !!movesetMove?.getPpRatio();
      }
      return false;
    };
  }

  getTargetBenefitScore(user: Pokemon, target: Pokemon, move: Move): number {
    const lastMove = target.getLastXMoves().find(() => true);
    if (lastMove) {
      const movesetMove = target.getMoveset().find(m => m.moveId === lastMove.move);
      if (movesetMove) {
        const maxPp = movesetMove.getMovePp();
        const ppLeft = maxPp - movesetMove.ppUsed;
        const value = -(8 - Math.ceil(Math.min(maxPp, 30) / 5));
        if (ppLeft < 4) {
          return (value / 4) * ppLeft;
        }
        return value;
      }
    }

    return 0;
  }
}

/**
 *  Attribute used for moves that damage target, and then reduce PP of the target's last used move.
 *  Used for Eerie Spell.
 */
export class AttackReducePpMoveAttr extends ReducePpMoveAttr {
  constructor(reduction: number) {
    super(reduction);
  }

  /**
   * Checks if the target has used a move prior to the attack. PP-reduction is applied through the super class if so.
   *
   * @param user {@linkcode Pokemon} that used the attack
   * @param target {@linkcode Pokemon} targeted by the attack
   * @param move {@linkcode Move} being used
   * @param args N/A
   * @returns {boolean} true
   */
  apply(user: Pokemon, target: Pokemon, move: Move, args: any[]): boolean {
    const lastMove = target.getLastXMoves().find(() => true);
    if (lastMove) {
      const movesetMove = target.getMoveset().find(m => m.moveId === lastMove.move);
      if (Boolean(movesetMove?.getPpRatio())) {
        super.apply(user, target, move, args);
      }
    }

    return true;
  }

  // Override condition function to always perform damage. Instead, perform pp-reduction condition check in apply function above
  getCondition(): MoveConditionFunc {
    return (user, target, move) => true;
  }
}

// TODO: Review this
const targetMoveCopiableCondition: MoveConditionFunc = (user, target, move) => {
  const targetMoves = target.getMoveHistory().filter(m => !m.virtual);
  if (!targetMoves.length) {
    return false;
  }

  const copiableMove = targetMoves[0];

  if (!copiableMove.move) {
    return false;
  }

  if (allMoves[copiableMove.move].hasAttr(ChargeAttr) && copiableMove.result === MoveResult.OTHER) {
    return false;
  }

  // TODO: Add last turn of Bide

  return true;
};

export class MovesetCopyMoveAttr extends OverrideMoveEffectAttr {
  apply(user: Pokemon, target: Pokemon, move: Move, args: any[]): boolean {
    const targetMoves = target.getMoveHistory().filter(m => !m.virtual);
    if (!targetMoves.length) {
      return false;
    }

    const copiedMove = allMoves[targetMoves[0].move];

    const thisMoveIndex = user.getMoveset().findIndex(m => m.moveId === move.id);

    if (thisMoveIndex === -1) {
      return false;
    }

    user.summonData.moveset = user.getMoveset().slice(0);
    user.summonData.moveset[thisMoveIndex] = new PokemonMove(copiedMove.id, 0, 0);

    user.scene.queueMessage(getPokemonMessage(user, ` copied\n${copiedMove.name}!`));

    return true;
  }

  getCondition(): MoveConditionFunc {
    return targetMoveCopiableCondition;
  }
}

export class SketchAttr extends MoveEffectAttr {
  constructor() {
    super(true);
  }

  apply(user: Pokemon, target: Pokemon, move: Move, args: any[]): boolean {
    if (!super.apply(user, target, move, args)) {
      return false;
    }

    const targetMoves = target.getMoveHistory().filter(m => !m.virtual);
    if (!targetMoves.length) {
      return false;
    }

    const sketchedMove = allMoves[targetMoves[0].move];

    const sketchIndex = user.getMoveset().findIndex(m => m.moveId === move.id);

    if (sketchIndex === -1) {
      return false;
    }

    user.setMove(sketchIndex, sketchedMove.id);

    user.scene.queueMessage(getPokemonMessage(user, ` sketched\n${sketchedMove.name}!`));

    return true;
  }

  getCondition(): MoveConditionFunc {
    return (user, target, move) => {
      if (!targetMoveCopiableCondition(user, target, move)) {
        return false;
      }

      const targetMoves = target.getMoveHistory().filter(m => !m.virtual);
      if (!targetMoves.length) {
        return false;
      }

      const sketchableMove = targetMoves[0];

      if (user.getMoveset().find(m => m.moveId === sketchableMove.move)) {
        return false;
      }

      return true;
    };
  }
}

export class AbilityChangeAttr extends MoveEffectAttr {
  public ability: Abilities;

  constructor(ability: Abilities, selfTarget?: boolean) {
    super(selfTarget, MoveEffectTrigger.HIT);

    this.ability = ability;
  }

  apply(user: Pokemon, target: Pokemon, move: Move, args: any[]): boolean {
    if (!super.apply(user, target, move, args)) {
      return false;
    }

    (this.selfTarget ? user : target).summonData.ability = this.ability;

    user.scene.queueMessage("The " + getPokemonMessage((this.selfTarget ? user : target), ` acquired\n${allAbilities[this.ability].name}!`));

    return true;
  }

  getCondition(): MoveConditionFunc {
    return (user, target, move) => !(this.selfTarget ? user : target).getAbility().hasAttr(UnsuppressableAbilityAbAttr) && (this.selfTarget ? user : target).getAbility().id !== this.ability;
  }
}

export class AbilityCopyAttr extends MoveEffectAttr {
  public copyToPartner: boolean;

  constructor(copyToPartner: boolean = false) {
    super(false, MoveEffectTrigger.HIT);

    this.copyToPartner = copyToPartner;
  }

  apply(user: Pokemon, target: Pokemon, move: Move, args: any[]): boolean {
    if (!super.apply(user, target, move, args)) {
      return false;
    }

    user.summonData.ability = target.getAbility().id;

    user.scene.queueMessage(getPokemonMessage(user, " copied the ") + getPokemonMessage(target, `'s\n${allAbilities[target.getAbility().id].name}!`));

    if (this.copyToPartner && user.scene.currentBattle?.double && user.getAlly().hp) {
      user.getAlly().summonData.ability = target.getAbility().id;
      user.getAlly().scene.queueMessage(getPokemonMessage(user.getAlly(), " copied the ") + getPokemonMessage(target, `'s\n${allAbilities[target.getAbility().id].name}!`));
    }

    return true;
  }

  getCondition(): MoveConditionFunc {
    return (user, target, move) => {
      let ret = !target.getAbility().hasAttr(UncopiableAbilityAbAttr) && !user.getAbility().hasAttr(UnsuppressableAbilityAbAttr);
      if (this.copyToPartner && user.scene.currentBattle?.double) {
        ret = ret && (!user.getAlly().hp || !user.getAlly().getAbility().hasAttr(UnsuppressableAbilityAbAttr));
      } else {
        ret = ret && user.getAbility().id !== target.getAbility().id;
      }
      return ret;
    };
  }
}

export class AbilityGiveAttr extends MoveEffectAttr {
  public copyToPartner: boolean;

  constructor() {
    super(false, MoveEffectTrigger.HIT);
  }

  apply(user: Pokemon, target: Pokemon, move: Move, args: any[]): boolean {
    if (!super.apply(user, target, move, args)) {
      return false;
    }

    target.summonData.ability = user.getAbility().id;

    user.scene.queueMessage("The" + getPokemonMessage(target, `\nacquired ${allAbilities[user.getAbility().id].name}!`));

    return true;
  }

  getCondition(): MoveConditionFunc {
    return (user, target, move) => !user.getAbility().hasAttr(UncopiableAbilityAbAttr) && !target.getAbility().hasAttr(UnsuppressableAbilityAbAttr) && user.getAbility().id !== target.getAbility().id;
  }
}

export class SwitchAbilitiesAttr extends MoveEffectAttr {
  apply(user: Pokemon, target: Pokemon, move: Move, args: any[]): boolean {
    if (!super.apply(user, target, move, args)) {
      return false;
    }

    const tempAbilityId = user.getAbility().id;
    user.summonData.ability = target.getAbility().id;
    target.summonData.ability = tempAbilityId;

    user.scene.queueMessage(getPokemonMessage(user, " swapped\nabilities with its target!"));

    return true;
  }

  getCondition(): MoveConditionFunc {
    return (user, target, move) => !user.getAbility().hasAttr(UnswappableAbilityAbAttr) && !target.getAbility().hasAttr(UnswappableAbilityAbAttr);
  }
}

/**
 * Attribute used for moves that suppress abilities like {@linkcode Moves.GASTRO_ACID}.
 * A suppressed ability cannot be activated.
 *
 * @extends MoveEffectAttr
 * @see {@linkcode apply}
 * @see {@linkcode getCondition}
 */
export class SuppressAbilitiesAttr extends MoveEffectAttr {
  /** Sets ability suppression for the target pokemon and displays a message. */
  apply(user: Pokemon, target: Pokemon, move: Move, args: any[]): boolean {
    if (!super.apply(user, target, move, args)) {
      return false;
    }

    target.summonData.abilitySuppressed = true;

    target.scene.queueMessage(getPokemonMessage(target, "'s ability\nwas suppressed!"));

    return true;
  }

  /** Causes the effect to fail when the target's ability is unsupressable or already suppressed. */
  getCondition(): MoveConditionFunc {
    return (user, target, move) => !target.getAbility().hasAttr(UnsuppressableAbilityAbAttr) && !target.summonData.abilitySuppressed;
  }
}

/**
 * Applies the effects of {@linkcode SuppressAbilitiesAttr} if the target has already moved this turn.
 * @extends MoveEffectAttr
 * @see {@linkcode Moves.CORE_ENFORCER} (the move which uses this effect)
 */
export class SuppressAbilitiesIfActedAttr extends MoveEffectAttr {
  /**
   * If the target has already acted this turn, apply a {@linkcode SuppressAbilitiesAttr} effect unless the
   * abillity cannot be suppressed. This is a secondary effect and has no bearing on the success or failure of the move.
   *
   * @returns True if the move occurred, otherwise false. Note that true will be returned even if the target has not
   * yet moved or if the suppression failed to apply.
   */
  apply(user: Pokemon, target: Pokemon, move: Move, args: any[]): boolean {
    if (!super.apply(user, target, move, args)) {
      return false;
    }

    if (target.turnData.acted) {
      const suppressAttr = new SuppressAbilitiesAttr();
      if (suppressAttr.getCondition()(user, target, move)) {
        suppressAttr.apply(user, target, move, args);
      }
    }

    return true;
  }
}

export class TransformAttr extends MoveEffectAttr {
  apply(user: Pokemon, target: Pokemon, move: Move, args: any[]): Promise<boolean> {
    return new Promise(resolve => {
      if (!super.apply(user, target, move, args)) {
        return resolve(false);
      }

      user.summonData.speciesForm = target.getSpeciesForm();
      user.summonData.fusionSpeciesForm = target.getFusionSpeciesForm();
      user.summonData.ability = target.getAbility().id;
      user.summonData.gender = target.getGender();
      user.summonData.fusionGender = target.getFusionGender();
      user.summonData.stats = [ user.stats[Stat.HP] ].concat(target.stats.slice(1));
      user.summonData.battleStats = target.summonData.battleStats.slice(0);
      user.summonData.moveset = target.getMoveset().map(m => new PokemonMove(m.moveId, m.ppUsed, m.ppUp));
      user.summonData.types = target.getTypes();

      user.scene.queueMessage(getPokemonMessage(user, ` transformed\ninto ${target.getNameToRender()}!`));

      user.loadAssets(false).then(() => {
        user.playAnim();
        resolve(true);
      });
    });
  }
}

export class DiscourageFrequentUseAttr extends MoveAttr {
  getUserBenefitScore(user: Pokemon, target: Pokemon, move: Move): integer {
    const lastMoves = user.getLastXMoves(4);
    console.log(lastMoves);
    for (let m = 0; m < lastMoves.length; m++) {
      if (lastMoves[m].move === move.id) {
        return (4 - (m + 1)) * -10;
      }
    }

    return 0;
  }
}

export class MoneyAttr extends MoveEffectAttr {
  constructor() {
    super(true, MoveEffectTrigger.HIT, true);
  }

  apply(user: Pokemon, target: Pokemon, move: Move): boolean {
    user.scene.currentBattle.moneyScattered += user.scene.getWaveMoneyAmount(0.2);
    user.scene.queueMessage("Coins were scattered everywhere!");
    return true;
  }
}

/**
 * Applies {@linkcode BattlerTagType.DESTINY_BOND} to the user.
 *
 * @extends MoveEffectAttr
 */
export class DestinyBondAttr extends MoveEffectAttr {
  constructor() {
    super(true, MoveEffectTrigger.PRE_APPLY);
  }

  /**
   * Applies {@linkcode BattlerTagType.DESTINY_BOND} to the user.
   * @param user {@linkcode Pokemon} that is having the tag applied to.
   * @param target {@linkcode Pokemon} N/A
   * @param move {@linkcode Move} {@linkcode Move.DESTINY_BOND}
   * @param {any[]} args N/A
   * @returns true
   */
  apply(user: Pokemon, target: Pokemon, move: Move, args: any[]): boolean {
    user.scene.queueMessage(`${getPokemonMessage(user, " is trying\nto take its foe down with it!")}`);
    user.addTag(BattlerTagType.DESTINY_BOND, undefined, move.id, user.id);
    return true;
  }
}

export class LastResortAttr extends MoveAttr {
  getCondition(): MoveConditionFunc {
    return (user: Pokemon, target: Pokemon, move: Move) => {
      const uniqueUsedMoveIds = new Set<Moves>();
      const movesetMoveIds = user.getMoveset().map(m => m.moveId);
      user.getMoveHistory().map(m => {
        if (m.move !== move.id && movesetMoveIds.find(mm => mm === m.move)) {
          uniqueUsedMoveIds.add(m.move);
        }
      });
      return uniqueUsedMoveIds.size >= movesetMoveIds.length - 1;
    };
  }
}


/**
 * The move only works if the target has a transferable held item
 * @extends MoveAttr
 * @see {@linkcode getCondition}
 */
export class AttackedByItemAttr extends MoveAttr {
  /**
   * @returns the {@linkcode MoveConditionFunc} for this {@linkcode Move}
   */
  getCondition(): MoveConditionFunc {
    return (user: Pokemon, target: Pokemon, move: Move) => {
      const heldItems = target.getHeldItems().filter(i => i.getTransferrable(true));
      if (heldItems.length === 0) {
        return false;
      }

      const itemName = heldItems[0]?.type?.name ?? "item";
      const attackedByItemString = ` is about to be attacked by its ${itemName}!`;
      target.scene.queueMessage(getPokemonMessage(target, attackedByItemString));

      return true;
    };
  }
}

export class VariableTargetAttr extends MoveAttr {
  private targetChangeFunc: (user: Pokemon, target: Pokemon, move: Move) => number;

  constructor(targetChange: (user: Pokemon, target: Pokemon, move: Move) => number) {
    super();

    this.targetChangeFunc = targetChange;
  }

  apply(user: Pokemon, target: Pokemon, move: Move, args: any[]): boolean {
    const targetVal = args[0] as Utils.NumberHolder;
    targetVal.value = this.targetChangeFunc(user, target, move);
    return true;
  }
}

const failOnGravityCondition: MoveConditionFunc = (user, target, move) => !user.scene.arena.getTag(ArenaTagType.GRAVITY);

const failOnBossCondition: MoveConditionFunc = (user, target, move) => !target.isBossImmune();

const failOnMaxCondition: MoveConditionFunc = (user, target, move) => !target.isMax();

const failIfDampCondition: MoveConditionFunc = (user, target, move) => {
  const cancelled = new Utils.BooleanHolder(false);
  user.scene.getField(true).map(p=>applyAbAttrs(FieldPreventExplosiveMovesAbAttr, p, cancelled));
  // Queue a message if an ability prevented usage of the move
  if (cancelled.value) {
    user.scene.queueMessage(getPokemonMessage(user, ` cannot use ${move.name}!`));
  }
  return !cancelled.value;
};

const userSleptOrComatoseCondition: MoveConditionFunc = (user: Pokemon, target: Pokemon, move: Move) =>  user.status?.effect === StatusEffect.SLEEP || user.hasAbility(Abilities.COMATOSE);

const targetSleptOrComatoseCondition: MoveConditionFunc = (user: Pokemon, target: Pokemon, move: Move) =>  target.status?.effect === StatusEffect.SLEEP || target.hasAbility(Abilities.COMATOSE);

export type MoveAttrFilter = (attr: MoveAttr) => boolean;

function applyMoveAttrsInternal(attrFilter: MoveAttrFilter, user: Pokemon, target: Pokemon, move: Move, args: any[]): Promise<void> {
  return new Promise(resolve => {
    const attrPromises: Promise<boolean>[] = [];
    const moveAttrs = move.attrs.filter(a => attrFilter(a));
    for (const attr of moveAttrs) {
      const result = attr.apply(user, target, move, args);
      if (result instanceof Promise) {
        attrPromises.push(result);
      }
    }
    Promise.allSettled(attrPromises).then(() => resolve());
  });
}

export function applyMoveAttrs(attrType: Constructor<MoveAttr>, user: Pokemon, target: Pokemon, move: Move, ...args: any[]): Promise<void> {
  return applyMoveAttrsInternal((attr: MoveAttr) => attr instanceof attrType, user, target, move, args);
}

export function applyFilteredMoveAttrs(attrFilter: MoveAttrFilter, user: Pokemon, target: Pokemon, move: Move, ...args: any[]): Promise<void> {
  return applyMoveAttrsInternal(attrFilter, user, target, move, args);
}

export class MoveCondition {
  protected func: MoveConditionFunc;

  constructor(func: MoveConditionFunc) {
    this.func = func;
  }

  apply(user: Pokemon, target: Pokemon, move: Move): boolean {
    return this.func(user, target, move);
  }

  getUserBenefitScore(user: Pokemon, target: Pokemon, move: Move): integer {
    return 0;
  }
}

export class FirstMoveCondition extends MoveCondition {
  constructor() {
    super((user, target, move) => user.battleSummonData?.turnCount === 1);
  }

  getUserBenefitScore(user: Pokemon, target: Pokemon, move: Move): integer {
    return this.apply(user, target, move) ? 10 : -20;
  }
}

export class hitsSameTypeAttr extends VariableMoveTypeMultiplierAttr {
  apply(user: Pokemon, target: Pokemon, move: Move, args: any[]): boolean {
    const multiplier = args[0] as Utils.NumberHolder;
    if (!user.getTypes().some(type => target.getTypes().includes(type))) {
      multiplier.value = 0;
      return true;
    }
    return false;
  }
}

const unknownTypeCondition: MoveConditionFunc = (user, target, move) => !user.getTypes().includes(Type.UNKNOWN);

export type MoveTargetSet = {
  targets: BattlerIndex[];
  multiple: boolean;
};

export function getMoveTargets(user: Pokemon, move: Moves): MoveTargetSet {
  const variableTarget = new Utils.NumberHolder(0);
  user.getOpponents().forEach(p => applyMoveAttrs(VariableTargetAttr, user, p, allMoves[move], variableTarget));

  const moveTarget = allMoves[move].hasAttr(VariableTargetAttr) ? variableTarget.value : move ? allMoves[move].moveTarget : move === undefined ? MoveTarget.NEAR_ENEMY : [];
  const opponents = user.getOpponents();

  let set: Pokemon[] = [];
  let multiple = false;

  switch (moveTarget) {
  case MoveTarget.USER:
  case MoveTarget.PARTY:
    set = [ user ];
    break;
  case MoveTarget.NEAR_OTHER:
  case MoveTarget.OTHER:
  case MoveTarget.ALL_NEAR_OTHERS:
  case MoveTarget.ALL_OTHERS:
    set = (opponents.concat([ user.getAlly() ]));
    multiple = moveTarget === MoveTarget.ALL_NEAR_OTHERS || moveTarget === MoveTarget.ALL_OTHERS;
    break;
  case MoveTarget.NEAR_ENEMY:
  case MoveTarget.ALL_NEAR_ENEMIES:
  case MoveTarget.ALL_ENEMIES:
  case MoveTarget.ENEMY_SIDE:
    set = opponents;
    multiple = moveTarget !== MoveTarget.NEAR_ENEMY;
    break;
  case MoveTarget.RANDOM_NEAR_ENEMY:
    set = [ opponents[user.randSeedInt(opponents.length)] ];
    break;
  case MoveTarget.ATTACKER:
    return { targets: [ -1 as BattlerIndex ], multiple: false };
  case MoveTarget.NEAR_ALLY:
  case MoveTarget.ALLY:
    set = [ user.getAlly() ];
    break;
  case MoveTarget.USER_OR_NEAR_ALLY:
  case MoveTarget.USER_AND_ALLIES:
  case MoveTarget.USER_SIDE:
    set = [ user, user.getAlly() ];
    multiple = moveTarget !== MoveTarget.USER_OR_NEAR_ALLY;
    break;
  case MoveTarget.ALL:
  case MoveTarget.BOTH_SIDES:
    set = [ user, user.getAlly() ].concat(opponents);
    multiple = true;
    break;
  case MoveTarget.CURSE:
    set = user.getTypes(true).includes(Type.GHOST) ? (opponents.concat([ user.getAlly() ])) : [ user ];
    break;
  }

  return { targets: set.filter(p => p?.isActive(true)).map(p => p.getBattlerIndex()).filter(t => t !== undefined), multiple };
}

export const allMoves: Move[] = [
  new SelfStatusMove(Moves.NONE, Type.NORMAL, MoveCategory.STATUS, -1, -1, 0, 1),
];

export function initMoves() {
  allMoves.push(
    new AttackMove(Moves.POUND, Type.NORMAL, MoveCategory.PHYSICAL, 40, 100, 35, -1, 0, 1),
    new AttackMove(Moves.KARATE_CHOP, Type.FIGHTING, MoveCategory.PHYSICAL, 50, 100, 25, -1, 0, 1)
      .attr(HighCritAttr),
    new AttackMove(Moves.DOUBLE_SLAP, Type.NORMAL, MoveCategory.PHYSICAL, 15, 85, 10, -1, 0, 1)
      .attr(MultiHitAttr),
    new AttackMove(Moves.COMET_PUNCH, Type.NORMAL, MoveCategory.PHYSICAL, 18, 85, 15, -1, 0, 1)
      .attr(MultiHitAttr)
      .punchingMove(),
    new AttackMove(Moves.MEGA_PUNCH, Type.NORMAL, MoveCategory.PHYSICAL, 80, 85, 20, -1, 0, 1)
      .punchingMove(),
    new AttackMove(Moves.PAY_DAY, Type.NORMAL, MoveCategory.PHYSICAL, 40, 100, 20, -1, 0, 1)
      .attr(MoneyAttr)
      .makesContact(false),
    new AttackMove(Moves.FIRE_PUNCH, Type.FIRE, MoveCategory.PHYSICAL, 75, 100, 15, 10, 0, 1)
      .attr(StatusEffectAttr, StatusEffect.BURN)
      .punchingMove(),
    new AttackMove(Moves.ICE_PUNCH, Type.ICE, MoveCategory.PHYSICAL, 75, 100, 15, 10, 0, 1)
      .attr(StatusEffectAttr, StatusEffect.FREEZE)
      .punchingMove(),
    new AttackMove(Moves.THUNDER_PUNCH, Type.ELECTRIC, MoveCategory.PHYSICAL, 75, 100, 15, 10, 0, 1)
      .attr(StatusEffectAttr, StatusEffect.PARALYSIS)
      .punchingMove(),
    new AttackMove(Moves.SCRATCH, Type.NORMAL, MoveCategory.PHYSICAL, 40, 100, 35, -1, 0, 1),
    new AttackMove(Moves.VISE_GRIP, Type.NORMAL, MoveCategory.PHYSICAL, 55, 100, 30, -1, 0, 1),
    new AttackMove(Moves.GUILLOTINE, Type.NORMAL, MoveCategory.PHYSICAL, 200, 30, 5, -1, 0, 1)
      .attr(OneHitKOAttr)
      .attr(OneHitKOAccuracyAttr),
    new AttackMove(Moves.RAZOR_WIND, Type.NORMAL, MoveCategory.SPECIAL, 80, 100, 10, -1, 0, 1)
      .attr(ChargeAttr, ChargeAnim.RAZOR_WIND_CHARGING, "whipped\nup a whirlwind!")
      .attr(HighCritAttr)
      .windMove()
      .ignoresVirtual()
      .target(MoveTarget.ALL_NEAR_ENEMIES),
    new SelfStatusMove(Moves.SWORDS_DANCE, Type.NORMAL, -1, 20, -1, 0, 1)
      .attr(StatChangeAttr, BattleStat.ATK, 2, true)
      .danceMove(),
    new AttackMove(Moves.CUT, Type.NORMAL, MoveCategory.PHYSICAL, 50, 95, 30, -1, 0, 1)
      .slicingMove(),
    new AttackMove(Moves.GUST, Type.FLYING, MoveCategory.SPECIAL, 40, 100, 35, -1, 0, 1)
      .attr(HitsTagAttr, BattlerTagType.FLYING, true)
      .windMove(),
    new AttackMove(Moves.WING_ATTACK, Type.FLYING, MoveCategory.PHYSICAL, 60, 100, 35, -1, 0, 1),
    new StatusMove(Moves.WHIRLWIND, Type.NORMAL, -1, 20, -1, -6, 1)
      .attr(ForceSwitchOutAttr)
      .attr(HitsTagAttr, BattlerTagType.FLYING, false)
      .hidesTarget()
      .windMove(),
    new AttackMove(Moves.FLY, Type.FLYING, MoveCategory.PHYSICAL, 90, 95, 15, -1, 0, 1)
      .attr(ChargeAttr, ChargeAnim.FLY_CHARGING, "flew\nup high!", BattlerTagType.FLYING)
      .condition(failOnGravityCondition)
      .ignoresVirtual(),
    new AttackMove(Moves.BIND, Type.NORMAL, MoveCategory.PHYSICAL, 15, 85, 20, -1, 0, 1)
      .attr(TrapAttr, BattlerTagType.BIND),
    new AttackMove(Moves.SLAM, Type.NORMAL, MoveCategory.PHYSICAL, 80, 75, 20, -1, 0, 1),
    new AttackMove(Moves.VINE_WHIP, Type.GRASS, MoveCategory.PHYSICAL, 45, 100, 25, -1, 0, 1),
    new AttackMove(Moves.STOMP, Type.NORMAL, MoveCategory.PHYSICAL, 65, 100, 20, 30, 0, 1)
      .attr(MinimizeAccuracyAttr)
      .attr(HitsTagAttr, BattlerTagType.MINIMIZED, true)
      .attr(FlinchAttr),
    new AttackMove(Moves.DOUBLE_KICK, Type.FIGHTING, MoveCategory.PHYSICAL, 30, 100, 30, -1, 0, 1)
      .attr(MultiHitAttr, MultiHitType._2),
    new AttackMove(Moves.MEGA_KICK, Type.NORMAL, MoveCategory.PHYSICAL, 120, 75, 5, -1, 0, 1),
    new AttackMove(Moves.JUMP_KICK, Type.FIGHTING, MoveCategory.PHYSICAL, 100, 95, 10, -1, 0, 1)
      .attr(MissEffectAttr, crashDamageFunc)
      .attr(NoEffectAttr, crashDamageFunc)
      .condition(failOnGravityCondition)
      .recklessMove(),
    new AttackMove(Moves.ROLLING_KICK, Type.FIGHTING, MoveCategory.PHYSICAL, 60, 85, 15, 30, 0, 1)
      .attr(FlinchAttr),
    new StatusMove(Moves.SAND_ATTACK, Type.GROUND, 100, 15, -1, 0, 1)
      .attr(StatChangeAttr, BattleStat.ACC, -1),
    new AttackMove(Moves.HEADBUTT, Type.NORMAL, MoveCategory.PHYSICAL, 70, 100, 15, 30, 0, 1)
      .attr(FlinchAttr),
    new AttackMove(Moves.HORN_ATTACK, Type.NORMAL, MoveCategory.PHYSICAL, 65, 100, 25, -1, 0, 1),
    new AttackMove(Moves.FURY_ATTACK, Type.NORMAL, MoveCategory.PHYSICAL, 15, 85, 20, -1, 0, 1)
      .attr(MultiHitAttr),
    new AttackMove(Moves.HORN_DRILL, Type.NORMAL, MoveCategory.PHYSICAL, 200, 30, 5, -1, 0, 1)
      .attr(OneHitKOAttr)
      .attr(OneHitKOAccuracyAttr),
    new AttackMove(Moves.TACKLE, Type.NORMAL, MoveCategory.PHYSICAL, 40, 100, 35, -1, 0, 1),
    new AttackMove(Moves.BODY_SLAM, Type.NORMAL, MoveCategory.PHYSICAL, 85, 100, 15, 30, 0, 1)
      .attr(MinimizeAccuracyAttr)
      .attr(HitsTagAttr, BattlerTagType.MINIMIZED, true)
      .attr(StatusEffectAttr, StatusEffect.PARALYSIS),
    new AttackMove(Moves.WRAP, Type.NORMAL, MoveCategory.PHYSICAL, 15, 90, 20, -1, 0, 1)
      .attr(TrapAttr, BattlerTagType.WRAP),
    new AttackMove(Moves.TAKE_DOWN, Type.NORMAL, MoveCategory.PHYSICAL, 90, 85, 20, -1, 0, 1)
      .attr(RecoilAttr)
      .recklessMove(),
    new AttackMove(Moves.THRASH, Type.NORMAL, MoveCategory.PHYSICAL, 120, 100, 10, -1, 0, 1)
      .attr(FrenzyAttr)
      .attr(MissEffectAttr, frenzyMissFunc)
      .target(MoveTarget.RANDOM_NEAR_ENEMY),
    new AttackMove(Moves.DOUBLE_EDGE, Type.NORMAL, MoveCategory.PHYSICAL, 120, 100, 15, -1, 0, 1)
      .attr(RecoilAttr, false, 0.33)
      .recklessMove(),
    new StatusMove(Moves.TAIL_WHIP, Type.NORMAL, 100, 30, -1, 0, 1)
      .attr(StatChangeAttr, BattleStat.DEF, -1)
      .target(MoveTarget.ALL_NEAR_ENEMIES),
    new AttackMove(Moves.POISON_STING, Type.POISON, MoveCategory.PHYSICAL, 15, 100, 35, 30, 0, 1)
      .attr(StatusEffectAttr, StatusEffect.POISON)
      .makesContact(false),
    new AttackMove(Moves.TWINEEDLE, Type.BUG, MoveCategory.PHYSICAL, 25, 100, 20, 20, 0, 1)
      .attr(MultiHitAttr, MultiHitType._2)
      .attr(StatusEffectAttr, StatusEffect.POISON)
      .makesContact(false),
    new AttackMove(Moves.PIN_MISSILE, Type.BUG, MoveCategory.PHYSICAL, 25, 95, 20, -1, 0, 1)
      .attr(MultiHitAttr)
      .makesContact(false),
    new StatusMove(Moves.LEER, Type.NORMAL, 100, 30, -1, 0, 1)
      .attr(StatChangeAttr, BattleStat.DEF, -1)
      .target(MoveTarget.ALL_NEAR_ENEMIES),
    new AttackMove(Moves.BITE, Type.DARK, MoveCategory.PHYSICAL, 60, 100, 25, 30, 0, 1)
      .attr(FlinchAttr)
      .bitingMove(),
    new StatusMove(Moves.GROWL, Type.NORMAL, 100, 40, -1, 0, 1)
      .attr(StatChangeAttr, BattleStat.ATK, -1)
      .soundBased()
      .target(MoveTarget.ALL_NEAR_ENEMIES),
    new StatusMove(Moves.ROAR, Type.NORMAL, -1, 20, -1, -6, 1)
      .attr(ForceSwitchOutAttr)
      .soundBased()
      .hidesTarget(),
    new StatusMove(Moves.SING, Type.NORMAL, 55, 15, -1, 0, 1)
      .attr(StatusEffectAttr, StatusEffect.SLEEP)
      .soundBased(),
    new StatusMove(Moves.SUPERSONIC, Type.NORMAL, 55, 20, -1, 0, 1)
      .attr(ConfuseAttr)
      .soundBased(),
    new AttackMove(Moves.SONIC_BOOM, Type.NORMAL, MoveCategory.SPECIAL, -1, 90, 20, -1, 0, 1)
      .attr(FixedDamageAttr, 20),
    new StatusMove(Moves.DISABLE, Type.NORMAL, 100, 20, -1, 0, 1)
      .attr(DisableMoveAttr)
      .condition(failOnMaxCondition),
    new AttackMove(Moves.ACID, Type.POISON, MoveCategory.SPECIAL, 40, 100, 30, 10, 0, 1)
      .attr(StatChangeAttr, BattleStat.SPDEF, -1)
      .target(MoveTarget.ALL_NEAR_ENEMIES),
    new AttackMove(Moves.EMBER, Type.FIRE, MoveCategory.SPECIAL, 40, 100, 25, 10, 0, 1)
      .attr(StatusEffectAttr, StatusEffect.BURN),
    new AttackMove(Moves.FLAMETHROWER, Type.FIRE, MoveCategory.SPECIAL, 90, 100, 15, 10, 0, 1)
      .attr(StatusEffectAttr, StatusEffect.BURN),
    new StatusMove(Moves.MIST, Type.ICE, -1, 30, -1, 0, 1)
      .attr(AddArenaTagAttr, ArenaTagType.MIST, 5, true)
      .target(MoveTarget.USER_SIDE),
    new AttackMove(Moves.WATER_GUN, Type.WATER, MoveCategory.SPECIAL, 40, 100, 25, -1, 0, 1),
    new AttackMove(Moves.HYDRO_PUMP, Type.WATER, MoveCategory.SPECIAL, 110, 80, 5, -1, 0, 1),
    new AttackMove(Moves.SURF, Type.WATER, MoveCategory.SPECIAL, 90, 100, 15, -1, 0, 1)
      .target(MoveTarget.ALL_NEAR_OTHERS)
      .attr(HitsTagAttr, BattlerTagType.UNDERWATER, true),
    new AttackMove(Moves.ICE_BEAM, Type.ICE, MoveCategory.SPECIAL, 90, 100, 10, 10, 0, 1)
      .attr(StatusEffectAttr, StatusEffect.FREEZE),
    new AttackMove(Moves.BLIZZARD, Type.ICE, MoveCategory.SPECIAL, 110, 70, 5, 10, 0, 1)
      .attr(BlizzardAccuracyAttr)
      .attr(StatusEffectAttr, StatusEffect.FREEZE)
      .windMove()
      .target(MoveTarget.ALL_NEAR_ENEMIES),
    new AttackMove(Moves.PSYBEAM, Type.PSYCHIC, MoveCategory.SPECIAL, 65, 100, 20, 10, 0, 1)
      .attr(ConfuseAttr),
    new AttackMove(Moves.BUBBLE_BEAM, Type.WATER, MoveCategory.SPECIAL, 65, 100, 20, 10, 0, 1)
      .attr(StatChangeAttr, BattleStat.SPD, -1),
    new AttackMove(Moves.AURORA_BEAM, Type.ICE, MoveCategory.SPECIAL, 65, 100, 20, 10, 0, 1)
      .attr(StatChangeAttr, BattleStat.ATK, -1),
    new AttackMove(Moves.HYPER_BEAM, Type.NORMAL, MoveCategory.SPECIAL, 150, 90, 5, -1, 0, 1)
      .attr(RechargeAttr),
    new AttackMove(Moves.PECK, Type.FLYING, MoveCategory.PHYSICAL, 35, 100, 35, -1, 0, 1),
    new AttackMove(Moves.DRILL_PECK, Type.FLYING, MoveCategory.PHYSICAL, 80, 100, 20, -1, 0, 1),
    new AttackMove(Moves.SUBMISSION, Type.FIGHTING, MoveCategory.PHYSICAL, 80, 80, 20, -1, 0, 1)
      .attr(RecoilAttr)
      .recklessMove(),
    new AttackMove(Moves.LOW_KICK, Type.FIGHTING, MoveCategory.PHYSICAL, -1, 100, 20, -1, 0, 1)
      .attr(WeightPowerAttr)
      .condition(failOnMaxCondition),
    new AttackMove(Moves.COUNTER, Type.FIGHTING, MoveCategory.PHYSICAL, -1, 100, 20, -1, -5, 1)
      .attr(CounterDamageAttr, (move: Move) => move.category === MoveCategory.PHYSICAL, 2)
      .target(MoveTarget.ATTACKER),
    new AttackMove(Moves.SEISMIC_TOSS, Type.FIGHTING, MoveCategory.PHYSICAL, -1, 100, 20, -1, 0, 1)
      .attr(LevelDamageAttr),
    new AttackMove(Moves.STRENGTH, Type.NORMAL, MoveCategory.PHYSICAL, 80, 100, 15, -1, 0, 1),
    new AttackMove(Moves.ABSORB, Type.GRASS, MoveCategory.SPECIAL, 20, 100, 25, -1, 0, 1)
      .attr(HitHealAttr)
      .triageMove(),
    new AttackMove(Moves.MEGA_DRAIN, Type.GRASS, MoveCategory.SPECIAL, 40, 100, 15, -1, 0, 1)
      .attr(HitHealAttr)
      .triageMove(),
    new StatusMove(Moves.LEECH_SEED, Type.GRASS, 90, 10, -1, 0, 1)
      .attr(AddBattlerTagAttr, BattlerTagType.SEEDED)
      .condition((user, target, move) => !target.getTag(BattlerTagType.SEEDED) && !target.isOfType(Type.GRASS)),
    new SelfStatusMove(Moves.GROWTH, Type.NORMAL, -1, 20, -1, 0, 1)
      .attr(GrowthStatChangeAttr),
    new AttackMove(Moves.RAZOR_LEAF, Type.GRASS, MoveCategory.PHYSICAL, 55, 95, 25, -1, 0, 1)
      .attr(HighCritAttr)
      .makesContact(false)
      .slicingMove()
      .target(MoveTarget.ALL_NEAR_ENEMIES),
    new AttackMove(Moves.SOLAR_BEAM, Type.GRASS, MoveCategory.SPECIAL, 120, 100, 10, -1, 0, 1)
      .attr(SunlightChargeAttr, ChargeAnim.SOLAR_BEAM_CHARGING, "took\nin sunlight!")
      .attr(AntiSunlightPowerDecreaseAttr)
      .ignoresVirtual(),
    new StatusMove(Moves.POISON_POWDER, Type.POISON, 75, 35, -1, 0, 1)
      .attr(StatusEffectAttr, StatusEffect.POISON)
      .powderMove(),
    new StatusMove(Moves.STUN_SPORE, Type.GRASS, 75, 30, -1, 0, 1)
      .attr(StatusEffectAttr, StatusEffect.PARALYSIS)
      .powderMove(),
    new StatusMove(Moves.SLEEP_POWDER, Type.GRASS, 75, 15, -1, 0, 1)
      .attr(StatusEffectAttr, StatusEffect.SLEEP)
      .powderMove(),
    new AttackMove(Moves.PETAL_DANCE, Type.GRASS, MoveCategory.SPECIAL, 120, 100, 10, -1, 0, 1)
      .attr(FrenzyAttr)
      .attr(MissEffectAttr, frenzyMissFunc)
      .makesContact()
      .danceMove()
      .target(MoveTarget.RANDOM_NEAR_ENEMY),
    new StatusMove(Moves.STRING_SHOT, Type.BUG, 95, 40, -1, 0, 1)
      .attr(StatChangeAttr, BattleStat.SPD, -2)
      .target(MoveTarget.ALL_NEAR_ENEMIES),
    new AttackMove(Moves.DRAGON_RAGE, Type.DRAGON, MoveCategory.SPECIAL, -1, 100, 10, -1, 0, 1)
      .attr(FixedDamageAttr, 40),
    new AttackMove(Moves.FIRE_SPIN, Type.FIRE, MoveCategory.SPECIAL, 35, 85, 15, -1, 0, 1)
      .attr(TrapAttr, BattlerTagType.FIRE_SPIN),
    new AttackMove(Moves.THUNDER_SHOCK, Type.ELECTRIC, MoveCategory.SPECIAL, 40, 100, 30, 10, 0, 1)
      .attr(StatusEffectAttr, StatusEffect.PARALYSIS),
    new AttackMove(Moves.THUNDERBOLT, Type.ELECTRIC, MoveCategory.SPECIAL, 90, 100, 15, 10, 0, 1)
      .attr(StatusEffectAttr, StatusEffect.PARALYSIS),
    new StatusMove(Moves.THUNDER_WAVE, Type.ELECTRIC, 90, 20, -1, 0, 1)
      .attr(StatusEffectAttr, StatusEffect.PARALYSIS)
      .attr(StatusMoveTypeImmunityAttr, Type.GROUND),
    new AttackMove(Moves.THUNDER, Type.ELECTRIC, MoveCategory.SPECIAL, 110, 70, 10, 30, 0, 1)
      .attr(StatusEffectAttr, StatusEffect.PARALYSIS)
      .attr(ThunderAccuracyAttr)
      .attr(HitsTagAttr, BattlerTagType.FLYING, false),
    new AttackMove(Moves.ROCK_THROW, Type.ROCK, MoveCategory.PHYSICAL, 50, 90, 15, -1, 0, 1)
      .makesContact(false),
    new AttackMove(Moves.EARTHQUAKE, Type.GROUND, MoveCategory.PHYSICAL, 100, 100, 10, -1, 0, 1)
      .attr(HitsTagAttr, BattlerTagType.UNDERGROUND, true)
      .makesContact(false)
      .target(MoveTarget.ALL_NEAR_OTHERS),
    new AttackMove(Moves.FISSURE, Type.GROUND, MoveCategory.PHYSICAL, 200, 30, 5, -1, 0, 1)
      .attr(OneHitKOAttr)
      .attr(OneHitKOAccuracyAttr)
      .attr(HitsTagAttr, BattlerTagType.UNDERGROUND, false)
      .makesContact(false),
    new AttackMove(Moves.DIG, Type.GROUND, MoveCategory.PHYSICAL, 80, 100, 10, -1, 0, 1)
      .attr(ChargeAttr, ChargeAnim.DIG_CHARGING, "dug a hole!", BattlerTagType.UNDERGROUND)
      .ignoresVirtual(),
    new StatusMove(Moves.TOXIC, Type.POISON, 90, 10, -1, 0, 1)
      .attr(StatusEffectAttr, StatusEffect.TOXIC)
      .attr(ToxicAccuracyAttr),
    new AttackMove(Moves.CONFUSION, Type.PSYCHIC, MoveCategory.SPECIAL, 50, 100, 25, 10, 0, 1)
      .attr(ConfuseAttr),
    new AttackMove(Moves.PSYCHIC, Type.PSYCHIC, MoveCategory.SPECIAL, 90, 100, 10, 10, 0, 1)
      .attr(StatChangeAttr, BattleStat.SPDEF, -1),
    new StatusMove(Moves.HYPNOSIS, Type.PSYCHIC, 60, 20, -1, 0, 1)
      .attr(StatusEffectAttr, StatusEffect.SLEEP),
    new SelfStatusMove(Moves.MEDITATE, Type.PSYCHIC, -1, 40, -1, 0, 1)
      .attr(StatChangeAttr, BattleStat.ATK, 1, true),
    new SelfStatusMove(Moves.AGILITY, Type.PSYCHIC, -1, 30, -1, 0, 1)
      .attr(StatChangeAttr, BattleStat.SPD, 2, true),
    new AttackMove(Moves.QUICK_ATTACK, Type.NORMAL, MoveCategory.PHYSICAL, 40, 100, 30, -1, 1, 1),
    new AttackMove(Moves.RAGE, Type.NORMAL, MoveCategory.PHYSICAL, 20, 100, 20, -1, 0, 1)
      .partial(),
    new SelfStatusMove(Moves.TELEPORT, Type.PSYCHIC, -1, 20, -1, -6, 1)
      .attr(ForceSwitchOutAttr, true)
      .hidesUser(),
    new AttackMove(Moves.NIGHT_SHADE, Type.GHOST, MoveCategory.SPECIAL, -1, 100, 15, -1, 0, 1)
      .attr(LevelDamageAttr),
    new StatusMove(Moves.MIMIC, Type.NORMAL, -1, 10, -1, 0, 1)
      .attr(MovesetCopyMoveAttr)
      .ignoresVirtual(),
    new StatusMove(Moves.SCREECH, Type.NORMAL, 85, 40, -1, 0, 1)
      .attr(StatChangeAttr, BattleStat.DEF, -2)
      .soundBased(),
    new SelfStatusMove(Moves.DOUBLE_TEAM, Type.NORMAL, -1, 15, -1, 0, 1)
      .attr(StatChangeAttr, BattleStat.EVA, 1, true),
    new SelfStatusMove(Moves.RECOVER, Type.NORMAL, -1, 5, -1, 0, 1)
      .attr(HealAttr, 0.5)
      .triageMove(),
    new SelfStatusMove(Moves.HARDEN, Type.NORMAL, -1, 30, -1, 0, 1)
      .attr(StatChangeAttr, BattleStat.DEF, 1, true),
    new SelfStatusMove(Moves.MINIMIZE, Type.NORMAL, -1, 10, -1, 0, 1)
      .attr(AddBattlerTagAttr, BattlerTagType.MINIMIZED, true, false)
      .attr(StatChangeAttr, BattleStat.EVA, 2, true),
    new StatusMove(Moves.SMOKESCREEN, Type.NORMAL, 100, 20, -1, 0, 1)
      .attr(StatChangeAttr, BattleStat.ACC, -1),
    new StatusMove(Moves.CONFUSE_RAY, Type.GHOST, 100, 10, -1, 0, 1)
      .attr(ConfuseAttr),
    new SelfStatusMove(Moves.WITHDRAW, Type.WATER, -1, 40, -1, 0, 1)
      .attr(StatChangeAttr, BattleStat.DEF, 1, true),
    new SelfStatusMove(Moves.DEFENSE_CURL, Type.NORMAL, -1, 40, -1, 0, 1)
      .attr(StatChangeAttr, BattleStat.DEF, 1, true),
    new SelfStatusMove(Moves.BARRIER, Type.PSYCHIC, -1, 20, -1, 0, 1)
      .attr(StatChangeAttr, BattleStat.DEF, 2, true),
    new StatusMove(Moves.LIGHT_SCREEN, Type.PSYCHIC, -1, 30, -1, 0, 1)
      .attr(AddArenaTagAttr, ArenaTagType.LIGHT_SCREEN, 5, true)
      .target(MoveTarget.USER_SIDE),
    new StatusMove(Moves.HAZE, Type.ICE, -1, 30, -1, 0, 1)
      .target(MoveTarget.BOTH_SIDES)
      .attr(ResetStatsAttr),
    new StatusMove(Moves.REFLECT, Type.PSYCHIC, -1, 20, -1, 0, 1)
      .attr(AddArenaTagAttr, ArenaTagType.REFLECT, 5, true)
      .target(MoveTarget.USER_SIDE),
    new SelfStatusMove(Moves.FOCUS_ENERGY, Type.NORMAL, -1, 30, -1, 0, 1)
      .attr(AddBattlerTagAttr, BattlerTagType.CRIT_BOOST, true, true),
    new AttackMove(Moves.BIDE, Type.NORMAL, MoveCategory.PHYSICAL, -1, -1, 10, -1, 1, 1)
      .ignoresVirtual()
      .target(MoveTarget.USER)
      .unimplemented(),
    new SelfStatusMove(Moves.METRONOME, Type.NORMAL, -1, 10, -1, 0, 1)
      .attr(RandomMoveAttr)
      .ignoresVirtual(),
    new StatusMove(Moves.MIRROR_MOVE, Type.FLYING, -1, 20, -1, 0, 1)
      .attr(CopyMoveAttr)
      .ignoresVirtual(),
    new AttackMove(Moves.SELF_DESTRUCT, Type.NORMAL, MoveCategory.PHYSICAL, 200, 100, 5, -1, 0, 1)
      .attr(SacrificialAttr)
      .makesContact(false)
      .condition(failIfDampCondition)
      .target(MoveTarget.ALL_NEAR_OTHERS),
    new AttackMove(Moves.EGG_BOMB, Type.NORMAL, MoveCategory.PHYSICAL, 100, 75, 10, -1, 0, 1)
      .makesContact(false)
      .ballBombMove(),
    new AttackMove(Moves.LICK, Type.GHOST, MoveCategory.PHYSICAL, 30, 100, 30, 30, 0, 1)
      .attr(StatusEffectAttr, StatusEffect.PARALYSIS),
    new AttackMove(Moves.SMOG, Type.POISON, MoveCategory.SPECIAL, 30, 70, 20, 40, 0, 1)
      .attr(StatusEffectAttr, StatusEffect.POISON),
    new AttackMove(Moves.SLUDGE, Type.POISON, MoveCategory.SPECIAL, 65, 100, 20, 30, 0, 1)
      .attr(StatusEffectAttr, StatusEffect.POISON),
    new AttackMove(Moves.BONE_CLUB, Type.GROUND, MoveCategory.PHYSICAL, 65, 85, 20, 10, 0, 1)
      .attr(FlinchAttr)
      .makesContact(false),
    new AttackMove(Moves.FIRE_BLAST, Type.FIRE, MoveCategory.SPECIAL, 110, 85, 5, 10, 0, 1)
      .attr(StatusEffectAttr, StatusEffect.BURN),
    new AttackMove(Moves.WATERFALL, Type.WATER, MoveCategory.PHYSICAL, 80, 100, 15, 20, 0, 1)
      .attr(FlinchAttr),
    new AttackMove(Moves.CLAMP, Type.WATER, MoveCategory.PHYSICAL, 35, 85, 15, -1, 0, 1)
      .attr(TrapAttr, BattlerTagType.CLAMP),
    new AttackMove(Moves.SWIFT, Type.NORMAL, MoveCategory.SPECIAL, 60, -1, 20, -1, 0, 1)
      .target(MoveTarget.ALL_NEAR_ENEMIES),
    new AttackMove(Moves.SKULL_BASH, Type.NORMAL, MoveCategory.PHYSICAL, 130, 100, 10, -1, 0, 1)
      .attr(ChargeAttr, ChargeAnim.SKULL_BASH_CHARGING, "lowered\nits head!", null, true)
      .attr(StatChangeAttr, BattleStat.DEF, 1, true)
      .ignoresVirtual(),
    new AttackMove(Moves.SPIKE_CANNON, Type.NORMAL, MoveCategory.PHYSICAL, 20, 100, 15, -1, 0, 1)
      .attr(MultiHitAttr)
      .makesContact(false),
    new AttackMove(Moves.CONSTRICT, Type.NORMAL, MoveCategory.PHYSICAL, 10, 100, 35, 10, 0, 1)
      .attr(StatChangeAttr, BattleStat.SPD, -1),
    new SelfStatusMove(Moves.AMNESIA, Type.PSYCHIC, -1, 20, -1, 0, 1)
      .attr(StatChangeAttr, BattleStat.SPDEF, 2, true),
    new StatusMove(Moves.KINESIS, Type.PSYCHIC, 80, 15, -1, 0, 1)
      .attr(StatChangeAttr, BattleStat.ACC, -1),
    new SelfStatusMove(Moves.SOFT_BOILED, Type.NORMAL, -1, 5, -1, 0, 1)
      .attr(HealAttr, 0.5)
      .triageMove(),
    new AttackMove(Moves.HIGH_JUMP_KICK, Type.FIGHTING, MoveCategory.PHYSICAL, 130, 90, 10, -1, 0, 1)
      .attr(MissEffectAttr, crashDamageFunc)
      .attr(NoEffectAttr, crashDamageFunc)
      .condition(failOnGravityCondition)
      .recklessMove(),
    new StatusMove(Moves.GLARE, Type.NORMAL, 100, 30, -1, 0, 1)
      .attr(StatusEffectAttr, StatusEffect.PARALYSIS),
    new AttackMove(Moves.DREAM_EATER, Type.PSYCHIC, MoveCategory.SPECIAL, 100, 100, 15, -1, 0, 1)
      .attr(HitHealAttr)
      .condition(targetSleptOrComatoseCondition)
      .triageMove(),
    new StatusMove(Moves.POISON_GAS, Type.POISON, 90, 40, -1, 0, 1)
      .attr(StatusEffectAttr, StatusEffect.POISON)
      .target(MoveTarget.ALL_NEAR_ENEMIES),
    new AttackMove(Moves.BARRAGE, Type.NORMAL, MoveCategory.PHYSICAL, 15, 85, 20, -1, 0, 1)
      .attr(MultiHitAttr)
      .makesContact(false)
      .ballBombMove(),
    new AttackMove(Moves.LEECH_LIFE, Type.BUG, MoveCategory.PHYSICAL, 80, 100, 10, -1, 0, 1)
      .attr(HitHealAttr)
      .triageMove(),
    new StatusMove(Moves.LOVELY_KISS, Type.NORMAL, 75, 10, -1, 0, 1)
      .attr(StatusEffectAttr, StatusEffect.SLEEP),
    new AttackMove(Moves.SKY_ATTACK, Type.FLYING, MoveCategory.PHYSICAL, 140, 90, 5, 30, 0, 1)
      .attr(ChargeAttr, ChargeAnim.SKY_ATTACK_CHARGING, "is glowing!")
      .attr(HighCritAttr)
      .attr(FlinchAttr)
      .makesContact(false)
      .ignoresVirtual(),
    new StatusMove(Moves.TRANSFORM, Type.NORMAL, -1, 10, -1, 0, 1)
      .attr(TransformAttr)
      .ignoresProtect(),
    new AttackMove(Moves.BUBBLE, Type.WATER, MoveCategory.SPECIAL, 40, 100, 30, 10, 0, 1)
      .attr(StatChangeAttr, BattleStat.SPD, -1)
      .target(MoveTarget.ALL_NEAR_ENEMIES),
    new AttackMove(Moves.DIZZY_PUNCH, Type.NORMAL, MoveCategory.PHYSICAL, 70, 100, 10, 20, 0, 1)
      .attr(ConfuseAttr)
      .punchingMove(),
    new StatusMove(Moves.SPORE, Type.GRASS, 100, 15, -1, 0, 1)
      .attr(StatusEffectAttr, StatusEffect.SLEEP)
      .powderMove(),
    new StatusMove(Moves.FLASH, Type.NORMAL, 100, 20, -1, 0, 1)
      .attr(StatChangeAttr, BattleStat.ACC, -1),
    new AttackMove(Moves.PSYWAVE, Type.PSYCHIC, MoveCategory.SPECIAL, -1, 100, 15, -1, 0, 1)
      .attr(RandomLevelDamageAttr),
    new SelfStatusMove(Moves.SPLASH, Type.NORMAL, -1, 40, -1, 0, 1)
      .condition(failOnGravityCondition),
    new SelfStatusMove(Moves.ACID_ARMOR, Type.POISON, -1, 20, -1, 0, 1)
      .attr(StatChangeAttr, BattleStat.DEF, 2, true),
    new AttackMove(Moves.CRABHAMMER, Type.WATER, MoveCategory.PHYSICAL, 100, 90, 10, -1, 0, 1)
      .attr(HighCritAttr),
    new AttackMove(Moves.EXPLOSION, Type.NORMAL, MoveCategory.PHYSICAL, 250, 100, 5, -1, 0, 1)
      .condition(failIfDampCondition)
      .attr(SacrificialAttr)
      .makesContact(false)
      .target(MoveTarget.ALL_NEAR_OTHERS),
    new AttackMove(Moves.FURY_SWIPES, Type.NORMAL, MoveCategory.PHYSICAL, 18, 80, 15, -1, 0, 1)
      .attr(MultiHitAttr),
    new AttackMove(Moves.BONEMERANG, Type.GROUND, MoveCategory.PHYSICAL, 50, 90, 10, -1, 0, 1)
      .attr(MultiHitAttr, MultiHitType._2)
      .makesContact(false),
    new SelfStatusMove(Moves.REST, Type.PSYCHIC, -1, 5, -1, 0, 1)
      .attr(StatusEffectAttr, StatusEffect.SLEEP, true, 3, true)
      .attr(HealAttr, 1, true)
      .condition((user, target, move) => user.getHpRatio() < 1 && user.canSetStatus(StatusEffect.SLEEP, true, true))
      .triageMove(),
    new AttackMove(Moves.ROCK_SLIDE, Type.ROCK, MoveCategory.PHYSICAL, 75, 90, 10, 30, 0, 1)
      .attr(FlinchAttr)
      .makesContact(false)
      .target(MoveTarget.ALL_NEAR_ENEMIES),
    new AttackMove(Moves.HYPER_FANG, Type.NORMAL, MoveCategory.PHYSICAL, 80, 90, 15, 10, 0, 1)
      .attr(FlinchAttr)
      .bitingMove(),
    new SelfStatusMove(Moves.SHARPEN, Type.NORMAL, -1, 30, -1, 0, 1)
      .attr(StatChangeAttr, BattleStat.ATK, 1, true),
    new SelfStatusMove(Moves.CONVERSION, Type.NORMAL, -1, 30, -1, 0, 1)
      .attr(FirstMoveTypeAttr),
    new AttackMove(Moves.TRI_ATTACK, Type.NORMAL, MoveCategory.SPECIAL, 80, 100, 10, 20, 0, 1)
      .attr(MultiStatusEffectAttr, [StatusEffect.BURN, StatusEffect.FREEZE, StatusEffect.PARALYSIS]),
    new AttackMove(Moves.SUPER_FANG, Type.NORMAL, MoveCategory.PHYSICAL, -1, 90, 10, -1, 0, 1)
      .attr(TargetHalfHpDamageAttr),
    new AttackMove(Moves.SLASH, Type.NORMAL, MoveCategory.PHYSICAL, 70, 100, 20, -1, 0, 1)
      .attr(HighCritAttr)
      .slicingMove(),
    new SelfStatusMove(Moves.SUBSTITUTE, Type.NORMAL, -1, 10, -1, 0, 1)
      .attr(RecoilAttr)
      .unimplemented(),
    new AttackMove(Moves.STRUGGLE, Type.NORMAL, MoveCategory.PHYSICAL, 50, -1, 1, -1, 0, 1)
      .attr(RecoilAttr, true, 0.25, true)
      .attr(TypelessAttr)
      .ignoresVirtual()
      .target(MoveTarget.RANDOM_NEAR_ENEMY),
    new StatusMove(Moves.SKETCH, Type.NORMAL, -1, 1, -1, 0, 2)
      .attr(SketchAttr)
      .ignoresVirtual(),
    new AttackMove(Moves.TRIPLE_KICK, Type.FIGHTING, MoveCategory.PHYSICAL, 10, 90, 10, -1, 0, 2)
      .attr(MultiHitAttr, MultiHitType._3)
      .attr(MultiHitPowerIncrementAttr, 3)
      .checkAllHits(),
    new AttackMove(Moves.THIEF, Type.DARK, MoveCategory.PHYSICAL, 60, 100, 25, -1, 0, 2)
      .attr(StealHeldItemChanceAttr, 0.3),
    new StatusMove(Moves.SPIDER_WEB, Type.BUG, -1, 10, -1, 0, 2)
      .attr(AddBattlerTagAttr, BattlerTagType.TRAPPED, false, true, 1),
    new StatusMove(Moves.MIND_READER, Type.NORMAL, -1, 5, -1, 0, 2)
      .attr(IgnoreAccuracyAttr),
    new StatusMove(Moves.NIGHTMARE, Type.GHOST, 100, 15, -1, 0, 2)
      .attr(AddBattlerTagAttr, BattlerTagType.NIGHTMARE)
      .condition(targetSleptOrComatoseCondition),
    new AttackMove(Moves.FLAME_WHEEL, Type.FIRE, MoveCategory.PHYSICAL, 60, 100, 25, 10, 0, 2)
      .attr(HealStatusEffectAttr, true, StatusEffect.FREEZE)
      .attr(StatusEffectAttr, StatusEffect.BURN),
    new AttackMove(Moves.SNORE, Type.NORMAL, MoveCategory.SPECIAL, 50, 100, 15, 30, 0, 2)
      .attr(BypassSleepAttr)
      .attr(FlinchAttr)
      .condition(userSleptOrComatoseCondition)
      .soundBased(),
    new StatusMove(Moves.CURSE, Type.GHOST, -1, 10, -1, 0, 2)
      .attr(CurseAttr)
      .ignoresProtect(true)
      .target(MoveTarget.CURSE),
    new AttackMove(Moves.FLAIL, Type.NORMAL, MoveCategory.PHYSICAL, -1, 100, 15, -1, 0, 2)
      .attr(LowHpPowerAttr),
    new StatusMove(Moves.CONVERSION_2, Type.NORMAL, -1, 30, -1, 0, 2)
      .unimplemented(),
    new AttackMove(Moves.AEROBLAST, Type.FLYING, MoveCategory.SPECIAL, 100, 95, 5, -1, 0, 2)
      .attr(HighCritAttr),
    new StatusMove(Moves.COTTON_SPORE, Type.GRASS, 100, 40, -1, 0, 2)
      .attr(StatChangeAttr, BattleStat.SPD, -2)
      .powderMove()
      .target(MoveTarget.ALL_NEAR_ENEMIES),
    new AttackMove(Moves.REVERSAL, Type.FIGHTING, MoveCategory.PHYSICAL, -1, 100, 15, -1, 0, 2)
      .attr(LowHpPowerAttr),
    new StatusMove(Moves.SPITE, Type.GHOST, 100, 10, -1, 0, 2)
      .attr(ReducePpMoveAttr, 4),
    new AttackMove(Moves.POWDER_SNOW, Type.ICE, MoveCategory.SPECIAL, 40, 100, 25, 10, 0, 2)
      .attr(StatusEffectAttr, StatusEffect.FREEZE)
      .target(MoveTarget.ALL_NEAR_ENEMIES),
    new SelfStatusMove(Moves.PROTECT, Type.NORMAL, -1, 10, -1, 4, 2)
      .attr(ProtectAttr),
    new AttackMove(Moves.MACH_PUNCH, Type.FIGHTING, MoveCategory.PHYSICAL, 40, 100, 30, -1, 1, 2)
      .punchingMove(),
    new StatusMove(Moves.SCARY_FACE, Type.NORMAL, 100, 10, -1, 0, 2)
      .attr(StatChangeAttr, BattleStat.SPD, -2),
    new AttackMove(Moves.FEINT_ATTACK, Type.DARK, MoveCategory.PHYSICAL, 60, -1, 20, -1, 0, 2),
    new StatusMove(Moves.SWEET_KISS, Type.FAIRY, 75, 10, -1, 0, 2)
      .attr(ConfuseAttr),
    new SelfStatusMove(Moves.BELLY_DRUM, Type.NORMAL, -1, 10, -1, 0, 2)
      .attr(HalfHpStatMaxAttr, BattleStat.ATK),
    new AttackMove(Moves.SLUDGE_BOMB, Type.POISON, MoveCategory.SPECIAL, 90, 100, 10, 30, 0, 2)
      .attr(StatusEffectAttr, StatusEffect.POISON)
      .ballBombMove(),
    new AttackMove(Moves.MUD_SLAP, Type.GROUND, MoveCategory.SPECIAL, 20, 100, 10, 100, 0, 2)
      .attr(StatChangeAttr, BattleStat.ACC, -1),
    new AttackMove(Moves.OCTAZOOKA, Type.WATER, MoveCategory.SPECIAL, 65, 85, 10, 50, 0, 2)
      .attr(StatChangeAttr, BattleStat.ACC, -1)
      .ballBombMove(),
    new StatusMove(Moves.SPIKES, Type.GROUND, -1, 20, -1, 0, 2)
      .attr(AddArenaTrapTagAttr, ArenaTagType.SPIKES)
      .target(MoveTarget.ENEMY_SIDE),
    new AttackMove(Moves.ZAP_CANNON, Type.ELECTRIC, MoveCategory.SPECIAL, 120, 50, 5, 100, 0, 2)
      .attr(StatusEffectAttr, StatusEffect.PARALYSIS)
      .ballBombMove(),
    new StatusMove(Moves.FORESIGHT, Type.NORMAL, -1, 40, -1, 0, 2)
      .unimplemented(),
    new SelfStatusMove(Moves.DESTINY_BOND, Type.GHOST, -1, 5, -1, 0, 2)
      .ignoresProtect()
      .attr(DestinyBondAttr),
    new StatusMove(Moves.PERISH_SONG, Type.NORMAL, -1, 5, -1, 0, 2)
      .attr(FaintCountdownAttr)
      .ignoresProtect()
      .soundBased()
      .condition(failOnBossCondition)
      .target(MoveTarget.ALL),
    new AttackMove(Moves.ICY_WIND, Type.ICE, MoveCategory.SPECIAL, 55, 95, 15, 100, 0, 2)
      .attr(StatChangeAttr, BattleStat.SPD, -1)
      .windMove()
      .target(MoveTarget.ALL_NEAR_ENEMIES),
    new SelfStatusMove(Moves.DETECT, Type.FIGHTING, -1, 5, -1, 4, 2)
      .attr(ProtectAttr),
    new AttackMove(Moves.BONE_RUSH, Type.GROUND, MoveCategory.PHYSICAL, 25, 90, 10, -1, 0, 2)
      .attr(MultiHitAttr)
      .makesContact(false),
    new StatusMove(Moves.LOCK_ON, Type.NORMAL, -1, 5, -1, 0, 2)
      .attr(IgnoreAccuracyAttr),
    new AttackMove(Moves.OUTRAGE, Type.DRAGON, MoveCategory.PHYSICAL, 120, 100, 10, -1, 0, 2)
      .attr(FrenzyAttr)
      .attr(MissEffectAttr, frenzyMissFunc)
      .target(MoveTarget.RANDOM_NEAR_ENEMY),
    new StatusMove(Moves.SANDSTORM, Type.ROCK, -1, 10, -1, 0, 2)
      .attr(WeatherChangeAttr, WeatherType.SANDSTORM)
      .target(MoveTarget.BOTH_SIDES),
    new AttackMove(Moves.GIGA_DRAIN, Type.GRASS, MoveCategory.SPECIAL, 75, 100, 10, -1, 0, 2)
      .attr(HitHealAttr)
      .triageMove(),
    new SelfStatusMove(Moves.ENDURE, Type.NORMAL, -1, 10, -1, 4, 2)
      .attr(EndureAttr),
    new StatusMove(Moves.CHARM, Type.FAIRY, 100, 20, -1, 0, 2)
      .attr(StatChangeAttr, BattleStat.ATK, -2),
    new AttackMove(Moves.ROLLOUT, Type.ROCK, MoveCategory.PHYSICAL, 30, 90, 20, -1, 0, 2)
      .attr(ConsecutiveUseDoublePowerAttr, 5, true, true, Moves.DEFENSE_CURL),
    new AttackMove(Moves.FALSE_SWIPE, Type.NORMAL, MoveCategory.PHYSICAL, 40, 100, 40, -1, 0, 2)
      .attr(SurviveDamageAttr),
    new StatusMove(Moves.SWAGGER, Type.NORMAL, 85, 15, -1, 0, 2)
      .attr(StatChangeAttr, BattleStat.ATK, 2)
      .attr(ConfuseAttr),
    new SelfStatusMove(Moves.MILK_DRINK, Type.NORMAL, -1, 5, -1, 0, 2)
      .attr(HealAttr, 0.5)
      .triageMove(),
    new AttackMove(Moves.SPARK, Type.ELECTRIC, MoveCategory.PHYSICAL, 65, 100, 20, 30, 0, 2)
      .attr(StatusEffectAttr, StatusEffect.PARALYSIS),
    new AttackMove(Moves.FURY_CUTTER, Type.BUG, MoveCategory.PHYSICAL, 40, 95, 20, -1, 0, 2)
      .attr(ConsecutiveUseDoublePowerAttr, 3, true)
      .slicingMove(),
    new AttackMove(Moves.STEEL_WING, Type.STEEL, MoveCategory.PHYSICAL, 70, 90, 25, 10, 0, 2)
      .attr(StatChangeAttr, BattleStat.DEF, 1, true),
    new StatusMove(Moves.MEAN_LOOK, Type.NORMAL, -1, 5, -1, 0, 2)
      .attr(AddBattlerTagAttr, BattlerTagType.TRAPPED, false, true, 1),
    new StatusMove(Moves.ATTRACT, Type.NORMAL, 100, 15, -1, 0, 2)
      .attr(AddBattlerTagAttr, BattlerTagType.INFATUATED)
      .condition((user, target, move) => user.isOppositeGender(target)),
    new SelfStatusMove(Moves.SLEEP_TALK, Type.NORMAL, -1, 10, -1, 0, 2)
      .attr(BypassSleepAttr)
      .attr(RandomMovesetMoveAttr)
      .condition(userSleptOrComatoseCondition)
      .target(MoveTarget.ALL_ENEMIES)
      .ignoresVirtual(),
    new StatusMove(Moves.HEAL_BELL, Type.NORMAL, -1, 5, -1, 0, 2)
      .attr(PartyStatusCureAttr, "A bell chimed!", Abilities.SOUNDPROOF)
      .soundBased()
      .target(MoveTarget.PARTY),
    new AttackMove(Moves.RETURN, Type.NORMAL, MoveCategory.PHYSICAL, -1, 100, 20, -1, 0, 2)
      .attr(FriendshipPowerAttr),
    new AttackMove(Moves.PRESENT, Type.NORMAL, MoveCategory.PHYSICAL, -1, 90, 15, -1, 0, 2)
      .attr(PresentPowerAttr)
      .makesContact(false),
    new AttackMove(Moves.FRUSTRATION, Type.NORMAL, MoveCategory.PHYSICAL, -1, 100, 20, -1, 0, 2)
      .attr(FriendshipPowerAttr, true),
    new StatusMove(Moves.SAFEGUARD, Type.NORMAL, -1, 25, -1, 0, 2)
      .target(MoveTarget.USER_SIDE)
      .unimplemented(),
    new StatusMove(Moves.PAIN_SPLIT, Type.NORMAL, -1, 20, -1, 0, 2)
      .attr(HpSplitAttr)
      .condition(failOnBossCondition),
    new AttackMove(Moves.SACRED_FIRE, Type.FIRE, MoveCategory.PHYSICAL, 100, 95, 5, 50, 0, 2)
      .attr(HealStatusEffectAttr, true, StatusEffect.FREEZE)
      .attr(StatusEffectAttr, StatusEffect.BURN)
      .makesContact(false),
    new AttackMove(Moves.MAGNITUDE, Type.GROUND, MoveCategory.PHYSICAL, -1, 100, 30, -1, 0, 2)
      .attr(PreMoveMessageAttr, magnitudeMessageFunc)
      .attr(MagnitudePowerAttr)
      .attr(HitsTagAttr, BattlerTagType.UNDERGROUND, true)
      .makesContact(false)
      .target(MoveTarget.ALL_NEAR_OTHERS),
    new AttackMove(Moves.DYNAMIC_PUNCH, Type.FIGHTING, MoveCategory.PHYSICAL, 100, 50, 5, 100, 0, 2)
      .attr(ConfuseAttr)
      .punchingMove(),
    new AttackMove(Moves.MEGAHORN, Type.BUG, MoveCategory.PHYSICAL, 120, 85, 10, -1, 0, 2),
    new AttackMove(Moves.DRAGON_BREATH, Type.DRAGON, MoveCategory.SPECIAL, 60, 100, 20, 30, 0, 2)
      .attr(StatusEffectAttr, StatusEffect.PARALYSIS),
    new SelfStatusMove(Moves.BATON_PASS, Type.NORMAL, -1, 40, -1, 0, 2)
      .attr(ForceSwitchOutAttr, true, true)
      .hidesUser(),
    new StatusMove(Moves.ENCORE, Type.NORMAL, 100, 5, -1, 0, 2)
      .attr(AddBattlerTagAttr, BattlerTagType.ENCORE, false, true)
      .condition((user, target, move) => new EncoreTag(user.id).canAdd(target)),
    new AttackMove(Moves.PURSUIT, Type.DARK, MoveCategory.PHYSICAL, 40, 100, 20, -1, 0, 2)
      .partial(),
    new AttackMove(Moves.RAPID_SPIN, Type.NORMAL, MoveCategory.PHYSICAL, 50, 100, 40, 100, 0, 2)
      .attr(StatChangeAttr, BattleStat.SPD, 1, true)
      .attr(RemoveBattlerTagAttr, [
        BattlerTagType.BIND,
        BattlerTagType.WRAP,
        BattlerTagType.FIRE_SPIN,
        BattlerTagType.WHIRLPOOL,
        BattlerTagType.CLAMP,
        BattlerTagType.SAND_TOMB,
        BattlerTagType.MAGMA_STORM,
        BattlerTagType.SNAP_TRAP,
        BattlerTagType.THUNDER_CAGE,
        BattlerTagType.SEEDED,
        BattlerTagType.INFESTATION
      ], true)
      .attr(RemoveArenaTrapAttr),
    new StatusMove(Moves.SWEET_SCENT, Type.NORMAL, 100, 20, -1, 0, 2)
      .attr(StatChangeAttr, BattleStat.EVA, -2)
      .target(MoveTarget.ALL_NEAR_ENEMIES),
    new AttackMove(Moves.IRON_TAIL, Type.STEEL, MoveCategory.PHYSICAL, 100, 75, 15, 30, 0, 2)
      .attr(StatChangeAttr, BattleStat.DEF, -1),
    new AttackMove(Moves.METAL_CLAW, Type.STEEL, MoveCategory.PHYSICAL, 50, 95, 35, 10, 0, 2)
      .attr(StatChangeAttr, BattleStat.ATK, 1, true),
    new AttackMove(Moves.VITAL_THROW, Type.FIGHTING, MoveCategory.PHYSICAL, 70, -1, 10, -1, -1, 2),
    new SelfStatusMove(Moves.MORNING_SUN, Type.NORMAL, -1, 5, -1, 0, 2)
      .attr(PlantHealAttr)
      .triageMove(),
    new SelfStatusMove(Moves.SYNTHESIS, Type.GRASS, -1, 5, -1, 0, 2)
      .attr(PlantHealAttr)
      .triageMove(),
    new SelfStatusMove(Moves.MOONLIGHT, Type.FAIRY, -1, 5, -1, 0, 2)
      .attr(PlantHealAttr)
      .triageMove(),
    new AttackMove(Moves.HIDDEN_POWER, Type.NORMAL, MoveCategory.SPECIAL, 60, 100, 15, -1, 0, 2)
      .attr(HiddenPowerTypeAttr),
    new AttackMove(Moves.CROSS_CHOP, Type.FIGHTING, MoveCategory.PHYSICAL, 100, 80, 5, -1, 0, 2)
      .attr(HighCritAttr),
    new AttackMove(Moves.TWISTER, Type.DRAGON, MoveCategory.SPECIAL, 40, 100, 20, 20, 0, 2)
      .attr(HitsTagAttr, BattlerTagType.FLYING, true)
      .attr(FlinchAttr)
      .windMove()
      .target(MoveTarget.ALL_NEAR_ENEMIES),
    new StatusMove(Moves.RAIN_DANCE, Type.WATER, -1, 5, -1, 0, 2)
      .attr(WeatherChangeAttr, WeatherType.RAIN)
      .target(MoveTarget.BOTH_SIDES),
    new StatusMove(Moves.SUNNY_DAY, Type.FIRE, -1, 5, -1, 0, 2)
      .attr(WeatherChangeAttr, WeatherType.SUNNY)
      .target(MoveTarget.BOTH_SIDES),
    new AttackMove(Moves.CRUNCH, Type.DARK, MoveCategory.PHYSICAL, 80, 100, 15, 20, 0, 2)
      .attr(StatChangeAttr, BattleStat.DEF, -1)
      .bitingMove(),
    new AttackMove(Moves.MIRROR_COAT, Type.PSYCHIC, MoveCategory.SPECIAL, -1, 100, 20, -1, -5, 2)
      .attr(CounterDamageAttr, (move: Move) => move.category === MoveCategory.SPECIAL, 2)
      .target(MoveTarget.ATTACKER),
    new StatusMove(Moves.PSYCH_UP, Type.NORMAL, -1, 10, -1, 0, 2)
      .attr(CopyStatsAttr),
    new AttackMove(Moves.EXTREME_SPEED, Type.NORMAL, MoveCategory.PHYSICAL, 80, 100, 5, -1, 2, 2),
    new AttackMove(Moves.ANCIENT_POWER, Type.ROCK, MoveCategory.SPECIAL, 60, 100, 5, 10, 0, 2)
      .attr(StatChangeAttr, [ BattleStat.ATK, BattleStat.DEF, BattleStat.SPATK, BattleStat.SPDEF, BattleStat.SPD ], 1, true),
    new AttackMove(Moves.SHADOW_BALL, Type.GHOST, MoveCategory.SPECIAL, 80, 100, 15, 20, 0, 2)
      .attr(StatChangeAttr, BattleStat.SPDEF, -1)
      .ballBombMove(),
    new AttackMove(Moves.FUTURE_SIGHT, Type.PSYCHIC, MoveCategory.SPECIAL, 120, 100, 10, -1, 0, 2)
      .attr(DelayedAttackAttr, ArenaTagType.FUTURE_SIGHT, ChargeAnim.FUTURE_SIGHT_CHARGING, "foresaw\nan attack!"),
    new AttackMove(Moves.ROCK_SMASH, Type.FIGHTING, MoveCategory.PHYSICAL, 40, 100, 15, 50, 0, 2)
      .attr(StatChangeAttr, BattleStat.DEF, -1),
    new AttackMove(Moves.WHIRLPOOL, Type.WATER, MoveCategory.SPECIAL, 35, 85, 15, -1, 0, 2)
      .attr(TrapAttr, BattlerTagType.WHIRLPOOL)
      .attr(HitsTagAttr, BattlerTagType.UNDERWATER, true),
    new AttackMove(Moves.BEAT_UP, Type.DARK, MoveCategory.PHYSICAL, -1, 100, 10, -1, 0, 2)
      .attr(MultiHitAttr, MultiHitType.BEAT_UP)
      .attr(BeatUpAttr)
      .makesContact(false),
    new AttackMove(Moves.FAKE_OUT, Type.NORMAL, MoveCategory.PHYSICAL, 40, 100, 10, 100, 3, 3)
      .attr(FlinchAttr)
      .condition(new FirstMoveCondition()),
    new AttackMove(Moves.UPROAR, Type.NORMAL, MoveCategory.SPECIAL, 90, 100, 10, -1, 0, 3)
      .ignoresVirtual()
      .soundBased()
      .target(MoveTarget.RANDOM_NEAR_ENEMY)
      .partial(),
    new SelfStatusMove(Moves.STOCKPILE, Type.NORMAL, -1, 20, -1, 0, 3)
      .unimplemented(),
    new AttackMove(Moves.SPIT_UP, Type.NORMAL, MoveCategory.SPECIAL, -1, 100, 10, -1, 0, 3)
      .unimplemented(),
    new SelfStatusMove(Moves.SWALLOW, Type.NORMAL, -1, 10, -1, 0, 3)
      .triageMove()
      .unimplemented(),
    new AttackMove(Moves.HEAT_WAVE, Type.FIRE, MoveCategory.SPECIAL, 95, 90, 10, 10, 0, 3)
      .attr(HealStatusEffectAttr, true, StatusEffect.FREEZE)
      .attr(StatusEffectAttr, StatusEffect.BURN)
      .windMove()
      .target(MoveTarget.ALL_NEAR_ENEMIES),
    new StatusMove(Moves.HAIL, Type.ICE, -1, 10, -1, 0, 3)
      .attr(WeatherChangeAttr, WeatherType.HAIL)
      .target(MoveTarget.BOTH_SIDES),
    new StatusMove(Moves.TORMENT, Type.DARK, 100, 15, -1, 0, 3)
      .unimplemented(),
    new StatusMove(Moves.FLATTER, Type.DARK, 100, 15, -1, 0, 3)
      .attr(StatChangeAttr, BattleStat.SPATK, 1)
      .attr(ConfuseAttr),
    new StatusMove(Moves.WILL_O_WISP, Type.FIRE, 85, 15, -1, 0, 3)
      .attr(StatusEffectAttr, StatusEffect.BURN),
    new StatusMove(Moves.MEMENTO, Type.DARK, 100, 10, -1, 0, 3)
      .attr(SacrificialAttrOnHit)
      .attr(StatChangeAttr, [ BattleStat.ATK, BattleStat.SPATK ], -2),
    new AttackMove(Moves.FACADE, Type.NORMAL, MoveCategory.PHYSICAL, 70, 100, 20, -1, 0, 3)
      .attr(MovePowerMultiplierAttr, (user, target, move) => user.status
        && (user.status.effect === StatusEffect.BURN || user.status.effect === StatusEffect.POISON || user.status.effect === StatusEffect.TOXIC || user.status.effect === StatusEffect.PARALYSIS) ? 2 : 1)
      .attr(BypassBurnDamageReductionAttr),
    new AttackMove(Moves.FOCUS_PUNCH, Type.FIGHTING, MoveCategory.PHYSICAL, 150, 100, 20, -1, -3, 3)
      .punchingMove()
      .ignoresVirtual()
      .condition((user, target, move) => !user.turnData.attacksReceived.find(r => r.damage)),
    new AttackMove(Moves.SMELLING_SALTS, Type.NORMAL, MoveCategory.PHYSICAL, 70, 100, 10, -1, 0, 3)
      .attr(MovePowerMultiplierAttr, (user, target, move) => target.status?.effect === StatusEffect.PARALYSIS ? 2 : 1)
      .attr(HealStatusEffectAttr, true, StatusEffect.PARALYSIS),
    new SelfStatusMove(Moves.FOLLOW_ME, Type.NORMAL, -1, 20, -1, 2, 3)
      .attr(AddBattlerTagAttr, BattlerTagType.CENTER_OF_ATTENTION, true),
    new StatusMove(Moves.NATURE_POWER, Type.NORMAL, -1, 20, -1, 0, 3)
      .attr(NaturePowerAttr)
      .ignoresVirtual(),
    new SelfStatusMove(Moves.CHARGE, Type.ELECTRIC, -1, 20, -1, 0, 3)
      .attr(StatChangeAttr, BattleStat.SPDEF, 1, true)
      .attr(AddBattlerTagAttr, BattlerTagType.CHARGED, true, false),
    new StatusMove(Moves.TAUNT, Type.DARK, 100, 20, -1, 0, 3)
      .unimplemented(),
    new StatusMove(Moves.HELPING_HAND, Type.NORMAL, -1, 20, -1, 5, 3)
      .attr(AddBattlerTagAttr, BattlerTagType.HELPING_HAND)
      .target(MoveTarget.NEAR_ALLY),
    new StatusMove(Moves.TRICK, Type.PSYCHIC, 100, 10, -1, 0, 3)
      .unimplemented(),
    new StatusMove(Moves.ROLE_PLAY, Type.PSYCHIC, -1, 10, -1, 0, 3)
      .attr(AbilityCopyAttr),
    new SelfStatusMove(Moves.WISH, Type.NORMAL, -1, 10, -1, 0, 3)
      .triageMove()
      .attr(AddArenaTagAttr, ArenaTagType.WISH, 2, true),
    new SelfStatusMove(Moves.ASSIST, Type.NORMAL, -1, 20, -1, 0, 3)
      .attr(RandomMovesetMoveAttr, true)
      .ignoresVirtual(),
    new SelfStatusMove(Moves.INGRAIN, Type.GRASS, -1, 20, -1, 0, 3)
      .attr(AddBattlerTagAttr, BattlerTagType.INGRAIN, true, true),
    new AttackMove(Moves.SUPERPOWER, Type.FIGHTING, MoveCategory.PHYSICAL, 120, 100, 5, -1, 0, 3)
      .attr(StatChangeAttr, [ BattleStat.ATK, BattleStat.DEF ], -1, true),
    new SelfStatusMove(Moves.MAGIC_COAT, Type.PSYCHIC, -1, 15, -1, 4, 3)
      .unimplemented(),
    new SelfStatusMove(Moves.RECYCLE, Type.NORMAL, -1, 10, -1, 0, 3)
      .unimplemented(),
    new AttackMove(Moves.REVENGE, Type.FIGHTING, MoveCategory.PHYSICAL, 60, 100, 10, -1, -4, 3)
      .attr(TurnDamagedDoublePowerAttr),
    new AttackMove(Moves.BRICK_BREAK, Type.FIGHTING, MoveCategory.PHYSICAL, 75, 100, 15, -1, 0, 3)
      .attr(RemoveScreensAttr),
    new StatusMove(Moves.YAWN, Type.NORMAL, -1, 10, -1, 0, 3)
      .attr(AddBattlerTagAttr, BattlerTagType.DROWSY, false, true)
      .condition((user, target, move) => !target.status),
    new AttackMove(Moves.KNOCK_OFF, Type.DARK, MoveCategory.PHYSICAL, 65, 100, 20, -1, 0, 3)
      .attr(MovePowerMultiplierAttr, (user, target, move) => target.getHeldItems().filter(i => i.getTransferrable(false)).length > 0 ? 1.5 : 1)
      .attr(RemoveHeldItemAttr, false),
    new AttackMove(Moves.ENDEAVOR, Type.NORMAL, MoveCategory.PHYSICAL, -1, 100, 5, -1, 0, 3)
      .attr(MatchHpAttr)
      .condition(failOnBossCondition),
    new AttackMove(Moves.ERUPTION, Type.FIRE, MoveCategory.SPECIAL, 150, 100, 5, -1, 0, 3)
      .attr(HpPowerAttr)
      .target(MoveTarget.ALL_NEAR_ENEMIES),
    new StatusMove(Moves.SKILL_SWAP, Type.PSYCHIC, -1, 10, -1, 0, 3)
      .attr(SwitchAbilitiesAttr),
    new SelfStatusMove(Moves.IMPRISON, Type.PSYCHIC, -1, 10, -1, 0, 3)
      .unimplemented(),
    new SelfStatusMove(Moves.REFRESH, Type.NORMAL, -1, 20, -1, 0, 3)
      .attr(HealStatusEffectAttr, true, StatusEffect.PARALYSIS, StatusEffect.POISON, StatusEffect.TOXIC, StatusEffect.BURN)
      .condition((user, target, move) => user.status && (user.status.effect === StatusEffect.PARALYSIS || user.status.effect === StatusEffect.POISON || user.status.effect === StatusEffect.TOXIC || user.status.effect === StatusEffect.BURN)),
    new SelfStatusMove(Moves.GRUDGE, Type.GHOST, -1, 5, -1, 0, 3)
      .unimplemented(),
    new SelfStatusMove(Moves.SNATCH, Type.DARK, -1, 10, -1, 4, 3)
      .unimplemented(),
    new AttackMove(Moves.SECRET_POWER, Type.NORMAL, MoveCategory.PHYSICAL, 70, 100, 20, 30, 0, 3)
      .makesContact(false)
      .partial(),
    new AttackMove(Moves.DIVE, Type.WATER, MoveCategory.PHYSICAL, 80, 100, 10, -1, 0, 3)
      .attr(ChargeAttr, ChargeAnim.DIVE_CHARGING, "hid\nunderwater!", BattlerTagType.UNDERWATER)
      .ignoresVirtual(),
    new AttackMove(Moves.ARM_THRUST, Type.FIGHTING, MoveCategory.PHYSICAL, 15, 100, 20, -1, 0, 3)
      .attr(MultiHitAttr),
    new SelfStatusMove(Moves.CAMOUFLAGE, Type.NORMAL, -1, 20, -1, 0, 3)
      .attr(CopyBiomeTypeAttr),
    new SelfStatusMove(Moves.TAIL_GLOW, Type.BUG, -1, 20, -1, 0, 3)
      .attr(StatChangeAttr, BattleStat.SPATK, 3, true),
    new AttackMove(Moves.LUSTER_PURGE, Type.PSYCHIC, MoveCategory.SPECIAL, 95, 100, 5, 50, 0, 3)
      .attr(StatChangeAttr, BattleStat.SPDEF, -1),
    new AttackMove(Moves.MIST_BALL, Type.PSYCHIC, MoveCategory.SPECIAL, 95, 100, 5, 50, 0, 3)
      .attr(StatChangeAttr, BattleStat.SPATK, -1)
      .ballBombMove(),
    new StatusMove(Moves.FEATHER_DANCE, Type.FLYING, 100, 15, -1, 0, 3)
      .attr(StatChangeAttr, BattleStat.ATK, -2)
      .danceMove(),
    new StatusMove(Moves.TEETER_DANCE, Type.NORMAL, 100, 20, -1, 0, 3)
      .attr(ConfuseAttr)
      .danceMove()
      .target(MoveTarget.ALL_NEAR_OTHERS),
    new AttackMove(Moves.BLAZE_KICK, Type.FIRE, MoveCategory.PHYSICAL, 85, 90, 10, 10, 0, 3)
      .attr(HighCritAttr)
      .attr(StatusEffectAttr, StatusEffect.BURN),
    new StatusMove(Moves.MUD_SPORT, Type.GROUND, -1, 15, -1, 0, 3)
      .attr(AddArenaTagAttr, ArenaTagType.MUD_SPORT, 5)
      .target(MoveTarget.BOTH_SIDES),
    new AttackMove(Moves.ICE_BALL, Type.ICE, MoveCategory.PHYSICAL, 30, 90, 20, -1, 0, 3)
      .attr(ConsecutiveUseDoublePowerAttr, 5, true, true, Moves.DEFENSE_CURL)
      .ballBombMove(),
    new AttackMove(Moves.NEEDLE_ARM, Type.GRASS, MoveCategory.PHYSICAL, 60, 100, 15, 30, 0, 3)
      .attr(FlinchAttr),
    new SelfStatusMove(Moves.SLACK_OFF, Type.NORMAL, -1, 5, -1, 0, 3)
      .attr(HealAttr, 0.5)
      .triageMove(),
    new AttackMove(Moves.HYPER_VOICE, Type.NORMAL, MoveCategory.SPECIAL, 90, 100, 10, -1, 0, 3)
      .soundBased()
      .target(MoveTarget.ALL_NEAR_ENEMIES),
    new AttackMove(Moves.POISON_FANG, Type.POISON, MoveCategory.PHYSICAL, 50, 100, 15, 50, 0, 3)
      .attr(StatusEffectAttr, StatusEffect.TOXIC)
      .bitingMove(),
    new AttackMove(Moves.CRUSH_CLAW, Type.NORMAL, MoveCategory.PHYSICAL, 75, 95, 10, 50, 0, 3)
      .attr(StatChangeAttr, BattleStat.DEF, -1),
    new AttackMove(Moves.BLAST_BURN, Type.FIRE, MoveCategory.SPECIAL, 150, 90, 5, -1, 0, 3)
      .attr(RechargeAttr),
    new AttackMove(Moves.HYDRO_CANNON, Type.WATER, MoveCategory.SPECIAL, 150, 90, 5, -1, 0, 3)
      .attr(RechargeAttr),
    new AttackMove(Moves.METEOR_MASH, Type.STEEL, MoveCategory.PHYSICAL, 90, 90, 10, 20, 0, 3)
      .attr(StatChangeAttr, BattleStat.ATK, 1, true)
      .punchingMove(),
    new AttackMove(Moves.ASTONISH, Type.GHOST, MoveCategory.PHYSICAL, 30, 100, 15, 30, 0, 3)
      .attr(FlinchAttr),
    new AttackMove(Moves.WEATHER_BALL, Type.NORMAL, MoveCategory.SPECIAL, 50, 100, 10, -1, 0, 3)
      .attr(WeatherBallTypeAttr)
      .attr(MovePowerMultiplierAttr, (user, target, move) => [WeatherType.SUNNY, WeatherType.RAIN, WeatherType.SANDSTORM, WeatherType.HAIL, WeatherType.SNOW, WeatherType.FOG, WeatherType.HEAVY_RAIN, WeatherType.HARSH_SUN].includes(user.scene.arena.weather?.weatherType) && !user.scene.arena.weather?.isEffectSuppressed(user.scene) ? 2 : 1)
      .ballBombMove(),
    new StatusMove(Moves.AROMATHERAPY, Type.GRASS, -1, 5, -1, 0, 3)
      .attr(PartyStatusCureAttr, "A soothing aroma wafted through the area!", Abilities.SAP_SIPPER)
      .target(MoveTarget.PARTY),
    new StatusMove(Moves.FAKE_TEARS, Type.DARK, 100, 20, -1, 0, 3)
      .attr(StatChangeAttr, BattleStat.SPDEF, -2),
    new AttackMove(Moves.AIR_CUTTER, Type.FLYING, MoveCategory.SPECIAL, 60, 95, 25, -1, 0, 3)
      .attr(HighCritAttr)
      .slicingMove()
      .windMove()
      .target(MoveTarget.ALL_NEAR_ENEMIES),
    new AttackMove(Moves.OVERHEAT, Type.FIRE, MoveCategory.SPECIAL, 130, 90, 5, -1, 0, 3)
      .attr(StatChangeAttr, BattleStat.SPATK, -2, true)
      .attr(HealStatusEffectAttr, true, StatusEffect.FREEZE),
    new StatusMove(Moves.ODOR_SLEUTH, Type.NORMAL, -1, 40, -1, 0, 3)
      .unimplemented(),
    new AttackMove(Moves.ROCK_TOMB, Type.ROCK, MoveCategory.PHYSICAL, 60, 95, 15, 100, 0, 3)
      .attr(StatChangeAttr, BattleStat.SPD, -1)
      .makesContact(false),
    new AttackMove(Moves.SILVER_WIND, Type.BUG, MoveCategory.SPECIAL, 60, 100, 5, 10, 0, 3)
      .attr(StatChangeAttr, [ BattleStat.ATK, BattleStat.DEF, BattleStat.SPATK, BattleStat.SPDEF, BattleStat.SPD ], 1, true)
      .windMove(),
    new StatusMove(Moves.METAL_SOUND, Type.STEEL, 85, 40, -1, 0, 3)
      .attr(StatChangeAttr, BattleStat.SPDEF, -2)
      .soundBased(),
    new StatusMove(Moves.GRASS_WHISTLE, Type.GRASS, 55, 15, -1, 0, 3)
      .attr(StatusEffectAttr, StatusEffect.SLEEP)
      .soundBased(),
    new StatusMove(Moves.TICKLE, Type.NORMAL, 100, 20, -1, 0, 3)
      .attr(StatChangeAttr, [ BattleStat.ATK, BattleStat.DEF ], -1),
    new SelfStatusMove(Moves.COSMIC_POWER, Type.PSYCHIC, -1, 20, -1, 0, 3)
      .attr(StatChangeAttr, [ BattleStat.DEF, BattleStat.SPDEF ], 1, true),
    new AttackMove(Moves.WATER_SPOUT, Type.WATER, MoveCategory.SPECIAL, 150, 100, 5, -1, 0, 3)
      .attr(HpPowerAttr)
      .target(MoveTarget.ALL_NEAR_ENEMIES),
    new AttackMove(Moves.SIGNAL_BEAM, Type.BUG, MoveCategory.SPECIAL, 75, 100, 15, 10, 0, 3)
      .attr(ConfuseAttr),
    new AttackMove(Moves.SHADOW_PUNCH, Type.GHOST, MoveCategory.PHYSICAL, 60, -1, 20, -1, 0, 3)
      .punchingMove(),
    new AttackMove(Moves.EXTRASENSORY, Type.PSYCHIC, MoveCategory.SPECIAL, 80, 100, 20, 10, 0, 3)
      .attr(FlinchAttr),
    new AttackMove(Moves.SKY_UPPERCUT, Type.FIGHTING, MoveCategory.PHYSICAL, 85, 90, 15, -1, 0, 3)
      .attr(HitsTagAttr, BattlerTagType.FLYING)
      .punchingMove(),
    new AttackMove(Moves.SAND_TOMB, Type.GROUND, MoveCategory.PHYSICAL, 35, 85, 15, -1, 0, 3)
      .attr(TrapAttr, BattlerTagType.SAND_TOMB)
      .makesContact(false),
    new AttackMove(Moves.SHEER_COLD, Type.ICE, MoveCategory.SPECIAL, 200, 20, 5, -1, 0, 3)
      .attr(IceNoEffectTypeAttr)
      .attr(OneHitKOAttr)
      .attr(SheerColdAccuracyAttr),
    new AttackMove(Moves.MUDDY_WATER, Type.WATER, MoveCategory.SPECIAL, 90, 85, 10, 30, 0, 3)
      .attr(StatChangeAttr, BattleStat.ACC, -1)
      .target(MoveTarget.ALL_NEAR_ENEMIES),
    new AttackMove(Moves.BULLET_SEED, Type.GRASS, MoveCategory.PHYSICAL, 25, 100, 30, -1, 0, 3)
      .attr(MultiHitAttr)
      .makesContact(false)
      .ballBombMove(),
    new AttackMove(Moves.AERIAL_ACE, Type.FLYING, MoveCategory.PHYSICAL, 60, -1, 20, -1, 0, 3)
      .slicingMove(),
    new AttackMove(Moves.ICICLE_SPEAR, Type.ICE, MoveCategory.PHYSICAL, 25, 100, 30, -1, 0, 3)
      .attr(MultiHitAttr)
      .makesContact(false),
    new SelfStatusMove(Moves.IRON_DEFENSE, Type.STEEL, -1, 15, -1, 0, 3)
      .attr(StatChangeAttr, BattleStat.DEF, 2, true),
    new StatusMove(Moves.BLOCK, Type.NORMAL, -1, 5, -1, 0, 3)
      .attr(AddBattlerTagAttr, BattlerTagType.TRAPPED, false, true, 1),
    new StatusMove(Moves.HOWL, Type.NORMAL, -1, 40, -1, 0, 3)
      .attr(StatChangeAttr, BattleStat.ATK, 1)
      .soundBased()
      .target(MoveTarget.USER_AND_ALLIES),
    new AttackMove(Moves.DRAGON_CLAW, Type.DRAGON, MoveCategory.PHYSICAL, 80, 100, 15, -1, 0, 3),
    new AttackMove(Moves.FRENZY_PLANT, Type.GRASS, MoveCategory.SPECIAL, 150, 90, 5, -1, 0, 3)
      .attr(RechargeAttr),
    new SelfStatusMove(Moves.BULK_UP, Type.FIGHTING, -1, 20, -1, 0, 3)
      .attr(StatChangeAttr, [ BattleStat.ATK, BattleStat.DEF ], 1, true),
    new AttackMove(Moves.BOUNCE, Type.FLYING, MoveCategory.PHYSICAL, 85, 85, 5, 30, 0, 3)
      .attr(ChargeAttr, ChargeAnim.BOUNCE_CHARGING, "sprang up!", BattlerTagType.FLYING)
      .attr(StatusEffectAttr, StatusEffect.PARALYSIS)
      .condition(failOnGravityCondition)
      .ignoresVirtual(),
    new AttackMove(Moves.MUD_SHOT, Type.GROUND, MoveCategory.SPECIAL, 55, 95, 15, 100, 0, 3)
      .attr(StatChangeAttr, BattleStat.SPD, -1),
    new AttackMove(Moves.POISON_TAIL, Type.POISON, MoveCategory.PHYSICAL, 50, 100, 25, 10, 0, 3)
      .attr(HighCritAttr)
      .attr(StatusEffectAttr, StatusEffect.POISON),
    new AttackMove(Moves.COVET, Type.NORMAL, MoveCategory.PHYSICAL, 60, 100, 25, -1, 0, 3)
      .attr(StealHeldItemChanceAttr, 0.3),
    new AttackMove(Moves.VOLT_TACKLE, Type.ELECTRIC, MoveCategory.PHYSICAL, 120, 100, 15, 10, 0, 3)
      .attr(RecoilAttr, false, 0.33)
      .attr(StatusEffectAttr, StatusEffect.PARALYSIS)
      .recklessMove(),
    new AttackMove(Moves.MAGICAL_LEAF, Type.GRASS, MoveCategory.SPECIAL, 60, -1, 20, -1, 0, 3),
    new StatusMove(Moves.WATER_SPORT, Type.WATER, -1, 15, -1, 0, 3)
      .attr(AddArenaTagAttr, ArenaTagType.WATER_SPORT, 5)
      .target(MoveTarget.BOTH_SIDES),
    new SelfStatusMove(Moves.CALM_MIND, Type.PSYCHIC, -1, 20, -1, 0, 3)
      .attr(StatChangeAttr, [ BattleStat.SPATK, BattleStat.SPDEF ], 1, true),
    new AttackMove(Moves.LEAF_BLADE, Type.GRASS, MoveCategory.PHYSICAL, 90, 100, 15, -1, 0, 3)
      .attr(HighCritAttr)
      .slicingMove(),
    new SelfStatusMove(Moves.DRAGON_DANCE, Type.DRAGON, -1, 20, -1, 0, 3)
      .attr(StatChangeAttr, [ BattleStat.ATK, BattleStat.SPD ], 1, true)
      .danceMove(),
    new AttackMove(Moves.ROCK_BLAST, Type.ROCK, MoveCategory.PHYSICAL, 25, 90, 10, -1, 0, 3)
      .attr(MultiHitAttr)
      .makesContact(false)
      .ballBombMove(),
    new AttackMove(Moves.SHOCK_WAVE, Type.ELECTRIC, MoveCategory.SPECIAL, 60, -1, 20, -1, 0, 3),
    new AttackMove(Moves.WATER_PULSE, Type.WATER, MoveCategory.SPECIAL, 60, 100, 20, 20, 0, 3)
      .attr(ConfuseAttr)
      .pulseMove(),
    new AttackMove(Moves.DOOM_DESIRE, Type.STEEL, MoveCategory.SPECIAL, 140, 100, 5, -1, 0, 3)
      .attr(DelayedAttackAttr, ArenaTagType.DOOM_DESIRE, ChargeAnim.DOOM_DESIRE_CHARGING, "chose\nDoom Desire as its destiny!"),
    new AttackMove(Moves.PSYCHO_BOOST, Type.PSYCHIC, MoveCategory.SPECIAL, 140, 90, 5, -1, 0, 3)
      .attr(StatChangeAttr, BattleStat.SPATK, -2, true),
    new SelfStatusMove(Moves.ROOST, Type.FLYING, -1, 5, -1, 0, 4)
      .attr(HealAttr, 0.5)
      .attr(AddBattlerTagAttr, BattlerTagType.ROOSTED, true, false)
      .triageMove(),
    new StatusMove(Moves.GRAVITY, Type.PSYCHIC, -1, 5, -1, 0, 4)
      .attr(AddArenaTagAttr, ArenaTagType.GRAVITY, 5)
      .target(MoveTarget.BOTH_SIDES),
    new StatusMove(Moves.MIRACLE_EYE, Type.PSYCHIC, -1, 40, -1, 0, 4)
      .unimplemented(),
    new AttackMove(Moves.WAKE_UP_SLAP, Type.FIGHTING, MoveCategory.PHYSICAL, 70, 100, 10, -1, 0, 4)
      .attr(MovePowerMultiplierAttr, (user, target, move) => targetSleptOrComatoseCondition(user, target, move) ? 2 : 1)
      .attr(HealStatusEffectAttr, false, StatusEffect.SLEEP),
    new AttackMove(Moves.HAMMER_ARM, Type.FIGHTING, MoveCategory.PHYSICAL, 100, 90, 10, -1, 0, 4)
      .attr(StatChangeAttr, BattleStat.SPD, -1, true)
      .punchingMove(),
    new AttackMove(Moves.GYRO_BALL, Type.STEEL, MoveCategory.PHYSICAL, -1, 100, 5, -1, 0, 4)
      .attr(GyroBallPowerAttr)
      .ballBombMove(),
    new SelfStatusMove(Moves.HEALING_WISH, Type.PSYCHIC, -1, 10, -1, 0, 4)
      .attr(SacrificialFullRestoreAttr)
      .triageMove(),
    new AttackMove(Moves.BRINE, Type.WATER, MoveCategory.SPECIAL, 65, 100, 10, -1, 0, 4)
      .attr(MovePowerMultiplierAttr, (user, target, move) => target.getHpRatio() < 0.5 ? 2 : 1),
    new AttackMove(Moves.NATURAL_GIFT, Type.NORMAL, MoveCategory.PHYSICAL, -1, 100, 15, -1, 0, 4)
      .makesContact(false)
      .unimplemented(),
    new AttackMove(Moves.FEINT, Type.NORMAL, MoveCategory.PHYSICAL, 30, 100, 10, -1, 2, 4)
      .attr(RemoveBattlerTagAttr, [ BattlerTagType.PROTECTED ])
      .attr(RemoveArenaTagsAttr, [ ArenaTagType.QUICK_GUARD, ArenaTagType.WIDE_GUARD, ArenaTagType.MAT_BLOCK, ArenaTagType.CRAFTY_SHIELD ], false)
      .makesContact(false)
      .ignoresProtect(),
    new AttackMove(Moves.PLUCK, Type.FLYING, MoveCategory.PHYSICAL, 60, 100, 20, -1, 0, 4)
      .attr(StealEatBerryAttr),
    new StatusMove(Moves.TAILWIND, Type.FLYING, -1, 15, -1, 0, 4)
      .windMove()
      .attr(AddArenaTagAttr, ArenaTagType.TAILWIND, 4, true)
      .target(MoveTarget.USER_SIDE),
    new StatusMove(Moves.ACUPRESSURE, Type.NORMAL, -1, 30, -1, 0, 4)
      .attr(AcupressureStatChangeAttr)
      .target(MoveTarget.USER_OR_NEAR_ALLY),
    new AttackMove(Moves.METAL_BURST, Type.STEEL, MoveCategory.PHYSICAL, -1, 100, 10, -1, 0, 4)
      .attr(CounterDamageAttr, (move: Move) => (move.category === MoveCategory.PHYSICAL || move.category === MoveCategory.SPECIAL), 1.5)
      .makesContact(false)
      .target(MoveTarget.ATTACKER),
    new AttackMove(Moves.U_TURN, Type.BUG, MoveCategory.PHYSICAL, 70, 100, 20, -1, 0, 4)
      .attr(ForceSwitchOutAttr, true, false),
    new AttackMove(Moves.CLOSE_COMBAT, Type.FIGHTING, MoveCategory.PHYSICAL, 120, 100, 5, -1, 0, 4)
      .attr(StatChangeAttr, [ BattleStat.DEF, BattleStat.SPDEF ], -1, true),
    new AttackMove(Moves.PAYBACK, Type.DARK, MoveCategory.PHYSICAL, 50, 100, 10, -1, 0, 4)
      .attr(MovePowerMultiplierAttr, (user, target, move) => target.getLastXMoves(1).find(m => m.turn === target.scene.currentBattle.turn) || user.scene.currentBattle.turnCommands[target.getBattlerIndex()].command === Command.BALL ? 2 : 1),
    new AttackMove(Moves.ASSURANCE, Type.DARK, MoveCategory.PHYSICAL, 60, 100, 10, -1, 0, 4)
      .attr(MovePowerMultiplierAttr, (user, target, move) => target.turnData.damageTaken > 0 ? 2 : 1),
    new StatusMove(Moves.EMBARGO, Type.DARK, 100, 15, -1, 0, 4)
      .unimplemented(),
    new AttackMove(Moves.FLING, Type.DARK, MoveCategory.PHYSICAL, -1, 100, 10, -1, 0, 4)
      .makesContact(false)
      .unimplemented(),
    new StatusMove(Moves.PSYCHO_SHIFT, Type.PSYCHIC, 100, 10, -1, 0, 4)
      .attr(PsychoShiftEffectAttr)
      .condition((user, target, move) => (user.status?.effect === StatusEffect.BURN
        || user.status?.effect === StatusEffect.POISON
        || user.status?.effect === StatusEffect.TOXIC
        || user.status?.effect === StatusEffect.PARALYSIS
        || user.status?.effect === StatusEffect.SLEEP)
        && target.canSetStatus(user.status?.effect, false, false, user)
      ),
    new AttackMove(Moves.TRUMP_CARD, Type.NORMAL, MoveCategory.SPECIAL, -1, -1, 5, -1, 0, 4)
      .makesContact()
      .attr(LessPPMorePowerAttr),
    new StatusMove(Moves.HEAL_BLOCK, Type.PSYCHIC, 100, 15, -1, 0, 4)
      .target(MoveTarget.ALL_NEAR_ENEMIES)
      .unimplemented(),
    new AttackMove(Moves.WRING_OUT, Type.NORMAL, MoveCategory.SPECIAL, -1, 100, 5, -1, 0, 4)
      .attr(OpponentHighHpPowerAttr)
      .makesContact(),
    new SelfStatusMove(Moves.POWER_TRICK, Type.PSYCHIC, -1, 10, -1, 0, 4)
      .unimplemented(),
    new StatusMove(Moves.GASTRO_ACID, Type.POISON, 100, 10, -1, 0, 4)
      .attr(SuppressAbilitiesAttr),
    new StatusMove(Moves.LUCKY_CHANT, Type.NORMAL, -1, 30, -1, 0, 4)
      .attr(AddBattlerTagAttr, BattlerTagType.NO_CRIT, false, false, 5)
      .target(MoveTarget.USER_SIDE)
      .unimplemented(),
    new StatusMove(Moves.ME_FIRST, Type.NORMAL, -1, 20, -1, 0, 4)
      .ignoresVirtual()
      .target(MoveTarget.NEAR_ENEMY)
      .unimplemented(),
    new SelfStatusMove(Moves.COPYCAT, Type.NORMAL, -1, 20, -1, 0, 4)
      .attr(CopyMoveAttr)
      .ignoresVirtual(),
    new StatusMove(Moves.POWER_SWAP, Type.PSYCHIC, -1, 10, 100, 0, 4)
      .unimplemented(),
    new StatusMove(Moves.GUARD_SWAP, Type.PSYCHIC, -1, 10, 100, 0, 4)
      .unimplemented(),
    new AttackMove(Moves.PUNISHMENT, Type.DARK, MoveCategory.PHYSICAL, -1, 100, 5, -1, 0, 4)
      .makesContact(true)
      .attr(PunishmentPowerAttr),
    new AttackMove(Moves.LAST_RESORT, Type.NORMAL, MoveCategory.PHYSICAL, 140, 100, 5, -1, 0, 4)
      .attr(LastResortAttr),
    new StatusMove(Moves.WORRY_SEED, Type.GRASS, 100, 10, -1, 0, 4)
      .attr(AbilityChangeAttr, Abilities.INSOMNIA),
    new AttackMove(Moves.SUCKER_PUNCH, Type.DARK, MoveCategory.PHYSICAL, 70, 100, 5, -1, 1, 4)
      .condition((user, target, move) => user.scene.currentBattle.turnCommands[target.getBattlerIndex()].command === Command.FIGHT && !target.turnData.acted && allMoves[user.scene.currentBattle.turnCommands[target.getBattlerIndex()].move.move].category !== MoveCategory.STATUS),
    new StatusMove(Moves.TOXIC_SPIKES, Type.POISON, -1, 20, -1, 0, 4)
      .attr(AddArenaTrapTagAttr, ArenaTagType.TOXIC_SPIKES)
      .target(MoveTarget.ENEMY_SIDE),
    new StatusMove(Moves.HEART_SWAP, Type.PSYCHIC, -1, 10, -1, 0, 4)
      .attr(SwapStatsAttr),
    new SelfStatusMove(Moves.AQUA_RING, Type.WATER, -1, 20, -1, 0, 4)
      .attr(AddBattlerTagAttr, BattlerTagType.AQUA_RING, true, true),
    new SelfStatusMove(Moves.MAGNET_RISE, Type.ELECTRIC, -1, 10, -1, 0, 4)
      .attr(AddBattlerTagAttr, BattlerTagType.MAGNET_RISEN, true, true)
      .condition((user, target, move) => !user.scene.arena.getTag(ArenaTagType.GRAVITY) && [BattlerTagType.MAGNET_RISEN, BattlerTagType.IGNORE_FLYING, BattlerTagType.INGRAIN].every((tag) => !user.getTag(tag))),
    new AttackMove(Moves.FLARE_BLITZ, Type.FIRE, MoveCategory.PHYSICAL, 120, 100, 15, 10, 0, 4)
      .attr(RecoilAttr, false, 0.33)
      .attr(HealStatusEffectAttr, true, StatusEffect.FREEZE)
      .attr(StatusEffectAttr, StatusEffect.BURN)
      .recklessMove(),
    new AttackMove(Moves.FORCE_PALM, Type.FIGHTING, MoveCategory.PHYSICAL, 60, 100, 10, 30, 0, 4)
      .attr(StatusEffectAttr, StatusEffect.PARALYSIS),
    new AttackMove(Moves.AURA_SPHERE, Type.FIGHTING, MoveCategory.SPECIAL, 80, -1, 20, -1, 0, 4)
      .pulseMove()
      .ballBombMove(),
    new SelfStatusMove(Moves.ROCK_POLISH, Type.ROCK, -1, 20, -1, 0, 4)
      .attr(StatChangeAttr, BattleStat.SPD, 2, true),
    new AttackMove(Moves.POISON_JAB, Type.POISON, MoveCategory.PHYSICAL, 80, 100, 20, 30, 0, 4)
      .attr(StatusEffectAttr, StatusEffect.POISON),
    new AttackMove(Moves.DARK_PULSE, Type.DARK, MoveCategory.SPECIAL, 80, 100, 15, 20, 0, 4)
      .attr(FlinchAttr)
      .pulseMove(),
    new AttackMove(Moves.NIGHT_SLASH, Type.DARK, MoveCategory.PHYSICAL, 70, 100, 15, -1, 0, 4)
      .attr(HighCritAttr)
      .slicingMove(),
    new AttackMove(Moves.AQUA_TAIL, Type.WATER, MoveCategory.PHYSICAL, 90, 90, 10, -1, 0, 4),
    new AttackMove(Moves.SEED_BOMB, Type.GRASS, MoveCategory.PHYSICAL, 80, 100, 15, -1, 0, 4)
      .makesContact(false)
      .ballBombMove(),
    new AttackMove(Moves.AIR_SLASH, Type.FLYING, MoveCategory.SPECIAL, 75, 95, 15, 30, 0, 4)
      .attr(FlinchAttr)
      .slicingMove(),
    new AttackMove(Moves.X_SCISSOR, Type.BUG, MoveCategory.PHYSICAL, 80, 100, 15, -1, 0, 4)
      .slicingMove(),
    new AttackMove(Moves.BUG_BUZZ, Type.BUG, MoveCategory.SPECIAL, 90, 100, 10, 10, 0, 4)
      .attr(StatChangeAttr, BattleStat.SPDEF, -1)
      .soundBased(),
    new AttackMove(Moves.DRAGON_PULSE, Type.DRAGON, MoveCategory.SPECIAL, 85, 100, 10, -1, 0, 4)
      .pulseMove(),
    new AttackMove(Moves.DRAGON_RUSH, Type.DRAGON, MoveCategory.PHYSICAL, 100, 75, 10, 20, 0, 4)
      .attr(MinimizeAccuracyAttr)
      .attr(HitsTagAttr, BattlerTagType.MINIMIZED, true)
      .attr(FlinchAttr),
    new AttackMove(Moves.POWER_GEM, Type.ROCK, MoveCategory.SPECIAL, 80, 100, 20, -1, 0, 4),
    new AttackMove(Moves.DRAIN_PUNCH, Type.FIGHTING, MoveCategory.PHYSICAL, 75, 100, 10, -1, 0, 4)
      .attr(HitHealAttr)
      .punchingMove()
      .triageMove(),
    new AttackMove(Moves.VACUUM_WAVE, Type.FIGHTING, MoveCategory.SPECIAL, 40, 100, 30, -1, 1, 4),
    new AttackMove(Moves.FOCUS_BLAST, Type.FIGHTING, MoveCategory.SPECIAL, 120, 70, 5, 10, 0, 4)
      .attr(StatChangeAttr, BattleStat.SPDEF, -1)
      .ballBombMove(),
    new AttackMove(Moves.ENERGY_BALL, Type.GRASS, MoveCategory.SPECIAL, 90, 100, 10, 10, 0, 4)
      .attr(StatChangeAttr, BattleStat.SPDEF, -1)
      .ballBombMove(),
    new AttackMove(Moves.BRAVE_BIRD, Type.FLYING, MoveCategory.PHYSICAL, 120, 100, 15, -1, 0, 4)
      .attr(RecoilAttr, false, 0.33)
      .recklessMove(),
    new AttackMove(Moves.EARTH_POWER, Type.GROUND, MoveCategory.SPECIAL, 90, 100, 10, 10, 0, 4)
      .attr(StatChangeAttr, BattleStat.SPDEF, -1),
    new StatusMove(Moves.SWITCHEROO, Type.DARK, 100, 10, -1, 0, 4)
      .unimplemented(),
    new AttackMove(Moves.GIGA_IMPACT, Type.NORMAL, MoveCategory.PHYSICAL, 150, 90, 5, -1, 0, 4)
      .attr(RechargeAttr),
    new SelfStatusMove(Moves.NASTY_PLOT, Type.DARK, -1, 20, -1, 0, 4)
      .attr(StatChangeAttr, BattleStat.SPATK, 2, true),
    new AttackMove(Moves.BULLET_PUNCH, Type.STEEL, MoveCategory.PHYSICAL, 40, 100, 30, -1, 1, 4)
      .punchingMove(),
    new AttackMove(Moves.AVALANCHE, Type.ICE, MoveCategory.PHYSICAL, 60, 100, 10, -1, -4, 4)
      .attr(TurnDamagedDoublePowerAttr),
    new AttackMove(Moves.ICE_SHARD, Type.ICE, MoveCategory.PHYSICAL, 40, 100, 30, -1, 1, 4)
      .makesContact(false),
    new AttackMove(Moves.SHADOW_CLAW, Type.GHOST, MoveCategory.PHYSICAL, 70, 100, 15, -1, 0, 4)
      .attr(HighCritAttr),
    new AttackMove(Moves.THUNDER_FANG, Type.ELECTRIC, MoveCategory.PHYSICAL, 65, 95, 15, 10, 0, 4)
      .attr(FlinchAttr)
      .attr(StatusEffectAttr, StatusEffect.PARALYSIS)
      .bitingMove(),
    new AttackMove(Moves.ICE_FANG, Type.ICE, MoveCategory.PHYSICAL, 65, 95, 15, 10, 0, 4)
      .attr(FlinchAttr)
      .attr(StatusEffectAttr, StatusEffect.FREEZE)
      .bitingMove(),
    new AttackMove(Moves.FIRE_FANG, Type.FIRE, MoveCategory.PHYSICAL, 65, 95, 15, 10, 0, 4)
      .attr(FlinchAttr)
      .attr(StatusEffectAttr, StatusEffect.BURN)
      .bitingMove(),
    new AttackMove(Moves.SHADOW_SNEAK, Type.GHOST, MoveCategory.PHYSICAL, 40, 100, 30, -1, 1, 4),
    new AttackMove(Moves.MUD_BOMB, Type.GROUND, MoveCategory.SPECIAL, 65, 85, 10, 30, 0, 4)
      .attr(StatChangeAttr, BattleStat.ACC, -1)
      .ballBombMove(),
    new AttackMove(Moves.PSYCHO_CUT, Type.PSYCHIC, MoveCategory.PHYSICAL, 70, 100, 20, -1, 0, 4)
      .attr(HighCritAttr)
      .slicingMove()
      .makesContact(false),
    new AttackMove(Moves.ZEN_HEADBUTT, Type.PSYCHIC, MoveCategory.PHYSICAL, 80, 90, 15, 20, 0, 4)
      .attr(FlinchAttr),
    new AttackMove(Moves.MIRROR_SHOT, Type.STEEL, MoveCategory.SPECIAL, 65, 85, 10, 30, 0, 4)
      .attr(StatChangeAttr, BattleStat.ACC, -1),
    new AttackMove(Moves.FLASH_CANNON, Type.STEEL, MoveCategory.SPECIAL, 80, 100, 10, 10, 0, 4)
      .attr(StatChangeAttr, BattleStat.SPDEF, -1),
    new AttackMove(Moves.ROCK_CLIMB, Type.NORMAL, MoveCategory.PHYSICAL, 90, 85, 20, 20, 0, 4)
      .attr(ConfuseAttr),
    new StatusMove(Moves.DEFOG, Type.FLYING, -1, 15, -1, 0, 4)
      .attr(StatChangeAttr, BattleStat.EVA, -1)
      .attr(ClearWeatherAttr, WeatherType.FOG)
      .attr(ClearTerrainAttr)
      .attr(RemoveScreensAttr, false)
      .attr(RemoveArenaTrapAttr, true),
    new StatusMove(Moves.TRICK_ROOM, Type.PSYCHIC, -1, 5, -1, -7, 4)
      .attr(AddArenaTagAttr, ArenaTagType.TRICK_ROOM, 5)
      .ignoresProtect()
      .target(MoveTarget.BOTH_SIDES),
    new AttackMove(Moves.DRACO_METEOR, Type.DRAGON, MoveCategory.SPECIAL, 130, 90, 5, -1, 0, 4)
      .attr(StatChangeAttr, BattleStat.SPATK, -2, true),
    new AttackMove(Moves.DISCHARGE, Type.ELECTRIC, MoveCategory.SPECIAL, 80, 100, 15, 30, 0, 4)
      .attr(StatusEffectAttr, StatusEffect.PARALYSIS)
      .target(MoveTarget.ALL_NEAR_OTHERS),
    new AttackMove(Moves.LAVA_PLUME, Type.FIRE, MoveCategory.SPECIAL, 80, 100, 15, 30, 0, 4)
      .attr(StatusEffectAttr, StatusEffect.BURN)
      .target(MoveTarget.ALL_NEAR_OTHERS),
    new AttackMove(Moves.LEAF_STORM, Type.GRASS, MoveCategory.SPECIAL, 130, 90, 5, -1, 0, 4)
      .attr(StatChangeAttr, BattleStat.SPATK, -2, true),
    new AttackMove(Moves.POWER_WHIP, Type.GRASS, MoveCategory.PHYSICAL, 120, 85, 10, -1, 0, 4),
    new AttackMove(Moves.ROCK_WRECKER, Type.ROCK, MoveCategory.PHYSICAL, 150, 90, 5, -1, 0, 4)
      .attr(RechargeAttr)
      .makesContact(false)
      .ballBombMove(),
    new AttackMove(Moves.CROSS_POISON, Type.POISON, MoveCategory.PHYSICAL, 70, 100, 20, 10, 0, 4)
      .attr(HighCritAttr)
      .attr(StatusEffectAttr, StatusEffect.POISON)
      .slicingMove(),
    new AttackMove(Moves.GUNK_SHOT, Type.POISON, MoveCategory.PHYSICAL, 120, 80, 5, 30, 0, 4)
      .attr(StatusEffectAttr, StatusEffect.POISON)
      .makesContact(false),
    new AttackMove(Moves.IRON_HEAD, Type.STEEL, MoveCategory.PHYSICAL, 80, 100, 15, 30, 0, 4)
      .attr(FlinchAttr),
    new AttackMove(Moves.MAGNET_BOMB, Type.STEEL, MoveCategory.PHYSICAL, 60, -1, 20, -1, 0, 4)
      .makesContact(false)
      .ballBombMove(),
    new AttackMove(Moves.STONE_EDGE, Type.ROCK, MoveCategory.PHYSICAL, 100, 80, 5, -1, 0, 4)
      .attr(HighCritAttr)
      .makesContact(false),
    new StatusMove(Moves.CAPTIVATE, Type.NORMAL, 100, 20, -1, 0, 4)
      .attr(StatChangeAttr, BattleStat.SPATK, -2)
      .condition((user, target, move) => target.isOppositeGender(user))
      .target(MoveTarget.ALL_NEAR_ENEMIES),
    new StatusMove(Moves.STEALTH_ROCK, Type.ROCK, -1, 20, -1, 0, 4)
      .attr(AddArenaTrapTagAttr, ArenaTagType.STEALTH_ROCK)
      .target(MoveTarget.ENEMY_SIDE),
    new AttackMove(Moves.GRASS_KNOT, Type.GRASS, MoveCategory.SPECIAL, -1, 100, 20, -1, 0, 4)
      .attr(WeightPowerAttr)
      .makesContact()
      .condition(failOnMaxCondition),
    new AttackMove(Moves.CHATTER, Type.FLYING, MoveCategory.SPECIAL, 65, 100, 20, 100, 0, 4)
      .attr(ConfuseAttr)
      .soundBased(),
    new AttackMove(Moves.JUDGMENT, Type.NORMAL, MoveCategory.SPECIAL, 100, 100, 10, -1, 0, 4)
      .attr(FormChangeItemTypeAttr),
    new AttackMove(Moves.BUG_BITE, Type.BUG, MoveCategory.PHYSICAL, 60, 100, 20, -1, 0, 4)
      .attr(StealEatBerryAttr),
    new AttackMove(Moves.CHARGE_BEAM, Type.ELECTRIC, MoveCategory.SPECIAL, 50, 90, 10, 70, 0, 4)
      .attr(StatChangeAttr, BattleStat.SPATK, 1, true),
    new AttackMove(Moves.WOOD_HAMMER, Type.GRASS, MoveCategory.PHYSICAL, 120, 100, 15, -1, 0, 4)
      .attr(RecoilAttr, false, 0.33)
      .recklessMove(),
    new AttackMove(Moves.AQUA_JET, Type.WATER, MoveCategory.PHYSICAL, 40, 100, 20, -1, 1, 4),
    new AttackMove(Moves.ATTACK_ORDER, Type.BUG, MoveCategory.PHYSICAL, 90, 100, 15, -1, 0, 4)
      .attr(HighCritAttr)
      .makesContact(false),
    new SelfStatusMove(Moves.DEFEND_ORDER, Type.BUG, -1, 10, -1, 0, 4)
      .attr(StatChangeAttr, [ BattleStat.DEF, BattleStat.SPDEF ], 1, true),
    new SelfStatusMove(Moves.HEAL_ORDER, Type.BUG, -1, 10, -1, 0, 4)
      .attr(HealAttr, 0.5)
      .triageMove(),
    new AttackMove(Moves.HEAD_SMASH, Type.ROCK, MoveCategory.PHYSICAL, 150, 80, 5, -1, 0, 4)
      .attr(RecoilAttr, false, 0.5)
      .recklessMove(),
    new AttackMove(Moves.DOUBLE_HIT, Type.NORMAL, MoveCategory.PHYSICAL, 35, 90, 10, -1, 0, 4)
      .attr(MultiHitAttr, MultiHitType._2),
    new AttackMove(Moves.ROAR_OF_TIME, Type.DRAGON, MoveCategory.SPECIAL, 150, 90, 5, -1, 0, 4)
      .attr(RechargeAttr),
    new AttackMove(Moves.SPACIAL_REND, Type.DRAGON, MoveCategory.SPECIAL, 100, 95, 5, -1, 0, 4)
      .attr(HighCritAttr),
    new SelfStatusMove(Moves.LUNAR_DANCE, Type.PSYCHIC, -1, 10, -1, 0, 4)
      .attr(SacrificialAttrOnHit)
      .danceMove()
      .triageMove()
      .unimplemented(),
    new AttackMove(Moves.CRUSH_GRIP, Type.NORMAL, MoveCategory.PHYSICAL, -1, 100, 5, -1, 0, 4)
      .attr(OpponentHighHpPowerAttr),
    new AttackMove(Moves.MAGMA_STORM, Type.FIRE, MoveCategory.SPECIAL, 100, 75, 5, -1, 0, 4)
      .attr(TrapAttr, BattlerTagType.MAGMA_STORM),
    new StatusMove(Moves.DARK_VOID, Type.DARK, 50, 10, -1, 0, 4)
      .attr(StatusEffectAttr, StatusEffect.SLEEP)
      .target(MoveTarget.ALL_NEAR_ENEMIES),
    new AttackMove(Moves.SEED_FLARE, Type.GRASS, MoveCategory.SPECIAL, 120, 85, 5, 40, 0, 4)
      .attr(StatChangeAttr, BattleStat.SPDEF, -2),
    new AttackMove(Moves.OMINOUS_WIND, Type.GHOST, MoveCategory.SPECIAL, 60, 100, 5, 10, 0, 4)
      .attr(StatChangeAttr, [ BattleStat.ATK, BattleStat.DEF, BattleStat.SPATK, BattleStat.SPDEF, BattleStat.SPD ], 1, true)
      .windMove(),
    new AttackMove(Moves.SHADOW_FORCE, Type.GHOST, MoveCategory.PHYSICAL, 120, 100, 5, -1, 0, 4)
      .attr(ChargeAttr, ChargeAnim.SHADOW_FORCE_CHARGING, "vanished\ninstantly!", BattlerTagType.HIDDEN)
      .ignoresProtect()
      .ignoresVirtual(),
    new SelfStatusMove(Moves.HONE_CLAWS, Type.DARK, -1, 15, -1, 0, 5)
      .attr(StatChangeAttr, [ BattleStat.ATK, BattleStat.ACC ], 1, true),
    new StatusMove(Moves.WIDE_GUARD, Type.ROCK, -1, 10, -1, 3, 5)
      .target(MoveTarget.USER_SIDE)
      .attr(AddArenaTagAttr, ArenaTagType.WIDE_GUARD, 1, true, true),
    new StatusMove(Moves.GUARD_SPLIT, Type.PSYCHIC, -1, 10, -1, 0, 5)
      .unimplemented(),
    new StatusMove(Moves.POWER_SPLIT, Type.PSYCHIC, -1, 10, -1, 0, 5)
      .unimplemented(),
    new StatusMove(Moves.WONDER_ROOM, Type.PSYCHIC, -1, 10, -1, 0, 5)
      .ignoresProtect()
      .target(MoveTarget.BOTH_SIDES)
      .unimplemented(),
    new AttackMove(Moves.PSYSHOCK, Type.PSYCHIC, MoveCategory.SPECIAL, 80, 100, 10, -1, 0, 5)
      .attr(DefDefAttr),
    new AttackMove(Moves.VENOSHOCK, Type.POISON, MoveCategory.SPECIAL, 65, 100, 10, -1, 0, 5)
      .attr(MovePowerMultiplierAttr, (user, target, move) => target.status && (target.status.effect === StatusEffect.POISON || target.status.effect === StatusEffect.TOXIC) ? 2 : 1),
    new SelfStatusMove(Moves.AUTOTOMIZE, Type.STEEL, -1, 15, -1, 0, 5)
      .attr(StatChangeAttr, BattleStat.SPD, 2, true)
      .partial(),
    new SelfStatusMove(Moves.RAGE_POWDER, Type.BUG, -1, 20, -1, 2, 5)
      .powderMove()
      .attr(AddBattlerTagAttr, BattlerTagType.CENTER_OF_ATTENTION, true),
    new StatusMove(Moves.TELEKINESIS, Type.PSYCHIC, -1, 15, -1, 0, 5)
      .condition(failOnGravityCondition)
      .unimplemented(),
    new StatusMove(Moves.MAGIC_ROOM, Type.PSYCHIC, -1, 10, -1, 0, 5)
      .ignoresProtect()
      .target(MoveTarget.BOTH_SIDES)
      .unimplemented(),
    new AttackMove(Moves.SMACK_DOWN, Type.ROCK, MoveCategory.PHYSICAL, 50, 100, 15, 100, 0, 5)
      .attr(AddBattlerTagAttr, BattlerTagType.IGNORE_FLYING, false, false, 1, 1, true)
      .attr(AddBattlerTagAttr, BattlerTagType.INTERRUPTED)
      .attr(RemoveBattlerTagAttr, [BattlerTagType.FLYING, BattlerTagType.MAGNET_RISEN])
      .attr(HitsTagAttr, BattlerTagType.FLYING, false)
      .makesContact(false),
    new AttackMove(Moves.STORM_THROW, Type.FIGHTING, MoveCategory.PHYSICAL, 60, 100, 10, -1, 0, 5)
      .attr(CritOnlyAttr),
    new AttackMove(Moves.FLAME_BURST, Type.FIRE, MoveCategory.SPECIAL, 70, 100, 15, -1, 0, 5)
      .partial(),
    new AttackMove(Moves.SLUDGE_WAVE, Type.POISON, MoveCategory.SPECIAL, 95, 100, 10, 10, 0, 5)
      .attr(StatusEffectAttr, StatusEffect.POISON)
      .target(MoveTarget.ALL_NEAR_OTHERS),
    new SelfStatusMove(Moves.QUIVER_DANCE, Type.BUG, -1, 20, -1, 0, 5)
      .attr(StatChangeAttr, [ BattleStat.SPATK, BattleStat.SPDEF, BattleStat.SPD ], 1, true)
      .danceMove(),
    new AttackMove(Moves.HEAVY_SLAM, Type.STEEL, MoveCategory.PHYSICAL, -1, 100, 10, -1, 0, 5)
      .attr(MinimizeAccuracyAttr)
      .attr(CompareWeightPowerAttr)
      .attr(HitsTagAttr, BattlerTagType.MINIMIZED, true)
      .condition(failOnMaxCondition),
    new AttackMove(Moves.SYNCHRONOISE, Type.PSYCHIC, MoveCategory.SPECIAL, 120, 100, 10, -1, 0, 5)
      .target(MoveTarget.ALL_NEAR_OTHERS)
      .condition(unknownTypeCondition)
      .attr(hitsSameTypeAttr),
    new AttackMove(Moves.ELECTRO_BALL, Type.ELECTRIC, MoveCategory.SPECIAL, -1, 100, 10, -1, 0, 5)
      .attr(ElectroBallPowerAttr)
      .ballBombMove(),
    new StatusMove(Moves.SOAK, Type.WATER, 100, 20, -1, 0, 5)
      .attr(ChangeTypeAttr, Type.WATER),
    new AttackMove(Moves.FLAME_CHARGE, Type.FIRE, MoveCategory.PHYSICAL, 50, 100, 20, 100, 0, 5)
      .attr(StatChangeAttr, BattleStat.SPD, 1, true),
    new SelfStatusMove(Moves.COIL, Type.POISON, -1, 20, -1, 0, 5)
      .attr(StatChangeAttr, [ BattleStat.ATK, BattleStat.DEF, BattleStat.ACC ], 1, true),
    new AttackMove(Moves.LOW_SWEEP, Type.FIGHTING, MoveCategory.PHYSICAL, 65, 100, 20, 100, 0, 5)
      .attr(StatChangeAttr, BattleStat.SPD, -1),
    new AttackMove(Moves.ACID_SPRAY, Type.POISON, MoveCategory.SPECIAL, 40, 100, 20, 100, 0, 5)
      .attr(StatChangeAttr, BattleStat.SPDEF, -2)
      .ballBombMove(),
    new AttackMove(Moves.FOUL_PLAY, Type.DARK, MoveCategory.PHYSICAL, 95, 100, 15, -1, 0, 5)
      .attr(TargetAtkUserAtkAttr),
    new StatusMove(Moves.SIMPLE_BEAM, Type.NORMAL, 100, 15, -1, 0, 5)
      .attr(AbilityChangeAttr, Abilities.SIMPLE),
    new StatusMove(Moves.ENTRAINMENT, Type.NORMAL, 100, 15, -1, 0, 5)
      .attr(AbilityGiveAttr),
    new StatusMove(Moves.AFTER_YOU, Type.NORMAL, -1, 15, -1, 0, 5)
      .ignoresProtect()
      .unimplemented(),
    new AttackMove(Moves.ROUND, Type.NORMAL, MoveCategory.SPECIAL, 60, 100, 15, -1, 0, 5)
      .soundBased()
      .partial(),
    new AttackMove(Moves.ECHOED_VOICE, Type.NORMAL, MoveCategory.SPECIAL, 40, 100, 15, -1, 0, 5)
      .attr(ConsecutiveUseMultiBasePowerAttr, 5, false)
      .soundBased(),
    new AttackMove(Moves.CHIP_AWAY, Type.NORMAL, MoveCategory.PHYSICAL, 70, 100, 20, -1, 0, 5)
      .attr(IgnoreOpponentStatChangesAttr),
    new AttackMove(Moves.CLEAR_SMOG, Type.POISON, MoveCategory.SPECIAL, 50, -1, 15, -1, 0, 5)
      .attr(ResetStatsAttr),
    new AttackMove(Moves.STORED_POWER, Type.PSYCHIC, MoveCategory.SPECIAL, 20, 100, 10, -1, 0, 5)
      .attr(StatChangeCountPowerAttr),
    new StatusMove(Moves.QUICK_GUARD, Type.FIGHTING, -1, 15, -1, 3, 5)
      .target(MoveTarget.USER_SIDE)
      .attr(AddArenaTagAttr, ArenaTagType.QUICK_GUARD, 1, true, true),
    new SelfStatusMove(Moves.ALLY_SWITCH, Type.PSYCHIC, -1, 15, -1, 2, 5)
      .ignoresProtect()
      .unimplemented(),
    new AttackMove(Moves.SCALD, Type.WATER, MoveCategory.SPECIAL, 80, 100, 15, 30, 0, 5)
      .attr(HealStatusEffectAttr, false, StatusEffect.FREEZE)
      .attr(HealStatusEffectAttr, true, StatusEffect.FREEZE)
      .attr(StatusEffectAttr, StatusEffect.BURN),
    new SelfStatusMove(Moves.SHELL_SMASH, Type.NORMAL, -1, 15, -1, 0, 5)
      .attr(StatChangeAttr, [ BattleStat.ATK, BattleStat.SPATK, BattleStat.SPD ], 2, true)
      .attr(StatChangeAttr, [ BattleStat.DEF, BattleStat.SPDEF ], -1, true),
    new StatusMove(Moves.HEAL_PULSE, Type.PSYCHIC, -1, 10, -1, 0, 5)
      .attr(HealAttr, 0.5, false, false)
      .pulseMove()
      .triageMove(),
    new AttackMove(Moves.HEX, Type.GHOST, MoveCategory.SPECIAL, 65, 100, 10, -1, 0, 5)
      .attr(
        MovePowerMultiplierAttr,
        (user, target, move) =>  target.status || target.hasAbility(Abilities.COMATOSE)? 2 : 1),
    new AttackMove(Moves.SKY_DROP, Type.FLYING, MoveCategory.PHYSICAL, 60, 100, 10, -1, 0, 5)
      .attr(ChargeAttr, ChargeAnim.SKY_DROP_CHARGING, "took {TARGET}\ninto the sky!", BattlerTagType.FLYING) // TODO: Add 2nd turn message
      .condition(failOnGravityCondition)
      .ignoresVirtual(),
    new SelfStatusMove(Moves.SHIFT_GEAR, Type.STEEL, -1, 10, -1, 0, 5)
      .attr(StatChangeAttr, BattleStat.ATK, 1, true)
      .attr(StatChangeAttr, BattleStat.SPD, 2, true),
    new AttackMove(Moves.CIRCLE_THROW, Type.FIGHTING, MoveCategory.PHYSICAL, 60, 90, 10, -1, -6, 5)
      .attr(ForceSwitchOutAttr),
    new AttackMove(Moves.INCINERATE, Type.FIRE, MoveCategory.SPECIAL, 60, 100, 15, -1, 0, 5)
      .target(MoveTarget.ALL_NEAR_ENEMIES)
      .attr(RemoveHeldItemAttr, true),
    new StatusMove(Moves.QUASH, Type.DARK, 100, 15, -1, 0, 5)
      .unimplemented(),
    new AttackMove(Moves.ACROBATICS, Type.FLYING, MoveCategory.PHYSICAL, 55, 100, 15, -1, 0, 5)
      .attr(MovePowerMultiplierAttr, (user, target, move) => Math.max(1, 2 - 0.2 * user.getHeldItems().filter(i => i.getTransferrable(true)).reduce((v, m) => v + m.stackCount, 0))),
    new StatusMove(Moves.REFLECT_TYPE, Type.NORMAL, -1, 15, -1, 0, 5)
      .attr(CopyTypeAttr),
    new AttackMove(Moves.RETALIATE, Type.NORMAL, MoveCategory.PHYSICAL, 70, 100, 5, -1, 0, 5)
      .partial(),
    new AttackMove(Moves.FINAL_GAMBIT, Type.FIGHTING, MoveCategory.SPECIAL, -1, 100, 5, -1, 0, 5)
      .attr(UserHpDamageAttr)
      .attr(SacrificialAttrOnHit),
    new StatusMove(Moves.BESTOW, Type.NORMAL, -1, 15, -1, 0, 5)
      .ignoresProtect()
      .unimplemented(),
    new AttackMove(Moves.INFERNO, Type.FIRE, MoveCategory.SPECIAL, 100, 50, 5, 100, 0, 5)
      .attr(StatusEffectAttr, StatusEffect.BURN),
    new AttackMove(Moves.WATER_PLEDGE, Type.WATER, MoveCategory.SPECIAL, 80, 100, 10, -1, 0, 5)
      .partial(),
    new AttackMove(Moves.FIRE_PLEDGE, Type.FIRE, MoveCategory.SPECIAL, 80, 100, 10, -1, 0, 5)
      .partial(),
    new AttackMove(Moves.GRASS_PLEDGE, Type.GRASS, MoveCategory.SPECIAL, 80, 100, 10, -1, 0, 5)
      .partial(),
    new AttackMove(Moves.VOLT_SWITCH, Type.ELECTRIC, MoveCategory.SPECIAL, 70, 100, 20, -1, 0, 5)
      .attr(ForceSwitchOutAttr, true, false),
    new AttackMove(Moves.STRUGGLE_BUG, Type.BUG, MoveCategory.SPECIAL, 50, 100, 20, 100, 0, 5)
      .attr(StatChangeAttr, BattleStat.SPATK, -1)
      .target(MoveTarget.ALL_NEAR_ENEMIES),
    new AttackMove(Moves.BULLDOZE, Type.GROUND, MoveCategory.PHYSICAL, 60, 100, 20, 100, 0, 5)
      .attr(StatChangeAttr, BattleStat.SPD, -1)
      .makesContact(false)
      .target(MoveTarget.ALL_NEAR_OTHERS),
    new AttackMove(Moves.FROST_BREATH, Type.ICE, MoveCategory.SPECIAL, 60, 90, 10, 100, 0, 5)
      .attr(CritOnlyAttr),
    new AttackMove(Moves.DRAGON_TAIL, Type.DRAGON, MoveCategory.PHYSICAL, 60, 90, 10, -1, -6, 5)
      .attr(ForceSwitchOutAttr),
    new SelfStatusMove(Moves.WORK_UP, Type.NORMAL, -1, 30, -1, 0, 5)
      .attr(StatChangeAttr, [ BattleStat.ATK, BattleStat.SPATK ], 1, true),
    new AttackMove(Moves.ELECTROWEB, Type.ELECTRIC, MoveCategory.SPECIAL, 55, 95, 15, 100, 0, 5)
      .attr(StatChangeAttr, BattleStat.SPD, -1)
      .target(MoveTarget.ALL_NEAR_ENEMIES),
    new AttackMove(Moves.WILD_CHARGE, Type.ELECTRIC, MoveCategory.PHYSICAL, 90, 100, 15, -1, 0, 5)
      .attr(RecoilAttr)
      .recklessMove(),
    new AttackMove(Moves.DRILL_RUN, Type.GROUND, MoveCategory.PHYSICAL, 80, 95, 10, -1, 0, 5)
      .attr(HighCritAttr),
    new AttackMove(Moves.DUAL_CHOP, Type.DRAGON, MoveCategory.PHYSICAL, 40, 90, 15, -1, 0, 5)
      .attr(MultiHitAttr, MultiHitType._2),
    new AttackMove(Moves.HEART_STAMP, Type.PSYCHIC, MoveCategory.PHYSICAL, 60, 100, 25, 30, 0, 5)
      .attr(FlinchAttr),
    new AttackMove(Moves.HORN_LEECH, Type.GRASS, MoveCategory.PHYSICAL, 75, 100, 10, -1, 0, 5)
      .attr(HitHealAttr)
      .triageMove(),
    new AttackMove(Moves.SACRED_SWORD, Type.FIGHTING, MoveCategory.PHYSICAL, 90, 100, 15, -1, 0, 5)
      .attr(IgnoreOpponentStatChangesAttr)
      .slicingMove(),
    new AttackMove(Moves.RAZOR_SHELL, Type.WATER, MoveCategory.PHYSICAL, 75, 95, 10, 50, 0, 5)
      .attr(StatChangeAttr, BattleStat.DEF, -1)
      .slicingMove(),
    new AttackMove(Moves.HEAT_CRASH, Type.FIRE, MoveCategory.PHYSICAL, -1, 100, 10, -1, 0, 5)
      .attr(MinimizeAccuracyAttr)
      .attr(CompareWeightPowerAttr)
      .attr(HitsTagAttr, BattlerTagType.MINIMIZED, true)
      .condition(failOnMaxCondition),
    new AttackMove(Moves.LEAF_TORNADO, Type.GRASS, MoveCategory.SPECIAL, 65, 90, 10, 50, 0, 5)
      .attr(StatChangeAttr, BattleStat.ACC, -1),
    new AttackMove(Moves.STEAMROLLER, Type.BUG, MoveCategory.PHYSICAL, 65, 100, 20, 30, 0, 5)
      .attr(FlinchAttr),
    new SelfStatusMove(Moves.COTTON_GUARD, Type.GRASS, -1, 10, -1, 0, 5)
      .attr(StatChangeAttr, BattleStat.DEF, 3, true),
    new AttackMove(Moves.NIGHT_DAZE, Type.DARK, MoveCategory.SPECIAL, 85, 95, 10, 40, 0, 5)
      .attr(StatChangeAttr, BattleStat.ACC, -1),
    new AttackMove(Moves.PSYSTRIKE, Type.PSYCHIC, MoveCategory.SPECIAL, 100, 100, 10, -1, 0, 5)
      .attr(DefDefAttr),
    new AttackMove(Moves.TAIL_SLAP, Type.NORMAL, MoveCategory.PHYSICAL, 25, 85, 10, -1, 0, 5)
      .attr(MultiHitAttr),
    new AttackMove(Moves.HURRICANE, Type.FLYING, MoveCategory.SPECIAL, 110, 70, 10, 30, 0, 5)
      .attr(ThunderAccuracyAttr)
      .attr(ConfuseAttr)
      .attr(HitsTagAttr, BattlerTagType.FLYING, false)
      .windMove(),
    new AttackMove(Moves.HEAD_CHARGE, Type.NORMAL, MoveCategory.PHYSICAL, 120, 100, 15, -1, 0, 5)
      .attr(RecoilAttr)
      .recklessMove(),
    new AttackMove(Moves.GEAR_GRIND, Type.STEEL, MoveCategory.PHYSICAL, 50, 85, 15, -1, 0, 5)
      .attr(MultiHitAttr, MultiHitType._2),
    new AttackMove(Moves.SEARING_SHOT, Type.FIRE, MoveCategory.SPECIAL, 100, 100, 5, 30, 0, 5)
      .attr(StatusEffectAttr, StatusEffect.BURN)
      .ballBombMove()
      .target(MoveTarget.ALL_NEAR_OTHERS),
    new AttackMove(Moves.TECHNO_BLAST, Type.NORMAL, MoveCategory.SPECIAL, 120, 100, 5, -1, 0, 5)
      .attr(TechnoBlastTypeAttr),
    new AttackMove(Moves.RELIC_SONG, Type.NORMAL, MoveCategory.SPECIAL, 75, 100, 10, 10, 0, 5)
      .attr(StatusEffectAttr, StatusEffect.SLEEP)
      .soundBased()
      .target(MoveTarget.ALL_NEAR_ENEMIES),
    new AttackMove(Moves.SECRET_SWORD, Type.FIGHTING, MoveCategory.SPECIAL, 85, 100, 10, -1, 0, 5)
      .attr(DefDefAttr)
      .slicingMove(),
    new AttackMove(Moves.GLACIATE, Type.ICE, MoveCategory.SPECIAL, 65, 95, 10, 100, 0, 5)
      .attr(StatChangeAttr, BattleStat.SPD, -1)
      .target(MoveTarget.ALL_NEAR_ENEMIES),
    new AttackMove(Moves.BOLT_STRIKE, Type.ELECTRIC, MoveCategory.PHYSICAL, 130, 85, 5, 20, 0, 5)
      .attr(StatusEffectAttr, StatusEffect.PARALYSIS),
    new AttackMove(Moves.BLUE_FLARE, Type.FIRE, MoveCategory.SPECIAL, 130, 85, 5, 20, 0, 5)
      .attr(StatusEffectAttr, StatusEffect.BURN),
    new AttackMove(Moves.FIERY_DANCE, Type.FIRE, MoveCategory.SPECIAL, 80, 100, 10, 50, 0, 5)
      .attr(StatChangeAttr, BattleStat.SPATK, 1, true)
      .danceMove(),
    new AttackMove(Moves.FREEZE_SHOCK, Type.ICE, MoveCategory.PHYSICAL, 140, 90, 5, 30, 0, 5)
      .attr(ChargeAttr, ChargeAnim.FREEZE_SHOCK_CHARGING, "became cloaked\nin a freezing light!")
      .attr(StatusEffectAttr, StatusEffect.PARALYSIS)
      .makesContact(false),
    new AttackMove(Moves.ICE_BURN, Type.ICE, MoveCategory.SPECIAL, 140, 90, 5, 30, 0, 5)
      .attr(ChargeAttr, ChargeAnim.ICE_BURN_CHARGING, "became cloaked\nin freezing air!")
      .attr(StatusEffectAttr, StatusEffect.BURN)
      .ignoresVirtual(),
    new AttackMove(Moves.SNARL, Type.DARK, MoveCategory.SPECIAL, 55, 95, 15, 100, 0, 5)
      .attr(StatChangeAttr, BattleStat.SPATK, -1)
      .soundBased()
      .target(MoveTarget.ALL_NEAR_ENEMIES),
    new AttackMove(Moves.ICICLE_CRASH, Type.ICE, MoveCategory.PHYSICAL, 85, 90, 10, 30, 0, 5)
      .attr(FlinchAttr)
      .makesContact(false),
    new AttackMove(Moves.V_CREATE, Type.FIRE, MoveCategory.PHYSICAL, 180, 95, 5, -1, 0, 5)
      .attr(StatChangeAttr, [ BattleStat.DEF, BattleStat.SPDEF, BattleStat.SPD ], -1, true),
    new AttackMove(Moves.FUSION_FLARE, Type.FIRE, MoveCategory.SPECIAL, 100, 100, 5, -1, 0, 5)
      .attr(HealStatusEffectAttr, true, StatusEffect.FREEZE)
      .partial(),
    new AttackMove(Moves.FUSION_BOLT, Type.ELECTRIC, MoveCategory.PHYSICAL, 100, 100, 5, -1, 0, 5)
      .makesContact(false)
      .partial(),
    new AttackMove(Moves.FLYING_PRESS, Type.FIGHTING, MoveCategory.PHYSICAL, 100, 95, 10, -1, 0, 6)
      .attr(MinimizeAccuracyAttr)
      .attr(FlyingTypeMultiplierAttr)
      .attr(HitsTagAttr, BattlerTagType.MINIMIZED, true)
      .condition(failOnGravityCondition),
    new StatusMove(Moves.MAT_BLOCK, Type.FIGHTING, -1, 10, -1, 0, 6)
      .target(MoveTarget.USER_SIDE)
      .attr(AddArenaTagAttr, ArenaTagType.MAT_BLOCK, 1, true, true)
      .condition(new FirstMoveCondition()),
    new AttackMove(Moves.BELCH, Type.POISON, MoveCategory.SPECIAL, 120, 90, 10, -1, 0, 6)
      .condition((user, target, move) => user.battleData.berriesEaten.length > 0),
    new StatusMove(Moves.ROTOTILLER, Type.GROUND, -1, 10, -1, 0, 6)
      .target(MoveTarget.ALL)
      .condition((user,target,move) => {
        // If any fielded pokémon is grass-type and grounded.
        return [...user.scene.getEnemyParty(),...user.scene.getParty()].some((poke) => poke.isOfType(Type.GRASS) && poke.isGrounded());
      })
      .attr(StatChangeAttr, [BattleStat.ATK, BattleStat.SPATK], 1, false, (user, target, move) => target.isOfType(Type.GRASS) && target.isGrounded()),
    new StatusMove(Moves.STICKY_WEB, Type.BUG, -1, 20, -1, 0, 6)
      .attr(AddArenaTrapTagAttr, ArenaTagType.STICKY_WEB)
      .target(MoveTarget.ENEMY_SIDE),
    new AttackMove(Moves.FELL_STINGER, Type.BUG, MoveCategory.PHYSICAL, 50, 100, 25, -1, 0, 6)
      .attr(PostVictoryStatChangeAttr, BattleStat.ATK, 3, true ),
    new AttackMove(Moves.PHANTOM_FORCE, Type.GHOST, MoveCategory.PHYSICAL, 90, 100, 10, -1, 0, 6)
      .attr(ChargeAttr, ChargeAnim.PHANTOM_FORCE_CHARGING, "vanished\ninstantly!", BattlerTagType.HIDDEN)
      .ignoresProtect()
      .ignoresVirtual(),
    new StatusMove(Moves.TRICK_OR_TREAT, Type.GHOST, 100, 20, -1, 0, 6)
      .attr(AddTypeAttr, Type.GHOST)
      .partial(),
    new StatusMove(Moves.NOBLE_ROAR, Type.NORMAL, 100, 30, -1, 0, 6)
      .attr(StatChangeAttr, [ BattleStat.ATK, BattleStat.SPATK ], -1)
      .soundBased(),
    new StatusMove(Moves.ION_DELUGE, Type.ELECTRIC, -1, 25, -1, 1, 6)
      .target(MoveTarget.BOTH_SIDES)
      .unimplemented(),
    new AttackMove(Moves.PARABOLIC_CHARGE, Type.ELECTRIC, MoveCategory.SPECIAL, 65, 100, 20, -1, 0, 6)
      .attr(HitHealAttr)
      .target(MoveTarget.ALL_NEAR_OTHERS)
      .triageMove(),
    new StatusMove(Moves.FORESTS_CURSE, Type.GRASS, 100, 20, -1, 0, 6)
      .attr(AddTypeAttr, Type.GRASS)
      .partial(),
    new AttackMove(Moves.PETAL_BLIZZARD, Type.GRASS, MoveCategory.PHYSICAL, 90, 100, 15, -1, 0, 6)
      .windMove()
      .makesContact(false)
      .target(MoveTarget.ALL_NEAR_OTHERS),
    new AttackMove(Moves.FREEZE_DRY, Type.ICE, MoveCategory.SPECIAL, 70, 100, 20, 10, 0, 6)
      .attr(StatusEffectAttr, StatusEffect.FREEZE)
      .attr(WaterSuperEffectTypeMultiplierAttr),
    new AttackMove(Moves.DISARMING_VOICE, Type.FAIRY, MoveCategory.SPECIAL, 40, -1, 15, -1, 0, 6)
      .soundBased()
      .target(MoveTarget.ALL_NEAR_ENEMIES),
    new StatusMove(Moves.PARTING_SHOT, Type.DARK, 100, 20, -1, 0, 6)
      .attr(StatChangeAttr, [ BattleStat.ATK, BattleStat.SPATK ], -1, false, null, true, true, MoveEffectTrigger.PRE_APPLY)
      .attr(ForceSwitchOutAttr, true, false)
      .soundBased(),
    new StatusMove(Moves.TOPSY_TURVY, Type.DARK, -1, 20, -1, 0, 6)
      .attr(InvertStatsAttr),
    new AttackMove(Moves.DRAINING_KISS, Type.FAIRY, MoveCategory.SPECIAL, 50, 100, 10, -1, 0, 6)
      .attr(HitHealAttr, 0.75)
      .makesContact()
      .triageMove(),
    new StatusMove(Moves.CRAFTY_SHIELD, Type.FAIRY, -1, 10, -1, 3, 6)
      .target(MoveTarget.USER_SIDE)
      .attr(AddArenaTagAttr, ArenaTagType.CRAFTY_SHIELD, 1, true, true),
    new StatusMove(Moves.FLOWER_SHIELD, Type.FAIRY, -1, 10, -1, 0, 6)
      .target(MoveTarget.ALL)
      .attr(StatChangeAttr, BattleStat.DEF, 1, false, (user, target, move) => target.getTypes().includes(Type.GRASS) && !target.getTag(SemiInvulnerableTag)),
    new StatusMove(Moves.GRASSY_TERRAIN, Type.GRASS, -1, 10, -1, 0, 6)
      .attr(TerrainChangeAttr, TerrainType.GRASSY)
      .target(MoveTarget.BOTH_SIDES),
    new StatusMove(Moves.MISTY_TERRAIN, Type.FAIRY, -1, 10, -1, 0, 6)
      .attr(TerrainChangeAttr, TerrainType.MISTY)
      .target(MoveTarget.BOTH_SIDES),
    new StatusMove(Moves.ELECTRIFY, Type.ELECTRIC, -1, 20, -1, 0, 6)
      .unimplemented(),
    new AttackMove(Moves.PLAY_ROUGH, Type.FAIRY, MoveCategory.PHYSICAL, 90, 90, 10, 10, 0, 6)
      .attr(StatChangeAttr, BattleStat.ATK, -1),
    new AttackMove(Moves.FAIRY_WIND, Type.FAIRY, MoveCategory.SPECIAL, 40, 100, 30, -1, 0, 6)
      .windMove(),
    new AttackMove(Moves.MOONBLAST, Type.FAIRY, MoveCategory.SPECIAL, 95, 100, 15, 30, 0, 6)
      .attr(StatChangeAttr, BattleStat.SPATK, -1),
    new AttackMove(Moves.BOOMBURST, Type.NORMAL, MoveCategory.SPECIAL, 140, 100, 10, -1, 0, 6)
      .soundBased()
      .target(MoveTarget.ALL_NEAR_OTHERS),
    new StatusMove(Moves.FAIRY_LOCK, Type.FAIRY, -1, 10, -1, 0, 6)
      .target(MoveTarget.BOTH_SIDES)
      .unimplemented(),
    new SelfStatusMove(Moves.KINGS_SHIELD, Type.STEEL, -1, 10, -1, 4, 6)
      .attr(ProtectAttr, BattlerTagType.KINGS_SHIELD),
    new StatusMove(Moves.PLAY_NICE, Type.NORMAL, -1, 20, -1, 0, 6)
      .attr(StatChangeAttr, BattleStat.ATK, -1),
    new StatusMove(Moves.CONFIDE, Type.NORMAL, -1, 20, -1, 0, 6)
      .attr(StatChangeAttr, BattleStat.SPATK, -1)
      .soundBased(),
    new AttackMove(Moves.DIAMOND_STORM, Type.ROCK, MoveCategory.PHYSICAL, 100, 95, 5, 50, 0, 6)
      .attr(StatChangeAttr, BattleStat.DEF, 2, true)
      .makesContact(false)
      .target(MoveTarget.ALL_NEAR_ENEMIES),
    new AttackMove(Moves.STEAM_ERUPTION, Type.WATER, MoveCategory.SPECIAL, 110, 95, 5, 30, 0, 6)
      .attr(HealStatusEffectAttr, true, StatusEffect.FREEZE)
      .attr(HealStatusEffectAttr, false, StatusEffect.FREEZE)
      .attr(StatusEffectAttr, StatusEffect.BURN),
    new AttackMove(Moves.HYPERSPACE_HOLE, Type.PSYCHIC, MoveCategory.SPECIAL, 80, -1, 5, -1, 0, 6)
      .ignoresProtect(),
    new AttackMove(Moves.WATER_SHURIKEN, Type.WATER, MoveCategory.SPECIAL, 15, 100, 20, -1, 1, 6)
      .attr(MultiHitAttr)
      .attr(WaterShurikenPowerAttr)
      .attr(WaterShurikenMultiHitTypeAttr),
    new AttackMove(Moves.MYSTICAL_FIRE, Type.FIRE, MoveCategory.SPECIAL, 75, 100, 10, 100, 0, 6)
      .attr(StatChangeAttr, BattleStat.SPATK, -1),
    new SelfStatusMove(Moves.SPIKY_SHIELD, Type.GRASS, -1, 10, -1, 4, 6)
      .attr(ProtectAttr, BattlerTagType.SPIKY_SHIELD),
    new StatusMove(Moves.AROMATIC_MIST, Type.FAIRY, -1, 20, -1, 0, 6)
      .attr(StatChangeAttr, BattleStat.SPDEF, 1)
      .target(MoveTarget.NEAR_ALLY),
    new StatusMove(Moves.EERIE_IMPULSE, Type.ELECTRIC, 100, 15, -1, 0, 6)
      .attr(StatChangeAttr, BattleStat.SPATK, -2),
    new StatusMove(Moves.VENOM_DRENCH, Type.POISON, 100, 20, -1, 0, 6)
      .attr(StatChangeAttr, [ BattleStat.ATK, BattleStat.SPATK, BattleStat.SPD ], -1, false, (user, target, move) => target.status?.effect === StatusEffect.POISON || target.status?.effect === StatusEffect.TOXIC)
      .target(MoveTarget.ALL_NEAR_ENEMIES),
    new StatusMove(Moves.POWDER, Type.BUG, 100, 20, -1, 1, 6)
      .powderMove()
      .unimplemented(),
    new SelfStatusMove(Moves.GEOMANCY, Type.FAIRY, -1, 10, -1, 0, 6)
      .attr(ChargeAttr, ChargeAnim.GEOMANCY_CHARGING, "is charging its power!")
      .attr(StatChangeAttr, [ BattleStat.SPATK, BattleStat.SPDEF, BattleStat.SPD ], 2, true)
      .ignoresVirtual(),
    new StatusMove(Moves.MAGNETIC_FLUX, Type.ELECTRIC, -1, 20, -1, 0, 6)
      .attr(StatChangeAttr, [ BattleStat.DEF, BattleStat.SPDEF ], 1, false, (user, target, move) => !![ Abilities.PLUS, Abilities.MINUS].find(a => target.hasAbility(a, false)))
      .target(MoveTarget.USER_AND_ALLIES)
      .condition((user, target, move) => !![ user, user.getAlly() ].filter(p => p?.isActive()).find(p => !![ Abilities.PLUS, Abilities.MINUS].find(a => p.hasAbility(a, false)))),
    new StatusMove(Moves.HAPPY_HOUR, Type.NORMAL, -1, 30, -1, 0, 6) // No animation
      .attr(AddArenaTagAttr, ArenaTagType.HAPPY_HOUR, null, true)
      .target(MoveTarget.USER_SIDE),
    new StatusMove(Moves.ELECTRIC_TERRAIN, Type.ELECTRIC, -1, 10, -1, 0, 6)
      .attr(TerrainChangeAttr, TerrainType.ELECTRIC)
      .target(MoveTarget.BOTH_SIDES),
    new AttackMove(Moves.DAZZLING_GLEAM, Type.FAIRY, MoveCategory.SPECIAL, 80, 100, 10, -1, 0, 6)
      .target(MoveTarget.ALL_NEAR_ENEMIES),
    new SelfStatusMove(Moves.CELEBRATE, Type.NORMAL, -1, 40, -1, 0, 6),
    new StatusMove(Moves.HOLD_HANDS, Type.NORMAL, -1, 40, -1, 0, 6)
      .target(MoveTarget.NEAR_ALLY),
    new StatusMove(Moves.BABY_DOLL_EYES, Type.FAIRY, 100, 30, -1, 1, 6)
      .attr(StatChangeAttr, BattleStat.ATK, -1),
    new AttackMove(Moves.NUZZLE, Type.ELECTRIC, MoveCategory.PHYSICAL, 20, 100, 20, 100, 0, 6)
      .attr(StatusEffectAttr, StatusEffect.PARALYSIS),
    new AttackMove(Moves.HOLD_BACK, Type.NORMAL, MoveCategory.PHYSICAL, 40, 100, 40, -1, 0, 6)
      .attr(SurviveDamageAttr),
    new AttackMove(Moves.INFESTATION, Type.BUG, MoveCategory.SPECIAL, 20, 100, 20, -1, 0, 6)
      .makesContact()
      .attr(TrapAttr, BattlerTagType.INFESTATION),
    new AttackMove(Moves.POWER_UP_PUNCH, Type.FIGHTING, MoveCategory.PHYSICAL, 40, 100, 20, 100, 0, 6)
      .attr(StatChangeAttr, BattleStat.ATK, 1, true)
      .punchingMove(),
    new AttackMove(Moves.OBLIVION_WING, Type.FLYING, MoveCategory.SPECIAL, 80, 100, 10, -1, 0, 6)
      .attr(HitHealAttr, 0.75)
      .triageMove(),
    new AttackMove(Moves.THOUSAND_ARROWS, Type.GROUND, MoveCategory.PHYSICAL, 90, 100, 10, -1, 0, 6)
      .attr(NeutralDamageAgainstFlyingTypeMultiplierAttr)
      .attr(AddBattlerTagAttr, BattlerTagType.IGNORE_FLYING, false, false, 1, 1, true)
      .attr(HitsTagAttr, BattlerTagType.FLYING, false)
      .attr(AddBattlerTagAttr, BattlerTagType.INTERRUPTED)
      .attr(RemoveBattlerTagAttr, [BattlerTagType.FLYING, BattlerTagType.MAGNET_RISEN])
      .makesContact(false)
      .target(MoveTarget.ALL_NEAR_ENEMIES),
    new AttackMove(Moves.THOUSAND_WAVES, Type.GROUND, MoveCategory.PHYSICAL, 90, 100, 10, -1, 0, 6)
      .attr(AddBattlerTagAttr, BattlerTagType.TRAPPED, false, false, 1, 1, true)
      .makesContact(false)
      .target(MoveTarget.ALL_NEAR_ENEMIES),
    new AttackMove(Moves.LANDS_WRATH, Type.GROUND, MoveCategory.PHYSICAL, 90, 100, 10, -1, 0, 6)
      .makesContact(false)
      .target(MoveTarget.ALL_NEAR_ENEMIES),
    new AttackMove(Moves.LIGHT_OF_RUIN, Type.FAIRY, MoveCategory.SPECIAL, 140, 90, 5, -1, 0, 6)
      .attr(RecoilAttr, false, 0.5)
      .recklessMove(),
    new AttackMove(Moves.ORIGIN_PULSE, Type.WATER, MoveCategory.SPECIAL, 110, 85, 10, -1, 0, 6)
      .pulseMove()
      .target(MoveTarget.ALL_NEAR_ENEMIES),
    new AttackMove(Moves.PRECIPICE_BLADES, Type.GROUND, MoveCategory.PHYSICAL, 120, 85, 10, -1, 0, 6)
      .makesContact(false)
      .target(MoveTarget.ALL_NEAR_ENEMIES),
    new AttackMove(Moves.DRAGON_ASCENT, Type.FLYING, MoveCategory.PHYSICAL, 120, 100, 5, -1, 0, 6)
      .attr(StatChangeAttr, [ BattleStat.DEF, BattleStat.SPDEF ], -1, true),
    new AttackMove(Moves.HYPERSPACE_FURY, Type.DARK, MoveCategory.PHYSICAL, 100, -1, 5, -1, 0, 6)
      .attr(StatChangeAttr, BattleStat.DEF, -1, true)
      .makesContact(false)
      .ignoresProtect(),
    /* Unused */
    new AttackMove(Moves.BREAKNECK_BLITZ__PHYSICAL, Type.NORMAL, MoveCategory.PHYSICAL, -1, -1, 1, -1, 0, 7)
      .unimplemented()
      .ignoresVirtual(),
    new AttackMove(Moves.BREAKNECK_BLITZ__SPECIAL, Type.NORMAL, MoveCategory.SPECIAL, -1, -1, 1, -1, 0, 7)
      .unimplemented()
      .ignoresVirtual(),
    new AttackMove(Moves.ALL_OUT_PUMMELING__PHYSICAL, Type.FIGHTING, MoveCategory.PHYSICAL, -1, -1, 1, -1, 0, 7)
      .unimplemented()
      .ignoresVirtual(),
    new AttackMove(Moves.ALL_OUT_PUMMELING__SPECIAL, Type.FIGHTING, MoveCategory.SPECIAL, -1, -1, 1, -1, 0, 7)
      .unimplemented()
      .ignoresVirtual(),
    new AttackMove(Moves.SUPERSONIC_SKYSTRIKE__PHYSICAL, Type.FLYING, MoveCategory.PHYSICAL, -1, -1, 1, -1, 0, 7)
      .unimplemented()
      .ignoresVirtual(),
    new AttackMove(Moves.SUPERSONIC_SKYSTRIKE__SPECIAL, Type.FLYING, MoveCategory.SPECIAL, -1, -1, 1, -1, 0, 7)
      .unimplemented()
      .ignoresVirtual(),
    new AttackMove(Moves.ACID_DOWNPOUR__PHYSICAL, Type.POISON, MoveCategory.PHYSICAL, -1, -1, 1, -1, 0, 7)
      .unimplemented()
      .ignoresVirtual(),
    new AttackMove(Moves.ACID_DOWNPOUR__SPECIAL, Type.POISON, MoveCategory.SPECIAL, -1, -1, 1, -1, 0, 7)
      .unimplemented()
      .ignoresVirtual(),
    new AttackMove(Moves.TECTONIC_RAGE__PHYSICAL, Type.GROUND, MoveCategory.PHYSICAL, -1, -1, 1, -1, 0, 7)
      .unimplemented()
      .ignoresVirtual(),
    new AttackMove(Moves.TECTONIC_RAGE__SPECIAL, Type.GROUND, MoveCategory.SPECIAL, -1, -1, 1, -1, 0, 7)
      .unimplemented()
      .ignoresVirtual(),
    new AttackMove(Moves.CONTINENTAL_CRUSH__PHYSICAL, Type.ROCK, MoveCategory.PHYSICAL, -1, -1, 1, -1, 0, 7)
      .unimplemented()
      .ignoresVirtual(),
    new AttackMove(Moves.CONTINENTAL_CRUSH__SPECIAL, Type.ROCK, MoveCategory.SPECIAL, -1, -1, 1, -1, 0, 7)
      .unimplemented()
      .ignoresVirtual(),
    new AttackMove(Moves.SAVAGE_SPIN_OUT__PHYSICAL, Type.BUG, MoveCategory.PHYSICAL, -1, -1, 1, -1, 0, 7)
      .unimplemented()
      .ignoresVirtual(),
    new AttackMove(Moves.SAVAGE_SPIN_OUT__SPECIAL, Type.BUG, MoveCategory.SPECIAL, -1, -1, 1, -1, 0, 7)
      .unimplemented()
      .ignoresVirtual(),
    new AttackMove(Moves.NEVER_ENDING_NIGHTMARE__PHYSICAL, Type.GHOST, MoveCategory.PHYSICAL, -1, -1, 1, -1, 0, 7)
      .unimplemented()
      .ignoresVirtual(),
    new AttackMove(Moves.NEVER_ENDING_NIGHTMARE__SPECIAL, Type.GHOST, MoveCategory.SPECIAL, -1, -1, 1, -1, 0, 7)
      .unimplemented()
      .ignoresVirtual(),
    new AttackMove(Moves.CORKSCREW_CRASH__PHYSICAL, Type.STEEL, MoveCategory.PHYSICAL, -1, -1, 1, -1, 0, 7)
      .unimplemented()
      .ignoresVirtual(),
    new AttackMove(Moves.CORKSCREW_CRASH__SPECIAL, Type.STEEL, MoveCategory.SPECIAL, -1, -1, 1, -1, 0, 7)
      .unimplemented()
      .ignoresVirtual(),
    new AttackMove(Moves.INFERNO_OVERDRIVE__PHYSICAL, Type.FIRE, MoveCategory.PHYSICAL, -1, -1, 1, -1, 0, 7)
      .unimplemented()
      .ignoresVirtual(),
    new AttackMove(Moves.INFERNO_OVERDRIVE__SPECIAL, Type.FIRE, MoveCategory.SPECIAL, -1, -1, 1, -1, 0, 7)
      .unimplemented()
      .ignoresVirtual(),
    new AttackMove(Moves.HYDRO_VORTEX__PHYSICAL, Type.WATER, MoveCategory.PHYSICAL, -1, -1, 1, -1, 0, 7)
      .unimplemented()
      .ignoresVirtual(),
    new AttackMove(Moves.HYDRO_VORTEX__SPECIAL, Type.WATER, MoveCategory.SPECIAL, -1, -1, 1, -1, 0, 7)
      .unimplemented()
      .ignoresVirtual(),
    new AttackMove(Moves.BLOOM_DOOM__PHYSICAL, Type.GRASS, MoveCategory.PHYSICAL, -1, -1, 1, -1, 0, 7)
      .unimplemented()
      .ignoresVirtual(),
    new AttackMove(Moves.BLOOM_DOOM__SPECIAL, Type.GRASS, MoveCategory.SPECIAL, -1, -1, 1, -1, 0, 7)
      .unimplemented()
      .ignoresVirtual(),
    new AttackMove(Moves.GIGAVOLT_HAVOC__PHYSICAL, Type.ELECTRIC, MoveCategory.PHYSICAL, -1, -1, 1, -1, 0, 7)
      .unimplemented()
      .ignoresVirtual(),
    new AttackMove(Moves.GIGAVOLT_HAVOC__SPECIAL, Type.ELECTRIC, MoveCategory.SPECIAL, -1, -1, 1, -1, 0, 7)
      .unimplemented()
      .ignoresVirtual(),
    new AttackMove(Moves.SHATTERED_PSYCHE__PHYSICAL, Type.PSYCHIC, MoveCategory.PHYSICAL, -1, -1, 1, -1, 0, 7)
      .unimplemented()
      .ignoresVirtual(),
    new AttackMove(Moves.SHATTERED_PSYCHE__SPECIAL, Type.PSYCHIC, MoveCategory.SPECIAL, -1, -1, 1, -1, 0, 7)
      .unimplemented()
      .ignoresVirtual(),
    new AttackMove(Moves.SUBZERO_SLAMMER__PHYSICAL, Type.ICE, MoveCategory.PHYSICAL, -1, -1, 1, -1, 0, 7)
      .unimplemented()
      .ignoresVirtual(),
    new AttackMove(Moves.SUBZERO_SLAMMER__SPECIAL, Type.ICE, MoveCategory.SPECIAL, -1, -1, 1, -1, 0, 7)
      .unimplemented()
      .ignoresVirtual(),
    new AttackMove(Moves.DEVASTATING_DRAKE__PHYSICAL, Type.DRAGON, MoveCategory.PHYSICAL, -1, -1, 1, -1, 0, 7)
      .unimplemented()
      .ignoresVirtual(),
    new AttackMove(Moves.DEVASTATING_DRAKE__SPECIAL, Type.DRAGON, MoveCategory.SPECIAL, -1, -1, 1, -1, 0, 7)
      .unimplemented()
      .ignoresVirtual(),
    new AttackMove(Moves.BLACK_HOLE_ECLIPSE__PHYSICAL, Type.DARK, MoveCategory.PHYSICAL, -1, -1, 1, -1, 0, 7)
      .unimplemented()
      .ignoresVirtual(),
    new AttackMove(Moves.BLACK_HOLE_ECLIPSE__SPECIAL, Type.DARK, MoveCategory.SPECIAL, -1, -1, 1, -1, 0, 7)
      .unimplemented()
      .ignoresVirtual(),
    new AttackMove(Moves.TWINKLE_TACKLE__PHYSICAL, Type.FAIRY, MoveCategory.PHYSICAL, -1, -1, 1, -1, 0, 7)
      .unimplemented()
      .ignoresVirtual(),
    new AttackMove(Moves.TWINKLE_TACKLE__SPECIAL, Type.FAIRY, MoveCategory.SPECIAL, -1, -1, 1, -1, 0, 7)
      .unimplemented()
      .ignoresVirtual(),
    new AttackMove(Moves.CATASTROPIKA, Type.ELECTRIC, MoveCategory.PHYSICAL, 210, -1, 1, -1, 0, 7)
      .unimplemented()
      .ignoresVirtual(),
    /* End Unused */
    new SelfStatusMove(Moves.SHORE_UP, Type.GROUND, -1, 5, -1, 0, 7)
      .attr(SandHealAttr)
      .triageMove(),
    new AttackMove(Moves.FIRST_IMPRESSION, Type.BUG, MoveCategory.PHYSICAL, 90, 100, 10, -1, 2, 7)
      .condition(new FirstMoveCondition()),
    new SelfStatusMove(Moves.BANEFUL_BUNKER, Type.POISON, -1, 10, -1, 4, 7)
      .attr(ProtectAttr, BattlerTagType.BANEFUL_BUNKER),
    new AttackMove(Moves.SPIRIT_SHACKLE, Type.GHOST, MoveCategory.PHYSICAL, 80, 100, 10, 100, 0, 7)
      .attr(AddBattlerTagAttr, BattlerTagType.TRAPPED, false, false, 1, 1, true)
      .makesContact(false),
    new AttackMove(Moves.DARKEST_LARIAT, Type.DARK, MoveCategory.PHYSICAL, 85, 100, 10, -1, 0, 7)
      .attr(IgnoreOpponentStatChangesAttr),
    new AttackMove(Moves.SPARKLING_ARIA, Type.WATER, MoveCategory.SPECIAL, 90, 100, 10, 100, 0, 7)
      .attr(HealStatusEffectAttr, false, StatusEffect.BURN)
      .soundBased()
      .target(MoveTarget.ALL_NEAR_OTHERS),
    new AttackMove(Moves.ICE_HAMMER, Type.ICE, MoveCategory.PHYSICAL, 100, 90, 10, -1, 0, 7)
      .attr(StatChangeAttr, BattleStat.SPD, -1, true)
      .punchingMove(),
    new StatusMove(Moves.FLORAL_HEALING, Type.FAIRY, -1, 10, -1, 0, 7)
      .attr(BoostHealAttr, 0.5, 2/3, true, false, (user, target, move) => user.scene.arena.terrain?.terrainType === TerrainType.GRASSY)
      .triageMove(),
    new AttackMove(Moves.HIGH_HORSEPOWER, Type.GROUND, MoveCategory.PHYSICAL, 95, 95, 10, -1, 0, 7),
    new StatusMove(Moves.STRENGTH_SAP, Type.GRASS, 100, 10, -1, 0, 7)
      .attr(HitHealAttr, null, Stat.ATK)
      .attr(StatChangeAttr, BattleStat.ATK, -1)
      .condition((user, target, move) => target.summonData.battleStats[BattleStat.ATK] > -6)
      .triageMove(),
    new AttackMove(Moves.SOLAR_BLADE, Type.GRASS, MoveCategory.PHYSICAL, 125, 100, 10, -1, 0, 7)
      .attr(SunlightChargeAttr, ChargeAnim.SOLAR_BLADE_CHARGING, "is glowing!")
      .attr(AntiSunlightPowerDecreaseAttr)
      .slicingMove(),
    new AttackMove(Moves.LEAFAGE, Type.GRASS, MoveCategory.PHYSICAL, 40, 100, 40, -1, 0, 7)
      .makesContact(false),
    new StatusMove(Moves.SPOTLIGHT, Type.NORMAL, -1, 15, -1, 3, 7)
      .attr(AddBattlerTagAttr, BattlerTagType.CENTER_OF_ATTENTION, false),
    new StatusMove(Moves.TOXIC_THREAD, Type.POISON, 100, 20, -1, 0, 7)
      .attr(StatusEffectAttr, StatusEffect.POISON)
      .attr(StatChangeAttr, BattleStat.SPD, -1),
    new SelfStatusMove(Moves.LASER_FOCUS, Type.NORMAL, -1, 30, -1, 0, 7)
      .attr(AddBattlerTagAttr, BattlerTagType.ALWAYS_CRIT, true, false),
    new StatusMove(Moves.GEAR_UP, Type.STEEL, -1, 20, -1, 0, 7)
      .attr(StatChangeAttr, [ BattleStat.ATK, BattleStat.SPATK ], 1, false, (user, target, move) => !![ Abilities.PLUS, Abilities.MINUS].find(a => target.hasAbility(a, false)))
      .target(MoveTarget.USER_AND_ALLIES)
      .condition((user, target, move) => !![ user, user.getAlly() ].filter(p => p?.isActive()).find(p => !![ Abilities.PLUS, Abilities.MINUS].find(a => p.hasAbility(a, false)))),
    new AttackMove(Moves.THROAT_CHOP, Type.DARK, MoveCategory.PHYSICAL, 80, 100, 15, 100, 0, 7)
      .partial(),
    new AttackMove(Moves.POLLEN_PUFF, Type.BUG, MoveCategory.SPECIAL, 90, 100, 15, -1, 0, 7)
      .attr(StatusCategoryOnAllyAttr)
      .attr(HealOnAllyAttr, 0.5, true, false)
      .ballBombMove(),
    new AttackMove(Moves.ANCHOR_SHOT, Type.STEEL, MoveCategory.PHYSICAL, 80, 100, 20, 100, 0, 7)
      .attr(AddBattlerTagAttr, BattlerTagType.TRAPPED, false, false, 1, 1, true),
    new StatusMove(Moves.PSYCHIC_TERRAIN, Type.PSYCHIC, -1, 10, -1, 0, 7)
      .attr(TerrainChangeAttr, TerrainType.PSYCHIC)
      .target(MoveTarget.BOTH_SIDES),
    new AttackMove(Moves.LUNGE, Type.BUG, MoveCategory.PHYSICAL, 80, 100, 15, 100, 0, 7)
      .attr(StatChangeAttr, BattleStat.ATK, -1),
    new AttackMove(Moves.FIRE_LASH, Type.FIRE, MoveCategory.PHYSICAL, 80, 100, 15, 100, 0, 7)
      .attr(StatChangeAttr, BattleStat.DEF, -1),
    new AttackMove(Moves.POWER_TRIP, Type.DARK, MoveCategory.PHYSICAL, 20, 100, 10, -1, 0, 7)
      .attr(StatChangeCountPowerAttr),
    new AttackMove(Moves.BURN_UP, Type.FIRE, MoveCategory.SPECIAL, 130, 100, 5, -1, 0, 7)
      .condition((user) => {
        const userTypes = user.getTypes(true);
        return userTypes.includes(Type.FIRE);
      })
      .attr(HealStatusEffectAttr, true, StatusEffect.FREEZE)
      .attr(RemoveTypeAttr, Type.FIRE, (user) => {
        user.scene.queueMessage(getPokemonMessage(user, " burned itself out!"));
      }),
    new StatusMove(Moves.SPEED_SWAP, Type.PSYCHIC, -1, 10, -1, 0, 7)
      .unimplemented(),
    new AttackMove(Moves.SMART_STRIKE, Type.STEEL, MoveCategory.PHYSICAL, 70, -1, 10, -1, 0, 7),
    new StatusMove(Moves.PURIFY, Type.POISON, -1, 20, -1, 0, 7)
      .condition(
        (user: Pokemon, target: Pokemon, move: Move) => isNonVolatileStatusEffect(target.status?.effect))
      .attr(HealAttr, 0.5)
      .attr(HealStatusEffectAttr, false, ...getNonVolatileStatusEffects())
      .triageMove(),
    new AttackMove(Moves.REVELATION_DANCE, Type.NORMAL, MoveCategory.SPECIAL, 90, 100, 15, -1, 0, 7)
      .danceMove()
      .attr(MatchUserTypeAttr),
    new AttackMove(Moves.CORE_ENFORCER, Type.DRAGON, MoveCategory.SPECIAL, 100, 100, 10, -1, 0, 7)
      .target(MoveTarget.ALL_NEAR_ENEMIES)
      .attr(SuppressAbilitiesIfActedAttr),
    new AttackMove(Moves.TROP_KICK, Type.GRASS, MoveCategory.PHYSICAL, 70, 100, 15, 100, 0, 7)
      .attr(StatChangeAttr, BattleStat.ATK, -1),
    new StatusMove(Moves.INSTRUCT, Type.PSYCHIC, -1, 15, -1, 0, 7)
      .unimplemented(),
    new AttackMove(Moves.BEAK_BLAST, Type.FLYING, MoveCategory.PHYSICAL, 100, 100, 15, -1, 5, 7)
      .attr(ChargeAttr, ChargeAnim.BEAK_BLAST_CHARGING, "started\nheating up its beak!", undefined, false, true, -3)
      .ballBombMove()
      .makesContact(false)
      .partial(),
    new AttackMove(Moves.CLANGING_SCALES, Type.DRAGON, MoveCategory.SPECIAL, 110, 100, 5, -1, 0, 7)
      .attr(StatChangeAttr, BattleStat.DEF, -1, true)
      .soundBased()
      .target(MoveTarget.ALL_NEAR_ENEMIES),
    new AttackMove(Moves.DRAGON_HAMMER, Type.DRAGON, MoveCategory.PHYSICAL, 90, 100, 15, -1, 0, 7),
    new AttackMove(Moves.BRUTAL_SWING, Type.DARK, MoveCategory.PHYSICAL, 60, 100, 20, -1, 0, 7)
      .target(MoveTarget.ALL_NEAR_OTHERS),
    new StatusMove(Moves.AURORA_VEIL, Type.ICE, -1, 20, -1, 0, 7)
      .condition((user, target, move) => (user.scene.arena.weather?.weatherType === WeatherType.HAIL || user.scene.arena.weather?.weatherType === WeatherType.SNOW) && !user.scene.arena.weather?.isEffectSuppressed(user.scene))
      .attr(AddArenaTagAttr, ArenaTagType.AURORA_VEIL, 5, true)
      .target(MoveTarget.USER_SIDE),
    /* Unused */
    new AttackMove(Moves.SINISTER_ARROW_RAID, Type.GHOST, MoveCategory.PHYSICAL, 180, -1, 1, -1, 0, 7)
      .makesContact(false)
      .partial()
      .ignoresVirtual(),
    new AttackMove(Moves.MALICIOUS_MOONSAULT, Type.DARK, MoveCategory.PHYSICAL, 180, -1, 1, -1, 0, 7)
      .partial()
      .ignoresVirtual(),
    new AttackMove(Moves.OCEANIC_OPERETTA, Type.WATER, MoveCategory.SPECIAL, 195, -1, 1, -1, 0, 7)
      .partial()
      .ignoresVirtual(),
    new AttackMove(Moves.GUARDIAN_OF_ALOLA, Type.FAIRY, MoveCategory.SPECIAL, -1, -1, 1, -1, 0, 7)
      .unimplemented()
      .ignoresVirtual(),
    new AttackMove(Moves.SOUL_STEALING_7_STAR_STRIKE, Type.GHOST, MoveCategory.PHYSICAL, 195, -1, 1, -1, 0, 7)
      .unimplemented()
      .ignoresVirtual(),
    new AttackMove(Moves.STOKED_SPARKSURFER, Type.ELECTRIC, MoveCategory.SPECIAL, 175, -1, 1, 100, 0, 7)
      .partial()
      .ignoresVirtual(),
    new AttackMove(Moves.PULVERIZING_PANCAKE, Type.NORMAL, MoveCategory.PHYSICAL, 210, -1, 1, -1, 0, 7)
      .partial()
      .ignoresVirtual(),
    new SelfStatusMove(Moves.EXTREME_EVOBOOST, Type.NORMAL, -1, 1, -1, 0, 7)
      .attr(StatChangeAttr, [ BattleStat.ATK, BattleStat.DEF, BattleStat.SPATK, BattleStat.SPDEF, BattleStat.SPD ], 2, true)
      .ignoresVirtual(),
    new AttackMove(Moves.GENESIS_SUPERNOVA, Type.PSYCHIC, MoveCategory.SPECIAL, 185, -1, 1, 100, 0, 7)
      .attr(TerrainChangeAttr, TerrainType.PSYCHIC)
      .ignoresVirtual(),
    /* End Unused */
    new AttackMove(Moves.SHELL_TRAP, Type.FIRE, MoveCategory.SPECIAL, 150, 100, 5, -1, -3, 7)
      .target(MoveTarget.ALL_NEAR_ENEMIES)
      .partial(),
    new AttackMove(Moves.FLEUR_CANNON, Type.FAIRY, MoveCategory.SPECIAL, 130, 90, 5, -1, 0, 7)
      .attr(StatChangeAttr, BattleStat.SPATK, -2, true),
    new AttackMove(Moves.PSYCHIC_FANGS, Type.PSYCHIC, MoveCategory.PHYSICAL, 85, 100, 10, -1, 0, 7)
      .bitingMove()
      .attr(RemoveScreensAttr),
    new AttackMove(Moves.STOMPING_TANTRUM, Type.GROUND, MoveCategory.PHYSICAL, 75, 100, 10, -1, 0, 7)
      .attr(MovePowerMultiplierAttr, (user, target, move) => user.getLastXMoves(2)[1]?.result === MoveResult.MISS || user.getLastXMoves(2)[1]?.result === MoveResult.FAIL ? 2 : 1),
    new AttackMove(Moves.SHADOW_BONE, Type.GHOST, MoveCategory.PHYSICAL, 85, 100, 10, 20, 0, 7)
      .attr(StatChangeAttr, BattleStat.DEF, -1)
      .makesContact(false),
    new AttackMove(Moves.ACCELEROCK, Type.ROCK, MoveCategory.PHYSICAL, 40, 100, 20, -1, 1, 7),
    new AttackMove(Moves.LIQUIDATION, Type.WATER, MoveCategory.PHYSICAL, 85, 100, 10, 20, 0, 7)
      .attr(StatChangeAttr, BattleStat.DEF, -1),
    new AttackMove(Moves.PRISMATIC_LASER, Type.PSYCHIC, MoveCategory.SPECIAL, 160, 100, 10, -1, 0, 7)
      .attr(RechargeAttr),
    new AttackMove(Moves.SPECTRAL_THIEF, Type.GHOST, MoveCategory.PHYSICAL, 90, 100, 10, -1, 0, 7)
      .partial(),
    new AttackMove(Moves.SUNSTEEL_STRIKE, Type.STEEL, MoveCategory.PHYSICAL, 100, 100, 5, -1, 0, 7)
      .ignoresAbilities()
      .partial(),
    new AttackMove(Moves.MOONGEIST_BEAM, Type.GHOST, MoveCategory.SPECIAL, 100, 100, 5, -1, 0, 7)
      .ignoresAbilities()
      .partial(),
    new StatusMove(Moves.TEARFUL_LOOK, Type.NORMAL, -1, 20, -1, 0, 7)
      .attr(StatChangeAttr, [ BattleStat.ATK, BattleStat.SPATK ], -1),
    new AttackMove(Moves.ZING_ZAP, Type.ELECTRIC, MoveCategory.PHYSICAL, 80, 100, 10, 30, 0, 7)
      .attr(FlinchAttr),
    new AttackMove(Moves.NATURES_MADNESS, Type.FAIRY, MoveCategory.SPECIAL, -1, 90, 10, -1, 0, 7)
      .attr(TargetHalfHpDamageAttr),
    new AttackMove(Moves.MULTI_ATTACK, Type.NORMAL, MoveCategory.PHYSICAL, 120, 100, 10, -1, 0, 7)
      .attr(FormChangeItemTypeAttr),
    /* Unused */
    new AttackMove(Moves.TEN_MILLION_VOLT_THUNDERBOLT, Type.ELECTRIC, MoveCategory.SPECIAL, 195, -1, 1, -1, 0, 7)
      .partial()
      .ignoresVirtual(),
    /* End Unused */
    new AttackMove(Moves.MIND_BLOWN, Type.FIRE, MoveCategory.SPECIAL, 150, 100, 5, -1, 0, 7)
      .condition(failIfDampCondition)
      .attr(HalfSacrificialAttr)
      .target(MoveTarget.ALL_NEAR_OTHERS),
    new AttackMove(Moves.PLASMA_FISTS, Type.ELECTRIC, MoveCategory.PHYSICAL, 100, 100, 15, -1, 0, 7)
      .punchingMove()
      .partial(),
    new AttackMove(Moves.PHOTON_GEYSER, Type.PSYCHIC, MoveCategory.SPECIAL, 100, 100, 5, -1, 0, 7)
      .attr(PhotonGeyserCategoryAttr)
      .ignoresAbilities()
      .partial(),
    /* Unused */
    new AttackMove(Moves.LIGHT_THAT_BURNS_THE_SKY, Type.PSYCHIC, MoveCategory.SPECIAL, 200, -1, 1, -1, 0, 7)
      .attr(PhotonGeyserCategoryAttr)
      .ignoresAbilities()
      .ignoresVirtual(),
    new AttackMove(Moves.SEARING_SUNRAZE_SMASH, Type.STEEL, MoveCategory.PHYSICAL, 200, -1, 1, -1, 0, 7)
      .ignoresAbilities()
      .ignoresVirtual(),
    new AttackMove(Moves.MENACING_MOONRAZE_MAELSTROM, Type.GHOST, MoveCategory.SPECIAL, 200, -1, 1, -1, 0, 7)
      .ignoresAbilities()
      .ignoresVirtual(),
    new AttackMove(Moves.LETS_SNUGGLE_FOREVER, Type.FAIRY, MoveCategory.PHYSICAL, 190, -1, 1, -1, 0, 7)
      .partial()
      .ignoresVirtual(),
    new AttackMove(Moves.SPLINTERED_STORMSHARDS, Type.ROCK, MoveCategory.PHYSICAL, 190, -1, 1, -1, 0, 7)
      .attr(ClearTerrainAttr)
      .makesContact(false)
      .ignoresVirtual(),
    new AttackMove(Moves.CLANGOROUS_SOULBLAZE, Type.DRAGON, MoveCategory.SPECIAL, 185, -1, 1, 100, 0, 7)
      .attr(StatChangeAttr, [ BattleStat.ATK, BattleStat.DEF, BattleStat.SPATK, BattleStat.SPDEF, BattleStat.SPD ], 1, true)
      .soundBased()
      .target(MoveTarget.ALL_NEAR_ENEMIES)
      .partial()
      .ignoresVirtual(),
    /* End Unused */
    new AttackMove(Moves.ZIPPY_ZAP, Type.ELECTRIC, MoveCategory.PHYSICAL, 80, 100, 10, 100, 2, 7)
      .attr(StatChangeAttr, BattleStat.EVA, 1, true),
    new AttackMove(Moves.SPLISHY_SPLASH, Type.WATER, MoveCategory.SPECIAL, 90, 100, 15, 30, 0, 7)
      .attr(StatusEffectAttr, StatusEffect.PARALYSIS)
      .target(MoveTarget.ALL_NEAR_ENEMIES),
    new AttackMove(Moves.FLOATY_FALL, Type.FLYING, MoveCategory.PHYSICAL, 90, 95, 15, 30, 0, 7)
      .attr(FlinchAttr),
    new AttackMove(Moves.PIKA_PAPOW, Type.ELECTRIC, MoveCategory.SPECIAL, -1, -1, 20, -1, 0, 7)
      .attr(FriendshipPowerAttr),
    new AttackMove(Moves.BOUNCY_BUBBLE, Type.WATER, MoveCategory.SPECIAL, 60, 100, 20, -1, 0, 7)
      .attr(HitHealAttr, 1.0)
      .triageMove()
      .target(MoveTarget.ALL_NEAR_ENEMIES),
    new AttackMove(Moves.BUZZY_BUZZ, Type.ELECTRIC, MoveCategory.SPECIAL, 60, 100, 20, 100, 0, 7)
      .attr(StatusEffectAttr, StatusEffect.PARALYSIS),
    new AttackMove(Moves.SIZZLY_SLIDE, Type.FIRE, MoveCategory.PHYSICAL, 60, 100, 20, 100, 0, 7)
      .attr(StatusEffectAttr, StatusEffect.BURN),
    new AttackMove(Moves.GLITZY_GLOW, Type.PSYCHIC, MoveCategory.SPECIAL, 80, 95, 15, -1, 0, 7)
      .attr(AddArenaTagAttr, ArenaTagType.LIGHT_SCREEN, 5, false, true),
    new AttackMove(Moves.BADDY_BAD, Type.DARK, MoveCategory.SPECIAL, 80, 95, 15, -1, 0, 7)
      .attr(AddArenaTagAttr, ArenaTagType.REFLECT, 5, false, true),
    new AttackMove(Moves.SAPPY_SEED, Type.GRASS, MoveCategory.PHYSICAL, 100, 90, 10, 100, 0, 7)
      .makesContact(false)
      .attr(AddBattlerTagAttr, BattlerTagType.SEEDED),
    new AttackMove(Moves.FREEZY_FROST, Type.ICE, MoveCategory.SPECIAL, 100, 90, 10, -1, 0, 7)
      .attr(ResetStatsAttr),
    new AttackMove(Moves.SPARKLY_SWIRL, Type.FAIRY, MoveCategory.SPECIAL, 120, 85, 5, -1, 0, 7)
      .attr(PartyStatusCureAttr, null, Abilities.NONE),
    new AttackMove(Moves.VEEVEE_VOLLEY, Type.NORMAL, MoveCategory.PHYSICAL, -1, -1, 20, -1, 0, 7)
      .attr(FriendshipPowerAttr),
    new AttackMove(Moves.DOUBLE_IRON_BASH, Type.STEEL, MoveCategory.PHYSICAL, 60, 100, 5, 30, 0, 7)
      .attr(MultiHitAttr, MultiHitType._2)
      .attr(FlinchAttr)
      .punchingMove(),
    /* Unused */
    new SelfStatusMove(Moves.MAX_GUARD, Type.NORMAL, -1, 10, -1, 4, 8)
      .attr(ProtectAttr)
      .ignoresVirtual(),
    /* End Unused */
    new AttackMove(Moves.DYNAMAX_CANNON, Type.DRAGON, MoveCategory.SPECIAL, 100, 100, 5, -1, 0, 8)
      .attr(MovePowerMultiplierAttr, (user, target, move) => target.level > 200 ? 2 : 1)
      .attr(DiscourageFrequentUseAttr)
      .ignoresVirtual(),
    new AttackMove(Moves.SNIPE_SHOT, Type.WATER, MoveCategory.SPECIAL, 80, 100, 15, -1, 0, 8)
      .attr(HighCritAttr)
      .attr(BypassRedirectAttr),
    new AttackMove(Moves.JAW_LOCK, Type.DARK, MoveCategory.PHYSICAL, 80, 100, 10, -1, 0, 8)
      .attr(AddBattlerTagAttr, BattlerTagType.TRAPPED, false, false, 1)
      .attr(AddBattlerTagAttr, BattlerTagType.TRAPPED, true, false, 1)
      .bitingMove(),
    new SelfStatusMove(Moves.STUFF_CHEEKS, Type.NORMAL, -1, 10, -1, 0, 8) // TODO: Stuff Cheeks should not be selectable when the user does not have a berry, see wiki
      .attr(EatBerryAttr)
      .attr(StatChangeAttr, BattleStat.DEF, 2, true)
      .condition((user) => {
        const userBerries = user.scene.findModifiers(m => m instanceof BerryModifier);
        return userBerries.length > 0;
      })
      .partial(),
    new SelfStatusMove(Moves.NO_RETREAT, Type.FIGHTING, -1, 5, -1, 0, 8)
      .attr(StatChangeAttr, [ BattleStat.ATK, BattleStat.DEF, BattleStat.SPATK, BattleStat.SPDEF, BattleStat.SPD ], 1, true)
      .attr(AddBattlerTagAttr, BattlerTagType.TRAPPED, true, true, 1),
    new StatusMove(Moves.TAR_SHOT, Type.ROCK, 100, 15, -1, 0, 8)
      .attr(StatChangeAttr, BattleStat.SPD, -1)
      .partial(),
    new StatusMove(Moves.MAGIC_POWDER, Type.PSYCHIC, 100, 20, -1, 0, 8)
      .attr(ChangeTypeAttr, Type.PSYCHIC)
      .powderMove(),
    new AttackMove(Moves.DRAGON_DARTS, Type.DRAGON, MoveCategory.PHYSICAL, 50, 100, 10, -1, 0, 8)
      .attr(MultiHitAttr, MultiHitType._2)
      .makesContact(false)
      .partial(),
    new StatusMove(Moves.TEATIME, Type.NORMAL, -1, 10, -1, 0, 8)
      .attr(EatBerryAttr)
      .target(MoveTarget.ALL),
    new StatusMove(Moves.OCTOLOCK, Type.FIGHTING, 100, 15, -1, 0, 8)
      .attr(AddBattlerTagAttr, BattlerTagType.TRAPPED, false, true, 1)
      .partial(),
    new AttackMove(Moves.BOLT_BEAK, Type.ELECTRIC, MoveCategory.PHYSICAL, 85, 100, 10, -1, 0, 8)
      .attr(FirstAttackDoublePowerAttr),
    new AttackMove(Moves.FISHIOUS_REND, Type.WATER, MoveCategory.PHYSICAL, 85, 100, 10, -1, 0, 8)
      .attr(FirstAttackDoublePowerAttr)
      .bitingMove(),
    new StatusMove(Moves.COURT_CHANGE, Type.NORMAL, 100, 10, -1, 0, 8)
      .attr(SwapArenaTagsAttr, [ArenaTagType.AURORA_VEIL, ArenaTagType.LIGHT_SCREEN, ArenaTagType.MIST, ArenaTagType.REFLECT, ArenaTagType.SPIKES, ArenaTagType.STEALTH_ROCK, ArenaTagType.STICKY_WEB, ArenaTagType.TAILWIND, ArenaTagType.TOXIC_SPIKES]),
    new AttackMove(Moves.MAX_FLARE, Type.FIRE, MoveCategory.PHYSICAL, 10, -1, 10, -1, 0, 8)
      .target(MoveTarget.NEAR_ENEMY)
      .unimplemented()
      .ignoresVirtual(),
    new AttackMove(Moves.MAX_FLUTTERBY, Type.BUG, MoveCategory.PHYSICAL, 10, -1, 10, -1, 0, 8)
      .target(MoveTarget.NEAR_ENEMY)
      .unimplemented()
      .ignoresVirtual(),
    new AttackMove(Moves.MAX_LIGHTNING, Type.ELECTRIC, MoveCategory.PHYSICAL, 10, -1, 10, -1, 0, 8)
      .target(MoveTarget.NEAR_ENEMY)
      .unimplemented()
      .ignoresVirtual(),
    new AttackMove(Moves.MAX_STRIKE, Type.NORMAL, MoveCategory.PHYSICAL, 10, -1, 10, -1, 0, 8)
      .target(MoveTarget.NEAR_ENEMY)
      .unimplemented()
      .ignoresVirtual(),
    new AttackMove(Moves.MAX_KNUCKLE, Type.FIGHTING, MoveCategory.PHYSICAL, 10, -1, 10, -1, 0, 8)
      .target(MoveTarget.NEAR_ENEMY)
      .unimplemented()
      .ignoresVirtual(),
    new AttackMove(Moves.MAX_PHANTASM, Type.GHOST, MoveCategory.PHYSICAL, 10, -1, 10, -1, 0, 8)
      .target(MoveTarget.NEAR_ENEMY)
      .unimplemented()
      .ignoresVirtual(),
    new AttackMove(Moves.MAX_HAILSTORM, Type.ICE, MoveCategory.PHYSICAL, 10, -1, 10, -1, 0, 8)
      .target(MoveTarget.NEAR_ENEMY)
      .unimplemented()
      .ignoresVirtual(),
    new AttackMove(Moves.MAX_OOZE, Type.POISON, MoveCategory.PHYSICAL, 10, -1, 10, -1, 0, 8)
      .target(MoveTarget.NEAR_ENEMY)
      .unimplemented()
      .ignoresVirtual(),
    new AttackMove(Moves.MAX_GEYSER, Type.WATER, MoveCategory.PHYSICAL, 10, -1, 10, -1, 0, 8)
      .target(MoveTarget.NEAR_ENEMY)
      .unimplemented()
      .ignoresVirtual(),
    new AttackMove(Moves.MAX_AIRSTREAM, Type.FLYING, MoveCategory.PHYSICAL, 10, -1, 10, -1, 0, 8)
      .target(MoveTarget.NEAR_ENEMY)
      .unimplemented()
      .ignoresVirtual(),
    new AttackMove(Moves.MAX_STARFALL, Type.FAIRY, MoveCategory.PHYSICAL, 10, -1, 10, -1, 0, 8)
      .target(MoveTarget.NEAR_ENEMY)
      .unimplemented()
      .ignoresVirtual(),
    new AttackMove(Moves.MAX_WYRMWIND, Type.DRAGON, MoveCategory.PHYSICAL, 10, -1, 10, -1, 0, 8)
      .target(MoveTarget.NEAR_ENEMY)
      .unimplemented()
      .ignoresVirtual(),
    new AttackMove(Moves.MAX_MINDSTORM, Type.PSYCHIC, MoveCategory.PHYSICAL, 10, -1, 10, -1, 0, 8)
      .target(MoveTarget.NEAR_ENEMY)
      .unimplemented()
      .ignoresVirtual(),
    new AttackMove(Moves.MAX_ROCKFALL, Type.ROCK, MoveCategory.PHYSICAL, 10, -1, 10, -1, 0, 8)
      .target(MoveTarget.NEAR_ENEMY)
      .unimplemented()
      .ignoresVirtual(),
    new AttackMove(Moves.MAX_QUAKE, Type.GROUND, MoveCategory.PHYSICAL, 10, -1, 10, -1, 0, 8)
      .target(MoveTarget.NEAR_ENEMY)
      .unimplemented()
      .ignoresVirtual(),
    new AttackMove(Moves.MAX_DARKNESS, Type.DARK, MoveCategory.PHYSICAL, 10, -1, 10, -1, 0, 8)
      .target(MoveTarget.NEAR_ENEMY)
      .unimplemented()
      .ignoresVirtual(),
    new AttackMove(Moves.MAX_OVERGROWTH, Type.GRASS, MoveCategory.PHYSICAL, 10, -1, 10, -1, 0, 8)
      .target(MoveTarget.NEAR_ENEMY)
      .unimplemented()
      .ignoresVirtual(),
    new AttackMove(Moves.MAX_STEELSPIKE, Type.STEEL, MoveCategory.PHYSICAL, 10, -1, 10, -1, 0, 8)
      .target(MoveTarget.NEAR_ENEMY)
      .unimplemented()
      .ignoresVirtual(),
    /* End Unused */
    new SelfStatusMove(Moves.CLANGOROUS_SOUL, Type.DRAGON, 100, 5, -1, 0, 8)
      .attr(CutHpStatBoostAttr, [ BattleStat.ATK, BattleStat.DEF, BattleStat.SPATK, BattleStat.SPDEF, BattleStat.SPD ], 1, 3)
      .soundBased()
      .danceMove(),
    new AttackMove(Moves.BODY_PRESS, Type.FIGHTING, MoveCategory.PHYSICAL, 80, 100, 10, -1, 0, 8)
      .attr(DefAtkAttr),
    new StatusMove(Moves.DECORATE, Type.FAIRY, -1, 15, -1, 0, 8)
      .attr(StatChangeAttr, [ BattleStat.ATK, BattleStat.SPATK ], 2),
    new AttackMove(Moves.DRUM_BEATING, Type.GRASS, MoveCategory.PHYSICAL, 80, 100, 10, 100, 0, 8)
      .attr(StatChangeAttr, BattleStat.SPD, -1)
      .makesContact(false),
    new AttackMove(Moves.SNAP_TRAP, Type.GRASS, MoveCategory.PHYSICAL, 35, 100, 15, -1, 0, 8)
      .attr(TrapAttr, BattlerTagType.SNAP_TRAP),
    new AttackMove(Moves.PYRO_BALL, Type.FIRE, MoveCategory.PHYSICAL, 120, 90, 5, 10, 0, 8)
      .attr(HealStatusEffectAttr, true, StatusEffect.FREEZE)
      .attr(StatusEffectAttr, StatusEffect.BURN)
      .ballBombMove()
      .makesContact(false),
    new AttackMove(Moves.BEHEMOTH_BLADE, Type.STEEL, MoveCategory.PHYSICAL, 100, 100, 5, -1, 0, 8)
      .slicingMove(),
    new AttackMove(Moves.BEHEMOTH_BASH, Type.STEEL, MoveCategory.PHYSICAL, 100, 100, 5, -1, 0, 8),
    new AttackMove(Moves.AURA_WHEEL, Type.ELECTRIC, MoveCategory.PHYSICAL, 110, 100, 10, 100, 0, 8)
      .attr(StatChangeAttr, BattleStat.SPD, 1, true)
      .makesContact(false)
      .attr(AuraWheelTypeAttr)
      .condition((user, target, move) => [user.species.speciesId, user.fusionSpecies?.speciesId].includes(Species.MORPEKO)), // Missing custom fail message
    new AttackMove(Moves.BREAKING_SWIPE, Type.DRAGON, MoveCategory.PHYSICAL, 60, 100, 15, 100, 0, 8)
      .target(MoveTarget.ALL_NEAR_ENEMIES)
      .attr(StatChangeAttr, BattleStat.ATK, -1),
    new AttackMove(Moves.BRANCH_POKE, Type.GRASS, MoveCategory.PHYSICAL, 40, 100, 40, -1, 0, 8),
    new AttackMove(Moves.OVERDRIVE, Type.ELECTRIC, MoveCategory.SPECIAL, 80, 100, 10, -1, 0, 8)
      .soundBased()
      .target(MoveTarget.ALL_NEAR_ENEMIES),
    new AttackMove(Moves.APPLE_ACID, Type.GRASS, MoveCategory.SPECIAL, 80, 100, 10, 100, 0, 8)
      .attr(StatChangeAttr, BattleStat.SPDEF, -1),
    new AttackMove(Moves.GRAV_APPLE, Type.GRASS, MoveCategory.PHYSICAL, 80, 100, 10, 100, 0, 8)
      .attr(StatChangeAttr, BattleStat.DEF, -1)
      .attr(MovePowerMultiplierAttr, (user, target, move) => user.scene.arena.getTag(ArenaTagType.GRAVITY) ? 1.5 : 1)
      .makesContact(false),
    new AttackMove(Moves.SPIRIT_BREAK, Type.FAIRY, MoveCategory.PHYSICAL, 75, 100, 15, 100, 0, 8)
      .attr(StatChangeAttr, BattleStat.SPATK, -1),
    new AttackMove(Moves.STRANGE_STEAM, Type.FAIRY, MoveCategory.SPECIAL, 90, 95, 10, 20, 0, 8)
      .attr(ConfuseAttr),
    new StatusMove(Moves.LIFE_DEW, Type.WATER, -1, 10, -1, 0, 8)
      .attr(HealAttr, 0.25, true, false)
      .target(MoveTarget.USER_AND_ALLIES)
      .ignoresProtect(),
    new SelfStatusMove(Moves.OBSTRUCT, Type.DARK, 100, 10, -1, 4, 8)
      .attr(ProtectAttr, BattlerTagType.OBSTRUCT),
    new AttackMove(Moves.FALSE_SURRENDER, Type.DARK, MoveCategory.PHYSICAL, 80, -1, 10, -1, 0, 8),
    new AttackMove(Moves.METEOR_ASSAULT, Type.FIGHTING, MoveCategory.PHYSICAL, 150, 100, 5, -1, 0, 8)
      .attr(RechargeAttr)
      .makesContact(false),
    new AttackMove(Moves.ETERNABEAM, Type.DRAGON, MoveCategory.SPECIAL, 160, 90, 5, -1, 0, 8)
      .attr(RechargeAttr),
    new AttackMove(Moves.STEEL_BEAM, Type.STEEL, MoveCategory.SPECIAL, 140, 95, 5, -1, 0, 8)
      .attr(HalfSacrificialAttr),
    new AttackMove(Moves.EXPANDING_FORCE, Type.PSYCHIC, MoveCategory.SPECIAL, 80, 100, 10, -1, 0, 8)
      .attr(MovePowerMultiplierAttr, (user, target, move) => user.scene.arena.getTerrainType() === TerrainType.PSYCHIC && user.isGrounded() ? 1.5 : 1)
      .attr(VariableTargetAttr, (user, target, move) => user.scene.arena.getTerrainType() === TerrainType.PSYCHIC && user.isGrounded() ? 6 : 3),
    new AttackMove(Moves.STEEL_ROLLER, Type.STEEL, MoveCategory.PHYSICAL, 130, 100, 5, -1, 0, 8)
      .attr(ClearTerrainAttr)
      .condition((user, target, move) => !!user.scene.arena.terrain),
    new AttackMove(Moves.SCALE_SHOT, Type.DRAGON, MoveCategory.PHYSICAL, 25, 90, 20, -1, 0, 8)
      //.attr(StatChangeAttr, BattleStat.SPD, 1, true) // TODO: Have boosts only apply at end of move, not after every hit
      //.attr(StatChangeAttr, BattleStat.DEF, -1, true)
      .attr(MultiHitAttr)
      .makesContact(false)
      .partial(),
    new AttackMove(Moves.METEOR_BEAM, Type.ROCK, MoveCategory.SPECIAL, 120, 90, 10, 100, 0, 8)
      .attr(ChargeAttr, ChargeAnim.METEOR_BEAM_CHARGING, "is overflowing\nwith space power!", null, true)
      .attr(StatChangeAttr, BattleStat.SPATK, 1, true)
      .ignoresVirtual(),
    new AttackMove(Moves.SHELL_SIDE_ARM, Type.POISON, MoveCategory.SPECIAL, 90, 100, 10, 20, 0, 8)
      .attr(ShellSideArmCategoryAttr)
      .attr(StatusEffectAttr, StatusEffect.POISON)
      .partial(),
    new AttackMove(Moves.MISTY_EXPLOSION, Type.FAIRY, MoveCategory.SPECIAL, 100, 100, 5, -1, 0, 8)
      .attr(SacrificialAttr)
      .target(MoveTarget.ALL_NEAR_OTHERS)
      .attr(MovePowerMultiplierAttr, (user, target, move) => user.scene.arena.getTerrainType() === TerrainType.MISTY && user.isGrounded() ? 1.5 : 1)
      .condition(failIfDampCondition)
      .makesContact(false),
    new AttackMove(Moves.GRASSY_GLIDE, Type.GRASS, MoveCategory.PHYSICAL, 55, 100, 20, -1, 0, 8)
      .attr(IncrementMovePriorityAttr,(user,target,move) =>user.scene.arena.getTerrainType()===TerrainType.GRASSY&&user.isGrounded()),
    new AttackMove(Moves.RISING_VOLTAGE, Type.ELECTRIC, MoveCategory.SPECIAL, 70, 100, 20, -1, 0, 8)
      .attr(MovePowerMultiplierAttr, (user, target, move) => user.scene.arena.getTerrainType() === TerrainType.ELECTRIC && target.isGrounded() ? 2 : 1),
    new AttackMove(Moves.TERRAIN_PULSE, Type.NORMAL, MoveCategory.SPECIAL, 50, 100, 10, -1, 0, 8)
      .attr(TerrainPulseTypeAttr)
      .attr(MovePowerMultiplierAttr, (user, target, move) => user.scene.arena.getTerrainType() !== TerrainType.NONE && user.isGrounded() ? 2 : 1)
      .pulseMove(),
    new AttackMove(Moves.SKITTER_SMACK, Type.BUG, MoveCategory.PHYSICAL, 70, 90, 10, 100, 0, 8)
      .attr(StatChangeAttr, BattleStat.SPATK, -1),
    new AttackMove(Moves.BURNING_JEALOUSY, Type.FIRE, MoveCategory.SPECIAL, 70, 100, 5, 100, 0, 8)
      .target(MoveTarget.ALL_NEAR_ENEMIES)
      .partial(),
    new AttackMove(Moves.LASH_OUT, Type.DARK, MoveCategory.PHYSICAL, 75, 100, 5, -1, 0, 8)
      .partial(),
    new AttackMove(Moves.POLTERGEIST, Type.GHOST, MoveCategory.PHYSICAL, 110, 90, 5, -1, 0, 8)
      .attr(AttackedByItemAttr)
      .makesContact(false),
    new StatusMove(Moves.CORROSIVE_GAS, Type.POISON, 100, 40, -1, 0, 8)
      .target(MoveTarget.ALL_NEAR_OTHERS)
      .unimplemented(),
    new StatusMove(Moves.COACHING, Type.FIGHTING, -1, 10, -1, 0, 8)
      .attr(StatChangeAttr, [ BattleStat.ATK, BattleStat.DEF ], 1)
      .target(MoveTarget.NEAR_ALLY),
    new AttackMove(Moves.FLIP_TURN, Type.WATER, MoveCategory.PHYSICAL, 60, 100, 20, -1, 0, 8)
      .attr(ForceSwitchOutAttr, true, false),
    new AttackMove(Moves.TRIPLE_AXEL, Type.ICE, MoveCategory.PHYSICAL, 20, 90, 10, -1, 0, 8)
      .attr(MultiHitAttr, MultiHitType._3)
      .attr(MultiHitPowerIncrementAttr, 3)
      .checkAllHits(),
    new AttackMove(Moves.DUAL_WINGBEAT, Type.FLYING, MoveCategory.PHYSICAL, 40, 90, 10, -1, 0, 8)
      .attr(MultiHitAttr, MultiHitType._2),
    new AttackMove(Moves.SCORCHING_SANDS, Type.GROUND, MoveCategory.SPECIAL, 70, 100, 10, 30, 0, 8)
      .attr(HealStatusEffectAttr, true, StatusEffect.FREEZE)
      .attr(HealStatusEffectAttr, false, StatusEffect.FREEZE)
      .attr(StatusEffectAttr, StatusEffect.BURN),
    new StatusMove(Moves.JUNGLE_HEALING, Type.GRASS, -1, 10, -1, 0, 8)
      .attr(HealAttr, 0.25, true, false)
      .target(MoveTarget.USER_AND_ALLIES)
      .partial(),
    new AttackMove(Moves.WICKED_BLOW, Type.DARK, MoveCategory.PHYSICAL, 75, 100, 5, -1, 0, 8)
      .attr(CritOnlyAttr)
      .punchingMove(),
    new AttackMove(Moves.SURGING_STRIKES, Type.WATER, MoveCategory.PHYSICAL, 25, 100, 5, -1, 0, 8)
      .attr(MultiHitAttr, MultiHitType._3)
      .attr(CritOnlyAttr)
      .punchingMove(),
    new AttackMove(Moves.THUNDER_CAGE, Type.ELECTRIC, MoveCategory.SPECIAL, 80, 90, 15, -1, 0, 8)
      .attr(TrapAttr, BattlerTagType.THUNDER_CAGE),
    new AttackMove(Moves.DRAGON_ENERGY, Type.DRAGON, MoveCategory.SPECIAL, 150, 100, 5, -1, 0, 8)
      .attr(HpPowerAttr)
      .target(MoveTarget.ALL_NEAR_ENEMIES),
    new AttackMove(Moves.FREEZING_GLARE, Type.PSYCHIC, MoveCategory.SPECIAL, 90, 100, 10, 10, 0, 8)
      .attr(StatusEffectAttr, StatusEffect.FREEZE),
    new AttackMove(Moves.FIERY_WRATH, Type.DARK, MoveCategory.SPECIAL, 90, 100, 10, 20, 0, 8)
      .attr(FlinchAttr)
      .target(MoveTarget.ALL_NEAR_ENEMIES),
    new AttackMove(Moves.THUNDEROUS_KICK, Type.FIGHTING, MoveCategory.PHYSICAL, 90, 100, 10, 100, 0, 8)
      .attr(StatChangeAttr, BattleStat.DEF, -1),
    new AttackMove(Moves.GLACIAL_LANCE, Type.ICE, MoveCategory.PHYSICAL, 120, 100, 5, -1, 0, 8)
      .target(MoveTarget.ALL_NEAR_ENEMIES)
      .makesContact(false),
    new AttackMove(Moves.ASTRAL_BARRAGE, Type.GHOST, MoveCategory.SPECIAL, 120, 100, 5, -1, 0, 8)
      .target(MoveTarget.ALL_NEAR_ENEMIES),
    new AttackMove(Moves.EERIE_SPELL, Type.PSYCHIC, MoveCategory.SPECIAL, 80, 100, 5, 100, 0, 8)
      .attr(AttackReducePpMoveAttr, 3)
      .soundBased(),
    new AttackMove(Moves.DIRE_CLAW, Type.POISON, MoveCategory.PHYSICAL, 80, 100, 15, 50, 0, 8)
      .attr(MultiStatusEffectAttr, [StatusEffect.POISON, StatusEffect.PARALYSIS, StatusEffect.SLEEP]),
    new AttackMove(Moves.PSYSHIELD_BASH, Type.PSYCHIC, MoveCategory.PHYSICAL, 70, 90, 10, 100, 0, 8)
      .attr(StatChangeAttr, BattleStat.DEF, 1, true),
    new SelfStatusMove(Moves.POWER_SHIFT, Type.NORMAL, -1, 10, -1, 0, 8)
      .unimplemented(),
    new AttackMove(Moves.STONE_AXE, Type.ROCK, MoveCategory.PHYSICAL, 65, 90, 15, 100, 0, 8)
      .attr(AddArenaTrapTagHitAttr, ArenaTagType.STEALTH_ROCK)
      .slicingMove(),
    new AttackMove(Moves.SPRINGTIDE_STORM, Type.FAIRY, MoveCategory.SPECIAL, 100, 80, 5, 30, 0, 8)
      .attr(StatChangeAttr, BattleStat.ATK, -1)
      .windMove()
      .target(MoveTarget.ALL_NEAR_ENEMIES),
    new AttackMove(Moves.MYSTICAL_POWER, Type.PSYCHIC, MoveCategory.SPECIAL, 70, 90, 10, 100, 0, 8)
      .attr(StatChangeAttr, BattleStat.SPATK, 1, true),
    new AttackMove(Moves.RAGING_FURY, Type.FIRE, MoveCategory.PHYSICAL, 120, 100, 10, -1, 0, 8)
      .makesContact(false)
      .attr(FrenzyAttr)
      .attr(MissEffectAttr, frenzyMissFunc)
      .target(MoveTarget.RANDOM_NEAR_ENEMY),
    new AttackMove(Moves.WAVE_CRASH, Type.WATER, MoveCategory.PHYSICAL, 120, 100, 10, -1, 0, 8)
      .attr(RecoilAttr, false, 0.33)
      .recklessMove(),
    new AttackMove(Moves.CHLOROBLAST, Type.GRASS, MoveCategory.SPECIAL, 150, 95, 5, -1, 0, 8)
      .attr(RecoilAttr, true, 0.5),
    new AttackMove(Moves.MOUNTAIN_GALE, Type.ICE, MoveCategory.PHYSICAL, 100, 85, 10, 30, 0, 8)
      .makesContact(false)
      .attr(FlinchAttr),
    new SelfStatusMove(Moves.VICTORY_DANCE, Type.FIGHTING, -1, 10, -1, 0, 8)
      .attr(StatChangeAttr, [ BattleStat.ATK, BattleStat.DEF, BattleStat.SPD ], 1, true)
      .danceMove(),
    new AttackMove(Moves.HEADLONG_RUSH, Type.GROUND, MoveCategory.PHYSICAL, 120, 100, 5, -1, 0, 8)
      .attr(StatChangeAttr, [ BattleStat.DEF, BattleStat.SPDEF ], -1, true)
      .punchingMove(),
    new AttackMove(Moves.BARB_BARRAGE, Type.POISON, MoveCategory.PHYSICAL, 60, 100, 10, 50, 0, 8)
      .makesContact(false)
      .attr(MovePowerMultiplierAttr, (user, target, move) => target.status && (target.status.effect === StatusEffect.POISON || target.status.effect === StatusEffect.TOXIC) ? 2 : 1)
      .attr(StatusEffectAttr, StatusEffect.POISON),
    new AttackMove(Moves.ESPER_WING, Type.PSYCHIC, MoveCategory.SPECIAL, 80, 100, 10, 100, 0, 8)
      .attr(HighCritAttr)
      .attr(StatChangeAttr, BattleStat.SPD, 1, true),
    new AttackMove(Moves.BITTER_MALICE, Type.GHOST, MoveCategory.SPECIAL, 75, 100, 10, 100, 0, 8)
      .attr(StatChangeAttr, BattleStat.ATK, -1),
    new SelfStatusMove(Moves.SHELTER, Type.STEEL, -1, 10, 100, 0, 8)
      .attr(StatChangeAttr, BattleStat.DEF, 2, true),
    new AttackMove(Moves.TRIPLE_ARROWS, Type.FIGHTING, MoveCategory.PHYSICAL, 90, 100, 10, 30, 0, 8)
      .makesContact(false)
      .attr(HighCritAttr)
      .attr(StatChangeAttr, BattleStat.DEF, -1)
      .attr(FlinchAttr)
      .partial(),
    new AttackMove(Moves.INFERNAL_PARADE, Type.GHOST, MoveCategory.SPECIAL, 60, 100, 15, 30, 0, 8)
      .attr(StatusEffectAttr, StatusEffect.BURN)
      .attr(MovePowerMultiplierAttr, (user, target, move) => target.status ? 2 : 1),
    new AttackMove(Moves.CEASELESS_EDGE, Type.DARK, MoveCategory.PHYSICAL, 65, 90, 15, 100, 0, 8)
      .attr(AddArenaTrapTagHitAttr, ArenaTagType.SPIKES)
      .slicingMove(),
    new AttackMove(Moves.BLEAKWIND_STORM, Type.FLYING, MoveCategory.SPECIAL, 100, 80, 10, 30, 0, 8)
      .attr(ThunderAccuracyAttr)
      .attr(StatChangeAttr, BattleStat.SPD, -1)
      .windMove()
      .target(MoveTarget.ALL_NEAR_ENEMIES),
    new AttackMove(Moves.WILDBOLT_STORM, Type.ELECTRIC, MoveCategory.SPECIAL, 100, 80, 10, 20, 0, 8)
      .attr(ThunderAccuracyAttr)
      .attr(StatusEffectAttr, StatusEffect.PARALYSIS)
      .windMove()
      .target(MoveTarget.ALL_NEAR_ENEMIES),
    new AttackMove(Moves.SANDSEAR_STORM, Type.GROUND, MoveCategory.SPECIAL, 100, 80, 10, 20, 0, 8)
      .attr(ThunderAccuracyAttr)
      .attr(StatusEffectAttr, StatusEffect.BURN)
      .windMove()
      .target(MoveTarget.ALL_NEAR_ENEMIES),
    new StatusMove(Moves.LUNAR_BLESSING, Type.PSYCHIC, -1, 5, -1, 0, 8)
      .attr(HealAttr, 0.25)
      .target(MoveTarget.USER_AND_ALLIES)
      .triageMove()
      .partial(),
    new SelfStatusMove(Moves.TAKE_HEART, Type.PSYCHIC, -1, 10, -1, 0, 8)
      .attr(StatChangeAttr, [ BattleStat.SPATK, BattleStat.SPDEF ], 1, true)
      .attr(HealStatusEffectAttr, true, StatusEffect.PARALYSIS, StatusEffect.POISON, StatusEffect.TOXIC, StatusEffect.BURN, StatusEffect.SLEEP),
    /* Unused
    new AttackMove(Moves.G_MAX_WILDFIRE, Type.FIRE, MoveCategory.PHYSICAL, 10, -1, 10, -1, 0, 8)
      .target(MoveTarget.ALL_NEAR_ENEMIES)
      .unimplemented(),
    new AttackMove(Moves.G_MAX_BEFUDDLE, Type.BUG, MoveCategory.PHYSICAL, 10, -1, 10, -1, 0, 8)
      .target(MoveTarget.ALL_NEAR_ENEMIES)
      .unimplemented(),
    new AttackMove(Moves.G_MAX_VOLT_CRASH, Type.ELECTRIC, MoveCategory.PHYSICAL, 10, -1, 10, -1, 0, 8)
      .target(MoveTarget.ALL_NEAR_ENEMIES)
      .unimplemented(),
    new AttackMove(Moves.G_MAX_GOLD_RUSH, Type.NORMAL, MoveCategory.PHYSICAL, 10, -1, 10, -1, 0, 8)
      .target(MoveTarget.ALL_NEAR_ENEMIES)
      .unimplemented(),
    new AttackMove(Moves.G_MAX_CHI_STRIKE, Type.FIGHTING, MoveCategory.PHYSICAL, 10, -1, 10, -1, 0, 8)
      .target(MoveTarget.ALL_NEAR_ENEMIES)
      .unimplemented(),
    new AttackMove(Moves.G_MAX_TERROR, Type.GHOST, MoveCategory.PHYSICAL, 10, -1, 10, -1, 0, 8)
      .target(MoveTarget.ALL_NEAR_ENEMIES)
      .unimplemented(),
    new AttackMove(Moves.G_MAX_RESONANCE, Type.ICE, MoveCategory.PHYSICAL, 10, -1, 10, -1, 0, 8)
      .target(MoveTarget.ALL_NEAR_ENEMIES)
      .unimplemented(),
    new AttackMove(Moves.G_MAX_CUDDLE, Type.NORMAL, MoveCategory.PHYSICAL, 10, -1, 10, -1, 0, 8)
      .target(MoveTarget.ALL_NEAR_ENEMIES)
      .unimplemented(),
    new AttackMove(Moves.G_MAX_REPLENISH, Type.NORMAL, MoveCategory.PHYSICAL, 10, -1, 10, -1, 0, 8)
      .target(MoveTarget.ALL_NEAR_ENEMIES)
      .unimplemented(),
    new AttackMove(Moves.G_MAX_MALODOR, Type.POISON, MoveCategory.PHYSICAL, 10, -1, 10, -1, 0, 8)
      .target(MoveTarget.ALL_NEAR_ENEMIES)
      .unimplemented(),
    new AttackMove(Moves.G_MAX_STONESURGE, Type.WATER, MoveCategory.PHYSICAL, 10, -1, 10, -1, 0, 8)
      .target(MoveTarget.ALL_NEAR_ENEMIES)
      .unimplemented(),
    new AttackMove(Moves.G_MAX_WIND_RAGE, Type.FLYING, MoveCategory.PHYSICAL, 10, -1, 10, -1, 0, 8)
      .target(MoveTarget.ALL_NEAR_ENEMIES)
      .unimplemented(),
    new AttackMove(Moves.G_MAX_STUN_SHOCK, Type.ELECTRIC, MoveCategory.PHYSICAL, 10, -1, 10, -1, 0, 8)
      .target(MoveTarget.ALL_NEAR_ENEMIES)
      .unimplemented(),
    new AttackMove(Moves.G_MAX_FINALE, Type.FAIRY, MoveCategory.PHYSICAL, 10, -1, 10, -1, 0, 8)
      .target(MoveTarget.ALL_NEAR_ENEMIES)
      .unimplemented(),
    new AttackMove(Moves.G_MAX_DEPLETION, Type.DRAGON, MoveCategory.PHYSICAL, 10, -1, 10, -1, 0, 8)
      .target(MoveTarget.ALL_NEAR_ENEMIES)
      .unimplemented(),
    new AttackMove(Moves.G_MAX_GRAVITAS, Type.PSYCHIC, MoveCategory.PHYSICAL, 10, -1, 10, -1, 0, 8)
      .target(MoveTarget.ALL_NEAR_ENEMIES)
      .unimplemented(),
    new AttackMove(Moves.G_MAX_VOLCALITH, Type.ROCK, MoveCategory.PHYSICAL, 10, -1, 10, -1, 0, 8)
      .target(MoveTarget.ALL_NEAR_ENEMIES)
      .unimplemented(),
    new AttackMove(Moves.G_MAX_SANDBLAST, Type.GROUND, MoveCategory.PHYSICAL, 10, -1, 10, -1, 0, 8)
      .target(MoveTarget.ALL_NEAR_ENEMIES)
      .unimplemented(),
    new AttackMove(Moves.G_MAX_SNOOZE, Type.DARK, MoveCategory.PHYSICAL, 10, -1, 10, -1, 0, 8)
      .target(MoveTarget.ALL_NEAR_ENEMIES)
      .unimplemented(),
    new AttackMove(Moves.G_MAX_TARTNESS, Type.GRASS, MoveCategory.PHYSICAL, 10, -1, 10, -1, 0, 8)
      .target(MoveTarget.ALL_NEAR_ENEMIES)
      .unimplemented(),
    new AttackMove(Moves.G_MAX_SWEETNESS, Type.GRASS, MoveCategory.PHYSICAL, 10, -1, 10, -1, 0, 8)
      .target(MoveTarget.ALL_NEAR_ENEMIES)
      .unimplemented(),
    new AttackMove(Moves.G_MAX_SMITE, Type.FAIRY, MoveCategory.PHYSICAL, 10, -1, 10, -1, 0, 8)
      .target(MoveTarget.ALL_NEAR_ENEMIES)
      .unimplemented(),
    new AttackMove(Moves.G_MAX_STEELSURGE, Type.STEEL, MoveCategory.PHYSICAL, 10, -1, 10, -1, 0, 8)
      .target(MoveTarget.ALL_NEAR_ENEMIES)
      .unimplemented(),
    new AttackMove(Moves.G_MAX_MELTDOWN, Type.STEEL, MoveCategory.PHYSICAL, 10, -1, 10, -1, 0, 8)
      .target(MoveTarget.ALL_NEAR_ENEMIES)
      .unimplemented(),
    new AttackMove(Moves.G_MAX_FOAM_BURST, Type.WATER, MoveCategory.PHYSICAL, 10, -1, 10, -1, 0, 8)
      .target(MoveTarget.ALL_NEAR_ENEMIES)
      .unimplemented(),
    new AttackMove(Moves.G_MAX_CENTIFERNO, Type.FIRE, MoveCategory.PHYSICAL, 10, -1, 10, -1, 0, 8)
      .target(MoveTarget.ALL_NEAR_ENEMIES)
      .unimplemented(),
    new AttackMove(Moves.G_MAX_VINE_LASH, Type.GRASS, MoveCategory.PHYSICAL, 10, -1, 10, -1, 0, 8)
      .target(MoveTarget.ALL_NEAR_ENEMIES)
      .unimplemented(),
    new AttackMove(Moves.G_MAX_CANNONADE, Type.WATER, MoveCategory.PHYSICAL, 10, -1, 10, -1, 0, 8)
      .target(MoveTarget.ALL_NEAR_ENEMIES)
      .unimplemented(),
    new AttackMove(Moves.G_MAX_DRUM_SOLO, Type.GRASS, MoveCategory.PHYSICAL, 10, -1, 10, -1, 0, 8)
      .target(MoveTarget.ALL_NEAR_ENEMIES)
      .unimplemented(),
    new AttackMove(Moves.G_MAX_FIREBALL, Type.FIRE, MoveCategory.PHYSICAL, 10, -1, 10, -1, 0, 8)
      .target(MoveTarget.ALL_NEAR_ENEMIES)
      .unimplemented(),
    new AttackMove(Moves.G_MAX_HYDROSNIPE, Type.WATER, MoveCategory.PHYSICAL, 10, -1, 10, -1, 0, 8)
      .target(MoveTarget.ALL_NEAR_ENEMIES)
      .unimplemented(),
    new AttackMove(Moves.G_MAX_ONE_BLOW, Type.DARK, MoveCategory.PHYSICAL, 10, -1, 10, -1, 0, 8)
      .target(MoveTarget.ALL_NEAR_ENEMIES)
      .unimplemented(),
    new AttackMove(Moves.G_MAX_RAPID_FLOW, Type.WATER, MoveCategory.PHYSICAL, 10, -1, 10, -1, 0, 8)
      .target(MoveTarget.ALL_NEAR_ENEMIES)
      .unimplemented(),
    End Unused */
    new AttackMove(Moves.TERA_BLAST, Type.NORMAL, MoveCategory.SPECIAL, 80, 100, 10, -1, 0, 9)
      .attr(TeraBlastCategoryAttr)
      .unimplemented(),
    new SelfStatusMove(Moves.SILK_TRAP, Type.BUG, -1, 10, -1, 4, 9)
      .attr(ProtectAttr, BattlerTagType.SILK_TRAP),
    new AttackMove(Moves.AXE_KICK, Type.FIGHTING, MoveCategory.PHYSICAL, 120, 90, 10, 30, 0, 9)
      .attr(MissEffectAttr, crashDamageFunc)
      .attr(NoEffectAttr, crashDamageFunc)
      .attr(ConfuseAttr)
      .recklessMove(),
    new AttackMove(Moves.LAST_RESPECTS, Type.GHOST, MoveCategory.PHYSICAL, 50, 100, 10, -1, 0, 9)
      .attr(MovePowerMultiplierAttr, (user, target, move) => 1 + Math.min(user.isPlayer() ? user.scene.currentBattle.playerFaints : user.scene.currentBattle.enemyFaints, 100))
      .makesContact(false),
    new AttackMove(Moves.LUMINA_CRASH, Type.PSYCHIC, MoveCategory.SPECIAL, 80, 100, 10, 100, 0, 9)
      .attr(StatChangeAttr, BattleStat.SPDEF, -2),
    new AttackMove(Moves.ORDER_UP, Type.DRAGON, MoveCategory.PHYSICAL, 80, 100, 10, 100, 0, 9)
      .makesContact(false)
      .partial(),
    new AttackMove(Moves.JET_PUNCH, Type.WATER, MoveCategory.PHYSICAL, 60, 100, 15, -1, 1, 9)
      .punchingMove(),
    new StatusMove(Moves.SPICY_EXTRACT, Type.GRASS, -1, 15, -1, 0, 9)
      .attr(StatChangeAttr, BattleStat.ATK, 2)
      .attr(StatChangeAttr, BattleStat.DEF, -2),
    new AttackMove(Moves.SPIN_OUT, Type.STEEL, MoveCategory.PHYSICAL, 100, 100, 5, -1, 0, 9)
      .attr(StatChangeAttr, BattleStat.SPD, -2, true),
    new AttackMove(Moves.POPULATION_BOMB, Type.NORMAL, MoveCategory.PHYSICAL, 20, 90, 10, -1, 0, 9)
      .attr(MultiHitAttr, MultiHitType._10)
      .slicingMove()
      .checkAllHits(),
    new AttackMove(Moves.ICE_SPINNER, Type.ICE, MoveCategory.PHYSICAL, 80, 100, 15, -1, 0, 9)
      .attr(ClearTerrainAttr),
    new AttackMove(Moves.GLAIVE_RUSH, Type.DRAGON, MoveCategory.PHYSICAL, 120, 100, 5, -1, 0, 9)
      .partial(),
    new StatusMove(Moves.REVIVAL_BLESSING, Type.NORMAL, -1, 1, -1, 0, 9)
      .triageMove()
      .attr(RevivalBlessingAttr)
      .target(MoveTarget.USER),
    new AttackMove(Moves.SALT_CURE, Type.ROCK, MoveCategory.PHYSICAL, 40, 100, 15, 100, 0, 9)
      .attr(AddBattlerTagAttr, BattlerTagType.SALT_CURED)
      .makesContact(false),
    new AttackMove(Moves.TRIPLE_DIVE, Type.WATER, MoveCategory.PHYSICAL, 30, 95, 10, -1, 0, 9)
      .attr(MultiHitAttr, MultiHitType._3),
    new AttackMove(Moves.MORTAL_SPIN, Type.POISON, MoveCategory.PHYSICAL, 30, 100, 15, 100, 0, 9)
      .attr(LapseBattlerTagAttr, [
        BattlerTagType.BIND,
        BattlerTagType.WRAP,
        BattlerTagType.FIRE_SPIN,
        BattlerTagType.WHIRLPOOL,
        BattlerTagType.CLAMP,
        BattlerTagType.SAND_TOMB,
        BattlerTagType.MAGMA_STORM,
        BattlerTagType.SNAP_TRAP,
        BattlerTagType.THUNDER_CAGE,
        BattlerTagType.SEEDED,
        BattlerTagType.INFESTATION
      ], true)
      .attr(StatusEffectAttr, StatusEffect.POISON)
      .attr(RemoveArenaTrapAttr)
      .target(MoveTarget.ALL_NEAR_ENEMIES),
    new StatusMove(Moves.DOODLE, Type.NORMAL, 100, 10, -1, 0, 9)
      .attr(AbilityCopyAttr, true),
    new SelfStatusMove(Moves.FILLET_AWAY, Type.NORMAL, -1, 10, -1, 0, 9)
      .attr(CutHpStatBoostAttr, [ BattleStat.ATK, BattleStat.SPATK, BattleStat.SPD ], 2, 2),
    new AttackMove(Moves.KOWTOW_CLEAVE, Type.DARK, MoveCategory.PHYSICAL, 85, -1, 10, -1, 0, 9)
      .slicingMove(),
    new AttackMove(Moves.FLOWER_TRICK, Type.GRASS, MoveCategory.PHYSICAL, 70, -1, 10, 100, 0, 9)
      .attr(CritOnlyAttr)
      .makesContact(false),
    new AttackMove(Moves.TORCH_SONG, Type.FIRE, MoveCategory.SPECIAL, 80, 100, 10, 100, 0, 9)
      .attr(StatChangeAttr, BattleStat.SPATK, 1, true)
      .soundBased(),
    new AttackMove(Moves.AQUA_STEP, Type.WATER, MoveCategory.PHYSICAL, 80, 100, 10, 100, 0, 9)
      .attr(StatChangeAttr, BattleStat.SPD, 1, true)
      .danceMove(),
    new AttackMove(Moves.RAGING_BULL, Type.NORMAL, MoveCategory.PHYSICAL, 90, 100, 10, -1, 0, 9)
      .attr(RagingBullTypeAttr)
      .attr(RemoveScreensAttr),
    new AttackMove(Moves.MAKE_IT_RAIN, Type.STEEL, MoveCategory.SPECIAL, 120, 100, 5, -1, 0, 9)
      .attr(MoneyAttr)
      .attr(StatChangeAttr, BattleStat.SPATK, -1, true, null, true, false, MoveEffectTrigger.HIT, true)
      .target(MoveTarget.ALL_NEAR_ENEMIES),
    new AttackMove(Moves.PSYBLADE, Type.PSYCHIC, MoveCategory.PHYSICAL, 80, 100, 15, -1, 0, 9)
      .attr(MovePowerMultiplierAttr, (user, target, move) => user.scene.arena.getTerrainType() === TerrainType.ELECTRIC && user.isGrounded() ? 1.5 : 1)
      .slicingMove(),
    new AttackMove(Moves.HYDRO_STEAM, Type.WATER, MoveCategory.SPECIAL, 80, 100, 15, -1, 0, 9)
      .attr(IgnoreWeatherTypeDebuffAttr, WeatherType.SUNNY)
      .attr(MovePowerMultiplierAttr, (user, target, move) => [WeatherType.SUNNY, WeatherType.HARSH_SUN].includes(user.scene.arena.weather?.weatherType) && !user.scene.arena.weather?.isEffectSuppressed(user.scene) ? 1.5 : 1),
    new AttackMove(Moves.RUINATION, Type.DARK, MoveCategory.SPECIAL, -1, 90, 10, -1, 0, 9)
      .attr(TargetHalfHpDamageAttr),
    new AttackMove(Moves.COLLISION_COURSE, Type.FIGHTING, MoveCategory.PHYSICAL, 100, 100, 5, -1, 0, 9)
      .attr(MovePowerMultiplierAttr, (user, target, move) => target.getAttackTypeEffectiveness(move.type, user) >= 2 ? 5461/4096 : 1),
    new AttackMove(Moves.ELECTRO_DRIFT, Type.ELECTRIC, MoveCategory.SPECIAL, 100, 100, 5, -1, 0, 9)
      .attr(MovePowerMultiplierAttr, (user, target, move) => target.getAttackTypeEffectiveness(move.type, user) >= 2 ? 5461/4096 : 1)
      .makesContact(),
    new SelfStatusMove(Moves.SHED_TAIL, Type.NORMAL, -1, 10, -1, 0, 9)
      .unimplemented(),
    new StatusMove(Moves.CHILLY_RECEPTION, Type.ICE, -1, 10, -1, 0, 9)
      .attr(WeatherChangeAttr, WeatherType.SNOW)
      .attr(ForceSwitchOutAttr, true, false)
      .target(MoveTarget.BOTH_SIDES),
    new SelfStatusMove(Moves.TIDY_UP, Type.NORMAL, -1, 10, -1, 0, 9)
      .attr(StatChangeAttr, [ BattleStat.ATK, BattleStat.SPD ], 1, true, null, true, true)
      .attr(RemoveArenaTrapAttr, true),
    new StatusMove(Moves.SNOWSCAPE, Type.ICE, -1, 10, -1, 0, 9)
      .attr(WeatherChangeAttr, WeatherType.SNOW)
      .target(MoveTarget.BOTH_SIDES),
    new AttackMove(Moves.POUNCE, Type.BUG, MoveCategory.PHYSICAL, 50, 100, 20, 100, 0, 9)
      .attr(StatChangeAttr, BattleStat.SPD, -1),
    new AttackMove(Moves.TRAILBLAZE, Type.GRASS, MoveCategory.PHYSICAL, 50, 100, 20, 100, 0, 9)
      .attr(StatChangeAttr, BattleStat.SPD, 1, true),
    new AttackMove(Moves.CHILLING_WATER, Type.WATER, MoveCategory.SPECIAL, 50, 100, 20, 100, 0, 9)
      .attr(StatChangeAttr, BattleStat.ATK, -1),
    new AttackMove(Moves.HYPER_DRILL, Type.NORMAL, MoveCategory.PHYSICAL, 100, 100, 5, -1, 0, 9)
      .ignoresProtect(),
    new AttackMove(Moves.TWIN_BEAM, Type.PSYCHIC, MoveCategory.SPECIAL, 40, 100, 10, -1, 0, 9)
      .attr(MultiHitAttr, MultiHitType._2),
    new AttackMove(Moves.RAGE_FIST, Type.GHOST, MoveCategory.PHYSICAL, 50, 100, 10, -1, 0, 9)
      .attr(HitCountPowerAttr)
      .punchingMove(),
    new AttackMove(Moves.ARMOR_CANNON, Type.FIRE, MoveCategory.SPECIAL, 120, 100, 5, -1, 0, 9)
      .attr(StatChangeAttr, [ BattleStat.DEF, BattleStat.SPDEF ], -1, true),
    new AttackMove(Moves.BITTER_BLADE, Type.FIRE, MoveCategory.PHYSICAL, 90, 100, 10, -1, 0, 9)
      .attr(HitHealAttr)
      .slicingMove()
      .triageMove(),
    new AttackMove(Moves.DOUBLE_SHOCK, Type.ELECTRIC, MoveCategory.PHYSICAL, 120, 100, 5, -1, 0, 9)
      .condition((user) => {
        const userTypes = user.getTypes(true);
        return userTypes.includes(Type.ELECTRIC);
      })
      .attr(RemoveTypeAttr, Type.ELECTRIC, (user) => {
        user.scene.queueMessage(getPokemonMessage(user, " used up all its electricity!"));
      }),
    new AttackMove(Moves.GIGATON_HAMMER, Type.STEEL, MoveCategory.PHYSICAL, 160, 100, 5, -1, 0, 9)
      .makesContact(false)
      .condition((user, target, move) => {
        const turnMove = user.getLastXMoves(1);
        return !turnMove.length || turnMove[0].move !== move.id || turnMove[0].result !== MoveResult.SUCCESS;
      }), // TODO Add Instruct/Encore interaction
    new AttackMove(Moves.COMEUPPANCE, Type.DARK, MoveCategory.PHYSICAL, -1, 100, 10, -1, 0, 9)
      .attr(CounterDamageAttr, (move: Move) => (move.category === MoveCategory.PHYSICAL || move.category === MoveCategory.SPECIAL), 1.5)
      .target(MoveTarget.ATTACKER),
    new AttackMove(Moves.AQUA_CUTTER, Type.WATER, MoveCategory.PHYSICAL, 70, 100, 20, -1, 0, 9)
      .attr(HighCritAttr)
      .slicingMove()
      .makesContact(false),
    new AttackMove(Moves.BLAZING_TORQUE, Type.FIRE, MoveCategory.PHYSICAL, 80, 100, 10, 30, 0, 9)
      .attr(StatusEffectAttr, StatusEffect.BURN)
      .makesContact(false),
    new AttackMove(Moves.WICKED_TORQUE, Type.DARK, MoveCategory.PHYSICAL, 80, 100, 10, 10, 0, 9)
      .attr(StatusEffectAttr, StatusEffect.SLEEP)
      .makesContact(false),
    new AttackMove(Moves.NOXIOUS_TORQUE, Type.POISON, MoveCategory.PHYSICAL, 100, 100, 10, 30, 0, 9)
      .attr(StatusEffectAttr, StatusEffect.POISON)
      .makesContact(false),
    new AttackMove(Moves.COMBAT_TORQUE, Type.FIGHTING, MoveCategory.PHYSICAL, 100, 100, 10, 30, 0, 9)
      .attr(StatusEffectAttr, StatusEffect.PARALYSIS)
      .makesContact(false),
    new AttackMove(Moves.MAGICAL_TORQUE, Type.FAIRY, MoveCategory.PHYSICAL, 100, 100, 10, 30, 0, 9)
      .attr(ConfuseAttr)
      .makesContact(false),
    new AttackMove(Moves.BLOOD_MOON, Type.NORMAL, MoveCategory.SPECIAL, 140, 100, 5, -1, 0, 9)
      .condition((user, target, move) => {
        const turnMove = user.getLastXMoves(1);
        return !turnMove.length || turnMove[0].move !== move.id || turnMove[0].result !== MoveResult.SUCCESS;
      }), // TODO Add Instruct/Encore interaction
    new AttackMove(Moves.MATCHA_GOTCHA, Type.GRASS, MoveCategory.SPECIAL, 80, 90, 15, 20, 0, 9)
      .attr(HitHealAttr)
      .attr(HealStatusEffectAttr, true, StatusEffect.FREEZE)
      .attr(HealStatusEffectAttr, false, StatusEffect.FREEZE)
      .attr(StatusEffectAttr, StatusEffect.BURN)
      .target(MoveTarget.ALL_NEAR_ENEMIES)
      .triageMove(),
    new AttackMove(Moves.SYRUP_BOMB, Type.GRASS, MoveCategory.SPECIAL, 60, 85, 10, -1, 0, 9)
      .attr(StatChangeAttr, BattleStat.SPD, -1) //Temporary
      .ballBombMove()
      .partial(),
    new AttackMove(Moves.IVY_CUDGEL, Type.GRASS, MoveCategory.PHYSICAL, 100, 100, 10, -1, 0, 9)
      .attr(IvyCudgelTypeAttr)
      .attr(HighCritAttr)
      .makesContact(false),
    new AttackMove(Moves.ELECTRO_SHOT, Type.ELECTRIC, MoveCategory.SPECIAL, 130, 100, 10, 100, 0, 9)
      .attr(ElectroShotChargeAttr)
      .ignoresVirtual(),
    new AttackMove(Moves.TERA_STARSTORM, Type.NORMAL, MoveCategory.SPECIAL, 120, 100, 5, -1, 0, 9)
      .attr(TeraBlastCategoryAttr)
      .partial(),
    new AttackMove(Moves.FICKLE_BEAM, Type.DRAGON, MoveCategory.SPECIAL, 80, 100, 5, 30, 0, 9)
      .attr(PreMoveMessageAttr, doublePowerChanceMessageFunc)
      .attr(DoublePowerChanceAttr),
    new SelfStatusMove(Moves.BURNING_BULWARK, Type.FIRE, -1, 10, -1, 4, 9)
      .attr(ProtectAttr, BattlerTagType.BURNING_BULWARK),
    new AttackMove(Moves.THUNDERCLAP, Type.ELECTRIC, MoveCategory.SPECIAL, 70, 100, 5, -1, 1, 9)
      .condition((user, target, move) => user.scene.currentBattle.turnCommands[target.getBattlerIndex()].command === Command.FIGHT && !target.turnData.acted && allMoves[user.scene.currentBattle.turnCommands[target.getBattlerIndex()].move.move].category !== MoveCategory.STATUS),
    new AttackMove(Moves.MIGHTY_CLEAVE, Type.ROCK, MoveCategory.PHYSICAL, 95, 100, 5, -1, 0, 9)
      .slicingMove()
      .ignoresProtect(),
    new AttackMove(Moves.TACHYON_CUTTER, Type.STEEL, MoveCategory.SPECIAL, 50, -1, 10, -1, 0, 9)
      .attr(MultiHitAttr, MultiHitType._2)
      .slicingMove(),
    new AttackMove(Moves.HARD_PRESS, Type.STEEL, MoveCategory.PHYSICAL, 100, 100, 5, -1, 0, 9)
      .attr(OpponentHighHpPowerAttr),
    new StatusMove(Moves.DRAGON_CHEER, Type.DRAGON, -1, 15, -1, 0, 9)
      .attr(AddBattlerTagAttr, BattlerTagType.CRIT_BOOST, false, true)
      .target(MoveTarget.NEAR_ALLY)
      .partial(),
    new AttackMove(Moves.ALLURING_VOICE, Type.FAIRY, MoveCategory.SPECIAL, 80, 100, 10, -1, 0, 9)
      .soundBased()
      .partial(),
    new AttackMove(Moves.TEMPER_FLARE, Type.FIRE, MoveCategory.PHYSICAL, 75, 100, 10, -1, 0, 9)
      .attr(MovePowerMultiplierAttr, (user, target, move) => user.getLastXMoves(2)[1]?.result === MoveResult.MISS || user.getLastXMoves(2)[1]?.result === MoveResult.FAIL ? 2 : 1),
    new AttackMove(Moves.SUPERCELL_SLAM, Type.ELECTRIC, MoveCategory.PHYSICAL, 100, 95, 15, -1, 0, 9)
      .attr(MissEffectAttr, crashDamageFunc)
      .attr(NoEffectAttr, crashDamageFunc)
      .recklessMove(),
    new AttackMove(Moves.PSYCHIC_NOISE, Type.PSYCHIC, MoveCategory.SPECIAL, 75, 100, 10, -1, 0, 9)
      .soundBased()
      .partial(),
    new AttackMove(Moves.UPPER_HAND, Type.FIGHTING, MoveCategory.PHYSICAL, 65, 100, 15, 100, 3, 9)
      .attr(FlinchAttr)
      .condition((user, target, move) => user.scene.currentBattle.turnCommands[target.getBattlerIndex()].command === Command.FIGHT && !target.turnData.acted && allMoves[user.scene.currentBattle.turnCommands[target.getBattlerIndex()].move.move].category !== MoveCategory.STATUS && allMoves[user.scene.currentBattle.turnCommands[target.getBattlerIndex()].move.move].priority > 0 )
      //TODO: Should also apply when target move priority increased by ability ex. gale wings
      .partial(),
    new AttackMove(Moves.MALIGNANT_CHAIN, Type.POISON, MoveCategory.SPECIAL, 100, 100, 5, 50, 0, 9)
      .attr(StatusEffectAttr, StatusEffect.TOXIC)
  );
}<|MERGE_RESOLUTION|>--- conflicted
+++ resolved
@@ -1987,22 +1987,8 @@
       return false;
     }
     const heldBerries = this.getTargetHeldBerries(target).filter(i => i.getTransferrable(false));
-<<<<<<< HEAD
-
-    if (heldBerries.length) { // if the target has berries, pick a random berry and steal it
-      this.chosenBerry = heldBerries[user.randSeedInt(heldBerries.length)];
-
-      if (this.chosenBerry.stackCount === 1) { // remove modifier if its the last berry
-        target.scene.removeModifier(this.chosenBerry, !target.isPlayer());
-      }
-      target.scene.updateModifiers(target.isPlayer());
-
-      user.scene.queueMessage(getPokemonMessage(user, ` stole and ate\n${target.getNameToRender()}'s ${this.chosenBerry.type.name}!`));
-      return super.apply(user, user, move, args);
-=======
     if (heldBerries.length <= 0) {
       return false;
->>>>>>> c5886bc2
     }
     // if the target has berries, pick a random berry and steal it
     this.chosenBerry = heldBerries[user.randSeedInt(heldBerries.length)];
