import { Moves } from "./enums/moves";
import { ChargeAnim, MoveChargeAnim, initMoveAnim, loadMoveAnimAssets } from "./battle-anims";
import { BattleEndPhase, MovePhase, NewBattlePhase, PartyStatusCurePhase, PokemonHealPhase, StatChangePhase, SwitchSummonPhase } from "../phases";
import { BattleStat, getBattleStatName } from "./battle-stat";
import { DisableTag, EncoreTag, TauntTag, TormentTag } from "./battler-tags";
import { BattlerTagType } from "./enums/battler-tag-type";
import { getPokemonMessage } from "../messages";
import Pokemon, { AttackMoveResult, EnemyPokemon, HitResult, MoveResult, PlayerPokemon, PokemonMove, TurnMove } from "../field/pokemon";
import { StatusEffect, getStatusEffectHealText } from "./status-effect";
import { Type } from "./type";
import * as Utils from "../utils";
import { WeatherType } from "./weather";
import { ArenaTagSide, ArenaTrapTag } from "./arena-tag";
import { ArenaTagType } from "./enums/arena-tag-type";
import { UnswappableAbilityAbAttr, UncopiableAbilityAbAttr, UnsuppressableAbilityAbAttr, BlockRecoilDamageAttr, BlockOneHitKOAbAttr, IgnoreContactAbAttr, MaxMultiHitAbAttr, applyAbAttrs, BlockNonDirectDamageAbAttr, applyPreSwitchOutAbAttrs, PreSwitchOutAbAttr, applyPostDefendAbAttrs, PostDefendContactApplyStatusEffectAbAttr, MoveAbilityBypassAbAttr, ReverseDrainAbAttr, FieldPreventExplosiveMovesAbAttr, ForceSwitchOutImmunityAbAttr, BlockItemTheftAbAttr } from "./ability";
import { Abilities } from "./enums/abilities";
import { allAbilities } from "./ability";
import { PokemonHeldItemModifier, BerryModifier, PreserveBerryModifier } from "../modifier/modifier";
import { BattlerIndex } from "../battle";
import { Stat } from "./pokemon-stat";
import { TerrainType } from "./terrain";
import { SpeciesFormChangeActiveTrigger } from "./pokemon-forms";
import { Species } from "./enums/species";
import { ModifierPoolType } from "#app/modifier/modifier-type";
import { Command } from "../ui/command-ui-handler";
import { Biome } from "./enums/biome";
import i18next, { Localizable } from "../plugins/i18n";
import { getBerryEffectFunc } from "./berry";

export enum MoveCategory {
  PHYSICAL,
  SPECIAL,
  STATUS
}

export enum MoveTarget {
  /** {@link https://bulbapedia.bulbagarden.net/wiki/Category:Moves_that_target_the_user Moves that target the User} */
  USER,
  OTHER,
  ALL_OTHERS,
  NEAR_OTHER,
  /** {@link https://bulbapedia.bulbagarden.net/wiki/Category:Moves_that_target_all_adjacent_Pok%C3%A9mon Moves that target all adjacent Pokemon} */
  ALL_NEAR_OTHERS,
  NEAR_ENEMY,
  /** {@link https://bulbapedia.bulbagarden.net/wiki/Category:Moves_that_target_all_adjacent_foes Moves that taret all adjacent foes} */
  ALL_NEAR_ENEMIES,
  RANDOM_NEAR_ENEMY,
  ALL_ENEMIES,
  /** {@link https://bulbapedia.bulbagarden.net/wiki/Category:Counterattacks Counterattacks} */
  ATTACKER,
  /** {@link https://bulbapedia.bulbagarden.net/wiki/Category:Moves_that_target_one_adjacent_ally Moves that target one adjacent ally} */
  NEAR_ALLY,
  ALLY,
  USER_OR_NEAR_ALLY,
  USER_AND_ALLIES,
  /** {@link https://bulbapedia.bulbagarden.net/wiki/Category:Moves_that_target_all_Pok%C3%A9mon Moves that target all Pokemon} */
  ALL,
  USER_SIDE,
  /** {@link https://bulbapedia.bulbagarden.net/wiki/Category:Entry_hazard-creating_moves Entry hazard-creating moves} */
  ENEMY_SIDE,
  BOTH_SIDES,
  PARTY,
  CURSE
}

export enum MoveFlags {
  NONE              = 0,
  MAKES_CONTACT     = 1 << 0,
  IGNORE_PROTECT    = 1 << 1,
  IGNORE_VIRTUAL    = 1 << 2,
  SOUND_BASED       = 1 << 3,
  HIDE_USER         = 1 << 4,
  HIDE_TARGET       = 1 << 5,
  BITING_MOVE       = 1 << 6,
  PULSE_MOVE        = 1 << 7,
  PUNCHING_MOVE     = 1 << 8,
  SLICING_MOVE      = 1 << 9,
  /**
   * Indicates a move should be affected by {@linkcode Abilities.RECKLESS}
   * @see {@linkcode Move.recklessMove()}
   */
  RECKLESS_MOVE     = 1 << 10,
  BALLBOMB_MOVE     = 1 << 11,
  POWDER_MOVE       = 1 << 12,
  DANCE_MOVE        = 1 << 13,
  WIND_MOVE         = 1 << 14,
  TRIAGE_MOVE       = 1 << 15,
  IGNORE_ABILITIES  = 1 << 16,
}

type MoveConditionFunc = (user: Pokemon, target: Pokemon, move: Move) => boolean;
type UserMoveConditionFunc = (user: Pokemon, move: Move) => boolean;

export default class Move implements Localizable {
  public id: Moves;
  public name: string;
  public type: Type;
  public category: MoveCategory;
  public moveTarget: MoveTarget;
  public power: integer;
  public accuracy: integer;
  public pp: integer;
  public effect: string;
  public chance: integer;
  public priority: integer;
  public generation: integer;
  public attrs: MoveAttr[];
  private conditions: MoveCondition[];
  private flags: integer;
  private nameAppend: string;

  constructor(id: Moves, type: Type, category: MoveCategory, defaultMoveTarget: MoveTarget, power: integer, accuracy: integer, pp: integer, chance: integer, priority: integer, generation: integer) {
    this.id = id;

    this.nameAppend = "";
    this.type = type;
    this.category = category;
    this.moveTarget = defaultMoveTarget;
    this.power = power;
    this.accuracy = accuracy;
    this.pp = pp;
    this.chance = chance;
    this.priority = priority;
    this.generation = generation;

    this.attrs = [];
    this.conditions = [];

    this.flags = 0;
    if (defaultMoveTarget === MoveTarget.USER) {
      this.setFlag(MoveFlags.IGNORE_PROTECT, true);
    }
    if (category === MoveCategory.PHYSICAL) {
      this.setFlag(MoveFlags.MAKES_CONTACT, true);
    }

    this.localize();
  }

  localize(): void {
    const i18nKey = Moves[this.id].split("_").filter(f => f).map((f, i) => i ? `${f[0]}${f.slice(1).toLowerCase()}` : f.toLowerCase()).join("") as unknown as string;

    this.name = this.id ? `${i18next.t(`move:${i18nKey}.name`).toString()}${this.nameAppend}` : "";
    this.effect = this.id ? `${i18next.t(`move:${i18nKey}.effect`).toString()}${this.nameAppend}` : "";
  }

  getAttrs(attrType: { new(...args: any[]): MoveAttr }): MoveAttr[] {
    return this.attrs.filter(a => a instanceof attrType);
  }

  findAttr(attrPredicate: (attr: MoveAttr) => boolean): MoveAttr {
    return this.attrs.find(attrPredicate);
  }

  attr<T extends new (...args: any[]) => MoveAttr>(AttrType: T, ...args: ConstructorParameters<T>): this {
    const attr = new AttrType(...args);
    this.attrs.push(attr);
    let attrCondition = attr.getCondition();
    if (attrCondition) {
      if (typeof attrCondition === "function") {
        attrCondition = new MoveCondition(attrCondition);
      }
      this.conditions.push(attrCondition);
    }

    return this;
  }

  addAttr(attr: MoveAttr): this {
    this.attrs.push(attr);
    let attrCondition = attr.getCondition();
    if (attrCondition) {
      if (typeof attrCondition === "function") {
        attrCondition = new MoveCondition(attrCondition);
      }
      this.conditions.push(attrCondition);
    }

    return this;
  }

  target(moveTarget: MoveTarget): this {
    this.moveTarget = moveTarget;
    return this;
  }

  hasFlag(flag: MoveFlags): boolean {
    return !!(this.flags & flag);
  }

  isMultiTarget(): boolean {
    switch (this.moveTarget) {
    case MoveTarget.ALL_OTHERS:
    case MoveTarget.ALL_NEAR_OTHERS:
    case MoveTarget.ALL_NEAR_ENEMIES:
    case MoveTarget.ALL_ENEMIES:
    case MoveTarget.USER_AND_ALLIES:
    case MoveTarget.ALL:
    case MoveTarget.USER_SIDE:
    case MoveTarget.ENEMY_SIDE:
    case MoveTarget.BOTH_SIDES:
      return true;
    }
    return false;
  }

  isTypeImmune(type: Type): boolean {
    switch (type) {
    case Type.GRASS:
      if (this.hasFlag(MoveFlags.POWDER_MOVE)) {
        return true;
      }
      break;
    }
    return false;
  }

  condition(condition: MoveCondition | MoveConditionFunc): this {
    if (typeof condition === "function") {
      condition = new MoveCondition(condition as MoveConditionFunc);
    }
    this.conditions.push(condition);

    return this;
  }

  partial(): this {
    this.nameAppend += " (P)";
    return this;
  }

  unimplemented(): this {
    this.nameAppend += " (N)";
    return this;
  }

  private setFlag(flag: MoveFlags, on: boolean): void {
    if (on) {
      this.flags |= flag;
    } else {
      this.flags ^= flag;
    }
  }

  makesContact(makesContact?: boolean): this {
    this.setFlag(MoveFlags.MAKES_CONTACT, makesContact);
    return this;
  }

  ignoresProtect(ignoresProtect?: boolean): this {
    this.setFlag(MoveFlags.IGNORE_PROTECT, ignoresProtect);
    return this;
  }

  ignoresVirtual(ignoresVirtual?: boolean): this {
    this.setFlag(MoveFlags.IGNORE_VIRTUAL, ignoresVirtual);
    return this;
  }

  soundBased(soundBased?: boolean): this {
    this.setFlag(MoveFlags.SOUND_BASED, soundBased);
    return this;
  }

  hidesUser(hidesUser?: boolean): this {
    this.setFlag(MoveFlags.HIDE_USER, hidesUser);
    return this;
  }

  hidesTarget(hidesTarget?: boolean): this {
    this.setFlag(MoveFlags.HIDE_TARGET, hidesTarget);
    return this;
  }

  bitingMove(bitingMove?: boolean): this {
    this.setFlag(MoveFlags.BITING_MOVE, bitingMove);
    return this;
  }

  pulseMove(pulseMove?: boolean): this {
    this.setFlag(MoveFlags.PULSE_MOVE, pulseMove);
    return this;
  }

  punchingMove(punchingMove?: boolean): this {
    this.setFlag(MoveFlags.PUNCHING_MOVE, punchingMove);
    return this;
  }

  slicingMove(slicingMove?: boolean): this {
    this.setFlag(MoveFlags.SLICING_MOVE, slicingMove);
    return this;
  }

  /**
   * Sets the {@linkcode MoveFlags.RECKLESS_MOVE} flag for the calling Move
   * @see {@linkcode Abilities.RECKLESS}
   * @param recklessMove The value to set the flag to
   * @returns The {@linkcode Move} that called this function
   */
  recklessMove(recklessMove?: boolean): this {
    this.setFlag(MoveFlags.RECKLESS_MOVE, recklessMove);
    return this;
  }

  ballBombMove(ballBombMove?: boolean): this {
    this.setFlag(MoveFlags.BALLBOMB_MOVE, ballBombMove);
    return this;
  }

  powderMove(powderMove?: boolean): this {
    this.setFlag(MoveFlags.POWDER_MOVE, powderMove);
    return this;
  }

  danceMove(danceMove?: boolean): this {
    this.setFlag(MoveFlags.DANCE_MOVE, danceMove);
    return this;
  }

  windMove(windMove?: boolean): this {
    this.setFlag(MoveFlags.WIND_MOVE, windMove);
    return this;
  }

  triageMove(triageMove?: boolean): this {
    this.setFlag(MoveFlags.TRIAGE_MOVE, triageMove);
    return this;
  }

  ignoresAbilities(ignoresAbilities?: boolean): this {
    this.setFlag(MoveFlags.IGNORE_ABILITIES, ignoresAbilities);
    return this;
  }

  checkFlag(flag: MoveFlags, user: Pokemon, target: Pokemon): boolean {
    switch (flag) {
    case MoveFlags.MAKES_CONTACT:
      if (user.hasAbilityWithAttr(IgnoreContactAbAttr)) {
        return false;
      }
      break;
    case MoveFlags.IGNORE_ABILITIES:
      if (user.hasAbilityWithAttr(MoveAbilityBypassAbAttr)) {
        const abilityEffectsIgnored = new Utils.BooleanHolder(false);
        applyAbAttrs(MoveAbilityBypassAbAttr, user, abilityEffectsIgnored, this);
        if (abilityEffectsIgnored.value) {
          return true;
        }
      }
    }

    return !!(this.flags & flag);
  }

  applyConditions(user: Pokemon, target: Pokemon, move: Move): boolean {
    for (const condition of this.conditions) {
      if (!condition.apply(user, target, move)) {
        return false;
      }
    }

    return true;
  }

  getFailedText(user: Pokemon, target: Pokemon, move: Move, cancelled: Utils.BooleanHolder): string | null {
    for (const attr of this.attrs) {
      const failedText = attr.getFailedText(user, target, move, cancelled);
      if (failedText !== null) {
        return failedText;
      }
    }
    return null;
  }

  getUserBenefitScore(user: Pokemon, target: Pokemon, move: Move): integer {
    let score = 0;

    for (const attr of this.attrs) {
      score += attr.getUserBenefitScore(user, target, move);
    }

    for (const condition of this.conditions) {
      score += condition.getUserBenefitScore(user, target, move);
    }

    return score;
  }

  getTargetBenefitScore(user: Pokemon, target: Pokemon, move: Move): integer {
    let score = 0;

    for (const attr of this.attrs) {
      score += attr.getTargetBenefitScore(user, !attr.selfTarget ? target : user, move) * (target !== user && attr.selfTarget ? -1 : 1);
    }

    return score;
  }
}

export class AttackMove extends Move {
  constructor(id: Moves, type: Type, category: MoveCategory, power: integer, accuracy: integer, pp: integer, chance: integer, priority: integer, generation: integer) {
    super(id, type, category, MoveTarget.NEAR_OTHER, power, accuracy, pp, chance, priority, generation);
  }

  getTargetBenefitScore(user: Pokemon, target: Pokemon, move: Move): integer {
    let ret = super.getTargetBenefitScore(user, target, move);

    let attackScore = 0;

    const effectiveness = target.getAttackTypeEffectiveness(this.type, user);
    attackScore = Math.pow(effectiveness - 1, 2) * effectiveness < 1 ? -2 : 2;
    if (attackScore) {
      if (this.category === MoveCategory.PHYSICAL) {
        const atk = new Utils.IntegerHolder(user.getBattleStat(Stat.ATK, target));
        applyMoveAttrs(VariableAtkAttr, user, target, move, atk);
        if (atk.value > user.getBattleStat(Stat.SPATK, target)) {
          const statRatio = user.getBattleStat(Stat.SPATK, target) / atk.value;
          if (statRatio <= 0.75) {
            attackScore *= 2;
          } else if (statRatio <= 0.875) {
            attackScore *= 1.5;
          }
        }
      } else {
        const spAtk = new Utils.IntegerHolder(user.getBattleStat(Stat.SPATK, target));
        applyMoveAttrs(VariableAtkAttr, user, target, move, spAtk);
        if (spAtk.value > user.getBattleStat(Stat.ATK, target)) {
          const statRatio = user.getBattleStat(Stat.ATK, target) / spAtk.value;
          if (statRatio <= 0.75) {
            attackScore *= 2;
          } else if (statRatio <= 0.875) {
            attackScore *= 1.5;
          }
        }
      }

      const power = new Utils.NumberHolder(this.power);
      applyMoveAttrs(VariablePowerAttr, user, target, move, power);

      attackScore += Math.floor(power.value / 5);
    }

    ret -= attackScore;

    return ret;
  }
}

export class StatusMove extends Move {
  constructor(id: Moves, type: Type, accuracy: integer, pp: integer, chance: integer, priority: integer, generation: integer) {
    super(id, type, MoveCategory.STATUS, MoveTarget.NEAR_OTHER, -1, accuracy, pp, chance, priority, generation);
  }
}

export class SelfStatusMove extends Move {
  constructor(id: Moves, type: Type, accuracy: integer, pp: integer, chance: integer, priority: integer, generation: integer) {
    super(id, type, MoveCategory.STATUS, MoveTarget.USER, -1, accuracy, pp, chance, priority, generation);
  }
}

/**
 * Base class defining all {@linkcode Move} Attributes
 * @abstract
 * @see {@linkcode apply}
 */
export abstract class MoveAttr {
  /** Should this {@linkcode Move} target the user? */
  public selfTarget: boolean;

  constructor(selfTarget: boolean = false) {
    this.selfTarget = selfTarget;
  }

  /**
   * Applies move attributes
   * @see {@linkcode applyMoveAttrsInternal}
   * @virtual
   * @param user {@linkcode Pokemon} using the move
   * @param target {@linkcode Pokemon} target of the move
   * @param move {@linkcode Move} with this attribute
   * @param args Set of unique arguments needed by this attribute
   * @returns true if application of the ability succeeds
   */
  apply(user: Pokemon, target: Pokemon, move: Move, args: any[]): boolean | Promise<boolean> {
    return true;
  }

  /**
   * @virtual
   * @returns the {@linkcode MoveCondition} or {@linkcode MoveConditionFunc} for this {@linkcode Move}
   */
  getCondition(): MoveCondition | MoveConditionFunc {
    return null;
  }

  /**
   * @virtual
   * @param user {@linkcode Pokemon} using the move
   * @param target {@linkcode Pokemon} target of the move
   * @param move {@linkcode Move} with this attribute
   * @param cancelled {@linkcode Utils.BooleanHolder} which stores if the move should fail
   * @returns the string representing failure of this {@linkcode Move}
   */
  getFailedText(user: Pokemon, target: Pokemon, move: Move, cancelled: Utils.BooleanHolder): string | null {
    return null;
  }

  /**
   * Used by the Enemy AI to rank an attack based on a given user
   * @see {@linkcode EnemyPokemon.getNextMove}
   * @virtual
   */
  getUserBenefitScore(user: Pokemon, target: Pokemon, move: Move): integer {
    return 0;
  }

  /**
   * Used by the Enemy AI to rank an attack based on a given target
   * @see {@linkcode EnemyPokemon.getNextMove}
   * @virtual
   */
  getTargetBenefitScore(user: Pokemon, target: Pokemon, move: Move): integer {
    return 0;
  }
}

export enum MoveEffectTrigger {
  PRE_APPLY,
  POST_APPLY,
  HIT,
  /** Triggers one time after all target effects have applied */
  POST_TARGET,
}

/** Base class defining all Move Effect Attributes
 * @extends MoveAttr
 * @see {@linkcode apply}
 */
export class MoveEffectAttr extends MoveAttr {
  /** Defines when this effect should trigger in the move's effect order
   * @see {@linkcode MoveEffectPhase.start}
   */
  public trigger: MoveEffectTrigger;
  /** Should this effect only apply on the first hit? */
  public firstHitOnly: boolean;

  constructor(selfTarget?: boolean, trigger?: MoveEffectTrigger, firstHitOnly: boolean = false) {
    super(selfTarget);
    this.trigger = trigger !== undefined ? trigger : MoveEffectTrigger.POST_APPLY;
    this.firstHitOnly = firstHitOnly;
  }

  /**
   * Determines whether the {@linkcode Move}'s effects are valid to {@linkcode apply}
   * @virtual
   * @param user {@linkcode Pokemon} using the move
   * @param target {@linkcode Pokemon} target of the move
   * @param move {@linkcode Move} with this attribute
   * @param args Set of unique arguments needed by this attribute
   * @returns true if basic application of the ability attribute should be possible
   */
  canApply(user: Pokemon, target: Pokemon, move: Move, args: any[]) {
    return !! (this.selfTarget ? user.hp && !user.getTag(BattlerTagType.FRENZY) : target.hp)
           && (this.selfTarget || !target.getTag(BattlerTagType.PROTECTED) || move.hasFlag(MoveFlags.IGNORE_PROTECT));
  }

  /** Applies move effects so long as they are able based on {@linkcode canApply} */
  apply(user: Pokemon, target: Pokemon, move: Move, args: any[]): boolean | Promise<boolean> {
    return this.canApply(user, target, move, args);
  }
}

export class PreMoveMessageAttr extends MoveAttr {
  private message: string | ((user: Pokemon, target: Pokemon, move: Move) => string);

  constructor(message: string | ((user: Pokemon, target: Pokemon, move: Move) => string)) {
    super();
    this.message = message;
  }

  apply(user: Pokemon, target: Pokemon, move: Move, args: any[]): boolean {
    const message = typeof this.message === "string"
      ? this.message as string
      : this.message(user, target, move);
    if (message) {
      user.scene.queueMessage(message, 500);
      return true;
    }
    return false;
  }
}

export class StatusMoveTypeImmunityAttr extends MoveAttr {
  public immuneType: Type;

  constructor(immuneType: Type) {
    super(false);

    this.immuneType = immuneType;
  }
}

export class IgnoreOpponentStatChangesAttr extends MoveAttr {
  apply(user: Pokemon, target: Pokemon, move: Move, args: any[]): boolean {
    (args[0] as Utils.IntegerHolder).value = 0;

    return true;
  }
}

export class HighCritAttr extends MoveAttr {
  apply(user: Pokemon, target: Pokemon, move: Move, args: any[]): boolean {
    (args[0] as Utils.IntegerHolder).value++;

    return true;
  }

  getUserBenefitScore(user: Pokemon, target: Pokemon, move: Move): integer {
    return 3;
  }
}

export class CritOnlyAttr extends MoveAttr {
  apply(user: Pokemon, target: Pokemon, move: Move, args: any[]): boolean {
    (args[0] as Utils.BooleanHolder).value = true;

    return true;
  }

  getUserBenefitScore(user: Pokemon, target: Pokemon, move: Move): integer {
    return 5;
  }
}

export class FixedDamageAttr extends MoveAttr {
  private damage: integer;

  constructor(damage: integer) {
    super();

    this.damage = damage;
  }

  apply(user: Pokemon, target: Pokemon, move: Move, args: any[]): boolean {
    (args[0] as Utils.IntegerHolder).value = this.getDamage(user, target, move);

    return true;
  }

  getDamage(user: Pokemon, target: Pokemon, move: Move): integer {
    return this.damage;
  }
}

export class UserHpDamageAttr extends FixedDamageAttr {
  constructor() {
    super(0);
  }

  apply(user: Pokemon, target: Pokemon, move: Move, args: any[]): boolean {
    (args[0] as Utils.IntegerHolder).value = user.hp;

    return true;
  }
}

export class TargetHalfHpDamageAttr extends FixedDamageAttr {
  constructor() {
    super(0);
  }

  apply(user: Pokemon, target: Pokemon, move: Move, args: any[]): boolean {
    (args[0] as Utils.IntegerHolder).value = Math.max(Math.floor(target.hp / 2), 1);

    return true;
  }

  getTargetBenefitScore(user: Pokemon, target: Pokemon, move: Move): number {
    return target.getHpRatio() > 0.5 ? Math.floor(((target.getHpRatio() - 0.5) * -24) + 4) : -20;
  }
}

export class MatchHpAttr extends FixedDamageAttr {
  constructor() {
    super(0);
  }

  apply(user: Pokemon, target: Pokemon, move: Move, args: any[]): boolean {
    (args[0] as Utils.IntegerHolder).value = target.hp - user.hp;

    return true;
  }

  getCondition(): MoveConditionFunc {
    return (user, target, move) => user.hp <= target.hp;
  }

  // TODO
  /*getUserBenefitScore(user: Pokemon, target: Pokemon, move: Move): integer {
    return 0;
  }*/
}

type MoveFilter = (move: Move) => boolean;

export class CounterDamageAttr extends FixedDamageAttr {
  private moveFilter: MoveFilter;
  private multiplier: number;

  constructor(moveFilter: MoveFilter, multiplier: integer) {
    super(0);

    this.moveFilter = moveFilter;
    this.multiplier = multiplier;
  }

  apply(user: Pokemon, target: Pokemon, move: Move, args: any[]): boolean {
    const damage = user.turnData.attacksReceived.filter(ar => this.moveFilter(allMoves[ar.move])).reduce((total: integer, ar: AttackMoveResult) => total + ar.damage, 0);
    (args[0] as Utils.IntegerHolder).value = Math.floor(Math.max(damage * this.multiplier, 1));

    return true;
  }

  getCondition(): MoveConditionFunc {
    return (user, target, move) => !!user.turnData.attacksReceived.filter(ar => this.moveFilter(allMoves[ar.move])).length;
  }
}

export class LevelDamageAttr extends FixedDamageAttr {
  constructor() {
    super(0);
  }

  getDamage(user: Pokemon, target: Pokemon, move: Move): number {
    return user.level;
  }
}

export class RandomLevelDamageAttr extends FixedDamageAttr {
  constructor() {
    super(0);
  }

  getDamage(user: Pokemon, target: Pokemon, move: Move): number {
    return Math.max(Math.floor(user.level * (user.randSeedIntRange(50, 150) * 0.01)), 1);
  }
}

export class ModifiedDamageAttr extends MoveAttr {
  apply(user: Pokemon, target: Pokemon, move: Move, args: any[]): boolean {
    const initialDamage = args[0] as Utils.IntegerHolder;
    initialDamage.value = this.getModifiedDamage(user, target, move, initialDamage.value);

    return true;
  }

  getModifiedDamage(user: Pokemon, target: Pokemon, move: Move, damage: integer): integer {
    return damage;
  }
}

export class SurviveDamageAttr extends ModifiedDamageAttr {
  getModifiedDamage(user: Pokemon, target: Pokemon, move: Move, damage: number): number {
    return Math.min(damage, target.hp - 1);
  }

  getCondition(): MoveConditionFunc {
    return (user, target, move) => target.hp > 1;
  }

  getUserBenefitScore(user: Pokemon, target: Pokemon, move: Move): integer {
    return target.hp > 1 ? 0 : -20;
  }
}

export class RecoilAttr extends MoveEffectAttr {
  private useHp: boolean;
  private damageRatio: number;
  private unblockable: boolean;

  constructor(useHp: boolean = false, damageRatio: number = 0.25, unblockable: boolean = false) {
    super(true);

    this.useHp = useHp;
    this.damageRatio = damageRatio;
    this.unblockable = unblockable;
  }

  apply(user: Pokemon, target: Pokemon, move: Move, args: any[]): boolean {
    if (!super.apply(user, target, move, args)) {
      return false;
    }

    const cancelled = new Utils.BooleanHolder(false);
    if (!this.unblockable) {
      applyAbAttrs(BlockRecoilDamageAttr, user, cancelled);
    }

    if (cancelled.value) {
      return false;
    }

    const recoilDamage = Math.max(Math.floor((!this.useHp ? user.turnData.currDamageDealt : user.getMaxHp()) * this.damageRatio),
      user.turnData.currDamageDealt ? 1 : 0);
    if (!recoilDamage) {
      return false;
    }

    applyAbAttrs(BlockNonDirectDamageAbAttr, user, cancelled);
    if (cancelled.value) {
      return false;
    }

    user.damageAndUpdate(recoilDamage, HitResult.OTHER, false, true, true);
    user.scene.queueMessage(getPokemonMessage(user, " is hit\nwith recoil!"));
    user.turnData.damageTaken += recoilDamage;

    return true;
  }

  getUserBenefitScore(user: Pokemon, target: Pokemon, move: Move): integer {
    return Math.floor((move.power / 5) / -4);
  }
}


/**
 * Attribute used for moves which self KO the user regardless if the move hits a target
 * @extends MoveEffectAttr
 * @see {@linkcode apply}
 **/
export class SacrificialAttr extends MoveEffectAttr {
  constructor() {
    super(true, MoveEffectTrigger.POST_TARGET);
  }

  /**
   * Deals damage to the user equal to their current hp
   * @param user {@linkcode Pokemon} that used the move
   * @param target {@linkcode Pokemon} target of the move
   * @param move {@linkcode Move} with this attribute
   * @param args N/A
   * @returns true if the function succeeds
   **/
  apply(user: Pokemon, target: Pokemon, move: Move, args: any[]): boolean {
    user.damageAndUpdate(user.hp, HitResult.OTHER, false, true, true);
	  user.turnData.damageTaken += user.hp;

    return true;
  }

  getUserBenefitScore(user: Pokemon, target: Pokemon, move: Move): integer {
    if (user.isBoss()) {
      return -20;
    }
    return Math.ceil(((1 - user.getHpRatio()) * 10 - 10) * (target.getAttackTypeEffectiveness(move.type, user) - 0.5));
  }
}

/**
 * Attribute used for moves which self KO the user but only if the move hits a target
 * @extends MoveEffectAttr
 * @see {@linkcode apply}
 **/
export class SacrificialAttrOnHit extends MoveEffectAttr {
  constructor() {
    super(true, MoveEffectTrigger.POST_TARGET);
  }

  /**
   * Deals damage to the user equal to their current hp if the move lands
   * @param user {@linkcode Pokemon} that used the move
   * @param target {@linkcode Pokemon} target of the move
   * @param move {@linkcode Move} with this attribute
   * @param args N/A
   * @returns true if the function succeeds
   **/
  apply(user: Pokemon, target: Pokemon, move: Move, args: any[]): boolean {
    // If the move fails to hit a target, then the user does not faint and the function returns false
    if (!super.apply(user, target, move, args)) {
      return false;
    }

    user.damageAndUpdate(user.hp, HitResult.OTHER, false, true, true);
    user.turnData.damageTaken += user.hp;

    return true;
  }

  getUserBenefitScore(user: Pokemon, target: Pokemon, move: Move): integer {
    if (user.isBoss()) {
      return -20;
    }
    return Math.ceil(((1 - user.getHpRatio()) * 10 - 10) * (target.getAttackTypeEffectiveness(move.type, user) - 0.5));
  }
}

/**
 * Attribute used for moves which cut the user's Max HP in half.
 * Triggers using {@linkcode MoveEffectTrigger.POST_TARGET}.
 * @extends MoveEffectAttr
 * @see {@linkcode apply}
 */
export class HalfSacrificialAttr extends MoveEffectAttr {
  constructor() {
    super(true, MoveEffectTrigger.POST_TARGET);
  }

  /**
   * Cut's the user's Max HP in half and displays the appropriate recoil message
   * @param user {@linkcode Pokemon} that used the move
   * @param target N/A
   * @param move {@linkcode Move} with this attribute
   * @param args N/A
   * @returns true if the function succeeds
   */
  apply(user: Pokemon, target: Pokemon, move: Move, args: any[]): boolean {
    if (!super.apply(user, target, move, args)) {
      return false;
    }

    const cancelled = new Utils.BooleanHolder(false);
    // Check to see if the Pokemon has an ability that blocks non-direct damage
    applyAbAttrs(BlockNonDirectDamageAbAttr, user, cancelled);
    if (!cancelled.value) {
      user.damageAndUpdate(Math.ceil(user.getMaxHp()/2), HitResult.OTHER, false, true, true);
      user.scene.queueMessage(getPokemonMessage(user, " cut its own HP to power up its move!")); // Queue recoil message
    }
    return true;
  }

  getUserBenefitScore(user: Pokemon, target: Pokemon, move: Move): integer {
    if (user.isBoss()) {
      return -10;
    }
    return Math.ceil(((1 - user.getHpRatio()/2) * 10 - 10) * (target.getAttackTypeEffectiveness(move.type, user) - 0.5));
  }
}

export enum MultiHitType {
  _2,
  _2_TO_5,
  _3,
  _3_INCR,
  _1_TO_10,
  BEAT_UP,
}

/**
 * Heals the user or target by {@linkcode healRatio} depending on the value of {@linkcode selfTarget}
 * @extends MoveEffectAttr
 * @see {@linkcode apply}
 */
export class HealAttr extends MoveEffectAttr {
  /** The percentage of {@linkcode Stat.HP} to heal */
  private healRatio: number;
  /** Should an animation be shown? */
  private showAnim: boolean;

  constructor(healRatio?: number, showAnim?: boolean, selfTarget?: boolean) {
    super(selfTarget === undefined || selfTarget);

    this.healRatio = healRatio || 1;
    this.showAnim = !!showAnim;
  }

  apply(user: Pokemon, target: Pokemon, move: Move, args: any[]): boolean {
    this.addHealPhase(this.selfTarget ? user : target, this.healRatio);
    return true;
  }

  /**
   * Creates a new {@linkcode PokemonHealPhase}.
   * This heals the target and shows the appropriate message.
   */
  addHealPhase(target: Pokemon, healRatio: number) {
    target.scene.unshiftPhase(new PokemonHealPhase(target.scene, target.getBattlerIndex(),
      Math.max(Math.floor(target.getMaxHp() * healRatio), 1), getPokemonMessage(target, " \nhad its HP restored."), true, !this.showAnim));
  }

  getTargetBenefitScore(user: Pokemon, target: Pokemon, move: Move): integer {
    const score = ((1 - (this.selfTarget ? user : target).getHpRatio()) * 20) - this.healRatio * 10;
    return Math.round(score / (1 - this.healRatio / 2));
  }
}

/**
 * Cures the user's party of non-volatile status conditions, ie. Heal Bell, Aromatherapy
 * @extends MoveEffectAttr
 * @see {@linkcode apply}
 */
export class PartyStatusCureAttr extends MoveEffectAttr {
  /** Message to display after using move */
  private message: string;
  /** Skips mons with this ability, ie. Soundproof */
  private abilityCondition: Abilities;

  constructor(message: string, abilityCondition: Abilities) {
    super();

    this.message = message;
    this.abilityCondition = abilityCondition;
  }

  apply(user: Pokemon, target: Pokemon, move: Move, args: any[]): boolean {
    if (!super.apply(user, target, move, args)) {
      return false;
    }

    this.addPartyCurePhase(user);
  }

  addPartyCurePhase(user: Pokemon) {
    user.scene.unshiftPhase(new PartyStatusCurePhase(user.scene, user, this.message, this.abilityCondition));
  }
}

export class SacrificialFullRestoreAttr extends SacrificialAttr {
  constructor() {
    super();
  }

  apply(user: Pokemon, target: Pokemon, move: Move, args: any[]): boolean {
    if (!super.apply(user, target, move, args)) {
      return false;
    }

    // We don't know which party member will be chosen, so pick the highest max HP in the party
    const maxPartyMemberHp = user.scene.getParty().map(p => p.getMaxHp()).reduce((maxHp: integer, hp: integer) => Math.max(hp, maxHp), 0);

    user.scene.pushPhase(new PokemonHealPhase(user.scene, user.getBattlerIndex(),
      maxPartyMemberHp, getPokemonMessage(user, "'s Healing Wish\nwas granted!"), true, false, false, true), true);

    return true;
  }

  getUserBenefitScore(user: Pokemon, target: Pokemon, move: Move): integer {
    return -20;
  }

  getCondition(): MoveConditionFunc {
    return (user, target, move) => user.scene.getParty().filter(p => p.isActive()).length > user.scene.currentBattle.getBattlerCount();
  }
}

/**
 * Attribute used for moves which ignore type-based debuffs from weather, namely Hydro Steam.
 * Called during damage calculation after getting said debuff from getAttackTypeMultiplier in the Pokemon class.
 * @extends MoveAttr
 * @see {@linkcode apply}
 */
export class IgnoreWeatherTypeDebuffAttr extends MoveAttr {
  /** The {@linkcode WeatherType} this move ignores */
  public weather: WeatherType;

  constructor(weather: WeatherType) {
    super();
    this.weather = weather;
  }
  /**
   * Changes the type-based weather modifier if this move's power would be reduced by it
   * @param user {@linkcode Pokemon} that used the move
   * @param target N/A
   * @param move {@linkcode Move} with this attribute
   * @param args [0] {@linkcode Utils.NumberHolder} for arenaAttackTypeMultiplier
   * @returns true if the function succeeds
   */
  apply(user: Pokemon, target: Pokemon, move: Move, args: any[]): boolean {
    const weatherModifier=args[0] as Utils.NumberHolder;
    //If the type-based attack power modifier due to weather (e.g. Water moves in Sun) is below 1, set it to 1
    if (user.scene.arena.weather?.weatherType === this.weather) {
      weatherModifier.value = Math.max(weatherModifier.value, 1);
    }
    return true;
  }
}

export abstract class WeatherHealAttr extends HealAttr {
  constructor() {
    super(0.5);
  }

  apply(user: Pokemon, target: Pokemon, move: Move, args: any[]): boolean {
    let healRatio = 0.5;
    if (!user.scene.arena.weather?.isEffectSuppressed(user.scene)) {
      const weatherType = user.scene.arena.weather?.weatherType || WeatherType.NONE;
      healRatio = this.getWeatherHealRatio(weatherType);
    }
    this.addHealPhase(user, healRatio);
    return true;
  }

  abstract getWeatherHealRatio(weatherType: WeatherType): number;
}

export class PlantHealAttr extends WeatherHealAttr {
  getWeatherHealRatio(weatherType: WeatherType): number {
    switch (weatherType) {
    case WeatherType.SUNNY:
    case WeatherType.HARSH_SUN:
      return 2 / 3;
    case WeatherType.RAIN:
    case WeatherType.SANDSTORM:
    case WeatherType.HAIL:
    case WeatherType.SNOW:
    case WeatherType.HEAVY_RAIN:
      return 0.25;
    default:
      return 0.5;
    }
  }
}

export class SandHealAttr extends WeatherHealAttr {
  getWeatherHealRatio(weatherType: WeatherType): number {
    switch (weatherType) {
    case WeatherType.SANDSTORM:
      return 2 / 3;
    default:
      return 0.5;
    }
  }
}

/**
 * Heals the target or the user by either {@linkcode normalHealRatio} or {@linkcode boostedHealRatio}
 * depending on the evaluation of {@linkcode condition}
 * @extends HealAttr
 * @see {@linkcode apply}
 */
export class BoostHealAttr extends HealAttr {
  /** Healing received when {@linkcode condition} is false */
  private normalHealRatio?: number;
  /** Healing received when {@linkcode condition} is true */
  private boostedHealRatio?: number;
  /** The lambda expression to check against when boosting the healing value */
  private condition?: MoveConditionFunc;

  constructor(normalHealRatio?: number, boostedHealRatio?: number, showAnim?: boolean, selfTarget?: boolean, condition?: MoveConditionFunc) {
    super(normalHealRatio, showAnim, selfTarget);
    this.normalHealRatio = normalHealRatio;
    this.boostedHealRatio = boostedHealRatio;
    this.condition = condition;
  }

  /**
   * @param user {@linkcode Pokemon} using the move
   * @param target {@linkcode Pokemon} target of the move
   * @param move {@linkcode Move} with this attribute
   * @param args N/A
   * @returns true if the move was successful
   */
  apply(user: Pokemon, target: Pokemon, move: Move, args: any[]): boolean {
    const healRatio = this.condition(user, target, move) ? this.boostedHealRatio : this.normalHealRatio;
    this.addHealPhase(target, healRatio);
    return true;
  }
}

export class HitHealAttr extends MoveEffectAttr {
  private healRatio: number;

  constructor(healRatio?: number) {
    super(true, MoveEffectTrigger.HIT);

    this.healRatio = healRatio || 0.5;
  }

  apply(user: Pokemon, target: Pokemon, move: Move, args: any[]): boolean {
    const healAmount = Math.max(Math.floor(user.turnData.damageDealt * this.healRatio), 1);
    const reverseDrain = user.hasAbilityWithAttr(ReverseDrainAbAttr);
    user.scene.unshiftPhase(new PokemonHealPhase(user.scene, user.getBattlerIndex(),
      !reverseDrain ? healAmount : healAmount * -1,
      !reverseDrain ? getPokemonMessage(target, " had its\nenergy drained!") : undefined,
      false, true));
    if (reverseDrain) {
      user.turnData.damageTaken += healAmount;
    }
    return true;
  }

  getUserBenefitScore(user: Pokemon, target: Pokemon, move: Move): integer {
    return Math.floor(Math.max((1 - user.getHpRatio()) - 0.33, 0) * ((move.power / 5) / 4));
  }
}

export class StrengthSapHealAttr extends MoveEffectAttr {
  constructor() {
    super(true, MoveEffectTrigger.HIT);
  }

  apply(user: Pokemon, target: Pokemon, move: Move, args: any[]): boolean {
    const healAmount = target.stats[Stat.ATK] * (Math.max(2, 2 + target.summonData.battleStats[BattleStat.ATK]) / Math.max(2, 2 - target.summonData.battleStats[BattleStat.ATK]));
    const reverseDrain = user.hasAbilityWithAttr(ReverseDrainAbAttr);
    user.scene.unshiftPhase(new PokemonHealPhase(user.scene, user.getBattlerIndex(),
      !reverseDrain ? healAmount : healAmount * -1,
      !reverseDrain ? getPokemonMessage(user, " regained\nhealth!") : undefined,
      false, true));
    return true;
  }
}
/**
 * Attribute used for moves that change priority in a turn given a condition,
 * e.g. Grassy Glide
 * Called when move order is calculated in {@linkcode TurnStartPhase}.
 * @extends MoveAttr
 * @see {@linkcode apply}
 */
export class IncrementMovePriorityAttr extends MoveAttr {
  /** The condition for a move's priority being incremented */
  private moveIncrementFunc: (pokemon: Pokemon, target:Pokemon, move: Move) => boolean;
  /** The amount to increment priority by, if condition passes. */
  private increaseAmount: integer;

  constructor(moveIncrementFunc: (pokemon: Pokemon, target:Pokemon, move: Move) => boolean, increaseAmount = 1) {
    super();

    this.moveIncrementFunc = moveIncrementFunc;
    this.increaseAmount = increaseAmount;
  }

  /**
   * Increments move priority by set amount if condition passes
   * @param user {@linkcode Pokemon} using this move
   * @param target {@linkcode Pokemon} target of this move
   * @param move {@linkcode Move} being used
   * @param args [0] {@linkcode Utils.IntegerHolder} for move priority.
   * @returns true if function succeeds
   */
  apply(user: Pokemon, target: Pokemon, move: Move, args: any[]): boolean {
    if (!this.moveIncrementFunc(user, target, move)) {
      return false;
    }

    (args[0] as Utils.IntegerHolder).value += this.increaseAmount;
    return true;
  }
}

export class MultiHitAttr extends MoveAttr {
  private multiHitType: MultiHitType;

  constructor(multiHitType?: MultiHitType) {
    super();

    this.multiHitType = multiHitType !== undefined ? multiHitType : MultiHitType._2_TO_5;
  }

  apply(user: Pokemon, target: Pokemon, move: Move, args: any[]): boolean {
    let hitTimes: integer;
    const hitType = new Utils.IntegerHolder(this.multiHitType);
    applyMoveAttrs(ChangeMultiHitTypeAttr, user, target, move, hitType);
    switch (hitType.value) {
    case MultiHitType._2_TO_5:
      {
        const rand = user.randSeedInt(16);
        const hitValue = new Utils.IntegerHolder(rand);
        applyAbAttrs(MaxMultiHitAbAttr, user, null, hitValue);
        if (hitValue.value >= 10) {
          hitTimes = 2;
        } else if (hitValue.value >= 4) {
          hitTimes = 3;
        } else if (hitValue.value >= 2) {
          hitTimes = 4;
        } else {
          hitTimes = 5;
        }
      }
      break;
    case MultiHitType._2:
      hitTimes = 2;
      break;
    case MultiHitType._3:
      hitTimes = 3;
      break;
    case MultiHitType._3_INCR:
      hitTimes = 3;
      // TODO: Add power increase for every hit
      break;
    case MultiHitType._1_TO_10:
      {
        const rand = user.randSeedInt(90);
        const hitValue = new Utils.IntegerHolder(rand);
        applyAbAttrs(MaxMultiHitAbAttr, user, null, hitValue);
        if (hitValue.value >= 81) {
          hitTimes = 1;
        } else if (hitValue.value >= 73) {
          hitTimes = 2;
        } else if (hitValue.value >= 66) {
          hitTimes = 3;
        } else if (hitValue.value >= 60) {
          hitTimes = 4;
        } else if (hitValue.value >= 54) {
          hitTimes = 5;
        } else if (hitValue.value >= 49) {
          hitTimes = 6;
        } else if (hitValue.value >= 44) {
          hitTimes = 7;
        } else if (hitValue.value >= 40) {
          hitTimes = 8;
        } else if (hitValue.value >= 36) {
          hitTimes = 9;
        } else {
          hitTimes = 10;
        }
      }
      break;
    case MultiHitType.BEAT_UP:
      // No status means the ally pokemon can contribute to Beat Up
      hitTimes = user.scene.getParty().reduce((total, pokemon) => {
        return total + (pokemon.id === user.id ? 1 : pokemon?.status && pokemon.status.effect !== StatusEffect.NONE ? 0 : 1);
      }, 0);
    }
    (args[0] as Utils.IntegerHolder).value = hitTimes;
    return true;
  }

  getTargetBenefitScore(user: Pokemon, target: Pokemon, move: Move): number {
    return -5;
  }
}

export class ChangeMultiHitTypeAttr extends MoveAttr {
  apply(user: Pokemon, target: Pokemon, move: Move, args: any[]): boolean {
    //const hitType = args[0] as Utils.NumberHolder;
    return false;
  }
}

export class WaterShurikenMultiHitTypeAttr extends ChangeMultiHitTypeAttr {
  apply(user: Pokemon, target: Pokemon, move: Move, args: any[]): boolean {
    if (user.species.speciesId === Species.GRENINJA && user.hasAbility(Abilities.BATTLE_BOND) && user.formIndex === 2) {
      (args[0] as Utils.IntegerHolder).value = MultiHitType._3;
      return true;
    }
    return false;
  }
}

export class StatusEffectAttr extends MoveEffectAttr {
  public effect: StatusEffect;
  public cureTurn: integer;
  public overrideStatus: boolean;

  constructor(effect: StatusEffect, selfTarget?: boolean, cureTurn?: integer, overrideStatus?: boolean) {
    super(selfTarget, MoveEffectTrigger.HIT);

    this.effect = effect;
    this.cureTurn = cureTurn;
    this.overrideStatus = !!overrideStatus;
  }

  apply(user: Pokemon, target: Pokemon, move: Move, args: any[]): boolean {
    const statusCheck = move.chance < 0 || move.chance === 100 || user.randSeedInt(100) < move.chance;
    if (statusCheck) {
      const pokemon = this.selfTarget ? user : target;
      if (pokemon.status) {
        if (this.overrideStatus) {
          pokemon.resetStatus();
        } else {
          return false;
        }
      }
      if (!pokemon.status || (pokemon.status.effect === this.effect && move.chance < 0)) {
        return pokemon.trySetStatus(this.effect, true, user, this.cureTurn);
      }
    }
    return false;
  }

  getTargetBenefitScore(user: Pokemon, target: Pokemon, move: Move): number {
    return !(this.selfTarget ? user : target).status && (this.selfTarget ? user : target).canSetStatus(this.effect, true, false, user) ? Math.floor(move.chance * -0.1) : 0;
  }
}

export class MultiStatusEffectAttr extends StatusEffectAttr {
  public effects: StatusEffect[];

  constructor(effects: StatusEffect[], selfTarget?: boolean, cureTurn?: integer, overrideStatus?: boolean) {
    super(effects[0], selfTarget, cureTurn, overrideStatus);
    this.effects = effects;
  }

  apply(user: Pokemon, target: Pokemon, move: Move, args: any[]): boolean {
    this.effect = Utils.randSeedItem(this.effects);
    const result = super.apply(user, target, move, args);
    return result;
  }

  getTargetBenefitScore(user: Pokemon, target: Pokemon, move: Move): number {
    return !(this.selfTarget ? user : target).status && (this.selfTarget ? user : target).canSetStatus(this.effect, true, false, user) ? Math.floor(move.chance * -0.1) : 0;
  }
}

export class PsychoShiftEffectAttr extends MoveEffectAttr {
  constructor() {
    super(false, MoveEffectTrigger.HIT);
  }

  apply(user: Pokemon, target: Pokemon, move: Move, args: any[]): boolean {
    const statusToApply: StatusEffect = user.status?.effect;

    if (target.status) {
      return false;
    }
    if (!target.status || (target.status.effect === statusToApply && move.chance < 0)) {
      const statusAfflictResult = target.trySetStatus(statusToApply, true, user);
      if (statusAfflictResult) {
        user.scene.queueMessage(getPokemonMessage(user, getStatusEffectHealText(user.status.effect)));
        user.resetStatus();
        user.updateInfo();
      }
      return statusAfflictResult;
    }

    return false;
  }

  getTargetBenefitScore(user: Pokemon, target: Pokemon, move: Move): number {
    return !(this.selfTarget ? user : target).status && (this.selfTarget ? user : target).canSetStatus(user.status?.effect, true, false, user) ? Math.floor(move.chance * -0.1) : 0;
  }
}

export class StealHeldItemChanceAttr extends MoveEffectAttr {
  private chance: number;

  constructor(chance: number) {
    super(false, MoveEffectTrigger.HIT);
    this.chance = chance;
  }

  apply(user: Pokemon, target: Pokemon, move: Move, args: any[]): Promise<boolean> {
    return new Promise<boolean>(resolve => {
      const rand = Phaser.Math.RND.realInRange(0, 1);
      if (rand >= this.chance) {
        return resolve(false);
      }
      const heldItems = this.getTargetHeldItems(target).filter(i => i.getTransferrable(false));
      if (heldItems.length) {
        const poolType = target.isPlayer() ? ModifierPoolType.PLAYER : target.hasTrainer() ? ModifierPoolType.TRAINER : ModifierPoolType.WILD;
        const highestItemTier = heldItems.map(m => m.type.getOrInferTier(poolType)).reduce((highestTier, tier) => Math.max(tier, highestTier), 0);
        const tierHeldItems = heldItems.filter(m => m.type.getOrInferTier(poolType) === highestItemTier);
        const stolenItem = tierHeldItems[user.randSeedInt(tierHeldItems.length)];
        user.scene.tryTransferHeldItemModifier(stolenItem, user, false, false).then(success => {
          if (success) {
            user.scene.queueMessage(getPokemonMessage(user, ` stole\n${target.name}'s ${stolenItem.type.name}!`));
          }
          resolve(success);
        });
        return;
      }

      resolve(false);
    });
  }

  getTargetHeldItems(target: Pokemon): PokemonHeldItemModifier[] {
    return target.scene.findModifiers(m => m instanceof PokemonHeldItemModifier
      && (m as PokemonHeldItemModifier).pokemonId === target.id, target.isPlayer()) as PokemonHeldItemModifier[];
  }

  getUserBenefitScore(user: Pokemon, target: Pokemon, move: Move): number {
    const heldItems = this.getTargetHeldItems(target);
    return heldItems.length ? 5 : 0;
  }

  getTargetBenefitScore(user: Pokemon, target: Pokemon, move: Move): number {
    const heldItems = this.getTargetHeldItems(target);
    return heldItems.length ? -5 : 0;
  }
}

export class RemoveHeldItemAttr extends MoveEffectAttr {
  private chance: number;

  constructor(chance: number) {
    super(false, MoveEffectTrigger.HIT);
    this.chance = chance;
  }

  apply(user: Pokemon, target: Pokemon, move: Move, args: any[]): Promise<boolean> {
    return new Promise<boolean>(resolve => {
      const rand = Phaser.Math.RND.realInRange(0, 1);
      if (rand >= this.chance) {
        return resolve(false);
      }
      const heldItems = this.getTargetHeldItems(target).filter(i => i.getTransferrable(false));
      if (heldItems.length) {
        const poolType = target.isPlayer() ? ModifierPoolType.PLAYER : target.hasTrainer() ? ModifierPoolType.TRAINER : ModifierPoolType.WILD;
        const highestItemTier = heldItems.map(m => m.type.getOrInferTier(poolType)).reduce((highestTier, tier) => Math.max(tier, highestTier), 0);
        const tierHeldItems = heldItems.filter(m => m.type.getOrInferTier(poolType) === highestItemTier);
        const stolenItem = tierHeldItems[user.randSeedInt(tierHeldItems.length)];
        user.scene.tryTransferHeldItemModifier(stolenItem, user, false, false).then(success => {
          if (success) {
            user.scene.queueMessage(getPokemonMessage(user, ` knocked off\n${target.name}'s ${stolenItem.type.name}!`));
          }
          resolve(success);
        });
        return;
      }

      resolve(false);
    });
  }

  getTargetHeldItems(target: Pokemon): PokemonHeldItemModifier[] {
    return target.scene.findModifiers(m => m instanceof PokemonHeldItemModifier
      && (m as PokemonHeldItemModifier).pokemonId === target.id, target.isPlayer()) as PokemonHeldItemModifier[];
  }

  getUserBenefitScore(user: Pokemon, target: Pokemon, move: Move): number {
    const heldItems = this.getTargetHeldItems(target);
    return heldItems.length ? 5 : 0;
  }

  getTargetBenefitScore(user: Pokemon, target: Pokemon, move: Move): number {
    const heldItems = this.getTargetHeldItems(target);
    return heldItems.length ? -5 : 0;
  }
}

/**
 * Attribute that causes targets of the move to eat a berry. If chosenBerry is not overriden, a random berry will be picked from the target's inventory.
 */
export class EatBerryAttr extends MoveEffectAttr {
  protected chosenBerry: BerryModifier;
  constructor() {
    super(true, MoveEffectTrigger.HIT);
    this.chosenBerry = undefined;
  }
  /**
 * Causes the target to eat a berry.
 * @param user {@linkcode Pokemon} Pokemon that used the move
 * @param target {@linkcode Pokemon} Pokemon that will eat a berry
 * @param move {@linkcode Move} The move being used
 * @param args Unused
 * @returns {boolean} true if the function succeeds
 */
  apply(user: Pokemon, target: Pokemon, move: Move, args: any[]): boolean {
    if (!super.apply(user, target, move, args)) {
      return false;
    }

    if (this.chosenBerry === undefined) { // if no berry has been provided, pick a random berry from their inventory
      const heldBerries = this.getTargetHeldBerries(target);
      if (heldBerries.length <= 0) {
        return false;
      }
      this.chosenBerry = heldBerries[user.randSeedInt(heldBerries.length)];
    }

    getBerryEffectFunc(this.chosenBerry.berryType)(target); // target eats the berry

    const preserve = new Utils.BooleanHolder(false);
    target.scene.applyModifiers(PreserveBerryModifier, target.isPlayer(), target, preserve);

    if (!preserve.value) { // remove the eaten berry if not preserved
      if (!--this.chosenBerry.stackCount) {
        target.scene.removeModifier(this.chosenBerry, !target.isPlayer());
      }
      target.scene.updateModifiers(target.isPlayer());
    }
    this.chosenBerry = undefined;

    return true;
  }

  getTargetHeldBerries(target: Pokemon): BerryModifier[] {
    return target.scene.findModifiers(m => m instanceof BerryModifier
      && (m as BerryModifier).pokemonId === target.id, target.isPlayer()) as BerryModifier[];
  }

}
/**
 *  Attribute used for moves that steal a random berry from the target. The user then eats the stolen berry.
 *  Used for Pluck & Bug Bite.
 */
export class StealEatBerryAttr extends EatBerryAttr {
  constructor() {
    super();
  }
  /**
 * User steals a random berry from the target and then eats it.
 * @param {Pokemon} user Pokemon that used the move and will eat the stolen berry
 * @param {Pokemon} target Pokemon that will have its berry stolen
 * @param {Move} move Move being used
 * @param {any[]} args Unused
 * @returns {boolean} true if the function succeeds
 */
  apply(user: Pokemon, target: Pokemon, move: Move, args: any[]): boolean {

    const cancelled = new Utils.BooleanHolder(false);
    applyAbAttrs(BlockItemTheftAbAttr, target, cancelled); // check for abilities that block item theft
    if (cancelled.value === true) {
      return false;
    }

    const heldBerries = this.getTargetHeldBerries(target).filter(i => i.getTransferrable(false));

    if (heldBerries.length) { // if the target has berries, pick a random berry and steal it
      this.chosenBerry = heldBerries[user.randSeedInt(heldBerries.length)];

      if (this.chosenBerry.stackCount === 1) { // remove modifier if its the last berry
        target.scene.removeModifier(this.chosenBerry, !target.isPlayer());
      }
      target.scene.updateModifiers(target.isPlayer());

      user.scene.queueMessage(getPokemonMessage(user, ` stole and ate\n${target.name}'s ${this.chosenBerry.type.name}!`));
      return super.apply(user, user, move, args);
    }

    return false;
  }
}

export class HealStatusEffectAttr extends MoveEffectAttr {
  private effects: StatusEffect[];

  constructor(selfTarget: boolean, ...effects: StatusEffect[]) {
    super(selfTarget);

    this.effects = effects;
  }

  apply(user: Pokemon, target: Pokemon, move: Move, args: any[]): boolean {
    if (!super.apply(user, target, move, args)) {
      return false;
    }

    const pokemon = this.selfTarget ? user : target;
    if (pokemon.status && this.effects.includes(pokemon.status.effect)) {
      pokemon.scene.queueMessage(getPokemonMessage(pokemon, getStatusEffectHealText(pokemon.status.effect)));
      pokemon.resetStatus();
      pokemon.updateInfo();

      return true;
    }

    return false;
  }

  isOfEffect(effect: StatusEffect): boolean {
    return this.effects.includes(effect);
  }

  getUserBenefitScore(user: Pokemon, target: Pokemon, move: Move): integer {
    return user.status ? 10 : 0;
  }
}

export class BypassSleepAttr extends MoveAttr {
  apply(user: Pokemon, target: Pokemon, move: Move, args: any[]): boolean {
    if (user.status?.effect === StatusEffect.SLEEP) {
      user.addTag(BattlerTagType.BYPASS_SLEEP, 1, move.id, user.id);
      return true;
    }

    return false;
  }
}

/**
 * Attribute used for moves that bypass the burn damage reduction of physical moves, currently only facade
 * Called during damage calculation
 * @extends MoveAttr
 * @see {@linkcode apply}
 */
export class BypassBurnDamageReductionAttr extends MoveAttr {
  /** Prevents the move's damage from being reduced by burn
   * @param user N/A
   * @param target N/A
   * @param move {@linkcode Move} with this attribute
   * @param args [0] {@linkcode Utils.BooleanHolder} for burnDamageReductionCancelled
   * @returns true if the function succeeds
   */
  apply(user: Pokemon, target: Pokemon, move: Move, args: any[]): boolean {
    (args[0] as Utils.BooleanHolder).value = true;

    return true;
  }
}

export class WeatherChangeAttr extends MoveEffectAttr {
  private weatherType: WeatherType;

  constructor(weatherType: WeatherType) {
    super();

    this.weatherType = weatherType;
  }

  apply(user: Pokemon, target: Pokemon, move: Move, args: any[]): boolean {
    return user.scene.arena.trySetWeather(this.weatherType, true);
  }

  getCondition(): MoveConditionFunc {
    return (user, target, move) => !user.scene.arena.weather || (user.scene.arena.weather.weatherType !== this.weatherType && !user.scene.arena.weather.isImmutable());
  }
}

export class ClearWeatherAttr extends MoveEffectAttr {
  private weatherType: WeatherType;

  constructor(weatherType: WeatherType) {
    super();

    this.weatherType = weatherType;
  }

  apply(user: Pokemon, target: Pokemon, move: Move, args: any[]): boolean {
    if (user.scene.arena.weather?.weatherType === this.weatherType) {
      return user.scene.arena.trySetWeather(WeatherType.NONE, true);
    }

    return false;
  }
}

export class TerrainChangeAttr extends MoveEffectAttr {
  private terrainType: TerrainType;

  constructor(terrainType: TerrainType) {
    super();

    this.terrainType = terrainType;
  }

  apply(user: Pokemon, target: Pokemon, move: Move, args: any[]): boolean {
    return user.scene.arena.trySetTerrain(this.terrainType, true, true);
  }

  getCondition(): MoveConditionFunc {
    return (user, target, move) => !user.scene.arena.terrain || (user.scene.arena.terrain.terrainType !== this.terrainType);
  }

  getUserBenefitScore(user: Pokemon, target: Pokemon, move: Move): number {
    // TODO: Expand on this
    return user.scene.arena.terrain ? 0 : 6;
  }
}

export class ClearTerrainAttr extends MoveEffectAttr {
  constructor() {
    super();
  }

  apply(user: Pokemon, target: Pokemon, move: Move, args: any[]): boolean {
    return user.scene.arena.trySetTerrain(TerrainType.NONE, true, true);
  }
}

export class OneHitKOAttr extends MoveAttr {
  apply(user: Pokemon, target: Pokemon, move: Move, args: any[]): boolean {
    if (target.isBossImmune()) {
      return false;
    }

    (args[0] as Utils.BooleanHolder).value = true;

    return true;
  }

  getCondition(): MoveConditionFunc {
    return (user, target, move) => {
      const cancelled = new Utils.BooleanHolder(false);
      applyAbAttrs(BlockOneHitKOAbAttr, target, cancelled);
      return !cancelled.value && user.level >= target.level;
    };
  }
}

export class OverrideMoveEffectAttr extends MoveAttr {
  apply(user: Pokemon, target: Pokemon, move: Move, args: any[]): boolean | Promise<boolean> {
    //const overridden = args[0] as Utils.BooleanHolder;
    //const virtual = arg[1] as boolean;
    return true;
  }
}

export class ChargeAttr extends OverrideMoveEffectAttr {
  public chargeAnim: ChargeAnim;
  private chargeText: string;
  private tagType: BattlerTagType;
  private chargeEffect: boolean;
  public sameTurn: boolean;
  public followUpPriority: integer;

  constructor(chargeAnim: ChargeAnim, chargeText: string, tagType?: BattlerTagType, chargeEffect: boolean = false, sameTurn: boolean = false, followUpPriority?: integer) {
    super();

    this.chargeAnim = chargeAnim;
    this.chargeText = chargeText;
    this.tagType = tagType;
    this.chargeEffect = chargeEffect;
    this.sameTurn = sameTurn;
    this.followUpPriority = followUpPriority;
  }

  apply(user: Pokemon, target: Pokemon, move: Move, args: any[]): Promise<boolean> {
    return new Promise(resolve => {
      const lastMove = user.getLastXMoves().find(() => true);
      if (!lastMove || lastMove.move !== move.id || (lastMove.result !== MoveResult.OTHER && (this.sameTurn || lastMove.turn !== user.scene.currentBattle.turn))) {
        (args[0] as Utils.BooleanHolder).value = true;
        new MoveChargeAnim(this.chargeAnim, move.id, user).play(user.scene, () => {
          user.scene.queueMessage(getPokemonMessage(user, ` ${this.chargeText.replace("{TARGET}", target.name)}`));
          if (this.tagType) {
            user.addTag(this.tagType, 1, move.id, user.id);
          }
          if (this.chargeEffect) {
            applyMoveAttrs(MoveEffectAttr, user, target, move);
          }
          user.pushMoveHistory({ move: move.id, targets: [ target.getBattlerIndex() ], result: MoveResult.OTHER });
          user.getMoveQueue().push({ move: move.id, targets: [ target.getBattlerIndex() ], ignorePP: true });
          if (this.sameTurn) {
            user.scene.pushMovePhase(new MovePhase(user.scene, user, [ target.getBattlerIndex() ], user.moveset.find(m => m.moveId === move.id), true), this.followUpPriority);
          }
          user.addTag(BattlerTagType.CHARGING, 1, move.id, user.id);
          resolve(true);
        });
      } else {
        user.lapseTag(BattlerTagType.CHARGING);
        resolve(false);
      }
    });
  }

  usedChargeEffect(user: Pokemon, target: Pokemon, move: Move): boolean {
    if (!this.chargeEffect) {
      return false;
    }
    // Account for move history being populated when this function is called
    const lastMoves = user.getLastXMoves(2);
    return lastMoves.length === 2 && lastMoves[1].move === move.id && lastMoves[1].result === MoveResult.OTHER;
  }
}

export class SunlightChargeAttr extends ChargeAttr {
  constructor(chargeAnim: ChargeAnim, chargeText: string) {
    super(chargeAnim, chargeText);
  }

  apply(user: Pokemon, target: Pokemon, move: Move, args: any[]): Promise<boolean> {
    return new Promise(resolve => {
      const weatherType = user.scene.arena.weather?.weatherType;
      if (!user.scene.arena.weather?.isEffectSuppressed(user.scene) && (weatherType === WeatherType.SUNNY || weatherType === WeatherType.HARSH_SUN)) {
        resolve(false);
      } else {
        super.apply(user, target, move, args).then(result => resolve(result));
      }
    });
  }
}

export class ElectroShotChargeAttr extends ChargeAttr {
  private statIncreaseApplied: boolean;
  constructor() {
    super(ChargeAnim.ELECTRO_SHOT_CHARGING, "absorbed electricity!", null, true);
    // Add a flag because ChargeAttr skills use themselves twice instead of once over one-to-two turns
    this.statIncreaseApplied = false;
  }

  apply(user: Pokemon, target: Pokemon, move: Move, args: any[]): Promise<boolean> {
    return new Promise(resolve => {
      const weatherType = user.scene.arena.weather?.weatherType;
      if (!user.scene.arena.weather?.isEffectSuppressed(user.scene) && (weatherType === WeatherType.RAIN || weatherType === WeatherType.HEAVY_RAIN)) {
        // Apply the SPATK increase every call when used in the rain
        const statChangeAttr = new StatChangeAttr(BattleStat.SPATK, 1, true);
        statChangeAttr.apply(user, target, move, args);
        // After the SPATK is raised, execute the move resolution e.g. deal damage
        resolve(false);
      } else {
        if (!this.statIncreaseApplied) {
          // Apply the SPATK increase only if it hasn't been applied before e.g. on the first turn charge up animation
          const statChangeAttr = new StatChangeAttr(BattleStat.SPATK, 1, true);
          statChangeAttr.apply(user, target, move, args);
          // Set the flag to true so that on the following turn it doesn't raise SPATK a second time
          this.statIncreaseApplied = true;
        }
        super.apply(user, target, move, args).then(result => {
          if (!result) {
            // On the second turn, reset the statIncreaseApplied flag without applying the SPATK increase
            this.statIncreaseApplied = false;
          }
          resolve(result);
        });
      }
    });
  }
}

export class DelayedAttackAttr extends OverrideMoveEffectAttr {
  public tagType: ArenaTagType;
  public chargeAnim: ChargeAnim;
  private chargeText: string;

  constructor(tagType: ArenaTagType, chargeAnim: ChargeAnim, chargeText: string) {
    super();

    this.tagType = tagType;
    this.chargeAnim = chargeAnim;
    this.chargeText = chargeText;
  }

  apply(user: Pokemon, target: Pokemon, move: Move, args: any[]): Promise<boolean> {
    return new Promise(resolve => {
      if (args.length < 2 || !args[1]) {
        new MoveChargeAnim(this.chargeAnim, move.id, user).play(user.scene, () => {
          (args[0] as Utils.BooleanHolder).value = true;
          user.scene.queueMessage(getPokemonMessage(user, ` ${this.chargeText.replace("{TARGET}", target.name)}`));
          user.pushMoveHistory({ move: move.id, targets: [ target.getBattlerIndex() ], result: MoveResult.OTHER });
          user.scene.arena.addTag(this.tagType, 3, move.id, user.id, ArenaTagSide.BOTH, target.getBattlerIndex());

          resolve(true);
        });
      } else {
        user.scene.ui.showText(getPokemonMessage(user.scene.getPokemonById(target.id), ` took\nthe ${move.name} attack!`), null, () => resolve(true));
      }
    });
  }
}

export class StatChangeAttr extends MoveEffectAttr {
  public stats: BattleStat[];
  public levels: integer;
  private condition: MoveConditionFunc;
  private showMessage: boolean;

  constructor(stats: BattleStat | BattleStat[], levels: integer, selfTarget?: boolean, condition?: MoveConditionFunc, showMessage: boolean = true, firstHitOnly: boolean = false, moveEffectTrigger: MoveEffectTrigger = MoveEffectTrigger.HIT) {
    super(selfTarget, moveEffectTrigger, firstHitOnly);
    this.stats = typeof(stats) === "number"
      ? [ stats as BattleStat ]
      : stats as BattleStat[];
    this.levels = levels;
    this.condition = condition || null;
    this.showMessage = showMessage;
  }

  apply(user: Pokemon, target: Pokemon, move: Move, args: any[]): boolean | Promise<boolean> {
    if (!super.apply(user, target, move, args) || (this.condition && !this.condition(user, target, move))) {
      return false;
    }

    if (move.chance < 0 || move.chance === 100 || user.randSeedInt(100) < move.chance) {
      const levels = this.getLevels(user);
      user.scene.unshiftPhase(new StatChangePhase(user.scene, (this.selfTarget ? user : target).getBattlerIndex(), this.selfTarget, this.stats, levels, this.showMessage));
      return true;
    }

    return false;
  }

  getLevels(_user: Pokemon): integer {
    return this.levels;
  }

  getTargetBenefitScore(user: Pokemon, target: Pokemon, move: Move): integer {
    let ret = 0;
    const moveLevels = this.getLevels(user);
    for (const stat of this.stats) {
      let levels = moveLevels;
      if (levels > 0) {
        levels = Math.min(target.summonData.battleStats[stat] + levels, 6) - target.summonData.battleStats[stat];
      } else {
        levels = Math.max(target.summonData.battleStats[stat] + levels, -6) - target.summonData.battleStats[stat];
      }
      let noEffect = false;
      switch (stat) {
      case BattleStat.ATK:
        if (this.selfTarget) {
          noEffect = !user.getMoveset().find(m => m instanceof AttackMove && m.category === MoveCategory.PHYSICAL);
        }
        break;
      case BattleStat.DEF:
        if (!this.selfTarget) {
          noEffect = !user.getMoveset().find(m => m instanceof AttackMove && m.category === MoveCategory.PHYSICAL);
        }
        break;
      case BattleStat.SPATK:
        if (this.selfTarget) {
          noEffect = !user.getMoveset().find(m => m instanceof AttackMove && m.category === MoveCategory.SPECIAL);
        }
        break;
      case BattleStat.SPDEF:
        if (!this.selfTarget) {
          noEffect = !user.getMoveset().find(m => m instanceof AttackMove && m.category === MoveCategory.SPECIAL);
        }
        break;
      }
      if (noEffect) {
        continue;
      }
      ret += (levels * 4) + (levels > 0 ? -2 : 2);
    }
    return ret;
  }
}

export class PostVictoryStatChangeAttr extends MoveAttr {
  private stats: BattleStat[];
  private levels: integer;
  private condition: MoveConditionFunc;
  private showMessage: boolean;

  constructor(stats: BattleStat | BattleStat[], levels: integer, selfTarget?: boolean, condition?: MoveConditionFunc, showMessage: boolean = true, firstHitOnly: boolean = false) {
    super();
    this.stats = typeof(stats) === "number"
      ? [ stats as BattleStat ]
      : stats as BattleStat[];
    this.levels = levels;
    this.condition = condition || null;
    this.showMessage = showMessage;
  }
  applyPostVictory(user: Pokemon, target: Pokemon, move: Move): void {
    if (this.condition && !this.condition(user, target, move)) {
      return false;
    }
    const statChangeAttr = new StatChangeAttr(this.stats, this.levels, this.showMessage);
    statChangeAttr.apply(user, target, move);
  }
}

export class AcupressureStatChangeAttr extends MoveEffectAttr {
  constructor() {
    super();
  }

  apply(user: Pokemon, target: Pokemon, move: Move, args: any[]): boolean | Promise<boolean> {
    let randStats = [ BattleStat.ATK, BattleStat.DEF, BattleStat.SPATK, BattleStat.SPDEF, BattleStat.SPD, BattleStat.ACC, BattleStat.EVA ];
    randStats = randStats.filter(s => target.summonData.battleStats[s] < 6);
    if (randStats.length > 0) {
      const boostStat = [randStats[Utils.randInt(randStats.length)]];
      user.scene.unshiftPhase(new StatChangePhase(user.scene, target.getBattlerIndex(), this.selfTarget, boostStat, 2));
      return true;
    }
    return false;
  }
}

export class GrowthStatChangeAttr extends StatChangeAttr {
  constructor() {
    super([ BattleStat.ATK, BattleStat.SPATK ], 1, true);
  }

  getLevels(user: Pokemon): number {
    if (!user.scene.arena.weather?.isEffectSuppressed(user.scene)) {
      const weatherType = user.scene.arena.weather?.weatherType;
      if (weatherType === WeatherType.SUNNY || weatherType === WeatherType.HARSH_SUN) {
        return this.levels + 1;
      }
    }
    return this.levels;
  }
}

export class HalfHpStatMaxAttr extends StatChangeAttr {
  constructor(stat: BattleStat) {
    super(stat, 12, true, null, false);
  }

  apply(user: Pokemon, target: Pokemon, move: Move, args: any[]): Promise<boolean> {
    return new Promise<boolean>(resolve => {
      const damage = user.damageAndUpdate(Math.floor(user.getMaxHp() / 2), HitResult.OTHER, false, true);
      if (damage) {
        user.scene.damageNumberHandler.add(user, damage);
      }
      user.updateInfo().then(() => {
        const ret = super.apply(user, target, move, args);
        user.scene.queueMessage(getPokemonMessage(user, ` cut its own HP\nand maximized its ${getBattleStatName(this.stats[0])}!`));
        resolve(ret);
      });
    });
  }

  getCondition(): MoveConditionFunc {
    return (user, target, move) => user.getHpRatio() > 0.5 && user.summonData.battleStats[this.stats[0]] < 6;
  }

  // TODO: Add benefit score that considers HP cut
}

export class CutHpStatBoostAttr extends StatChangeAttr {
  private cutRatio: integer;

  constructor(stat: BattleStat | BattleStat[], levels: integer, cutRatio: integer) {
    super(stat, levels, true, null, true);

    this.cutRatio = cutRatio;
  }

  apply(user: Pokemon, target: Pokemon, move: Move, args: any[]): Promise<boolean> {
    return new Promise<boolean>(resolve => {
      const damage = user.damageAndUpdate(Math.floor(user.getMaxHp() / this.cutRatio), HitResult.OTHER, false, true);
      if (damage) {
        user.scene.damageNumberHandler.add(user, damage);
      }
      user.updateInfo().then(() => {
        const ret = super.apply(user, target, move, args);
        resolve(ret);
      });
    });
  }

  getCondition(): MoveConditionFunc {
    return (user, target, move) => user.getHpRatio() > 1 / this.cutRatio;
  }
}

export class CopyStatsAttr extends MoveEffectAttr {
  apply(user: Pokemon, target: Pokemon, move: Move, args: any[]): boolean {
    if (!super.apply(user, target, move, args)) {
      return false;
    }

    for (let s = 0; s < target.summonData.battleStats.length; s++) {
      user.summonData.battleStats[s] = target.summonData.battleStats[s];
    }
    if (target.getTag(BattlerTagType.CRIT_BOOST)) {
      user.addTag(BattlerTagType.CRIT_BOOST, 0, move.id);
    } else {
      user.removeTag(BattlerTagType.CRIT_BOOST);
    }
    target.updateInfo();
    user.updateInfo();

    target.scene.queueMessage(getPokemonMessage(user, " copied\n") + getPokemonMessage(target, "'s stat changes!"));

    return true;
  }
}

export class InvertStatsAttr extends MoveEffectAttr {
  apply(user: Pokemon, target: Pokemon, move: Move, args: any[]): boolean {
    if (!super.apply(user, target, move, args)) {
      return false;
    }

    for (let s = 0; s < target.summonData.battleStats.length; s++) {
      target.summonData.battleStats[s] *= -1;
    }
    target.updateInfo();
    user.updateInfo();

    target.scene.queueMessage(getPokemonMessage(target, "'s stat changes\nwere all reversed!"));

    return true;
  }
}

export class ResetStatsAttr extends MoveEffectAttr {
  apply(user: Pokemon, target: Pokemon, move: Move, args: any[]): boolean {
    if (!super.apply(user, target, move, args)) {
      return false;
    }

    for (let s = 0; s < target.summonData.battleStats.length; s++) {
      target.summonData.battleStats[s] = 0;
    }
    target.updateInfo();
    user.updateInfo();

    target.scene.queueMessage(getPokemonMessage(target, "'s stat changes\nwere eliminated!"));

    return true;
  }
}

/**
 * Attribute used for moves which swap the user and the target's stat changes.
 */
export class SwapStatsAttr extends MoveEffectAttr {
  /**
   * Swaps the user and the target's stat changes.
   * @param user Pokemon that used the move
   * @param target The target of the move
   * @param move Move with this attribute
   * @param args N/A
   * @returns true if the function succeeds
   */
  apply(user: Pokemon, target: Pokemon, move: Move, args: any []): boolean {
    if (!super.apply(user, target, move, args)) {
      return false;
    } //Exits if the move can't apply
    let priorBoost : integer; //For storing a stat boost
    for (let s = 0; s < target.summonData.battleStats.length; s++) {
      priorBoost = user.summonData.battleStats[s]; //Store user stat boost
      user.summonData.battleStats[s] = target.summonData.battleStats[s]; //Applies target boost to self
      target.summonData.battleStats[s] = priorBoost; //Applies stored boost to target
    }
    target.updateInfo();
    user.updateInfo();
    target.scene.queueMessage(getPokemonMessage(user, " switched stat changes with the target!"));
    return true;
  }
}

export class HpSplitAttr extends MoveEffectAttr {
  apply(user: Pokemon, target: Pokemon, move: Move, args: any[]): Promise<boolean> {
    return new Promise(resolve => {
      if (!super.apply(user, target, move, args)) {
        return resolve(false);
      }

      const infoUpdates = [];

      const hpValue = Math.floor((target.hp + user.hp) / 2);
      if (user.hp < hpValue) {
        const healing = user.heal(hpValue - user.hp);
        if (healing) {
          user.scene.damageNumberHandler.add(user, healing, HitResult.HEAL);
        }
      } else if (user.hp > hpValue) {
        const damage = user.damage(user.hp - hpValue, true);
        if (damage) {
          user.scene.damageNumberHandler.add(user, damage);
        }
      }
      infoUpdates.push(user.updateInfo());

      if (target.hp < hpValue) {
        const healing = target.heal(hpValue - target.hp);
        if (healing) {
          user.scene.damageNumberHandler.add(user, healing, HitResult.HEAL);
        }
      } else if (target.hp > hpValue) {
        const damage = target.damage(target.hp - hpValue, true);
        if (damage) {
          target.scene.damageNumberHandler.add(target, damage);
        }
      }
      infoUpdates.push(target.updateInfo());

      return Promise.all(infoUpdates).then(() => resolve(true));
    });
  }
}

export class VariablePowerAttr extends MoveAttr {
  apply(user: Pokemon, target: Pokemon, move: Move, args: any[]): boolean {
    //const power = args[0] as Utils.NumberHolder;
    return false;
  }
}

export class LessPPMorePowerAttr extends VariablePowerAttr {
  /**
   * Power up moves when less PP user has
   * @param user {@linkcode Pokemon} using this move
   * @param target {@linkcode Pokemon} target of this move
   * @param move {@linkcode Move} being used
   * @param args [0] {@linkcode Utils.NumberHolder} of power
   * @returns true if the function succeeds
   */
  apply(user: Pokemon, target: Pokemon, move: Move, args: any[]): boolean {
    const ppMax = move.pp;
    const ppUsed = user.moveset.find((m) => m.moveId === move.id).ppUsed;

    let ppRemains = ppMax - ppUsed;
    /** Reduce to 0 to avoid negative numbers if user has 1PP before attack and target has Ability.PRESSURE */
    if (ppRemains < 0) {
      ppRemains = 0;
    }

    const power = args[0] as Utils.NumberHolder;

    switch (ppRemains) {
    case 0:
      power.value = 200;
      break;
    case 1:
      power.value = 80;
      break;
    case 2:
      power.value = 60;
      break;
    case 3:
      power.value = 50;
      break;
    default:
      power.value = 40;
      break;
    }
    return true;
  }
}

export class MovePowerMultiplierAttr extends VariablePowerAttr {
  private powerMultiplierFunc: (user: Pokemon, target: Pokemon, move: Move) => number;

  constructor(powerMultiplier: (user: Pokemon, target: Pokemon, move: Move) => number) {
    super();

    this.powerMultiplierFunc = powerMultiplier;
  }

  apply(user: Pokemon, target: Pokemon, move: Move, args: any[]): boolean {
    const power = args[0] as Utils.NumberHolder;
    power.value *= this.powerMultiplierFunc(user, target, move);

    return true;
  }
}

/**
 * Helper function to calculate the the base power of an ally's hit when using Beat Up.
 * @param user The Pokemon that used Beat Up.
 * @param allyIndex The party position of the ally contributing to Beat Up.
 * @returns The base power of the Beat Up hit.
 */
const beatUpFunc = (user: Pokemon, allyIndex: number): number => {
  const party = user.scene.getParty();

  for (let i = allyIndex; i < party.length; i++) {
    const pokemon = party[i];

    // The user contributes to Beat Up regardless of status condition.
    // Allies can contribute only if they do not have a non-volatile status condition.
    if (pokemon.id !== user.id && pokemon?.status && pokemon.status.effect !== StatusEffect.NONE) {
      continue;
    }
    return (pokemon.species.getBaseStat(Stat.ATK) / 10) + 5;
  }
};

export class BeatUpAttr extends VariablePowerAttr {

  /**
   * Gets the next party member to contribute to a Beat Up hit, and calculates the base power for it.
   * @param user Pokemon that used the move
   * @param _target N/A
   * @param _move Move with this attribute
   * @param args N/A
   * @returns true if the function succeeds
   */
  apply(user: Pokemon, target: Pokemon, move: Move, args: any[]): boolean {
    const power = args[0] as Utils.NumberHolder;
    const allyIndex = user.turnData.hitCount - user.turnData.hitsLeft;
    power.value = beatUpFunc(user, allyIndex);
    return true;
  }
}

const doublePowerChanceMessageFunc = (user: Pokemon, target: Pokemon, move: Move) => {
  let message: string = null;
  user.scene.executeWithSeedOffset(() => {
    const rand = Utils.randSeedInt(100);
    if (rand < move.chance) {
      message = getPokemonMessage(user, " is going all out for this attack!");
    }
  }, user.scene.currentBattle.turn << 6, user.scene.waveSeed);
  return message;
};

export class DoublePowerChanceAttr extends VariablePowerAttr {
  apply(user: Pokemon, target: Pokemon, move: Move, args: any[]): boolean {
    let rand: integer;
    user.scene.executeWithSeedOffset(() => rand = Utils.randSeedInt(100), user.scene.currentBattle.turn << 6, user.scene.waveSeed);
    if (rand < move.chance) {
      const power = args[0] as Utils.NumberHolder;
      power.value *= 2;
      return true;
    }

    return false;
  }
}

export abstract class ConsecutiveUsePowerMultiplierAttr extends MovePowerMultiplierAttr {
  constructor(limit: integer, resetOnFail: boolean, resetOnLimit?: boolean, ...comboMoves: Moves[]) {
    super((user: Pokemon, target: Pokemon, move: Move): number => {
      const moveHistory = user.getMoveHistory().reverse().slice(1);

      let count = 0;
      let turnMove: TurnMove;

      while (((turnMove = moveHistory.shift())?.move === move.id || (comboMoves.length && comboMoves.includes(turnMove?.move))) && (!resetOnFail || turnMove.result === MoveResult.SUCCESS)) {
        if (count < (limit - 1)) {
          count++;
        } else if (resetOnLimit) {
          count = 0;
        } else {
          break;
        }
      }

      return this.getMultiplier(count);
    });
  }

  abstract getMultiplier(count: integer): number;
}

export class ConsecutiveUseDoublePowerAttr extends ConsecutiveUsePowerMultiplierAttr {
  getMultiplier(count: number): number {
    return Math.pow(2, count);
  }
}

export class ConsecutiveUseMultiBasePowerAttr extends ConsecutiveUsePowerMultiplierAttr {
  getMultiplier(count: number): number {
    return (count + 1);
  }
}

export class WeightPowerAttr extends VariablePowerAttr {
  apply(user: Pokemon, target: Pokemon, move: Move, args: any[]): boolean {
    const power = args[0] as Utils.NumberHolder;

    const targetWeight = target.getWeight();
    const weightThresholds = [ 10, 25, 50, 100, 200 ];

    let w = 0;
    while (targetWeight >= weightThresholds[w]) {
      if (++w === weightThresholds.length) {
        break;
      }
    }

    power.value = (w + 1) * 20;

    return true;
  }
}

/**
 * Attribute used for Electro Ball move.
 * @extends VariablePowerAttr
 * @see {@linkcode apply}
 **/
export class ElectroBallPowerAttr extends VariablePowerAttr {
  /**
   * Move that deals more damage the faster {@linkcode BattleStat.SPD}
   * the user is compared to the target.
   * @param user Pokemon that used the move
   * @param target The target of the move
   * @param move Move with this attribute
   * @param args N/A
   * @returns true if the function succeeds
   */
  apply(user: Pokemon, target: Pokemon, move: Move, args: any[]): boolean {
    const power = args[0] as Utils.NumberHolder;

    const statRatio = target.getBattleStat(Stat.SPD) / user.getBattleStat(Stat.SPD);
    const statThresholds = [ 0.25, 1 / 3, 0.5, 1, -1 ];
    const statThresholdPowers = [ 150, 120, 80, 60, 40 ];

    let w = 0;
    while (w < statThresholds.length - 1 && statRatio > statThresholds[w]) {
      if (++w === statThresholds.length) {
        break;
      }
    }

    power.value = statThresholdPowers[w];
    return true;
  }
}


/**
 * Attribute used for Gyro Ball move.
 * @extends VariablePowerAttr
 * @see {@linkcode apply}
 **/
export class GyroBallPowerAttr extends VariablePowerAttr {
  /**
   * Move that deals more damage the slower {@linkcode BattleStat.SPD}
   * the user is compared to the target.
   * @param user Pokemon that used the move
   * @param target The target of the move
   * @param move Move with this attribute
   * @param args N/A
   * @returns true if the function succeeds
   */
  apply(user: Pokemon, target: Pokemon, move: Move, args: any[]): boolean {
    const power = args[0] as Utils.NumberHolder;
    const userSpeed = user.getBattleStat(Stat.SPD);
    if (userSpeed < 1) {
      // Gen 6+ always have 1 base power
      power.value = 1;
      return true;
    }

    power.value = Math.floor(Math.min(150, 25 * target.getBattleStat(Stat.SPD) / userSpeed + 1));
    return true;
  }
}

export class LowHpPowerAttr extends VariablePowerAttr {
  apply(user: Pokemon, target: Pokemon, move: Move, args: any[]): boolean {
    const power = args[0] as Utils.NumberHolder;
    const hpRatio = user.getHpRatio();

    switch (true) {
    case (hpRatio < 0.0417):
      power.value = 200;
      break;
    case (hpRatio < 0.1042):
      power.value = 150;
      break;
    case (hpRatio < 0.2083):
      power.value = 100;
      break;
    case (hpRatio < 0.3542):
      power.value = 80;
      break;
    case (hpRatio < 0.6875):
      power.value = 40;
      break;
    default:
      power.value = 20;
      break;
    }

    return true;
  }
}

export class CompareWeightPowerAttr extends VariablePowerAttr {
  apply(user: Pokemon, target: Pokemon, move: Move, args: any[]): boolean {
    const power = args[0] as Utils.NumberHolder;
    const userWeight = user.getWeight();
    const targetWeight = target.getWeight();

    if (!userWeight || userWeight === 0) {
      return false;
    }

    const relativeWeight = (targetWeight / userWeight) * 100;

    switch (true) {
    case (relativeWeight < 20.01):
      power.value = 120;
      break;
    case (relativeWeight < 25.01):
      power.value = 100;
      break;
    case (relativeWeight < 33.35):
      power.value = 80;
      break;
    case (relativeWeight < 50.01):
      power.value = 60;
      break;
    default:
      power.value = 40;
      break;
    }

    return true;
  }
}

export class HpPowerAttr extends VariablePowerAttr {
  apply(user: Pokemon, target: Pokemon, move: Move, args: any[]): boolean {
    (args[0] as Utils.NumberHolder).value = Math.max(Math.floor(150 * user.getHpRatio()), 1);

    return true;
  }
}

export class OpponentHighHpPowerAttr extends VariablePowerAttr {
  apply(user: Pokemon, target: Pokemon, move: Move, args: any[]): boolean {
    (args[0] as Utils.NumberHolder).value = Math.max(Math.floor(120 * target.getHpRatio()), 1);

    return true;
  }
}

export class FirstAttackDoublePowerAttr extends VariablePowerAttr {
  apply(user: Pokemon, target: Pokemon, move: Move, args: any[]): boolean {
    console.log(target.getLastXMoves(1), target.scene.currentBattle.turn);
    if (!target.getLastXMoves(1).find(m => m.turn === target.scene.currentBattle.turn)) {
      (args[0] as Utils.NumberHolder).value *= 2;
      return true;
    }

    return false;
  }
}


export class TurnDamagedDoublePowerAttr extends VariablePowerAttr {
  apply(user: Pokemon, target: Pokemon, move: Move, args: any[]): boolean {
    if (user.turnData.attacksReceived.find(r => r.damage && r.sourceId === target.id)) {
      (args[0] as Utils.NumberHolder).value *= 2;
      return true;
    }

    return false;
  }
}

const magnitudeMessageFunc = (user: Pokemon, target: Pokemon, move: Move) => {
  let message: string;
  user.scene.executeWithSeedOffset(() => {
    const magnitudeThresholds = [ 5, 15, 35, 65, 75, 95 ];

    const rand = Utils.randSeedInt(100);

    let m = 0;
    for (; m < magnitudeThresholds.length; m++) {
      if (rand < magnitudeThresholds[m]) {
        break;
      }
    }

    message = `Magnitude ${m + 4}!`;
  }, user.scene.currentBattle.turn << 6, user.scene.waveSeed);
  return message;
};

export class MagnitudePowerAttr extends VariablePowerAttr {
  apply(user: Pokemon, target: Pokemon, move: Move, args: any[]): boolean {
    const power = args[0] as Utils.NumberHolder;

    const magnitudeThresholds = [ 5, 15, 35, 65, 75, 95 ];
    const magnitudePowers = [ 10, 30, 50, 70, 90, 100, 110, 150 ];

    let rand: integer;

    user.scene.executeWithSeedOffset(() => rand = Utils.randSeedInt(100), user.scene.currentBattle.turn << 6, user.scene.waveSeed);

    let m = 0;
    for (; m < magnitudeThresholds.length; m++) {
      if (rand < magnitudeThresholds[m]) {
        break;
      }
    }

    power.value = magnitudePowers[m];

    return true;
  }
}

export class AntiSunlightPowerDecreaseAttr extends VariablePowerAttr {
  apply(user: Pokemon, target: Pokemon, move: Move, args: any[]): boolean {
    if (!user.scene.arena.weather?.isEffectSuppressed(user.scene)) {
      const power = args[0] as Utils.NumberHolder;
      const weatherType = user.scene.arena.weather?.weatherType || WeatherType.NONE;
      switch (weatherType) {
      case WeatherType.RAIN:
      case WeatherType.SANDSTORM:
      case WeatherType.HAIL:
      case WeatherType.SNOW:
      case WeatherType.HEAVY_RAIN:
        power.value *= 0.5;
        return true;
      }
    }

    return false;
  }
}

export class FriendshipPowerAttr extends VariablePowerAttr {
  private invert: boolean;

  constructor(invert?: boolean) {
    super();

    this.invert = !!invert;
  }

  apply(user: Pokemon, target: Pokemon, move: Move, args: any[]): boolean {
    const power = args[0] as Utils.NumberHolder;

    if (user instanceof PlayerPokemon) {
      const friendshipPower = Math.floor(Math.min(user.friendship, 255) / 2.5);
      power.value = Math.max(!this.invert ? friendshipPower : 102 - friendshipPower, 1);
    }

    return true;
  }
}

export class HitCountPowerAttr extends VariablePowerAttr {
  apply(user: Pokemon, target: Pokemon, move: Move, args: any[]): boolean {
    (args[0] as Utils.NumberHolder).value += Math.min(user.battleData.hitCount, 6) * 50;

    return true;
  }
}

export class StatChangeCountPowerAttr extends VariablePowerAttr {
  apply(user: Pokemon, target: Pokemon, move: Move, args: any[]): boolean {
    const positiveStats: number = user.summonData.battleStats.reduce((total, stat) => stat > 0 && stat ? total + stat : total, 0);

    (args[0] as Utils.NumberHolder).value += positiveStats * 20;

    return true;
  }
}

export class PresentPowerAttr extends VariablePowerAttr {
  apply(user: Pokemon, target: Pokemon, move: Move, args: any[]): boolean {

    const powerSeed = Utils.randSeedInt(100);
    if (powerSeed <= 40) {
      (args[0] as Utils.NumberHolder).value = 40;
    } else if (40 < powerSeed && powerSeed <= 70) {
      (args[0] as Utils.NumberHolder).value = 80;
    } else if (70 < powerSeed && powerSeed <= 80) {
      (args[0] as Utils.NumberHolder).value = 120;
    } else if (80 < powerSeed && powerSeed <= 100) {
      target.scene.unshiftPhase(new PokemonHealPhase(target.scene, target.getBattlerIndex(),
        Math.max(Math.floor(target.getMaxHp() / 4), 1), getPokemonMessage(target, " regained\nhealth!"), true));
    }

    return true;
  }
}

export class KnockOffPowerAttr extends VariablePowerAttr {
  apply(user: Pokemon, target: Pokemon, move: Move, args: any[]): boolean {
    if (target.getHeldItems().length > 0) {
      (args[0] as Utils.NumberHolder).value *= 1.5;
      return true;
    }

    return false;
  }
}

export class WaterShurikenPowerAttr extends VariablePowerAttr {
  apply(user: Pokemon, target: Pokemon, move: Move, args: any[]): boolean {
    if (user.species.speciesId === Species.GRENINJA && user.hasAbility(Abilities.BATTLE_BOND) && user.formIndex === 2) {
      (args[0] as Utils.IntegerHolder).value = 20;
      return true;
    }
    return false;
  }
}

export class VariableAtkAttr extends MoveAttr {
  constructor() {
    super();
  }

  apply(user: Pokemon, target: Pokemon, move: Move, args: any[]): boolean {
    //const atk = args[0] as Utils.IntegerHolder;
    return false;
  }
}

export class TargetAtkUserAtkAttr extends VariableAtkAttr {
  constructor() {
    super();
  }
  apply(user: Pokemon, target: Pokemon, move: Move, args: any[]): boolean {
    (args[0] as Utils.IntegerHolder).value = target.getBattleStat(Stat.ATK, target);
    return true;
  }
}

export class DefAtkAttr extends VariableAtkAttr {
  constructor() {
    super();
  }

  apply(user: Pokemon, target: Pokemon, move: Move, args: any[]): boolean {
    (args[0] as Utils.IntegerHolder).value = user.getBattleStat(Stat.DEF, target);
    return true;
  }
}

export class VariableDefAttr extends MoveAttr {
  constructor() {
    super();
  }

  apply(user: Pokemon, target: Pokemon, move: Move, args: any[]): boolean {
    //const def = args[0] as Utils.IntegerHolder;
    return false;
  }
}

export class DefDefAttr extends VariableDefAttr {
  constructor() {
    super();
  }

  apply(user: Pokemon, target: Pokemon, move: Move, args: any[]): boolean {
    (args[0] as Utils.IntegerHolder).value = target.getBattleStat(Stat.DEF, user);
    return true;
  }
}

export class VariableAccuracyAttr extends MoveAttr {
  apply(user: Pokemon, target: Pokemon, move: Move, args: any[]): boolean {
    //const accuracy = args[0] as Utils.NumberHolder;
    return false;
  }
}

export class ThunderAccuracyAttr extends VariableAccuracyAttr {
  apply(user: Pokemon, target: Pokemon, move: Move, args: any[]): boolean {
    if (!user.scene.arena.weather?.isEffectSuppressed(user.scene)) {
      const accuracy = args[0] as Utils.NumberHolder;
      const weatherType = user.scene.arena.weather?.weatherType || WeatherType.NONE;
      switch (weatherType) {
      case WeatherType.SUNNY:
      case WeatherType.SANDSTORM:
      case WeatherType.HARSH_SUN:
        accuracy.value = 50;
        return true;
      case WeatherType.RAIN:
      case WeatherType.HEAVY_RAIN:
        accuracy.value = -1;
        return true;
      }
    }

    return false;
  }
}

/**
 * Attribute used for moves which never miss
 * against Pokemon with the {@linkcode BattlerTagType.MINIMIZED}
 * @extends VariableAccuracyAttr
 * @see {@linkcode apply}
 */
export class MinimizeAccuracyAttr extends VariableAccuracyAttr {
  /**
   * @see {@linkcode apply}
   * @param user N/A
   * @param target {@linkcode Pokemon} target of the move
   * @param move N/A
   * @param args [0] Accuracy of the move to be modified
   * @returns true if the function succeeds
   */
  apply(user: Pokemon, target: Pokemon, move: Move, args: any[]): boolean {
    if (target.getTag(BattlerTagType.MINIMIZED)) {
      const accuracy = args[0] as Utils.NumberHolder;
      accuracy.value = -1;

      return true;
    }

    return false;
  }
}

export class ToxicAccuracyAttr extends VariableAccuracyAttr {
  apply(user: Pokemon, target: Pokemon, move: Move, args: any[]): boolean {
    if (user.isOfType(Type.POISON)) {
      const accuracy = args[0] as Utils.NumberHolder;
      accuracy.value = -1;
      return true;
    }

    return false;
  }
}

export class BlizzardAccuracyAttr extends VariableAccuracyAttr {
  apply(user: Pokemon, target: Pokemon, move: Move, args: any[]): boolean {
    if (!user.scene.arena.weather?.isEffectSuppressed(user.scene)) {
      const accuracy = args[0] as Utils.NumberHolder;
      const weatherType = user.scene.arena.weather?.weatherType || WeatherType.NONE;
      if (weatherType === WeatherType.HAIL || weatherType === WeatherType.SNOW) {
        accuracy.value = -1;
        return true;
      }
    }

    return false;
  }
}

export class VariableMoveCategoryAttr extends MoveAttr {
  apply(user: Pokemon, target: Pokemon, move: Move, args: any[]): boolean {
    return false;
  }
}

export class PhotonGeyserCategoryAttr extends VariableMoveCategoryAttr {
  apply(user: Pokemon, target: Pokemon, move: Move, args: any[]): boolean {
    const category = (args[0] as Utils.IntegerHolder);

    if (user.getBattleStat(Stat.ATK, target, move) > user.getBattleStat(Stat.SPATK, target, move)) {
      category.value = MoveCategory.PHYSICAL;
      return true;
    }

    return false;
  }
}

export class TeraBlastCategoryAttr extends VariableMoveCategoryAttr {
  apply(user: Pokemon, target: Pokemon, move: Move, args: any[]): boolean {
    const category = (args[0] as Utils.IntegerHolder);

    if (user.isTerastallized() && user.getBattleStat(Stat.ATK, target, move) > user.getBattleStat(Stat.SPATK, target, move)) {
      category.value = MoveCategory.PHYSICAL;
      return true;
    }

    return false;
  }
}

export class ShellSideArmCategoryAttr extends VariableMoveCategoryAttr {
  apply(user: Pokemon, target: Pokemon, move: Move, args: any[]): boolean {
    const category = (args[0] as Utils.IntegerHolder);
    const atkRatio = user.getBattleStat(Stat.ATK, target, move) / target.getBattleStat(Stat.DEF, user, move);
    const specialRatio = user.getBattleStat(Stat.SPATK, target, move) / target.getBattleStat(Stat.SPDEF, user, move);

    // Shell Side Arm is much more complicated than it looks, this is a partial implementation to try to achieve something similar to the games
    if (atkRatio > specialRatio) {
      category.value = MoveCategory.PHYSICAL;
      return true;
    } else if (atkRatio === specialRatio && user.randSeedInt(2) === 0) {
      category.value = MoveCategory.PHYSICAL;
      return true;
    }

    return false;
  }
}

export class VariableMoveTypeAttr extends MoveAttr {
  apply(user: Pokemon, target: Pokemon, move: Move, args: any[]): boolean {
    return false;
  }
}

export class TechnoBlastTypeAttr extends VariableMoveTypeAttr {
  apply(user: Pokemon, target: Pokemon, move: Move, args: any[]): boolean {
    if ([user.species.speciesId, user.fusionSpecies?.speciesId].includes(Species.GENESECT)) {
      const form = user.species.speciesId === Species.GENESECT ? user.formIndex : user.fusionSpecies.formIndex;
      const type = (args[0] as Utils.IntegerHolder);

      switch (form) {
      case 1: // Shock Drive
        type.value = Type.ELECTRIC;
        break;
      case 2: // Burn Drive
        type.value = Type.FIRE;
        break;
      case 3: // Chill Drive
        type.value = Type.ICE;
        break;
      case 4: // Douse Drive
        type.value = Type.WATER;
        break;
      default:
        type.value = Type.NORMAL;
        break;
      }
      return true;
    }

    return false;
  }
}

export class AuraWheelTypeAttr extends VariableMoveTypeAttr {
  apply(user: Pokemon, target: Pokemon, move: Move, args: any[]): boolean {
    if ([user.species.speciesId, user.fusionSpecies?.speciesId].includes(Species.MORPEKO)) {
      const form = user.species.speciesId === Species.MORPEKO ? user.formIndex : user.fusionSpecies.formIndex;
      const type = (args[0] as Utils.IntegerHolder);

      switch (form) {
      case 1: // Hangry Mode
        type.value = Type.DARK;
        break;
      default: // Full Belly Mode
        type.value = Type.ELECTRIC;
        break;
      }
      return true;
    }

    return false;
  }
}

export class RagingBullTypeAttr extends VariableMoveTypeAttr {
  apply(user: Pokemon, target: Pokemon, move: Move, args: any[]): boolean {
    if ([user.species.speciesId, user.fusionSpecies?.speciesId].includes(Species.PALDEA_TAUROS)) {
      const form = user.species.speciesId === Species.PALDEA_TAUROS ? user.formIndex : user.fusionSpecies.formIndex;
      const type = (args[0] as Utils.IntegerHolder);

      switch (form) {
      case 1: // Blaze breed
        type.value = Type.FIRE;
        break;
      case 2: // Aqua breed
        type.value = Type.WATER;
        break;
      default:
        type.value = Type.FIGHTING;
        break;
      }
      return true;
    }

    return false;
  }
}

export class IvyCudgelTypeAttr extends VariableMoveTypeAttr {
  apply(user: Pokemon, target: Pokemon, move: Move, args: any[]): boolean {
    if ([user.species.speciesId, user.fusionSpecies?.speciesId].includes(Species.OGERPON)) {
      const form = user.species.speciesId === Species.OGERPON ? user.formIndex : user.fusionSpecies.formIndex;
      const type = (args[0] as Utils.IntegerHolder);

      switch (form) {
      case 1: // Wellspring Mask
        type.value = Type.WATER;
        break;
      case 2: // Hearthflame Mask
        type.value = Type.FIRE;
        break;
      case 3: // Cornerstone Mask
        type.value = Type.ROCK;
        break;
      case 4: // Teal Mask Tera
        type.value = Type.GRASS;
        break;
      case 5: // Wellspring Mask Tera
        type.value = Type.WATER;
        break;
      case 6: // Hearthflame Mask Tera
        type.value = Type.FIRE;
        break;
      case 7: // Cornerstone Mask Tera
        type.value = Type.ROCK;
        break;
      default:
        type.value = Type.GRASS;
        break;
      }
      return true;
    }

    return false;
  }
}

export class WeatherBallTypeAttr extends VariableMoveTypeAttr {
  apply(user: Pokemon, target: Pokemon, move: Move, args: any[]): boolean {
    if (!user.scene.arena.weather?.isEffectSuppressed(user.scene)) {
      const type = (args[0] as Utils.IntegerHolder);

      switch (user.scene.arena.weather?.weatherType) {
      case WeatherType.SUNNY:
      case WeatherType.HARSH_SUN:
        type.value = Type.FIRE;
        break;
      case WeatherType.RAIN:
      case WeatherType.HEAVY_RAIN:
        type.value = Type.WATER;
        break;
      case WeatherType.SANDSTORM:
        type.value = Type.ROCK;
        break;
      case WeatherType.HAIL:
      case WeatherType.SNOW:
        type.value = Type.ICE;
        break;
      default:
        return false;
      }
      return true;
    }

    return false;
  }
}

/**
 * Changes the move's type to match the current terrain.
 * Has no effect if the user is not grounded.
 * @extends VariableMoveTypeAttr
 * @see {@linkcode apply}
 */
export class TerrainPulseTypeAttr extends VariableMoveTypeAttr {
  /**
   * @param user {@linkcode Pokemon} using this move
   * @param target N/A
   * @param move N/A
   * @param args [0] {@linkcode Utils.IntegerHolder} The move's type to be modified
   * @returns true if the function succeeds
   */
  apply(user: Pokemon, target: Pokemon, move: Move, args: any[]): boolean {
    if (!user.isGrounded) {
      return false;
    }

    const currentTerrain = user.scene.arena.getTerrainType();
    const type = (args[0] as Utils.IntegerHolder);

    switch (currentTerrain) {
    case TerrainType.MISTY:
      type.value = Type.FAIRY;
      break;
    case TerrainType.ELECTRIC:
      type.value = Type.ELECTRIC;
      break;
    case TerrainType.GRASSY:
      type.value = Type.GRASS;
      break;
    case TerrainType.PSYCHIC:
      type.value = Type.PSYCHIC;
      break;
    default:
      return false;
    }
    return true;
  }
}

export class HiddenPowerTypeAttr extends VariableMoveTypeAttr {
  apply(user: Pokemon, target: Pokemon, move: Move, args: any[]): boolean {
    const type = (args[0] as Utils.IntegerHolder);

    const iv_val = Math.floor(((user.ivs[Stat.HP] & 1)
      +(user.ivs[Stat.ATK] & 1) * 2
      +(user.ivs[Stat.DEF] & 1) * 4
      +(user.ivs[Stat.SPD] & 1) * 8
      +(user.ivs[Stat.SPATK] & 1) * 16
      +(user.ivs[Stat.SPDEF] & 1) * 32) * 15/63);

    type.value = [
      Type.FIGHTING, Type.FLYING, Type.POISON, Type.GROUND,
      Type.ROCK, Type.BUG, Type.GHOST, Type.STEEL,
      Type.FIRE, Type.WATER, Type.GRASS, Type.ELECTRIC,
      Type.PSYCHIC, Type.ICE, Type.DRAGON, Type.DARK][iv_val];

    return true;
  }
}

export class MatchUserTypeAttr extends VariableMoveTypeAttr {
  apply(user: Pokemon, target: Pokemon, move: Move, args: any[]): boolean {
    const type = (args[0] as Utils.IntegerHolder);

    const userTypes = user.getTypes(true);

    if (userTypes.includes(Type.STELLAR)) { // will not change to stellar type
      const nonTeraTypes = user.getTypes();
      type.value = nonTeraTypes[0];
      return true;
    } else if (userTypes.length > 0) {
      type.value = userTypes[0];
      return true;
    } else {
      return false;
    }

  }
}

export class VariableMoveTypeMultiplierAttr extends MoveAttr {
  apply(user: Pokemon, target: Pokemon, move: Move, args: any[]): boolean {
    return false;
  }
}

export class NeutralDamageAgainstFlyingTypeMultiplierAttr extends VariableMoveTypeMultiplierAttr {
  apply(user: Pokemon, target: Pokemon, move: Move, args: any[]): boolean {
    if (!target.getTag(BattlerTagType.IGNORE_FLYING)) {
      const multiplier = args[0] as Utils.NumberHolder;
      //When a flying type is hit, the first hit is always 1x multiplier. Levitating pokemon are instantly affected by typing
      if (target.isOfType(Type.FLYING)) {
        multiplier.value = 1;
      }
      target.addTag(BattlerTagType.IGNORE_FLYING, 20, move.id, user.id); //TODO: Grounded effect should not have turn limit
      return true;
    }

    return false;
  }
}

export class WaterSuperEffectTypeMultiplierAttr extends VariableMoveTypeMultiplierAttr {
  apply(user: Pokemon, target: Pokemon, move: Move, args: any[]): boolean {
    const multiplier = args[0] as Utils.NumberHolder;
    if (target.isOfType(Type.WATER)) {
      multiplier.value *= 4; // Increased twice because initial reduction against water
      return true;
    }

    return false;
  }
}

export class IceNoEffectTypeAttr extends VariableMoveTypeMultiplierAttr {
  /**
   * Checks to see if the Target is Ice-Type or not. If so, the move will have no effect.
   * @param {Pokemon} user N/A
   * @param {Pokemon} target Pokemon that is being checked whether Ice-Type or not.
   * @param {Move} move N/A
   * @param {any[]} args Sets to false if the target is Ice-Type, so it should do no damage/no effect.
   * @returns {boolean} Returns true if move is successful, false if Ice-Type.
   */
  apply(user: Pokemon, target: Pokemon, move: Move, args: any[]): boolean {
    if (target.isOfType(Type.ICE)) {
      (args[0] as Utils.BooleanHolder).value = false;
      return false;
    }
    return true;
  }
}

export class FlyingTypeMultiplierAttr extends VariableMoveTypeMultiplierAttr {
  apply(user: Pokemon, target: Pokemon, move: Move, args: any[]): boolean {
    const multiplier = args[0] as Utils.NumberHolder;
    multiplier.value *= target.getAttackTypeEffectiveness(Type.FLYING, user);
    return true;
  }
}

export class OneHitKOAccuracyAttr extends VariableAccuracyAttr {
  apply(user: Pokemon, target: Pokemon, move: Move, args: any[]): boolean {
    const accuracy = args[0] as Utils.NumberHolder;
    if (user.level < target.level) {
      accuracy.value = 0;
    } else {
      accuracy.value = Math.min(Math.max(30 + 100 * (1 - target.level / user.level), 0), 100);
    }
    return true;
  }
}

export class SheerColdAccuracyAttr extends OneHitKOAccuracyAttr {
  /**
   * Changes the normal One Hit KO Accuracy Attr to implement the Gen VII changes,
   * where if the user is Ice-Type, it has more accuracy.
   * @param {Pokemon} user Pokemon that is using the move; checks the Pokemon's level.
   * @param {Pokemon} target Pokemon that is receiving the move; checks the Pokemon's level.
   * @param {Move} move N/A
   * @param {any[]} args Uses the accuracy argument, allowing to change it from either 0 if it doesn't pass
   * the first if/else, or 30/20 depending on the type of the user Pokemon.
   * @returns Returns true if move is successful, false if misses.
   */
  apply(user: Pokemon, target: Pokemon, move: Move, args: any[]): boolean {
    const accuracy = args[0] as Utils.NumberHolder;
    if (user.level < target.level) {
      accuracy.value = 0;
    } else {
      const baseAccuracy = user.isOfType(Type.ICE) ? 30 : 20;
      accuracy.value = Math.min(Math.max(baseAccuracy + 100 * (1 - target.level / user.level), 0), 100);
    }
    return true;
  }
}

export class MissEffectAttr extends MoveAttr {
  private missEffectFunc: UserMoveConditionFunc;

  constructor(missEffectFunc: UserMoveConditionFunc) {
    super();

    this.missEffectFunc = missEffectFunc;
  }

  apply(user: Pokemon, target: Pokemon, move: Move, args: any[]): boolean {
    this.missEffectFunc(user, move);
    return true;
  }
}

export class NoEffectAttr extends MoveAttr {
  private noEffectFunc: UserMoveConditionFunc;

  constructor(noEffectFunc: UserMoveConditionFunc) {
    super();

    this.noEffectFunc = noEffectFunc;
  }

  apply(user: Pokemon, target: Pokemon, move: Move, args: any[]): boolean {
    this.noEffectFunc(user, move);
    return true;
  }
}

const crashDamageFunc = (user: Pokemon, move: Move) => {
  const cancelled = new Utils.BooleanHolder(false);
  applyAbAttrs(BlockNonDirectDamageAbAttr, user, cancelled);
  if (cancelled.value) {
    return false;
  }

  user.damageAndUpdate(Math.floor(user.getMaxHp() / 2), HitResult.OTHER, false, true);
  user.scene.queueMessage(getPokemonMessage(user, " kept going\nand crashed!"));
  user.turnData.damageTaken += Math.floor(user.getMaxHp() / 2);

  return true;
};

export class TypelessAttr extends MoveAttr { }
/**
* Attribute used for moves which ignore redirection effects, and always target their original target, i.e. Snipe Shot
* Bypasses Storm Drain, Follow Me, Ally Switch, and the like.
*/
export class BypassRedirectAttr extends MoveAttr { }

<<<<<<< HEAD
=======
export class DisableMoveAttr extends MoveEffectAttr {
  constructor() {
    super(false);
  }

  apply(user: Pokemon, target: Pokemon, move: Move, args: any[]): boolean {
    if (!super.apply(user, target, move, args)) {
      return false;
    }

    const moveQueue = target.getLastXMoves();
    let turnMove: TurnMove;
    while (moveQueue.length) {
      turnMove = moveQueue.shift();
      if (turnMove.virtual) {
        continue;
      }

      const moveIndex = target.getMoveset().findIndex(m => m.moveId === turnMove.move);
      if (moveIndex === -1) {
        return false;
      }

      const disabledMove = target.getMoveset()[moveIndex];
      target.summonData.disabledMove = disabledMove.moveId;
      target.summonData.disabledTurns = 4;

      user.scene.queueMessage(getPokemonMessage(target, `'s ${disabledMove.getName()}\nwas disabled!`));

      return true;
    }

    return false;
  }

  getCondition(): MoveConditionFunc {
    return (user, target, move) => {
      if (target.summonData.disabledMove || target.isMax()) {
        return false;
      }

      const moveQueue = target.getLastXMoves();
      let turnMove: TurnMove;
      while (moveQueue.length) {
        turnMove = moveQueue.shift();
        if (turnMove.virtual) {
          continue;
        }

        const move = target.getMoveset().find(m => m.moveId === turnMove.move);
        if (!move) {
          continue;
        }

        return true;
      }
    };
  }

  getTargetBenefitScore(user: Pokemon, target: Pokemon, move: Move): integer {
    return -5;
  }
}

>>>>>>> 62288576
export class FrenzyAttr extends MoveEffectAttr {
  constructor() {
    super(true, MoveEffectTrigger.HIT);
  }

  canApply(user: Pokemon, target: Pokemon, move: Move, args: any[]) {
    return !(this.selfTarget ? user : target).isFainted();
  }

  apply(user: Pokemon, target: Pokemon, move: Move, args: any[]): boolean {
    if (!super.apply(user, target, move, args)) {
      return false;
    }

    if (!user.getMoveQueue().length) {
      if (!user.getTag(BattlerTagType.FRENZY)) {
        const turnCount = user.randSeedIntRange(1, 2);
        new Array(turnCount).fill(null).map(() => user.getMoveQueue().push({ move: move.id, targets: [ target.getBattlerIndex() ], ignorePP: true }));
        user.addTag(BattlerTagType.FRENZY, 1, move.id, user.id);
      } else {
        applyMoveAttrs(AddBattlerTagAttr, user, target, move, args);
        user.lapseTag(BattlerTagType.FRENZY);
      }
      return true;
    }

    return false;
  }
}

export const frenzyMissFunc: UserMoveConditionFunc = (user: Pokemon, move: Move) => {
  while (user.getMoveQueue().length && user.getMoveQueue()[0].move === move.id) {
    user.getMoveQueue().shift();
  }
  user.lapseTag(BattlerTagType.FRENZY);

  return true;
};

export class AddBattlerTagAttr extends MoveEffectAttr {
  public tagType: BattlerTagType;
  public turnCountMin: integer;
  public turnCountMax: integer;
  private failOnOverlap: boolean;

  constructor(tagType: BattlerTagType, selfTarget: boolean = false, failOnOverlap: boolean = false, turnCountMin: integer = 0, turnCountMax?: integer) {
    super(selfTarget);

    this.tagType = tagType;
    this.turnCountMin = turnCountMin;
    this.turnCountMax = turnCountMax !== undefined ? turnCountMax : turnCountMin;
    this.failOnOverlap = !!failOnOverlap;
  }

  apply(user: Pokemon, target: Pokemon, move: Move, args: any[]): boolean {
    if (!super.apply(user, target, move, args)) {
      return false;
    }

    const chance = this.getTagChance(user, target, move);
<<<<<<< HEAD
    if (chance < 0 || chance === 100 || user.randSeedInt(100) < chance)
      return (this.selfTarget ? user : target).addTag(this.tagType, user.randSeedInt(this.turnCountMax - this.turnCountMin, this.turnCountMin), move.id, user.id);
=======
    if (chance < 0 || chance === 100 || user.randSeedInt(100) < chance) {
      return (this.selfTarget ? user : target).addTag(this.tagType,  user.randSeedInt(this.turnCountMax - this.turnCountMin, this.turnCountMin), move.id, user.id);
    }
>>>>>>> 62288576

    return false;
  }

  getTagChance(user: Pokemon, target: Pokemon, move: Move): integer {
    return move.chance;
  }

  getCondition(): MoveConditionFunc {
    return this.failOnOverlap
      ? (user, target, move) => !(this.selfTarget ? user : target).getTag(this.tagType)
      : null;
  }

  getTagTargetBenefitScore(user: Pokemon, target: Pokemon, move: Move): integer {
    switch (this.tagType) {
<<<<<<< HEAD
      case BattlerTagType.RECHARGING:
      case BattlerTagType.PERISH_SONG:
        return -16;
      case BattlerTagType.FLINCHED:
      case BattlerTagType.CONFUSED:
      case BattlerTagType.INFATUATED:
      case BattlerTagType.NIGHTMARE:
      case BattlerTagType.DROWSY:
      case BattlerTagType.NO_CRIT:
          return -5;
      case BattlerTagType.SEEDED:
      case BattlerTagType.SALT_CURED:
      case BattlerTagType.CURSED:
      case BattlerTagType.FRENZY:
      case BattlerTagType.TRAPPED:
      case BattlerTagType.BIND:
      case BattlerTagType.WRAP:
      case BattlerTagType.FIRE_SPIN:
      case BattlerTagType.WHIRLPOOL:
      case BattlerTagType.CLAMP:
      case BattlerTagType.SAND_TOMB:
      case BattlerTagType.MAGMA_STORM:
      case BattlerTagType.SNAP_TRAP:
      case BattlerTagType.THUNDER_CAGE:
      case BattlerTagType.INFESTATION:
        return -3;
      case BattlerTagType.ENCORE:
      case BattlerTagType.DISABLE:
      case BattlerTagType.TORMENT:
      case BattlerTagType.TAUNT:
        return -2;
      case BattlerTagType.INGRAIN:
      case BattlerTagType.IGNORE_ACCURACY:
      case BattlerTagType.AQUA_RING:
        return 3;
      case BattlerTagType.PROTECTED:
      case BattlerTagType.FLYING:
      case BattlerTagType.CRIT_BOOST:
      case BattlerTagType.ALWAYS_CRIT:
        return 5;
=======
    case BattlerTagType.RECHARGING:
    case BattlerTagType.PERISH_SONG:
      return -16;
    case BattlerTagType.FLINCHED:
    case BattlerTagType.CONFUSED:
    case BattlerTagType.INFATUATED:
    case BattlerTagType.NIGHTMARE:
    case BattlerTagType.DROWSY:
    case BattlerTagType.NO_CRIT:
      return -5;
    case BattlerTagType.SEEDED:
    case BattlerTagType.SALT_CURED:
    case BattlerTagType.CURSED:
    case BattlerTagType.FRENZY:
    case BattlerTagType.TRAPPED:
    case BattlerTagType.BIND:
    case BattlerTagType.WRAP:
    case BattlerTagType.FIRE_SPIN:
    case BattlerTagType.WHIRLPOOL:
    case BattlerTagType.CLAMP:
    case BattlerTagType.SAND_TOMB:
    case BattlerTagType.MAGMA_STORM:
    case BattlerTagType.SNAP_TRAP:
    case BattlerTagType.THUNDER_CAGE:
    case BattlerTagType.INFESTATION:
      return -3;
    case BattlerTagType.ENCORE:
      return -2;
    case BattlerTagType.INGRAIN:
    case BattlerTagType.IGNORE_ACCURACY:
    case BattlerTagType.AQUA_RING:
      return 3;
    case BattlerTagType.PROTECTED:
    case BattlerTagType.FLYING:
    case BattlerTagType.CRIT_BOOST:
    case BattlerTagType.ALWAYS_CRIT:
      return 5;
>>>>>>> 62288576
    }
  }

  getTargetBenefitScore(user: Pokemon, target: Pokemon, move: Move): integer {
    let chance = this.getTagChance(user, target, move);
    if (chance < 0) {
      chance = 100;
    }
    return Math.floor(this.getTagTargetBenefitScore(user, target, move) * (chance / 100));
  }
}

export class CurseAttr extends MoveEffectAttr {

  apply(user: Pokemon, target: Pokemon, move:Move, args: any[]): boolean {
    if (user.getTypes(true).includes(Type.GHOST)) {
      if (target.getTag(BattlerTagType.CURSED)) {
        user.scene.queueMessage("But it failed!");
        return false;
      }
      const curseRecoilDamage = Math.max(1, Math.floor(user.getMaxHp() / 2));
      user.damageAndUpdate(curseRecoilDamage, HitResult.OTHER, false, true, true);
      user.scene.queueMessage(getPokemonMessage(user, ` cut its own HP\nand laid a curse on the ${target.name}!`));
      target.addTag(BattlerTagType.CURSED, 0, move.id, user.id);
      return true;
    } else {
      user.scene.unshiftPhase(new StatChangePhase(user.scene, user.getBattlerIndex(), true, [BattleStat.ATK, BattleStat.DEF], 1));
      user.scene.unshiftPhase(new StatChangePhase(user.scene, user.getBattlerIndex(), true, [BattleStat.SPD], -1));
      return true;
    }
  }
}

export class LapseBattlerTagAttr extends MoveEffectAttr {
  public tagTypes: BattlerTagType[];

  constructor(tagTypes: BattlerTagType[], selfTarget: boolean = false) {
    super(selfTarget);

    this.tagTypes = tagTypes;
  }

  apply(user: Pokemon, target: Pokemon, move: Move, args: any[]): boolean {
    if (!super.apply(user, target, move, args)) {
      return false;
    }

    for (const tagType of this.tagTypes) {
      (this.selfTarget ? user : target).lapseTag(tagType);
    }

    return true;
  }
}

export class RemoveBattlerTagAttr extends MoveEffectAttr {
  public tagTypes: BattlerTagType[];

  constructor(tagTypes: BattlerTagType[], selfTarget: boolean = false) {
    super(selfTarget);

    this.tagTypes = tagTypes;
  }

  apply(user: Pokemon, target: Pokemon, move: Move, args: any[]): boolean {
    if (!super.apply(user, target, move, args)) {
      return false;
    }

    for (const tagType of this.tagTypes) {
      (this.selfTarget ? user : target).removeTag(tagType);
    }

    return true;
  }
}

export class FlinchAttr extends AddBattlerTagAttr {
  constructor() {
    super(BattlerTagType.FLINCHED, false);
  }
}

export class ConfuseAttr extends AddBattlerTagAttr {
  constructor(selfTarget?: boolean) {
    super(BattlerTagType.CONFUSED, selfTarget, false, 2, 5);
  }
}

export class RechargeAttr extends AddBattlerTagAttr {
  constructor() {
    super(BattlerTagType.RECHARGING, true);
  }
}

export class TrapAttr extends AddBattlerTagAttr {
  constructor(tagType: BattlerTagType) {
    super(tagType, false, false, 4, 5);
  }
}

export class ProtectAttr extends AddBattlerTagAttr {
  constructor(tagType: BattlerTagType = BattlerTagType.PROTECTED) {
    super(tagType, true);
  }

  getCondition(): MoveConditionFunc {
    return ((user, target, move): boolean => {
      let timesUsed = 0;
      const moveHistory = user.getLastXMoves();
      let turnMove: TurnMove;

      while (moveHistory.length) {
        turnMove = moveHistory.shift();
        if (!allMoves[turnMove.move].getAttrs(ProtectAttr).length || turnMove.result !== MoveResult.SUCCESS) {
          break;
        }
        timesUsed++;
      }
      if (timesUsed) {
        return !user.randSeedInt(Math.pow(3, timesUsed));
      }
      return true;
    });
  }
}

export class EndureAttr extends ProtectAttr {
  constructor() {
    super(BattlerTagType.ENDURING);
  }
}

export class IgnoreAccuracyAttr extends AddBattlerTagAttr {
  constructor() {
    super(BattlerTagType.IGNORE_ACCURACY, true, false, 2);
  }

  apply(user: Pokemon, target: Pokemon, move: Move, args: any[]): boolean {
    if (!super.apply(user, target, move, args)) {
      return false;
    }

    user.scene.queueMessage(getPokemonMessage(user, ` took aim\nat ${target.name}!`));

    return true;
  }
}

export class AlwaysCritsAttr extends AddBattlerTagAttr {
  constructor() {
    super(BattlerTagType.ALWAYS_CRIT, true, false, 2);
  }

  apply(user: Pokemon, target: Pokemon, move: Move, args: any[]): boolean {
    if (!super.apply(user, target, move, args)) {
      return false;
    }

    user.scene.queueMessage(getPokemonMessage(user, ` took aim\nat ${target.name}!`));

    return true;
  }
}

export class FaintCountdownAttr extends AddBattlerTagAttr {
  constructor() {
    super(BattlerTagType.PERISH_SONG, false, true, 4);
  }

  apply(user: Pokemon, target: Pokemon, move: Move, args: any[]): boolean {
    if (!super.apply(user, target, move, args)) {
      return false;
    }

    user.scene.queueMessage(getPokemonMessage(target, `\nwill faint in ${this.turnCountMin - 1} turns.`));

    return true;
  }
}

/**
 * Attribute used when a move hits a {@linkcode BattlerTagType} for double damage
 * @extends MoveAttr
*/
export class HitsTagAttr extends MoveAttr {
  /** The {@linkcode BattlerTagType} this move hits */
  public tagType: BattlerTagType;
  /** Should this move deal double damage against {@linkcode HitsTagAttr.tagType}? */
  public doubleDamage: boolean;

  constructor(tagType: BattlerTagType, doubleDamage?: boolean) {
    super();

    this.tagType = tagType;
    this.doubleDamage = !!doubleDamage;
  }

  getTargetBenefitScore(user: Pokemon, target: Pokemon, move: Move): integer {
    return target.getTag(this.tagType) ? this.doubleDamage ? 10 : 5 : 0;
  }
}

export class AddArenaTagAttr extends MoveEffectAttr {
  public tagType: ArenaTagType;
  public turnCount: integer;
  private failOnOverlap: boolean;
  public selfSideTarget: boolean;

  constructor(tagType: ArenaTagType, turnCount?: integer, failOnOverlap: boolean = false, selfSideTarget: boolean = false) {
    super(true, MoveEffectTrigger.POST_APPLY, true);

    this.tagType = tagType;
    this.turnCount = turnCount;
    this.failOnOverlap = failOnOverlap;
    this.selfSideTarget = selfSideTarget;
  }

  apply(user: Pokemon, target: Pokemon, move: Move, args: any[]): boolean {
    if (!super.apply(user, target, move, args)) {
      return false;
    }

    if (move.chance < 0 || move.chance === 100 || user.randSeedInt(100) < move.chance) {
      user.scene.arena.addTag(this.tagType, this.turnCount, move.id, user.id, (this.selfSideTarget ? user : target).isPlayer() ? ArenaTagSide.PLAYER : ArenaTagSide.ENEMY);
      return true;
    }

    return false;
  }

  getCondition(): MoveConditionFunc {
    return this.failOnOverlap
      ? (user, target, move) => !user.scene.arena.getTagOnSide(this.tagType, target.isPlayer() ? ArenaTagSide.PLAYER : ArenaTagSide.ENEMY)
      : null;
  }
}

export class AddArenaTrapTagAttr extends AddArenaTagAttr {
  getCondition(): MoveConditionFunc {
    return (user, target, move) => {
      const side = (this.selfSideTarget ? user : target).isPlayer() ? ArenaTagSide.PLAYER : ArenaTagSide.ENEMY;
      if (move.category !== MoveCategory.STATUS || !user.scene.arena.getTagOnSide(this.tagType, side)) {
        return true;
      }
      const tag = user.scene.arena.getTagOnSide(this.tagType, side) as ArenaTrapTag;
      return tag.layers < tag.maxLayers;
    };
  }
}

export class RemoveArenaTrapAttr extends MoveEffectAttr {

  private targetBothSides: boolean;

  constructor(targetBothSides: boolean = false) {
    super(true, MoveEffectTrigger.PRE_APPLY);
    this.targetBothSides = targetBothSides;
  }

  apply(user: Pokemon, target: Pokemon, move: Move, args: any[]): boolean {

    if (!super.apply(user, target, move, args)) {
      return false;
    }

    if (this.targetBothSides) {
      user.scene.arena.removeTagOnSide(ArenaTagType.SPIKES, ArenaTagSide.PLAYER);
      user.scene.arena.removeTagOnSide(ArenaTagType.TOXIC_SPIKES, ArenaTagSide.PLAYER);
      user.scene.arena.removeTagOnSide(ArenaTagType.STEALTH_ROCK, ArenaTagSide.PLAYER);
      user.scene.arena.removeTagOnSide(ArenaTagType.STICKY_WEB, ArenaTagSide.PLAYER);

      user.scene.arena.removeTagOnSide(ArenaTagType.SPIKES, ArenaTagSide.ENEMY);
      user.scene.arena.removeTagOnSide(ArenaTagType.TOXIC_SPIKES, ArenaTagSide.ENEMY);
      user.scene.arena.removeTagOnSide(ArenaTagType.STEALTH_ROCK, ArenaTagSide.ENEMY);
      user.scene.arena.removeTagOnSide(ArenaTagType.STICKY_WEB, ArenaTagSide.ENEMY);
    } else {
      user.scene.arena.removeTagOnSide(ArenaTagType.SPIKES, target.isPlayer() ? ArenaTagSide.ENEMY : ArenaTagSide.PLAYER);
      user.scene.arena.removeTagOnSide(ArenaTagType.TOXIC_SPIKES, target.isPlayer() ? ArenaTagSide.ENEMY : ArenaTagSide.PLAYER);
      user.scene.arena.removeTagOnSide(ArenaTagType.STEALTH_ROCK, target.isPlayer() ? ArenaTagSide.ENEMY : ArenaTagSide.PLAYER);
      user.scene.arena.removeTagOnSide(ArenaTagType.STICKY_WEB, target.isPlayer() ? ArenaTagSide.ENEMY : ArenaTagSide.PLAYER);
    }

    return true;
  }
}

export class RemoveScreensAttr extends MoveEffectAttr {

  private targetBothSides: boolean;

  constructor(targetBothSides: boolean = false) {
    super(true, MoveEffectTrigger.PRE_APPLY);
    this.targetBothSides = targetBothSides;
  }

  apply(user: Pokemon, target: Pokemon, move: Move, args: any[]): boolean {

    if (!super.apply(user, target, move, args)) {
      return false;
    }

    if (this.targetBothSides) {
      user.scene.arena.removeTagOnSide(ArenaTagType.REFLECT, ArenaTagSide.PLAYER);
      user.scene.arena.removeTagOnSide(ArenaTagType.LIGHT_SCREEN, ArenaTagSide.PLAYER);
      user.scene.arena.removeTagOnSide(ArenaTagType.AURORA_VEIL, ArenaTagSide.PLAYER);

      user.scene.arena.removeTagOnSide(ArenaTagType.REFLECT, ArenaTagSide.ENEMY);
      user.scene.arena.removeTagOnSide(ArenaTagType.LIGHT_SCREEN, ArenaTagSide.ENEMY);
      user.scene.arena.removeTagOnSide(ArenaTagType.AURORA_VEIL, ArenaTagSide.ENEMY);
    } else {
      user.scene.arena.removeTagOnSide(ArenaTagType.REFLECT, target.isPlayer() ? ArenaTagSide.PLAYER : ArenaTagSide.ENEMY);
      user.scene.arena.removeTagOnSide(ArenaTagType.LIGHT_SCREEN, target.isPlayer() ? ArenaTagSide.PLAYER : ArenaTagSide.ENEMY);
      user.scene.arena.removeTagOnSide(ArenaTagType.AURORA_VEIL, target.isPlayer() ? ArenaTagSide.PLAYER : ArenaTagSide.ENEMY);
    }

    return true;

  }
}
/**
 * Attribute used for Revival Blessing.
 * @extends MoveEffectAttr
 * @see {@linkcode apply}
 */
export class RevivalBlessingAttr extends MoveEffectAttr {
  constructor(user?: boolean) {
    super(true);
  }

  /**
   *
   * @param user {@linkcode Pokemon} using this move
   * @param target {@linkcode Pokemon} target of this move
   * @param move {@linkcode Move} being used
   * @param args N/A
   * @returns Promise, true if function succeeds.
   */
  apply(user: Pokemon, target: Pokemon, move: Move, args: any[]): Promise<boolean> {
    return new Promise(resolve => {
      // If user is player, checks if the user has fainted pokemon
      if (user instanceof PlayerPokemon
        && user.scene.getParty().findIndex(p => p.isFainted())>-1) {
        (user as PlayerPokemon).revivalBlessing().then(() => {
          resolve(true);
        });
      // If user is enemy, checks that it is a trainer, and it has fainted non-boss pokemon in party
      } else if (user instanceof EnemyPokemon
        && user.hasTrainer()
        && user.scene.getEnemyParty().findIndex(p => p.isFainted() && !p.isBoss()) > -1) {
        // Selects a random fainted pokemon
        const faintedPokemon = user.scene.getEnemyParty().filter(p => p.isFainted() && !p.isBoss());
        const pokemon = faintedPokemon[user.randSeedInt(faintedPokemon.length)];
        const slotIndex = user.scene.getEnemyParty().findIndex(p => pokemon.id === p.id);
        pokemon.resetStatus();
        pokemon.heal(Math.min(Math.max(Math.ceil(Math.floor(0.5 * pokemon.getMaxHp())), 1), pokemon.getMaxHp()));
        user.scene.queueMessage(`${pokemon.name} was revived!`,0,true);

        if (user.scene.currentBattle.double && user.scene.getEnemyParty().length > 1) {
          const allyPokemon = user.getAlly();
          if (slotIndex<=1) {
            user.scene.unshiftPhase(new SwitchSummonPhase(user.scene, pokemon.getFieldIndex(), slotIndex, false, false, false));
          } else if (allyPokemon.isFainted()) {
            user.scene.unshiftPhase(new SwitchSummonPhase(user.scene, allyPokemon.getFieldIndex(), slotIndex, false, false,false));
          }
        }
        resolve(true);
      } else {
        user.scene.queueMessage("But it failed!");
        resolve(false);
      }
    });
  }

  getUserBenefitScore(user: Pokemon, target: Pokemon, move: Move): integer {
    if (user.hasTrainer() && user.scene.getEnemyParty().findIndex(p => p.isFainted() && !p.isBoss()) > -1) {
      return 20;
    }

    return -20;
  }
}

export class ForceSwitchOutAttr extends MoveEffectAttr {
  private user: boolean;
  private batonPass: boolean;

  constructor(user?: boolean, batonPass?: boolean) {
    super(false, MoveEffectTrigger.POST_APPLY, true);
    this.user = !!user;
    this.batonPass = !!batonPass;
  }

  apply(user: Pokemon, target: Pokemon, move: Move, args: any[]): Promise<boolean> {
    return new Promise(resolve => {

  	// Check if the move category is not STATUS or if the switch out condition is not met
      if (!this.getSwitchOutCondition()(user, target, move)) {
  	  //Apply effects before switch out i.e. poison point, flame body, etc
        applyPostDefendAbAttrs(PostDefendContactApplyStatusEffectAbAttr, target, user, new PokemonMove(move.id), null);
        return resolve(false);
      }

  	// Move the switch out logic inside the conditional block
  	// This ensures that the switch out only happens when the conditions are met
	  const switchOutTarget = this.user ? user : target;
	  if (switchOutTarget instanceof PlayerPokemon) {
	  	if (switchOutTarget.hp) {
	  	  applyPreSwitchOutAbAttrs(PreSwitchOutAbAttr, switchOutTarget);
	  	  (switchOutTarget as PlayerPokemon).switchOut(this.batonPass, true).then(() => resolve(true));
	  	} else {
          resolve(false);
        }
	  	return;
	  } else if (user.scene.currentBattle.battleType) {
	  	// Switch out logic for the battle type
	  	switchOutTarget.resetTurnData();
	  	switchOutTarget.resetSummonData();
	  	switchOutTarget.hideInfo();
	  	switchOutTarget.setVisible(false);
	  	switchOutTarget.scene.field.remove(switchOutTarget);
	  	user.scene.triggerPokemonFormChange(switchOutTarget, SpeciesFormChangeActiveTrigger, true);

	  	if (switchOutTarget.hp) {
          user.scene.unshiftPhase(new SwitchSummonPhase(user.scene, switchOutTarget.getFieldIndex(), user.scene.currentBattle.trainer.getNextSummonIndex((switchOutTarget as EnemyPokemon).trainerSlot), false, this.batonPass, false));
        }
	  } else {
	    // Switch out logic for everything else
	  	switchOutTarget.setVisible(false);

	  	if (switchOutTarget.hp) {
	  	  switchOutTarget.hideInfo().then(() => switchOutTarget.destroy());
	  	  switchOutTarget.scene.field.remove(switchOutTarget);
	  	  user.scene.queueMessage(getPokemonMessage(switchOutTarget, " fled!"), null, true, 500);
	  	}

	  	if (!switchOutTarget.getAlly()?.isActive(true)) {
	  	  user.scene.clearEnemyHeldItemModifiers();

	  	  if (switchOutTarget.hp) {
	  	  	user.scene.pushPhase(new BattleEndPhase(user.scene));
	  	  	user.scene.pushPhase(new NewBattlePhase(user.scene));
	  	  }
	  	}
	  }

	  resolve(true);
	  });
  }

  getCondition(): MoveConditionFunc {
    return (user, target, move) => (move.category !== MoveCategory.STATUS || this.getSwitchOutCondition()(user, target, move));
  }

  getFailedText(user: Pokemon, target: Pokemon, move: Move, cancelled: Utils.BooleanHolder): string | null {
    const blockedByAbility = new Utils.BooleanHolder(false);
    applyAbAttrs(ForceSwitchOutImmunityAbAttr, target, blockedByAbility);
    return blockedByAbility.value ? getPokemonMessage(target, " can't be switched out!") : null;
  }

  getSwitchOutCondition(): MoveConditionFunc {
    return (user, target, move) => {
      const switchOutTarget = (this.user ? user : target);
      const player = switchOutTarget instanceof PlayerPokemon;

      if (!this.user && move.category === MoveCategory.STATUS && (target.hasAbilityWithAttr(ForceSwitchOutImmunityAbAttr) || target.isMax())) {
        return false;
      }

      if (!player && !user.scene.currentBattle.battleType) {
        if (this.batonPass) {
          return false;
        }
        // Don't allow wild opponents to flee on the boss stage since it can ruin a run early on
        if (!(user.scene.currentBattle.waveIndex % 10)) {
          return false;
        }
      }

      const party = player ? user.scene.getParty() : user.scene.getEnemyParty();
      return (!player && !user.scene.currentBattle.battleType) || party.filter(p => !p.isFainted() && (player || (p as EnemyPokemon).trainerSlot === (switchOutTarget as EnemyPokemon).trainerSlot)).length > user.scene.currentBattle.getBattlerCount();
    };
  }

  getUserBenefitScore(user: Pokemon, target: Pokemon, move: Move): integer {
    if (!user.scene.getEnemyParty().find(p => p.isActive() && !p.isOnField())) {
      return -20;
    }
    let ret = this.user ? Math.floor((1 - user.getHpRatio()) * 20) : super.getUserBenefitScore(user, target, move);
    if (this.user && this.batonPass) {
      const battleStatTotal = user.summonData.battleStats.reduce((bs: integer, total: integer) => total += bs, 0);
      ret = ret / 2 + (Phaser.Tweens.Builders.GetEaseFunction("Sine.easeOut")(Math.min(Math.abs(battleStatTotal), 10) / 10) * (battleStatTotal >= 0 ? 10 : -10));
    }
    return ret;
  }
}

export class RemoveTypeAttr extends MoveEffectAttr {

  private removedType: Type;
  private messageCallback: ((user: Pokemon) => void) | undefined;

  constructor(removedType: Type, messageCallback?: (user: Pokemon) => void) {
    super(true, MoveEffectTrigger.POST_APPLY);
    this.removedType = removedType;
    this.messageCallback = messageCallback;

  }

  apply(user: Pokemon, target: Pokemon, move: Move, args: any[]): boolean {
    if (!super.apply(user, target, move, args)) {
      return false;
    }

    if (user.isTerastallized && user.getTeraType() === this.removedType) { // active tera types cannot be removed
      return false;
    }

    const userTypes = user.getTypes(true);
    const modifiedTypes = userTypes.filter(type => type !== this.removedType);
    user.summonData.types = modifiedTypes;
    user.updateInfo();


    if (this.messageCallback) {
      this.messageCallback(user);
    }

    return true;
  }
}

export class CopyTypeAttr extends MoveEffectAttr {
  constructor() {
    super(true);
  }

  apply(user: Pokemon, target: Pokemon, move: Move, args: any[]): boolean {
    if (!super.apply(user, target, move, args)) {
      return false;
    }

    user.summonData.types = target.getTypes(true);
    user.updateInfo();

    user.scene.queueMessage(getPokemonMessage(user, `'s type\nchanged to match ${target.name}'s!`));

    return true;
  }

  getCondition(): MoveConditionFunc {
    return (user, target, move) => target.getTypes()[0] !== Type.UNKNOWN;
  }
}

export class CopyBiomeTypeAttr extends MoveEffectAttr {
  constructor() {
    super(true);
  }

  apply(user: Pokemon, target: Pokemon, move: Move, args: any[]): boolean {
    if (!super.apply(user, target, move, args)) {
      return false;
    }

    const biomeType = user.scene.arena.getTypeForBiome();

    user.summonData.types = [ biomeType ];
    user.updateInfo();

    user.scene.queueMessage(getPokemonMessage(user, ` transformed\ninto the ${Utils.toReadableString(Type[biomeType])} type!`));

    return true;
  }
}

export class ChangeTypeAttr extends MoveEffectAttr {
  private type: Type;

  constructor(type: Type) {
    super(false, MoveEffectTrigger.HIT);

    this.type = type;
  }

  apply(user: Pokemon, target: Pokemon, move: Move, args: any[]): boolean {
    target.summonData.types = [this.type];
    target.updateInfo();

    user.scene.queueMessage(getPokemonMessage(target, ` transformed\ninto the ${Utils.toReadableString(Type[this.type])} type!`));

    return true;
  }

  getCondition(): MoveConditionFunc {
    return (user, target, move) => !target.isTerastallized() && !target.hasAbility(Abilities.MULTITYPE) && !target.hasAbility(Abilities.RKS_SYSTEM) && !(target.getTypes().length === 1 && target.getTypes()[0] === this.type);
  }
}

export class AddTypeAttr extends MoveEffectAttr {
  private type: Type;

  constructor(type: Type) {
    super(false, MoveEffectTrigger.HIT);

    this.type = type;
  }

  apply(user: Pokemon, target: Pokemon, move: Move, args: any[]): boolean {
    const types = target.getTypes().slice(0, 2).filter(t => t !== Type.UNKNOWN); // TODO: Figure out some way to actually check if another version of this effect is already applied
    types.push(this.type);
    target.summonData.types = types;
    target.updateInfo();

    user.scene.queueMessage(`${Utils.toReadableString(Type[this.type])} was added to\n` + getPokemonMessage(target, "!"));

    return true;
  }

  getCondition(): MoveConditionFunc {
    return (user, target, move) => !target.isTerastallized()&& !target.getTypes().includes(this.type);
  }
}

export class FirstMoveTypeAttr extends MoveEffectAttr {
  constructor() {
    super(true);
  }

  apply(user: Pokemon, target: Pokemon, move: Move, args: any[]): boolean {
    if (!super.apply(user, target, move, args)) {
      return false;
    }

    const firstMoveType = target.getMoveset()[0].getMove().type;

    user.summonData.types = [ firstMoveType ];

    user.scene.queueMessage(getPokemonMessage(user, ` transformed\ninto to the ${Utils.toReadableString(Type[firstMoveType])} type!`));

    return true;
  }
}

export class RandomMovesetMoveAttr extends OverrideMoveEffectAttr {
  private enemyMoveset: boolean;

  constructor(enemyMoveset?: boolean) {
    super();

    this.enemyMoveset = enemyMoveset;
  }

  apply(user: Pokemon, target: Pokemon, move: Move, args: any[]): boolean {
    const moveset = (!this.enemyMoveset ? user : target).getMoveset();
    const moves = moveset.filter(m => !m.getMove().hasFlag(MoveFlags.IGNORE_VIRTUAL));
    if (moves.length) {
      const move = moves[user.randSeedInt(moves.length)];
      const moveIndex = moveset.findIndex(m => m.moveId === move.moveId);
      const moveTargets = getMoveTargets(user, move.moveId);
      if (!moveTargets.targets.length) {
        return false;
      }
      let selectTargets: BattlerIndex[];
      switch (true) {
      case (moveTargets.multiple || moveTargets.targets.length === 1): {
        selectTargets = moveTargets.targets;
        break;
      }
      case (moveTargets.targets.indexOf(target.getBattlerIndex()) > -1): {
        selectTargets = [ target.getBattlerIndex() ];
        break;
      }
      default: {
        moveTargets.targets.splice(moveTargets.targets.indexOf(user.getAlly().getBattlerIndex()));
        selectTargets =  [ moveTargets.targets[user.randSeedInt(moveTargets.targets.length)] ];
        break;
      }
      }
      const targets = selectTargets;
      user.getMoveQueue().push({ move: move.moveId, targets: targets, ignorePP: true });
      user.scene.unshiftPhase(new MovePhase(user.scene, user, targets, moveset[moveIndex], true));
      return true;
    }

    return false;
  }
}

export class RandomMoveAttr extends OverrideMoveEffectAttr {
  apply(user: Pokemon, target: Pokemon, move: Move, args: any[]): Promise<boolean> {
    return new Promise(resolve => {
      const moveIds = Utils.getEnumValues(Moves).filter(m => !allMoves[m].hasFlag(MoveFlags.IGNORE_VIRTUAL) && !allMoves[m].name.endsWith(" (N)"));
      const moveId = moveIds[user.randSeedInt(moveIds.length)];

      const moveTargets = getMoveTargets(user, moveId);
      if (!moveTargets.targets.length) {
        resolve(false);
        return;
      }
      const targets = moveTargets.multiple || moveTargets.targets.length === 1
        ? moveTargets.targets
        : moveTargets.targets.indexOf(target.getBattlerIndex()) > -1
          ? [ target.getBattlerIndex() ]
          : [ moveTargets.targets[user.randSeedInt(moveTargets.targets.length)] ];
      user.getMoveQueue().push({ move: moveId, targets: targets, ignorePP: true });
      user.scene.unshiftPhase(new MovePhase(user.scene, user, targets, new PokemonMove(moveId, 0, 0, true), true));
      initMoveAnim(user.scene, moveId).then(() => {
        loadMoveAnimAssets(user.scene, [ moveId ], true)
          .then(() => resolve(true));
      });
    });
  }
}

export class NaturePowerAttr extends OverrideMoveEffectAttr {
  apply(user: Pokemon, target: Pokemon, move: Move, args: any[]): Promise<boolean> {
    return new Promise(resolve => {
      let moveId;
      switch (user.scene.arena.getTerrainType()) {
      // this allows terrains to 'override' the biome move
      case TerrainType.NONE:
        switch (user.scene.arena.biomeType) {
        case Biome.TOWN:
          moveId = Moves.ROUND;
          break;
        case Biome.METROPOLIS:
          moveId = Moves.TRI_ATTACK;
          break;
        case Biome.SLUM:
          moveId = Moves.SLUDGE_BOMB;
          break;
        case Biome.PLAINS:
          moveId = Moves.SILVER_WIND;
          break;
        case Biome.GRASS:
          moveId = Moves.GRASS_KNOT;
          break;
        case Biome.TALL_GRASS:
          moveId = Moves.POLLEN_PUFF;
          break;
        case Biome.MEADOW:
          moveId = Moves.GIGA_DRAIN;
          break;
        case Biome.FOREST:
          moveId = Moves.BUG_BUZZ;
          break;
        case Biome.JUNGLE:
          moveId = Moves.LEAF_STORM;
          break;
        case Biome.SEA:
          moveId = Moves.HYDRO_PUMP;
          break;
        case Biome.SWAMP:
          moveId = Moves.MUD_BOMB;
          break;
        case Biome.BEACH:
          moveId = Moves.SCALD;
          break;
        case Biome.LAKE:
          moveId = Moves.BUBBLE_BEAM;
          break;
        case Biome.SEABED:
          moveId = Moves.BRINE;
          break;
        case Biome.ISLAND:
          moveId = Moves.LEAF_TORNADO;
          break;
        case Biome.MOUNTAIN:
          moveId = Moves.AIR_SLASH;
          break;
        case Biome.BADLANDS:
          moveId = Moves.EARTH_POWER;
          break;
        case Biome.DESERT:
          moveId = Moves.SCORCHING_SANDS;
          break;
        case Biome.WASTELAND:
          moveId = Moves.DRAGON_PULSE;
          break;
        case Biome.CONSTRUCTION_SITE:
          moveId = Moves.STEEL_BEAM;
          break;
        case Biome.CAVE:
          moveId = Moves.POWER_GEM;
          break;
        case Biome.ICE_CAVE:
          moveId = Moves.ICE_BEAM;
          break;
        case Biome.SNOWY_FOREST:
          moveId = Moves.FROST_BREATH;
          break;
        case Biome.VOLCANO:
          moveId = Moves.LAVA_PLUME;
          break;
        case Biome.GRAVEYARD:
          moveId = Moves.SHADOW_BALL;
          break;
        case Biome.RUINS:
          moveId = Moves.ANCIENT_POWER;
          break;
        case Biome.TEMPLE:
          moveId = Moves.EXTRASENSORY;
          break;
        case Biome.DOJO:
          moveId = Moves.FOCUS_BLAST;
          break;
        case Biome.FAIRY_CAVE:
          moveId = Moves.ALLURING_VOICE;
          break;
        case Biome.ABYSS:
          moveId = Moves.OMINOUS_WIND;
          break;
        case Biome.SPACE:
          moveId = Moves.DRACO_METEOR;
          break;
        case Biome.FACTORY:
          moveId = Moves.FLASH_CANNON;
          break;
        case Biome.LABORATORY:
          moveId = Moves.ZAP_CANNON;
          break;
        case Biome.POWER_PLANT:
          moveId = Moves.CHARGE_BEAM;
          break;
        case Biome.END:
          moveId = Moves.ETERNABEAM;
          break;
        }
        break;
      case TerrainType.MISTY:
        moveId = Moves.MOONBLAST;
        break;
      case TerrainType.ELECTRIC:
        moveId = Moves.THUNDERBOLT;
        break;
      case TerrainType.GRASSY:
        moveId = Moves.ENERGY_BALL;
        break;
      case TerrainType.PSYCHIC:
        moveId = Moves.PSYCHIC;
        break;
      default:
        // Just in case there's no match
        moveId = Moves.TRI_ATTACK;
        break;
      }

      user.getMoveQueue().push({ move: moveId, targets: [target.getBattlerIndex()], ignorePP: true });
      user.scene.unshiftPhase(new MovePhase(user.scene, user, [target.getBattlerIndex()], new PokemonMove(moveId, 0, 0, true), true));
      initMoveAnim(user.scene, moveId).then(() => {
        loadMoveAnimAssets(user.scene, [ moveId ], true)
          .then(() => resolve(true));
      });
    });
  }
}

const lastMoveCopiableCondition: MoveConditionFunc = (user, target, move) => {
  const copiableMove = user.scene.currentBattle.lastMove;

  if (!copiableMove) {
    return false;
  }

  if (allMoves[copiableMove].getAttrs(ChargeAttr).length) {
    return false;
  }

  // TODO: Add last turn of Bide

  return true;
};

export class CopyMoveAttr extends OverrideMoveEffectAttr {
  apply(user: Pokemon, target: Pokemon, move: Move, args: any[]): boolean {
    const lastMove = user.scene.currentBattle.lastMove;

    const moveTargets = getMoveTargets(user, lastMove);
    if (!moveTargets.targets.length) {
      return false;
    }

    const targets = moveTargets.multiple || moveTargets.targets.length === 1
      ? moveTargets.targets
      : moveTargets.targets.indexOf(target.getBattlerIndex()) > -1
        ? [ target.getBattlerIndex() ]
        : [ moveTargets.targets[user.randSeedInt(moveTargets.targets.length)] ];
    user.getMoveQueue().push({ move: lastMove, targets: targets, ignorePP: true });

    user.scene.unshiftPhase(new MovePhase(user.scene, user as PlayerPokemon, targets, new PokemonMove(lastMove, 0, 0, true), true));

    return true;
  }

  getCondition(): MoveConditionFunc {
    return lastMoveCopiableCondition;
  }
}

export class ReducePpMoveAttr extends MoveEffectAttr {
  apply(user: Pokemon, target: Pokemon, move: Move, args: any[]): boolean {
    // Null checks can be skipped due to condition function
    const lastMove = target.getLastXMoves().find(() => true);
    const movesetMove = target.getMoveset().find(m => m.moveId === lastMove.move);
    const lastPpUsed = movesetMove.ppUsed;
    movesetMove.ppUsed = Math.min(movesetMove.ppUsed + 4, movesetMove.getMovePp());
    user.scene.queueMessage(`It reduced the PP of ${getPokemonMessage(target, `'s\n${movesetMove.getName()} by ${movesetMove.ppUsed - lastPpUsed}!`)}`);

    return true;
  }

  getCondition(): MoveConditionFunc {
    return (user, target, move) => {
      const lastMove = target.getLastXMoves().find(() => true);
      if (lastMove) {
        const movesetMove = target.getMoveset().find(m => m.moveId === lastMove.move);
        return !!movesetMove?.getPpRatio();
      }
      return false;
    };
  }

  getTargetBenefitScore(user: Pokemon, target: Pokemon, move: Move): number {
    const lastMove = target.getLastXMoves().find(() => true);
    if (lastMove) {
      const movesetMove = target.getMoveset().find(m => m.moveId === lastMove.move);
      if (movesetMove) {
        const maxPp = movesetMove.getMovePp();
        const ppLeft = maxPp - movesetMove.ppUsed;
        const value = -(8 - Math.ceil(Math.min(maxPp, 30) / 5));
        if (ppLeft < 4) {
          return (value / 4) * ppLeft;
        }
        return value;
      }
    }

    return 0;
  }
}

// TODO: Review this
const targetMoveCopiableCondition: MoveConditionFunc = (user, target, move) => {
  const targetMoves = target.getMoveHistory().filter(m => !m.virtual);
  if (!targetMoves.length) {
    return false;
  }

  const copiableMove = targetMoves[0];

  if (!copiableMove.move) {
    return false;
  }

  if (allMoves[copiableMove.move].getAttrs(ChargeAttr).length && copiableMove.result === MoveResult.OTHER) {
    return false;
  }

  // TODO: Add last turn of Bide

  return true;
};

export class MovesetCopyMoveAttr extends OverrideMoveEffectAttr {
  apply(user: Pokemon, target: Pokemon, move: Move, args: any[]): boolean {
    const targetMoves = target.getMoveHistory().filter(m => !m.virtual);
    if (!targetMoves.length) {
      return false;
    }

    const copiedMove = allMoves[targetMoves[0].move];

    const thisMoveIndex = user.getMoveset().findIndex(m => m.moveId === move.id);

    if (thisMoveIndex === -1) {
      return false;
    }

    user.summonData.moveset = user.getMoveset().slice(0);
    user.summonData.moveset[thisMoveIndex] = new PokemonMove(copiedMove.id, 0, 0);

    user.scene.queueMessage(getPokemonMessage(user, ` copied\n${copiedMove.name}!`));

    return true;
  }

  getCondition(): MoveConditionFunc {
    return targetMoveCopiableCondition;
  }
}

export class SketchAttr extends MoveEffectAttr {
  constructor() {
    super(true);
  }

  apply(user: Pokemon, target: Pokemon, move: Move, args: any[]): boolean {
    if (!super.apply(user, target, move, args)) {
      return false;
    }

    const targetMoves = target.getMoveHistory().filter(m => !m.virtual);
    if (!targetMoves.length) {
      return false;
    }

    const sketchedMove = allMoves[targetMoves[0].move];

    const sketchIndex = user.getMoveset().findIndex(m => m.moveId === move.id);

    if (sketchIndex === -1) {
      return false;
    }

    user.setMove(sketchIndex, sketchedMove.id);

    user.scene.queueMessage(getPokemonMessage(user, ` sketched\n${sketchedMove.name}!`));

    return true;
  }

  getCondition(): MoveConditionFunc {
    return (user, target, move) => {
      if (!targetMoveCopiableCondition(user, target, move)) {
        return false;
      }

      const targetMoves = target.getMoveHistory().filter(m => !m.virtual);
      if (!targetMoves.length) {
        return false;
      }

      const sketchableMove = targetMoves[0];

      if (user.getMoveset().find(m => m.moveId === sketchableMove.move)) {
        return false;
      }

      return true;
    };
  }
}

export class AbilityChangeAttr extends MoveEffectAttr {
  public ability: Abilities;

  constructor(ability: Abilities, selfTarget?: boolean) {
    super(selfTarget, MoveEffectTrigger.HIT);

    this.ability = ability;
  }

  apply(user: Pokemon, target: Pokemon, move: Move, args: any[]): boolean {
    if (!super.apply(user, target, move, args)) {
      return false;
    }

    (this.selfTarget ? user : target).summonData.ability = this.ability;

    user.scene.queueMessage("The " + getPokemonMessage((this.selfTarget ? user : target), ` acquired\n${allAbilities[this.ability].name}!`));

    return true;
  }

  getCondition(): MoveConditionFunc {
    return (user, target, move) => !(this.selfTarget ? user : target).getAbility().hasAttr(UnsuppressableAbilityAbAttr) && (this.selfTarget ? user : target).getAbility().id !== this.ability;
  }
}

export class AbilityCopyAttr extends MoveEffectAttr {
  public copyToPartner: boolean;

  constructor(copyToPartner: boolean = false) {
    super(false, MoveEffectTrigger.HIT);

    this.copyToPartner = copyToPartner;
  }

  apply(user: Pokemon, target: Pokemon, move: Move, args: any[]): boolean {
    if (!super.apply(user, target, move, args)) {
      return false;
    }

    user.summonData.ability = target.getAbility().id;

    user.scene.queueMessage(getPokemonMessage(user, " copied the ") + getPokemonMessage(target, `'s\n${allAbilities[target.getAbility().id].name}!`));

    if (this.copyToPartner && user.scene.currentBattle?.double && user.getAlly().hp) {
      user.getAlly().summonData.ability = target.getAbility().id;
      user.getAlly().scene.queueMessage(getPokemonMessage(user.getAlly(), " copied the ") + getPokemonMessage(target, `'s\n${allAbilities[target.getAbility().id].name}!`));
    }

    return true;
  }

  getCondition(): MoveConditionFunc {
    return (user, target, move) => {
      let ret = !target.getAbility().hasAttr(UncopiableAbilityAbAttr) && !user.getAbility().hasAttr(UnsuppressableAbilityAbAttr);
      if (this.copyToPartner && user.scene.currentBattle?.double) {
        ret = ret && (!user.getAlly().hp || !user.getAlly().getAbility().hasAttr(UnsuppressableAbilityAbAttr));
      } else {
        ret = ret && user.getAbility().id !== target.getAbility().id;
      }
      return ret;
    };
  }
}

export class AbilityGiveAttr extends MoveEffectAttr {
  public copyToPartner: boolean;

  constructor() {
    super(false, MoveEffectTrigger.HIT);
  }

  apply(user: Pokemon, target: Pokemon, move: Move, args: any[]): boolean {
    if (!super.apply(user, target, move, args)) {
      return false;
    }

    target.summonData.ability = user.getAbility().id;

    user.scene.queueMessage("The" + getPokemonMessage(target, `\nacquired ${allAbilities[user.getAbility().id].name}!`));

    return true;
  }

  getCondition(): MoveConditionFunc {
    return (user, target, move) => !user.getAbility().hasAttr(UncopiableAbilityAbAttr) && !target.getAbility().hasAttr(UnsuppressableAbilityAbAttr) && user.getAbility().id !== target.getAbility().id;
  }
}

export class SwitchAbilitiesAttr extends MoveEffectAttr {
  apply(user: Pokemon, target: Pokemon, move: Move, args: any[]): boolean {
    if (!super.apply(user, target, move, args)) {
      return false;
    }

    const tempAbilityId = user.getAbility().id;
    user.summonData.ability = target.getAbility().id;
    target.summonData.ability = tempAbilityId;

    user.scene.queueMessage(getPokemonMessage(user, " swapped\nabilities with its target!"));

    return true;
  }

  getCondition(): MoveConditionFunc {
    return (user, target, move) => !user.getAbility().hasAttr(UnswappableAbilityAbAttr) && !target.getAbility().hasAttr(UnswappableAbilityAbAttr);
  }
}

export class SuppressAbilitiesAttr extends MoveEffectAttr {
  apply(user: Pokemon, target: Pokemon, move: Move, args: any[]): boolean {
    if (!super.apply(user, target, move, args)) {
      return false;
    }

    target.summonData.abilitySuppressed = true;

    target.scene.queueMessage(getPokemonMessage(target, " ability\nwas suppressed!"));

    return true;
  }

  getCondition(): MoveConditionFunc {
    return (user, target, move) => !target.getAbility().hasAttr(UnsuppressableAbilityAbAttr);
  }
}

export class TransformAttr extends MoveEffectAttr {
  apply(user: Pokemon, target: Pokemon, move: Move, args: any[]): Promise<boolean> {
    return new Promise(resolve => {
      if (!super.apply(user, target, move, args)) {
        return resolve(false);
      }

      user.summonData.speciesForm = target.getSpeciesForm();
      user.summonData.fusionSpeciesForm = target.getFusionSpeciesForm();
      user.summonData.ability = target.getAbility().id;
      user.summonData.gender = target.getGender();
      user.summonData.fusionGender = target.getFusionGender();
      user.summonData.stats = [ user.stats[Stat.HP] ].concat(target.stats.slice(1));
      user.summonData.battleStats = target.summonData.battleStats.slice(0);
      user.summonData.moveset = target.getMoveset().map(m => new PokemonMove(m.moveId, m.ppUsed, m.ppUp));
      user.summonData.types = target.getTypes();

      user.scene.queueMessage(getPokemonMessage(user, ` transformed\ninto ${target.name}!`));

      user.loadAssets(false).then(() => {
        user.playAnim();
        resolve(true);
      });
    });
  }
}

export class DiscourageFrequentUseAttr extends MoveAttr {
  getUserBenefitScore(user: Pokemon, target: Pokemon, move: Move): integer {
    const lastMoves = user.getLastXMoves(4);
    console.log(lastMoves);
    for (let m = 0; m < lastMoves.length; m++) {
      if (lastMoves[m].move === move.id) {
        return (4 - (m + 1)) * -10;
      }
    }

    return 0;
  }
}

export class MoneyAttr extends MoveEffectAttr {
  constructor() {
    super(true, MoveEffectTrigger.HIT);
  }

  apply(user: Pokemon, target: Pokemon, move: Move): boolean {
    user.scene.currentBattle.moneyScattered += user.scene.getWaveMoneyAmount(0.2);
    user.scene.queueMessage("Coins were scattered everywhere!");
    return true;
  }
}

export class LastResortAttr extends MoveAttr {
  getCondition(): MoveConditionFunc {
    return (user: Pokemon, target: Pokemon, move: Move) => {
      const uniqueUsedMoveIds = new Set<Moves>();
      const movesetMoveIds = user.getMoveset().map(m => m.moveId);
      user.getMoveHistory().map(m => {
        if (m.move !== move.id && movesetMoveIds.find(mm => mm === m.move)) {
          uniqueUsedMoveIds.add(m.move);
        }
      });
      return uniqueUsedMoveIds.size >= movesetMoveIds.length - 1;
    };
  }
}

export class VariableTargetAttr extends MoveAttr {
  private targetChangeFunc: (user: Pokemon, target: Pokemon, move: Move) => number;

  constructor(targetChange: (user: Pokemon, target: Pokemon, move: Move) => number) {
    super();

    this.targetChangeFunc = targetChange;
  }

  apply(user: Pokemon, target: Pokemon, move: Move, args: any[]): boolean {
    const targetVal = args[0] as Utils.NumberHolder;
    targetVal.value = this.targetChangeFunc(user, target, move);
    return true;
  }
}

const failOnGravityCondition: MoveConditionFunc = (user, target, move) => !user.scene.arena.getTag(ArenaTagType.GRAVITY);

const failOnBossCondition: MoveConditionFunc = (user, target, move) => !target.isBossImmune();

const failOnMaxCondition: MoveConditionFunc = (user, target, move) => !target.isMax();

const failIfDampCondition: MoveConditionFunc = (user, target, move) => {
  const cancelled = new Utils.BooleanHolder(false);
  user.scene.getField(true).map(p=>applyAbAttrs(FieldPreventExplosiveMovesAbAttr, p, cancelled));
  // Queue a message if an ability prevented usage of the move
  if (cancelled.value) {
    user.scene.queueMessage(getPokemonMessage(user, ` cannot use ${move.name}!`));
  }
  return !cancelled.value;
};

export type MoveAttrFilter = (attr: MoveAttr) => boolean;

function applyMoveAttrsInternal(attrFilter: MoveAttrFilter, user: Pokemon, target: Pokemon, move: Move, args: any[]): Promise<void> {
  return new Promise(resolve => {
    const attrPromises: Promise<boolean>[] = [];
    const moveAttrs = move.attrs.filter(a => attrFilter(a));
    for (const attr of moveAttrs) {
      const result = attr.apply(user, target, move, args);
      if (result instanceof Promise) {
        attrPromises.push(result);
      }
    }
    Promise.allSettled(attrPromises).then(() => resolve());
  });
}

export function applyMoveAttrs(attrType: { new(...args: any[]): MoveAttr }, user: Pokemon, target: Pokemon, move: Move, ...args: any[]): Promise<void> {
  return applyMoveAttrsInternal((attr: MoveAttr) => attr instanceof attrType, user, target, move, args);
}

export function applyFilteredMoveAttrs(attrFilter: MoveAttrFilter, user: Pokemon, target: Pokemon, move: Move, ...args: any[]): Promise<void> {
  return applyMoveAttrsInternal(attrFilter, user, target, move, args);
}

export class MoveCondition {
  protected func: MoveConditionFunc;

  constructor(func: MoveConditionFunc) {
    this.func = func;
  }

  apply(user: Pokemon, target: Pokemon, move: Move): boolean {
    return this.func(user, target, move);
  }

  getUserBenefitScore(user: Pokemon, target: Pokemon, move: Move): integer {
    return 0;
  }
}

export class FirstMoveCondition extends MoveCondition {
  constructor() {
    super((user, target, move) => user.battleSummonData?.turnCount === 1);
  }

  getUserBenefitScore(user: Pokemon, target: Pokemon, move: Move): integer {
    return this.apply(user, target, move) ? 10 : -20;
  }
}

export class hitsSameTypeAttr extends VariableMoveTypeMultiplierAttr {
  apply(user: Pokemon, target: Pokemon, move: Move, args: any[]): boolean {
    const multiplier = args[0] as Utils.NumberHolder;
    if (!user.getTypes().some(type => target.getTypes().includes(type))) {
      multiplier.value = 0;
      return true;
    }
    return false;
  }
}

const unknownTypeCondition: MoveConditionFunc = (user, target, move) => !user.getTypes().includes(Type.UNKNOWN);

export type MoveTargetSet = {
  targets: BattlerIndex[];
  multiple: boolean;
};

export function getMoveTargets(user: Pokemon, move: Moves): MoveTargetSet {
  const variableTarget = new Utils.NumberHolder(0);
  user.getOpponents().forEach(p => applyMoveAttrs(VariableTargetAttr, user, p, allMoves[move], variableTarget));

  const moveTarget = allMoves[move].getAttrs(VariableTargetAttr).length ? variableTarget.value : move ? allMoves[move].moveTarget : move === undefined ? MoveTarget.NEAR_ENEMY : [];
  const opponents = user.getOpponents();

  let set: Pokemon[] = [];
  let multiple = false;

  switch (moveTarget) {
  case MoveTarget.USER:
  case MoveTarget.PARTY:
    set = [ user ];
    break;
  case MoveTarget.NEAR_OTHER:
  case MoveTarget.OTHER:
  case MoveTarget.ALL_NEAR_OTHERS:
  case MoveTarget.ALL_OTHERS:
    set = (opponents.concat([ user.getAlly() ]));
    multiple = moveTarget === MoveTarget.ALL_NEAR_OTHERS || moveTarget === MoveTarget.ALL_OTHERS;
    break;
  case MoveTarget.NEAR_ENEMY:
  case MoveTarget.ALL_NEAR_ENEMIES:
  case MoveTarget.ALL_ENEMIES:
  case MoveTarget.ENEMY_SIDE:
    set = opponents;
    multiple = moveTarget !== MoveTarget.NEAR_ENEMY;
    break;
  case MoveTarget.RANDOM_NEAR_ENEMY:
    set = [ opponents[user.randSeedInt(opponents.length)] ];
    break;
  case MoveTarget.ATTACKER:
    return { targets: [ -1 as BattlerIndex ], multiple: false };
  case MoveTarget.NEAR_ALLY:
  case MoveTarget.ALLY:
    set = [ user.getAlly() ];
    break;
  case MoveTarget.USER_OR_NEAR_ALLY:
  case MoveTarget.USER_AND_ALLIES:
  case MoveTarget.USER_SIDE:
    set = [ user, user.getAlly() ];
    multiple = moveTarget !== MoveTarget.USER_OR_NEAR_ALLY;
    break;
  case MoveTarget.ALL:
  case MoveTarget.BOTH_SIDES:
    set = [ user, user.getAlly() ].concat(opponents);
    multiple = true;
    break;
  case MoveTarget.CURSE:
    set = user.getTypes(true).includes(Type.GHOST) ? (opponents.concat([ user.getAlly() ])) : [ user ];
    break;
  }

  return { targets: set.filter(p => p?.isActive(true)).map(p => p.getBattlerIndex()).filter(t => t !== undefined), multiple };
}

export const allMoves: Move[] = [
  new SelfStatusMove(Moves.NONE, Type.NORMAL, MoveCategory.STATUS, -1, -1, 0, 1),
];

export function initMoves() {
  allMoves.push(
    new AttackMove(Moves.POUND, Type.NORMAL, MoveCategory.PHYSICAL, 40, 100, 35, -1, 0, 1),
    new AttackMove(Moves.KARATE_CHOP, Type.FIGHTING, MoveCategory.PHYSICAL, 50, 100, 25, -1, 0, 1)
      .attr(HighCritAttr),
    new AttackMove(Moves.DOUBLE_SLAP, Type.NORMAL, MoveCategory.PHYSICAL, 15, 85, 10, -1, 0, 1)
      .attr(MultiHitAttr),
    new AttackMove(Moves.COMET_PUNCH, Type.NORMAL, MoveCategory.PHYSICAL, 18, 85, 15, -1, 0, 1)
      .attr(MultiHitAttr)
      .punchingMove(),
    new AttackMove(Moves.MEGA_PUNCH, Type.NORMAL, MoveCategory.PHYSICAL, 80, 85, 20, -1, 0, 1)
      .punchingMove(),
    new AttackMove(Moves.PAY_DAY, Type.NORMAL, MoveCategory.PHYSICAL, 40, 100, 20, -1, 0, 1)
      .attr(MoneyAttr)
      .makesContact(false),
    new AttackMove(Moves.FIRE_PUNCH, Type.FIRE, MoveCategory.PHYSICAL, 75, 100, 15, 10, 0, 1)
      .attr(StatusEffectAttr, StatusEffect.BURN)
      .punchingMove(),
    new AttackMove(Moves.ICE_PUNCH, Type.ICE, MoveCategory.PHYSICAL, 75, 100, 15, 10, 0, 1)
      .attr(StatusEffectAttr, StatusEffect.FREEZE)
      .punchingMove(),
    new AttackMove(Moves.THUNDER_PUNCH, Type.ELECTRIC, MoveCategory.PHYSICAL, 75, 100, 15, 10, 0, 1)
      .attr(StatusEffectAttr, StatusEffect.PARALYSIS)
      .punchingMove(),
    new AttackMove(Moves.SCRATCH, Type.NORMAL, MoveCategory.PHYSICAL, 40, 100, 35, -1, 0, 1),
    new AttackMove(Moves.VISE_GRIP, Type.NORMAL, MoveCategory.PHYSICAL, 55, 100, 30, -1, 0, 1),
    new AttackMove(Moves.GUILLOTINE, Type.NORMAL, MoveCategory.PHYSICAL, 200, 30, 5, -1, 0, 1)
      .attr(OneHitKOAttr)
      .attr(OneHitKOAccuracyAttr),
    new AttackMove(Moves.RAZOR_WIND, Type.NORMAL, MoveCategory.SPECIAL, 80, 100, 10, -1, 0, 1)
      .attr(ChargeAttr, ChargeAnim.RAZOR_WIND_CHARGING, "whipped\nup a whirlwind!")
      .attr(HighCritAttr)
      .windMove()
      .ignoresVirtual()
      .target(MoveTarget.ALL_NEAR_ENEMIES),
    new SelfStatusMove(Moves.SWORDS_DANCE, Type.NORMAL, -1, 20, -1, 0, 1)
      .attr(StatChangeAttr, BattleStat.ATK, 2, true)
      .danceMove(),
    new AttackMove(Moves.CUT, Type.NORMAL, MoveCategory.PHYSICAL, 50, 95, 30, -1, 0, 1)
      .slicingMove(),
    new AttackMove(Moves.GUST, Type.FLYING, MoveCategory.SPECIAL, 40, 100, 35, -1, 0, 1)
      .attr(HitsTagAttr, BattlerTagType.FLYING, true)
      .windMove(),
    new AttackMove(Moves.WING_ATTACK, Type.FLYING, MoveCategory.PHYSICAL, 60, 100, 35, -1, 0, 1),
    new StatusMove(Moves.WHIRLWIND, Type.NORMAL, -1, 20, -1, -6, 1)
      .attr(ForceSwitchOutAttr)
      .attr(HitsTagAttr, BattlerTagType.FLYING, false)
      .hidesTarget()
      .windMove(),
    new AttackMove(Moves.FLY, Type.FLYING, MoveCategory.PHYSICAL, 90, 95, 15, -1, 0, 1)
      .attr(ChargeAttr, ChargeAnim.FLY_CHARGING, "flew\nup high!", BattlerTagType.FLYING)
      .condition(failOnGravityCondition)
      .ignoresVirtual(),
    new AttackMove(Moves.BIND, Type.NORMAL, MoveCategory.PHYSICAL, 15, 85, 20, 100, 0, 1)
      .attr(TrapAttr, BattlerTagType.BIND),
    new AttackMove(Moves.SLAM, Type.NORMAL, MoveCategory.PHYSICAL, 80, 75, 20, -1, 0, 1),
    new AttackMove(Moves.VINE_WHIP, Type.GRASS, MoveCategory.PHYSICAL, 45, 100, 25, -1, 0, 1),
    new AttackMove(Moves.STOMP, Type.NORMAL, MoveCategory.PHYSICAL, 65, 100, 20, 30, 0, 1)
      .attr(MinimizeAccuracyAttr)
      .attr(HitsTagAttr, BattlerTagType.MINIMIZED, true)
      .attr(FlinchAttr),
    new AttackMove(Moves.DOUBLE_KICK, Type.FIGHTING, MoveCategory.PHYSICAL, 30, 100, 30, -1, 0, 1)
      .attr(MultiHitAttr, MultiHitType._2),
    new AttackMove(Moves.MEGA_KICK, Type.NORMAL, MoveCategory.PHYSICAL, 120, 75, 5, -1, 0, 1),
    new AttackMove(Moves.JUMP_KICK, Type.FIGHTING, MoveCategory.PHYSICAL, 100, 95, 10, -1, 0, 1)
      .attr(MissEffectAttr, crashDamageFunc)
      .attr(NoEffectAttr, crashDamageFunc)
      .condition(failOnGravityCondition)
      .recklessMove(),
    new AttackMove(Moves.ROLLING_KICK, Type.FIGHTING, MoveCategory.PHYSICAL, 60, 85, 15, 30, 0, 1)
      .attr(FlinchAttr),
    new StatusMove(Moves.SAND_ATTACK, Type.GROUND, 100, 15, -1, 0, 1)
      .attr(StatChangeAttr, BattleStat.ACC, -1),
    new AttackMove(Moves.HEADBUTT, Type.NORMAL, MoveCategory.PHYSICAL, 70, 100, 15, 30, 0, 1)
      .attr(FlinchAttr),
    new AttackMove(Moves.HORN_ATTACK, Type.NORMAL, MoveCategory.PHYSICAL, 65, 100, 25, -1, 0, 1),
    new AttackMove(Moves.FURY_ATTACK, Type.NORMAL, MoveCategory.PHYSICAL, 15, 85, 20, -1, 0, 1)
      .attr(MultiHitAttr),
    new AttackMove(Moves.HORN_DRILL, Type.NORMAL, MoveCategory.PHYSICAL, 200, 30, 5, -1, 0, 1)
      .attr(OneHitKOAttr)
      .attr(OneHitKOAccuracyAttr),
    new AttackMove(Moves.TACKLE, Type.NORMAL, MoveCategory.PHYSICAL, 40, 100, 35, -1, 0, 1),
    new AttackMove(Moves.BODY_SLAM, Type.NORMAL, MoveCategory.PHYSICAL, 85, 100, 15, 30, 0, 1)
      .attr(MinimizeAccuracyAttr)
      .attr(HitsTagAttr, BattlerTagType.MINIMIZED, true)
      .attr(StatusEffectAttr, StatusEffect.PARALYSIS),
    new AttackMove(Moves.WRAP, Type.NORMAL, MoveCategory.PHYSICAL, 15, 90, 20, 100, 0, 1)
      .attr(TrapAttr, BattlerTagType.WRAP),
    new AttackMove(Moves.TAKE_DOWN, Type.NORMAL, MoveCategory.PHYSICAL, 90, 85, 20, -1, 0, 1)
      .attr(RecoilAttr)
      .recklessMove(),
    new AttackMove(Moves.THRASH, Type.NORMAL, MoveCategory.PHYSICAL, 120, 100, 10, -1, 0, 1)
      .attr(FrenzyAttr)
      .attr(MissEffectAttr, frenzyMissFunc)
      .target(MoveTarget.RANDOM_NEAR_ENEMY),
    new AttackMove(Moves.DOUBLE_EDGE, Type.NORMAL, MoveCategory.PHYSICAL, 120, 100, 15, -1, 0, 1)
      .attr(RecoilAttr, false, 0.33)
      .recklessMove(),
    new StatusMove(Moves.TAIL_WHIP, Type.NORMAL, 100, 30, -1, 0, 1)
      .attr(StatChangeAttr, BattleStat.DEF, -1)
      .target(MoveTarget.ALL_NEAR_ENEMIES),
    new AttackMove(Moves.POISON_STING, Type.POISON, MoveCategory.PHYSICAL, 15, 100, 35, 30, 0, 1)
      .attr(StatusEffectAttr, StatusEffect.POISON)
      .makesContact(false),
    new AttackMove(Moves.TWINEEDLE, Type.BUG, MoveCategory.PHYSICAL, 25, 100, 20, 20, 0, 1)
      .attr(MultiHitAttr, MultiHitType._2)
      .attr(StatusEffectAttr, StatusEffect.POISON)
      .makesContact(false),
    new AttackMove(Moves.PIN_MISSILE, Type.BUG, MoveCategory.PHYSICAL, 25, 95, 20, -1, 0, 1)
      .attr(MultiHitAttr)
      .makesContact(false),
    new StatusMove(Moves.LEER, Type.NORMAL, 100, 30, 100, 0, 1)
      .attr(StatChangeAttr, BattleStat.DEF, -1)
      .target(MoveTarget.ALL_NEAR_ENEMIES),
    new AttackMove(Moves.BITE, Type.DARK, MoveCategory.PHYSICAL, 60, 100, 25, 30, 0, 1)
      .attr(FlinchAttr)
      .bitingMove(),
    new StatusMove(Moves.GROWL, Type.NORMAL, 100, 40, -1, 0, 1)
      .attr(StatChangeAttr, BattleStat.ATK, -1)
      .soundBased()
      .target(MoveTarget.ALL_NEAR_ENEMIES),
    new StatusMove(Moves.ROAR, Type.NORMAL, -1, 20, -1, -6, 1)
      .attr(ForceSwitchOutAttr)
      .soundBased()
      .hidesTarget(),
    new StatusMove(Moves.SING, Type.NORMAL, 55, 15, -1, 0, 1)
      .attr(StatusEffectAttr, StatusEffect.SLEEP)
      .soundBased(),
    new StatusMove(Moves.SUPERSONIC, Type.NORMAL, 55, 20, -1, 0, 1)
      .attr(ConfuseAttr)
      .soundBased(),
    new AttackMove(Moves.SONIC_BOOM, Type.NORMAL, MoveCategory.SPECIAL, -1, 90, 20, -1, 0, 1)
      .attr(FixedDamageAttr, 20),
    new StatusMove(Moves.DISABLE, Type.NORMAL, 100, 20, -1, 0, 1)
      .attr(AddBattlerTagAttr, BattlerTagType.DISABLE)
      .condition((user, target, move) => (target.summonData.prevMove !== undefined))
      .condition((user, target, move) => (target.findTag(t => t instanceof DisableTag) === undefined))
      .condition(failOnMaxCondition),
    new AttackMove(Moves.ACID, Type.POISON, MoveCategory.SPECIAL, 40, 100, 30, 10, 0, 1)
      .attr(StatChangeAttr, BattleStat.SPDEF, -1)
      .target(MoveTarget.ALL_NEAR_ENEMIES),
    new AttackMove(Moves.EMBER, Type.FIRE, MoveCategory.SPECIAL, 40, 100, 25, 10, 0, 1)
      .attr(StatusEffectAttr, StatusEffect.BURN),
    new AttackMove(Moves.FLAMETHROWER, Type.FIRE, MoveCategory.SPECIAL, 90, 100, 15, 10, 0, 1)
      .attr(StatusEffectAttr, StatusEffect.BURN),
    new StatusMove(Moves.MIST, Type.ICE, -1, 30, -1, 0, 1)
      .attr(AddArenaTagAttr, ArenaTagType.MIST, 5, true)
      .target(MoveTarget.USER_SIDE),
    new AttackMove(Moves.WATER_GUN, Type.WATER, MoveCategory.SPECIAL, 40, 100, 25, -1, 0, 1),
    new AttackMove(Moves.HYDRO_PUMP, Type.WATER, MoveCategory.SPECIAL, 110, 80, 5, -1, 0, 1),
    new AttackMove(Moves.SURF, Type.WATER, MoveCategory.SPECIAL, 90, 100, 15, -1, 0, 1)
      .target(MoveTarget.ALL_NEAR_OTHERS)
      .attr(HitsTagAttr, BattlerTagType.UNDERWATER, true),
    new AttackMove(Moves.ICE_BEAM, Type.ICE, MoveCategory.SPECIAL, 90, 100, 10, 10, 0, 1)
      .attr(StatusEffectAttr, StatusEffect.FREEZE),
    new AttackMove(Moves.BLIZZARD, Type.ICE, MoveCategory.SPECIAL, 110, 70, 5, 10, 0, 1)
      .attr(BlizzardAccuracyAttr)
      .attr(StatusEffectAttr, StatusEffect.FREEZE)
      .windMove()
      .target(MoveTarget.ALL_NEAR_ENEMIES),
    new AttackMove(Moves.PSYBEAM, Type.PSYCHIC, MoveCategory.SPECIAL, 65, 100, 20, 10, 0, 1)
      .attr(ConfuseAttr),
    new AttackMove(Moves.BUBBLE_BEAM, Type.WATER, MoveCategory.SPECIAL, 65, 100, 20, 10, 0, 1)
      .attr(StatChangeAttr, BattleStat.SPD, -1),
    new AttackMove(Moves.AURORA_BEAM, Type.ICE, MoveCategory.SPECIAL, 65, 100, 20, 10, 0, 1)
      .attr(StatChangeAttr, BattleStat.ATK, -1),
    new AttackMove(Moves.HYPER_BEAM, Type.NORMAL, MoveCategory.SPECIAL, 150, 90, 5, -1, 0, 1)
      .attr(RechargeAttr),
    new AttackMove(Moves.PECK, Type.FLYING, MoveCategory.PHYSICAL, 35, 100, 35, -1, 0, 1),
    new AttackMove(Moves.DRILL_PECK, Type.FLYING, MoveCategory.PHYSICAL, 80, 100, 20, -1, 0, 1),
    new AttackMove(Moves.SUBMISSION, Type.FIGHTING, MoveCategory.PHYSICAL, 80, 80, 20, -1, 0, 1)
      .attr(RecoilAttr)
      .recklessMove(),
    new AttackMove(Moves.LOW_KICK, Type.FIGHTING, MoveCategory.PHYSICAL, -1, 100, 20, -1, 0, 1)
      .attr(WeightPowerAttr)
      .condition(failOnMaxCondition),
    new AttackMove(Moves.COUNTER, Type.FIGHTING, MoveCategory.PHYSICAL, -1, 100, 20, -1, -5, 1)
      .attr(CounterDamageAttr, (move: Move) => move.category === MoveCategory.PHYSICAL, 2)
      .target(MoveTarget.ATTACKER),
    new AttackMove(Moves.SEISMIC_TOSS, Type.FIGHTING, MoveCategory.PHYSICAL, -1, 100, 20, -1, 0, 1)
      .attr(LevelDamageAttr),
    new AttackMove(Moves.STRENGTH, Type.NORMAL, MoveCategory.PHYSICAL, 80, 100, 15, -1, 0, 1),
    new AttackMove(Moves.ABSORB, Type.GRASS, MoveCategory.SPECIAL, 20, 100, 25, -1, 0, 1)
      .attr(HitHealAttr)
      .triageMove(),
    new AttackMove(Moves.MEGA_DRAIN, Type.GRASS, MoveCategory.SPECIAL, 40, 100, 15, -1, 0, 1)
      .attr(HitHealAttr)
      .triageMove(),
    new StatusMove(Moves.LEECH_SEED, Type.GRASS, 90, 10, -1, 0, 1)
      .attr(AddBattlerTagAttr, BattlerTagType.SEEDED)
      .condition((user, target, move) => !target.getTag(BattlerTagType.SEEDED) && !target.isOfType(Type.GRASS)),
    new SelfStatusMove(Moves.GROWTH, Type.NORMAL, -1, 20, -1, 0, 1)
      .attr(GrowthStatChangeAttr),
    new AttackMove(Moves.RAZOR_LEAF, Type.GRASS, MoveCategory.PHYSICAL, 55, 95, 25, -1, 0, 1)
      .attr(HighCritAttr)
      .makesContact(false)
      .slicingMove()
      .target(MoveTarget.ALL_NEAR_ENEMIES),
    new AttackMove(Moves.SOLAR_BEAM, Type.GRASS, MoveCategory.SPECIAL, 120, 100, 10, -1, 0, 1)
      .attr(SunlightChargeAttr, ChargeAnim.SOLAR_BEAM_CHARGING, "took\nin sunlight!")
      .attr(AntiSunlightPowerDecreaseAttr)
      .ignoresVirtual(),
    new StatusMove(Moves.POISON_POWDER, Type.POISON, 75, 35, -1, 0, 1)
      .attr(StatusEffectAttr, StatusEffect.POISON)
      .powderMove(),
    new StatusMove(Moves.STUN_SPORE, Type.GRASS, 75, 30, -1, 0, 1)
      .attr(StatusEffectAttr, StatusEffect.PARALYSIS)
      .powderMove(),
    new StatusMove(Moves.SLEEP_POWDER, Type.GRASS, 75, 15, -1, 0, 1)
      .attr(StatusEffectAttr, StatusEffect.SLEEP)
      .powderMove(),
    new AttackMove(Moves.PETAL_DANCE, Type.GRASS, MoveCategory.SPECIAL, 120, 100, 10, -1, 0, 1)
      .attr(FrenzyAttr)
      .attr(MissEffectAttr, frenzyMissFunc)
      .makesContact()
      .danceMove()
      .target(MoveTarget.RANDOM_NEAR_ENEMY),
    new StatusMove(Moves.STRING_SHOT, Type.BUG, 95, 40, -1, 0, 1)
      .attr(StatChangeAttr, BattleStat.SPD, -2)
      .target(MoveTarget.ALL_NEAR_ENEMIES),
    new AttackMove(Moves.DRAGON_RAGE, Type.DRAGON, MoveCategory.SPECIAL, -1, 100, 10, -1, 0, 1)
      .attr(FixedDamageAttr, 40),
    new AttackMove(Moves.FIRE_SPIN, Type.FIRE, MoveCategory.SPECIAL, 35, 85, 15, 100, 0, 1)
      .attr(TrapAttr, BattlerTagType.FIRE_SPIN),
    new AttackMove(Moves.THUNDER_SHOCK, Type.ELECTRIC, MoveCategory.SPECIAL, 40, 100, 30, 10, 0, 1)
      .attr(StatusEffectAttr, StatusEffect.PARALYSIS),
    new AttackMove(Moves.THUNDERBOLT, Type.ELECTRIC, MoveCategory.SPECIAL, 90, 100, 15, 10, 0, 1)
      .attr(StatusEffectAttr, StatusEffect.PARALYSIS),
    new StatusMove(Moves.THUNDER_WAVE, Type.ELECTRIC, 90, 20, -1, 0, 1)
      .attr(StatusEffectAttr, StatusEffect.PARALYSIS)
      .attr(StatusMoveTypeImmunityAttr, Type.GROUND),
    new AttackMove(Moves.THUNDER, Type.ELECTRIC, MoveCategory.SPECIAL, 110, 70, 10, 30, 0, 1)
      .attr(StatusEffectAttr, StatusEffect.PARALYSIS)
      .attr(ThunderAccuracyAttr)
      .attr(HitsTagAttr, BattlerTagType.FLYING, false),
    new AttackMove(Moves.ROCK_THROW, Type.ROCK, MoveCategory.PHYSICAL, 50, 90, 15, -1, 0, 1)
      .makesContact(false),
    new AttackMove(Moves.EARTHQUAKE, Type.GROUND, MoveCategory.PHYSICAL, 100, 100, 10, -1, 0, 1)
      .attr(HitsTagAttr, BattlerTagType.UNDERGROUND, true)
      .makesContact(false)
      .target(MoveTarget.ALL_NEAR_OTHERS),
    new AttackMove(Moves.FISSURE, Type.GROUND, MoveCategory.PHYSICAL, 200, 30, 5, -1, 0, 1)
      .attr(OneHitKOAttr)
      .attr(OneHitKOAccuracyAttr)
      .attr(HitsTagAttr, BattlerTagType.UNDERGROUND, false)
      .makesContact(false),
    new AttackMove(Moves.DIG, Type.GROUND, MoveCategory.PHYSICAL, 80, 100, 10, -1, 0, 1)
      .attr(ChargeAttr, ChargeAnim.DIG_CHARGING, "dug a hole!", BattlerTagType.UNDERGROUND)
      .ignoresVirtual(),
    new StatusMove(Moves.TOXIC, Type.POISON, 90, 10, -1, 0, 1)
      .attr(StatusEffectAttr, StatusEffect.TOXIC)
      .attr(ToxicAccuracyAttr),
    new AttackMove(Moves.CONFUSION, Type.PSYCHIC, MoveCategory.SPECIAL, 50, 100, 25, 10, 0, 1)
      .attr(ConfuseAttr),
    new AttackMove(Moves.PSYCHIC, Type.PSYCHIC, MoveCategory.SPECIAL, 90, 100, 10, 10, 0, 1)
      .attr(StatChangeAttr, BattleStat.SPDEF, -1),
    new StatusMove(Moves.HYPNOSIS, Type.PSYCHIC, 60, 20, -1, 0, 1)
      .attr(StatusEffectAttr, StatusEffect.SLEEP),
    new SelfStatusMove(Moves.MEDITATE, Type.PSYCHIC, -1, 40, -1, 0, 1)
      .attr(StatChangeAttr, BattleStat.ATK, 1, true),
    new SelfStatusMove(Moves.AGILITY, Type.PSYCHIC, -1, 30, -1, 0, 1)
      .attr(StatChangeAttr, BattleStat.SPD, 2, true),
    new AttackMove(Moves.QUICK_ATTACK, Type.NORMAL, MoveCategory.PHYSICAL, 40, 100, 30, -1, 1, 1),
    new AttackMove(Moves.RAGE, Type.NORMAL, MoveCategory.PHYSICAL, 20, 100, 20, -1, 0, 1)
      .partial(),
    new SelfStatusMove(Moves.TELEPORT, Type.PSYCHIC, -1, 20, -1, -6, 1)
      .attr(ForceSwitchOutAttr, true)
      .hidesUser(),
    new AttackMove(Moves.NIGHT_SHADE, Type.GHOST, MoveCategory.SPECIAL, -1, 100, 15, -1, 0, 1)
      .attr(LevelDamageAttr),
    new StatusMove(Moves.MIMIC, Type.NORMAL, -1, 10, -1, 0, 1)
      .attr(MovesetCopyMoveAttr)
      .ignoresVirtual(),
    new StatusMove(Moves.SCREECH, Type.NORMAL, 85, 40, -1, 0, 1)
      .attr(StatChangeAttr, BattleStat.DEF, -2)
      .soundBased(),
    new SelfStatusMove(Moves.DOUBLE_TEAM, Type.NORMAL, -1, 15, -1, 0, 1)
      .attr(StatChangeAttr, BattleStat.EVA, 1, true),
    new SelfStatusMove(Moves.RECOVER, Type.NORMAL, -1, 5, -1, 0, 1)
      .attr(HealAttr, 0.5)
      .triageMove(),
    new SelfStatusMove(Moves.HARDEN, Type.NORMAL, -1, 30, -1, 0, 1)
      .attr(StatChangeAttr, BattleStat.DEF, 1, true),
    new SelfStatusMove(Moves.MINIMIZE, Type.NORMAL, -1, 10, -1, 0, 1)
      .attr(AddBattlerTagAttr, BattlerTagType.MINIMIZED, true, false)
      .attr(StatChangeAttr, BattleStat.EVA, 2, true),
    new StatusMove(Moves.SMOKESCREEN, Type.NORMAL, 100, 20, -1, 0, 1)
      .attr(StatChangeAttr, BattleStat.ACC, -1),
    new StatusMove(Moves.CONFUSE_RAY, Type.GHOST, 100, 10, -1, 0, 1)
      .attr(ConfuseAttr),
    new SelfStatusMove(Moves.WITHDRAW, Type.WATER, -1, 40, -1, 0, 1)
      .attr(StatChangeAttr, BattleStat.DEF, 1, true),
    new SelfStatusMove(Moves.DEFENSE_CURL, Type.NORMAL, -1, 40, -1, 0, 1)
      .attr(StatChangeAttr, BattleStat.DEF, 1, true),
    new SelfStatusMove(Moves.BARRIER, Type.PSYCHIC, -1, 20, -1, 0, 1)
      .attr(StatChangeAttr, BattleStat.DEF, 2, true),
    new StatusMove(Moves.LIGHT_SCREEN, Type.PSYCHIC, -1, 30, -1, 0, 1)
      .attr(AddArenaTagAttr, ArenaTagType.LIGHT_SCREEN, 5, true)
      .target(MoveTarget.USER_SIDE),
    new StatusMove(Moves.HAZE, Type.ICE, -1, 30, -1, 0, 1)
      .target(MoveTarget.BOTH_SIDES)
      .attr(ResetStatsAttr),
    new StatusMove(Moves.REFLECT, Type.PSYCHIC, -1, 20, -1, 0, 1)
      .attr(AddArenaTagAttr, ArenaTagType.REFLECT, 5, true)
      .target(MoveTarget.USER_SIDE),
    new SelfStatusMove(Moves.FOCUS_ENERGY, Type.NORMAL, -1, 30, -1, 0, 1)
      .attr(AddBattlerTagAttr, BattlerTagType.CRIT_BOOST, true, true),
    new AttackMove(Moves.BIDE, Type.NORMAL, MoveCategory.PHYSICAL, -1, -1, 10, -1, 1, 1)
      .ignoresVirtual()
      .target(MoveTarget.USER)
      .unimplemented(),
    new SelfStatusMove(Moves.METRONOME, Type.NORMAL, -1, 10, -1, 0, 1)
      .attr(RandomMoveAttr)
      .ignoresVirtual(),
    new StatusMove(Moves.MIRROR_MOVE, Type.FLYING, -1, 20, -1, 0, 1)
      .attr(CopyMoveAttr)
      .ignoresVirtual(),
    new AttackMove(Moves.SELF_DESTRUCT, Type.NORMAL, MoveCategory.PHYSICAL, 200, 100, 5, -1, 0, 1)
      .attr(SacrificialAttr)
      .makesContact(false)
      .condition(failIfDampCondition)
      .target(MoveTarget.ALL_NEAR_OTHERS),
    new AttackMove(Moves.EGG_BOMB, Type.NORMAL, MoveCategory.PHYSICAL, 100, 75, 10, -1, 0, 1)
      .makesContact(false)
      .ballBombMove(),
    new AttackMove(Moves.LICK, Type.GHOST, MoveCategory.PHYSICAL, 30, 100, 30, 30, 0, 1)
      .attr(StatusEffectAttr, StatusEffect.PARALYSIS),
    new AttackMove(Moves.SMOG, Type.POISON, MoveCategory.SPECIAL, 30, 70, 20, 40, 0, 1)
      .attr(StatusEffectAttr, StatusEffect.POISON),
    new AttackMove(Moves.SLUDGE, Type.POISON, MoveCategory.SPECIAL, 65, 100, 20, 30, 0, 1)
      .attr(StatusEffectAttr, StatusEffect.POISON),
    new AttackMove(Moves.BONE_CLUB, Type.GROUND, MoveCategory.PHYSICAL, 65, 85, 20, 10, 0, 1)
      .attr(FlinchAttr)
      .makesContact(false),
    new AttackMove(Moves.FIRE_BLAST, Type.FIRE, MoveCategory.SPECIAL, 110, 85, 5, 10, 0, 1)
      .attr(StatusEffectAttr, StatusEffect.BURN),
    new AttackMove(Moves.WATERFALL, Type.WATER, MoveCategory.PHYSICAL, 80, 100, 15, 20, 0, 1)
      .attr(FlinchAttr),
    new AttackMove(Moves.CLAMP, Type.WATER, MoveCategory.PHYSICAL, 35, 85, 15, 100, 0, 1)
      .attr(TrapAttr, BattlerTagType.CLAMP),
    new AttackMove(Moves.SWIFT, Type.NORMAL, MoveCategory.SPECIAL, 60, -1, 20, -1, 0, 1)
      .target(MoveTarget.ALL_NEAR_ENEMIES),
    new AttackMove(Moves.SKULL_BASH, Type.NORMAL, MoveCategory.PHYSICAL, 130, 100, 10, 100, 0, 1)
      .attr(ChargeAttr, ChargeAnim.SKULL_BASH_CHARGING, "lowered\nits head!", null, true)
      .attr(StatChangeAttr, BattleStat.DEF, 1, true)
      .ignoresVirtual(),
    new AttackMove(Moves.SPIKE_CANNON, Type.NORMAL, MoveCategory.PHYSICAL, 20, 100, 15, -1, 0, 1)
      .attr(MultiHitAttr)
      .makesContact(false),
    new AttackMove(Moves.CONSTRICT, Type.NORMAL, MoveCategory.PHYSICAL, 10, 100, 35, 10, 0, 1)
      .attr(StatChangeAttr, BattleStat.SPD, -1),
    new SelfStatusMove(Moves.AMNESIA, Type.PSYCHIC, -1, 20, -1, 0, 1)
      .attr(StatChangeAttr, BattleStat.SPDEF, 2, true),
    new StatusMove(Moves.KINESIS, Type.PSYCHIC, 80, 15, -1, 0, 1)
      .attr(StatChangeAttr, BattleStat.ACC, -1),
    new SelfStatusMove(Moves.SOFT_BOILED, Type.NORMAL, -1, 5, -1, 0, 1)
      .attr(HealAttr, 0.5)
      .triageMove(),
    new AttackMove(Moves.HIGH_JUMP_KICK, Type.FIGHTING, MoveCategory.PHYSICAL, 130, 90, 10, -1, 0, 1)
      .attr(MissEffectAttr, crashDamageFunc)
      .attr(NoEffectAttr, crashDamageFunc)
      .condition(failOnGravityCondition)
      .recklessMove(),
    new StatusMove(Moves.GLARE, Type.NORMAL, 100, 30, -1, 0, 1)
      .attr(StatusEffectAttr, StatusEffect.PARALYSIS),
    new AttackMove(Moves.DREAM_EATER, Type.PSYCHIC, MoveCategory.SPECIAL, 100, 100, 15, -1, 0, 1)
      .attr(HitHealAttr)
      .condition((user, target, move) => target.status?.effect === StatusEffect.SLEEP)
      .triageMove(),
    new StatusMove(Moves.POISON_GAS, Type.POISON, 90, 40, -1, 0, 1)
      .attr(StatusEffectAttr, StatusEffect.POISON)
      .target(MoveTarget.ALL_NEAR_ENEMIES),
    new AttackMove(Moves.BARRAGE, Type.NORMAL, MoveCategory.PHYSICAL, 15, 85, 20, -1, 0, 1)
      .attr(MultiHitAttr)
      .makesContact(false)
      .ballBombMove(),
    new AttackMove(Moves.LEECH_LIFE, Type.BUG, MoveCategory.PHYSICAL, 80, 100, 10, -1, 0, 1)
      .attr(HitHealAttr)
      .triageMove(),
    new StatusMove(Moves.LOVELY_KISS, Type.NORMAL, 75, 10, -1, 0, 1)
      .attr(StatusEffectAttr, StatusEffect.SLEEP),
    new AttackMove(Moves.SKY_ATTACK, Type.FLYING, MoveCategory.PHYSICAL, 140, 90, 5, 30, 0, 1)
      .attr(ChargeAttr, ChargeAnim.SKY_ATTACK_CHARGING, "is glowing!")
      .attr(HighCritAttr)
      .attr(FlinchAttr)
      .makesContact(false)
      .ignoresVirtual(),
    new StatusMove(Moves.TRANSFORM, Type.NORMAL, -1, 10, -1, 0, 1)
      .attr(TransformAttr)
      .ignoresProtect(),
    new AttackMove(Moves.BUBBLE, Type.WATER, MoveCategory.SPECIAL, 40, 100, 30, 10, 0, 1)
      .attr(StatChangeAttr, BattleStat.SPD, -1)
      .target(MoveTarget.ALL_NEAR_ENEMIES),
    new AttackMove(Moves.DIZZY_PUNCH, Type.NORMAL, MoveCategory.PHYSICAL, 70, 100, 10, 20, 0, 1)
      .attr(ConfuseAttr)
      .punchingMove(),
    new StatusMove(Moves.SPORE, Type.GRASS, 100, 15, -1, 0, 1)
      .attr(StatusEffectAttr, StatusEffect.SLEEP)
      .powderMove(),
    new StatusMove(Moves.FLASH, Type.NORMAL, 100, 20, -1, 0, 1)
      .attr(StatChangeAttr, BattleStat.ACC, -1),
    new AttackMove(Moves.PSYWAVE, Type.PSYCHIC, MoveCategory.SPECIAL, -1, 100, 15, -1, 0, 1)
      .attr(RandomLevelDamageAttr),
    new SelfStatusMove(Moves.SPLASH, Type.NORMAL, -1, 40, -1, 0, 1)
      .condition(failOnGravityCondition),
    new SelfStatusMove(Moves.ACID_ARMOR, Type.POISON, -1, 20, -1, 0, 1)
      .attr(StatChangeAttr, BattleStat.DEF, 2, true),
    new AttackMove(Moves.CRABHAMMER, Type.WATER, MoveCategory.PHYSICAL, 100, 90, 10, -1, 0, 1)
      .attr(HighCritAttr),
    new AttackMove(Moves.EXPLOSION, Type.NORMAL, MoveCategory.PHYSICAL, 250, 100, 5, -1, 0, 1)
      .condition(failIfDampCondition)
      .attr(SacrificialAttr)
      .makesContact(false)
      .target(MoveTarget.ALL_NEAR_OTHERS),
    new AttackMove(Moves.FURY_SWIPES, Type.NORMAL, MoveCategory.PHYSICAL, 18, 80, 15, -1, 0, 1)
      .attr(MultiHitAttr),
    new AttackMove(Moves.BONEMERANG, Type.GROUND, MoveCategory.PHYSICAL, 50, 90, 10, -1, 0, 1)
      .attr(MultiHitAttr, MultiHitType._2)
      .makesContact(false),
    new SelfStatusMove(Moves.REST, Type.PSYCHIC, -1, 5, -1, 0, 1)
      .attr(StatusEffectAttr, StatusEffect.SLEEP, true, 3, true)
      .attr(HealAttr, 1, true)
      .condition((user, target, move) => user.getHpRatio() < 1 && user.canSetStatus(StatusEffect.SLEEP, true, true))
      .triageMove(),
    new AttackMove(Moves.ROCK_SLIDE, Type.ROCK, MoveCategory.PHYSICAL, 75, 90, 10, 30, 0, 1)
      .attr(FlinchAttr)
      .makesContact(false)
      .target(MoveTarget.ALL_NEAR_ENEMIES),
    new AttackMove(Moves.HYPER_FANG, Type.NORMAL, MoveCategory.PHYSICAL, 80, 90, 15, 10, 0, 1)
      .attr(FlinchAttr)
      .bitingMove(),
    new SelfStatusMove(Moves.SHARPEN, Type.NORMAL, -1, 30, -1, 0, 1)
      .attr(StatChangeAttr, BattleStat.ATK, 1, true),
    new SelfStatusMove(Moves.CONVERSION, Type.NORMAL, -1, 30, -1, 0, 1)
      .attr(FirstMoveTypeAttr),
    new AttackMove(Moves.TRI_ATTACK, Type.NORMAL, MoveCategory.SPECIAL, 80, 100, 10, 20, 0, 1)
      .attr(MultiStatusEffectAttr, [StatusEffect.BURN, StatusEffect.FREEZE, StatusEffect.PARALYSIS]),
    new AttackMove(Moves.SUPER_FANG, Type.NORMAL, MoveCategory.PHYSICAL, -1, 90, 10, -1, 0, 1)
      .attr(TargetHalfHpDamageAttr),
    new AttackMove(Moves.SLASH, Type.NORMAL, MoveCategory.PHYSICAL, 70, 100, 20, -1, 0, 1)
      .attr(HighCritAttr)
      .slicingMove(),
    new SelfStatusMove(Moves.SUBSTITUTE, Type.NORMAL, -1, 10, -1, 0, 1)
      .attr(RecoilAttr)
      .unimplemented(),
    new AttackMove(Moves.STRUGGLE, Type.NORMAL, MoveCategory.PHYSICAL, 50, -1, 1, -1, 0, 1)
      .attr(RecoilAttr, true, 0.25, true)
      .attr(TypelessAttr)
      .ignoresVirtual()
      .target(MoveTarget.RANDOM_NEAR_ENEMY),
    new StatusMove(Moves.SKETCH, Type.NORMAL, -1, 1, -1, 0, 2)
      .attr(SketchAttr)
      .ignoresVirtual(),
    new AttackMove(Moves.TRIPLE_KICK, Type.FIGHTING, MoveCategory.PHYSICAL, 10, 90, 10, -1, 0, 2)
      .attr(MultiHitAttr, MultiHitType._3_INCR)
      .attr(MissEffectAttr, (user: Pokemon, move: Move) => {
        user.turnData.hitsLeft = 1;
        return true;
      })
      .partial(),
    new AttackMove(Moves.THIEF, Type.DARK, MoveCategory.PHYSICAL, 60, 100, 25, -1, 0, 2)
      .attr(StealHeldItemChanceAttr, 0.3),
    new StatusMove(Moves.SPIDER_WEB, Type.BUG, -1, 10, -1, 0, 2)
      .attr(AddBattlerTagAttr, BattlerTagType.TRAPPED, false, true, 1),
    new StatusMove(Moves.MIND_READER, Type.NORMAL, -1, 5, -1, 0, 2)
      .attr(IgnoreAccuracyAttr),
    new StatusMove(Moves.NIGHTMARE, Type.GHOST, 100, 15, -1, 0, 2)
      .attr(AddBattlerTagAttr, BattlerTagType.NIGHTMARE)
      .condition((user, target, move) => target.status?.effect === StatusEffect.SLEEP),
    new AttackMove(Moves.FLAME_WHEEL, Type.FIRE, MoveCategory.PHYSICAL, 60, 100, 25, 10, 0, 2)
      .attr(HealStatusEffectAttr, true, StatusEffect.FREEZE)
      .attr(StatusEffectAttr, StatusEffect.BURN),
    new AttackMove(Moves.SNORE, Type.NORMAL, MoveCategory.SPECIAL, 50, 100, 15, 30, 0, 2)
      .attr(BypassSleepAttr)
      .attr(FlinchAttr)
      .condition((user, target, move) => user.status?.effect === StatusEffect.SLEEP)
      .soundBased(),
    new StatusMove(Moves.CURSE, Type.GHOST, -1, 10, -1, 0, 2)
      .attr(CurseAttr)
      .ignoresProtect(true)
      .target(MoveTarget.CURSE),
    new AttackMove(Moves.FLAIL, Type.NORMAL, MoveCategory.PHYSICAL, -1, 100, 15, -1, 0, 2)
      .attr(LowHpPowerAttr),
    new StatusMove(Moves.CONVERSION_2, Type.NORMAL, -1, 30, -1, 0, 2)
      .unimplemented(),
    new AttackMove(Moves.AEROBLAST, Type.FLYING, MoveCategory.SPECIAL, 100, 95, 5, -1, 0, 2)
      .attr(HighCritAttr),
    new StatusMove(Moves.COTTON_SPORE, Type.GRASS, 100, 40, -1, 0, 2)
      .attr(StatChangeAttr, BattleStat.SPD, -2)
      .powderMove()
      .target(MoveTarget.ALL_NEAR_ENEMIES),
    new AttackMove(Moves.REVERSAL, Type.FIGHTING, MoveCategory.PHYSICAL, -1, 100, 15, -1, 0, 2)
      .attr(LowHpPowerAttr),
    new StatusMove(Moves.SPITE, Type.GHOST, 100, 10, -1, 0, 2)
      .attr(ReducePpMoveAttr),
    new AttackMove(Moves.POWDER_SNOW, Type.ICE, MoveCategory.SPECIAL, 40, 100, 25, 10, 0, 2)
      .attr(StatusEffectAttr, StatusEffect.FREEZE)
      .target(MoveTarget.ALL_NEAR_ENEMIES),
    new SelfStatusMove(Moves.PROTECT, Type.NORMAL, -1, 10, -1, 4, 2)
      .attr(ProtectAttr),
    new AttackMove(Moves.MACH_PUNCH, Type.FIGHTING, MoveCategory.PHYSICAL, 40, 100, 30, -1, 1, 2)
      .punchingMove(),
    new StatusMove(Moves.SCARY_FACE, Type.NORMAL, 100, 10, -1, 0, 2)
      .attr(StatChangeAttr, BattleStat.SPD, -2),
    new AttackMove(Moves.FEINT_ATTACK, Type.DARK, MoveCategory.PHYSICAL, 60, -1, 20, -1, 0, 2),
    new StatusMove(Moves.SWEET_KISS, Type.FAIRY, 75, 10, -1, 0, 2)
      .attr(ConfuseAttr),
    new SelfStatusMove(Moves.BELLY_DRUM, Type.NORMAL, -1, 10, -1, 0, 2)
      .attr(HalfHpStatMaxAttr, BattleStat.ATK),
    new AttackMove(Moves.SLUDGE_BOMB, Type.POISON, MoveCategory.SPECIAL, 90, 100, 10, 30, 0, 2)
      .attr(StatusEffectAttr, StatusEffect.POISON)
      .ballBombMove(),
    new AttackMove(Moves.MUD_SLAP, Type.GROUND, MoveCategory.SPECIAL, 20, 100, 10, 100, 0, 2)
      .attr(StatChangeAttr, BattleStat.ACC, -1),
    new AttackMove(Moves.OCTAZOOKA, Type.WATER, MoveCategory.SPECIAL, 65, 85, 10, 50, 0, 2)
      .attr(StatChangeAttr, BattleStat.ACC, -1)
      .ballBombMove(),
    new StatusMove(Moves.SPIKES, Type.GROUND, -1, 20, -1, 0, 2)
      .attr(AddArenaTrapTagAttr, ArenaTagType.SPIKES)
      .target(MoveTarget.ENEMY_SIDE),
    new AttackMove(Moves.ZAP_CANNON, Type.ELECTRIC, MoveCategory.SPECIAL, 120, 50, 5, 100, 0, 2)
      .attr(StatusEffectAttr, StatusEffect.PARALYSIS)
      .ballBombMove(),
    new StatusMove(Moves.FORESIGHT, Type.NORMAL, -1, 40, -1, 0, 2)
      .unimplemented(),
    new SelfStatusMove(Moves.DESTINY_BOND, Type.GHOST, -1, 5, -1, 0, 2)
      .ignoresProtect()
      .condition(failOnBossCondition)
      .unimplemented(),
    new StatusMove(Moves.PERISH_SONG, Type.NORMAL, -1, 5, -1, 0, 2)
      .attr(FaintCountdownAttr)
      .ignoresProtect()
      .soundBased()
      .condition(failOnBossCondition)
      .target(MoveTarget.ALL),
    new AttackMove(Moves.ICY_WIND, Type.ICE, MoveCategory.SPECIAL, 55, 95, 15, 100, 0, 2)
      .attr(StatChangeAttr, BattleStat.SPD, -1)
      .windMove()
      .target(MoveTarget.ALL_NEAR_ENEMIES),
    new SelfStatusMove(Moves.DETECT, Type.FIGHTING, -1, 5, -1, 4, 2)
      .attr(ProtectAttr),
    new AttackMove(Moves.BONE_RUSH, Type.GROUND, MoveCategory.PHYSICAL, 25, 90, 10, -1, 0, 2)
      .attr(MultiHitAttr)
      .makesContact(false),
    new StatusMove(Moves.LOCK_ON, Type.NORMAL, -1, 5, -1, 0, 2)
      .attr(IgnoreAccuracyAttr),
    new AttackMove(Moves.OUTRAGE, Type.DRAGON, MoveCategory.PHYSICAL, 120, 100, 10, -1, 0, 2)
      .attr(FrenzyAttr)
      .attr(MissEffectAttr, frenzyMissFunc)
      .target(MoveTarget.RANDOM_NEAR_ENEMY),
    new StatusMove(Moves.SANDSTORM, Type.ROCK, -1, 10, -1, 0, 2)
      .attr(WeatherChangeAttr, WeatherType.SANDSTORM)
      .target(MoveTarget.BOTH_SIDES),
    new AttackMove(Moves.GIGA_DRAIN, Type.GRASS, MoveCategory.SPECIAL, 75, 100, 10, -1, 0, 2)
      .attr(HitHealAttr)
      .triageMove(),
    new SelfStatusMove(Moves.ENDURE, Type.NORMAL, -1, 10, -1, 4, 2)
      .attr(EndureAttr),
    new StatusMove(Moves.CHARM, Type.FAIRY, 100, 20, -1, 0, 2)
      .attr(StatChangeAttr, BattleStat.ATK, -2),
    new AttackMove(Moves.ROLLOUT, Type.ROCK, MoveCategory.PHYSICAL, 30, 90, 20, -1, 0, 2)
      .attr(ConsecutiveUseDoublePowerAttr, 5, true, true, Moves.DEFENSE_CURL),
    new AttackMove(Moves.FALSE_SWIPE, Type.NORMAL, MoveCategory.PHYSICAL, 40, 100, 40, -1, 0, 2)
      .attr(SurviveDamageAttr),
    new StatusMove(Moves.SWAGGER, Type.NORMAL, 85, 15, -1, 0, 2)
      .attr(StatChangeAttr, BattleStat.ATK, 2)
      .attr(ConfuseAttr),
    new SelfStatusMove(Moves.MILK_DRINK, Type.NORMAL, -1, 5, -1, 0, 2)
      .attr(HealAttr, 0.5)
      .triageMove(),
    new AttackMove(Moves.SPARK, Type.ELECTRIC, MoveCategory.PHYSICAL, 65, 100, 20, 30, 0, 2)
      .attr(StatusEffectAttr, StatusEffect.PARALYSIS),
    new AttackMove(Moves.FURY_CUTTER, Type.BUG, MoveCategory.PHYSICAL, 40, 95, 20, -1, 0, 2)
      .attr(ConsecutiveUseDoublePowerAttr, 3, true)
      .slicingMove(),
    new AttackMove(Moves.STEEL_WING, Type.STEEL, MoveCategory.PHYSICAL, 70, 90, 25, 10, 0, 2)
      .attr(StatChangeAttr, BattleStat.DEF, 1, true),
    new StatusMove(Moves.MEAN_LOOK, Type.NORMAL, -1, 5, -1, 0, 2)
      .attr(AddBattlerTagAttr, BattlerTagType.TRAPPED, false, true, 1),
    new StatusMove(Moves.ATTRACT, Type.NORMAL, 100, 15, -1, 0, 2)
      .attr(AddBattlerTagAttr, BattlerTagType.INFATUATED)
      .condition((user, target, move) => user.isOppositeGender(target)),
    new SelfStatusMove(Moves.SLEEP_TALK, Type.NORMAL, -1, 10, -1, 0, 2)
      .attr(BypassSleepAttr)
      .attr(RandomMovesetMoveAttr)
      .condition((user, target, move) => user.status?.effect === StatusEffect.SLEEP)
      .ignoresVirtual(),
    new StatusMove(Moves.HEAL_BELL, Type.NORMAL, -1, 5, -1, 0, 2)
      .attr(PartyStatusCureAttr, "A bell chimed!", Abilities.SOUNDPROOF)
      .soundBased()
      .target(MoveTarget.PARTY),
    new AttackMove(Moves.RETURN, Type.NORMAL, MoveCategory.PHYSICAL, -1, 100, 20, -1, 0, 2)
      .attr(FriendshipPowerAttr),
    new AttackMove(Moves.PRESENT, Type.NORMAL, MoveCategory.PHYSICAL, -1, 90, 15, -1, 0, 2)
      .attr(PresentPowerAttr)
      .makesContact(false),
    new AttackMove(Moves.FRUSTRATION, Type.NORMAL, MoveCategory.PHYSICAL, -1, 100, 20, -1, 0, 2)
      .attr(FriendshipPowerAttr, true),
    new StatusMove(Moves.SAFEGUARD, Type.NORMAL, -1, 25, -1, 0, 2)
      .target(MoveTarget.USER_SIDE)
      .unimplemented(),
    new StatusMove(Moves.PAIN_SPLIT, Type.NORMAL, -1, 20, -1, 0, 2)
      .attr(HpSplitAttr)
      .condition(failOnBossCondition),
    new AttackMove(Moves.SACRED_FIRE, Type.FIRE, MoveCategory.PHYSICAL, 100, 95, 5, 50, 0, 2)
      .attr(HealStatusEffectAttr, true, StatusEffect.FREEZE)
      .attr(StatusEffectAttr, StatusEffect.BURN)
      .makesContact(false),
    new AttackMove(Moves.MAGNITUDE, Type.GROUND, MoveCategory.PHYSICAL, -1, 100, 30, -1, 0, 2)
      .attr(PreMoveMessageAttr, magnitudeMessageFunc)
      .attr(MagnitudePowerAttr)
      .attr(HitsTagAttr, BattlerTagType.UNDERGROUND, true)
      .makesContact(false)
      .target(MoveTarget.ALL_NEAR_OTHERS),
    new AttackMove(Moves.DYNAMIC_PUNCH, Type.FIGHTING, MoveCategory.PHYSICAL, 100, 50, 5, 100, 0, 2)
      .attr(ConfuseAttr)
      .punchingMove(),
    new AttackMove(Moves.MEGAHORN, Type.BUG, MoveCategory.PHYSICAL, 120, 85, 10, -1, 0, 2),
    new AttackMove(Moves.DRAGON_BREATH, Type.DRAGON, MoveCategory.SPECIAL, 60, 100, 20, 30, 0, 2)
      .attr(StatusEffectAttr, StatusEffect.PARALYSIS),
    new SelfStatusMove(Moves.BATON_PASS, Type.NORMAL, -1, 40, -1, 0, 2)
      .attr(ForceSwitchOutAttr, true, true)
      .hidesUser(),
    new StatusMove(Moves.ENCORE, Type.NORMAL, 100, 5, -1, 0, 2)
      .attr(AddBattlerTagAttr, BattlerTagType.ENCORE, false, true)
      .condition((user, target, move) => new EncoreTag(user.id).canAdd(target)),
    new AttackMove(Moves.PURSUIT, Type.DARK, MoveCategory.PHYSICAL, 40, 100, 20, -1, 0, 2)
      .partial(),
    new AttackMove(Moves.RAPID_SPIN, Type.NORMAL, MoveCategory.PHYSICAL, 50, 100, 40, 100, 0, 2)
      .attr(StatChangeAttr, BattleStat.SPD, 1, true)
      .attr(RemoveBattlerTagAttr, [
        BattlerTagType.BIND,
        BattlerTagType.WRAP,
        BattlerTagType.FIRE_SPIN,
        BattlerTagType.WHIRLPOOL,
        BattlerTagType.CLAMP,
        BattlerTagType.SAND_TOMB,
        BattlerTagType.MAGMA_STORM,
        BattlerTagType.SNAP_TRAP,
        BattlerTagType.THUNDER_CAGE,
        BattlerTagType.SEEDED,
        BattlerTagType.INFESTATION
      ], true)
      .attr(RemoveArenaTrapAttr),
    new StatusMove(Moves.SWEET_SCENT, Type.NORMAL, 100, 20, -1, 0, 2)
      .attr(StatChangeAttr, BattleStat.EVA, -1)
      .target(MoveTarget.ALL_NEAR_ENEMIES),
    new AttackMove(Moves.IRON_TAIL, Type.STEEL, MoveCategory.PHYSICAL, 100, 75, 15, 30, 0, 2)
      .attr(StatChangeAttr, BattleStat.DEF, -1),
    new AttackMove(Moves.METAL_CLAW, Type.STEEL, MoveCategory.PHYSICAL, 50, 95, 35, 10, 0, 2)
      .attr(StatChangeAttr, BattleStat.ATK, 1, true),
    new AttackMove(Moves.VITAL_THROW, Type.FIGHTING, MoveCategory.PHYSICAL, 70, -1, 10, -1, -1, 2),
    new SelfStatusMove(Moves.MORNING_SUN, Type.NORMAL, -1, 5, -1, 0, 2)
      .attr(PlantHealAttr)
      .triageMove(),
    new SelfStatusMove(Moves.SYNTHESIS, Type.GRASS, -1, 5, -1, 0, 2)
      .attr(PlantHealAttr)
      .triageMove(),
    new SelfStatusMove(Moves.MOONLIGHT, Type.FAIRY, -1, 5, -1, 0, 2)
      .attr(PlantHealAttr)
      .triageMove(),
    new AttackMove(Moves.HIDDEN_POWER, Type.NORMAL, MoveCategory.SPECIAL, 60, 100, 15, -1, 0, 2)
      .attr(HiddenPowerTypeAttr),
    new AttackMove(Moves.CROSS_CHOP, Type.FIGHTING, MoveCategory.PHYSICAL, 100, 80, 5, -1, 0, 2)
      .attr(HighCritAttr),
    new AttackMove(Moves.TWISTER, Type.DRAGON, MoveCategory.SPECIAL, 40, 100, 20, 20, 0, 2)
      .attr(HitsTagAttr, BattlerTagType.FLYING, true)
      .attr(FlinchAttr)
      .windMove()
      .target(MoveTarget.ALL_NEAR_ENEMIES),
    new StatusMove(Moves.RAIN_DANCE, Type.WATER, -1, 5, -1, 0, 2)
      .attr(WeatherChangeAttr, WeatherType.RAIN)
      .target(MoveTarget.BOTH_SIDES),
    new StatusMove(Moves.SUNNY_DAY, Type.FIRE, -1, 5, -1, 0, 2)
      .attr(WeatherChangeAttr, WeatherType.SUNNY)
      .target(MoveTarget.BOTH_SIDES),
    new AttackMove(Moves.CRUNCH, Type.DARK, MoveCategory.PHYSICAL, 80, 100, 15, 20, 0, 2)
      .attr(StatChangeAttr, BattleStat.DEF, -1)
      .bitingMove(),
    new AttackMove(Moves.MIRROR_COAT, Type.PSYCHIC, MoveCategory.SPECIAL, -1, 100, 20, -1, -5, 2)
      .attr(CounterDamageAttr, (move: Move) => move.category === MoveCategory.SPECIAL, 2)
      .target(MoveTarget.ATTACKER),
    new StatusMove(Moves.PSYCH_UP, Type.NORMAL, -1, 10, -1, 0, 2)
      .attr(CopyStatsAttr),
    new AttackMove(Moves.EXTREME_SPEED, Type.NORMAL, MoveCategory.PHYSICAL, 80, 100, 5, -1, 2, 2),
    new AttackMove(Moves.ANCIENT_POWER, Type.ROCK, MoveCategory.SPECIAL, 60, 100, 5, 10, 0, 2)
      .attr(StatChangeAttr, [ BattleStat.ATK, BattleStat.DEF, BattleStat.SPATK, BattleStat.SPDEF, BattleStat.SPD ], 1, true),
    new AttackMove(Moves.SHADOW_BALL, Type.GHOST, MoveCategory.SPECIAL, 80, 100, 15, 20, 0, 2)
      .attr(StatChangeAttr, BattleStat.SPDEF, -1)
      .ballBombMove(),
    new AttackMove(Moves.FUTURE_SIGHT, Type.PSYCHIC, MoveCategory.SPECIAL, 120, 100, 10, -1, 0, 2)
      .attr(DelayedAttackAttr, ArenaTagType.FUTURE_SIGHT, ChargeAnim.FUTURE_SIGHT_CHARGING, "foresaw\nan attack!"),
    new AttackMove(Moves.ROCK_SMASH, Type.FIGHTING, MoveCategory.PHYSICAL, 40, 100, 15, 50, 0, 2)
      .attr(StatChangeAttr, BattleStat.DEF, -1),
    new AttackMove(Moves.WHIRLPOOL, Type.WATER, MoveCategory.SPECIAL, 35, 85, 15, 100, 0, 2)
      .attr(TrapAttr, BattlerTagType.WHIRLPOOL)
      .attr(HitsTagAttr, BattlerTagType.UNDERWATER, true),
    new AttackMove(Moves.BEAT_UP, Type.DARK, MoveCategory.PHYSICAL, -1, 100, 10, -1, 0, 2)
      .attr(MultiHitAttr, MultiHitType.BEAT_UP)
      .attr(BeatUpAttr)
      .makesContact(false),
    new AttackMove(Moves.FAKE_OUT, Type.NORMAL, MoveCategory.PHYSICAL, 40, 100, 10, 100, 3, 3)
      .attr(FlinchAttr)
      .condition(new FirstMoveCondition()),
    new AttackMove(Moves.UPROAR, Type.NORMAL, MoveCategory.SPECIAL, 90, 100, 10, -1, 0, 3)
      .ignoresVirtual()
      .soundBased()
      .target(MoveTarget.RANDOM_NEAR_ENEMY)
      .partial(),
    new SelfStatusMove(Moves.STOCKPILE, Type.NORMAL, -1, 20, -1, 0, 3)
      .unimplemented(),
    new AttackMove(Moves.SPIT_UP, Type.NORMAL, MoveCategory.SPECIAL, -1, 100, 10, -1, 0, 3)
      .unimplemented(),
    new SelfStatusMove(Moves.SWALLOW, Type.NORMAL, -1, 10, -1, 0, 3)
      .triageMove()
      .unimplemented(),
    new AttackMove(Moves.HEAT_WAVE, Type.FIRE, MoveCategory.SPECIAL, 95, 90, 10, 10, 0, 3)
      .attr(HealStatusEffectAttr, true, StatusEffect.FREEZE)
      .attr(StatusEffectAttr, StatusEffect.BURN)
      .windMove()
      .target(MoveTarget.ALL_NEAR_ENEMIES),
    new StatusMove(Moves.HAIL, Type.ICE, -1, 10, -1, 0, 3)
      .attr(WeatherChangeAttr, WeatherType.HAIL)
      .target(MoveTarget.BOTH_SIDES),
    new StatusMove(Moves.TORMENT, Type.DARK, 100, 15, -1, 0, 3)
      .attr(AddBattlerTagAttr, BattlerTagType.TORMENT)
      .condition((user, target, move) => (!target.summonData.tormented && (target.findTag(t => t instanceof TormentTag) === undefined)))
      .condition(failOnMaxCondition)
      .partial(),
    new StatusMove(Moves.FLATTER, Type.DARK, 100, 15, -1, 0, 3)
      .attr(StatChangeAttr, BattleStat.SPATK, 1)
      .attr(ConfuseAttr),
    new StatusMove(Moves.WILL_O_WISP, Type.FIRE, 85, 15, -1, 0, 3)
      .attr(StatusEffectAttr, StatusEffect.BURN),
    new StatusMove(Moves.MEMENTO, Type.DARK, 100, 10, -1, 0, 3)
      .attr(SacrificialAttrOnHit)
      .attr(StatChangeAttr, [ BattleStat.ATK, BattleStat.SPATK ], -2),
    new AttackMove(Moves.FACADE, Type.NORMAL, MoveCategory.PHYSICAL, 70, 100, 20, -1, 0, 3)
      .attr(MovePowerMultiplierAttr, (user, target, move) => user.status
        && (user.status.effect === StatusEffect.BURN || user.status.effect === StatusEffect.POISON || user.status.effect === StatusEffect.TOXIC || user.status.effect === StatusEffect.PARALYSIS) ? 2 : 1)
      .attr(BypassBurnDamageReductionAttr),
    new AttackMove(Moves.FOCUS_PUNCH, Type.FIGHTING, MoveCategory.PHYSICAL, 150, 100, 20, -1, -3, 3)
      .punchingMove()
      .ignoresVirtual()
      .condition((user, target, move) => !user.turnData.attacksReceived.find(r => r.damage)),
    new AttackMove(Moves.SMELLING_SALTS, Type.NORMAL, MoveCategory.PHYSICAL, 70, 100, 10, -1, 0, 3)
      .attr(MovePowerMultiplierAttr, (user, target, move) => target.status?.effect === StatusEffect.PARALYSIS ? 2 : 1)
      .attr(HealStatusEffectAttr, true, StatusEffect.PARALYSIS),
    new SelfStatusMove(Moves.FOLLOW_ME, Type.NORMAL, -1, 20, -1, 2, 3)
      .unimplemented(),
    new StatusMove(Moves.NATURE_POWER, Type.NORMAL, -1, 20, -1, 0, 3)
      .attr(NaturePowerAttr)
      .ignoresVirtual(),
    new SelfStatusMove(Moves.CHARGE, Type.ELECTRIC, -1, 20, -1, 0, 3)
      .attr(StatChangeAttr, BattleStat.SPDEF, 1, true)
      .attr(AddBattlerTagAttr, BattlerTagType.CHARGED, true, false),
    new StatusMove(Moves.TAUNT, Type.DARK, 100, 20, -1, 0, 3)
      .attr(AddBattlerTagAttr, BattlerTagType.TAUNT)
      .condition((user, target, move) => (target.findTag(t => t instanceof TauntTag) === undefined))
      .partial(),
    new StatusMove(Moves.HELPING_HAND, Type.NORMAL, -1, 20, -1, 5, 3)
      .attr(AddBattlerTagAttr, BattlerTagType.HELPING_HAND)
      .target(MoveTarget.NEAR_ALLY),
    new StatusMove(Moves.TRICK, Type.PSYCHIC, 100, 10, -1, 0, 3)
      .unimplemented(),
    new StatusMove(Moves.ROLE_PLAY, Type.PSYCHIC, -1, 10, -1, 0, 3)
      .attr(AbilityCopyAttr),
    new SelfStatusMove(Moves.WISH, Type.NORMAL, -1, 10, -1, 0, 3)
      .triageMove()
      .attr(AddArenaTagAttr, ArenaTagType.WISH, 2, true),
    new SelfStatusMove(Moves.ASSIST, Type.NORMAL, -1, 20, -1, 0, 3)
      .attr(RandomMovesetMoveAttr, true)
      .ignoresVirtual(),
    new SelfStatusMove(Moves.INGRAIN, Type.GRASS, -1, 20, -1, 0, 3)
      .attr(AddBattlerTagAttr, BattlerTagType.INGRAIN, true, true),
    new AttackMove(Moves.SUPERPOWER, Type.FIGHTING, MoveCategory.PHYSICAL, 120, 100, 5, 100, 0, 3)
      .attr(StatChangeAttr, [ BattleStat.ATK, BattleStat.DEF ], -1, true),
    new SelfStatusMove(Moves.MAGIC_COAT, Type.PSYCHIC, -1, 15, -1, 4, 3)
      .unimplemented(),
    new SelfStatusMove(Moves.RECYCLE, Type.NORMAL, -1, 10, -1, 0, 3)
      .unimplemented(),
    new AttackMove(Moves.REVENGE, Type.FIGHTING, MoveCategory.PHYSICAL, 60, 100, 10, -1, -4, 3)
      .attr(TurnDamagedDoublePowerAttr),
    new AttackMove(Moves.BRICK_BREAK, Type.FIGHTING, MoveCategory.PHYSICAL, 75, 100, 15, -1, 0, 3)
      .attr(RemoveScreensAttr),
    new StatusMove(Moves.YAWN, Type.NORMAL, -1, 10, -1, 0, 3)
      .attr(AddBattlerTagAttr, BattlerTagType.DROWSY, false, true)
      .condition((user, target, move) => !target.status),
    new AttackMove(Moves.KNOCK_OFF, Type.DARK, MoveCategory.PHYSICAL, 65, 100, 20, -1, 0, 3)
      .attr(KnockOffPowerAttr)
      .partial(),
    new AttackMove(Moves.ENDEAVOR, Type.NORMAL, MoveCategory.PHYSICAL, -1, 100, 5, -1, 0, 3)
      .attr(MatchHpAttr)
      .condition(failOnBossCondition),
    new AttackMove(Moves.ERUPTION, Type.FIRE, MoveCategory.SPECIAL, 150, 100, 5, -1, 0, 3)
      .attr(HpPowerAttr)
      .target(MoveTarget.ALL_NEAR_ENEMIES),
    new StatusMove(Moves.SKILL_SWAP, Type.PSYCHIC, -1, 10, -1, 0, 3)
      .attr(SwitchAbilitiesAttr),
    new SelfStatusMove(Moves.IMPRISON, Type.PSYCHIC, -1, 10, -1, 0, 3)
      .unimplemented(),
    new SelfStatusMove(Moves.REFRESH, Type.NORMAL, -1, 20, -1, 0, 3)
      .attr(HealStatusEffectAttr, true, StatusEffect.PARALYSIS, StatusEffect.POISON, StatusEffect.TOXIC, StatusEffect.BURN)
      .condition((user, target, move) => user.status && (user.status.effect === StatusEffect.PARALYSIS || user.status.effect === StatusEffect.POISON || user.status.effect === StatusEffect.TOXIC || user.status.effect === StatusEffect.BURN)),
    new SelfStatusMove(Moves.GRUDGE, Type.GHOST, -1, 5, -1, 0, 3)
      .unimplemented(),
    new SelfStatusMove(Moves.SNATCH, Type.DARK, -1, 10, -1, 4, 3)
      .unimplemented(),
    new AttackMove(Moves.SECRET_POWER, Type.NORMAL, MoveCategory.PHYSICAL, 70, 100, 20, 30, 0, 3)
      .makesContact(false)
      .partial(),
    new AttackMove(Moves.DIVE, Type.WATER, MoveCategory.PHYSICAL, 80, 100, 10, -1, 0, 3)
      .attr(ChargeAttr, ChargeAnim.DIVE_CHARGING, "hid\nunderwater!", BattlerTagType.UNDERWATER)
      .ignoresVirtual(),
    new AttackMove(Moves.ARM_THRUST, Type.FIGHTING, MoveCategory.PHYSICAL, 15, 100, 20, -1, 0, 3)
      .attr(MultiHitAttr),
    new SelfStatusMove(Moves.CAMOUFLAGE, Type.NORMAL, -1, 20, -1, 0, 3)
      .attr(CopyBiomeTypeAttr),
    new SelfStatusMove(Moves.TAIL_GLOW, Type.BUG, -1, 20, -1, 0, 3)
      .attr(StatChangeAttr, BattleStat.SPATK, 3, true),
    new AttackMove(Moves.LUSTER_PURGE, Type.PSYCHIC, MoveCategory.SPECIAL, 95, 100, 5, 50, 0, 3)
      .attr(StatChangeAttr, BattleStat.SPDEF, -1),
    new AttackMove(Moves.MIST_BALL, Type.PSYCHIC, MoveCategory.SPECIAL, 95, 100, 5, 50, 0, 3)
      .attr(StatChangeAttr, BattleStat.SPATK, -1)
      .ballBombMove(),
    new StatusMove(Moves.FEATHER_DANCE, Type.FLYING, 100, 15, -1, 0, 3)
      .attr(StatChangeAttr, BattleStat.ATK, -2)
      .danceMove(),
    new StatusMove(Moves.TEETER_DANCE, Type.NORMAL, 100, 20, -1, 0, 3)
      .attr(ConfuseAttr)
      .danceMove()
      .target(MoveTarget.ALL_NEAR_OTHERS),
    new AttackMove(Moves.BLAZE_KICK, Type.FIRE, MoveCategory.PHYSICAL, 85, 90, 10, 10, 0, 3)
      .attr(HighCritAttr)
      .attr(StatusEffectAttr, StatusEffect.BURN),
    new StatusMove(Moves.MUD_SPORT, Type.GROUND, -1, 15, -1, 0, 3)
      .attr(AddArenaTagAttr, ArenaTagType.MUD_SPORT, 5)
      .target(MoveTarget.BOTH_SIDES),
    new AttackMove(Moves.ICE_BALL, Type.ICE, MoveCategory.PHYSICAL, 30, 90, 20, -1, 0, 3)
      .attr(ConsecutiveUseDoublePowerAttr, 5, true, true, Moves.DEFENSE_CURL)
      .ballBombMove(),
    new AttackMove(Moves.NEEDLE_ARM, Type.GRASS, MoveCategory.PHYSICAL, 60, 100, 15, 30, 0, 3)
      .attr(FlinchAttr),
    new SelfStatusMove(Moves.SLACK_OFF, Type.NORMAL, -1, 5, -1, 0, 3)
      .attr(HealAttr, 0.5)
      .triageMove(),
    new AttackMove(Moves.HYPER_VOICE, Type.NORMAL, MoveCategory.SPECIAL, 90, 100, 10, -1, 0, 3)
      .soundBased()
      .target(MoveTarget.ALL_NEAR_ENEMIES),
    new AttackMove(Moves.POISON_FANG, Type.POISON, MoveCategory.PHYSICAL, 50, 100, 15, 50, 0, 3)
      .attr(StatusEffectAttr, StatusEffect.TOXIC)
      .bitingMove(),
    new AttackMove(Moves.CRUSH_CLAW, Type.NORMAL, MoveCategory.PHYSICAL, 75, 95, 10, 50, 0, 3)
      .attr(StatChangeAttr, BattleStat.DEF, -1),
    new AttackMove(Moves.BLAST_BURN, Type.FIRE, MoveCategory.SPECIAL, 150, 90, 5, -1, 0, 3)
      .attr(RechargeAttr),
    new AttackMove(Moves.HYDRO_CANNON, Type.WATER, MoveCategory.SPECIAL, 150, 90, 5, -1, 0, 3)
      .attr(RechargeAttr),
    new AttackMove(Moves.METEOR_MASH, Type.STEEL, MoveCategory.PHYSICAL, 90, 90, 10, 20, 0, 3)
      .attr(StatChangeAttr, BattleStat.ATK, 1, true)
      .punchingMove(),
    new AttackMove(Moves.ASTONISH, Type.GHOST, MoveCategory.PHYSICAL, 30, 100, 15, 30, 0, 3)
      .attr(FlinchAttr),
    new AttackMove(Moves.WEATHER_BALL, Type.NORMAL, MoveCategory.SPECIAL, 50, 100, 10, -1, 0, 3)
      .attr(WeatherBallTypeAttr)
      .attr(MovePowerMultiplierAttr, (user, target, move) => [WeatherType.SUNNY, WeatherType.RAIN, WeatherType.SANDSTORM, WeatherType.HAIL, WeatherType.SNOW, WeatherType.FOG, WeatherType.HEAVY_RAIN, WeatherType.HARSH_SUN].includes(user.scene.arena.weather?.weatherType) && !user.scene.arena.weather?.isEffectSuppressed(user.scene) ? 2 : 1)
      .ballBombMove(),
    new StatusMove(Moves.AROMATHERAPY, Type.GRASS, -1, 5, -1, 0, 3)
      .attr(PartyStatusCureAttr, "A soothing aroma wafted through the area!", Abilities.SAP_SIPPER)
      .target(MoveTarget.PARTY),
    new StatusMove(Moves.FAKE_TEARS, Type.DARK, 100, 20, -1, 0, 3)
      .attr(StatChangeAttr, BattleStat.SPDEF, -2),
    new AttackMove(Moves.AIR_CUTTER, Type.FLYING, MoveCategory.SPECIAL, 60, 95, 25, -1, 0, 3)
      .attr(HighCritAttr)
      .slicingMove()
      .windMove()
      .target(MoveTarget.ALL_NEAR_ENEMIES),
    new AttackMove(Moves.OVERHEAT, Type.FIRE, MoveCategory.SPECIAL, 130, 90, 5, 100, 0, 3)
      .attr(StatChangeAttr, BattleStat.SPATK, -2, true)
      .attr(HealStatusEffectAttr, true, StatusEffect.FREEZE),
    new StatusMove(Moves.ODOR_SLEUTH, Type.NORMAL, -1, 40, -1, 0, 3)
      .unimplemented(),
    new AttackMove(Moves.ROCK_TOMB, Type.ROCK, MoveCategory.PHYSICAL, 60, 95, 15, 100, 0, 3)
      .attr(StatChangeAttr, BattleStat.SPD, -1)
      .makesContact(false),
    new AttackMove(Moves.SILVER_WIND, Type.BUG, MoveCategory.SPECIAL, 60, 100, 5, 10, 0, 3)
      .attr(StatChangeAttr, [ BattleStat.ATK, BattleStat.DEF, BattleStat.SPATK, BattleStat.SPDEF, BattleStat.SPD ], 1, true)
      .windMove(),
    new StatusMove(Moves.METAL_SOUND, Type.STEEL, 85, 40, -1, 0, 3)
      .attr(StatChangeAttr, BattleStat.SPDEF, -2)
      .soundBased(),
    new StatusMove(Moves.GRASS_WHISTLE, Type.GRASS, 55, 15, -1, 0, 3)
      .attr(StatusEffectAttr, StatusEffect.SLEEP)
      .soundBased(),
    new StatusMove(Moves.TICKLE, Type.NORMAL, 100, 20, -1, 0, 3)
      .attr(StatChangeAttr, [ BattleStat.ATK, BattleStat.DEF ], -1),
    new SelfStatusMove(Moves.COSMIC_POWER, Type.PSYCHIC, -1, 20, -1, 0, 3)
      .attr(StatChangeAttr, [ BattleStat.DEF, BattleStat.SPDEF ], 1, true),
    new AttackMove(Moves.WATER_SPOUT, Type.WATER, MoveCategory.SPECIAL, 150, 100, 5, -1, 0, 3)
      .attr(HpPowerAttr)
      .target(MoveTarget.ALL_NEAR_ENEMIES),
    new AttackMove(Moves.SIGNAL_BEAM, Type.BUG, MoveCategory.SPECIAL, 75, 100, 15, 10, 0, 3)
      .attr(ConfuseAttr),
    new AttackMove(Moves.SHADOW_PUNCH, Type.GHOST, MoveCategory.PHYSICAL, 60, -1, 20, -1, 0, 3)
      .punchingMove(),
    new AttackMove(Moves.EXTRASENSORY, Type.PSYCHIC, MoveCategory.SPECIAL, 80, 100, 20, 10, 0, 3)
      .attr(FlinchAttr),
    new AttackMove(Moves.SKY_UPPERCUT, Type.FIGHTING, MoveCategory.PHYSICAL, 85, 90, 15, -1, 0, 3)
      .attr(HitsTagAttr, BattlerTagType.FLYING)
      .punchingMove(),
    new AttackMove(Moves.SAND_TOMB, Type.GROUND, MoveCategory.PHYSICAL, 35, 85, 15, 100, 0, 3)
      .attr(TrapAttr, BattlerTagType.SAND_TOMB)
      .makesContact(false),
    new AttackMove(Moves.SHEER_COLD, Type.ICE, MoveCategory.SPECIAL, 200, 20, 5, -1, 0, 3)
      .attr(IceNoEffectTypeAttr)
      .attr(OneHitKOAttr)
      .attr(SheerColdAccuracyAttr),
    new AttackMove(Moves.MUDDY_WATER, Type.WATER, MoveCategory.SPECIAL, 90, 85, 10, 30, 0, 3)
      .attr(StatChangeAttr, BattleStat.ACC, -1)
      .target(MoveTarget.ALL_NEAR_ENEMIES),
    new AttackMove(Moves.BULLET_SEED, Type.GRASS, MoveCategory.PHYSICAL, 25, 100, 30, -1, 0, 3)
      .attr(MultiHitAttr)
      .makesContact(false)
      .ballBombMove(),
    new AttackMove(Moves.AERIAL_ACE, Type.FLYING, MoveCategory.PHYSICAL, 60, -1, 20, -1, 0, 3)
      .slicingMove(),
    new AttackMove(Moves.ICICLE_SPEAR, Type.ICE, MoveCategory.PHYSICAL, 25, 100, 30, -1, 0, 3)
      .attr(MultiHitAttr)
      .makesContact(false),
    new SelfStatusMove(Moves.IRON_DEFENSE, Type.STEEL, -1, 15, -1, 0, 3)
      .attr(StatChangeAttr, BattleStat.DEF, 2, true),
    new StatusMove(Moves.BLOCK, Type.NORMAL, -1, 5, -1, 0, 3)
      .attr(AddBattlerTagAttr, BattlerTagType.TRAPPED, false, true, 1),
    new StatusMove(Moves.HOWL, Type.NORMAL, -1, 40, -1, 0, 3)
      .attr(StatChangeAttr, BattleStat.ATK, 1)
      .soundBased()
      .target(MoveTarget.USER_AND_ALLIES),
    new AttackMove(Moves.DRAGON_CLAW, Type.DRAGON, MoveCategory.PHYSICAL, 80, 100, 15, -1, 0, 3),
    new AttackMove(Moves.FRENZY_PLANT, Type.GRASS, MoveCategory.SPECIAL, 150, 90, 5, -1, 0, 3)
      .attr(RechargeAttr),
    new SelfStatusMove(Moves.BULK_UP, Type.FIGHTING, -1, 20, -1, 0, 3)
      .attr(StatChangeAttr, [ BattleStat.ATK, BattleStat.DEF ], 1, true),
    new AttackMove(Moves.BOUNCE, Type.FLYING, MoveCategory.PHYSICAL, 85, 85, 5, 30, 0, 3)
      .attr(ChargeAttr, ChargeAnim.BOUNCE_CHARGING, "sprang up!", BattlerTagType.FLYING)
      .attr(StatusEffectAttr, StatusEffect.PARALYSIS)
      .condition(failOnGravityCondition)
      .ignoresVirtual(),
    new AttackMove(Moves.MUD_SHOT, Type.GROUND, MoveCategory.SPECIAL, 55, 95, 15, 100, 0, 3)
      .attr(StatChangeAttr, BattleStat.SPD, -1),
    new AttackMove(Moves.POISON_TAIL, Type.POISON, MoveCategory.PHYSICAL, 50, 100, 25, 10, 0, 3)
      .attr(HighCritAttr)
      .attr(StatusEffectAttr, StatusEffect.POISON),
    new AttackMove(Moves.COVET, Type.NORMAL, MoveCategory.PHYSICAL, 60, 100, 25, -1, 0, 3)
      .attr(StealHeldItemChanceAttr, 0.3),
    new AttackMove(Moves.VOLT_TACKLE, Type.ELECTRIC, MoveCategory.PHYSICAL, 120, 100, 15, 10, 0, 3)
      .attr(RecoilAttr, false, 0.33)
      .attr(StatusEffectAttr, StatusEffect.PARALYSIS)
      .recklessMove(),
    new AttackMove(Moves.MAGICAL_LEAF, Type.GRASS, MoveCategory.SPECIAL, 60, -1, 20, -1, 0, 3),
    new StatusMove(Moves.WATER_SPORT, Type.WATER, -1, 15, -1, 0, 3)
      .attr(AddArenaTagAttr, ArenaTagType.WATER_SPORT, 5)
      .target(MoveTarget.BOTH_SIDES),
    new SelfStatusMove(Moves.CALM_MIND, Type.PSYCHIC, -1, 20, -1, 0, 3)
      .attr(StatChangeAttr, [ BattleStat.SPATK, BattleStat.SPDEF ], 1, true),
    new AttackMove(Moves.LEAF_BLADE, Type.GRASS, MoveCategory.PHYSICAL, 90, 100, 15, -1, 0, 3)
      .attr(HighCritAttr)
      .slicingMove(),
    new SelfStatusMove(Moves.DRAGON_DANCE, Type.DRAGON, -1, 20, -1, 0, 3)
      .attr(StatChangeAttr, [ BattleStat.ATK, BattleStat.SPD ], 1, true)
      .danceMove(),
    new AttackMove(Moves.ROCK_BLAST, Type.ROCK, MoveCategory.PHYSICAL, 25, 90, 10, -1, 0, 3)
      .attr(MultiHitAttr)
      .makesContact(false)
      .ballBombMove(),
    new AttackMove(Moves.SHOCK_WAVE, Type.ELECTRIC, MoveCategory.SPECIAL, 60, -1, 20, -1, 0, 3),
    new AttackMove(Moves.WATER_PULSE, Type.WATER, MoveCategory.SPECIAL, 60, 100, 20, 20, 0, 3)
      .attr(ConfuseAttr)
      .pulseMove(),
    new AttackMove(Moves.DOOM_DESIRE, Type.STEEL, MoveCategory.SPECIAL, 140, 100, 5, -1, 0, 3)
      .attr(DelayedAttackAttr, ArenaTagType.DOOM_DESIRE, ChargeAnim.DOOM_DESIRE_CHARGING, "chose\nDoom Desire as its destiny!"),
    new AttackMove(Moves.PSYCHO_BOOST, Type.PSYCHIC, MoveCategory.SPECIAL, 140, 90, 5, 100, 0, 3)
      .attr(StatChangeAttr, BattleStat.SPATK, -2, true),
    new SelfStatusMove(Moves.ROOST, Type.FLYING, -1, 5, -1, 0, 4)
      .attr(HealAttr, 0.5)
      .attr(AddBattlerTagAttr, BattlerTagType.GROUNDED, true, false, 1)
      .triageMove(),
    new StatusMove(Moves.GRAVITY, Type.PSYCHIC, -1, 5, -1, 0, 4)
      .attr(AddArenaTagAttr, ArenaTagType.GRAVITY, 5)
      .target(MoveTarget.BOTH_SIDES),
    new StatusMove(Moves.MIRACLE_EYE, Type.PSYCHIC, -1, 40, -1, 0, 4)
      .unimplemented(),
    new AttackMove(Moves.WAKE_UP_SLAP, Type.FIGHTING, MoveCategory.PHYSICAL, 70, 100, 10, -1, 0, 4)
      .attr(MovePowerMultiplierAttr, (user, target, move) => target.status?.effect === StatusEffect.SLEEP ? 2 : 1)
      .attr(HealStatusEffectAttr, false, StatusEffect.SLEEP),
    new AttackMove(Moves.HAMMER_ARM, Type.FIGHTING, MoveCategory.PHYSICAL, 100, 90, 10, 100, 0, 4)
      .attr(StatChangeAttr, BattleStat.SPD, -1, true)
      .punchingMove(),
    new AttackMove(Moves.GYRO_BALL, Type.STEEL, MoveCategory.PHYSICAL, -1, 100, 5, -1, 0, 4)
      .attr(GyroBallPowerAttr)
      .ballBombMove(),
    new SelfStatusMove(Moves.HEALING_WISH, Type.PSYCHIC, -1, 10, -1, 0, 4)
      .attr(SacrificialFullRestoreAttr)
      .triageMove(),
    new AttackMove(Moves.BRINE, Type.WATER, MoveCategory.SPECIAL, 65, 100, 10, -1, 0, 4)
      .attr(MovePowerMultiplierAttr, (user, target, move) => target.getHpRatio() < 0.5 ? 2 : 1),
    new AttackMove(Moves.NATURAL_GIFT, Type.NORMAL, MoveCategory.PHYSICAL, -1, 100, 15, -1, 0, 4)
      .makesContact(false)
      .unimplemented(),
    new AttackMove(Moves.FEINT, Type.NORMAL, MoveCategory.PHYSICAL, 30, 100, 10, -1, 2, 4)
      .attr(RemoveBattlerTagAttr, [ BattlerTagType.PROTECTED ])
      .makesContact(false)
      .ignoresProtect(),
    new AttackMove(Moves.PLUCK, Type.FLYING, MoveCategory.PHYSICAL, 60, 100, 20, -1, 0, 4)
      .attr(StealEatBerryAttr),
    new StatusMove(Moves.TAILWIND, Type.FLYING, -1, 15, -1, 0, 4)
      .windMove()
      .attr(AddArenaTagAttr, ArenaTagType.TAILWIND, 4, true)
      .target(MoveTarget.USER_SIDE),
    new StatusMove(Moves.ACUPRESSURE, Type.NORMAL, -1, 30, -1, 0, 4)
      .attr(AcupressureStatChangeAttr)
      .target(MoveTarget.USER_OR_NEAR_ALLY),
    new AttackMove(Moves.METAL_BURST, Type.STEEL, MoveCategory.PHYSICAL, -1, 100, 10, -1, 0, 4)
      .attr(CounterDamageAttr, (move: Move) => (move.category === MoveCategory.PHYSICAL || move.category === MoveCategory.SPECIAL), 1.5)
      .makesContact(false)
      .target(MoveTarget.ATTACKER),
    new AttackMove(Moves.U_TURN, Type.BUG, MoveCategory.PHYSICAL, 70, 100, 20, -1, 0, 4)
      .attr(ForceSwitchOutAttr, true, false),
    new AttackMove(Moves.CLOSE_COMBAT, Type.FIGHTING, MoveCategory.PHYSICAL, 120, 100, 5, 100, 0, 4)
      .attr(StatChangeAttr, [ BattleStat.DEF, BattleStat.SPDEF ], -1, true),
    new AttackMove(Moves.PAYBACK, Type.DARK, MoveCategory.PHYSICAL, 50, 100, 10, -1, 0, 4)
      .attr(MovePowerMultiplierAttr, (user, target, move) => target.getLastXMoves(1).find(m => m.turn === target.scene.currentBattle.turn) || user.scene.currentBattle.turnCommands[target.getBattlerIndex()].command === Command.BALL ? 2 : 1),
    new AttackMove(Moves.ASSURANCE, Type.DARK, MoveCategory.PHYSICAL, 60, 100, 10, -1, 0, 4)
      .attr(MovePowerMultiplierAttr, (user, target, move) => target.turnData.damageTaken > 0 ? 2 : 1),
    new StatusMove(Moves.EMBARGO, Type.DARK, 100, 15, -1, 0, 4)
      .unimplemented(),
    new AttackMove(Moves.FLING, Type.DARK, MoveCategory.PHYSICAL, -1, 100, 10, -1, 0, 4)
      .makesContact(false)
      .unimplemented(),
    new StatusMove(Moves.PSYCHO_SHIFT, Type.PSYCHIC, 100, 10, -1, 0, 4)
      .attr(PsychoShiftEffectAttr)
      .condition((user, target, move) => (user.status?.effect === StatusEffect.BURN
        || user.status?.effect === StatusEffect.POISON
        || user.status?.effect === StatusEffect.TOXIC
        || user.status?.effect === StatusEffect.PARALYSIS
        || user.status?.effect === StatusEffect.SLEEP)
        && target.canSetStatus(user.status?.effect, false, false, user)
      ),
    new AttackMove(Moves.TRUMP_CARD, Type.NORMAL, MoveCategory.SPECIAL, -1, -1, 5, -1, 0, 4)
      .makesContact()
      .attr(LessPPMorePowerAttr),
    new StatusMove(Moves.HEAL_BLOCK, Type.PSYCHIC, 100, 15, -1, 0, 4)
      .target(MoveTarget.ALL_NEAR_ENEMIES)
      .unimplemented(),
    new AttackMove(Moves.WRING_OUT, Type.NORMAL, MoveCategory.SPECIAL, -1, 100, 5, -1, 0, 4)
      .attr(OpponentHighHpPowerAttr)
      .makesContact(),
    new SelfStatusMove(Moves.POWER_TRICK, Type.PSYCHIC, -1, 10, -1, 0, 4)
      .unimplemented(),
    new StatusMove(Moves.GASTRO_ACID, Type.POISON, 100, 10, -1, 0, 4)
      .attr(SuppressAbilitiesAttr),
    new StatusMove(Moves.LUCKY_CHANT, Type.NORMAL, -1, 30, -1, 0, 4)
      .attr(AddBattlerTagAttr, BattlerTagType.NO_CRIT, false, false, 5)
      .target(MoveTarget.USER_SIDE)
      .unimplemented(),
    new StatusMove(Moves.ME_FIRST, Type.NORMAL, -1, 20, -1, 0, 4)
      .ignoresVirtual()
      .target(MoveTarget.NEAR_ENEMY)
      .unimplemented(),
    new SelfStatusMove(Moves.COPYCAT, Type.NORMAL, -1, 20, -1, 0, 4)
      .attr(CopyMoveAttr)
      .ignoresVirtual(),
    new StatusMove(Moves.POWER_SWAP, Type.PSYCHIC, -1, 10, -1, 0, 4)
      .unimplemented(),
    new StatusMove(Moves.GUARD_SWAP, Type.PSYCHIC, -1, 10, -1, 0, 4)
      .unimplemented(),
    new AttackMove(Moves.PUNISHMENT, Type.DARK, MoveCategory.PHYSICAL, -1, 100, 5, -1, 0, 4)
      .unimplemented(),
    new AttackMove(Moves.LAST_RESORT, Type.NORMAL, MoveCategory.PHYSICAL, 140, 100, 5, -1, 0, 4)
      .attr(LastResortAttr),
    new StatusMove(Moves.WORRY_SEED, Type.GRASS, 100, 10, -1, 0, 4)
      .attr(AbilityChangeAttr, Abilities.INSOMNIA),
    new AttackMove(Moves.SUCKER_PUNCH, Type.DARK, MoveCategory.PHYSICAL, 70, 100, 5, -1, 1, 4)
      .condition((user, target, move) => user.scene.currentBattle.turnCommands[target.getBattlerIndex()].command === Command.FIGHT && !target.turnData.acted && allMoves[user.scene.currentBattle.turnCommands[target.getBattlerIndex()].move.move].category !== MoveCategory.STATUS),
    new StatusMove(Moves.TOXIC_SPIKES, Type.POISON, -1, 20, -1, 0, 4)
      .attr(AddArenaTrapTagAttr, ArenaTagType.TOXIC_SPIKES)
      .target(MoveTarget.ENEMY_SIDE),
    new StatusMove(Moves.HEART_SWAP, Type.PSYCHIC, -1, 10, -1, 0, 4)
      .attr(SwapStatsAttr),
    new SelfStatusMove(Moves.AQUA_RING, Type.WATER, -1, 20, -1, 0, 4)
      .attr(AddBattlerTagAttr, BattlerTagType.AQUA_RING, true, true),
    new SelfStatusMove(Moves.MAGNET_RISE, Type.ELECTRIC, -1, 10, -1, 0, 4)
      .attr(AddBattlerTagAttr, BattlerTagType.MAGNET_RISEN, true, true)
      .condition((user, target, move) => !user.scene.arena.getTag(ArenaTagType.GRAVITY) &&
      !user.getTag(BattlerTagType.IGNORE_FLYING) && !user.getTag(BattlerTagType.INGRAIN) &&
      !user.getTag(BattlerTagType.MAGNET_RISEN))
      .unimplemented(),
    new AttackMove(Moves.FLARE_BLITZ, Type.FIRE, MoveCategory.PHYSICAL, 120, 100, 15, 10, 0, 4)
      .attr(RecoilAttr, false, 0.33)
      .attr(HealStatusEffectAttr, true, StatusEffect.FREEZE)
      .attr(StatusEffectAttr, StatusEffect.BURN)
      .recklessMove(),
    new AttackMove(Moves.FORCE_PALM, Type.FIGHTING, MoveCategory.PHYSICAL, 60, 100, 10, 30, 0, 4)
      .attr(StatusEffectAttr, StatusEffect.PARALYSIS),
    new AttackMove(Moves.AURA_SPHERE, Type.FIGHTING, MoveCategory.SPECIAL, 80, -1, 20, -1, 0, 4)
      .pulseMove()
      .ballBombMove(),
    new SelfStatusMove(Moves.ROCK_POLISH, Type.ROCK, -1, 20, -1, 0, 4)
      .attr(StatChangeAttr, BattleStat.SPD, 2, true),
    new AttackMove(Moves.POISON_JAB, Type.POISON, MoveCategory.PHYSICAL, 80, 100, 20, 30, 0, 4)
      .attr(StatusEffectAttr, StatusEffect.POISON),
    new AttackMove(Moves.DARK_PULSE, Type.DARK, MoveCategory.SPECIAL, 80, 100, 15, 20, 0, 4)
      .attr(FlinchAttr)
      .pulseMove(),
    new AttackMove(Moves.NIGHT_SLASH, Type.DARK, MoveCategory.PHYSICAL, 70, 100, 15, -1, 0, 4)
      .attr(HighCritAttr)
      .slicingMove(),
    new AttackMove(Moves.AQUA_TAIL, Type.WATER, MoveCategory.PHYSICAL, 90, 90, 10, -1, 0, 4),
    new AttackMove(Moves.SEED_BOMB, Type.GRASS, MoveCategory.PHYSICAL, 80, 100, 15, -1, 0, 4)
      .makesContact(false)
      .ballBombMove(),
    new AttackMove(Moves.AIR_SLASH, Type.FLYING, MoveCategory.SPECIAL, 75, 95, 15, 30, 0, 4)
      .attr(FlinchAttr)
      .slicingMove(),
    new AttackMove(Moves.X_SCISSOR, Type.BUG, MoveCategory.PHYSICAL, 80, 100, 15, -1, 0, 4)
      .slicingMove(),
    new AttackMove(Moves.BUG_BUZZ, Type.BUG, MoveCategory.SPECIAL, 90, 100, 10, 10, 0, 4)
      .attr(StatChangeAttr, BattleStat.SPDEF, -1)
      .soundBased(),
    new AttackMove(Moves.DRAGON_PULSE, Type.DRAGON, MoveCategory.SPECIAL, 85, 100, 10, -1, 0, 4)
      .pulseMove(),
    new AttackMove(Moves.DRAGON_RUSH, Type.DRAGON, MoveCategory.PHYSICAL, 100, 75, 10, 20, 0, 4)
      .attr(MinimizeAccuracyAttr)
      .attr(HitsTagAttr, BattlerTagType.MINIMIZED, true)
      .attr(FlinchAttr),
    new AttackMove(Moves.POWER_GEM, Type.ROCK, MoveCategory.SPECIAL, 80, 100, 20, -1, 0, 4),
    new AttackMove(Moves.DRAIN_PUNCH, Type.FIGHTING, MoveCategory.PHYSICAL, 75, 100, 10, -1, 0, 4)
      .attr(HitHealAttr)
      .punchingMove()
      .triageMove(),
    new AttackMove(Moves.VACUUM_WAVE, Type.FIGHTING, MoveCategory.SPECIAL, 40, 100, 30, -1, 1, 4),
    new AttackMove(Moves.FOCUS_BLAST, Type.FIGHTING, MoveCategory.SPECIAL, 120, 70, 5, 10, 0, 4)
      .attr(StatChangeAttr, BattleStat.SPDEF, -1)
      .ballBombMove(),
    new AttackMove(Moves.ENERGY_BALL, Type.GRASS, MoveCategory.SPECIAL, 90, 100, 10, 10, 0, 4)
      .attr(StatChangeAttr, BattleStat.SPDEF, -1)
      .ballBombMove(),
    new AttackMove(Moves.BRAVE_BIRD, Type.FLYING, MoveCategory.PHYSICAL, 120, 100, 15, -1, 0, 4)
      .attr(RecoilAttr, false, 0.33)
      .recklessMove(),
    new AttackMove(Moves.EARTH_POWER, Type.GROUND, MoveCategory.SPECIAL, 90, 100, 10, 10, 0, 4)
      .attr(StatChangeAttr, BattleStat.SPDEF, -1),
    new StatusMove(Moves.SWITCHEROO, Type.DARK, 100, 10, -1, 0, 4)
      .unimplemented(),
    new AttackMove(Moves.GIGA_IMPACT, Type.NORMAL, MoveCategory.PHYSICAL, 150, 90, 5, -1, 0, 4)
      .attr(RechargeAttr),
    new SelfStatusMove(Moves.NASTY_PLOT, Type.DARK, -1, 20, -1, 0, 4)
      .attr(StatChangeAttr, BattleStat.SPATK, 2, true),
    new AttackMove(Moves.BULLET_PUNCH, Type.STEEL, MoveCategory.PHYSICAL, 40, 100, 30, -1, 1, 4)
      .punchingMove(),
    new AttackMove(Moves.AVALANCHE, Type.ICE, MoveCategory.PHYSICAL, 60, 100, 10, -1, -4, 4)
      .attr(TurnDamagedDoublePowerAttr),
    new AttackMove(Moves.ICE_SHARD, Type.ICE, MoveCategory.PHYSICAL, 40, 100, 30, -1, 1, 4)
      .makesContact(false),
    new AttackMove(Moves.SHADOW_CLAW, Type.GHOST, MoveCategory.PHYSICAL, 70, 100, 15, -1, 0, 4)
      .attr(HighCritAttr),
    new AttackMove(Moves.THUNDER_FANG, Type.ELECTRIC, MoveCategory.PHYSICAL, 65, 95, 15, 10, 0, 4)
      .attr(FlinchAttr)
      .attr(StatusEffectAttr, StatusEffect.PARALYSIS)
      .bitingMove(),
    new AttackMove(Moves.ICE_FANG, Type.ICE, MoveCategory.PHYSICAL, 65, 95, 15, 10, 0, 4)
      .attr(FlinchAttr)
      .attr(StatusEffectAttr, StatusEffect.FREEZE)
      .bitingMove(),
    new AttackMove(Moves.FIRE_FANG, Type.FIRE, MoveCategory.PHYSICAL, 65, 95, 15, 10, 0, 4)
      .attr(FlinchAttr)
      .attr(StatusEffectAttr, StatusEffect.BURN)
      .bitingMove(),
    new AttackMove(Moves.SHADOW_SNEAK, Type.GHOST, MoveCategory.PHYSICAL, 40, 100, 30, -1, 1, 4),
    new AttackMove(Moves.MUD_BOMB, Type.GROUND, MoveCategory.SPECIAL, 65, 85, 10, 30, 0, 4)
      .attr(StatChangeAttr, BattleStat.ACC, -1)
      .ballBombMove(),
    new AttackMove(Moves.PSYCHO_CUT, Type.PSYCHIC, MoveCategory.PHYSICAL, 70, 100, 20, -1, 0, 4)
      .attr(HighCritAttr)
      .slicingMove()
      .makesContact(false),
    new AttackMove(Moves.ZEN_HEADBUTT, Type.PSYCHIC, MoveCategory.PHYSICAL, 80, 90, 15, 20, 0, 4)
      .attr(FlinchAttr),
    new AttackMove(Moves.MIRROR_SHOT, Type.STEEL, MoveCategory.SPECIAL, 65, 85, 10, 30, 0, 4)
      .attr(StatChangeAttr, BattleStat.ACC, -1),
    new AttackMove(Moves.FLASH_CANNON, Type.STEEL, MoveCategory.SPECIAL, 80, 100, 10, 10, 0, 4)
      .attr(StatChangeAttr, BattleStat.SPDEF, -1),
    new AttackMove(Moves.ROCK_CLIMB, Type.NORMAL, MoveCategory.PHYSICAL, 90, 85, 20, 20, 0, 4)
      .attr(ConfuseAttr),
    new StatusMove(Moves.DEFOG, Type.FLYING, -1, 15, -1, 0, 4)
      .attr(StatChangeAttr, BattleStat.EVA, -1)
      .attr(ClearWeatherAttr, WeatherType.FOG)
      .attr(ClearTerrainAttr)
      .attr(RemoveScreensAttr, false)
      .attr(RemoveArenaTrapAttr, true),
    new StatusMove(Moves.TRICK_ROOM, Type.PSYCHIC, -1, 5, -1, -7, 4)
      .attr(AddArenaTagAttr, ArenaTagType.TRICK_ROOM, 5)
      .ignoresProtect()
      .target(MoveTarget.BOTH_SIDES),
    new AttackMove(Moves.DRACO_METEOR, Type.DRAGON, MoveCategory.SPECIAL, 130, 90, 5, 100, 0, 4)
      .attr(StatChangeAttr, BattleStat.SPATK, -2, true),
    new AttackMove(Moves.DISCHARGE, Type.ELECTRIC, MoveCategory.SPECIAL, 80, 100, 15, 30, 0, 4)
      .attr(StatusEffectAttr, StatusEffect.PARALYSIS)
      .target(MoveTarget.ALL_NEAR_OTHERS),
    new AttackMove(Moves.LAVA_PLUME, Type.FIRE, MoveCategory.SPECIAL, 80, 100, 15, 30, 0, 4)
      .attr(StatusEffectAttr, StatusEffect.BURN)
      .target(MoveTarget.ALL_NEAR_OTHERS),
    new AttackMove(Moves.LEAF_STORM, Type.GRASS, MoveCategory.SPECIAL, 130, 90, 5, 100, 0, 4)
      .attr(StatChangeAttr, BattleStat.SPATK, -2, true),
    new AttackMove(Moves.POWER_WHIP, Type.GRASS, MoveCategory.PHYSICAL, 120, 85, 10, -1, 0, 4),
    new AttackMove(Moves.ROCK_WRECKER, Type.ROCK, MoveCategory.PHYSICAL, 150, 90, 5, -1, 0, 4)
      .attr(RechargeAttr)
      .makesContact(false)
      .ballBombMove(),
    new AttackMove(Moves.CROSS_POISON, Type.POISON, MoveCategory.PHYSICAL, 70, 100, 20, 10, 0, 4)
      .attr(HighCritAttr)
      .attr(StatusEffectAttr, StatusEffect.POISON)
      .slicingMove(),
    new AttackMove(Moves.GUNK_SHOT, Type.POISON, MoveCategory.PHYSICAL, 120, 80, 5, 30, 0, 4)
      .attr(StatusEffectAttr, StatusEffect.POISON)
      .makesContact(false),
    new AttackMove(Moves.IRON_HEAD, Type.STEEL, MoveCategory.PHYSICAL, 80, 100, 15, 30, 0, 4)
      .attr(FlinchAttr),
    new AttackMove(Moves.MAGNET_BOMB, Type.STEEL, MoveCategory.PHYSICAL, 60, -1, 20, -1, 0, 4)
      .makesContact(false)
      .ballBombMove(),
    new AttackMove(Moves.STONE_EDGE, Type.ROCK, MoveCategory.PHYSICAL, 100, 80, 5, -1, 0, 4)
      .attr(HighCritAttr)
      .makesContact(false),
    new StatusMove(Moves.CAPTIVATE, Type.NORMAL, 100, 20, -1, 0, 4)
      .attr(StatChangeAttr, BattleStat.SPATK, -2)
      .condition((user, target, move) => target.isOppositeGender(user))
      .target(MoveTarget.ALL_NEAR_ENEMIES),
    new StatusMove(Moves.STEALTH_ROCK, Type.ROCK, -1, 20, -1, 0, 4)
      .attr(AddArenaTrapTagAttr, ArenaTagType.STEALTH_ROCK)
      .target(MoveTarget.ENEMY_SIDE),
    new AttackMove(Moves.GRASS_KNOT, Type.GRASS, MoveCategory.SPECIAL, -1, 100, 20, -1, 0, 4)
      .attr(WeightPowerAttr)
      .makesContact()
      .condition(failOnMaxCondition),
    new AttackMove(Moves.CHATTER, Type.FLYING, MoveCategory.SPECIAL, 65, 100, 20, 100, 0, 4)
      .attr(ConfuseAttr)
      .soundBased(),
    new AttackMove(Moves.JUDGMENT, Type.NORMAL, MoveCategory.SPECIAL, 100, 100, 10, -1, 0, 4)
      .partial(),
    new AttackMove(Moves.BUG_BITE, Type.BUG, MoveCategory.PHYSICAL, 60, 100, 20, -1, 0, 4)
      .attr(StealEatBerryAttr),
    new AttackMove(Moves.CHARGE_BEAM, Type.ELECTRIC, MoveCategory.SPECIAL, 50, 90, 10, 70, 0, 4)
      .attr(StatChangeAttr, BattleStat.SPATK, 1, true),
    new AttackMove(Moves.WOOD_HAMMER, Type.GRASS, MoveCategory.PHYSICAL, 120, 100, 15, -1, 0, 4)
      .attr(RecoilAttr, false, 0.33)
      .recklessMove(),
    new AttackMove(Moves.AQUA_JET, Type.WATER, MoveCategory.PHYSICAL, 40, 100, 20, -1, 1, 4),
    new AttackMove(Moves.ATTACK_ORDER, Type.BUG, MoveCategory.PHYSICAL, 90, 100, 15, -1, 0, 4)
      .attr(HighCritAttr)
      .makesContact(false),
    new SelfStatusMove(Moves.DEFEND_ORDER, Type.BUG, -1, 10, -1, 0, 4)
      .attr(StatChangeAttr, [ BattleStat.DEF, BattleStat.SPDEF ], 1, true),
    new SelfStatusMove(Moves.HEAL_ORDER, Type.BUG, -1, 10, -1, 0, 4)
      .attr(HealAttr, 0.5)
      .triageMove(),
    new AttackMove(Moves.HEAD_SMASH, Type.ROCK, MoveCategory.PHYSICAL, 150, 80, 5, -1, 0, 4)
      .attr(RecoilAttr, false, 0.5)
      .recklessMove(),
    new AttackMove(Moves.DOUBLE_HIT, Type.NORMAL, MoveCategory.PHYSICAL, 35, 90, 10, -1, 0, 4)
      .attr(MultiHitAttr, MultiHitType._2),
    new AttackMove(Moves.ROAR_OF_TIME, Type.DRAGON, MoveCategory.SPECIAL, 150, 90, 5, -1, 0, 4)
      .attr(RechargeAttr),
    new AttackMove(Moves.SPACIAL_REND, Type.DRAGON, MoveCategory.SPECIAL, 100, 95, 5, -1, 0, 4)
      .attr(HighCritAttr),
    new SelfStatusMove(Moves.LUNAR_DANCE, Type.PSYCHIC, -1, 10, -1, 0, 4)
      .attr(SacrificialAttrOnHit)
      .danceMove()
      .triageMove()
      .unimplemented(),
    new AttackMove(Moves.CRUSH_GRIP, Type.NORMAL, MoveCategory.PHYSICAL, -1, 100, 5, -1, 0, 4)
      .attr(OpponentHighHpPowerAttr),
    new AttackMove(Moves.MAGMA_STORM, Type.FIRE, MoveCategory.SPECIAL, 100, 75, 5, 100, 0, 4)
      .attr(TrapAttr, BattlerTagType.MAGMA_STORM),
    new StatusMove(Moves.DARK_VOID, Type.DARK, 50, 10, -1, 0, 4)
      .attr(StatusEffectAttr, StatusEffect.SLEEP)
      .target(MoveTarget.ALL_NEAR_ENEMIES),
    new AttackMove(Moves.SEED_FLARE, Type.GRASS, MoveCategory.SPECIAL, 120, 85, 5, 40, 0, 4)
      .attr(StatChangeAttr, BattleStat.SPDEF, -2),
    new AttackMove(Moves.OMINOUS_WIND, Type.GHOST, MoveCategory.SPECIAL, 60, 100, 5, 10, 0, 4)
      .attr(StatChangeAttr, [ BattleStat.ATK, BattleStat.DEF, BattleStat.SPATK, BattleStat.SPDEF, BattleStat.SPD ], 1, true)
      .windMove(),
    new AttackMove(Moves.SHADOW_FORCE, Type.GHOST, MoveCategory.PHYSICAL, 120, 100, 5, -1, 0, 4)
      .attr(ChargeAttr, ChargeAnim.SHADOW_FORCE_CHARGING, "vanished\ninstantly!", BattlerTagType.HIDDEN)
      .ignoresProtect()
      .ignoresVirtual(),
    new SelfStatusMove(Moves.HONE_CLAWS, Type.DARK, -1, 15, -1, 0, 5)
      .attr(StatChangeAttr, [ BattleStat.ATK, BattleStat.ACC ], 1, true),
    new StatusMove(Moves.WIDE_GUARD, Type.ROCK, -1, 10, -1, 3, 5)
      .target(MoveTarget.USER_SIDE)
      .unimplemented(),
    new StatusMove(Moves.GUARD_SPLIT, Type.PSYCHIC, -1, 10, -1, 0, 5)
      .unimplemented(),
    new StatusMove(Moves.POWER_SPLIT, Type.PSYCHIC, -1, 10, -1, 0, 5)
      .unimplemented(),
    new StatusMove(Moves.WONDER_ROOM, Type.PSYCHIC, -1, 10, -1, 0, 5)
      .ignoresProtect()
      .target(MoveTarget.BOTH_SIDES)
      .unimplemented(),
    new AttackMove(Moves.PSYSHOCK, Type.PSYCHIC, MoveCategory.SPECIAL, 80, 100, 10, -1, 0, 5)
      .attr(DefDefAttr),
    new AttackMove(Moves.VENOSHOCK, Type.POISON, MoveCategory.SPECIAL, 65, 100, 10, -1, 0, 5)
      .attr(MovePowerMultiplierAttr, (user, target, move) => target.status && (target.status.effect === StatusEffect.POISON || target.status.effect === StatusEffect.TOXIC) ? 2 : 1),
    new SelfStatusMove(Moves.AUTOTOMIZE, Type.STEEL, -1, 15, -1, 0, 5)
      .attr(StatChangeAttr, BattleStat.SPD, 2, true)
      .partial(),
    new SelfStatusMove(Moves.RAGE_POWDER, Type.BUG, -1, 20, -1, 2, 5)
      .powderMove()
      .unimplemented(),
    new StatusMove(Moves.TELEKINESIS, Type.PSYCHIC, -1, 15, -1, 0, 5)
      .condition(failOnGravityCondition)
      .unimplemented(),
    new StatusMove(Moves.MAGIC_ROOM, Type.PSYCHIC, -1, 10, -1, 0, 5)
      .ignoresProtect()
      .target(MoveTarget.BOTH_SIDES)
      .unimplemented(),
    new AttackMove(Moves.SMACK_DOWN, Type.ROCK, MoveCategory.PHYSICAL, 50, 100, 15, 100, 0, 5)
      .attr(AddBattlerTagAttr, BattlerTagType.IGNORE_FLYING, false, false, 5)
      .attr(AddBattlerTagAttr, BattlerTagType.INTERRUPTED)
      .attr(RemoveBattlerTagAttr, [BattlerTagType.FLYING])
      .attr(HitsTagAttr, BattlerTagType.FLYING, false)
      .makesContact(false),
    new AttackMove(Moves.STORM_THROW, Type.FIGHTING, MoveCategory.PHYSICAL, 60, 100, 10, -1, 0, 5)
      .attr(CritOnlyAttr),
    new AttackMove(Moves.FLAME_BURST, Type.FIRE, MoveCategory.SPECIAL, 70, 100, 15, -1, 0, 5)
      .partial(),
    new AttackMove(Moves.SLUDGE_WAVE, Type.POISON, MoveCategory.SPECIAL, 95, 100, 10, 10, 0, 5)
      .attr(StatusEffectAttr, StatusEffect.POISON)
      .target(MoveTarget.ALL_NEAR_OTHERS),
    new SelfStatusMove(Moves.QUIVER_DANCE, Type.BUG, -1, 20, -1, 0, 5)
      .attr(StatChangeAttr, [ BattleStat.SPATK, BattleStat.SPDEF, BattleStat.SPD ], 1, true)
      .danceMove(),
    new AttackMove(Moves.HEAVY_SLAM, Type.STEEL, MoveCategory.PHYSICAL, -1, 100, 10, -1, 0, 5)
      .attr(MinimizeAccuracyAttr)
      .attr(CompareWeightPowerAttr)
      .attr(HitsTagAttr, BattlerTagType.MINIMIZED, true)
      .condition(failOnMaxCondition),
    new AttackMove(Moves.SYNCHRONOISE, Type.PSYCHIC, MoveCategory.SPECIAL, 120, 100, 10, -1, 0, 5)
      .target(MoveTarget.ALL_NEAR_OTHERS)
      .condition(unknownTypeCondition)
      .attr(hitsSameTypeAttr),
    new AttackMove(Moves.ELECTRO_BALL, Type.ELECTRIC, MoveCategory.SPECIAL, -1, 100, 10, -1, 0, 5)
      .attr(ElectroBallPowerAttr)
      .ballBombMove(),
    new StatusMove(Moves.SOAK, Type.WATER, 100, 20, -1, 0, 5)
      .attr(ChangeTypeAttr, Type.WATER),
    new AttackMove(Moves.FLAME_CHARGE, Type.FIRE, MoveCategory.PHYSICAL, 50, 100, 20, 100, 0, 5)
      .attr(StatChangeAttr, BattleStat.SPD, 1, true),
    new SelfStatusMove(Moves.COIL, Type.POISON, -1, 20, -1, 0, 5)
      .attr(StatChangeAttr, [ BattleStat.ATK, BattleStat.DEF, BattleStat.ACC ], 1, true),
    new AttackMove(Moves.LOW_SWEEP, Type.FIGHTING, MoveCategory.PHYSICAL, 65, 100, 20, 100, 0, 5)
      .attr(StatChangeAttr, BattleStat.SPD, -1),
    new AttackMove(Moves.ACID_SPRAY, Type.POISON, MoveCategory.SPECIAL, 40, 100, 20, 100, 0, 5)
      .attr(StatChangeAttr, BattleStat.SPDEF, -2)
      .ballBombMove(),
    new AttackMove(Moves.FOUL_PLAY, Type.DARK, MoveCategory.PHYSICAL, 95, 100, 15, -1, 0, 5)
      .attr(TargetAtkUserAtkAttr),
    new StatusMove(Moves.SIMPLE_BEAM, Type.NORMAL, 100, 15, -1, 0, 5)
      .attr(AbilityChangeAttr, Abilities.SIMPLE),
    new StatusMove(Moves.ENTRAINMENT, Type.NORMAL, 100, 15, -1, 0, 5)
      .attr(AbilityGiveAttr),
    new StatusMove(Moves.AFTER_YOU, Type.NORMAL, -1, 15, -1, 0, 5)
      .ignoresProtect()
      .unimplemented(),
    new AttackMove(Moves.ROUND, Type.NORMAL, MoveCategory.SPECIAL, 60, 100, 15, -1, 0, 5)
      .soundBased()
      .partial(),
    new AttackMove(Moves.ECHOED_VOICE, Type.NORMAL, MoveCategory.SPECIAL, 40, 100, 15, -1, 0, 5)
      .attr(ConsecutiveUseMultiBasePowerAttr, 5, false)
      .soundBased(),
    new AttackMove(Moves.CHIP_AWAY, Type.NORMAL, MoveCategory.PHYSICAL, 70, 100, 20, -1, 0, 5)
      .attr(IgnoreOpponentStatChangesAttr),
    new AttackMove(Moves.CLEAR_SMOG, Type.POISON, MoveCategory.SPECIAL, 50, -1, 15, -1, 0, 5)
      .attr(ResetStatsAttr),
    new AttackMove(Moves.STORED_POWER, Type.PSYCHIC, MoveCategory.SPECIAL, 20, 100, 10, -1, 0, 5)
      .attr(StatChangeCountPowerAttr),
    new StatusMove(Moves.QUICK_GUARD, Type.FIGHTING, -1, 15, -1, 3, 5)
      .target(MoveTarget.USER_SIDE)
      .unimplemented(),
    new SelfStatusMove(Moves.ALLY_SWITCH, Type.PSYCHIC, -1, 15, -1, 2, 5)
      .ignoresProtect()
      .unimplemented(),
    new AttackMove(Moves.SCALD, Type.WATER, MoveCategory.SPECIAL, 80, 100, 15, 30, 0, 5)
      .attr(HealStatusEffectAttr, false, StatusEffect.FREEZE)
      .attr(HealStatusEffectAttr, true, StatusEffect.FREEZE)
      .attr(StatusEffectAttr, StatusEffect.BURN),
    new SelfStatusMove(Moves.SHELL_SMASH, Type.NORMAL, -1, 15, -1, 0, 5)
      .attr(StatChangeAttr, [ BattleStat.ATK, BattleStat.SPATK, BattleStat.SPD ], 2, true)
      .attr(StatChangeAttr, [ BattleStat.DEF, BattleStat.SPDEF ], -1, true),
    new StatusMove(Moves.HEAL_PULSE, Type.PSYCHIC, -1, 10, -1, 0, 5)
      .attr(HealAttr, 0.5, false, false)
      .pulseMove()
      .triageMove(),
    new AttackMove(Moves.HEX, Type.GHOST, MoveCategory.SPECIAL, 65, 100, 10, -1, 0, 5)
      .attr(MovePowerMultiplierAttr, (user, target, move) => target.status ? 2 : 1),
    new AttackMove(Moves.SKY_DROP, Type.FLYING, MoveCategory.PHYSICAL, 60, 100, 10, -1, 0, 5)
      .attr(ChargeAttr, ChargeAnim.SKY_DROP_CHARGING, "took {TARGET}\ninto the sky!", BattlerTagType.FLYING) // TODO: Add 2nd turn message
      .condition(failOnGravityCondition)
      .ignoresVirtual(),
    new SelfStatusMove(Moves.SHIFT_GEAR, Type.STEEL, -1, 10, -1, 0, 5)
      .attr(StatChangeAttr, BattleStat.ATK, 1, true)
      .attr(StatChangeAttr, BattleStat.SPD, 2, true),
    new AttackMove(Moves.CIRCLE_THROW, Type.FIGHTING, MoveCategory.PHYSICAL, 60, 90, 10, -1, -6, 5)
      .attr(ForceSwitchOutAttr),
    new AttackMove(Moves.INCINERATE, Type.FIRE, MoveCategory.SPECIAL, 60, 100, 15, -1, 0, 5)
      .target(MoveTarget.ALL_NEAR_ENEMIES)
      .partial(),
    new StatusMove(Moves.QUASH, Type.DARK, 100, 15, -1, 0, 5)
      .unimplemented(),
    new AttackMove(Moves.ACROBATICS, Type.FLYING, MoveCategory.PHYSICAL, 55, 100, 15, -1, 0, 5)
      .attr(MovePowerMultiplierAttr, (user, target, move) => Math.max(1, 2 - 0.2 * user.getHeldItems().reduce((v, m) => v + m.stackCount, 0))),
    new StatusMove(Moves.REFLECT_TYPE, Type.NORMAL, -1, 15, -1, 0, 5)
      .attr(CopyTypeAttr),
    new AttackMove(Moves.RETALIATE, Type.NORMAL, MoveCategory.PHYSICAL, 70, 100, 5, -1, 0, 5)
      .partial(),
    new AttackMove(Moves.FINAL_GAMBIT, Type.FIGHTING, MoveCategory.SPECIAL, -1, 100, 5, -1, 0, 5)
      .attr(UserHpDamageAttr)
      .attr(SacrificialAttrOnHit),
    new StatusMove(Moves.BESTOW, Type.NORMAL, -1, 15, -1, 0, 5)
      .ignoresProtect()
      .unimplemented(),
    new AttackMove(Moves.INFERNO, Type.FIRE, MoveCategory.SPECIAL, 100, 50, 5, 100, 0, 5)
      .attr(StatusEffectAttr, StatusEffect.BURN),
    new AttackMove(Moves.WATER_PLEDGE, Type.WATER, MoveCategory.SPECIAL, 80, 100, 10, -1, 0, 5)
      .partial(),
    new AttackMove(Moves.FIRE_PLEDGE, Type.FIRE, MoveCategory.SPECIAL, 80, 100, 10, -1, 0, 5)
      .partial(),
    new AttackMove(Moves.GRASS_PLEDGE, Type.GRASS, MoveCategory.SPECIAL, 80, 100, 10, -1, 0, 5)
      .partial(),
    new AttackMove(Moves.VOLT_SWITCH, Type.ELECTRIC, MoveCategory.SPECIAL, 70, 100, 20, -1, 0, 5)
      .attr(ForceSwitchOutAttr, true, false),
    new AttackMove(Moves.STRUGGLE_BUG, Type.BUG, MoveCategory.SPECIAL, 50, 100, 20, 100, 0, 5)
      .attr(StatChangeAttr, BattleStat.SPATK, -1)
      .target(MoveTarget.ALL_NEAR_ENEMIES),
    new AttackMove(Moves.BULLDOZE, Type.GROUND, MoveCategory.PHYSICAL, 60, 100, 20, 100, 0, 5)
      .attr(StatChangeAttr, BattleStat.SPD, -1)
      .makesContact(false)
      .target(MoveTarget.ALL_NEAR_OTHERS),
    new AttackMove(Moves.FROST_BREATH, Type.ICE, MoveCategory.SPECIAL, 60, 90, 10, 100, 0, 5)
      .attr(CritOnlyAttr),
    new AttackMove(Moves.DRAGON_TAIL, Type.DRAGON, MoveCategory.PHYSICAL, 60, 90, 10, -1, -6, 5)
      .attr(ForceSwitchOutAttr),
    new SelfStatusMove(Moves.WORK_UP, Type.NORMAL, -1, 30, -1, 0, 5)
      .attr(StatChangeAttr, [ BattleStat.ATK, BattleStat.SPATK ], 1, true),
    new AttackMove(Moves.ELECTROWEB, Type.ELECTRIC, MoveCategory.SPECIAL, 55, 95, 15, 100, 0, 5)
      .attr(StatChangeAttr, BattleStat.SPD, -1)
      .target(MoveTarget.ALL_NEAR_ENEMIES),
    new AttackMove(Moves.WILD_CHARGE, Type.ELECTRIC, MoveCategory.PHYSICAL, 90, 100, 15, -1, 0, 5)
      .attr(RecoilAttr)
      .recklessMove(),
    new AttackMove(Moves.DRILL_RUN, Type.GROUND, MoveCategory.PHYSICAL, 80, 95, 10, -1, 0, 5)
      .attr(HighCritAttr),
    new AttackMove(Moves.DUAL_CHOP, Type.DRAGON, MoveCategory.PHYSICAL, 40, 90, 15, -1, 0, 5)
      .attr(MultiHitAttr, MultiHitType._2),
    new AttackMove(Moves.HEART_STAMP, Type.PSYCHIC, MoveCategory.PHYSICAL, 60, 100, 25, 30, 0, 5)
      .attr(FlinchAttr),
    new AttackMove(Moves.HORN_LEECH, Type.GRASS, MoveCategory.PHYSICAL, 75, 100, 10, -1, 0, 5)
      .attr(HitHealAttr)
      .triageMove(),
    new AttackMove(Moves.SACRED_SWORD, Type.FIGHTING, MoveCategory.PHYSICAL, 90, 100, 15, -1, 0, 5)
      .attr(IgnoreOpponentStatChangesAttr)
      .slicingMove(),
    new AttackMove(Moves.RAZOR_SHELL, Type.WATER, MoveCategory.PHYSICAL, 75, 95, 10, 50, 0, 5)
      .attr(StatChangeAttr, BattleStat.DEF, -1)
      .slicingMove(),
    new AttackMove(Moves.HEAT_CRASH, Type.FIRE, MoveCategory.PHYSICAL, -1, 100, 10, -1, 0, 5)
      .attr(MinimizeAccuracyAttr)
      .attr(CompareWeightPowerAttr)
      .attr(HitsTagAttr, BattlerTagType.MINIMIZED, true)
      .condition(failOnMaxCondition),
    new AttackMove(Moves.LEAF_TORNADO, Type.GRASS, MoveCategory.SPECIAL, 65, 90, 10, 50, 0, 5)
      .attr(StatChangeAttr, BattleStat.ACC, -1),
    new AttackMove(Moves.STEAMROLLER, Type.BUG, MoveCategory.PHYSICAL, 65, 100, 20, 30, 0, 5)
      .attr(FlinchAttr),
    new SelfStatusMove(Moves.COTTON_GUARD, Type.GRASS, -1, 10, -1, 0, 5)
      .attr(StatChangeAttr, BattleStat.DEF, 3, true),
    new AttackMove(Moves.NIGHT_DAZE, Type.DARK, MoveCategory.SPECIAL, 85, 95, 10, 40, 0, 5)
      .attr(StatChangeAttr, BattleStat.ACC, -1),
    new AttackMove(Moves.PSYSTRIKE, Type.PSYCHIC, MoveCategory.SPECIAL, 100, 100, 10, -1, 0, 5)
      .attr(DefDefAttr),
    new AttackMove(Moves.TAIL_SLAP, Type.NORMAL, MoveCategory.PHYSICAL, 25, 85, 10, -1, 0, 5)
      .attr(MultiHitAttr),
    new AttackMove(Moves.HURRICANE, Type.FLYING, MoveCategory.SPECIAL, 110, 70, 10, 30, 0, 5)
      .attr(ThunderAccuracyAttr)
      .attr(ConfuseAttr)
      .attr(HitsTagAttr, BattlerTagType.FLYING, false)
      .windMove(),
    new AttackMove(Moves.HEAD_CHARGE, Type.NORMAL, MoveCategory.PHYSICAL, 120, 100, 15, -1, 0, 5)
      .attr(RecoilAttr)
      .recklessMove(),
    new AttackMove(Moves.GEAR_GRIND, Type.STEEL, MoveCategory.PHYSICAL, 50, 85, 15, -1, 0, 5)
      .attr(MultiHitAttr, MultiHitType._2),
    new AttackMove(Moves.SEARING_SHOT, Type.FIRE, MoveCategory.SPECIAL, 100, 100, 5, 30, 0, 5)
      .attr(StatusEffectAttr, StatusEffect.BURN)
      .ballBombMove()
      .target(MoveTarget.ALL_NEAR_OTHERS),
    new AttackMove(Moves.TECHNO_BLAST, Type.NORMAL, MoveCategory.SPECIAL, 120, 100, 5, -1, 0, 5)
      .attr(TechnoBlastTypeAttr),
    new AttackMove(Moves.RELIC_SONG, Type.NORMAL, MoveCategory.SPECIAL, 75, 100, 10, 10, 0, 5)
      .attr(StatusEffectAttr, StatusEffect.SLEEP)
      .soundBased()
      .target(MoveTarget.ALL_NEAR_ENEMIES),
    new AttackMove(Moves.SECRET_SWORD, Type.FIGHTING, MoveCategory.SPECIAL, 85, 100, 10, -1, 0, 5)
      .attr(DefDefAttr)
      .slicingMove(),
    new AttackMove(Moves.GLACIATE, Type.ICE, MoveCategory.SPECIAL, 65, 95, 10, 100, 0, 5)
      .attr(StatChangeAttr, BattleStat.SPD, -1)
      .target(MoveTarget.ALL_NEAR_ENEMIES),
    new AttackMove(Moves.BOLT_STRIKE, Type.ELECTRIC, MoveCategory.PHYSICAL, 130, 85, 5, 20, 0, 5)
      .attr(StatusEffectAttr, StatusEffect.PARALYSIS),
    new AttackMove(Moves.BLUE_FLARE, Type.FIRE, MoveCategory.SPECIAL, 130, 85, 5, 20, 0, 5)
      .attr(StatusEffectAttr, StatusEffect.BURN),
    new AttackMove(Moves.FIERY_DANCE, Type.FIRE, MoveCategory.SPECIAL, 80, 100, 10, 50, 0, 5)
      .attr(StatChangeAttr, BattleStat.SPATK, 1, true)
      .danceMove(),
    new AttackMove(Moves.FREEZE_SHOCK, Type.ICE, MoveCategory.PHYSICAL, 140, 90, 5, 30, 0, 5)
      .attr(ChargeAttr, ChargeAnim.FREEZE_SHOCK_CHARGING, "became cloaked\nin a freezing light!")
      .attr(StatusEffectAttr, StatusEffect.PARALYSIS)
      .makesContact(false),
    new AttackMove(Moves.ICE_BURN, Type.ICE, MoveCategory.SPECIAL, 140, 90, 5, 30, 0, 5)
      .attr(ChargeAttr, ChargeAnim.ICE_BURN_CHARGING, "became cloaked\nin freezing air!")
      .attr(StatusEffectAttr, StatusEffect.BURN)
      .ignoresVirtual(),
    new AttackMove(Moves.SNARL, Type.DARK, MoveCategory.SPECIAL, 55, 95, 15, 100, 0, 5)
      .attr(StatChangeAttr, BattleStat.SPATK, -1)
      .soundBased()
      .target(MoveTarget.ALL_NEAR_ENEMIES),
    new AttackMove(Moves.ICICLE_CRASH, Type.ICE, MoveCategory.PHYSICAL, 85, 90, 10, 30, 0, 5)
      .attr(FlinchAttr)
      .makesContact(false),
    new AttackMove(Moves.V_CREATE, Type.FIRE, MoveCategory.PHYSICAL, 180, 95, 5, 100, 0, 5)
      .attr(StatChangeAttr, [ BattleStat.DEF, BattleStat.SPDEF, BattleStat.SPD ], -1, true),
    new AttackMove(Moves.FUSION_FLARE, Type.FIRE, MoveCategory.SPECIAL, 100, 100, 5, -1, 0, 5)
      .attr(HealStatusEffectAttr, true, StatusEffect.FREEZE)
      .partial(),
    new AttackMove(Moves.FUSION_BOLT, Type.ELECTRIC, MoveCategory.PHYSICAL, 100, 100, 5, -1, 0, 5)
      .makesContact(false)
      .partial(),
    new AttackMove(Moves.FLYING_PRESS, Type.FIGHTING, MoveCategory.PHYSICAL, 100, 95, 10, -1, 0, 6)
      .attr(MinimizeAccuracyAttr)
      .attr(FlyingTypeMultiplierAttr)
      .attr(HitsTagAttr, BattlerTagType.MINIMIZED, true)
      .condition(failOnGravityCondition),
    new StatusMove(Moves.MAT_BLOCK, Type.FIGHTING, -1, 10, -1, 0, 6)
      .unimplemented(),
    new AttackMove(Moves.BELCH, Type.POISON, MoveCategory.SPECIAL, 120, 90, 10, -1, 0, 6)
      .condition((user, target, move) => user.battleData.berriesEaten.length > 0),
    new StatusMove(Moves.ROTOTILLER, Type.GROUND, -1, 10, 100, 0, 6)
      .target(MoveTarget.ALL)
      .unimplemented(),
    new StatusMove(Moves.STICKY_WEB, Type.BUG, -1, 20, -1, 0, 6)
      .attr(AddArenaTrapTagAttr, ArenaTagType.STICKY_WEB)
      .target(MoveTarget.ENEMY_SIDE),
    new AttackMove(Moves.FELL_STINGER, Type.BUG, MoveCategory.PHYSICAL, 50, 100, 25, -1, 0, 6)
      .attr(PostVictoryStatChangeAttr, BattleStat.ATK, 3, true ),
    new AttackMove(Moves.PHANTOM_FORCE, Type.GHOST, MoveCategory.PHYSICAL, 90, 100, 10, -1, 0, 6)
      .attr(ChargeAttr, ChargeAnim.PHANTOM_FORCE_CHARGING, "vanished\ninstantly!", BattlerTagType.HIDDEN)
      .ignoresProtect()
      .ignoresVirtual(),
    new StatusMove(Moves.TRICK_OR_TREAT, Type.GHOST, 100, 20, -1, 0, 6)
      .attr(AddTypeAttr, Type.GHOST)
      .partial(),
    new StatusMove(Moves.NOBLE_ROAR, Type.NORMAL, 100, 30, 100, 0, 6)
      .attr(StatChangeAttr, [ BattleStat.ATK, BattleStat.SPATK ], -1)
      .soundBased(),
    new StatusMove(Moves.ION_DELUGE, Type.ELECTRIC, -1, 25, -1, 1, 6)
      .target(MoveTarget.BOTH_SIDES)
      .unimplemented(),
    new AttackMove(Moves.PARABOLIC_CHARGE, Type.ELECTRIC, MoveCategory.SPECIAL, 65, 100, 20, -1, 0, 6)
      .attr(HitHealAttr)
      .target(MoveTarget.ALL_NEAR_OTHERS)
      .triageMove(),
    new StatusMove(Moves.FORESTS_CURSE, Type.GRASS, 100, 20, -1, 0, 6)
      .attr(AddTypeAttr, Type.GRASS)
      .partial(),
    new AttackMove(Moves.PETAL_BLIZZARD, Type.GRASS, MoveCategory.PHYSICAL, 90, 100, 15, -1, 0, 6)
      .windMove()
      .makesContact(false)
      .target(MoveTarget.ALL_NEAR_OTHERS),
    new AttackMove(Moves.FREEZE_DRY, Type.ICE, MoveCategory.SPECIAL, 70, 100, 20, 10, 0, 6)
      .attr(StatusEffectAttr, StatusEffect.FREEZE)
      .attr(WaterSuperEffectTypeMultiplierAttr),
    new AttackMove(Moves.DISARMING_VOICE, Type.FAIRY, MoveCategory.SPECIAL, 40, -1, 15, -1, 0, 6)
      .soundBased()
      .target(MoveTarget.ALL_NEAR_ENEMIES),
    new StatusMove(Moves.PARTING_SHOT, Type.DARK, 100, 20, 100, 0, 6)
      .attr(StatChangeAttr, [ BattleStat.ATK, BattleStat.SPATK ], -1, false, null, true, true, MoveEffectTrigger.PRE_APPLY)
      .attr(ForceSwitchOutAttr, true, false)
      .soundBased(),
    new StatusMove(Moves.TOPSY_TURVY, Type.DARK, -1, 20, -1, 0, 6)
      .attr(InvertStatsAttr),
    new AttackMove(Moves.DRAINING_KISS, Type.FAIRY, MoveCategory.SPECIAL, 50, 100, 10, -1, 0, 6)
      .attr(HitHealAttr, 0.75)
      .makesContact()
      .triageMove(),
    new StatusMove(Moves.CRAFTY_SHIELD, Type.FAIRY, -1, 10, -1, 3, 6)
      .target(MoveTarget.USER_SIDE)
      .unimplemented(),
    new StatusMove(Moves.FLOWER_SHIELD, Type.FAIRY, -1, 10, 100, 0, 6)
      .target(MoveTarget.ALL)
      .unimplemented(),
    new StatusMove(Moves.GRASSY_TERRAIN, Type.GRASS, -1, 10, -1, 0, 6)
      .attr(TerrainChangeAttr, TerrainType.GRASSY)
      .target(MoveTarget.BOTH_SIDES),
    new StatusMove(Moves.MISTY_TERRAIN, Type.FAIRY, -1, 10, -1, 0, 6)
      .attr(TerrainChangeAttr, TerrainType.MISTY)
      .target(MoveTarget.BOTH_SIDES),
    new StatusMove(Moves.ELECTRIFY, Type.ELECTRIC, -1, 20, -1, 0, 6)
      .unimplemented(),
    new AttackMove(Moves.PLAY_ROUGH, Type.FAIRY, MoveCategory.PHYSICAL, 90, 90, 10, 10, 0, 6)
      .attr(StatChangeAttr, BattleStat.ATK, -1),
    new AttackMove(Moves.FAIRY_WIND, Type.FAIRY, MoveCategory.SPECIAL, 40, 100, 30, -1, 0, 6)
      .windMove(),
    new AttackMove(Moves.MOONBLAST, Type.FAIRY, MoveCategory.SPECIAL, 95, 100, 15, 30, 0, 6)
      .attr(StatChangeAttr, BattleStat.SPATK, -1),
    new AttackMove(Moves.BOOMBURST, Type.NORMAL, MoveCategory.SPECIAL, 140, 100, 10, -1, 0, 6)
      .soundBased()
      .target(MoveTarget.ALL_NEAR_OTHERS),
    new StatusMove(Moves.FAIRY_LOCK, Type.FAIRY, -1, 10, -1, 0, 6)
      .target(MoveTarget.BOTH_SIDES)
      .unimplemented(),
    new SelfStatusMove(Moves.KINGS_SHIELD, Type.STEEL, -1, 10, -1, 4, 6)
      .attr(ProtectAttr, BattlerTagType.KINGS_SHIELD),
    new StatusMove(Moves.PLAY_NICE, Type.NORMAL, -1, 20, 100, 0, 6)
      .attr(StatChangeAttr, BattleStat.ATK, -1),
    new StatusMove(Moves.CONFIDE, Type.NORMAL, -1, 20, 100, 0, 6)
      .attr(StatChangeAttr, BattleStat.SPATK, -1)
      .soundBased(),
    new AttackMove(Moves.DIAMOND_STORM, Type.ROCK, MoveCategory.PHYSICAL, 100, 95, 5, 50, 0, 6)
      .attr(StatChangeAttr, BattleStat.DEF, 2, true)
      .makesContact(false)
      .target(MoveTarget.ALL_NEAR_ENEMIES),
    new AttackMove(Moves.STEAM_ERUPTION, Type.WATER, MoveCategory.SPECIAL, 110, 95, 5, 30, 0, 6)
      .attr(HealStatusEffectAttr, true, StatusEffect.FREEZE)
      .attr(StatusEffectAttr, StatusEffect.BURN),
    new AttackMove(Moves.HYPERSPACE_HOLE, Type.PSYCHIC, MoveCategory.SPECIAL, 80, -1, 5, -1, 0, 6)
      .ignoresProtect(),
    new AttackMove(Moves.WATER_SHURIKEN, Type.WATER, MoveCategory.SPECIAL, 15, 100, 20, -1, 1, 6)
      .attr(MultiHitAttr)
      .attr(WaterShurikenPowerAttr)
      .attr(WaterShurikenMultiHitTypeAttr),
    new AttackMove(Moves.MYSTICAL_FIRE, Type.FIRE, MoveCategory.SPECIAL, 75, 100, 10, 100, 0, 6)
      .attr(StatChangeAttr, BattleStat.SPATK, -1),
    new SelfStatusMove(Moves.SPIKY_SHIELD, Type.GRASS, -1, 10, -1, 4, 6)
      .attr(ProtectAttr, BattlerTagType.SPIKY_SHIELD),
    new StatusMove(Moves.AROMATIC_MIST, Type.FAIRY, -1, 20, -1, 0, 6)
      .attr(StatChangeAttr, BattleStat.SPDEF, 1)
      .target(MoveTarget.NEAR_ALLY),
    new StatusMove(Moves.EERIE_IMPULSE, Type.ELECTRIC, 100, 15, -1, 0, 6)
      .attr(StatChangeAttr, BattleStat.SPATK, -2),
    new StatusMove(Moves.VENOM_DRENCH, Type.POISON, 100, 20, 100, 0, 6)
      .attr(StatChangeAttr, [ BattleStat.ATK, BattleStat.SPATK, BattleStat.SPD ], -1, false, (user, target, move) => target.status?.effect === StatusEffect.POISON || target.status?.effect === StatusEffect.TOXIC)
      .target(MoveTarget.ALL_NEAR_ENEMIES),
    new StatusMove(Moves.POWDER, Type.BUG, 100, 20, -1, 1, 6)
      .powderMove()
      .unimplemented(),
    new SelfStatusMove(Moves.GEOMANCY, Type.FAIRY, -1, 10, -1, 0, 6)
      .attr(ChargeAttr, ChargeAnim.GEOMANCY_CHARGING, "is charging its power!")
      .attr(StatChangeAttr, [ BattleStat.SPATK, BattleStat.SPDEF, BattleStat.SPD ], 2, true)
      .ignoresVirtual(),
    new StatusMove(Moves.MAGNETIC_FLUX, Type.ELECTRIC, -1, 20, -1, 0, 6)
      .attr(StatChangeAttr, [ BattleStat.DEF, BattleStat.SPDEF ], 1, false, (user, target, move) => !![ Abilities.PLUS, Abilities.MINUS].find(a => target.hasAbility(a, false)))
      .target(MoveTarget.USER_AND_ALLIES)
      .condition((user, target, move) => !![ user, user.getAlly() ].filter(p => p?.isActive()).find(p => !![ Abilities.PLUS, Abilities.MINUS].find(a => p.hasAbility(a, false)))),
    new StatusMove(Moves.HAPPY_HOUR, Type.NORMAL, -1, 30, -1, 0, 6) // No animation
      .target(MoveTarget.USER_SIDE)
      .unimplemented(),
    new StatusMove(Moves.ELECTRIC_TERRAIN, Type.ELECTRIC, -1, 10, -1, 0, 6)
      .attr(TerrainChangeAttr, TerrainType.ELECTRIC)
      .target(MoveTarget.BOTH_SIDES),
    new AttackMove(Moves.DAZZLING_GLEAM, Type.FAIRY, MoveCategory.SPECIAL, 80, 100, 10, -1, 0, 6)
      .target(MoveTarget.ALL_NEAR_ENEMIES),
    new SelfStatusMove(Moves.CELEBRATE, Type.NORMAL, -1, 40, -1, 0, 6),
    new StatusMove(Moves.HOLD_HANDS, Type.NORMAL, -1, 40, -1, 0, 6)
      .target(MoveTarget.NEAR_ALLY),
    new StatusMove(Moves.BABY_DOLL_EYES, Type.FAIRY, 100, 30, -1, 1, 6)
      .attr(StatChangeAttr, BattleStat.ATK, -1),
    new AttackMove(Moves.NUZZLE, Type.ELECTRIC, MoveCategory.PHYSICAL, 20, 100, 20, 100, 0, 6)
      .attr(StatusEffectAttr, StatusEffect.PARALYSIS),
    new AttackMove(Moves.HOLD_BACK, Type.NORMAL, MoveCategory.PHYSICAL, 40, 100, 40, -1, 0, 6)
      .attr(SurviveDamageAttr),
    new AttackMove(Moves.INFESTATION, Type.BUG, MoveCategory.SPECIAL, 20, 100, 20, 100, 0, 6)
      .makesContact()
      .attr(TrapAttr, BattlerTagType.INFESTATION),
    new AttackMove(Moves.POWER_UP_PUNCH, Type.FIGHTING, MoveCategory.PHYSICAL, 40, 100, 20, 100, 0, 6)
      .attr(StatChangeAttr, BattleStat.ATK, 1, true)
      .punchingMove(),
    new AttackMove(Moves.OBLIVION_WING, Type.FLYING, MoveCategory.SPECIAL, 80, 100, 10, -1, 0, 6)
      .attr(HitHealAttr, 0.75)
      .triageMove(),
    new AttackMove(Moves.THOUSAND_ARROWS, Type.GROUND, MoveCategory.PHYSICAL, 90, 100, 10, 100, 0, 6)
      .attr(NeutralDamageAgainstFlyingTypeMultiplierAttr)
      .attr(HitsTagAttr, BattlerTagType.FLYING, false)
      .attr(AddBattlerTagAttr, BattlerTagType.INTERRUPTED)
      .attr(RemoveBattlerTagAttr, [BattlerTagType.FLYING])
      .makesContact(false)
      .target(MoveTarget.ALL_NEAR_ENEMIES),
    new AttackMove(Moves.THOUSAND_WAVES, Type.GROUND, MoveCategory.PHYSICAL, 90, 100, 10, -1, 0, 6)
      .attr(AddBattlerTagAttr, BattlerTagType.TRAPPED, false, false, 1)
      .makesContact(false)
      .target(MoveTarget.ALL_NEAR_ENEMIES),
    new AttackMove(Moves.LANDS_WRATH, Type.GROUND, MoveCategory.PHYSICAL, 90, 100, 10, -1, 0, 6)
      .makesContact(false)
      .target(MoveTarget.ALL_NEAR_ENEMIES),
    new AttackMove(Moves.LIGHT_OF_RUIN, Type.FAIRY, MoveCategory.SPECIAL, 140, 90, 5, -1, 0, 6)
      .attr(RecoilAttr, false, 0.5)
      .recklessMove(),
    new AttackMove(Moves.ORIGIN_PULSE, Type.WATER, MoveCategory.SPECIAL, 110, 85, 10, -1, 0, 6)
      .pulseMove()
      .target(MoveTarget.ALL_NEAR_ENEMIES),
    new AttackMove(Moves.PRECIPICE_BLADES, Type.GROUND, MoveCategory.PHYSICAL, 120, 85, 10, -1, 0, 6)
      .makesContact(false)
      .target(MoveTarget.ALL_NEAR_ENEMIES),
    new AttackMove(Moves.DRAGON_ASCENT, Type.FLYING, MoveCategory.PHYSICAL, 120, 100, 5, 100, 0, 6)
      .attr(StatChangeAttr, [ BattleStat.DEF, BattleStat.SPDEF ], -1, true),
    new AttackMove(Moves.HYPERSPACE_FURY, Type.DARK, MoveCategory.PHYSICAL, 100, -1, 5, 100, 0, 6)
      .attr(StatChangeAttr, BattleStat.DEF, -1, true)
      .ignoresProtect(),
    /* Unused */
    new AttackMove(Moves.BREAKNECK_BLITZ__PHYSICAL, Type.NORMAL, MoveCategory.PHYSICAL, -1, -1, 1, -1, 0, 7)
      .unimplemented()
      .ignoresVirtual(),
    new AttackMove(Moves.BREAKNECK_BLITZ__SPECIAL, Type.NORMAL, MoveCategory.SPECIAL, -1, -1, 1, -1, 0, 7)
      .unimplemented()
      .ignoresVirtual(),
    new AttackMove(Moves.ALL_OUT_PUMMELING__PHYSICAL, Type.FIGHTING, MoveCategory.PHYSICAL, -1, -1, 1, -1, 0, 7)
      .unimplemented()
      .ignoresVirtual(),
    new AttackMove(Moves.ALL_OUT_PUMMELING__SPECIAL, Type.FIGHTING, MoveCategory.SPECIAL, -1, -1, 1, -1, 0, 7)
      .unimplemented()
      .ignoresVirtual(),
    new AttackMove(Moves.SUPERSONIC_SKYSTRIKE__PHYSICAL, Type.FLYING, MoveCategory.PHYSICAL, -1, -1, 1, -1, 0, 7)
      .unimplemented()
      .ignoresVirtual(),
    new AttackMove(Moves.SUPERSONIC_SKYSTRIKE__SPECIAL, Type.FLYING, MoveCategory.SPECIAL, -1, -1, 1, -1, 0, 7)
      .unimplemented()
      .ignoresVirtual(),
    new AttackMove(Moves.ACID_DOWNPOUR__PHYSICAL, Type.POISON, MoveCategory.PHYSICAL, -1, -1, 1, -1, 0, 7)
      .unimplemented()
      .ignoresVirtual(),
    new AttackMove(Moves.ACID_DOWNPOUR__SPECIAL, Type.POISON, MoveCategory.SPECIAL, -1, -1, 1, -1, 0, 7)
      .unimplemented()
      .ignoresVirtual(),
    new AttackMove(Moves.TECTONIC_RAGE__PHYSICAL, Type.GROUND, MoveCategory.PHYSICAL, -1, -1, 1, -1, 0, 7)
      .unimplemented()
      .ignoresVirtual(),
    new AttackMove(Moves.TECTONIC_RAGE__SPECIAL, Type.GROUND, MoveCategory.SPECIAL, -1, -1, 1, -1, 0, 7)
      .unimplemented()
      .ignoresVirtual(),
    new AttackMove(Moves.CONTINENTAL_CRUSH__PHYSICAL, Type.ROCK, MoveCategory.PHYSICAL, -1, -1, 1, -1, 0, 7)
      .unimplemented()
      .ignoresVirtual(),
    new AttackMove(Moves.CONTINENTAL_CRUSH__SPECIAL, Type.ROCK, MoveCategory.SPECIAL, -1, -1, 1, -1, 0, 7)
      .unimplemented()
      .ignoresVirtual(),
    new AttackMove(Moves.SAVAGE_SPIN_OUT__PHYSICAL, Type.BUG, MoveCategory.PHYSICAL, -1, -1, 1, -1, 0, 7)
      .unimplemented()
      .ignoresVirtual(),
    new AttackMove(Moves.SAVAGE_SPIN_OUT__SPECIAL, Type.BUG, MoveCategory.SPECIAL, -1, -1, 1, -1, 0, 7)
      .unimplemented()
      .ignoresVirtual(),
    new AttackMove(Moves.NEVER_ENDING_NIGHTMARE__PHYSICAL, Type.GHOST, MoveCategory.PHYSICAL, -1, -1, 1, -1, 0, 7)
      .unimplemented()
      .ignoresVirtual(),
    new AttackMove(Moves.NEVER_ENDING_NIGHTMARE__SPECIAL, Type.GHOST, MoveCategory.SPECIAL, -1, -1, 1, -1, 0, 7)
      .unimplemented()
      .ignoresVirtual(),
    new AttackMove(Moves.CORKSCREW_CRASH__PHYSICAL, Type.STEEL, MoveCategory.PHYSICAL, -1, -1, 1, -1, 0, 7)
      .unimplemented()
      .ignoresVirtual(),
    new AttackMove(Moves.CORKSCREW_CRASH__SPECIAL, Type.STEEL, MoveCategory.SPECIAL, -1, -1, 1, -1, 0, 7)
      .unimplemented()
      .ignoresVirtual(),
    new AttackMove(Moves.INFERNO_OVERDRIVE__PHYSICAL, Type.FIRE, MoveCategory.PHYSICAL, -1, -1, 1, -1, 0, 7)
      .unimplemented()
      .ignoresVirtual(),
    new AttackMove(Moves.INFERNO_OVERDRIVE__SPECIAL, Type.FIRE, MoveCategory.SPECIAL, -1, -1, 1, -1, 0, 7)
      .unimplemented()
      .ignoresVirtual(),
    new AttackMove(Moves.HYDRO_VORTEX__PHYSICAL, Type.WATER, MoveCategory.PHYSICAL, -1, -1, 1, -1, 0, 7)
      .unimplemented()
      .ignoresVirtual(),
    new AttackMove(Moves.HYDRO_VORTEX__SPECIAL, Type.WATER, MoveCategory.SPECIAL, -1, -1, 1, -1, 0, 7)
      .unimplemented()
      .ignoresVirtual(),
    new AttackMove(Moves.BLOOM_DOOM__PHYSICAL, Type.GRASS, MoveCategory.PHYSICAL, -1, -1, 1, -1, 0, 7)
      .unimplemented()
      .ignoresVirtual(),
    new AttackMove(Moves.BLOOM_DOOM__SPECIAL, Type.GRASS, MoveCategory.SPECIAL, -1, -1, 1, -1, 0, 7)
      .unimplemented()
      .ignoresVirtual(),
    new AttackMove(Moves.GIGAVOLT_HAVOC__PHYSICAL, Type.ELECTRIC, MoveCategory.PHYSICAL, -1, -1, 1, -1, 0, 7)
      .unimplemented()
      .ignoresVirtual(),
    new AttackMove(Moves.GIGAVOLT_HAVOC__SPECIAL, Type.ELECTRIC, MoveCategory.SPECIAL, -1, -1, 1, -1, 0, 7)
      .unimplemented()
      .ignoresVirtual(),
    new AttackMove(Moves.SHATTERED_PSYCHE__PHYSICAL, Type.PSYCHIC, MoveCategory.PHYSICAL, -1, -1, 1, -1, 0, 7)
      .unimplemented()
      .ignoresVirtual(),
    new AttackMove(Moves.SHATTERED_PSYCHE__SPECIAL, Type.PSYCHIC, MoveCategory.SPECIAL, -1, -1, 1, -1, 0, 7)
      .unimplemented()
      .ignoresVirtual(),
    new AttackMove(Moves.SUBZERO_SLAMMER__PHYSICAL, Type.ICE, MoveCategory.PHYSICAL, -1, -1, 1, -1, 0, 7)
      .unimplemented()
      .ignoresVirtual(),
    new AttackMove(Moves.SUBZERO_SLAMMER__SPECIAL, Type.ICE, MoveCategory.SPECIAL, -1, -1, 1, -1, 0, 7)
      .unimplemented()
      .ignoresVirtual(),
    new AttackMove(Moves.DEVASTATING_DRAKE__PHYSICAL, Type.DRAGON, MoveCategory.PHYSICAL, -1, -1, 1, -1, 0, 7)
      .unimplemented()
      .ignoresVirtual(),
    new AttackMove(Moves.DEVASTATING_DRAKE__SPECIAL, Type.DRAGON, MoveCategory.SPECIAL, -1, -1, 1, -1, 0, 7)
      .unimplemented()
      .ignoresVirtual(),
    new AttackMove(Moves.BLACK_HOLE_ECLIPSE__PHYSICAL, Type.DARK, MoveCategory.PHYSICAL, -1, -1, 1, -1, 0, 7)
      .unimplemented()
      .ignoresVirtual(),
    new AttackMove(Moves.BLACK_HOLE_ECLIPSE__SPECIAL, Type.DARK, MoveCategory.SPECIAL, -1, -1, 1, -1, 0, 7)
      .unimplemented()
      .ignoresVirtual(),
    new AttackMove(Moves.TWINKLE_TACKLE__PHYSICAL, Type.FAIRY, MoveCategory.PHYSICAL, -1, -1, 1, -1, 0, 7)
      .unimplemented()
      .ignoresVirtual(),
    new AttackMove(Moves.TWINKLE_TACKLE__SPECIAL, Type.FAIRY, MoveCategory.SPECIAL, -1, -1, 1, -1, 0, 7)
      .unimplemented()
      .ignoresVirtual(),
    new AttackMove(Moves.CATASTROPIKA, Type.ELECTRIC, MoveCategory.PHYSICAL, 210, -1, 1, -1, 0, 7)
      .unimplemented()
      .ignoresVirtual(),
    /* End Unused */
    new SelfStatusMove(Moves.SHORE_UP, Type.GROUND, -1, 5, -1, 0, 7)
      .attr(SandHealAttr)
      .triageMove(),
    new AttackMove(Moves.FIRST_IMPRESSION, Type.BUG, MoveCategory.PHYSICAL, 90, 100, 10, -1, 2, 7)
      .condition(new FirstMoveCondition()),
    new SelfStatusMove(Moves.BANEFUL_BUNKER, Type.POISON, -1, 10, -1, 4, 7)
      .attr(ProtectAttr, BattlerTagType.BANEFUL_BUNKER),
    new AttackMove(Moves.SPIRIT_SHACKLE, Type.GHOST, MoveCategory.PHYSICAL, 80, 100, 10, -1, 0, 7)
      .attr(AddBattlerTagAttr, BattlerTagType.TRAPPED, false, false, 1)
      .makesContact(false),
    new AttackMove(Moves.DARKEST_LARIAT, Type.DARK, MoveCategory.PHYSICAL, 85, 100, 10, -1, 0, 7)
      .attr(IgnoreOpponentStatChangesAttr),
    new AttackMove(Moves.SPARKLING_ARIA, Type.WATER, MoveCategory.SPECIAL, 90, 100, 10, -1, 0, 7)
      .attr(HealStatusEffectAttr, false, StatusEffect.BURN)
      .soundBased()
      .target(MoveTarget.ALL_NEAR_OTHERS),
    new AttackMove(Moves.ICE_HAMMER, Type.ICE, MoveCategory.PHYSICAL, 100, 90, 10, 100, 0, 7)
      .attr(StatChangeAttr, BattleStat.SPD, -1, true)
      .punchingMove(),
    new StatusMove(Moves.FLORAL_HEALING, Type.FAIRY, -1, 10, -1, 0, 7)
      .attr(BoostHealAttr, 0.5, 2/3, true, false, (user, target, move) => user.scene.arena.terrain?.terrainType === TerrainType.GRASSY)
      .triageMove(),
    new AttackMove(Moves.HIGH_HORSEPOWER, Type.GROUND, MoveCategory.PHYSICAL, 95, 95, 10, -1, 0, 7),
    new StatusMove(Moves.STRENGTH_SAP, Type.GRASS, 100, 10, 100, 0, 7)
      .attr(StrengthSapHealAttr)
      .attr(StatChangeAttr, BattleStat.ATK, -1)
      .condition((user, target, move) => target.summonData.battleStats[BattleStat.ATK] > -6)
      .triageMove(),
    new AttackMove(Moves.SOLAR_BLADE, Type.GRASS, MoveCategory.PHYSICAL, 125, 100, 10, -1, 0, 7)
      .attr(SunlightChargeAttr, ChargeAnim.SOLAR_BLADE_CHARGING, "is glowing!")
      .attr(AntiSunlightPowerDecreaseAttr)
      .slicingMove(),
    new AttackMove(Moves.LEAFAGE, Type.GRASS, MoveCategory.PHYSICAL, 40, 100, 40, -1, 0, 7)
      .makesContact(false),
    new StatusMove(Moves.SPOTLIGHT, Type.NORMAL, -1, 15, -1, 3, 7)
      .unimplemented(),
    new StatusMove(Moves.TOXIC_THREAD, Type.POISON, 100, 20, 100, 0, 7)
      .attr(StatusEffectAttr, StatusEffect.POISON)
      .attr(StatChangeAttr, BattleStat.SPD, -1),
    new SelfStatusMove(Moves.LASER_FOCUS, Type.NORMAL, -1, 30, -1, 0, 7)
      .attr(AddBattlerTagAttr, BattlerTagType.ALWAYS_CRIT, true, false),
    new StatusMove(Moves.GEAR_UP, Type.STEEL, -1, 20, -1, 0, 7)
      .attr(StatChangeAttr, [ BattleStat.ATK, BattleStat.SPATK ], 1, false, (user, target, move) => !![ Abilities.PLUS, Abilities.MINUS].find(a => target.hasAbility(a, false)))
      .target(MoveTarget.USER_AND_ALLIES)
      .condition((user, target, move) => !![ user, user.getAlly() ].filter(p => p?.isActive()).find(p => !![ Abilities.PLUS, Abilities.MINUS].find(a => p.hasAbility(a, false)))),
    new AttackMove(Moves.THROAT_CHOP, Type.DARK, MoveCategory.PHYSICAL, 80, 100, 15, 100, 0, 7)
      .partial(),
    new AttackMove(Moves.POLLEN_PUFF, Type.BUG, MoveCategory.SPECIAL, 90, 100, 15, -1, 0, 7)
      .ballBombMove()
      .partial(),
    new AttackMove(Moves.ANCHOR_SHOT, Type.STEEL, MoveCategory.PHYSICAL, 80, 100, 20, -1, 0, 7)
      .attr(AddBattlerTagAttr, BattlerTagType.TRAPPED, false, false, 1),
    new StatusMove(Moves.PSYCHIC_TERRAIN, Type.PSYCHIC, -1, 10, -1, 0, 7)
      .attr(TerrainChangeAttr, TerrainType.PSYCHIC)
      .target(MoveTarget.BOTH_SIDES),
    new AttackMove(Moves.LUNGE, Type.BUG, MoveCategory.PHYSICAL, 80, 100, 15, 100, 0, 7)
      .attr(StatChangeAttr, BattleStat.ATK, -1),
    new AttackMove(Moves.FIRE_LASH, Type.FIRE, MoveCategory.PHYSICAL, 80, 100, 15, 100, 0, 7)
      .attr(StatChangeAttr, BattleStat.DEF, -1),
    new AttackMove(Moves.POWER_TRIP, Type.DARK, MoveCategory.PHYSICAL, 20, 100, 10, -1, 0, 7)
      .attr(StatChangeCountPowerAttr),
    new AttackMove(Moves.BURN_UP, Type.FIRE, MoveCategory.SPECIAL, 130, 100, 5, -1, 0, 7)
      .condition((user) => {
        const userTypes = user.getTypes(true);
        return userTypes.includes(Type.FIRE);
      })
      .attr(HealStatusEffectAttr, true, StatusEffect.FREEZE)
      .attr(RemoveTypeAttr, Type.FIRE, (user) => {
        user.scene.queueMessage(getPokemonMessage(user, " burned itself out!"));
      }),
    new StatusMove(Moves.SPEED_SWAP, Type.PSYCHIC, -1, 10, -1, 0, 7)
      .unimplemented(),
    new AttackMove(Moves.SMART_STRIKE, Type.STEEL, MoveCategory.PHYSICAL, 70, -1, 10, -1, 0, 7),
    new StatusMove(Moves.PURIFY, Type.POISON, -1, 20, -1, 0, 7)
      .triageMove()
      .unimplemented(),
    new AttackMove(Moves.REVELATION_DANCE, Type.NORMAL, MoveCategory.SPECIAL, 90, 100, 15, -1, 0, 7)
      .danceMove()
      .attr(MatchUserTypeAttr),
    new AttackMove(Moves.CORE_ENFORCER, Type.DRAGON, MoveCategory.SPECIAL, 100, 100, 10, -1, 0, 7)
      .target(MoveTarget.ALL_NEAR_ENEMIES)
      .partial(),
    new AttackMove(Moves.TROP_KICK, Type.GRASS, MoveCategory.PHYSICAL, 70, 100, 15, 100, 0, 7)
      .attr(StatChangeAttr, BattleStat.ATK, -1),
    new StatusMove(Moves.INSTRUCT, Type.PSYCHIC, -1, 15, -1, 0, 7)
      .unimplemented(),
    new AttackMove(Moves.BEAK_BLAST, Type.FLYING, MoveCategory.PHYSICAL, 100, 100, 15, -1, 5, 7)
      .attr(ChargeAttr, ChargeAnim.BEAK_BLAST_CHARGING, "started\nheating up its beak!", undefined, false, true, -3)
      .ballBombMove()
      .makesContact(false)
      .partial(),
    new AttackMove(Moves.CLANGING_SCALES, Type.DRAGON, MoveCategory.SPECIAL, 110, 100, 5, 100, 0, 7)
      .attr(StatChangeAttr, BattleStat.DEF, -1, true)
      .soundBased()
      .target(MoveTarget.ALL_NEAR_ENEMIES),
    new AttackMove(Moves.DRAGON_HAMMER, Type.DRAGON, MoveCategory.PHYSICAL, 90, 100, 15, -1, 0, 7),
    new AttackMove(Moves.BRUTAL_SWING, Type.DARK, MoveCategory.PHYSICAL, 60, 100, 20, -1, 0, 7)
      .target(MoveTarget.ALL_NEAR_OTHERS),
    new StatusMove(Moves.AURORA_VEIL, Type.ICE, -1, 20, -1, 0, 7)
      .condition((user, target, move) => (user.scene.arena.weather?.weatherType === WeatherType.HAIL || user.scene.arena.weather?.weatherType === WeatherType.SNOW) && !user.scene.arena.weather?.isEffectSuppressed(user.scene))
      .attr(AddArenaTagAttr, ArenaTagType.AURORA_VEIL, 5, true)
      .target(MoveTarget.USER_SIDE),
    /* Unused */
    new AttackMove(Moves.SINISTER_ARROW_RAID, Type.GHOST, MoveCategory.PHYSICAL, 180, -1, 1, -1, 0, 7)
      .makesContact(false)
      .partial()
      .ignoresVirtual(),
    new AttackMove(Moves.MALICIOUS_MOONSAULT, Type.DARK, MoveCategory.PHYSICAL, 180, -1, 1, -1, 0, 7)
      .partial()
      .ignoresVirtual(),
    new AttackMove(Moves.OCEANIC_OPERETTA, Type.WATER, MoveCategory.SPECIAL, 195, -1, 1, -1, 0, 7)
      .partial()
      .ignoresVirtual(),
    new AttackMove(Moves.GUARDIAN_OF_ALOLA, Type.FAIRY, MoveCategory.SPECIAL, -1, -1, 1, -1, 0, 7)
      .unimplemented()
      .ignoresVirtual(),
    new AttackMove(Moves.SOUL_STEALING_7_STAR_STRIKE, Type.GHOST, MoveCategory.PHYSICAL, 195, -1, 1, -1, 0, 7)
      .unimplemented()
      .ignoresVirtual(),
    new AttackMove(Moves.STOKED_SPARKSURFER, Type.ELECTRIC, MoveCategory.SPECIAL, 175, -1, 1, 100, 0, 7)
      .partial()
      .ignoresVirtual(),
    new AttackMove(Moves.PULVERIZING_PANCAKE, Type.NORMAL, MoveCategory.PHYSICAL, 210, -1, 1, -1, 0, 7)
      .partial()
      .ignoresVirtual(),
    new SelfStatusMove(Moves.EXTREME_EVOBOOST, Type.NORMAL, -1, 1, 100, 0, 7)
      .attr(StatChangeAttr, [ BattleStat.ATK, BattleStat.DEF, BattleStat.SPATK, BattleStat.SPDEF, BattleStat.SPD ], 2, true)
      .ignoresVirtual(),
    new AttackMove(Moves.GENESIS_SUPERNOVA, Type.PSYCHIC, MoveCategory.SPECIAL, 185, -1, 1, -1, 0, 7)
      .attr(TerrainChangeAttr, TerrainType.PSYCHIC)
      .ignoresVirtual(),
    /* End Unused */
    new AttackMove(Moves.SHELL_TRAP, Type.FIRE, MoveCategory.SPECIAL, 150, 100, 5, -1, -3, 7)
      .target(MoveTarget.ALL_NEAR_ENEMIES)
      .partial(),
    new AttackMove(Moves.FLEUR_CANNON, Type.FAIRY, MoveCategory.SPECIAL, 130, 90, 5, 100, 0, 7)
      .attr(StatChangeAttr, BattleStat.SPATK, -2, true),
    new AttackMove(Moves.PSYCHIC_FANGS, Type.PSYCHIC, MoveCategory.PHYSICAL, 85, 100, 10, -1, 0, 7)
      .bitingMove()
      .attr(RemoveScreensAttr),
    new AttackMove(Moves.STOMPING_TANTRUM, Type.GROUND, MoveCategory.PHYSICAL, 75, 100, 10, -1, 0, 7)
      .attr(MovePowerMultiplierAttr, (user, target, move) => user.getLastXMoves(2)[1]?.result === MoveResult.MISS || user.getLastXMoves(2)[1]?.result === MoveResult.FAIL ? 2 : 1),
    new AttackMove(Moves.SHADOW_BONE, Type.GHOST, MoveCategory.PHYSICAL, 85, 100, 10, 20, 0, 7)
      .attr(StatChangeAttr, BattleStat.DEF, -1)
      .makesContact(false),
    new AttackMove(Moves.ACCELEROCK, Type.ROCK, MoveCategory.PHYSICAL, 40, 100, 20, -1, 1, 7),
    new AttackMove(Moves.LIQUIDATION, Type.WATER, MoveCategory.PHYSICAL, 85, 100, 10, 20, 0, 7)
      .attr(StatChangeAttr, BattleStat.DEF, -1),
    new AttackMove(Moves.PRISMATIC_LASER, Type.PSYCHIC, MoveCategory.SPECIAL, 160, 100, 10, -1, 0, 7)
      .attr(RechargeAttr),
    new AttackMove(Moves.SPECTRAL_THIEF, Type.GHOST, MoveCategory.PHYSICAL, 90, 100, 10, -1, 0, 7)
      .partial(),
    new AttackMove(Moves.SUNSTEEL_STRIKE, Type.STEEL, MoveCategory.PHYSICAL, 100, 100, 5, -1, 0, 7)
      .ignoresAbilities()
      .partial(),
    new AttackMove(Moves.MOONGEIST_BEAM, Type.GHOST, MoveCategory.SPECIAL, 100, 100, 5, -1, 0, 7)
      .ignoresAbilities()
      .partial(),
    new StatusMove(Moves.TEARFUL_LOOK, Type.NORMAL, -1, 20, 100, 0, 7)
      .attr(StatChangeAttr, [ BattleStat.ATK, BattleStat.SPATK ], -1),
    new AttackMove(Moves.ZING_ZAP, Type.ELECTRIC, MoveCategory.PHYSICAL, 80, 100, 10, 30, 0, 7)
      .attr(FlinchAttr),
    new AttackMove(Moves.NATURES_MADNESS, Type.FAIRY, MoveCategory.SPECIAL, -1, 90, 10, -1, 0, 7)
      .attr(TargetHalfHpDamageAttr),
    new AttackMove(Moves.MULTI_ATTACK, Type.NORMAL, MoveCategory.PHYSICAL, 120, 100, 10, -1, 0, 7)
      .partial(),
    /* Unused */
    new AttackMove(Moves.TEN_MILLION_VOLT_THUNDERBOLT, Type.ELECTRIC, MoveCategory.SPECIAL, 195, -1, 1, -1, 0, 7)
      .partial()
      .ignoresVirtual(),
    /* End Unused */
    new AttackMove(Moves.MIND_BLOWN, Type.FIRE, MoveCategory.SPECIAL, 150, 100, 5, -1, 0, 7)
      .condition(failIfDampCondition)
      .attr(HalfSacrificialAttr)
      .target(MoveTarget.ALL_NEAR_OTHERS),
    new AttackMove(Moves.PLASMA_FISTS, Type.ELECTRIC, MoveCategory.PHYSICAL, 100, 100, 15, -1, 0, 7)
      .punchingMove()
      .partial(),
    new AttackMove(Moves.PHOTON_GEYSER, Type.PSYCHIC, MoveCategory.SPECIAL, 100, 100, 5, -1, 0, 7)
      .attr(PhotonGeyserCategoryAttr)
      .ignoresAbilities()
      .partial(),
    /* Unused */
    new AttackMove(Moves.LIGHT_THAT_BURNS_THE_SKY, Type.PSYCHIC, MoveCategory.SPECIAL, 200, -1, 1, -1, 0, 7)
      .attr(PhotonGeyserCategoryAttr)
      .ignoresAbilities()
      .ignoresVirtual(),
    new AttackMove(Moves.SEARING_SUNRAZE_SMASH, Type.STEEL, MoveCategory.PHYSICAL, 200, -1, 1, -1, 0, 7)
      .ignoresAbilities()
      .ignoresVirtual(),
    new AttackMove(Moves.MENACING_MOONRAZE_MAELSTROM, Type.GHOST, MoveCategory.SPECIAL, 200, -1, 1, -1, 0, 7)
      .ignoresAbilities()
      .ignoresVirtual(),
    new AttackMove(Moves.LETS_SNUGGLE_FOREVER, Type.FAIRY, MoveCategory.PHYSICAL, 190, -1, 1, -1, 0, 7)
      .partial()
      .ignoresVirtual(),
    new AttackMove(Moves.SPLINTERED_STORMSHARDS, Type.ROCK, MoveCategory.PHYSICAL, 190, -1, 1, -1, 0, 7)
      .attr(ClearTerrainAttr)
      .makesContact(false)
      .ignoresVirtual(),
    new AttackMove(Moves.CLANGOROUS_SOULBLAZE, Type.DRAGON, MoveCategory.SPECIAL, 185, -1, 1, 100, 0, 7)
      .attr(StatChangeAttr, [ BattleStat.ATK, BattleStat.DEF, BattleStat.SPATK, BattleStat.SPDEF, BattleStat.SPD ], 1, true)
      .soundBased()
      .target(MoveTarget.ALL_NEAR_ENEMIES)
      .partial()
      .ignoresVirtual(),
    /* End Unused */
    new AttackMove(Moves.ZIPPY_ZAP, Type.ELECTRIC, MoveCategory.PHYSICAL, 80, 100, 10, 100, 2, 7)
      .attr(StatChangeAttr, BattleStat.EVA, 1, true),
    new AttackMove(Moves.SPLISHY_SPLASH, Type.WATER, MoveCategory.SPECIAL, 90, 100, 15, 30, 0, 7)
      .attr(StatusEffectAttr, StatusEffect.PARALYSIS)
      .target(MoveTarget.ALL_NEAR_ENEMIES),
    new AttackMove(Moves.FLOATY_FALL, Type.FLYING, MoveCategory.PHYSICAL, 90, 95, 15, 30, 0, 7)
      .attr(FlinchAttr),
    new AttackMove(Moves.PIKA_PAPOW, Type.ELECTRIC, MoveCategory.SPECIAL, -1, -1, 20, -1, 0, 7)
      .attr(FriendshipPowerAttr),
    new AttackMove(Moves.BOUNCY_BUBBLE, Type.WATER, MoveCategory.SPECIAL, 60, 100, 20, -1, 0, 7)
      .attr(HitHealAttr, 1.0)
      .triageMove()
      .target(MoveTarget.ALL_NEAR_ENEMIES),
    new AttackMove(Moves.BUZZY_BUZZ, Type.ELECTRIC, MoveCategory.SPECIAL, 60, 100, 20, 100, 0, 7)
      .attr(StatusEffectAttr, StatusEffect.PARALYSIS),
    new AttackMove(Moves.SIZZLY_SLIDE, Type.FIRE, MoveCategory.PHYSICAL, 60, 100, 20, 100, 0, 7)
      .attr(StatusEffectAttr, StatusEffect.BURN),
    new AttackMove(Moves.GLITZY_GLOW, Type.PSYCHIC, MoveCategory.SPECIAL, 80, 95, 15, -1, 0, 7)
      .attr(AddArenaTagAttr, ArenaTagType.LIGHT_SCREEN, 5, false, true),
    new AttackMove(Moves.BADDY_BAD, Type.DARK, MoveCategory.SPECIAL, 80, 95, 15, -1, 0, 7)
      .attr(AddArenaTagAttr, ArenaTagType.REFLECT, 5, false, true),
    new AttackMove(Moves.SAPPY_SEED, Type.GRASS, MoveCategory.PHYSICAL, 100, 90, 10, 100, 0, 7)
      .attr(AddBattlerTagAttr, BattlerTagType.SEEDED),
    new AttackMove(Moves.FREEZY_FROST, Type.ICE, MoveCategory.SPECIAL, 100, 90, 10, -1, 0, 7)
      .attr(ResetStatsAttr),
    new AttackMove(Moves.SPARKLY_SWIRL, Type.FAIRY, MoveCategory.SPECIAL, 120, 85, 5, -1, 0, 7)
      .attr(PartyStatusCureAttr, null, Abilities.NONE),
    new AttackMove(Moves.VEEVEE_VOLLEY, Type.NORMAL, MoveCategory.PHYSICAL, -1, -1, 20, -1, 0, 7)
      .attr(FriendshipPowerAttr),
    new AttackMove(Moves.DOUBLE_IRON_BASH, Type.STEEL, MoveCategory.PHYSICAL, 60, 100, 5, 30, 0, 7)
      .attr(MultiHitAttr, MultiHitType._2)
      .attr(FlinchAttr)
      .punchingMove(),
    /* Unused */
    new SelfStatusMove(Moves.MAX_GUARD, Type.NORMAL, -1, 10, -1, 4, 8)
      .attr(ProtectAttr)
      .ignoresVirtual(),
    /* End Unused */
    new AttackMove(Moves.DYNAMAX_CANNON, Type.DRAGON, MoveCategory.SPECIAL, 100, 100, 5, -1, 0, 8)
      .attr(MovePowerMultiplierAttr, (user, target, move) => target.level > 200 ? 2 : 1)
      .attr(DiscourageFrequentUseAttr)
      .ignoresVirtual(),
    new AttackMove(Moves.SNIPE_SHOT, Type.WATER, MoveCategory.SPECIAL, 80, 100, 15, -1, 0, 8)
      .attr(HighCritAttr)
      .attr(BypassRedirectAttr),
    new AttackMove(Moves.JAW_LOCK, Type.DARK, MoveCategory.PHYSICAL, 80, 100, 10, -1, 0, 8)
      .attr(AddBattlerTagAttr, BattlerTagType.TRAPPED, false, false, 1)
      .attr(AddBattlerTagAttr, BattlerTagType.TRAPPED, true, false, 1)
      .bitingMove(),
    new SelfStatusMove(Moves.STUFF_CHEEKS, Type.NORMAL, -1, 10, 100, 0, 8)
      .unimplemented(),
    new SelfStatusMove(Moves.NO_RETREAT, Type.FIGHTING, -1, 5, 100, 0, 8)
      .attr(StatChangeAttr, [ BattleStat.ATK, BattleStat.DEF, BattleStat.SPATK, BattleStat.SPDEF, BattleStat.SPD ], 1, true)
      .attr(AddBattlerTagAttr, BattlerTagType.TRAPPED, true, true, 1),
    new StatusMove(Moves.TAR_SHOT, Type.ROCK, 100, 15, 100, 0, 8)
      .attr(StatChangeAttr, BattleStat.SPD, -1)
      .partial(),
    new StatusMove(Moves.MAGIC_POWDER, Type.PSYCHIC, 100, 20, -1, 0, 8)
      .attr(ChangeTypeAttr, Type.PSYCHIC)
      .powderMove(),
    new AttackMove(Moves.DRAGON_DARTS, Type.DRAGON, MoveCategory.PHYSICAL, 50, 100, 10, -1, 0, 8)
      .attr(MultiHitAttr, MultiHitType._2)
      .makesContact(false)
      .partial(),
    new StatusMove(Moves.TEATIME, Type.NORMAL, -1, 10, -1, 0, 8)
      .attr(EatBerryAttr)
      .target(MoveTarget.ALL),
    new StatusMove(Moves.OCTOLOCK, Type.FIGHTING, 100, 15, -1, 0, 8)
      .attr(AddBattlerTagAttr, BattlerTagType.TRAPPED, false, true, 1)
      .partial(),
    new AttackMove(Moves.BOLT_BEAK, Type.ELECTRIC, MoveCategory.PHYSICAL, 85, 100, 10, -1, 0, 8)
      .attr(FirstAttackDoublePowerAttr),
    new AttackMove(Moves.FISHIOUS_REND, Type.WATER, MoveCategory.PHYSICAL, 85, 100, 10, -1, 0, 8)
      .attr(FirstAttackDoublePowerAttr)
      .bitingMove(),
    new StatusMove(Moves.COURT_CHANGE, Type.NORMAL, 100, 10, -1, 0, 8)
      .target(MoveTarget.BOTH_SIDES)
      .unimplemented(),
    /* Unused */
    new AttackMove(Moves.MAX_FLARE, Type.FIRE, MoveCategory.PHYSICAL, 10, -1, 10, -1, 0, 8)
      .target(MoveTarget.NEAR_ENEMY)
      .unimplemented()
      .ignoresVirtual(),
    new AttackMove(Moves.MAX_FLUTTERBY, Type.BUG, MoveCategory.PHYSICAL, 10, -1, 10, -1, 0, 8)
      .target(MoveTarget.NEAR_ENEMY)
      .unimplemented()
      .ignoresVirtual(),
    new AttackMove(Moves.MAX_LIGHTNING, Type.ELECTRIC, MoveCategory.PHYSICAL, 10, -1, 10, -1, 0, 8)
      .target(MoveTarget.NEAR_ENEMY)
      .unimplemented()
      .ignoresVirtual(),
    new AttackMove(Moves.MAX_STRIKE, Type.NORMAL, MoveCategory.PHYSICAL, 10, -1, 10, -1, 0, 8)
      .target(MoveTarget.NEAR_ENEMY)
      .unimplemented()
      .ignoresVirtual(),
    new AttackMove(Moves.MAX_KNUCKLE, Type.FIGHTING, MoveCategory.PHYSICAL, 10, -1, 10, -1, 0, 8)
      .target(MoveTarget.NEAR_ENEMY)
      .unimplemented()
      .ignoresVirtual(),
    new AttackMove(Moves.MAX_PHANTASM, Type.GHOST, MoveCategory.PHYSICAL, 10, -1, 10, -1, 0, 8)
      .target(MoveTarget.NEAR_ENEMY)
      .unimplemented()
      .ignoresVirtual(),
    new AttackMove(Moves.MAX_HAILSTORM, Type.ICE, MoveCategory.PHYSICAL, 10, -1, 10, -1, 0, 8)
      .target(MoveTarget.NEAR_ENEMY)
      .unimplemented()
      .ignoresVirtual(),
    new AttackMove(Moves.MAX_OOZE, Type.POISON, MoveCategory.PHYSICAL, 10, -1, 10, -1, 0, 8)
      .target(MoveTarget.NEAR_ENEMY)
      .unimplemented()
      .ignoresVirtual(),
    new AttackMove(Moves.MAX_GEYSER, Type.WATER, MoveCategory.PHYSICAL, 10, -1, 10, -1, 0, 8)
      .target(MoveTarget.NEAR_ENEMY)
      .unimplemented()
      .ignoresVirtual(),
    new AttackMove(Moves.MAX_AIRSTREAM, Type.FLYING, MoveCategory.PHYSICAL, 10, -1, 10, -1, 0, 8)
      .target(MoveTarget.NEAR_ENEMY)
      .unimplemented()
      .ignoresVirtual(),
    new AttackMove(Moves.MAX_STARFALL, Type.FAIRY, MoveCategory.PHYSICAL, 10, -1, 10, -1, 0, 8)
      .target(MoveTarget.NEAR_ENEMY)
      .unimplemented()
      .ignoresVirtual(),
    new AttackMove(Moves.MAX_WYRMWIND, Type.DRAGON, MoveCategory.PHYSICAL, 10, -1, 10, -1, 0, 8)
      .target(MoveTarget.NEAR_ENEMY)
      .unimplemented()
      .ignoresVirtual(),
    new AttackMove(Moves.MAX_MINDSTORM, Type.PSYCHIC, MoveCategory.PHYSICAL, 10, -1, 10, -1, 0, 8)
      .target(MoveTarget.NEAR_ENEMY)
      .unimplemented()
      .ignoresVirtual(),
    new AttackMove(Moves.MAX_ROCKFALL, Type.ROCK, MoveCategory.PHYSICAL, 10, -1, 10, -1, 0, 8)
      .target(MoveTarget.NEAR_ENEMY)
      .unimplemented()
      .ignoresVirtual(),
    new AttackMove(Moves.MAX_QUAKE, Type.GROUND, MoveCategory.PHYSICAL, 10, -1, 10, -1, 0, 8)
      .target(MoveTarget.NEAR_ENEMY)
      .unimplemented()
      .ignoresVirtual(),
    new AttackMove(Moves.MAX_DARKNESS, Type.DARK, MoveCategory.PHYSICAL, 10, -1, 10, -1, 0, 8)
      .target(MoveTarget.NEAR_ENEMY)
      .unimplemented()
      .ignoresVirtual(),
    new AttackMove(Moves.MAX_OVERGROWTH, Type.GRASS, MoveCategory.PHYSICAL, 10, -1, 10, -1, 0, 8)
      .target(MoveTarget.NEAR_ENEMY)
      .unimplemented()
      .ignoresVirtual(),
    new AttackMove(Moves.MAX_STEELSPIKE, Type.STEEL, MoveCategory.PHYSICAL, 10, -1, 10, -1, 0, 8)
      .target(MoveTarget.NEAR_ENEMY)
      .unimplemented()
      .ignoresVirtual(),
    /* End Unused */
    new SelfStatusMove(Moves.CLANGOROUS_SOUL, Type.DRAGON, 100, 5, 100, 0, 8)
      .attr(CutHpStatBoostAttr, [ BattleStat.ATK, BattleStat.DEF, BattleStat.SPATK, BattleStat.SPDEF, BattleStat.SPD ], 1, 3)
      .soundBased()
      .danceMove(),
    new AttackMove(Moves.BODY_PRESS, Type.FIGHTING, MoveCategory.PHYSICAL, 80, 100, 10, -1, 0, 8)
      .attr(DefAtkAttr),
    new StatusMove(Moves.DECORATE, Type.FAIRY, -1, 15, 100, 0, 8)
      .attr(StatChangeAttr, [ BattleStat.ATK, BattleStat.SPATK ], 2),
    new AttackMove(Moves.DRUM_BEATING, Type.GRASS, MoveCategory.PHYSICAL, 80, 100, 10, 100, 0, 8)
      .attr(StatChangeAttr, BattleStat.SPD, -1)
      .makesContact(false),
    new AttackMove(Moves.SNAP_TRAP, Type.GRASS, MoveCategory.PHYSICAL, 35, 100, 15, 100, 0, 8)
      .attr(TrapAttr, BattlerTagType.SNAP_TRAP),
    new AttackMove(Moves.PYRO_BALL, Type.FIRE, MoveCategory.PHYSICAL, 120, 90, 5, 10, 0, 8)
      .attr(HealStatusEffectAttr, true, StatusEffect.FREEZE)
      .attr(StatusEffectAttr, StatusEffect.BURN)
      .ballBombMove()
      .makesContact(false),
    new AttackMove(Moves.BEHEMOTH_BLADE, Type.STEEL, MoveCategory.PHYSICAL, 100, 100, 5, -1, 0, 8)
      .slicingMove(),
    new AttackMove(Moves.BEHEMOTH_BASH, Type.STEEL, MoveCategory.PHYSICAL, 100, 100, 5, -1, 0, 8),
    new AttackMove(Moves.AURA_WHEEL, Type.ELECTRIC, MoveCategory.PHYSICAL, 110, 100, 10, 100, 0, 8)
      .attr(StatChangeAttr, BattleStat.SPD, 1, true)
      .makesContact(false)
      .attr(AuraWheelTypeAttr)
      .condition((user, target, move) => [user.species.speciesId, user.fusionSpecies?.speciesId].includes(Species.MORPEKO)), // Missing custom fail message
    new AttackMove(Moves.BREAKING_SWIPE, Type.DRAGON, MoveCategory.PHYSICAL, 60, 100, 15, 100, 0, 8)
      .target(MoveTarget.ALL_NEAR_ENEMIES)
      .attr(StatChangeAttr, BattleStat.ATK, -1),
    new AttackMove(Moves.BRANCH_POKE, Type.GRASS, MoveCategory.PHYSICAL, 40, 100, 40, -1, 0, 8),
    new AttackMove(Moves.OVERDRIVE, Type.ELECTRIC, MoveCategory.SPECIAL, 80, 100, 10, -1, 0, 8)
      .soundBased()
      .target(MoveTarget.ALL_NEAR_ENEMIES),
    new AttackMove(Moves.APPLE_ACID, Type.GRASS, MoveCategory.SPECIAL, 80, 100, 10, 100, 0, 8)
      .attr(StatChangeAttr, BattleStat.SPDEF, -1),
    new AttackMove(Moves.GRAV_APPLE, Type.GRASS, MoveCategory.PHYSICAL, 80, 100, 10, 100, 0, 8)
      .attr(StatChangeAttr, BattleStat.DEF, -1)
      .attr(MovePowerMultiplierAttr, (user, target, move) => user.scene.arena.getTag(ArenaTagType.GRAVITY) ? 1.5 : 1)
      .makesContact(false),
    new AttackMove(Moves.SPIRIT_BREAK, Type.FAIRY, MoveCategory.PHYSICAL, 75, 100, 15, 100, 0, 8)
      .attr(StatChangeAttr, BattleStat.SPATK, -1),
    new AttackMove(Moves.STRANGE_STEAM, Type.FAIRY, MoveCategory.SPECIAL, 90, 95, 10, 20, 0, 8)
      .attr(ConfuseAttr),
    new StatusMove(Moves.LIFE_DEW, Type.WATER, -1, 10, -1, 0, 8)
      .attr(HealAttr, 0.25, true, false)
      .target(MoveTarget.USER_AND_ALLIES)
      .ignoresProtect(),
    new SelfStatusMove(Moves.OBSTRUCT, Type.DARK, 100, 10, -1, 4, 8)
      .attr(ProtectAttr, BattlerTagType.OBSTRUCT),
    new AttackMove(Moves.FALSE_SURRENDER, Type.DARK, MoveCategory.PHYSICAL, 80, -1, 10, -1, 0, 8),
    new AttackMove(Moves.METEOR_ASSAULT, Type.FIGHTING, MoveCategory.PHYSICAL, 150, 100, 5, -1, 0, 8)
      .attr(RechargeAttr)
      .makesContact(false),
    new AttackMove(Moves.ETERNABEAM, Type.DRAGON, MoveCategory.SPECIAL, 160, 90, 5, -1, 0, 8)
      .attr(RechargeAttr),
    new AttackMove(Moves.STEEL_BEAM, Type.STEEL, MoveCategory.SPECIAL, 140, 95, 5, -1, 0, 8)
      .attr(HalfSacrificialAttr),
    new AttackMove(Moves.EXPANDING_FORCE, Type.PSYCHIC, MoveCategory.SPECIAL, 80, 100, 10, -1, 0, 8)
      .attr(MovePowerMultiplierAttr, (user, target, move) => user.scene.arena.getTerrainType() === TerrainType.PSYCHIC && user.isGrounded() ? 1.5 : 1)
      .attr(VariableTargetAttr, (user, target, move) => user.scene.arena.getTerrainType() === TerrainType.PSYCHIC && user.isGrounded() ? 6 : 3),
    new AttackMove(Moves.STEEL_ROLLER, Type.STEEL, MoveCategory.PHYSICAL, 130, 100, 5, -1, 0, 8)
      .attr(ClearTerrainAttr)
      .condition((user, target, move) => !!user.scene.arena.terrain),
    new AttackMove(Moves.SCALE_SHOT, Type.DRAGON, MoveCategory.PHYSICAL, 25, 90, 20, 100, 0, 8)
      //.attr(StatChangeAttr, BattleStat.SPD, 1, true) // TODO: Have boosts only apply at end of move, not after every hit
      //.attr(StatChangeAttr, BattleStat.DEF, -1, true)
      .attr(MultiHitAttr)
      .makesContact(false)
      .partial(),
    new AttackMove(Moves.METEOR_BEAM, Type.ROCK, MoveCategory.SPECIAL, 120, 90, 10, 100, 0, 8)
      .attr(ChargeAttr, ChargeAnim.METEOR_BEAM_CHARGING, "is overflowing\nwith space power!", null, true)
      .attr(StatChangeAttr, BattleStat.SPATK, 1, true)
      .ignoresVirtual(),
    new AttackMove(Moves.SHELL_SIDE_ARM, Type.POISON, MoveCategory.SPECIAL, 90, 100, 10, 20, 0, 8)
      .attr(ShellSideArmCategoryAttr)
      .attr(StatusEffectAttr, StatusEffect.POISON)
      .partial(),
    new AttackMove(Moves.MISTY_EXPLOSION, Type.FAIRY, MoveCategory.SPECIAL, 100, 100, 5, -1, 0, 8)
      .attr(SacrificialAttr)
      .target(MoveTarget.ALL_NEAR_OTHERS)
      .attr(MovePowerMultiplierAttr, (user, target, move) => user.scene.arena.getTerrainType() === TerrainType.MISTY && user.isGrounded() ? 1.5 : 1)
      .condition(failIfDampCondition)
      .makesContact(false),
    new AttackMove(Moves.GRASSY_GLIDE, Type.GRASS, MoveCategory.PHYSICAL, 55, 100, 20, -1, 0, 8)
      .attr(IncrementMovePriorityAttr,(user,target,move) =>user.scene.arena.getTerrainType()===TerrainType.GRASSY&&user.isGrounded()),
    new AttackMove(Moves.RISING_VOLTAGE, Type.ELECTRIC, MoveCategory.SPECIAL, 70, 100, 20, -1, 0, 8)
      .attr(MovePowerMultiplierAttr, (user, target, move) => user.scene.arena.getTerrainType() === TerrainType.ELECTRIC && target.isGrounded() ? 2 : 1),
    new AttackMove(Moves.TERRAIN_PULSE, Type.NORMAL, MoveCategory.SPECIAL, 50, 100, 10, -1, 0, 8)
      .attr(TerrainPulseTypeAttr)
      .attr(MovePowerMultiplierAttr, (user, target, move) => user.scene.arena.getTerrainType() !== TerrainType.NONE && user.isGrounded() ? 2 : 1)
      .pulseMove(),
    new AttackMove(Moves.SKITTER_SMACK, Type.BUG, MoveCategory.PHYSICAL, 70, 90, 10, 100, 0, 8)
      .attr(StatChangeAttr, BattleStat.SPATK, -1),
    new AttackMove(Moves.BURNING_JEALOUSY, Type.FIRE, MoveCategory.SPECIAL, 70, 100, 5, 100, 0, 8)
      .target(MoveTarget.ALL_NEAR_ENEMIES)
      .partial(),
    new AttackMove(Moves.LASH_OUT, Type.DARK, MoveCategory.PHYSICAL, 75, 100, 5, -1, 0, 8)
      .partial(),
    new AttackMove(Moves.POLTERGEIST, Type.GHOST, MoveCategory.PHYSICAL, 110, 90, 5, -1, 0, 8)
      .makesContact(false)
      .partial(),
    new StatusMove(Moves.CORROSIVE_GAS, Type.POISON, 100, 40, -1, 0, 8)
      .target(MoveTarget.ALL_NEAR_OTHERS)
      .unimplemented(),
    new StatusMove(Moves.COACHING, Type.FIGHTING, -1, 10, 100, 0, 8)
      .attr(StatChangeAttr, [ BattleStat.ATK, BattleStat.DEF ], 1)
      .target(MoveTarget.NEAR_ALLY),
    new AttackMove(Moves.FLIP_TURN, Type.WATER, MoveCategory.PHYSICAL, 60, 100, 20, -1, 0, 8)
      .attr(ForceSwitchOutAttr, true, false),
    new AttackMove(Moves.TRIPLE_AXEL, Type.ICE, MoveCategory.PHYSICAL, 20, 90, 10, -1, 0, 8)
      .attr(MultiHitAttr, MultiHitType._3_INCR)
      .attr(MissEffectAttr, (user: Pokemon, move: Move) => {
        user.turnData.hitsLeft = 1;
        return true;
      })
      .partial(),
    new AttackMove(Moves.DUAL_WINGBEAT, Type.FLYING, MoveCategory.PHYSICAL, 40, 90, 10, -1, 0, 8)
      .attr(MultiHitAttr, MultiHitType._2),
    new AttackMove(Moves.SCORCHING_SANDS, Type.GROUND, MoveCategory.SPECIAL, 70, 100, 10, 30, 0, 8)
      .attr(HealStatusEffectAttr, true, StatusEffect.FREEZE)
      .attr(StatusEffectAttr, StatusEffect.BURN),
    new StatusMove(Moves.JUNGLE_HEALING, Type.GRASS, -1, 10, -1, 0, 8)
      .attr(HealAttr, 0.25, true, false)
      .target(MoveTarget.USER_AND_ALLIES)
      .partial(),
    new AttackMove(Moves.WICKED_BLOW, Type.DARK, MoveCategory.PHYSICAL, 75, 100, 5, -1, 0, 8)
      .attr(CritOnlyAttr)
      .punchingMove(),
    new AttackMove(Moves.SURGING_STRIKES, Type.WATER, MoveCategory.PHYSICAL, 25, 100, 5, -1, 0, 8)
      .attr(MultiHitAttr, MultiHitType._3)
      .attr(CritOnlyAttr)
      .punchingMove(),
    new AttackMove(Moves.THUNDER_CAGE, Type.ELECTRIC, MoveCategory.SPECIAL, 80, 90, 15, 100, 0, 8)
      .attr(TrapAttr, BattlerTagType.THUNDER_CAGE),
    new AttackMove(Moves.DRAGON_ENERGY, Type.DRAGON, MoveCategory.SPECIAL, 150, 100, 5, -1, 0, 8)
      .attr(HpPowerAttr)
      .target(MoveTarget.ALL_NEAR_ENEMIES),
    new AttackMove(Moves.FREEZING_GLARE, Type.PSYCHIC, MoveCategory.SPECIAL, 90, 100, 10, 10, 0, 8)
      .attr(StatusEffectAttr, StatusEffect.FREEZE),
    new AttackMove(Moves.FIERY_WRATH, Type.DARK, MoveCategory.SPECIAL, 90, 100, 10, 20, 0, 8)
      .attr(FlinchAttr)
      .target(MoveTarget.ALL_NEAR_ENEMIES),
    new AttackMove(Moves.THUNDEROUS_KICK, Type.FIGHTING, MoveCategory.PHYSICAL, 90, 100, 10, 100, 0, 8)
      .attr(StatChangeAttr, BattleStat.DEF, -1),
    new AttackMove(Moves.GLACIAL_LANCE, Type.ICE, MoveCategory.PHYSICAL, 120, 100, 5, -1, 0, 8)
      .target(MoveTarget.ALL_NEAR_ENEMIES)
      .makesContact(false),
    new AttackMove(Moves.ASTRAL_BARRAGE, Type.GHOST, MoveCategory.SPECIAL, 120, 100, 5, -1, 0, 8)
      .target(MoveTarget.ALL_NEAR_ENEMIES),
    new AttackMove(Moves.EERIE_SPELL, Type.PSYCHIC, MoveCategory.SPECIAL, 80, 100, 5, 100, 0, 8)
      .soundBased()
      .partial(),
    new AttackMove(Moves.DIRE_CLAW, Type.POISON, MoveCategory.PHYSICAL, 80, 100, 15, 50, 0, 8)
      .attr(MultiStatusEffectAttr, [StatusEffect.POISON, StatusEffect.PARALYSIS, StatusEffect.SLEEP]),
    new AttackMove(Moves.PSYSHIELD_BASH, Type.PSYCHIC, MoveCategory.PHYSICAL, 70, 90, 10, 100, 0, 8)
      .attr(StatChangeAttr, BattleStat.DEF, 1, true),
    new SelfStatusMove(Moves.POWER_SHIFT, Type.NORMAL, -1, 10, 100, 0, 8)
      .unimplemented(),
    new AttackMove(Moves.STONE_AXE, Type.ROCK, MoveCategory.PHYSICAL, 65, 90, 15, 100, 0, 8)
      .attr(AddArenaTrapTagAttr, ArenaTagType.STEALTH_ROCK)
      .slicingMove(),
    new AttackMove(Moves.SPRINGTIDE_STORM, Type.FAIRY, MoveCategory.SPECIAL, 100, 80, 5, 30, 0, 8)
      .attr(StatChangeAttr, BattleStat.ATK, -1)
      .windMove()
      .target(MoveTarget.ALL_NEAR_ENEMIES),
    new AttackMove(Moves.MYSTICAL_POWER, Type.PSYCHIC, MoveCategory.SPECIAL, 70, 90, 10, 100, 0, 8)
      .attr(StatChangeAttr, BattleStat.SPATK, 1, true),
    new AttackMove(Moves.RAGING_FURY, Type.FIRE, MoveCategory.PHYSICAL, 120, 100, 10, -1, 0, 8)
      .attr(FrenzyAttr)
      .attr(MissEffectAttr, frenzyMissFunc)
      .target(MoveTarget.RANDOM_NEAR_ENEMY),
    new AttackMove(Moves.WAVE_CRASH, Type.WATER, MoveCategory.PHYSICAL, 120, 100, 10, -1, 0, 8)
      .attr(RecoilAttr, false, 0.33)
      .recklessMove(),
    new AttackMove(Moves.CHLOROBLAST, Type.GRASS, MoveCategory.SPECIAL, 150, 95, 5, -1, 0, 8)
      .attr(RecoilAttr, true, 0.5),
    new AttackMove(Moves.MOUNTAIN_GALE, Type.ICE, MoveCategory.PHYSICAL, 100, 85, 10, 30, 0, 8)
      .attr(FlinchAttr),
    new SelfStatusMove(Moves.VICTORY_DANCE, Type.FIGHTING, -1, 10, 100, 0, 8)
      .attr(StatChangeAttr, [ BattleStat.ATK, BattleStat.DEF, BattleStat.SPD ], 1, true)
      .danceMove(),
    new AttackMove(Moves.HEADLONG_RUSH, Type.GROUND, MoveCategory.PHYSICAL, 120, 100, 5, 100, 0, 8)
      .attr(StatChangeAttr, [ BattleStat.DEF, BattleStat.SPDEF ], -1, true)
      .punchingMove(),
    new AttackMove(Moves.BARB_BARRAGE, Type.POISON, MoveCategory.PHYSICAL, 60, 100, 10, 50, 0, 8)
      .attr(MovePowerMultiplierAttr, (user, target, move) => target.status && (target.status.effect === StatusEffect.POISON || target.status.effect === StatusEffect.TOXIC) ? 2 : 1)
      .attr(StatusEffectAttr, StatusEffect.POISON),
    new AttackMove(Moves.ESPER_WING, Type.PSYCHIC, MoveCategory.SPECIAL, 80, 100, 10, 100, 0, 8)
      .attr(HighCritAttr)
      .attr(StatChangeAttr, BattleStat.SPD, 1, true),
    new AttackMove(Moves.BITTER_MALICE, Type.GHOST, MoveCategory.SPECIAL, 75, 100, 10, 100, 0, 8)
      .attr(StatChangeAttr, BattleStat.ATK, -1),
    new SelfStatusMove(Moves.SHELTER, Type.STEEL, -1, 10, 100, 0, 8)
      .attr(StatChangeAttr, BattleStat.DEF, 2, true),
    new AttackMove(Moves.TRIPLE_ARROWS, Type.FIGHTING, MoveCategory.PHYSICAL, 90, 100, 10, 30, 0, 8)
      .attr(HighCritAttr)
      .attr(StatChangeAttr, BattleStat.DEF, -1)
      .attr(FlinchAttr)
      .partial(),
    new AttackMove(Moves.INFERNAL_PARADE, Type.GHOST, MoveCategory.SPECIAL, 60, 100, 15, 30, 0, 8)
      .attr(StatusEffectAttr, StatusEffect.BURN)
      .attr(MovePowerMultiplierAttr, (user, target, move) => target.status ? 2 : 1),
    new AttackMove(Moves.CEASELESS_EDGE, Type.DARK, MoveCategory.PHYSICAL, 65, 90, 15, 100, 0, 8)
      .attr(AddArenaTrapTagAttr, ArenaTagType.SPIKES)
      .slicingMove(),
    new AttackMove(Moves.BLEAKWIND_STORM, Type.FLYING, MoveCategory.SPECIAL, 100, 80, 10, 30, 0, 8)
      .attr(ThunderAccuracyAttr)
      .attr(StatChangeAttr, BattleStat.SPD, -1)
      .windMove()
      .target(MoveTarget.ALL_NEAR_ENEMIES),
    new AttackMove(Moves.WILDBOLT_STORM, Type.ELECTRIC, MoveCategory.SPECIAL, 100, 80, 10, 20, 0, 8)
      .attr(ThunderAccuracyAttr)
      .attr(StatusEffectAttr, StatusEffect.PARALYSIS)
      .windMove()
      .target(MoveTarget.ALL_NEAR_ENEMIES),
    new AttackMove(Moves.SANDSEAR_STORM, Type.GROUND, MoveCategory.SPECIAL, 100, 80, 10, 20, 0, 8)
      .attr(ThunderAccuracyAttr)
      .attr(StatusEffectAttr, StatusEffect.BURN)
      .windMove()
      .target(MoveTarget.ALL_NEAR_ENEMIES),
    new StatusMove(Moves.LUNAR_BLESSING, Type.PSYCHIC, -1, 5, -1, 0, 8)
      .attr(HealAttr, 0.25)
      .target(MoveTarget.USER_AND_ALLIES)
      .triageMove()
      .partial(),
    new SelfStatusMove(Moves.TAKE_HEART, Type.PSYCHIC, -1, 10, -1, 0, 8)
      .attr(StatChangeAttr, [ BattleStat.SPATK, BattleStat.SPDEF ], 1, true)
      .attr(HealStatusEffectAttr, true, StatusEffect.PARALYSIS, StatusEffect.POISON, StatusEffect.TOXIC, StatusEffect.BURN, StatusEffect.SLEEP),
    /* Unused
    new AttackMove(Moves.G_MAX_WILDFIRE, Type.FIRE, MoveCategory.PHYSICAL, 10, -1, 10, -1, 0, 8)
      .target(MoveTarget.ALL_NEAR_ENEMIES)
      .unimplemented(),
    new AttackMove(Moves.G_MAX_BEFUDDLE, Type.BUG, MoveCategory.PHYSICAL, 10, -1, 10, -1, 0, 8)
      .target(MoveTarget.ALL_NEAR_ENEMIES)
      .unimplemented(),
    new AttackMove(Moves.G_MAX_VOLT_CRASH, Type.ELECTRIC, MoveCategory.PHYSICAL, 10, -1, 10, -1, 0, 8)
      .target(MoveTarget.ALL_NEAR_ENEMIES)
      .unimplemented(),
    new AttackMove(Moves.G_MAX_GOLD_RUSH, Type.NORMAL, MoveCategory.PHYSICAL, 10, -1, 10, -1, 0, 8)
      .target(MoveTarget.ALL_NEAR_ENEMIES)
      .unimplemented(),
    new AttackMove(Moves.G_MAX_CHI_STRIKE, Type.FIGHTING, MoveCategory.PHYSICAL, 10, -1, 10, -1, 0, 8)
      .target(MoveTarget.ALL_NEAR_ENEMIES)
      .unimplemented(),
    new AttackMove(Moves.G_MAX_TERROR, Type.GHOST, MoveCategory.PHYSICAL, 10, -1, 10, -1, 0, 8)
      .target(MoveTarget.ALL_NEAR_ENEMIES)
      .unimplemented(),
    new AttackMove(Moves.G_MAX_RESONANCE, Type.ICE, MoveCategory.PHYSICAL, 10, -1, 10, -1, 0, 8)
      .target(MoveTarget.ALL_NEAR_ENEMIES)
      .unimplemented(),
    new AttackMove(Moves.G_MAX_CUDDLE, Type.NORMAL, MoveCategory.PHYSICAL, 10, -1, 10, -1, 0, 8)
      .target(MoveTarget.ALL_NEAR_ENEMIES)
      .unimplemented(),
    new AttackMove(Moves.G_MAX_REPLENISH, Type.NORMAL, MoveCategory.PHYSICAL, 10, -1, 10, -1, 0, 8)
      .target(MoveTarget.ALL_NEAR_ENEMIES)
      .unimplemented(),
    new AttackMove(Moves.G_MAX_MALODOR, Type.POISON, MoveCategory.PHYSICAL, 10, -1, 10, -1, 0, 8)
      .target(MoveTarget.ALL_NEAR_ENEMIES)
      .unimplemented(),
    new AttackMove(Moves.G_MAX_STONESURGE, Type.WATER, MoveCategory.PHYSICAL, 10, -1, 10, -1, 0, 8)
      .target(MoveTarget.ALL_NEAR_ENEMIES)
      .unimplemented(),
    new AttackMove(Moves.G_MAX_WIND_RAGE, Type.FLYING, MoveCategory.PHYSICAL, 10, -1, 10, -1, 0, 8)
      .target(MoveTarget.ALL_NEAR_ENEMIES)
      .unimplemented(),
    new AttackMove(Moves.G_MAX_STUN_SHOCK, Type.ELECTRIC, MoveCategory.PHYSICAL, 10, -1, 10, -1, 0, 8)
      .target(MoveTarget.ALL_NEAR_ENEMIES)
      .unimplemented(),
    new AttackMove(Moves.G_MAX_FINALE, Type.FAIRY, MoveCategory.PHYSICAL, 10, -1, 10, -1, 0, 8)
      .target(MoveTarget.ALL_NEAR_ENEMIES)
      .unimplemented(),
    new AttackMove(Moves.G_MAX_DEPLETION, Type.DRAGON, MoveCategory.PHYSICAL, 10, -1, 10, -1, 0, 8)
      .target(MoveTarget.ALL_NEAR_ENEMIES)
      .unimplemented(),
    new AttackMove(Moves.G_MAX_GRAVITAS, Type.PSYCHIC, MoveCategory.PHYSICAL, 10, -1, 10, -1, 0, 8)
      .target(MoveTarget.ALL_NEAR_ENEMIES)
      .unimplemented(),
    new AttackMove(Moves.G_MAX_VOLCALITH, Type.ROCK, MoveCategory.PHYSICAL, 10, -1, 10, -1, 0, 8)
      .target(MoveTarget.ALL_NEAR_ENEMIES)
      .unimplemented(),
    new AttackMove(Moves.G_MAX_SANDBLAST, Type.GROUND, MoveCategory.PHYSICAL, 10, -1, 10, -1, 0, 8)
      .target(MoveTarget.ALL_NEAR_ENEMIES)
      .unimplemented(),
    new AttackMove(Moves.G_MAX_SNOOZE, Type.DARK, MoveCategory.PHYSICAL, 10, -1, 10, -1, 0, 8)
      .target(MoveTarget.ALL_NEAR_ENEMIES)
      .unimplemented(),
    new AttackMove(Moves.G_MAX_TARTNESS, Type.GRASS, MoveCategory.PHYSICAL, 10, -1, 10, -1, 0, 8)
      .target(MoveTarget.ALL_NEAR_ENEMIES)
      .unimplemented(),
    new AttackMove(Moves.G_MAX_SWEETNESS, Type.GRASS, MoveCategory.PHYSICAL, 10, -1, 10, -1, 0, 8)
      .target(MoveTarget.ALL_NEAR_ENEMIES)
      .unimplemented(),
    new AttackMove(Moves.G_MAX_SMITE, Type.FAIRY, MoveCategory.PHYSICAL, 10, -1, 10, -1, 0, 8)
      .target(MoveTarget.ALL_NEAR_ENEMIES)
      .unimplemented(),
    new AttackMove(Moves.G_MAX_STEELSURGE, Type.STEEL, MoveCategory.PHYSICAL, 10, -1, 10, -1, 0, 8)
      .target(MoveTarget.ALL_NEAR_ENEMIES)
      .unimplemented(),
    new AttackMove(Moves.G_MAX_MELTDOWN, Type.STEEL, MoveCategory.PHYSICAL, 10, -1, 10, -1, 0, 8)
      .target(MoveTarget.ALL_NEAR_ENEMIES)
      .unimplemented(),
    new AttackMove(Moves.G_MAX_FOAM_BURST, Type.WATER, MoveCategory.PHYSICAL, 10, -1, 10, -1, 0, 8)
      .target(MoveTarget.ALL_NEAR_ENEMIES)
      .unimplemented(),
    new AttackMove(Moves.G_MAX_CENTIFERNO, Type.FIRE, MoveCategory.PHYSICAL, 10, -1, 10, -1, 0, 8)
      .target(MoveTarget.ALL_NEAR_ENEMIES)
      .unimplemented(),
    new AttackMove(Moves.G_MAX_VINE_LASH, Type.GRASS, MoveCategory.PHYSICAL, 10, -1, 10, -1, 0, 8)
      .target(MoveTarget.ALL_NEAR_ENEMIES)
      .unimplemented(),
    new AttackMove(Moves.G_MAX_CANNONADE, Type.WATER, MoveCategory.PHYSICAL, 10, -1, 10, -1, 0, 8)
      .target(MoveTarget.ALL_NEAR_ENEMIES)
      .unimplemented(),
    new AttackMove(Moves.G_MAX_DRUM_SOLO, Type.GRASS, MoveCategory.PHYSICAL, 10, -1, 10, -1, 0, 8)
      .target(MoveTarget.ALL_NEAR_ENEMIES)
      .unimplemented(),
    new AttackMove(Moves.G_MAX_FIREBALL, Type.FIRE, MoveCategory.PHYSICAL, 10, -1, 10, -1, 0, 8)
      .target(MoveTarget.ALL_NEAR_ENEMIES)
      .unimplemented(),
    new AttackMove(Moves.G_MAX_HYDROSNIPE, Type.WATER, MoveCategory.PHYSICAL, 10, -1, 10, -1, 0, 8)
      .target(MoveTarget.ALL_NEAR_ENEMIES)
      .unimplemented(),
    new AttackMove(Moves.G_MAX_ONE_BLOW, Type.DARK, MoveCategory.PHYSICAL, 10, -1, 10, -1, 0, 8)
      .target(MoveTarget.ALL_NEAR_ENEMIES)
      .unimplemented(),
    new AttackMove(Moves.G_MAX_RAPID_FLOW, Type.WATER, MoveCategory.PHYSICAL, 10, -1, 10, -1, 0, 8)
      .target(MoveTarget.ALL_NEAR_ENEMIES)
      .unimplemented(),
    End Unused */
    new AttackMove(Moves.TERA_BLAST, Type.NORMAL, MoveCategory.SPECIAL, 80, 100, 10, -1, 0, 9)
      .attr(TeraBlastCategoryAttr)
      .unimplemented(),
    new SelfStatusMove(Moves.SILK_TRAP, Type.BUG, -1, 10, -1, 4, 9)
      .attr(ProtectAttr, BattlerTagType.SILK_TRAP),
    new AttackMove(Moves.AXE_KICK, Type.FIGHTING, MoveCategory.PHYSICAL, 120, 90, 10, 30, 0, 9)
      .attr(MissEffectAttr, crashDamageFunc)
      .attr(NoEffectAttr, crashDamageFunc)
      .attr(ConfuseAttr)
      .recklessMove(),
    new AttackMove(Moves.LAST_RESPECTS, Type.GHOST, MoveCategory.PHYSICAL, 50, 100, 10, -1, 0, 9)
      .attr(MovePowerMultiplierAttr, (user, target, move) => {
        return user.scene.getParty().reduce((acc, pokemonInParty) => acc + (pokemonInParty.status?.effect === StatusEffect.FAINT ? 1 : 0),
          1,);
      })
      .makesContact(false),
    new AttackMove(Moves.LUMINA_CRASH, Type.PSYCHIC, MoveCategory.SPECIAL, 80, 100, 10, 100, 0, 9)
      .attr(StatChangeAttr, BattleStat.SPDEF, -2),
    new AttackMove(Moves.ORDER_UP, Type.DRAGON, MoveCategory.PHYSICAL, 80, 100, 10, -1, 0, 9)
      .makesContact(false)
      .partial(),
    new AttackMove(Moves.JET_PUNCH, Type.WATER, MoveCategory.PHYSICAL, 60, 100, 15, -1, 1, 9)
      .punchingMove(),
    new StatusMove(Moves.SPICY_EXTRACT, Type.GRASS, -1, 15, 100, 0, 9)
      .attr(StatChangeAttr, BattleStat.ATK, 2)
      .attr(StatChangeAttr, BattleStat.DEF, -2),
    new AttackMove(Moves.SPIN_OUT, Type.STEEL, MoveCategory.PHYSICAL, 100, 100, 5, 100, 0, 9)
      .attr(StatChangeAttr, BattleStat.SPD, -2, true),
    new AttackMove(Moves.POPULATION_BOMB, Type.NORMAL, MoveCategory.PHYSICAL, 20, 90, 10, -1, 0, 9)
      .attr(MultiHitAttr, MultiHitType._1_TO_10)
      .slicingMove()
      .partial(),
    new AttackMove(Moves.ICE_SPINNER, Type.ICE, MoveCategory.PHYSICAL, 80, 100, 15, -1, 0, 9)
      .attr(ClearTerrainAttr),
    new AttackMove(Moves.GLAIVE_RUSH, Type.DRAGON, MoveCategory.PHYSICAL, 120, 100, 5, -1, 0, 9)
      .partial(),
    new StatusMove(Moves.REVIVAL_BLESSING, Type.NORMAL, -1, 1, -1, 0, 9)
      .triageMove()
      .attr(RevivalBlessingAttr)
      .target(MoveTarget.USER),
    new AttackMove(Moves.SALT_CURE, Type.ROCK, MoveCategory.PHYSICAL, 40, 100, 15, -1, 0, 9)
      .attr(AddBattlerTagAttr, BattlerTagType.SALT_CURED)
      .makesContact(false),
    new AttackMove(Moves.TRIPLE_DIVE, Type.WATER, MoveCategory.PHYSICAL, 30, 95, 10, -1, 0, 9)
      .attr(MultiHitAttr, MultiHitType._3),
    new AttackMove(Moves.MORTAL_SPIN, Type.POISON, MoveCategory.PHYSICAL, 30, 100, 15, 100, 0, 9)
      .attr(LapseBattlerTagAttr, [
        BattlerTagType.BIND,
        BattlerTagType.WRAP,
        BattlerTagType.FIRE_SPIN,
        BattlerTagType.WHIRLPOOL,
        BattlerTagType.CLAMP,
        BattlerTagType.SAND_TOMB,
        BattlerTagType.MAGMA_STORM,
        BattlerTagType.SNAP_TRAP,
        BattlerTagType.THUNDER_CAGE,
        BattlerTagType.SEEDED,
        BattlerTagType.INFESTATION
      ], true)
      .attr(StatusEffectAttr, StatusEffect.POISON)
      .attr(RemoveArenaTrapAttr)
      .target(MoveTarget.ALL_NEAR_ENEMIES),
    new StatusMove(Moves.DOODLE, Type.NORMAL, 100, 10, -1, 0, 9)
      .attr(AbilityCopyAttr, true),
    new SelfStatusMove(Moves.FILLET_AWAY, Type.NORMAL, -1, 10, -1, 0, 9)
      .attr(CutHpStatBoostAttr, [ BattleStat.ATK, BattleStat.SPATK, BattleStat.SPD ], 2, 2),
    new AttackMove(Moves.KOWTOW_CLEAVE, Type.DARK, MoveCategory.PHYSICAL, 85, -1, 10, -1, 0, 9)
      .slicingMove(),
    new AttackMove(Moves.FLOWER_TRICK, Type.GRASS, MoveCategory.PHYSICAL, 70, -1, 10, 100, 0, 9)
      .attr(CritOnlyAttr)
      .makesContact(false),
    new AttackMove(Moves.TORCH_SONG, Type.FIRE, MoveCategory.SPECIAL, 80, 100, 10, 100, 0, 9)
      .attr(StatChangeAttr, BattleStat.SPATK, 1, true)
      .soundBased(),
    new AttackMove(Moves.AQUA_STEP, Type.WATER, MoveCategory.PHYSICAL, 80, 100, 10, 100, 0, 9)
      .attr(StatChangeAttr, BattleStat.SPD, 1, true)
      .danceMove(),
    new AttackMove(Moves.RAGING_BULL, Type.NORMAL, MoveCategory.PHYSICAL, 90, 100, 10, -1, 0, 9)
      .attr(RagingBullTypeAttr)
      .attr(RemoveScreensAttr),
    new AttackMove(Moves.MAKE_IT_RAIN, Type.STEEL, MoveCategory.SPECIAL, 120, 100, 5, -1, 0, 9)
      .attr(MoneyAttr)
      .attr(StatChangeAttr, BattleStat.SPATK, -1, true, null, true, true)
      .target(MoveTarget.ALL_NEAR_ENEMIES),
    new AttackMove(Moves.PSYBLADE, Type.PSYCHIC, MoveCategory.PHYSICAL, 80, 100, 15, -1, 0, 9)
      .attr(MovePowerMultiplierAttr, (user, target, move) => user.scene.arena.getTerrainType() === TerrainType.ELECTRIC && user.isGrounded() ? 1.5 : 1)
      .slicingMove(),
    new AttackMove(Moves.HYDRO_STEAM, Type.WATER, MoveCategory.SPECIAL, 80, 100, 15, -1, 0, 9)
      .attr(IgnoreWeatherTypeDebuffAttr, WeatherType.SUNNY)
      .attr(MovePowerMultiplierAttr, (user, target, move) => [WeatherType.SUNNY, WeatherType.HARSH_SUN].includes(user.scene.arena.weather?.weatherType) && !user.scene.arena.weather?.isEffectSuppressed(user.scene) ? 1.5 : 1),
    new AttackMove(Moves.RUINATION, Type.DARK, MoveCategory.SPECIAL, -1, 90, 10, -1, 0, 9)
      .attr(TargetHalfHpDamageAttr),
    new AttackMove(Moves.COLLISION_COURSE, Type.FIGHTING, MoveCategory.PHYSICAL, 100, 100, 5, -1, 0, 9)
      .attr(MovePowerMultiplierAttr, (user, target, move) => target.getAttackTypeEffectiveness(move.type, user) >= 2 ? 5461/4096 : 1),
    new AttackMove(Moves.ELECTRO_DRIFT, Type.ELECTRIC, MoveCategory.SPECIAL, 100, 100, 5, -1, 0, 9)
      .attr(MovePowerMultiplierAttr, (user, target, move) => target.getAttackTypeEffectiveness(move.type, user) >= 2 ? 5461/4096 : 1)
      .makesContact(),
    new SelfStatusMove(Moves.SHED_TAIL, Type.NORMAL, -1, 10, -1, 0, 9)
      .unimplemented(),
    new StatusMove(Moves.CHILLY_RECEPTION, Type.ICE, -1, 10, -1, 0, 9)
      .attr(WeatherChangeAttr, WeatherType.SNOW)
      .attr(ForceSwitchOutAttr, true, false)
      .target(MoveTarget.BOTH_SIDES),
    new SelfStatusMove(Moves.TIDY_UP, Type.NORMAL, -1, 10, 100, 0, 9)
      .attr(StatChangeAttr, [ BattleStat.ATK, BattleStat.SPD ], 1, true, null, true, true)
      .attr(RemoveArenaTrapAttr)
      .target(MoveTarget.BOTH_SIDES),
    new StatusMove(Moves.SNOWSCAPE, Type.ICE, -1, 10, -1, 0, 9)
      .attr(WeatherChangeAttr, WeatherType.SNOW)
      .target(MoveTarget.BOTH_SIDES),
    new AttackMove(Moves.POUNCE, Type.BUG, MoveCategory.PHYSICAL, 50, 100, 20, 100, 0, 9)
      .attr(StatChangeAttr, BattleStat.SPD, -1),
    new AttackMove(Moves.TRAILBLAZE, Type.GRASS, MoveCategory.PHYSICAL, 50, 100, 20, 100, 0, 9)
      .attr(StatChangeAttr, BattleStat.SPD, 1, true),
    new AttackMove(Moves.CHILLING_WATER, Type.WATER, MoveCategory.SPECIAL, 50, 100, 20, -1, 0, 9)
      .attr(StatChangeAttr, BattleStat.ATK, -1),
    new AttackMove(Moves.HYPER_DRILL, Type.NORMAL, MoveCategory.PHYSICAL, 100, 100, 5, -1, 0, 9)
      .ignoresProtect(),
    new AttackMove(Moves.TWIN_BEAM, Type.PSYCHIC, MoveCategory.SPECIAL, 40, 100, 10, -1, 0, 9)
      .attr(MultiHitAttr, MultiHitType._2),
    new AttackMove(Moves.RAGE_FIST, Type.GHOST, MoveCategory.PHYSICAL, 50, 100, 10, -1, 0, 9)
      .attr(HitCountPowerAttr)
      .punchingMove(),
    new AttackMove(Moves.ARMOR_CANNON, Type.FIRE, MoveCategory.SPECIAL, 120, 100, 5, -1, 0, 9)
      .attr(StatChangeAttr, [ BattleStat.DEF, BattleStat.SPDEF ], -1, true),
    new AttackMove(Moves.BITTER_BLADE, Type.FIRE, MoveCategory.PHYSICAL, 90, 100, 10, -1, 0, 9)
      .attr(HitHealAttr)
      .slicingMove()
      .triageMove(),
    new AttackMove(Moves.DOUBLE_SHOCK, Type.ELECTRIC, MoveCategory.PHYSICAL, 120, 100, 5, -1, 0, 9)
      .condition((user) => {
        const userTypes = user.getTypes(true);
        return userTypes.includes(Type.ELECTRIC);
      })
      .attr(RemoveTypeAttr, Type.ELECTRIC, (user) => {
        user.scene.queueMessage(getPokemonMessage(user, " used up all its electricity!"));
      }),
    new AttackMove(Moves.GIGATON_HAMMER, Type.STEEL, MoveCategory.PHYSICAL, 160, 100, 5, -1, 0, 9)
      .makesContact(false)
      .condition((user, target, move) => {
        const turnMove = user.getLastXMoves(1);
        return !turnMove.length || turnMove[0].move !== move.id || turnMove[0].result !== MoveResult.SUCCESS;
      }), // TODO Add Instruct/Encore interaction
    new AttackMove(Moves.COMEUPPANCE, Type.DARK, MoveCategory.PHYSICAL, -1, 100, 10, -1, 0, 9)
      .attr(CounterDamageAttr, (move: Move) => (move.category === MoveCategory.PHYSICAL || move.category === MoveCategory.SPECIAL), 1.5)
      .target(MoveTarget.ATTACKER),
    new AttackMove(Moves.AQUA_CUTTER, Type.WATER, MoveCategory.PHYSICAL, 70, 100, 20, -1, 0, 9)
      .attr(HighCritAttr)
      .slicingMove()
      .makesContact(false),
    new AttackMove(Moves.BLAZING_TORQUE, Type.FIRE, MoveCategory.PHYSICAL, 80, 100, 10, 30, 0, 9)
      .attr(StatusEffectAttr, StatusEffect.BURN)
      .makesContact(false),
    new AttackMove(Moves.WICKED_TORQUE, Type.DARK, MoveCategory.PHYSICAL, 80, 100, 10, 10, 0, 9)
      .attr(StatusEffectAttr, StatusEffect.SLEEP)
      .makesContact(false),
    new AttackMove(Moves.NOXIOUS_TORQUE, Type.POISON, MoveCategory.PHYSICAL, 100, 100, 10, 30, 0, 9)
      .attr(StatusEffectAttr, StatusEffect.POISON)
      .makesContact(false),
    new AttackMove(Moves.COMBAT_TORQUE, Type.FIGHTING, MoveCategory.PHYSICAL, 100, 100, 10, 30, 0, 9)
      .attr(StatusEffectAttr, StatusEffect.PARALYSIS)
      .makesContact(false),
    new AttackMove(Moves.MAGICAL_TORQUE, Type.FAIRY, MoveCategory.PHYSICAL, 100, 100, 10, 30, 0, 9)
      .attr(ConfuseAttr)
      .makesContact(false),
    new AttackMove(Moves.BLOOD_MOON, Type.NORMAL, MoveCategory.SPECIAL, 140, 100, 5, -1, 0, 9)
      .condition((user, target, move) => {
        const turnMove = user.getLastXMoves(1);
        return !turnMove.length || turnMove[0].move !== move.id || turnMove[0].result !== MoveResult.SUCCESS;
      }), // TODO Add Instruct/Encore interaction
    new AttackMove(Moves.MATCHA_GOTCHA, Type.GRASS, MoveCategory.SPECIAL, 80, 90, 15, 20, 0, 9)
      .attr(HitHealAttr)
      .attr(HealStatusEffectAttr, true, StatusEffect.FREEZE)
      .attr(StatusEffectAttr, StatusEffect.BURN)
      .target(MoveTarget.ALL_NEAR_ENEMIES)
      .triageMove()
      .partial(),
    new AttackMove(Moves.SYRUP_BOMB, Type.GRASS, MoveCategory.SPECIAL, 60, 85, 10, -1, 0, 9)
      .attr(StatChangeAttr, BattleStat.SPD, -1) //Temporary
      .ballBombMove()
      .partial(),
    new AttackMove(Moves.IVY_CUDGEL, Type.GRASS, MoveCategory.PHYSICAL, 100, 100, 10, -1, 0, 9)
      .attr(IvyCudgelTypeAttr)
      .attr(HighCritAttr)
      .makesContact(false),
    new AttackMove(Moves.ELECTRO_SHOT, Type.ELECTRIC, MoveCategory.SPECIAL, 130, 100, 10, 100, 0, 9)
      .attr(ElectroShotChargeAttr)
      .ignoresVirtual(),
    new AttackMove(Moves.TERA_STARSTORM, Type.NORMAL, MoveCategory.SPECIAL, 120, 100, 5, -1, 0, 9)
      .attr(TeraBlastCategoryAttr)
      .partial(),
    new AttackMove(Moves.FICKLE_BEAM, Type.DRAGON, MoveCategory.SPECIAL, 80, 100, 5, 30, 0, 9)
      .attr(PreMoveMessageAttr, doublePowerChanceMessageFunc)
      .attr(DoublePowerChanceAttr),
    new SelfStatusMove(Moves.BURNING_BULWARK, Type.FIRE, -1, 10, 100, 4, 9)
      .attr(ProtectAttr, BattlerTagType.BURNING_BULWARK),
    new AttackMove(Moves.THUNDERCLAP, Type.ELECTRIC, MoveCategory.SPECIAL, 70, 100, 5, -1, 1, 9)
      .condition((user, target, move) => user.scene.currentBattle.turnCommands[target.getBattlerIndex()].command === Command.FIGHT && !target.turnData.acted && allMoves[user.scene.currentBattle.turnCommands[target.getBattlerIndex()].move.move].category !== MoveCategory.STATUS),
    new AttackMove(Moves.MIGHTY_CLEAVE, Type.ROCK, MoveCategory.PHYSICAL, 95, 100, 5, -1, 0, 9)
      .slicingMove()
      .ignoresProtect(),
    new AttackMove(Moves.TACHYON_CUTTER, Type.STEEL, MoveCategory.SPECIAL, 50, -1, 10, -1, 0, 9)
      .attr(MultiHitAttr, MultiHitType._2)
      .slicingMove(),
    new AttackMove(Moves.HARD_PRESS, Type.STEEL, MoveCategory.PHYSICAL, 100, 100, 5, -1, 0, 9)
      .attr(OpponentHighHpPowerAttr),
    new StatusMove(Moves.DRAGON_CHEER, Type.DRAGON, -1, 15, 100, 0, 9)
      .attr(AddBattlerTagAttr, BattlerTagType.CRIT_BOOST, false, true)
      .target(MoveTarget.NEAR_ALLY)
      .partial(),
    new AttackMove(Moves.ALLURING_VOICE, Type.FAIRY, MoveCategory.SPECIAL, 80, 100, 10, -1, 0, 9)
      .soundBased()
      .partial(),
    new AttackMove(Moves.TEMPER_FLARE, Type.FIRE, MoveCategory.PHYSICAL, 75, 100, 10, -1, 0, 9)
      .attr(MovePowerMultiplierAttr, (user, target, move) => user.getLastXMoves(2)[1]?.result === MoveResult.MISS || user.getLastXMoves(2)[1]?.result === MoveResult.FAIL ? 2 : 1),
    new AttackMove(Moves.SUPERCELL_SLAM, Type.ELECTRIC, MoveCategory.PHYSICAL, 100, 95, 15, -1, 0, 9)
      .attr(MissEffectAttr, crashDamageFunc)
      .attr(NoEffectAttr, crashDamageFunc)
      .recklessMove(),
    new AttackMove(Moves.PSYCHIC_NOISE, Type.PSYCHIC, MoveCategory.SPECIAL, 75, 100, 10, -1, 0, 9)
      .soundBased()
      .partial(),
    new AttackMove(Moves.UPPER_HAND, Type.FIGHTING, MoveCategory.PHYSICAL, 65, 100, 15, 100, 3, 9)
      .attr(FlinchAttr)
      .condition((user, target, move) => user.scene.currentBattle.turnCommands[target.getBattlerIndex()].command === Command.FIGHT && !target.turnData.acted && allMoves[user.scene.currentBattle.turnCommands[target.getBattlerIndex()].move.move].category !== MoveCategory.STATUS && allMoves[user.scene.currentBattle.turnCommands[target.getBattlerIndex()].move.move].priority > 0 )
      //TODO: Should also apply when target move priority increased by ability ex. gale wings
      .partial(),
    new AttackMove(Moves.MALIGNANT_CHAIN, Type.POISON, MoveCategory.SPECIAL, 100, 100, 5, 50, 0, 9)
      .attr(StatusEffectAttr, StatusEffect.TOXIC)
  );
}<|MERGE_RESOLUTION|>--- conflicted
+++ resolved
@@ -3300,73 +3300,6 @@
 */
 export class BypassRedirectAttr extends MoveAttr { }
 
-<<<<<<< HEAD
-=======
-export class DisableMoveAttr extends MoveEffectAttr {
-  constructor() {
-    super(false);
-  }
-
-  apply(user: Pokemon, target: Pokemon, move: Move, args: any[]): boolean {
-    if (!super.apply(user, target, move, args)) {
-      return false;
-    }
-
-    const moveQueue = target.getLastXMoves();
-    let turnMove: TurnMove;
-    while (moveQueue.length) {
-      turnMove = moveQueue.shift();
-      if (turnMove.virtual) {
-        continue;
-      }
-
-      const moveIndex = target.getMoveset().findIndex(m => m.moveId === turnMove.move);
-      if (moveIndex === -1) {
-        return false;
-      }
-
-      const disabledMove = target.getMoveset()[moveIndex];
-      target.summonData.disabledMove = disabledMove.moveId;
-      target.summonData.disabledTurns = 4;
-
-      user.scene.queueMessage(getPokemonMessage(target, `'s ${disabledMove.getName()}\nwas disabled!`));
-
-      return true;
-    }
-
-    return false;
-  }
-
-  getCondition(): MoveConditionFunc {
-    return (user, target, move) => {
-      if (target.summonData.disabledMove || target.isMax()) {
-        return false;
-      }
-
-      const moveQueue = target.getLastXMoves();
-      let turnMove: TurnMove;
-      while (moveQueue.length) {
-        turnMove = moveQueue.shift();
-        if (turnMove.virtual) {
-          continue;
-        }
-
-        const move = target.getMoveset().find(m => m.moveId === turnMove.move);
-        if (!move) {
-          continue;
-        }
-
-        return true;
-      }
-    };
-  }
-
-  getTargetBenefitScore(user: Pokemon, target: Pokemon, move: Move): integer {
-    return -5;
-  }
-}
-
->>>>>>> 62288576
 export class FrenzyAttr extends MoveEffectAttr {
   constructor() {
     super(true, MoveEffectTrigger.HIT);
@@ -3427,14 +3360,9 @@
     }
 
     const chance = this.getTagChance(user, target, move);
-<<<<<<< HEAD
-    if (chance < 0 || chance === 100 || user.randSeedInt(100) < chance)
-      return (this.selfTarget ? user : target).addTag(this.tagType, user.randSeedInt(this.turnCountMax - this.turnCountMin, this.turnCountMin), move.id, user.id);
-=======
     if (chance < 0 || chance === 100 || user.randSeedInt(100) < chance) {
       return (this.selfTarget ? user : target).addTag(this.tagType,  user.randSeedInt(this.turnCountMax - this.turnCountMin, this.turnCountMin), move.id, user.id);
     }
->>>>>>> 62288576
 
     return false;
   }
@@ -3451,7 +3379,6 @@
 
   getTagTargetBenefitScore(user: Pokemon, target: Pokemon, move: Move): integer {
     switch (this.tagType) {
-<<<<<<< HEAD
       case BattlerTagType.RECHARGING:
       case BattlerTagType.PERISH_SONG:
         return -16;
@@ -3492,45 +3419,6 @@
       case BattlerTagType.CRIT_BOOST:
       case BattlerTagType.ALWAYS_CRIT:
         return 5;
-=======
-    case BattlerTagType.RECHARGING:
-    case BattlerTagType.PERISH_SONG:
-      return -16;
-    case BattlerTagType.FLINCHED:
-    case BattlerTagType.CONFUSED:
-    case BattlerTagType.INFATUATED:
-    case BattlerTagType.NIGHTMARE:
-    case BattlerTagType.DROWSY:
-    case BattlerTagType.NO_CRIT:
-      return -5;
-    case BattlerTagType.SEEDED:
-    case BattlerTagType.SALT_CURED:
-    case BattlerTagType.CURSED:
-    case BattlerTagType.FRENZY:
-    case BattlerTagType.TRAPPED:
-    case BattlerTagType.BIND:
-    case BattlerTagType.WRAP:
-    case BattlerTagType.FIRE_SPIN:
-    case BattlerTagType.WHIRLPOOL:
-    case BattlerTagType.CLAMP:
-    case BattlerTagType.SAND_TOMB:
-    case BattlerTagType.MAGMA_STORM:
-    case BattlerTagType.SNAP_TRAP:
-    case BattlerTagType.THUNDER_CAGE:
-    case BattlerTagType.INFESTATION:
-      return -3;
-    case BattlerTagType.ENCORE:
-      return -2;
-    case BattlerTagType.INGRAIN:
-    case BattlerTagType.IGNORE_ACCURACY:
-    case BattlerTagType.AQUA_RING:
-      return 3;
-    case BattlerTagType.PROTECTED:
-    case BattlerTagType.FLYING:
-    case BattlerTagType.CRIT_BOOST:
-    case BattlerTagType.ALWAYS_CRIT:
-      return 5;
->>>>>>> 62288576
     }
   }
 
