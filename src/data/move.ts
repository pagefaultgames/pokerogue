--- conflicted
+++ resolved
@@ -3380,29 +3380,14 @@
     this.cutRatio = cutRatio;
     this.messageCallback = messageCallback;
   }
-
-<<<<<<< HEAD
-  apply(user: Pokemon, target: Pokemon, move: Move, args: any[]): Promise<boolean> {
-    return new Promise<boolean>(resolve => {
-      user.damageAndUpdate(Utils.toDmgValue(user.getMaxHp() / this.cutRatio), HitResult.INDIRECT, false);
-      user.updateInfo().then(() => {
-        const ret = super.apply(user, target, move, args);
-        if (this.messageCallback) {
-          this.messageCallback(user);
-        }
-        resolve(ret);
-      });
-    });
-=======
   override apply(user: Pokemon, target: Pokemon, move: Move, args: any[]): boolean {
-    user.damageAndUpdate(Utils.toDmgValue(user.getMaxHp() / this.cutRatio), HitResult.OTHER, false, true);
+    user.damageAndUpdate(Utils.toDmgValue(user.getMaxHp() / this.cutRatio), HitResult.INDIRECT, false);
     user.updateInfo();
     const ret = super.apply(user, target, move, args);
     if (this.messageCallback) {
       this.messageCallback(user);
     }
     return ret;
->>>>>>> bd288ad8
   }
 
   getCondition(): MoveConditionFunc {
