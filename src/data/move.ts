--- conflicted
+++ resolved
@@ -8687,12 +8687,8 @@
     new AttackMove(Moves.BODY_PRESS, Type.FIGHTING, MoveCategory.PHYSICAL, 80, 100, 10, -1, 0, 8)
       .attr(DefAtkAttr),
     new StatusMove(Moves.DECORATE, Type.FAIRY, -1, 15, -1, 0, 8)
-<<<<<<< HEAD
-      .attr(StatStageChangeAttr, [ Stat.ATK, Stat.SPATK ], 2),
-=======
-      .attr(StatChangeAttr, [ BattleStat.ATK, BattleStat.SPATK ], 2)
+      .attr(StatStageChangeAttr, [ Stat.ATK, Stat.SPATK ], 2)
       .ignoresProtect(),
->>>>>>> 4ba80803
     new AttackMove(Moves.DRUM_BEATING, Type.GRASS, MoveCategory.PHYSICAL, 80, 100, 10, 100, 0, 8)
       .attr(StatStageChangeAttr, [ Stat.SPD ], -1)
       .makesContact(false),
