--- conflicted
+++ resolved
@@ -7922,7 +7922,6 @@
   }
 }
 
-<<<<<<< HEAD
 /**
  * Move effect to force the target to move last, ignoring priority.
  * If applied to multiple targets, they move in speed order after all other moves.
@@ -7973,10 +7972,7 @@
   return phase.isForcedLast() && slower;
 };
 
-const failOnGravityCondition: MoveConditionFunc = (user, target, move) => !user.scene.arena.getTag(ArenaTagType.GRAVITY);
-=======
 const failOnGravityCondition: MoveConditionFunc = (user, target, move) => !globalScene.arena.getTag(ArenaTagType.GRAVITY);
->>>>>>> 188664f3
 
 const failOnBossCondition: MoveConditionFunc = (user, target, move) => !target.isBossImmune();
 
