--- conflicted
+++ resolved
@@ -8898,13 +8898,8 @@
     new SelfStatusMove(Moves.AQUA_RING, Type.WATER, -1, 20, -1, 0, 4)
       .attr(AddBattlerTagAttr, BattlerTagType.AQUA_RING, true, true),
     new SelfStatusMove(Moves.MAGNET_RISE, Type.ELECTRIC, -1, 10, -1, 0, 4)
-<<<<<<< HEAD
-      .attr(AddBattlerTagAttr, BattlerTagType.FLOATING, true, true)
+      .attr(AddBattlerTagAttr, BattlerTagType.FLOATING, true, true, 5)
       .condition((user, target, move) => !globalScene.arena.getTag(ArenaTagType.GRAVITY) && [ BattlerTagType.FLOATING, BattlerTagType.IGNORE_FLYING, BattlerTagType.INGRAIN ].every((tag) => !user.getTag(tag))),
-=======
-      .attr(AddBattlerTagAttr, BattlerTagType.FLOATING, true, true, 5)
-      .condition((user, target, move) => !user.scene.arena.getTag(ArenaTagType.GRAVITY) && [ BattlerTagType.FLOATING, BattlerTagType.IGNORE_FLYING, BattlerTagType.INGRAIN ].every((tag) => !user.getTag(tag))),
->>>>>>> f778bd58
     new AttackMove(Moves.FLARE_BLITZ, Type.FIRE, MoveCategory.PHYSICAL, 120, 100, 15, 10, 0, 4)
       .attr(RecoilAttr, false, 0.33)
       .attr(HealStatusEffectAttr, true, StatusEffect.FREEZE)
