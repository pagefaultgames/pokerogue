--- conflicted
+++ resolved
@@ -5344,13 +5344,8 @@
     const lastPpUsed = movesetMove?.ppUsed!; // TODO: is the bang correct?
     movesetMove!.ppUsed = Math.min((movesetMove?.ppUsed!) + this.reduction, movesetMove?.getMovePp()!); // TODO: is the bang correct?
 
-<<<<<<< HEAD
     const message = i18next.t("battle:ppReduced", {targetName: getPokemonNameWithAffix(target), moveName: movesetMove?.getName(), reduction: (movesetMove?.ppUsed!) - lastPpUsed}); // TODO: is the bang correct?
-
-=======
-    const message = i18next.t("battle:ppReduced", {targetName: getPokemonNameWithAffix(target), moveName: movesetMove.getName(), reduction: movesetMove.ppUsed - lastPpUsed});
     user.scene.eventTarget.dispatchEvent(new MoveUsedEvent(target?.id, movesetMove.getMove(), movesetMove.ppUsed));
->>>>>>> da51d6ae
     user.scene.queueMessage(message);
 
     return true;
