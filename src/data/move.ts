--- conflicted
+++ resolved
@@ -7149,13 +7149,9 @@
       .makesContact(false)
       .partial(),
     new AttackMove(Moves.DIVE, Type.WATER, MoveCategory.PHYSICAL, 80, 100, 10, -1, 0, 3)
-<<<<<<< HEAD
-      .attr(ChargeAttr, ChargeAnim.DIVE_CHARGING, i18next.t("moveTriggers:hidUnderwater", {pokemonName: "{USER}"}), BattlerTagType.UNDERWATER),
-=======
       .attr(ChargeAttr, ChargeAnim.DIVE_CHARGING, i18next.t("moveTriggers:hidUnderwater", {pokemonName: "{USER}"}), BattlerTagType.UNDERWATER)
       .attr(GulpMissileTagAttr)
       .ignoresVirtual(),
->>>>>>> 98ae2bc6
     new AttackMove(Moves.ARM_THRUST, Type.FIGHTING, MoveCategory.PHYSICAL, 15, 100, 20, -1, 0, 3)
       .attr(MultiHitAttr),
     new SelfStatusMove(Moves.CAMOUFLAGE, Type.NORMAL, -1, 20, -1, 0, 3)
