--- conflicted
+++ resolved
@@ -5939,15 +5939,23 @@
       return false;
     }
 
-<<<<<<< HEAD
     const promises: Promise<void>[] = [];
     user.summonData.speciesForm = target.getSpeciesForm();
     user.summonData.fusionSpeciesForm = target.getFusionSpeciesForm();
     user.summonData.ability = target.getAbility().id;
     user.summonData.gender = target.getGender();
     user.summonData.fusionGender = target.getFusionGender();
-    user.summonData.stats = [ user.stats[Stat.HP] ].concat(target.stats.slice(1));
-    user.summonData.battleStats = target.summonData.battleStats.slice(0);
+
+      // Copy all stats (except HP)
+      for (const s of EFFECTIVE_STATS) {
+      user.setStat(s, target.getStat(s, false), false);
+      }
+
+      // Copy all stat stages
+      for (const s of BATTLE_STATS) {
+      user.setStatStage(s, target.getStatStage(s));
+      }
+
     user.summonData.moveset = target.getMoveset().map(m => {
       const pp = m?.getMove().pp!;
       // if PP value is less than 5, do nothing. If greater, we need to reduce the value to 5 using a negative ppUp value.
@@ -5956,44 +5964,16 @@
     });
     user.summonData.types = target.getTypes();
     promises.push(user.updateInfo());
-=======
-      user.summonData.speciesForm = target.getSpeciesForm();
-      user.summonData.fusionSpeciesForm = target.getFusionSpeciesForm();
-      user.summonData.ability = target.getAbility().id;
-      user.summonData.gender = target.getGender();
-      user.summonData.fusionGender = target.getFusionGender();
-
-      // Copy all stats (except HP)
-      for (const s of EFFECTIVE_STATS) {
-        user.setStat(s, target.getStat(s, false), false);
-      }
-
-      // Copy all stat stages
-      for (const s of BATTLE_STATS) {
-        user.setStatStage(s, target.getStatStage(s));
-      }
-
-      user.summonData.moveset = target.getMoveset().map(m => new PokemonMove(m?.moveId!, m?.ppUsed, m?.ppUp)); // TODO: is this bang correct?
-      user.summonData.types = target.getTypes();
->>>>>>> 7288350d
 
     user.scene.queueMessage(i18next.t("moveTriggers:transformedIntoTarget", {pokemonName: getPokemonNameWithAffix(user), targetName: getPokemonNameWithAffix(target)}));
 
-<<<<<<< HEAD
     promises.push(user.loadAssets(false).then(() => {
       user.playAnim();
+      user.updateInfo();
     }));
 
     await Promise.all(promises);
     return true;
-=======
-      user.loadAssets(false).then(() => {
-        user.playAnim();
-        user.updateInfo();
-        resolve(true);
-      });
-    });
->>>>>>> 7288350d
   }
 }
 
