--- conflicted
+++ resolved
@@ -3930,14 +3930,9 @@
       .attr(StatChangeAttr, [ BattleStat.ATK, BattleStat.DEF ], -1, true),
     new SelfStatusMove(Moves.MAGIC_COAT, "Magic Coat (N)", Type.PSYCHIC, -1, 15, "Moves like Leech Seed and moves that inflict status conditions are blocked by a barrier and reflected back to the user of those moves.", -1, 4, 3),
     new SelfStatusMove(Moves.RECYCLE, "Recycle (N)", Type.NORMAL, -1, 10, "The user recycles a held item that has been used in battle so it can be used again.", -1, 0, 3),
-<<<<<<< HEAD
-    new AttackMove(Moves.REVENGE, "Revenge (P)", Type.FIGHTING, MoveCategory.PHYSICAL, 60, 100, 10, "This attack move's power is doubled if the user has been hurt by the opponent in the same turn.", -1, -4, 3),
-    new AttackMove(Moves.BRICK_BREAK, "Brick Break", Type.FIGHTING, MoveCategory.PHYSICAL, 75, 100, 15, "The user attacks with a swift chop. It can also break barriers, such as Light Screen and Reflect.", -1, 0, 3)
-=======
     new AttackMove(Moves.REVENGE, "Revenge", Type.FIGHTING, MoveCategory.PHYSICAL, 60, 100, 10, "This attack move's power is doubled if the user has been hurt by the opponent in the same turn.", -1, -4, 3)
       .attr(TurnDamagedDoublePowerAttr),
-    new AttackMove(Moves.BRICK_BREAK, "Brick Break (P)", Type.FIGHTING, MoveCategory.PHYSICAL, 75, 100, 15, "The user attacks with a swift chop. It can also break barriers, such as Light Screen and Reflect.", -1, 0, 3)
->>>>>>> 753a17a4
+    new AttackMove(Moves.BRICK_BREAK, "Brick Break", Type.FIGHTING, MoveCategory.PHYSICAL, 75, 100, 15, "The user attacks with a swift chop. It can also break barriers, such as Light Screen and Reflect.", -1, 0, 3)
         .attr(RemoveScreensAttr),
     new StatusMove(Moves.YAWN, "Yawn", Type.NORMAL, -1, 10, "The user lets loose a huge yawn that lulls the target into falling asleep on the next turn.", -1, 0, 3)
       .attr(AddBattlerTagAttr, BattlerTagType.DROWSY, false, true)
