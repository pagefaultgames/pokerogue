import { ChargeAnim, MoveChargeAnim, initMoveAnim, loadMoveAnimAssets } from "./battle-anims";
import { BattleEndPhase, MoveEndPhase, MovePhase, NewBattlePhase, PartyStatusCurePhase, PokemonHealPhase, StatChangePhase, SwitchPhase, SwitchSummonPhase } from "../phases";
import { BattleStat, getBattleStatName } from "./battle-stat";
import { EncoreTag, GulpMissileTag, HelpingHandTag, SemiInvulnerableTag, StockpilingTag, TypeBoostTag } from "./battler-tags";
import { getPokemonNameWithAffix } from "../messages";
import Pokemon, { AttackMoveResult, EnemyPokemon, HitResult, MoveResult, PlayerPokemon, PokemonMove, TurnMove } from "../field/pokemon";
import { StatusEffect, getStatusEffectHealText, isNonVolatileStatusEffect, getNonVolatileStatusEffects} from "./status-effect";
import { getTypeResistances, Type } from "./type";
import { Constructor } from "#app/utils";
import * as Utils from "../utils";
import { WeatherType } from "./weather";
import { ArenaTagSide, ArenaTrapTag, WeakenMoveTypeTag } from "./arena-tag";
import { UnswappableAbilityAbAttr, UncopiableAbilityAbAttr, UnsuppressableAbilityAbAttr, BlockRecoilDamageAttr, BlockOneHitKOAbAttr, IgnoreContactAbAttr, MaxMultiHitAbAttr, applyAbAttrs, BlockNonDirectDamageAbAttr, MoveAbilityBypassAbAttr, ReverseDrainAbAttr, FieldPreventExplosiveMovesAbAttr, ForceSwitchOutImmunityAbAttr, BlockItemTheftAbAttr, applyPostAttackAbAttrs, ConfusionOnStatusEffectAbAttr, HealFromBerryUseAbAttr, IgnoreProtectOnContactAbAttr, IgnoreMoveEffectsAbAttr, applyPreDefendAbAttrs, MoveEffectChanceMultiplierAbAttr, WonderSkinAbAttr, applyPreAttackAbAttrs, MoveTypeChangeAttr, UserFieldMoveTypePowerBoostAbAttr, FieldMoveTypePowerBoostAbAttr, AllyMoveCategoryPowerBoostAbAttr, VariableMovePowerAbAttr } from "./ability";
import { allAbilities } from "./ability";
import { PokemonHeldItemModifier, BerryModifier, PreserveBerryModifier, PokemonMoveAccuracyBoosterModifier, AttackTypeBoosterModifier, PokemonMultiHitModifier } from "../modifier/modifier";
import { BattlerIndex, BattleType } from "../battle";
import { Stat } from "./pokemon-stat";
import { TerrainType } from "./terrain";
import { ModifierPoolType } from "#app/modifier/modifier-type";
import { Command } from "../ui/command-ui-handler";
import i18next from "i18next";
import { Localizable } from "#app/interfaces/locales";
import { getBerryEffectFunc } from "./berry";
import { Abilities } from "#enums/abilities";
import { ArenaTagType } from "#enums/arena-tag-type";
import { BattlerTagType } from "#enums/battler-tag-type";
import { Biome } from "#enums/biome";
import { Moves } from "#enums/moves";
import { Species } from "#enums/species";
import { MoveUsedEvent } from "#app/events/battle-scene.js";

export enum MoveCategory {
  PHYSICAL,
  SPECIAL,
  STATUS
}

export enum MoveTarget {
  /** {@link https://bulbapedia.bulbagarden.net/wiki/Category:Moves_that_target_the_user Moves that target the User} */
  USER,
  OTHER,
  ALL_OTHERS,
  NEAR_OTHER,
  /** {@link https://bulbapedia.bulbagarden.net/wiki/Category:Moves_that_target_all_adjacent_Pok%C3%A9mon Moves that target all adjacent Pokemon} */
  ALL_NEAR_OTHERS,
  NEAR_ENEMY,
  /** {@link https://bulbapedia.bulbagarden.net/wiki/Category:Moves_that_target_all_adjacent_foes Moves that target all adjacent foes} */
  ALL_NEAR_ENEMIES,
  RANDOM_NEAR_ENEMY,
  ALL_ENEMIES,
  /** {@link https://bulbapedia.bulbagarden.net/wiki/Category:Counterattacks Counterattacks} */
  ATTACKER,
  /** {@link https://bulbapedia.bulbagarden.net/wiki/Category:Moves_that_target_one_adjacent_ally Moves that target one adjacent ally} */
  NEAR_ALLY,
  ALLY,
  USER_OR_NEAR_ALLY,
  USER_AND_ALLIES,
  /** {@link https://bulbapedia.bulbagarden.net/wiki/Category:Moves_that_target_all_Pok%C3%A9mon Moves that target all Pokemon} */
  ALL,
  USER_SIDE,
  /** {@link https://bulbapedia.bulbagarden.net/wiki/Category:Entry_hazard-creating_moves Entry hazard-creating moves} */
  ENEMY_SIDE,
  BOTH_SIDES,
  PARTY,
  CURSE
}

export enum MoveFlags {
  NONE              = 0,
  MAKES_CONTACT     = 1 << 0,
  IGNORE_PROTECT    = 1 << 1,
  IGNORE_VIRTUAL    = 1 << 2,
  SOUND_BASED       = 1 << 3,
  HIDE_USER         = 1 << 4,
  HIDE_TARGET       = 1 << 5,
  BITING_MOVE       = 1 << 6,
  PULSE_MOVE        = 1 << 7,
  PUNCHING_MOVE     = 1 << 8,
  SLICING_MOVE      = 1 << 9,
  /**
   * Indicates a move should be affected by {@linkcode Abilities.RECKLESS}
   * @see {@linkcode Move.recklessMove()}
   */
  RECKLESS_MOVE     = 1 << 10,
  BALLBOMB_MOVE     = 1 << 11,
  POWDER_MOVE       = 1 << 12,
  DANCE_MOVE        = 1 << 13,
  WIND_MOVE         = 1 << 14,
  TRIAGE_MOVE       = 1 << 15,
  IGNORE_ABILITIES  = 1 << 16,
  /**
   * Enables all hits of a multi-hit move to be accuracy checked individually
   */
  CHECK_ALL_HITS   = 1 << 17,
  /**
   * Indicates a move is able to be redirected to allies in a double battle if the attacker faints
   */
  REDIRECT_COUNTER = 1 << 18,
}

type MoveConditionFunc = (user: Pokemon, target: Pokemon, move: Move) => boolean;
type UserMoveConditionFunc = (user: Pokemon, move: Move) => boolean;

export default class Move implements Localizable {
  public id: Moves;
  public name: string;
  public type: Type;
  public defaultType: Type;
  public category: MoveCategory;
  public moveTarget: MoveTarget;
  public power: integer;
  public accuracy: integer;
  public pp: integer;
  public effect: string;
  public chance: integer;
  public priority: integer;
  public generation: integer;
  public attrs: MoveAttr[];
  private conditions: MoveCondition[];
  private flags: integer;
  private nameAppend: string;

  constructor(id: Moves, type: Type, category: MoveCategory, defaultMoveTarget: MoveTarget, power: integer, accuracy: integer, pp: integer, chance: integer, priority: integer, generation: integer) {
    this.id = id;

    this.nameAppend = "";
    this.type = type;
    this.defaultType = type;
    this.category = category;
    this.moveTarget = defaultMoveTarget;
    this.power = power;
    this.accuracy = accuracy;
    this.pp = pp;
    this.chance = chance;
    this.priority = priority;
    this.generation = generation;

    this.attrs = [];
    this.conditions = [];

    this.flags = 0;
    if (defaultMoveTarget === MoveTarget.USER) {
      this.setFlag(MoveFlags.IGNORE_PROTECT, true);
    }
    if (category === MoveCategory.PHYSICAL) {
      this.setFlag(MoveFlags.MAKES_CONTACT, true);
    }

    this.localize();
  }

  localize(): void {
    const i18nKey = Moves[this.id].split("_").filter(f => f).map((f, i) => i ? `${f[0]}${f.slice(1).toLowerCase()}` : f.toLowerCase()).join("") as unknown as string;

    this.name = this.id ? `${i18next.t(`move:${i18nKey}.name`)}${this.nameAppend}` : "";
    this.effect = this.id ? `${i18next.t(`move:${i18nKey}.effect`)}${this.nameAppend}` : "";
  }

  /**
   * Get all move attributes that match `attrType`
   * @param attrType any attribute that extends {@linkcode MoveAttr}
   * @returns Array of attributes that match `attrType`, Empty Array if none match.
   */
  getAttrs<T extends MoveAttr>(attrType: Constructor<T>): T[] {
    return this.attrs.filter((a): a is T => a instanceof attrType);
  }

  /**
   * Check if a move has an attribute that matches `attrType`
   * @param attrType any attribute that extends {@linkcode MoveAttr}
   * @returns true if the move has attribute `attrType`
   */
  hasAttr<T extends MoveAttr>(attrType: Constructor<T>): boolean {
    return this.attrs.some((attr) => attr instanceof attrType);
  }

  /**
   * Takes as input a boolean function and returns the first MoveAttr in attrs that matches true
   * @param attrPredicate
   * @returns the first {@linkcode MoveAttr} element in attrs that makes the input function return true
   */
  findAttr(attrPredicate: (attr: MoveAttr) => boolean): MoveAttr {
    return this.attrs.find(attrPredicate)!; // TODO: is the bang correct?
  }

  /**
   * Adds a new MoveAttr to the move (appends to the attr array)
   * if the MoveAttr also comes with a condition, also adds that to the conditions array: {@linkcode MoveCondition}
   * @param AttrType {@linkcode MoveAttr} the constructor of a MoveAttr class
   * @param args the args needed to instantiate a the given class
   * @returns the called object {@linkcode Move}
   */
  attr<T extends Constructor<MoveAttr>>(AttrType: T, ...args: ConstructorParameters<T>): this {
    const attr = new AttrType(...args);
    this.attrs.push(attr);
    let attrCondition = attr.getCondition();
    if (attrCondition) {
      if (typeof attrCondition === "function") {
        attrCondition = new MoveCondition(attrCondition);
      }
      this.conditions.push(attrCondition);
    }

    return this;
  }

  /**
   * Adds a new MoveAttr to the move (appends to the attr array)
   * if the MoveAttr also comes with a condition, also adds that to the conditions array: {@linkcode MoveCondition}
   * Almost identical to {@link attr}, except you are passing in a MoveAttr object, instead of a constructor and it's arguments
   * @param attrAdd {@linkcode MoveAttr} the attribute to add
   * @returns the called object {@linkcode Move}
   */
  addAttr(attrAdd: MoveAttr): this {
    this.attrs.push(attrAdd);
    let attrCondition = attrAdd.getCondition();
    if (attrCondition) {
      if (typeof attrCondition === "function") {
        attrCondition = new MoveCondition(attrCondition);
      }
      this.conditions.push(attrCondition);
    }

    return this;
  }

  /**
   * Sets the move target of this move
   * @param moveTarget {@linkcode MoveTarget} the move target to set
   * @returns the called object {@linkcode Move}
   */
  target(moveTarget: MoveTarget): this {
    this.moveTarget = moveTarget;
    return this;
  }

  /**
   * Getter function that returns if this Move has a MoveFlag
   * @param flag {@linkcode MoveFlags} to check
   * @returns boolean
   */
  hasFlag(flag: MoveFlags): boolean {
    // internally it is taking the bitwise AND (MoveFlags are represented as bit-shifts) and returning False if result is 0 and true otherwise
    return !!(this.flags & flag);
  }

  /**
   * Getter function that returns if the move hits multiple targets
   * @returns boolean
   */
  isMultiTarget(): boolean {
    switch (this.moveTarget) {
    case MoveTarget.ALL_OTHERS:
    case MoveTarget.ALL_NEAR_OTHERS:
    case MoveTarget.ALL_NEAR_ENEMIES:
    case MoveTarget.ALL_ENEMIES:
    case MoveTarget.USER_AND_ALLIES:
    case MoveTarget.ALL:
    case MoveTarget.USER_SIDE:
    case MoveTarget.ENEMY_SIDE:
    case MoveTarget.BOTH_SIDES:
      return true;
    }
    return false;
  }

  /**
   * Getter function that returns if the move targets itself or an ally
   * @returns boolean
   */

  isAllyTarget(): boolean {
    switch (this.moveTarget) {
    case MoveTarget.USER:
    case MoveTarget.NEAR_ALLY:
    case MoveTarget.ALLY:
    case MoveTarget.USER_OR_NEAR_ALLY:
    case MoveTarget.USER_AND_ALLIES:
    case MoveTarget.USER_SIDE:
      return true;
    }
    return false;
  }

  /**
   * Checks if the move is immune to certain types.
   * Currently looks at cases of Grass types with powder moves and Dark types with moves affected by Prankster.
   * @param {Pokemon} user the source of this move
   * @param {Pokemon} target the target of this move
   * @param {Type} type the type of the move's target
   * @returns boolean
   */
  isTypeImmune(user: Pokemon, target: Pokemon, type: Type): boolean {
    if (this.moveTarget === MoveTarget.USER) {
      return false;
    }

    switch (type) {
    case Type.GRASS:
      if (this.hasFlag(MoveFlags.POWDER_MOVE)) {
        return true;
      }
      break;
    case Type.DARK:
      if (user.hasAbility(Abilities.PRANKSTER) && this.category === MoveCategory.STATUS && (user.isPlayer() !== target.isPlayer())) {
        return true;
      }
      break;
    }
    return false;
  }

  /**
   * Adds a move condition to the move
   * @param condition {@linkcode MoveCondition} or {@linkcode MoveConditionFunc}, appends to conditions array a new MoveCondition object
   * @returns the called object {@linkcode Move}
   */
  condition(condition: MoveCondition | MoveConditionFunc): this {
    if (typeof condition === "function") {
      condition = new MoveCondition(condition as MoveConditionFunc);
    }
    this.conditions.push(condition);

    return this;
  }

  /**
   * Marks the move as "partial": appends texts to the move name
   * @returns the called object {@linkcode Move}
   */
  partial(): this {
    this.nameAppend += " (P)";
    return this;
  }

  /**
   * Marks the move as "unimplemented": appends texts to the move name
   * @returns the called object {@linkcode Move}
   */
  unimplemented(): this {
    this.nameAppend += " (N)";
    return this;
  }

  /**
   * Sets the flags of the move
   * @param flag {@linkcode MoveFlags}
   * @param on a boolean, if True, then "ORs" the flag onto existing ones, if False then "XORs" the flag onto existing ones
   */
  private setFlag(flag: MoveFlags, on: boolean): void {
    // bitwise OR and bitwise XOR respectively
    if (on) {
      this.flags |= flag;
    } else {
      this.flags ^= flag;
    }
  }

  /**
   * Sets the {@linkcode MoveFlags.MAKES_CONTACT} flag for the calling Move
   * @param makesContact The value (boolean) to set the flag to
   * @returns The {@linkcode Move} that called this function
   */
  makesContact(makesContact: boolean = true): this { // TODO: is true the correct default?
    this.setFlag(MoveFlags.MAKES_CONTACT, makesContact);
    return this;
  }

  /**
   * Sets the {@linkcode MoveFlags.IGNORE_PROTECT} flag for the calling Move
   * @param ignoresProtect The value (boolean) to set the flag to
   * example: @see {@linkcode Moves.CURSE}
   * @returns The {@linkcode Move} that called this function
   */
  ignoresProtect(ignoresProtect: boolean = true): this { // TODO: is `true` the correct default?
    this.setFlag(MoveFlags.IGNORE_PROTECT, ignoresProtect);
    return this;
  }

  /**
   * Sets the {@linkcode MoveFlags.IGNORE_VIRTUAL} flag for the calling Move
   * @param ignoresVirtual The value (boolean) to set the flag to
   * example: @see {@linkcode Moves.NATURE_POWER}
   * @returns The {@linkcode Move} that called this function
   */
  ignoresVirtual(ignoresVirtual: boolean = true): this { // TODO: is `true` the correct default?
    this.setFlag(MoveFlags.IGNORE_VIRTUAL, ignoresVirtual);
    return this;
  }

  /**
   * Sets the {@linkcode MoveFlags.SOUND_BASED} flag for the calling Move
   * @param soundBased The value (boolean) to set the flag to
   * example: @see {@linkcode Moves.UPROAR}
   * @returns The {@linkcode Move} that called this function
   */
  soundBased(soundBased: boolean = true): this { // TODO: is `true` the correct default?
    this.setFlag(MoveFlags.SOUND_BASED, soundBased);
    return this;
  }

  /**
   * Sets the {@linkcode MoveFlags.HIDE_USER} flag for the calling Move
   * @param hidesUser The value (boolean) to set the flag to
   * example: @see {@linkcode Moves.TELEPORT}
   * @returns The {@linkcode Move} that called this function
   */
  hidesUser(hidesUser: boolean = true): this { // TODO: is `true` the correct default?
    this.setFlag(MoveFlags.HIDE_USER, hidesUser);
    return this;
  }

  /**
   * Sets the {@linkcode MoveFlags.HIDE_TARGET} flag for the calling Move
   * @param hidesTarget The value (boolean) to set the flag to
   * example: @see {@linkcode Moves.WHIRLWIND}
   * @returns The {@linkcode Move} that called this function
   */
  hidesTarget(hidesTarget: boolean = true): this { // TODO: is `true` the correct default?
    this.setFlag(MoveFlags.HIDE_TARGET, hidesTarget);
    return this;
  }

  /**
   * Sets the {@linkcode MoveFlags.BITING_MOVE} flag for the calling Move
   * @param bitingMove The value (boolean) to set the flag to
   * example: @see {@linkcode Moves.BITE}
   * @returns The {@linkcode Move} that called this function
   */
  bitingMove(bitingMove: boolean = true): this { // TODO: is `true` the correct default?
    this.setFlag(MoveFlags.BITING_MOVE, bitingMove);
    return this;
  }

  /**
   * Sets the {@linkcode MoveFlags.PULSE_MOVE} flag for the calling Move
   * @param pulseMove The value (boolean) to set the flag to
   * example: @see {@linkcode Moves.WATER_PULSE}
   * @returns The {@linkcode Move} that called this function
   */
  pulseMove(pulseMove: boolean = true): this { // TODO: is `true` the correct default?
    this.setFlag(MoveFlags.PULSE_MOVE, pulseMove);
    return this;
  }

  /**
   * Sets the {@linkcode MoveFlags.PUNCHING_MOVE} flag for the calling Move
   * @param punchingMove The value (boolean) to set the flag to
   * example: @see {@linkcode Moves.DRAIN_PUNCH}
   * @returns The {@linkcode Move} that called this function
   */
  punchingMove(punchingMove: boolean = true): this { // TODO: is `true` the correct default?
    this.setFlag(MoveFlags.PUNCHING_MOVE, punchingMove);
    return this;
  }

  /**
   * Sets the {@linkcode MoveFlags.SLICING_MOVE} flag for the calling Move
   * @param slicingMove The value (boolean) to set the flag to
   * example: @see {@linkcode Moves.X_SCISSOR}
   * @returns The {@linkcode Move} that called this function
   */
  slicingMove(slicingMove: boolean = true): this { // TODO: is `true` the correct default?
    this.setFlag(MoveFlags.SLICING_MOVE, slicingMove);
    return this;
  }

  /**
   * Sets the {@linkcode MoveFlags.RECKLESS_MOVE} flag for the calling Move
   * @see {@linkcode Abilities.RECKLESS}
   * @param recklessMove The value to set the flag to
   * @returns The {@linkcode Move} that called this function
   */
  recklessMove(recklessMove: boolean = true): this { // TODO: is `true` the correct default?
    this.setFlag(MoveFlags.RECKLESS_MOVE, recklessMove);
    return this;
  }

  /**
   * Sets the {@linkcode MoveFlags.BALLBOMB_MOVE} flag for the calling Move
   * @param ballBombMove The value (boolean) to set the flag to
   * example: @see {@linkcode Moves.ELECTRO_BALL}
   * @returns The {@linkcode Move} that called this function
   */
  ballBombMove(ballBombMove: boolean = true): this { // TODO: is `true` the correct default?
    this.setFlag(MoveFlags.BALLBOMB_MOVE, ballBombMove);
    return this;
  }

  /**
   * Sets the {@linkcode MoveFlags.POWDER_MOVE} flag for the calling Move
   * @param powderMove The value (boolean) to set the flag to
   * example: @see {@linkcode Moves.STUN_SPORE}
   * @returns The {@linkcode Move} that called this function
   */
  powderMove(powderMove: boolean = true): this { // TODO: is `true` the correct default?
    this.setFlag(MoveFlags.POWDER_MOVE, powderMove);
    return this;
  }

  /**
   * Sets the {@linkcode MoveFlags.DANCE_MOVE} flag for the calling Move
   * @param danceMove The value (boolean) to set the flag to
   * example: @see {@linkcode Moves.PETAL_DANCE}
   * @returns The {@linkcode Move} that called this function
   */
  danceMove(danceMove: boolean = true): this { // TODO: is `true` the correct default?
    this.setFlag(MoveFlags.DANCE_MOVE, danceMove);
    return this;
  }

  /**
   * Sets the {@linkcode MoveFlags.WIND_MOVE} flag for the calling Move
   * @param windMove The value (boolean) to set the flag to
   * example: @see {@linkcode Moves.HURRICANE}
   * @returns The {@linkcode Move} that called this function
   */
  windMove(windMove: boolean = true): this { // TODO: is `true` the correct default?
    this.setFlag(MoveFlags.WIND_MOVE, windMove);
    return this;
  }

  /**
   * Sets the {@linkcode MoveFlags.TRIAGE_MOVE} flag for the calling Move
   * @param triageMove The value (boolean) to set the flag to
   * example: @see {@linkcode Moves.ABSORB}
   * @returns The {@linkcode Move} that called this function
   */
  triageMove(triageMove: boolean = true): this { // TODO: is `true` the correct default?
    this.setFlag(MoveFlags.TRIAGE_MOVE, triageMove);
    return this;
  }

  /**
   * Sets the {@linkcode MoveFlags.IGNORE_ABILITIES} flag for the calling Move
   * @param ignoresAbilities sThe value (boolean) to set the flag to
   * example: @see {@linkcode Moves.SUNSTEEL_STRIKE}
   * @returns The {@linkcode Move} that called this function
   */
  ignoresAbilities(ignoresAbilities: boolean = true): this { // TODO: is `true` the correct default?
    this.setFlag(MoveFlags.IGNORE_ABILITIES, ignoresAbilities);
    return this;
  }

  /**
   * Sets the {@linkcode MoveFlags.CHECK_ALL_HITS} flag for the calling Move
   * @param checkAllHits The value (boolean) to set the flag to
   * example: @see {@linkcode Moves.TRIPLE_AXEL}
   * @returns The {@linkcode Move} that called this function
   */
  checkAllHits(checkAllHits: boolean = true): this { // TODO: is `true` the correct default?
    this.setFlag(MoveFlags.CHECK_ALL_HITS, checkAllHits);
    return this;
  }

  /**
   * Sets the {@linkcode MoveFlags.REDIRECT_COUNTER} flag for the calling Move
   * @param redirectCounter The value (boolean) to set the flag to
   * example: @see {@linkcode Moves.METAL_BURST}
   * @returns The {@linkcode Move} that called this function
   */
  redirectCounter(redirectCounter: boolean = true): this { // TODO: is `true` the correct default?
    this.setFlag(MoveFlags.REDIRECT_COUNTER, redirectCounter);
    return this;
  }

  /**
   * Checks if the move flag applies to the pokemon(s) using/receiving the move
   * @param flag {@linkcode MoveFlags} MoveFlag to check on user and/or target
   * @param user {@linkcode Pokemon} the Pokemon using the move
   * @param target {@linkcode Pokemon} the Pokemon receiving the move
   * @returns boolean
   */
  checkFlag(flag: MoveFlags, user: Pokemon, target: Pokemon | null): boolean {
    // special cases below, eg: if the move flag is MAKES_CONTACT, and the user pokemon has an ability that ignores contact (like "Long Reach"), then overrides and move does not make contact
    switch (flag) {
    case MoveFlags.MAKES_CONTACT:
      if (user.hasAbilityWithAttr(IgnoreContactAbAttr)) {
        return false;
      }
      break;
    case MoveFlags.IGNORE_ABILITIES:
      if (user.hasAbilityWithAttr(MoveAbilityBypassAbAttr)) {
        const abilityEffectsIgnored = new Utils.BooleanHolder(false);
        applyAbAttrs(MoveAbilityBypassAbAttr, user, abilityEffectsIgnored, this);
        if (abilityEffectsIgnored.value) {
          return true;
        }
      }
    case MoveFlags.IGNORE_PROTECT:
      if (user.hasAbilityWithAttr(IgnoreProtectOnContactAbAttr) &&
          this.checkFlag(MoveFlags.MAKES_CONTACT, user, target)) {
        return true;
      }
    }

    return !!(this.flags & flag);
  }

  /**
   * Applies each {@linkcode MoveCondition} of this move to the params
   * @param user {@linkcode Pokemon} to apply conditions to
   * @param target {@linkcode Pokemon} to apply conditions to
   * @param move {@linkcode Move} to apply conditions to
   * @returns boolean: false if any of the apply()'s return false, else true
   */
  applyConditions(user: Pokemon, target: Pokemon, move: Move): boolean {
    for (const condition of this.conditions) {
      if (!condition.apply(user, target, move)) {
        return false;
      }
    }

    return true;
  }

  /**
   * Sees if, given the target pokemon, a move fails on it (by looking at each {@linkcode MoveAttr} of this move
   * @param user {@linkcode Pokemon} using the move
   * @param target {@linkcode Pokemon} receiving the move
   * @param move {@linkcode Move} using the move
   * @param cancelled {@linkcode Utils.BooleanHolder} to hold boolean value
   * @returns string of the failed text, or null
   */
  getFailedText(user: Pokemon, target: Pokemon, move: Move, cancelled: Utils.BooleanHolder): string | null {
    for (const attr of this.attrs) {
      const failedText = attr.getFailedText(user, target, move, cancelled);
      if (failedText !== null) {
        return failedText;
      }
    }
    return null;
  }

  /**
   * Calculates the userBenefitScore across all the attributes and conditions
   * @param user {@linkcode Pokemon} using the move
   * @param target {@linkcode Pokemon} receiving the move
   * @param move {@linkcode Move} using the move
   * @returns integer representing the total benefitScore
   */
  getUserBenefitScore(user: Pokemon, target: Pokemon, move: Move): integer {
    let score = 0;

    for (const attr of this.attrs) {
      score += attr.getUserBenefitScore(user, target, move);
    }

    for (const condition of this.conditions) {
      score += condition.getUserBenefitScore(user, target, move);
    }

    return score;
  }

  /**
   * Calculates the targetBenefitScore across all the attributes
   * @param user {@linkcode Pokemon} using the move
   * @param target {@linkcode Pokemon} receiving the move
   * @param move {@linkcode Move} using the move
   * @returns integer representing the total benefitScore
   */
  getTargetBenefitScore(user: Pokemon, target: Pokemon, move: Move): integer {
    let score = 0;

    for (const attr of this.attrs) {
      // conditionals to check if the move is self targeting (if so then you are applying the move to yourself, not the target)
      score += attr.getTargetBenefitScore(user, !attr.selfTarget ? target : user, move) * (target !== user && attr.selfTarget ? -1 : 1);
    }

    return score;
  }

  /**
   * Calculates the accuracy of a move in battle based on various conditions and attributes.
   *
   * @param user {@linkcode Pokemon} The Pokémon using the move.
   * @param target {@linkcode Pokemon} The Pokémon being targeted by the move.
   * @returns The calculated accuracy of the move.
   */
  calculateBattleAccuracy(user: Pokemon, target: Pokemon) {
    const moveAccuracy = new Utils.NumberHolder(this.accuracy);

    applyMoveAttrs(VariableAccuracyAttr, user, target, this, moveAccuracy);
    applyPreDefendAbAttrs(WonderSkinAbAttr, target, user, this, { value: false }, moveAccuracy);

    if (moveAccuracy.value === -1) {
      return moveAccuracy.value;
    }

    const isOhko = this.hasAttr(OneHitKOAccuracyAttr);

    if (!isOhko) {
      user.scene.applyModifiers(PokemonMoveAccuracyBoosterModifier, user.isPlayer(), user, moveAccuracy);
    }

    if (user.scene.arena.weather?.weatherType === WeatherType.FOG) {
      /**
       *  The 0.9 multiplier is PokeRogue-only implementation, Bulbapedia uses 3/5
       *  See Fog {@link https://bulbapedia.bulbagarden.net/wiki/Fog}
       */
      moveAccuracy.value = Math.floor(moveAccuracy.value * 0.9);
    }

    if (!isOhko && user.scene.arena.getTag(ArenaTagType.GRAVITY)) {
      moveAccuracy.value = Math.floor(moveAccuracy.value * 1.67);
    }

    return moveAccuracy.value;
  }

  /**
   * Calculates the power of a move in battle based on various conditions and attributes.
   *
   * @param source {@linkcode Pokemon} The Pokémon using the move.
   * @param target {@linkcode Pokemon} The Pokémon being targeted by the move.
   * @returns The calculated power of the move.
   */
  calculateBattlePower(source: Pokemon, target: Pokemon): number {
    if (this.category === MoveCategory.STATUS) {
      return -1;
    }

    const power = new Utils.NumberHolder(this.power);
    const typeChangeMovePowerMultiplier = new Utils.NumberHolder(1);

    applyPreAttackAbAttrs(MoveTypeChangeAttr, source, target, this, typeChangeMovePowerMultiplier);

    const sourceTeraType = source.getTeraType();
    if (sourceTeraType !== Type.UNKNOWN && sourceTeraType === this.type && power.value < 60 && this.priority <= 0 && !this.hasAttr(MultiHitAttr) && !source.scene.findModifier(m => m instanceof PokemonMultiHitModifier && m.pokemonId === source.id)) {
      power.value = 60;
    }

    applyPreAttackAbAttrs(VariableMovePowerAbAttr, source, target, this, power);

    if (source.getAlly()) {
      applyPreAttackAbAttrs(AllyMoveCategoryPowerBoostAbAttr, source.getAlly(), target, this, power);
    }

    const fieldAuras = new Set(
      source.scene.getField(true)
        .map((p) => p.getAbilityAttrs(FieldMoveTypePowerBoostAbAttr) as FieldMoveTypePowerBoostAbAttr[])
        .flat(),
    );
    for (const aura of fieldAuras) {
      // The only relevant values are `move` and the `power` holder
      aura.applyPreAttack(null, null, null, this, [power]);
    }

    const alliedField: Pokemon[] = source instanceof PlayerPokemon ? source.scene.getPlayerField() : source.scene.getEnemyField();
    alliedField.forEach(p => applyPreAttackAbAttrs(UserFieldMoveTypePowerBoostAbAttr, p, target, this, power));

    power.value *= typeChangeMovePowerMultiplier.value;

    const typeBoost = source.findTag(t => t instanceof TypeBoostTag && t.boostedType === this.type) as TypeBoostTag;
    if (typeBoost) {
      power.value *= typeBoost.boostValue;
    }

    if (source.scene.arena.getTerrainType() === TerrainType.GRASSY && target.isGrounded() && this.type === Type.GROUND && this.moveTarget === MoveTarget.ALL_NEAR_OTHERS) {
      power.value /= 2;
    }

    applyMoveAttrs(VariablePowerAttr, source, target, this, power);

    source.scene.applyModifiers(PokemonMultiHitModifier, source.isPlayer(), source, new Utils.IntegerHolder(0), power);

    if (!this.hasAttr(TypelessAttr)) {
      source.scene.arena.applyTags(WeakenMoveTypeTag, this.type, power);
      source.scene.applyModifiers(AttackTypeBoosterModifier, source.isPlayer(), source, this.type, power);
    }

    if (source.getTag(HelpingHandTag)) {
      power.value *= 1.5;
    }

    return power.value;
  }
}

export class AttackMove extends Move {
  constructor(id: Moves, type: Type, category: MoveCategory, power: integer, accuracy: integer, pp: integer, chance: integer, priority: integer, generation: integer) {
    super(id, type, category, MoveTarget.NEAR_OTHER, power, accuracy, pp, chance, priority, generation);

    /**
     * {@link https://bulbapedia.bulbagarden.net/wiki/Freeze_(status_condition)}
     * > All damaging Fire-type moves can now thaw a frozen target, regardless of whether or not they have a chance to burn;
     */
    if (this.type === Type.FIRE) {
      this.addAttr(new HealStatusEffectAttr(false, StatusEffect.FREEZE));
    }
  }

  getTargetBenefitScore(user: Pokemon, target: Pokemon, move: Move): integer {
    let ret = super.getTargetBenefitScore(user, target, move);

    let attackScore = 0;

    const effectiveness = target.getAttackTypeEffectiveness(this.type, user);
    attackScore = Math.pow(effectiveness - 1, 2) * effectiveness < 1 ? -2 : 2;
    if (attackScore) {
      if (this.category === MoveCategory.PHYSICAL) {
        const atk = new Utils.IntegerHolder(user.getBattleStat(Stat.ATK, target));
        applyMoveAttrs(VariableAtkAttr, user, target, move, atk);
        if (atk.value > user.getBattleStat(Stat.SPATK, target)) {
          const statRatio = user.getBattleStat(Stat.SPATK, target) / atk.value;
          if (statRatio <= 0.75) {
            attackScore *= 2;
          } else if (statRatio <= 0.875) {
            attackScore *= 1.5;
          }
        }
      } else {
        const spAtk = new Utils.IntegerHolder(user.getBattleStat(Stat.SPATK, target));
        applyMoveAttrs(VariableAtkAttr, user, target, move, spAtk);
        if (spAtk.value > user.getBattleStat(Stat.ATK, target)) {
          const statRatio = user.getBattleStat(Stat.ATK, target) / spAtk.value;
          if (statRatio <= 0.75) {
            attackScore *= 2;
          } else if (statRatio <= 0.875) {
            attackScore *= 1.5;
          }
        }
      }

      const power = new Utils.NumberHolder(this.power);
      applyMoveAttrs(VariablePowerAttr, user, target, move, power);

      attackScore += Math.floor(power.value / 5);
    }

    ret -= attackScore;

    return ret;
  }
}

export class StatusMove extends Move {
  constructor(id: Moves, type: Type, accuracy: integer, pp: integer, chance: integer, priority: integer, generation: integer) {
    super(id, type, MoveCategory.STATUS, MoveTarget.NEAR_OTHER, -1, accuracy, pp, chance, priority, generation);
  }
}

export class SelfStatusMove extends Move {
  constructor(id: Moves, type: Type, accuracy: integer, pp: integer, chance: integer, priority: integer, generation: integer) {
    super(id, type, MoveCategory.STATUS, MoveTarget.USER, -1, accuracy, pp, chance, priority, generation);
  }
}

/**
 * Base class defining all {@linkcode Move} Attributes
 * @abstract
 * @see {@linkcode apply}
 */
export abstract class MoveAttr {
  /** Should this {@linkcode Move} target the user? */
  public selfTarget: boolean;

  constructor(selfTarget: boolean = false) {
    this.selfTarget = selfTarget;
  }

  /**
   * Applies move attributes
   * @see {@linkcode applyMoveAttrsInternal}
   * @virtual
   * @param user {@linkcode Pokemon} using the move
   * @param target {@linkcode Pokemon} target of the move
   * @param move {@linkcode Move} with this attribute
   * @param args Set of unique arguments needed by this attribute
   * @returns true if application of the ability succeeds
   */
  apply(user: Pokemon | null, target: Pokemon | null, move: Move, args: any[]): boolean | Promise<boolean> {
    return true;
  }

  /**
   * @virtual
   * @returns the {@linkcode MoveCondition} or {@linkcode MoveConditionFunc} for this {@linkcode Move}
   */
  getCondition(): MoveCondition | MoveConditionFunc | null {
    return null;
  }

  /**
   * @virtual
   * @param user {@linkcode Pokemon} using the move
   * @param target {@linkcode Pokemon} target of the move
   * @param move {@linkcode Move} with this attribute
   * @param cancelled {@linkcode Utils.BooleanHolder} which stores if the move should fail
   * @returns the string representing failure of this {@linkcode Move}
   */
  getFailedText(user: Pokemon, target: Pokemon, move: Move, cancelled: Utils.BooleanHolder): string | null {
    return null;
  }

  /**
   * Used by the Enemy AI to rank an attack based on a given user
   * @see {@linkcode EnemyPokemon.getNextMove}
   * @virtual
   */
  getUserBenefitScore(user: Pokemon, target: Pokemon, move: Move): integer {
    return 0;
  }

  /**
   * Used by the Enemy AI to rank an attack based on a given target
   * @see {@linkcode EnemyPokemon.getNextMove}
   * @virtual
   */
  getTargetBenefitScore(user: Pokemon, target: Pokemon, move: Move): integer {
    return 0;
  }
}

export enum MoveEffectTrigger {
  PRE_APPLY,
  POST_APPLY,
  HIT,
  /** Triggers one time after all target effects have applied */
  POST_TARGET,
}

/** Base class defining all Move Effect Attributes
 * @extends MoveAttr
 * @see {@linkcode apply}
 */
export class MoveEffectAttr extends MoveAttr {
  /** Defines when this effect should trigger in the move's effect order
   * @see {@linkcode phases.MoveEffectPhase.start}
   */
  public trigger: MoveEffectTrigger;
  /** Should this effect only apply on the first hit? */
  public firstHitOnly: boolean;
  /** Should this effect only apply on the last hit? */
  public lastHitOnly: boolean;
  /** Should this effect only apply on the first target hit? */
  public firstTargetOnly: boolean;

  constructor(selfTarget?: boolean, trigger?: MoveEffectTrigger, firstHitOnly: boolean = false, lastHitOnly: boolean = false, firstTargetOnly: boolean = false) {
    super(selfTarget);
    this.trigger = trigger !== undefined ? trigger : MoveEffectTrigger.POST_APPLY;
    this.firstHitOnly = firstHitOnly;
    this.lastHitOnly = lastHitOnly;
    this.firstTargetOnly = firstTargetOnly;
  }

  /**
   * Determines whether the {@linkcode Move}'s effects are valid to {@linkcode apply}
   * @virtual
   * @param user {@linkcode Pokemon} using the move
   * @param target {@linkcode Pokemon} target of the move
   * @param move {@linkcode Move} with this attribute
   * @param args Set of unique arguments needed by this attribute
   * @returns true if basic application of the ability attribute should be possible
   */
  canApply(user: Pokemon, target: Pokemon, move: Move, args?: any[]) {
    return !! (this.selfTarget ? user.hp && !user.getTag(BattlerTagType.FRENZY) : target.hp)
           && (this.selfTarget || !target.getTag(BattlerTagType.PROTECTED) ||
                move.checkFlag(MoveFlags.IGNORE_PROTECT, user, target));
  }

  /** Applies move effects so long as they are able based on {@linkcode canApply} */
  apply(user: Pokemon, target: Pokemon, move: Move, args?: any[]): boolean | Promise<boolean> {
    return this.canApply(user, target, move, args);
  }

  /**
   * Gets the used move's additional effect chance.
   * If user's ability has MoveEffectChanceMultiplierAbAttr or IgnoreMoveEffectsAbAttr modifies the base chance.
   * @param user {@linkcode Pokemon} using this move
   * @param target {@linkcode Pokemon} target of this move
   * @param move {@linkcode Move} being used
   * @param selfEffect {@linkcode Boolean} if move targets user.
   * @returns Move chance value.
   */
  getMoveChance(user: Pokemon, target: Pokemon, move: Move, selfEffect?: Boolean, showAbility?: Boolean): integer {
    const moveChance = new Utils.NumberHolder(move.chance);
    applyAbAttrs(MoveEffectChanceMultiplierAbAttr, user, null, moveChance, move, target, selfEffect, showAbility);
    if (!selfEffect) {
      applyPreDefendAbAttrs(IgnoreMoveEffectsAbAttr, target, user, null, null, moveChance);
    }
    return moveChance.value;
  }
}

/**
 * Base class defining all Move Header attributes.
 * Move Header effects apply at the beginning of a turn before any moves are resolved.
 * They can be used to apply effects to the field (e.g. queueing a message) or to the user
 * (e.g. adding a battler tag).
 */
export class MoveHeaderAttr extends MoveAttr {
  constructor() {
    super(true);
  }
}

/**
 * Header attribute to queue a message at the beginning of a turn.
 * @see {@link MoveHeaderAttr}
 */
export class MessageHeaderAttr extends MoveHeaderAttr {
  private message: string | ((user: Pokemon, move: Move) => string);

  constructor(message: string | ((user: Pokemon, move: Move) => string)) {
    super();
    this.message = message;
  }

  apply(user: Pokemon, target: Pokemon, move: Move, args: any[]): boolean {
    const message = typeof this.message === "string"
      ? this.message
      : this.message(user, move);

    if (message) {
      user.scene.queueMessage(message);
      return true;
    }
    return false;
  }
}

/**
 * Header attribute to implement the "charge phase" of Beak Blast at the
 * beginning of a turn.
 * @see {@link https://bulbapedia.bulbagarden.net/wiki/Beak_Blast_(move) | Beak Blast}
 * @see {@linkcode BeakBlastChargingTag}
 */
export class BeakBlastHeaderAttr extends MoveHeaderAttr {
  /** Required to initialize Beak Blast's charge animation correctly */
  public chargeAnim = ChargeAnim.BEAK_BLAST_CHARGING;

  apply(user: Pokemon, target: Pokemon, move: Move, args: any[]): boolean {
    user.addTag(BattlerTagType.BEAK_BLAST_CHARGING);
    return true;
  }
}

export class PreMoveMessageAttr extends MoveAttr {
  private message: string | ((user: Pokemon, target: Pokemon, move: Move) => string);

  constructor(message: string | ((user: Pokemon, target: Pokemon, move: Move) => string)) {
    super();
    this.message = message;
  }

  apply(user: Pokemon, target: Pokemon, move: Move, args: any[]): boolean {
    const message = typeof this.message === "string"
      ? this.message as string
      : this.message(user, target, move);
    if (message) {
      user.scene.queueMessage(message, 500);
      return true;
    }
    return false;
  }
}

export class StatusMoveTypeImmunityAttr extends MoveAttr {
  public immuneType: Type;

  constructor(immuneType: Type) {
    super(false);

    this.immuneType = immuneType;
  }
}

export class IgnoreOpponentStatChangesAttr extends MoveAttr {
  apply(user: Pokemon, target: Pokemon, move: Move, args: any[]): boolean {
    (args[0] as Utils.IntegerHolder).value = 0;

    return true;
  }
}

export class HighCritAttr extends MoveAttr {
  apply(user: Pokemon, target: Pokemon, move: Move, args: any[]): boolean {
    (args[0] as Utils.IntegerHolder).value++;

    return true;
  }

  getUserBenefitScore(user: Pokemon, target: Pokemon, move: Move): integer {
    return 3;
  }
}

export class CritOnlyAttr extends MoveAttr {
  apply(user: Pokemon, target: Pokemon, move: Move, args: any[]): boolean {
    (args[0] as Utils.BooleanHolder).value = true;

    return true;
  }

  getUserBenefitScore(user: Pokemon, target: Pokemon, move: Move): integer {
    return 5;
  }
}

export class FixedDamageAttr extends MoveAttr {
  private damage: integer;

  constructor(damage: integer) {
    super();

    this.damage = damage;
  }

  apply(user: Pokemon, target: Pokemon, move: Move, args: any[]): boolean {
    (args[0] as Utils.IntegerHolder).value = this.getDamage(user, target, move);

    return true;
  }

  getDamage(user: Pokemon, target: Pokemon, move: Move): integer {
    return this.damage;
  }
}

export class UserHpDamageAttr extends FixedDamageAttr {
  constructor() {
    super(0);
  }

  apply(user: Pokemon, target: Pokemon, move: Move, args: any[]): boolean {
    (args[0] as Utils.IntegerHolder).value = user.hp;

    return true;
  }
}

export class TargetHalfHpDamageAttr extends FixedDamageAttr {
  constructor() {
    super(0);
  }

  apply(user: Pokemon, target: Pokemon, move: Move, args: any[]): boolean {
    (args[0] as Utils.IntegerHolder).value = Math.max(Math.floor(target.hp / 2), 1);

    return true;
  }

  getTargetBenefitScore(user: Pokemon, target: Pokemon, move: Move): number {
    return target.getHpRatio() > 0.5 ? Math.floor(((target.getHpRatio() - 0.5) * -24) + 4) : -20;
  }
}

export class MatchHpAttr extends FixedDamageAttr {
  constructor() {
    super(0);
  }

  apply(user: Pokemon, target: Pokemon, move: Move, args: any[]): boolean {
    (args[0] as Utils.IntegerHolder).value = target.hp - user.hp;

    return true;
  }

  getCondition(): MoveConditionFunc {
    return (user, target, move) => user.hp <= target.hp;
  }

  // TODO
  /*getUserBenefitScore(user: Pokemon, target: Pokemon, move: Move): integer {
    return 0;
  }*/
}

type MoveFilter = (move: Move) => boolean;

export class CounterDamageAttr extends FixedDamageAttr {
  private moveFilter: MoveFilter;
  private multiplier: number;

  constructor(moveFilter: MoveFilter, multiplier: integer) {
    super(0);

    this.moveFilter = moveFilter;
    this.multiplier = multiplier;
  }

  apply(user: Pokemon, target: Pokemon, move: Move, args: any[]): boolean {
    const damage = user.turnData.attacksReceived.filter(ar => this.moveFilter(allMoves[ar.move])).reduce((total: integer, ar: AttackMoveResult) => total + ar.damage, 0);
    (args[0] as Utils.IntegerHolder).value = Math.floor(Math.max(damage * this.multiplier, 1));

    return true;
  }

  getCondition(): MoveConditionFunc {
    return (user, target, move) => !!user.turnData.attacksReceived.filter(ar => this.moveFilter(allMoves[ar.move])).length;
  }
}

export class LevelDamageAttr extends FixedDamageAttr {
  constructor() {
    super(0);
  }

  getDamage(user: Pokemon, target: Pokemon, move: Move): number {
    return user.level;
  }
}

export class RandomLevelDamageAttr extends FixedDamageAttr {
  constructor() {
    super(0);
  }

  getDamage(user: Pokemon, target: Pokemon, move: Move): number {
    return Math.max(Math.floor(user.level * (user.randSeedIntRange(50, 150) * 0.01)), 1);
  }
}

export class ModifiedDamageAttr extends MoveAttr {
  apply(user: Pokemon, target: Pokemon, move: Move, args: any[]): boolean {
    const initialDamage = args[0] as Utils.IntegerHolder;
    initialDamage.value = this.getModifiedDamage(user, target, move, initialDamage.value);

    return true;
  }

  getModifiedDamage(user: Pokemon, target: Pokemon, move: Move, damage: integer): integer {
    return damage;
  }
}

export class SurviveDamageAttr extends ModifiedDamageAttr {
  getModifiedDamage(user: Pokemon, target: Pokemon, move: Move, damage: number): number {
    return Math.min(damage, target.hp - 1);
  }

  getCondition(): MoveConditionFunc {
    return (user, target, move) => target.hp > 1;
  }

  getUserBenefitScore(user: Pokemon, target: Pokemon, move: Move): integer {
    return target.hp > 1 ? 0 : -20;
  }
}

export class RecoilAttr extends MoveEffectAttr {
  private useHp: boolean;
  private damageRatio: number;
  private unblockable: boolean;

  constructor(useHp: boolean = false, damageRatio: number = 0.25, unblockable: boolean = false) {
    super(true, MoveEffectTrigger.POST_APPLY, false, true);

    this.useHp = useHp;
    this.damageRatio = damageRatio;
    this.unblockable = unblockable;
  }

  apply(user: Pokemon, target: Pokemon, move: Move, args: any[]): boolean {
    if (!super.apply(user, target, move, args)) {
      return false;
    }

    const cancelled = new Utils.BooleanHolder(false);
    if (!this.unblockable) {
      applyAbAttrs(BlockRecoilDamageAttr, user, cancelled);
      applyAbAttrs(BlockNonDirectDamageAbAttr, user, cancelled);
    }

    if (cancelled.value) {
      return false;
    }

    const recoilDamage = Math.max(Math.floor((!this.useHp ? user.turnData.damageDealt : user.getMaxHp()) * this.damageRatio),
      user.turnData.damageDealt ? 1 : 0);
    if (!recoilDamage) {
      return false;
    }

    if (cancelled.value) {
      return false;
    }

    user.damageAndUpdate(recoilDamage, HitResult.OTHER, false, true, true);
    user.scene.queueMessage(i18next.t("moveTriggers:hitWithRecoil", {pokemonName: getPokemonNameWithAffix(user)}));
    user.turnData.damageTaken += recoilDamage;

    return true;
  }

  getUserBenefitScore(user: Pokemon, target: Pokemon, move: Move): integer {
    return Math.floor((move.power / 5) / -4);
  }
}


/**
 * Attribute used for moves which self KO the user regardless if the move hits a target
 * @extends MoveEffectAttr
 * @see {@linkcode apply}
 **/
export class SacrificialAttr extends MoveEffectAttr {
  constructor() {
    super(true, MoveEffectTrigger.POST_TARGET);
  }

  /**
   * Deals damage to the user equal to their current hp
   * @param user {@linkcode Pokemon} that used the move
   * @param target {@linkcode Pokemon} target of the move
   * @param move {@linkcode Move} with this attribute
   * @param args N/A
   * @returns true if the function succeeds
   **/
  apply(user: Pokemon, target: Pokemon, move: Move, args: any[]): boolean {
    user.damageAndUpdate(user.hp, HitResult.OTHER, false, true, true);
	  user.turnData.damageTaken += user.hp;

    return true;
  }

  getUserBenefitScore(user: Pokemon, target: Pokemon, move: Move): integer {
    if (user.isBoss()) {
      return -20;
    }
    return Math.ceil(((1 - user.getHpRatio()) * 10 - 10) * (target.getAttackTypeEffectiveness(move.type, user) - 0.5));
  }
}

/**
 * Attribute used for moves which self KO the user but only if the move hits a target
 * @extends MoveEffectAttr
 * @see {@linkcode apply}
 **/
export class SacrificialAttrOnHit extends MoveEffectAttr {
  constructor() {
    super(true, MoveEffectTrigger.HIT);
  }

  /**
   * Deals damage to the user equal to their current hp if the move lands
   * @param user {@linkcode Pokemon} that used the move
   * @param target {@linkcode Pokemon} target of the move
   * @param move {@linkcode Move} with this attribute
   * @param args N/A
   * @returns true if the function succeeds
   **/
  apply(user: Pokemon, target: Pokemon, move: Move, args: any[]): boolean {
    // If the move fails to hit a target, then the user does not faint and the function returns false
    if (!super.apply(user, target, move, args)) {
      return false;
    }

    user.damageAndUpdate(user.hp, HitResult.OTHER, false, true, true);
    user.turnData.damageTaken += user.hp;

    return true;
  }

  getUserBenefitScore(user: Pokemon, target: Pokemon, move: Move): integer {
    if (user.isBoss()) {
      return -20;
    }
    return Math.ceil(((1 - user.getHpRatio()) * 10 - 10) * (target.getAttackTypeEffectiveness(move.type, user) - 0.5));
  }
}

/**
 * Attribute used for moves which cut the user's Max HP in half.
 * Triggers using {@linkcode MoveEffectTrigger.POST_TARGET}.
 * @extends MoveEffectAttr
 * @see {@linkcode apply}
 */
export class HalfSacrificialAttr extends MoveEffectAttr {
  constructor() {
    super(true, MoveEffectTrigger.POST_TARGET);
  }

  /**
   * Cut's the user's Max HP in half and displays the appropriate recoil message
   * @param user {@linkcode Pokemon} that used the move
   * @param target N/A
   * @param move {@linkcode Move} with this attribute
   * @param args N/A
   * @returns true if the function succeeds
   */
  apply(user: Pokemon, target: Pokemon, move: Move, args: any[]): boolean {
    if (!super.apply(user, target, move, args)) {
      return false;
    }

    const cancelled = new Utils.BooleanHolder(false);
    // Check to see if the Pokemon has an ability that blocks non-direct damage
    applyAbAttrs(BlockNonDirectDamageAbAttr, user, cancelled);
    if (!cancelled.value) {
      user.damageAndUpdate(Math.ceil(user.getMaxHp()/2), HitResult.OTHER, false, true, true);
      user.scene.queueMessage(i18next.t("moveTriggers:cutHpPowerUpMove", {pokemonName: getPokemonNameWithAffix(user)})); // Queue recoil message
    }
    return true;
  }

  getUserBenefitScore(user: Pokemon, target: Pokemon, move: Move): integer {
    if (user.isBoss()) {
      return -10;
    }
    return Math.ceil(((1 - user.getHpRatio()/2) * 10 - 10) * (target.getAttackTypeEffectiveness(move.type, user) - 0.5));
  }
}

export enum MultiHitType {
  _2,
  _2_TO_5,
  _3,
  _10,
  BEAT_UP,
}

/**
 * Heals the user or target by {@linkcode healRatio} depending on the value of {@linkcode selfTarget}
 * @extends MoveEffectAttr
 * @see {@linkcode apply}
 */
export class HealAttr extends MoveEffectAttr {
  /** The percentage of {@linkcode Stat.HP} to heal */
  private healRatio: number;
  /** Should an animation be shown? */
  private showAnim: boolean;

  constructor(healRatio?: number, showAnim?: boolean, selfTarget?: boolean) {
    super(selfTarget === undefined || selfTarget);

    this.healRatio = healRatio || 1;
    this.showAnim = !!showAnim;
  }

  apply(user: Pokemon, target: Pokemon, move: Move, args: any[]): boolean {
    this.addHealPhase(this.selfTarget ? user : target, this.healRatio);
    return true;
  }

  /**
   * Creates a new {@linkcode PokemonHealPhase}.
   * This heals the target and shows the appropriate message.
   */
  addHealPhase(target: Pokemon, healRatio: number) {
    target.scene.unshiftPhase(new PokemonHealPhase(target.scene, target.getBattlerIndex(),
      Math.max(Math.floor(target.getMaxHp() * healRatio), 1), i18next.t("moveTriggers:healHp", {pokemonName: getPokemonNameWithAffix(target)}), true, !this.showAnim));
  }

  getTargetBenefitScore(user: Pokemon, target: Pokemon, move: Move): integer {
    const score = ((1 - (this.selfTarget ? user : target).getHpRatio()) * 20) - this.healRatio * 10;
    return Math.round(score / (1 - this.healRatio / 2));
  }
}

/**
 * Cures the user's party of non-volatile status conditions, ie. Heal Bell, Aromatherapy
 * @extends MoveEffectAttr
 * @see {@linkcode apply}
 */
export class PartyStatusCureAttr extends MoveEffectAttr {
  /** Message to display after using move */
  private message: string;
  /** Skips mons with this ability, ie. Soundproof */
  private abilityCondition: Abilities;

  constructor(message: string | null, abilityCondition: Abilities) {
    super();

    this.message = message!; // TODO: is this bang correct?
    this.abilityCondition = abilityCondition;
  }

  //The same as MoveEffectAttr.canApply, except it doesn't check for the target's HP.
  canApply(user: Pokemon, target: Pokemon, move: Move, args: any[]) {
    const isTargetValid =
      (this.selfTarget && user.hp && !user.getTag(BattlerTagType.FRENZY)) ||
      (!this.selfTarget && (!target.getTag(BattlerTagType.PROTECTED) || move.hasFlag(MoveFlags.IGNORE_PROTECT)));
    return !!isTargetValid;
  }

  apply(user: Pokemon, target: Pokemon, move: Move, args: any[]): boolean {
    if (!this.canApply(user, target, move, args)) {
      return false;
    }
    this.addPartyCurePhase(user);
    return true;
  }

  addPartyCurePhase(user: Pokemon) {
    user.scene.unshiftPhase(new PartyStatusCurePhase(user.scene, user, this.message, this.abilityCondition));
  }
}

/**
 * Applies damage to the target's ally equal to 1/16 of that ally's max HP.
 * @extends MoveEffectAttr
 */
export class FlameBurstAttr extends MoveEffectAttr {
  /**
   * @param user - n/a
   * @param target - The target Pokémon.
   * @param move - n/a
   * @param args - n/a
   * @returns A boolean indicating whether the effect was successfully applied.
   */
  apply(user: Pokemon, target: Pokemon, move: Move, args: any[]): boolean | Promise<boolean> {
    const targetAlly = target.getAlly();
    const cancelled = new Utils.BooleanHolder(false);

    if (targetAlly) {
      applyAbAttrs(BlockNonDirectDamageAbAttr, targetAlly, cancelled);
    }

    if (cancelled.value || !targetAlly) {
      return false;
    }

    targetAlly.damageAndUpdate(Math.max(1, Math.floor(1/16 * targetAlly.getMaxHp())), HitResult.OTHER);
    return true;
  }

  getTargetBenefitScore(user: Pokemon, target: Pokemon, move: Move): integer {
    return target.getAlly() ? -5 : 0;
  }
}

export class SacrificialFullRestoreAttr extends SacrificialAttr {
  constructor() {
    super();
  }

  apply(user: Pokemon, target: Pokemon, move: Move, args: any[]): boolean {
    if (!super.apply(user, target, move, args)) {
      return false;
    }

    // We don't know which party member will be chosen, so pick the highest max HP in the party
    const maxPartyMemberHp = user.scene.getParty().map(p => p.getMaxHp()).reduce((maxHp: integer, hp: integer) => Math.max(hp, maxHp), 0);

    user.scene.pushPhase(new PokemonHealPhase(user.scene, user.getBattlerIndex(),
      maxPartyMemberHp, i18next.t("moveTriggers:sacrificialFullRestore", {pokemonName: getPokemonNameWithAffix(user)}), true, false, false, true), true);

    return true;
  }

  getUserBenefitScore(user: Pokemon, target: Pokemon, move: Move): integer {
    return -20;
  }

  getCondition(): MoveConditionFunc {
    return (user, target, move) => user.scene.getParty().filter(p => p.isActive()).length > user.scene.currentBattle.getBattlerCount();
  }
}

/**
 * Attribute used for moves which ignore type-based debuffs from weather, namely Hydro Steam.
 * Called during damage calculation after getting said debuff from getAttackTypeMultiplier in the Pokemon class.
 * @extends MoveAttr
 * @see {@linkcode apply}
 */
export class IgnoreWeatherTypeDebuffAttr extends MoveAttr {
  /** The {@linkcode WeatherType} this move ignores */
  public weather: WeatherType;

  constructor(weather: WeatherType) {
    super();
    this.weather = weather;
  }
  /**
   * Changes the type-based weather modifier if this move's power would be reduced by it
   * @param user {@linkcode Pokemon} that used the move
   * @param target N/A
   * @param move {@linkcode Move} with this attribute
   * @param args [0] {@linkcode Utils.NumberHolder} for arenaAttackTypeMultiplier
   * @returns true if the function succeeds
   */
  apply(user: Pokemon, target: Pokemon, move: Move, args: any[]): boolean {
    const weatherModifier=args[0] as Utils.NumberHolder;
    //If the type-based attack power modifier due to weather (e.g. Water moves in Sun) is below 1, set it to 1
    if (user.scene.arena.weather?.weatherType === this.weather) {
      weatherModifier.value = Math.max(weatherModifier.value, 1);
    }
    return true;
  }
}

export abstract class WeatherHealAttr extends HealAttr {
  constructor() {
    super(0.5);
  }

  apply(user: Pokemon, target: Pokemon, move: Move, args: any[]): boolean {
    let healRatio = 0.5;
    if (!user.scene.arena.weather?.isEffectSuppressed(user.scene)) {
      const weatherType = user.scene.arena.weather?.weatherType || WeatherType.NONE;
      healRatio = this.getWeatherHealRatio(weatherType);
    }
    this.addHealPhase(user, healRatio);
    return true;
  }

  abstract getWeatherHealRatio(weatherType: WeatherType): number;
}

export class PlantHealAttr extends WeatherHealAttr {
  getWeatherHealRatio(weatherType: WeatherType): number {
    switch (weatherType) {
    case WeatherType.SUNNY:
    case WeatherType.HARSH_SUN:
      return 2 / 3;
    case WeatherType.RAIN:
    case WeatherType.SANDSTORM:
    case WeatherType.HAIL:
    case WeatherType.SNOW:
    case WeatherType.HEAVY_RAIN:
      return 0.25;
    default:
      return 0.5;
    }
  }
}

export class SandHealAttr extends WeatherHealAttr {
  getWeatherHealRatio(weatherType: WeatherType): number {
    switch (weatherType) {
    case WeatherType.SANDSTORM:
      return 2 / 3;
    default:
      return 0.5;
    }
  }
}

/**
 * Heals the target or the user by either {@linkcode normalHealRatio} or {@linkcode boostedHealRatio}
 * depending on the evaluation of {@linkcode condition}
 * @extends HealAttr
 * @see {@linkcode apply}
 */
export class BoostHealAttr extends HealAttr {
  /** Healing received when {@linkcode condition} is false */
  private normalHealRatio: number;
  /** Healing received when {@linkcode condition} is true */
  private boostedHealRatio: number;
  /** The lambda expression to check against when boosting the healing value */
  private condition?: MoveConditionFunc;

  constructor(normalHealRatio?: number, boostedHealRatio?: number, showAnim?: boolean, selfTarget?: boolean, condition?: MoveConditionFunc) {
    super(normalHealRatio, showAnim, selfTarget);
    this.normalHealRatio = normalHealRatio!; // TODO: is this bang correct?
    this.boostedHealRatio = boostedHealRatio!; // TODO: is this bang correct?
    this.condition = condition;
  }

  /**
   * @param user {@linkcode Pokemon} using the move
   * @param target {@linkcode Pokemon} target of the move
   * @param move {@linkcode Move} with this attribute
   * @param args N/A
   * @returns true if the move was successful
   */
  apply(user: Pokemon, target: Pokemon, move: Move, args: any[]): boolean {
    const healRatio: number = (this.condition ? this.condition(user, target, move) : false) ? this.boostedHealRatio : this.normalHealRatio;
    this.addHealPhase(target, healRatio);
    return true;
  }
}

/**
 * Heals the target only if it is the ally
 * @extends HealAttr
 * @see {@linkcode apply}
 */
export class HealOnAllyAttr extends HealAttr {
  /**
   * @param user {@linkcode Pokemon} using the move
   * @param target {@linkcode Pokemon} target of the move
   * @param move {@linkcode Move} with this attribute
   * @param args N/A
   * @returns true if the function succeeds
   */
  apply(user: Pokemon, target: Pokemon, move: Move, args: any[]): boolean {
    if (user.getAlly() === target) {
      super.apply(user, target, move, args);
      return true;
    }

    return false;
  }
}

/**
 * Heals user as a side effect of a move that hits a target.
 * Healing is based on {@linkcode healRatio} * the amount of damage dealt or a stat of the target.
 * @extends MoveEffectAttr
 * @see {@linkcode apply}
 * @see {@linkcode getUserBenefitScore}
 */
export class HitHealAttr extends MoveEffectAttr {
  private healRatio: number;
  private message: string;
  private healStat: Stat | null;

  constructor(healRatio?: number | null, healStat?: Stat) {
    super(true, MoveEffectTrigger.HIT);

    this.healRatio = healRatio ?? 0.5;
    this.healStat = healStat ?? null;
  }
  /**
   * Heals the user the determined amount and possibly displays a message about regaining health.
   * If the target has the {@linkcode ReverseDrainAbAttr}, all healing is instead converted
   * to damage to the user.
   * @param user {@linkcode Pokemon} using this move
   * @param target {@linkcode Pokemon} target of this move
   * @param move {@linkcode Move} being used
   * @param args N/A
   * @returns true if the function succeeds
   */
  apply(user: Pokemon, target: Pokemon, move: Move, args: any[]): boolean {
    let healAmount = 0;
    let message = "";
    const reverseDrain = target.hasAbilityWithAttr(ReverseDrainAbAttr, false);
    if (this.healStat !== null) {
      // Strength Sap formula
      healAmount = target.getBattleStat(this.healStat);
      message = i18next.t("battle:drainMessage", {pokemonName: getPokemonNameWithAffix(target)});
    } else {
      // Default healing formula used by draining moves like Absorb, Draining Kiss, Bitter Blade, etc.
      healAmount = Math.max(Math.floor(user.turnData.currDamageDealt * this.healRatio), 1);
      message = i18next.t("battle:regainHealth", {pokemonName: getPokemonNameWithAffix(user)});
    }
    if (reverseDrain) {
      if (user.hasAbilityWithAttr(BlockNonDirectDamageAbAttr)) {
        healAmount = 0;
        message = "";
      } else {
        user.turnData.damageTaken += healAmount;
        healAmount = healAmount * -1;
        message = "";
      }
    }
    user.scene.unshiftPhase(new PokemonHealPhase(user.scene, user.getBattlerIndex(), healAmount, message, false, true));
    return true;
  }

  /**
   * Used by the Enemy AI to rank an attack based on a given user
   * @param user {@linkcode Pokemon} using this move
   * @param target {@linkcode Pokemon} target of this move
   * @param move {@linkcode Move} being used
   * @returns an integer. Higher means enemy is more likely to use that move.
   */
  getUserBenefitScore(user: Pokemon, target: Pokemon, move: Move): integer {
    if (this.healStat) {
      const healAmount = target.getBattleStat(this.healStat);
      return Math.floor(Math.max(0, (Math.min(1, (healAmount+user.hp)/user.getMaxHp() - 0.33))) / user.getHpRatio());
    }
    return Math.floor(Math.max((1 - user.getHpRatio()) - 0.33, 0) * (move.power / 4));
  }
}

/**
 * Attribute used for moves that change priority in a turn given a condition,
 * e.g. Grassy Glide
 * Called when move order is calculated in {@linkcode TurnStartPhase}.
 * @extends MoveAttr
 * @see {@linkcode apply}
 */
export class IncrementMovePriorityAttr extends MoveAttr {
  /** The condition for a move's priority being incremented */
  private moveIncrementFunc: (pokemon: Pokemon, target:Pokemon, move: Move) => boolean;
  /** The amount to increment priority by, if condition passes. */
  private increaseAmount: integer;

  constructor(moveIncrementFunc: (pokemon: Pokemon, target:Pokemon, move: Move) => boolean, increaseAmount = 1) {
    super();

    this.moveIncrementFunc = moveIncrementFunc;
    this.increaseAmount = increaseAmount;
  }

  /**
   * Increments move priority by set amount if condition passes
   * @param user {@linkcode Pokemon} using this move
   * @param target {@linkcode Pokemon} target of this move
   * @param move {@linkcode Move} being used
   * @param args [0] {@linkcode Utils.IntegerHolder} for move priority.
   * @returns true if function succeeds
   */
  apply(user: Pokemon, target: Pokemon, move: Move, args: any[]): boolean {
    if (!this.moveIncrementFunc(user, target, move)) {
      return false;
    }

    (args[0] as Utils.IntegerHolder).value += this.increaseAmount;
    return true;
  }
}

/**
 * Attribute used for attack moves that hit multiple times per use, e.g. Bullet Seed.
 *
 * Applied at the beginning of {@linkcode MoveEffectPhase}.
 *
 * @extends MoveAttr
 * @see {@linkcode apply}
 */
export class MultiHitAttr extends MoveAttr {
  private multiHitType: MultiHitType;

  constructor(multiHitType?: MultiHitType) {
    super();

    this.multiHitType = multiHitType !== undefined ? multiHitType : MultiHitType._2_TO_5;
  }

  /**
   * Set the hit count of an attack based on this attribute instance's {@linkcode MultiHitType}.
   * If the target has an immunity to this attack's types, the hit count will always be 1.
   *
   * @param user {@linkcode Pokemon} that used the attack
   * @param target {@linkcode Pokemon} targeted by the attack
   * @param move {@linkcode Move} being used
   * @param args [0] {@linkcode Utils.IntegerHolder} storing the hit count of the attack
   * @returns True
   */
  apply(user: Pokemon, target: Pokemon, move: Move, args: any[]): boolean {
    let hitTimes: integer;

    if (target.getAttackMoveEffectiveness(user, new PokemonMove(move.id)) === 0) {
      // If there is a type immunity, the attack will stop no matter what
      hitTimes = 1;
    } else {
      const hitType = new Utils.IntegerHolder(this.multiHitType);
      applyMoveAttrs(ChangeMultiHitTypeAttr, user, target, move, hitType);
      this.multiHitType = hitType.value;
      hitTimes = this.getHitCount(user, target);
    }

    (args[0] as Utils.IntegerHolder).value = hitTimes;
    return true;
  }

  getTargetBenefitScore(user: Pokemon, target: Pokemon, move: Move): number {
    return -5;
  }

  /**
   * Calculate the number of hits that an attack should have given this attribute's
   * {@linkcode MultiHitType}.
   *
   * @param user {@linkcode Pokemon} using the attack
   * @param target {@linkcode Pokemon} targeted by the attack
   * @returns The number of hits this attack should deal
   */
  getHitCount(user: Pokemon, target: Pokemon): integer {
    switch (this.multiHitType) {
    case MultiHitType._2_TO_5:
    {
      const rand = user.randSeedInt(16);
      const hitValue = new Utils.IntegerHolder(rand);
      applyAbAttrs(MaxMultiHitAbAttr, user, null, hitValue);
      if (hitValue.value >= 10) {
        return 2;
      } else if (hitValue.value >= 4) {
        return 3;
      } else if (hitValue.value >= 2) {
        return 4;
      } else {
        return 5;
      }
    }
    case MultiHitType._2:
      return 2;
    case MultiHitType._3:
      return 3;
    case MultiHitType._10:
      return 10;
    case MultiHitType.BEAT_UP:
      const party = user.isPlayer() ? user.scene.getParty() : user.scene.getEnemyParty();
      // No status means the ally pokemon can contribute to Beat Up
      return party.reduce((total, pokemon) => {
        return total + (pokemon.id === user.id ? 1 : pokemon?.status && pokemon.status.effect !== StatusEffect.NONE ? 0 : 1);
      }, 0);
    }
  }
}

export class ChangeMultiHitTypeAttr extends MoveAttr {
  apply(user: Pokemon, target: Pokemon, move: Move, args: any[]): boolean {
    //const hitType = args[0] as Utils.NumberHolder;
    return false;
  }
}

export class WaterShurikenMultiHitTypeAttr extends ChangeMultiHitTypeAttr {
  apply(user: Pokemon, target: Pokemon, move: Move, args: any[]): boolean {
    if (user.species.speciesId === Species.GRENINJA && user.hasAbility(Abilities.BATTLE_BOND) && user.formIndex === 2) {
      (args[0] as Utils.IntegerHolder).value = MultiHitType._3;
      return true;
    }
    return false;
  }
}

export class StatusEffectAttr extends MoveEffectAttr {
  public effect: StatusEffect;
  public cureTurn: integer | null;
  public overrideStatus: boolean;

  constructor(effect: StatusEffect, selfTarget?: boolean, cureTurn?: integer, overrideStatus?: boolean) {
    super(selfTarget, MoveEffectTrigger.HIT);

    this.effect = effect;
    this.cureTurn = cureTurn!; // TODO: is this bang correct?
    this.overrideStatus = !!overrideStatus;
  }

  apply(user: Pokemon, target: Pokemon, move: Move, args: any[]): boolean {
    const moveChance = this.getMoveChance(user, target, move, this.selfTarget, true);
    const statusCheck = moveChance < 0 || moveChance === 100 || user.randSeedInt(100) < moveChance;
    if (statusCheck) {
      const pokemon = this.selfTarget ? user : target;
      if (pokemon.status) {
        if (this.overrideStatus) {
          pokemon.resetStatus();
        } else {
          return false;
        }
      }
      if ((!pokemon.status || (pokemon.status.effect === this.effect && moveChance < 0))
        && pokemon.trySetStatus(this.effect, true, user, this.cureTurn)) {
        applyPostAttackAbAttrs(ConfusionOnStatusEffectAbAttr, user, target, move, null, this.effect);
        return true;
      }
    }
    return false;
  }

  getTargetBenefitScore(user: Pokemon, target: Pokemon, move: Move): number {
    const moveChance = this.getMoveChance(user, target, move, this.selfTarget, false);
    return !(this.selfTarget ? user : target).status && (this.selfTarget ? user : target).canSetStatus(this.effect, true, false, user) ? Math.floor(moveChance * -0.1) : 0;
  }
}

export class MultiStatusEffectAttr extends StatusEffectAttr {
  public effects: StatusEffect[];

  constructor(effects: StatusEffect[], selfTarget?: boolean, cureTurn?: integer, overrideStatus?: boolean) {
    super(effects[0], selfTarget, cureTurn, overrideStatus);
    this.effects = effects;
  }

  apply(user: Pokemon, target: Pokemon, move: Move, args: any[]): boolean {
    this.effect = Utils.randSeedItem(this.effects);
    const result = super.apply(user, target, move, args);
    return result;
  }

  getTargetBenefitScore(user: Pokemon, target: Pokemon, move: Move): number {
    const moveChance = this.getMoveChance(user, target, move, this.selfTarget, false);
    return !(this.selfTarget ? user : target).status && (this.selfTarget ? user : target).canSetStatus(this.effect, true, false, user) ? Math.floor(moveChance * -0.1) : 0;
  }
}

export class PsychoShiftEffectAttr extends MoveEffectAttr {
  constructor() {
    super(false, MoveEffectTrigger.HIT);
  }

  apply(user: Pokemon, target: Pokemon, move: Move, args: any[]): boolean {
    const statusToApply: StatusEffect | undefined = user.status?.effect ?? (user.hasAbility(Abilities.COMATOSE) ? StatusEffect.SLEEP : undefined);

    if (target.status) {
      return false;
    }
    //@ts-ignore - how can target.status.effect be checked when we return `false` before when it's defined?
    if (!target.status || (target.status.effect === statusToApply && move.chance < 0)) { // TODO: resolve ts-ignore
      const statusAfflictResult = target.trySetStatus(statusToApply, true, user);
      if (statusAfflictResult) {
        if (user.status) {
          user.scene.queueMessage(getStatusEffectHealText(user.status.effect, getPokemonNameWithAffix(user)));
        }
        user.resetStatus();
        user.updateInfo();
      }
      return statusAfflictResult;
    }

    return false;
  }

  getTargetBenefitScore(user: Pokemon, target: Pokemon, move: Move): number {
    return !(this.selfTarget ? user : target).status && (this.selfTarget ? user : target).canSetStatus(user.status?.effect, true, false, user) ? Math.floor(move.chance * -0.1) : 0;
  }
}
/**
 * The following needs to be implemented for Thief
 * "If the user faints due to the target's Ability (Rough Skin or Iron Barbs) or held Rocky Helmet, it cannot remove the target's held item."
 * "If Knock Off causes a Pokémon with the Sticky Hold Ability to faint, it can now remove that Pokémon's held item."
 */
export class StealHeldItemChanceAttr extends MoveEffectAttr {
  private chance: number;

  constructor(chance: number) {
    super(false, MoveEffectTrigger.HIT);
    this.chance = chance;
  }

  apply(user: Pokemon, target: Pokemon, move: Move, args: any[]): Promise<boolean> {
    return new Promise<boolean>(resolve => {
      const rand = Phaser.Math.RND.realInRange(0, 1);
      if (rand >= this.chance) {
        return resolve(false);
      }
      const heldItems = this.getTargetHeldItems(target).filter(i => i.isTransferrable);
      if (heldItems.length) {
        const poolType = target.isPlayer() ? ModifierPoolType.PLAYER : target.hasTrainer() ? ModifierPoolType.TRAINER : ModifierPoolType.WILD;
        const highestItemTier = heldItems.map(m => m.type.getOrInferTier(poolType)).reduce((highestTier, tier) => Math.max(tier!, highestTier), 0); // TODO: is the bang after tier correct?
        const tierHeldItems = heldItems.filter(m => m.type.getOrInferTier(poolType) === highestItemTier);
        const stolenItem = tierHeldItems[user.randSeedInt(tierHeldItems.length)];
        user.scene.tryTransferHeldItemModifier(stolenItem, user, false).then(success => {
          if (success) {
            user.scene.queueMessage(i18next.t("moveTriggers:stoleItem", {pokemonName: getPokemonNameWithAffix(user), targetName: getPokemonNameWithAffix(target), itemName: stolenItem.type.name}));
          }
          resolve(success);
        });
        return;
      }

      resolve(false);
    });
  }

  getTargetHeldItems(target: Pokemon): PokemonHeldItemModifier[] {
    return target.scene.findModifiers(m => m instanceof PokemonHeldItemModifier
      && m.pokemonId === target.id, target.isPlayer()) as PokemonHeldItemModifier[];
  }

  getUserBenefitScore(user: Pokemon, target: Pokemon, move: Move): number {
    const heldItems = this.getTargetHeldItems(target);
    return heldItems.length ? 5 : 0;
  }

  getTargetBenefitScore(user: Pokemon, target: Pokemon, move: Move): number {
    const heldItems = this.getTargetHeldItems(target);
    return heldItems.length ? -5 : 0;
  }
}

/**
 * Removes a random held item (or berry) from target.
 * Used for Incinerate and Knock Off.
 * Not Implemented Cases: (Same applies for Thief)
 * "If the user faints due to the target's Ability (Rough Skin or Iron Barbs) or held Rocky Helmet, it cannot remove the target's held item."
 * "If Knock Off causes a Pokémon with the Sticky Hold Ability to faint, it can now remove that Pokémon's held item."
 */
export class RemoveHeldItemAttr extends MoveEffectAttr {

  /** Optional restriction for item pool to berries only i.e. Differentiating Incinerate and Knock Off */
  private berriesOnly: boolean;

  constructor(berriesOnly: boolean) {
    super(false, MoveEffectTrigger.HIT);
    this.berriesOnly = berriesOnly;
  }

  /**
   *
   * @param user {@linkcode Pokemon} that used the move
   * @param target Target {@linkcode Pokemon} that the moves applies to
   * @param move {@linkcode Move} that is used
   * @param args N/A
   * @returns {boolean} True if an item was removed
   */
  apply(user: Pokemon, target: Pokemon, move: Move, args: any[]): boolean {
    if (!this.berriesOnly && target.isPlayer()) { // "Wild Pokemon cannot knock off Player Pokemon's held items" (See Bulbapedia)
      return false;
    }

    const cancelled = new Utils.BooleanHolder(false);
    applyAbAttrs(BlockItemTheftAbAttr, target, cancelled); // Check for abilities that block item theft

    if (cancelled.value === true) {
      return false;
    }

    // Considers entire transferrable item pool by default (Knock Off). Otherwise berries only if specified (Incinerate).
    let heldItems = this.getTargetHeldItems(target).filter(i => i.isTransferrable);

    if (this.berriesOnly) {
      heldItems = heldItems.filter(m => m instanceof BerryModifier && m.pokemonId === target.id, target.isPlayer());
    }

    if (heldItems.length) {
      const removedItem = heldItems[user.randSeedInt(heldItems.length)];

      // Decrease item amount and update icon
      !--removedItem.stackCount;
      target.scene.updateModifiers(target.isPlayer());

      if (this.berriesOnly) {
        user.scene.queueMessage(i18next.t("moveTriggers:incineratedItem", {pokemonName: getPokemonNameWithAffix(user), targetName: getPokemonNameWithAffix(target), itemName: removedItem.type.name}));
      } else {
        user.scene.queueMessage(i18next.t("moveTriggers:knockedOffItem", {pokemonName: getPokemonNameWithAffix(user), targetName: getPokemonNameWithAffix(target), itemName: removedItem.type.name}));
      }
    }

    return true;
  }

  getTargetHeldItems(target: Pokemon): PokemonHeldItemModifier[] {
    return target.scene.findModifiers(m => m instanceof PokemonHeldItemModifier
      && m.pokemonId === target.id, target.isPlayer()) as PokemonHeldItemModifier[];
  }

  getUserBenefitScore(user: Pokemon, target: Pokemon, move: Move): number {
    const heldItems = this.getTargetHeldItems(target);
    return heldItems.length ? 5 : 0;
  }

  getTargetBenefitScore(user: Pokemon, target: Pokemon, move: Move): number {
    const heldItems = this.getTargetHeldItems(target);
    return heldItems.length ? -5 : 0;
  }
}

/**
 * Attribute that causes targets of the move to eat a berry. Used for Teatime, Stuff Cheeks
 */
export class EatBerryAttr extends MoveEffectAttr {
  protected chosenBerry: BerryModifier | undefined;
  constructor() {
    super(true, MoveEffectTrigger.HIT);
  }
  /**
   * Causes the target to eat a berry.
   * @param user {@linkcode Pokemon} Pokemon that used the move
   * @param target {@linkcode Pokemon} Pokemon that will eat a berry
   * @param move {@linkcode Move} The move being used
   * @param args Unused
   * @returns {boolean} true if the function succeeds
   */
  apply(user: Pokemon, target: Pokemon, move: Move, args: any[]): boolean {
    if (!super.apply(user, target, move, args)) {
      return false;
    }

    const heldBerries = this.getTargetHeldBerries(target);
    if (heldBerries.length <= 0) {
      return false;
    }
    this.chosenBerry = heldBerries[user.randSeedInt(heldBerries.length)];
    const preserve = new Utils.BooleanHolder(false);
    target.scene.applyModifiers(PreserveBerryModifier, target.isPlayer(), target, preserve); // check for berry pouch preservation
    if (!preserve.value) {
      this.reduceBerryModifier(target);
    }
    this.eatBerry(target);
    return true;
  }

  getTargetHeldBerries(target: Pokemon): BerryModifier[] {
    return target.scene.findModifiers(m => m instanceof BerryModifier
      && (m as BerryModifier).pokemonId === target.id, target.isPlayer()) as BerryModifier[];
  }

  reduceBerryModifier(target: Pokemon) {
    if (this.chosenBerry?.stackCount === 1) {
      target.scene.removeModifier(this.chosenBerry, !target.isPlayer());
    } else if (this.chosenBerry !== undefined && this.chosenBerry.stackCount > 1) {
      this.chosenBerry.stackCount--;
    }
    target.scene.updateModifiers(target.isPlayer());
  }

  eatBerry(consumer: Pokemon) {
    getBerryEffectFunc(this.chosenBerry!.berryType)(consumer); // consumer eats the berry
    applyAbAttrs(HealFromBerryUseAbAttr, consumer, new Utils.BooleanHolder(false));
  }
}

/**
 *  Attribute used for moves that steal a random berry from the target. The user then eats the stolen berry.
 *  Used for Pluck & Bug Bite.
 */
export class StealEatBerryAttr extends EatBerryAttr {
  constructor() {
    super();
  }
  /**
   * User steals a random berry from the target and then eats it.
   * @param {Pokemon} user Pokemon that used the move and will eat the stolen berry
   * @param {Pokemon} target Pokemon that will have its berry stolen
   * @param {Move} move Move being used
   * @param {any[]} args Unused
   * @returns {boolean} true if the function succeeds
   */
  apply(user: Pokemon, target: Pokemon, move: Move, args: any[]): boolean {
    const cancelled = new Utils.BooleanHolder(false);
    applyAbAttrs(BlockItemTheftAbAttr, target, cancelled); // check for abilities that block item theft
    if (cancelled.value === true) {
      return false;
    }

    const heldBerries = this.getTargetHeldBerries(target);
    if (heldBerries.length <= 0) {
      return false;
    }
    // if the target has berries, pick a random berry and steal it
    this.chosenBerry = heldBerries[user.randSeedInt(heldBerries.length)];
    const message = i18next.t("battle:stealEatBerry", {pokemonName: user.name, targetName: target.name, berryName: this.chosenBerry.type.name});
    user.scene.queueMessage(message);
    this.reduceBerryModifier(target);
    this.eatBerry(user);
    return true;
  }
}

/**
 * Move attribute that signals that the move should cure a status effect
 * @extends MoveEffectAttr
 * @see {@linkcode apply()}
 */
export class HealStatusEffectAttr extends MoveEffectAttr {
  /** List of Status Effects to cure */
  private effects: StatusEffect[];

  /**
   * @param selfTarget - Whether this move targets the user
   * @param ...effects - List of status effects to cure
   */
  constructor(selfTarget: boolean, ...effects: StatusEffect[]) {
    super(selfTarget, MoveEffectTrigger.POST_APPLY, false, true);

    this.effects = effects;
  }

  /**
   * @param user {@linkcode Pokemon} source of the move
   * @param target {@linkcode Pokemon} target of the move
   * @param move the {@linkcode Move} being used
   * @returns true if the status is cured
   */
  apply(user: Pokemon, target: Pokemon, move: Move, args: any[]): boolean {
    if (!super.apply(user, target, move, args)) {
      return false;
    }

    // Special edge case for shield dust blocking Sparkling Aria curing burn
    const moveTargets = getMoveTargets(user, move.id);
    if (target.hasAbilityWithAttr(IgnoreMoveEffectsAbAttr) && move.id === Moves.SPARKLING_ARIA && moveTargets.targets.length === 1) {
      return false;
    }

    const pokemon = this.selfTarget ? user : target;
    if (pokemon.status && this.effects.includes(pokemon.status.effect)) {
      pokemon.scene.queueMessage(getStatusEffectHealText(pokemon.status.effect, getPokemonNameWithAffix(pokemon)));
      pokemon.resetStatus();
      pokemon.updateInfo();

      return true;
    }

    return false;
  }

  isOfEffect(effect: StatusEffect): boolean {
    return this.effects.includes(effect);
  }

  getUserBenefitScore(user: Pokemon, target: Pokemon, move: Move): integer {
    return user.status ? 10 : 0;
  }
}

export class BypassSleepAttr extends MoveAttr {
  apply(user: Pokemon, target: Pokemon, move: Move, args: any[]): boolean {
    if (user.status?.effect === StatusEffect.SLEEP) {
      user.addTag(BattlerTagType.BYPASS_SLEEP, 1, move.id, user.id);
      return true;
    }

    return false;
  }
}

/**
 * Attribute used for moves that bypass the burn damage reduction of physical moves, currently only facade
 * Called during damage calculation
 * @extends MoveAttr
 * @see {@linkcode apply}
 */
export class BypassBurnDamageReductionAttr extends MoveAttr {
  /** Prevents the move's damage from being reduced by burn
   * @param user N/A
   * @param target N/A
   * @param move {@linkcode Move} with this attribute
   * @param args [0] {@linkcode Utils.BooleanHolder} for burnDamageReductionCancelled
   * @returns true if the function succeeds
   */
  apply(user: Pokemon, target: Pokemon, move: Move, args: any[]): boolean {
    (args[0] as Utils.BooleanHolder).value = true;

    return true;
  }
}

export class WeatherChangeAttr extends MoveEffectAttr {
  private weatherType: WeatherType;

  constructor(weatherType: WeatherType) {
    super();

    this.weatherType = weatherType;
  }

  apply(user: Pokemon, target: Pokemon, move: Move, args: any[]): boolean {
    return user.scene.arena.trySetWeather(this.weatherType, true);
  }

  getCondition(): MoveConditionFunc {
    return (user, target, move) => !user.scene.arena.weather || (user.scene.arena.weather.weatherType !== this.weatherType && !user.scene.arena.weather.isImmutable());
  }
}

export class ClearWeatherAttr extends MoveEffectAttr {
  private weatherType: WeatherType;

  constructor(weatherType: WeatherType) {
    super();

    this.weatherType = weatherType;
  }

  apply(user: Pokemon, target: Pokemon, move: Move, args: any[]): boolean {
    if (user.scene.arena.weather?.weatherType === this.weatherType) {
      return user.scene.arena.trySetWeather(WeatherType.NONE, true);
    }

    return false;
  }
}

export class TerrainChangeAttr extends MoveEffectAttr {
  private terrainType: TerrainType;

  constructor(terrainType: TerrainType) {
    super();

    this.terrainType = terrainType;
  }

  apply(user: Pokemon, target: Pokemon, move: Move, args: any[]): boolean {
    return user.scene.arena.trySetTerrain(this.terrainType, true, true);
  }

  getCondition(): MoveConditionFunc {
    return (user, target, move) => !user.scene.arena.terrain || (user.scene.arena.terrain.terrainType !== this.terrainType);
  }

  getUserBenefitScore(user: Pokemon, target: Pokemon, move: Move): number {
    // TODO: Expand on this
    return user.scene.arena.terrain ? 0 : 6;
  }
}

export class ClearTerrainAttr extends MoveEffectAttr {
  constructor() {
    super();
  }

  apply(user: Pokemon, target: Pokemon, move: Move, args: any[]): boolean {
    return user.scene.arena.trySetTerrain(TerrainType.NONE, true, true);
  }
}

export class OneHitKOAttr extends MoveAttr {
  apply(user: Pokemon, target: Pokemon, move: Move, args: any[]): boolean {
    if (target.isBossImmune()) {
      return false;
    }

    (args[0] as Utils.BooleanHolder).value = true;

    return true;
  }

  getCondition(): MoveConditionFunc {
    return (user, target, move) => {
      const cancelled = new Utils.BooleanHolder(false);
      applyAbAttrs(BlockOneHitKOAbAttr, target, cancelled);
      return !cancelled.value && user.level >= target.level;
    };
  }
}

export class OverrideMoveEffectAttr extends MoveAttr {
  apply(user: Pokemon, target: Pokemon, move: Move, args: any[]): boolean | Promise<boolean> {
    //const overridden = args[0] as Utils.BooleanHolder;
    //const virtual = arg[1] as boolean;
    return true;
  }
}

export class ChargeAttr extends OverrideMoveEffectAttr {
  public chargeAnim: ChargeAnim;
  private chargeText: string;
  private tagType: BattlerTagType | null;
  private chargeEffect: boolean;
  public followUpPriority: integer | null;

  constructor(chargeAnim: ChargeAnim, chargeText: string, tagType?: BattlerTagType | null, chargeEffect: boolean = false) {
    super();

    this.chargeAnim = chargeAnim;
    this.chargeText = chargeText;
    this.tagType = tagType!; // TODO: is this bang correct?
    this.chargeEffect = chargeEffect;
  }

  apply(user: Pokemon, target: Pokemon, move: Move, args: any[]): Promise<boolean> {
    return new Promise(resolve => {
      const lastMove = user.getLastXMoves().find(() => true);
      if (!lastMove || lastMove.move !== move.id || (lastMove.result !== MoveResult.OTHER && lastMove.turn !== user.scene.currentBattle.turn)) {
        (args[0] as Utils.BooleanHolder).value = true;
        new MoveChargeAnim(this.chargeAnim, move.id, user).play(user.scene, () => {
          user.scene.queueMessage(this.chargeText.replace("{TARGET}", getPokemonNameWithAffix(target)).replace("{USER}", getPokemonNameWithAffix(user)));
          if (this.tagType) {
            user.addTag(this.tagType, 1, move.id, user.id);
          }
          if (this.chargeEffect) {
            applyMoveAttrs(MoveEffectAttr, user, target, move);
          }
          user.pushMoveHistory({ move: move.id, targets: [ target.getBattlerIndex() ], result: MoveResult.OTHER });
          user.getMoveQueue().push({ move: move.id, targets: [ target.getBattlerIndex() ], ignorePP: true });
          user.addTag(BattlerTagType.CHARGING, 1, move.id, user.id);
          resolve(true);
        });
      } else {
        user.lapseTag(BattlerTagType.CHARGING);
        resolve(false);
      }
    });
  }

  usedChargeEffect(user: Pokemon, target: Pokemon | null, move: Move): boolean {
    if (!this.chargeEffect) {
      return false;
    }
    // Account for move history being populated when this function is called
    const lastMoves = user.getLastXMoves(2);
    return lastMoves.length === 2 && lastMoves[1].move === move.id && lastMoves[1].result === MoveResult.OTHER;
  }
}

export class SunlightChargeAttr extends ChargeAttr {
  constructor(chargeAnim: ChargeAnim, chargeText: string) {
    super(chargeAnim, chargeText);
  }

  apply(user: Pokemon, target: Pokemon, move: Move, args: any[]): Promise<boolean> {
    return new Promise(resolve => {
      const weatherType = user.scene.arena.weather?.weatherType;
      if (!user.scene.arena.weather?.isEffectSuppressed(user.scene) && (weatherType === WeatherType.SUNNY || weatherType === WeatherType.HARSH_SUN)) {
        resolve(false);
      } else {
        super.apply(user, target, move, args).then(result => resolve(result));
      }
    });
  }
}

export class ElectroShotChargeAttr extends ChargeAttr {
  private statIncreaseApplied: boolean;
  constructor() {
    super(ChargeAnim.ELECTRO_SHOT_CHARGING, i18next.t("moveTriggers:absorbedElectricity", {pokemonName: "{USER}"}), null, true);
    // Add a flag because ChargeAttr skills use themselves twice instead of once over one-to-two turns
    this.statIncreaseApplied = false;
  }

  apply(user: Pokemon, target: Pokemon, move: Move, args: any[]): Promise<boolean> {
    return new Promise(resolve => {
      const weatherType = user.scene.arena.weather?.weatherType;
      if (!user.scene.arena.weather?.isEffectSuppressed(user.scene) && (weatherType === WeatherType.RAIN || weatherType === WeatherType.HEAVY_RAIN)) {
        // Apply the SPATK increase every call when used in the rain
        const statChangeAttr = new StatChangeAttr(BattleStat.SPATK, 1, true);
        statChangeAttr.apply(user, target, move, args);
        // After the SPATK is raised, execute the move resolution e.g. deal damage
        resolve(false);
      } else {
        if (!this.statIncreaseApplied) {
          // Apply the SPATK increase only if it hasn't been applied before e.g. on the first turn charge up animation
          const statChangeAttr = new StatChangeAttr(BattleStat.SPATK, 1, true);
          statChangeAttr.apply(user, target, move, args);
          // Set the flag to true so that on the following turn it doesn't raise SPATK a second time
          this.statIncreaseApplied = true;
        }
        super.apply(user, target, move, args).then(result => {
          if (!result) {
            // On the second turn, reset the statIncreaseApplied flag without applying the SPATK increase
            this.statIncreaseApplied = false;
          }
          resolve(result);
        });
      }
    });
  }
}

export class DelayedAttackAttr extends OverrideMoveEffectAttr {
  public tagType: ArenaTagType;
  public chargeAnim: ChargeAnim;
  private chargeText: string;

  constructor(tagType: ArenaTagType, chargeAnim: ChargeAnim, chargeText: string) {
    super();

    this.tagType = tagType;
    this.chargeAnim = chargeAnim;
    this.chargeText = chargeText;
  }

  apply(user: Pokemon, target: Pokemon, move: Move, args: any[]): Promise<boolean> {
    return new Promise(resolve => {
      if (args.length < 2 || !args[1]) {
        new MoveChargeAnim(this.chargeAnim, move.id, user).play(user.scene, () => {
          (args[0] as Utils.BooleanHolder).value = true;
          user.scene.queueMessage(this.chargeText.replace("{TARGET}", getPokemonNameWithAffix(target)).replace("{USER}", getPokemonNameWithAffix(user)));
          user.pushMoveHistory({ move: move.id, targets: [ target.getBattlerIndex() ], result: MoveResult.OTHER });
          user.scene.arena.addTag(this.tagType, 3, move.id, user.id, ArenaTagSide.BOTH, false, target.getBattlerIndex());

          resolve(true);
        });
      } else {
        user.scene.ui.showText(i18next.t("moveTriggers:tookMoveAttack", {pokemonName: getPokemonNameWithAffix(user.scene.getPokemonById(target.id) ?? undefined), moveName: move.name}), null, () => resolve(true));
      }
    });
  }
}

export class StatChangeAttr extends MoveEffectAttr {
  public stats: BattleStat[];
  public levels: integer;
  private condition: MoveConditionFunc | null;
  private showMessage: boolean;

  constructor(stats: BattleStat | BattleStat[], levels: integer, selfTarget?: boolean, condition?: MoveConditionFunc | null, showMessage: boolean = true, firstHitOnly: boolean = false, moveEffectTrigger: MoveEffectTrigger = MoveEffectTrigger.HIT, firstTargetOnly: boolean = false) {
    super(selfTarget, moveEffectTrigger, firstHitOnly, false, firstTargetOnly);
    this.stats = typeof(stats) === "number"
      ? [ stats as BattleStat ]
      : stats as BattleStat[];
    this.levels = levels;
    this.condition = condition!; // TODO: is this bang correct?
    this.showMessage = showMessage;
  }

  apply(user: Pokemon, target: Pokemon, move: Move, args?: any[]): boolean | Promise<boolean> {
    if (!super.apply(user, target, move, args) || (this.condition && !this.condition(user, target, move))) {
      return false;
    }

    const moveChance = this.getMoveChance(user, target, move, this.selfTarget, true);
    if (moveChance < 0 || moveChance === 100 || user.randSeedInt(100) < moveChance) {
      const levels = this.getLevels(user);
      user.scene.unshiftPhase(new StatChangePhase(user.scene, (this.selfTarget ? user : target).getBattlerIndex(), this.selfTarget, this.stats, levels, this.showMessage));
      return true;
    }

    return false;
  }

  getLevels(_user: Pokemon): integer {
    return this.levels;
  }

  getTargetBenefitScore(user: Pokemon, target: Pokemon, move: Move): integer {
    let ret = 0;
    const moveLevels = this.getLevels(user);
    for (const stat of this.stats) {
      let levels = moveLevels;
      if (levels > 0) {
        levels = Math.min(target.summonData.battleStats[stat] + levels, 6) - target.summonData.battleStats[stat];
      } else {
        levels = Math.max(target.summonData.battleStats[stat] + levels, -6) - target.summonData.battleStats[stat];
      }
      let noEffect = false;
      switch (stat) {
      case BattleStat.ATK:
        if (this.selfTarget) {
          noEffect = !user.getMoveset().find(m => m instanceof AttackMove && m.category === MoveCategory.PHYSICAL);
        }
        break;
      case BattleStat.DEF:
        if (!this.selfTarget) {
          noEffect = !user.getMoveset().find(m => m instanceof AttackMove && m.category === MoveCategory.PHYSICAL);
        }
        break;
      case BattleStat.SPATK:
        if (this.selfTarget) {
          noEffect = !user.getMoveset().find(m => m instanceof AttackMove && m.category === MoveCategory.SPECIAL);
        }
        break;
      case BattleStat.SPDEF:
        if (!this.selfTarget) {
          noEffect = !user.getMoveset().find(m => m instanceof AttackMove && m.category === MoveCategory.SPECIAL);
        }
        break;
      }
      if (noEffect) {
        continue;
      }
      ret += (levels * 4) + (levels > 0 ? -2 : 2);
    }
    return ret;
  }
}

export class PostVictoryStatChangeAttr extends MoveAttr {
  private stats: BattleStat[];
  private levels: integer;
  private condition: MoveConditionFunc | null;
  private showMessage: boolean;

  constructor(stats: BattleStat | BattleStat[], levels: integer, selfTarget?: boolean, condition?: MoveConditionFunc, showMessage: boolean = true, firstHitOnly: boolean = false) {
    super();
    this.stats = typeof(stats) === "number"
      ? [ stats as BattleStat ]
      : stats as BattleStat[];
    this.levels = levels;
    this.condition = condition!; // TODO: is this bang correct?
    this.showMessage = showMessage;
  }
  applyPostVictory(user: Pokemon, target: Pokemon, move: Move): void {
    if (this.condition && !this.condition(user, target, move)) {
      return;
    }
    const statChangeAttr = new StatChangeAttr(this.stats, this.levels, this.showMessage);
    statChangeAttr.apply(user, target, move);
  }
}

export class AcupressureStatChangeAttr extends MoveEffectAttr {
  constructor() {
    super();
  }

  apply(user: Pokemon, target: Pokemon, move: Move, args: any[]): boolean | Promise<boolean> {
    let randStats = [ BattleStat.ATK, BattleStat.DEF, BattleStat.SPATK, BattleStat.SPDEF, BattleStat.SPD, BattleStat.ACC, BattleStat.EVA ];
    randStats = randStats.filter(s => target.summonData.battleStats[s] < 6);
    if (randStats.length > 0) {
      const boostStat = [randStats[Utils.randInt(randStats.length)]];
      user.scene.unshiftPhase(new StatChangePhase(user.scene, target.getBattlerIndex(), this.selfTarget, boostStat, 2));
      return true;
    }
    return false;
  }
}

export class GrowthStatChangeAttr extends StatChangeAttr {
  constructor() {
    super([ BattleStat.ATK, BattleStat.SPATK ], 1, true);
  }

  getLevels(user: Pokemon): number {
    if (!user.scene.arena.weather?.isEffectSuppressed(user.scene)) {
      const weatherType = user.scene.arena.weather?.weatherType;
      if (weatherType === WeatherType.SUNNY || weatherType === WeatherType.HARSH_SUN) {
        return this.levels + 1;
      }
    }
    return this.levels;
  }
}

export class CutHpStatBoostAttr extends StatChangeAttr {
  private cutRatio: integer;
  private messageCallback: ((user: Pokemon) => void) | undefined;

  constructor(stat: BattleStat | BattleStat[], levels: integer, cutRatio: integer, messageCallback?: ((user: Pokemon) => void) | undefined) {
    super(stat, levels, true, null, true);

    this.cutRatio = cutRatio;
    this.messageCallback = messageCallback;
  }

  apply(user: Pokemon, target: Pokemon, move: Move, args: any[]): Promise<boolean> {
    return new Promise<boolean>(resolve => {
      user.damageAndUpdate(Math.floor(user.getMaxHp() / this.cutRatio), HitResult.OTHER, false, true);
      user.updateInfo().then(() => {
        const ret = super.apply(user, target, move, args);
        if (this.messageCallback) {
          this.messageCallback(user);
        }
        resolve(ret);
      });
    });
  }

  getCondition(): MoveConditionFunc {
    return (user, target, move) => user.getHpRatio() > 1 / this.cutRatio && this.stats.some(s => user.summonData.battleStats[s] < 6);
  }
}

export class CopyStatsAttr extends MoveEffectAttr {
  apply(user: Pokemon, target: Pokemon, move: Move, args: any[]): boolean {
    if (!super.apply(user, target, move, args)) {
      return false;
    }

    for (let s = 0; s < target.summonData.battleStats.length; s++) {
      user.summonData.battleStats[s] = target.summonData.battleStats[s];
    }
    if (target.getTag(BattlerTagType.CRIT_BOOST)) {
      user.addTag(BattlerTagType.CRIT_BOOST, 0, move.id);
    } else {
      user.removeTag(BattlerTagType.CRIT_BOOST);
    }
    target.updateInfo();
    user.updateInfo();
    target.scene.queueMessage(i18next.t("moveTriggers:copiedStatChanges", {pokemonName: getPokemonNameWithAffix(user), targetName: getPokemonNameWithAffix(target)}));

    return true;
  }
}

export class InvertStatsAttr extends MoveEffectAttr {
  apply(user: Pokemon, target: Pokemon, move: Move, args: any[]): boolean {
    if (!super.apply(user, target, move, args)) {
      return false;
    }

    for (let s = 0; s < target.summonData.battleStats.length; s++) {
      target.summonData.battleStats[s] *= -1;
    }
    target.updateInfo();
    user.updateInfo();

    target.scene.queueMessage(i18next.t("moveTriggers:invertStats", {pokemonName: getPokemonNameWithAffix(target)}));

    return true;
  }
}

export class ResetStatsAttr extends MoveEffectAttr {
  apply(user: Pokemon, target: Pokemon, move: Move, args: any[]): boolean {
    if (!super.apply(user, target, move, args)) {
      return false;
    }

    for (let s = 0; s < target.summonData.battleStats.length; s++) {
      target.summonData.battleStats[s] = 0;
    }
    target.updateInfo();
    user.updateInfo();

    target.scene.queueMessage(i18next.t("moveTriggers:resetStats", {pokemonName: getPokemonNameWithAffix(target)}));

    return true;
  }
}

/**
 * Attribute used for moves which swap the user and the target's stat changes.
 */
export class SwapStatsAttr extends MoveEffectAttr {
  /**
   * Swaps the user and the target's stat changes.
   * @param user Pokemon that used the move
   * @param target The target of the move
   * @param move Move with this attribute
   * @param args N/A
   * @returns true if the function succeeds
   */
  apply(user: Pokemon, target: Pokemon, move: Move, args: any []): boolean {
    if (!super.apply(user, target, move, args)) {
      return false;
    } //Exits if the move can't apply
    let priorBoost : integer; //For storing a stat boost
    for (let s = 0; s < target.summonData.battleStats.length; s++) {
      priorBoost = user.summonData.battleStats[s]; //Store user stat boost
      user.summonData.battleStats[s] = target.summonData.battleStats[s]; //Applies target boost to self
      target.summonData.battleStats[s] = priorBoost; //Applies stored boost to target
    }
    target.updateInfo();
    user.updateInfo();
    target.scene.queueMessage(i18next.t("moveTriggers:switchedStatChanges", {pokemonName: getPokemonNameWithAffix(user)}));
    return true;
  }
}

export class HpSplitAttr extends MoveEffectAttr {
  apply(user: Pokemon, target: Pokemon, move: Move, args: any[]): Promise<boolean> {
    return new Promise(resolve => {
      if (!super.apply(user, target, move, args)) {
        return resolve(false);
      }

      const infoUpdates: Promise<void>[] = [];

      const hpValue = Math.floor((target.hp + user.hp) / 2);
      if (user.hp < hpValue) {
        const healing = user.heal(hpValue - user.hp);
        if (healing) {
          user.scene.damageNumberHandler.add(user, healing, HitResult.HEAL);
        }
      } else if (user.hp > hpValue) {
        const damage = user.damage(user.hp - hpValue, true);
        if (damage) {
          user.scene.damageNumberHandler.add(user, damage);
        }
      }
      infoUpdates.push(user.updateInfo());

      if (target.hp < hpValue) {
        const healing = target.heal(hpValue - target.hp);
        if (healing) {
          user.scene.damageNumberHandler.add(user, healing, HitResult.HEAL);
        }
      } else if (target.hp > hpValue) {
        const damage = target.damage(target.hp - hpValue, true);
        if (damage) {
          target.scene.damageNumberHandler.add(target, damage);
        }
      }
      infoUpdates.push(target.updateInfo());

      return Promise.all(infoUpdates).then(() => resolve(true));
    });
  }
}

export class VariablePowerAttr extends MoveAttr {
  apply(user: Pokemon, target: Pokemon, move: Move, args: any[]): boolean {
    //const power = args[0] as Utils.NumberHolder;
    return false;
  }
}

export class LessPPMorePowerAttr extends VariablePowerAttr {
  /**
   * Power up moves when less PP user has
   * @param user {@linkcode Pokemon} using this move
   * @param target {@linkcode Pokemon} target of this move
   * @param move {@linkcode Move} being used
   * @param args [0] {@linkcode Utils.NumberHolder} of power
   * @returns true if the function succeeds
   */
  apply(user: Pokemon, target: Pokemon, move: Move, args: any[]): boolean {
    const ppMax = move.pp;
    const ppUsed = user.moveset.find((m) => m?.moveId === move.id)?.ppUsed!; // TODO: is the bang correct?

    let ppRemains = ppMax - ppUsed;
    /** Reduce to 0 to avoid negative numbers if user has 1PP before attack and target has Ability.PRESSURE */
    if (ppRemains < 0) {
      ppRemains = 0;
    }

    const power = args[0] as Utils.NumberHolder;

    switch (ppRemains) {
    case 0:
      power.value = 200;
      break;
    case 1:
      power.value = 80;
      break;
    case 2:
      power.value = 60;
      break;
    case 3:
      power.value = 50;
      break;
    default:
      power.value = 40;
      break;
    }
    return true;
  }
}

export class MovePowerMultiplierAttr extends VariablePowerAttr {
  private powerMultiplierFunc: (user: Pokemon, target: Pokemon, move: Move) => number;

  constructor(powerMultiplier: (user: Pokemon, target: Pokemon, move: Move) => number) {
    super();

    this.powerMultiplierFunc = powerMultiplier;
  }

  apply(user: Pokemon, target: Pokemon, move: Move, args: any[]): boolean {
    const power = args[0] as Utils.NumberHolder;
    power.value *= this.powerMultiplierFunc(user, target, move);

    return true;
  }
}

/**
 * Helper function to calculate the the base power of an ally's hit when using Beat Up.
 * @param user The Pokemon that used Beat Up.
 * @param allyIndex The party position of the ally contributing to Beat Up.
 * @returns The base power of the Beat Up hit.
 */
const beatUpFunc = (user: Pokemon, allyIndex: number): number => {
  const party = user.isPlayer() ? user.scene.getParty() : user.scene.getEnemyParty();

  for (let i = allyIndex; i < party.length; i++) {
    const pokemon = party[i];

    // The user contributes to Beat Up regardless of status condition.
    // Allies can contribute only if they do not have a non-volatile status condition.
    if (pokemon.id !== user.id && pokemon?.status && pokemon.status.effect !== StatusEffect.NONE) {
      continue;
    }
    return (pokemon.species.getBaseStat(Stat.ATK) / 10) + 5;
  }
  return 0;
};

export class BeatUpAttr extends VariablePowerAttr {

  /**
   * Gets the next party member to contribute to a Beat Up hit, and calculates the base power for it.
   * @param user Pokemon that used the move
   * @param _target N/A
   * @param _move Move with this attribute
   * @param args N/A
   * @returns true if the function succeeds
   */
  apply(user: Pokemon, target: Pokemon, move: Move, args: any[]): boolean {
    const power = args[0] as Utils.NumberHolder;

    const party = user.isPlayer() ? user.scene.getParty() : user.scene.getEnemyParty();
    const allyCount = party.filter(pokemon => {
      return pokemon.id === user.id || !pokemon.status?.effect;
    }).length;
    const allyIndex = (user.turnData.hitCount - user.turnData.hitsLeft) % allyCount;
    power.value = beatUpFunc(user, allyIndex);
    return true;
  }
}

const doublePowerChanceMessageFunc = (user: Pokemon, target: Pokemon, move: Move) => {
  let message: string = "";
  user.scene.executeWithSeedOffset(() => {
    const rand = Utils.randSeedInt(100);
    if (rand < move.chance) {
      message = i18next.t("moveTriggers:goingAllOutForAttack", {pokemonName: getPokemonNameWithAffix(user)});
    }
  }, user.scene.currentBattle.turn << 6, user.scene.waveSeed);
  return message;
};

export class DoublePowerChanceAttr extends VariablePowerAttr {
  apply(user: Pokemon, target: Pokemon, move: Move, args: any[]): boolean {
    let rand: integer;
    user.scene.executeWithSeedOffset(() => rand = Utils.randSeedInt(100), user.scene.currentBattle.turn << 6, user.scene.waveSeed);
    if (rand! < move.chance) {
      const power = args[0] as Utils.NumberHolder;
      power.value *= 2;
      return true;
    }

    return false;
  }
}

export abstract class ConsecutiveUsePowerMultiplierAttr extends MovePowerMultiplierAttr {
  constructor(limit: integer, resetOnFail: boolean, resetOnLimit?: boolean, ...comboMoves: Moves[]) {
    super((user: Pokemon, target: Pokemon, move: Move): number => {
      const moveHistory = user.getLastXMoves(limit + 1).slice(1);

      let count = 0;
      let turnMove: TurnMove | undefined;

      while (((turnMove = moveHistory.shift())?.move === move.id || (comboMoves.length && comboMoves.includes(turnMove?.move!))) && (!resetOnFail || turnMove?.result === MoveResult.SUCCESS)) { // TODO: is this bang correct?
        if (count < (limit - 1)) {
          count++;
        } else if (resetOnLimit) {
          count = 0;
        } else {
          break;
        }
      }

      return this.getMultiplier(count);
    });
  }

  abstract getMultiplier(count: integer): number;
}

export class ConsecutiveUseDoublePowerAttr extends ConsecutiveUsePowerMultiplierAttr {
  getMultiplier(count: number): number {
    return Math.pow(2, count);
  }
}

export class ConsecutiveUseMultiBasePowerAttr extends ConsecutiveUsePowerMultiplierAttr {
  getMultiplier(count: number): number {
    return (count + 1);
  }
}

export class WeightPowerAttr extends VariablePowerAttr {
  apply(user: Pokemon, target: Pokemon, move: Move, args: any[]): boolean {
    const power = args[0] as Utils.NumberHolder;

    const targetWeight = target.getWeight();
    const weightThresholds = [ 10, 25, 50, 100, 200 ];

    let w = 0;
    while (targetWeight >= weightThresholds[w]) {
      if (++w === weightThresholds.length) {
        break;
      }
    }

    power.value = (w + 1) * 20;

    return true;
  }
}

/**
 * Attribute used for Electro Ball move.
 * @extends VariablePowerAttr
 * @see {@linkcode apply}
 **/
export class ElectroBallPowerAttr extends VariablePowerAttr {
  /**
   * Move that deals more damage the faster {@linkcode BattleStat.SPD}
   * the user is compared to the target.
   * @param user Pokemon that used the move
   * @param target The target of the move
   * @param move Move with this attribute
   * @param args N/A
   * @returns true if the function succeeds
   */
  apply(user: Pokemon, target: Pokemon, move: Move, args: any[]): boolean {
    const power = args[0] as Utils.NumberHolder;

    const statRatio = target.getBattleStat(Stat.SPD) / user.getBattleStat(Stat.SPD);
    const statThresholds = [ 0.25, 1 / 3, 0.5, 1, -1 ];
    const statThresholdPowers = [ 150, 120, 80, 60, 40 ];

    let w = 0;
    while (w < statThresholds.length - 1 && statRatio > statThresholds[w]) {
      if (++w === statThresholds.length) {
        break;
      }
    }

    power.value = statThresholdPowers[w];
    return true;
  }
}


/**
 * Attribute used for Gyro Ball move.
 * @extends VariablePowerAttr
 * @see {@linkcode apply}
 **/
export class GyroBallPowerAttr extends VariablePowerAttr {
  /**
   * Move that deals more damage the slower {@linkcode BattleStat.SPD}
   * the user is compared to the target.
   * @param user Pokemon that used the move
   * @param target The target of the move
   * @param move Move with this attribute
   * @param args N/A
   * @returns true if the function succeeds
   */
  apply(user: Pokemon, target: Pokemon, move: Move, args: any[]): boolean {
    const power = args[0] as Utils.NumberHolder;
    const userSpeed = user.getBattleStat(Stat.SPD);
    if (userSpeed < 1) {
      // Gen 6+ always have 1 base power
      power.value = 1;
      return true;
    }

    power.value = Math.floor(Math.min(150, 25 * target.getBattleStat(Stat.SPD) / userSpeed + 1));
    return true;
  }
}

export class LowHpPowerAttr extends VariablePowerAttr {
  apply(user: Pokemon, target: Pokemon, move: Move, args: any[]): boolean {
    const power = args[0] as Utils.NumberHolder;
    const hpRatio = user.getHpRatio();

    switch (true) {
    case (hpRatio < 0.0417):
      power.value = 200;
      break;
    case (hpRatio < 0.1042):
      power.value = 150;
      break;
    case (hpRatio < 0.2083):
      power.value = 100;
      break;
    case (hpRatio < 0.3542):
      power.value = 80;
      break;
    case (hpRatio < 0.6875):
      power.value = 40;
      break;
    default:
      power.value = 20;
      break;
    }

    return true;
  }
}

export class CompareWeightPowerAttr extends VariablePowerAttr {
  apply(user: Pokemon, target: Pokemon, move: Move, args: any[]): boolean {
    const power = args[0] as Utils.NumberHolder;
    const userWeight = user.getWeight();
    const targetWeight = target.getWeight();

    if (!userWeight || userWeight === 0) {
      return false;
    }

    const relativeWeight = (targetWeight / userWeight) * 100;

    switch (true) {
    case (relativeWeight < 20.01):
      power.value = 120;
      break;
    case (relativeWeight < 25.01):
      power.value = 100;
      break;
    case (relativeWeight < 33.35):
      power.value = 80;
      break;
    case (relativeWeight < 50.01):
      power.value = 60;
      break;
    default:
      power.value = 40;
      break;
    }

    return true;
  }
}

export class HpPowerAttr extends VariablePowerAttr {
  apply(user: Pokemon, target: Pokemon, move: Move, args: any[]): boolean {
    (args[0] as Utils.NumberHolder).value = Math.max(Math.floor(150 * user.getHpRatio()), 1);

    return true;
  }
}

/**
 * Attribute used for moves whose base power scales with the opponent's HP
 * Used for Crush Grip, Wring Out, and Hard Press
 * maxBasePower 100 for Hard Press, 120 for others
 */
export class OpponentHighHpPowerAttr extends VariablePowerAttr {
  maxBasePower: number;

  constructor(maxBasePower: number) {
    super();
    this.maxBasePower = maxBasePower;
  }

  /**
   * Changes the base power of the move to be the target's HP ratio times the maxBasePower with a min value of 1
   * @param user n/a
   * @param target the Pokemon being attacked
   * @param move n/a
   * @param args holds the base power of the move at args[0]
   * @returns true
   */
  apply(user: Pokemon, target: Pokemon, move: Move, args: any[]): boolean {
    (args[0] as Utils.NumberHolder).value = Math.max(Math.floor(this.maxBasePower * target.getHpRatio()), 1);

    return true;
  }
}

export class FirstAttackDoublePowerAttr extends VariablePowerAttr {
  apply(user: Pokemon, target: Pokemon, move: Move, args: any[]): boolean {
    console.log(target.getLastXMoves(1), target.scene.currentBattle.turn);
    if (!target.getLastXMoves(1).find(m => m.turn === target.scene.currentBattle.turn)) {
      (args[0] as Utils.NumberHolder).value *= 2;
      return true;
    }

    return false;
  }
}


export class TurnDamagedDoublePowerAttr extends VariablePowerAttr {
  apply(user: Pokemon, target: Pokemon, move: Move, args: any[]): boolean {
    if (user.turnData.attacksReceived.find(r => r.damage && r.sourceId === target.id)) {
      (args[0] as Utils.NumberHolder).value *= 2;
      return true;
    }

    return false;
  }
}

const magnitudeMessageFunc = (user: Pokemon, target: Pokemon, move: Move) => {
  let message: string;
  user.scene.executeWithSeedOffset(() => {
    const magnitudeThresholds = [ 5, 15, 35, 65, 75, 95 ];

    const rand = Utils.randSeedInt(100);

    let m = 0;
    for (; m < magnitudeThresholds.length; m++) {
      if (rand < magnitudeThresholds[m]) {
        break;
      }
    }

    message = i18next.t("moveTriggers:magnitudeMessage", {magnitude: m + 4});
  }, user.scene.currentBattle.turn << 6, user.scene.waveSeed);
  return message!;
};

export class MagnitudePowerAttr extends VariablePowerAttr {
  apply(user: Pokemon, target: Pokemon, move: Move, args: any[]): boolean {
    const power = args[0] as Utils.NumberHolder;

    const magnitudeThresholds = [ 5, 15, 35, 65, 75, 95 ];
    const magnitudePowers = [ 10, 30, 50, 70, 90, 100, 110, 150 ];

    let rand: integer;

    user.scene.executeWithSeedOffset(() => rand = Utils.randSeedInt(100), user.scene.currentBattle.turn << 6, user.scene.waveSeed);

    let m = 0;
    for (; m < magnitudeThresholds.length; m++) {
      if (rand! < magnitudeThresholds[m]) {
        break;
      }
    }

    power.value = magnitudePowers[m];

    return true;
  }
}

export class AntiSunlightPowerDecreaseAttr extends VariablePowerAttr {
  apply(user: Pokemon, target: Pokemon, move: Move, args: any[]): boolean {
    if (!user.scene.arena.weather?.isEffectSuppressed(user.scene)) {
      const power = args[0] as Utils.NumberHolder;
      const weatherType = user.scene.arena.weather?.weatherType || WeatherType.NONE;
      switch (weatherType) {
      case WeatherType.RAIN:
      case WeatherType.SANDSTORM:
      case WeatherType.HAIL:
      case WeatherType.SNOW:
      case WeatherType.HEAVY_RAIN:
        power.value *= 0.5;
        return true;
      }
    }

    return false;
  }
}

export class FriendshipPowerAttr extends VariablePowerAttr {
  private invert: boolean;

  constructor(invert?: boolean) {
    super();

    this.invert = !!invert;
  }

  apply(user: Pokemon, target: Pokemon, move: Move, args: any[]): boolean {
    const power = args[0] as Utils.NumberHolder;

    const friendshipPower = Math.floor(Math.min(user instanceof PlayerPokemon ? user.friendship : user.species.baseFriendship, 255) / 2.5);
    power.value = Math.max(!this.invert ? friendshipPower : 102 - friendshipPower, 1);

    return true;
  }
}

export class HitCountPowerAttr extends VariablePowerAttr {
  apply(user: Pokemon, target: Pokemon, move: Move, args: any[]): boolean {
    (args[0] as Utils.NumberHolder).value += Math.min(user.battleData.hitCount, 6) * 50;

    return true;
  }
}

/**
 * Turning a once was (StatChangeCountPowerAttr) statement and making it available to call for any attribute.
 * @param {Pokemon} pokemon The pokemon that is being used to calculate the count of positive stats
 * @returns {number} Returns the amount of positive stats
 */
const countPositiveStats = (pokemon: Pokemon): number => {
  return pokemon.summonData.battleStats.reduce((total, stat) => (stat && stat > 0) ? total + stat : total, 0);
};

/**
 * Attribute that increases power based on the amount of positive stat increases.
 */
export class StatChangeCountPowerAttr extends VariablePowerAttr {

  /**
   * @param {Pokemon} user The pokemon that is being used to calculate the amount of positive stats
   * @param {Pokemon} target N/A
   * @param {Move} move N/A
   * @param {any[]} args The argument for VariablePowerAttr, accumulates and sets the amount of power multiplied by stats
   * @returns {boolean} Returns true if attribute is applied
   */
  apply(user: Pokemon, target: Pokemon, move: Move, args: any[]): boolean {
    const positiveStats: number = countPositiveStats(user);

    (args[0] as Utils.NumberHolder).value += positiveStats * 20;
    return true;
  }
}

/**
 * Punishment normally has a base power of 60,
 * but gains 20 power for every increased stat stage the target has,
 * up to a maximum of 200 base power in total.
 */
export class PunishmentPowerAttr extends VariablePowerAttr {
  private PUNISHMENT_MIN_BASE_POWER = 60;
  private PUNISHMENT_MAX_BASE_POWER = 200;

  /**
     * @param {Pokemon} user N/A
     * @param {Pokemon} target The pokemon that the move is being used against, as well as calculating the stats for the min/max base power
     * @param {Move} move N/A
     * @param {any[]} args The value that is being changed due to VariablePowerAttr
     * @returns Returns true if attribute is applied
     */
  apply(user: Pokemon, target: Pokemon, move: Move, args: any[]): boolean {
    const positiveStats: number = countPositiveStats(target);
    (args[0] as Utils.NumberHolder).value = Math.min(
      this.PUNISHMENT_MAX_BASE_POWER,
      this.PUNISHMENT_MIN_BASE_POWER + positiveStats * 20
    );
    return true;
  }
}

export class PresentPowerAttr extends VariablePowerAttr {
  apply(user: Pokemon, target: Pokemon, move: Move, args: any[]): boolean {
    /**
     * If this move is multi-hit, and this attribute is applied to any hit
     * other than the first, this move cannot result in a heal.
     */
    const firstHit = (user.turnData.hitCount === user.turnData.hitsLeft);

    const powerSeed = Utils.randSeedInt(firstHit ? 100 : 80);
    if (powerSeed <= 40) {
      (args[0] as Utils.NumberHolder).value = 40;
    } else if (40 < powerSeed && powerSeed <= 70) {
      (args[0] as Utils.NumberHolder).value = 80;
    } else if (70 < powerSeed && powerSeed <= 80) {
      (args[0] as Utils.NumberHolder).value = 120;
    } else if (80 < powerSeed && powerSeed <= 100) {
      // If this move is multi-hit, disable all other hits
      user.stopMultiHit();
      target.scene.unshiftPhase(new PokemonHealPhase(target.scene, target.getBattlerIndex(),
        Math.max(Math.floor(target.getMaxHp() / 4), 1), i18next.t("moveTriggers:regainedHealth", {pokemonName: getPokemonNameWithAffix(target)}), true));
    }

    return true;
  }
}

export class WaterShurikenPowerAttr extends VariablePowerAttr {
  apply(user: Pokemon, target: Pokemon, move: Move, args: any[]): boolean {
    if (user.species.speciesId === Species.GRENINJA && user.hasAbility(Abilities.BATTLE_BOND) && user.formIndex === 2) {
      (args[0] as Utils.IntegerHolder).value = 20;
      return true;
    }
    return false;
  }
}

/**
 * Attribute used to calculate the power of attacks that scale with Stockpile stacks (i.e. Spit Up).
 */
export class SpitUpPowerAttr extends VariablePowerAttr {
  private multiplier: number = 0;

  constructor(multiplier: number) {
    super();
    this.multiplier = multiplier;
  }

  apply(user: Pokemon, target: Pokemon, move: Move, args: any[]): boolean {
    const stockpilingTag = user.getTag(StockpilingTag);

    if (stockpilingTag !== null && stockpilingTag.stockpiledCount > 0) {
      const power = args[0] as Utils.IntegerHolder;
      power.value = this.multiplier * stockpilingTag.stockpiledCount;
      return true;
    }

    return false;
  }
}

/**
 * Attribute used to apply Swallow's healing, which scales with Stockpile stacks.
 * Does NOT remove stockpiled stacks.
 */
export class SwallowHealAttr extends HealAttr {
  apply(user: Pokemon, target: Pokemon, move: Move, args: any[]): boolean {
    const stockpilingTag = user.getTag(StockpilingTag);

    if (stockpilingTag !== null && stockpilingTag?.stockpiledCount > 0) {
      const stockpiled = stockpilingTag.stockpiledCount;
      let healRatio: number;

      if (stockpiled === 1) {
        healRatio = 0.25;
      } else if (stockpiled === 2) {
        healRatio = 0.50;
      } else { // stockpiled >= 3
        healRatio = 1.00;
      }

      if (healRatio) {
        this.addHealPhase(user, healRatio);
        return true;
      }
    }

    return false;
  }
}

const hasStockpileStacksCondition: MoveConditionFunc = (user) => {
  const hasStockpilingTag = user.getTag(StockpilingTag);
  return !!hasStockpilingTag && hasStockpilingTag.stockpiledCount > 0;
};

/**
 * Attribute used for multi-hit moves that increase power in increments of the
 * move's base power for each hit, namely Triple Kick and Triple Axel.
 * @extends VariablePowerAttr
 * @see {@linkcode apply}
 */
export class MultiHitPowerIncrementAttr extends VariablePowerAttr {
  /** The max number of base power increments allowed for this move */
  private maxHits: integer;

  constructor(maxHits: integer) {
    super();

    this.maxHits = maxHits;
  }

  /**
   * Increases power of move in increments of the base power for the amount of times
   * the move hit. In the case that the move is extended, it will circle back to the
   * original base power of the move after incrementing past the maximum amount of
   * hits.
   * @param user {@linkcode Pokemon} that used the move
   * @param target {@linkcode Pokemon} that the move was used on
   * @param move {@linkcode Move} with this attribute
   * @param args [0] {@linkcode Utils.NumberHolder} for final calculated power of move
   * @returns true if attribute application succeeds
   */
  apply(user: Pokemon, target: Pokemon, move: Move, args: any[]): boolean {
    const hitsTotal = user.turnData.hitCount - Math.max(user.turnData.hitsLeft, 0);
    const power = args[0] as Utils.NumberHolder;

    power.value = move.power * (1 + hitsTotal % this.maxHits);

    return true;
  }
}

/**
 * Attribute used for moves that double in power if the given move immediately
 * preceded the move applying the attribute, namely Fusion Flare and
 * Fusion Bolt.
 * @extends VariablePowerAttr
 * @see {@linkcode apply}
 */
export class LastMoveDoublePowerAttr extends VariablePowerAttr {
  /** The move that must precede the current move */
  private move: Moves;

  constructor(move: Moves) {
    super();

    this.move = move;
  }

  /**
   * Doubles power of move if the given move is found to precede the current
   * move with no other moves being executed in between, only ignoring failed
   * moves if any.
   * @param user {@linkcode Pokemon} that used the move
   * @param target N/A
   * @param move N/A
   * @param args [0] {@linkcode Utils.NumberHolder} that holds the resulting power of the move
   * @returns true if attribute application succeeds, false otherwise
   */
  apply(user: Pokemon, _target: Pokemon, _move: Move, args: any[]): boolean {
    const power = args[0] as Utils.NumberHolder;
    const enemy = user.getOpponent(0);
    const pokemonActed: Pokemon[] = [];

    if (enemy?.turnData.acted) {
      pokemonActed.push(enemy);
    }

    if (user.scene.currentBattle.double) {
      const userAlly = user.getAlly();
      const enemyAlly = enemy?.getAlly();

      if (userAlly && userAlly.turnData.acted) {
        pokemonActed.push(userAlly);
      }
      if (enemyAlly && enemyAlly.turnData.acted) {
        pokemonActed.push(enemyAlly);
      }
    }

    pokemonActed.sort((a, b) => b.turnData.order - a.turnData.order);

    for (const p of pokemonActed) {
      const [ lastMove ] = p.getLastXMoves(1);
      if (lastMove.result !== MoveResult.FAIL) {
        if ((lastMove.result === MoveResult.SUCCESS) && (lastMove.move === this.move)) {
          power.value *= 2;
          return true;
        } else {
          break;
        }
      }
    }

    return false;
  }
}

export class VariableAtkAttr extends MoveAttr {
  constructor() {
    super();
  }

  apply(user: Pokemon, target: Pokemon, move: Move, args: any[]): boolean {
    //const atk = args[0] as Utils.IntegerHolder;
    return false;
  }
}

export class TargetAtkUserAtkAttr extends VariableAtkAttr {
  constructor() {
    super();
  }
  apply(user: Pokemon, target: Pokemon, move: Move, args: any[]): boolean {
    (args[0] as Utils.IntegerHolder).value = target.getBattleStat(Stat.ATK, target);
    return true;
  }
}

export class DefAtkAttr extends VariableAtkAttr {
  constructor() {
    super();
  }

  apply(user: Pokemon, target: Pokemon, move: Move, args: any[]): boolean {
    (args[0] as Utils.IntegerHolder).value = user.getBattleStat(Stat.DEF, target);
    return true;
  }
}

export class VariableDefAttr extends MoveAttr {
  constructor() {
    super();
  }

  apply(user: Pokemon, target: Pokemon, move: Move, args: any[]): boolean {
    //const def = args[0] as Utils.IntegerHolder;
    return false;
  }
}

export class DefDefAttr extends VariableDefAttr {
  constructor() {
    super();
  }

  apply(user: Pokemon, target: Pokemon, move: Move, args: any[]): boolean {
    (args[0] as Utils.IntegerHolder).value = target.getBattleStat(Stat.DEF, user);
    return true;
  }
}

export class VariableAccuracyAttr extends MoveAttr {
  apply(user: Pokemon, target: Pokemon, move: Move, args: any[]): boolean {
    //const accuracy = args[0] as Utils.NumberHolder;
    return false;
  }
}

/**
 * Attribute used for Thunder and Hurricane that sets accuracy to 50 in sun and never miss in rain
 */
export class ThunderAccuracyAttr extends VariableAccuracyAttr {
  apply(user: Pokemon, target: Pokemon, move: Move, args: any[]): boolean {
    if (!user.scene.arena.weather?.isEffectSuppressed(user.scene)) {
      const accuracy = args[0] as Utils.NumberHolder;
      const weatherType = user.scene.arena.weather?.weatherType || WeatherType.NONE;
      switch (weatherType) {
      case WeatherType.SUNNY:
      case WeatherType.HARSH_SUN:
        accuracy.value = 50;
        return true;
      case WeatherType.RAIN:
      case WeatherType.HEAVY_RAIN:
        accuracy.value = -1;
        return true;
      }
    }

    return false;
  }
}

/**
 * Attribute used for Bleakwind Storm, Wildbolt Storm, and Sandsear Storm that sets accuracy to never
 * miss in rain
 * Springtide Storm does NOT have this property
 */
export class StormAccuracyAttr extends VariableAccuracyAttr {
  apply(user: Pokemon, target: Pokemon, move: Move, args: any[]): boolean {
    if (!user.scene.arena.weather?.isEffectSuppressed(user.scene)) {
      const accuracy = args[0] as Utils.NumberHolder;
      const weatherType = user.scene.arena.weather?.weatherType || WeatherType.NONE;
      switch (weatherType) {
      case WeatherType.RAIN:
      case WeatherType.HEAVY_RAIN:
        accuracy.value = -1;
        return true;
      }
    }

    return false;
  }
}

/**
 * Attribute used for moves which never miss
 * against Pokemon with the {@linkcode BattlerTagType.MINIMIZED}
 * @extends VariableAccuracyAttr
 * @see {@linkcode apply}
 */
export class MinimizeAccuracyAttr extends VariableAccuracyAttr {
  /**
   * @see {@linkcode apply}
   * @param user N/A
   * @param target {@linkcode Pokemon} target of the move
   * @param move N/A
   * @param args [0] Accuracy of the move to be modified
   * @returns true if the function succeeds
   */
  apply(user: Pokemon, target: Pokemon, move: Move, args: any[]): boolean {
    if (target.getTag(BattlerTagType.MINIMIZED)) {
      const accuracy = args[0] as Utils.NumberHolder;
      accuracy.value = -1;

      return true;
    }

    return false;
  }
}

export class ToxicAccuracyAttr extends VariableAccuracyAttr {
  apply(user: Pokemon, target: Pokemon, move: Move, args: any[]): boolean {
    if (user.isOfType(Type.POISON)) {
      const accuracy = args[0] as Utils.NumberHolder;
      accuracy.value = -1;
      return true;
    }

    return false;
  }
}

export class BlizzardAccuracyAttr extends VariableAccuracyAttr {
  apply(user: Pokemon, target: Pokemon, move: Move, args: any[]): boolean {
    if (!user.scene.arena.weather?.isEffectSuppressed(user.scene)) {
      const accuracy = args[0] as Utils.NumberHolder;
      const weatherType = user.scene.arena.weather?.weatherType || WeatherType.NONE;
      if (weatherType === WeatherType.HAIL || weatherType === WeatherType.SNOW) {
        accuracy.value = -1;
        return true;
      }
    }

    return false;
  }
}

export class VariableMoveCategoryAttr extends MoveAttr {
  apply(user: Pokemon, target: Pokemon, move: Move, args: any[]): boolean {
    return false;
  }
}

export class PhotonGeyserCategoryAttr extends VariableMoveCategoryAttr {
  apply(user: Pokemon, target: Pokemon, move: Move, args: any[]): boolean {
    const category = (args[0] as Utils.IntegerHolder);

    if (user.getBattleStat(Stat.ATK, target, move) > user.getBattleStat(Stat.SPATK, target, move)) {
      category.value = MoveCategory.PHYSICAL;
      return true;
    }

    return false;
  }
}

export class TeraBlastCategoryAttr extends VariableMoveCategoryAttr {
  apply(user: Pokemon, target: Pokemon, move: Move, args: any[]): boolean {
    const category = (args[0] as Utils.IntegerHolder);

    if (user.isTerastallized() && user.getBattleStat(Stat.ATK, target, move) > user.getBattleStat(Stat.SPATK, target, move)) {
      category.value = MoveCategory.PHYSICAL;
      return true;
    }

    return false;
  }
}

/**
 * Change the move category to status when used on the ally
 * @extends VariableMoveCategoryAttr
 * @see {@linkcode apply}
 */
export class StatusCategoryOnAllyAttr extends VariableMoveCategoryAttr {
  /**
   * @param user {@linkcode Pokemon} using the move
   * @param target {@linkcode Pokemon} target of the move
   * @param move {@linkcode Move} with this attribute
   * @param args [0] {@linkcode Utils.IntegerHolder} The category of the move
   * @returns true if the function succeeds
   */
  apply(user: Pokemon, target: Pokemon, move: Move, args: any[]): boolean {
    const category = (args[0] as Utils.IntegerHolder);

    if (user.getAlly() === target) {
      category.value = MoveCategory.STATUS;
      return true;
    }

    return false;
  }
}

export class ShellSideArmCategoryAttr extends VariableMoveCategoryAttr {
  apply(user: Pokemon, target: Pokemon, move: Move, args: any[]): boolean {
    const category = (args[0] as Utils.IntegerHolder);
    const atkRatio = user.getBattleStat(Stat.ATK, target, move) / target.getBattleStat(Stat.DEF, user, move);
    const specialRatio = user.getBattleStat(Stat.SPATK, target, move) / target.getBattleStat(Stat.SPDEF, user, move);

    // Shell Side Arm is much more complicated than it looks, this is a partial implementation to try to achieve something similar to the games
    if (atkRatio > specialRatio) {
      category.value = MoveCategory.PHYSICAL;
      return true;
    } else if (atkRatio === specialRatio && user.randSeedInt(2) === 0) {
      category.value = MoveCategory.PHYSICAL;
      return true;
    }

    return false;
  }
}

export class VariableMoveTypeAttr extends MoveAttr {
  apply(user: Pokemon, target: Pokemon, move: Move, args: any[]): boolean {
    return false;
  }
}

export class FormChangeItemTypeAttr extends VariableMoveTypeAttr {
  apply(user: Pokemon, target: Pokemon, move: Move, args: any[]): boolean {
    if ([user.species.speciesId, user.fusionSpecies?.speciesId].includes(Species.ARCEUS) || [user.species.speciesId, user.fusionSpecies?.speciesId].includes(Species.SILVALLY)) {
      const form = user.species.speciesId === Species.ARCEUS || user.species.speciesId === Species.SILVALLY ? user.formIndex : user.fusionSpecies?.formIndex!; // TODO: is this bang correct?

      move.type = Type[Type[form]];
      return true;
    }

    return false;
  }
}

export class TechnoBlastTypeAttr extends VariableMoveTypeAttr {
  apply(user: Pokemon, target: Pokemon, move: Move, args: any[]): boolean {
    if ([user.species.speciesId, user.fusionSpecies?.speciesId].includes(Species.GENESECT)) {
      const form = user.species.speciesId === Species.GENESECT ? user.formIndex : user.fusionSpecies?.formIndex;

      switch (form) {
      case 1: // Shock Drive
        move.type = Type.ELECTRIC;
        break;
      case 2: // Burn Drive
        move.type = Type.FIRE;
        break;
      case 3: // Chill Drive
        move.type = Type.ICE;
        break;
      case 4: // Douse Drive
        move.type = Type.WATER;
        break;
      default:
        move.type = Type.NORMAL;
        break;
      }
      return true;
    }

    return false;
  }
}

export class AuraWheelTypeAttr extends VariableMoveTypeAttr {
  apply(user: Pokemon, target: Pokemon, move: Move, args: any[]): boolean {
    if ([user.species.speciesId, user.fusionSpecies?.speciesId].includes(Species.MORPEKO)) {
      const form = user.species.speciesId === Species.MORPEKO ? user.formIndex : user.fusionSpecies?.formIndex;

      switch (form) {
      case 1: // Hangry Mode
        move.type = Type.DARK;
        break;
      default: // Full Belly Mode
        move.type = Type.ELECTRIC;
        break;
      }
      return true;
    }

    return false;
  }
}

export class RagingBullTypeAttr extends VariableMoveTypeAttr {
  apply(user: Pokemon, target: Pokemon, move: Move, args: any[]): boolean {
    if ([user.species.speciesId, user.fusionSpecies?.speciesId].includes(Species.PALDEA_TAUROS)) {
      const form = user.species.speciesId === Species.PALDEA_TAUROS ? user.formIndex : user.fusionSpecies?.formIndex;

      switch (form) {
      case 1: // Blaze breed
        move.type = Type.FIRE;
        break;
      case 2: // Aqua breed
        move.type = Type.WATER;
        break;
      default:
        move.type = Type.FIGHTING;
        break;
      }
      return true;
    }

    return false;
  }
}

export class IvyCudgelTypeAttr extends VariableMoveTypeAttr {
  apply(user: Pokemon, target: Pokemon, move: Move, args: any[]): boolean {
    if ([user.species.speciesId, user.fusionSpecies?.speciesId].includes(Species.OGERPON)) {
      const form = user.species.speciesId === Species.OGERPON ? user.formIndex : user.fusionSpecies?.formIndex;

      switch (form) {
      case 1: // Wellspring Mask
      case 5: // Wellspring Mask Tera
        move.type = Type.WATER;
        break;
      case 2: // Hearthflame Mask
      case 6: // Hearthflame Mask Tera
        move.type = Type.FIRE;
        break;
      case 3: // Cornerstone Mask
      case 7: // Cornerstone Mask Tera
        move.type = Type.ROCK;
        break;
      case 4: // Teal Mask Tera
      default:
        move.type = Type.GRASS;
        break;
      }
      return true;
    }

    return false;
  }
}

export class WeatherBallTypeAttr extends VariableMoveTypeAttr {
  apply(user: Pokemon, target: Pokemon, move: Move, args: any[]): boolean {
    if (!user.scene.arena.weather?.isEffectSuppressed(user.scene)) {
      switch (user.scene.arena.weather?.weatherType) {
      case WeatherType.SUNNY:
      case WeatherType.HARSH_SUN:
        move.type = Type.FIRE;
        break;
      case WeatherType.RAIN:
      case WeatherType.HEAVY_RAIN:
        move.type = Type.WATER;
        break;
      case WeatherType.SANDSTORM:
        move.type = Type.ROCK;
        break;
      case WeatherType.HAIL:
      case WeatherType.SNOW:
        move.type = Type.ICE;
        break;
      default:
        return false;
      }
      return true;
    }

    return false;
  }
}

/**
 * Changes the move's type to match the current terrain.
 * Has no effect if the user is not grounded.
 * @extends VariableMoveTypeAttr
 * @see {@linkcode apply}
 */
export class TerrainPulseTypeAttr extends VariableMoveTypeAttr {
  /**
   * @param user {@linkcode Pokemon} using this move
   * @param target N/A
   * @param move N/A
   * @param args [0] {@linkcode Utils.IntegerHolder} The move's type to be modified
   * @returns true if the function succeeds
   */
  apply(user: Pokemon, target: Pokemon, move: Move, args: any[]): boolean {
    if (!user.isGrounded()) {
      return false;
    }

    const currentTerrain = user.scene.arena.getTerrainType();
    switch (currentTerrain) {
    case TerrainType.MISTY:
      move.type = Type.FAIRY;
      break;
    case TerrainType.ELECTRIC:
      move.type = Type.ELECTRIC;
      break;
    case TerrainType.GRASSY:
      move.type = Type.GRASS;
      break;
    case TerrainType.PSYCHIC:
      move.type = Type.PSYCHIC;
      break;
    default:
      return false;
    }
    return true;
  }
}

export class HiddenPowerTypeAttr extends VariableMoveTypeAttr {
  apply(user: Pokemon, target: Pokemon, move: Move, args: any[]): boolean {
    const iv_val = Math.floor(((user.ivs[Stat.HP] & 1)
      +(user.ivs[Stat.ATK] & 1) * 2
      +(user.ivs[Stat.DEF] & 1) * 4
      +(user.ivs[Stat.SPD] & 1) * 8
      +(user.ivs[Stat.SPATK] & 1) * 16
      +(user.ivs[Stat.SPDEF] & 1) * 32) * 15/63);

    move.type = [
      Type.FIGHTING, Type.FLYING, Type.POISON, Type.GROUND,
      Type.ROCK, Type.BUG, Type.GHOST, Type.STEEL,
      Type.FIRE, Type.WATER, Type.GRASS, Type.ELECTRIC,
      Type.PSYCHIC, Type.ICE, Type.DRAGON, Type.DARK][iv_val];

    return true;
  }
}

export class MatchUserTypeAttr extends VariableMoveTypeAttr {
  apply(user: Pokemon, target: Pokemon, move: Move, args: any[]): boolean {
    const userTypes = user.getTypes(true);

    if (userTypes.includes(Type.STELLAR)) { // will not change to stellar type
      const nonTeraTypes = user.getTypes();
      move.type = nonTeraTypes[0];
      return true;
    } else if (userTypes.length > 0) {
      move.type = userTypes[0];
      return true;
    } else {
      return false;
    }

  }
}

export class VariableMoveTypeMultiplierAttr extends MoveAttr {
  apply(user: Pokemon, target: Pokemon, move: Move, args: any[]): boolean {
    return false;
  }
}

export class NeutralDamageAgainstFlyingTypeMultiplierAttr extends VariableMoveTypeMultiplierAttr {
  apply(user: Pokemon, target: Pokemon, move: Move, args: any[]): boolean {
    if (!target.getTag(BattlerTagType.IGNORE_FLYING)) {
      const multiplier = args[0] as Utils.NumberHolder;
      //When a flying type is hit, the first hit is always 1x multiplier. Levitating pokemon are instantly affected by typing
      if (target.isOfType(Type.FLYING) || target.hasAbility(Abilities.LEVITATE)) {
        multiplier.value = 1;
      }
      return true;
    }

    return false;
  }
}

export class WaterSuperEffectTypeMultiplierAttr extends VariableMoveTypeMultiplierAttr {
  apply(user: Pokemon, target: Pokemon, move: Move, args: any[]): boolean {
    const multiplier = args[0] as Utils.NumberHolder;
    if (target.isOfType(Type.WATER)) {
      multiplier.value *= 4; // Increased twice because initial reduction against water
      return true;
    }

    return false;
  }
}

export class IceNoEffectTypeAttr extends VariableMoveTypeMultiplierAttr {
  /**
   * Checks to see if the Target is Ice-Type or not. If so, the move will have no effect.
   * @param {Pokemon} user N/A
   * @param {Pokemon} target Pokemon that is being checked whether Ice-Type or not.
   * @param {Move} move N/A
   * @param {any[]} args Sets to false if the target is Ice-Type, so it should do no damage/no effect.
   * @returns {boolean} Returns true if move is successful, false if Ice-Type.
   */
  apply(user: Pokemon, target: Pokemon, move: Move, args: any[]): boolean {
    if (target.isOfType(Type.ICE)) {
      (args[0] as Utils.BooleanHolder).value = false;
      return false;
    }
    return true;
  }
}

export class FlyingTypeMultiplierAttr extends VariableMoveTypeMultiplierAttr {
  apply(user: Pokemon, target: Pokemon, move: Move, args: any[]): boolean {
    const multiplier = args[0] as Utils.NumberHolder;
    multiplier.value *= target.getAttackTypeEffectiveness(Type.FLYING, user);
    return true;
  }
}

export class OneHitKOAccuracyAttr extends VariableAccuracyAttr {
  apply(user: Pokemon, target: Pokemon, move: Move, args: any[]): boolean {
    const accuracy = args[0] as Utils.NumberHolder;
    if (user.level < target.level) {
      accuracy.value = 0;
    } else {
      accuracy.value = Math.min(Math.max(30 + 100 * (1 - target.level / user.level), 0), 100);
    }
    return true;
  }
}

export class SheerColdAccuracyAttr extends OneHitKOAccuracyAttr {
  /**
   * Changes the normal One Hit KO Accuracy Attr to implement the Gen VII changes,
   * where if the user is Ice-Type, it has more accuracy.
   * @param {Pokemon} user Pokemon that is using the move; checks the Pokemon's level.
   * @param {Pokemon} target Pokemon that is receiving the move; checks the Pokemon's level.
   * @param {Move} move N/A
   * @param {any[]} args Uses the accuracy argument, allowing to change it from either 0 if it doesn't pass
   * the first if/else, or 30/20 depending on the type of the user Pokemon.
   * @returns Returns true if move is successful, false if misses.
   */
  apply(user: Pokemon, target: Pokemon, move: Move, args: any[]): boolean {
    const accuracy = args[0] as Utils.NumberHolder;
    if (user.level < target.level) {
      accuracy.value = 0;
    } else {
      const baseAccuracy = user.isOfType(Type.ICE) ? 30 : 20;
      accuracy.value = Math.min(Math.max(baseAccuracy + 100 * (1 - target.level / user.level), 0), 100);
    }
    return true;
  }
}

export class MissEffectAttr extends MoveAttr {
  private missEffectFunc: UserMoveConditionFunc;

  constructor(missEffectFunc: UserMoveConditionFunc) {
    super();

    this.missEffectFunc = missEffectFunc;
  }

  apply(user: Pokemon, target: Pokemon, move: Move, args: any[]): boolean {
    this.missEffectFunc(user, move);
    return true;
  }
}

export class NoEffectAttr extends MoveAttr {
  private noEffectFunc: UserMoveConditionFunc;

  constructor(noEffectFunc: UserMoveConditionFunc) {
    super();

    this.noEffectFunc = noEffectFunc;
  }

  apply(user: Pokemon, target: Pokemon, move: Move, args: any[]): boolean {
    this.noEffectFunc(user, move);
    return true;
  }
}

const crashDamageFunc = (user: Pokemon, move: Move) => {
  const cancelled = new Utils.BooleanHolder(false);
  applyAbAttrs(BlockNonDirectDamageAbAttr, user, cancelled);
  if (cancelled.value) {
    return false;
  }

  user.damageAndUpdate(Math.floor(user.getMaxHp() / 2), HitResult.OTHER, false, true);
  user.scene.queueMessage(i18next.t("moveTriggers:keptGoingAndCrashed", {pokemonName: getPokemonNameWithAffix(user)}));
  user.turnData.damageTaken += Math.floor(user.getMaxHp() / 2);

  return true;
};

export class TypelessAttr extends MoveAttr { }
/**
* Attribute used for moves which ignore redirection effects, and always target their original target, i.e. Snipe Shot
* Bypasses Storm Drain, Follow Me, Ally Switch, and the like.
*/
export class BypassRedirectAttr extends MoveAttr { }

<<<<<<< HEAD
=======
export class DisableMoveAttr extends MoveEffectAttr {
  constructor() {
    super(false);
  }

  apply(user: Pokemon, target: Pokemon, move: Move, args: any[]): boolean {
    if (!super.apply(user, target, move, args)) {
      return false;
    }

    const moveQueue = target.getLastXMoves();
    let turnMove: TurnMove | undefined;
    while (moveQueue.length) {
      turnMove = moveQueue.shift();
      if (turnMove?.virtual) {
        continue;
      }

      const moveIndex = target.getMoveset().findIndex(m => m?.moveId === turnMove?.move);
      if (moveIndex === -1) {
        return false;
      }

      const disabledMove = target.getMoveset()[moveIndex];
      target.summonData.disabledMove = disabledMove?.moveId!; // TODO: is this bang correct?
      target.summonData.disabledTurns = 4;

      user.scene.queueMessage(i18next.t("abilityTriggers:postDefendMoveDisable", { pokemonNameWithAffix: getPokemonNameWithAffix(target), moveName: disabledMove?.getName()}));

      return true;
    }

    return false;
  }

  getCondition(): MoveConditionFunc {
    return (user, target, move): boolean => { // TODO: Not sure what to do here
      if (target.summonData.disabledMove || target.isMax()) {
        return false;
      }

      const moveQueue = target.getLastXMoves();
      let turnMove: TurnMove | undefined;
      while (moveQueue.length) {
        turnMove = moveQueue.shift();
        if (turnMove?.virtual) {
          continue;
        }

        const move = target.getMoveset().find(m => m?.moveId === turnMove?.move);
        if (!move) {
          continue;
        }

        return true;
      }

      return false;
    };
  }

  getTargetBenefitScore(user: Pokemon, target: Pokemon, move: Move): integer {
    return -5;
  }
}

>>>>>>> b7946627
export class FrenzyAttr extends MoveEffectAttr {
  constructor() {
    super(true, MoveEffectTrigger.HIT, false, true);
  }

  canApply(user: Pokemon, target: Pokemon, move: Move, args: any[]) {
    return !(this.selfTarget ? user : target).isFainted();
  }

  apply(user: Pokemon, target: Pokemon, move: Move, args: any[]): boolean {
    if (!super.apply(user, target, move, args)) {
      return false;
    }

    if (!user.getTag(BattlerTagType.FRENZY) && !user.getMoveQueue().length) {
      const turnCount = user.randSeedIntRange(1, 2);
      new Array(turnCount).fill(null).map(() => user.getMoveQueue().push({ move: move.id, targets: [ target.getBattlerIndex() ], ignorePP: true }));
      user.addTag(BattlerTagType.FRENZY, turnCount, move.id, user.id);
    } else {
      applyMoveAttrs(AddBattlerTagAttr, user, target, move, args);
      user.lapseTag(BattlerTagType.FRENZY); // if FRENZY is already in effect (moveQueue.length > 0), lapse the tag
    }

    return true;
  }
}

export const frenzyMissFunc: UserMoveConditionFunc = (user: Pokemon, move: Move) => {
  while (user.getMoveQueue().length && user.getMoveQueue()[0].move === move.id) {
    user.getMoveQueue().shift();
  }
  user.removeTag(BattlerTagType.FRENZY); // FRENZY tag should be disrupted on miss/no effect

  return true;
};

export class AddBattlerTagAttr extends MoveEffectAttr {
  public tagType: BattlerTagType;
  public turnCountMin: integer;
  public turnCountMax: integer;
  private failOnOverlap: boolean;

  constructor(tagType: BattlerTagType, selfTarget: boolean = false, failOnOverlap: boolean = false, turnCountMin: integer = 0, turnCountMax?: integer, lastHitOnly: boolean = false) {
    super(selfTarget, MoveEffectTrigger.POST_APPLY, false, lastHitOnly);

    this.tagType = tagType;
    this.turnCountMin = turnCountMin;
    this.turnCountMax = turnCountMax !== undefined ? turnCountMax : turnCountMin;
    this.failOnOverlap = !!failOnOverlap;
  }

  apply(user: Pokemon, target: Pokemon, move: Move, args: any[]): boolean {
    if (!super.apply(user, target, move, args)) {
      return false;
    }

    const moveChance = this.getMoveChance(user, target, move, this.selfTarget, true);
    if (moveChance < 0 || moveChance === 100 || user.randSeedInt(100) < moveChance) {
      return (this.selfTarget ? user : target).addTag(this.tagType,  user.randSeedInt(this.turnCountMax - this.turnCountMin, this.turnCountMin), move.id, user.id);
    }

    return false;
  }

  getCondition(): MoveConditionFunc | null {
    return this.failOnOverlap
      ? (user, target, move) => !(this.selfTarget ? user : target).getTag(this.tagType)
      : null;
  }

  getTagTargetBenefitScore(user: Pokemon, target: Pokemon, move: Move): integer | void {
    switch (this.tagType) {
    case BattlerTagType.RECHARGING:
    case BattlerTagType.PERISH_SONG:
      return -16;
    case BattlerTagType.FLINCHED:
    case BattlerTagType.CONFUSED:
    case BattlerTagType.INFATUATED:
    case BattlerTagType.NIGHTMARE:
    case BattlerTagType.DROWSY:
<<<<<<< HEAD
    case BattlerTagType.NO_CRIT:
    case BattlerTagType.DISABLED:
=======
>>>>>>> b7946627
      return -5;
    case BattlerTagType.SEEDED:
    case BattlerTagType.SALT_CURED:
    case BattlerTagType.CURSED:
    case BattlerTagType.FRENZY:
    case BattlerTagType.TRAPPED:
    case BattlerTagType.BIND:
    case BattlerTagType.WRAP:
    case BattlerTagType.FIRE_SPIN:
    case BattlerTagType.WHIRLPOOL:
    case BattlerTagType.CLAMP:
    case BattlerTagType.SAND_TOMB:
    case BattlerTagType.MAGMA_STORM:
    case BattlerTagType.SNAP_TRAP:
    case BattlerTagType.THUNDER_CAGE:
    case BattlerTagType.INFESTATION:
      return -3;
    case BattlerTagType.ENCORE:
      return -2;
    case BattlerTagType.MINIMIZED:
      return 0;
    case BattlerTagType.INGRAIN:
    case BattlerTagType.IGNORE_ACCURACY:
    case BattlerTagType.AQUA_RING:
      return 3;
    case BattlerTagType.PROTECTED:
    case BattlerTagType.FLYING:
    case BattlerTagType.CRIT_BOOST:
    case BattlerTagType.ALWAYS_CRIT:
      return 5;
    }
  }

  getTargetBenefitScore(user: Pokemon, target: Pokemon, move: Move): integer {
    let moveChance = this.getMoveChance(user,target,move,this.selfTarget, false);
    if (moveChance < 0) {
      moveChance = 100;
    }
    return Math.floor(this.getTagTargetBenefitScore(user, target, move)! * (moveChance / 100)); // TODO: is the bang correct?
  }
}

/**
 * Adds the appropriate battler tag for Gulp Missile when Surf or Dive is used.
 * @extends MoveEffectAttr
 */
export class GulpMissileTagAttr extends MoveEffectAttr {
  constructor() {
    super(true);
  }

  /**
   * Adds BattlerTagType from GulpMissileTag based on the Pokemon's HP ratio.
   * @param {Pokemon} user The Pokemon using the move.
   * @param {Pokemon} target The Pokemon being targeted by the move.
   * @param {Move} move The move being used.
   * @param {any[]} args Additional arguments, if any.
   * @returns Whether the BattlerTag is applied.
   */
  apply(user: Pokemon, target: Pokemon, move: Move, args: any[]): boolean | Promise<boolean> {
    if (!super.apply(user, target, move, args)) {
      return false;
    }

    if (user.hasAbility(Abilities.GULP_MISSILE) && user.species.speciesId === Species.CRAMORANT) {
      if (user.getHpRatio() >= .5) {
        user.addTag(BattlerTagType.GULP_MISSILE_ARROKUDA, 0, move.id);
      } else {
        user.addTag(BattlerTagType.GULP_MISSILE_PIKACHU, 0, move.id);
      }
      return true;
    }

    return false;
  }

  getUserBenefitScore(user: Pokemon, target: Pokemon, move: Move): integer {
    const isCramorant = user.hasAbility(Abilities.GULP_MISSILE) && user.species.speciesId === Species.CRAMORANT;
    return isCramorant && !user.getTag(GulpMissileTag) ? 10 : 0;
  }
}

export class CurseAttr extends MoveEffectAttr {

  apply(user: Pokemon, target: Pokemon, move:Move, args: any[]): boolean {
    if (user.getTypes(true).includes(Type.GHOST)) {
      if (target.getTag(BattlerTagType.CURSED)) {
        user.scene.queueMessage(i18next.t("battle:attackFailed"));
        return false;
      }
      const curseRecoilDamage = Math.max(1, Math.floor(user.getMaxHp() / 2));
      user.damageAndUpdate(curseRecoilDamage, HitResult.OTHER, false, true, true);
      user.scene.queueMessage(
        i18next.t("battle:battlerTagsCursedOnAdd", {
          pokemonNameWithAffix: getPokemonNameWithAffix(user),
          pokemonName: getPokemonNameWithAffix(target)
        })
      );

      target.addTag(BattlerTagType.CURSED, 0, move.id, user.id);
      return true;
    } else {
      user.scene.unshiftPhase(new StatChangePhase(user.scene, user.getBattlerIndex(), true, [BattleStat.ATK, BattleStat.DEF], 1));
      user.scene.unshiftPhase(new StatChangePhase(user.scene, user.getBattlerIndex(), true, [BattleStat.SPD], -1));
      return true;
    }
  }
}

export class LapseBattlerTagAttr extends MoveEffectAttr {
  public tagTypes: BattlerTagType[];

  constructor(tagTypes: BattlerTagType[], selfTarget: boolean = false) {
    super(selfTarget);

    this.tagTypes = tagTypes;
  }

  apply(user: Pokemon, target: Pokemon, move: Move, args: any[]): boolean {
    if (!super.apply(user, target, move, args)) {
      return false;
    }

    for (const tagType of this.tagTypes) {
      (this.selfTarget ? user : target).lapseTag(tagType);
    }

    return true;
  }
}

export class RemoveBattlerTagAttr extends MoveEffectAttr {
  public tagTypes: BattlerTagType[];

  constructor(tagTypes: BattlerTagType[], selfTarget: boolean = false) {
    super(selfTarget);

    this.tagTypes = tagTypes;
  }

  apply(user: Pokemon, target: Pokemon, move: Move, args: any[]): boolean {
    if (!super.apply(user, target, move, args)) {
      return false;
    }

    for (const tagType of this.tagTypes) {
      (this.selfTarget ? user : target).removeTag(tagType);
    }

    return true;
  }
}

export class FlinchAttr extends AddBattlerTagAttr {
  constructor() {
    super(BattlerTagType.FLINCHED, false);
  }
}

export class ConfuseAttr extends AddBattlerTagAttr {
  constructor(selfTarget?: boolean) {
    super(BattlerTagType.CONFUSED, selfTarget, false, 2, 5);
  }
}

export class RechargeAttr extends AddBattlerTagAttr {
  constructor() {
    super(BattlerTagType.RECHARGING, true, false, 1, 1, true);
  }
}

export class TrapAttr extends AddBattlerTagAttr {
  constructor(tagType: BattlerTagType) {
    super(tagType, false, false, 4, 5);
  }
}

export class ProtectAttr extends AddBattlerTagAttr {
  constructor(tagType: BattlerTagType = BattlerTagType.PROTECTED) {
    super(tagType, true);
  }

  getCondition(): MoveConditionFunc {
    return ((user, target, move): boolean => {
      let timesUsed = 0;
      const moveHistory = user.getLastXMoves();
      let turnMove: TurnMove | undefined;

      while (moveHistory.length) {
        turnMove = moveHistory.shift();
        if (!allMoves[turnMove?.move!].hasAttr(ProtectAttr) || turnMove?.result !== MoveResult.SUCCESS) { // TODO: is the bang correct?
          break;
        }
        timesUsed++;
      }
      if (timesUsed) {
        return !user.randSeedInt(Math.pow(3, timesUsed));
      }
      return true;
    });
  }
}

export class IgnoreAccuracyAttr extends AddBattlerTagAttr {
  constructor() {
    super(BattlerTagType.IGNORE_ACCURACY, true, false, 2);
  }

  apply(user: Pokemon, target: Pokemon, move: Move, args: any[]): boolean {
    if (!super.apply(user, target, move, args)) {
      return false;
    }

    user.scene.queueMessage(i18next.t("moveTriggers:tookAimAtTarget", {pokemonName: getPokemonNameWithAffix(user), targetName: getPokemonNameWithAffix(target)}));

    return true;
  }
}

export class FaintCountdownAttr extends AddBattlerTagAttr {
  constructor() {
    super(BattlerTagType.PERISH_SONG, false, true, 4);
  }

  apply(user: Pokemon, target: Pokemon, move: Move, args: any[]): boolean {
    if (!super.apply(user, target, move, args)) {
      return false;
    }

    user.scene.queueMessage(i18next.t("moveTriggers:faintCountdown", {pokemonName: getPokemonNameWithAffix(target), turnCount: this.turnCountMin - 1}));

    return true;
  }
}

/**
 * Attribute used when a move hits a {@linkcode BattlerTagType} for double damage
 * @extends MoveAttr
*/
export class HitsTagAttr extends MoveAttr {
  /** The {@linkcode BattlerTagType} this move hits */
  public tagType: BattlerTagType;
  /** Should this move deal double damage against {@linkcode HitsTagAttr.tagType}? */
  public doubleDamage: boolean;

  constructor(tagType: BattlerTagType, doubleDamage?: boolean) {
    super();

    this.tagType = tagType;
    this.doubleDamage = !!doubleDamage;
  }

  getTargetBenefitScore(user: Pokemon, target: Pokemon, move: Move): integer {
    return target.getTag(this.tagType) ? this.doubleDamage ? 10 : 5 : 0;
  }
}

export class AddArenaTagAttr extends MoveEffectAttr {
  public tagType: ArenaTagType;
  public turnCount: integer;
  private failOnOverlap: boolean;
  public selfSideTarget: boolean;

  constructor(tagType: ArenaTagType, turnCount?: integer | null, failOnOverlap: boolean = false, selfSideTarget: boolean = false) {
    super(true, MoveEffectTrigger.POST_APPLY);

    this.tagType = tagType;
    this.turnCount = turnCount!; // TODO: is the bang correct?
    this.failOnOverlap = failOnOverlap;
    this.selfSideTarget = selfSideTarget;
  }

  apply(user: Pokemon, target: Pokemon, move: Move, args: any[]): boolean {
    if (!super.apply(user, target, move, args)) {
      return false;
    }

    if (move.chance < 0 || move.chance === 100 || user.randSeedInt(100) < move.chance) {
      user.scene.arena.addTag(this.tagType, this.turnCount, move.id, user.id, (this.selfSideTarget ? user : target).isPlayer() ? ArenaTagSide.PLAYER : ArenaTagSide.ENEMY);
      return true;
    }

    return false;
  }

  getCondition(): MoveConditionFunc | null {
    return this.failOnOverlap
      ? (user, target, move) => !user.scene.arena.getTagOnSide(this.tagType, target.isPlayer() ? ArenaTagSide.PLAYER : ArenaTagSide.ENEMY)
      : null;
  }
}

/**
 * Generic class for removing arena tags
 * @param tagTypes: The types of tags that can be removed
 * @param selfSideTarget: Is the user removing tags from its own side?
 */
export class RemoveArenaTagsAttr extends MoveEffectAttr {
  public tagTypes: ArenaTagType[];
  public selfSideTarget: boolean;

  constructor(tagTypes: ArenaTagType[], selfSideTarget: boolean) {
    super(true, MoveEffectTrigger.POST_APPLY);

    this.tagTypes = tagTypes;
    this.selfSideTarget = selfSideTarget;
  }

  apply(user: Pokemon, target: Pokemon, move: Move, args: any[]): boolean {
    if (!super.apply(user, target, move, args)) {
      return false;
    }

    const side = (this.selfSideTarget ? user : target).isPlayer() ? ArenaTagSide.PLAYER : ArenaTagSide.ENEMY;

    for (const tagType of this.tagTypes) {
      user.scene.arena.removeTagOnSide(tagType, side);
    }

    return true;
  }
}

export class AddArenaTrapTagAttr extends AddArenaTagAttr {
  getCondition(): MoveConditionFunc {
    return (user, target, move) => {
      const side = (this.selfSideTarget ? user : target).isPlayer() ? ArenaTagSide.PLAYER : ArenaTagSide.ENEMY;
      const tag = user.scene.arena.getTagOnSide(this.tagType, side) as ArenaTrapTag;
      if (!tag) {
        return true;
      }
      return tag.layers < tag.maxLayers;
    };
  }
}

/**
 * Attribute used for Stone Axe and Ceaseless Edge.
 * Applies the given ArenaTrapTag when move is used.
 * @extends AddArenaTagAttr
 * @see {@linkcode apply}
 */
export class AddArenaTrapTagHitAttr extends AddArenaTagAttr {
  /**
   * @param user {@linkcode Pokemon} using this move
   * @param target {@linkcode Pokemon} target of this move
   * @param move {@linkcode Move} being used
   */
  apply(user: Pokemon, target: Pokemon, move: Move, args: any[]): boolean {
    const moveChance = this.getMoveChance(user,target,move,this.selfTarget, true);
    const side = (this.selfSideTarget ? user : target).isPlayer() ? ArenaTagSide.PLAYER : ArenaTagSide.ENEMY;
    const tag = user.scene.arena.getTagOnSide(this.tagType, side) as ArenaTrapTag;
    if ((moveChance < 0 || moveChance === 100 || user.randSeedInt(100) < moveChance)) {
      user.scene.arena.addTag(this.tagType, 0, move.id, user.id, side);
      if (!tag) {
        return true;
      }
      return tag.layers < tag.maxLayers;
    }
    return false;
  }
}

export class RemoveArenaTrapAttr extends MoveEffectAttr {

  private targetBothSides: boolean;

  constructor(targetBothSides: boolean = false) {
    super(true, MoveEffectTrigger.PRE_APPLY);
    this.targetBothSides = targetBothSides;
  }

  apply(user: Pokemon, target: Pokemon, move: Move, args: any[]): boolean {

    if (!super.apply(user, target, move, args)) {
      return false;
    }

    if (this.targetBothSides) {
      user.scene.arena.removeTagOnSide(ArenaTagType.SPIKES, ArenaTagSide.PLAYER);
      user.scene.arena.removeTagOnSide(ArenaTagType.TOXIC_SPIKES, ArenaTagSide.PLAYER);
      user.scene.arena.removeTagOnSide(ArenaTagType.STEALTH_ROCK, ArenaTagSide.PLAYER);
      user.scene.arena.removeTagOnSide(ArenaTagType.STICKY_WEB, ArenaTagSide.PLAYER);

      user.scene.arena.removeTagOnSide(ArenaTagType.SPIKES, ArenaTagSide.ENEMY);
      user.scene.arena.removeTagOnSide(ArenaTagType.TOXIC_SPIKES, ArenaTagSide.ENEMY);
      user.scene.arena.removeTagOnSide(ArenaTagType.STEALTH_ROCK, ArenaTagSide.ENEMY);
      user.scene.arena.removeTagOnSide(ArenaTagType.STICKY_WEB, ArenaTagSide.ENEMY);
    } else {
      user.scene.arena.removeTagOnSide(ArenaTagType.SPIKES, target.isPlayer() ? ArenaTagSide.ENEMY : ArenaTagSide.PLAYER);
      user.scene.arena.removeTagOnSide(ArenaTagType.TOXIC_SPIKES, target.isPlayer() ? ArenaTagSide.ENEMY : ArenaTagSide.PLAYER);
      user.scene.arena.removeTagOnSide(ArenaTagType.STEALTH_ROCK, target.isPlayer() ? ArenaTagSide.ENEMY : ArenaTagSide.PLAYER);
      user.scene.arena.removeTagOnSide(ArenaTagType.STICKY_WEB, target.isPlayer() ? ArenaTagSide.ENEMY : ArenaTagSide.PLAYER);
    }

    return true;
  }
}

export class RemoveScreensAttr extends MoveEffectAttr {

  private targetBothSides: boolean;

  constructor(targetBothSides: boolean = false) {
    super(true, MoveEffectTrigger.PRE_APPLY);
    this.targetBothSides = targetBothSides;
  }

  apply(user: Pokemon, target: Pokemon, move: Move, args: any[]): boolean {

    if (!super.apply(user, target, move, args)) {
      return false;
    }

    if (this.targetBothSides) {
      user.scene.arena.removeTagOnSide(ArenaTagType.REFLECT, ArenaTagSide.PLAYER);
      user.scene.arena.removeTagOnSide(ArenaTagType.LIGHT_SCREEN, ArenaTagSide.PLAYER);
      user.scene.arena.removeTagOnSide(ArenaTagType.AURORA_VEIL, ArenaTagSide.PLAYER);

      user.scene.arena.removeTagOnSide(ArenaTagType.REFLECT, ArenaTagSide.ENEMY);
      user.scene.arena.removeTagOnSide(ArenaTagType.LIGHT_SCREEN, ArenaTagSide.ENEMY);
      user.scene.arena.removeTagOnSide(ArenaTagType.AURORA_VEIL, ArenaTagSide.ENEMY);
    } else {
      user.scene.arena.removeTagOnSide(ArenaTagType.REFLECT, target.isPlayer() ? ArenaTagSide.PLAYER : ArenaTagSide.ENEMY);
      user.scene.arena.removeTagOnSide(ArenaTagType.LIGHT_SCREEN, target.isPlayer() ? ArenaTagSide.PLAYER : ArenaTagSide.ENEMY);
      user.scene.arena.removeTagOnSide(ArenaTagType.AURORA_VEIL, target.isPlayer() ? ArenaTagSide.PLAYER : ArenaTagSide.ENEMY);
    }

    return true;

  }
}

/*Swaps arena effects between the player and enemy side
  * @extends MoveEffectAttr
  * @see {@linkcode apply}
*/
export class SwapArenaTagsAttr extends MoveEffectAttr {
  public SwapTags: ArenaTagType[];


  constructor(SwapTags: ArenaTagType[]) {
    super(true, MoveEffectTrigger.POST_APPLY);
    this.SwapTags = SwapTags;
  }

  apply(user:Pokemon, target:Pokemon, move:Move, args: any[]): boolean {
    if (!super.apply(user, target, move, args)) {
      return false;
    }

    const tagPlayerTemp = user.scene.arena.findTagsOnSide((t => this.SwapTags.includes(t.tagType)), ArenaTagSide.PLAYER);
    const tagEnemyTemp = user.scene.arena.findTagsOnSide((t => this.SwapTags.includes(t.tagType)), ArenaTagSide.ENEMY);


    if (tagPlayerTemp) {
      for (const swapTagsType of tagPlayerTemp) {
        user.scene.arena.removeTagOnSide(swapTagsType.tagType, ArenaTagSide.PLAYER, true);
        user.scene.arena.addTag(swapTagsType.tagType, swapTagsType.turnCount, swapTagsType.sourceMove, swapTagsType.sourceId!, ArenaTagSide.ENEMY, true); // TODO: is the bang correct?
      }
    }
    if (tagEnemyTemp) {
      for (const swapTagsType of tagEnemyTemp) {
        user.scene.arena.removeTagOnSide(swapTagsType.tagType, ArenaTagSide.ENEMY, true);
        user.scene.arena.addTag(swapTagsType.tagType, swapTagsType.turnCount, swapTagsType.sourceMove, swapTagsType.sourceId!, ArenaTagSide.PLAYER, true); // TODO: is the bang correct?
      }
    }


    user.scene.queueMessage( i18next.t("moveTriggers:swapArenaTags", {pokemonName: getPokemonNameWithAffix(user)}));
    return true;
  }
}

/**
 * Attribute used for Revival Blessing.
 * @extends MoveEffectAttr
 * @see {@linkcode apply}
 */
export class RevivalBlessingAttr extends MoveEffectAttr {
  constructor(user?: boolean) {
    super(true);
  }

  /**
   *
   * @param user {@linkcode Pokemon} using this move
   * @param target {@linkcode Pokemon} target of this move
   * @param move {@linkcode Move} being used
   * @param args N/A
   * @returns Promise, true if function succeeds.
   */
  apply(user: Pokemon, target: Pokemon, move: Move, args: any[]): Promise<boolean> {
    return new Promise(resolve => {
      // If user is player, checks if the user has fainted pokemon
      if (user instanceof PlayerPokemon
        && user.scene.getParty().findIndex(p => p.isFainted())>-1) {
        (user as PlayerPokemon).revivalBlessing().then(() => {
          resolve(true);
        });
      // If user is enemy, checks that it is a trainer, and it has fainted non-boss pokemon in party
      } else if (user instanceof EnemyPokemon
        && user.hasTrainer()
        && user.scene.getEnemyParty().findIndex(p => p.isFainted() && !p.isBoss()) > -1) {
        // Selects a random fainted pokemon
        const faintedPokemon = user.scene.getEnemyParty().filter(p => p.isFainted() && !p.isBoss());
        const pokemon = faintedPokemon[user.randSeedInt(faintedPokemon.length)];
        const slotIndex = user.scene.getEnemyParty().findIndex(p => pokemon.id === p.id);
        pokemon.resetStatus();
        pokemon.heal(Math.min(Math.max(Math.ceil(Math.floor(0.5 * pokemon.getMaxHp())), 1), pokemon.getMaxHp()));
        user.scene.queueMessage(`${getPokemonNameWithAffix(pokemon)} was revived!`,0,true);

        if (user.scene.currentBattle.double && user.scene.getEnemyParty().length > 1) {
          const allyPokemon = user.getAlly();
          if (slotIndex<=1) {
            user.scene.unshiftPhase(new SwitchSummonPhase(user.scene, pokemon.getFieldIndex(), slotIndex, false, false, false));
          } else if (allyPokemon.isFainted()) {
            user.scene.unshiftPhase(new SwitchSummonPhase(user.scene, allyPokemon.getFieldIndex(), slotIndex, false, false,false));
          }
        }
        resolve(true);
      } else {
        user.scene.queueMessage(i18next.t("battle:attackFailed"));
        resolve(false);
      }
    });
  }

  getUserBenefitScore(user: Pokemon, target: Pokemon, move: Move): integer {
    if (user.hasTrainer() && user.scene.getEnemyParty().findIndex(p => p.isFainted() && !p.isBoss()) > -1) {
      return 20;
    }

    return -20;
  }
}

export class ForceSwitchOutAttr extends MoveEffectAttr {
  private user: boolean;
  private batonPass: boolean;

  constructor(user?: boolean, batonPass?: boolean) {
    super(false, MoveEffectTrigger.POST_APPLY, false, true);
    this.user = !!user;
    this.batonPass = !!batonPass;
  }

  isBatonPass() {
    return this.batonPass;
  }

  apply(user: Pokemon, target: Pokemon, move: Move, args: any[]): Promise<boolean> {
    return new Promise(resolve => {

  	// Check if the move category is not STATUS or if the switch out condition is not met
      if (!this.getSwitchOutCondition()(user, target, move)) {
        return resolve(false);
      }

  	// Move the switch out logic inside the conditional block
  	// This ensures that the switch out only happens when the conditions are met
	  const switchOutTarget = this.user ? user : target;
	  if (switchOutTarget instanceof PlayerPokemon) {
        switchOutTarget.leaveField(!this.batonPass);

        if (switchOutTarget.hp > 0) {
          user.scene.prependToPhase(new SwitchPhase(user.scene, switchOutTarget.getFieldIndex(), true, true), MoveEndPhase);
          resolve(true);
        } else {
          resolve(false);
        }
	  	return;
	  } else if (user.scene.currentBattle.battleType !== BattleType.WILD) {
	  	// Switch out logic for trainer battles
        switchOutTarget.leaveField(!this.batonPass);

	  	if (switchOutTarget.hp > 0) {
        // for opponent switching out
          user.scene.prependToPhase(new SwitchSummonPhase(user.scene, switchOutTarget.getFieldIndex(), (user.scene.currentBattle.trainer ? user.scene.currentBattle.trainer.getNextSummonIndex((switchOutTarget as EnemyPokemon).trainerSlot) : 0), false, this.batonPass, false), MoveEndPhase);
        }
	  } else {
	    // Switch out logic for everything else (eg: WILD battles)
	  	switchOutTarget.leaveField(false);

	  	if (switchOutTarget.hp) {
          switchOutTarget.setWildFlee(true);
	  	  user.scene.queueMessage(i18next.t("moveTriggers:fled", {pokemonName: getPokemonNameWithAffix(switchOutTarget)}), null, true, 500);

          // in double battles redirect potential moves off fled pokemon
          if (switchOutTarget.scene.currentBattle.double) {
            const allyPokemon = switchOutTarget.getAlly();
            switchOutTarget.scene.redirectPokemonMoves(switchOutTarget, allyPokemon);
          }
	  	}

	  	if (!switchOutTarget.getAlly()?.isActive(true)) {
	  	  user.scene.clearEnemyHeldItemModifiers();

	  	  if (switchOutTarget.hp) {
	  	  	user.scene.pushPhase(new BattleEndPhase(user.scene));
	  	  	user.scene.pushPhase(new NewBattlePhase(user.scene));
	  	  }
	  	}
	  }

	  resolve(true);
	  });
  }

  getCondition(): MoveConditionFunc {
    return (user, target, move) => (move.category !== MoveCategory.STATUS || this.getSwitchOutCondition()(user, target, move));
  }

  getFailedText(user: Pokemon, target: Pokemon, move: Move, cancelled: Utils.BooleanHolder): string | null {
    const blockedByAbility = new Utils.BooleanHolder(false);
    applyAbAttrs(ForceSwitchOutImmunityAbAttr, target, blockedByAbility);
    return blockedByAbility.value ? i18next.t("moveTriggers:cannotBeSwitchedOut", {pokemonName: getPokemonNameWithAffix(target)}) : null;
  }

  getSwitchOutCondition(): MoveConditionFunc {
    return (user, target, move) => {
      const switchOutTarget = (this.user ? user : target);
      const player = switchOutTarget instanceof PlayerPokemon;

      if (!this.user && move.category === MoveCategory.STATUS && (target.hasAbilityWithAttr(ForceSwitchOutImmunityAbAttr) || target.isMax())) {
        return false;
      }

      if (!player && !user.scene.currentBattle.battleType) {
        if (this.batonPass) {
          return false;
        }
        // Don't allow wild opponents to flee on the boss stage since it can ruin a run early on
        if (!(user.scene.currentBattle.waveIndex % 10)) {
          return false;
        }
      }

      const party = player ? user.scene.getParty() : user.scene.getEnemyParty();
      return (!player && !user.scene.currentBattle.battleType) || party.filter(p => p.isAllowedInBattle() && (player || (p as EnemyPokemon).trainerSlot === (switchOutTarget as EnemyPokemon).trainerSlot)).length > user.scene.currentBattle.getBattlerCount();
    };
  }

  getUserBenefitScore(user: Pokemon, target: Pokemon, move: Move): integer {
    if (!user.scene.getEnemyParty().find(p => p.isActive() && !p.isOnField())) {
      return -20;
    }
    let ret = this.user ? Math.floor((1 - user.getHpRatio()) * 20) : super.getUserBenefitScore(user, target, move);
    if (this.user && this.batonPass) {
      const battleStatTotal = user.summonData.battleStats.reduce((bs: integer, total: integer) => total += bs, 0);
      ret = ret / 2 + (Phaser.Tweens.Builders.GetEaseFunction("Sine.easeOut")(Math.min(Math.abs(battleStatTotal), 10) / 10) * (battleStatTotal >= 0 ? 10 : -10));
    }
    return ret;
  }
}

export class RemoveTypeAttr extends MoveEffectAttr {

  private removedType: Type;
  private messageCallback: ((user: Pokemon) => void) | undefined;

  constructor(removedType: Type, messageCallback?: (user: Pokemon) => void) {
    super(true, MoveEffectTrigger.POST_TARGET);
    this.removedType = removedType;
    this.messageCallback = messageCallback;

  }

  apply(user: Pokemon, target: Pokemon, move: Move, args: any[]): boolean {
    if (!super.apply(user, target, move, args)) {
      return false;
    }

    if (user.isTerastallized() && user.getTeraType() === this.removedType) { // active tera types cannot be removed
      return false;
    }

    const userTypes = user.getTypes(true);
    const modifiedTypes = userTypes.filter(type => type !== this.removedType);
    user.summonData.types = modifiedTypes;
    user.updateInfo();


    if (this.messageCallback) {
      this.messageCallback(user);
    }

    return true;
  }
}

export class CopyTypeAttr extends MoveEffectAttr {
  constructor() {
    super(false);
  }

  apply(user: Pokemon, target: Pokemon, move: Move, args: any[]): boolean {
    if (!super.apply(user, target, move, args)) {
      return false;
    }

    user.summonData.types = target.getTypes(true);
    user.updateInfo();

    user.scene.queueMessage(i18next.t("moveTriggers:copyType", {pokemonName: getPokemonNameWithAffix(user), targetPokemonName: getPokemonNameWithAffix(target)}));

    return true;
  }

  getCondition(): MoveConditionFunc {
    return (user, target, move) => target.getTypes()[0] !== Type.UNKNOWN;
  }
}

export class CopyBiomeTypeAttr extends MoveEffectAttr {
  constructor() {
    super(true);
  }

  apply(user: Pokemon, target: Pokemon, move: Move, args: any[]): boolean {
    if (!super.apply(user, target, move, args)) {
      return false;
    }

    const biomeType = user.scene.arena.getTypeForBiome();

    user.summonData.types = [ biomeType ];
    user.updateInfo();

    user.scene.queueMessage(i18next.t("moveTriggers:transformedIntoType", {pokemonName: getPokemonNameWithAffix(user), typeName: i18next.t(`pokemonInfo:Type.${Type[biomeType]}`)}));

    return true;
  }
}

export class ChangeTypeAttr extends MoveEffectAttr {
  private type: Type;

  constructor(type: Type) {
    super(false, MoveEffectTrigger.HIT);

    this.type = type;
  }

  apply(user: Pokemon, target: Pokemon, move: Move, args: any[]): boolean {
    target.summonData.types = [this.type];
    target.updateInfo();

    user.scene.queueMessage(i18next.t("moveTriggers:transformedIntoType", {pokemonName: getPokemonNameWithAffix(target), typeName: i18next.t(`pokemonInfo:Type.${Type[this.type]}`)}));

    return true;
  }

  getCondition(): MoveConditionFunc {
    return (user, target, move) => !target.isTerastallized() && !target.hasAbility(Abilities.MULTITYPE) && !target.hasAbility(Abilities.RKS_SYSTEM) && !(target.getTypes().length === 1 && target.getTypes()[0] === this.type);
  }
}

export class AddTypeAttr extends MoveEffectAttr {
  private type: Type;

  constructor(type: Type) {
    super(false, MoveEffectTrigger.HIT);

    this.type = type;
  }

  apply(user: Pokemon, target: Pokemon, move: Move, args: any[]): boolean {
    const types = target.getTypes().slice(0, 2).filter(t => t !== Type.UNKNOWN); // TODO: Figure out some way to actually check if another version of this effect is already applied
    if (this.type !== Type.UNKNOWN) {
      types.push(this.type);
    }
    target.summonData.types = types;
    target.updateInfo();

    user.scene.queueMessage(i18next.t("moveTriggers:addType", {typeName: i18next.t(`pokemonInfo:Type.${Type[this.type]}`), pokemonName: getPokemonNameWithAffix(target)}));

    return true;
  }

  getCondition(): MoveConditionFunc {
    return (user, target, move) => !target.isTerastallized()&& !target.getTypes().includes(this.type);
  }
}

export class FirstMoveTypeAttr extends MoveEffectAttr {
  constructor() {
    super(true);
  }

  apply(user: Pokemon, target: Pokemon, move: Move, args: any[]): boolean {
    if (!super.apply(user, target, move, args)) {
      return false;
    }

    const firstMoveType = target.getMoveset()[0]?.getMove().type!; // TODO: is this bang correct?
    user.summonData.types = [ firstMoveType ];
    user.scene.queueMessage(i18next.t("battle:transformedIntoType", {pokemonName: getPokemonNameWithAffix(user), type: i18next.t(`pokemonInfo:Type.${Type[firstMoveType]}`)}));

    return true;
  }
}

export class RandomMovesetMoveAttr extends OverrideMoveEffectAttr {
  private enemyMoveset: boolean | null;

  constructor(enemyMoveset?: boolean) {
    super();

    this.enemyMoveset = enemyMoveset!; // TODO: is this bang correct?
  }

  apply(user: Pokemon, target: Pokemon, move: Move, args: any[]): boolean {
    const moveset = (!this.enemyMoveset ? user : target).getMoveset();
    const moves = moveset.filter(m => !m?.getMove().hasFlag(MoveFlags.IGNORE_VIRTUAL));
    if (moves.length) {
      const move = moves[user.randSeedInt(moves.length)];
      const moveIndex = moveset.findIndex(m => m?.moveId === move?.moveId);
      const moveTargets = getMoveTargets(user, move?.moveId!); // TODO: is this bang correct?
      if (!moveTargets.targets.length) {
        return false;
      }
      let selectTargets: BattlerIndex[];
      switch (true) {
      case (moveTargets.multiple || moveTargets.targets.length === 1): {
        selectTargets = moveTargets.targets;
        break;
      }
      case (moveTargets.targets.indexOf(target.getBattlerIndex()) > -1): {
        selectTargets = [ target.getBattlerIndex() ];
        break;
      }
      default: {
        moveTargets.targets.splice(moveTargets.targets.indexOf(user.getAlly().getBattlerIndex()));
        selectTargets =  [ moveTargets.targets[user.randSeedInt(moveTargets.targets.length)] ];
        break;
      }
      }
      const targets = selectTargets;
      user.getMoveQueue().push({ move: move?.moveId!, targets: targets, ignorePP: true }); // TODO: is this bang correct?
      user.scene.unshiftPhase(new MovePhase(user.scene, user, targets, moveset[moveIndex]!, true)); // There's a PR to re-do the move(s) that use this Attr, gonna put `!` for now
      return true;
    }

    return false;
  }
}

export class RandomMoveAttr extends OverrideMoveEffectAttr {
  apply(user: Pokemon, target: Pokemon, move: Move, args: any[]): Promise<boolean> {
    return new Promise(resolve => {
      const moveIds = Utils.getEnumValues(Moves).filter(m => !allMoves[m].hasFlag(MoveFlags.IGNORE_VIRTUAL) && !allMoves[m].name.endsWith(" (N)"));
      const moveId = moveIds[user.randSeedInt(moveIds.length)];

      const moveTargets = getMoveTargets(user, moveId);
      if (!moveTargets.targets.length) {
        resolve(false);
        return;
      }
      const targets = moveTargets.multiple || moveTargets.targets.length === 1
        ? moveTargets.targets
        : moveTargets.targets.indexOf(target.getBattlerIndex()) > -1
          ? [ target.getBattlerIndex() ]
          : [ moveTargets.targets[user.randSeedInt(moveTargets.targets.length)] ];
      user.getMoveQueue().push({ move: moveId, targets: targets, ignorePP: true });
      user.scene.unshiftPhase(new MovePhase(user.scene, user, targets, new PokemonMove(moveId, 0, 0, true), true));
      initMoveAnim(user.scene, moveId).then(() => {
        loadMoveAnimAssets(user.scene, [ moveId ], true)
          .then(() => resolve(true));
      });
    });
  }
}

export class NaturePowerAttr extends OverrideMoveEffectAttr {
  apply(user: Pokemon, target: Pokemon, move: Move, args: any[]): Promise<boolean> {
    return new Promise(resolve => {
      let moveId;
      switch (user.scene.arena.getTerrainType()) {
      // this allows terrains to 'override' the biome move
      case TerrainType.NONE:
        switch (user.scene.arena.biomeType) {
        case Biome.TOWN:
          moveId = Moves.ROUND;
          break;
        case Biome.METROPOLIS:
          moveId = Moves.TRI_ATTACK;
          break;
        case Biome.SLUM:
          moveId = Moves.SLUDGE_BOMB;
          break;
        case Biome.PLAINS:
          moveId = Moves.SILVER_WIND;
          break;
        case Biome.GRASS:
          moveId = Moves.GRASS_KNOT;
          break;
        case Biome.TALL_GRASS:
          moveId = Moves.POLLEN_PUFF;
          break;
        case Biome.MEADOW:
          moveId = Moves.GIGA_DRAIN;
          break;
        case Biome.FOREST:
          moveId = Moves.BUG_BUZZ;
          break;
        case Biome.JUNGLE:
          moveId = Moves.LEAF_STORM;
          break;
        case Biome.SEA:
          moveId = Moves.HYDRO_PUMP;
          break;
        case Biome.SWAMP:
          moveId = Moves.MUD_BOMB;
          break;
        case Biome.BEACH:
          moveId = Moves.SCALD;
          break;
        case Biome.LAKE:
          moveId = Moves.BUBBLE_BEAM;
          break;
        case Biome.SEABED:
          moveId = Moves.BRINE;
          break;
        case Biome.ISLAND:
          moveId = Moves.LEAF_TORNADO;
          break;
        case Biome.MOUNTAIN:
          moveId = Moves.AIR_SLASH;
          break;
        case Biome.BADLANDS:
          moveId = Moves.EARTH_POWER;
          break;
        case Biome.DESERT:
          moveId = Moves.SCORCHING_SANDS;
          break;
        case Biome.WASTELAND:
          moveId = Moves.DRAGON_PULSE;
          break;
        case Biome.CONSTRUCTION_SITE:
          moveId = Moves.STEEL_BEAM;
          break;
        case Biome.CAVE:
          moveId = Moves.POWER_GEM;
          break;
        case Biome.ICE_CAVE:
          moveId = Moves.ICE_BEAM;
          break;
        case Biome.SNOWY_FOREST:
          moveId = Moves.FROST_BREATH;
          break;
        case Biome.VOLCANO:
          moveId = Moves.LAVA_PLUME;
          break;
        case Biome.GRAVEYARD:
          moveId = Moves.SHADOW_BALL;
          break;
        case Biome.RUINS:
          moveId = Moves.ANCIENT_POWER;
          break;
        case Biome.TEMPLE:
          moveId = Moves.EXTRASENSORY;
          break;
        case Biome.DOJO:
          moveId = Moves.FOCUS_BLAST;
          break;
        case Biome.FAIRY_CAVE:
          moveId = Moves.ALLURING_VOICE;
          break;
        case Biome.ABYSS:
          moveId = Moves.OMINOUS_WIND;
          break;
        case Biome.SPACE:
          moveId = Moves.DRACO_METEOR;
          break;
        case Biome.FACTORY:
          moveId = Moves.FLASH_CANNON;
          break;
        case Biome.LABORATORY:
          moveId = Moves.ZAP_CANNON;
          break;
        case Biome.POWER_PLANT:
          moveId = Moves.CHARGE_BEAM;
          break;
        case Biome.END:
          moveId = Moves.ETERNABEAM;
          break;
        }
        break;
      case TerrainType.MISTY:
        moveId = Moves.MOONBLAST;
        break;
      case TerrainType.ELECTRIC:
        moveId = Moves.THUNDERBOLT;
        break;
      case TerrainType.GRASSY:
        moveId = Moves.ENERGY_BALL;
        break;
      case TerrainType.PSYCHIC:
        moveId = Moves.PSYCHIC;
        break;
      default:
        // Just in case there's no match
        moveId = Moves.TRI_ATTACK;
        break;
      }

      user.getMoveQueue().push({ move: moveId, targets: [target.getBattlerIndex()], ignorePP: true });
      user.scene.unshiftPhase(new MovePhase(user.scene, user, [target.getBattlerIndex()], new PokemonMove(moveId, 0, 0, true), true));
      initMoveAnim(user.scene, moveId).then(() => {
        loadMoveAnimAssets(user.scene, [ moveId ], true)
          .then(() => resolve(true));
      });
    });
  }
}

const lastMoveCopiableCondition: MoveConditionFunc = (user, target, move) => {
  const copiableMove = user.scene.currentBattle.lastMove;

  if (!copiableMove) {
    return false;
  }

  if (allMoves[copiableMove].hasAttr(ChargeAttr)) {
    return false;
  }

  // TODO: Add last turn of Bide

  return true;
};

export class CopyMoveAttr extends OverrideMoveEffectAttr {
  apply(user: Pokemon, target: Pokemon, move: Move, args: any[]): boolean {
    const lastMove = user.scene.currentBattle.lastMove;

    const moveTargets = getMoveTargets(user, lastMove);
    if (!moveTargets.targets.length) {
      return false;
    }

    const targets = moveTargets.multiple || moveTargets.targets.length === 1
      ? moveTargets.targets
      : moveTargets.targets.indexOf(target.getBattlerIndex()) > -1
        ? [ target.getBattlerIndex() ]
        : [ moveTargets.targets[user.randSeedInt(moveTargets.targets.length)] ];
    user.getMoveQueue().push({ move: lastMove, targets: targets, ignorePP: true });

    user.scene.unshiftPhase(new MovePhase(user.scene, user as PlayerPokemon, targets, new PokemonMove(lastMove, 0, 0, true), true));

    return true;
  }

  getCondition(): MoveConditionFunc {
    return lastMoveCopiableCondition;
  }
}

/**
 *  Attribute used for moves that reduce PP of the target's last used move.
 *  Used for Spite.
 */
export class ReducePpMoveAttr extends MoveEffectAttr {
  protected reduction: number;
  constructor(reduction: number) {
    super();
    this.reduction = reduction;
  }

  /**
   * Reduces the PP of the target's last-used move by an amount based on this attribute instance's {@linkcode reduction}.
   *
   * @param user {@linkcode Pokemon} that used the attack
   * @param target {@linkcode Pokemon} targeted by the attack
   * @param move {@linkcode Move} being used
   * @param args N/A
   * @returns {boolean} true
   */
  apply(user: Pokemon, target: Pokemon, move: Move, args: any[]): boolean {
    // Null checks can be skipped due to condition function
    const lastMove = target.getLastXMoves().find(() => true);
    const movesetMove = target.getMoveset().find(m => m?.moveId === lastMove?.move);
    const lastPpUsed = movesetMove?.ppUsed!; // TODO: is the bang correct?
    movesetMove!.ppUsed = Math.min((movesetMove?.ppUsed!) + this.reduction, movesetMove?.getMovePp()!); // TODO: is the bang correct?

    const message = i18next.t("battle:ppReduced", {targetName: getPokemonNameWithAffix(target), moveName: movesetMove?.getName(), reduction: (movesetMove?.ppUsed!) - lastPpUsed}); // TODO: is the bang correct?
    user.scene.eventTarget.dispatchEvent(new MoveUsedEvent(target?.id, movesetMove?.getMove()!, movesetMove?.ppUsed!)); // TODO: are these bangs correct?
    user.scene.queueMessage(message);

    return true;
  }

  getCondition(): MoveConditionFunc {
    return (user, target, move) => {
      const lastMove = target.getLastXMoves().find(() => true);
      if (lastMove) {
        const movesetMove = target.getMoveset().find(m => m?.moveId === lastMove.move);
        return !!movesetMove?.getPpRatio();
      }
      return false;
    };
  }

  getTargetBenefitScore(user: Pokemon, target: Pokemon, move: Move): number {
    const lastMove = target.getLastXMoves().find(() => true);
    if (lastMove) {
      const movesetMove = target.getMoveset().find(m => m?.moveId === lastMove.move);
      if (movesetMove) {
        const maxPp = movesetMove.getMovePp();
        const ppLeft = maxPp - movesetMove.ppUsed;
        const value = -(8 - Math.ceil(Math.min(maxPp, 30) / 5));
        if (ppLeft < 4) {
          return (value / 4) * ppLeft;
        }
        return value;
      }
    }

    return 0;
  }
}

/**
 *  Attribute used for moves that damage target, and then reduce PP of the target's last used move.
 *  Used for Eerie Spell.
 */
export class AttackReducePpMoveAttr extends ReducePpMoveAttr {
  constructor(reduction: number) {
    super(reduction);
  }

  /**
   * Checks if the target has used a move prior to the attack. PP-reduction is applied through the super class if so.
   *
   * @param user {@linkcode Pokemon} that used the attack
   * @param target {@linkcode Pokemon} targeted by the attack
   * @param move {@linkcode Move} being used
   * @param args N/A
   * @returns {boolean} true
   */
  apply(user: Pokemon, target: Pokemon, move: Move, args: any[]): boolean {
    const lastMove = target.getLastXMoves().find(() => true);
    if (lastMove) {
      const movesetMove = target.getMoveset().find(m => m?.moveId === lastMove.move);
      if (Boolean(movesetMove?.getPpRatio())) {
        super.apply(user, target, move, args);
      }
    }

    return true;
  }

  // Override condition function to always perform damage. Instead, perform pp-reduction condition check in apply function above
  getCondition(): MoveConditionFunc {
    return (user, target, move) => true;
  }
}

// TODO: Review this
const targetMoveCopiableCondition: MoveConditionFunc = (user, target, move) => {
  const targetMoves = target.getMoveHistory().filter(m => !m.virtual);
  if (!targetMoves.length) {
    return false;
  }

  const copiableMove = targetMoves[0];

  if (!copiableMove.move) {
    return false;
  }

  if (allMoves[copiableMove.move].hasAttr(ChargeAttr) && copiableMove.result === MoveResult.OTHER) {
    return false;
  }

  // TODO: Add last turn of Bide

  return true;
};

export class MovesetCopyMoveAttr extends OverrideMoveEffectAttr {
  apply(user: Pokemon, target: Pokemon, move: Move, args: any[]): boolean {
    const targetMoves = target.getMoveHistory().filter(m => !m.virtual);
    if (!targetMoves.length) {
      return false;
    }

    const copiedMove = allMoves[targetMoves[0].move];

    const thisMoveIndex = user.getMoveset().findIndex(m => m?.moveId === move.id);

    if (thisMoveIndex === -1) {
      return false;
    }

    user.summonData.moveset = user.getMoveset().slice(0);
    user.summonData.moveset[thisMoveIndex] = new PokemonMove(copiedMove.id, 0, 0);

    user.scene.queueMessage(i18next.t("moveTriggers:copiedMove", {pokemonName: getPokemonNameWithAffix(user), moveName: copiedMove.name}));

    return true;
  }

  getCondition(): MoveConditionFunc {
    return targetMoveCopiableCondition;
  }
}

/**
 * Attribute for {@linkcode Moves.SKETCH} that causes the user to copy the opponent's last used move
 * This move copies the last used non-virtual move
 *  e.g. if Metronome is used, it copies Metronome itself, not the virtual move called by Metronome
 * Fails if the opponent has not yet used a move.
 * Fails if used on an uncopiable move, listed in unsketchableMoves in getCondition
 * Fails if the move is already in the user's moveset
 */
export class SketchAttr extends MoveEffectAttr {
  constructor() {
    super(true);
  }
  /**
   * User copies the opponent's last used move, if possible
   * @param {Pokemon} user Pokemon that used the move and will replace Sketch with the copied move
   * @param {Pokemon} target Pokemon that the user wants to copy a move from
   * @param {Move} move Move being used
   * @param {any[]} args Unused
   * @returns {boolean} true if the function succeeds, otherwise false
   */

  apply(user: Pokemon, target: Pokemon, move: Move, args: any[]): boolean {
    if (!super.apply(user, target, move, args)) {
      return false;
    }

    const targetMove = target.getMoveHistory().filter(m => !m.virtual).at(-1);
    if (!targetMove) {
      return false;
    }

    const sketchedMove = allMoves[targetMove.move];
    const sketchIndex = user.getMoveset().findIndex(m => m?.moveId === move.id);
    if (sketchIndex === -1) {
      return false;
    }

    user.setMove(sketchIndex, sketchedMove.id);

    user.scene.queueMessage(i18next.t("moveTriggers:sketchedMove", {pokemonName: getPokemonNameWithAffix(user), moveName: sketchedMove.name}));

    return true;
  }

  getCondition(): MoveConditionFunc {
    return (user, target, move) => {
      if (!targetMoveCopiableCondition(user, target, move)) {
        return false;
      }

      const targetMove = target.getMoveHistory().filter(m => !m.virtual).at(-1);
      if (!targetMove) {
        return false;
      }

      const unsketchableMoves = [
        Moves.CHATTER,
        Moves.MIRROR_MOVE,
        Moves.SLEEP_TALK,
        Moves.STRUGGLE,
        Moves.SKETCH,
        Moves.REVIVAL_BLESSING,
        Moves.TERA_STARSTORM,
        Moves.BREAKNECK_BLITZ__PHYSICAL,
        Moves.BREAKNECK_BLITZ__SPECIAL
      ];

      if (unsketchableMoves.includes(targetMove.move)) {
        return false;
      }

      if (user.getMoveset().find(m => m?.moveId === targetMove.move)) {
        return false;
      }

      return true;
    };
  }
}

export class AbilityChangeAttr extends MoveEffectAttr {
  public ability: Abilities;

  constructor(ability: Abilities, selfTarget?: boolean) {
    super(selfTarget, MoveEffectTrigger.HIT);

    this.ability = ability;
  }

  apply(user: Pokemon, target: Pokemon, move: Move, args: any[]): boolean {
    if (!super.apply(user, target, move, args)) {
      return false;
    }

    (this.selfTarget ? user : target).summonData.ability = this.ability;

    user.scene.queueMessage(i18next.t("moveTriggers:acquiredAbility", {pokemonName: getPokemonNameWithAffix((this.selfTarget ? user : target)), abilityName: allAbilities[this.ability].name}));

    return true;
  }

  getCondition(): MoveConditionFunc {
    return (user, target, move) => !(this.selfTarget ? user : target).getAbility().hasAttr(UnsuppressableAbilityAbAttr) && (this.selfTarget ? user : target).getAbility().id !== this.ability;
  }
}

export class AbilityCopyAttr extends MoveEffectAttr {
  public copyToPartner: boolean;

  constructor(copyToPartner: boolean = false) {
    super(false, MoveEffectTrigger.HIT);

    this.copyToPartner = copyToPartner;
  }

  apply(user: Pokemon, target: Pokemon, move: Move, args: any[]): boolean {
    if (!super.apply(user, target, move, args)) {
      return false;
    }

    user.summonData.ability = target.getAbility().id;

    user.scene.queueMessage(i18next.t("moveTriggers:copiedTargetAbility", {pokemonName: getPokemonNameWithAffix(user), targetName: getPokemonNameWithAffix(target), abilityName: allAbilities[target.getAbility().id].name}));

    if (this.copyToPartner && user.scene.currentBattle?.double && user.getAlly().hp) {
      user.getAlly().summonData.ability = target.getAbility().id;
      user.getAlly().scene.queueMessage(i18next.t("moveTriggers:copiedTargetAbility", {pokemonName: getPokemonNameWithAffix(user.getAlly()), targetName: getPokemonNameWithAffix(target), abilityName: allAbilities[target.getAbility().id].name}));
    }

    return true;
  }

  getCondition(): MoveConditionFunc {
    return (user, target, move) => {
      let ret = !target.getAbility().hasAttr(UncopiableAbilityAbAttr) && !user.getAbility().hasAttr(UnsuppressableAbilityAbAttr);
      if (this.copyToPartner && user.scene.currentBattle?.double) {
        ret = ret && (!user.getAlly().hp || !user.getAlly().getAbility().hasAttr(UnsuppressableAbilityAbAttr));
      } else {
        ret = ret && user.getAbility().id !== target.getAbility().id;
      }
      return ret;
    };
  }
}

export class AbilityGiveAttr extends MoveEffectAttr {
  public copyToPartner: boolean;

  constructor() {
    super(false, MoveEffectTrigger.HIT);
  }

  apply(user: Pokemon, target: Pokemon, move: Move, args: any[]): boolean {
    if (!super.apply(user, target, move, args)) {
      return false;
    }

    target.summonData.ability = user.getAbility().id;

    user.scene.queueMessage(i18next.t("moveTriggers:acquiredAbility", {pokemonName: getPokemonNameWithAffix(target), abilityName: allAbilities[user.getAbility().id].name}));

    return true;
  }

  getCondition(): MoveConditionFunc {
    return (user, target, move) => !user.getAbility().hasAttr(UncopiableAbilityAbAttr) && !target.getAbility().hasAttr(UnsuppressableAbilityAbAttr) && user.getAbility().id !== target.getAbility().id;
  }
}

export class SwitchAbilitiesAttr extends MoveEffectAttr {
  apply(user: Pokemon, target: Pokemon, move: Move, args: any[]): boolean {
    if (!super.apply(user, target, move, args)) {
      return false;
    }

    const tempAbilityId = user.getAbility().id;
    user.summonData.ability = target.getAbility().id;
    target.summonData.ability = tempAbilityId;

    user.scene.queueMessage(i18next.t("moveTriggers:swappedAbilitiesWithTarget", {pokemonName: getPokemonNameWithAffix(user)}));

    return true;
  }

  getCondition(): MoveConditionFunc {
    return (user, target, move) => !user.getAbility().hasAttr(UnswappableAbilityAbAttr) && !target.getAbility().hasAttr(UnswappableAbilityAbAttr);
  }
}

/**
 * Attribute used for moves that suppress abilities like {@linkcode Moves.GASTRO_ACID}.
 * A suppressed ability cannot be activated.
 *
 * @extends MoveEffectAttr
 * @see {@linkcode apply}
 * @see {@linkcode getCondition}
 */
export class SuppressAbilitiesAttr extends MoveEffectAttr {
  /** Sets ability suppression for the target pokemon and displays a message. */
  apply(user: Pokemon, target: Pokemon, move: Move, args: any[]): boolean {
    if (!super.apply(user, target, move, args)) {
      return false;
    }

    target.summonData.abilitySuppressed = true;

    target.scene.queueMessage(i18next.t("moveTriggers:suppressAbilities", {pokemonName: getPokemonNameWithAffix(target)}));

    return true;
  }

  /** Causes the effect to fail when the target's ability is unsupressable or already suppressed. */
  getCondition(): MoveConditionFunc {
    return (user, target, move) => !target.getAbility().hasAttr(UnsuppressableAbilityAbAttr) && !target.summonData.abilitySuppressed;
  }
}

/**
 * Applies the effects of {@linkcode SuppressAbilitiesAttr} if the target has already moved this turn.
 * @extends MoveEffectAttr
 * @see {@linkcode Moves.CORE_ENFORCER} (the move which uses this effect)
 */
export class SuppressAbilitiesIfActedAttr extends MoveEffectAttr {
  /**
   * If the target has already acted this turn, apply a {@linkcode SuppressAbilitiesAttr} effect unless the
   * abillity cannot be suppressed. This is a secondary effect and has no bearing on the success or failure of the move.
   *
   * @returns True if the move occurred, otherwise false. Note that true will be returned even if the target has not
   * yet moved or if the suppression failed to apply.
   */
  apply(user: Pokemon, target: Pokemon, move: Move, args: any[]): boolean {
    if (!super.apply(user, target, move, args)) {
      return false;
    }

    if (target.turnData.acted) {
      const suppressAttr = new SuppressAbilitiesAttr();
      if (suppressAttr.getCondition()(user, target, move)) {
        suppressAttr.apply(user, target, move, args);
      }
    }

    return true;
  }
}

export class TransformAttr extends MoveEffectAttr {
  apply(user: Pokemon, target: Pokemon, move: Move, args: any[]): Promise<boolean> {
    return new Promise(resolve => {
      if (!super.apply(user, target, move, args)) {
        return resolve(false);
      }

      user.summonData.speciesForm = target.getSpeciesForm();
      user.summonData.fusionSpeciesForm = target.getFusionSpeciesForm();
      user.summonData.ability = target.getAbility().id;
      user.summonData.gender = target.getGender();
      user.summonData.fusionGender = target.getFusionGender();
      user.summonData.stats = [ user.stats[Stat.HP] ].concat(target.stats.slice(1));
      user.summonData.battleStats = target.summonData.battleStats.slice(0);
      user.summonData.moveset = target.getMoveset().map(m => new PokemonMove(m?.moveId!, m?.ppUsed, m?.ppUp)); // TODO: is this bang correct?
      user.summonData.types = target.getTypes();

      user.scene.queueMessage(i18next.t("moveTriggers:transformedIntoTarget", {pokemonName: getPokemonNameWithAffix(user), targetName: getPokemonNameWithAffix(target)}));

      user.loadAssets(false).then(() => {
        user.playAnim();
        resolve(true);
      });
    });
  }
}

export class DiscourageFrequentUseAttr extends MoveAttr {
  getUserBenefitScore(user: Pokemon, target: Pokemon, move: Move): integer {
    const lastMoves = user.getLastXMoves(4);
    console.log(lastMoves);
    for (let m = 0; m < lastMoves.length; m++) {
      if (lastMoves[m].move === move.id) {
        return (4 - (m + 1)) * -10;
      }
    }

    return 0;
  }
}

export class MoneyAttr extends MoveEffectAttr {
  constructor() {
    super(true, MoveEffectTrigger.HIT, true);
  }

  apply(user: Pokemon, target: Pokemon, move: Move): boolean {
    user.scene.currentBattle.moneyScattered += user.scene.getWaveMoneyAmount(0.2);
    user.scene.queueMessage(i18next.t("moveTriggers:coinsScatteredEverywhere"));
    return true;
  }
}

/**
 * Applies {@linkcode BattlerTagType.DESTINY_BOND} to the user.
 *
 * @extends MoveEffectAttr
 */
export class DestinyBondAttr extends MoveEffectAttr {
  constructor() {
    super(true, MoveEffectTrigger.PRE_APPLY);
  }

  /**
   * Applies {@linkcode BattlerTagType.DESTINY_BOND} to the user.
   * @param user {@linkcode Pokemon} that is having the tag applied to.
   * @param target {@linkcode Pokemon} N/A
   * @param move {@linkcode Move} {@linkcode Move.DESTINY_BOND}
   * @param {any[]} args N/A
   * @returns true
   */
  apply(user: Pokemon, target: Pokemon, move: Move, args: any[]): boolean {
    user.scene.queueMessage(`${i18next.t("moveTriggers:tryingToTakeFoeDown", {pokemonName: getPokemonNameWithAffix(user)})}`);
    user.addTag(BattlerTagType.DESTINY_BOND, undefined, move.id, user.id);
    return true;
  }
}

export class LastResortAttr extends MoveAttr {
  getCondition(): MoveConditionFunc {
    return (user: Pokemon, target: Pokemon, move: Move) => {
      const uniqueUsedMoveIds = new Set<Moves>();
      const movesetMoveIds = user.getMoveset().map(m => m?.moveId);
      user.getMoveHistory().map(m => {
        if (m.move !== move.id && movesetMoveIds.find(mm => mm === m.move)) {
          uniqueUsedMoveIds.add(m.move);
        }
      });
      return uniqueUsedMoveIds.size >= movesetMoveIds.length - 1;
    };
  }
}


/**
 * The move only works if the target has a transferable held item
 * @extends MoveAttr
 * @see {@linkcode getCondition}
 */
export class AttackedByItemAttr extends MoveAttr {
  /**
   * @returns the {@linkcode MoveConditionFunc} for this {@linkcode Move}
   */
  getCondition(): MoveConditionFunc {
    return (user: Pokemon, target: Pokemon, move: Move) => {
      const heldItems = target.getHeldItems().filter(i => i.isTransferrable);
      if (heldItems.length === 0) {
        return false;
      }

      const itemName = heldItems[0]?.type?.name ?? "item";
      target.scene.queueMessage(i18next.t("moveTriggers:attackedByItem", {pokemonName: getPokemonNameWithAffix(target), itemName: itemName}));

      return true;
    };
  }
}

export class VariableTargetAttr extends MoveAttr {
  private targetChangeFunc: (user: Pokemon, target: Pokemon, move: Move) => number;

  constructor(targetChange: (user: Pokemon, target: Pokemon, move: Move) => number) {
    super();

    this.targetChangeFunc = targetChange;
  }

  apply(user: Pokemon, target: Pokemon, move: Move, args: any[]): boolean {
    const targetVal = args[0] as Utils.NumberHolder;
    targetVal.value = this.targetChangeFunc(user, target, move);
    return true;
  }
}

const failOnGravityCondition: MoveConditionFunc = (user, target, move) => !user.scene.arena.getTag(ArenaTagType.GRAVITY);

const failOnBossCondition: MoveConditionFunc = (user, target, move) => !target.isBossImmune();

const failOnMaxCondition: MoveConditionFunc = (user, target, move) => !target.isMax();

const failIfDampCondition: MoveConditionFunc = (user, target, move) => {
  const cancelled = new Utils.BooleanHolder(false);
  user.scene.getField(true).map(p=>applyAbAttrs(FieldPreventExplosiveMovesAbAttr, p, cancelled));
  // Queue a message if an ability prevented usage of the move
  if (cancelled.value) {
    user.scene.queueMessage(i18next.t("moveTriggers:cannotUseMove", {pokemonName: getPokemonNameWithAffix(user), moveName: move.name}));
  }
  return !cancelled.value;
};

const userSleptOrComatoseCondition: MoveConditionFunc = (user: Pokemon, target: Pokemon, move: Move) =>  user.status?.effect === StatusEffect.SLEEP || user.hasAbility(Abilities.COMATOSE);

const targetSleptOrComatoseCondition: MoveConditionFunc = (user: Pokemon, target: Pokemon, move: Move) =>  target.status?.effect === StatusEffect.SLEEP || target.hasAbility(Abilities.COMATOSE);

export type MoveAttrFilter = (attr: MoveAttr) => boolean;

function applyMoveAttrsInternal(attrFilter: MoveAttrFilter, user: Pokemon | null, target: Pokemon | null, move: Move, args: any[]): Promise<void> {
  return new Promise(resolve => {
    const attrPromises: Promise<boolean>[] = [];
    const moveAttrs = move.attrs.filter(a => attrFilter(a));
    for (const attr of moveAttrs) {
      const result = attr.apply(user, target, move, args);
      if (result instanceof Promise) {
        attrPromises.push(result);
      }
    }
    Promise.allSettled(attrPromises).then(() => resolve());
  });
}

export function applyMoveAttrs(attrType: Constructor<MoveAttr>, user: Pokemon | null, target: Pokemon | null, move: Move, ...args: any[]): Promise<void> {
  return applyMoveAttrsInternal((attr: MoveAttr) => attr instanceof attrType, user, target, move, args);
}

export function applyFilteredMoveAttrs(attrFilter: MoveAttrFilter, user: Pokemon, target: Pokemon | null, move: Move, ...args: any[]): Promise<void> {
  return applyMoveAttrsInternal(attrFilter, user, target, move, args);
}

export class MoveCondition {
  protected func: MoveConditionFunc;

  constructor(func: MoveConditionFunc) {
    this.func = func;
  }

  apply(user: Pokemon, target: Pokemon, move: Move): boolean {
    return this.func(user, target, move);
  }

  getUserBenefitScore(user: Pokemon, target: Pokemon, move: Move): integer {
    return 0;
  }
}

export class FirstMoveCondition extends MoveCondition {
  constructor() {
    super((user, target, move) => user.battleSummonData?.turnCount === 1);
  }

  getUserBenefitScore(user: Pokemon, target: Pokemon, move: Move): integer {
    return this.apply(user, target, move) ? 10 : -20;
  }
}

export class hitsSameTypeAttr extends VariableMoveTypeMultiplierAttr {
  apply(user: Pokemon, target: Pokemon, move: Move, args: any[]): boolean {
    const multiplier = args[0] as Utils.NumberHolder;
    if (!user.getTypes().some(type => target.getTypes().includes(type))) {
      multiplier.value = 0;
      return true;
    }
    return false;
  }
}

/**
 * Attribute used for Conversion 2, to convert the user's type to a random type that resists the target's last used move.
 * Fails if the user already has ALL types that resist the target's last used move.
 * Fails if the opponent has not used a move yet
 * Fails if the type is unknown or stellar
 *
 * TODO:
 * If a move has its type changed (e.g. {@linkcode Moves.HIDDEN_POWER}), it will check the new type.
 */
export class ResistLastMoveTypeAttr extends MoveEffectAttr {
  constructor() {
    super(true);
  }
  /**
   * User changes its type to a random type that resists the target's last used move
   * @param {Pokemon} user Pokemon that used the move and will change types
   * @param {Pokemon} target Opposing pokemon that recently used a move
   * @param {Move} move Move being used
   * @param {any[]} args Unused
   * @returns {boolean} true if the function succeeds
   */
  apply(user: Pokemon, target: Pokemon, move: Move, args: any[]): boolean {
    if (!super.apply(user, target, move, args)) {
      return false;
    }

    const [targetMove] = target.getLastXMoves(1); // target's most recent move
    if (!targetMove) {
      return false;
    }

    const moveData = allMoves[targetMove.move];
    if (moveData.type === Type.STELLAR || moveData.type === Type.UNKNOWN) {
      return false;
    }
    const userTypes = user.getTypes();
    const validTypes = getTypeResistances(moveData.type).filter(t => !userTypes.includes(t)); // valid types are ones that are not already the user's types
    if (!validTypes.length) {
      return false;
    }
    const type = validTypes[user.randSeedInt(validTypes.length)];
    user.summonData.types = [ type ];
    user.scene.queueMessage(i18next.t("battle:transformedIntoType", {pokemonName: getPokemonNameWithAffix(user), type: Utils.toReadableString(Type[type])}));
    user.updateInfo();

    return true;
  }

  getCondition(): MoveConditionFunc {
    return (user, target, move) => {
      const moveHistory = target.getLastXMoves();
      return moveHistory.length !== 0;
    };
  }
}

/**
 * Drops the target's immunity to types it is immune to
 * and makes its evasiveness be ignored during accuracy
 * checks. Used by: {@linkcode Moves.ODOR_SLEUTH | Odor Sleuth}, {@linkcode Moves.MIRACLE_EYE | Miracle Eye} and {@linkcode Moves.FORESIGHT | Foresight}
 *
 * @extends AddBattlerTagAttr
 * @see {@linkcode apply}
 */
export class ExposedMoveAttr extends AddBattlerTagAttr {
  constructor(tagType: BattlerTagType) {
    super(tagType, false, true);
  }

  /**
   * Applies {@linkcode ExposedTag} to the target.
   * @param user {@linkcode Pokemon} using this move
   * @param target {@linkcode Pokemon} target of this move
   * @param move {@linkcode Move} being used
   * @param args N/A
   * @returns `true` if the function succeeds
   */
  apply(user: Pokemon, target: Pokemon, move: Move, args: any[]): boolean {
    if (!super.apply(user, target, move, args)) {
      return false;
    }

    user.scene.queueMessage(i18next.t("moveTriggers:exposedMove", { pokemonName: getPokemonNameWithAffix(user), targetPokemonName: getPokemonNameWithAffix(target)}));

    return true;
  }
}


const unknownTypeCondition: MoveConditionFunc = (user, target, move) => !user.getTypes().includes(Type.UNKNOWN);

/** Ensures that the target has at least one non-virtual, non-NONE move in its history. */
const targetHasMoveHistoryCondition: MoveConditionFunc = (user, target, move) => target.getLastXMoves().filter(m => m.move !== Moves.NONE && !m.virtual).length >= 1;

export type MoveTargetSet = {
  targets: BattlerIndex[];
  multiple: boolean;
};

export function getMoveTargets(user: Pokemon, move: Moves): MoveTargetSet {
  const variableTarget = new Utils.NumberHolder(0);
  user.getOpponents().forEach(p => applyMoveAttrs(VariableTargetAttr, user, p, allMoves[move], variableTarget));

  const moveTarget = allMoves[move].hasAttr(VariableTargetAttr) ? variableTarget.value : move ? allMoves[move].moveTarget : move === undefined ? MoveTarget.NEAR_ENEMY : [];
  const opponents = user.getOpponents();

  let set: Pokemon[] = [];
  let multiple = false;

  switch (moveTarget) {
  case MoveTarget.USER:
  case MoveTarget.PARTY:
    set = [ user ];
    break;
  case MoveTarget.NEAR_OTHER:
  case MoveTarget.OTHER:
  case MoveTarget.ALL_NEAR_OTHERS:
  case MoveTarget.ALL_OTHERS:
    set = (opponents.concat([ user.getAlly() ]));
    multiple = moveTarget === MoveTarget.ALL_NEAR_OTHERS || moveTarget === MoveTarget.ALL_OTHERS;
    break;
  case MoveTarget.NEAR_ENEMY:
  case MoveTarget.ALL_NEAR_ENEMIES:
  case MoveTarget.ALL_ENEMIES:
  case MoveTarget.ENEMY_SIDE:
    set = opponents;
    multiple = moveTarget !== MoveTarget.NEAR_ENEMY;
    break;
  case MoveTarget.RANDOM_NEAR_ENEMY:
    set = [ opponents[user.randSeedInt(opponents.length)] ];
    break;
  case MoveTarget.ATTACKER:
    return { targets: [ -1 as BattlerIndex ], multiple: false };
  case MoveTarget.NEAR_ALLY:
  case MoveTarget.ALLY:
    set = [ user.getAlly() ];
    break;
  case MoveTarget.USER_OR_NEAR_ALLY:
  case MoveTarget.USER_AND_ALLIES:
  case MoveTarget.USER_SIDE:
    set = [ user, user.getAlly() ];
    multiple = moveTarget !== MoveTarget.USER_OR_NEAR_ALLY;
    break;
  case MoveTarget.ALL:
  case MoveTarget.BOTH_SIDES:
    set = [ user, user.getAlly() ].concat(opponents);
    multiple = true;
    break;
  case MoveTarget.CURSE:
    set = user.getTypes(true).includes(Type.GHOST) ? (opponents.concat([ user.getAlly() ])) : [ user ];
    break;
  }

  return { targets: set.filter(p => p?.isActive(true)).map(p => p.getBattlerIndex()).filter(t => t !== undefined), multiple };
}

export const allMoves: Move[] = [
  new SelfStatusMove(Moves.NONE, Type.NORMAL, MoveCategory.STATUS, -1, -1, 0, 1),
];

export const selfStatLowerMoves: Moves[] = [];

export function initMoves() {
  allMoves.push(
    new AttackMove(Moves.POUND, Type.NORMAL, MoveCategory.PHYSICAL, 40, 100, 35, -1, 0, 1),
    new AttackMove(Moves.KARATE_CHOP, Type.FIGHTING, MoveCategory.PHYSICAL, 50, 100, 25, -1, 0, 1)
      .attr(HighCritAttr),
    new AttackMove(Moves.DOUBLE_SLAP, Type.NORMAL, MoveCategory.PHYSICAL, 15, 85, 10, -1, 0, 1)
      .attr(MultiHitAttr),
    new AttackMove(Moves.COMET_PUNCH, Type.NORMAL, MoveCategory.PHYSICAL, 18, 85, 15, -1, 0, 1)
      .attr(MultiHitAttr)
      .punchingMove(),
    new AttackMove(Moves.MEGA_PUNCH, Type.NORMAL, MoveCategory.PHYSICAL, 80, 85, 20, -1, 0, 1)
      .punchingMove(),
    new AttackMove(Moves.PAY_DAY, Type.NORMAL, MoveCategory.PHYSICAL, 40, 100, 20, -1, 0, 1)
      .attr(MoneyAttr)
      .makesContact(false),
    new AttackMove(Moves.FIRE_PUNCH, Type.FIRE, MoveCategory.PHYSICAL, 75, 100, 15, 10, 0, 1)
      .attr(StatusEffectAttr, StatusEffect.BURN)
      .punchingMove(),
    new AttackMove(Moves.ICE_PUNCH, Type.ICE, MoveCategory.PHYSICAL, 75, 100, 15, 10, 0, 1)
      .attr(StatusEffectAttr, StatusEffect.FREEZE)
      .punchingMove(),
    new AttackMove(Moves.THUNDER_PUNCH, Type.ELECTRIC, MoveCategory.PHYSICAL, 75, 100, 15, 10, 0, 1)
      .attr(StatusEffectAttr, StatusEffect.PARALYSIS)
      .punchingMove(),
    new AttackMove(Moves.SCRATCH, Type.NORMAL, MoveCategory.PHYSICAL, 40, 100, 35, -1, 0, 1),
    new AttackMove(Moves.VISE_GRIP, Type.NORMAL, MoveCategory.PHYSICAL, 55, 100, 30, -1, 0, 1),
    new AttackMove(Moves.GUILLOTINE, Type.NORMAL, MoveCategory.PHYSICAL, 200, 30, 5, -1, 0, 1)
      .attr(OneHitKOAttr)
      .attr(OneHitKOAccuracyAttr),
    new AttackMove(Moves.RAZOR_WIND, Type.NORMAL, MoveCategory.SPECIAL, 80, 100, 10, -1, 0, 1)
      .attr(ChargeAttr, ChargeAnim.RAZOR_WIND_CHARGING, i18next.t("moveTriggers:whippedUpAWhirlwind", {pokemonName: "{USER}"}))
      .attr(HighCritAttr)
      .windMove()
      .ignoresVirtual()
      .target(MoveTarget.ALL_NEAR_ENEMIES),
    new SelfStatusMove(Moves.SWORDS_DANCE, Type.NORMAL, -1, 20, -1, 0, 1)
      .attr(StatChangeAttr, BattleStat.ATK, 2, true)
      .danceMove(),
    new AttackMove(Moves.CUT, Type.NORMAL, MoveCategory.PHYSICAL, 50, 95, 30, -1, 0, 1)
      .slicingMove(),
    new AttackMove(Moves.GUST, Type.FLYING, MoveCategory.SPECIAL, 40, 100, 35, -1, 0, 1)
      .attr(HitsTagAttr, BattlerTagType.FLYING, true)
      .windMove(),
    new AttackMove(Moves.WING_ATTACK, Type.FLYING, MoveCategory.PHYSICAL, 60, 100, 35, -1, 0, 1),
    new StatusMove(Moves.WHIRLWIND, Type.NORMAL, -1, 20, -1, -6, 1)
      .attr(ForceSwitchOutAttr)
      .attr(HitsTagAttr, BattlerTagType.FLYING, false)
      .hidesTarget()
      .windMove(),
    new AttackMove(Moves.FLY, Type.FLYING, MoveCategory.PHYSICAL, 90, 95, 15, -1, 0, 1)
      .attr(ChargeAttr, ChargeAnim.FLY_CHARGING, i18next.t("moveTriggers:flewUpHigh", {pokemonName: "{USER}"}), BattlerTagType.FLYING)
      .condition(failOnGravityCondition)
      .ignoresVirtual(),
    new AttackMove(Moves.BIND, Type.NORMAL, MoveCategory.PHYSICAL, 15, 85, 20, -1, 0, 1)
      .attr(TrapAttr, BattlerTagType.BIND),
    new AttackMove(Moves.SLAM, Type.NORMAL, MoveCategory.PHYSICAL, 80, 75, 20, -1, 0, 1),
    new AttackMove(Moves.VINE_WHIP, Type.GRASS, MoveCategory.PHYSICAL, 45, 100, 25, -1, 0, 1),
    new AttackMove(Moves.STOMP, Type.NORMAL, MoveCategory.PHYSICAL, 65, 100, 20, 30, 0, 1)
      .attr(MinimizeAccuracyAttr)
      .attr(HitsTagAttr, BattlerTagType.MINIMIZED, true)
      .attr(FlinchAttr),
    new AttackMove(Moves.DOUBLE_KICK, Type.FIGHTING, MoveCategory.PHYSICAL, 30, 100, 30, -1, 0, 1)
      .attr(MultiHitAttr, MultiHitType._2),
    new AttackMove(Moves.MEGA_KICK, Type.NORMAL, MoveCategory.PHYSICAL, 120, 75, 5, -1, 0, 1),
    new AttackMove(Moves.JUMP_KICK, Type.FIGHTING, MoveCategory.PHYSICAL, 100, 95, 10, -1, 0, 1)
      .attr(MissEffectAttr, crashDamageFunc)
      .attr(NoEffectAttr, crashDamageFunc)
      .condition(failOnGravityCondition)
      .recklessMove(),
    new AttackMove(Moves.ROLLING_KICK, Type.FIGHTING, MoveCategory.PHYSICAL, 60, 85, 15, 30, 0, 1)
      .attr(FlinchAttr),
    new StatusMove(Moves.SAND_ATTACK, Type.GROUND, 100, 15, -1, 0, 1)
      .attr(StatChangeAttr, BattleStat.ACC, -1),
    new AttackMove(Moves.HEADBUTT, Type.NORMAL, MoveCategory.PHYSICAL, 70, 100, 15, 30, 0, 1)
      .attr(FlinchAttr),
    new AttackMove(Moves.HORN_ATTACK, Type.NORMAL, MoveCategory.PHYSICAL, 65, 100, 25, -1, 0, 1),
    new AttackMove(Moves.FURY_ATTACK, Type.NORMAL, MoveCategory.PHYSICAL, 15, 85, 20, -1, 0, 1)
      .attr(MultiHitAttr),
    new AttackMove(Moves.HORN_DRILL, Type.NORMAL, MoveCategory.PHYSICAL, 200, 30, 5, -1, 0, 1)
      .attr(OneHitKOAttr)
      .attr(OneHitKOAccuracyAttr),
    new AttackMove(Moves.TACKLE, Type.NORMAL, MoveCategory.PHYSICAL, 40, 100, 35, -1, 0, 1),
    new AttackMove(Moves.BODY_SLAM, Type.NORMAL, MoveCategory.PHYSICAL, 85, 100, 15, 30, 0, 1)
      .attr(MinimizeAccuracyAttr)
      .attr(HitsTagAttr, BattlerTagType.MINIMIZED, true)
      .attr(StatusEffectAttr, StatusEffect.PARALYSIS),
    new AttackMove(Moves.WRAP, Type.NORMAL, MoveCategory.PHYSICAL, 15, 90, 20, -1, 0, 1)
      .attr(TrapAttr, BattlerTagType.WRAP),
    new AttackMove(Moves.TAKE_DOWN, Type.NORMAL, MoveCategory.PHYSICAL, 90, 85, 20, -1, 0, 1)
      .attr(RecoilAttr)
      .recklessMove(),
    new AttackMove(Moves.THRASH, Type.NORMAL, MoveCategory.PHYSICAL, 120, 100, 10, -1, 0, 1)
      .attr(FrenzyAttr)
      .attr(MissEffectAttr, frenzyMissFunc)
      .attr(NoEffectAttr, frenzyMissFunc)
      .target(MoveTarget.RANDOM_NEAR_ENEMY),
    new AttackMove(Moves.DOUBLE_EDGE, Type.NORMAL, MoveCategory.PHYSICAL, 120, 100, 15, -1, 0, 1)
      .attr(RecoilAttr, false, 0.33)
      .recklessMove(),
    new StatusMove(Moves.TAIL_WHIP, Type.NORMAL, 100, 30, -1, 0, 1)
      .attr(StatChangeAttr, BattleStat.DEF, -1)
      .target(MoveTarget.ALL_NEAR_ENEMIES),
    new AttackMove(Moves.POISON_STING, Type.POISON, MoveCategory.PHYSICAL, 15, 100, 35, 30, 0, 1)
      .attr(StatusEffectAttr, StatusEffect.POISON)
      .makesContact(false),
    new AttackMove(Moves.TWINEEDLE, Type.BUG, MoveCategory.PHYSICAL, 25, 100, 20, 20, 0, 1)
      .attr(MultiHitAttr, MultiHitType._2)
      .attr(StatusEffectAttr, StatusEffect.POISON)
      .makesContact(false),
    new AttackMove(Moves.PIN_MISSILE, Type.BUG, MoveCategory.PHYSICAL, 25, 95, 20, -1, 0, 1)
      .attr(MultiHitAttr)
      .makesContact(false),
    new StatusMove(Moves.LEER, Type.NORMAL, 100, 30, -1, 0, 1)
      .attr(StatChangeAttr, BattleStat.DEF, -1)
      .target(MoveTarget.ALL_NEAR_ENEMIES),
    new AttackMove(Moves.BITE, Type.DARK, MoveCategory.PHYSICAL, 60, 100, 25, 30, 0, 1)
      .attr(FlinchAttr)
      .bitingMove(),
    new StatusMove(Moves.GROWL, Type.NORMAL, 100, 40, -1, 0, 1)
      .attr(StatChangeAttr, BattleStat.ATK, -1)
      .soundBased()
      .target(MoveTarget.ALL_NEAR_ENEMIES),
    new StatusMove(Moves.ROAR, Type.NORMAL, -1, 20, -1, -6, 1)
      .attr(ForceSwitchOutAttr)
      .soundBased()
      .hidesTarget(),
    new StatusMove(Moves.SING, Type.NORMAL, 55, 15, -1, 0, 1)
      .attr(StatusEffectAttr, StatusEffect.SLEEP)
      .soundBased(),
    new StatusMove(Moves.SUPERSONIC, Type.NORMAL, 55, 20, -1, 0, 1)
      .attr(ConfuseAttr)
      .soundBased(),
    new AttackMove(Moves.SONIC_BOOM, Type.NORMAL, MoveCategory.SPECIAL, -1, 90, 20, -1, 0, 1)
      .attr(FixedDamageAttr, 20),
    new StatusMove(Moves.DISABLE, Type.NORMAL, 100, 20, -1, 0, 1)
      .attr(AddBattlerTagAttr, BattlerTagType.DISABLED, false, true)
      .condition(targetHasMoveHistoryCondition)
      .condition(failOnMaxCondition),
    new AttackMove(Moves.ACID, Type.POISON, MoveCategory.SPECIAL, 40, 100, 30, 10, 0, 1)
      .attr(StatChangeAttr, BattleStat.SPDEF, -1)
      .target(MoveTarget.ALL_NEAR_ENEMIES),
    new AttackMove(Moves.EMBER, Type.FIRE, MoveCategory.SPECIAL, 40, 100, 25, 10, 0, 1)
      .attr(StatusEffectAttr, StatusEffect.BURN),
    new AttackMove(Moves.FLAMETHROWER, Type.FIRE, MoveCategory.SPECIAL, 90, 100, 15, 10, 0, 1)
      .attr(StatusEffectAttr, StatusEffect.BURN),
    new StatusMove(Moves.MIST, Type.ICE, -1, 30, -1, 0, 1)
      .attr(AddArenaTagAttr, ArenaTagType.MIST, 5, true)
      .target(MoveTarget.USER_SIDE),
    new AttackMove(Moves.WATER_GUN, Type.WATER, MoveCategory.SPECIAL, 40, 100, 25, -1, 0, 1),
    new AttackMove(Moves.HYDRO_PUMP, Type.WATER, MoveCategory.SPECIAL, 110, 80, 5, -1, 0, 1),
    new AttackMove(Moves.SURF, Type.WATER, MoveCategory.SPECIAL, 90, 100, 15, -1, 0, 1)
      .target(MoveTarget.ALL_NEAR_OTHERS)
      .attr(HitsTagAttr, BattlerTagType.UNDERWATER, true)
      .attr(GulpMissileTagAttr),
    new AttackMove(Moves.ICE_BEAM, Type.ICE, MoveCategory.SPECIAL, 90, 100, 10, 10, 0, 1)
      .attr(StatusEffectAttr, StatusEffect.FREEZE),
    new AttackMove(Moves.BLIZZARD, Type.ICE, MoveCategory.SPECIAL, 110, 70, 5, 10, 0, 1)
      .attr(BlizzardAccuracyAttr)
      .attr(StatusEffectAttr, StatusEffect.FREEZE)
      .windMove()
      .target(MoveTarget.ALL_NEAR_ENEMIES),
    new AttackMove(Moves.PSYBEAM, Type.PSYCHIC, MoveCategory.SPECIAL, 65, 100, 20, 10, 0, 1)
      .attr(ConfuseAttr),
    new AttackMove(Moves.BUBBLE_BEAM, Type.WATER, MoveCategory.SPECIAL, 65, 100, 20, 10, 0, 1)
      .attr(StatChangeAttr, BattleStat.SPD, -1),
    new AttackMove(Moves.AURORA_BEAM, Type.ICE, MoveCategory.SPECIAL, 65, 100, 20, 10, 0, 1)
      .attr(StatChangeAttr, BattleStat.ATK, -1),
    new AttackMove(Moves.HYPER_BEAM, Type.NORMAL, MoveCategory.SPECIAL, 150, 90, 5, -1, 0, 1)
      .attr(RechargeAttr),
    new AttackMove(Moves.PECK, Type.FLYING, MoveCategory.PHYSICAL, 35, 100, 35, -1, 0, 1),
    new AttackMove(Moves.DRILL_PECK, Type.FLYING, MoveCategory.PHYSICAL, 80, 100, 20, -1, 0, 1),
    new AttackMove(Moves.SUBMISSION, Type.FIGHTING, MoveCategory.PHYSICAL, 80, 80, 20, -1, 0, 1)
      .attr(RecoilAttr)
      .recklessMove(),
    new AttackMove(Moves.LOW_KICK, Type.FIGHTING, MoveCategory.PHYSICAL, -1, 100, 20, -1, 0, 1)
      .attr(WeightPowerAttr)
      .condition(failOnMaxCondition),
    new AttackMove(Moves.COUNTER, Type.FIGHTING, MoveCategory.PHYSICAL, -1, 100, 20, -1, -5, 1)
      .attr(CounterDamageAttr, (move: Move) => move.category === MoveCategory.PHYSICAL, 2)
      .target(MoveTarget.ATTACKER),
    new AttackMove(Moves.SEISMIC_TOSS, Type.FIGHTING, MoveCategory.PHYSICAL, -1, 100, 20, -1, 0, 1)
      .attr(LevelDamageAttr),
    new AttackMove(Moves.STRENGTH, Type.NORMAL, MoveCategory.PHYSICAL, 80, 100, 15, -1, 0, 1),
    new AttackMove(Moves.ABSORB, Type.GRASS, MoveCategory.SPECIAL, 20, 100, 25, -1, 0, 1)
      .attr(HitHealAttr)
      .triageMove(),
    new AttackMove(Moves.MEGA_DRAIN, Type.GRASS, MoveCategory.SPECIAL, 40, 100, 15, -1, 0, 1)
      .attr(HitHealAttr)
      .triageMove(),
    new StatusMove(Moves.LEECH_SEED, Type.GRASS, 90, 10, -1, 0, 1)
      .attr(AddBattlerTagAttr, BattlerTagType.SEEDED)
      .condition((user, target, move) => !target.getTag(BattlerTagType.SEEDED) && !target.isOfType(Type.GRASS)),
    new SelfStatusMove(Moves.GROWTH, Type.NORMAL, -1, 20, -1, 0, 1)
      .attr(GrowthStatChangeAttr),
    new AttackMove(Moves.RAZOR_LEAF, Type.GRASS, MoveCategory.PHYSICAL, 55, 95, 25, -1, 0, 1)
      .attr(HighCritAttr)
      .makesContact(false)
      .slicingMove()
      .target(MoveTarget.ALL_NEAR_ENEMIES),
    new AttackMove(Moves.SOLAR_BEAM, Type.GRASS, MoveCategory.SPECIAL, 120, 100, 10, -1, 0, 1)
      .attr(SunlightChargeAttr, ChargeAnim.SOLAR_BEAM_CHARGING, i18next.t("moveTriggers:tookInSunlight", {pokemonName: "{USER}"}))
      .attr(AntiSunlightPowerDecreaseAttr)
      .ignoresVirtual(),
    new StatusMove(Moves.POISON_POWDER, Type.POISON, 75, 35, -1, 0, 1)
      .attr(StatusEffectAttr, StatusEffect.POISON)
      .powderMove(),
    new StatusMove(Moves.STUN_SPORE, Type.GRASS, 75, 30, -1, 0, 1)
      .attr(StatusEffectAttr, StatusEffect.PARALYSIS)
      .powderMove(),
    new StatusMove(Moves.SLEEP_POWDER, Type.GRASS, 75, 15, -1, 0, 1)
      .attr(StatusEffectAttr, StatusEffect.SLEEP)
      .powderMove(),
    new AttackMove(Moves.PETAL_DANCE, Type.GRASS, MoveCategory.SPECIAL, 120, 100, 10, -1, 0, 1)
      .attr(FrenzyAttr)
      .attr(MissEffectAttr, frenzyMissFunc)
      .attr(NoEffectAttr, frenzyMissFunc)
      .makesContact()
      .danceMove()
      .target(MoveTarget.RANDOM_NEAR_ENEMY),
    new StatusMove(Moves.STRING_SHOT, Type.BUG, 95, 40, -1, 0, 1)
      .attr(StatChangeAttr, BattleStat.SPD, -2)
      .target(MoveTarget.ALL_NEAR_ENEMIES),
    new AttackMove(Moves.DRAGON_RAGE, Type.DRAGON, MoveCategory.SPECIAL, -1, 100, 10, -1, 0, 1)
      .attr(FixedDamageAttr, 40),
    new AttackMove(Moves.FIRE_SPIN, Type.FIRE, MoveCategory.SPECIAL, 35, 85, 15, -1, 0, 1)
      .attr(TrapAttr, BattlerTagType.FIRE_SPIN),
    new AttackMove(Moves.THUNDER_SHOCK, Type.ELECTRIC, MoveCategory.SPECIAL, 40, 100, 30, 10, 0, 1)
      .attr(StatusEffectAttr, StatusEffect.PARALYSIS),
    new AttackMove(Moves.THUNDERBOLT, Type.ELECTRIC, MoveCategory.SPECIAL, 90, 100, 15, 10, 0, 1)
      .attr(StatusEffectAttr, StatusEffect.PARALYSIS),
    new StatusMove(Moves.THUNDER_WAVE, Type.ELECTRIC, 90, 20, -1, 0, 1)
      .attr(StatusEffectAttr, StatusEffect.PARALYSIS)
      .attr(StatusMoveTypeImmunityAttr, Type.GROUND),
    new AttackMove(Moves.THUNDER, Type.ELECTRIC, MoveCategory.SPECIAL, 110, 70, 10, 30, 0, 1)
      .attr(StatusEffectAttr, StatusEffect.PARALYSIS)
      .attr(ThunderAccuracyAttr)
      .attr(HitsTagAttr, BattlerTagType.FLYING, false),
    new AttackMove(Moves.ROCK_THROW, Type.ROCK, MoveCategory.PHYSICAL, 50, 90, 15, -1, 0, 1)
      .makesContact(false),
    new AttackMove(Moves.EARTHQUAKE, Type.GROUND, MoveCategory.PHYSICAL, 100, 100, 10, -1, 0, 1)
      .attr(HitsTagAttr, BattlerTagType.UNDERGROUND, true)
      .makesContact(false)
      .target(MoveTarget.ALL_NEAR_OTHERS),
    new AttackMove(Moves.FISSURE, Type.GROUND, MoveCategory.PHYSICAL, 200, 30, 5, -1, 0, 1)
      .attr(OneHitKOAttr)
      .attr(OneHitKOAccuracyAttr)
      .attr(HitsTagAttr, BattlerTagType.UNDERGROUND, false)
      .makesContact(false),
    new AttackMove(Moves.DIG, Type.GROUND, MoveCategory.PHYSICAL, 80, 100, 10, -1, 0, 1)
      .attr(ChargeAttr, ChargeAnim.DIG_CHARGING, i18next.t("moveTriggers:dugAHole", {pokemonName: "{USER}"}), BattlerTagType.UNDERGROUND)
      .ignoresVirtual(),
    new StatusMove(Moves.TOXIC, Type.POISON, 90, 10, -1, 0, 1)
      .attr(StatusEffectAttr, StatusEffect.TOXIC)
      .attr(ToxicAccuracyAttr),
    new AttackMove(Moves.CONFUSION, Type.PSYCHIC, MoveCategory.SPECIAL, 50, 100, 25, 10, 0, 1)
      .attr(ConfuseAttr),
    new AttackMove(Moves.PSYCHIC, Type.PSYCHIC, MoveCategory.SPECIAL, 90, 100, 10, 10, 0, 1)
      .attr(StatChangeAttr, BattleStat.SPDEF, -1),
    new StatusMove(Moves.HYPNOSIS, Type.PSYCHIC, 60, 20, -1, 0, 1)
      .attr(StatusEffectAttr, StatusEffect.SLEEP),
    new SelfStatusMove(Moves.MEDITATE, Type.PSYCHIC, -1, 40, -1, 0, 1)
      .attr(StatChangeAttr, BattleStat.ATK, 1, true),
    new SelfStatusMove(Moves.AGILITY, Type.PSYCHIC, -1, 30, -1, 0, 1)
      .attr(StatChangeAttr, BattleStat.SPD, 2, true),
    new AttackMove(Moves.QUICK_ATTACK, Type.NORMAL, MoveCategory.PHYSICAL, 40, 100, 30, -1, 1, 1),
    new AttackMove(Moves.RAGE, Type.NORMAL, MoveCategory.PHYSICAL, 20, 100, 20, -1, 0, 1)
      .partial(),
    new SelfStatusMove(Moves.TELEPORT, Type.PSYCHIC, -1, 20, -1, -6, 1)
      .attr(ForceSwitchOutAttr, true)
      .hidesUser(),
    new AttackMove(Moves.NIGHT_SHADE, Type.GHOST, MoveCategory.SPECIAL, -1, 100, 15, -1, 0, 1)
      .attr(LevelDamageAttr),
    new StatusMove(Moves.MIMIC, Type.NORMAL, -1, 10, -1, 0, 1)
      .attr(MovesetCopyMoveAttr)
      .ignoresVirtual(),
    new StatusMove(Moves.SCREECH, Type.NORMAL, 85, 40, -1, 0, 1)
      .attr(StatChangeAttr, BattleStat.DEF, -2)
      .soundBased(),
    new SelfStatusMove(Moves.DOUBLE_TEAM, Type.NORMAL, -1, 15, -1, 0, 1)
      .attr(StatChangeAttr, BattleStat.EVA, 1, true),
    new SelfStatusMove(Moves.RECOVER, Type.NORMAL, -1, 5, -1, 0, 1)
      .attr(HealAttr, 0.5)
      .triageMove(),
    new SelfStatusMove(Moves.HARDEN, Type.NORMAL, -1, 30, -1, 0, 1)
      .attr(StatChangeAttr, BattleStat.DEF, 1, true),
    new SelfStatusMove(Moves.MINIMIZE, Type.NORMAL, -1, 10, -1, 0, 1)
      .attr(AddBattlerTagAttr, BattlerTagType.MINIMIZED, true, false)
      .attr(StatChangeAttr, BattleStat.EVA, 2, true),
    new StatusMove(Moves.SMOKESCREEN, Type.NORMAL, 100, 20, -1, 0, 1)
      .attr(StatChangeAttr, BattleStat.ACC, -1),
    new StatusMove(Moves.CONFUSE_RAY, Type.GHOST, 100, 10, -1, 0, 1)
      .attr(ConfuseAttr),
    new SelfStatusMove(Moves.WITHDRAW, Type.WATER, -1, 40, -1, 0, 1)
      .attr(StatChangeAttr, BattleStat.DEF, 1, true),
    new SelfStatusMove(Moves.DEFENSE_CURL, Type.NORMAL, -1, 40, -1, 0, 1)
      .attr(StatChangeAttr, BattleStat.DEF, 1, true),
    new SelfStatusMove(Moves.BARRIER, Type.PSYCHIC, -1, 20, -1, 0, 1)
      .attr(StatChangeAttr, BattleStat.DEF, 2, true),
    new StatusMove(Moves.LIGHT_SCREEN, Type.PSYCHIC, -1, 30, -1, 0, 1)
      .attr(AddArenaTagAttr, ArenaTagType.LIGHT_SCREEN, 5, true)
      .target(MoveTarget.USER_SIDE),
    new StatusMove(Moves.HAZE, Type.ICE, -1, 30, -1, 0, 1)
      .target(MoveTarget.BOTH_SIDES)
      .attr(ResetStatsAttr),
    new StatusMove(Moves.REFLECT, Type.PSYCHIC, -1, 20, -1, 0, 1)
      .attr(AddArenaTagAttr, ArenaTagType.REFLECT, 5, true)
      .target(MoveTarget.USER_SIDE),
    new SelfStatusMove(Moves.FOCUS_ENERGY, Type.NORMAL, -1, 30, -1, 0, 1)
      .attr(AddBattlerTagAttr, BattlerTagType.CRIT_BOOST, true, true),
    new AttackMove(Moves.BIDE, Type.NORMAL, MoveCategory.PHYSICAL, -1, -1, 10, -1, 1, 1)
      .ignoresVirtual()
      .target(MoveTarget.USER)
      .unimplemented(),
    new SelfStatusMove(Moves.METRONOME, Type.NORMAL, -1, 10, -1, 0, 1)
      .attr(RandomMoveAttr)
      .ignoresVirtual(),
    new StatusMove(Moves.MIRROR_MOVE, Type.FLYING, -1, 20, -1, 0, 1)
      .attr(CopyMoveAttr)
      .ignoresVirtual(),
    new AttackMove(Moves.SELF_DESTRUCT, Type.NORMAL, MoveCategory.PHYSICAL, 200, 100, 5, -1, 0, 1)
      .attr(SacrificialAttr)
      .makesContact(false)
      .condition(failIfDampCondition)
      .target(MoveTarget.ALL_NEAR_OTHERS),
    new AttackMove(Moves.EGG_BOMB, Type.NORMAL, MoveCategory.PHYSICAL, 100, 75, 10, -1, 0, 1)
      .makesContact(false)
      .ballBombMove(),
    new AttackMove(Moves.LICK, Type.GHOST, MoveCategory.PHYSICAL, 30, 100, 30, 30, 0, 1)
      .attr(StatusEffectAttr, StatusEffect.PARALYSIS),
    new AttackMove(Moves.SMOG, Type.POISON, MoveCategory.SPECIAL, 30, 70, 20, 40, 0, 1)
      .attr(StatusEffectAttr, StatusEffect.POISON),
    new AttackMove(Moves.SLUDGE, Type.POISON, MoveCategory.SPECIAL, 65, 100, 20, 30, 0, 1)
      .attr(StatusEffectAttr, StatusEffect.POISON),
    new AttackMove(Moves.BONE_CLUB, Type.GROUND, MoveCategory.PHYSICAL, 65, 85, 20, 10, 0, 1)
      .attr(FlinchAttr)
      .makesContact(false),
    new AttackMove(Moves.FIRE_BLAST, Type.FIRE, MoveCategory.SPECIAL, 110, 85, 5, 10, 0, 1)
      .attr(StatusEffectAttr, StatusEffect.BURN),
    new AttackMove(Moves.WATERFALL, Type.WATER, MoveCategory.PHYSICAL, 80, 100, 15, 20, 0, 1)
      .attr(FlinchAttr),
    new AttackMove(Moves.CLAMP, Type.WATER, MoveCategory.PHYSICAL, 35, 85, 15, -1, 0, 1)
      .attr(TrapAttr, BattlerTagType.CLAMP),
    new AttackMove(Moves.SWIFT, Type.NORMAL, MoveCategory.SPECIAL, 60, -1, 20, -1, 0, 1)
      .target(MoveTarget.ALL_NEAR_ENEMIES),
    new AttackMove(Moves.SKULL_BASH, Type.NORMAL, MoveCategory.PHYSICAL, 130, 100, 10, -1, 0, 1)
      .attr(ChargeAttr, ChargeAnim.SKULL_BASH_CHARGING, i18next.t("moveTriggers:loweredItsHead", {pokemonName: "{USER}"}), null, true)
      .attr(StatChangeAttr, BattleStat.DEF, 1, true)
      .ignoresVirtual(),
    new AttackMove(Moves.SPIKE_CANNON, Type.NORMAL, MoveCategory.PHYSICAL, 20, 100, 15, -1, 0, 1)
      .attr(MultiHitAttr)
      .makesContact(false),
    new AttackMove(Moves.CONSTRICT, Type.NORMAL, MoveCategory.PHYSICAL, 10, 100, 35, 10, 0, 1)
      .attr(StatChangeAttr, BattleStat.SPD, -1),
    new SelfStatusMove(Moves.AMNESIA, Type.PSYCHIC, -1, 20, -1, 0, 1)
      .attr(StatChangeAttr, BattleStat.SPDEF, 2, true),
    new StatusMove(Moves.KINESIS, Type.PSYCHIC, 80, 15, -1, 0, 1)
      .attr(StatChangeAttr, BattleStat.ACC, -1),
    new SelfStatusMove(Moves.SOFT_BOILED, Type.NORMAL, -1, 5, -1, 0, 1)
      .attr(HealAttr, 0.5)
      .triageMove(),
    new AttackMove(Moves.HIGH_JUMP_KICK, Type.FIGHTING, MoveCategory.PHYSICAL, 130, 90, 10, -1, 0, 1)
      .attr(MissEffectAttr, crashDamageFunc)
      .attr(NoEffectAttr, crashDamageFunc)
      .condition(failOnGravityCondition)
      .recklessMove(),
    new StatusMove(Moves.GLARE, Type.NORMAL, 100, 30, -1, 0, 1)
      .attr(StatusEffectAttr, StatusEffect.PARALYSIS),
    new AttackMove(Moves.DREAM_EATER, Type.PSYCHIC, MoveCategory.SPECIAL, 100, 100, 15, -1, 0, 1)
      .attr(HitHealAttr)
      .condition(targetSleptOrComatoseCondition)
      .triageMove(),
    new StatusMove(Moves.POISON_GAS, Type.POISON, 90, 40, -1, 0, 1)
      .attr(StatusEffectAttr, StatusEffect.POISON)
      .target(MoveTarget.ALL_NEAR_ENEMIES),
    new AttackMove(Moves.BARRAGE, Type.NORMAL, MoveCategory.PHYSICAL, 15, 85, 20, -1, 0, 1)
      .attr(MultiHitAttr)
      .makesContact(false)
      .ballBombMove(),
    new AttackMove(Moves.LEECH_LIFE, Type.BUG, MoveCategory.PHYSICAL, 80, 100, 10, -1, 0, 1)
      .attr(HitHealAttr)
      .triageMove(),
    new StatusMove(Moves.LOVELY_KISS, Type.NORMAL, 75, 10, -1, 0, 1)
      .attr(StatusEffectAttr, StatusEffect.SLEEP),
    new AttackMove(Moves.SKY_ATTACK, Type.FLYING, MoveCategory.PHYSICAL, 140, 90, 5, 30, 0, 1)
      .attr(ChargeAttr, ChargeAnim.SKY_ATTACK_CHARGING, i18next.t("moveTriggers:isGlowing", {pokemonName: "{USER}"}))
      .attr(HighCritAttr)
      .attr(FlinchAttr)
      .makesContact(false)
      .ignoresVirtual(),
    new StatusMove(Moves.TRANSFORM, Type.NORMAL, -1, 10, -1, 0, 1)
      .attr(TransformAttr)
      .ignoresProtect(),
    new AttackMove(Moves.BUBBLE, Type.WATER, MoveCategory.SPECIAL, 40, 100, 30, 10, 0, 1)
      .attr(StatChangeAttr, BattleStat.SPD, -1)
      .target(MoveTarget.ALL_NEAR_ENEMIES),
    new AttackMove(Moves.DIZZY_PUNCH, Type.NORMAL, MoveCategory.PHYSICAL, 70, 100, 10, 20, 0, 1)
      .attr(ConfuseAttr)
      .punchingMove(),
    new StatusMove(Moves.SPORE, Type.GRASS, 100, 15, -1, 0, 1)
      .attr(StatusEffectAttr, StatusEffect.SLEEP)
      .powderMove(),
    new StatusMove(Moves.FLASH, Type.NORMAL, 100, 20, -1, 0, 1)
      .attr(StatChangeAttr, BattleStat.ACC, -1),
    new AttackMove(Moves.PSYWAVE, Type.PSYCHIC, MoveCategory.SPECIAL, -1, 100, 15, -1, 0, 1)
      .attr(RandomLevelDamageAttr),
    new SelfStatusMove(Moves.SPLASH, Type.NORMAL, -1, 40, -1, 0, 1)
      .condition(failOnGravityCondition),
    new SelfStatusMove(Moves.ACID_ARMOR, Type.POISON, -1, 20, -1, 0, 1)
      .attr(StatChangeAttr, BattleStat.DEF, 2, true),
    new AttackMove(Moves.CRABHAMMER, Type.WATER, MoveCategory.PHYSICAL, 100, 90, 10, -1, 0, 1)
      .attr(HighCritAttr),
    new AttackMove(Moves.EXPLOSION, Type.NORMAL, MoveCategory.PHYSICAL, 250, 100, 5, -1, 0, 1)
      .condition(failIfDampCondition)
      .attr(SacrificialAttr)
      .makesContact(false)
      .target(MoveTarget.ALL_NEAR_OTHERS),
    new AttackMove(Moves.FURY_SWIPES, Type.NORMAL, MoveCategory.PHYSICAL, 18, 80, 15, -1, 0, 1)
      .attr(MultiHitAttr),
    new AttackMove(Moves.BONEMERANG, Type.GROUND, MoveCategory.PHYSICAL, 50, 90, 10, -1, 0, 1)
      .attr(MultiHitAttr, MultiHitType._2)
      .makesContact(false),
    new SelfStatusMove(Moves.REST, Type.PSYCHIC, -1, 5, -1, 0, 1)
      .attr(StatusEffectAttr, StatusEffect.SLEEP, true, 3, true)
      .attr(HealAttr, 1, true)
      .condition((user, target, move) => !user.isFullHp() && user.canSetStatus(StatusEffect.SLEEP, true, true))
      .triageMove(),
    new AttackMove(Moves.ROCK_SLIDE, Type.ROCK, MoveCategory.PHYSICAL, 75, 90, 10, 30, 0, 1)
      .attr(FlinchAttr)
      .makesContact(false)
      .target(MoveTarget.ALL_NEAR_ENEMIES),
    new AttackMove(Moves.HYPER_FANG, Type.NORMAL, MoveCategory.PHYSICAL, 80, 90, 15, 10, 0, 1)
      .attr(FlinchAttr)
      .bitingMove(),
    new SelfStatusMove(Moves.SHARPEN, Type.NORMAL, -1, 30, -1, 0, 1)
      .attr(StatChangeAttr, BattleStat.ATK, 1, true),
    new SelfStatusMove(Moves.CONVERSION, Type.NORMAL, -1, 30, -1, 0, 1)
      .attr(FirstMoveTypeAttr),
    new AttackMove(Moves.TRI_ATTACK, Type.NORMAL, MoveCategory.SPECIAL, 80, 100, 10, 20, 0, 1)
      .attr(MultiStatusEffectAttr, [StatusEffect.BURN, StatusEffect.FREEZE, StatusEffect.PARALYSIS]),
    new AttackMove(Moves.SUPER_FANG, Type.NORMAL, MoveCategory.PHYSICAL, -1, 90, 10, -1, 0, 1)
      .attr(TargetHalfHpDamageAttr),
    new AttackMove(Moves.SLASH, Type.NORMAL, MoveCategory.PHYSICAL, 70, 100, 20, -1, 0, 1)
      .attr(HighCritAttr)
      .slicingMove(),
    new SelfStatusMove(Moves.SUBSTITUTE, Type.NORMAL, -1, 10, -1, 0, 1)
      .attr(RecoilAttr)
      .unimplemented(),
    new AttackMove(Moves.STRUGGLE, Type.NORMAL, MoveCategory.PHYSICAL, 50, -1, 1, -1, 0, 1)
      .attr(RecoilAttr, true, 0.25, true)
      .attr(TypelessAttr)
      .ignoresVirtual()
      .target(MoveTarget.RANDOM_NEAR_ENEMY),
    new StatusMove(Moves.SKETCH, Type.NORMAL, -1, 1, -1, 0, 2)
      .attr(SketchAttr)
      .ignoresVirtual(),
    new AttackMove(Moves.TRIPLE_KICK, Type.FIGHTING, MoveCategory.PHYSICAL, 10, 90, 10, -1, 0, 2)
      .attr(MultiHitAttr, MultiHitType._3)
      .attr(MultiHitPowerIncrementAttr, 3)
      .checkAllHits(),
    new AttackMove(Moves.THIEF, Type.DARK, MoveCategory.PHYSICAL, 60, 100, 25, -1, 0, 2)
      .attr(StealHeldItemChanceAttr, 0.3),
    new StatusMove(Moves.SPIDER_WEB, Type.BUG, -1, 10, -1, 0, 2)
      .attr(AddBattlerTagAttr, BattlerTagType.TRAPPED, false, true, 1),
    new StatusMove(Moves.MIND_READER, Type.NORMAL, -1, 5, -1, 0, 2)
      .attr(IgnoreAccuracyAttr),
    new StatusMove(Moves.NIGHTMARE, Type.GHOST, 100, 15, -1, 0, 2)
      .attr(AddBattlerTagAttr, BattlerTagType.NIGHTMARE)
      .condition(targetSleptOrComatoseCondition),
    new AttackMove(Moves.FLAME_WHEEL, Type.FIRE, MoveCategory.PHYSICAL, 60, 100, 25, 10, 0, 2)
      .attr(HealStatusEffectAttr, true, StatusEffect.FREEZE)
      .attr(StatusEffectAttr, StatusEffect.BURN),
    new AttackMove(Moves.SNORE, Type.NORMAL, MoveCategory.SPECIAL, 50, 100, 15, 30, 0, 2)
      .attr(BypassSleepAttr)
      .attr(FlinchAttr)
      .condition(userSleptOrComatoseCondition)
      .soundBased(),
    new StatusMove(Moves.CURSE, Type.GHOST, -1, 10, -1, 0, 2)
      .attr(CurseAttr)
      .ignoresProtect(true)
      .target(MoveTarget.CURSE),
    new AttackMove(Moves.FLAIL, Type.NORMAL, MoveCategory.PHYSICAL, -1, 100, 15, -1, 0, 2)
      .attr(LowHpPowerAttr),
    new StatusMove(Moves.CONVERSION_2, Type.NORMAL, -1, 30, -1, 0, 2)
      .attr(ResistLastMoveTypeAttr)
      .partial(), // Checks the move's original typing and not if its type is changed through some other means
    new AttackMove(Moves.AEROBLAST, Type.FLYING, MoveCategory.SPECIAL, 100, 95, 5, -1, 0, 2)
      .windMove()
      .attr(HighCritAttr),
    new StatusMove(Moves.COTTON_SPORE, Type.GRASS, 100, 40, -1, 0, 2)
      .attr(StatChangeAttr, BattleStat.SPD, -2)
      .powderMove()
      .target(MoveTarget.ALL_NEAR_ENEMIES),
    new AttackMove(Moves.REVERSAL, Type.FIGHTING, MoveCategory.PHYSICAL, -1, 100, 15, -1, 0, 2)
      .attr(LowHpPowerAttr),
    new StatusMove(Moves.SPITE, Type.GHOST, 100, 10, -1, 0, 2)
      .attr(ReducePpMoveAttr, 4),
    new AttackMove(Moves.POWDER_SNOW, Type.ICE, MoveCategory.SPECIAL, 40, 100, 25, 10, 0, 2)
      .attr(StatusEffectAttr, StatusEffect.FREEZE)
      .target(MoveTarget.ALL_NEAR_ENEMIES),
    new SelfStatusMove(Moves.PROTECT, Type.NORMAL, -1, 10, -1, 4, 2)
      .attr(ProtectAttr),
    new AttackMove(Moves.MACH_PUNCH, Type.FIGHTING, MoveCategory.PHYSICAL, 40, 100, 30, -1, 1, 2)
      .punchingMove(),
    new StatusMove(Moves.SCARY_FACE, Type.NORMAL, 100, 10, -1, 0, 2)
      .attr(StatChangeAttr, BattleStat.SPD, -2),
    new AttackMove(Moves.FEINT_ATTACK, Type.DARK, MoveCategory.PHYSICAL, 60, -1, 20, -1, 0, 2),
    new StatusMove(Moves.SWEET_KISS, Type.FAIRY, 75, 10, -1, 0, 2)
      .attr(ConfuseAttr),
    new SelfStatusMove(Moves.BELLY_DRUM, Type.NORMAL, -1, 10, -1, 0, 2)
      .attr(CutHpStatBoostAttr, [BattleStat.ATK], 12, 2, (user) => {
        user.scene.queueMessage(i18next.t("moveTriggers:cutOwnHpAndMaximizedStat", {pokemonName: getPokemonNameWithAffix(user), statName: getBattleStatName(BattleStat.ATK)}));
      }),
    new AttackMove(Moves.SLUDGE_BOMB, Type.POISON, MoveCategory.SPECIAL, 90, 100, 10, 30, 0, 2)
      .attr(StatusEffectAttr, StatusEffect.POISON)
      .ballBombMove(),
    new AttackMove(Moves.MUD_SLAP, Type.GROUND, MoveCategory.SPECIAL, 20, 100, 10, 100, 0, 2)
      .attr(StatChangeAttr, BattleStat.ACC, -1),
    new AttackMove(Moves.OCTAZOOKA, Type.WATER, MoveCategory.SPECIAL, 65, 85, 10, 50, 0, 2)
      .attr(StatChangeAttr, BattleStat.ACC, -1)
      .ballBombMove(),
    new StatusMove(Moves.SPIKES, Type.GROUND, -1, 20, -1, 0, 2)
      .attr(AddArenaTrapTagAttr, ArenaTagType.SPIKES)
      .target(MoveTarget.ENEMY_SIDE),
    new AttackMove(Moves.ZAP_CANNON, Type.ELECTRIC, MoveCategory.SPECIAL, 120, 50, 5, 100, 0, 2)
      .attr(StatusEffectAttr, StatusEffect.PARALYSIS)
      .ballBombMove(),
    new StatusMove(Moves.FORESIGHT, Type.NORMAL, -1, 40, -1, 0, 2)
      .attr(ExposedMoveAttr, BattlerTagType.IGNORE_GHOST),
    new SelfStatusMove(Moves.DESTINY_BOND, Type.GHOST, -1, 5, -1, 0, 2)
      .ignoresProtect()
      .attr(DestinyBondAttr),
    new StatusMove(Moves.PERISH_SONG, Type.NORMAL, -1, 5, -1, 0, 2)
      .attr(FaintCountdownAttr)
      .ignoresProtect()
      .soundBased()
      .condition(failOnBossCondition)
      .target(MoveTarget.ALL),
    new AttackMove(Moves.ICY_WIND, Type.ICE, MoveCategory.SPECIAL, 55, 95, 15, 100, 0, 2)
      .attr(StatChangeAttr, BattleStat.SPD, -1)
      .windMove()
      .target(MoveTarget.ALL_NEAR_ENEMIES),
    new SelfStatusMove(Moves.DETECT, Type.FIGHTING, -1, 5, -1, 4, 2)
      .attr(ProtectAttr),
    new AttackMove(Moves.BONE_RUSH, Type.GROUND, MoveCategory.PHYSICAL, 25, 90, 10, -1, 0, 2)
      .attr(MultiHitAttr)
      .makesContact(false),
    new StatusMove(Moves.LOCK_ON, Type.NORMAL, -1, 5, -1, 0, 2)
      .attr(IgnoreAccuracyAttr),
    new AttackMove(Moves.OUTRAGE, Type.DRAGON, MoveCategory.PHYSICAL, 120, 100, 10, -1, 0, 2)
      .attr(FrenzyAttr)
      .attr(MissEffectAttr, frenzyMissFunc)
      .attr(NoEffectAttr, frenzyMissFunc)
      .target(MoveTarget.RANDOM_NEAR_ENEMY),
    new StatusMove(Moves.SANDSTORM, Type.ROCK, -1, 10, -1, 0, 2)
      .attr(WeatherChangeAttr, WeatherType.SANDSTORM)
      .target(MoveTarget.BOTH_SIDES),
    new AttackMove(Moves.GIGA_DRAIN, Type.GRASS, MoveCategory.SPECIAL, 75, 100, 10, -1, 0, 2)
      .attr(HitHealAttr)
      .triageMove(),
    new SelfStatusMove(Moves.ENDURE, Type.NORMAL, -1, 10, -1, 4, 2)
      .attr(ProtectAttr, BattlerTagType.ENDURING),
    new StatusMove(Moves.CHARM, Type.FAIRY, 100, 20, -1, 0, 2)
      .attr(StatChangeAttr, BattleStat.ATK, -2),
    new AttackMove(Moves.ROLLOUT, Type.ROCK, MoveCategory.PHYSICAL, 30, 90, 20, -1, 0, 2)
      .attr(ConsecutiveUseDoublePowerAttr, 5, true, true, Moves.DEFENSE_CURL),
    new AttackMove(Moves.FALSE_SWIPE, Type.NORMAL, MoveCategory.PHYSICAL, 40, 100, 40, -1, 0, 2)
      .attr(SurviveDamageAttr),
    new StatusMove(Moves.SWAGGER, Type.NORMAL, 85, 15, -1, 0, 2)
      .attr(StatChangeAttr, BattleStat.ATK, 2)
      .attr(ConfuseAttr),
    new SelfStatusMove(Moves.MILK_DRINK, Type.NORMAL, -1, 5, -1, 0, 2)
      .attr(HealAttr, 0.5)
      .triageMove(),
    new AttackMove(Moves.SPARK, Type.ELECTRIC, MoveCategory.PHYSICAL, 65, 100, 20, 30, 0, 2)
      .attr(StatusEffectAttr, StatusEffect.PARALYSIS),
    new AttackMove(Moves.FURY_CUTTER, Type.BUG, MoveCategory.PHYSICAL, 40, 95, 20, -1, 0, 2)
      .attr(ConsecutiveUseDoublePowerAttr, 3, true)
      .slicingMove(),
    new AttackMove(Moves.STEEL_WING, Type.STEEL, MoveCategory.PHYSICAL, 70, 90, 25, 10, 0, 2)
      .attr(StatChangeAttr, BattleStat.DEF, 1, true),
    new StatusMove(Moves.MEAN_LOOK, Type.NORMAL, -1, 5, -1, 0, 2)
      .attr(AddBattlerTagAttr, BattlerTagType.TRAPPED, false, true, 1),
    new StatusMove(Moves.ATTRACT, Type.NORMAL, 100, 15, -1, 0, 2)
      .attr(AddBattlerTagAttr, BattlerTagType.INFATUATED)
      .condition((user, target, move) => user.isOppositeGender(target)),
    new SelfStatusMove(Moves.SLEEP_TALK, Type.NORMAL, -1, 10, -1, 0, 2)
      .attr(BypassSleepAttr)
      .attr(RandomMovesetMoveAttr)
      .condition(userSleptOrComatoseCondition)
      .target(MoveTarget.ALL_ENEMIES)
      .ignoresVirtual(),
    new StatusMove(Moves.HEAL_BELL, Type.NORMAL, -1, 5, -1, 0, 2)
      .attr(PartyStatusCureAttr, i18next.t("moveTriggers:bellChimed"), Abilities.SOUNDPROOF)
      .soundBased()
      .target(MoveTarget.PARTY),
    new AttackMove(Moves.RETURN, Type.NORMAL, MoveCategory.PHYSICAL, -1, 100, 20, -1, 0, 2)
      .attr(FriendshipPowerAttr),
    new AttackMove(Moves.PRESENT, Type.NORMAL, MoveCategory.PHYSICAL, -1, 90, 15, -1, 0, 2)
      .attr(PresentPowerAttr)
      .makesContact(false),
    new AttackMove(Moves.FRUSTRATION, Type.NORMAL, MoveCategory.PHYSICAL, -1, 100, 20, -1, 0, 2)
      .attr(FriendshipPowerAttr, true),
    new StatusMove(Moves.SAFEGUARD, Type.NORMAL, -1, 25, -1, 0, 2)
      .target(MoveTarget.USER_SIDE)
      .unimplemented(),
    new StatusMove(Moves.PAIN_SPLIT, Type.NORMAL, -1, 20, -1, 0, 2)
      .attr(HpSplitAttr)
      .condition(failOnBossCondition),
    new AttackMove(Moves.SACRED_FIRE, Type.FIRE, MoveCategory.PHYSICAL, 100, 95, 5, 50, 0, 2)
      .attr(HealStatusEffectAttr, true, StatusEffect.FREEZE)
      .attr(StatusEffectAttr, StatusEffect.BURN)
      .makesContact(false),
    new AttackMove(Moves.MAGNITUDE, Type.GROUND, MoveCategory.PHYSICAL, -1, 100, 30, -1, 0, 2)
      .attr(PreMoveMessageAttr, magnitudeMessageFunc)
      .attr(MagnitudePowerAttr)
      .attr(HitsTagAttr, BattlerTagType.UNDERGROUND, true)
      .makesContact(false)
      .target(MoveTarget.ALL_NEAR_OTHERS),
    new AttackMove(Moves.DYNAMIC_PUNCH, Type.FIGHTING, MoveCategory.PHYSICAL, 100, 50, 5, 100, 0, 2)
      .attr(ConfuseAttr)
      .punchingMove(),
    new AttackMove(Moves.MEGAHORN, Type.BUG, MoveCategory.PHYSICAL, 120, 85, 10, -1, 0, 2),
    new AttackMove(Moves.DRAGON_BREATH, Type.DRAGON, MoveCategory.SPECIAL, 60, 100, 20, 30, 0, 2)
      .attr(StatusEffectAttr, StatusEffect.PARALYSIS),
    new SelfStatusMove(Moves.BATON_PASS, Type.NORMAL, -1, 40, -1, 0, 2)
      .attr(ForceSwitchOutAttr, true, true)
      .hidesUser(),
    new StatusMove(Moves.ENCORE, Type.NORMAL, 100, 5, -1, 0, 2)
      .attr(AddBattlerTagAttr, BattlerTagType.ENCORE, false, true)
      .condition((user, target, move) => new EncoreTag(user.id).canAdd(target)),
    new AttackMove(Moves.PURSUIT, Type.DARK, MoveCategory.PHYSICAL, 40, 100, 20, -1, 0, 2)
      .partial(),
    new AttackMove(Moves.RAPID_SPIN, Type.NORMAL, MoveCategory.PHYSICAL, 50, 100, 40, 100, 0, 2)
      .attr(StatChangeAttr, BattleStat.SPD, 1, true)
      .attr(RemoveBattlerTagAttr, [
        BattlerTagType.BIND,
        BattlerTagType.WRAP,
        BattlerTagType.FIRE_SPIN,
        BattlerTagType.WHIRLPOOL,
        BattlerTagType.CLAMP,
        BattlerTagType.SAND_TOMB,
        BattlerTagType.MAGMA_STORM,
        BattlerTagType.SNAP_TRAP,
        BattlerTagType.THUNDER_CAGE,
        BattlerTagType.SEEDED,
        BattlerTagType.INFESTATION
      ], true)
      .attr(RemoveArenaTrapAttr),
    new StatusMove(Moves.SWEET_SCENT, Type.NORMAL, 100, 20, -1, 0, 2)
      .attr(StatChangeAttr, BattleStat.EVA, -2)
      .target(MoveTarget.ALL_NEAR_ENEMIES),
    new AttackMove(Moves.IRON_TAIL, Type.STEEL, MoveCategory.PHYSICAL, 100, 75, 15, 30, 0, 2)
      .attr(StatChangeAttr, BattleStat.DEF, -1),
    new AttackMove(Moves.METAL_CLAW, Type.STEEL, MoveCategory.PHYSICAL, 50, 95, 35, 10, 0, 2)
      .attr(StatChangeAttr, BattleStat.ATK, 1, true),
    new AttackMove(Moves.VITAL_THROW, Type.FIGHTING, MoveCategory.PHYSICAL, 70, -1, 10, -1, -1, 2),
    new SelfStatusMove(Moves.MORNING_SUN, Type.NORMAL, -1, 5, -1, 0, 2)
      .attr(PlantHealAttr)
      .triageMove(),
    new SelfStatusMove(Moves.SYNTHESIS, Type.GRASS, -1, 5, -1, 0, 2)
      .attr(PlantHealAttr)
      .triageMove(),
    new SelfStatusMove(Moves.MOONLIGHT, Type.FAIRY, -1, 5, -1, 0, 2)
      .attr(PlantHealAttr)
      .triageMove(),
    new AttackMove(Moves.HIDDEN_POWER, Type.NORMAL, MoveCategory.SPECIAL, 60, 100, 15, -1, 0, 2)
      .attr(HiddenPowerTypeAttr),
    new AttackMove(Moves.CROSS_CHOP, Type.FIGHTING, MoveCategory.PHYSICAL, 100, 80, 5, -1, 0, 2)
      .attr(HighCritAttr),
    new AttackMove(Moves.TWISTER, Type.DRAGON, MoveCategory.SPECIAL, 40, 100, 20, 20, 0, 2)
      .attr(HitsTagAttr, BattlerTagType.FLYING, true)
      .attr(FlinchAttr)
      .windMove()
      .target(MoveTarget.ALL_NEAR_ENEMIES),
    new StatusMove(Moves.RAIN_DANCE, Type.WATER, -1, 5, -1, 0, 2)
      .attr(WeatherChangeAttr, WeatherType.RAIN)
      .target(MoveTarget.BOTH_SIDES),
    new StatusMove(Moves.SUNNY_DAY, Type.FIRE, -1, 5, -1, 0, 2)
      .attr(WeatherChangeAttr, WeatherType.SUNNY)
      .target(MoveTarget.BOTH_SIDES),
    new AttackMove(Moves.CRUNCH, Type.DARK, MoveCategory.PHYSICAL, 80, 100, 15, 20, 0, 2)
      .attr(StatChangeAttr, BattleStat.DEF, -1)
      .bitingMove(),
    new AttackMove(Moves.MIRROR_COAT, Type.PSYCHIC, MoveCategory.SPECIAL, -1, 100, 20, -1, -5, 2)
      .attr(CounterDamageAttr, (move: Move) => move.category === MoveCategory.SPECIAL, 2)
      .target(MoveTarget.ATTACKER),
    new StatusMove(Moves.PSYCH_UP, Type.NORMAL, -1, 10, -1, 0, 2)
      .attr(CopyStatsAttr),
    new AttackMove(Moves.EXTREME_SPEED, Type.NORMAL, MoveCategory.PHYSICAL, 80, 100, 5, -1, 2, 2),
    new AttackMove(Moves.ANCIENT_POWER, Type.ROCK, MoveCategory.SPECIAL, 60, 100, 5, 10, 0, 2)
      .attr(StatChangeAttr, [ BattleStat.ATK, BattleStat.DEF, BattleStat.SPATK, BattleStat.SPDEF, BattleStat.SPD ], 1, true),
    new AttackMove(Moves.SHADOW_BALL, Type.GHOST, MoveCategory.SPECIAL, 80, 100, 15, 20, 0, 2)
      .attr(StatChangeAttr, BattleStat.SPDEF, -1)
      .ballBombMove(),
    new AttackMove(Moves.FUTURE_SIGHT, Type.PSYCHIC, MoveCategory.SPECIAL, 120, 100, 10, -1, 0, 2)
      .partial()
      .attr(DelayedAttackAttr, ArenaTagType.FUTURE_SIGHT, ChargeAnim.FUTURE_SIGHT_CHARGING, i18next.t("moveTriggers:foresawAnAttack", {pokemonName: "{USER}"})),
    new AttackMove(Moves.ROCK_SMASH, Type.FIGHTING, MoveCategory.PHYSICAL, 40, 100, 15, 50, 0, 2)
      .attr(StatChangeAttr, BattleStat.DEF, -1),
    new AttackMove(Moves.WHIRLPOOL, Type.WATER, MoveCategory.SPECIAL, 35, 85, 15, -1, 0, 2)
      .attr(TrapAttr, BattlerTagType.WHIRLPOOL)
      .attr(HitsTagAttr, BattlerTagType.UNDERWATER, true),
    new AttackMove(Moves.BEAT_UP, Type.DARK, MoveCategory.PHYSICAL, -1, 100, 10, -1, 0, 2)
      .attr(MultiHitAttr, MultiHitType.BEAT_UP)
      .attr(BeatUpAttr)
      .makesContact(false),
    new AttackMove(Moves.FAKE_OUT, Type.NORMAL, MoveCategory.PHYSICAL, 40, 100, 10, 100, 3, 3)
      .attr(FlinchAttr)
      .condition(new FirstMoveCondition()),
    new AttackMove(Moves.UPROAR, Type.NORMAL, MoveCategory.SPECIAL, 90, 100, 10, -1, 0, 3)
      .ignoresVirtual()
      .soundBased()
      .target(MoveTarget.RANDOM_NEAR_ENEMY)
      .partial(),
    new SelfStatusMove(Moves.STOCKPILE, Type.NORMAL, -1, 20, -1, 0, 3)
      .condition(user => (user.getTag(StockpilingTag)?.stockpiledCount ?? 0) < 3)
      .attr(AddBattlerTagAttr, BattlerTagType.STOCKPILING, true),
    new AttackMove(Moves.SPIT_UP, Type.NORMAL, MoveCategory.SPECIAL, -1, -1, 10, -1, 0, 3)
      .condition(hasStockpileStacksCondition)
      .attr(SpitUpPowerAttr, 100)
      .attr(RemoveBattlerTagAttr, [BattlerTagType.STOCKPILING], true),
    new SelfStatusMove(Moves.SWALLOW, Type.NORMAL, -1, 10, -1, 0, 3)
      .condition(hasStockpileStacksCondition)
      .attr(SwallowHealAttr)
      .attr(RemoveBattlerTagAttr, [BattlerTagType.STOCKPILING], true)
      .triageMove(),
    new AttackMove(Moves.HEAT_WAVE, Type.FIRE, MoveCategory.SPECIAL, 95, 90, 10, 10, 0, 3)
      .attr(HealStatusEffectAttr, true, StatusEffect.FREEZE)
      .attr(StatusEffectAttr, StatusEffect.BURN)
      .windMove()
      .target(MoveTarget.ALL_NEAR_ENEMIES),
    new StatusMove(Moves.HAIL, Type.ICE, -1, 10, -1, 0, 3)
      .attr(WeatherChangeAttr, WeatherType.HAIL)
      .target(MoveTarget.BOTH_SIDES),
    new StatusMove(Moves.TORMENT, Type.DARK, 100, 15, -1, 0, 3)
      .unimplemented(),
    new StatusMove(Moves.FLATTER, Type.DARK, 100, 15, -1, 0, 3)
      .attr(StatChangeAttr, BattleStat.SPATK, 1)
      .attr(ConfuseAttr),
    new StatusMove(Moves.WILL_O_WISP, Type.FIRE, 85, 15, -1, 0, 3)
      .attr(StatusEffectAttr, StatusEffect.BURN),
    new StatusMove(Moves.MEMENTO, Type.DARK, 100, 10, -1, 0, 3)
      .attr(SacrificialAttrOnHit)
      .attr(StatChangeAttr, [ BattleStat.ATK, BattleStat.SPATK ], -2),
    new AttackMove(Moves.FACADE, Type.NORMAL, MoveCategory.PHYSICAL, 70, 100, 20, -1, 0, 3)
      .attr(MovePowerMultiplierAttr, (user, target, move) => user.status
        && (user.status.effect === StatusEffect.BURN || user.status.effect === StatusEffect.POISON || user.status.effect === StatusEffect.TOXIC || user.status.effect === StatusEffect.PARALYSIS) ? 2 : 1)
      .attr(BypassBurnDamageReductionAttr),
    new AttackMove(Moves.FOCUS_PUNCH, Type.FIGHTING, MoveCategory.PHYSICAL, 150, 100, 20, -1, -3, 3)
      .attr(MessageHeaderAttr, (user, move) => i18next.t("moveTriggers:isTighteningFocus", {pokemonName: getPokemonNameWithAffix(user)}))
      .punchingMove()
      .ignoresVirtual()
      .condition((user, target, move) => !user.turnData.attacksReceived.find(r => r.damage)),
    new AttackMove(Moves.SMELLING_SALTS, Type.NORMAL, MoveCategory.PHYSICAL, 70, 100, 10, -1, 0, 3)
      .attr(MovePowerMultiplierAttr, (user, target, move) => target.status?.effect === StatusEffect.PARALYSIS ? 2 : 1)
      .attr(HealStatusEffectAttr, true, StatusEffect.PARALYSIS),
    new SelfStatusMove(Moves.FOLLOW_ME, Type.NORMAL, -1, 20, -1, 2, 3)
      .attr(AddBattlerTagAttr, BattlerTagType.CENTER_OF_ATTENTION, true),
    new StatusMove(Moves.NATURE_POWER, Type.NORMAL, -1, 20, -1, 0, 3)
      .attr(NaturePowerAttr)
      .ignoresVirtual(),
    new SelfStatusMove(Moves.CHARGE, Type.ELECTRIC, -1, 20, -1, 0, 3)
      .attr(StatChangeAttr, BattleStat.SPDEF, 1, true)
      .attr(AddBattlerTagAttr, BattlerTagType.CHARGED, true, false),
    new StatusMove(Moves.TAUNT, Type.DARK, 100, 20, -1, 0, 3)
      .unimplemented(),
    new StatusMove(Moves.HELPING_HAND, Type.NORMAL, -1, 20, -1, 5, 3)
      .attr(AddBattlerTagAttr, BattlerTagType.HELPING_HAND)
      .target(MoveTarget.NEAR_ALLY),
    new StatusMove(Moves.TRICK, Type.PSYCHIC, 100, 10, -1, 0, 3)
      .unimplemented(),
    new StatusMove(Moves.ROLE_PLAY, Type.PSYCHIC, -1, 10, -1, 0, 3)
      .attr(AbilityCopyAttr),
    new SelfStatusMove(Moves.WISH, Type.NORMAL, -1, 10, -1, 0, 3)
      .triageMove()
      .attr(AddArenaTagAttr, ArenaTagType.WISH, 2, true),
    new SelfStatusMove(Moves.ASSIST, Type.NORMAL, -1, 20, -1, 0, 3)
      .attr(RandomMovesetMoveAttr, true)
      .ignoresVirtual(),
    new SelfStatusMove(Moves.INGRAIN, Type.GRASS, -1, 20, -1, 0, 3)
      .attr(AddBattlerTagAttr, BattlerTagType.INGRAIN, true, true),
    new AttackMove(Moves.SUPERPOWER, Type.FIGHTING, MoveCategory.PHYSICAL, 120, 100, 5, -1, 0, 3)
      .attr(StatChangeAttr, [ BattleStat.ATK, BattleStat.DEF ], -1, true),
    new SelfStatusMove(Moves.MAGIC_COAT, Type.PSYCHIC, -1, 15, -1, 4, 3)
      .unimplemented(),
    new SelfStatusMove(Moves.RECYCLE, Type.NORMAL, -1, 10, -1, 0, 3)
      .unimplemented(),
    new AttackMove(Moves.REVENGE, Type.FIGHTING, MoveCategory.PHYSICAL, 60, 100, 10, -1, -4, 3)
      .attr(TurnDamagedDoublePowerAttr),
    new AttackMove(Moves.BRICK_BREAK, Type.FIGHTING, MoveCategory.PHYSICAL, 75, 100, 15, -1, 0, 3)
      .attr(RemoveScreensAttr),
    new StatusMove(Moves.YAWN, Type.NORMAL, -1, 10, -1, 0, 3)
      .attr(AddBattlerTagAttr, BattlerTagType.DROWSY, false, true)
      .condition((user, target, move) => !target.status),
    new AttackMove(Moves.KNOCK_OFF, Type.DARK, MoveCategory.PHYSICAL, 65, 100, 20, -1, 0, 3)
      .attr(MovePowerMultiplierAttr, (user, target, move) => target.getHeldItems().filter(i => i.isTransferrable).length > 0 ? 1.5 : 1)
      .attr(RemoveHeldItemAttr, false),
    new AttackMove(Moves.ENDEAVOR, Type.NORMAL, MoveCategory.PHYSICAL, -1, 100, 5, -1, 0, 3)
      .attr(MatchHpAttr)
      .condition(failOnBossCondition),
    new AttackMove(Moves.ERUPTION, Type.FIRE, MoveCategory.SPECIAL, 150, 100, 5, -1, 0, 3)
      .attr(HpPowerAttr)
      .target(MoveTarget.ALL_NEAR_ENEMIES),
    new StatusMove(Moves.SKILL_SWAP, Type.PSYCHIC, -1, 10, -1, 0, 3)
      .attr(SwitchAbilitiesAttr),
    new SelfStatusMove(Moves.IMPRISON, Type.PSYCHIC, -1, 10, -1, 0, 3)
      .unimplemented(),
    new SelfStatusMove(Moves.REFRESH, Type.NORMAL, -1, 20, -1, 0, 3)
      .attr(HealStatusEffectAttr, true, StatusEffect.PARALYSIS, StatusEffect.POISON, StatusEffect.TOXIC, StatusEffect.BURN)
      .condition((user, target, move) => !!user.status && (user.status.effect === StatusEffect.PARALYSIS || user.status.effect === StatusEffect.POISON || user.status.effect === StatusEffect.TOXIC || user.status.effect === StatusEffect.BURN)),
    new SelfStatusMove(Moves.GRUDGE, Type.GHOST, -1, 5, -1, 0, 3)
      .unimplemented(),
    new SelfStatusMove(Moves.SNATCH, Type.DARK, -1, 10, -1, 4, 3)
      .unimplemented(),
    new AttackMove(Moves.SECRET_POWER, Type.NORMAL, MoveCategory.PHYSICAL, 70, 100, 20, 30, 0, 3)
      .makesContact(false)
      .partial(),
    new AttackMove(Moves.DIVE, Type.WATER, MoveCategory.PHYSICAL, 80, 100, 10, -1, 0, 3)
      .attr(ChargeAttr, ChargeAnim.DIVE_CHARGING, i18next.t("moveTriggers:hidUnderwater", {pokemonName: "{USER}"}), BattlerTagType.UNDERWATER, true)
      .attr(GulpMissileTagAttr)
      .ignoresVirtual(),
    new AttackMove(Moves.ARM_THRUST, Type.FIGHTING, MoveCategory.PHYSICAL, 15, 100, 20, -1, 0, 3)
      .attr(MultiHitAttr),
    new SelfStatusMove(Moves.CAMOUFLAGE, Type.NORMAL, -1, 20, -1, 0, 3)
      .attr(CopyBiomeTypeAttr),
    new SelfStatusMove(Moves.TAIL_GLOW, Type.BUG, -1, 20, -1, 0, 3)
      .attr(StatChangeAttr, BattleStat.SPATK, 3, true),
    new AttackMove(Moves.LUSTER_PURGE, Type.PSYCHIC, MoveCategory.SPECIAL, 95, 100, 5, 50, 0, 3)
      .attr(StatChangeAttr, BattleStat.SPDEF, -1),
    new AttackMove(Moves.MIST_BALL, Type.PSYCHIC, MoveCategory.SPECIAL, 95, 100, 5, 50, 0, 3)
      .attr(StatChangeAttr, BattleStat.SPATK, -1)
      .ballBombMove(),
    new StatusMove(Moves.FEATHER_DANCE, Type.FLYING, 100, 15, -1, 0, 3)
      .attr(StatChangeAttr, BattleStat.ATK, -2)
      .danceMove(),
    new StatusMove(Moves.TEETER_DANCE, Type.NORMAL, 100, 20, -1, 0, 3)
      .attr(ConfuseAttr)
      .danceMove()
      .target(MoveTarget.ALL_NEAR_OTHERS),
    new AttackMove(Moves.BLAZE_KICK, Type.FIRE, MoveCategory.PHYSICAL, 85, 90, 10, 10, 0, 3)
      .attr(HighCritAttr)
      .attr(StatusEffectAttr, StatusEffect.BURN),
    new StatusMove(Moves.MUD_SPORT, Type.GROUND, -1, 15, -1, 0, 3)
      .attr(AddArenaTagAttr, ArenaTagType.MUD_SPORT, 5)
      .target(MoveTarget.BOTH_SIDES),
    new AttackMove(Moves.ICE_BALL, Type.ICE, MoveCategory.PHYSICAL, 30, 90, 20, -1, 0, 3)
      .attr(ConsecutiveUseDoublePowerAttr, 5, true, true, Moves.DEFENSE_CURL)
      .ballBombMove(),
    new AttackMove(Moves.NEEDLE_ARM, Type.GRASS, MoveCategory.PHYSICAL, 60, 100, 15, 30, 0, 3)
      .attr(FlinchAttr),
    new SelfStatusMove(Moves.SLACK_OFF, Type.NORMAL, -1, 5, -1, 0, 3)
      .attr(HealAttr, 0.5)
      .triageMove(),
    new AttackMove(Moves.HYPER_VOICE, Type.NORMAL, MoveCategory.SPECIAL, 90, 100, 10, -1, 0, 3)
      .soundBased()
      .target(MoveTarget.ALL_NEAR_ENEMIES),
    new AttackMove(Moves.POISON_FANG, Type.POISON, MoveCategory.PHYSICAL, 50, 100, 15, 50, 0, 3)
      .attr(StatusEffectAttr, StatusEffect.TOXIC)
      .bitingMove(),
    new AttackMove(Moves.CRUSH_CLAW, Type.NORMAL, MoveCategory.PHYSICAL, 75, 95, 10, 50, 0, 3)
      .attr(StatChangeAttr, BattleStat.DEF, -1),
    new AttackMove(Moves.BLAST_BURN, Type.FIRE, MoveCategory.SPECIAL, 150, 90, 5, -1, 0, 3)
      .attr(RechargeAttr),
    new AttackMove(Moves.HYDRO_CANNON, Type.WATER, MoveCategory.SPECIAL, 150, 90, 5, -1, 0, 3)
      .attr(RechargeAttr),
    new AttackMove(Moves.METEOR_MASH, Type.STEEL, MoveCategory.PHYSICAL, 90, 90, 10, 20, 0, 3)
      .attr(StatChangeAttr, BattleStat.ATK, 1, true)
      .punchingMove(),
    new AttackMove(Moves.ASTONISH, Type.GHOST, MoveCategory.PHYSICAL, 30, 100, 15, 30, 0, 3)
      .attr(FlinchAttr),
    new AttackMove(Moves.WEATHER_BALL, Type.NORMAL, MoveCategory.SPECIAL, 50, 100, 10, -1, 0, 3)
      .attr(WeatherBallTypeAttr)
      .attr(MovePowerMultiplierAttr, (user, target, move) => [WeatherType.SUNNY, WeatherType.RAIN, WeatherType.SANDSTORM, WeatherType.HAIL, WeatherType.SNOW, WeatherType.FOG, WeatherType.HEAVY_RAIN, WeatherType.HARSH_SUN].includes(user.scene.arena.weather?.weatherType!) && !user.scene.arena.weather?.isEffectSuppressed(user.scene) ? 2 : 1) // TODO: is this bang correct?
      .ballBombMove(),
    new StatusMove(Moves.AROMATHERAPY, Type.GRASS, -1, 5, -1, 0, 3)
      .attr(PartyStatusCureAttr, i18next.t("moveTriggers:soothingAromaWaftedThroughArea"), Abilities.SAP_SIPPER)
      .target(MoveTarget.PARTY),
    new StatusMove(Moves.FAKE_TEARS, Type.DARK, 100, 20, -1, 0, 3)
      .attr(StatChangeAttr, BattleStat.SPDEF, -2),
    new AttackMove(Moves.AIR_CUTTER, Type.FLYING, MoveCategory.SPECIAL, 60, 95, 25, -1, 0, 3)
      .attr(HighCritAttr)
      .slicingMove()
      .windMove()
      .target(MoveTarget.ALL_NEAR_ENEMIES),
    new AttackMove(Moves.OVERHEAT, Type.FIRE, MoveCategory.SPECIAL, 130, 90, 5, -1, 0, 3)
      .attr(StatChangeAttr, BattleStat.SPATK, -2, true)
      .attr(HealStatusEffectAttr, true, StatusEffect.FREEZE),
    new StatusMove(Moves.ODOR_SLEUTH, Type.NORMAL, -1, 40, -1, 0, 3)
      .attr(ExposedMoveAttr, BattlerTagType.IGNORE_GHOST),
    new AttackMove(Moves.ROCK_TOMB, Type.ROCK, MoveCategory.PHYSICAL, 60, 95, 15, 100, 0, 3)
      .attr(StatChangeAttr, BattleStat.SPD, -1)
      .makesContact(false),
    new AttackMove(Moves.SILVER_WIND, Type.BUG, MoveCategory.SPECIAL, 60, 100, 5, 10, 0, 3)
      .attr(StatChangeAttr, [ BattleStat.ATK, BattleStat.DEF, BattleStat.SPATK, BattleStat.SPDEF, BattleStat.SPD ], 1, true)
      .windMove(),
    new StatusMove(Moves.METAL_SOUND, Type.STEEL, 85, 40, -1, 0, 3)
      .attr(StatChangeAttr, BattleStat.SPDEF, -2)
      .soundBased(),
    new StatusMove(Moves.GRASS_WHISTLE, Type.GRASS, 55, 15, -1, 0, 3)
      .attr(StatusEffectAttr, StatusEffect.SLEEP)
      .soundBased(),
    new StatusMove(Moves.TICKLE, Type.NORMAL, 100, 20, -1, 0, 3)
      .attr(StatChangeAttr, [ BattleStat.ATK, BattleStat.DEF ], -1),
    new SelfStatusMove(Moves.COSMIC_POWER, Type.PSYCHIC, -1, 20, -1, 0, 3)
      .attr(StatChangeAttr, [ BattleStat.DEF, BattleStat.SPDEF ], 1, true),
    new AttackMove(Moves.WATER_SPOUT, Type.WATER, MoveCategory.SPECIAL, 150, 100, 5, -1, 0, 3)
      .attr(HpPowerAttr)
      .target(MoveTarget.ALL_NEAR_ENEMIES),
    new AttackMove(Moves.SIGNAL_BEAM, Type.BUG, MoveCategory.SPECIAL, 75, 100, 15, 10, 0, 3)
      .attr(ConfuseAttr),
    new AttackMove(Moves.SHADOW_PUNCH, Type.GHOST, MoveCategory.PHYSICAL, 60, -1, 20, -1, 0, 3)
      .punchingMove(),
    new AttackMove(Moves.EXTRASENSORY, Type.PSYCHIC, MoveCategory.SPECIAL, 80, 100, 20, 10, 0, 3)
      .attr(FlinchAttr),
    new AttackMove(Moves.SKY_UPPERCUT, Type.FIGHTING, MoveCategory.PHYSICAL, 85, 90, 15, -1, 0, 3)
      .attr(HitsTagAttr, BattlerTagType.FLYING)
      .punchingMove(),
    new AttackMove(Moves.SAND_TOMB, Type.GROUND, MoveCategory.PHYSICAL, 35, 85, 15, -1, 0, 3)
      .attr(TrapAttr, BattlerTagType.SAND_TOMB)
      .makesContact(false),
    new AttackMove(Moves.SHEER_COLD, Type.ICE, MoveCategory.SPECIAL, 200, 20, 5, -1, 0, 3)
      .attr(IceNoEffectTypeAttr)
      .attr(OneHitKOAttr)
      .attr(SheerColdAccuracyAttr),
    new AttackMove(Moves.MUDDY_WATER, Type.WATER, MoveCategory.SPECIAL, 90, 85, 10, 30, 0, 3)
      .attr(StatChangeAttr, BattleStat.ACC, -1)
      .target(MoveTarget.ALL_NEAR_ENEMIES),
    new AttackMove(Moves.BULLET_SEED, Type.GRASS, MoveCategory.PHYSICAL, 25, 100, 30, -1, 0, 3)
      .attr(MultiHitAttr)
      .makesContact(false)
      .ballBombMove(),
    new AttackMove(Moves.AERIAL_ACE, Type.FLYING, MoveCategory.PHYSICAL, 60, -1, 20, -1, 0, 3)
      .slicingMove(),
    new AttackMove(Moves.ICICLE_SPEAR, Type.ICE, MoveCategory.PHYSICAL, 25, 100, 30, -1, 0, 3)
      .attr(MultiHitAttr)
      .makesContact(false),
    new SelfStatusMove(Moves.IRON_DEFENSE, Type.STEEL, -1, 15, -1, 0, 3)
      .attr(StatChangeAttr, BattleStat.DEF, 2, true),
    new StatusMove(Moves.BLOCK, Type.NORMAL, -1, 5, -1, 0, 3)
      .attr(AddBattlerTagAttr, BattlerTagType.TRAPPED, false, true, 1),
    new StatusMove(Moves.HOWL, Type.NORMAL, -1, 40, -1, 0, 3)
      .attr(StatChangeAttr, BattleStat.ATK, 1)
      .soundBased()
      .target(MoveTarget.USER_AND_ALLIES),
    new AttackMove(Moves.DRAGON_CLAW, Type.DRAGON, MoveCategory.PHYSICAL, 80, 100, 15, -1, 0, 3),
    new AttackMove(Moves.FRENZY_PLANT, Type.GRASS, MoveCategory.SPECIAL, 150, 90, 5, -1, 0, 3)
      .attr(RechargeAttr),
    new SelfStatusMove(Moves.BULK_UP, Type.FIGHTING, -1, 20, -1, 0, 3)
      .attr(StatChangeAttr, [ BattleStat.ATK, BattleStat.DEF ], 1, true),
    new AttackMove(Moves.BOUNCE, Type.FLYING, MoveCategory.PHYSICAL, 85, 85, 5, 30, 0, 3)
      .attr(ChargeAttr, ChargeAnim.BOUNCE_CHARGING, i18next.t("moveTriggers:sprangUp", {pokemonName: "{USER}"}), BattlerTagType.FLYING)
      .attr(StatusEffectAttr, StatusEffect.PARALYSIS)
      .condition(failOnGravityCondition)
      .ignoresVirtual(),
    new AttackMove(Moves.MUD_SHOT, Type.GROUND, MoveCategory.SPECIAL, 55, 95, 15, 100, 0, 3)
      .attr(StatChangeAttr, BattleStat.SPD, -1),
    new AttackMove(Moves.POISON_TAIL, Type.POISON, MoveCategory.PHYSICAL, 50, 100, 25, 10, 0, 3)
      .attr(HighCritAttr)
      .attr(StatusEffectAttr, StatusEffect.POISON),
    new AttackMove(Moves.COVET, Type.NORMAL, MoveCategory.PHYSICAL, 60, 100, 25, -1, 0, 3)
      .attr(StealHeldItemChanceAttr, 0.3),
    new AttackMove(Moves.VOLT_TACKLE, Type.ELECTRIC, MoveCategory.PHYSICAL, 120, 100, 15, 10, 0, 3)
      .attr(RecoilAttr, false, 0.33)
      .attr(StatusEffectAttr, StatusEffect.PARALYSIS)
      .recklessMove(),
    new AttackMove(Moves.MAGICAL_LEAF, Type.GRASS, MoveCategory.SPECIAL, 60, -1, 20, -1, 0, 3),
    new StatusMove(Moves.WATER_SPORT, Type.WATER, -1, 15, -1, 0, 3)
      .attr(AddArenaTagAttr, ArenaTagType.WATER_SPORT, 5)
      .target(MoveTarget.BOTH_SIDES),
    new SelfStatusMove(Moves.CALM_MIND, Type.PSYCHIC, -1, 20, -1, 0, 3)
      .attr(StatChangeAttr, [ BattleStat.SPATK, BattleStat.SPDEF ], 1, true),
    new AttackMove(Moves.LEAF_BLADE, Type.GRASS, MoveCategory.PHYSICAL, 90, 100, 15, -1, 0, 3)
      .attr(HighCritAttr)
      .slicingMove(),
    new SelfStatusMove(Moves.DRAGON_DANCE, Type.DRAGON, -1, 20, -1, 0, 3)
      .attr(StatChangeAttr, [ BattleStat.ATK, BattleStat.SPD ], 1, true)
      .danceMove(),
    new AttackMove(Moves.ROCK_BLAST, Type.ROCK, MoveCategory.PHYSICAL, 25, 90, 10, -1, 0, 3)
      .attr(MultiHitAttr)
      .makesContact(false)
      .ballBombMove(),
    new AttackMove(Moves.SHOCK_WAVE, Type.ELECTRIC, MoveCategory.SPECIAL, 60, -1, 20, -1, 0, 3),
    new AttackMove(Moves.WATER_PULSE, Type.WATER, MoveCategory.SPECIAL, 60, 100, 20, 20, 0, 3)
      .attr(ConfuseAttr)
      .pulseMove(),
    new AttackMove(Moves.DOOM_DESIRE, Type.STEEL, MoveCategory.SPECIAL, 140, 100, 5, -1, 0, 3)
      .partial()
      .attr(DelayedAttackAttr, ArenaTagType.DOOM_DESIRE, ChargeAnim.DOOM_DESIRE_CHARGING, i18next.t("moveTriggers:choseDoomDesireAsDestiny", {pokemonName: "{USER}"})),
    new AttackMove(Moves.PSYCHO_BOOST, Type.PSYCHIC, MoveCategory.SPECIAL, 140, 90, 5, -1, 0, 3)
      .attr(StatChangeAttr, BattleStat.SPATK, -2, true),
    new SelfStatusMove(Moves.ROOST, Type.FLYING, -1, 5, -1, 0, 4)
      .attr(HealAttr, 0.5)
      .attr(AddBattlerTagAttr, BattlerTagType.ROOSTED, true, false)
      .triageMove(),
    new StatusMove(Moves.GRAVITY, Type.PSYCHIC, -1, 5, -1, 0, 4)
      .attr(AddArenaTagAttr, ArenaTagType.GRAVITY, 5)
      .target(MoveTarget.BOTH_SIDES),
    new StatusMove(Moves.MIRACLE_EYE, Type.PSYCHIC, -1, 40, -1, 0, 4)
      .attr(ExposedMoveAttr, BattlerTagType.IGNORE_DARK),
    new AttackMove(Moves.WAKE_UP_SLAP, Type.FIGHTING, MoveCategory.PHYSICAL, 70, 100, 10, -1, 0, 4)
      .attr(MovePowerMultiplierAttr, (user, target, move) => targetSleptOrComatoseCondition(user, target, move) ? 2 : 1)
      .attr(HealStatusEffectAttr, false, StatusEffect.SLEEP),
    new AttackMove(Moves.HAMMER_ARM, Type.FIGHTING, MoveCategory.PHYSICAL, 100, 90, 10, -1, 0, 4)
      .attr(StatChangeAttr, BattleStat.SPD, -1, true)
      .punchingMove(),
    new AttackMove(Moves.GYRO_BALL, Type.STEEL, MoveCategory.PHYSICAL, -1, 100, 5, -1, 0, 4)
      .attr(GyroBallPowerAttr)
      .ballBombMove(),
    new SelfStatusMove(Moves.HEALING_WISH, Type.PSYCHIC, -1, 10, -1, 0, 4)
      .attr(SacrificialFullRestoreAttr)
      .triageMove(),
    new AttackMove(Moves.BRINE, Type.WATER, MoveCategory.SPECIAL, 65, 100, 10, -1, 0, 4)
      .attr(MovePowerMultiplierAttr, (user, target, move) => target.getHpRatio() < 0.5 ? 2 : 1),
    new AttackMove(Moves.NATURAL_GIFT, Type.NORMAL, MoveCategory.PHYSICAL, -1, 100, 15, -1, 0, 4)
      .makesContact(false)
      .unimplemented(),
    new AttackMove(Moves.FEINT, Type.NORMAL, MoveCategory.PHYSICAL, 30, 100, 10, -1, 2, 4)
      .attr(RemoveBattlerTagAttr, [ BattlerTagType.PROTECTED ])
      .attr(RemoveArenaTagsAttr, [ ArenaTagType.QUICK_GUARD, ArenaTagType.WIDE_GUARD, ArenaTagType.MAT_BLOCK, ArenaTagType.CRAFTY_SHIELD ], false)
      .makesContact(false)
      .ignoresProtect(),
    new AttackMove(Moves.PLUCK, Type.FLYING, MoveCategory.PHYSICAL, 60, 100, 20, -1, 0, 4)
      .attr(StealEatBerryAttr),
    new StatusMove(Moves.TAILWIND, Type.FLYING, -1, 15, -1, 0, 4)
      .windMove()
      .attr(AddArenaTagAttr, ArenaTagType.TAILWIND, 4, true)
      .target(MoveTarget.USER_SIDE),
    new StatusMove(Moves.ACUPRESSURE, Type.NORMAL, -1, 30, -1, 0, 4)
      .attr(AcupressureStatChangeAttr)
      .target(MoveTarget.USER_OR_NEAR_ALLY),
    new AttackMove(Moves.METAL_BURST, Type.STEEL, MoveCategory.PHYSICAL, -1, 100, 10, -1, 0, 4)
      .attr(CounterDamageAttr, (move: Move) => (move.category === MoveCategory.PHYSICAL || move.category === MoveCategory.SPECIAL), 1.5)
      .redirectCounter()
      .makesContact(false)
      .target(MoveTarget.ATTACKER),
    new AttackMove(Moves.U_TURN, Type.BUG, MoveCategory.PHYSICAL, 70, 100, 20, -1, 0, 4)
      .attr(ForceSwitchOutAttr, true, false),
    new AttackMove(Moves.CLOSE_COMBAT, Type.FIGHTING, MoveCategory.PHYSICAL, 120, 100, 5, -1, 0, 4)
      .attr(StatChangeAttr, [ BattleStat.DEF, BattleStat.SPDEF ], -1, true),
    new AttackMove(Moves.PAYBACK, Type.DARK, MoveCategory.PHYSICAL, 50, 100, 10, -1, 0, 4)
      .attr(MovePowerMultiplierAttr, (user, target, move) => target.getLastXMoves(1).find(m => m.turn === target.scene.currentBattle.turn) || user.scene.currentBattle.turnCommands[target.getBattlerIndex()]?.command === Command.BALL ? 2 : 1),
    new AttackMove(Moves.ASSURANCE, Type.DARK, MoveCategory.PHYSICAL, 60, 100, 10, -1, 0, 4)
      .attr(MovePowerMultiplierAttr, (user, target, move) => target.turnData.damageTaken > 0 ? 2 : 1),
    new StatusMove(Moves.EMBARGO, Type.DARK, 100, 15, -1, 0, 4)
      .unimplemented(),
    new AttackMove(Moves.FLING, Type.DARK, MoveCategory.PHYSICAL, -1, 100, 10, -1, 0, 4)
      .makesContact(false)
      .unimplemented(),
    new StatusMove(Moves.PSYCHO_SHIFT, Type.PSYCHIC, 100, 10, -1, 0, 4)
      .attr(PsychoShiftEffectAttr)
      .condition((user, target, move) => {
        let statusToApply = user.hasAbility(Abilities.COMATOSE) ? StatusEffect.SLEEP : undefined;
        if (user.status?.effect && isNonVolatileStatusEffect(user.status.effect)) {
          statusToApply = user.status.effect;
        }
        return !!statusToApply && target.canSetStatus(statusToApply, false, false, user);
      }
      ),
    new AttackMove(Moves.TRUMP_CARD, Type.NORMAL, MoveCategory.SPECIAL, -1, -1, 5, -1, 0, 4)
      .makesContact()
      .attr(LessPPMorePowerAttr),
    new StatusMove(Moves.HEAL_BLOCK, Type.PSYCHIC, 100, 15, -1, 0, 4)
      .target(MoveTarget.ALL_NEAR_ENEMIES)
      .unimplemented(),
    new AttackMove(Moves.WRING_OUT, Type.NORMAL, MoveCategory.SPECIAL, -1, 100, 5, -1, 0, 4)
      .attr(OpponentHighHpPowerAttr, 120)
      .makesContact(),
    new SelfStatusMove(Moves.POWER_TRICK, Type.PSYCHIC, -1, 10, -1, 0, 4)
      .unimplemented(),
    new StatusMove(Moves.GASTRO_ACID, Type.POISON, 100, 10, -1, 0, 4)
      .attr(SuppressAbilitiesAttr),
    new StatusMove(Moves.LUCKY_CHANT, Type.NORMAL, -1, 30, -1, 0, 4)
      .attr(AddArenaTagAttr, ArenaTagType.NO_CRIT, 5, true, true)
      .target(MoveTarget.USER_SIDE),
    new StatusMove(Moves.ME_FIRST, Type.NORMAL, -1, 20, -1, 0, 4)
      .ignoresVirtual()
      .target(MoveTarget.NEAR_ENEMY)
      .unimplemented(),
    new SelfStatusMove(Moves.COPYCAT, Type.NORMAL, -1, 20, -1, 0, 4)
      .attr(CopyMoveAttr)
      .ignoresVirtual(),
    new StatusMove(Moves.POWER_SWAP, Type.PSYCHIC, -1, 10, 100, 0, 4)
      .unimplemented(),
    new StatusMove(Moves.GUARD_SWAP, Type.PSYCHIC, -1, 10, 100, 0, 4)
      .unimplemented(),
    new AttackMove(Moves.PUNISHMENT, Type.DARK, MoveCategory.PHYSICAL, -1, 100, 5, -1, 0, 4)
      .makesContact(true)
      .attr(PunishmentPowerAttr),
    new AttackMove(Moves.LAST_RESORT, Type.NORMAL, MoveCategory.PHYSICAL, 140, 100, 5, -1, 0, 4)
      .attr(LastResortAttr),
    new StatusMove(Moves.WORRY_SEED, Type.GRASS, 100, 10, -1, 0, 4)
      .attr(AbilityChangeAttr, Abilities.INSOMNIA),
    new AttackMove(Moves.SUCKER_PUNCH, Type.DARK, MoveCategory.PHYSICAL, 70, 100, 5, -1, 1, 4)
      .condition((user, target, move) => user.scene.currentBattle.turnCommands[target.getBattlerIndex()]?.command === Command.FIGHT && !target.turnData.acted && allMoves[user.scene.currentBattle.turnCommands[target.getBattlerIndex()]?.move?.move!].category !== MoveCategory.STATUS), // TODO: is this bang correct?
    new StatusMove(Moves.TOXIC_SPIKES, Type.POISON, -1, 20, -1, 0, 4)
      .attr(AddArenaTrapTagAttr, ArenaTagType.TOXIC_SPIKES)
      .target(MoveTarget.ENEMY_SIDE),
    new StatusMove(Moves.HEART_SWAP, Type.PSYCHIC, -1, 10, -1, 0, 4)
      .attr(SwapStatsAttr),
    new SelfStatusMove(Moves.AQUA_RING, Type.WATER, -1, 20, -1, 0, 4)
      .attr(AddBattlerTagAttr, BattlerTagType.AQUA_RING, true, true),
    new SelfStatusMove(Moves.MAGNET_RISE, Type.ELECTRIC, -1, 10, -1, 0, 4)
      .attr(AddBattlerTagAttr, BattlerTagType.MAGNET_RISEN, true, true)
      .condition((user, target, move) => !user.scene.arena.getTag(ArenaTagType.GRAVITY) && [BattlerTagType.MAGNET_RISEN, BattlerTagType.IGNORE_FLYING, BattlerTagType.INGRAIN].every((tag) => !user.getTag(tag))),
    new AttackMove(Moves.FLARE_BLITZ, Type.FIRE, MoveCategory.PHYSICAL, 120, 100, 15, 10, 0, 4)
      .attr(RecoilAttr, false, 0.33)
      .attr(HealStatusEffectAttr, true, StatusEffect.FREEZE)
      .attr(StatusEffectAttr, StatusEffect.BURN)
      .recklessMove(),
    new AttackMove(Moves.FORCE_PALM, Type.FIGHTING, MoveCategory.PHYSICAL, 60, 100, 10, 30, 0, 4)
      .attr(StatusEffectAttr, StatusEffect.PARALYSIS),
    new AttackMove(Moves.AURA_SPHERE, Type.FIGHTING, MoveCategory.SPECIAL, 80, -1, 20, -1, 0, 4)
      .pulseMove()
      .ballBombMove(),
    new SelfStatusMove(Moves.ROCK_POLISH, Type.ROCK, -1, 20, -1, 0, 4)
      .attr(StatChangeAttr, BattleStat.SPD, 2, true),
    new AttackMove(Moves.POISON_JAB, Type.POISON, MoveCategory.PHYSICAL, 80, 100, 20, 30, 0, 4)
      .attr(StatusEffectAttr, StatusEffect.POISON),
    new AttackMove(Moves.DARK_PULSE, Type.DARK, MoveCategory.SPECIAL, 80, 100, 15, 20, 0, 4)
      .attr(FlinchAttr)
      .pulseMove(),
    new AttackMove(Moves.NIGHT_SLASH, Type.DARK, MoveCategory.PHYSICAL, 70, 100, 15, -1, 0, 4)
      .attr(HighCritAttr)
      .slicingMove(),
    new AttackMove(Moves.AQUA_TAIL, Type.WATER, MoveCategory.PHYSICAL, 90, 90, 10, -1, 0, 4),
    new AttackMove(Moves.SEED_BOMB, Type.GRASS, MoveCategory.PHYSICAL, 80, 100, 15, -1, 0, 4)
      .makesContact(false)
      .ballBombMove(),
    new AttackMove(Moves.AIR_SLASH, Type.FLYING, MoveCategory.SPECIAL, 75, 95, 15, 30, 0, 4)
      .attr(FlinchAttr)
      .slicingMove(),
    new AttackMove(Moves.X_SCISSOR, Type.BUG, MoveCategory.PHYSICAL, 80, 100, 15, -1, 0, 4)
      .slicingMove(),
    new AttackMove(Moves.BUG_BUZZ, Type.BUG, MoveCategory.SPECIAL, 90, 100, 10, 10, 0, 4)
      .attr(StatChangeAttr, BattleStat.SPDEF, -1)
      .soundBased(),
    new AttackMove(Moves.DRAGON_PULSE, Type.DRAGON, MoveCategory.SPECIAL, 85, 100, 10, -1, 0, 4)
      .pulseMove(),
    new AttackMove(Moves.DRAGON_RUSH, Type.DRAGON, MoveCategory.PHYSICAL, 100, 75, 10, 20, 0, 4)
      .attr(MinimizeAccuracyAttr)
      .attr(HitsTagAttr, BattlerTagType.MINIMIZED, true)
      .attr(FlinchAttr),
    new AttackMove(Moves.POWER_GEM, Type.ROCK, MoveCategory.SPECIAL, 80, 100, 20, -1, 0, 4),
    new AttackMove(Moves.DRAIN_PUNCH, Type.FIGHTING, MoveCategory.PHYSICAL, 75, 100, 10, -1, 0, 4)
      .attr(HitHealAttr)
      .punchingMove()
      .triageMove(),
    new AttackMove(Moves.VACUUM_WAVE, Type.FIGHTING, MoveCategory.SPECIAL, 40, 100, 30, -1, 1, 4),
    new AttackMove(Moves.FOCUS_BLAST, Type.FIGHTING, MoveCategory.SPECIAL, 120, 70, 5, 10, 0, 4)
      .attr(StatChangeAttr, BattleStat.SPDEF, -1)
      .ballBombMove(),
    new AttackMove(Moves.ENERGY_BALL, Type.GRASS, MoveCategory.SPECIAL, 90, 100, 10, 10, 0, 4)
      .attr(StatChangeAttr, BattleStat.SPDEF, -1)
      .ballBombMove(),
    new AttackMove(Moves.BRAVE_BIRD, Type.FLYING, MoveCategory.PHYSICAL, 120, 100, 15, -1, 0, 4)
      .attr(RecoilAttr, false, 0.33)
      .recklessMove(),
    new AttackMove(Moves.EARTH_POWER, Type.GROUND, MoveCategory.SPECIAL, 90, 100, 10, 10, 0, 4)
      .attr(StatChangeAttr, BattleStat.SPDEF, -1),
    new StatusMove(Moves.SWITCHEROO, Type.DARK, 100, 10, -1, 0, 4)
      .unimplemented(),
    new AttackMove(Moves.GIGA_IMPACT, Type.NORMAL, MoveCategory.PHYSICAL, 150, 90, 5, -1, 0, 4)
      .attr(RechargeAttr),
    new SelfStatusMove(Moves.NASTY_PLOT, Type.DARK, -1, 20, -1, 0, 4)
      .attr(StatChangeAttr, BattleStat.SPATK, 2, true),
    new AttackMove(Moves.BULLET_PUNCH, Type.STEEL, MoveCategory.PHYSICAL, 40, 100, 30, -1, 1, 4)
      .punchingMove(),
    new AttackMove(Moves.AVALANCHE, Type.ICE, MoveCategory.PHYSICAL, 60, 100, 10, -1, -4, 4)
      .attr(TurnDamagedDoublePowerAttr),
    new AttackMove(Moves.ICE_SHARD, Type.ICE, MoveCategory.PHYSICAL, 40, 100, 30, -1, 1, 4)
      .makesContact(false),
    new AttackMove(Moves.SHADOW_CLAW, Type.GHOST, MoveCategory.PHYSICAL, 70, 100, 15, -1, 0, 4)
      .attr(HighCritAttr),
    new AttackMove(Moves.THUNDER_FANG, Type.ELECTRIC, MoveCategory.PHYSICAL, 65, 95, 15, 10, 0, 4)
      .attr(FlinchAttr)
      .attr(StatusEffectAttr, StatusEffect.PARALYSIS)
      .bitingMove(),
    new AttackMove(Moves.ICE_FANG, Type.ICE, MoveCategory.PHYSICAL, 65, 95, 15, 10, 0, 4)
      .attr(FlinchAttr)
      .attr(StatusEffectAttr, StatusEffect.FREEZE)
      .bitingMove(),
    new AttackMove(Moves.FIRE_FANG, Type.FIRE, MoveCategory.PHYSICAL, 65, 95, 15, 10, 0, 4)
      .attr(FlinchAttr)
      .attr(StatusEffectAttr, StatusEffect.BURN)
      .bitingMove(),
    new AttackMove(Moves.SHADOW_SNEAK, Type.GHOST, MoveCategory.PHYSICAL, 40, 100, 30, -1, 1, 4),
    new AttackMove(Moves.MUD_BOMB, Type.GROUND, MoveCategory.SPECIAL, 65, 85, 10, 30, 0, 4)
      .attr(StatChangeAttr, BattleStat.ACC, -1)
      .ballBombMove(),
    new AttackMove(Moves.PSYCHO_CUT, Type.PSYCHIC, MoveCategory.PHYSICAL, 70, 100, 20, -1, 0, 4)
      .attr(HighCritAttr)
      .slicingMove()
      .makesContact(false),
    new AttackMove(Moves.ZEN_HEADBUTT, Type.PSYCHIC, MoveCategory.PHYSICAL, 80, 90, 15, 20, 0, 4)
      .attr(FlinchAttr),
    new AttackMove(Moves.MIRROR_SHOT, Type.STEEL, MoveCategory.SPECIAL, 65, 85, 10, 30, 0, 4)
      .attr(StatChangeAttr, BattleStat.ACC, -1),
    new AttackMove(Moves.FLASH_CANNON, Type.STEEL, MoveCategory.SPECIAL, 80, 100, 10, 10, 0, 4)
      .attr(StatChangeAttr, BattleStat.SPDEF, -1),
    new AttackMove(Moves.ROCK_CLIMB, Type.NORMAL, MoveCategory.PHYSICAL, 90, 85, 20, 20, 0, 4)
      .attr(ConfuseAttr),
    new StatusMove(Moves.DEFOG, Type.FLYING, -1, 15, -1, 0, 4)
      .attr(StatChangeAttr, BattleStat.EVA, -1)
      .attr(ClearWeatherAttr, WeatherType.FOG)
      .attr(ClearTerrainAttr)
      .attr(RemoveScreensAttr, false)
      .attr(RemoveArenaTrapAttr, true),
    new StatusMove(Moves.TRICK_ROOM, Type.PSYCHIC, -1, 5, -1, -7, 4)
      .attr(AddArenaTagAttr, ArenaTagType.TRICK_ROOM, 5)
      .ignoresProtect()
      .target(MoveTarget.BOTH_SIDES),
    new AttackMove(Moves.DRACO_METEOR, Type.DRAGON, MoveCategory.SPECIAL, 130, 90, 5, -1, 0, 4)
      .attr(StatChangeAttr, BattleStat.SPATK, -2, true),
    new AttackMove(Moves.DISCHARGE, Type.ELECTRIC, MoveCategory.SPECIAL, 80, 100, 15, 30, 0, 4)
      .attr(StatusEffectAttr, StatusEffect.PARALYSIS)
      .target(MoveTarget.ALL_NEAR_OTHERS),
    new AttackMove(Moves.LAVA_PLUME, Type.FIRE, MoveCategory.SPECIAL, 80, 100, 15, 30, 0, 4)
      .attr(StatusEffectAttr, StatusEffect.BURN)
      .target(MoveTarget.ALL_NEAR_OTHERS),
    new AttackMove(Moves.LEAF_STORM, Type.GRASS, MoveCategory.SPECIAL, 130, 90, 5, -1, 0, 4)
      .attr(StatChangeAttr, BattleStat.SPATK, -2, true),
    new AttackMove(Moves.POWER_WHIP, Type.GRASS, MoveCategory.PHYSICAL, 120, 85, 10, -1, 0, 4),
    new AttackMove(Moves.ROCK_WRECKER, Type.ROCK, MoveCategory.PHYSICAL, 150, 90, 5, -1, 0, 4)
      .attr(RechargeAttr)
      .makesContact(false)
      .ballBombMove(),
    new AttackMove(Moves.CROSS_POISON, Type.POISON, MoveCategory.PHYSICAL, 70, 100, 20, 10, 0, 4)
      .attr(HighCritAttr)
      .attr(StatusEffectAttr, StatusEffect.POISON)
      .slicingMove(),
    new AttackMove(Moves.GUNK_SHOT, Type.POISON, MoveCategory.PHYSICAL, 120, 80, 5, 30, 0, 4)
      .attr(StatusEffectAttr, StatusEffect.POISON)
      .makesContact(false),
    new AttackMove(Moves.IRON_HEAD, Type.STEEL, MoveCategory.PHYSICAL, 80, 100, 15, 30, 0, 4)
      .attr(FlinchAttr),
    new AttackMove(Moves.MAGNET_BOMB, Type.STEEL, MoveCategory.PHYSICAL, 60, -1, 20, -1, 0, 4)
      .makesContact(false)
      .ballBombMove(),
    new AttackMove(Moves.STONE_EDGE, Type.ROCK, MoveCategory.PHYSICAL, 100, 80, 5, -1, 0, 4)
      .attr(HighCritAttr)
      .makesContact(false),
    new StatusMove(Moves.CAPTIVATE, Type.NORMAL, 100, 20, -1, 0, 4)
      .attr(StatChangeAttr, BattleStat.SPATK, -2)
      .condition((user, target, move) => target.isOppositeGender(user))
      .target(MoveTarget.ALL_NEAR_ENEMIES),
    new StatusMove(Moves.STEALTH_ROCK, Type.ROCK, -1, 20, -1, 0, 4)
      .attr(AddArenaTrapTagAttr, ArenaTagType.STEALTH_ROCK)
      .target(MoveTarget.ENEMY_SIDE),
    new AttackMove(Moves.GRASS_KNOT, Type.GRASS, MoveCategory.SPECIAL, -1, 100, 20, -1, 0, 4)
      .attr(WeightPowerAttr)
      .makesContact()
      .condition(failOnMaxCondition),
    new AttackMove(Moves.CHATTER, Type.FLYING, MoveCategory.SPECIAL, 65, 100, 20, 100, 0, 4)
      .attr(ConfuseAttr)
      .soundBased(),
    new AttackMove(Moves.JUDGMENT, Type.NORMAL, MoveCategory.SPECIAL, 100, 100, 10, -1, 0, 4)
      .attr(FormChangeItemTypeAttr),
    new AttackMove(Moves.BUG_BITE, Type.BUG, MoveCategory.PHYSICAL, 60, 100, 20, -1, 0, 4)
      .attr(StealEatBerryAttr),
    new AttackMove(Moves.CHARGE_BEAM, Type.ELECTRIC, MoveCategory.SPECIAL, 50, 90, 10, 70, 0, 4)
      .attr(StatChangeAttr, BattleStat.SPATK, 1, true),
    new AttackMove(Moves.WOOD_HAMMER, Type.GRASS, MoveCategory.PHYSICAL, 120, 100, 15, -1, 0, 4)
      .attr(RecoilAttr, false, 0.33)
      .recklessMove(),
    new AttackMove(Moves.AQUA_JET, Type.WATER, MoveCategory.PHYSICAL, 40, 100, 20, -1, 1, 4),
    new AttackMove(Moves.ATTACK_ORDER, Type.BUG, MoveCategory.PHYSICAL, 90, 100, 15, -1, 0, 4)
      .attr(HighCritAttr)
      .makesContact(false),
    new SelfStatusMove(Moves.DEFEND_ORDER, Type.BUG, -1, 10, -1, 0, 4)
      .attr(StatChangeAttr, [ BattleStat.DEF, BattleStat.SPDEF ], 1, true),
    new SelfStatusMove(Moves.HEAL_ORDER, Type.BUG, -1, 10, -1, 0, 4)
      .attr(HealAttr, 0.5)
      .triageMove(),
    new AttackMove(Moves.HEAD_SMASH, Type.ROCK, MoveCategory.PHYSICAL, 150, 80, 5, -1, 0, 4)
      .attr(RecoilAttr, false, 0.5)
      .recklessMove(),
    new AttackMove(Moves.DOUBLE_HIT, Type.NORMAL, MoveCategory.PHYSICAL, 35, 90, 10, -1, 0, 4)
      .attr(MultiHitAttr, MultiHitType._2),
    new AttackMove(Moves.ROAR_OF_TIME, Type.DRAGON, MoveCategory.SPECIAL, 150, 90, 5, -1, 0, 4)
      .attr(RechargeAttr),
    new AttackMove(Moves.SPACIAL_REND, Type.DRAGON, MoveCategory.SPECIAL, 100, 95, 5, -1, 0, 4)
      .attr(HighCritAttr),
    new SelfStatusMove(Moves.LUNAR_DANCE, Type.PSYCHIC, -1, 10, -1, 0, 4)
      .attr(SacrificialAttrOnHit)
      .danceMove()
      .triageMove()
      .unimplemented(),
    new AttackMove(Moves.CRUSH_GRIP, Type.NORMAL, MoveCategory.PHYSICAL, -1, 100, 5, -1, 0, 4)
      .attr(OpponentHighHpPowerAttr, 120),
    new AttackMove(Moves.MAGMA_STORM, Type.FIRE, MoveCategory.SPECIAL, 100, 75, 5, -1, 0, 4)
      .attr(TrapAttr, BattlerTagType.MAGMA_STORM),
    new StatusMove(Moves.DARK_VOID, Type.DARK, 50, 10, -1, 0, 4)
      .attr(StatusEffectAttr, StatusEffect.SLEEP)
      .target(MoveTarget.ALL_NEAR_ENEMIES),
    new AttackMove(Moves.SEED_FLARE, Type.GRASS, MoveCategory.SPECIAL, 120, 85, 5, 40, 0, 4)
      .attr(StatChangeAttr, BattleStat.SPDEF, -2),
    new AttackMove(Moves.OMINOUS_WIND, Type.GHOST, MoveCategory.SPECIAL, 60, 100, 5, 10, 0, 4)
      .attr(StatChangeAttr, [ BattleStat.ATK, BattleStat.DEF, BattleStat.SPATK, BattleStat.SPDEF, BattleStat.SPD ], 1, true)
      .windMove(),
    new AttackMove(Moves.SHADOW_FORCE, Type.GHOST, MoveCategory.PHYSICAL, 120, 100, 5, -1, 0, 4)
      .attr(ChargeAttr, ChargeAnim.SHADOW_FORCE_CHARGING, i18next.t("moveTriggers:vanishedInstantly", {pokemonName: "{USER}"}), BattlerTagType.HIDDEN)
      .ignoresProtect()
      .ignoresVirtual(),
    new SelfStatusMove(Moves.HONE_CLAWS, Type.DARK, -1, 15, -1, 0, 5)
      .attr(StatChangeAttr, [ BattleStat.ATK, BattleStat.ACC ], 1, true),
    new StatusMove(Moves.WIDE_GUARD, Type.ROCK, -1, 10, -1, 3, 5)
      .target(MoveTarget.USER_SIDE)
      .attr(AddArenaTagAttr, ArenaTagType.WIDE_GUARD, 1, true, true),
    new StatusMove(Moves.GUARD_SPLIT, Type.PSYCHIC, -1, 10, -1, 0, 5)
      .unimplemented(),
    new StatusMove(Moves.POWER_SPLIT, Type.PSYCHIC, -1, 10, -1, 0, 5)
      .unimplemented(),
    new StatusMove(Moves.WONDER_ROOM, Type.PSYCHIC, -1, 10, -1, 0, 5)
      .ignoresProtect()
      .target(MoveTarget.BOTH_SIDES)
      .unimplemented(),
    new AttackMove(Moves.PSYSHOCK, Type.PSYCHIC, MoveCategory.SPECIAL, 80, 100, 10, -1, 0, 5)
      .attr(DefDefAttr),
    new AttackMove(Moves.VENOSHOCK, Type.POISON, MoveCategory.SPECIAL, 65, 100, 10, -1, 0, 5)
      .attr(MovePowerMultiplierAttr, (user, target, move) => target.status && (target.status.effect === StatusEffect.POISON || target.status.effect === StatusEffect.TOXIC) ? 2 : 1),
    new SelfStatusMove(Moves.AUTOTOMIZE, Type.STEEL, -1, 15, -1, 0, 5)
      .attr(StatChangeAttr, BattleStat.SPD, 2, true)
      .partial(),
    new SelfStatusMove(Moves.RAGE_POWDER, Type.BUG, -1, 20, -1, 2, 5)
      .powderMove()
      .attr(AddBattlerTagAttr, BattlerTagType.CENTER_OF_ATTENTION, true),
    new StatusMove(Moves.TELEKINESIS, Type.PSYCHIC, -1, 15, -1, 0, 5)
      .condition(failOnGravityCondition)
      .unimplemented(),
    new StatusMove(Moves.MAGIC_ROOM, Type.PSYCHIC, -1, 10, -1, 0, 5)
      .ignoresProtect()
      .target(MoveTarget.BOTH_SIDES)
      .unimplemented(),
    new AttackMove(Moves.SMACK_DOWN, Type.ROCK, MoveCategory.PHYSICAL, 50, 100, 15, 100, 0, 5)
      .attr(AddBattlerTagAttr, BattlerTagType.IGNORE_FLYING, false, false, 1, 1, true)
      .attr(AddBattlerTagAttr, BattlerTagType.INTERRUPTED)
      .attr(RemoveBattlerTagAttr, [BattlerTagType.FLYING, BattlerTagType.MAGNET_RISEN])
      .attr(HitsTagAttr, BattlerTagType.FLYING, false)
      .makesContact(false),
    new AttackMove(Moves.STORM_THROW, Type.FIGHTING, MoveCategory.PHYSICAL, 60, 100, 10, -1, 0, 5)
      .attr(CritOnlyAttr),
    new AttackMove(Moves.FLAME_BURST, Type.FIRE, MoveCategory.SPECIAL, 70, 100, 15, -1, 0, 5)
      .attr(FlameBurstAttr),
    new AttackMove(Moves.SLUDGE_WAVE, Type.POISON, MoveCategory.SPECIAL, 95, 100, 10, 10, 0, 5)
      .attr(StatusEffectAttr, StatusEffect.POISON)
      .target(MoveTarget.ALL_NEAR_OTHERS),
    new SelfStatusMove(Moves.QUIVER_DANCE, Type.BUG, -1, 20, -1, 0, 5)
      .attr(StatChangeAttr, [ BattleStat.SPATK, BattleStat.SPDEF, BattleStat.SPD ], 1, true)
      .danceMove(),
    new AttackMove(Moves.HEAVY_SLAM, Type.STEEL, MoveCategory.PHYSICAL, -1, 100, 10, -1, 0, 5)
      .attr(MinimizeAccuracyAttr)
      .attr(CompareWeightPowerAttr)
      .attr(HitsTagAttr, BattlerTagType.MINIMIZED, true)
      .condition(failOnMaxCondition),
    new AttackMove(Moves.SYNCHRONOISE, Type.PSYCHIC, MoveCategory.SPECIAL, 120, 100, 10, -1, 0, 5)
      .target(MoveTarget.ALL_NEAR_OTHERS)
      .condition(unknownTypeCondition)
      .attr(hitsSameTypeAttr),
    new AttackMove(Moves.ELECTRO_BALL, Type.ELECTRIC, MoveCategory.SPECIAL, -1, 100, 10, -1, 0, 5)
      .attr(ElectroBallPowerAttr)
      .ballBombMove(),
    new StatusMove(Moves.SOAK, Type.WATER, 100, 20, -1, 0, 5)
      .attr(ChangeTypeAttr, Type.WATER),
    new AttackMove(Moves.FLAME_CHARGE, Type.FIRE, MoveCategory.PHYSICAL, 50, 100, 20, 100, 0, 5)
      .attr(StatChangeAttr, BattleStat.SPD, 1, true),
    new SelfStatusMove(Moves.COIL, Type.POISON, -1, 20, -1, 0, 5)
      .attr(StatChangeAttr, [ BattleStat.ATK, BattleStat.DEF, BattleStat.ACC ], 1, true),
    new AttackMove(Moves.LOW_SWEEP, Type.FIGHTING, MoveCategory.PHYSICAL, 65, 100, 20, 100, 0, 5)
      .attr(StatChangeAttr, BattleStat.SPD, -1),
    new AttackMove(Moves.ACID_SPRAY, Type.POISON, MoveCategory.SPECIAL, 40, 100, 20, 100, 0, 5)
      .attr(StatChangeAttr, BattleStat.SPDEF, -2)
      .ballBombMove(),
    new AttackMove(Moves.FOUL_PLAY, Type.DARK, MoveCategory.PHYSICAL, 95, 100, 15, -1, 0, 5)
      .attr(TargetAtkUserAtkAttr),
    new StatusMove(Moves.SIMPLE_BEAM, Type.NORMAL, 100, 15, -1, 0, 5)
      .attr(AbilityChangeAttr, Abilities.SIMPLE),
    new StatusMove(Moves.ENTRAINMENT, Type.NORMAL, 100, 15, -1, 0, 5)
      .attr(AbilityGiveAttr),
    new StatusMove(Moves.AFTER_YOU, Type.NORMAL, -1, 15, -1, 0, 5)
      .ignoresProtect()
      .unimplemented(),
    new AttackMove(Moves.ROUND, Type.NORMAL, MoveCategory.SPECIAL, 60, 100, 15, -1, 0, 5)
      .soundBased()
      .partial(),
    new AttackMove(Moves.ECHOED_VOICE, Type.NORMAL, MoveCategory.SPECIAL, 40, 100, 15, -1, 0, 5)
      .attr(ConsecutiveUseMultiBasePowerAttr, 5, false)
      .soundBased(),
    new AttackMove(Moves.CHIP_AWAY, Type.NORMAL, MoveCategory.PHYSICAL, 70, 100, 20, -1, 0, 5)
      .attr(IgnoreOpponentStatChangesAttr),
    new AttackMove(Moves.CLEAR_SMOG, Type.POISON, MoveCategory.SPECIAL, 50, -1, 15, -1, 0, 5)
      .attr(ResetStatsAttr),
    new AttackMove(Moves.STORED_POWER, Type.PSYCHIC, MoveCategory.SPECIAL, 20, 100, 10, -1, 0, 5)
      .attr(StatChangeCountPowerAttr),
    new StatusMove(Moves.QUICK_GUARD, Type.FIGHTING, -1, 15, -1, 3, 5)
      .target(MoveTarget.USER_SIDE)
      .attr(AddArenaTagAttr, ArenaTagType.QUICK_GUARD, 1, true, true),
    new SelfStatusMove(Moves.ALLY_SWITCH, Type.PSYCHIC, -1, 15, -1, 2, 5)
      .ignoresProtect()
      .unimplemented(),
    new AttackMove(Moves.SCALD, Type.WATER, MoveCategory.SPECIAL, 80, 100, 15, 30, 0, 5)
      .attr(HealStatusEffectAttr, false, StatusEffect.FREEZE)
      .attr(HealStatusEffectAttr, true, StatusEffect.FREEZE)
      .attr(StatusEffectAttr, StatusEffect.BURN),
    new SelfStatusMove(Moves.SHELL_SMASH, Type.NORMAL, -1, 15, -1, 0, 5)
      .attr(StatChangeAttr, [ BattleStat.ATK, BattleStat.SPATK, BattleStat.SPD ], 2, true)
      .attr(StatChangeAttr, [ BattleStat.DEF, BattleStat.SPDEF ], -1, true),
    new StatusMove(Moves.HEAL_PULSE, Type.PSYCHIC, -1, 10, -1, 0, 5)
      .attr(HealAttr, 0.5, false, false)
      .pulseMove()
      .triageMove(),
    new AttackMove(Moves.HEX, Type.GHOST, MoveCategory.SPECIAL, 65, 100, 10, -1, 0, 5)
      .attr(
        MovePowerMultiplierAttr,
        (user, target, move) =>  target.status || target.hasAbility(Abilities.COMATOSE)? 2 : 1),
    new AttackMove(Moves.SKY_DROP, Type.FLYING, MoveCategory.PHYSICAL, 60, 100, 10, -1, 0, 5)
      .attr(ChargeAttr, ChargeAnim.SKY_DROP_CHARGING, i18next.t("moveTriggers:tookTargetIntoSky", {pokemonName: "{USER}", targetName: "{TARGET}"}), BattlerTagType.FLYING) // TODO: Add 2nd turn message
      .condition(failOnGravityCondition)
      .ignoresVirtual(),
    new SelfStatusMove(Moves.SHIFT_GEAR, Type.STEEL, -1, 10, -1, 0, 5)
      .attr(StatChangeAttr, BattleStat.ATK, 1, true)
      .attr(StatChangeAttr, BattleStat.SPD, 2, true),
    new AttackMove(Moves.CIRCLE_THROW, Type.FIGHTING, MoveCategory.PHYSICAL, 60, 90, 10, -1, -6, 5)
      .attr(ForceSwitchOutAttr),
    new AttackMove(Moves.INCINERATE, Type.FIRE, MoveCategory.SPECIAL, 60, 100, 15, -1, 0, 5)
      .target(MoveTarget.ALL_NEAR_ENEMIES)
      .attr(RemoveHeldItemAttr, true),
    new StatusMove(Moves.QUASH, Type.DARK, 100, 15, -1, 0, 5)
      .unimplemented(),
    new AttackMove(Moves.ACROBATICS, Type.FLYING, MoveCategory.PHYSICAL, 55, 100, 15, -1, 0, 5)
      .attr(MovePowerMultiplierAttr, (user, target, move) => Math.max(1, 2 - 0.2 * user.getHeldItems().filter(i => i.isTransferrable).reduce((v, m) => v + m.stackCount, 0))),
    new StatusMove(Moves.REFLECT_TYPE, Type.NORMAL, -1, 15, -1, 0, 5)
      .attr(CopyTypeAttr),
    new AttackMove(Moves.RETALIATE, Type.NORMAL, MoveCategory.PHYSICAL, 70, 100, 5, -1, 0, 5)
      .partial(),
    new AttackMove(Moves.FINAL_GAMBIT, Type.FIGHTING, MoveCategory.SPECIAL, -1, 100, 5, -1, 0, 5)
      .attr(UserHpDamageAttr)
      .attr(SacrificialAttrOnHit),
    new StatusMove(Moves.BESTOW, Type.NORMAL, -1, 15, -1, 0, 5)
      .ignoresProtect()
      .unimplemented(),
    new AttackMove(Moves.INFERNO, Type.FIRE, MoveCategory.SPECIAL, 100, 50, 5, 100, 0, 5)
      .attr(StatusEffectAttr, StatusEffect.BURN),
    new AttackMove(Moves.WATER_PLEDGE, Type.WATER, MoveCategory.SPECIAL, 80, 100, 10, -1, 0, 5)
      .partial(),
    new AttackMove(Moves.FIRE_PLEDGE, Type.FIRE, MoveCategory.SPECIAL, 80, 100, 10, -1, 0, 5)
      .partial(),
    new AttackMove(Moves.GRASS_PLEDGE, Type.GRASS, MoveCategory.SPECIAL, 80, 100, 10, -1, 0, 5)
      .partial(),
    new AttackMove(Moves.VOLT_SWITCH, Type.ELECTRIC, MoveCategory.SPECIAL, 70, 100, 20, -1, 0, 5)
      .attr(ForceSwitchOutAttr, true, false),
    new AttackMove(Moves.STRUGGLE_BUG, Type.BUG, MoveCategory.SPECIAL, 50, 100, 20, 100, 0, 5)
      .attr(StatChangeAttr, BattleStat.SPATK, -1)
      .target(MoveTarget.ALL_NEAR_ENEMIES),
    new AttackMove(Moves.BULLDOZE, Type.GROUND, MoveCategory.PHYSICAL, 60, 100, 20, 100, 0, 5)
      .attr(StatChangeAttr, BattleStat.SPD, -1)
      .makesContact(false)
      .target(MoveTarget.ALL_NEAR_OTHERS),
    new AttackMove(Moves.FROST_BREATH, Type.ICE, MoveCategory.SPECIAL, 60, 90, 10, 100, 0, 5)
      .attr(CritOnlyAttr),
    new AttackMove(Moves.DRAGON_TAIL, Type.DRAGON, MoveCategory.PHYSICAL, 60, 90, 10, -1, -6, 5)
      .attr(ForceSwitchOutAttr)
      .hidesTarget(),
    new SelfStatusMove(Moves.WORK_UP, Type.NORMAL, -1, 30, -1, 0, 5)
      .attr(StatChangeAttr, [ BattleStat.ATK, BattleStat.SPATK ], 1, true),
    new AttackMove(Moves.ELECTROWEB, Type.ELECTRIC, MoveCategory.SPECIAL, 55, 95, 15, 100, 0, 5)
      .attr(StatChangeAttr, BattleStat.SPD, -1)
      .target(MoveTarget.ALL_NEAR_ENEMIES),
    new AttackMove(Moves.WILD_CHARGE, Type.ELECTRIC, MoveCategory.PHYSICAL, 90, 100, 15, -1, 0, 5)
      .attr(RecoilAttr)
      .recklessMove(),
    new AttackMove(Moves.DRILL_RUN, Type.GROUND, MoveCategory.PHYSICAL, 80, 95, 10, -1, 0, 5)
      .attr(HighCritAttr),
    new AttackMove(Moves.DUAL_CHOP, Type.DRAGON, MoveCategory.PHYSICAL, 40, 90, 15, -1, 0, 5)
      .attr(MultiHitAttr, MultiHitType._2),
    new AttackMove(Moves.HEART_STAMP, Type.PSYCHIC, MoveCategory.PHYSICAL, 60, 100, 25, 30, 0, 5)
      .attr(FlinchAttr),
    new AttackMove(Moves.HORN_LEECH, Type.GRASS, MoveCategory.PHYSICAL, 75, 100, 10, -1, 0, 5)
      .attr(HitHealAttr)
      .triageMove(),
    new AttackMove(Moves.SACRED_SWORD, Type.FIGHTING, MoveCategory.PHYSICAL, 90, 100, 15, -1, 0, 5)
      .attr(IgnoreOpponentStatChangesAttr)
      .slicingMove(),
    new AttackMove(Moves.RAZOR_SHELL, Type.WATER, MoveCategory.PHYSICAL, 75, 95, 10, 50, 0, 5)
      .attr(StatChangeAttr, BattleStat.DEF, -1)
      .slicingMove(),
    new AttackMove(Moves.HEAT_CRASH, Type.FIRE, MoveCategory.PHYSICAL, -1, 100, 10, -1, 0, 5)
      .attr(MinimizeAccuracyAttr)
      .attr(CompareWeightPowerAttr)
      .attr(HitsTagAttr, BattlerTagType.MINIMIZED, true)
      .condition(failOnMaxCondition),
    new AttackMove(Moves.LEAF_TORNADO, Type.GRASS, MoveCategory.SPECIAL, 65, 90, 10, 50, 0, 5)
      .attr(StatChangeAttr, BattleStat.ACC, -1),
    new AttackMove(Moves.STEAMROLLER, Type.BUG, MoveCategory.PHYSICAL, 65, 100, 20, 30, 0, 5)
      .attr(FlinchAttr),
    new SelfStatusMove(Moves.COTTON_GUARD, Type.GRASS, -1, 10, -1, 0, 5)
      .attr(StatChangeAttr, BattleStat.DEF, 3, true),
    new AttackMove(Moves.NIGHT_DAZE, Type.DARK, MoveCategory.SPECIAL, 85, 95, 10, 40, 0, 5)
      .attr(StatChangeAttr, BattleStat.ACC, -1),
    new AttackMove(Moves.PSYSTRIKE, Type.PSYCHIC, MoveCategory.SPECIAL, 100, 100, 10, -1, 0, 5)
      .attr(DefDefAttr),
    new AttackMove(Moves.TAIL_SLAP, Type.NORMAL, MoveCategory.PHYSICAL, 25, 85, 10, -1, 0, 5)
      .attr(MultiHitAttr),
    new AttackMove(Moves.HURRICANE, Type.FLYING, MoveCategory.SPECIAL, 110, 70, 10, 30, 0, 5)
      .attr(ThunderAccuracyAttr)
      .attr(ConfuseAttr)
      .attr(HitsTagAttr, BattlerTagType.FLYING, false)
      .windMove(),
    new AttackMove(Moves.HEAD_CHARGE, Type.NORMAL, MoveCategory.PHYSICAL, 120, 100, 15, -1, 0, 5)
      .attr(RecoilAttr)
      .recklessMove(),
    new AttackMove(Moves.GEAR_GRIND, Type.STEEL, MoveCategory.PHYSICAL, 50, 85, 15, -1, 0, 5)
      .attr(MultiHitAttr, MultiHitType._2),
    new AttackMove(Moves.SEARING_SHOT, Type.FIRE, MoveCategory.SPECIAL, 100, 100, 5, 30, 0, 5)
      .attr(StatusEffectAttr, StatusEffect.BURN)
      .ballBombMove()
      .target(MoveTarget.ALL_NEAR_OTHERS),
    new AttackMove(Moves.TECHNO_BLAST, Type.NORMAL, MoveCategory.SPECIAL, 120, 100, 5, -1, 0, 5)
      .attr(TechnoBlastTypeAttr),
    new AttackMove(Moves.RELIC_SONG, Type.NORMAL, MoveCategory.SPECIAL, 75, 100, 10, 10, 0, 5)
      .attr(StatusEffectAttr, StatusEffect.SLEEP)
      .soundBased()
      .target(MoveTarget.ALL_NEAR_ENEMIES),
    new AttackMove(Moves.SECRET_SWORD, Type.FIGHTING, MoveCategory.SPECIAL, 85, 100, 10, -1, 0, 5)
      .attr(DefDefAttr)
      .slicingMove(),
    new AttackMove(Moves.GLACIATE, Type.ICE, MoveCategory.SPECIAL, 65, 95, 10, 100, 0, 5)
      .attr(StatChangeAttr, BattleStat.SPD, -1)
      .target(MoveTarget.ALL_NEAR_ENEMIES),
    new AttackMove(Moves.BOLT_STRIKE, Type.ELECTRIC, MoveCategory.PHYSICAL, 130, 85, 5, 20, 0, 5)
      .attr(StatusEffectAttr, StatusEffect.PARALYSIS),
    new AttackMove(Moves.BLUE_FLARE, Type.FIRE, MoveCategory.SPECIAL, 130, 85, 5, 20, 0, 5)
      .attr(StatusEffectAttr, StatusEffect.BURN),
    new AttackMove(Moves.FIERY_DANCE, Type.FIRE, MoveCategory.SPECIAL, 80, 100, 10, 50, 0, 5)
      .attr(StatChangeAttr, BattleStat.SPATK, 1, true)
      .danceMove(),
    new AttackMove(Moves.FREEZE_SHOCK, Type.ICE, MoveCategory.PHYSICAL, 140, 90, 5, 30, 0, 5)
      .attr(ChargeAttr, ChargeAnim.FREEZE_SHOCK_CHARGING, i18next.t("moveTriggers:becameCloakedInFreezingLight", {pokemonName: "{USER}"}))
      .attr(StatusEffectAttr, StatusEffect.PARALYSIS)
      .makesContact(false),
    new AttackMove(Moves.ICE_BURN, Type.ICE, MoveCategory.SPECIAL, 140, 90, 5, 30, 0, 5)
      .attr(ChargeAttr, ChargeAnim.ICE_BURN_CHARGING, i18next.t("moveTriggers:becameCloakedInFreezingAir", {pokemonName: "{USER}"}))
      .attr(StatusEffectAttr, StatusEffect.BURN)
      .ignoresVirtual(),
    new AttackMove(Moves.SNARL, Type.DARK, MoveCategory.SPECIAL, 55, 95, 15, 100, 0, 5)
      .attr(StatChangeAttr, BattleStat.SPATK, -1)
      .soundBased()
      .target(MoveTarget.ALL_NEAR_ENEMIES),
    new AttackMove(Moves.ICICLE_CRASH, Type.ICE, MoveCategory.PHYSICAL, 85, 90, 10, 30, 0, 5)
      .attr(FlinchAttr)
      .makesContact(false),
    new AttackMove(Moves.V_CREATE, Type.FIRE, MoveCategory.PHYSICAL, 180, 95, 5, -1, 0, 5)
      .attr(StatChangeAttr, [ BattleStat.DEF, BattleStat.SPDEF, BattleStat.SPD ], -1, true),
    new AttackMove(Moves.FUSION_FLARE, Type.FIRE, MoveCategory.SPECIAL, 100, 100, 5, -1, 0, 5)
      .attr(HealStatusEffectAttr, true, StatusEffect.FREEZE)
      .attr(LastMoveDoublePowerAttr, Moves.FUSION_BOLT),
    new AttackMove(Moves.FUSION_BOLT, Type.ELECTRIC, MoveCategory.PHYSICAL, 100, 100, 5, -1, 0, 5)
      .attr(LastMoveDoublePowerAttr, Moves.FUSION_FLARE)
      .makesContact(false),
    new AttackMove(Moves.FLYING_PRESS, Type.FIGHTING, MoveCategory.PHYSICAL, 100, 95, 10, -1, 0, 6)
      .attr(MinimizeAccuracyAttr)
      .attr(FlyingTypeMultiplierAttr)
      .attr(HitsTagAttr, BattlerTagType.MINIMIZED, true)
      .condition(failOnGravityCondition),
    new StatusMove(Moves.MAT_BLOCK, Type.FIGHTING, -1, 10, -1, 0, 6)
      .target(MoveTarget.USER_SIDE)
      .attr(AddArenaTagAttr, ArenaTagType.MAT_BLOCK, 1, true, true)
      .condition(new FirstMoveCondition()),
    new AttackMove(Moves.BELCH, Type.POISON, MoveCategory.SPECIAL, 120, 90, 10, -1, 0, 6)
      .condition((user, target, move) => user.battleData.berriesEaten.length > 0),
    new StatusMove(Moves.ROTOTILLER, Type.GROUND, -1, 10, -1, 0, 6)
      .target(MoveTarget.ALL)
      .condition((user,target,move) => {
        // If any fielded pokémon is grass-type and grounded.
        return [...user.scene.getEnemyParty(),...user.scene.getParty()].some((poke) => poke.isOfType(Type.GRASS) && poke.isGrounded());
      })
      .attr(StatChangeAttr, [BattleStat.ATK, BattleStat.SPATK], 1, false, (user, target, move) => target.isOfType(Type.GRASS) && target.isGrounded()),
    new StatusMove(Moves.STICKY_WEB, Type.BUG, -1, 20, -1, 0, 6)
      .attr(AddArenaTrapTagAttr, ArenaTagType.STICKY_WEB)
      .target(MoveTarget.ENEMY_SIDE),
    new AttackMove(Moves.FELL_STINGER, Type.BUG, MoveCategory.PHYSICAL, 50, 100, 25, -1, 0, 6)
      .attr(PostVictoryStatChangeAttr, BattleStat.ATK, 3, true ),
    new AttackMove(Moves.PHANTOM_FORCE, Type.GHOST, MoveCategory.PHYSICAL, 90, 100, 10, -1, 0, 6)
      .attr(ChargeAttr, ChargeAnim.PHANTOM_FORCE_CHARGING, i18next.t("moveTriggers:vanishedInstantly", {pokemonName: "{USER}"}), BattlerTagType.HIDDEN)
      .ignoresProtect()
      .ignoresVirtual(),
    new StatusMove(Moves.TRICK_OR_TREAT, Type.GHOST, 100, 20, -1, 0, 6)
      .attr(AddTypeAttr, Type.GHOST)
      .partial(),
    new StatusMove(Moves.NOBLE_ROAR, Type.NORMAL, 100, 30, -1, 0, 6)
      .attr(StatChangeAttr, [ BattleStat.ATK, BattleStat.SPATK ], -1)
      .soundBased(),
    new StatusMove(Moves.ION_DELUGE, Type.ELECTRIC, -1, 25, -1, 1, 6)
      .target(MoveTarget.BOTH_SIDES)
      .unimplemented(),
    new AttackMove(Moves.PARABOLIC_CHARGE, Type.ELECTRIC, MoveCategory.SPECIAL, 65, 100, 20, -1, 0, 6)
      .attr(HitHealAttr)
      .target(MoveTarget.ALL_NEAR_OTHERS)
      .triageMove(),
    new StatusMove(Moves.FORESTS_CURSE, Type.GRASS, 100, 20, -1, 0, 6)
      .attr(AddTypeAttr, Type.GRASS)
      .partial(),
    new AttackMove(Moves.PETAL_BLIZZARD, Type.GRASS, MoveCategory.PHYSICAL, 90, 100, 15, -1, 0, 6)
      .windMove()
      .makesContact(false)
      .target(MoveTarget.ALL_NEAR_OTHERS),
    new AttackMove(Moves.FREEZE_DRY, Type.ICE, MoveCategory.SPECIAL, 70, 100, 20, 10, 0, 6)
      .attr(StatusEffectAttr, StatusEffect.FREEZE)
      .attr(WaterSuperEffectTypeMultiplierAttr),
    new AttackMove(Moves.DISARMING_VOICE, Type.FAIRY, MoveCategory.SPECIAL, 40, -1, 15, -1, 0, 6)
      .soundBased()
      .target(MoveTarget.ALL_NEAR_ENEMIES),
    new StatusMove(Moves.PARTING_SHOT, Type.DARK, 100, 20, -1, 0, 6)
      .attr(StatChangeAttr, [ BattleStat.ATK, BattleStat.SPATK ], -1, false, null, true, true, MoveEffectTrigger.PRE_APPLY)
      .attr(ForceSwitchOutAttr, true, false)
      .soundBased(),
    new StatusMove(Moves.TOPSY_TURVY, Type.DARK, -1, 20, -1, 0, 6)
      .attr(InvertStatsAttr),
    new AttackMove(Moves.DRAINING_KISS, Type.FAIRY, MoveCategory.SPECIAL, 50, 100, 10, -1, 0, 6)
      .attr(HitHealAttr, 0.75)
      .makesContact()
      .triageMove(),
    new StatusMove(Moves.CRAFTY_SHIELD, Type.FAIRY, -1, 10, -1, 3, 6)
      .target(MoveTarget.USER_SIDE)
      .attr(AddArenaTagAttr, ArenaTagType.CRAFTY_SHIELD, 1, true, true),
    new StatusMove(Moves.FLOWER_SHIELD, Type.FAIRY, -1, 10, -1, 0, 6)
      .target(MoveTarget.ALL)
      .attr(StatChangeAttr, BattleStat.DEF, 1, false, (user, target, move) => target.getTypes().includes(Type.GRASS) && !target.getTag(SemiInvulnerableTag)),
    new StatusMove(Moves.GRASSY_TERRAIN, Type.GRASS, -1, 10, -1, 0, 6)
      .attr(TerrainChangeAttr, TerrainType.GRASSY)
      .target(MoveTarget.BOTH_SIDES),
    new StatusMove(Moves.MISTY_TERRAIN, Type.FAIRY, -1, 10, -1, 0, 6)
      .attr(TerrainChangeAttr, TerrainType.MISTY)
      .target(MoveTarget.BOTH_SIDES),
    new StatusMove(Moves.ELECTRIFY, Type.ELECTRIC, -1, 20, -1, 0, 6)
      .unimplemented(),
    new AttackMove(Moves.PLAY_ROUGH, Type.FAIRY, MoveCategory.PHYSICAL, 90, 90, 10, 10, 0, 6)
      .attr(StatChangeAttr, BattleStat.ATK, -1),
    new AttackMove(Moves.FAIRY_WIND, Type.FAIRY, MoveCategory.SPECIAL, 40, 100, 30, -1, 0, 6)
      .windMove(),
    new AttackMove(Moves.MOONBLAST, Type.FAIRY, MoveCategory.SPECIAL, 95, 100, 15, 30, 0, 6)
      .attr(StatChangeAttr, BattleStat.SPATK, -1),
    new AttackMove(Moves.BOOMBURST, Type.NORMAL, MoveCategory.SPECIAL, 140, 100, 10, -1, 0, 6)
      .soundBased()
      .target(MoveTarget.ALL_NEAR_OTHERS),
    new StatusMove(Moves.FAIRY_LOCK, Type.FAIRY, -1, 10, -1, 0, 6)
      .target(MoveTarget.BOTH_SIDES)
      .unimplemented(),
    new SelfStatusMove(Moves.KINGS_SHIELD, Type.STEEL, -1, 10, -1, 4, 6)
      .attr(ProtectAttr, BattlerTagType.KINGS_SHIELD),
    new StatusMove(Moves.PLAY_NICE, Type.NORMAL, -1, 20, -1, 0, 6)
      .attr(StatChangeAttr, BattleStat.ATK, -1),
    new StatusMove(Moves.CONFIDE, Type.NORMAL, -1, 20, -1, 0, 6)
      .attr(StatChangeAttr, BattleStat.SPATK, -1)
      .soundBased(),
    new AttackMove(Moves.DIAMOND_STORM, Type.ROCK, MoveCategory.PHYSICAL, 100, 95, 5, 50, 0, 6)
      .attr(StatChangeAttr, BattleStat.DEF, 2, true)
      .makesContact(false)
      .target(MoveTarget.ALL_NEAR_ENEMIES),
    new AttackMove(Moves.STEAM_ERUPTION, Type.WATER, MoveCategory.SPECIAL, 110, 95, 5, 30, 0, 6)
      .attr(HealStatusEffectAttr, true, StatusEffect.FREEZE)
      .attr(HealStatusEffectAttr, false, StatusEffect.FREEZE)
      .attr(StatusEffectAttr, StatusEffect.BURN),
    new AttackMove(Moves.HYPERSPACE_HOLE, Type.PSYCHIC, MoveCategory.SPECIAL, 80, -1, 5, -1, 0, 6)
      .ignoresProtect(),
    new AttackMove(Moves.WATER_SHURIKEN, Type.WATER, MoveCategory.SPECIAL, 15, 100, 20, -1, 1, 6)
      .attr(MultiHitAttr)
      .attr(WaterShurikenPowerAttr)
      .attr(WaterShurikenMultiHitTypeAttr),
    new AttackMove(Moves.MYSTICAL_FIRE, Type.FIRE, MoveCategory.SPECIAL, 75, 100, 10, 100, 0, 6)
      .attr(StatChangeAttr, BattleStat.SPATK, -1),
    new SelfStatusMove(Moves.SPIKY_SHIELD, Type.GRASS, -1, 10, -1, 4, 6)
      .attr(ProtectAttr, BattlerTagType.SPIKY_SHIELD),
    new StatusMove(Moves.AROMATIC_MIST, Type.FAIRY, -1, 20, -1, 0, 6)
      .attr(StatChangeAttr, BattleStat.SPDEF, 1)
      .target(MoveTarget.NEAR_ALLY),
    new StatusMove(Moves.EERIE_IMPULSE, Type.ELECTRIC, 100, 15, -1, 0, 6)
      .attr(StatChangeAttr, BattleStat.SPATK, -2),
    new StatusMove(Moves.VENOM_DRENCH, Type.POISON, 100, 20, -1, 0, 6)
      .attr(StatChangeAttr, [ BattleStat.ATK, BattleStat.SPATK, BattleStat.SPD ], -1, false, (user, target, move) => target.status?.effect === StatusEffect.POISON || target.status?.effect === StatusEffect.TOXIC)
      .target(MoveTarget.ALL_NEAR_ENEMIES),
    new StatusMove(Moves.POWDER, Type.BUG, 100, 20, -1, 1, 6)
      .powderMove()
      .unimplemented(),
    new SelfStatusMove(Moves.GEOMANCY, Type.FAIRY, -1, 10, -1, 0, 6)
      .attr(ChargeAttr, ChargeAnim.GEOMANCY_CHARGING, i18next.t("moveTriggers:isChargingPower", {pokemonName: "{USER}"}))
      .attr(StatChangeAttr, [ BattleStat.SPATK, BattleStat.SPDEF, BattleStat.SPD ], 2, true)
      .ignoresVirtual(),
    new StatusMove(Moves.MAGNETIC_FLUX, Type.ELECTRIC, -1, 20, -1, 0, 6)
      .attr(StatChangeAttr, [ BattleStat.DEF, BattleStat.SPDEF ], 1, false, (user, target, move) => !![ Abilities.PLUS, Abilities.MINUS].find(a => target.hasAbility(a, false)))
      .target(MoveTarget.USER_AND_ALLIES)
      .condition((user, target, move) => !![ user, user.getAlly() ].filter(p => p?.isActive()).find(p => !![ Abilities.PLUS, Abilities.MINUS].find(a => p.hasAbility(a, false)))),
    new StatusMove(Moves.HAPPY_HOUR, Type.NORMAL, -1, 30, -1, 0, 6) // No animation
      .attr(AddArenaTagAttr, ArenaTagType.HAPPY_HOUR, null, true)
      .target(MoveTarget.USER_SIDE),
    new StatusMove(Moves.ELECTRIC_TERRAIN, Type.ELECTRIC, -1, 10, -1, 0, 6)
      .attr(TerrainChangeAttr, TerrainType.ELECTRIC)
      .target(MoveTarget.BOTH_SIDES),
    new AttackMove(Moves.DAZZLING_GLEAM, Type.FAIRY, MoveCategory.SPECIAL, 80, 100, 10, -1, 0, 6)
      .target(MoveTarget.ALL_NEAR_ENEMIES),
    new SelfStatusMove(Moves.CELEBRATE, Type.NORMAL, -1, 40, -1, 0, 6),
    new StatusMove(Moves.HOLD_HANDS, Type.NORMAL, -1, 40, -1, 0, 6)
      .target(MoveTarget.NEAR_ALLY),
    new StatusMove(Moves.BABY_DOLL_EYES, Type.FAIRY, 100, 30, -1, 1, 6)
      .attr(StatChangeAttr, BattleStat.ATK, -1),
    new AttackMove(Moves.NUZZLE, Type.ELECTRIC, MoveCategory.PHYSICAL, 20, 100, 20, 100, 0, 6)
      .attr(StatusEffectAttr, StatusEffect.PARALYSIS),
    new AttackMove(Moves.HOLD_BACK, Type.NORMAL, MoveCategory.PHYSICAL, 40, 100, 40, -1, 0, 6)
      .attr(SurviveDamageAttr),
    new AttackMove(Moves.INFESTATION, Type.BUG, MoveCategory.SPECIAL, 20, 100, 20, -1, 0, 6)
      .makesContact()
      .attr(TrapAttr, BattlerTagType.INFESTATION),
    new AttackMove(Moves.POWER_UP_PUNCH, Type.FIGHTING, MoveCategory.PHYSICAL, 40, 100, 20, 100, 0, 6)
      .attr(StatChangeAttr, BattleStat.ATK, 1, true)
      .punchingMove(),
    new AttackMove(Moves.OBLIVION_WING, Type.FLYING, MoveCategory.SPECIAL, 80, 100, 10, -1, 0, 6)
      .attr(HitHealAttr, 0.75)
      .triageMove(),
    new AttackMove(Moves.THOUSAND_ARROWS, Type.GROUND, MoveCategory.PHYSICAL, 90, 100, 10, -1, 0, 6)
      .attr(NeutralDamageAgainstFlyingTypeMultiplierAttr)
      .attr(AddBattlerTagAttr, BattlerTagType.IGNORE_FLYING, false, false, 1, 1, true)
      .attr(HitsTagAttr, BattlerTagType.FLYING, false)
      .attr(HitsTagAttr, BattlerTagType.MAGNET_RISEN, false)
      .attr(AddBattlerTagAttr, BattlerTagType.INTERRUPTED)
      .attr(RemoveBattlerTagAttr, [BattlerTagType.FLYING, BattlerTagType.MAGNET_RISEN])
      .makesContact(false)
      .target(MoveTarget.ALL_NEAR_ENEMIES),
    new AttackMove(Moves.THOUSAND_WAVES, Type.GROUND, MoveCategory.PHYSICAL, 90, 100, 10, -1, 0, 6)
      .attr(AddBattlerTagAttr, BattlerTagType.TRAPPED, false, false, 1, 1, true)
      .makesContact(false)
      .target(MoveTarget.ALL_NEAR_ENEMIES),
    new AttackMove(Moves.LANDS_WRATH, Type.GROUND, MoveCategory.PHYSICAL, 90, 100, 10, -1, 0, 6)
      .makesContact(false)
      .target(MoveTarget.ALL_NEAR_ENEMIES),
    new AttackMove(Moves.LIGHT_OF_RUIN, Type.FAIRY, MoveCategory.SPECIAL, 140, 90, 5, -1, 0, 6)
      .attr(RecoilAttr, false, 0.5)
      .recklessMove(),
    new AttackMove(Moves.ORIGIN_PULSE, Type.WATER, MoveCategory.SPECIAL, 110, 85, 10, -1, 0, 6)
      .pulseMove()
      .target(MoveTarget.ALL_NEAR_ENEMIES),
    new AttackMove(Moves.PRECIPICE_BLADES, Type.GROUND, MoveCategory.PHYSICAL, 120, 85, 10, -1, 0, 6)
      .makesContact(false)
      .target(MoveTarget.ALL_NEAR_ENEMIES),
    new AttackMove(Moves.DRAGON_ASCENT, Type.FLYING, MoveCategory.PHYSICAL, 120, 100, 5, -1, 0, 6)
      .attr(StatChangeAttr, [ BattleStat.DEF, BattleStat.SPDEF ], -1, true),
    new AttackMove(Moves.HYPERSPACE_FURY, Type.DARK, MoveCategory.PHYSICAL, 100, -1, 5, -1, 0, 6)
      .attr(StatChangeAttr, BattleStat.DEF, -1, true)
      .makesContact(false)
      .ignoresProtect(),
    /* Unused */
    new AttackMove(Moves.BREAKNECK_BLITZ__PHYSICAL, Type.NORMAL, MoveCategory.PHYSICAL, -1, -1, 1, -1, 0, 7)
      .unimplemented()
      .ignoresVirtual(),
    new AttackMove(Moves.BREAKNECK_BLITZ__SPECIAL, Type.NORMAL, MoveCategory.SPECIAL, -1, -1, 1, -1, 0, 7)
      .unimplemented()
      .ignoresVirtual(),
    new AttackMove(Moves.ALL_OUT_PUMMELING__PHYSICAL, Type.FIGHTING, MoveCategory.PHYSICAL, -1, -1, 1, -1, 0, 7)
      .unimplemented()
      .ignoresVirtual(),
    new AttackMove(Moves.ALL_OUT_PUMMELING__SPECIAL, Type.FIGHTING, MoveCategory.SPECIAL, -1, -1, 1, -1, 0, 7)
      .unimplemented()
      .ignoresVirtual(),
    new AttackMove(Moves.SUPERSONIC_SKYSTRIKE__PHYSICAL, Type.FLYING, MoveCategory.PHYSICAL, -1, -1, 1, -1, 0, 7)
      .unimplemented()
      .ignoresVirtual(),
    new AttackMove(Moves.SUPERSONIC_SKYSTRIKE__SPECIAL, Type.FLYING, MoveCategory.SPECIAL, -1, -1, 1, -1, 0, 7)
      .unimplemented()
      .ignoresVirtual(),
    new AttackMove(Moves.ACID_DOWNPOUR__PHYSICAL, Type.POISON, MoveCategory.PHYSICAL, -1, -1, 1, -1, 0, 7)
      .unimplemented()
      .ignoresVirtual(),
    new AttackMove(Moves.ACID_DOWNPOUR__SPECIAL, Type.POISON, MoveCategory.SPECIAL, -1, -1, 1, -1, 0, 7)
      .unimplemented()
      .ignoresVirtual(),
    new AttackMove(Moves.TECTONIC_RAGE__PHYSICAL, Type.GROUND, MoveCategory.PHYSICAL, -1, -1, 1, -1, 0, 7)
      .unimplemented()
      .ignoresVirtual(),
    new AttackMove(Moves.TECTONIC_RAGE__SPECIAL, Type.GROUND, MoveCategory.SPECIAL, -1, -1, 1, -1, 0, 7)
      .unimplemented()
      .ignoresVirtual(),
    new AttackMove(Moves.CONTINENTAL_CRUSH__PHYSICAL, Type.ROCK, MoveCategory.PHYSICAL, -1, -1, 1, -1, 0, 7)
      .unimplemented()
      .ignoresVirtual(),
    new AttackMove(Moves.CONTINENTAL_CRUSH__SPECIAL, Type.ROCK, MoveCategory.SPECIAL, -1, -1, 1, -1, 0, 7)
      .unimplemented()
      .ignoresVirtual(),
    new AttackMove(Moves.SAVAGE_SPIN_OUT__PHYSICAL, Type.BUG, MoveCategory.PHYSICAL, -1, -1, 1, -1, 0, 7)
      .unimplemented()
      .ignoresVirtual(),
    new AttackMove(Moves.SAVAGE_SPIN_OUT__SPECIAL, Type.BUG, MoveCategory.SPECIAL, -1, -1, 1, -1, 0, 7)
      .unimplemented()
      .ignoresVirtual(),
    new AttackMove(Moves.NEVER_ENDING_NIGHTMARE__PHYSICAL, Type.GHOST, MoveCategory.PHYSICAL, -1, -1, 1, -1, 0, 7)
      .unimplemented()
      .ignoresVirtual(),
    new AttackMove(Moves.NEVER_ENDING_NIGHTMARE__SPECIAL, Type.GHOST, MoveCategory.SPECIAL, -1, -1, 1, -1, 0, 7)
      .unimplemented()
      .ignoresVirtual(),
    new AttackMove(Moves.CORKSCREW_CRASH__PHYSICAL, Type.STEEL, MoveCategory.PHYSICAL, -1, -1, 1, -1, 0, 7)
      .unimplemented()
      .ignoresVirtual(),
    new AttackMove(Moves.CORKSCREW_CRASH__SPECIAL, Type.STEEL, MoveCategory.SPECIAL, -1, -1, 1, -1, 0, 7)
      .unimplemented()
      .ignoresVirtual(),
    new AttackMove(Moves.INFERNO_OVERDRIVE__PHYSICAL, Type.FIRE, MoveCategory.PHYSICAL, -1, -1, 1, -1, 0, 7)
      .unimplemented()
      .ignoresVirtual(),
    new AttackMove(Moves.INFERNO_OVERDRIVE__SPECIAL, Type.FIRE, MoveCategory.SPECIAL, -1, -1, 1, -1, 0, 7)
      .unimplemented()
      .ignoresVirtual(),
    new AttackMove(Moves.HYDRO_VORTEX__PHYSICAL, Type.WATER, MoveCategory.PHYSICAL, -1, -1, 1, -1, 0, 7)
      .unimplemented()
      .ignoresVirtual(),
    new AttackMove(Moves.HYDRO_VORTEX__SPECIAL, Type.WATER, MoveCategory.SPECIAL, -1, -1, 1, -1, 0, 7)
      .unimplemented()
      .ignoresVirtual(),
    new AttackMove(Moves.BLOOM_DOOM__PHYSICAL, Type.GRASS, MoveCategory.PHYSICAL, -1, -1, 1, -1, 0, 7)
      .unimplemented()
      .ignoresVirtual(),
    new AttackMove(Moves.BLOOM_DOOM__SPECIAL, Type.GRASS, MoveCategory.SPECIAL, -1, -1, 1, -1, 0, 7)
      .unimplemented()
      .ignoresVirtual(),
    new AttackMove(Moves.GIGAVOLT_HAVOC__PHYSICAL, Type.ELECTRIC, MoveCategory.PHYSICAL, -1, -1, 1, -1, 0, 7)
      .unimplemented()
      .ignoresVirtual(),
    new AttackMove(Moves.GIGAVOLT_HAVOC__SPECIAL, Type.ELECTRIC, MoveCategory.SPECIAL, -1, -1, 1, -1, 0, 7)
      .unimplemented()
      .ignoresVirtual(),
    new AttackMove(Moves.SHATTERED_PSYCHE__PHYSICAL, Type.PSYCHIC, MoveCategory.PHYSICAL, -1, -1, 1, -1, 0, 7)
      .unimplemented()
      .ignoresVirtual(),
    new AttackMove(Moves.SHATTERED_PSYCHE__SPECIAL, Type.PSYCHIC, MoveCategory.SPECIAL, -1, -1, 1, -1, 0, 7)
      .unimplemented()
      .ignoresVirtual(),
    new AttackMove(Moves.SUBZERO_SLAMMER__PHYSICAL, Type.ICE, MoveCategory.PHYSICAL, -1, -1, 1, -1, 0, 7)
      .unimplemented()
      .ignoresVirtual(),
    new AttackMove(Moves.SUBZERO_SLAMMER__SPECIAL, Type.ICE, MoveCategory.SPECIAL, -1, -1, 1, -1, 0, 7)
      .unimplemented()
      .ignoresVirtual(),
    new AttackMove(Moves.DEVASTATING_DRAKE__PHYSICAL, Type.DRAGON, MoveCategory.PHYSICAL, -1, -1, 1, -1, 0, 7)
      .unimplemented()
      .ignoresVirtual(),
    new AttackMove(Moves.DEVASTATING_DRAKE__SPECIAL, Type.DRAGON, MoveCategory.SPECIAL, -1, -1, 1, -1, 0, 7)
      .unimplemented()
      .ignoresVirtual(),
    new AttackMove(Moves.BLACK_HOLE_ECLIPSE__PHYSICAL, Type.DARK, MoveCategory.PHYSICAL, -1, -1, 1, -1, 0, 7)
      .unimplemented()
      .ignoresVirtual(),
    new AttackMove(Moves.BLACK_HOLE_ECLIPSE__SPECIAL, Type.DARK, MoveCategory.SPECIAL, -1, -1, 1, -1, 0, 7)
      .unimplemented()
      .ignoresVirtual(),
    new AttackMove(Moves.TWINKLE_TACKLE__PHYSICAL, Type.FAIRY, MoveCategory.PHYSICAL, -1, -1, 1, -1, 0, 7)
      .unimplemented()
      .ignoresVirtual(),
    new AttackMove(Moves.TWINKLE_TACKLE__SPECIAL, Type.FAIRY, MoveCategory.SPECIAL, -1, -1, 1, -1, 0, 7)
      .unimplemented()
      .ignoresVirtual(),
    new AttackMove(Moves.CATASTROPIKA, Type.ELECTRIC, MoveCategory.PHYSICAL, 210, -1, 1, -1, 0, 7)
      .unimplemented()
      .ignoresVirtual(),
    /* End Unused */
    new SelfStatusMove(Moves.SHORE_UP, Type.GROUND, -1, 5, -1, 0, 7)
      .attr(SandHealAttr)
      .triageMove(),
    new AttackMove(Moves.FIRST_IMPRESSION, Type.BUG, MoveCategory.PHYSICAL, 90, 100, 10, -1, 2, 7)
      .condition(new FirstMoveCondition()),
    new SelfStatusMove(Moves.BANEFUL_BUNKER, Type.POISON, -1, 10, -1, 4, 7)
      .attr(ProtectAttr, BattlerTagType.BANEFUL_BUNKER),
    new AttackMove(Moves.SPIRIT_SHACKLE, Type.GHOST, MoveCategory.PHYSICAL, 80, 100, 10, 100, 0, 7)
      .attr(AddBattlerTagAttr, BattlerTagType.TRAPPED, false, false, 1, 1, true)
      .makesContact(false),
    new AttackMove(Moves.DARKEST_LARIAT, Type.DARK, MoveCategory.PHYSICAL, 85, 100, 10, -1, 0, 7)
      .attr(IgnoreOpponentStatChangesAttr),
    new AttackMove(Moves.SPARKLING_ARIA, Type.WATER, MoveCategory.SPECIAL, 90, 100, 10, 100, 0, 7)
      .attr(HealStatusEffectAttr, false, StatusEffect.BURN)
      .soundBased()
      .target(MoveTarget.ALL_NEAR_OTHERS),
    new AttackMove(Moves.ICE_HAMMER, Type.ICE, MoveCategory.PHYSICAL, 100, 90, 10, -1, 0, 7)
      .attr(StatChangeAttr, BattleStat.SPD, -1, true)
      .punchingMove(),
    new StatusMove(Moves.FLORAL_HEALING, Type.FAIRY, -1, 10, -1, 0, 7)
      .attr(BoostHealAttr, 0.5, 2/3, true, false, (user, target, move) => user.scene.arena.terrain?.terrainType === TerrainType.GRASSY)
      .triageMove(),
    new AttackMove(Moves.HIGH_HORSEPOWER, Type.GROUND, MoveCategory.PHYSICAL, 95, 95, 10, -1, 0, 7),
    new StatusMove(Moves.STRENGTH_SAP, Type.GRASS, 100, 10, -1, 0, 7)
      .attr(HitHealAttr, null, Stat.ATK)
      .attr(StatChangeAttr, BattleStat.ATK, -1)
      .condition((user, target, move) => target.summonData.battleStats[BattleStat.ATK] > -6)
      .triageMove(),
    new AttackMove(Moves.SOLAR_BLADE, Type.GRASS, MoveCategory.PHYSICAL, 125, 100, 10, -1, 0, 7)
      .attr(SunlightChargeAttr, ChargeAnim.SOLAR_BLADE_CHARGING, i18next.t("moveTriggers:isGlowing", {pokemonName: "{USER}"}))
      .attr(AntiSunlightPowerDecreaseAttr)
      .slicingMove(),
    new AttackMove(Moves.LEAFAGE, Type.GRASS, MoveCategory.PHYSICAL, 40, 100, 40, -1, 0, 7)
      .makesContact(false),
    new StatusMove(Moves.SPOTLIGHT, Type.NORMAL, -1, 15, -1, 3, 7)
      .attr(AddBattlerTagAttr, BattlerTagType.CENTER_OF_ATTENTION, false),
    new StatusMove(Moves.TOXIC_THREAD, Type.POISON, 100, 20, -1, 0, 7)
      .attr(StatusEffectAttr, StatusEffect.POISON)
      .attr(StatChangeAttr, BattleStat.SPD, -1),
    new SelfStatusMove(Moves.LASER_FOCUS, Type.NORMAL, -1, 30, -1, 0, 7)
      .attr(AddBattlerTagAttr, BattlerTagType.ALWAYS_CRIT, true, false),
    new StatusMove(Moves.GEAR_UP, Type.STEEL, -1, 20, -1, 0, 7)
      .attr(StatChangeAttr, [ BattleStat.ATK, BattleStat.SPATK ], 1, false, (user, target, move) => !![ Abilities.PLUS, Abilities.MINUS].find(a => target.hasAbility(a, false)))
      .target(MoveTarget.USER_AND_ALLIES)
      .condition((user, target, move) => !![ user, user.getAlly() ].filter(p => p?.isActive()).find(p => !![ Abilities.PLUS, Abilities.MINUS].find(a => p.hasAbility(a, false)))),
    new AttackMove(Moves.THROAT_CHOP, Type.DARK, MoveCategory.PHYSICAL, 80, 100, 15, 100, 0, 7)
      .partial(),
    new AttackMove(Moves.POLLEN_PUFF, Type.BUG, MoveCategory.SPECIAL, 90, 100, 15, -1, 0, 7)
      .attr(StatusCategoryOnAllyAttr)
      .attr(HealOnAllyAttr, 0.5, true, false)
      .ballBombMove(),
    new AttackMove(Moves.ANCHOR_SHOT, Type.STEEL, MoveCategory.PHYSICAL, 80, 100, 20, 100, 0, 7)
      .attr(AddBattlerTagAttr, BattlerTagType.TRAPPED, false, false, 1, 1, true),
    new StatusMove(Moves.PSYCHIC_TERRAIN, Type.PSYCHIC, -1, 10, -1, 0, 7)
      .attr(TerrainChangeAttr, TerrainType.PSYCHIC)
      .target(MoveTarget.BOTH_SIDES),
    new AttackMove(Moves.LUNGE, Type.BUG, MoveCategory.PHYSICAL, 80, 100, 15, 100, 0, 7)
      .attr(StatChangeAttr, BattleStat.ATK, -1),
    new AttackMove(Moves.FIRE_LASH, Type.FIRE, MoveCategory.PHYSICAL, 80, 100, 15, 100, 0, 7)
      .attr(StatChangeAttr, BattleStat.DEF, -1),
    new AttackMove(Moves.POWER_TRIP, Type.DARK, MoveCategory.PHYSICAL, 20, 100, 10, -1, 0, 7)
      .attr(StatChangeCountPowerAttr),
    new AttackMove(Moves.BURN_UP, Type.FIRE, MoveCategory.SPECIAL, 130, 100, 5, -1, 0, 7)
      .condition((user) => {
        const userTypes = user.getTypes(true);
        return userTypes.includes(Type.FIRE);
      })
      .attr(HealStatusEffectAttr, true, StatusEffect.FREEZE)
      .attr(RemoveTypeAttr, Type.FIRE, (user) => {
        user.scene.queueMessage(i18next.t("moveTriggers:burnedItselfOut", {pokemonName: getPokemonNameWithAffix(user)}));
      }),
    new StatusMove(Moves.SPEED_SWAP, Type.PSYCHIC, -1, 10, -1, 0, 7)
      .unimplemented(),
    new AttackMove(Moves.SMART_STRIKE, Type.STEEL, MoveCategory.PHYSICAL, 70, -1, 10, -1, 0, 7),
    new StatusMove(Moves.PURIFY, Type.POISON, -1, 20, -1, 0, 7)
      .condition(
        (user: Pokemon, target: Pokemon, move: Move) => isNonVolatileStatusEffect(target.status?.effect!)) // TODO: is this bang correct?
      .attr(HealAttr, 0.5)
      .attr(HealStatusEffectAttr, false, ...getNonVolatileStatusEffects())
      .triageMove(),
    new AttackMove(Moves.REVELATION_DANCE, Type.NORMAL, MoveCategory.SPECIAL, 90, 100, 15, -1, 0, 7)
      .danceMove()
      .attr(MatchUserTypeAttr),
    new AttackMove(Moves.CORE_ENFORCER, Type.DRAGON, MoveCategory.SPECIAL, 100, 100, 10, -1, 0, 7)
      .target(MoveTarget.ALL_NEAR_ENEMIES)
      .attr(SuppressAbilitiesIfActedAttr),
    new AttackMove(Moves.TROP_KICK, Type.GRASS, MoveCategory.PHYSICAL, 70, 100, 15, 100, 0, 7)
      .attr(StatChangeAttr, BattleStat.ATK, -1),
    new StatusMove(Moves.INSTRUCT, Type.PSYCHIC, -1, 15, -1, 0, 7)
      .unimplemented(),
    new AttackMove(Moves.BEAK_BLAST, Type.FLYING, MoveCategory.PHYSICAL, 100, 100, 15, -1, -3, 7)
      .attr(BeakBlastHeaderAttr)
      .ballBombMove()
      .makesContact(false),
    new AttackMove(Moves.CLANGING_SCALES, Type.DRAGON, MoveCategory.SPECIAL, 110, 100, 5, -1, 0, 7)
      .attr(StatChangeAttr, BattleStat.DEF, -1, true, null, true, false, MoveEffectTrigger.HIT, true)
      .soundBased()
      .target(MoveTarget.ALL_NEAR_ENEMIES),
    new AttackMove(Moves.DRAGON_HAMMER, Type.DRAGON, MoveCategory.PHYSICAL, 90, 100, 15, -1, 0, 7),
    new AttackMove(Moves.BRUTAL_SWING, Type.DARK, MoveCategory.PHYSICAL, 60, 100, 20, -1, 0, 7)
      .target(MoveTarget.ALL_NEAR_OTHERS),
    new StatusMove(Moves.AURORA_VEIL, Type.ICE, -1, 20, -1, 0, 7)
      .condition((user, target, move) => (user.scene.arena.weather?.weatherType === WeatherType.HAIL || user.scene.arena.weather?.weatherType === WeatherType.SNOW) && !user.scene.arena.weather?.isEffectSuppressed(user.scene))
      .attr(AddArenaTagAttr, ArenaTagType.AURORA_VEIL, 5, true)
      .target(MoveTarget.USER_SIDE),
    /* Unused */
    new AttackMove(Moves.SINISTER_ARROW_RAID, Type.GHOST, MoveCategory.PHYSICAL, 180, -1, 1, -1, 0, 7)
      .makesContact(false)
      .partial()
      .ignoresVirtual(),
    new AttackMove(Moves.MALICIOUS_MOONSAULT, Type.DARK, MoveCategory.PHYSICAL, 180, -1, 1, -1, 0, 7)
      .partial()
      .ignoresVirtual(),
    new AttackMove(Moves.OCEANIC_OPERETTA, Type.WATER, MoveCategory.SPECIAL, 195, -1, 1, -1, 0, 7)
      .partial()
      .ignoresVirtual(),
    new AttackMove(Moves.GUARDIAN_OF_ALOLA, Type.FAIRY, MoveCategory.SPECIAL, -1, -1, 1, -1, 0, 7)
      .unimplemented()
      .ignoresVirtual(),
    new AttackMove(Moves.SOUL_STEALING_7_STAR_STRIKE, Type.GHOST, MoveCategory.PHYSICAL, 195, -1, 1, -1, 0, 7)
      .unimplemented()
      .ignoresVirtual(),
    new AttackMove(Moves.STOKED_SPARKSURFER, Type.ELECTRIC, MoveCategory.SPECIAL, 175, -1, 1, 100, 0, 7)
      .partial()
      .ignoresVirtual(),
    new AttackMove(Moves.PULVERIZING_PANCAKE, Type.NORMAL, MoveCategory.PHYSICAL, 210, -1, 1, -1, 0, 7)
      .partial()
      .ignoresVirtual(),
    new SelfStatusMove(Moves.EXTREME_EVOBOOST, Type.NORMAL, -1, 1, -1, 0, 7)
      .attr(StatChangeAttr, [ BattleStat.ATK, BattleStat.DEF, BattleStat.SPATK, BattleStat.SPDEF, BattleStat.SPD ], 2, true)
      .ignoresVirtual(),
    new AttackMove(Moves.GENESIS_SUPERNOVA, Type.PSYCHIC, MoveCategory.SPECIAL, 185, -1, 1, 100, 0, 7)
      .attr(TerrainChangeAttr, TerrainType.PSYCHIC)
      .ignoresVirtual(),
    /* End Unused */
    new AttackMove(Moves.SHELL_TRAP, Type.FIRE, MoveCategory.SPECIAL, 150, 100, 5, -1, -3, 7)
      .target(MoveTarget.ALL_NEAR_ENEMIES)
      .partial(),
    new AttackMove(Moves.FLEUR_CANNON, Type.FAIRY, MoveCategory.SPECIAL, 130, 90, 5, -1, 0, 7)
      .attr(StatChangeAttr, BattleStat.SPATK, -2, true),
    new AttackMove(Moves.PSYCHIC_FANGS, Type.PSYCHIC, MoveCategory.PHYSICAL, 85, 100, 10, -1, 0, 7)
      .bitingMove()
      .attr(RemoveScreensAttr),
    new AttackMove(Moves.STOMPING_TANTRUM, Type.GROUND, MoveCategory.PHYSICAL, 75, 100, 10, -1, 0, 7)
      .attr(MovePowerMultiplierAttr, (user, target, move) => user.getLastXMoves(2)[1]?.result === MoveResult.MISS || user.getLastXMoves(2)[1]?.result === MoveResult.FAIL ? 2 : 1),
    new AttackMove(Moves.SHADOW_BONE, Type.GHOST, MoveCategory.PHYSICAL, 85, 100, 10, 20, 0, 7)
      .attr(StatChangeAttr, BattleStat.DEF, -1)
      .makesContact(false),
    new AttackMove(Moves.ACCELEROCK, Type.ROCK, MoveCategory.PHYSICAL, 40, 100, 20, -1, 1, 7),
    new AttackMove(Moves.LIQUIDATION, Type.WATER, MoveCategory.PHYSICAL, 85, 100, 10, 20, 0, 7)
      .attr(StatChangeAttr, BattleStat.DEF, -1),
    new AttackMove(Moves.PRISMATIC_LASER, Type.PSYCHIC, MoveCategory.SPECIAL, 160, 100, 10, -1, 0, 7)
      .attr(RechargeAttr),
    new AttackMove(Moves.SPECTRAL_THIEF, Type.GHOST, MoveCategory.PHYSICAL, 90, 100, 10, -1, 0, 7)
      .partial(),
    new AttackMove(Moves.SUNSTEEL_STRIKE, Type.STEEL, MoveCategory.PHYSICAL, 100, 100, 5, -1, 0, 7)
      .ignoresAbilities()
      .partial(),
    new AttackMove(Moves.MOONGEIST_BEAM, Type.GHOST, MoveCategory.SPECIAL, 100, 100, 5, -1, 0, 7)
      .ignoresAbilities()
      .partial(),
    new StatusMove(Moves.TEARFUL_LOOK, Type.NORMAL, -1, 20, -1, 0, 7)
      .attr(StatChangeAttr, [ BattleStat.ATK, BattleStat.SPATK ], -1),
    new AttackMove(Moves.ZING_ZAP, Type.ELECTRIC, MoveCategory.PHYSICAL, 80, 100, 10, 30, 0, 7)
      .attr(FlinchAttr),
    new AttackMove(Moves.NATURES_MADNESS, Type.FAIRY, MoveCategory.SPECIAL, -1, 90, 10, -1, 0, 7)
      .attr(TargetHalfHpDamageAttr),
    new AttackMove(Moves.MULTI_ATTACK, Type.NORMAL, MoveCategory.PHYSICAL, 120, 100, 10, -1, 0, 7)
      .attr(FormChangeItemTypeAttr),
    /* Unused */
    new AttackMove(Moves.TEN_MILLION_VOLT_THUNDERBOLT, Type.ELECTRIC, MoveCategory.SPECIAL, 195, -1, 1, -1, 0, 7)
      .partial()
      .ignoresVirtual(),
    /* End Unused */
    new AttackMove(Moves.MIND_BLOWN, Type.FIRE, MoveCategory.SPECIAL, 150, 100, 5, -1, 0, 7)
      .condition(failIfDampCondition)
      .attr(HalfSacrificialAttr)
      .target(MoveTarget.ALL_NEAR_OTHERS),
    new AttackMove(Moves.PLASMA_FISTS, Type.ELECTRIC, MoveCategory.PHYSICAL, 100, 100, 15, -1, 0, 7)
      .punchingMove()
      .partial(),
    new AttackMove(Moves.PHOTON_GEYSER, Type.PSYCHIC, MoveCategory.SPECIAL, 100, 100, 5, -1, 0, 7)
      .attr(PhotonGeyserCategoryAttr)
      .ignoresAbilities()
      .partial(),
    /* Unused */
    new AttackMove(Moves.LIGHT_THAT_BURNS_THE_SKY, Type.PSYCHIC, MoveCategory.SPECIAL, 200, -1, 1, -1, 0, 7)
      .attr(PhotonGeyserCategoryAttr)
      .ignoresAbilities()
      .ignoresVirtual(),
    new AttackMove(Moves.SEARING_SUNRAZE_SMASH, Type.STEEL, MoveCategory.PHYSICAL, 200, -1, 1, -1, 0, 7)
      .ignoresAbilities()
      .ignoresVirtual(),
    new AttackMove(Moves.MENACING_MOONRAZE_MAELSTROM, Type.GHOST, MoveCategory.SPECIAL, 200, -1, 1, -1, 0, 7)
      .ignoresAbilities()
      .ignoresVirtual(),
    new AttackMove(Moves.LETS_SNUGGLE_FOREVER, Type.FAIRY, MoveCategory.PHYSICAL, 190, -1, 1, -1, 0, 7)
      .partial()
      .ignoresVirtual(),
    new AttackMove(Moves.SPLINTERED_STORMSHARDS, Type.ROCK, MoveCategory.PHYSICAL, 190, -1, 1, -1, 0, 7)
      .attr(ClearTerrainAttr)
      .makesContact(false)
      .ignoresVirtual(),
    new AttackMove(Moves.CLANGOROUS_SOULBLAZE, Type.DRAGON, MoveCategory.SPECIAL, 185, -1, 1, 100, 0, 7)
      .attr(StatChangeAttr, [ BattleStat.ATK, BattleStat.DEF, BattleStat.SPATK, BattleStat.SPDEF, BattleStat.SPD ], 1, true)
      .soundBased()
      .target(MoveTarget.ALL_NEAR_ENEMIES)
      .partial()
      .ignoresVirtual(),
    /* End Unused */
    new AttackMove(Moves.ZIPPY_ZAP, Type.ELECTRIC, MoveCategory.PHYSICAL, 80, 100, 10, 100, 2, 7)
      .attr(StatChangeAttr, BattleStat.EVA, 1, true),
    new AttackMove(Moves.SPLISHY_SPLASH, Type.WATER, MoveCategory.SPECIAL, 90, 100, 15, 30, 0, 7)
      .attr(StatusEffectAttr, StatusEffect.PARALYSIS)
      .target(MoveTarget.ALL_NEAR_ENEMIES),
    new AttackMove(Moves.FLOATY_FALL, Type.FLYING, MoveCategory.PHYSICAL, 90, 95, 15, 30, 0, 7)
      .attr(FlinchAttr),
    new AttackMove(Moves.PIKA_PAPOW, Type.ELECTRIC, MoveCategory.SPECIAL, -1, -1, 20, -1, 0, 7)
      .attr(FriendshipPowerAttr),
    new AttackMove(Moves.BOUNCY_BUBBLE, Type.WATER, MoveCategory.SPECIAL, 60, 100, 20, -1, 0, 7)
      .attr(HitHealAttr, 1.0)
      .triageMove()
      .target(MoveTarget.ALL_NEAR_ENEMIES),
    new AttackMove(Moves.BUZZY_BUZZ, Type.ELECTRIC, MoveCategory.SPECIAL, 60, 100, 20, 100, 0, 7)
      .attr(StatusEffectAttr, StatusEffect.PARALYSIS),
    new AttackMove(Moves.SIZZLY_SLIDE, Type.FIRE, MoveCategory.PHYSICAL, 60, 100, 20, 100, 0, 7)
      .attr(StatusEffectAttr, StatusEffect.BURN),
    new AttackMove(Moves.GLITZY_GLOW, Type.PSYCHIC, MoveCategory.SPECIAL, 80, 95, 15, -1, 0, 7)
      .attr(AddArenaTagAttr, ArenaTagType.LIGHT_SCREEN, 5, false, true),
    new AttackMove(Moves.BADDY_BAD, Type.DARK, MoveCategory.SPECIAL, 80, 95, 15, -1, 0, 7)
      .attr(AddArenaTagAttr, ArenaTagType.REFLECT, 5, false, true),
    new AttackMove(Moves.SAPPY_SEED, Type.GRASS, MoveCategory.PHYSICAL, 100, 90, 10, 100, 0, 7)
      .makesContact(false)
      .attr(AddBattlerTagAttr, BattlerTagType.SEEDED),
    new AttackMove(Moves.FREEZY_FROST, Type.ICE, MoveCategory.SPECIAL, 100, 90, 10, -1, 0, 7)
      .attr(ResetStatsAttr),
    new AttackMove(Moves.SPARKLY_SWIRL, Type.FAIRY, MoveCategory.SPECIAL, 120, 85, 5, -1, 0, 7)
      .attr(PartyStatusCureAttr, null, Abilities.NONE),
    new AttackMove(Moves.VEEVEE_VOLLEY, Type.NORMAL, MoveCategory.PHYSICAL, -1, -1, 20, -1, 0, 7)
      .attr(FriendshipPowerAttr),
    new AttackMove(Moves.DOUBLE_IRON_BASH, Type.STEEL, MoveCategory.PHYSICAL, 60, 100, 5, 30, 0, 7)
      .attr(MultiHitAttr, MultiHitType._2)
      .attr(FlinchAttr)
      .punchingMove(),
    /* Unused */
    new SelfStatusMove(Moves.MAX_GUARD, Type.NORMAL, -1, 10, -1, 4, 8)
      .attr(ProtectAttr)
      .ignoresVirtual(),
    /* End Unused */
    new AttackMove(Moves.DYNAMAX_CANNON, Type.DRAGON, MoveCategory.SPECIAL, 100, 100, 5, -1, 0, 8)
      .attr(MovePowerMultiplierAttr, (user, target, move) => {
      // Move is only stronger against overleveled foes.
        if (target.level > target.scene.getMaxExpLevel()) {
          const dynamaxCannonPercentMarginBeforeFullDamage = 0.05; // How much % above MaxExpLevel of wave will the target need to be to take full damage.
          // The move's power scales as the margin is approached, reaching double power when it does or goes over it.
          return 1 + Math.min(1, (target.level - target.scene.getMaxExpLevel()) / (target.scene.getMaxExpLevel() * dynamaxCannonPercentMarginBeforeFullDamage));
        } else {
          return 1;
        }
      })
      .attr(DiscourageFrequentUseAttr)
      .ignoresVirtual(),

    new AttackMove(Moves.SNIPE_SHOT, Type.WATER, MoveCategory.SPECIAL, 80, 100, 15, -1, 0, 8)
      .attr(HighCritAttr)
      .attr(BypassRedirectAttr),
    new AttackMove(Moves.JAW_LOCK, Type.DARK, MoveCategory.PHYSICAL, 80, 100, 10, -1, 0, 8)
      .attr(AddBattlerTagAttr, BattlerTagType.TRAPPED, false, false, 1)
      .attr(AddBattlerTagAttr, BattlerTagType.TRAPPED, true, false, 1)
      .bitingMove(),
    new SelfStatusMove(Moves.STUFF_CHEEKS, Type.NORMAL, -1, 10, -1, 0, 8) // TODO: Stuff Cheeks should not be selectable when the user does not have a berry, see wiki
      .attr(EatBerryAttr)
      .attr(StatChangeAttr, BattleStat.DEF, 2, true)
      .condition((user) => {
        const userBerries = user.scene.findModifiers(m => m instanceof BerryModifier, user.isPlayer());
        return userBerries.length > 0;
      })
      .partial(),
    new SelfStatusMove(Moves.NO_RETREAT, Type.FIGHTING, -1, 5, -1, 0, 8)
      .attr(StatChangeAttr, [ BattleStat.ATK, BattleStat.DEF, BattleStat.SPATK, BattleStat.SPDEF, BattleStat.SPD ], 1, true)
      .attr(AddBattlerTagAttr, BattlerTagType.TRAPPED, true, true, 1),
    new StatusMove(Moves.TAR_SHOT, Type.ROCK, 100, 15, -1, 0, 8)
      .attr(StatChangeAttr, BattleStat.SPD, -1)
      .partial(),
    new StatusMove(Moves.MAGIC_POWDER, Type.PSYCHIC, 100, 20, -1, 0, 8)
      .attr(ChangeTypeAttr, Type.PSYCHIC)
      .powderMove(),
    new AttackMove(Moves.DRAGON_DARTS, Type.DRAGON, MoveCategory.PHYSICAL, 50, 100, 10, -1, 0, 8)
      .attr(MultiHitAttr, MultiHitType._2)
      .makesContact(false)
      .partial(),
    new StatusMove(Moves.TEATIME, Type.NORMAL, -1, 10, -1, 0, 8)
      .attr(EatBerryAttr)
      .target(MoveTarget.ALL),
    new StatusMove(Moves.OCTOLOCK, Type.FIGHTING, 100, 15, -1, 0, 8)
      .attr(AddBattlerTagAttr, BattlerTagType.OCTOLOCK, false, true, 1),
    new AttackMove(Moves.BOLT_BEAK, Type.ELECTRIC, MoveCategory.PHYSICAL, 85, 100, 10, -1, 0, 8)
      .attr(FirstAttackDoublePowerAttr),
    new AttackMove(Moves.FISHIOUS_REND, Type.WATER, MoveCategory.PHYSICAL, 85, 100, 10, -1, 0, 8)
      .attr(FirstAttackDoublePowerAttr)
      .bitingMove(),
    new StatusMove(Moves.COURT_CHANGE, Type.NORMAL, 100, 10, -1, 0, 8)
      .attr(SwapArenaTagsAttr, [ArenaTagType.AURORA_VEIL, ArenaTagType.LIGHT_SCREEN, ArenaTagType.MIST, ArenaTagType.REFLECT, ArenaTagType.SPIKES, ArenaTagType.STEALTH_ROCK, ArenaTagType.STICKY_WEB, ArenaTagType.TAILWIND, ArenaTagType.TOXIC_SPIKES]),
    new AttackMove(Moves.MAX_FLARE, Type.FIRE, MoveCategory.PHYSICAL, 10, -1, 10, -1, 0, 8)
      .target(MoveTarget.NEAR_ENEMY)
      .unimplemented()
      .ignoresVirtual(),
    new AttackMove(Moves.MAX_FLUTTERBY, Type.BUG, MoveCategory.PHYSICAL, 10, -1, 10, -1, 0, 8)
      .target(MoveTarget.NEAR_ENEMY)
      .unimplemented()
      .ignoresVirtual(),
    new AttackMove(Moves.MAX_LIGHTNING, Type.ELECTRIC, MoveCategory.PHYSICAL, 10, -1, 10, -1, 0, 8)
      .target(MoveTarget.NEAR_ENEMY)
      .unimplemented()
      .ignoresVirtual(),
    new AttackMove(Moves.MAX_STRIKE, Type.NORMAL, MoveCategory.PHYSICAL, 10, -1, 10, -1, 0, 8)
      .target(MoveTarget.NEAR_ENEMY)
      .unimplemented()
      .ignoresVirtual(),
    new AttackMove(Moves.MAX_KNUCKLE, Type.FIGHTING, MoveCategory.PHYSICAL, 10, -1, 10, -1, 0, 8)
      .target(MoveTarget.NEAR_ENEMY)
      .unimplemented()
      .ignoresVirtual(),
    new AttackMove(Moves.MAX_PHANTASM, Type.GHOST, MoveCategory.PHYSICAL, 10, -1, 10, -1, 0, 8)
      .target(MoveTarget.NEAR_ENEMY)
      .unimplemented()
      .ignoresVirtual(),
    new AttackMove(Moves.MAX_HAILSTORM, Type.ICE, MoveCategory.PHYSICAL, 10, -1, 10, -1, 0, 8)
      .target(MoveTarget.NEAR_ENEMY)
      .unimplemented()
      .ignoresVirtual(),
    new AttackMove(Moves.MAX_OOZE, Type.POISON, MoveCategory.PHYSICAL, 10, -1, 10, -1, 0, 8)
      .target(MoveTarget.NEAR_ENEMY)
      .unimplemented()
      .ignoresVirtual(),
    new AttackMove(Moves.MAX_GEYSER, Type.WATER, MoveCategory.PHYSICAL, 10, -1, 10, -1, 0, 8)
      .target(MoveTarget.NEAR_ENEMY)
      .unimplemented()
      .ignoresVirtual(),
    new AttackMove(Moves.MAX_AIRSTREAM, Type.FLYING, MoveCategory.PHYSICAL, 10, -1, 10, -1, 0, 8)
      .target(MoveTarget.NEAR_ENEMY)
      .unimplemented()
      .ignoresVirtual(),
    new AttackMove(Moves.MAX_STARFALL, Type.FAIRY, MoveCategory.PHYSICAL, 10, -1, 10, -1, 0, 8)
      .target(MoveTarget.NEAR_ENEMY)
      .unimplemented()
      .ignoresVirtual(),
    new AttackMove(Moves.MAX_WYRMWIND, Type.DRAGON, MoveCategory.PHYSICAL, 10, -1, 10, -1, 0, 8)
      .target(MoveTarget.NEAR_ENEMY)
      .unimplemented()
      .ignoresVirtual(),
    new AttackMove(Moves.MAX_MINDSTORM, Type.PSYCHIC, MoveCategory.PHYSICAL, 10, -1, 10, -1, 0, 8)
      .target(MoveTarget.NEAR_ENEMY)
      .unimplemented()
      .ignoresVirtual(),
    new AttackMove(Moves.MAX_ROCKFALL, Type.ROCK, MoveCategory.PHYSICAL, 10, -1, 10, -1, 0, 8)
      .target(MoveTarget.NEAR_ENEMY)
      .unimplemented()
      .ignoresVirtual(),
    new AttackMove(Moves.MAX_QUAKE, Type.GROUND, MoveCategory.PHYSICAL, 10, -1, 10, -1, 0, 8)
      .target(MoveTarget.NEAR_ENEMY)
      .unimplemented()
      .ignoresVirtual(),
    new AttackMove(Moves.MAX_DARKNESS, Type.DARK, MoveCategory.PHYSICAL, 10, -1, 10, -1, 0, 8)
      .target(MoveTarget.NEAR_ENEMY)
      .unimplemented()
      .ignoresVirtual(),
    new AttackMove(Moves.MAX_OVERGROWTH, Type.GRASS, MoveCategory.PHYSICAL, 10, -1, 10, -1, 0, 8)
      .target(MoveTarget.NEAR_ENEMY)
      .unimplemented()
      .ignoresVirtual(),
    new AttackMove(Moves.MAX_STEELSPIKE, Type.STEEL, MoveCategory.PHYSICAL, 10, -1, 10, -1, 0, 8)
      .target(MoveTarget.NEAR_ENEMY)
      .unimplemented()
      .ignoresVirtual(),
    /* End Unused */
    new SelfStatusMove(Moves.CLANGOROUS_SOUL, Type.DRAGON, 100, 5, -1, 0, 8)
      .attr(CutHpStatBoostAttr, [ BattleStat.ATK, BattleStat.DEF, BattleStat.SPATK, BattleStat.SPDEF, BattleStat.SPD ], 1, 3)
      .soundBased()
      .danceMove(),
    new AttackMove(Moves.BODY_PRESS, Type.FIGHTING, MoveCategory.PHYSICAL, 80, 100, 10, -1, 0, 8)
      .attr(DefAtkAttr),
    new StatusMove(Moves.DECORATE, Type.FAIRY, -1, 15, -1, 0, 8)
      .attr(StatChangeAttr, [ BattleStat.ATK, BattleStat.SPATK ], 2),
    new AttackMove(Moves.DRUM_BEATING, Type.GRASS, MoveCategory.PHYSICAL, 80, 100, 10, 100, 0, 8)
      .attr(StatChangeAttr, BattleStat.SPD, -1)
      .makesContact(false),
    new AttackMove(Moves.SNAP_TRAP, Type.GRASS, MoveCategory.PHYSICAL, 35, 100, 15, -1, 0, 8)
      .attr(TrapAttr, BattlerTagType.SNAP_TRAP),
    new AttackMove(Moves.PYRO_BALL, Type.FIRE, MoveCategory.PHYSICAL, 120, 90, 5, 10, 0, 8)
      .attr(HealStatusEffectAttr, true, StatusEffect.FREEZE)
      .attr(StatusEffectAttr, StatusEffect.BURN)
      .ballBombMove()
      .makesContact(false),
    new AttackMove(Moves.BEHEMOTH_BLADE, Type.STEEL, MoveCategory.PHYSICAL, 100, 100, 5, -1, 0, 8)
      .slicingMove(),
    new AttackMove(Moves.BEHEMOTH_BASH, Type.STEEL, MoveCategory.PHYSICAL, 100, 100, 5, -1, 0, 8),
    new AttackMove(Moves.AURA_WHEEL, Type.ELECTRIC, MoveCategory.PHYSICAL, 110, 100, 10, 100, 0, 8)
      .attr(StatChangeAttr, BattleStat.SPD, 1, true)
      .makesContact(false)
      .attr(AuraWheelTypeAttr)
      .condition((user, target, move) => [user.species.speciesId, user.fusionSpecies?.speciesId].includes(Species.MORPEKO)), // Missing custom fail message
    new AttackMove(Moves.BREAKING_SWIPE, Type.DRAGON, MoveCategory.PHYSICAL, 60, 100, 15, 100, 0, 8)
      .target(MoveTarget.ALL_NEAR_ENEMIES)
      .attr(StatChangeAttr, BattleStat.ATK, -1),
    new AttackMove(Moves.BRANCH_POKE, Type.GRASS, MoveCategory.PHYSICAL, 40, 100, 40, -1, 0, 8),
    new AttackMove(Moves.OVERDRIVE, Type.ELECTRIC, MoveCategory.SPECIAL, 80, 100, 10, -1, 0, 8)
      .soundBased()
      .target(MoveTarget.ALL_NEAR_ENEMIES),
    new AttackMove(Moves.APPLE_ACID, Type.GRASS, MoveCategory.SPECIAL, 80, 100, 10, 100, 0, 8)
      .attr(StatChangeAttr, BattleStat.SPDEF, -1),
    new AttackMove(Moves.GRAV_APPLE, Type.GRASS, MoveCategory.PHYSICAL, 80, 100, 10, 100, 0, 8)
      .attr(StatChangeAttr, BattleStat.DEF, -1)
      .attr(MovePowerMultiplierAttr, (user, target, move) => user.scene.arena.getTag(ArenaTagType.GRAVITY) ? 1.5 : 1)
      .makesContact(false),
    new AttackMove(Moves.SPIRIT_BREAK, Type.FAIRY, MoveCategory.PHYSICAL, 75, 100, 15, 100, 0, 8)
      .attr(StatChangeAttr, BattleStat.SPATK, -1),
    new AttackMove(Moves.STRANGE_STEAM, Type.FAIRY, MoveCategory.SPECIAL, 90, 95, 10, 20, 0, 8)
      .attr(ConfuseAttr),
    new StatusMove(Moves.LIFE_DEW, Type.WATER, -1, 10, -1, 0, 8)
      .attr(HealAttr, 0.25, true, false)
      .target(MoveTarget.USER_AND_ALLIES)
      .ignoresProtect(),
    new SelfStatusMove(Moves.OBSTRUCT, Type.DARK, 100, 10, -1, 4, 8)
      .attr(ProtectAttr, BattlerTagType.OBSTRUCT),
    new AttackMove(Moves.FALSE_SURRENDER, Type.DARK, MoveCategory.PHYSICAL, 80, -1, 10, -1, 0, 8),
    new AttackMove(Moves.METEOR_ASSAULT, Type.FIGHTING, MoveCategory.PHYSICAL, 150, 100, 5, -1, 0, 8)
      .attr(RechargeAttr)
      .makesContact(false),
    new AttackMove(Moves.ETERNABEAM, Type.DRAGON, MoveCategory.SPECIAL, 160, 90, 5, -1, 0, 8)
      .attr(RechargeAttr),
    new AttackMove(Moves.STEEL_BEAM, Type.STEEL, MoveCategory.SPECIAL, 140, 95, 5, -1, 0, 8)
      .attr(HalfSacrificialAttr),
    new AttackMove(Moves.EXPANDING_FORCE, Type.PSYCHIC, MoveCategory.SPECIAL, 80, 100, 10, -1, 0, 8)
      .attr(MovePowerMultiplierAttr, (user, target, move) => user.scene.arena.getTerrainType() === TerrainType.PSYCHIC && user.isGrounded() ? 1.5 : 1)
      .attr(VariableTargetAttr, (user, target, move) => user.scene.arena.getTerrainType() === TerrainType.PSYCHIC && user.isGrounded() ? 6 : 3),
    new AttackMove(Moves.STEEL_ROLLER, Type.STEEL, MoveCategory.PHYSICAL, 130, 100, 5, -1, 0, 8)
      .attr(ClearTerrainAttr)
      .condition((user, target, move) => !!user.scene.arena.terrain),
    new AttackMove(Moves.SCALE_SHOT, Type.DRAGON, MoveCategory.PHYSICAL, 25, 90, 20, -1, 0, 8)
      //.attr(StatChangeAttr, BattleStat.SPD, 1, true) // TODO: Have boosts only apply at end of move, not after every hit
      //.attr(StatChangeAttr, BattleStat.DEF, -1, true)
      .attr(MultiHitAttr)
      .makesContact(false)
      .partial(),
    new AttackMove(Moves.METEOR_BEAM, Type.ROCK, MoveCategory.SPECIAL, 120, 90, 10, 100, 0, 8)
      .attr(ChargeAttr, ChargeAnim.METEOR_BEAM_CHARGING, i18next.t("moveTriggers:isOverflowingWithSpacePower", {pokemonName: "{USER}"}), null, true)
      .attr(StatChangeAttr, BattleStat.SPATK, 1, true)
      .ignoresVirtual(),
    new AttackMove(Moves.SHELL_SIDE_ARM, Type.POISON, MoveCategory.SPECIAL, 90, 100, 10, 20, 0, 8)
      .attr(ShellSideArmCategoryAttr)
      .attr(StatusEffectAttr, StatusEffect.POISON)
      .partial(),
    new AttackMove(Moves.MISTY_EXPLOSION, Type.FAIRY, MoveCategory.SPECIAL, 100, 100, 5, -1, 0, 8)
      .attr(SacrificialAttr)
      .target(MoveTarget.ALL_NEAR_OTHERS)
      .attr(MovePowerMultiplierAttr, (user, target, move) => user.scene.arena.getTerrainType() === TerrainType.MISTY && user.isGrounded() ? 1.5 : 1)
      .condition(failIfDampCondition)
      .makesContact(false),
    new AttackMove(Moves.GRASSY_GLIDE, Type.GRASS, MoveCategory.PHYSICAL, 55, 100, 20, -1, 0, 8)
      .attr(IncrementMovePriorityAttr,(user,target,move) =>user.scene.arena.getTerrainType()===TerrainType.GRASSY&&user.isGrounded()),
    new AttackMove(Moves.RISING_VOLTAGE, Type.ELECTRIC, MoveCategory.SPECIAL, 70, 100, 20, -1, 0, 8)
      .attr(MovePowerMultiplierAttr, (user, target, move) => user.scene.arena.getTerrainType() === TerrainType.ELECTRIC && target.isGrounded() ? 2 : 1),
    new AttackMove(Moves.TERRAIN_PULSE, Type.NORMAL, MoveCategory.SPECIAL, 50, 100, 10, -1, 0, 8)
      .attr(TerrainPulseTypeAttr)
      .attr(MovePowerMultiplierAttr, (user, target, move) => user.scene.arena.getTerrainType() !== TerrainType.NONE && user.isGrounded() ? 2 : 1)
      .pulseMove(),
    new AttackMove(Moves.SKITTER_SMACK, Type.BUG, MoveCategory.PHYSICAL, 70, 90, 10, 100, 0, 8)
      .attr(StatChangeAttr, BattleStat.SPATK, -1),
    new AttackMove(Moves.BURNING_JEALOUSY, Type.FIRE, MoveCategory.SPECIAL, 70, 100, 5, 100, 0, 8)
      .target(MoveTarget.ALL_NEAR_ENEMIES)
      .partial(),
    new AttackMove(Moves.LASH_OUT, Type.DARK, MoveCategory.PHYSICAL, 75, 100, 5, -1, 0, 8)
      .partial(),
    new AttackMove(Moves.POLTERGEIST, Type.GHOST, MoveCategory.PHYSICAL, 110, 90, 5, -1, 0, 8)
      .attr(AttackedByItemAttr)
      .makesContact(false),
    new StatusMove(Moves.CORROSIVE_GAS, Type.POISON, 100, 40, -1, 0, 8)
      .target(MoveTarget.ALL_NEAR_OTHERS)
      .unimplemented(),
    new StatusMove(Moves.COACHING, Type.FIGHTING, -1, 10, -1, 0, 8)
      .attr(StatChangeAttr, [ BattleStat.ATK, BattleStat.DEF ], 1)
      .target(MoveTarget.NEAR_ALLY),
    new AttackMove(Moves.FLIP_TURN, Type.WATER, MoveCategory.PHYSICAL, 60, 100, 20, -1, 0, 8)
      .attr(ForceSwitchOutAttr, true, false),
    new AttackMove(Moves.TRIPLE_AXEL, Type.ICE, MoveCategory.PHYSICAL, 20, 90, 10, -1, 0, 8)
      .attr(MultiHitAttr, MultiHitType._3)
      .attr(MultiHitPowerIncrementAttr, 3)
      .checkAllHits(),
    new AttackMove(Moves.DUAL_WINGBEAT, Type.FLYING, MoveCategory.PHYSICAL, 40, 90, 10, -1, 0, 8)
      .attr(MultiHitAttr, MultiHitType._2),
    new AttackMove(Moves.SCORCHING_SANDS, Type.GROUND, MoveCategory.SPECIAL, 70, 100, 10, 30, 0, 8)
      .attr(HealStatusEffectAttr, true, StatusEffect.FREEZE)
      .attr(HealStatusEffectAttr, false, StatusEffect.FREEZE)
      .attr(StatusEffectAttr, StatusEffect.BURN),
    new StatusMove(Moves.JUNGLE_HEALING, Type.GRASS, -1, 10, -1, 0, 8)
      .attr(HealAttr, 0.25, true, false)
      .attr(HealStatusEffectAttr, true, StatusEffect.PARALYSIS, StatusEffect.POISON, StatusEffect.TOXIC, StatusEffect.BURN, StatusEffect.SLEEP)
      .attr(HealStatusEffectAttr, false, StatusEffect.PARALYSIS, StatusEffect.POISON, StatusEffect.TOXIC, StatusEffect.BURN, StatusEffect.SLEEP)
      .target(MoveTarget.USER_AND_ALLIES),
    new AttackMove(Moves.WICKED_BLOW, Type.DARK, MoveCategory.PHYSICAL, 75, 100, 5, -1, 0, 8)
      .attr(CritOnlyAttr)
      .punchingMove(),
    new AttackMove(Moves.SURGING_STRIKES, Type.WATER, MoveCategory.PHYSICAL, 25, 100, 5, -1, 0, 8)
      .attr(MultiHitAttr, MultiHitType._3)
      .attr(CritOnlyAttr)
      .punchingMove(),
    new AttackMove(Moves.THUNDER_CAGE, Type.ELECTRIC, MoveCategory.SPECIAL, 80, 90, 15, -1, 0, 8)
      .attr(TrapAttr, BattlerTagType.THUNDER_CAGE),
    new AttackMove(Moves.DRAGON_ENERGY, Type.DRAGON, MoveCategory.SPECIAL, 150, 100, 5, -1, 0, 8)
      .attr(HpPowerAttr)
      .target(MoveTarget.ALL_NEAR_ENEMIES),
    new AttackMove(Moves.FREEZING_GLARE, Type.PSYCHIC, MoveCategory.SPECIAL, 90, 100, 10, 10, 0, 8)
      .attr(StatusEffectAttr, StatusEffect.FREEZE),
    new AttackMove(Moves.FIERY_WRATH, Type.DARK, MoveCategory.SPECIAL, 90, 100, 10, 20, 0, 8)
      .attr(FlinchAttr)
      .target(MoveTarget.ALL_NEAR_ENEMIES),
    new AttackMove(Moves.THUNDEROUS_KICK, Type.FIGHTING, MoveCategory.PHYSICAL, 90, 100, 10, 100, 0, 8)
      .attr(StatChangeAttr, BattleStat.DEF, -1),
    new AttackMove(Moves.GLACIAL_LANCE, Type.ICE, MoveCategory.PHYSICAL, 120, 100, 5, -1, 0, 8)
      .target(MoveTarget.ALL_NEAR_ENEMIES)
      .makesContact(false),
    new AttackMove(Moves.ASTRAL_BARRAGE, Type.GHOST, MoveCategory.SPECIAL, 120, 100, 5, -1, 0, 8)
      .target(MoveTarget.ALL_NEAR_ENEMIES),
    new AttackMove(Moves.EERIE_SPELL, Type.PSYCHIC, MoveCategory.SPECIAL, 80, 100, 5, 100, 0, 8)
      .attr(AttackReducePpMoveAttr, 3)
      .soundBased(),
    new AttackMove(Moves.DIRE_CLAW, Type.POISON, MoveCategory.PHYSICAL, 80, 100, 15, 50, 0, 8)
      .attr(MultiStatusEffectAttr, [StatusEffect.POISON, StatusEffect.PARALYSIS, StatusEffect.SLEEP]),
    new AttackMove(Moves.PSYSHIELD_BASH, Type.PSYCHIC, MoveCategory.PHYSICAL, 70, 90, 10, 100, 0, 8)
      .attr(StatChangeAttr, BattleStat.DEF, 1, true),
    new SelfStatusMove(Moves.POWER_SHIFT, Type.NORMAL, -1, 10, -1, 0, 8)
      .unimplemented(),
    new AttackMove(Moves.STONE_AXE, Type.ROCK, MoveCategory.PHYSICAL, 65, 90, 15, 100, 0, 8)
      .attr(AddArenaTrapTagHitAttr, ArenaTagType.STEALTH_ROCK)
      .slicingMove(),
    new AttackMove(Moves.SPRINGTIDE_STORM, Type.FAIRY, MoveCategory.SPECIAL, 100, 80, 5, 30, 0, 8)
      .attr(StatChangeAttr, BattleStat.ATK, -1)
      .windMove()
      .target(MoveTarget.ALL_NEAR_ENEMIES),
    new AttackMove(Moves.MYSTICAL_POWER, Type.PSYCHIC, MoveCategory.SPECIAL, 70, 90, 10, 100, 0, 8)
      .attr(StatChangeAttr, BattleStat.SPATK, 1, true),
    new AttackMove(Moves.RAGING_FURY, Type.FIRE, MoveCategory.PHYSICAL, 120, 100, 10, -1, 0, 8)
      .makesContact(false)
      .attr(FrenzyAttr)
      .attr(MissEffectAttr, frenzyMissFunc)
      .attr(NoEffectAttr, frenzyMissFunc)
      .target(MoveTarget.RANDOM_NEAR_ENEMY),
    new AttackMove(Moves.WAVE_CRASH, Type.WATER, MoveCategory.PHYSICAL, 120, 100, 10, -1, 0, 8)
      .attr(RecoilAttr, false, 0.33)
      .recklessMove(),
    new AttackMove(Moves.CHLOROBLAST, Type.GRASS, MoveCategory.SPECIAL, 150, 95, 5, -1, 0, 8)
      .attr(RecoilAttr, true, 0.5),
    new AttackMove(Moves.MOUNTAIN_GALE, Type.ICE, MoveCategory.PHYSICAL, 100, 85, 10, 30, 0, 8)
      .makesContact(false)
      .attr(FlinchAttr),
    new SelfStatusMove(Moves.VICTORY_DANCE, Type.FIGHTING, -1, 10, -1, 0, 8)
      .attr(StatChangeAttr, [ BattleStat.ATK, BattleStat.DEF, BattleStat.SPD ], 1, true)
      .danceMove(),
    new AttackMove(Moves.HEADLONG_RUSH, Type.GROUND, MoveCategory.PHYSICAL, 120, 100, 5, -1, 0, 8)
      .attr(StatChangeAttr, [ BattleStat.DEF, BattleStat.SPDEF ], -1, true)
      .punchingMove(),
    new AttackMove(Moves.BARB_BARRAGE, Type.POISON, MoveCategory.PHYSICAL, 60, 100, 10, 50, 0, 8)
      .makesContact(false)
      .attr(MovePowerMultiplierAttr, (user, target, move) => target.status && (target.status.effect === StatusEffect.POISON || target.status.effect === StatusEffect.TOXIC) ? 2 : 1)
      .attr(StatusEffectAttr, StatusEffect.POISON),
    new AttackMove(Moves.ESPER_WING, Type.PSYCHIC, MoveCategory.SPECIAL, 80, 100, 10, 100, 0, 8)
      .attr(HighCritAttr)
      .attr(StatChangeAttr, BattleStat.SPD, 1, true),
    new AttackMove(Moves.BITTER_MALICE, Type.GHOST, MoveCategory.SPECIAL, 75, 100, 10, 100, 0, 8)
      .attr(StatChangeAttr, BattleStat.ATK, -1),
    new SelfStatusMove(Moves.SHELTER, Type.STEEL, -1, 10, 100, 0, 8)
      .attr(StatChangeAttr, BattleStat.DEF, 2, true),
    new AttackMove(Moves.TRIPLE_ARROWS, Type.FIGHTING, MoveCategory.PHYSICAL, 90, 100, 10, 30, 0, 8)
      .makesContact(false)
      .attr(HighCritAttr)
      .attr(StatChangeAttr, BattleStat.DEF, -1)
      .attr(FlinchAttr)
      .partial(),
    new AttackMove(Moves.INFERNAL_PARADE, Type.GHOST, MoveCategory.SPECIAL, 60, 100, 15, 30, 0, 8)
      .attr(StatusEffectAttr, StatusEffect.BURN)
      .attr(MovePowerMultiplierAttr, (user, target, move) => target.status ? 2 : 1),
    new AttackMove(Moves.CEASELESS_EDGE, Type.DARK, MoveCategory.PHYSICAL, 65, 90, 15, 100, 0, 8)
      .attr(AddArenaTrapTagHitAttr, ArenaTagType.SPIKES)
      .slicingMove(),
    new AttackMove(Moves.BLEAKWIND_STORM, Type.FLYING, MoveCategory.SPECIAL, 100, 80, 10, 30, 0, 8)
      .attr(StormAccuracyAttr)
      .attr(StatChangeAttr, BattleStat.SPD, -1)
      .windMove()
      .target(MoveTarget.ALL_NEAR_ENEMIES),
    new AttackMove(Moves.WILDBOLT_STORM, Type.ELECTRIC, MoveCategory.SPECIAL, 100, 80, 10, 20, 0, 8)
      .attr(StormAccuracyAttr)
      .attr(StatusEffectAttr, StatusEffect.PARALYSIS)
      .windMove()
      .target(MoveTarget.ALL_NEAR_ENEMIES),
    new AttackMove(Moves.SANDSEAR_STORM, Type.GROUND, MoveCategory.SPECIAL, 100, 80, 10, 20, 0, 8)
      .attr(StormAccuracyAttr)
      .attr(StatusEffectAttr, StatusEffect.BURN)
      .windMove()
      .target(MoveTarget.ALL_NEAR_ENEMIES),
    new StatusMove(Moves.LUNAR_BLESSING, Type.PSYCHIC, -1, 5, -1, 0, 8)
      .attr(HealAttr, 0.25)
      .attr(HealStatusEffectAttr, true, StatusEffect.PARALYSIS, StatusEffect.POISON, StatusEffect.TOXIC, StatusEffect.BURN, StatusEffect.SLEEP)
      .attr(HealStatusEffectAttr, false, StatusEffect.PARALYSIS, StatusEffect.POISON, StatusEffect.TOXIC, StatusEffect.BURN, StatusEffect.SLEEP)
      .target(MoveTarget.USER_AND_ALLIES)
      .triageMove(),
    new SelfStatusMove(Moves.TAKE_HEART, Type.PSYCHIC, -1, 10, -1, 0, 8)
      .attr(StatChangeAttr, [ BattleStat.SPATK, BattleStat.SPDEF ], 1, true)
      .attr(HealStatusEffectAttr, true, StatusEffect.PARALYSIS, StatusEffect.POISON, StatusEffect.TOXIC, StatusEffect.BURN, StatusEffect.SLEEP),
    /* Unused
    new AttackMove(Moves.G_MAX_WILDFIRE, Type.FIRE, MoveCategory.PHYSICAL, 10, -1, 10, -1, 0, 8)
      .target(MoveTarget.ALL_NEAR_ENEMIES)
      .unimplemented(),
    new AttackMove(Moves.G_MAX_BEFUDDLE, Type.BUG, MoveCategory.PHYSICAL, 10, -1, 10, -1, 0, 8)
      .target(MoveTarget.ALL_NEAR_ENEMIES)
      .unimplemented(),
    new AttackMove(Moves.G_MAX_VOLT_CRASH, Type.ELECTRIC, MoveCategory.PHYSICAL, 10, -1, 10, -1, 0, 8)
      .target(MoveTarget.ALL_NEAR_ENEMIES)
      .unimplemented(),
    new AttackMove(Moves.G_MAX_GOLD_RUSH, Type.NORMAL, MoveCategory.PHYSICAL, 10, -1, 10, -1, 0, 8)
      .target(MoveTarget.ALL_NEAR_ENEMIES)
      .unimplemented(),
    new AttackMove(Moves.G_MAX_CHI_STRIKE, Type.FIGHTING, MoveCategory.PHYSICAL, 10, -1, 10, -1, 0, 8)
      .target(MoveTarget.ALL_NEAR_ENEMIES)
      .unimplemented(),
    new AttackMove(Moves.G_MAX_TERROR, Type.GHOST, MoveCategory.PHYSICAL, 10, -1, 10, -1, 0, 8)
      .target(MoveTarget.ALL_NEAR_ENEMIES)
      .unimplemented(),
    new AttackMove(Moves.G_MAX_RESONANCE, Type.ICE, MoveCategory.PHYSICAL, 10, -1, 10, -1, 0, 8)
      .target(MoveTarget.ALL_NEAR_ENEMIES)
      .unimplemented(),
    new AttackMove(Moves.G_MAX_CUDDLE, Type.NORMAL, MoveCategory.PHYSICAL, 10, -1, 10, -1, 0, 8)
      .target(MoveTarget.ALL_NEAR_ENEMIES)
      .unimplemented(),
    new AttackMove(Moves.G_MAX_REPLENISH, Type.NORMAL, MoveCategory.PHYSICAL, 10, -1, 10, -1, 0, 8)
      .target(MoveTarget.ALL_NEAR_ENEMIES)
      .unimplemented(),
    new AttackMove(Moves.G_MAX_MALODOR, Type.POISON, MoveCategory.PHYSICAL, 10, -1, 10, -1, 0, 8)
      .target(MoveTarget.ALL_NEAR_ENEMIES)
      .unimplemented(),
    new AttackMove(Moves.G_MAX_STONESURGE, Type.WATER, MoveCategory.PHYSICAL, 10, -1, 10, -1, 0, 8)
      .target(MoveTarget.ALL_NEAR_ENEMIES)
      .unimplemented(),
    new AttackMove(Moves.G_MAX_WIND_RAGE, Type.FLYING, MoveCategory.PHYSICAL, 10, -1, 10, -1, 0, 8)
      .target(MoveTarget.ALL_NEAR_ENEMIES)
      .unimplemented(),
    new AttackMove(Moves.G_MAX_STUN_SHOCK, Type.ELECTRIC, MoveCategory.PHYSICAL, 10, -1, 10, -1, 0, 8)
      .target(MoveTarget.ALL_NEAR_ENEMIES)
      .unimplemented(),
    new AttackMove(Moves.G_MAX_FINALE, Type.FAIRY, MoveCategory.PHYSICAL, 10, -1, 10, -1, 0, 8)
      .target(MoveTarget.ALL_NEAR_ENEMIES)
      .unimplemented(),
    new AttackMove(Moves.G_MAX_DEPLETION, Type.DRAGON, MoveCategory.PHYSICAL, 10, -1, 10, -1, 0, 8)
      .target(MoveTarget.ALL_NEAR_ENEMIES)
      .unimplemented(),
    new AttackMove(Moves.G_MAX_GRAVITAS, Type.PSYCHIC, MoveCategory.PHYSICAL, 10, -1, 10, -1, 0, 8)
      .target(MoveTarget.ALL_NEAR_ENEMIES)
      .unimplemented(),
    new AttackMove(Moves.G_MAX_VOLCALITH, Type.ROCK, MoveCategory.PHYSICAL, 10, -1, 10, -1, 0, 8)
      .target(MoveTarget.ALL_NEAR_ENEMIES)
      .unimplemented(),
    new AttackMove(Moves.G_MAX_SANDBLAST, Type.GROUND, MoveCategory.PHYSICAL, 10, -1, 10, -1, 0, 8)
      .target(MoveTarget.ALL_NEAR_ENEMIES)
      .unimplemented(),
    new AttackMove(Moves.G_MAX_SNOOZE, Type.DARK, MoveCategory.PHYSICAL, 10, -1, 10, -1, 0, 8)
      .target(MoveTarget.ALL_NEAR_ENEMIES)
      .unimplemented(),
    new AttackMove(Moves.G_MAX_TARTNESS, Type.GRASS, MoveCategory.PHYSICAL, 10, -1, 10, -1, 0, 8)
      .target(MoveTarget.ALL_NEAR_ENEMIES)
      .unimplemented(),
    new AttackMove(Moves.G_MAX_SWEETNESS, Type.GRASS, MoveCategory.PHYSICAL, 10, -1, 10, -1, 0, 8)
      .target(MoveTarget.ALL_NEAR_ENEMIES)
      .unimplemented(),
    new AttackMove(Moves.G_MAX_SMITE, Type.FAIRY, MoveCategory.PHYSICAL, 10, -1, 10, -1, 0, 8)
      .target(MoveTarget.ALL_NEAR_ENEMIES)
      .unimplemented(),
    new AttackMove(Moves.G_MAX_STEELSURGE, Type.STEEL, MoveCategory.PHYSICAL, 10, -1, 10, -1, 0, 8)
      .target(MoveTarget.ALL_NEAR_ENEMIES)
      .unimplemented(),
    new AttackMove(Moves.G_MAX_MELTDOWN, Type.STEEL, MoveCategory.PHYSICAL, 10, -1, 10, -1, 0, 8)
      .target(MoveTarget.ALL_NEAR_ENEMIES)
      .unimplemented(),
    new AttackMove(Moves.G_MAX_FOAM_BURST, Type.WATER, MoveCategory.PHYSICAL, 10, -1, 10, -1, 0, 8)
      .target(MoveTarget.ALL_NEAR_ENEMIES)
      .unimplemented(),
    new AttackMove(Moves.G_MAX_CENTIFERNO, Type.FIRE, MoveCategory.PHYSICAL, 10, -1, 10, -1, 0, 8)
      .target(MoveTarget.ALL_NEAR_ENEMIES)
      .unimplemented(),
    new AttackMove(Moves.G_MAX_VINE_LASH, Type.GRASS, MoveCategory.PHYSICAL, 10, -1, 10, -1, 0, 8)
      .target(MoveTarget.ALL_NEAR_ENEMIES)
      .unimplemented(),
    new AttackMove(Moves.G_MAX_CANNONADE, Type.WATER, MoveCategory.PHYSICAL, 10, -1, 10, -1, 0, 8)
      .target(MoveTarget.ALL_NEAR_ENEMIES)
      .unimplemented(),
    new AttackMove(Moves.G_MAX_DRUM_SOLO, Type.GRASS, MoveCategory.PHYSICAL, 10, -1, 10, -1, 0, 8)
      .target(MoveTarget.ALL_NEAR_ENEMIES)
      .unimplemented(),
    new AttackMove(Moves.G_MAX_FIREBALL, Type.FIRE, MoveCategory.PHYSICAL, 10, -1, 10, -1, 0, 8)
      .target(MoveTarget.ALL_NEAR_ENEMIES)
      .unimplemented(),
    new AttackMove(Moves.G_MAX_HYDROSNIPE, Type.WATER, MoveCategory.PHYSICAL, 10, -1, 10, -1, 0, 8)
      .target(MoveTarget.ALL_NEAR_ENEMIES)
      .unimplemented(),
    new AttackMove(Moves.G_MAX_ONE_BLOW, Type.DARK, MoveCategory.PHYSICAL, 10, -1, 10, -1, 0, 8)
      .target(MoveTarget.ALL_NEAR_ENEMIES)
      .unimplemented(),
    new AttackMove(Moves.G_MAX_RAPID_FLOW, Type.WATER, MoveCategory.PHYSICAL, 10, -1, 10, -1, 0, 8)
      .target(MoveTarget.ALL_NEAR_ENEMIES)
      .unimplemented(),
    End Unused */
    new AttackMove(Moves.TERA_BLAST, Type.NORMAL, MoveCategory.SPECIAL, 80, 100, 10, -1, 0, 9)
      .attr(TeraBlastCategoryAttr)
      .unimplemented(),
    new SelfStatusMove(Moves.SILK_TRAP, Type.BUG, -1, 10, -1, 4, 9)
      .attr(ProtectAttr, BattlerTagType.SILK_TRAP),
    new AttackMove(Moves.AXE_KICK, Type.FIGHTING, MoveCategory.PHYSICAL, 120, 90, 10, 30, 0, 9)
      .attr(MissEffectAttr, crashDamageFunc)
      .attr(NoEffectAttr, crashDamageFunc)
      .attr(ConfuseAttr)
      .recklessMove(),
    new AttackMove(Moves.LAST_RESPECTS, Type.GHOST, MoveCategory.PHYSICAL, 50, 100, 10, -1, 0, 9)
      .attr(MovePowerMultiplierAttr, (user, target, move) => 1 + Math.min(user.isPlayer() ? user.scene.currentBattle.playerFaints : user.scene.currentBattle.enemyFaints, 100))
      .makesContact(false),
    new AttackMove(Moves.LUMINA_CRASH, Type.PSYCHIC, MoveCategory.SPECIAL, 80, 100, 10, 100, 0, 9)
      .attr(StatChangeAttr, BattleStat.SPDEF, -2),
    new AttackMove(Moves.ORDER_UP, Type.DRAGON, MoveCategory.PHYSICAL, 80, 100, 10, 100, 0, 9)
      .makesContact(false)
      .partial(),
    new AttackMove(Moves.JET_PUNCH, Type.WATER, MoveCategory.PHYSICAL, 60, 100, 15, -1, 1, 9)
      .punchingMove(),
    new StatusMove(Moves.SPICY_EXTRACT, Type.GRASS, -1, 15, -1, 0, 9)
      .attr(StatChangeAttr, BattleStat.ATK, 2)
      .attr(StatChangeAttr, BattleStat.DEF, -2),
    new AttackMove(Moves.SPIN_OUT, Type.STEEL, MoveCategory.PHYSICAL, 100, 100, 5, -1, 0, 9)
      .attr(StatChangeAttr, BattleStat.SPD, -2, true),
    new AttackMove(Moves.POPULATION_BOMB, Type.NORMAL, MoveCategory.PHYSICAL, 20, 90, 10, -1, 0, 9)
      .attr(MultiHitAttr, MultiHitType._10)
      .slicingMove()
      .checkAllHits(),
    new AttackMove(Moves.ICE_SPINNER, Type.ICE, MoveCategory.PHYSICAL, 80, 100, 15, -1, 0, 9)
      .attr(ClearTerrainAttr),
    new AttackMove(Moves.GLAIVE_RUSH, Type.DRAGON, MoveCategory.PHYSICAL, 120, 100, 5, -1, 0, 9)
      .attr(AddBattlerTagAttr, BattlerTagType.ALWAYS_GET_HIT, true, false, 0, 0, true)
      .attr(AddBattlerTagAttr, BattlerTagType.RECEIVE_DOUBLE_DAMAGE, true, false, 0, 0, true),
    new StatusMove(Moves.REVIVAL_BLESSING, Type.NORMAL, -1, 1, -1, 0, 9)
      .triageMove()
      .attr(RevivalBlessingAttr)
      .target(MoveTarget.USER),
    new AttackMove(Moves.SALT_CURE, Type.ROCK, MoveCategory.PHYSICAL, 40, 100, 15, 100, 0, 9)
      .attr(AddBattlerTagAttr, BattlerTagType.SALT_CURED)
      .makesContact(false),
    new AttackMove(Moves.TRIPLE_DIVE, Type.WATER, MoveCategory.PHYSICAL, 30, 95, 10, -1, 0, 9)
      .attr(MultiHitAttr, MultiHitType._3),
    new AttackMove(Moves.MORTAL_SPIN, Type.POISON, MoveCategory.PHYSICAL, 30, 100, 15, 100, 0, 9)
      .attr(LapseBattlerTagAttr, [
        BattlerTagType.BIND,
        BattlerTagType.WRAP,
        BattlerTagType.FIRE_SPIN,
        BattlerTagType.WHIRLPOOL,
        BattlerTagType.CLAMP,
        BattlerTagType.SAND_TOMB,
        BattlerTagType.MAGMA_STORM,
        BattlerTagType.SNAP_TRAP,
        BattlerTagType.THUNDER_CAGE,
        BattlerTagType.SEEDED,
        BattlerTagType.INFESTATION
      ], true)
      .attr(StatusEffectAttr, StatusEffect.POISON)
      .attr(RemoveArenaTrapAttr)
      .target(MoveTarget.ALL_NEAR_ENEMIES),
    new StatusMove(Moves.DOODLE, Type.NORMAL, 100, 10, -1, 0, 9)
      .attr(AbilityCopyAttr, true),
    new SelfStatusMove(Moves.FILLET_AWAY, Type.NORMAL, -1, 10, -1, 0, 9)
      .attr(CutHpStatBoostAttr, [ BattleStat.ATK, BattleStat.SPATK, BattleStat.SPD ], 2, 2),
    new AttackMove(Moves.KOWTOW_CLEAVE, Type.DARK, MoveCategory.PHYSICAL, 85, -1, 10, -1, 0, 9)
      .slicingMove(),
    new AttackMove(Moves.FLOWER_TRICK, Type.GRASS, MoveCategory.PHYSICAL, 70, -1, 10, 100, 0, 9)
      .attr(CritOnlyAttr)
      .makesContact(false),
    new AttackMove(Moves.TORCH_SONG, Type.FIRE, MoveCategory.SPECIAL, 80, 100, 10, 100, 0, 9)
      .attr(StatChangeAttr, BattleStat.SPATK, 1, true)
      .soundBased(),
    new AttackMove(Moves.AQUA_STEP, Type.WATER, MoveCategory.PHYSICAL, 80, 100, 10, 100, 0, 9)
      .attr(StatChangeAttr, BattleStat.SPD, 1, true)
      .danceMove(),
    new AttackMove(Moves.RAGING_BULL, Type.NORMAL, MoveCategory.PHYSICAL, 90, 100, 10, -1, 0, 9)
      .attr(RagingBullTypeAttr)
      .attr(RemoveScreensAttr),
    new AttackMove(Moves.MAKE_IT_RAIN, Type.STEEL, MoveCategory.SPECIAL, 120, 100, 5, -1, 0, 9)
      .attr(MoneyAttr)
      .attr(StatChangeAttr, BattleStat.SPATK, -1, true, null, true, false, MoveEffectTrigger.HIT, true)
      .target(MoveTarget.ALL_NEAR_ENEMIES),
    new AttackMove(Moves.PSYBLADE, Type.PSYCHIC, MoveCategory.PHYSICAL, 80, 100, 15, -1, 0, 9)
      .attr(MovePowerMultiplierAttr, (user, target, move) => user.scene.arena.getTerrainType() === TerrainType.ELECTRIC && user.isGrounded() ? 1.5 : 1)
      .slicingMove(),
    new AttackMove(Moves.HYDRO_STEAM, Type.WATER, MoveCategory.SPECIAL, 80, 100, 15, -1, 0, 9)
      .attr(IgnoreWeatherTypeDebuffAttr, WeatherType.SUNNY)
      .attr(MovePowerMultiplierAttr, (user, target, move) => [WeatherType.SUNNY, WeatherType.HARSH_SUN].includes(user.scene.arena.weather?.weatherType!) && !user.scene.arena.weather?.isEffectSuppressed(user.scene) ? 1.5 : 1), // TODO: is this bang correct?
    new AttackMove(Moves.RUINATION, Type.DARK, MoveCategory.SPECIAL, -1, 90, 10, -1, 0, 9)
      .attr(TargetHalfHpDamageAttr),
    new AttackMove(Moves.COLLISION_COURSE, Type.FIGHTING, MoveCategory.PHYSICAL, 100, 100, 5, -1, 0, 9)
      .attr(MovePowerMultiplierAttr, (user, target, move) => target.getAttackTypeEffectiveness(move.type, user) >= 2 ? 5461/4096 : 1),
    new AttackMove(Moves.ELECTRO_DRIFT, Type.ELECTRIC, MoveCategory.SPECIAL, 100, 100, 5, -1, 0, 9)
      .attr(MovePowerMultiplierAttr, (user, target, move) => target.getAttackTypeEffectiveness(move.type, user) >= 2 ? 5461/4096 : 1)
      .makesContact(),
    new SelfStatusMove(Moves.SHED_TAIL, Type.NORMAL, -1, 10, -1, 0, 9)
      .unimplemented(),
    new StatusMove(Moves.CHILLY_RECEPTION, Type.ICE, -1, 10, -1, 0, 9)
      .attr(WeatherChangeAttr, WeatherType.SNOW)
      .attr(ForceSwitchOutAttr, true, false)
      .target(MoveTarget.BOTH_SIDES),
    new SelfStatusMove(Moves.TIDY_UP, Type.NORMAL, -1, 10, -1, 0, 9)
      .attr(StatChangeAttr, [ BattleStat.ATK, BattleStat.SPD ], 1, true, null, true, true)
      .attr(RemoveArenaTrapAttr, true),
    new StatusMove(Moves.SNOWSCAPE, Type.ICE, -1, 10, -1, 0, 9)
      .attr(WeatherChangeAttr, WeatherType.SNOW)
      .target(MoveTarget.BOTH_SIDES),
    new AttackMove(Moves.POUNCE, Type.BUG, MoveCategory.PHYSICAL, 50, 100, 20, 100, 0, 9)
      .attr(StatChangeAttr, BattleStat.SPD, -1),
    new AttackMove(Moves.TRAILBLAZE, Type.GRASS, MoveCategory.PHYSICAL, 50, 100, 20, 100, 0, 9)
      .attr(StatChangeAttr, BattleStat.SPD, 1, true),
    new AttackMove(Moves.CHILLING_WATER, Type.WATER, MoveCategory.SPECIAL, 50, 100, 20, 100, 0, 9)
      .attr(StatChangeAttr, BattleStat.ATK, -1),
    new AttackMove(Moves.HYPER_DRILL, Type.NORMAL, MoveCategory.PHYSICAL, 100, 100, 5, -1, 0, 9)
      .ignoresProtect(),
    new AttackMove(Moves.TWIN_BEAM, Type.PSYCHIC, MoveCategory.SPECIAL, 40, 100, 10, -1, 0, 9)
      .attr(MultiHitAttr, MultiHitType._2),
    new AttackMove(Moves.RAGE_FIST, Type.GHOST, MoveCategory.PHYSICAL, 50, 100, 10, -1, 0, 9)
      .attr(HitCountPowerAttr)
      .punchingMove(),
    new AttackMove(Moves.ARMOR_CANNON, Type.FIRE, MoveCategory.SPECIAL, 120, 100, 5, -1, 0, 9)
      .attr(StatChangeAttr, [ BattleStat.DEF, BattleStat.SPDEF ], -1, true),
    new AttackMove(Moves.BITTER_BLADE, Type.FIRE, MoveCategory.PHYSICAL, 90, 100, 10, -1, 0, 9)
      .attr(HitHealAttr)
      .slicingMove()
      .triageMove(),
    new AttackMove(Moves.DOUBLE_SHOCK, Type.ELECTRIC, MoveCategory.PHYSICAL, 120, 100, 5, -1, 0, 9)
      .condition((user) => {
        const userTypes = user.getTypes(true);
        return userTypes.includes(Type.ELECTRIC);
      })
      .attr(RemoveTypeAttr, Type.ELECTRIC, (user) => {
        user.scene.queueMessage(i18next.t("moveTriggers:usedUpAllElectricity", {pokemonName: getPokemonNameWithAffix(user)}));
      }),
    new AttackMove(Moves.GIGATON_HAMMER, Type.STEEL, MoveCategory.PHYSICAL, 160, 100, 5, -1, 0, 9)
      .makesContact(false)
      .condition((user, target, move) => {
        const turnMove = user.getLastXMoves(1);
        return !turnMove.length || turnMove[0].move !== move.id || turnMove[0].result !== MoveResult.SUCCESS;
      }), // TODO Add Instruct/Encore interaction
    new AttackMove(Moves.COMEUPPANCE, Type.DARK, MoveCategory.PHYSICAL, -1, 100, 10, -1, 0, 9)
      .attr(CounterDamageAttr, (move: Move) => (move.category === MoveCategory.PHYSICAL || move.category === MoveCategory.SPECIAL), 1.5)
      .redirectCounter()
      .target(MoveTarget.ATTACKER),
    new AttackMove(Moves.AQUA_CUTTER, Type.WATER, MoveCategory.PHYSICAL, 70, 100, 20, -1, 0, 9)
      .attr(HighCritAttr)
      .slicingMove()
      .makesContact(false),
    new AttackMove(Moves.BLAZING_TORQUE, Type.FIRE, MoveCategory.PHYSICAL, 80, 100, 10, 30, 0, 9)
      .attr(StatusEffectAttr, StatusEffect.BURN)
      .makesContact(false),
    new AttackMove(Moves.WICKED_TORQUE, Type.DARK, MoveCategory.PHYSICAL, 80, 100, 10, 10, 0, 9)
      .attr(StatusEffectAttr, StatusEffect.SLEEP)
      .makesContact(false),
    new AttackMove(Moves.NOXIOUS_TORQUE, Type.POISON, MoveCategory.PHYSICAL, 100, 100, 10, 30, 0, 9)
      .attr(StatusEffectAttr, StatusEffect.POISON)
      .makesContact(false),
    new AttackMove(Moves.COMBAT_TORQUE, Type.FIGHTING, MoveCategory.PHYSICAL, 100, 100, 10, 30, 0, 9)
      .attr(StatusEffectAttr, StatusEffect.PARALYSIS)
      .makesContact(false),
    new AttackMove(Moves.MAGICAL_TORQUE, Type.FAIRY, MoveCategory.PHYSICAL, 100, 100, 10, 30, 0, 9)
      .attr(ConfuseAttr)
      .makesContact(false),
    new AttackMove(Moves.BLOOD_MOON, Type.NORMAL, MoveCategory.SPECIAL, 140, 100, 5, -1, 0, 9)
      .condition((user, target, move) => {
        const turnMove = user.getLastXMoves(1);
        return !turnMove.length || turnMove[0].move !== move.id || turnMove[0].result !== MoveResult.SUCCESS;
      }), // TODO Add Instruct/Encore interaction
    new AttackMove(Moves.MATCHA_GOTCHA, Type.GRASS, MoveCategory.SPECIAL, 80, 90, 15, 20, 0, 9)
      .attr(HitHealAttr)
      .attr(HealStatusEffectAttr, true, StatusEffect.FREEZE)
      .attr(HealStatusEffectAttr, false, StatusEffect.FREEZE)
      .attr(StatusEffectAttr, StatusEffect.BURN)
      .target(MoveTarget.ALL_NEAR_ENEMIES)
      .triageMove(),
    new AttackMove(Moves.SYRUP_BOMB, Type.GRASS, MoveCategory.SPECIAL, 60, 85, 10, -1, 0, 9)
      .attr(StatChangeAttr, BattleStat.SPD, -1) //Temporary
      .ballBombMove()
      .partial(),
    new AttackMove(Moves.IVY_CUDGEL, Type.GRASS, MoveCategory.PHYSICAL, 100, 100, 10, -1, 0, 9)
      .attr(IvyCudgelTypeAttr)
      .attr(HighCritAttr)
      .makesContact(false),
    new AttackMove(Moves.ELECTRO_SHOT, Type.ELECTRIC, MoveCategory.SPECIAL, 130, 100, 10, 100, 0, 9)
      .attr(ElectroShotChargeAttr)
      .ignoresVirtual(),
    new AttackMove(Moves.TERA_STARSTORM, Type.NORMAL, MoveCategory.SPECIAL, 120, 100, 5, -1, 0, 9)
      .attr(TeraBlastCategoryAttr)
      .partial(),
    new AttackMove(Moves.FICKLE_BEAM, Type.DRAGON, MoveCategory.SPECIAL, 80, 100, 5, 30, 0, 9)
      .attr(PreMoveMessageAttr, doublePowerChanceMessageFunc)
      .attr(DoublePowerChanceAttr),
    new SelfStatusMove(Moves.BURNING_BULWARK, Type.FIRE, -1, 10, -1, 4, 9)
      .attr(ProtectAttr, BattlerTagType.BURNING_BULWARK),
    new AttackMove(Moves.THUNDERCLAP, Type.ELECTRIC, MoveCategory.SPECIAL, 70, 100, 5, -1, 1, 9)
      .condition((user, target, move) => user.scene.currentBattle.turnCommands[target.getBattlerIndex()]?.command === Command.FIGHT && !target.turnData.acted && allMoves[user.scene.currentBattle.turnCommands[target.getBattlerIndex()]?.move?.move!].category !== MoveCategory.STATUS), // TODO: is this bang correct?
    new AttackMove(Moves.MIGHTY_CLEAVE, Type.ROCK, MoveCategory.PHYSICAL, 95, 100, 5, -1, 0, 9)
      .slicingMove()
      .ignoresProtect(),
    new AttackMove(Moves.TACHYON_CUTTER, Type.STEEL, MoveCategory.SPECIAL, 50, -1, 10, -1, 0, 9)
      .attr(MultiHitAttr, MultiHitType._2)
      .slicingMove(),
    new AttackMove(Moves.HARD_PRESS, Type.STEEL, MoveCategory.PHYSICAL, -1, 100, 10, -1, 0, 9)
      .attr(OpponentHighHpPowerAttr, 100),
    new StatusMove(Moves.DRAGON_CHEER, Type.DRAGON, -1, 15, -1, 0, 9)
      .attr(AddBattlerTagAttr, BattlerTagType.CRIT_BOOST, false, true)
      .target(MoveTarget.NEAR_ALLY)
      .partial(),
    new AttackMove(Moves.ALLURING_VOICE, Type.FAIRY, MoveCategory.SPECIAL, 80, 100, 10, -1, 0, 9)
      .soundBased()
      .partial(),
    new AttackMove(Moves.TEMPER_FLARE, Type.FIRE, MoveCategory.PHYSICAL, 75, 100, 10, -1, 0, 9)
      .attr(MovePowerMultiplierAttr, (user, target, move) => user.getLastXMoves(2)[1]?.result === MoveResult.MISS || user.getLastXMoves(2)[1]?.result === MoveResult.FAIL ? 2 : 1),
    new AttackMove(Moves.SUPERCELL_SLAM, Type.ELECTRIC, MoveCategory.PHYSICAL, 100, 95, 15, -1, 0, 9)
      .attr(MissEffectAttr, crashDamageFunc)
      .attr(NoEffectAttr, crashDamageFunc)
      .recklessMove(),
    new AttackMove(Moves.PSYCHIC_NOISE, Type.PSYCHIC, MoveCategory.SPECIAL, 75, 100, 10, -1, 0, 9)
      .soundBased()
      .partial(),
    new AttackMove(Moves.UPPER_HAND, Type.FIGHTING, MoveCategory.PHYSICAL, 65, 100, 15, 100, 3, 9)
      .attr(FlinchAttr)
      .condition((user, target, move) => user.scene.currentBattle.turnCommands[target.getBattlerIndex()]?.command === Command.FIGHT && !target.turnData.acted && allMoves[user.scene.currentBattle.turnCommands[target.getBattlerIndex()]?.move?.move!].category !== MoveCategory.STATUS && allMoves[user.scene.currentBattle.turnCommands[target.getBattlerIndex()]?.move?.move!].priority > 0 ) // TODO: is this bang correct?
      //TODO: Should also apply when target move priority increased by ability ex. gale wings
      .partial(),
    new AttackMove(Moves.MALIGNANT_CHAIN, Type.POISON, MoveCategory.SPECIAL, 100, 100, 5, 50, 0, 9)
      .attr(StatusEffectAttr, StatusEffect.TOXIC)
  );
  allMoves.map(m => {
    if (m.getAttrs(StatChangeAttr).some(a => a.selfTarget && a.levels < 0)) {
      selfStatLowerMoves.push(m.id);
    }
  });
}<|MERGE_RESOLUTION|>--- conflicted
+++ resolved
@@ -4162,75 +4162,6 @@
 */
 export class BypassRedirectAttr extends MoveAttr { }
 
-<<<<<<< HEAD
-=======
-export class DisableMoveAttr extends MoveEffectAttr {
-  constructor() {
-    super(false);
-  }
-
-  apply(user: Pokemon, target: Pokemon, move: Move, args: any[]): boolean {
-    if (!super.apply(user, target, move, args)) {
-      return false;
-    }
-
-    const moveQueue = target.getLastXMoves();
-    let turnMove: TurnMove | undefined;
-    while (moveQueue.length) {
-      turnMove = moveQueue.shift();
-      if (turnMove?.virtual) {
-        continue;
-      }
-
-      const moveIndex = target.getMoveset().findIndex(m => m?.moveId === turnMove?.move);
-      if (moveIndex === -1) {
-        return false;
-      }
-
-      const disabledMove = target.getMoveset()[moveIndex];
-      target.summonData.disabledMove = disabledMove?.moveId!; // TODO: is this bang correct?
-      target.summonData.disabledTurns = 4;
-
-      user.scene.queueMessage(i18next.t("abilityTriggers:postDefendMoveDisable", { pokemonNameWithAffix: getPokemonNameWithAffix(target), moveName: disabledMove?.getName()}));
-
-      return true;
-    }
-
-    return false;
-  }
-
-  getCondition(): MoveConditionFunc {
-    return (user, target, move): boolean => { // TODO: Not sure what to do here
-      if (target.summonData.disabledMove || target.isMax()) {
-        return false;
-      }
-
-      const moveQueue = target.getLastXMoves();
-      let turnMove: TurnMove | undefined;
-      while (moveQueue.length) {
-        turnMove = moveQueue.shift();
-        if (turnMove?.virtual) {
-          continue;
-        }
-
-        const move = target.getMoveset().find(m => m?.moveId === turnMove?.move);
-        if (!move) {
-          continue;
-        }
-
-        return true;
-      }
-
-      return false;
-    };
-  }
-
-  getTargetBenefitScore(user: Pokemon, target: Pokemon, move: Move): integer {
-    return -5;
-  }
-}
-
->>>>>>> b7946627
 export class FrenzyAttr extends MoveEffectAttr {
   constructor() {
     super(true, MoveEffectTrigger.HIT, false, true);
@@ -4311,11 +4242,7 @@
     case BattlerTagType.INFATUATED:
     case BattlerTagType.NIGHTMARE:
     case BattlerTagType.DROWSY:
-<<<<<<< HEAD
-    case BattlerTagType.NO_CRIT:
     case BattlerTagType.DISABLED:
-=======
->>>>>>> b7946627
       return -5;
     case BattlerTagType.SEEDED:
     case BattlerTagType.SALT_CURED:
