--- conflicted
+++ resolved
@@ -8399,11 +8399,7 @@
     new AttackMove(Moves.SMACK_DOWN, Type.ROCK, MoveCategory.PHYSICAL, 50, 100, 15, 100, 0, 5)
       .attr(AddBattlerTagAttr, BattlerTagType.IGNORE_FLYING, false, false, 1, 1, true)
       .attr(AddBattlerTagAttr, BattlerTagType.INTERRUPTED)
-<<<<<<< HEAD
-      .attr(RemoveBattlerTagAttr, [BattlerTagType.FLYING, BattlerTagType.MAGNET_RISEN, BattlerTagType.TELEKINESIS])
-=======
-      .attr(RemoveBattlerTagAttr, [ BattlerTagType.FLYING, BattlerTagType.MAGNET_RISEN ])
->>>>>>> c99df971
+      .attr(RemoveBattlerTagAttr, [ BattlerTagType.FLYING, BattlerTagType.MAGNET_RISEN, BattlerTagType.TELEKINESIS ])
       .attr(HitsTagAttr, BattlerTagType.FLYING)
       .makesContact(false),
     new AttackMove(Moves.STORM_THROW, Type.FIGHTING, MoveCategory.PHYSICAL, 60, 100, 10, -1, 0, 5)
@@ -8838,11 +8834,7 @@
       .attr(HitsTagAttr, BattlerTagType.FLYING)
       .attr(HitsTagAttr, BattlerTagType.MAGNET_RISEN)
       .attr(AddBattlerTagAttr, BattlerTagType.INTERRUPTED)
-<<<<<<< HEAD
-      .attr(RemoveBattlerTagAttr, [BattlerTagType.FLYING, BattlerTagType.MAGNET_RISEN, BattlerTagType.TELEKINESIS])
-=======
-      .attr(RemoveBattlerTagAttr, [ BattlerTagType.FLYING, BattlerTagType.MAGNET_RISEN ])
->>>>>>> c99df971
+      .attr(RemoveBattlerTagAttr, [ BattlerTagType.FLYING, BattlerTagType.MAGNET_RISEN, BattlerTagType.TELEKINESIS ])
       .makesContact(false)
       .target(MoveTarget.ALL_NEAR_ENEMIES),
     new AttackMove(Moves.THOUSAND_WAVES, Type.GROUND, MoveCategory.PHYSICAL, 90, 100, 10, -1, 0, 6)
