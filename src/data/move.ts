--- conflicted
+++ resolved
@@ -391,20 +391,6 @@
   }
 
   /**
-<<<<<<< HEAD
-=======
-   * Sets the {@linkcode MoveFlags.IGNORE_VIRTUAL} flag for the calling Move
-   * @param ignoresVirtual The value (boolean) to set the flag to
-   * example: @see {@linkcode Moves.NATURE_POWER}
-   * @returns The {@linkcode Move} that called this function
-   */
-  ignoresVirtual(ignoresVirtual: boolean = true): this { // TODO: is `true` the correct default?
-    this.setFlag(MoveFlags.IGNORE_VIRTUAL, ignoresVirtual);
-    return this;
-  }
-
-  /**
->>>>>>> bbbb6d6f
    * Sets the {@linkcode MoveFlags.SOUND_BASED} flag for the calling Move
    * @param soundBased The value (boolean) to set the flag to
    * example: @see {@linkcode Moves.UPROAR}
@@ -5292,7 +5278,6 @@
   }
 }
 
-<<<<<<< HEAD
 /**
  * Attribute used to call a random move
  * Used for {@linkcode Moves.METRONOME}
@@ -5303,7 +5288,7 @@
   protected invalidMoves: Moves[];
   constructor(invalidMoves: Moves[]) {
     super();
-    this.invalidMoves = invalidMoves;
+    this.invalidMoves = invalidMoves!;
   }
 
   /**
@@ -5319,50 +5304,6 @@
     const moveIds = Utils.getEnumValues(Moves).filter(m => !this.invalidMoves.includes(m) && !allMoves[m].name.endsWith(" (N)"));
     const moveId = moveIds[user.randSeedInt(moveIds.length)];
     return this.callMove(user, target, moveId);
-=======
-export class RandomMovesetMoveAttr extends OverrideMoveEffectAttr {
-  private enemyMoveset: boolean | null;
-
-  constructor(enemyMoveset?: boolean) {
-    super();
-
-    this.enemyMoveset = enemyMoveset!; // TODO: is this bang correct?
-  }
-
-  apply(user: Pokemon, target: Pokemon, move: Move, args: any[]): boolean {
-    const moveset = (!this.enemyMoveset ? user : target).getMoveset();
-    const moves = moveset.filter(m => !m?.getMove().hasFlag(MoveFlags.IGNORE_VIRTUAL));
-    if (moves.length) {
-      const move = moves[user.randSeedInt(moves.length)];
-      const moveIndex = moveset.findIndex(m => m?.moveId === move?.moveId);
-      const moveTargets = getMoveTargets(user, move?.moveId!); // TODO: is this bang correct?
-      if (!moveTargets.targets.length) {
-        return false;
-      }
-      let selectTargets: BattlerIndex[];
-      switch (true) {
-      case (moveTargets.multiple || moveTargets.targets.length === 1): {
-        selectTargets = moveTargets.targets;
-        break;
-      }
-      case (moveTargets.targets.indexOf(target.getBattlerIndex()) > -1): {
-        selectTargets = [ target.getBattlerIndex() ];
-        break;
-      }
-      default: {
-        moveTargets.targets.splice(moveTargets.targets.indexOf(user.getAlly().getBattlerIndex()));
-        selectTargets =  [ moveTargets.targets[user.randSeedInt(moveTargets.targets.length)] ];
-        break;
-      }
-      }
-      const targets = selectTargets;
-      user.getMoveQueue().push({ move: move?.moveId!, targets: targets, ignorePP: true }); // TODO: is this bang correct?
-      user.scene.unshiftPhase(new MovePhase(user.scene, user, targets, moveset[moveIndex]!, true)); // There's a PR to re-do the move(s) that use this Attr, gonna put `!` for now
-      return true;
-    }
-
-    return false;
->>>>>>> bbbb6d6f
   }
 
   callMove(user: Pokemon, target: Pokemon, moveId: number): Promise<boolean> {
@@ -7485,14 +7426,8 @@
       .makesContact(false)
       .partial(),
     new AttackMove(Moves.DIVE, Type.WATER, MoveCategory.PHYSICAL, 80, 100, 10, -1, 0, 3)
-<<<<<<< HEAD
-      .attr(ChargeAttr, ChargeAnim.DIVE_CHARGING, i18next.t("moveTriggers:hidUnderwater", {pokemonName: "{USER}"}), BattlerTagType.UNDERWATER)
+      .attr(ChargeAttr, ChargeAnim.DIVE_CHARGING, i18next.t("moveTriggers:hidUnderwater", {pokemonName: "{USER}"}), BattlerTagType.UNDERWATER, true)
       .attr(GulpMissileTagAttr),
-=======
-      .attr(ChargeAttr, ChargeAnim.DIVE_CHARGING, i18next.t("moveTriggers:hidUnderwater", {pokemonName: "{USER}"}), BattlerTagType.UNDERWATER, true)
-      .attr(GulpMissileTagAttr)
-      .ignoresVirtual(),
->>>>>>> bbbb6d6f
     new AttackMove(Moves.ARM_THRUST, Type.FIGHTING, MoveCategory.PHYSICAL, 15, 100, 20, -1, 0, 3)
       .attr(MultiHitAttr),
     new SelfStatusMove(Moves.CAMOUFLAGE, Type.NORMAL, -1, 20, -1, 0, 3)
