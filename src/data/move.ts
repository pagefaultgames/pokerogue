--- conflicted
+++ resolved
@@ -819,11 +819,6 @@
 
     applyMoveAttrs(VariablePowerAttr, source, target, this, power);
 
-<<<<<<< HEAD
-    globalScene.applyModifiers(PokemonMultiHitModifier, source.isPlayer(), source, new Utils.IntegerHolder(0), power);
-
-=======
->>>>>>> 0c521bbe
     if (!this.hasAttr(TypelessAttr)) {
       globalScene.arena.applyTags(WeakenMoveTypeTag, simulated, this.type, power);
       globalScene.applyModifiers(AttackTypeBoosterModifier, source.isPlayer(), source, this.type, power);
@@ -4998,13 +4993,6 @@
    */
   apply(user: Pokemon, target: Pokemon, move: Move, args: any[]): boolean {
     const multiplier = args[0] as Utils.NumberHolder;
-<<<<<<< HEAD
-    if (target.isOfType(Type.WATER)) {
-      const effectivenessAgainstWater = new Utils.NumberHolder(getTypeDamageMultiplier(move.type, Type.WATER));
-      applyChallenges(globalScene.gameMode, ChallengeType.TYPE_EFFECTIVENESS, effectivenessAgainstWater);
-      if (effectivenessAgainstWater.value !== 0) {
-        multiplier.value *= 2 / effectivenessAgainstWater.value;
-=======
     if (target.isOfType(Type.WATER) && multiplier.value !== 0) {
       const multipleTypes = (target.getTypes().length > 1);
 
@@ -5012,10 +5000,9 @@
         const nonWaterType = target.getTypes().filter(type => type !== Type.WATER)[0];
         const effectivenessAgainstTarget = new Utils.NumberHolder(getTypeDamageMultiplier(user.getMoveType(move), nonWaterType));
 
-        applyChallenges(user.scene.gameMode, ChallengeType.TYPE_EFFECTIVENESS, effectivenessAgainstTarget);
+        applyChallenges(globalScene.gameMode, ChallengeType.TYPE_EFFECTIVENESS, effectivenessAgainstTarget);
 
         multiplier.value = effectivenessAgainstTarget.value * 2;
->>>>>>> 0c521bbe
         return true;
       }
 
