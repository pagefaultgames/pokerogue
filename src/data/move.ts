import { ChargeAnim, MoveChargeAnim, initMoveAnim, loadMoveAnimAssets } from "./battle-anims";
import { EncoreTag, GulpMissileTag, HelpingHandTag, SemiInvulnerableTag, ShellTrapTag, StockpilingTag, TrappedTag, TypeBoostTag } from "./battler-tags";
import { getPokemonNameWithAffix } from "../messages";
import Pokemon, { AttackMoveResult, EnemyPokemon, HitResult, MoveResult, PlayerPokemon, PokemonMove, TurnMove } from "../field/pokemon";
import { StatusEffect, getStatusEffectHealText, isNonVolatileStatusEffect, getNonVolatileStatusEffects } from "./status-effect";
import { getTypeDamageMultiplier, Type } from "./type";
import { Constructor } from "#app/utils";
import * as Utils from "../utils";
import { WeatherType } from "./weather";
import { ArenaTagSide, ArenaTrapTag, WeakenMoveTypeTag } from "./arena-tag";
import { UnswappableAbilityAbAttr, UncopiableAbilityAbAttr, UnsuppressableAbilityAbAttr, BlockRecoilDamageAttr, BlockOneHitKOAbAttr, IgnoreContactAbAttr, MaxMultiHitAbAttr, applyAbAttrs, BlockNonDirectDamageAbAttr, MoveAbilityBypassAbAttr, ReverseDrainAbAttr, FieldPreventExplosiveMovesAbAttr, ForceSwitchOutImmunityAbAttr, BlockItemTheftAbAttr, applyPostAttackAbAttrs, ConfusionOnStatusEffectAbAttr, HealFromBerryUseAbAttr, IgnoreProtectOnContactAbAttr, IgnoreMoveEffectsAbAttr, applyPreDefendAbAttrs, MoveEffectChanceMultiplierAbAttr, WonderSkinAbAttr, applyPreAttackAbAttrs, MoveTypeChangeAbAttr, UserFieldMoveTypePowerBoostAbAttr, FieldMoveTypePowerBoostAbAttr, AllyMoveCategoryPowerBoostAbAttr, VariableMovePowerAbAttr } from "./ability";
import { allAbilities } from "./ability";
import { PokemonHeldItemModifier, BerryModifier, PreserveBerryModifier, PokemonMoveAccuracyBoosterModifier, AttackTypeBoosterModifier, PokemonMultiHitModifier } from "../modifier/modifier";
import { BattlerIndex, BattleType } from "../battle";
import { TerrainType } from "./terrain";
import { ModifierPoolType } from "#app/modifier/modifier-type";
import { Command } from "../ui/command-ui-handler";
import i18next from "i18next";
import { Localizable } from "#app/interfaces/locales";
import { getBerryEffectFunc } from "./berry";
import { Abilities } from "#enums/abilities";
import { ArenaTagType } from "#enums/arena-tag-type";
import { BattlerTagType } from "#enums/battler-tag-type";
import { Biome } from "#enums/biome";
import { Moves } from "#enums/moves";
import { Species } from "#enums/species";
import { MoveUsedEvent } from "#app/events/battle-scene";
import { Stat, type BattleStat, type EffectiveStat, BATTLE_STATS, EFFECTIVE_STATS, getStatKey } from "#app/enums/stat";
import { PartyStatusCurePhase } from "#app/phases/party-status-cure-phase";
import { BattleEndPhase } from "#app/phases/battle-end-phase";
import { MoveEndPhase } from "#app/phases/move-end-phase";
import { MovePhase } from "#app/phases/move-phase";
import { NewBattlePhase } from "#app/phases/new-battle-phase";
import { PokemonHealPhase } from "#app/phases/pokemon-heal-phase";
import { StatStageChangePhase } from "#app/phases/stat-stage-change-phase";
import { SwitchPhase } from "#app/phases/switch-phase";
import { SwitchSummonPhase } from "#app/phases/switch-summon-phase";
import { SpeciesFormChangeRevertWeatherFormTrigger } from "./pokemon-forms";
import { NumberHolder } from "#app/utils";
import { GameMode } from "#app/game-mode";
import { applyChallenges, ChallengeType } from "./challenge";

export enum MoveCategory {
  PHYSICAL,
  SPECIAL,
  STATUS
}

export enum MoveTarget {
  /** {@link https://bulbapedia.bulbagarden.net/wiki/Category:Moves_that_target_the_user Moves that target the User} */
  USER,
  OTHER,
  ALL_OTHERS,
  NEAR_OTHER,
  /** {@link https://bulbapedia.bulbagarden.net/wiki/Category:Moves_that_target_all_adjacent_Pok%C3%A9mon Moves that target all adjacent Pokemon} */
  ALL_NEAR_OTHERS,
  NEAR_ENEMY,
  /** {@link https://bulbapedia.bulbagarden.net/wiki/Category:Moves_that_target_all_adjacent_foes Moves that target all adjacent foes} */
  ALL_NEAR_ENEMIES,
  RANDOM_NEAR_ENEMY,
  ALL_ENEMIES,
  /** {@link https://bulbapedia.bulbagarden.net/wiki/Category:Counterattacks Counterattacks} */
  ATTACKER,
  /** {@link https://bulbapedia.bulbagarden.net/wiki/Category:Moves_that_target_one_adjacent_ally Moves that target one adjacent ally} */
  NEAR_ALLY,
  ALLY,
  USER_OR_NEAR_ALLY,
  USER_AND_ALLIES,
  /** {@link https://bulbapedia.bulbagarden.net/wiki/Category:Moves_that_target_all_Pok%C3%A9mon Moves that target all Pokemon} */
  ALL,
  USER_SIDE,
  /** {@link https://bulbapedia.bulbagarden.net/wiki/Category:Entry_hazard-creating_moves Entry hazard-creating moves} */
  ENEMY_SIDE,
  BOTH_SIDES,
  PARTY,
  CURSE
}

export enum MoveFlags {
  NONE              = 0,
  MAKES_CONTACT     = 1 << 0,
  IGNORE_PROTECT    = 1 << 1,
  IGNORE_VIRTUAL    = 1 << 2,
  SOUND_BASED       = 1 << 3,
  HIDE_USER         = 1 << 4,
  HIDE_TARGET       = 1 << 5,
  BITING_MOVE       = 1 << 6,
  PULSE_MOVE        = 1 << 7,
  PUNCHING_MOVE     = 1 << 8,
  SLICING_MOVE      = 1 << 9,
  /**
   * Indicates a move should be affected by {@linkcode Abilities.RECKLESS}
   * @see {@linkcode Move.recklessMove()}
   */
  RECKLESS_MOVE     = 1 << 10,
  BALLBOMB_MOVE     = 1 << 11,
  POWDER_MOVE       = 1 << 12,
  DANCE_MOVE        = 1 << 13,
  WIND_MOVE         = 1 << 14,
  TRIAGE_MOVE       = 1 << 15,
  IGNORE_ABILITIES  = 1 << 16,
  /**
   * Enables all hits of a multi-hit move to be accuracy checked individually
   */
  CHECK_ALL_HITS   = 1 << 17,
  /**
   * Indicates a move is able to be redirected to allies in a double battle if the attacker faints
   */
  REDIRECT_COUNTER = 1 << 18,
}

type MoveConditionFunc = (user: Pokemon, target: Pokemon, move: Move) => boolean;
type UserMoveConditionFunc = (user: Pokemon, move: Move) => boolean;

export default class Move implements Localizable {
  public id: Moves;
  public name: string;
  private _type: Type;
  private _category: MoveCategory;
  public moveTarget: MoveTarget;
  public power: integer;
  public accuracy: integer;
  public pp: integer;
  public effect: string;
  public chance: integer;
  public priority: integer;
  public generation: integer;
  public attrs: MoveAttr[];
  private conditions: MoveCondition[];
  private flags: integer;
  private nameAppend: string;

  constructor(id: Moves, type: Type, category: MoveCategory, defaultMoveTarget: MoveTarget, power: integer, accuracy: integer, pp: integer, chance: integer, priority: integer, generation: integer) {
    this.id = id;

    this.nameAppend = "";
    this._type = type;
    this._category = category;
    this.moveTarget = defaultMoveTarget;
    this.power = power;
    this.accuracy = accuracy;
    this.pp = pp;
    this.chance = chance;
    this.priority = priority;
    this.generation = generation;

    this.attrs = [];
    this.conditions = [];

    this.flags = 0;
    if (defaultMoveTarget === MoveTarget.USER) {
      this.setFlag(MoveFlags.IGNORE_PROTECT, true);
    }
    if (category === MoveCategory.PHYSICAL) {
      this.setFlag(MoveFlags.MAKES_CONTACT, true);
    }

    this.localize();
  }

  get type() {
    return this._type;
  }
  get category() {
    return this._category;
  }

  localize(): void {
    const i18nKey = Moves[this.id].split("_").filter(f => f).map((f, i) => i ? `${f[0]}${f.slice(1).toLowerCase()}` : f.toLowerCase()).join("") as unknown as string;

    this.name = this.id ? `${i18next.t(`move:${i18nKey}.name`)}${this.nameAppend}` : "";
    this.effect = this.id ? `${i18next.t(`move:${i18nKey}.effect`)}${this.nameAppend}` : "";
  }

  /**
   * Get all move attributes that match `attrType`
   * @param attrType any attribute that extends {@linkcode MoveAttr}
   * @returns Array of attributes that match `attrType`, Empty Array if none match.
   */
  getAttrs<T extends MoveAttr>(attrType: Constructor<T>): T[] {
    return this.attrs.filter((a): a is T => a instanceof attrType);
  }

  /**
   * Check if a move has an attribute that matches `attrType`
   * @param attrType any attribute that extends {@linkcode MoveAttr}
   * @returns true if the move has attribute `attrType`
   */
  hasAttr<T extends MoveAttr>(attrType: Constructor<T>): boolean {
    return this.attrs.some((attr) => attr instanceof attrType);
  }

  /**
   * Takes as input a boolean function and returns the first MoveAttr in attrs that matches true
   * @param attrPredicate
   * @returns the first {@linkcode MoveAttr} element in attrs that makes the input function return true
   */
  findAttr(attrPredicate: (attr: MoveAttr) => boolean): MoveAttr {
    return this.attrs.find(attrPredicate)!; // TODO: is the bang correct?
  }

  /**
   * Adds a new MoveAttr to the move (appends to the attr array)
   * if the MoveAttr also comes with a condition, also adds that to the conditions array: {@linkcode MoveCondition}
   * @param AttrType {@linkcode MoveAttr} the constructor of a MoveAttr class
   * @param args the args needed to instantiate a the given class
   * @returns the called object {@linkcode Move}
   */
  attr<T extends Constructor<MoveAttr>>(AttrType: T, ...args: ConstructorParameters<T>): this {
    const attr = new AttrType(...args);
    this.attrs.push(attr);
    let attrCondition = attr.getCondition();
    if (attrCondition) {
      if (typeof attrCondition === "function") {
        attrCondition = new MoveCondition(attrCondition);
      }
      this.conditions.push(attrCondition);
    }

    return this;
  }

  /**
   * Adds a new MoveAttr to the move (appends to the attr array)
   * if the MoveAttr also comes with a condition, also adds that to the conditions array: {@linkcode MoveCondition}
   * Almost identical to {@link attr}, except you are passing in a MoveAttr object, instead of a constructor and it's arguments
   * @param attrAdd {@linkcode MoveAttr} the attribute to add
   * @returns the called object {@linkcode Move}
   */
  addAttr(attrAdd: MoveAttr): this {
    this.attrs.push(attrAdd);
    let attrCondition = attrAdd.getCondition();
    if (attrCondition) {
      if (typeof attrCondition === "function") {
        attrCondition = new MoveCondition(attrCondition);
      }
      this.conditions.push(attrCondition);
    }

    return this;
  }

  /**
   * Sets the move target of this move
   * @param moveTarget {@linkcode MoveTarget} the move target to set
   * @returns the called object {@linkcode Move}
   */
  target(moveTarget: MoveTarget): this {
    this.moveTarget = moveTarget;
    return this;
  }

  /**
   * Getter function that returns if this Move has a MoveFlag
   * @param flag {@linkcode MoveFlags} to check
   * @returns boolean
   */
  hasFlag(flag: MoveFlags): boolean {
    // internally it is taking the bitwise AND (MoveFlags are represented as bit-shifts) and returning False if result is 0 and true otherwise
    return !!(this.flags & flag);
  }

  /**
   * Getter function that returns if the move hits multiple targets
   * @returns boolean
   */
  isMultiTarget(): boolean {
    switch (this.moveTarget) {
    case MoveTarget.ALL_OTHERS:
    case MoveTarget.ALL_NEAR_OTHERS:
    case MoveTarget.ALL_NEAR_ENEMIES:
    case MoveTarget.ALL_ENEMIES:
    case MoveTarget.USER_AND_ALLIES:
    case MoveTarget.ALL:
    case MoveTarget.USER_SIDE:
    case MoveTarget.ENEMY_SIDE:
    case MoveTarget.BOTH_SIDES:
      return true;
    }
    return false;
  }

  /**
   * Getter function that returns if the move targets itself or an ally
   * @returns boolean
   */

  isAllyTarget(): boolean {
    switch (this.moveTarget) {
    case MoveTarget.USER:
    case MoveTarget.NEAR_ALLY:
    case MoveTarget.ALLY:
    case MoveTarget.USER_OR_NEAR_ALLY:
    case MoveTarget.USER_AND_ALLIES:
    case MoveTarget.USER_SIDE:
      return true;
    }
    return false;
  }

  /**
   * Checks if the move is immune to certain types.
   * Currently looks at cases of Grass types with powder moves and Dark types with moves affected by Prankster.
   * @param {Pokemon} user the source of this move
   * @param {Pokemon} target the target of this move
   * @param {Type} type the type of the move's target
   * @returns boolean
   */
  isTypeImmune(user: Pokemon, target: Pokemon, type: Type): boolean {
    if (this.moveTarget === MoveTarget.USER) {
      return false;
    }

    switch (type) {
    case Type.GRASS:
      if (this.hasFlag(MoveFlags.POWDER_MOVE)) {
        return true;
      }
      break;
    case Type.DARK:
      if (user.hasAbility(Abilities.PRANKSTER) && this.category === MoveCategory.STATUS && (user.isPlayer() !== target.isPlayer())) {
        return true;
      }
      break;
    }
    return false;
  }

  /**
   * Adds a move condition to the move
   * @param condition {@linkcode MoveCondition} or {@linkcode MoveConditionFunc}, appends to conditions array a new MoveCondition object
   * @returns the called object {@linkcode Move}
   */
  condition(condition: MoveCondition | MoveConditionFunc): this {
    if (typeof condition === "function") {
      condition = new MoveCondition(condition as MoveConditionFunc);
    }
    this.conditions.push(condition);

    return this;
  }

  /**
   * Marks the move as "partial": appends texts to the move name
   * @returns the called object {@linkcode Move}
   */
  partial(): this {
    this.nameAppend += " (P)";
    return this;
  }

  /**
   * Marks the move as "unimplemented": appends texts to the move name
   * @returns the called object {@linkcode Move}
   */
  unimplemented(): this {
    this.nameAppend += " (N)";
    return this;
  }

  /**
   * Sets the flags of the move
   * @param flag {@linkcode MoveFlags}
   * @param on a boolean, if True, then "ORs" the flag onto existing ones, if False then "XORs" the flag onto existing ones
   */
  private setFlag(flag: MoveFlags, on: boolean): void {
    // bitwise OR and bitwise XOR respectively
    if (on) {
      this.flags |= flag;
    } else {
      this.flags ^= flag;
    }
  }

  /**
   * Sets the {@linkcode MoveFlags.MAKES_CONTACT} flag for the calling Move
   * @param makesContact The value (boolean) to set the flag to
   * @returns The {@linkcode Move} that called this function
   */
  makesContact(makesContact: boolean = true): this { // TODO: is true the correct default?
    this.setFlag(MoveFlags.MAKES_CONTACT, makesContact);
    return this;
  }

  /**
   * Sets the {@linkcode MoveFlags.IGNORE_PROTECT} flag for the calling Move
   * @param ignoresProtect The value (boolean) to set the flag to
   * example: @see {@linkcode Moves.CURSE}
   * @returns The {@linkcode Move} that called this function
   */
  ignoresProtect(ignoresProtect: boolean = true): this { // TODO: is `true` the correct default?
    this.setFlag(MoveFlags.IGNORE_PROTECT, ignoresProtect);
    return this;
  }

  /**
   * Sets the {@linkcode MoveFlags.IGNORE_VIRTUAL} flag for the calling Move
   * @param ignoresVirtual The value (boolean) to set the flag to
   * example: @see {@linkcode Moves.NATURE_POWER}
   * @returns The {@linkcode Move} that called this function
   */
  ignoresVirtual(ignoresVirtual: boolean = true): this { // TODO: is `true` the correct default?
    this.setFlag(MoveFlags.IGNORE_VIRTUAL, ignoresVirtual);
    return this;
  }

  /**
   * Sets the {@linkcode MoveFlags.SOUND_BASED} flag for the calling Move
   * @param soundBased The value (boolean) to set the flag to
   * example: @see {@linkcode Moves.UPROAR}
   * @returns The {@linkcode Move} that called this function
   */
  soundBased(soundBased: boolean = true): this { // TODO: is `true` the correct default?
    this.setFlag(MoveFlags.SOUND_BASED, soundBased);
    return this;
  }

  /**
   * Sets the {@linkcode MoveFlags.HIDE_USER} flag for the calling Move
   * @param hidesUser The value (boolean) to set the flag to
   * example: @see {@linkcode Moves.TELEPORT}
   * @returns The {@linkcode Move} that called this function
   */
  hidesUser(hidesUser: boolean = true): this { // TODO: is `true` the correct default?
    this.setFlag(MoveFlags.HIDE_USER, hidesUser);
    return this;
  }

  /**
   * Sets the {@linkcode MoveFlags.HIDE_TARGET} flag for the calling Move
   * @param hidesTarget The value (boolean) to set the flag to
   * example: @see {@linkcode Moves.WHIRLWIND}
   * @returns The {@linkcode Move} that called this function
   */
  hidesTarget(hidesTarget: boolean = true): this { // TODO: is `true` the correct default?
    this.setFlag(MoveFlags.HIDE_TARGET, hidesTarget);
    return this;
  }

  /**
   * Sets the {@linkcode MoveFlags.BITING_MOVE} flag for the calling Move
   * @param bitingMove The value (boolean) to set the flag to
   * example: @see {@linkcode Moves.BITE}
   * @returns The {@linkcode Move} that called this function
   */
  bitingMove(bitingMove: boolean = true): this { // TODO: is `true` the correct default?
    this.setFlag(MoveFlags.BITING_MOVE, bitingMove);
    return this;
  }

  /**
   * Sets the {@linkcode MoveFlags.PULSE_MOVE} flag for the calling Move
   * @param pulseMove The value (boolean) to set the flag to
   * example: @see {@linkcode Moves.WATER_PULSE}
   * @returns The {@linkcode Move} that called this function
   */
  pulseMove(pulseMove: boolean = true): this { // TODO: is `true` the correct default?
    this.setFlag(MoveFlags.PULSE_MOVE, pulseMove);
    return this;
  }

  /**
   * Sets the {@linkcode MoveFlags.PUNCHING_MOVE} flag for the calling Move
   * @param punchingMove The value (boolean) to set the flag to
   * example: @see {@linkcode Moves.DRAIN_PUNCH}
   * @returns The {@linkcode Move} that called this function
   */
  punchingMove(punchingMove: boolean = true): this { // TODO: is `true` the correct default?
    this.setFlag(MoveFlags.PUNCHING_MOVE, punchingMove);
    return this;
  }

  /**
   * Sets the {@linkcode MoveFlags.SLICING_MOVE} flag for the calling Move
   * @param slicingMove The value (boolean) to set the flag to
   * example: @see {@linkcode Moves.X_SCISSOR}
   * @returns The {@linkcode Move} that called this function
   */
  slicingMove(slicingMove: boolean = true): this { // TODO: is `true` the correct default?
    this.setFlag(MoveFlags.SLICING_MOVE, slicingMove);
    return this;
  }

  /**
   * Sets the {@linkcode MoveFlags.RECKLESS_MOVE} flag for the calling Move
   * @see {@linkcode Abilities.RECKLESS}
   * @param recklessMove The value to set the flag to
   * @returns The {@linkcode Move} that called this function
   */
  recklessMove(recklessMove: boolean = true): this { // TODO: is `true` the correct default?
    this.setFlag(MoveFlags.RECKLESS_MOVE, recklessMove);
    return this;
  }

  /**
   * Sets the {@linkcode MoveFlags.BALLBOMB_MOVE} flag for the calling Move
   * @param ballBombMove The value (boolean) to set the flag to
   * example: @see {@linkcode Moves.ELECTRO_BALL}
   * @returns The {@linkcode Move} that called this function
   */
  ballBombMove(ballBombMove: boolean = true): this { // TODO: is `true` the correct default?
    this.setFlag(MoveFlags.BALLBOMB_MOVE, ballBombMove);
    return this;
  }

  /**
   * Sets the {@linkcode MoveFlags.POWDER_MOVE} flag for the calling Move
   * @param powderMove The value (boolean) to set the flag to
   * example: @see {@linkcode Moves.STUN_SPORE}
   * @returns The {@linkcode Move} that called this function
   */
  powderMove(powderMove: boolean = true): this { // TODO: is `true` the correct default?
    this.setFlag(MoveFlags.POWDER_MOVE, powderMove);
    return this;
  }

  /**
   * Sets the {@linkcode MoveFlags.DANCE_MOVE} flag for the calling Move
   * @param danceMove The value (boolean) to set the flag to
   * example: @see {@linkcode Moves.PETAL_DANCE}
   * @returns The {@linkcode Move} that called this function
   */
  danceMove(danceMove: boolean = true): this { // TODO: is `true` the correct default?
    this.setFlag(MoveFlags.DANCE_MOVE, danceMove);
    return this;
  }

  /**
   * Sets the {@linkcode MoveFlags.WIND_MOVE} flag for the calling Move
   * @param windMove The value (boolean) to set the flag to
   * example: @see {@linkcode Moves.HURRICANE}
   * @returns The {@linkcode Move} that called this function
   */
  windMove(windMove: boolean = true): this { // TODO: is `true` the correct default?
    this.setFlag(MoveFlags.WIND_MOVE, windMove);
    return this;
  }

  /**
   * Sets the {@linkcode MoveFlags.TRIAGE_MOVE} flag for the calling Move
   * @param triageMove The value (boolean) to set the flag to
   * example: @see {@linkcode Moves.ABSORB}
   * @returns The {@linkcode Move} that called this function
   */
  triageMove(triageMove: boolean = true): this { // TODO: is `true` the correct default?
    this.setFlag(MoveFlags.TRIAGE_MOVE, triageMove);
    return this;
  }

  /**
   * Sets the {@linkcode MoveFlags.IGNORE_ABILITIES} flag for the calling Move
   * @param ignoresAbilities sThe value (boolean) to set the flag to
   * example: @see {@linkcode Moves.SUNSTEEL_STRIKE}
   * @returns The {@linkcode Move} that called this function
   */
  ignoresAbilities(ignoresAbilities: boolean = true): this { // TODO: is `true` the correct default?
    this.setFlag(MoveFlags.IGNORE_ABILITIES, ignoresAbilities);
    return this;
  }

  /**
   * Sets the {@linkcode MoveFlags.CHECK_ALL_HITS} flag for the calling Move
   * @param checkAllHits The value (boolean) to set the flag to
   * example: @see {@linkcode Moves.TRIPLE_AXEL}
   * @returns The {@linkcode Move} that called this function
   */
  checkAllHits(checkAllHits: boolean = true): this { // TODO: is `true` the correct default?
    this.setFlag(MoveFlags.CHECK_ALL_HITS, checkAllHits);
    return this;
  }

  /**
   * Sets the {@linkcode MoveFlags.REDIRECT_COUNTER} flag for the calling Move
   * @param redirectCounter The value (boolean) to set the flag to
   * example: @see {@linkcode Moves.METAL_BURST}
   * @returns The {@linkcode Move} that called this function
   */
  redirectCounter(redirectCounter: boolean = true): this { // TODO: is `true` the correct default?
    this.setFlag(MoveFlags.REDIRECT_COUNTER, redirectCounter);
    return this;
  }

  /**
   * Checks if the move flag applies to the pokemon(s) using/receiving the move
   * @param flag {@linkcode MoveFlags} MoveFlag to check on user and/or target
   * @param user {@linkcode Pokemon} the Pokemon using the move
   * @param target {@linkcode Pokemon} the Pokemon receiving the move
   * @returns boolean
   */
  checkFlag(flag: MoveFlags, user: Pokemon, target: Pokemon | null): boolean {
    // special cases below, eg: if the move flag is MAKES_CONTACT, and the user pokemon has an ability that ignores contact (like "Long Reach"), then overrides and move does not make contact
    switch (flag) {
    case MoveFlags.MAKES_CONTACT:
      if (user.hasAbilityWithAttr(IgnoreContactAbAttr)) {
        return false;
      }
      break;
    case MoveFlags.IGNORE_ABILITIES:
      if (user.hasAbilityWithAttr(MoveAbilityBypassAbAttr)) {
        const abilityEffectsIgnored = new Utils.BooleanHolder(false);
        applyAbAttrs(MoveAbilityBypassAbAttr, user, abilityEffectsIgnored, false, this);
        if (abilityEffectsIgnored.value) {
          return true;
        }
      }
      break;
    case MoveFlags.IGNORE_PROTECT:
      if (user.hasAbilityWithAttr(IgnoreProtectOnContactAbAttr) &&
          this.checkFlag(MoveFlags.MAKES_CONTACT, user, target)) {
        return true;
      }
      break;
    }

    return !!(this.flags & flag);
  }

  /**
   * Applies each {@linkcode MoveCondition} of this move to the params
   * @param user {@linkcode Pokemon} to apply conditions to
   * @param target {@linkcode Pokemon} to apply conditions to
   * @param move {@linkcode Move} to apply conditions to
   * @returns boolean: false if any of the apply()'s return false, else true
   */
  applyConditions(user: Pokemon, target: Pokemon, move: Move): boolean {
    for (const condition of this.conditions) {
      if (!condition.apply(user, target, move)) {
        return false;
      }
    }

    return true;
  }

  /**
   * Sees if, given the target pokemon, a move fails on it (by looking at each {@linkcode MoveAttr} of this move
   * @param user {@linkcode Pokemon} using the move
   * @param target {@linkcode Pokemon} receiving the move
   * @param move {@linkcode Move} using the move
   * @param cancelled {@linkcode Utils.BooleanHolder} to hold boolean value
   * @returns string of the failed text, or null
   */
  getFailedText(user: Pokemon, target: Pokemon, move: Move, cancelled: Utils.BooleanHolder): string | null {
    for (const attr of this.attrs) {
      const failedText = attr.getFailedText(user, target, move, cancelled);
      if (failedText !== null) {
        return failedText;
      }
    }
    return null;
  }

  /**
   * Calculates the userBenefitScore across all the attributes and conditions
   * @param user {@linkcode Pokemon} using the move
   * @param target {@linkcode Pokemon} receiving the move
   * @param move {@linkcode Move} using the move
   * @returns integer representing the total benefitScore
   */
  getUserBenefitScore(user: Pokemon, target: Pokemon, move: Move): integer {
    let score = 0;

    for (const attr of this.attrs) {
      score += attr.getUserBenefitScore(user, target, move);
    }

    for (const condition of this.conditions) {
      score += condition.getUserBenefitScore(user, target, move);
    }

    return score;
  }

  /**
   * Calculates the targetBenefitScore across all the attributes
   * @param user {@linkcode Pokemon} using the move
   * @param target {@linkcode Pokemon} receiving the move
   * @param move {@linkcode Move} using the move
   * @returns integer representing the total benefitScore
   */
  getTargetBenefitScore(user: Pokemon, target: Pokemon, move: Move): integer {
    let score = 0;

    for (const attr of this.attrs) {
      // conditionals to check if the move is self targeting (if so then you are applying the move to yourself, not the target)
      score += attr.getTargetBenefitScore(user, !attr.selfTarget ? target : user, move) * (target !== user && attr.selfTarget ? -1 : 1);
    }

    return score;
  }

  /**
   * Calculates the accuracy of a move in battle based on various conditions and attributes.
   *
   * @param user {@linkcode Pokemon} The Pokémon using the move.
   * @param target {@linkcode Pokemon} The Pokémon being targeted by the move.
   * @returns The calculated accuracy of the move.
   */
  calculateBattleAccuracy(user: Pokemon, target: Pokemon, simulated: boolean = false) {
    const moveAccuracy = new Utils.NumberHolder(this.accuracy);

    applyMoveAttrs(VariableAccuracyAttr, user, target, this, moveAccuracy);
    applyPreDefendAbAttrs(WonderSkinAbAttr, target, user, this, { value: false }, simulated, moveAccuracy);

    if (moveAccuracy.value === -1) {
      return moveAccuracy.value;
    }

    const isOhko = this.hasAttr(OneHitKOAccuracyAttr);

    if (!isOhko) {
      user.scene.applyModifiers(PokemonMoveAccuracyBoosterModifier, user.isPlayer(), user, moveAccuracy);
    }

    if (user.scene.arena.weather?.weatherType === WeatherType.FOG) {
      /**
       *  The 0.9 multiplier is PokeRogue-only implementation, Bulbapedia uses 3/5
       *  See Fog {@link https://bulbapedia.bulbagarden.net/wiki/Fog}
       */
      moveAccuracy.value = Math.floor(moveAccuracy.value * 0.9);
    }

    if (!isOhko && user.scene.arena.getTag(ArenaTagType.GRAVITY)) {
      moveAccuracy.value = Math.floor(moveAccuracy.value * 1.67);
    }

    return moveAccuracy.value;
  }

  /**
   * Calculates the power of a move in battle based on various conditions and attributes.
   *
   * @param source {@linkcode Pokemon} The Pokémon using the move.
   * @param target {@linkcode Pokemon} The Pokémon being targeted by the move.
   * @returns The calculated power of the move.
   */
  calculateBattlePower(source: Pokemon, target: Pokemon, simulated: boolean = false): number {
    if (this.category === MoveCategory.STATUS) {
      return -1;
    }

    const power = new Utils.NumberHolder(this.power);
    const typeChangeMovePowerMultiplier = new Utils.NumberHolder(1);

    applyPreAttackAbAttrs(MoveTypeChangeAbAttr, source, target, this, true, null, typeChangeMovePowerMultiplier);

    const sourceTeraType = source.getTeraType();
    if (sourceTeraType !== Type.UNKNOWN && sourceTeraType === this.type && power.value < 60 && this.priority <= 0 && !this.hasAttr(MultiHitAttr) && !source.scene.findModifier(m => m instanceof PokemonMultiHitModifier && m.pokemonId === source.id)) {
      power.value = 60;
    }

    applyPreAttackAbAttrs(VariableMovePowerAbAttr, source, target, this, simulated, power);

    if (source.getAlly()) {
      applyPreAttackAbAttrs(AllyMoveCategoryPowerBoostAbAttr, source.getAlly(), target, this, simulated, power);
    }

    const fieldAuras = new Set(
      source.scene.getField(true)
        .map((p) => p.getAbilityAttrs(FieldMoveTypePowerBoostAbAttr) as FieldMoveTypePowerBoostAbAttr[])
        .flat(),
    );
    for (const aura of fieldAuras) {
      // The only relevant values are `move` and the `power` holder
      aura.applyPreAttack(null, null, simulated, null, this, [power]);
    }

    const alliedField: Pokemon[] = source instanceof PlayerPokemon ? source.scene.getPlayerField() : source.scene.getEnemyField();
    alliedField.forEach(p => applyPreAttackAbAttrs(UserFieldMoveTypePowerBoostAbAttr, p, target, this, simulated, power));

    power.value *= typeChangeMovePowerMultiplier.value;

    const typeBoost = source.findTag(t => t instanceof TypeBoostTag && t.boostedType === this.type) as TypeBoostTag;
    if (typeBoost) {
      power.value *= typeBoost.boostValue;
    }

    if (source.scene.arena.getTerrainType() === TerrainType.GRASSY && target.isGrounded() && this.type === Type.GROUND && this.moveTarget === MoveTarget.ALL_NEAR_OTHERS) {
      power.value /= 2;
    }

    applyMoveAttrs(VariablePowerAttr, source, target, this, power);

    source.scene.applyModifiers(PokemonMultiHitModifier, source.isPlayer(), source, new Utils.IntegerHolder(0), power);

    if (!this.hasAttr(TypelessAttr)) {
      source.scene.arena.applyTags(WeakenMoveTypeTag, this.type, power);
      source.scene.applyModifiers(AttackTypeBoosterModifier, source.isPlayer(), source, this.type, power);
    }

    if (source.getTag(HelpingHandTag)) {
      power.value *= 1.5;
    }

    return power.value;
  }
}

export class AttackMove extends Move {
  constructor(id: Moves, type: Type, category: MoveCategory, power: integer, accuracy: integer, pp: integer, chance: integer, priority: integer, generation: integer) {
    super(id, type, category, MoveTarget.NEAR_OTHER, power, accuracy, pp, chance, priority, generation);

    /**
     * {@link https://bulbapedia.bulbagarden.net/wiki/Freeze_(status_condition)}
     * > All damaging Fire-type moves can now thaw a frozen target, regardless of whether or not they have a chance to burn;
     */
    if (this.type === Type.FIRE) {
      this.addAttr(new HealStatusEffectAttr(false, StatusEffect.FREEZE));
    }
  }

  getTargetBenefitScore(user: Pokemon, target: Pokemon, move: Move): integer {
    let ret = super.getTargetBenefitScore(user, target, move);

    let attackScore = 0;

    const effectiveness = target.getAttackTypeEffectiveness(this.type, user);
    attackScore = Math.pow(effectiveness - 1, 2) * effectiveness < 1 ? -2 : 2;
    if (attackScore) {
      if (this.category === MoveCategory.PHYSICAL) {
        const atk = new Utils.IntegerHolder(user.getEffectiveStat(Stat.ATK, target));
        applyMoveAttrs(VariableAtkAttr, user, target, move, atk);
        if (atk.value > user.getEffectiveStat(Stat.SPATK, target)) {
          const statRatio = user.getEffectiveStat(Stat.SPATK, target) / atk.value;
          if (statRatio <= 0.75) {
            attackScore *= 2;
          } else if (statRatio <= 0.875) {
            attackScore *= 1.5;
          }
        }
      } else {
        const spAtk = new Utils.IntegerHolder(user.getEffectiveStat(Stat.SPATK, target));
        applyMoveAttrs(VariableAtkAttr, user, target, move, spAtk);
        if (spAtk.value > user.getEffectiveStat(Stat.ATK, target)) {
          const statRatio = user.getEffectiveStat(Stat.ATK, target) / spAtk.value;
          if (statRatio <= 0.75) {
            attackScore *= 2;
          } else if (statRatio <= 0.875) {
            attackScore *= 1.5;
          }
        }
      }

      const power = new Utils.NumberHolder(this.power);
      applyMoveAttrs(VariablePowerAttr, user, target, move, power);

      attackScore += Math.floor(power.value / 5);
    }

    ret -= attackScore;

    return ret;
  }
}

export class StatusMove extends Move {
  constructor(id: Moves, type: Type, accuracy: integer, pp: integer, chance: integer, priority: integer, generation: integer) {
    super(id, type, MoveCategory.STATUS, MoveTarget.NEAR_OTHER, -1, accuracy, pp, chance, priority, generation);
  }
}

export class SelfStatusMove extends Move {
  constructor(id: Moves, type: Type, accuracy: integer, pp: integer, chance: integer, priority: integer, generation: integer) {
    super(id, type, MoveCategory.STATUS, MoveTarget.USER, -1, accuracy, pp, chance, priority, generation);
  }
}

/**
 * Base class defining all {@linkcode Move} Attributes
 * @abstract
 * @see {@linkcode apply}
 */
export abstract class MoveAttr {
  /** Should this {@linkcode Move} target the user? */
  public selfTarget: boolean;

  constructor(selfTarget: boolean = false) {
    this.selfTarget = selfTarget;
  }

  /**
   * Applies move attributes
   * @see {@linkcode applyMoveAttrsInternal}
   * @virtual
   * @param user {@linkcode Pokemon} using the move
   * @param target {@linkcode Pokemon} target of the move
   * @param move {@linkcode Move} with this attribute
   * @param args Set of unique arguments needed by this attribute
   * @returns true if application of the ability succeeds
   */
  apply(user: Pokemon | null, target: Pokemon | null, move: Move, args: any[]): boolean | Promise<boolean> {
    return true;
  }

  /**
   * @virtual
   * @returns the {@linkcode MoveCondition} or {@linkcode MoveConditionFunc} for this {@linkcode Move}
   */
  getCondition(): MoveCondition | MoveConditionFunc | null {
    return null;
  }

  /**
   * @virtual
   * @param user {@linkcode Pokemon} using the move
   * @param target {@linkcode Pokemon} target of the move
   * @param move {@linkcode Move} with this attribute
   * @param cancelled {@linkcode Utils.BooleanHolder} which stores if the move should fail
   * @returns the string representing failure of this {@linkcode Move}
   */
  getFailedText(user: Pokemon, target: Pokemon, move: Move, cancelled: Utils.BooleanHolder): string | null {
    return null;
  }

  /**
   * Used by the Enemy AI to rank an attack based on a given user
   * @see {@linkcode EnemyPokemon.getNextMove}
   * @virtual
   */
  getUserBenefitScore(user: Pokemon, target: Pokemon, move: Move): integer {
    return 0;
  }

  /**
   * Used by the Enemy AI to rank an attack based on a given target
   * @see {@linkcode EnemyPokemon.getNextMove}
   * @virtual
   */
  getTargetBenefitScore(user: Pokemon, target: Pokemon, move: Move): integer {
    return 0;
  }
}

export enum MoveEffectTrigger {
  PRE_APPLY,
  POST_APPLY,
  HIT,
  /** Triggers one time after all target effects have applied */
  POST_TARGET,
}

/** Base class defining all Move Effect Attributes
 * @extends MoveAttr
 * @see {@linkcode apply}
 */
export class MoveEffectAttr extends MoveAttr {
  /** Defines when this effect should trigger in the move's effect order
   * @see {@linkcode phases.MoveEffectPhase.start}
   */
  public trigger: MoveEffectTrigger;
  /** Should this effect only apply on the first hit? */
  public firstHitOnly: boolean;
  /** Should this effect only apply on the last hit? */
  public lastHitOnly: boolean;
  /** Should this effect only apply on the first target hit? */
  public firstTargetOnly: boolean;

  constructor(selfTarget?: boolean, trigger?: MoveEffectTrigger, firstHitOnly: boolean = false, lastHitOnly: boolean = false, firstTargetOnly: boolean = false) {
    super(selfTarget);
    this.trigger = trigger !== undefined ? trigger : MoveEffectTrigger.POST_APPLY;
    this.firstHitOnly = firstHitOnly;
    this.lastHitOnly = lastHitOnly;
    this.firstTargetOnly = firstTargetOnly;
  }

  /**
   * Determines whether the {@linkcode Move}'s effects are valid to {@linkcode apply}
   * @virtual
   * @param user {@linkcode Pokemon} using the move
   * @param target {@linkcode Pokemon} target of the move
   * @param move {@linkcode Move} with this attribute
   * @param args Set of unique arguments needed by this attribute
   * @returns true if basic application of the ability attribute should be possible
   */
  canApply(user: Pokemon, target: Pokemon, move: Move, args?: any[]) {
    return !! (this.selfTarget ? user.hp && !user.getTag(BattlerTagType.FRENZY) : target.hp)
           && (this.selfTarget || !target.getTag(BattlerTagType.PROTECTED) ||
                move.checkFlag(MoveFlags.IGNORE_PROTECT, user, target));
  }

  /** Applies move effects so long as they are able based on {@linkcode canApply} */
  apply(user: Pokemon, target: Pokemon, move: Move, args?: any[]): boolean | Promise<boolean> {
    return this.canApply(user, target, move, args);
  }

  /**
   * Gets the used move's additional effect chance.
   * If user's ability has MoveEffectChanceMultiplierAbAttr or IgnoreMoveEffectsAbAttr modifies the base chance.
   * @param user {@linkcode Pokemon} using this move
   * @param target {@linkcode Pokemon} target of this move
   * @param move {@linkcode Move} being used
   * @param selfEffect {@linkcode Boolean} if move targets user.
   * @returns Move chance value.
   */
  getMoveChance(user: Pokemon, target: Pokemon, move: Move, selfEffect?: Boolean, showAbility?: Boolean): integer {
    const moveChance = new Utils.NumberHolder(move.chance);
    applyAbAttrs(MoveEffectChanceMultiplierAbAttr, user, null, false, moveChance, move, target, selfEffect, showAbility);
    if (!selfEffect) {
      applyPreDefendAbAttrs(IgnoreMoveEffectsAbAttr, target, user, null, null, false, moveChance);
    }
    return moveChance.value;
  }
}

/**
 * Base class defining all Move Header attributes.
 * Move Header effects apply at the beginning of a turn before any moves are resolved.
 * They can be used to apply effects to the field (e.g. queueing a message) or to the user
 * (e.g. adding a battler tag).
 */
export class MoveHeaderAttr extends MoveAttr {
  constructor() {
    super(true);
  }
}

/**
 * Header attribute to queue a message at the beginning of a turn.
 * @see {@link MoveHeaderAttr}
 */
export class MessageHeaderAttr extends MoveHeaderAttr {
  private message: string | ((user: Pokemon, move: Move) => string);

  constructor(message: string | ((user: Pokemon, move: Move) => string)) {
    super();
    this.message = message;
  }

  apply(user: Pokemon, target: Pokemon, move: Move, args: any[]): boolean {
    const message = typeof this.message === "string"
      ? this.message
      : this.message(user, move);

    if (message) {
      user.scene.queueMessage(message);
      return true;
    }
    return false;
  }
}

/**
 * Header attribute to add a battler tag to the user at the beginning of a turn.
 * @see {@linkcode MoveHeaderAttr}
 */
export class AddBattlerTagHeaderAttr extends MoveHeaderAttr {
  private tagType: BattlerTagType;

  constructor(tagType: BattlerTagType) {
    super();
    this.tagType = tagType;
  }

  apply(user: Pokemon, target: Pokemon, move: Move, args: any[]): boolean {
    user.addTag(this.tagType);
    return true;
  }
}

/**
 * Header attribute to implement the "charge phase" of Beak Blast at the
 * beginning of a turn.
 * @see {@link https://bulbapedia.bulbagarden.net/wiki/Beak_Blast_(move) | Beak Blast}
 * @see {@linkcode BeakBlastChargingTag}
 */
export class BeakBlastHeaderAttr extends AddBattlerTagHeaderAttr {
  /** Required to initialize Beak Blast's charge animation correctly */
  public chargeAnim = ChargeAnim.BEAK_BLAST_CHARGING;

  constructor() {
    super(BattlerTagType.BEAK_BLAST_CHARGING);
  }
}

export class PreMoveMessageAttr extends MoveAttr {
  private message: string | ((user: Pokemon, target: Pokemon, move: Move) => string);

  constructor(message: string | ((user: Pokemon, target: Pokemon, move: Move) => string)) {
    super();
    this.message = message;
  }

  apply(user: Pokemon, target: Pokemon, move: Move, args: any[]): boolean {
    const message = typeof this.message === "string"
      ? this.message as string
      : this.message(user, target, move);
    if (message) {
      user.scene.queueMessage(message, 500);
      return true;
    }
    return false;
  }
}

/**
 * Attribute for Status moves that take attack type effectiveness
 * into consideration (i.e. {@linkcode https://bulbapedia.bulbagarden.net/wiki/Thunder_Wave_(move) | Thunder Wave})
 * @extends MoveAttr
 */
export class RespectAttackTypeImmunityAttr extends MoveAttr { }

export class IgnoreOpponentStatStagesAttr extends MoveAttr {
  apply(user: Pokemon, target: Pokemon, move: Move, args: any[]): boolean {
    (args[0] as Utils.BooleanHolder).value = true;

    return true;
  }
}

export class HighCritAttr extends MoveAttr {
  apply(user: Pokemon, target: Pokemon, move: Move, args: any[]): boolean {
    (args[0] as Utils.IntegerHolder).value++;

    return true;
  }

  getUserBenefitScore(user: Pokemon, target: Pokemon, move: Move): integer {
    return 3;
  }
}

export class CritOnlyAttr extends MoveAttr {
  apply(user: Pokemon, target: Pokemon, move: Move, args: any[]): boolean {
    (args[0] as Utils.BooleanHolder).value = true;

    return true;
  }

  getUserBenefitScore(user: Pokemon, target: Pokemon, move: Move): integer {
    return 5;
  }
}

export class FixedDamageAttr extends MoveAttr {
  private damage: integer;

  constructor(damage: integer) {
    super();

    this.damage = damage;
  }

  apply(user: Pokemon, target: Pokemon, move: Move, args: any[]): boolean {
    (args[0] as Utils.IntegerHolder).value = this.getDamage(user, target, move);

    return true;
  }

  getDamage(user: Pokemon, target: Pokemon, move: Move): integer {
    return this.damage;
  }
}

export class UserHpDamageAttr extends FixedDamageAttr {
  constructor() {
    super(0);
  }

  apply(user: Pokemon, target: Pokemon, move: Move, args: any[]): boolean {
    (args[0] as Utils.IntegerHolder).value = user.hp;

    return true;
  }
}

export class TargetHalfHpDamageAttr extends FixedDamageAttr {
  constructor() {
    super(0);
  }

  apply(user: Pokemon, target: Pokemon, move: Move, args: any[]): boolean {
    (args[0] as Utils.IntegerHolder).value = Utils.toDmgValue(target.hp / 2);

    return true;
  }

  getTargetBenefitScore(user: Pokemon, target: Pokemon, move: Move): number {
    return target.getHpRatio() > 0.5 ? Math.floor(((target.getHpRatio() - 0.5) * -24) + 4) : -20;
  }
}

export class MatchHpAttr extends FixedDamageAttr {
  constructor() {
    super(0);
  }

  apply(user: Pokemon, target: Pokemon, move: Move, args: any[]): boolean {
    (args[0] as Utils.IntegerHolder).value = target.hp - user.hp;

    return true;
  }

  getCondition(): MoveConditionFunc {
    return (user, target, move) => user.hp <= target.hp;
  }

  // TODO
  /*getUserBenefitScore(user: Pokemon, target: Pokemon, move: Move): integer {
    return 0;
  }*/
}

type MoveFilter = (move: Move) => boolean;

export class CounterDamageAttr extends FixedDamageAttr {
  private moveFilter: MoveFilter;
  private multiplier: number;

  constructor(moveFilter: MoveFilter, multiplier: integer) {
    super(0);

    this.moveFilter = moveFilter;
    this.multiplier = multiplier;
  }

  apply(user: Pokemon, target: Pokemon, move: Move, args: any[]): boolean {
    const damage = user.turnData.attacksReceived.filter(ar => this.moveFilter(allMoves[ar.move])).reduce((total: integer, ar: AttackMoveResult) => total + ar.damage, 0);
    (args[0] as Utils.IntegerHolder).value = Utils.toDmgValue(damage * this.multiplier);

    return true;
  }

  getCondition(): MoveConditionFunc {
    return (user, target, move) => !!user.turnData.attacksReceived.filter(ar => this.moveFilter(allMoves[ar.move])).length;
  }
}

export class LevelDamageAttr extends FixedDamageAttr {
  constructor() {
    super(0);
  }

  getDamage(user: Pokemon, target: Pokemon, move: Move): number {
    return user.level;
  }
}

export class RandomLevelDamageAttr extends FixedDamageAttr {
  constructor() {
    super(0);
  }

  getDamage(user: Pokemon, target: Pokemon, move: Move): number {
    return Utils.toDmgValue(user.level * (user.randSeedIntRange(50, 150) * 0.01));
  }
}

export class ModifiedDamageAttr extends MoveAttr {
  apply(user: Pokemon, target: Pokemon, move: Move, args: any[]): boolean {
    const initialDamage = args[0] as Utils.IntegerHolder;
    initialDamage.value = this.getModifiedDamage(user, target, move, initialDamage.value);

    return true;
  }

  getModifiedDamage(user: Pokemon, target: Pokemon, move: Move, damage: integer): integer {
    return damage;
  }
}

export class SurviveDamageAttr extends ModifiedDamageAttr {
  getModifiedDamage(user: Pokemon, target: Pokemon, move: Move, damage: number): number {
    return Math.min(damage, target.hp - 1);
  }

  getCondition(): MoveConditionFunc {
    return (user, target, move) => target.hp > 1;
  }

  getUserBenefitScore(user: Pokemon, target: Pokemon, move: Move): integer {
    return target.hp > 1 ? 0 : -20;
  }
}

export class RecoilAttr extends MoveEffectAttr {
  private useHp: boolean;
  private damageRatio: number;
  private unblockable: boolean;

  constructor(useHp: boolean = false, damageRatio: number = 0.25, unblockable: boolean = false) {
    super(true, MoveEffectTrigger.POST_APPLY, false, true);

    this.useHp = useHp;
    this.damageRatio = damageRatio;
    this.unblockable = unblockable;
  }

  apply(user: Pokemon, target: Pokemon, move: Move, args: any[]): boolean {
    if (!super.apply(user, target, move, args)) {
      return false;
    }

    const cancelled = new Utils.BooleanHolder(false);
    if (!this.unblockable) {
      applyAbAttrs(BlockRecoilDamageAttr, user, cancelled);
      applyAbAttrs(BlockNonDirectDamageAbAttr, user, cancelled);
    }

    if (cancelled.value) {
      return false;
    }

    const damageValue = (!this.useHp ? user.turnData.damageDealt : user.getMaxHp()) * this.damageRatio;
    const minValue = user.turnData.damageDealt ? 1 : 0;
    const recoilDamage = Utils.toDmgValue(damageValue, minValue);
    if (!recoilDamage) {
      return false;
    }

    if (cancelled.value) {
      return false;
    }

    user.damageAndUpdate(recoilDamage, HitResult.OTHER, false, true, true);
    user.scene.queueMessage(i18next.t("moveTriggers:hitWithRecoil", {pokemonName: getPokemonNameWithAffix(user)}));
    user.turnData.damageTaken += recoilDamage;

    return true;
  }

  getUserBenefitScore(user: Pokemon, target: Pokemon, move: Move): integer {
    return Math.floor((move.power / 5) / -4);
  }
}


/**
 * Attribute used for moves which self KO the user regardless if the move hits a target
 * @extends MoveEffectAttr
 * @see {@linkcode apply}
 **/
export class SacrificialAttr extends MoveEffectAttr {
  constructor() {
    super(true, MoveEffectTrigger.POST_TARGET);
  }

  /**
   * Deals damage to the user equal to their current hp
   * @param user {@linkcode Pokemon} that used the move
   * @param target {@linkcode Pokemon} target of the move
   * @param move {@linkcode Move} with this attribute
   * @param args N/A
   * @returns true if the function succeeds
   **/
  apply(user: Pokemon, target: Pokemon, move: Move, args: any[]): boolean {
    user.damageAndUpdate(user.hp, HitResult.OTHER, false, true, true);
	  user.turnData.damageTaken += user.hp;

    return true;
  }

  getUserBenefitScore(user: Pokemon, target: Pokemon, move: Move): integer {
    if (user.isBoss()) {
      return -20;
    }
    return Math.ceil(((1 - user.getHpRatio()) * 10 - 10) * (target.getAttackTypeEffectiveness(move.type, user) - 0.5));
  }
}

/**
 * Attribute used for moves which self KO the user but only if the move hits a target
 * @extends MoveEffectAttr
 * @see {@linkcode apply}
 **/
export class SacrificialAttrOnHit extends MoveEffectAttr {
  constructor() {
    super(true, MoveEffectTrigger.HIT);
  }

  /**
   * Deals damage to the user equal to their current hp if the move lands
   * @param user {@linkcode Pokemon} that used the move
   * @param target {@linkcode Pokemon} target of the move
   * @param move {@linkcode Move} with this attribute
   * @param args N/A
   * @returns true if the function succeeds
   **/
  apply(user: Pokemon, target: Pokemon, move: Move, args: any[]): boolean {
    // If the move fails to hit a target, then the user does not faint and the function returns false
    if (!super.apply(user, target, move, args)) {
      return false;
    }

    user.damageAndUpdate(user.hp, HitResult.OTHER, false, true, true);
    user.turnData.damageTaken += user.hp;

    return true;
  }

  getUserBenefitScore(user: Pokemon, target: Pokemon, move: Move): integer {
    if (user.isBoss()) {
      return -20;
    }
    return Math.ceil(((1 - user.getHpRatio()) * 10 - 10) * (target.getAttackTypeEffectiveness(move.type, user) - 0.5));
  }
}

/**
 * Attribute used for moves which cut the user's Max HP in half.
 * Triggers using {@linkcode MoveEffectTrigger.POST_TARGET}.
 * @extends MoveEffectAttr
 * @see {@linkcode apply}
 */
export class HalfSacrificialAttr extends MoveEffectAttr {
  constructor() {
    super(true, MoveEffectTrigger.POST_TARGET);
  }

  /**
   * Cut's the user's Max HP in half and displays the appropriate recoil message
   * @param user {@linkcode Pokemon} that used the move
   * @param target N/A
   * @param move {@linkcode Move} with this attribute
   * @param args N/A
   * @returns true if the function succeeds
   */
  apply(user: Pokemon, target: Pokemon, move: Move, args: any[]): boolean {
    if (!super.apply(user, target, move, args)) {
      return false;
    }

    const cancelled = new Utils.BooleanHolder(false);
    // Check to see if the Pokemon has an ability that blocks non-direct damage
    applyAbAttrs(BlockNonDirectDamageAbAttr, user, cancelled);
    if (!cancelled.value) {
      user.damageAndUpdate(Utils.toDmgValue(user.getMaxHp()/2), HitResult.OTHER, false, true, true);
      user.scene.queueMessage(i18next.t("moveTriggers:cutHpPowerUpMove", {pokemonName: getPokemonNameWithAffix(user)})); // Queue recoil message
    }
    return true;
  }

  getUserBenefitScore(user: Pokemon, target: Pokemon, move: Move): integer {
    if (user.isBoss()) {
      return -10;
    }
    return Math.ceil(((1 - user.getHpRatio()/2) * 10 - 10) * (target.getAttackTypeEffectiveness(move.type, user) - 0.5));
  }
}

export enum MultiHitType {
  _2,
  _2_TO_5,
  _3,
  _10,
  BEAT_UP,
}

/**
 * Heals the user or target by {@linkcode healRatio} depending on the value of {@linkcode selfTarget}
 * @extends MoveEffectAttr
 * @see {@linkcode apply}
 */
export class HealAttr extends MoveEffectAttr {
  /** The percentage of {@linkcode Stat.HP} to heal */
  private healRatio: number;
  /** Should an animation be shown? */
  private showAnim: boolean;

  constructor(healRatio?: number, showAnim?: boolean, selfTarget?: boolean) {
    super(selfTarget === undefined || selfTarget);

    this.healRatio = healRatio || 1;
    this.showAnim = !!showAnim;
  }

  apply(user: Pokemon, target: Pokemon, move: Move, args: any[]): boolean {
    this.addHealPhase(this.selfTarget ? user : target, this.healRatio);
    return true;
  }

  /**
   * Creates a new {@linkcode PokemonHealPhase}.
   * This heals the target and shows the appropriate message.
   */
  addHealPhase(target: Pokemon, healRatio: number) {
    target.scene.unshiftPhase(new PokemonHealPhase(target.scene, target.getBattlerIndex(),
      Utils.toDmgValue(target.getMaxHp() * healRatio), i18next.t("moveTriggers:healHp", {pokemonName: getPokemonNameWithAffix(target)}), true, !this.showAnim));
  }

  getTargetBenefitScore(user: Pokemon, target: Pokemon, move: Move): integer {
    const score = ((1 - (this.selfTarget ? user : target).getHpRatio()) * 20) - this.healRatio * 10;
    return Math.round(score / (1 - this.healRatio / 2));
  }
}

/**
 * Cures the user's party of non-volatile status conditions, ie. Heal Bell, Aromatherapy
 * @extends MoveEffectAttr
 * @see {@linkcode apply}
 */
export class PartyStatusCureAttr extends MoveEffectAttr {
  /** Message to display after using move */
  private message: string;
  /** Skips mons with this ability, ie. Soundproof */
  private abilityCondition: Abilities;

  constructor(message: string | null, abilityCondition: Abilities) {
    super();

    this.message = message!; // TODO: is this bang correct?
    this.abilityCondition = abilityCondition;
  }

  //The same as MoveEffectAttr.canApply, except it doesn't check for the target's HP.
  canApply(user: Pokemon, target: Pokemon, move: Move, args: any[]) {
    const isTargetValid =
      (this.selfTarget && user.hp && !user.getTag(BattlerTagType.FRENZY)) ||
      (!this.selfTarget && (!target.getTag(BattlerTagType.PROTECTED) || move.hasFlag(MoveFlags.IGNORE_PROTECT)));
    return !!isTargetValid;
  }

  apply(user: Pokemon, target: Pokemon, move: Move, args: any[]): boolean {
    if (!this.canApply(user, target, move, args)) {
      return false;
    }
    this.addPartyCurePhase(user);
    return true;
  }

  addPartyCurePhase(user: Pokemon) {
    user.scene.unshiftPhase(new PartyStatusCurePhase(user.scene, user, this.message, this.abilityCondition));
  }
}

/**
 * Applies damage to the target's ally equal to 1/16 of that ally's max HP.
 * @extends MoveEffectAttr
 */
export class FlameBurstAttr extends MoveEffectAttr {
  /**
   * @param user - n/a
   * @param target - The target Pokémon.
   * @param move - n/a
   * @param args - n/a
   * @returns A boolean indicating whether the effect was successfully applied.
   */
  apply(user: Pokemon, target: Pokemon, move: Move, args: any[]): boolean | Promise<boolean> {
    const targetAlly = target.getAlly();
    const cancelled = new Utils.BooleanHolder(false);

    if (targetAlly) {
      applyAbAttrs(BlockNonDirectDamageAbAttr, targetAlly, cancelled);
    }

    if (cancelled.value || !targetAlly) {
      return false;
    }

    targetAlly.damageAndUpdate(Math.max(1, Math.floor(1/16 * targetAlly.getMaxHp())), HitResult.OTHER);
    return true;
  }

  getTargetBenefitScore(user: Pokemon, target: Pokemon, move: Move): integer {
    return target.getAlly() ? -5 : 0;
  }
}

export class SacrificialFullRestoreAttr extends SacrificialAttr {
  constructor() {
    super();
  }

  apply(user: Pokemon, target: Pokemon, move: Move, args: any[]): boolean {
    if (!super.apply(user, target, move, args)) {
      return false;
    }

    // We don't know which party member will be chosen, so pick the highest max HP in the party
    const maxPartyMemberHp = user.scene.getParty().map(p => p.getMaxHp()).reduce((maxHp: integer, hp: integer) => Math.max(hp, maxHp), 0);

    user.scene.pushPhase(new PokemonHealPhase(user.scene, user.getBattlerIndex(),
      maxPartyMemberHp, i18next.t("moveTriggers:sacrificialFullRestore", {pokemonName: getPokemonNameWithAffix(user)}), true, false, false, true), true);

    return true;
  }

  getUserBenefitScore(user: Pokemon, target: Pokemon, move: Move): integer {
    return -20;
  }

  getCondition(): MoveConditionFunc {
    return (user, target, move) => user.scene.getParty().filter(p => p.isActive()).length > user.scene.currentBattle.getBattlerCount();
  }
}

/**
 * Attribute used for moves which ignore type-based debuffs from weather, namely Hydro Steam.
 * Called during damage calculation after getting said debuff from getAttackTypeMultiplier in the Pokemon class.
 * @extends MoveAttr
 * @see {@linkcode apply}
 */
export class IgnoreWeatherTypeDebuffAttr extends MoveAttr {
  /** The {@linkcode WeatherType} this move ignores */
  public weather: WeatherType;

  constructor(weather: WeatherType) {
    super();
    this.weather = weather;
  }
  /**
   * Changes the type-based weather modifier if this move's power would be reduced by it
   * @param user {@linkcode Pokemon} that used the move
   * @param target N/A
   * @param move {@linkcode Move} with this attribute
   * @param args [0] {@linkcode Utils.NumberHolder} for arenaAttackTypeMultiplier
   * @returns true if the function succeeds
   */
  apply(user: Pokemon, target: Pokemon, move: Move, args: any[]): boolean {
    const weatherModifier=args[0] as Utils.NumberHolder;
    //If the type-based attack power modifier due to weather (e.g. Water moves in Sun) is below 1, set it to 1
    if (user.scene.arena.weather?.weatherType === this.weather) {
      weatherModifier.value = Math.max(weatherModifier.value, 1);
    }
    return true;
  }
}

export abstract class WeatherHealAttr extends HealAttr {
  constructor() {
    super(0.5);
  }

  apply(user: Pokemon, target: Pokemon, move: Move, args: any[]): boolean {
    let healRatio = 0.5;
    if (!user.scene.arena.weather?.isEffectSuppressed(user.scene)) {
      const weatherType = user.scene.arena.weather?.weatherType || WeatherType.NONE;
      healRatio = this.getWeatherHealRatio(weatherType);
    }
    this.addHealPhase(user, healRatio);
    return true;
  }

  abstract getWeatherHealRatio(weatherType: WeatherType): number;
}

export class PlantHealAttr extends WeatherHealAttr {
  getWeatherHealRatio(weatherType: WeatherType): number {
    switch (weatherType) {
    case WeatherType.SUNNY:
    case WeatherType.HARSH_SUN:
      return 2 / 3;
    case WeatherType.RAIN:
    case WeatherType.SANDSTORM:
    case WeatherType.HAIL:
    case WeatherType.SNOW:
    case WeatherType.HEAVY_RAIN:
      return 0.25;
    default:
      return 0.5;
    }
  }
}

export class SandHealAttr extends WeatherHealAttr {
  getWeatherHealRatio(weatherType: WeatherType): number {
    switch (weatherType) {
    case WeatherType.SANDSTORM:
      return 2 / 3;
    default:
      return 0.5;
    }
  }
}

/**
 * Heals the target or the user by either {@linkcode normalHealRatio} or {@linkcode boostedHealRatio}
 * depending on the evaluation of {@linkcode condition}
 * @extends HealAttr
 * @see {@linkcode apply}
 */
export class BoostHealAttr extends HealAttr {
  /** Healing received when {@linkcode condition} is false */
  private normalHealRatio: number;
  /** Healing received when {@linkcode condition} is true */
  private boostedHealRatio: number;
  /** The lambda expression to check against when boosting the healing value */
  private condition?: MoveConditionFunc;

  constructor(normalHealRatio?: number, boostedHealRatio?: number, showAnim?: boolean, selfTarget?: boolean, condition?: MoveConditionFunc) {
    super(normalHealRatio, showAnim, selfTarget);
    this.normalHealRatio = normalHealRatio!; // TODO: is this bang correct?
    this.boostedHealRatio = boostedHealRatio!; // TODO: is this bang correct?
    this.condition = condition;
  }

  /**
   * @param user {@linkcode Pokemon} using the move
   * @param target {@linkcode Pokemon} target of the move
   * @param move {@linkcode Move} with this attribute
   * @param args N/A
   * @returns true if the move was successful
   */
  apply(user: Pokemon, target: Pokemon, move: Move, args: any[]): boolean {
    const healRatio: number = (this.condition ? this.condition(user, target, move) : false) ? this.boostedHealRatio : this.normalHealRatio;
    this.addHealPhase(target, healRatio);
    return true;
  }
}

/**
 * Heals the target only if it is the ally
 * @extends HealAttr
 * @see {@linkcode apply}
 */
export class HealOnAllyAttr extends HealAttr {
  /**
   * @param user {@linkcode Pokemon} using the move
   * @param target {@linkcode Pokemon} target of the move
   * @param move {@linkcode Move} with this attribute
   * @param args N/A
   * @returns true if the function succeeds
   */
  apply(user: Pokemon, target: Pokemon, move: Move, args: any[]): boolean {
    if (user.getAlly() === target) {
      super.apply(user, target, move, args);
      return true;
    }

    return false;
  }
}

/**
 * Heals user as a side effect of a move that hits a target.
 * Healing is based on {@linkcode healRatio} * the amount of damage dealt or a stat of the target.
 * @extends MoveEffectAttr
 * @see {@linkcode apply}
 * @see {@linkcode getUserBenefitScore}
 */
export class HitHealAttr extends MoveEffectAttr {
  private healRatio: number;
  private healStat: EffectiveStat | null;

  constructor(healRatio?: number | null, healStat?: EffectiveStat) {
    super(true, MoveEffectTrigger.HIT);

    this.healRatio = healRatio ?? 0.5;
    this.healStat = healStat ?? null;
  }
  /**
   * Heals the user the determined amount and possibly displays a message about regaining health.
   * If the target has the {@linkcode ReverseDrainAbAttr}, all healing is instead converted
   * to damage to the user.
   * @param user {@linkcode Pokemon} using this move
   * @param target {@linkcode Pokemon} target of this move
   * @param move {@linkcode Move} being used
   * @param args N/A
   * @returns true if the function succeeds
   */
  apply(user: Pokemon, target: Pokemon, move: Move, args: any[]): boolean {
    let healAmount = 0;
    let message = "";
    const reverseDrain = target.hasAbilityWithAttr(ReverseDrainAbAttr, false);
    if (this.healStat !== null) {
      // Strength Sap formula
      healAmount = target.getEffectiveStat(this.healStat);
      message = i18next.t("battle:drainMessage", {pokemonName: getPokemonNameWithAffix(target)});
    } else {
      // Default healing formula used by draining moves like Absorb, Draining Kiss, Bitter Blade, etc.
      healAmount = Utils.toDmgValue(user.turnData.currDamageDealt * this.healRatio);
      message = i18next.t("battle:regainHealth", {pokemonName: getPokemonNameWithAffix(user)});
    }
    if (reverseDrain) {
      if (user.hasAbilityWithAttr(BlockNonDirectDamageAbAttr)) {
        healAmount = 0;
        message = "";
      } else {
        user.turnData.damageTaken += healAmount;
        healAmount = healAmount * -1;
        message = "";
      }
    }
    user.scene.unshiftPhase(new PokemonHealPhase(user.scene, user.getBattlerIndex(), healAmount, message, false, true));
    return true;
  }

  /**
   * Used by the Enemy AI to rank an attack based on a given user
   * @param user {@linkcode Pokemon} using this move
   * @param target {@linkcode Pokemon} target of this move
   * @param move {@linkcode Move} being used
   * @returns an integer. Higher means enemy is more likely to use that move.
   */
  getUserBenefitScore(user: Pokemon, target: Pokemon, move: Move): integer {
    if (this.healStat) {
      const healAmount = target.getEffectiveStat(this.healStat);
      return Math.floor(Math.max(0, (Math.min(1, (healAmount+user.hp)/user.getMaxHp() - 0.33))) / user.getHpRatio());
    }
    return Math.floor(Math.max((1 - user.getHpRatio()) - 0.33, 0) * (move.power / 4));
  }
}

/**
 * Attribute used for moves that change priority in a turn given a condition,
 * e.g. Grassy Glide
 * Called when move order is calculated in {@linkcode TurnStartPhase}.
 * @extends MoveAttr
 * @see {@linkcode apply}
 */
export class IncrementMovePriorityAttr extends MoveAttr {
  /** The condition for a move's priority being incremented */
  private moveIncrementFunc: (pokemon: Pokemon, target:Pokemon, move: Move) => boolean;
  /** The amount to increment priority by, if condition passes. */
  private increaseAmount: integer;

  constructor(moveIncrementFunc: (pokemon: Pokemon, target:Pokemon, move: Move) => boolean, increaseAmount = 1) {
    super();

    this.moveIncrementFunc = moveIncrementFunc;
    this.increaseAmount = increaseAmount;
  }

  /**
   * Increments move priority by set amount if condition passes
   * @param user {@linkcode Pokemon} using this move
   * @param target {@linkcode Pokemon} target of this move
   * @param move {@linkcode Move} being used
   * @param args [0] {@linkcode Utils.IntegerHolder} for move priority.
   * @returns true if function succeeds
   */
  apply(user: Pokemon, target: Pokemon, move: Move, args: any[]): boolean {
    if (!this.moveIncrementFunc(user, target, move)) {
      return false;
    }

    (args[0] as Utils.IntegerHolder).value += this.increaseAmount;
    return true;
  }
}

/**
 * Attribute used for attack moves that hit multiple times per use, e.g. Bullet Seed.
 *
 * Applied at the beginning of {@linkcode MoveEffectPhase}.
 *
 * @extends MoveAttr
 * @see {@linkcode apply}
 */
export class MultiHitAttr extends MoveAttr {
  private multiHitType: MultiHitType;

  constructor(multiHitType?: MultiHitType) {
    super();

    this.multiHitType = multiHitType !== undefined ? multiHitType : MultiHitType._2_TO_5;
  }

  /**
   * Set the hit count of an attack based on this attribute instance's {@linkcode MultiHitType}.
   * If the target has an immunity to this attack's types, the hit count will always be 1.
   *
   * @param user {@linkcode Pokemon} that used the attack
   * @param target {@linkcode Pokemon} targeted by the attack
   * @param move {@linkcode Move} being used
   * @param args [0] {@linkcode Utils.IntegerHolder} storing the hit count of the attack
   * @returns True
   */
  apply(user: Pokemon, target: Pokemon, move: Move, args: any[]): boolean {
    const hitType = new Utils.NumberHolder(this.multiHitType);
    applyMoveAttrs(ChangeMultiHitTypeAttr, user, target, move, hitType);
    this.multiHitType = hitType.value;

    (args[0] as Utils.NumberHolder).value = this.getHitCount(user, target);
    return true;
  }

  getTargetBenefitScore(user: Pokemon, target: Pokemon, move: Move): number {
    return -5;
  }

  /**
   * Calculate the number of hits that an attack should have given this attribute's
   * {@linkcode MultiHitType}.
   *
   * @param user {@linkcode Pokemon} using the attack
   * @param target {@linkcode Pokemon} targeted by the attack
   * @returns The number of hits this attack should deal
   */
  getHitCount(user: Pokemon, target: Pokemon): integer {
    switch (this.multiHitType) {
    case MultiHitType._2_TO_5:
    {
      const rand = user.randSeedInt(16);
      const hitValue = new Utils.IntegerHolder(rand);
      applyAbAttrs(MaxMultiHitAbAttr, user, null, false, hitValue);
      if (hitValue.value >= 10) {
        return 2;
      } else if (hitValue.value >= 4) {
        return 3;
      } else if (hitValue.value >= 2) {
        return 4;
      } else {
        return 5;
      }
    }
    case MultiHitType._2:
      return 2;
    case MultiHitType._3:
      return 3;
    case MultiHitType._10:
      return 10;
    case MultiHitType.BEAT_UP:
      const party = user.isPlayer() ? user.scene.getParty() : user.scene.getEnemyParty();
      // No status means the ally pokemon can contribute to Beat Up
      return party.reduce((total, pokemon) => {
        return total + (pokemon.id === user.id ? 1 : pokemon?.status && pokemon.status.effect !== StatusEffect.NONE ? 0 : 1);
      }, 0);
    }
  }
}

export class ChangeMultiHitTypeAttr extends MoveAttr {
  apply(user: Pokemon, target: Pokemon, move: Move, args: any[]): boolean {
    //const hitType = args[0] as Utils.NumberHolder;
    return false;
  }
}

export class WaterShurikenMultiHitTypeAttr extends ChangeMultiHitTypeAttr {
  apply(user: Pokemon, target: Pokemon, move: Move, args: any[]): boolean {
    if (user.species.speciesId === Species.GRENINJA && user.hasAbility(Abilities.BATTLE_BOND) && user.formIndex === 2) {
      (args[0] as Utils.IntegerHolder).value = MultiHitType._3;
      return true;
    }
    return false;
  }
}

export class StatusEffectAttr extends MoveEffectAttr {
  public effect: StatusEffect;
  public cureTurn: integer | null;
  public overrideStatus: boolean;

  constructor(effect: StatusEffect, selfTarget?: boolean, cureTurn?: integer, overrideStatus?: boolean) {
    super(selfTarget, MoveEffectTrigger.HIT);

    this.effect = effect;
    this.cureTurn = cureTurn!; // TODO: is this bang correct?
    this.overrideStatus = !!overrideStatus;
  }

  apply(user: Pokemon, target: Pokemon, move: Move, args: any[]): boolean {
    const moveChance = this.getMoveChance(user, target, move, this.selfTarget, true);
    const statusCheck = moveChance < 0 || moveChance === 100 || user.randSeedInt(100) < moveChance;
    if (statusCheck) {
      const pokemon = this.selfTarget ? user : target;
      if (pokemon.status) {
        if (this.overrideStatus) {
          pokemon.resetStatus();
        } else {
          return false;
        }
      }

      if (user !== target && target.scene.arena.getTagOnSide(ArenaTagType.SAFEGUARD, target.isPlayer() ? ArenaTagSide.PLAYER : ArenaTagSide.ENEMY)) {
        if (move.category === MoveCategory.STATUS) {
          user.scene.queueMessage(i18next.t("moveTriggers:safeguard", { targetName: getPokemonNameWithAffix(target)}));
        }
        return false;
      }
      if ((!pokemon.status || (pokemon.status.effect === this.effect && moveChance < 0))
        && pokemon.trySetStatus(this.effect, true, user, this.cureTurn)) {
        applyPostAttackAbAttrs(ConfusionOnStatusEffectAbAttr, user, target, move, null, false, this.effect);
        return true;
      }
    }
    return false;
  }

  getTargetBenefitScore(user: Pokemon, target: Pokemon, move: Move): number {
    const moveChance = this.getMoveChance(user, target, move, this.selfTarget, false);
    return !(this.selfTarget ? user : target).status && (this.selfTarget ? user : target).canSetStatus(this.effect, true, false, user) ? Math.floor(moveChance * -0.1) : 0;
  }
}

export class MultiStatusEffectAttr extends StatusEffectAttr {
  public effects: StatusEffect[];

  constructor(effects: StatusEffect[], selfTarget?: boolean, cureTurn?: integer, overrideStatus?: boolean) {
    super(effects[0], selfTarget, cureTurn, overrideStatus);
    this.effects = effects;
  }

  apply(user: Pokemon, target: Pokemon, move: Move, args: any[]): boolean {
    this.effect = Utils.randSeedItem(this.effects);
    const result = super.apply(user, target, move, args);
    return result;
  }

  getTargetBenefitScore(user: Pokemon, target: Pokemon, move: Move): number {
    const moveChance = this.getMoveChance(user, target, move, this.selfTarget, false);
    return !(this.selfTarget ? user : target).status && (this.selfTarget ? user : target).canSetStatus(this.effect, true, false, user) ? Math.floor(moveChance * -0.1) : 0;
  }
}

export class PsychoShiftEffectAttr extends MoveEffectAttr {
  constructor() {
    super(false, MoveEffectTrigger.HIT);
  }

  apply(user: Pokemon, target: Pokemon, move: Move, args: any[]): boolean {
    const statusToApply: StatusEffect | undefined = user.status?.effect ?? (user.hasAbility(Abilities.COMATOSE) ? StatusEffect.SLEEP : undefined);

    if (target.status) {
      return false;
    }
    //@ts-ignore - how can target.status.effect be checked when we return `false` before when it's defined?
    if (!target.status || (target.status.effect === statusToApply && move.chance < 0)) { // TODO: resolve ts-ignore
      const statusAfflictResult = target.trySetStatus(statusToApply, true, user);
      if (statusAfflictResult) {
        if (user.status) {
          user.scene.queueMessage(getStatusEffectHealText(user.status.effect, getPokemonNameWithAffix(user)));
        }
        user.resetStatus();
        user.updateInfo();
      }
      return statusAfflictResult;
    }

    return false;
  }

  getTargetBenefitScore(user: Pokemon, target: Pokemon, move: Move): number {
    return !(this.selfTarget ? user : target).status && (this.selfTarget ? user : target).canSetStatus(user.status?.effect, true, false, user) ? Math.floor(move.chance * -0.1) : 0;
  }
}
/**
 * The following needs to be implemented for Thief
 * "If the user faints due to the target's Ability (Rough Skin or Iron Barbs) or held Rocky Helmet, it cannot remove the target's held item."
 * "If Knock Off causes a Pokémon with the Sticky Hold Ability to faint, it can now remove that Pokémon's held item."
 */
export class StealHeldItemChanceAttr extends MoveEffectAttr {
  private chance: number;

  constructor(chance: number) {
    super(false, MoveEffectTrigger.HIT);
    this.chance = chance;
  }

  apply(user: Pokemon, target: Pokemon, move: Move, args: any[]): Promise<boolean> {
    return new Promise<boolean>(resolve => {
      const rand = Phaser.Math.RND.realInRange(0, 1);
      if (rand >= this.chance) {
        return resolve(false);
      }
      const heldItems = this.getTargetHeldItems(target).filter(i => i.isTransferrable);
      if (heldItems.length) {
        const poolType = target.isPlayer() ? ModifierPoolType.PLAYER : target.hasTrainer() ? ModifierPoolType.TRAINER : ModifierPoolType.WILD;
        const highestItemTier = heldItems.map(m => m.type.getOrInferTier(poolType)).reduce((highestTier, tier) => Math.max(tier!, highestTier), 0); // TODO: is the bang after tier correct?
        const tierHeldItems = heldItems.filter(m => m.type.getOrInferTier(poolType) === highestItemTier);
        const stolenItem = tierHeldItems[user.randSeedInt(tierHeldItems.length)];
        user.scene.tryTransferHeldItemModifier(stolenItem, user, false).then(success => {
          if (success) {
            user.scene.queueMessage(i18next.t("moveTriggers:stoleItem", {pokemonName: getPokemonNameWithAffix(user), targetName: getPokemonNameWithAffix(target), itemName: stolenItem.type.name}));
          }
          resolve(success);
        });
        return;
      }

      resolve(false);
    });
  }

  getTargetHeldItems(target: Pokemon): PokemonHeldItemModifier[] {
    return target.scene.findModifiers(m => m instanceof PokemonHeldItemModifier
      && m.pokemonId === target.id, target.isPlayer()) as PokemonHeldItemModifier[];
  }

  getUserBenefitScore(user: Pokemon, target: Pokemon, move: Move): number {
    const heldItems = this.getTargetHeldItems(target);
    return heldItems.length ? 5 : 0;
  }

  getTargetBenefitScore(user: Pokemon, target: Pokemon, move: Move): number {
    const heldItems = this.getTargetHeldItems(target);
    return heldItems.length ? -5 : 0;
  }
}

/**
 * Removes a random held item (or berry) from target.
 * Used for Incinerate and Knock Off.
 * Not Implemented Cases: (Same applies for Thief)
 * "If the user faints due to the target's Ability (Rough Skin or Iron Barbs) or held Rocky Helmet, it cannot remove the target's held item."
 * "If Knock Off causes a Pokémon with the Sticky Hold Ability to faint, it can now remove that Pokémon's held item."
 */
export class RemoveHeldItemAttr extends MoveEffectAttr {

  /** Optional restriction for item pool to berries only i.e. Differentiating Incinerate and Knock Off */
  private berriesOnly: boolean;

  constructor(berriesOnly: boolean) {
    super(false, MoveEffectTrigger.HIT);
    this.berriesOnly = berriesOnly;
  }

  /**
   *
   * @param user {@linkcode Pokemon} that used the move
   * @param target Target {@linkcode Pokemon} that the moves applies to
   * @param move {@linkcode Move} that is used
   * @param args N/A
   * @returns {boolean} True if an item was removed
   */
  apply(user: Pokemon, target: Pokemon, move: Move, args: any[]): boolean {
    if (!this.berriesOnly && target.isPlayer()) { // "Wild Pokemon cannot knock off Player Pokemon's held items" (See Bulbapedia)
      return false;
    }

    const cancelled = new Utils.BooleanHolder(false);
    applyAbAttrs(BlockItemTheftAbAttr, target, cancelled); // Check for abilities that block item theft

    if (cancelled.value === true) {
      return false;
    }

    // Considers entire transferrable item pool by default (Knock Off). Otherwise berries only if specified (Incinerate).
    let heldItems = this.getTargetHeldItems(target).filter(i => i.isTransferrable);

    if (this.berriesOnly) {
      heldItems = heldItems.filter(m => m instanceof BerryModifier && m.pokemonId === target.id, target.isPlayer());
    }

    if (heldItems.length) {
      const removedItem = heldItems[user.randSeedInt(heldItems.length)];

      // Decrease item amount and update icon
      !--removedItem.stackCount;
      target.scene.updateModifiers(target.isPlayer());

      if (this.berriesOnly) {
        user.scene.queueMessage(i18next.t("moveTriggers:incineratedItem", {pokemonName: getPokemonNameWithAffix(user), targetName: getPokemonNameWithAffix(target), itemName: removedItem.type.name}));
      } else {
        user.scene.queueMessage(i18next.t("moveTriggers:knockedOffItem", {pokemonName: getPokemonNameWithAffix(user), targetName: getPokemonNameWithAffix(target), itemName: removedItem.type.name}));
      }
    }

    return true;
  }

  getTargetHeldItems(target: Pokemon): PokemonHeldItemModifier[] {
    return target.scene.findModifiers(m => m instanceof PokemonHeldItemModifier
      && m.pokemonId === target.id, target.isPlayer()) as PokemonHeldItemModifier[];
  }

  getUserBenefitScore(user: Pokemon, target: Pokemon, move: Move): number {
    const heldItems = this.getTargetHeldItems(target);
    return heldItems.length ? 5 : 0;
  }

  getTargetBenefitScore(user: Pokemon, target: Pokemon, move: Move): number {
    const heldItems = this.getTargetHeldItems(target);
    return heldItems.length ? -5 : 0;
  }
}

/**
 * Attribute that causes targets of the move to eat a berry. Used for Teatime, Stuff Cheeks
 */
export class EatBerryAttr extends MoveEffectAttr {
  protected chosenBerry: BerryModifier | undefined;
  constructor() {
    super(true, MoveEffectTrigger.HIT);
  }
  /**
   * Causes the target to eat a berry.
   * @param user {@linkcode Pokemon} Pokemon that used the move
   * @param target {@linkcode Pokemon} Pokemon that will eat a berry
   * @param move {@linkcode Move} The move being used
   * @param args Unused
   * @returns {boolean} true if the function succeeds
   */
  apply(user: Pokemon, target: Pokemon, move: Move, args: any[]): boolean {
    if (!super.apply(user, target, move, args)) {
      return false;
    }

    const heldBerries = this.getTargetHeldBerries(target);
    if (heldBerries.length <= 0) {
      return false;
    }
    this.chosenBerry = heldBerries[user.randSeedInt(heldBerries.length)];
    const preserve = new Utils.BooleanHolder(false);
    target.scene.applyModifiers(PreserveBerryModifier, target.isPlayer(), target, preserve); // check for berry pouch preservation
    if (!preserve.value) {
      this.reduceBerryModifier(target);
    }
    this.eatBerry(target);
    return true;
  }

  getTargetHeldBerries(target: Pokemon): BerryModifier[] {
    return target.scene.findModifiers(m => m instanceof BerryModifier
      && (m as BerryModifier).pokemonId === target.id, target.isPlayer()) as BerryModifier[];
  }

  reduceBerryModifier(target: Pokemon) {
    if (this.chosenBerry?.stackCount === 1) {
      target.scene.removeModifier(this.chosenBerry, !target.isPlayer());
    } else if (this.chosenBerry !== undefined && this.chosenBerry.stackCount > 1) {
      this.chosenBerry.stackCount--;
    }
    target.scene.updateModifiers(target.isPlayer());
  }

  eatBerry(consumer: Pokemon) {
    getBerryEffectFunc(this.chosenBerry!.berryType)(consumer); // consumer eats the berry
    applyAbAttrs(HealFromBerryUseAbAttr, consumer, new Utils.BooleanHolder(false));
  }
}

/**
 *  Attribute used for moves that steal a random berry from the target. The user then eats the stolen berry.
 *  Used for Pluck & Bug Bite.
 */
export class StealEatBerryAttr extends EatBerryAttr {
  constructor() {
    super();
  }
  /**
   * User steals a random berry from the target and then eats it.
   * @param {Pokemon} user Pokemon that used the move and will eat the stolen berry
   * @param {Pokemon} target Pokemon that will have its berry stolen
   * @param {Move} move Move being used
   * @param {any[]} args Unused
   * @returns {boolean} true if the function succeeds
   */
  apply(user: Pokemon, target: Pokemon, move: Move, args: any[]): boolean {
    const cancelled = new Utils.BooleanHolder(false);
    applyAbAttrs(BlockItemTheftAbAttr, target, cancelled); // check for abilities that block item theft
    if (cancelled.value === true) {
      return false;
    }

    const heldBerries = this.getTargetHeldBerries(target);
    if (heldBerries.length <= 0) {
      return false;
    }
    // if the target has berries, pick a random berry and steal it
    this.chosenBerry = heldBerries[user.randSeedInt(heldBerries.length)];
    const message = i18next.t("battle:stealEatBerry", {pokemonName: user.name, targetName: target.name, berryName: this.chosenBerry.type.name});
    user.scene.queueMessage(message);
    this.reduceBerryModifier(target);
    this.eatBerry(user);
    return true;
  }
}

/**
 * Move attribute that signals that the move should cure a status effect
 * @extends MoveEffectAttr
 * @see {@linkcode apply()}
 */
export class HealStatusEffectAttr extends MoveEffectAttr {
  /** List of Status Effects to cure */
  private effects: StatusEffect[];

  /**
   * @param selfTarget - Whether this move targets the user
   * @param ...effects - List of status effects to cure
   */
  constructor(selfTarget: boolean, ...effects: StatusEffect[]) {
    super(selfTarget, MoveEffectTrigger.POST_APPLY, false, true);

    this.effects = effects;
  }

  /**
   * @param user {@linkcode Pokemon} source of the move
   * @param target {@linkcode Pokemon} target of the move
   * @param move the {@linkcode Move} being used
   * @returns true if the status is cured
   */
  apply(user: Pokemon, target: Pokemon, move: Move, args: any[]): boolean {
    if (!super.apply(user, target, move, args)) {
      return false;
    }

    // Special edge case for shield dust blocking Sparkling Aria curing burn
    const moveTargets = getMoveTargets(user, move.id);
    if (target.hasAbilityWithAttr(IgnoreMoveEffectsAbAttr) && move.id === Moves.SPARKLING_ARIA && moveTargets.targets.length === 1) {
      return false;
    }

    const pokemon = this.selfTarget ? user : target;
    if (pokemon.status && this.effects.includes(pokemon.status.effect)) {
      pokemon.scene.queueMessage(getStatusEffectHealText(pokemon.status.effect, getPokemonNameWithAffix(pokemon)));
      pokemon.resetStatus();
      pokemon.updateInfo();

      return true;
    }

    return false;
  }

  isOfEffect(effect: StatusEffect): boolean {
    return this.effects.includes(effect);
  }

  getUserBenefitScore(user: Pokemon, target: Pokemon, move: Move): integer {
    return user.status ? 10 : 0;
  }
}

export class BypassSleepAttr extends MoveAttr {
  apply(user: Pokemon, target: Pokemon, move: Move, args: any[]): boolean {
    if (user.status?.effect === StatusEffect.SLEEP) {
      user.addTag(BattlerTagType.BYPASS_SLEEP, 1, move.id, user.id);
      return true;
    }

    return false;
  }
}

/**
 * Attribute used for moves that bypass the burn damage reduction of physical moves, currently only facade
 * Called during damage calculation
 * @extends MoveAttr
 * @see {@linkcode apply}
 */
export class BypassBurnDamageReductionAttr extends MoveAttr {
  /** Prevents the move's damage from being reduced by burn
   * @param user N/A
   * @param target N/A
   * @param move {@linkcode Move} with this attribute
   * @param args [0] {@linkcode Utils.BooleanHolder} for burnDamageReductionCancelled
   * @returns true if the function succeeds
   */
  apply(user: Pokemon, target: Pokemon, move: Move, args: any[]): boolean {
    (args[0] as Utils.BooleanHolder).value = true;

    return true;
  }
}

export class WeatherChangeAttr extends MoveEffectAttr {
  private weatherType: WeatherType;

  constructor(weatherType: WeatherType) {
    super();

    this.weatherType = weatherType;
  }

  apply(user: Pokemon, target: Pokemon, move: Move, args: any[]): boolean {
    return user.scene.arena.trySetWeather(this.weatherType, true);
  }

  getCondition(): MoveConditionFunc {
    return (user, target, move) => !user.scene.arena.weather || (user.scene.arena.weather.weatherType !== this.weatherType && !user.scene.arena.weather.isImmutable());
  }
}

export class ClearWeatherAttr extends MoveEffectAttr {
  private weatherType: WeatherType;

  constructor(weatherType: WeatherType) {
    super();

    this.weatherType = weatherType;
  }

  apply(user: Pokemon, target: Pokemon, move: Move, args: any[]): boolean {
    if (user.scene.arena.weather?.weatherType === this.weatherType) {
      return user.scene.arena.trySetWeather(WeatherType.NONE, true);
    }

    return false;
  }
}

export class TerrainChangeAttr extends MoveEffectAttr {
  private terrainType: TerrainType;

  constructor(terrainType: TerrainType) {
    super();

    this.terrainType = terrainType;
  }

  apply(user: Pokemon, target: Pokemon, move: Move, args: any[]): boolean {
    return user.scene.arena.trySetTerrain(this.terrainType, true, true);
  }

  getCondition(): MoveConditionFunc {
    return (user, target, move) => !user.scene.arena.terrain || (user.scene.arena.terrain.terrainType !== this.terrainType);
  }

  getUserBenefitScore(user: Pokemon, target: Pokemon, move: Move): number {
    // TODO: Expand on this
    return user.scene.arena.terrain ? 0 : 6;
  }
}

export class ClearTerrainAttr extends MoveEffectAttr {
  constructor() {
    super();
  }

  apply(user: Pokemon, target: Pokemon, move: Move, args: any[]): boolean {
    return user.scene.arena.trySetTerrain(TerrainType.NONE, true, true);
  }
}

export class OneHitKOAttr extends MoveAttr {
  apply(user: Pokemon, target: Pokemon, move: Move, args: any[]): boolean {
    if (target.isBossImmune()) {
      return false;
    }

    (args[0] as Utils.BooleanHolder).value = true;

    return true;
  }

  getCondition(): MoveConditionFunc {
    return (user, target, move) => {
      const cancelled = new Utils.BooleanHolder(false);
      applyAbAttrs(BlockOneHitKOAbAttr, target, cancelled);
      return !cancelled.value && user.level >= target.level;
    };
  }
}

export class OverrideMoveEffectAttr extends MoveAttr {
  apply(user: Pokemon, target: Pokemon, move: Move, args: any[]): boolean | Promise<boolean> {
    //const overridden = args[0] as Utils.BooleanHolder;
    //const virtual = arg[1] as boolean;
    return true;
  }
}

export class ChargeAttr extends OverrideMoveEffectAttr {
  public chargeAnim: ChargeAnim;
  private chargeText: string;
  private tagType: BattlerTagType | null;
  private chargeEffect: boolean;
  public followUpPriority: integer | null;

  constructor(chargeAnim: ChargeAnim, chargeText: string, tagType?: BattlerTagType | null, chargeEffect: boolean = false) {
    super();

    this.chargeAnim = chargeAnim;
    this.chargeText = chargeText;
    this.tagType = tagType!; // TODO: is this bang correct?
    this.chargeEffect = chargeEffect;
  }

  apply(user: Pokemon, target: Pokemon, move: Move, args: any[]): Promise<boolean> {
    return new Promise(resolve => {
      const lastMove = user.getLastXMoves().find(() => true);
      if (!lastMove || lastMove.move !== move.id || (lastMove.result !== MoveResult.OTHER && lastMove.turn !== user.scene.currentBattle.turn)) {
        (args[0] as Utils.BooleanHolder).value = true;
        new MoveChargeAnim(this.chargeAnim, move.id, user).play(user.scene, () => {
          user.scene.queueMessage(this.chargeText.replace("{TARGET}", getPokemonNameWithAffix(target)).replace("{USER}", getPokemonNameWithAffix(user)));
          if (this.tagType) {
            user.addTag(this.tagType, 1, move.id, user.id);
          }
          if (this.chargeEffect) {
            applyMoveAttrs(MoveEffectAttr, user, target, move);
          }
          user.pushMoveHistory({ move: move.id, targets: [ target.getBattlerIndex() ], result: MoveResult.OTHER });
          user.getMoveQueue().push({ move: move.id, targets: [ target.getBattlerIndex() ], ignorePP: true });
          user.addTag(BattlerTagType.CHARGING, 1, move.id, user.id);
          resolve(true);
        });
      } else {
        user.lapseTag(BattlerTagType.CHARGING);
        resolve(false);
      }
    });
  }

  usedChargeEffect(user: Pokemon, target: Pokemon | null, move: Move): boolean {
    if (!this.chargeEffect) {
      return false;
    }
    // Account for move history being populated when this function is called
    const lastMoves = user.getLastXMoves(2);
    return lastMoves.length === 2 && lastMoves[1].move === move.id && lastMoves[1].result === MoveResult.OTHER;
  }
}

export class SunlightChargeAttr extends ChargeAttr {
  constructor(chargeAnim: ChargeAnim, chargeText: string) {
    super(chargeAnim, chargeText);
  }

  apply(user: Pokemon, target: Pokemon, move: Move, args: any[]): Promise<boolean> {
    return new Promise(resolve => {
      const weatherType = user.scene.arena.weather?.weatherType;
      if (!user.scene.arena.weather?.isEffectSuppressed(user.scene) && (weatherType === WeatherType.SUNNY || weatherType === WeatherType.HARSH_SUN)) {
        resolve(false);
      } else {
        super.apply(user, target, move, args).then(result => resolve(result));
      }
    });
  }
}

export class ElectroShotChargeAttr extends ChargeAttr {
  private statIncreaseApplied: boolean;
  constructor() {
    super(ChargeAnim.ELECTRO_SHOT_CHARGING, i18next.t("moveTriggers:absorbedElectricity", {pokemonName: "{USER}"}), null, true);
    // Add a flag because ChargeAttr skills use themselves twice instead of once over one-to-two turns
    this.statIncreaseApplied = false;
  }

  apply(user: Pokemon, target: Pokemon, move: Move, args: any[]): Promise<boolean> {
    return new Promise(resolve => {
      const weatherType = user.scene.arena.weather?.weatherType;
      if (!user.scene.arena.weather?.isEffectSuppressed(user.scene) && (weatherType === WeatherType.RAIN || weatherType === WeatherType.HEAVY_RAIN)) {
        // Apply the SPATK increase every call when used in the rain
        const statChangeAttr = new StatStageChangeAttr([ Stat.SPATK ], 1, true);
        statChangeAttr.apply(user, target, move, args);
        // After the SPATK is raised, execute the move resolution e.g. deal damage
        resolve(false);
      } else {
        if (!this.statIncreaseApplied) {
          // Apply the SPATK increase only if it hasn't been applied before e.g. on the first turn charge up animation
          const statChangeAttr = new StatStageChangeAttr([ Stat.SPATK ], 1, true);
          statChangeAttr.apply(user, target, move, args);
          // Set the flag to true so that on the following turn it doesn't raise SPATK a second time
          this.statIncreaseApplied = true;
        }
        super.apply(user, target, move, args).then(result => {
          if (!result) {
            // On the second turn, reset the statIncreaseApplied flag without applying the SPATK increase
            this.statIncreaseApplied = false;
          }
          resolve(result);
        });
      }
    });
  }
}

export class DelayedAttackAttr extends OverrideMoveEffectAttr {
  public tagType: ArenaTagType;
  public chargeAnim: ChargeAnim;
  private chargeText: string;

  constructor(tagType: ArenaTagType, chargeAnim: ChargeAnim, chargeText: string) {
    super();

    this.tagType = tagType;
    this.chargeAnim = chargeAnim;
    this.chargeText = chargeText;
  }

  apply(user: Pokemon, target: Pokemon, move: Move, args: any[]): Promise<boolean> {
    return new Promise(resolve => {
      if (args.length < 2 || !args[1]) {
        new MoveChargeAnim(this.chargeAnim, move.id, user).play(user.scene, () => {
          (args[0] as Utils.BooleanHolder).value = true;
          user.scene.queueMessage(this.chargeText.replace("{TARGET}", getPokemonNameWithAffix(target)).replace("{USER}", getPokemonNameWithAffix(user)));
          user.pushMoveHistory({ move: move.id, targets: [ target.getBattlerIndex() ], result: MoveResult.OTHER });
          user.scene.arena.addTag(this.tagType, 3, move.id, user.id, ArenaTagSide.BOTH, false, target.getBattlerIndex());

          resolve(true);
        });
      } else {
        user.scene.ui.showText(i18next.t("moveTriggers:tookMoveAttack", {pokemonName: getPokemonNameWithAffix(user.scene.getPokemonById(target.id) ?? undefined), moveName: move.name}), null, () => resolve(true));
      }
    });
  }
}

export class StatStageChangeAttr extends MoveEffectAttr {
  public stats: BattleStat[];
  public stages: integer;
  private condition: MoveConditionFunc | null;
  private showMessage: boolean;

  constructor(stats: BattleStat[], stages: integer, selfTarget?: boolean, condition?: MoveConditionFunc | null, showMessage: boolean = true, firstHitOnly: boolean = false, moveEffectTrigger: MoveEffectTrigger = MoveEffectTrigger.HIT, firstTargetOnly: boolean = false) {
    super(selfTarget, moveEffectTrigger, firstHitOnly, false, firstTargetOnly);
    this.stats = stats;
    this.stages = stages;
    this.condition = condition!; // TODO: is this bang correct?
    this.showMessage = showMessage;
  }

  apply(user: Pokemon, target: Pokemon, move: Move, args?: any[]): boolean | Promise<boolean> {
    if (!super.apply(user, target, move, args) || (this.condition && !this.condition(user, target, move))) {
      return false;
    }

    const moveChance = this.getMoveChance(user, target, move, this.selfTarget, true);
    if (moveChance < 0 || moveChance === 100 || user.randSeedInt(100) < moveChance) {
      const stages = this.getLevels(user);
      user.scene.unshiftPhase(new StatStageChangePhase(user.scene, (this.selfTarget ? user : target).getBattlerIndex(), this.selfTarget, this.stats, stages, this.showMessage));
      return true;
    }

    return false;
  }

  getLevels(_user: Pokemon): integer {
    return this.stages;
  }

  getTargetBenefitScore(user: Pokemon, target: Pokemon, move: Move): integer {
    let ret = 0;
    const moveLevels = this.getLevels(user);
    for (const stat of this.stats) {
      let levels = moveLevels;
      const statStage = target.getStatStage(stat);
      if (levels > 0) {
        levels = Math.min(statStage + levels, 6) - statStage;
      } else {
        levels = Math.max(statStage + levels, -6) - statStage;
      }
      let noEffect = false;
      switch (stat) {
      case Stat.ATK:
        if (this.selfTarget) {
          noEffect = !user.getMoveset().find(m => m instanceof AttackMove && m.category === MoveCategory.PHYSICAL);
        }
        break;
      case Stat.DEF:
        if (!this.selfTarget) {
          noEffect = !user.getMoveset().find(m => m instanceof AttackMove && m.category === MoveCategory.PHYSICAL);
        }
        break;
      case Stat.SPATK:
        if (this.selfTarget) {
          noEffect = !user.getMoveset().find(m => m instanceof AttackMove && m.category === MoveCategory.SPECIAL);
        }
        break;
      case Stat.SPDEF:
        if (!this.selfTarget) {
          noEffect = !user.getMoveset().find(m => m instanceof AttackMove && m.category === MoveCategory.SPECIAL);
        }
        break;
      }
      if (noEffect) {
        continue;
      }
      ret += (levels * 4) + (levels > 0 ? -2 : 2);
    }
    return ret;
  }
}

export class PostVictoryStatStageChangeAttr extends MoveAttr {
  private stats: BattleStat[];
  private stages: number;
  private condition: MoveConditionFunc | null;
  private showMessage: boolean;

  constructor(stats: BattleStat[], stages: number, selfTarget?: boolean, condition?: MoveConditionFunc, showMessage: boolean = true, firstHitOnly: boolean = false) {
    super();
    this.stats = stats;
    this.stages = stages;
    this.condition = condition!; // TODO: is this bang correct?
    this.showMessage = showMessage;
  }
  applyPostVictory(user: Pokemon, target: Pokemon, move: Move): void {
    if (this.condition && !this.condition(user, target, move)) {
      return;
    }
    const statChangeAttr = new StatStageChangeAttr(this.stats, this.stages, this.showMessage);
    statChangeAttr.apply(user, target, move);
  }
}

export class AcupressureStatStageChangeAttr extends MoveEffectAttr {
  constructor() {
    super();
  }

  apply(user: Pokemon, target: Pokemon, move: Move, args: any[]): boolean | Promise<boolean> {
    const randStats = BATTLE_STATS.filter(s => target.getStatStage(s) < 6);
    if (randStats.length > 0) {
<<<<<<< HEAD
      const boostStat = [randStats[Utils.randSeedInt(randStats.length)]];
      user.scene.unshiftPhase(new StatChangePhase(user.scene, target.getBattlerIndex(), this.selfTarget, boostStat, 2));
=======
      const boostStat = [randStats[Utils.randInt(randStats.length)]];
      user.scene.unshiftPhase(new StatStageChangePhase(user.scene, target.getBattlerIndex(), this.selfTarget, boostStat, 2));
>>>>>>> 666cde94
      return true;
    }
    return false;
  }
}

export class GrowthStatStageChangeAttr extends StatStageChangeAttr {
  constructor() {
    super([ Stat.ATK, Stat.SPATK ], 1, true);
  }

  getLevels(user: Pokemon): number {
    if (!user.scene.arena.weather?.isEffectSuppressed(user.scene)) {
      const weatherType = user.scene.arena.weather?.weatherType;
      if (weatherType === WeatherType.SUNNY || weatherType === WeatherType.HARSH_SUN) {
        return this.stages + 1;
      }
    }
    return this.stages;
  }
}

export class CutHpStatStageBoostAttr extends StatStageChangeAttr {
  private cutRatio: integer;
  private messageCallback: ((user: Pokemon) => void) | undefined;

  constructor(stat: BattleStat[], levels: integer, cutRatio: integer, messageCallback?: ((user: Pokemon) => void) | undefined) {
    super(stat, levels, true, null, true);

    this.cutRatio = cutRatio;
    this.messageCallback = messageCallback;
  }

  apply(user: Pokemon, target: Pokemon, move: Move, args: any[]): Promise<boolean> {
    return new Promise<boolean>(resolve => {
      user.damageAndUpdate(Utils.toDmgValue(user.getMaxHp() / this.cutRatio), HitResult.OTHER, false, true);
      user.updateInfo().then(() => {
        const ret = super.apply(user, target, move, args);
        if (this.messageCallback) {
          this.messageCallback(user);
        }
        resolve(ret);
      });
    });
  }

  getCondition(): MoveConditionFunc {
    return (user, _target, _move) => user.getHpRatio() > 1 / this.cutRatio && this.stats.some(s => user.getStatStage(s) < 6);
  }
}

export class CopyStatsAttr extends MoveEffectAttr {
  apply(user: Pokemon, target: Pokemon, move: Move, args: any[]): boolean {
    if (!super.apply(user, target, move, args)) {
      return false;
    }

    // Copy all stat stages
    for (const s of BATTLE_STATS) {
      user.setStatStage(s, target.getStatStage(s));
    }

    if (target.getTag(BattlerTagType.CRIT_BOOST)) {
      user.addTag(BattlerTagType.CRIT_BOOST, 0, move.id);
    } else {
      user.removeTag(BattlerTagType.CRIT_BOOST);
    }
    target.updateInfo();
    user.updateInfo();
    target.scene.queueMessage(i18next.t("moveTriggers:copiedStatChanges", {pokemonName: getPokemonNameWithAffix(user), targetName: getPokemonNameWithAffix(target)}));

    return true;
  }
}

export class InvertStatsAttr extends MoveEffectAttr {
  apply(user: Pokemon, target: Pokemon, move: Move, args: any[]): boolean {
    if (!super.apply(user, target, move, args)) {
      return false;
    }

    for (const s of BATTLE_STATS) {
      target.setStatStage(s, -target.getStatStage(s));
    }

    target.updateInfo();
    user.updateInfo();

    target.scene.queueMessage(i18next.t("moveTriggers:invertStats", {pokemonName: getPokemonNameWithAffix(target)}));

    return true;
  }
}

export class ResetStatsAttr extends MoveEffectAttr {
  private targetAllPokemon: boolean;
  constructor(targetAllPokemon: boolean) {
    super();
    this.targetAllPokemon = targetAllPokemon;
  }
  apply(user: Pokemon, target: Pokemon, move: Move, args: any[]): boolean {
    if (!super.apply(user, target, move, args)) {
      return false;
    }

    if (this.targetAllPokemon) { // Target all pokemon on the field when Freezy Frost or Haze are used
      const activePokemon = user.scene.getField(true);
      activePokemon.forEach(p => this.resetStats(p));
      target.scene.queueMessage(i18next.t("moveTriggers:statEliminated"));
    } else { // Affects only the single target when Clear Smog is used
      this.resetStats(target);
      target.scene.queueMessage(i18next.t("moveTriggers:resetStats", {pokemonName: getPokemonNameWithAffix(target)}));
    }

    return true;
  }

  resetStats(pokemon: Pokemon) {
    for (const s of BATTLE_STATS) {
      pokemon.setStatStage(s, 0);
    }
    pokemon.updateInfo();
  }
}

/**
 * Attribute used for status moves, specifically Heart, Guard, and Power Swap,
 * that swaps the user's and target's corresponding stat stages.
 * @extends MoveEffectAttr
 * @see {@linkcode apply}
 */
export class SwapStatStagesAttr extends MoveEffectAttr {
  /** The stat stages to be swapped between the user and the target */
  private stats: readonly BattleStat[];

  constructor(stats: readonly BattleStat[]) {
    super();

    this.stats = stats;
  }

  /**
   * For all {@linkcode stats}, swaps the user's and target's corresponding stat
   * stage.
   * @param user the {@linkcode Pokemon} that used the move
   * @param target the {@linkcode Pokemon} that the move was used on
   * @param move N/A
   * @param args N/A
   * @returns true if attribute application succeeds
   */
  apply(user: Pokemon, target: Pokemon, move: Move, args: any []): boolean {
    if (super.apply(user, target, move, args)) {
      for (const s of BATTLE_STATS) {
        const temp = user.getStatStage(s);
        user.setStatStage(s, target.getStatStage(s));
        target.setStatStage(s, temp);
      }

      target.updateInfo();
      user.updateInfo();

      if (this.stats.length === 7) {
        user.scene.queueMessage(i18next.t("moveTriggers:switchedStatChanges", { pokemonName: getPokemonNameWithAffix(user) }));
      } else if (this.stats.length === 2) {
        user.scene.queueMessage(i18next.t("moveTriggers:switchedTwoStatChanges", {
          pokemonName: getPokemonNameWithAffix(user),
          firstStat: i18next.t(getStatKey(this.stats[0])),
          secondStat: i18next.t(getStatKey(this.stats[1]))
        }));
      }
      return true;
    }
    return false;
  }
}

export class HpSplitAttr extends MoveEffectAttr {
  apply(user: Pokemon, target: Pokemon, move: Move, args: any[]): Promise<boolean> {
    return new Promise(resolve => {
      if (!super.apply(user, target, move, args)) {
        return resolve(false);
      }

      const infoUpdates: Promise<void>[] = [];

      const hpValue = Math.floor((target.hp + user.hp) / 2);
      if (user.hp < hpValue) {
        const healing = user.heal(hpValue - user.hp);
        if (healing) {
          user.scene.damageNumberHandler.add(user, healing, HitResult.HEAL);
        }
      } else if (user.hp > hpValue) {
        const damage = user.damage(user.hp - hpValue, true);
        if (damage) {
          user.scene.damageNumberHandler.add(user, damage);
        }
      }
      infoUpdates.push(user.updateInfo());

      if (target.hp < hpValue) {
        const healing = target.heal(hpValue - target.hp);
        if (healing) {
          user.scene.damageNumberHandler.add(user, healing, HitResult.HEAL);
        }
      } else if (target.hp > hpValue) {
        const damage = target.damage(target.hp - hpValue, true);
        if (damage) {
          target.scene.damageNumberHandler.add(target, damage);
        }
      }
      infoUpdates.push(target.updateInfo());

      return Promise.all(infoUpdates).then(() => resolve(true));
    });
  }
}

export class VariablePowerAttr extends MoveAttr {
  apply(user: Pokemon, target: Pokemon, move: Move, args: any[]): boolean {
    //const power = args[0] as Utils.NumberHolder;
    return false;
  }
}

export class LessPPMorePowerAttr extends VariablePowerAttr {
  /**
   * Power up moves when less PP user has
   * @param user {@linkcode Pokemon} using this move
   * @param target {@linkcode Pokemon} target of this move
   * @param move {@linkcode Move} being used
   * @param args [0] {@linkcode Utils.NumberHolder} of power
   * @returns true if the function succeeds
   */
  apply(user: Pokemon, target: Pokemon, move: Move, args: any[]): boolean {
    const ppMax = move.pp;
    const ppUsed = user.moveset.find((m) => m?.moveId === move.id)?.ppUsed!; // TODO: is the bang correct?

    let ppRemains = ppMax - ppUsed;
    /** Reduce to 0 to avoid negative numbers if user has 1PP before attack and target has Ability.PRESSURE */
    if (ppRemains < 0) {
      ppRemains = 0;
    }

    const power = args[0] as Utils.NumberHolder;

    switch (ppRemains) {
    case 0:
      power.value = 200;
      break;
    case 1:
      power.value = 80;
      break;
    case 2:
      power.value = 60;
      break;
    case 3:
      power.value = 50;
      break;
    default:
      power.value = 40;
      break;
    }
    return true;
  }
}

export class MovePowerMultiplierAttr extends VariablePowerAttr {
  private powerMultiplierFunc: (user: Pokemon, target: Pokemon, move: Move) => number;

  constructor(powerMultiplier: (user: Pokemon, target: Pokemon, move: Move) => number) {
    super();

    this.powerMultiplierFunc = powerMultiplier;
  }

  apply(user: Pokemon, target: Pokemon, move: Move, args: any[]): boolean {
    const power = args[0] as Utils.NumberHolder;
    power.value *= this.powerMultiplierFunc(user, target, move);

    return true;
  }
}

/**
 * Helper function to calculate the the base power of an ally's hit when using Beat Up.
 * @param user The Pokemon that used Beat Up.
 * @param allyIndex The party position of the ally contributing to Beat Up.
 * @returns The base power of the Beat Up hit.
 */
const beatUpFunc = (user: Pokemon, allyIndex: number): number => {
  const party = user.isPlayer() ? user.scene.getParty() : user.scene.getEnemyParty();

  for (let i = allyIndex; i < party.length; i++) {
    const pokemon = party[i];

    // The user contributes to Beat Up regardless of status condition.
    // Allies can contribute only if they do not have a non-volatile status condition.
    if (pokemon.id !== user.id && pokemon?.status && pokemon.status.effect !== StatusEffect.NONE) {
      continue;
    }
    return (pokemon.species.getBaseStat(Stat.ATK) / 10) + 5;
  }
  return 0;
};

export class BeatUpAttr extends VariablePowerAttr {

  /**
   * Gets the next party member to contribute to a Beat Up hit, and calculates the base power for it.
   * @param user Pokemon that used the move
   * @param _target N/A
   * @param _move Move with this attribute
   * @param args N/A
   * @returns true if the function succeeds
   */
  apply(user: Pokemon, target: Pokemon, move: Move, args: any[]): boolean {
    const power = args[0] as Utils.NumberHolder;

    const party = user.isPlayer() ? user.scene.getParty() : user.scene.getEnemyParty();
    const allyCount = party.filter(pokemon => {
      return pokemon.id === user.id || !pokemon.status?.effect;
    }).length;
    const allyIndex = (user.turnData.hitCount - user.turnData.hitsLeft) % allyCount;
    power.value = beatUpFunc(user, allyIndex);
    return true;
  }
}

const doublePowerChanceMessageFunc = (user: Pokemon, target: Pokemon, move: Move) => {
  let message: string = "";
  user.scene.executeWithSeedOffset(() => {
    const rand = Utils.randSeedInt(100);
    if (rand < move.chance) {
      message = i18next.t("moveTriggers:goingAllOutForAttack", {pokemonName: getPokemonNameWithAffix(user)});
    }
  }, user.scene.currentBattle.turn << 6, user.scene.waveSeed);
  return message;
};

export class DoublePowerChanceAttr extends VariablePowerAttr {
  apply(user: Pokemon, target: Pokemon, move: Move, args: any[]): boolean {
    let rand: integer;
    user.scene.executeWithSeedOffset(() => rand = Utils.randSeedInt(100), user.scene.currentBattle.turn << 6, user.scene.waveSeed);
    if (rand! < move.chance) {
      const power = args[0] as Utils.NumberHolder;
      power.value *= 2;
      return true;
    }

    return false;
  }
}

export abstract class ConsecutiveUsePowerMultiplierAttr extends MovePowerMultiplierAttr {
  constructor(limit: integer, resetOnFail: boolean, resetOnLimit?: boolean, ...comboMoves: Moves[]) {
    super((user: Pokemon, target: Pokemon, move: Move): number => {
      const moveHistory = user.getLastXMoves(limit + 1).slice(1);

      let count = 0;
      let turnMove: TurnMove | undefined;

      while (((turnMove = moveHistory.shift())?.move === move.id || (comboMoves.length && comboMoves.includes(turnMove?.move!))) && (!resetOnFail || turnMove?.result === MoveResult.SUCCESS)) { // TODO: is this bang correct?
        if (count < (limit - 1)) {
          count++;
        } else if (resetOnLimit) {
          count = 0;
        } else {
          break;
        }
      }

      return this.getMultiplier(count);
    });
  }

  abstract getMultiplier(count: integer): number;
}

export class ConsecutiveUseDoublePowerAttr extends ConsecutiveUsePowerMultiplierAttr {
  getMultiplier(count: number): number {
    return Math.pow(2, count);
  }
}

export class ConsecutiveUseMultiBasePowerAttr extends ConsecutiveUsePowerMultiplierAttr {
  getMultiplier(count: number): number {
    return (count + 1);
  }
}

export class WeightPowerAttr extends VariablePowerAttr {
  apply(user: Pokemon, target: Pokemon, move: Move, args: any[]): boolean {
    const power = args[0] as Utils.NumberHolder;

    const targetWeight = target.getWeight();
    const weightThresholds = [ 10, 25, 50, 100, 200 ];

    let w = 0;
    while (targetWeight >= weightThresholds[w]) {
      if (++w === weightThresholds.length) {
        break;
      }
    }

    power.value = (w + 1) * 20;

    return true;
  }
}

/**
 * Attribute used for Electro Ball move.
 * @extends VariablePowerAttr
 * @see {@linkcode apply}
 **/
export class ElectroBallPowerAttr extends VariablePowerAttr {
  /**
   * Move that deals more damage the faster {@linkcode Stat.SPD}
   * the user is compared to the target.
   * @param user Pokemon that used the move
   * @param target The target of the move
   * @param move Move with this attribute
   * @param args N/A
   * @returns true if the function succeeds
   */
  apply(user: Pokemon, target: Pokemon, move: Move, args: any[]): boolean {
    const power = args[0] as Utils.NumberHolder;

    const statRatio = target.getEffectiveStat(Stat.SPD) / user.getEffectiveStat(Stat.SPD);
    const statThresholds = [ 0.25, 1 / 3, 0.5, 1, -1 ];
    const statThresholdPowers = [ 150, 120, 80, 60, 40 ];

    let w = 0;
    while (w < statThresholds.length - 1 && statRatio > statThresholds[w]) {
      if (++w === statThresholds.length) {
        break;
      }
    }

    power.value = statThresholdPowers[w];
    return true;
  }
}


/**
 * Attribute used for Gyro Ball move.
 * @extends VariablePowerAttr
 * @see {@linkcode apply}
 **/
export class GyroBallPowerAttr extends VariablePowerAttr {
  /**
   * Move that deals more damage the slower {@linkcode Stat.SPD}
   * the user is compared to the target.
   * @param user Pokemon that used the move
   * @param target The target of the move
   * @param move Move with this attribute
   * @param args N/A
   * @returns true if the function succeeds
   */
  apply(user: Pokemon, target: Pokemon, move: Move, args: any[]): boolean {
    const power = args[0] as Utils.NumberHolder;
    const userSpeed = user.getEffectiveStat(Stat.SPD);
    if (userSpeed < 1) {
      // Gen 6+ always have 1 base power
      power.value = 1;
      return true;
    }

    power.value = Math.floor(Math.min(150, 25 * target.getEffectiveStat(Stat.SPD) / userSpeed + 1));
    return true;
  }
}

export class LowHpPowerAttr extends VariablePowerAttr {
  apply(user: Pokemon, target: Pokemon, move: Move, args: any[]): boolean {
    const power = args[0] as Utils.NumberHolder;
    const hpRatio = user.getHpRatio();

    switch (true) {
    case (hpRatio < 0.0417):
      power.value = 200;
      break;
    case (hpRatio < 0.1042):
      power.value = 150;
      break;
    case (hpRatio < 0.2083):
      power.value = 100;
      break;
    case (hpRatio < 0.3542):
      power.value = 80;
      break;
    case (hpRatio < 0.6875):
      power.value = 40;
      break;
    default:
      power.value = 20;
      break;
    }

    return true;
  }
}

export class CompareWeightPowerAttr extends VariablePowerAttr {
  apply(user: Pokemon, target: Pokemon, move: Move, args: any[]): boolean {
    const power = args[0] as Utils.NumberHolder;
    const userWeight = user.getWeight();
    const targetWeight = target.getWeight();

    if (!userWeight || userWeight === 0) {
      return false;
    }

    const relativeWeight = (targetWeight / userWeight) * 100;

    switch (true) {
    case (relativeWeight < 20.01):
      power.value = 120;
      break;
    case (relativeWeight < 25.01):
      power.value = 100;
      break;
    case (relativeWeight < 33.35):
      power.value = 80;
      break;
    case (relativeWeight < 50.01):
      power.value = 60;
      break;
    default:
      power.value = 40;
      break;
    }

    return true;
  }
}

export class HpPowerAttr extends VariablePowerAttr {
  apply(user: Pokemon, target: Pokemon, move: Move, args: any[]): boolean {
    (args[0] as Utils.NumberHolder).value = Utils.toDmgValue(150 * user.getHpRatio());

    return true;
  }
}

/**
 * Attribute used for moves whose base power scales with the opponent's HP
 * Used for Crush Grip, Wring Out, and Hard Press
 * maxBasePower 100 for Hard Press, 120 for others
 */
export class OpponentHighHpPowerAttr extends VariablePowerAttr {
  maxBasePower: number;

  constructor(maxBasePower: number) {
    super();
    this.maxBasePower = maxBasePower;
  }

  /**
   * Changes the base power of the move to be the target's HP ratio times the maxBasePower with a min value of 1
   * @param user n/a
   * @param target the Pokemon being attacked
   * @param move n/a
   * @param args holds the base power of the move at args[0]
   * @returns true
   */
  apply(user: Pokemon, target: Pokemon, move: Move, args: any[]): boolean {
    (args[0] as Utils.NumberHolder).value = Utils.toDmgValue(this.maxBasePower * target.getHpRatio());

    return true;
  }
}

export class FirstAttackDoublePowerAttr extends VariablePowerAttr {
  apply(user: Pokemon, target: Pokemon, move: Move, args: any[]): boolean {
    console.log(target.getLastXMoves(1), target.scene.currentBattle.turn);
    if (!target.getLastXMoves(1).find(m => m.turn === target.scene.currentBattle.turn)) {
      (args[0] as Utils.NumberHolder).value *= 2;
      return true;
    }

    return false;
  }
}


export class TurnDamagedDoublePowerAttr extends VariablePowerAttr {
  apply(user: Pokemon, target: Pokemon, move: Move, args: any[]): boolean {
    if (user.turnData.attacksReceived.find(r => r.damage && r.sourceId === target.id)) {
      (args[0] as Utils.NumberHolder).value *= 2;
      return true;
    }

    return false;
  }
}

const magnitudeMessageFunc = (user: Pokemon, target: Pokemon, move: Move) => {
  let message: string;
  user.scene.executeWithSeedOffset(() => {
    const magnitudeThresholds = [ 5, 15, 35, 65, 75, 95 ];

    const rand = Utils.randSeedInt(100);

    let m = 0;
    for (; m < magnitudeThresholds.length; m++) {
      if (rand < magnitudeThresholds[m]) {
        break;
      }
    }

    message = i18next.t("moveTriggers:magnitudeMessage", {magnitude: m + 4});
  }, user.scene.currentBattle.turn << 6, user.scene.waveSeed);
  return message!;
};

export class MagnitudePowerAttr extends VariablePowerAttr {
  apply(user: Pokemon, target: Pokemon, move: Move, args: any[]): boolean {
    const power = args[0] as Utils.NumberHolder;

    const magnitudeThresholds = [ 5, 15, 35, 65, 75, 95 ];
    const magnitudePowers = [ 10, 30, 50, 70, 90, 100, 110, 150 ];

    let rand: integer;

    user.scene.executeWithSeedOffset(() => rand = Utils.randSeedInt(100), user.scene.currentBattle.turn << 6, user.scene.waveSeed);

    let m = 0;
    for (; m < magnitudeThresholds.length; m++) {
      if (rand! < magnitudeThresholds[m]) {
        break;
      }
    }

    power.value = magnitudePowers[m];

    return true;
  }
}

export class AntiSunlightPowerDecreaseAttr extends VariablePowerAttr {
  apply(user: Pokemon, target: Pokemon, move: Move, args: any[]): boolean {
    if (!user.scene.arena.weather?.isEffectSuppressed(user.scene)) {
      const power = args[0] as Utils.NumberHolder;
      const weatherType = user.scene.arena.weather?.weatherType || WeatherType.NONE;
      switch (weatherType) {
      case WeatherType.RAIN:
      case WeatherType.SANDSTORM:
      case WeatherType.HAIL:
      case WeatherType.SNOW:
      case WeatherType.HEAVY_RAIN:
        power.value *= 0.5;
        return true;
      }
    }

    return false;
  }
}

export class FriendshipPowerAttr extends VariablePowerAttr {
  private invert: boolean;

  constructor(invert?: boolean) {
    super();

    this.invert = !!invert;
  }

  apply(user: Pokemon, target: Pokemon, move: Move, args: any[]): boolean {
    const power = args[0] as Utils.NumberHolder;

    const friendshipPower = Math.floor(Math.min(user instanceof PlayerPokemon ? user.friendship : user.species.baseFriendship, 255) / 2.5);
    power.value = Math.max(!this.invert ? friendshipPower : 102 - friendshipPower, 1);

    return true;
  }
}

export class HitCountPowerAttr extends VariablePowerAttr {
  apply(user: Pokemon, target: Pokemon, move: Move, args: any[]): boolean {
    (args[0] as Utils.NumberHolder).value += Math.min(user.battleData.hitCount, 6) * 50;

    return true;
  }
}

/**
 * Tallies the number of positive stages for a given {@linkcode Pokemon}.
 * @param pokemon The {@linkcode Pokemon} that is being used to calculate the count of positive stats
 * @returns the amount of positive stats
 */
const countPositiveStatStages = (pokemon: Pokemon): number => {
  return pokemon.getStatStages().reduce((total, stat) => (stat && stat > 0) ? total + stat : total, 0);
};

/**
 * Attribute that increases power based on the amount of positive stat stage increases.
 */
export class PositiveStatStagePowerAttr extends VariablePowerAttr {

  /**
   * @param {Pokemon} user The pokemon that is being used to calculate the amount of positive stats
   * @param {Pokemon} target N/A
   * @param {Move} move N/A
   * @param {any[]} args The argument for VariablePowerAttr, accumulates and sets the amount of power multiplied by stats
   * @returns {boolean} Returns true if attribute is applied
   */
  apply(user: Pokemon, target: Pokemon, move: Move, args: any[]): boolean {
    const positiveStatStages: number = countPositiveStatStages(user);

    (args[0] as Utils.NumberHolder).value += positiveStatStages * 20;
    return true;
  }
}

/**
 * Punishment normally has a base power of 60,
 * but gains 20 power for every increased stat stage the target has,
 * up to a maximum of 200 base power in total.
 */
export class PunishmentPowerAttr extends VariablePowerAttr {
  private PUNISHMENT_MIN_BASE_POWER = 60;
  private PUNISHMENT_MAX_BASE_POWER = 200;

  /**
     * @param {Pokemon} user N/A
     * @param {Pokemon} target The pokemon that the move is being used against, as well as calculating the stats for the min/max base power
     * @param {Move} move N/A
     * @param {any[]} args The value that is being changed due to VariablePowerAttr
     * @returns Returns true if attribute is applied
     */
  apply(user: Pokemon, target: Pokemon, move: Move, args: any[]): boolean {
    const positiveStatStages: number = countPositiveStatStages(target);
    (args[0] as Utils.NumberHolder).value = Math.min(
      this.PUNISHMENT_MAX_BASE_POWER,
      this.PUNISHMENT_MIN_BASE_POWER + positiveStatStages * 20
    );
    return true;
  }
}

export class PresentPowerAttr extends VariablePowerAttr {
  apply(user: Pokemon, target: Pokemon, move: Move, args: any[]): boolean {
    /**
     * If this move is multi-hit, and this attribute is applied to any hit
     * other than the first, this move cannot result in a heal.
     */
    const firstHit = (user.turnData.hitCount === user.turnData.hitsLeft);

    const powerSeed = Utils.randSeedInt(firstHit ? 100 : 80);
    if (powerSeed <= 40) {
      (args[0] as Utils.NumberHolder).value = 40;
    } else if (40 < powerSeed && powerSeed <= 70) {
      (args[0] as Utils.NumberHolder).value = 80;
    } else if (70 < powerSeed && powerSeed <= 80) {
      (args[0] as Utils.NumberHolder).value = 120;
    } else if (80 < powerSeed && powerSeed <= 100) {
      // If this move is multi-hit, disable all other hits
      user.stopMultiHit();
      target.scene.unshiftPhase(new PokemonHealPhase(target.scene, target.getBattlerIndex(),
        Utils.toDmgValue(target.getMaxHp() / 4), i18next.t("moveTriggers:regainedHealth", {pokemonName: getPokemonNameWithAffix(target)}), true));
    }

    return true;
  }
}

export class WaterShurikenPowerAttr extends VariablePowerAttr {
  apply(user: Pokemon, target: Pokemon, move: Move, args: any[]): boolean {
    if (user.species.speciesId === Species.GRENINJA && user.hasAbility(Abilities.BATTLE_BOND) && user.formIndex === 2) {
      (args[0] as Utils.IntegerHolder).value = 20;
      return true;
    }
    return false;
  }
}

/**
 * Attribute used to calculate the power of attacks that scale with Stockpile stacks (i.e. Spit Up).
 */
export class SpitUpPowerAttr extends VariablePowerAttr {
  private multiplier: number = 0;

  constructor(multiplier: number) {
    super();
    this.multiplier = multiplier;
  }

  apply(user: Pokemon, target: Pokemon, move: Move, args: any[]): boolean {
    const stockpilingTag = user.getTag(StockpilingTag);

    if (stockpilingTag !== null && stockpilingTag.stockpiledCount > 0) {
      const power = args[0] as Utils.IntegerHolder;
      power.value = this.multiplier * stockpilingTag.stockpiledCount;
      return true;
    }

    return false;
  }
}

/**
 * Attribute used to apply Swallow's healing, which scales with Stockpile stacks.
 * Does NOT remove stockpiled stacks.
 */
export class SwallowHealAttr extends HealAttr {
  apply(user: Pokemon, target: Pokemon, move: Move, args: any[]): boolean {
    const stockpilingTag = user.getTag(StockpilingTag);

    if (stockpilingTag !== null && stockpilingTag?.stockpiledCount > 0) {
      const stockpiled = stockpilingTag.stockpiledCount;
      let healRatio: number;

      if (stockpiled === 1) {
        healRatio = 0.25;
      } else if (stockpiled === 2) {
        healRatio = 0.50;
      } else { // stockpiled >= 3
        healRatio = 1.00;
      }

      if (healRatio) {
        this.addHealPhase(user, healRatio);
        return true;
      }
    }

    return false;
  }
}

const hasStockpileStacksCondition: MoveConditionFunc = (user) => {
  const hasStockpilingTag = user.getTag(StockpilingTag);
  return !!hasStockpilingTag && hasStockpilingTag.stockpiledCount > 0;
};

/**
 * Attribute used for multi-hit moves that increase power in increments of the
 * move's base power for each hit, namely Triple Kick and Triple Axel.
 * @extends VariablePowerAttr
 * @see {@linkcode apply}
 */
export class MultiHitPowerIncrementAttr extends VariablePowerAttr {
  /** The max number of base power increments allowed for this move */
  private maxHits: integer;

  constructor(maxHits: integer) {
    super();

    this.maxHits = maxHits;
  }

  /**
   * Increases power of move in increments of the base power for the amount of times
   * the move hit. In the case that the move is extended, it will circle back to the
   * original base power of the move after incrementing past the maximum amount of
   * hits.
   * @param user {@linkcode Pokemon} that used the move
   * @param target {@linkcode Pokemon} that the move was used on
   * @param move {@linkcode Move} with this attribute
   * @param args [0] {@linkcode Utils.NumberHolder} for final calculated power of move
   * @returns true if attribute application succeeds
   */
  apply(user: Pokemon, target: Pokemon, move: Move, args: any[]): boolean {
    const hitsTotal = user.turnData.hitCount - Math.max(user.turnData.hitsLeft, 0);
    const power = args[0] as Utils.NumberHolder;

    power.value = move.power * (1 + hitsTotal % this.maxHits);

    return true;
  }
}

/**
 * Attribute used for moves that double in power if the given move immediately
 * preceded the move applying the attribute, namely Fusion Flare and
 * Fusion Bolt.
 * @extends VariablePowerAttr
 * @see {@linkcode apply}
 */
export class LastMoveDoublePowerAttr extends VariablePowerAttr {
  /** The move that must precede the current move */
  private move: Moves;

  constructor(move: Moves) {
    super();

    this.move = move;
  }

  /**
   * Doubles power of move if the given move is found to precede the current
   * move with no other moves being executed in between, only ignoring failed
   * moves if any.
   * @param user {@linkcode Pokemon} that used the move
   * @param target N/A
   * @param move N/A
   * @param args [0] {@linkcode Utils.NumberHolder} that holds the resulting power of the move
   * @returns true if attribute application succeeds, false otherwise
   */
  apply(user: Pokemon, _target: Pokemon, _move: Move, args: any[]): boolean {
    const power = args[0] as Utils.NumberHolder;
    const enemy = user.getOpponent(0);
    const pokemonActed: Pokemon[] = [];

    if (enemy?.turnData.acted) {
      pokemonActed.push(enemy);
    }

    if (user.scene.currentBattle.double) {
      const userAlly = user.getAlly();
      const enemyAlly = enemy?.getAlly();

      if (userAlly && userAlly.turnData.acted) {
        pokemonActed.push(userAlly);
      }
      if (enemyAlly && enemyAlly.turnData.acted) {
        pokemonActed.push(enemyAlly);
      }
    }

    pokemonActed.sort((a, b) => b.turnData.order - a.turnData.order);

    for (const p of pokemonActed) {
      const [ lastMove ] = p.getLastXMoves(1);
      if (lastMove.result !== MoveResult.FAIL) {
        if ((lastMove.result === MoveResult.SUCCESS) && (lastMove.move === this.move)) {
          power.value *= 2;
          return true;
        } else {
          break;
        }
      }
    }

    return false;
  }
}

export class VariableAtkAttr extends MoveAttr {
  constructor() {
    super();
  }

  apply(user: Pokemon, target: Pokemon, move: Move, args: any[]): boolean {
    //const atk = args[0] as Utils.IntegerHolder;
    return false;
  }
}

export class TargetAtkUserAtkAttr extends VariableAtkAttr {
  constructor() {
    super();
  }
  apply(user: Pokemon, target: Pokemon, move: Move, args: any[]): boolean {
    (args[0] as Utils.IntegerHolder).value = target.getEffectiveStat(Stat.ATK, target);
    return true;
  }
}

export class DefAtkAttr extends VariableAtkAttr {
  constructor() {
    super();
  }

  apply(user: Pokemon, target: Pokemon, move: Move, args: any[]): boolean {
    (args[0] as Utils.IntegerHolder).value = user.getEffectiveStat(Stat.DEF, target);
    return true;
  }
}

export class VariableDefAttr extends MoveAttr {
  constructor() {
    super();
  }

  apply(user: Pokemon, target: Pokemon, move: Move, args: any[]): boolean {
    //const def = args[0] as Utils.IntegerHolder;
    return false;
  }
}

export class DefDefAttr extends VariableDefAttr {
  constructor() {
    super();
  }

  apply(user: Pokemon, target: Pokemon, move: Move, args: any[]): boolean {
    (args[0] as Utils.IntegerHolder).value = target.getEffectiveStat(Stat.DEF, user);
    return true;
  }
}

export class VariableAccuracyAttr extends MoveAttr {
  apply(user: Pokemon, target: Pokemon, move: Move, args: any[]): boolean {
    //const accuracy = args[0] as Utils.NumberHolder;
    return false;
  }
}

/**
 * Attribute used for Thunder and Hurricane that sets accuracy to 50 in sun and never miss in rain
 */
export class ThunderAccuracyAttr extends VariableAccuracyAttr {
  apply(user: Pokemon, target: Pokemon, move: Move, args: any[]): boolean {
    if (!user.scene.arena.weather?.isEffectSuppressed(user.scene)) {
      const accuracy = args[0] as Utils.NumberHolder;
      const weatherType = user.scene.arena.weather?.weatherType || WeatherType.NONE;
      switch (weatherType) {
      case WeatherType.SUNNY:
      case WeatherType.HARSH_SUN:
        accuracy.value = 50;
        return true;
      case WeatherType.RAIN:
      case WeatherType.HEAVY_RAIN:
        accuracy.value = -1;
        return true;
      }
    }

    return false;
  }
}

/**
 * Attribute used for Bleakwind Storm, Wildbolt Storm, and Sandsear Storm that sets accuracy to never
 * miss in rain
 * Springtide Storm does NOT have this property
 */
export class StormAccuracyAttr extends VariableAccuracyAttr {
  apply(user: Pokemon, target: Pokemon, move: Move, args: any[]): boolean {
    if (!user.scene.arena.weather?.isEffectSuppressed(user.scene)) {
      const accuracy = args[0] as Utils.NumberHolder;
      const weatherType = user.scene.arena.weather?.weatherType || WeatherType.NONE;
      switch (weatherType) {
      case WeatherType.RAIN:
      case WeatherType.HEAVY_RAIN:
        accuracy.value = -1;
        return true;
      }
    }

    return false;
  }
}

/**
 * Attribute used for moves which never miss
 * against Pokemon with the {@linkcode BattlerTagType.MINIMIZED}
 * @extends VariableAccuracyAttr
 * @see {@linkcode apply}
 */
export class MinimizeAccuracyAttr extends VariableAccuracyAttr {
  /**
   * @see {@linkcode apply}
   * @param user N/A
   * @param target {@linkcode Pokemon} target of the move
   * @param move N/A
   * @param args [0] Accuracy of the move to be modified
   * @returns true if the function succeeds
   */
  apply(user: Pokemon, target: Pokemon, move: Move, args: any[]): boolean {
    if (target.getTag(BattlerTagType.MINIMIZED)) {
      const accuracy = args[0] as Utils.NumberHolder;
      accuracy.value = -1;

      return true;
    }

    return false;
  }
}

export class ToxicAccuracyAttr extends VariableAccuracyAttr {
  apply(user: Pokemon, target: Pokemon, move: Move, args: any[]): boolean {
    if (user.isOfType(Type.POISON)) {
      const accuracy = args[0] as Utils.NumberHolder;
      accuracy.value = -1;
      return true;
    }

    return false;
  }
}

export class BlizzardAccuracyAttr extends VariableAccuracyAttr {
  apply(user: Pokemon, target: Pokemon, move: Move, args: any[]): boolean {
    if (!user.scene.arena.weather?.isEffectSuppressed(user.scene)) {
      const accuracy = args[0] as Utils.NumberHolder;
      const weatherType = user.scene.arena.weather?.weatherType || WeatherType.NONE;
      if (weatherType === WeatherType.HAIL || weatherType === WeatherType.SNOW) {
        accuracy.value = -1;
        return true;
      }
    }

    return false;
  }
}

export class VariableMoveCategoryAttr extends MoveAttr {
  apply(user: Pokemon, target: Pokemon, move: Move, args: any[]): boolean {
    return false;
  }
}

export class PhotonGeyserCategoryAttr extends VariableMoveCategoryAttr {
  apply(user: Pokemon, target: Pokemon, move: Move, args: any[]): boolean {
    const category = (args[0] as Utils.NumberHolder);

    if (user.getEffectiveStat(Stat.ATK, target, move) > user.getEffectiveStat(Stat.SPATK, target, move)) {
      category.value = MoveCategory.PHYSICAL;
      return true;
    }

    return false;
  }
}

export class TeraBlastCategoryAttr extends VariableMoveCategoryAttr {
  apply(user: Pokemon, target: Pokemon, move: Move, args: any[]): boolean {
    const category = (args[0] as Utils.NumberHolder);

    if (user.isTerastallized() && user.getEffectiveStat(Stat.ATK, target, move) > user.getEffectiveStat(Stat.SPATK, target, move)) {
      category.value = MoveCategory.PHYSICAL;
      return true;
    }

    return false;
  }
}

/**
 * Increases the power of Tera Blast if the user is Terastallized into Stellar type
 * @extends VariablePowerAttr
 */
export class TeraBlastPowerAttr extends VariablePowerAttr {
  /**
   * Sets Tera Blast's power to 100 if the user is terastallized with
   * the Stellar tera type.
   * @param user {@linkcode Pokemon} the Pokemon using this move
   * @param target n/a
   * @param move {@linkcode Move} the Move with this attribute (i.e. Tera Blast)
   * @param args
   *   - [0] {@linkcode Utils.NumberHolder} the applied move's power, factoring in
   *       previously applied power modifiers.
   * @returns
   */
  apply(user: Pokemon, target: Pokemon, move: Move, args: any[]): boolean {
    const power = args[0] as Utils.NumberHolder;
    if (user.isTerastallized() && user.getTeraType() === Type.STELLAR) {
      power.value = 100;
      return true;
    }

    return false;
  }
}

/**
 * Change the move category to status when used on the ally
 * @extends VariableMoveCategoryAttr
 * @see {@linkcode apply}
 */
export class StatusCategoryOnAllyAttr extends VariableMoveCategoryAttr {
  /**
   * @param user {@linkcode Pokemon} using the move
   * @param target {@linkcode Pokemon} target of the move
   * @param move {@linkcode Move} with this attribute
   * @param args [0] {@linkcode Utils.IntegerHolder} The category of the move
   * @returns true if the function succeeds
   */
  apply(user: Pokemon, target: Pokemon, move: Move, args: any[]): boolean {
    const category = (args[0] as Utils.IntegerHolder);

    if (user.getAlly() === target) {
      category.value = MoveCategory.STATUS;
      return true;
    }

    return false;
  }
}

export class ShellSideArmCategoryAttr extends VariableMoveCategoryAttr {
  apply(user: Pokemon, target: Pokemon, move: Move, args: any[]): boolean {
    const category = (args[0] as Utils.IntegerHolder);
    const atkRatio = user.getEffectiveStat(Stat.ATK, target, move) / target.getEffectiveStat(Stat.DEF, user, move);
    const specialRatio = user.getEffectiveStat(Stat.SPATK, target, move) / target.getEffectiveStat(Stat.SPDEF, user, move);

    // Shell Side Arm is much more complicated than it looks, this is a partial implementation to try to achieve something similar to the games
    if (atkRatio > specialRatio) {
      category.value = MoveCategory.PHYSICAL;
      return true;
    } else if (atkRatio === specialRatio && user.randSeedInt(2) === 0) {
      category.value = MoveCategory.PHYSICAL;
      return true;
    }

    return false;
  }
}

export class VariableMoveTypeAttr extends MoveAttr {
  apply(user: Pokemon, target: Pokemon, move: Move, args: any[]): boolean {
    return false;
  }
}

export class FormChangeItemTypeAttr extends VariableMoveTypeAttr {
  apply(user: Pokemon, target: Pokemon, move: Move, args: any[]): boolean {
    const moveType = args[0];
    if (!(moveType instanceof Utils.NumberHolder)) {
      return false;
    }

    if ([user.species.speciesId, user.fusionSpecies?.speciesId].includes(Species.ARCEUS) || [user.species.speciesId, user.fusionSpecies?.speciesId].includes(Species.SILVALLY)) {
      const form = user.species.speciesId === Species.ARCEUS || user.species.speciesId === Species.SILVALLY ? user.formIndex : user.fusionSpecies?.formIndex!; // TODO: is this bang correct?

      moveType.value = Type[Type[form]];
      return true;
    }

    return false;
  }
}

export class TechnoBlastTypeAttr extends VariableMoveTypeAttr {
  apply(user: Pokemon, target: Pokemon, move: Move, args: any[]): boolean {
    const moveType = args[0];
    if (!(moveType instanceof Utils.NumberHolder)) {
      return false;
    }

    if ([user.species.speciesId, user.fusionSpecies?.speciesId].includes(Species.GENESECT)) {
      const form = user.species.speciesId === Species.GENESECT ? user.formIndex : user.fusionSpecies?.formIndex;

      switch (form) {
      case 1: // Shock Drive
        moveType.value = Type.ELECTRIC;
        break;
      case 2: // Burn Drive
        moveType.value = Type.FIRE;
        break;
      case 3: // Chill Drive
        moveType.value = Type.ICE;
        break;
      case 4: // Douse Drive
        moveType.value = Type.WATER;
        break;
      default:
        moveType.value = Type.NORMAL;
        break;
      }
      return true;
    }

    return false;
  }
}

export class AuraWheelTypeAttr extends VariableMoveTypeAttr {
  apply(user: Pokemon, target: Pokemon, move: Move, args: any[]): boolean {
    const moveType = args[0];
    if (!(moveType instanceof Utils.NumberHolder)) {
      return false;
    }

    if ([user.species.speciesId, user.fusionSpecies?.speciesId].includes(Species.MORPEKO)) {
      const form = user.species.speciesId === Species.MORPEKO ? user.formIndex : user.fusionSpecies?.formIndex;

      switch (form) {
      case 1: // Hangry Mode
        moveType.value = Type.DARK;
        break;
      default: // Full Belly Mode
        moveType.value = Type.ELECTRIC;
        break;
      }
      return true;
    }

    return false;
  }
}

export class RagingBullTypeAttr extends VariableMoveTypeAttr {
  apply(user: Pokemon, target: Pokemon, move: Move, args: any[]): boolean {
    const moveType = args[0];
    if (!(moveType instanceof Utils.NumberHolder)) {
      return false;
    }

    if ([user.species.speciesId, user.fusionSpecies?.speciesId].includes(Species.PALDEA_TAUROS)) {
      const form = user.species.speciesId === Species.PALDEA_TAUROS ? user.formIndex : user.fusionSpecies?.formIndex;

      switch (form) {
      case 1: // Blaze breed
        moveType.value = Type.FIRE;
        break;
      case 2: // Aqua breed
        moveType.value = Type.WATER;
        break;
      default:
        moveType.value = Type.FIGHTING;
        break;
      }
      return true;
    }

    return false;
  }
}

export class IvyCudgelTypeAttr extends VariableMoveTypeAttr {
  apply(user: Pokemon, target: Pokemon, move: Move, args: any[]): boolean {
    const moveType = args[0];
    if (!(moveType instanceof Utils.NumberHolder)) {
      return false;
    }

    if ([user.species.speciesId, user.fusionSpecies?.speciesId].includes(Species.OGERPON)) {
      const form = user.species.speciesId === Species.OGERPON ? user.formIndex : user.fusionSpecies?.formIndex;

      switch (form) {
      case 1: // Wellspring Mask
      case 5: // Wellspring Mask Tera
        moveType.value = Type.WATER;
        break;
      case 2: // Hearthflame Mask
      case 6: // Hearthflame Mask Tera
        moveType.value = Type.FIRE;
        break;
      case 3: // Cornerstone Mask
      case 7: // Cornerstone Mask Tera
        moveType.value = Type.ROCK;
        break;
      case 4: // Teal Mask Tera
      default:
        moveType.value = Type.GRASS;
        break;
      }
      return true;
    }

    return false;
  }
}

export class WeatherBallTypeAttr extends VariableMoveTypeAttr {
  apply(user: Pokemon, target: Pokemon, move: Move, args: any[]): boolean {
    const moveType = args[0];
    if (!(moveType instanceof Utils.NumberHolder)) {
      return false;
    }

    if (!user.scene.arena.weather?.isEffectSuppressed(user.scene)) {
      switch (user.scene.arena.weather?.weatherType) {
      case WeatherType.SUNNY:
      case WeatherType.HARSH_SUN:
        moveType.value = Type.FIRE;
        break;
      case WeatherType.RAIN:
      case WeatherType.HEAVY_RAIN:
        moveType.value = Type.WATER;
        break;
      case WeatherType.SANDSTORM:
        moveType.value = Type.ROCK;
        break;
      case WeatherType.HAIL:
      case WeatherType.SNOW:
        moveType.value = Type.ICE;
        break;
      default:
        return false;
      }
      return true;
    }

    return false;
  }
}

/**
 * Changes the move's type to match the current terrain.
 * Has no effect if the user is not grounded.
 * @extends VariableMoveTypeAttr
 * @see {@linkcode apply}
 */
export class TerrainPulseTypeAttr extends VariableMoveTypeAttr {
  /**
   * @param user {@linkcode Pokemon} using this move
   * @param target N/A
   * @param move N/A
   * @param args [0] {@linkcode Utils.NumberHolder} The move's type to be modified
   * @returns true if the function succeeds
   */
  apply(user: Pokemon, target: Pokemon, move: Move, args: any[]): boolean {
    const moveType = args[0];
    if (!(moveType instanceof Utils.NumberHolder)) {
      return false;
    }

    if (!user.isGrounded()) {
      return false;
    }

    const currentTerrain = user.scene.arena.getTerrainType();
    switch (currentTerrain) {
    case TerrainType.MISTY:
      moveType.value = Type.FAIRY;
      break;
    case TerrainType.ELECTRIC:
      moveType.value = Type.ELECTRIC;
      break;
    case TerrainType.GRASSY:
      moveType.value = Type.GRASS;
      break;
    case TerrainType.PSYCHIC:
      moveType.value = Type.PSYCHIC;
      break;
    default:
      return false;
    }
    return true;
  }
}

/**
 * Changes type based on the user's IVs
 * @extends VariableMoveTypeAttr
 */
export class HiddenPowerTypeAttr extends VariableMoveTypeAttr {
  apply(user: Pokemon, target: Pokemon, move: Move, args: any[]): boolean {
    const moveType = args[0];
    if (!(moveType instanceof Utils.NumberHolder)) {
      return false;
    }

    const iv_val = Math.floor(((user.ivs[Stat.HP] & 1)
      +(user.ivs[Stat.ATK] & 1) * 2
      +(user.ivs[Stat.DEF] & 1) * 4
      +(user.ivs[Stat.SPD] & 1) * 8
      +(user.ivs[Stat.SPATK] & 1) * 16
      +(user.ivs[Stat.SPDEF] & 1) * 32) * 15/63);

    moveType.value = [
      Type.FIGHTING, Type.FLYING, Type.POISON, Type.GROUND,
      Type.ROCK, Type.BUG, Type.GHOST, Type.STEEL,
      Type.FIRE, Type.WATER, Type.GRASS, Type.ELECTRIC,
      Type.PSYCHIC, Type.ICE, Type.DRAGON, Type.DARK][iv_val];

    return true;
  }
}

/**
 * Changes the type of Tera Blast to match the user's tera type
 * @extends VariableMoveTypeAttr
 */
export class TeraBlastTypeAttr extends VariableMoveTypeAttr {
  /**
   * @param user {@linkcode Pokemon} the user of the move
   * @param target {@linkcode Pokemon} N/A
   * @param move {@linkcode Move} the move with this attribute
   * @param args `[0]` the move's type to be modified
   * @returns `true` if the move's type was modified; `false` otherwise
   */
  apply(user: Pokemon, target: Pokemon, move: Move, args: any[]): boolean {
    const moveType = args[0];
    if (!(moveType instanceof Utils.NumberHolder)) {
      return false;
    }

    if (user.isTerastallized()) {
      moveType.value = user.getTeraType(); // changes move type to tera type
      return true;
    }

    return false;
  }
}

export class MatchUserTypeAttr extends VariableMoveTypeAttr {
  apply(user: Pokemon, target: Pokemon, move: Move, args: any[]): boolean {
    const moveType = args[0];
    if (!(moveType instanceof Utils.NumberHolder)) {
      return false;
    }
    const userTypes = user.getTypes(true);

    if (userTypes.includes(Type.STELLAR)) { // will not change to stellar type
      const nonTeraTypes = user.getTypes();
      moveType.value = nonTeraTypes[0];
      return true;
    } else if (userTypes.length > 0) {
      moveType.value = userTypes[0];
      return true;
    } else {
      return false;
    }

  }
}

export class VariableMoveTypeMultiplierAttr extends MoveAttr {
  apply(user: Pokemon, target: Pokemon, move: Move, args: any[]): boolean {
    return false;
  }
}

export class NeutralDamageAgainstFlyingTypeMultiplierAttr extends VariableMoveTypeMultiplierAttr {
  apply(user: Pokemon, target: Pokemon, move: Move, args: any[]): boolean {
    if (!target.getTag(BattlerTagType.IGNORE_FLYING)) {
      const multiplier = args[0] as Utils.NumberHolder;
      //When a flying type is hit, the first hit is always 1x multiplier.
      if (target.isOfType(Type.FLYING)) {
        multiplier.value = 1;
      }
      return true;
    }

    return false;
  }
}

export class WaterSuperEffectTypeMultiplierAttr extends VariableMoveTypeMultiplierAttr {
  apply(user: Pokemon, target: Pokemon, move: Move, args: any[]): boolean {
    const multiplier = args[0] as Utils.NumberHolder;
    if (target.isOfType(Type.WATER)) {
      const effectivenessAgainstWater = new Utils.NumberHolder(getTypeDamageMultiplier(move.type, Type.WATER));
      applyChallenges(user.scene.gameMode, ChallengeType.TYPE_EFFECTIVENESS, effectivenessAgainstWater);
      if (effectivenessAgainstWater.value !== 0) {
        multiplier.value *= 2 / effectivenessAgainstWater.value;
        return true;
      }
    }

    return false;
  }
}

export class IceNoEffectTypeAttr extends VariableMoveTypeMultiplierAttr {
  /**
   * Checks to see if the Target is Ice-Type or not. If so, the move will have no effect.
   * @param {Pokemon} user N/A
   * @param {Pokemon} target Pokemon that is being checked whether Ice-Type or not.
   * @param {Move} move N/A
   * @param {any[]} args Sets to false if the target is Ice-Type, so it should do no damage/no effect.
   * @returns {boolean} Returns true if move is successful, false if Ice-Type.
   */
  apply(user: Pokemon, target: Pokemon, move: Move, args: any[]): boolean {
    if (target.isOfType(Type.ICE)) {
      (args[0] as Utils.BooleanHolder).value = false;
      return false;
    }
    return true;
  }
}

export class FlyingTypeMultiplierAttr extends VariableMoveTypeMultiplierAttr {
  apply(user: Pokemon, target: Pokemon, move: Move, args: any[]): boolean {
    const multiplier = args[0] as Utils.NumberHolder;
    multiplier.value *= target.getAttackTypeEffectiveness(Type.FLYING, user);
    return true;
  }
}

export class OneHitKOAccuracyAttr extends VariableAccuracyAttr {
  apply(user: Pokemon, target: Pokemon, move: Move, args: any[]): boolean {
    const accuracy = args[0] as Utils.NumberHolder;
    if (user.level < target.level) {
      accuracy.value = 0;
    } else {
      accuracy.value = Math.min(Math.max(30 + 100 * (1 - target.level / user.level), 0), 100);
    }
    return true;
  }
}

export class SheerColdAccuracyAttr extends OneHitKOAccuracyAttr {
  /**
   * Changes the normal One Hit KO Accuracy Attr to implement the Gen VII changes,
   * where if the user is Ice-Type, it has more accuracy.
   * @param {Pokemon} user Pokemon that is using the move; checks the Pokemon's level.
   * @param {Pokemon} target Pokemon that is receiving the move; checks the Pokemon's level.
   * @param {Move} move N/A
   * @param {any[]} args Uses the accuracy argument, allowing to change it from either 0 if it doesn't pass
   * the first if/else, or 30/20 depending on the type of the user Pokemon.
   * @returns Returns true if move is successful, false if misses.
   */
  apply(user: Pokemon, target: Pokemon, move: Move, args: any[]): boolean {
    const accuracy = args[0] as Utils.NumberHolder;
    if (user.level < target.level) {
      accuracy.value = 0;
    } else {
      const baseAccuracy = user.isOfType(Type.ICE) ? 30 : 20;
      accuracy.value = Math.min(Math.max(baseAccuracy + 100 * (1 - target.level / user.level), 0), 100);
    }
    return true;
  }
}

export class MissEffectAttr extends MoveAttr {
  private missEffectFunc: UserMoveConditionFunc;

  constructor(missEffectFunc: UserMoveConditionFunc) {
    super();

    this.missEffectFunc = missEffectFunc;
  }

  apply(user: Pokemon, target: Pokemon, move: Move, args: any[]): boolean {
    this.missEffectFunc(user, move);
    return true;
  }
}

export class NoEffectAttr extends MoveAttr {
  private noEffectFunc: UserMoveConditionFunc;

  constructor(noEffectFunc: UserMoveConditionFunc) {
    super();

    this.noEffectFunc = noEffectFunc;
  }

  apply(user: Pokemon, target: Pokemon, move: Move, args: any[]): boolean {
    this.noEffectFunc(user, move);
    return true;
  }
}

const crashDamageFunc = (user: Pokemon, move: Move) => {
  const cancelled = new Utils.BooleanHolder(false);
  applyAbAttrs(BlockNonDirectDamageAbAttr, user, cancelled);
  if (cancelled.value) {
    return false;
  }

  user.damageAndUpdate(Utils.toDmgValue(user.getMaxHp() / 2), HitResult.OTHER, false, true);
  user.scene.queueMessage(i18next.t("moveTriggers:keptGoingAndCrashed", {pokemonName: getPokemonNameWithAffix(user)}));
  user.turnData.damageTaken += Utils.toDmgValue(user.getMaxHp() / 2);

  return true;
};

export class TypelessAttr extends MoveAttr { }
/**
* Attribute used for moves which ignore redirection effects, and always target their original target, i.e. Snipe Shot
* Bypasses Storm Drain, Follow Me, Ally Switch, and the like.
*/
export class BypassRedirectAttr extends MoveAttr { }

export class DisableMoveAttr extends MoveEffectAttr {
  constructor() {
    super(false);
  }

  apply(user: Pokemon, target: Pokemon, move: Move, args: any[]): boolean {
    if (!super.apply(user, target, move, args)) {
      return false;
    }

    const moveQueue = target.getLastXMoves();
    let turnMove: TurnMove | undefined;
    while (moveQueue.length) {
      turnMove = moveQueue.shift();
      if (turnMove?.virtual) {
        continue;
      }

      const moveIndex = target.getMoveset().findIndex(m => m?.moveId === turnMove?.move);
      if (moveIndex === -1) {
        return false;
      }

      const disabledMove = target.getMoveset()[moveIndex];
      target.summonData.disabledMove = disabledMove?.moveId!; // TODO: is this bang correct?
      target.summonData.disabledTurns = 4;

      user.scene.queueMessage(i18next.t("abilityTriggers:postDefendMoveDisable", { pokemonNameWithAffix: getPokemonNameWithAffix(target), moveName: disabledMove?.getName()}));

      return true;
    }

    return false;
  }

  getCondition(): MoveConditionFunc {
    return (user, target, move): boolean => { // TODO: Not sure what to do here
      if (target.summonData.disabledMove || target.isMax()) {
        return false;
      }

      const moveQueue = target.getLastXMoves();
      let turnMove: TurnMove | undefined;
      while (moveQueue.length) {
        turnMove = moveQueue.shift();
        if (turnMove?.virtual) {
          continue;
        }

        const move = target.getMoveset().find(m => m?.moveId === turnMove?.move);
        if (!move) {
          continue;
        }

        return true;
      }

      return false;
    };
  }

  getTargetBenefitScore(user: Pokemon, target: Pokemon, move: Move): integer {
    return -5;
  }
}

export class FrenzyAttr extends MoveEffectAttr {
  constructor() {
    super(true, MoveEffectTrigger.HIT, false, true);
  }

  canApply(user: Pokemon, target: Pokemon, move: Move, args: any[]) {
    return !(this.selfTarget ? user : target).isFainted();
  }

  apply(user: Pokemon, target: Pokemon, move: Move, args: any[]): boolean {
    if (!super.apply(user, target, move, args)) {
      return false;
    }

    if (!user.getTag(BattlerTagType.FRENZY) && !user.getMoveQueue().length) {
      const turnCount = user.randSeedIntRange(1, 2);
      new Array(turnCount).fill(null).map(() => user.getMoveQueue().push({ move: move.id, targets: [ target.getBattlerIndex() ], ignorePP: true }));
      user.addTag(BattlerTagType.FRENZY, turnCount, move.id, user.id);
    } else {
      applyMoveAttrs(AddBattlerTagAttr, user, target, move, args);
      user.lapseTag(BattlerTagType.FRENZY); // if FRENZY is already in effect (moveQueue.length > 0), lapse the tag
    }

    return true;
  }
}

export const frenzyMissFunc: UserMoveConditionFunc = (user: Pokemon, move: Move) => {
  while (user.getMoveQueue().length && user.getMoveQueue()[0].move === move.id) {
    user.getMoveQueue().shift();
  }
  user.removeTag(BattlerTagType.FRENZY); // FRENZY tag should be disrupted on miss/no effect

  return true;
};

export class AddBattlerTagAttr extends MoveEffectAttr {
  public tagType: BattlerTagType;
  public turnCountMin: integer;
  public turnCountMax: integer;
  protected cancelOnFail: boolean;
  private failOnOverlap: boolean;

  constructor(tagType: BattlerTagType, selfTarget: boolean = false, failOnOverlap: boolean = false, turnCountMin: integer = 0, turnCountMax?: integer, lastHitOnly: boolean = false, cancelOnFail: boolean = false) {
    super(selfTarget, MoveEffectTrigger.POST_APPLY, false, lastHitOnly);

    this.tagType = tagType;
    this.turnCountMin = turnCountMin;
    this.turnCountMax = turnCountMax !== undefined ? turnCountMax : turnCountMin;
    this.failOnOverlap = !!failOnOverlap;
    this.cancelOnFail = cancelOnFail;
  }

  canApply(user: Pokemon, target: Pokemon, move: Move, args: any[]): boolean {
    if (!super.canApply(user, target, move, args) || (this.cancelOnFail === true && user.getLastXMoves(1)[0].result === MoveResult.FAIL)) {
      return false;
    } else {
      return true;
    }
  }

  apply(user: Pokemon, target: Pokemon, move: Move, args: any[]): boolean {
    if (!super.apply(user, target, move, args)) {
      return false;
    }

    const moveChance = this.getMoveChance(user, target, move, this.selfTarget, true);
    if (moveChance < 0 || moveChance === 100 || user.randSeedInt(100) < moveChance) {
      return (this.selfTarget ? user : target).addTag(this.tagType,  user.randSeedInt(this.turnCountMax - this.turnCountMin, this.turnCountMin), move.id, user.id);
    }

    return false;
  }

  getCondition(): MoveConditionFunc | null {
    return this.failOnOverlap
      ? (user, target, move) => !(this.selfTarget ? user : target).getTag(this.tagType)
      : null;
  }

  getTagTargetBenefitScore(user: Pokemon, target: Pokemon, move: Move): integer | void {
    switch (this.tagType) {
    case BattlerTagType.RECHARGING:
    case BattlerTagType.PERISH_SONG:
      return -16;
    case BattlerTagType.FLINCHED:
    case BattlerTagType.CONFUSED:
    case BattlerTagType.INFATUATED:
    case BattlerTagType.NIGHTMARE:
    case BattlerTagType.DROWSY:
      return -5;
    case BattlerTagType.SEEDED:
    case BattlerTagType.SALT_CURED:
    case BattlerTagType.CURSED:
    case BattlerTagType.FRENZY:
    case BattlerTagType.TRAPPED:
    case BattlerTagType.BIND:
    case BattlerTagType.WRAP:
    case BattlerTagType.FIRE_SPIN:
    case BattlerTagType.WHIRLPOOL:
    case BattlerTagType.CLAMP:
    case BattlerTagType.SAND_TOMB:
    case BattlerTagType.MAGMA_STORM:
    case BattlerTagType.SNAP_TRAP:
    case BattlerTagType.THUNDER_CAGE:
    case BattlerTagType.INFESTATION:
      return -3;
    case BattlerTagType.ENCORE:
      return -2;
    case BattlerTagType.MINIMIZED:
      return 0;
    case BattlerTagType.INGRAIN:
    case BattlerTagType.IGNORE_ACCURACY:
    case BattlerTagType.AQUA_RING:
      return 3;
    case BattlerTagType.PROTECTED:
    case BattlerTagType.FLYING:
    case BattlerTagType.CRIT_BOOST:
    case BattlerTagType.ALWAYS_CRIT:
      return 5;
    }
  }

  getTargetBenefitScore(user: Pokemon, target: Pokemon, move: Move): integer {
    let moveChance = this.getMoveChance(user, target, move, this.selfTarget, false);
    if (moveChance < 0) {
      moveChance = 100;
    }
    return Math.floor(this.getTagTargetBenefitScore(user, target, move)! * (moveChance / 100)); // TODO: is the bang correct?
  }
}

/**
 * Adds the appropriate battler tag for Gulp Missile when Surf or Dive is used.
 * @extends MoveEffectAttr
 */
export class GulpMissileTagAttr extends MoveEffectAttr {
  constructor() {
    super(true);
  }

  /**
   * Adds BattlerTagType from GulpMissileTag based on the Pokemon's HP ratio.
   * @param {Pokemon} user The Pokemon using the move.
   * @param {Pokemon} target The Pokemon being targeted by the move.
   * @param {Move} move The move being used.
   * @param {any[]} args Additional arguments, if any.
   * @returns Whether the BattlerTag is applied.
   */
  apply(user: Pokemon, target: Pokemon, move: Move, args: any[]): boolean | Promise<boolean> {
    if (!super.apply(user, target, move, args)) {
      return false;
    }

    if (user.hasAbility(Abilities.GULP_MISSILE) && user.species.speciesId === Species.CRAMORANT) {
      if (user.getHpRatio() >= .5) {
        user.addTag(BattlerTagType.GULP_MISSILE_ARROKUDA, 0, move.id);
      } else {
        user.addTag(BattlerTagType.GULP_MISSILE_PIKACHU, 0, move.id);
      }
      return true;
    }

    return false;
  }

  getUserBenefitScore(user: Pokemon, target: Pokemon, move: Move): integer {
    const isCramorant = user.hasAbility(Abilities.GULP_MISSILE) && user.species.speciesId === Species.CRAMORANT;
    return isCramorant && !user.getTag(GulpMissileTag) ? 10 : 0;
  }
}

/**
 * Attribute to implement Jaw Lock's linked trapping effect between the user and target
 * @extends AddBattlerTagAttr
 */
export class JawLockAttr extends AddBattlerTagAttr {
  constructor() {
    super(BattlerTagType.TRAPPED);
  }

  apply(user: Pokemon, target: Pokemon, move: Move, args: any[]): boolean {
    if (!super.canApply(user, target, move, args)) {
      return false;
    }

    // If either the user or the target already has the tag, do not apply
    if (user.getTag(TrappedTag) || target.getTag(TrappedTag)) {
      return false;
    }

    const moveChance = this.getMoveChance(user, target, move, this.selfTarget);
    if (moveChance < 0 || moveChance === 100 || user.randSeedInt(100) < moveChance) {
      /**
       * Add the tag to both the user and the target.
       * The target's tag source is considered to be the user and vice versa
       */
      return target.addTag(BattlerTagType.TRAPPED, 1, move.id, user.id)
          && user.addTag(BattlerTagType.TRAPPED, 1, move.id, target.id);
    }

    return false;
  }
}

export class CurseAttr extends MoveEffectAttr {

  apply(user: Pokemon, target: Pokemon, move:Move, args: any[]): boolean {
    if (user.getTypes(true).includes(Type.GHOST)) {
      if (target.getTag(BattlerTagType.CURSED)) {
        user.scene.queueMessage(i18next.t("battle:attackFailed"));
        return false;
      }
      const curseRecoilDamage = Math.max(1, Math.floor(user.getMaxHp() / 2));
      user.damageAndUpdate(curseRecoilDamage, HitResult.OTHER, false, true, true);
      user.scene.queueMessage(
        i18next.t("battlerTags:cursedOnAdd", {
          pokemonNameWithAffix: getPokemonNameWithAffix(user),
          pokemonName: getPokemonNameWithAffix(target)
        })
      );

      target.addTag(BattlerTagType.CURSED, 0, move.id, user.id);
      return true;
    } else {
      user.scene.unshiftPhase(new StatStageChangePhase(user.scene, user.getBattlerIndex(), true, [ Stat.ATK, Stat.DEF], 1));
      user.scene.unshiftPhase(new StatStageChangePhase(user.scene, user.getBattlerIndex(), true, [ Stat.SPD ], -1));
      return true;
    }
  }
}

export class LapseBattlerTagAttr extends MoveEffectAttr {
  public tagTypes: BattlerTagType[];

  constructor(tagTypes: BattlerTagType[], selfTarget: boolean = false) {
    super(selfTarget);

    this.tagTypes = tagTypes;
  }

  apply(user: Pokemon, target: Pokemon, move: Move, args: any[]): boolean {
    if (!super.apply(user, target, move, args)) {
      return false;
    }

    for (const tagType of this.tagTypes) {
      (this.selfTarget ? user : target).lapseTag(tagType);
    }

    return true;
  }
}

export class RemoveBattlerTagAttr extends MoveEffectAttr {
  public tagTypes: BattlerTagType[];

  constructor(tagTypes: BattlerTagType[], selfTarget: boolean = false) {
    super(selfTarget);

    this.tagTypes = tagTypes;
  }

  apply(user: Pokemon, target: Pokemon, move: Move, args: any[]): boolean {
    if (!super.apply(user, target, move, args)) {
      return false;
    }

    for (const tagType of this.tagTypes) {
      (this.selfTarget ? user : target).removeTag(tagType);
    }

    return true;
  }
}

export class FlinchAttr extends AddBattlerTagAttr {
  constructor() {
    super(BattlerTagType.FLINCHED, false);
  }
}

export class ConfuseAttr extends AddBattlerTagAttr {
  constructor(selfTarget?: boolean) {
    super(BattlerTagType.CONFUSED, selfTarget, false, 2, 5);
  }

  apply(user: Pokemon, target: Pokemon, move: Move, args: any[]): boolean {
    if (!this.selfTarget && target.scene.arena.getTagOnSide(ArenaTagType.SAFEGUARD, target.isPlayer() ? ArenaTagSide.PLAYER : ArenaTagSide.ENEMY)) {
      if (move.category === MoveCategory.STATUS) {
        user.scene.queueMessage(i18next.t("moveTriggers:safeguard", { targetName: getPokemonNameWithAffix(target)}));
      }
      return false;
    }

    return super.apply(user, target, move, args);
  }
}

export class RechargeAttr extends AddBattlerTagAttr {
  constructor() {
    super(BattlerTagType.RECHARGING, true, false, 1, 1, true, true);
  }
}

export class TrapAttr extends AddBattlerTagAttr {
  constructor(tagType: BattlerTagType) {
    super(tagType, false, false, 4, 5);
  }
}

export class ProtectAttr extends AddBattlerTagAttr {
  constructor(tagType: BattlerTagType = BattlerTagType.PROTECTED) {
    super(tagType, true);
  }

  getCondition(): MoveConditionFunc {
    return ((user, target, move): boolean => {
      let timesUsed = 0;
      const moveHistory = user.getLastXMoves();
      let turnMove: TurnMove | undefined;

      while (moveHistory.length) {
        turnMove = moveHistory.shift();
        if (!allMoves[turnMove?.move!].hasAttr(ProtectAttr) || turnMove?.result !== MoveResult.SUCCESS) { // TODO: is the bang correct?
          break;
        }
        timesUsed++;
      }
      if (timesUsed) {
        return !user.randSeedInt(Math.pow(3, timesUsed));
      }
      return true;
    });
  }
}

export class IgnoreAccuracyAttr extends AddBattlerTagAttr {
  constructor() {
    super(BattlerTagType.IGNORE_ACCURACY, true, false, 2);
  }

  apply(user: Pokemon, target: Pokemon, move: Move, args: any[]): boolean {
    if (!super.apply(user, target, move, args)) {
      return false;
    }

    user.scene.queueMessage(i18next.t("moveTriggers:tookAimAtTarget", {pokemonName: getPokemonNameWithAffix(user), targetName: getPokemonNameWithAffix(target)}));

    return true;
  }
}

export class FaintCountdownAttr extends AddBattlerTagAttr {
  constructor() {
    super(BattlerTagType.PERISH_SONG, false, true, 4);
  }

  apply(user: Pokemon, target: Pokemon, move: Move, args: any[]): boolean {
    if (!super.apply(user, target, move, args)) {
      return false;
    }

    user.scene.queueMessage(i18next.t("moveTriggers:faintCountdown", {pokemonName: getPokemonNameWithAffix(target), turnCount: this.turnCountMin - 1}));

    return true;
  }
}

/**
 * Attribute used when a move hits a {@linkcode BattlerTagType} for double damage
 * @extends MoveAttr
*/
export class HitsTagAttr extends MoveAttr {
  /** The {@linkcode BattlerTagType} this move hits */
  public tagType: BattlerTagType;
  /** Should this move deal double damage against {@linkcode HitsTagAttr.tagType}? */
  public doubleDamage: boolean;

  constructor(tagType: BattlerTagType, doubleDamage?: boolean) {
    super();

    this.tagType = tagType;
    this.doubleDamage = !!doubleDamage;
  }

  getTargetBenefitScore(user: Pokemon, target: Pokemon, move: Move): integer {
    return target.getTag(this.tagType) ? this.doubleDamage ? 10 : 5 : 0;
  }
}

export class AddArenaTagAttr extends MoveEffectAttr {
  public tagType: ArenaTagType;
  public turnCount: integer;
  private failOnOverlap: boolean;
  public selfSideTarget: boolean;

  constructor(tagType: ArenaTagType, turnCount?: integer | null, failOnOverlap: boolean = false, selfSideTarget: boolean = false) {
    super(true, MoveEffectTrigger.POST_APPLY);

    this.tagType = tagType;
    this.turnCount = turnCount!; // TODO: is the bang correct?
    this.failOnOverlap = failOnOverlap;
    this.selfSideTarget = selfSideTarget;
  }

  apply(user: Pokemon, target: Pokemon, move: Move, args: any[]): boolean {
    if (!super.apply(user, target, move, args)) {
      return false;
    }

    if (move.chance < 0 || move.chance === 100 || user.randSeedInt(100) < move.chance) {
      user.scene.arena.addTag(this.tagType, this.turnCount, move.id, user.id, (this.selfSideTarget ? user : target).isPlayer() ? ArenaTagSide.PLAYER : ArenaTagSide.ENEMY);
      return true;
    }

    return false;
  }

  getCondition(): MoveConditionFunc | null {
    return this.failOnOverlap
      ? (user, target, move) => !user.scene.arena.getTagOnSide(this.tagType, target.isPlayer() ? ArenaTagSide.PLAYER : ArenaTagSide.ENEMY)
      : null;
  }
}

/**
 * Generic class for removing arena tags
 * @param tagTypes: The types of tags that can be removed
 * @param selfSideTarget: Is the user removing tags from its own side?
 */
export class RemoveArenaTagsAttr extends MoveEffectAttr {
  public tagTypes: ArenaTagType[];
  public selfSideTarget: boolean;

  constructor(tagTypes: ArenaTagType[], selfSideTarget: boolean) {
    super(true, MoveEffectTrigger.POST_APPLY);

    this.tagTypes = tagTypes;
    this.selfSideTarget = selfSideTarget;
  }

  apply(user: Pokemon, target: Pokemon, move: Move, args: any[]): boolean {
    if (!super.apply(user, target, move, args)) {
      return false;
    }

    const side = (this.selfSideTarget ? user : target).isPlayer() ? ArenaTagSide.PLAYER : ArenaTagSide.ENEMY;

    for (const tagType of this.tagTypes) {
      user.scene.arena.removeTagOnSide(tagType, side);
    }

    return true;
  }
}

export class AddArenaTrapTagAttr extends AddArenaTagAttr {
  getCondition(): MoveConditionFunc {
    return (user, target, move) => {
      const side = (this.selfSideTarget ? user : target).isPlayer() ? ArenaTagSide.PLAYER : ArenaTagSide.ENEMY;
      const tag = user.scene.arena.getTagOnSide(this.tagType, side) as ArenaTrapTag;
      if (!tag) {
        return true;
      }
      return tag.layers < tag.maxLayers;
    };
  }
}

/**
 * Attribute used for Stone Axe and Ceaseless Edge.
 * Applies the given ArenaTrapTag when move is used.
 * @extends AddArenaTagAttr
 * @see {@linkcode apply}
 */
export class AddArenaTrapTagHitAttr extends AddArenaTagAttr {
  /**
   * @param user {@linkcode Pokemon} using this move
   * @param target {@linkcode Pokemon} target of this move
   * @param move {@linkcode Move} being used
   */
  apply(user: Pokemon, target: Pokemon, move: Move, args: any[]): boolean {
    const moveChance = this.getMoveChance(user, target, move, this.selfTarget, true);
    const side = (this.selfSideTarget ? user : target).isPlayer() ? ArenaTagSide.PLAYER : ArenaTagSide.ENEMY;
    const tag = user.scene.arena.getTagOnSide(this.tagType, side) as ArenaTrapTag;
    if ((moveChance < 0 || moveChance === 100 || user.randSeedInt(100) < moveChance) && user.getLastXMoves(1)[0].result === MoveResult.SUCCESS) {
      user.scene.arena.addTag(this.tagType, 0, move.id, user.id, side);
      if (!tag) {
        return true;
      }
      return tag.layers < tag.maxLayers;
    }
    return false;
  }
}

export class RemoveArenaTrapAttr extends MoveEffectAttr {

  private targetBothSides: boolean;

  constructor(targetBothSides: boolean = false) {
    super(true, MoveEffectTrigger.PRE_APPLY);
    this.targetBothSides = targetBothSides;
  }

  apply(user: Pokemon, target: Pokemon, move: Move, args: any[]): boolean {

    if (!super.apply(user, target, move, args)) {
      return false;
    }

    if (this.targetBothSides) {
      user.scene.arena.removeTagOnSide(ArenaTagType.SPIKES, ArenaTagSide.PLAYER);
      user.scene.arena.removeTagOnSide(ArenaTagType.TOXIC_SPIKES, ArenaTagSide.PLAYER);
      user.scene.arena.removeTagOnSide(ArenaTagType.STEALTH_ROCK, ArenaTagSide.PLAYER);
      user.scene.arena.removeTagOnSide(ArenaTagType.STICKY_WEB, ArenaTagSide.PLAYER);

      user.scene.arena.removeTagOnSide(ArenaTagType.SPIKES, ArenaTagSide.ENEMY);
      user.scene.arena.removeTagOnSide(ArenaTagType.TOXIC_SPIKES, ArenaTagSide.ENEMY);
      user.scene.arena.removeTagOnSide(ArenaTagType.STEALTH_ROCK, ArenaTagSide.ENEMY);
      user.scene.arena.removeTagOnSide(ArenaTagType.STICKY_WEB, ArenaTagSide.ENEMY);
    } else {
      user.scene.arena.removeTagOnSide(ArenaTagType.SPIKES, target.isPlayer() ? ArenaTagSide.ENEMY : ArenaTagSide.PLAYER);
      user.scene.arena.removeTagOnSide(ArenaTagType.TOXIC_SPIKES, target.isPlayer() ? ArenaTagSide.ENEMY : ArenaTagSide.PLAYER);
      user.scene.arena.removeTagOnSide(ArenaTagType.STEALTH_ROCK, target.isPlayer() ? ArenaTagSide.ENEMY : ArenaTagSide.PLAYER);
      user.scene.arena.removeTagOnSide(ArenaTagType.STICKY_WEB, target.isPlayer() ? ArenaTagSide.ENEMY : ArenaTagSide.PLAYER);
    }

    return true;
  }
}

export class RemoveScreensAttr extends MoveEffectAttr {

  private targetBothSides: boolean;

  constructor(targetBothSides: boolean = false) {
    super(true, MoveEffectTrigger.PRE_APPLY);
    this.targetBothSides = targetBothSides;
  }

  apply(user: Pokemon, target: Pokemon, move: Move, args: any[]): boolean {

    if (!super.apply(user, target, move, args)) {
      return false;
    }

    if (this.targetBothSides) {
      user.scene.arena.removeTagOnSide(ArenaTagType.REFLECT, ArenaTagSide.PLAYER);
      user.scene.arena.removeTagOnSide(ArenaTagType.LIGHT_SCREEN, ArenaTagSide.PLAYER);
      user.scene.arena.removeTagOnSide(ArenaTagType.AURORA_VEIL, ArenaTagSide.PLAYER);

      user.scene.arena.removeTagOnSide(ArenaTagType.REFLECT, ArenaTagSide.ENEMY);
      user.scene.arena.removeTagOnSide(ArenaTagType.LIGHT_SCREEN, ArenaTagSide.ENEMY);
      user.scene.arena.removeTagOnSide(ArenaTagType.AURORA_VEIL, ArenaTagSide.ENEMY);
    } else {
      user.scene.arena.removeTagOnSide(ArenaTagType.REFLECT, target.isPlayer() ? ArenaTagSide.PLAYER : ArenaTagSide.ENEMY);
      user.scene.arena.removeTagOnSide(ArenaTagType.LIGHT_SCREEN, target.isPlayer() ? ArenaTagSide.PLAYER : ArenaTagSide.ENEMY);
      user.scene.arena.removeTagOnSide(ArenaTagType.AURORA_VEIL, target.isPlayer() ? ArenaTagSide.PLAYER : ArenaTagSide.ENEMY);
    }

    return true;

  }
}

/*Swaps arena effects between the player and enemy side
  * @extends MoveEffectAttr
  * @see {@linkcode apply}
*/
export class SwapArenaTagsAttr extends MoveEffectAttr {
  public SwapTags: ArenaTagType[];


  constructor(SwapTags: ArenaTagType[]) {
    super(true, MoveEffectTrigger.POST_APPLY);
    this.SwapTags = SwapTags;
  }

  apply(user:Pokemon, target:Pokemon, move:Move, args: any[]): boolean {
    if (!super.apply(user, target, move, args)) {
      return false;
    }

    const tagPlayerTemp = user.scene.arena.findTagsOnSide((t => this.SwapTags.includes(t.tagType)), ArenaTagSide.PLAYER);
    const tagEnemyTemp = user.scene.arena.findTagsOnSide((t => this.SwapTags.includes(t.tagType)), ArenaTagSide.ENEMY);


    if (tagPlayerTemp) {
      for (const swapTagsType of tagPlayerTemp) {
        user.scene.arena.removeTagOnSide(swapTagsType.tagType, ArenaTagSide.PLAYER, true);
        user.scene.arena.addTag(swapTagsType.tagType, swapTagsType.turnCount, swapTagsType.sourceMove, swapTagsType.sourceId!, ArenaTagSide.ENEMY, true); // TODO: is the bang correct?
      }
    }
    if (tagEnemyTemp) {
      for (const swapTagsType of tagEnemyTemp) {
        user.scene.arena.removeTagOnSide(swapTagsType.tagType, ArenaTagSide.ENEMY, true);
        user.scene.arena.addTag(swapTagsType.tagType, swapTagsType.turnCount, swapTagsType.sourceMove, swapTagsType.sourceId!, ArenaTagSide.PLAYER, true); // TODO: is the bang correct?
      }
    }


    user.scene.queueMessage(i18next.t("moveTriggers:swapArenaTags", {pokemonName: getPokemonNameWithAffix(user)}));
    return true;
  }
}

/**
 * Attribute used for Revival Blessing.
 * @extends MoveEffectAttr
 * @see {@linkcode apply}
 */
export class RevivalBlessingAttr extends MoveEffectAttr {
  constructor(user?: boolean) {
    super(true);
  }

  /**
   *
   * @param user {@linkcode Pokemon} using this move
   * @param target {@linkcode Pokemon} target of this move
   * @param move {@linkcode Move} being used
   * @param args N/A
   * @returns Promise, true if function succeeds.
   */
  apply(user: Pokemon, target: Pokemon, move: Move, args: any[]): Promise<boolean> {
    return new Promise(resolve => {
      // If user is player, checks if the user has fainted pokemon
      if (user instanceof PlayerPokemon
        && user.scene.getParty().findIndex(p => p.isFainted())>-1) {
        (user as PlayerPokemon).revivalBlessing().then(() => {
          resolve(true);
        });
      // If user is enemy, checks that it is a trainer, and it has fainted non-boss pokemon in party
      } else if (user instanceof EnemyPokemon
        && user.hasTrainer()
        && user.scene.getEnemyParty().findIndex(p => p.isFainted() && !p.isBoss()) > -1) {
        // Selects a random fainted pokemon
        const faintedPokemon = user.scene.getEnemyParty().filter(p => p.isFainted() && !p.isBoss());
        const pokemon = faintedPokemon[user.randSeedInt(faintedPokemon.length)];
        const slotIndex = user.scene.getEnemyParty().findIndex(p => pokemon.id === p.id);
        pokemon.resetStatus();
        pokemon.heal(Math.min(Utils.toDmgValue(0.5 * pokemon.getMaxHp()), pokemon.getMaxHp()));
        user.scene.queueMessage(i18next.t("moveTriggers:revivalBlessing", {pokemonName: getPokemonNameWithAffix(pokemon)}), 0, true);

        if (user.scene.currentBattle.double && user.scene.getEnemyParty().length > 1) {
          const allyPokemon = user.getAlly();
          if (slotIndex<=1) {
            user.scene.unshiftPhase(new SwitchSummonPhase(user.scene, pokemon.getFieldIndex(), slotIndex, false, false, false));
          } else if (allyPokemon.isFainted()) {
            user.scene.unshiftPhase(new SwitchSummonPhase(user.scene, allyPokemon.getFieldIndex(), slotIndex, false, false, false));
          }
        }
        resolve(true);
      } else {
        user.scene.queueMessage(i18next.t("battle:attackFailed"));
        resolve(false);
      }
    });
  }

  getUserBenefitScore(user: Pokemon, target: Pokemon, move: Move): integer {
    if (user.hasTrainer() && user.scene.getEnemyParty().findIndex(p => p.isFainted() && !p.isBoss()) > -1) {
      return 20;
    }

    return -20;
  }
}

export class ForceSwitchOutAttr extends MoveEffectAttr {
  private user: boolean;
  private batonPass: boolean;

  constructor(user?: boolean, batonPass?: boolean) {
    super(false, MoveEffectTrigger.POST_APPLY, false, true);
    this.user = !!user;
    this.batonPass = !!batonPass;
  }

  isBatonPass() {
    return this.batonPass;
  }

  apply(user: Pokemon, target: Pokemon, move: Move, args: any[]): Promise<boolean> {
    return new Promise(resolve => {

  	// Check if the move category is not STATUS or if the switch out condition is not met
      if (!this.getSwitchOutCondition()(user, target, move)) {
        return resolve(false);
      }

  	// Move the switch out logic inside the conditional block
  	// This ensures that the switch out only happens when the conditions are met
	  const switchOutTarget = this.user ? user : target;
	  if (switchOutTarget instanceof PlayerPokemon) {
        switchOutTarget.leaveField(!this.batonPass);

        if (switchOutTarget.hp > 0) {
          user.scene.prependToPhase(new SwitchPhase(user.scene, switchOutTarget.getFieldIndex(), true, true), MoveEndPhase);
          resolve(true);
        } else {
          resolve(false);
        }
	  	return;
	  } else if (user.scene.currentBattle.battleType !== BattleType.WILD) {
	  	// Switch out logic for trainer battles
        switchOutTarget.leaveField(!this.batonPass);

	  	if (switchOutTarget.hp > 0) {
        // for opponent switching out
          user.scene.prependToPhase(new SwitchSummonPhase(user.scene, switchOutTarget.getFieldIndex(), (user.scene.currentBattle.trainer ? user.scene.currentBattle.trainer.getNextSummonIndex((switchOutTarget as EnemyPokemon).trainerSlot) : 0), false, this.batonPass, false), MoveEndPhase);
        }
	  } else {
	    // Switch out logic for everything else (eg: WILD battles)
	  	switchOutTarget.leaveField(false);

	  	if (switchOutTarget.hp) {
          switchOutTarget.setWildFlee(true);
	  	  user.scene.queueMessage(i18next.t("moveTriggers:fled", {pokemonName: getPokemonNameWithAffix(switchOutTarget)}), null, true, 500);

          // in double battles redirect potential moves off fled pokemon
          if (switchOutTarget.scene.currentBattle.double) {
            const allyPokemon = switchOutTarget.getAlly();
            switchOutTarget.scene.redirectPokemonMoves(switchOutTarget, allyPokemon);
          }
	  	}

	  	if (!switchOutTarget.getAlly()?.isActive(true)) {
	  	  user.scene.clearEnemyHeldItemModifiers();

	  	  if (switchOutTarget.hp) {
	  	  	user.scene.pushPhase(new BattleEndPhase(user.scene));
	  	  	user.scene.pushPhase(new NewBattlePhase(user.scene));
	  	  }
	  	}
	  }

	  resolve(true);
	  });
  }

  getCondition(): MoveConditionFunc {
    return (user, target, move) => (move.category !== MoveCategory.STATUS || this.getSwitchOutCondition()(user, target, move));
  }

  getFailedText(user: Pokemon, target: Pokemon, move: Move, cancelled: Utils.BooleanHolder): string | null {
    const blockedByAbility = new Utils.BooleanHolder(false);
    applyAbAttrs(ForceSwitchOutImmunityAbAttr, target, blockedByAbility);
    return blockedByAbility.value ? i18next.t("moveTriggers:cannotBeSwitchedOut", {pokemonName: getPokemonNameWithAffix(target)}) : null;
  }

  getSwitchOutCondition(): MoveConditionFunc {
    return (user, target, move) => {
      const switchOutTarget = (this.user ? user : target);
      const player = switchOutTarget instanceof PlayerPokemon;

      if (!this.user && move.category === MoveCategory.STATUS && (target.hasAbilityWithAttr(ForceSwitchOutImmunityAbAttr) || target.isMax())) {
        return false;
      }

      if (!player && !user.scene.currentBattle.battleType) {
        if (this.batonPass) {
          return false;
        }
        // Don't allow wild opponents to flee on the boss stage since it can ruin a run early on
        if (!(user.scene.currentBattle.waveIndex % 10)) {
          return false;
        }
      }

      const party = player ? user.scene.getParty() : user.scene.getEnemyParty();
      return (!player && !user.scene.currentBattle.battleType) || party.filter(p => p.isAllowedInBattle() && (player || (p as EnemyPokemon).trainerSlot === (switchOutTarget as EnemyPokemon).trainerSlot)).length > user.scene.currentBattle.getBattlerCount();
    };
  }

  getUserBenefitScore(user: Pokemon, target: Pokemon, move: Move): integer {
    if (!user.scene.getEnemyParty().find(p => p.isActive() && !p.isOnField())) {
      return -20;
    }
    let ret = this.user ? Math.floor((1 - user.getHpRatio()) * 20) : super.getUserBenefitScore(user, target, move);
    if (this.user && this.batonPass) {
      const statStageTotal = user.getStatStages().reduce((s: integer, total: integer) => total += s, 0);
      ret = ret / 2 + (Phaser.Tweens.Builders.GetEaseFunction("Sine.easeOut")(Math.min(Math.abs(statStageTotal), 10) / 10) * (statStageTotal >= 0 ? 10 : -10));
    }
    return ret;
  }
}

export class RemoveTypeAttr extends MoveEffectAttr {

  private removedType: Type;
  private messageCallback: ((user: Pokemon) => void) | undefined;

  constructor(removedType: Type, messageCallback?: (user: Pokemon) => void) {
    super(true, MoveEffectTrigger.POST_TARGET);
    this.removedType = removedType;
    this.messageCallback = messageCallback;

  }

  apply(user: Pokemon, target: Pokemon, move: Move, args: any[]): boolean {
    if (!super.apply(user, target, move, args)) {
      return false;
    }

    if (user.isTerastallized() && user.getTeraType() === this.removedType) { // active tera types cannot be removed
      return false;
    }

    const userTypes = user.getTypes(true);
    const modifiedTypes = userTypes.filter(type => type !== this.removedType);
    user.summonData.types = modifiedTypes;
    user.updateInfo();


    if (this.messageCallback) {
      this.messageCallback(user);
    }

    return true;
  }
}

export class CopyTypeAttr extends MoveEffectAttr {
  constructor() {
    super(false);
  }

  apply(user: Pokemon, target: Pokemon, move: Move, args: any[]): boolean {
    if (!super.apply(user, target, move, args)) {
      return false;
    }

    user.summonData.types = target.getTypes(true);
    user.updateInfo();

    user.scene.queueMessage(i18next.t("moveTriggers:copyType", {pokemonName: getPokemonNameWithAffix(user), targetPokemonName: getPokemonNameWithAffix(target)}));

    return true;
  }

  getCondition(): MoveConditionFunc {
    return (user, target, move) => target.getTypes()[0] !== Type.UNKNOWN;
  }
}

export class CopyBiomeTypeAttr extends MoveEffectAttr {
  constructor() {
    super(true);
  }

  apply(user: Pokemon, target: Pokemon, move: Move, args: any[]): boolean {
    if (!super.apply(user, target, move, args)) {
      return false;
    }

    const biomeType = user.scene.arena.getTypeForBiome();

    user.summonData.types = [ biomeType ];
    user.updateInfo();

    user.scene.queueMessage(i18next.t("moveTriggers:transformedIntoType", {pokemonName: getPokemonNameWithAffix(user), typeName: i18next.t(`pokemonInfo:Type.${Type[biomeType]}`)}));

    return true;
  }
}

export class ChangeTypeAttr extends MoveEffectAttr {
  private type: Type;

  constructor(type: Type) {
    super(false, MoveEffectTrigger.HIT);

    this.type = type;
  }

  apply(user: Pokemon, target: Pokemon, move: Move, args: any[]): boolean {
    target.summonData.types = [this.type];
    target.updateInfo();

    user.scene.queueMessage(i18next.t("moveTriggers:transformedIntoType", {pokemonName: getPokemonNameWithAffix(target), typeName: i18next.t(`pokemonInfo:Type.${Type[this.type]}`)}));

    return true;
  }

  getCondition(): MoveConditionFunc {
    return (user, target, move) => !target.isTerastallized() && !target.hasAbility(Abilities.MULTITYPE) && !target.hasAbility(Abilities.RKS_SYSTEM) && !(target.getTypes().length === 1 && target.getTypes()[0] === this.type);
  }
}

export class AddTypeAttr extends MoveEffectAttr {
  private type: Type;

  constructor(type: Type) {
    super(false, MoveEffectTrigger.HIT);

    this.type = type;
  }

  apply(user: Pokemon, target: Pokemon, move: Move, args: any[]): boolean {
    const types = target.getTypes().slice(0, 2).filter(t => t !== Type.UNKNOWN); // TODO: Figure out some way to actually check if another version of this effect is already applied
    if (this.type !== Type.UNKNOWN) {
      types.push(this.type);
    }
    target.summonData.types = types;
    target.updateInfo();

    user.scene.queueMessage(i18next.t("moveTriggers:addType", {typeName: i18next.t(`pokemonInfo:Type.${Type[this.type]}`), pokemonName: getPokemonNameWithAffix(target)}));

    return true;
  }

  getCondition(): MoveConditionFunc {
    return (user, target, move) => !target.isTerastallized()&& !target.getTypes().includes(this.type);
  }
}

export class FirstMoveTypeAttr extends MoveEffectAttr {
  constructor() {
    super(true);
  }

  apply(user: Pokemon, target: Pokemon, move: Move, args: any[]): boolean {
    if (!super.apply(user, target, move, args)) {
      return false;
    }

    const firstMoveType = target.getMoveset()[0]?.getMove().type!; // TODO: is this bang correct?
    user.summonData.types = [ firstMoveType ];
    user.scene.queueMessage(i18next.t("battle:transformedIntoType", {pokemonName: getPokemonNameWithAffix(user), type: i18next.t(`pokemonInfo:Type.${Type[firstMoveType]}`)}));

    return true;
  }
}

export class RandomMovesetMoveAttr extends OverrideMoveEffectAttr {
  private enemyMoveset: boolean | null;

  constructor(enemyMoveset?: boolean) {
    super();

    this.enemyMoveset = enemyMoveset!; // TODO: is this bang correct?
  }

  apply(user: Pokemon, target: Pokemon, move: Move, args: any[]): boolean {
    const moveset = (!this.enemyMoveset ? user : target).getMoveset();
    const moves = moveset.filter(m => !m?.getMove().hasFlag(MoveFlags.IGNORE_VIRTUAL));
    if (moves.length) {
      const move = moves[user.randSeedInt(moves.length)];
      const moveIndex = moveset.findIndex(m => m?.moveId === move?.moveId);
      const moveTargets = getMoveTargets(user, move?.moveId!); // TODO: is this bang correct?
      if (!moveTargets.targets.length) {
        return false;
      }
      let selectTargets: BattlerIndex[];
      switch (true) {
      case (moveTargets.multiple || moveTargets.targets.length === 1): {
        selectTargets = moveTargets.targets;
        break;
      }
      case (moveTargets.targets.indexOf(target.getBattlerIndex()) > -1): {
        selectTargets = [ target.getBattlerIndex() ];
        break;
      }
      default: {
        moveTargets.targets.splice(moveTargets.targets.indexOf(user.getAlly().getBattlerIndex()));
        selectTargets =  [ moveTargets.targets[user.randSeedInt(moveTargets.targets.length)] ];
        break;
      }
      }
      const targets = selectTargets;
      user.getMoveQueue().push({ move: move?.moveId!, targets: targets, ignorePP: true }); // TODO: is this bang correct?
      user.scene.unshiftPhase(new MovePhase(user.scene, user, targets, moveset[moveIndex]!, true)); // There's a PR to re-do the move(s) that use this Attr, gonna put `!` for now
      return true;
    }

    return false;
  }
}

export class RandomMoveAttr extends OverrideMoveEffectAttr {
  apply(user: Pokemon, target: Pokemon, move: Move, args: any[]): Promise<boolean> {
    return new Promise(resolve => {
      const moveIds = Utils.getEnumValues(Moves).filter(m => !allMoves[m].hasFlag(MoveFlags.IGNORE_VIRTUAL) && !allMoves[m].name.endsWith(" (N)"));
      const moveId = moveIds[user.randSeedInt(moveIds.length)];

      const moveTargets = getMoveTargets(user, moveId);
      if (!moveTargets.targets.length) {
        resolve(false);
        return;
      }
      const targets = moveTargets.multiple || moveTargets.targets.length === 1
        ? moveTargets.targets
        : moveTargets.targets.indexOf(target.getBattlerIndex()) > -1
          ? [ target.getBattlerIndex() ]
          : [ moveTargets.targets[user.randSeedInt(moveTargets.targets.length)] ];
      user.getMoveQueue().push({ move: moveId, targets: targets, ignorePP: true });
      user.scene.unshiftPhase(new MovePhase(user.scene, user, targets, new PokemonMove(moveId, 0, 0, true), true));
      initMoveAnim(user.scene, moveId).then(() => {
        loadMoveAnimAssets(user.scene, [ moveId ], true)
          .then(() => resolve(true));
      });
    });
  }
}

export class NaturePowerAttr extends OverrideMoveEffectAttr {
  apply(user: Pokemon, target: Pokemon, move: Move, args: any[]): Promise<boolean> {
    return new Promise(resolve => {
      let moveId;
      switch (user.scene.arena.getTerrainType()) {
      // this allows terrains to 'override' the biome move
      case TerrainType.NONE:
        switch (user.scene.arena.biomeType) {
        case Biome.TOWN:
          moveId = Moves.ROUND;
          break;
        case Biome.METROPOLIS:
          moveId = Moves.TRI_ATTACK;
          break;
        case Biome.SLUM:
          moveId = Moves.SLUDGE_BOMB;
          break;
        case Biome.PLAINS:
          moveId = Moves.SILVER_WIND;
          break;
        case Biome.GRASS:
          moveId = Moves.GRASS_KNOT;
          break;
        case Biome.TALL_GRASS:
          moveId = Moves.POLLEN_PUFF;
          break;
        case Biome.MEADOW:
          moveId = Moves.GIGA_DRAIN;
          break;
        case Biome.FOREST:
          moveId = Moves.BUG_BUZZ;
          break;
        case Biome.JUNGLE:
          moveId = Moves.LEAF_STORM;
          break;
        case Biome.SEA:
          moveId = Moves.HYDRO_PUMP;
          break;
        case Biome.SWAMP:
          moveId = Moves.MUD_BOMB;
          break;
        case Biome.BEACH:
          moveId = Moves.SCALD;
          break;
        case Biome.LAKE:
          moveId = Moves.BUBBLE_BEAM;
          break;
        case Biome.SEABED:
          moveId = Moves.BRINE;
          break;
        case Biome.ISLAND:
          moveId = Moves.LEAF_TORNADO;
          break;
        case Biome.MOUNTAIN:
          moveId = Moves.AIR_SLASH;
          break;
        case Biome.BADLANDS:
          moveId = Moves.EARTH_POWER;
          break;
        case Biome.DESERT:
          moveId = Moves.SCORCHING_SANDS;
          break;
        case Biome.WASTELAND:
          moveId = Moves.DRAGON_PULSE;
          break;
        case Biome.CONSTRUCTION_SITE:
          moveId = Moves.STEEL_BEAM;
          break;
        case Biome.CAVE:
          moveId = Moves.POWER_GEM;
          break;
        case Biome.ICE_CAVE:
          moveId = Moves.ICE_BEAM;
          break;
        case Biome.SNOWY_FOREST:
          moveId = Moves.FROST_BREATH;
          break;
        case Biome.VOLCANO:
          moveId = Moves.LAVA_PLUME;
          break;
        case Biome.GRAVEYARD:
          moveId = Moves.SHADOW_BALL;
          break;
        case Biome.RUINS:
          moveId = Moves.ANCIENT_POWER;
          break;
        case Biome.TEMPLE:
          moveId = Moves.EXTRASENSORY;
          break;
        case Biome.DOJO:
          moveId = Moves.FOCUS_BLAST;
          break;
        case Biome.FAIRY_CAVE:
          moveId = Moves.ALLURING_VOICE;
          break;
        case Biome.ABYSS:
          moveId = Moves.OMINOUS_WIND;
          break;
        case Biome.SPACE:
          moveId = Moves.DRACO_METEOR;
          break;
        case Biome.FACTORY:
          moveId = Moves.FLASH_CANNON;
          break;
        case Biome.LABORATORY:
          moveId = Moves.ZAP_CANNON;
          break;
        case Biome.POWER_PLANT:
          moveId = Moves.CHARGE_BEAM;
          break;
        case Biome.END:
          moveId = Moves.ETERNABEAM;
          break;
        }
        break;
      case TerrainType.MISTY:
        moveId = Moves.MOONBLAST;
        break;
      case TerrainType.ELECTRIC:
        moveId = Moves.THUNDERBOLT;
        break;
      case TerrainType.GRASSY:
        moveId = Moves.ENERGY_BALL;
        break;
      case TerrainType.PSYCHIC:
        moveId = Moves.PSYCHIC;
        break;
      default:
        // Just in case there's no match
        moveId = Moves.TRI_ATTACK;
        break;
      }

      user.getMoveQueue().push({ move: moveId, targets: [target.getBattlerIndex()], ignorePP: true });
      user.scene.unshiftPhase(new MovePhase(user.scene, user, [target.getBattlerIndex()], new PokemonMove(moveId, 0, 0, true), true));
      initMoveAnim(user.scene, moveId).then(() => {
        loadMoveAnimAssets(user.scene, [ moveId ], true)
          .then(() => resolve(true));
      });
    });
  }
}

const lastMoveCopiableCondition: MoveConditionFunc = (user, target, move) => {
  const copiableMove = user.scene.currentBattle.lastMove;

  if (!copiableMove) {
    return false;
  }

  if (allMoves[copiableMove].hasAttr(ChargeAttr)) {
    return false;
  }

  // TODO: Add last turn of Bide

  return true;
};

export class CopyMoveAttr extends OverrideMoveEffectAttr {
  apply(user: Pokemon, target: Pokemon, move: Move, args: any[]): boolean {
    const lastMove = user.scene.currentBattle.lastMove;

    const moveTargets = getMoveTargets(user, lastMove);
    if (!moveTargets.targets.length) {
      return false;
    }

    const targets = moveTargets.multiple || moveTargets.targets.length === 1
      ? moveTargets.targets
      : moveTargets.targets.indexOf(target.getBattlerIndex()) > -1
        ? [ target.getBattlerIndex() ]
        : [ moveTargets.targets[user.randSeedInt(moveTargets.targets.length)] ];
    user.getMoveQueue().push({ move: lastMove, targets: targets, ignorePP: true });

    user.scene.unshiftPhase(new MovePhase(user.scene, user as PlayerPokemon, targets, new PokemonMove(lastMove, 0, 0, true), true));

    return true;
  }

  getCondition(): MoveConditionFunc {
    return lastMoveCopiableCondition;
  }
}

/**
 *  Attribute used for moves that reduce PP of the target's last used move.
 *  Used for Spite.
 */
export class ReducePpMoveAttr extends MoveEffectAttr {
  protected reduction: number;
  constructor(reduction: number) {
    super();
    this.reduction = reduction;
  }

  /**
   * Reduces the PP of the target's last-used move by an amount based on this attribute instance's {@linkcode reduction}.
   *
   * @param user {@linkcode Pokemon} that used the attack
   * @param target {@linkcode Pokemon} targeted by the attack
   * @param move {@linkcode Move} being used
   * @param args N/A
   * @returns {boolean} true
   */
  apply(user: Pokemon, target: Pokemon, move: Move, args: any[]): boolean {
    // Null checks can be skipped due to condition function
    const lastMove = target.getLastXMoves().find(() => true);
    const movesetMove = target.getMoveset().find(m => m?.moveId === lastMove?.move);
    const lastPpUsed = movesetMove?.ppUsed!; // TODO: is the bang correct?
    movesetMove!.ppUsed = Math.min((movesetMove?.ppUsed!) + this.reduction, movesetMove?.getMovePp()!); // TODO: is the bang correct?

    const message = i18next.t("battle:ppReduced", {targetName: getPokemonNameWithAffix(target), moveName: movesetMove?.getName(), reduction: (movesetMove?.ppUsed!) - lastPpUsed}); // TODO: is the bang correct?
    user.scene.eventTarget.dispatchEvent(new MoveUsedEvent(target?.id, movesetMove?.getMove()!, movesetMove?.ppUsed!)); // TODO: are these bangs correct?
    user.scene.queueMessage(message);

    return true;
  }

  getCondition(): MoveConditionFunc {
    return (user, target, move) => {
      const lastMove = target.getLastXMoves().find(() => true);
      if (lastMove) {
        const movesetMove = target.getMoveset().find(m => m?.moveId === lastMove.move);
        return !!movesetMove?.getPpRatio();
      }
      return false;
    };
  }

  getTargetBenefitScore(user: Pokemon, target: Pokemon, move: Move): number {
    const lastMove = target.getLastXMoves().find(() => true);
    if (lastMove) {
      const movesetMove = target.getMoveset().find(m => m?.moveId === lastMove.move);
      if (movesetMove) {
        const maxPp = movesetMove.getMovePp();
        const ppLeft = maxPp - movesetMove.ppUsed;
        const value = -(8 - Math.ceil(Math.min(maxPp, 30) / 5));
        if (ppLeft < 4) {
          return (value / 4) * ppLeft;
        }
        return value;
      }
    }

    return 0;
  }
}

/**
 *  Attribute used for moves that damage target, and then reduce PP of the target's last used move.
 *  Used for Eerie Spell.
 */
export class AttackReducePpMoveAttr extends ReducePpMoveAttr {
  constructor(reduction: number) {
    super(reduction);
  }

  /**
   * Checks if the target has used a move prior to the attack. PP-reduction is applied through the super class if so.
   *
   * @param user {@linkcode Pokemon} that used the attack
   * @param target {@linkcode Pokemon} targeted by the attack
   * @param move {@linkcode Move} being used
   * @param args N/A
   * @returns {boolean} true
   */
  apply(user: Pokemon, target: Pokemon, move: Move, args: any[]): boolean {
    const lastMove = target.getLastXMoves().find(() => true);
    if (lastMove) {
      const movesetMove = target.getMoveset().find(m => m?.moveId === lastMove.move);
      if (Boolean(movesetMove?.getPpRatio())) {
        super.apply(user, target, move, args);
      }
    }

    return true;
  }

  // Override condition function to always perform damage. Instead, perform pp-reduction condition check in apply function above
  getCondition(): MoveConditionFunc {
    return (user, target, move) => true;
  }
}

// TODO: Review this
const targetMoveCopiableCondition: MoveConditionFunc = (user, target, move) => {
  const targetMoves = target.getMoveHistory().filter(m => !m.virtual);
  if (!targetMoves.length) {
    return false;
  }

  const copiableMove = targetMoves[0];

  if (!copiableMove.move) {
    return false;
  }

  if (allMoves[copiableMove.move].hasAttr(ChargeAttr) && copiableMove.result === MoveResult.OTHER) {
    return false;
  }

  // TODO: Add last turn of Bide

  return true;
};

export class MovesetCopyMoveAttr extends OverrideMoveEffectAttr {
  apply(user: Pokemon, target: Pokemon, move: Move, args: any[]): boolean {
    const targetMoves = target.getMoveHistory().filter(m => !m.virtual);
    if (!targetMoves.length) {
      return false;
    }

    const copiedMove = allMoves[targetMoves[0].move];

    const thisMoveIndex = user.getMoveset().findIndex(m => m?.moveId === move.id);

    if (thisMoveIndex === -1) {
      return false;
    }

    user.summonData.moveset = user.getMoveset().slice(0);
    user.summonData.moveset[thisMoveIndex] = new PokemonMove(copiedMove.id, 0, 0);

    user.scene.queueMessage(i18next.t("moveTriggers:copiedMove", {pokemonName: getPokemonNameWithAffix(user), moveName: copiedMove.name}));

    return true;
  }

  getCondition(): MoveConditionFunc {
    return targetMoveCopiableCondition;
  }
}

/**
 * Attribute for {@linkcode Moves.SKETCH} that causes the user to copy the opponent's last used move
 * This move copies the last used non-virtual move
 *  e.g. if Metronome is used, it copies Metronome itself, not the virtual move called by Metronome
 * Fails if the opponent has not yet used a move.
 * Fails if used on an uncopiable move, listed in unsketchableMoves in getCondition
 * Fails if the move is already in the user's moveset
 */
export class SketchAttr extends MoveEffectAttr {
  constructor() {
    super(true);
  }
  /**
   * User copies the opponent's last used move, if possible
   * @param {Pokemon} user Pokemon that used the move and will replace Sketch with the copied move
   * @param {Pokemon} target Pokemon that the user wants to copy a move from
   * @param {Move} move Move being used
   * @param {any[]} args Unused
   * @returns {boolean} true if the function succeeds, otherwise false
   */

  apply(user: Pokemon, target: Pokemon, move: Move, args: any[]): boolean {
    if (!super.apply(user, target, move, args)) {
      return false;
    }

    const targetMove = target.getMoveHistory().filter(m => !m.virtual).at(-1);
    if (!targetMove) {
      return false;
    }

    const sketchedMove = allMoves[targetMove.move];
    const sketchIndex = user.getMoveset().findIndex(m => m?.moveId === move.id);
    if (sketchIndex === -1) {
      return false;
    }

    user.setMove(sketchIndex, sketchedMove.id);

    user.scene.queueMessage(i18next.t("moveTriggers:sketchedMove", {pokemonName: getPokemonNameWithAffix(user), moveName: sketchedMove.name}));

    return true;
  }

  getCondition(): MoveConditionFunc {
    return (user, target, move) => {
      if (!targetMoveCopiableCondition(user, target, move)) {
        return false;
      }

      const targetMove = target.getMoveHistory().filter(m => !m.virtual).at(-1);
      if (!targetMove) {
        return false;
      }

      const unsketchableMoves = [
        Moves.CHATTER,
        Moves.MIRROR_MOVE,
        Moves.SLEEP_TALK,
        Moves.STRUGGLE,
        Moves.SKETCH,
        Moves.REVIVAL_BLESSING,
        Moves.TERA_STARSTORM,
        Moves.BREAKNECK_BLITZ__PHYSICAL,
        Moves.BREAKNECK_BLITZ__SPECIAL
      ];

      if (unsketchableMoves.includes(targetMove.move)) {
        return false;
      }

      if (user.getMoveset().find(m => m?.moveId === targetMove.move)) {
        return false;
      }

      return true;
    };
  }
}

export class AbilityChangeAttr extends MoveEffectAttr {
  public ability: Abilities;

  constructor(ability: Abilities, selfTarget?: boolean) {
    super(selfTarget, MoveEffectTrigger.HIT);

    this.ability = ability;
  }

  apply(user: Pokemon, target: Pokemon, move: Move, args: any[]): boolean {
    if (!super.apply(user, target, move, args)) {
      return false;
    }

    const moveTarget = this.selfTarget ? user : target;

    moveTarget.summonData.ability = this.ability;
    user.scene.triggerPokemonFormChange(moveTarget, SpeciesFormChangeRevertWeatherFormTrigger);

    user.scene.queueMessage(i18next.t("moveTriggers:acquiredAbility", {pokemonName: getPokemonNameWithAffix((this.selfTarget ? user : target)), abilityName: allAbilities[this.ability].name}));

    return true;
  }

  getCondition(): MoveConditionFunc {
    return (user, target, move) => !(this.selfTarget ? user : target).getAbility().hasAttr(UnsuppressableAbilityAbAttr) && (this.selfTarget ? user : target).getAbility().id !== this.ability;
  }
}

export class AbilityCopyAttr extends MoveEffectAttr {
  public copyToPartner: boolean;

  constructor(copyToPartner: boolean = false) {
    super(false, MoveEffectTrigger.HIT);

    this.copyToPartner = copyToPartner;
  }

  apply(user: Pokemon, target: Pokemon, move: Move, args: any[]): boolean {
    if (!super.apply(user, target, move, args)) {
      return false;
    }

    user.summonData.ability = target.getAbility().id;

    user.scene.queueMessage(i18next.t("moveTriggers:copiedTargetAbility", {pokemonName: getPokemonNameWithAffix(user), targetName: getPokemonNameWithAffix(target), abilityName: allAbilities[target.getAbility().id].name}));

    if (this.copyToPartner && user.scene.currentBattle?.double && user.getAlly().hp) {
      user.getAlly().summonData.ability = target.getAbility().id;
      user.getAlly().scene.queueMessage(i18next.t("moveTriggers:copiedTargetAbility", {pokemonName: getPokemonNameWithAffix(user.getAlly()), targetName: getPokemonNameWithAffix(target), abilityName: allAbilities[target.getAbility().id].name}));
    }

    return true;
  }

  getCondition(): MoveConditionFunc {
    return (user, target, move) => {
      let ret = !target.getAbility().hasAttr(UncopiableAbilityAbAttr) && !user.getAbility().hasAttr(UnsuppressableAbilityAbAttr);
      if (this.copyToPartner && user.scene.currentBattle?.double) {
        ret = ret && (!user.getAlly().hp || !user.getAlly().getAbility().hasAttr(UnsuppressableAbilityAbAttr));
      } else {
        ret = ret && user.getAbility().id !== target.getAbility().id;
      }
      return ret;
    };
  }
}

export class AbilityGiveAttr extends MoveEffectAttr {
  public copyToPartner: boolean;

  constructor() {
    super(false, MoveEffectTrigger.HIT);
  }

  apply(user: Pokemon, target: Pokemon, move: Move, args: any[]): boolean {
    if (!super.apply(user, target, move, args)) {
      return false;
    }

    target.summonData.ability = user.getAbility().id;

    user.scene.queueMessage(i18next.t("moveTriggers:acquiredAbility", {pokemonName: getPokemonNameWithAffix(target), abilityName: allAbilities[user.getAbility().id].name}));

    return true;
  }

  getCondition(): MoveConditionFunc {
    return (user, target, move) => !user.getAbility().hasAttr(UncopiableAbilityAbAttr) && !target.getAbility().hasAttr(UnsuppressableAbilityAbAttr) && user.getAbility().id !== target.getAbility().id;
  }
}

export class SwitchAbilitiesAttr extends MoveEffectAttr {
  apply(user: Pokemon, target: Pokemon, move: Move, args: any[]): boolean {
    if (!super.apply(user, target, move, args)) {
      return false;
    }

    const tempAbilityId = user.getAbility().id;
    user.summonData.ability = target.getAbility().id;
    target.summonData.ability = tempAbilityId;

    user.scene.queueMessage(i18next.t("moveTriggers:swappedAbilitiesWithTarget", {pokemonName: getPokemonNameWithAffix(user)}));
    // Swaps Forecast/Flower Gift from Castform/Cherrim
    user.scene.arena.triggerWeatherBasedFormChangesToNormal();
    // Swaps Forecast/Flower Gift to Castform/Cherrim (edge case)
    user.scene.arena.triggerWeatherBasedFormChanges();

    return true;
  }

  getCondition(): MoveConditionFunc {
    return (user, target, move) => !user.getAbility().hasAttr(UnswappableAbilityAbAttr) && !target.getAbility().hasAttr(UnswappableAbilityAbAttr);
  }
}

/**
 * Attribute used for moves that suppress abilities like {@linkcode Moves.GASTRO_ACID}.
 * A suppressed ability cannot be activated.
 *
 * @extends MoveEffectAttr
 * @see {@linkcode apply}
 * @see {@linkcode getCondition}
 */
export class SuppressAbilitiesAttr extends MoveEffectAttr {
  /** Sets ability suppression for the target pokemon and displays a message. */
  apply(user: Pokemon, target: Pokemon, move: Move, args: any[]): boolean {
    if (!super.apply(user, target, move, args)) {
      return false;
    }

    target.summonData.abilitySuppressed = true;
    target.scene.arena.triggerWeatherBasedFormChangesToNormal();

    target.scene.queueMessage(i18next.t("moveTriggers:suppressAbilities", {pokemonName: getPokemonNameWithAffix(target)}));

    return true;
  }

  /** Causes the effect to fail when the target's ability is unsupressable or already suppressed. */
  getCondition(): MoveConditionFunc {
    return (user, target, move) => !target.getAbility().hasAttr(UnsuppressableAbilityAbAttr) && !target.summonData.abilitySuppressed;
  }
}

/**
 * Applies the effects of {@linkcode SuppressAbilitiesAttr} if the target has already moved this turn.
 * @extends MoveEffectAttr
 * @see {@linkcode Moves.CORE_ENFORCER} (the move which uses this effect)
 */
export class SuppressAbilitiesIfActedAttr extends MoveEffectAttr {
  /**
   * If the target has already acted this turn, apply a {@linkcode SuppressAbilitiesAttr} effect unless the
   * abillity cannot be suppressed. This is a secondary effect and has no bearing on the success or failure of the move.
   *
   * @returns True if the move occurred, otherwise false. Note that true will be returned even if the target has not
   * yet moved or if the suppression failed to apply.
   */
  apply(user: Pokemon, target: Pokemon, move: Move, args: any[]): boolean {
    if (!super.apply(user, target, move, args)) {
      return false;
    }

    if (target.turnData.acted) {
      const suppressAttr = new SuppressAbilitiesAttr();
      if (suppressAttr.getCondition()(user, target, move)) {
        suppressAttr.apply(user, target, move, args);
      }
    }

    return true;
  }
}

export class TransformAttr extends MoveEffectAttr {
  apply(user: Pokemon, target: Pokemon, move: Move, args: any[]): Promise<boolean> {
    return new Promise(resolve => {
      if (!super.apply(user, target, move, args)) {
        return resolve(false);
      }

      user.summonData.speciesForm = target.getSpeciesForm();
      user.summonData.fusionSpeciesForm = target.getFusionSpeciesForm();
      user.summonData.ability = target.getAbility().id;
      user.summonData.gender = target.getGender();
      user.summonData.fusionGender = target.getFusionGender();

      // Copy all stats (except HP)
      for (const s of EFFECTIVE_STATS) {
        user.setStat(s, target.getStat(s, false), false);
      }

      // Copy all stat stages
      for (const s of BATTLE_STATS) {
        user.setStatStage(s, target.getStatStage(s));
      }

      user.summonData.moveset = target.getMoveset().map(m => new PokemonMove(m?.moveId!, m?.ppUsed, m?.ppUp)); // TODO: is this bang correct?
      user.summonData.types = target.getTypes();

      user.scene.queueMessage(i18next.t("moveTriggers:transformedIntoTarget", {pokemonName: getPokemonNameWithAffix(user), targetName: getPokemonNameWithAffix(target)}));

      user.loadAssets(false).then(() => {
        user.playAnim();
        user.updateInfo();
        resolve(true);
      });
    });
  }
}

/**
 * Attribute used for status moves, namely Speed Swap,
 * that swaps the user's and target's corresponding stats.
 * @extends MoveEffectAttr
 * @see {@linkcode apply}
 */
export class SwapStatAttr extends MoveEffectAttr {
  /** The stat to be swapped between the user and the target */
  private stat: EffectiveStat;

  constructor(stat: EffectiveStat) {
    super();

    this.stat = stat;
  }

  /**
   * Takes the average of the user's and target's corresponding current
   * {@linkcode stat} values and sets that stat to the average for both
   * temporarily.
   * @param user the {@linkcode Pokemon} that used the move
   * @param target the {@linkcode Pokemon} that the move was used on
   * @param move N/A
   * @param args N/A
   * @returns true if attribute application succeeds
   */
  apply(user: Pokemon, target: Pokemon, move: Move, args: any[]): boolean {
    if (super.apply(user, target, move, args)) {
      const temp = user.getStat(this.stat, false);
      user.setStat(this.stat, target.getStat(this.stat, false), false);
      target.setStat(this.stat, temp, false);

      user.scene.queueMessage(i18next.t("moveTriggers:switchedStat", {
        pokemonName: getPokemonNameWithAffix(user),
        stat: i18next.t(getStatKey(this.stat)),
      }));

      return true;
    }
    return false;
  }
}

/**
 * Attribute used for status moves, namely Power Split and Guard Split,
 * that take the average of a user's and target's corresponding
 * stats and assign that average back to each corresponding stat.
 * @extends MoveEffectAttr
 * @see {@linkcode apply}
 */
export class AverageStatsAttr extends MoveEffectAttr {
  /** The stats to be averaged individually between the user and the target */
  private stats: readonly EffectiveStat[];
  private msgKey: string;

  constructor(stats: readonly EffectiveStat[], msgKey: string) {
    super();

    this.stats = stats;
    this.msgKey = msgKey;
  }

  /**
   * Takes the average of the user's and target's corresponding {@linkcode stat}
   * values and sets those stats to the corresponding average for both
   * temporarily.
   * @param user the {@linkcode Pokemon} that used the move
   * @param target the {@linkcode Pokemon} that the move was used on
   * @param move N/A
   * @param args N/A
   * @returns true if attribute application succeeds
   */
  apply(user: Pokemon, target: Pokemon, move: Move, args: any[]): boolean {
    if (super.apply(user, target, move, args)) {
      for (const s of this.stats) {
        const avg = Math.floor((user.getStat(s, false) + target.getStat(s, false)) / 2);

        user.setStat(s, avg, false);
        target.setStat(s, avg, false);
      }

      user.scene.queueMessage(i18next.t(this.msgKey, { pokemonName: getPokemonNameWithAffix(user) }));

      return true;
    }
    return false;
  }
}

export class DiscourageFrequentUseAttr extends MoveAttr {
  getUserBenefitScore(user: Pokemon, target: Pokemon, move: Move): integer {
    const lastMoves = user.getLastXMoves(4);
    console.log(lastMoves);
    for (let m = 0; m < lastMoves.length; m++) {
      if (lastMoves[m].move === move.id) {
        return (4 - (m + 1)) * -10;
      }
    }

    return 0;
  }
}

export class MoneyAttr extends MoveEffectAttr {
  constructor() {
    super(true, MoveEffectTrigger.HIT, true);
  }

  apply(user: Pokemon, target: Pokemon, move: Move): boolean {
    user.scene.currentBattle.moneyScattered += user.scene.getWaveMoneyAmount(0.2);
    user.scene.queueMessage(i18next.t("moveTriggers:coinsScatteredEverywhere"));
    return true;
  }
}

/**
 * Applies {@linkcode BattlerTagType.DESTINY_BOND} to the user.
 *
 * @extends MoveEffectAttr
 */
export class DestinyBondAttr extends MoveEffectAttr {
  constructor() {
    super(true, MoveEffectTrigger.PRE_APPLY);
  }

  /**
   * Applies {@linkcode BattlerTagType.DESTINY_BOND} to the user.
   * @param user {@linkcode Pokemon} that is having the tag applied to.
   * @param target {@linkcode Pokemon} N/A
   * @param move {@linkcode Move} {@linkcode Move.DESTINY_BOND}
   * @param {any[]} args N/A
   * @returns true
   */
  apply(user: Pokemon, target: Pokemon, move: Move, args: any[]): boolean {
    user.scene.queueMessage(`${i18next.t("moveTriggers:tryingToTakeFoeDown", {pokemonName: getPokemonNameWithAffix(user)})}`);
    user.addTag(BattlerTagType.DESTINY_BOND, undefined, move.id, user.id);
    return true;
  }
}

/**
 * Attribute to apply a battler tag to the target if they have had their stats boosted this turn.
 * @extends AddBattlerTagAttr
 */
export class AddBattlerTagIfBoostedAttr extends AddBattlerTagAttr {
  constructor(tag: BattlerTagType) {
    super(tag, false, false, 2, 5);
  }

  /**
   * @param user {@linkcode Pokemon} using this move
   * @param target {@linkcode Pokemon} target of this move
   * @param move {@linkcode Move} being used
   * @param {any[]} args N/A
   * @returns true
   */
  apply(user: Pokemon, target: Pokemon, move: Move, args: any[]): boolean {
    if (target.turnData.statStagesIncreased) {
      super.apply(user, target, move, args);
    }
    return true;
  }
}

/**
 * Attribute to apply a status effect to the target if they have had their stats boosted this turn.
 * @extends MoveEffectAttr
 */
export class StatusIfBoostedAttr extends MoveEffectAttr {
  public effect: StatusEffect;

  constructor(effect: StatusEffect) {
    super(true, MoveEffectTrigger.HIT);
    this.effect = effect;
  }

  /**
   * @param user {@linkcode Pokemon} using this move
   * @param target {@linkcode Pokemon} target of this move
   * @param move {@linkcode Move} N/A
   * @param {any[]} args N/A
   * @returns true
   */
  apply(user: Pokemon, target: Pokemon, move: Move, args: any[]): boolean {
    if (target.turnData.statStagesIncreased) {
      target.trySetStatus(this.effect, true, user);
    }
    return true;
  }
}

export class LastResortAttr extends MoveAttr {
  getCondition(): MoveConditionFunc {
    return (user: Pokemon, target: Pokemon, move: Move) => {
      const uniqueUsedMoveIds = new Set<Moves>();
      const movesetMoveIds = user.getMoveset().map(m => m?.moveId);
      user.getMoveHistory().map(m => {
        if (m.move !== move.id && movesetMoveIds.find(mm => mm === m.move)) {
          uniqueUsedMoveIds.add(m.move);
        }
      });
      return uniqueUsedMoveIds.size >= movesetMoveIds.length - 1;
    };
  }
}


/**
 * The move only works if the target has a transferable held item
 * @extends MoveAttr
 * @see {@linkcode getCondition}
 */
export class AttackedByItemAttr extends MoveAttr {
  /**
   * @returns the {@linkcode MoveConditionFunc} for this {@linkcode Move}
   */
  getCondition(): MoveConditionFunc {
    return (user: Pokemon, target: Pokemon, move: Move) => {
      const heldItems = target.getHeldItems().filter(i => i.isTransferrable);
      if (heldItems.length === 0) {
        return false;
      }

      const itemName = heldItems[0]?.type?.name ?? "item";
      target.scene.queueMessage(i18next.t("moveTriggers:attackedByItem", {pokemonName: getPokemonNameWithAffix(target), itemName: itemName}));

      return true;
    };
  }
}

export class VariableTargetAttr extends MoveAttr {
  private targetChangeFunc: (user: Pokemon, target: Pokemon, move: Move) => number;

  constructor(targetChange: (user: Pokemon, target: Pokemon, move: Move) => number) {
    super();

    this.targetChangeFunc = targetChange;
  }

  apply(user: Pokemon, target: Pokemon, move: Move, args: any[]): boolean {
    const targetVal = args[0] as Utils.NumberHolder;
    targetVal.value = this.targetChangeFunc(user, target, move);
    return true;
  }
}

const failOnGravityCondition: MoveConditionFunc = (user, target, move) => !user.scene.arena.getTag(ArenaTagType.GRAVITY);

const failOnBossCondition: MoveConditionFunc = (user, target, move) => !target.isBossImmune();

const failOnMaxCondition: MoveConditionFunc = (user, target, move) => !target.isMax();

const failIfDampCondition: MoveConditionFunc = (user, target, move) => {
  const cancelled = new Utils.BooleanHolder(false);
  user.scene.getField(true).map(p=>applyAbAttrs(FieldPreventExplosiveMovesAbAttr, p, cancelled));
  // Queue a message if an ability prevented usage of the move
  if (cancelled.value) {
    user.scene.queueMessage(i18next.t("moveTriggers:cannotUseMove", {pokemonName: getPokemonNameWithAffix(user), moveName: move.name}));
  }
  return !cancelled.value;
};

const userSleptOrComatoseCondition: MoveConditionFunc = (user: Pokemon, target: Pokemon, move: Move) =>  user.status?.effect === StatusEffect.SLEEP || user.hasAbility(Abilities.COMATOSE);

const targetSleptOrComatoseCondition: MoveConditionFunc = (user: Pokemon, target: Pokemon, move: Move) =>  target.status?.effect === StatusEffect.SLEEP || target.hasAbility(Abilities.COMATOSE);

export type MoveAttrFilter = (attr: MoveAttr) => boolean;

function applyMoveAttrsInternal(attrFilter: MoveAttrFilter, user: Pokemon | null, target: Pokemon | null, move: Move, args: any[]): Promise<void> {
  return new Promise(resolve => {
    const attrPromises: Promise<boolean>[] = [];
    const moveAttrs = move.attrs.filter(a => attrFilter(a));
    for (const attr of moveAttrs) {
      const result = attr.apply(user, target, move, args);
      if (result instanceof Promise) {
        attrPromises.push(result);
      }
    }
    Promise.allSettled(attrPromises).then(() => resolve());
  });
}

export function applyMoveAttrs(attrType: Constructor<MoveAttr>, user: Pokemon | null, target: Pokemon | null, move: Move, ...args: any[]): Promise<void> {
  return applyMoveAttrsInternal((attr: MoveAttr) => attr instanceof attrType, user, target, move, args);
}

export function applyFilteredMoveAttrs(attrFilter: MoveAttrFilter, user: Pokemon, target: Pokemon | null, move: Move, ...args: any[]): Promise<void> {
  return applyMoveAttrsInternal(attrFilter, user, target, move, args);
}

export class MoveCondition {
  protected func: MoveConditionFunc;

  constructor(func: MoveConditionFunc) {
    this.func = func;
  }

  apply(user: Pokemon, target: Pokemon, move: Move): boolean {
    return this.func(user, target, move);
  }

  getUserBenefitScore(user: Pokemon, target: Pokemon, move: Move): integer {
    return 0;
  }
}

export class FirstMoveCondition extends MoveCondition {
  constructor() {
    super((user, target, move) => user.battleSummonData?.turnCount === 1);
  }

  getUserBenefitScore(user: Pokemon, target: Pokemon, move: Move): integer {
    return this.apply(user, target, move) ? 10 : -20;
  }
}

export class hitsSameTypeAttr extends VariableMoveTypeMultiplierAttr {
  apply(user: Pokemon, target: Pokemon, move: Move, args: any[]): boolean {
    const multiplier = args[0] as Utils.NumberHolder;
    if (!user.getTypes().some(type => target.getTypes().includes(type))) {
      multiplier.value = 0;
      return true;
    }
    return false;
  }
}

/**
 * Attribute used for Conversion 2, to convert the user's type to a random type that resists the target's last used move.
 * Fails if the user already has ALL types that resist the target's last used move.
 * Fails if the opponent has not used a move yet
 * Fails if the type is unknown or stellar
 *
 * TODO:
 * If a move has its type changed (e.g. {@linkcode Moves.HIDDEN_POWER}), it will check the new type.
 */
export class ResistLastMoveTypeAttr extends MoveEffectAttr {
  constructor() {
    super(true);
  }
  /**
   * User changes its type to a random type that resists the target's last used move
   * @param {Pokemon} user Pokemon that used the move and will change types
   * @param {Pokemon} target Opposing pokemon that recently used a move
   * @param {Move} move Move being used
   * @param {any[]} args Unused
   * @returns {boolean} true if the function succeeds
   */
  apply(user: Pokemon, target: Pokemon, move: Move, args: any[]): boolean {
    if (!super.apply(user, target, move, args)) {
      return false;
    }

    const [targetMove] = target.getLastXMoves(1); // target's most recent move
    if (!targetMove) {
      return false;
    }

    const moveData = allMoves[targetMove.move];
    if (moveData.type === Type.STELLAR || moveData.type === Type.UNKNOWN) {
      return false;
    }
    const userTypes = user.getTypes();
    const validTypes = this.getTypeResistances(user.scene.gameMode, moveData.type).filter(t => !userTypes.includes(t)); // valid types are ones that are not already the user's types
    if (!validTypes.length) {
      return false;
    }
    const type = validTypes[user.randSeedInt(validTypes.length)];
    user.summonData.types = [ type ];
    user.scene.queueMessage(i18next.t("battle:transformedIntoType", {pokemonName: getPokemonNameWithAffix(user), type: Utils.toReadableString(Type[type])}));
    user.updateInfo();

    return true;
  }

  /**
   * Retrieve the types resisting a given type. Used by Conversion 2
   * @returns An array populated with Types, or an empty array if no resistances exist (Unknown or Stellar type)
   */
  getTypeResistances(gameMode: GameMode, type: number): Type[] {
    const typeResistances: Type[] = [];

    for (let i = 0; i < Object.keys(Type).length; i++) {
      const multiplier = new NumberHolder(1);
      multiplier.value = getTypeDamageMultiplier(type, i);
      applyChallenges(gameMode, ChallengeType.TYPE_EFFECTIVENESS, multiplier);
      if (multiplier.value < 1) {
        typeResistances.push(i);
      }
    }

    return typeResistances;
  }

  getCondition(): MoveConditionFunc {
    return (user, target, move) => {
      const moveHistory = target.getLastXMoves();
      return moveHistory.length !== 0;
    };
  }
}

/**
 * Drops the target's immunity to types it is immune to
 * and makes its evasiveness be ignored during accuracy
 * checks. Used by: {@linkcode Moves.ODOR_SLEUTH | Odor Sleuth}, {@linkcode Moves.MIRACLE_EYE | Miracle Eye} and {@linkcode Moves.FORESIGHT | Foresight}
 *
 * @extends AddBattlerTagAttr
 * @see {@linkcode apply}
 */
export class ExposedMoveAttr extends AddBattlerTagAttr {
  constructor(tagType: BattlerTagType) {
    super(tagType, false, true);
  }

  /**
   * Applies {@linkcode ExposedTag} to the target.
   * @param user {@linkcode Pokemon} using this move
   * @param target {@linkcode Pokemon} target of this move
   * @param move {@linkcode Move} being used
   * @param args N/A
   * @returns `true` if the function succeeds
   */
  apply(user: Pokemon, target: Pokemon, move: Move, args: any[]): boolean {
    if (!super.apply(user, target, move, args)) {
      return false;
    }

    user.scene.queueMessage(i18next.t("moveTriggers:exposedMove", { pokemonName: getPokemonNameWithAffix(user), targetPokemonName: getPokemonNameWithAffix(target)}));

    return true;
  }
}


const unknownTypeCondition: MoveConditionFunc = (user, target, move) => !user.getTypes().includes(Type.UNKNOWN);

export type MoveTargetSet = {
  targets: BattlerIndex[];
  multiple: boolean;
};

export function getMoveTargets(user: Pokemon, move: Moves): MoveTargetSet {
  const variableTarget = new Utils.NumberHolder(0);
  user.getOpponents().forEach(p => applyMoveAttrs(VariableTargetAttr, user, p, allMoves[move], variableTarget));

  const moveTarget = allMoves[move].hasAttr(VariableTargetAttr) ? variableTarget.value : move ? allMoves[move].moveTarget : move === undefined ? MoveTarget.NEAR_ENEMY : [];
  const opponents = user.getOpponents();

  let set: Pokemon[] = [];
  let multiple = false;

  switch (moveTarget) {
  case MoveTarget.USER:
  case MoveTarget.PARTY:
    set = [ user ];
    break;
  case MoveTarget.NEAR_OTHER:
  case MoveTarget.OTHER:
  case MoveTarget.ALL_NEAR_OTHERS:
  case MoveTarget.ALL_OTHERS:
    set = (opponents.concat([ user.getAlly() ]));
    multiple = moveTarget === MoveTarget.ALL_NEAR_OTHERS || moveTarget === MoveTarget.ALL_OTHERS;
    break;
  case MoveTarget.NEAR_ENEMY:
  case MoveTarget.ALL_NEAR_ENEMIES:
  case MoveTarget.ALL_ENEMIES:
  case MoveTarget.ENEMY_SIDE:
    set = opponents;
    multiple = moveTarget !== MoveTarget.NEAR_ENEMY;
    break;
  case MoveTarget.RANDOM_NEAR_ENEMY:
    set = [ opponents[user.randSeedInt(opponents.length)] ];
    break;
  case MoveTarget.ATTACKER:
    return { targets: [ -1 as BattlerIndex ], multiple: false };
  case MoveTarget.NEAR_ALLY:
  case MoveTarget.ALLY:
    set = [ user.getAlly() ];
    break;
  case MoveTarget.USER_OR_NEAR_ALLY:
  case MoveTarget.USER_AND_ALLIES:
  case MoveTarget.USER_SIDE:
    set = [ user, user.getAlly() ];
    multiple = moveTarget !== MoveTarget.USER_OR_NEAR_ALLY;
    break;
  case MoveTarget.ALL:
  case MoveTarget.BOTH_SIDES:
    set = [ user, user.getAlly() ].concat(opponents);
    multiple = true;
    break;
  case MoveTarget.CURSE:
    set = user.getTypes(true).includes(Type.GHOST) ? (opponents.concat([ user.getAlly() ])) : [ user ];
    break;
  }

  return { targets: set.filter(p => p?.isActive(true)).map(p => p.getBattlerIndex()).filter(t => t !== undefined), multiple };
}

export const allMoves: Move[] = [
  new SelfStatusMove(Moves.NONE, Type.NORMAL, MoveCategory.STATUS, -1, -1, 0, 1),
];

export const selfStatLowerMoves: Moves[] = [];

export function initMoves() {
  allMoves.push(
    new AttackMove(Moves.POUND, Type.NORMAL, MoveCategory.PHYSICAL, 40, 100, 35, -1, 0, 1),
    new AttackMove(Moves.KARATE_CHOP, Type.FIGHTING, MoveCategory.PHYSICAL, 50, 100, 25, -1, 0, 1)
      .attr(HighCritAttr),
    new AttackMove(Moves.DOUBLE_SLAP, Type.NORMAL, MoveCategory.PHYSICAL, 15, 85, 10, -1, 0, 1)
      .attr(MultiHitAttr),
    new AttackMove(Moves.COMET_PUNCH, Type.NORMAL, MoveCategory.PHYSICAL, 18, 85, 15, -1, 0, 1)
      .attr(MultiHitAttr)
      .punchingMove(),
    new AttackMove(Moves.MEGA_PUNCH, Type.NORMAL, MoveCategory.PHYSICAL, 80, 85, 20, -1, 0, 1)
      .punchingMove(),
    new AttackMove(Moves.PAY_DAY, Type.NORMAL, MoveCategory.PHYSICAL, 40, 100, 20, -1, 0, 1)
      .attr(MoneyAttr)
      .makesContact(false),
    new AttackMove(Moves.FIRE_PUNCH, Type.FIRE, MoveCategory.PHYSICAL, 75, 100, 15, 10, 0, 1)
      .attr(StatusEffectAttr, StatusEffect.BURN)
      .punchingMove(),
    new AttackMove(Moves.ICE_PUNCH, Type.ICE, MoveCategory.PHYSICAL, 75, 100, 15, 10, 0, 1)
      .attr(StatusEffectAttr, StatusEffect.FREEZE)
      .punchingMove(),
    new AttackMove(Moves.THUNDER_PUNCH, Type.ELECTRIC, MoveCategory.PHYSICAL, 75, 100, 15, 10, 0, 1)
      .attr(StatusEffectAttr, StatusEffect.PARALYSIS)
      .punchingMove(),
    new AttackMove(Moves.SCRATCH, Type.NORMAL, MoveCategory.PHYSICAL, 40, 100, 35, -1, 0, 1),
    new AttackMove(Moves.VISE_GRIP, Type.NORMAL, MoveCategory.PHYSICAL, 55, 100, 30, -1, 0, 1),
    new AttackMove(Moves.GUILLOTINE, Type.NORMAL, MoveCategory.PHYSICAL, 200, 30, 5, -1, 0, 1)
      .attr(OneHitKOAttr)
      .attr(OneHitKOAccuracyAttr),
    new AttackMove(Moves.RAZOR_WIND, Type.NORMAL, MoveCategory.SPECIAL, 80, 100, 10, -1, 0, 1)
      .attr(ChargeAttr, ChargeAnim.RAZOR_WIND_CHARGING, i18next.t("moveTriggers:whippedUpAWhirlwind", {pokemonName: "{USER}"}))
      .attr(HighCritAttr)
      .windMove()
      .ignoresVirtual()
      .target(MoveTarget.ALL_NEAR_ENEMIES),
    new SelfStatusMove(Moves.SWORDS_DANCE, Type.NORMAL, -1, 20, -1, 0, 1)
      .attr(StatStageChangeAttr, [ Stat.ATK ], 2, true)
      .danceMove(),
    new AttackMove(Moves.CUT, Type.NORMAL, MoveCategory.PHYSICAL, 50, 95, 30, -1, 0, 1)
      .slicingMove(),
    new AttackMove(Moves.GUST, Type.FLYING, MoveCategory.SPECIAL, 40, 100, 35, -1, 0, 1)
      .attr(HitsTagAttr, BattlerTagType.FLYING, true)
      .windMove(),
    new AttackMove(Moves.WING_ATTACK, Type.FLYING, MoveCategory.PHYSICAL, 60, 100, 35, -1, 0, 1),
    new StatusMove(Moves.WHIRLWIND, Type.NORMAL, -1, 20, -1, -6, 1)
      .attr(ForceSwitchOutAttr)
      .attr(HitsTagAttr, BattlerTagType.FLYING, false)
      .hidesTarget()
      .windMove(),
    new AttackMove(Moves.FLY, Type.FLYING, MoveCategory.PHYSICAL, 90, 95, 15, -1, 0, 1)
      .attr(ChargeAttr, ChargeAnim.FLY_CHARGING, i18next.t("moveTriggers:flewUpHigh", {pokemonName: "{USER}"}), BattlerTagType.FLYING)
      .condition(failOnGravityCondition)
      .ignoresVirtual(),
    new AttackMove(Moves.BIND, Type.NORMAL, MoveCategory.PHYSICAL, 15, 85, 20, -1, 0, 1)
      .attr(TrapAttr, BattlerTagType.BIND),
    new AttackMove(Moves.SLAM, Type.NORMAL, MoveCategory.PHYSICAL, 80, 75, 20, -1, 0, 1),
    new AttackMove(Moves.VINE_WHIP, Type.GRASS, MoveCategory.PHYSICAL, 45, 100, 25, -1, 0, 1),
    new AttackMove(Moves.STOMP, Type.NORMAL, MoveCategory.PHYSICAL, 65, 100, 20, 30, 0, 1)
      .attr(MinimizeAccuracyAttr)
      .attr(HitsTagAttr, BattlerTagType.MINIMIZED, true)
      .attr(FlinchAttr),
    new AttackMove(Moves.DOUBLE_KICK, Type.FIGHTING, MoveCategory.PHYSICAL, 30, 100, 30, -1, 0, 1)
      .attr(MultiHitAttr, MultiHitType._2),
    new AttackMove(Moves.MEGA_KICK, Type.NORMAL, MoveCategory.PHYSICAL, 120, 75, 5, -1, 0, 1),
    new AttackMove(Moves.JUMP_KICK, Type.FIGHTING, MoveCategory.PHYSICAL, 100, 95, 10, -1, 0, 1)
      .attr(MissEffectAttr, crashDamageFunc)
      .attr(NoEffectAttr, crashDamageFunc)
      .condition(failOnGravityCondition)
      .recklessMove(),
    new AttackMove(Moves.ROLLING_KICK, Type.FIGHTING, MoveCategory.PHYSICAL, 60, 85, 15, 30, 0, 1)
      .attr(FlinchAttr),
    new StatusMove(Moves.SAND_ATTACK, Type.GROUND, 100, 15, -1, 0, 1)
      .attr(StatStageChangeAttr, [ Stat.ACC ], -1),
    new AttackMove(Moves.HEADBUTT, Type.NORMAL, MoveCategory.PHYSICAL, 70, 100, 15, 30, 0, 1)
      .attr(FlinchAttr),
    new AttackMove(Moves.HORN_ATTACK, Type.NORMAL, MoveCategory.PHYSICAL, 65, 100, 25, -1, 0, 1),
    new AttackMove(Moves.FURY_ATTACK, Type.NORMAL, MoveCategory.PHYSICAL, 15, 85, 20, -1, 0, 1)
      .attr(MultiHitAttr),
    new AttackMove(Moves.HORN_DRILL, Type.NORMAL, MoveCategory.PHYSICAL, 200, 30, 5, -1, 0, 1)
      .attr(OneHitKOAttr)
      .attr(OneHitKOAccuracyAttr),
    new AttackMove(Moves.TACKLE, Type.NORMAL, MoveCategory.PHYSICAL, 40, 100, 35, -1, 0, 1),
    new AttackMove(Moves.BODY_SLAM, Type.NORMAL, MoveCategory.PHYSICAL, 85, 100, 15, 30, 0, 1)
      .attr(MinimizeAccuracyAttr)
      .attr(HitsTagAttr, BattlerTagType.MINIMIZED, true)
      .attr(StatusEffectAttr, StatusEffect.PARALYSIS),
    new AttackMove(Moves.WRAP, Type.NORMAL, MoveCategory.PHYSICAL, 15, 90, 20, -1, 0, 1)
      .attr(TrapAttr, BattlerTagType.WRAP),
    new AttackMove(Moves.TAKE_DOWN, Type.NORMAL, MoveCategory.PHYSICAL, 90, 85, 20, -1, 0, 1)
      .attr(RecoilAttr)
      .recklessMove(),
    new AttackMove(Moves.THRASH, Type.NORMAL, MoveCategory.PHYSICAL, 120, 100, 10, -1, 0, 1)
      .attr(FrenzyAttr)
      .attr(MissEffectAttr, frenzyMissFunc)
      .attr(NoEffectAttr, frenzyMissFunc)
      .target(MoveTarget.RANDOM_NEAR_ENEMY),
    new AttackMove(Moves.DOUBLE_EDGE, Type.NORMAL, MoveCategory.PHYSICAL, 120, 100, 15, -1, 0, 1)
      .attr(RecoilAttr, false, 0.33)
      .recklessMove(),
    new StatusMove(Moves.TAIL_WHIP, Type.NORMAL, 100, 30, -1, 0, 1)
      .attr(StatStageChangeAttr, [ Stat.DEF ], -1)
      .target(MoveTarget.ALL_NEAR_ENEMIES),
    new AttackMove(Moves.POISON_STING, Type.POISON, MoveCategory.PHYSICAL, 15, 100, 35, 30, 0, 1)
      .attr(StatusEffectAttr, StatusEffect.POISON)
      .makesContact(false),
    new AttackMove(Moves.TWINEEDLE, Type.BUG, MoveCategory.PHYSICAL, 25, 100, 20, 20, 0, 1)
      .attr(MultiHitAttr, MultiHitType._2)
      .attr(StatusEffectAttr, StatusEffect.POISON)
      .makesContact(false),
    new AttackMove(Moves.PIN_MISSILE, Type.BUG, MoveCategory.PHYSICAL, 25, 95, 20, -1, 0, 1)
      .attr(MultiHitAttr)
      .makesContact(false),
    new StatusMove(Moves.LEER, Type.NORMAL, 100, 30, -1, 0, 1)
      .attr(StatStageChangeAttr, [ Stat.DEF ], -1)
      .target(MoveTarget.ALL_NEAR_ENEMIES),
    new AttackMove(Moves.BITE, Type.DARK, MoveCategory.PHYSICAL, 60, 100, 25, 30, 0, 1)
      .attr(FlinchAttr)
      .bitingMove(),
    new StatusMove(Moves.GROWL, Type.NORMAL, 100, 40, -1, 0, 1)
      .attr(StatStageChangeAttr, [ Stat.ATK ], -1)
      .soundBased()
      .target(MoveTarget.ALL_NEAR_ENEMIES),
    new StatusMove(Moves.ROAR, Type.NORMAL, -1, 20, -1, -6, 1)
      .attr(ForceSwitchOutAttr)
      .soundBased()
      .hidesTarget(),
    new StatusMove(Moves.SING, Type.NORMAL, 55, 15, -1, 0, 1)
      .attr(StatusEffectAttr, StatusEffect.SLEEP)
      .soundBased(),
    new StatusMove(Moves.SUPERSONIC, Type.NORMAL, 55, 20, -1, 0, 1)
      .attr(ConfuseAttr)
      .soundBased(),
    new AttackMove(Moves.SONIC_BOOM, Type.NORMAL, MoveCategory.SPECIAL, -1, 90, 20, -1, 0, 1)
      .attr(FixedDamageAttr, 20),
    new StatusMove(Moves.DISABLE, Type.NORMAL, 100, 20, -1, 0, 1)
      .attr(DisableMoveAttr)
      .condition(failOnMaxCondition),
    new AttackMove(Moves.ACID, Type.POISON, MoveCategory.SPECIAL, 40, 100, 30, 10, 0, 1)
      .attr(StatStageChangeAttr, [ Stat.SPDEF ], -1)
      .target(MoveTarget.ALL_NEAR_ENEMIES),
    new AttackMove(Moves.EMBER, Type.FIRE, MoveCategory.SPECIAL, 40, 100, 25, 10, 0, 1)
      .attr(StatusEffectAttr, StatusEffect.BURN),
    new AttackMove(Moves.FLAMETHROWER, Type.FIRE, MoveCategory.SPECIAL, 90, 100, 15, 10, 0, 1)
      .attr(StatusEffectAttr, StatusEffect.BURN),
    new StatusMove(Moves.MIST, Type.ICE, -1, 30, -1, 0, 1)
      .attr(AddArenaTagAttr, ArenaTagType.MIST, 5, true)
      .target(MoveTarget.USER_SIDE),
    new AttackMove(Moves.WATER_GUN, Type.WATER, MoveCategory.SPECIAL, 40, 100, 25, -1, 0, 1),
    new AttackMove(Moves.HYDRO_PUMP, Type.WATER, MoveCategory.SPECIAL, 110, 80, 5, -1, 0, 1),
    new AttackMove(Moves.SURF, Type.WATER, MoveCategory.SPECIAL, 90, 100, 15, -1, 0, 1)
      .target(MoveTarget.ALL_NEAR_OTHERS)
      .attr(HitsTagAttr, BattlerTagType.UNDERWATER, true)
      .attr(GulpMissileTagAttr),
    new AttackMove(Moves.ICE_BEAM, Type.ICE, MoveCategory.SPECIAL, 90, 100, 10, 10, 0, 1)
      .attr(StatusEffectAttr, StatusEffect.FREEZE),
    new AttackMove(Moves.BLIZZARD, Type.ICE, MoveCategory.SPECIAL, 110, 70, 5, 10, 0, 1)
      .attr(BlizzardAccuracyAttr)
      .attr(StatusEffectAttr, StatusEffect.FREEZE)
      .windMove()
      .target(MoveTarget.ALL_NEAR_ENEMIES),
    new AttackMove(Moves.PSYBEAM, Type.PSYCHIC, MoveCategory.SPECIAL, 65, 100, 20, 10, 0, 1)
      .attr(ConfuseAttr),
    new AttackMove(Moves.BUBBLE_BEAM, Type.WATER, MoveCategory.SPECIAL, 65, 100, 20, 10, 0, 1)
      .attr(StatStageChangeAttr, [ Stat.SPD ], -1),
    new AttackMove(Moves.AURORA_BEAM, Type.ICE, MoveCategory.SPECIAL, 65, 100, 20, 10, 0, 1)
      .attr(StatStageChangeAttr, [ Stat.ATK ], -1),
    new AttackMove(Moves.HYPER_BEAM, Type.NORMAL, MoveCategory.SPECIAL, 150, 90, 5, -1, 0, 1)
      .attr(RechargeAttr),
    new AttackMove(Moves.PECK, Type.FLYING, MoveCategory.PHYSICAL, 35, 100, 35, -1, 0, 1),
    new AttackMove(Moves.DRILL_PECK, Type.FLYING, MoveCategory.PHYSICAL, 80, 100, 20, -1, 0, 1),
    new AttackMove(Moves.SUBMISSION, Type.FIGHTING, MoveCategory.PHYSICAL, 80, 80, 20, -1, 0, 1)
      .attr(RecoilAttr)
      .recklessMove(),
    new AttackMove(Moves.LOW_KICK, Type.FIGHTING, MoveCategory.PHYSICAL, -1, 100, 20, -1, 0, 1)
      .attr(WeightPowerAttr)
      .condition(failOnMaxCondition),
    new AttackMove(Moves.COUNTER, Type.FIGHTING, MoveCategory.PHYSICAL, -1, 100, 20, -1, -5, 1)
      .attr(CounterDamageAttr, (move: Move) => move.category === MoveCategory.PHYSICAL, 2)
      .target(MoveTarget.ATTACKER),
    new AttackMove(Moves.SEISMIC_TOSS, Type.FIGHTING, MoveCategory.PHYSICAL, -1, 100, 20, -1, 0, 1)
      .attr(LevelDamageAttr),
    new AttackMove(Moves.STRENGTH, Type.NORMAL, MoveCategory.PHYSICAL, 80, 100, 15, -1, 0, 1),
    new AttackMove(Moves.ABSORB, Type.GRASS, MoveCategory.SPECIAL, 20, 100, 25, -1, 0, 1)
      .attr(HitHealAttr)
      .triageMove(),
    new AttackMove(Moves.MEGA_DRAIN, Type.GRASS, MoveCategory.SPECIAL, 40, 100, 15, -1, 0, 1)
      .attr(HitHealAttr)
      .triageMove(),
    new StatusMove(Moves.LEECH_SEED, Type.GRASS, 90, 10, -1, 0, 1)
      .attr(AddBattlerTagAttr, BattlerTagType.SEEDED)
      .condition((user, target, move) => !target.getTag(BattlerTagType.SEEDED) && !target.isOfType(Type.GRASS)),
    new SelfStatusMove(Moves.GROWTH, Type.NORMAL, -1, 20, -1, 0, 1)
      .attr(GrowthStatStageChangeAttr),
    new AttackMove(Moves.RAZOR_LEAF, Type.GRASS, MoveCategory.PHYSICAL, 55, 95, 25, -1, 0, 1)
      .attr(HighCritAttr)
      .makesContact(false)
      .slicingMove()
      .target(MoveTarget.ALL_NEAR_ENEMIES),
    new AttackMove(Moves.SOLAR_BEAM, Type.GRASS, MoveCategory.SPECIAL, 120, 100, 10, -1, 0, 1)
      .attr(SunlightChargeAttr, ChargeAnim.SOLAR_BEAM_CHARGING, i18next.t("moveTriggers:tookInSunlight", {pokemonName: "{USER}"}))
      .attr(AntiSunlightPowerDecreaseAttr)
      .ignoresVirtual(),
    new StatusMove(Moves.POISON_POWDER, Type.POISON, 75, 35, -1, 0, 1)
      .attr(StatusEffectAttr, StatusEffect.POISON)
      .powderMove(),
    new StatusMove(Moves.STUN_SPORE, Type.GRASS, 75, 30, -1, 0, 1)
      .attr(StatusEffectAttr, StatusEffect.PARALYSIS)
      .powderMove(),
    new StatusMove(Moves.SLEEP_POWDER, Type.GRASS, 75, 15, -1, 0, 1)
      .attr(StatusEffectAttr, StatusEffect.SLEEP)
      .powderMove(),
    new AttackMove(Moves.PETAL_DANCE, Type.GRASS, MoveCategory.SPECIAL, 120, 100, 10, -1, 0, 1)
      .attr(FrenzyAttr)
      .attr(MissEffectAttr, frenzyMissFunc)
      .attr(NoEffectAttr, frenzyMissFunc)
      .makesContact()
      .danceMove()
      .target(MoveTarget.RANDOM_NEAR_ENEMY),
    new StatusMove(Moves.STRING_SHOT, Type.BUG, 95, 40, -1, 0, 1)
      .attr(StatStageChangeAttr, [ Stat.SPD ], -2)
      .target(MoveTarget.ALL_NEAR_ENEMIES),
    new AttackMove(Moves.DRAGON_RAGE, Type.DRAGON, MoveCategory.SPECIAL, -1, 100, 10, -1, 0, 1)
      .attr(FixedDamageAttr, 40),
    new AttackMove(Moves.FIRE_SPIN, Type.FIRE, MoveCategory.SPECIAL, 35, 85, 15, -1, 0, 1)
      .attr(TrapAttr, BattlerTagType.FIRE_SPIN),
    new AttackMove(Moves.THUNDER_SHOCK, Type.ELECTRIC, MoveCategory.SPECIAL, 40, 100, 30, 10, 0, 1)
      .attr(StatusEffectAttr, StatusEffect.PARALYSIS),
    new AttackMove(Moves.THUNDERBOLT, Type.ELECTRIC, MoveCategory.SPECIAL, 90, 100, 15, 10, 0, 1)
      .attr(StatusEffectAttr, StatusEffect.PARALYSIS),
    new StatusMove(Moves.THUNDER_WAVE, Type.ELECTRIC, 90, 20, -1, 0, 1)
      .attr(StatusEffectAttr, StatusEffect.PARALYSIS)
      .attr(RespectAttackTypeImmunityAttr),
    new AttackMove(Moves.THUNDER, Type.ELECTRIC, MoveCategory.SPECIAL, 110, 70, 10, 30, 0, 1)
      .attr(StatusEffectAttr, StatusEffect.PARALYSIS)
      .attr(ThunderAccuracyAttr)
      .attr(HitsTagAttr, BattlerTagType.FLYING, false),
    new AttackMove(Moves.ROCK_THROW, Type.ROCK, MoveCategory.PHYSICAL, 50, 90, 15, -1, 0, 1)
      .makesContact(false),
    new AttackMove(Moves.EARTHQUAKE, Type.GROUND, MoveCategory.PHYSICAL, 100, 100, 10, -1, 0, 1)
      .attr(HitsTagAttr, BattlerTagType.UNDERGROUND, true)
      .makesContact(false)
      .target(MoveTarget.ALL_NEAR_OTHERS),
    new AttackMove(Moves.FISSURE, Type.GROUND, MoveCategory.PHYSICAL, 200, 30, 5, -1, 0, 1)
      .attr(OneHitKOAttr)
      .attr(OneHitKOAccuracyAttr)
      .attr(HitsTagAttr, BattlerTagType.UNDERGROUND, false)
      .makesContact(false),
    new AttackMove(Moves.DIG, Type.GROUND, MoveCategory.PHYSICAL, 80, 100, 10, -1, 0, 1)
      .attr(ChargeAttr, ChargeAnim.DIG_CHARGING, i18next.t("moveTriggers:dugAHole", {pokemonName: "{USER}"}), BattlerTagType.UNDERGROUND)
      .ignoresVirtual(),
    new StatusMove(Moves.TOXIC, Type.POISON, 90, 10, -1, 0, 1)
      .attr(StatusEffectAttr, StatusEffect.TOXIC)
      .attr(ToxicAccuracyAttr),
    new AttackMove(Moves.CONFUSION, Type.PSYCHIC, MoveCategory.SPECIAL, 50, 100, 25, 10, 0, 1)
      .attr(ConfuseAttr),
    new AttackMove(Moves.PSYCHIC, Type.PSYCHIC, MoveCategory.SPECIAL, 90, 100, 10, 10, 0, 1)
      .attr(StatStageChangeAttr, [ Stat.SPDEF ], -1),
    new StatusMove(Moves.HYPNOSIS, Type.PSYCHIC, 60, 20, -1, 0, 1)
      .attr(StatusEffectAttr, StatusEffect.SLEEP),
    new SelfStatusMove(Moves.MEDITATE, Type.PSYCHIC, -1, 40, -1, 0, 1)
      .attr(StatStageChangeAttr, [ Stat.ATK ], 1, true),
    new SelfStatusMove(Moves.AGILITY, Type.PSYCHIC, -1, 30, -1, 0, 1)
      .attr(StatStageChangeAttr, [ Stat.SPD ], 2, true),
    new AttackMove(Moves.QUICK_ATTACK, Type.NORMAL, MoveCategory.PHYSICAL, 40, 100, 30, -1, 1, 1),
    new AttackMove(Moves.RAGE, Type.NORMAL, MoveCategory.PHYSICAL, 20, 100, 20, -1, 0, 1)
      .partial(),
    new SelfStatusMove(Moves.TELEPORT, Type.PSYCHIC, -1, 20, -1, -6, 1)
      .attr(ForceSwitchOutAttr, true)
      .hidesUser(),
    new AttackMove(Moves.NIGHT_SHADE, Type.GHOST, MoveCategory.SPECIAL, -1, 100, 15, -1, 0, 1)
      .attr(LevelDamageAttr),
    new StatusMove(Moves.MIMIC, Type.NORMAL, -1, 10, -1, 0, 1)
      .attr(MovesetCopyMoveAttr)
      .ignoresVirtual(),
    new StatusMove(Moves.SCREECH, Type.NORMAL, 85, 40, -1, 0, 1)
      .attr(StatStageChangeAttr, [ Stat.DEF ], -2)
      .soundBased(),
    new SelfStatusMove(Moves.DOUBLE_TEAM, Type.NORMAL, -1, 15, -1, 0, 1)
      .attr(StatStageChangeAttr, [ Stat.EVA ], 1, true),
    new SelfStatusMove(Moves.RECOVER, Type.NORMAL, -1, 5, -1, 0, 1)
      .attr(HealAttr, 0.5)
      .triageMove(),
    new SelfStatusMove(Moves.HARDEN, Type.NORMAL, -1, 30, -1, 0, 1)
      .attr(StatStageChangeAttr, [ Stat.DEF ], 1, true),
    new SelfStatusMove(Moves.MINIMIZE, Type.NORMAL, -1, 10, -1, 0, 1)
      .attr(AddBattlerTagAttr, BattlerTagType.MINIMIZED, true, false)
      .attr(StatStageChangeAttr, [ Stat.EVA ], 2, true),
    new StatusMove(Moves.SMOKESCREEN, Type.NORMAL, 100, 20, -1, 0, 1)
      .attr(StatStageChangeAttr, [ Stat.ACC ], -1),
    new StatusMove(Moves.CONFUSE_RAY, Type.GHOST, 100, 10, -1, 0, 1)
      .attr(ConfuseAttr),
    new SelfStatusMove(Moves.WITHDRAW, Type.WATER, -1, 40, -1, 0, 1)
      .attr(StatStageChangeAttr, [ Stat.DEF ], 1, true),
    new SelfStatusMove(Moves.DEFENSE_CURL, Type.NORMAL, -1, 40, -1, 0, 1)
      .attr(StatStageChangeAttr, [ Stat.DEF ], 1, true),
    new SelfStatusMove(Moves.BARRIER, Type.PSYCHIC, -1, 20, -1, 0, 1)
      .attr(StatStageChangeAttr, [ Stat.DEF ], 2, true),
    new StatusMove(Moves.LIGHT_SCREEN, Type.PSYCHIC, -1, 30, -1, 0, 1)
      .attr(AddArenaTagAttr, ArenaTagType.LIGHT_SCREEN, 5, true)
      .target(MoveTarget.USER_SIDE),
    new SelfStatusMove(Moves.HAZE, Type.ICE, -1, 30, -1, 0, 1)
      .attr(ResetStatsAttr, true),
    new StatusMove(Moves.REFLECT, Type.PSYCHIC, -1, 20, -1, 0, 1)
      .attr(AddArenaTagAttr, ArenaTagType.REFLECT, 5, true)
      .target(MoveTarget.USER_SIDE),
    new SelfStatusMove(Moves.FOCUS_ENERGY, Type.NORMAL, -1, 30, -1, 0, 1)
      .attr(AddBattlerTagAttr, BattlerTagType.CRIT_BOOST, true, true),
    new AttackMove(Moves.BIDE, Type.NORMAL, MoveCategory.PHYSICAL, -1, -1, 10, -1, 1, 1)
      .ignoresVirtual()
      .target(MoveTarget.USER)
      .unimplemented(),
    new SelfStatusMove(Moves.METRONOME, Type.NORMAL, -1, 10, -1, 0, 1)
      .attr(RandomMoveAttr)
      .ignoresVirtual(),
    new StatusMove(Moves.MIRROR_MOVE, Type.FLYING, -1, 20, -1, 0, 1)
      .attr(CopyMoveAttr)
      .ignoresVirtual(),
    new AttackMove(Moves.SELF_DESTRUCT, Type.NORMAL, MoveCategory.PHYSICAL, 200, 100, 5, -1, 0, 1)
      .attr(SacrificialAttr)
      .makesContact(false)
      .condition(failIfDampCondition)
      .target(MoveTarget.ALL_NEAR_OTHERS),
    new AttackMove(Moves.EGG_BOMB, Type.NORMAL, MoveCategory.PHYSICAL, 100, 75, 10, -1, 0, 1)
      .makesContact(false)
      .ballBombMove(),
    new AttackMove(Moves.LICK, Type.GHOST, MoveCategory.PHYSICAL, 30, 100, 30, 30, 0, 1)
      .attr(StatusEffectAttr, StatusEffect.PARALYSIS),
    new AttackMove(Moves.SMOG, Type.POISON, MoveCategory.SPECIAL, 30, 70, 20, 40, 0, 1)
      .attr(StatusEffectAttr, StatusEffect.POISON),
    new AttackMove(Moves.SLUDGE, Type.POISON, MoveCategory.SPECIAL, 65, 100, 20, 30, 0, 1)
      .attr(StatusEffectAttr, StatusEffect.POISON),
    new AttackMove(Moves.BONE_CLUB, Type.GROUND, MoveCategory.PHYSICAL, 65, 85, 20, 10, 0, 1)
      .attr(FlinchAttr)
      .makesContact(false),
    new AttackMove(Moves.FIRE_BLAST, Type.FIRE, MoveCategory.SPECIAL, 110, 85, 5, 10, 0, 1)
      .attr(StatusEffectAttr, StatusEffect.BURN),
    new AttackMove(Moves.WATERFALL, Type.WATER, MoveCategory.PHYSICAL, 80, 100, 15, 20, 0, 1)
      .attr(FlinchAttr),
    new AttackMove(Moves.CLAMP, Type.WATER, MoveCategory.PHYSICAL, 35, 85, 15, -1, 0, 1)
      .attr(TrapAttr, BattlerTagType.CLAMP),
    new AttackMove(Moves.SWIFT, Type.NORMAL, MoveCategory.SPECIAL, 60, -1, 20, -1, 0, 1)
      .target(MoveTarget.ALL_NEAR_ENEMIES),
    new AttackMove(Moves.SKULL_BASH, Type.NORMAL, MoveCategory.PHYSICAL, 130, 100, 10, -1, 0, 1)
      .attr(ChargeAttr, ChargeAnim.SKULL_BASH_CHARGING, i18next.t("moveTriggers:loweredItsHead", {pokemonName: "{USER}"}), null, true)
      .attr(StatStageChangeAttr, [ Stat.DEF ], 1, true)
      .ignoresVirtual(),
    new AttackMove(Moves.SPIKE_CANNON, Type.NORMAL, MoveCategory.PHYSICAL, 20, 100, 15, -1, 0, 1)
      .attr(MultiHitAttr)
      .makesContact(false),
    new AttackMove(Moves.CONSTRICT, Type.NORMAL, MoveCategory.PHYSICAL, 10, 100, 35, 10, 0, 1)
      .attr(StatStageChangeAttr, [ Stat.SPD ], -1),
    new SelfStatusMove(Moves.AMNESIA, Type.PSYCHIC, -1, 20, -1, 0, 1)
      .attr(StatStageChangeAttr, [ Stat.SPDEF ], 2, true),
    new StatusMove(Moves.KINESIS, Type.PSYCHIC, 80, 15, -1, 0, 1)
      .attr(StatStageChangeAttr, [ Stat.ACC ], -1),
    new SelfStatusMove(Moves.SOFT_BOILED, Type.NORMAL, -1, 5, -1, 0, 1)
      .attr(HealAttr, 0.5)
      .triageMove(),
    new AttackMove(Moves.HIGH_JUMP_KICK, Type.FIGHTING, MoveCategory.PHYSICAL, 130, 90, 10, -1, 0, 1)
      .attr(MissEffectAttr, crashDamageFunc)
      .attr(NoEffectAttr, crashDamageFunc)
      .condition(failOnGravityCondition)
      .recklessMove(),
    new StatusMove(Moves.GLARE, Type.NORMAL, 100, 30, -1, 0, 1)
      .attr(StatusEffectAttr, StatusEffect.PARALYSIS),
    new AttackMove(Moves.DREAM_EATER, Type.PSYCHIC, MoveCategory.SPECIAL, 100, 100, 15, -1, 0, 1)
      .attr(HitHealAttr)
      .condition(targetSleptOrComatoseCondition)
      .triageMove(),
    new StatusMove(Moves.POISON_GAS, Type.POISON, 90, 40, -1, 0, 1)
      .attr(StatusEffectAttr, StatusEffect.POISON)
      .target(MoveTarget.ALL_NEAR_ENEMIES),
    new AttackMove(Moves.BARRAGE, Type.NORMAL, MoveCategory.PHYSICAL, 15, 85, 20, -1, 0, 1)
      .attr(MultiHitAttr)
      .makesContact(false)
      .ballBombMove(),
    new AttackMove(Moves.LEECH_LIFE, Type.BUG, MoveCategory.PHYSICAL, 80, 100, 10, -1, 0, 1)
      .attr(HitHealAttr)
      .triageMove(),
    new StatusMove(Moves.LOVELY_KISS, Type.NORMAL, 75, 10, -1, 0, 1)
      .attr(StatusEffectAttr, StatusEffect.SLEEP),
    new AttackMove(Moves.SKY_ATTACK, Type.FLYING, MoveCategory.PHYSICAL, 140, 90, 5, 30, 0, 1)
      .attr(ChargeAttr, ChargeAnim.SKY_ATTACK_CHARGING, i18next.t("moveTriggers:isGlowing", {pokemonName: "{USER}"}))
      .attr(HighCritAttr)
      .attr(FlinchAttr)
      .makesContact(false)
      .ignoresVirtual(),
    new StatusMove(Moves.TRANSFORM, Type.NORMAL, -1, 10, -1, 0, 1)
      .attr(TransformAttr)
      .ignoresProtect(),
    new AttackMove(Moves.BUBBLE, Type.WATER, MoveCategory.SPECIAL, 40, 100, 30, 10, 0, 1)
      .attr(StatStageChangeAttr, [ Stat.SPD ], -1)
      .target(MoveTarget.ALL_NEAR_ENEMIES),
    new AttackMove(Moves.DIZZY_PUNCH, Type.NORMAL, MoveCategory.PHYSICAL, 70, 100, 10, 20, 0, 1)
      .attr(ConfuseAttr)
      .punchingMove(),
    new StatusMove(Moves.SPORE, Type.GRASS, 100, 15, -1, 0, 1)
      .attr(StatusEffectAttr, StatusEffect.SLEEP)
      .powderMove(),
    new StatusMove(Moves.FLASH, Type.NORMAL, 100, 20, -1, 0, 1)
      .attr(StatStageChangeAttr, [ Stat.ACC ], -1),
    new AttackMove(Moves.PSYWAVE, Type.PSYCHIC, MoveCategory.SPECIAL, -1, 100, 15, -1, 0, 1)
      .attr(RandomLevelDamageAttr),
    new SelfStatusMove(Moves.SPLASH, Type.NORMAL, -1, 40, -1, 0, 1)
      .condition(failOnGravityCondition),
    new SelfStatusMove(Moves.ACID_ARMOR, Type.POISON, -1, 20, -1, 0, 1)
      .attr(StatStageChangeAttr, [ Stat.DEF ], 2, true),
    new AttackMove(Moves.CRABHAMMER, Type.WATER, MoveCategory.PHYSICAL, 100, 90, 10, -1, 0, 1)
      .attr(HighCritAttr),
    new AttackMove(Moves.EXPLOSION, Type.NORMAL, MoveCategory.PHYSICAL, 250, 100, 5, -1, 0, 1)
      .condition(failIfDampCondition)
      .attr(SacrificialAttr)
      .makesContact(false)
      .target(MoveTarget.ALL_NEAR_OTHERS),
    new AttackMove(Moves.FURY_SWIPES, Type.NORMAL, MoveCategory.PHYSICAL, 18, 80, 15, -1, 0, 1)
      .attr(MultiHitAttr),
    new AttackMove(Moves.BONEMERANG, Type.GROUND, MoveCategory.PHYSICAL, 50, 90, 10, -1, 0, 1)
      .attr(MultiHitAttr, MultiHitType._2)
      .makesContact(false),
    new SelfStatusMove(Moves.REST, Type.PSYCHIC, -1, 5, -1, 0, 1)
      .attr(StatusEffectAttr, StatusEffect.SLEEP, true, 3, true)
      .attr(HealAttr, 1, true)
      .condition((user, target, move) => !user.isFullHp() && user.canSetStatus(StatusEffect.SLEEP, true, true))
      .triageMove(),
    new AttackMove(Moves.ROCK_SLIDE, Type.ROCK, MoveCategory.PHYSICAL, 75, 90, 10, 30, 0, 1)
      .attr(FlinchAttr)
      .makesContact(false)
      .target(MoveTarget.ALL_NEAR_ENEMIES),
    new AttackMove(Moves.HYPER_FANG, Type.NORMAL, MoveCategory.PHYSICAL, 80, 90, 15, 10, 0, 1)
      .attr(FlinchAttr)
      .bitingMove(),
    new SelfStatusMove(Moves.SHARPEN, Type.NORMAL, -1, 30, -1, 0, 1)
      .attr(StatStageChangeAttr, [ Stat.ATK ], 1, true),
    new SelfStatusMove(Moves.CONVERSION, Type.NORMAL, -1, 30, -1, 0, 1)
      .attr(FirstMoveTypeAttr),
    new AttackMove(Moves.TRI_ATTACK, Type.NORMAL, MoveCategory.SPECIAL, 80, 100, 10, 20, 0, 1)
      .attr(MultiStatusEffectAttr, [StatusEffect.BURN, StatusEffect.FREEZE, StatusEffect.PARALYSIS]),
    new AttackMove(Moves.SUPER_FANG, Type.NORMAL, MoveCategory.PHYSICAL, -1, 90, 10, -1, 0, 1)
      .attr(TargetHalfHpDamageAttr),
    new AttackMove(Moves.SLASH, Type.NORMAL, MoveCategory.PHYSICAL, 70, 100, 20, -1, 0, 1)
      .attr(HighCritAttr)
      .slicingMove(),
    new SelfStatusMove(Moves.SUBSTITUTE, Type.NORMAL, -1, 10, -1, 0, 1)
      .attr(RecoilAttr)
      .unimplemented(),
    new AttackMove(Moves.STRUGGLE, Type.NORMAL, MoveCategory.PHYSICAL, 50, -1, 1, -1, 0, 1)
      .attr(RecoilAttr, true, 0.25, true)
      .attr(TypelessAttr)
      .ignoresVirtual()
      .target(MoveTarget.RANDOM_NEAR_ENEMY),
    new StatusMove(Moves.SKETCH, Type.NORMAL, -1, 1, -1, 0, 2)
      .attr(SketchAttr)
      .ignoresVirtual(),
    new AttackMove(Moves.TRIPLE_KICK, Type.FIGHTING, MoveCategory.PHYSICAL, 10, 90, 10, -1, 0, 2)
      .attr(MultiHitAttr, MultiHitType._3)
      .attr(MultiHitPowerIncrementAttr, 3)
      .checkAllHits(),
    new AttackMove(Moves.THIEF, Type.DARK, MoveCategory.PHYSICAL, 60, 100, 25, -1, 0, 2)
      .attr(StealHeldItemChanceAttr, 0.3),
    new StatusMove(Moves.SPIDER_WEB, Type.BUG, -1, 10, -1, 0, 2)
      .attr(AddBattlerTagAttr, BattlerTagType.TRAPPED, false, true, 1),
    new StatusMove(Moves.MIND_READER, Type.NORMAL, -1, 5, -1, 0, 2)
      .attr(IgnoreAccuracyAttr),
    new StatusMove(Moves.NIGHTMARE, Type.GHOST, 100, 15, -1, 0, 2)
      .attr(AddBattlerTagAttr, BattlerTagType.NIGHTMARE)
      .condition(targetSleptOrComatoseCondition),
    new AttackMove(Moves.FLAME_WHEEL, Type.FIRE, MoveCategory.PHYSICAL, 60, 100, 25, 10, 0, 2)
      .attr(HealStatusEffectAttr, true, StatusEffect.FREEZE)
      .attr(StatusEffectAttr, StatusEffect.BURN),
    new AttackMove(Moves.SNORE, Type.NORMAL, MoveCategory.SPECIAL, 50, 100, 15, 30, 0, 2)
      .attr(BypassSleepAttr)
      .attr(FlinchAttr)
      .condition(userSleptOrComatoseCondition)
      .soundBased(),
    new StatusMove(Moves.CURSE, Type.GHOST, -1, 10, -1, 0, 2)
      .attr(CurseAttr)
      .ignoresProtect(true)
      .target(MoveTarget.CURSE),
    new AttackMove(Moves.FLAIL, Type.NORMAL, MoveCategory.PHYSICAL, -1, 100, 15, -1, 0, 2)
      .attr(LowHpPowerAttr),
    new StatusMove(Moves.CONVERSION_2, Type.NORMAL, -1, 30, -1, 0, 2)
      .attr(ResistLastMoveTypeAttr)
      .partial(), // Checks the move's original typing and not if its type is changed through some other means
    new AttackMove(Moves.AEROBLAST, Type.FLYING, MoveCategory.SPECIAL, 100, 95, 5, -1, 0, 2)
      .windMove()
      .attr(HighCritAttr),
    new StatusMove(Moves.COTTON_SPORE, Type.GRASS, 100, 40, -1, 0, 2)
      .attr(StatStageChangeAttr, [ Stat.SPD ], -2)
      .powderMove()
      .target(MoveTarget.ALL_NEAR_ENEMIES),
    new AttackMove(Moves.REVERSAL, Type.FIGHTING, MoveCategory.PHYSICAL, -1, 100, 15, -1, 0, 2)
      .attr(LowHpPowerAttr),
    new StatusMove(Moves.SPITE, Type.GHOST, 100, 10, -1, 0, 2)
      .attr(ReducePpMoveAttr, 4),
    new AttackMove(Moves.POWDER_SNOW, Type.ICE, MoveCategory.SPECIAL, 40, 100, 25, 10, 0, 2)
      .attr(StatusEffectAttr, StatusEffect.FREEZE)
      .target(MoveTarget.ALL_NEAR_ENEMIES),
    new SelfStatusMove(Moves.PROTECT, Type.NORMAL, -1, 10, -1, 4, 2)
      .attr(ProtectAttr),
    new AttackMove(Moves.MACH_PUNCH, Type.FIGHTING, MoveCategory.PHYSICAL, 40, 100, 30, -1, 1, 2)
      .punchingMove(),
    new StatusMove(Moves.SCARY_FACE, Type.NORMAL, 100, 10, -1, 0, 2)
      .attr(StatStageChangeAttr, [ Stat.SPD ], -2),
    new AttackMove(Moves.FEINT_ATTACK, Type.DARK, MoveCategory.PHYSICAL, 60, -1, 20, -1, 0, 2),
    new StatusMove(Moves.SWEET_KISS, Type.FAIRY, 75, 10, -1, 0, 2)
      .attr(ConfuseAttr),
    new SelfStatusMove(Moves.BELLY_DRUM, Type.NORMAL, -1, 10, -1, 0, 2)
      .attr(CutHpStatStageBoostAttr, [ Stat.ATK ], 12, 2, (user) => {
        user.scene.queueMessage(i18next.t("moveTriggers:cutOwnHpAndMaximizedStat", { pokemonName: getPokemonNameWithAffix(user), statName: i18next.t(getStatKey(Stat.ATK)) }));
      }),
    new AttackMove(Moves.SLUDGE_BOMB, Type.POISON, MoveCategory.SPECIAL, 90, 100, 10, 30, 0, 2)
      .attr(StatusEffectAttr, StatusEffect.POISON)
      .ballBombMove(),
    new AttackMove(Moves.MUD_SLAP, Type.GROUND, MoveCategory.SPECIAL, 20, 100, 10, 100, 0, 2)
      .attr(StatStageChangeAttr, [ Stat.ACC ], -1),
    new AttackMove(Moves.OCTAZOOKA, Type.WATER, MoveCategory.SPECIAL, 65, 85, 10, 50, 0, 2)
      .attr(StatStageChangeAttr, [ Stat.ACC ], -1)
      .ballBombMove(),
    new StatusMove(Moves.SPIKES, Type.GROUND, -1, 20, -1, 0, 2)
      .attr(AddArenaTrapTagAttr, ArenaTagType.SPIKES)
      .target(MoveTarget.ENEMY_SIDE),
    new AttackMove(Moves.ZAP_CANNON, Type.ELECTRIC, MoveCategory.SPECIAL, 120, 50, 5, 100, 0, 2)
      .attr(StatusEffectAttr, StatusEffect.PARALYSIS)
      .ballBombMove(),
    new StatusMove(Moves.FORESIGHT, Type.NORMAL, -1, 40, -1, 0, 2)
      .attr(ExposedMoveAttr, BattlerTagType.IGNORE_GHOST),
    new SelfStatusMove(Moves.DESTINY_BOND, Type.GHOST, -1, 5, -1, 0, 2)
      .ignoresProtect()
      .attr(DestinyBondAttr)
      .condition((user, target, move) => {
        // Retrieves user's previous move, returns empty array if no moves have been used
        const lastTurnMove = user.getLastXMoves(1);
        // Checks last move and allows destiny bond to be used if:
        // - no previous moves have been made
        // - the previous move used was not destiny bond
        // - the previous move was unsuccessful
        return lastTurnMove.length === 0 || lastTurnMove[0].move !== move.id || lastTurnMove[0].result !== MoveResult.SUCCESS;
      }),
    new StatusMove(Moves.PERISH_SONG, Type.NORMAL, -1, 5, -1, 0, 2)
      .attr(FaintCountdownAttr)
      .ignoresProtect()
      .soundBased()
      .condition(failOnBossCondition)
      .target(MoveTarget.ALL),
    new AttackMove(Moves.ICY_WIND, Type.ICE, MoveCategory.SPECIAL, 55, 95, 15, 100, 0, 2)
      .attr(StatStageChangeAttr, [ Stat.SPD ], -1)
      .windMove()
      .target(MoveTarget.ALL_NEAR_ENEMIES),
    new SelfStatusMove(Moves.DETECT, Type.FIGHTING, -1, 5, -1, 4, 2)
      .attr(ProtectAttr),
    new AttackMove(Moves.BONE_RUSH, Type.GROUND, MoveCategory.PHYSICAL, 25, 90, 10, -1, 0, 2)
      .attr(MultiHitAttr)
      .makesContact(false),
    new StatusMove(Moves.LOCK_ON, Type.NORMAL, -1, 5, -1, 0, 2)
      .attr(IgnoreAccuracyAttr),
    new AttackMove(Moves.OUTRAGE, Type.DRAGON, MoveCategory.PHYSICAL, 120, 100, 10, -1, 0, 2)
      .attr(FrenzyAttr)
      .attr(MissEffectAttr, frenzyMissFunc)
      .attr(NoEffectAttr, frenzyMissFunc)
      .target(MoveTarget.RANDOM_NEAR_ENEMY),
    new StatusMove(Moves.SANDSTORM, Type.ROCK, -1, 10, -1, 0, 2)
      .attr(WeatherChangeAttr, WeatherType.SANDSTORM)
      .target(MoveTarget.BOTH_SIDES),
    new AttackMove(Moves.GIGA_DRAIN, Type.GRASS, MoveCategory.SPECIAL, 75, 100, 10, -1, 0, 2)
      .attr(HitHealAttr)
      .triageMove(),
    new SelfStatusMove(Moves.ENDURE, Type.NORMAL, -1, 10, -1, 4, 2)
      .attr(ProtectAttr, BattlerTagType.ENDURING),
    new StatusMove(Moves.CHARM, Type.FAIRY, 100, 20, -1, 0, 2)
      .attr(StatStageChangeAttr, [ Stat.ATK ], -2),
    new AttackMove(Moves.ROLLOUT, Type.ROCK, MoveCategory.PHYSICAL, 30, 90, 20, -1, 0, 2)
      .attr(ConsecutiveUseDoublePowerAttr, 5, true, true, Moves.DEFENSE_CURL),
    new AttackMove(Moves.FALSE_SWIPE, Type.NORMAL, MoveCategory.PHYSICAL, 40, 100, 40, -1, 0, 2)
      .attr(SurviveDamageAttr),
    new StatusMove(Moves.SWAGGER, Type.NORMAL, 85, 15, -1, 0, 2)
      .attr(StatStageChangeAttr, [ Stat.ATK ], 2)
      .attr(ConfuseAttr),
    new SelfStatusMove(Moves.MILK_DRINK, Type.NORMAL, -1, 5, -1, 0, 2)
      .attr(HealAttr, 0.5)
      .triageMove(),
    new AttackMove(Moves.SPARK, Type.ELECTRIC, MoveCategory.PHYSICAL, 65, 100, 20, 30, 0, 2)
      .attr(StatusEffectAttr, StatusEffect.PARALYSIS),
    new AttackMove(Moves.FURY_CUTTER, Type.BUG, MoveCategory.PHYSICAL, 40, 95, 20, -1, 0, 2)
      .attr(ConsecutiveUseDoublePowerAttr, 3, true)
      .slicingMove(),
    new AttackMove(Moves.STEEL_WING, Type.STEEL, MoveCategory.PHYSICAL, 70, 90, 25, 10, 0, 2)
      .attr(StatStageChangeAttr, [ Stat.DEF ], 1, true),
    new StatusMove(Moves.MEAN_LOOK, Type.NORMAL, -1, 5, -1, 0, 2)
      .attr(AddBattlerTagAttr, BattlerTagType.TRAPPED, false, true, 1),
    new StatusMove(Moves.ATTRACT, Type.NORMAL, 100, 15, -1, 0, 2)
      .attr(AddBattlerTagAttr, BattlerTagType.INFATUATED)
      .condition((user, target, move) => user.isOppositeGender(target)),
    new SelfStatusMove(Moves.SLEEP_TALK, Type.NORMAL, -1, 10, -1, 0, 2)
      .attr(BypassSleepAttr)
      .attr(RandomMovesetMoveAttr)
      .condition(userSleptOrComatoseCondition)
      .target(MoveTarget.ALL_ENEMIES)
      .ignoresVirtual(),
    new StatusMove(Moves.HEAL_BELL, Type.NORMAL, -1, 5, -1, 0, 2)
      .attr(PartyStatusCureAttr, i18next.t("moveTriggers:bellChimed"), Abilities.SOUNDPROOF)
      .soundBased()
      .target(MoveTarget.PARTY),
    new AttackMove(Moves.RETURN, Type.NORMAL, MoveCategory.PHYSICAL, -1, 100, 20, -1, 0, 2)
      .attr(FriendshipPowerAttr),
    new AttackMove(Moves.PRESENT, Type.NORMAL, MoveCategory.PHYSICAL, -1, 90, 15, -1, 0, 2)
      .attr(PresentPowerAttr)
      .makesContact(false),
    new AttackMove(Moves.FRUSTRATION, Type.NORMAL, MoveCategory.PHYSICAL, -1, 100, 20, -1, 0, 2)
      .attr(FriendshipPowerAttr, true),
    new StatusMove(Moves.SAFEGUARD, Type.NORMAL, -1, 25, -1, 0, 2)
      .target(MoveTarget.USER_SIDE)
      .attr(AddArenaTagAttr, ArenaTagType.SAFEGUARD, 5, true, true),
    new StatusMove(Moves.PAIN_SPLIT, Type.NORMAL, -1, 20, -1, 0, 2)
      .attr(HpSplitAttr)
      .condition(failOnBossCondition),
    new AttackMove(Moves.SACRED_FIRE, Type.FIRE, MoveCategory.PHYSICAL, 100, 95, 5, 50, 0, 2)
      .attr(HealStatusEffectAttr, true, StatusEffect.FREEZE)
      .attr(StatusEffectAttr, StatusEffect.BURN)
      .makesContact(false),
    new AttackMove(Moves.MAGNITUDE, Type.GROUND, MoveCategory.PHYSICAL, -1, 100, 30, -1, 0, 2)
      .attr(PreMoveMessageAttr, magnitudeMessageFunc)
      .attr(MagnitudePowerAttr)
      .attr(HitsTagAttr, BattlerTagType.UNDERGROUND, true)
      .makesContact(false)
      .target(MoveTarget.ALL_NEAR_OTHERS),
    new AttackMove(Moves.DYNAMIC_PUNCH, Type.FIGHTING, MoveCategory.PHYSICAL, 100, 50, 5, 100, 0, 2)
      .attr(ConfuseAttr)
      .punchingMove(),
    new AttackMove(Moves.MEGAHORN, Type.BUG, MoveCategory.PHYSICAL, 120, 85, 10, -1, 0, 2),
    new AttackMove(Moves.DRAGON_BREATH, Type.DRAGON, MoveCategory.SPECIAL, 60, 100, 20, 30, 0, 2)
      .attr(StatusEffectAttr, StatusEffect.PARALYSIS),
    new SelfStatusMove(Moves.BATON_PASS, Type.NORMAL, -1, 40, -1, 0, 2)
      .attr(ForceSwitchOutAttr, true, true)
      .hidesUser(),
    new StatusMove(Moves.ENCORE, Type.NORMAL, 100, 5, -1, 0, 2)
      .attr(AddBattlerTagAttr, BattlerTagType.ENCORE, false, true)
      .condition((user, target, move) => new EncoreTag(user.id).canAdd(target)),
    new AttackMove(Moves.PURSUIT, Type.DARK, MoveCategory.PHYSICAL, 40, 100, 20, -1, 0, 2)
      .partial(),
    new AttackMove(Moves.RAPID_SPIN, Type.NORMAL, MoveCategory.PHYSICAL, 50, 100, 40, 100, 0, 2)
      .attr(StatStageChangeAttr, [ Stat.SPD ], 1, true)
      .attr(RemoveBattlerTagAttr, [
        BattlerTagType.BIND,
        BattlerTagType.WRAP,
        BattlerTagType.FIRE_SPIN,
        BattlerTagType.WHIRLPOOL,
        BattlerTagType.CLAMP,
        BattlerTagType.SAND_TOMB,
        BattlerTagType.MAGMA_STORM,
        BattlerTagType.SNAP_TRAP,
        BattlerTagType.THUNDER_CAGE,
        BattlerTagType.SEEDED,
        BattlerTagType.INFESTATION
      ], true)
      .attr(RemoveArenaTrapAttr),
    new StatusMove(Moves.SWEET_SCENT, Type.NORMAL, 100, 20, -1, 0, 2)
      .attr(StatStageChangeAttr, [ Stat.EVA ], -2)
      .target(MoveTarget.ALL_NEAR_ENEMIES),
    new AttackMove(Moves.IRON_TAIL, Type.STEEL, MoveCategory.PHYSICAL, 100, 75, 15, 30, 0, 2)
      .attr(StatStageChangeAttr, [ Stat.DEF ], -1),
    new AttackMove(Moves.METAL_CLAW, Type.STEEL, MoveCategory.PHYSICAL, 50, 95, 35, 10, 0, 2)
      .attr(StatStageChangeAttr, [ Stat.ATK ], 1, true),
    new AttackMove(Moves.VITAL_THROW, Type.FIGHTING, MoveCategory.PHYSICAL, 70, -1, 10, -1, -1, 2),
    new SelfStatusMove(Moves.MORNING_SUN, Type.NORMAL, -1, 5, -1, 0, 2)
      .attr(PlantHealAttr)
      .triageMove(),
    new SelfStatusMove(Moves.SYNTHESIS, Type.GRASS, -1, 5, -1, 0, 2)
      .attr(PlantHealAttr)
      .triageMove(),
    new SelfStatusMove(Moves.MOONLIGHT, Type.FAIRY, -1, 5, -1, 0, 2)
      .attr(PlantHealAttr)
      .triageMove(),
    new AttackMove(Moves.HIDDEN_POWER, Type.NORMAL, MoveCategory.SPECIAL, 60, 100, 15, -1, 0, 2)
      .attr(HiddenPowerTypeAttr),
    new AttackMove(Moves.CROSS_CHOP, Type.FIGHTING, MoveCategory.PHYSICAL, 100, 80, 5, -1, 0, 2)
      .attr(HighCritAttr),
    new AttackMove(Moves.TWISTER, Type.DRAGON, MoveCategory.SPECIAL, 40, 100, 20, 20, 0, 2)
      .attr(HitsTagAttr, BattlerTagType.FLYING, true)
      .attr(FlinchAttr)
      .windMove()
      .target(MoveTarget.ALL_NEAR_ENEMIES),
    new StatusMove(Moves.RAIN_DANCE, Type.WATER, -1, 5, -1, 0, 2)
      .attr(WeatherChangeAttr, WeatherType.RAIN)
      .target(MoveTarget.BOTH_SIDES),
    new StatusMove(Moves.SUNNY_DAY, Type.FIRE, -1, 5, -1, 0, 2)
      .attr(WeatherChangeAttr, WeatherType.SUNNY)
      .target(MoveTarget.BOTH_SIDES),
    new AttackMove(Moves.CRUNCH, Type.DARK, MoveCategory.PHYSICAL, 80, 100, 15, 20, 0, 2)
      .attr(StatStageChangeAttr, [ Stat.DEF ], -1)
      .bitingMove(),
    new AttackMove(Moves.MIRROR_COAT, Type.PSYCHIC, MoveCategory.SPECIAL, -1, 100, 20, -1, -5, 2)
      .attr(CounterDamageAttr, (move: Move) => move.category === MoveCategory.SPECIAL, 2)
      .target(MoveTarget.ATTACKER),
    new StatusMove(Moves.PSYCH_UP, Type.NORMAL, -1, 10, -1, 0, 2)
      .attr(CopyStatsAttr),
    new AttackMove(Moves.EXTREME_SPEED, Type.NORMAL, MoveCategory.PHYSICAL, 80, 100, 5, -1, 2, 2),
    new AttackMove(Moves.ANCIENT_POWER, Type.ROCK, MoveCategory.SPECIAL, 60, 100, 5, 10, 0, 2)
      .attr(StatStageChangeAttr, [ Stat.ATK, Stat.DEF, Stat.SPATK, Stat.SPDEF, Stat.SPD ], 1, true),
    new AttackMove(Moves.SHADOW_BALL, Type.GHOST, MoveCategory.SPECIAL, 80, 100, 15, 20, 0, 2)
      .attr(StatStageChangeAttr, [ Stat.SPDEF ], -1)
      .ballBombMove(),
    new AttackMove(Moves.FUTURE_SIGHT, Type.PSYCHIC, MoveCategory.SPECIAL, 120, 100, 10, -1, 0, 2)
      .partial()
      .attr(DelayedAttackAttr, ArenaTagType.FUTURE_SIGHT, ChargeAnim.FUTURE_SIGHT_CHARGING, i18next.t("moveTriggers:foresawAnAttack", {pokemonName: "{USER}"})),
    new AttackMove(Moves.ROCK_SMASH, Type.FIGHTING, MoveCategory.PHYSICAL, 40, 100, 15, 50, 0, 2)
      .attr(StatStageChangeAttr, [ Stat.DEF ], -1),
    new AttackMove(Moves.WHIRLPOOL, Type.WATER, MoveCategory.SPECIAL, 35, 85, 15, -1, 0, 2)
      .attr(TrapAttr, BattlerTagType.WHIRLPOOL)
      .attr(HitsTagAttr, BattlerTagType.UNDERWATER, true),
    new AttackMove(Moves.BEAT_UP, Type.DARK, MoveCategory.PHYSICAL, -1, 100, 10, -1, 0, 2)
      .attr(MultiHitAttr, MultiHitType.BEAT_UP)
      .attr(BeatUpAttr)
      .makesContact(false),
    new AttackMove(Moves.FAKE_OUT, Type.NORMAL, MoveCategory.PHYSICAL, 40, 100, 10, 100, 3, 3)
      .attr(FlinchAttr)
      .condition(new FirstMoveCondition()),
    new AttackMove(Moves.UPROAR, Type.NORMAL, MoveCategory.SPECIAL, 90, 100, 10, -1, 0, 3)
      .ignoresVirtual()
      .soundBased()
      .target(MoveTarget.RANDOM_NEAR_ENEMY)
      .partial(),
    new SelfStatusMove(Moves.STOCKPILE, Type.NORMAL, -1, 20, -1, 0, 3)
      .condition(user => (user.getTag(StockpilingTag)?.stockpiledCount ?? 0) < 3)
      .attr(AddBattlerTagAttr, BattlerTagType.STOCKPILING, true),
    new AttackMove(Moves.SPIT_UP, Type.NORMAL, MoveCategory.SPECIAL, -1, -1, 10, -1, 0, 3)
      .condition(hasStockpileStacksCondition)
      .attr(SpitUpPowerAttr, 100)
      .attr(RemoveBattlerTagAttr, [BattlerTagType.STOCKPILING], true),
    new SelfStatusMove(Moves.SWALLOW, Type.NORMAL, -1, 10, -1, 0, 3)
      .condition(hasStockpileStacksCondition)
      .attr(SwallowHealAttr)
      .attr(RemoveBattlerTagAttr, [BattlerTagType.STOCKPILING], true)
      .triageMove(),
    new AttackMove(Moves.HEAT_WAVE, Type.FIRE, MoveCategory.SPECIAL, 95, 90, 10, 10, 0, 3)
      .attr(HealStatusEffectAttr, true, StatusEffect.FREEZE)
      .attr(StatusEffectAttr, StatusEffect.BURN)
      .windMove()
      .target(MoveTarget.ALL_NEAR_ENEMIES),
    new StatusMove(Moves.HAIL, Type.ICE, -1, 10, -1, 0, 3)
      .attr(WeatherChangeAttr, WeatherType.HAIL)
      .target(MoveTarget.BOTH_SIDES),
    new StatusMove(Moves.TORMENT, Type.DARK, 100, 15, -1, 0, 3)
      .unimplemented(),
    new StatusMove(Moves.FLATTER, Type.DARK, 100, 15, -1, 0, 3)
      .attr(StatStageChangeAttr, [ Stat.SPATK ], 1)
      .attr(ConfuseAttr),
    new StatusMove(Moves.WILL_O_WISP, Type.FIRE, 85, 15, -1, 0, 3)
      .attr(StatusEffectAttr, StatusEffect.BURN),
    new StatusMove(Moves.MEMENTO, Type.DARK, 100, 10, -1, 0, 3)
      .attr(SacrificialAttrOnHit)
      .attr(StatStageChangeAttr, [ Stat.ATK, Stat.SPATK ], -2),
    new AttackMove(Moves.FACADE, Type.NORMAL, MoveCategory.PHYSICAL, 70, 100, 20, -1, 0, 3)
      .attr(MovePowerMultiplierAttr, (user, target, move) => user.status
        && (user.status.effect === StatusEffect.BURN || user.status.effect === StatusEffect.POISON || user.status.effect === StatusEffect.TOXIC || user.status.effect === StatusEffect.PARALYSIS) ? 2 : 1)
      .attr(BypassBurnDamageReductionAttr),
    new AttackMove(Moves.FOCUS_PUNCH, Type.FIGHTING, MoveCategory.PHYSICAL, 150, 100, 20, -1, -3, 3)
      .attr(MessageHeaderAttr, (user, move) => i18next.t("moveTriggers:isTighteningFocus", {pokemonName: getPokemonNameWithAffix(user)}))
      .punchingMove()
      .ignoresVirtual()
      .condition((user, target, move) => !user.turnData.attacksReceived.find(r => r.damage)),
    new AttackMove(Moves.SMELLING_SALTS, Type.NORMAL, MoveCategory.PHYSICAL, 70, 100, 10, -1, 0, 3)
      .attr(MovePowerMultiplierAttr, (user, target, move) => target.status?.effect === StatusEffect.PARALYSIS ? 2 : 1)
      .attr(HealStatusEffectAttr, true, StatusEffect.PARALYSIS),
    new SelfStatusMove(Moves.FOLLOW_ME, Type.NORMAL, -1, 20, -1, 2, 3)
      .attr(AddBattlerTagAttr, BattlerTagType.CENTER_OF_ATTENTION, true),
    new StatusMove(Moves.NATURE_POWER, Type.NORMAL, -1, 20, -1, 0, 3)
      .attr(NaturePowerAttr)
      .ignoresVirtual(),
    new SelfStatusMove(Moves.CHARGE, Type.ELECTRIC, -1, 20, -1, 0, 3)
      .attr(StatStageChangeAttr, [ Stat.SPDEF ], 1, true)
      .attr(AddBattlerTagAttr, BattlerTagType.CHARGED, true, false),
    new StatusMove(Moves.TAUNT, Type.DARK, 100, 20, -1, 0, 3)
      .unimplemented(),
    new StatusMove(Moves.HELPING_HAND, Type.NORMAL, -1, 20, -1, 5, 3)
      .attr(AddBattlerTagAttr, BattlerTagType.HELPING_HAND)
      .target(MoveTarget.NEAR_ALLY),
    new StatusMove(Moves.TRICK, Type.PSYCHIC, 100, 10, -1, 0, 3)
      .unimplemented(),
    new StatusMove(Moves.ROLE_PLAY, Type.PSYCHIC, -1, 10, -1, 0, 3)
      .attr(AbilityCopyAttr),
    new SelfStatusMove(Moves.WISH, Type.NORMAL, -1, 10, -1, 0, 3)
      .triageMove()
      .attr(AddArenaTagAttr, ArenaTagType.WISH, 2, true),
    new SelfStatusMove(Moves.ASSIST, Type.NORMAL, -1, 20, -1, 0, 3)
      .attr(RandomMovesetMoveAttr, true)
      .ignoresVirtual(),
    new SelfStatusMove(Moves.INGRAIN, Type.GRASS, -1, 20, -1, 0, 3)
      .attr(AddBattlerTagAttr, BattlerTagType.INGRAIN, true, true),
    new AttackMove(Moves.SUPERPOWER, Type.FIGHTING, MoveCategory.PHYSICAL, 120, 100, 5, -1, 0, 3)
      .attr(StatStageChangeAttr, [ Stat.ATK, Stat.DEF ], -1, true),
    new SelfStatusMove(Moves.MAGIC_COAT, Type.PSYCHIC, -1, 15, -1, 4, 3)
      .unimplemented(),
    new SelfStatusMove(Moves.RECYCLE, Type.NORMAL, -1, 10, -1, 0, 3)
      .unimplemented(),
    new AttackMove(Moves.REVENGE, Type.FIGHTING, MoveCategory.PHYSICAL, 60, 100, 10, -1, -4, 3)
      .attr(TurnDamagedDoublePowerAttr),
    new AttackMove(Moves.BRICK_BREAK, Type.FIGHTING, MoveCategory.PHYSICAL, 75, 100, 15, -1, 0, 3)
      .attr(RemoveScreensAttr),
    new StatusMove(Moves.YAWN, Type.NORMAL, -1, 10, -1, 0, 3)
      .attr(AddBattlerTagAttr, BattlerTagType.DROWSY, false, true)
      .condition((user, target, move) => !target.status && !target.scene.arena.getTagOnSide(ArenaTagType.SAFEGUARD, target.isPlayer() ? ArenaTagSide.PLAYER : ArenaTagSide.ENEMY)),
    new AttackMove(Moves.KNOCK_OFF, Type.DARK, MoveCategory.PHYSICAL, 65, 100, 20, -1, 0, 3)
      .attr(MovePowerMultiplierAttr, (user, target, move) => target.getHeldItems().filter(i => i.isTransferrable).length > 0 ? 1.5 : 1)
      .attr(RemoveHeldItemAttr, false),
    new AttackMove(Moves.ENDEAVOR, Type.NORMAL, MoveCategory.PHYSICAL, -1, 100, 5, -1, 0, 3)
      .attr(MatchHpAttr)
      .condition(failOnBossCondition),
    new AttackMove(Moves.ERUPTION, Type.FIRE, MoveCategory.SPECIAL, 150, 100, 5, -1, 0, 3)
      .attr(HpPowerAttr)
      .target(MoveTarget.ALL_NEAR_ENEMIES),
    new StatusMove(Moves.SKILL_SWAP, Type.PSYCHIC, -1, 10, -1, 0, 3)
      .attr(SwitchAbilitiesAttr),
    new SelfStatusMove(Moves.IMPRISON, Type.PSYCHIC, -1, 10, -1, 0, 3)
      .unimplemented(),
    new SelfStatusMove(Moves.REFRESH, Type.NORMAL, -1, 20, -1, 0, 3)
      .attr(HealStatusEffectAttr, true, StatusEffect.PARALYSIS, StatusEffect.POISON, StatusEffect.TOXIC, StatusEffect.BURN)
      .condition((user, target, move) => !!user.status && (user.status.effect === StatusEffect.PARALYSIS || user.status.effect === StatusEffect.POISON || user.status.effect === StatusEffect.TOXIC || user.status.effect === StatusEffect.BURN)),
    new SelfStatusMove(Moves.GRUDGE, Type.GHOST, -1, 5, -1, 0, 3)
      .unimplemented(),
    new SelfStatusMove(Moves.SNATCH, Type.DARK, -1, 10, -1, 4, 3)
      .unimplemented(),
    new AttackMove(Moves.SECRET_POWER, Type.NORMAL, MoveCategory.PHYSICAL, 70, 100, 20, 30, 0, 3)
      .makesContact(false)
      .partial(),
    new AttackMove(Moves.DIVE, Type.WATER, MoveCategory.PHYSICAL, 80, 100, 10, -1, 0, 3)
      .attr(ChargeAttr, ChargeAnim.DIVE_CHARGING, i18next.t("moveTriggers:hidUnderwater", {pokemonName: "{USER}"}), BattlerTagType.UNDERWATER, true)
      .attr(GulpMissileTagAttr)
      .ignoresVirtual(),
    new AttackMove(Moves.ARM_THRUST, Type.FIGHTING, MoveCategory.PHYSICAL, 15, 100, 20, -1, 0, 3)
      .attr(MultiHitAttr),
    new SelfStatusMove(Moves.CAMOUFLAGE, Type.NORMAL, -1, 20, -1, 0, 3)
      .attr(CopyBiomeTypeAttr),
    new SelfStatusMove(Moves.TAIL_GLOW, Type.BUG, -1, 20, -1, 0, 3)
      .attr(StatStageChangeAttr, [ Stat.SPATK ], 3, true),
    new AttackMove(Moves.LUSTER_PURGE, Type.PSYCHIC, MoveCategory.SPECIAL, 95, 100, 5, 50, 0, 3)
      .attr(StatStageChangeAttr, [ Stat.SPDEF ], -1),
    new AttackMove(Moves.MIST_BALL, Type.PSYCHIC, MoveCategory.SPECIAL, 95, 100, 5, 50, 0, 3)
      .attr(StatStageChangeAttr, [ Stat.SPATK ], -1)
      .ballBombMove(),
    new StatusMove(Moves.FEATHER_DANCE, Type.FLYING, 100, 15, -1, 0, 3)
      .attr(StatStageChangeAttr, [ Stat.ATK ], -2)
      .danceMove(),
    new StatusMove(Moves.TEETER_DANCE, Type.NORMAL, 100, 20, -1, 0, 3)
      .attr(ConfuseAttr)
      .danceMove()
      .target(MoveTarget.ALL_NEAR_OTHERS),
    new AttackMove(Moves.BLAZE_KICK, Type.FIRE, MoveCategory.PHYSICAL, 85, 90, 10, 10, 0, 3)
      .attr(HighCritAttr)
      .attr(StatusEffectAttr, StatusEffect.BURN),
    new StatusMove(Moves.MUD_SPORT, Type.GROUND, -1, 15, -1, 0, 3)
      .attr(AddArenaTagAttr, ArenaTagType.MUD_SPORT, 5)
      .target(MoveTarget.BOTH_SIDES),
    new AttackMove(Moves.ICE_BALL, Type.ICE, MoveCategory.PHYSICAL, 30, 90, 20, -1, 0, 3)
      .attr(ConsecutiveUseDoublePowerAttr, 5, true, true, Moves.DEFENSE_CURL)
      .ballBombMove(),
    new AttackMove(Moves.NEEDLE_ARM, Type.GRASS, MoveCategory.PHYSICAL, 60, 100, 15, 30, 0, 3)
      .attr(FlinchAttr),
    new SelfStatusMove(Moves.SLACK_OFF, Type.NORMAL, -1, 5, -1, 0, 3)
      .attr(HealAttr, 0.5)
      .triageMove(),
    new AttackMove(Moves.HYPER_VOICE, Type.NORMAL, MoveCategory.SPECIAL, 90, 100, 10, -1, 0, 3)
      .soundBased()
      .target(MoveTarget.ALL_NEAR_ENEMIES),
    new AttackMove(Moves.POISON_FANG, Type.POISON, MoveCategory.PHYSICAL, 50, 100, 15, 50, 0, 3)
      .attr(StatusEffectAttr, StatusEffect.TOXIC)
      .bitingMove(),
    new AttackMove(Moves.CRUSH_CLAW, Type.NORMAL, MoveCategory.PHYSICAL, 75, 95, 10, 50, 0, 3)
      .attr(StatStageChangeAttr, [ Stat.DEF ], -1),
    new AttackMove(Moves.BLAST_BURN, Type.FIRE, MoveCategory.SPECIAL, 150, 90, 5, -1, 0, 3)
      .attr(RechargeAttr),
    new AttackMove(Moves.HYDRO_CANNON, Type.WATER, MoveCategory.SPECIAL, 150, 90, 5, -1, 0, 3)
      .attr(RechargeAttr),
    new AttackMove(Moves.METEOR_MASH, Type.STEEL, MoveCategory.PHYSICAL, 90, 90, 10, 20, 0, 3)
      .attr(StatStageChangeAttr, [ Stat.ATK ], 1, true)
      .punchingMove(),
    new AttackMove(Moves.ASTONISH, Type.GHOST, MoveCategory.PHYSICAL, 30, 100, 15, 30, 0, 3)
      .attr(FlinchAttr),
    new AttackMove(Moves.WEATHER_BALL, Type.NORMAL, MoveCategory.SPECIAL, 50, 100, 10, -1, 0, 3)
      .attr(WeatherBallTypeAttr)
      .attr(MovePowerMultiplierAttr, (user, target, move) => [WeatherType.SUNNY, WeatherType.RAIN, WeatherType.SANDSTORM, WeatherType.HAIL, WeatherType.SNOW, WeatherType.FOG, WeatherType.HEAVY_RAIN, WeatherType.HARSH_SUN].includes(user.scene.arena.weather?.weatherType!) && !user.scene.arena.weather?.isEffectSuppressed(user.scene) ? 2 : 1) // TODO: is this bang correct?
      .ballBombMove(),
    new StatusMove(Moves.AROMATHERAPY, Type.GRASS, -1, 5, -1, 0, 3)
      .attr(PartyStatusCureAttr, i18next.t("moveTriggers:soothingAromaWaftedThroughArea"), Abilities.SAP_SIPPER)
      .target(MoveTarget.PARTY),
    new StatusMove(Moves.FAKE_TEARS, Type.DARK, 100, 20, -1, 0, 3)
      .attr(StatStageChangeAttr, [ Stat.SPDEF ], -2),
    new AttackMove(Moves.AIR_CUTTER, Type.FLYING, MoveCategory.SPECIAL, 60, 95, 25, -1, 0, 3)
      .attr(HighCritAttr)
      .slicingMove()
      .windMove()
      .target(MoveTarget.ALL_NEAR_ENEMIES),
    new AttackMove(Moves.OVERHEAT, Type.FIRE, MoveCategory.SPECIAL, 130, 90, 5, -1, 0, 3)
      .attr(StatStageChangeAttr, [ Stat.SPATK ], -2, true)
      .attr(HealStatusEffectAttr, true, StatusEffect.FREEZE),
    new StatusMove(Moves.ODOR_SLEUTH, Type.NORMAL, -1, 40, -1, 0, 3)
      .attr(ExposedMoveAttr, BattlerTagType.IGNORE_GHOST),
    new AttackMove(Moves.ROCK_TOMB, Type.ROCK, MoveCategory.PHYSICAL, 60, 95, 15, 100, 0, 3)
      .attr(StatStageChangeAttr, [ Stat.SPD ], -1)
      .makesContact(false),
    new AttackMove(Moves.SILVER_WIND, Type.BUG, MoveCategory.SPECIAL, 60, 100, 5, 10, 0, 3)
      .attr(StatStageChangeAttr, [ Stat.ATK, Stat.DEF, Stat.SPATK, Stat.SPDEF, Stat.SPD ], 1, true)
      .windMove(),
    new StatusMove(Moves.METAL_SOUND, Type.STEEL, 85, 40, -1, 0, 3)
      .attr(StatStageChangeAttr, [ Stat.SPDEF ], -2)
      .soundBased(),
    new StatusMove(Moves.GRASS_WHISTLE, Type.GRASS, 55, 15, -1, 0, 3)
      .attr(StatusEffectAttr, StatusEffect.SLEEP)
      .soundBased(),
    new StatusMove(Moves.TICKLE, Type.NORMAL, 100, 20, -1, 0, 3)
      .attr(StatStageChangeAttr, [ Stat.ATK, Stat.DEF ], -1),
    new SelfStatusMove(Moves.COSMIC_POWER, Type.PSYCHIC, -1, 20, -1, 0, 3)
      .attr(StatStageChangeAttr, [ Stat.DEF, Stat.SPDEF ], 1, true),
    new AttackMove(Moves.WATER_SPOUT, Type.WATER, MoveCategory.SPECIAL, 150, 100, 5, -1, 0, 3)
      .attr(HpPowerAttr)
      .target(MoveTarget.ALL_NEAR_ENEMIES),
    new AttackMove(Moves.SIGNAL_BEAM, Type.BUG, MoveCategory.SPECIAL, 75, 100, 15, 10, 0, 3)
      .attr(ConfuseAttr),
    new AttackMove(Moves.SHADOW_PUNCH, Type.GHOST, MoveCategory.PHYSICAL, 60, -1, 20, -1, 0, 3)
      .punchingMove(),
    new AttackMove(Moves.EXTRASENSORY, Type.PSYCHIC, MoveCategory.SPECIAL, 80, 100, 20, 10, 0, 3)
      .attr(FlinchAttr),
    new AttackMove(Moves.SKY_UPPERCUT, Type.FIGHTING, MoveCategory.PHYSICAL, 85, 90, 15, -1, 0, 3)
      .attr(HitsTagAttr, BattlerTagType.FLYING)
      .punchingMove(),
    new AttackMove(Moves.SAND_TOMB, Type.GROUND, MoveCategory.PHYSICAL, 35, 85, 15, -1, 0, 3)
      .attr(TrapAttr, BattlerTagType.SAND_TOMB)
      .makesContact(false),
    new AttackMove(Moves.SHEER_COLD, Type.ICE, MoveCategory.SPECIAL, 200, 20, 5, -1, 0, 3)
      .attr(IceNoEffectTypeAttr)
      .attr(OneHitKOAttr)
      .attr(SheerColdAccuracyAttr),
    new AttackMove(Moves.MUDDY_WATER, Type.WATER, MoveCategory.SPECIAL, 90, 85, 10, 30, 0, 3)
      .attr(StatStageChangeAttr, [ Stat.ACC ], -1)
      .target(MoveTarget.ALL_NEAR_ENEMIES),
    new AttackMove(Moves.BULLET_SEED, Type.GRASS, MoveCategory.PHYSICAL, 25, 100, 30, -1, 0, 3)
      .attr(MultiHitAttr)
      .makesContact(false)
      .ballBombMove(),
    new AttackMove(Moves.AERIAL_ACE, Type.FLYING, MoveCategory.PHYSICAL, 60, -1, 20, -1, 0, 3)
      .slicingMove(),
    new AttackMove(Moves.ICICLE_SPEAR, Type.ICE, MoveCategory.PHYSICAL, 25, 100, 30, -1, 0, 3)
      .attr(MultiHitAttr)
      .makesContact(false),
    new SelfStatusMove(Moves.IRON_DEFENSE, Type.STEEL, -1, 15, -1, 0, 3)
      .attr(StatStageChangeAttr, [ Stat.DEF ], 2, true),
    new StatusMove(Moves.BLOCK, Type.NORMAL, -1, 5, -1, 0, 3)
      .attr(AddBattlerTagAttr, BattlerTagType.TRAPPED, false, true, 1),
    new StatusMove(Moves.HOWL, Type.NORMAL, -1, 40, -1, 0, 3)
      .attr(StatStageChangeAttr, [ Stat.ATK ], 1)
      .soundBased()
      .target(MoveTarget.USER_AND_ALLIES),
    new AttackMove(Moves.DRAGON_CLAW, Type.DRAGON, MoveCategory.PHYSICAL, 80, 100, 15, -1, 0, 3),
    new AttackMove(Moves.FRENZY_PLANT, Type.GRASS, MoveCategory.SPECIAL, 150, 90, 5, -1, 0, 3)
      .attr(RechargeAttr),
    new SelfStatusMove(Moves.BULK_UP, Type.FIGHTING, -1, 20, -1, 0, 3)
      .attr(StatStageChangeAttr, [ Stat.ATK, Stat.DEF ], 1, true),
    new AttackMove(Moves.BOUNCE, Type.FLYING, MoveCategory.PHYSICAL, 85, 85, 5, 30, 0, 3)
      .attr(ChargeAttr, ChargeAnim.BOUNCE_CHARGING, i18next.t("moveTriggers:sprangUp", {pokemonName: "{USER}"}), BattlerTagType.FLYING)
      .attr(StatusEffectAttr, StatusEffect.PARALYSIS)
      .condition(failOnGravityCondition)
      .ignoresVirtual(),
    new AttackMove(Moves.MUD_SHOT, Type.GROUND, MoveCategory.SPECIAL, 55, 95, 15, 100, 0, 3)
      .attr(StatStageChangeAttr, [ Stat.SPD ], -1),
    new AttackMove(Moves.POISON_TAIL, Type.POISON, MoveCategory.PHYSICAL, 50, 100, 25, 10, 0, 3)
      .attr(HighCritAttr)
      .attr(StatusEffectAttr, StatusEffect.POISON),
    new AttackMove(Moves.COVET, Type.NORMAL, MoveCategory.PHYSICAL, 60, 100, 25, -1, 0, 3)
      .attr(StealHeldItemChanceAttr, 0.3),
    new AttackMove(Moves.VOLT_TACKLE, Type.ELECTRIC, MoveCategory.PHYSICAL, 120, 100, 15, 10, 0, 3)
      .attr(RecoilAttr, false, 0.33)
      .attr(StatusEffectAttr, StatusEffect.PARALYSIS)
      .recklessMove(),
    new AttackMove(Moves.MAGICAL_LEAF, Type.GRASS, MoveCategory.SPECIAL, 60, -1, 20, -1, 0, 3),
    new StatusMove(Moves.WATER_SPORT, Type.WATER, -1, 15, -1, 0, 3)
      .attr(AddArenaTagAttr, ArenaTagType.WATER_SPORT, 5)
      .target(MoveTarget.BOTH_SIDES),
    new SelfStatusMove(Moves.CALM_MIND, Type.PSYCHIC, -1, 20, -1, 0, 3)
      .attr(StatStageChangeAttr, [ Stat.SPATK, Stat.SPDEF ], 1, true),
    new AttackMove(Moves.LEAF_BLADE, Type.GRASS, MoveCategory.PHYSICAL, 90, 100, 15, -1, 0, 3)
      .attr(HighCritAttr)
      .slicingMove(),
    new SelfStatusMove(Moves.DRAGON_DANCE, Type.DRAGON, -1, 20, -1, 0, 3)
      .attr(StatStageChangeAttr, [ Stat.ATK, Stat.SPD ], 1, true)
      .danceMove(),
    new AttackMove(Moves.ROCK_BLAST, Type.ROCK, MoveCategory.PHYSICAL, 25, 90, 10, -1, 0, 3)
      .attr(MultiHitAttr)
      .makesContact(false)
      .ballBombMove(),
    new AttackMove(Moves.SHOCK_WAVE, Type.ELECTRIC, MoveCategory.SPECIAL, 60, -1, 20, -1, 0, 3),
    new AttackMove(Moves.WATER_PULSE, Type.WATER, MoveCategory.SPECIAL, 60, 100, 20, 20, 0, 3)
      .attr(ConfuseAttr)
      .pulseMove(),
    new AttackMove(Moves.DOOM_DESIRE, Type.STEEL, MoveCategory.SPECIAL, 140, 100, 5, -1, 0, 3)
      .partial()
      .attr(DelayedAttackAttr, ArenaTagType.DOOM_DESIRE, ChargeAnim.DOOM_DESIRE_CHARGING, i18next.t("moveTriggers:choseDoomDesireAsDestiny", {pokemonName: "{USER}"})),
    new AttackMove(Moves.PSYCHO_BOOST, Type.PSYCHIC, MoveCategory.SPECIAL, 140, 90, 5, -1, 0, 3)
      .attr(StatStageChangeAttr, [ Stat.SPATK ], -2, true),
    new SelfStatusMove(Moves.ROOST, Type.FLYING, -1, 5, -1, 0, 4)
      .attr(HealAttr, 0.5)
      .attr(AddBattlerTagAttr, BattlerTagType.ROOSTED, true, false)
      .triageMove(),
    new StatusMove(Moves.GRAVITY, Type.PSYCHIC, -1, 5, -1, 0, 4)
      .attr(AddArenaTagAttr, ArenaTagType.GRAVITY, 5)
      .target(MoveTarget.BOTH_SIDES),
    new StatusMove(Moves.MIRACLE_EYE, Type.PSYCHIC, -1, 40, -1, 0, 4)
      .attr(ExposedMoveAttr, BattlerTagType.IGNORE_DARK),
    new AttackMove(Moves.WAKE_UP_SLAP, Type.FIGHTING, MoveCategory.PHYSICAL, 70, 100, 10, -1, 0, 4)
      .attr(MovePowerMultiplierAttr, (user, target, move) => targetSleptOrComatoseCondition(user, target, move) ? 2 : 1)
      .attr(HealStatusEffectAttr, false, StatusEffect.SLEEP),
    new AttackMove(Moves.HAMMER_ARM, Type.FIGHTING, MoveCategory.PHYSICAL, 100, 90, 10, -1, 0, 4)
      .attr(StatStageChangeAttr, [ Stat.SPD ], -1, true)
      .punchingMove(),
    new AttackMove(Moves.GYRO_BALL, Type.STEEL, MoveCategory.PHYSICAL, -1, 100, 5, -1, 0, 4)
      .attr(GyroBallPowerAttr)
      .ballBombMove(),
    new SelfStatusMove(Moves.HEALING_WISH, Type.PSYCHIC, -1, 10, -1, 0, 4)
      .attr(SacrificialFullRestoreAttr)
      .triageMove(),
    new AttackMove(Moves.BRINE, Type.WATER, MoveCategory.SPECIAL, 65, 100, 10, -1, 0, 4)
      .attr(MovePowerMultiplierAttr, (user, target, move) => target.getHpRatio() < 0.5 ? 2 : 1),
    new AttackMove(Moves.NATURAL_GIFT, Type.NORMAL, MoveCategory.PHYSICAL, -1, 100, 15, -1, 0, 4)
      .makesContact(false)
      .unimplemented(),
    new AttackMove(Moves.FEINT, Type.NORMAL, MoveCategory.PHYSICAL, 30, 100, 10, -1, 2, 4)
      .attr(RemoveBattlerTagAttr, [ BattlerTagType.PROTECTED ])
      .attr(RemoveArenaTagsAttr, [ ArenaTagType.QUICK_GUARD, ArenaTagType.WIDE_GUARD, ArenaTagType.MAT_BLOCK, ArenaTagType.CRAFTY_SHIELD ], false)
      .makesContact(false)
      .ignoresProtect(),
    new AttackMove(Moves.PLUCK, Type.FLYING, MoveCategory.PHYSICAL, 60, 100, 20, -1, 0, 4)
      .attr(StealEatBerryAttr),
    new StatusMove(Moves.TAILWIND, Type.FLYING, -1, 15, -1, 0, 4)
      .windMove()
      .attr(AddArenaTagAttr, ArenaTagType.TAILWIND, 4, true)
      .target(MoveTarget.USER_SIDE),
    new StatusMove(Moves.ACUPRESSURE, Type.NORMAL, -1, 30, -1, 0, 4)
      .attr(AcupressureStatStageChangeAttr)
      .target(MoveTarget.USER_OR_NEAR_ALLY),
    new AttackMove(Moves.METAL_BURST, Type.STEEL, MoveCategory.PHYSICAL, -1, 100, 10, -1, 0, 4)
      .attr(CounterDamageAttr, (move: Move) => (move.category === MoveCategory.PHYSICAL || move.category === MoveCategory.SPECIAL), 1.5)
      .redirectCounter()
      .makesContact(false)
      .target(MoveTarget.ATTACKER),
    new AttackMove(Moves.U_TURN, Type.BUG, MoveCategory.PHYSICAL, 70, 100, 20, -1, 0, 4)
      .attr(ForceSwitchOutAttr, true, false),
    new AttackMove(Moves.CLOSE_COMBAT, Type.FIGHTING, MoveCategory.PHYSICAL, 120, 100, 5, -1, 0, 4)
      .attr(StatStageChangeAttr, [ Stat.DEF, Stat.SPDEF ], -1, true),
    new AttackMove(Moves.PAYBACK, Type.DARK, MoveCategory.PHYSICAL, 50, 100, 10, -1, 0, 4)
      .attr(MovePowerMultiplierAttr, (user, target, move) => target.getLastXMoves(1).find(m => m.turn === target.scene.currentBattle.turn) || user.scene.currentBattle.turnCommands[target.getBattlerIndex()]?.command === Command.BALL ? 2 : 1),
    new AttackMove(Moves.ASSURANCE, Type.DARK, MoveCategory.PHYSICAL, 60, 100, 10, -1, 0, 4)
      .attr(MovePowerMultiplierAttr, (user, target, move) => target.turnData.damageTaken > 0 ? 2 : 1),
    new StatusMove(Moves.EMBARGO, Type.DARK, 100, 15, -1, 0, 4)
      .unimplemented(),
    new AttackMove(Moves.FLING, Type.DARK, MoveCategory.PHYSICAL, -1, 100, 10, -1, 0, 4)
      .makesContact(false)
      .unimplemented(),
    new StatusMove(Moves.PSYCHO_SHIFT, Type.PSYCHIC, 100, 10, -1, 0, 4)
      .attr(PsychoShiftEffectAttr)
      .condition((user, target, move) => {
        let statusToApply = user.hasAbility(Abilities.COMATOSE) ? StatusEffect.SLEEP : undefined;
        if (user.status?.effect && isNonVolatileStatusEffect(user.status.effect)) {
          statusToApply = user.status.effect;
        }
        return !!statusToApply && target.canSetStatus(statusToApply, false, false, user);
      }
      ),
    new AttackMove(Moves.TRUMP_CARD, Type.NORMAL, MoveCategory.SPECIAL, -1, -1, 5, -1, 0, 4)
      .makesContact()
      .attr(LessPPMorePowerAttr),
    new StatusMove(Moves.HEAL_BLOCK, Type.PSYCHIC, 100, 15, -1, 0, 4)
      .target(MoveTarget.ALL_NEAR_ENEMIES)
      .unimplemented(),
    new AttackMove(Moves.WRING_OUT, Type.NORMAL, MoveCategory.SPECIAL, -1, 100, 5, -1, 0, 4)
      .attr(OpponentHighHpPowerAttr, 120)
      .makesContact(),
    new SelfStatusMove(Moves.POWER_TRICK, Type.PSYCHIC, -1, 10, -1, 0, 4)
      .unimplemented(),
    new StatusMove(Moves.GASTRO_ACID, Type.POISON, 100, 10, -1, 0, 4)
      .attr(SuppressAbilitiesAttr),
    new StatusMove(Moves.LUCKY_CHANT, Type.NORMAL, -1, 30, -1, 0, 4)
      .attr(AddArenaTagAttr, ArenaTagType.NO_CRIT, 5, true, true)
      .target(MoveTarget.USER_SIDE),
    new StatusMove(Moves.ME_FIRST, Type.NORMAL, -1, 20, -1, 0, 4)
      .ignoresVirtual()
      .target(MoveTarget.NEAR_ENEMY)
      .unimplemented(),
    new SelfStatusMove(Moves.COPYCAT, Type.NORMAL, -1, 20, -1, 0, 4)
      .attr(CopyMoveAttr)
      .ignoresVirtual(),
    new StatusMove(Moves.POWER_SWAP, Type.PSYCHIC, -1, 10, 100, 0, 4)
      .attr(SwapStatStagesAttr, [ Stat.ATK, Stat.SPATK ]),
    new StatusMove(Moves.GUARD_SWAP, Type.PSYCHIC, -1, 10, 100, 0, 4)
      .attr(SwapStatStagesAttr, [ Stat.DEF, Stat.SPDEF ]),
    new AttackMove(Moves.PUNISHMENT, Type.DARK, MoveCategory.PHYSICAL, -1, 100, 5, -1, 0, 4)
      .makesContact(true)
      .attr(PunishmentPowerAttr),
    new AttackMove(Moves.LAST_RESORT, Type.NORMAL, MoveCategory.PHYSICAL, 140, 100, 5, -1, 0, 4)
      .attr(LastResortAttr),
    new StatusMove(Moves.WORRY_SEED, Type.GRASS, 100, 10, -1, 0, 4)
      .attr(AbilityChangeAttr, Abilities.INSOMNIA),
    new AttackMove(Moves.SUCKER_PUNCH, Type.DARK, MoveCategory.PHYSICAL, 70, 100, 5, -1, 1, 4)
      .condition((user, target, move) => user.scene.currentBattle.turnCommands[target.getBattlerIndex()]?.command === Command.FIGHT && !target.turnData.acted && allMoves[user.scene.currentBattle.turnCommands[target.getBattlerIndex()]?.move?.move!].category !== MoveCategory.STATUS), // TODO: is this bang correct?
    new StatusMove(Moves.TOXIC_SPIKES, Type.POISON, -1, 20, -1, 0, 4)
      .attr(AddArenaTrapTagAttr, ArenaTagType.TOXIC_SPIKES)
      .target(MoveTarget.ENEMY_SIDE),
    new StatusMove(Moves.HEART_SWAP, Type.PSYCHIC, -1, 10, -1, 0, 4)
      .attr(SwapStatStagesAttr, BATTLE_STATS),
    new SelfStatusMove(Moves.AQUA_RING, Type.WATER, -1, 20, -1, 0, 4)
      .attr(AddBattlerTagAttr, BattlerTagType.AQUA_RING, true, true),
    new SelfStatusMove(Moves.MAGNET_RISE, Type.ELECTRIC, -1, 10, -1, 0, 4)
      .attr(AddBattlerTagAttr, BattlerTagType.MAGNET_RISEN, true, true)
      .condition((user, target, move) => !user.scene.arena.getTag(ArenaTagType.GRAVITY) && [BattlerTagType.MAGNET_RISEN, BattlerTagType.IGNORE_FLYING, BattlerTagType.INGRAIN].every((tag) => !user.getTag(tag))),
    new AttackMove(Moves.FLARE_BLITZ, Type.FIRE, MoveCategory.PHYSICAL, 120, 100, 15, 10, 0, 4)
      .attr(RecoilAttr, false, 0.33)
      .attr(HealStatusEffectAttr, true, StatusEffect.FREEZE)
      .attr(StatusEffectAttr, StatusEffect.BURN)
      .recklessMove(),
    new AttackMove(Moves.FORCE_PALM, Type.FIGHTING, MoveCategory.PHYSICAL, 60, 100, 10, 30, 0, 4)
      .attr(StatusEffectAttr, StatusEffect.PARALYSIS),
    new AttackMove(Moves.AURA_SPHERE, Type.FIGHTING, MoveCategory.SPECIAL, 80, -1, 20, -1, 0, 4)
      .pulseMove()
      .ballBombMove(),
    new SelfStatusMove(Moves.ROCK_POLISH, Type.ROCK, -1, 20, -1, 0, 4)
      .attr(StatStageChangeAttr, [ Stat.SPD ], 2, true),
    new AttackMove(Moves.POISON_JAB, Type.POISON, MoveCategory.PHYSICAL, 80, 100, 20, 30, 0, 4)
      .attr(StatusEffectAttr, StatusEffect.POISON),
    new AttackMove(Moves.DARK_PULSE, Type.DARK, MoveCategory.SPECIAL, 80, 100, 15, 20, 0, 4)
      .attr(FlinchAttr)
      .pulseMove(),
    new AttackMove(Moves.NIGHT_SLASH, Type.DARK, MoveCategory.PHYSICAL, 70, 100, 15, -1, 0, 4)
      .attr(HighCritAttr)
      .slicingMove(),
    new AttackMove(Moves.AQUA_TAIL, Type.WATER, MoveCategory.PHYSICAL, 90, 90, 10, -1, 0, 4),
    new AttackMove(Moves.SEED_BOMB, Type.GRASS, MoveCategory.PHYSICAL, 80, 100, 15, -1, 0, 4)
      .makesContact(false)
      .ballBombMove(),
    new AttackMove(Moves.AIR_SLASH, Type.FLYING, MoveCategory.SPECIAL, 75, 95, 15, 30, 0, 4)
      .attr(FlinchAttr)
      .slicingMove(),
    new AttackMove(Moves.X_SCISSOR, Type.BUG, MoveCategory.PHYSICAL, 80, 100, 15, -1, 0, 4)
      .slicingMove(),
    new AttackMove(Moves.BUG_BUZZ, Type.BUG, MoveCategory.SPECIAL, 90, 100, 10, 10, 0, 4)
      .attr(StatStageChangeAttr, [ Stat.SPDEF ], -1)
      .soundBased(),
    new AttackMove(Moves.DRAGON_PULSE, Type.DRAGON, MoveCategory.SPECIAL, 85, 100, 10, -1, 0, 4)
      .pulseMove(),
    new AttackMove(Moves.DRAGON_RUSH, Type.DRAGON, MoveCategory.PHYSICAL, 100, 75, 10, 20, 0, 4)
      .attr(MinimizeAccuracyAttr)
      .attr(HitsTagAttr, BattlerTagType.MINIMIZED, true)
      .attr(FlinchAttr),
    new AttackMove(Moves.POWER_GEM, Type.ROCK, MoveCategory.SPECIAL, 80, 100, 20, -1, 0, 4),
    new AttackMove(Moves.DRAIN_PUNCH, Type.FIGHTING, MoveCategory.PHYSICAL, 75, 100, 10, -1, 0, 4)
      .attr(HitHealAttr)
      .punchingMove()
      .triageMove(),
    new AttackMove(Moves.VACUUM_WAVE, Type.FIGHTING, MoveCategory.SPECIAL, 40, 100, 30, -1, 1, 4),
    new AttackMove(Moves.FOCUS_BLAST, Type.FIGHTING, MoveCategory.SPECIAL, 120, 70, 5, 10, 0, 4)
      .attr(StatStageChangeAttr, [ Stat.SPDEF ], -1)
      .ballBombMove(),
    new AttackMove(Moves.ENERGY_BALL, Type.GRASS, MoveCategory.SPECIAL, 90, 100, 10, 10, 0, 4)
      .attr(StatStageChangeAttr, [ Stat.SPDEF ], -1)
      .ballBombMove(),
    new AttackMove(Moves.BRAVE_BIRD, Type.FLYING, MoveCategory.PHYSICAL, 120, 100, 15, -1, 0, 4)
      .attr(RecoilAttr, false, 0.33)
      .recklessMove(),
    new AttackMove(Moves.EARTH_POWER, Type.GROUND, MoveCategory.SPECIAL, 90, 100, 10, 10, 0, 4)
      .attr(StatStageChangeAttr, [ Stat.SPDEF ], -1),
    new StatusMove(Moves.SWITCHEROO, Type.DARK, 100, 10, -1, 0, 4)
      .unimplemented(),
    new AttackMove(Moves.GIGA_IMPACT, Type.NORMAL, MoveCategory.PHYSICAL, 150, 90, 5, -1, 0, 4)
      .attr(RechargeAttr),
    new SelfStatusMove(Moves.NASTY_PLOT, Type.DARK, -1, 20, -1, 0, 4)
      .attr(StatStageChangeAttr, [ Stat.SPATK ], 2, true),
    new AttackMove(Moves.BULLET_PUNCH, Type.STEEL, MoveCategory.PHYSICAL, 40, 100, 30, -1, 1, 4)
      .punchingMove(),
    new AttackMove(Moves.AVALANCHE, Type.ICE, MoveCategory.PHYSICAL, 60, 100, 10, -1, -4, 4)
      .attr(TurnDamagedDoublePowerAttr),
    new AttackMove(Moves.ICE_SHARD, Type.ICE, MoveCategory.PHYSICAL, 40, 100, 30, -1, 1, 4)
      .makesContact(false),
    new AttackMove(Moves.SHADOW_CLAW, Type.GHOST, MoveCategory.PHYSICAL, 70, 100, 15, -1, 0, 4)
      .attr(HighCritAttr),
    new AttackMove(Moves.THUNDER_FANG, Type.ELECTRIC, MoveCategory.PHYSICAL, 65, 95, 15, 10, 0, 4)
      .attr(FlinchAttr)
      .attr(StatusEffectAttr, StatusEffect.PARALYSIS)
      .bitingMove(),
    new AttackMove(Moves.ICE_FANG, Type.ICE, MoveCategory.PHYSICAL, 65, 95, 15, 10, 0, 4)
      .attr(FlinchAttr)
      .attr(StatusEffectAttr, StatusEffect.FREEZE)
      .bitingMove(),
    new AttackMove(Moves.FIRE_FANG, Type.FIRE, MoveCategory.PHYSICAL, 65, 95, 15, 10, 0, 4)
      .attr(FlinchAttr)
      .attr(StatusEffectAttr, StatusEffect.BURN)
      .bitingMove(),
    new AttackMove(Moves.SHADOW_SNEAK, Type.GHOST, MoveCategory.PHYSICAL, 40, 100, 30, -1, 1, 4),
    new AttackMove(Moves.MUD_BOMB, Type.GROUND, MoveCategory.SPECIAL, 65, 85, 10, 30, 0, 4)
      .attr(StatStageChangeAttr, [ Stat.ACC ], -1)
      .ballBombMove(),
    new AttackMove(Moves.PSYCHO_CUT, Type.PSYCHIC, MoveCategory.PHYSICAL, 70, 100, 20, -1, 0, 4)
      .attr(HighCritAttr)
      .slicingMove()
      .makesContact(false),
    new AttackMove(Moves.ZEN_HEADBUTT, Type.PSYCHIC, MoveCategory.PHYSICAL, 80, 90, 15, 20, 0, 4)
      .attr(FlinchAttr),
    new AttackMove(Moves.MIRROR_SHOT, Type.STEEL, MoveCategory.SPECIAL, 65, 85, 10, 30, 0, 4)
      .attr(StatStageChangeAttr, [ Stat.ACC ], -1),
    new AttackMove(Moves.FLASH_CANNON, Type.STEEL, MoveCategory.SPECIAL, 80, 100, 10, 10, 0, 4)
      .attr(StatStageChangeAttr, [ Stat.SPDEF ], -1),
    new AttackMove(Moves.ROCK_CLIMB, Type.NORMAL, MoveCategory.PHYSICAL, 90, 85, 20, 20, 0, 4)
      .attr(ConfuseAttr),
    new StatusMove(Moves.DEFOG, Type.FLYING, -1, 15, -1, 0, 4)
      .attr(StatStageChangeAttr, [ Stat.EVA ], -1)
      .attr(ClearWeatherAttr, WeatherType.FOG)
      .attr(ClearTerrainAttr)
      .attr(RemoveScreensAttr, false)
      .attr(RemoveArenaTrapAttr, true),
    new StatusMove(Moves.TRICK_ROOM, Type.PSYCHIC, -1, 5, -1, -7, 4)
      .attr(AddArenaTagAttr, ArenaTagType.TRICK_ROOM, 5)
      .ignoresProtect()
      .target(MoveTarget.BOTH_SIDES),
    new AttackMove(Moves.DRACO_METEOR, Type.DRAGON, MoveCategory.SPECIAL, 130, 90, 5, -1, 0, 4)
      .attr(StatStageChangeAttr, [ Stat.SPATK ], -2, true),
    new AttackMove(Moves.DISCHARGE, Type.ELECTRIC, MoveCategory.SPECIAL, 80, 100, 15, 30, 0, 4)
      .attr(StatusEffectAttr, StatusEffect.PARALYSIS)
      .target(MoveTarget.ALL_NEAR_OTHERS),
    new AttackMove(Moves.LAVA_PLUME, Type.FIRE, MoveCategory.SPECIAL, 80, 100, 15, 30, 0, 4)
      .attr(StatusEffectAttr, StatusEffect.BURN)
      .target(MoveTarget.ALL_NEAR_OTHERS),
    new AttackMove(Moves.LEAF_STORM, Type.GRASS, MoveCategory.SPECIAL, 130, 90, 5, -1, 0, 4)
      .attr(StatStageChangeAttr, [ Stat.SPATK ], -2, true),
    new AttackMove(Moves.POWER_WHIP, Type.GRASS, MoveCategory.PHYSICAL, 120, 85, 10, -1, 0, 4),
    new AttackMove(Moves.ROCK_WRECKER, Type.ROCK, MoveCategory.PHYSICAL, 150, 90, 5, -1, 0, 4)
      .attr(RechargeAttr)
      .makesContact(false)
      .ballBombMove(),
    new AttackMove(Moves.CROSS_POISON, Type.POISON, MoveCategory.PHYSICAL, 70, 100, 20, 10, 0, 4)
      .attr(HighCritAttr)
      .attr(StatusEffectAttr, StatusEffect.POISON)
      .slicingMove(),
    new AttackMove(Moves.GUNK_SHOT, Type.POISON, MoveCategory.PHYSICAL, 120, 80, 5, 30, 0, 4)
      .attr(StatusEffectAttr, StatusEffect.POISON)
      .makesContact(false),
    new AttackMove(Moves.IRON_HEAD, Type.STEEL, MoveCategory.PHYSICAL, 80, 100, 15, 30, 0, 4)
      .attr(FlinchAttr),
    new AttackMove(Moves.MAGNET_BOMB, Type.STEEL, MoveCategory.PHYSICAL, 60, -1, 20, -1, 0, 4)
      .makesContact(false)
      .ballBombMove(),
    new AttackMove(Moves.STONE_EDGE, Type.ROCK, MoveCategory.PHYSICAL, 100, 80, 5, -1, 0, 4)
      .attr(HighCritAttr)
      .makesContact(false),
    new StatusMove(Moves.CAPTIVATE, Type.NORMAL, 100, 20, -1, 0, 4)
      .attr(StatStageChangeAttr, [ Stat.SPATK ], -2)
      .condition((user, target, move) => target.isOppositeGender(user))
      .target(MoveTarget.ALL_NEAR_ENEMIES),
    new StatusMove(Moves.STEALTH_ROCK, Type.ROCK, -1, 20, -1, 0, 4)
      .attr(AddArenaTrapTagAttr, ArenaTagType.STEALTH_ROCK)
      .target(MoveTarget.ENEMY_SIDE),
    new AttackMove(Moves.GRASS_KNOT, Type.GRASS, MoveCategory.SPECIAL, -1, 100, 20, -1, 0, 4)
      .attr(WeightPowerAttr)
      .makesContact()
      .condition(failOnMaxCondition),
    new AttackMove(Moves.CHATTER, Type.FLYING, MoveCategory.SPECIAL, 65, 100, 20, 100, 0, 4)
      .attr(ConfuseAttr)
      .soundBased(),
    new AttackMove(Moves.JUDGMENT, Type.NORMAL, MoveCategory.SPECIAL, 100, 100, 10, -1, 0, 4)
      .attr(FormChangeItemTypeAttr),
    new AttackMove(Moves.BUG_BITE, Type.BUG, MoveCategory.PHYSICAL, 60, 100, 20, -1, 0, 4)
      .attr(StealEatBerryAttr),
    new AttackMove(Moves.CHARGE_BEAM, Type.ELECTRIC, MoveCategory.SPECIAL, 50, 90, 10, 70, 0, 4)
      .attr(StatStageChangeAttr, [ Stat.SPATK ], 1, true),
    new AttackMove(Moves.WOOD_HAMMER, Type.GRASS, MoveCategory.PHYSICAL, 120, 100, 15, -1, 0, 4)
      .attr(RecoilAttr, false, 0.33)
      .recklessMove(),
    new AttackMove(Moves.AQUA_JET, Type.WATER, MoveCategory.PHYSICAL, 40, 100, 20, -1, 1, 4),
    new AttackMove(Moves.ATTACK_ORDER, Type.BUG, MoveCategory.PHYSICAL, 90, 100, 15, -1, 0, 4)
      .attr(HighCritAttr)
      .makesContact(false),
    new SelfStatusMove(Moves.DEFEND_ORDER, Type.BUG, -1, 10, -1, 0, 4)
      .attr(StatStageChangeAttr, [ Stat.DEF, Stat.SPDEF ], 1, true),
    new SelfStatusMove(Moves.HEAL_ORDER, Type.BUG, -1, 10, -1, 0, 4)
      .attr(HealAttr, 0.5)
      .triageMove(),
    new AttackMove(Moves.HEAD_SMASH, Type.ROCK, MoveCategory.PHYSICAL, 150, 80, 5, -1, 0, 4)
      .attr(RecoilAttr, false, 0.5)
      .recklessMove(),
    new AttackMove(Moves.DOUBLE_HIT, Type.NORMAL, MoveCategory.PHYSICAL, 35, 90, 10, -1, 0, 4)
      .attr(MultiHitAttr, MultiHitType._2),
    new AttackMove(Moves.ROAR_OF_TIME, Type.DRAGON, MoveCategory.SPECIAL, 150, 90, 5, -1, 0, 4)
      .attr(RechargeAttr),
    new AttackMove(Moves.SPACIAL_REND, Type.DRAGON, MoveCategory.SPECIAL, 100, 95, 5, -1, 0, 4)
      .attr(HighCritAttr),
    new SelfStatusMove(Moves.LUNAR_DANCE, Type.PSYCHIC, -1, 10, -1, 0, 4)
      .attr(SacrificialAttrOnHit)
      .danceMove()
      .triageMove()
      .unimplemented(),
    new AttackMove(Moves.CRUSH_GRIP, Type.NORMAL, MoveCategory.PHYSICAL, -1, 100, 5, -1, 0, 4)
      .attr(OpponentHighHpPowerAttr, 120),
    new AttackMove(Moves.MAGMA_STORM, Type.FIRE, MoveCategory.SPECIAL, 100, 75, 5, -1, 0, 4)
      .attr(TrapAttr, BattlerTagType.MAGMA_STORM),
    new StatusMove(Moves.DARK_VOID, Type.DARK, 80, 10, -1, 0, 4)  //Accuracy from Generations 4-6
      .attr(StatusEffectAttr, StatusEffect.SLEEP)
      .target(MoveTarget.ALL_NEAR_ENEMIES),
    new AttackMove(Moves.SEED_FLARE, Type.GRASS, MoveCategory.SPECIAL, 120, 85, 5, 40, 0, 4)
      .attr(StatStageChangeAttr, [ Stat.SPDEF ], -2),
    new AttackMove(Moves.OMINOUS_WIND, Type.GHOST, MoveCategory.SPECIAL, 60, 100, 5, 10, 0, 4)
      .attr(StatStageChangeAttr, [ Stat.ATK, Stat.DEF, Stat.SPATK, Stat.SPDEF, Stat.SPD ], 1, true)
      .windMove(),
    new AttackMove(Moves.SHADOW_FORCE, Type.GHOST, MoveCategory.PHYSICAL, 120, 100, 5, -1, 0, 4)
      .attr(ChargeAttr, ChargeAnim.SHADOW_FORCE_CHARGING, i18next.t("moveTriggers:vanishedInstantly", {pokemonName: "{USER}"}), BattlerTagType.HIDDEN)
      .ignoresProtect()
      .ignoresVirtual(),
    new SelfStatusMove(Moves.HONE_CLAWS, Type.DARK, -1, 15, -1, 0, 5)
      .attr(StatStageChangeAttr, [ Stat.ATK, Stat.ACC ], 1, true),
    new StatusMove(Moves.WIDE_GUARD, Type.ROCK, -1, 10, -1, 3, 5)
      .target(MoveTarget.USER_SIDE)
      .attr(AddArenaTagAttr, ArenaTagType.WIDE_GUARD, 1, true, true),
    new StatusMove(Moves.GUARD_SPLIT, Type.PSYCHIC, -1, 10, -1, 0, 5)
      .attr(AverageStatsAttr, [ Stat.DEF, Stat.SPDEF ], "moveTriggers:sharedGuard"),
    new StatusMove(Moves.POWER_SPLIT, Type.PSYCHIC, -1, 10, -1, 0, 5)
      .attr(AverageStatsAttr, [ Stat.ATK, Stat.SPATK ], "moveTriggers:sharedPower"),
    new StatusMove(Moves.WONDER_ROOM, Type.PSYCHIC, -1, 10, -1, 0, 5)
      .ignoresProtect()
      .target(MoveTarget.BOTH_SIDES)
      .unimplemented(),
    new AttackMove(Moves.PSYSHOCK, Type.PSYCHIC, MoveCategory.SPECIAL, 80, 100, 10, -1, 0, 5)
      .attr(DefDefAttr),
    new AttackMove(Moves.VENOSHOCK, Type.POISON, MoveCategory.SPECIAL, 65, 100, 10, -1, 0, 5)
      .attr(MovePowerMultiplierAttr, (user, target, move) => target.status && (target.status.effect === StatusEffect.POISON || target.status.effect === StatusEffect.TOXIC) ? 2 : 1),
    new SelfStatusMove(Moves.AUTOTOMIZE, Type.STEEL, -1, 15, -1, 0, 5)
      .attr(StatStageChangeAttr, [ Stat.SPD ], 2, true)
      .partial(),
    new SelfStatusMove(Moves.RAGE_POWDER, Type.BUG, -1, 20, -1, 2, 5)
      .powderMove()
      .attr(AddBattlerTagAttr, BattlerTagType.CENTER_OF_ATTENTION, true),
    new StatusMove(Moves.TELEKINESIS, Type.PSYCHIC, -1, 15, -1, 0, 5)
      .condition(failOnGravityCondition)
      .unimplemented(),
    new StatusMove(Moves.MAGIC_ROOM, Type.PSYCHIC, -1, 10, -1, 0, 5)
      .ignoresProtect()
      .target(MoveTarget.BOTH_SIDES)
      .unimplemented(),
    new AttackMove(Moves.SMACK_DOWN, Type.ROCK, MoveCategory.PHYSICAL, 50, 100, 15, 100, 0, 5)
      .attr(AddBattlerTagAttr, BattlerTagType.IGNORE_FLYING, false, false, 1, 1, true)
      .attr(AddBattlerTagAttr, BattlerTagType.INTERRUPTED)
      .attr(RemoveBattlerTagAttr, [BattlerTagType.FLYING, BattlerTagType.MAGNET_RISEN])
      .attr(HitsTagAttr, BattlerTagType.FLYING, false)
      .makesContact(false),
    new AttackMove(Moves.STORM_THROW, Type.FIGHTING, MoveCategory.PHYSICAL, 60, 100, 10, -1, 0, 5)
      .attr(CritOnlyAttr),
    new AttackMove(Moves.FLAME_BURST, Type.FIRE, MoveCategory.SPECIAL, 70, 100, 15, -1, 0, 5)
      .attr(FlameBurstAttr),
    new AttackMove(Moves.SLUDGE_WAVE, Type.POISON, MoveCategory.SPECIAL, 95, 100, 10, 10, 0, 5)
      .attr(StatusEffectAttr, StatusEffect.POISON)
      .target(MoveTarget.ALL_NEAR_OTHERS),
    new SelfStatusMove(Moves.QUIVER_DANCE, Type.BUG, -1, 20, -1, 0, 5)
      .attr(StatStageChangeAttr, [ Stat.SPATK, Stat.SPDEF, Stat.SPD ], 1, true)
      .danceMove(),
    new AttackMove(Moves.HEAVY_SLAM, Type.STEEL, MoveCategory.PHYSICAL, -1, 100, 10, -1, 0, 5)
      .attr(MinimizeAccuracyAttr)
      .attr(CompareWeightPowerAttr)
      .attr(HitsTagAttr, BattlerTagType.MINIMIZED, true)
      .condition(failOnMaxCondition),
    new AttackMove(Moves.SYNCHRONOISE, Type.PSYCHIC, MoveCategory.SPECIAL, 120, 100, 10, -1, 0, 5)
      .target(MoveTarget.ALL_NEAR_OTHERS)
      .condition(unknownTypeCondition)
      .attr(hitsSameTypeAttr),
    new AttackMove(Moves.ELECTRO_BALL, Type.ELECTRIC, MoveCategory.SPECIAL, -1, 100, 10, -1, 0, 5)
      .attr(ElectroBallPowerAttr)
      .ballBombMove(),
    new StatusMove(Moves.SOAK, Type.WATER, 100, 20, -1, 0, 5)
      .attr(ChangeTypeAttr, Type.WATER),
    new AttackMove(Moves.FLAME_CHARGE, Type.FIRE, MoveCategory.PHYSICAL, 50, 100, 20, 100, 0, 5)
      .attr(StatStageChangeAttr, [ Stat.SPD ], 1, true),
    new SelfStatusMove(Moves.COIL, Type.POISON, -1, 20, -1, 0, 5)
      .attr(StatStageChangeAttr, [ Stat.ATK, Stat.DEF, Stat.ACC ], 1, true),
    new AttackMove(Moves.LOW_SWEEP, Type.FIGHTING, MoveCategory.PHYSICAL, 65, 100, 20, 100, 0, 5)
      .attr(StatStageChangeAttr, [ Stat.SPD ], -1),
    new AttackMove(Moves.ACID_SPRAY, Type.POISON, MoveCategory.SPECIAL, 40, 100, 20, 100, 0, 5)
      .attr(StatStageChangeAttr, [ Stat.SPDEF ], -2)
      .ballBombMove(),
    new AttackMove(Moves.FOUL_PLAY, Type.DARK, MoveCategory.PHYSICAL, 95, 100, 15, -1, 0, 5)
      .attr(TargetAtkUserAtkAttr),
    new StatusMove(Moves.SIMPLE_BEAM, Type.NORMAL, 100, 15, -1, 0, 5)
      .attr(AbilityChangeAttr, Abilities.SIMPLE),
    new StatusMove(Moves.ENTRAINMENT, Type.NORMAL, 100, 15, -1, 0, 5)
      .attr(AbilityGiveAttr),
    new StatusMove(Moves.AFTER_YOU, Type.NORMAL, -1, 15, -1, 0, 5)
      .ignoresProtect()
      .unimplemented(),
    new AttackMove(Moves.ROUND, Type.NORMAL, MoveCategory.SPECIAL, 60, 100, 15, -1, 0, 5)
      .soundBased()
      .partial(),
    new AttackMove(Moves.ECHOED_VOICE, Type.NORMAL, MoveCategory.SPECIAL, 40, 100, 15, -1, 0, 5)
      .attr(ConsecutiveUseMultiBasePowerAttr, 5, false)
      .soundBased(),
    new AttackMove(Moves.CHIP_AWAY, Type.NORMAL, MoveCategory.PHYSICAL, 70, 100, 20, -1, 0, 5)
      .attr(IgnoreOpponentStatStagesAttr),
    new AttackMove(Moves.CLEAR_SMOG, Type.POISON, MoveCategory.SPECIAL, 50, -1, 15, -1, 0, 5)
      .attr(ResetStatsAttr, false),
    new AttackMove(Moves.STORED_POWER, Type.PSYCHIC, MoveCategory.SPECIAL, 20, 100, 10, -1, 0, 5)
      .attr(PositiveStatStagePowerAttr),
    new StatusMove(Moves.QUICK_GUARD, Type.FIGHTING, -1, 15, -1, 3, 5)
      .target(MoveTarget.USER_SIDE)
      .attr(AddArenaTagAttr, ArenaTagType.QUICK_GUARD, 1, true, true),
    new SelfStatusMove(Moves.ALLY_SWITCH, Type.PSYCHIC, -1, 15, -1, 2, 5)
      .ignoresProtect()
      .unimplemented(),
    new AttackMove(Moves.SCALD, Type.WATER, MoveCategory.SPECIAL, 80, 100, 15, 30, 0, 5)
      .attr(HealStatusEffectAttr, false, StatusEffect.FREEZE)
      .attr(HealStatusEffectAttr, true, StatusEffect.FREEZE)
      .attr(StatusEffectAttr, StatusEffect.BURN),
    new SelfStatusMove(Moves.SHELL_SMASH, Type.NORMAL, -1, 15, -1, 0, 5)
      .attr(StatStageChangeAttr, [ Stat.ATK, Stat.SPATK, Stat.SPD ], 2, true)
      .attr(StatStageChangeAttr, [ Stat.DEF, Stat.SPDEF ], -1, true),
    new StatusMove(Moves.HEAL_PULSE, Type.PSYCHIC, -1, 10, -1, 0, 5)
      .attr(HealAttr, 0.5, false, false)
      .pulseMove()
      .triageMove(),
    new AttackMove(Moves.HEX, Type.GHOST, MoveCategory.SPECIAL, 65, 100, 10, -1, 0, 5)
      .attr(
        MovePowerMultiplierAttr,
        (user, target, move) =>  target.status || target.hasAbility(Abilities.COMATOSE)? 2 : 1),
    new AttackMove(Moves.SKY_DROP, Type.FLYING, MoveCategory.PHYSICAL, 60, 100, 10, -1, 0, 5)
      .attr(ChargeAttr, ChargeAnim.SKY_DROP_CHARGING, i18next.t("moveTriggers:tookTargetIntoSky", {pokemonName: "{USER}", targetName: "{TARGET}"}), BattlerTagType.FLYING) // TODO: Add 2nd turn message
      .condition(failOnGravityCondition)
      .ignoresVirtual(),
    new SelfStatusMove(Moves.SHIFT_GEAR, Type.STEEL, -1, 10, -1, 0, 5)
      .attr(StatStageChangeAttr, [ Stat.ATK ], 1, true)
      .attr(StatStageChangeAttr, [ Stat.SPD ], 2, true),
    new AttackMove(Moves.CIRCLE_THROW, Type.FIGHTING, MoveCategory.PHYSICAL, 60, 90, 10, -1, -6, 5)
      .attr(ForceSwitchOutAttr),
    new AttackMove(Moves.INCINERATE, Type.FIRE, MoveCategory.SPECIAL, 60, 100, 15, -1, 0, 5)
      .target(MoveTarget.ALL_NEAR_ENEMIES)
      .attr(RemoveHeldItemAttr, true),
    new StatusMove(Moves.QUASH, Type.DARK, 100, 15, -1, 0, 5)
      .unimplemented(),
    new AttackMove(Moves.ACROBATICS, Type.FLYING, MoveCategory.PHYSICAL, 55, 100, 15, -1, 0, 5)
      .attr(MovePowerMultiplierAttr, (user, target, move) => Math.max(1, 2 - 0.2 * user.getHeldItems().filter(i => i.isTransferrable).reduce((v, m) => v + m.stackCount, 0))),
    new StatusMove(Moves.REFLECT_TYPE, Type.NORMAL, -1, 15, -1, 0, 5)
      .attr(CopyTypeAttr),
    new AttackMove(Moves.RETALIATE, Type.NORMAL, MoveCategory.PHYSICAL, 70, 100, 5, -1, 0, 5)
      .partial(),
    new AttackMove(Moves.FINAL_GAMBIT, Type.FIGHTING, MoveCategory.SPECIAL, -1, 100, 5, -1, 0, 5)
      .attr(UserHpDamageAttr)
      .attr(SacrificialAttrOnHit),
    new StatusMove(Moves.BESTOW, Type.NORMAL, -1, 15, -1, 0, 5)
      .ignoresProtect()
      .unimplemented(),
    new AttackMove(Moves.INFERNO, Type.FIRE, MoveCategory.SPECIAL, 100, 50, 5, 100, 0, 5)
      .attr(StatusEffectAttr, StatusEffect.BURN),
    new AttackMove(Moves.WATER_PLEDGE, Type.WATER, MoveCategory.SPECIAL, 80, 100, 10, -1, 0, 5)
      .partial(),
    new AttackMove(Moves.FIRE_PLEDGE, Type.FIRE, MoveCategory.SPECIAL, 80, 100, 10, -1, 0, 5)
      .partial(),
    new AttackMove(Moves.GRASS_PLEDGE, Type.GRASS, MoveCategory.SPECIAL, 80, 100, 10, -1, 0, 5)
      .partial(),
    new AttackMove(Moves.VOLT_SWITCH, Type.ELECTRIC, MoveCategory.SPECIAL, 70, 100, 20, -1, 0, 5)
      .attr(ForceSwitchOutAttr, true, false),
    new AttackMove(Moves.STRUGGLE_BUG, Type.BUG, MoveCategory.SPECIAL, 50, 100, 20, 100, 0, 5)
      .attr(StatStageChangeAttr, [ Stat.SPATK ], -1)
      .target(MoveTarget.ALL_NEAR_ENEMIES),
    new AttackMove(Moves.BULLDOZE, Type.GROUND, MoveCategory.PHYSICAL, 60, 100, 20, 100, 0, 5)
      .attr(StatStageChangeAttr, [ Stat.SPD ], -1)
      .makesContact(false)
      .target(MoveTarget.ALL_NEAR_OTHERS),
    new AttackMove(Moves.FROST_BREATH, Type.ICE, MoveCategory.SPECIAL, 60, 90, 10, 100, 0, 5)
      .attr(CritOnlyAttr),
    new AttackMove(Moves.DRAGON_TAIL, Type.DRAGON, MoveCategory.PHYSICAL, 60, 90, 10, -1, -6, 5)
      .attr(ForceSwitchOutAttr)
      .hidesTarget(),
    new SelfStatusMove(Moves.WORK_UP, Type.NORMAL, -1, 30, -1, 0, 5)
      .attr(StatStageChangeAttr, [ Stat.ATK, Stat.SPATK ], 1, true),
    new AttackMove(Moves.ELECTROWEB, Type.ELECTRIC, MoveCategory.SPECIAL, 55, 95, 15, 100, 0, 5)
      .attr(StatStageChangeAttr, [ Stat.SPD ], -1)
      .target(MoveTarget.ALL_NEAR_ENEMIES),
    new AttackMove(Moves.WILD_CHARGE, Type.ELECTRIC, MoveCategory.PHYSICAL, 90, 100, 15, -1, 0, 5)
      .attr(RecoilAttr)
      .recklessMove(),
    new AttackMove(Moves.DRILL_RUN, Type.GROUND, MoveCategory.PHYSICAL, 80, 95, 10, -1, 0, 5)
      .attr(HighCritAttr),
    new AttackMove(Moves.DUAL_CHOP, Type.DRAGON, MoveCategory.PHYSICAL, 40, 90, 15, -1, 0, 5)
      .attr(MultiHitAttr, MultiHitType._2),
    new AttackMove(Moves.HEART_STAMP, Type.PSYCHIC, MoveCategory.PHYSICAL, 60, 100, 25, 30, 0, 5)
      .attr(FlinchAttr),
    new AttackMove(Moves.HORN_LEECH, Type.GRASS, MoveCategory.PHYSICAL, 75, 100, 10, -1, 0, 5)
      .attr(HitHealAttr)
      .triageMove(),
    new AttackMove(Moves.SACRED_SWORD, Type.FIGHTING, MoveCategory.PHYSICAL, 90, 100, 15, -1, 0, 5)
      .attr(IgnoreOpponentStatStagesAttr)
      .slicingMove(),
    new AttackMove(Moves.RAZOR_SHELL, Type.WATER, MoveCategory.PHYSICAL, 75, 95, 10, 50, 0, 5)
      .attr(StatStageChangeAttr, [ Stat.DEF ], -1)
      .slicingMove(),
    new AttackMove(Moves.HEAT_CRASH, Type.FIRE, MoveCategory.PHYSICAL, -1, 100, 10, -1, 0, 5)
      .attr(MinimizeAccuracyAttr)
      .attr(CompareWeightPowerAttr)
      .attr(HitsTagAttr, BattlerTagType.MINIMIZED, true)
      .condition(failOnMaxCondition),
    new AttackMove(Moves.LEAF_TORNADO, Type.GRASS, MoveCategory.SPECIAL, 65, 90, 10, 50, 0, 5)
      .attr(StatStageChangeAttr, [ Stat.ACC ], -1),
    new AttackMove(Moves.STEAMROLLER, Type.BUG, MoveCategory.PHYSICAL, 65, 100, 20, 30, 0, 5)
      .attr(FlinchAttr),
    new SelfStatusMove(Moves.COTTON_GUARD, Type.GRASS, -1, 10, -1, 0, 5)
      .attr(StatStageChangeAttr, [ Stat.DEF ], 3, true),
    new AttackMove(Moves.NIGHT_DAZE, Type.DARK, MoveCategory.SPECIAL, 85, 95, 10, 40, 0, 5)
      .attr(StatStageChangeAttr, [ Stat.ACC ], -1),
    new AttackMove(Moves.PSYSTRIKE, Type.PSYCHIC, MoveCategory.SPECIAL, 100, 100, 10, -1, 0, 5)
      .attr(DefDefAttr),
    new AttackMove(Moves.TAIL_SLAP, Type.NORMAL, MoveCategory.PHYSICAL, 25, 85, 10, -1, 0, 5)
      .attr(MultiHitAttr),
    new AttackMove(Moves.HURRICANE, Type.FLYING, MoveCategory.SPECIAL, 110, 70, 10, 30, 0, 5)
      .attr(ThunderAccuracyAttr)
      .attr(ConfuseAttr)
      .attr(HitsTagAttr, BattlerTagType.FLYING, false)
      .windMove(),
    new AttackMove(Moves.HEAD_CHARGE, Type.NORMAL, MoveCategory.PHYSICAL, 120, 100, 15, -1, 0, 5)
      .attr(RecoilAttr)
      .recklessMove(),
    new AttackMove(Moves.GEAR_GRIND, Type.STEEL, MoveCategory.PHYSICAL, 50, 85, 15, -1, 0, 5)
      .attr(MultiHitAttr, MultiHitType._2),
    new AttackMove(Moves.SEARING_SHOT, Type.FIRE, MoveCategory.SPECIAL, 100, 100, 5, 30, 0, 5)
      .attr(StatusEffectAttr, StatusEffect.BURN)
      .ballBombMove()
      .target(MoveTarget.ALL_NEAR_OTHERS),
    new AttackMove(Moves.TECHNO_BLAST, Type.NORMAL, MoveCategory.SPECIAL, 120, 100, 5, -1, 0, 5)
      .attr(TechnoBlastTypeAttr),
    new AttackMove(Moves.RELIC_SONG, Type.NORMAL, MoveCategory.SPECIAL, 75, 100, 10, 10, 0, 5)
      .attr(StatusEffectAttr, StatusEffect.SLEEP)
      .soundBased()
      .target(MoveTarget.ALL_NEAR_ENEMIES),
    new AttackMove(Moves.SECRET_SWORD, Type.FIGHTING, MoveCategory.SPECIAL, 85, 100, 10, -1, 0, 5)
      .attr(DefDefAttr)
      .slicingMove(),
    new AttackMove(Moves.GLACIATE, Type.ICE, MoveCategory.SPECIAL, 65, 95, 10, 100, 0, 5)
      .attr(StatStageChangeAttr, [ Stat.SPD ], -1)
      .target(MoveTarget.ALL_NEAR_ENEMIES),
    new AttackMove(Moves.BOLT_STRIKE, Type.ELECTRIC, MoveCategory.PHYSICAL, 130, 85, 5, 20, 0, 5)
      .attr(StatusEffectAttr, StatusEffect.PARALYSIS),
    new AttackMove(Moves.BLUE_FLARE, Type.FIRE, MoveCategory.SPECIAL, 130, 85, 5, 20, 0, 5)
      .attr(StatusEffectAttr, StatusEffect.BURN),
    new AttackMove(Moves.FIERY_DANCE, Type.FIRE, MoveCategory.SPECIAL, 80, 100, 10, 50, 0, 5)
      .attr(StatStageChangeAttr, [ Stat.SPATK ], 1, true)
      .danceMove(),
    new AttackMove(Moves.FREEZE_SHOCK, Type.ICE, MoveCategory.PHYSICAL, 140, 90, 5, 30, 0, 5)
      .attr(ChargeAttr, ChargeAnim.FREEZE_SHOCK_CHARGING, i18next.t("moveTriggers:becameCloakedInFreezingLight", {pokemonName: "{USER}"}))
      .attr(StatusEffectAttr, StatusEffect.PARALYSIS)
      .makesContact(false),
    new AttackMove(Moves.ICE_BURN, Type.ICE, MoveCategory.SPECIAL, 140, 90, 5, 30, 0, 5)
      .attr(ChargeAttr, ChargeAnim.ICE_BURN_CHARGING, i18next.t("moveTriggers:becameCloakedInFreezingAir", {pokemonName: "{USER}"}))
      .attr(StatusEffectAttr, StatusEffect.BURN)
      .ignoresVirtual(),
    new AttackMove(Moves.SNARL, Type.DARK, MoveCategory.SPECIAL, 55, 95, 15, 100, 0, 5)
      .attr(StatStageChangeAttr, [ Stat.SPATK ], -1)
      .soundBased()
      .target(MoveTarget.ALL_NEAR_ENEMIES),
    new AttackMove(Moves.ICICLE_CRASH, Type.ICE, MoveCategory.PHYSICAL, 85, 90, 10, 30, 0, 5)
      .attr(FlinchAttr)
      .makesContact(false),
    new AttackMove(Moves.V_CREATE, Type.FIRE, MoveCategory.PHYSICAL, 180, 95, 5, -1, 0, 5)
      .attr(StatStageChangeAttr, [ Stat.DEF, Stat.SPDEF, Stat.SPD ], -1, true),
    new AttackMove(Moves.FUSION_FLARE, Type.FIRE, MoveCategory.SPECIAL, 100, 100, 5, -1, 0, 5)
      .attr(HealStatusEffectAttr, true, StatusEffect.FREEZE)
      .attr(LastMoveDoublePowerAttr, Moves.FUSION_BOLT),
    new AttackMove(Moves.FUSION_BOLT, Type.ELECTRIC, MoveCategory.PHYSICAL, 100, 100, 5, -1, 0, 5)
      .attr(LastMoveDoublePowerAttr, Moves.FUSION_FLARE)
      .makesContact(false),
    new AttackMove(Moves.FLYING_PRESS, Type.FIGHTING, MoveCategory.PHYSICAL, 100, 95, 10, -1, 0, 6)
      .attr(MinimizeAccuracyAttr)
      .attr(FlyingTypeMultiplierAttr)
      .attr(HitsTagAttr, BattlerTagType.MINIMIZED, true)
      .condition(failOnGravityCondition),
    new StatusMove(Moves.MAT_BLOCK, Type.FIGHTING, -1, 10, -1, 0, 6)
      .target(MoveTarget.USER_SIDE)
      .attr(AddArenaTagAttr, ArenaTagType.MAT_BLOCK, 1, true, true)
      .condition(new FirstMoveCondition()),
    new AttackMove(Moves.BELCH, Type.POISON, MoveCategory.SPECIAL, 120, 90, 10, -1, 0, 6)
      .condition((user, target, move) => user.battleData.berriesEaten.length > 0),
    new StatusMove(Moves.ROTOTILLER, Type.GROUND, -1, 10, -1, 0, 6)
      .target(MoveTarget.ALL)
      .condition((user, target, move) => {
        // If any fielded pokémon is grass-type and grounded.
        return [...user.scene.getEnemyParty(), ...user.scene.getParty()].some((poke) => poke.isOfType(Type.GRASS) && poke.isGrounded());
      })
      .attr(StatStageChangeAttr, [ Stat.ATK, Stat.SPATK ], 1, false, (user, target, move) => target.isOfType(Type.GRASS) && target.isGrounded()),
    new StatusMove(Moves.STICKY_WEB, Type.BUG, -1, 20, -1, 0, 6)
      .attr(AddArenaTrapTagAttr, ArenaTagType.STICKY_WEB)
      .target(MoveTarget.ENEMY_SIDE),
    new AttackMove(Moves.FELL_STINGER, Type.BUG, MoveCategory.PHYSICAL, 50, 100, 25, -1, 0, 6)
      .attr(PostVictoryStatStageChangeAttr, [ Stat.ATK ], 3, true ),
    new AttackMove(Moves.PHANTOM_FORCE, Type.GHOST, MoveCategory.PHYSICAL, 90, 100, 10, -1, 0, 6)
      .attr(ChargeAttr, ChargeAnim.PHANTOM_FORCE_CHARGING, i18next.t("moveTriggers:vanishedInstantly", {pokemonName: "{USER}"}), BattlerTagType.HIDDEN)
      .ignoresProtect()
      .ignoresVirtual(),
    new StatusMove(Moves.TRICK_OR_TREAT, Type.GHOST, 100, 20, -1, 0, 6)
      .attr(AddTypeAttr, Type.GHOST)
      .partial(),
    new StatusMove(Moves.NOBLE_ROAR, Type.NORMAL, 100, 30, -1, 0, 6)
      .attr(StatStageChangeAttr, [ Stat.ATK, Stat.SPATK ], -1)
      .soundBased(),
    new StatusMove(Moves.ION_DELUGE, Type.ELECTRIC, -1, 25, -1, 1, 6)
      .target(MoveTarget.BOTH_SIDES)
      .unimplemented(),
    new AttackMove(Moves.PARABOLIC_CHARGE, Type.ELECTRIC, MoveCategory.SPECIAL, 65, 100, 20, -1, 0, 6)
      .attr(HitHealAttr)
      .target(MoveTarget.ALL_NEAR_OTHERS)
      .triageMove(),
    new StatusMove(Moves.FORESTS_CURSE, Type.GRASS, 100, 20, -1, 0, 6)
      .attr(AddTypeAttr, Type.GRASS)
      .partial(),
    new AttackMove(Moves.PETAL_BLIZZARD, Type.GRASS, MoveCategory.PHYSICAL, 90, 100, 15, -1, 0, 6)
      .windMove()
      .makesContact(false)
      .target(MoveTarget.ALL_NEAR_OTHERS),
    new AttackMove(Moves.FREEZE_DRY, Type.ICE, MoveCategory.SPECIAL, 70, 100, 20, 10, 0, 6)
      .attr(StatusEffectAttr, StatusEffect.FREEZE)
      .attr(WaterSuperEffectTypeMultiplierAttr)
      .partial(), // This currently just multiplies the move's power instead of changing its effectiveness. It also doesn't account for abilities that modify type effectiveness such as tera shell.
    new AttackMove(Moves.DISARMING_VOICE, Type.FAIRY, MoveCategory.SPECIAL, 40, -1, 15, -1, 0, 6)
      .soundBased()
      .target(MoveTarget.ALL_NEAR_ENEMIES),
    new StatusMove(Moves.PARTING_SHOT, Type.DARK, 100, 20, -1, 0, 6)
      .attr(StatStageChangeAttr, [ Stat.ATK, Stat.SPATK ], -1, false, null, true, true, MoveEffectTrigger.PRE_APPLY)
      .attr(ForceSwitchOutAttr, true, false)
      .soundBased(),
    new StatusMove(Moves.TOPSY_TURVY, Type.DARK, -1, 20, -1, 0, 6)
      .attr(InvertStatsAttr),
    new AttackMove(Moves.DRAINING_KISS, Type.FAIRY, MoveCategory.SPECIAL, 50, 100, 10, -1, 0, 6)
      .attr(HitHealAttr, 0.75)
      .makesContact()
      .triageMove(),
    new StatusMove(Moves.CRAFTY_SHIELD, Type.FAIRY, -1, 10, -1, 3, 6)
      .target(MoveTarget.USER_SIDE)
      .attr(AddArenaTagAttr, ArenaTagType.CRAFTY_SHIELD, 1, true, true),
    new StatusMove(Moves.FLOWER_SHIELD, Type.FAIRY, -1, 10, -1, 0, 6)
      .target(MoveTarget.ALL)
      .attr(StatStageChangeAttr, [ Stat.DEF ], 1, false, (user, target, move) => target.getTypes().includes(Type.GRASS) && !target.getTag(SemiInvulnerableTag)),
    new StatusMove(Moves.GRASSY_TERRAIN, Type.GRASS, -1, 10, -1, 0, 6)
      .attr(TerrainChangeAttr, TerrainType.GRASSY)
      .target(MoveTarget.BOTH_SIDES),
    new StatusMove(Moves.MISTY_TERRAIN, Type.FAIRY, -1, 10, -1, 0, 6)
      .attr(TerrainChangeAttr, TerrainType.MISTY)
      .target(MoveTarget.BOTH_SIDES),
    new StatusMove(Moves.ELECTRIFY, Type.ELECTRIC, -1, 20, -1, 0, 6)
      .unimplemented(),
    new AttackMove(Moves.PLAY_ROUGH, Type.FAIRY, MoveCategory.PHYSICAL, 90, 90, 10, 10, 0, 6)
      .attr(StatStageChangeAttr, [ Stat.ATK ], -1),
    new AttackMove(Moves.FAIRY_WIND, Type.FAIRY, MoveCategory.SPECIAL, 40, 100, 30, -1, 0, 6)
      .windMove(),
    new AttackMove(Moves.MOONBLAST, Type.FAIRY, MoveCategory.SPECIAL, 95, 100, 15, 30, 0, 6)
      .attr(StatStageChangeAttr, [ Stat.SPATK ], -1),
    new AttackMove(Moves.BOOMBURST, Type.NORMAL, MoveCategory.SPECIAL, 140, 100, 10, -1, 0, 6)
      .soundBased()
      .target(MoveTarget.ALL_NEAR_OTHERS),
    new StatusMove(Moves.FAIRY_LOCK, Type.FAIRY, -1, 10, -1, 0, 6)
      .target(MoveTarget.BOTH_SIDES)
      .unimplemented(),
    new SelfStatusMove(Moves.KINGS_SHIELD, Type.STEEL, -1, 10, -1, 4, 6)
      .attr(ProtectAttr, BattlerTagType.KINGS_SHIELD),
    new StatusMove(Moves.PLAY_NICE, Type.NORMAL, -1, 20, -1, 0, 6)
      .attr(StatStageChangeAttr, [ Stat.ATK ], -1),
    new StatusMove(Moves.CONFIDE, Type.NORMAL, -1, 20, -1, 0, 6)
      .attr(StatStageChangeAttr, [ Stat.SPATK ], -1)
      .soundBased(),
    new AttackMove(Moves.DIAMOND_STORM, Type.ROCK, MoveCategory.PHYSICAL, 100, 95, 5, 50, 0, 6)
      .attr(StatStageChangeAttr, [ Stat.DEF ], 2, true)
      .makesContact(false)
      .target(MoveTarget.ALL_NEAR_ENEMIES),
    new AttackMove(Moves.STEAM_ERUPTION, Type.WATER, MoveCategory.SPECIAL, 110, 95, 5, 30, 0, 6)
      .attr(HealStatusEffectAttr, true, StatusEffect.FREEZE)
      .attr(HealStatusEffectAttr, false, StatusEffect.FREEZE)
      .attr(StatusEffectAttr, StatusEffect.BURN),
    new AttackMove(Moves.HYPERSPACE_HOLE, Type.PSYCHIC, MoveCategory.SPECIAL, 80, -1, 5, -1, 0, 6)
      .ignoresProtect(),
    new AttackMove(Moves.WATER_SHURIKEN, Type.WATER, MoveCategory.SPECIAL, 15, 100, 20, -1, 1, 6)
      .attr(MultiHitAttr)
      .attr(WaterShurikenPowerAttr)
      .attr(WaterShurikenMultiHitTypeAttr),
    new AttackMove(Moves.MYSTICAL_FIRE, Type.FIRE, MoveCategory.SPECIAL, 75, 100, 10, 100, 0, 6)
      .attr(StatStageChangeAttr, [ Stat.SPATK ], -1),
    new SelfStatusMove(Moves.SPIKY_SHIELD, Type.GRASS, -1, 10, -1, 4, 6)
      .attr(ProtectAttr, BattlerTagType.SPIKY_SHIELD),
    new StatusMove(Moves.AROMATIC_MIST, Type.FAIRY, -1, 20, -1, 0, 6)
      .attr(StatStageChangeAttr, [ Stat.SPDEF ], 1)
      .target(MoveTarget.NEAR_ALLY),
    new StatusMove(Moves.EERIE_IMPULSE, Type.ELECTRIC, 100, 15, -1, 0, 6)
      .attr(StatStageChangeAttr, [ Stat.SPATK ], -2),
    new StatusMove(Moves.VENOM_DRENCH, Type.POISON, 100, 20, -1, 0, 6)
      .attr(StatStageChangeAttr, [ Stat.ATK, Stat.SPATK, Stat.SPD ], -1, false, (user, target, move) => target.status?.effect === StatusEffect.POISON || target.status?.effect === StatusEffect.TOXIC)
      .target(MoveTarget.ALL_NEAR_ENEMIES),
    new StatusMove(Moves.POWDER, Type.BUG, 100, 20, -1, 1, 6)
      .powderMove()
      .unimplemented(),
    new SelfStatusMove(Moves.GEOMANCY, Type.FAIRY, -1, 10, -1, 0, 6)
      .attr(ChargeAttr, ChargeAnim.GEOMANCY_CHARGING, i18next.t("moveTriggers:isChargingPower", {pokemonName: "{USER}"}))
      .attr(StatStageChangeAttr, [ Stat.SPATK, Stat.SPDEF, Stat.SPD ], 2, true)
      .ignoresVirtual(),
    new StatusMove(Moves.MAGNETIC_FLUX, Type.ELECTRIC, -1, 20, -1, 0, 6)
      .attr(StatStageChangeAttr, [ Stat.DEF, Stat.SPDEF ], 1, false, (user, target, move) => !![ Abilities.PLUS, Abilities.MINUS].find(a => target.hasAbility(a, false)))
      .target(MoveTarget.USER_AND_ALLIES)
      .condition((user, target, move) => !![ user, user.getAlly() ].filter(p => p?.isActive()).find(p => !![ Abilities.PLUS, Abilities.MINUS].find(a => p.hasAbility(a, false)))),
    new StatusMove(Moves.HAPPY_HOUR, Type.NORMAL, -1, 30, -1, 0, 6) // No animation
      .attr(AddArenaTagAttr, ArenaTagType.HAPPY_HOUR, null, true)
      .target(MoveTarget.USER_SIDE),
    new StatusMove(Moves.ELECTRIC_TERRAIN, Type.ELECTRIC, -1, 10, -1, 0, 6)
      .attr(TerrainChangeAttr, TerrainType.ELECTRIC)
      .target(MoveTarget.BOTH_SIDES),
    new AttackMove(Moves.DAZZLING_GLEAM, Type.FAIRY, MoveCategory.SPECIAL, 80, 100, 10, -1, 0, 6)
      .target(MoveTarget.ALL_NEAR_ENEMIES),
    new SelfStatusMove(Moves.CELEBRATE, Type.NORMAL, -1, 40, -1, 0, 6),
    new StatusMove(Moves.HOLD_HANDS, Type.NORMAL, -1, 40, -1, 0, 6)
      .target(MoveTarget.NEAR_ALLY),
    new StatusMove(Moves.BABY_DOLL_EYES, Type.FAIRY, 100, 30, -1, 1, 6)
      .attr(StatStageChangeAttr, [ Stat.ATK ], -1),
    new AttackMove(Moves.NUZZLE, Type.ELECTRIC, MoveCategory.PHYSICAL, 20, 100, 20, 100, 0, 6)
      .attr(StatusEffectAttr, StatusEffect.PARALYSIS),
    new AttackMove(Moves.HOLD_BACK, Type.NORMAL, MoveCategory.PHYSICAL, 40, 100, 40, -1, 0, 6)
      .attr(SurviveDamageAttr),
    new AttackMove(Moves.INFESTATION, Type.BUG, MoveCategory.SPECIAL, 20, 100, 20, -1, 0, 6)
      .makesContact()
      .attr(TrapAttr, BattlerTagType.INFESTATION),
    new AttackMove(Moves.POWER_UP_PUNCH, Type.FIGHTING, MoveCategory.PHYSICAL, 40, 100, 20, 100, 0, 6)
      .attr(StatStageChangeAttr, [ Stat.ATK ], 1, true)
      .punchingMove(),
    new AttackMove(Moves.OBLIVION_WING, Type.FLYING, MoveCategory.SPECIAL, 80, 100, 10, -1, 0, 6)
      .attr(HitHealAttr, 0.75)
      .triageMove(),
    new AttackMove(Moves.THOUSAND_ARROWS, Type.GROUND, MoveCategory.PHYSICAL, 90, 100, 10, -1, 0, 6)
      .attr(NeutralDamageAgainstFlyingTypeMultiplierAttr)
      .attr(AddBattlerTagAttr, BattlerTagType.IGNORE_FLYING, false, false, 1, 1, true)
      .attr(HitsTagAttr, BattlerTagType.FLYING, false)
      .attr(HitsTagAttr, BattlerTagType.MAGNET_RISEN, false)
      .attr(AddBattlerTagAttr, BattlerTagType.INTERRUPTED)
      .attr(RemoveBattlerTagAttr, [BattlerTagType.FLYING, BattlerTagType.MAGNET_RISEN])
      .makesContact(false)
      .target(MoveTarget.ALL_NEAR_ENEMIES),
    new AttackMove(Moves.THOUSAND_WAVES, Type.GROUND, MoveCategory.PHYSICAL, 90, 100, 10, -1, 0, 6)
      .attr(AddBattlerTagAttr, BattlerTagType.TRAPPED, false, false, 1, 1, true)
      .makesContact(false)
      .target(MoveTarget.ALL_NEAR_ENEMIES),
    new AttackMove(Moves.LANDS_WRATH, Type.GROUND, MoveCategory.PHYSICAL, 90, 100, 10, -1, 0, 6)
      .makesContact(false)
      .target(MoveTarget.ALL_NEAR_ENEMIES),
    new AttackMove(Moves.LIGHT_OF_RUIN, Type.FAIRY, MoveCategory.SPECIAL, 140, 90, 5, -1, 0, 6)
      .attr(RecoilAttr, false, 0.5)
      .recklessMove(),
    new AttackMove(Moves.ORIGIN_PULSE, Type.WATER, MoveCategory.SPECIAL, 110, 85, 10, -1, 0, 6)
      .pulseMove()
      .target(MoveTarget.ALL_NEAR_ENEMIES),
    new AttackMove(Moves.PRECIPICE_BLADES, Type.GROUND, MoveCategory.PHYSICAL, 120, 85, 10, -1, 0, 6)
      .makesContact(false)
      .target(MoveTarget.ALL_NEAR_ENEMIES),
    new AttackMove(Moves.DRAGON_ASCENT, Type.FLYING, MoveCategory.PHYSICAL, 120, 100, 5, -1, 0, 6)
      .attr(StatStageChangeAttr, [ Stat.DEF, Stat.SPDEF ], -1, true),
    new AttackMove(Moves.HYPERSPACE_FURY, Type.DARK, MoveCategory.PHYSICAL, 100, -1, 5, -1, 0, 6)
      .attr(StatStageChangeAttr, [ Stat.DEF ], -1, true)
      .makesContact(false)
      .ignoresProtect(),
    /* Unused */
    new AttackMove(Moves.BREAKNECK_BLITZ__PHYSICAL, Type.NORMAL, MoveCategory.PHYSICAL, -1, -1, 1, -1, 0, 7)
      .unimplemented()
      .ignoresVirtual(),
    new AttackMove(Moves.BREAKNECK_BLITZ__SPECIAL, Type.NORMAL, MoveCategory.SPECIAL, -1, -1, 1, -1, 0, 7)
      .unimplemented()
      .ignoresVirtual(),
    new AttackMove(Moves.ALL_OUT_PUMMELING__PHYSICAL, Type.FIGHTING, MoveCategory.PHYSICAL, -1, -1, 1, -1, 0, 7)
      .unimplemented()
      .ignoresVirtual(),
    new AttackMove(Moves.ALL_OUT_PUMMELING__SPECIAL, Type.FIGHTING, MoveCategory.SPECIAL, -1, -1, 1, -1, 0, 7)
      .unimplemented()
      .ignoresVirtual(),
    new AttackMove(Moves.SUPERSONIC_SKYSTRIKE__PHYSICAL, Type.FLYING, MoveCategory.PHYSICAL, -1, -1, 1, -1, 0, 7)
      .unimplemented()
      .ignoresVirtual(),
    new AttackMove(Moves.SUPERSONIC_SKYSTRIKE__SPECIAL, Type.FLYING, MoveCategory.SPECIAL, -1, -1, 1, -1, 0, 7)
      .unimplemented()
      .ignoresVirtual(),
    new AttackMove(Moves.ACID_DOWNPOUR__PHYSICAL, Type.POISON, MoveCategory.PHYSICAL, -1, -1, 1, -1, 0, 7)
      .unimplemented()
      .ignoresVirtual(),
    new AttackMove(Moves.ACID_DOWNPOUR__SPECIAL, Type.POISON, MoveCategory.SPECIAL, -1, -1, 1, -1, 0, 7)
      .unimplemented()
      .ignoresVirtual(),
    new AttackMove(Moves.TECTONIC_RAGE__PHYSICAL, Type.GROUND, MoveCategory.PHYSICAL, -1, -1, 1, -1, 0, 7)
      .unimplemented()
      .ignoresVirtual(),
    new AttackMove(Moves.TECTONIC_RAGE__SPECIAL, Type.GROUND, MoveCategory.SPECIAL, -1, -1, 1, -1, 0, 7)
      .unimplemented()
      .ignoresVirtual(),
    new AttackMove(Moves.CONTINENTAL_CRUSH__PHYSICAL, Type.ROCK, MoveCategory.PHYSICAL, -1, -1, 1, -1, 0, 7)
      .unimplemented()
      .ignoresVirtual(),
    new AttackMove(Moves.CONTINENTAL_CRUSH__SPECIAL, Type.ROCK, MoveCategory.SPECIAL, -1, -1, 1, -1, 0, 7)
      .unimplemented()
      .ignoresVirtual(),
    new AttackMove(Moves.SAVAGE_SPIN_OUT__PHYSICAL, Type.BUG, MoveCategory.PHYSICAL, -1, -1, 1, -1, 0, 7)
      .unimplemented()
      .ignoresVirtual(),
    new AttackMove(Moves.SAVAGE_SPIN_OUT__SPECIAL, Type.BUG, MoveCategory.SPECIAL, -1, -1, 1, -1, 0, 7)
      .unimplemented()
      .ignoresVirtual(),
    new AttackMove(Moves.NEVER_ENDING_NIGHTMARE__PHYSICAL, Type.GHOST, MoveCategory.PHYSICAL, -1, -1, 1, -1, 0, 7)
      .unimplemented()
      .ignoresVirtual(),
    new AttackMove(Moves.NEVER_ENDING_NIGHTMARE__SPECIAL, Type.GHOST, MoveCategory.SPECIAL, -1, -1, 1, -1, 0, 7)
      .unimplemented()
      .ignoresVirtual(),
    new AttackMove(Moves.CORKSCREW_CRASH__PHYSICAL, Type.STEEL, MoveCategory.PHYSICAL, -1, -1, 1, -1, 0, 7)
      .unimplemented()
      .ignoresVirtual(),
    new AttackMove(Moves.CORKSCREW_CRASH__SPECIAL, Type.STEEL, MoveCategory.SPECIAL, -1, -1, 1, -1, 0, 7)
      .unimplemented()
      .ignoresVirtual(),
    new AttackMove(Moves.INFERNO_OVERDRIVE__PHYSICAL, Type.FIRE, MoveCategory.PHYSICAL, -1, -1, 1, -1, 0, 7)
      .unimplemented()
      .ignoresVirtual(),
    new AttackMove(Moves.INFERNO_OVERDRIVE__SPECIAL, Type.FIRE, MoveCategory.SPECIAL, -1, -1, 1, -1, 0, 7)
      .unimplemented()
      .ignoresVirtual(),
    new AttackMove(Moves.HYDRO_VORTEX__PHYSICAL, Type.WATER, MoveCategory.PHYSICAL, -1, -1, 1, -1, 0, 7)
      .unimplemented()
      .ignoresVirtual(),
    new AttackMove(Moves.HYDRO_VORTEX__SPECIAL, Type.WATER, MoveCategory.SPECIAL, -1, -1, 1, -1, 0, 7)
      .unimplemented()
      .ignoresVirtual(),
    new AttackMove(Moves.BLOOM_DOOM__PHYSICAL, Type.GRASS, MoveCategory.PHYSICAL, -1, -1, 1, -1, 0, 7)
      .unimplemented()
      .ignoresVirtual(),
    new AttackMove(Moves.BLOOM_DOOM__SPECIAL, Type.GRASS, MoveCategory.SPECIAL, -1, -1, 1, -1, 0, 7)
      .unimplemented()
      .ignoresVirtual(),
    new AttackMove(Moves.GIGAVOLT_HAVOC__PHYSICAL, Type.ELECTRIC, MoveCategory.PHYSICAL, -1, -1, 1, -1, 0, 7)
      .unimplemented()
      .ignoresVirtual(),
    new AttackMove(Moves.GIGAVOLT_HAVOC__SPECIAL, Type.ELECTRIC, MoveCategory.SPECIAL, -1, -1, 1, -1, 0, 7)
      .unimplemented()
      .ignoresVirtual(),
    new AttackMove(Moves.SHATTERED_PSYCHE__PHYSICAL, Type.PSYCHIC, MoveCategory.PHYSICAL, -1, -1, 1, -1, 0, 7)
      .unimplemented()
      .ignoresVirtual(),
    new AttackMove(Moves.SHATTERED_PSYCHE__SPECIAL, Type.PSYCHIC, MoveCategory.SPECIAL, -1, -1, 1, -1, 0, 7)
      .unimplemented()
      .ignoresVirtual(),
    new AttackMove(Moves.SUBZERO_SLAMMER__PHYSICAL, Type.ICE, MoveCategory.PHYSICAL, -1, -1, 1, -1, 0, 7)
      .unimplemented()
      .ignoresVirtual(),
    new AttackMove(Moves.SUBZERO_SLAMMER__SPECIAL, Type.ICE, MoveCategory.SPECIAL, -1, -1, 1, -1, 0, 7)
      .unimplemented()
      .ignoresVirtual(),
    new AttackMove(Moves.DEVASTATING_DRAKE__PHYSICAL, Type.DRAGON, MoveCategory.PHYSICAL, -1, -1, 1, -1, 0, 7)
      .unimplemented()
      .ignoresVirtual(),
    new AttackMove(Moves.DEVASTATING_DRAKE__SPECIAL, Type.DRAGON, MoveCategory.SPECIAL, -1, -1, 1, -1, 0, 7)
      .unimplemented()
      .ignoresVirtual(),
    new AttackMove(Moves.BLACK_HOLE_ECLIPSE__PHYSICAL, Type.DARK, MoveCategory.PHYSICAL, -1, -1, 1, -1, 0, 7)
      .unimplemented()
      .ignoresVirtual(),
    new AttackMove(Moves.BLACK_HOLE_ECLIPSE__SPECIAL, Type.DARK, MoveCategory.SPECIAL, -1, -1, 1, -1, 0, 7)
      .unimplemented()
      .ignoresVirtual(),
    new AttackMove(Moves.TWINKLE_TACKLE__PHYSICAL, Type.FAIRY, MoveCategory.PHYSICAL, -1, -1, 1, -1, 0, 7)
      .unimplemented()
      .ignoresVirtual(),
    new AttackMove(Moves.TWINKLE_TACKLE__SPECIAL, Type.FAIRY, MoveCategory.SPECIAL, -1, -1, 1, -1, 0, 7)
      .unimplemented()
      .ignoresVirtual(),
    new AttackMove(Moves.CATASTROPIKA, Type.ELECTRIC, MoveCategory.PHYSICAL, 210, -1, 1, -1, 0, 7)
      .unimplemented()
      .ignoresVirtual(),
    /* End Unused */
    new SelfStatusMove(Moves.SHORE_UP, Type.GROUND, -1, 5, -1, 0, 7)
      .attr(SandHealAttr)
      .triageMove(),
    new AttackMove(Moves.FIRST_IMPRESSION, Type.BUG, MoveCategory.PHYSICAL, 90, 100, 10, -1, 2, 7)
      .condition(new FirstMoveCondition()),
    new SelfStatusMove(Moves.BANEFUL_BUNKER, Type.POISON, -1, 10, -1, 4, 7)
      .attr(ProtectAttr, BattlerTagType.BANEFUL_BUNKER),
    new AttackMove(Moves.SPIRIT_SHACKLE, Type.GHOST, MoveCategory.PHYSICAL, 80, 100, 10, 100, 0, 7)
      .attr(AddBattlerTagAttr, BattlerTagType.TRAPPED, false, false, 1, 1, true)
      .makesContact(false),
    new AttackMove(Moves.DARKEST_LARIAT, Type.DARK, MoveCategory.PHYSICAL, 85, 100, 10, -1, 0, 7)
      .attr(IgnoreOpponentStatStagesAttr),
    new AttackMove(Moves.SPARKLING_ARIA, Type.WATER, MoveCategory.SPECIAL, 90, 100, 10, 100, 0, 7)
      .attr(HealStatusEffectAttr, false, StatusEffect.BURN)
      .soundBased()
      .target(MoveTarget.ALL_NEAR_OTHERS),
    new AttackMove(Moves.ICE_HAMMER, Type.ICE, MoveCategory.PHYSICAL, 100, 90, 10, -1, 0, 7)
      .attr(StatStageChangeAttr, [ Stat.SPD ], -1, true)
      .punchingMove(),
    new StatusMove(Moves.FLORAL_HEALING, Type.FAIRY, -1, 10, -1, 0, 7)
      .attr(BoostHealAttr, 0.5, 2/3, true, false, (user, target, move) => user.scene.arena.terrain?.terrainType === TerrainType.GRASSY)
      .triageMove(),
    new AttackMove(Moves.HIGH_HORSEPOWER, Type.GROUND, MoveCategory.PHYSICAL, 95, 95, 10, -1, 0, 7),
    new StatusMove(Moves.STRENGTH_SAP, Type.GRASS, 100, 10, -1, 0, 7)
      .attr(HitHealAttr, null, Stat.ATK)
      .attr(StatStageChangeAttr, [ Stat.ATK ], -1)
      .condition((user, target, move) => target.getStatStage(Stat.ATK) > -6)
      .triageMove(),
    new AttackMove(Moves.SOLAR_BLADE, Type.GRASS, MoveCategory.PHYSICAL, 125, 100, 10, -1, 0, 7)
      .attr(SunlightChargeAttr, ChargeAnim.SOLAR_BLADE_CHARGING, i18next.t("moveTriggers:isGlowing", {pokemonName: "{USER}"}))
      .attr(AntiSunlightPowerDecreaseAttr)
      .slicingMove(),
    new AttackMove(Moves.LEAFAGE, Type.GRASS, MoveCategory.PHYSICAL, 40, 100, 40, -1, 0, 7)
      .makesContact(false),
    new StatusMove(Moves.SPOTLIGHT, Type.NORMAL, -1, 15, -1, 3, 7)
      .attr(AddBattlerTagAttr, BattlerTagType.CENTER_OF_ATTENTION, false),
    new StatusMove(Moves.TOXIC_THREAD, Type.POISON, 100, 20, -1, 0, 7)
      .attr(StatusEffectAttr, StatusEffect.POISON)
      .attr(StatStageChangeAttr, [ Stat.SPD ], -1),
    new SelfStatusMove(Moves.LASER_FOCUS, Type.NORMAL, -1, 30, -1, 0, 7)
      .attr(AddBattlerTagAttr, BattlerTagType.ALWAYS_CRIT, true, false),
    new StatusMove(Moves.GEAR_UP, Type.STEEL, -1, 20, -1, 0, 7)
      .attr(StatStageChangeAttr, [ Stat.ATK, Stat.SPATK ], 1, false, (user, target, move) => !![ Abilities.PLUS, Abilities.MINUS].find(a => target.hasAbility(a, false)))
      .target(MoveTarget.USER_AND_ALLIES)
      .condition((user, target, move) => !![ user, user.getAlly() ].filter(p => p?.isActive()).find(p => !![ Abilities.PLUS, Abilities.MINUS].find(a => p.hasAbility(a, false)))),
    new AttackMove(Moves.THROAT_CHOP, Type.DARK, MoveCategory.PHYSICAL, 80, 100, 15, 100, 0, 7)
      .partial(),
    new AttackMove(Moves.POLLEN_PUFF, Type.BUG, MoveCategory.SPECIAL, 90, 100, 15, -1, 0, 7)
      .attr(StatusCategoryOnAllyAttr)
      .attr(HealOnAllyAttr, 0.5, true, false)
      .ballBombMove(),
    new AttackMove(Moves.ANCHOR_SHOT, Type.STEEL, MoveCategory.PHYSICAL, 80, 100, 20, 100, 0, 7)
      .attr(AddBattlerTagAttr, BattlerTagType.TRAPPED, false, false, 1, 1, true),
    new StatusMove(Moves.PSYCHIC_TERRAIN, Type.PSYCHIC, -1, 10, -1, 0, 7)
      .attr(TerrainChangeAttr, TerrainType.PSYCHIC)
      .target(MoveTarget.BOTH_SIDES),
    new AttackMove(Moves.LUNGE, Type.BUG, MoveCategory.PHYSICAL, 80, 100, 15, 100, 0, 7)
      .attr(StatStageChangeAttr, [ Stat.ATK ], -1),
    new AttackMove(Moves.FIRE_LASH, Type.FIRE, MoveCategory.PHYSICAL, 80, 100, 15, 100, 0, 7)
      .attr(StatStageChangeAttr, [ Stat.DEF ], -1),
    new AttackMove(Moves.POWER_TRIP, Type.DARK, MoveCategory.PHYSICAL, 20, 100, 10, -1, 0, 7)
      .attr(PositiveStatStagePowerAttr),
    new AttackMove(Moves.BURN_UP, Type.FIRE, MoveCategory.SPECIAL, 130, 100, 5, -1, 0, 7)
      .condition((user) => {
        const userTypes = user.getTypes(true);
        return userTypes.includes(Type.FIRE);
      })
      .attr(HealStatusEffectAttr, true, StatusEffect.FREEZE)
      .attr(RemoveTypeAttr, Type.FIRE, (user) => {
        user.scene.queueMessage(i18next.t("moveTriggers:burnedItselfOut", {pokemonName: getPokemonNameWithAffix(user)}));
      }),
    new StatusMove(Moves.SPEED_SWAP, Type.PSYCHIC, -1, 10, -1, 0, 7)
      .attr(SwapStatAttr, Stat.SPD),
    new AttackMove(Moves.SMART_STRIKE, Type.STEEL, MoveCategory.PHYSICAL, 70, -1, 10, -1, 0, 7),
    new StatusMove(Moves.PURIFY, Type.POISON, -1, 20, -1, 0, 7)
      .condition(
        (user: Pokemon, target: Pokemon, move: Move) => isNonVolatileStatusEffect(target.status?.effect!)) // TODO: is this bang correct?
      .attr(HealAttr, 0.5)
      .attr(HealStatusEffectAttr, false, ...getNonVolatileStatusEffects())
      .triageMove(),
    new AttackMove(Moves.REVELATION_DANCE, Type.NORMAL, MoveCategory.SPECIAL, 90, 100, 15, -1, 0, 7)
      .danceMove()
      .attr(MatchUserTypeAttr),
    new AttackMove(Moves.CORE_ENFORCER, Type.DRAGON, MoveCategory.SPECIAL, 100, 100, 10, -1, 0, 7)
      .target(MoveTarget.ALL_NEAR_ENEMIES)
      .attr(SuppressAbilitiesIfActedAttr),
    new AttackMove(Moves.TROP_KICK, Type.GRASS, MoveCategory.PHYSICAL, 70, 100, 15, 100, 0, 7)
      .attr(StatStageChangeAttr, [ Stat.ATK ], -1),
    new StatusMove(Moves.INSTRUCT, Type.PSYCHIC, -1, 15, -1, 0, 7)
      .unimplemented(),
    new AttackMove(Moves.BEAK_BLAST, Type.FLYING, MoveCategory.PHYSICAL, 100, 100, 15, -1, -3, 7)
      .attr(BeakBlastHeaderAttr)
      .ballBombMove()
      .makesContact(false),
    new AttackMove(Moves.CLANGING_SCALES, Type.DRAGON, MoveCategory.SPECIAL, 110, 100, 5, -1, 0, 7)
      .attr(StatStageChangeAttr, [ Stat.DEF ], -1, true, null, true, false, MoveEffectTrigger.HIT, true)
      .soundBased()
      .target(MoveTarget.ALL_NEAR_ENEMIES),
    new AttackMove(Moves.DRAGON_HAMMER, Type.DRAGON, MoveCategory.PHYSICAL, 90, 100, 15, -1, 0, 7),
    new AttackMove(Moves.BRUTAL_SWING, Type.DARK, MoveCategory.PHYSICAL, 60, 100, 20, -1, 0, 7)
      .target(MoveTarget.ALL_NEAR_OTHERS),
    new StatusMove(Moves.AURORA_VEIL, Type.ICE, -1, 20, -1, 0, 7)
      .condition((user, target, move) => (user.scene.arena.weather?.weatherType === WeatherType.HAIL || user.scene.arena.weather?.weatherType === WeatherType.SNOW) && !user.scene.arena.weather?.isEffectSuppressed(user.scene))
      .attr(AddArenaTagAttr, ArenaTagType.AURORA_VEIL, 5, true)
      .target(MoveTarget.USER_SIDE),
    /* Unused */
    new AttackMove(Moves.SINISTER_ARROW_RAID, Type.GHOST, MoveCategory.PHYSICAL, 180, -1, 1, -1, 0, 7)
      .makesContact(false)
      .partial()
      .ignoresVirtual(),
    new AttackMove(Moves.MALICIOUS_MOONSAULT, Type.DARK, MoveCategory.PHYSICAL, 180, -1, 1, -1, 0, 7)
      .partial()
      .ignoresVirtual(),
    new AttackMove(Moves.OCEANIC_OPERETTA, Type.WATER, MoveCategory.SPECIAL, 195, -1, 1, -1, 0, 7)
      .partial()
      .ignoresVirtual(),
    new AttackMove(Moves.GUARDIAN_OF_ALOLA, Type.FAIRY, MoveCategory.SPECIAL, -1, -1, 1, -1, 0, 7)
      .unimplemented()
      .ignoresVirtual(),
    new AttackMove(Moves.SOUL_STEALING_7_STAR_STRIKE, Type.GHOST, MoveCategory.PHYSICAL, 195, -1, 1, -1, 0, 7)
      .unimplemented()
      .ignoresVirtual(),
    new AttackMove(Moves.STOKED_SPARKSURFER, Type.ELECTRIC, MoveCategory.SPECIAL, 175, -1, 1, 100, 0, 7)
      .partial()
      .ignoresVirtual(),
    new AttackMove(Moves.PULVERIZING_PANCAKE, Type.NORMAL, MoveCategory.PHYSICAL, 210, -1, 1, -1, 0, 7)
      .partial()
      .ignoresVirtual(),
    new SelfStatusMove(Moves.EXTREME_EVOBOOST, Type.NORMAL, -1, 1, -1, 0, 7)
      .attr(StatStageChangeAttr, [ Stat.ATK, Stat.DEF, Stat.SPATK, Stat.SPDEF, Stat.SPD ], 2, true)
      .ignoresVirtual(),
    new AttackMove(Moves.GENESIS_SUPERNOVA, Type.PSYCHIC, MoveCategory.SPECIAL, 185, -1, 1, 100, 0, 7)
      .attr(TerrainChangeAttr, TerrainType.PSYCHIC)
      .ignoresVirtual(),
    /* End Unused */
    new AttackMove(Moves.SHELL_TRAP, Type.FIRE, MoveCategory.SPECIAL, 150, 100, 5, -1, -3, 7)
      .attr(AddBattlerTagHeaderAttr, BattlerTagType.SHELL_TRAP)
      .target(MoveTarget.ALL_NEAR_ENEMIES)
      // Fails if the user was not hit by a physical attack during the turn
      .condition((user, target, move) => user.getTag(ShellTrapTag)?.activated === true),
    new AttackMove(Moves.FLEUR_CANNON, Type.FAIRY, MoveCategory.SPECIAL, 130, 90, 5, -1, 0, 7)
      .attr(StatStageChangeAttr, [ Stat.SPATK ], -2, true),
    new AttackMove(Moves.PSYCHIC_FANGS, Type.PSYCHIC, MoveCategory.PHYSICAL, 85, 100, 10, -1, 0, 7)
      .bitingMove()
      .attr(RemoveScreensAttr),
    new AttackMove(Moves.STOMPING_TANTRUM, Type.GROUND, MoveCategory.PHYSICAL, 75, 100, 10, -1, 0, 7)
      .attr(MovePowerMultiplierAttr, (user, target, move) => user.getLastXMoves(2)[1]?.result === MoveResult.MISS || user.getLastXMoves(2)[1]?.result === MoveResult.FAIL ? 2 : 1),
    new AttackMove(Moves.SHADOW_BONE, Type.GHOST, MoveCategory.PHYSICAL, 85, 100, 10, 20, 0, 7)
      .attr(StatStageChangeAttr, [ Stat.DEF ], -1)
      .makesContact(false),
    new AttackMove(Moves.ACCELEROCK, Type.ROCK, MoveCategory.PHYSICAL, 40, 100, 20, -1, 1, 7),
    new AttackMove(Moves.LIQUIDATION, Type.WATER, MoveCategory.PHYSICAL, 85, 100, 10, 20, 0, 7)
      .attr(StatStageChangeAttr, [ Stat.DEF ], -1),
    new AttackMove(Moves.PRISMATIC_LASER, Type.PSYCHIC, MoveCategory.SPECIAL, 160, 100, 10, -1, 0, 7)
      .attr(RechargeAttr),
    new AttackMove(Moves.SPECTRAL_THIEF, Type.GHOST, MoveCategory.PHYSICAL, 90, 100, 10, -1, 0, 7)
      .partial(),
    new AttackMove(Moves.SUNSTEEL_STRIKE, Type.STEEL, MoveCategory.PHYSICAL, 100, 100, 5, -1, 0, 7)
      .ignoresAbilities()
      .partial(),
    new AttackMove(Moves.MOONGEIST_BEAM, Type.GHOST, MoveCategory.SPECIAL, 100, 100, 5, -1, 0, 7)
      .ignoresAbilities()
      .partial(),
    new StatusMove(Moves.TEARFUL_LOOK, Type.NORMAL, -1, 20, -1, 0, 7)
      .attr(StatStageChangeAttr, [ Stat.ATK, Stat.SPATK ], -1),
    new AttackMove(Moves.ZING_ZAP, Type.ELECTRIC, MoveCategory.PHYSICAL, 80, 100, 10, 30, 0, 7)
      .attr(FlinchAttr),
    new AttackMove(Moves.NATURES_MADNESS, Type.FAIRY, MoveCategory.SPECIAL, -1, 90, 10, -1, 0, 7)
      .attr(TargetHalfHpDamageAttr),
    new AttackMove(Moves.MULTI_ATTACK, Type.NORMAL, MoveCategory.PHYSICAL, 120, 100, 10, -1, 0, 7)
      .attr(FormChangeItemTypeAttr),
    /* Unused */
    new AttackMove(Moves.TEN_MILLION_VOLT_THUNDERBOLT, Type.ELECTRIC, MoveCategory.SPECIAL, 195, -1, 1, -1, 0, 7)
      .partial()
      .ignoresVirtual(),
    /* End Unused */
    new AttackMove(Moves.MIND_BLOWN, Type.FIRE, MoveCategory.SPECIAL, 150, 100, 5, -1, 0, 7)
      .condition(failIfDampCondition)
      .attr(HalfSacrificialAttr)
      .target(MoveTarget.ALL_NEAR_OTHERS),
    new AttackMove(Moves.PLASMA_FISTS, Type.ELECTRIC, MoveCategory.PHYSICAL, 100, 100, 15, -1, 0, 7)
      .punchingMove()
      .partial(),
    new AttackMove(Moves.PHOTON_GEYSER, Type.PSYCHIC, MoveCategory.SPECIAL, 100, 100, 5, -1, 0, 7)
      .attr(PhotonGeyserCategoryAttr)
      .ignoresAbilities()
      .partial(),
    /* Unused */
    new AttackMove(Moves.LIGHT_THAT_BURNS_THE_SKY, Type.PSYCHIC, MoveCategory.SPECIAL, 200, -1, 1, -1, 0, 7)
      .attr(PhotonGeyserCategoryAttr)
      .ignoresAbilities()
      .ignoresVirtual(),
    new AttackMove(Moves.SEARING_SUNRAZE_SMASH, Type.STEEL, MoveCategory.PHYSICAL, 200, -1, 1, -1, 0, 7)
      .ignoresAbilities()
      .ignoresVirtual(),
    new AttackMove(Moves.MENACING_MOONRAZE_MAELSTROM, Type.GHOST, MoveCategory.SPECIAL, 200, -1, 1, -1, 0, 7)
      .ignoresAbilities()
      .ignoresVirtual(),
    new AttackMove(Moves.LETS_SNUGGLE_FOREVER, Type.FAIRY, MoveCategory.PHYSICAL, 190, -1, 1, -1, 0, 7)
      .partial()
      .ignoresVirtual(),
    new AttackMove(Moves.SPLINTERED_STORMSHARDS, Type.ROCK, MoveCategory.PHYSICAL, 190, -1, 1, -1, 0, 7)
      .attr(ClearTerrainAttr)
      .makesContact(false)
      .ignoresVirtual(),
    new AttackMove(Moves.CLANGOROUS_SOULBLAZE, Type.DRAGON, MoveCategory.SPECIAL, 185, -1, 1, 100, 0, 7)
      .attr(StatStageChangeAttr, [ Stat.ATK, Stat.DEF, Stat.SPATK, Stat.SPDEF, Stat.SPD ], 1, true)
      .soundBased()
      .target(MoveTarget.ALL_NEAR_ENEMIES)
      .partial()
      .ignoresVirtual(),
    /* End Unused */
    new AttackMove(Moves.ZIPPY_ZAP, Type.ELECTRIC, MoveCategory.PHYSICAL, 50, 100, 15, 100, 2, 7) //LGPE Implementation
      .attr(CritOnlyAttr),
    new AttackMove(Moves.SPLISHY_SPLASH, Type.WATER, MoveCategory.SPECIAL, 90, 100, 15, 30, 0, 7)
      .attr(StatusEffectAttr, StatusEffect.PARALYSIS)
      .target(MoveTarget.ALL_NEAR_ENEMIES),
    new AttackMove(Moves.FLOATY_FALL, Type.FLYING, MoveCategory.PHYSICAL, 90, 95, 15, 30, 0, 7)
      .attr(FlinchAttr),
    new AttackMove(Moves.PIKA_PAPOW, Type.ELECTRIC, MoveCategory.SPECIAL, -1, -1, 20, -1, 0, 7)
      .attr(FriendshipPowerAttr),
    new AttackMove(Moves.BOUNCY_BUBBLE, Type.WATER, MoveCategory.SPECIAL, 60, 100, 20, -1, 0, 7)
      .attr(HitHealAttr, 1.0)
      .triageMove()
      .target(MoveTarget.ALL_NEAR_ENEMIES),
    new AttackMove(Moves.BUZZY_BUZZ, Type.ELECTRIC, MoveCategory.SPECIAL, 60, 100, 20, 100, 0, 7)
      .attr(StatusEffectAttr, StatusEffect.PARALYSIS),
    new AttackMove(Moves.SIZZLY_SLIDE, Type.FIRE, MoveCategory.PHYSICAL, 60, 100, 20, 100, 0, 7)
      .attr(StatusEffectAttr, StatusEffect.BURN),
    new AttackMove(Moves.GLITZY_GLOW, Type.PSYCHIC, MoveCategory.SPECIAL, 80, 95, 15, -1, 0, 7)
      .attr(AddArenaTagAttr, ArenaTagType.LIGHT_SCREEN, 5, false, true),
    new AttackMove(Moves.BADDY_BAD, Type.DARK, MoveCategory.SPECIAL, 80, 95, 15, -1, 0, 7)
      .attr(AddArenaTagAttr, ArenaTagType.REFLECT, 5, false, true),
    new AttackMove(Moves.SAPPY_SEED, Type.GRASS, MoveCategory.PHYSICAL, 100, 90, 10, 100, 0, 7)
      .makesContact(false)
      .attr(AddBattlerTagAttr, BattlerTagType.SEEDED),
    new AttackMove(Moves.FREEZY_FROST, Type.ICE, MoveCategory.SPECIAL, 100, 90, 10, -1, 0, 7)
      .attr(ResetStatsAttr, true),
    new AttackMove(Moves.SPARKLY_SWIRL, Type.FAIRY, MoveCategory.SPECIAL, 120, 85, 5, -1, 0, 7)
      .attr(PartyStatusCureAttr, null, Abilities.NONE),
    new AttackMove(Moves.VEEVEE_VOLLEY, Type.NORMAL, MoveCategory.PHYSICAL, -1, -1, 20, -1, 0, 7)
      .attr(FriendshipPowerAttr),
    new AttackMove(Moves.DOUBLE_IRON_BASH, Type.STEEL, MoveCategory.PHYSICAL, 60, 100, 5, 30, 0, 7)
      .attr(MultiHitAttr, MultiHitType._2)
      .attr(FlinchAttr)
      .punchingMove(),
    /* Unused */
    new SelfStatusMove(Moves.MAX_GUARD, Type.NORMAL, -1, 10, -1, 4, 8)
      .attr(ProtectAttr)
      .ignoresVirtual(),
    /* End Unused */
    new AttackMove(Moves.DYNAMAX_CANNON, Type.DRAGON, MoveCategory.SPECIAL, 100, 100, 5, -1, 0, 8)
      .attr(MovePowerMultiplierAttr, (user, target, move) => {
      // Move is only stronger against overleveled foes.
        if (target.level > target.scene.getMaxExpLevel()) {
          const dynamaxCannonPercentMarginBeforeFullDamage = 0.05; // How much % above MaxExpLevel of wave will the target need to be to take full damage.
          // The move's power scales as the margin is approached, reaching double power when it does or goes over it.
          return 1 + Math.min(1, (target.level - target.scene.getMaxExpLevel()) / (target.scene.getMaxExpLevel() * dynamaxCannonPercentMarginBeforeFullDamage));
        } else {
          return 1;
        }
      })
      .attr(DiscourageFrequentUseAttr)
      .ignoresVirtual(),

    new AttackMove(Moves.SNIPE_SHOT, Type.WATER, MoveCategory.SPECIAL, 80, 100, 15, -1, 0, 8)
      .attr(HighCritAttr)
      .attr(BypassRedirectAttr),
    new AttackMove(Moves.JAW_LOCK, Type.DARK, MoveCategory.PHYSICAL, 80, 100, 10, -1, 0, 8)
      .attr(JawLockAttr)
      .bitingMove(),
    new SelfStatusMove(Moves.STUFF_CHEEKS, Type.NORMAL, -1, 10, -1, 0, 8) // TODO: Stuff Cheeks should not be selectable when the user does not have a berry, see wiki
      .attr(EatBerryAttr)
      .attr(StatStageChangeAttr, [ Stat.DEF ], 2, true)
      .condition((user) => {
        const userBerries = user.scene.findModifiers(m => m instanceof BerryModifier, user.isPlayer());
        return userBerries.length > 0;
      })
      .partial(),
    new SelfStatusMove(Moves.NO_RETREAT, Type.FIGHTING, -1, 5, -1, 0, 8)
      .attr(StatStageChangeAttr, [ Stat.ATK, Stat.DEF, Stat.SPATK, Stat.SPDEF, Stat.SPD ], 1, true)
      .attr(AddBattlerTagAttr, BattlerTagType.NO_RETREAT, true, false)
      .condition((user, target, move) => user.getTag(TrappedTag)?.sourceMove !== Moves.NO_RETREAT), // fails if the user is currently trapped by No Retreat
    new StatusMove(Moves.TAR_SHOT, Type.ROCK, 100, 15, -1, 0, 8)
      .attr(StatStageChangeAttr, [ Stat.SPD ], -1)
      .partial(),
    new StatusMove(Moves.MAGIC_POWDER, Type.PSYCHIC, 100, 20, -1, 0, 8)
      .attr(ChangeTypeAttr, Type.PSYCHIC)
      .powderMove(),
    new AttackMove(Moves.DRAGON_DARTS, Type.DRAGON, MoveCategory.PHYSICAL, 50, 100, 10, -1, 0, 8)
      .attr(MultiHitAttr, MultiHitType._2)
      .makesContact(false)
      .partial(),
    new StatusMove(Moves.TEATIME, Type.NORMAL, -1, 10, -1, 0, 8)
      .attr(EatBerryAttr)
      .target(MoveTarget.ALL),
    new StatusMove(Moves.OCTOLOCK, Type.FIGHTING, 100, 15, -1, 0, 8)
      .attr(AddBattlerTagAttr, BattlerTagType.OCTOLOCK, false, true, 1),
    new AttackMove(Moves.BOLT_BEAK, Type.ELECTRIC, MoveCategory.PHYSICAL, 85, 100, 10, -1, 0, 8)
      .attr(FirstAttackDoublePowerAttr),
    new AttackMove(Moves.FISHIOUS_REND, Type.WATER, MoveCategory.PHYSICAL, 85, 100, 10, -1, 0, 8)
      .attr(FirstAttackDoublePowerAttr)
      .bitingMove(),
    new StatusMove(Moves.COURT_CHANGE, Type.NORMAL, 100, 10, -1, 0, 8)
      .attr(SwapArenaTagsAttr, [ArenaTagType.AURORA_VEIL, ArenaTagType.LIGHT_SCREEN, ArenaTagType.MIST, ArenaTagType.REFLECT, ArenaTagType.SPIKES, ArenaTagType.STEALTH_ROCK, ArenaTagType.STICKY_WEB, ArenaTagType.TAILWIND, ArenaTagType.TOXIC_SPIKES]),
    new AttackMove(Moves.MAX_FLARE, Type.FIRE, MoveCategory.PHYSICAL, 10, -1, 10, -1, 0, 8)
      .target(MoveTarget.NEAR_ENEMY)
      .unimplemented()
      .ignoresVirtual(),
    new AttackMove(Moves.MAX_FLUTTERBY, Type.BUG, MoveCategory.PHYSICAL, 10, -1, 10, -1, 0, 8)
      .target(MoveTarget.NEAR_ENEMY)
      .unimplemented()
      .ignoresVirtual(),
    new AttackMove(Moves.MAX_LIGHTNING, Type.ELECTRIC, MoveCategory.PHYSICAL, 10, -1, 10, -1, 0, 8)
      .target(MoveTarget.NEAR_ENEMY)
      .unimplemented()
      .ignoresVirtual(),
    new AttackMove(Moves.MAX_STRIKE, Type.NORMAL, MoveCategory.PHYSICAL, 10, -1, 10, -1, 0, 8)
      .target(MoveTarget.NEAR_ENEMY)
      .unimplemented()
      .ignoresVirtual(),
    new AttackMove(Moves.MAX_KNUCKLE, Type.FIGHTING, MoveCategory.PHYSICAL, 10, -1, 10, -1, 0, 8)
      .target(MoveTarget.NEAR_ENEMY)
      .unimplemented()
      .ignoresVirtual(),
    new AttackMove(Moves.MAX_PHANTASM, Type.GHOST, MoveCategory.PHYSICAL, 10, -1, 10, -1, 0, 8)
      .target(MoveTarget.NEAR_ENEMY)
      .unimplemented()
      .ignoresVirtual(),
    new AttackMove(Moves.MAX_HAILSTORM, Type.ICE, MoveCategory.PHYSICAL, 10, -1, 10, -1, 0, 8)
      .target(MoveTarget.NEAR_ENEMY)
      .unimplemented()
      .ignoresVirtual(),
    new AttackMove(Moves.MAX_OOZE, Type.POISON, MoveCategory.PHYSICAL, 10, -1, 10, -1, 0, 8)
      .target(MoveTarget.NEAR_ENEMY)
      .unimplemented()
      .ignoresVirtual(),
    new AttackMove(Moves.MAX_GEYSER, Type.WATER, MoveCategory.PHYSICAL, 10, -1, 10, -1, 0, 8)
      .target(MoveTarget.NEAR_ENEMY)
      .unimplemented()
      .ignoresVirtual(),
    new AttackMove(Moves.MAX_AIRSTREAM, Type.FLYING, MoveCategory.PHYSICAL, 10, -1, 10, -1, 0, 8)
      .target(MoveTarget.NEAR_ENEMY)
      .unimplemented()
      .ignoresVirtual(),
    new AttackMove(Moves.MAX_STARFALL, Type.FAIRY, MoveCategory.PHYSICAL, 10, -1, 10, -1, 0, 8)
      .target(MoveTarget.NEAR_ENEMY)
      .unimplemented()
      .ignoresVirtual(),
    new AttackMove(Moves.MAX_WYRMWIND, Type.DRAGON, MoveCategory.PHYSICAL, 10, -1, 10, -1, 0, 8)
      .target(MoveTarget.NEAR_ENEMY)
      .unimplemented()
      .ignoresVirtual(),
    new AttackMove(Moves.MAX_MINDSTORM, Type.PSYCHIC, MoveCategory.PHYSICAL, 10, -1, 10, -1, 0, 8)
      .target(MoveTarget.NEAR_ENEMY)
      .unimplemented()
      .ignoresVirtual(),
    new AttackMove(Moves.MAX_ROCKFALL, Type.ROCK, MoveCategory.PHYSICAL, 10, -1, 10, -1, 0, 8)
      .target(MoveTarget.NEAR_ENEMY)
      .unimplemented()
      .ignoresVirtual(),
    new AttackMove(Moves.MAX_QUAKE, Type.GROUND, MoveCategory.PHYSICAL, 10, -1, 10, -1, 0, 8)
      .target(MoveTarget.NEAR_ENEMY)
      .unimplemented()
      .ignoresVirtual(),
    new AttackMove(Moves.MAX_DARKNESS, Type.DARK, MoveCategory.PHYSICAL, 10, -1, 10, -1, 0, 8)
      .target(MoveTarget.NEAR_ENEMY)
      .unimplemented()
      .ignoresVirtual(),
    new AttackMove(Moves.MAX_OVERGROWTH, Type.GRASS, MoveCategory.PHYSICAL, 10, -1, 10, -1, 0, 8)
      .target(MoveTarget.NEAR_ENEMY)
      .unimplemented()
      .ignoresVirtual(),
    new AttackMove(Moves.MAX_STEELSPIKE, Type.STEEL, MoveCategory.PHYSICAL, 10, -1, 10, -1, 0, 8)
      .target(MoveTarget.NEAR_ENEMY)
      .unimplemented()
      .ignoresVirtual(),
    /* End Unused */
    new SelfStatusMove(Moves.CLANGOROUS_SOUL, Type.DRAGON, 100, 5, -1, 0, 8)
      .attr(CutHpStatStageBoostAttr, [ Stat.ATK, Stat.DEF, Stat.SPATK, Stat.SPDEF, Stat.SPD ], 1, 3)
      .soundBased()
      .danceMove(),
    new AttackMove(Moves.BODY_PRESS, Type.FIGHTING, MoveCategory.PHYSICAL, 80, 100, 10, -1, 0, 8)
      .attr(DefAtkAttr),
    new StatusMove(Moves.DECORATE, Type.FAIRY, -1, 15, -1, 0, 8)
      .attr(StatStageChangeAttr, [ Stat.ATK, Stat.SPATK ], 2)
      .ignoresProtect(),
    new AttackMove(Moves.DRUM_BEATING, Type.GRASS, MoveCategory.PHYSICAL, 80, 100, 10, 100, 0, 8)
      .attr(StatStageChangeAttr, [ Stat.SPD ], -1)
      .makesContact(false),
    new AttackMove(Moves.SNAP_TRAP, Type.GRASS, MoveCategory.PHYSICAL, 35, 100, 15, -1, 0, 8)
      .attr(TrapAttr, BattlerTagType.SNAP_TRAP),
    new AttackMove(Moves.PYRO_BALL, Type.FIRE, MoveCategory.PHYSICAL, 120, 90, 5, 10, 0, 8)
      .attr(HealStatusEffectAttr, true, StatusEffect.FREEZE)
      .attr(StatusEffectAttr, StatusEffect.BURN)
      .ballBombMove()
      .makesContact(false),
    new AttackMove(Moves.BEHEMOTH_BLADE, Type.STEEL, MoveCategory.PHYSICAL, 100, 100, 5, -1, 0, 8)
      .slicingMove(),
    new AttackMove(Moves.BEHEMOTH_BASH, Type.STEEL, MoveCategory.PHYSICAL, 100, 100, 5, -1, 0, 8),
    new AttackMove(Moves.AURA_WHEEL, Type.ELECTRIC, MoveCategory.PHYSICAL, 110, 100, 10, 100, 0, 8)
      .attr(StatStageChangeAttr, [ Stat.SPD ], 1, true)
      .makesContact(false)
      .attr(AuraWheelTypeAttr)
      .condition((user, target, move) => [user.species.speciesId, user.fusionSpecies?.speciesId].includes(Species.MORPEKO)), // Missing custom fail message
    new AttackMove(Moves.BREAKING_SWIPE, Type.DRAGON, MoveCategory.PHYSICAL, 60, 100, 15, 100, 0, 8)
      .target(MoveTarget.ALL_NEAR_ENEMIES)
      .attr(StatStageChangeAttr, [ Stat.ATK ], -1),
    new AttackMove(Moves.BRANCH_POKE, Type.GRASS, MoveCategory.PHYSICAL, 40, 100, 40, -1, 0, 8),
    new AttackMove(Moves.OVERDRIVE, Type.ELECTRIC, MoveCategory.SPECIAL, 80, 100, 10, -1, 0, 8)
      .soundBased()
      .target(MoveTarget.ALL_NEAR_ENEMIES),
    new AttackMove(Moves.APPLE_ACID, Type.GRASS, MoveCategory.SPECIAL, 80, 100, 10, 100, 0, 8)
      .attr(StatStageChangeAttr, [ Stat.SPDEF ], -1),
    new AttackMove(Moves.GRAV_APPLE, Type.GRASS, MoveCategory.PHYSICAL, 80, 100, 10, 100, 0, 8)
      .attr(StatStageChangeAttr, [ Stat.DEF ], -1)
      .attr(MovePowerMultiplierAttr, (user, target, move) => user.scene.arena.getTag(ArenaTagType.GRAVITY) ? 1.5 : 1)
      .makesContact(false),
    new AttackMove(Moves.SPIRIT_BREAK, Type.FAIRY, MoveCategory.PHYSICAL, 75, 100, 15, 100, 0, 8)
      .attr(StatStageChangeAttr, [ Stat.SPATK ], -1),
    new AttackMove(Moves.STRANGE_STEAM, Type.FAIRY, MoveCategory.SPECIAL, 90, 95, 10, 20, 0, 8)
      .attr(ConfuseAttr),
    new StatusMove(Moves.LIFE_DEW, Type.WATER, -1, 10, -1, 0, 8)
      .attr(HealAttr, 0.25, true, false)
      .target(MoveTarget.USER_AND_ALLIES)
      .ignoresProtect(),
    new SelfStatusMove(Moves.OBSTRUCT, Type.DARK, 100, 10, -1, 4, 8)
      .attr(ProtectAttr, BattlerTagType.OBSTRUCT),
    new AttackMove(Moves.FALSE_SURRENDER, Type.DARK, MoveCategory.PHYSICAL, 80, -1, 10, -1, 0, 8),
    new AttackMove(Moves.METEOR_ASSAULT, Type.FIGHTING, MoveCategory.PHYSICAL, 150, 100, 5, -1, 0, 8)
      .attr(RechargeAttr)
      .makesContact(false),
    new AttackMove(Moves.ETERNABEAM, Type.DRAGON, MoveCategory.SPECIAL, 160, 90, 5, -1, 0, 8)
      .attr(RechargeAttr),
    new AttackMove(Moves.STEEL_BEAM, Type.STEEL, MoveCategory.SPECIAL, 140, 95, 5, -1, 0, 8)
      .attr(HalfSacrificialAttr),
    new AttackMove(Moves.EXPANDING_FORCE, Type.PSYCHIC, MoveCategory.SPECIAL, 80, 100, 10, -1, 0, 8)
      .attr(MovePowerMultiplierAttr, (user, target, move) => user.scene.arena.getTerrainType() === TerrainType.PSYCHIC && user.isGrounded() ? 1.5 : 1)
      .attr(VariableTargetAttr, (user, target, move) => user.scene.arena.getTerrainType() === TerrainType.PSYCHIC && user.isGrounded() ? 6 : 3),
    new AttackMove(Moves.STEEL_ROLLER, Type.STEEL, MoveCategory.PHYSICAL, 130, 100, 5, -1, 0, 8)
      .attr(ClearTerrainAttr)
      .condition((user, target, move) => !!user.scene.arena.terrain),
    new AttackMove(Moves.SCALE_SHOT, Type.DRAGON, MoveCategory.PHYSICAL, 25, 90, 20, -1, 0, 8)
      //.attr(StatStageChangeAttr, Stat.SPD, 1, true) // TODO: Have boosts only apply at end of move, not after every hit
      //.attr(StatStageChangeAttr, Stat.DEF, -1, true)
      .attr(MultiHitAttr)
      .makesContact(false)
      .partial(),
    new AttackMove(Moves.METEOR_BEAM, Type.ROCK, MoveCategory.SPECIAL, 120, 90, 10, 100, 0, 8)
      .attr(ChargeAttr, ChargeAnim.METEOR_BEAM_CHARGING, i18next.t("moveTriggers:isOverflowingWithSpacePower", {pokemonName: "{USER}"}), null, true)
      .attr(StatStageChangeAttr, [ Stat.SPATK ], 1, true)
      .ignoresVirtual(),
    new AttackMove(Moves.SHELL_SIDE_ARM, Type.POISON, MoveCategory.SPECIAL, 90, 100, 10, 20, 0, 8)
      .attr(ShellSideArmCategoryAttr)
      .attr(StatusEffectAttr, StatusEffect.POISON)
      .partial(),
    new AttackMove(Moves.MISTY_EXPLOSION, Type.FAIRY, MoveCategory.SPECIAL, 100, 100, 5, -1, 0, 8)
      .attr(SacrificialAttr)
      .target(MoveTarget.ALL_NEAR_OTHERS)
      .attr(MovePowerMultiplierAttr, (user, target, move) => user.scene.arena.getTerrainType() === TerrainType.MISTY && user.isGrounded() ? 1.5 : 1)
      .condition(failIfDampCondition)
      .makesContact(false),
    new AttackMove(Moves.GRASSY_GLIDE, Type.GRASS, MoveCategory.PHYSICAL, 55, 100, 20, -1, 0, 8)
      .attr(IncrementMovePriorityAttr, (user, target, move) =>user.scene.arena.getTerrainType()===TerrainType.GRASSY&&user.isGrounded()),
    new AttackMove(Moves.RISING_VOLTAGE, Type.ELECTRIC, MoveCategory.SPECIAL, 70, 100, 20, -1, 0, 8)
      .attr(MovePowerMultiplierAttr, (user, target, move) => user.scene.arena.getTerrainType() === TerrainType.ELECTRIC && target.isGrounded() ? 2 : 1),
    new AttackMove(Moves.TERRAIN_PULSE, Type.NORMAL, MoveCategory.SPECIAL, 50, 100, 10, -1, 0, 8)
      .attr(TerrainPulseTypeAttr)
      .attr(MovePowerMultiplierAttr, (user, target, move) => user.scene.arena.getTerrainType() !== TerrainType.NONE && user.isGrounded() ? 2 : 1)
      .pulseMove(),
    new AttackMove(Moves.SKITTER_SMACK, Type.BUG, MoveCategory.PHYSICAL, 70, 90, 10, 100, 0, 8)
      .attr(StatStageChangeAttr, [ Stat.SPATK ], -1),
    new AttackMove(Moves.BURNING_JEALOUSY, Type.FIRE, MoveCategory.SPECIAL, 70, 100, 5, 100, 0, 8)
      .attr(StatusIfBoostedAttr, StatusEffect.BURN)
      .target(MoveTarget.ALL_NEAR_ENEMIES),
    new AttackMove(Moves.LASH_OUT, Type.DARK, MoveCategory.PHYSICAL, 75, 100, 5, -1, 0, 8)
      .attr(MovePowerMultiplierAttr, (user, _target, _move) => user.turnData.statStagesDecreased ? 2 : 1),
    new AttackMove(Moves.POLTERGEIST, Type.GHOST, MoveCategory.PHYSICAL, 110, 90, 5, -1, 0, 8)
      .attr(AttackedByItemAttr)
      .makesContact(false),
    new StatusMove(Moves.CORROSIVE_GAS, Type.POISON, 100, 40, -1, 0, 8)
      .target(MoveTarget.ALL_NEAR_OTHERS)
      .unimplemented(),
    new StatusMove(Moves.COACHING, Type.FIGHTING, -1, 10, -1, 0, 8)
      .attr(StatStageChangeAttr, [ Stat.ATK, Stat.DEF ], 1)
      .target(MoveTarget.NEAR_ALLY),
    new AttackMove(Moves.FLIP_TURN, Type.WATER, MoveCategory.PHYSICAL, 60, 100, 20, -1, 0, 8)
      .attr(ForceSwitchOutAttr, true, false),
    new AttackMove(Moves.TRIPLE_AXEL, Type.ICE, MoveCategory.PHYSICAL, 20, 90, 10, -1, 0, 8)
      .attr(MultiHitAttr, MultiHitType._3)
      .attr(MultiHitPowerIncrementAttr, 3)
      .checkAllHits(),
    new AttackMove(Moves.DUAL_WINGBEAT, Type.FLYING, MoveCategory.PHYSICAL, 40, 90, 10, -1, 0, 8)
      .attr(MultiHitAttr, MultiHitType._2),
    new AttackMove(Moves.SCORCHING_SANDS, Type.GROUND, MoveCategory.SPECIAL, 70, 100, 10, 30, 0, 8)
      .attr(HealStatusEffectAttr, true, StatusEffect.FREEZE)
      .attr(HealStatusEffectAttr, false, StatusEffect.FREEZE)
      .attr(StatusEffectAttr, StatusEffect.BURN),
    new StatusMove(Moves.JUNGLE_HEALING, Type.GRASS, -1, 10, -1, 0, 8)
      .attr(HealAttr, 0.25, true, false)
      .attr(HealStatusEffectAttr, false, StatusEffect.PARALYSIS, StatusEffect.POISON, StatusEffect.TOXIC, StatusEffect.BURN, StatusEffect.SLEEP)
      .target(MoveTarget.USER_AND_ALLIES),
    new AttackMove(Moves.WICKED_BLOW, Type.DARK, MoveCategory.PHYSICAL, 75, 100, 5, -1, 0, 8)
      .attr(CritOnlyAttr)
      .punchingMove(),
    new AttackMove(Moves.SURGING_STRIKES, Type.WATER, MoveCategory.PHYSICAL, 25, 100, 5, -1, 0, 8)
      .attr(MultiHitAttr, MultiHitType._3)
      .attr(CritOnlyAttr)
      .punchingMove(),
    new AttackMove(Moves.THUNDER_CAGE, Type.ELECTRIC, MoveCategory.SPECIAL, 80, 90, 15, -1, 0, 8)
      .attr(TrapAttr, BattlerTagType.THUNDER_CAGE),
    new AttackMove(Moves.DRAGON_ENERGY, Type.DRAGON, MoveCategory.SPECIAL, 150, 100, 5, -1, 0, 8)
      .attr(HpPowerAttr)
      .target(MoveTarget.ALL_NEAR_ENEMIES),
    new AttackMove(Moves.FREEZING_GLARE, Type.PSYCHIC, MoveCategory.SPECIAL, 90, 100, 10, 10, 0, 8)
      .attr(StatusEffectAttr, StatusEffect.FREEZE),
    new AttackMove(Moves.FIERY_WRATH, Type.DARK, MoveCategory.SPECIAL, 90, 100, 10, 20, 0, 8)
      .attr(FlinchAttr)
      .target(MoveTarget.ALL_NEAR_ENEMIES),
    new AttackMove(Moves.THUNDEROUS_KICK, Type.FIGHTING, MoveCategory.PHYSICAL, 90, 100, 10, 100, 0, 8)
      .attr(StatStageChangeAttr, [ Stat.DEF ], -1),
    new AttackMove(Moves.GLACIAL_LANCE, Type.ICE, MoveCategory.PHYSICAL, 120, 100, 5, -1, 0, 8)
      .target(MoveTarget.ALL_NEAR_ENEMIES)
      .makesContact(false),
    new AttackMove(Moves.ASTRAL_BARRAGE, Type.GHOST, MoveCategory.SPECIAL, 120, 100, 5, -1, 0, 8)
      .target(MoveTarget.ALL_NEAR_ENEMIES),
    new AttackMove(Moves.EERIE_SPELL, Type.PSYCHIC, MoveCategory.SPECIAL, 80, 100, 5, 100, 0, 8)
      .attr(AttackReducePpMoveAttr, 3)
      .soundBased(),
    new AttackMove(Moves.DIRE_CLAW, Type.POISON, MoveCategory.PHYSICAL, 80, 100, 15, 50, 0, 8)
      .attr(MultiStatusEffectAttr, [StatusEffect.POISON, StatusEffect.PARALYSIS, StatusEffect.SLEEP]),
    new AttackMove(Moves.PSYSHIELD_BASH, Type.PSYCHIC, MoveCategory.PHYSICAL, 70, 90, 10, 100, 0, 8)
      .attr(StatStageChangeAttr, [ Stat.DEF ], 1, true),
    new SelfStatusMove(Moves.POWER_SHIFT, Type.NORMAL, -1, 10, -1, 0, 8)
      .unimplemented(),
    new AttackMove(Moves.STONE_AXE, Type.ROCK, MoveCategory.PHYSICAL, 65, 90, 15, 100, 0, 8)
      .attr(AddArenaTrapTagHitAttr, ArenaTagType.STEALTH_ROCK)
      .slicingMove(),
    new AttackMove(Moves.SPRINGTIDE_STORM, Type.FAIRY, MoveCategory.SPECIAL, 100, 80, 5, 30, 0, 8)
      .attr(StatStageChangeAttr, [ Stat.ATK ], -1)
      .windMove()
      .target(MoveTarget.ALL_NEAR_ENEMIES),
    new AttackMove(Moves.MYSTICAL_POWER, Type.PSYCHIC, MoveCategory.SPECIAL, 70, 90, 10, 100, 0, 8)
      .attr(StatStageChangeAttr, [ Stat.SPATK ], 1, true),
    new AttackMove(Moves.RAGING_FURY, Type.FIRE, MoveCategory.PHYSICAL, 120, 100, 10, -1, 0, 8)
      .makesContact(false)
      .attr(FrenzyAttr)
      .attr(MissEffectAttr, frenzyMissFunc)
      .attr(NoEffectAttr, frenzyMissFunc)
      .target(MoveTarget.RANDOM_NEAR_ENEMY),
    new AttackMove(Moves.WAVE_CRASH, Type.WATER, MoveCategory.PHYSICAL, 120, 100, 10, -1, 0, 8)
      .attr(RecoilAttr, false, 0.33)
      .recklessMove(),
    new AttackMove(Moves.CHLOROBLAST, Type.GRASS, MoveCategory.SPECIAL, 150, 95, 5, -1, 0, 8)
      .attr(RecoilAttr, true, 0.5),
    new AttackMove(Moves.MOUNTAIN_GALE, Type.ICE, MoveCategory.PHYSICAL, 100, 85, 10, 30, 0, 8)
      .makesContact(false)
      .attr(FlinchAttr),
    new SelfStatusMove(Moves.VICTORY_DANCE, Type.FIGHTING, -1, 10, -1, 0, 8)
      .attr(StatStageChangeAttr, [ Stat.ATK, Stat.DEF, Stat.SPD ], 1, true)
      .danceMove(),
    new AttackMove(Moves.HEADLONG_RUSH, Type.GROUND, MoveCategory.PHYSICAL, 120, 100, 5, -1, 0, 8)
      .attr(StatStageChangeAttr, [ Stat.DEF, Stat.SPDEF ], -1, true)
      .punchingMove(),
    new AttackMove(Moves.BARB_BARRAGE, Type.POISON, MoveCategory.PHYSICAL, 60, 100, 10, 50, 0, 8)
      .makesContact(false)
      .attr(MovePowerMultiplierAttr, (user, target, move) => target.status && (target.status.effect === StatusEffect.POISON || target.status.effect === StatusEffect.TOXIC) ? 2 : 1)
      .attr(StatusEffectAttr, StatusEffect.POISON),
    new AttackMove(Moves.ESPER_WING, Type.PSYCHIC, MoveCategory.SPECIAL, 80, 100, 10, 100, 0, 8)
      .attr(HighCritAttr)
      .attr(StatStageChangeAttr, [ Stat.SPD ], 1, true),
    new AttackMove(Moves.BITTER_MALICE, Type.GHOST, MoveCategory.SPECIAL, 75, 100, 10, 100, 0, 8)
      .attr(StatStageChangeAttr, [ Stat.ATK ], -1),
    new SelfStatusMove(Moves.SHELTER, Type.STEEL, -1, 10, 100, 0, 8)
      .attr(StatStageChangeAttr, [ Stat.DEF ], 2, true),
    new AttackMove(Moves.TRIPLE_ARROWS, Type.FIGHTING, MoveCategory.PHYSICAL, 90, 100, 10, 30, 0, 8)
      .makesContact(false)
      .attr(HighCritAttr)
      .attr(StatStageChangeAttr, [ Stat.DEF ], -1)
      .attr(FlinchAttr)
      .partial(),
    new AttackMove(Moves.INFERNAL_PARADE, Type.GHOST, MoveCategory.SPECIAL, 60, 100, 15, 30, 0, 8)
      .attr(StatusEffectAttr, StatusEffect.BURN)
      .attr(MovePowerMultiplierAttr, (user, target, move) => target.status ? 2 : 1),
    new AttackMove(Moves.CEASELESS_EDGE, Type.DARK, MoveCategory.PHYSICAL, 65, 90, 15, 100, 0, 8)
      .attr(AddArenaTrapTagHitAttr, ArenaTagType.SPIKES)
      .slicingMove(),
    new AttackMove(Moves.BLEAKWIND_STORM, Type.FLYING, MoveCategory.SPECIAL, 100, 80, 10, 30, 0, 8)
      .attr(StormAccuracyAttr)
      .attr(StatStageChangeAttr, [ Stat.SPD ], -1)
      .windMove()
      .target(MoveTarget.ALL_NEAR_ENEMIES),
    new AttackMove(Moves.WILDBOLT_STORM, Type.ELECTRIC, MoveCategory.SPECIAL, 100, 80, 10, 20, 0, 8)
      .attr(StormAccuracyAttr)
      .attr(StatusEffectAttr, StatusEffect.PARALYSIS)
      .windMove()
      .target(MoveTarget.ALL_NEAR_ENEMIES),
    new AttackMove(Moves.SANDSEAR_STORM, Type.GROUND, MoveCategory.SPECIAL, 100, 80, 10, 20, 0, 8)
      .attr(StormAccuracyAttr)
      .attr(StatusEffectAttr, StatusEffect.BURN)
      .windMove()
      .target(MoveTarget.ALL_NEAR_ENEMIES),
    new StatusMove(Moves.LUNAR_BLESSING, Type.PSYCHIC, -1, 5, -1, 0, 8)
      .attr(HealAttr, 0.25, true, false)
      .attr(HealStatusEffectAttr, false, StatusEffect.PARALYSIS, StatusEffect.POISON, StatusEffect.TOXIC, StatusEffect.BURN, StatusEffect.SLEEP)
      .target(MoveTarget.USER_AND_ALLIES)
      .triageMove(),
    new SelfStatusMove(Moves.TAKE_HEART, Type.PSYCHIC, -1, 10, -1, 0, 8)
      .attr(StatStageChangeAttr, [ Stat.SPATK, Stat.SPDEF ], 1, true)
      .attr(HealStatusEffectAttr, true, StatusEffect.PARALYSIS, StatusEffect.POISON, StatusEffect.TOXIC, StatusEffect.BURN, StatusEffect.SLEEP),
    /* Unused
    new AttackMove(Moves.G_MAX_WILDFIRE, Type.FIRE, MoveCategory.PHYSICAL, 10, -1, 10, -1, 0, 8)
      .target(MoveTarget.ALL_NEAR_ENEMIES)
      .unimplemented(),
    new AttackMove(Moves.G_MAX_BEFUDDLE, Type.BUG, MoveCategory.PHYSICAL, 10, -1, 10, -1, 0, 8)
      .target(MoveTarget.ALL_NEAR_ENEMIES)
      .unimplemented(),
    new AttackMove(Moves.G_MAX_VOLT_CRASH, Type.ELECTRIC, MoveCategory.PHYSICAL, 10, -1, 10, -1, 0, 8)
      .target(MoveTarget.ALL_NEAR_ENEMIES)
      .unimplemented(),
    new AttackMove(Moves.G_MAX_GOLD_RUSH, Type.NORMAL, MoveCategory.PHYSICAL, 10, -1, 10, -1, 0, 8)
      .target(MoveTarget.ALL_NEAR_ENEMIES)
      .unimplemented(),
    new AttackMove(Moves.G_MAX_CHI_STRIKE, Type.FIGHTING, MoveCategory.PHYSICAL, 10, -1, 10, -1, 0, 8)
      .target(MoveTarget.ALL_NEAR_ENEMIES)
      .unimplemented(),
    new AttackMove(Moves.G_MAX_TERROR, Type.GHOST, MoveCategory.PHYSICAL, 10, -1, 10, -1, 0, 8)
      .target(MoveTarget.ALL_NEAR_ENEMIES)
      .unimplemented(),
    new AttackMove(Moves.G_MAX_RESONANCE, Type.ICE, MoveCategory.PHYSICAL, 10, -1, 10, -1, 0, 8)
      .target(MoveTarget.ALL_NEAR_ENEMIES)
      .unimplemented(),
    new AttackMove(Moves.G_MAX_CUDDLE, Type.NORMAL, MoveCategory.PHYSICAL, 10, -1, 10, -1, 0, 8)
      .target(MoveTarget.ALL_NEAR_ENEMIES)
      .unimplemented(),
    new AttackMove(Moves.G_MAX_REPLENISH, Type.NORMAL, MoveCategory.PHYSICAL, 10, -1, 10, -1, 0, 8)
      .target(MoveTarget.ALL_NEAR_ENEMIES)
      .unimplemented(),
    new AttackMove(Moves.G_MAX_MALODOR, Type.POISON, MoveCategory.PHYSICAL, 10, -1, 10, -1, 0, 8)
      .target(MoveTarget.ALL_NEAR_ENEMIES)
      .unimplemented(),
    new AttackMove(Moves.G_MAX_STONESURGE, Type.WATER, MoveCategory.PHYSICAL, 10, -1, 10, -1, 0, 8)
      .target(MoveTarget.ALL_NEAR_ENEMIES)
      .unimplemented(),
    new AttackMove(Moves.G_MAX_WIND_RAGE, Type.FLYING, MoveCategory.PHYSICAL, 10, -1, 10, -1, 0, 8)
      .target(MoveTarget.ALL_NEAR_ENEMIES)
      .unimplemented(),
    new AttackMove(Moves.G_MAX_STUN_SHOCK, Type.ELECTRIC, MoveCategory.PHYSICAL, 10, -1, 10, -1, 0, 8)
      .target(MoveTarget.ALL_NEAR_ENEMIES)
      .unimplemented(),
    new AttackMove(Moves.G_MAX_FINALE, Type.FAIRY, MoveCategory.PHYSICAL, 10, -1, 10, -1, 0, 8)
      .target(MoveTarget.ALL_NEAR_ENEMIES)
      .unimplemented(),
    new AttackMove(Moves.G_MAX_DEPLETION, Type.DRAGON, MoveCategory.PHYSICAL, 10, -1, 10, -1, 0, 8)
      .target(MoveTarget.ALL_NEAR_ENEMIES)
      .unimplemented(),
    new AttackMove(Moves.G_MAX_GRAVITAS, Type.PSYCHIC, MoveCategory.PHYSICAL, 10, -1, 10, -1, 0, 8)
      .target(MoveTarget.ALL_NEAR_ENEMIES)
      .unimplemented(),
    new AttackMove(Moves.G_MAX_VOLCALITH, Type.ROCK, MoveCategory.PHYSICAL, 10, -1, 10, -1, 0, 8)
      .target(MoveTarget.ALL_NEAR_ENEMIES)
      .unimplemented(),
    new AttackMove(Moves.G_MAX_SANDBLAST, Type.GROUND, MoveCategory.PHYSICAL, 10, -1, 10, -1, 0, 8)
      .target(MoveTarget.ALL_NEAR_ENEMIES)
      .unimplemented(),
    new AttackMove(Moves.G_MAX_SNOOZE, Type.DARK, MoveCategory.PHYSICAL, 10, -1, 10, -1, 0, 8)
      .target(MoveTarget.ALL_NEAR_ENEMIES)
      .unimplemented(),
    new AttackMove(Moves.G_MAX_TARTNESS, Type.GRASS, MoveCategory.PHYSICAL, 10, -1, 10, -1, 0, 8)
      .target(MoveTarget.ALL_NEAR_ENEMIES)
      .unimplemented(),
    new AttackMove(Moves.G_MAX_SWEETNESS, Type.GRASS, MoveCategory.PHYSICAL, 10, -1, 10, -1, 0, 8)
      .target(MoveTarget.ALL_NEAR_ENEMIES)
      .unimplemented(),
    new AttackMove(Moves.G_MAX_SMITE, Type.FAIRY, MoveCategory.PHYSICAL, 10, -1, 10, -1, 0, 8)
      .target(MoveTarget.ALL_NEAR_ENEMIES)
      .unimplemented(),
    new AttackMove(Moves.G_MAX_STEELSURGE, Type.STEEL, MoveCategory.PHYSICAL, 10, -1, 10, -1, 0, 8)
      .target(MoveTarget.ALL_NEAR_ENEMIES)
      .unimplemented(),
    new AttackMove(Moves.G_MAX_MELTDOWN, Type.STEEL, MoveCategory.PHYSICAL, 10, -1, 10, -1, 0, 8)
      .target(MoveTarget.ALL_NEAR_ENEMIES)
      .unimplemented(),
    new AttackMove(Moves.G_MAX_FOAM_BURST, Type.WATER, MoveCategory.PHYSICAL, 10, -1, 10, -1, 0, 8)
      .target(MoveTarget.ALL_NEAR_ENEMIES)
      .unimplemented(),
    new AttackMove(Moves.G_MAX_CENTIFERNO, Type.FIRE, MoveCategory.PHYSICAL, 10, -1, 10, -1, 0, 8)
      .target(MoveTarget.ALL_NEAR_ENEMIES)
      .unimplemented(),
    new AttackMove(Moves.G_MAX_VINE_LASH, Type.GRASS, MoveCategory.PHYSICAL, 10, -1, 10, -1, 0, 8)
      .target(MoveTarget.ALL_NEAR_ENEMIES)
      .unimplemented(),
    new AttackMove(Moves.G_MAX_CANNONADE, Type.WATER, MoveCategory.PHYSICAL, 10, -1, 10, -1, 0, 8)
      .target(MoveTarget.ALL_NEAR_ENEMIES)
      .unimplemented(),
    new AttackMove(Moves.G_MAX_DRUM_SOLO, Type.GRASS, MoveCategory.PHYSICAL, 10, -1, 10, -1, 0, 8)
      .target(MoveTarget.ALL_NEAR_ENEMIES)
      .unimplemented(),
    new AttackMove(Moves.G_MAX_FIREBALL, Type.FIRE, MoveCategory.PHYSICAL, 10, -1, 10, -1, 0, 8)
      .target(MoveTarget.ALL_NEAR_ENEMIES)
      .unimplemented(),
    new AttackMove(Moves.G_MAX_HYDROSNIPE, Type.WATER, MoveCategory.PHYSICAL, 10, -1, 10, -1, 0, 8)
      .target(MoveTarget.ALL_NEAR_ENEMIES)
      .unimplemented(),
    new AttackMove(Moves.G_MAX_ONE_BLOW, Type.DARK, MoveCategory.PHYSICAL, 10, -1, 10, -1, 0, 8)
      .target(MoveTarget.ALL_NEAR_ENEMIES)
      .unimplemented(),
    new AttackMove(Moves.G_MAX_RAPID_FLOW, Type.WATER, MoveCategory.PHYSICAL, 10, -1, 10, -1, 0, 8)
      .target(MoveTarget.ALL_NEAR_ENEMIES)
      .unimplemented(),
    End Unused */
    new AttackMove(Moves.TERA_BLAST, Type.NORMAL, MoveCategory.SPECIAL, 80, 100, 10, -1, 0, 9)
      .attr(TeraBlastCategoryAttr)
      .attr(TeraBlastTypeAttr)
      .attr(TeraBlastPowerAttr)
      .attr(StatStageChangeAttr, [ Stat.ATK, Stat.SPATK ], -1, true, (user, target, move) => user.isTerastallized() && user.isOfType(Type.STELLAR))
      .partial(),
    new SelfStatusMove(Moves.SILK_TRAP, Type.BUG, -1, 10, -1, 4, 9)
      .attr(ProtectAttr, BattlerTagType.SILK_TRAP),
    new AttackMove(Moves.AXE_KICK, Type.FIGHTING, MoveCategory.PHYSICAL, 120, 90, 10, 30, 0, 9)
      .attr(MissEffectAttr, crashDamageFunc)
      .attr(NoEffectAttr, crashDamageFunc)
      .attr(ConfuseAttr)
      .recklessMove(),
    new AttackMove(Moves.LAST_RESPECTS, Type.GHOST, MoveCategory.PHYSICAL, 50, 100, 10, -1, 0, 9)
      .attr(MovePowerMultiplierAttr, (user, target, move) => 1 + Math.min(user.isPlayer() ? user.scene.currentBattle.playerFaints : user.scene.currentBattle.enemyFaints, 100))
      .makesContact(false),
    new AttackMove(Moves.LUMINA_CRASH, Type.PSYCHIC, MoveCategory.SPECIAL, 80, 100, 10, 100, 0, 9)
      .attr(StatStageChangeAttr, [ Stat.SPDEF ], -2),
    new AttackMove(Moves.ORDER_UP, Type.DRAGON, MoveCategory.PHYSICAL, 80, 100, 10, 100, 0, 9)
      .makesContact(false)
      .partial(),
    new AttackMove(Moves.JET_PUNCH, Type.WATER, MoveCategory.PHYSICAL, 60, 100, 15, -1, 1, 9)
      .punchingMove(),
    new StatusMove(Moves.SPICY_EXTRACT, Type.GRASS, -1, 15, -1, 0, 9)
      .attr(StatStageChangeAttr, [ Stat.ATK ], 2)
      .attr(StatStageChangeAttr, [ Stat.DEF ], -2),
    new AttackMove(Moves.SPIN_OUT, Type.STEEL, MoveCategory.PHYSICAL, 100, 100, 5, -1, 0, 9)
      .attr(StatStageChangeAttr, [ Stat.SPD ], -2, true),
    new AttackMove(Moves.POPULATION_BOMB, Type.NORMAL, MoveCategory.PHYSICAL, 20, 90, 10, -1, 0, 9)
      .attr(MultiHitAttr, MultiHitType._10)
      .slicingMove()
      .checkAllHits(),
    new AttackMove(Moves.ICE_SPINNER, Type.ICE, MoveCategory.PHYSICAL, 80, 100, 15, -1, 0, 9)
      .attr(ClearTerrainAttr),
    new AttackMove(Moves.GLAIVE_RUSH, Type.DRAGON, MoveCategory.PHYSICAL, 120, 100, 5, -1, 0, 9)
      .attr(AddBattlerTagAttr, BattlerTagType.ALWAYS_GET_HIT, true, false, 0, 0, true)
      .attr(AddBattlerTagAttr, BattlerTagType.RECEIVE_DOUBLE_DAMAGE, true, false, 0, 0, true)
      .condition((user, target, move) => {
        return !(target.getTag(BattlerTagType.PROTECTED)?.tagType === "PROTECTED" || target.scene.arena.getTag(ArenaTagType.MAT_BLOCK)?.tagType === "MAT_BLOCK");
      }),
    new StatusMove(Moves.REVIVAL_BLESSING, Type.NORMAL, -1, 1, -1, 0, 9)
      .triageMove()
      .attr(RevivalBlessingAttr)
      .target(MoveTarget.USER),
    new AttackMove(Moves.SALT_CURE, Type.ROCK, MoveCategory.PHYSICAL, 40, 100, 15, 100, 0, 9)
      .attr(AddBattlerTagAttr, BattlerTagType.SALT_CURED)
      .makesContact(false),
    new AttackMove(Moves.TRIPLE_DIVE, Type.WATER, MoveCategory.PHYSICAL, 30, 95, 10, -1, 0, 9)
      .attr(MultiHitAttr, MultiHitType._3),
    new AttackMove(Moves.MORTAL_SPIN, Type.POISON, MoveCategory.PHYSICAL, 30, 100, 15, 100, 0, 9)
      .attr(LapseBattlerTagAttr, [
        BattlerTagType.BIND,
        BattlerTagType.WRAP,
        BattlerTagType.FIRE_SPIN,
        BattlerTagType.WHIRLPOOL,
        BattlerTagType.CLAMP,
        BattlerTagType.SAND_TOMB,
        BattlerTagType.MAGMA_STORM,
        BattlerTagType.SNAP_TRAP,
        BattlerTagType.THUNDER_CAGE,
        BattlerTagType.SEEDED,
        BattlerTagType.INFESTATION
      ], true)
      .attr(StatusEffectAttr, StatusEffect.POISON)
      .attr(RemoveArenaTrapAttr)
      .target(MoveTarget.ALL_NEAR_ENEMIES),
    new StatusMove(Moves.DOODLE, Type.NORMAL, 100, 10, -1, 0, 9)
      .attr(AbilityCopyAttr, true),
    new SelfStatusMove(Moves.FILLET_AWAY, Type.NORMAL, -1, 10, -1, 0, 9)
      .attr(CutHpStatStageBoostAttr, [ Stat.ATK, Stat.SPATK, Stat.SPD ], 2, 2),
    new AttackMove(Moves.KOWTOW_CLEAVE, Type.DARK, MoveCategory.PHYSICAL, 85, -1, 10, -1, 0, 9)
      .slicingMove(),
    new AttackMove(Moves.FLOWER_TRICK, Type.GRASS, MoveCategory.PHYSICAL, 70, -1, 10, 100, 0, 9)
      .attr(CritOnlyAttr)
      .makesContact(false),
    new AttackMove(Moves.TORCH_SONG, Type.FIRE, MoveCategory.SPECIAL, 80, 100, 10, 100, 0, 9)
      .attr(StatStageChangeAttr, [ Stat.SPATK ], 1, true)
      .soundBased(),
    new AttackMove(Moves.AQUA_STEP, Type.WATER, MoveCategory.PHYSICAL, 80, 100, 10, 100, 0, 9)
      .attr(StatStageChangeAttr, [ Stat.SPD ], 1, true)
      .danceMove(),
    new AttackMove(Moves.RAGING_BULL, Type.NORMAL, MoveCategory.PHYSICAL, 90, 100, 10, -1, 0, 9)
      .attr(RagingBullTypeAttr)
      .attr(RemoveScreensAttr),
    new AttackMove(Moves.MAKE_IT_RAIN, Type.STEEL, MoveCategory.SPECIAL, 120, 100, 5, -1, 0, 9)
      .attr(MoneyAttr)
      .attr(StatStageChangeAttr, [ Stat.SPATK ], -1, true, null, true, false, MoveEffectTrigger.HIT, true)
      .target(MoveTarget.ALL_NEAR_ENEMIES),
    new AttackMove(Moves.PSYBLADE, Type.PSYCHIC, MoveCategory.PHYSICAL, 80, 100, 15, -1, 0, 9)
      .attr(MovePowerMultiplierAttr, (user, target, move) => user.scene.arena.getTerrainType() === TerrainType.ELECTRIC && user.isGrounded() ? 1.5 : 1)
      .slicingMove(),
    new AttackMove(Moves.HYDRO_STEAM, Type.WATER, MoveCategory.SPECIAL, 80, 100, 15, -1, 0, 9)
      .attr(IgnoreWeatherTypeDebuffAttr, WeatherType.SUNNY)
      .attr(MovePowerMultiplierAttr, (user, target, move) => [WeatherType.SUNNY, WeatherType.HARSH_SUN].includes(user.scene.arena.weather?.weatherType!) && !user.scene.arena.weather?.isEffectSuppressed(user.scene) ? 1.5 : 1), // TODO: is this bang correct?
    new AttackMove(Moves.RUINATION, Type.DARK, MoveCategory.SPECIAL, -1, 90, 10, -1, 0, 9)
      .attr(TargetHalfHpDamageAttr),
    new AttackMove(Moves.COLLISION_COURSE, Type.FIGHTING, MoveCategory.PHYSICAL, 100, 100, 5, -1, 0, 9)
      .attr(MovePowerMultiplierAttr, (user, target, move) => target.getAttackTypeEffectiveness(move.type, user) >= 2 ? 5461/4096 : 1),
    new AttackMove(Moves.ELECTRO_DRIFT, Type.ELECTRIC, MoveCategory.SPECIAL, 100, 100, 5, -1, 0, 9)
      .attr(MovePowerMultiplierAttr, (user, target, move) => target.getAttackTypeEffectiveness(move.type, user) >= 2 ? 5461/4096 : 1)
      .makesContact(),
    new SelfStatusMove(Moves.SHED_TAIL, Type.NORMAL, -1, 10, -1, 0, 9)
      .unimplemented(),
    new StatusMove(Moves.CHILLY_RECEPTION, Type.ICE, -1, 10, -1, 0, 9)
      .attr(WeatherChangeAttr, WeatherType.SNOW)
      .attr(ForceSwitchOutAttr, true, false)
      .target(MoveTarget.BOTH_SIDES),
    new SelfStatusMove(Moves.TIDY_UP, Type.NORMAL, -1, 10, -1, 0, 9)
      .attr(StatStageChangeAttr, [ Stat.ATK, Stat.SPD ], 1, true, null, true, true)
      .attr(RemoveArenaTrapAttr, true),
    new StatusMove(Moves.SNOWSCAPE, Type.ICE, -1, 10, -1, 0, 9)
      .attr(WeatherChangeAttr, WeatherType.SNOW)
      .target(MoveTarget.BOTH_SIDES),
    new AttackMove(Moves.POUNCE, Type.BUG, MoveCategory.PHYSICAL, 50, 100, 20, 100, 0, 9)
      .attr(StatStageChangeAttr, [ Stat.SPD ], -1),
    new AttackMove(Moves.TRAILBLAZE, Type.GRASS, MoveCategory.PHYSICAL, 50, 100, 20, 100, 0, 9)
      .attr(StatStageChangeAttr, [ Stat.SPD ], 1, true),
    new AttackMove(Moves.CHILLING_WATER, Type.WATER, MoveCategory.SPECIAL, 50, 100, 20, 100, 0, 9)
      .attr(StatStageChangeAttr, [ Stat.ATK ], -1),
    new AttackMove(Moves.HYPER_DRILL, Type.NORMAL, MoveCategory.PHYSICAL, 100, 100, 5, -1, 0, 9)
      .ignoresProtect(),
    new AttackMove(Moves.TWIN_BEAM, Type.PSYCHIC, MoveCategory.SPECIAL, 40, 100, 10, -1, 0, 9)
      .attr(MultiHitAttr, MultiHitType._2),
    new AttackMove(Moves.RAGE_FIST, Type.GHOST, MoveCategory.PHYSICAL, 50, 100, 10, -1, 0, 9)
      .attr(HitCountPowerAttr)
      .punchingMove(),
    new AttackMove(Moves.ARMOR_CANNON, Type.FIRE, MoveCategory.SPECIAL, 120, 100, 5, -1, 0, 9)
      .attr(StatStageChangeAttr, [ Stat.DEF, Stat.SPDEF ], -1, true),
    new AttackMove(Moves.BITTER_BLADE, Type.FIRE, MoveCategory.PHYSICAL, 90, 100, 10, -1, 0, 9)
      .attr(HitHealAttr)
      .slicingMove()
      .triageMove(),
    new AttackMove(Moves.DOUBLE_SHOCK, Type.ELECTRIC, MoveCategory.PHYSICAL, 120, 100, 5, -1, 0, 9)
      .condition((user) => {
        const userTypes = user.getTypes(true);
        return userTypes.includes(Type.ELECTRIC);
      })
      .attr(RemoveTypeAttr, Type.ELECTRIC, (user) => {
        user.scene.queueMessage(i18next.t("moveTriggers:usedUpAllElectricity", {pokemonName: getPokemonNameWithAffix(user)}));
      }),
    new AttackMove(Moves.GIGATON_HAMMER, Type.STEEL, MoveCategory.PHYSICAL, 160, 100, 5, -1, 0, 9)
      .makesContact(false)
      .condition((user, target, move) => {
        const turnMove = user.getLastXMoves(1);
        return !turnMove.length || turnMove[0].move !== move.id || turnMove[0].result !== MoveResult.SUCCESS;
      }), // TODO Add Instruct/Encore interaction
    new AttackMove(Moves.COMEUPPANCE, Type.DARK, MoveCategory.PHYSICAL, -1, 100, 10, -1, 0, 9)
      .attr(CounterDamageAttr, (move: Move) => (move.category === MoveCategory.PHYSICAL || move.category === MoveCategory.SPECIAL), 1.5)
      .redirectCounter()
      .target(MoveTarget.ATTACKER),
    new AttackMove(Moves.AQUA_CUTTER, Type.WATER, MoveCategory.PHYSICAL, 70, 100, 20, -1, 0, 9)
      .attr(HighCritAttr)
      .slicingMove()
      .makesContact(false),
    new AttackMove(Moves.BLAZING_TORQUE, Type.FIRE, MoveCategory.PHYSICAL, 80, 100, 10, 30, 0, 9)
      .attr(StatusEffectAttr, StatusEffect.BURN)
      .makesContact(false),
    new AttackMove(Moves.WICKED_TORQUE, Type.DARK, MoveCategory.PHYSICAL, 80, 100, 10, 10, 0, 9)
      .attr(StatusEffectAttr, StatusEffect.SLEEP)
      .makesContact(false),
    new AttackMove(Moves.NOXIOUS_TORQUE, Type.POISON, MoveCategory.PHYSICAL, 100, 100, 10, 30, 0, 9)
      .attr(StatusEffectAttr, StatusEffect.POISON)
      .makesContact(false),
    new AttackMove(Moves.COMBAT_TORQUE, Type.FIGHTING, MoveCategory.PHYSICAL, 100, 100, 10, 30, 0, 9)
      .attr(StatusEffectAttr, StatusEffect.PARALYSIS)
      .makesContact(false),
    new AttackMove(Moves.MAGICAL_TORQUE, Type.FAIRY, MoveCategory.PHYSICAL, 100, 100, 10, 30, 0, 9)
      .attr(ConfuseAttr)
      .makesContact(false),
    new AttackMove(Moves.BLOOD_MOON, Type.NORMAL, MoveCategory.SPECIAL, 140, 100, 5, -1, 0, 9)
      .condition((user, target, move) => {
        const turnMove = user.getLastXMoves(1);
        return !turnMove.length || turnMove[0].move !== move.id || turnMove[0].result !== MoveResult.SUCCESS;
      }), // TODO Add Instruct/Encore interaction
    new AttackMove(Moves.MATCHA_GOTCHA, Type.GRASS, MoveCategory.SPECIAL, 80, 90, 15, 20, 0, 9)
      .attr(HitHealAttr)
      .attr(HealStatusEffectAttr, true, StatusEffect.FREEZE)
      .attr(HealStatusEffectAttr, false, StatusEffect.FREEZE)
      .attr(StatusEffectAttr, StatusEffect.BURN)
      .target(MoveTarget.ALL_NEAR_ENEMIES)
      .triageMove(),
    new AttackMove(Moves.SYRUP_BOMB, Type.GRASS, MoveCategory.SPECIAL, 60, 85, 10, -1, 0, 9)
      .attr(StatStageChangeAttr, [ Stat.SPD ], -1) //Temporary
      .ballBombMove()
      .partial(),
    new AttackMove(Moves.IVY_CUDGEL, Type.GRASS, MoveCategory.PHYSICAL, 100, 100, 10, -1, 0, 9)
      .attr(IvyCudgelTypeAttr)
      .attr(HighCritAttr)
      .makesContact(false),
    new AttackMove(Moves.ELECTRO_SHOT, Type.ELECTRIC, MoveCategory.SPECIAL, 130, 100, 10, 100, 0, 9)
      .attr(ElectroShotChargeAttr)
      .ignoresVirtual(),
    new AttackMove(Moves.TERA_STARSTORM, Type.NORMAL, MoveCategory.SPECIAL, 120, 100, 5, -1, 0, 9)
      .attr(TeraBlastCategoryAttr)
      .partial(),
    new AttackMove(Moves.FICKLE_BEAM, Type.DRAGON, MoveCategory.SPECIAL, 80, 100, 5, 30, 0, 9)
      .attr(PreMoveMessageAttr, doublePowerChanceMessageFunc)
      .attr(DoublePowerChanceAttr),
    new SelfStatusMove(Moves.BURNING_BULWARK, Type.FIRE, -1, 10, -1, 4, 9)
      .attr(ProtectAttr, BattlerTagType.BURNING_BULWARK),
    new AttackMove(Moves.THUNDERCLAP, Type.ELECTRIC, MoveCategory.SPECIAL, 70, 100, 5, -1, 1, 9)
      .condition((user, target, move) => user.scene.currentBattle.turnCommands[target.getBattlerIndex()]?.command === Command.FIGHT && !target.turnData.acted && allMoves[user.scene.currentBattle.turnCommands[target.getBattlerIndex()]?.move?.move!].category !== MoveCategory.STATUS), // TODO: is this bang correct?
    new AttackMove(Moves.MIGHTY_CLEAVE, Type.ROCK, MoveCategory.PHYSICAL, 95, 100, 5, -1, 0, 9)
      .slicingMove()
      .ignoresProtect(),
    new AttackMove(Moves.TACHYON_CUTTER, Type.STEEL, MoveCategory.SPECIAL, 50, -1, 10, -1, 0, 9)
      .attr(MultiHitAttr, MultiHitType._2)
      .slicingMove(),
    new AttackMove(Moves.HARD_PRESS, Type.STEEL, MoveCategory.PHYSICAL, -1, 100, 10, -1, 0, 9)
      .attr(OpponentHighHpPowerAttr, 100),
    new StatusMove(Moves.DRAGON_CHEER, Type.DRAGON, -1, 15, -1, 0, 9)
      .attr(AddBattlerTagAttr, BattlerTagType.DRAGON_CHEER, false, true)
      .target(MoveTarget.NEAR_ALLY),
    new AttackMove(Moves.ALLURING_VOICE, Type.FAIRY, MoveCategory.SPECIAL, 80, 100, 10, -1, 0, 9)
      .attr(AddBattlerTagIfBoostedAttr, BattlerTagType.CONFUSED)
      .soundBased(),
    new AttackMove(Moves.TEMPER_FLARE, Type.FIRE, MoveCategory.PHYSICAL, 75, 100, 10, -1, 0, 9)
      .attr(MovePowerMultiplierAttr, (user, target, move) => user.getLastXMoves(2)[1]?.result === MoveResult.MISS || user.getLastXMoves(2)[1]?.result === MoveResult.FAIL ? 2 : 1),
    new AttackMove(Moves.SUPERCELL_SLAM, Type.ELECTRIC, MoveCategory.PHYSICAL, 100, 95, 15, -1, 0, 9)
      .attr(MissEffectAttr, crashDamageFunc)
      .attr(NoEffectAttr, crashDamageFunc)
      .recklessMove(),
    new AttackMove(Moves.PSYCHIC_NOISE, Type.PSYCHIC, MoveCategory.SPECIAL, 75, 100, 10, -1, 0, 9)
      .soundBased()
      .partial(),
    new AttackMove(Moves.UPPER_HAND, Type.FIGHTING, MoveCategory.PHYSICAL, 65, 100, 15, 100, 3, 9)
      .attr(FlinchAttr)
      .condition((user, target, move) => user.scene.currentBattle.turnCommands[target.getBattlerIndex()]?.command === Command.FIGHT && !target.turnData.acted && allMoves[user.scene.currentBattle.turnCommands[target.getBattlerIndex()]?.move?.move!].category !== MoveCategory.STATUS && allMoves[user.scene.currentBattle.turnCommands[target.getBattlerIndex()]?.move?.move!].priority > 0 ) // TODO: is this bang correct?
      //TODO: Should also apply when target move priority increased by ability ex. gale wings
      .partial(),
    new AttackMove(Moves.MALIGNANT_CHAIN, Type.POISON, MoveCategory.SPECIAL, 100, 100, 5, 50, 0, 9)
      .attr(StatusEffectAttr, StatusEffect.TOXIC)
  );
  allMoves.map(m => {
    if (m.getAttrs(StatStageChangeAttr).some(a => a.selfTarget && a.stages < 0)) {
      selfStatLowerMoves.push(m.id);
    }
  });
}<|MERGE_RESOLUTION|>--- conflicted
+++ resolved
@@ -2675,13 +2675,8 @@
   apply(user: Pokemon, target: Pokemon, move: Move, args: any[]): boolean | Promise<boolean> {
     const randStats = BATTLE_STATS.filter(s => target.getStatStage(s) < 6);
     if (randStats.length > 0) {
-<<<<<<< HEAD
-      const boostStat = [randStats[Utils.randSeedInt(randStats.length)]];
-      user.scene.unshiftPhase(new StatChangePhase(user.scene, target.getBattlerIndex(), this.selfTarget, boostStat, 2));
-=======
-      const boostStat = [randStats[Utils.randInt(randStats.length)]];
+      const boostStat = [randStats[user.randSeedInt(randStats.length)]];
       user.scene.unshiftPhase(new StatStageChangePhase(user.scene, target.getBattlerIndex(), this.selfTarget, boostStat, 2));
->>>>>>> 666cde94
       return true;
     }
     return false;
