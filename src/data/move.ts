--- conflicted
+++ resolved
@@ -2691,31 +2691,21 @@
 }
 
 /**
-<<<<<<< HEAD
- * Attr used to modify stat stages of pokemon
- * @param stats {@linkcode BattleStat BattleStat[]} The stat(s) to change
- * @param stages How many stages to change the stat(s) by
+ * Attribute used for moves that change stat stages
+ *
+ * @param stats {@linkcode BattleStat} Array of stat(s) to change
+ * @param stages How many stages to change the stat(s) by, [-6, 6]
  * @param selfTarget `true` if the move is self-targetting
- * @param condition {@linkcode MoveConditionFunc} Optional condition to be checked
+ * @param condition {@linkcode MoveConditionFunc} Optional condition to be checked in order to apply the changes
  * @param showMessage `true` to display a message; default `true`
- * @param firstHitOnly `true` if only the first hit should cause a stat stage change; default `false`
+ * @param firstHitOnly `true` if only the first hit of a multi hit move should cause a stat stage change; default `false`
  * @param moveEffectTrigger {@linkcode MoveEffectTrigger} When the stat change should trigger; default {@linkcode MoveEffectTrigger.HIT}
  * @param firstTargetOnly `true` if a move that hits multiple pokemon should only trigger the stat change if it hits at least one pokemon, rather than once per hit pokemon; default `false`
+ * @param lastHitOnly `true` if the effect should only apply after the last hit of a multi hit move; default `false`
  * @param effectChanceOverride Will override the move's normal secondary effect chance if specified
-=======
- * Attribute used for moves that change stat stages
- * @param stats {@linkcode BattleStat} array of stats to be changed
- * @param stages stages by which to change the stats, from -6 to 6
- * @param selfTarget whether the changes are applied to the user (true) or the target (false)
- * @param condition {@linkcode MoveConditionFunc} optional condition to trigger the stat change
- * @param firstHitOnly whether the stat change only applies on the first hit of a multi hit move
- * @param moveEffectTrigger {@linkcode MoveEffectTrigger} the trigger for the effect to take place
- * @param firstTargetOnly whether, if this is a multi target move, to only apply the effect after the first target is hit, rather than once for each target
- * @param lastHitOnly whether the effect should only apply after the last hit of a multi hit move
  *
  * @extends MoveEffectAttr
  * @see {@linkcode apply}
->>>>>>> 38c682cc
  */
 export class StatStageChangeAttr extends MoveEffectAttr {
   public stats: BattleStat[];
@@ -2723,13 +2713,8 @@
   private condition?: MoveConditionFunc | null;
   private showMessage: boolean;
 
-<<<<<<< HEAD
-  constructor(stats: BattleStat[], stages: integer, selfTarget?: boolean, condition?: MoveConditionFunc | null, showMessage: boolean = true, firstHitOnly: boolean = false, moveEffectTrigger: MoveEffectTrigger = MoveEffectTrigger.HIT, firstTargetOnly: boolean = false, effectChanceOverride?: number) {
-    super(selfTarget, moveEffectTrigger, firstHitOnly, false, firstTargetOnly, effectChanceOverride);
-=======
-  constructor(stats: BattleStat[], stages: integer, selfTarget?: boolean, condition?: MoveConditionFunc | null, showMessage: boolean = true, firstHitOnly: boolean = false, moveEffectTrigger: MoveEffectTrigger = MoveEffectTrigger.HIT, firstTargetOnly: boolean = false, lastHitOnly: boolean = false) {
-    super(selfTarget, moveEffectTrigger, firstHitOnly, lastHitOnly, firstTargetOnly);
->>>>>>> 38c682cc
+  constructor(stats: BattleStat[], stages: integer, selfTarget?: boolean, condition?: MoveConditionFunc | null, showMessage: boolean = true, firstHitOnly: boolean = false, moveEffectTrigger: MoveEffectTrigger = MoveEffectTrigger.HIT, firstTargetOnly: boolean = false, lastHitOnly: boolean = false, effectChanceOverride?: number) {
+    super(selfTarget, moveEffectTrigger, firstHitOnly, lastHitOnly, firstTargetOnly, effectChanceOverride);
     this.stats = stats;
     this.stages = stages;
     this.condition = condition;
@@ -9382,7 +9367,7 @@
     new AttackMove(Moves.TRIPLE_ARROWS, Type.FIGHTING, MoveCategory.PHYSICAL, 90, 100, 10, 30, 0, 8)
       .makesContact(false)
       .attr(HighCritAttr)
-      .attr(StatStageChangeAttr, [ Stat.DEF ], -1, undefined, undefined, undefined, undefined, undefined, undefined, 50)
+      .attr(StatStageChangeAttr, [ Stat.DEF ], -1, undefined, undefined, undefined, undefined, undefined, undefined, undefined, 50)
       .attr(FlinchAttr),
     new AttackMove(Moves.INFERNAL_PARADE, Type.GHOST, MoveCategory.SPECIAL, 60, 100, 15, 30, 0, 8)
       .attr(StatusEffectAttr, StatusEffect.BURN)
