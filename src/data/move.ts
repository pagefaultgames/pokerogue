import { ChargeAnim, MoveChargeAnim, initMoveAnim, loadMoveAnimAssets } from "./battle-anims";
import { BattleEndPhase, MovePhase, NewBattlePhase, PartyStatusCurePhase, PokemonHealPhase, StatChangePhase, SwitchSummonPhase } from "../phases";
import { BattleStat, getBattleStatName } from "./battle-stat";
import { EncoreTag } from "./battler-tags";
import { getPokemonMessage, getPokemonNameWithAffix } from "../messages";
import Pokemon, { AttackMoveResult, EnemyPokemon, HitResult, MoveResult, PlayerPokemon, PokemonMove, TurnMove } from "../field/pokemon";
import { StatusEffect, getStatusEffectHealText, isNonVolatileStatusEffect, getNonVolatileStatusEffects} from "./status-effect";
import { Type } from "./type";
import { Constructor } from "#app/utils";
import * as Utils from "../utils";
import { WeatherType } from "./weather";
import { ArenaTagSide, ArenaTrapTag } from "./arena-tag";
import { UnswappableAbilityAbAttr, UncopiableAbilityAbAttr, UnsuppressableAbilityAbAttr, BlockRecoilDamageAttr, BlockOneHitKOAbAttr, IgnoreContactAbAttr, MaxMultiHitAbAttr, applyAbAttrs, BlockNonDirectDamageAbAttr, applyPreSwitchOutAbAttrs, PreSwitchOutAbAttr, applyPostDefendAbAttrs, PostDefendContactApplyStatusEffectAbAttr, MoveAbilityBypassAbAttr, ReverseDrainAbAttr, FieldPreventExplosiveMovesAbAttr, ForceSwitchOutImmunityAbAttr, BlockItemTheftAbAttr, applyPostAttackAbAttrs, ConfusionOnStatusEffectAbAttr, HealFromBerryUseAbAttr, IgnoreProtectOnContactAbAttr, IgnoreMoveEffectsAbAttr, applyPreDefendAbAttrs, MoveEffectChanceMultiplierAbAttr } from "./ability";
import { allAbilities } from "./ability";
import { PokemonHeldItemModifier, BerryModifier, PreserveBerryModifier } from "../modifier/modifier";
import { BattlerIndex } from "../battle";
import { Stat } from "./pokemon-stat";
import { TerrainType } from "./terrain";
import { SpeciesFormChangeActiveTrigger } from "./pokemon-forms";
import { ModifierPoolType } from "#app/modifier/modifier-type";
import { Command } from "../ui/command-ui-handler";
import i18next from "i18next";
import { Localizable } from "#app/interfaces/locales";
import { getBerryEffectFunc } from "./berry";
import { Abilities } from "#enums/abilities";
import { ArenaTagType } from "#enums/arena-tag-type";
import { BattlerTagType } from "#enums/battler-tag-type";
import { Biome } from "#enums/biome";
import { Moves } from "#enums/moves";
import { Species } from "#enums/species";

export enum MoveCategory {
  PHYSICAL,
  SPECIAL,
  STATUS
}

export enum MoveTarget {
  /** {@link https://bulbapedia.bulbagarden.net/wiki/Category:Moves_that_target_the_user Moves that target the User} */
  USER,
  OTHER,
  ALL_OTHERS,
  NEAR_OTHER,
  /** {@link https://bulbapedia.bulbagarden.net/wiki/Category:Moves_that_target_all_adjacent_Pok%C3%A9mon Moves that target all adjacent Pokemon} */
  ALL_NEAR_OTHERS,
  NEAR_ENEMY,
  /** {@link https://bulbapedia.bulbagarden.net/wiki/Category:Moves_that_target_all_adjacent_foes Moves that target all adjacent foes} */
  ALL_NEAR_ENEMIES,
  RANDOM_NEAR_ENEMY,
  ALL_ENEMIES,
  /** {@link https://bulbapedia.bulbagarden.net/wiki/Category:Counterattacks Counterattacks} */
  ATTACKER,
  /** {@link https://bulbapedia.bulbagarden.net/wiki/Category:Moves_that_target_one_adjacent_ally Moves that target one adjacent ally} */
  NEAR_ALLY,
  ALLY,
  USER_OR_NEAR_ALLY,
  USER_AND_ALLIES,
  /** {@link https://bulbapedia.bulbagarden.net/wiki/Category:Moves_that_target_all_Pok%C3%A9mon Moves that target all Pokemon} */
  ALL,
  USER_SIDE,
  /** {@link https://bulbapedia.bulbagarden.net/wiki/Category:Entry_hazard-creating_moves Entry hazard-creating moves} */
  ENEMY_SIDE,
  BOTH_SIDES,
  PARTY,
  CURSE
}

export enum MoveFlags {
  NONE              = 0,
  MAKES_CONTACT     = 1 << 0,
  IGNORE_PROTECT    = 1 << 1,
  IGNORE_VIRTUAL    = 1 << 2,
  SOUND_BASED       = 1 << 3,
  HIDE_USER         = 1 << 4,
  HIDE_TARGET       = 1 << 5,
  BITING_MOVE       = 1 << 6,
  PULSE_MOVE        = 1 << 7,
  PUNCHING_MOVE     = 1 << 8,
  SLICING_MOVE      = 1 << 9,
  /**
   * Indicates a move should be affected by {@linkcode Abilities.RECKLESS}
   * @see {@linkcode Move.recklessMove()}
   */
  RECKLESS_MOVE     = 1 << 10,
  BALLBOMB_MOVE     = 1 << 11,
  POWDER_MOVE       = 1 << 12,
  DANCE_MOVE        = 1 << 13,
  WIND_MOVE         = 1 << 14,
  TRIAGE_MOVE       = 1 << 15,
  IGNORE_ABILITIES  = 1 << 16,
  /**
   * Enables all hits of a multi-hit move to be accuracy checked individually
   */
  CHECK_ALL_HITS   = 1 << 17,
}

type MoveConditionFunc = (user: Pokemon, target: Pokemon, move: Move) => boolean;
type UserMoveConditionFunc = (user: Pokemon, move: Move) => boolean;

export default class Move implements Localizable {
  public id: Moves;
  public name: string;
  public type: Type;
  public defaultType: Type;
  public category: MoveCategory;
  public moveTarget: MoveTarget;
  public power: integer;
  public accuracy: integer;
  public pp: integer;
  public effect: string;
  public chance: integer;
  public priority: integer;
  public generation: integer;
  public attrs: MoveAttr[];
  private conditions: MoveCondition[];
  private flags: integer;
  private nameAppend: string;

  constructor(id: Moves, type: Type, category: MoveCategory, defaultMoveTarget: MoveTarget, power: integer, accuracy: integer, pp: integer, chance: integer, priority: integer, generation: integer) {
    this.id = id;

    this.nameAppend = "";
    this.type = type;
    this.defaultType = type;
    this.category = category;
    this.moveTarget = defaultMoveTarget;
    this.power = power;
    this.accuracy = accuracy;
    this.pp = pp;
    this.chance = chance;
    this.priority = priority;
    this.generation = generation;

    this.attrs = [];
    this.conditions = [];

    this.flags = 0;
    if (defaultMoveTarget === MoveTarget.USER) {
      this.setFlag(MoveFlags.IGNORE_PROTECT, true);
    }
    if (category === MoveCategory.PHYSICAL) {
      this.setFlag(MoveFlags.MAKES_CONTACT, true);
    }

    this.localize();
  }

  localize(): void {
    const i18nKey = Moves[this.id].split("_").filter(f => f).map((f, i) => i ? `${f[0]}${f.slice(1).toLowerCase()}` : f.toLowerCase()).join("") as unknown as string;

    this.name = this.id ? `${i18next.t(`move:${i18nKey}.name`)}${this.nameAppend}` : "";
    this.effect = this.id ? `${i18next.t(`move:${i18nKey}.effect`)}${this.nameAppend}` : "";
  }

  /**
   * Get all move attributes that match `attrType`
   * @param attrType any attribute that extends {@linkcode MoveAttr}
   * @returns Array of attributes that match `attrType`, Empty Array if none match.
   */
  getAttrs<T extends MoveAttr>(attrType: Constructor<T>): T[] {
    return this.attrs.filter((a): a is T => a instanceof attrType);
  }

  /**
   * Check if a move has an attribute that matches `attrType`
   * @param attrType any attribute that extends {@linkcode MoveAttr}
   * @returns true if the move has attribute `attrType`
   */
  hasAttr<T extends MoveAttr>(attrType: Constructor<T>): boolean {
    return this.attrs.some((attr) => attr instanceof attrType);
  }

  /**
   * Takes as input a boolean function and returns the first MoveAttr in attrs that matches true
   * @param attrPredicate
   * @returns the first {@linkcode MoveAttr} element in attrs that makes the input function return true
   */
  findAttr(attrPredicate: (attr: MoveAttr) => boolean): MoveAttr {
    return this.attrs.find(attrPredicate);
  }

  /**
   * Adds a new MoveAttr to the move (appends to the attr array)
   * if the MoveAttr also comes with a condition, also adds that to the conditions array: {@linkcode MoveCondition}
   * @param AttrType {@linkcode MoveAttr} the constructor of a MoveAttr class
   * @param args the args needed to instantiate a the given class
   * @returns the called object {@linkcode Move}
   */
  attr<T extends Constructor<MoveAttr>>(AttrType: T, ...args: ConstructorParameters<T>): this {
    const attr = new AttrType(...args);
    this.attrs.push(attr);
    let attrCondition = attr.getCondition();
    if (attrCondition) {
      if (typeof attrCondition === "function") {
        attrCondition = new MoveCondition(attrCondition);
      }
      this.conditions.push(attrCondition);
    }

    return this;
  }

  /**
   * Adds a new MoveAttr to the move (appends to the attr array)
   * if the MoveAttr also comes with a condition, also adds that to the conditions array: {@linkcode MoveCondition}
   * Almost identical to {@link attr}, except you are passing in a MoveAttr object, instead of a constructor and it's arguments
   * @param attrAdd {@linkcode MoveAttr} the attribute to add
   * @returns the called object {@linkcode Move}
   */
  addAttr(attrAdd: MoveAttr): this {
    this.attrs.push(attrAdd);
    let attrCondition = attrAdd.getCondition();
    if (attrCondition) {
      if (typeof attrCondition === "function") {
        attrCondition = new MoveCondition(attrCondition);
      }
      this.conditions.push(attrCondition);
    }

    return this;
  }

  /**
   * Sets the move target of this move
   * @param moveTarget {@linkcode MoveTarget} the move target to set
   * @returns the called object {@linkcode Move}
   */
  target(moveTarget: MoveTarget): this {
    this.moveTarget = moveTarget;
    return this;
  }

  /**
   * Getter function that returns if this Move has a MoveFlag
   * @param flag {@linkcode MoveFlags} to check
   * @returns boolean
   */
  hasFlag(flag: MoveFlags): boolean {
    // internally it is taking the bitwise AND (MoveFlags are represented as bit-shifts) and returning False if result is 0 and true otherwise
    return !!(this.flags & flag);
  }

  /**
   * Getter function that returns if the move hits multiple targets
   * @returns boolean
   */
  isMultiTarget(): boolean {
    switch (this.moveTarget) {
    case MoveTarget.ALL_OTHERS:
    case MoveTarget.ALL_NEAR_OTHERS:
    case MoveTarget.ALL_NEAR_ENEMIES:
    case MoveTarget.ALL_ENEMIES:
    case MoveTarget.USER_AND_ALLIES:
    case MoveTarget.ALL:
    case MoveTarget.USER_SIDE:
    case MoveTarget.ENEMY_SIDE:
    case MoveTarget.BOTH_SIDES:
      return true;
    }
    return false;
  }

  /**
   * Getter function that returns if the move targets itself or an ally
   * @returns boolean
   */

  isAllyTarget(): boolean {
    switch (this.moveTarget) {
    case MoveTarget.USER:
    case MoveTarget.NEAR_ALLY:
    case MoveTarget.ALLY:
    case MoveTarget.USER_OR_NEAR_ALLY:
    case MoveTarget.USER_AND_ALLIES:
    case MoveTarget.USER_SIDE:
      return true;
    }
    return false;
  }

  /**
   * Checks if the move is immune to certain types.
   * Currently looks at cases of Grass types with powder moves and Dark types with moves affected by Prankster.
   * @param {Pokemon} user the source of this move
   * @param {Pokemon} target the target of this move
   * @param {Type} type the type of the move's target
   * @returns boolean
   */
  isTypeImmune(user: Pokemon, target: Pokemon, type: Type): boolean {
    if (this.moveTarget === MoveTarget.USER) {
      return false;
    }

    switch (type) {
    case Type.GRASS:
      if (this.hasFlag(MoveFlags.POWDER_MOVE)) {
        return true;
      }
      break;
    case Type.DARK:
      if (user.hasAbility(Abilities.PRANKSTER) && this.category === MoveCategory.STATUS && (user.isPlayer() !== target.isPlayer())) {
        return true;
      }
      break;
    }
    return false;
  }

  /**
   * Adds a move condition to the move
   * @param condition {@linkcode MoveCondition} or {@linkcode MoveConditionFunc}, appends to conditions array a new MoveCondition object
   * @returns the called object {@linkcode Move}
   */
  condition(condition: MoveCondition | MoveConditionFunc): this {
    if (typeof condition === "function") {
      condition = new MoveCondition(condition as MoveConditionFunc);
    }
    this.conditions.push(condition);

    return this;
  }

  /**
   * Marks the move as "partial": appends texts to the move name
   * @returns the called object {@linkcode Move}
   */
  partial(): this {
    this.nameAppend += " (P)";
    return this;
  }

  /**
   * Marks the move as "unimplemented": appends texts to the move name
   * @returns the called object {@linkcode Move}
   */
  unimplemented(): this {
    this.nameAppend += " (N)";
    return this;
  }

  /**
   * Sets the flags of the move
   * @param flag {@linkcode MoveFlags}
   * @param on a boolean, if True, then "ORs" the flag onto existing ones, if False then "XORs" the flag onto existing ones
   */
  private setFlag(flag: MoveFlags, on: boolean): void {
    // bitwise OR and bitwise XOR respectively
    if (on) {
      this.flags |= flag;
    } else {
      this.flags ^= flag;
    }
  }

  /**
   * Sets the {@linkcode MoveFlags.MAKES_CONTACT} flag for the calling Move
   * @param makesContact The value (boolean) to set the flag to
   * @returns The {@linkcode Move} that called this function
   */
  makesContact(makesContact?: boolean): this {
    this.setFlag(MoveFlags.MAKES_CONTACT, makesContact);
    return this;
  }

  /**
   * Sets the {@linkcode MoveFlags.IGNORE_PROTECT} flag for the calling Move
   * @param ignoresProtect The value (boolean) to set the flag to
   * example: @see {@linkcode Moves.CURSE}
   * @returns The {@linkcode Move} that called this function
   */
  ignoresProtect(ignoresProtect?: boolean): this {
    this.setFlag(MoveFlags.IGNORE_PROTECT, ignoresProtect);
    return this;
  }

  /**
   * Sets the {@linkcode MoveFlags.IGNORE_VIRTUAL} flag for the calling Move
   * @param ignoresVirtual The value (boolean) to set the flag to
   * example: @see {@linkcode Moves.NATURE_POWER}
   * @returns The {@linkcode Move} that called this function
   */
  ignoresVirtual(ignoresVirtual?: boolean): this {
    this.setFlag(MoveFlags.IGNORE_VIRTUAL, ignoresVirtual);
    return this;
  }

  /**
   * Sets the {@linkcode MoveFlags.SOUND_BASED} flag for the calling Move
   * @param soundBased The value (boolean) to set the flag to
   * example: @see {@linkcode Moves.UPROAR}
   * @returns The {@linkcode Move} that called this function
   */
  soundBased(soundBased?: boolean): this {
    this.setFlag(MoveFlags.SOUND_BASED, soundBased);
    return this;
  }

  /**
   * Sets the {@linkcode MoveFlags.HIDE_USER} flag for the calling Move
   * @param hidesUser The value (boolean) to set the flag to
   * example: @see {@linkcode Moves.TELEPORT}
   * @returns The {@linkcode Move} that called this function
   */
  hidesUser(hidesUser?: boolean): this {
    this.setFlag(MoveFlags.HIDE_USER, hidesUser);
    return this;
  }

  /**
   * Sets the {@linkcode MoveFlags.HIDE_TARGET} flag for the calling Move
   * @param hidesTarget The value (boolean) to set the flag to
   * example: @see {@linkcode Moves.WHIRLWIND}
   * @returns The {@linkcode Move} that called this function
   */
  hidesTarget(hidesTarget?: boolean): this {
    this.setFlag(MoveFlags.HIDE_TARGET, hidesTarget);
    return this;
  }

  /**
   * Sets the {@linkcode MoveFlags.BITING_MOVE} flag for the calling Move
   * @param bitingMove The value (boolean) to set the flag to
   * example: @see {@linkcode Moves.BITE}
   * @returns The {@linkcode Move} that called this function
   */
  bitingMove(bitingMove?: boolean): this {
    this.setFlag(MoveFlags.BITING_MOVE, bitingMove);
    return this;
  }

  /**
   * Sets the {@linkcode MoveFlags.PULSE_MOVE} flag for the calling Move
   * @param pulseMove The value (boolean) to set the flag to
   * example: @see {@linkcode Moves.WATER_PULSE}
   * @returns The {@linkcode Move} that called this function
   */
  pulseMove(pulseMove?: boolean): this {
    this.setFlag(MoveFlags.PULSE_MOVE, pulseMove);
    return this;
  }

  /**
   * Sets the {@linkcode MoveFlags.PUNCHING_MOVE} flag for the calling Move
   * @param punchingMove The value (boolean) to set the flag to
   * example: @see {@linkcode Moves.DRAIN_PUNCH}
   * @returns The {@linkcode Move} that called this function
   */
  punchingMove(punchingMove?: boolean): this {
    this.setFlag(MoveFlags.PUNCHING_MOVE, punchingMove);
    return this;
  }

  /**
   * Sets the {@linkcode MoveFlags.SLICING_MOVE} flag for the calling Move
   * @param slicingMove The value (boolean) to set the flag to
   * example: @see {@linkcode Moves.X_SCISSOR}
   * @returns The {@linkcode Move} that called this function
   */
  slicingMove(slicingMove?: boolean): this {
    this.setFlag(MoveFlags.SLICING_MOVE, slicingMove);
    return this;
  }

  /**
   * Sets the {@linkcode MoveFlags.RECKLESS_MOVE} flag for the calling Move
   * @see {@linkcode Abilities.RECKLESS}
   * @param recklessMove The value to set the flag to
   * @returns The {@linkcode Move} that called this function
   */
  recklessMove(recklessMove?: boolean): this {
    this.setFlag(MoveFlags.RECKLESS_MOVE, recklessMove);
    return this;
  }

  /**
   * Sets the {@linkcode MoveFlags.BALLBOMB_MOVE} flag for the calling Move
   * @param ballBombMove The value (boolean) to set the flag to
   * example: @see {@linkcode Moves.ELECTRO_BALL}
   * @returns The {@linkcode Move} that called this function
   */
  ballBombMove(ballBombMove?: boolean): this {
    this.setFlag(MoveFlags.BALLBOMB_MOVE, ballBombMove);
    return this;
  }

  /**
   * Sets the {@linkcode MoveFlags.POWDER_MOVE} flag for the calling Move
   * @param powderMove The value (boolean) to set the flag to
   * example: @see {@linkcode Moves.STUN_SPORE}
   * @returns The {@linkcode Move} that called this function
   */
  powderMove(powderMove?: boolean): this {
    this.setFlag(MoveFlags.POWDER_MOVE, powderMove);
    return this;
  }

  /**
   * Sets the {@linkcode MoveFlags.DANCE_MOVE} flag for the calling Move
   * @param danceMove The value (boolean) to set the flag to
   * example: @see {@linkcode Moves.PETAL_DANCE}
   * @returns The {@linkcode Move} that called this function
   */
  danceMove(danceMove?: boolean): this {
    this.setFlag(MoveFlags.DANCE_MOVE, danceMove);
    return this;
  }

  /**
   * Sets the {@linkcode MoveFlags.WIND_MOVE} flag for the calling Move
   * @param windMove The value (boolean) to set the flag to
   * example: @see {@linkcode Moves.HURRICANE}
   * @returns The {@linkcode Move} that called this function
   */
  windMove(windMove?: boolean): this {
    this.setFlag(MoveFlags.WIND_MOVE, windMove);
    return this;
  }

  /**
   * Sets the {@linkcode MoveFlags.TRIAGE_MOVE} flag for the calling Move
   * @param triageMove The value (boolean) to set the flag to
   * example: @see {@linkcode Moves.ABSORB}
   * @returns The {@linkcode Move} that called this function
   */
  triageMove(triageMove?: boolean): this {
    this.setFlag(MoveFlags.TRIAGE_MOVE, triageMove);
    return this;
  }

  /**
   * Sets the {@linkcode MoveFlags.IGNORE_ABILITIES} flag for the calling Move
   * @param ignoresAbilities sThe value (boolean) to set the flag to
   * example: @see {@linkcode Moves.SUNSTEEL_STRIKE}
   * @returns The {@linkcode Move} that called this function
   */
  ignoresAbilities(ignoresAbilities?: boolean): this {
    this.setFlag(MoveFlags.IGNORE_ABILITIES, ignoresAbilities);
    return this;
  }

  /**
   * Sets the {@linkcode MoveFlags.CHECK_ALL_HITS} flag for the calling Move
   * @param checkAllHits The value (boolean) to set the flag to
   * example: @see {@linkcode Moves.TRIPLE_AXEL}
   * @returns The {@linkcode Move} that called this function
   */
  checkAllHits(checkAllHits?: boolean): this {
    this.setFlag(MoveFlags.CHECK_ALL_HITS, checkAllHits);
    return this;
  }

  /**
   * Checks if the move flag applies to the pokemon(s) using/receiving the move
   * @param flag {@linkcode MoveFlags} MoveFlag to check on user and/or target
   * @param user {@linkcode Pokemon} the Pokemon using the move
   * @param target {@linkcode Pokemon} the Pokemon receiving the move
   * @returns boolean
   */
  checkFlag(flag: MoveFlags, user: Pokemon, target: Pokemon): boolean {
    // special cases below, eg: if the move flag is MAKES_CONTACT, and the user pokemon has an ability that ignores contact (like "Long Reach"), then overrides and move does not make contact
    switch (flag) {
    case MoveFlags.MAKES_CONTACT:
      if (user.hasAbilityWithAttr(IgnoreContactAbAttr)) {
        return false;
      }
      break;
    case MoveFlags.IGNORE_ABILITIES:
      if (user.hasAbilityWithAttr(MoveAbilityBypassAbAttr)) {
        const abilityEffectsIgnored = new Utils.BooleanHolder(false);
        applyAbAttrs(MoveAbilityBypassAbAttr, user, abilityEffectsIgnored, this);
        if (abilityEffectsIgnored.value) {
          return true;
        }
      }
    case MoveFlags.IGNORE_PROTECT:
      if (user.hasAbilityWithAttr(IgnoreProtectOnContactAbAttr) &&
          this.checkFlag(MoveFlags.MAKES_CONTACT, user, target)) {
        return true;
      }
    }

    return !!(this.flags & flag);
  }

  /**
   * Applies each {@linkcode MoveCondition} of this move to the params
   * @param user {@linkcode Pokemon} to apply conditions to
   * @param target {@linkcode Pokemon} to apply conditions to
   * @param move {@linkcode Move} to apply conditions to
   * @returns boolean: false if any of the apply()'s return false, else true
   */
  applyConditions(user: Pokemon, target: Pokemon, move: Move): boolean {
    for (const condition of this.conditions) {
      if (!condition.apply(user, target, move)) {
        return false;
      }
    }

    return true;
  }

  /**
   * Sees if, given the target pokemon, a move fails on it (by looking at each {@linkcode MoveAttr} of this move
   * @param user {@linkcode Pokemon} using the move
   * @param target {@linkcode Pokemon} receiving the move
   * @param move {@linkcode Move} using the move
   * @param cancelled {@linkcode Utils.BooleanHolder} to hold boolean value
   * @returns string of the failed text, or null
   */
  getFailedText(user: Pokemon, target: Pokemon, move: Move, cancelled: Utils.BooleanHolder): string | null {
    for (const attr of this.attrs) {
      const failedText = attr.getFailedText(user, target, move, cancelled);
      if (failedText !== null) {
        return failedText;
      }
    }
    return null;
  }

  /**
   * Calculates the userBenefitScore across all the attributes and conditions
   * @param user {@linkcode Pokemon} using the move
   * @param target {@linkcode Pokemon} receiving the move
   * @param move {@linkcode Move} using the move
   * @returns integer representing the total benefitScore
   */
  getUserBenefitScore(user: Pokemon, target: Pokemon, move: Move): integer {
    let score = 0;

    for (const attr of this.attrs) {
      score += attr.getUserBenefitScore(user, target, move);
    }

    for (const condition of this.conditions) {
      score += condition.getUserBenefitScore(user, target, move);
    }

    return score;
  }

  /**
   * Calculates the targetBenefitScore across all the attributes
   * @param user {@linkcode Pokemon} using the move
   * @param target {@linkcode Pokemon} receiving the move
   * @param move {@linkcode Move} using the move
   * @returns integer representing the total benefitScore
   */
  getTargetBenefitScore(user: Pokemon, target: Pokemon, move: Move): integer {
    let score = 0;

    for (const attr of this.attrs) {
      // conditionals to check if the move is self targeting (if so then you are applying the move to yourself, not the target)
      score += attr.getTargetBenefitScore(user, !attr.selfTarget ? target : user, move) * (target !== user && attr.selfTarget ? -1 : 1);
    }

    return score;
  }
}

export class AttackMove extends Move {
  constructor(id: Moves, type: Type, category: MoveCategory, power: integer, accuracy: integer, pp: integer, chance: integer, priority: integer, generation: integer) {
    super(id, type, category, MoveTarget.NEAR_OTHER, power, accuracy, pp, chance, priority, generation);

    /**
     * {@link https://bulbapedia.bulbagarden.net/wiki/Freeze_(status_condition)}
     * > All damaging Fire-type moves can now thaw a frozen target, regardless of whether or not they have a chance to burn;
     */
    if (this.type === Type.FIRE) {
      this.addAttr(new HealStatusEffectAttr(false, StatusEffect.FREEZE));
    }
  }

  getTargetBenefitScore(user: Pokemon, target: Pokemon, move: Move): integer {
    let ret = super.getTargetBenefitScore(user, target, move);

    let attackScore = 0;

    const effectiveness = target.getAttackTypeEffectiveness(this.type, user);
    attackScore = Math.pow(effectiveness - 1, 2) * effectiveness < 1 ? -2 : 2;
    if (attackScore) {
      if (this.category === MoveCategory.PHYSICAL) {
        const atk = new Utils.IntegerHolder(user.getBattleStat(Stat.ATK, target));
        applyMoveAttrs(VariableAtkAttr, user, target, move, atk);
        if (atk.value > user.getBattleStat(Stat.SPATK, target)) {
          const statRatio = user.getBattleStat(Stat.SPATK, target) / atk.value;
          if (statRatio <= 0.75) {
            attackScore *= 2;
          } else if (statRatio <= 0.875) {
            attackScore *= 1.5;
          }
        }
      } else {
        const spAtk = new Utils.IntegerHolder(user.getBattleStat(Stat.SPATK, target));
        applyMoveAttrs(VariableAtkAttr, user, target, move, spAtk);
        if (spAtk.value > user.getBattleStat(Stat.ATK, target)) {
          const statRatio = user.getBattleStat(Stat.ATK, target) / spAtk.value;
          if (statRatio <= 0.75) {
            attackScore *= 2;
          } else if (statRatio <= 0.875) {
            attackScore *= 1.5;
          }
        }
      }

      const power = new Utils.NumberHolder(this.power);
      applyMoveAttrs(VariablePowerAttr, user, target, move, power);

      attackScore += Math.floor(power.value / 5);
    }

    ret -= attackScore;

    return ret;
  }
}

export class StatusMove extends Move {
  constructor(id: Moves, type: Type, accuracy: integer, pp: integer, chance: integer, priority: integer, generation: integer) {
    super(id, type, MoveCategory.STATUS, MoveTarget.NEAR_OTHER, -1, accuracy, pp, chance, priority, generation);
  }
}

export class SelfStatusMove extends Move {
  constructor(id: Moves, type: Type, accuracy: integer, pp: integer, chance: integer, priority: integer, generation: integer) {
    super(id, type, MoveCategory.STATUS, MoveTarget.USER, -1, accuracy, pp, chance, priority, generation);
  }
}

/**
 * Base class defining all {@linkcode Move} Attributes
 * @abstract
 * @see {@linkcode apply}
 */
export abstract class MoveAttr {
  /** Should this {@linkcode Move} target the user? */
  public selfTarget: boolean;

  constructor(selfTarget: boolean = false) {
    this.selfTarget = selfTarget;
  }

  /**
   * Applies move attributes
   * @see {@linkcode applyMoveAttrsInternal}
   * @virtual
   * @param user {@linkcode Pokemon} using the move
   * @param target {@linkcode Pokemon} target of the move
   * @param move {@linkcode Move} with this attribute
   * @param args Set of unique arguments needed by this attribute
   * @returns true if application of the ability succeeds
   */
  apply(user: Pokemon, target: Pokemon, move: Move, args: any[]): boolean | Promise<boolean> {
    return true;
  }

  /**
   * @virtual
   * @returns the {@linkcode MoveCondition} or {@linkcode MoveConditionFunc} for this {@linkcode Move}
   */
  getCondition(): MoveCondition | MoveConditionFunc {
    return null;
  }

  /**
   * @virtual
   * @param user {@linkcode Pokemon} using the move
   * @param target {@linkcode Pokemon} target of the move
   * @param move {@linkcode Move} with this attribute
   * @param cancelled {@linkcode Utils.BooleanHolder} which stores if the move should fail
   * @returns the string representing failure of this {@linkcode Move}
   */
  getFailedText(user: Pokemon, target: Pokemon, move: Move, cancelled: Utils.BooleanHolder): string | null {
    return null;
  }

  /**
   * Used by the Enemy AI to rank an attack based on a given user
   * @see {@linkcode EnemyPokemon.getNextMove}
   * @virtual
   */
  getUserBenefitScore(user: Pokemon, target: Pokemon, move: Move): integer {
    return 0;
  }

  /**
   * Used by the Enemy AI to rank an attack based on a given target
   * @see {@linkcode EnemyPokemon.getNextMove}
   * @virtual
   */
  getTargetBenefitScore(user: Pokemon, target: Pokemon, move: Move): integer {
    return 0;
  }
}

export enum MoveEffectTrigger {
  PRE_APPLY,
  POST_APPLY,
  HIT,
  /** Triggers one time after all target effects have applied */
  POST_TARGET,
}

/** Base class defining all Move Effect Attributes
 * @extends MoveAttr
 * @see {@linkcode apply}
 */
export class MoveEffectAttr extends MoveAttr {
  /** Defines when this effect should trigger in the move's effect order
   * @see {@linkcode phases.MoveEffectPhase.start}
   */
  public trigger: MoveEffectTrigger;
  /** Should this effect only apply on the first hit? */
  public firstHitOnly: boolean;

  constructor(selfTarget?: boolean, trigger?: MoveEffectTrigger, firstHitOnly: boolean = false) {
    super(selfTarget);
    this.trigger = trigger !== undefined ? trigger : MoveEffectTrigger.POST_APPLY;
    this.firstHitOnly = firstHitOnly;
  }

  /**
   * Determines whether the {@linkcode Move}'s effects are valid to {@linkcode apply}
   * @virtual
   * @param user {@linkcode Pokemon} using the move
   * @param target {@linkcode Pokemon} target of the move
   * @param move {@linkcode Move} with this attribute
   * @param args Set of unique arguments needed by this attribute
   * @returns true if basic application of the ability attribute should be possible
   */
  canApply(user: Pokemon, target: Pokemon, move: Move, args: any[]) {
    return !! (this.selfTarget ? user.hp && !user.getTag(BattlerTagType.FRENZY) : target.hp)
           && (this.selfTarget || !target.getTag(BattlerTagType.PROTECTED) ||
                move.checkFlag(MoveFlags.IGNORE_PROTECT, user, target));
  }

  /** Applies move effects so long as they are able based on {@linkcode canApply} */
  apply(user: Pokemon, target: Pokemon, move: Move, args: any[]): boolean | Promise<boolean> {
    return this.canApply(user, target, move, args);
  }

  /**
   * Gets the used move's additional effect chance.
   * If user's ability has MoveEffectChanceMultiplierAbAttr or IgnoreMoveEffectsAbAttr modifies the base chance.
   * @param user {@linkcode Pokemon} using this move
   * @param target {@linkcode Pokemon} target of this move
   * @param move {@linkcode Move} being used
   * @param selfEffect {@linkcode Boolean} if move targets user.
   * @returns Move chance value.
   */
  getMoveChance(user: Pokemon, target: Pokemon, move: Move, selfEffect?: Boolean): integer {
    const moveChance = new Utils.NumberHolder(move.chance);
    applyAbAttrs(MoveEffectChanceMultiplierAbAttr, user, null, moveChance, move, target, selfEffect);
    applyPreDefendAbAttrs(IgnoreMoveEffectsAbAttr,target,user,null,null, moveChance);
    return moveChance.value;
  }
}

export class PreMoveMessageAttr extends MoveAttr {
  private message: string | ((user: Pokemon, target: Pokemon, move: Move) => string);

  constructor(message: string | ((user: Pokemon, target: Pokemon, move: Move) => string)) {
    super();
    this.message = message;
  }

  apply(user: Pokemon, target: Pokemon, move: Move, args: any[]): boolean {
    const message = typeof this.message === "string"
      ? this.message as string
      : this.message(user, target, move);
    if (message) {
      user.scene.queueMessage(message, 500);
      return true;
    }
    return false;
  }
}

export class StatusMoveTypeImmunityAttr extends MoveAttr {
  public immuneType: Type;

  constructor(immuneType: Type) {
    super(false);

    this.immuneType = immuneType;
  }
}

export class IgnoreOpponentStatChangesAttr extends MoveAttr {
  apply(user: Pokemon, target: Pokemon, move: Move, args: any[]): boolean {
    (args[0] as Utils.IntegerHolder).value = 0;

    return true;
  }
}

export class HighCritAttr extends MoveAttr {
  apply(user: Pokemon, target: Pokemon, move: Move, args: any[]): boolean {
    (args[0] as Utils.IntegerHolder).value++;

    return true;
  }

  getUserBenefitScore(user: Pokemon, target: Pokemon, move: Move): integer {
    return 3;
  }
}

export class CritOnlyAttr extends MoveAttr {
  apply(user: Pokemon, target: Pokemon, move: Move, args: any[]): boolean {
    (args[0] as Utils.BooleanHolder).value = true;

    return true;
  }

  getUserBenefitScore(user: Pokemon, target: Pokemon, move: Move): integer {
    return 5;
  }
}

export class FixedDamageAttr extends MoveAttr {
  private damage: integer;

  constructor(damage: integer) {
    super();

    this.damage = damage;
  }

  apply(user: Pokemon, target: Pokemon, move: Move, args: any[]): boolean {
    (args[0] as Utils.IntegerHolder).value = this.getDamage(user, target, move);

    return true;
  }

  getDamage(user: Pokemon, target: Pokemon, move: Move): integer {
    return this.damage;
  }
}

export class UserHpDamageAttr extends FixedDamageAttr {
  constructor() {
    super(0);
  }

  apply(user: Pokemon, target: Pokemon, move: Move, args: any[]): boolean {
    (args[0] as Utils.IntegerHolder).value = user.hp;

    return true;
  }
}

export class TargetHalfHpDamageAttr extends FixedDamageAttr {
  constructor() {
    super(0);
  }

  apply(user: Pokemon, target: Pokemon, move: Move, args: any[]): boolean {
    (args[0] as Utils.IntegerHolder).value = Math.max(Math.floor(target.hp / 2), 1);

    return true;
  }

  getTargetBenefitScore(user: Pokemon, target: Pokemon, move: Move): number {
    return target.getHpRatio() > 0.5 ? Math.floor(((target.getHpRatio() - 0.5) * -24) + 4) : -20;
  }
}

export class MatchHpAttr extends FixedDamageAttr {
  constructor() {
    super(0);
  }

  apply(user: Pokemon, target: Pokemon, move: Move, args: any[]): boolean {
    (args[0] as Utils.IntegerHolder).value = target.hp - user.hp;

    return true;
  }

  getCondition(): MoveConditionFunc {
    return (user, target, move) => user.hp <= target.hp;
  }

  // TODO
  /*getUserBenefitScore(user: Pokemon, target: Pokemon, move: Move): integer {
    return 0;
  }*/
}

type MoveFilter = (move: Move) => boolean;

export class CounterDamageAttr extends FixedDamageAttr {
  private moveFilter: MoveFilter;
  private multiplier: number;

  constructor(moveFilter: MoveFilter, multiplier: integer) {
    super(0);

    this.moveFilter = moveFilter;
    this.multiplier = multiplier;
  }

  apply(user: Pokemon, target: Pokemon, move: Move, args: any[]): boolean {
    const damage = user.turnData.attacksReceived.filter(ar => this.moveFilter(allMoves[ar.move])).reduce((total: integer, ar: AttackMoveResult) => total + ar.damage, 0);
    (args[0] as Utils.IntegerHolder).value = Math.floor(Math.max(damage * this.multiplier, 1));

    return true;
  }

  getCondition(): MoveConditionFunc {
    return (user, target, move) => !!user.turnData.attacksReceived.filter(ar => this.moveFilter(allMoves[ar.move])).length;
  }
}

export class LevelDamageAttr extends FixedDamageAttr {
  constructor() {
    super(0);
  }

  getDamage(user: Pokemon, target: Pokemon, move: Move): number {
    return user.level;
  }
}

export class RandomLevelDamageAttr extends FixedDamageAttr {
  constructor() {
    super(0);
  }

  getDamage(user: Pokemon, target: Pokemon, move: Move): number {
    return Math.max(Math.floor(user.level * (user.randSeedIntRange(50, 150) * 0.01)), 1);
  }
}

export class ModifiedDamageAttr extends MoveAttr {
  apply(user: Pokemon, target: Pokemon, move: Move, args: any[]): boolean {
    const initialDamage = args[0] as Utils.IntegerHolder;
    initialDamage.value = this.getModifiedDamage(user, target, move, initialDamage.value);

    return true;
  }

  getModifiedDamage(user: Pokemon, target: Pokemon, move: Move, damage: integer): integer {
    return damage;
  }
}

export class SurviveDamageAttr extends ModifiedDamageAttr {
  getModifiedDamage(user: Pokemon, target: Pokemon, move: Move, damage: number): number {
    return Math.min(damage, target.hp - 1);
  }

  getCondition(): MoveConditionFunc {
    return (user, target, move) => target.hp > 1;
  }

  getUserBenefitScore(user: Pokemon, target: Pokemon, move: Move): integer {
    return target.hp > 1 ? 0 : -20;
  }
}

export class RecoilAttr extends MoveEffectAttr {
  private useHp: boolean;
  private damageRatio: number;
  private unblockable: boolean;

  constructor(useHp: boolean = false, damageRatio: number = 0.25, unblockable: boolean = false) {
    super(true);

    this.useHp = useHp;
    this.damageRatio = damageRatio;
    this.unblockable = unblockable;
  }

  apply(user: Pokemon, target: Pokemon, move: Move, args: any[]): boolean {
    if (!super.apply(user, target, move, args)) {
      return false;
    }

    const cancelled = new Utils.BooleanHolder(false);
    if (!this.unblockable) {
      applyAbAttrs(BlockRecoilDamageAttr, user, cancelled);
    }

    if (cancelled.value) {
      return false;
    }

    const recoilDamage = Math.max(Math.floor((!this.useHp ? user.turnData.currDamageDealt : user.getMaxHp()) * this.damageRatio),
      user.turnData.currDamageDealt ? 1 : 0);
    if (!recoilDamage) {
      return false;
    }

    applyAbAttrs(BlockNonDirectDamageAbAttr, user, cancelled);
    if (cancelled.value) {
      return false;
    }

    user.damageAndUpdate(recoilDamage, HitResult.OTHER, user, false, true, true);
    user.scene.queueMessage(getPokemonMessage(user, " is hit\nwith recoil!"));
    user.turnData.damageTaken += recoilDamage;

    return true;
  }

  getUserBenefitScore(user: Pokemon, target: Pokemon, move: Move): integer {
    return Math.floor((move.power / 5) / -4);
  }
}


/**
 * Attribute used for moves which self KO the user regardless if the move hits a target
 * @extends MoveEffectAttr
 * @see {@linkcode apply}
 **/
export class SacrificialAttr extends MoveEffectAttr {
  constructor() {
    super(true, MoveEffectTrigger.POST_TARGET);
  }

  /**
   * Deals damage to the user equal to their current hp
   * @param user {@linkcode Pokemon} that used the move
   * @param target {@linkcode Pokemon} target of the move
   * @param move {@linkcode Move} with this attribute
   * @param args N/A
   * @returns true if the function succeeds
   **/
  apply(user: Pokemon, target: Pokemon, move: Move, args: any[]): boolean {
	  user.turnData.damageTaken += user.damageAndUpdate(user.hp, HitResult.OTHER, user, false, true, true);

    return true;
  }

  getUserBenefitScore(user: Pokemon, target: Pokemon, move: Move): integer {
    if (user.isBoss()) {
      return -20;
    }
    return Math.ceil(((1 - user.getHpRatio()) * 10 - 10) * (target.getAttackTypeEffectiveness(move.type, user) - 0.5));
  }
}

/**
 * Attribute used for moves which self KO the user but only if the move hits a target
 * @extends MoveEffectAttr
 * @see {@linkcode apply}
 **/
export class SacrificialAttrOnHit extends MoveEffectAttr {
  constructor() {
    super(true, MoveEffectTrigger.POST_TARGET);
  }

  /**
   * Deals damage to the user equal to their current hp if the move lands
   * @param user {@linkcode Pokemon} that used the move
   * @param target {@linkcode Pokemon} target of the move
   * @param move {@linkcode Move} with this attribute
   * @param args N/A
   * @returns true if the function succeeds
   **/
  apply(user: Pokemon, target: Pokemon, move: Move, args: any[]): boolean {
    // If the move fails to hit a target, then the user does not faint and the function returns false
    if (!super.apply(user, target, move, args)) {
      return false;
    }

	  user.turnData.damageTaken += user.damageAndUpdate(user.hp, HitResult.OTHER, user, false, true, true);

    return true;
  }

  getUserBenefitScore(user: Pokemon, target: Pokemon, move: Move): integer {
    if (user.isBoss()) {
      return -20;
    }
    return Math.ceil(((1 - user.getHpRatio()) * 10 - 10) * (target.getAttackTypeEffectiveness(move.type, user) - 0.5));
  }
}

/**
 * Attribute used for moves which cut the user's Max HP in half.
 * Triggers using {@linkcode MoveEffectTrigger.POST_TARGET}.
 * @extends MoveEffectAttr
 * @see {@linkcode apply}
 */
export class HalfSacrificialAttr extends MoveEffectAttr {
  constructor() {
    super(true, MoveEffectTrigger.POST_TARGET);
  }

  /**
   * Cut's the user's Max HP in half and displays the appropriate recoil message
   * @param user {@linkcode Pokemon} that used the move
   * @param target N/A
   * @param move {@linkcode Move} with this attribute
   * @param args N/A
   * @returns true if the function succeeds
   */
  apply(user: Pokemon, target: Pokemon, move: Move, args: any[]): boolean {
    if (!super.apply(user, target, move, args)) {
      return false;
    }

    const cancelled = new Utils.BooleanHolder(false);
    // Check to see if the Pokemon has an ability that blocks non-direct damage
    applyAbAttrs(BlockNonDirectDamageAbAttr, user, cancelled);
    if (!cancelled.value) {
      user.damageAndUpdate(Math.ceil(user.getMaxHp()/2), HitResult.OTHER, user, false, true, true);
      user.scene.queueMessage(getPokemonMessage(user, " cut its own HP to power up its move!")); // Queue recoil message
    }
    return true;
  }

  getUserBenefitScore(user: Pokemon, target: Pokemon, move: Move): integer {
    if (user.isBoss()) {
      return -10;
    }
    return Math.ceil(((1 - user.getHpRatio()/2) * 10 - 10) * (target.getAttackTypeEffectiveness(move.type, user) - 0.5));
  }
}

export enum MultiHitType {
  _2,
  _2_TO_5,
  _3,
  _10,
  BEAT_UP,
}

/**
 * Heals the user or target by {@linkcode healRatio} depending on the value of {@linkcode selfTarget}
 * @extends MoveEffectAttr
 * @see {@linkcode apply}
 */
export class HealAttr extends MoveEffectAttr {
  /** The percentage of {@linkcode Stat.HP} to heal */
  private healRatio: number;
  /** Should an animation be shown? */
  private showAnim: boolean;

  constructor(healRatio?: number, showAnim?: boolean, selfTarget?: boolean) {
    super(selfTarget === undefined || selfTarget);

    this.healRatio = healRatio || 1;
    this.showAnim = !!showAnim;
  }

  apply(user: Pokemon, target: Pokemon, move: Move, args: any[]): boolean {
    this.addHealPhase(this.selfTarget ? user : target, this.healRatio);
    return true;
  }

  /**
   * Creates a new {@linkcode PokemonHealPhase}.
   * This heals the target and shows the appropriate message.
   */
  addHealPhase(target: Pokemon, healRatio: number) {
    target.scene.unshiftPhase(new PokemonHealPhase(target.scene, target.getBattlerIndex(),
      Math.max(Math.floor(target.getMaxHp() * healRatio), 1), getPokemonMessage(target, " \nhad its HP restored."), true, !this.showAnim));
  }

  getTargetBenefitScore(user: Pokemon, target: Pokemon, move: Move): integer {
    const score = ((1 - (this.selfTarget ? user : target).getHpRatio()) * 20) - this.healRatio * 10;
    return Math.round(score / (1 - this.healRatio / 2));
  }
}

/**
 * Cures the user's party of non-volatile status conditions, ie. Heal Bell, Aromatherapy
 * @extends MoveEffectAttr
 * @see {@linkcode apply}
 */
export class PartyStatusCureAttr extends MoveEffectAttr {
  /** Message to display after using move */
  private message: string;
  /** Skips mons with this ability, ie. Soundproof */
  private abilityCondition: Abilities;

  constructor(message: string, abilityCondition: Abilities) {
    super();

    this.message = message;
    this.abilityCondition = abilityCondition;
  }

  //The same as MoveEffectAttr.canApply, except it doesn't check for the target's HP.
  canApply(user: Pokemon, target: Pokemon, move: Move, args: any[]) {
    const isTargetValid =
      (this.selfTarget && user.hp && !user.getTag(BattlerTagType.FRENZY)) ||
      (!this.selfTarget && (!target.getTag(BattlerTagType.PROTECTED) || move.hasFlag(MoveFlags.IGNORE_PROTECT)));
    return !!isTargetValid;
  }

  apply(user: Pokemon, target: Pokemon, move: Move, args: any[]): boolean {
    if (!this.canApply(user, target, move, args)) {
      return false;
    }
    this.addPartyCurePhase(user);
  }

  addPartyCurePhase(user: Pokemon) {
    user.scene.unshiftPhase(new PartyStatusCurePhase(user.scene, user, this.message, this.abilityCondition));
  }
}

export class SacrificialFullRestoreAttr extends SacrificialAttr {
  constructor() {
    super();
  }

  apply(user: Pokemon, target: Pokemon, move: Move, args: any[]): boolean {
    if (!super.apply(user, target, move, args)) {
      return false;
    }

    // We don't know which party member will be chosen, so pick the highest max HP in the party
    const maxPartyMemberHp = user.scene.getParty().map(p => p.getMaxHp()).reduce((maxHp: integer, hp: integer) => Math.max(hp, maxHp), 0);

    user.scene.pushPhase(new PokemonHealPhase(user.scene, user.getBattlerIndex(),
      maxPartyMemberHp, getPokemonMessage(user, "'s Healing Wish\nwas granted!"), true, false, false, true), true);

    return true;
  }

  getUserBenefitScore(user: Pokemon, target: Pokemon, move: Move): integer {
    return -20;
  }

  getCondition(): MoveConditionFunc {
    return (user, target, move) => user.scene.getParty().filter(p => p.isActive()).length > user.scene.currentBattle.getBattlerCount();
  }
}

/**
 * Attribute used for moves which ignore type-based debuffs from weather, namely Hydro Steam.
 * Called during damage calculation after getting said debuff from getAttackTypeMultiplier in the Pokemon class.
 * @extends MoveAttr
 * @see {@linkcode apply}
 */
export class IgnoreWeatherTypeDebuffAttr extends MoveAttr {
  /** The {@linkcode WeatherType} this move ignores */
  public weather: WeatherType;

  constructor(weather: WeatherType) {
    super();
    this.weather = weather;
  }
  /**
   * Changes the type-based weather modifier if this move's power would be reduced by it
   * @param user {@linkcode Pokemon} that used the move
   * @param target N/A
   * @param move {@linkcode Move} with this attribute
   * @param args [0] {@linkcode Utils.NumberHolder} for arenaAttackTypeMultiplier
   * @returns true if the function succeeds
   */
  apply(user: Pokemon, target: Pokemon, move: Move, args: any[]): boolean {
    const weatherModifier=args[0] as Utils.NumberHolder;
    //If the type-based attack power modifier due to weather (e.g. Water moves in Sun) is below 1, set it to 1
    if (user.scene.arena.weather?.weatherType === this.weather) {
      weatherModifier.value = Math.max(weatherModifier.value, 1);
    }
    return true;
  }
}

export abstract class WeatherHealAttr extends HealAttr {
  constructor() {
    super(0.5);
  }

  apply(user: Pokemon, target: Pokemon, move: Move, args: any[]): boolean {
    let healRatio = 0.5;
    if (!user.scene.arena.weather?.isEffectSuppressed(user.scene)) {
      const weatherType = user.scene.arena.weather?.weatherType || WeatherType.NONE;
      healRatio = this.getWeatherHealRatio(weatherType);
    }
    this.addHealPhase(user, healRatio);
    return true;
  }

  abstract getWeatherHealRatio(weatherType: WeatherType): number;
}

export class PlantHealAttr extends WeatherHealAttr {
  getWeatherHealRatio(weatherType: WeatherType): number {
    switch (weatherType) {
    case WeatherType.SUNNY:
    case WeatherType.HARSH_SUN:
      return 2 / 3;
    case WeatherType.RAIN:
    case WeatherType.SANDSTORM:
    case WeatherType.HAIL:
    case WeatherType.SNOW:
    case WeatherType.HEAVY_RAIN:
      return 0.25;
    default:
      return 0.5;
    }
  }
}

export class SandHealAttr extends WeatherHealAttr {
  getWeatherHealRatio(weatherType: WeatherType): number {
    switch (weatherType) {
    case WeatherType.SANDSTORM:
      return 2 / 3;
    default:
      return 0.5;
    }
  }
}

/**
 * Heals the target or the user by either {@linkcode normalHealRatio} or {@linkcode boostedHealRatio}
 * depending on the evaluation of {@linkcode condition}
 * @extends HealAttr
 * @see {@linkcode apply}
 */
export class BoostHealAttr extends HealAttr {
  /** Healing received when {@linkcode condition} is false */
  private normalHealRatio?: number;
  /** Healing received when {@linkcode condition} is true */
  private boostedHealRatio?: number;
  /** The lambda expression to check against when boosting the healing value */
  private condition?: MoveConditionFunc;

  constructor(normalHealRatio?: number, boostedHealRatio?: number, showAnim?: boolean, selfTarget?: boolean, condition?: MoveConditionFunc) {
    super(normalHealRatio, showAnim, selfTarget);
    this.normalHealRatio = normalHealRatio;
    this.boostedHealRatio = boostedHealRatio;
    this.condition = condition;
  }

  /**
   * @param user {@linkcode Pokemon} using the move
   * @param target {@linkcode Pokemon} target of the move
   * @param move {@linkcode Move} with this attribute
   * @param args N/A
   * @returns true if the move was successful
   */
  apply(user: Pokemon, target: Pokemon, move: Move, args: any[]): boolean {
    const healRatio = this.condition(user, target, move) ? this.boostedHealRatio : this.normalHealRatio;
    this.addHealPhase(target, healRatio);
    return true;
  }
}

/**
 * Heals the target only if it is the ally
 * @extends HealAttr
 * @see {@linkcode apply}
 */
export class HealOnAllyAttr extends HealAttr {
  /**
   * @param user {@linkcode Pokemon} using the move
   * @param target {@linkcode Pokemon} target of the move
   * @param move {@linkcode Move} with this attribute
   * @param args N/A
   * @returns true if the function succeeds
   */
  apply(user: Pokemon, target: Pokemon, move: Move, args: any[]): boolean {
    if (user.getAlly() === target) {
      super.apply(user, target, move, args);
      return true;
    }

    return false;
  }
}

/**
 * Heals user as a side effect of a move that hits a target.
 * Healing is based on {@linkcode healRatio} * the amount of damage dealt or a stat of the target.
 * @extends MoveEffectAttr
 * @see {@linkcode apply}
 * @see {@linkcode getUserBenefitScore}
 */
export class HitHealAttr extends MoveEffectAttr {
  private healRatio: number;
  private message: string;
  private healStat: Stat;

  constructor(healRatio?: number, healStat?: Stat) {
    super(true, MoveEffectTrigger.HIT);

    this.healRatio = healRatio || 0.5;
    this.healStat = healStat || null;
  }
  /**
   * Heals the user the determined amount and possibly displays a message about regaining health.
   * If the target has the {@linkcode ReverseDrainAbAttr}, all healing is instead converted
   * to damage to the user.
   * @param user {@linkcode Pokemon} using this move
   * @param target {@linkcode Pokemon} target of this move
   * @param move {@linkcode Move} being used
   * @param args N/A
   * @returns true if the function succeeds
   */
  apply(user: Pokemon, target: Pokemon, move: Move, args: any[]): boolean {
    let healAmount = 0;
    let message = "";
    const reverseDrain = target.hasAbilityWithAttr(ReverseDrainAbAttr, false);
    if (this.healStat) {
      // Strength Sap formula
      healAmount = target.getBattleStat(this.healStat);
      message = i18next.t("battle:drainMessage", {pokemonName: target.name});
    } else {
      // Default healing formula used by draining moves like Absorb, Draining Kiss, Bitter Blade, etc.
      healAmount = Math.max(Math.floor(user.turnData.currDamageDealt * this.healRatio), 1);
      message = i18next.t("battle:regainHealth", {pokemonName: user.name});
    }
    if (reverseDrain) {
      user.turnData.damageTaken += healAmount;
      healAmount = healAmount * -1;
      message = null;
    }
    user.scene.unshiftPhase(new PokemonHealPhase(user.scene, user.getBattlerIndex(), healAmount, message, false, true));
    return true;
  }

  /**
   * Used by the Enemy AI to rank an attack based on a given user
   * @param user {@linkcode Pokemon} using this move
   * @param target {@linkcode Pokemon} target of this move
   * @param move {@linkcode Move} being used
   * @returns an integer. Higher means enemy is more likely to use that move.
   */
  getUserBenefitScore(user: Pokemon, target: Pokemon, move: Move): integer {
    if (this.healStat) {
      const healAmount = target.getBattleStat(this.healStat);
      return Math.floor(Math.max(0, (Math.min(1, (healAmount+user.hp)/user.getMaxHp() - 0.33))) / user.getHpRatio());
    }
    return Math.floor(Math.max((1 - user.getHpRatio()) - 0.33, 0) * (move.power / 4));
  }
}

/**
 * Attribute used for moves that change priority in a turn given a condition,
 * e.g. Grassy Glide
 * Called when move order is calculated in {@linkcode TurnStartPhase}.
 * @extends MoveAttr
 * @see {@linkcode apply}
 */
export class IncrementMovePriorityAttr extends MoveAttr {
  /** The condition for a move's priority being incremented */
  private moveIncrementFunc: (pokemon: Pokemon, target:Pokemon, move: Move) => boolean;
  /** The amount to increment priority by, if condition passes. */
  private increaseAmount: integer;

  constructor(moveIncrementFunc: (pokemon: Pokemon, target:Pokemon, move: Move) => boolean, increaseAmount = 1) {
    super();

    this.moveIncrementFunc = moveIncrementFunc;
    this.increaseAmount = increaseAmount;
  }

  /**
   * Increments move priority by set amount if condition passes
   * @param user {@linkcode Pokemon} using this move
   * @param target {@linkcode Pokemon} target of this move
   * @param move {@linkcode Move} being used
   * @param args [0] {@linkcode Utils.IntegerHolder} for move priority.
   * @returns true if function succeeds
   */
  apply(user: Pokemon, target: Pokemon, move: Move, args: any[]): boolean {
    if (!this.moveIncrementFunc(user, target, move)) {
      return false;
    }

    (args[0] as Utils.IntegerHolder).value += this.increaseAmount;
    return true;
  }
}

/**
 * Attribute used for attack moves that hit multiple times per use, e.g. Bullet Seed.
 *
 * Applied at the beginning of {@linkcode MoveEffectPhase}.
 *
 * @extends MoveAttr
 * @see {@linkcode apply}
 */
export class MultiHitAttr extends MoveAttr {
  private multiHitType: MultiHitType;

  constructor(multiHitType?: MultiHitType) {
    super();

    this.multiHitType = multiHitType !== undefined ? multiHitType : MultiHitType._2_TO_5;
  }

  /**
   * Set the hit count of an attack based on this attribute instance's {@linkcode MultiHitType}.
   * If the target has an immunity to this attack's types, the hit count will always be 1.
   *
   * @param user {@linkcode Pokemon} that used the attack
   * @param target {@linkcode Pokemon} targeted by the attack
   * @param move {@linkcode Move} being used
   * @param args [0] {@linkcode Utils.IntegerHolder} storing the hit count of the attack
   * @returns True
   */
  apply(user: Pokemon, target: Pokemon, move: Move, args: any[]): boolean {
    let hitTimes: integer;

    if (target.getAttackMoveEffectiveness(user, new PokemonMove(move.id)) === 0) {
      // If there is a type immunity, the attack will stop no matter what
      hitTimes = 1;
    } else {
      const hitType = new Utils.IntegerHolder(this.multiHitType);
      applyMoveAttrs(ChangeMultiHitTypeAttr, user, target, move, hitType);
      hitTimes = this.getHitCount(user, target);
    }

    (args[0] as Utils.IntegerHolder).value = hitTimes;
    return true;
  }

  getTargetBenefitScore(user: Pokemon, target: Pokemon, move: Move): number {
    return -5;
  }

  /**
   * Calculate the number of hits that an attack should have given this attribute's
   * {@linkcode MultiHitType}.
   *
   * @param user {@linkcode Pokemon} using the attack
   * @param target {@linkcode Pokemon} targeted by the attack
   * @returns The number of hits this attack should deal
   */
  getHitCount(user: Pokemon, target: Pokemon): integer {
    switch (this.multiHitType) {
    case MultiHitType._2_TO_5:
    {
      const rand = user.randSeedInt(16);
      const hitValue = new Utils.IntegerHolder(rand);
      applyAbAttrs(MaxMultiHitAbAttr, user, null, hitValue);
      if (hitValue.value >= 10) {
        return 2;
      } else if (hitValue.value >= 4) {
        return 3;
      } else if (hitValue.value >= 2) {
        return 4;
      } else {
        return 5;
      }
    }
    case MultiHitType._2:
      return 2;
      break;
    case MultiHitType._3:
      return 3;
      break;
    case MultiHitType._10:
      return 10;
      break;
    case MultiHitType.BEAT_UP:
      const party = user.isPlayer() ? user.scene.getParty() : user.scene.getEnemyParty();
      // No status means the ally pokemon can contribute to Beat Up
      return party.reduce((total, pokemon) => {
        return total + (pokemon.id === user.id ? 1 : pokemon?.status && pokemon.status.effect !== StatusEffect.NONE ? 0 : 1);
      }, 0);
    }
  }
}

export class ChangeMultiHitTypeAttr extends MoveAttr {
  apply(user: Pokemon, target: Pokemon, move: Move, args: any[]): boolean {
    //const hitType = args[0] as Utils.NumberHolder;
    return false;
  }
}

export class WaterShurikenMultiHitTypeAttr extends ChangeMultiHitTypeAttr {
  apply(user: Pokemon, target: Pokemon, move: Move, args: any[]): boolean {
    if (user.species.speciesId === Species.GRENINJA && user.hasAbility(Abilities.BATTLE_BOND) && user.formIndex === 2) {
      (args[0] as Utils.IntegerHolder).value = MultiHitType._3;
      return true;
    }
    return false;
  }
}

export class StatusEffectAttr extends MoveEffectAttr {
  public effect: StatusEffect;
  public cureTurn: integer;
  public overrideStatus: boolean;

  constructor(effect: StatusEffect, selfTarget?: boolean, cureTurn?: integer, overrideStatus?: boolean) {
    super(selfTarget, MoveEffectTrigger.HIT);

    this.effect = effect;
    this.cureTurn = cureTurn;
    this.overrideStatus = !!overrideStatus;
  }

  apply(user: Pokemon, target: Pokemon, move: Move, args: any[]): boolean {
    const moveChance = this.getMoveChance(user,target,move,this.selfTarget);
    const statusCheck = moveChance < 0 || moveChance === 100 || user.randSeedInt(100) < moveChance;
    if (statusCheck) {
      const pokemon = this.selfTarget ? user : target;
      if (pokemon.status) {
        if (this.overrideStatus) {
          pokemon.resetStatus();
        } else {
          return false;
        }
      }
      if ((!pokemon.status || (pokemon.status.effect === this.effect && moveChance < 0))
        && pokemon.trySetStatus(this.effect, true, user, this.cureTurn)) {
        applyPostAttackAbAttrs(ConfusionOnStatusEffectAbAttr, user, target, move, null,this.effect);
        return true;
      }
    }
    return false;
  }

  getTargetBenefitScore(user: Pokemon, target: Pokemon, move: Move): number {
    const moveChance = this.getMoveChance(user,target,move,this.selfTarget);
    return !(this.selfTarget ? user : target).status && (this.selfTarget ? user : target).canSetStatus(this.effect, true, false, user) ? Math.floor(moveChance * -0.1) : 0;
  }
}

export class MultiStatusEffectAttr extends StatusEffectAttr {
  public effects: StatusEffect[];

  constructor(effects: StatusEffect[], selfTarget?: boolean, cureTurn?: integer, overrideStatus?: boolean) {
    super(effects[0], selfTarget, cureTurn, overrideStatus);
    this.effects = effects;
  }

  apply(user: Pokemon, target: Pokemon, move: Move, args: any[]): boolean {
    this.effect = Utils.randSeedItem(this.effects);
    const result = super.apply(user, target, move, args);
    return result;
  }

  getTargetBenefitScore(user: Pokemon, target: Pokemon, move: Move): number {
    const moveChance = this.getMoveChance(user,target,move,this.selfTarget);
    return !(this.selfTarget ? user : target).status && (this.selfTarget ? user : target).canSetStatus(this.effect, true, false, user) ? Math.floor(moveChance * -0.1) : 0;
  }
}

export class PsychoShiftEffectAttr extends MoveEffectAttr {
  constructor() {
    super(false, MoveEffectTrigger.HIT);
  }

  apply(user: Pokemon, target: Pokemon, move: Move, args: any[]): boolean {
    const statusToApply: StatusEffect = user.status?.effect;

    if (target.status) {
      return false;
    }
    if (!target.status || (target.status.effect === statusToApply && move.chance < 0)) {
      const statusAfflictResult = target.trySetStatus(statusToApply, true, user);
      if (statusAfflictResult) {
        user.scene.queueMessage(getPokemonMessage(user, getStatusEffectHealText(user.status.effect)));
        user.resetStatus();
        user.updateInfo();
      }
      return statusAfflictResult;
    }

    return false;
  }

  getTargetBenefitScore(user: Pokemon, target: Pokemon, move: Move): number {
    return !(this.selfTarget ? user : target).status && (this.selfTarget ? user : target).canSetStatus(user.status?.effect, true, false, user) ? Math.floor(move.chance * -0.1) : 0;
  }
}
/**
 * The following needs to be implemented for Thief
 * "If the user faints due to the target's Ability (Rough Skin or Iron Barbs) or held Rocky Helmet, it cannot remove the target's held item."
 * "If Knock Off causes a Pokémon with the Sticky Hold Ability to faint, it can now remove that Pokémon's held item."
 */
export class StealHeldItemChanceAttr extends MoveEffectAttr {
  private chance: number;

  constructor(chance: number) {
    super(false, MoveEffectTrigger.HIT);
    this.chance = chance;
  }

  apply(user: Pokemon, target: Pokemon, move: Move, args: any[]): Promise<boolean> {
    return new Promise<boolean>(resolve => {
      const rand = Phaser.Math.RND.realInRange(0, 1);
      if (rand >= this.chance) {
        return resolve(false);
      }
      const heldItems = this.getTargetHeldItems(target).filter(i => i.getTransferrable(false));
      if (heldItems.length) {
        const poolType = target.isPlayer() ? ModifierPoolType.PLAYER : target.hasTrainer() ? ModifierPoolType.TRAINER : ModifierPoolType.WILD;
        const highestItemTier = heldItems.map(m => m.type.getOrInferTier(poolType)).reduce((highestTier, tier) => Math.max(tier, highestTier), 0);
        const tierHeldItems = heldItems.filter(m => m.type.getOrInferTier(poolType) === highestItemTier);
        const stolenItem = tierHeldItems[user.randSeedInt(tierHeldItems.length)];
        user.scene.tryTransferHeldItemModifier(stolenItem, user, false).then(success => {
          if (success) {
            user.scene.queueMessage(getPokemonMessage(user, ` stole\n${target.name}'s ${stolenItem.type.name}!`));
          }
          resolve(success);
        });
        return;
      }

      resolve(false);
    });
  }

  getTargetHeldItems(target: Pokemon): PokemonHeldItemModifier[] {
    return target.scene.findModifiers(m => m instanceof PokemonHeldItemModifier
      && (m as PokemonHeldItemModifier).pokemonId === target.id, target.isPlayer()) as PokemonHeldItemModifier[];
  }

  getUserBenefitScore(user: Pokemon, target: Pokemon, move: Move): number {
    const heldItems = this.getTargetHeldItems(target);
    return heldItems.length ? 5 : 0;
  }

  getTargetBenefitScore(user: Pokemon, target: Pokemon, move: Move): number {
    const heldItems = this.getTargetHeldItems(target);
    return heldItems.length ? -5 : 0;
  }
}

/**
 * Removes a random held item (or berry) from target.
 * Used for Incinerate and Knock Off.
 * Not Implemented Cases: (Same applies for Thief)
 * "If the user faints due to the target's Ability (Rough Skin or Iron Barbs) or held Rocky Helmet, it cannot remove the target's held item."
 * "If Knock Off causes a Pokémon with the Sticky Hold Ability to faint, it can now remove that Pokémon's held item."
 */
export class RemoveHeldItemAttr extends MoveEffectAttr {

  /** Optional restriction for item pool to berries only i.e. Differentiating Incinerate and Knock Off */
  private berriesOnly: boolean;

  constructor(berriesOnly: boolean) {
    super(false, MoveEffectTrigger.HIT);
    this.berriesOnly = berriesOnly;
  }

  /**
   *
   * @param user {@linkcode Pokemon} that used the move
   * @param target Target {@linkcode Pokemon} that the moves applies to
   * @param move {@linkcode Move} that is used
   * @param args N/A
   * @returns {boolean} True if an item was removed
   */
  apply(user: Pokemon, target: Pokemon, move: Move, args: any[]): boolean {

    if (!this.berriesOnly && target.isPlayer()) { // "Wild Pokemon cannot knock off Player Pokemon's held items" (See Bulbapedia)
      return false;
    }

    const cancelled = new Utils.BooleanHolder(false);
    applyAbAttrs(BlockItemTheftAbAttr, target, cancelled); // Check for abilities that block item theft

    if (cancelled.value === true) {
      return false;
    }

    // Considers entire transferrable item pool by default (Knock Off). Otherwise berries only if specified (Incinerate).
    let heldItems = this.getTargetHeldItems(target).filter(i => i.getTransferrable(false));
    if (this.berriesOnly) {
      heldItems = heldItems.filter(m => m instanceof BerryModifier && m.pokemonId === target.id, target.isPlayer());
    }

    if (heldItems.length) {
      const removedItem = heldItems[user.randSeedInt(heldItems.length)];

      // Decrease item amount and update icon
      !--removedItem.stackCount;
      target.scene.updateModifiers(target.isPlayer());

      if (this.berriesOnly) {
        user.scene.queueMessage(getPokemonMessage(user, ` incinerated\n${target.name}'s ${removedItem.type.name}!`));
      } else {
        user.scene.queueMessage(getPokemonMessage(user, ` knocked off\n${target.name}'s ${removedItem.type.name}!`));
      }
    }

    return true;
  }

  getTargetHeldItems(target: Pokemon): PokemonHeldItemModifier[] {
    return target.scene.findModifiers(m => m instanceof PokemonHeldItemModifier
      && (m as PokemonHeldItemModifier).pokemonId === target.id, target.isPlayer()) as PokemonHeldItemModifier[];
  }

  getUserBenefitScore(user: Pokemon, target: Pokemon, move: Move): number {
    const heldItems = this.getTargetHeldItems(target);
    return heldItems.length ? 5 : 0;
  }

  getTargetBenefitScore(user: Pokemon, target: Pokemon, move: Move): number {
    const heldItems = this.getTargetHeldItems(target);
    return heldItems.length ? -5 : 0;
  }
}

/**
 * Attribute that causes targets of the move to eat a berry. If chosenBerry is not overridden, a random berry will be picked from the target's inventory.
 */
export class EatBerryAttr extends MoveEffectAttr {
  protected chosenBerry: BerryModifier;
  constructor() {
    super(true, MoveEffectTrigger.HIT);
    this.chosenBerry = undefined;
  }
  /**
 * Causes the target to eat a berry.
 * @param user {@linkcode Pokemon} Pokemon that used the move
 * @param target {@linkcode Pokemon} Pokemon that will eat a berry
 * @param move {@linkcode Move} The move being used
 * @param args Unused
 * @returns {boolean} true if the function succeeds
 */
  apply(user: Pokemon, target: Pokemon, move: Move, args: any[]): boolean {
    if (!super.apply(user, target, move, args)) {
      return false;
    }

    if (this.chosenBerry === undefined) { // if no berry has been provided, pick a random berry from their inventory
      const heldBerries = this.getTargetHeldBerries(target);
      if (heldBerries.length <= 0) {
        return false;
      }
      this.chosenBerry = heldBerries[user.randSeedInt(heldBerries.length)];
    }

    getBerryEffectFunc(this.chosenBerry.berryType)(target); // target eats the berry

    const preserve = new Utils.BooleanHolder(false);
    target.scene.applyModifiers(PreserveBerryModifier, target.isPlayer(), target, preserve);

    if (!preserve.value) { // remove the eaten berry if not preserved
      if (!--this.chosenBerry.stackCount) {
        target.scene.removeModifier(this.chosenBerry, !target.isPlayer());
      }
      target.scene.updateModifiers(target.isPlayer());
    }

    this.chosenBerry = undefined;

    applyAbAttrs(HealFromBerryUseAbAttr, target, new Utils.BooleanHolder(false));

    return true;
  }

  getTargetHeldBerries(target: Pokemon): BerryModifier[] {
    return target.scene.findModifiers(m => m instanceof BerryModifier
      && (m as BerryModifier).pokemonId === target.id, target.isPlayer()) as BerryModifier[];
  }

}
/**
 *  Attribute used for moves that steal a random berry from the target. The user then eats the stolen berry.
 *  Used for Pluck & Bug Bite.
 */
export class StealEatBerryAttr extends EatBerryAttr {
  constructor() {
    super();
  }
  /**
 * User steals a random berry from the target and then eats it.
 * @param {Pokemon} user Pokemon that used the move and will eat the stolen berry
 * @param {Pokemon} target Pokemon that will have its berry stolen
 * @param {Move} move Move being used
 * @param {any[]} args Unused
 * @returns {boolean} true if the function succeeds
 */
  apply(user: Pokemon, target: Pokemon, move: Move, args: any[]): boolean {

    const cancelled = new Utils.BooleanHolder(false);
    applyAbAttrs(BlockItemTheftAbAttr, target, cancelled); // check for abilities that block item theft
    if (cancelled.value === true) {
      return false;
    }

    const heldBerries = this.getTargetHeldBerries(target).filter(i => i.getTransferrable(false));

    if (heldBerries.length) { // if the target has berries, pick a random berry and steal it
      this.chosenBerry = heldBerries[user.randSeedInt(heldBerries.length)];

      if (this.chosenBerry.stackCount === 1) { // remove modifier if its the last berry
        target.scene.removeModifier(this.chosenBerry, !target.isPlayer());
      }
      target.scene.updateModifiers(target.isPlayer());

      user.scene.queueMessage(getPokemonMessage(user, ` stole and ate\n${target.name}'s ${this.chosenBerry.type.name}!`));
      return super.apply(user, user, move, args);
    }

    return false;
  }
}

/**
 * Move attribute that signals that the move should cure a status effect
 * @extends MoveEffectAttr
 * @see {@linkcode apply()}
 */
export class HealStatusEffectAttr extends MoveEffectAttr {
  /** List of Status Effects to cure */
  private effects: StatusEffect[];

  /**
   * @param selfTarget - Whether this move targets the user
   * @param ...effects - List of status effects to cure
   */
  constructor(selfTarget: boolean, ...effects: StatusEffect[]) {
    super(selfTarget);

    this.effects = effects;
  }

  /**
   * @param user {@linkcode Pokemon} source of the move
   * @param target {@linkcode Pokemon} target of the move
   * @param move the {@linkcode Move} being used
   * @returns true if the status is cured
   */
  apply(user: Pokemon, target: Pokemon, move: Move, args: any[]): boolean {
    if (!super.apply(user, target, move, args)) {
      return false;
    }

    const pokemon = this.selfTarget ? user : target;
    if (pokemon.status && this.effects.includes(pokemon.status.effect)) {
      pokemon.scene.queueMessage(getPokemonMessage(pokemon, getStatusEffectHealText(pokemon.status.effect)));
      pokemon.resetStatus();
      pokemon.updateInfo();

      return true;
    }

    return false;
  }

  isOfEffect(effect: StatusEffect): boolean {
    return this.effects.includes(effect);
  }

  getUserBenefitScore(user: Pokemon, target: Pokemon, move: Move): integer {
    return user.status ? 10 : 0;
  }
}

export class BypassSleepAttr extends MoveAttr {
  apply(user: Pokemon, target: Pokemon, move: Move, args: any[]): boolean {
    if (user.status?.effect === StatusEffect.SLEEP) {
      user.addTag(BattlerTagType.BYPASS_SLEEP, 1, move.id, user.id);
      return true;
    }

    return false;
  }
}

/**
 * Attribute used for moves that bypass the burn damage reduction of physical moves, currently only facade
 * Called during damage calculation
 * @extends MoveAttr
 * @see {@linkcode apply}
 */
export class BypassBurnDamageReductionAttr extends MoveAttr {
  /** Prevents the move's damage from being reduced by burn
   * @param user N/A
   * @param target N/A
   * @param move {@linkcode Move} with this attribute
   * @param args [0] {@linkcode Utils.BooleanHolder} for burnDamageReductionCancelled
   * @returns true if the function succeeds
   */
  apply(user: Pokemon, target: Pokemon, move: Move, args: any[]): boolean {
    (args[0] as Utils.BooleanHolder).value = true;

    return true;
  }
}

export class WeatherChangeAttr extends MoveEffectAttr {
  private weatherType: WeatherType;

  constructor(weatherType: WeatherType) {
    super();

    this.weatherType = weatherType;
  }

  apply(user: Pokemon, target: Pokemon, move: Move, args: any[]): boolean {
    return user.scene.arena.trySetWeather(this.weatherType, user.id);
  }

  getCondition(): MoveConditionFunc {
    return (user, target, move) => !user.scene.arena.weather || (user.scene.arena.weather.weatherType !== this.weatherType && !user.scene.arena.weather.isImmutable());
  }
}

export class ClearWeatherAttr extends MoveEffectAttr {
  private weatherType: WeatherType;

  constructor(weatherType: WeatherType) {
    super();

    this.weatherType = weatherType;
  }

  apply(user: Pokemon, target: Pokemon, move: Move, args: any[]): boolean {
    if (user.scene.arena.weather?.weatherType === this.weatherType) {
      return user.scene.arena.trySetWeather(WeatherType.NONE, user.id);
    }

    return false;
  }
}

export class TerrainChangeAttr extends MoveEffectAttr {
  private terrainType: TerrainType;

  constructor(terrainType: TerrainType) {
    super();

    this.terrainType = terrainType;
  }

  apply(user: Pokemon, target: Pokemon, move: Move, args: any[]): boolean {
    return user.scene.arena.trySetTerrain(this.terrainType, true, true);
  }

  getCondition(): MoveConditionFunc {
    return (user, target, move) => !user.scene.arena.terrain || (user.scene.arena.terrain.terrainType !== this.terrainType);
  }

  getUserBenefitScore(user: Pokemon, target: Pokemon, move: Move): number {
    // TODO: Expand on this
    return user.scene.arena.terrain ? 0 : 6;
  }
}

export class ClearTerrainAttr extends MoveEffectAttr {
  constructor() {
    super();
  }

  apply(user: Pokemon, target: Pokemon, move: Move, args: any[]): boolean {
    return user.scene.arena.trySetTerrain(TerrainType.NONE, true, true);
  }
}

export class OneHitKOAttr extends MoveAttr {
  apply(user: Pokemon, target: Pokemon, move: Move, args: any[]): boolean {
    if (target.isBossImmune()) {
      return false;
    }

    (args[0] as Utils.BooleanHolder).value = true;

    return true;
  }

  getCondition(): MoveConditionFunc {
    return (user, target, move) => {
      const cancelled = new Utils.BooleanHolder(false);
      applyAbAttrs(BlockOneHitKOAbAttr, target, cancelled);
      return !cancelled.value && user.level >= target.level;
    };
  }
}

export class OverrideMoveEffectAttr extends MoveAttr {
  apply(user: Pokemon, target: Pokemon, move: Move, args: any[]): boolean | Promise<boolean> {
    //const overridden = args[0] as Utils.BooleanHolder;
    //const virtual = arg[1] as boolean;
    return true;
  }
}

export class ChargeAttr extends OverrideMoveEffectAttr {
  public chargeAnim: ChargeAnim;
  private chargeText: string;
  private tagType: BattlerTagType;
  private chargeEffect: boolean;
  public sameTurn: boolean;
  public followUpPriority: integer;

  constructor(chargeAnim: ChargeAnim, chargeText: string, tagType?: BattlerTagType, chargeEffect: boolean = false, sameTurn: boolean = false, followUpPriority?: integer) {
    super();

    this.chargeAnim = chargeAnim;
    this.chargeText = chargeText;
    this.tagType = tagType;
    this.chargeEffect = chargeEffect;
    this.sameTurn = sameTurn;
    this.followUpPriority = followUpPriority;
  }

  apply(user: Pokemon, target: Pokemon, move: Move, args: any[]): Promise<boolean> {
    return new Promise(resolve => {
      const lastMove = user.getLastXMoves().find(() => true);
      if (!lastMove || lastMove.move !== move.id || (lastMove.result !== MoveResult.OTHER && (this.sameTurn || lastMove.turn !== user.scene.currentBattle.turn))) {
        (args[0] as Utils.BooleanHolder).value = true;
        new MoveChargeAnim(this.chargeAnim, move.id, user).play(user.scene, () => {
          user.scene.queueMessage(getPokemonMessage(user, ` ${this.chargeText.replace("{TARGET}", target.name)}`));
          if (this.tagType) {
            user.addTag(this.tagType, 1, move.id, user.id);
          }
          if (this.chargeEffect) {
            applyMoveAttrs(MoveEffectAttr, user, target, move);
          }
          user.pushMoveHistory({ move: move.id, targets: [ target.getBattlerIndex() ], result: MoveResult.OTHER });
          user.getMoveQueue().push({ move: move.id, targets: [ target.getBattlerIndex() ], ignorePP: true });
          if (this.sameTurn) {
            user.scene.pushMovePhase(new MovePhase(user.scene, user, [ target.getBattlerIndex() ], user.moveset.find(m => m.moveId === move.id), true), this.followUpPriority);
          }
          user.addTag(BattlerTagType.CHARGING, 1, move.id, user.id);
          resolve(true);
        });
      } else {
        user.lapseTag(BattlerTagType.CHARGING);
        resolve(false);
      }
    });
  }

  usedChargeEffect(user: Pokemon, target: Pokemon, move: Move): boolean {
    if (!this.chargeEffect) {
      return false;
    }
    // Account for move history being populated when this function is called
    const lastMoves = user.getLastXMoves(2);
    return lastMoves.length === 2 && lastMoves[1].move === move.id && lastMoves[1].result === MoveResult.OTHER;
  }
}

export class SunlightChargeAttr extends ChargeAttr {
  constructor(chargeAnim: ChargeAnim, chargeText: string) {
    super(chargeAnim, chargeText);
  }

  apply(user: Pokemon, target: Pokemon, move: Move, args: any[]): Promise<boolean> {
    return new Promise(resolve => {
      const weatherType = user.scene.arena.weather?.weatherType;
      if (!user.scene.arena.weather?.isEffectSuppressed(user.scene) && (weatherType === WeatherType.SUNNY || weatherType === WeatherType.HARSH_SUN)) {
        resolve(false);
      } else {
        super.apply(user, target, move, args).then(result => resolve(result));
      }
    });
  }
}

export class ElectroShotChargeAttr extends ChargeAttr {
  private statIncreaseApplied: boolean;
  constructor() {
    super(ChargeAnim.ELECTRO_SHOT_CHARGING, "absorbed electricity!", null, true);
    // Add a flag because ChargeAttr skills use themselves twice instead of once over one-to-two turns
    this.statIncreaseApplied = false;
  }

  apply(user: Pokemon, target: Pokemon, move: Move, args: any[]): Promise<boolean> {
    return new Promise(resolve => {
      const weatherType = user.scene.arena.weather?.weatherType;
      if (!user.scene.arena.weather?.isEffectSuppressed(user.scene) && (weatherType === WeatherType.RAIN || weatherType === WeatherType.HEAVY_RAIN)) {
        // Apply the SPATK increase every call when used in the rain
        const statChangeAttr = new StatChangeAttr(BattleStat.SPATK, 1, true);
        statChangeAttr.apply(user, target, move, args);
        // After the SPATK is raised, execute the move resolution e.g. deal damage
        resolve(false);
      } else {
        if (!this.statIncreaseApplied) {
          // Apply the SPATK increase only if it hasn't been applied before e.g. on the first turn charge up animation
          const statChangeAttr = new StatChangeAttr(BattleStat.SPATK, 1, true);
          statChangeAttr.apply(user, target, move, args);
          // Set the flag to true so that on the following turn it doesn't raise SPATK a second time
          this.statIncreaseApplied = true;
        }
        super.apply(user, target, move, args).then(result => {
          if (!result) {
            // On the second turn, reset the statIncreaseApplied flag without applying the SPATK increase
            this.statIncreaseApplied = false;
          }
          resolve(result);
        });
      }
    });
  }
}

export class DelayedAttackAttr extends OverrideMoveEffectAttr {
  public tagType: ArenaTagType;
  public chargeAnim: ChargeAnim;
  private chargeText: string;

  constructor(tagType: ArenaTagType, chargeAnim: ChargeAnim, chargeText: string) {
    super();

    this.tagType = tagType;
    this.chargeAnim = chargeAnim;
    this.chargeText = chargeText;
  }

  apply(user: Pokemon, target: Pokemon, move: Move, args: any[]): Promise<boolean> {
    return new Promise(resolve => {
      if (args.length < 2 || !args[1]) {
        new MoveChargeAnim(this.chargeAnim, move.id, user).play(user.scene, () => {
          (args[0] as Utils.BooleanHolder).value = true;
          user.scene.queueMessage(getPokemonMessage(user, ` ${this.chargeText.replace("{TARGET}", target.name)}`));
          user.pushMoveHistory({ move: move.id, targets: [ target.getBattlerIndex() ], result: MoveResult.OTHER });
          user.scene.arena.addTag(this.tagType, 3, move.id, user.id, ArenaTagSide.BOTH, false, target.getBattlerIndex());

          resolve(true);
        });
      } else {
        user.scene.ui.showText(getPokemonMessage(user.scene.getPokemonById(target.id), ` took\nthe ${move.name} attack!`), null, () => resolve(true));
      }
    });
  }
}

export class StatChangeAttr extends MoveEffectAttr {
  public stats: BattleStat[];
  public levels: integer;
  private condition: MoveConditionFunc;
  private showMessage: boolean;

  constructor(stats: BattleStat | BattleStat[], levels: integer, selfTarget?: boolean, condition?: MoveConditionFunc, showMessage: boolean = true, firstHitOnly: boolean = false, moveEffectTrigger: MoveEffectTrigger = MoveEffectTrigger.HIT) {
    super(selfTarget, moveEffectTrigger, firstHitOnly);
    this.stats = typeof(stats) === "number"
      ? [ stats as BattleStat ]
      : stats as BattleStat[];
    this.levels = levels;
    this.condition = condition || null;
    this.showMessage = showMessage;
  }

  apply(user: Pokemon, target: Pokemon, move: Move, args: any[]): boolean | Promise<boolean> {
    if (!super.apply(user, target, move, args) || (this.condition && !this.condition(user, target, move))) {
      return false;
    }

    const moveChance = this.getMoveChance(user,target,move,this.selfTarget);
    if (moveChance < 0 || moveChance === 100 || user.randSeedInt(100) < moveChance) {
      const levels = this.getLevels(user);
      user.scene.unshiftPhase(new StatChangePhase(user.scene, (this.selfTarget ? user : target).getBattlerIndex(), this.selfTarget, this.stats, levels, this.showMessage));
      return true;
    }

    return false;
  }

  getLevels(_user: Pokemon): integer {
    return this.levels;
  }

  getTargetBenefitScore(user: Pokemon, target: Pokemon, move: Move): integer {
    let ret = 0;
    const moveLevels = this.getLevels(user);
    for (const stat of this.stats) {
      let levels = moveLevels;
      if (levels > 0) {
        levels = Math.min(target.summonData.battleStats[stat] + levels, 6) - target.summonData.battleStats[stat];
      } else {
        levels = Math.max(target.summonData.battleStats[stat] + levels, -6) - target.summonData.battleStats[stat];
      }
      let noEffect = false;
      switch (stat) {
      case BattleStat.ATK:
        if (this.selfTarget) {
          noEffect = !user.getMoveset().find(m => m instanceof AttackMove && m.category === MoveCategory.PHYSICAL);
        }
        break;
      case BattleStat.DEF:
        if (!this.selfTarget) {
          noEffect = !user.getMoveset().find(m => m instanceof AttackMove && m.category === MoveCategory.PHYSICAL);
        }
        break;
      case BattleStat.SPATK:
        if (this.selfTarget) {
          noEffect = !user.getMoveset().find(m => m instanceof AttackMove && m.category === MoveCategory.SPECIAL);
        }
        break;
      case BattleStat.SPDEF:
        if (!this.selfTarget) {
          noEffect = !user.getMoveset().find(m => m instanceof AttackMove && m.category === MoveCategory.SPECIAL);
        }
        break;
      }
      if (noEffect) {
        continue;
      }
      ret += (levels * 4) + (levels > 0 ? -2 : 2);
    }
    return ret;
  }
}

export class PostVictoryStatChangeAttr extends MoveAttr {
  private stats: BattleStat[];
  private levels: integer;
  private condition: MoveConditionFunc;
  private showMessage: boolean;

  constructor(stats: BattleStat | BattleStat[], levels: integer, selfTarget?: boolean, condition?: MoveConditionFunc, showMessage: boolean = true, firstHitOnly: boolean = false) {
    super();
    this.stats = typeof(stats) === "number"
      ? [ stats as BattleStat ]
      : stats as BattleStat[];
    this.levels = levels;
    this.condition = condition || null;
    this.showMessage = showMessage;
  }
  applyPostVictory(user: Pokemon, target: Pokemon, move: Move): void {
    if (this.condition && !this.condition(user, target, move)) {
      return;
    }
    const statChangeAttr = new StatChangeAttr(this.stats, this.levels, this.showMessage);
    statChangeAttr.apply(user, target, move, undefined);
  }
}

export class AcupressureStatChangeAttr extends MoveEffectAttr {
  constructor() {
    super();
  }

  apply(user: Pokemon, target: Pokemon, move: Move, args: any[]): boolean | Promise<boolean> {
    let randStats = [ BattleStat.ATK, BattleStat.DEF, BattleStat.SPATK, BattleStat.SPDEF, BattleStat.SPD, BattleStat.ACC, BattleStat.EVA ];
    randStats = randStats.filter(s => target.summonData.battleStats[s] < 6);
    if (randStats.length > 0) {
      const boostStat = [randStats[Utils.randInt(randStats.length)]];
      user.scene.unshiftPhase(new StatChangePhase(user.scene, target.getBattlerIndex(), this.selfTarget, boostStat, 2));
      return true;
    }
    return false;
  }
}

export class GrowthStatChangeAttr extends StatChangeAttr {
  constructor() {
    super([ BattleStat.ATK, BattleStat.SPATK ], 1, true);
  }

  getLevels(user: Pokemon): number {
    if (!user.scene.arena.weather?.isEffectSuppressed(user.scene)) {
      const weatherType = user.scene.arena.weather?.weatherType;
      if (weatherType === WeatherType.SUNNY || weatherType === WeatherType.HARSH_SUN) {
        return this.levels + 1;
      }
    }
    return this.levels;
  }
}

export class HalfHpStatMaxAttr extends StatChangeAttr {
  constructor(stat: BattleStat) {
    super(stat, 12, true, null, false);
  }

  apply(user: Pokemon, target: Pokemon, move: Move, args: any[]): Promise<boolean> {
    return new Promise<boolean>(resolve => {
      const damage = user.damageAndUpdate(Math.floor(user.getMaxHp() / 2), HitResult.OTHER, user, false, true);
      if (damage) {
        user.scene.damageNumberHandler.add(user, damage);
      }
      user.updateInfo().then(() => {
        const ret = super.apply(user, target, move, args);
        user.scene.queueMessage(getPokemonMessage(user, ` cut its own HP\nand maximized its ${getBattleStatName(this.stats[0])}!`));
        resolve(ret);
      });
    });
  }

  getCondition(): MoveConditionFunc {
    return (user, target, move) => user.getHpRatio() > 0.5 && user.summonData.battleStats[this.stats[0]] < 6;
  }

  // TODO: Add benefit score that considers HP cut
}

export class CutHpStatBoostAttr extends StatChangeAttr {
  private cutRatio: integer;

  constructor(stat: BattleStat | BattleStat[], levels: integer, cutRatio: integer) {
    super(stat, levels, true, null, true);

    this.cutRatio = cutRatio;
  }

  apply(user: Pokemon, target: Pokemon, move: Move, args: any[]): Promise<boolean> {
    return new Promise<boolean>(resolve => {
      const damage = user.damageAndUpdate(Math.floor(user.getMaxHp() / this.cutRatio), HitResult.OTHER, user, false, true);
      if (damage) {
        user.scene.damageNumberHandler.add(user, damage);
      }
      user.updateInfo().then(() => {
        const ret = super.apply(user, target, move, args);
        resolve(ret);
      });
    });
  }

  getCondition(): MoveConditionFunc {
    return (user, target, move) => user.getHpRatio() > 1 / this.cutRatio;
  }
}

export class CopyStatsAttr extends MoveEffectAttr {
  apply(user: Pokemon, target: Pokemon, move: Move, args: any[]): boolean {
    if (!super.apply(user, target, move, args)) {
      return false;
    }

    for (let s = 0; s < target.summonData.battleStats.length; s++) {
      user.summonData.battleStats[s] = target.summonData.battleStats[s];
    }
    if (target.getTag(BattlerTagType.CRIT_BOOST)) {
      user.addTag(BattlerTagType.CRIT_BOOST, 0, move.id);
    } else {
      user.removeTag(BattlerTagType.CRIT_BOOST);
    }
    target.updateInfo();
    user.updateInfo();

    target.scene.queueMessage(getPokemonMessage(user, " copied\n") + getPokemonMessage(target, "'s stat changes!"));

    return true;
  }
}

export class InvertStatsAttr extends MoveEffectAttr {
  apply(user: Pokemon, target: Pokemon, move: Move, args: any[]): boolean {
    if (!super.apply(user, target, move, args)) {
      return false;
    }

    for (let s = 0; s < target.summonData.battleStats.length; s++) {
      target.summonData.battleStats[s] *= -1;
    }
    target.updateInfo();
    user.updateInfo();

    target.scene.queueMessage(getPokemonMessage(target, "'s stat changes\nwere all reversed!"));

    return true;
  }
}

export class ResetStatsAttr extends MoveEffectAttr {
  apply(user: Pokemon, target: Pokemon, move: Move, args: any[]): boolean {
    if (!super.apply(user, target, move, args)) {
      return false;
    }

    for (let s = 0; s < target.summonData.battleStats.length; s++) {
      target.summonData.battleStats[s] = 0;
    }
    target.updateInfo();
    user.updateInfo();

    target.scene.queueMessage(getPokemonMessage(target, "'s stat changes\nwere eliminated!"));

    return true;
  }
}

/**
 * Attribute used for moves which swap the user and the target's stat changes.
 */
export class SwapStatsAttr extends MoveEffectAttr {
  /**
   * Swaps the user and the target's stat changes.
   * @param user Pokemon that used the move
   * @param target The target of the move
   * @param move Move with this attribute
   * @param args N/A
   * @returns true if the function succeeds
   */
  apply(user: Pokemon, target: Pokemon, move: Move, args: any []): boolean {
    if (!super.apply(user, target, move, args)) {
      return false;
    } //Exits if the move can't apply
    let priorBoost : integer; //For storing a stat boost
    for (let s = 0; s < target.summonData.battleStats.length; s++) {
      priorBoost = user.summonData.battleStats[s]; //Store user stat boost
      user.summonData.battleStats[s] = target.summonData.battleStats[s]; //Applies target boost to self
      target.summonData.battleStats[s] = priorBoost; //Applies stored boost to target
    }
    target.updateInfo();
    user.updateInfo();
    target.scene.queueMessage(getPokemonMessage(user, " switched stat changes with the target!"));
    return true;
  }
}

export class HpSplitAttr extends MoveEffectAttr {
  apply(user: Pokemon, target: Pokemon, move: Move, args: any[]): Promise<boolean> {
    return new Promise(resolve => {
      if (!super.apply(user, target, move, args)) {
        return resolve(false);
      }

      const infoUpdates = [];

      const hpValue = Math.floor((target.hp + user.hp) / 2);
      if (user.hp < hpValue) {
        const healing = user.heal(hpValue - user.hp);
        if (healing) {
          user.scene.damageNumberHandler.add(user, healing, HitResult.HEAL);
        }
      } else if (user.hp > hpValue) {
        const damage = user.damage(user.hp - hpValue, user, true);
        if (damage) {
          user.scene.damageNumberHandler.add(user, damage);
        }
      }
      infoUpdates.push(user.updateInfo());

      if (target.hp < hpValue) {
        const healing = target.heal(hpValue - target.hp);
        if (healing) {
          user.scene.damageNumberHandler.add(user, healing, HitResult.HEAL);
        }
      } else if (target.hp > hpValue) {
        const damage = target.damage(target.hp - hpValue, user, true);
        if (damage) {
          target.scene.damageNumberHandler.add(target, damage);
        }
      }
      infoUpdates.push(target.updateInfo());

      return Promise.all(infoUpdates).then(() => resolve(true));
    });
  }
}

export class VariablePowerAttr extends MoveAttr {
  apply(user: Pokemon, target: Pokemon, move: Move, args: any[]): boolean {
    //const power = args[0] as Utils.NumberHolder;
    return false;
  }
}

export class LessPPMorePowerAttr extends VariablePowerAttr {
  /**
   * Power up moves when less PP user has
   * @param user {@linkcode Pokemon} using this move
   * @param target {@linkcode Pokemon} target of this move
   * @param move {@linkcode Move} being used
   * @param args [0] {@linkcode Utils.NumberHolder} of power
   * @returns true if the function succeeds
   */
  apply(user: Pokemon, target: Pokemon, move: Move, args: any[]): boolean {
    const ppMax = move.pp;
    const ppUsed = user.moveset.find((m) => m.moveId === move.id).ppUsed;

    let ppRemains = ppMax - ppUsed;
    /** Reduce to 0 to avoid negative numbers if user has 1PP before attack and target has Ability.PRESSURE */
    if (ppRemains < 0) {
      ppRemains = 0;
    }

    const power = args[0] as Utils.NumberHolder;

    switch (ppRemains) {
    case 0:
      power.value = 200;
      break;
    case 1:
      power.value = 80;
      break;
    case 2:
      power.value = 60;
      break;
    case 3:
      power.value = 50;
      break;
    default:
      power.value = 40;
      break;
    }
    return true;
  }
}

export class MovePowerMultiplierAttr extends VariablePowerAttr {
  private powerMultiplierFunc: (user: Pokemon, target: Pokemon, move: Move) => number;

  constructor(powerMultiplier: (user: Pokemon, target: Pokemon, move: Move) => number) {
    super();

    this.powerMultiplierFunc = powerMultiplier;
  }

  apply(user: Pokemon, target: Pokemon, move: Move, args: any[]): boolean {
    const power = args[0] as Utils.NumberHolder;
    power.value *= this.powerMultiplierFunc(user, target, move);

    return true;
  }
}

/**
 * Helper function to calculate the the base power of an ally's hit when using Beat Up.
 * @param user The Pokemon that used Beat Up.
 * @param allyIndex The party position of the ally contributing to Beat Up.
 * @returns The base power of the Beat Up hit.
 */
const beatUpFunc = (user: Pokemon, allyIndex: number): number => {
  const party = user.isPlayer() ? user.scene.getParty() : user.scene.getEnemyParty();

  for (let i = allyIndex; i < party.length; i++) {
    const pokemon = party[i];

    // The user contributes to Beat Up regardless of status condition.
    // Allies can contribute only if they do not have a non-volatile status condition.
    if (pokemon.id !== user.id && pokemon?.status && pokemon.status.effect !== StatusEffect.NONE) {
      continue;
    }
    return (pokemon.species.getBaseStat(Stat.ATK) / 10) + 5;
  }
};

export class BeatUpAttr extends VariablePowerAttr {

  /**
   * Gets the next party member to contribute to a Beat Up hit, and calculates the base power for it.
   * @param user Pokemon that used the move
   * @param _target N/A
   * @param _move Move with this attribute
   * @param args N/A
   * @returns true if the function succeeds
   */
  apply(user: Pokemon, target: Pokemon, move: Move, args: any[]): boolean {
    const power = args[0] as Utils.NumberHolder;
    const allyIndex = user.turnData.hitCount - user.turnData.hitsLeft;
    power.value = beatUpFunc(user, allyIndex);
    return true;
  }
}

const doublePowerChanceMessageFunc = (user: Pokemon, target: Pokemon, move: Move) => {
  let message: string = null;
  user.scene.executeWithSeedOffset(() => {
    const rand = Utils.randSeedInt(100);
    if (rand < move.chance) {
      message = getPokemonMessage(user, " is going all out for this attack!");
    }
  }, user.scene.currentBattle.turn << 6, user.scene.waveSeed);
  return message;
};

export class DoublePowerChanceAttr extends VariablePowerAttr {
  apply(user: Pokemon, target: Pokemon, move: Move, args: any[]): boolean {
    let rand: integer;
    user.scene.executeWithSeedOffset(() => rand = Utils.randSeedInt(100), user.scene.currentBattle.turn << 6, user.scene.waveSeed);
    if (rand < move.chance) {
      const power = args[0] as Utils.NumberHolder;
      power.value *= 2;
      return true;
    }

    return false;
  }
}

export abstract class ConsecutiveUsePowerMultiplierAttr extends MovePowerMultiplierAttr {
  constructor(limit: integer, resetOnFail: boolean, resetOnLimit?: boolean, ...comboMoves: Moves[]) {
    super((user: Pokemon, target: Pokemon, move: Move): number => {
      const moveHistory = user.getMoveHistory().reverse().slice(1);

      let count = 0;
      let turnMove: TurnMove;

      while (((turnMove = moveHistory.shift())?.move === move.id || (comboMoves.length && comboMoves.includes(turnMove?.move))) && (!resetOnFail || turnMove.result === MoveResult.SUCCESS)) {
        if (count < (limit - 1)) {
          count++;
        } else if (resetOnLimit) {
          count = 0;
        } else {
          break;
        }
      }

      return this.getMultiplier(count);
    });
  }

  abstract getMultiplier(count: integer): number;
}

export class ConsecutiveUseDoublePowerAttr extends ConsecutiveUsePowerMultiplierAttr {
  getMultiplier(count: number): number {
    return Math.pow(2, count);
  }
}

export class ConsecutiveUseMultiBasePowerAttr extends ConsecutiveUsePowerMultiplierAttr {
  getMultiplier(count: number): number {
    return (count + 1);
  }
}

export class WeightPowerAttr extends VariablePowerAttr {
  apply(user: Pokemon, target: Pokemon, move: Move, args: any[]): boolean {
    const power = args[0] as Utils.NumberHolder;

    const targetWeight = target.getWeight();
    const weightThresholds = [ 10, 25, 50, 100, 200 ];

    let w = 0;
    while (targetWeight >= weightThresholds[w]) {
      if (++w === weightThresholds.length) {
        break;
      }
    }

    power.value = (w + 1) * 20;

    return true;
  }
}

/**
 * Attribute used for Electro Ball move.
 * @extends VariablePowerAttr
 * @see {@linkcode apply}
 **/
export class ElectroBallPowerAttr extends VariablePowerAttr {
  /**
   * Move that deals more damage the faster {@linkcode BattleStat.SPD}
   * the user is compared to the target.
   * @param user Pokemon that used the move
   * @param target The target of the move
   * @param move Move with this attribute
   * @param args N/A
   * @returns true if the function succeeds
   */
  apply(user: Pokemon, target: Pokemon, move: Move, args: any[]): boolean {
    const power = args[0] as Utils.NumberHolder;

    const statRatio = target.getBattleStat(Stat.SPD) / user.getBattleStat(Stat.SPD);
    const statThresholds = [ 0.25, 1 / 3, 0.5, 1, -1 ];
    const statThresholdPowers = [ 150, 120, 80, 60, 40 ];

    let w = 0;
    while (w < statThresholds.length - 1 && statRatio > statThresholds[w]) {
      if (++w === statThresholds.length) {
        break;
      }
    }

    power.value = statThresholdPowers[w];
    return true;
  }
}


/**
 * Attribute used for Gyro Ball move.
 * @extends VariablePowerAttr
 * @see {@linkcode apply}
 **/
export class GyroBallPowerAttr extends VariablePowerAttr {
  /**
   * Move that deals more damage the slower {@linkcode BattleStat.SPD}
   * the user is compared to the target.
   * @param user Pokemon that used the move
   * @param target The target of the move
   * @param move Move with this attribute
   * @param args N/A
   * @returns true if the function succeeds
   */
  apply(user: Pokemon, target: Pokemon, move: Move, args: any[]): boolean {
    const power = args[0] as Utils.NumberHolder;
    const userSpeed = user.getBattleStat(Stat.SPD);
    if (userSpeed < 1) {
      // Gen 6+ always have 1 base power
      power.value = 1;
      return true;
    }

    power.value = Math.floor(Math.min(150, 25 * target.getBattleStat(Stat.SPD) / userSpeed + 1));
    return true;
  }
}

export class LowHpPowerAttr extends VariablePowerAttr {
  apply(user: Pokemon, target: Pokemon, move: Move, args: any[]): boolean {
    const power = args[0] as Utils.NumberHolder;
    const hpRatio = user.getHpRatio();

    switch (true) {
    case (hpRatio < 0.0417):
      power.value = 200;
      break;
    case (hpRatio < 0.1042):
      power.value = 150;
      break;
    case (hpRatio < 0.2083):
      power.value = 100;
      break;
    case (hpRatio < 0.3542):
      power.value = 80;
      break;
    case (hpRatio < 0.6875):
      power.value = 40;
      break;
    default:
      power.value = 20;
      break;
    }

    return true;
  }
}

export class CompareWeightPowerAttr extends VariablePowerAttr {
  apply(user: Pokemon, target: Pokemon, move: Move, args: any[]): boolean {
    const power = args[0] as Utils.NumberHolder;
    const userWeight = user.getWeight();
    const targetWeight = target.getWeight();

    if (!userWeight || userWeight === 0) {
      return false;
    }

    const relativeWeight = (targetWeight / userWeight) * 100;

    switch (true) {
    case (relativeWeight < 20.01):
      power.value = 120;
      break;
    case (relativeWeight < 25.01):
      power.value = 100;
      break;
    case (relativeWeight < 33.35):
      power.value = 80;
      break;
    case (relativeWeight < 50.01):
      power.value = 60;
      break;
    default:
      power.value = 40;
      break;
    }

    return true;
  }
}

export class HpPowerAttr extends VariablePowerAttr {
  apply(user: Pokemon, target: Pokemon, move: Move, args: any[]): boolean {
    (args[0] as Utils.NumberHolder).value = Math.max(Math.floor(150 * user.getHpRatio()), 1);

    return true;
  }
}

export class OpponentHighHpPowerAttr extends VariablePowerAttr {
  apply(user: Pokemon, target: Pokemon, move: Move, args: any[]): boolean {
    (args[0] as Utils.NumberHolder).value = Math.max(Math.floor(120 * target.getHpRatio()), 1);

    return true;
  }
}

export class FirstAttackDoublePowerAttr extends VariablePowerAttr {
  apply(user: Pokemon, target: Pokemon, move: Move, args: any[]): boolean {
    console.log(target.getLastXMoves(1), target.scene.currentBattle.turn);
    if (!target.getLastXMoves(1).find(m => m.turn === target.scene.currentBattle.turn)) {
      (args[0] as Utils.NumberHolder).value *= 2;
      return true;
    }

    return false;
  }
}


export class TurnDamagedDoublePowerAttr extends VariablePowerAttr {
  apply(user: Pokemon, target: Pokemon, move: Move, args: any[]): boolean {
    if (user.turnData.attacksReceived.find(r => r.damage && r.sourceId === target.id)) {
      (args[0] as Utils.NumberHolder).value *= 2;
      return true;
    }

    return false;
  }
}

const magnitudeMessageFunc = (user: Pokemon, target: Pokemon, move: Move) => {
  let message: string;
  user.scene.executeWithSeedOffset(() => {
    const magnitudeThresholds = [ 5, 15, 35, 65, 75, 95 ];

    const rand = Utils.randSeedInt(100);

    let m = 0;
    for (; m < magnitudeThresholds.length; m++) {
      if (rand < magnitudeThresholds[m]) {
        break;
      }
    }

    message = `Magnitude ${m + 4}!`;
  }, user.scene.currentBattle.turn << 6, user.scene.waveSeed);
  return message;
};

export class MagnitudePowerAttr extends VariablePowerAttr {
  apply(user: Pokemon, target: Pokemon, move: Move, args: any[]): boolean {
    const power = args[0] as Utils.NumberHolder;

    const magnitudeThresholds = [ 5, 15, 35, 65, 75, 95 ];
    const magnitudePowers = [ 10, 30, 50, 70, 90, 100, 110, 150 ];

    let rand: integer;

    user.scene.executeWithSeedOffset(() => rand = Utils.randSeedInt(100), user.scene.currentBattle.turn << 6, user.scene.waveSeed);

    let m = 0;
    for (; m < magnitudeThresholds.length; m++) {
      if (rand < magnitudeThresholds[m]) {
        break;
      }
    }

    power.value = magnitudePowers[m];

    return true;
  }
}

export class AntiSunlightPowerDecreaseAttr extends VariablePowerAttr {
  apply(user: Pokemon, target: Pokemon, move: Move, args: any[]): boolean {
    if (!user.scene.arena.weather?.isEffectSuppressed(user.scene)) {
      const power = args[0] as Utils.NumberHolder;
      const weatherType = user.scene.arena.weather?.weatherType || WeatherType.NONE;
      switch (weatherType) {
      case WeatherType.RAIN:
      case WeatherType.SANDSTORM:
      case WeatherType.HAIL:
      case WeatherType.SNOW:
      case WeatherType.HEAVY_RAIN:
        power.value *= 0.5;
        return true;
      }
    }

    return false;
  }
}

export class FriendshipPowerAttr extends VariablePowerAttr {
  private invert: boolean;

  constructor(invert?: boolean) {
    super();

    this.invert = !!invert;
  }

  apply(user: Pokemon, target: Pokemon, move: Move, args: any[]): boolean {
    const power = args[0] as Utils.NumberHolder;

    const friendshipPower = Math.floor(Math.min(user instanceof PlayerPokemon ? user.friendship : user.species.baseFriendship, 255) / 2.5);
    power.value = Math.max(!this.invert ? friendshipPower : 102 - friendshipPower, 1);

    return true;
  }
}

export class HitCountPowerAttr extends VariablePowerAttr {
  apply(user: Pokemon, target: Pokemon, move: Move, args: any[]): boolean {
    (args[0] as Utils.NumberHolder).value += Math.min(user.battleData.hitCount, 6) * 50;

    return true;
  }
}

/**
 * Turning a once was (StatChangeCountPowerAttr) statement and making it available to call for any attribute.
 * @param {Pokemon} pokemon The pokemon that is being used to calculate the count of positive stats
 * @returns {number} Returns the amount of positive stats
 */
const countPositiveStats = (pokemon: Pokemon): number => {
  return pokemon.summonData.battleStats.reduce((total, stat) => (stat && stat > 0) ? total + stat : total, 0);
};

/**
 * Attribute that increases power based on the amount of positive stat increases.
 */
export class StatChangeCountPowerAttr extends VariablePowerAttr {

  /**
   * @param {Pokemon} user The pokemon that is being used to calculate the amount of positive stats
   * @param {Pokemon} target N/A
   * @param {Move} move N/A
   * @param {any[]} args The argument for VariablePowerAttr, accumulates and sets the amount of power multiplied by stats
   * @returns {boolean} Returns true if attribute is applied
   */
  apply(user: Pokemon, target: Pokemon, move: Move, args: any[]): boolean {
    const positiveStats: number = countPositiveStats(user);

    (args[0] as Utils.NumberHolder).value += positiveStats * 20;
    return true;
  }
}

/**
 * Punishment normally has a base power of 60,
 * but gains 20 power for every increased stat stage the target has,
 * up to a maximum of 200 base power in total.
 */
export class PunishmentPowerAttr extends VariablePowerAttr {
  private PUNISHMENT_MIN_BASE_POWER = 60;
  private PUNISHMENT_MAX_BASE_POWER = 200;

  /**
     * @param {Pokemon} user N/A
     * @param {Pokemon} target The pokemon that the move is being used against, as well as calculating the stats for the min/max base power
     * @param {Move} move N/A
     * @param {any[]} args The value that is being changed due to VariablePowerAttr
     * @returns Returns true if attribute is applied
     */
  apply(user: Pokemon, target: Pokemon, move: Move, args: any[]): boolean {
    const positiveStats: number = countPositiveStats(target);
    (args[0] as Utils.NumberHolder).value = Math.min(
      this.PUNISHMENT_MAX_BASE_POWER,
      this.PUNISHMENT_MIN_BASE_POWER + positiveStats * 20
    );
    return true;
  }
}

export class PresentPowerAttr extends VariablePowerAttr {
  apply(user: Pokemon, target: Pokemon, move: Move, args: any[]): boolean {

    const powerSeed = Utils.randSeedInt(100);
    if (powerSeed <= 40) {
      (args[0] as Utils.NumberHolder).value = 40;
    } else if (40 < powerSeed && powerSeed <= 70) {
      (args[0] as Utils.NumberHolder).value = 80;
    } else if (70 < powerSeed && powerSeed <= 80) {
      (args[0] as Utils.NumberHolder).value = 120;
    } else if (80 < powerSeed && powerSeed <= 100) {
      target.scene.unshiftPhase(new PokemonHealPhase(target.scene, target.getBattlerIndex(),
        Math.max(Math.floor(target.getMaxHp() / 4), 1), getPokemonMessage(target, " regained\nhealth!"), true));
    }

    return true;
  }
}

export class WaterShurikenPowerAttr extends VariablePowerAttr {
  apply(user: Pokemon, target: Pokemon, move: Move, args: any[]): boolean {
    if (user.species.speciesId === Species.GRENINJA && user.hasAbility(Abilities.BATTLE_BOND) && user.formIndex === 2) {
      (args[0] as Utils.IntegerHolder).value = 20;
      return true;
    }
    return false;
  }
}

/**
 * Attribute used for multi-hit moves that increase power in increments of the
 * move's base power for each hit, namely Triple Kick and Triple Axel.
 * @extends VariablePowerAttr
 * @see {@linkcode apply}
 */
export class MultiHitPowerIncrementAttr extends VariablePowerAttr {
  /** The max number of base power increments allowed for this move */
  private maxHits: integer;

  constructor(maxHits: integer) {
    super();

    this.maxHits = maxHits;
  }

  /**
   * Increases power of move in increments of the base power for the amount of times
   * the move hit. In the case that the move is extended, it will circle back to the
   * original base power of the move after incrementing past the maximum amount of
   * hits.
   * @param user {@linkcode Pokemon} that used the move
   * @param target {@linkcode Pokemon} that the move was used on
   * @param move {@linkcode Move} with this attribute
   * @param args [0] {@linkcode Utils.NumberHolder} for final calculated power of move
   * @returns true if attribute application succeeds
   */
  apply(user: Pokemon, target: Pokemon, move: Move, args: any[]): boolean {
    const hitsTotal = user.turnData.hitCount - Math.max(user.turnData.hitsLeft, 0);
    const power = args[0] as Utils.NumberHolder;

    power.value = move.power * (1 + hitsTotal % this.maxHits);

    return true;
  }
}

export class VariableAtkAttr extends MoveAttr {
  constructor() {
    super();
  }

  apply(user: Pokemon, target: Pokemon, move: Move, args: any[]): boolean {
    //const atk = args[0] as Utils.IntegerHolder;
    return false;
  }
}

export class TargetAtkUserAtkAttr extends VariableAtkAttr {
  constructor() {
    super();
  }
  apply(user: Pokemon, target: Pokemon, move: Move, args: any[]): boolean {
    (args[0] as Utils.IntegerHolder).value = target.getBattleStat(Stat.ATK, target);
    return true;
  }
}

export class DefAtkAttr extends VariableAtkAttr {
  constructor() {
    super();
  }

  apply(user: Pokemon, target: Pokemon, move: Move, args: any[]): boolean {
    (args[0] as Utils.IntegerHolder).value = user.getBattleStat(Stat.DEF, target);
    return true;
  }
}

export class VariableDefAttr extends MoveAttr {
  constructor() {
    super();
  }

  apply(user: Pokemon, target: Pokemon, move: Move, args: any[]): boolean {
    //const def = args[0] as Utils.IntegerHolder;
    return false;
  }
}

export class DefDefAttr extends VariableDefAttr {
  constructor() {
    super();
  }

  apply(user: Pokemon, target: Pokemon, move: Move, args: any[]): boolean {
    (args[0] as Utils.IntegerHolder).value = target.getBattleStat(Stat.DEF, user);
    return true;
  }
}

export class VariableAccuracyAttr extends MoveAttr {
  apply(user: Pokemon, target: Pokemon, move: Move, args: any[]): boolean {
    //const accuracy = args[0] as Utils.NumberHolder;
    return false;
  }
}

export class ThunderAccuracyAttr extends VariableAccuracyAttr {
  apply(user: Pokemon, target: Pokemon, move: Move, args: any[]): boolean {
    if (!user.scene.arena.weather?.isEffectSuppressed(user.scene)) {
      const accuracy = args[0] as Utils.NumberHolder;
      const weatherType = user.scene.arena.weather?.weatherType || WeatherType.NONE;
      switch (weatherType) {
      case WeatherType.SUNNY:
      case WeatherType.SANDSTORM:
      case WeatherType.HARSH_SUN:
        accuracy.value = 50;
        return true;
      case WeatherType.RAIN:
      case WeatherType.HEAVY_RAIN:
        accuracy.value = -1;
        return true;
      }
    }

    return false;
  }
}

/**
 * Attribute used for moves which never miss
 * against Pokemon with the {@linkcode BattlerTagType.MINIMIZED}
 * @extends VariableAccuracyAttr
 * @see {@linkcode apply}
 */
export class MinimizeAccuracyAttr extends VariableAccuracyAttr {
  /**
   * @see {@linkcode apply}
   * @param user N/A
   * @param target {@linkcode Pokemon} target of the move
   * @param move N/A
   * @param args [0] Accuracy of the move to be modified
   * @returns true if the function succeeds
   */
  apply(user: Pokemon, target: Pokemon, move: Move, args: any[]): boolean {
    if (target.getTag(BattlerTagType.MINIMIZED)) {
      const accuracy = args[0] as Utils.NumberHolder;
      accuracy.value = -1;

      return true;
    }

    return false;
  }
}

export class ToxicAccuracyAttr extends VariableAccuracyAttr {
  apply(user: Pokemon, target: Pokemon, move: Move, args: any[]): boolean {
    if (user.isOfType(Type.POISON)) {
      const accuracy = args[0] as Utils.NumberHolder;
      accuracy.value = -1;
      return true;
    }

    return false;
  }
}

export class BlizzardAccuracyAttr extends VariableAccuracyAttr {
  apply(user: Pokemon, target: Pokemon, move: Move, args: any[]): boolean {
    if (!user.scene.arena.weather?.isEffectSuppressed(user.scene)) {
      const accuracy = args[0] as Utils.NumberHolder;
      const weatherType = user.scene.arena.weather?.weatherType || WeatherType.NONE;
      if (weatherType === WeatherType.HAIL || weatherType === WeatherType.SNOW) {
        accuracy.value = -1;
        return true;
      }
    }

    return false;
  }
}

export class VariableMoveCategoryAttr extends MoveAttr {
  apply(user: Pokemon, target: Pokemon, move: Move, args: any[]): boolean {
    return false;
  }
}

export class PhotonGeyserCategoryAttr extends VariableMoveCategoryAttr {
  apply(user: Pokemon, target: Pokemon, move: Move, args: any[]): boolean {
    const category = (args[0] as Utils.IntegerHolder);

    if (user.getBattleStat(Stat.ATK, target, move) > user.getBattleStat(Stat.SPATK, target, move)) {
      category.value = MoveCategory.PHYSICAL;
      return true;
    }

    return false;
  }
}

export class TeraBlastCategoryAttr extends VariableMoveCategoryAttr {
  apply(user: Pokemon, target: Pokemon, move: Move, args: any[]): boolean {
    const category = (args[0] as Utils.IntegerHolder);

    if (user.isTerastallized() && user.getBattleStat(Stat.ATK, target, move) > user.getBattleStat(Stat.SPATK, target, move)) {
      category.value = MoveCategory.PHYSICAL;
      return true;
    }

    return false;
  }
}

/**
 * Change the move category to status when used on the ally
 * @extends VariableMoveCategoryAttr
 * @see {@linkcode apply}
 */
export class StatusCategoryOnAllyAttr extends VariableMoveCategoryAttr {
  /**
   * @param user {@linkcode Pokemon} using the move
   * @param target {@linkcode Pokemon} target of the move
   * @param move {@linkcode Move} with this attribute
   * @param args [0] {@linkcode Utils.IntegerHolder} The category of the move
   * @returns true if the function succeeds
   */
  apply(user: Pokemon, target: Pokemon, move: Move, args: any[]): boolean {
    const category = (args[0] as Utils.IntegerHolder);

    if (user.getAlly() === target) {
      category.value = MoveCategory.STATUS;
      return true;
    }

    return false;
  }
}

export class ShellSideArmCategoryAttr extends VariableMoveCategoryAttr {
  apply(user: Pokemon, target: Pokemon, move: Move, args: any[]): boolean {
    const category = (args[0] as Utils.IntegerHolder);
    const atkRatio = user.getBattleStat(Stat.ATK, target, move) / target.getBattleStat(Stat.DEF, user, move);
    const specialRatio = user.getBattleStat(Stat.SPATK, target, move) / target.getBattleStat(Stat.SPDEF, user, move);

    // Shell Side Arm is much more complicated than it looks, this is a partial implementation to try to achieve something similar to the games
    if (atkRatio > specialRatio) {
      category.value = MoveCategory.PHYSICAL;
      return true;
    } else if (atkRatio === specialRatio && user.randSeedInt(2) === 0) {
      category.value = MoveCategory.PHYSICAL;
      return true;
    }

    return false;
  }
}

export class VariableMoveTypeAttr extends MoveAttr {
  apply(user: Pokemon, target: Pokemon, move: Move, args: any[]): boolean {
    return false;
  }
}

export class FormChangeItemTypeAttr extends VariableMoveTypeAttr {
  apply(user: Pokemon, target: Pokemon, move: Move, args: any[]): boolean {
    if ([user.species.speciesId, user.fusionSpecies?.speciesId].includes(Species.ARCEUS) || [user.species.speciesId, user.fusionSpecies?.speciesId].includes(Species.SILVALLY)) {
      const form = user.species.speciesId === Species.ARCEUS || user.species.speciesId === Species.SILVALLY ? user.formIndex : user.fusionSpecies.formIndex;

      move.type = Type[Type[form]];
      return true;
    }

    return false;
  }
}

export class TechnoBlastTypeAttr extends VariableMoveTypeAttr {
  apply(user: Pokemon, target: Pokemon, move: Move, args: any[]): boolean {
    if ([user.species.speciesId, user.fusionSpecies?.speciesId].includes(Species.GENESECT)) {
      const form = user.species.speciesId === Species.GENESECT ? user.formIndex : user.fusionSpecies.formIndex;

      switch (form) {
      case 1: // Shock Drive
        move.type = Type.ELECTRIC;
        break;
      case 2: // Burn Drive
        move.type = Type.FIRE;
        break;
      case 3: // Chill Drive
        move.type = Type.ICE;
        break;
      case 4: // Douse Drive
        move.type = Type.WATER;
        break;
      default:
        move.type = Type.NORMAL;
        break;
      }
      return true;
    }

    return false;
  }
}

export class AuraWheelTypeAttr extends VariableMoveTypeAttr {
  apply(user: Pokemon, target: Pokemon, move: Move, args: any[]): boolean {
    if ([user.species.speciesId, user.fusionSpecies?.speciesId].includes(Species.MORPEKO)) {
      const form = user.species.speciesId === Species.MORPEKO ? user.formIndex : user.fusionSpecies.formIndex;

      switch (form) {
      case 1: // Hangry Mode
        move.type = Type.DARK;
        break;
      default: // Full Belly Mode
        move.type = Type.ELECTRIC;
        break;
      }
      return true;
    }

    return false;
  }
}

export class RagingBullTypeAttr extends VariableMoveTypeAttr {
  apply(user: Pokemon, target: Pokemon, move: Move, args: any[]): boolean {
    if ([user.species.speciesId, user.fusionSpecies?.speciesId].includes(Species.PALDEA_TAUROS)) {
      const form = user.species.speciesId === Species.PALDEA_TAUROS ? user.formIndex : user.fusionSpecies.formIndex;

      switch (form) {
      case 1: // Blaze breed
        move.type = Type.FIRE;
        break;
      case 2: // Aqua breed
        move.type = Type.WATER;
        break;
      default:
        move.type = Type.FIGHTING;
        break;
      }
      return true;
    }

    return false;
  }
}

export class IvyCudgelTypeAttr extends VariableMoveTypeAttr {
  apply(user: Pokemon, target: Pokemon, move: Move, args: any[]): boolean {
    if ([user.species.speciesId, user.fusionSpecies?.speciesId].includes(Species.OGERPON)) {
      const form = user.species.speciesId === Species.OGERPON ? user.formIndex : user.fusionSpecies.formIndex;

      switch (form) {
      case 1: // Wellspring Mask
        move.type = Type.WATER;
        break;
      case 2: // Hearthflame Mask
        move.type = Type.FIRE;
        break;
      case 3: // Cornerstone Mask
        move.type = Type.ROCK;
        break;
      case 4: // Teal Mask Tera
        move.type = Type.GRASS;
        break;
      case 5: // Wellspring Mask Tera
        move.type = Type.WATER;
        break;
      case 6: // Hearthflame Mask Tera
        move.type = Type.FIRE;
        break;
      case 7: // Cornerstone Mask Tera
        move.type = Type.ROCK;
        break;
      default:
        move.type = Type.GRASS;
        break;
      }
      return true;
    }

    return false;
  }
}

export class WeatherBallTypeAttr extends VariableMoveTypeAttr {
  apply(user: Pokemon, target: Pokemon, move: Move, args: any[]): boolean {
    if (!user.scene.arena.weather?.isEffectSuppressed(user.scene)) {
      switch (user.scene.arena.weather?.weatherType) {
      case WeatherType.SUNNY:
      case WeatherType.HARSH_SUN:
        move.type = Type.FIRE;
        break;
      case WeatherType.RAIN:
      case WeatherType.HEAVY_RAIN:
        move.type = Type.WATER;
        break;
      case WeatherType.SANDSTORM:
        move.type = Type.ROCK;
        break;
      case WeatherType.HAIL:
      case WeatherType.SNOW:
        move.type = Type.ICE;
        break;
      default:
        return false;
      }
      return true;
    }

    return false;
  }
}

/**
 * Changes the move's type to match the current terrain.
 * Has no effect if the user is not grounded.
 * @extends VariableMoveTypeAttr
 * @see {@linkcode apply}
 */
export class TerrainPulseTypeAttr extends VariableMoveTypeAttr {
  /**
   * @param user {@linkcode Pokemon} using this move
   * @param target N/A
   * @param move N/A
   * @param args [0] {@linkcode Utils.IntegerHolder} The move's type to be modified
   * @returns true if the function succeeds
   */
  apply(user: Pokemon, target: Pokemon, move: Move, args: any[]): boolean {
    if (!user.isGrounded) {
      return false;
    }

    const currentTerrain = user.scene.arena.getTerrainType();
    switch (currentTerrain) {
    case TerrainType.MISTY:
      move.type = Type.FAIRY;
      break;
    case TerrainType.ELECTRIC:
      move.type = Type.ELECTRIC;
      break;
    case TerrainType.GRASSY:
      move.type = Type.GRASS;
      break;
    case TerrainType.PSYCHIC:
      move.type = Type.PSYCHIC;
      break;
    default:
      return false;
    }
    return true;
  }
}

export class HiddenPowerTypeAttr extends VariableMoveTypeAttr {
  apply(user: Pokemon, target: Pokemon, move: Move, args: any[]): boolean {
    const iv_val = Math.floor(((user.ivs[Stat.HP] & 1)
      +(user.ivs[Stat.ATK] & 1) * 2
      +(user.ivs[Stat.DEF] & 1) * 4
      +(user.ivs[Stat.SPD] & 1) * 8
      +(user.ivs[Stat.SPATK] & 1) * 16
      +(user.ivs[Stat.SPDEF] & 1) * 32) * 15/63);

    move.type = [
      Type.FIGHTING, Type.FLYING, Type.POISON, Type.GROUND,
      Type.ROCK, Type.BUG, Type.GHOST, Type.STEEL,
      Type.FIRE, Type.WATER, Type.GRASS, Type.ELECTRIC,
      Type.PSYCHIC, Type.ICE, Type.DRAGON, Type.DARK][iv_val];

    return true;
  }
}

export class MatchUserTypeAttr extends VariableMoveTypeAttr {
  apply(user: Pokemon, target: Pokemon, move: Move, args: any[]): boolean {
    const userTypes = user.getTypes(true);

    if (userTypes.includes(Type.STELLAR)) { // will not change to stellar type
      const nonTeraTypes = user.getTypes();
      move.type = nonTeraTypes[0];
      return true;
    } else if (userTypes.length > 0) {
      move.type = userTypes[0];
      return true;
    } else {
      return false;
    }

  }
}

export class VariableMoveTypeMultiplierAttr extends MoveAttr {
  apply(user: Pokemon, target: Pokemon, move: Move, args: any[]): boolean {
    return false;
  }
}

export class NeutralDamageAgainstFlyingTypeMultiplierAttr extends VariableMoveTypeMultiplierAttr {
  apply(user: Pokemon, target: Pokemon, move: Move, args: any[]): boolean {
    if (!target.getTag(BattlerTagType.IGNORE_FLYING)) {
      const multiplier = args[0] as Utils.NumberHolder;
      //When a flying type is hit, the first hit is always 1x multiplier. Levitating pokemon are instantly affected by typing
      if (target.isOfType(Type.FLYING)) {
        multiplier.value = 1;
      }
      target.addTag(BattlerTagType.IGNORE_FLYING, 20, move.id, user.id); //TODO: Grounded effect should not have turn limit
      return true;
    }

    return false;
  }
}

export class WaterSuperEffectTypeMultiplierAttr extends VariableMoveTypeMultiplierAttr {
  apply(user: Pokemon, target: Pokemon, move: Move, args: any[]): boolean {
    const multiplier = args[0] as Utils.NumberHolder;
    if (target.isOfType(Type.WATER)) {
      multiplier.value *= 4; // Increased twice because initial reduction against water
      return true;
    }

    return false;
  }
}

export class IceNoEffectTypeAttr extends VariableMoveTypeMultiplierAttr {
  /**
   * Checks to see if the Target is Ice-Type or not. If so, the move will have no effect.
   * @param {Pokemon} user N/A
   * @param {Pokemon} target Pokemon that is being checked whether Ice-Type or not.
   * @param {Move} move N/A
   * @param {any[]} args Sets to false if the target is Ice-Type, so it should do no damage/no effect.
   * @returns {boolean} Returns true if move is successful, false if Ice-Type.
   */
  apply(user: Pokemon, target: Pokemon, move: Move, args: any[]): boolean {
    if (target.isOfType(Type.ICE)) {
      (args[0] as Utils.BooleanHolder).value = false;
      return false;
    }
    return true;
  }
}

export class FlyingTypeMultiplierAttr extends VariableMoveTypeMultiplierAttr {
  apply(user: Pokemon, target: Pokemon, move: Move, args: any[]): boolean {
    const multiplier = args[0] as Utils.NumberHolder;
    multiplier.value *= target.getAttackTypeEffectiveness(Type.FLYING, user);
    return true;
  }
}

export class OneHitKOAccuracyAttr extends VariableAccuracyAttr {
  apply(user: Pokemon, target: Pokemon, move: Move, args: any[]): boolean {
    const accuracy = args[0] as Utils.NumberHolder;
    if (user.level < target.level) {
      accuracy.value = 0;
    } else {
      accuracy.value = Math.min(Math.max(30 + 100 * (1 - target.level / user.level), 0), 100);
    }
    return true;
  }
}

export class SheerColdAccuracyAttr extends OneHitKOAccuracyAttr {
  /**
   * Changes the normal One Hit KO Accuracy Attr to implement the Gen VII changes,
   * where if the user is Ice-Type, it has more accuracy.
   * @param {Pokemon} user Pokemon that is using the move; checks the Pokemon's level.
   * @param {Pokemon} target Pokemon that is receiving the move; checks the Pokemon's level.
   * @param {Move} move N/A
   * @param {any[]} args Uses the accuracy argument, allowing to change it from either 0 if it doesn't pass
   * the first if/else, or 30/20 depending on the type of the user Pokemon.
   * @returns Returns true if move is successful, false if misses.
   */
  apply(user: Pokemon, target: Pokemon, move: Move, args: any[]): boolean {
    const accuracy = args[0] as Utils.NumberHolder;
    if (user.level < target.level) {
      accuracy.value = 0;
    } else {
      const baseAccuracy = user.isOfType(Type.ICE) ? 30 : 20;
      accuracy.value = Math.min(Math.max(baseAccuracy + 100 * (1 - target.level / user.level), 0), 100);
    }
    return true;
  }
}

export class MissEffectAttr extends MoveAttr {
  private missEffectFunc: UserMoveConditionFunc;

  constructor(missEffectFunc: UserMoveConditionFunc) {
    super();

    this.missEffectFunc = missEffectFunc;
  }

  apply(user: Pokemon, target: Pokemon, move: Move, args: any[]): boolean {
    this.missEffectFunc(user, move);
    return true;
  }
}

export class NoEffectAttr extends MoveAttr {
  private noEffectFunc: UserMoveConditionFunc;

  constructor(noEffectFunc: UserMoveConditionFunc) {
    super();

    this.noEffectFunc = noEffectFunc;
  }

  apply(user: Pokemon, target: Pokemon, move: Move, args: any[]): boolean {
    this.noEffectFunc(user, move);
    return true;
  }
}

const crashDamageFunc = (user: Pokemon, move: Move) => {
  const cancelled = new Utils.BooleanHolder(false);
  applyAbAttrs(BlockNonDirectDamageAbAttr, user, cancelled);
  if (cancelled.value) {
    return false;
  }

  user.damageAndUpdate(Math.floor(user.getMaxHp() / 2), HitResult.OTHER, user, false, true);
  user.scene.queueMessage(getPokemonMessage(user, " kept going\nand crashed!"));
  user.turnData.damageTaken += Math.floor(user.getMaxHp() / 2);

  return true;
};

export class TypelessAttr extends MoveAttr { }
/**
* Attribute used for moves which ignore redirection effects, and always target their original target, i.e. Snipe Shot
* Bypasses Storm Drain, Follow Me, Ally Switch, and the like.
*/
export class BypassRedirectAttr extends MoveAttr { }

export class DisableMoveAttr extends MoveEffectAttr {
  constructor() {
    super(false);
  }

  apply(user: Pokemon, target: Pokemon, move: Move, args: any[]): boolean {
    if (!super.apply(user, target, move, args)) {
      return false;
    }

    const moveQueue = target.getLastXMoves();
    let turnMove: TurnMove;
    while (moveQueue.length) {
      turnMove = moveQueue.shift();
      if (turnMove.virtual) {
        continue;
      }

      const moveIndex = target.getMoveset().findIndex(m => m.moveId === turnMove.move);
      if (moveIndex === -1) {
        return false;
      }

      const disabledMove = target.getMoveset()[moveIndex];
      target.summonData.disabledMove = disabledMove.moveId;
      target.summonData.disabledTurns = 4;

      user.scene.queueMessage(getPokemonMessage(target, `'s ${disabledMove.getName()}\nwas disabled!`));

      return true;
    }

    return false;
  }

  getCondition(): MoveConditionFunc {
    return (user, target, move) => {
      if (target.summonData.disabledMove || target.isMax()) {
        return false;
      }

      const moveQueue = target.getLastXMoves();
      let turnMove: TurnMove;
      while (moveQueue.length) {
        turnMove = moveQueue.shift();
        if (turnMove.virtual) {
          continue;
        }

        const move = target.getMoveset().find(m => m.moveId === turnMove.move);
        if (!move) {
          continue;
        }

        return true;
      }
    };
  }

  getTargetBenefitScore(user: Pokemon, target: Pokemon, move: Move): integer {
    return -5;
  }
}

export class FrenzyAttr extends MoveEffectAttr {
  constructor() {
    super(true, MoveEffectTrigger.HIT);
  }

  canApply(user: Pokemon, target: Pokemon, move: Move, args: any[]) {
    return !(this.selfTarget ? user : target).isFainted();
  }

  apply(user: Pokemon, target: Pokemon, move: Move, args: any[]): boolean {
    if (!super.apply(user, target, move, args)) {
      return false;
    }

    if (!user.getMoveQueue().length) {
      if (!user.getTag(BattlerTagType.FRENZY)) {
        const turnCount = user.randSeedIntRange(1, 2);
        new Array(turnCount).fill(null).map(() => user.getMoveQueue().push({ move: move.id, targets: [ target.getBattlerIndex() ], ignorePP: true }));
        user.addTag(BattlerTagType.FRENZY, 1, move.id, user.id);
      } else {
        applyMoveAttrs(AddBattlerTagAttr, user, target, move, args);
        user.lapseTag(BattlerTagType.FRENZY);
      }
      return true;
    }

    return false;
  }
}

export const frenzyMissFunc: UserMoveConditionFunc = (user: Pokemon, move: Move) => {
  while (user.getMoveQueue().length && user.getMoveQueue()[0].move === move.id) {
    user.getMoveQueue().shift();
  }
  user.lapseTag(BattlerTagType.FRENZY);

  return true;
};

export class AddBattlerTagAttr extends MoveEffectAttr {
  public tagType: BattlerTagType;
  public turnCountMin: integer;
  public turnCountMax: integer;
  private failOnOverlap: boolean;

  constructor(tagType: BattlerTagType, selfTarget: boolean = false, failOnOverlap: boolean = false, turnCountMin: integer = 0, turnCountMax?: integer) {
    super(selfTarget);

    this.tagType = tagType;
    this.turnCountMin = turnCountMin;
    this.turnCountMax = turnCountMax !== undefined ? turnCountMax : turnCountMin;
    this.failOnOverlap = !!failOnOverlap;
  }

  apply(user: Pokemon, target: Pokemon, move: Move, args: any[]): boolean {
    if (!super.apply(user, target, move, args)) {
      return false;
    }

    const moveChance = this.getMoveChance(user,target,move,this.selfTarget);
    if (moveChance < 0 || moveChance === 100 || user.randSeedInt(100) < moveChance) {
      return (this.selfTarget ? user : target).addTag(this.tagType,  user.randSeedInt(this.turnCountMax - this.turnCountMin, this.turnCountMin), move.id, user.id);
    }

    return false;
  }

  getCondition(): MoveConditionFunc {
    return this.failOnOverlap
      ? (user, target, move) => !(this.selfTarget ? user : target).getTag(this.tagType)
      : null;
  }

  getTagTargetBenefitScore(user: Pokemon, target: Pokemon, move: Move): integer {
    switch (this.tagType) {
    case BattlerTagType.RECHARGING:
    case BattlerTagType.PERISH_SONG:
      return -16;
    case BattlerTagType.FLINCHED:
    case BattlerTagType.CONFUSED:
    case BattlerTagType.INFATUATED:
    case BattlerTagType.NIGHTMARE:
    case BattlerTagType.DROWSY:
    case BattlerTagType.NO_CRIT:
      return -5;
    case BattlerTagType.SEEDED:
    case BattlerTagType.SALT_CURED:
    case BattlerTagType.CURSED:
    case BattlerTagType.FRENZY:
    case BattlerTagType.TRAPPED:
    case BattlerTagType.BIND:
    case BattlerTagType.WRAP:
    case BattlerTagType.FIRE_SPIN:
    case BattlerTagType.WHIRLPOOL:
    case BattlerTagType.CLAMP:
    case BattlerTagType.SAND_TOMB:
    case BattlerTagType.MAGMA_STORM:
    case BattlerTagType.SNAP_TRAP:
    case BattlerTagType.THUNDER_CAGE:
    case BattlerTagType.INFESTATION:
      return -3;
    case BattlerTagType.ENCORE:
      return -2;
    case BattlerTagType.INGRAIN:
    case BattlerTagType.IGNORE_ACCURACY:
    case BattlerTagType.AQUA_RING:
      return 3;
    case BattlerTagType.PROTECTED:
    case BattlerTagType.FLYING:
    case BattlerTagType.CRIT_BOOST:
    case BattlerTagType.ALWAYS_CRIT:
      return 5;
    }
  }

  getTargetBenefitScore(user: Pokemon, target: Pokemon, move: Move): integer {
    let moveChance = this.getMoveChance(user,target,move,this.selfTarget);
    if (moveChance < 0) {
      moveChance = 100;
    }
    return Math.floor(this.getTagTargetBenefitScore(user, target, move) * (moveChance / 100));
  }
}

export class CurseAttr extends MoveEffectAttr {

  apply(user: Pokemon, target: Pokemon, move:Move, args: any[]): boolean {
    if (user.getTypes(true).includes(Type.GHOST)) {
      if (target.getTag(BattlerTagType.CURSED)) {
        user.scene.queueMessage("But it failed!");
        return false;
      }
      const curseRecoilDamage = Math.max(1, Math.floor(user.getMaxHp() / 2));
<<<<<<< HEAD
      user.damageAndUpdate(curseRecoilDamage, HitResult.OTHER, user, false, true, true);
      user.scene.queueMessage(getPokemonMessage(user, ` cut its own HP\nand laid a curse on the ${target.name}!`));
=======
      user.damageAndUpdate(curseRecoilDamage, HitResult.OTHER, false, true, true);
      user.scene.queueMessage(
        i18next.t("battle:battlerTagsCursedOnAdd", {
          pokemonNameWithAffix: getPokemonNameWithAffix(user),
          pokemonName: target.name
        })
      );

>>>>>>> a6dba352
      target.addTag(BattlerTagType.CURSED, 0, move.id, user.id);
      return true;
    } else {
      user.scene.unshiftPhase(new StatChangePhase(user.scene, user.getBattlerIndex(), true, [BattleStat.ATK, BattleStat.DEF], 1));
      user.scene.unshiftPhase(new StatChangePhase(user.scene, user.getBattlerIndex(), true, [BattleStat.SPD], -1));
      return true;
    }
  }
}

export class LapseBattlerTagAttr extends MoveEffectAttr {
  public tagTypes: BattlerTagType[];

  constructor(tagTypes: BattlerTagType[], selfTarget: boolean = false) {
    super(selfTarget);

    this.tagTypes = tagTypes;
  }

  apply(user: Pokemon, target: Pokemon, move: Move, args: any[]): boolean {
    if (!super.apply(user, target, move, args)) {
      return false;
    }

    for (const tagType of this.tagTypes) {
      (this.selfTarget ? user : target).lapseTag(tagType);
    }

    return true;
  }
}

export class RemoveBattlerTagAttr extends MoveEffectAttr {
  public tagTypes: BattlerTagType[];

  constructor(tagTypes: BattlerTagType[], selfTarget: boolean = false) {
    super(selfTarget);

    this.tagTypes = tagTypes;
  }

  apply(user: Pokemon, target: Pokemon, move: Move, args: any[]): boolean {
    if (!super.apply(user, target, move, args)) {
      return false;
    }

    for (const tagType of this.tagTypes) {
      (this.selfTarget ? user : target).removeTag(tagType);
    }

    return true;
  }
}

export class FlinchAttr extends AddBattlerTagAttr {
  constructor() {
    super(BattlerTagType.FLINCHED, false);
  }
}

export class ConfuseAttr extends AddBattlerTagAttr {
  constructor(selfTarget?: boolean) {
    super(BattlerTagType.CONFUSED, selfTarget, false, 2, 5);
  }
}

export class RechargeAttr extends AddBattlerTagAttr {
  constructor() {
    super(BattlerTagType.RECHARGING, true);
  }
}

export class TrapAttr extends AddBattlerTagAttr {
  constructor(tagType: BattlerTagType) {
    super(tagType, false, false, 4, 5);
  }
}

export class ProtectAttr extends AddBattlerTagAttr {
  constructor(tagType: BattlerTagType = BattlerTagType.PROTECTED) {
    super(tagType, true);
  }

  getCondition(): MoveConditionFunc {
    return ((user, target, move): boolean => {
      let timesUsed = 0;
      const moveHistory = user.getLastXMoves();
      let turnMove: TurnMove;

      while (moveHistory.length) {
        turnMove = moveHistory.shift();
        if (!allMoves[turnMove.move].hasAttr(ProtectAttr) || turnMove.result !== MoveResult.SUCCESS) {
          break;
        }
        timesUsed++;
      }
      if (timesUsed) {
        return !user.randSeedInt(Math.pow(3, timesUsed));
      }
      return true;
    });
  }
}

export class EndureAttr extends ProtectAttr {
  constructor() {
    super(BattlerTagType.ENDURING);
  }
}

export class IgnoreAccuracyAttr extends AddBattlerTagAttr {
  constructor() {
    super(BattlerTagType.IGNORE_ACCURACY, true, false, 2);
  }

  apply(user: Pokemon, target: Pokemon, move: Move, args: any[]): boolean {
    if (!super.apply(user, target, move, args)) {
      return false;
    }

    user.scene.queueMessage(getPokemonMessage(user, ` took aim\nat ${target.name}!`));

    return true;
  }
}

export class AlwaysCritsAttr extends AddBattlerTagAttr {
  constructor() {
    super(BattlerTagType.ALWAYS_CRIT, true, false, 2);
  }

  apply(user: Pokemon, target: Pokemon, move: Move, args: any[]): boolean {
    if (!super.apply(user, target, move, args)) {
      return false;
    }

    user.scene.queueMessage(getPokemonMessage(user, ` took aim\nat ${target.name}!`));

    return true;
  }
}

export class FaintCountdownAttr extends AddBattlerTagAttr {
  constructor() {
    super(BattlerTagType.PERISH_SONG, false, true, 4);
  }

  apply(user: Pokemon, target: Pokemon, move: Move, args: any[]): boolean {
    if (!super.apply(user, target, move, args)) {
      return false;
    }

    user.scene.queueMessage(getPokemonMessage(target, `\nwill faint in ${this.turnCountMin - 1} turns.`));

    return true;
  }
}

/**
 * Attribute used when a move hits a {@linkcode BattlerTagType} for double damage
 * @extends MoveAttr
*/
export class HitsTagAttr extends MoveAttr {
  /** The {@linkcode BattlerTagType} this move hits */
  public tagType: BattlerTagType;
  /** Should this move deal double damage against {@linkcode HitsTagAttr.tagType}? */
  public doubleDamage: boolean;

  constructor(tagType: BattlerTagType, doubleDamage?: boolean) {
    super();

    this.tagType = tagType;
    this.doubleDamage = !!doubleDamage;
  }

  getTargetBenefitScore(user: Pokemon, target: Pokemon, move: Move): integer {
    return target.getTag(this.tagType) ? this.doubleDamage ? 10 : 5 : 0;
  }
}

export class AddArenaTagAttr extends MoveEffectAttr {
  public tagType: ArenaTagType;
  public turnCount: integer;
  private failOnOverlap: boolean;
  public selfSideTarget: boolean;

  constructor(tagType: ArenaTagType, turnCount?: integer, failOnOverlap: boolean = false, selfSideTarget: boolean = false) {
    super(true, MoveEffectTrigger.POST_APPLY, true);

    this.tagType = tagType;
    this.turnCount = turnCount;
    this.failOnOverlap = failOnOverlap;
    this.selfSideTarget = selfSideTarget;
  }

  apply(user: Pokemon, target: Pokemon, move: Move, args: any[]): boolean {
    if (!super.apply(user, target, move, args)) {
      return false;
    }

    if (move.chance < 0 || move.chance === 100 || user.randSeedInt(100) < move.chance) {
      user.scene.arena.addTag(this.tagType, this.turnCount, move.id, user.id, (this.selfSideTarget ? user : target).isPlayer() ? ArenaTagSide.PLAYER : ArenaTagSide.ENEMY);
      return true;
    }

    return false;
  }

  getCondition(): MoveConditionFunc {
    return this.failOnOverlap
      ? (user, target, move) => !user.scene.arena.getTagOnSide(this.tagType, target.isPlayer() ? ArenaTagSide.PLAYER : ArenaTagSide.ENEMY)
      : null;
  }
}

/**
 * Generic class for removing arena tags
 * @param tagTypes: The types of tags that can be removed
 * @param selfSideTarget: Is the user removing tags from its own side?
 */
export class RemoveArenaTagsAttr extends MoveEffectAttr {
  public tagTypes: ArenaTagType[];
  public selfSideTarget: boolean;

  constructor(tagTypes: ArenaTagType[], selfSideTarget: boolean) {
    super(true, MoveEffectTrigger.POST_APPLY);

    this.tagTypes = tagTypes;
    this.selfSideTarget = selfSideTarget;
  }

  apply(user: Pokemon, target: Pokemon, move: Move, args: any[]): boolean {
    if (!super.apply(user, target, move, args)) {
      return false;
    }

    const side = (this.selfSideTarget ? user : target).isPlayer() ? ArenaTagSide.PLAYER : ArenaTagSide.ENEMY;

    for (const tagType of this.tagTypes) {
      user.scene.arena.removeTagOnSide(tagType, side);
    }

    return true;
  }
}

export class AddArenaTrapTagAttr extends AddArenaTagAttr {
  getCondition(): MoveConditionFunc {
    return (user, target, move) => {
      const side = (this.selfSideTarget ? user : target).isPlayer() ? ArenaTagSide.PLAYER : ArenaTagSide.ENEMY;
      const tag = user.scene.arena.getTagOnSide(this.tagType, side) as ArenaTrapTag;
      if (!tag) {
        return true;
      }
      return tag.layers < tag.maxLayers;
    };
  }
}

/**
 * Attribute used for Stone Axe and Ceaseless Edge.
 * Applies the given ArenaTrapTag when move is used.
 * @extends AddArenaTagAttr
 * @see {@linkcode apply}
 */
export class AddArenaTrapTagHitAttr extends AddArenaTagAttr {
  /**
   * @param user {@linkcode Pokemon} using this move
   * @param target {@linkcode Pokemon} target of this move
   * @param move {@linkcode Move} being used
   */
  apply(user: Pokemon, target: Pokemon, move: Move, args: any[]): boolean {
    const moveChance = this.getMoveChance(user,target,move,this.selfTarget);
    const side = (this.selfSideTarget ? user : target).isPlayer() ? ArenaTagSide.PLAYER : ArenaTagSide.ENEMY;
    const tag = user.scene.arena.getTagOnSide(this.tagType, side) as ArenaTrapTag;
    if ((moveChance < 0 || moveChance === 100 || user.randSeedInt(100) < moveChance)) {
      user.scene.arena.addTag(this.tagType, 0, move.id, user.id, side);
      if (!tag) {
        return true;
      }
      return tag.layers < tag.maxLayers;
    }
    return false;
  }
}

export class RemoveArenaTrapAttr extends MoveEffectAttr {

  private targetBothSides: boolean;

  constructor(targetBothSides: boolean = false) {
    super(true, MoveEffectTrigger.PRE_APPLY);
    this.targetBothSides = targetBothSides;
  }

  apply(user: Pokemon, target: Pokemon, move: Move, args: any[]): boolean {

    if (!super.apply(user, target, move, args)) {
      return false;
    }

    if (this.targetBothSides) {
      user.scene.arena.removeTagOnSide(ArenaTagType.SPIKES, ArenaTagSide.PLAYER);
      user.scene.arena.removeTagOnSide(ArenaTagType.TOXIC_SPIKES, ArenaTagSide.PLAYER);
      user.scene.arena.removeTagOnSide(ArenaTagType.STEALTH_ROCK, ArenaTagSide.PLAYER);
      user.scene.arena.removeTagOnSide(ArenaTagType.STICKY_WEB, ArenaTagSide.PLAYER);

      user.scene.arena.removeTagOnSide(ArenaTagType.SPIKES, ArenaTagSide.ENEMY);
      user.scene.arena.removeTagOnSide(ArenaTagType.TOXIC_SPIKES, ArenaTagSide.ENEMY);
      user.scene.arena.removeTagOnSide(ArenaTagType.STEALTH_ROCK, ArenaTagSide.ENEMY);
      user.scene.arena.removeTagOnSide(ArenaTagType.STICKY_WEB, ArenaTagSide.ENEMY);
    } else {
      user.scene.arena.removeTagOnSide(ArenaTagType.SPIKES, target.isPlayer() ? ArenaTagSide.ENEMY : ArenaTagSide.PLAYER);
      user.scene.arena.removeTagOnSide(ArenaTagType.TOXIC_SPIKES, target.isPlayer() ? ArenaTagSide.ENEMY : ArenaTagSide.PLAYER);
      user.scene.arena.removeTagOnSide(ArenaTagType.STEALTH_ROCK, target.isPlayer() ? ArenaTagSide.ENEMY : ArenaTagSide.PLAYER);
      user.scene.arena.removeTagOnSide(ArenaTagType.STICKY_WEB, target.isPlayer() ? ArenaTagSide.ENEMY : ArenaTagSide.PLAYER);
    }

    return true;
  }
}

export class RemoveScreensAttr extends MoveEffectAttr {

  private targetBothSides: boolean;

  constructor(targetBothSides: boolean = false) {
    super(true, MoveEffectTrigger.PRE_APPLY);
    this.targetBothSides = targetBothSides;
  }

  apply(user: Pokemon, target: Pokemon, move: Move, args: any[]): boolean {

    if (!super.apply(user, target, move, args)) {
      return false;
    }

    if (this.targetBothSides) {
      user.scene.arena.removeTagOnSide(ArenaTagType.REFLECT, ArenaTagSide.PLAYER);
      user.scene.arena.removeTagOnSide(ArenaTagType.LIGHT_SCREEN, ArenaTagSide.PLAYER);
      user.scene.arena.removeTagOnSide(ArenaTagType.AURORA_VEIL, ArenaTagSide.PLAYER);

      user.scene.arena.removeTagOnSide(ArenaTagType.REFLECT, ArenaTagSide.ENEMY);
      user.scene.arena.removeTagOnSide(ArenaTagType.LIGHT_SCREEN, ArenaTagSide.ENEMY);
      user.scene.arena.removeTagOnSide(ArenaTagType.AURORA_VEIL, ArenaTagSide.ENEMY);
    } else {
      user.scene.arena.removeTagOnSide(ArenaTagType.REFLECT, target.isPlayer() ? ArenaTagSide.PLAYER : ArenaTagSide.ENEMY);
      user.scene.arena.removeTagOnSide(ArenaTagType.LIGHT_SCREEN, target.isPlayer() ? ArenaTagSide.PLAYER : ArenaTagSide.ENEMY);
      user.scene.arena.removeTagOnSide(ArenaTagType.AURORA_VEIL, target.isPlayer() ? ArenaTagSide.PLAYER : ArenaTagSide.ENEMY);
    }

    return true;

  }
}

/*Swaps arena effects between the player and enemy side
  * @extends MoveEffectAttr
  * @see {@linkcode apply}
*/
export class SwapArenaTagsAttr extends MoveEffectAttr {
  public SwapTags: ArenaTagType[];


  constructor(SwapTags: ArenaTagType[]) {
    super(true, MoveEffectTrigger.POST_APPLY);
    this.SwapTags = SwapTags;
  }

  apply(user:Pokemon, target:Pokemon, move:Move, args: any[]): boolean {
    if (!super.apply(user, target, move, args)) {
      return false;
    }

    const tagPlayerTemp = user.scene.arena.findTagsOnSide((t => this.SwapTags.includes(t.tagType)), ArenaTagSide.PLAYER);
    const tagEnemyTemp = user.scene.arena.findTagsOnSide((t => this.SwapTags.includes(t.tagType)), ArenaTagSide.ENEMY);


    if (tagPlayerTemp) {
      for (const swapTagsType of tagPlayerTemp) {
        user.scene.arena.removeTagOnSide(swapTagsType.tagType, ArenaTagSide.PLAYER, true);
        user.scene.arena.addTag(swapTagsType.tagType, swapTagsType.turnCount, swapTagsType.sourceMove, swapTagsType.sourceId, ArenaTagSide.ENEMY, true);
      }
    }
    if (tagEnemyTemp) {
      for (const swapTagsType of tagEnemyTemp) {
        user.scene.arena.removeTagOnSide(swapTagsType.tagType, ArenaTagSide.ENEMY, true);
        user.scene.arena.addTag(swapTagsType.tagType, swapTagsType.turnCount, swapTagsType.sourceMove, swapTagsType.sourceId, ArenaTagSide.PLAYER, true);
      }
    }


    user.scene.queueMessage( `${user.name} swapped the battle effects affecting each side of the field!`);
    return true;
  }
}

/**
 * Attribute used for Revival Blessing.
 * @extends MoveEffectAttr
 * @see {@linkcode apply}
 */
export class RevivalBlessingAttr extends MoveEffectAttr {
  constructor(user?: boolean) {
    super(true);
  }

  /**
   *
   * @param user {@linkcode Pokemon} using this move
   * @param target {@linkcode Pokemon} target of this move
   * @param move {@linkcode Move} being used
   * @param args N/A
   * @returns Promise, true if function succeeds.
   */
  apply(user: Pokemon, target: Pokemon, move: Move, args: any[]): Promise<boolean> {
    return new Promise(resolve => {
      // If user is player, checks if the user has fainted pokemon
      if (user instanceof PlayerPokemon
        && user.scene.getParty().findIndex(p => p.isFainted())>-1) {
        (user as PlayerPokemon).revivalBlessing().then(() => {
          resolve(true);
        });
      // If user is enemy, checks that it is a trainer, and it has fainted non-boss pokemon in party
      } else if (user instanceof EnemyPokemon
        && user.hasTrainer()
        && user.scene.getEnemyParty().findIndex(p => p.isFainted() && !p.isBoss()) > -1) {
        // Selects a random fainted pokemon
        const faintedPokemon = user.scene.getEnemyParty().filter(p => p.isFainted() && !p.isBoss());
        const pokemon = faintedPokemon[user.randSeedInt(faintedPokemon.length)];
        const slotIndex = user.scene.getEnemyParty().findIndex(p => pokemon.id === p.id);
        pokemon.resetStatus();
        pokemon.heal(Math.min(Math.max(Math.ceil(Math.floor(0.5 * pokemon.getMaxHp())), 1), pokemon.getMaxHp()));
        user.scene.queueMessage(`${pokemon.name} was revived!`,0,true);

        if (user.scene.currentBattle.double && user.scene.getEnemyParty().length > 1) {
          const allyPokemon = user.getAlly();
          if (slotIndex<=1) {
            user.scene.unshiftPhase(new SwitchSummonPhase(user.scene, pokemon.getFieldIndex(), slotIndex, false, false, false));
          } else if (allyPokemon.isFainted()) {
            user.scene.unshiftPhase(new SwitchSummonPhase(user.scene, allyPokemon.getFieldIndex(), slotIndex, false, false,false));
          }
        }
        resolve(true);
      } else {
        user.scene.queueMessage("But it failed!");
        resolve(false);
      }
    });
  }

  getUserBenefitScore(user: Pokemon, target: Pokemon, move: Move): integer {
    if (user.hasTrainer() && user.scene.getEnemyParty().findIndex(p => p.isFainted() && !p.isBoss()) > -1) {
      return 20;
    }

    return -20;
  }
}

export class ForceSwitchOutAttr extends MoveEffectAttr {
  private user: boolean;
  private batonPass: boolean;

  constructor(user?: boolean, batonPass?: boolean) {
    super(false, MoveEffectTrigger.POST_APPLY, true);
    this.user = !!user;
    this.batonPass = !!batonPass;
  }

  apply(user: Pokemon, target: Pokemon, move: Move, args: any[]): Promise<boolean> {
    return new Promise(resolve => {

  	// Check if the move category is not STATUS or if the switch out condition is not met
      if (!this.getSwitchOutCondition()(user, target, move)) {
  	  //Apply effects before switch out i.e. poison point, flame body, etc
        applyPostDefendAbAttrs(PostDefendContactApplyStatusEffectAbAttr, target, user, move, null);
        return resolve(false);
      }

  	// Move the switch out logic inside the conditional block
  	// This ensures that the switch out only happens when the conditions are met
	  const switchOutTarget = this.user ? user : target;
	  if (switchOutTarget instanceof PlayerPokemon) {
	  	if (switchOutTarget.hp) {
	  	  applyPreSwitchOutAbAttrs(PreSwitchOutAbAttr, switchOutTarget);
	  	  (switchOutTarget as PlayerPokemon).switchOut(this.batonPass, true).then(() => resolve(true));
	  	} else {
          resolve(false);
        }
	  	return;
	  } else if (user.scene.currentBattle.battleType) {
	  	// Switch out logic for the battle type
	  	switchOutTarget.resetTurnData();
	  	switchOutTarget.resetSummonData();
	  	switchOutTarget.hideInfo();
	  	switchOutTarget.setVisible(false);
	  	switchOutTarget.scene.field.remove(switchOutTarget);
	  	user.scene.triggerPokemonFormChange(switchOutTarget, SpeciesFormChangeActiveTrigger, true);

	  	if (switchOutTarget.hp) {
          user.scene.unshiftPhase(new SwitchSummonPhase(user.scene, switchOutTarget.getFieldIndex(), user.scene.currentBattle.trainer.getNextSummonIndex((switchOutTarget as EnemyPokemon).trainerSlot), false, this.batonPass, false));
        }
	  } else {
	    // Switch out logic for everything else
	  	switchOutTarget.setVisible(false);

	  	if (switchOutTarget.hp) {
	  	  switchOutTarget.hideInfo().then(() => switchOutTarget.destroy());
	  	  switchOutTarget.scene.field.remove(switchOutTarget);
	  	  user.scene.queueMessage(getPokemonMessage(switchOutTarget, " fled!"), null, true, 500);
	  	}

	  	if (!switchOutTarget.getAlly()?.isActive(true)) {
	  	  user.scene.clearEnemyHeldItemModifiers();

	  	  if (switchOutTarget.hp) {
	  	  	user.scene.pushPhase(new BattleEndPhase(user.scene));
	  	  	user.scene.pushPhase(new NewBattlePhase(user.scene));
	  	  }
	  	}
	  }

	  resolve(true);
	  });
  }

  getCondition(): MoveConditionFunc {
    return (user, target, move) => (move.category !== MoveCategory.STATUS || this.getSwitchOutCondition()(user, target, move));
  }

  getFailedText(user: Pokemon, target: Pokemon, move: Move, cancelled: Utils.BooleanHolder): string | null {
    const blockedByAbility = new Utils.BooleanHolder(false);
    applyAbAttrs(ForceSwitchOutImmunityAbAttr, target, blockedByAbility);
    return blockedByAbility.value ? getPokemonMessage(target, " can't be switched out!") : null;
  }

  getSwitchOutCondition(): MoveConditionFunc {
    return (user, target, move) => {
      const switchOutTarget = (this.user ? user : target);
      const player = switchOutTarget instanceof PlayerPokemon;

      if (!this.user && move.category === MoveCategory.STATUS && (target.hasAbilityWithAttr(ForceSwitchOutImmunityAbAttr) || target.isMax())) {
        return false;
      }

      if (!player && !user.scene.currentBattle.battleType) {
        if (this.batonPass) {
          return false;
        }
        // Don't allow wild opponents to flee on the boss stage since it can ruin a run early on
        if (!(user.scene.currentBattle.waveIndex % 10)) {
          return false;
        }
      }

      const party = player ? user.scene.getParty() : user.scene.getEnemyParty();
      return (!player && !user.scene.currentBattle.battleType) || party.filter(p => p.isAllowedInBattle() && (player || (p as EnemyPokemon).trainerSlot === (switchOutTarget as EnemyPokemon).trainerSlot)).length > user.scene.currentBattle.getBattlerCount();
    };
  }

  getUserBenefitScore(user: Pokemon, target: Pokemon, move: Move): integer {
    if (!user.scene.getEnemyParty().find(p => p.isActive() && !p.isOnField())) {
      return -20;
    }
    let ret = this.user ? Math.floor((1 - user.getHpRatio()) * 20) : super.getUserBenefitScore(user, target, move);
    if (this.user && this.batonPass) {
      const battleStatTotal = user.summonData.battleStats.reduce((bs: integer, total: integer) => total += bs, 0);
      ret = ret / 2 + (Phaser.Tweens.Builders.GetEaseFunction("Sine.easeOut")(Math.min(Math.abs(battleStatTotal), 10) / 10) * (battleStatTotal >= 0 ? 10 : -10));
    }
    return ret;
  }
}

export class RemoveTypeAttr extends MoveEffectAttr {

  private removedType: Type;
  private messageCallback: ((user: Pokemon) => void) | undefined;

  constructor(removedType: Type, messageCallback?: (user: Pokemon) => void) {
    super(true, MoveEffectTrigger.POST_APPLY);
    this.removedType = removedType;
    this.messageCallback = messageCallback;

  }

  apply(user: Pokemon, target: Pokemon, move: Move, args: any[]): boolean {
    if (!super.apply(user, target, move, args)) {
      return false;
    }

    if (user.isTerastallized && user.getTeraType() === this.removedType) { // active tera types cannot be removed
      return false;
    }

    const userTypes = user.getTypes(true);
    const modifiedTypes = userTypes.filter(type => type !== this.removedType);
    user.summonData.types = modifiedTypes;
    user.updateInfo();


    if (this.messageCallback) {
      this.messageCallback(user);
    }

    return true;
  }
}

export class CopyTypeAttr extends MoveEffectAttr {
  constructor() {
    super(false);
  }

  apply(user: Pokemon, target: Pokemon, move: Move, args: any[]): boolean {
    if (!super.apply(user, target, move, args)) {
      return false;
    }

    user.summonData.types = target.getTypes(true);
    user.updateInfo();

    user.scene.queueMessage(getPokemonMessage(user, `'s type\nchanged to match ${target.name}'s!`));

    return true;
  }

  getCondition(): MoveConditionFunc {
    return (user, target, move) => target.getTypes()[0] !== Type.UNKNOWN;
  }
}

export class CopyBiomeTypeAttr extends MoveEffectAttr {
  constructor() {
    super(true);
  }

  apply(user: Pokemon, target: Pokemon, move: Move, args: any[]): boolean {
    if (!super.apply(user, target, move, args)) {
      return false;
    }

    const biomeType = user.scene.arena.getTypeForBiome();

    user.summonData.types = [ biomeType ];
    user.updateInfo();

    user.scene.queueMessage(getPokemonMessage(user, ` transformed\ninto the ${Utils.toReadableString(Type[biomeType])} type!`));

    return true;
  }
}

export class ChangeTypeAttr extends MoveEffectAttr {
  private type: Type;

  constructor(type: Type) {
    super(false, MoveEffectTrigger.HIT);

    this.type = type;
  }

  apply(user: Pokemon, target: Pokemon, move: Move, args: any[]): boolean {
    target.summonData.types = [this.type];
    target.updateInfo();

    user.scene.queueMessage(getPokemonMessage(target, ` transformed\ninto the ${Utils.toReadableString(Type[this.type])} type!`));

    return true;
  }

  getCondition(): MoveConditionFunc {
    return (user, target, move) => !target.isTerastallized() && !target.hasAbility(Abilities.MULTITYPE) && !target.hasAbility(Abilities.RKS_SYSTEM) && !(target.getTypes().length === 1 && target.getTypes()[0] === this.type);
  }
}

export class AddTypeAttr extends MoveEffectAttr {
  private type: Type;

  constructor(type: Type) {
    super(false, MoveEffectTrigger.HIT);

    this.type = type;
  }

  apply(user: Pokemon, target: Pokemon, move: Move, args: any[]): boolean {
    const types = target.getTypes().slice(0, 2).filter(t => t !== Type.UNKNOWN); // TODO: Figure out some way to actually check if another version of this effect is already applied
    types.push(this.type);
    target.summonData.types = types;
    target.updateInfo();

    user.scene.queueMessage(`${Utils.toReadableString(Type[this.type])} was added to\n` + getPokemonMessage(target, "!"));

    return true;
  }

  getCondition(): MoveConditionFunc {
    return (user, target, move) => !target.isTerastallized()&& !target.getTypes().includes(this.type);
  }
}

export class FirstMoveTypeAttr extends MoveEffectAttr {
  constructor() {
    super(true);
  }

  apply(user: Pokemon, target: Pokemon, move: Move, args: any[]): boolean {
    if (!super.apply(user, target, move, args)) {
      return false;
    }

    const firstMoveType = target.getMoveset()[0].getMove().type;

    user.summonData.types = [ firstMoveType ];

    user.scene.queueMessage(getPokemonMessage(user, ` transformed\ninto to the ${Utils.toReadableString(Type[firstMoveType])} type!`));

    return true;
  }
}

export class RandomMovesetMoveAttr extends OverrideMoveEffectAttr {
  private enemyMoveset: boolean;

  constructor(enemyMoveset?: boolean) {
    super();

    this.enemyMoveset = enemyMoveset;
  }

  apply(user: Pokemon, target: Pokemon, move: Move, args: any[]): boolean {
    const moveset = (!this.enemyMoveset ? user : target).getMoveset();
    const moves = moveset.filter(m => !m.getMove().hasFlag(MoveFlags.IGNORE_VIRTUAL));
    if (moves.length) {
      const move = moves[user.randSeedInt(moves.length)];
      const moveIndex = moveset.findIndex(m => m.moveId === move.moveId);
      const moveTargets = getMoveTargets(user, move.moveId);
      if (!moveTargets.targets.length) {
        return false;
      }
      let selectTargets: BattlerIndex[];
      switch (true) {
      case (moveTargets.multiple || moveTargets.targets.length === 1): {
        selectTargets = moveTargets.targets;
        break;
      }
      case (moveTargets.targets.indexOf(target.getBattlerIndex()) > -1): {
        selectTargets = [ target.getBattlerIndex() ];
        break;
      }
      default: {
        moveTargets.targets.splice(moveTargets.targets.indexOf(user.getAlly().getBattlerIndex()));
        selectTargets =  [ moveTargets.targets[user.randSeedInt(moveTargets.targets.length)] ];
        break;
      }
      }
      const targets = selectTargets;
      user.getMoveQueue().push({ move: move.moveId, targets: targets, ignorePP: true });
      user.scene.unshiftPhase(new MovePhase(user.scene, user, targets, moveset[moveIndex], true));
      return true;
    }

    return false;
  }
}

export class RandomMoveAttr extends OverrideMoveEffectAttr {
  apply(user: Pokemon, target: Pokemon, move: Move, args: any[]): Promise<boolean> {
    return new Promise(resolve => {
      const moveIds = Utils.getEnumValues(Moves).filter(m => !allMoves[m].hasFlag(MoveFlags.IGNORE_VIRTUAL) && !allMoves[m].name.endsWith(" (N)"));
      const moveId = moveIds[user.randSeedInt(moveIds.length)];

      const moveTargets = getMoveTargets(user, moveId);
      if (!moveTargets.targets.length) {
        resolve(false);
        return;
      }
      const targets = moveTargets.multiple || moveTargets.targets.length === 1
        ? moveTargets.targets
        : moveTargets.targets.indexOf(target.getBattlerIndex()) > -1
          ? [ target.getBattlerIndex() ]
          : [ moveTargets.targets[user.randSeedInt(moveTargets.targets.length)] ];
      user.getMoveQueue().push({ move: moveId, targets: targets, ignorePP: true });
      user.scene.unshiftPhase(new MovePhase(user.scene, user, targets, new PokemonMove(moveId, 0, 0, true), true));
      initMoveAnim(user.scene, moveId).then(() => {
        loadMoveAnimAssets(user.scene, [ moveId ], true)
          .then(() => resolve(true));
      });
    });
  }
}

export class NaturePowerAttr extends OverrideMoveEffectAttr {
  apply(user: Pokemon, target: Pokemon, move: Move, args: any[]): Promise<boolean> {
    return new Promise(resolve => {
      let moveId;
      switch (user.scene.arena.getTerrainType()) {
      // this allows terrains to 'override' the biome move
      case TerrainType.NONE:
        switch (user.scene.arena.biomeType) {
        case Biome.TOWN:
          moveId = Moves.ROUND;
          break;
        case Biome.METROPOLIS:
          moveId = Moves.TRI_ATTACK;
          break;
        case Biome.SLUM:
          moveId = Moves.SLUDGE_BOMB;
          break;
        case Biome.PLAINS:
          moveId = Moves.SILVER_WIND;
          break;
        case Biome.GRASS:
          moveId = Moves.GRASS_KNOT;
          break;
        case Biome.TALL_GRASS:
          moveId = Moves.POLLEN_PUFF;
          break;
        case Biome.MEADOW:
          moveId = Moves.GIGA_DRAIN;
          break;
        case Biome.FOREST:
          moveId = Moves.BUG_BUZZ;
          break;
        case Biome.JUNGLE:
          moveId = Moves.LEAF_STORM;
          break;
        case Biome.SEA:
          moveId = Moves.HYDRO_PUMP;
          break;
        case Biome.SWAMP:
          moveId = Moves.MUD_BOMB;
          break;
        case Biome.BEACH:
          moveId = Moves.SCALD;
          break;
        case Biome.LAKE:
          moveId = Moves.BUBBLE_BEAM;
          break;
        case Biome.SEABED:
          moveId = Moves.BRINE;
          break;
        case Biome.ISLAND:
          moveId = Moves.LEAF_TORNADO;
          break;
        case Biome.MOUNTAIN:
          moveId = Moves.AIR_SLASH;
          break;
        case Biome.BADLANDS:
          moveId = Moves.EARTH_POWER;
          break;
        case Biome.DESERT:
          moveId = Moves.SCORCHING_SANDS;
          break;
        case Biome.WASTELAND:
          moveId = Moves.DRAGON_PULSE;
          break;
        case Biome.CONSTRUCTION_SITE:
          moveId = Moves.STEEL_BEAM;
          break;
        case Biome.CAVE:
          moveId = Moves.POWER_GEM;
          break;
        case Biome.ICE_CAVE:
          moveId = Moves.ICE_BEAM;
          break;
        case Biome.SNOWY_FOREST:
          moveId = Moves.FROST_BREATH;
          break;
        case Biome.VOLCANO:
          moveId = Moves.LAVA_PLUME;
          break;
        case Biome.GRAVEYARD:
          moveId = Moves.SHADOW_BALL;
          break;
        case Biome.RUINS:
          moveId = Moves.ANCIENT_POWER;
          break;
        case Biome.TEMPLE:
          moveId = Moves.EXTRASENSORY;
          break;
        case Biome.DOJO:
          moveId = Moves.FOCUS_BLAST;
          break;
        case Biome.FAIRY_CAVE:
          moveId = Moves.ALLURING_VOICE;
          break;
        case Biome.ABYSS:
          moveId = Moves.OMINOUS_WIND;
          break;
        case Biome.SPACE:
          moveId = Moves.DRACO_METEOR;
          break;
        case Biome.FACTORY:
          moveId = Moves.FLASH_CANNON;
          break;
        case Biome.LABORATORY:
          moveId = Moves.ZAP_CANNON;
          break;
        case Biome.POWER_PLANT:
          moveId = Moves.CHARGE_BEAM;
          break;
        case Biome.END:
          moveId = Moves.ETERNABEAM;
          break;
        }
        break;
      case TerrainType.MISTY:
        moveId = Moves.MOONBLAST;
        break;
      case TerrainType.ELECTRIC:
        moveId = Moves.THUNDERBOLT;
        break;
      case TerrainType.GRASSY:
        moveId = Moves.ENERGY_BALL;
        break;
      case TerrainType.PSYCHIC:
        moveId = Moves.PSYCHIC;
        break;
      default:
        // Just in case there's no match
        moveId = Moves.TRI_ATTACK;
        break;
      }

      user.getMoveQueue().push({ move: moveId, targets: [target.getBattlerIndex()], ignorePP: true });
      user.scene.unshiftPhase(new MovePhase(user.scene, user, [target.getBattlerIndex()], new PokemonMove(moveId, 0, 0, true), true));
      initMoveAnim(user.scene, moveId).then(() => {
        loadMoveAnimAssets(user.scene, [ moveId ], true)
          .then(() => resolve(true));
      });
    });
  }
}

const lastMoveCopiableCondition: MoveConditionFunc = (user, target, move) => {
  const copiableMove = user.scene.currentBattle.lastMove;

  if (!copiableMove) {
    return false;
  }

  if (allMoves[copiableMove].hasAttr(ChargeAttr)) {
    return false;
  }

  // TODO: Add last turn of Bide

  return true;
};

export class CopyMoveAttr extends OverrideMoveEffectAttr {
  apply(user: Pokemon, target: Pokemon, move: Move, args: any[]): boolean {
    const lastMove = user.scene.currentBattle.lastMove;

    const moveTargets = getMoveTargets(user, lastMove);
    if (!moveTargets.targets.length) {
      return false;
    }

    const targets = moveTargets.multiple || moveTargets.targets.length === 1
      ? moveTargets.targets
      : moveTargets.targets.indexOf(target.getBattlerIndex()) > -1
        ? [ target.getBattlerIndex() ]
        : [ moveTargets.targets[user.randSeedInt(moveTargets.targets.length)] ];
    user.getMoveQueue().push({ move: lastMove, targets: targets, ignorePP: true });

    user.scene.unshiftPhase(new MovePhase(user.scene, user as PlayerPokemon, targets, new PokemonMove(lastMove, 0, 0, true), true));

    return true;
  }

  getCondition(): MoveConditionFunc {
    return lastMoveCopiableCondition;
  }
}

/**
 *  Attribute used for moves that reduce PP of the target's last used move.
 *  Used for Spite.
 */
export class ReducePpMoveAttr extends MoveEffectAttr {
  protected reduction: number;
  constructor(reduction: number) {
    super();
    this.reduction = reduction;
  }

  /**
   * Reduces the PP of the target's last-used move by an amount based on this attribute instance's {@linkcode reduction}.
   *
   * @param user {@linkcode Pokemon} that used the attack
   * @param target {@linkcode Pokemon} targeted by the attack
   * @param move {@linkcode Move} being used
   * @param args N/A
   * @returns {boolean} true
   */
  apply(user: Pokemon, target: Pokemon, move: Move, args: any[]): boolean {
    // Null checks can be skipped due to condition function
    const lastMove = target.getLastXMoves().find(() => true);
    const movesetMove = target.getMoveset().find(m => m.moveId === lastMove.move);
    const lastPpUsed = movesetMove.ppUsed;
    movesetMove.ppUsed = Math.min(movesetMove.ppUsed + this.reduction, movesetMove.getMovePp());

    const message = i18next.t("battle:ppReduced", {targetName: target.name, moveName: movesetMove.getName(), reduction: movesetMove.ppUsed - lastPpUsed});

    user.scene.queueMessage(message);

    return true;
  }

  getCondition(): MoveConditionFunc {
    return (user, target, move) => {
      const lastMove = target.getLastXMoves().find(() => true);
      if (lastMove) {
        const movesetMove = target.getMoveset().find(m => m.moveId === lastMove.move);
        return !!movesetMove?.getPpRatio();
      }
      return false;
    };
  }

  getTargetBenefitScore(user: Pokemon, target: Pokemon, move: Move): number {
    const lastMove = target.getLastXMoves().find(() => true);
    if (lastMove) {
      const movesetMove = target.getMoveset().find(m => m.moveId === lastMove.move);
      if (movesetMove) {
        const maxPp = movesetMove.getMovePp();
        const ppLeft = maxPp - movesetMove.ppUsed;
        const value = -(8 - Math.ceil(Math.min(maxPp, 30) / 5));
        if (ppLeft < 4) {
          return (value / 4) * ppLeft;
        }
        return value;
      }
    }

    return 0;
  }
}

/**
 *  Attribute used for moves that damage target, and then reduce PP of the target's last used move.
 *  Used for Eerie Spell.
 */
export class AttackReducePpMoveAttr extends ReducePpMoveAttr {
  constructor(reduction: number) {
    super(reduction);
  }

  /**
   * Checks if the target has used a move prior to the attack. PP-reduction is applied through the super class if so.
   *
   * @param user {@linkcode Pokemon} that used the attack
   * @param target {@linkcode Pokemon} targeted by the attack
   * @param move {@linkcode Move} being used
   * @param args N/A
   * @returns {boolean} true
   */
  apply(user: Pokemon, target: Pokemon, move: Move, args: any[]): boolean {
    const lastMove = target.getLastXMoves().find(() => true);
    if (lastMove) {
      const movesetMove = target.getMoveset().find(m => m.moveId === lastMove.move);
      if (Boolean(movesetMove?.getPpRatio())) {
        super.apply(user, target, move, args);
      }
    }

    return true;
  }

  // Override condition function to always perform damage. Instead, perform pp-reduction condition check in apply function above
  getCondition(): MoveConditionFunc {
    return (user, target, move) => true;
  }
}

// TODO: Review this
const targetMoveCopiableCondition: MoveConditionFunc = (user, target, move) => {
  const targetMoves = target.getMoveHistory().filter(m => !m.virtual);
  if (!targetMoves.length) {
    return false;
  }

  const copiableMove = targetMoves[0];

  if (!copiableMove.move) {
    return false;
  }

  if (allMoves[copiableMove.move].hasAttr(ChargeAttr) && copiableMove.result === MoveResult.OTHER) {
    return false;
  }

  // TODO: Add last turn of Bide

  return true;
};

export class MovesetCopyMoveAttr extends OverrideMoveEffectAttr {
  apply(user: Pokemon, target: Pokemon, move: Move, args: any[]): boolean {
    const targetMoves = target.getMoveHistory().filter(m => !m.virtual);
    if (!targetMoves.length) {
      return false;
    }

    const copiedMove = allMoves[targetMoves[0].move];

    const thisMoveIndex = user.getMoveset().findIndex(m => m.moveId === move.id);

    if (thisMoveIndex === -1) {
      return false;
    }

    user.summonData.moveset = user.getMoveset().slice(0);
    user.summonData.moveset[thisMoveIndex] = new PokemonMove(copiedMove.id, 0, 0);

    user.scene.queueMessage(getPokemonMessage(user, ` copied\n${copiedMove.name}!`));

    return true;
  }

  getCondition(): MoveConditionFunc {
    return targetMoveCopiableCondition;
  }
}

export class SketchAttr extends MoveEffectAttr {
  constructor() {
    super(true);
  }

  apply(user: Pokemon, target: Pokemon, move: Move, args: any[]): boolean {
    if (!super.apply(user, target, move, args)) {
      return false;
    }

    const targetMoves = target.getMoveHistory().filter(m => !m.virtual);
    if (!targetMoves.length) {
      return false;
    }

    const sketchedMove = allMoves[targetMoves[0].move];

    const sketchIndex = user.getMoveset().findIndex(m => m.moveId === move.id);

    if (sketchIndex === -1) {
      return false;
    }

    user.setMove(sketchIndex, sketchedMove.id);

    user.scene.queueMessage(getPokemonMessage(user, ` sketched\n${sketchedMove.name}!`));

    return true;
  }

  getCondition(): MoveConditionFunc {
    return (user, target, move) => {
      if (!targetMoveCopiableCondition(user, target, move)) {
        return false;
      }

      const targetMoves = target.getMoveHistory().filter(m => !m.virtual);
      if (!targetMoves.length) {
        return false;
      }

      const sketchableMove = targetMoves[0];

      if (user.getMoveset().find(m => m.moveId === sketchableMove.move)) {
        return false;
      }

      return true;
    };
  }
}

export class AbilityChangeAttr extends MoveEffectAttr {
  public ability: Abilities;

  constructor(ability: Abilities, selfTarget?: boolean) {
    super(selfTarget, MoveEffectTrigger.HIT);

    this.ability = ability;
  }

  apply(user: Pokemon, target: Pokemon, move: Move, args: any[]): boolean {
    if (!super.apply(user, target, move, args)) {
      return false;
    }

    (this.selfTarget ? user : target).summonData.ability = this.ability;

    user.scene.queueMessage("The " + getPokemonMessage((this.selfTarget ? user : target), ` acquired\n${allAbilities[this.ability].name}!`));

    return true;
  }

  getCondition(): MoveConditionFunc {
    return (user, target, move) => !(this.selfTarget ? user : target).getAbility().hasAttr(UnsuppressableAbilityAbAttr) && (this.selfTarget ? user : target).getAbility().id !== this.ability;
  }
}

export class AbilityCopyAttr extends MoveEffectAttr {
  public copyToPartner: boolean;

  constructor(copyToPartner: boolean = false) {
    super(false, MoveEffectTrigger.HIT);

    this.copyToPartner = copyToPartner;
  }

  apply(user: Pokemon, target: Pokemon, move: Move, args: any[]): boolean {
    if (!super.apply(user, target, move, args)) {
      return false;
    }

    user.summonData.ability = target.getAbility().id;

    user.scene.queueMessage(getPokemonMessage(user, " copied the ") + getPokemonMessage(target, `'s\n${allAbilities[target.getAbility().id].name}!`));

    if (this.copyToPartner && user.scene.currentBattle?.double && user.getAlly().hp) {
      user.getAlly().summonData.ability = target.getAbility().id;
      user.getAlly().scene.queueMessage(getPokemonMessage(user.getAlly(), " copied the ") + getPokemonMessage(target, `'s\n${allAbilities[target.getAbility().id].name}!`));
    }

    return true;
  }

  getCondition(): MoveConditionFunc {
    return (user, target, move) => {
      let ret = !target.getAbility().hasAttr(UncopiableAbilityAbAttr) && !user.getAbility().hasAttr(UnsuppressableAbilityAbAttr);
      if (this.copyToPartner && user.scene.currentBattle?.double) {
        ret = ret && (!user.getAlly().hp || !user.getAlly().getAbility().hasAttr(UnsuppressableAbilityAbAttr));
      } else {
        ret = ret && user.getAbility().id !== target.getAbility().id;
      }
      return ret;
    };
  }
}

export class AbilityGiveAttr extends MoveEffectAttr {
  public copyToPartner: boolean;

  constructor() {
    super(false, MoveEffectTrigger.HIT);
  }

  apply(user: Pokemon, target: Pokemon, move: Move, args: any[]): boolean {
    if (!super.apply(user, target, move, args)) {
      return false;
    }

    target.summonData.ability = user.getAbility().id;

    user.scene.queueMessage("The" + getPokemonMessage(target, `\nacquired ${allAbilities[user.getAbility().id].name}!`));

    return true;
  }

  getCondition(): MoveConditionFunc {
    return (user, target, move) => !user.getAbility().hasAttr(UncopiableAbilityAbAttr) && !target.getAbility().hasAttr(UnsuppressableAbilityAbAttr) && user.getAbility().id !== target.getAbility().id;
  }
}

export class SwitchAbilitiesAttr extends MoveEffectAttr {
  apply(user: Pokemon, target: Pokemon, move: Move, args: any[]): boolean {
    if (!super.apply(user, target, move, args)) {
      return false;
    }

    const tempAbilityId = user.getAbility().id;
    user.summonData.ability = target.getAbility().id;
    target.summonData.ability = tempAbilityId;

    user.scene.queueMessage(getPokemonMessage(user, " swapped\nabilities with its target!"));

    return true;
  }

  getCondition(): MoveConditionFunc {
    return (user, target, move) => !user.getAbility().hasAttr(UnswappableAbilityAbAttr) && !target.getAbility().hasAttr(UnswappableAbilityAbAttr);
  }
}

/**
 * Attribute used for moves that suppress abilities like {@linkcode Moves.GASTRO_ACID}.
 * A suppressed ability cannot be activated.
 *
 * @extends MoveEffectAttr
 * @see {@linkcode apply}
 * @see {@linkcode getCondition}
 */
export class SuppressAbilitiesAttr extends MoveEffectAttr {
  /** Sets ability suppression for the target pokemon and displays a message. */
  apply(user: Pokemon, target: Pokemon, move: Move, args: any[]): boolean {
    if (!super.apply(user, target, move, args)) {
      return false;
    }

    target.summonData.abilitySuppressed = true;

    target.scene.queueMessage(getPokemonMessage(target, "'s ability\nwas suppressed!"));

    return true;
  }

  /** Causes the effect to fail when the target's ability is unsupressable or already suppressed. */
  getCondition(): MoveConditionFunc {
    return (user, target, move) => !target.getAbility().hasAttr(UnsuppressableAbilityAbAttr) && !target.summonData.abilitySuppressed;
  }
}

/**
 * Applies the effects of {@linkcode SuppressAbilitiesAttr} if the target has already moved this turn.
 * @extends MoveEffectAttr
 * @see {@linkcode Moves.CORE_ENFORCER} (the move which uses this effect)
 */
export class SuppressAbilitiesIfActedAttr extends MoveEffectAttr {
  /**
   * If the target has already acted this turn, apply a {@linkcode SuppressAbilitiesAttr} effect unless the
   * abillity cannot be suppressed. This is a secondary effect and has no bearing on the success or failure of the move.
   *
   * @returns True if the move occurred, otherwise false. Note that true will be returned even if the target has not
   * yet moved or if the suppression failed to apply.
   */
  apply(user: Pokemon, target: Pokemon, move: Move, args: any[]): boolean {
    if (!super.apply(user, target, move, args)) {
      return false;
    }

    if (target.turnData.acted) {
      const suppressAttr = new SuppressAbilitiesAttr();
      if (suppressAttr.getCondition()(user, target, move)) {
        suppressAttr.apply(user, target, move, args);
      }
    }

    return true;
  }
}

export class TransformAttr extends MoveEffectAttr {
  apply(user: Pokemon, target: Pokemon, move: Move, args: any[]): Promise<boolean> {
    return new Promise(resolve => {
      if (!super.apply(user, target, move, args)) {
        return resolve(false);
      }

      user.summonData.speciesForm = target.getSpeciesForm();
      user.summonData.fusionSpeciesForm = target.getFusionSpeciesForm();
      user.summonData.ability = target.getAbility().id;
      user.summonData.gender = target.getGender();
      user.summonData.fusionGender = target.getFusionGender();
      user.summonData.stats = [ user.stats[Stat.HP] ].concat(target.stats.slice(1));
      user.summonData.battleStats = target.summonData.battleStats.slice(0);
      user.summonData.moveset = target.getMoveset().map(m => new PokemonMove(m.moveId, m.ppUsed, m.ppUp));
      user.summonData.types = target.getTypes();

      user.scene.queueMessage(getPokemonMessage(user, ` transformed\ninto ${target.name}!`));

      user.loadAssets(false).then(() => {
        user.playAnim();
        resolve(true);
      });
    });
  }
}

export class DiscourageFrequentUseAttr extends MoveAttr {
  getUserBenefitScore(user: Pokemon, target: Pokemon, move: Move): integer {
    const lastMoves = user.getLastXMoves(4);
    console.log(lastMoves);
    for (let m = 0; m < lastMoves.length; m++) {
      if (lastMoves[m].move === move.id) {
        return (4 - (m + 1)) * -10;
      }
    }

    return 0;
  }
}

export class MoneyAttr extends MoveEffectAttr {
  constructor() {
    super(true, MoveEffectTrigger.HIT);
  }

  apply(user: Pokemon, target: Pokemon, move: Move): boolean {
    user.scene.currentBattle.moneyScattered += user.scene.getWaveMoneyAmount(0.2);
    user.scene.queueMessage("Coins were scattered everywhere!");
    return true;
  }
}

/**
 * Applies {@linkcode BattlerTagType.DESTINY_BOND} to the user.
 *
 * @extends MoveEffectAttr
 */
export class DestinyBondAttr extends MoveEffectAttr {
  constructor() {
    super(true, MoveEffectTrigger.PRE_APPLY);
  }

  /**
   * Applies {@linkcode BattlerTagType.DESTINY_BOND} to the user.
   * @param user {@linkcode Pokemon} that is having the tag applied to.
   * @param target {@linkcode Pokemon} N/A
   * @param move {@linkcode Move} {@linkcode Move.DESTINY_BOND}
   * @param {any[]} args N/A
   * @returns true
   */
  apply(user: Pokemon, target: Pokemon, move: Move, args: any[]): boolean {
    user.scene.queueMessage(`${getPokemonMessage(user, " is trying\nto take its foe down with it!")}`);
    user.addTag(BattlerTagType.DESTINY_BOND, undefined, move.id, user.id);
    return true;
  }
}

export class LastResortAttr extends MoveAttr {
  getCondition(): MoveConditionFunc {
    return (user: Pokemon, target: Pokemon, move: Move) => {
      const uniqueUsedMoveIds = new Set<Moves>();
      const movesetMoveIds = user.getMoveset().map(m => m.moveId);
      user.getMoveHistory().map(m => {
        if (m.move !== move.id && movesetMoveIds.find(mm => mm === m.move)) {
          uniqueUsedMoveIds.add(m.move);
        }
      });
      return uniqueUsedMoveIds.size >= movesetMoveIds.length - 1;
    };
  }
}


/**
 * The move only works if the target has a transferable held item
 * @extends MoveAttr
 * @see {@linkcode getCondition}
 */
export class AttackedByItemAttr extends MoveAttr {
  /**
   * @returns the {@linkcode MoveConditionFunc} for this {@linkcode Move}
   */
  getCondition(): MoveConditionFunc {
    return (user: Pokemon, target: Pokemon, move: Move) => {
      const heldItems = target.getHeldItems().filter(i => i.getTransferrable(true));
      if (heldItems.length === 0) {
        return false;
      }

      const itemName = heldItems[0]?.type?.name ?? "item";
      const attackedByItemString = ` is about to be attacked by its ${itemName}!`;
      target.scene.queueMessage(getPokemonMessage(target, attackedByItemString));

      return true;
    };
  }
}

export class VariableTargetAttr extends MoveAttr {
  private targetChangeFunc: (user: Pokemon, target: Pokemon, move: Move) => number;

  constructor(targetChange: (user: Pokemon, target: Pokemon, move: Move) => number) {
    super();

    this.targetChangeFunc = targetChange;
  }

  apply(user: Pokemon, target: Pokemon, move: Move, args: any[]): boolean {
    const targetVal = args[0] as Utils.NumberHolder;
    targetVal.value = this.targetChangeFunc(user, target, move);
    return true;
  }
}

const failOnGravityCondition: MoveConditionFunc = (user, target, move) => !user.scene.arena.getTag(ArenaTagType.GRAVITY);

const failOnBossCondition: MoveConditionFunc = (user, target, move) => !target.isBossImmune();

const failOnMaxCondition: MoveConditionFunc = (user, target, move) => !target.isMax();

const failIfDampCondition: MoveConditionFunc = (user, target, move) => {
  const cancelled = new Utils.BooleanHolder(false);
  user.scene.getField(true).map(p=>applyAbAttrs(FieldPreventExplosiveMovesAbAttr, p, cancelled));
  // Queue a message if an ability prevented usage of the move
  if (cancelled.value) {
    user.scene.queueMessage(getPokemonMessage(user, ` cannot use ${move.name}!`));
  }
  return !cancelled.value;
};

const userSleptOrComatoseCondition: MoveConditionFunc = (user: Pokemon, target: Pokemon, move: Move) =>  user.status?.effect === StatusEffect.SLEEP || user.hasAbility(Abilities.COMATOSE);

const targetSleptOrComatoseCondition: MoveConditionFunc = (user: Pokemon, target: Pokemon, move: Move) =>  target.status?.effect === StatusEffect.SLEEP || target.hasAbility(Abilities.COMATOSE);

export type MoveAttrFilter = (attr: MoveAttr) => boolean;

function applyMoveAttrsInternal(attrFilter: MoveAttrFilter, user: Pokemon, target: Pokemon, move: Move, args: any[]): Promise<void> {
  return new Promise(resolve => {
    const attrPromises: Promise<boolean>[] = [];
    const moveAttrs = move.attrs.filter(a => attrFilter(a));
    for (const attr of moveAttrs) {
      const result = attr.apply(user, target, move, args);
      if (result instanceof Promise) {
        attrPromises.push(result);
      }
    }
    Promise.allSettled(attrPromises).then(() => resolve());
  });
}

export function applyMoveAttrs(attrType: Constructor<MoveAttr>, user: Pokemon, target: Pokemon, move: Move, ...args: any[]): Promise<void> {
  return applyMoveAttrsInternal((attr: MoveAttr) => attr instanceof attrType, user, target, move, args);
}

export function applyFilteredMoveAttrs(attrFilter: MoveAttrFilter, user: Pokemon, target: Pokemon, move: Move, ...args: any[]): Promise<void> {
  return applyMoveAttrsInternal(attrFilter, user, target, move, args);
}

export class MoveCondition {
  protected func: MoveConditionFunc;

  constructor(func: MoveConditionFunc) {
    this.func = func;
  }

  apply(user: Pokemon, target: Pokemon, move: Move): boolean {
    return this.func(user, target, move);
  }

  getUserBenefitScore(user: Pokemon, target: Pokemon, move: Move): integer {
    return 0;
  }
}

export class FirstMoveCondition extends MoveCondition {
  constructor() {
    super((user, target, move) => user.battleSummonData?.turnCount === 1);
  }

  getUserBenefitScore(user: Pokemon, target: Pokemon, move: Move): integer {
    return this.apply(user, target, move) ? 10 : -20;
  }
}

export class hitsSameTypeAttr extends VariableMoveTypeMultiplierAttr {
  apply(user: Pokemon, target: Pokemon, move: Move, args: any[]): boolean {
    const multiplier = args[0] as Utils.NumberHolder;
    if (!user.getTypes().some(type => target.getTypes().includes(type))) {
      multiplier.value = 0;
      return true;
    }
    return false;
  }
}

const unknownTypeCondition: MoveConditionFunc = (user, target, move) => !user.getTypes().includes(Type.UNKNOWN);

export type MoveTargetSet = {
  targets: BattlerIndex[];
  multiple: boolean;
};

export function getMoveTargets(user: Pokemon, move: Moves): MoveTargetSet {
  const variableTarget = new Utils.NumberHolder(0);
  user.getOpponents().forEach(p => applyMoveAttrs(VariableTargetAttr, user, p, allMoves[move], variableTarget));

  const moveTarget = allMoves[move].hasAttr(VariableTargetAttr) ? variableTarget.value : move ? allMoves[move].moveTarget : move === undefined ? MoveTarget.NEAR_ENEMY : [];
  const opponents = user.getOpponents();

  let set: Pokemon[] = [];
  let multiple = false;

  switch (moveTarget) {
  case MoveTarget.USER:
  case MoveTarget.PARTY:
    set = [ user ];
    break;
  case MoveTarget.NEAR_OTHER:
  case MoveTarget.OTHER:
  case MoveTarget.ALL_NEAR_OTHERS:
  case MoveTarget.ALL_OTHERS:
    set = (opponents.concat([ user.getAlly() ]));
    multiple = moveTarget === MoveTarget.ALL_NEAR_OTHERS || moveTarget === MoveTarget.ALL_OTHERS;
    break;
  case MoveTarget.NEAR_ENEMY:
  case MoveTarget.ALL_NEAR_ENEMIES:
  case MoveTarget.ALL_ENEMIES:
  case MoveTarget.ENEMY_SIDE:
    set = opponents;
    multiple = moveTarget !== MoveTarget.NEAR_ENEMY;
    break;
  case MoveTarget.RANDOM_NEAR_ENEMY:
    set = [ opponents[user.randSeedInt(opponents.length)] ];
    break;
  case MoveTarget.ATTACKER:
    return { targets: [ -1 as BattlerIndex ], multiple: false };
  case MoveTarget.NEAR_ALLY:
  case MoveTarget.ALLY:
    set = [ user.getAlly() ];
    break;
  case MoveTarget.USER_OR_NEAR_ALLY:
  case MoveTarget.USER_AND_ALLIES:
  case MoveTarget.USER_SIDE:
    set = [ user, user.getAlly() ];
    multiple = moveTarget !== MoveTarget.USER_OR_NEAR_ALLY;
    break;
  case MoveTarget.ALL:
  case MoveTarget.BOTH_SIDES:
    set = [ user, user.getAlly() ].concat(opponents);
    multiple = true;
    break;
  case MoveTarget.CURSE:
    set = user.getTypes(true).includes(Type.GHOST) ? (opponents.concat([ user.getAlly() ])) : [ user ];
    break;
  }

  return { targets: set.filter(p => p?.isActive(true)).map(p => p.getBattlerIndex()).filter(t => t !== undefined), multiple };
}

export const allMoves: Move[] = [
  new SelfStatusMove(Moves.NONE, Type.NORMAL, MoveCategory.STATUS, -1, -1, 0, 1),
];

export function initMoves() {
  allMoves.push(
    new AttackMove(Moves.POUND, Type.NORMAL, MoveCategory.PHYSICAL, 40, 100, 35, -1, 0, 1),
    new AttackMove(Moves.KARATE_CHOP, Type.FIGHTING, MoveCategory.PHYSICAL, 50, 100, 25, -1, 0, 1)
      .attr(HighCritAttr),
    new AttackMove(Moves.DOUBLE_SLAP, Type.NORMAL, MoveCategory.PHYSICAL, 15, 85, 10, -1, 0, 1)
      .attr(MultiHitAttr),
    new AttackMove(Moves.COMET_PUNCH, Type.NORMAL, MoveCategory.PHYSICAL, 18, 85, 15, -1, 0, 1)
      .attr(MultiHitAttr)
      .punchingMove(),
    new AttackMove(Moves.MEGA_PUNCH, Type.NORMAL, MoveCategory.PHYSICAL, 80, 85, 20, -1, 0, 1)
      .punchingMove(),
    new AttackMove(Moves.PAY_DAY, Type.NORMAL, MoveCategory.PHYSICAL, 40, 100, 20, -1, 0, 1)
      .attr(MoneyAttr)
      .makesContact(false),
    new AttackMove(Moves.FIRE_PUNCH, Type.FIRE, MoveCategory.PHYSICAL, 75, 100, 15, 10, 0, 1)
      .attr(StatusEffectAttr, StatusEffect.BURN)
      .punchingMove(),
    new AttackMove(Moves.ICE_PUNCH, Type.ICE, MoveCategory.PHYSICAL, 75, 100, 15, 10, 0, 1)
      .attr(StatusEffectAttr, StatusEffect.FREEZE)
      .punchingMove(),
    new AttackMove(Moves.THUNDER_PUNCH, Type.ELECTRIC, MoveCategory.PHYSICAL, 75, 100, 15, 10, 0, 1)
      .attr(StatusEffectAttr, StatusEffect.PARALYSIS)
      .punchingMove(),
    new AttackMove(Moves.SCRATCH, Type.NORMAL, MoveCategory.PHYSICAL, 40, 100, 35, -1, 0, 1),
    new AttackMove(Moves.VISE_GRIP, Type.NORMAL, MoveCategory.PHYSICAL, 55, 100, 30, -1, 0, 1),
    new AttackMove(Moves.GUILLOTINE, Type.NORMAL, MoveCategory.PHYSICAL, 200, 30, 5, -1, 0, 1)
      .attr(OneHitKOAttr)
      .attr(OneHitKOAccuracyAttr),
    new AttackMove(Moves.RAZOR_WIND, Type.NORMAL, MoveCategory.SPECIAL, 80, 100, 10, -1, 0, 1)
      .attr(ChargeAttr, ChargeAnim.RAZOR_WIND_CHARGING, "whipped\nup a whirlwind!")
      .attr(HighCritAttr)
      .windMove()
      .ignoresVirtual()
      .target(MoveTarget.ALL_NEAR_ENEMIES),
    new SelfStatusMove(Moves.SWORDS_DANCE, Type.NORMAL, -1, 20, -1, 0, 1)
      .attr(StatChangeAttr, BattleStat.ATK, 2, true)
      .danceMove(),
    new AttackMove(Moves.CUT, Type.NORMAL, MoveCategory.PHYSICAL, 50, 95, 30, -1, 0, 1)
      .slicingMove(),
    new AttackMove(Moves.GUST, Type.FLYING, MoveCategory.SPECIAL, 40, 100, 35, -1, 0, 1)
      .attr(HitsTagAttr, BattlerTagType.FLYING, true)
      .windMove(),
    new AttackMove(Moves.WING_ATTACK, Type.FLYING, MoveCategory.PHYSICAL, 60, 100, 35, -1, 0, 1),
    new StatusMove(Moves.WHIRLWIND, Type.NORMAL, -1, 20, -1, -6, 1)
      .attr(ForceSwitchOutAttr)
      .attr(HitsTagAttr, BattlerTagType.FLYING, false)
      .hidesTarget()
      .windMove(),
    new AttackMove(Moves.FLY, Type.FLYING, MoveCategory.PHYSICAL, 90, 95, 15, -1, 0, 1)
      .attr(ChargeAttr, ChargeAnim.FLY_CHARGING, "flew\nup high!", BattlerTagType.FLYING)
      .condition(failOnGravityCondition)
      .ignoresVirtual(),
    new AttackMove(Moves.BIND, Type.NORMAL, MoveCategory.PHYSICAL, 15, 85, 20, -1, 0, 1)
      .attr(TrapAttr, BattlerTagType.BIND),
    new AttackMove(Moves.SLAM, Type.NORMAL, MoveCategory.PHYSICAL, 80, 75, 20, -1, 0, 1),
    new AttackMove(Moves.VINE_WHIP, Type.GRASS, MoveCategory.PHYSICAL, 45, 100, 25, -1, 0, 1),
    new AttackMove(Moves.STOMP, Type.NORMAL, MoveCategory.PHYSICAL, 65, 100, 20, 30, 0, 1)
      .attr(MinimizeAccuracyAttr)
      .attr(HitsTagAttr, BattlerTagType.MINIMIZED, true)
      .attr(FlinchAttr),
    new AttackMove(Moves.DOUBLE_KICK, Type.FIGHTING, MoveCategory.PHYSICAL, 30, 100, 30, -1, 0, 1)
      .attr(MultiHitAttr, MultiHitType._2),
    new AttackMove(Moves.MEGA_KICK, Type.NORMAL, MoveCategory.PHYSICAL, 120, 75, 5, -1, 0, 1),
    new AttackMove(Moves.JUMP_KICK, Type.FIGHTING, MoveCategory.PHYSICAL, 100, 95, 10, -1, 0, 1)
      .attr(MissEffectAttr, crashDamageFunc)
      .attr(NoEffectAttr, crashDamageFunc)
      .condition(failOnGravityCondition)
      .recklessMove(),
    new AttackMove(Moves.ROLLING_KICK, Type.FIGHTING, MoveCategory.PHYSICAL, 60, 85, 15, 30, 0, 1)
      .attr(FlinchAttr),
    new StatusMove(Moves.SAND_ATTACK, Type.GROUND, 100, 15, -1, 0, 1)
      .attr(StatChangeAttr, BattleStat.ACC, -1),
    new AttackMove(Moves.HEADBUTT, Type.NORMAL, MoveCategory.PHYSICAL, 70, 100, 15, 30, 0, 1)
      .attr(FlinchAttr),
    new AttackMove(Moves.HORN_ATTACK, Type.NORMAL, MoveCategory.PHYSICAL, 65, 100, 25, -1, 0, 1),
    new AttackMove(Moves.FURY_ATTACK, Type.NORMAL, MoveCategory.PHYSICAL, 15, 85, 20, -1, 0, 1)
      .attr(MultiHitAttr),
    new AttackMove(Moves.HORN_DRILL, Type.NORMAL, MoveCategory.PHYSICAL, 200, 30, 5, -1, 0, 1)
      .attr(OneHitKOAttr)
      .attr(OneHitKOAccuracyAttr),
    new AttackMove(Moves.TACKLE, Type.NORMAL, MoveCategory.PHYSICAL, 40, 100, 35, -1, 0, 1),
    new AttackMove(Moves.BODY_SLAM, Type.NORMAL, MoveCategory.PHYSICAL, 85, 100, 15, 30, 0, 1)
      .attr(MinimizeAccuracyAttr)
      .attr(HitsTagAttr, BattlerTagType.MINIMIZED, true)
      .attr(StatusEffectAttr, StatusEffect.PARALYSIS),
    new AttackMove(Moves.WRAP, Type.NORMAL, MoveCategory.PHYSICAL, 15, 90, 20, -1, 0, 1)
      .attr(TrapAttr, BattlerTagType.WRAP),
    new AttackMove(Moves.TAKE_DOWN, Type.NORMAL, MoveCategory.PHYSICAL, 90, 85, 20, -1, 0, 1)
      .attr(RecoilAttr)
      .recklessMove(),
    new AttackMove(Moves.THRASH, Type.NORMAL, MoveCategory.PHYSICAL, 120, 100, 10, -1, 0, 1)
      .attr(FrenzyAttr)
      .attr(MissEffectAttr, frenzyMissFunc)
      .target(MoveTarget.RANDOM_NEAR_ENEMY),
    new AttackMove(Moves.DOUBLE_EDGE, Type.NORMAL, MoveCategory.PHYSICAL, 120, 100, 15, -1, 0, 1)
      .attr(RecoilAttr, false, 0.33)
      .recklessMove(),
    new StatusMove(Moves.TAIL_WHIP, Type.NORMAL, 100, 30, -1, 0, 1)
      .attr(StatChangeAttr, BattleStat.DEF, -1)
      .target(MoveTarget.ALL_NEAR_ENEMIES),
    new AttackMove(Moves.POISON_STING, Type.POISON, MoveCategory.PHYSICAL, 15, 100, 35, 30, 0, 1)
      .attr(StatusEffectAttr, StatusEffect.POISON)
      .makesContact(false),
    new AttackMove(Moves.TWINEEDLE, Type.BUG, MoveCategory.PHYSICAL, 25, 100, 20, 20, 0, 1)
      .attr(MultiHitAttr, MultiHitType._2)
      .attr(StatusEffectAttr, StatusEffect.POISON)
      .makesContact(false),
    new AttackMove(Moves.PIN_MISSILE, Type.BUG, MoveCategory.PHYSICAL, 25, 95, 20, -1, 0, 1)
      .attr(MultiHitAttr)
      .makesContact(false),
    new StatusMove(Moves.LEER, Type.NORMAL, 100, 30, -1, 0, 1)
      .attr(StatChangeAttr, BattleStat.DEF, -1)
      .target(MoveTarget.ALL_NEAR_ENEMIES),
    new AttackMove(Moves.BITE, Type.DARK, MoveCategory.PHYSICAL, 60, 100, 25, 30, 0, 1)
      .attr(FlinchAttr)
      .bitingMove(),
    new StatusMove(Moves.GROWL, Type.NORMAL, 100, 40, -1, 0, 1)
      .attr(StatChangeAttr, BattleStat.ATK, -1)
      .soundBased()
      .target(MoveTarget.ALL_NEAR_ENEMIES),
    new StatusMove(Moves.ROAR, Type.NORMAL, -1, 20, -1, -6, 1)
      .attr(ForceSwitchOutAttr)
      .soundBased()
      .hidesTarget(),
    new StatusMove(Moves.SING, Type.NORMAL, 55, 15, -1, 0, 1)
      .attr(StatusEffectAttr, StatusEffect.SLEEP)
      .soundBased(),
    new StatusMove(Moves.SUPERSONIC, Type.NORMAL, 55, 20, -1, 0, 1)
      .attr(ConfuseAttr)
      .soundBased(),
    new AttackMove(Moves.SONIC_BOOM, Type.NORMAL, MoveCategory.SPECIAL, -1, 90, 20, -1, 0, 1)
      .attr(FixedDamageAttr, 20),
    new StatusMove(Moves.DISABLE, Type.NORMAL, 100, 20, -1, 0, 1)
      .attr(DisableMoveAttr)
      .condition(failOnMaxCondition),
    new AttackMove(Moves.ACID, Type.POISON, MoveCategory.SPECIAL, 40, 100, 30, 10, 0, 1)
      .attr(StatChangeAttr, BattleStat.SPDEF, -1)
      .target(MoveTarget.ALL_NEAR_ENEMIES),
    new AttackMove(Moves.EMBER, Type.FIRE, MoveCategory.SPECIAL, 40, 100, 25, 10, 0, 1)
      .attr(StatusEffectAttr, StatusEffect.BURN),
    new AttackMove(Moves.FLAMETHROWER, Type.FIRE, MoveCategory.SPECIAL, 90, 100, 15, 10, 0, 1)
      .attr(StatusEffectAttr, StatusEffect.BURN),
    new StatusMove(Moves.MIST, Type.ICE, -1, 30, -1, 0, 1)
      .attr(AddArenaTagAttr, ArenaTagType.MIST, 5, true)
      .target(MoveTarget.USER_SIDE),
    new AttackMove(Moves.WATER_GUN, Type.WATER, MoveCategory.SPECIAL, 40, 100, 25, -1, 0, 1),
    new AttackMove(Moves.HYDRO_PUMP, Type.WATER, MoveCategory.SPECIAL, 110, 80, 5, -1, 0, 1),
    new AttackMove(Moves.SURF, Type.WATER, MoveCategory.SPECIAL, 90, 100, 15, -1, 0, 1)
      .target(MoveTarget.ALL_NEAR_OTHERS)
      .attr(HitsTagAttr, BattlerTagType.UNDERWATER, true),
    new AttackMove(Moves.ICE_BEAM, Type.ICE, MoveCategory.SPECIAL, 90, 100, 10, 10, 0, 1)
      .attr(StatusEffectAttr, StatusEffect.FREEZE),
    new AttackMove(Moves.BLIZZARD, Type.ICE, MoveCategory.SPECIAL, 110, 70, 5, 10, 0, 1)
      .attr(BlizzardAccuracyAttr)
      .attr(StatusEffectAttr, StatusEffect.FREEZE)
      .windMove()
      .target(MoveTarget.ALL_NEAR_ENEMIES),
    new AttackMove(Moves.PSYBEAM, Type.PSYCHIC, MoveCategory.SPECIAL, 65, 100, 20, 10, 0, 1)
      .attr(ConfuseAttr),
    new AttackMove(Moves.BUBBLE_BEAM, Type.WATER, MoveCategory.SPECIAL, 65, 100, 20, 10, 0, 1)
      .attr(StatChangeAttr, BattleStat.SPD, -1),
    new AttackMove(Moves.AURORA_BEAM, Type.ICE, MoveCategory.SPECIAL, 65, 100, 20, 10, 0, 1)
      .attr(StatChangeAttr, BattleStat.ATK, -1),
    new AttackMove(Moves.HYPER_BEAM, Type.NORMAL, MoveCategory.SPECIAL, 150, 90, 5, -1, 0, 1)
      .attr(RechargeAttr),
    new AttackMove(Moves.PECK, Type.FLYING, MoveCategory.PHYSICAL, 35, 100, 35, -1, 0, 1),
    new AttackMove(Moves.DRILL_PECK, Type.FLYING, MoveCategory.PHYSICAL, 80, 100, 20, -1, 0, 1),
    new AttackMove(Moves.SUBMISSION, Type.FIGHTING, MoveCategory.PHYSICAL, 80, 80, 20, -1, 0, 1)
      .attr(RecoilAttr)
      .recklessMove(),
    new AttackMove(Moves.LOW_KICK, Type.FIGHTING, MoveCategory.PHYSICAL, -1, 100, 20, -1, 0, 1)
      .attr(WeightPowerAttr)
      .condition(failOnMaxCondition),
    new AttackMove(Moves.COUNTER, Type.FIGHTING, MoveCategory.PHYSICAL, -1, 100, 20, -1, -5, 1)
      .attr(CounterDamageAttr, (move: Move) => move.category === MoveCategory.PHYSICAL, 2)
      .target(MoveTarget.ATTACKER),
    new AttackMove(Moves.SEISMIC_TOSS, Type.FIGHTING, MoveCategory.PHYSICAL, -1, 100, 20, -1, 0, 1)
      .attr(LevelDamageAttr),
    new AttackMove(Moves.STRENGTH, Type.NORMAL, MoveCategory.PHYSICAL, 80, 100, 15, -1, 0, 1),
    new AttackMove(Moves.ABSORB, Type.GRASS, MoveCategory.SPECIAL, 20, 100, 25, -1, 0, 1)
      .attr(HitHealAttr)
      .triageMove(),
    new AttackMove(Moves.MEGA_DRAIN, Type.GRASS, MoveCategory.SPECIAL, 40, 100, 15, -1, 0, 1)
      .attr(HitHealAttr)
      .triageMove(),
    new StatusMove(Moves.LEECH_SEED, Type.GRASS, 90, 10, -1, 0, 1)
      .attr(AddBattlerTagAttr, BattlerTagType.SEEDED)
      .condition((user, target, move) => !target.getTag(BattlerTagType.SEEDED) && !target.isOfType(Type.GRASS)),
    new SelfStatusMove(Moves.GROWTH, Type.NORMAL, -1, 20, -1, 0, 1)
      .attr(GrowthStatChangeAttr),
    new AttackMove(Moves.RAZOR_LEAF, Type.GRASS, MoveCategory.PHYSICAL, 55, 95, 25, -1, 0, 1)
      .attr(HighCritAttr)
      .makesContact(false)
      .slicingMove()
      .target(MoveTarget.ALL_NEAR_ENEMIES),
    new AttackMove(Moves.SOLAR_BEAM, Type.GRASS, MoveCategory.SPECIAL, 120, 100, 10, -1, 0, 1)
      .attr(SunlightChargeAttr, ChargeAnim.SOLAR_BEAM_CHARGING, "took\nin sunlight!")
      .attr(AntiSunlightPowerDecreaseAttr)
      .ignoresVirtual(),
    new StatusMove(Moves.POISON_POWDER, Type.POISON, 75, 35, -1, 0, 1)
      .attr(StatusEffectAttr, StatusEffect.POISON)
      .powderMove(),
    new StatusMove(Moves.STUN_SPORE, Type.GRASS, 75, 30, -1, 0, 1)
      .attr(StatusEffectAttr, StatusEffect.PARALYSIS)
      .powderMove(),
    new StatusMove(Moves.SLEEP_POWDER, Type.GRASS, 75, 15, -1, 0, 1)
      .attr(StatusEffectAttr, StatusEffect.SLEEP)
      .powderMove(),
    new AttackMove(Moves.PETAL_DANCE, Type.GRASS, MoveCategory.SPECIAL, 120, 100, 10, -1, 0, 1)
      .attr(FrenzyAttr)
      .attr(MissEffectAttr, frenzyMissFunc)
      .makesContact()
      .danceMove()
      .target(MoveTarget.RANDOM_NEAR_ENEMY),
    new StatusMove(Moves.STRING_SHOT, Type.BUG, 95, 40, -1, 0, 1)
      .attr(StatChangeAttr, BattleStat.SPD, -2)
      .target(MoveTarget.ALL_NEAR_ENEMIES),
    new AttackMove(Moves.DRAGON_RAGE, Type.DRAGON, MoveCategory.SPECIAL, -1, 100, 10, -1, 0, 1)
      .attr(FixedDamageAttr, 40),
    new AttackMove(Moves.FIRE_SPIN, Type.FIRE, MoveCategory.SPECIAL, 35, 85, 15, -1, 0, 1)
      .attr(TrapAttr, BattlerTagType.FIRE_SPIN),
    new AttackMove(Moves.THUNDER_SHOCK, Type.ELECTRIC, MoveCategory.SPECIAL, 40, 100, 30, 10, 0, 1)
      .attr(StatusEffectAttr, StatusEffect.PARALYSIS),
    new AttackMove(Moves.THUNDERBOLT, Type.ELECTRIC, MoveCategory.SPECIAL, 90, 100, 15, 10, 0, 1)
      .attr(StatusEffectAttr, StatusEffect.PARALYSIS),
    new StatusMove(Moves.THUNDER_WAVE, Type.ELECTRIC, 90, 20, -1, 0, 1)
      .attr(StatusEffectAttr, StatusEffect.PARALYSIS)
      .attr(StatusMoveTypeImmunityAttr, Type.GROUND),
    new AttackMove(Moves.THUNDER, Type.ELECTRIC, MoveCategory.SPECIAL, 110, 70, 10, 30, 0, 1)
      .attr(StatusEffectAttr, StatusEffect.PARALYSIS)
      .attr(ThunderAccuracyAttr)
      .attr(HitsTagAttr, BattlerTagType.FLYING, false),
    new AttackMove(Moves.ROCK_THROW, Type.ROCK, MoveCategory.PHYSICAL, 50, 90, 15, -1, 0, 1)
      .makesContact(false),
    new AttackMove(Moves.EARTHQUAKE, Type.GROUND, MoveCategory.PHYSICAL, 100, 100, 10, -1, 0, 1)
      .attr(HitsTagAttr, BattlerTagType.UNDERGROUND, true)
      .makesContact(false)
      .target(MoveTarget.ALL_NEAR_OTHERS),
    new AttackMove(Moves.FISSURE, Type.GROUND, MoveCategory.PHYSICAL, 200, 30, 5, -1, 0, 1)
      .attr(OneHitKOAttr)
      .attr(OneHitKOAccuracyAttr)
      .attr(HitsTagAttr, BattlerTagType.UNDERGROUND, false)
      .makesContact(false),
    new AttackMove(Moves.DIG, Type.GROUND, MoveCategory.PHYSICAL, 80, 100, 10, -1, 0, 1)
      .attr(ChargeAttr, ChargeAnim.DIG_CHARGING, "dug a hole!", BattlerTagType.UNDERGROUND)
      .ignoresVirtual(),
    new StatusMove(Moves.TOXIC, Type.POISON, 90, 10, -1, 0, 1)
      .attr(StatusEffectAttr, StatusEffect.TOXIC)
      .attr(ToxicAccuracyAttr),
    new AttackMove(Moves.CONFUSION, Type.PSYCHIC, MoveCategory.SPECIAL, 50, 100, 25, 10, 0, 1)
      .attr(ConfuseAttr),
    new AttackMove(Moves.PSYCHIC, Type.PSYCHIC, MoveCategory.SPECIAL, 90, 100, 10, 10, 0, 1)
      .attr(StatChangeAttr, BattleStat.SPDEF, -1),
    new StatusMove(Moves.HYPNOSIS, Type.PSYCHIC, 60, 20, -1, 0, 1)
      .attr(StatusEffectAttr, StatusEffect.SLEEP),
    new SelfStatusMove(Moves.MEDITATE, Type.PSYCHIC, -1, 40, -1, 0, 1)
      .attr(StatChangeAttr, BattleStat.ATK, 1, true),
    new SelfStatusMove(Moves.AGILITY, Type.PSYCHIC, -1, 30, -1, 0, 1)
      .attr(StatChangeAttr, BattleStat.SPD, 2, true),
    new AttackMove(Moves.QUICK_ATTACK, Type.NORMAL, MoveCategory.PHYSICAL, 40, 100, 30, -1, 1, 1),
    new AttackMove(Moves.RAGE, Type.NORMAL, MoveCategory.PHYSICAL, 20, 100, 20, -1, 0, 1)
      .partial(),
    new SelfStatusMove(Moves.TELEPORT, Type.PSYCHIC, -1, 20, -1, -6, 1)
      .attr(ForceSwitchOutAttr, true)
      .hidesUser(),
    new AttackMove(Moves.NIGHT_SHADE, Type.GHOST, MoveCategory.SPECIAL, -1, 100, 15, -1, 0, 1)
      .attr(LevelDamageAttr),
    new StatusMove(Moves.MIMIC, Type.NORMAL, -1, 10, -1, 0, 1)
      .attr(MovesetCopyMoveAttr)
      .ignoresVirtual(),
    new StatusMove(Moves.SCREECH, Type.NORMAL, 85, 40, -1, 0, 1)
      .attr(StatChangeAttr, BattleStat.DEF, -2)
      .soundBased(),
    new SelfStatusMove(Moves.DOUBLE_TEAM, Type.NORMAL, -1, 15, -1, 0, 1)
      .attr(StatChangeAttr, BattleStat.EVA, 1, true),
    new SelfStatusMove(Moves.RECOVER, Type.NORMAL, -1, 5, -1, 0, 1)
      .attr(HealAttr, 0.5)
      .triageMove(),
    new SelfStatusMove(Moves.HARDEN, Type.NORMAL, -1, 30, -1, 0, 1)
      .attr(StatChangeAttr, BattleStat.DEF, 1, true),
    new SelfStatusMove(Moves.MINIMIZE, Type.NORMAL, -1, 10, -1, 0, 1)
      .attr(AddBattlerTagAttr, BattlerTagType.MINIMIZED, true, false)
      .attr(StatChangeAttr, BattleStat.EVA, 2, true),
    new StatusMove(Moves.SMOKESCREEN, Type.NORMAL, 100, 20, -1, 0, 1)
      .attr(StatChangeAttr, BattleStat.ACC, -1),
    new StatusMove(Moves.CONFUSE_RAY, Type.GHOST, 100, 10, -1, 0, 1)
      .attr(ConfuseAttr),
    new SelfStatusMove(Moves.WITHDRAW, Type.WATER, -1, 40, -1, 0, 1)
      .attr(StatChangeAttr, BattleStat.DEF, 1, true),
    new SelfStatusMove(Moves.DEFENSE_CURL, Type.NORMAL, -1, 40, -1, 0, 1)
      .attr(StatChangeAttr, BattleStat.DEF, 1, true),
    new SelfStatusMove(Moves.BARRIER, Type.PSYCHIC, -1, 20, -1, 0, 1)
      .attr(StatChangeAttr, BattleStat.DEF, 2, true),
    new StatusMove(Moves.LIGHT_SCREEN, Type.PSYCHIC, -1, 30, -1, 0, 1)
      .attr(AddArenaTagAttr, ArenaTagType.LIGHT_SCREEN, 5, true)
      .target(MoveTarget.USER_SIDE),
    new StatusMove(Moves.HAZE, Type.ICE, -1, 30, -1, 0, 1)
      .target(MoveTarget.BOTH_SIDES)
      .attr(ResetStatsAttr),
    new StatusMove(Moves.REFLECT, Type.PSYCHIC, -1, 20, -1, 0, 1)
      .attr(AddArenaTagAttr, ArenaTagType.REFLECT, 5, true)
      .target(MoveTarget.USER_SIDE),
    new SelfStatusMove(Moves.FOCUS_ENERGY, Type.NORMAL, -1, 30, -1, 0, 1)
      .attr(AddBattlerTagAttr, BattlerTagType.CRIT_BOOST, true, true),
    new AttackMove(Moves.BIDE, Type.NORMAL, MoveCategory.PHYSICAL, -1, -1, 10, -1, 1, 1)
      .ignoresVirtual()
      .target(MoveTarget.USER)
      .unimplemented(),
    new SelfStatusMove(Moves.METRONOME, Type.NORMAL, -1, 10, -1, 0, 1)
      .attr(RandomMoveAttr)
      .ignoresVirtual(),
    new StatusMove(Moves.MIRROR_MOVE, Type.FLYING, -1, 20, -1, 0, 1)
      .attr(CopyMoveAttr)
      .ignoresVirtual(),
    new AttackMove(Moves.SELF_DESTRUCT, Type.NORMAL, MoveCategory.PHYSICAL, 200, 100, 5, -1, 0, 1)
      .attr(SacrificialAttr)
      .makesContact(false)
      .condition(failIfDampCondition)
      .target(MoveTarget.ALL_NEAR_OTHERS),
    new AttackMove(Moves.EGG_BOMB, Type.NORMAL, MoveCategory.PHYSICAL, 100, 75, 10, -1, 0, 1)
      .makesContact(false)
      .ballBombMove(),
    new AttackMove(Moves.LICK, Type.GHOST, MoveCategory.PHYSICAL, 30, 100, 30, 30, 0, 1)
      .attr(StatusEffectAttr, StatusEffect.PARALYSIS),
    new AttackMove(Moves.SMOG, Type.POISON, MoveCategory.SPECIAL, 30, 70, 20, 40, 0, 1)
      .attr(StatusEffectAttr, StatusEffect.POISON),
    new AttackMove(Moves.SLUDGE, Type.POISON, MoveCategory.SPECIAL, 65, 100, 20, 30, 0, 1)
      .attr(StatusEffectAttr, StatusEffect.POISON),
    new AttackMove(Moves.BONE_CLUB, Type.GROUND, MoveCategory.PHYSICAL, 65, 85, 20, 10, 0, 1)
      .attr(FlinchAttr)
      .makesContact(false),
    new AttackMove(Moves.FIRE_BLAST, Type.FIRE, MoveCategory.SPECIAL, 110, 85, 5, 10, 0, 1)
      .attr(StatusEffectAttr, StatusEffect.BURN),
    new AttackMove(Moves.WATERFALL, Type.WATER, MoveCategory.PHYSICAL, 80, 100, 15, 20, 0, 1)
      .attr(FlinchAttr),
    new AttackMove(Moves.CLAMP, Type.WATER, MoveCategory.PHYSICAL, 35, 85, 15, -1, 0, 1)
      .attr(TrapAttr, BattlerTagType.CLAMP),
    new AttackMove(Moves.SWIFT, Type.NORMAL, MoveCategory.SPECIAL, 60, -1, 20, -1, 0, 1)
      .target(MoveTarget.ALL_NEAR_ENEMIES),
    new AttackMove(Moves.SKULL_BASH, Type.NORMAL, MoveCategory.PHYSICAL, 130, 100, 10, -1, 0, 1)
      .attr(ChargeAttr, ChargeAnim.SKULL_BASH_CHARGING, "lowered\nits head!", null, true)
      .attr(StatChangeAttr, BattleStat.DEF, 1, true)
      .ignoresVirtual(),
    new AttackMove(Moves.SPIKE_CANNON, Type.NORMAL, MoveCategory.PHYSICAL, 20, 100, 15, -1, 0, 1)
      .attr(MultiHitAttr)
      .makesContact(false),
    new AttackMove(Moves.CONSTRICT, Type.NORMAL, MoveCategory.PHYSICAL, 10, 100, 35, 10, 0, 1)
      .attr(StatChangeAttr, BattleStat.SPD, -1),
    new SelfStatusMove(Moves.AMNESIA, Type.PSYCHIC, -1, 20, -1, 0, 1)
      .attr(StatChangeAttr, BattleStat.SPDEF, 2, true),
    new StatusMove(Moves.KINESIS, Type.PSYCHIC, 80, 15, -1, 0, 1)
      .attr(StatChangeAttr, BattleStat.ACC, -1),
    new SelfStatusMove(Moves.SOFT_BOILED, Type.NORMAL, -1, 5, -1, 0, 1)
      .attr(HealAttr, 0.5)
      .triageMove(),
    new AttackMove(Moves.HIGH_JUMP_KICK, Type.FIGHTING, MoveCategory.PHYSICAL, 130, 90, 10, -1, 0, 1)
      .attr(MissEffectAttr, crashDamageFunc)
      .attr(NoEffectAttr, crashDamageFunc)
      .condition(failOnGravityCondition)
      .recklessMove(),
    new StatusMove(Moves.GLARE, Type.NORMAL, 100, 30, -1, 0, 1)
      .attr(StatusEffectAttr, StatusEffect.PARALYSIS),
    new AttackMove(Moves.DREAM_EATER, Type.PSYCHIC, MoveCategory.SPECIAL, 100, 100, 15, -1, 0, 1)
      .attr(HitHealAttr)
      .condition(targetSleptOrComatoseCondition)
      .triageMove(),
    new StatusMove(Moves.POISON_GAS, Type.POISON, 90, 40, -1, 0, 1)
      .attr(StatusEffectAttr, StatusEffect.POISON)
      .target(MoveTarget.ALL_NEAR_ENEMIES),
    new AttackMove(Moves.BARRAGE, Type.NORMAL, MoveCategory.PHYSICAL, 15, 85, 20, -1, 0, 1)
      .attr(MultiHitAttr)
      .makesContact(false)
      .ballBombMove(),
    new AttackMove(Moves.LEECH_LIFE, Type.BUG, MoveCategory.PHYSICAL, 80, 100, 10, -1, 0, 1)
      .attr(HitHealAttr)
      .triageMove(),
    new StatusMove(Moves.LOVELY_KISS, Type.NORMAL, 75, 10, -1, 0, 1)
      .attr(StatusEffectAttr, StatusEffect.SLEEP),
    new AttackMove(Moves.SKY_ATTACK, Type.FLYING, MoveCategory.PHYSICAL, 140, 90, 5, 30, 0, 1)
      .attr(ChargeAttr, ChargeAnim.SKY_ATTACK_CHARGING, "is glowing!")
      .attr(HighCritAttr)
      .attr(FlinchAttr)
      .makesContact(false)
      .ignoresVirtual(),
    new StatusMove(Moves.TRANSFORM, Type.NORMAL, -1, 10, -1, 0, 1)
      .attr(TransformAttr)
      .ignoresProtect(),
    new AttackMove(Moves.BUBBLE, Type.WATER, MoveCategory.SPECIAL, 40, 100, 30, 10, 0, 1)
      .attr(StatChangeAttr, BattleStat.SPD, -1)
      .target(MoveTarget.ALL_NEAR_ENEMIES),
    new AttackMove(Moves.DIZZY_PUNCH, Type.NORMAL, MoveCategory.PHYSICAL, 70, 100, 10, 20, 0, 1)
      .attr(ConfuseAttr)
      .punchingMove(),
    new StatusMove(Moves.SPORE, Type.GRASS, 100, 15, -1, 0, 1)
      .attr(StatusEffectAttr, StatusEffect.SLEEP)
      .powderMove(),
    new StatusMove(Moves.FLASH, Type.NORMAL, 100, 20, -1, 0, 1)
      .attr(StatChangeAttr, BattleStat.ACC, -1),
    new AttackMove(Moves.PSYWAVE, Type.PSYCHIC, MoveCategory.SPECIAL, -1, 100, 15, -1, 0, 1)
      .attr(RandomLevelDamageAttr),
    new SelfStatusMove(Moves.SPLASH, Type.NORMAL, -1, 40, -1, 0, 1)
      .condition(failOnGravityCondition),
    new SelfStatusMove(Moves.ACID_ARMOR, Type.POISON, -1, 20, -1, 0, 1)
      .attr(StatChangeAttr, BattleStat.DEF, 2, true),
    new AttackMove(Moves.CRABHAMMER, Type.WATER, MoveCategory.PHYSICAL, 100, 90, 10, -1, 0, 1)
      .attr(HighCritAttr),
    new AttackMove(Moves.EXPLOSION, Type.NORMAL, MoveCategory.PHYSICAL, 250, 100, 5, -1, 0, 1)
      .condition(failIfDampCondition)
      .attr(SacrificialAttr)
      .makesContact(false)
      .target(MoveTarget.ALL_NEAR_OTHERS),
    new AttackMove(Moves.FURY_SWIPES, Type.NORMAL, MoveCategory.PHYSICAL, 18, 80, 15, -1, 0, 1)
      .attr(MultiHitAttr),
    new AttackMove(Moves.BONEMERANG, Type.GROUND, MoveCategory.PHYSICAL, 50, 90, 10, -1, 0, 1)
      .attr(MultiHitAttr, MultiHitType._2)
      .makesContact(false),
    new SelfStatusMove(Moves.REST, Type.PSYCHIC, -1, 5, -1, 0, 1)
      .attr(StatusEffectAttr, StatusEffect.SLEEP, true, 3, true)
      .attr(HealAttr, 1, true)
      .condition((user, target, move) => user.getHpRatio() < 1 && user.canSetStatus(StatusEffect.SLEEP, true, true))
      .triageMove(),
    new AttackMove(Moves.ROCK_SLIDE, Type.ROCK, MoveCategory.PHYSICAL, 75, 90, 10, 30, 0, 1)
      .attr(FlinchAttr)
      .makesContact(false)
      .target(MoveTarget.ALL_NEAR_ENEMIES),
    new AttackMove(Moves.HYPER_FANG, Type.NORMAL, MoveCategory.PHYSICAL, 80, 90, 15, 10, 0, 1)
      .attr(FlinchAttr)
      .bitingMove(),
    new SelfStatusMove(Moves.SHARPEN, Type.NORMAL, -1, 30, -1, 0, 1)
      .attr(StatChangeAttr, BattleStat.ATK, 1, true),
    new SelfStatusMove(Moves.CONVERSION, Type.NORMAL, -1, 30, -1, 0, 1)
      .attr(FirstMoveTypeAttr),
    new AttackMove(Moves.TRI_ATTACK, Type.NORMAL, MoveCategory.SPECIAL, 80, 100, 10, 20, 0, 1)
      .attr(MultiStatusEffectAttr, [StatusEffect.BURN, StatusEffect.FREEZE, StatusEffect.PARALYSIS]),
    new AttackMove(Moves.SUPER_FANG, Type.NORMAL, MoveCategory.PHYSICAL, -1, 90, 10, -1, 0, 1)
      .attr(TargetHalfHpDamageAttr),
    new AttackMove(Moves.SLASH, Type.NORMAL, MoveCategory.PHYSICAL, 70, 100, 20, -1, 0, 1)
      .attr(HighCritAttr)
      .slicingMove(),
    new SelfStatusMove(Moves.SUBSTITUTE, Type.NORMAL, -1, 10, -1, 0, 1)
      .attr(RecoilAttr)
      .unimplemented(),
    new AttackMove(Moves.STRUGGLE, Type.NORMAL, MoveCategory.PHYSICAL, 50, -1, 1, -1, 0, 1)
      .attr(RecoilAttr, true, 0.25, true)
      .attr(TypelessAttr)
      .ignoresVirtual()
      .target(MoveTarget.RANDOM_NEAR_ENEMY),
    new StatusMove(Moves.SKETCH, Type.NORMAL, -1, 1, -1, 0, 2)
      .attr(SketchAttr)
      .ignoresVirtual(),
    new AttackMove(Moves.TRIPLE_KICK, Type.FIGHTING, MoveCategory.PHYSICAL, 10, 90, 10, -1, 0, 2)
      .attr(MultiHitAttr, MultiHitType._3)
      .attr(MultiHitPowerIncrementAttr, 3)
      .checkAllHits(),
    new AttackMove(Moves.THIEF, Type.DARK, MoveCategory.PHYSICAL, 60, 100, 25, -1, 0, 2)
      .attr(StealHeldItemChanceAttr, 0.3),
    new StatusMove(Moves.SPIDER_WEB, Type.BUG, -1, 10, -1, 0, 2)
      .attr(AddBattlerTagAttr, BattlerTagType.TRAPPED, false, true, 1),
    new StatusMove(Moves.MIND_READER, Type.NORMAL, -1, 5, -1, 0, 2)
      .attr(IgnoreAccuracyAttr),
    new StatusMove(Moves.NIGHTMARE, Type.GHOST, 100, 15, -1, 0, 2)
      .attr(AddBattlerTagAttr, BattlerTagType.NIGHTMARE)
      .condition(targetSleptOrComatoseCondition),
    new AttackMove(Moves.FLAME_WHEEL, Type.FIRE, MoveCategory.PHYSICAL, 60, 100, 25, 10, 0, 2)
      .attr(HealStatusEffectAttr, true, StatusEffect.FREEZE)
      .attr(StatusEffectAttr, StatusEffect.BURN),
    new AttackMove(Moves.SNORE, Type.NORMAL, MoveCategory.SPECIAL, 50, 100, 15, 30, 0, 2)
      .attr(BypassSleepAttr)
      .attr(FlinchAttr)
      .condition(userSleptOrComatoseCondition)
      .soundBased(),
    new StatusMove(Moves.CURSE, Type.GHOST, -1, 10, -1, 0, 2)
      .attr(CurseAttr)
      .ignoresProtect(true)
      .target(MoveTarget.CURSE),
    new AttackMove(Moves.FLAIL, Type.NORMAL, MoveCategory.PHYSICAL, -1, 100, 15, -1, 0, 2)
      .attr(LowHpPowerAttr),
    new StatusMove(Moves.CONVERSION_2, Type.NORMAL, -1, 30, -1, 0, 2)
      .unimplemented(),
    new AttackMove(Moves.AEROBLAST, Type.FLYING, MoveCategory.SPECIAL, 100, 95, 5, -1, 0, 2)
      .attr(HighCritAttr),
    new StatusMove(Moves.COTTON_SPORE, Type.GRASS, 100, 40, -1, 0, 2)
      .attr(StatChangeAttr, BattleStat.SPD, -2)
      .powderMove()
      .target(MoveTarget.ALL_NEAR_ENEMIES),
    new AttackMove(Moves.REVERSAL, Type.FIGHTING, MoveCategory.PHYSICAL, -1, 100, 15, -1, 0, 2)
      .attr(LowHpPowerAttr),
    new StatusMove(Moves.SPITE, Type.GHOST, 100, 10, -1, 0, 2)
      .attr(ReducePpMoveAttr, 4),
    new AttackMove(Moves.POWDER_SNOW, Type.ICE, MoveCategory.SPECIAL, 40, 100, 25, 10, 0, 2)
      .attr(StatusEffectAttr, StatusEffect.FREEZE)
      .target(MoveTarget.ALL_NEAR_ENEMIES),
    new SelfStatusMove(Moves.PROTECT, Type.NORMAL, -1, 10, -1, 4, 2)
      .attr(ProtectAttr),
    new AttackMove(Moves.MACH_PUNCH, Type.FIGHTING, MoveCategory.PHYSICAL, 40, 100, 30, -1, 1, 2)
      .punchingMove(),
    new StatusMove(Moves.SCARY_FACE, Type.NORMAL, 100, 10, -1, 0, 2)
      .attr(StatChangeAttr, BattleStat.SPD, -2),
    new AttackMove(Moves.FEINT_ATTACK, Type.DARK, MoveCategory.PHYSICAL, 60, -1, 20, -1, 0, 2),
    new StatusMove(Moves.SWEET_KISS, Type.FAIRY, 75, 10, -1, 0, 2)
      .attr(ConfuseAttr),
    new SelfStatusMove(Moves.BELLY_DRUM, Type.NORMAL, -1, 10, -1, 0, 2)
      .attr(HalfHpStatMaxAttr, BattleStat.ATK),
    new AttackMove(Moves.SLUDGE_BOMB, Type.POISON, MoveCategory.SPECIAL, 90, 100, 10, 30, 0, 2)
      .attr(StatusEffectAttr, StatusEffect.POISON)
      .ballBombMove(),
    new AttackMove(Moves.MUD_SLAP, Type.GROUND, MoveCategory.SPECIAL, 20, 100, 10, 100, 0, 2)
      .attr(StatChangeAttr, BattleStat.ACC, -1),
    new AttackMove(Moves.OCTAZOOKA, Type.WATER, MoveCategory.SPECIAL, 65, 85, 10, 50, 0, 2)
      .attr(StatChangeAttr, BattleStat.ACC, -1)
      .ballBombMove(),
    new StatusMove(Moves.SPIKES, Type.GROUND, -1, 20, -1, 0, 2)
      .attr(AddArenaTrapTagAttr, ArenaTagType.SPIKES)
      .target(MoveTarget.ENEMY_SIDE),
    new AttackMove(Moves.ZAP_CANNON, Type.ELECTRIC, MoveCategory.SPECIAL, 120, 50, 5, 100, 0, 2)
      .attr(StatusEffectAttr, StatusEffect.PARALYSIS)
      .ballBombMove(),
    new StatusMove(Moves.FORESIGHT, Type.NORMAL, -1, 40, -1, 0, 2)
      .unimplemented(),
    new SelfStatusMove(Moves.DESTINY_BOND, Type.GHOST, -1, 5, -1, 0, 2)
      .ignoresProtect()
      .attr(DestinyBondAttr),
    new StatusMove(Moves.PERISH_SONG, Type.NORMAL, -1, 5, -1, 0, 2)
      .attr(FaintCountdownAttr)
      .ignoresProtect()
      .soundBased()
      .condition(failOnBossCondition)
      .target(MoveTarget.ALL),
    new AttackMove(Moves.ICY_WIND, Type.ICE, MoveCategory.SPECIAL, 55, 95, 15, 100, 0, 2)
      .attr(StatChangeAttr, BattleStat.SPD, -1)
      .windMove()
      .target(MoveTarget.ALL_NEAR_ENEMIES),
    new SelfStatusMove(Moves.DETECT, Type.FIGHTING, -1, 5, -1, 4, 2)
      .attr(ProtectAttr),
    new AttackMove(Moves.BONE_RUSH, Type.GROUND, MoveCategory.PHYSICAL, 25, 90, 10, -1, 0, 2)
      .attr(MultiHitAttr)
      .makesContact(false),
    new StatusMove(Moves.LOCK_ON, Type.NORMAL, -1, 5, -1, 0, 2)
      .attr(IgnoreAccuracyAttr),
    new AttackMove(Moves.OUTRAGE, Type.DRAGON, MoveCategory.PHYSICAL, 120, 100, 10, -1, 0, 2)
      .attr(FrenzyAttr)
      .attr(MissEffectAttr, frenzyMissFunc)
      .target(MoveTarget.RANDOM_NEAR_ENEMY),
    new StatusMove(Moves.SANDSTORM, Type.ROCK, -1, 10, -1, 0, 2)
      .attr(WeatherChangeAttr, WeatherType.SANDSTORM)
      .target(MoveTarget.BOTH_SIDES),
    new AttackMove(Moves.GIGA_DRAIN, Type.GRASS, MoveCategory.SPECIAL, 75, 100, 10, -1, 0, 2)
      .attr(HitHealAttr)
      .triageMove(),
    new SelfStatusMove(Moves.ENDURE, Type.NORMAL, -1, 10, -1, 4, 2)
      .attr(EndureAttr),
    new StatusMove(Moves.CHARM, Type.FAIRY, 100, 20, -1, 0, 2)
      .attr(StatChangeAttr, BattleStat.ATK, -2),
    new AttackMove(Moves.ROLLOUT, Type.ROCK, MoveCategory.PHYSICAL, 30, 90, 20, -1, 0, 2)
      .attr(ConsecutiveUseDoublePowerAttr, 5, true, true, Moves.DEFENSE_CURL),
    new AttackMove(Moves.FALSE_SWIPE, Type.NORMAL, MoveCategory.PHYSICAL, 40, 100, 40, -1, 0, 2)
      .attr(SurviveDamageAttr),
    new StatusMove(Moves.SWAGGER, Type.NORMAL, 85, 15, -1, 0, 2)
      .attr(StatChangeAttr, BattleStat.ATK, 2)
      .attr(ConfuseAttr),
    new SelfStatusMove(Moves.MILK_DRINK, Type.NORMAL, -1, 5, -1, 0, 2)
      .attr(HealAttr, 0.5)
      .triageMove(),
    new AttackMove(Moves.SPARK, Type.ELECTRIC, MoveCategory.PHYSICAL, 65, 100, 20, 30, 0, 2)
      .attr(StatusEffectAttr, StatusEffect.PARALYSIS),
    new AttackMove(Moves.FURY_CUTTER, Type.BUG, MoveCategory.PHYSICAL, 40, 95, 20, -1, 0, 2)
      .attr(ConsecutiveUseDoublePowerAttr, 3, true)
      .slicingMove(),
    new AttackMove(Moves.STEEL_WING, Type.STEEL, MoveCategory.PHYSICAL, 70, 90, 25, 10, 0, 2)
      .attr(StatChangeAttr, BattleStat.DEF, 1, true),
    new StatusMove(Moves.MEAN_LOOK, Type.NORMAL, -1, 5, -1, 0, 2)
      .attr(AddBattlerTagAttr, BattlerTagType.TRAPPED, false, true, 1),
    new StatusMove(Moves.ATTRACT, Type.NORMAL, 100, 15, -1, 0, 2)
      .attr(AddBattlerTagAttr, BattlerTagType.INFATUATED)
      .condition((user, target, move) => user.isOppositeGender(target)),
    new SelfStatusMove(Moves.SLEEP_TALK, Type.NORMAL, -1, 10, -1, 0, 2)
      .attr(BypassSleepAttr)
      .attr(RandomMovesetMoveAttr)
      .condition(userSleptOrComatoseCondition)
      .target(MoveTarget.ALL_ENEMIES)
      .ignoresVirtual(),
    new StatusMove(Moves.HEAL_BELL, Type.NORMAL, -1, 5, -1, 0, 2)
      .attr(PartyStatusCureAttr, "A bell chimed!", Abilities.SOUNDPROOF)
      .soundBased()
      .target(MoveTarget.PARTY),
    new AttackMove(Moves.RETURN, Type.NORMAL, MoveCategory.PHYSICAL, -1, 100, 20, -1, 0, 2)
      .attr(FriendshipPowerAttr),
    new AttackMove(Moves.PRESENT, Type.NORMAL, MoveCategory.PHYSICAL, -1, 90, 15, -1, 0, 2)
      .attr(PresentPowerAttr)
      .makesContact(false),
    new AttackMove(Moves.FRUSTRATION, Type.NORMAL, MoveCategory.PHYSICAL, -1, 100, 20, -1, 0, 2)
      .attr(FriendshipPowerAttr, true),
    new StatusMove(Moves.SAFEGUARD, Type.NORMAL, -1, 25, -1, 0, 2)
      .target(MoveTarget.USER_SIDE)
      .unimplemented(),
    new StatusMove(Moves.PAIN_SPLIT, Type.NORMAL, -1, 20, -1, 0, 2)
      .attr(HpSplitAttr)
      .condition(failOnBossCondition),
    new AttackMove(Moves.SACRED_FIRE, Type.FIRE, MoveCategory.PHYSICAL, 100, 95, 5, 50, 0, 2)
      .attr(HealStatusEffectAttr, true, StatusEffect.FREEZE)
      .attr(StatusEffectAttr, StatusEffect.BURN)
      .makesContact(false),
    new AttackMove(Moves.MAGNITUDE, Type.GROUND, MoveCategory.PHYSICAL, -1, 100, 30, -1, 0, 2)
      .attr(PreMoveMessageAttr, magnitudeMessageFunc)
      .attr(MagnitudePowerAttr)
      .attr(HitsTagAttr, BattlerTagType.UNDERGROUND, true)
      .makesContact(false)
      .target(MoveTarget.ALL_NEAR_OTHERS),
    new AttackMove(Moves.DYNAMIC_PUNCH, Type.FIGHTING, MoveCategory.PHYSICAL, 100, 50, 5, 100, 0, 2)
      .attr(ConfuseAttr)
      .punchingMove(),
    new AttackMove(Moves.MEGAHORN, Type.BUG, MoveCategory.PHYSICAL, 120, 85, 10, -1, 0, 2),
    new AttackMove(Moves.DRAGON_BREATH, Type.DRAGON, MoveCategory.SPECIAL, 60, 100, 20, 30, 0, 2)
      .attr(StatusEffectAttr, StatusEffect.PARALYSIS),
    new SelfStatusMove(Moves.BATON_PASS, Type.NORMAL, -1, 40, -1, 0, 2)
      .attr(ForceSwitchOutAttr, true, true)
      .hidesUser(),
    new StatusMove(Moves.ENCORE, Type.NORMAL, 100, 5, -1, 0, 2)
      .attr(AddBattlerTagAttr, BattlerTagType.ENCORE, false, true)
      .condition((user, target, move) => new EncoreTag(user.id).canAdd(target)),
    new AttackMove(Moves.PURSUIT, Type.DARK, MoveCategory.PHYSICAL, 40, 100, 20, -1, 0, 2)
      .partial(),
    new AttackMove(Moves.RAPID_SPIN, Type.NORMAL, MoveCategory.PHYSICAL, 50, 100, 40, 100, 0, 2)
      .attr(StatChangeAttr, BattleStat.SPD, 1, true)
      .attr(RemoveBattlerTagAttr, [
        BattlerTagType.BIND,
        BattlerTagType.WRAP,
        BattlerTagType.FIRE_SPIN,
        BattlerTagType.WHIRLPOOL,
        BattlerTagType.CLAMP,
        BattlerTagType.SAND_TOMB,
        BattlerTagType.MAGMA_STORM,
        BattlerTagType.SNAP_TRAP,
        BattlerTagType.THUNDER_CAGE,
        BattlerTagType.SEEDED,
        BattlerTagType.INFESTATION
      ], true)
      .attr(RemoveArenaTrapAttr),
    new StatusMove(Moves.SWEET_SCENT, Type.NORMAL, 100, 20, -1, 0, 2)
      .attr(StatChangeAttr, BattleStat.EVA, -2)
      .target(MoveTarget.ALL_NEAR_ENEMIES),
    new AttackMove(Moves.IRON_TAIL, Type.STEEL, MoveCategory.PHYSICAL, 100, 75, 15, 30, 0, 2)
      .attr(StatChangeAttr, BattleStat.DEF, -1),
    new AttackMove(Moves.METAL_CLAW, Type.STEEL, MoveCategory.PHYSICAL, 50, 95, 35, 10, 0, 2)
      .attr(StatChangeAttr, BattleStat.ATK, 1, true),
    new AttackMove(Moves.VITAL_THROW, Type.FIGHTING, MoveCategory.PHYSICAL, 70, -1, 10, -1, -1, 2),
    new SelfStatusMove(Moves.MORNING_SUN, Type.NORMAL, -1, 5, -1, 0, 2)
      .attr(PlantHealAttr)
      .triageMove(),
    new SelfStatusMove(Moves.SYNTHESIS, Type.GRASS, -1, 5, -1, 0, 2)
      .attr(PlantHealAttr)
      .triageMove(),
    new SelfStatusMove(Moves.MOONLIGHT, Type.FAIRY, -1, 5, -1, 0, 2)
      .attr(PlantHealAttr)
      .triageMove(),
    new AttackMove(Moves.HIDDEN_POWER, Type.NORMAL, MoveCategory.SPECIAL, 60, 100, 15, -1, 0, 2)
      .attr(HiddenPowerTypeAttr),
    new AttackMove(Moves.CROSS_CHOP, Type.FIGHTING, MoveCategory.PHYSICAL, 100, 80, 5, -1, 0, 2)
      .attr(HighCritAttr),
    new AttackMove(Moves.TWISTER, Type.DRAGON, MoveCategory.SPECIAL, 40, 100, 20, 20, 0, 2)
      .attr(HitsTagAttr, BattlerTagType.FLYING, true)
      .attr(FlinchAttr)
      .windMove()
      .target(MoveTarget.ALL_NEAR_ENEMIES),
    new StatusMove(Moves.RAIN_DANCE, Type.WATER, -1, 5, -1, 0, 2)
      .attr(WeatherChangeAttr, WeatherType.RAIN)
      .target(MoveTarget.BOTH_SIDES),
    new StatusMove(Moves.SUNNY_DAY, Type.FIRE, -1, 5, -1, 0, 2)
      .attr(WeatherChangeAttr, WeatherType.SUNNY)
      .target(MoveTarget.BOTH_SIDES),
    new AttackMove(Moves.CRUNCH, Type.DARK, MoveCategory.PHYSICAL, 80, 100, 15, 20, 0, 2)
      .attr(StatChangeAttr, BattleStat.DEF, -1)
      .bitingMove(),
    new AttackMove(Moves.MIRROR_COAT, Type.PSYCHIC, MoveCategory.SPECIAL, -1, 100, 20, -1, -5, 2)
      .attr(CounterDamageAttr, (move: Move) => move.category === MoveCategory.SPECIAL, 2)
      .target(MoveTarget.ATTACKER),
    new StatusMove(Moves.PSYCH_UP, Type.NORMAL, -1, 10, -1, 0, 2)
      .attr(CopyStatsAttr),
    new AttackMove(Moves.EXTREME_SPEED, Type.NORMAL, MoveCategory.PHYSICAL, 80, 100, 5, -1, 2, 2),
    new AttackMove(Moves.ANCIENT_POWER, Type.ROCK, MoveCategory.SPECIAL, 60, 100, 5, 10, 0, 2)
      .attr(StatChangeAttr, [ BattleStat.ATK, BattleStat.DEF, BattleStat.SPATK, BattleStat.SPDEF, BattleStat.SPD ], 1, true),
    new AttackMove(Moves.SHADOW_BALL, Type.GHOST, MoveCategory.SPECIAL, 80, 100, 15, 20, 0, 2)
      .attr(StatChangeAttr, BattleStat.SPDEF, -1)
      .ballBombMove(),
    new AttackMove(Moves.FUTURE_SIGHT, Type.PSYCHIC, MoveCategory.SPECIAL, 120, 100, 10, -1, 0, 2)
      .attr(DelayedAttackAttr, ArenaTagType.FUTURE_SIGHT, ChargeAnim.FUTURE_SIGHT_CHARGING, "foresaw\nan attack!"),
    new AttackMove(Moves.ROCK_SMASH, Type.FIGHTING, MoveCategory.PHYSICAL, 40, 100, 15, 50, 0, 2)
      .attr(StatChangeAttr, BattleStat.DEF, -1),
    new AttackMove(Moves.WHIRLPOOL, Type.WATER, MoveCategory.SPECIAL, 35, 85, 15, -1, 0, 2)
      .attr(TrapAttr, BattlerTagType.WHIRLPOOL)
      .attr(HitsTagAttr, BattlerTagType.UNDERWATER, true),
    new AttackMove(Moves.BEAT_UP, Type.DARK, MoveCategory.PHYSICAL, -1, 100, 10, -1, 0, 2)
      .attr(MultiHitAttr, MultiHitType.BEAT_UP)
      .attr(BeatUpAttr)
      .makesContact(false),
    new AttackMove(Moves.FAKE_OUT, Type.NORMAL, MoveCategory.PHYSICAL, 40, 100, 10, 100, 3, 3)
      .attr(FlinchAttr)
      .condition(new FirstMoveCondition()),
    new AttackMove(Moves.UPROAR, Type.NORMAL, MoveCategory.SPECIAL, 90, 100, 10, -1, 0, 3)
      .ignoresVirtual()
      .soundBased()
      .target(MoveTarget.RANDOM_NEAR_ENEMY)
      .partial(),
    new SelfStatusMove(Moves.STOCKPILE, Type.NORMAL, -1, 20, -1, 0, 3)
      .unimplemented(),
    new AttackMove(Moves.SPIT_UP, Type.NORMAL, MoveCategory.SPECIAL, -1, 100, 10, -1, 0, 3)
      .unimplemented(),
    new SelfStatusMove(Moves.SWALLOW, Type.NORMAL, -1, 10, -1, 0, 3)
      .triageMove()
      .unimplemented(),
    new AttackMove(Moves.HEAT_WAVE, Type.FIRE, MoveCategory.SPECIAL, 95, 90, 10, 10, 0, 3)
      .attr(HealStatusEffectAttr, true, StatusEffect.FREEZE)
      .attr(StatusEffectAttr, StatusEffect.BURN)
      .windMove()
      .target(MoveTarget.ALL_NEAR_ENEMIES),
    new StatusMove(Moves.HAIL, Type.ICE, -1, 10, -1, 0, 3)
      .attr(WeatherChangeAttr, WeatherType.HAIL)
      .target(MoveTarget.BOTH_SIDES),
    new StatusMove(Moves.TORMENT, Type.DARK, 100, 15, -1, 0, 3)
      .unimplemented(),
    new StatusMove(Moves.FLATTER, Type.DARK, 100, 15, -1, 0, 3)
      .attr(StatChangeAttr, BattleStat.SPATK, 1)
      .attr(ConfuseAttr),
    new StatusMove(Moves.WILL_O_WISP, Type.FIRE, 85, 15, -1, 0, 3)
      .attr(StatusEffectAttr, StatusEffect.BURN),
    new StatusMove(Moves.MEMENTO, Type.DARK, 100, 10, -1, 0, 3)
      .attr(SacrificialAttrOnHit)
      .attr(StatChangeAttr, [ BattleStat.ATK, BattleStat.SPATK ], -2),
    new AttackMove(Moves.FACADE, Type.NORMAL, MoveCategory.PHYSICAL, 70, 100, 20, -1, 0, 3)
      .attr(MovePowerMultiplierAttr, (user, target, move) => user.status
        && (user.status.effect === StatusEffect.BURN || user.status.effect === StatusEffect.POISON || user.status.effect === StatusEffect.TOXIC || user.status.effect === StatusEffect.PARALYSIS) ? 2 : 1)
      .attr(BypassBurnDamageReductionAttr),
    new AttackMove(Moves.FOCUS_PUNCH, Type.FIGHTING, MoveCategory.PHYSICAL, 150, 100, 20, -1, -3, 3)
      .punchingMove()
      .ignoresVirtual()
      .condition((user, target, move) => !user.turnData.attacksReceived.find(r => r.damage)),
    new AttackMove(Moves.SMELLING_SALTS, Type.NORMAL, MoveCategory.PHYSICAL, 70, 100, 10, -1, 0, 3)
      .attr(MovePowerMultiplierAttr, (user, target, move) => target.status?.effect === StatusEffect.PARALYSIS ? 2 : 1)
      .attr(HealStatusEffectAttr, true, StatusEffect.PARALYSIS),
    new SelfStatusMove(Moves.FOLLOW_ME, Type.NORMAL, -1, 20, -1, 2, 3)
      .attr(AddBattlerTagAttr, BattlerTagType.CENTER_OF_ATTENTION, true),
    new StatusMove(Moves.NATURE_POWER, Type.NORMAL, -1, 20, -1, 0, 3)
      .attr(NaturePowerAttr)
      .ignoresVirtual(),
    new SelfStatusMove(Moves.CHARGE, Type.ELECTRIC, -1, 20, -1, 0, 3)
      .attr(StatChangeAttr, BattleStat.SPDEF, 1, true)
      .attr(AddBattlerTagAttr, BattlerTagType.CHARGED, true, false),
    new StatusMove(Moves.TAUNT, Type.DARK, 100, 20, -1, 0, 3)
      .unimplemented(),
    new StatusMove(Moves.HELPING_HAND, Type.NORMAL, -1, 20, -1, 5, 3)
      .attr(AddBattlerTagAttr, BattlerTagType.HELPING_HAND)
      .target(MoveTarget.NEAR_ALLY),
    new StatusMove(Moves.TRICK, Type.PSYCHIC, 100, 10, -1, 0, 3)
      .unimplemented(),
    new StatusMove(Moves.ROLE_PLAY, Type.PSYCHIC, -1, 10, -1, 0, 3)
      .attr(AbilityCopyAttr),
    new SelfStatusMove(Moves.WISH, Type.NORMAL, -1, 10, -1, 0, 3)
      .triageMove()
      .attr(AddArenaTagAttr, ArenaTagType.WISH, 2, true),
    new SelfStatusMove(Moves.ASSIST, Type.NORMAL, -1, 20, -1, 0, 3)
      .attr(RandomMovesetMoveAttr, true)
      .ignoresVirtual(),
    new SelfStatusMove(Moves.INGRAIN, Type.GRASS, -1, 20, -1, 0, 3)
      .attr(AddBattlerTagAttr, BattlerTagType.INGRAIN, true, true),
    new AttackMove(Moves.SUPERPOWER, Type.FIGHTING, MoveCategory.PHYSICAL, 120, 100, 5, -1, 0, 3)
      .attr(StatChangeAttr, [ BattleStat.ATK, BattleStat.DEF ], -1, true),
    new SelfStatusMove(Moves.MAGIC_COAT, Type.PSYCHIC, -1, 15, -1, 4, 3)
      .unimplemented(),
    new SelfStatusMove(Moves.RECYCLE, Type.NORMAL, -1, 10, -1, 0, 3)
      .unimplemented(),
    new AttackMove(Moves.REVENGE, Type.FIGHTING, MoveCategory.PHYSICAL, 60, 100, 10, -1, -4, 3)
      .attr(TurnDamagedDoublePowerAttr),
    new AttackMove(Moves.BRICK_BREAK, Type.FIGHTING, MoveCategory.PHYSICAL, 75, 100, 15, -1, 0, 3)
      .attr(RemoveScreensAttr),
    new StatusMove(Moves.YAWN, Type.NORMAL, -1, 10, -1, 0, 3)
      .attr(AddBattlerTagAttr, BattlerTagType.DROWSY, false, true)
      .condition((user, target, move) => !target.status),
    new AttackMove(Moves.KNOCK_OFF, Type.DARK, MoveCategory.PHYSICAL, 65, 100, 20, -1, 0, 3)
      .attr(MovePowerMultiplierAttr, (user, target, move) => target.getHeldItems().filter(i => i.getTransferrable(false)).length > 0 ? 1.5 : 1)
      .attr(RemoveHeldItemAttr, false),
    new AttackMove(Moves.ENDEAVOR, Type.NORMAL, MoveCategory.PHYSICAL, -1, 100, 5, -1, 0, 3)
      .attr(MatchHpAttr)
      .condition(failOnBossCondition),
    new AttackMove(Moves.ERUPTION, Type.FIRE, MoveCategory.SPECIAL, 150, 100, 5, -1, 0, 3)
      .attr(HpPowerAttr)
      .target(MoveTarget.ALL_NEAR_ENEMIES),
    new StatusMove(Moves.SKILL_SWAP, Type.PSYCHIC, -1, 10, -1, 0, 3)
      .attr(SwitchAbilitiesAttr),
    new SelfStatusMove(Moves.IMPRISON, Type.PSYCHIC, -1, 10, -1, 0, 3)
      .unimplemented(),
    new SelfStatusMove(Moves.REFRESH, Type.NORMAL, -1, 20, -1, 0, 3)
      .attr(HealStatusEffectAttr, true, StatusEffect.PARALYSIS, StatusEffect.POISON, StatusEffect.TOXIC, StatusEffect.BURN)
      .condition((user, target, move) => user.status && (user.status.effect === StatusEffect.PARALYSIS || user.status.effect === StatusEffect.POISON || user.status.effect === StatusEffect.TOXIC || user.status.effect === StatusEffect.BURN)),
    new SelfStatusMove(Moves.GRUDGE, Type.GHOST, -1, 5, -1, 0, 3)
      .unimplemented(),
    new SelfStatusMove(Moves.SNATCH, Type.DARK, -1, 10, -1, 4, 3)
      .unimplemented(),
    new AttackMove(Moves.SECRET_POWER, Type.NORMAL, MoveCategory.PHYSICAL, 70, 100, 20, 30, 0, 3)
      .makesContact(false)
      .partial(),
    new AttackMove(Moves.DIVE, Type.WATER, MoveCategory.PHYSICAL, 80, 100, 10, -1, 0, 3)
      .attr(ChargeAttr, ChargeAnim.DIVE_CHARGING, "hid\nunderwater!", BattlerTagType.UNDERWATER)
      .ignoresVirtual(),
    new AttackMove(Moves.ARM_THRUST, Type.FIGHTING, MoveCategory.PHYSICAL, 15, 100, 20, -1, 0, 3)
      .attr(MultiHitAttr),
    new SelfStatusMove(Moves.CAMOUFLAGE, Type.NORMAL, -1, 20, -1, 0, 3)
      .attr(CopyBiomeTypeAttr),
    new SelfStatusMove(Moves.TAIL_GLOW, Type.BUG, -1, 20, -1, 0, 3)
      .attr(StatChangeAttr, BattleStat.SPATK, 3, true),
    new AttackMove(Moves.LUSTER_PURGE, Type.PSYCHIC, MoveCategory.SPECIAL, 95, 100, 5, 50, 0, 3)
      .attr(StatChangeAttr, BattleStat.SPDEF, -1),
    new AttackMove(Moves.MIST_BALL, Type.PSYCHIC, MoveCategory.SPECIAL, 95, 100, 5, 50, 0, 3)
      .attr(StatChangeAttr, BattleStat.SPATK, -1)
      .ballBombMove(),
    new StatusMove(Moves.FEATHER_DANCE, Type.FLYING, 100, 15, -1, 0, 3)
      .attr(StatChangeAttr, BattleStat.ATK, -2)
      .danceMove(),
    new StatusMove(Moves.TEETER_DANCE, Type.NORMAL, 100, 20, -1, 0, 3)
      .attr(ConfuseAttr)
      .danceMove()
      .target(MoveTarget.ALL_NEAR_OTHERS),
    new AttackMove(Moves.BLAZE_KICK, Type.FIRE, MoveCategory.PHYSICAL, 85, 90, 10, 10, 0, 3)
      .attr(HighCritAttr)
      .attr(StatusEffectAttr, StatusEffect.BURN),
    new StatusMove(Moves.MUD_SPORT, Type.GROUND, -1, 15, -1, 0, 3)
      .attr(AddArenaTagAttr, ArenaTagType.MUD_SPORT, 5)
      .target(MoveTarget.BOTH_SIDES),
    new AttackMove(Moves.ICE_BALL, Type.ICE, MoveCategory.PHYSICAL, 30, 90, 20, -1, 0, 3)
      .attr(ConsecutiveUseDoublePowerAttr, 5, true, true, Moves.DEFENSE_CURL)
      .ballBombMove(),
    new AttackMove(Moves.NEEDLE_ARM, Type.GRASS, MoveCategory.PHYSICAL, 60, 100, 15, 30, 0, 3)
      .attr(FlinchAttr),
    new SelfStatusMove(Moves.SLACK_OFF, Type.NORMAL, -1, 5, -1, 0, 3)
      .attr(HealAttr, 0.5)
      .triageMove(),
    new AttackMove(Moves.HYPER_VOICE, Type.NORMAL, MoveCategory.SPECIAL, 90, 100, 10, -1, 0, 3)
      .soundBased()
      .target(MoveTarget.ALL_NEAR_ENEMIES),
    new AttackMove(Moves.POISON_FANG, Type.POISON, MoveCategory.PHYSICAL, 50, 100, 15, 50, 0, 3)
      .attr(StatusEffectAttr, StatusEffect.TOXIC)
      .bitingMove(),
    new AttackMove(Moves.CRUSH_CLAW, Type.NORMAL, MoveCategory.PHYSICAL, 75, 95, 10, 50, 0, 3)
      .attr(StatChangeAttr, BattleStat.DEF, -1),
    new AttackMove(Moves.BLAST_BURN, Type.FIRE, MoveCategory.SPECIAL, 150, 90, 5, -1, 0, 3)
      .attr(RechargeAttr),
    new AttackMove(Moves.HYDRO_CANNON, Type.WATER, MoveCategory.SPECIAL, 150, 90, 5, -1, 0, 3)
      .attr(RechargeAttr),
    new AttackMove(Moves.METEOR_MASH, Type.STEEL, MoveCategory.PHYSICAL, 90, 90, 10, 20, 0, 3)
      .attr(StatChangeAttr, BattleStat.ATK, 1, true)
      .punchingMove(),
    new AttackMove(Moves.ASTONISH, Type.GHOST, MoveCategory.PHYSICAL, 30, 100, 15, 30, 0, 3)
      .attr(FlinchAttr),
    new AttackMove(Moves.WEATHER_BALL, Type.NORMAL, MoveCategory.SPECIAL, 50, 100, 10, -1, 0, 3)
      .attr(WeatherBallTypeAttr)
      .attr(MovePowerMultiplierAttr, (user, target, move) => [WeatherType.SUNNY, WeatherType.RAIN, WeatherType.SANDSTORM, WeatherType.HAIL, WeatherType.SNOW, WeatherType.FOG, WeatherType.HEAVY_RAIN, WeatherType.HARSH_SUN].includes(user.scene.arena.weather?.weatherType) && !user.scene.arena.weather?.isEffectSuppressed(user.scene) ? 2 : 1)
      .ballBombMove(),
    new StatusMove(Moves.AROMATHERAPY, Type.GRASS, -1, 5, -1, 0, 3)
      .attr(PartyStatusCureAttr, "A soothing aroma wafted through the area!", Abilities.SAP_SIPPER)
      .target(MoveTarget.PARTY),
    new StatusMove(Moves.FAKE_TEARS, Type.DARK, 100, 20, -1, 0, 3)
      .attr(StatChangeAttr, BattleStat.SPDEF, -2),
    new AttackMove(Moves.AIR_CUTTER, Type.FLYING, MoveCategory.SPECIAL, 60, 95, 25, -1, 0, 3)
      .attr(HighCritAttr)
      .slicingMove()
      .windMove()
      .target(MoveTarget.ALL_NEAR_ENEMIES),
    new AttackMove(Moves.OVERHEAT, Type.FIRE, MoveCategory.SPECIAL, 130, 90, 5, -1, 0, 3)
      .attr(StatChangeAttr, BattleStat.SPATK, -2, true)
      .attr(HealStatusEffectAttr, true, StatusEffect.FREEZE),
    new StatusMove(Moves.ODOR_SLEUTH, Type.NORMAL, -1, 40, -1, 0, 3)
      .unimplemented(),
    new AttackMove(Moves.ROCK_TOMB, Type.ROCK, MoveCategory.PHYSICAL, 60, 95, 15, 100, 0, 3)
      .attr(StatChangeAttr, BattleStat.SPD, -1)
      .makesContact(false),
    new AttackMove(Moves.SILVER_WIND, Type.BUG, MoveCategory.SPECIAL, 60, 100, 5, 10, 0, 3)
      .attr(StatChangeAttr, [ BattleStat.ATK, BattleStat.DEF, BattleStat.SPATK, BattleStat.SPDEF, BattleStat.SPD ], 1, true)
      .windMove(),
    new StatusMove(Moves.METAL_SOUND, Type.STEEL, 85, 40, -1, 0, 3)
      .attr(StatChangeAttr, BattleStat.SPDEF, -2)
      .soundBased(),
    new StatusMove(Moves.GRASS_WHISTLE, Type.GRASS, 55, 15, -1, 0, 3)
      .attr(StatusEffectAttr, StatusEffect.SLEEP)
      .soundBased(),
    new StatusMove(Moves.TICKLE, Type.NORMAL, 100, 20, -1, 0, 3)
      .attr(StatChangeAttr, [ BattleStat.ATK, BattleStat.DEF ], -1),
    new SelfStatusMove(Moves.COSMIC_POWER, Type.PSYCHIC, -1, 20, -1, 0, 3)
      .attr(StatChangeAttr, [ BattleStat.DEF, BattleStat.SPDEF ], 1, true),
    new AttackMove(Moves.WATER_SPOUT, Type.WATER, MoveCategory.SPECIAL, 150, 100, 5, -1, 0, 3)
      .attr(HpPowerAttr)
      .target(MoveTarget.ALL_NEAR_ENEMIES),
    new AttackMove(Moves.SIGNAL_BEAM, Type.BUG, MoveCategory.SPECIAL, 75, 100, 15, 10, 0, 3)
      .attr(ConfuseAttr),
    new AttackMove(Moves.SHADOW_PUNCH, Type.GHOST, MoveCategory.PHYSICAL, 60, -1, 20, -1, 0, 3)
      .punchingMove(),
    new AttackMove(Moves.EXTRASENSORY, Type.PSYCHIC, MoveCategory.SPECIAL, 80, 100, 20, 10, 0, 3)
      .attr(FlinchAttr),
    new AttackMove(Moves.SKY_UPPERCUT, Type.FIGHTING, MoveCategory.PHYSICAL, 85, 90, 15, -1, 0, 3)
      .attr(HitsTagAttr, BattlerTagType.FLYING)
      .punchingMove(),
    new AttackMove(Moves.SAND_TOMB, Type.GROUND, MoveCategory.PHYSICAL, 35, 85, 15, -1, 0, 3)
      .attr(TrapAttr, BattlerTagType.SAND_TOMB)
      .makesContact(false),
    new AttackMove(Moves.SHEER_COLD, Type.ICE, MoveCategory.SPECIAL, 200, 20, 5, -1, 0, 3)
      .attr(IceNoEffectTypeAttr)
      .attr(OneHitKOAttr)
      .attr(SheerColdAccuracyAttr),
    new AttackMove(Moves.MUDDY_WATER, Type.WATER, MoveCategory.SPECIAL, 90, 85, 10, 30, 0, 3)
      .attr(StatChangeAttr, BattleStat.ACC, -1)
      .target(MoveTarget.ALL_NEAR_ENEMIES),
    new AttackMove(Moves.BULLET_SEED, Type.GRASS, MoveCategory.PHYSICAL, 25, 100, 30, -1, 0, 3)
      .attr(MultiHitAttr)
      .makesContact(false)
      .ballBombMove(),
    new AttackMove(Moves.AERIAL_ACE, Type.FLYING, MoveCategory.PHYSICAL, 60, -1, 20, -1, 0, 3)
      .slicingMove(),
    new AttackMove(Moves.ICICLE_SPEAR, Type.ICE, MoveCategory.PHYSICAL, 25, 100, 30, -1, 0, 3)
      .attr(MultiHitAttr)
      .makesContact(false),
    new SelfStatusMove(Moves.IRON_DEFENSE, Type.STEEL, -1, 15, -1, 0, 3)
      .attr(StatChangeAttr, BattleStat.DEF, 2, true),
    new StatusMove(Moves.BLOCK, Type.NORMAL, -1, 5, -1, 0, 3)
      .attr(AddBattlerTagAttr, BattlerTagType.TRAPPED, false, true, 1),
    new StatusMove(Moves.HOWL, Type.NORMAL, -1, 40, -1, 0, 3)
      .attr(StatChangeAttr, BattleStat.ATK, 1)
      .soundBased()
      .target(MoveTarget.USER_AND_ALLIES),
    new AttackMove(Moves.DRAGON_CLAW, Type.DRAGON, MoveCategory.PHYSICAL, 80, 100, 15, -1, 0, 3),
    new AttackMove(Moves.FRENZY_PLANT, Type.GRASS, MoveCategory.SPECIAL, 150, 90, 5, -1, 0, 3)
      .attr(RechargeAttr),
    new SelfStatusMove(Moves.BULK_UP, Type.FIGHTING, -1, 20, -1, 0, 3)
      .attr(StatChangeAttr, [ BattleStat.ATK, BattleStat.DEF ], 1, true),
    new AttackMove(Moves.BOUNCE, Type.FLYING, MoveCategory.PHYSICAL, 85, 85, 5, 30, 0, 3)
      .attr(ChargeAttr, ChargeAnim.BOUNCE_CHARGING, "sprang up!", BattlerTagType.FLYING)
      .attr(StatusEffectAttr, StatusEffect.PARALYSIS)
      .condition(failOnGravityCondition)
      .ignoresVirtual(),
    new AttackMove(Moves.MUD_SHOT, Type.GROUND, MoveCategory.SPECIAL, 55, 95, 15, 100, 0, 3)
      .attr(StatChangeAttr, BattleStat.SPD, -1),
    new AttackMove(Moves.POISON_TAIL, Type.POISON, MoveCategory.PHYSICAL, 50, 100, 25, 10, 0, 3)
      .attr(HighCritAttr)
      .attr(StatusEffectAttr, StatusEffect.POISON),
    new AttackMove(Moves.COVET, Type.NORMAL, MoveCategory.PHYSICAL, 60, 100, 25, -1, 0, 3)
      .attr(StealHeldItemChanceAttr, 0.3),
    new AttackMove(Moves.VOLT_TACKLE, Type.ELECTRIC, MoveCategory.PHYSICAL, 120, 100, 15, 10, 0, 3)
      .attr(RecoilAttr, false, 0.33)
      .attr(StatusEffectAttr, StatusEffect.PARALYSIS)
      .recklessMove(),
    new AttackMove(Moves.MAGICAL_LEAF, Type.GRASS, MoveCategory.SPECIAL, 60, -1, 20, -1, 0, 3),
    new StatusMove(Moves.WATER_SPORT, Type.WATER, -1, 15, -1, 0, 3)
      .attr(AddArenaTagAttr, ArenaTagType.WATER_SPORT, 5)
      .target(MoveTarget.BOTH_SIDES),
    new SelfStatusMove(Moves.CALM_MIND, Type.PSYCHIC, -1, 20, -1, 0, 3)
      .attr(StatChangeAttr, [ BattleStat.SPATK, BattleStat.SPDEF ], 1, true),
    new AttackMove(Moves.LEAF_BLADE, Type.GRASS, MoveCategory.PHYSICAL, 90, 100, 15, -1, 0, 3)
      .attr(HighCritAttr)
      .slicingMove(),
    new SelfStatusMove(Moves.DRAGON_DANCE, Type.DRAGON, -1, 20, -1, 0, 3)
      .attr(StatChangeAttr, [ BattleStat.ATK, BattleStat.SPD ], 1, true)
      .danceMove(),
    new AttackMove(Moves.ROCK_BLAST, Type.ROCK, MoveCategory.PHYSICAL, 25, 90, 10, -1, 0, 3)
      .attr(MultiHitAttr)
      .makesContact(false)
      .ballBombMove(),
    new AttackMove(Moves.SHOCK_WAVE, Type.ELECTRIC, MoveCategory.SPECIAL, 60, -1, 20, -1, 0, 3),
    new AttackMove(Moves.WATER_PULSE, Type.WATER, MoveCategory.SPECIAL, 60, 100, 20, 20, 0, 3)
      .attr(ConfuseAttr)
      .pulseMove(),
    new AttackMove(Moves.DOOM_DESIRE, Type.STEEL, MoveCategory.SPECIAL, 140, 100, 5, -1, 0, 3)
      .attr(DelayedAttackAttr, ArenaTagType.DOOM_DESIRE, ChargeAnim.DOOM_DESIRE_CHARGING, "chose\nDoom Desire as its destiny!"),
    new AttackMove(Moves.PSYCHO_BOOST, Type.PSYCHIC, MoveCategory.SPECIAL, 140, 90, 5, -1, 0, 3)
      .attr(StatChangeAttr, BattleStat.SPATK, -2, true),
    new SelfStatusMove(Moves.ROOST, Type.FLYING, -1, 5, -1, 0, 4)
      .attr(HealAttr, 0.5)
      .attr(AddBattlerTagAttr, BattlerTagType.GROUNDED, true, false, 1)
      .triageMove(),
    new StatusMove(Moves.GRAVITY, Type.PSYCHIC, -1, 5, -1, 0, 4)
      .attr(AddArenaTagAttr, ArenaTagType.GRAVITY, 5)
      .target(MoveTarget.BOTH_SIDES),
    new StatusMove(Moves.MIRACLE_EYE, Type.PSYCHIC, -1, 40, -1, 0, 4)
      .unimplemented(),
    new AttackMove(Moves.WAKE_UP_SLAP, Type.FIGHTING, MoveCategory.PHYSICAL, 70, 100, 10, -1, 0, 4)
      .attr(MovePowerMultiplierAttr, (user, target, move) => targetSleptOrComatoseCondition(user, target, move) ? 2 : 1)
      .attr(HealStatusEffectAttr, false, StatusEffect.SLEEP),
    new AttackMove(Moves.HAMMER_ARM, Type.FIGHTING, MoveCategory.PHYSICAL, 100, 90, 10, -1, 0, 4)
      .attr(StatChangeAttr, BattleStat.SPD, -1, true)
      .punchingMove(),
    new AttackMove(Moves.GYRO_BALL, Type.STEEL, MoveCategory.PHYSICAL, -1, 100, 5, -1, 0, 4)
      .attr(GyroBallPowerAttr)
      .ballBombMove(),
    new SelfStatusMove(Moves.HEALING_WISH, Type.PSYCHIC, -1, 10, -1, 0, 4)
      .attr(SacrificialFullRestoreAttr)
      .triageMove(),
    new AttackMove(Moves.BRINE, Type.WATER, MoveCategory.SPECIAL, 65, 100, 10, -1, 0, 4)
      .attr(MovePowerMultiplierAttr, (user, target, move) => target.getHpRatio() < 0.5 ? 2 : 1),
    new AttackMove(Moves.NATURAL_GIFT, Type.NORMAL, MoveCategory.PHYSICAL, -1, 100, 15, -1, 0, 4)
      .makesContact(false)
      .unimplemented(),
    new AttackMove(Moves.FEINT, Type.NORMAL, MoveCategory.PHYSICAL, 30, 100, 10, -1, 2, 4)
      .attr(RemoveBattlerTagAttr, [ BattlerTagType.PROTECTED ])
      .attr(RemoveArenaTagsAttr, [ ArenaTagType.QUICK_GUARD, ArenaTagType.WIDE_GUARD, ArenaTagType.MAT_BLOCK, ArenaTagType.CRAFTY_SHIELD ], false)
      .makesContact(false)
      .ignoresProtect(),
    new AttackMove(Moves.PLUCK, Type.FLYING, MoveCategory.PHYSICAL, 60, 100, 20, -1, 0, 4)
      .attr(StealEatBerryAttr),
    new StatusMove(Moves.TAILWIND, Type.FLYING, -1, 15, -1, 0, 4)
      .windMove()
      .attr(AddArenaTagAttr, ArenaTagType.TAILWIND, 4, true)
      .target(MoveTarget.USER_SIDE),
    new StatusMove(Moves.ACUPRESSURE, Type.NORMAL, -1, 30, -1, 0, 4)
      .attr(AcupressureStatChangeAttr)
      .target(MoveTarget.USER_OR_NEAR_ALLY),
    new AttackMove(Moves.METAL_BURST, Type.STEEL, MoveCategory.PHYSICAL, -1, 100, 10, -1, 0, 4)
      .attr(CounterDamageAttr, (move: Move) => (move.category === MoveCategory.PHYSICAL || move.category === MoveCategory.SPECIAL), 1.5)
      .makesContact(false)
      .target(MoveTarget.ATTACKER),
    new AttackMove(Moves.U_TURN, Type.BUG, MoveCategory.PHYSICAL, 70, 100, 20, -1, 0, 4)
      .attr(ForceSwitchOutAttr, true, false),
    new AttackMove(Moves.CLOSE_COMBAT, Type.FIGHTING, MoveCategory.PHYSICAL, 120, 100, 5, -1, 0, 4)
      .attr(StatChangeAttr, [ BattleStat.DEF, BattleStat.SPDEF ], -1, true),
    new AttackMove(Moves.PAYBACK, Type.DARK, MoveCategory.PHYSICAL, 50, 100, 10, -1, 0, 4)
      .attr(MovePowerMultiplierAttr, (user, target, move) => target.getLastXMoves(1).find(m => m.turn === target.scene.currentBattle.turn) || user.scene.currentBattle.turnCommands[target.getBattlerIndex()].command === Command.BALL ? 2 : 1),
    new AttackMove(Moves.ASSURANCE, Type.DARK, MoveCategory.PHYSICAL, 60, 100, 10, -1, 0, 4)
      .attr(MovePowerMultiplierAttr, (user, target, move) => target.turnData.damageTaken > 0 ? 2 : 1),
    new StatusMove(Moves.EMBARGO, Type.DARK, 100, 15, -1, 0, 4)
      .unimplemented(),
    new AttackMove(Moves.FLING, Type.DARK, MoveCategory.PHYSICAL, -1, 100, 10, -1, 0, 4)
      .makesContact(false)
      .unimplemented(),
    new StatusMove(Moves.PSYCHO_SHIFT, Type.PSYCHIC, 100, 10, -1, 0, 4)
      .attr(PsychoShiftEffectAttr)
      .condition((user, target, move) => (user.status?.effect === StatusEffect.BURN
        || user.status?.effect === StatusEffect.POISON
        || user.status?.effect === StatusEffect.TOXIC
        || user.status?.effect === StatusEffect.PARALYSIS
        || user.status?.effect === StatusEffect.SLEEP)
        && target.canSetStatus(user.status?.effect, false, false, user)
      ),
    new AttackMove(Moves.TRUMP_CARD, Type.NORMAL, MoveCategory.SPECIAL, -1, -1, 5, -1, 0, 4)
      .makesContact()
      .attr(LessPPMorePowerAttr),
    new StatusMove(Moves.HEAL_BLOCK, Type.PSYCHIC, 100, 15, -1, 0, 4)
      .target(MoveTarget.ALL_NEAR_ENEMIES)
      .unimplemented(),
    new AttackMove(Moves.WRING_OUT, Type.NORMAL, MoveCategory.SPECIAL, -1, 100, 5, -1, 0, 4)
      .attr(OpponentHighHpPowerAttr)
      .makesContact(),
    new SelfStatusMove(Moves.POWER_TRICK, Type.PSYCHIC, -1, 10, -1, 0, 4)
      .unimplemented(),
    new StatusMove(Moves.GASTRO_ACID, Type.POISON, 100, 10, -1, 0, 4)
      .attr(SuppressAbilitiesAttr),
    new StatusMove(Moves.LUCKY_CHANT, Type.NORMAL, -1, 30, -1, 0, 4)
      .attr(AddBattlerTagAttr, BattlerTagType.NO_CRIT, false, false, 5)
      .target(MoveTarget.USER_SIDE)
      .unimplemented(),
    new StatusMove(Moves.ME_FIRST, Type.NORMAL, -1, 20, -1, 0, 4)
      .ignoresVirtual()
      .target(MoveTarget.NEAR_ENEMY)
      .unimplemented(),
    new SelfStatusMove(Moves.COPYCAT, Type.NORMAL, -1, 20, -1, 0, 4)
      .attr(CopyMoveAttr)
      .ignoresVirtual(),
    new StatusMove(Moves.POWER_SWAP, Type.PSYCHIC, -1, 10, 100, 0, 4)
      .unimplemented(),
    new StatusMove(Moves.GUARD_SWAP, Type.PSYCHIC, -1, 10, 100, 0, 4)
      .unimplemented(),
    new AttackMove(Moves.PUNISHMENT, Type.DARK, MoveCategory.PHYSICAL, -1, 100, 5, -1, 0, 4)
      .makesContact(true)
      .attr(PunishmentPowerAttr),
    new AttackMove(Moves.LAST_RESORT, Type.NORMAL, MoveCategory.PHYSICAL, 140, 100, 5, -1, 0, 4)
      .attr(LastResortAttr),
    new StatusMove(Moves.WORRY_SEED, Type.GRASS, 100, 10, -1, 0, 4)
      .attr(AbilityChangeAttr, Abilities.INSOMNIA),
    new AttackMove(Moves.SUCKER_PUNCH, Type.DARK, MoveCategory.PHYSICAL, 70, 100, 5, -1, 1, 4)
      .condition((user, target, move) => user.scene.currentBattle.turnCommands[target.getBattlerIndex()].command === Command.FIGHT && !target.turnData.acted && allMoves[user.scene.currentBattle.turnCommands[target.getBattlerIndex()].move.move].category !== MoveCategory.STATUS),
    new StatusMove(Moves.TOXIC_SPIKES, Type.POISON, -1, 20, -1, 0, 4)
      .attr(AddArenaTrapTagAttr, ArenaTagType.TOXIC_SPIKES)
      .target(MoveTarget.ENEMY_SIDE),
    new StatusMove(Moves.HEART_SWAP, Type.PSYCHIC, -1, 10, -1, 0, 4)
      .attr(SwapStatsAttr),
    new SelfStatusMove(Moves.AQUA_RING, Type.WATER, -1, 20, -1, 0, 4)
      .attr(AddBattlerTagAttr, BattlerTagType.AQUA_RING, true, true),
    new SelfStatusMove(Moves.MAGNET_RISE, Type.ELECTRIC, -1, 10, -1, 0, 4)
      .attr(AddBattlerTagAttr, BattlerTagType.MAGNET_RISEN, true, true)
      .condition((user, target, move) => !user.scene.arena.getTag(ArenaTagType.GRAVITY) && [BattlerTagType.MAGNET_RISEN, BattlerTagType.IGNORE_FLYING, BattlerTagType.INGRAIN].every((tag) => !user.getTag(tag))),
    new AttackMove(Moves.FLARE_BLITZ, Type.FIRE, MoveCategory.PHYSICAL, 120, 100, 15, 10, 0, 4)
      .attr(RecoilAttr, false, 0.33)
      .attr(HealStatusEffectAttr, true, StatusEffect.FREEZE)
      .attr(StatusEffectAttr, StatusEffect.BURN)
      .recklessMove(),
    new AttackMove(Moves.FORCE_PALM, Type.FIGHTING, MoveCategory.PHYSICAL, 60, 100, 10, 30, 0, 4)
      .attr(StatusEffectAttr, StatusEffect.PARALYSIS),
    new AttackMove(Moves.AURA_SPHERE, Type.FIGHTING, MoveCategory.SPECIAL, 80, -1, 20, -1, 0, 4)
      .pulseMove()
      .ballBombMove(),
    new SelfStatusMove(Moves.ROCK_POLISH, Type.ROCK, -1, 20, -1, 0, 4)
      .attr(StatChangeAttr, BattleStat.SPD, 2, true),
    new AttackMove(Moves.POISON_JAB, Type.POISON, MoveCategory.PHYSICAL, 80, 100, 20, 30, 0, 4)
      .attr(StatusEffectAttr, StatusEffect.POISON),
    new AttackMove(Moves.DARK_PULSE, Type.DARK, MoveCategory.SPECIAL, 80, 100, 15, 20, 0, 4)
      .attr(FlinchAttr)
      .pulseMove(),
    new AttackMove(Moves.NIGHT_SLASH, Type.DARK, MoveCategory.PHYSICAL, 70, 100, 15, -1, 0, 4)
      .attr(HighCritAttr)
      .slicingMove(),
    new AttackMove(Moves.AQUA_TAIL, Type.WATER, MoveCategory.PHYSICAL, 90, 90, 10, -1, 0, 4),
    new AttackMove(Moves.SEED_BOMB, Type.GRASS, MoveCategory.PHYSICAL, 80, 100, 15, -1, 0, 4)
      .makesContact(false)
      .ballBombMove(),
    new AttackMove(Moves.AIR_SLASH, Type.FLYING, MoveCategory.SPECIAL, 75, 95, 15, 30, 0, 4)
      .attr(FlinchAttr)
      .slicingMove(),
    new AttackMove(Moves.X_SCISSOR, Type.BUG, MoveCategory.PHYSICAL, 80, 100, 15, -1, 0, 4)
      .slicingMove(),
    new AttackMove(Moves.BUG_BUZZ, Type.BUG, MoveCategory.SPECIAL, 90, 100, 10, 10, 0, 4)
      .attr(StatChangeAttr, BattleStat.SPDEF, -1)
      .soundBased(),
    new AttackMove(Moves.DRAGON_PULSE, Type.DRAGON, MoveCategory.SPECIAL, 85, 100, 10, -1, 0, 4)
      .pulseMove(),
    new AttackMove(Moves.DRAGON_RUSH, Type.DRAGON, MoveCategory.PHYSICAL, 100, 75, 10, 20, 0, 4)
      .attr(MinimizeAccuracyAttr)
      .attr(HitsTagAttr, BattlerTagType.MINIMIZED, true)
      .attr(FlinchAttr),
    new AttackMove(Moves.POWER_GEM, Type.ROCK, MoveCategory.SPECIAL, 80, 100, 20, -1, 0, 4),
    new AttackMove(Moves.DRAIN_PUNCH, Type.FIGHTING, MoveCategory.PHYSICAL, 75, 100, 10, -1, 0, 4)
      .attr(HitHealAttr)
      .punchingMove()
      .triageMove(),
    new AttackMove(Moves.VACUUM_WAVE, Type.FIGHTING, MoveCategory.SPECIAL, 40, 100, 30, -1, 1, 4),
    new AttackMove(Moves.FOCUS_BLAST, Type.FIGHTING, MoveCategory.SPECIAL, 120, 70, 5, 10, 0, 4)
      .attr(StatChangeAttr, BattleStat.SPDEF, -1)
      .ballBombMove(),
    new AttackMove(Moves.ENERGY_BALL, Type.GRASS, MoveCategory.SPECIAL, 90, 100, 10, 10, 0, 4)
      .attr(StatChangeAttr, BattleStat.SPDEF, -1)
      .ballBombMove(),
    new AttackMove(Moves.BRAVE_BIRD, Type.FLYING, MoveCategory.PHYSICAL, 120, 100, 15, -1, 0, 4)
      .attr(RecoilAttr, false, 0.33)
      .recklessMove(),
    new AttackMove(Moves.EARTH_POWER, Type.GROUND, MoveCategory.SPECIAL, 90, 100, 10, 10, 0, 4)
      .attr(StatChangeAttr, BattleStat.SPDEF, -1),
    new StatusMove(Moves.SWITCHEROO, Type.DARK, 100, 10, -1, 0, 4)
      .unimplemented(),
    new AttackMove(Moves.GIGA_IMPACT, Type.NORMAL, MoveCategory.PHYSICAL, 150, 90, 5, -1, 0, 4)
      .attr(RechargeAttr),
    new SelfStatusMove(Moves.NASTY_PLOT, Type.DARK, -1, 20, -1, 0, 4)
      .attr(StatChangeAttr, BattleStat.SPATK, 2, true),
    new AttackMove(Moves.BULLET_PUNCH, Type.STEEL, MoveCategory.PHYSICAL, 40, 100, 30, -1, 1, 4)
      .punchingMove(),
    new AttackMove(Moves.AVALANCHE, Type.ICE, MoveCategory.PHYSICAL, 60, 100, 10, -1, -4, 4)
      .attr(TurnDamagedDoublePowerAttr),
    new AttackMove(Moves.ICE_SHARD, Type.ICE, MoveCategory.PHYSICAL, 40, 100, 30, -1, 1, 4)
      .makesContact(false),
    new AttackMove(Moves.SHADOW_CLAW, Type.GHOST, MoveCategory.PHYSICAL, 70, 100, 15, -1, 0, 4)
      .attr(HighCritAttr),
    new AttackMove(Moves.THUNDER_FANG, Type.ELECTRIC, MoveCategory.PHYSICAL, 65, 95, 15, 10, 0, 4)
      .attr(FlinchAttr)
      .attr(StatusEffectAttr, StatusEffect.PARALYSIS)
      .bitingMove(),
    new AttackMove(Moves.ICE_FANG, Type.ICE, MoveCategory.PHYSICAL, 65, 95, 15, 10, 0, 4)
      .attr(FlinchAttr)
      .attr(StatusEffectAttr, StatusEffect.FREEZE)
      .bitingMove(),
    new AttackMove(Moves.FIRE_FANG, Type.FIRE, MoveCategory.PHYSICAL, 65, 95, 15, 10, 0, 4)
      .attr(FlinchAttr)
      .attr(StatusEffectAttr, StatusEffect.BURN)
      .bitingMove(),
    new AttackMove(Moves.SHADOW_SNEAK, Type.GHOST, MoveCategory.PHYSICAL, 40, 100, 30, -1, 1, 4),
    new AttackMove(Moves.MUD_BOMB, Type.GROUND, MoveCategory.SPECIAL, 65, 85, 10, 30, 0, 4)
      .attr(StatChangeAttr, BattleStat.ACC, -1)
      .ballBombMove(),
    new AttackMove(Moves.PSYCHO_CUT, Type.PSYCHIC, MoveCategory.PHYSICAL, 70, 100, 20, -1, 0, 4)
      .attr(HighCritAttr)
      .slicingMove()
      .makesContact(false),
    new AttackMove(Moves.ZEN_HEADBUTT, Type.PSYCHIC, MoveCategory.PHYSICAL, 80, 90, 15, 20, 0, 4)
      .attr(FlinchAttr),
    new AttackMove(Moves.MIRROR_SHOT, Type.STEEL, MoveCategory.SPECIAL, 65, 85, 10, 30, 0, 4)
      .attr(StatChangeAttr, BattleStat.ACC, -1),
    new AttackMove(Moves.FLASH_CANNON, Type.STEEL, MoveCategory.SPECIAL, 80, 100, 10, 10, 0, 4)
      .attr(StatChangeAttr, BattleStat.SPDEF, -1),
    new AttackMove(Moves.ROCK_CLIMB, Type.NORMAL, MoveCategory.PHYSICAL, 90, 85, 20, 20, 0, 4)
      .attr(ConfuseAttr),
    new StatusMove(Moves.DEFOG, Type.FLYING, -1, 15, -1, 0, 4)
      .attr(StatChangeAttr, BattleStat.EVA, -1)
      .attr(ClearWeatherAttr, WeatherType.FOG)
      .attr(ClearTerrainAttr)
      .attr(RemoveScreensAttr, false)
      .attr(RemoveArenaTrapAttr, true),
    new StatusMove(Moves.TRICK_ROOM, Type.PSYCHIC, -1, 5, -1, -7, 4)
      .attr(AddArenaTagAttr, ArenaTagType.TRICK_ROOM, 5)
      .ignoresProtect()
      .target(MoveTarget.BOTH_SIDES),
    new AttackMove(Moves.DRACO_METEOR, Type.DRAGON, MoveCategory.SPECIAL, 130, 90, 5, -1, 0, 4)
      .attr(StatChangeAttr, BattleStat.SPATK, -2, true),
    new AttackMove(Moves.DISCHARGE, Type.ELECTRIC, MoveCategory.SPECIAL, 80, 100, 15, 30, 0, 4)
      .attr(StatusEffectAttr, StatusEffect.PARALYSIS)
      .target(MoveTarget.ALL_NEAR_OTHERS),
    new AttackMove(Moves.LAVA_PLUME, Type.FIRE, MoveCategory.SPECIAL, 80, 100, 15, 30, 0, 4)
      .attr(StatusEffectAttr, StatusEffect.BURN)
      .target(MoveTarget.ALL_NEAR_OTHERS),
    new AttackMove(Moves.LEAF_STORM, Type.GRASS, MoveCategory.SPECIAL, 130, 90, 5, -1, 0, 4)
      .attr(StatChangeAttr, BattleStat.SPATK, -2, true),
    new AttackMove(Moves.POWER_WHIP, Type.GRASS, MoveCategory.PHYSICAL, 120, 85, 10, -1, 0, 4),
    new AttackMove(Moves.ROCK_WRECKER, Type.ROCK, MoveCategory.PHYSICAL, 150, 90, 5, -1, 0, 4)
      .attr(RechargeAttr)
      .makesContact(false)
      .ballBombMove(),
    new AttackMove(Moves.CROSS_POISON, Type.POISON, MoveCategory.PHYSICAL, 70, 100, 20, 10, 0, 4)
      .attr(HighCritAttr)
      .attr(StatusEffectAttr, StatusEffect.POISON)
      .slicingMove(),
    new AttackMove(Moves.GUNK_SHOT, Type.POISON, MoveCategory.PHYSICAL, 120, 80, 5, 30, 0, 4)
      .attr(StatusEffectAttr, StatusEffect.POISON)
      .makesContact(false),
    new AttackMove(Moves.IRON_HEAD, Type.STEEL, MoveCategory.PHYSICAL, 80, 100, 15, 30, 0, 4)
      .attr(FlinchAttr),
    new AttackMove(Moves.MAGNET_BOMB, Type.STEEL, MoveCategory.PHYSICAL, 60, -1, 20, -1, 0, 4)
      .makesContact(false)
      .ballBombMove(),
    new AttackMove(Moves.STONE_EDGE, Type.ROCK, MoveCategory.PHYSICAL, 100, 80, 5, -1, 0, 4)
      .attr(HighCritAttr)
      .makesContact(false),
    new StatusMove(Moves.CAPTIVATE, Type.NORMAL, 100, 20, -1, 0, 4)
      .attr(StatChangeAttr, BattleStat.SPATK, -2)
      .condition((user, target, move) => target.isOppositeGender(user))
      .target(MoveTarget.ALL_NEAR_ENEMIES),
    new StatusMove(Moves.STEALTH_ROCK, Type.ROCK, -1, 20, -1, 0, 4)
      .attr(AddArenaTrapTagAttr, ArenaTagType.STEALTH_ROCK)
      .target(MoveTarget.ENEMY_SIDE),
    new AttackMove(Moves.GRASS_KNOT, Type.GRASS, MoveCategory.SPECIAL, -1, 100, 20, -1, 0, 4)
      .attr(WeightPowerAttr)
      .makesContact()
      .condition(failOnMaxCondition),
    new AttackMove(Moves.CHATTER, Type.FLYING, MoveCategory.SPECIAL, 65, 100, 20, 100, 0, 4)
      .attr(ConfuseAttr)
      .soundBased(),
    new AttackMove(Moves.JUDGMENT, Type.NORMAL, MoveCategory.SPECIAL, 100, 100, 10, -1, 0, 4)
      .attr(FormChangeItemTypeAttr),
    new AttackMove(Moves.BUG_BITE, Type.BUG, MoveCategory.PHYSICAL, 60, 100, 20, -1, 0, 4)
      .attr(StealEatBerryAttr),
    new AttackMove(Moves.CHARGE_BEAM, Type.ELECTRIC, MoveCategory.SPECIAL, 50, 90, 10, 70, 0, 4)
      .attr(StatChangeAttr, BattleStat.SPATK, 1, true),
    new AttackMove(Moves.WOOD_HAMMER, Type.GRASS, MoveCategory.PHYSICAL, 120, 100, 15, -1, 0, 4)
      .attr(RecoilAttr, false, 0.33)
      .recklessMove(),
    new AttackMove(Moves.AQUA_JET, Type.WATER, MoveCategory.PHYSICAL, 40, 100, 20, -1, 1, 4),
    new AttackMove(Moves.ATTACK_ORDER, Type.BUG, MoveCategory.PHYSICAL, 90, 100, 15, -1, 0, 4)
      .attr(HighCritAttr)
      .makesContact(false),
    new SelfStatusMove(Moves.DEFEND_ORDER, Type.BUG, -1, 10, -1, 0, 4)
      .attr(StatChangeAttr, [ BattleStat.DEF, BattleStat.SPDEF ], 1, true),
    new SelfStatusMove(Moves.HEAL_ORDER, Type.BUG, -1, 10, -1, 0, 4)
      .attr(HealAttr, 0.5)
      .triageMove(),
    new AttackMove(Moves.HEAD_SMASH, Type.ROCK, MoveCategory.PHYSICAL, 150, 80, 5, -1, 0, 4)
      .attr(RecoilAttr, false, 0.5)
      .recklessMove(),
    new AttackMove(Moves.DOUBLE_HIT, Type.NORMAL, MoveCategory.PHYSICAL, 35, 90, 10, -1, 0, 4)
      .attr(MultiHitAttr, MultiHitType._2),
    new AttackMove(Moves.ROAR_OF_TIME, Type.DRAGON, MoveCategory.SPECIAL, 150, 90, 5, -1, 0, 4)
      .attr(RechargeAttr),
    new AttackMove(Moves.SPACIAL_REND, Type.DRAGON, MoveCategory.SPECIAL, 100, 95, 5, -1, 0, 4)
      .attr(HighCritAttr),
    new SelfStatusMove(Moves.LUNAR_DANCE, Type.PSYCHIC, -1, 10, -1, 0, 4)
      .attr(SacrificialAttrOnHit)
      .danceMove()
      .triageMove()
      .unimplemented(),
    new AttackMove(Moves.CRUSH_GRIP, Type.NORMAL, MoveCategory.PHYSICAL, -1, 100, 5, -1, 0, 4)
      .attr(OpponentHighHpPowerAttr),
    new AttackMove(Moves.MAGMA_STORM, Type.FIRE, MoveCategory.SPECIAL, 100, 75, 5, -1, 0, 4)
      .attr(TrapAttr, BattlerTagType.MAGMA_STORM),
    new StatusMove(Moves.DARK_VOID, Type.DARK, 50, 10, -1, 0, 4)
      .attr(StatusEffectAttr, StatusEffect.SLEEP)
      .target(MoveTarget.ALL_NEAR_ENEMIES),
    new AttackMove(Moves.SEED_FLARE, Type.GRASS, MoveCategory.SPECIAL, 120, 85, 5, 40, 0, 4)
      .attr(StatChangeAttr, BattleStat.SPDEF, -2),
    new AttackMove(Moves.OMINOUS_WIND, Type.GHOST, MoveCategory.SPECIAL, 60, 100, 5, 10, 0, 4)
      .attr(StatChangeAttr, [ BattleStat.ATK, BattleStat.DEF, BattleStat.SPATK, BattleStat.SPDEF, BattleStat.SPD ], 1, true)
      .windMove(),
    new AttackMove(Moves.SHADOW_FORCE, Type.GHOST, MoveCategory.PHYSICAL, 120, 100, 5, -1, 0, 4)
      .attr(ChargeAttr, ChargeAnim.SHADOW_FORCE_CHARGING, "vanished\ninstantly!", BattlerTagType.HIDDEN)
      .ignoresProtect()
      .ignoresVirtual(),
    new SelfStatusMove(Moves.HONE_CLAWS, Type.DARK, -1, 15, -1, 0, 5)
      .attr(StatChangeAttr, [ BattleStat.ATK, BattleStat.ACC ], 1, true),
    new StatusMove(Moves.WIDE_GUARD, Type.ROCK, -1, 10, -1, 3, 5)
      .target(MoveTarget.USER_SIDE)
      .attr(AddArenaTagAttr, ArenaTagType.WIDE_GUARD, 1, true, true),
    new StatusMove(Moves.GUARD_SPLIT, Type.PSYCHIC, -1, 10, -1, 0, 5)
      .unimplemented(),
    new StatusMove(Moves.POWER_SPLIT, Type.PSYCHIC, -1, 10, -1, 0, 5)
      .unimplemented(),
    new StatusMove(Moves.WONDER_ROOM, Type.PSYCHIC, -1, 10, -1, 0, 5)
      .ignoresProtect()
      .target(MoveTarget.BOTH_SIDES)
      .unimplemented(),
    new AttackMove(Moves.PSYSHOCK, Type.PSYCHIC, MoveCategory.SPECIAL, 80, 100, 10, -1, 0, 5)
      .attr(DefDefAttr),
    new AttackMove(Moves.VENOSHOCK, Type.POISON, MoveCategory.SPECIAL, 65, 100, 10, -1, 0, 5)
      .attr(MovePowerMultiplierAttr, (user, target, move) => target.status && (target.status.effect === StatusEffect.POISON || target.status.effect === StatusEffect.TOXIC) ? 2 : 1),
    new SelfStatusMove(Moves.AUTOTOMIZE, Type.STEEL, -1, 15, -1, 0, 5)
      .attr(StatChangeAttr, BattleStat.SPD, 2, true)
      .partial(),
    new SelfStatusMove(Moves.RAGE_POWDER, Type.BUG, -1, 20, -1, 2, 5)
      .powderMove()
      .attr(AddBattlerTagAttr, BattlerTagType.CENTER_OF_ATTENTION, true),
    new StatusMove(Moves.TELEKINESIS, Type.PSYCHIC, -1, 15, -1, 0, 5)
      .condition(failOnGravityCondition)
      .unimplemented(),
    new StatusMove(Moves.MAGIC_ROOM, Type.PSYCHIC, -1, 10, -1, 0, 5)
      .ignoresProtect()
      .target(MoveTarget.BOTH_SIDES)
      .unimplemented(),
    new AttackMove(Moves.SMACK_DOWN, Type.ROCK, MoveCategory.PHYSICAL, 50, 100, 15, 100, 0, 5)
      .attr(AddBattlerTagAttr, BattlerTagType.IGNORE_FLYING, false, false, 5)
      .attr(AddBattlerTagAttr, BattlerTagType.INTERRUPTED)
      .attr(RemoveBattlerTagAttr, [BattlerTagType.FLYING, BattlerTagType.MAGNET_RISEN])
      .attr(HitsTagAttr, BattlerTagType.FLYING, false)
      .makesContact(false),
    new AttackMove(Moves.STORM_THROW, Type.FIGHTING, MoveCategory.PHYSICAL, 60, 100, 10, -1, 0, 5)
      .attr(CritOnlyAttr),
    new AttackMove(Moves.FLAME_BURST, Type.FIRE, MoveCategory.SPECIAL, 70, 100, 15, -1, 0, 5)
      .partial(),
    new AttackMove(Moves.SLUDGE_WAVE, Type.POISON, MoveCategory.SPECIAL, 95, 100, 10, 10, 0, 5)
      .attr(StatusEffectAttr, StatusEffect.POISON)
      .target(MoveTarget.ALL_NEAR_OTHERS),
    new SelfStatusMove(Moves.QUIVER_DANCE, Type.BUG, -1, 20, -1, 0, 5)
      .attr(StatChangeAttr, [ BattleStat.SPATK, BattleStat.SPDEF, BattleStat.SPD ], 1, true)
      .danceMove(),
    new AttackMove(Moves.HEAVY_SLAM, Type.STEEL, MoveCategory.PHYSICAL, -1, 100, 10, -1, 0, 5)
      .attr(MinimizeAccuracyAttr)
      .attr(CompareWeightPowerAttr)
      .attr(HitsTagAttr, BattlerTagType.MINIMIZED, true)
      .condition(failOnMaxCondition),
    new AttackMove(Moves.SYNCHRONOISE, Type.PSYCHIC, MoveCategory.SPECIAL, 120, 100, 10, -1, 0, 5)
      .target(MoveTarget.ALL_NEAR_OTHERS)
      .condition(unknownTypeCondition)
      .attr(hitsSameTypeAttr),
    new AttackMove(Moves.ELECTRO_BALL, Type.ELECTRIC, MoveCategory.SPECIAL, -1, 100, 10, -1, 0, 5)
      .attr(ElectroBallPowerAttr)
      .ballBombMove(),
    new StatusMove(Moves.SOAK, Type.WATER, 100, 20, -1, 0, 5)
      .attr(ChangeTypeAttr, Type.WATER),
    new AttackMove(Moves.FLAME_CHARGE, Type.FIRE, MoveCategory.PHYSICAL, 50, 100, 20, 100, 0, 5)
      .attr(StatChangeAttr, BattleStat.SPD, 1, true),
    new SelfStatusMove(Moves.COIL, Type.POISON, -1, 20, -1, 0, 5)
      .attr(StatChangeAttr, [ BattleStat.ATK, BattleStat.DEF, BattleStat.ACC ], 1, true),
    new AttackMove(Moves.LOW_SWEEP, Type.FIGHTING, MoveCategory.PHYSICAL, 65, 100, 20, 100, 0, 5)
      .attr(StatChangeAttr, BattleStat.SPD, -1),
    new AttackMove(Moves.ACID_SPRAY, Type.POISON, MoveCategory.SPECIAL, 40, 100, 20, 100, 0, 5)
      .attr(StatChangeAttr, BattleStat.SPDEF, -2)
      .ballBombMove(),
    new AttackMove(Moves.FOUL_PLAY, Type.DARK, MoveCategory.PHYSICAL, 95, 100, 15, -1, 0, 5)
      .attr(TargetAtkUserAtkAttr),
    new StatusMove(Moves.SIMPLE_BEAM, Type.NORMAL, 100, 15, -1, 0, 5)
      .attr(AbilityChangeAttr, Abilities.SIMPLE),
    new StatusMove(Moves.ENTRAINMENT, Type.NORMAL, 100, 15, -1, 0, 5)
      .attr(AbilityGiveAttr),
    new StatusMove(Moves.AFTER_YOU, Type.NORMAL, -1, 15, -1, 0, 5)
      .ignoresProtect()
      .unimplemented(),
    new AttackMove(Moves.ROUND, Type.NORMAL, MoveCategory.SPECIAL, 60, 100, 15, -1, 0, 5)
      .soundBased()
      .partial(),
    new AttackMove(Moves.ECHOED_VOICE, Type.NORMAL, MoveCategory.SPECIAL, 40, 100, 15, -1, 0, 5)
      .attr(ConsecutiveUseMultiBasePowerAttr, 5, false)
      .soundBased(),
    new AttackMove(Moves.CHIP_AWAY, Type.NORMAL, MoveCategory.PHYSICAL, 70, 100, 20, -1, 0, 5)
      .attr(IgnoreOpponentStatChangesAttr),
    new AttackMove(Moves.CLEAR_SMOG, Type.POISON, MoveCategory.SPECIAL, 50, -1, 15, -1, 0, 5)
      .attr(ResetStatsAttr),
    new AttackMove(Moves.STORED_POWER, Type.PSYCHIC, MoveCategory.SPECIAL, 20, 100, 10, -1, 0, 5)
      .attr(StatChangeCountPowerAttr),
    new StatusMove(Moves.QUICK_GUARD, Type.FIGHTING, -1, 15, -1, 3, 5)
      .target(MoveTarget.USER_SIDE)
      .attr(AddArenaTagAttr, ArenaTagType.QUICK_GUARD, 1, true, true),
    new SelfStatusMove(Moves.ALLY_SWITCH, Type.PSYCHIC, -1, 15, -1, 2, 5)
      .ignoresProtect()
      .unimplemented(),
    new AttackMove(Moves.SCALD, Type.WATER, MoveCategory.SPECIAL, 80, 100, 15, 30, 0, 5)
      .attr(HealStatusEffectAttr, false, StatusEffect.FREEZE)
      .attr(HealStatusEffectAttr, true, StatusEffect.FREEZE)
      .attr(StatusEffectAttr, StatusEffect.BURN),
    new SelfStatusMove(Moves.SHELL_SMASH, Type.NORMAL, -1, 15, -1, 0, 5)
      .attr(StatChangeAttr, [ BattleStat.ATK, BattleStat.SPATK, BattleStat.SPD ], 2, true)
      .attr(StatChangeAttr, [ BattleStat.DEF, BattleStat.SPDEF ], -1, true),
    new StatusMove(Moves.HEAL_PULSE, Type.PSYCHIC, -1, 10, -1, 0, 5)
      .attr(HealAttr, 0.5, false, false)
      .pulseMove()
      .triageMove(),
    new AttackMove(Moves.HEX, Type.GHOST, MoveCategory.SPECIAL, 65, 100, 10, -1, 0, 5)
      .attr(
        MovePowerMultiplierAttr,
        (user, target, move) =>  target.status || target.hasAbility(Abilities.COMATOSE)? 2 : 1),
    new AttackMove(Moves.SKY_DROP, Type.FLYING, MoveCategory.PHYSICAL, 60, 100, 10, -1, 0, 5)
      .attr(ChargeAttr, ChargeAnim.SKY_DROP_CHARGING, "took {TARGET}\ninto the sky!", BattlerTagType.FLYING) // TODO: Add 2nd turn message
      .condition(failOnGravityCondition)
      .ignoresVirtual(),
    new SelfStatusMove(Moves.SHIFT_GEAR, Type.STEEL, -1, 10, -1, 0, 5)
      .attr(StatChangeAttr, BattleStat.ATK, 1, true)
      .attr(StatChangeAttr, BattleStat.SPD, 2, true),
    new AttackMove(Moves.CIRCLE_THROW, Type.FIGHTING, MoveCategory.PHYSICAL, 60, 90, 10, -1, -6, 5)
      .attr(ForceSwitchOutAttr),
    new AttackMove(Moves.INCINERATE, Type.FIRE, MoveCategory.SPECIAL, 60, 100, 15, -1, 0, 5)
      .target(MoveTarget.ALL_NEAR_ENEMIES)
      .attr(RemoveHeldItemAttr, true),
    new StatusMove(Moves.QUASH, Type.DARK, 100, 15, -1, 0, 5)
      .unimplemented(),
    new AttackMove(Moves.ACROBATICS, Type.FLYING, MoveCategory.PHYSICAL, 55, 100, 15, -1, 0, 5)
      .attr(MovePowerMultiplierAttr, (user, target, move) => Math.max(1, 2 - 0.2 * user.getHeldItems().filter(i => i.getTransferrable(true)).reduce((v, m) => v + m.stackCount, 0))),
    new StatusMove(Moves.REFLECT_TYPE, Type.NORMAL, -1, 15, -1, 0, 5)
      .attr(CopyTypeAttr),
    new AttackMove(Moves.RETALIATE, Type.NORMAL, MoveCategory.PHYSICAL, 70, 100, 5, -1, 0, 5)
      .partial(),
    new AttackMove(Moves.FINAL_GAMBIT, Type.FIGHTING, MoveCategory.SPECIAL, -1, 100, 5, -1, 0, 5)
      .attr(UserHpDamageAttr)
      .attr(SacrificialAttrOnHit),
    new StatusMove(Moves.BESTOW, Type.NORMAL, -1, 15, -1, 0, 5)
      .ignoresProtect()
      .unimplemented(),
    new AttackMove(Moves.INFERNO, Type.FIRE, MoveCategory.SPECIAL, 100, 50, 5, 100, 0, 5)
      .attr(StatusEffectAttr, StatusEffect.BURN),
    new AttackMove(Moves.WATER_PLEDGE, Type.WATER, MoveCategory.SPECIAL, 80, 100, 10, -1, 0, 5)
      .partial(),
    new AttackMove(Moves.FIRE_PLEDGE, Type.FIRE, MoveCategory.SPECIAL, 80, 100, 10, -1, 0, 5)
      .partial(),
    new AttackMove(Moves.GRASS_PLEDGE, Type.GRASS, MoveCategory.SPECIAL, 80, 100, 10, -1, 0, 5)
      .partial(),
    new AttackMove(Moves.VOLT_SWITCH, Type.ELECTRIC, MoveCategory.SPECIAL, 70, 100, 20, -1, 0, 5)
      .attr(ForceSwitchOutAttr, true, false),
    new AttackMove(Moves.STRUGGLE_BUG, Type.BUG, MoveCategory.SPECIAL, 50, 100, 20, 100, 0, 5)
      .attr(StatChangeAttr, BattleStat.SPATK, -1)
      .target(MoveTarget.ALL_NEAR_ENEMIES),
    new AttackMove(Moves.BULLDOZE, Type.GROUND, MoveCategory.PHYSICAL, 60, 100, 20, 100, 0, 5)
      .attr(StatChangeAttr, BattleStat.SPD, -1)
      .makesContact(false)
      .target(MoveTarget.ALL_NEAR_OTHERS),
    new AttackMove(Moves.FROST_BREATH, Type.ICE, MoveCategory.SPECIAL, 60, 90, 10, 100, 0, 5)
      .attr(CritOnlyAttr),
    new AttackMove(Moves.DRAGON_TAIL, Type.DRAGON, MoveCategory.PHYSICAL, 60, 90, 10, -1, -6, 5)
      .attr(ForceSwitchOutAttr),
    new SelfStatusMove(Moves.WORK_UP, Type.NORMAL, -1, 30, -1, 0, 5)
      .attr(StatChangeAttr, [ BattleStat.ATK, BattleStat.SPATK ], 1, true),
    new AttackMove(Moves.ELECTROWEB, Type.ELECTRIC, MoveCategory.SPECIAL, 55, 95, 15, 100, 0, 5)
      .attr(StatChangeAttr, BattleStat.SPD, -1)
      .target(MoveTarget.ALL_NEAR_ENEMIES),
    new AttackMove(Moves.WILD_CHARGE, Type.ELECTRIC, MoveCategory.PHYSICAL, 90, 100, 15, -1, 0, 5)
      .attr(RecoilAttr)
      .recklessMove(),
    new AttackMove(Moves.DRILL_RUN, Type.GROUND, MoveCategory.PHYSICAL, 80, 95, 10, -1, 0, 5)
      .attr(HighCritAttr),
    new AttackMove(Moves.DUAL_CHOP, Type.DRAGON, MoveCategory.PHYSICAL, 40, 90, 15, -1, 0, 5)
      .attr(MultiHitAttr, MultiHitType._2),
    new AttackMove(Moves.HEART_STAMP, Type.PSYCHIC, MoveCategory.PHYSICAL, 60, 100, 25, 30, 0, 5)
      .attr(FlinchAttr),
    new AttackMove(Moves.HORN_LEECH, Type.GRASS, MoveCategory.PHYSICAL, 75, 100, 10, -1, 0, 5)
      .attr(HitHealAttr)
      .triageMove(),
    new AttackMove(Moves.SACRED_SWORD, Type.FIGHTING, MoveCategory.PHYSICAL, 90, 100, 15, -1, 0, 5)
      .attr(IgnoreOpponentStatChangesAttr)
      .slicingMove(),
    new AttackMove(Moves.RAZOR_SHELL, Type.WATER, MoveCategory.PHYSICAL, 75, 95, 10, 50, 0, 5)
      .attr(StatChangeAttr, BattleStat.DEF, -1)
      .slicingMove(),
    new AttackMove(Moves.HEAT_CRASH, Type.FIRE, MoveCategory.PHYSICAL, -1, 100, 10, -1, 0, 5)
      .attr(MinimizeAccuracyAttr)
      .attr(CompareWeightPowerAttr)
      .attr(HitsTagAttr, BattlerTagType.MINIMIZED, true)
      .condition(failOnMaxCondition),
    new AttackMove(Moves.LEAF_TORNADO, Type.GRASS, MoveCategory.SPECIAL, 65, 90, 10, 50, 0, 5)
      .attr(StatChangeAttr, BattleStat.ACC, -1),
    new AttackMove(Moves.STEAMROLLER, Type.BUG, MoveCategory.PHYSICAL, 65, 100, 20, 30, 0, 5)
      .attr(FlinchAttr),
    new SelfStatusMove(Moves.COTTON_GUARD, Type.GRASS, -1, 10, -1, 0, 5)
      .attr(StatChangeAttr, BattleStat.DEF, 3, true),
    new AttackMove(Moves.NIGHT_DAZE, Type.DARK, MoveCategory.SPECIAL, 85, 95, 10, 40, 0, 5)
      .attr(StatChangeAttr, BattleStat.ACC, -1),
    new AttackMove(Moves.PSYSTRIKE, Type.PSYCHIC, MoveCategory.SPECIAL, 100, 100, 10, -1, 0, 5)
      .attr(DefDefAttr),
    new AttackMove(Moves.TAIL_SLAP, Type.NORMAL, MoveCategory.PHYSICAL, 25, 85, 10, -1, 0, 5)
      .attr(MultiHitAttr),
    new AttackMove(Moves.HURRICANE, Type.FLYING, MoveCategory.SPECIAL, 110, 70, 10, 30, 0, 5)
      .attr(ThunderAccuracyAttr)
      .attr(ConfuseAttr)
      .attr(HitsTagAttr, BattlerTagType.FLYING, false)
      .windMove(),
    new AttackMove(Moves.HEAD_CHARGE, Type.NORMAL, MoveCategory.PHYSICAL, 120, 100, 15, -1, 0, 5)
      .attr(RecoilAttr)
      .recklessMove(),
    new AttackMove(Moves.GEAR_GRIND, Type.STEEL, MoveCategory.PHYSICAL, 50, 85, 15, -1, 0, 5)
      .attr(MultiHitAttr, MultiHitType._2),
    new AttackMove(Moves.SEARING_SHOT, Type.FIRE, MoveCategory.SPECIAL, 100, 100, 5, 30, 0, 5)
      .attr(StatusEffectAttr, StatusEffect.BURN)
      .ballBombMove()
      .target(MoveTarget.ALL_NEAR_OTHERS),
    new AttackMove(Moves.TECHNO_BLAST, Type.NORMAL, MoveCategory.SPECIAL, 120, 100, 5, -1, 0, 5)
      .attr(TechnoBlastTypeAttr),
    new AttackMove(Moves.RELIC_SONG, Type.NORMAL, MoveCategory.SPECIAL, 75, 100, 10, 10, 0, 5)
      .attr(StatusEffectAttr, StatusEffect.SLEEP)
      .soundBased()
      .target(MoveTarget.ALL_NEAR_ENEMIES),
    new AttackMove(Moves.SECRET_SWORD, Type.FIGHTING, MoveCategory.SPECIAL, 85, 100, 10, -1, 0, 5)
      .attr(DefDefAttr)
      .slicingMove(),
    new AttackMove(Moves.GLACIATE, Type.ICE, MoveCategory.SPECIAL, 65, 95, 10, 100, 0, 5)
      .attr(StatChangeAttr, BattleStat.SPD, -1)
      .target(MoveTarget.ALL_NEAR_ENEMIES),
    new AttackMove(Moves.BOLT_STRIKE, Type.ELECTRIC, MoveCategory.PHYSICAL, 130, 85, 5, 20, 0, 5)
      .attr(StatusEffectAttr, StatusEffect.PARALYSIS),
    new AttackMove(Moves.BLUE_FLARE, Type.FIRE, MoveCategory.SPECIAL, 130, 85, 5, 20, 0, 5)
      .attr(StatusEffectAttr, StatusEffect.BURN),
    new AttackMove(Moves.FIERY_DANCE, Type.FIRE, MoveCategory.SPECIAL, 80, 100, 10, 50, 0, 5)
      .attr(StatChangeAttr, BattleStat.SPATK, 1, true)
      .danceMove(),
    new AttackMove(Moves.FREEZE_SHOCK, Type.ICE, MoveCategory.PHYSICAL, 140, 90, 5, 30, 0, 5)
      .attr(ChargeAttr, ChargeAnim.FREEZE_SHOCK_CHARGING, "became cloaked\nin a freezing light!")
      .attr(StatusEffectAttr, StatusEffect.PARALYSIS)
      .makesContact(false),
    new AttackMove(Moves.ICE_BURN, Type.ICE, MoveCategory.SPECIAL, 140, 90, 5, 30, 0, 5)
      .attr(ChargeAttr, ChargeAnim.ICE_BURN_CHARGING, "became cloaked\nin freezing air!")
      .attr(StatusEffectAttr, StatusEffect.BURN)
      .ignoresVirtual(),
    new AttackMove(Moves.SNARL, Type.DARK, MoveCategory.SPECIAL, 55, 95, 15, 100, 0, 5)
      .attr(StatChangeAttr, BattleStat.SPATK, -1)
      .soundBased()
      .target(MoveTarget.ALL_NEAR_ENEMIES),
    new AttackMove(Moves.ICICLE_CRASH, Type.ICE, MoveCategory.PHYSICAL, 85, 90, 10, 30, 0, 5)
      .attr(FlinchAttr)
      .makesContact(false),
    new AttackMove(Moves.V_CREATE, Type.FIRE, MoveCategory.PHYSICAL, 180, 95, 5, -1, 0, 5)
      .attr(StatChangeAttr, [ BattleStat.DEF, BattleStat.SPDEF, BattleStat.SPD ], -1, true),
    new AttackMove(Moves.FUSION_FLARE, Type.FIRE, MoveCategory.SPECIAL, 100, 100, 5, -1, 0, 5)
      .attr(HealStatusEffectAttr, true, StatusEffect.FREEZE)
      .partial(),
    new AttackMove(Moves.FUSION_BOLT, Type.ELECTRIC, MoveCategory.PHYSICAL, 100, 100, 5, -1, 0, 5)
      .makesContact(false)
      .partial(),
    new AttackMove(Moves.FLYING_PRESS, Type.FIGHTING, MoveCategory.PHYSICAL, 100, 95, 10, -1, 0, 6)
      .attr(MinimizeAccuracyAttr)
      .attr(FlyingTypeMultiplierAttr)
      .attr(HitsTagAttr, BattlerTagType.MINIMIZED, true)
      .condition(failOnGravityCondition),
    new StatusMove(Moves.MAT_BLOCK, Type.FIGHTING, -1, 10, -1, 0, 6)
      .target(MoveTarget.USER_SIDE)
      .attr(AddArenaTagAttr, ArenaTagType.MAT_BLOCK, 1, true, true)
      .condition(new FirstMoveCondition()),
    new AttackMove(Moves.BELCH, Type.POISON, MoveCategory.SPECIAL, 120, 90, 10, -1, 0, 6)
      .condition((user, target, move) => user.battleData.berriesEaten.length > 0),
    new StatusMove(Moves.ROTOTILLER, Type.GROUND, -1, 10, -1, 0, 6)
      .target(MoveTarget.ALL)
      .condition((user,target,move) => {
        // If any fielded pokémon is grass-type and grounded.
        return [...user.scene.getEnemyParty(),...user.scene.getParty()].some((poke) => poke.isOfType(Type.GRASS) && poke.isGrounded());
      })
      .attr(StatChangeAttr, [BattleStat.ATK, BattleStat.SPATK], 1, false, (user, target, move) => target.isOfType(Type.GRASS) && target.isGrounded()),
    new StatusMove(Moves.STICKY_WEB, Type.BUG, -1, 20, -1, 0, 6)
      .attr(AddArenaTrapTagAttr, ArenaTagType.STICKY_WEB)
      .target(MoveTarget.ENEMY_SIDE),
    new AttackMove(Moves.FELL_STINGER, Type.BUG, MoveCategory.PHYSICAL, 50, 100, 25, -1, 0, 6)
      .attr(PostVictoryStatChangeAttr, BattleStat.ATK, 3, true ),
    new AttackMove(Moves.PHANTOM_FORCE, Type.GHOST, MoveCategory.PHYSICAL, 90, 100, 10, -1, 0, 6)
      .attr(ChargeAttr, ChargeAnim.PHANTOM_FORCE_CHARGING, "vanished\ninstantly!", BattlerTagType.HIDDEN)
      .ignoresProtect()
      .ignoresVirtual(),
    new StatusMove(Moves.TRICK_OR_TREAT, Type.GHOST, 100, 20, -1, 0, 6)
      .attr(AddTypeAttr, Type.GHOST)
      .partial(),
    new StatusMove(Moves.NOBLE_ROAR, Type.NORMAL, 100, 30, -1, 0, 6)
      .attr(StatChangeAttr, [ BattleStat.ATK, BattleStat.SPATK ], -1)
      .soundBased(),
    new StatusMove(Moves.ION_DELUGE, Type.ELECTRIC, -1, 25, -1, 1, 6)
      .target(MoveTarget.BOTH_SIDES)
      .unimplemented(),
    new AttackMove(Moves.PARABOLIC_CHARGE, Type.ELECTRIC, MoveCategory.SPECIAL, 65, 100, 20, -1, 0, 6)
      .attr(HitHealAttr)
      .target(MoveTarget.ALL_NEAR_OTHERS)
      .triageMove(),
    new StatusMove(Moves.FORESTS_CURSE, Type.GRASS, 100, 20, -1, 0, 6)
      .attr(AddTypeAttr, Type.GRASS)
      .partial(),
    new AttackMove(Moves.PETAL_BLIZZARD, Type.GRASS, MoveCategory.PHYSICAL, 90, 100, 15, -1, 0, 6)
      .windMove()
      .makesContact(false)
      .target(MoveTarget.ALL_NEAR_OTHERS),
    new AttackMove(Moves.FREEZE_DRY, Type.ICE, MoveCategory.SPECIAL, 70, 100, 20, 10, 0, 6)
      .attr(StatusEffectAttr, StatusEffect.FREEZE)
      .attr(WaterSuperEffectTypeMultiplierAttr),
    new AttackMove(Moves.DISARMING_VOICE, Type.FAIRY, MoveCategory.SPECIAL, 40, -1, 15, -1, 0, 6)
      .soundBased()
      .target(MoveTarget.ALL_NEAR_ENEMIES),
    new StatusMove(Moves.PARTING_SHOT, Type.DARK, 100, 20, -1, 0, 6)
      .attr(StatChangeAttr, [ BattleStat.ATK, BattleStat.SPATK ], -1, false, null, true, true, MoveEffectTrigger.PRE_APPLY)
      .attr(ForceSwitchOutAttr, true, false)
      .soundBased(),
    new StatusMove(Moves.TOPSY_TURVY, Type.DARK, -1, 20, -1, 0, 6)
      .attr(InvertStatsAttr),
    new AttackMove(Moves.DRAINING_KISS, Type.FAIRY, MoveCategory.SPECIAL, 50, 100, 10, -1, 0, 6)
      .attr(HitHealAttr, 0.75)
      .makesContact()
      .triageMove(),
    new StatusMove(Moves.CRAFTY_SHIELD, Type.FAIRY, -1, 10, -1, 3, 6)
      .target(MoveTarget.USER_SIDE)
      .attr(AddArenaTagAttr, ArenaTagType.CRAFTY_SHIELD, 1, true, true),
    new StatusMove(Moves.FLOWER_SHIELD, Type.FAIRY, -1, 10, -1, 0, 6)
      .target(MoveTarget.ALL)
      .unimplemented(),
    new StatusMove(Moves.GRASSY_TERRAIN, Type.GRASS, -1, 10, -1, 0, 6)
      .attr(TerrainChangeAttr, TerrainType.GRASSY)
      .target(MoveTarget.BOTH_SIDES),
    new StatusMove(Moves.MISTY_TERRAIN, Type.FAIRY, -1, 10, -1, 0, 6)
      .attr(TerrainChangeAttr, TerrainType.MISTY)
      .target(MoveTarget.BOTH_SIDES),
    new StatusMove(Moves.ELECTRIFY, Type.ELECTRIC, -1, 20, -1, 0, 6)
      .unimplemented(),
    new AttackMove(Moves.PLAY_ROUGH, Type.FAIRY, MoveCategory.PHYSICAL, 90, 90, 10, 10, 0, 6)
      .attr(StatChangeAttr, BattleStat.ATK, -1),
    new AttackMove(Moves.FAIRY_WIND, Type.FAIRY, MoveCategory.SPECIAL, 40, 100, 30, -1, 0, 6)
      .windMove(),
    new AttackMove(Moves.MOONBLAST, Type.FAIRY, MoveCategory.SPECIAL, 95, 100, 15, 30, 0, 6)
      .attr(StatChangeAttr, BattleStat.SPATK, -1),
    new AttackMove(Moves.BOOMBURST, Type.NORMAL, MoveCategory.SPECIAL, 140, 100, 10, -1, 0, 6)
      .soundBased()
      .target(MoveTarget.ALL_NEAR_OTHERS),
    new StatusMove(Moves.FAIRY_LOCK, Type.FAIRY, -1, 10, -1, 0, 6)
      .target(MoveTarget.BOTH_SIDES)
      .unimplemented(),
    new SelfStatusMove(Moves.KINGS_SHIELD, Type.STEEL, -1, 10, -1, 4, 6)
      .attr(ProtectAttr, BattlerTagType.KINGS_SHIELD),
    new StatusMove(Moves.PLAY_NICE, Type.NORMAL, -1, 20, -1, 0, 6)
      .attr(StatChangeAttr, BattleStat.ATK, -1),
    new StatusMove(Moves.CONFIDE, Type.NORMAL, -1, 20, -1, 0, 6)
      .attr(StatChangeAttr, BattleStat.SPATK, -1)
      .soundBased(),
    new AttackMove(Moves.DIAMOND_STORM, Type.ROCK, MoveCategory.PHYSICAL, 100, 95, 5, 50, 0, 6)
      .attr(StatChangeAttr, BattleStat.DEF, 2, true)
      .makesContact(false)
      .target(MoveTarget.ALL_NEAR_ENEMIES),
    new AttackMove(Moves.STEAM_ERUPTION, Type.WATER, MoveCategory.SPECIAL, 110, 95, 5, 30, 0, 6)
      .attr(HealStatusEffectAttr, true, StatusEffect.FREEZE)
      .attr(HealStatusEffectAttr, false, StatusEffect.FREEZE)
      .attr(StatusEffectAttr, StatusEffect.BURN),
    new AttackMove(Moves.HYPERSPACE_HOLE, Type.PSYCHIC, MoveCategory.SPECIAL, 80, -1, 5, -1, 0, 6)
      .ignoresProtect(),
    new AttackMove(Moves.WATER_SHURIKEN, Type.WATER, MoveCategory.SPECIAL, 15, 100, 20, -1, 1, 6)
      .attr(MultiHitAttr)
      .attr(WaterShurikenPowerAttr)
      .attr(WaterShurikenMultiHitTypeAttr),
    new AttackMove(Moves.MYSTICAL_FIRE, Type.FIRE, MoveCategory.SPECIAL, 75, 100, 10, 100, 0, 6)
      .attr(StatChangeAttr, BattleStat.SPATK, -1),
    new SelfStatusMove(Moves.SPIKY_SHIELD, Type.GRASS, -1, 10, -1, 4, 6)
      .attr(ProtectAttr, BattlerTagType.SPIKY_SHIELD),
    new StatusMove(Moves.AROMATIC_MIST, Type.FAIRY, -1, 20, -1, 0, 6)
      .attr(StatChangeAttr, BattleStat.SPDEF, 1)
      .target(MoveTarget.NEAR_ALLY),
    new StatusMove(Moves.EERIE_IMPULSE, Type.ELECTRIC, 100, 15, -1, 0, 6)
      .attr(StatChangeAttr, BattleStat.SPATK, -2),
    new StatusMove(Moves.VENOM_DRENCH, Type.POISON, 100, 20, -1, 0, 6)
      .attr(StatChangeAttr, [ BattleStat.ATK, BattleStat.SPATK, BattleStat.SPD ], -1, false, (user, target, move) => target.status?.effect === StatusEffect.POISON || target.status?.effect === StatusEffect.TOXIC)
      .target(MoveTarget.ALL_NEAR_ENEMIES),
    new StatusMove(Moves.POWDER, Type.BUG, 100, 20, -1, 1, 6)
      .powderMove()
      .unimplemented(),
    new SelfStatusMove(Moves.GEOMANCY, Type.FAIRY, -1, 10, -1, 0, 6)
      .attr(ChargeAttr, ChargeAnim.GEOMANCY_CHARGING, "is charging its power!")
      .attr(StatChangeAttr, [ BattleStat.SPATK, BattleStat.SPDEF, BattleStat.SPD ], 2, true)
      .ignoresVirtual(),
    new StatusMove(Moves.MAGNETIC_FLUX, Type.ELECTRIC, -1, 20, -1, 0, 6)
      .attr(StatChangeAttr, [ BattleStat.DEF, BattleStat.SPDEF ], 1, false, (user, target, move) => !![ Abilities.PLUS, Abilities.MINUS].find(a => target.hasAbility(a, false)))
      .target(MoveTarget.USER_AND_ALLIES)
      .condition((user, target, move) => !![ user, user.getAlly() ].filter(p => p?.isActive()).find(p => !![ Abilities.PLUS, Abilities.MINUS].find(a => p.hasAbility(a, false)))),
    new StatusMove(Moves.HAPPY_HOUR, Type.NORMAL, -1, 30, -1, 0, 6) // No animation
      .target(MoveTarget.USER_SIDE)
      .unimplemented(),
    new StatusMove(Moves.ELECTRIC_TERRAIN, Type.ELECTRIC, -1, 10, -1, 0, 6)
      .attr(TerrainChangeAttr, TerrainType.ELECTRIC)
      .target(MoveTarget.BOTH_SIDES),
    new AttackMove(Moves.DAZZLING_GLEAM, Type.FAIRY, MoveCategory.SPECIAL, 80, 100, 10, -1, 0, 6)
      .target(MoveTarget.ALL_NEAR_ENEMIES),
    new SelfStatusMove(Moves.CELEBRATE, Type.NORMAL, -1, 40, -1, 0, 6),
    new StatusMove(Moves.HOLD_HANDS, Type.NORMAL, -1, 40, -1, 0, 6)
      .target(MoveTarget.NEAR_ALLY),
    new StatusMove(Moves.BABY_DOLL_EYES, Type.FAIRY, 100, 30, -1, 1, 6)
      .attr(StatChangeAttr, BattleStat.ATK, -1),
    new AttackMove(Moves.NUZZLE, Type.ELECTRIC, MoveCategory.PHYSICAL, 20, 100, 20, 100, 0, 6)
      .attr(StatusEffectAttr, StatusEffect.PARALYSIS),
    new AttackMove(Moves.HOLD_BACK, Type.NORMAL, MoveCategory.PHYSICAL, 40, 100, 40, -1, 0, 6)
      .attr(SurviveDamageAttr),
    new AttackMove(Moves.INFESTATION, Type.BUG, MoveCategory.SPECIAL, 20, 100, 20, -1, 0, 6)
      .makesContact()
      .attr(TrapAttr, BattlerTagType.INFESTATION),
    new AttackMove(Moves.POWER_UP_PUNCH, Type.FIGHTING, MoveCategory.PHYSICAL, 40, 100, 20, 100, 0, 6)
      .attr(StatChangeAttr, BattleStat.ATK, 1, true)
      .punchingMove(),
    new AttackMove(Moves.OBLIVION_WING, Type.FLYING, MoveCategory.SPECIAL, 80, 100, 10, -1, 0, 6)
      .attr(HitHealAttr, 0.75)
      .triageMove(),
    new AttackMove(Moves.THOUSAND_ARROWS, Type.GROUND, MoveCategory.PHYSICAL, 90, 100, 10, -1, 0, 6)
      .attr(NeutralDamageAgainstFlyingTypeMultiplierAttr)
      .attr(HitsTagAttr, BattlerTagType.FLYING, false)
      .attr(AddBattlerTagAttr, BattlerTagType.INTERRUPTED)
      .attr(RemoveBattlerTagAttr, [BattlerTagType.FLYING, BattlerTagType.MAGNET_RISEN])
      .makesContact(false)
      .target(MoveTarget.ALL_NEAR_ENEMIES),
    new AttackMove(Moves.THOUSAND_WAVES, Type.GROUND, MoveCategory.PHYSICAL, 90, 100, 10, -1, 0, 6)
      .attr(AddBattlerTagAttr, BattlerTagType.TRAPPED, false, false, 1)
      .makesContact(false)
      .target(MoveTarget.ALL_NEAR_ENEMIES),
    new AttackMove(Moves.LANDS_WRATH, Type.GROUND, MoveCategory.PHYSICAL, 90, 100, 10, -1, 0, 6)
      .makesContact(false)
      .target(MoveTarget.ALL_NEAR_ENEMIES),
    new AttackMove(Moves.LIGHT_OF_RUIN, Type.FAIRY, MoveCategory.SPECIAL, 140, 90, 5, -1, 0, 6)
      .attr(RecoilAttr, false, 0.5)
      .recklessMove(),
    new AttackMove(Moves.ORIGIN_PULSE, Type.WATER, MoveCategory.SPECIAL, 110, 85, 10, -1, 0, 6)
      .pulseMove()
      .target(MoveTarget.ALL_NEAR_ENEMIES),
    new AttackMove(Moves.PRECIPICE_BLADES, Type.GROUND, MoveCategory.PHYSICAL, 120, 85, 10, -1, 0, 6)
      .makesContact(false)
      .target(MoveTarget.ALL_NEAR_ENEMIES),
    new AttackMove(Moves.DRAGON_ASCENT, Type.FLYING, MoveCategory.PHYSICAL, 120, 100, 5, -1, 0, 6)
      .attr(StatChangeAttr, [ BattleStat.DEF, BattleStat.SPDEF ], -1, true),
    new AttackMove(Moves.HYPERSPACE_FURY, Type.DARK, MoveCategory.PHYSICAL, 100, -1, 5, -1, 0, 6)
      .attr(StatChangeAttr, BattleStat.DEF, -1, true)
      .makesContact(false)
      .ignoresProtect(),
    /* Unused */
    new AttackMove(Moves.BREAKNECK_BLITZ__PHYSICAL, Type.NORMAL, MoveCategory.PHYSICAL, -1, -1, 1, -1, 0, 7)
      .unimplemented()
      .ignoresVirtual(),
    new AttackMove(Moves.BREAKNECK_BLITZ__SPECIAL, Type.NORMAL, MoveCategory.SPECIAL, -1, -1, 1, -1, 0, 7)
      .unimplemented()
      .ignoresVirtual(),
    new AttackMove(Moves.ALL_OUT_PUMMELING__PHYSICAL, Type.FIGHTING, MoveCategory.PHYSICAL, -1, -1, 1, -1, 0, 7)
      .unimplemented()
      .ignoresVirtual(),
    new AttackMove(Moves.ALL_OUT_PUMMELING__SPECIAL, Type.FIGHTING, MoveCategory.SPECIAL, -1, -1, 1, -1, 0, 7)
      .unimplemented()
      .ignoresVirtual(),
    new AttackMove(Moves.SUPERSONIC_SKYSTRIKE__PHYSICAL, Type.FLYING, MoveCategory.PHYSICAL, -1, -1, 1, -1, 0, 7)
      .unimplemented()
      .ignoresVirtual(),
    new AttackMove(Moves.SUPERSONIC_SKYSTRIKE__SPECIAL, Type.FLYING, MoveCategory.SPECIAL, -1, -1, 1, -1, 0, 7)
      .unimplemented()
      .ignoresVirtual(),
    new AttackMove(Moves.ACID_DOWNPOUR__PHYSICAL, Type.POISON, MoveCategory.PHYSICAL, -1, -1, 1, -1, 0, 7)
      .unimplemented()
      .ignoresVirtual(),
    new AttackMove(Moves.ACID_DOWNPOUR__SPECIAL, Type.POISON, MoveCategory.SPECIAL, -1, -1, 1, -1, 0, 7)
      .unimplemented()
      .ignoresVirtual(),
    new AttackMove(Moves.TECTONIC_RAGE__PHYSICAL, Type.GROUND, MoveCategory.PHYSICAL, -1, -1, 1, -1, 0, 7)
      .unimplemented()
      .ignoresVirtual(),
    new AttackMove(Moves.TECTONIC_RAGE__SPECIAL, Type.GROUND, MoveCategory.SPECIAL, -1, -1, 1, -1, 0, 7)
      .unimplemented()
      .ignoresVirtual(),
    new AttackMove(Moves.CONTINENTAL_CRUSH__PHYSICAL, Type.ROCK, MoveCategory.PHYSICAL, -1, -1, 1, -1, 0, 7)
      .unimplemented()
      .ignoresVirtual(),
    new AttackMove(Moves.CONTINENTAL_CRUSH__SPECIAL, Type.ROCK, MoveCategory.SPECIAL, -1, -1, 1, -1, 0, 7)
      .unimplemented()
      .ignoresVirtual(),
    new AttackMove(Moves.SAVAGE_SPIN_OUT__PHYSICAL, Type.BUG, MoveCategory.PHYSICAL, -1, -1, 1, -1, 0, 7)
      .unimplemented()
      .ignoresVirtual(),
    new AttackMove(Moves.SAVAGE_SPIN_OUT__SPECIAL, Type.BUG, MoveCategory.SPECIAL, -1, -1, 1, -1, 0, 7)
      .unimplemented()
      .ignoresVirtual(),
    new AttackMove(Moves.NEVER_ENDING_NIGHTMARE__PHYSICAL, Type.GHOST, MoveCategory.PHYSICAL, -1, -1, 1, -1, 0, 7)
      .unimplemented()
      .ignoresVirtual(),
    new AttackMove(Moves.NEVER_ENDING_NIGHTMARE__SPECIAL, Type.GHOST, MoveCategory.SPECIAL, -1, -1, 1, -1, 0, 7)
      .unimplemented()
      .ignoresVirtual(),
    new AttackMove(Moves.CORKSCREW_CRASH__PHYSICAL, Type.STEEL, MoveCategory.PHYSICAL, -1, -1, 1, -1, 0, 7)
      .unimplemented()
      .ignoresVirtual(),
    new AttackMove(Moves.CORKSCREW_CRASH__SPECIAL, Type.STEEL, MoveCategory.SPECIAL, -1, -1, 1, -1, 0, 7)
      .unimplemented()
      .ignoresVirtual(),
    new AttackMove(Moves.INFERNO_OVERDRIVE__PHYSICAL, Type.FIRE, MoveCategory.PHYSICAL, -1, -1, 1, -1, 0, 7)
      .unimplemented()
      .ignoresVirtual(),
    new AttackMove(Moves.INFERNO_OVERDRIVE__SPECIAL, Type.FIRE, MoveCategory.SPECIAL, -1, -1, 1, -1, 0, 7)
      .unimplemented()
      .ignoresVirtual(),
    new AttackMove(Moves.HYDRO_VORTEX__PHYSICAL, Type.WATER, MoveCategory.PHYSICAL, -1, -1, 1, -1, 0, 7)
      .unimplemented()
      .ignoresVirtual(),
    new AttackMove(Moves.HYDRO_VORTEX__SPECIAL, Type.WATER, MoveCategory.SPECIAL, -1, -1, 1, -1, 0, 7)
      .unimplemented()
      .ignoresVirtual(),
    new AttackMove(Moves.BLOOM_DOOM__PHYSICAL, Type.GRASS, MoveCategory.PHYSICAL, -1, -1, 1, -1, 0, 7)
      .unimplemented()
      .ignoresVirtual(),
    new AttackMove(Moves.BLOOM_DOOM__SPECIAL, Type.GRASS, MoveCategory.SPECIAL, -1, -1, 1, -1, 0, 7)
      .unimplemented()
      .ignoresVirtual(),
    new AttackMove(Moves.GIGAVOLT_HAVOC__PHYSICAL, Type.ELECTRIC, MoveCategory.PHYSICAL, -1, -1, 1, -1, 0, 7)
      .unimplemented()
      .ignoresVirtual(),
    new AttackMove(Moves.GIGAVOLT_HAVOC__SPECIAL, Type.ELECTRIC, MoveCategory.SPECIAL, -1, -1, 1, -1, 0, 7)
      .unimplemented()
      .ignoresVirtual(),
    new AttackMove(Moves.SHATTERED_PSYCHE__PHYSICAL, Type.PSYCHIC, MoveCategory.PHYSICAL, -1, -1, 1, -1, 0, 7)
      .unimplemented()
      .ignoresVirtual(),
    new AttackMove(Moves.SHATTERED_PSYCHE__SPECIAL, Type.PSYCHIC, MoveCategory.SPECIAL, -1, -1, 1, -1, 0, 7)
      .unimplemented()
      .ignoresVirtual(),
    new AttackMove(Moves.SUBZERO_SLAMMER__PHYSICAL, Type.ICE, MoveCategory.PHYSICAL, -1, -1, 1, -1, 0, 7)
      .unimplemented()
      .ignoresVirtual(),
    new AttackMove(Moves.SUBZERO_SLAMMER__SPECIAL, Type.ICE, MoveCategory.SPECIAL, -1, -1, 1, -1, 0, 7)
      .unimplemented()
      .ignoresVirtual(),
    new AttackMove(Moves.DEVASTATING_DRAKE__PHYSICAL, Type.DRAGON, MoveCategory.PHYSICAL, -1, -1, 1, -1, 0, 7)
      .unimplemented()
      .ignoresVirtual(),
    new AttackMove(Moves.DEVASTATING_DRAKE__SPECIAL, Type.DRAGON, MoveCategory.SPECIAL, -1, -1, 1, -1, 0, 7)
      .unimplemented()
      .ignoresVirtual(),
    new AttackMove(Moves.BLACK_HOLE_ECLIPSE__PHYSICAL, Type.DARK, MoveCategory.PHYSICAL, -1, -1, 1, -1, 0, 7)
      .unimplemented()
      .ignoresVirtual(),
    new AttackMove(Moves.BLACK_HOLE_ECLIPSE__SPECIAL, Type.DARK, MoveCategory.SPECIAL, -1, -1, 1, -1, 0, 7)
      .unimplemented()
      .ignoresVirtual(),
    new AttackMove(Moves.TWINKLE_TACKLE__PHYSICAL, Type.FAIRY, MoveCategory.PHYSICAL, -1, -1, 1, -1, 0, 7)
      .unimplemented()
      .ignoresVirtual(),
    new AttackMove(Moves.TWINKLE_TACKLE__SPECIAL, Type.FAIRY, MoveCategory.SPECIAL, -1, -1, 1, -1, 0, 7)
      .unimplemented()
      .ignoresVirtual(),
    new AttackMove(Moves.CATASTROPIKA, Type.ELECTRIC, MoveCategory.PHYSICAL, 210, -1, 1, -1, 0, 7)
      .unimplemented()
      .ignoresVirtual(),
    /* End Unused */
    new SelfStatusMove(Moves.SHORE_UP, Type.GROUND, -1, 5, -1, 0, 7)
      .attr(SandHealAttr)
      .triageMove(),
    new AttackMove(Moves.FIRST_IMPRESSION, Type.BUG, MoveCategory.PHYSICAL, 90, 100, 10, -1, 2, 7)
      .condition(new FirstMoveCondition()),
    new SelfStatusMove(Moves.BANEFUL_BUNKER, Type.POISON, -1, 10, -1, 4, 7)
      .attr(ProtectAttr, BattlerTagType.BANEFUL_BUNKER),
    new AttackMove(Moves.SPIRIT_SHACKLE, Type.GHOST, MoveCategory.PHYSICAL, 80, 100, 10, 100, 0, 7)
      .attr(AddBattlerTagAttr, BattlerTagType.TRAPPED, false, false, 1)
      .makesContact(false),
    new AttackMove(Moves.DARKEST_LARIAT, Type.DARK, MoveCategory.PHYSICAL, 85, 100, 10, -1, 0, 7)
      .attr(IgnoreOpponentStatChangesAttr),
    new AttackMove(Moves.SPARKLING_ARIA, Type.WATER, MoveCategory.SPECIAL, 90, 100, 10, 100, 0, 7)
      .attr(HealStatusEffectAttr, false, StatusEffect.BURN)
      .soundBased()
      .target(MoveTarget.ALL_NEAR_OTHERS),
    new AttackMove(Moves.ICE_HAMMER, Type.ICE, MoveCategory.PHYSICAL, 100, 90, 10, -1, 0, 7)
      .attr(StatChangeAttr, BattleStat.SPD, -1, true)
      .punchingMove(),
    new StatusMove(Moves.FLORAL_HEALING, Type.FAIRY, -1, 10, -1, 0, 7)
      .attr(BoostHealAttr, 0.5, 2/3, true, false, (user, target, move) => user.scene.arena.terrain?.terrainType === TerrainType.GRASSY)
      .triageMove(),
    new AttackMove(Moves.HIGH_HORSEPOWER, Type.GROUND, MoveCategory.PHYSICAL, 95, 95, 10, -1, 0, 7),
    new StatusMove(Moves.STRENGTH_SAP, Type.GRASS, 100, 10, -1, 0, 7)
      .attr(HitHealAttr, null, Stat.ATK)
      .attr(StatChangeAttr, BattleStat.ATK, -1)
      .condition((user, target, move) => target.summonData.battleStats[BattleStat.ATK] > -6)
      .triageMove(),
    new AttackMove(Moves.SOLAR_BLADE, Type.GRASS, MoveCategory.PHYSICAL, 125, 100, 10, -1, 0, 7)
      .attr(SunlightChargeAttr, ChargeAnim.SOLAR_BLADE_CHARGING, "is glowing!")
      .attr(AntiSunlightPowerDecreaseAttr)
      .slicingMove(),
    new AttackMove(Moves.LEAFAGE, Type.GRASS, MoveCategory.PHYSICAL, 40, 100, 40, -1, 0, 7)
      .makesContact(false),
    new StatusMove(Moves.SPOTLIGHT, Type.NORMAL, -1, 15, -1, 3, 7)
      .attr(AddBattlerTagAttr, BattlerTagType.CENTER_OF_ATTENTION, false),
    new StatusMove(Moves.TOXIC_THREAD, Type.POISON, 100, 20, -1, 0, 7)
      .attr(StatusEffectAttr, StatusEffect.POISON)
      .attr(StatChangeAttr, BattleStat.SPD, -1),
    new SelfStatusMove(Moves.LASER_FOCUS, Type.NORMAL, -1, 30, -1, 0, 7)
      .attr(AddBattlerTagAttr, BattlerTagType.ALWAYS_CRIT, true, false),
    new StatusMove(Moves.GEAR_UP, Type.STEEL, -1, 20, -1, 0, 7)
      .attr(StatChangeAttr, [ BattleStat.ATK, BattleStat.SPATK ], 1, false, (user, target, move) => !![ Abilities.PLUS, Abilities.MINUS].find(a => target.hasAbility(a, false)))
      .target(MoveTarget.USER_AND_ALLIES)
      .condition((user, target, move) => !![ user, user.getAlly() ].filter(p => p?.isActive()).find(p => !![ Abilities.PLUS, Abilities.MINUS].find(a => p.hasAbility(a, false)))),
    new AttackMove(Moves.THROAT_CHOP, Type.DARK, MoveCategory.PHYSICAL, 80, 100, 15, 100, 0, 7)
      .partial(),
    new AttackMove(Moves.POLLEN_PUFF, Type.BUG, MoveCategory.SPECIAL, 90, 100, 15, -1, 0, 7)
      .attr(StatusCategoryOnAllyAttr)
      .attr(HealOnAllyAttr, 0.5, true, false)
      .ballBombMove(),
    new AttackMove(Moves.ANCHOR_SHOT, Type.STEEL, MoveCategory.PHYSICAL, 80, 100, 20, 100, 0, 7)
      .attr(AddBattlerTagAttr, BattlerTagType.TRAPPED, false, false, 1),
    new StatusMove(Moves.PSYCHIC_TERRAIN, Type.PSYCHIC, -1, 10, -1, 0, 7)
      .attr(TerrainChangeAttr, TerrainType.PSYCHIC)
      .target(MoveTarget.BOTH_SIDES),
    new AttackMove(Moves.LUNGE, Type.BUG, MoveCategory.PHYSICAL, 80, 100, 15, 100, 0, 7)
      .attr(StatChangeAttr, BattleStat.ATK, -1),
    new AttackMove(Moves.FIRE_LASH, Type.FIRE, MoveCategory.PHYSICAL, 80, 100, 15, 100, 0, 7)
      .attr(StatChangeAttr, BattleStat.DEF, -1),
    new AttackMove(Moves.POWER_TRIP, Type.DARK, MoveCategory.PHYSICAL, 20, 100, 10, -1, 0, 7)
      .attr(StatChangeCountPowerAttr),
    new AttackMove(Moves.BURN_UP, Type.FIRE, MoveCategory.SPECIAL, 130, 100, 5, -1, 0, 7)
      .condition((user) => {
        const userTypes = user.getTypes(true);
        return userTypes.includes(Type.FIRE);
      })
      .attr(HealStatusEffectAttr, true, StatusEffect.FREEZE)
      .attr(RemoveTypeAttr, Type.FIRE, (user) => {
        user.scene.queueMessage(getPokemonMessage(user, " burned itself out!"));
      }),
    new StatusMove(Moves.SPEED_SWAP, Type.PSYCHIC, -1, 10, -1, 0, 7)
      .unimplemented(),
    new AttackMove(Moves.SMART_STRIKE, Type.STEEL, MoveCategory.PHYSICAL, 70, -1, 10, -1, 0, 7),
    new StatusMove(Moves.PURIFY, Type.POISON, -1, 20, -1, 0, 7)
      .condition(
        (user: Pokemon, target: Pokemon, move: Move) => isNonVolatileStatusEffect(user.status?.effect))
      .attr(HealAttr, 0.5)
      .attr(HealStatusEffectAttr, true, ...getNonVolatileStatusEffects())
      .triageMove(),
    new AttackMove(Moves.REVELATION_DANCE, Type.NORMAL, MoveCategory.SPECIAL, 90, 100, 15, -1, 0, 7)
      .danceMove()
      .attr(MatchUserTypeAttr),
    new AttackMove(Moves.CORE_ENFORCER, Type.DRAGON, MoveCategory.SPECIAL, 100, 100, 10, -1, 0, 7)
      .target(MoveTarget.ALL_NEAR_ENEMIES)
      .attr(SuppressAbilitiesIfActedAttr),
    new AttackMove(Moves.TROP_KICK, Type.GRASS, MoveCategory.PHYSICAL, 70, 100, 15, 100, 0, 7)
      .attr(StatChangeAttr, BattleStat.ATK, -1),
    new StatusMove(Moves.INSTRUCT, Type.PSYCHIC, -1, 15, -1, 0, 7)
      .unimplemented(),
    new AttackMove(Moves.BEAK_BLAST, Type.FLYING, MoveCategory.PHYSICAL, 100, 100, 15, -1, 5, 7)
      .attr(ChargeAttr, ChargeAnim.BEAK_BLAST_CHARGING, "started\nheating up its beak!", undefined, false, true, -3)
      .ballBombMove()
      .makesContact(false)
      .partial(),
    new AttackMove(Moves.CLANGING_SCALES, Type.DRAGON, MoveCategory.SPECIAL, 110, 100, 5, -1, 0, 7)
      .attr(StatChangeAttr, BattleStat.DEF, -1, true)
      .soundBased()
      .target(MoveTarget.ALL_NEAR_ENEMIES),
    new AttackMove(Moves.DRAGON_HAMMER, Type.DRAGON, MoveCategory.PHYSICAL, 90, 100, 15, -1, 0, 7),
    new AttackMove(Moves.BRUTAL_SWING, Type.DARK, MoveCategory.PHYSICAL, 60, 100, 20, -1, 0, 7)
      .target(MoveTarget.ALL_NEAR_OTHERS),
    new StatusMove(Moves.AURORA_VEIL, Type.ICE, -1, 20, -1, 0, 7)
      .condition((user, target, move) => (user.scene.arena.weather?.weatherType === WeatherType.HAIL || user.scene.arena.weather?.weatherType === WeatherType.SNOW) && !user.scene.arena.weather?.isEffectSuppressed(user.scene))
      .attr(AddArenaTagAttr, ArenaTagType.AURORA_VEIL, 5, true)
      .target(MoveTarget.USER_SIDE),
    /* Unused */
    new AttackMove(Moves.SINISTER_ARROW_RAID, Type.GHOST, MoveCategory.PHYSICAL, 180, -1, 1, -1, 0, 7)
      .makesContact(false)
      .partial()
      .ignoresVirtual(),
    new AttackMove(Moves.MALICIOUS_MOONSAULT, Type.DARK, MoveCategory.PHYSICAL, 180, -1, 1, -1, 0, 7)
      .partial()
      .ignoresVirtual(),
    new AttackMove(Moves.OCEANIC_OPERETTA, Type.WATER, MoveCategory.SPECIAL, 195, -1, 1, -1, 0, 7)
      .partial()
      .ignoresVirtual(),
    new AttackMove(Moves.GUARDIAN_OF_ALOLA, Type.FAIRY, MoveCategory.SPECIAL, -1, -1, 1, -1, 0, 7)
      .unimplemented()
      .ignoresVirtual(),
    new AttackMove(Moves.SOUL_STEALING_7_STAR_STRIKE, Type.GHOST, MoveCategory.PHYSICAL, 195, -1, 1, -1, 0, 7)
      .unimplemented()
      .ignoresVirtual(),
    new AttackMove(Moves.STOKED_SPARKSURFER, Type.ELECTRIC, MoveCategory.SPECIAL, 175, -1, 1, 100, 0, 7)
      .partial()
      .ignoresVirtual(),
    new AttackMove(Moves.PULVERIZING_PANCAKE, Type.NORMAL, MoveCategory.PHYSICAL, 210, -1, 1, -1, 0, 7)
      .partial()
      .ignoresVirtual(),
    new SelfStatusMove(Moves.EXTREME_EVOBOOST, Type.NORMAL, -1, 1, -1, 0, 7)
      .attr(StatChangeAttr, [ BattleStat.ATK, BattleStat.DEF, BattleStat.SPATK, BattleStat.SPDEF, BattleStat.SPD ], 2, true)
      .ignoresVirtual(),
    new AttackMove(Moves.GENESIS_SUPERNOVA, Type.PSYCHIC, MoveCategory.SPECIAL, 185, -1, 1, 100, 0, 7)
      .attr(TerrainChangeAttr, TerrainType.PSYCHIC)
      .ignoresVirtual(),
    /* End Unused */
    new AttackMove(Moves.SHELL_TRAP, Type.FIRE, MoveCategory.SPECIAL, 150, 100, 5, -1, -3, 7)
      .target(MoveTarget.ALL_NEAR_ENEMIES)
      .partial(),
    new AttackMove(Moves.FLEUR_CANNON, Type.FAIRY, MoveCategory.SPECIAL, 130, 90, 5, -1, 0, 7)
      .attr(StatChangeAttr, BattleStat.SPATK, -2, true),
    new AttackMove(Moves.PSYCHIC_FANGS, Type.PSYCHIC, MoveCategory.PHYSICAL, 85, 100, 10, -1, 0, 7)
      .bitingMove()
      .attr(RemoveScreensAttr),
    new AttackMove(Moves.STOMPING_TANTRUM, Type.GROUND, MoveCategory.PHYSICAL, 75, 100, 10, -1, 0, 7)
      .attr(MovePowerMultiplierAttr, (user, target, move) => user.getLastXMoves(2)[1]?.result === MoveResult.MISS || user.getLastXMoves(2)[1]?.result === MoveResult.FAIL ? 2 : 1),
    new AttackMove(Moves.SHADOW_BONE, Type.GHOST, MoveCategory.PHYSICAL, 85, 100, 10, 20, 0, 7)
      .attr(StatChangeAttr, BattleStat.DEF, -1)
      .makesContact(false),
    new AttackMove(Moves.ACCELEROCK, Type.ROCK, MoveCategory.PHYSICAL, 40, 100, 20, -1, 1, 7),
    new AttackMove(Moves.LIQUIDATION, Type.WATER, MoveCategory.PHYSICAL, 85, 100, 10, 20, 0, 7)
      .attr(StatChangeAttr, BattleStat.DEF, -1),
    new AttackMove(Moves.PRISMATIC_LASER, Type.PSYCHIC, MoveCategory.SPECIAL, 160, 100, 10, -1, 0, 7)
      .attr(RechargeAttr),
    new AttackMove(Moves.SPECTRAL_THIEF, Type.GHOST, MoveCategory.PHYSICAL, 90, 100, 10, -1, 0, 7)
      .partial(),
    new AttackMove(Moves.SUNSTEEL_STRIKE, Type.STEEL, MoveCategory.PHYSICAL, 100, 100, 5, -1, 0, 7)
      .ignoresAbilities()
      .partial(),
    new AttackMove(Moves.MOONGEIST_BEAM, Type.GHOST, MoveCategory.SPECIAL, 100, 100, 5, -1, 0, 7)
      .ignoresAbilities()
      .partial(),
    new StatusMove(Moves.TEARFUL_LOOK, Type.NORMAL, -1, 20, -1, 0, 7)
      .attr(StatChangeAttr, [ BattleStat.ATK, BattleStat.SPATK ], -1),
    new AttackMove(Moves.ZING_ZAP, Type.ELECTRIC, MoveCategory.PHYSICAL, 80, 100, 10, 30, 0, 7)
      .attr(FlinchAttr),
    new AttackMove(Moves.NATURES_MADNESS, Type.FAIRY, MoveCategory.SPECIAL, -1, 90, 10, -1, 0, 7)
      .attr(TargetHalfHpDamageAttr),
    new AttackMove(Moves.MULTI_ATTACK, Type.NORMAL, MoveCategory.PHYSICAL, 120, 100, 10, -1, 0, 7)
      .attr(FormChangeItemTypeAttr),
    /* Unused */
    new AttackMove(Moves.TEN_MILLION_VOLT_THUNDERBOLT, Type.ELECTRIC, MoveCategory.SPECIAL, 195, -1, 1, -1, 0, 7)
      .partial()
      .ignoresVirtual(),
    /* End Unused */
    new AttackMove(Moves.MIND_BLOWN, Type.FIRE, MoveCategory.SPECIAL, 150, 100, 5, -1, 0, 7)
      .condition(failIfDampCondition)
      .attr(HalfSacrificialAttr)
      .target(MoveTarget.ALL_NEAR_OTHERS),
    new AttackMove(Moves.PLASMA_FISTS, Type.ELECTRIC, MoveCategory.PHYSICAL, 100, 100, 15, -1, 0, 7)
      .punchingMove()
      .partial(),
    new AttackMove(Moves.PHOTON_GEYSER, Type.PSYCHIC, MoveCategory.SPECIAL, 100, 100, 5, -1, 0, 7)
      .attr(PhotonGeyserCategoryAttr)
      .ignoresAbilities()
      .partial(),
    /* Unused */
    new AttackMove(Moves.LIGHT_THAT_BURNS_THE_SKY, Type.PSYCHIC, MoveCategory.SPECIAL, 200, -1, 1, -1, 0, 7)
      .attr(PhotonGeyserCategoryAttr)
      .ignoresAbilities()
      .ignoresVirtual(),
    new AttackMove(Moves.SEARING_SUNRAZE_SMASH, Type.STEEL, MoveCategory.PHYSICAL, 200, -1, 1, -1, 0, 7)
      .ignoresAbilities()
      .ignoresVirtual(),
    new AttackMove(Moves.MENACING_MOONRAZE_MAELSTROM, Type.GHOST, MoveCategory.SPECIAL, 200, -1, 1, -1, 0, 7)
      .ignoresAbilities()
      .ignoresVirtual(),
    new AttackMove(Moves.LETS_SNUGGLE_FOREVER, Type.FAIRY, MoveCategory.PHYSICAL, 190, -1, 1, -1, 0, 7)
      .partial()
      .ignoresVirtual(),
    new AttackMove(Moves.SPLINTERED_STORMSHARDS, Type.ROCK, MoveCategory.PHYSICAL, 190, -1, 1, -1, 0, 7)
      .attr(ClearTerrainAttr)
      .makesContact(false)
      .ignoresVirtual(),
    new AttackMove(Moves.CLANGOROUS_SOULBLAZE, Type.DRAGON, MoveCategory.SPECIAL, 185, -1, 1, 100, 0, 7)
      .attr(StatChangeAttr, [ BattleStat.ATK, BattleStat.DEF, BattleStat.SPATK, BattleStat.SPDEF, BattleStat.SPD ], 1, true)
      .soundBased()
      .target(MoveTarget.ALL_NEAR_ENEMIES)
      .partial()
      .ignoresVirtual(),
    /* End Unused */
    new AttackMove(Moves.ZIPPY_ZAP, Type.ELECTRIC, MoveCategory.PHYSICAL, 80, 100, 10, 100, 2, 7)
      .attr(StatChangeAttr, BattleStat.EVA, 1, true),
    new AttackMove(Moves.SPLISHY_SPLASH, Type.WATER, MoveCategory.SPECIAL, 90, 100, 15, 30, 0, 7)
      .attr(StatusEffectAttr, StatusEffect.PARALYSIS)
      .target(MoveTarget.ALL_NEAR_ENEMIES),
    new AttackMove(Moves.FLOATY_FALL, Type.FLYING, MoveCategory.PHYSICAL, 90, 95, 15, 30, 0, 7)
      .attr(FlinchAttr),
    new AttackMove(Moves.PIKA_PAPOW, Type.ELECTRIC, MoveCategory.SPECIAL, -1, -1, 20, -1, 0, 7)
      .attr(FriendshipPowerAttr),
    new AttackMove(Moves.BOUNCY_BUBBLE, Type.WATER, MoveCategory.SPECIAL, 60, 100, 20, -1, 0, 7)
      .attr(HitHealAttr, 1.0)
      .triageMove()
      .target(MoveTarget.ALL_NEAR_ENEMIES),
    new AttackMove(Moves.BUZZY_BUZZ, Type.ELECTRIC, MoveCategory.SPECIAL, 60, 100, 20, 100, 0, 7)
      .attr(StatusEffectAttr, StatusEffect.PARALYSIS),
    new AttackMove(Moves.SIZZLY_SLIDE, Type.FIRE, MoveCategory.PHYSICAL, 60, 100, 20, 100, 0, 7)
      .attr(StatusEffectAttr, StatusEffect.BURN),
    new AttackMove(Moves.GLITZY_GLOW, Type.PSYCHIC, MoveCategory.SPECIAL, 80, 95, 15, -1, 0, 7)
      .attr(AddArenaTagAttr, ArenaTagType.LIGHT_SCREEN, 5, false, true),
    new AttackMove(Moves.BADDY_BAD, Type.DARK, MoveCategory.SPECIAL, 80, 95, 15, -1, 0, 7)
      .attr(AddArenaTagAttr, ArenaTagType.REFLECT, 5, false, true),
    new AttackMove(Moves.SAPPY_SEED, Type.GRASS, MoveCategory.PHYSICAL, 100, 90, 10, 100, 0, 7)
      .makesContact(false)
      .attr(AddBattlerTagAttr, BattlerTagType.SEEDED),
    new AttackMove(Moves.FREEZY_FROST, Type.ICE, MoveCategory.SPECIAL, 100, 90, 10, -1, 0, 7)
      .attr(ResetStatsAttr),
    new AttackMove(Moves.SPARKLY_SWIRL, Type.FAIRY, MoveCategory.SPECIAL, 120, 85, 5, -1, 0, 7)
      .attr(PartyStatusCureAttr, null, Abilities.NONE),
    new AttackMove(Moves.VEEVEE_VOLLEY, Type.NORMAL, MoveCategory.PHYSICAL, -1, -1, 20, -1, 0, 7)
      .attr(FriendshipPowerAttr),
    new AttackMove(Moves.DOUBLE_IRON_BASH, Type.STEEL, MoveCategory.PHYSICAL, 60, 100, 5, 30, 0, 7)
      .attr(MultiHitAttr, MultiHitType._2)
      .attr(FlinchAttr)
      .punchingMove(),
    /* Unused */
    new SelfStatusMove(Moves.MAX_GUARD, Type.NORMAL, -1, 10, -1, 4, 8)
      .attr(ProtectAttr)
      .ignoresVirtual(),
    /* End Unused */
    new AttackMove(Moves.DYNAMAX_CANNON, Type.DRAGON, MoveCategory.SPECIAL, 100, 100, 5, -1, 0, 8)
      .attr(MovePowerMultiplierAttr, (user, target, move) => target.level > 200 ? 2 : 1)
      .attr(DiscourageFrequentUseAttr)
      .ignoresVirtual(),
    new AttackMove(Moves.SNIPE_SHOT, Type.WATER, MoveCategory.SPECIAL, 80, 100, 15, -1, 0, 8)
      .attr(HighCritAttr)
      .attr(BypassRedirectAttr),
    new AttackMove(Moves.JAW_LOCK, Type.DARK, MoveCategory.PHYSICAL, 80, 100, 10, -1, 0, 8)
      .attr(AddBattlerTagAttr, BattlerTagType.TRAPPED, false, false, 1)
      .attr(AddBattlerTagAttr, BattlerTagType.TRAPPED, true, false, 1)
      .bitingMove(),
    new SelfStatusMove(Moves.STUFF_CHEEKS, Type.NORMAL, -1, 10, -1, 0, 8) // TODO: Stuff Cheeks should not be selectable when the user does not have a berry, see wiki
      .attr(EatBerryAttr)
      .attr(StatChangeAttr, BattleStat.DEF, 2, true)
      .condition((user) => {
        const userBerries = user.scene.findModifiers(m => m instanceof BerryModifier);
        return userBerries.length > 0;
      })
      .partial(),
    new SelfStatusMove(Moves.NO_RETREAT, Type.FIGHTING, -1, 5, -1, 0, 8)
      .attr(StatChangeAttr, [ BattleStat.ATK, BattleStat.DEF, BattleStat.SPATK, BattleStat.SPDEF, BattleStat.SPD ], 1, true)
      .attr(AddBattlerTagAttr, BattlerTagType.TRAPPED, true, true, 1),
    new StatusMove(Moves.TAR_SHOT, Type.ROCK, 100, 15, -1, 0, 8)
      .attr(StatChangeAttr, BattleStat.SPD, -1)
      .partial(),
    new StatusMove(Moves.MAGIC_POWDER, Type.PSYCHIC, 100, 20, -1, 0, 8)
      .attr(ChangeTypeAttr, Type.PSYCHIC)
      .powderMove(),
    new AttackMove(Moves.DRAGON_DARTS, Type.DRAGON, MoveCategory.PHYSICAL, 50, 100, 10, -1, 0, 8)
      .attr(MultiHitAttr, MultiHitType._2)
      .makesContact(false)
      .partial(),
    new StatusMove(Moves.TEATIME, Type.NORMAL, -1, 10, -1, 0, 8)
      .attr(EatBerryAttr)
      .target(MoveTarget.ALL),
    new StatusMove(Moves.OCTOLOCK, Type.FIGHTING, 100, 15, -1, 0, 8)
      .attr(AddBattlerTagAttr, BattlerTagType.TRAPPED, false, true, 1)
      .partial(),
    new AttackMove(Moves.BOLT_BEAK, Type.ELECTRIC, MoveCategory.PHYSICAL, 85, 100, 10, -1, 0, 8)
      .attr(FirstAttackDoublePowerAttr),
    new AttackMove(Moves.FISHIOUS_REND, Type.WATER, MoveCategory.PHYSICAL, 85, 100, 10, -1, 0, 8)
      .attr(FirstAttackDoublePowerAttr)
      .bitingMove(),
    new StatusMove(Moves.COURT_CHANGE, Type.NORMAL, 100, 10, -1, 0, 8)
      .attr(SwapArenaTagsAttr, [ArenaTagType.AURORA_VEIL, ArenaTagType.LIGHT_SCREEN, ArenaTagType.MIST, ArenaTagType.REFLECT, ArenaTagType.SPIKES, ArenaTagType.STEALTH_ROCK, ArenaTagType.STICKY_WEB, ArenaTagType.TAILWIND, ArenaTagType.TOXIC_SPIKES]),
    new AttackMove(Moves.MAX_FLARE, Type.FIRE, MoveCategory.PHYSICAL, 10, -1, 10, -1, 0, 8)
      .target(MoveTarget.NEAR_ENEMY)
      .unimplemented()
      .ignoresVirtual(),
    new AttackMove(Moves.MAX_FLUTTERBY, Type.BUG, MoveCategory.PHYSICAL, 10, -1, 10, -1, 0, 8)
      .target(MoveTarget.NEAR_ENEMY)
      .unimplemented()
      .ignoresVirtual(),
    new AttackMove(Moves.MAX_LIGHTNING, Type.ELECTRIC, MoveCategory.PHYSICAL, 10, -1, 10, -1, 0, 8)
      .target(MoveTarget.NEAR_ENEMY)
      .unimplemented()
      .ignoresVirtual(),
    new AttackMove(Moves.MAX_STRIKE, Type.NORMAL, MoveCategory.PHYSICAL, 10, -1, 10, -1, 0, 8)
      .target(MoveTarget.NEAR_ENEMY)
      .unimplemented()
      .ignoresVirtual(),
    new AttackMove(Moves.MAX_KNUCKLE, Type.FIGHTING, MoveCategory.PHYSICAL, 10, -1, 10, -1, 0, 8)
      .target(MoveTarget.NEAR_ENEMY)
      .unimplemented()
      .ignoresVirtual(),
    new AttackMove(Moves.MAX_PHANTASM, Type.GHOST, MoveCategory.PHYSICAL, 10, -1, 10, -1, 0, 8)
      .target(MoveTarget.NEAR_ENEMY)
      .unimplemented()
      .ignoresVirtual(),
    new AttackMove(Moves.MAX_HAILSTORM, Type.ICE, MoveCategory.PHYSICAL, 10, -1, 10, -1, 0, 8)
      .target(MoveTarget.NEAR_ENEMY)
      .unimplemented()
      .ignoresVirtual(),
    new AttackMove(Moves.MAX_OOZE, Type.POISON, MoveCategory.PHYSICAL, 10, -1, 10, -1, 0, 8)
      .target(MoveTarget.NEAR_ENEMY)
      .unimplemented()
      .ignoresVirtual(),
    new AttackMove(Moves.MAX_GEYSER, Type.WATER, MoveCategory.PHYSICAL, 10, -1, 10, -1, 0, 8)
      .target(MoveTarget.NEAR_ENEMY)
      .unimplemented()
      .ignoresVirtual(),
    new AttackMove(Moves.MAX_AIRSTREAM, Type.FLYING, MoveCategory.PHYSICAL, 10, -1, 10, -1, 0, 8)
      .target(MoveTarget.NEAR_ENEMY)
      .unimplemented()
      .ignoresVirtual(),
    new AttackMove(Moves.MAX_STARFALL, Type.FAIRY, MoveCategory.PHYSICAL, 10, -1, 10, -1, 0, 8)
      .target(MoveTarget.NEAR_ENEMY)
      .unimplemented()
      .ignoresVirtual(),
    new AttackMove(Moves.MAX_WYRMWIND, Type.DRAGON, MoveCategory.PHYSICAL, 10, -1, 10, -1, 0, 8)
      .target(MoveTarget.NEAR_ENEMY)
      .unimplemented()
      .ignoresVirtual(),
    new AttackMove(Moves.MAX_MINDSTORM, Type.PSYCHIC, MoveCategory.PHYSICAL, 10, -1, 10, -1, 0, 8)
      .target(MoveTarget.NEAR_ENEMY)
      .unimplemented()
      .ignoresVirtual(),
    new AttackMove(Moves.MAX_ROCKFALL, Type.ROCK, MoveCategory.PHYSICAL, 10, -1, 10, -1, 0, 8)
      .target(MoveTarget.NEAR_ENEMY)
      .unimplemented()
      .ignoresVirtual(),
    new AttackMove(Moves.MAX_QUAKE, Type.GROUND, MoveCategory.PHYSICAL, 10, -1, 10, -1, 0, 8)
      .target(MoveTarget.NEAR_ENEMY)
      .unimplemented()
      .ignoresVirtual(),
    new AttackMove(Moves.MAX_DARKNESS, Type.DARK, MoveCategory.PHYSICAL, 10, -1, 10, -1, 0, 8)
      .target(MoveTarget.NEAR_ENEMY)
      .unimplemented()
      .ignoresVirtual(),
    new AttackMove(Moves.MAX_OVERGROWTH, Type.GRASS, MoveCategory.PHYSICAL, 10, -1, 10, -1, 0, 8)
      .target(MoveTarget.NEAR_ENEMY)
      .unimplemented()
      .ignoresVirtual(),
    new AttackMove(Moves.MAX_STEELSPIKE, Type.STEEL, MoveCategory.PHYSICAL, 10, -1, 10, -1, 0, 8)
      .target(MoveTarget.NEAR_ENEMY)
      .unimplemented()
      .ignoresVirtual(),
    /* End Unused */
    new SelfStatusMove(Moves.CLANGOROUS_SOUL, Type.DRAGON, 100, 5, -1, 0, 8)
      .attr(CutHpStatBoostAttr, [ BattleStat.ATK, BattleStat.DEF, BattleStat.SPATK, BattleStat.SPDEF, BattleStat.SPD ], 1, 3)
      .soundBased()
      .danceMove(),
    new AttackMove(Moves.BODY_PRESS, Type.FIGHTING, MoveCategory.PHYSICAL, 80, 100, 10, -1, 0, 8)
      .attr(DefAtkAttr),
    new StatusMove(Moves.DECORATE, Type.FAIRY, -1, 15, -1, 0, 8)
      .attr(StatChangeAttr, [ BattleStat.ATK, BattleStat.SPATK ], 2),
    new AttackMove(Moves.DRUM_BEATING, Type.GRASS, MoveCategory.PHYSICAL, 80, 100, 10, 100, 0, 8)
      .attr(StatChangeAttr, BattleStat.SPD, -1)
      .makesContact(false),
    new AttackMove(Moves.SNAP_TRAP, Type.GRASS, MoveCategory.PHYSICAL, 35, 100, 15, -1, 0, 8)
      .attr(TrapAttr, BattlerTagType.SNAP_TRAP),
    new AttackMove(Moves.PYRO_BALL, Type.FIRE, MoveCategory.PHYSICAL, 120, 90, 5, 10, 0, 8)
      .attr(HealStatusEffectAttr, true, StatusEffect.FREEZE)
      .attr(StatusEffectAttr, StatusEffect.BURN)
      .ballBombMove()
      .makesContact(false),
    new AttackMove(Moves.BEHEMOTH_BLADE, Type.STEEL, MoveCategory.PHYSICAL, 100, 100, 5, -1, 0, 8)
      .slicingMove(),
    new AttackMove(Moves.BEHEMOTH_BASH, Type.STEEL, MoveCategory.PHYSICAL, 100, 100, 5, -1, 0, 8),
    new AttackMove(Moves.AURA_WHEEL, Type.ELECTRIC, MoveCategory.PHYSICAL, 110, 100, 10, 100, 0, 8)
      .attr(StatChangeAttr, BattleStat.SPD, 1, true)
      .makesContact(false)
      .attr(AuraWheelTypeAttr)
      .condition((user, target, move) => [user.species.speciesId, user.fusionSpecies?.speciesId].includes(Species.MORPEKO)), // Missing custom fail message
    new AttackMove(Moves.BREAKING_SWIPE, Type.DRAGON, MoveCategory.PHYSICAL, 60, 100, 15, 100, 0, 8)
      .target(MoveTarget.ALL_NEAR_ENEMIES)
      .attr(StatChangeAttr, BattleStat.ATK, -1),
    new AttackMove(Moves.BRANCH_POKE, Type.GRASS, MoveCategory.PHYSICAL, 40, 100, 40, -1, 0, 8),
    new AttackMove(Moves.OVERDRIVE, Type.ELECTRIC, MoveCategory.SPECIAL, 80, 100, 10, -1, 0, 8)
      .soundBased()
      .target(MoveTarget.ALL_NEAR_ENEMIES),
    new AttackMove(Moves.APPLE_ACID, Type.GRASS, MoveCategory.SPECIAL, 80, 100, 10, 100, 0, 8)
      .attr(StatChangeAttr, BattleStat.SPDEF, -1),
    new AttackMove(Moves.GRAV_APPLE, Type.GRASS, MoveCategory.PHYSICAL, 80, 100, 10, 100, 0, 8)
      .attr(StatChangeAttr, BattleStat.DEF, -1)
      .attr(MovePowerMultiplierAttr, (user, target, move) => user.scene.arena.getTag(ArenaTagType.GRAVITY) ? 1.5 : 1)
      .makesContact(false),
    new AttackMove(Moves.SPIRIT_BREAK, Type.FAIRY, MoveCategory.PHYSICAL, 75, 100, 15, 100, 0, 8)
      .attr(StatChangeAttr, BattleStat.SPATK, -1),
    new AttackMove(Moves.STRANGE_STEAM, Type.FAIRY, MoveCategory.SPECIAL, 90, 95, 10, 20, 0, 8)
      .attr(ConfuseAttr),
    new StatusMove(Moves.LIFE_DEW, Type.WATER, -1, 10, -1, 0, 8)
      .attr(HealAttr, 0.25, true, false)
      .target(MoveTarget.USER_AND_ALLIES)
      .ignoresProtect(),
    new SelfStatusMove(Moves.OBSTRUCT, Type.DARK, 100, 10, -1, 4, 8)
      .attr(ProtectAttr, BattlerTagType.OBSTRUCT),
    new AttackMove(Moves.FALSE_SURRENDER, Type.DARK, MoveCategory.PHYSICAL, 80, -1, 10, -1, 0, 8),
    new AttackMove(Moves.METEOR_ASSAULT, Type.FIGHTING, MoveCategory.PHYSICAL, 150, 100, 5, -1, 0, 8)
      .attr(RechargeAttr)
      .makesContact(false),
    new AttackMove(Moves.ETERNABEAM, Type.DRAGON, MoveCategory.SPECIAL, 160, 90, 5, -1, 0, 8)
      .attr(RechargeAttr),
    new AttackMove(Moves.STEEL_BEAM, Type.STEEL, MoveCategory.SPECIAL, 140, 95, 5, -1, 0, 8)
      .attr(HalfSacrificialAttr),
    new AttackMove(Moves.EXPANDING_FORCE, Type.PSYCHIC, MoveCategory.SPECIAL, 80, 100, 10, -1, 0, 8)
      .attr(MovePowerMultiplierAttr, (user, target, move) => user.scene.arena.getTerrainType() === TerrainType.PSYCHIC && user.isGrounded() ? 1.5 : 1)
      .attr(VariableTargetAttr, (user, target, move) => user.scene.arena.getTerrainType() === TerrainType.PSYCHIC && user.isGrounded() ? 6 : 3),
    new AttackMove(Moves.STEEL_ROLLER, Type.STEEL, MoveCategory.PHYSICAL, 130, 100, 5, -1, 0, 8)
      .attr(ClearTerrainAttr)
      .condition((user, target, move) => !!user.scene.arena.terrain),
    new AttackMove(Moves.SCALE_SHOT, Type.DRAGON, MoveCategory.PHYSICAL, 25, 90, 20, -1, 0, 8)
      //.attr(StatChangeAttr, BattleStat.SPD, 1, true) // TODO: Have boosts only apply at end of move, not after every hit
      //.attr(StatChangeAttr, BattleStat.DEF, -1, true)
      .attr(MultiHitAttr)
      .makesContact(false)
      .partial(),
    new AttackMove(Moves.METEOR_BEAM, Type.ROCK, MoveCategory.SPECIAL, 120, 90, 10, 100, 0, 8)
      .attr(ChargeAttr, ChargeAnim.METEOR_BEAM_CHARGING, "is overflowing\nwith space power!", null, true)
      .attr(StatChangeAttr, BattleStat.SPATK, 1, true)
      .ignoresVirtual(),
    new AttackMove(Moves.SHELL_SIDE_ARM, Type.POISON, MoveCategory.SPECIAL, 90, 100, 10, 20, 0, 8)
      .attr(ShellSideArmCategoryAttr)
      .attr(StatusEffectAttr, StatusEffect.POISON)
      .partial(),
    new AttackMove(Moves.MISTY_EXPLOSION, Type.FAIRY, MoveCategory.SPECIAL, 100, 100, 5, -1, 0, 8)
      .attr(SacrificialAttr)
      .target(MoveTarget.ALL_NEAR_OTHERS)
      .attr(MovePowerMultiplierAttr, (user, target, move) => user.scene.arena.getTerrainType() === TerrainType.MISTY && user.isGrounded() ? 1.5 : 1)
      .condition(failIfDampCondition)
      .makesContact(false),
    new AttackMove(Moves.GRASSY_GLIDE, Type.GRASS, MoveCategory.PHYSICAL, 55, 100, 20, -1, 0, 8)
      .attr(IncrementMovePriorityAttr,(user,target,move) =>user.scene.arena.getTerrainType()===TerrainType.GRASSY&&user.isGrounded()),
    new AttackMove(Moves.RISING_VOLTAGE, Type.ELECTRIC, MoveCategory.SPECIAL, 70, 100, 20, -1, 0, 8)
      .attr(MovePowerMultiplierAttr, (user, target, move) => user.scene.arena.getTerrainType() === TerrainType.ELECTRIC && target.isGrounded() ? 2 : 1),
    new AttackMove(Moves.TERRAIN_PULSE, Type.NORMAL, MoveCategory.SPECIAL, 50, 100, 10, -1, 0, 8)
      .attr(TerrainPulseTypeAttr)
      .attr(MovePowerMultiplierAttr, (user, target, move) => user.scene.arena.getTerrainType() !== TerrainType.NONE && user.isGrounded() ? 2 : 1)
      .pulseMove(),
    new AttackMove(Moves.SKITTER_SMACK, Type.BUG, MoveCategory.PHYSICAL, 70, 90, 10, 100, 0, 8)
      .attr(StatChangeAttr, BattleStat.SPATK, -1),
    new AttackMove(Moves.BURNING_JEALOUSY, Type.FIRE, MoveCategory.SPECIAL, 70, 100, 5, 100, 0, 8)
      .target(MoveTarget.ALL_NEAR_ENEMIES)
      .partial(),
    new AttackMove(Moves.LASH_OUT, Type.DARK, MoveCategory.PHYSICAL, 75, 100, 5, -1, 0, 8)
      .partial(),
    new AttackMove(Moves.POLTERGEIST, Type.GHOST, MoveCategory.PHYSICAL, 110, 90, 5, -1, 0, 8)
      .attr(AttackedByItemAttr)
      .makesContact(false),
    new StatusMove(Moves.CORROSIVE_GAS, Type.POISON, 100, 40, -1, 0, 8)
      .target(MoveTarget.ALL_NEAR_OTHERS)
      .unimplemented(),
    new StatusMove(Moves.COACHING, Type.FIGHTING, -1, 10, -1, 0, 8)
      .attr(StatChangeAttr, [ BattleStat.ATK, BattleStat.DEF ], 1)
      .target(MoveTarget.NEAR_ALLY),
    new AttackMove(Moves.FLIP_TURN, Type.WATER, MoveCategory.PHYSICAL, 60, 100, 20, -1, 0, 8)
      .attr(ForceSwitchOutAttr, true, false),
    new AttackMove(Moves.TRIPLE_AXEL, Type.ICE, MoveCategory.PHYSICAL, 20, 90, 10, -1, 0, 8)
      .attr(MultiHitAttr, MultiHitType._3)
      .attr(MultiHitPowerIncrementAttr, 3)
      .checkAllHits(),
    new AttackMove(Moves.DUAL_WINGBEAT, Type.FLYING, MoveCategory.PHYSICAL, 40, 90, 10, -1, 0, 8)
      .attr(MultiHitAttr, MultiHitType._2),
    new AttackMove(Moves.SCORCHING_SANDS, Type.GROUND, MoveCategory.SPECIAL, 70, 100, 10, 30, 0, 8)
      .attr(HealStatusEffectAttr, true, StatusEffect.FREEZE)
      .attr(HealStatusEffectAttr, false, StatusEffect.FREEZE)
      .attr(StatusEffectAttr, StatusEffect.BURN),
    new StatusMove(Moves.JUNGLE_HEALING, Type.GRASS, -1, 10, -1, 0, 8)
      .attr(HealAttr, 0.25, true, false)
      .target(MoveTarget.USER_AND_ALLIES)
      .partial(),
    new AttackMove(Moves.WICKED_BLOW, Type.DARK, MoveCategory.PHYSICAL, 75, 100, 5, -1, 0, 8)
      .attr(CritOnlyAttr)
      .punchingMove(),
    new AttackMove(Moves.SURGING_STRIKES, Type.WATER, MoveCategory.PHYSICAL, 25, 100, 5, -1, 0, 8)
      .attr(MultiHitAttr, MultiHitType._3)
      .attr(CritOnlyAttr)
      .punchingMove(),
    new AttackMove(Moves.THUNDER_CAGE, Type.ELECTRIC, MoveCategory.SPECIAL, 80, 90, 15, -1, 0, 8)
      .attr(TrapAttr, BattlerTagType.THUNDER_CAGE),
    new AttackMove(Moves.DRAGON_ENERGY, Type.DRAGON, MoveCategory.SPECIAL, 150, 100, 5, -1, 0, 8)
      .attr(HpPowerAttr)
      .target(MoveTarget.ALL_NEAR_ENEMIES),
    new AttackMove(Moves.FREEZING_GLARE, Type.PSYCHIC, MoveCategory.SPECIAL, 90, 100, 10, 10, 0, 8)
      .attr(StatusEffectAttr, StatusEffect.FREEZE),
    new AttackMove(Moves.FIERY_WRATH, Type.DARK, MoveCategory.SPECIAL, 90, 100, 10, 20, 0, 8)
      .attr(FlinchAttr)
      .target(MoveTarget.ALL_NEAR_ENEMIES),
    new AttackMove(Moves.THUNDEROUS_KICK, Type.FIGHTING, MoveCategory.PHYSICAL, 90, 100, 10, 100, 0, 8)
      .attr(StatChangeAttr, BattleStat.DEF, -1),
    new AttackMove(Moves.GLACIAL_LANCE, Type.ICE, MoveCategory.PHYSICAL, 120, 100, 5, -1, 0, 8)
      .target(MoveTarget.ALL_NEAR_ENEMIES)
      .makesContact(false),
    new AttackMove(Moves.ASTRAL_BARRAGE, Type.GHOST, MoveCategory.SPECIAL, 120, 100, 5, -1, 0, 8)
      .target(MoveTarget.ALL_NEAR_ENEMIES),
    new AttackMove(Moves.EERIE_SPELL, Type.PSYCHIC, MoveCategory.SPECIAL, 80, 100, 5, 100, 0, 8)
      .attr(AttackReducePpMoveAttr, 3)
      .soundBased(),
    new AttackMove(Moves.DIRE_CLAW, Type.POISON, MoveCategory.PHYSICAL, 80, 100, 15, 50, 0, 8)
      .attr(MultiStatusEffectAttr, [StatusEffect.POISON, StatusEffect.PARALYSIS, StatusEffect.SLEEP]),
    new AttackMove(Moves.PSYSHIELD_BASH, Type.PSYCHIC, MoveCategory.PHYSICAL, 70, 90, 10, 100, 0, 8)
      .attr(StatChangeAttr, BattleStat.DEF, 1, true),
    new SelfStatusMove(Moves.POWER_SHIFT, Type.NORMAL, -1, 10, -1, 0, 8)
      .unimplemented(),
    new AttackMove(Moves.STONE_AXE, Type.ROCK, MoveCategory.PHYSICAL, 65, 90, 15, 100, 0, 8)
      .attr(AddArenaTrapTagHitAttr, ArenaTagType.STEALTH_ROCK)
      .slicingMove(),
    new AttackMove(Moves.SPRINGTIDE_STORM, Type.FAIRY, MoveCategory.SPECIAL, 100, 80, 5, 30, 0, 8)
      .attr(StatChangeAttr, BattleStat.ATK, -1)
      .windMove()
      .target(MoveTarget.ALL_NEAR_ENEMIES),
    new AttackMove(Moves.MYSTICAL_POWER, Type.PSYCHIC, MoveCategory.SPECIAL, 70, 90, 10, 100, 0, 8)
      .attr(StatChangeAttr, BattleStat.SPATK, 1, true),
    new AttackMove(Moves.RAGING_FURY, Type.FIRE, MoveCategory.PHYSICAL, 120, 100, 10, -1, 0, 8)
      .attr(FrenzyAttr)
      .attr(MissEffectAttr, frenzyMissFunc)
      .target(MoveTarget.RANDOM_NEAR_ENEMY),
    new AttackMove(Moves.WAVE_CRASH, Type.WATER, MoveCategory.PHYSICAL, 120, 100, 10, -1, 0, 8)
      .attr(RecoilAttr, false, 0.33)
      .recklessMove(),
    new AttackMove(Moves.CHLOROBLAST, Type.GRASS, MoveCategory.SPECIAL, 150, 95, 5, -1, 0, 8)
      .attr(RecoilAttr, true, 0.5),
    new AttackMove(Moves.MOUNTAIN_GALE, Type.ICE, MoveCategory.PHYSICAL, 100, 85, 10, 30, 0, 8)
      .attr(FlinchAttr),
    new SelfStatusMove(Moves.VICTORY_DANCE, Type.FIGHTING, -1, 10, -1, 0, 8)
      .attr(StatChangeAttr, [ BattleStat.ATK, BattleStat.DEF, BattleStat.SPD ], 1, true)
      .danceMove(),
    new AttackMove(Moves.HEADLONG_RUSH, Type.GROUND, MoveCategory.PHYSICAL, 120, 100, 5, -1, 0, 8)
      .attr(StatChangeAttr, [ BattleStat.DEF, BattleStat.SPDEF ], -1, true)
      .punchingMove(),
    new AttackMove(Moves.BARB_BARRAGE, Type.POISON, MoveCategory.PHYSICAL, 60, 100, 10, 50, 0, 8)
      .attr(MovePowerMultiplierAttr, (user, target, move) => target.status && (target.status.effect === StatusEffect.POISON || target.status.effect === StatusEffect.TOXIC) ? 2 : 1)
      .attr(StatusEffectAttr, StatusEffect.POISON),
    new AttackMove(Moves.ESPER_WING, Type.PSYCHIC, MoveCategory.SPECIAL, 80, 100, 10, 100, 0, 8)
      .attr(HighCritAttr)
      .attr(StatChangeAttr, BattleStat.SPD, 1, true),
    new AttackMove(Moves.BITTER_MALICE, Type.GHOST, MoveCategory.SPECIAL, 75, 100, 10, 100, 0, 8)
      .attr(StatChangeAttr, BattleStat.ATK, -1),
    new SelfStatusMove(Moves.SHELTER, Type.STEEL, -1, 10, 100, 0, 8)
      .attr(StatChangeAttr, BattleStat.DEF, 2, true),
    new AttackMove(Moves.TRIPLE_ARROWS, Type.FIGHTING, MoveCategory.PHYSICAL, 90, 100, 10, 30, 0, 8)
      .attr(HighCritAttr)
      .attr(StatChangeAttr, BattleStat.DEF, -1)
      .attr(FlinchAttr)
      .partial(),
    new AttackMove(Moves.INFERNAL_PARADE, Type.GHOST, MoveCategory.SPECIAL, 60, 100, 15, 30, 0, 8)
      .attr(StatusEffectAttr, StatusEffect.BURN)
      .attr(MovePowerMultiplierAttr, (user, target, move) => target.status ? 2 : 1),
    new AttackMove(Moves.CEASELESS_EDGE, Type.DARK, MoveCategory.PHYSICAL, 65, 90, 15, 100, 0, 8)
      .attr(AddArenaTrapTagHitAttr, ArenaTagType.SPIKES)
      .slicingMove(),
    new AttackMove(Moves.BLEAKWIND_STORM, Type.FLYING, MoveCategory.SPECIAL, 100, 80, 10, 30, 0, 8)
      .attr(ThunderAccuracyAttr)
      .attr(StatChangeAttr, BattleStat.SPD, -1)
      .windMove()
      .target(MoveTarget.ALL_NEAR_ENEMIES),
    new AttackMove(Moves.WILDBOLT_STORM, Type.ELECTRIC, MoveCategory.SPECIAL, 100, 80, 10, 20, 0, 8)
      .attr(ThunderAccuracyAttr)
      .attr(StatusEffectAttr, StatusEffect.PARALYSIS)
      .windMove()
      .target(MoveTarget.ALL_NEAR_ENEMIES),
    new AttackMove(Moves.SANDSEAR_STORM, Type.GROUND, MoveCategory.SPECIAL, 100, 80, 10, 20, 0, 8)
      .attr(ThunderAccuracyAttr)
      .attr(StatusEffectAttr, StatusEffect.BURN)
      .windMove()
      .target(MoveTarget.ALL_NEAR_ENEMIES),
    new StatusMove(Moves.LUNAR_BLESSING, Type.PSYCHIC, -1, 5, -1, 0, 8)
      .attr(HealAttr, 0.25)
      .target(MoveTarget.USER_AND_ALLIES)
      .triageMove()
      .partial(),
    new SelfStatusMove(Moves.TAKE_HEART, Type.PSYCHIC, -1, 10, -1, 0, 8)
      .attr(StatChangeAttr, [ BattleStat.SPATK, BattleStat.SPDEF ], 1, true)
      .attr(HealStatusEffectAttr, true, StatusEffect.PARALYSIS, StatusEffect.POISON, StatusEffect.TOXIC, StatusEffect.BURN, StatusEffect.SLEEP),
    /* Unused
    new AttackMove(Moves.G_MAX_WILDFIRE, Type.FIRE, MoveCategory.PHYSICAL, 10, -1, 10, -1, 0, 8)
      .target(MoveTarget.ALL_NEAR_ENEMIES)
      .unimplemented(),
    new AttackMove(Moves.G_MAX_BEFUDDLE, Type.BUG, MoveCategory.PHYSICAL, 10, -1, 10, -1, 0, 8)
      .target(MoveTarget.ALL_NEAR_ENEMIES)
      .unimplemented(),
    new AttackMove(Moves.G_MAX_VOLT_CRASH, Type.ELECTRIC, MoveCategory.PHYSICAL, 10, -1, 10, -1, 0, 8)
      .target(MoveTarget.ALL_NEAR_ENEMIES)
      .unimplemented(),
    new AttackMove(Moves.G_MAX_GOLD_RUSH, Type.NORMAL, MoveCategory.PHYSICAL, 10, -1, 10, -1, 0, 8)
      .target(MoveTarget.ALL_NEAR_ENEMIES)
      .unimplemented(),
    new AttackMove(Moves.G_MAX_CHI_STRIKE, Type.FIGHTING, MoveCategory.PHYSICAL, 10, -1, 10, -1, 0, 8)
      .target(MoveTarget.ALL_NEAR_ENEMIES)
      .unimplemented(),
    new AttackMove(Moves.G_MAX_TERROR, Type.GHOST, MoveCategory.PHYSICAL, 10, -1, 10, -1, 0, 8)
      .target(MoveTarget.ALL_NEAR_ENEMIES)
      .unimplemented(),
    new AttackMove(Moves.G_MAX_RESONANCE, Type.ICE, MoveCategory.PHYSICAL, 10, -1, 10, -1, 0, 8)
      .target(MoveTarget.ALL_NEAR_ENEMIES)
      .unimplemented(),
    new AttackMove(Moves.G_MAX_CUDDLE, Type.NORMAL, MoveCategory.PHYSICAL, 10, -1, 10, -1, 0, 8)
      .target(MoveTarget.ALL_NEAR_ENEMIES)
      .unimplemented(),
    new AttackMove(Moves.G_MAX_REPLENISH, Type.NORMAL, MoveCategory.PHYSICAL, 10, -1, 10, -1, 0, 8)
      .target(MoveTarget.ALL_NEAR_ENEMIES)
      .unimplemented(),
    new AttackMove(Moves.G_MAX_MALODOR, Type.POISON, MoveCategory.PHYSICAL, 10, -1, 10, -1, 0, 8)
      .target(MoveTarget.ALL_NEAR_ENEMIES)
      .unimplemented(),
    new AttackMove(Moves.G_MAX_STONESURGE, Type.WATER, MoveCategory.PHYSICAL, 10, -1, 10, -1, 0, 8)
      .target(MoveTarget.ALL_NEAR_ENEMIES)
      .unimplemented(),
    new AttackMove(Moves.G_MAX_WIND_RAGE, Type.FLYING, MoveCategory.PHYSICAL, 10, -1, 10, -1, 0, 8)
      .target(MoveTarget.ALL_NEAR_ENEMIES)
      .unimplemented(),
    new AttackMove(Moves.G_MAX_STUN_SHOCK, Type.ELECTRIC, MoveCategory.PHYSICAL, 10, -1, 10, -1, 0, 8)
      .target(MoveTarget.ALL_NEAR_ENEMIES)
      .unimplemented(),
    new AttackMove(Moves.G_MAX_FINALE, Type.FAIRY, MoveCategory.PHYSICAL, 10, -1, 10, -1, 0, 8)
      .target(MoveTarget.ALL_NEAR_ENEMIES)
      .unimplemented(),
    new AttackMove(Moves.G_MAX_DEPLETION, Type.DRAGON, MoveCategory.PHYSICAL, 10, -1, 10, -1, 0, 8)
      .target(MoveTarget.ALL_NEAR_ENEMIES)
      .unimplemented(),
    new AttackMove(Moves.G_MAX_GRAVITAS, Type.PSYCHIC, MoveCategory.PHYSICAL, 10, -1, 10, -1, 0, 8)
      .target(MoveTarget.ALL_NEAR_ENEMIES)
      .unimplemented(),
    new AttackMove(Moves.G_MAX_VOLCALITH, Type.ROCK, MoveCategory.PHYSICAL, 10, -1, 10, -1, 0, 8)
      .target(MoveTarget.ALL_NEAR_ENEMIES)
      .unimplemented(),
    new AttackMove(Moves.G_MAX_SANDBLAST, Type.GROUND, MoveCategory.PHYSICAL, 10, -1, 10, -1, 0, 8)
      .target(MoveTarget.ALL_NEAR_ENEMIES)
      .unimplemented(),
    new AttackMove(Moves.G_MAX_SNOOZE, Type.DARK, MoveCategory.PHYSICAL, 10, -1, 10, -1, 0, 8)
      .target(MoveTarget.ALL_NEAR_ENEMIES)
      .unimplemented(),
    new AttackMove(Moves.G_MAX_TARTNESS, Type.GRASS, MoveCategory.PHYSICAL, 10, -1, 10, -1, 0, 8)
      .target(MoveTarget.ALL_NEAR_ENEMIES)
      .unimplemented(),
    new AttackMove(Moves.G_MAX_SWEETNESS, Type.GRASS, MoveCategory.PHYSICAL, 10, -1, 10, -1, 0, 8)
      .target(MoveTarget.ALL_NEAR_ENEMIES)
      .unimplemented(),
    new AttackMove(Moves.G_MAX_SMITE, Type.FAIRY, MoveCategory.PHYSICAL, 10, -1, 10, -1, 0, 8)
      .target(MoveTarget.ALL_NEAR_ENEMIES)
      .unimplemented(),
    new AttackMove(Moves.G_MAX_STEELSURGE, Type.STEEL, MoveCategory.PHYSICAL, 10, -1, 10, -1, 0, 8)
      .target(MoveTarget.ALL_NEAR_ENEMIES)
      .unimplemented(),
    new AttackMove(Moves.G_MAX_MELTDOWN, Type.STEEL, MoveCategory.PHYSICAL, 10, -1, 10, -1, 0, 8)
      .target(MoveTarget.ALL_NEAR_ENEMIES)
      .unimplemented(),
    new AttackMove(Moves.G_MAX_FOAM_BURST, Type.WATER, MoveCategory.PHYSICAL, 10, -1, 10, -1, 0, 8)
      .target(MoveTarget.ALL_NEAR_ENEMIES)
      .unimplemented(),
    new AttackMove(Moves.G_MAX_CENTIFERNO, Type.FIRE, MoveCategory.PHYSICAL, 10, -1, 10, -1, 0, 8)
      .target(MoveTarget.ALL_NEAR_ENEMIES)
      .unimplemented(),
    new AttackMove(Moves.G_MAX_VINE_LASH, Type.GRASS, MoveCategory.PHYSICAL, 10, -1, 10, -1, 0, 8)
      .target(MoveTarget.ALL_NEAR_ENEMIES)
      .unimplemented(),
    new AttackMove(Moves.G_MAX_CANNONADE, Type.WATER, MoveCategory.PHYSICAL, 10, -1, 10, -1, 0, 8)
      .target(MoveTarget.ALL_NEAR_ENEMIES)
      .unimplemented(),
    new AttackMove(Moves.G_MAX_DRUM_SOLO, Type.GRASS, MoveCategory.PHYSICAL, 10, -1, 10, -1, 0, 8)
      .target(MoveTarget.ALL_NEAR_ENEMIES)
      .unimplemented(),
    new AttackMove(Moves.G_MAX_FIREBALL, Type.FIRE, MoveCategory.PHYSICAL, 10, -1, 10, -1, 0, 8)
      .target(MoveTarget.ALL_NEAR_ENEMIES)
      .unimplemented(),
    new AttackMove(Moves.G_MAX_HYDROSNIPE, Type.WATER, MoveCategory.PHYSICAL, 10, -1, 10, -1, 0, 8)
      .target(MoveTarget.ALL_NEAR_ENEMIES)
      .unimplemented(),
    new AttackMove(Moves.G_MAX_ONE_BLOW, Type.DARK, MoveCategory.PHYSICAL, 10, -1, 10, -1, 0, 8)
      .target(MoveTarget.ALL_NEAR_ENEMIES)
      .unimplemented(),
    new AttackMove(Moves.G_MAX_RAPID_FLOW, Type.WATER, MoveCategory.PHYSICAL, 10, -1, 10, -1, 0, 8)
      .target(MoveTarget.ALL_NEAR_ENEMIES)
      .unimplemented(),
    End Unused */
    new AttackMove(Moves.TERA_BLAST, Type.NORMAL, MoveCategory.SPECIAL, 80, 100, 10, -1, 0, 9)
      .attr(TeraBlastCategoryAttr)
      .unimplemented(),
    new SelfStatusMove(Moves.SILK_TRAP, Type.BUG, -1, 10, -1, 4, 9)
      .attr(ProtectAttr, BattlerTagType.SILK_TRAP),
    new AttackMove(Moves.AXE_KICK, Type.FIGHTING, MoveCategory.PHYSICAL, 120, 90, 10, 30, 0, 9)
      .attr(MissEffectAttr, crashDamageFunc)
      .attr(NoEffectAttr, crashDamageFunc)
      .attr(ConfuseAttr)
      .recklessMove(),
    new AttackMove(Moves.LAST_RESPECTS, Type.GHOST, MoveCategory.PHYSICAL, 50, 100, 10, -1, 0, 9)
      .attr(MovePowerMultiplierAttr, (user, target, move) => 1 + Math.min(user.isPlayer() ? user.scene.currentBattle.playerFaints : user.scene.currentBattle.enemyFaints, 100))
      .makesContact(false),
    new AttackMove(Moves.LUMINA_CRASH, Type.PSYCHIC, MoveCategory.SPECIAL, 80, 100, 10, 100, 0, 9)
      .attr(StatChangeAttr, BattleStat.SPDEF, -2),
    new AttackMove(Moves.ORDER_UP, Type.DRAGON, MoveCategory.PHYSICAL, 80, 100, 10, 100, 0, 9)
      .makesContact(false)
      .partial(),
    new AttackMove(Moves.JET_PUNCH, Type.WATER, MoveCategory.PHYSICAL, 60, 100, 15, -1, 1, 9)
      .punchingMove(),
    new StatusMove(Moves.SPICY_EXTRACT, Type.GRASS, -1, 15, -1, 0, 9)
      .attr(StatChangeAttr, BattleStat.ATK, 2)
      .attr(StatChangeAttr, BattleStat.DEF, -2),
    new AttackMove(Moves.SPIN_OUT, Type.STEEL, MoveCategory.PHYSICAL, 100, 100, 5, -1, 0, 9)
      .attr(StatChangeAttr, BattleStat.SPD, -2, true),
    new AttackMove(Moves.POPULATION_BOMB, Type.NORMAL, MoveCategory.PHYSICAL, 20, 90, 10, -1, 0, 9)
      .attr(MultiHitAttr, MultiHitType._10)
      .slicingMove()
      .checkAllHits(),
    new AttackMove(Moves.ICE_SPINNER, Type.ICE, MoveCategory.PHYSICAL, 80, 100, 15, -1, 0, 9)
      .attr(ClearTerrainAttr),
    new AttackMove(Moves.GLAIVE_RUSH, Type.DRAGON, MoveCategory.PHYSICAL, 120, 100, 5, -1, 0, 9)
      .partial(),
    new StatusMove(Moves.REVIVAL_BLESSING, Type.NORMAL, -1, 1, -1, 0, 9)
      .triageMove()
      .attr(RevivalBlessingAttr)
      .target(MoveTarget.USER),
    new AttackMove(Moves.SALT_CURE, Type.ROCK, MoveCategory.PHYSICAL, 40, 100, 15, 100, 0, 9)
      .attr(AddBattlerTagAttr, BattlerTagType.SALT_CURED)
      .makesContact(false),
    new AttackMove(Moves.TRIPLE_DIVE, Type.WATER, MoveCategory.PHYSICAL, 30, 95, 10, -1, 0, 9)
      .attr(MultiHitAttr, MultiHitType._3),
    new AttackMove(Moves.MORTAL_SPIN, Type.POISON, MoveCategory.PHYSICAL, 30, 100, 15, 100, 0, 9)
      .attr(LapseBattlerTagAttr, [
        BattlerTagType.BIND,
        BattlerTagType.WRAP,
        BattlerTagType.FIRE_SPIN,
        BattlerTagType.WHIRLPOOL,
        BattlerTagType.CLAMP,
        BattlerTagType.SAND_TOMB,
        BattlerTagType.MAGMA_STORM,
        BattlerTagType.SNAP_TRAP,
        BattlerTagType.THUNDER_CAGE,
        BattlerTagType.SEEDED,
        BattlerTagType.INFESTATION
      ], true)
      .attr(StatusEffectAttr, StatusEffect.POISON)
      .attr(RemoveArenaTrapAttr)
      .target(MoveTarget.ALL_NEAR_ENEMIES),
    new StatusMove(Moves.DOODLE, Type.NORMAL, 100, 10, -1, 0, 9)
      .attr(AbilityCopyAttr, true),
    new SelfStatusMove(Moves.FILLET_AWAY, Type.NORMAL, -1, 10, -1, 0, 9)
      .attr(CutHpStatBoostAttr, [ BattleStat.ATK, BattleStat.SPATK, BattleStat.SPD ], 2, 2),
    new AttackMove(Moves.KOWTOW_CLEAVE, Type.DARK, MoveCategory.PHYSICAL, 85, -1, 10, -1, 0, 9)
      .slicingMove(),
    new AttackMove(Moves.FLOWER_TRICK, Type.GRASS, MoveCategory.PHYSICAL, 70, -1, 10, 100, 0, 9)
      .attr(CritOnlyAttr)
      .makesContact(false),
    new AttackMove(Moves.TORCH_SONG, Type.FIRE, MoveCategory.SPECIAL, 80, 100, 10, 100, 0, 9)
      .attr(StatChangeAttr, BattleStat.SPATK, 1, true)
      .soundBased(),
    new AttackMove(Moves.AQUA_STEP, Type.WATER, MoveCategory.PHYSICAL, 80, 100, 10, 100, 0, 9)
      .attr(StatChangeAttr, BattleStat.SPD, 1, true)
      .danceMove(),
    new AttackMove(Moves.RAGING_BULL, Type.NORMAL, MoveCategory.PHYSICAL, 90, 100, 10, -1, 0, 9)
      .attr(RagingBullTypeAttr)
      .attr(RemoveScreensAttr),
    new AttackMove(Moves.MAKE_IT_RAIN, Type.STEEL, MoveCategory.SPECIAL, 120, 100, 5, -1, 0, 9)
      .attr(MoneyAttr)
      .attr(StatChangeAttr, BattleStat.SPATK, -1, true, null, true, true)
      .target(MoveTarget.ALL_NEAR_ENEMIES),
    new AttackMove(Moves.PSYBLADE, Type.PSYCHIC, MoveCategory.PHYSICAL, 80, 100, 15, -1, 0, 9)
      .attr(MovePowerMultiplierAttr, (user, target, move) => user.scene.arena.getTerrainType() === TerrainType.ELECTRIC && user.isGrounded() ? 1.5 : 1)
      .slicingMove(),
    new AttackMove(Moves.HYDRO_STEAM, Type.WATER, MoveCategory.SPECIAL, 80, 100, 15, -1, 0, 9)
      .attr(IgnoreWeatherTypeDebuffAttr, WeatherType.SUNNY)
      .attr(MovePowerMultiplierAttr, (user, target, move) => [WeatherType.SUNNY, WeatherType.HARSH_SUN].includes(user.scene.arena.weather?.weatherType) && !user.scene.arena.weather?.isEffectSuppressed(user.scene) ? 1.5 : 1),
    new AttackMove(Moves.RUINATION, Type.DARK, MoveCategory.SPECIAL, -1, 90, 10, -1, 0, 9)
      .attr(TargetHalfHpDamageAttr),
    new AttackMove(Moves.COLLISION_COURSE, Type.FIGHTING, MoveCategory.PHYSICAL, 100, 100, 5, -1, 0, 9)
      .attr(MovePowerMultiplierAttr, (user, target, move) => target.getAttackTypeEffectiveness(move.type, user) >= 2 ? 5461/4096 : 1),
    new AttackMove(Moves.ELECTRO_DRIFT, Type.ELECTRIC, MoveCategory.SPECIAL, 100, 100, 5, -1, 0, 9)
      .attr(MovePowerMultiplierAttr, (user, target, move) => target.getAttackTypeEffectiveness(move.type, user) >= 2 ? 5461/4096 : 1)
      .makesContact(),
    new SelfStatusMove(Moves.SHED_TAIL, Type.NORMAL, -1, 10, -1, 0, 9)
      .unimplemented(),
    new StatusMove(Moves.CHILLY_RECEPTION, Type.ICE, -1, 10, -1, 0, 9)
      .attr(WeatherChangeAttr, WeatherType.SNOW)
      .attr(ForceSwitchOutAttr, true, false)
      .target(MoveTarget.BOTH_SIDES),
    new SelfStatusMove(Moves.TIDY_UP, Type.NORMAL, -1, 10, -1, 0, 9)
      .attr(StatChangeAttr, [ BattleStat.ATK, BattleStat.SPD ], 1, true, null, true, true)
      .attr(RemoveArenaTrapAttr)
      .target(MoveTarget.BOTH_SIDES),
    new StatusMove(Moves.SNOWSCAPE, Type.ICE, -1, 10, -1, 0, 9)
      .attr(WeatherChangeAttr, WeatherType.SNOW)
      .target(MoveTarget.BOTH_SIDES),
    new AttackMove(Moves.POUNCE, Type.BUG, MoveCategory.PHYSICAL, 50, 100, 20, 100, 0, 9)
      .attr(StatChangeAttr, BattleStat.SPD, -1),
    new AttackMove(Moves.TRAILBLAZE, Type.GRASS, MoveCategory.PHYSICAL, 50, 100, 20, 100, 0, 9)
      .attr(StatChangeAttr, BattleStat.SPD, 1, true),
    new AttackMove(Moves.CHILLING_WATER, Type.WATER, MoveCategory.SPECIAL, 50, 100, 20, 100, 0, 9)
      .attr(StatChangeAttr, BattleStat.ATK, -1),
    new AttackMove(Moves.HYPER_DRILL, Type.NORMAL, MoveCategory.PHYSICAL, 100, 100, 5, -1, 0, 9)
      .ignoresProtect(),
    new AttackMove(Moves.TWIN_BEAM, Type.PSYCHIC, MoveCategory.SPECIAL, 40, 100, 10, -1, 0, 9)
      .attr(MultiHitAttr, MultiHitType._2),
    new AttackMove(Moves.RAGE_FIST, Type.GHOST, MoveCategory.PHYSICAL, 50, 100, 10, -1, 0, 9)
      .attr(HitCountPowerAttr)
      .punchingMove(),
    new AttackMove(Moves.ARMOR_CANNON, Type.FIRE, MoveCategory.SPECIAL, 120, 100, 5, -1, 0, 9)
      .attr(StatChangeAttr, [ BattleStat.DEF, BattleStat.SPDEF ], -1, true),
    new AttackMove(Moves.BITTER_BLADE, Type.FIRE, MoveCategory.PHYSICAL, 90, 100, 10, -1, 0, 9)
      .attr(HitHealAttr)
      .slicingMove()
      .triageMove(),
    new AttackMove(Moves.DOUBLE_SHOCK, Type.ELECTRIC, MoveCategory.PHYSICAL, 120, 100, 5, -1, 0, 9)
      .condition((user) => {
        const userTypes = user.getTypes(true);
        return userTypes.includes(Type.ELECTRIC);
      })
      .attr(RemoveTypeAttr, Type.ELECTRIC, (user) => {
        user.scene.queueMessage(getPokemonMessage(user, " used up all its electricity!"));
      }),
    new AttackMove(Moves.GIGATON_HAMMER, Type.STEEL, MoveCategory.PHYSICAL, 160, 100, 5, -1, 0, 9)
      .makesContact(false)
      .condition((user, target, move) => {
        const turnMove = user.getLastXMoves(1);
        return !turnMove.length || turnMove[0].move !== move.id || turnMove[0].result !== MoveResult.SUCCESS;
      }), // TODO Add Instruct/Encore interaction
    new AttackMove(Moves.COMEUPPANCE, Type.DARK, MoveCategory.PHYSICAL, -1, 100, 10, -1, 0, 9)
      .attr(CounterDamageAttr, (move: Move) => (move.category === MoveCategory.PHYSICAL || move.category === MoveCategory.SPECIAL), 1.5)
      .target(MoveTarget.ATTACKER),
    new AttackMove(Moves.AQUA_CUTTER, Type.WATER, MoveCategory.PHYSICAL, 70, 100, 20, -1, 0, 9)
      .attr(HighCritAttr)
      .slicingMove()
      .makesContact(false),
    new AttackMove(Moves.BLAZING_TORQUE, Type.FIRE, MoveCategory.PHYSICAL, 80, 100, 10, 30, 0, 9)
      .attr(StatusEffectAttr, StatusEffect.BURN)
      .makesContact(false),
    new AttackMove(Moves.WICKED_TORQUE, Type.DARK, MoveCategory.PHYSICAL, 80, 100, 10, 10, 0, 9)
      .attr(StatusEffectAttr, StatusEffect.SLEEP)
      .makesContact(false),
    new AttackMove(Moves.NOXIOUS_TORQUE, Type.POISON, MoveCategory.PHYSICAL, 100, 100, 10, 30, 0, 9)
      .attr(StatusEffectAttr, StatusEffect.POISON)
      .makesContact(false),
    new AttackMove(Moves.COMBAT_TORQUE, Type.FIGHTING, MoveCategory.PHYSICAL, 100, 100, 10, 30, 0, 9)
      .attr(StatusEffectAttr, StatusEffect.PARALYSIS)
      .makesContact(false),
    new AttackMove(Moves.MAGICAL_TORQUE, Type.FAIRY, MoveCategory.PHYSICAL, 100, 100, 10, 30, 0, 9)
      .attr(ConfuseAttr)
      .makesContact(false),
    new AttackMove(Moves.BLOOD_MOON, Type.NORMAL, MoveCategory.SPECIAL, 140, 100, 5, -1, 0, 9)
      .condition((user, target, move) => {
        const turnMove = user.getLastXMoves(1);
        return !turnMove.length || turnMove[0].move !== move.id || turnMove[0].result !== MoveResult.SUCCESS;
      }), // TODO Add Instruct/Encore interaction
    new AttackMove(Moves.MATCHA_GOTCHA, Type.GRASS, MoveCategory.SPECIAL, 80, 90, 15, 20, 0, 9)
      .attr(HitHealAttr)
      .attr(HealStatusEffectAttr, true, StatusEffect.FREEZE)
      .attr(HealStatusEffectAttr, false, StatusEffect.FREEZE)
      .attr(StatusEffectAttr, StatusEffect.BURN)
      .target(MoveTarget.ALL_NEAR_ENEMIES)
      .triageMove(),
    new AttackMove(Moves.SYRUP_BOMB, Type.GRASS, MoveCategory.SPECIAL, 60, 85, 10, -1, 0, 9)
      .attr(StatChangeAttr, BattleStat.SPD, -1) //Temporary
      .ballBombMove()
      .partial(),
    new AttackMove(Moves.IVY_CUDGEL, Type.GRASS, MoveCategory.PHYSICAL, 100, 100, 10, -1, 0, 9)
      .attr(IvyCudgelTypeAttr)
      .attr(HighCritAttr)
      .makesContact(false),
    new AttackMove(Moves.ELECTRO_SHOT, Type.ELECTRIC, MoveCategory.SPECIAL, 130, 100, 10, 100, 0, 9)
      .attr(ElectroShotChargeAttr)
      .ignoresVirtual(),
    new AttackMove(Moves.TERA_STARSTORM, Type.NORMAL, MoveCategory.SPECIAL, 120, 100, 5, -1, 0, 9)
      .attr(TeraBlastCategoryAttr)
      .partial(),
    new AttackMove(Moves.FICKLE_BEAM, Type.DRAGON, MoveCategory.SPECIAL, 80, 100, 5, 30, 0, 9)
      .attr(PreMoveMessageAttr, doublePowerChanceMessageFunc)
      .attr(DoublePowerChanceAttr),
    new SelfStatusMove(Moves.BURNING_BULWARK, Type.FIRE, -1, 10, -1, 4, 9)
      .attr(ProtectAttr, BattlerTagType.BURNING_BULWARK),
    new AttackMove(Moves.THUNDERCLAP, Type.ELECTRIC, MoveCategory.SPECIAL, 70, 100, 5, -1, 1, 9)
      .condition((user, target, move) => user.scene.currentBattle.turnCommands[target.getBattlerIndex()].command === Command.FIGHT && !target.turnData.acted && allMoves[user.scene.currentBattle.turnCommands[target.getBattlerIndex()].move.move].category !== MoveCategory.STATUS),
    new AttackMove(Moves.MIGHTY_CLEAVE, Type.ROCK, MoveCategory.PHYSICAL, 95, 100, 5, -1, 0, 9)
      .slicingMove()
      .ignoresProtect(),
    new AttackMove(Moves.TACHYON_CUTTER, Type.STEEL, MoveCategory.SPECIAL, 50, -1, 10, -1, 0, 9)
      .attr(MultiHitAttr, MultiHitType._2)
      .slicingMove(),
    new AttackMove(Moves.HARD_PRESS, Type.STEEL, MoveCategory.PHYSICAL, 100, 100, 5, -1, 0, 9)
      .attr(OpponentHighHpPowerAttr),
    new StatusMove(Moves.DRAGON_CHEER, Type.DRAGON, -1, 15, -1, 0, 9)
      .attr(AddBattlerTagAttr, BattlerTagType.CRIT_BOOST, false, true)
      .target(MoveTarget.NEAR_ALLY)
      .partial(),
    new AttackMove(Moves.ALLURING_VOICE, Type.FAIRY, MoveCategory.SPECIAL, 80, 100, 10, -1, 0, 9)
      .soundBased()
      .partial(),
    new AttackMove(Moves.TEMPER_FLARE, Type.FIRE, MoveCategory.PHYSICAL, 75, 100, 10, -1, 0, 9)
      .attr(MovePowerMultiplierAttr, (user, target, move) => user.getLastXMoves(2)[1]?.result === MoveResult.MISS || user.getLastXMoves(2)[1]?.result === MoveResult.FAIL ? 2 : 1),
    new AttackMove(Moves.SUPERCELL_SLAM, Type.ELECTRIC, MoveCategory.PHYSICAL, 100, 95, 15, -1, 0, 9)
      .attr(MissEffectAttr, crashDamageFunc)
      .attr(NoEffectAttr, crashDamageFunc)
      .recklessMove(),
    new AttackMove(Moves.PSYCHIC_NOISE, Type.PSYCHIC, MoveCategory.SPECIAL, 75, 100, 10, -1, 0, 9)
      .soundBased()
      .partial(),
    new AttackMove(Moves.UPPER_HAND, Type.FIGHTING, MoveCategory.PHYSICAL, 65, 100, 15, 100, 3, 9)
      .attr(FlinchAttr)
      .condition((user, target, move) => user.scene.currentBattle.turnCommands[target.getBattlerIndex()].command === Command.FIGHT && !target.turnData.acted && allMoves[user.scene.currentBattle.turnCommands[target.getBattlerIndex()].move.move].category !== MoveCategory.STATUS && allMoves[user.scene.currentBattle.turnCommands[target.getBattlerIndex()].move.move].priority > 0 )
      //TODO: Should also apply when target move priority increased by ability ex. gale wings
      .partial(),
    new AttackMove(Moves.MALIGNANT_CHAIN, Type.POISON, MoveCategory.SPECIAL, 100, 100, 5, 50, 0, 9)
      .attr(StatusEffectAttr, StatusEffect.TOXIC)
  );
}<|MERGE_RESOLUTION|>--- conflicted
+++ resolved
@@ -3992,11 +3992,7 @@
         return false;
       }
       const curseRecoilDamage = Math.max(1, Math.floor(user.getMaxHp() / 2));
-<<<<<<< HEAD
       user.damageAndUpdate(curseRecoilDamage, HitResult.OTHER, user, false, true, true);
-      user.scene.queueMessage(getPokemonMessage(user, ` cut its own HP\nand laid a curse on the ${target.name}!`));
-=======
-      user.damageAndUpdate(curseRecoilDamage, HitResult.OTHER, false, true, true);
       user.scene.queueMessage(
         i18next.t("battle:battlerTagsCursedOnAdd", {
           pokemonNameWithAffix: getPokemonNameWithAffix(user),
@@ -4004,7 +4000,6 @@
         })
       );
 
->>>>>>> a6dba352
       target.addTag(BattlerTagType.CURSED, 0, move.id, user.id);
       return true;
     } else {
