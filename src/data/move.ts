import { ChargeAnim, MoveChargeAnim, initMoveAnim, loadMoveAnimAssets } from "./battle-anims";
import { BattleStat, getBattleStatName } from "./battle-stat";
import { EncoreTag, GulpMissileTag, HelpingHandTag, SemiInvulnerableTag, ShellTrapTag, StockpilingTag, TrappedTag, TypeBoostTag } from "./battler-tags";
import { getPokemonNameWithAffix } from "../messages";
import Pokemon, { AttackMoveResult, EnemyPokemon, HitResult, MoveResult, PlayerPokemon, PokemonMove, TurnMove } from "../field/pokemon";
import { StatusEffect, getStatusEffectHealText, isNonVolatileStatusEffect, getNonVolatileStatusEffects} from "./status-effect";
import { getTypeResistances, Type } from "./type";
import { Constructor } from "#app/utils";
import * as Utils from "../utils";
import { WeatherType } from "./weather";
import { ArenaTagSide, ArenaTrapTag, WeakenMoveTypeTag } from "./arena-tag";
import { UnswappableAbilityAbAttr, UncopiableAbilityAbAttr, UnsuppressableAbilityAbAttr, BlockRecoilDamageAttr, BlockOneHitKOAbAttr, IgnoreContactAbAttr, MaxMultiHitAbAttr, applyAbAttrs, BlockNonDirectDamageAbAttr, MoveAbilityBypassAbAttr, ReverseDrainAbAttr, FieldPreventExplosiveMovesAbAttr, ForceSwitchOutImmunityAbAttr, BlockItemTheftAbAttr, applyPostAttackAbAttrs, ConfusionOnStatusEffectAbAttr, HealFromBerryUseAbAttr, IgnoreProtectOnContactAbAttr, IgnoreMoveEffectsAbAttr, applyPreDefendAbAttrs, MoveEffectChanceMultiplierAbAttr, WonderSkinAbAttr, applyPreAttackAbAttrs, MoveTypeChangeAttr, UserFieldMoveTypePowerBoostAbAttr, FieldMoveTypePowerBoostAbAttr, AllyMoveCategoryPowerBoostAbAttr, VariableMovePowerAbAttr } from "./ability";
import { allAbilities } from "./ability";
import { PokemonHeldItemModifier, BerryModifier, PreserveBerryModifier, PokemonMoveAccuracyBoosterModifier, AttackTypeBoosterModifier, PokemonMultiHitModifier } from "../modifier/modifier";
import { BattlerIndex, BattleType } from "../battle";
import { Stat } from "./pokemon-stat";
import { TerrainType } from "./terrain";
import { ModifierPoolType } from "#app/modifier/modifier-type";
import { Command } from "../ui/command-ui-handler";
import i18next from "i18next";
import { Localizable } from "#app/interfaces/locales";
import { getBerryEffectFunc } from "./berry";
import { Abilities } from "#enums/abilities";
import { ArenaTagType } from "#enums/arena-tag-type";
import { BattlerTagType } from "#enums/battler-tag-type";
import { Biome } from "#enums/biome";
import { Moves } from "#enums/moves";
import { Species } from "#enums/species";
import { MoveUsedEvent } from "#app/events/battle-scene.js";
<<<<<<< HEAD
import { SpeciesFormChangeRevertWeatherFormTrigger } from "./pokemon-forms";
=======
import { PartyStatusCurePhase } from "#app/phases/party-status-cure-phase.js";
import { BattleEndPhase } from "#app/phases/battle-end-phase.js";
import { MoveEndPhase } from "#app/phases/move-end-phase.js";
import { MovePhase } from "#app/phases/move-phase.js";
import { NewBattlePhase } from "#app/phases/new-battle-phase.js";
import { PokemonHealPhase } from "#app/phases/pokemon-heal-phase.js";
import { StatChangePhase } from "#app/phases/stat-change-phase.js";
import { SwitchPhase } from "#app/phases/switch-phase.js";
import { SwitchSummonPhase } from "#app/phases/switch-summon-phase.js";
>>>>>>> ae2ab120

export enum MoveCategory {
  PHYSICAL,
  SPECIAL,
  STATUS
}

export enum MoveTarget {
  /** {@link https://bulbapedia.bulbagarden.net/wiki/Category:Moves_that_target_the_user Moves that target the User} */
  USER,
  OTHER,
  ALL_OTHERS,
  NEAR_OTHER,
  /** {@link https://bulbapedia.bulbagarden.net/wiki/Category:Moves_that_target_all_adjacent_Pok%C3%A9mon Moves that target all adjacent Pokemon} */
  ALL_NEAR_OTHERS,
  NEAR_ENEMY,
  /** {@link https://bulbapedia.bulbagarden.net/wiki/Category:Moves_that_target_all_adjacent_foes Moves that target all adjacent foes} */
  ALL_NEAR_ENEMIES,
  RANDOM_NEAR_ENEMY,
  ALL_ENEMIES,
  /** {@link https://bulbapedia.bulbagarden.net/wiki/Category:Counterattacks Counterattacks} */
  ATTACKER,
  /** {@link https://bulbapedia.bulbagarden.net/wiki/Category:Moves_that_target_one_adjacent_ally Moves that target one adjacent ally} */
  NEAR_ALLY,
  ALLY,
  USER_OR_NEAR_ALLY,
  USER_AND_ALLIES,
  /** {@link https://bulbapedia.bulbagarden.net/wiki/Category:Moves_that_target_all_Pok%C3%A9mon Moves that target all Pokemon} */
  ALL,
  USER_SIDE,
  /** {@link https://bulbapedia.bulbagarden.net/wiki/Category:Entry_hazard-creating_moves Entry hazard-creating moves} */
  ENEMY_SIDE,
  BOTH_SIDES,
  PARTY,
  CURSE
}

export enum MoveFlags {
  NONE              = 0,
  MAKES_CONTACT     = 1 << 0,
  IGNORE_PROTECT    = 1 << 1,
  IGNORE_VIRTUAL    = 1 << 2,
  SOUND_BASED       = 1 << 3,
  HIDE_USER         = 1 << 4,
  HIDE_TARGET       = 1 << 5,
  BITING_MOVE       = 1 << 6,
  PULSE_MOVE        = 1 << 7,
  PUNCHING_MOVE     = 1 << 8,
  SLICING_MOVE      = 1 << 9,
  /**
   * Indicates a move should be affected by {@linkcode Abilities.RECKLESS}
   * @see {@linkcode Move.recklessMove()}
   */
  RECKLESS_MOVE     = 1 << 10,
  BALLBOMB_MOVE     = 1 << 11,
  POWDER_MOVE       = 1 << 12,
  DANCE_MOVE        = 1 << 13,
  WIND_MOVE         = 1 << 14,
  TRIAGE_MOVE       = 1 << 15,
  IGNORE_ABILITIES  = 1 << 16,
  /**
   * Enables all hits of a multi-hit move to be accuracy checked individually
   */
  CHECK_ALL_HITS   = 1 << 17,
  /**
   * Indicates a move is able to be redirected to allies in a double battle if the attacker faints
   */
  REDIRECT_COUNTER = 1 << 18,
}

type MoveConditionFunc = (user: Pokemon, target: Pokemon, move: Move) => boolean;
type UserMoveConditionFunc = (user: Pokemon, move: Move) => boolean;

export default class Move implements Localizable {
  public id: Moves;
  public name: string;
  public type: Type;
  public defaultType: Type;
  public category: MoveCategory;
  public moveTarget: MoveTarget;
  public power: integer;
  public accuracy: integer;
  public pp: integer;
  public effect: string;
  public chance: integer;
  public priority: integer;
  public generation: integer;
  public attrs: MoveAttr[];
  private conditions: MoveCondition[];
  private flags: integer;
  private nameAppend: string;

  constructor(id: Moves, type: Type, category: MoveCategory, defaultMoveTarget: MoveTarget, power: integer, accuracy: integer, pp: integer, chance: integer, priority: integer, generation: integer) {
    this.id = id;

    this.nameAppend = "";
    this.type = type;
    this.defaultType = type;
    this.category = category;
    this.moveTarget = defaultMoveTarget;
    this.power = power;
    this.accuracy = accuracy;
    this.pp = pp;
    this.chance = chance;
    this.priority = priority;
    this.generation = generation;

    this.attrs = [];
    this.conditions = [];

    this.flags = 0;
    if (defaultMoveTarget === MoveTarget.USER) {
      this.setFlag(MoveFlags.IGNORE_PROTECT, true);
    }
    if (category === MoveCategory.PHYSICAL) {
      this.setFlag(MoveFlags.MAKES_CONTACT, true);
    }

    this.localize();
  }

  localize(): void {
    const i18nKey = Moves[this.id].split("_").filter(f => f).map((f, i) => i ? `${f[0]}${f.slice(1).toLowerCase()}` : f.toLowerCase()).join("") as unknown as string;

    this.name = this.id ? `${i18next.t(`move:${i18nKey}.name`)}${this.nameAppend}` : "";
    this.effect = this.id ? `${i18next.t(`move:${i18nKey}.effect`)}${this.nameAppend}` : "";
  }

  /**
   * Get all move attributes that match `attrType`
   * @param attrType any attribute that extends {@linkcode MoveAttr}
   * @returns Array of attributes that match `attrType`, Empty Array if none match.
   */
  getAttrs<T extends MoveAttr>(attrType: Constructor<T>): T[] {
    return this.attrs.filter((a): a is T => a instanceof attrType);
  }

  /**
   * Check if a move has an attribute that matches `attrType`
   * @param attrType any attribute that extends {@linkcode MoveAttr}
   * @returns true if the move has attribute `attrType`
   */
  hasAttr<T extends MoveAttr>(attrType: Constructor<T>): boolean {
    return this.attrs.some((attr) => attr instanceof attrType);
  }

  /**
   * Takes as input a boolean function and returns the first MoveAttr in attrs that matches true
   * @param attrPredicate
   * @returns the first {@linkcode MoveAttr} element in attrs that makes the input function return true
   */
  findAttr(attrPredicate: (attr: MoveAttr) => boolean): MoveAttr {
    return this.attrs.find(attrPredicate)!; // TODO: is the bang correct?
  }

  /**
   * Adds a new MoveAttr to the move (appends to the attr array)
   * if the MoveAttr also comes with a condition, also adds that to the conditions array: {@linkcode MoveCondition}
   * @param AttrType {@linkcode MoveAttr} the constructor of a MoveAttr class
   * @param args the args needed to instantiate a the given class
   * @returns the called object {@linkcode Move}
   */
  attr<T extends Constructor<MoveAttr>>(AttrType: T, ...args: ConstructorParameters<T>): this {
    const attr = new AttrType(...args);
    this.attrs.push(attr);
    let attrCondition = attr.getCondition();
    if (attrCondition) {
      if (typeof attrCondition === "function") {
        attrCondition = new MoveCondition(attrCondition);
      }
      this.conditions.push(attrCondition);
    }

    return this;
  }

  /**
   * Adds a new MoveAttr to the move (appends to the attr array)
   * if the MoveAttr also comes with a condition, also adds that to the conditions array: {@linkcode MoveCondition}
   * Almost identical to {@link attr}, except you are passing in a MoveAttr object, instead of a constructor and it's arguments
   * @param attrAdd {@linkcode MoveAttr} the attribute to add
   * @returns the called object {@linkcode Move}
   */
  addAttr(attrAdd: MoveAttr): this {
    this.attrs.push(attrAdd);
    let attrCondition = attrAdd.getCondition();
    if (attrCondition) {
      if (typeof attrCondition === "function") {
        attrCondition = new MoveCondition(attrCondition);
      }
      this.conditions.push(attrCondition);
    }

    return this;
  }

  /**
   * Sets the move target of this move
   * @param moveTarget {@linkcode MoveTarget} the move target to set
   * @returns the called object {@linkcode Move}
   */
  target(moveTarget: MoveTarget): this {
    this.moveTarget = moveTarget;
    return this;
  }

  /**
   * Getter function that returns if this Move has a MoveFlag
   * @param flag {@linkcode MoveFlags} to check
   * @returns boolean
   */
  hasFlag(flag: MoveFlags): boolean {
    // internally it is taking the bitwise AND (MoveFlags are represented as bit-shifts) and returning False if result is 0 and true otherwise
    return !!(this.flags & flag);
  }

  /**
   * Getter function that returns if the move hits multiple targets
   * @returns boolean
   */
  isMultiTarget(): boolean {
    switch (this.moveTarget) {
    case MoveTarget.ALL_OTHERS:
    case MoveTarget.ALL_NEAR_OTHERS:
    case MoveTarget.ALL_NEAR_ENEMIES:
    case MoveTarget.ALL_ENEMIES:
    case MoveTarget.USER_AND_ALLIES:
    case MoveTarget.ALL:
    case MoveTarget.USER_SIDE:
    case MoveTarget.ENEMY_SIDE:
    case MoveTarget.BOTH_SIDES:
      return true;
    }
    return false;
  }

  /**
   * Getter function that returns if the move targets itself or an ally
   * @returns boolean
   */

  isAllyTarget(): boolean {
    switch (this.moveTarget) {
    case MoveTarget.USER:
    case MoveTarget.NEAR_ALLY:
    case MoveTarget.ALLY:
    case MoveTarget.USER_OR_NEAR_ALLY:
    case MoveTarget.USER_AND_ALLIES:
    case MoveTarget.USER_SIDE:
      return true;
    }
    return false;
  }

  /**
   * Checks if the move is immune to certain types.
   * Currently looks at cases of Grass types with powder moves and Dark types with moves affected by Prankster.
   * @param {Pokemon} user the source of this move
   * @param {Pokemon} target the target of this move
   * @param {Type} type the type of the move's target
   * @returns boolean
   */
  isTypeImmune(user: Pokemon, target: Pokemon, type: Type): boolean {
    if (this.moveTarget === MoveTarget.USER) {
      return false;
    }

    switch (type) {
    case Type.GRASS:
      if (this.hasFlag(MoveFlags.POWDER_MOVE)) {
        return true;
      }
      break;
    case Type.DARK:
      if (user.hasAbility(Abilities.PRANKSTER) && this.category === MoveCategory.STATUS && (user.isPlayer() !== target.isPlayer())) {
        return true;
      }
      break;
    }
    return false;
  }

  /**
   * Adds a move condition to the move
   * @param condition {@linkcode MoveCondition} or {@linkcode MoveConditionFunc}, appends to conditions array a new MoveCondition object
   * @returns the called object {@linkcode Move}
   */
  condition(condition: MoveCondition | MoveConditionFunc): this {
    if (typeof condition === "function") {
      condition = new MoveCondition(condition as MoveConditionFunc);
    }
    this.conditions.push(condition);

    return this;
  }

  /**
   * Marks the move as "partial": appends texts to the move name
   * @returns the called object {@linkcode Move}
   */
  partial(): this {
    this.nameAppend += " (P)";
    return this;
  }

  /**
   * Marks the move as "unimplemented": appends texts to the move name
   * @returns the called object {@linkcode Move}
   */
  unimplemented(): this {
    this.nameAppend += " (N)";
    return this;
  }

  /**
   * Sets the flags of the move
   * @param flag {@linkcode MoveFlags}
   * @param on a boolean, if True, then "ORs" the flag onto existing ones, if False then "XORs" the flag onto existing ones
   */
  private setFlag(flag: MoveFlags, on: boolean): void {
    // bitwise OR and bitwise XOR respectively
    if (on) {
      this.flags |= flag;
    } else {
      this.flags ^= flag;
    }
  }

  /**
   * Sets the {@linkcode MoveFlags.MAKES_CONTACT} flag for the calling Move
   * @param makesContact The value (boolean) to set the flag to
   * @returns The {@linkcode Move} that called this function
   */
  makesContact(makesContact: boolean = true): this { // TODO: is true the correct default?
    this.setFlag(MoveFlags.MAKES_CONTACT, makesContact);
    return this;
  }

  /**
   * Sets the {@linkcode MoveFlags.IGNORE_PROTECT} flag for the calling Move
   * @param ignoresProtect The value (boolean) to set the flag to
   * example: @see {@linkcode Moves.CURSE}
   * @returns The {@linkcode Move} that called this function
   */
  ignoresProtect(ignoresProtect: boolean = true): this { // TODO: is `true` the correct default?
    this.setFlag(MoveFlags.IGNORE_PROTECT, ignoresProtect);
    return this;
  }

  /**
   * Sets the {@linkcode MoveFlags.IGNORE_VIRTUAL} flag for the calling Move
   * @param ignoresVirtual The value (boolean) to set the flag to
   * example: @see {@linkcode Moves.NATURE_POWER}
   * @returns The {@linkcode Move} that called this function
   */
  ignoresVirtual(ignoresVirtual: boolean = true): this { // TODO: is `true` the correct default?
    this.setFlag(MoveFlags.IGNORE_VIRTUAL, ignoresVirtual);
    return this;
  }

  /**
   * Sets the {@linkcode MoveFlags.SOUND_BASED} flag for the calling Move
   * @param soundBased The value (boolean) to set the flag to
   * example: @see {@linkcode Moves.UPROAR}
   * @returns The {@linkcode Move} that called this function
   */
  soundBased(soundBased: boolean = true): this { // TODO: is `true` the correct default?
    this.setFlag(MoveFlags.SOUND_BASED, soundBased);
    return this;
  }

  /**
   * Sets the {@linkcode MoveFlags.HIDE_USER} flag for the calling Move
   * @param hidesUser The value (boolean) to set the flag to
   * example: @see {@linkcode Moves.TELEPORT}
   * @returns The {@linkcode Move} that called this function
   */
  hidesUser(hidesUser: boolean = true): this { // TODO: is `true` the correct default?
    this.setFlag(MoveFlags.HIDE_USER, hidesUser);
    return this;
  }

  /**
   * Sets the {@linkcode MoveFlags.HIDE_TARGET} flag for the calling Move
   * @param hidesTarget The value (boolean) to set the flag to
   * example: @see {@linkcode Moves.WHIRLWIND}
   * @returns The {@linkcode Move} that called this function
   */
  hidesTarget(hidesTarget: boolean = true): this { // TODO: is `true` the correct default?
    this.setFlag(MoveFlags.HIDE_TARGET, hidesTarget);
    return this;
  }

  /**
   * Sets the {@linkcode MoveFlags.BITING_MOVE} flag for the calling Move
   * @param bitingMove The value (boolean) to set the flag to
   * example: @see {@linkcode Moves.BITE}
   * @returns The {@linkcode Move} that called this function
   */
  bitingMove(bitingMove: boolean = true): this { // TODO: is `true` the correct default?
    this.setFlag(MoveFlags.BITING_MOVE, bitingMove);
    return this;
  }

  /**
   * Sets the {@linkcode MoveFlags.PULSE_MOVE} flag for the calling Move
   * @param pulseMove The value (boolean) to set the flag to
   * example: @see {@linkcode Moves.WATER_PULSE}
   * @returns The {@linkcode Move} that called this function
   */
  pulseMove(pulseMove: boolean = true): this { // TODO: is `true` the correct default?
    this.setFlag(MoveFlags.PULSE_MOVE, pulseMove);
    return this;
  }

  /**
   * Sets the {@linkcode MoveFlags.PUNCHING_MOVE} flag for the calling Move
   * @param punchingMove The value (boolean) to set the flag to
   * example: @see {@linkcode Moves.DRAIN_PUNCH}
   * @returns The {@linkcode Move} that called this function
   */
  punchingMove(punchingMove: boolean = true): this { // TODO: is `true` the correct default?
    this.setFlag(MoveFlags.PUNCHING_MOVE, punchingMove);
    return this;
  }

  /**
   * Sets the {@linkcode MoveFlags.SLICING_MOVE} flag for the calling Move
   * @param slicingMove The value (boolean) to set the flag to
   * example: @see {@linkcode Moves.X_SCISSOR}
   * @returns The {@linkcode Move} that called this function
   */
  slicingMove(slicingMove: boolean = true): this { // TODO: is `true` the correct default?
    this.setFlag(MoveFlags.SLICING_MOVE, slicingMove);
    return this;
  }

  /**
   * Sets the {@linkcode MoveFlags.RECKLESS_MOVE} flag for the calling Move
   * @see {@linkcode Abilities.RECKLESS}
   * @param recklessMove The value to set the flag to
   * @returns The {@linkcode Move} that called this function
   */
  recklessMove(recklessMove: boolean = true): this { // TODO: is `true` the correct default?
    this.setFlag(MoveFlags.RECKLESS_MOVE, recklessMove);
    return this;
  }

  /**
   * Sets the {@linkcode MoveFlags.BALLBOMB_MOVE} flag for the calling Move
   * @param ballBombMove The value (boolean) to set the flag to
   * example: @see {@linkcode Moves.ELECTRO_BALL}
   * @returns The {@linkcode Move} that called this function
   */
  ballBombMove(ballBombMove: boolean = true): this { // TODO: is `true` the correct default?
    this.setFlag(MoveFlags.BALLBOMB_MOVE, ballBombMove);
    return this;
  }

  /**
   * Sets the {@linkcode MoveFlags.POWDER_MOVE} flag for the calling Move
   * @param powderMove The value (boolean) to set the flag to
   * example: @see {@linkcode Moves.STUN_SPORE}
   * @returns The {@linkcode Move} that called this function
   */
  powderMove(powderMove: boolean = true): this { // TODO: is `true` the correct default?
    this.setFlag(MoveFlags.POWDER_MOVE, powderMove);
    return this;
  }

  /**
   * Sets the {@linkcode MoveFlags.DANCE_MOVE} flag for the calling Move
   * @param danceMove The value (boolean) to set the flag to
   * example: @see {@linkcode Moves.PETAL_DANCE}
   * @returns The {@linkcode Move} that called this function
   */
  danceMove(danceMove: boolean = true): this { // TODO: is `true` the correct default?
    this.setFlag(MoveFlags.DANCE_MOVE, danceMove);
    return this;
  }

  /**
   * Sets the {@linkcode MoveFlags.WIND_MOVE} flag for the calling Move
   * @param windMove The value (boolean) to set the flag to
   * example: @see {@linkcode Moves.HURRICANE}
   * @returns The {@linkcode Move} that called this function
   */
  windMove(windMove: boolean = true): this { // TODO: is `true` the correct default?
    this.setFlag(MoveFlags.WIND_MOVE, windMove);
    return this;
  }

  /**
   * Sets the {@linkcode MoveFlags.TRIAGE_MOVE} flag for the calling Move
   * @param triageMove The value (boolean) to set the flag to
   * example: @see {@linkcode Moves.ABSORB}
   * @returns The {@linkcode Move} that called this function
   */
  triageMove(triageMove: boolean = true): this { // TODO: is `true` the correct default?
    this.setFlag(MoveFlags.TRIAGE_MOVE, triageMove);
    return this;
  }

  /**
   * Sets the {@linkcode MoveFlags.IGNORE_ABILITIES} flag for the calling Move
   * @param ignoresAbilities sThe value (boolean) to set the flag to
   * example: @see {@linkcode Moves.SUNSTEEL_STRIKE}
   * @returns The {@linkcode Move} that called this function
   */
  ignoresAbilities(ignoresAbilities: boolean = true): this { // TODO: is `true` the correct default?
    this.setFlag(MoveFlags.IGNORE_ABILITIES, ignoresAbilities);
    return this;
  }

  /**
   * Sets the {@linkcode MoveFlags.CHECK_ALL_HITS} flag for the calling Move
   * @param checkAllHits The value (boolean) to set the flag to
   * example: @see {@linkcode Moves.TRIPLE_AXEL}
   * @returns The {@linkcode Move} that called this function
   */
  checkAllHits(checkAllHits: boolean = true): this { // TODO: is `true` the correct default?
    this.setFlag(MoveFlags.CHECK_ALL_HITS, checkAllHits);
    return this;
  }

  /**
   * Sets the {@linkcode MoveFlags.REDIRECT_COUNTER} flag for the calling Move
   * @param redirectCounter The value (boolean) to set the flag to
   * example: @see {@linkcode Moves.METAL_BURST}
   * @returns The {@linkcode Move} that called this function
   */
  redirectCounter(redirectCounter: boolean = true): this { // TODO: is `true` the correct default?
    this.setFlag(MoveFlags.REDIRECT_COUNTER, redirectCounter);
    return this;
  }

  /**
   * Checks if the move flag applies to the pokemon(s) using/receiving the move
   * @param flag {@linkcode MoveFlags} MoveFlag to check on user and/or target
   * @param user {@linkcode Pokemon} the Pokemon using the move
   * @param target {@linkcode Pokemon} the Pokemon receiving the move
   * @returns boolean
   */
  checkFlag(flag: MoveFlags, user: Pokemon, target: Pokemon | null): boolean {
    // special cases below, eg: if the move flag is MAKES_CONTACT, and the user pokemon has an ability that ignores contact (like "Long Reach"), then overrides and move does not make contact
    switch (flag) {
    case MoveFlags.MAKES_CONTACT:
      if (user.hasAbilityWithAttr(IgnoreContactAbAttr)) {
        return false;
      }
      break;
    case MoveFlags.IGNORE_ABILITIES:
      if (user.hasAbilityWithAttr(MoveAbilityBypassAbAttr)) {
        const abilityEffectsIgnored = new Utils.BooleanHolder(false);
        applyAbAttrs(MoveAbilityBypassAbAttr, user, abilityEffectsIgnored, this);
        if (abilityEffectsIgnored.value) {
          return true;
        }
      }
    case MoveFlags.IGNORE_PROTECT:
      if (user.hasAbilityWithAttr(IgnoreProtectOnContactAbAttr) &&
          this.checkFlag(MoveFlags.MAKES_CONTACT, user, target)) {
        return true;
      }
    }

    return !!(this.flags & flag);
  }

  /**
   * Applies each {@linkcode MoveCondition} of this move to the params
   * @param user {@linkcode Pokemon} to apply conditions to
   * @param target {@linkcode Pokemon} to apply conditions to
   * @param move {@linkcode Move} to apply conditions to
   * @returns boolean: false if any of the apply()'s return false, else true
   */
  applyConditions(user: Pokemon, target: Pokemon, move: Move): boolean {
    for (const condition of this.conditions) {
      if (!condition.apply(user, target, move)) {
        return false;
      }
    }

    return true;
  }

  /**
   * Sees if, given the target pokemon, a move fails on it (by looking at each {@linkcode MoveAttr} of this move
   * @param user {@linkcode Pokemon} using the move
   * @param target {@linkcode Pokemon} receiving the move
   * @param move {@linkcode Move} using the move
   * @param cancelled {@linkcode Utils.BooleanHolder} to hold boolean value
   * @returns string of the failed text, or null
   */
  getFailedText(user: Pokemon, target: Pokemon, move: Move, cancelled: Utils.BooleanHolder): string | null {
    for (const attr of this.attrs) {
      const failedText = attr.getFailedText(user, target, move, cancelled);
      if (failedText !== null) {
        return failedText;
      }
    }
    return null;
  }

  /**
   * Calculates the userBenefitScore across all the attributes and conditions
   * @param user {@linkcode Pokemon} using the move
   * @param target {@linkcode Pokemon} receiving the move
   * @param move {@linkcode Move} using the move
   * @returns integer representing the total benefitScore
   */
  getUserBenefitScore(user: Pokemon, target: Pokemon, move: Move): integer {
    let score = 0;

    for (const attr of this.attrs) {
      score += attr.getUserBenefitScore(user, target, move);
    }

    for (const condition of this.conditions) {
      score += condition.getUserBenefitScore(user, target, move);
    }

    return score;
  }

  /**
   * Calculates the targetBenefitScore across all the attributes
   * @param user {@linkcode Pokemon} using the move
   * @param target {@linkcode Pokemon} receiving the move
   * @param move {@linkcode Move} using the move
   * @returns integer representing the total benefitScore
   */
  getTargetBenefitScore(user: Pokemon, target: Pokemon, move: Move): integer {
    let score = 0;

    for (const attr of this.attrs) {
      // conditionals to check if the move is self targeting (if so then you are applying the move to yourself, not the target)
      score += attr.getTargetBenefitScore(user, !attr.selfTarget ? target : user, move) * (target !== user && attr.selfTarget ? -1 : 1);
    }

    return score;
  }

  /**
   * Calculates the accuracy of a move in battle based on various conditions and attributes.
   *
   * @param user {@linkcode Pokemon} The Pokémon using the move.
   * @param target {@linkcode Pokemon} The Pokémon being targeted by the move.
   * @returns The calculated accuracy of the move.
   */
  calculateBattleAccuracy(user: Pokemon, target: Pokemon) {
    const moveAccuracy = new Utils.NumberHolder(this.accuracy);

    applyMoveAttrs(VariableAccuracyAttr, user, target, this, moveAccuracy);
    applyPreDefendAbAttrs(WonderSkinAbAttr, target, user, this, { value: false }, moveAccuracy);

    if (moveAccuracy.value === -1) {
      return moveAccuracy.value;
    }

    const isOhko = this.hasAttr(OneHitKOAccuracyAttr);

    if (!isOhko) {
      user.scene.applyModifiers(PokemonMoveAccuracyBoosterModifier, user.isPlayer(), user, moveAccuracy);
    }

    if (user.scene.arena.weather?.weatherType === WeatherType.FOG) {
      /**
       *  The 0.9 multiplier is PokeRogue-only implementation, Bulbapedia uses 3/5
       *  See Fog {@link https://bulbapedia.bulbagarden.net/wiki/Fog}
       */
      moveAccuracy.value = Math.floor(moveAccuracy.value * 0.9);
    }

    if (!isOhko && user.scene.arena.getTag(ArenaTagType.GRAVITY)) {
      moveAccuracy.value = Math.floor(moveAccuracy.value * 1.67);
    }

    return moveAccuracy.value;
  }

  /**
   * Calculates the power of a move in battle based on various conditions and attributes.
   *
   * @param source {@linkcode Pokemon} The Pokémon using the move.
   * @param target {@linkcode Pokemon} The Pokémon being targeted by the move.
   * @returns The calculated power of the move.
   */
  calculateBattlePower(source: Pokemon, target: Pokemon): number {
    if (this.category === MoveCategory.STATUS) {
      return -1;
    }

    const power = new Utils.NumberHolder(this.power);
    const typeChangeMovePowerMultiplier = new Utils.NumberHolder(1);

    applyPreAttackAbAttrs(MoveTypeChangeAttr, source, target, this, typeChangeMovePowerMultiplier);

    const sourceTeraType = source.getTeraType();
    if (sourceTeraType !== Type.UNKNOWN && sourceTeraType === this.type && power.value < 60 && this.priority <= 0 && !this.hasAttr(MultiHitAttr) && !source.scene.findModifier(m => m instanceof PokemonMultiHitModifier && m.pokemonId === source.id)) {
      power.value = 60;
    }

    applyPreAttackAbAttrs(VariableMovePowerAbAttr, source, target, this, power);

    if (source.getAlly()) {
      applyPreAttackAbAttrs(AllyMoveCategoryPowerBoostAbAttr, source.getAlly(), target, this, power);
    }

    const fieldAuras = new Set(
      source.scene.getField(true)
        .map((p) => p.getAbilityAttrs(FieldMoveTypePowerBoostAbAttr) as FieldMoveTypePowerBoostAbAttr[])
        .flat(),
    );
    for (const aura of fieldAuras) {
      // The only relevant values are `move` and the `power` holder
      aura.applyPreAttack(null, null, null, this, [power]);
    }

    const alliedField: Pokemon[] = source instanceof PlayerPokemon ? source.scene.getPlayerField() : source.scene.getEnemyField();
    alliedField.forEach(p => applyPreAttackAbAttrs(UserFieldMoveTypePowerBoostAbAttr, p, target, this, power));

    power.value *= typeChangeMovePowerMultiplier.value;

    const typeBoost = source.findTag(t => t instanceof TypeBoostTag && t.boostedType === this.type) as TypeBoostTag;
    if (typeBoost) {
      power.value *= typeBoost.boostValue;
    }

    if (source.scene.arena.getTerrainType() === TerrainType.GRASSY && target.isGrounded() && this.type === Type.GROUND && this.moveTarget === MoveTarget.ALL_NEAR_OTHERS) {
      power.value /= 2;
    }

    applyMoveAttrs(VariablePowerAttr, source, target, this, power);

    source.scene.applyModifiers(PokemonMultiHitModifier, source.isPlayer(), source, new Utils.IntegerHolder(0), power);

    if (!this.hasAttr(TypelessAttr)) {
      source.scene.arena.applyTags(WeakenMoveTypeTag, this.type, power);
      source.scene.applyModifiers(AttackTypeBoosterModifier, source.isPlayer(), source, this.type, power);
    }

    if (source.getTag(HelpingHandTag)) {
      power.value *= 1.5;
    }

    return power.value;
  }
}

export class AttackMove extends Move {
  constructor(id: Moves, type: Type, category: MoveCategory, power: integer, accuracy: integer, pp: integer, chance: integer, priority: integer, generation: integer) {
    super(id, type, category, MoveTarget.NEAR_OTHER, power, accuracy, pp, chance, priority, generation);

    /**
     * {@link https://bulbapedia.bulbagarden.net/wiki/Freeze_(status_condition)}
     * > All damaging Fire-type moves can now thaw a frozen target, regardless of whether or not they have a chance to burn;
     */
    if (this.type === Type.FIRE) {
      this.addAttr(new HealStatusEffectAttr(false, StatusEffect.FREEZE));
    }
  }

  getTargetBenefitScore(user: Pokemon, target: Pokemon, move: Move): integer {
    let ret = super.getTargetBenefitScore(user, target, move);

    let attackScore = 0;

    const effectiveness = target.getAttackTypeEffectiveness(this.type, user);
    attackScore = Math.pow(effectiveness - 1, 2) * effectiveness < 1 ? -2 : 2;
    if (attackScore) {
      if (this.category === MoveCategory.PHYSICAL) {
        const atk = new Utils.IntegerHolder(user.getBattleStat(Stat.ATK, target));
        applyMoveAttrs(VariableAtkAttr, user, target, move, atk);
        if (atk.value > user.getBattleStat(Stat.SPATK, target)) {
          const statRatio = user.getBattleStat(Stat.SPATK, target) / atk.value;
          if (statRatio <= 0.75) {
            attackScore *= 2;
          } else if (statRatio <= 0.875) {
            attackScore *= 1.5;
          }
        }
      } else {
        const spAtk = new Utils.IntegerHolder(user.getBattleStat(Stat.SPATK, target));
        applyMoveAttrs(VariableAtkAttr, user, target, move, spAtk);
        if (spAtk.value > user.getBattleStat(Stat.ATK, target)) {
          const statRatio = user.getBattleStat(Stat.ATK, target) / spAtk.value;
          if (statRatio <= 0.75) {
            attackScore *= 2;
          } else if (statRatio <= 0.875) {
            attackScore *= 1.5;
          }
        }
      }

      const power = new Utils.NumberHolder(this.power);
      applyMoveAttrs(VariablePowerAttr, user, target, move, power);

      attackScore += Math.floor(power.value / 5);
    }

    ret -= attackScore;

    return ret;
  }
}

export class StatusMove extends Move {
  constructor(id: Moves, type: Type, accuracy: integer, pp: integer, chance: integer, priority: integer, generation: integer) {
    super(id, type, MoveCategory.STATUS, MoveTarget.NEAR_OTHER, -1, accuracy, pp, chance, priority, generation);
  }
}

export class SelfStatusMove extends Move {
  constructor(id: Moves, type: Type, accuracy: integer, pp: integer, chance: integer, priority: integer, generation: integer) {
    super(id, type, MoveCategory.STATUS, MoveTarget.USER, -1, accuracy, pp, chance, priority, generation);
  }
}

/**
 * Base class defining all {@linkcode Move} Attributes
 * @abstract
 * @see {@linkcode apply}
 */
export abstract class MoveAttr {
  /** Should this {@linkcode Move} target the user? */
  public selfTarget: boolean;

  constructor(selfTarget: boolean = false) {
    this.selfTarget = selfTarget;
  }

  /**
   * Applies move attributes
   * @see {@linkcode applyMoveAttrsInternal}
   * @virtual
   * @param user {@linkcode Pokemon} using the move
   * @param target {@linkcode Pokemon} target of the move
   * @param move {@linkcode Move} with this attribute
   * @param args Set of unique arguments needed by this attribute
   * @returns true if application of the ability succeeds
   */
  apply(user: Pokemon | null, target: Pokemon | null, move: Move, args: any[]): boolean | Promise<boolean> {
    return true;
  }

  /**
   * @virtual
   * @returns the {@linkcode MoveCondition} or {@linkcode MoveConditionFunc} for this {@linkcode Move}
   */
  getCondition(): MoveCondition | MoveConditionFunc | null {
    return null;
  }

  /**
   * @virtual
   * @param user {@linkcode Pokemon} using the move
   * @param target {@linkcode Pokemon} target of the move
   * @param move {@linkcode Move} with this attribute
   * @param cancelled {@linkcode Utils.BooleanHolder} which stores if the move should fail
   * @returns the string representing failure of this {@linkcode Move}
   */
  getFailedText(user: Pokemon, target: Pokemon, move: Move, cancelled: Utils.BooleanHolder): string | null {
    return null;
  }

  /**
   * Used by the Enemy AI to rank an attack based on a given user
   * @see {@linkcode EnemyPokemon.getNextMove}
   * @virtual
   */
  getUserBenefitScore(user: Pokemon, target: Pokemon, move: Move): integer {
    return 0;
  }

  /**
   * Used by the Enemy AI to rank an attack based on a given target
   * @see {@linkcode EnemyPokemon.getNextMove}
   * @virtual
   */
  getTargetBenefitScore(user: Pokemon, target: Pokemon, move: Move): integer {
    return 0;
  }
}

export enum MoveEffectTrigger {
  PRE_APPLY,
  POST_APPLY,
  HIT,
  /** Triggers one time after all target effects have applied */
  POST_TARGET,
}

/** Base class defining all Move Effect Attributes
 * @extends MoveAttr
 * @see {@linkcode apply}
 */
export class MoveEffectAttr extends MoveAttr {
  /** Defines when this effect should trigger in the move's effect order
   * @see {@linkcode phases.MoveEffectPhase.start}
   */
  public trigger: MoveEffectTrigger;
  /** Should this effect only apply on the first hit? */
  public firstHitOnly: boolean;
  /** Should this effect only apply on the last hit? */
  public lastHitOnly: boolean;
  /** Should this effect only apply on the first target hit? */
  public firstTargetOnly: boolean;

  constructor(selfTarget?: boolean, trigger?: MoveEffectTrigger, firstHitOnly: boolean = false, lastHitOnly: boolean = false, firstTargetOnly: boolean = false) {
    super(selfTarget);
    this.trigger = trigger !== undefined ? trigger : MoveEffectTrigger.POST_APPLY;
    this.firstHitOnly = firstHitOnly;
    this.lastHitOnly = lastHitOnly;
    this.firstTargetOnly = firstTargetOnly;
  }

  /**
   * Determines whether the {@linkcode Move}'s effects are valid to {@linkcode apply}
   * @virtual
   * @param user {@linkcode Pokemon} using the move
   * @param target {@linkcode Pokemon} target of the move
   * @param move {@linkcode Move} with this attribute
   * @param args Set of unique arguments needed by this attribute
   * @returns true if basic application of the ability attribute should be possible
   */
  canApply(user: Pokemon, target: Pokemon, move: Move, args?: any[]) {
    return !! (this.selfTarget ? user.hp && !user.getTag(BattlerTagType.FRENZY) : target.hp)
           && (this.selfTarget || !target.getTag(BattlerTagType.PROTECTED) ||
                move.checkFlag(MoveFlags.IGNORE_PROTECT, user, target));
  }

  /** Applies move effects so long as they are able based on {@linkcode canApply} */
  apply(user: Pokemon, target: Pokemon, move: Move, args?: any[]): boolean | Promise<boolean> {
    return this.canApply(user, target, move, args);
  }

  /**
   * Gets the used move's additional effect chance.
   * If user's ability has MoveEffectChanceMultiplierAbAttr or IgnoreMoveEffectsAbAttr modifies the base chance.
   * @param user {@linkcode Pokemon} using this move
   * @param target {@linkcode Pokemon} target of this move
   * @param move {@linkcode Move} being used
   * @param selfEffect {@linkcode Boolean} if move targets user.
   * @returns Move chance value.
   */
  getMoveChance(user: Pokemon, target: Pokemon, move: Move, selfEffect?: Boolean, showAbility?: Boolean): integer {
    const moveChance = new Utils.NumberHolder(move.chance);
    applyAbAttrs(MoveEffectChanceMultiplierAbAttr, user, null, moveChance, move, target, selfEffect, showAbility);
    if (!selfEffect) {
      applyPreDefendAbAttrs(IgnoreMoveEffectsAbAttr, target, user, null, null, moveChance);
    }
    return moveChance.value;
  }
}

/**
 * Base class defining all Move Header attributes.
 * Move Header effects apply at the beginning of a turn before any moves are resolved.
 * They can be used to apply effects to the field (e.g. queueing a message) or to the user
 * (e.g. adding a battler tag).
 */
export class MoveHeaderAttr extends MoveAttr {
  constructor() {
    super(true);
  }
}

/**
 * Header attribute to queue a message at the beginning of a turn.
 * @see {@link MoveHeaderAttr}
 */
export class MessageHeaderAttr extends MoveHeaderAttr {
  private message: string | ((user: Pokemon, move: Move) => string);

  constructor(message: string | ((user: Pokemon, move: Move) => string)) {
    super();
    this.message = message;
  }

  apply(user: Pokemon, target: Pokemon, move: Move, args: any[]): boolean {
    const message = typeof this.message === "string"
      ? this.message
      : this.message(user, move);

    if (message) {
      user.scene.queueMessage(message);
      return true;
    }
    return false;
  }
}

/**
 * Header attribute to add a battler tag to the user at the beginning of a turn.
 * @see {@linkcode MoveHeaderAttr}
 */
export class AddBattlerTagHeaderAttr extends MoveHeaderAttr {
  private tagType: BattlerTagType;

  constructor(tagType: BattlerTagType) {
    super();
    this.tagType = tagType;
  }

  apply(user: Pokemon, target: Pokemon, move: Move, args: any[]): boolean {
    user.addTag(this.tagType);
    return true;
  }
}

/**
 * Header attribute to implement the "charge phase" of Beak Blast at the
 * beginning of a turn.
 * @see {@link https://bulbapedia.bulbagarden.net/wiki/Beak_Blast_(move) | Beak Blast}
 * @see {@linkcode BeakBlastChargingTag}
 */
export class BeakBlastHeaderAttr extends AddBattlerTagHeaderAttr {
  /** Required to initialize Beak Blast's charge animation correctly */
  public chargeAnim = ChargeAnim.BEAK_BLAST_CHARGING;

  constructor() {
    super(BattlerTagType.BEAK_BLAST_CHARGING);
  }
}

export class PreMoveMessageAttr extends MoveAttr {
  private message: string | ((user: Pokemon, target: Pokemon, move: Move) => string);

  constructor(message: string | ((user: Pokemon, target: Pokemon, move: Move) => string)) {
    super();
    this.message = message;
  }

  apply(user: Pokemon, target: Pokemon, move: Move, args: any[]): boolean {
    const message = typeof this.message === "string"
      ? this.message as string
      : this.message(user, target, move);
    if (message) {
      user.scene.queueMessage(message, 500);
      return true;
    }
    return false;
  }
}

export class StatusMoveTypeImmunityAttr extends MoveAttr {
  public immuneType: Type;

  constructor(immuneType: Type) {
    super(false);

    this.immuneType = immuneType;
  }
}

export class IgnoreOpponentStatChangesAttr extends MoveAttr {
  apply(user: Pokemon, target: Pokemon, move: Move, args: any[]): boolean {
    (args[0] as Utils.IntegerHolder).value = 0;

    return true;
  }
}

export class HighCritAttr extends MoveAttr {
  apply(user: Pokemon, target: Pokemon, move: Move, args: any[]): boolean {
    (args[0] as Utils.IntegerHolder).value++;

    return true;
  }

  getUserBenefitScore(user: Pokemon, target: Pokemon, move: Move): integer {
    return 3;
  }
}

export class CritOnlyAttr extends MoveAttr {
  apply(user: Pokemon, target: Pokemon, move: Move, args: any[]): boolean {
    (args[0] as Utils.BooleanHolder).value = true;

    return true;
  }

  getUserBenefitScore(user: Pokemon, target: Pokemon, move: Move): integer {
    return 5;
  }
}

export class FixedDamageAttr extends MoveAttr {
  private damage: integer;

  constructor(damage: integer) {
    super();

    this.damage = damage;
  }

  apply(user: Pokemon, target: Pokemon, move: Move, args: any[]): boolean {
    (args[0] as Utils.IntegerHolder).value = this.getDamage(user, target, move);

    return true;
  }

  getDamage(user: Pokemon, target: Pokemon, move: Move): integer {
    return this.damage;
  }
}

export class UserHpDamageAttr extends FixedDamageAttr {
  constructor() {
    super(0);
  }

  apply(user: Pokemon, target: Pokemon, move: Move, args: any[]): boolean {
    (args[0] as Utils.IntegerHolder).value = user.hp;

    return true;
  }
}

export class TargetHalfHpDamageAttr extends FixedDamageAttr {
  constructor() {
    super(0);
  }

  apply(user: Pokemon, target: Pokemon, move: Move, args: any[]): boolean {
    (args[0] as Utils.IntegerHolder).value = Math.max(Math.floor(target.hp / 2), 1);

    return true;
  }

  getTargetBenefitScore(user: Pokemon, target: Pokemon, move: Move): number {
    return target.getHpRatio() > 0.5 ? Math.floor(((target.getHpRatio() - 0.5) * -24) + 4) : -20;
  }
}

export class MatchHpAttr extends FixedDamageAttr {
  constructor() {
    super(0);
  }

  apply(user: Pokemon, target: Pokemon, move: Move, args: any[]): boolean {
    (args[0] as Utils.IntegerHolder).value = target.hp - user.hp;

    return true;
  }

  getCondition(): MoveConditionFunc {
    return (user, target, move) => user.hp <= target.hp;
  }

  // TODO
  /*getUserBenefitScore(user: Pokemon, target: Pokemon, move: Move): integer {
    return 0;
  }*/
}

type MoveFilter = (move: Move) => boolean;

export class CounterDamageAttr extends FixedDamageAttr {
  private moveFilter: MoveFilter;
  private multiplier: number;

  constructor(moveFilter: MoveFilter, multiplier: integer) {
    super(0);

    this.moveFilter = moveFilter;
    this.multiplier = multiplier;
  }

  apply(user: Pokemon, target: Pokemon, move: Move, args: any[]): boolean {
    const damage = user.turnData.attacksReceived.filter(ar => this.moveFilter(allMoves[ar.move])).reduce((total: integer, ar: AttackMoveResult) => total + ar.damage, 0);
    (args[0] as Utils.IntegerHolder).value = Math.floor(Math.max(damage * this.multiplier, 1));

    return true;
  }

  getCondition(): MoveConditionFunc {
    return (user, target, move) => !!user.turnData.attacksReceived.filter(ar => this.moveFilter(allMoves[ar.move])).length;
  }
}

export class LevelDamageAttr extends FixedDamageAttr {
  constructor() {
    super(0);
  }

  getDamage(user: Pokemon, target: Pokemon, move: Move): number {
    return user.level;
  }
}

export class RandomLevelDamageAttr extends FixedDamageAttr {
  constructor() {
    super(0);
  }

  getDamage(user: Pokemon, target: Pokemon, move: Move): number {
    return Math.max(Math.floor(user.level * (user.randSeedIntRange(50, 150) * 0.01)), 1);
  }
}

export class ModifiedDamageAttr extends MoveAttr {
  apply(user: Pokemon, target: Pokemon, move: Move, args: any[]): boolean {
    const initialDamage = args[0] as Utils.IntegerHolder;
    initialDamage.value = this.getModifiedDamage(user, target, move, initialDamage.value);

    return true;
  }

  getModifiedDamage(user: Pokemon, target: Pokemon, move: Move, damage: integer): integer {
    return damage;
  }
}

export class SurviveDamageAttr extends ModifiedDamageAttr {
  getModifiedDamage(user: Pokemon, target: Pokemon, move: Move, damage: number): number {
    return Math.min(damage, target.hp - 1);
  }

  getCondition(): MoveConditionFunc {
    return (user, target, move) => target.hp > 1;
  }

  getUserBenefitScore(user: Pokemon, target: Pokemon, move: Move): integer {
    return target.hp > 1 ? 0 : -20;
  }
}

export class RecoilAttr extends MoveEffectAttr {
  private useHp: boolean;
  private damageRatio: number;
  private unblockable: boolean;

  constructor(useHp: boolean = false, damageRatio: number = 0.25, unblockable: boolean = false) {
    super(true, MoveEffectTrigger.POST_APPLY, false, true);

    this.useHp = useHp;
    this.damageRatio = damageRatio;
    this.unblockable = unblockable;
  }

  apply(user: Pokemon, target: Pokemon, move: Move, args: any[]): boolean {
    if (!super.apply(user, target, move, args)) {
      return false;
    }

    const cancelled = new Utils.BooleanHolder(false);
    if (!this.unblockable) {
      applyAbAttrs(BlockRecoilDamageAttr, user, cancelled);
      applyAbAttrs(BlockNonDirectDamageAbAttr, user, cancelled);
    }

    if (cancelled.value) {
      return false;
    }

    const recoilDamage = Math.max(Math.floor((!this.useHp ? user.turnData.damageDealt : user.getMaxHp()) * this.damageRatio),
      user.turnData.damageDealt ? 1 : 0);
    if (!recoilDamage) {
      return false;
    }

    if (cancelled.value) {
      return false;
    }

    user.damageAndUpdate(recoilDamage, HitResult.OTHER, false, true, true);
    user.scene.queueMessage(i18next.t("moveTriggers:hitWithRecoil", {pokemonName: getPokemonNameWithAffix(user)}));
    user.turnData.damageTaken += recoilDamage;

    return true;
  }

  getUserBenefitScore(user: Pokemon, target: Pokemon, move: Move): integer {
    return Math.floor((move.power / 5) / -4);
  }
}


/**
 * Attribute used for moves which self KO the user regardless if the move hits a target
 * @extends MoveEffectAttr
 * @see {@linkcode apply}
 **/
export class SacrificialAttr extends MoveEffectAttr {
  constructor() {
    super(true, MoveEffectTrigger.POST_TARGET);
  }

  /**
   * Deals damage to the user equal to their current hp
   * @param user {@linkcode Pokemon} that used the move
   * @param target {@linkcode Pokemon} target of the move
   * @param move {@linkcode Move} with this attribute
   * @param args N/A
   * @returns true if the function succeeds
   **/
  apply(user: Pokemon, target: Pokemon, move: Move, args: any[]): boolean {
    user.damageAndUpdate(user.hp, HitResult.OTHER, false, true, true);
	  user.turnData.damageTaken += user.hp;

    return true;
  }

  getUserBenefitScore(user: Pokemon, target: Pokemon, move: Move): integer {
    if (user.isBoss()) {
      return -20;
    }
    return Math.ceil(((1 - user.getHpRatio()) * 10 - 10) * (target.getAttackTypeEffectiveness(move.type, user) - 0.5));
  }
}

/**
 * Attribute used for moves which self KO the user but only if the move hits a target
 * @extends MoveEffectAttr
 * @see {@linkcode apply}
 **/
export class SacrificialAttrOnHit extends MoveEffectAttr {
  constructor() {
    super(true, MoveEffectTrigger.HIT);
  }

  /**
   * Deals damage to the user equal to their current hp if the move lands
   * @param user {@linkcode Pokemon} that used the move
   * @param target {@linkcode Pokemon} target of the move
   * @param move {@linkcode Move} with this attribute
   * @param args N/A
   * @returns true if the function succeeds
   **/
  apply(user: Pokemon, target: Pokemon, move: Move, args: any[]): boolean {
    // If the move fails to hit a target, then the user does not faint and the function returns false
    if (!super.apply(user, target, move, args)) {
      return false;
    }

    user.damageAndUpdate(user.hp, HitResult.OTHER, false, true, true);
    user.turnData.damageTaken += user.hp;

    return true;
  }

  getUserBenefitScore(user: Pokemon, target: Pokemon, move: Move): integer {
    if (user.isBoss()) {
      return -20;
    }
    return Math.ceil(((1 - user.getHpRatio()) * 10 - 10) * (target.getAttackTypeEffectiveness(move.type, user) - 0.5));
  }
}

/**
 * Attribute used for moves which cut the user's Max HP in half.
 * Triggers using {@linkcode MoveEffectTrigger.POST_TARGET}.
 * @extends MoveEffectAttr
 * @see {@linkcode apply}
 */
export class HalfSacrificialAttr extends MoveEffectAttr {
  constructor() {
    super(true, MoveEffectTrigger.POST_TARGET);
  }

  /**
   * Cut's the user's Max HP in half and displays the appropriate recoil message
   * @param user {@linkcode Pokemon} that used the move
   * @param target N/A
   * @param move {@linkcode Move} with this attribute
   * @param args N/A
   * @returns true if the function succeeds
   */
  apply(user: Pokemon, target: Pokemon, move: Move, args: any[]): boolean {
    if (!super.apply(user, target, move, args)) {
      return false;
    }

    const cancelled = new Utils.BooleanHolder(false);
    // Check to see if the Pokemon has an ability that blocks non-direct damage
    applyAbAttrs(BlockNonDirectDamageAbAttr, user, cancelled);
    if (!cancelled.value) {
      user.damageAndUpdate(Math.ceil(user.getMaxHp()/2), HitResult.OTHER, false, true, true);
      user.scene.queueMessage(i18next.t("moveTriggers:cutHpPowerUpMove", {pokemonName: getPokemonNameWithAffix(user)})); // Queue recoil message
    }
    return true;
  }

  getUserBenefitScore(user: Pokemon, target: Pokemon, move: Move): integer {
    if (user.isBoss()) {
      return -10;
    }
    return Math.ceil(((1 - user.getHpRatio()/2) * 10 - 10) * (target.getAttackTypeEffectiveness(move.type, user) - 0.5));
  }
}

export enum MultiHitType {
  _2,
  _2_TO_5,
  _3,
  _10,
  BEAT_UP,
}

/**
 * Heals the user or target by {@linkcode healRatio} depending on the value of {@linkcode selfTarget}
 * @extends MoveEffectAttr
 * @see {@linkcode apply}
 */
export class HealAttr extends MoveEffectAttr {
  /** The percentage of {@linkcode Stat.HP} to heal */
  private healRatio: number;
  /** Should an animation be shown? */
  private showAnim: boolean;

  constructor(healRatio?: number, showAnim?: boolean, selfTarget?: boolean) {
    super(selfTarget === undefined || selfTarget);

    this.healRatio = healRatio || 1;
    this.showAnim = !!showAnim;
  }

  apply(user: Pokemon, target: Pokemon, move: Move, args: any[]): boolean {
    this.addHealPhase(this.selfTarget ? user : target, this.healRatio);
    return true;
  }

  /**
   * Creates a new {@linkcode PokemonHealPhase}.
   * This heals the target and shows the appropriate message.
   */
  addHealPhase(target: Pokemon, healRatio: number) {
    target.scene.unshiftPhase(new PokemonHealPhase(target.scene, target.getBattlerIndex(),
      Math.max(Math.floor(target.getMaxHp() * healRatio), 1), i18next.t("moveTriggers:healHp", {pokemonName: getPokemonNameWithAffix(target)}), true, !this.showAnim));
  }

  getTargetBenefitScore(user: Pokemon, target: Pokemon, move: Move): integer {
    const score = ((1 - (this.selfTarget ? user : target).getHpRatio()) * 20) - this.healRatio * 10;
    return Math.round(score / (1 - this.healRatio / 2));
  }
}

/**
 * Cures the user's party of non-volatile status conditions, ie. Heal Bell, Aromatherapy
 * @extends MoveEffectAttr
 * @see {@linkcode apply}
 */
export class PartyStatusCureAttr extends MoveEffectAttr {
  /** Message to display after using move */
  private message: string;
  /** Skips mons with this ability, ie. Soundproof */
  private abilityCondition: Abilities;

  constructor(message: string | null, abilityCondition: Abilities) {
    super();

    this.message = message!; // TODO: is this bang correct?
    this.abilityCondition = abilityCondition;
  }

  //The same as MoveEffectAttr.canApply, except it doesn't check for the target's HP.
  canApply(user: Pokemon, target: Pokemon, move: Move, args: any[]) {
    const isTargetValid =
      (this.selfTarget && user.hp && !user.getTag(BattlerTagType.FRENZY)) ||
      (!this.selfTarget && (!target.getTag(BattlerTagType.PROTECTED) || move.hasFlag(MoveFlags.IGNORE_PROTECT)));
    return !!isTargetValid;
  }

  apply(user: Pokemon, target: Pokemon, move: Move, args: any[]): boolean {
    if (!this.canApply(user, target, move, args)) {
      return false;
    }
    this.addPartyCurePhase(user);
    return true;
  }

  addPartyCurePhase(user: Pokemon) {
    user.scene.unshiftPhase(new PartyStatusCurePhase(user.scene, user, this.message, this.abilityCondition));
  }
}

/**
 * Applies damage to the target's ally equal to 1/16 of that ally's max HP.
 * @extends MoveEffectAttr
 */
export class FlameBurstAttr extends MoveEffectAttr {
  /**
   * @param user - n/a
   * @param target - The target Pokémon.
   * @param move - n/a
   * @param args - n/a
   * @returns A boolean indicating whether the effect was successfully applied.
   */
  apply(user: Pokemon, target: Pokemon, move: Move, args: any[]): boolean | Promise<boolean> {
    const targetAlly = target.getAlly();
    const cancelled = new Utils.BooleanHolder(false);

    if (targetAlly) {
      applyAbAttrs(BlockNonDirectDamageAbAttr, targetAlly, cancelled);
    }

    if (cancelled.value || !targetAlly) {
      return false;
    }

    targetAlly.damageAndUpdate(Math.max(1, Math.floor(1/16 * targetAlly.getMaxHp())), HitResult.OTHER);
    return true;
  }

  getTargetBenefitScore(user: Pokemon, target: Pokemon, move: Move): integer {
    return target.getAlly() ? -5 : 0;
  }
}

export class SacrificialFullRestoreAttr extends SacrificialAttr {
  constructor() {
    super();
  }

  apply(user: Pokemon, target: Pokemon, move: Move, args: any[]): boolean {
    if (!super.apply(user, target, move, args)) {
      return false;
    }

    // We don't know which party member will be chosen, so pick the highest max HP in the party
    const maxPartyMemberHp = user.scene.getParty().map(p => p.getMaxHp()).reduce((maxHp: integer, hp: integer) => Math.max(hp, maxHp), 0);

    user.scene.pushPhase(new PokemonHealPhase(user.scene, user.getBattlerIndex(),
      maxPartyMemberHp, i18next.t("moveTriggers:sacrificialFullRestore", {pokemonName: getPokemonNameWithAffix(user)}), true, false, false, true), true);

    return true;
  }

  getUserBenefitScore(user: Pokemon, target: Pokemon, move: Move): integer {
    return -20;
  }

  getCondition(): MoveConditionFunc {
    return (user, target, move) => user.scene.getParty().filter(p => p.isActive()).length > user.scene.currentBattle.getBattlerCount();
  }
}

/**
 * Attribute used for moves which ignore type-based debuffs from weather, namely Hydro Steam.
 * Called during damage calculation after getting said debuff from getAttackTypeMultiplier in the Pokemon class.
 * @extends MoveAttr
 * @see {@linkcode apply}
 */
export class IgnoreWeatherTypeDebuffAttr extends MoveAttr {
  /** The {@linkcode WeatherType} this move ignores */
  public weather: WeatherType;

  constructor(weather: WeatherType) {
    super();
    this.weather = weather;
  }
  /**
   * Changes the type-based weather modifier if this move's power would be reduced by it
   * @param user {@linkcode Pokemon} that used the move
   * @param target N/A
   * @param move {@linkcode Move} with this attribute
   * @param args [0] {@linkcode Utils.NumberHolder} for arenaAttackTypeMultiplier
   * @returns true if the function succeeds
   */
  apply(user: Pokemon, target: Pokemon, move: Move, args: any[]): boolean {
    const weatherModifier=args[0] as Utils.NumberHolder;
    //If the type-based attack power modifier due to weather (e.g. Water moves in Sun) is below 1, set it to 1
    if (user.scene.arena.weather?.weatherType === this.weather) {
      weatherModifier.value = Math.max(weatherModifier.value, 1);
    }
    return true;
  }
}

export abstract class WeatherHealAttr extends HealAttr {
  constructor() {
    super(0.5);
  }

  apply(user: Pokemon, target: Pokemon, move: Move, args: any[]): boolean {
    let healRatio = 0.5;
    if (!user.scene.arena.weather?.isEffectSuppressed(user.scene)) {
      const weatherType = user.scene.arena.weather?.weatherType || WeatherType.NONE;
      healRatio = this.getWeatherHealRatio(weatherType);
    }
    this.addHealPhase(user, healRatio);
    return true;
  }

  abstract getWeatherHealRatio(weatherType: WeatherType): number;
}

export class PlantHealAttr extends WeatherHealAttr {
  getWeatherHealRatio(weatherType: WeatherType): number {
    switch (weatherType) {
    case WeatherType.SUNNY:
    case WeatherType.HARSH_SUN:
      return 2 / 3;
    case WeatherType.RAIN:
    case WeatherType.SANDSTORM:
    case WeatherType.HAIL:
    case WeatherType.SNOW:
    case WeatherType.HEAVY_RAIN:
      return 0.25;
    default:
      return 0.5;
    }
  }
}

export class SandHealAttr extends WeatherHealAttr {
  getWeatherHealRatio(weatherType: WeatherType): number {
    switch (weatherType) {
    case WeatherType.SANDSTORM:
      return 2 / 3;
    default:
      return 0.5;
    }
  }
}

/**
 * Heals the target or the user by either {@linkcode normalHealRatio} or {@linkcode boostedHealRatio}
 * depending on the evaluation of {@linkcode condition}
 * @extends HealAttr
 * @see {@linkcode apply}
 */
export class BoostHealAttr extends HealAttr {
  /** Healing received when {@linkcode condition} is false */
  private normalHealRatio: number;
  /** Healing received when {@linkcode condition} is true */
  private boostedHealRatio: number;
  /** The lambda expression to check against when boosting the healing value */
  private condition?: MoveConditionFunc;

  constructor(normalHealRatio?: number, boostedHealRatio?: number, showAnim?: boolean, selfTarget?: boolean, condition?: MoveConditionFunc) {
    super(normalHealRatio, showAnim, selfTarget);
    this.normalHealRatio = normalHealRatio!; // TODO: is this bang correct?
    this.boostedHealRatio = boostedHealRatio!; // TODO: is this bang correct?
    this.condition = condition;
  }

  /**
   * @param user {@linkcode Pokemon} using the move
   * @param target {@linkcode Pokemon} target of the move
   * @param move {@linkcode Move} with this attribute
   * @param args N/A
   * @returns true if the move was successful
   */
  apply(user: Pokemon, target: Pokemon, move: Move, args: any[]): boolean {
    const healRatio: number = (this.condition ? this.condition(user, target, move) : false) ? this.boostedHealRatio : this.normalHealRatio;
    this.addHealPhase(target, healRatio);
    return true;
  }
}

/**
 * Heals the target only if it is the ally
 * @extends HealAttr
 * @see {@linkcode apply}
 */
export class HealOnAllyAttr extends HealAttr {
  /**
   * @param user {@linkcode Pokemon} using the move
   * @param target {@linkcode Pokemon} target of the move
   * @param move {@linkcode Move} with this attribute
   * @param args N/A
   * @returns true if the function succeeds
   */
  apply(user: Pokemon, target: Pokemon, move: Move, args: any[]): boolean {
    if (user.getAlly() === target) {
      super.apply(user, target, move, args);
      return true;
    }

    return false;
  }
}

/**
 * Heals user as a side effect of a move that hits a target.
 * Healing is based on {@linkcode healRatio} * the amount of damage dealt or a stat of the target.
 * @extends MoveEffectAttr
 * @see {@linkcode apply}
 * @see {@linkcode getUserBenefitScore}
 */
export class HitHealAttr extends MoveEffectAttr {
  private healRatio: number;
  private message: string;
  private healStat: Stat | null;

  constructor(healRatio?: number | null, healStat?: Stat) {
    super(true, MoveEffectTrigger.HIT);

    this.healRatio = healRatio ?? 0.5;
    this.healStat = healStat ?? null;
  }
  /**
   * Heals the user the determined amount and possibly displays a message about regaining health.
   * If the target has the {@linkcode ReverseDrainAbAttr}, all healing is instead converted
   * to damage to the user.
   * @param user {@linkcode Pokemon} using this move
   * @param target {@linkcode Pokemon} target of this move
   * @param move {@linkcode Move} being used
   * @param args N/A
   * @returns true if the function succeeds
   */
  apply(user: Pokemon, target: Pokemon, move: Move, args: any[]): boolean {
    let healAmount = 0;
    let message = "";
    const reverseDrain = target.hasAbilityWithAttr(ReverseDrainAbAttr, false);
    if (this.healStat !== null) {
      // Strength Sap formula
      healAmount = target.getBattleStat(this.healStat);
      message = i18next.t("battle:drainMessage", {pokemonName: getPokemonNameWithAffix(target)});
    } else {
      // Default healing formula used by draining moves like Absorb, Draining Kiss, Bitter Blade, etc.
      healAmount = Math.max(Math.floor(user.turnData.currDamageDealt * this.healRatio), 1);
      message = i18next.t("battle:regainHealth", {pokemonName: getPokemonNameWithAffix(user)});
    }
    if (reverseDrain) {
      if (user.hasAbilityWithAttr(BlockNonDirectDamageAbAttr)) {
        healAmount = 0;
        message = "";
      } else {
        user.turnData.damageTaken += healAmount;
        healAmount = healAmount * -1;
        message = "";
      }
    }
    user.scene.unshiftPhase(new PokemonHealPhase(user.scene, user.getBattlerIndex(), healAmount, message, false, true));
    return true;
  }

  /**
   * Used by the Enemy AI to rank an attack based on a given user
   * @param user {@linkcode Pokemon} using this move
   * @param target {@linkcode Pokemon} target of this move
   * @param move {@linkcode Move} being used
   * @returns an integer. Higher means enemy is more likely to use that move.
   */
  getUserBenefitScore(user: Pokemon, target: Pokemon, move: Move): integer {
    if (this.healStat) {
      const healAmount = target.getBattleStat(this.healStat);
      return Math.floor(Math.max(0, (Math.min(1, (healAmount+user.hp)/user.getMaxHp() - 0.33))) / user.getHpRatio());
    }
    return Math.floor(Math.max((1 - user.getHpRatio()) - 0.33, 0) * (move.power / 4));
  }
}

/**
 * Attribute used for moves that change priority in a turn given a condition,
 * e.g. Grassy Glide
 * Called when move order is calculated in {@linkcode TurnStartPhase}.
 * @extends MoveAttr
 * @see {@linkcode apply}
 */
export class IncrementMovePriorityAttr extends MoveAttr {
  /** The condition for a move's priority being incremented */
  private moveIncrementFunc: (pokemon: Pokemon, target:Pokemon, move: Move) => boolean;
  /** The amount to increment priority by, if condition passes. */
  private increaseAmount: integer;

  constructor(moveIncrementFunc: (pokemon: Pokemon, target:Pokemon, move: Move) => boolean, increaseAmount = 1) {
    super();

    this.moveIncrementFunc = moveIncrementFunc;
    this.increaseAmount = increaseAmount;
  }

  /**
   * Increments move priority by set amount if condition passes
   * @param user {@linkcode Pokemon} using this move
   * @param target {@linkcode Pokemon} target of this move
   * @param move {@linkcode Move} being used
   * @param args [0] {@linkcode Utils.IntegerHolder} for move priority.
   * @returns true if function succeeds
   */
  apply(user: Pokemon, target: Pokemon, move: Move, args: any[]): boolean {
    if (!this.moveIncrementFunc(user, target, move)) {
      return false;
    }

    (args[0] as Utils.IntegerHolder).value += this.increaseAmount;
    return true;
  }
}

/**
 * Attribute used for attack moves that hit multiple times per use, e.g. Bullet Seed.
 *
 * Applied at the beginning of {@linkcode MoveEffectPhase}.
 *
 * @extends MoveAttr
 * @see {@linkcode apply}
 */
export class MultiHitAttr extends MoveAttr {
  private multiHitType: MultiHitType;

  constructor(multiHitType?: MultiHitType) {
    super();

    this.multiHitType = multiHitType !== undefined ? multiHitType : MultiHitType._2_TO_5;
  }

  /**
   * Set the hit count of an attack based on this attribute instance's {@linkcode MultiHitType}.
   * If the target has an immunity to this attack's types, the hit count will always be 1.
   *
   * @param user {@linkcode Pokemon} that used the attack
   * @param target {@linkcode Pokemon} targeted by the attack
   * @param move {@linkcode Move} being used
   * @param args [0] {@linkcode Utils.IntegerHolder} storing the hit count of the attack
   * @returns True
   */
  apply(user: Pokemon, target: Pokemon, move: Move, args: any[]): boolean {
    let hitTimes: integer;

    if (target.getAttackMoveEffectiveness(user, new PokemonMove(move.id)) === 0) {
      // If there is a type immunity, the attack will stop no matter what
      hitTimes = 1;
    } else {
      const hitType = new Utils.IntegerHolder(this.multiHitType);
      applyMoveAttrs(ChangeMultiHitTypeAttr, user, target, move, hitType);
      this.multiHitType = hitType.value;
      hitTimes = this.getHitCount(user, target);
    }

    (args[0] as Utils.IntegerHolder).value = hitTimes;
    return true;
  }

  getTargetBenefitScore(user: Pokemon, target: Pokemon, move: Move): number {
    return -5;
  }

  /**
   * Calculate the number of hits that an attack should have given this attribute's
   * {@linkcode MultiHitType}.
   *
   * @param user {@linkcode Pokemon} using the attack
   * @param target {@linkcode Pokemon} targeted by the attack
   * @returns The number of hits this attack should deal
   */
  getHitCount(user: Pokemon, target: Pokemon): integer {
    switch (this.multiHitType) {
    case MultiHitType._2_TO_5:
    {
      const rand = user.randSeedInt(16);
      const hitValue = new Utils.IntegerHolder(rand);
      applyAbAttrs(MaxMultiHitAbAttr, user, null, hitValue);
      if (hitValue.value >= 10) {
        return 2;
      } else if (hitValue.value >= 4) {
        return 3;
      } else if (hitValue.value >= 2) {
        return 4;
      } else {
        return 5;
      }
    }
    case MultiHitType._2:
      return 2;
    case MultiHitType._3:
      return 3;
    case MultiHitType._10:
      return 10;
    case MultiHitType.BEAT_UP:
      const party = user.isPlayer() ? user.scene.getParty() : user.scene.getEnemyParty();
      // No status means the ally pokemon can contribute to Beat Up
      return party.reduce((total, pokemon) => {
        return total + (pokemon.id === user.id ? 1 : pokemon?.status && pokemon.status.effect !== StatusEffect.NONE ? 0 : 1);
      }, 0);
    }
  }
}

export class ChangeMultiHitTypeAttr extends MoveAttr {
  apply(user: Pokemon, target: Pokemon, move: Move, args: any[]): boolean {
    //const hitType = args[0] as Utils.NumberHolder;
    return false;
  }
}

export class WaterShurikenMultiHitTypeAttr extends ChangeMultiHitTypeAttr {
  apply(user: Pokemon, target: Pokemon, move: Move, args: any[]): boolean {
    if (user.species.speciesId === Species.GRENINJA && user.hasAbility(Abilities.BATTLE_BOND) && user.formIndex === 2) {
      (args[0] as Utils.IntegerHolder).value = MultiHitType._3;
      return true;
    }
    return false;
  }
}

export class StatusEffectAttr extends MoveEffectAttr {
  public effect: StatusEffect;
  public cureTurn: integer | null;
  public overrideStatus: boolean;

  constructor(effect: StatusEffect, selfTarget?: boolean, cureTurn?: integer, overrideStatus?: boolean) {
    super(selfTarget, MoveEffectTrigger.HIT);

    this.effect = effect;
    this.cureTurn = cureTurn!; // TODO: is this bang correct?
    this.overrideStatus = !!overrideStatus;
  }

  apply(user: Pokemon, target: Pokemon, move: Move, args: any[]): boolean {
    const moveChance = this.getMoveChance(user, target, move, this.selfTarget, true);
    const statusCheck = moveChance < 0 || moveChance === 100 || user.randSeedInt(100) < moveChance;
    if (statusCheck) {
      const pokemon = this.selfTarget ? user : target;
      if (pokemon.status) {
        if (this.overrideStatus) {
          pokemon.resetStatus();
        } else {
          return false;
        }
      }
      if ((!pokemon.status || (pokemon.status.effect === this.effect && moveChance < 0))
        && pokemon.trySetStatus(this.effect, true, user, this.cureTurn)) {
        applyPostAttackAbAttrs(ConfusionOnStatusEffectAbAttr, user, target, move, null, this.effect);
        return true;
      }
    }
    return false;
  }

  getTargetBenefitScore(user: Pokemon, target: Pokemon, move: Move): number {
    const moveChance = this.getMoveChance(user, target, move, this.selfTarget, false);
    return !(this.selfTarget ? user : target).status && (this.selfTarget ? user : target).canSetStatus(this.effect, true, false, user) ? Math.floor(moveChance * -0.1) : 0;
  }
}

export class MultiStatusEffectAttr extends StatusEffectAttr {
  public effects: StatusEffect[];

  constructor(effects: StatusEffect[], selfTarget?: boolean, cureTurn?: integer, overrideStatus?: boolean) {
    super(effects[0], selfTarget, cureTurn, overrideStatus);
    this.effects = effects;
  }

  apply(user: Pokemon, target: Pokemon, move: Move, args: any[]): boolean {
    this.effect = Utils.randSeedItem(this.effects);
    const result = super.apply(user, target, move, args);
    return result;
  }

  getTargetBenefitScore(user: Pokemon, target: Pokemon, move: Move): number {
    const moveChance = this.getMoveChance(user, target, move, this.selfTarget, false);
    return !(this.selfTarget ? user : target).status && (this.selfTarget ? user : target).canSetStatus(this.effect, true, false, user) ? Math.floor(moveChance * -0.1) : 0;
  }
}

export class PsychoShiftEffectAttr extends MoveEffectAttr {
  constructor() {
    super(false, MoveEffectTrigger.HIT);
  }

  apply(user: Pokemon, target: Pokemon, move: Move, args: any[]): boolean {
    const statusToApply: StatusEffect | undefined = user.status?.effect ?? (user.hasAbility(Abilities.COMATOSE) ? StatusEffect.SLEEP : undefined);

    if (target.status) {
      return false;
    }
    //@ts-ignore - how can target.status.effect be checked when we return `false` before when it's defined?
    if (!target.status || (target.status.effect === statusToApply && move.chance < 0)) { // TODO: resolve ts-ignore
      const statusAfflictResult = target.trySetStatus(statusToApply, true, user);
      if (statusAfflictResult) {
        if (user.status) {
          user.scene.queueMessage(getStatusEffectHealText(user.status.effect, getPokemonNameWithAffix(user)));
        }
        user.resetStatus();
        user.updateInfo();
      }
      return statusAfflictResult;
    }

    return false;
  }

  getTargetBenefitScore(user: Pokemon, target: Pokemon, move: Move): number {
    return !(this.selfTarget ? user : target).status && (this.selfTarget ? user : target).canSetStatus(user.status?.effect, true, false, user) ? Math.floor(move.chance * -0.1) : 0;
  }
}
/**
 * The following needs to be implemented for Thief
 * "If the user faints due to the target's Ability (Rough Skin or Iron Barbs) or held Rocky Helmet, it cannot remove the target's held item."
 * "If Knock Off causes a Pokémon with the Sticky Hold Ability to faint, it can now remove that Pokémon's held item."
 */
export class StealHeldItemChanceAttr extends MoveEffectAttr {
  private chance: number;

  constructor(chance: number) {
    super(false, MoveEffectTrigger.HIT);
    this.chance = chance;
  }

  apply(user: Pokemon, target: Pokemon, move: Move, args: any[]): Promise<boolean> {
    return new Promise<boolean>(resolve => {
      const rand = Phaser.Math.RND.realInRange(0, 1);
      if (rand >= this.chance) {
        return resolve(false);
      }
      const heldItems = this.getTargetHeldItems(target).filter(i => i.isTransferrable);
      if (heldItems.length) {
        const poolType = target.isPlayer() ? ModifierPoolType.PLAYER : target.hasTrainer() ? ModifierPoolType.TRAINER : ModifierPoolType.WILD;
        const highestItemTier = heldItems.map(m => m.type.getOrInferTier(poolType)).reduce((highestTier, tier) => Math.max(tier!, highestTier), 0); // TODO: is the bang after tier correct?
        const tierHeldItems = heldItems.filter(m => m.type.getOrInferTier(poolType) === highestItemTier);
        const stolenItem = tierHeldItems[user.randSeedInt(tierHeldItems.length)];
        user.scene.tryTransferHeldItemModifier(stolenItem, user, false).then(success => {
          if (success) {
            user.scene.queueMessage(i18next.t("moveTriggers:stoleItem", {pokemonName: getPokemonNameWithAffix(user), targetName: getPokemonNameWithAffix(target), itemName: stolenItem.type.name}));
          }
          resolve(success);
        });
        return;
      }

      resolve(false);
    });
  }

  getTargetHeldItems(target: Pokemon): PokemonHeldItemModifier[] {
    return target.scene.findModifiers(m => m instanceof PokemonHeldItemModifier
      && m.pokemonId === target.id, target.isPlayer()) as PokemonHeldItemModifier[];
  }

  getUserBenefitScore(user: Pokemon, target: Pokemon, move: Move): number {
    const heldItems = this.getTargetHeldItems(target);
    return heldItems.length ? 5 : 0;
  }

  getTargetBenefitScore(user: Pokemon, target: Pokemon, move: Move): number {
    const heldItems = this.getTargetHeldItems(target);
    return heldItems.length ? -5 : 0;
  }
}

/**
 * Removes a random held item (or berry) from target.
 * Used for Incinerate and Knock Off.
 * Not Implemented Cases: (Same applies for Thief)
 * "If the user faints due to the target's Ability (Rough Skin or Iron Barbs) or held Rocky Helmet, it cannot remove the target's held item."
 * "If Knock Off causes a Pokémon with the Sticky Hold Ability to faint, it can now remove that Pokémon's held item."
 */
export class RemoveHeldItemAttr extends MoveEffectAttr {

  /** Optional restriction for item pool to berries only i.e. Differentiating Incinerate and Knock Off */
  private berriesOnly: boolean;

  constructor(berriesOnly: boolean) {
    super(false, MoveEffectTrigger.HIT);
    this.berriesOnly = berriesOnly;
  }

  /**
   *
   * @param user {@linkcode Pokemon} that used the move
   * @param target Target {@linkcode Pokemon} that the moves applies to
   * @param move {@linkcode Move} that is used
   * @param args N/A
   * @returns {boolean} True if an item was removed
   */
  apply(user: Pokemon, target: Pokemon, move: Move, args: any[]): boolean {
    if (!this.berriesOnly && target.isPlayer()) { // "Wild Pokemon cannot knock off Player Pokemon's held items" (See Bulbapedia)
      return false;
    }

    const cancelled = new Utils.BooleanHolder(false);
    applyAbAttrs(BlockItemTheftAbAttr, target, cancelled); // Check for abilities that block item theft

    if (cancelled.value === true) {
      return false;
    }

    // Considers entire transferrable item pool by default (Knock Off). Otherwise berries only if specified (Incinerate).
    let heldItems = this.getTargetHeldItems(target).filter(i => i.isTransferrable);

    if (this.berriesOnly) {
      heldItems = heldItems.filter(m => m instanceof BerryModifier && m.pokemonId === target.id, target.isPlayer());
    }

    if (heldItems.length) {
      const removedItem = heldItems[user.randSeedInt(heldItems.length)];

      // Decrease item amount and update icon
      !--removedItem.stackCount;
      target.scene.updateModifiers(target.isPlayer());

      if (this.berriesOnly) {
        user.scene.queueMessage(i18next.t("moveTriggers:incineratedItem", {pokemonName: getPokemonNameWithAffix(user), targetName: getPokemonNameWithAffix(target), itemName: removedItem.type.name}));
      } else {
        user.scene.queueMessage(i18next.t("moveTriggers:knockedOffItem", {pokemonName: getPokemonNameWithAffix(user), targetName: getPokemonNameWithAffix(target), itemName: removedItem.type.name}));
      }
    }

    return true;
  }

  getTargetHeldItems(target: Pokemon): PokemonHeldItemModifier[] {
    return target.scene.findModifiers(m => m instanceof PokemonHeldItemModifier
      && m.pokemonId === target.id, target.isPlayer()) as PokemonHeldItemModifier[];
  }

  getUserBenefitScore(user: Pokemon, target: Pokemon, move: Move): number {
    const heldItems = this.getTargetHeldItems(target);
    return heldItems.length ? 5 : 0;
  }

  getTargetBenefitScore(user: Pokemon, target: Pokemon, move: Move): number {
    const heldItems = this.getTargetHeldItems(target);
    return heldItems.length ? -5 : 0;
  }
}

/**
 * Attribute that causes targets of the move to eat a berry. Used for Teatime, Stuff Cheeks
 */
export class EatBerryAttr extends MoveEffectAttr {
  protected chosenBerry: BerryModifier | undefined;
  constructor() {
    super(true, MoveEffectTrigger.HIT);
  }
  /**
   * Causes the target to eat a berry.
   * @param user {@linkcode Pokemon} Pokemon that used the move
   * @param target {@linkcode Pokemon} Pokemon that will eat a berry
   * @param move {@linkcode Move} The move being used
   * @param args Unused
   * @returns {boolean} true if the function succeeds
   */
  apply(user: Pokemon, target: Pokemon, move: Move, args: any[]): boolean {
    if (!super.apply(user, target, move, args)) {
      return false;
    }

    const heldBerries = this.getTargetHeldBerries(target);
    if (heldBerries.length <= 0) {
      return false;
    }
    this.chosenBerry = heldBerries[user.randSeedInt(heldBerries.length)];
    const preserve = new Utils.BooleanHolder(false);
    target.scene.applyModifiers(PreserveBerryModifier, target.isPlayer(), target, preserve); // check for berry pouch preservation
    if (!preserve.value) {
      this.reduceBerryModifier(target);
    }
    this.eatBerry(target);
    return true;
  }

  getTargetHeldBerries(target: Pokemon): BerryModifier[] {
    return target.scene.findModifiers(m => m instanceof BerryModifier
      && (m as BerryModifier).pokemonId === target.id, target.isPlayer()) as BerryModifier[];
  }

  reduceBerryModifier(target: Pokemon) {
    if (this.chosenBerry?.stackCount === 1) {
      target.scene.removeModifier(this.chosenBerry, !target.isPlayer());
    } else if (this.chosenBerry !== undefined && this.chosenBerry.stackCount > 1) {
      this.chosenBerry.stackCount--;
    }
    target.scene.updateModifiers(target.isPlayer());
  }

  eatBerry(consumer: Pokemon) {
    getBerryEffectFunc(this.chosenBerry!.berryType)(consumer); // consumer eats the berry
    applyAbAttrs(HealFromBerryUseAbAttr, consumer, new Utils.BooleanHolder(false));
  }
}

/**
 *  Attribute used for moves that steal a random berry from the target. The user then eats the stolen berry.
 *  Used for Pluck & Bug Bite.
 */
export class StealEatBerryAttr extends EatBerryAttr {
  constructor() {
    super();
  }
  /**
   * User steals a random berry from the target and then eats it.
   * @param {Pokemon} user Pokemon that used the move and will eat the stolen berry
   * @param {Pokemon} target Pokemon that will have its berry stolen
   * @param {Move} move Move being used
   * @param {any[]} args Unused
   * @returns {boolean} true if the function succeeds
   */
  apply(user: Pokemon, target: Pokemon, move: Move, args: any[]): boolean {
    const cancelled = new Utils.BooleanHolder(false);
    applyAbAttrs(BlockItemTheftAbAttr, target, cancelled); // check for abilities that block item theft
    if (cancelled.value === true) {
      return false;
    }

    const heldBerries = this.getTargetHeldBerries(target);
    if (heldBerries.length <= 0) {
      return false;
    }
    // if the target has berries, pick a random berry and steal it
    this.chosenBerry = heldBerries[user.randSeedInt(heldBerries.length)];
    const message = i18next.t("battle:stealEatBerry", {pokemonName: user.name, targetName: target.name, berryName: this.chosenBerry.type.name});
    user.scene.queueMessage(message);
    this.reduceBerryModifier(target);
    this.eatBerry(user);
    return true;
  }
}

/**
 * Move attribute that signals that the move should cure a status effect
 * @extends MoveEffectAttr
 * @see {@linkcode apply()}
 */
export class HealStatusEffectAttr extends MoveEffectAttr {
  /** List of Status Effects to cure */
  private effects: StatusEffect[];

  /**
   * @param selfTarget - Whether this move targets the user
   * @param ...effects - List of status effects to cure
   */
  constructor(selfTarget: boolean, ...effects: StatusEffect[]) {
    super(selfTarget, MoveEffectTrigger.POST_APPLY, false, true);

    this.effects = effects;
  }

  /**
   * @param user {@linkcode Pokemon} source of the move
   * @param target {@linkcode Pokemon} target of the move
   * @param move the {@linkcode Move} being used
   * @returns true if the status is cured
   */
  apply(user: Pokemon, target: Pokemon, move: Move, args: any[]): boolean {
    if (!super.apply(user, target, move, args)) {
      return false;
    }

    // Special edge case for shield dust blocking Sparkling Aria curing burn
    const moveTargets = getMoveTargets(user, move.id);
    if (target.hasAbilityWithAttr(IgnoreMoveEffectsAbAttr) && move.id === Moves.SPARKLING_ARIA && moveTargets.targets.length === 1) {
      return false;
    }

    const pokemon = this.selfTarget ? user : target;
    if (pokemon.status && this.effects.includes(pokemon.status.effect)) {
      pokemon.scene.queueMessage(getStatusEffectHealText(pokemon.status.effect, getPokemonNameWithAffix(pokemon)));
      pokemon.resetStatus();
      pokemon.updateInfo();

      return true;
    }

    return false;
  }

  isOfEffect(effect: StatusEffect): boolean {
    return this.effects.includes(effect);
  }

  getUserBenefitScore(user: Pokemon, target: Pokemon, move: Move): integer {
    return user.status ? 10 : 0;
  }
}

export class BypassSleepAttr extends MoveAttr {
  apply(user: Pokemon, target: Pokemon, move: Move, args: any[]): boolean {
    if (user.status?.effect === StatusEffect.SLEEP) {
      user.addTag(BattlerTagType.BYPASS_SLEEP, 1, move.id, user.id);
      return true;
    }

    return false;
  }
}

/**
 * Attribute used for moves that bypass the burn damage reduction of physical moves, currently only facade
 * Called during damage calculation
 * @extends MoveAttr
 * @see {@linkcode apply}
 */
export class BypassBurnDamageReductionAttr extends MoveAttr {
  /** Prevents the move's damage from being reduced by burn
   * @param user N/A
   * @param target N/A
   * @param move {@linkcode Move} with this attribute
   * @param args [0] {@linkcode Utils.BooleanHolder} for burnDamageReductionCancelled
   * @returns true if the function succeeds
   */
  apply(user: Pokemon, target: Pokemon, move: Move, args: any[]): boolean {
    (args[0] as Utils.BooleanHolder).value = true;

    return true;
  }
}

export class WeatherChangeAttr extends MoveEffectAttr {
  private weatherType: WeatherType;

  constructor(weatherType: WeatherType) {
    super();

    this.weatherType = weatherType;
  }

  apply(user: Pokemon, target: Pokemon, move: Move, args: any[]): boolean {
    return user.scene.arena.trySetWeather(this.weatherType, true);
  }

  getCondition(): MoveConditionFunc {
    return (user, target, move) => !user.scene.arena.weather || (user.scene.arena.weather.weatherType !== this.weatherType && !user.scene.arena.weather.isImmutable());
  }
}

export class ClearWeatherAttr extends MoveEffectAttr {
  private weatherType: WeatherType;

  constructor(weatherType: WeatherType) {
    super();

    this.weatherType = weatherType;
  }

  apply(user: Pokemon, target: Pokemon, move: Move, args: any[]): boolean {
    if (user.scene.arena.weather?.weatherType === this.weatherType) {
      return user.scene.arena.trySetWeather(WeatherType.NONE, true);
    }

    return false;
  }
}

export class TerrainChangeAttr extends MoveEffectAttr {
  private terrainType: TerrainType;

  constructor(terrainType: TerrainType) {
    super();

    this.terrainType = terrainType;
  }

  apply(user: Pokemon, target: Pokemon, move: Move, args: any[]): boolean {
    return user.scene.arena.trySetTerrain(this.terrainType, true, true);
  }

  getCondition(): MoveConditionFunc {
    return (user, target, move) => !user.scene.arena.terrain || (user.scene.arena.terrain.terrainType !== this.terrainType);
  }

  getUserBenefitScore(user: Pokemon, target: Pokemon, move: Move): number {
    // TODO: Expand on this
    return user.scene.arena.terrain ? 0 : 6;
  }
}

export class ClearTerrainAttr extends MoveEffectAttr {
  constructor() {
    super();
  }

  apply(user: Pokemon, target: Pokemon, move: Move, args: any[]): boolean {
    return user.scene.arena.trySetTerrain(TerrainType.NONE, true, true);
  }
}

export class OneHitKOAttr extends MoveAttr {
  apply(user: Pokemon, target: Pokemon, move: Move, args: any[]): boolean {
    if (target.isBossImmune()) {
      return false;
    }

    (args[0] as Utils.BooleanHolder).value = true;

    return true;
  }

  getCondition(): MoveConditionFunc {
    return (user, target, move) => {
      const cancelled = new Utils.BooleanHolder(false);
      applyAbAttrs(BlockOneHitKOAbAttr, target, cancelled);
      return !cancelled.value && user.level >= target.level;
    };
  }
}

export class OverrideMoveEffectAttr extends MoveAttr {
  apply(user: Pokemon, target: Pokemon, move: Move, args: any[]): boolean | Promise<boolean> {
    //const overridden = args[0] as Utils.BooleanHolder;
    //const virtual = arg[1] as boolean;
    return true;
  }
}

export class ChargeAttr extends OverrideMoveEffectAttr {
  public chargeAnim: ChargeAnim;
  private chargeText: string;
  private tagType: BattlerTagType | null;
  private chargeEffect: boolean;
  public followUpPriority: integer | null;

  constructor(chargeAnim: ChargeAnim, chargeText: string, tagType?: BattlerTagType | null, chargeEffect: boolean = false) {
    super();

    this.chargeAnim = chargeAnim;
    this.chargeText = chargeText;
    this.tagType = tagType!; // TODO: is this bang correct?
    this.chargeEffect = chargeEffect;
  }

  apply(user: Pokemon, target: Pokemon, move: Move, args: any[]): Promise<boolean> {
    return new Promise(resolve => {
      const lastMove = user.getLastXMoves().find(() => true);
      if (!lastMove || lastMove.move !== move.id || (lastMove.result !== MoveResult.OTHER && lastMove.turn !== user.scene.currentBattle.turn)) {
        (args[0] as Utils.BooleanHolder).value = true;
        new MoveChargeAnim(this.chargeAnim, move.id, user).play(user.scene, () => {
          user.scene.queueMessage(this.chargeText.replace("{TARGET}", getPokemonNameWithAffix(target)).replace("{USER}", getPokemonNameWithAffix(user)));
          if (this.tagType) {
            user.addTag(this.tagType, 1, move.id, user.id);
          }
          if (this.chargeEffect) {
            applyMoveAttrs(MoveEffectAttr, user, target, move);
          }
          user.pushMoveHistory({ move: move.id, targets: [ target.getBattlerIndex() ], result: MoveResult.OTHER });
          user.getMoveQueue().push({ move: move.id, targets: [ target.getBattlerIndex() ], ignorePP: true });
          user.addTag(BattlerTagType.CHARGING, 1, move.id, user.id);
          resolve(true);
        });
      } else {
        user.lapseTag(BattlerTagType.CHARGING);
        resolve(false);
      }
    });
  }

  usedChargeEffect(user: Pokemon, target: Pokemon | null, move: Move): boolean {
    if (!this.chargeEffect) {
      return false;
    }
    // Account for move history being populated when this function is called
    const lastMoves = user.getLastXMoves(2);
    return lastMoves.length === 2 && lastMoves[1].move === move.id && lastMoves[1].result === MoveResult.OTHER;
  }
}

export class SunlightChargeAttr extends ChargeAttr {
  constructor(chargeAnim: ChargeAnim, chargeText: string) {
    super(chargeAnim, chargeText);
  }

  apply(user: Pokemon, target: Pokemon, move: Move, args: any[]): Promise<boolean> {
    return new Promise(resolve => {
      const weatherType = user.scene.arena.weather?.weatherType;
      if (!user.scene.arena.weather?.isEffectSuppressed(user.scene) && (weatherType === WeatherType.SUNNY || weatherType === WeatherType.HARSH_SUN)) {
        resolve(false);
      } else {
        super.apply(user, target, move, args).then(result => resolve(result));
      }
    });
  }
}

export class ElectroShotChargeAttr extends ChargeAttr {
  private statIncreaseApplied: boolean;
  constructor() {
    super(ChargeAnim.ELECTRO_SHOT_CHARGING, i18next.t("moveTriggers:absorbedElectricity", {pokemonName: "{USER}"}), null, true);
    // Add a flag because ChargeAttr skills use themselves twice instead of once over one-to-two turns
    this.statIncreaseApplied = false;
  }

  apply(user: Pokemon, target: Pokemon, move: Move, args: any[]): Promise<boolean> {
    return new Promise(resolve => {
      const weatherType = user.scene.arena.weather?.weatherType;
      if (!user.scene.arena.weather?.isEffectSuppressed(user.scene) && (weatherType === WeatherType.RAIN || weatherType === WeatherType.HEAVY_RAIN)) {
        // Apply the SPATK increase every call when used in the rain
        const statChangeAttr = new StatChangeAttr(BattleStat.SPATK, 1, true);
        statChangeAttr.apply(user, target, move, args);
        // After the SPATK is raised, execute the move resolution e.g. deal damage
        resolve(false);
      } else {
        if (!this.statIncreaseApplied) {
          // Apply the SPATK increase only if it hasn't been applied before e.g. on the first turn charge up animation
          const statChangeAttr = new StatChangeAttr(BattleStat.SPATK, 1, true);
          statChangeAttr.apply(user, target, move, args);
          // Set the flag to true so that on the following turn it doesn't raise SPATK a second time
          this.statIncreaseApplied = true;
        }
        super.apply(user, target, move, args).then(result => {
          if (!result) {
            // On the second turn, reset the statIncreaseApplied flag without applying the SPATK increase
            this.statIncreaseApplied = false;
          }
          resolve(result);
        });
      }
    });
  }
}

export class DelayedAttackAttr extends OverrideMoveEffectAttr {
  public tagType: ArenaTagType;
  public chargeAnim: ChargeAnim;
  private chargeText: string;

  constructor(tagType: ArenaTagType, chargeAnim: ChargeAnim, chargeText: string) {
    super();

    this.tagType = tagType;
    this.chargeAnim = chargeAnim;
    this.chargeText = chargeText;
  }

  apply(user: Pokemon, target: Pokemon, move: Move, args: any[]): Promise<boolean> {
    return new Promise(resolve => {
      if (args.length < 2 || !args[1]) {
        new MoveChargeAnim(this.chargeAnim, move.id, user).play(user.scene, () => {
          (args[0] as Utils.BooleanHolder).value = true;
          user.scene.queueMessage(this.chargeText.replace("{TARGET}", getPokemonNameWithAffix(target)).replace("{USER}", getPokemonNameWithAffix(user)));
          user.pushMoveHistory({ move: move.id, targets: [ target.getBattlerIndex() ], result: MoveResult.OTHER });
          user.scene.arena.addTag(this.tagType, 3, move.id, user.id, ArenaTagSide.BOTH, false, target.getBattlerIndex());

          resolve(true);
        });
      } else {
        user.scene.ui.showText(i18next.t("moveTriggers:tookMoveAttack", {pokemonName: getPokemonNameWithAffix(user.scene.getPokemonById(target.id) ?? undefined), moveName: move.name}), null, () => resolve(true));
      }
    });
  }
}

export class StatChangeAttr extends MoveEffectAttr {
  public stats: BattleStat[];
  public levels: integer;
  private condition: MoveConditionFunc | null;
  private showMessage: boolean;

  constructor(stats: BattleStat | BattleStat[], levels: integer, selfTarget?: boolean, condition?: MoveConditionFunc | null, showMessage: boolean = true, firstHitOnly: boolean = false, moveEffectTrigger: MoveEffectTrigger = MoveEffectTrigger.HIT, firstTargetOnly: boolean = false) {
    super(selfTarget, moveEffectTrigger, firstHitOnly, false, firstTargetOnly);
    this.stats = typeof(stats) === "number"
      ? [ stats as BattleStat ]
      : stats as BattleStat[];
    this.levels = levels;
    this.condition = condition!; // TODO: is this bang correct?
    this.showMessage = showMessage;
  }

  apply(user: Pokemon, target: Pokemon, move: Move, args?: any[]): boolean | Promise<boolean> {
    if (!super.apply(user, target, move, args) || (this.condition && !this.condition(user, target, move))) {
      return false;
    }

    const moveChance = this.getMoveChance(user, target, move, this.selfTarget, true);
    if (moveChance < 0 || moveChance === 100 || user.randSeedInt(100) < moveChance) {
      const levels = this.getLevels(user);
      user.scene.unshiftPhase(new StatChangePhase(user.scene, (this.selfTarget ? user : target).getBattlerIndex(), this.selfTarget, this.stats, levels, this.showMessage));
      return true;
    }

    return false;
  }

  getLevels(_user: Pokemon): integer {
    return this.levels;
  }

  getTargetBenefitScore(user: Pokemon, target: Pokemon, move: Move): integer {
    let ret = 0;
    const moveLevels = this.getLevels(user);
    for (const stat of this.stats) {
      let levels = moveLevels;
      if (levels > 0) {
        levels = Math.min(target.summonData.battleStats[stat] + levels, 6) - target.summonData.battleStats[stat];
      } else {
        levels = Math.max(target.summonData.battleStats[stat] + levels, -6) - target.summonData.battleStats[stat];
      }
      let noEffect = false;
      switch (stat) {
      case BattleStat.ATK:
        if (this.selfTarget) {
          noEffect = !user.getMoveset().find(m => m instanceof AttackMove && m.category === MoveCategory.PHYSICAL);
        }
        break;
      case BattleStat.DEF:
        if (!this.selfTarget) {
          noEffect = !user.getMoveset().find(m => m instanceof AttackMove && m.category === MoveCategory.PHYSICAL);
        }
        break;
      case BattleStat.SPATK:
        if (this.selfTarget) {
          noEffect = !user.getMoveset().find(m => m instanceof AttackMove && m.category === MoveCategory.SPECIAL);
        }
        break;
      case BattleStat.SPDEF:
        if (!this.selfTarget) {
          noEffect = !user.getMoveset().find(m => m instanceof AttackMove && m.category === MoveCategory.SPECIAL);
        }
        break;
      }
      if (noEffect) {
        continue;
      }
      ret += (levels * 4) + (levels > 0 ? -2 : 2);
    }
    return ret;
  }
}

export class PostVictoryStatChangeAttr extends MoveAttr {
  private stats: BattleStat[];
  private levels: integer;
  private condition: MoveConditionFunc | null;
  private showMessage: boolean;

  constructor(stats: BattleStat | BattleStat[], levels: integer, selfTarget?: boolean, condition?: MoveConditionFunc, showMessage: boolean = true, firstHitOnly: boolean = false) {
    super();
    this.stats = typeof(stats) === "number"
      ? [ stats as BattleStat ]
      : stats as BattleStat[];
    this.levels = levels;
    this.condition = condition!; // TODO: is this bang correct?
    this.showMessage = showMessage;
  }
  applyPostVictory(user: Pokemon, target: Pokemon, move: Move): void {
    if (this.condition && !this.condition(user, target, move)) {
      return;
    }
    const statChangeAttr = new StatChangeAttr(this.stats, this.levels, this.showMessage);
    statChangeAttr.apply(user, target, move);
  }
}

export class AcupressureStatChangeAttr extends MoveEffectAttr {
  constructor() {
    super();
  }

  apply(user: Pokemon, target: Pokemon, move: Move, args: any[]): boolean | Promise<boolean> {
    let randStats = [ BattleStat.ATK, BattleStat.DEF, BattleStat.SPATK, BattleStat.SPDEF, BattleStat.SPD, BattleStat.ACC, BattleStat.EVA ];
    randStats = randStats.filter(s => target.summonData.battleStats[s] < 6);
    if (randStats.length > 0) {
      const boostStat = [randStats[Utils.randInt(randStats.length)]];
      user.scene.unshiftPhase(new StatChangePhase(user.scene, target.getBattlerIndex(), this.selfTarget, boostStat, 2));
      return true;
    }
    return false;
  }
}

export class GrowthStatChangeAttr extends StatChangeAttr {
  constructor() {
    super([ BattleStat.ATK, BattleStat.SPATK ], 1, true);
  }

  getLevels(user: Pokemon): number {
    if (!user.scene.arena.weather?.isEffectSuppressed(user.scene)) {
      const weatherType = user.scene.arena.weather?.weatherType;
      if (weatherType === WeatherType.SUNNY || weatherType === WeatherType.HARSH_SUN) {
        return this.levels + 1;
      }
    }
    return this.levels;
  }
}

export class CutHpStatBoostAttr extends StatChangeAttr {
  private cutRatio: integer;
  private messageCallback: ((user: Pokemon) => void) | undefined;

  constructor(stat: BattleStat | BattleStat[], levels: integer, cutRatio: integer, messageCallback?: ((user: Pokemon) => void) | undefined) {
    super(stat, levels, true, null, true);

    this.cutRatio = cutRatio;
    this.messageCallback = messageCallback;
  }

  apply(user: Pokemon, target: Pokemon, move: Move, args: any[]): Promise<boolean> {
    return new Promise<boolean>(resolve => {
      user.damageAndUpdate(Math.floor(user.getMaxHp() / this.cutRatio), HitResult.OTHER, false, true);
      user.updateInfo().then(() => {
        const ret = super.apply(user, target, move, args);
        if (this.messageCallback) {
          this.messageCallback(user);
        }
        resolve(ret);
      });
    });
  }

  getCondition(): MoveConditionFunc {
    return (user, target, move) => user.getHpRatio() > 1 / this.cutRatio && this.stats.some(s => user.summonData.battleStats[s] < 6);
  }
}

export class CopyStatsAttr extends MoveEffectAttr {
  apply(user: Pokemon, target: Pokemon, move: Move, args: any[]): boolean {
    if (!super.apply(user, target, move, args)) {
      return false;
    }

    for (let s = 0; s < target.summonData.battleStats.length; s++) {
      user.summonData.battleStats[s] = target.summonData.battleStats[s];
    }
    if (target.getTag(BattlerTagType.CRIT_BOOST)) {
      user.addTag(BattlerTagType.CRIT_BOOST, 0, move.id);
    } else {
      user.removeTag(BattlerTagType.CRIT_BOOST);
    }
    target.updateInfo();
    user.updateInfo();
    target.scene.queueMessage(i18next.t("moveTriggers:copiedStatChanges", {pokemonName: getPokemonNameWithAffix(user), targetName: getPokemonNameWithAffix(target)}));

    return true;
  }
}

export class InvertStatsAttr extends MoveEffectAttr {
  apply(user: Pokemon, target: Pokemon, move: Move, args: any[]): boolean {
    if (!super.apply(user, target, move, args)) {
      return false;
    }

    for (let s = 0; s < target.summonData.battleStats.length; s++) {
      target.summonData.battleStats[s] *= -1;
    }
    target.updateInfo();
    user.updateInfo();

    target.scene.queueMessage(i18next.t("moveTriggers:invertStats", {pokemonName: getPokemonNameWithAffix(target)}));

    return true;
  }
}

export class ResetStatsAttr extends MoveEffectAttr {
  private targetAllPokemon: boolean;
  constructor(targetAllPokemon: boolean) {
    super();
    this.targetAllPokemon = targetAllPokemon;
  }
  apply(user: Pokemon, target: Pokemon, move: Move, args: any[]): boolean {
    if (!super.apply(user, target, move, args)) {
      return false;
    }

    if (this.targetAllPokemon) { // Target all pokemon on the field when Freezy Frost or Haze are used
      const activePokemon = user.scene.getField(true);
      activePokemon.forEach(p => this.resetStats(p));
      target.scene.queueMessage(i18next.t("moveTriggers:statEliminated"));
    } else { // Affects only the single target when Clear Smog is used
      this.resetStats(target);
      target.scene.queueMessage(i18next.t("moveTriggers:resetStats", {pokemonName: getPokemonNameWithAffix(target)}));
    }

    return true;
  }

  resetStats(pokemon: Pokemon) {
    for (let s = 0; s < pokemon.summonData.battleStats.length; s++) {
      pokemon.summonData.battleStats[s] = 0;
    }
    pokemon.updateInfo();
  }
}

/**
 * Attribute used for moves which swap the user and the target's stat changes.
 */
export class SwapStatsAttr extends MoveEffectAttr {
  /**
   * Swaps the user and the target's stat changes.
   * @param user Pokemon that used the move
   * @param target The target of the move
   * @param move Move with this attribute
   * @param args N/A
   * @returns true if the function succeeds
   */
  apply(user: Pokemon, target: Pokemon, move: Move, args: any []): boolean {
    if (!super.apply(user, target, move, args)) {
      return false;
    } //Exits if the move can't apply
    let priorBoost : integer; //For storing a stat boost
    for (let s = 0; s < target.summonData.battleStats.length; s++) {
      priorBoost = user.summonData.battleStats[s]; //Store user stat boost
      user.summonData.battleStats[s] = target.summonData.battleStats[s]; //Applies target boost to self
      target.summonData.battleStats[s] = priorBoost; //Applies stored boost to target
    }
    target.updateInfo();
    user.updateInfo();
    target.scene.queueMessage(i18next.t("moveTriggers:switchedStatChanges", {pokemonName: getPokemonNameWithAffix(user)}));
    return true;
  }
}

export class HpSplitAttr extends MoveEffectAttr {
  apply(user: Pokemon, target: Pokemon, move: Move, args: any[]): Promise<boolean> {
    return new Promise(resolve => {
      if (!super.apply(user, target, move, args)) {
        return resolve(false);
      }

      const infoUpdates: Promise<void>[] = [];

      const hpValue = Math.floor((target.hp + user.hp) / 2);
      if (user.hp < hpValue) {
        const healing = user.heal(hpValue - user.hp);
        if (healing) {
          user.scene.damageNumberHandler.add(user, healing, HitResult.HEAL);
        }
      } else if (user.hp > hpValue) {
        const damage = user.damage(user.hp - hpValue, true);
        if (damage) {
          user.scene.damageNumberHandler.add(user, damage);
        }
      }
      infoUpdates.push(user.updateInfo());

      if (target.hp < hpValue) {
        const healing = target.heal(hpValue - target.hp);
        if (healing) {
          user.scene.damageNumberHandler.add(user, healing, HitResult.HEAL);
        }
      } else if (target.hp > hpValue) {
        const damage = target.damage(target.hp - hpValue, true);
        if (damage) {
          target.scene.damageNumberHandler.add(target, damage);
        }
      }
      infoUpdates.push(target.updateInfo());

      return Promise.all(infoUpdates).then(() => resolve(true));
    });
  }
}

export class VariablePowerAttr extends MoveAttr {
  apply(user: Pokemon, target: Pokemon, move: Move, args: any[]): boolean {
    //const power = args[0] as Utils.NumberHolder;
    return false;
  }
}

export class LessPPMorePowerAttr extends VariablePowerAttr {
  /**
   * Power up moves when less PP user has
   * @param user {@linkcode Pokemon} using this move
   * @param target {@linkcode Pokemon} target of this move
   * @param move {@linkcode Move} being used
   * @param args [0] {@linkcode Utils.NumberHolder} of power
   * @returns true if the function succeeds
   */
  apply(user: Pokemon, target: Pokemon, move: Move, args: any[]): boolean {
    const ppMax = move.pp;
    const ppUsed = user.moveset.find((m) => m?.moveId === move.id)?.ppUsed!; // TODO: is the bang correct?

    let ppRemains = ppMax - ppUsed;
    /** Reduce to 0 to avoid negative numbers if user has 1PP before attack and target has Ability.PRESSURE */
    if (ppRemains < 0) {
      ppRemains = 0;
    }

    const power = args[0] as Utils.NumberHolder;

    switch (ppRemains) {
    case 0:
      power.value = 200;
      break;
    case 1:
      power.value = 80;
      break;
    case 2:
      power.value = 60;
      break;
    case 3:
      power.value = 50;
      break;
    default:
      power.value = 40;
      break;
    }
    return true;
  }
}

export class MovePowerMultiplierAttr extends VariablePowerAttr {
  private powerMultiplierFunc: (user: Pokemon, target: Pokemon, move: Move) => number;

  constructor(powerMultiplier: (user: Pokemon, target: Pokemon, move: Move) => number) {
    super();

    this.powerMultiplierFunc = powerMultiplier;
  }

  apply(user: Pokemon, target: Pokemon, move: Move, args: any[]): boolean {
    const power = args[0] as Utils.NumberHolder;
    power.value *= this.powerMultiplierFunc(user, target, move);

    return true;
  }
}

/**
 * Helper function to calculate the the base power of an ally's hit when using Beat Up.
 * @param user The Pokemon that used Beat Up.
 * @param allyIndex The party position of the ally contributing to Beat Up.
 * @returns The base power of the Beat Up hit.
 */
const beatUpFunc = (user: Pokemon, allyIndex: number): number => {
  const party = user.isPlayer() ? user.scene.getParty() : user.scene.getEnemyParty();

  for (let i = allyIndex; i < party.length; i++) {
    const pokemon = party[i];

    // The user contributes to Beat Up regardless of status condition.
    // Allies can contribute only if they do not have a non-volatile status condition.
    if (pokemon.id !== user.id && pokemon?.status && pokemon.status.effect !== StatusEffect.NONE) {
      continue;
    }
    return (pokemon.species.getBaseStat(Stat.ATK) / 10) + 5;
  }
  return 0;
};

export class BeatUpAttr extends VariablePowerAttr {

  /**
   * Gets the next party member to contribute to a Beat Up hit, and calculates the base power for it.
   * @param user Pokemon that used the move
   * @param _target N/A
   * @param _move Move with this attribute
   * @param args N/A
   * @returns true if the function succeeds
   */
  apply(user: Pokemon, target: Pokemon, move: Move, args: any[]): boolean {
    const power = args[0] as Utils.NumberHolder;

    const party = user.isPlayer() ? user.scene.getParty() : user.scene.getEnemyParty();
    const allyCount = party.filter(pokemon => {
      return pokemon.id === user.id || !pokemon.status?.effect;
    }).length;
    const allyIndex = (user.turnData.hitCount - user.turnData.hitsLeft) % allyCount;
    power.value = beatUpFunc(user, allyIndex);
    return true;
  }
}

const doublePowerChanceMessageFunc = (user: Pokemon, target: Pokemon, move: Move) => {
  let message: string = "";
  user.scene.executeWithSeedOffset(() => {
    const rand = Utils.randSeedInt(100);
    if (rand < move.chance) {
      message = i18next.t("moveTriggers:goingAllOutForAttack", {pokemonName: getPokemonNameWithAffix(user)});
    }
  }, user.scene.currentBattle.turn << 6, user.scene.waveSeed);
  return message;
};

export class DoublePowerChanceAttr extends VariablePowerAttr {
  apply(user: Pokemon, target: Pokemon, move: Move, args: any[]): boolean {
    let rand: integer;
    user.scene.executeWithSeedOffset(() => rand = Utils.randSeedInt(100), user.scene.currentBattle.turn << 6, user.scene.waveSeed);
    if (rand! < move.chance) {
      const power = args[0] as Utils.NumberHolder;
      power.value *= 2;
      return true;
    }

    return false;
  }
}

export abstract class ConsecutiveUsePowerMultiplierAttr extends MovePowerMultiplierAttr {
  constructor(limit: integer, resetOnFail: boolean, resetOnLimit?: boolean, ...comboMoves: Moves[]) {
    super((user: Pokemon, target: Pokemon, move: Move): number => {
      const moveHistory = user.getLastXMoves(limit + 1).slice(1);

      let count = 0;
      let turnMove: TurnMove | undefined;

      while (((turnMove = moveHistory.shift())?.move === move.id || (comboMoves.length && comboMoves.includes(turnMove?.move!))) && (!resetOnFail || turnMove?.result === MoveResult.SUCCESS)) { // TODO: is this bang correct?
        if (count < (limit - 1)) {
          count++;
        } else if (resetOnLimit) {
          count = 0;
        } else {
          break;
        }
      }

      return this.getMultiplier(count);
    });
  }

  abstract getMultiplier(count: integer): number;
}

export class ConsecutiveUseDoublePowerAttr extends ConsecutiveUsePowerMultiplierAttr {
  getMultiplier(count: number): number {
    return Math.pow(2, count);
  }
}

export class ConsecutiveUseMultiBasePowerAttr extends ConsecutiveUsePowerMultiplierAttr {
  getMultiplier(count: number): number {
    return (count + 1);
  }
}

export class WeightPowerAttr extends VariablePowerAttr {
  apply(user: Pokemon, target: Pokemon, move: Move, args: any[]): boolean {
    const power = args[0] as Utils.NumberHolder;

    const targetWeight = target.getWeight();
    const weightThresholds = [ 10, 25, 50, 100, 200 ];

    let w = 0;
    while (targetWeight >= weightThresholds[w]) {
      if (++w === weightThresholds.length) {
        break;
      }
    }

    power.value = (w + 1) * 20;

    return true;
  }
}

/**
 * Attribute used for Electro Ball move.
 * @extends VariablePowerAttr
 * @see {@linkcode apply}
 **/
export class ElectroBallPowerAttr extends VariablePowerAttr {
  /**
   * Move that deals more damage the faster {@linkcode BattleStat.SPD}
   * the user is compared to the target.
   * @param user Pokemon that used the move
   * @param target The target of the move
   * @param move Move with this attribute
   * @param args N/A
   * @returns true if the function succeeds
   */
  apply(user: Pokemon, target: Pokemon, move: Move, args: any[]): boolean {
    const power = args[0] as Utils.NumberHolder;

    const statRatio = target.getBattleStat(Stat.SPD) / user.getBattleStat(Stat.SPD);
    const statThresholds = [ 0.25, 1 / 3, 0.5, 1, -1 ];
    const statThresholdPowers = [ 150, 120, 80, 60, 40 ];

    let w = 0;
    while (w < statThresholds.length - 1 && statRatio > statThresholds[w]) {
      if (++w === statThresholds.length) {
        break;
      }
    }

    power.value = statThresholdPowers[w];
    return true;
  }
}


/**
 * Attribute used for Gyro Ball move.
 * @extends VariablePowerAttr
 * @see {@linkcode apply}
 **/
export class GyroBallPowerAttr extends VariablePowerAttr {
  /**
   * Move that deals more damage the slower {@linkcode BattleStat.SPD}
   * the user is compared to the target.
   * @param user Pokemon that used the move
   * @param target The target of the move
   * @param move Move with this attribute
   * @param args N/A
   * @returns true if the function succeeds
   */
  apply(user: Pokemon, target: Pokemon, move: Move, args: any[]): boolean {
    const power = args[0] as Utils.NumberHolder;
    const userSpeed = user.getBattleStat(Stat.SPD);
    if (userSpeed < 1) {
      // Gen 6+ always have 1 base power
      power.value = 1;
      return true;
    }

    power.value = Math.floor(Math.min(150, 25 * target.getBattleStat(Stat.SPD) / userSpeed + 1));
    return true;
  }
}

export class LowHpPowerAttr extends VariablePowerAttr {
  apply(user: Pokemon, target: Pokemon, move: Move, args: any[]): boolean {
    const power = args[0] as Utils.NumberHolder;
    const hpRatio = user.getHpRatio();

    switch (true) {
    case (hpRatio < 0.0417):
      power.value = 200;
      break;
    case (hpRatio < 0.1042):
      power.value = 150;
      break;
    case (hpRatio < 0.2083):
      power.value = 100;
      break;
    case (hpRatio < 0.3542):
      power.value = 80;
      break;
    case (hpRatio < 0.6875):
      power.value = 40;
      break;
    default:
      power.value = 20;
      break;
    }

    return true;
  }
}

export class CompareWeightPowerAttr extends VariablePowerAttr {
  apply(user: Pokemon, target: Pokemon, move: Move, args: any[]): boolean {
    const power = args[0] as Utils.NumberHolder;
    const userWeight = user.getWeight();
    const targetWeight = target.getWeight();

    if (!userWeight || userWeight === 0) {
      return false;
    }

    const relativeWeight = (targetWeight / userWeight) * 100;

    switch (true) {
    case (relativeWeight < 20.01):
      power.value = 120;
      break;
    case (relativeWeight < 25.01):
      power.value = 100;
      break;
    case (relativeWeight < 33.35):
      power.value = 80;
      break;
    case (relativeWeight < 50.01):
      power.value = 60;
      break;
    default:
      power.value = 40;
      break;
    }

    return true;
  }
}

export class HpPowerAttr extends VariablePowerAttr {
  apply(user: Pokemon, target: Pokemon, move: Move, args: any[]): boolean {
    (args[0] as Utils.NumberHolder).value = Math.max(Math.floor(150 * user.getHpRatio()), 1);

    return true;
  }
}

/**
 * Attribute used for moves whose base power scales with the opponent's HP
 * Used for Crush Grip, Wring Out, and Hard Press
 * maxBasePower 100 for Hard Press, 120 for others
 */
export class OpponentHighHpPowerAttr extends VariablePowerAttr {
  maxBasePower: number;

  constructor(maxBasePower: number) {
    super();
    this.maxBasePower = maxBasePower;
  }

  /**
   * Changes the base power of the move to be the target's HP ratio times the maxBasePower with a min value of 1
   * @param user n/a
   * @param target the Pokemon being attacked
   * @param move n/a
   * @param args holds the base power of the move at args[0]
   * @returns true
   */
  apply(user: Pokemon, target: Pokemon, move: Move, args: any[]): boolean {
    (args[0] as Utils.NumberHolder).value = Math.max(Math.floor(this.maxBasePower * target.getHpRatio()), 1);

    return true;
  }
}

export class FirstAttackDoublePowerAttr extends VariablePowerAttr {
  apply(user: Pokemon, target: Pokemon, move: Move, args: any[]): boolean {
    console.log(target.getLastXMoves(1), target.scene.currentBattle.turn);
    if (!target.getLastXMoves(1).find(m => m.turn === target.scene.currentBattle.turn)) {
      (args[0] as Utils.NumberHolder).value *= 2;
      return true;
    }

    return false;
  }
}


export class TurnDamagedDoublePowerAttr extends VariablePowerAttr {
  apply(user: Pokemon, target: Pokemon, move: Move, args: any[]): boolean {
    if (user.turnData.attacksReceived.find(r => r.damage && r.sourceId === target.id)) {
      (args[0] as Utils.NumberHolder).value *= 2;
      return true;
    }

    return false;
  }
}

const magnitudeMessageFunc = (user: Pokemon, target: Pokemon, move: Move) => {
  let message: string;
  user.scene.executeWithSeedOffset(() => {
    const magnitudeThresholds = [ 5, 15, 35, 65, 75, 95 ];

    const rand = Utils.randSeedInt(100);

    let m = 0;
    for (; m < magnitudeThresholds.length; m++) {
      if (rand < magnitudeThresholds[m]) {
        break;
      }
    }

    message = i18next.t("moveTriggers:magnitudeMessage", {magnitude: m + 4});
  }, user.scene.currentBattle.turn << 6, user.scene.waveSeed);
  return message!;
};

export class MagnitudePowerAttr extends VariablePowerAttr {
  apply(user: Pokemon, target: Pokemon, move: Move, args: any[]): boolean {
    const power = args[0] as Utils.NumberHolder;

    const magnitudeThresholds = [ 5, 15, 35, 65, 75, 95 ];
    const magnitudePowers = [ 10, 30, 50, 70, 90, 100, 110, 150 ];

    let rand: integer;

    user.scene.executeWithSeedOffset(() => rand = Utils.randSeedInt(100), user.scene.currentBattle.turn << 6, user.scene.waveSeed);

    let m = 0;
    for (; m < magnitudeThresholds.length; m++) {
      if (rand! < magnitudeThresholds[m]) {
        break;
      }
    }

    power.value = magnitudePowers[m];

    return true;
  }
}

export class AntiSunlightPowerDecreaseAttr extends VariablePowerAttr {
  apply(user: Pokemon, target: Pokemon, move: Move, args: any[]): boolean {
    if (!user.scene.arena.weather?.isEffectSuppressed(user.scene)) {
      const power = args[0] as Utils.NumberHolder;
      const weatherType = user.scene.arena.weather?.weatherType || WeatherType.NONE;
      switch (weatherType) {
      case WeatherType.RAIN:
      case WeatherType.SANDSTORM:
      case WeatherType.HAIL:
      case WeatherType.SNOW:
      case WeatherType.HEAVY_RAIN:
        power.value *= 0.5;
        return true;
      }
    }

    return false;
  }
}

export class FriendshipPowerAttr extends VariablePowerAttr {
  private invert: boolean;

  constructor(invert?: boolean) {
    super();

    this.invert = !!invert;
  }

  apply(user: Pokemon, target: Pokemon, move: Move, args: any[]): boolean {
    const power = args[0] as Utils.NumberHolder;

    const friendshipPower = Math.floor(Math.min(user instanceof PlayerPokemon ? user.friendship : user.species.baseFriendship, 255) / 2.5);
    power.value = Math.max(!this.invert ? friendshipPower : 102 - friendshipPower, 1);

    return true;
  }
}

export class HitCountPowerAttr extends VariablePowerAttr {
  apply(user: Pokemon, target: Pokemon, move: Move, args: any[]): boolean {
    (args[0] as Utils.NumberHolder).value += Math.min(user.battleData.hitCount, 6) * 50;

    return true;
  }
}

/**
 * Turning a once was (StatChangeCountPowerAttr) statement and making it available to call for any attribute.
 * @param {Pokemon} pokemon The pokemon that is being used to calculate the count of positive stats
 * @returns {number} Returns the amount of positive stats
 */
const countPositiveStats = (pokemon: Pokemon): number => {
  return pokemon.summonData.battleStats.reduce((total, stat) => (stat && stat > 0) ? total + stat : total, 0);
};

/**
 * Attribute that increases power based on the amount of positive stat increases.
 */
export class StatChangeCountPowerAttr extends VariablePowerAttr {

  /**
   * @param {Pokemon} user The pokemon that is being used to calculate the amount of positive stats
   * @param {Pokemon} target N/A
   * @param {Move} move N/A
   * @param {any[]} args The argument for VariablePowerAttr, accumulates and sets the amount of power multiplied by stats
   * @returns {boolean} Returns true if attribute is applied
   */
  apply(user: Pokemon, target: Pokemon, move: Move, args: any[]): boolean {
    const positiveStats: number = countPositiveStats(user);

    (args[0] as Utils.NumberHolder).value += positiveStats * 20;
    return true;
  }
}

/**
 * Punishment normally has a base power of 60,
 * but gains 20 power for every increased stat stage the target has,
 * up to a maximum of 200 base power in total.
 */
export class PunishmentPowerAttr extends VariablePowerAttr {
  private PUNISHMENT_MIN_BASE_POWER = 60;
  private PUNISHMENT_MAX_BASE_POWER = 200;

  /**
     * @param {Pokemon} user N/A
     * @param {Pokemon} target The pokemon that the move is being used against, as well as calculating the stats for the min/max base power
     * @param {Move} move N/A
     * @param {any[]} args The value that is being changed due to VariablePowerAttr
     * @returns Returns true if attribute is applied
     */
  apply(user: Pokemon, target: Pokemon, move: Move, args: any[]): boolean {
    const positiveStats: number = countPositiveStats(target);
    (args[0] as Utils.NumberHolder).value = Math.min(
      this.PUNISHMENT_MAX_BASE_POWER,
      this.PUNISHMENT_MIN_BASE_POWER + positiveStats * 20
    );
    return true;
  }
}

export class PresentPowerAttr extends VariablePowerAttr {
  apply(user: Pokemon, target: Pokemon, move: Move, args: any[]): boolean {
    /**
     * If this move is multi-hit, and this attribute is applied to any hit
     * other than the first, this move cannot result in a heal.
     */
    const firstHit = (user.turnData.hitCount === user.turnData.hitsLeft);

    const powerSeed = Utils.randSeedInt(firstHit ? 100 : 80);
    if (powerSeed <= 40) {
      (args[0] as Utils.NumberHolder).value = 40;
    } else if (40 < powerSeed && powerSeed <= 70) {
      (args[0] as Utils.NumberHolder).value = 80;
    } else if (70 < powerSeed && powerSeed <= 80) {
      (args[0] as Utils.NumberHolder).value = 120;
    } else if (80 < powerSeed && powerSeed <= 100) {
      // If this move is multi-hit, disable all other hits
      user.stopMultiHit();
      target.scene.unshiftPhase(new PokemonHealPhase(target.scene, target.getBattlerIndex(),
        Math.max(Math.floor(target.getMaxHp() / 4), 1), i18next.t("moveTriggers:regainedHealth", {pokemonName: getPokemonNameWithAffix(target)}), true));
    }

    return true;
  }
}

export class WaterShurikenPowerAttr extends VariablePowerAttr {
  apply(user: Pokemon, target: Pokemon, move: Move, args: any[]): boolean {
    if (user.species.speciesId === Species.GRENINJA && user.hasAbility(Abilities.BATTLE_BOND) && user.formIndex === 2) {
      (args[0] as Utils.IntegerHolder).value = 20;
      return true;
    }
    return false;
  }
}

/**
 * Attribute used to calculate the power of attacks that scale with Stockpile stacks (i.e. Spit Up).
 */
export class SpitUpPowerAttr extends VariablePowerAttr {
  private multiplier: number = 0;

  constructor(multiplier: number) {
    super();
    this.multiplier = multiplier;
  }

  apply(user: Pokemon, target: Pokemon, move: Move, args: any[]): boolean {
    const stockpilingTag = user.getTag(StockpilingTag);

    if (stockpilingTag !== null && stockpilingTag.stockpiledCount > 0) {
      const power = args[0] as Utils.IntegerHolder;
      power.value = this.multiplier * stockpilingTag.stockpiledCount;
      return true;
    }

    return false;
  }
}

/**
 * Attribute used to apply Swallow's healing, which scales with Stockpile stacks.
 * Does NOT remove stockpiled stacks.
 */
export class SwallowHealAttr extends HealAttr {
  apply(user: Pokemon, target: Pokemon, move: Move, args: any[]): boolean {
    const stockpilingTag = user.getTag(StockpilingTag);

    if (stockpilingTag !== null && stockpilingTag?.stockpiledCount > 0) {
      const stockpiled = stockpilingTag.stockpiledCount;
      let healRatio: number;

      if (stockpiled === 1) {
        healRatio = 0.25;
      } else if (stockpiled === 2) {
        healRatio = 0.50;
      } else { // stockpiled >= 3
        healRatio = 1.00;
      }

      if (healRatio) {
        this.addHealPhase(user, healRatio);
        return true;
      }
    }

    return false;
  }
}

const hasStockpileStacksCondition: MoveConditionFunc = (user) => {
  const hasStockpilingTag = user.getTag(StockpilingTag);
  return !!hasStockpilingTag && hasStockpilingTag.stockpiledCount > 0;
};

/**
 * Attribute used for multi-hit moves that increase power in increments of the
 * move's base power for each hit, namely Triple Kick and Triple Axel.
 * @extends VariablePowerAttr
 * @see {@linkcode apply}
 */
export class MultiHitPowerIncrementAttr extends VariablePowerAttr {
  /** The max number of base power increments allowed for this move */
  private maxHits: integer;

  constructor(maxHits: integer) {
    super();

    this.maxHits = maxHits;
  }

  /**
   * Increases power of move in increments of the base power for the amount of times
   * the move hit. In the case that the move is extended, it will circle back to the
   * original base power of the move after incrementing past the maximum amount of
   * hits.
   * @param user {@linkcode Pokemon} that used the move
   * @param target {@linkcode Pokemon} that the move was used on
   * @param move {@linkcode Move} with this attribute
   * @param args [0] {@linkcode Utils.NumberHolder} for final calculated power of move
   * @returns true if attribute application succeeds
   */
  apply(user: Pokemon, target: Pokemon, move: Move, args: any[]): boolean {
    const hitsTotal = user.turnData.hitCount - Math.max(user.turnData.hitsLeft, 0);
    const power = args[0] as Utils.NumberHolder;

    power.value = move.power * (1 + hitsTotal % this.maxHits);

    return true;
  }
}

/**
 * Attribute used for moves that double in power if the given move immediately
 * preceded the move applying the attribute, namely Fusion Flare and
 * Fusion Bolt.
 * @extends VariablePowerAttr
 * @see {@linkcode apply}
 */
export class LastMoveDoublePowerAttr extends VariablePowerAttr {
  /** The move that must precede the current move */
  private move: Moves;

  constructor(move: Moves) {
    super();

    this.move = move;
  }

  /**
   * Doubles power of move if the given move is found to precede the current
   * move with no other moves being executed in between, only ignoring failed
   * moves if any.
   * @param user {@linkcode Pokemon} that used the move
   * @param target N/A
   * @param move N/A
   * @param args [0] {@linkcode Utils.NumberHolder} that holds the resulting power of the move
   * @returns true if attribute application succeeds, false otherwise
   */
  apply(user: Pokemon, _target: Pokemon, _move: Move, args: any[]): boolean {
    const power = args[0] as Utils.NumberHolder;
    const enemy = user.getOpponent(0);
    const pokemonActed: Pokemon[] = [];

    if (enemy?.turnData.acted) {
      pokemonActed.push(enemy);
    }

    if (user.scene.currentBattle.double) {
      const userAlly = user.getAlly();
      const enemyAlly = enemy?.getAlly();

      if (userAlly && userAlly.turnData.acted) {
        pokemonActed.push(userAlly);
      }
      if (enemyAlly && enemyAlly.turnData.acted) {
        pokemonActed.push(enemyAlly);
      }
    }

    pokemonActed.sort((a, b) => b.turnData.order - a.turnData.order);

    for (const p of pokemonActed) {
      const [ lastMove ] = p.getLastXMoves(1);
      if (lastMove.result !== MoveResult.FAIL) {
        if ((lastMove.result === MoveResult.SUCCESS) && (lastMove.move === this.move)) {
          power.value *= 2;
          return true;
        } else {
          break;
        }
      }
    }

    return false;
  }
}

export class VariableAtkAttr extends MoveAttr {
  constructor() {
    super();
  }

  apply(user: Pokemon, target: Pokemon, move: Move, args: any[]): boolean {
    //const atk = args[0] as Utils.IntegerHolder;
    return false;
  }
}

export class TargetAtkUserAtkAttr extends VariableAtkAttr {
  constructor() {
    super();
  }
  apply(user: Pokemon, target: Pokemon, move: Move, args: any[]): boolean {
    (args[0] as Utils.IntegerHolder).value = target.getBattleStat(Stat.ATK, target);
    return true;
  }
}

export class DefAtkAttr extends VariableAtkAttr {
  constructor() {
    super();
  }

  apply(user: Pokemon, target: Pokemon, move: Move, args: any[]): boolean {
    (args[0] as Utils.IntegerHolder).value = user.getBattleStat(Stat.DEF, target);
    return true;
  }
}

export class VariableDefAttr extends MoveAttr {
  constructor() {
    super();
  }

  apply(user: Pokemon, target: Pokemon, move: Move, args: any[]): boolean {
    //const def = args[0] as Utils.IntegerHolder;
    return false;
  }
}

export class DefDefAttr extends VariableDefAttr {
  constructor() {
    super();
  }

  apply(user: Pokemon, target: Pokemon, move: Move, args: any[]): boolean {
    (args[0] as Utils.IntegerHolder).value = target.getBattleStat(Stat.DEF, user);
    return true;
  }
}

export class VariableAccuracyAttr extends MoveAttr {
  apply(user: Pokemon, target: Pokemon, move: Move, args: any[]): boolean {
    //const accuracy = args[0] as Utils.NumberHolder;
    return false;
  }
}

/**
 * Attribute used for Thunder and Hurricane that sets accuracy to 50 in sun and never miss in rain
 */
export class ThunderAccuracyAttr extends VariableAccuracyAttr {
  apply(user: Pokemon, target: Pokemon, move: Move, args: any[]): boolean {
    if (!user.scene.arena.weather?.isEffectSuppressed(user.scene)) {
      const accuracy = args[0] as Utils.NumberHolder;
      const weatherType = user.scene.arena.weather?.weatherType || WeatherType.NONE;
      switch (weatherType) {
      case WeatherType.SUNNY:
      case WeatherType.HARSH_SUN:
        accuracy.value = 50;
        return true;
      case WeatherType.RAIN:
      case WeatherType.HEAVY_RAIN:
        accuracy.value = -1;
        return true;
      }
    }

    return false;
  }
}

/**
 * Attribute used for Bleakwind Storm, Wildbolt Storm, and Sandsear Storm that sets accuracy to never
 * miss in rain
 * Springtide Storm does NOT have this property
 */
export class StormAccuracyAttr extends VariableAccuracyAttr {
  apply(user: Pokemon, target: Pokemon, move: Move, args: any[]): boolean {
    if (!user.scene.arena.weather?.isEffectSuppressed(user.scene)) {
      const accuracy = args[0] as Utils.NumberHolder;
      const weatherType = user.scene.arena.weather?.weatherType || WeatherType.NONE;
      switch (weatherType) {
      case WeatherType.RAIN:
      case WeatherType.HEAVY_RAIN:
        accuracy.value = -1;
        return true;
      }
    }

    return false;
  }
}

/**
 * Attribute used for moves which never miss
 * against Pokemon with the {@linkcode BattlerTagType.MINIMIZED}
 * @extends VariableAccuracyAttr
 * @see {@linkcode apply}
 */
export class MinimizeAccuracyAttr extends VariableAccuracyAttr {
  /**
   * @see {@linkcode apply}
   * @param user N/A
   * @param target {@linkcode Pokemon} target of the move
   * @param move N/A
   * @param args [0] Accuracy of the move to be modified
   * @returns true if the function succeeds
   */
  apply(user: Pokemon, target: Pokemon, move: Move, args: any[]): boolean {
    if (target.getTag(BattlerTagType.MINIMIZED)) {
      const accuracy = args[0] as Utils.NumberHolder;
      accuracy.value = -1;

      return true;
    }

    return false;
  }
}

export class ToxicAccuracyAttr extends VariableAccuracyAttr {
  apply(user: Pokemon, target: Pokemon, move: Move, args: any[]): boolean {
    if (user.isOfType(Type.POISON)) {
      const accuracy = args[0] as Utils.NumberHolder;
      accuracy.value = -1;
      return true;
    }

    return false;
  }
}

export class BlizzardAccuracyAttr extends VariableAccuracyAttr {
  apply(user: Pokemon, target: Pokemon, move: Move, args: any[]): boolean {
    if (!user.scene.arena.weather?.isEffectSuppressed(user.scene)) {
      const accuracy = args[0] as Utils.NumberHolder;
      const weatherType = user.scene.arena.weather?.weatherType || WeatherType.NONE;
      if (weatherType === WeatherType.HAIL || weatherType === WeatherType.SNOW) {
        accuracy.value = -1;
        return true;
      }
    }

    return false;
  }
}

export class VariableMoveCategoryAttr extends MoveAttr {
  apply(user: Pokemon, target: Pokemon, move: Move, args: any[]): boolean {
    return false;
  }
}

export class PhotonGeyserCategoryAttr extends VariableMoveCategoryAttr {
  apply(user: Pokemon, target: Pokemon, move: Move, args: any[]): boolean {
    const category = (args[0] as Utils.IntegerHolder);

    if (user.getBattleStat(Stat.ATK, target, move) > user.getBattleStat(Stat.SPATK, target, move)) {
      category.value = MoveCategory.PHYSICAL;
      return true;
    }

    return false;
  }
}

export class TeraBlastCategoryAttr extends VariableMoveCategoryAttr {
  apply(user: Pokemon, target: Pokemon, move: Move, args: any[]): boolean {
    const category = (args[0] as Utils.IntegerHolder);

    if (user.isTerastallized() && user.getBattleStat(Stat.ATK, target, move) > user.getBattleStat(Stat.SPATK, target, move)) {
      category.value = MoveCategory.PHYSICAL;
      return true;
    }

    return false;
  }
}

/**
 * Change the move category to status when used on the ally
 * @extends VariableMoveCategoryAttr
 * @see {@linkcode apply}
 */
export class StatusCategoryOnAllyAttr extends VariableMoveCategoryAttr {
  /**
   * @param user {@linkcode Pokemon} using the move
   * @param target {@linkcode Pokemon} target of the move
   * @param move {@linkcode Move} with this attribute
   * @param args [0] {@linkcode Utils.IntegerHolder} The category of the move
   * @returns true if the function succeeds
   */
  apply(user: Pokemon, target: Pokemon, move: Move, args: any[]): boolean {
    const category = (args[0] as Utils.IntegerHolder);

    if (user.getAlly() === target) {
      category.value = MoveCategory.STATUS;
      return true;
    }

    return false;
  }
}

export class ShellSideArmCategoryAttr extends VariableMoveCategoryAttr {
  apply(user: Pokemon, target: Pokemon, move: Move, args: any[]): boolean {
    const category = (args[0] as Utils.IntegerHolder);
    const atkRatio = user.getBattleStat(Stat.ATK, target, move) / target.getBattleStat(Stat.DEF, user, move);
    const specialRatio = user.getBattleStat(Stat.SPATK, target, move) / target.getBattleStat(Stat.SPDEF, user, move);

    // Shell Side Arm is much more complicated than it looks, this is a partial implementation to try to achieve something similar to the games
    if (atkRatio > specialRatio) {
      category.value = MoveCategory.PHYSICAL;
      return true;
    } else if (atkRatio === specialRatio && user.randSeedInt(2) === 0) {
      category.value = MoveCategory.PHYSICAL;
      return true;
    }

    return false;
  }
}

export class VariableMoveTypeAttr extends MoveAttr {
  apply(user: Pokemon, target: Pokemon, move: Move, args: any[]): boolean {
    return false;
  }
}

export class FormChangeItemTypeAttr extends VariableMoveTypeAttr {
  apply(user: Pokemon, target: Pokemon, move: Move, args: any[]): boolean {
    if ([user.species.speciesId, user.fusionSpecies?.speciesId].includes(Species.ARCEUS) || [user.species.speciesId, user.fusionSpecies?.speciesId].includes(Species.SILVALLY)) {
      const form = user.species.speciesId === Species.ARCEUS || user.species.speciesId === Species.SILVALLY ? user.formIndex : user.fusionSpecies?.formIndex!; // TODO: is this bang correct?

      move.type = Type[Type[form]];
      return true;
    }

    return false;
  }
}

export class TechnoBlastTypeAttr extends VariableMoveTypeAttr {
  apply(user: Pokemon, target: Pokemon, move: Move, args: any[]): boolean {
    if ([user.species.speciesId, user.fusionSpecies?.speciesId].includes(Species.GENESECT)) {
      const form = user.species.speciesId === Species.GENESECT ? user.formIndex : user.fusionSpecies?.formIndex;

      switch (form) {
      case 1: // Shock Drive
        move.type = Type.ELECTRIC;
        break;
      case 2: // Burn Drive
        move.type = Type.FIRE;
        break;
      case 3: // Chill Drive
        move.type = Type.ICE;
        break;
      case 4: // Douse Drive
        move.type = Type.WATER;
        break;
      default:
        move.type = Type.NORMAL;
        break;
      }
      return true;
    }

    return false;
  }
}

export class AuraWheelTypeAttr extends VariableMoveTypeAttr {
  apply(user: Pokemon, target: Pokemon, move: Move, args: any[]): boolean {
    if ([user.species.speciesId, user.fusionSpecies?.speciesId].includes(Species.MORPEKO)) {
      const form = user.species.speciesId === Species.MORPEKO ? user.formIndex : user.fusionSpecies?.formIndex;

      switch (form) {
      case 1: // Hangry Mode
        move.type = Type.DARK;
        break;
      default: // Full Belly Mode
        move.type = Type.ELECTRIC;
        break;
      }
      return true;
    }

    return false;
  }
}

export class RagingBullTypeAttr extends VariableMoveTypeAttr {
  apply(user: Pokemon, target: Pokemon, move: Move, args: any[]): boolean {
    if ([user.species.speciesId, user.fusionSpecies?.speciesId].includes(Species.PALDEA_TAUROS)) {
      const form = user.species.speciesId === Species.PALDEA_TAUROS ? user.formIndex : user.fusionSpecies?.formIndex;

      switch (form) {
      case 1: // Blaze breed
        move.type = Type.FIRE;
        break;
      case 2: // Aqua breed
        move.type = Type.WATER;
        break;
      default:
        move.type = Type.FIGHTING;
        break;
      }
      return true;
    }

    return false;
  }
}

export class IvyCudgelTypeAttr extends VariableMoveTypeAttr {
  apply(user: Pokemon, target: Pokemon, move: Move, args: any[]): boolean {
    if ([user.species.speciesId, user.fusionSpecies?.speciesId].includes(Species.OGERPON)) {
      const form = user.species.speciesId === Species.OGERPON ? user.formIndex : user.fusionSpecies?.formIndex;

      switch (form) {
      case 1: // Wellspring Mask
      case 5: // Wellspring Mask Tera
        move.type = Type.WATER;
        break;
      case 2: // Hearthflame Mask
      case 6: // Hearthflame Mask Tera
        move.type = Type.FIRE;
        break;
      case 3: // Cornerstone Mask
      case 7: // Cornerstone Mask Tera
        move.type = Type.ROCK;
        break;
      case 4: // Teal Mask Tera
      default:
        move.type = Type.GRASS;
        break;
      }
      return true;
    }

    return false;
  }
}

export class WeatherBallTypeAttr extends VariableMoveTypeAttr {
  apply(user: Pokemon, target: Pokemon, move: Move, args: any[]): boolean {
    if (!user.scene.arena.weather?.isEffectSuppressed(user.scene)) {
      switch (user.scene.arena.weather?.weatherType) {
      case WeatherType.SUNNY:
      case WeatherType.HARSH_SUN:
        move.type = Type.FIRE;
        break;
      case WeatherType.RAIN:
      case WeatherType.HEAVY_RAIN:
        move.type = Type.WATER;
        break;
      case WeatherType.SANDSTORM:
        move.type = Type.ROCK;
        break;
      case WeatherType.HAIL:
      case WeatherType.SNOW:
        move.type = Type.ICE;
        break;
      default:
        return false;
      }
      return true;
    }

    return false;
  }
}

/**
 * Changes the move's type to match the current terrain.
 * Has no effect if the user is not grounded.
 * @extends VariableMoveTypeAttr
 * @see {@linkcode apply}
 */
export class TerrainPulseTypeAttr extends VariableMoveTypeAttr {
  /**
   * @param user {@linkcode Pokemon} using this move
   * @param target N/A
   * @param move N/A
   * @param args [0] {@linkcode Utils.IntegerHolder} The move's type to be modified
   * @returns true if the function succeeds
   */
  apply(user: Pokemon, target: Pokemon, move: Move, args: any[]): boolean {
    if (!user.isGrounded()) {
      return false;
    }

    const currentTerrain = user.scene.arena.getTerrainType();
    switch (currentTerrain) {
    case TerrainType.MISTY:
      move.type = Type.FAIRY;
      break;
    case TerrainType.ELECTRIC:
      move.type = Type.ELECTRIC;
      break;
    case TerrainType.GRASSY:
      move.type = Type.GRASS;
      break;
    case TerrainType.PSYCHIC:
      move.type = Type.PSYCHIC;
      break;
    default:
      return false;
    }
    return true;
  }
}

export class HiddenPowerTypeAttr extends VariableMoveTypeAttr {
  apply(user: Pokemon, target: Pokemon, move: Move, args: any[]): boolean {
    const iv_val = Math.floor(((user.ivs[Stat.HP] & 1)
      +(user.ivs[Stat.ATK] & 1) * 2
      +(user.ivs[Stat.DEF] & 1) * 4
      +(user.ivs[Stat.SPD] & 1) * 8
      +(user.ivs[Stat.SPATK] & 1) * 16
      +(user.ivs[Stat.SPDEF] & 1) * 32) * 15/63);

    move.type = [
      Type.FIGHTING, Type.FLYING, Type.POISON, Type.GROUND,
      Type.ROCK, Type.BUG, Type.GHOST, Type.STEEL,
      Type.FIRE, Type.WATER, Type.GRASS, Type.ELECTRIC,
      Type.PSYCHIC, Type.ICE, Type.DRAGON, Type.DARK][iv_val];

    return true;
  }
}

export class MatchUserTypeAttr extends VariableMoveTypeAttr {
  apply(user: Pokemon, target: Pokemon, move: Move, args: any[]): boolean {
    const userTypes = user.getTypes(true);

    if (userTypes.includes(Type.STELLAR)) { // will not change to stellar type
      const nonTeraTypes = user.getTypes();
      move.type = nonTeraTypes[0];
      return true;
    } else if (userTypes.length > 0) {
      move.type = userTypes[0];
      return true;
    } else {
      return false;
    }

  }
}

export class VariableMoveTypeMultiplierAttr extends MoveAttr {
  apply(user: Pokemon, target: Pokemon, move: Move, args: any[]): boolean {
    return false;
  }
}

export class NeutralDamageAgainstFlyingTypeMultiplierAttr extends VariableMoveTypeMultiplierAttr {
  apply(user: Pokemon, target: Pokemon, move: Move, args: any[]): boolean {
    if (!target.getTag(BattlerTagType.IGNORE_FLYING)) {
      const multiplier = args[0] as Utils.NumberHolder;
      //When a flying type is hit, the first hit is always 1x multiplier. Levitating pokemon are instantly affected by typing
      if (target.isOfType(Type.FLYING) || target.hasAbility(Abilities.LEVITATE)) {
        multiplier.value = 1;
      }
      return true;
    }

    return false;
  }
}

export class WaterSuperEffectTypeMultiplierAttr extends VariableMoveTypeMultiplierAttr {
  apply(user: Pokemon, target: Pokemon, move: Move, args: any[]): boolean {
    const multiplier = args[0] as Utils.NumberHolder;
    if (target.isOfType(Type.WATER)) {
      multiplier.value *= 4; // Increased twice because initial reduction against water
      return true;
    }

    return false;
  }
}

export class IceNoEffectTypeAttr extends VariableMoveTypeMultiplierAttr {
  /**
   * Checks to see if the Target is Ice-Type or not. If so, the move will have no effect.
   * @param {Pokemon} user N/A
   * @param {Pokemon} target Pokemon that is being checked whether Ice-Type or not.
   * @param {Move} move N/A
   * @param {any[]} args Sets to false if the target is Ice-Type, so it should do no damage/no effect.
   * @returns {boolean} Returns true if move is successful, false if Ice-Type.
   */
  apply(user: Pokemon, target: Pokemon, move: Move, args: any[]): boolean {
    if (target.isOfType(Type.ICE)) {
      (args[0] as Utils.BooleanHolder).value = false;
      return false;
    }
    return true;
  }
}

export class FlyingTypeMultiplierAttr extends VariableMoveTypeMultiplierAttr {
  apply(user: Pokemon, target: Pokemon, move: Move, args: any[]): boolean {
    const multiplier = args[0] as Utils.NumberHolder;
    multiplier.value *= target.getAttackTypeEffectiveness(Type.FLYING, user);
    return true;
  }
}

export class OneHitKOAccuracyAttr extends VariableAccuracyAttr {
  apply(user: Pokemon, target: Pokemon, move: Move, args: any[]): boolean {
    const accuracy = args[0] as Utils.NumberHolder;
    if (user.level < target.level) {
      accuracy.value = 0;
    } else {
      accuracy.value = Math.min(Math.max(30 + 100 * (1 - target.level / user.level), 0), 100);
    }
    return true;
  }
}

export class SheerColdAccuracyAttr extends OneHitKOAccuracyAttr {
  /**
   * Changes the normal One Hit KO Accuracy Attr to implement the Gen VII changes,
   * where if the user is Ice-Type, it has more accuracy.
   * @param {Pokemon} user Pokemon that is using the move; checks the Pokemon's level.
   * @param {Pokemon} target Pokemon that is receiving the move; checks the Pokemon's level.
   * @param {Move} move N/A
   * @param {any[]} args Uses the accuracy argument, allowing to change it from either 0 if it doesn't pass
   * the first if/else, or 30/20 depending on the type of the user Pokemon.
   * @returns Returns true if move is successful, false if misses.
   */
  apply(user: Pokemon, target: Pokemon, move: Move, args: any[]): boolean {
    const accuracy = args[0] as Utils.NumberHolder;
    if (user.level < target.level) {
      accuracy.value = 0;
    } else {
      const baseAccuracy = user.isOfType(Type.ICE) ? 30 : 20;
      accuracy.value = Math.min(Math.max(baseAccuracy + 100 * (1 - target.level / user.level), 0), 100);
    }
    return true;
  }
}

export class MissEffectAttr extends MoveAttr {
  private missEffectFunc: UserMoveConditionFunc;

  constructor(missEffectFunc: UserMoveConditionFunc) {
    super();

    this.missEffectFunc = missEffectFunc;
  }

  apply(user: Pokemon, target: Pokemon, move: Move, args: any[]): boolean {
    this.missEffectFunc(user, move);
    return true;
  }
}

export class NoEffectAttr extends MoveAttr {
  private noEffectFunc: UserMoveConditionFunc;

  constructor(noEffectFunc: UserMoveConditionFunc) {
    super();

    this.noEffectFunc = noEffectFunc;
  }

  apply(user: Pokemon, target: Pokemon, move: Move, args: any[]): boolean {
    this.noEffectFunc(user, move);
    return true;
  }
}

const crashDamageFunc = (user: Pokemon, move: Move) => {
  const cancelled = new Utils.BooleanHolder(false);
  applyAbAttrs(BlockNonDirectDamageAbAttr, user, cancelled);
  if (cancelled.value) {
    return false;
  }

  user.damageAndUpdate(Math.floor(user.getMaxHp() / 2), HitResult.OTHER, false, true);
  user.scene.queueMessage(i18next.t("moveTriggers:keptGoingAndCrashed", {pokemonName: getPokemonNameWithAffix(user)}));
  user.turnData.damageTaken += Math.floor(user.getMaxHp() / 2);

  return true;
};

export class TypelessAttr extends MoveAttr { }
/**
* Attribute used for moves which ignore redirection effects, and always target their original target, i.e. Snipe Shot
* Bypasses Storm Drain, Follow Me, Ally Switch, and the like.
*/
export class BypassRedirectAttr extends MoveAttr { }

export class DisableMoveAttr extends MoveEffectAttr {
  constructor() {
    super(false);
  }

  apply(user: Pokemon, target: Pokemon, move: Move, args: any[]): boolean {
    if (!super.apply(user, target, move, args)) {
      return false;
    }

    const moveQueue = target.getLastXMoves();
    let turnMove: TurnMove | undefined;
    while (moveQueue.length) {
      turnMove = moveQueue.shift();
      if (turnMove?.virtual) {
        continue;
      }

      const moveIndex = target.getMoveset().findIndex(m => m?.moveId === turnMove?.move);
      if (moveIndex === -1) {
        return false;
      }

      const disabledMove = target.getMoveset()[moveIndex];
      target.summonData.disabledMove = disabledMove?.moveId!; // TODO: is this bang correct?
      target.summonData.disabledTurns = 4;

      user.scene.queueMessage(i18next.t("abilityTriggers:postDefendMoveDisable", { pokemonNameWithAffix: getPokemonNameWithAffix(target), moveName: disabledMove?.getName()}));

      return true;
    }

    return false;
  }

  getCondition(): MoveConditionFunc {
    return (user, target, move): boolean => { // TODO: Not sure what to do here
      if (target.summonData.disabledMove || target.isMax()) {
        return false;
      }

      const moveQueue = target.getLastXMoves();
      let turnMove: TurnMove | undefined;
      while (moveQueue.length) {
        turnMove = moveQueue.shift();
        if (turnMove?.virtual) {
          continue;
        }

        const move = target.getMoveset().find(m => m?.moveId === turnMove?.move);
        if (!move) {
          continue;
        }

        return true;
      }

      return false;
    };
  }

  getTargetBenefitScore(user: Pokemon, target: Pokemon, move: Move): integer {
    return -5;
  }
}

export class FrenzyAttr extends MoveEffectAttr {
  constructor() {
    super(true, MoveEffectTrigger.HIT, false, true);
  }

  canApply(user: Pokemon, target: Pokemon, move: Move, args: any[]) {
    return !(this.selfTarget ? user : target).isFainted();
  }

  apply(user: Pokemon, target: Pokemon, move: Move, args: any[]): boolean {
    if (!super.apply(user, target, move, args)) {
      return false;
    }

    if (!user.getTag(BattlerTagType.FRENZY) && !user.getMoveQueue().length) {
      const turnCount = user.randSeedIntRange(1, 2);
      new Array(turnCount).fill(null).map(() => user.getMoveQueue().push({ move: move.id, targets: [ target.getBattlerIndex() ], ignorePP: true }));
      user.addTag(BattlerTagType.FRENZY, turnCount, move.id, user.id);
    } else {
      applyMoveAttrs(AddBattlerTagAttr, user, target, move, args);
      user.lapseTag(BattlerTagType.FRENZY); // if FRENZY is already in effect (moveQueue.length > 0), lapse the tag
    }

    return true;
  }
}

export const frenzyMissFunc: UserMoveConditionFunc = (user: Pokemon, move: Move) => {
  while (user.getMoveQueue().length && user.getMoveQueue()[0].move === move.id) {
    user.getMoveQueue().shift();
  }
  user.removeTag(BattlerTagType.FRENZY); // FRENZY tag should be disrupted on miss/no effect

  return true;
};

export class AddBattlerTagAttr extends MoveEffectAttr {
  public tagType: BattlerTagType;
  public turnCountMin: integer;
  public turnCountMax: integer;
  protected cancelOnFail: boolean;
  private failOnOverlap: boolean;

  constructor(tagType: BattlerTagType, selfTarget: boolean = false, failOnOverlap: boolean = false, turnCountMin: integer = 0, turnCountMax?: integer, lastHitOnly: boolean = false, cancelOnFail: boolean = false) {
    super(selfTarget, MoveEffectTrigger.POST_APPLY, false, lastHitOnly);

    this.tagType = tagType;
    this.turnCountMin = turnCountMin;
    this.turnCountMax = turnCountMax !== undefined ? turnCountMax : turnCountMin;
    this.failOnOverlap = !!failOnOverlap;
    this.cancelOnFail = cancelOnFail;
  }

  canApply(user: Pokemon, target: Pokemon, move: Move, args: any[]): boolean {
    if (!super.canApply(user, target, move, args) || (this.cancelOnFail === true && user.getLastXMoves(1)[0].result === MoveResult.FAIL)) {
      return false;
    } else {
      return true;
    }
  }

  apply(user: Pokemon, target: Pokemon, move: Move, args: any[]): boolean {
    if (!super.apply(user, target, move, args)) {
      return false;
    }

    const moveChance = this.getMoveChance(user, target, move, this.selfTarget, true);
    if (moveChance < 0 || moveChance === 100 || user.randSeedInt(100) < moveChance) {
      return (this.selfTarget ? user : target).addTag(this.tagType,  user.randSeedInt(this.turnCountMax - this.turnCountMin, this.turnCountMin), move.id, user.id);
    }

    return false;
  }

  getCondition(): MoveConditionFunc | null {
    return this.failOnOverlap
      ? (user, target, move) => !(this.selfTarget ? user : target).getTag(this.tagType)
      : null;
  }

  getTagTargetBenefitScore(user: Pokemon, target: Pokemon, move: Move): integer | void {
    switch (this.tagType) {
    case BattlerTagType.RECHARGING:
    case BattlerTagType.PERISH_SONG:
      return -16;
    case BattlerTagType.FLINCHED:
    case BattlerTagType.CONFUSED:
    case BattlerTagType.INFATUATED:
    case BattlerTagType.NIGHTMARE:
    case BattlerTagType.DROWSY:
      return -5;
    case BattlerTagType.SEEDED:
    case BattlerTagType.SALT_CURED:
    case BattlerTagType.CURSED:
    case BattlerTagType.FRENZY:
    case BattlerTagType.TRAPPED:
    case BattlerTagType.BIND:
    case BattlerTagType.WRAP:
    case BattlerTagType.FIRE_SPIN:
    case BattlerTagType.WHIRLPOOL:
    case BattlerTagType.CLAMP:
    case BattlerTagType.SAND_TOMB:
    case BattlerTagType.MAGMA_STORM:
    case BattlerTagType.SNAP_TRAP:
    case BattlerTagType.THUNDER_CAGE:
    case BattlerTagType.INFESTATION:
      return -3;
    case BattlerTagType.ENCORE:
      return -2;
    case BattlerTagType.MINIMIZED:
      return 0;
    case BattlerTagType.INGRAIN:
    case BattlerTagType.IGNORE_ACCURACY:
    case BattlerTagType.AQUA_RING:
      return 3;
    case BattlerTagType.PROTECTED:
    case BattlerTagType.FLYING:
    case BattlerTagType.CRIT_BOOST:
    case BattlerTagType.ALWAYS_CRIT:
      return 5;
    }
  }

  getTargetBenefitScore(user: Pokemon, target: Pokemon, move: Move): integer {
    let moveChance = this.getMoveChance(user,target,move,this.selfTarget, false);
    if (moveChance < 0) {
      moveChance = 100;
    }
    return Math.floor(this.getTagTargetBenefitScore(user, target, move)! * (moveChance / 100)); // TODO: is the bang correct?
  }
}

/**
 * Adds the appropriate battler tag for Gulp Missile when Surf or Dive is used.
 * @extends MoveEffectAttr
 */
export class GulpMissileTagAttr extends MoveEffectAttr {
  constructor() {
    super(true);
  }

  /**
   * Adds BattlerTagType from GulpMissileTag based on the Pokemon's HP ratio.
   * @param {Pokemon} user The Pokemon using the move.
   * @param {Pokemon} target The Pokemon being targeted by the move.
   * @param {Move} move The move being used.
   * @param {any[]} args Additional arguments, if any.
   * @returns Whether the BattlerTag is applied.
   */
  apply(user: Pokemon, target: Pokemon, move: Move, args: any[]): boolean | Promise<boolean> {
    if (!super.apply(user, target, move, args)) {
      return false;
    }

    if (user.hasAbility(Abilities.GULP_MISSILE) && user.species.speciesId === Species.CRAMORANT) {
      if (user.getHpRatio() >= .5) {
        user.addTag(BattlerTagType.GULP_MISSILE_ARROKUDA, 0, move.id);
      } else {
        user.addTag(BattlerTagType.GULP_MISSILE_PIKACHU, 0, move.id);
      }
      return true;
    }

    return false;
  }

  getUserBenefitScore(user: Pokemon, target: Pokemon, move: Move): integer {
    const isCramorant = user.hasAbility(Abilities.GULP_MISSILE) && user.species.speciesId === Species.CRAMORANT;
    return isCramorant && !user.getTag(GulpMissileTag) ? 10 : 0;
  }
}

export class CurseAttr extends MoveEffectAttr {

  apply(user: Pokemon, target: Pokemon, move:Move, args: any[]): boolean {
    if (user.getTypes(true).includes(Type.GHOST)) {
      if (target.getTag(BattlerTagType.CURSED)) {
        user.scene.queueMessage(i18next.t("battle:attackFailed"));
        return false;
      }
      const curseRecoilDamage = Math.max(1, Math.floor(user.getMaxHp() / 2));
      user.damageAndUpdate(curseRecoilDamage, HitResult.OTHER, false, true, true);
      user.scene.queueMessage(
        i18next.t("battlerTags:cursedOnAdd", {
          pokemonNameWithAffix: getPokemonNameWithAffix(user),
          pokemonName: getPokemonNameWithAffix(target)
        })
      );

      target.addTag(BattlerTagType.CURSED, 0, move.id, user.id);
      return true;
    } else {
      user.scene.unshiftPhase(new StatChangePhase(user.scene, user.getBattlerIndex(), true, [BattleStat.ATK, BattleStat.DEF], 1));
      user.scene.unshiftPhase(new StatChangePhase(user.scene, user.getBattlerIndex(), true, [BattleStat.SPD], -1));
      return true;
    }
  }
}

export class LapseBattlerTagAttr extends MoveEffectAttr {
  public tagTypes: BattlerTagType[];

  constructor(tagTypes: BattlerTagType[], selfTarget: boolean = false) {
    super(selfTarget);

    this.tagTypes = tagTypes;
  }

  apply(user: Pokemon, target: Pokemon, move: Move, args: any[]): boolean {
    if (!super.apply(user, target, move, args)) {
      return false;
    }

    for (const tagType of this.tagTypes) {
      (this.selfTarget ? user : target).lapseTag(tagType);
    }

    return true;
  }
}

export class RemoveBattlerTagAttr extends MoveEffectAttr {
  public tagTypes: BattlerTagType[];

  constructor(tagTypes: BattlerTagType[], selfTarget: boolean = false) {
    super(selfTarget);

    this.tagTypes = tagTypes;
  }

  apply(user: Pokemon, target: Pokemon, move: Move, args: any[]): boolean {
    if (!super.apply(user, target, move, args)) {
      return false;
    }

    for (const tagType of this.tagTypes) {
      (this.selfTarget ? user : target).removeTag(tagType);
    }

    return true;
  }
}

export class FlinchAttr extends AddBattlerTagAttr {
  constructor() {
    super(BattlerTagType.FLINCHED, false);
  }
}

export class ConfuseAttr extends AddBattlerTagAttr {
  constructor(selfTarget?: boolean) {
    super(BattlerTagType.CONFUSED, selfTarget, false, 2, 5);
  }
}

export class RechargeAttr extends AddBattlerTagAttr {
  constructor() {
    super(BattlerTagType.RECHARGING, true, false, 1, 1, true, true);
  }
}

export class TrapAttr extends AddBattlerTagAttr {
  constructor(tagType: BattlerTagType) {
    super(tagType, false, false, 4, 5);
  }
}

export class ProtectAttr extends AddBattlerTagAttr {
  constructor(tagType: BattlerTagType = BattlerTagType.PROTECTED) {
    super(tagType, true);
  }

  getCondition(): MoveConditionFunc {
    return ((user, target, move): boolean => {
      let timesUsed = 0;
      const moveHistory = user.getLastXMoves();
      let turnMove: TurnMove | undefined;

      while (moveHistory.length) {
        turnMove = moveHistory.shift();
        if (!allMoves[turnMove?.move!].hasAttr(ProtectAttr) || turnMove?.result !== MoveResult.SUCCESS) { // TODO: is the bang correct?
          break;
        }
        timesUsed++;
      }
      if (timesUsed) {
        return !user.randSeedInt(Math.pow(3, timesUsed));
      }
      return true;
    });
  }
}

export class IgnoreAccuracyAttr extends AddBattlerTagAttr {
  constructor() {
    super(BattlerTagType.IGNORE_ACCURACY, true, false, 2);
  }

  apply(user: Pokemon, target: Pokemon, move: Move, args: any[]): boolean {
    if (!super.apply(user, target, move, args)) {
      return false;
    }

    user.scene.queueMessage(i18next.t("moveTriggers:tookAimAtTarget", {pokemonName: getPokemonNameWithAffix(user), targetName: getPokemonNameWithAffix(target)}));

    return true;
  }
}

export class FaintCountdownAttr extends AddBattlerTagAttr {
  constructor() {
    super(BattlerTagType.PERISH_SONG, false, true, 4);
  }

  apply(user: Pokemon, target: Pokemon, move: Move, args: any[]): boolean {
    if (!super.apply(user, target, move, args)) {
      return false;
    }

    user.scene.queueMessage(i18next.t("moveTriggers:faintCountdown", {pokemonName: getPokemonNameWithAffix(target), turnCount: this.turnCountMin - 1}));

    return true;
  }
}

/**
 * Attribute used when a move hits a {@linkcode BattlerTagType} for double damage
 * @extends MoveAttr
*/
export class HitsTagAttr extends MoveAttr {
  /** The {@linkcode BattlerTagType} this move hits */
  public tagType: BattlerTagType;
  /** Should this move deal double damage against {@linkcode HitsTagAttr.tagType}? */
  public doubleDamage: boolean;

  constructor(tagType: BattlerTagType, doubleDamage?: boolean) {
    super();

    this.tagType = tagType;
    this.doubleDamage = !!doubleDamage;
  }

  getTargetBenefitScore(user: Pokemon, target: Pokemon, move: Move): integer {
    return target.getTag(this.tagType) ? this.doubleDamage ? 10 : 5 : 0;
  }
}

export class AddArenaTagAttr extends MoveEffectAttr {
  public tagType: ArenaTagType;
  public turnCount: integer;
  private failOnOverlap: boolean;
  public selfSideTarget: boolean;

  constructor(tagType: ArenaTagType, turnCount?: integer | null, failOnOverlap: boolean = false, selfSideTarget: boolean = false) {
    super(true, MoveEffectTrigger.POST_APPLY);

    this.tagType = tagType;
    this.turnCount = turnCount!; // TODO: is the bang correct?
    this.failOnOverlap = failOnOverlap;
    this.selfSideTarget = selfSideTarget;
  }

  apply(user: Pokemon, target: Pokemon, move: Move, args: any[]): boolean {
    if (!super.apply(user, target, move, args)) {
      return false;
    }

    if (move.chance < 0 || move.chance === 100 || user.randSeedInt(100) < move.chance) {
      user.scene.arena.addTag(this.tagType, this.turnCount, move.id, user.id, (this.selfSideTarget ? user : target).isPlayer() ? ArenaTagSide.PLAYER : ArenaTagSide.ENEMY);
      return true;
    }

    return false;
  }

  getCondition(): MoveConditionFunc | null {
    return this.failOnOverlap
      ? (user, target, move) => !user.scene.arena.getTagOnSide(this.tagType, target.isPlayer() ? ArenaTagSide.PLAYER : ArenaTagSide.ENEMY)
      : null;
  }
}

/**
 * Generic class for removing arena tags
 * @param tagTypes: The types of tags that can be removed
 * @param selfSideTarget: Is the user removing tags from its own side?
 */
export class RemoveArenaTagsAttr extends MoveEffectAttr {
  public tagTypes: ArenaTagType[];
  public selfSideTarget: boolean;

  constructor(tagTypes: ArenaTagType[], selfSideTarget: boolean) {
    super(true, MoveEffectTrigger.POST_APPLY);

    this.tagTypes = tagTypes;
    this.selfSideTarget = selfSideTarget;
  }

  apply(user: Pokemon, target: Pokemon, move: Move, args: any[]): boolean {
    if (!super.apply(user, target, move, args)) {
      return false;
    }

    const side = (this.selfSideTarget ? user : target).isPlayer() ? ArenaTagSide.PLAYER : ArenaTagSide.ENEMY;

    for (const tagType of this.tagTypes) {
      user.scene.arena.removeTagOnSide(tagType, side);
    }

    return true;
  }
}

export class AddArenaTrapTagAttr extends AddArenaTagAttr {
  getCondition(): MoveConditionFunc {
    return (user, target, move) => {
      const side = (this.selfSideTarget ? user : target).isPlayer() ? ArenaTagSide.PLAYER : ArenaTagSide.ENEMY;
      const tag = user.scene.arena.getTagOnSide(this.tagType, side) as ArenaTrapTag;
      if (!tag) {
        return true;
      }
      return tag.layers < tag.maxLayers;
    };
  }
}

/**
 * Attribute used for Stone Axe and Ceaseless Edge.
 * Applies the given ArenaTrapTag when move is used.
 * @extends AddArenaTagAttr
 * @see {@linkcode apply}
 */
export class AddArenaTrapTagHitAttr extends AddArenaTagAttr {
  /**
   * @param user {@linkcode Pokemon} using this move
   * @param target {@linkcode Pokemon} target of this move
   * @param move {@linkcode Move} being used
   */
  apply(user: Pokemon, target: Pokemon, move: Move, args: any[]): boolean {
    const moveChance = this.getMoveChance(user,target,move,this.selfTarget, true);
    const side = (this.selfSideTarget ? user : target).isPlayer() ? ArenaTagSide.PLAYER : ArenaTagSide.ENEMY;
    const tag = user.scene.arena.getTagOnSide(this.tagType, side) as ArenaTrapTag;
    if ((moveChance < 0 || moveChance === 100 || user.randSeedInt(100) < moveChance) && user.getLastXMoves(1)[0].result === MoveResult.SUCCESS) {
      user.scene.arena.addTag(this.tagType, 0, move.id, user.id, side);
      if (!tag) {
        return true;
      }
      return tag.layers < tag.maxLayers;
    }
    return false;
  }
}

export class RemoveArenaTrapAttr extends MoveEffectAttr {

  private targetBothSides: boolean;

  constructor(targetBothSides: boolean = false) {
    super(true, MoveEffectTrigger.PRE_APPLY);
    this.targetBothSides = targetBothSides;
  }

  apply(user: Pokemon, target: Pokemon, move: Move, args: any[]): boolean {

    if (!super.apply(user, target, move, args)) {
      return false;
    }

    if (this.targetBothSides) {
      user.scene.arena.removeTagOnSide(ArenaTagType.SPIKES, ArenaTagSide.PLAYER);
      user.scene.arena.removeTagOnSide(ArenaTagType.TOXIC_SPIKES, ArenaTagSide.PLAYER);
      user.scene.arena.removeTagOnSide(ArenaTagType.STEALTH_ROCK, ArenaTagSide.PLAYER);
      user.scene.arena.removeTagOnSide(ArenaTagType.STICKY_WEB, ArenaTagSide.PLAYER);

      user.scene.arena.removeTagOnSide(ArenaTagType.SPIKES, ArenaTagSide.ENEMY);
      user.scene.arena.removeTagOnSide(ArenaTagType.TOXIC_SPIKES, ArenaTagSide.ENEMY);
      user.scene.arena.removeTagOnSide(ArenaTagType.STEALTH_ROCK, ArenaTagSide.ENEMY);
      user.scene.arena.removeTagOnSide(ArenaTagType.STICKY_WEB, ArenaTagSide.ENEMY);
    } else {
      user.scene.arena.removeTagOnSide(ArenaTagType.SPIKES, target.isPlayer() ? ArenaTagSide.ENEMY : ArenaTagSide.PLAYER);
      user.scene.arena.removeTagOnSide(ArenaTagType.TOXIC_SPIKES, target.isPlayer() ? ArenaTagSide.ENEMY : ArenaTagSide.PLAYER);
      user.scene.arena.removeTagOnSide(ArenaTagType.STEALTH_ROCK, target.isPlayer() ? ArenaTagSide.ENEMY : ArenaTagSide.PLAYER);
      user.scene.arena.removeTagOnSide(ArenaTagType.STICKY_WEB, target.isPlayer() ? ArenaTagSide.ENEMY : ArenaTagSide.PLAYER);
    }

    return true;
  }
}

export class RemoveScreensAttr extends MoveEffectAttr {

  private targetBothSides: boolean;

  constructor(targetBothSides: boolean = false) {
    super(true, MoveEffectTrigger.PRE_APPLY);
    this.targetBothSides = targetBothSides;
  }

  apply(user: Pokemon, target: Pokemon, move: Move, args: any[]): boolean {

    if (!super.apply(user, target, move, args)) {
      return false;
    }

    if (this.targetBothSides) {
      user.scene.arena.removeTagOnSide(ArenaTagType.REFLECT, ArenaTagSide.PLAYER);
      user.scene.arena.removeTagOnSide(ArenaTagType.LIGHT_SCREEN, ArenaTagSide.PLAYER);
      user.scene.arena.removeTagOnSide(ArenaTagType.AURORA_VEIL, ArenaTagSide.PLAYER);

      user.scene.arena.removeTagOnSide(ArenaTagType.REFLECT, ArenaTagSide.ENEMY);
      user.scene.arena.removeTagOnSide(ArenaTagType.LIGHT_SCREEN, ArenaTagSide.ENEMY);
      user.scene.arena.removeTagOnSide(ArenaTagType.AURORA_VEIL, ArenaTagSide.ENEMY);
    } else {
      user.scene.arena.removeTagOnSide(ArenaTagType.REFLECT, target.isPlayer() ? ArenaTagSide.PLAYER : ArenaTagSide.ENEMY);
      user.scene.arena.removeTagOnSide(ArenaTagType.LIGHT_SCREEN, target.isPlayer() ? ArenaTagSide.PLAYER : ArenaTagSide.ENEMY);
      user.scene.arena.removeTagOnSide(ArenaTagType.AURORA_VEIL, target.isPlayer() ? ArenaTagSide.PLAYER : ArenaTagSide.ENEMY);
    }

    return true;

  }
}

/*Swaps arena effects between the player and enemy side
  * @extends MoveEffectAttr
  * @see {@linkcode apply}
*/
export class SwapArenaTagsAttr extends MoveEffectAttr {
  public SwapTags: ArenaTagType[];


  constructor(SwapTags: ArenaTagType[]) {
    super(true, MoveEffectTrigger.POST_APPLY);
    this.SwapTags = SwapTags;
  }

  apply(user:Pokemon, target:Pokemon, move:Move, args: any[]): boolean {
    if (!super.apply(user, target, move, args)) {
      return false;
    }

    const tagPlayerTemp = user.scene.arena.findTagsOnSide((t => this.SwapTags.includes(t.tagType)), ArenaTagSide.PLAYER);
    const tagEnemyTemp = user.scene.arena.findTagsOnSide((t => this.SwapTags.includes(t.tagType)), ArenaTagSide.ENEMY);


    if (tagPlayerTemp) {
      for (const swapTagsType of tagPlayerTemp) {
        user.scene.arena.removeTagOnSide(swapTagsType.tagType, ArenaTagSide.PLAYER, true);
        user.scene.arena.addTag(swapTagsType.tagType, swapTagsType.turnCount, swapTagsType.sourceMove, swapTagsType.sourceId!, ArenaTagSide.ENEMY, true); // TODO: is the bang correct?
      }
    }
    if (tagEnemyTemp) {
      for (const swapTagsType of tagEnemyTemp) {
        user.scene.arena.removeTagOnSide(swapTagsType.tagType, ArenaTagSide.ENEMY, true);
        user.scene.arena.addTag(swapTagsType.tagType, swapTagsType.turnCount, swapTagsType.sourceMove, swapTagsType.sourceId!, ArenaTagSide.PLAYER, true); // TODO: is the bang correct?
      }
    }


    user.scene.queueMessage( i18next.t("moveTriggers:swapArenaTags", {pokemonName: getPokemonNameWithAffix(user)}));
    return true;
  }
}

/**
 * Attribute used for Revival Blessing.
 * @extends MoveEffectAttr
 * @see {@linkcode apply}
 */
export class RevivalBlessingAttr extends MoveEffectAttr {
  constructor(user?: boolean) {
    super(true);
  }

  /**
   *
   * @param user {@linkcode Pokemon} using this move
   * @param target {@linkcode Pokemon} target of this move
   * @param move {@linkcode Move} being used
   * @param args N/A
   * @returns Promise, true if function succeeds.
   */
  apply(user: Pokemon, target: Pokemon, move: Move, args: any[]): Promise<boolean> {
    return new Promise(resolve => {
      // If user is player, checks if the user has fainted pokemon
      if (user instanceof PlayerPokemon
        && user.scene.getParty().findIndex(p => p.isFainted())>-1) {
        (user as PlayerPokemon).revivalBlessing().then(() => {
          resolve(true);
        });
      // If user is enemy, checks that it is a trainer, and it has fainted non-boss pokemon in party
      } else if (user instanceof EnemyPokemon
        && user.hasTrainer()
        && user.scene.getEnemyParty().findIndex(p => p.isFainted() && !p.isBoss()) > -1) {
        // Selects a random fainted pokemon
        const faintedPokemon = user.scene.getEnemyParty().filter(p => p.isFainted() && !p.isBoss());
        const pokemon = faintedPokemon[user.randSeedInt(faintedPokemon.length)];
        const slotIndex = user.scene.getEnemyParty().findIndex(p => pokemon.id === p.id);
        pokemon.resetStatus();
        pokemon.heal(Math.min(Math.max(Math.ceil(Math.floor(0.5 * pokemon.getMaxHp())), 1), pokemon.getMaxHp()));
        user.scene.queueMessage(`${getPokemonNameWithAffix(pokemon)} was revived!`,0,true);

        if (user.scene.currentBattle.double && user.scene.getEnemyParty().length > 1) {
          const allyPokemon = user.getAlly();
          if (slotIndex<=1) {
            user.scene.unshiftPhase(new SwitchSummonPhase(user.scene, pokemon.getFieldIndex(), slotIndex, false, false, false));
          } else if (allyPokemon.isFainted()) {
            user.scene.unshiftPhase(new SwitchSummonPhase(user.scene, allyPokemon.getFieldIndex(), slotIndex, false, false,false));
          }
        }
        resolve(true);
      } else {
        user.scene.queueMessage(i18next.t("battle:attackFailed"));
        resolve(false);
      }
    });
  }

  getUserBenefitScore(user: Pokemon, target: Pokemon, move: Move): integer {
    if (user.hasTrainer() && user.scene.getEnemyParty().findIndex(p => p.isFainted() && !p.isBoss()) > -1) {
      return 20;
    }

    return -20;
  }
}

export class ForceSwitchOutAttr extends MoveEffectAttr {
  private user: boolean;
  private batonPass: boolean;

  constructor(user?: boolean, batonPass?: boolean) {
    super(false, MoveEffectTrigger.POST_APPLY, false, true);
    this.user = !!user;
    this.batonPass = !!batonPass;
  }

  isBatonPass() {
    return this.batonPass;
  }

  apply(user: Pokemon, target: Pokemon, move: Move, args: any[]): Promise<boolean> {
    return new Promise(resolve => {

  	// Check if the move category is not STATUS or if the switch out condition is not met
      if (!this.getSwitchOutCondition()(user, target, move)) {
        return resolve(false);
      }

  	// Move the switch out logic inside the conditional block
  	// This ensures that the switch out only happens when the conditions are met
	  const switchOutTarget = this.user ? user : target;
	  if (switchOutTarget instanceof PlayerPokemon) {
        switchOutTarget.leaveField(!this.batonPass);

        if (switchOutTarget.hp > 0) {
          user.scene.prependToPhase(new SwitchPhase(user.scene, switchOutTarget.getFieldIndex(), true, true), MoveEndPhase);
          resolve(true);
        } else {
          resolve(false);
        }
	  	return;
	  } else if (user.scene.currentBattle.battleType !== BattleType.WILD) {
	  	// Switch out logic for trainer battles
        switchOutTarget.leaveField(!this.batonPass);

	  	if (switchOutTarget.hp > 0) {
        // for opponent switching out
          user.scene.prependToPhase(new SwitchSummonPhase(user.scene, switchOutTarget.getFieldIndex(), (user.scene.currentBattle.trainer ? user.scene.currentBattle.trainer.getNextSummonIndex((switchOutTarget as EnemyPokemon).trainerSlot) : 0), false, this.batonPass, false), MoveEndPhase);
        }
	  } else {
	    // Switch out logic for everything else (eg: WILD battles)
	  	switchOutTarget.leaveField(false);

	  	if (switchOutTarget.hp) {
          switchOutTarget.setWildFlee(true);
	  	  user.scene.queueMessage(i18next.t("moveTriggers:fled", {pokemonName: getPokemonNameWithAffix(switchOutTarget)}), null, true, 500);

          // in double battles redirect potential moves off fled pokemon
          if (switchOutTarget.scene.currentBattle.double) {
            const allyPokemon = switchOutTarget.getAlly();
            switchOutTarget.scene.redirectPokemonMoves(switchOutTarget, allyPokemon);
          }
	  	}

	  	if (!switchOutTarget.getAlly()?.isActive(true)) {
	  	  user.scene.clearEnemyHeldItemModifiers();

	  	  if (switchOutTarget.hp) {
	  	  	user.scene.pushPhase(new BattleEndPhase(user.scene));
	  	  	user.scene.pushPhase(new NewBattlePhase(user.scene));
	  	  }
	  	}
	  }

	  resolve(true);
	  });
  }

  getCondition(): MoveConditionFunc {
    return (user, target, move) => (move.category !== MoveCategory.STATUS || this.getSwitchOutCondition()(user, target, move));
  }

  getFailedText(user: Pokemon, target: Pokemon, move: Move, cancelled: Utils.BooleanHolder): string | null {
    const blockedByAbility = new Utils.BooleanHolder(false);
    applyAbAttrs(ForceSwitchOutImmunityAbAttr, target, blockedByAbility);
    return blockedByAbility.value ? i18next.t("moveTriggers:cannotBeSwitchedOut", {pokemonName: getPokemonNameWithAffix(target)}) : null;
  }

  getSwitchOutCondition(): MoveConditionFunc {
    return (user, target, move) => {
      const switchOutTarget = (this.user ? user : target);
      const player = switchOutTarget instanceof PlayerPokemon;

      if (!this.user && move.category === MoveCategory.STATUS && (target.hasAbilityWithAttr(ForceSwitchOutImmunityAbAttr) || target.isMax())) {
        return false;
      }

      if (!player && !user.scene.currentBattle.battleType) {
        if (this.batonPass) {
          return false;
        }
        // Don't allow wild opponents to flee on the boss stage since it can ruin a run early on
        if (!(user.scene.currentBattle.waveIndex % 10)) {
          return false;
        }
      }

      const party = player ? user.scene.getParty() : user.scene.getEnemyParty();
      return (!player && !user.scene.currentBattle.battleType) || party.filter(p => p.isAllowedInBattle() && (player || (p as EnemyPokemon).trainerSlot === (switchOutTarget as EnemyPokemon).trainerSlot)).length > user.scene.currentBattle.getBattlerCount();
    };
  }

  getUserBenefitScore(user: Pokemon, target: Pokemon, move: Move): integer {
    if (!user.scene.getEnemyParty().find(p => p.isActive() && !p.isOnField())) {
      return -20;
    }
    let ret = this.user ? Math.floor((1 - user.getHpRatio()) * 20) : super.getUserBenefitScore(user, target, move);
    if (this.user && this.batonPass) {
      const battleStatTotal = user.summonData.battleStats.reduce((bs: integer, total: integer) => total += bs, 0);
      ret = ret / 2 + (Phaser.Tweens.Builders.GetEaseFunction("Sine.easeOut")(Math.min(Math.abs(battleStatTotal), 10) / 10) * (battleStatTotal >= 0 ? 10 : -10));
    }
    return ret;
  }
}

export class RemoveTypeAttr extends MoveEffectAttr {

  private removedType: Type;
  private messageCallback: ((user: Pokemon) => void) | undefined;

  constructor(removedType: Type, messageCallback?: (user: Pokemon) => void) {
    super(true, MoveEffectTrigger.POST_TARGET);
    this.removedType = removedType;
    this.messageCallback = messageCallback;

  }

  apply(user: Pokemon, target: Pokemon, move: Move, args: any[]): boolean {
    if (!super.apply(user, target, move, args)) {
      return false;
    }

    if (user.isTerastallized() && user.getTeraType() === this.removedType) { // active tera types cannot be removed
      return false;
    }

    const userTypes = user.getTypes(true);
    const modifiedTypes = userTypes.filter(type => type !== this.removedType);
    user.summonData.types = modifiedTypes;
    user.updateInfo();


    if (this.messageCallback) {
      this.messageCallback(user);
    }

    return true;
  }
}

export class CopyTypeAttr extends MoveEffectAttr {
  constructor() {
    super(false);
  }

  apply(user: Pokemon, target: Pokemon, move: Move, args: any[]): boolean {
    if (!super.apply(user, target, move, args)) {
      return false;
    }

    user.summonData.types = target.getTypes(true);
    user.updateInfo();

    user.scene.queueMessage(i18next.t("moveTriggers:copyType", {pokemonName: getPokemonNameWithAffix(user), targetPokemonName: getPokemonNameWithAffix(target)}));

    return true;
  }

  getCondition(): MoveConditionFunc {
    return (user, target, move) => target.getTypes()[0] !== Type.UNKNOWN;
  }
}

export class CopyBiomeTypeAttr extends MoveEffectAttr {
  constructor() {
    super(true);
  }

  apply(user: Pokemon, target: Pokemon, move: Move, args: any[]): boolean {
    if (!super.apply(user, target, move, args)) {
      return false;
    }

    const biomeType = user.scene.arena.getTypeForBiome();

    user.summonData.types = [ biomeType ];
    user.updateInfo();

    user.scene.queueMessage(i18next.t("moveTriggers:transformedIntoType", {pokemonName: getPokemonNameWithAffix(user), typeName: i18next.t(`pokemonInfo:Type.${Type[biomeType]}`)}));

    return true;
  }
}

export class ChangeTypeAttr extends MoveEffectAttr {
  private type: Type;

  constructor(type: Type) {
    super(false, MoveEffectTrigger.HIT);

    this.type = type;
  }

  apply(user: Pokemon, target: Pokemon, move: Move, args: any[]): boolean {
    target.summonData.types = [this.type];
    target.updateInfo();

    user.scene.queueMessage(i18next.t("moveTriggers:transformedIntoType", {pokemonName: getPokemonNameWithAffix(target), typeName: i18next.t(`pokemonInfo:Type.${Type[this.type]}`)}));

    return true;
  }

  getCondition(): MoveConditionFunc {
    return (user, target, move) => !target.isTerastallized() && !target.hasAbility(Abilities.MULTITYPE) && !target.hasAbility(Abilities.RKS_SYSTEM) && !(target.getTypes().length === 1 && target.getTypes()[0] === this.type);
  }
}

export class AddTypeAttr extends MoveEffectAttr {
  private type: Type;

  constructor(type: Type) {
    super(false, MoveEffectTrigger.HIT);

    this.type = type;
  }

  apply(user: Pokemon, target: Pokemon, move: Move, args: any[]): boolean {
    const types = target.getTypes().slice(0, 2).filter(t => t !== Type.UNKNOWN); // TODO: Figure out some way to actually check if another version of this effect is already applied
    if (this.type !== Type.UNKNOWN) {
      types.push(this.type);
    }
    target.summonData.types = types;
    target.updateInfo();

    user.scene.queueMessage(i18next.t("moveTriggers:addType", {typeName: i18next.t(`pokemonInfo:Type.${Type[this.type]}`), pokemonName: getPokemonNameWithAffix(target)}));

    return true;
  }

  getCondition(): MoveConditionFunc {
    return (user, target, move) => !target.isTerastallized()&& !target.getTypes().includes(this.type);
  }
}

export class FirstMoveTypeAttr extends MoveEffectAttr {
  constructor() {
    super(true);
  }

  apply(user: Pokemon, target: Pokemon, move: Move, args: any[]): boolean {
    if (!super.apply(user, target, move, args)) {
      return false;
    }

    const firstMoveType = target.getMoveset()[0]?.getMove().type!; // TODO: is this bang correct?
    user.summonData.types = [ firstMoveType ];
    user.scene.queueMessage(i18next.t("battle:transformedIntoType", {pokemonName: getPokemonNameWithAffix(user), type: i18next.t(`pokemonInfo:Type.${Type[firstMoveType]}`)}));

    return true;
  }
}

export class RandomMovesetMoveAttr extends OverrideMoveEffectAttr {
  private enemyMoveset: boolean | null;

  constructor(enemyMoveset?: boolean) {
    super();

    this.enemyMoveset = enemyMoveset!; // TODO: is this bang correct?
  }

  apply(user: Pokemon, target: Pokemon, move: Move, args: any[]): boolean {
    const moveset = (!this.enemyMoveset ? user : target).getMoveset();
    const moves = moveset.filter(m => !m?.getMove().hasFlag(MoveFlags.IGNORE_VIRTUAL));
    if (moves.length) {
      const move = moves[user.randSeedInt(moves.length)];
      const moveIndex = moveset.findIndex(m => m?.moveId === move?.moveId);
      const moveTargets = getMoveTargets(user, move?.moveId!); // TODO: is this bang correct?
      if (!moveTargets.targets.length) {
        return false;
      }
      let selectTargets: BattlerIndex[];
      switch (true) {
      case (moveTargets.multiple || moveTargets.targets.length === 1): {
        selectTargets = moveTargets.targets;
        break;
      }
      case (moveTargets.targets.indexOf(target.getBattlerIndex()) > -1): {
        selectTargets = [ target.getBattlerIndex() ];
        break;
      }
      default: {
        moveTargets.targets.splice(moveTargets.targets.indexOf(user.getAlly().getBattlerIndex()));
        selectTargets =  [ moveTargets.targets[user.randSeedInt(moveTargets.targets.length)] ];
        break;
      }
      }
      const targets = selectTargets;
      user.getMoveQueue().push({ move: move?.moveId!, targets: targets, ignorePP: true }); // TODO: is this bang correct?
      user.scene.unshiftPhase(new MovePhase(user.scene, user, targets, moveset[moveIndex]!, true)); // There's a PR to re-do the move(s) that use this Attr, gonna put `!` for now
      return true;
    }

    return false;
  }
}

export class RandomMoveAttr extends OverrideMoveEffectAttr {
  apply(user: Pokemon, target: Pokemon, move: Move, args: any[]): Promise<boolean> {
    return new Promise(resolve => {
      const moveIds = Utils.getEnumValues(Moves).filter(m => !allMoves[m].hasFlag(MoveFlags.IGNORE_VIRTUAL) && !allMoves[m].name.endsWith(" (N)"));
      const moveId = moveIds[user.randSeedInt(moveIds.length)];

      const moveTargets = getMoveTargets(user, moveId);
      if (!moveTargets.targets.length) {
        resolve(false);
        return;
      }
      const targets = moveTargets.multiple || moveTargets.targets.length === 1
        ? moveTargets.targets
        : moveTargets.targets.indexOf(target.getBattlerIndex()) > -1
          ? [ target.getBattlerIndex() ]
          : [ moveTargets.targets[user.randSeedInt(moveTargets.targets.length)] ];
      user.getMoveQueue().push({ move: moveId, targets: targets, ignorePP: true });
      user.scene.unshiftPhase(new MovePhase(user.scene, user, targets, new PokemonMove(moveId, 0, 0, true), true));
      initMoveAnim(user.scene, moveId).then(() => {
        loadMoveAnimAssets(user.scene, [ moveId ], true)
          .then(() => resolve(true));
      });
    });
  }
}

export class NaturePowerAttr extends OverrideMoveEffectAttr {
  apply(user: Pokemon, target: Pokemon, move: Move, args: any[]): Promise<boolean> {
    return new Promise(resolve => {
      let moveId;
      switch (user.scene.arena.getTerrainType()) {
      // this allows terrains to 'override' the biome move
      case TerrainType.NONE:
        switch (user.scene.arena.biomeType) {
        case Biome.TOWN:
          moveId = Moves.ROUND;
          break;
        case Biome.METROPOLIS:
          moveId = Moves.TRI_ATTACK;
          break;
        case Biome.SLUM:
          moveId = Moves.SLUDGE_BOMB;
          break;
        case Biome.PLAINS:
          moveId = Moves.SILVER_WIND;
          break;
        case Biome.GRASS:
          moveId = Moves.GRASS_KNOT;
          break;
        case Biome.TALL_GRASS:
          moveId = Moves.POLLEN_PUFF;
          break;
        case Biome.MEADOW:
          moveId = Moves.GIGA_DRAIN;
          break;
        case Biome.FOREST:
          moveId = Moves.BUG_BUZZ;
          break;
        case Biome.JUNGLE:
          moveId = Moves.LEAF_STORM;
          break;
        case Biome.SEA:
          moveId = Moves.HYDRO_PUMP;
          break;
        case Biome.SWAMP:
          moveId = Moves.MUD_BOMB;
          break;
        case Biome.BEACH:
          moveId = Moves.SCALD;
          break;
        case Biome.LAKE:
          moveId = Moves.BUBBLE_BEAM;
          break;
        case Biome.SEABED:
          moveId = Moves.BRINE;
          break;
        case Biome.ISLAND:
          moveId = Moves.LEAF_TORNADO;
          break;
        case Biome.MOUNTAIN:
          moveId = Moves.AIR_SLASH;
          break;
        case Biome.BADLANDS:
          moveId = Moves.EARTH_POWER;
          break;
        case Biome.DESERT:
          moveId = Moves.SCORCHING_SANDS;
          break;
        case Biome.WASTELAND:
          moveId = Moves.DRAGON_PULSE;
          break;
        case Biome.CONSTRUCTION_SITE:
          moveId = Moves.STEEL_BEAM;
          break;
        case Biome.CAVE:
          moveId = Moves.POWER_GEM;
          break;
        case Biome.ICE_CAVE:
          moveId = Moves.ICE_BEAM;
          break;
        case Biome.SNOWY_FOREST:
          moveId = Moves.FROST_BREATH;
          break;
        case Biome.VOLCANO:
          moveId = Moves.LAVA_PLUME;
          break;
        case Biome.GRAVEYARD:
          moveId = Moves.SHADOW_BALL;
          break;
        case Biome.RUINS:
          moveId = Moves.ANCIENT_POWER;
          break;
        case Biome.TEMPLE:
          moveId = Moves.EXTRASENSORY;
          break;
        case Biome.DOJO:
          moveId = Moves.FOCUS_BLAST;
          break;
        case Biome.FAIRY_CAVE:
          moveId = Moves.ALLURING_VOICE;
          break;
        case Biome.ABYSS:
          moveId = Moves.OMINOUS_WIND;
          break;
        case Biome.SPACE:
          moveId = Moves.DRACO_METEOR;
          break;
        case Biome.FACTORY:
          moveId = Moves.FLASH_CANNON;
          break;
        case Biome.LABORATORY:
          moveId = Moves.ZAP_CANNON;
          break;
        case Biome.POWER_PLANT:
          moveId = Moves.CHARGE_BEAM;
          break;
        case Biome.END:
          moveId = Moves.ETERNABEAM;
          break;
        }
        break;
      case TerrainType.MISTY:
        moveId = Moves.MOONBLAST;
        break;
      case TerrainType.ELECTRIC:
        moveId = Moves.THUNDERBOLT;
        break;
      case TerrainType.GRASSY:
        moveId = Moves.ENERGY_BALL;
        break;
      case TerrainType.PSYCHIC:
        moveId = Moves.PSYCHIC;
        break;
      default:
        // Just in case there's no match
        moveId = Moves.TRI_ATTACK;
        break;
      }

      user.getMoveQueue().push({ move: moveId, targets: [target.getBattlerIndex()], ignorePP: true });
      user.scene.unshiftPhase(new MovePhase(user.scene, user, [target.getBattlerIndex()], new PokemonMove(moveId, 0, 0, true), true));
      initMoveAnim(user.scene, moveId).then(() => {
        loadMoveAnimAssets(user.scene, [ moveId ], true)
          .then(() => resolve(true));
      });
    });
  }
}

const lastMoveCopiableCondition: MoveConditionFunc = (user, target, move) => {
  const copiableMove = user.scene.currentBattle.lastMove;

  if (!copiableMove) {
    return false;
  }

  if (allMoves[copiableMove].hasAttr(ChargeAttr)) {
    return false;
  }

  // TODO: Add last turn of Bide

  return true;
};

export class CopyMoveAttr extends OverrideMoveEffectAttr {
  apply(user: Pokemon, target: Pokemon, move: Move, args: any[]): boolean {
    const lastMove = user.scene.currentBattle.lastMove;

    const moveTargets = getMoveTargets(user, lastMove);
    if (!moveTargets.targets.length) {
      return false;
    }

    const targets = moveTargets.multiple || moveTargets.targets.length === 1
      ? moveTargets.targets
      : moveTargets.targets.indexOf(target.getBattlerIndex()) > -1
        ? [ target.getBattlerIndex() ]
        : [ moveTargets.targets[user.randSeedInt(moveTargets.targets.length)] ];
    user.getMoveQueue().push({ move: lastMove, targets: targets, ignorePP: true });

    user.scene.unshiftPhase(new MovePhase(user.scene, user as PlayerPokemon, targets, new PokemonMove(lastMove, 0, 0, true), true));

    return true;
  }

  getCondition(): MoveConditionFunc {
    return lastMoveCopiableCondition;
  }
}

/**
 *  Attribute used for moves that reduce PP of the target's last used move.
 *  Used for Spite.
 */
export class ReducePpMoveAttr extends MoveEffectAttr {
  protected reduction: number;
  constructor(reduction: number) {
    super();
    this.reduction = reduction;
  }

  /**
   * Reduces the PP of the target's last-used move by an amount based on this attribute instance's {@linkcode reduction}.
   *
   * @param user {@linkcode Pokemon} that used the attack
   * @param target {@linkcode Pokemon} targeted by the attack
   * @param move {@linkcode Move} being used
   * @param args N/A
   * @returns {boolean} true
   */
  apply(user: Pokemon, target: Pokemon, move: Move, args: any[]): boolean {
    // Null checks can be skipped due to condition function
    const lastMove = target.getLastXMoves().find(() => true);
    const movesetMove = target.getMoveset().find(m => m?.moveId === lastMove?.move);
    const lastPpUsed = movesetMove?.ppUsed!; // TODO: is the bang correct?
    movesetMove!.ppUsed = Math.min((movesetMove?.ppUsed!) + this.reduction, movesetMove?.getMovePp()!); // TODO: is the bang correct?

    const message = i18next.t("battle:ppReduced", {targetName: getPokemonNameWithAffix(target), moveName: movesetMove?.getName(), reduction: (movesetMove?.ppUsed!) - lastPpUsed}); // TODO: is the bang correct?
    user.scene.eventTarget.dispatchEvent(new MoveUsedEvent(target?.id, movesetMove?.getMove()!, movesetMove?.ppUsed!)); // TODO: are these bangs correct?
    user.scene.queueMessage(message);

    return true;
  }

  getCondition(): MoveConditionFunc {
    return (user, target, move) => {
      const lastMove = target.getLastXMoves().find(() => true);
      if (lastMove) {
        const movesetMove = target.getMoveset().find(m => m?.moveId === lastMove.move);
        return !!movesetMove?.getPpRatio();
      }
      return false;
    };
  }

  getTargetBenefitScore(user: Pokemon, target: Pokemon, move: Move): number {
    const lastMove = target.getLastXMoves().find(() => true);
    if (lastMove) {
      const movesetMove = target.getMoveset().find(m => m?.moveId === lastMove.move);
      if (movesetMove) {
        const maxPp = movesetMove.getMovePp();
        const ppLeft = maxPp - movesetMove.ppUsed;
        const value = -(8 - Math.ceil(Math.min(maxPp, 30) / 5));
        if (ppLeft < 4) {
          return (value / 4) * ppLeft;
        }
        return value;
      }
    }

    return 0;
  }
}

/**
 *  Attribute used for moves that damage target, and then reduce PP of the target's last used move.
 *  Used for Eerie Spell.
 */
export class AttackReducePpMoveAttr extends ReducePpMoveAttr {
  constructor(reduction: number) {
    super(reduction);
  }

  /**
   * Checks if the target has used a move prior to the attack. PP-reduction is applied through the super class if so.
   *
   * @param user {@linkcode Pokemon} that used the attack
   * @param target {@linkcode Pokemon} targeted by the attack
   * @param move {@linkcode Move} being used
   * @param args N/A
   * @returns {boolean} true
   */
  apply(user: Pokemon, target: Pokemon, move: Move, args: any[]): boolean {
    const lastMove = target.getLastXMoves().find(() => true);
    if (lastMove) {
      const movesetMove = target.getMoveset().find(m => m?.moveId === lastMove.move);
      if (Boolean(movesetMove?.getPpRatio())) {
        super.apply(user, target, move, args);
      }
    }

    return true;
  }

  // Override condition function to always perform damage. Instead, perform pp-reduction condition check in apply function above
  getCondition(): MoveConditionFunc {
    return (user, target, move) => true;
  }
}

// TODO: Review this
const targetMoveCopiableCondition: MoveConditionFunc = (user, target, move) => {
  const targetMoves = target.getMoveHistory().filter(m => !m.virtual);
  if (!targetMoves.length) {
    return false;
  }

  const copiableMove = targetMoves[0];

  if (!copiableMove.move) {
    return false;
  }

  if (allMoves[copiableMove.move].hasAttr(ChargeAttr) && copiableMove.result === MoveResult.OTHER) {
    return false;
  }

  // TODO: Add last turn of Bide

  return true;
};

export class MovesetCopyMoveAttr extends OverrideMoveEffectAttr {
  apply(user: Pokemon, target: Pokemon, move: Move, args: any[]): boolean {
    const targetMoves = target.getMoveHistory().filter(m => !m.virtual);
    if (!targetMoves.length) {
      return false;
    }

    const copiedMove = allMoves[targetMoves[0].move];

    const thisMoveIndex = user.getMoveset().findIndex(m => m?.moveId === move.id);

    if (thisMoveIndex === -1) {
      return false;
    }

    user.summonData.moveset = user.getMoveset().slice(0);
    user.summonData.moveset[thisMoveIndex] = new PokemonMove(copiedMove.id, 0, 0);

    user.scene.queueMessage(i18next.t("moveTriggers:copiedMove", {pokemonName: getPokemonNameWithAffix(user), moveName: copiedMove.name}));

    return true;
  }

  getCondition(): MoveConditionFunc {
    return targetMoveCopiableCondition;
  }
}

/**
 * Attribute for {@linkcode Moves.SKETCH} that causes the user to copy the opponent's last used move
 * This move copies the last used non-virtual move
 *  e.g. if Metronome is used, it copies Metronome itself, not the virtual move called by Metronome
 * Fails if the opponent has not yet used a move.
 * Fails if used on an uncopiable move, listed in unsketchableMoves in getCondition
 * Fails if the move is already in the user's moveset
 */
export class SketchAttr extends MoveEffectAttr {
  constructor() {
    super(true);
  }
  /**
   * User copies the opponent's last used move, if possible
   * @param {Pokemon} user Pokemon that used the move and will replace Sketch with the copied move
   * @param {Pokemon} target Pokemon that the user wants to copy a move from
   * @param {Move} move Move being used
   * @param {any[]} args Unused
   * @returns {boolean} true if the function succeeds, otherwise false
   */

  apply(user: Pokemon, target: Pokemon, move: Move, args: any[]): boolean {
    if (!super.apply(user, target, move, args)) {
      return false;
    }

    const targetMove = target.getMoveHistory().filter(m => !m.virtual).at(-1);
    if (!targetMove) {
      return false;
    }

    const sketchedMove = allMoves[targetMove.move];
    const sketchIndex = user.getMoveset().findIndex(m => m?.moveId === move.id);
    if (sketchIndex === -1) {
      return false;
    }

    user.setMove(sketchIndex, sketchedMove.id);

    user.scene.queueMessage(i18next.t("moveTriggers:sketchedMove", {pokemonName: getPokemonNameWithAffix(user), moveName: sketchedMove.name}));

    return true;
  }

  getCondition(): MoveConditionFunc {
    return (user, target, move) => {
      if (!targetMoveCopiableCondition(user, target, move)) {
        return false;
      }

      const targetMove = target.getMoveHistory().filter(m => !m.virtual).at(-1);
      if (!targetMove) {
        return false;
      }

      const unsketchableMoves = [
        Moves.CHATTER,
        Moves.MIRROR_MOVE,
        Moves.SLEEP_TALK,
        Moves.STRUGGLE,
        Moves.SKETCH,
        Moves.REVIVAL_BLESSING,
        Moves.TERA_STARSTORM,
        Moves.BREAKNECK_BLITZ__PHYSICAL,
        Moves.BREAKNECK_BLITZ__SPECIAL
      ];

      if (unsketchableMoves.includes(targetMove.move)) {
        return false;
      }

      if (user.getMoveset().find(m => m?.moveId === targetMove.move)) {
        return false;
      }

      return true;
    };
  }
}

export class AbilityChangeAttr extends MoveEffectAttr {
  public ability: Abilities;

  constructor(ability: Abilities, selfTarget?: boolean) {
    super(selfTarget, MoveEffectTrigger.HIT);

    this.ability = ability;
  }

  apply(user: Pokemon, target: Pokemon, move: Move, args: any[]): boolean {
    if (!super.apply(user, target, move, args)) {
      return false;
    }

    const moveTarget = this.selfTarget ? user : target;

    moveTarget.summonData.ability = this.ability;
    user.scene.triggerPokemonFormChange(moveTarget, SpeciesFormChangeRevertWeatherFormTrigger);

    user.scene.queueMessage(i18next.t("moveTriggers:acquiredAbility", {pokemonName: getPokemonNameWithAffix((this.selfTarget ? user : target)), abilityName: allAbilities[this.ability].name}));

    return true;
  }

  getCondition(): MoveConditionFunc {
    return (user, target, move) => !(this.selfTarget ? user : target).getAbility().hasAttr(UnsuppressableAbilityAbAttr) && (this.selfTarget ? user : target).getAbility().id !== this.ability;
  }
}

export class AbilityCopyAttr extends MoveEffectAttr {
  public copyToPartner: boolean;

  constructor(copyToPartner: boolean = false) {
    super(false, MoveEffectTrigger.HIT);

    this.copyToPartner = copyToPartner;
  }

  apply(user: Pokemon, target: Pokemon, move: Move, args: any[]): boolean {
    if (!super.apply(user, target, move, args)) {
      return false;
    }

    user.summonData.ability = target.getAbility().id;

    user.scene.queueMessage(i18next.t("moveTriggers:copiedTargetAbility", {pokemonName: getPokemonNameWithAffix(user), targetName: getPokemonNameWithAffix(target), abilityName: allAbilities[target.getAbility().id].name}));

    if (this.copyToPartner && user.scene.currentBattle?.double && user.getAlly().hp) {
      user.getAlly().summonData.ability = target.getAbility().id;
      user.getAlly().scene.queueMessage(i18next.t("moveTriggers:copiedTargetAbility", {pokemonName: getPokemonNameWithAffix(user.getAlly()), targetName: getPokemonNameWithAffix(target), abilityName: allAbilities[target.getAbility().id].name}));
    }

    return true;
  }

  getCondition(): MoveConditionFunc {
    return (user, target, move) => {
      let ret = !target.getAbility().hasAttr(UncopiableAbilityAbAttr) && !user.getAbility().hasAttr(UnsuppressableAbilityAbAttr);
      if (this.copyToPartner && user.scene.currentBattle?.double) {
        ret = ret && (!user.getAlly().hp || !user.getAlly().getAbility().hasAttr(UnsuppressableAbilityAbAttr));
      } else {
        ret = ret && user.getAbility().id !== target.getAbility().id;
      }
      return ret;
    };
  }
}

export class AbilityGiveAttr extends MoveEffectAttr {
  public copyToPartner: boolean;

  constructor() {
    super(false, MoveEffectTrigger.HIT);
  }

  apply(user: Pokemon, target: Pokemon, move: Move, args: any[]): boolean {
    if (!super.apply(user, target, move, args)) {
      return false;
    }

    target.summonData.ability = user.getAbility().id;

    user.scene.queueMessage(i18next.t("moveTriggers:acquiredAbility", {pokemonName: getPokemonNameWithAffix(target), abilityName: allAbilities[user.getAbility().id].name}));

    return true;
  }

  getCondition(): MoveConditionFunc {
    return (user, target, move) => !user.getAbility().hasAttr(UncopiableAbilityAbAttr) && !target.getAbility().hasAttr(UnsuppressableAbilityAbAttr) && user.getAbility().id !== target.getAbility().id;
  }
}

export class SwitchAbilitiesAttr extends MoveEffectAttr {
  apply(user: Pokemon, target: Pokemon, move: Move, args: any[]): boolean {
    if (!super.apply(user, target, move, args)) {
      return false;
    }

    const tempAbilityId = user.getAbility().id;
    user.summonData.ability = target.getAbility().id;
    target.summonData.ability = tempAbilityId;

    user.scene.queueMessage(i18next.t("moveTriggers:swappedAbilitiesWithTarget", {pokemonName: getPokemonNameWithAffix(user)}));
    // Swaps Forecast from Castform
    user.scene.arena.triggerWeatherBasedFormChangesToNormal();
    // Swaps Forecast to Castform (edge case)
    user.scene.arena.triggerWeatherBasedFormChanges();

    return true;
  }

  getCondition(): MoveConditionFunc {
    return (user, target, move) => !user.getAbility().hasAttr(UnswappableAbilityAbAttr) && !target.getAbility().hasAttr(UnswappableAbilityAbAttr);
  }
}

/**
 * Attribute used for moves that suppress abilities like {@linkcode Moves.GASTRO_ACID}.
 * A suppressed ability cannot be activated.
 *
 * @extends MoveEffectAttr
 * @see {@linkcode apply}
 * @see {@linkcode getCondition}
 */
export class SuppressAbilitiesAttr extends MoveEffectAttr {
  /** Sets ability suppression for the target pokemon and displays a message. */
  apply(user: Pokemon, target: Pokemon, move: Move, args: any[]): boolean {
    if (!super.apply(user, target, move, args)) {
      return false;
    }

    target.summonData.abilitySuppressed = true;
    target.scene.arena.triggerWeatherBasedFormChangesToNormal();

    target.scene.queueMessage(i18next.t("moveTriggers:suppressAbilities", {pokemonName: getPokemonNameWithAffix(target)}));

    return true;
  }

  /** Causes the effect to fail when the target's ability is unsupressable or already suppressed. */
  getCondition(): MoveConditionFunc {
    return (user, target, move) => !target.getAbility().hasAttr(UnsuppressableAbilityAbAttr) && !target.summonData.abilitySuppressed;
  }
}

/**
 * Applies the effects of {@linkcode SuppressAbilitiesAttr} if the target has already moved this turn.
 * @extends MoveEffectAttr
 * @see {@linkcode Moves.CORE_ENFORCER} (the move which uses this effect)
 */
export class SuppressAbilitiesIfActedAttr extends MoveEffectAttr {
  /**
   * If the target has already acted this turn, apply a {@linkcode SuppressAbilitiesAttr} effect unless the
   * abillity cannot be suppressed. This is a secondary effect and has no bearing on the success or failure of the move.
   *
   * @returns True if the move occurred, otherwise false. Note that true will be returned even if the target has not
   * yet moved or if the suppression failed to apply.
   */
  apply(user: Pokemon, target: Pokemon, move: Move, args: any[]): boolean {
    if (!super.apply(user, target, move, args)) {
      return false;
    }

    if (target.turnData.acted) {
      const suppressAttr = new SuppressAbilitiesAttr();
      if (suppressAttr.getCondition()(user, target, move)) {
        suppressAttr.apply(user, target, move, args);
      }
    }

    return true;
  }
}

export class TransformAttr extends MoveEffectAttr {
  apply(user: Pokemon, target: Pokemon, move: Move, args: any[]): Promise<boolean> {
    return new Promise(resolve => {
      if (!super.apply(user, target, move, args)) {
        return resolve(false);
      }

      user.summonData.speciesForm = target.getSpeciesForm();
      user.summonData.fusionSpeciesForm = target.getFusionSpeciesForm();
      user.summonData.ability = target.getAbility().id;
      user.summonData.gender = target.getGender();
      user.summonData.fusionGender = target.getFusionGender();
      user.summonData.stats = [ user.stats[Stat.HP] ].concat(target.stats.slice(1));
      user.summonData.battleStats = target.summonData.battleStats.slice(0);
      user.summonData.moveset = target.getMoveset().map(m => new PokemonMove(m?.moveId!, m?.ppUsed, m?.ppUp)); // TODO: is this bang correct?
      user.summonData.types = target.getTypes();

      user.scene.queueMessage(i18next.t("moveTriggers:transformedIntoTarget", {pokemonName: getPokemonNameWithAffix(user), targetName: getPokemonNameWithAffix(target)}));

      user.loadAssets(false).then(() => {
        user.playAnim();
        resolve(true);
      });
    });
  }
}

export class DiscourageFrequentUseAttr extends MoveAttr {
  getUserBenefitScore(user: Pokemon, target: Pokemon, move: Move): integer {
    const lastMoves = user.getLastXMoves(4);
    console.log(lastMoves);
    for (let m = 0; m < lastMoves.length; m++) {
      if (lastMoves[m].move === move.id) {
        return (4 - (m + 1)) * -10;
      }
    }

    return 0;
  }
}

export class MoneyAttr extends MoveEffectAttr {
  constructor() {
    super(true, MoveEffectTrigger.HIT, true);
  }

  apply(user: Pokemon, target: Pokemon, move: Move): boolean {
    user.scene.currentBattle.moneyScattered += user.scene.getWaveMoneyAmount(0.2);
    user.scene.queueMessage(i18next.t("moveTriggers:coinsScatteredEverywhere"));
    return true;
  }
}

/**
 * Applies {@linkcode BattlerTagType.DESTINY_BOND} to the user.
 *
 * @extends MoveEffectAttr
 */
export class DestinyBondAttr extends MoveEffectAttr {
  constructor() {
    super(true, MoveEffectTrigger.PRE_APPLY);
  }

  /**
   * Applies {@linkcode BattlerTagType.DESTINY_BOND} to the user.
   * @param user {@linkcode Pokemon} that is having the tag applied to.
   * @param target {@linkcode Pokemon} N/A
   * @param move {@linkcode Move} {@linkcode Move.DESTINY_BOND}
   * @param {any[]} args N/A
   * @returns true
   */
  apply(user: Pokemon, target: Pokemon, move: Move, args: any[]): boolean {
    user.scene.queueMessage(`${i18next.t("moveTriggers:tryingToTakeFoeDown", {pokemonName: getPokemonNameWithAffix(user)})}`);
    user.addTag(BattlerTagType.DESTINY_BOND, undefined, move.id, user.id);
    return true;
  }
}

export class LastResortAttr extends MoveAttr {
  getCondition(): MoveConditionFunc {
    return (user: Pokemon, target: Pokemon, move: Move) => {
      const uniqueUsedMoveIds = new Set<Moves>();
      const movesetMoveIds = user.getMoveset().map(m => m?.moveId);
      user.getMoveHistory().map(m => {
        if (m.move !== move.id && movesetMoveIds.find(mm => mm === m.move)) {
          uniqueUsedMoveIds.add(m.move);
        }
      });
      return uniqueUsedMoveIds.size >= movesetMoveIds.length - 1;
    };
  }
}


/**
 * The move only works if the target has a transferable held item
 * @extends MoveAttr
 * @see {@linkcode getCondition}
 */
export class AttackedByItemAttr extends MoveAttr {
  /**
   * @returns the {@linkcode MoveConditionFunc} for this {@linkcode Move}
   */
  getCondition(): MoveConditionFunc {
    return (user: Pokemon, target: Pokemon, move: Move) => {
      const heldItems = target.getHeldItems().filter(i => i.isTransferrable);
      if (heldItems.length === 0) {
        return false;
      }

      const itemName = heldItems[0]?.type?.name ?? "item";
      target.scene.queueMessage(i18next.t("moveTriggers:attackedByItem", {pokemonName: getPokemonNameWithAffix(target), itemName: itemName}));

      return true;
    };
  }
}

export class VariableTargetAttr extends MoveAttr {
  private targetChangeFunc: (user: Pokemon, target: Pokemon, move: Move) => number;

  constructor(targetChange: (user: Pokemon, target: Pokemon, move: Move) => number) {
    super();

    this.targetChangeFunc = targetChange;
  }

  apply(user: Pokemon, target: Pokemon, move: Move, args: any[]): boolean {
    const targetVal = args[0] as Utils.NumberHolder;
    targetVal.value = this.targetChangeFunc(user, target, move);
    return true;
  }
}

const failOnGravityCondition: MoveConditionFunc = (user, target, move) => !user.scene.arena.getTag(ArenaTagType.GRAVITY);

const failOnBossCondition: MoveConditionFunc = (user, target, move) => !target.isBossImmune();

const failOnMaxCondition: MoveConditionFunc = (user, target, move) => !target.isMax();

const failIfDampCondition: MoveConditionFunc = (user, target, move) => {
  const cancelled = new Utils.BooleanHolder(false);
  user.scene.getField(true).map(p=>applyAbAttrs(FieldPreventExplosiveMovesAbAttr, p, cancelled));
  // Queue a message if an ability prevented usage of the move
  if (cancelled.value) {
    user.scene.queueMessage(i18next.t("moveTriggers:cannotUseMove", {pokemonName: getPokemonNameWithAffix(user), moveName: move.name}));
  }
  return !cancelled.value;
};

const userSleptOrComatoseCondition: MoveConditionFunc = (user: Pokemon, target: Pokemon, move: Move) =>  user.status?.effect === StatusEffect.SLEEP || user.hasAbility(Abilities.COMATOSE);

const targetSleptOrComatoseCondition: MoveConditionFunc = (user: Pokemon, target: Pokemon, move: Move) =>  target.status?.effect === StatusEffect.SLEEP || target.hasAbility(Abilities.COMATOSE);

export type MoveAttrFilter = (attr: MoveAttr) => boolean;

function applyMoveAttrsInternal(attrFilter: MoveAttrFilter, user: Pokemon | null, target: Pokemon | null, move: Move, args: any[]): Promise<void> {
  return new Promise(resolve => {
    const attrPromises: Promise<boolean>[] = [];
    const moveAttrs = move.attrs.filter(a => attrFilter(a));
    for (const attr of moveAttrs) {
      const result = attr.apply(user, target, move, args);
      if (result instanceof Promise) {
        attrPromises.push(result);
      }
    }
    Promise.allSettled(attrPromises).then(() => resolve());
  });
}

export function applyMoveAttrs(attrType: Constructor<MoveAttr>, user: Pokemon | null, target: Pokemon | null, move: Move, ...args: any[]): Promise<void> {
  return applyMoveAttrsInternal((attr: MoveAttr) => attr instanceof attrType, user, target, move, args);
}

export function applyFilteredMoveAttrs(attrFilter: MoveAttrFilter, user: Pokemon, target: Pokemon | null, move: Move, ...args: any[]): Promise<void> {
  return applyMoveAttrsInternal(attrFilter, user, target, move, args);
}

export class MoveCondition {
  protected func: MoveConditionFunc;

  constructor(func: MoveConditionFunc) {
    this.func = func;
  }

  apply(user: Pokemon, target: Pokemon, move: Move): boolean {
    return this.func(user, target, move);
  }

  getUserBenefitScore(user: Pokemon, target: Pokemon, move: Move): integer {
    return 0;
  }
}

export class FirstMoveCondition extends MoveCondition {
  constructor() {
    super((user, target, move) => user.battleSummonData?.turnCount === 1);
  }

  getUserBenefitScore(user: Pokemon, target: Pokemon, move: Move): integer {
    return this.apply(user, target, move) ? 10 : -20;
  }
}

export class hitsSameTypeAttr extends VariableMoveTypeMultiplierAttr {
  apply(user: Pokemon, target: Pokemon, move: Move, args: any[]): boolean {
    const multiplier = args[0] as Utils.NumberHolder;
    if (!user.getTypes().some(type => target.getTypes().includes(type))) {
      multiplier.value = 0;
      return true;
    }
    return false;
  }
}

/**
 * Attribute used for Conversion 2, to convert the user's type to a random type that resists the target's last used move.
 * Fails if the user already has ALL types that resist the target's last used move.
 * Fails if the opponent has not used a move yet
 * Fails if the type is unknown or stellar
 *
 * TODO:
 * If a move has its type changed (e.g. {@linkcode Moves.HIDDEN_POWER}), it will check the new type.
 */
export class ResistLastMoveTypeAttr extends MoveEffectAttr {
  constructor() {
    super(true);
  }
  /**
   * User changes its type to a random type that resists the target's last used move
   * @param {Pokemon} user Pokemon that used the move and will change types
   * @param {Pokemon} target Opposing pokemon that recently used a move
   * @param {Move} move Move being used
   * @param {any[]} args Unused
   * @returns {boolean} true if the function succeeds
   */
  apply(user: Pokemon, target: Pokemon, move: Move, args: any[]): boolean {
    if (!super.apply(user, target, move, args)) {
      return false;
    }

    const [targetMove] = target.getLastXMoves(1); // target's most recent move
    if (!targetMove) {
      return false;
    }

    const moveData = allMoves[targetMove.move];
    if (moveData.type === Type.STELLAR || moveData.type === Type.UNKNOWN) {
      return false;
    }
    const userTypes = user.getTypes();
    const validTypes = getTypeResistances(moveData.type).filter(t => !userTypes.includes(t)); // valid types are ones that are not already the user's types
    if (!validTypes.length) {
      return false;
    }
    const type = validTypes[user.randSeedInt(validTypes.length)];
    user.summonData.types = [ type ];
    user.scene.queueMessage(i18next.t("battle:transformedIntoType", {pokemonName: getPokemonNameWithAffix(user), type: Utils.toReadableString(Type[type])}));
    user.updateInfo();

    return true;
  }

  getCondition(): MoveConditionFunc {
    return (user, target, move) => {
      const moveHistory = target.getLastXMoves();
      return moveHistory.length !== 0;
    };
  }
}

/**
 * Drops the target's immunity to types it is immune to
 * and makes its evasiveness be ignored during accuracy
 * checks. Used by: {@linkcode Moves.ODOR_SLEUTH | Odor Sleuth}, {@linkcode Moves.MIRACLE_EYE | Miracle Eye} and {@linkcode Moves.FORESIGHT | Foresight}
 *
 * @extends AddBattlerTagAttr
 * @see {@linkcode apply}
 */
export class ExposedMoveAttr extends AddBattlerTagAttr {
  constructor(tagType: BattlerTagType) {
    super(tagType, false, true);
  }

  /**
   * Applies {@linkcode ExposedTag} to the target.
   * @param user {@linkcode Pokemon} using this move
   * @param target {@linkcode Pokemon} target of this move
   * @param move {@linkcode Move} being used
   * @param args N/A
   * @returns `true` if the function succeeds
   */
  apply(user: Pokemon, target: Pokemon, move: Move, args: any[]): boolean {
    if (!super.apply(user, target, move, args)) {
      return false;
    }

    user.scene.queueMessage(i18next.t("moveTriggers:exposedMove", { pokemonName: getPokemonNameWithAffix(user), targetPokemonName: getPokemonNameWithAffix(target)}));

    return true;
  }
}


const unknownTypeCondition: MoveConditionFunc = (user, target, move) => !user.getTypes().includes(Type.UNKNOWN);

export type MoveTargetSet = {
  targets: BattlerIndex[];
  multiple: boolean;
};

export function getMoveTargets(user: Pokemon, move: Moves): MoveTargetSet {
  const variableTarget = new Utils.NumberHolder(0);
  user.getOpponents().forEach(p => applyMoveAttrs(VariableTargetAttr, user, p, allMoves[move], variableTarget));

  const moveTarget = allMoves[move].hasAttr(VariableTargetAttr) ? variableTarget.value : move ? allMoves[move].moveTarget : move === undefined ? MoveTarget.NEAR_ENEMY : [];
  const opponents = user.getOpponents();

  let set: Pokemon[] = [];
  let multiple = false;

  switch (moveTarget) {
  case MoveTarget.USER:
  case MoveTarget.PARTY:
    set = [ user ];
    break;
  case MoveTarget.NEAR_OTHER:
  case MoveTarget.OTHER:
  case MoveTarget.ALL_NEAR_OTHERS:
  case MoveTarget.ALL_OTHERS:
    set = (opponents.concat([ user.getAlly() ]));
    multiple = moveTarget === MoveTarget.ALL_NEAR_OTHERS || moveTarget === MoveTarget.ALL_OTHERS;
    break;
  case MoveTarget.NEAR_ENEMY:
  case MoveTarget.ALL_NEAR_ENEMIES:
  case MoveTarget.ALL_ENEMIES:
  case MoveTarget.ENEMY_SIDE:
    set = opponents;
    multiple = moveTarget !== MoveTarget.NEAR_ENEMY;
    break;
  case MoveTarget.RANDOM_NEAR_ENEMY:
    set = [ opponents[user.randSeedInt(opponents.length)] ];
    break;
  case MoveTarget.ATTACKER:
    return { targets: [ -1 as BattlerIndex ], multiple: false };
  case MoveTarget.NEAR_ALLY:
  case MoveTarget.ALLY:
    set = [ user.getAlly() ];
    break;
  case MoveTarget.USER_OR_NEAR_ALLY:
  case MoveTarget.USER_AND_ALLIES:
  case MoveTarget.USER_SIDE:
    set = [ user, user.getAlly() ];
    multiple = moveTarget !== MoveTarget.USER_OR_NEAR_ALLY;
    break;
  case MoveTarget.ALL:
  case MoveTarget.BOTH_SIDES:
    set = [ user, user.getAlly() ].concat(opponents);
    multiple = true;
    break;
  case MoveTarget.CURSE:
    set = user.getTypes(true).includes(Type.GHOST) ? (opponents.concat([ user.getAlly() ])) : [ user ];
    break;
  }

  return { targets: set.filter(p => p?.isActive(true)).map(p => p.getBattlerIndex()).filter(t => t !== undefined), multiple };
}

export const allMoves: Move[] = [
  new SelfStatusMove(Moves.NONE, Type.NORMAL, MoveCategory.STATUS, -1, -1, 0, 1),
];

export const selfStatLowerMoves: Moves[] = [];

export function initMoves() {
  allMoves.push(
    new AttackMove(Moves.POUND, Type.NORMAL, MoveCategory.PHYSICAL, 40, 100, 35, -1, 0, 1),
    new AttackMove(Moves.KARATE_CHOP, Type.FIGHTING, MoveCategory.PHYSICAL, 50, 100, 25, -1, 0, 1)
      .attr(HighCritAttr),
    new AttackMove(Moves.DOUBLE_SLAP, Type.NORMAL, MoveCategory.PHYSICAL, 15, 85, 10, -1, 0, 1)
      .attr(MultiHitAttr),
    new AttackMove(Moves.COMET_PUNCH, Type.NORMAL, MoveCategory.PHYSICAL, 18, 85, 15, -1, 0, 1)
      .attr(MultiHitAttr)
      .punchingMove(),
    new AttackMove(Moves.MEGA_PUNCH, Type.NORMAL, MoveCategory.PHYSICAL, 80, 85, 20, -1, 0, 1)
      .punchingMove(),
    new AttackMove(Moves.PAY_DAY, Type.NORMAL, MoveCategory.PHYSICAL, 40, 100, 20, -1, 0, 1)
      .attr(MoneyAttr)
      .makesContact(false),
    new AttackMove(Moves.FIRE_PUNCH, Type.FIRE, MoveCategory.PHYSICAL, 75, 100, 15, 10, 0, 1)
      .attr(StatusEffectAttr, StatusEffect.BURN)
      .punchingMove(),
    new AttackMove(Moves.ICE_PUNCH, Type.ICE, MoveCategory.PHYSICAL, 75, 100, 15, 10, 0, 1)
      .attr(StatusEffectAttr, StatusEffect.FREEZE)
      .punchingMove(),
    new AttackMove(Moves.THUNDER_PUNCH, Type.ELECTRIC, MoveCategory.PHYSICAL, 75, 100, 15, 10, 0, 1)
      .attr(StatusEffectAttr, StatusEffect.PARALYSIS)
      .punchingMove(),
    new AttackMove(Moves.SCRATCH, Type.NORMAL, MoveCategory.PHYSICAL, 40, 100, 35, -1, 0, 1),
    new AttackMove(Moves.VISE_GRIP, Type.NORMAL, MoveCategory.PHYSICAL, 55, 100, 30, -1, 0, 1),
    new AttackMove(Moves.GUILLOTINE, Type.NORMAL, MoveCategory.PHYSICAL, 200, 30, 5, -1, 0, 1)
      .attr(OneHitKOAttr)
      .attr(OneHitKOAccuracyAttr),
    new AttackMove(Moves.RAZOR_WIND, Type.NORMAL, MoveCategory.SPECIAL, 80, 100, 10, -1, 0, 1)
      .attr(ChargeAttr, ChargeAnim.RAZOR_WIND_CHARGING, i18next.t("moveTriggers:whippedUpAWhirlwind", {pokemonName: "{USER}"}))
      .attr(HighCritAttr)
      .windMove()
      .ignoresVirtual()
      .target(MoveTarget.ALL_NEAR_ENEMIES),
    new SelfStatusMove(Moves.SWORDS_DANCE, Type.NORMAL, -1, 20, -1, 0, 1)
      .attr(StatChangeAttr, BattleStat.ATK, 2, true)
      .danceMove(),
    new AttackMove(Moves.CUT, Type.NORMAL, MoveCategory.PHYSICAL, 50, 95, 30, -1, 0, 1)
      .slicingMove(),
    new AttackMove(Moves.GUST, Type.FLYING, MoveCategory.SPECIAL, 40, 100, 35, -1, 0, 1)
      .attr(HitsTagAttr, BattlerTagType.FLYING, true)
      .windMove(),
    new AttackMove(Moves.WING_ATTACK, Type.FLYING, MoveCategory.PHYSICAL, 60, 100, 35, -1, 0, 1),
    new StatusMove(Moves.WHIRLWIND, Type.NORMAL, -1, 20, -1, -6, 1)
      .attr(ForceSwitchOutAttr)
      .attr(HitsTagAttr, BattlerTagType.FLYING, false)
      .hidesTarget()
      .windMove(),
    new AttackMove(Moves.FLY, Type.FLYING, MoveCategory.PHYSICAL, 90, 95, 15, -1, 0, 1)
      .attr(ChargeAttr, ChargeAnim.FLY_CHARGING, i18next.t("moveTriggers:flewUpHigh", {pokemonName: "{USER}"}), BattlerTagType.FLYING)
      .condition(failOnGravityCondition)
      .ignoresVirtual(),
    new AttackMove(Moves.BIND, Type.NORMAL, MoveCategory.PHYSICAL, 15, 85, 20, -1, 0, 1)
      .attr(TrapAttr, BattlerTagType.BIND),
    new AttackMove(Moves.SLAM, Type.NORMAL, MoveCategory.PHYSICAL, 80, 75, 20, -1, 0, 1),
    new AttackMove(Moves.VINE_WHIP, Type.GRASS, MoveCategory.PHYSICAL, 45, 100, 25, -1, 0, 1),
    new AttackMove(Moves.STOMP, Type.NORMAL, MoveCategory.PHYSICAL, 65, 100, 20, 30, 0, 1)
      .attr(MinimizeAccuracyAttr)
      .attr(HitsTagAttr, BattlerTagType.MINIMIZED, true)
      .attr(FlinchAttr),
    new AttackMove(Moves.DOUBLE_KICK, Type.FIGHTING, MoveCategory.PHYSICAL, 30, 100, 30, -1, 0, 1)
      .attr(MultiHitAttr, MultiHitType._2),
    new AttackMove(Moves.MEGA_KICK, Type.NORMAL, MoveCategory.PHYSICAL, 120, 75, 5, -1, 0, 1),
    new AttackMove(Moves.JUMP_KICK, Type.FIGHTING, MoveCategory.PHYSICAL, 100, 95, 10, -1, 0, 1)
      .attr(MissEffectAttr, crashDamageFunc)
      .attr(NoEffectAttr, crashDamageFunc)
      .condition(failOnGravityCondition)
      .recklessMove(),
    new AttackMove(Moves.ROLLING_KICK, Type.FIGHTING, MoveCategory.PHYSICAL, 60, 85, 15, 30, 0, 1)
      .attr(FlinchAttr),
    new StatusMove(Moves.SAND_ATTACK, Type.GROUND, 100, 15, -1, 0, 1)
      .attr(StatChangeAttr, BattleStat.ACC, -1),
    new AttackMove(Moves.HEADBUTT, Type.NORMAL, MoveCategory.PHYSICAL, 70, 100, 15, 30, 0, 1)
      .attr(FlinchAttr),
    new AttackMove(Moves.HORN_ATTACK, Type.NORMAL, MoveCategory.PHYSICAL, 65, 100, 25, -1, 0, 1),
    new AttackMove(Moves.FURY_ATTACK, Type.NORMAL, MoveCategory.PHYSICAL, 15, 85, 20, -1, 0, 1)
      .attr(MultiHitAttr),
    new AttackMove(Moves.HORN_DRILL, Type.NORMAL, MoveCategory.PHYSICAL, 200, 30, 5, -1, 0, 1)
      .attr(OneHitKOAttr)
      .attr(OneHitKOAccuracyAttr),
    new AttackMove(Moves.TACKLE, Type.NORMAL, MoveCategory.PHYSICAL, 40, 100, 35, -1, 0, 1),
    new AttackMove(Moves.BODY_SLAM, Type.NORMAL, MoveCategory.PHYSICAL, 85, 100, 15, 30, 0, 1)
      .attr(MinimizeAccuracyAttr)
      .attr(HitsTagAttr, BattlerTagType.MINIMIZED, true)
      .attr(StatusEffectAttr, StatusEffect.PARALYSIS),
    new AttackMove(Moves.WRAP, Type.NORMAL, MoveCategory.PHYSICAL, 15, 90, 20, -1, 0, 1)
      .attr(TrapAttr, BattlerTagType.WRAP),
    new AttackMove(Moves.TAKE_DOWN, Type.NORMAL, MoveCategory.PHYSICAL, 90, 85, 20, -1, 0, 1)
      .attr(RecoilAttr)
      .recklessMove(),
    new AttackMove(Moves.THRASH, Type.NORMAL, MoveCategory.PHYSICAL, 120, 100, 10, -1, 0, 1)
      .attr(FrenzyAttr)
      .attr(MissEffectAttr, frenzyMissFunc)
      .attr(NoEffectAttr, frenzyMissFunc)
      .target(MoveTarget.RANDOM_NEAR_ENEMY),
    new AttackMove(Moves.DOUBLE_EDGE, Type.NORMAL, MoveCategory.PHYSICAL, 120, 100, 15, -1, 0, 1)
      .attr(RecoilAttr, false, 0.33)
      .recklessMove(),
    new StatusMove(Moves.TAIL_WHIP, Type.NORMAL, 100, 30, -1, 0, 1)
      .attr(StatChangeAttr, BattleStat.DEF, -1)
      .target(MoveTarget.ALL_NEAR_ENEMIES),
    new AttackMove(Moves.POISON_STING, Type.POISON, MoveCategory.PHYSICAL, 15, 100, 35, 30, 0, 1)
      .attr(StatusEffectAttr, StatusEffect.POISON)
      .makesContact(false),
    new AttackMove(Moves.TWINEEDLE, Type.BUG, MoveCategory.PHYSICAL, 25, 100, 20, 20, 0, 1)
      .attr(MultiHitAttr, MultiHitType._2)
      .attr(StatusEffectAttr, StatusEffect.POISON)
      .makesContact(false),
    new AttackMove(Moves.PIN_MISSILE, Type.BUG, MoveCategory.PHYSICAL, 25, 95, 20, -1, 0, 1)
      .attr(MultiHitAttr)
      .makesContact(false),
    new StatusMove(Moves.LEER, Type.NORMAL, 100, 30, -1, 0, 1)
      .attr(StatChangeAttr, BattleStat.DEF, -1)
      .target(MoveTarget.ALL_NEAR_ENEMIES),
    new AttackMove(Moves.BITE, Type.DARK, MoveCategory.PHYSICAL, 60, 100, 25, 30, 0, 1)
      .attr(FlinchAttr)
      .bitingMove(),
    new StatusMove(Moves.GROWL, Type.NORMAL, 100, 40, -1, 0, 1)
      .attr(StatChangeAttr, BattleStat.ATK, -1)
      .soundBased()
      .target(MoveTarget.ALL_NEAR_ENEMIES),
    new StatusMove(Moves.ROAR, Type.NORMAL, -1, 20, -1, -6, 1)
      .attr(ForceSwitchOutAttr)
      .soundBased()
      .hidesTarget(),
    new StatusMove(Moves.SING, Type.NORMAL, 55, 15, -1, 0, 1)
      .attr(StatusEffectAttr, StatusEffect.SLEEP)
      .soundBased(),
    new StatusMove(Moves.SUPERSONIC, Type.NORMAL, 55, 20, -1, 0, 1)
      .attr(ConfuseAttr)
      .soundBased(),
    new AttackMove(Moves.SONIC_BOOM, Type.NORMAL, MoveCategory.SPECIAL, -1, 90, 20, -1, 0, 1)
      .attr(FixedDamageAttr, 20),
    new StatusMove(Moves.DISABLE, Type.NORMAL, 100, 20, -1, 0, 1)
      .attr(DisableMoveAttr)
      .condition(failOnMaxCondition),
    new AttackMove(Moves.ACID, Type.POISON, MoveCategory.SPECIAL, 40, 100, 30, 10, 0, 1)
      .attr(StatChangeAttr, BattleStat.SPDEF, -1)
      .target(MoveTarget.ALL_NEAR_ENEMIES),
    new AttackMove(Moves.EMBER, Type.FIRE, MoveCategory.SPECIAL, 40, 100, 25, 10, 0, 1)
      .attr(StatusEffectAttr, StatusEffect.BURN),
    new AttackMove(Moves.FLAMETHROWER, Type.FIRE, MoveCategory.SPECIAL, 90, 100, 15, 10, 0, 1)
      .attr(StatusEffectAttr, StatusEffect.BURN),
    new StatusMove(Moves.MIST, Type.ICE, -1, 30, -1, 0, 1)
      .attr(AddArenaTagAttr, ArenaTagType.MIST, 5, true)
      .target(MoveTarget.USER_SIDE),
    new AttackMove(Moves.WATER_GUN, Type.WATER, MoveCategory.SPECIAL, 40, 100, 25, -1, 0, 1),
    new AttackMove(Moves.HYDRO_PUMP, Type.WATER, MoveCategory.SPECIAL, 110, 80, 5, -1, 0, 1),
    new AttackMove(Moves.SURF, Type.WATER, MoveCategory.SPECIAL, 90, 100, 15, -1, 0, 1)
      .target(MoveTarget.ALL_NEAR_OTHERS)
      .attr(HitsTagAttr, BattlerTagType.UNDERWATER, true)
      .attr(GulpMissileTagAttr),
    new AttackMove(Moves.ICE_BEAM, Type.ICE, MoveCategory.SPECIAL, 90, 100, 10, 10, 0, 1)
      .attr(StatusEffectAttr, StatusEffect.FREEZE),
    new AttackMove(Moves.BLIZZARD, Type.ICE, MoveCategory.SPECIAL, 110, 70, 5, 10, 0, 1)
      .attr(BlizzardAccuracyAttr)
      .attr(StatusEffectAttr, StatusEffect.FREEZE)
      .windMove()
      .target(MoveTarget.ALL_NEAR_ENEMIES),
    new AttackMove(Moves.PSYBEAM, Type.PSYCHIC, MoveCategory.SPECIAL, 65, 100, 20, 10, 0, 1)
      .attr(ConfuseAttr),
    new AttackMove(Moves.BUBBLE_BEAM, Type.WATER, MoveCategory.SPECIAL, 65, 100, 20, 10, 0, 1)
      .attr(StatChangeAttr, BattleStat.SPD, -1),
    new AttackMove(Moves.AURORA_BEAM, Type.ICE, MoveCategory.SPECIAL, 65, 100, 20, 10, 0, 1)
      .attr(StatChangeAttr, BattleStat.ATK, -1),
    new AttackMove(Moves.HYPER_BEAM, Type.NORMAL, MoveCategory.SPECIAL, 150, 90, 5, -1, 0, 1)
      .attr(RechargeAttr),
    new AttackMove(Moves.PECK, Type.FLYING, MoveCategory.PHYSICAL, 35, 100, 35, -1, 0, 1),
    new AttackMove(Moves.DRILL_PECK, Type.FLYING, MoveCategory.PHYSICAL, 80, 100, 20, -1, 0, 1),
    new AttackMove(Moves.SUBMISSION, Type.FIGHTING, MoveCategory.PHYSICAL, 80, 80, 20, -1, 0, 1)
      .attr(RecoilAttr)
      .recklessMove(),
    new AttackMove(Moves.LOW_KICK, Type.FIGHTING, MoveCategory.PHYSICAL, -1, 100, 20, -1, 0, 1)
      .attr(WeightPowerAttr)
      .condition(failOnMaxCondition),
    new AttackMove(Moves.COUNTER, Type.FIGHTING, MoveCategory.PHYSICAL, -1, 100, 20, -1, -5, 1)
      .attr(CounterDamageAttr, (move: Move) => move.category === MoveCategory.PHYSICAL, 2)
      .target(MoveTarget.ATTACKER),
    new AttackMove(Moves.SEISMIC_TOSS, Type.FIGHTING, MoveCategory.PHYSICAL, -1, 100, 20, -1, 0, 1)
      .attr(LevelDamageAttr),
    new AttackMove(Moves.STRENGTH, Type.NORMAL, MoveCategory.PHYSICAL, 80, 100, 15, -1, 0, 1),
    new AttackMove(Moves.ABSORB, Type.GRASS, MoveCategory.SPECIAL, 20, 100, 25, -1, 0, 1)
      .attr(HitHealAttr)
      .triageMove(),
    new AttackMove(Moves.MEGA_DRAIN, Type.GRASS, MoveCategory.SPECIAL, 40, 100, 15, -1, 0, 1)
      .attr(HitHealAttr)
      .triageMove(),
    new StatusMove(Moves.LEECH_SEED, Type.GRASS, 90, 10, -1, 0, 1)
      .attr(AddBattlerTagAttr, BattlerTagType.SEEDED)
      .condition((user, target, move) => !target.getTag(BattlerTagType.SEEDED) && !target.isOfType(Type.GRASS)),
    new SelfStatusMove(Moves.GROWTH, Type.NORMAL, -1, 20, -1, 0, 1)
      .attr(GrowthStatChangeAttr),
    new AttackMove(Moves.RAZOR_LEAF, Type.GRASS, MoveCategory.PHYSICAL, 55, 95, 25, -1, 0, 1)
      .attr(HighCritAttr)
      .makesContact(false)
      .slicingMove()
      .target(MoveTarget.ALL_NEAR_ENEMIES),
    new AttackMove(Moves.SOLAR_BEAM, Type.GRASS, MoveCategory.SPECIAL, 120, 100, 10, -1, 0, 1)
      .attr(SunlightChargeAttr, ChargeAnim.SOLAR_BEAM_CHARGING, i18next.t("moveTriggers:tookInSunlight", {pokemonName: "{USER}"}))
      .attr(AntiSunlightPowerDecreaseAttr)
      .ignoresVirtual(),
    new StatusMove(Moves.POISON_POWDER, Type.POISON, 75, 35, -1, 0, 1)
      .attr(StatusEffectAttr, StatusEffect.POISON)
      .powderMove(),
    new StatusMove(Moves.STUN_SPORE, Type.GRASS, 75, 30, -1, 0, 1)
      .attr(StatusEffectAttr, StatusEffect.PARALYSIS)
      .powderMove(),
    new StatusMove(Moves.SLEEP_POWDER, Type.GRASS, 75, 15, -1, 0, 1)
      .attr(StatusEffectAttr, StatusEffect.SLEEP)
      .powderMove(),
    new AttackMove(Moves.PETAL_DANCE, Type.GRASS, MoveCategory.SPECIAL, 120, 100, 10, -1, 0, 1)
      .attr(FrenzyAttr)
      .attr(MissEffectAttr, frenzyMissFunc)
      .attr(NoEffectAttr, frenzyMissFunc)
      .makesContact()
      .danceMove()
      .target(MoveTarget.RANDOM_NEAR_ENEMY),
    new StatusMove(Moves.STRING_SHOT, Type.BUG, 95, 40, -1, 0, 1)
      .attr(StatChangeAttr, BattleStat.SPD, -2)
      .target(MoveTarget.ALL_NEAR_ENEMIES),
    new AttackMove(Moves.DRAGON_RAGE, Type.DRAGON, MoveCategory.SPECIAL, -1, 100, 10, -1, 0, 1)
      .attr(FixedDamageAttr, 40),
    new AttackMove(Moves.FIRE_SPIN, Type.FIRE, MoveCategory.SPECIAL, 35, 85, 15, -1, 0, 1)
      .attr(TrapAttr, BattlerTagType.FIRE_SPIN),
    new AttackMove(Moves.THUNDER_SHOCK, Type.ELECTRIC, MoveCategory.SPECIAL, 40, 100, 30, 10, 0, 1)
      .attr(StatusEffectAttr, StatusEffect.PARALYSIS),
    new AttackMove(Moves.THUNDERBOLT, Type.ELECTRIC, MoveCategory.SPECIAL, 90, 100, 15, 10, 0, 1)
      .attr(StatusEffectAttr, StatusEffect.PARALYSIS),
    new StatusMove(Moves.THUNDER_WAVE, Type.ELECTRIC, 90, 20, -1, 0, 1)
      .attr(StatusEffectAttr, StatusEffect.PARALYSIS)
      .attr(StatusMoveTypeImmunityAttr, Type.GROUND),
    new AttackMove(Moves.THUNDER, Type.ELECTRIC, MoveCategory.SPECIAL, 110, 70, 10, 30, 0, 1)
      .attr(StatusEffectAttr, StatusEffect.PARALYSIS)
      .attr(ThunderAccuracyAttr)
      .attr(HitsTagAttr, BattlerTagType.FLYING, false),
    new AttackMove(Moves.ROCK_THROW, Type.ROCK, MoveCategory.PHYSICAL, 50, 90, 15, -1, 0, 1)
      .makesContact(false),
    new AttackMove(Moves.EARTHQUAKE, Type.GROUND, MoveCategory.PHYSICAL, 100, 100, 10, -1, 0, 1)
      .attr(HitsTagAttr, BattlerTagType.UNDERGROUND, true)
      .makesContact(false)
      .target(MoveTarget.ALL_NEAR_OTHERS),
    new AttackMove(Moves.FISSURE, Type.GROUND, MoveCategory.PHYSICAL, 200, 30, 5, -1, 0, 1)
      .attr(OneHitKOAttr)
      .attr(OneHitKOAccuracyAttr)
      .attr(HitsTagAttr, BattlerTagType.UNDERGROUND, false)
      .makesContact(false),
    new AttackMove(Moves.DIG, Type.GROUND, MoveCategory.PHYSICAL, 80, 100, 10, -1, 0, 1)
      .attr(ChargeAttr, ChargeAnim.DIG_CHARGING, i18next.t("moveTriggers:dugAHole", {pokemonName: "{USER}"}), BattlerTagType.UNDERGROUND)
      .ignoresVirtual(),
    new StatusMove(Moves.TOXIC, Type.POISON, 90, 10, -1, 0, 1)
      .attr(StatusEffectAttr, StatusEffect.TOXIC)
      .attr(ToxicAccuracyAttr),
    new AttackMove(Moves.CONFUSION, Type.PSYCHIC, MoveCategory.SPECIAL, 50, 100, 25, 10, 0, 1)
      .attr(ConfuseAttr),
    new AttackMove(Moves.PSYCHIC, Type.PSYCHIC, MoveCategory.SPECIAL, 90, 100, 10, 10, 0, 1)
      .attr(StatChangeAttr, BattleStat.SPDEF, -1),
    new StatusMove(Moves.HYPNOSIS, Type.PSYCHIC, 60, 20, -1, 0, 1)
      .attr(StatusEffectAttr, StatusEffect.SLEEP),
    new SelfStatusMove(Moves.MEDITATE, Type.PSYCHIC, -1, 40, -1, 0, 1)
      .attr(StatChangeAttr, BattleStat.ATK, 1, true),
    new SelfStatusMove(Moves.AGILITY, Type.PSYCHIC, -1, 30, -1, 0, 1)
      .attr(StatChangeAttr, BattleStat.SPD, 2, true),
    new AttackMove(Moves.QUICK_ATTACK, Type.NORMAL, MoveCategory.PHYSICAL, 40, 100, 30, -1, 1, 1),
    new AttackMove(Moves.RAGE, Type.NORMAL, MoveCategory.PHYSICAL, 20, 100, 20, -1, 0, 1)
      .partial(),
    new SelfStatusMove(Moves.TELEPORT, Type.PSYCHIC, -1, 20, -1, -6, 1)
      .attr(ForceSwitchOutAttr, true)
      .hidesUser(),
    new AttackMove(Moves.NIGHT_SHADE, Type.GHOST, MoveCategory.SPECIAL, -1, 100, 15, -1, 0, 1)
      .attr(LevelDamageAttr),
    new StatusMove(Moves.MIMIC, Type.NORMAL, -1, 10, -1, 0, 1)
      .attr(MovesetCopyMoveAttr)
      .ignoresVirtual(),
    new StatusMove(Moves.SCREECH, Type.NORMAL, 85, 40, -1, 0, 1)
      .attr(StatChangeAttr, BattleStat.DEF, -2)
      .soundBased(),
    new SelfStatusMove(Moves.DOUBLE_TEAM, Type.NORMAL, -1, 15, -1, 0, 1)
      .attr(StatChangeAttr, BattleStat.EVA, 1, true),
    new SelfStatusMove(Moves.RECOVER, Type.NORMAL, -1, 5, -1, 0, 1)
      .attr(HealAttr, 0.5)
      .triageMove(),
    new SelfStatusMove(Moves.HARDEN, Type.NORMAL, -1, 30, -1, 0, 1)
      .attr(StatChangeAttr, BattleStat.DEF, 1, true),
    new SelfStatusMove(Moves.MINIMIZE, Type.NORMAL, -1, 10, -1, 0, 1)
      .attr(AddBattlerTagAttr, BattlerTagType.MINIMIZED, true, false)
      .attr(StatChangeAttr, BattleStat.EVA, 2, true),
    new StatusMove(Moves.SMOKESCREEN, Type.NORMAL, 100, 20, -1, 0, 1)
      .attr(StatChangeAttr, BattleStat.ACC, -1),
    new StatusMove(Moves.CONFUSE_RAY, Type.GHOST, 100, 10, -1, 0, 1)
      .attr(ConfuseAttr),
    new SelfStatusMove(Moves.WITHDRAW, Type.WATER, -1, 40, -1, 0, 1)
      .attr(StatChangeAttr, BattleStat.DEF, 1, true),
    new SelfStatusMove(Moves.DEFENSE_CURL, Type.NORMAL, -1, 40, -1, 0, 1)
      .attr(StatChangeAttr, BattleStat.DEF, 1, true),
    new SelfStatusMove(Moves.BARRIER, Type.PSYCHIC, -1, 20, -1, 0, 1)
      .attr(StatChangeAttr, BattleStat.DEF, 2, true),
    new StatusMove(Moves.LIGHT_SCREEN, Type.PSYCHIC, -1, 30, -1, 0, 1)
      .attr(AddArenaTagAttr, ArenaTagType.LIGHT_SCREEN, 5, true)
      .target(MoveTarget.USER_SIDE),
    new SelfStatusMove(Moves.HAZE, Type.ICE, -1, 30, -1, 0, 1)
      .attr(ResetStatsAttr, true),
    new StatusMove(Moves.REFLECT, Type.PSYCHIC, -1, 20, -1, 0, 1)
      .attr(AddArenaTagAttr, ArenaTagType.REFLECT, 5, true)
      .target(MoveTarget.USER_SIDE),
    new SelfStatusMove(Moves.FOCUS_ENERGY, Type.NORMAL, -1, 30, -1, 0, 1)
      .attr(AddBattlerTagAttr, BattlerTagType.CRIT_BOOST, true, true),
    new AttackMove(Moves.BIDE, Type.NORMAL, MoveCategory.PHYSICAL, -1, -1, 10, -1, 1, 1)
      .ignoresVirtual()
      .target(MoveTarget.USER)
      .unimplemented(),
    new SelfStatusMove(Moves.METRONOME, Type.NORMAL, -1, 10, -1, 0, 1)
      .attr(RandomMoveAttr)
      .ignoresVirtual(),
    new StatusMove(Moves.MIRROR_MOVE, Type.FLYING, -1, 20, -1, 0, 1)
      .attr(CopyMoveAttr)
      .ignoresVirtual(),
    new AttackMove(Moves.SELF_DESTRUCT, Type.NORMAL, MoveCategory.PHYSICAL, 200, 100, 5, -1, 0, 1)
      .attr(SacrificialAttr)
      .makesContact(false)
      .condition(failIfDampCondition)
      .target(MoveTarget.ALL_NEAR_OTHERS),
    new AttackMove(Moves.EGG_BOMB, Type.NORMAL, MoveCategory.PHYSICAL, 100, 75, 10, -1, 0, 1)
      .makesContact(false)
      .ballBombMove(),
    new AttackMove(Moves.LICK, Type.GHOST, MoveCategory.PHYSICAL, 30, 100, 30, 30, 0, 1)
      .attr(StatusEffectAttr, StatusEffect.PARALYSIS),
    new AttackMove(Moves.SMOG, Type.POISON, MoveCategory.SPECIAL, 30, 70, 20, 40, 0, 1)
      .attr(StatusEffectAttr, StatusEffect.POISON),
    new AttackMove(Moves.SLUDGE, Type.POISON, MoveCategory.SPECIAL, 65, 100, 20, 30, 0, 1)
      .attr(StatusEffectAttr, StatusEffect.POISON),
    new AttackMove(Moves.BONE_CLUB, Type.GROUND, MoveCategory.PHYSICAL, 65, 85, 20, 10, 0, 1)
      .attr(FlinchAttr)
      .makesContact(false),
    new AttackMove(Moves.FIRE_BLAST, Type.FIRE, MoveCategory.SPECIAL, 110, 85, 5, 10, 0, 1)
      .attr(StatusEffectAttr, StatusEffect.BURN),
    new AttackMove(Moves.WATERFALL, Type.WATER, MoveCategory.PHYSICAL, 80, 100, 15, 20, 0, 1)
      .attr(FlinchAttr),
    new AttackMove(Moves.CLAMP, Type.WATER, MoveCategory.PHYSICAL, 35, 85, 15, -1, 0, 1)
      .attr(TrapAttr, BattlerTagType.CLAMP),
    new AttackMove(Moves.SWIFT, Type.NORMAL, MoveCategory.SPECIAL, 60, -1, 20, -1, 0, 1)
      .target(MoveTarget.ALL_NEAR_ENEMIES),
    new AttackMove(Moves.SKULL_BASH, Type.NORMAL, MoveCategory.PHYSICAL, 130, 100, 10, -1, 0, 1)
      .attr(ChargeAttr, ChargeAnim.SKULL_BASH_CHARGING, i18next.t("moveTriggers:loweredItsHead", {pokemonName: "{USER}"}), null, true)
      .attr(StatChangeAttr, BattleStat.DEF, 1, true)
      .ignoresVirtual(),
    new AttackMove(Moves.SPIKE_CANNON, Type.NORMAL, MoveCategory.PHYSICAL, 20, 100, 15, -1, 0, 1)
      .attr(MultiHitAttr)
      .makesContact(false),
    new AttackMove(Moves.CONSTRICT, Type.NORMAL, MoveCategory.PHYSICAL, 10, 100, 35, 10, 0, 1)
      .attr(StatChangeAttr, BattleStat.SPD, -1),
    new SelfStatusMove(Moves.AMNESIA, Type.PSYCHIC, -1, 20, -1, 0, 1)
      .attr(StatChangeAttr, BattleStat.SPDEF, 2, true),
    new StatusMove(Moves.KINESIS, Type.PSYCHIC, 80, 15, -1, 0, 1)
      .attr(StatChangeAttr, BattleStat.ACC, -1),
    new SelfStatusMove(Moves.SOFT_BOILED, Type.NORMAL, -1, 5, -1, 0, 1)
      .attr(HealAttr, 0.5)
      .triageMove(),
    new AttackMove(Moves.HIGH_JUMP_KICK, Type.FIGHTING, MoveCategory.PHYSICAL, 130, 90, 10, -1, 0, 1)
      .attr(MissEffectAttr, crashDamageFunc)
      .attr(NoEffectAttr, crashDamageFunc)
      .condition(failOnGravityCondition)
      .recklessMove(),
    new StatusMove(Moves.GLARE, Type.NORMAL, 100, 30, -1, 0, 1)
      .attr(StatusEffectAttr, StatusEffect.PARALYSIS),
    new AttackMove(Moves.DREAM_EATER, Type.PSYCHIC, MoveCategory.SPECIAL, 100, 100, 15, -1, 0, 1)
      .attr(HitHealAttr)
      .condition(targetSleptOrComatoseCondition)
      .triageMove(),
    new StatusMove(Moves.POISON_GAS, Type.POISON, 90, 40, -1, 0, 1)
      .attr(StatusEffectAttr, StatusEffect.POISON)
      .target(MoveTarget.ALL_NEAR_ENEMIES),
    new AttackMove(Moves.BARRAGE, Type.NORMAL, MoveCategory.PHYSICAL, 15, 85, 20, -1, 0, 1)
      .attr(MultiHitAttr)
      .makesContact(false)
      .ballBombMove(),
    new AttackMove(Moves.LEECH_LIFE, Type.BUG, MoveCategory.PHYSICAL, 80, 100, 10, -1, 0, 1)
      .attr(HitHealAttr)
      .triageMove(),
    new StatusMove(Moves.LOVELY_KISS, Type.NORMAL, 75, 10, -1, 0, 1)
      .attr(StatusEffectAttr, StatusEffect.SLEEP),
    new AttackMove(Moves.SKY_ATTACK, Type.FLYING, MoveCategory.PHYSICAL, 140, 90, 5, 30, 0, 1)
      .attr(ChargeAttr, ChargeAnim.SKY_ATTACK_CHARGING, i18next.t("moveTriggers:isGlowing", {pokemonName: "{USER}"}))
      .attr(HighCritAttr)
      .attr(FlinchAttr)
      .makesContact(false)
      .ignoresVirtual(),
    new StatusMove(Moves.TRANSFORM, Type.NORMAL, -1, 10, -1, 0, 1)
      .attr(TransformAttr)
      .ignoresProtect(),
    new AttackMove(Moves.BUBBLE, Type.WATER, MoveCategory.SPECIAL, 40, 100, 30, 10, 0, 1)
      .attr(StatChangeAttr, BattleStat.SPD, -1)
      .target(MoveTarget.ALL_NEAR_ENEMIES),
    new AttackMove(Moves.DIZZY_PUNCH, Type.NORMAL, MoveCategory.PHYSICAL, 70, 100, 10, 20, 0, 1)
      .attr(ConfuseAttr)
      .punchingMove(),
    new StatusMove(Moves.SPORE, Type.GRASS, 100, 15, -1, 0, 1)
      .attr(StatusEffectAttr, StatusEffect.SLEEP)
      .powderMove(),
    new StatusMove(Moves.FLASH, Type.NORMAL, 100, 20, -1, 0, 1)
      .attr(StatChangeAttr, BattleStat.ACC, -1),
    new AttackMove(Moves.PSYWAVE, Type.PSYCHIC, MoveCategory.SPECIAL, -1, 100, 15, -1, 0, 1)
      .attr(RandomLevelDamageAttr),
    new SelfStatusMove(Moves.SPLASH, Type.NORMAL, -1, 40, -1, 0, 1)
      .condition(failOnGravityCondition),
    new SelfStatusMove(Moves.ACID_ARMOR, Type.POISON, -1, 20, -1, 0, 1)
      .attr(StatChangeAttr, BattleStat.DEF, 2, true),
    new AttackMove(Moves.CRABHAMMER, Type.WATER, MoveCategory.PHYSICAL, 100, 90, 10, -1, 0, 1)
      .attr(HighCritAttr),
    new AttackMove(Moves.EXPLOSION, Type.NORMAL, MoveCategory.PHYSICAL, 250, 100, 5, -1, 0, 1)
      .condition(failIfDampCondition)
      .attr(SacrificialAttr)
      .makesContact(false)
      .target(MoveTarget.ALL_NEAR_OTHERS),
    new AttackMove(Moves.FURY_SWIPES, Type.NORMAL, MoveCategory.PHYSICAL, 18, 80, 15, -1, 0, 1)
      .attr(MultiHitAttr),
    new AttackMove(Moves.BONEMERANG, Type.GROUND, MoveCategory.PHYSICAL, 50, 90, 10, -1, 0, 1)
      .attr(MultiHitAttr, MultiHitType._2)
      .makesContact(false),
    new SelfStatusMove(Moves.REST, Type.PSYCHIC, -1, 5, -1, 0, 1)
      .attr(StatusEffectAttr, StatusEffect.SLEEP, true, 3, true)
      .attr(HealAttr, 1, true)
      .condition((user, target, move) => !user.isFullHp() && user.canSetStatus(StatusEffect.SLEEP, true, true))
      .triageMove(),
    new AttackMove(Moves.ROCK_SLIDE, Type.ROCK, MoveCategory.PHYSICAL, 75, 90, 10, 30, 0, 1)
      .attr(FlinchAttr)
      .makesContact(false)
      .target(MoveTarget.ALL_NEAR_ENEMIES),
    new AttackMove(Moves.HYPER_FANG, Type.NORMAL, MoveCategory.PHYSICAL, 80, 90, 15, 10, 0, 1)
      .attr(FlinchAttr)
      .bitingMove(),
    new SelfStatusMove(Moves.SHARPEN, Type.NORMAL, -1, 30, -1, 0, 1)
      .attr(StatChangeAttr, BattleStat.ATK, 1, true),
    new SelfStatusMove(Moves.CONVERSION, Type.NORMAL, -1, 30, -1, 0, 1)
      .attr(FirstMoveTypeAttr),
    new AttackMove(Moves.TRI_ATTACK, Type.NORMAL, MoveCategory.SPECIAL, 80, 100, 10, 20, 0, 1)
      .attr(MultiStatusEffectAttr, [StatusEffect.BURN, StatusEffect.FREEZE, StatusEffect.PARALYSIS]),
    new AttackMove(Moves.SUPER_FANG, Type.NORMAL, MoveCategory.PHYSICAL, -1, 90, 10, -1, 0, 1)
      .attr(TargetHalfHpDamageAttr),
    new AttackMove(Moves.SLASH, Type.NORMAL, MoveCategory.PHYSICAL, 70, 100, 20, -1, 0, 1)
      .attr(HighCritAttr)
      .slicingMove(),
    new SelfStatusMove(Moves.SUBSTITUTE, Type.NORMAL, -1, 10, -1, 0, 1)
      .attr(RecoilAttr)
      .unimplemented(),
    new AttackMove(Moves.STRUGGLE, Type.NORMAL, MoveCategory.PHYSICAL, 50, -1, 1, -1, 0, 1)
      .attr(RecoilAttr, true, 0.25, true)
      .attr(TypelessAttr)
      .ignoresVirtual()
      .target(MoveTarget.RANDOM_NEAR_ENEMY),
    new StatusMove(Moves.SKETCH, Type.NORMAL, -1, 1, -1, 0, 2)
      .attr(SketchAttr)
      .ignoresVirtual(),
    new AttackMove(Moves.TRIPLE_KICK, Type.FIGHTING, MoveCategory.PHYSICAL, 10, 90, 10, -1, 0, 2)
      .attr(MultiHitAttr, MultiHitType._3)
      .attr(MultiHitPowerIncrementAttr, 3)
      .checkAllHits(),
    new AttackMove(Moves.THIEF, Type.DARK, MoveCategory.PHYSICAL, 60, 100, 25, -1, 0, 2)
      .attr(StealHeldItemChanceAttr, 0.3),
    new StatusMove(Moves.SPIDER_WEB, Type.BUG, -1, 10, -1, 0, 2)
      .attr(AddBattlerTagAttr, BattlerTagType.TRAPPED, false, true, 1),
    new StatusMove(Moves.MIND_READER, Type.NORMAL, -1, 5, -1, 0, 2)
      .attr(IgnoreAccuracyAttr),
    new StatusMove(Moves.NIGHTMARE, Type.GHOST, 100, 15, -1, 0, 2)
      .attr(AddBattlerTagAttr, BattlerTagType.NIGHTMARE)
      .condition(targetSleptOrComatoseCondition),
    new AttackMove(Moves.FLAME_WHEEL, Type.FIRE, MoveCategory.PHYSICAL, 60, 100, 25, 10, 0, 2)
      .attr(HealStatusEffectAttr, true, StatusEffect.FREEZE)
      .attr(StatusEffectAttr, StatusEffect.BURN),
    new AttackMove(Moves.SNORE, Type.NORMAL, MoveCategory.SPECIAL, 50, 100, 15, 30, 0, 2)
      .attr(BypassSleepAttr)
      .attr(FlinchAttr)
      .condition(userSleptOrComatoseCondition)
      .soundBased(),
    new StatusMove(Moves.CURSE, Type.GHOST, -1, 10, -1, 0, 2)
      .attr(CurseAttr)
      .ignoresProtect(true)
      .target(MoveTarget.CURSE),
    new AttackMove(Moves.FLAIL, Type.NORMAL, MoveCategory.PHYSICAL, -1, 100, 15, -1, 0, 2)
      .attr(LowHpPowerAttr),
    new StatusMove(Moves.CONVERSION_2, Type.NORMAL, -1, 30, -1, 0, 2)
      .attr(ResistLastMoveTypeAttr)
      .partial(), // Checks the move's original typing and not if its type is changed through some other means
    new AttackMove(Moves.AEROBLAST, Type.FLYING, MoveCategory.SPECIAL, 100, 95, 5, -1, 0, 2)
      .windMove()
      .attr(HighCritAttr),
    new StatusMove(Moves.COTTON_SPORE, Type.GRASS, 100, 40, -1, 0, 2)
      .attr(StatChangeAttr, BattleStat.SPD, -2)
      .powderMove()
      .target(MoveTarget.ALL_NEAR_ENEMIES),
    new AttackMove(Moves.REVERSAL, Type.FIGHTING, MoveCategory.PHYSICAL, -1, 100, 15, -1, 0, 2)
      .attr(LowHpPowerAttr),
    new StatusMove(Moves.SPITE, Type.GHOST, 100, 10, -1, 0, 2)
      .attr(ReducePpMoveAttr, 4),
    new AttackMove(Moves.POWDER_SNOW, Type.ICE, MoveCategory.SPECIAL, 40, 100, 25, 10, 0, 2)
      .attr(StatusEffectAttr, StatusEffect.FREEZE)
      .target(MoveTarget.ALL_NEAR_ENEMIES),
    new SelfStatusMove(Moves.PROTECT, Type.NORMAL, -1, 10, -1, 4, 2)
      .attr(ProtectAttr),
    new AttackMove(Moves.MACH_PUNCH, Type.FIGHTING, MoveCategory.PHYSICAL, 40, 100, 30, -1, 1, 2)
      .punchingMove(),
    new StatusMove(Moves.SCARY_FACE, Type.NORMAL, 100, 10, -1, 0, 2)
      .attr(StatChangeAttr, BattleStat.SPD, -2),
    new AttackMove(Moves.FEINT_ATTACK, Type.DARK, MoveCategory.PHYSICAL, 60, -1, 20, -1, 0, 2),
    new StatusMove(Moves.SWEET_KISS, Type.FAIRY, 75, 10, -1, 0, 2)
      .attr(ConfuseAttr),
    new SelfStatusMove(Moves.BELLY_DRUM, Type.NORMAL, -1, 10, -1, 0, 2)
      .attr(CutHpStatBoostAttr, [BattleStat.ATK], 12, 2, (user) => {
        user.scene.queueMessage(i18next.t("moveTriggers:cutOwnHpAndMaximizedStat", {pokemonName: getPokemonNameWithAffix(user), statName: getBattleStatName(BattleStat.ATK)}));
      }),
    new AttackMove(Moves.SLUDGE_BOMB, Type.POISON, MoveCategory.SPECIAL, 90, 100, 10, 30, 0, 2)
      .attr(StatusEffectAttr, StatusEffect.POISON)
      .ballBombMove(),
    new AttackMove(Moves.MUD_SLAP, Type.GROUND, MoveCategory.SPECIAL, 20, 100, 10, 100, 0, 2)
      .attr(StatChangeAttr, BattleStat.ACC, -1),
    new AttackMove(Moves.OCTAZOOKA, Type.WATER, MoveCategory.SPECIAL, 65, 85, 10, 50, 0, 2)
      .attr(StatChangeAttr, BattleStat.ACC, -1)
      .ballBombMove(),
    new StatusMove(Moves.SPIKES, Type.GROUND, -1, 20, -1, 0, 2)
      .attr(AddArenaTrapTagAttr, ArenaTagType.SPIKES)
      .target(MoveTarget.ENEMY_SIDE),
    new AttackMove(Moves.ZAP_CANNON, Type.ELECTRIC, MoveCategory.SPECIAL, 120, 50, 5, 100, 0, 2)
      .attr(StatusEffectAttr, StatusEffect.PARALYSIS)
      .ballBombMove(),
    new StatusMove(Moves.FORESIGHT, Type.NORMAL, -1, 40, -1, 0, 2)
      .attr(ExposedMoveAttr, BattlerTagType.IGNORE_GHOST),
    new SelfStatusMove(Moves.DESTINY_BOND, Type.GHOST, -1, 5, -1, 0, 2)
      .ignoresProtect()
      .attr(DestinyBondAttr),
    new StatusMove(Moves.PERISH_SONG, Type.NORMAL, -1, 5, -1, 0, 2)
      .attr(FaintCountdownAttr)
      .ignoresProtect()
      .soundBased()
      .condition(failOnBossCondition)
      .target(MoveTarget.ALL),
    new AttackMove(Moves.ICY_WIND, Type.ICE, MoveCategory.SPECIAL, 55, 95, 15, 100, 0, 2)
      .attr(StatChangeAttr, BattleStat.SPD, -1)
      .windMove()
      .target(MoveTarget.ALL_NEAR_ENEMIES),
    new SelfStatusMove(Moves.DETECT, Type.FIGHTING, -1, 5, -1, 4, 2)
      .attr(ProtectAttr),
    new AttackMove(Moves.BONE_RUSH, Type.GROUND, MoveCategory.PHYSICAL, 25, 90, 10, -1, 0, 2)
      .attr(MultiHitAttr)
      .makesContact(false),
    new StatusMove(Moves.LOCK_ON, Type.NORMAL, -1, 5, -1, 0, 2)
      .attr(IgnoreAccuracyAttr),
    new AttackMove(Moves.OUTRAGE, Type.DRAGON, MoveCategory.PHYSICAL, 120, 100, 10, -1, 0, 2)
      .attr(FrenzyAttr)
      .attr(MissEffectAttr, frenzyMissFunc)
      .attr(NoEffectAttr, frenzyMissFunc)
      .target(MoveTarget.RANDOM_NEAR_ENEMY),
    new StatusMove(Moves.SANDSTORM, Type.ROCK, -1, 10, -1, 0, 2)
      .attr(WeatherChangeAttr, WeatherType.SANDSTORM)
      .target(MoveTarget.BOTH_SIDES),
    new AttackMove(Moves.GIGA_DRAIN, Type.GRASS, MoveCategory.SPECIAL, 75, 100, 10, -1, 0, 2)
      .attr(HitHealAttr)
      .triageMove(),
    new SelfStatusMove(Moves.ENDURE, Type.NORMAL, -1, 10, -1, 4, 2)
      .attr(ProtectAttr, BattlerTagType.ENDURING),
    new StatusMove(Moves.CHARM, Type.FAIRY, 100, 20, -1, 0, 2)
      .attr(StatChangeAttr, BattleStat.ATK, -2),
    new AttackMove(Moves.ROLLOUT, Type.ROCK, MoveCategory.PHYSICAL, 30, 90, 20, -1, 0, 2)
      .attr(ConsecutiveUseDoublePowerAttr, 5, true, true, Moves.DEFENSE_CURL),
    new AttackMove(Moves.FALSE_SWIPE, Type.NORMAL, MoveCategory.PHYSICAL, 40, 100, 40, -1, 0, 2)
      .attr(SurviveDamageAttr),
    new StatusMove(Moves.SWAGGER, Type.NORMAL, 85, 15, -1, 0, 2)
      .attr(StatChangeAttr, BattleStat.ATK, 2)
      .attr(ConfuseAttr),
    new SelfStatusMove(Moves.MILK_DRINK, Type.NORMAL, -1, 5, -1, 0, 2)
      .attr(HealAttr, 0.5)
      .triageMove(),
    new AttackMove(Moves.SPARK, Type.ELECTRIC, MoveCategory.PHYSICAL, 65, 100, 20, 30, 0, 2)
      .attr(StatusEffectAttr, StatusEffect.PARALYSIS),
    new AttackMove(Moves.FURY_CUTTER, Type.BUG, MoveCategory.PHYSICAL, 40, 95, 20, -1, 0, 2)
      .attr(ConsecutiveUseDoublePowerAttr, 3, true)
      .slicingMove(),
    new AttackMove(Moves.STEEL_WING, Type.STEEL, MoveCategory.PHYSICAL, 70, 90, 25, 10, 0, 2)
      .attr(StatChangeAttr, BattleStat.DEF, 1, true),
    new StatusMove(Moves.MEAN_LOOK, Type.NORMAL, -1, 5, -1, 0, 2)
      .attr(AddBattlerTagAttr, BattlerTagType.TRAPPED, false, true, 1),
    new StatusMove(Moves.ATTRACT, Type.NORMAL, 100, 15, -1, 0, 2)
      .attr(AddBattlerTagAttr, BattlerTagType.INFATUATED)
      .condition((user, target, move) => user.isOppositeGender(target)),
    new SelfStatusMove(Moves.SLEEP_TALK, Type.NORMAL, -1, 10, -1, 0, 2)
      .attr(BypassSleepAttr)
      .attr(RandomMovesetMoveAttr)
      .condition(userSleptOrComatoseCondition)
      .target(MoveTarget.ALL_ENEMIES)
      .ignoresVirtual(),
    new StatusMove(Moves.HEAL_BELL, Type.NORMAL, -1, 5, -1, 0, 2)
      .attr(PartyStatusCureAttr, i18next.t("moveTriggers:bellChimed"), Abilities.SOUNDPROOF)
      .soundBased()
      .target(MoveTarget.PARTY),
    new AttackMove(Moves.RETURN, Type.NORMAL, MoveCategory.PHYSICAL, -1, 100, 20, -1, 0, 2)
      .attr(FriendshipPowerAttr),
    new AttackMove(Moves.PRESENT, Type.NORMAL, MoveCategory.PHYSICAL, -1, 90, 15, -1, 0, 2)
      .attr(PresentPowerAttr)
      .makesContact(false),
    new AttackMove(Moves.FRUSTRATION, Type.NORMAL, MoveCategory.PHYSICAL, -1, 100, 20, -1, 0, 2)
      .attr(FriendshipPowerAttr, true),
    new StatusMove(Moves.SAFEGUARD, Type.NORMAL, -1, 25, -1, 0, 2)
      .target(MoveTarget.USER_SIDE)
      .unimplemented(),
    new StatusMove(Moves.PAIN_SPLIT, Type.NORMAL, -1, 20, -1, 0, 2)
      .attr(HpSplitAttr)
      .condition(failOnBossCondition),
    new AttackMove(Moves.SACRED_FIRE, Type.FIRE, MoveCategory.PHYSICAL, 100, 95, 5, 50, 0, 2)
      .attr(HealStatusEffectAttr, true, StatusEffect.FREEZE)
      .attr(StatusEffectAttr, StatusEffect.BURN)
      .makesContact(false),
    new AttackMove(Moves.MAGNITUDE, Type.GROUND, MoveCategory.PHYSICAL, -1, 100, 30, -1, 0, 2)
      .attr(PreMoveMessageAttr, magnitudeMessageFunc)
      .attr(MagnitudePowerAttr)
      .attr(HitsTagAttr, BattlerTagType.UNDERGROUND, true)
      .makesContact(false)
      .target(MoveTarget.ALL_NEAR_OTHERS),
    new AttackMove(Moves.DYNAMIC_PUNCH, Type.FIGHTING, MoveCategory.PHYSICAL, 100, 50, 5, 100, 0, 2)
      .attr(ConfuseAttr)
      .punchingMove(),
    new AttackMove(Moves.MEGAHORN, Type.BUG, MoveCategory.PHYSICAL, 120, 85, 10, -1, 0, 2),
    new AttackMove(Moves.DRAGON_BREATH, Type.DRAGON, MoveCategory.SPECIAL, 60, 100, 20, 30, 0, 2)
      .attr(StatusEffectAttr, StatusEffect.PARALYSIS),
    new SelfStatusMove(Moves.BATON_PASS, Type.NORMAL, -1, 40, -1, 0, 2)
      .attr(ForceSwitchOutAttr, true, true)
      .hidesUser(),
    new StatusMove(Moves.ENCORE, Type.NORMAL, 100, 5, -1, 0, 2)
      .attr(AddBattlerTagAttr, BattlerTagType.ENCORE, false, true)
      .condition((user, target, move) => new EncoreTag(user.id).canAdd(target)),
    new AttackMove(Moves.PURSUIT, Type.DARK, MoveCategory.PHYSICAL, 40, 100, 20, -1, 0, 2)
      .partial(),
    new AttackMove(Moves.RAPID_SPIN, Type.NORMAL, MoveCategory.PHYSICAL, 50, 100, 40, 100, 0, 2)
      .attr(StatChangeAttr, BattleStat.SPD, 1, true)
      .attr(RemoveBattlerTagAttr, [
        BattlerTagType.BIND,
        BattlerTagType.WRAP,
        BattlerTagType.FIRE_SPIN,
        BattlerTagType.WHIRLPOOL,
        BattlerTagType.CLAMP,
        BattlerTagType.SAND_TOMB,
        BattlerTagType.MAGMA_STORM,
        BattlerTagType.SNAP_TRAP,
        BattlerTagType.THUNDER_CAGE,
        BattlerTagType.SEEDED,
        BattlerTagType.INFESTATION
      ], true)
      .attr(RemoveArenaTrapAttr),
    new StatusMove(Moves.SWEET_SCENT, Type.NORMAL, 100, 20, -1, 0, 2)
      .attr(StatChangeAttr, BattleStat.EVA, -2)
      .target(MoveTarget.ALL_NEAR_ENEMIES),
    new AttackMove(Moves.IRON_TAIL, Type.STEEL, MoveCategory.PHYSICAL, 100, 75, 15, 30, 0, 2)
      .attr(StatChangeAttr, BattleStat.DEF, -1),
    new AttackMove(Moves.METAL_CLAW, Type.STEEL, MoveCategory.PHYSICAL, 50, 95, 35, 10, 0, 2)
      .attr(StatChangeAttr, BattleStat.ATK, 1, true),
    new AttackMove(Moves.VITAL_THROW, Type.FIGHTING, MoveCategory.PHYSICAL, 70, -1, 10, -1, -1, 2),
    new SelfStatusMove(Moves.MORNING_SUN, Type.NORMAL, -1, 5, -1, 0, 2)
      .attr(PlantHealAttr)
      .triageMove(),
    new SelfStatusMove(Moves.SYNTHESIS, Type.GRASS, -1, 5, -1, 0, 2)
      .attr(PlantHealAttr)
      .triageMove(),
    new SelfStatusMove(Moves.MOONLIGHT, Type.FAIRY, -1, 5, -1, 0, 2)
      .attr(PlantHealAttr)
      .triageMove(),
    new AttackMove(Moves.HIDDEN_POWER, Type.NORMAL, MoveCategory.SPECIAL, 60, 100, 15, -1, 0, 2)
      .attr(HiddenPowerTypeAttr),
    new AttackMove(Moves.CROSS_CHOP, Type.FIGHTING, MoveCategory.PHYSICAL, 100, 80, 5, -1, 0, 2)
      .attr(HighCritAttr),
    new AttackMove(Moves.TWISTER, Type.DRAGON, MoveCategory.SPECIAL, 40, 100, 20, 20, 0, 2)
      .attr(HitsTagAttr, BattlerTagType.FLYING, true)
      .attr(FlinchAttr)
      .windMove()
      .target(MoveTarget.ALL_NEAR_ENEMIES),
    new StatusMove(Moves.RAIN_DANCE, Type.WATER, -1, 5, -1, 0, 2)
      .attr(WeatherChangeAttr, WeatherType.RAIN)
      .target(MoveTarget.BOTH_SIDES),
    new StatusMove(Moves.SUNNY_DAY, Type.FIRE, -1, 5, -1, 0, 2)
      .attr(WeatherChangeAttr, WeatherType.SUNNY)
      .target(MoveTarget.BOTH_SIDES),
    new AttackMove(Moves.CRUNCH, Type.DARK, MoveCategory.PHYSICAL, 80, 100, 15, 20, 0, 2)
      .attr(StatChangeAttr, BattleStat.DEF, -1)
      .bitingMove(),
    new AttackMove(Moves.MIRROR_COAT, Type.PSYCHIC, MoveCategory.SPECIAL, -1, 100, 20, -1, -5, 2)
      .attr(CounterDamageAttr, (move: Move) => move.category === MoveCategory.SPECIAL, 2)
      .target(MoveTarget.ATTACKER),
    new StatusMove(Moves.PSYCH_UP, Type.NORMAL, -1, 10, -1, 0, 2)
      .attr(CopyStatsAttr),
    new AttackMove(Moves.EXTREME_SPEED, Type.NORMAL, MoveCategory.PHYSICAL, 80, 100, 5, -1, 2, 2),
    new AttackMove(Moves.ANCIENT_POWER, Type.ROCK, MoveCategory.SPECIAL, 60, 100, 5, 10, 0, 2)
      .attr(StatChangeAttr, [ BattleStat.ATK, BattleStat.DEF, BattleStat.SPATK, BattleStat.SPDEF, BattleStat.SPD ], 1, true),
    new AttackMove(Moves.SHADOW_BALL, Type.GHOST, MoveCategory.SPECIAL, 80, 100, 15, 20, 0, 2)
      .attr(StatChangeAttr, BattleStat.SPDEF, -1)
      .ballBombMove(),
    new AttackMove(Moves.FUTURE_SIGHT, Type.PSYCHIC, MoveCategory.SPECIAL, 120, 100, 10, -1, 0, 2)
      .partial()
      .attr(DelayedAttackAttr, ArenaTagType.FUTURE_SIGHT, ChargeAnim.FUTURE_SIGHT_CHARGING, i18next.t("moveTriggers:foresawAnAttack", {pokemonName: "{USER}"})),
    new AttackMove(Moves.ROCK_SMASH, Type.FIGHTING, MoveCategory.PHYSICAL, 40, 100, 15, 50, 0, 2)
      .attr(StatChangeAttr, BattleStat.DEF, -1),
    new AttackMove(Moves.WHIRLPOOL, Type.WATER, MoveCategory.SPECIAL, 35, 85, 15, -1, 0, 2)
      .attr(TrapAttr, BattlerTagType.WHIRLPOOL)
      .attr(HitsTagAttr, BattlerTagType.UNDERWATER, true),
    new AttackMove(Moves.BEAT_UP, Type.DARK, MoveCategory.PHYSICAL, -1, 100, 10, -1, 0, 2)
      .attr(MultiHitAttr, MultiHitType.BEAT_UP)
      .attr(BeatUpAttr)
      .makesContact(false),
    new AttackMove(Moves.FAKE_OUT, Type.NORMAL, MoveCategory.PHYSICAL, 40, 100, 10, 100, 3, 3)
      .attr(FlinchAttr)
      .condition(new FirstMoveCondition()),
    new AttackMove(Moves.UPROAR, Type.NORMAL, MoveCategory.SPECIAL, 90, 100, 10, -1, 0, 3)
      .ignoresVirtual()
      .soundBased()
      .target(MoveTarget.RANDOM_NEAR_ENEMY)
      .partial(),
    new SelfStatusMove(Moves.STOCKPILE, Type.NORMAL, -1, 20, -1, 0, 3)
      .condition(user => (user.getTag(StockpilingTag)?.stockpiledCount ?? 0) < 3)
      .attr(AddBattlerTagAttr, BattlerTagType.STOCKPILING, true),
    new AttackMove(Moves.SPIT_UP, Type.NORMAL, MoveCategory.SPECIAL, -1, -1, 10, -1, 0, 3)
      .condition(hasStockpileStacksCondition)
      .attr(SpitUpPowerAttr, 100)
      .attr(RemoveBattlerTagAttr, [BattlerTagType.STOCKPILING], true),
    new SelfStatusMove(Moves.SWALLOW, Type.NORMAL, -1, 10, -1, 0, 3)
      .condition(hasStockpileStacksCondition)
      .attr(SwallowHealAttr)
      .attr(RemoveBattlerTagAttr, [BattlerTagType.STOCKPILING], true)
      .triageMove(),
    new AttackMove(Moves.HEAT_WAVE, Type.FIRE, MoveCategory.SPECIAL, 95, 90, 10, 10, 0, 3)
      .attr(HealStatusEffectAttr, true, StatusEffect.FREEZE)
      .attr(StatusEffectAttr, StatusEffect.BURN)
      .windMove()
      .target(MoveTarget.ALL_NEAR_ENEMIES),
    new StatusMove(Moves.HAIL, Type.ICE, -1, 10, -1, 0, 3)
      .attr(WeatherChangeAttr, WeatherType.HAIL)
      .target(MoveTarget.BOTH_SIDES),
    new StatusMove(Moves.TORMENT, Type.DARK, 100, 15, -1, 0, 3)
      .unimplemented(),
    new StatusMove(Moves.FLATTER, Type.DARK, 100, 15, -1, 0, 3)
      .attr(StatChangeAttr, BattleStat.SPATK, 1)
      .attr(ConfuseAttr),
    new StatusMove(Moves.WILL_O_WISP, Type.FIRE, 85, 15, -1, 0, 3)
      .attr(StatusEffectAttr, StatusEffect.BURN),
    new StatusMove(Moves.MEMENTO, Type.DARK, 100, 10, -1, 0, 3)
      .attr(SacrificialAttrOnHit)
      .attr(StatChangeAttr, [ BattleStat.ATK, BattleStat.SPATK ], -2),
    new AttackMove(Moves.FACADE, Type.NORMAL, MoveCategory.PHYSICAL, 70, 100, 20, -1, 0, 3)
      .attr(MovePowerMultiplierAttr, (user, target, move) => user.status
        && (user.status.effect === StatusEffect.BURN || user.status.effect === StatusEffect.POISON || user.status.effect === StatusEffect.TOXIC || user.status.effect === StatusEffect.PARALYSIS) ? 2 : 1)
      .attr(BypassBurnDamageReductionAttr),
    new AttackMove(Moves.FOCUS_PUNCH, Type.FIGHTING, MoveCategory.PHYSICAL, 150, 100, 20, -1, -3, 3)
      .attr(MessageHeaderAttr, (user, move) => i18next.t("moveTriggers:isTighteningFocus", {pokemonName: getPokemonNameWithAffix(user)}))
      .punchingMove()
      .ignoresVirtual()
      .condition((user, target, move) => !user.turnData.attacksReceived.find(r => r.damage)),
    new AttackMove(Moves.SMELLING_SALTS, Type.NORMAL, MoveCategory.PHYSICAL, 70, 100, 10, -1, 0, 3)
      .attr(MovePowerMultiplierAttr, (user, target, move) => target.status?.effect === StatusEffect.PARALYSIS ? 2 : 1)
      .attr(HealStatusEffectAttr, true, StatusEffect.PARALYSIS),
    new SelfStatusMove(Moves.FOLLOW_ME, Type.NORMAL, -1, 20, -1, 2, 3)
      .attr(AddBattlerTagAttr, BattlerTagType.CENTER_OF_ATTENTION, true),
    new StatusMove(Moves.NATURE_POWER, Type.NORMAL, -1, 20, -1, 0, 3)
      .attr(NaturePowerAttr)
      .ignoresVirtual(),
    new SelfStatusMove(Moves.CHARGE, Type.ELECTRIC, -1, 20, -1, 0, 3)
      .attr(StatChangeAttr, BattleStat.SPDEF, 1, true)
      .attr(AddBattlerTagAttr, BattlerTagType.CHARGED, true, false),
    new StatusMove(Moves.TAUNT, Type.DARK, 100, 20, -1, 0, 3)
      .unimplemented(),
    new StatusMove(Moves.HELPING_HAND, Type.NORMAL, -1, 20, -1, 5, 3)
      .attr(AddBattlerTagAttr, BattlerTagType.HELPING_HAND)
      .target(MoveTarget.NEAR_ALLY),
    new StatusMove(Moves.TRICK, Type.PSYCHIC, 100, 10, -1, 0, 3)
      .unimplemented(),
    new StatusMove(Moves.ROLE_PLAY, Type.PSYCHIC, -1, 10, -1, 0, 3)
      .attr(AbilityCopyAttr),
    new SelfStatusMove(Moves.WISH, Type.NORMAL, -1, 10, -1, 0, 3)
      .triageMove()
      .attr(AddArenaTagAttr, ArenaTagType.WISH, 2, true),
    new SelfStatusMove(Moves.ASSIST, Type.NORMAL, -1, 20, -1, 0, 3)
      .attr(RandomMovesetMoveAttr, true)
      .ignoresVirtual(),
    new SelfStatusMove(Moves.INGRAIN, Type.GRASS, -1, 20, -1, 0, 3)
      .attr(AddBattlerTagAttr, BattlerTagType.INGRAIN, true, true),
    new AttackMove(Moves.SUPERPOWER, Type.FIGHTING, MoveCategory.PHYSICAL, 120, 100, 5, -1, 0, 3)
      .attr(StatChangeAttr, [ BattleStat.ATK, BattleStat.DEF ], -1, true),
    new SelfStatusMove(Moves.MAGIC_COAT, Type.PSYCHIC, -1, 15, -1, 4, 3)
      .unimplemented(),
    new SelfStatusMove(Moves.RECYCLE, Type.NORMAL, -1, 10, -1, 0, 3)
      .unimplemented(),
    new AttackMove(Moves.REVENGE, Type.FIGHTING, MoveCategory.PHYSICAL, 60, 100, 10, -1, -4, 3)
      .attr(TurnDamagedDoublePowerAttr),
    new AttackMove(Moves.BRICK_BREAK, Type.FIGHTING, MoveCategory.PHYSICAL, 75, 100, 15, -1, 0, 3)
      .attr(RemoveScreensAttr),
    new StatusMove(Moves.YAWN, Type.NORMAL, -1, 10, -1, 0, 3)
      .attr(AddBattlerTagAttr, BattlerTagType.DROWSY, false, true)
      .condition((user, target, move) => !target.status),
    new AttackMove(Moves.KNOCK_OFF, Type.DARK, MoveCategory.PHYSICAL, 65, 100, 20, -1, 0, 3)
      .attr(MovePowerMultiplierAttr, (user, target, move) => target.getHeldItems().filter(i => i.isTransferrable).length > 0 ? 1.5 : 1)
      .attr(RemoveHeldItemAttr, false),
    new AttackMove(Moves.ENDEAVOR, Type.NORMAL, MoveCategory.PHYSICAL, -1, 100, 5, -1, 0, 3)
      .attr(MatchHpAttr)
      .condition(failOnBossCondition),
    new AttackMove(Moves.ERUPTION, Type.FIRE, MoveCategory.SPECIAL, 150, 100, 5, -1, 0, 3)
      .attr(HpPowerAttr)
      .target(MoveTarget.ALL_NEAR_ENEMIES),
    new StatusMove(Moves.SKILL_SWAP, Type.PSYCHIC, -1, 10, -1, 0, 3)
      .attr(SwitchAbilitiesAttr),
    new SelfStatusMove(Moves.IMPRISON, Type.PSYCHIC, -1, 10, -1, 0, 3)
      .unimplemented(),
    new SelfStatusMove(Moves.REFRESH, Type.NORMAL, -1, 20, -1, 0, 3)
      .attr(HealStatusEffectAttr, true, StatusEffect.PARALYSIS, StatusEffect.POISON, StatusEffect.TOXIC, StatusEffect.BURN)
      .condition((user, target, move) => !!user.status && (user.status.effect === StatusEffect.PARALYSIS || user.status.effect === StatusEffect.POISON || user.status.effect === StatusEffect.TOXIC || user.status.effect === StatusEffect.BURN)),
    new SelfStatusMove(Moves.GRUDGE, Type.GHOST, -1, 5, -1, 0, 3)
      .unimplemented(),
    new SelfStatusMove(Moves.SNATCH, Type.DARK, -1, 10, -1, 4, 3)
      .unimplemented(),
    new AttackMove(Moves.SECRET_POWER, Type.NORMAL, MoveCategory.PHYSICAL, 70, 100, 20, 30, 0, 3)
      .makesContact(false)
      .partial(),
    new AttackMove(Moves.DIVE, Type.WATER, MoveCategory.PHYSICAL, 80, 100, 10, -1, 0, 3)
      .attr(ChargeAttr, ChargeAnim.DIVE_CHARGING, i18next.t("moveTriggers:hidUnderwater", {pokemonName: "{USER}"}), BattlerTagType.UNDERWATER, true)
      .attr(GulpMissileTagAttr)
      .ignoresVirtual(),
    new AttackMove(Moves.ARM_THRUST, Type.FIGHTING, MoveCategory.PHYSICAL, 15, 100, 20, -1, 0, 3)
      .attr(MultiHitAttr),
    new SelfStatusMove(Moves.CAMOUFLAGE, Type.NORMAL, -1, 20, -1, 0, 3)
      .attr(CopyBiomeTypeAttr),
    new SelfStatusMove(Moves.TAIL_GLOW, Type.BUG, -1, 20, -1, 0, 3)
      .attr(StatChangeAttr, BattleStat.SPATK, 3, true),
    new AttackMove(Moves.LUSTER_PURGE, Type.PSYCHIC, MoveCategory.SPECIAL, 95, 100, 5, 50, 0, 3)
      .attr(StatChangeAttr, BattleStat.SPDEF, -1),
    new AttackMove(Moves.MIST_BALL, Type.PSYCHIC, MoveCategory.SPECIAL, 95, 100, 5, 50, 0, 3)
      .attr(StatChangeAttr, BattleStat.SPATK, -1)
      .ballBombMove(),
    new StatusMove(Moves.FEATHER_DANCE, Type.FLYING, 100, 15, -1, 0, 3)
      .attr(StatChangeAttr, BattleStat.ATK, -2)
      .danceMove(),
    new StatusMove(Moves.TEETER_DANCE, Type.NORMAL, 100, 20, -1, 0, 3)
      .attr(ConfuseAttr)
      .danceMove()
      .target(MoveTarget.ALL_NEAR_OTHERS),
    new AttackMove(Moves.BLAZE_KICK, Type.FIRE, MoveCategory.PHYSICAL, 85, 90, 10, 10, 0, 3)
      .attr(HighCritAttr)
      .attr(StatusEffectAttr, StatusEffect.BURN),
    new StatusMove(Moves.MUD_SPORT, Type.GROUND, -1, 15, -1, 0, 3)
      .attr(AddArenaTagAttr, ArenaTagType.MUD_SPORT, 5)
      .target(MoveTarget.BOTH_SIDES),
    new AttackMove(Moves.ICE_BALL, Type.ICE, MoveCategory.PHYSICAL, 30, 90, 20, -1, 0, 3)
      .attr(ConsecutiveUseDoublePowerAttr, 5, true, true, Moves.DEFENSE_CURL)
      .ballBombMove(),
    new AttackMove(Moves.NEEDLE_ARM, Type.GRASS, MoveCategory.PHYSICAL, 60, 100, 15, 30, 0, 3)
      .attr(FlinchAttr),
    new SelfStatusMove(Moves.SLACK_OFF, Type.NORMAL, -1, 5, -1, 0, 3)
      .attr(HealAttr, 0.5)
      .triageMove(),
    new AttackMove(Moves.HYPER_VOICE, Type.NORMAL, MoveCategory.SPECIAL, 90, 100, 10, -1, 0, 3)
      .soundBased()
      .target(MoveTarget.ALL_NEAR_ENEMIES),
    new AttackMove(Moves.POISON_FANG, Type.POISON, MoveCategory.PHYSICAL, 50, 100, 15, 50, 0, 3)
      .attr(StatusEffectAttr, StatusEffect.TOXIC)
      .bitingMove(),
    new AttackMove(Moves.CRUSH_CLAW, Type.NORMAL, MoveCategory.PHYSICAL, 75, 95, 10, 50, 0, 3)
      .attr(StatChangeAttr, BattleStat.DEF, -1),
    new AttackMove(Moves.BLAST_BURN, Type.FIRE, MoveCategory.SPECIAL, 150, 90, 5, -1, 0, 3)
      .attr(RechargeAttr),
    new AttackMove(Moves.HYDRO_CANNON, Type.WATER, MoveCategory.SPECIAL, 150, 90, 5, -1, 0, 3)
      .attr(RechargeAttr),
    new AttackMove(Moves.METEOR_MASH, Type.STEEL, MoveCategory.PHYSICAL, 90, 90, 10, 20, 0, 3)
      .attr(StatChangeAttr, BattleStat.ATK, 1, true)
      .punchingMove(),
    new AttackMove(Moves.ASTONISH, Type.GHOST, MoveCategory.PHYSICAL, 30, 100, 15, 30, 0, 3)
      .attr(FlinchAttr),
    new AttackMove(Moves.WEATHER_BALL, Type.NORMAL, MoveCategory.SPECIAL, 50, 100, 10, -1, 0, 3)
      .attr(WeatherBallTypeAttr)
      .attr(MovePowerMultiplierAttr, (user, target, move) => [WeatherType.SUNNY, WeatherType.RAIN, WeatherType.SANDSTORM, WeatherType.HAIL, WeatherType.SNOW, WeatherType.FOG, WeatherType.HEAVY_RAIN, WeatherType.HARSH_SUN].includes(user.scene.arena.weather?.weatherType!) && !user.scene.arena.weather?.isEffectSuppressed(user.scene) ? 2 : 1) // TODO: is this bang correct?
      .ballBombMove(),
    new StatusMove(Moves.AROMATHERAPY, Type.GRASS, -1, 5, -1, 0, 3)
      .attr(PartyStatusCureAttr, i18next.t("moveTriggers:soothingAromaWaftedThroughArea"), Abilities.SAP_SIPPER)
      .target(MoveTarget.PARTY),
    new StatusMove(Moves.FAKE_TEARS, Type.DARK, 100, 20, -1, 0, 3)
      .attr(StatChangeAttr, BattleStat.SPDEF, -2),
    new AttackMove(Moves.AIR_CUTTER, Type.FLYING, MoveCategory.SPECIAL, 60, 95, 25, -1, 0, 3)
      .attr(HighCritAttr)
      .slicingMove()
      .windMove()
      .target(MoveTarget.ALL_NEAR_ENEMIES),
    new AttackMove(Moves.OVERHEAT, Type.FIRE, MoveCategory.SPECIAL, 130, 90, 5, -1, 0, 3)
      .attr(StatChangeAttr, BattleStat.SPATK, -2, true)
      .attr(HealStatusEffectAttr, true, StatusEffect.FREEZE),
    new StatusMove(Moves.ODOR_SLEUTH, Type.NORMAL, -1, 40, -1, 0, 3)
      .attr(ExposedMoveAttr, BattlerTagType.IGNORE_GHOST),
    new AttackMove(Moves.ROCK_TOMB, Type.ROCK, MoveCategory.PHYSICAL, 60, 95, 15, 100, 0, 3)
      .attr(StatChangeAttr, BattleStat.SPD, -1)
      .makesContact(false),
    new AttackMove(Moves.SILVER_WIND, Type.BUG, MoveCategory.SPECIAL, 60, 100, 5, 10, 0, 3)
      .attr(StatChangeAttr, [ BattleStat.ATK, BattleStat.DEF, BattleStat.SPATK, BattleStat.SPDEF, BattleStat.SPD ], 1, true)
      .windMove(),
    new StatusMove(Moves.METAL_SOUND, Type.STEEL, 85, 40, -1, 0, 3)
      .attr(StatChangeAttr, BattleStat.SPDEF, -2)
      .soundBased(),
    new StatusMove(Moves.GRASS_WHISTLE, Type.GRASS, 55, 15, -1, 0, 3)
      .attr(StatusEffectAttr, StatusEffect.SLEEP)
      .soundBased(),
    new StatusMove(Moves.TICKLE, Type.NORMAL, 100, 20, -1, 0, 3)
      .attr(StatChangeAttr, [ BattleStat.ATK, BattleStat.DEF ], -1),
    new SelfStatusMove(Moves.COSMIC_POWER, Type.PSYCHIC, -1, 20, -1, 0, 3)
      .attr(StatChangeAttr, [ BattleStat.DEF, BattleStat.SPDEF ], 1, true),
    new AttackMove(Moves.WATER_SPOUT, Type.WATER, MoveCategory.SPECIAL, 150, 100, 5, -1, 0, 3)
      .attr(HpPowerAttr)
      .target(MoveTarget.ALL_NEAR_ENEMIES),
    new AttackMove(Moves.SIGNAL_BEAM, Type.BUG, MoveCategory.SPECIAL, 75, 100, 15, 10, 0, 3)
      .attr(ConfuseAttr),
    new AttackMove(Moves.SHADOW_PUNCH, Type.GHOST, MoveCategory.PHYSICAL, 60, -1, 20, -1, 0, 3)
      .punchingMove(),
    new AttackMove(Moves.EXTRASENSORY, Type.PSYCHIC, MoveCategory.SPECIAL, 80, 100, 20, 10, 0, 3)
      .attr(FlinchAttr),
    new AttackMove(Moves.SKY_UPPERCUT, Type.FIGHTING, MoveCategory.PHYSICAL, 85, 90, 15, -1, 0, 3)
      .attr(HitsTagAttr, BattlerTagType.FLYING)
      .punchingMove(),
    new AttackMove(Moves.SAND_TOMB, Type.GROUND, MoveCategory.PHYSICAL, 35, 85, 15, -1, 0, 3)
      .attr(TrapAttr, BattlerTagType.SAND_TOMB)
      .makesContact(false),
    new AttackMove(Moves.SHEER_COLD, Type.ICE, MoveCategory.SPECIAL, 200, 20, 5, -1, 0, 3)
      .attr(IceNoEffectTypeAttr)
      .attr(OneHitKOAttr)
      .attr(SheerColdAccuracyAttr),
    new AttackMove(Moves.MUDDY_WATER, Type.WATER, MoveCategory.SPECIAL, 90, 85, 10, 30, 0, 3)
      .attr(StatChangeAttr, BattleStat.ACC, -1)
      .target(MoveTarget.ALL_NEAR_ENEMIES),
    new AttackMove(Moves.BULLET_SEED, Type.GRASS, MoveCategory.PHYSICAL, 25, 100, 30, -1, 0, 3)
      .attr(MultiHitAttr)
      .makesContact(false)
      .ballBombMove(),
    new AttackMove(Moves.AERIAL_ACE, Type.FLYING, MoveCategory.PHYSICAL, 60, -1, 20, -1, 0, 3)
      .slicingMove(),
    new AttackMove(Moves.ICICLE_SPEAR, Type.ICE, MoveCategory.PHYSICAL, 25, 100, 30, -1, 0, 3)
      .attr(MultiHitAttr)
      .makesContact(false),
    new SelfStatusMove(Moves.IRON_DEFENSE, Type.STEEL, -1, 15, -1, 0, 3)
      .attr(StatChangeAttr, BattleStat.DEF, 2, true),
    new StatusMove(Moves.BLOCK, Type.NORMAL, -1, 5, -1, 0, 3)
      .attr(AddBattlerTagAttr, BattlerTagType.TRAPPED, false, true, 1),
    new StatusMove(Moves.HOWL, Type.NORMAL, -1, 40, -1, 0, 3)
      .attr(StatChangeAttr, BattleStat.ATK, 1)
      .soundBased()
      .target(MoveTarget.USER_AND_ALLIES),
    new AttackMove(Moves.DRAGON_CLAW, Type.DRAGON, MoveCategory.PHYSICAL, 80, 100, 15, -1, 0, 3),
    new AttackMove(Moves.FRENZY_PLANT, Type.GRASS, MoveCategory.SPECIAL, 150, 90, 5, -1, 0, 3)
      .attr(RechargeAttr),
    new SelfStatusMove(Moves.BULK_UP, Type.FIGHTING, -1, 20, -1, 0, 3)
      .attr(StatChangeAttr, [ BattleStat.ATK, BattleStat.DEF ], 1, true),
    new AttackMove(Moves.BOUNCE, Type.FLYING, MoveCategory.PHYSICAL, 85, 85, 5, 30, 0, 3)
      .attr(ChargeAttr, ChargeAnim.BOUNCE_CHARGING, i18next.t("moveTriggers:sprangUp", {pokemonName: "{USER}"}), BattlerTagType.FLYING)
      .attr(StatusEffectAttr, StatusEffect.PARALYSIS)
      .condition(failOnGravityCondition)
      .ignoresVirtual(),
    new AttackMove(Moves.MUD_SHOT, Type.GROUND, MoveCategory.SPECIAL, 55, 95, 15, 100, 0, 3)
      .attr(StatChangeAttr, BattleStat.SPD, -1),
    new AttackMove(Moves.POISON_TAIL, Type.POISON, MoveCategory.PHYSICAL, 50, 100, 25, 10, 0, 3)
      .attr(HighCritAttr)
      .attr(StatusEffectAttr, StatusEffect.POISON),
    new AttackMove(Moves.COVET, Type.NORMAL, MoveCategory.PHYSICAL, 60, 100, 25, -1, 0, 3)
      .attr(StealHeldItemChanceAttr, 0.3),
    new AttackMove(Moves.VOLT_TACKLE, Type.ELECTRIC, MoveCategory.PHYSICAL, 120, 100, 15, 10, 0, 3)
      .attr(RecoilAttr, false, 0.33)
      .attr(StatusEffectAttr, StatusEffect.PARALYSIS)
      .recklessMove(),
    new AttackMove(Moves.MAGICAL_LEAF, Type.GRASS, MoveCategory.SPECIAL, 60, -1, 20, -1, 0, 3),
    new StatusMove(Moves.WATER_SPORT, Type.WATER, -1, 15, -1, 0, 3)
      .attr(AddArenaTagAttr, ArenaTagType.WATER_SPORT, 5)
      .target(MoveTarget.BOTH_SIDES),
    new SelfStatusMove(Moves.CALM_MIND, Type.PSYCHIC, -1, 20, -1, 0, 3)
      .attr(StatChangeAttr, [ BattleStat.SPATK, BattleStat.SPDEF ], 1, true),
    new AttackMove(Moves.LEAF_BLADE, Type.GRASS, MoveCategory.PHYSICAL, 90, 100, 15, -1, 0, 3)
      .attr(HighCritAttr)
      .slicingMove(),
    new SelfStatusMove(Moves.DRAGON_DANCE, Type.DRAGON, -1, 20, -1, 0, 3)
      .attr(StatChangeAttr, [ BattleStat.ATK, BattleStat.SPD ], 1, true)
      .danceMove(),
    new AttackMove(Moves.ROCK_BLAST, Type.ROCK, MoveCategory.PHYSICAL, 25, 90, 10, -1, 0, 3)
      .attr(MultiHitAttr)
      .makesContact(false)
      .ballBombMove(),
    new AttackMove(Moves.SHOCK_WAVE, Type.ELECTRIC, MoveCategory.SPECIAL, 60, -1, 20, -1, 0, 3),
    new AttackMove(Moves.WATER_PULSE, Type.WATER, MoveCategory.SPECIAL, 60, 100, 20, 20, 0, 3)
      .attr(ConfuseAttr)
      .pulseMove(),
    new AttackMove(Moves.DOOM_DESIRE, Type.STEEL, MoveCategory.SPECIAL, 140, 100, 5, -1, 0, 3)
      .partial()
      .attr(DelayedAttackAttr, ArenaTagType.DOOM_DESIRE, ChargeAnim.DOOM_DESIRE_CHARGING, i18next.t("moveTriggers:choseDoomDesireAsDestiny", {pokemonName: "{USER}"})),
    new AttackMove(Moves.PSYCHO_BOOST, Type.PSYCHIC, MoveCategory.SPECIAL, 140, 90, 5, -1, 0, 3)
      .attr(StatChangeAttr, BattleStat.SPATK, -2, true),
    new SelfStatusMove(Moves.ROOST, Type.FLYING, -1, 5, -1, 0, 4)
      .attr(HealAttr, 0.5)
      .attr(AddBattlerTagAttr, BattlerTagType.ROOSTED, true, false)
      .triageMove(),
    new StatusMove(Moves.GRAVITY, Type.PSYCHIC, -1, 5, -1, 0, 4)
      .attr(AddArenaTagAttr, ArenaTagType.GRAVITY, 5)
      .target(MoveTarget.BOTH_SIDES),
    new StatusMove(Moves.MIRACLE_EYE, Type.PSYCHIC, -1, 40, -1, 0, 4)
      .attr(ExposedMoveAttr, BattlerTagType.IGNORE_DARK),
    new AttackMove(Moves.WAKE_UP_SLAP, Type.FIGHTING, MoveCategory.PHYSICAL, 70, 100, 10, -1, 0, 4)
      .attr(MovePowerMultiplierAttr, (user, target, move) => targetSleptOrComatoseCondition(user, target, move) ? 2 : 1)
      .attr(HealStatusEffectAttr, false, StatusEffect.SLEEP),
    new AttackMove(Moves.HAMMER_ARM, Type.FIGHTING, MoveCategory.PHYSICAL, 100, 90, 10, -1, 0, 4)
      .attr(StatChangeAttr, BattleStat.SPD, -1, true)
      .punchingMove(),
    new AttackMove(Moves.GYRO_BALL, Type.STEEL, MoveCategory.PHYSICAL, -1, 100, 5, -1, 0, 4)
      .attr(GyroBallPowerAttr)
      .ballBombMove(),
    new SelfStatusMove(Moves.HEALING_WISH, Type.PSYCHIC, -1, 10, -1, 0, 4)
      .attr(SacrificialFullRestoreAttr)
      .triageMove(),
    new AttackMove(Moves.BRINE, Type.WATER, MoveCategory.SPECIAL, 65, 100, 10, -1, 0, 4)
      .attr(MovePowerMultiplierAttr, (user, target, move) => target.getHpRatio() < 0.5 ? 2 : 1),
    new AttackMove(Moves.NATURAL_GIFT, Type.NORMAL, MoveCategory.PHYSICAL, -1, 100, 15, -1, 0, 4)
      .makesContact(false)
      .unimplemented(),
    new AttackMove(Moves.FEINT, Type.NORMAL, MoveCategory.PHYSICAL, 30, 100, 10, -1, 2, 4)
      .attr(RemoveBattlerTagAttr, [ BattlerTagType.PROTECTED ])
      .attr(RemoveArenaTagsAttr, [ ArenaTagType.QUICK_GUARD, ArenaTagType.WIDE_GUARD, ArenaTagType.MAT_BLOCK, ArenaTagType.CRAFTY_SHIELD ], false)
      .makesContact(false)
      .ignoresProtect(),
    new AttackMove(Moves.PLUCK, Type.FLYING, MoveCategory.PHYSICAL, 60, 100, 20, -1, 0, 4)
      .attr(StealEatBerryAttr),
    new StatusMove(Moves.TAILWIND, Type.FLYING, -1, 15, -1, 0, 4)
      .windMove()
      .attr(AddArenaTagAttr, ArenaTagType.TAILWIND, 4, true)
      .target(MoveTarget.USER_SIDE),
    new StatusMove(Moves.ACUPRESSURE, Type.NORMAL, -1, 30, -1, 0, 4)
      .attr(AcupressureStatChangeAttr)
      .target(MoveTarget.USER_OR_NEAR_ALLY),
    new AttackMove(Moves.METAL_BURST, Type.STEEL, MoveCategory.PHYSICAL, -1, 100, 10, -1, 0, 4)
      .attr(CounterDamageAttr, (move: Move) => (move.category === MoveCategory.PHYSICAL || move.category === MoveCategory.SPECIAL), 1.5)
      .redirectCounter()
      .makesContact(false)
      .target(MoveTarget.ATTACKER),
    new AttackMove(Moves.U_TURN, Type.BUG, MoveCategory.PHYSICAL, 70, 100, 20, -1, 0, 4)
      .attr(ForceSwitchOutAttr, true, false),
    new AttackMove(Moves.CLOSE_COMBAT, Type.FIGHTING, MoveCategory.PHYSICAL, 120, 100, 5, -1, 0, 4)
      .attr(StatChangeAttr, [ BattleStat.DEF, BattleStat.SPDEF ], -1, true),
    new AttackMove(Moves.PAYBACK, Type.DARK, MoveCategory.PHYSICAL, 50, 100, 10, -1, 0, 4)
      .attr(MovePowerMultiplierAttr, (user, target, move) => target.getLastXMoves(1).find(m => m.turn === target.scene.currentBattle.turn) || user.scene.currentBattle.turnCommands[target.getBattlerIndex()]?.command === Command.BALL ? 2 : 1),
    new AttackMove(Moves.ASSURANCE, Type.DARK, MoveCategory.PHYSICAL, 60, 100, 10, -1, 0, 4)
      .attr(MovePowerMultiplierAttr, (user, target, move) => target.turnData.damageTaken > 0 ? 2 : 1),
    new StatusMove(Moves.EMBARGO, Type.DARK, 100, 15, -1, 0, 4)
      .unimplemented(),
    new AttackMove(Moves.FLING, Type.DARK, MoveCategory.PHYSICAL, -1, 100, 10, -1, 0, 4)
      .makesContact(false)
      .unimplemented(),
    new StatusMove(Moves.PSYCHO_SHIFT, Type.PSYCHIC, 100, 10, -1, 0, 4)
      .attr(PsychoShiftEffectAttr)
      .condition((user, target, move) => {
        let statusToApply = user.hasAbility(Abilities.COMATOSE) ? StatusEffect.SLEEP : undefined;
        if (user.status?.effect && isNonVolatileStatusEffect(user.status.effect)) {
          statusToApply = user.status.effect;
        }
        return !!statusToApply && target.canSetStatus(statusToApply, false, false, user);
      }
      ),
    new AttackMove(Moves.TRUMP_CARD, Type.NORMAL, MoveCategory.SPECIAL, -1, -1, 5, -1, 0, 4)
      .makesContact()
      .attr(LessPPMorePowerAttr),
    new StatusMove(Moves.HEAL_BLOCK, Type.PSYCHIC, 100, 15, -1, 0, 4)
      .target(MoveTarget.ALL_NEAR_ENEMIES)
      .unimplemented(),
    new AttackMove(Moves.WRING_OUT, Type.NORMAL, MoveCategory.SPECIAL, -1, 100, 5, -1, 0, 4)
      .attr(OpponentHighHpPowerAttr, 120)
      .makesContact(),
    new SelfStatusMove(Moves.POWER_TRICK, Type.PSYCHIC, -1, 10, -1, 0, 4)
      .unimplemented(),
    new StatusMove(Moves.GASTRO_ACID, Type.POISON, 100, 10, -1, 0, 4)
      .attr(SuppressAbilitiesAttr),
    new StatusMove(Moves.LUCKY_CHANT, Type.NORMAL, -1, 30, -1, 0, 4)
      .attr(AddArenaTagAttr, ArenaTagType.NO_CRIT, 5, true, true)
      .target(MoveTarget.USER_SIDE),
    new StatusMove(Moves.ME_FIRST, Type.NORMAL, -1, 20, -1, 0, 4)
      .ignoresVirtual()
      .target(MoveTarget.NEAR_ENEMY)
      .unimplemented(),
    new SelfStatusMove(Moves.COPYCAT, Type.NORMAL, -1, 20, -1, 0, 4)
      .attr(CopyMoveAttr)
      .ignoresVirtual(),
    new StatusMove(Moves.POWER_SWAP, Type.PSYCHIC, -1, 10, 100, 0, 4)
      .unimplemented(),
    new StatusMove(Moves.GUARD_SWAP, Type.PSYCHIC, -1, 10, 100, 0, 4)
      .unimplemented(),
    new AttackMove(Moves.PUNISHMENT, Type.DARK, MoveCategory.PHYSICAL, -1, 100, 5, -1, 0, 4)
      .makesContact(true)
      .attr(PunishmentPowerAttr),
    new AttackMove(Moves.LAST_RESORT, Type.NORMAL, MoveCategory.PHYSICAL, 140, 100, 5, -1, 0, 4)
      .attr(LastResortAttr),
    new StatusMove(Moves.WORRY_SEED, Type.GRASS, 100, 10, -1, 0, 4)
      .attr(AbilityChangeAttr, Abilities.INSOMNIA),
    new AttackMove(Moves.SUCKER_PUNCH, Type.DARK, MoveCategory.PHYSICAL, 70, 100, 5, -1, 1, 4)
      .condition((user, target, move) => user.scene.currentBattle.turnCommands[target.getBattlerIndex()]?.command === Command.FIGHT && !target.turnData.acted && allMoves[user.scene.currentBattle.turnCommands[target.getBattlerIndex()]?.move?.move!].category !== MoveCategory.STATUS), // TODO: is this bang correct?
    new StatusMove(Moves.TOXIC_SPIKES, Type.POISON, -1, 20, -1, 0, 4)
      .attr(AddArenaTrapTagAttr, ArenaTagType.TOXIC_SPIKES)
      .target(MoveTarget.ENEMY_SIDE),
    new StatusMove(Moves.HEART_SWAP, Type.PSYCHIC, -1, 10, -1, 0, 4)
      .attr(SwapStatsAttr),
    new SelfStatusMove(Moves.AQUA_RING, Type.WATER, -1, 20, -1, 0, 4)
      .attr(AddBattlerTagAttr, BattlerTagType.AQUA_RING, true, true),
    new SelfStatusMove(Moves.MAGNET_RISE, Type.ELECTRIC, -1, 10, -1, 0, 4)
      .attr(AddBattlerTagAttr, BattlerTagType.MAGNET_RISEN, true, true)
      .condition((user, target, move) => !user.scene.arena.getTag(ArenaTagType.GRAVITY) && [BattlerTagType.MAGNET_RISEN, BattlerTagType.IGNORE_FLYING, BattlerTagType.INGRAIN].every((tag) => !user.getTag(tag))),
    new AttackMove(Moves.FLARE_BLITZ, Type.FIRE, MoveCategory.PHYSICAL, 120, 100, 15, 10, 0, 4)
      .attr(RecoilAttr, false, 0.33)
      .attr(HealStatusEffectAttr, true, StatusEffect.FREEZE)
      .attr(StatusEffectAttr, StatusEffect.BURN)
      .recklessMove(),
    new AttackMove(Moves.FORCE_PALM, Type.FIGHTING, MoveCategory.PHYSICAL, 60, 100, 10, 30, 0, 4)
      .attr(StatusEffectAttr, StatusEffect.PARALYSIS),
    new AttackMove(Moves.AURA_SPHERE, Type.FIGHTING, MoveCategory.SPECIAL, 80, -1, 20, -1, 0, 4)
      .pulseMove()
      .ballBombMove(),
    new SelfStatusMove(Moves.ROCK_POLISH, Type.ROCK, -1, 20, -1, 0, 4)
      .attr(StatChangeAttr, BattleStat.SPD, 2, true),
    new AttackMove(Moves.POISON_JAB, Type.POISON, MoveCategory.PHYSICAL, 80, 100, 20, 30, 0, 4)
      .attr(StatusEffectAttr, StatusEffect.POISON),
    new AttackMove(Moves.DARK_PULSE, Type.DARK, MoveCategory.SPECIAL, 80, 100, 15, 20, 0, 4)
      .attr(FlinchAttr)
      .pulseMove(),
    new AttackMove(Moves.NIGHT_SLASH, Type.DARK, MoveCategory.PHYSICAL, 70, 100, 15, -1, 0, 4)
      .attr(HighCritAttr)
      .slicingMove(),
    new AttackMove(Moves.AQUA_TAIL, Type.WATER, MoveCategory.PHYSICAL, 90, 90, 10, -1, 0, 4),
    new AttackMove(Moves.SEED_BOMB, Type.GRASS, MoveCategory.PHYSICAL, 80, 100, 15, -1, 0, 4)
      .makesContact(false)
      .ballBombMove(),
    new AttackMove(Moves.AIR_SLASH, Type.FLYING, MoveCategory.SPECIAL, 75, 95, 15, 30, 0, 4)
      .attr(FlinchAttr)
      .slicingMove(),
    new AttackMove(Moves.X_SCISSOR, Type.BUG, MoveCategory.PHYSICAL, 80, 100, 15, -1, 0, 4)
      .slicingMove(),
    new AttackMove(Moves.BUG_BUZZ, Type.BUG, MoveCategory.SPECIAL, 90, 100, 10, 10, 0, 4)
      .attr(StatChangeAttr, BattleStat.SPDEF, -1)
      .soundBased(),
    new AttackMove(Moves.DRAGON_PULSE, Type.DRAGON, MoveCategory.SPECIAL, 85, 100, 10, -1, 0, 4)
      .pulseMove(),
    new AttackMove(Moves.DRAGON_RUSH, Type.DRAGON, MoveCategory.PHYSICAL, 100, 75, 10, 20, 0, 4)
      .attr(MinimizeAccuracyAttr)
      .attr(HitsTagAttr, BattlerTagType.MINIMIZED, true)
      .attr(FlinchAttr),
    new AttackMove(Moves.POWER_GEM, Type.ROCK, MoveCategory.SPECIAL, 80, 100, 20, -1, 0, 4),
    new AttackMove(Moves.DRAIN_PUNCH, Type.FIGHTING, MoveCategory.PHYSICAL, 75, 100, 10, -1, 0, 4)
      .attr(HitHealAttr)
      .punchingMove()
      .triageMove(),
    new AttackMove(Moves.VACUUM_WAVE, Type.FIGHTING, MoveCategory.SPECIAL, 40, 100, 30, -1, 1, 4),
    new AttackMove(Moves.FOCUS_BLAST, Type.FIGHTING, MoveCategory.SPECIAL, 120, 70, 5, 10, 0, 4)
      .attr(StatChangeAttr, BattleStat.SPDEF, -1)
      .ballBombMove(),
    new AttackMove(Moves.ENERGY_BALL, Type.GRASS, MoveCategory.SPECIAL, 90, 100, 10, 10, 0, 4)
      .attr(StatChangeAttr, BattleStat.SPDEF, -1)
      .ballBombMove(),
    new AttackMove(Moves.BRAVE_BIRD, Type.FLYING, MoveCategory.PHYSICAL, 120, 100, 15, -1, 0, 4)
      .attr(RecoilAttr, false, 0.33)
      .recklessMove(),
    new AttackMove(Moves.EARTH_POWER, Type.GROUND, MoveCategory.SPECIAL, 90, 100, 10, 10, 0, 4)
      .attr(StatChangeAttr, BattleStat.SPDEF, -1),
    new StatusMove(Moves.SWITCHEROO, Type.DARK, 100, 10, -1, 0, 4)
      .unimplemented(),
    new AttackMove(Moves.GIGA_IMPACT, Type.NORMAL, MoveCategory.PHYSICAL, 150, 90, 5, -1, 0, 4)
      .attr(RechargeAttr),
    new SelfStatusMove(Moves.NASTY_PLOT, Type.DARK, -1, 20, -1, 0, 4)
      .attr(StatChangeAttr, BattleStat.SPATK, 2, true),
    new AttackMove(Moves.BULLET_PUNCH, Type.STEEL, MoveCategory.PHYSICAL, 40, 100, 30, -1, 1, 4)
      .punchingMove(),
    new AttackMove(Moves.AVALANCHE, Type.ICE, MoveCategory.PHYSICAL, 60, 100, 10, -1, -4, 4)
      .attr(TurnDamagedDoublePowerAttr),
    new AttackMove(Moves.ICE_SHARD, Type.ICE, MoveCategory.PHYSICAL, 40, 100, 30, -1, 1, 4)
      .makesContact(false),
    new AttackMove(Moves.SHADOW_CLAW, Type.GHOST, MoveCategory.PHYSICAL, 70, 100, 15, -1, 0, 4)
      .attr(HighCritAttr),
    new AttackMove(Moves.THUNDER_FANG, Type.ELECTRIC, MoveCategory.PHYSICAL, 65, 95, 15, 10, 0, 4)
      .attr(FlinchAttr)
      .attr(StatusEffectAttr, StatusEffect.PARALYSIS)
      .bitingMove(),
    new AttackMove(Moves.ICE_FANG, Type.ICE, MoveCategory.PHYSICAL, 65, 95, 15, 10, 0, 4)
      .attr(FlinchAttr)
      .attr(StatusEffectAttr, StatusEffect.FREEZE)
      .bitingMove(),
    new AttackMove(Moves.FIRE_FANG, Type.FIRE, MoveCategory.PHYSICAL, 65, 95, 15, 10, 0, 4)
      .attr(FlinchAttr)
      .attr(StatusEffectAttr, StatusEffect.BURN)
      .bitingMove(),
    new AttackMove(Moves.SHADOW_SNEAK, Type.GHOST, MoveCategory.PHYSICAL, 40, 100, 30, -1, 1, 4),
    new AttackMove(Moves.MUD_BOMB, Type.GROUND, MoveCategory.SPECIAL, 65, 85, 10, 30, 0, 4)
      .attr(StatChangeAttr, BattleStat.ACC, -1)
      .ballBombMove(),
    new AttackMove(Moves.PSYCHO_CUT, Type.PSYCHIC, MoveCategory.PHYSICAL, 70, 100, 20, -1, 0, 4)
      .attr(HighCritAttr)
      .slicingMove()
      .makesContact(false),
    new AttackMove(Moves.ZEN_HEADBUTT, Type.PSYCHIC, MoveCategory.PHYSICAL, 80, 90, 15, 20, 0, 4)
      .attr(FlinchAttr),
    new AttackMove(Moves.MIRROR_SHOT, Type.STEEL, MoveCategory.SPECIAL, 65, 85, 10, 30, 0, 4)
      .attr(StatChangeAttr, BattleStat.ACC, -1),
    new AttackMove(Moves.FLASH_CANNON, Type.STEEL, MoveCategory.SPECIAL, 80, 100, 10, 10, 0, 4)
      .attr(StatChangeAttr, BattleStat.SPDEF, -1),
    new AttackMove(Moves.ROCK_CLIMB, Type.NORMAL, MoveCategory.PHYSICAL, 90, 85, 20, 20, 0, 4)
      .attr(ConfuseAttr),
    new StatusMove(Moves.DEFOG, Type.FLYING, -1, 15, -1, 0, 4)
      .attr(StatChangeAttr, BattleStat.EVA, -1)
      .attr(ClearWeatherAttr, WeatherType.FOG)
      .attr(ClearTerrainAttr)
      .attr(RemoveScreensAttr, false)
      .attr(RemoveArenaTrapAttr, true),
    new StatusMove(Moves.TRICK_ROOM, Type.PSYCHIC, -1, 5, -1, -7, 4)
      .attr(AddArenaTagAttr, ArenaTagType.TRICK_ROOM, 5)
      .ignoresProtect()
      .target(MoveTarget.BOTH_SIDES),
    new AttackMove(Moves.DRACO_METEOR, Type.DRAGON, MoveCategory.SPECIAL, 130, 90, 5, -1, 0, 4)
      .attr(StatChangeAttr, BattleStat.SPATK, -2, true),
    new AttackMove(Moves.DISCHARGE, Type.ELECTRIC, MoveCategory.SPECIAL, 80, 100, 15, 30, 0, 4)
      .attr(StatusEffectAttr, StatusEffect.PARALYSIS)
      .target(MoveTarget.ALL_NEAR_OTHERS),
    new AttackMove(Moves.LAVA_PLUME, Type.FIRE, MoveCategory.SPECIAL, 80, 100, 15, 30, 0, 4)
      .attr(StatusEffectAttr, StatusEffect.BURN)
      .target(MoveTarget.ALL_NEAR_OTHERS),
    new AttackMove(Moves.LEAF_STORM, Type.GRASS, MoveCategory.SPECIAL, 130, 90, 5, -1, 0, 4)
      .attr(StatChangeAttr, BattleStat.SPATK, -2, true),
    new AttackMove(Moves.POWER_WHIP, Type.GRASS, MoveCategory.PHYSICAL, 120, 85, 10, -1, 0, 4),
    new AttackMove(Moves.ROCK_WRECKER, Type.ROCK, MoveCategory.PHYSICAL, 150, 90, 5, -1, 0, 4)
      .attr(RechargeAttr)
      .makesContact(false)
      .ballBombMove(),
    new AttackMove(Moves.CROSS_POISON, Type.POISON, MoveCategory.PHYSICAL, 70, 100, 20, 10, 0, 4)
      .attr(HighCritAttr)
      .attr(StatusEffectAttr, StatusEffect.POISON)
      .slicingMove(),
    new AttackMove(Moves.GUNK_SHOT, Type.POISON, MoveCategory.PHYSICAL, 120, 80, 5, 30, 0, 4)
      .attr(StatusEffectAttr, StatusEffect.POISON)
      .makesContact(false),
    new AttackMove(Moves.IRON_HEAD, Type.STEEL, MoveCategory.PHYSICAL, 80, 100, 15, 30, 0, 4)
      .attr(FlinchAttr),
    new AttackMove(Moves.MAGNET_BOMB, Type.STEEL, MoveCategory.PHYSICAL, 60, -1, 20, -1, 0, 4)
      .makesContact(false)
      .ballBombMove(),
    new AttackMove(Moves.STONE_EDGE, Type.ROCK, MoveCategory.PHYSICAL, 100, 80, 5, -1, 0, 4)
      .attr(HighCritAttr)
      .makesContact(false),
    new StatusMove(Moves.CAPTIVATE, Type.NORMAL, 100, 20, -1, 0, 4)
      .attr(StatChangeAttr, BattleStat.SPATK, -2)
      .condition((user, target, move) => target.isOppositeGender(user))
      .target(MoveTarget.ALL_NEAR_ENEMIES),
    new StatusMove(Moves.STEALTH_ROCK, Type.ROCK, -1, 20, -1, 0, 4)
      .attr(AddArenaTrapTagAttr, ArenaTagType.STEALTH_ROCK)
      .target(MoveTarget.ENEMY_SIDE),
    new AttackMove(Moves.GRASS_KNOT, Type.GRASS, MoveCategory.SPECIAL, -1, 100, 20, -1, 0, 4)
      .attr(WeightPowerAttr)
      .makesContact()
      .condition(failOnMaxCondition),
    new AttackMove(Moves.CHATTER, Type.FLYING, MoveCategory.SPECIAL, 65, 100, 20, 100, 0, 4)
      .attr(ConfuseAttr)
      .soundBased(),
    new AttackMove(Moves.JUDGMENT, Type.NORMAL, MoveCategory.SPECIAL, 100, 100, 10, -1, 0, 4)
      .attr(FormChangeItemTypeAttr),
    new AttackMove(Moves.BUG_BITE, Type.BUG, MoveCategory.PHYSICAL, 60, 100, 20, -1, 0, 4)
      .attr(StealEatBerryAttr),
    new AttackMove(Moves.CHARGE_BEAM, Type.ELECTRIC, MoveCategory.SPECIAL, 50, 90, 10, 70, 0, 4)
      .attr(StatChangeAttr, BattleStat.SPATK, 1, true),
    new AttackMove(Moves.WOOD_HAMMER, Type.GRASS, MoveCategory.PHYSICAL, 120, 100, 15, -1, 0, 4)
      .attr(RecoilAttr, false, 0.33)
      .recklessMove(),
    new AttackMove(Moves.AQUA_JET, Type.WATER, MoveCategory.PHYSICAL, 40, 100, 20, -1, 1, 4),
    new AttackMove(Moves.ATTACK_ORDER, Type.BUG, MoveCategory.PHYSICAL, 90, 100, 15, -1, 0, 4)
      .attr(HighCritAttr)
      .makesContact(false),
    new SelfStatusMove(Moves.DEFEND_ORDER, Type.BUG, -1, 10, -1, 0, 4)
      .attr(StatChangeAttr, [ BattleStat.DEF, BattleStat.SPDEF ], 1, true),
    new SelfStatusMove(Moves.HEAL_ORDER, Type.BUG, -1, 10, -1, 0, 4)
      .attr(HealAttr, 0.5)
      .triageMove(),
    new AttackMove(Moves.HEAD_SMASH, Type.ROCK, MoveCategory.PHYSICAL, 150, 80, 5, -1, 0, 4)
      .attr(RecoilAttr, false, 0.5)
      .recklessMove(),
    new AttackMove(Moves.DOUBLE_HIT, Type.NORMAL, MoveCategory.PHYSICAL, 35, 90, 10, -1, 0, 4)
      .attr(MultiHitAttr, MultiHitType._2),
    new AttackMove(Moves.ROAR_OF_TIME, Type.DRAGON, MoveCategory.SPECIAL, 150, 90, 5, -1, 0, 4)
      .attr(RechargeAttr),
    new AttackMove(Moves.SPACIAL_REND, Type.DRAGON, MoveCategory.SPECIAL, 100, 95, 5, -1, 0, 4)
      .attr(HighCritAttr),
    new SelfStatusMove(Moves.LUNAR_DANCE, Type.PSYCHIC, -1, 10, -1, 0, 4)
      .attr(SacrificialAttrOnHit)
      .danceMove()
      .triageMove()
      .unimplemented(),
    new AttackMove(Moves.CRUSH_GRIP, Type.NORMAL, MoveCategory.PHYSICAL, -1, 100, 5, -1, 0, 4)
      .attr(OpponentHighHpPowerAttr, 120),
    new AttackMove(Moves.MAGMA_STORM, Type.FIRE, MoveCategory.SPECIAL, 100, 75, 5, -1, 0, 4)
      .attr(TrapAttr, BattlerTagType.MAGMA_STORM),
    new StatusMove(Moves.DARK_VOID, Type.DARK, 50, 10, -1, 0, 4)
      .attr(StatusEffectAttr, StatusEffect.SLEEP)
      .target(MoveTarget.ALL_NEAR_ENEMIES),
    new AttackMove(Moves.SEED_FLARE, Type.GRASS, MoveCategory.SPECIAL, 120, 85, 5, 40, 0, 4)
      .attr(StatChangeAttr, BattleStat.SPDEF, -2),
    new AttackMove(Moves.OMINOUS_WIND, Type.GHOST, MoveCategory.SPECIAL, 60, 100, 5, 10, 0, 4)
      .attr(StatChangeAttr, [ BattleStat.ATK, BattleStat.DEF, BattleStat.SPATK, BattleStat.SPDEF, BattleStat.SPD ], 1, true)
      .windMove(),
    new AttackMove(Moves.SHADOW_FORCE, Type.GHOST, MoveCategory.PHYSICAL, 120, 100, 5, -1, 0, 4)
      .attr(ChargeAttr, ChargeAnim.SHADOW_FORCE_CHARGING, i18next.t("moveTriggers:vanishedInstantly", {pokemonName: "{USER}"}), BattlerTagType.HIDDEN)
      .ignoresProtect()
      .ignoresVirtual(),
    new SelfStatusMove(Moves.HONE_CLAWS, Type.DARK, -1, 15, -1, 0, 5)
      .attr(StatChangeAttr, [ BattleStat.ATK, BattleStat.ACC ], 1, true),
    new StatusMove(Moves.WIDE_GUARD, Type.ROCK, -1, 10, -1, 3, 5)
      .target(MoveTarget.USER_SIDE)
      .attr(AddArenaTagAttr, ArenaTagType.WIDE_GUARD, 1, true, true),
    new StatusMove(Moves.GUARD_SPLIT, Type.PSYCHIC, -1, 10, -1, 0, 5)
      .unimplemented(),
    new StatusMove(Moves.POWER_SPLIT, Type.PSYCHIC, -1, 10, -1, 0, 5)
      .unimplemented(),
    new StatusMove(Moves.WONDER_ROOM, Type.PSYCHIC, -1, 10, -1, 0, 5)
      .ignoresProtect()
      .target(MoveTarget.BOTH_SIDES)
      .unimplemented(),
    new AttackMove(Moves.PSYSHOCK, Type.PSYCHIC, MoveCategory.SPECIAL, 80, 100, 10, -1, 0, 5)
      .attr(DefDefAttr),
    new AttackMove(Moves.VENOSHOCK, Type.POISON, MoveCategory.SPECIAL, 65, 100, 10, -1, 0, 5)
      .attr(MovePowerMultiplierAttr, (user, target, move) => target.status && (target.status.effect === StatusEffect.POISON || target.status.effect === StatusEffect.TOXIC) ? 2 : 1),
    new SelfStatusMove(Moves.AUTOTOMIZE, Type.STEEL, -1, 15, -1, 0, 5)
      .attr(StatChangeAttr, BattleStat.SPD, 2, true)
      .partial(),
    new SelfStatusMove(Moves.RAGE_POWDER, Type.BUG, -1, 20, -1, 2, 5)
      .powderMove()
      .attr(AddBattlerTagAttr, BattlerTagType.CENTER_OF_ATTENTION, true),
    new StatusMove(Moves.TELEKINESIS, Type.PSYCHIC, -1, 15, -1, 0, 5)
      .condition(failOnGravityCondition)
      .unimplemented(),
    new StatusMove(Moves.MAGIC_ROOM, Type.PSYCHIC, -1, 10, -1, 0, 5)
      .ignoresProtect()
      .target(MoveTarget.BOTH_SIDES)
      .unimplemented(),
    new AttackMove(Moves.SMACK_DOWN, Type.ROCK, MoveCategory.PHYSICAL, 50, 100, 15, 100, 0, 5)
      .attr(AddBattlerTagAttr, BattlerTagType.IGNORE_FLYING, false, false, 1, 1, true)
      .attr(AddBattlerTagAttr, BattlerTagType.INTERRUPTED)
      .attr(RemoveBattlerTagAttr, [BattlerTagType.FLYING, BattlerTagType.MAGNET_RISEN])
      .attr(HitsTagAttr, BattlerTagType.FLYING, false)
      .makesContact(false),
    new AttackMove(Moves.STORM_THROW, Type.FIGHTING, MoveCategory.PHYSICAL, 60, 100, 10, -1, 0, 5)
      .attr(CritOnlyAttr),
    new AttackMove(Moves.FLAME_BURST, Type.FIRE, MoveCategory.SPECIAL, 70, 100, 15, -1, 0, 5)
      .attr(FlameBurstAttr),
    new AttackMove(Moves.SLUDGE_WAVE, Type.POISON, MoveCategory.SPECIAL, 95, 100, 10, 10, 0, 5)
      .attr(StatusEffectAttr, StatusEffect.POISON)
      .target(MoveTarget.ALL_NEAR_OTHERS),
    new SelfStatusMove(Moves.QUIVER_DANCE, Type.BUG, -1, 20, -1, 0, 5)
      .attr(StatChangeAttr, [ BattleStat.SPATK, BattleStat.SPDEF, BattleStat.SPD ], 1, true)
      .danceMove(),
    new AttackMove(Moves.HEAVY_SLAM, Type.STEEL, MoveCategory.PHYSICAL, -1, 100, 10, -1, 0, 5)
      .attr(MinimizeAccuracyAttr)
      .attr(CompareWeightPowerAttr)
      .attr(HitsTagAttr, BattlerTagType.MINIMIZED, true)
      .condition(failOnMaxCondition),
    new AttackMove(Moves.SYNCHRONOISE, Type.PSYCHIC, MoveCategory.SPECIAL, 120, 100, 10, -1, 0, 5)
      .target(MoveTarget.ALL_NEAR_OTHERS)
      .condition(unknownTypeCondition)
      .attr(hitsSameTypeAttr),
    new AttackMove(Moves.ELECTRO_BALL, Type.ELECTRIC, MoveCategory.SPECIAL, -1, 100, 10, -1, 0, 5)
      .attr(ElectroBallPowerAttr)
      .ballBombMove(),
    new StatusMove(Moves.SOAK, Type.WATER, 100, 20, -1, 0, 5)
      .attr(ChangeTypeAttr, Type.WATER),
    new AttackMove(Moves.FLAME_CHARGE, Type.FIRE, MoveCategory.PHYSICAL, 50, 100, 20, 100, 0, 5)
      .attr(StatChangeAttr, BattleStat.SPD, 1, true),
    new SelfStatusMove(Moves.COIL, Type.POISON, -1, 20, -1, 0, 5)
      .attr(StatChangeAttr, [ BattleStat.ATK, BattleStat.DEF, BattleStat.ACC ], 1, true),
    new AttackMove(Moves.LOW_SWEEP, Type.FIGHTING, MoveCategory.PHYSICAL, 65, 100, 20, 100, 0, 5)
      .attr(StatChangeAttr, BattleStat.SPD, -1),
    new AttackMove(Moves.ACID_SPRAY, Type.POISON, MoveCategory.SPECIAL, 40, 100, 20, 100, 0, 5)
      .attr(StatChangeAttr, BattleStat.SPDEF, -2)
      .ballBombMove(),
    new AttackMove(Moves.FOUL_PLAY, Type.DARK, MoveCategory.PHYSICAL, 95, 100, 15, -1, 0, 5)
      .attr(TargetAtkUserAtkAttr),
    new StatusMove(Moves.SIMPLE_BEAM, Type.NORMAL, 100, 15, -1, 0, 5)
      .attr(AbilityChangeAttr, Abilities.SIMPLE),
    new StatusMove(Moves.ENTRAINMENT, Type.NORMAL, 100, 15, -1, 0, 5)
      .attr(AbilityGiveAttr),
    new StatusMove(Moves.AFTER_YOU, Type.NORMAL, -1, 15, -1, 0, 5)
      .ignoresProtect()
      .unimplemented(),
    new AttackMove(Moves.ROUND, Type.NORMAL, MoveCategory.SPECIAL, 60, 100, 15, -1, 0, 5)
      .soundBased()
      .partial(),
    new AttackMove(Moves.ECHOED_VOICE, Type.NORMAL, MoveCategory.SPECIAL, 40, 100, 15, -1, 0, 5)
      .attr(ConsecutiveUseMultiBasePowerAttr, 5, false)
      .soundBased(),
    new AttackMove(Moves.CHIP_AWAY, Type.NORMAL, MoveCategory.PHYSICAL, 70, 100, 20, -1, 0, 5)
      .attr(IgnoreOpponentStatChangesAttr),
    new AttackMove(Moves.CLEAR_SMOG, Type.POISON, MoveCategory.SPECIAL, 50, -1, 15, -1, 0, 5)
      .attr(ResetStatsAttr, false),
    new AttackMove(Moves.STORED_POWER, Type.PSYCHIC, MoveCategory.SPECIAL, 20, 100, 10, -1, 0, 5)
      .attr(StatChangeCountPowerAttr),
    new StatusMove(Moves.QUICK_GUARD, Type.FIGHTING, -1, 15, -1, 3, 5)
      .target(MoveTarget.USER_SIDE)
      .attr(AddArenaTagAttr, ArenaTagType.QUICK_GUARD, 1, true, true),
    new SelfStatusMove(Moves.ALLY_SWITCH, Type.PSYCHIC, -1, 15, -1, 2, 5)
      .ignoresProtect()
      .unimplemented(),
    new AttackMove(Moves.SCALD, Type.WATER, MoveCategory.SPECIAL, 80, 100, 15, 30, 0, 5)
      .attr(HealStatusEffectAttr, false, StatusEffect.FREEZE)
      .attr(HealStatusEffectAttr, true, StatusEffect.FREEZE)
      .attr(StatusEffectAttr, StatusEffect.BURN),
    new SelfStatusMove(Moves.SHELL_SMASH, Type.NORMAL, -1, 15, -1, 0, 5)
      .attr(StatChangeAttr, [ BattleStat.ATK, BattleStat.SPATK, BattleStat.SPD ], 2, true)
      .attr(StatChangeAttr, [ BattleStat.DEF, BattleStat.SPDEF ], -1, true),
    new StatusMove(Moves.HEAL_PULSE, Type.PSYCHIC, -1, 10, -1, 0, 5)
      .attr(HealAttr, 0.5, false, false)
      .pulseMove()
      .triageMove(),
    new AttackMove(Moves.HEX, Type.GHOST, MoveCategory.SPECIAL, 65, 100, 10, -1, 0, 5)
      .attr(
        MovePowerMultiplierAttr,
        (user, target, move) =>  target.status || target.hasAbility(Abilities.COMATOSE)? 2 : 1),
    new AttackMove(Moves.SKY_DROP, Type.FLYING, MoveCategory.PHYSICAL, 60, 100, 10, -1, 0, 5)
      .attr(ChargeAttr, ChargeAnim.SKY_DROP_CHARGING, i18next.t("moveTriggers:tookTargetIntoSky", {pokemonName: "{USER}", targetName: "{TARGET}"}), BattlerTagType.FLYING) // TODO: Add 2nd turn message
      .condition(failOnGravityCondition)
      .ignoresVirtual(),
    new SelfStatusMove(Moves.SHIFT_GEAR, Type.STEEL, -1, 10, -1, 0, 5)
      .attr(StatChangeAttr, BattleStat.ATK, 1, true)
      .attr(StatChangeAttr, BattleStat.SPD, 2, true),
    new AttackMove(Moves.CIRCLE_THROW, Type.FIGHTING, MoveCategory.PHYSICAL, 60, 90, 10, -1, -6, 5)
      .attr(ForceSwitchOutAttr),
    new AttackMove(Moves.INCINERATE, Type.FIRE, MoveCategory.SPECIAL, 60, 100, 15, -1, 0, 5)
      .target(MoveTarget.ALL_NEAR_ENEMIES)
      .attr(RemoveHeldItemAttr, true),
    new StatusMove(Moves.QUASH, Type.DARK, 100, 15, -1, 0, 5)
      .unimplemented(),
    new AttackMove(Moves.ACROBATICS, Type.FLYING, MoveCategory.PHYSICAL, 55, 100, 15, -1, 0, 5)
      .attr(MovePowerMultiplierAttr, (user, target, move) => Math.max(1, 2 - 0.2 * user.getHeldItems().filter(i => i.isTransferrable).reduce((v, m) => v + m.stackCount, 0))),
    new StatusMove(Moves.REFLECT_TYPE, Type.NORMAL, -1, 15, -1, 0, 5)
      .attr(CopyTypeAttr),
    new AttackMove(Moves.RETALIATE, Type.NORMAL, MoveCategory.PHYSICAL, 70, 100, 5, -1, 0, 5)
      .partial(),
    new AttackMove(Moves.FINAL_GAMBIT, Type.FIGHTING, MoveCategory.SPECIAL, -1, 100, 5, -1, 0, 5)
      .attr(UserHpDamageAttr)
      .attr(SacrificialAttrOnHit),
    new StatusMove(Moves.BESTOW, Type.NORMAL, -1, 15, -1, 0, 5)
      .ignoresProtect()
      .unimplemented(),
    new AttackMove(Moves.INFERNO, Type.FIRE, MoveCategory.SPECIAL, 100, 50, 5, 100, 0, 5)
      .attr(StatusEffectAttr, StatusEffect.BURN),
    new AttackMove(Moves.WATER_PLEDGE, Type.WATER, MoveCategory.SPECIAL, 80, 100, 10, -1, 0, 5)
      .partial(),
    new AttackMove(Moves.FIRE_PLEDGE, Type.FIRE, MoveCategory.SPECIAL, 80, 100, 10, -1, 0, 5)
      .partial(),
    new AttackMove(Moves.GRASS_PLEDGE, Type.GRASS, MoveCategory.SPECIAL, 80, 100, 10, -1, 0, 5)
      .partial(),
    new AttackMove(Moves.VOLT_SWITCH, Type.ELECTRIC, MoveCategory.SPECIAL, 70, 100, 20, -1, 0, 5)
      .attr(ForceSwitchOutAttr, true, false),
    new AttackMove(Moves.STRUGGLE_BUG, Type.BUG, MoveCategory.SPECIAL, 50, 100, 20, 100, 0, 5)
      .attr(StatChangeAttr, BattleStat.SPATK, -1)
      .target(MoveTarget.ALL_NEAR_ENEMIES),
    new AttackMove(Moves.BULLDOZE, Type.GROUND, MoveCategory.PHYSICAL, 60, 100, 20, 100, 0, 5)
      .attr(StatChangeAttr, BattleStat.SPD, -1)
      .makesContact(false)
      .target(MoveTarget.ALL_NEAR_OTHERS),
    new AttackMove(Moves.FROST_BREATH, Type.ICE, MoveCategory.SPECIAL, 60, 90, 10, 100, 0, 5)
      .attr(CritOnlyAttr),
    new AttackMove(Moves.DRAGON_TAIL, Type.DRAGON, MoveCategory.PHYSICAL, 60, 90, 10, -1, -6, 5)
      .attr(ForceSwitchOutAttr)
      .hidesTarget(),
    new SelfStatusMove(Moves.WORK_UP, Type.NORMAL, -1, 30, -1, 0, 5)
      .attr(StatChangeAttr, [ BattleStat.ATK, BattleStat.SPATK ], 1, true),
    new AttackMove(Moves.ELECTROWEB, Type.ELECTRIC, MoveCategory.SPECIAL, 55, 95, 15, 100, 0, 5)
      .attr(StatChangeAttr, BattleStat.SPD, -1)
      .target(MoveTarget.ALL_NEAR_ENEMIES),
    new AttackMove(Moves.WILD_CHARGE, Type.ELECTRIC, MoveCategory.PHYSICAL, 90, 100, 15, -1, 0, 5)
      .attr(RecoilAttr)
      .recklessMove(),
    new AttackMove(Moves.DRILL_RUN, Type.GROUND, MoveCategory.PHYSICAL, 80, 95, 10, -1, 0, 5)
      .attr(HighCritAttr),
    new AttackMove(Moves.DUAL_CHOP, Type.DRAGON, MoveCategory.PHYSICAL, 40, 90, 15, -1, 0, 5)
      .attr(MultiHitAttr, MultiHitType._2),
    new AttackMove(Moves.HEART_STAMP, Type.PSYCHIC, MoveCategory.PHYSICAL, 60, 100, 25, 30, 0, 5)
      .attr(FlinchAttr),
    new AttackMove(Moves.HORN_LEECH, Type.GRASS, MoveCategory.PHYSICAL, 75, 100, 10, -1, 0, 5)
      .attr(HitHealAttr)
      .triageMove(),
    new AttackMove(Moves.SACRED_SWORD, Type.FIGHTING, MoveCategory.PHYSICAL, 90, 100, 15, -1, 0, 5)
      .attr(IgnoreOpponentStatChangesAttr)
      .slicingMove(),
    new AttackMove(Moves.RAZOR_SHELL, Type.WATER, MoveCategory.PHYSICAL, 75, 95, 10, 50, 0, 5)
      .attr(StatChangeAttr, BattleStat.DEF, -1)
      .slicingMove(),
    new AttackMove(Moves.HEAT_CRASH, Type.FIRE, MoveCategory.PHYSICAL, -1, 100, 10, -1, 0, 5)
      .attr(MinimizeAccuracyAttr)
      .attr(CompareWeightPowerAttr)
      .attr(HitsTagAttr, BattlerTagType.MINIMIZED, true)
      .condition(failOnMaxCondition),
    new AttackMove(Moves.LEAF_TORNADO, Type.GRASS, MoveCategory.SPECIAL, 65, 90, 10, 50, 0, 5)
      .attr(StatChangeAttr, BattleStat.ACC, -1),
    new AttackMove(Moves.STEAMROLLER, Type.BUG, MoveCategory.PHYSICAL, 65, 100, 20, 30, 0, 5)
      .attr(FlinchAttr),
    new SelfStatusMove(Moves.COTTON_GUARD, Type.GRASS, -1, 10, -1, 0, 5)
      .attr(StatChangeAttr, BattleStat.DEF, 3, true),
    new AttackMove(Moves.NIGHT_DAZE, Type.DARK, MoveCategory.SPECIAL, 85, 95, 10, 40, 0, 5)
      .attr(StatChangeAttr, BattleStat.ACC, -1),
    new AttackMove(Moves.PSYSTRIKE, Type.PSYCHIC, MoveCategory.SPECIAL, 100, 100, 10, -1, 0, 5)
      .attr(DefDefAttr),
    new AttackMove(Moves.TAIL_SLAP, Type.NORMAL, MoveCategory.PHYSICAL, 25, 85, 10, -1, 0, 5)
      .attr(MultiHitAttr),
    new AttackMove(Moves.HURRICANE, Type.FLYING, MoveCategory.SPECIAL, 110, 70, 10, 30, 0, 5)
      .attr(ThunderAccuracyAttr)
      .attr(ConfuseAttr)
      .attr(HitsTagAttr, BattlerTagType.FLYING, false)
      .windMove(),
    new AttackMove(Moves.HEAD_CHARGE, Type.NORMAL, MoveCategory.PHYSICAL, 120, 100, 15, -1, 0, 5)
      .attr(RecoilAttr)
      .recklessMove(),
    new AttackMove(Moves.GEAR_GRIND, Type.STEEL, MoveCategory.PHYSICAL, 50, 85, 15, -1, 0, 5)
      .attr(MultiHitAttr, MultiHitType._2),
    new AttackMove(Moves.SEARING_SHOT, Type.FIRE, MoveCategory.SPECIAL, 100, 100, 5, 30, 0, 5)
      .attr(StatusEffectAttr, StatusEffect.BURN)
      .ballBombMove()
      .target(MoveTarget.ALL_NEAR_OTHERS),
    new AttackMove(Moves.TECHNO_BLAST, Type.NORMAL, MoveCategory.SPECIAL, 120, 100, 5, -1, 0, 5)
      .attr(TechnoBlastTypeAttr),
    new AttackMove(Moves.RELIC_SONG, Type.NORMAL, MoveCategory.SPECIAL, 75, 100, 10, 10, 0, 5)
      .attr(StatusEffectAttr, StatusEffect.SLEEP)
      .soundBased()
      .target(MoveTarget.ALL_NEAR_ENEMIES),
    new AttackMove(Moves.SECRET_SWORD, Type.FIGHTING, MoveCategory.SPECIAL, 85, 100, 10, -1, 0, 5)
      .attr(DefDefAttr)
      .slicingMove(),
    new AttackMove(Moves.GLACIATE, Type.ICE, MoveCategory.SPECIAL, 65, 95, 10, 100, 0, 5)
      .attr(StatChangeAttr, BattleStat.SPD, -1)
      .target(MoveTarget.ALL_NEAR_ENEMIES),
    new AttackMove(Moves.BOLT_STRIKE, Type.ELECTRIC, MoveCategory.PHYSICAL, 130, 85, 5, 20, 0, 5)
      .attr(StatusEffectAttr, StatusEffect.PARALYSIS),
    new AttackMove(Moves.BLUE_FLARE, Type.FIRE, MoveCategory.SPECIAL, 130, 85, 5, 20, 0, 5)
      .attr(StatusEffectAttr, StatusEffect.BURN),
    new AttackMove(Moves.FIERY_DANCE, Type.FIRE, MoveCategory.SPECIAL, 80, 100, 10, 50, 0, 5)
      .attr(StatChangeAttr, BattleStat.SPATK, 1, true)
      .danceMove(),
    new AttackMove(Moves.FREEZE_SHOCK, Type.ICE, MoveCategory.PHYSICAL, 140, 90, 5, 30, 0, 5)
      .attr(ChargeAttr, ChargeAnim.FREEZE_SHOCK_CHARGING, i18next.t("moveTriggers:becameCloakedInFreezingLight", {pokemonName: "{USER}"}))
      .attr(StatusEffectAttr, StatusEffect.PARALYSIS)
      .makesContact(false),
    new AttackMove(Moves.ICE_BURN, Type.ICE, MoveCategory.SPECIAL, 140, 90, 5, 30, 0, 5)
      .attr(ChargeAttr, ChargeAnim.ICE_BURN_CHARGING, i18next.t("moveTriggers:becameCloakedInFreezingAir", {pokemonName: "{USER}"}))
      .attr(StatusEffectAttr, StatusEffect.BURN)
      .ignoresVirtual(),
    new AttackMove(Moves.SNARL, Type.DARK, MoveCategory.SPECIAL, 55, 95, 15, 100, 0, 5)
      .attr(StatChangeAttr, BattleStat.SPATK, -1)
      .soundBased()
      .target(MoveTarget.ALL_NEAR_ENEMIES),
    new AttackMove(Moves.ICICLE_CRASH, Type.ICE, MoveCategory.PHYSICAL, 85, 90, 10, 30, 0, 5)
      .attr(FlinchAttr)
      .makesContact(false),
    new AttackMove(Moves.V_CREATE, Type.FIRE, MoveCategory.PHYSICAL, 180, 95, 5, -1, 0, 5)
      .attr(StatChangeAttr, [ BattleStat.DEF, BattleStat.SPDEF, BattleStat.SPD ], -1, true),
    new AttackMove(Moves.FUSION_FLARE, Type.FIRE, MoveCategory.SPECIAL, 100, 100, 5, -1, 0, 5)
      .attr(HealStatusEffectAttr, true, StatusEffect.FREEZE)
      .attr(LastMoveDoublePowerAttr, Moves.FUSION_BOLT),
    new AttackMove(Moves.FUSION_BOLT, Type.ELECTRIC, MoveCategory.PHYSICAL, 100, 100, 5, -1, 0, 5)
      .attr(LastMoveDoublePowerAttr, Moves.FUSION_FLARE)
      .makesContact(false),
    new AttackMove(Moves.FLYING_PRESS, Type.FIGHTING, MoveCategory.PHYSICAL, 100, 95, 10, -1, 0, 6)
      .attr(MinimizeAccuracyAttr)
      .attr(FlyingTypeMultiplierAttr)
      .attr(HitsTagAttr, BattlerTagType.MINIMIZED, true)
      .condition(failOnGravityCondition),
    new StatusMove(Moves.MAT_BLOCK, Type.FIGHTING, -1, 10, -1, 0, 6)
      .target(MoveTarget.USER_SIDE)
      .attr(AddArenaTagAttr, ArenaTagType.MAT_BLOCK, 1, true, true)
      .condition(new FirstMoveCondition()),
    new AttackMove(Moves.BELCH, Type.POISON, MoveCategory.SPECIAL, 120, 90, 10, -1, 0, 6)
      .condition((user, target, move) => user.battleData.berriesEaten.length > 0),
    new StatusMove(Moves.ROTOTILLER, Type.GROUND, -1, 10, -1, 0, 6)
      .target(MoveTarget.ALL)
      .condition((user,target,move) => {
        // If any fielded pokémon is grass-type and grounded.
        return [...user.scene.getEnemyParty(),...user.scene.getParty()].some((poke) => poke.isOfType(Type.GRASS) && poke.isGrounded());
      })
      .attr(StatChangeAttr, [BattleStat.ATK, BattleStat.SPATK], 1, false, (user, target, move) => target.isOfType(Type.GRASS) && target.isGrounded()),
    new StatusMove(Moves.STICKY_WEB, Type.BUG, -1, 20, -1, 0, 6)
      .attr(AddArenaTrapTagAttr, ArenaTagType.STICKY_WEB)
      .target(MoveTarget.ENEMY_SIDE),
    new AttackMove(Moves.FELL_STINGER, Type.BUG, MoveCategory.PHYSICAL, 50, 100, 25, -1, 0, 6)
      .attr(PostVictoryStatChangeAttr, BattleStat.ATK, 3, true ),
    new AttackMove(Moves.PHANTOM_FORCE, Type.GHOST, MoveCategory.PHYSICAL, 90, 100, 10, -1, 0, 6)
      .attr(ChargeAttr, ChargeAnim.PHANTOM_FORCE_CHARGING, i18next.t("moveTriggers:vanishedInstantly", {pokemonName: "{USER}"}), BattlerTagType.HIDDEN)
      .ignoresProtect()
      .ignoresVirtual(),
    new StatusMove(Moves.TRICK_OR_TREAT, Type.GHOST, 100, 20, -1, 0, 6)
      .attr(AddTypeAttr, Type.GHOST)
      .partial(),
    new StatusMove(Moves.NOBLE_ROAR, Type.NORMAL, 100, 30, -1, 0, 6)
      .attr(StatChangeAttr, [ BattleStat.ATK, BattleStat.SPATK ], -1)
      .soundBased(),
    new StatusMove(Moves.ION_DELUGE, Type.ELECTRIC, -1, 25, -1, 1, 6)
      .target(MoveTarget.BOTH_SIDES)
      .unimplemented(),
    new AttackMove(Moves.PARABOLIC_CHARGE, Type.ELECTRIC, MoveCategory.SPECIAL, 65, 100, 20, -1, 0, 6)
      .attr(HitHealAttr)
      .target(MoveTarget.ALL_NEAR_OTHERS)
      .triageMove(),
    new StatusMove(Moves.FORESTS_CURSE, Type.GRASS, 100, 20, -1, 0, 6)
      .attr(AddTypeAttr, Type.GRASS)
      .partial(),
    new AttackMove(Moves.PETAL_BLIZZARD, Type.GRASS, MoveCategory.PHYSICAL, 90, 100, 15, -1, 0, 6)
      .windMove()
      .makesContact(false)
      .target(MoveTarget.ALL_NEAR_OTHERS),
    new AttackMove(Moves.FREEZE_DRY, Type.ICE, MoveCategory.SPECIAL, 70, 100, 20, 10, 0, 6)
      .attr(StatusEffectAttr, StatusEffect.FREEZE)
      .attr(WaterSuperEffectTypeMultiplierAttr),
    new AttackMove(Moves.DISARMING_VOICE, Type.FAIRY, MoveCategory.SPECIAL, 40, -1, 15, -1, 0, 6)
      .soundBased()
      .target(MoveTarget.ALL_NEAR_ENEMIES),
    new StatusMove(Moves.PARTING_SHOT, Type.DARK, 100, 20, -1, 0, 6)
      .attr(StatChangeAttr, [ BattleStat.ATK, BattleStat.SPATK ], -1, false, null, true, true, MoveEffectTrigger.PRE_APPLY)
      .attr(ForceSwitchOutAttr, true, false)
      .soundBased(),
    new StatusMove(Moves.TOPSY_TURVY, Type.DARK, -1, 20, -1, 0, 6)
      .attr(InvertStatsAttr),
    new AttackMove(Moves.DRAINING_KISS, Type.FAIRY, MoveCategory.SPECIAL, 50, 100, 10, -1, 0, 6)
      .attr(HitHealAttr, 0.75)
      .makesContact()
      .triageMove(),
    new StatusMove(Moves.CRAFTY_SHIELD, Type.FAIRY, -1, 10, -1, 3, 6)
      .target(MoveTarget.USER_SIDE)
      .attr(AddArenaTagAttr, ArenaTagType.CRAFTY_SHIELD, 1, true, true),
    new StatusMove(Moves.FLOWER_SHIELD, Type.FAIRY, -1, 10, -1, 0, 6)
      .target(MoveTarget.ALL)
      .attr(StatChangeAttr, BattleStat.DEF, 1, false, (user, target, move) => target.getTypes().includes(Type.GRASS) && !target.getTag(SemiInvulnerableTag)),
    new StatusMove(Moves.GRASSY_TERRAIN, Type.GRASS, -1, 10, -1, 0, 6)
      .attr(TerrainChangeAttr, TerrainType.GRASSY)
      .target(MoveTarget.BOTH_SIDES),
    new StatusMove(Moves.MISTY_TERRAIN, Type.FAIRY, -1, 10, -1, 0, 6)
      .attr(TerrainChangeAttr, TerrainType.MISTY)
      .target(MoveTarget.BOTH_SIDES),
    new StatusMove(Moves.ELECTRIFY, Type.ELECTRIC, -1, 20, -1, 0, 6)
      .unimplemented(),
    new AttackMove(Moves.PLAY_ROUGH, Type.FAIRY, MoveCategory.PHYSICAL, 90, 90, 10, 10, 0, 6)
      .attr(StatChangeAttr, BattleStat.ATK, -1),
    new AttackMove(Moves.FAIRY_WIND, Type.FAIRY, MoveCategory.SPECIAL, 40, 100, 30, -1, 0, 6)
      .windMove(),
    new AttackMove(Moves.MOONBLAST, Type.FAIRY, MoveCategory.SPECIAL, 95, 100, 15, 30, 0, 6)
      .attr(StatChangeAttr, BattleStat.SPATK, -1),
    new AttackMove(Moves.BOOMBURST, Type.NORMAL, MoveCategory.SPECIAL, 140, 100, 10, -1, 0, 6)
      .soundBased()
      .target(MoveTarget.ALL_NEAR_OTHERS),
    new StatusMove(Moves.FAIRY_LOCK, Type.FAIRY, -1, 10, -1, 0, 6)
      .target(MoveTarget.BOTH_SIDES)
      .unimplemented(),
    new SelfStatusMove(Moves.KINGS_SHIELD, Type.STEEL, -1, 10, -1, 4, 6)
      .attr(ProtectAttr, BattlerTagType.KINGS_SHIELD),
    new StatusMove(Moves.PLAY_NICE, Type.NORMAL, -1, 20, -1, 0, 6)
      .attr(StatChangeAttr, BattleStat.ATK, -1),
    new StatusMove(Moves.CONFIDE, Type.NORMAL, -1, 20, -1, 0, 6)
      .attr(StatChangeAttr, BattleStat.SPATK, -1)
      .soundBased(),
    new AttackMove(Moves.DIAMOND_STORM, Type.ROCK, MoveCategory.PHYSICAL, 100, 95, 5, 50, 0, 6)
      .attr(StatChangeAttr, BattleStat.DEF, 2, true)
      .makesContact(false)
      .target(MoveTarget.ALL_NEAR_ENEMIES),
    new AttackMove(Moves.STEAM_ERUPTION, Type.WATER, MoveCategory.SPECIAL, 110, 95, 5, 30, 0, 6)
      .attr(HealStatusEffectAttr, true, StatusEffect.FREEZE)
      .attr(HealStatusEffectAttr, false, StatusEffect.FREEZE)
      .attr(StatusEffectAttr, StatusEffect.BURN),
    new AttackMove(Moves.HYPERSPACE_HOLE, Type.PSYCHIC, MoveCategory.SPECIAL, 80, -1, 5, -1, 0, 6)
      .ignoresProtect(),
    new AttackMove(Moves.WATER_SHURIKEN, Type.WATER, MoveCategory.SPECIAL, 15, 100, 20, -1, 1, 6)
      .attr(MultiHitAttr)
      .attr(WaterShurikenPowerAttr)
      .attr(WaterShurikenMultiHitTypeAttr),
    new AttackMove(Moves.MYSTICAL_FIRE, Type.FIRE, MoveCategory.SPECIAL, 75, 100, 10, 100, 0, 6)
      .attr(StatChangeAttr, BattleStat.SPATK, -1),
    new SelfStatusMove(Moves.SPIKY_SHIELD, Type.GRASS, -1, 10, -1, 4, 6)
      .attr(ProtectAttr, BattlerTagType.SPIKY_SHIELD),
    new StatusMove(Moves.AROMATIC_MIST, Type.FAIRY, -1, 20, -1, 0, 6)
      .attr(StatChangeAttr, BattleStat.SPDEF, 1)
      .target(MoveTarget.NEAR_ALLY),
    new StatusMove(Moves.EERIE_IMPULSE, Type.ELECTRIC, 100, 15, -1, 0, 6)
      .attr(StatChangeAttr, BattleStat.SPATK, -2),
    new StatusMove(Moves.VENOM_DRENCH, Type.POISON, 100, 20, -1, 0, 6)
      .attr(StatChangeAttr, [ BattleStat.ATK, BattleStat.SPATK, BattleStat.SPD ], -1, false, (user, target, move) => target.status?.effect === StatusEffect.POISON || target.status?.effect === StatusEffect.TOXIC)
      .target(MoveTarget.ALL_NEAR_ENEMIES),
    new StatusMove(Moves.POWDER, Type.BUG, 100, 20, -1, 1, 6)
      .powderMove()
      .unimplemented(),
    new SelfStatusMove(Moves.GEOMANCY, Type.FAIRY, -1, 10, -1, 0, 6)
      .attr(ChargeAttr, ChargeAnim.GEOMANCY_CHARGING, i18next.t("moveTriggers:isChargingPower", {pokemonName: "{USER}"}))
      .attr(StatChangeAttr, [ BattleStat.SPATK, BattleStat.SPDEF, BattleStat.SPD ], 2, true)
      .ignoresVirtual(),
    new StatusMove(Moves.MAGNETIC_FLUX, Type.ELECTRIC, -1, 20, -1, 0, 6)
      .attr(StatChangeAttr, [ BattleStat.DEF, BattleStat.SPDEF ], 1, false, (user, target, move) => !![ Abilities.PLUS, Abilities.MINUS].find(a => target.hasAbility(a, false)))
      .target(MoveTarget.USER_AND_ALLIES)
      .condition((user, target, move) => !![ user, user.getAlly() ].filter(p => p?.isActive()).find(p => !![ Abilities.PLUS, Abilities.MINUS].find(a => p.hasAbility(a, false)))),
    new StatusMove(Moves.HAPPY_HOUR, Type.NORMAL, -1, 30, -1, 0, 6) // No animation
      .attr(AddArenaTagAttr, ArenaTagType.HAPPY_HOUR, null, true)
      .target(MoveTarget.USER_SIDE),
    new StatusMove(Moves.ELECTRIC_TERRAIN, Type.ELECTRIC, -1, 10, -1, 0, 6)
      .attr(TerrainChangeAttr, TerrainType.ELECTRIC)
      .target(MoveTarget.BOTH_SIDES),
    new AttackMove(Moves.DAZZLING_GLEAM, Type.FAIRY, MoveCategory.SPECIAL, 80, 100, 10, -1, 0, 6)
      .target(MoveTarget.ALL_NEAR_ENEMIES),
    new SelfStatusMove(Moves.CELEBRATE, Type.NORMAL, -1, 40, -1, 0, 6),
    new StatusMove(Moves.HOLD_HANDS, Type.NORMAL, -1, 40, -1, 0, 6)
      .target(MoveTarget.NEAR_ALLY),
    new StatusMove(Moves.BABY_DOLL_EYES, Type.FAIRY, 100, 30, -1, 1, 6)
      .attr(StatChangeAttr, BattleStat.ATK, -1),
    new AttackMove(Moves.NUZZLE, Type.ELECTRIC, MoveCategory.PHYSICAL, 20, 100, 20, 100, 0, 6)
      .attr(StatusEffectAttr, StatusEffect.PARALYSIS),
    new AttackMove(Moves.HOLD_BACK, Type.NORMAL, MoveCategory.PHYSICAL, 40, 100, 40, -1, 0, 6)
      .attr(SurviveDamageAttr),
    new AttackMove(Moves.INFESTATION, Type.BUG, MoveCategory.SPECIAL, 20, 100, 20, -1, 0, 6)
      .makesContact()
      .attr(TrapAttr, BattlerTagType.INFESTATION),
    new AttackMove(Moves.POWER_UP_PUNCH, Type.FIGHTING, MoveCategory.PHYSICAL, 40, 100, 20, 100, 0, 6)
      .attr(StatChangeAttr, BattleStat.ATK, 1, true)
      .punchingMove(),
    new AttackMove(Moves.OBLIVION_WING, Type.FLYING, MoveCategory.SPECIAL, 80, 100, 10, -1, 0, 6)
      .attr(HitHealAttr, 0.75)
      .triageMove(),
    new AttackMove(Moves.THOUSAND_ARROWS, Type.GROUND, MoveCategory.PHYSICAL, 90, 100, 10, -1, 0, 6)
      .attr(NeutralDamageAgainstFlyingTypeMultiplierAttr)
      .attr(AddBattlerTagAttr, BattlerTagType.IGNORE_FLYING, false, false, 1, 1, true)
      .attr(HitsTagAttr, BattlerTagType.FLYING, false)
      .attr(HitsTagAttr, BattlerTagType.MAGNET_RISEN, false)
      .attr(AddBattlerTagAttr, BattlerTagType.INTERRUPTED)
      .attr(RemoveBattlerTagAttr, [BattlerTagType.FLYING, BattlerTagType.MAGNET_RISEN])
      .makesContact(false)
      .target(MoveTarget.ALL_NEAR_ENEMIES),
    new AttackMove(Moves.THOUSAND_WAVES, Type.GROUND, MoveCategory.PHYSICAL, 90, 100, 10, -1, 0, 6)
      .attr(AddBattlerTagAttr, BattlerTagType.TRAPPED, false, false, 1, 1, true)
      .makesContact(false)
      .target(MoveTarget.ALL_NEAR_ENEMIES),
    new AttackMove(Moves.LANDS_WRATH, Type.GROUND, MoveCategory.PHYSICAL, 90, 100, 10, -1, 0, 6)
      .makesContact(false)
      .target(MoveTarget.ALL_NEAR_ENEMIES),
    new AttackMove(Moves.LIGHT_OF_RUIN, Type.FAIRY, MoveCategory.SPECIAL, 140, 90, 5, -1, 0, 6)
      .attr(RecoilAttr, false, 0.5)
      .recklessMove(),
    new AttackMove(Moves.ORIGIN_PULSE, Type.WATER, MoveCategory.SPECIAL, 110, 85, 10, -1, 0, 6)
      .pulseMove()
      .target(MoveTarget.ALL_NEAR_ENEMIES),
    new AttackMove(Moves.PRECIPICE_BLADES, Type.GROUND, MoveCategory.PHYSICAL, 120, 85, 10, -1, 0, 6)
      .makesContact(false)
      .target(MoveTarget.ALL_NEAR_ENEMIES),
    new AttackMove(Moves.DRAGON_ASCENT, Type.FLYING, MoveCategory.PHYSICAL, 120, 100, 5, -1, 0, 6)
      .attr(StatChangeAttr, [ BattleStat.DEF, BattleStat.SPDEF ], -1, true),
    new AttackMove(Moves.HYPERSPACE_FURY, Type.DARK, MoveCategory.PHYSICAL, 100, -1, 5, -1, 0, 6)
      .attr(StatChangeAttr, BattleStat.DEF, -1, true)
      .makesContact(false)
      .ignoresProtect(),
    /* Unused */
    new AttackMove(Moves.BREAKNECK_BLITZ__PHYSICAL, Type.NORMAL, MoveCategory.PHYSICAL, -1, -1, 1, -1, 0, 7)
      .unimplemented()
      .ignoresVirtual(),
    new AttackMove(Moves.BREAKNECK_BLITZ__SPECIAL, Type.NORMAL, MoveCategory.SPECIAL, -1, -1, 1, -1, 0, 7)
      .unimplemented()
      .ignoresVirtual(),
    new AttackMove(Moves.ALL_OUT_PUMMELING__PHYSICAL, Type.FIGHTING, MoveCategory.PHYSICAL, -1, -1, 1, -1, 0, 7)
      .unimplemented()
      .ignoresVirtual(),
    new AttackMove(Moves.ALL_OUT_PUMMELING__SPECIAL, Type.FIGHTING, MoveCategory.SPECIAL, -1, -1, 1, -1, 0, 7)
      .unimplemented()
      .ignoresVirtual(),
    new AttackMove(Moves.SUPERSONIC_SKYSTRIKE__PHYSICAL, Type.FLYING, MoveCategory.PHYSICAL, -1, -1, 1, -1, 0, 7)
      .unimplemented()
      .ignoresVirtual(),
    new AttackMove(Moves.SUPERSONIC_SKYSTRIKE__SPECIAL, Type.FLYING, MoveCategory.SPECIAL, -1, -1, 1, -1, 0, 7)
      .unimplemented()
      .ignoresVirtual(),
    new AttackMove(Moves.ACID_DOWNPOUR__PHYSICAL, Type.POISON, MoveCategory.PHYSICAL, -1, -1, 1, -1, 0, 7)
      .unimplemented()
      .ignoresVirtual(),
    new AttackMove(Moves.ACID_DOWNPOUR__SPECIAL, Type.POISON, MoveCategory.SPECIAL, -1, -1, 1, -1, 0, 7)
      .unimplemented()
      .ignoresVirtual(),
    new AttackMove(Moves.TECTONIC_RAGE__PHYSICAL, Type.GROUND, MoveCategory.PHYSICAL, -1, -1, 1, -1, 0, 7)
      .unimplemented()
      .ignoresVirtual(),
    new AttackMove(Moves.TECTONIC_RAGE__SPECIAL, Type.GROUND, MoveCategory.SPECIAL, -1, -1, 1, -1, 0, 7)
      .unimplemented()
      .ignoresVirtual(),
    new AttackMove(Moves.CONTINENTAL_CRUSH__PHYSICAL, Type.ROCK, MoveCategory.PHYSICAL, -1, -1, 1, -1, 0, 7)
      .unimplemented()
      .ignoresVirtual(),
    new AttackMove(Moves.CONTINENTAL_CRUSH__SPECIAL, Type.ROCK, MoveCategory.SPECIAL, -1, -1, 1, -1, 0, 7)
      .unimplemented()
      .ignoresVirtual(),
    new AttackMove(Moves.SAVAGE_SPIN_OUT__PHYSICAL, Type.BUG, MoveCategory.PHYSICAL, -1, -1, 1, -1, 0, 7)
      .unimplemented()
      .ignoresVirtual(),
    new AttackMove(Moves.SAVAGE_SPIN_OUT__SPECIAL, Type.BUG, MoveCategory.SPECIAL, -1, -1, 1, -1, 0, 7)
      .unimplemented()
      .ignoresVirtual(),
    new AttackMove(Moves.NEVER_ENDING_NIGHTMARE__PHYSICAL, Type.GHOST, MoveCategory.PHYSICAL, -1, -1, 1, -1, 0, 7)
      .unimplemented()
      .ignoresVirtual(),
    new AttackMove(Moves.NEVER_ENDING_NIGHTMARE__SPECIAL, Type.GHOST, MoveCategory.SPECIAL, -1, -1, 1, -1, 0, 7)
      .unimplemented()
      .ignoresVirtual(),
    new AttackMove(Moves.CORKSCREW_CRASH__PHYSICAL, Type.STEEL, MoveCategory.PHYSICAL, -1, -1, 1, -1, 0, 7)
      .unimplemented()
      .ignoresVirtual(),
    new AttackMove(Moves.CORKSCREW_CRASH__SPECIAL, Type.STEEL, MoveCategory.SPECIAL, -1, -1, 1, -1, 0, 7)
      .unimplemented()
      .ignoresVirtual(),
    new AttackMove(Moves.INFERNO_OVERDRIVE__PHYSICAL, Type.FIRE, MoveCategory.PHYSICAL, -1, -1, 1, -1, 0, 7)
      .unimplemented()
      .ignoresVirtual(),
    new AttackMove(Moves.INFERNO_OVERDRIVE__SPECIAL, Type.FIRE, MoveCategory.SPECIAL, -1, -1, 1, -1, 0, 7)
      .unimplemented()
      .ignoresVirtual(),
    new AttackMove(Moves.HYDRO_VORTEX__PHYSICAL, Type.WATER, MoveCategory.PHYSICAL, -1, -1, 1, -1, 0, 7)
      .unimplemented()
      .ignoresVirtual(),
    new AttackMove(Moves.HYDRO_VORTEX__SPECIAL, Type.WATER, MoveCategory.SPECIAL, -1, -1, 1, -1, 0, 7)
      .unimplemented()
      .ignoresVirtual(),
    new AttackMove(Moves.BLOOM_DOOM__PHYSICAL, Type.GRASS, MoveCategory.PHYSICAL, -1, -1, 1, -1, 0, 7)
      .unimplemented()
      .ignoresVirtual(),
    new AttackMove(Moves.BLOOM_DOOM__SPECIAL, Type.GRASS, MoveCategory.SPECIAL, -1, -1, 1, -1, 0, 7)
      .unimplemented()
      .ignoresVirtual(),
    new AttackMove(Moves.GIGAVOLT_HAVOC__PHYSICAL, Type.ELECTRIC, MoveCategory.PHYSICAL, -1, -1, 1, -1, 0, 7)
      .unimplemented()
      .ignoresVirtual(),
    new AttackMove(Moves.GIGAVOLT_HAVOC__SPECIAL, Type.ELECTRIC, MoveCategory.SPECIAL, -1, -1, 1, -1, 0, 7)
      .unimplemented()
      .ignoresVirtual(),
    new AttackMove(Moves.SHATTERED_PSYCHE__PHYSICAL, Type.PSYCHIC, MoveCategory.PHYSICAL, -1, -1, 1, -1, 0, 7)
      .unimplemented()
      .ignoresVirtual(),
    new AttackMove(Moves.SHATTERED_PSYCHE__SPECIAL, Type.PSYCHIC, MoveCategory.SPECIAL, -1, -1, 1, -1, 0, 7)
      .unimplemented()
      .ignoresVirtual(),
    new AttackMove(Moves.SUBZERO_SLAMMER__PHYSICAL, Type.ICE, MoveCategory.PHYSICAL, -1, -1, 1, -1, 0, 7)
      .unimplemented()
      .ignoresVirtual(),
    new AttackMove(Moves.SUBZERO_SLAMMER__SPECIAL, Type.ICE, MoveCategory.SPECIAL, -1, -1, 1, -1, 0, 7)
      .unimplemented()
      .ignoresVirtual(),
    new AttackMove(Moves.DEVASTATING_DRAKE__PHYSICAL, Type.DRAGON, MoveCategory.PHYSICAL, -1, -1, 1, -1, 0, 7)
      .unimplemented()
      .ignoresVirtual(),
    new AttackMove(Moves.DEVASTATING_DRAKE__SPECIAL, Type.DRAGON, MoveCategory.SPECIAL, -1, -1, 1, -1, 0, 7)
      .unimplemented()
      .ignoresVirtual(),
    new AttackMove(Moves.BLACK_HOLE_ECLIPSE__PHYSICAL, Type.DARK, MoveCategory.PHYSICAL, -1, -1, 1, -1, 0, 7)
      .unimplemented()
      .ignoresVirtual(),
    new AttackMove(Moves.BLACK_HOLE_ECLIPSE__SPECIAL, Type.DARK, MoveCategory.SPECIAL, -1, -1, 1, -1, 0, 7)
      .unimplemented()
      .ignoresVirtual(),
    new AttackMove(Moves.TWINKLE_TACKLE__PHYSICAL, Type.FAIRY, MoveCategory.PHYSICAL, -1, -1, 1, -1, 0, 7)
      .unimplemented()
      .ignoresVirtual(),
    new AttackMove(Moves.TWINKLE_TACKLE__SPECIAL, Type.FAIRY, MoveCategory.SPECIAL, -1, -1, 1, -1, 0, 7)
      .unimplemented()
      .ignoresVirtual(),
    new AttackMove(Moves.CATASTROPIKA, Type.ELECTRIC, MoveCategory.PHYSICAL, 210, -1, 1, -1, 0, 7)
      .unimplemented()
      .ignoresVirtual(),
    /* End Unused */
    new SelfStatusMove(Moves.SHORE_UP, Type.GROUND, -1, 5, -1, 0, 7)
      .attr(SandHealAttr)
      .triageMove(),
    new AttackMove(Moves.FIRST_IMPRESSION, Type.BUG, MoveCategory.PHYSICAL, 90, 100, 10, -1, 2, 7)
      .condition(new FirstMoveCondition()),
    new SelfStatusMove(Moves.BANEFUL_BUNKER, Type.POISON, -1, 10, -1, 4, 7)
      .attr(ProtectAttr, BattlerTagType.BANEFUL_BUNKER),
    new AttackMove(Moves.SPIRIT_SHACKLE, Type.GHOST, MoveCategory.PHYSICAL, 80, 100, 10, 100, 0, 7)
      .attr(AddBattlerTagAttr, BattlerTagType.TRAPPED, false, false, 1, 1, true)
      .makesContact(false),
    new AttackMove(Moves.DARKEST_LARIAT, Type.DARK, MoveCategory.PHYSICAL, 85, 100, 10, -1, 0, 7)
      .attr(IgnoreOpponentStatChangesAttr),
    new AttackMove(Moves.SPARKLING_ARIA, Type.WATER, MoveCategory.SPECIAL, 90, 100, 10, 100, 0, 7)
      .attr(HealStatusEffectAttr, false, StatusEffect.BURN)
      .soundBased()
      .target(MoveTarget.ALL_NEAR_OTHERS),
    new AttackMove(Moves.ICE_HAMMER, Type.ICE, MoveCategory.PHYSICAL, 100, 90, 10, -1, 0, 7)
      .attr(StatChangeAttr, BattleStat.SPD, -1, true)
      .punchingMove(),
    new StatusMove(Moves.FLORAL_HEALING, Type.FAIRY, -1, 10, -1, 0, 7)
      .attr(BoostHealAttr, 0.5, 2/3, true, false, (user, target, move) => user.scene.arena.terrain?.terrainType === TerrainType.GRASSY)
      .triageMove(),
    new AttackMove(Moves.HIGH_HORSEPOWER, Type.GROUND, MoveCategory.PHYSICAL, 95, 95, 10, -1, 0, 7),
    new StatusMove(Moves.STRENGTH_SAP, Type.GRASS, 100, 10, -1, 0, 7)
      .attr(HitHealAttr, null, Stat.ATK)
      .attr(StatChangeAttr, BattleStat.ATK, -1)
      .condition((user, target, move) => target.summonData.battleStats[BattleStat.ATK] > -6)
      .triageMove(),
    new AttackMove(Moves.SOLAR_BLADE, Type.GRASS, MoveCategory.PHYSICAL, 125, 100, 10, -1, 0, 7)
      .attr(SunlightChargeAttr, ChargeAnim.SOLAR_BLADE_CHARGING, i18next.t("moveTriggers:isGlowing", {pokemonName: "{USER}"}))
      .attr(AntiSunlightPowerDecreaseAttr)
      .slicingMove(),
    new AttackMove(Moves.LEAFAGE, Type.GRASS, MoveCategory.PHYSICAL, 40, 100, 40, -1, 0, 7)
      .makesContact(false),
    new StatusMove(Moves.SPOTLIGHT, Type.NORMAL, -1, 15, -1, 3, 7)
      .attr(AddBattlerTagAttr, BattlerTagType.CENTER_OF_ATTENTION, false),
    new StatusMove(Moves.TOXIC_THREAD, Type.POISON, 100, 20, -1, 0, 7)
      .attr(StatusEffectAttr, StatusEffect.POISON)
      .attr(StatChangeAttr, BattleStat.SPD, -1),
    new SelfStatusMove(Moves.LASER_FOCUS, Type.NORMAL, -1, 30, -1, 0, 7)
      .attr(AddBattlerTagAttr, BattlerTagType.ALWAYS_CRIT, true, false),
    new StatusMove(Moves.GEAR_UP, Type.STEEL, -1, 20, -1, 0, 7)
      .attr(StatChangeAttr, [ BattleStat.ATK, BattleStat.SPATK ], 1, false, (user, target, move) => !![ Abilities.PLUS, Abilities.MINUS].find(a => target.hasAbility(a, false)))
      .target(MoveTarget.USER_AND_ALLIES)
      .condition((user, target, move) => !![ user, user.getAlly() ].filter(p => p?.isActive()).find(p => !![ Abilities.PLUS, Abilities.MINUS].find(a => p.hasAbility(a, false)))),
    new AttackMove(Moves.THROAT_CHOP, Type.DARK, MoveCategory.PHYSICAL, 80, 100, 15, 100, 0, 7)
      .partial(),
    new AttackMove(Moves.POLLEN_PUFF, Type.BUG, MoveCategory.SPECIAL, 90, 100, 15, -1, 0, 7)
      .attr(StatusCategoryOnAllyAttr)
      .attr(HealOnAllyAttr, 0.5, true, false)
      .ballBombMove(),
    new AttackMove(Moves.ANCHOR_SHOT, Type.STEEL, MoveCategory.PHYSICAL, 80, 100, 20, 100, 0, 7)
      .attr(AddBattlerTagAttr, BattlerTagType.TRAPPED, false, false, 1, 1, true),
    new StatusMove(Moves.PSYCHIC_TERRAIN, Type.PSYCHIC, -1, 10, -1, 0, 7)
      .attr(TerrainChangeAttr, TerrainType.PSYCHIC)
      .target(MoveTarget.BOTH_SIDES),
    new AttackMove(Moves.LUNGE, Type.BUG, MoveCategory.PHYSICAL, 80, 100, 15, 100, 0, 7)
      .attr(StatChangeAttr, BattleStat.ATK, -1),
    new AttackMove(Moves.FIRE_LASH, Type.FIRE, MoveCategory.PHYSICAL, 80, 100, 15, 100, 0, 7)
      .attr(StatChangeAttr, BattleStat.DEF, -1),
    new AttackMove(Moves.POWER_TRIP, Type.DARK, MoveCategory.PHYSICAL, 20, 100, 10, -1, 0, 7)
      .attr(StatChangeCountPowerAttr),
    new AttackMove(Moves.BURN_UP, Type.FIRE, MoveCategory.SPECIAL, 130, 100, 5, -1, 0, 7)
      .condition((user) => {
        const userTypes = user.getTypes(true);
        return userTypes.includes(Type.FIRE);
      })
      .attr(HealStatusEffectAttr, true, StatusEffect.FREEZE)
      .attr(RemoveTypeAttr, Type.FIRE, (user) => {
        user.scene.queueMessage(i18next.t("moveTriggers:burnedItselfOut", {pokemonName: getPokemonNameWithAffix(user)}));
      }),
    new StatusMove(Moves.SPEED_SWAP, Type.PSYCHIC, -1, 10, -1, 0, 7)
      .unimplemented(),
    new AttackMove(Moves.SMART_STRIKE, Type.STEEL, MoveCategory.PHYSICAL, 70, -1, 10, -1, 0, 7),
    new StatusMove(Moves.PURIFY, Type.POISON, -1, 20, -1, 0, 7)
      .condition(
        (user: Pokemon, target: Pokemon, move: Move) => isNonVolatileStatusEffect(target.status?.effect!)) // TODO: is this bang correct?
      .attr(HealAttr, 0.5)
      .attr(HealStatusEffectAttr, false, ...getNonVolatileStatusEffects())
      .triageMove(),
    new AttackMove(Moves.REVELATION_DANCE, Type.NORMAL, MoveCategory.SPECIAL, 90, 100, 15, -1, 0, 7)
      .danceMove()
      .attr(MatchUserTypeAttr),
    new AttackMove(Moves.CORE_ENFORCER, Type.DRAGON, MoveCategory.SPECIAL, 100, 100, 10, -1, 0, 7)
      .target(MoveTarget.ALL_NEAR_ENEMIES)
      .attr(SuppressAbilitiesIfActedAttr),
    new AttackMove(Moves.TROP_KICK, Type.GRASS, MoveCategory.PHYSICAL, 70, 100, 15, 100, 0, 7)
      .attr(StatChangeAttr, BattleStat.ATK, -1),
    new StatusMove(Moves.INSTRUCT, Type.PSYCHIC, -1, 15, -1, 0, 7)
      .unimplemented(),
    new AttackMove(Moves.BEAK_BLAST, Type.FLYING, MoveCategory.PHYSICAL, 100, 100, 15, -1, -3, 7)
      .attr(BeakBlastHeaderAttr)
      .ballBombMove()
      .makesContact(false),
    new AttackMove(Moves.CLANGING_SCALES, Type.DRAGON, MoveCategory.SPECIAL, 110, 100, 5, -1, 0, 7)
      .attr(StatChangeAttr, BattleStat.DEF, -1, true, null, true, false, MoveEffectTrigger.HIT, true)
      .soundBased()
      .target(MoveTarget.ALL_NEAR_ENEMIES),
    new AttackMove(Moves.DRAGON_HAMMER, Type.DRAGON, MoveCategory.PHYSICAL, 90, 100, 15, -1, 0, 7),
    new AttackMove(Moves.BRUTAL_SWING, Type.DARK, MoveCategory.PHYSICAL, 60, 100, 20, -1, 0, 7)
      .target(MoveTarget.ALL_NEAR_OTHERS),
    new StatusMove(Moves.AURORA_VEIL, Type.ICE, -1, 20, -1, 0, 7)
      .condition((user, target, move) => (user.scene.arena.weather?.weatherType === WeatherType.HAIL || user.scene.arena.weather?.weatherType === WeatherType.SNOW) && !user.scene.arena.weather?.isEffectSuppressed(user.scene))
      .attr(AddArenaTagAttr, ArenaTagType.AURORA_VEIL, 5, true)
      .target(MoveTarget.USER_SIDE),
    /* Unused */
    new AttackMove(Moves.SINISTER_ARROW_RAID, Type.GHOST, MoveCategory.PHYSICAL, 180, -1, 1, -1, 0, 7)
      .makesContact(false)
      .partial()
      .ignoresVirtual(),
    new AttackMove(Moves.MALICIOUS_MOONSAULT, Type.DARK, MoveCategory.PHYSICAL, 180, -1, 1, -1, 0, 7)
      .partial()
      .ignoresVirtual(),
    new AttackMove(Moves.OCEANIC_OPERETTA, Type.WATER, MoveCategory.SPECIAL, 195, -1, 1, -1, 0, 7)
      .partial()
      .ignoresVirtual(),
    new AttackMove(Moves.GUARDIAN_OF_ALOLA, Type.FAIRY, MoveCategory.SPECIAL, -1, -1, 1, -1, 0, 7)
      .unimplemented()
      .ignoresVirtual(),
    new AttackMove(Moves.SOUL_STEALING_7_STAR_STRIKE, Type.GHOST, MoveCategory.PHYSICAL, 195, -1, 1, -1, 0, 7)
      .unimplemented()
      .ignoresVirtual(),
    new AttackMove(Moves.STOKED_SPARKSURFER, Type.ELECTRIC, MoveCategory.SPECIAL, 175, -1, 1, 100, 0, 7)
      .partial()
      .ignoresVirtual(),
    new AttackMove(Moves.PULVERIZING_PANCAKE, Type.NORMAL, MoveCategory.PHYSICAL, 210, -1, 1, -1, 0, 7)
      .partial()
      .ignoresVirtual(),
    new SelfStatusMove(Moves.EXTREME_EVOBOOST, Type.NORMAL, -1, 1, -1, 0, 7)
      .attr(StatChangeAttr, [ BattleStat.ATK, BattleStat.DEF, BattleStat.SPATK, BattleStat.SPDEF, BattleStat.SPD ], 2, true)
      .ignoresVirtual(),
    new AttackMove(Moves.GENESIS_SUPERNOVA, Type.PSYCHIC, MoveCategory.SPECIAL, 185, -1, 1, 100, 0, 7)
      .attr(TerrainChangeAttr, TerrainType.PSYCHIC)
      .ignoresVirtual(),
    /* End Unused */
    new AttackMove(Moves.SHELL_TRAP, Type.FIRE, MoveCategory.SPECIAL, 150, 100, 5, -1, -3, 7)
      .attr(AddBattlerTagHeaderAttr, BattlerTagType.SHELL_TRAP)
      .target(MoveTarget.ALL_NEAR_ENEMIES)
      // Fails if the user was not hit by a physical attack during the turn
      .condition((user, target, move) => user.getTag(ShellTrapTag)?.activated === true),
    new AttackMove(Moves.FLEUR_CANNON, Type.FAIRY, MoveCategory.SPECIAL, 130, 90, 5, -1, 0, 7)
      .attr(StatChangeAttr, BattleStat.SPATK, -2, true),
    new AttackMove(Moves.PSYCHIC_FANGS, Type.PSYCHIC, MoveCategory.PHYSICAL, 85, 100, 10, -1, 0, 7)
      .bitingMove()
      .attr(RemoveScreensAttr),
    new AttackMove(Moves.STOMPING_TANTRUM, Type.GROUND, MoveCategory.PHYSICAL, 75, 100, 10, -1, 0, 7)
      .attr(MovePowerMultiplierAttr, (user, target, move) => user.getLastXMoves(2)[1]?.result === MoveResult.MISS || user.getLastXMoves(2)[1]?.result === MoveResult.FAIL ? 2 : 1),
    new AttackMove(Moves.SHADOW_BONE, Type.GHOST, MoveCategory.PHYSICAL, 85, 100, 10, 20, 0, 7)
      .attr(StatChangeAttr, BattleStat.DEF, -1)
      .makesContact(false),
    new AttackMove(Moves.ACCELEROCK, Type.ROCK, MoveCategory.PHYSICAL, 40, 100, 20, -1, 1, 7),
    new AttackMove(Moves.LIQUIDATION, Type.WATER, MoveCategory.PHYSICAL, 85, 100, 10, 20, 0, 7)
      .attr(StatChangeAttr, BattleStat.DEF, -1),
    new AttackMove(Moves.PRISMATIC_LASER, Type.PSYCHIC, MoveCategory.SPECIAL, 160, 100, 10, -1, 0, 7)
      .attr(RechargeAttr),
    new AttackMove(Moves.SPECTRAL_THIEF, Type.GHOST, MoveCategory.PHYSICAL, 90, 100, 10, -1, 0, 7)
      .partial(),
    new AttackMove(Moves.SUNSTEEL_STRIKE, Type.STEEL, MoveCategory.PHYSICAL, 100, 100, 5, -1, 0, 7)
      .ignoresAbilities()
      .partial(),
    new AttackMove(Moves.MOONGEIST_BEAM, Type.GHOST, MoveCategory.SPECIAL, 100, 100, 5, -1, 0, 7)
      .ignoresAbilities()
      .partial(),
    new StatusMove(Moves.TEARFUL_LOOK, Type.NORMAL, -1, 20, -1, 0, 7)
      .attr(StatChangeAttr, [ BattleStat.ATK, BattleStat.SPATK ], -1),
    new AttackMove(Moves.ZING_ZAP, Type.ELECTRIC, MoveCategory.PHYSICAL, 80, 100, 10, 30, 0, 7)
      .attr(FlinchAttr),
    new AttackMove(Moves.NATURES_MADNESS, Type.FAIRY, MoveCategory.SPECIAL, -1, 90, 10, -1, 0, 7)
      .attr(TargetHalfHpDamageAttr),
    new AttackMove(Moves.MULTI_ATTACK, Type.NORMAL, MoveCategory.PHYSICAL, 120, 100, 10, -1, 0, 7)
      .attr(FormChangeItemTypeAttr),
    /* Unused */
    new AttackMove(Moves.TEN_MILLION_VOLT_THUNDERBOLT, Type.ELECTRIC, MoveCategory.SPECIAL, 195, -1, 1, -1, 0, 7)
      .partial()
      .ignoresVirtual(),
    /* End Unused */
    new AttackMove(Moves.MIND_BLOWN, Type.FIRE, MoveCategory.SPECIAL, 150, 100, 5, -1, 0, 7)
      .condition(failIfDampCondition)
      .attr(HalfSacrificialAttr)
      .target(MoveTarget.ALL_NEAR_OTHERS),
    new AttackMove(Moves.PLASMA_FISTS, Type.ELECTRIC, MoveCategory.PHYSICAL, 100, 100, 15, -1, 0, 7)
      .punchingMove()
      .partial(),
    new AttackMove(Moves.PHOTON_GEYSER, Type.PSYCHIC, MoveCategory.SPECIAL, 100, 100, 5, -1, 0, 7)
      .attr(PhotonGeyserCategoryAttr)
      .ignoresAbilities()
      .partial(),
    /* Unused */
    new AttackMove(Moves.LIGHT_THAT_BURNS_THE_SKY, Type.PSYCHIC, MoveCategory.SPECIAL, 200, -1, 1, -1, 0, 7)
      .attr(PhotonGeyserCategoryAttr)
      .ignoresAbilities()
      .ignoresVirtual(),
    new AttackMove(Moves.SEARING_SUNRAZE_SMASH, Type.STEEL, MoveCategory.PHYSICAL, 200, -1, 1, -1, 0, 7)
      .ignoresAbilities()
      .ignoresVirtual(),
    new AttackMove(Moves.MENACING_MOONRAZE_MAELSTROM, Type.GHOST, MoveCategory.SPECIAL, 200, -1, 1, -1, 0, 7)
      .ignoresAbilities()
      .ignoresVirtual(),
    new AttackMove(Moves.LETS_SNUGGLE_FOREVER, Type.FAIRY, MoveCategory.PHYSICAL, 190, -1, 1, -1, 0, 7)
      .partial()
      .ignoresVirtual(),
    new AttackMove(Moves.SPLINTERED_STORMSHARDS, Type.ROCK, MoveCategory.PHYSICAL, 190, -1, 1, -1, 0, 7)
      .attr(ClearTerrainAttr)
      .makesContact(false)
      .ignoresVirtual(),
    new AttackMove(Moves.CLANGOROUS_SOULBLAZE, Type.DRAGON, MoveCategory.SPECIAL, 185, -1, 1, 100, 0, 7)
      .attr(StatChangeAttr, [ BattleStat.ATK, BattleStat.DEF, BattleStat.SPATK, BattleStat.SPDEF, BattleStat.SPD ], 1, true)
      .soundBased()
      .target(MoveTarget.ALL_NEAR_ENEMIES)
      .partial()
      .ignoresVirtual(),
    /* End Unused */
    new AttackMove(Moves.ZIPPY_ZAP, Type.ELECTRIC, MoveCategory.PHYSICAL, 80, 100, 10, 100, 2, 7)
      .attr(StatChangeAttr, BattleStat.EVA, 1, true),
    new AttackMove(Moves.SPLISHY_SPLASH, Type.WATER, MoveCategory.SPECIAL, 90, 100, 15, 30, 0, 7)
      .attr(StatusEffectAttr, StatusEffect.PARALYSIS)
      .target(MoveTarget.ALL_NEAR_ENEMIES),
    new AttackMove(Moves.FLOATY_FALL, Type.FLYING, MoveCategory.PHYSICAL, 90, 95, 15, 30, 0, 7)
      .attr(FlinchAttr),
    new AttackMove(Moves.PIKA_PAPOW, Type.ELECTRIC, MoveCategory.SPECIAL, -1, -1, 20, -1, 0, 7)
      .attr(FriendshipPowerAttr),
    new AttackMove(Moves.BOUNCY_BUBBLE, Type.WATER, MoveCategory.SPECIAL, 60, 100, 20, -1, 0, 7)
      .attr(HitHealAttr, 1.0)
      .triageMove()
      .target(MoveTarget.ALL_NEAR_ENEMIES),
    new AttackMove(Moves.BUZZY_BUZZ, Type.ELECTRIC, MoveCategory.SPECIAL, 60, 100, 20, 100, 0, 7)
      .attr(StatusEffectAttr, StatusEffect.PARALYSIS),
    new AttackMove(Moves.SIZZLY_SLIDE, Type.FIRE, MoveCategory.PHYSICAL, 60, 100, 20, 100, 0, 7)
      .attr(StatusEffectAttr, StatusEffect.BURN),
    new AttackMove(Moves.GLITZY_GLOW, Type.PSYCHIC, MoveCategory.SPECIAL, 80, 95, 15, -1, 0, 7)
      .attr(AddArenaTagAttr, ArenaTagType.LIGHT_SCREEN, 5, false, true),
    new AttackMove(Moves.BADDY_BAD, Type.DARK, MoveCategory.SPECIAL, 80, 95, 15, -1, 0, 7)
      .attr(AddArenaTagAttr, ArenaTagType.REFLECT, 5, false, true),
    new AttackMove(Moves.SAPPY_SEED, Type.GRASS, MoveCategory.PHYSICAL, 100, 90, 10, 100, 0, 7)
      .makesContact(false)
      .attr(AddBattlerTagAttr, BattlerTagType.SEEDED),
    new AttackMove(Moves.FREEZY_FROST, Type.ICE, MoveCategory.SPECIAL, 100, 90, 10, -1, 0, 7)
      .attr(ResetStatsAttr, true),
    new AttackMove(Moves.SPARKLY_SWIRL, Type.FAIRY, MoveCategory.SPECIAL, 120, 85, 5, -1, 0, 7)
      .attr(PartyStatusCureAttr, null, Abilities.NONE),
    new AttackMove(Moves.VEEVEE_VOLLEY, Type.NORMAL, MoveCategory.PHYSICAL, -1, -1, 20, -1, 0, 7)
      .attr(FriendshipPowerAttr),
    new AttackMove(Moves.DOUBLE_IRON_BASH, Type.STEEL, MoveCategory.PHYSICAL, 60, 100, 5, 30, 0, 7)
      .attr(MultiHitAttr, MultiHitType._2)
      .attr(FlinchAttr)
      .punchingMove(),
    /* Unused */
    new SelfStatusMove(Moves.MAX_GUARD, Type.NORMAL, -1, 10, -1, 4, 8)
      .attr(ProtectAttr)
      .ignoresVirtual(),
    /* End Unused */
    new AttackMove(Moves.DYNAMAX_CANNON, Type.DRAGON, MoveCategory.SPECIAL, 100, 100, 5, -1, 0, 8)
      .attr(MovePowerMultiplierAttr, (user, target, move) => {
      // Move is only stronger against overleveled foes.
        if (target.level > target.scene.getMaxExpLevel()) {
          const dynamaxCannonPercentMarginBeforeFullDamage = 0.05; // How much % above MaxExpLevel of wave will the target need to be to take full damage.
          // The move's power scales as the margin is approached, reaching double power when it does or goes over it.
          return 1 + Math.min(1, (target.level - target.scene.getMaxExpLevel()) / (target.scene.getMaxExpLevel() * dynamaxCannonPercentMarginBeforeFullDamage));
        } else {
          return 1;
        }
      })
      .attr(DiscourageFrequentUseAttr)
      .ignoresVirtual(),

    new AttackMove(Moves.SNIPE_SHOT, Type.WATER, MoveCategory.SPECIAL, 80, 100, 15, -1, 0, 8)
      .attr(HighCritAttr)
      .attr(BypassRedirectAttr),
    new AttackMove(Moves.JAW_LOCK, Type.DARK, MoveCategory.PHYSICAL, 80, 100, 10, -1, 0, 8)
      .attr(AddBattlerTagAttr, BattlerTagType.TRAPPED, false, false, 1, 1, false, true)
      .attr(AddBattlerTagAttr, BattlerTagType.TRAPPED, true, false, 1, 1, false, true)
      .bitingMove(),
    new SelfStatusMove(Moves.STUFF_CHEEKS, Type.NORMAL, -1, 10, -1, 0, 8) // TODO: Stuff Cheeks should not be selectable when the user does not have a berry, see wiki
      .attr(EatBerryAttr)
      .attr(StatChangeAttr, BattleStat.DEF, 2, true)
      .condition((user) => {
        const userBerries = user.scene.findModifiers(m => m instanceof BerryModifier, user.isPlayer());
        return userBerries.length > 0;
      })
      .partial(),
    new SelfStatusMove(Moves.NO_RETREAT, Type.FIGHTING, -1, 5, -1, 0, 8)
      .attr(StatChangeAttr, [ BattleStat.ATK, BattleStat.DEF, BattleStat.SPATK, BattleStat.SPDEF, BattleStat.SPD ], 1, true)
      .attr(AddBattlerTagAttr, BattlerTagType.TRAPPED, true, false, 1)
      .condition((user, target, move) => user.getTag(TrappedTag)?.sourceMove !== Moves.NO_RETREAT), // fails if the user is currently trapped by No Retreat
    new StatusMove(Moves.TAR_SHOT, Type.ROCK, 100, 15, -1, 0, 8)
      .attr(StatChangeAttr, BattleStat.SPD, -1)
      .partial(),
    new StatusMove(Moves.MAGIC_POWDER, Type.PSYCHIC, 100, 20, -1, 0, 8)
      .attr(ChangeTypeAttr, Type.PSYCHIC)
      .powderMove(),
    new AttackMove(Moves.DRAGON_DARTS, Type.DRAGON, MoveCategory.PHYSICAL, 50, 100, 10, -1, 0, 8)
      .attr(MultiHitAttr, MultiHitType._2)
      .makesContact(false)
      .partial(),
    new StatusMove(Moves.TEATIME, Type.NORMAL, -1, 10, -1, 0, 8)
      .attr(EatBerryAttr)
      .target(MoveTarget.ALL),
    new StatusMove(Moves.OCTOLOCK, Type.FIGHTING, 100, 15, -1, 0, 8)
      .attr(AddBattlerTagAttr, BattlerTagType.OCTOLOCK, false, true, 1),
    new AttackMove(Moves.BOLT_BEAK, Type.ELECTRIC, MoveCategory.PHYSICAL, 85, 100, 10, -1, 0, 8)
      .attr(FirstAttackDoublePowerAttr),
    new AttackMove(Moves.FISHIOUS_REND, Type.WATER, MoveCategory.PHYSICAL, 85, 100, 10, -1, 0, 8)
      .attr(FirstAttackDoublePowerAttr)
      .bitingMove(),
    new StatusMove(Moves.COURT_CHANGE, Type.NORMAL, 100, 10, -1, 0, 8)
      .attr(SwapArenaTagsAttr, [ArenaTagType.AURORA_VEIL, ArenaTagType.LIGHT_SCREEN, ArenaTagType.MIST, ArenaTagType.REFLECT, ArenaTagType.SPIKES, ArenaTagType.STEALTH_ROCK, ArenaTagType.STICKY_WEB, ArenaTagType.TAILWIND, ArenaTagType.TOXIC_SPIKES]),
    new AttackMove(Moves.MAX_FLARE, Type.FIRE, MoveCategory.PHYSICAL, 10, -1, 10, -1, 0, 8)
      .target(MoveTarget.NEAR_ENEMY)
      .unimplemented()
      .ignoresVirtual(),
    new AttackMove(Moves.MAX_FLUTTERBY, Type.BUG, MoveCategory.PHYSICAL, 10, -1, 10, -1, 0, 8)
      .target(MoveTarget.NEAR_ENEMY)
      .unimplemented()
      .ignoresVirtual(),
    new AttackMove(Moves.MAX_LIGHTNING, Type.ELECTRIC, MoveCategory.PHYSICAL, 10, -1, 10, -1, 0, 8)
      .target(MoveTarget.NEAR_ENEMY)
      .unimplemented()
      .ignoresVirtual(),
    new AttackMove(Moves.MAX_STRIKE, Type.NORMAL, MoveCategory.PHYSICAL, 10, -1, 10, -1, 0, 8)
      .target(MoveTarget.NEAR_ENEMY)
      .unimplemented()
      .ignoresVirtual(),
    new AttackMove(Moves.MAX_KNUCKLE, Type.FIGHTING, MoveCategory.PHYSICAL, 10, -1, 10, -1, 0, 8)
      .target(MoveTarget.NEAR_ENEMY)
      .unimplemented()
      .ignoresVirtual(),
    new AttackMove(Moves.MAX_PHANTASM, Type.GHOST, MoveCategory.PHYSICAL, 10, -1, 10, -1, 0, 8)
      .target(MoveTarget.NEAR_ENEMY)
      .unimplemented()
      .ignoresVirtual(),
    new AttackMove(Moves.MAX_HAILSTORM, Type.ICE, MoveCategory.PHYSICAL, 10, -1, 10, -1, 0, 8)
      .target(MoveTarget.NEAR_ENEMY)
      .unimplemented()
      .ignoresVirtual(),
    new AttackMove(Moves.MAX_OOZE, Type.POISON, MoveCategory.PHYSICAL, 10, -1, 10, -1, 0, 8)
      .target(MoveTarget.NEAR_ENEMY)
      .unimplemented()
      .ignoresVirtual(),
    new AttackMove(Moves.MAX_GEYSER, Type.WATER, MoveCategory.PHYSICAL, 10, -1, 10, -1, 0, 8)
      .target(MoveTarget.NEAR_ENEMY)
      .unimplemented()
      .ignoresVirtual(),
    new AttackMove(Moves.MAX_AIRSTREAM, Type.FLYING, MoveCategory.PHYSICAL, 10, -1, 10, -1, 0, 8)
      .target(MoveTarget.NEAR_ENEMY)
      .unimplemented()
      .ignoresVirtual(),
    new AttackMove(Moves.MAX_STARFALL, Type.FAIRY, MoveCategory.PHYSICAL, 10, -1, 10, -1, 0, 8)
      .target(MoveTarget.NEAR_ENEMY)
      .unimplemented()
      .ignoresVirtual(),
    new AttackMove(Moves.MAX_WYRMWIND, Type.DRAGON, MoveCategory.PHYSICAL, 10, -1, 10, -1, 0, 8)
      .target(MoveTarget.NEAR_ENEMY)
      .unimplemented()
      .ignoresVirtual(),
    new AttackMove(Moves.MAX_MINDSTORM, Type.PSYCHIC, MoveCategory.PHYSICAL, 10, -1, 10, -1, 0, 8)
      .target(MoveTarget.NEAR_ENEMY)
      .unimplemented()
      .ignoresVirtual(),
    new AttackMove(Moves.MAX_ROCKFALL, Type.ROCK, MoveCategory.PHYSICAL, 10, -1, 10, -1, 0, 8)
      .target(MoveTarget.NEAR_ENEMY)
      .unimplemented()
      .ignoresVirtual(),
    new AttackMove(Moves.MAX_QUAKE, Type.GROUND, MoveCategory.PHYSICAL, 10, -1, 10, -1, 0, 8)
      .target(MoveTarget.NEAR_ENEMY)
      .unimplemented()
      .ignoresVirtual(),
    new AttackMove(Moves.MAX_DARKNESS, Type.DARK, MoveCategory.PHYSICAL, 10, -1, 10, -1, 0, 8)
      .target(MoveTarget.NEAR_ENEMY)
      .unimplemented()
      .ignoresVirtual(),
    new AttackMove(Moves.MAX_OVERGROWTH, Type.GRASS, MoveCategory.PHYSICAL, 10, -1, 10, -1, 0, 8)
      .target(MoveTarget.NEAR_ENEMY)
      .unimplemented()
      .ignoresVirtual(),
    new AttackMove(Moves.MAX_STEELSPIKE, Type.STEEL, MoveCategory.PHYSICAL, 10, -1, 10, -1, 0, 8)
      .target(MoveTarget.NEAR_ENEMY)
      .unimplemented()
      .ignoresVirtual(),
    /* End Unused */
    new SelfStatusMove(Moves.CLANGOROUS_SOUL, Type.DRAGON, 100, 5, -1, 0, 8)
      .attr(CutHpStatBoostAttr, [ BattleStat.ATK, BattleStat.DEF, BattleStat.SPATK, BattleStat.SPDEF, BattleStat.SPD ], 1, 3)
      .soundBased()
      .danceMove(),
    new AttackMove(Moves.BODY_PRESS, Type.FIGHTING, MoveCategory.PHYSICAL, 80, 100, 10, -1, 0, 8)
      .attr(DefAtkAttr),
    new StatusMove(Moves.DECORATE, Type.FAIRY, -1, 15, -1, 0, 8)
      .attr(StatChangeAttr, [ BattleStat.ATK, BattleStat.SPATK ], 2),
    new AttackMove(Moves.DRUM_BEATING, Type.GRASS, MoveCategory.PHYSICAL, 80, 100, 10, 100, 0, 8)
      .attr(StatChangeAttr, BattleStat.SPD, -1)
      .makesContact(false),
    new AttackMove(Moves.SNAP_TRAP, Type.GRASS, MoveCategory.PHYSICAL, 35, 100, 15, -1, 0, 8)
      .attr(TrapAttr, BattlerTagType.SNAP_TRAP),
    new AttackMove(Moves.PYRO_BALL, Type.FIRE, MoveCategory.PHYSICAL, 120, 90, 5, 10, 0, 8)
      .attr(HealStatusEffectAttr, true, StatusEffect.FREEZE)
      .attr(StatusEffectAttr, StatusEffect.BURN)
      .ballBombMove()
      .makesContact(false),
    new AttackMove(Moves.BEHEMOTH_BLADE, Type.STEEL, MoveCategory.PHYSICAL, 100, 100, 5, -1, 0, 8)
      .slicingMove(),
    new AttackMove(Moves.BEHEMOTH_BASH, Type.STEEL, MoveCategory.PHYSICAL, 100, 100, 5, -1, 0, 8),
    new AttackMove(Moves.AURA_WHEEL, Type.ELECTRIC, MoveCategory.PHYSICAL, 110, 100, 10, 100, 0, 8)
      .attr(StatChangeAttr, BattleStat.SPD, 1, true)
      .makesContact(false)
      .attr(AuraWheelTypeAttr)
      .condition((user, target, move) => [user.species.speciesId, user.fusionSpecies?.speciesId].includes(Species.MORPEKO)), // Missing custom fail message
    new AttackMove(Moves.BREAKING_SWIPE, Type.DRAGON, MoveCategory.PHYSICAL, 60, 100, 15, 100, 0, 8)
      .target(MoveTarget.ALL_NEAR_ENEMIES)
      .attr(StatChangeAttr, BattleStat.ATK, -1),
    new AttackMove(Moves.BRANCH_POKE, Type.GRASS, MoveCategory.PHYSICAL, 40, 100, 40, -1, 0, 8),
    new AttackMove(Moves.OVERDRIVE, Type.ELECTRIC, MoveCategory.SPECIAL, 80, 100, 10, -1, 0, 8)
      .soundBased()
      .target(MoveTarget.ALL_NEAR_ENEMIES),
    new AttackMove(Moves.APPLE_ACID, Type.GRASS, MoveCategory.SPECIAL, 80, 100, 10, 100, 0, 8)
      .attr(StatChangeAttr, BattleStat.SPDEF, -1),
    new AttackMove(Moves.GRAV_APPLE, Type.GRASS, MoveCategory.PHYSICAL, 80, 100, 10, 100, 0, 8)
      .attr(StatChangeAttr, BattleStat.DEF, -1)
      .attr(MovePowerMultiplierAttr, (user, target, move) => user.scene.arena.getTag(ArenaTagType.GRAVITY) ? 1.5 : 1)
      .makesContact(false),
    new AttackMove(Moves.SPIRIT_BREAK, Type.FAIRY, MoveCategory.PHYSICAL, 75, 100, 15, 100, 0, 8)
      .attr(StatChangeAttr, BattleStat.SPATK, -1),
    new AttackMove(Moves.STRANGE_STEAM, Type.FAIRY, MoveCategory.SPECIAL, 90, 95, 10, 20, 0, 8)
      .attr(ConfuseAttr),
    new StatusMove(Moves.LIFE_DEW, Type.WATER, -1, 10, -1, 0, 8)
      .attr(HealAttr, 0.25, true, false)
      .target(MoveTarget.USER_AND_ALLIES)
      .ignoresProtect(),
    new SelfStatusMove(Moves.OBSTRUCT, Type.DARK, 100, 10, -1, 4, 8)
      .attr(ProtectAttr, BattlerTagType.OBSTRUCT),
    new AttackMove(Moves.FALSE_SURRENDER, Type.DARK, MoveCategory.PHYSICAL, 80, -1, 10, -1, 0, 8),
    new AttackMove(Moves.METEOR_ASSAULT, Type.FIGHTING, MoveCategory.PHYSICAL, 150, 100, 5, -1, 0, 8)
      .attr(RechargeAttr)
      .makesContact(false),
    new AttackMove(Moves.ETERNABEAM, Type.DRAGON, MoveCategory.SPECIAL, 160, 90, 5, -1, 0, 8)
      .attr(RechargeAttr),
    new AttackMove(Moves.STEEL_BEAM, Type.STEEL, MoveCategory.SPECIAL, 140, 95, 5, -1, 0, 8)
      .attr(HalfSacrificialAttr),
    new AttackMove(Moves.EXPANDING_FORCE, Type.PSYCHIC, MoveCategory.SPECIAL, 80, 100, 10, -1, 0, 8)
      .attr(MovePowerMultiplierAttr, (user, target, move) => user.scene.arena.getTerrainType() === TerrainType.PSYCHIC && user.isGrounded() ? 1.5 : 1)
      .attr(VariableTargetAttr, (user, target, move) => user.scene.arena.getTerrainType() === TerrainType.PSYCHIC && user.isGrounded() ? 6 : 3),
    new AttackMove(Moves.STEEL_ROLLER, Type.STEEL, MoveCategory.PHYSICAL, 130, 100, 5, -1, 0, 8)
      .attr(ClearTerrainAttr)
      .condition((user, target, move) => !!user.scene.arena.terrain),
    new AttackMove(Moves.SCALE_SHOT, Type.DRAGON, MoveCategory.PHYSICAL, 25, 90, 20, -1, 0, 8)
      //.attr(StatChangeAttr, BattleStat.SPD, 1, true) // TODO: Have boosts only apply at end of move, not after every hit
      //.attr(StatChangeAttr, BattleStat.DEF, -1, true)
      .attr(MultiHitAttr)
      .makesContact(false)
      .partial(),
    new AttackMove(Moves.METEOR_BEAM, Type.ROCK, MoveCategory.SPECIAL, 120, 90, 10, 100, 0, 8)
      .attr(ChargeAttr, ChargeAnim.METEOR_BEAM_CHARGING, i18next.t("moveTriggers:isOverflowingWithSpacePower", {pokemonName: "{USER}"}), null, true)
      .attr(StatChangeAttr, BattleStat.SPATK, 1, true)
      .ignoresVirtual(),
    new AttackMove(Moves.SHELL_SIDE_ARM, Type.POISON, MoveCategory.SPECIAL, 90, 100, 10, 20, 0, 8)
      .attr(ShellSideArmCategoryAttr)
      .attr(StatusEffectAttr, StatusEffect.POISON)
      .partial(),
    new AttackMove(Moves.MISTY_EXPLOSION, Type.FAIRY, MoveCategory.SPECIAL, 100, 100, 5, -1, 0, 8)
      .attr(SacrificialAttr)
      .target(MoveTarget.ALL_NEAR_OTHERS)
      .attr(MovePowerMultiplierAttr, (user, target, move) => user.scene.arena.getTerrainType() === TerrainType.MISTY && user.isGrounded() ? 1.5 : 1)
      .condition(failIfDampCondition)
      .makesContact(false),
    new AttackMove(Moves.GRASSY_GLIDE, Type.GRASS, MoveCategory.PHYSICAL, 55, 100, 20, -1, 0, 8)
      .attr(IncrementMovePriorityAttr,(user,target,move) =>user.scene.arena.getTerrainType()===TerrainType.GRASSY&&user.isGrounded()),
    new AttackMove(Moves.RISING_VOLTAGE, Type.ELECTRIC, MoveCategory.SPECIAL, 70, 100, 20, -1, 0, 8)
      .attr(MovePowerMultiplierAttr, (user, target, move) => user.scene.arena.getTerrainType() === TerrainType.ELECTRIC && target.isGrounded() ? 2 : 1),
    new AttackMove(Moves.TERRAIN_PULSE, Type.NORMAL, MoveCategory.SPECIAL, 50, 100, 10, -1, 0, 8)
      .attr(TerrainPulseTypeAttr)
      .attr(MovePowerMultiplierAttr, (user, target, move) => user.scene.arena.getTerrainType() !== TerrainType.NONE && user.isGrounded() ? 2 : 1)
      .pulseMove(),
    new AttackMove(Moves.SKITTER_SMACK, Type.BUG, MoveCategory.PHYSICAL, 70, 90, 10, 100, 0, 8)
      .attr(StatChangeAttr, BattleStat.SPATK, -1),
    new AttackMove(Moves.BURNING_JEALOUSY, Type.FIRE, MoveCategory.SPECIAL, 70, 100, 5, 100, 0, 8)
      .target(MoveTarget.ALL_NEAR_ENEMIES)
      .partial(),
    new AttackMove(Moves.LASH_OUT, Type.DARK, MoveCategory.PHYSICAL, 75, 100, 5, -1, 0, 8)
      .partial(),
    new AttackMove(Moves.POLTERGEIST, Type.GHOST, MoveCategory.PHYSICAL, 110, 90, 5, -1, 0, 8)
      .attr(AttackedByItemAttr)
      .makesContact(false),
    new StatusMove(Moves.CORROSIVE_GAS, Type.POISON, 100, 40, -1, 0, 8)
      .target(MoveTarget.ALL_NEAR_OTHERS)
      .unimplemented(),
    new StatusMove(Moves.COACHING, Type.FIGHTING, -1, 10, -1, 0, 8)
      .attr(StatChangeAttr, [ BattleStat.ATK, BattleStat.DEF ], 1)
      .target(MoveTarget.NEAR_ALLY),
    new AttackMove(Moves.FLIP_TURN, Type.WATER, MoveCategory.PHYSICAL, 60, 100, 20, -1, 0, 8)
      .attr(ForceSwitchOutAttr, true, false),
    new AttackMove(Moves.TRIPLE_AXEL, Type.ICE, MoveCategory.PHYSICAL, 20, 90, 10, -1, 0, 8)
      .attr(MultiHitAttr, MultiHitType._3)
      .attr(MultiHitPowerIncrementAttr, 3)
      .checkAllHits(),
    new AttackMove(Moves.DUAL_WINGBEAT, Type.FLYING, MoveCategory.PHYSICAL, 40, 90, 10, -1, 0, 8)
      .attr(MultiHitAttr, MultiHitType._2),
    new AttackMove(Moves.SCORCHING_SANDS, Type.GROUND, MoveCategory.SPECIAL, 70, 100, 10, 30, 0, 8)
      .attr(HealStatusEffectAttr, true, StatusEffect.FREEZE)
      .attr(HealStatusEffectAttr, false, StatusEffect.FREEZE)
      .attr(StatusEffectAttr, StatusEffect.BURN),
    new StatusMove(Moves.JUNGLE_HEALING, Type.GRASS, -1, 10, -1, 0, 8)
      .attr(HealAttr, 0.25, true, false)
      .attr(HealStatusEffectAttr, true, StatusEffect.PARALYSIS, StatusEffect.POISON, StatusEffect.TOXIC, StatusEffect.BURN, StatusEffect.SLEEP)
      .attr(HealStatusEffectAttr, false, StatusEffect.PARALYSIS, StatusEffect.POISON, StatusEffect.TOXIC, StatusEffect.BURN, StatusEffect.SLEEP)
      .target(MoveTarget.USER_AND_ALLIES),
    new AttackMove(Moves.WICKED_BLOW, Type.DARK, MoveCategory.PHYSICAL, 75, 100, 5, -1, 0, 8)
      .attr(CritOnlyAttr)
      .punchingMove(),
    new AttackMove(Moves.SURGING_STRIKES, Type.WATER, MoveCategory.PHYSICAL, 25, 100, 5, -1, 0, 8)
      .attr(MultiHitAttr, MultiHitType._3)
      .attr(CritOnlyAttr)
      .punchingMove(),
    new AttackMove(Moves.THUNDER_CAGE, Type.ELECTRIC, MoveCategory.SPECIAL, 80, 90, 15, -1, 0, 8)
      .attr(TrapAttr, BattlerTagType.THUNDER_CAGE),
    new AttackMove(Moves.DRAGON_ENERGY, Type.DRAGON, MoveCategory.SPECIAL, 150, 100, 5, -1, 0, 8)
      .attr(HpPowerAttr)
      .target(MoveTarget.ALL_NEAR_ENEMIES),
    new AttackMove(Moves.FREEZING_GLARE, Type.PSYCHIC, MoveCategory.SPECIAL, 90, 100, 10, 10, 0, 8)
      .attr(StatusEffectAttr, StatusEffect.FREEZE),
    new AttackMove(Moves.FIERY_WRATH, Type.DARK, MoveCategory.SPECIAL, 90, 100, 10, 20, 0, 8)
      .attr(FlinchAttr)
      .target(MoveTarget.ALL_NEAR_ENEMIES),
    new AttackMove(Moves.THUNDEROUS_KICK, Type.FIGHTING, MoveCategory.PHYSICAL, 90, 100, 10, 100, 0, 8)
      .attr(StatChangeAttr, BattleStat.DEF, -1),
    new AttackMove(Moves.GLACIAL_LANCE, Type.ICE, MoveCategory.PHYSICAL, 120, 100, 5, -1, 0, 8)
      .target(MoveTarget.ALL_NEAR_ENEMIES)
      .makesContact(false),
    new AttackMove(Moves.ASTRAL_BARRAGE, Type.GHOST, MoveCategory.SPECIAL, 120, 100, 5, -1, 0, 8)
      .target(MoveTarget.ALL_NEAR_ENEMIES),
    new AttackMove(Moves.EERIE_SPELL, Type.PSYCHIC, MoveCategory.SPECIAL, 80, 100, 5, 100, 0, 8)
      .attr(AttackReducePpMoveAttr, 3)
      .soundBased(),
    new AttackMove(Moves.DIRE_CLAW, Type.POISON, MoveCategory.PHYSICAL, 80, 100, 15, 50, 0, 8)
      .attr(MultiStatusEffectAttr, [StatusEffect.POISON, StatusEffect.PARALYSIS, StatusEffect.SLEEP]),
    new AttackMove(Moves.PSYSHIELD_BASH, Type.PSYCHIC, MoveCategory.PHYSICAL, 70, 90, 10, 100, 0, 8)
      .attr(StatChangeAttr, BattleStat.DEF, 1, true),
    new SelfStatusMove(Moves.POWER_SHIFT, Type.NORMAL, -1, 10, -1, 0, 8)
      .unimplemented(),
    new AttackMove(Moves.STONE_AXE, Type.ROCK, MoveCategory.PHYSICAL, 65, 90, 15, 100, 0, 8)
      .attr(AddArenaTrapTagHitAttr, ArenaTagType.STEALTH_ROCK)
      .slicingMove(),
    new AttackMove(Moves.SPRINGTIDE_STORM, Type.FAIRY, MoveCategory.SPECIAL, 100, 80, 5, 30, 0, 8)
      .attr(StatChangeAttr, BattleStat.ATK, -1)
      .windMove()
      .target(MoveTarget.ALL_NEAR_ENEMIES),
    new AttackMove(Moves.MYSTICAL_POWER, Type.PSYCHIC, MoveCategory.SPECIAL, 70, 90, 10, 100, 0, 8)
      .attr(StatChangeAttr, BattleStat.SPATK, 1, true),
    new AttackMove(Moves.RAGING_FURY, Type.FIRE, MoveCategory.PHYSICAL, 120, 100, 10, -1, 0, 8)
      .makesContact(false)
      .attr(FrenzyAttr)
      .attr(MissEffectAttr, frenzyMissFunc)
      .attr(NoEffectAttr, frenzyMissFunc)
      .target(MoveTarget.RANDOM_NEAR_ENEMY),
    new AttackMove(Moves.WAVE_CRASH, Type.WATER, MoveCategory.PHYSICAL, 120, 100, 10, -1, 0, 8)
      .attr(RecoilAttr, false, 0.33)
      .recklessMove(),
    new AttackMove(Moves.CHLOROBLAST, Type.GRASS, MoveCategory.SPECIAL, 150, 95, 5, -1, 0, 8)
      .attr(RecoilAttr, true, 0.5),
    new AttackMove(Moves.MOUNTAIN_GALE, Type.ICE, MoveCategory.PHYSICAL, 100, 85, 10, 30, 0, 8)
      .makesContact(false)
      .attr(FlinchAttr),
    new SelfStatusMove(Moves.VICTORY_DANCE, Type.FIGHTING, -1, 10, -1, 0, 8)
      .attr(StatChangeAttr, [ BattleStat.ATK, BattleStat.DEF, BattleStat.SPD ], 1, true)
      .danceMove(),
    new AttackMove(Moves.HEADLONG_RUSH, Type.GROUND, MoveCategory.PHYSICAL, 120, 100, 5, -1, 0, 8)
      .attr(StatChangeAttr, [ BattleStat.DEF, BattleStat.SPDEF ], -1, true)
      .punchingMove(),
    new AttackMove(Moves.BARB_BARRAGE, Type.POISON, MoveCategory.PHYSICAL, 60, 100, 10, 50, 0, 8)
      .makesContact(false)
      .attr(MovePowerMultiplierAttr, (user, target, move) => target.status && (target.status.effect === StatusEffect.POISON || target.status.effect === StatusEffect.TOXIC) ? 2 : 1)
      .attr(StatusEffectAttr, StatusEffect.POISON),
    new AttackMove(Moves.ESPER_WING, Type.PSYCHIC, MoveCategory.SPECIAL, 80, 100, 10, 100, 0, 8)
      .attr(HighCritAttr)
      .attr(StatChangeAttr, BattleStat.SPD, 1, true),
    new AttackMove(Moves.BITTER_MALICE, Type.GHOST, MoveCategory.SPECIAL, 75, 100, 10, 100, 0, 8)
      .attr(StatChangeAttr, BattleStat.ATK, -1),
    new SelfStatusMove(Moves.SHELTER, Type.STEEL, -1, 10, 100, 0, 8)
      .attr(StatChangeAttr, BattleStat.DEF, 2, true),
    new AttackMove(Moves.TRIPLE_ARROWS, Type.FIGHTING, MoveCategory.PHYSICAL, 90, 100, 10, 30, 0, 8)
      .makesContact(false)
      .attr(HighCritAttr)
      .attr(StatChangeAttr, BattleStat.DEF, -1)
      .attr(FlinchAttr)
      .partial(),
    new AttackMove(Moves.INFERNAL_PARADE, Type.GHOST, MoveCategory.SPECIAL, 60, 100, 15, 30, 0, 8)
      .attr(StatusEffectAttr, StatusEffect.BURN)
      .attr(MovePowerMultiplierAttr, (user, target, move) => target.status ? 2 : 1),
    new AttackMove(Moves.CEASELESS_EDGE, Type.DARK, MoveCategory.PHYSICAL, 65, 90, 15, 100, 0, 8)
      .attr(AddArenaTrapTagHitAttr, ArenaTagType.SPIKES)
      .slicingMove(),
    new AttackMove(Moves.BLEAKWIND_STORM, Type.FLYING, MoveCategory.SPECIAL, 100, 80, 10, 30, 0, 8)
      .attr(StormAccuracyAttr)
      .attr(StatChangeAttr, BattleStat.SPD, -1)
      .windMove()
      .target(MoveTarget.ALL_NEAR_ENEMIES),
    new AttackMove(Moves.WILDBOLT_STORM, Type.ELECTRIC, MoveCategory.SPECIAL, 100, 80, 10, 20, 0, 8)
      .attr(StormAccuracyAttr)
      .attr(StatusEffectAttr, StatusEffect.PARALYSIS)
      .windMove()
      .target(MoveTarget.ALL_NEAR_ENEMIES),
    new AttackMove(Moves.SANDSEAR_STORM, Type.GROUND, MoveCategory.SPECIAL, 100, 80, 10, 20, 0, 8)
      .attr(StormAccuracyAttr)
      .attr(StatusEffectAttr, StatusEffect.BURN)
      .windMove()
      .target(MoveTarget.ALL_NEAR_ENEMIES),
    new StatusMove(Moves.LUNAR_BLESSING, Type.PSYCHIC, -1, 5, -1, 0, 8)
      .attr(HealAttr, 0.25)
      .attr(HealStatusEffectAttr, true, StatusEffect.PARALYSIS, StatusEffect.POISON, StatusEffect.TOXIC, StatusEffect.BURN, StatusEffect.SLEEP)
      .attr(HealStatusEffectAttr, false, StatusEffect.PARALYSIS, StatusEffect.POISON, StatusEffect.TOXIC, StatusEffect.BURN, StatusEffect.SLEEP)
      .target(MoveTarget.USER_AND_ALLIES)
      .triageMove(),
    new SelfStatusMove(Moves.TAKE_HEART, Type.PSYCHIC, -1, 10, -1, 0, 8)
      .attr(StatChangeAttr, [ BattleStat.SPATK, BattleStat.SPDEF ], 1, true)
      .attr(HealStatusEffectAttr, true, StatusEffect.PARALYSIS, StatusEffect.POISON, StatusEffect.TOXIC, StatusEffect.BURN, StatusEffect.SLEEP),
    /* Unused
    new AttackMove(Moves.G_MAX_WILDFIRE, Type.FIRE, MoveCategory.PHYSICAL, 10, -1, 10, -1, 0, 8)
      .target(MoveTarget.ALL_NEAR_ENEMIES)
      .unimplemented(),
    new AttackMove(Moves.G_MAX_BEFUDDLE, Type.BUG, MoveCategory.PHYSICAL, 10, -1, 10, -1, 0, 8)
      .target(MoveTarget.ALL_NEAR_ENEMIES)
      .unimplemented(),
    new AttackMove(Moves.G_MAX_VOLT_CRASH, Type.ELECTRIC, MoveCategory.PHYSICAL, 10, -1, 10, -1, 0, 8)
      .target(MoveTarget.ALL_NEAR_ENEMIES)
      .unimplemented(),
    new AttackMove(Moves.G_MAX_GOLD_RUSH, Type.NORMAL, MoveCategory.PHYSICAL, 10, -1, 10, -1, 0, 8)
      .target(MoveTarget.ALL_NEAR_ENEMIES)
      .unimplemented(),
    new AttackMove(Moves.G_MAX_CHI_STRIKE, Type.FIGHTING, MoveCategory.PHYSICAL, 10, -1, 10, -1, 0, 8)
      .target(MoveTarget.ALL_NEAR_ENEMIES)
      .unimplemented(),
    new AttackMove(Moves.G_MAX_TERROR, Type.GHOST, MoveCategory.PHYSICAL, 10, -1, 10, -1, 0, 8)
      .target(MoveTarget.ALL_NEAR_ENEMIES)
      .unimplemented(),
    new AttackMove(Moves.G_MAX_RESONANCE, Type.ICE, MoveCategory.PHYSICAL, 10, -1, 10, -1, 0, 8)
      .target(MoveTarget.ALL_NEAR_ENEMIES)
      .unimplemented(),
    new AttackMove(Moves.G_MAX_CUDDLE, Type.NORMAL, MoveCategory.PHYSICAL, 10, -1, 10, -1, 0, 8)
      .target(MoveTarget.ALL_NEAR_ENEMIES)
      .unimplemented(),
    new AttackMove(Moves.G_MAX_REPLENISH, Type.NORMAL, MoveCategory.PHYSICAL, 10, -1, 10, -1, 0, 8)
      .target(MoveTarget.ALL_NEAR_ENEMIES)
      .unimplemented(),
    new AttackMove(Moves.G_MAX_MALODOR, Type.POISON, MoveCategory.PHYSICAL, 10, -1, 10, -1, 0, 8)
      .target(MoveTarget.ALL_NEAR_ENEMIES)
      .unimplemented(),
    new AttackMove(Moves.G_MAX_STONESURGE, Type.WATER, MoveCategory.PHYSICAL, 10, -1, 10, -1, 0, 8)
      .target(MoveTarget.ALL_NEAR_ENEMIES)
      .unimplemented(),
    new AttackMove(Moves.G_MAX_WIND_RAGE, Type.FLYING, MoveCategory.PHYSICAL, 10, -1, 10, -1, 0, 8)
      .target(MoveTarget.ALL_NEAR_ENEMIES)
      .unimplemented(),
    new AttackMove(Moves.G_MAX_STUN_SHOCK, Type.ELECTRIC, MoveCategory.PHYSICAL, 10, -1, 10, -1, 0, 8)
      .target(MoveTarget.ALL_NEAR_ENEMIES)
      .unimplemented(),
    new AttackMove(Moves.G_MAX_FINALE, Type.FAIRY, MoveCategory.PHYSICAL, 10, -1, 10, -1, 0, 8)
      .target(MoveTarget.ALL_NEAR_ENEMIES)
      .unimplemented(),
    new AttackMove(Moves.G_MAX_DEPLETION, Type.DRAGON, MoveCategory.PHYSICAL, 10, -1, 10, -1, 0, 8)
      .target(MoveTarget.ALL_NEAR_ENEMIES)
      .unimplemented(),
    new AttackMove(Moves.G_MAX_GRAVITAS, Type.PSYCHIC, MoveCategory.PHYSICAL, 10, -1, 10, -1, 0, 8)
      .target(MoveTarget.ALL_NEAR_ENEMIES)
      .unimplemented(),
    new AttackMove(Moves.G_MAX_VOLCALITH, Type.ROCK, MoveCategory.PHYSICAL, 10, -1, 10, -1, 0, 8)
      .target(MoveTarget.ALL_NEAR_ENEMIES)
      .unimplemented(),
    new AttackMove(Moves.G_MAX_SANDBLAST, Type.GROUND, MoveCategory.PHYSICAL, 10, -1, 10, -1, 0, 8)
      .target(MoveTarget.ALL_NEAR_ENEMIES)
      .unimplemented(),
    new AttackMove(Moves.G_MAX_SNOOZE, Type.DARK, MoveCategory.PHYSICAL, 10, -1, 10, -1, 0, 8)
      .target(MoveTarget.ALL_NEAR_ENEMIES)
      .unimplemented(),
    new AttackMove(Moves.G_MAX_TARTNESS, Type.GRASS, MoveCategory.PHYSICAL, 10, -1, 10, -1, 0, 8)
      .target(MoveTarget.ALL_NEAR_ENEMIES)
      .unimplemented(),
    new AttackMove(Moves.G_MAX_SWEETNESS, Type.GRASS, MoveCategory.PHYSICAL, 10, -1, 10, -1, 0, 8)
      .target(MoveTarget.ALL_NEAR_ENEMIES)
      .unimplemented(),
    new AttackMove(Moves.G_MAX_SMITE, Type.FAIRY, MoveCategory.PHYSICAL, 10, -1, 10, -1, 0, 8)
      .target(MoveTarget.ALL_NEAR_ENEMIES)
      .unimplemented(),
    new AttackMove(Moves.G_MAX_STEELSURGE, Type.STEEL, MoveCategory.PHYSICAL, 10, -1, 10, -1, 0, 8)
      .target(MoveTarget.ALL_NEAR_ENEMIES)
      .unimplemented(),
    new AttackMove(Moves.G_MAX_MELTDOWN, Type.STEEL, MoveCategory.PHYSICAL, 10, -1, 10, -1, 0, 8)
      .target(MoveTarget.ALL_NEAR_ENEMIES)
      .unimplemented(),
    new AttackMove(Moves.G_MAX_FOAM_BURST, Type.WATER, MoveCategory.PHYSICAL, 10, -1, 10, -1, 0, 8)
      .target(MoveTarget.ALL_NEAR_ENEMIES)
      .unimplemented(),
    new AttackMove(Moves.G_MAX_CENTIFERNO, Type.FIRE, MoveCategory.PHYSICAL, 10, -1, 10, -1, 0, 8)
      .target(MoveTarget.ALL_NEAR_ENEMIES)
      .unimplemented(),
    new AttackMove(Moves.G_MAX_VINE_LASH, Type.GRASS, MoveCategory.PHYSICAL, 10, -1, 10, -1, 0, 8)
      .target(MoveTarget.ALL_NEAR_ENEMIES)
      .unimplemented(),
    new AttackMove(Moves.G_MAX_CANNONADE, Type.WATER, MoveCategory.PHYSICAL, 10, -1, 10, -1, 0, 8)
      .target(MoveTarget.ALL_NEAR_ENEMIES)
      .unimplemented(),
    new AttackMove(Moves.G_MAX_DRUM_SOLO, Type.GRASS, MoveCategory.PHYSICAL, 10, -1, 10, -1, 0, 8)
      .target(MoveTarget.ALL_NEAR_ENEMIES)
      .unimplemented(),
    new AttackMove(Moves.G_MAX_FIREBALL, Type.FIRE, MoveCategory.PHYSICAL, 10, -1, 10, -1, 0, 8)
      .target(MoveTarget.ALL_NEAR_ENEMIES)
      .unimplemented(),
    new AttackMove(Moves.G_MAX_HYDROSNIPE, Type.WATER, MoveCategory.PHYSICAL, 10, -1, 10, -1, 0, 8)
      .target(MoveTarget.ALL_NEAR_ENEMIES)
      .unimplemented(),
    new AttackMove(Moves.G_MAX_ONE_BLOW, Type.DARK, MoveCategory.PHYSICAL, 10, -1, 10, -1, 0, 8)
      .target(MoveTarget.ALL_NEAR_ENEMIES)
      .unimplemented(),
    new AttackMove(Moves.G_MAX_RAPID_FLOW, Type.WATER, MoveCategory.PHYSICAL, 10, -1, 10, -1, 0, 8)
      .target(MoveTarget.ALL_NEAR_ENEMIES)
      .unimplemented(),
    End Unused */
    new AttackMove(Moves.TERA_BLAST, Type.NORMAL, MoveCategory.SPECIAL, 80, 100, 10, -1, 0, 9)
      .attr(TeraBlastCategoryAttr)
      .unimplemented(),
    new SelfStatusMove(Moves.SILK_TRAP, Type.BUG, -1, 10, -1, 4, 9)
      .attr(ProtectAttr, BattlerTagType.SILK_TRAP),
    new AttackMove(Moves.AXE_KICK, Type.FIGHTING, MoveCategory.PHYSICAL, 120, 90, 10, 30, 0, 9)
      .attr(MissEffectAttr, crashDamageFunc)
      .attr(NoEffectAttr, crashDamageFunc)
      .attr(ConfuseAttr)
      .recklessMove(),
    new AttackMove(Moves.LAST_RESPECTS, Type.GHOST, MoveCategory.PHYSICAL, 50, 100, 10, -1, 0, 9)
      .attr(MovePowerMultiplierAttr, (user, target, move) => 1 + Math.min(user.isPlayer() ? user.scene.currentBattle.playerFaints : user.scene.currentBattle.enemyFaints, 100))
      .makesContact(false),
    new AttackMove(Moves.LUMINA_CRASH, Type.PSYCHIC, MoveCategory.SPECIAL, 80, 100, 10, 100, 0, 9)
      .attr(StatChangeAttr, BattleStat.SPDEF, -2),
    new AttackMove(Moves.ORDER_UP, Type.DRAGON, MoveCategory.PHYSICAL, 80, 100, 10, 100, 0, 9)
      .makesContact(false)
      .partial(),
    new AttackMove(Moves.JET_PUNCH, Type.WATER, MoveCategory.PHYSICAL, 60, 100, 15, -1, 1, 9)
      .punchingMove(),
    new StatusMove(Moves.SPICY_EXTRACT, Type.GRASS, -1, 15, -1, 0, 9)
      .attr(StatChangeAttr, BattleStat.ATK, 2)
      .attr(StatChangeAttr, BattleStat.DEF, -2),
    new AttackMove(Moves.SPIN_OUT, Type.STEEL, MoveCategory.PHYSICAL, 100, 100, 5, -1, 0, 9)
      .attr(StatChangeAttr, BattleStat.SPD, -2, true),
    new AttackMove(Moves.POPULATION_BOMB, Type.NORMAL, MoveCategory.PHYSICAL, 20, 90, 10, -1, 0, 9)
      .attr(MultiHitAttr, MultiHitType._10)
      .slicingMove()
      .checkAllHits(),
    new AttackMove(Moves.ICE_SPINNER, Type.ICE, MoveCategory.PHYSICAL, 80, 100, 15, -1, 0, 9)
      .attr(ClearTerrainAttr),
    new AttackMove(Moves.GLAIVE_RUSH, Type.DRAGON, MoveCategory.PHYSICAL, 120, 100, 5, -1, 0, 9)
      .attr(AddBattlerTagAttr, BattlerTagType.ALWAYS_GET_HIT, true, false, 0, 0, true)
      .attr(AddBattlerTagAttr, BattlerTagType.RECEIVE_DOUBLE_DAMAGE, true, false, 0, 0, true)
      .condition((user, target, move) => {
        return !(target.getTag(BattlerTagType.PROTECTED)?.tagType === "PROTECTED" || target.scene.arena.getTag(ArenaTagType.MAT_BLOCK)?.tagType === "MAT_BLOCK");
      }),
    new StatusMove(Moves.REVIVAL_BLESSING, Type.NORMAL, -1, 1, -1, 0, 9)
      .triageMove()
      .attr(RevivalBlessingAttr)
      .target(MoveTarget.USER),
    new AttackMove(Moves.SALT_CURE, Type.ROCK, MoveCategory.PHYSICAL, 40, 100, 15, 100, 0, 9)
      .attr(AddBattlerTagAttr, BattlerTagType.SALT_CURED)
      .makesContact(false),
    new AttackMove(Moves.TRIPLE_DIVE, Type.WATER, MoveCategory.PHYSICAL, 30, 95, 10, -1, 0, 9)
      .attr(MultiHitAttr, MultiHitType._3),
    new AttackMove(Moves.MORTAL_SPIN, Type.POISON, MoveCategory.PHYSICAL, 30, 100, 15, 100, 0, 9)
      .attr(LapseBattlerTagAttr, [
        BattlerTagType.BIND,
        BattlerTagType.WRAP,
        BattlerTagType.FIRE_SPIN,
        BattlerTagType.WHIRLPOOL,
        BattlerTagType.CLAMP,
        BattlerTagType.SAND_TOMB,
        BattlerTagType.MAGMA_STORM,
        BattlerTagType.SNAP_TRAP,
        BattlerTagType.THUNDER_CAGE,
        BattlerTagType.SEEDED,
        BattlerTagType.INFESTATION
      ], true)
      .attr(StatusEffectAttr, StatusEffect.POISON)
      .attr(RemoveArenaTrapAttr)
      .target(MoveTarget.ALL_NEAR_ENEMIES),
    new StatusMove(Moves.DOODLE, Type.NORMAL, 100, 10, -1, 0, 9)
      .attr(AbilityCopyAttr, true),
    new SelfStatusMove(Moves.FILLET_AWAY, Type.NORMAL, -1, 10, -1, 0, 9)
      .attr(CutHpStatBoostAttr, [ BattleStat.ATK, BattleStat.SPATK, BattleStat.SPD ], 2, 2),
    new AttackMove(Moves.KOWTOW_CLEAVE, Type.DARK, MoveCategory.PHYSICAL, 85, -1, 10, -1, 0, 9)
      .slicingMove(),
    new AttackMove(Moves.FLOWER_TRICK, Type.GRASS, MoveCategory.PHYSICAL, 70, -1, 10, 100, 0, 9)
      .attr(CritOnlyAttr)
      .makesContact(false),
    new AttackMove(Moves.TORCH_SONG, Type.FIRE, MoveCategory.SPECIAL, 80, 100, 10, 100, 0, 9)
      .attr(StatChangeAttr, BattleStat.SPATK, 1, true)
      .soundBased(),
    new AttackMove(Moves.AQUA_STEP, Type.WATER, MoveCategory.PHYSICAL, 80, 100, 10, 100, 0, 9)
      .attr(StatChangeAttr, BattleStat.SPD, 1, true)
      .danceMove(),
    new AttackMove(Moves.RAGING_BULL, Type.NORMAL, MoveCategory.PHYSICAL, 90, 100, 10, -1, 0, 9)
      .attr(RagingBullTypeAttr)
      .attr(RemoveScreensAttr),
    new AttackMove(Moves.MAKE_IT_RAIN, Type.STEEL, MoveCategory.SPECIAL, 120, 100, 5, -1, 0, 9)
      .attr(MoneyAttr)
      .attr(StatChangeAttr, BattleStat.SPATK, -1, true, null, true, false, MoveEffectTrigger.HIT, true)
      .target(MoveTarget.ALL_NEAR_ENEMIES),
    new AttackMove(Moves.PSYBLADE, Type.PSYCHIC, MoveCategory.PHYSICAL, 80, 100, 15, -1, 0, 9)
      .attr(MovePowerMultiplierAttr, (user, target, move) => user.scene.arena.getTerrainType() === TerrainType.ELECTRIC && user.isGrounded() ? 1.5 : 1)
      .slicingMove(),
    new AttackMove(Moves.HYDRO_STEAM, Type.WATER, MoveCategory.SPECIAL, 80, 100, 15, -1, 0, 9)
      .attr(IgnoreWeatherTypeDebuffAttr, WeatherType.SUNNY)
      .attr(MovePowerMultiplierAttr, (user, target, move) => [WeatherType.SUNNY, WeatherType.HARSH_SUN].includes(user.scene.arena.weather?.weatherType!) && !user.scene.arena.weather?.isEffectSuppressed(user.scene) ? 1.5 : 1), // TODO: is this bang correct?
    new AttackMove(Moves.RUINATION, Type.DARK, MoveCategory.SPECIAL, -1, 90, 10, -1, 0, 9)
      .attr(TargetHalfHpDamageAttr),
    new AttackMove(Moves.COLLISION_COURSE, Type.FIGHTING, MoveCategory.PHYSICAL, 100, 100, 5, -1, 0, 9)
      .attr(MovePowerMultiplierAttr, (user, target, move) => target.getAttackTypeEffectiveness(move.type, user) >= 2 ? 5461/4096 : 1),
    new AttackMove(Moves.ELECTRO_DRIFT, Type.ELECTRIC, MoveCategory.SPECIAL, 100, 100, 5, -1, 0, 9)
      .attr(MovePowerMultiplierAttr, (user, target, move) => target.getAttackTypeEffectiveness(move.type, user) >= 2 ? 5461/4096 : 1)
      .makesContact(),
    new SelfStatusMove(Moves.SHED_TAIL, Type.NORMAL, -1, 10, -1, 0, 9)
      .unimplemented(),
    new StatusMove(Moves.CHILLY_RECEPTION, Type.ICE, -1, 10, -1, 0, 9)
      .attr(WeatherChangeAttr, WeatherType.SNOW)
      .attr(ForceSwitchOutAttr, true, false)
      .target(MoveTarget.BOTH_SIDES),
    new SelfStatusMove(Moves.TIDY_UP, Type.NORMAL, -1, 10, -1, 0, 9)
      .attr(StatChangeAttr, [ BattleStat.ATK, BattleStat.SPD ], 1, true, null, true, true)
      .attr(RemoveArenaTrapAttr, true),
    new StatusMove(Moves.SNOWSCAPE, Type.ICE, -1, 10, -1, 0, 9)
      .attr(WeatherChangeAttr, WeatherType.SNOW)
      .target(MoveTarget.BOTH_SIDES),
    new AttackMove(Moves.POUNCE, Type.BUG, MoveCategory.PHYSICAL, 50, 100, 20, 100, 0, 9)
      .attr(StatChangeAttr, BattleStat.SPD, -1),
    new AttackMove(Moves.TRAILBLAZE, Type.GRASS, MoveCategory.PHYSICAL, 50, 100, 20, 100, 0, 9)
      .attr(StatChangeAttr, BattleStat.SPD, 1, true),
    new AttackMove(Moves.CHILLING_WATER, Type.WATER, MoveCategory.SPECIAL, 50, 100, 20, 100, 0, 9)
      .attr(StatChangeAttr, BattleStat.ATK, -1),
    new AttackMove(Moves.HYPER_DRILL, Type.NORMAL, MoveCategory.PHYSICAL, 100, 100, 5, -1, 0, 9)
      .ignoresProtect(),
    new AttackMove(Moves.TWIN_BEAM, Type.PSYCHIC, MoveCategory.SPECIAL, 40, 100, 10, -1, 0, 9)
      .attr(MultiHitAttr, MultiHitType._2),
    new AttackMove(Moves.RAGE_FIST, Type.GHOST, MoveCategory.PHYSICAL, 50, 100, 10, -1, 0, 9)
      .attr(HitCountPowerAttr)
      .punchingMove(),
    new AttackMove(Moves.ARMOR_CANNON, Type.FIRE, MoveCategory.SPECIAL, 120, 100, 5, -1, 0, 9)
      .attr(StatChangeAttr, [ BattleStat.DEF, BattleStat.SPDEF ], -1, true),
    new AttackMove(Moves.BITTER_BLADE, Type.FIRE, MoveCategory.PHYSICAL, 90, 100, 10, -1, 0, 9)
      .attr(HitHealAttr)
      .slicingMove()
      .triageMove(),
    new AttackMove(Moves.DOUBLE_SHOCK, Type.ELECTRIC, MoveCategory.PHYSICAL, 120, 100, 5, -1, 0, 9)
      .condition((user) => {
        const userTypes = user.getTypes(true);
        return userTypes.includes(Type.ELECTRIC);
      })
      .attr(RemoveTypeAttr, Type.ELECTRIC, (user) => {
        user.scene.queueMessage(i18next.t("moveTriggers:usedUpAllElectricity", {pokemonName: getPokemonNameWithAffix(user)}));
      }),
    new AttackMove(Moves.GIGATON_HAMMER, Type.STEEL, MoveCategory.PHYSICAL, 160, 100, 5, -1, 0, 9)
      .makesContact(false)
      .condition((user, target, move) => {
        const turnMove = user.getLastXMoves(1);
        return !turnMove.length || turnMove[0].move !== move.id || turnMove[0].result !== MoveResult.SUCCESS;
      }), // TODO Add Instruct/Encore interaction
    new AttackMove(Moves.COMEUPPANCE, Type.DARK, MoveCategory.PHYSICAL, -1, 100, 10, -1, 0, 9)
      .attr(CounterDamageAttr, (move: Move) => (move.category === MoveCategory.PHYSICAL || move.category === MoveCategory.SPECIAL), 1.5)
      .redirectCounter()
      .target(MoveTarget.ATTACKER),
    new AttackMove(Moves.AQUA_CUTTER, Type.WATER, MoveCategory.PHYSICAL, 70, 100, 20, -1, 0, 9)
      .attr(HighCritAttr)
      .slicingMove()
      .makesContact(false),
    new AttackMove(Moves.BLAZING_TORQUE, Type.FIRE, MoveCategory.PHYSICAL, 80, 100, 10, 30, 0, 9)
      .attr(StatusEffectAttr, StatusEffect.BURN)
      .makesContact(false),
    new AttackMove(Moves.WICKED_TORQUE, Type.DARK, MoveCategory.PHYSICAL, 80, 100, 10, 10, 0, 9)
      .attr(StatusEffectAttr, StatusEffect.SLEEP)
      .makesContact(false),
    new AttackMove(Moves.NOXIOUS_TORQUE, Type.POISON, MoveCategory.PHYSICAL, 100, 100, 10, 30, 0, 9)
      .attr(StatusEffectAttr, StatusEffect.POISON)
      .makesContact(false),
    new AttackMove(Moves.COMBAT_TORQUE, Type.FIGHTING, MoveCategory.PHYSICAL, 100, 100, 10, 30, 0, 9)
      .attr(StatusEffectAttr, StatusEffect.PARALYSIS)
      .makesContact(false),
    new AttackMove(Moves.MAGICAL_TORQUE, Type.FAIRY, MoveCategory.PHYSICAL, 100, 100, 10, 30, 0, 9)
      .attr(ConfuseAttr)
      .makesContact(false),
    new AttackMove(Moves.BLOOD_MOON, Type.NORMAL, MoveCategory.SPECIAL, 140, 100, 5, -1, 0, 9)
      .condition((user, target, move) => {
        const turnMove = user.getLastXMoves(1);
        return !turnMove.length || turnMove[0].move !== move.id || turnMove[0].result !== MoveResult.SUCCESS;
      }), // TODO Add Instruct/Encore interaction
    new AttackMove(Moves.MATCHA_GOTCHA, Type.GRASS, MoveCategory.SPECIAL, 80, 90, 15, 20, 0, 9)
      .attr(HitHealAttr)
      .attr(HealStatusEffectAttr, true, StatusEffect.FREEZE)
      .attr(HealStatusEffectAttr, false, StatusEffect.FREEZE)
      .attr(StatusEffectAttr, StatusEffect.BURN)
      .target(MoveTarget.ALL_NEAR_ENEMIES)
      .triageMove(),
    new AttackMove(Moves.SYRUP_BOMB, Type.GRASS, MoveCategory.SPECIAL, 60, 85, 10, -1, 0, 9)
      .attr(StatChangeAttr, BattleStat.SPD, -1) //Temporary
      .ballBombMove()
      .partial(),
    new AttackMove(Moves.IVY_CUDGEL, Type.GRASS, MoveCategory.PHYSICAL, 100, 100, 10, -1, 0, 9)
      .attr(IvyCudgelTypeAttr)
      .attr(HighCritAttr)
      .makesContact(false),
    new AttackMove(Moves.ELECTRO_SHOT, Type.ELECTRIC, MoveCategory.SPECIAL, 130, 100, 10, 100, 0, 9)
      .attr(ElectroShotChargeAttr)
      .ignoresVirtual(),
    new AttackMove(Moves.TERA_STARSTORM, Type.NORMAL, MoveCategory.SPECIAL, 120, 100, 5, -1, 0, 9)
      .attr(TeraBlastCategoryAttr)
      .partial(),
    new AttackMove(Moves.FICKLE_BEAM, Type.DRAGON, MoveCategory.SPECIAL, 80, 100, 5, 30, 0, 9)
      .attr(PreMoveMessageAttr, doublePowerChanceMessageFunc)
      .attr(DoublePowerChanceAttr),
    new SelfStatusMove(Moves.BURNING_BULWARK, Type.FIRE, -1, 10, -1, 4, 9)
      .attr(ProtectAttr, BattlerTagType.BURNING_BULWARK),
    new AttackMove(Moves.THUNDERCLAP, Type.ELECTRIC, MoveCategory.SPECIAL, 70, 100, 5, -1, 1, 9)
      .condition((user, target, move) => user.scene.currentBattle.turnCommands[target.getBattlerIndex()]?.command === Command.FIGHT && !target.turnData.acted && allMoves[user.scene.currentBattle.turnCommands[target.getBattlerIndex()]?.move?.move!].category !== MoveCategory.STATUS), // TODO: is this bang correct?
    new AttackMove(Moves.MIGHTY_CLEAVE, Type.ROCK, MoveCategory.PHYSICAL, 95, 100, 5, -1, 0, 9)
      .slicingMove()
      .ignoresProtect(),
    new AttackMove(Moves.TACHYON_CUTTER, Type.STEEL, MoveCategory.SPECIAL, 50, -1, 10, -1, 0, 9)
      .attr(MultiHitAttr, MultiHitType._2)
      .slicingMove(),
    new AttackMove(Moves.HARD_PRESS, Type.STEEL, MoveCategory.PHYSICAL, -1, 100, 10, -1, 0, 9)
      .attr(OpponentHighHpPowerAttr, 100),
    new StatusMove(Moves.DRAGON_CHEER, Type.DRAGON, -1, 15, -1, 0, 9)
      .attr(AddBattlerTagAttr, BattlerTagType.CRIT_BOOST, false, true)
      .target(MoveTarget.NEAR_ALLY)
      .partial(),
    new AttackMove(Moves.ALLURING_VOICE, Type.FAIRY, MoveCategory.SPECIAL, 80, 100, 10, -1, 0, 9)
      .soundBased()
      .partial(),
    new AttackMove(Moves.TEMPER_FLARE, Type.FIRE, MoveCategory.PHYSICAL, 75, 100, 10, -1, 0, 9)
      .attr(MovePowerMultiplierAttr, (user, target, move) => user.getLastXMoves(2)[1]?.result === MoveResult.MISS || user.getLastXMoves(2)[1]?.result === MoveResult.FAIL ? 2 : 1),
    new AttackMove(Moves.SUPERCELL_SLAM, Type.ELECTRIC, MoveCategory.PHYSICAL, 100, 95, 15, -1, 0, 9)
      .attr(MissEffectAttr, crashDamageFunc)
      .attr(NoEffectAttr, crashDamageFunc)
      .recklessMove(),
    new AttackMove(Moves.PSYCHIC_NOISE, Type.PSYCHIC, MoveCategory.SPECIAL, 75, 100, 10, -1, 0, 9)
      .soundBased()
      .partial(),
    new AttackMove(Moves.UPPER_HAND, Type.FIGHTING, MoveCategory.PHYSICAL, 65, 100, 15, 100, 3, 9)
      .attr(FlinchAttr)
      .condition((user, target, move) => user.scene.currentBattle.turnCommands[target.getBattlerIndex()]?.command === Command.FIGHT && !target.turnData.acted && allMoves[user.scene.currentBattle.turnCommands[target.getBattlerIndex()]?.move?.move!].category !== MoveCategory.STATUS && allMoves[user.scene.currentBattle.turnCommands[target.getBattlerIndex()]?.move?.move!].priority > 0 ) // TODO: is this bang correct?
      //TODO: Should also apply when target move priority increased by ability ex. gale wings
      .partial(),
    new AttackMove(Moves.MALIGNANT_CHAIN, Type.POISON, MoveCategory.SPECIAL, 100, 100, 5, 50, 0, 9)
      .attr(StatusEffectAttr, StatusEffect.TOXIC)
  );
  allMoves.map(m => {
    if (m.getAttrs(StatChangeAttr).some(a => a.selfTarget && a.levels < 0)) {
      selfStatLowerMoves.push(m.id);
    }
  });
}<|MERGE_RESOLUTION|>--- conflicted
+++ resolved
@@ -27,9 +27,6 @@
 import { Moves } from "#enums/moves";
 import { Species } from "#enums/species";
 import { MoveUsedEvent } from "#app/events/battle-scene.js";
-<<<<<<< HEAD
-import { SpeciesFormChangeRevertWeatherFormTrigger } from "./pokemon-forms";
-=======
 import { PartyStatusCurePhase } from "#app/phases/party-status-cure-phase.js";
 import { BattleEndPhase } from "#app/phases/battle-end-phase.js";
 import { MoveEndPhase } from "#app/phases/move-end-phase.js";
@@ -39,7 +36,7 @@
 import { StatChangePhase } from "#app/phases/stat-change-phase.js";
 import { SwitchPhase } from "#app/phases/switch-phase.js";
 import { SwitchSummonPhase } from "#app/phases/switch-summon-phase.js";
->>>>>>> ae2ab120
+import { SpeciesFormChangeRevertWeatherFormTrigger } from "./pokemon-forms";
 
 export enum MoveCategory {
   PHYSICAL,
