--- conflicted
+++ resolved
@@ -8177,17 +8177,7 @@
   multiple: boolean;
 };
 
-<<<<<<< HEAD
-/**
- * Returns a list of potential targets for a move
- * @param user The {@linkcode Pokemon} using the move
- * @param move The {@linkcode Moves} being used
- * @returns MoveTargetSet containing the applicable targets and whether the move will hit multiple targets
- */
-export function getMoveTargets(user: Pokemon, move: Moves): MoveTargetSet {
-=======
 export function getMoveTargets(user: Pokemon, move: Moves, replaceTarget?: MoveTarget): MoveTargetSet {
->>>>>>> 188664f3
   const variableTarget = new Utils.NumberHolder(0);
   user.getOpponents().forEach(p => applyMoveAttrs(VariableTargetAttr, user, p, allMoves[move], variableTarget));
 
