import { ChargeAnim, initMoveAnim, loadMoveAnimAssets, MoveChargeAnim } from "./battle-anims";
import { CommandedTag, EncoreTag, GulpMissileTag, HelpingHandTag, SemiInvulnerableTag, ShellTrapTag, StockpilingTag, SubstituteTag, TrappedTag, TypeBoostTag } from "./battler-tags";
import { getPokemonNameWithAffix } from "../messages";
import Pokemon, { AttackMoveResult, EnemyPokemon, HitResult, MoveResult, PlayerPokemon, PokemonMove, TurnMove } from "../field/pokemon";
import { getNonVolatileStatusEffects, getStatusEffectHealText, isNonVolatileStatusEffect, StatusEffect } from "./status-effect";
import { getTypeDamageMultiplier, Type } from "./type";
import { Constructor, NumberHolder } from "#app/utils";
import * as Utils from "../utils";
import { WeatherType } from "./weather";
import { ArenaTagSide, ArenaTrapTag, WeakenMoveTypeTag } from "./arena-tag";
import { allAbilities, AllyMoveCategoryPowerBoostAbAttr, applyAbAttrs, applyPostAttackAbAttrs, applyPreAttackAbAttrs, applyPreDefendAbAttrs, BlockItemTheftAbAttr, BlockNonDirectDamageAbAttr, BlockOneHitKOAbAttr, BlockRecoilDamageAttr, ConfusionOnStatusEffectAbAttr, FieldMoveTypePowerBoostAbAttr, FieldPreventExplosiveMovesAbAttr, ForceSwitchOutImmunityAbAttr, HealFromBerryUseAbAttr, IgnoreContactAbAttr, IgnoreMoveEffectsAbAttr, IgnoreProtectOnContactAbAttr, InfiltratorAbAttr, MaxMultiHitAbAttr, MoveAbilityBypassAbAttr, MoveEffectChanceMultiplierAbAttr, MoveTypeChangeAbAttr, PostDamageForceSwitchAbAttr, ReverseDrainAbAttr, UncopiableAbilityAbAttr, UnsuppressableAbilityAbAttr, UnswappableAbilityAbAttr, UserFieldMoveTypePowerBoostAbAttr, VariableMovePowerAbAttr, WonderSkinAbAttr } from "./ability";
import { AttackTypeBoosterModifier, BerryModifier, PokemonHeldItemModifier, PokemonMoveAccuracyBoosterModifier, PokemonMultiHitModifier, PreserveBerryModifier } from "../modifier/modifier";
import { BattlerIndex, BattleType } from "../battle";
import { TerrainType } from "./terrain";
import { ModifierPoolType } from "#app/modifier/modifier-type";
import { Command } from "../ui/command-ui-handler";
import i18next from "i18next";
import { Localizable } from "#app/interfaces/locales";
import { getBerryEffectFunc } from "./berry";
import { Abilities } from "#enums/abilities";
import { ArenaTagType } from "#enums/arena-tag-type";
import { BattlerTagType } from "#enums/battler-tag-type";
import { Biome } from "#enums/biome";
import { Moves } from "#enums/moves";
import { Species } from "#enums/species";
import { MoveUsedEvent } from "#app/events/battle-scene";
import { BATTLE_STATS, type BattleStat, EFFECTIVE_STATS, type EffectiveStat, getStatKey, Stat } from "#app/enums/stat";
import { BattleEndPhase } from "#app/phases/battle-end-phase";
import { MoveEndPhase } from "#app/phases/move-end-phase";
import { MovePhase } from "#app/phases/move-phase";
import { NewBattlePhase } from "#app/phases/new-battle-phase";
import { PokemonHealPhase } from "#app/phases/pokemon-heal-phase";
import { StatStageChangePhase } from "#app/phases/stat-stage-change-phase";
import { SwitchPhase } from "#app/phases/switch-phase";
import { SwitchSummonPhase } from "#app/phases/switch-summon-phase";
import { ShowAbilityPhase } from "#app/phases/show-ability-phase";
import { SpeciesFormChangeRevertWeatherFormTrigger } from "./pokemon-forms";
import { GameMode } from "#app/game-mode";
import { applyChallenges, ChallengeType } from "./challenge";
import { SwitchType } from "#enums/switch-type";

export enum MoveCategory {
  PHYSICAL,
  SPECIAL,
  STATUS
}

export enum MoveTarget {
  /** {@link https://bulbapedia.bulbagarden.net/wiki/Category:Moves_that_target_the_user Moves that target the User} */
  USER,
  OTHER,
  ALL_OTHERS,
  NEAR_OTHER,
  /** {@link https://bulbapedia.bulbagarden.net/wiki/Category:Moves_that_target_all_adjacent_Pok%C3%A9mon Moves that target all adjacent Pokemon} */
  ALL_NEAR_OTHERS,
  NEAR_ENEMY,
  /** {@link https://bulbapedia.bulbagarden.net/wiki/Category:Moves_that_target_all_adjacent_foes Moves that target all adjacent foes} */
  ALL_NEAR_ENEMIES,
  RANDOM_NEAR_ENEMY,
  ALL_ENEMIES,
  /** {@link https://bulbapedia.bulbagarden.net/wiki/Category:Counterattacks Counterattacks} */
  ATTACKER,
  /** {@link https://bulbapedia.bulbagarden.net/wiki/Category:Moves_that_target_one_adjacent_ally Moves that target one adjacent ally} */
  NEAR_ALLY,
  ALLY,
  USER_OR_NEAR_ALLY,
  USER_AND_ALLIES,
  /** {@link https://bulbapedia.bulbagarden.net/wiki/Category:Moves_that_target_all_Pok%C3%A9mon Moves that target all Pokemon} */
  ALL,
  USER_SIDE,
  /** {@link https://bulbapedia.bulbagarden.net/wiki/Category:Entry_hazard-creating_moves Entry hazard-creating moves} */
  ENEMY_SIDE,
  BOTH_SIDES,
  PARTY,
  CURSE
}

export enum MoveFlags {
  NONE              = 0,
  MAKES_CONTACT     = 1 << 0,
  IGNORE_PROTECT    = 1 << 1,
  IGNORE_VIRTUAL    = 1 << 2,
  /**
   * Sound-based moves have the following effects:
   * - Pokemon with the {@linkcode Abilities.SOUNDPROOF Soundproof Ability} are unaffected by other Pokemon's sound-based moves.
   * - Pokemon affected by {@linkcode Moves.THROAT_CHOP Throat Chop} cannot use sound-based moves for two turns.
   * - Sound-based moves used by a Pokemon with {@linkcode Abilities.LIQUID_VOICE Liquid Voice} become Water-type moves.
   * - Sound-based moves used by a Pokemon with {@linkcode Abilities.PUNK_ROCK Punk Rock} are boosted by 30%. Pokemon with Punk Rock also take half damage from sound-based moves.
   * - All sound-based moves (except Howl) can hit Pokemon behind an active {@linkcode Moves.SUBSTITUTE Substitute}.
   *
   * cf https://bulbapedia.bulbagarden.net/wiki/Sound-based_move
   */
  SOUND_BASED       = 1 << 3,
  HIDE_USER         = 1 << 4,
  HIDE_TARGET       = 1 << 5,
  BITING_MOVE       = 1 << 6,
  PULSE_MOVE        = 1 << 7,
  PUNCHING_MOVE     = 1 << 8,
  SLICING_MOVE      = 1 << 9,
  /**
   * Indicates a move should be affected by {@linkcode Abilities.RECKLESS}
   * @see {@linkcode Move.recklessMove()}
   */
  RECKLESS_MOVE     = 1 << 10,
  /** Indicates a move should be affected by {@linkcode Abilities.BULLETPROOF} */
  BALLBOMB_MOVE     = 1 << 11,
  /** Grass types and pokemon with {@linkcode Abilities.OVERCOAT} are immune to powder moves */
  POWDER_MOVE       = 1 << 12,
  /** Indicates a move should trigger {@linkcode Abilities.DANCER} */
  DANCE_MOVE        = 1 << 13,
  /** Indicates a move should trigger {@linkcode Abilities.WIND_RIDER} */
  WIND_MOVE         = 1 << 14,
  /** Indicates a move should trigger {@linkcode Abilities.TRIAGE} */
  TRIAGE_MOVE       = 1 << 15,
  IGNORE_ABILITIES  = 1 << 16,
  /** Enables all hits of a multi-hit move to be accuracy checked individually */
  CHECK_ALL_HITS    = 1 << 17,
  /** Indicates a move is able to bypass its target's Substitute (if the target has one) */
  IGNORE_SUBSTITUTE = 1 << 18,
  /** Indicates a move is able to be redirected to allies in a double battle if the attacker faints */
  REDIRECT_COUNTER = 1 << 19,
}

type MoveConditionFunc = (user: Pokemon, target: Pokemon, move: Move) => boolean;
type UserMoveConditionFunc = (user: Pokemon, move: Move) => boolean;

export default class Move implements Localizable {
  public id: Moves;
  public name: string;
  private _type: Type;
  private _category: MoveCategory;
  public moveTarget: MoveTarget;
  public power: number;
  public accuracy: number;
  public pp: number;
  public effect: string;
  /** The chance of a move's secondary effects activating */
  public chance: number;
  public priority: number;
  public generation: number;
  public attrs: MoveAttr[] = [];
  private conditions: MoveCondition[] = [];
  /** The move's {@linkcode MoveFlags} */
  private flags: number = 0;
  private nameAppend: string = "";

  constructor(id: Moves, type: Type, category: MoveCategory, defaultMoveTarget: MoveTarget, power: number, accuracy: number, pp: number, chance: number, priority: number, generation: number) {
    this.id = id;
    this._type = type;
    this._category = category;
    this.moveTarget = defaultMoveTarget;
    this.power = power;
    this.accuracy = accuracy;
    this.pp = pp;
    this.chance = chance;
    this.priority = priority;
    this.generation = generation;

    if (defaultMoveTarget === MoveTarget.USER) {
      this.setFlag(MoveFlags.IGNORE_PROTECT, true);
    }
    if (category === MoveCategory.PHYSICAL) {
      this.setFlag(MoveFlags.MAKES_CONTACT, true);
    }

    this.localize();
  }

  get type() {
    return this._type;
  }
  get category() {
    return this._category;
  }

  localize(): void {
    const i18nKey = Moves[this.id].split("_").filter(f => f).map((f, i) => i ? `${f[0]}${f.slice(1).toLowerCase()}` : f.toLowerCase()).join("") as unknown as string;

    this.name = this.id ? `${i18next.t(`move:${i18nKey}.name`)}${this.nameAppend}` : "";
    this.effect = this.id ? `${i18next.t(`move:${i18nKey}.effect`)}${this.nameAppend}` : "";
  }

  /**
   * Get all move attributes that match `attrType`
   * @param attrType any attribute that extends {@linkcode MoveAttr}
   * @returns Array of attributes that match `attrType`, Empty Array if none match.
   */
  getAttrs<T extends MoveAttr>(attrType: Constructor<T>): T[] {
    return this.attrs.filter((a): a is T => a instanceof attrType);
  }

  /**
   * Check if a move has an attribute that matches `attrType`
   * @param attrType any attribute that extends {@linkcode MoveAttr}
   * @returns true if the move has attribute `attrType`
   */
  hasAttr<T extends MoveAttr>(attrType: Constructor<T>): boolean {
    return this.attrs.some((attr) => attr instanceof attrType);
  }

  /**
   * Takes as input a boolean function and returns the first MoveAttr in attrs that matches true
   * @param attrPredicate
   * @returns the first {@linkcode MoveAttr} element in attrs that makes the input function return true
   */
  findAttr(attrPredicate: (attr: MoveAttr) => boolean): MoveAttr {
    return this.attrs.find(attrPredicate)!; // TODO: is the bang correct?
  }

  /**
   * Adds a new MoveAttr to the move (appends to the attr array)
   * if the MoveAttr also comes with a condition, also adds that to the conditions array: {@linkcode MoveCondition}
   * @param AttrType {@linkcode MoveAttr} the constructor of a MoveAttr class
   * @param args the args needed to instantiate a the given class
   * @returns the called object {@linkcode Move}
   */
  attr<T extends Constructor<MoveAttr>>(AttrType: T, ...args: ConstructorParameters<T>): this {
    const attr = new AttrType(...args);
    this.attrs.push(attr);
    let attrCondition = attr.getCondition();
    if (attrCondition) {
      if (typeof attrCondition === "function") {
        attrCondition = new MoveCondition(attrCondition);
      }
      this.conditions.push(attrCondition);
    }

    return this;
  }

  /**
   * Adds a new MoveAttr to the move (appends to the attr array)
   * if the MoveAttr also comes with a condition, also adds that to the conditions array: {@linkcode MoveCondition}
   * Almost identical to {@link attr}, except you are passing in a MoveAttr object, instead of a constructor and it's arguments
   * @param attrAdd {@linkcode MoveAttr} the attribute to add
   * @returns the called object {@linkcode Move}
   */
  addAttr(attrAdd: MoveAttr): this {
    this.attrs.push(attrAdd);
    let attrCondition = attrAdd.getCondition();
    if (attrCondition) {
      if (typeof attrCondition === "function") {
        attrCondition = new MoveCondition(attrCondition);
      }
      this.conditions.push(attrCondition);
    }

    return this;
  }

  /**
   * Sets the move target of this move
   * @param moveTarget {@linkcode MoveTarget} the move target to set
   * @returns the called object {@linkcode Move}
   */
  target(moveTarget: MoveTarget): this {
    this.moveTarget = moveTarget;
    return this;
  }

  /**
   * Getter function that returns if this Move has a MoveFlag
   * @param flag {@linkcode MoveFlags} to check
   * @returns boolean
   */
  hasFlag(flag: MoveFlags): boolean {
    // internally it is taking the bitwise AND (MoveFlags are represented as bit-shifts) and returning False if result is 0 and true otherwise
    return !!(this.flags & flag);
  }

  /**
   * Getter function that returns if the move hits multiple targets
   * @returns boolean
   */
  isMultiTarget(): boolean {
    switch (this.moveTarget) {
      case MoveTarget.ALL_OTHERS:
      case MoveTarget.ALL_NEAR_OTHERS:
      case MoveTarget.ALL_NEAR_ENEMIES:
      case MoveTarget.ALL_ENEMIES:
      case MoveTarget.USER_AND_ALLIES:
      case MoveTarget.ALL:
      case MoveTarget.USER_SIDE:
      case MoveTarget.ENEMY_SIDE:
      case MoveTarget.BOTH_SIDES:
        return true;
    }
    return false;
  }

  /**
   * Getter function that returns if the move targets the user or its ally
   * @returns boolean
   */
  isAllyTarget(): boolean {
    switch (this.moveTarget) {
      case MoveTarget.USER:
      case MoveTarget.NEAR_ALLY:
      case MoveTarget.ALLY:
      case MoveTarget.USER_OR_NEAR_ALLY:
      case MoveTarget.USER_AND_ALLIES:
      case MoveTarget.USER_SIDE:
        return true;
    }
    return false;
  }

  isChargingMove(): this is ChargingMove {
    return false;
  }

  /**
   * Checks if the move is immune to certain types.
   * Currently looks at cases of Grass types with powder moves and Dark types with moves affected by Prankster.
   * @param {Pokemon} user the source of this move
   * @param {Pokemon} target the target of this move
   * @param {Type} type the type of the move's target
   * @returns boolean
   */
  isTypeImmune(user: Pokemon, target: Pokemon, type: Type): boolean {
    if (this.moveTarget === MoveTarget.USER) {
      return false;
    }

    switch (type) {
      case Type.GRASS:
        if (this.hasFlag(MoveFlags.POWDER_MOVE)) {
          return true;
        }
        break;
      case Type.DARK:
        if (user.hasAbility(Abilities.PRANKSTER) && this.category === MoveCategory.STATUS && (user.isPlayer() !== target.isPlayer())) {
          return true;
        }
        break;
    }
    return false;
  }

  /**
   * Checks if the move would hit its target's Substitute instead of the target itself.
   * @param user The {@linkcode Pokemon} using this move
   * @param target The {@linkcode Pokemon} targeted by this move
   * @returns `true` if the move can bypass the target's Substitute; `false` otherwise.
   */
  hitsSubstitute(user: Pokemon, target: Pokemon | null): boolean {
    if ([ MoveTarget.USER, MoveTarget.USER_SIDE, MoveTarget.ENEMY_SIDE, MoveTarget.BOTH_SIDES ].includes(this.moveTarget)
        || !target?.getTag(BattlerTagType.SUBSTITUTE)) {
      return false;
    }

    const bypassed = new Utils.BooleanHolder(false);
    // TODO: Allow this to be simulated
    applyAbAttrs(InfiltratorAbAttr, user, null, false, bypassed);

    return !bypassed.value
        && !this.hasFlag(MoveFlags.SOUND_BASED)
        && !this.hasFlag(MoveFlags.IGNORE_SUBSTITUTE);
  }

  /**
   * Adds a move condition to the move
   * @param condition {@linkcode MoveCondition} or {@linkcode MoveConditionFunc}, appends to conditions array a new MoveCondition object
   * @returns the called object {@linkcode Move}
   */
  condition(condition: MoveCondition | MoveConditionFunc): this {
    if (typeof condition === "function") {
      condition = new MoveCondition(condition as MoveConditionFunc);
    }
    this.conditions.push(condition);

    return this;
  }

  /**
   * Internal dev flag for documenting edge cases. When using this, please document the known edge case.
   * @returns the called object {@linkcode Move}
   */
  edgeCase(): this {
    return this;
  }

  /**
   * Marks the move as "partial": appends texts to the move name
   * @returns the called object {@linkcode Move}
   */
  partial(): this {
    this.nameAppend += " (P)";
    return this;
  }

  /**
   * Marks the move as "unimplemented": appends texts to the move name
   * @returns the called object {@linkcode Move}
   */
  unimplemented(): this {
    this.nameAppend += " (N)";
    return this;
  }

  /**
   * Sets the flags of the move
   * @param flag {@linkcode MoveFlags}
   * @param on a boolean, if True, then "ORs" the flag onto existing ones, if False then "XORs" the flag onto existing ones
   */
  private setFlag(flag: MoveFlags, on: boolean): void {
    // bitwise OR and bitwise XOR respectively
    if (on) {
      this.flags |= flag;
    } else {
      this.flags ^= flag;
    }
  }

  /**
   * Sets the {@linkcode MoveFlags.MAKES_CONTACT} flag for the calling Move
   * @param setFlag Default `true`, set to `false` if the move doesn't make contact
   * @see {@linkcode Abilities.STATIC}
   * @returns The {@linkcode Move} that called this function
   */
  makesContact(setFlag: boolean = true): this {
    this.setFlag(MoveFlags.MAKES_CONTACT, setFlag);
    return this;
  }

  /**
   * Sets the {@linkcode MoveFlags.IGNORE_PROTECT} flag for the calling Move
   * @see {@linkcode Moves.CURSE}
   * @returns The {@linkcode Move} that called this function
   */
  ignoresProtect(): this {
    this.setFlag(MoveFlags.IGNORE_PROTECT, true);
    return this;
  }

  /**
   * Sets the {@linkcode MoveFlags.IGNORE_VIRTUAL} flag for the calling Move
   * @see {@linkcode Moves.NATURE_POWER}
   * @returns The {@linkcode Move} that called this function
   */
  ignoresVirtual(): this {
    this.setFlag(MoveFlags.IGNORE_VIRTUAL, true);
    return this;
  }

  /**
   * Sets the {@linkcode MoveFlags.SOUND_BASED} flag for the calling Move
   * @see {@linkcode Moves.UPROAR}
   * @returns The {@linkcode Move} that called this function
   */
  soundBased(): this {
    this.setFlag(MoveFlags.SOUND_BASED, true);
    return this;
  }

  /**
   * Sets the {@linkcode MoveFlags.HIDE_USER} flag for the calling Move
   * @see {@linkcode Moves.TELEPORT}
   * @returns The {@linkcode Move} that called this function
   */
  hidesUser(): this {
    this.setFlag(MoveFlags.HIDE_USER, true);
    return this;
  }

  /**
   * Sets the {@linkcode MoveFlags.HIDE_TARGET} flag for the calling Move
   * @see {@linkcode Moves.WHIRLWIND}
   * @returns The {@linkcode Move} that called this function
   */
  hidesTarget(): this {
    this.setFlag(MoveFlags.HIDE_TARGET, true);
    return this;
  }

  /**
   * Sets the {@linkcode MoveFlags.BITING_MOVE} flag for the calling Move
   * @see {@linkcode Moves.BITE}
   * @returns The {@linkcode Move} that called this function
   */
  bitingMove(): this {
    this.setFlag(MoveFlags.BITING_MOVE, true);
    return this;
  }

  /**
   * Sets the {@linkcode MoveFlags.PULSE_MOVE} flag for the calling Move
   * @see {@linkcode Moves.WATER_PULSE}
   * @returns The {@linkcode Move} that called this function
   */
  pulseMove(): this {
    this.setFlag(MoveFlags.PULSE_MOVE, true);
    return this;
  }

  /**
   * Sets the {@linkcode MoveFlags.PUNCHING_MOVE} flag for the calling Move
   * @see {@linkcode Moves.DRAIN_PUNCH}
   * @returns The {@linkcode Move} that called this function
   */
  punchingMove(): this {
    this.setFlag(MoveFlags.PUNCHING_MOVE, true);
    return this;
  }

  /**
   * Sets the {@linkcode MoveFlags.SLICING_MOVE} flag for the calling Move
   * @see {@linkcode Moves.X_SCISSOR}
   * @returns The {@linkcode Move} that called this function
   */
  slicingMove(): this {
    this.setFlag(MoveFlags.SLICING_MOVE, true);
    return this;
  }

  /**
   * Sets the {@linkcode MoveFlags.RECKLESS_MOVE} flag for the calling Move
   * @see {@linkcode Abilities.RECKLESS}
   * @returns The {@linkcode Move} that called this function
   */
  recklessMove(): this {
    this.setFlag(MoveFlags.RECKLESS_MOVE, true);
    return this;
  }

  /**
   * Sets the {@linkcode MoveFlags.BALLBOMB_MOVE} flag for the calling Move
   * @see {@linkcode Moves.ELECTRO_BALL}
   * @returns The {@linkcode Move} that called this function
   */
  ballBombMove(): this {
    this.setFlag(MoveFlags.BALLBOMB_MOVE, true);
    return this;
  }

  /**
   * Sets the {@linkcode MoveFlags.POWDER_MOVE} flag for the calling Move
   * @see {@linkcode Moves.STUN_SPORE}
   * @returns The {@linkcode Move} that called this function
   */
  powderMove(): this {
    this.setFlag(MoveFlags.POWDER_MOVE, true);
    return this;
  }

  /**
   * Sets the {@linkcode MoveFlags.DANCE_MOVE} flag for the calling Move
   * @see {@linkcode Moves.PETAL_DANCE}
   * @returns The {@linkcode Move} that called this function
   */
  danceMove(): this {
    this.setFlag(MoveFlags.DANCE_MOVE, true);
    return this;
  }

  /**
   * Sets the {@linkcode MoveFlags.WIND_MOVE} flag for the calling Move
   * @see {@linkcode Moves.HURRICANE}
   * @returns The {@linkcode Move} that called this function
   */
  windMove(): this {
    this.setFlag(MoveFlags.WIND_MOVE, true);
    return this;
  }

  /**
   * Sets the {@linkcode MoveFlags.TRIAGE_MOVE} flag for the calling Move
   * @see {@linkcode Moves.ABSORB}
   * @returns The {@linkcode Move} that called this function
   */
  triageMove(): this {
    this.setFlag(MoveFlags.TRIAGE_MOVE, true);
    return this;
  }

  /**
   * Sets the {@linkcode MoveFlags.IGNORE_ABILITIES} flag for the calling Move
   * @see {@linkcode Moves.SUNSTEEL_STRIKE}
   * @returns The {@linkcode Move} that called this function
   */
  ignoresAbilities(): this {
    this.setFlag(MoveFlags.IGNORE_ABILITIES, true);
    return this;
  }

  /**
   * Sets the {@linkcode MoveFlags.CHECK_ALL_HITS} flag for the calling Move
   * @see {@linkcode Moves.TRIPLE_AXEL}
   * @returns The {@linkcode Move} that called this function
   */
  checkAllHits(): this {
    this.setFlag(MoveFlags.CHECK_ALL_HITS, true);
    return this;
  }

  /**
   * Sets the {@linkcode MoveFlags.IGNORE_SUBSTITUTE} flag for the calling Move
   * @see {@linkcode Moves.WHIRLWIND}
   * @returns The {@linkcode Move} that called this function
   */
  ignoresSubstitute(): this {
    this.setFlag(MoveFlags.IGNORE_SUBSTITUTE, true);
    return this;
  }

  /**
   * Sets the {@linkcode MoveFlags.REDIRECT_COUNTER} flag for the calling Move
   * @see {@linkcode Moves.METAL_BURST}
   * @returns The {@linkcode Move} that called this function
   */
  redirectCounter(): this {
    this.setFlag(MoveFlags.REDIRECT_COUNTER, true);
    return this;
  }

  /**
   * Checks if the move flag applies to the pokemon(s) using/receiving the move
   * @param flag {@linkcode MoveFlags} MoveFlag to check on user and/or target
   * @param user {@linkcode Pokemon} the Pokemon using the move
   * @param target {@linkcode Pokemon} the Pokemon receiving the move
   * @returns boolean
   */
  checkFlag(flag: MoveFlags, user: Pokemon, target: Pokemon | null): boolean {
    // special cases below, eg: if the move flag is MAKES_CONTACT, and the user pokemon has an ability that ignores contact (like "Long Reach"), then overrides and move does not make contact
    switch (flag) {
      case MoveFlags.MAKES_CONTACT:
        if (user.hasAbilityWithAttr(IgnoreContactAbAttr) || this.hitsSubstitute(user, target)) {
          return false;
        }
        break;
      case MoveFlags.IGNORE_ABILITIES:
        if (user.hasAbilityWithAttr(MoveAbilityBypassAbAttr)) {
          const abilityEffectsIgnored = new Utils.BooleanHolder(false);
          applyAbAttrs(MoveAbilityBypassAbAttr, user, abilityEffectsIgnored, false, this);
          if (abilityEffectsIgnored.value) {
            return true;
          }
        }
        break;
      case MoveFlags.IGNORE_PROTECT:
        if (user.hasAbilityWithAttr(IgnoreProtectOnContactAbAttr)
          && this.checkFlag(MoveFlags.MAKES_CONTACT, user, null)) {
          return true;
        }
        break;
    }

    return !!(this.flags & flag);
  }

  /**
   * Applies each {@linkcode MoveCondition} function of this move to the params, determines if the move can be used prior to calling each attribute's apply()
   * @param user {@linkcode Pokemon} to apply conditions to
   * @param target {@linkcode Pokemon} to apply conditions to
   * @param move {@linkcode Move} to apply conditions to
   * @returns boolean: false if any of the apply()'s return false, else true
   */
  applyConditions(user: Pokemon, target: Pokemon, move: Move): boolean {
    for (const condition of this.conditions) {
      if (!condition.apply(user, target, move)) {
        return false;
      }
    }

    return true;
  }

  /**
   * Sees if, given the target pokemon, a move fails on it (by looking at each {@linkcode MoveAttr} of this move
   * @param user {@linkcode Pokemon} using the move
   * @param target {@linkcode Pokemon} receiving the move
   * @param move {@linkcode Move} using the move
   * @param cancelled {@linkcode Utils.BooleanHolder} to hold boolean value
   * @returns string of the failed text, or null
   */
  getFailedText(user: Pokemon, target: Pokemon, move: Move, cancelled: Utils.BooleanHolder): string | null {
    for (const attr of this.attrs) {
      const failedText = attr.getFailedText(user, target, move, cancelled);
      if (failedText !== null) {
        return failedText;
      }
    }
    return null;
  }

  /**
   * Calculates the userBenefitScore across all the attributes and conditions
   * @param user {@linkcode Pokemon} using the move
   * @param target {@linkcode Pokemon} receiving the move
   * @param move {@linkcode Move} using the move
   * @returns integer representing the total benefitScore
   */
  getUserBenefitScore(user: Pokemon, target: Pokemon, move: Move): integer {
    let score = 0;

    for (const attr of this.attrs) {
      score += attr.getUserBenefitScore(user, target, move);
    }

    for (const condition of this.conditions) {
      score += condition.getUserBenefitScore(user, target, move);
    }

    return score;
  }

  /**
   * Calculates the targetBenefitScore across all the attributes
   * @param user {@linkcode Pokemon} using the move
   * @param target {@linkcode Pokemon} receiving the move
   * @param move {@linkcode Move} using the move
   * @returns integer representing the total benefitScore
   */
  getTargetBenefitScore(user: Pokemon, target: Pokemon, move: Move): integer {
    let score = 0;

    if (target.getAlly()?.getTag(BattlerTagType.COMMANDED)?.getSourcePokemon(target.scene) === target) {
      return 20 * (target.isPlayer() === user.isPlayer() ? -1 : 1); // always -20 with how the AI handles this score
    }

    for (const attr of this.attrs) {
      // conditionals to check if the move is self targeting (if so then you are applying the move to yourself, not the target)
      score += attr.getTargetBenefitScore(user, !attr.selfTarget ? target : user, move) * (target !== user && attr.selfTarget ? -1 : 1);
    }

    return score;
  }

  /**
   * Calculates the accuracy of a move in battle based on various conditions and attributes.
   *
   * @param user {@linkcode Pokemon} The Pokémon using the move.
   * @param target {@linkcode Pokemon} The Pokémon being targeted by the move.
   * @returns The calculated accuracy of the move.
   */
  calculateBattleAccuracy(user: Pokemon, target: Pokemon, simulated: boolean = false) {
    const moveAccuracy = new Utils.NumberHolder(this.accuracy);

    applyMoveAttrs(VariableAccuracyAttr, user, target, this, moveAccuracy);
    applyPreDefendAbAttrs(WonderSkinAbAttr, target, user, this, { value: false }, simulated, moveAccuracy);

    if (moveAccuracy.value === -1) {
      return moveAccuracy.value;
    }

    const isOhko = this.hasAttr(OneHitKOAccuracyAttr);

    if (!isOhko) {
      user.scene.applyModifiers(PokemonMoveAccuracyBoosterModifier, user.isPlayer(), user, moveAccuracy);
    }

    if (user.scene.arena.weather?.weatherType === WeatherType.FOG) {
      /**
       *  The 0.9 multiplier is PokeRogue-only implementation, Bulbapedia uses 3/5
       *  See Fog {@link https://bulbapedia.bulbagarden.net/wiki/Fog}
       */
      moveAccuracy.value = Math.floor(moveAccuracy.value * 0.9);
    }

    if (!isOhko && user.scene.arena.getTag(ArenaTagType.GRAVITY)) {
      moveAccuracy.value = Math.floor(moveAccuracy.value * 1.67);
    }

    return moveAccuracy.value;
  }

  /**
   * Calculates the power of a move in battle based on various conditions and attributes.
   *
   * @param source {@linkcode Pokemon} The Pokémon using the move.
   * @param target {@linkcode Pokemon} The Pokémon being targeted by the move.
   * @returns The calculated power of the move.
   */
  calculateBattlePower(source: Pokemon, target: Pokemon, simulated: boolean = false): number {
    if (this.category === MoveCategory.STATUS) {
      return -1;
    }

    const power = new Utils.NumberHolder(this.power);
    const typeChangeMovePowerMultiplier = new Utils.NumberHolder(1);

    applyPreAttackAbAttrs(MoveTypeChangeAbAttr, source, target, this, true, null, typeChangeMovePowerMultiplier);

    const sourceTeraType = source.getTeraType();
    if (sourceTeraType !== Type.UNKNOWN && sourceTeraType === this.type && power.value < 60 && this.priority <= 0 && !this.hasAttr(MultiHitAttr) && !source.scene.findModifier(m => m instanceof PokemonMultiHitModifier && m.pokemonId === source.id)) {
      power.value = 60;
    }

    applyPreAttackAbAttrs(VariableMovePowerAbAttr, source, target, this, simulated, power);

    if (source.getAlly()) {
      applyPreAttackAbAttrs(AllyMoveCategoryPowerBoostAbAttr, source.getAlly(), target, this, simulated, power);
    }

    const fieldAuras = new Set(
      source.scene.getField(true)
        .map((p) => p.getAbilityAttrs(FieldMoveTypePowerBoostAbAttr).filter(attr => {
          const condition = attr.getCondition();
          return (!condition || condition(p));
        }) as FieldMoveTypePowerBoostAbAttr[])
        .flat(),
    );
    for (const aura of fieldAuras) {
      aura.applyPreAttack(source, null, simulated, target, this, [ power ]);
    }

    const alliedField: Pokemon[] = source instanceof PlayerPokemon ? source.scene.getPlayerField() : source.scene.getEnemyField();
    alliedField.forEach(p => applyPreAttackAbAttrs(UserFieldMoveTypePowerBoostAbAttr, p, target, this, simulated, power));

    power.value *= typeChangeMovePowerMultiplier.value;

    const typeBoost = source.findTag(t => t instanceof TypeBoostTag && t.boostedType === this.type) as TypeBoostTag;
    if (typeBoost) {
      power.value *= typeBoost.boostValue;
    }

    applyMoveAttrs(VariablePowerAttr, source, target, this, power);

    source.scene.applyModifiers(PokemonMultiHitModifier, source.isPlayer(), source, new Utils.IntegerHolder(0), power);

    if (!this.hasAttr(TypelessAttr)) {
      source.scene.arena.applyTags(WeakenMoveTypeTag, simulated, this.type, power);
      source.scene.applyModifiers(AttackTypeBoosterModifier, source.isPlayer(), source, this.type, power);
    }

    if (source.getTag(HelpingHandTag)) {
      power.value *= 1.5;
    }

    return power.value;
  }
}

export class AttackMove extends Move {
  constructor(id: Moves, type: Type, category: MoveCategory, power: integer, accuracy: integer, pp: integer, chance: integer, priority: integer, generation: integer) {
    super(id, type, category, MoveTarget.NEAR_OTHER, power, accuracy, pp, chance, priority, generation);

    /**
     * {@link https://bulbapedia.bulbagarden.net/wiki/Freeze_(status_condition)}
     * > All damaging Fire-type moves can now thaw a frozen target, regardless of whether or not they have a chance to burn;
     */
    if (this.type === Type.FIRE) {
      this.addAttr(new HealStatusEffectAttr(false, StatusEffect.FREEZE));
    }
  }

  getTargetBenefitScore(user: Pokemon, target: Pokemon, move: Move): integer {
    let ret = super.getTargetBenefitScore(user, target, move);

    let attackScore = 0;

    const effectiveness = target.getAttackTypeEffectiveness(this.type, user);
    attackScore = Math.pow(effectiveness - 1, 2) * effectiveness < 1 ? -2 : 2;
    if (attackScore) {
      if (this.category === MoveCategory.PHYSICAL) {
        const atk = new Utils.IntegerHolder(user.getEffectiveStat(Stat.ATK, target));
        applyMoveAttrs(VariableAtkAttr, user, target, move, atk);
        if (atk.value > user.getEffectiveStat(Stat.SPATK, target)) {
          const statRatio = user.getEffectiveStat(Stat.SPATK, target) / atk.value;
          if (statRatio <= 0.75) {
            attackScore *= 2;
          } else if (statRatio <= 0.875) {
            attackScore *= 1.5;
          }
        }
      } else {
        const spAtk = new Utils.IntegerHolder(user.getEffectiveStat(Stat.SPATK, target));
        applyMoveAttrs(VariableAtkAttr, user, target, move, spAtk);
        if (spAtk.value > user.getEffectiveStat(Stat.ATK, target)) {
          const statRatio = user.getEffectiveStat(Stat.ATK, target) / spAtk.value;
          if (statRatio <= 0.75) {
            attackScore *= 2;
          } else if (statRatio <= 0.875) {
            attackScore *= 1.5;
          }
        }
      }

      const power = new Utils.NumberHolder(this.power);
      applyMoveAttrs(VariablePowerAttr, user, target, move, power);

      attackScore += Math.floor(power.value / 5);
    }

    ret -= attackScore;

    return ret;
  }
}

export class StatusMove extends Move {
  constructor(id: Moves, type: Type, accuracy: integer, pp: integer, chance: integer, priority: integer, generation: integer) {
    super(id, type, MoveCategory.STATUS, MoveTarget.NEAR_OTHER, -1, accuracy, pp, chance, priority, generation);
  }
}

export class SelfStatusMove extends Move {
  constructor(id: Moves, type: Type, accuracy: integer, pp: integer, chance: integer, priority: integer, generation: integer) {
    super(id, type, MoveCategory.STATUS, MoveTarget.USER, -1, accuracy, pp, chance, priority, generation);
  }
}

type SubMove = new (...args: any[]) => Move;

function ChargeMove<TBase extends SubMove>(Base: TBase) {
  return class extends Base {
    /** The animation to play during the move's charging phase */
    public readonly chargeAnim: ChargeAnim = ChargeAnim[`${Moves[this.id]}_CHARGING`];
    /** The message to show during the move's charging phase */
    private _chargeText: string;

    /** Move attributes that apply during the move's charging phase */
    public chargeAttrs: MoveAttr[] = [];

    override isChargingMove(): this is ChargingMove {
      return true;
    }

    /**
     * Sets the text to be displayed during this move's charging phase.
     * References to the user Pokemon should be written as "{USER}", and
     * references to the target Pokemon should be written as "{TARGET}".
     * @param chargeText the text to set
     * @returns this {@linkcode Move} (for chaining API purposes)
     */
    chargeText(chargeText: string): this {
      this._chargeText = chargeText;
      return this;
    }

    /**
     * Queues the charge text to display to the player
     * @param user the {@linkcode Pokemon} using this move
     * @param target the {@linkcode Pokemon} targeted by this move (optional)
     */
    showChargeText(user: Pokemon, target?: Pokemon): void {
      user.scene.queueMessage(this._chargeText
        .replace("{USER}", getPokemonNameWithAffix(user))
        .replace("{TARGET}", getPokemonNameWithAffix(target))
      );
    }

    /**
     * Gets all charge attributes of the given attribute type.
     * @param attrType any attribute that extends {@linkcode MoveAttr}
     * @returns Array of attributes that match `attrType`, or an empty array if
     * no matches are found.
     */
    getChargeAttrs<T extends MoveAttr>(attrType: Constructor<T>): T[] {
      return this.chargeAttrs.filter((attr): attr is T => attr instanceof attrType);
    }

    /**
     * Checks if this move has an attribute of the given type.
     * @param attrType any attribute that extends {@linkcode MoveAttr}
     * @returns `true` if a matching attribute is found; `false` otherwise
     */
    hasChargeAttr<T extends MoveAttr>(attrType: Constructor<T>): boolean {
      return this.chargeAttrs.some((attr) => attr instanceof attrType);
    }

    /**
     * Adds an attribute to this move to be applied during the move's charging phase
     * @param ChargeAttrType the type of {@linkcode MoveAttr} being added
     * @param args the parameters to construct the given {@linkcode MoveAttr} with
     * @returns this {@linkcode Move} (for chaining API purposes)
     */
    chargeAttr<T extends Constructor<MoveAttr>>(ChargeAttrType: T, ...args: ConstructorParameters<T>): this {
      const chargeAttr = new ChargeAttrType(...args);
      this.chargeAttrs.push(chargeAttr);

      return this;
    }
  };
}

export class ChargingAttackMove extends ChargeMove(AttackMove) {}
export class ChargingSelfStatusMove extends ChargeMove(SelfStatusMove) {}

export type ChargingMove = ChargingAttackMove | ChargingSelfStatusMove;

/**
 * Base class defining all {@linkcode Move} Attributes
 * @abstract
 * @see {@linkcode apply}
 */
export abstract class MoveAttr {
  /** Should this {@linkcode Move} target the user? */
  public selfTarget: boolean;

  constructor(selfTarget: boolean = false) {
    this.selfTarget = selfTarget;
  }

  /**
   * Applies move attributes
   * @see {@linkcode applyMoveAttrsInternal}
   * @virtual
   * @param user {@linkcode Pokemon} using the move
   * @param target {@linkcode Pokemon} target of the move
   * @param move {@linkcode Move} with this attribute
   * @param args Set of unique arguments needed by this attribute
   * @returns true if application of the ability succeeds
   */
  apply(user: Pokemon | null, target: Pokemon | null, move: Move, args: any[]): boolean | Promise<boolean> {
    return true;
  }

  /**
   * @virtual
   * @returns the {@linkcode MoveCondition} or {@linkcode MoveConditionFunc} for this {@linkcode Move}
   */
  getCondition(): MoveCondition | MoveConditionFunc | null {
    return null;
  }

  /**
   * @virtual
   * @param user {@linkcode Pokemon} using the move
   * @param target {@linkcode Pokemon} target of the move
   * @param move {@linkcode Move} with this attribute
   * @param cancelled {@linkcode Utils.BooleanHolder} which stores if the move should fail
   * @returns the string representing failure of this {@linkcode Move}
   */
  getFailedText(user: Pokemon, target: Pokemon, move: Move, cancelled: Utils.BooleanHolder): string | null {
    return null;
  }

  /**
   * Used by the Enemy AI to rank an attack based on a given user
   * @see {@linkcode EnemyPokemon.getNextMove}
   * @virtual
   */
  getUserBenefitScore(user: Pokemon, target: Pokemon, move: Move): integer {
    return 0;
  }

  /**
   * Used by the Enemy AI to rank an attack based on a given target
   * @see {@linkcode EnemyPokemon.getNextMove}
   * @virtual
   */
  getTargetBenefitScore(user: Pokemon, target: Pokemon, move: Move): integer {
    return 0;
  }
}

export enum MoveEffectTrigger {
  PRE_APPLY,
  POST_APPLY,
  HIT,
  /** Triggers one time after all target effects have applied */
  POST_TARGET,
}

interface MoveEffectAttrOptions {
  /**
   * Defines when this effect should trigger in the move's effect order
   * @see {@linkcode MoveEffectPhase}
   */
  trigger?: MoveEffectTrigger;
  /** Should this effect only apply on the first hit? */
  firstHitOnly?: boolean;
  /** Should this effect only apply on the last hit? */
  lastHitOnly?: boolean;
  /** Should this effect only apply on the first target hit? */
  firstTargetOnly?: boolean;
  /** Overrides the secondary effect chance for this attr if set. */
  effectChanceOverride?: number;
}

/** Base class defining all Move Effect Attributes
 * @extends MoveAttr
 * @see {@linkcode apply}
 */
export class MoveEffectAttr extends MoveAttr {
  /**
   * A container for this attribute's optional parameters
   * @see {@linkcode MoveEffectAttrOptions} for supported params.
   */
  protected options?: MoveEffectAttrOptions;

  constructor(selfTarget?: boolean, options?: MoveEffectAttrOptions) {
    super(selfTarget);
    this.options = options;
  }

  /**
   * Defines when this effect should trigger in the move's effect order.
   * @default MoveEffectTrigger.POST_APPLY
   * @see {@linkcode MoveEffectTrigger}
   */
  public get trigger () {
    return this.options?.trigger ?? MoveEffectTrigger.POST_APPLY;
  }

  /**
   * `true` if this effect should only trigger on the first hit of
   * multi-hit moves.
   * @default false
   */
  public get firstHitOnly () {
    return this.options?.firstHitOnly ?? false;
  }

  /**
   * `true` if this effect should only trigger on the last hit of
   * multi-hit moves.
   * @default false
   */
  public get lastHitOnly () {
    return this.options?.lastHitOnly ?? false;
  }

  /**
   * `true` if this effect should apply only upon hitting a target
   * for the first time when targeting multiple {@linkcode Pokemon}.
   * @default false
   */
  public get firstTargetOnly () {
    return this.options?.firstTargetOnly ?? false;
  }

  /**
   * If defined, overrides the move's base chance for this
   * secondary effect to trigger.
   */
  public get effectChanceOverride () {
    return this.options?.effectChanceOverride;
  }

  /**
   * Determines whether the {@linkcode Move}'s effects are valid to {@linkcode apply}
   * @virtual
   * @param user {@linkcode Pokemon} using the move
   * @param target {@linkcode Pokemon} target of the move
   * @param move {@linkcode Move} with this attribute
   * @param args Set of unique arguments needed by this attribute
   * @returns true if basic application of the ability attribute should be possible
   */
  canApply(user: Pokemon, target: Pokemon, move: Move, args?: any[]) {
    return !! (this.selfTarget ? user.hp && !user.getTag(BattlerTagType.FRENZY) : target.hp)
           && (this.selfTarget || !target.getTag(BattlerTagType.PROTECTED) ||
                move.checkFlag(MoveFlags.IGNORE_PROTECT, user, target));
  }

  /** Applies move effects so long as they are able based on {@linkcode canApply} */
  apply(user: Pokemon, target: Pokemon, move: Move, args?: any[]): boolean | Promise<boolean> {
    return this.canApply(user, target, move, args);
  }

  /**
   * Gets the used move's additional effect chance.
   * Chance is modified by {@linkcode MoveEffectChanceMultiplierAbAttr} and {@linkcode IgnoreMoveEffectsAbAttr}.
   * @param user {@linkcode Pokemon} using this move
   * @param target {@linkcode Pokemon | Target} of this move
   * @param move {@linkcode Move} being used
   * @param selfEffect `true` if move targets user.
   * @returns Move effect chance value.
   */
  getMoveChance(user: Pokemon, target: Pokemon, move: Move, selfEffect?: Boolean, showAbility?: Boolean): integer {
    const moveChance = new Utils.NumberHolder(this.effectChanceOverride ?? move.chance);

    applyAbAttrs(MoveEffectChanceMultiplierAbAttr, user, null, false, moveChance, move, target, selfEffect, showAbility);

    if ((!move.hasAttr(FlinchAttr) || moveChance.value <= move.chance) && !move.hasAttr(SecretPowerAttr)) {
      const userSide = user.isPlayer() ? ArenaTagSide.PLAYER : ArenaTagSide.ENEMY;
      user.scene.arena.applyTagsForSide(ArenaTagType.WATER_FIRE_PLEDGE, userSide, false, moveChance);
    }

    if (!selfEffect) {
      applyPreDefendAbAttrs(IgnoreMoveEffectsAbAttr, target, user, null, null, false, moveChance);
    }
    return moveChance.value;
  }
}

/**
 * Base class defining all Move Header attributes.
 * Move Header effects apply at the beginning of a turn before any moves are resolved.
 * They can be used to apply effects to the field (e.g. queueing a message) or to the user
 * (e.g. adding a battler tag).
 */
export class MoveHeaderAttr extends MoveAttr {
  constructor() {
    super(true);
  }
}

/**
 * Header attribute to queue a message at the beginning of a turn.
 * @see {@link MoveHeaderAttr}
 */
export class MessageHeaderAttr extends MoveHeaderAttr {
  private message: string | ((user: Pokemon, move: Move) => string);

  constructor(message: string | ((user: Pokemon, move: Move) => string)) {
    super();
    this.message = message;
  }

  apply(user: Pokemon, target: Pokemon, move: Move, args: any[]): boolean {
    const message = typeof this.message === "string"
      ? this.message
      : this.message(user, move);

    if (message) {
      user.scene.queueMessage(message);
      return true;
    }
    return false;
  }
}

/**
 * Header attribute to add a battler tag to the user at the beginning of a turn.
 * @see {@linkcode MoveHeaderAttr}
 */
export class AddBattlerTagHeaderAttr extends MoveHeaderAttr {
  private tagType: BattlerTagType;

  constructor(tagType: BattlerTagType) {
    super();
    this.tagType = tagType;
  }

  apply(user: Pokemon, target: Pokemon, move: Move, args: any[]): boolean {
    user.addTag(this.tagType);
    return true;
  }
}

/**
 * Header attribute to implement the "charge phase" of Beak Blast at the
 * beginning of a turn.
 * @see {@link https://bulbapedia.bulbagarden.net/wiki/Beak_Blast_(move) | Beak Blast}
 * @see {@linkcode BeakBlastChargingTag}
 */
export class BeakBlastHeaderAttr extends AddBattlerTagHeaderAttr {
  /** Required to initialize Beak Blast's charge animation correctly */
  public chargeAnim = ChargeAnim.BEAK_BLAST_CHARGING;

  constructor() {
    super(BattlerTagType.BEAK_BLAST_CHARGING);
  }
}

export class PreMoveMessageAttr extends MoveAttr {
  private message: string | ((user: Pokemon, target: Pokemon, move: Move) => string);

  constructor(message: string | ((user: Pokemon, target: Pokemon, move: Move) => string)) {
    super();
    this.message = message;
  }

  apply(user: Pokemon, target: Pokemon, move: Move, args: any[]): boolean {
    const message = typeof this.message === "string"
      ? this.message as string
      : this.message(user, target, move);
    if (message) {
      user.scene.queueMessage(message, 500);
      return true;
    }
    return false;
  }
}

/**
 * Attribute for Status moves that take attack type effectiveness
 * into consideration (i.e. {@linkcode https://bulbapedia.bulbagarden.net/wiki/Thunder_Wave_(move) | Thunder Wave})
 * @extends MoveAttr
 */
export class RespectAttackTypeImmunityAttr extends MoveAttr { }

export class IgnoreOpponentStatStagesAttr extends MoveAttr {
  apply(user: Pokemon, target: Pokemon, move: Move, args: any[]): boolean {
    (args[0] as Utils.BooleanHolder).value = true;

    return true;
  }
}

export class HighCritAttr extends MoveAttr {
  apply(user: Pokemon, target: Pokemon, move: Move, args: any[]): boolean {
    (args[0] as Utils.IntegerHolder).value++;

    return true;
  }

  getUserBenefitScore(user: Pokemon, target: Pokemon, move: Move): integer {
    return 3;
  }
}

export class CritOnlyAttr extends MoveAttr {
  apply(user: Pokemon, target: Pokemon, move: Move, args: any[]): boolean {
    (args[0] as Utils.BooleanHolder).value = true;

    return true;
  }

  getUserBenefitScore(user: Pokemon, target: Pokemon, move: Move): integer {
    return 5;
  }
}

export class FixedDamageAttr extends MoveAttr {
  private damage: integer;

  constructor(damage: integer) {
    super();

    this.damage = damage;
  }

  apply(user: Pokemon, target: Pokemon, move: Move, args: any[]): boolean {
    (args[0] as Utils.IntegerHolder).value = this.getDamage(user, target, move);

    return true;
  }

  getDamage(user: Pokemon, target: Pokemon, move: Move): integer {
    return this.damage;
  }
}

export class UserHpDamageAttr extends FixedDamageAttr {
  constructor() {
    super(0);
  }

  apply(user: Pokemon, target: Pokemon, move: Move, args: any[]): boolean {
    (args[0] as Utils.IntegerHolder).value = user.hp;

    return true;
  }
}

export class TargetHalfHpDamageAttr extends FixedDamageAttr {
  constructor() {
    super(0);
  }

  apply(user: Pokemon, target: Pokemon, move: Move, args: any[]): boolean {
    (args[0] as Utils.IntegerHolder).value = Utils.toDmgValue(target.hp / 2);

    return true;
  }

  getTargetBenefitScore(user: Pokemon, target: Pokemon, move: Move): number {
    return target.getHpRatio() > 0.5 ? Math.floor(((target.getHpRatio() - 0.5) * -24) + 4) : -20;
  }
}

export class MatchHpAttr extends FixedDamageAttr {
  constructor() {
    super(0);
  }

  apply(user: Pokemon, target: Pokemon, move: Move, args: any[]): boolean {
    (args[0] as Utils.IntegerHolder).value = target.hp - user.hp;

    return true;
  }

  getCondition(): MoveConditionFunc {
    return (user, target, move) => user.hp <= target.hp;
  }

  // TODO
  /*getUserBenefitScore(user: Pokemon, target: Pokemon, move: Move): integer {
    return 0;
  }*/
}

type MoveFilter = (move: Move) => boolean;

export class CounterDamageAttr extends FixedDamageAttr {
  private moveFilter: MoveFilter;
  private multiplier: number;

  constructor(moveFilter: MoveFilter, multiplier: integer) {
    super(0);

    this.moveFilter = moveFilter;
    this.multiplier = multiplier;
  }

  apply(user: Pokemon, target: Pokemon, move: Move, args: any[]): boolean {
    const damage = user.turnData.attacksReceived.filter(ar => this.moveFilter(allMoves[ar.move])).reduce((total: integer, ar: AttackMoveResult) => total + ar.damage, 0);
    (args[0] as Utils.IntegerHolder).value = Utils.toDmgValue(damage * this.multiplier);

    return true;
  }

  getCondition(): MoveConditionFunc {
    return (user, target, move) => !!user.turnData.attacksReceived.filter(ar => this.moveFilter(allMoves[ar.move])).length;
  }
}

export class LevelDamageAttr extends FixedDamageAttr {
  constructor() {
    super(0);
  }

  getDamage(user: Pokemon, target: Pokemon, move: Move): number {
    return user.level;
  }
}

export class RandomLevelDamageAttr extends FixedDamageAttr {
  constructor() {
    super(0);
  }

  getDamage(user: Pokemon, target: Pokemon, move: Move): number {
    return Utils.toDmgValue(user.level * (user.randSeedIntRange(50, 150) * 0.01));
  }
}

export class ModifiedDamageAttr extends MoveAttr {
  apply(user: Pokemon, target: Pokemon, move: Move, args: any[]): boolean {
    const initialDamage = args[0] as Utils.IntegerHolder;
    initialDamage.value = this.getModifiedDamage(user, target, move, initialDamage.value);

    return true;
  }

  getModifiedDamage(user: Pokemon, target: Pokemon, move: Move, damage: integer): integer {
    return damage;
  }
}

export class SurviveDamageAttr extends ModifiedDamageAttr {
  getModifiedDamage(user: Pokemon, target: Pokemon, move: Move, damage: number): number {
    return Math.min(damage, target.hp - 1);
  }

  getCondition(): MoveConditionFunc {
    return (user, target, move) => target.hp > 1;
  }

  getUserBenefitScore(user: Pokemon, target: Pokemon, move: Move): integer {
    return target.hp > 1 ? 0 : -20;
  }
}

export class RecoilAttr extends MoveEffectAttr {
  private useHp: boolean;
  private damageRatio: number;
  private unblockable: boolean;

  constructor(useHp: boolean = false, damageRatio: number = 0.25, unblockable: boolean = false) {
    super(true, { lastHitOnly: true });

    this.useHp = useHp;
    this.damageRatio = damageRatio;
    this.unblockable = unblockable;
  }

  apply(user: Pokemon, target: Pokemon, move: Move, args: any[]): boolean {
    if (!super.apply(user, target, move, args)) {
      return false;
    }

    const cancelled = new Utils.BooleanHolder(false);
    if (!this.unblockable) {
      applyAbAttrs(BlockRecoilDamageAttr, user, cancelled);
      applyAbAttrs(BlockNonDirectDamageAbAttr, user, cancelled);
    }

    if (cancelled.value) {
      return false;
    }

    // Chloroblast and Struggle should not deal recoil damage if the move was not successful
    if (this.useHp && [ MoveResult.FAIL, MoveResult.MISS ].includes(user.getLastXMoves(1)[0]?.result)) {
      return false;
    }

    const damageValue = (!this.useHp ? user.turnData.damageDealt : user.getMaxHp()) * this.damageRatio;
    const minValue = user.turnData.damageDealt ? 1 : 0;
    const recoilDamage = Utils.toDmgValue(damageValue, minValue);
    if (!recoilDamage) {
      return false;
    }

    if (cancelled.value) {
      return false;
    }

    user.damageAndUpdate(recoilDamage, HitResult.OTHER, false, true, true);
    user.scene.queueMessage(i18next.t("moveTriggers:hitWithRecoil", { pokemonName: getPokemonNameWithAffix(user) }));
    user.turnData.damageTaken += recoilDamage;

    return true;
  }

  getUserBenefitScore(user: Pokemon, target: Pokemon, move: Move): integer {
    return Math.floor((move.power / 5) / -4);
  }
}


/**
 * Attribute used for moves which self KO the user regardless if the move hits a target
 * @extends MoveEffectAttr
 * @see {@linkcode apply}
 **/
export class SacrificialAttr extends MoveEffectAttr {
  constructor() {
    super(true, { trigger: MoveEffectTrigger.POST_TARGET });
  }

  /**
   * Deals damage to the user equal to their current hp
   * @param user {@linkcode Pokemon} that used the move
   * @param target {@linkcode Pokemon} target of the move
   * @param move {@linkcode Move} with this attribute
   * @param args N/A
   * @returns true if the function succeeds
   **/
  apply(user: Pokemon, target: Pokemon, move: Move, args: any[]): boolean {
    user.damageAndUpdate(user.hp, HitResult.OTHER, false, true, true);
	  user.turnData.damageTaken += user.hp;

    return true;
  }

  getUserBenefitScore(user: Pokemon, target: Pokemon, move: Move): integer {
    if (user.isBoss()) {
      return -20;
    }
    return Math.ceil(((1 - user.getHpRatio()) * 10 - 10) * (target.getAttackTypeEffectiveness(move.type, user) - 0.5));
  }
}

/**
 * Attribute used for moves which self KO the user but only if the move hits a target
 * @extends MoveEffectAttr
 * @see {@linkcode apply}
 **/
export class SacrificialAttrOnHit extends MoveEffectAttr {
  constructor() {
    super(true, { trigger: MoveEffectTrigger.HIT });
  }

  /**
   * Deals damage to the user equal to their current hp if the move lands
   * @param user {@linkcode Pokemon} that used the move
   * @param target {@linkcode Pokemon} target of the move
   * @param move {@linkcode Move} with this attribute
   * @param args N/A
   * @returns true if the function succeeds
   **/
  apply(user: Pokemon, target: Pokemon, move: Move, args: any[]): boolean {
    // If the move fails to hit a target, then the user does not faint and the function returns false
    if (!super.apply(user, target, move, args)) {
      return false;
    }

    user.damageAndUpdate(user.hp, HitResult.OTHER, false, true, true);
    user.turnData.damageTaken += user.hp;

    return true;
  }

  getUserBenefitScore(user: Pokemon, target: Pokemon, move: Move): integer {
    if (user.isBoss()) {
      return -20;
    }
    return Math.ceil(((1 - user.getHpRatio()) * 10 - 10) * (target.getAttackTypeEffectiveness(move.type, user) - 0.5));
  }
}

/**
 * Attribute used for moves which cut the user's Max HP in half.
 * Triggers using {@linkcode MoveEffectTrigger.POST_TARGET}.
 * @extends MoveEffectAttr
 * @see {@linkcode apply}
 */
export class HalfSacrificialAttr extends MoveEffectAttr {
  constructor() {
    super(true, { trigger: MoveEffectTrigger.POST_TARGET });
  }

  /**
   * Cut's the user's Max HP in half and displays the appropriate recoil message
   * @param user {@linkcode Pokemon} that used the move
   * @param target N/A
   * @param move {@linkcode Move} with this attribute
   * @param args N/A
   * @returns true if the function succeeds
   */
  apply(user: Pokemon, target: Pokemon, move: Move, args: any[]): boolean {
    if (!super.apply(user, target, move, args)) {
      return false;
    }

    const cancelled = new Utils.BooleanHolder(false);
    // Check to see if the Pokemon has an ability that blocks non-direct damage
    applyAbAttrs(BlockNonDirectDamageAbAttr, user, cancelled);
    if (!cancelled.value) {
      user.damageAndUpdate(Utils.toDmgValue(user.getMaxHp() / 2), HitResult.OTHER, false, true, true);
      user.scene.queueMessage(i18next.t("moveTriggers:cutHpPowerUpMove", { pokemonName: getPokemonNameWithAffix(user) })); // Queue recoil message
    }
    return true;
  }

  getUserBenefitScore(user: Pokemon, target: Pokemon, move: Move): integer {
    if (user.isBoss()) {
      return -10;
    }
    return Math.ceil(((1 - user.getHpRatio() / 2) * 10 - 10) * (target.getAttackTypeEffectiveness(move.type, user) - 0.5));
  }
}

/**
 * Attribute to put in a {@link https://bulbapedia.bulbagarden.net/wiki/Substitute_(doll) | Substitute Doll}
 * for the user.
 * @extends MoveEffectAttr
 * @see {@linkcode apply}
 */
export class AddSubstituteAttr extends MoveEffectAttr {
  /** The ratio of the user's max HP that is required to apply this effect */
  private hpCost: number;

  constructor(hpCost: number = 0.25) {
    super(true);

    this.hpCost = hpCost;
  }

  /**
   * Removes 1/4 of the user's maximum HP (rounded down) to create a substitute for the user
   * @param user the {@linkcode Pokemon} that used the move.
   * @param target n/a
   * @param move the {@linkcode Move} with this attribute.
   * @param args n/a
   * @returns true if the attribute successfully applies, false otherwise
   */
  apply(user: Pokemon, target: Pokemon, move: Move, args: any[]): boolean {
    if (!super.apply(user, target, move, args)) {
      return false;
    }

    user.damageAndUpdate(Math.floor(user.getMaxHp() * this.hpCost), HitResult.OTHER, false, true, true);
    user.addTag(BattlerTagType.SUBSTITUTE, 0, move.id, user.id);
    return true;
  }

  getUserBenefitScore(user: Pokemon, target: Pokemon, move: Move): number {
    if (user.isBoss()) {
      return -10;
    }
    return 5;
  }

  getCondition(): MoveConditionFunc {
    return (user, target, move) => !user.getTag(SubstituteTag) && user.hp > Math.floor(user.getMaxHp() * this.hpCost) && user.getMaxHp() > 1;
  }

  getFailedText(user: Pokemon, target: Pokemon, move: Move, cancelled: Utils.BooleanHolder): string | null {
    if (user.getTag(SubstituteTag)) {
      return i18next.t("moveTriggers:substituteOnOverlap", { pokemonName: getPokemonNameWithAffix(user) });
    } else if (user.hp <= Math.floor(user.getMaxHp() / 4) || user.getMaxHp() === 1) {
      return i18next.t("moveTriggers:substituteNotEnoughHp");
    } else {
      return i18next.t("battle:attackFailed");
    }
  }
}

export enum MultiHitType {
  _2,
  _2_TO_5,
  _3,
  _10,
  BEAT_UP,
}

/**
 * Heals the user or target by {@linkcode healRatio} depending on the value of {@linkcode selfTarget}
 * @extends MoveEffectAttr
 * @see {@linkcode apply}
 */
export class HealAttr extends MoveEffectAttr {
  /** The percentage of {@linkcode Stat.HP} to heal */
  private healRatio: number;
  /** Should an animation be shown? */
  private showAnim: boolean;

  constructor(healRatio?: number, showAnim?: boolean, selfTarget?: boolean) {
    super(selfTarget === undefined || selfTarget);

    this.healRatio = healRatio || 1;
    this.showAnim = !!showAnim;
  }

  apply(user: Pokemon, target: Pokemon, move: Move, args: any[]): boolean {
    this.addHealPhase(this.selfTarget ? user : target, this.healRatio);
    return true;
  }

  /**
   * Creates a new {@linkcode PokemonHealPhase}.
   * This heals the target and shows the appropriate message.
   */
  addHealPhase(target: Pokemon, healRatio: number) {
    target.scene.unshiftPhase(new PokemonHealPhase(target.scene, target.getBattlerIndex(),
      Utils.toDmgValue(target.getMaxHp() * healRatio), i18next.t("moveTriggers:healHp", { pokemonName: getPokemonNameWithAffix(target) }), true, !this.showAnim));
  }

  getTargetBenefitScore(user: Pokemon, target: Pokemon, move: Move): integer {
    const score = ((1 - (this.selfTarget ? user : target).getHpRatio()) * 20) - this.healRatio * 10;
    return Math.round(score / (1 - this.healRatio / 2));
  }
}

/**
 * Cures the user's party of non-volatile status conditions, ie. Heal Bell, Aromatherapy
 * @extends MoveEffectAttr
 * @see {@linkcode apply}
 */
export class PartyStatusCureAttr extends MoveEffectAttr {
  /** Message to display after using move */
  private message: string;
  /** Skips mons with this ability, ie. Soundproof */
  private abilityCondition: Abilities;

  constructor(message: string | null, abilityCondition: Abilities) {
    super();

    this.message = message!; // TODO: is this bang correct?
    this.abilityCondition = abilityCondition;
  }

  //The same as MoveEffectAttr.canApply, except it doesn't check for the target's HP.
  canApply(user: Pokemon, target: Pokemon, move: Move, args: any[]) {
    const isTargetValid =
      (this.selfTarget && user.hp && !user.getTag(BattlerTagType.FRENZY)) ||
      (!this.selfTarget && (!target.getTag(BattlerTagType.PROTECTED) || move.hasFlag(MoveFlags.IGNORE_PROTECT)));
    return !!isTargetValid;
  }

  apply(user: Pokemon, target: Pokemon, move: Move, args: any[]): boolean {
    if (!this.canApply(user, target, move, args)) {
      return false;
    }
    const partyPokemon = user.isPlayer() ? user.scene.getParty() : user.scene.getEnemyParty();
    partyPokemon.forEach(p => this.cureStatus(p, user.id));

    if (this.message) {
      user.scene.queueMessage(this.message);
    }

    return true;
  }

  /**
   * Tries to cure the status of the given {@linkcode Pokemon}
   * @param pokemon The {@linkcode Pokemon} to cure.
   * @param userId The ID of the (move) {@linkcode Pokemon | user}.
   */
  public cureStatus(pokemon: Pokemon, userId: number) {
    if (!pokemon.isOnField() || pokemon.id === userId) { // user always cures its own status, regardless of ability
      pokemon.resetStatus(false);
      pokemon.updateInfo();
    } else if (!pokemon.hasAbility(this.abilityCondition)) {
      pokemon.resetStatus();
      pokemon.updateInfo();
    } else {
      pokemon.scene.unshiftPhase(new ShowAbilityPhase(pokemon.scene, pokemon.id, pokemon.getPassiveAbility()?.id === this.abilityCondition));
    }
  }
}

/**
 * Applies damage to the target's ally equal to 1/16 of that ally's max HP.
 * @extends MoveEffectAttr
 */
export class FlameBurstAttr extends MoveEffectAttr {
  /**
   * @param user - n/a
   * @param target - The target Pokémon.
   * @param move - n/a
   * @param args - n/a
   * @returns A boolean indicating whether the effect was successfully applied.
   */
  apply(user: Pokemon, target: Pokemon, move: Move, args: any[]): boolean | Promise<boolean> {
    const targetAlly = target.getAlly();
    const cancelled = new Utils.BooleanHolder(false);

    if (targetAlly) {
      applyAbAttrs(BlockNonDirectDamageAbAttr, targetAlly, cancelled);
    }

    if (cancelled.value || !targetAlly) {
      return false;
    }

    targetAlly.damageAndUpdate(Math.max(1, Math.floor(1 / 16 * targetAlly.getMaxHp())), HitResult.OTHER);
    return true;
  }

  getTargetBenefitScore(user: Pokemon, target: Pokemon, move: Move): integer {
    return target.getAlly() ? -5 : 0;
  }
}

export class SacrificialFullRestoreAttr extends SacrificialAttr {
  constructor() {
    super();
  }

  apply(user: Pokemon, target: Pokemon, move: Move, args: any[]): boolean {
    if (!super.apply(user, target, move, args)) {
      return false;
    }

    // We don't know which party member will be chosen, so pick the highest max HP in the party
    const maxPartyMemberHp = user.scene.getParty().map(p => p.getMaxHp()).reduce((maxHp: integer, hp: integer) => Math.max(hp, maxHp), 0);

    user.scene.pushPhase(new PokemonHealPhase(user.scene, user.getBattlerIndex(),
      maxPartyMemberHp, i18next.t("moveTriggers:sacrificialFullRestore", { pokemonName: getPokemonNameWithAffix(user) }), true, false, false, true), true);

    return true;
  }

  getUserBenefitScore(user: Pokemon, target: Pokemon, move: Move): integer {
    return -20;
  }

  getCondition(): MoveConditionFunc {
    return (user, target, move) => user.scene.getParty().filter(p => p.isActive()).length > user.scene.currentBattle.getBattlerCount();
  }
}

/**
 * Attribute used for moves which ignore type-based debuffs from weather, namely Hydro Steam.
 * Called during damage calculation after getting said debuff from getAttackTypeMultiplier in the Pokemon class.
 * @extends MoveAttr
 * @see {@linkcode apply}
 */
export class IgnoreWeatherTypeDebuffAttr extends MoveAttr {
  /** The {@linkcode WeatherType} this move ignores */
  public weather: WeatherType;

  constructor(weather: WeatherType) {
    super();
    this.weather = weather;
  }
  /**
   * Changes the type-based weather modifier if this move's power would be reduced by it
   * @param user {@linkcode Pokemon} that used the move
   * @param target N/A
   * @param move {@linkcode Move} with this attribute
   * @param args [0] {@linkcode Utils.NumberHolder} for arenaAttackTypeMultiplier
   * @returns true if the function succeeds
   */
  apply(user: Pokemon, target: Pokemon, move: Move, args: any[]): boolean {
    const weatherModifier = args[0] as Utils.NumberHolder;
    //If the type-based attack power modifier due to weather (e.g. Water moves in Sun) is below 1, set it to 1
    if (user.scene.arena.weather?.weatherType === this.weather) {
      weatherModifier.value = Math.max(weatherModifier.value, 1);
    }
    return true;
  }
}

export abstract class WeatherHealAttr extends HealAttr {
  constructor() {
    super(0.5);
  }

  apply(user: Pokemon, target: Pokemon, move: Move, args: any[]): boolean {
    let healRatio = 0.5;
    if (!user.scene.arena.weather?.isEffectSuppressed(user.scene)) {
      const weatherType = user.scene.arena.weather?.weatherType || WeatherType.NONE;
      healRatio = this.getWeatherHealRatio(weatherType);
    }
    this.addHealPhase(user, healRatio);
    return true;
  }

  abstract getWeatherHealRatio(weatherType: WeatherType): number;
}

export class PlantHealAttr extends WeatherHealAttr {
  getWeatherHealRatio(weatherType: WeatherType): number {
    switch (weatherType) {
      case WeatherType.SUNNY:
      case WeatherType.HARSH_SUN:
        return 2 / 3;
      case WeatherType.RAIN:
      case WeatherType.SANDSTORM:
      case WeatherType.HAIL:
      case WeatherType.SNOW:
      case WeatherType.HEAVY_RAIN:
        return 0.25;
      default:
        return 0.5;
    }
  }
}

export class SandHealAttr extends WeatherHealAttr {
  getWeatherHealRatio(weatherType: WeatherType): number {
    switch (weatherType) {
      case WeatherType.SANDSTORM:
        return 2 / 3;
      default:
        return 0.5;
    }
  }
}

/**
 * Heals the target or the user by either {@linkcode normalHealRatio} or {@linkcode boostedHealRatio}
 * depending on the evaluation of {@linkcode condition}
 * @extends HealAttr
 * @see {@linkcode apply}
 */
export class BoostHealAttr extends HealAttr {
  /** Healing received when {@linkcode condition} is false */
  private normalHealRatio: number;
  /** Healing received when {@linkcode condition} is true */
  private boostedHealRatio: number;
  /** The lambda expression to check against when boosting the healing value */
  private condition?: MoveConditionFunc;

  constructor(normalHealRatio?: number, boostedHealRatio?: number, showAnim?: boolean, selfTarget?: boolean, condition?: MoveConditionFunc) {
    super(normalHealRatio, showAnim, selfTarget);
    this.normalHealRatio = normalHealRatio!; // TODO: is this bang correct?
    this.boostedHealRatio = boostedHealRatio!; // TODO: is this bang correct?
    this.condition = condition;
  }

  /**
   * @param user {@linkcode Pokemon} using the move
   * @param target {@linkcode Pokemon} target of the move
   * @param move {@linkcode Move} with this attribute
   * @param args N/A
   * @returns true if the move was successful
   */
  apply(user: Pokemon, target: Pokemon, move: Move, args: any[]): boolean {
    const healRatio: number = (this.condition ? this.condition(user, target, move) : false) ? this.boostedHealRatio : this.normalHealRatio;
    this.addHealPhase(target, healRatio);
    return true;
  }
}

/**
 * Heals the target only if it is the ally
 * @extends HealAttr
 * @see {@linkcode apply}
 */
export class HealOnAllyAttr extends HealAttr {
  /**
   * @param user {@linkcode Pokemon} using the move
   * @param target {@linkcode Pokemon} target of the move
   * @param move {@linkcode Move} with this attribute
   * @param args N/A
   * @returns true if the function succeeds
   */
  apply(user: Pokemon, target: Pokemon, move: Move, args: any[]): boolean {
    if (user.getAlly() === target) {
      super.apply(user, target, move, args);
      return true;
    }

    return false;
  }
}

/**
 * Heals user as a side effect of a move that hits a target.
 * Healing is based on {@linkcode healRatio} * the amount of damage dealt or a stat of the target.
 * @extends MoveEffectAttr
 * @see {@linkcode apply}
 * @see {@linkcode getUserBenefitScore}
 */
export class HitHealAttr extends MoveEffectAttr {
  private healRatio: number;
  private healStat: EffectiveStat | null;

  constructor(healRatio?: number | null, healStat?: EffectiveStat) {
    super(true, { trigger: MoveEffectTrigger.HIT });

    this.healRatio = healRatio ?? 0.5;
    this.healStat = healStat ?? null;
  }
  /**
   * Heals the user the determined amount and possibly displays a message about regaining health.
   * If the target has the {@linkcode ReverseDrainAbAttr}, all healing is instead converted
   * to damage to the user.
   * @param user {@linkcode Pokemon} using this move
   * @param target {@linkcode Pokemon} target of this move
   * @param move {@linkcode Move} being used
   * @param args N/A
   * @returns true if the function succeeds
   */
  apply(user: Pokemon, target: Pokemon, move: Move, args: any[]): boolean {
    let healAmount = 0;
    let message = "";
    const reverseDrain = target.hasAbilityWithAttr(ReverseDrainAbAttr, false);
    if (this.healStat !== null) {
      // Strength Sap formula
      healAmount = target.getEffectiveStat(this.healStat);
      message = i18next.t("battle:drainMessage", { pokemonName: getPokemonNameWithAffix(target) });
    } else {
      // Default healing formula used by draining moves like Absorb, Draining Kiss, Bitter Blade, etc.
      healAmount = Utils.toDmgValue(user.turnData.currDamageDealt * this.healRatio);
      message = i18next.t("battle:regainHealth", { pokemonName: getPokemonNameWithAffix(user) });
    }
    if (reverseDrain) {
      if (user.hasAbilityWithAttr(BlockNonDirectDamageAbAttr)) {
        healAmount = 0;
        message = "";
      } else {
        user.turnData.damageTaken += healAmount;
        healAmount = healAmount * -1;
        message = "";
      }
    }
    user.scene.unshiftPhase(new PokemonHealPhase(user.scene, user.getBattlerIndex(), healAmount, message, false, true));
    return true;
  }

  /**
   * Used by the Enemy AI to rank an attack based on a given user
   * @param user {@linkcode Pokemon} using this move
   * @param target {@linkcode Pokemon} target of this move
   * @param move {@linkcode Move} being used
   * @returns an integer. Higher means enemy is more likely to use that move.
   */
  getUserBenefitScore(user: Pokemon, target: Pokemon, move: Move): integer {
    if (this.healStat) {
      const healAmount = target.getEffectiveStat(this.healStat);
      return Math.floor(Math.max(0, (Math.min(1, (healAmount + user.hp) / user.getMaxHp() - 0.33))) / user.getHpRatio());
    }
    return Math.floor(Math.max((1 - user.getHpRatio()) - 0.33, 0) * (move.power / 4));
  }
}

/**
 * Attribute used for moves that change priority in a turn given a condition,
 * e.g. Grassy Glide
 * Called when move order is calculated in {@linkcode TurnStartPhase}.
 * @extends MoveAttr
 * @see {@linkcode apply}
 */
export class IncrementMovePriorityAttr extends MoveAttr {
  /** The condition for a move's priority being incremented */
  private moveIncrementFunc: (pokemon: Pokemon, target:Pokemon, move: Move) => boolean;
  /** The amount to increment priority by, if condition passes. */
  private increaseAmount: integer;

  constructor(moveIncrementFunc: (pokemon: Pokemon, target:Pokemon, move: Move) => boolean, increaseAmount = 1) {
    super();

    this.moveIncrementFunc = moveIncrementFunc;
    this.increaseAmount = increaseAmount;
  }

  /**
   * Increments move priority by set amount if condition passes
   * @param user {@linkcode Pokemon} using this move
   * @param target {@linkcode Pokemon} target of this move
   * @param move {@linkcode Move} being used
   * @param args [0] {@linkcode Utils.IntegerHolder} for move priority.
   * @returns true if function succeeds
   */
  apply(user: Pokemon, target: Pokemon, move: Move, args: any[]): boolean {
    if (!this.moveIncrementFunc(user, target, move)) {
      return false;
    }

    (args[0] as Utils.IntegerHolder).value += this.increaseAmount;
    return true;
  }
}

/**
 * Attribute used for attack moves that hit multiple times per use, e.g. Bullet Seed.
 *
 * Applied at the beginning of {@linkcode MoveEffectPhase}.
 *
 * @extends MoveAttr
 * @see {@linkcode apply}
 */
export class MultiHitAttr extends MoveAttr {
  /** This move's intrinsic multi-hit type. It should never be modified. */
  private readonly intrinsicMultiHitType: MultiHitType;
  /** This move's current multi-hit type. It may be temporarily modified by abilities (e.g., Battle Bond). */
  private multiHitType: MultiHitType;

  constructor(multiHitType?: MultiHitType) {
    super();

    this.intrinsicMultiHitType = multiHitType !== undefined ? multiHitType : MultiHitType._2_TO_5;
    this.multiHitType = this.intrinsicMultiHitType;
  }

  // Currently used by `battle_bond.test.ts`
  getMultiHitType(): MultiHitType {
    return this.multiHitType;
  }

  /**
   * Set the hit count of an attack based on this attribute instance's {@linkcode MultiHitType}.
   * If the target has an immunity to this attack's types, the hit count will always be 1.
   *
   * @param user {@linkcode Pokemon} that used the attack
   * @param target {@linkcode Pokemon} targeted by the attack
   * @param move {@linkcode Move} being used
   * @param args [0] {@linkcode Utils.IntegerHolder} storing the hit count of the attack
   * @returns True
   */
  apply(user: Pokemon, target: Pokemon, move: Move, args: any[]): boolean {
    const hitType = new Utils.NumberHolder(this.intrinsicMultiHitType);
    applyMoveAttrs(ChangeMultiHitTypeAttr, user, target, move, hitType);
    this.multiHitType = hitType.value;

    (args[0] as Utils.NumberHolder).value = this.getHitCount(user, target);
    return true;
  }

  getTargetBenefitScore(user: Pokemon, target: Pokemon, move: Move): number {
    return -5;
  }

  /**
   * Calculate the number of hits that an attack should have given this attribute's
   * {@linkcode MultiHitType}.
   *
   * @param user {@linkcode Pokemon} using the attack
   * @param target {@linkcode Pokemon} targeted by the attack
   * @returns The number of hits this attack should deal
   */
  getHitCount(user: Pokemon, target: Pokemon): integer {
    switch (this.multiHitType) {
      case MultiHitType._2_TO_5:
      {
        const rand = user.randSeedInt(16);
        const hitValue = new Utils.IntegerHolder(rand);
        applyAbAttrs(MaxMultiHitAbAttr, user, null, false, hitValue);
        if (hitValue.value >= 10) {
          return 2;
        } else if (hitValue.value >= 4) {
          return 3;
        } else if (hitValue.value >= 2) {
          return 4;
        } else {
          return 5;
        }
      }
      case MultiHitType._2:
        return 2;
      case MultiHitType._3:
        return 3;
      case MultiHitType._10:
        return 10;
      case MultiHitType.BEAT_UP:
        const party = user.isPlayer() ? user.scene.getParty() : user.scene.getEnemyParty();
        // No status means the ally pokemon can contribute to Beat Up
        return party.reduce((total, pokemon) => {
          return total + (pokemon.id === user.id ? 1 : pokemon?.status && pokemon.status.effect !== StatusEffect.NONE ? 0 : 1);
        }, 0);
    }
  }
}

export class ChangeMultiHitTypeAttr extends MoveAttr {
  apply(user: Pokemon, target: Pokemon, move: Move, args: any[]): boolean {
    //const hitType = args[0] as Utils.NumberHolder;
    return false;
  }
}

export class WaterShurikenMultiHitTypeAttr extends ChangeMultiHitTypeAttr {
  apply(user: Pokemon, target: Pokemon, move: Move, args: any[]): boolean {
    if (user.species.speciesId === Species.GRENINJA && user.hasAbility(Abilities.BATTLE_BOND) && user.formIndex === 2) {
      (args[0] as Utils.IntegerHolder).value = MultiHitType._3;
      return true;
    }
    return false;
  }
}

export class StatusEffectAttr extends MoveEffectAttr {
  public effect: StatusEffect;
  public turnsRemaining?: number;
  public overrideStatus: boolean = false;

  constructor(effect: StatusEffect, selfTarget?: boolean, turnsRemaining?: number, overrideStatus: boolean = false) {
    super(selfTarget, { trigger: MoveEffectTrigger.HIT });

    this.effect = effect;
    this.turnsRemaining = turnsRemaining;
    this.overrideStatus = overrideStatus;
  }

  apply(user: Pokemon, target: Pokemon, move: Move, args: any[]): boolean {
    if (!this.selfTarget && move.hitsSubstitute(user, target)) {
      return false;
    }

    const moveChance = this.getMoveChance(user, target, move, this.selfTarget, true);
    const statusCheck = moveChance < 0 || moveChance === 100 || user.randSeedInt(100) < moveChance;
    if (statusCheck) {
      const pokemon = this.selfTarget ? user : target;
      if (pokemon.status) {
        if (this.overrideStatus) {
          pokemon.resetStatus();
        } else {
          return false;
        }
      }

      if (user !== target && target.isSafeguarded(user)) {
        if (move.category === MoveCategory.STATUS) {
          user.scene.queueMessage(i18next.t("moveTriggers:safeguard", { targetName: getPokemonNameWithAffix(target) }));
        }
        return false;
      }
      if ((!pokemon.status || (pokemon.status.effect === this.effect && moveChance < 0))
        && pokemon.trySetStatus(this.effect, true, user, this.turnsRemaining)) {
        applyPostAttackAbAttrs(ConfusionOnStatusEffectAbAttr, user, target, move, null, false, this.effect);
        return true;
      }
    }
    return false;
  }

  getTargetBenefitScore(user: Pokemon, target: Pokemon, move: Move): number {
    const moveChance = this.getMoveChance(user, target, move, this.selfTarget, false);
    const score = (moveChance < 0) ? -10 : Math.floor(moveChance * -0.1);
    const pokemon = this.selfTarget ? user : target;

    return !pokemon.status && pokemon.canSetStatus(this.effect, true, false, user) ? score : 0;
  }
}

export class MultiStatusEffectAttr extends StatusEffectAttr {
  public effects: StatusEffect[];

  constructor(effects: StatusEffect[], selfTarget?: boolean, turnsRemaining?: number, overrideStatus?: boolean) {
    super(effects[0], selfTarget, turnsRemaining, overrideStatus);
    this.effects = effects;
  }

  apply(user: Pokemon, target: Pokemon, move: Move, args: any[]): boolean {
    this.effect = Utils.randSeedItem(this.effects);
    const result = super.apply(user, target, move, args);
    return result;
  }

  getTargetBenefitScore(user: Pokemon, target: Pokemon, move: Move): number {
    const moveChance = this.getMoveChance(user, target, move, this.selfTarget, false);
    const score = (moveChance < 0) ? -10 : Math.floor(moveChance * -0.1);
    const pokemon = this.selfTarget ? user : target;

    return !pokemon.status && pokemon.canSetStatus(this.effect, true, false, user) ? score : 0;
  }
}

export class PsychoShiftEffectAttr extends MoveEffectAttr {
  constructor() {
    super(false, { trigger: MoveEffectTrigger.HIT });
  }

  apply(user: Pokemon, target: Pokemon, move: Move, args: any[]): boolean {
    const statusToApply: StatusEffect | undefined = user.status?.effect ?? (user.hasAbility(Abilities.COMATOSE) ? StatusEffect.SLEEP : undefined);

    if (target.status) {
      return false;
    } else {
      const canSetStatus = target.canSetStatus(statusToApply, true, false, user);

      if (canSetStatus) {
        if (user.status) {
          user.scene.queueMessage(getStatusEffectHealText(user.status.effect, getPokemonNameWithAffix(user)));
        }
        user.resetStatus();
        user.updateInfo();
        target.trySetStatus(statusToApply, true, user);
      }

      return canSetStatus;
    }
  }

  getTargetBenefitScore(user: Pokemon, target: Pokemon, move: Move): number {
    return !target.status && target.canSetStatus(user.status?.effect, true, false, user) ? -10 : 0;
  }
}
/**
 * The following needs to be implemented for Thief
 * "If the user faints due to the target's Ability (Rough Skin or Iron Barbs) or held Rocky Helmet, it cannot remove the target's held item."
 * "If Knock Off causes a Pokémon with the Sticky Hold Ability to faint, it can now remove that Pokémon's held item."
 */
export class StealHeldItemChanceAttr extends MoveEffectAttr {
  private chance: number;

  constructor(chance: number) {
    super(false, { trigger: MoveEffectTrigger.HIT });
    this.chance = chance;
  }

  apply(user: Pokemon, target: Pokemon, move: Move, args: any[]): Promise<boolean> {
    return new Promise<boolean>(resolve => {
      if (move.hitsSubstitute(user, target)) {
        return resolve(false);
      }
      const rand = Phaser.Math.RND.realInRange(0, 1);
      if (rand >= this.chance) {
        return resolve(false);
      }
      const heldItems = this.getTargetHeldItems(target).filter(i => i.isTransferable);
      if (heldItems.length) {
        const poolType = target.isPlayer() ? ModifierPoolType.PLAYER : target.hasTrainer() ? ModifierPoolType.TRAINER : ModifierPoolType.WILD;
        const highestItemTier = heldItems.map(m => m.type.getOrInferTier(poolType)).reduce((highestTier, tier) => Math.max(tier!, highestTier), 0); // TODO: is the bang after tier correct?
        const tierHeldItems = heldItems.filter(m => m.type.getOrInferTier(poolType) === highestItemTier);
        const stolenItem = tierHeldItems[user.randSeedInt(tierHeldItems.length)];
        user.scene.tryTransferHeldItemModifier(stolenItem, user, false).then(success => {
          if (success) {
            user.scene.queueMessage(i18next.t("moveTriggers:stoleItem", { pokemonName: getPokemonNameWithAffix(user), targetName: getPokemonNameWithAffix(target), itemName: stolenItem.type.name }));
          }
          resolve(success);
        });
        return;
      }

      resolve(false);
    });
  }

  getTargetHeldItems(target: Pokemon): PokemonHeldItemModifier[] {
    return target.scene.findModifiers(m => m instanceof PokemonHeldItemModifier
      && m.pokemonId === target.id, target.isPlayer()) as PokemonHeldItemModifier[];
  }

  getUserBenefitScore(user: Pokemon, target: Pokemon, move: Move): number {
    const heldItems = this.getTargetHeldItems(target);
    return heldItems.length ? 5 : 0;
  }

  getTargetBenefitScore(user: Pokemon, target: Pokemon, move: Move): number {
    const heldItems = this.getTargetHeldItems(target);
    return heldItems.length ? -5 : 0;
  }
}

/**
 * Removes a random held item (or berry) from target.
 * Used for Incinerate and Knock Off.
 * Not Implemented Cases: (Same applies for Thief)
 * "If the user faints due to the target's Ability (Rough Skin or Iron Barbs) or held Rocky Helmet, it cannot remove the target's held item."
 * "If Knock Off causes a Pokémon with the Sticky Hold Ability to faint, it can now remove that Pokémon's held item."
 */
export class RemoveHeldItemAttr extends MoveEffectAttr {

  /** Optional restriction for item pool to berries only i.e. Differentiating Incinerate and Knock Off */
  private berriesOnly: boolean;

  constructor(berriesOnly: boolean) {
    super(false, { trigger: MoveEffectTrigger.HIT });
    this.berriesOnly = berriesOnly;
  }

  /**
   *
   * @param user {@linkcode Pokemon} that used the move
   * @param target Target {@linkcode Pokemon} that the moves applies to
   * @param move {@linkcode Move} that is used
   * @param args N/A
   * @returns {boolean} True if an item was removed
   */
  apply(user: Pokemon, target: Pokemon, move: Move, args: any[]): boolean {
    if (!this.berriesOnly && target.isPlayer()) { // "Wild Pokemon cannot knock off Player Pokemon's held items" (See Bulbapedia)
      return false;
    }

    if (move.hitsSubstitute(user, target)) {
      return false;
    }

    const cancelled = new Utils.BooleanHolder(false);
    applyAbAttrs(BlockItemTheftAbAttr, target, cancelled); // Check for abilities that block item theft

    if (cancelled.value === true) {
      return false;
    }

    // Considers entire transferrable item pool by default (Knock Off). Otherwise berries only if specified (Incinerate).
    let heldItems = this.getTargetHeldItems(target).filter(i => i.isTransferable);

    if (this.berriesOnly) {
      heldItems = heldItems.filter(m => m instanceof BerryModifier && m.pokemonId === target.id, target.isPlayer());
    }

    if (heldItems.length) {
      const removedItem = heldItems[user.randSeedInt(heldItems.length)];

      // Decrease item amount and update icon
      !--removedItem.stackCount;
      target.scene.updateModifiers(target.isPlayer());

      if (this.berriesOnly) {
        user.scene.queueMessage(i18next.t("moveTriggers:incineratedItem", { pokemonName: getPokemonNameWithAffix(user), targetName: getPokemonNameWithAffix(target), itemName: removedItem.type.name }));
      } else {
        user.scene.queueMessage(i18next.t("moveTriggers:knockedOffItem", { pokemonName: getPokemonNameWithAffix(user), targetName: getPokemonNameWithAffix(target), itemName: removedItem.type.name }));
      }
    }

    return true;
  }

  getTargetHeldItems(target: Pokemon): PokemonHeldItemModifier[] {
    return target.scene.findModifiers(m => m instanceof PokemonHeldItemModifier
      && m.pokemonId === target.id, target.isPlayer()) as PokemonHeldItemModifier[];
  }

  getUserBenefitScore(user: Pokemon, target: Pokemon, move: Move): number {
    const heldItems = this.getTargetHeldItems(target);
    return heldItems.length ? 5 : 0;
  }

  getTargetBenefitScore(user: Pokemon, target: Pokemon, move: Move): number {
    const heldItems = this.getTargetHeldItems(target);
    return heldItems.length ? -5 : 0;
  }
}

/**
 * Attribute that causes targets of the move to eat a berry. Used for Teatime, Stuff Cheeks
 */
export class EatBerryAttr extends MoveEffectAttr {
  protected chosenBerry: BerryModifier | undefined;
  constructor() {
    super(true, { trigger: MoveEffectTrigger.HIT });
  }
  /**
   * Causes the target to eat a berry.
   * @param user {@linkcode Pokemon} Pokemon that used the move
   * @param target {@linkcode Pokemon} Pokemon that will eat a berry
   * @param move {@linkcode Move} The move being used
   * @param args Unused
   * @returns {boolean} true if the function succeeds
   */
  apply(user: Pokemon, target: Pokemon, move: Move, args: any[]): boolean {
    if (!super.apply(user, target, move, args)) {
      return false;
    }

    const heldBerries = this.getTargetHeldBerries(target);
    if (heldBerries.length <= 0) {
      return false;
    }
    this.chosenBerry = heldBerries[user.randSeedInt(heldBerries.length)];
    const preserve = new Utils.BooleanHolder(false);
    target.scene.applyModifiers(PreserveBerryModifier, target.isPlayer(), target, preserve); // check for berry pouch preservation
    if (!preserve.value) {
      this.reduceBerryModifier(target);
    }
    this.eatBerry(target);
    return true;
  }

  getTargetHeldBerries(target: Pokemon): BerryModifier[] {
    return target.scene.findModifiers(m => m instanceof BerryModifier
      && (m as BerryModifier).pokemonId === target.id, target.isPlayer()) as BerryModifier[];
  }

  reduceBerryModifier(target: Pokemon) {
    if (this.chosenBerry?.stackCount === 1) {
      target.scene.removeModifier(this.chosenBerry, !target.isPlayer());
    } else if (this.chosenBerry !== undefined && this.chosenBerry.stackCount > 1) {
      this.chosenBerry.stackCount--;
    }
    target.scene.updateModifiers(target.isPlayer());
  }

  eatBerry(consumer: Pokemon) {
    getBerryEffectFunc(this.chosenBerry!.berryType)(consumer); // consumer eats the berry
    applyAbAttrs(HealFromBerryUseAbAttr, consumer, new Utils.BooleanHolder(false));
  }
}

/**
 *  Attribute used for moves that steal a random berry from the target. The user then eats the stolen berry.
 *  Used for Pluck & Bug Bite.
 */
export class StealEatBerryAttr extends EatBerryAttr {
  constructor() {
    super();
  }
  /**
   * User steals a random berry from the target and then eats it.
   * @param {Pokemon} user Pokemon that used the move and will eat the stolen berry
   * @param {Pokemon} target Pokemon that will have its berry stolen
   * @param {Move} move Move being used
   * @param {any[]} args Unused
   * @returns {boolean} true if the function succeeds
   */
  apply(user: Pokemon, target: Pokemon, move: Move, args: any[]): boolean {
    if (move.hitsSubstitute(user, target)) {
      return false;
    }
    const cancelled = new Utils.BooleanHolder(false);
    applyAbAttrs(BlockItemTheftAbAttr, target, cancelled); // check for abilities that block item theft
    if (cancelled.value === true) {
      return false;
    }

    const heldBerries = this.getTargetHeldBerries(target);
    if (heldBerries.length <= 0) {
      return false;
    }
    // if the target has berries, pick a random berry and steal it
    this.chosenBerry = heldBerries[user.randSeedInt(heldBerries.length)];
    const message = i18next.t("battle:stealEatBerry", { pokemonName: user.name, targetName: target.name, berryName: this.chosenBerry.type.name });
    user.scene.queueMessage(message);
    this.reduceBerryModifier(target);
    this.eatBerry(user);
    return true;
  }
}

/**
 * Move attribute that signals that the move should cure a status effect
 * @extends MoveEffectAttr
 * @see {@linkcode apply()}
 */
export class HealStatusEffectAttr extends MoveEffectAttr {
  /** List of Status Effects to cure */
  private effects: StatusEffect[];

  /**
   * @param selfTarget - Whether this move targets the user
   * @param ...effects - List of status effects to cure
   */
  constructor(selfTarget: boolean, ...effects: StatusEffect[]) {
    super(selfTarget, { lastHitOnly: true });

    this.effects = effects;
  }

  /**
   * @param user {@linkcode Pokemon} source of the move
   * @param target {@linkcode Pokemon} target of the move
   * @param move the {@linkcode Move} being used
   * @returns true if the status is cured
   */
  apply(user: Pokemon, target: Pokemon, move: Move, args: any[]): boolean {
    if (!super.apply(user, target, move, args)) {
      return false;
    }

    if (!this.selfTarget && move.hitsSubstitute(user, target)) {
      return false;
    }

    // Special edge case for shield dust blocking Sparkling Aria curing burn
    const moveTargets = getMoveTargets(user, move.id);
    if (target.hasAbilityWithAttr(IgnoreMoveEffectsAbAttr) && move.id === Moves.SPARKLING_ARIA && moveTargets.targets.length === 1) {
      return false;
    }

    const pokemon = this.selfTarget ? user : target;
    if (pokemon.status && this.effects.includes(pokemon.status.effect)) {
      pokemon.scene.queueMessage(getStatusEffectHealText(pokemon.status.effect, getPokemonNameWithAffix(pokemon)));
      pokemon.resetStatus();
      pokemon.updateInfo();

      return true;
    }

    return false;
  }

  isOfEffect(effect: StatusEffect): boolean {
    return this.effects.includes(effect);
  }

  getUserBenefitScore(user: Pokemon, target: Pokemon, move: Move): integer {
    return user.status ? 10 : 0;
  }
}

export class BypassSleepAttr extends MoveAttr {
  apply(user: Pokemon, target: Pokemon, move: Move, args: any[]): boolean {
    if (user.status?.effect === StatusEffect.SLEEP) {
      user.addTag(BattlerTagType.BYPASS_SLEEP, 1, move.id, user.id);
      return true;
    }

    return false;
  }

  /**
   * Returns arbitrarily high score when Pokemon is asleep, otherwise shouldn't be used
   * @param user
   * @param target
   * @param move
   */
  getUserBenefitScore(user: Pokemon, target: Pokemon, move: Move): integer {
    return user.status && user.status.effect === StatusEffect.SLEEP ? 200 : -10;
  }
}

/**
 * Attribute used for moves that bypass the burn damage reduction of physical moves, currently only facade
 * Called during damage calculation
 * @extends MoveAttr
 * @see {@linkcode apply}
 */
export class BypassBurnDamageReductionAttr extends MoveAttr {
  /** Prevents the move's damage from being reduced by burn
   * @param user N/A
   * @param target N/A
   * @param move {@linkcode Move} with this attribute
   * @param args [0] {@linkcode Utils.BooleanHolder} for burnDamageReductionCancelled
   * @returns true if the function succeeds
   */
  apply(user: Pokemon, target: Pokemon, move: Move, args: any[]): boolean {
    (args[0] as Utils.BooleanHolder).value = true;

    return true;
  }
}

export class WeatherChangeAttr extends MoveEffectAttr {
  private weatherType: WeatherType;

  constructor(weatherType: WeatherType) {
    super();

    this.weatherType = weatherType;
  }

  apply(user: Pokemon, target: Pokemon, move: Move, args: any[]): boolean {
    return user.scene.arena.trySetWeather(this.weatherType, true);
  }

  getCondition(): MoveConditionFunc {
    return (user, target, move) => !user.scene.arena.weather || (user.scene.arena.weather.weatherType !== this.weatherType && !user.scene.arena.weather.isImmutable());
  }
}

export class ClearWeatherAttr extends MoveEffectAttr {
  private weatherType: WeatherType;

  constructor(weatherType: WeatherType) {
    super();

    this.weatherType = weatherType;
  }

  apply(user: Pokemon, target: Pokemon, move: Move, args: any[]): boolean {
    if (user.scene.arena.weather?.weatherType === this.weatherType) {
      return user.scene.arena.trySetWeather(WeatherType.NONE, true);
    }

    return false;
  }
}

export class TerrainChangeAttr extends MoveEffectAttr {
  private terrainType: TerrainType;

  constructor(terrainType: TerrainType) {
    super();

    this.terrainType = terrainType;
  }

  apply(user: Pokemon, target: Pokemon, move: Move, args: any[]): boolean {
    return user.scene.arena.trySetTerrain(this.terrainType, true, true);
  }

  getCondition(): MoveConditionFunc {
    return (user, target, move) => !user.scene.arena.terrain || (user.scene.arena.terrain.terrainType !== this.terrainType);
  }

  getUserBenefitScore(user: Pokemon, target: Pokemon, move: Move): number {
    // TODO: Expand on this
    return user.scene.arena.terrain ? 0 : 6;
  }
}

export class ClearTerrainAttr extends MoveEffectAttr {
  constructor() {
    super();
  }

  apply(user: Pokemon, target: Pokemon, move: Move, args: any[]): boolean {
    return user.scene.arena.trySetTerrain(TerrainType.NONE, true, true);
  }
}

export class OneHitKOAttr extends MoveAttr {
  apply(user: Pokemon, target: Pokemon, move: Move, args: any[]): boolean {
    if (target.isBossImmune()) {
      return false;
    }

    (args[0] as Utils.BooleanHolder).value = true;

    return true;
  }

  getCondition(): MoveConditionFunc {
    return (user, target, move) => {
      const cancelled = new Utils.BooleanHolder(false);
      applyAbAttrs(BlockOneHitKOAbAttr, target, cancelled);
      return !cancelled.value && user.level >= target.level;
    };
  }
}

/**
 * Attribute that allows charge moves to resolve in 1 turn under a given condition.
 * Should only be used for {@linkcode ChargingMove | ChargingMoves} as a `chargeAttr`.
 * @extends MoveAttr
 */
export class InstantChargeAttr extends MoveAttr {
  /** The condition in which the move with this attribute instantly charges */
  protected readonly condition: UserMoveConditionFunc;

  constructor(condition: UserMoveConditionFunc) {
    super(true);
    this.condition = condition;
  }

  /**
   * Flags the move with this attribute as instantly charged if this attribute's condition is met.
   * @param user the {@linkcode Pokemon} using the move
   * @param target n/a
   * @param move the {@linkcode Move} associated with this attribute
   * @param args
   *  - `[0]` a {@linkcode Utils.BooleanHolder | BooleanHolder} for the "instant charge" flag
   * @returns `true` if the instant charge condition is met; `false` otherwise.
   */
  override apply(user: Pokemon, target: Pokemon | null, move: Move, args: any[]): boolean {
    const instantCharge = args[0];
    if (!(instantCharge instanceof Utils.BooleanHolder)) {
      return false;
    }

    if (this.condition(user, move)) {
      instantCharge.value = true;
      return true;
    }
    return false;
  }
}

/**
 * Attribute that allows charge moves to resolve in 1 turn while specific {@linkcode WeatherType | Weather}
 * is active. Should only be used for {@linkcode ChargingMove | ChargingMoves} as a `chargeAttr`.
 * @extends InstantChargeAttr
 */
export class WeatherInstantChargeAttr extends InstantChargeAttr {
  constructor(weatherTypes: WeatherType[]) {
    super((user, move) => {
      const currentWeather = user.scene.arena.weather;

      if (Utils.isNullOrUndefined(currentWeather?.weatherType)) {
        return false;
      } else {
        return !currentWeather?.isEffectSuppressed(user.scene)
          && weatherTypes.includes(currentWeather?.weatherType);
      }
    });
  }
}

export class OverrideMoveEffectAttr extends MoveAttr {
  apply(user: Pokemon, target: Pokemon, move: Move, args: any[]): boolean | Promise<boolean> {
    //const overridden = args[0] as Utils.BooleanHolder;
    //const virtual = arg[1] as boolean;
    return true;
  }
}

export class DelayedAttackAttr extends OverrideMoveEffectAttr {
  public tagType: ArenaTagType;
  public chargeAnim: ChargeAnim;
  private chargeText: string;

  constructor(tagType: ArenaTagType, chargeAnim: ChargeAnim, chargeText: string) {
    super();

    this.tagType = tagType;
    this.chargeAnim = chargeAnim;
    this.chargeText = chargeText;
  }

  apply(user: Pokemon, target: Pokemon, move: Move, args: any[]): Promise<boolean> {
    return new Promise(resolve => {
      if (args.length < 2 || !args[1]) {
        new MoveChargeAnim(this.chargeAnim, move.id, user).play(user.scene, false, () => {
          (args[0] as Utils.BooleanHolder).value = true;
          user.scene.queueMessage(this.chargeText.replace("{TARGET}", getPokemonNameWithAffix(target)).replace("{USER}", getPokemonNameWithAffix(user)));
          user.pushMoveHistory({ move: move.id, targets: [ target.getBattlerIndex() ], result: MoveResult.OTHER });
          user.scene.arena.addTag(this.tagType, 3, move.id, user.id, ArenaTagSide.BOTH, false, target.getBattlerIndex());

          resolve(true);
        });
      } else {
        user.scene.ui.showText(i18next.t("moveTriggers:tookMoveAttack", { pokemonName: getPokemonNameWithAffix(user.scene.getPokemonById(target.id) ?? undefined), moveName: move.name }), null, () => resolve(true));
      }
    });
  }
}

/**
 * Attribute that cancels the associated move's effects when set to be combined with the user's ally's
 * subsequent move this turn. Used for Grass Pledge, Water Pledge, and Fire Pledge.
 * @extends OverrideMoveEffectAttr
 */
export class AwaitCombinedPledgeAttr extends OverrideMoveEffectAttr {
  constructor() {
    super(true);
  }
  /**
   * If the user's ally is set to use a different move with this attribute,
   * defer this move's effects for a combined move on the ally's turn.
   * @param user the {@linkcode Pokemon} using this move
   * @param target n/a
   * @param move the {@linkcode Move} being used
   * @param args
   * - [0] a {@linkcode Utils.BooleanHolder} indicating whether the move's base
   * effects should be overridden this turn.
   * @returns `true` if base move effects were overridden; `false` otherwise
   */
  override apply(user: Pokemon, target: Pokemon, move: Move, args: any[]): boolean {
    if (user.turnData.combiningPledge) {
      // "The two moves have become one!\nIt's a combined move!"
      user.scene.queueMessage(i18next.t("moveTriggers:combiningPledge"));
      return false;
    }

    const overridden = args[0] as Utils.BooleanHolder;

    const allyMovePhase = user.scene.findPhase<MovePhase>((phase) => phase instanceof MovePhase && phase.pokemon.isPlayer() === user.isPlayer());
    if (allyMovePhase) {
      const allyMove = allyMovePhase.move.getMove();
      if (allyMove !== move && allyMove.hasAttr(AwaitCombinedPledgeAttr)) {
        [ user, allyMovePhase.pokemon ].forEach((p) => p.turnData.combiningPledge = move.id);

        // "{userPokemonName} is waiting for {allyPokemonName}'s move..."
        user.scene.queueMessage(i18next.t("moveTriggers:awaitingPledge", {
          userPokemonName: getPokemonNameWithAffix(user),
          allyPokemonName: getPokemonNameWithAffix(allyMovePhase.pokemon)
        }));

        // Move the ally's MovePhase (if needed) so that the ally moves next
        const allyMovePhaseIndex = user.scene.phaseQueue.indexOf(allyMovePhase);
        const firstMovePhaseIndex = user.scene.phaseQueue.findIndex((phase) => phase instanceof MovePhase);
        if (allyMovePhaseIndex !== firstMovePhaseIndex) {
          user.scene.prependToPhase(user.scene.phaseQueue.splice(allyMovePhaseIndex, 1)[0], MovePhase);
        }

        overridden.value = true;
        return true;
      }
    }
    return false;
  }
}

/**
 * Set of optional parameters that may be applied to stat stage changing effects
 * @extends MoveEffectAttrOptions
 * @see {@linkcode StatStageChangeAttr}
 */
interface StatStageChangeAttrOptions extends MoveEffectAttrOptions {
  /** If defined, needs to be met in order for the stat change to apply */
  condition?: MoveConditionFunc,
  /** `true` to display a message */
  showMessage?: boolean
}

/**
 * Attribute used for moves that change stat stages
 *
 * @param stats {@linkcode BattleStat} Array of stat(s) to change
 * @param stages How many stages to change the stat(s) by, [-6, 6]
 * @param selfTarget `true` if the move is self-targetting
 * @param options {@linkcode StatStageChangeAttrOptions} Container for any optional parameters for this attribute.
 *
 * @extends MoveEffectAttr
 * @see {@linkcode apply}
 */
export class StatStageChangeAttr extends MoveEffectAttr {
  public stats: BattleStat[];
  public stages: number;
  /**
   * Container for optional parameters to this attribute.
   * @see {@linkcode StatStageChangeAttrOptions} for available optional params
   */
  protected override options?: StatStageChangeAttrOptions;

  constructor(stats: BattleStat[], stages: number, selfTarget?: boolean, options?: StatStageChangeAttrOptions) {
    super(selfTarget, options);
    this.stats = stats;
    this.stages = stages;
    this.options = options;
  }

  /**
   * The condition required for the stat stage change to apply.
   * Defaults to `null` (i.e. no condition required).
   */
  private get condition () {
    return this.options?.condition ?? null;
  }

  /**
   * `true` to display a message for the stat change.
   * @default true
   */
  private get showMessage () {
    return this.options?.showMessage ?? true;
  }

  /**
   * Indicates when the stat change should trigger
   * @default MoveEffectTrigger.HIT
   */
  public override get trigger () {
    return this.options?.trigger ?? MoveEffectTrigger.HIT;
  }

  /**
   * Attempts to change stats of the user or target (depending on value of selfTarget) if conditions are met
   * @param user {@linkcode Pokemon} the user of the move
   * @param target {@linkcode Pokemon} the target of the move
   * @param move {@linkcode Move} the move
   * @param args unused
   * @returns whether stat stages were changed
   */
  apply(user: Pokemon, target: Pokemon, move: Move, args?: any[]): boolean | Promise<boolean> {
    if (!super.apply(user, target, move, args) || (this.condition && !this.condition(user, target, move))) {
      return false;
    }

    if (!this.selfTarget && move.hitsSubstitute(user, target)) {
      return false;
    }

    const moveChance = this.getMoveChance(user, target, move, this.selfTarget, true);
    if (moveChance < 0 || moveChance === 100 || user.randSeedInt(100) < moveChance) {
      const stages = this.getLevels(user);
      user.scene.unshiftPhase(new StatStageChangePhase(user.scene, (this.selfTarget ? user : target).getBattlerIndex(), this.selfTarget, this.stats, stages, this.showMessage));
      return true;
    }

    return false;
  }

  getLevels(_user: Pokemon): integer {
    return this.stages;
  }

  getTargetBenefitScore(user: Pokemon, target: Pokemon, move: Move): integer {
    let ret = 0;
    const moveLevels = this.getLevels(user);
    for (const stat of this.stats) {
      let levels = moveLevels;
      const statStage = target.getStatStage(stat);
      if (levels > 0) {
        levels = Math.min(statStage + levels, 6) - statStage;
      } else {
        levels = Math.max(statStage + levels, -6) - statStage;
      }
      let noEffect = false;
      switch (stat) {
        case Stat.ATK:
          if (this.selfTarget) {
            noEffect = !user.getMoveset().find(m => m instanceof AttackMove && m.category === MoveCategory.PHYSICAL);
          }
          break;
        case Stat.DEF:
          if (!this.selfTarget) {
            noEffect = !user.getMoveset().find(m => m instanceof AttackMove && m.category === MoveCategory.PHYSICAL);
          }
          break;
        case Stat.SPATK:
          if (this.selfTarget) {
            noEffect = !user.getMoveset().find(m => m instanceof AttackMove && m.category === MoveCategory.SPECIAL);
          }
          break;
        case Stat.SPDEF:
          if (!this.selfTarget) {
            noEffect = !user.getMoveset().find(m => m instanceof AttackMove && m.category === MoveCategory.SPECIAL);
          }
          break;
      }
      if (noEffect) {
        continue;
      }
      ret += (levels * 4) + (levels > 0 ? -2 : 2);
    }
    return ret;
  }
}

/**
 * Attribute used to determine the Biome/Terrain-based secondary effect of Secret Power
 */
export class SecretPowerAttr extends MoveEffectAttr {
  constructor() {
    super(false);
  }

  /**
   * Used to apply the secondary effect to the target Pokemon
   * @returns `true` if a secondary effect is successfully applied
   */
  override apply(user: Pokemon, target: Pokemon, move: Move, args?: any[]): boolean | Promise<boolean> {
    if (!super.apply(user, target, move, args)) {
      return false;
    }
    let secondaryEffect: MoveEffectAttr;
    const terrain = user.scene.arena.getTerrainType();
    if (terrain !== TerrainType.NONE) {
      secondaryEffect = this.determineTerrainEffect(terrain);
    } else {
      const biome = user.scene.arena.biomeType;
      secondaryEffect = this.determineBiomeEffect(biome);
    }
    return secondaryEffect.apply(user, target, move, []);
  }

  /**
   * Determines the secondary effect based on terrain.
   * Takes precedence over biome-based effects.
   * ```
   * Electric Terrain | Paralysis
   * Misty Terrain    | SpAtk -1
   * Grassy Terrain   | Sleep
   * Psychic Terrain  | Speed -1
   * ```
   * @param terrain - {@linkcode TerrainType} The current terrain
   * @returns the chosen secondary effect {@linkcode MoveEffectAttr}
   */
  private determineTerrainEffect(terrain: TerrainType): MoveEffectAttr {
    let secondaryEffect: MoveEffectAttr;
    switch (terrain) {
      case TerrainType.ELECTRIC:
      default:
        secondaryEffect = new StatusEffectAttr(StatusEffect.PARALYSIS, false);
        break;
      case TerrainType.MISTY:
        secondaryEffect = new StatStageChangeAttr([ Stat.SPATK ], -1, false);
        break;
      case TerrainType.GRASSY:
        secondaryEffect = new StatusEffectAttr(StatusEffect.SLEEP, false);
        break;
      case TerrainType.PSYCHIC:
        secondaryEffect = new StatStageChangeAttr([ Stat.SPD ], -1, false);
        break;
    }
    return secondaryEffect;
  }

  /**
   * Determines the secondary effect based on biome
   * ```
   * Town, Metropolis, Slum, Dojo, Laboratory, Power Plant + Default | Paralysis
   * Plains, Grass, Tall Grass, Forest, Jungle, Meadow               | Sleep
   * Swamp, Mountain, Temple, Ruins                                  | Speed -1
   * Ice Cave, Snowy Forest                                          | Freeze
   * Volcano                                                         | Burn
   * Fairy Cave                                                      | SpAtk -1
   * Desert, Construction Site, Beach, Island, Badlands              | Accuracy -1
   * Sea, Lake, Seabed                                               | Atk -1
   * Cave, Wasteland, Graveyard, Abyss, Space                        | Flinch
   * End                                                             | Def -1
   * ```
   * @param biome - The current {@linkcode Biome} the battle is set in
   * @returns the chosen secondary effect {@linkcode MoveEffectAttr}
   */
  private determineBiomeEffect(biome: Biome): MoveEffectAttr {
    let secondaryEffect: MoveEffectAttr;
    switch (biome) {
      case Biome.PLAINS:
      case Biome.GRASS:
      case Biome.TALL_GRASS:
      case Biome.FOREST:
      case Biome.JUNGLE:
      case Biome.MEADOW:
        secondaryEffect = new StatusEffectAttr(StatusEffect.SLEEP, false);
        break;
      case Biome.SWAMP:
      case Biome.MOUNTAIN:
      case Biome.TEMPLE:
      case Biome.RUINS:
        secondaryEffect = new StatStageChangeAttr([ Stat.SPD ], -1, false);
        break;
      case Biome.ICE_CAVE:
      case Biome.SNOWY_FOREST:
        secondaryEffect = new StatusEffectAttr(StatusEffect.FREEZE, false);
        break;
      case Biome.VOLCANO:
        secondaryEffect = new StatusEffectAttr(StatusEffect.BURN, false);
        break;
      case Biome.FAIRY_CAVE:
        secondaryEffect = new StatStageChangeAttr([ Stat.SPATK ], -1, false);
        break;
      case Biome.DESERT:
      case Biome.CONSTRUCTION_SITE:
      case Biome.BEACH:
      case Biome.ISLAND:
      case Biome.BADLANDS:
        secondaryEffect = new StatStageChangeAttr([ Stat.ACC ], -1, false);
        break;
      case Biome.SEA:
      case Biome.LAKE:
      case Biome.SEABED:
        secondaryEffect = new StatStageChangeAttr([ Stat.ATK ], -1, false);
        break;
      case Biome.CAVE:
      case Biome.WASTELAND:
      case Biome.GRAVEYARD:
      case Biome.ABYSS:
      case Biome.SPACE:
        secondaryEffect = new AddBattlerTagAttr(BattlerTagType.FLINCHED, false, true);
        break;
      case Biome.END:
        secondaryEffect = new StatStageChangeAttr([ Stat.DEF ], -1, false);
        break;
      case Biome.TOWN:
      case Biome.METROPOLIS:
      case Biome.SLUM:
      case Biome.DOJO:
      case Biome.FACTORY:
      case Biome.LABORATORY:
      case Biome.POWER_PLANT:
      default:
        secondaryEffect = new StatusEffectAttr(StatusEffect.PARALYSIS, false);
        break;
    }
    return secondaryEffect;
  }
}

export class PostVictoryStatStageChangeAttr extends MoveAttr {
  private stats: BattleStat[];
  private stages: number;
  private condition: MoveConditionFunc | null;
  private showMessage: boolean;

  constructor(stats: BattleStat[], stages: number, selfTarget?: boolean, condition?: MoveConditionFunc, showMessage: boolean = true, firstHitOnly: boolean = false) {
    super();
    this.stats = stats;
    this.stages = stages;
    this.condition = condition!; // TODO: is this bang correct?
    this.showMessage = showMessage;
  }
  applyPostVictory(user: Pokemon, target: Pokemon, move: Move): void {
    if (this.condition && !this.condition(user, target, move)) {
      return;
    }
    const statChangeAttr = new StatStageChangeAttr(this.stats, this.stages, this.showMessage);
    statChangeAttr.apply(user, target, move);
  }
}

export class AcupressureStatStageChangeAttr extends MoveEffectAttr {
  constructor() {
    super();
  }

  apply(user: Pokemon, target: Pokemon, move: Move, args: any[]): boolean | Promise<boolean> {
    const randStats = BATTLE_STATS.filter(s => target.getStatStage(s) < 6);
    if (randStats.length > 0) {
      const boostStat = [ randStats[user.randSeedInt(randStats.length)] ];
      user.scene.unshiftPhase(new StatStageChangePhase(user.scene, target.getBattlerIndex(), this.selfTarget, boostStat, 2));
      return true;
    }
    return false;
  }
}

export class GrowthStatStageChangeAttr extends StatStageChangeAttr {
  constructor() {
    super([ Stat.ATK, Stat.SPATK ], 1, true);
  }

  getLevels(user: Pokemon): number {
    if (!user.scene.arena.weather?.isEffectSuppressed(user.scene)) {
      const weatherType = user.scene.arena.weather?.weatherType;
      if (weatherType === WeatherType.SUNNY || weatherType === WeatherType.HARSH_SUN) {
        return this.stages + 1;
      }
    }
    return this.stages;
  }
}

export class CutHpStatStageBoostAttr extends StatStageChangeAttr {
  private cutRatio: integer;
  private messageCallback: ((user: Pokemon) => void) | undefined;

  constructor(stat: BattleStat[], levels: integer, cutRatio: integer, messageCallback?: ((user: Pokemon) => void) | undefined) {
    super(stat, levels, true);

    this.cutRatio = cutRatio;
    this.messageCallback = messageCallback;
  }

  apply(user: Pokemon, target: Pokemon, move: Move, args: any[]): Promise<boolean> {
    return new Promise<boolean>(resolve => {
      user.damageAndUpdate(Utils.toDmgValue(user.getMaxHp() / this.cutRatio), HitResult.OTHER, false, true);
      user.updateInfo().then(() => {
        const ret = super.apply(user, target, move, args);
        if (this.messageCallback) {
          this.messageCallback(user);
        }
        resolve(ret);
      });
    });
  }

  getCondition(): MoveConditionFunc {
    return (user, _target, _move) => user.getHpRatio() > 1 / this.cutRatio && this.stats.some(s => user.getStatStage(s) < 6);
  }
}

/**
 * Attribute implementing the stat boosting effect of {@link https://bulbapedia.bulbagarden.net/wiki/Order_Up_(move) | Order Up}.
 * If the user has a Pokemon with {@link https://bulbapedia.bulbagarden.net/wiki/Commander_(Ability) | Commander} in their mouth,
 * one of the user's stats are increased by 1 stage, depending on the "commanding" Pokemon's form. This effect does not respect
 * effect chance, but Order Up itself may be boosted by Sheer Force.
 */
export class OrderUpStatBoostAttr extends MoveEffectAttr {
  constructor() {
    super(true, MoveEffectTrigger.HIT);
  }

  override apply(user: Pokemon, target: Pokemon, move: Move, args?: any[]): boolean {
    const commandedTag = user.getTag(CommandedTag);
    if (!commandedTag) {
      return false;
    }

    let increasedStat: EffectiveStat = Stat.ATK;
    switch (commandedTag.tatsugiriFormKey) {
      case "curly":
        increasedStat = Stat.ATK;
        break;
      case "droopy":
        increasedStat = Stat.DEF;
        break;
      case "stretchy":
        increasedStat = Stat.SPD;
        break;
    }

    user.scene.unshiftPhase(new StatStageChangePhase(user.scene, user.getBattlerIndex(), this.selfTarget, [ increasedStat ], 1));
    return true;
  }
}

export class CopyStatsAttr extends MoveEffectAttr {
  apply(user: Pokemon, target: Pokemon, move: Move, args: any[]): boolean {
    if (!super.apply(user, target, move, args)) {
      return false;
    }

    // Copy all stat stages
    for (const s of BATTLE_STATS) {
      user.setStatStage(s, target.getStatStage(s));
    }

    if (target.getTag(BattlerTagType.CRIT_BOOST)) {
      user.addTag(BattlerTagType.CRIT_BOOST, 0, move.id);
    } else {
      user.removeTag(BattlerTagType.CRIT_BOOST);
    }
    target.updateInfo();
    user.updateInfo();
    target.scene.queueMessage(i18next.t("moveTriggers:copiedStatChanges", { pokemonName: getPokemonNameWithAffix(user), targetName: getPokemonNameWithAffix(target) }));

    return true;
  }
}

export class InvertStatsAttr extends MoveEffectAttr {
  apply(user: Pokemon, target: Pokemon, move: Move, args: any[]): boolean {
    if (!super.apply(user, target, move, args)) {
      return false;
    }

    for (const s of BATTLE_STATS) {
      target.setStatStage(s, -target.getStatStage(s));
    }

    target.updateInfo();
    user.updateInfo();

    target.scene.queueMessage(i18next.t("moveTriggers:invertStats", { pokemonName: getPokemonNameWithAffix(target) }));

    return true;
  }
}

export class ResetStatsAttr extends MoveEffectAttr {
  private targetAllPokemon: boolean;
  constructor(targetAllPokemon: boolean) {
    super();
    this.targetAllPokemon = targetAllPokemon;
  }
  async apply(user: Pokemon, target: Pokemon, move: Move, args: any[]): Promise<boolean> {
    const promises: Promise<void>[] = [];
    if (this.targetAllPokemon) { // Target all pokemon on the field when Freezy Frost or Haze are used
      const activePokemon = user.scene.getField(true);
      activePokemon.forEach(p => promises.push(this.resetStats(p)));
      target.scene.queueMessage(i18next.t("moveTriggers:statEliminated"));
    } else { // Affects only the single target when Clear Smog is used
      if (!move.hitsSubstitute(user, target)) {
        promises.push(this.resetStats(target));
        target.scene.queueMessage(i18next.t("moveTriggers:resetStats", { pokemonName: getPokemonNameWithAffix(target) }));
      }
    }

    await Promise.all(promises);
    return true;
  }

  async resetStats(pokemon: Pokemon): Promise<void> {
    for (const s of BATTLE_STATS) {
      pokemon.setStatStage(s, 0);
    }
    return pokemon.updateInfo();
  }
}

/**
 * Attribute used for status moves, specifically Heart, Guard, and Power Swap,
 * that swaps the user's and target's corresponding stat stages.
 * @extends MoveEffectAttr
 * @see {@linkcode apply}
 */
export class SwapStatStagesAttr extends MoveEffectAttr {
  /** The stat stages to be swapped between the user and the target */
  private stats: readonly BattleStat[];

  constructor(stats: readonly BattleStat[]) {
    super();

    this.stats = stats;
  }

  /**
   * For all {@linkcode stats}, swaps the user's and target's corresponding stat
   * stage.
   * @param user the {@linkcode Pokemon} that used the move
   * @param target the {@linkcode Pokemon} that the move was used on
   * @param move N/A
   * @param args N/A
   * @returns true if attribute application succeeds
   */
  apply(user: Pokemon, target: Pokemon, move: Move, args: any []): boolean {
    if (super.apply(user, target, move, args)) {
      for (const s of this.stats) {
        const temp = user.getStatStage(s);
        user.setStatStage(s, target.getStatStage(s));
        target.setStatStage(s, temp);
      }

      target.updateInfo();
      user.updateInfo();

      if (this.stats.length === 7) {
        user.scene.queueMessage(i18next.t("moveTriggers:switchedStatChanges", { pokemonName: getPokemonNameWithAffix(user) }));
      } else if (this.stats.length === 2) {
        user.scene.queueMessage(i18next.t("moveTriggers:switchedTwoStatChanges", {
          pokemonName: getPokemonNameWithAffix(user),
          firstStat: i18next.t(getStatKey(this.stats[0])),
          secondStat: i18next.t(getStatKey(this.stats[1]))
        }));
      }
      return true;
    }
    return false;
  }
}

export class HpSplitAttr extends MoveEffectAttr {
  apply(user: Pokemon, target: Pokemon, move: Move, args: any[]): Promise<boolean> {
    return new Promise(resolve => {
      if (!super.apply(user, target, move, args)) {
        return resolve(false);
      }

      const infoUpdates: Promise<void>[] = [];

      const hpValue = Math.floor((target.hp + user.hp) / 2);
      if (user.hp < hpValue) {
        const healing = user.heal(hpValue - user.hp);
        if (healing) {
          user.scene.damageNumberHandler.add(user, healing, HitResult.HEAL);
        }
      } else if (user.hp > hpValue) {
        const damage = user.damage(user.hp - hpValue, true);
        if (damage) {
          user.scene.damageNumberHandler.add(user, damage);
        }
      }
      infoUpdates.push(user.updateInfo());

      if (target.hp < hpValue) {
        const healing = target.heal(hpValue - target.hp);
        if (healing) {
          user.scene.damageNumberHandler.add(user, healing, HitResult.HEAL);
        }
      } else if (target.hp > hpValue) {
        const damage = target.damage(target.hp - hpValue, true);
        if (damage) {
          target.scene.damageNumberHandler.add(target, damage);
        }
      }
      infoUpdates.push(target.updateInfo());

      return Promise.all(infoUpdates).then(() => resolve(true));
    });
  }
}

export class VariablePowerAttr extends MoveAttr {
  apply(user: Pokemon, target: Pokemon, move: Move, args: any[]): boolean {
    //const power = args[0] as Utils.NumberHolder;
    return false;
  }
}

export class LessPPMorePowerAttr extends VariablePowerAttr {
  /**
   * Power up moves when less PP user has
   * @param user {@linkcode Pokemon} using this move
   * @param target {@linkcode Pokemon} target of this move
   * @param move {@linkcode Move} being used
   * @param args [0] {@linkcode Utils.NumberHolder} of power
   * @returns true if the function succeeds
   */
  apply(user: Pokemon, target: Pokemon, move: Move, args: any[]): boolean {
    const ppMax = move.pp;
    const ppUsed = user.moveset.find((m) => m?.moveId === move.id)?.ppUsed!; // TODO: is the bang correct?

    let ppRemains = ppMax - ppUsed;
    /** Reduce to 0 to avoid negative numbers if user has 1PP before attack and target has Ability.PRESSURE */
    if (ppRemains < 0) {
      ppRemains = 0;
    }

    const power = args[0] as Utils.NumberHolder;

    switch (ppRemains) {
      case 0:
        power.value = 200;
        break;
      case 1:
        power.value = 80;
        break;
      case 2:
        power.value = 60;
        break;
      case 3:
        power.value = 50;
        break;
      default:
        power.value = 40;
        break;
    }
    return true;
  }
}

export class MovePowerMultiplierAttr extends VariablePowerAttr {
  private powerMultiplierFunc: (user: Pokemon, target: Pokemon, move: Move) => number;

  constructor(powerMultiplier: (user: Pokemon, target: Pokemon, move: Move) => number) {
    super();

    this.powerMultiplierFunc = powerMultiplier;
  }

  apply(user: Pokemon, target: Pokemon, move: Move, args: any[]): boolean {
    const power = args[0] as Utils.NumberHolder;
    power.value *= this.powerMultiplierFunc(user, target, move);

    return true;
  }
}

/**
 * Helper function to calculate the the base power of an ally's hit when using Beat Up.
 * @param user The Pokemon that used Beat Up.
 * @param allyIndex The party position of the ally contributing to Beat Up.
 * @returns The base power of the Beat Up hit.
 */
const beatUpFunc = (user: Pokemon, allyIndex: number): number => {
  const party = user.isPlayer() ? user.scene.getParty() : user.scene.getEnemyParty();

  for (let i = allyIndex; i < party.length; i++) {
    const pokemon = party[i];

    // The user contributes to Beat Up regardless of status condition.
    // Allies can contribute only if they do not have a non-volatile status condition.
    if (pokemon.id !== user.id && pokemon?.status && pokemon.status.effect !== StatusEffect.NONE) {
      continue;
    }
    return (pokemon.species.getBaseStat(Stat.ATK) / 10) + 5;
  }
  return 0;
};

export class BeatUpAttr extends VariablePowerAttr {

  /**
   * Gets the next party member to contribute to a Beat Up hit, and calculates the base power for it.
   * @param user Pokemon that used the move
   * @param _target N/A
   * @param _move Move with this attribute
   * @param args N/A
   * @returns true if the function succeeds
   */
  apply(user: Pokemon, target: Pokemon, move: Move, args: any[]): boolean {
    const power = args[0] as Utils.NumberHolder;

    const party = user.isPlayer() ? user.scene.getParty() : user.scene.getEnemyParty();
    const allyCount = party.filter(pokemon => {
      return pokemon.id === user.id || !pokemon.status?.effect;
    }).length;
    const allyIndex = (user.turnData.hitCount - user.turnData.hitsLeft) % allyCount;
    power.value = beatUpFunc(user, allyIndex);
    return true;
  }
}

const doublePowerChanceMessageFunc = (user: Pokemon, target: Pokemon, move: Move) => {
  let message: string = "";
  user.scene.executeWithSeedOffset(() => {
    const rand = Utils.randSeedInt(100);
    if (rand < move.chance) {
      message = i18next.t("moveTriggers:goingAllOutForAttack", { pokemonName: getPokemonNameWithAffix(user) });
    }
  }, user.scene.currentBattle.turn << 6, user.scene.waveSeed);
  return message;
};

export class DoublePowerChanceAttr extends VariablePowerAttr {
  apply(user: Pokemon, target: Pokemon, move: Move, args: any[]): boolean {
    let rand: integer;
    user.scene.executeWithSeedOffset(() => rand = Utils.randSeedInt(100), user.scene.currentBattle.turn << 6, user.scene.waveSeed);
    if (rand! < move.chance) {
      const power = args[0] as Utils.NumberHolder;
      power.value *= 2;
      return true;
    }

    return false;
  }
}

export abstract class ConsecutiveUsePowerMultiplierAttr extends MovePowerMultiplierAttr {
  constructor(limit: integer, resetOnFail: boolean, resetOnLimit?: boolean, ...comboMoves: Moves[]) {
    super((user: Pokemon, target: Pokemon, move: Move): number => {
      const moveHistory = user.getLastXMoves(limit + 1).slice(1);

      let count = 0;
      let turnMove: TurnMove | undefined;

      while (((turnMove = moveHistory.shift())?.move === move.id || (comboMoves.length && comboMoves.includes(turnMove?.move!))) && (!resetOnFail || turnMove?.result === MoveResult.SUCCESS)) { // TODO: is this bang correct?
        if (count < (limit - 1)) {
          count++;
        } else if (resetOnLimit) {
          count = 0;
        } else {
          break;
        }
      }

      return this.getMultiplier(count);
    });
  }

  abstract getMultiplier(count: integer): number;
}

export class ConsecutiveUseDoublePowerAttr extends ConsecutiveUsePowerMultiplierAttr {
  getMultiplier(count: number): number {
    return Math.pow(2, count);
  }
}

export class ConsecutiveUseMultiBasePowerAttr extends ConsecutiveUsePowerMultiplierAttr {
  getMultiplier(count: number): number {
    return (count + 1);
  }
}

export class WeightPowerAttr extends VariablePowerAttr {
  apply(user: Pokemon, target: Pokemon, move: Move, args: any[]): boolean {
    const power = args[0] as Utils.NumberHolder;

    const targetWeight = target.getWeight();
    const weightThresholds = [ 10, 25, 50, 100, 200 ];

    let w = 0;
    while (targetWeight >= weightThresholds[w]) {
      if (++w === weightThresholds.length) {
        break;
      }
    }

    power.value = (w + 1) * 20;

    return true;
  }
}

/**
 * Attribute used for Electro Ball move.
 * @extends VariablePowerAttr
 * @see {@linkcode apply}
 **/
export class ElectroBallPowerAttr extends VariablePowerAttr {
  /**
   * Move that deals more damage the faster {@linkcode Stat.SPD}
   * the user is compared to the target.
   * @param user Pokemon that used the move
   * @param target The target of the move
   * @param move Move with this attribute
   * @param args N/A
   * @returns true if the function succeeds
   */
  apply(user: Pokemon, target: Pokemon, move: Move, args: any[]): boolean {
    const power = args[0] as Utils.NumberHolder;

    const statRatio = target.getEffectiveStat(Stat.SPD) / user.getEffectiveStat(Stat.SPD);
    const statThresholds = [ 0.25, 1 / 3, 0.5, 1, -1 ];
    const statThresholdPowers = [ 150, 120, 80, 60, 40 ];

    let w = 0;
    while (w < statThresholds.length - 1 && statRatio > statThresholds[w]) {
      if (++w === statThresholds.length) {
        break;
      }
    }

    power.value = statThresholdPowers[w];
    return true;
  }
}


/**
 * Attribute used for Gyro Ball move.
 * @extends VariablePowerAttr
 * @see {@linkcode apply}
 **/
export class GyroBallPowerAttr extends VariablePowerAttr {
  /**
   * Move that deals more damage the slower {@linkcode Stat.SPD}
   * the user is compared to the target.
   * @param user Pokemon that used the move
   * @param target The target of the move
   * @param move Move with this attribute
   * @param args N/A
   * @returns true if the function succeeds
   */
  apply(user: Pokemon, target: Pokemon, move: Move, args: any[]): boolean {
    const power = args[0] as Utils.NumberHolder;
    const userSpeed = user.getEffectiveStat(Stat.SPD);
    if (userSpeed < 1) {
      // Gen 6+ always have 1 base power
      power.value = 1;
      return true;
    }

    power.value = Math.floor(Math.min(150, 25 * target.getEffectiveStat(Stat.SPD) / userSpeed + 1));
    return true;
  }
}

export class LowHpPowerAttr extends VariablePowerAttr {
  apply(user: Pokemon, target: Pokemon, move: Move, args: any[]): boolean {
    const power = args[0] as Utils.NumberHolder;
    const hpRatio = user.getHpRatio();

    switch (true) {
      case (hpRatio < 0.0417):
        power.value = 200;
        break;
      case (hpRatio < 0.1042):
        power.value = 150;
        break;
      case (hpRatio < 0.2083):
        power.value = 100;
        break;
      case (hpRatio < 0.3542):
        power.value = 80;
        break;
      case (hpRatio < 0.6875):
        power.value = 40;
        break;
      default:
        power.value = 20;
        break;
    }

    return true;
  }
}

export class CompareWeightPowerAttr extends VariablePowerAttr {
  apply(user: Pokemon, target: Pokemon, move: Move, args: any[]): boolean {
    const power = args[0] as Utils.NumberHolder;
    const userWeight = user.getWeight();
    const targetWeight = target.getWeight();

    if (!userWeight || userWeight === 0) {
      return false;
    }

    const relativeWeight = (targetWeight / userWeight) * 100;

    switch (true) {
      case (relativeWeight < 20.01):
        power.value = 120;
        break;
      case (relativeWeight < 25.01):
        power.value = 100;
        break;
      case (relativeWeight < 33.35):
        power.value = 80;
        break;
      case (relativeWeight < 50.01):
        power.value = 60;
        break;
      default:
        power.value = 40;
        break;
    }

    return true;
  }
}

export class HpPowerAttr extends VariablePowerAttr {
  apply(user: Pokemon, target: Pokemon, move: Move, args: any[]): boolean {
    (args[0] as Utils.NumberHolder).value = Utils.toDmgValue(150 * user.getHpRatio());

    return true;
  }
}

/**
 * Attribute used for moves whose base power scales with the opponent's HP
 * Used for Crush Grip, Wring Out, and Hard Press
 * maxBasePower 100 for Hard Press, 120 for others
 */
export class OpponentHighHpPowerAttr extends VariablePowerAttr {
  maxBasePower: number;

  constructor(maxBasePower: number) {
    super();
    this.maxBasePower = maxBasePower;
  }

  /**
   * Changes the base power of the move to be the target's HP ratio times the maxBasePower with a min value of 1
   * @param user n/a
   * @param target the Pokemon being attacked
   * @param move n/a
   * @param args holds the base power of the move at args[0]
   * @returns true
   */
  apply(user: Pokemon, target: Pokemon, move: Move, args: any[]): boolean {
    (args[0] as Utils.NumberHolder).value = Utils.toDmgValue(this.maxBasePower * target.getHpRatio());

    return true;
  }
}

export class FirstAttackDoublePowerAttr extends VariablePowerAttr {
  apply(user: Pokemon, target: Pokemon, move: Move, args: any[]): boolean {
    console.log(target.getLastXMoves(1), target.scene.currentBattle.turn);
    if (!target.getLastXMoves(1).find(m => m.turn === target.scene.currentBattle.turn)) {
      (args[0] as Utils.NumberHolder).value *= 2;
      return true;
    }

    return false;
  }
}


export class TurnDamagedDoublePowerAttr extends VariablePowerAttr {
  apply(user: Pokemon, target: Pokemon, move: Move, args: any[]): boolean {
    if (user.turnData.attacksReceived.find(r => r.damage && r.sourceId === target.id)) {
      (args[0] as Utils.NumberHolder).value *= 2;
      return true;
    }

    return false;
  }
}

const magnitudeMessageFunc = (user: Pokemon, target: Pokemon, move: Move) => {
  let message: string;
  user.scene.executeWithSeedOffset(() => {
    const magnitudeThresholds = [ 5, 15, 35, 65, 75, 95 ];

    const rand = Utils.randSeedInt(100);

    let m = 0;
    for (; m < magnitudeThresholds.length; m++) {
      if (rand < magnitudeThresholds[m]) {
        break;
      }
    }

    message = i18next.t("moveTriggers:magnitudeMessage", { magnitude: m + 4 });
  }, user.scene.currentBattle.turn << 6, user.scene.waveSeed);
  return message!;
};

export class MagnitudePowerAttr extends VariablePowerAttr {
  apply(user: Pokemon, target: Pokemon, move: Move, args: any[]): boolean {
    const power = args[0] as Utils.NumberHolder;

    const magnitudeThresholds = [ 5, 15, 35, 65, 75, 95 ];
    const magnitudePowers = [ 10, 30, 50, 70, 90, 100, 110, 150 ];

    let rand: integer;

    user.scene.executeWithSeedOffset(() => rand = Utils.randSeedInt(100), user.scene.currentBattle.turn << 6, user.scene.waveSeed);

    let m = 0;
    for (; m < magnitudeThresholds.length; m++) {
      if (rand! < magnitudeThresholds[m]) {
        break;
      }
    }

    power.value = magnitudePowers[m];

    return true;
  }
}

export class AntiSunlightPowerDecreaseAttr extends VariablePowerAttr {
  apply(user: Pokemon, target: Pokemon, move: Move, args: any[]): boolean {
    if (!user.scene.arena.weather?.isEffectSuppressed(user.scene)) {
      const power = args[0] as Utils.NumberHolder;
      const weatherType = user.scene.arena.weather?.weatherType || WeatherType.NONE;
      switch (weatherType) {
        case WeatherType.RAIN:
        case WeatherType.SANDSTORM:
        case WeatherType.HAIL:
        case WeatherType.SNOW:
        case WeatherType.HEAVY_RAIN:
          power.value *= 0.5;
          return true;
      }
    }

    return false;
  }
}

export class FriendshipPowerAttr extends VariablePowerAttr {
  private invert: boolean;

  constructor(invert?: boolean) {
    super();

    this.invert = !!invert;
  }

  apply(user: Pokemon, target: Pokemon, move: Move, args: any[]): boolean {
    const power = args[0] as Utils.NumberHolder;

    const friendshipPower = Math.floor(Math.min(user instanceof PlayerPokemon ? user.friendship : user.species.baseFriendship, 255) / 2.5);
    power.value = Math.max(!this.invert ? friendshipPower : 102 - friendshipPower, 1);

    return true;
  }
}

export class HitCountPowerAttr extends VariablePowerAttr {
  apply(user: Pokemon, target: Pokemon, move: Move, args: any[]): boolean {
    (args[0] as Utils.NumberHolder).value += Math.min(user.battleData.hitCount, 6) * 50;

    return true;
  }
}

/**
 * Tallies the number of positive stages for a given {@linkcode Pokemon}.
 * @param pokemon The {@linkcode Pokemon} that is being used to calculate the count of positive stats
 * @returns the amount of positive stats
 */
const countPositiveStatStages = (pokemon: Pokemon): number => {
  return pokemon.getStatStages().reduce((total, stat) => (stat && stat > 0) ? total + stat : total, 0);
};

/**
 * Attribute that increases power based on the amount of positive stat stage increases.
 */
export class PositiveStatStagePowerAttr extends VariablePowerAttr {

  /**
   * @param {Pokemon} user The pokemon that is being used to calculate the amount of positive stats
   * @param {Pokemon} target N/A
   * @param {Move} move N/A
   * @param {any[]} args The argument for VariablePowerAttr, accumulates and sets the amount of power multiplied by stats
   * @returns {boolean} Returns true if attribute is applied
   */
  apply(user: Pokemon, target: Pokemon, move: Move, args: any[]): boolean {
    const positiveStatStages: number = countPositiveStatStages(user);

    (args[0] as Utils.NumberHolder).value += positiveStatStages * 20;
    return true;
  }
}

/**
 * Punishment normally has a base power of 60,
 * but gains 20 power for every increased stat stage the target has,
 * up to a maximum of 200 base power in total.
 */
export class PunishmentPowerAttr extends VariablePowerAttr {
  private PUNISHMENT_MIN_BASE_POWER = 60;
  private PUNISHMENT_MAX_BASE_POWER = 200;

  /**
     * @param {Pokemon} user N/A
     * @param {Pokemon} target The pokemon that the move is being used against, as well as calculating the stats for the min/max base power
     * @param {Move} move N/A
     * @param {any[]} args The value that is being changed due to VariablePowerAttr
     * @returns Returns true if attribute is applied
     */
  apply(user: Pokemon, target: Pokemon, move: Move, args: any[]): boolean {
    const positiveStatStages: number = countPositiveStatStages(target);
    (args[0] as Utils.NumberHolder).value = Math.min(
      this.PUNISHMENT_MAX_BASE_POWER,
      this.PUNISHMENT_MIN_BASE_POWER + positiveStatStages * 20
    );
    return true;
  }
}

export class PresentPowerAttr extends VariablePowerAttr {
  apply(user: Pokemon, target: Pokemon, move: Move, args: any[]): boolean {
    /**
     * If this move is multi-hit, and this attribute is applied to any hit
     * other than the first, this move cannot result in a heal.
     */
    const firstHit = (user.turnData.hitCount === user.turnData.hitsLeft);

    const powerSeed = Utils.randSeedInt(firstHit ? 100 : 80);
    if (powerSeed <= 40) {
      (args[0] as Utils.NumberHolder).value = 40;
    } else if (40 < powerSeed && powerSeed <= 70) {
      (args[0] as Utils.NumberHolder).value = 80;
    } else if (70 < powerSeed && powerSeed <= 80) {
      (args[0] as Utils.NumberHolder).value = 120;
    } else if (80 < powerSeed && powerSeed <= 100) {
      // If this move is multi-hit, disable all other hits
      user.stopMultiHit();
      target.scene.unshiftPhase(new PokemonHealPhase(target.scene, target.getBattlerIndex(),
        Utils.toDmgValue(target.getMaxHp() / 4), i18next.t("moveTriggers:regainedHealth", { pokemonName: getPokemonNameWithAffix(target) }), true));
    }

    return true;
  }
}

export class WaterShurikenPowerAttr extends VariablePowerAttr {
  apply(user: Pokemon, target: Pokemon, move: Move, args: any[]): boolean {
    if (user.species.speciesId === Species.GRENINJA && user.hasAbility(Abilities.BATTLE_BOND) && user.formIndex === 2) {
      (args[0] as Utils.IntegerHolder).value = 20;
      return true;
    }
    return false;
  }
}

/**
 * Attribute used to calculate the power of attacks that scale with Stockpile stacks (i.e. Spit Up).
 */
export class SpitUpPowerAttr extends VariablePowerAttr {
  private multiplier: number = 0;

  constructor(multiplier: number) {
    super();
    this.multiplier = multiplier;
  }

  apply(user: Pokemon, target: Pokemon, move: Move, args: any[]): boolean {
    const stockpilingTag = user.getTag(StockpilingTag);

    if (stockpilingTag && stockpilingTag.stockpiledCount > 0) {
      const power = args[0] as Utils.IntegerHolder;
      power.value = this.multiplier * stockpilingTag.stockpiledCount;
      return true;
    }

    return false;
  }
}

/**
 * Attribute used to apply Swallow's healing, which scales with Stockpile stacks.
 * Does NOT remove stockpiled stacks.
 */
export class SwallowHealAttr extends HealAttr {
  apply(user: Pokemon, target: Pokemon, move: Move, args: any[]): boolean {
    const stockpilingTag = user.getTag(StockpilingTag);

    if (stockpilingTag && stockpilingTag.stockpiledCount > 0) {
      const stockpiled = stockpilingTag.stockpiledCount;
      let healRatio: number;

      if (stockpiled === 1) {
        healRatio = 0.25;
      } else if (stockpiled === 2) {
        healRatio = 0.50;
      } else { // stockpiled >= 3
        healRatio = 1.00;
      }

      if (healRatio) {
        this.addHealPhase(user, healRatio);
        return true;
      }
    }

    return false;
  }
}

const hasStockpileStacksCondition: MoveConditionFunc = (user) => {
  const hasStockpilingTag = user.getTag(StockpilingTag);
  return !!hasStockpilingTag && hasStockpilingTag.stockpiledCount > 0;
};

/**
 * Attribute used for multi-hit moves that increase power in increments of the
 * move's base power for each hit, namely Triple Kick and Triple Axel.
 * @extends VariablePowerAttr
 * @see {@linkcode apply}
 */
export class MultiHitPowerIncrementAttr extends VariablePowerAttr {
  /** The max number of base power increments allowed for this move */
  private maxHits: integer;

  constructor(maxHits: integer) {
    super();

    this.maxHits = maxHits;
  }

  /**
   * Increases power of move in increments of the base power for the amount of times
   * the move hit. In the case that the move is extended, it will circle back to the
   * original base power of the move after incrementing past the maximum amount of
   * hits.
   * @param user {@linkcode Pokemon} that used the move
   * @param target {@linkcode Pokemon} that the move was used on
   * @param move {@linkcode Move} with this attribute
   * @param args [0] {@linkcode Utils.NumberHolder} for final calculated power of move
   * @returns true if attribute application succeeds
   */
  apply(user: Pokemon, target: Pokemon, move: Move, args: any[]): boolean {
    const hitsTotal = user.turnData.hitCount - Math.max(user.turnData.hitsLeft, 0);
    const power = args[0] as Utils.NumberHolder;

    power.value = move.power * (1 + hitsTotal % this.maxHits);

    return true;
  }
}

/**
 * Attribute used for moves that double in power if the given move immediately
 * preceded the move applying the attribute, namely Fusion Flare and
 * Fusion Bolt.
 * @extends VariablePowerAttr
 * @see {@linkcode apply}
 */
export class LastMoveDoublePowerAttr extends VariablePowerAttr {
  /** The move that must precede the current move */
  private move: Moves;

  constructor(move: Moves) {
    super();

    this.move = move;
  }

  /**
   * Doubles power of move if the given move is found to precede the current
   * move with no other moves being executed in between, only ignoring failed
   * moves if any.
   * @param user {@linkcode Pokemon} that used the move
   * @param target N/A
   * @param move N/A
   * @param args [0] {@linkcode Utils.NumberHolder} that holds the resulting power of the move
   * @returns true if attribute application succeeds, false otherwise
   */
  apply(user: Pokemon, _target: Pokemon, _move: Move, args: any[]): boolean {
    const power = args[0] as Utils.NumberHolder;
    const enemy = user.getOpponent(0);
    const pokemonActed: Pokemon[] = [];

    if (enemy?.turnData.acted) {
      pokemonActed.push(enemy);
    }

    if (user.scene.currentBattle.double) {
      const userAlly = user.getAlly();
      const enemyAlly = enemy?.getAlly();

      if (userAlly && userAlly.turnData.acted) {
        pokemonActed.push(userAlly);
      }
      if (enemyAlly && enemyAlly.turnData.acted) {
        pokemonActed.push(enemyAlly);
      }
    }

    pokemonActed.sort((a, b) => b.turnData.order - a.turnData.order);

    for (const p of pokemonActed) {
      const [ lastMove ] = p.getLastXMoves(1);
      if (lastMove?.result !== MoveResult.FAIL) {
        if ((lastMove?.result === MoveResult.SUCCESS) && (lastMove?.move === this.move)) {
          power.value *= 2;
          return true;
        } else {
          break;
        }
      }
    }

    return false;
  }
}

/**
 * Changes a Pledge move's power to 150 when combined with another unique Pledge
 * move from an ally.
 */
export class CombinedPledgePowerAttr extends VariablePowerAttr {
  override apply(user: Pokemon, target: Pokemon, move: Move, args: any[]): boolean {
    const power = args[0];
    if (!(power instanceof Utils.NumberHolder)) {
      return false;
    }
    const combinedPledgeMove = user.turnData.combiningPledge;

    if (combinedPledgeMove && combinedPledgeMove !== move.id) {
      power.value *= 150 / 80;
      return true;
    }
    return false;
  }
}

/**
 * Applies STAB to the given Pledge move if the move is part of a combined attack.
 */
export class CombinedPledgeStabBoostAttr extends MoveAttr {
  override apply(user: Pokemon, target: Pokemon, move: Move, args: any[]): boolean {
    const stabMultiplier = args[0];
    if (!(stabMultiplier instanceof Utils.NumberHolder)) {
      return false;
    }
    const combinedPledgeMove = user.turnData.combiningPledge;

    if (combinedPledgeMove && combinedPledgeMove !== move.id) {
      stabMultiplier.value = 1.5;
      return true;
    }
    return false;
  }
}

export class VariableAtkAttr extends MoveAttr {
  constructor() {
    super();
  }

  apply(user: Pokemon, target: Pokemon, move: Move, args: any[]): boolean {
    //const atk = args[0] as Utils.IntegerHolder;
    return false;
  }
}

export class TargetAtkUserAtkAttr extends VariableAtkAttr {
  constructor() {
    super();
  }
  apply(user: Pokemon, target: Pokemon, move: Move, args: any[]): boolean {
    (args[0] as Utils.IntegerHolder).value = target.getEffectiveStat(Stat.ATK, target);
    return true;
  }
}

export class DefAtkAttr extends VariableAtkAttr {
  constructor() {
    super();
  }

  apply(user: Pokemon, target: Pokemon, move: Move, args: any[]): boolean {
    (args[0] as Utils.IntegerHolder).value = user.getEffectiveStat(Stat.DEF, target);
    return true;
  }
}

export class VariableDefAttr extends MoveAttr {
  constructor() {
    super();
  }

  apply(user: Pokemon, target: Pokemon, move: Move, args: any[]): boolean {
    //const def = args[0] as Utils.IntegerHolder;
    return false;
  }
}

export class DefDefAttr extends VariableDefAttr {
  constructor() {
    super();
  }

  apply(user: Pokemon, target: Pokemon, move: Move, args: any[]): boolean {
    (args[0] as Utils.IntegerHolder).value = target.getEffectiveStat(Stat.DEF, user);
    return true;
  }
}

export class VariableAccuracyAttr extends MoveAttr {
  apply(user: Pokemon, target: Pokemon, move: Move, args: any[]): boolean {
    //const accuracy = args[0] as Utils.NumberHolder;
    return false;
  }
}

/**
 * Attribute used for Thunder and Hurricane that sets accuracy to 50 in sun and never miss in rain
 */
export class ThunderAccuracyAttr extends VariableAccuracyAttr {
  apply(user: Pokemon, target: Pokemon, move: Move, args: any[]): boolean {
    if (!user.scene.arena.weather?.isEffectSuppressed(user.scene)) {
      const accuracy = args[0] as Utils.NumberHolder;
      const weatherType = user.scene.arena.weather?.weatherType || WeatherType.NONE;
      switch (weatherType) {
        case WeatherType.SUNNY:
        case WeatherType.HARSH_SUN:
          accuracy.value = 50;
          return true;
        case WeatherType.RAIN:
        case WeatherType.HEAVY_RAIN:
          accuracy.value = -1;
          return true;
      }
    }

    return false;
  }
}

/**
 * Attribute used for Bleakwind Storm, Wildbolt Storm, and Sandsear Storm that sets accuracy to never
 * miss in rain
 * Springtide Storm does NOT have this property
 */
export class StormAccuracyAttr extends VariableAccuracyAttr {
  apply(user: Pokemon, target: Pokemon, move: Move, args: any[]): boolean {
    if (!user.scene.arena.weather?.isEffectSuppressed(user.scene)) {
      const accuracy = args[0] as Utils.NumberHolder;
      const weatherType = user.scene.arena.weather?.weatherType || WeatherType.NONE;
      switch (weatherType) {
        case WeatherType.RAIN:
        case WeatherType.HEAVY_RAIN:
          accuracy.value = -1;
          return true;
      }
    }

    return false;
  }
}

/**
 * Attribute used for moves which never miss
 * against Pokemon with the {@linkcode BattlerTagType.MINIMIZED}
 * @extends VariableAccuracyAttr
 * @see {@linkcode apply}
 */
export class AlwaysHitMinimizeAttr extends VariableAccuracyAttr {
  /**
   * @see {@linkcode apply}
   * @param user N/A
   * @param target {@linkcode Pokemon} target of the move
   * @param move N/A
   * @param args [0] Accuracy of the move to be modified
   * @returns true if the function succeeds
   */
  apply(user: Pokemon, target: Pokemon, move: Move, args: any[]): boolean {
    if (target.getTag(BattlerTagType.MINIMIZED)) {
      const accuracy = args[0] as Utils.NumberHolder;
      accuracy.value = -1;

      return true;
    }

    return false;
  }
}

export class ToxicAccuracyAttr extends VariableAccuracyAttr {
  apply(user: Pokemon, target: Pokemon, move: Move, args: any[]): boolean {
    if (user.isOfType(Type.POISON)) {
      const accuracy = args[0] as Utils.NumberHolder;
      accuracy.value = -1;
      return true;
    }

    return false;
  }
}

export class BlizzardAccuracyAttr extends VariableAccuracyAttr {
  apply(user: Pokemon, target: Pokemon, move: Move, args: any[]): boolean {
    if (!user.scene.arena.weather?.isEffectSuppressed(user.scene)) {
      const accuracy = args[0] as Utils.NumberHolder;
      const weatherType = user.scene.arena.weather?.weatherType || WeatherType.NONE;
      if (weatherType === WeatherType.HAIL || weatherType === WeatherType.SNOW) {
        accuracy.value = -1;
        return true;
      }
    }

    return false;
  }
}

export class VariableMoveCategoryAttr extends MoveAttr {
  apply(user: Pokemon, target: Pokemon, move: Move, args: any[]): boolean {
    return false;
  }
}

export class PhotonGeyserCategoryAttr extends VariableMoveCategoryAttr {
  apply(user: Pokemon, target: Pokemon, move: Move, args: any[]): boolean {
    const category = (args[0] as Utils.NumberHolder);

    if (user.getEffectiveStat(Stat.ATK, target, move) > user.getEffectiveStat(Stat.SPATK, target, move)) {
      category.value = MoveCategory.PHYSICAL;
      return true;
    }

    return false;
  }
}

/**
 * Attribute used for tera moves that change category based on the user's Atk and SpAtk stats
 * Note: Currently, `getEffectiveStat` does not ignore all abilities that affect stats except those
 * with the attribute of `StatMultiplierAbAttr`
 * TODO: Remove the `.partial()` tag from Tera Blast and Tera Starstorm when the above issue is resolved
 * @extends VariableMoveCategoryAttr
 */
export class TeraMoveCategoryAttr extends VariableMoveCategoryAttr {
  apply(user: Pokemon, target: Pokemon, move: Move, args: any[]): boolean {
    const category = (args[0] as Utils.NumberHolder);

    if (user.isTerastallized() && user.getEffectiveStat(Stat.ATK, target, move) > user.getEffectiveStat(Stat.SPATK, target, move)) {
      category.value = MoveCategory.PHYSICAL;
      return true;
    }

    return false;
  }
}

/**
 * Increases the power of Tera Blast if the user is Terastallized into Stellar type
 * @extends VariablePowerAttr
 */
export class TeraBlastPowerAttr extends VariablePowerAttr {
  /**
   * Sets Tera Blast's power to 100 if the user is terastallized with
   * the Stellar tera type.
   * @param user {@linkcode Pokemon} the Pokemon using this move
   * @param target n/a
   * @param move {@linkcode Move} the Move with this attribute (i.e. Tera Blast)
   * @param args
   *   - [0] {@linkcode Utils.NumberHolder} the applied move's power, factoring in
   *       previously applied power modifiers.
   * @returns
   */
  apply(user: Pokemon, target: Pokemon, move: Move, args: any[]): boolean {
    const power = args[0] as Utils.NumberHolder;
    if (user.isTerastallized() && user.getTeraType() === Type.STELLAR) {
      power.value = 100;
      return true;
    }

    return false;
  }
}

/**
 * Change the move category to status when used on the ally
 * @extends VariableMoveCategoryAttr
 * @see {@linkcode apply}
 */
export class StatusCategoryOnAllyAttr extends VariableMoveCategoryAttr {
  /**
   * @param user {@linkcode Pokemon} using the move
   * @param target {@linkcode Pokemon} target of the move
   * @param move {@linkcode Move} with this attribute
   * @param args [0] {@linkcode Utils.NumberHolder} The category of the move
   * @returns true if the function succeeds
   */
  apply(user: Pokemon, target: Pokemon, move: Move, args: any[]): boolean {
    const category = (args[0] as Utils.NumberHolder);

    if (user.getAlly() === target) {
      category.value = MoveCategory.STATUS;
      return true;
    }

    return false;
  }
}

export class ShellSideArmCategoryAttr extends VariableMoveCategoryAttr {
  apply(user: Pokemon, target: Pokemon, move: Move, args: any[]): boolean {
    const category = (args[0] as Utils.NumberHolder);

    const predictedPhysDmg = target.getBaseDamage(user, move, MoveCategory.PHYSICAL, true, true);
    const predictedSpecDmg = target.getBaseDamage(user, move, MoveCategory.SPECIAL, true, true);

    if (predictedPhysDmg > predictedSpecDmg) {
      category.value = MoveCategory.PHYSICAL;
      return true;
    } else if (predictedPhysDmg === predictedSpecDmg && user.randSeedInt(2) === 0) {
      category.value = MoveCategory.PHYSICAL;
      return true;
    }
    return false;
  }
}

export class VariableMoveTypeAttr extends MoveAttr {
  apply(user: Pokemon, target: Pokemon, move: Move, args: any[]): boolean {
    return false;
  }
}

/**
 * Attribute used for Tera Starstorm that changes the move type to Stellar
 * @extends VariableMoveTypeAttr
 */
export class TeraStarstormTypeAttr extends VariableMoveTypeAttr {
  /**
   *
   * @param user the {@linkcode Pokemon} using the move
   * @param target n/a
   * @param move n/a
   * @param args[0] {@linkcode Utils.NumberHolder} the move type
   * @returns `true` if the move type is changed to {@linkcode Type.STELLAR}, `false` otherwise
   */
  override apply(user: Pokemon, target: Pokemon, move: Move, args: any[]): boolean {
    if (user.isTerastallized() && (user.hasFusionSpecies(Species.TERAPAGOS) || user.species.speciesId === Species.TERAPAGOS)) {
      const moveType = args[0] as Utils.NumberHolder;

      moveType.value = Type.STELLAR;
      return true;
    }
    return false;
  }
}

export class FormChangeItemTypeAttr extends VariableMoveTypeAttr {
  apply(user: Pokemon, target: Pokemon, move: Move, args: any[]): boolean {
    const moveType = args[0];
    if (!(moveType instanceof Utils.NumberHolder)) {
      return false;
    }

    if ([ user.species.speciesId, user.fusionSpecies?.speciesId ].includes(Species.ARCEUS) || [ user.species.speciesId, user.fusionSpecies?.speciesId ].includes(Species.SILVALLY)) {
      const form = user.species.speciesId === Species.ARCEUS || user.species.speciesId === Species.SILVALLY ? user.formIndex : user.fusionSpecies?.formIndex!;

      moveType.value = Type[Type[form]];
      return true;
    }

    return false;
  }
}

export class TechnoBlastTypeAttr extends VariableMoveTypeAttr {
  apply(user: Pokemon, target: Pokemon, move: Move, args: any[]): boolean {
    const moveType = args[0];
    if (!(moveType instanceof Utils.NumberHolder)) {
      return false;
    }

    if ([ user.species.speciesId, user.fusionSpecies?.speciesId ].includes(Species.GENESECT)) {
      const form = user.species.speciesId === Species.GENESECT ? user.formIndex : user.fusionSpecies?.formIndex;

      switch (form) {
        case 1: // Shock Drive
          moveType.value = Type.ELECTRIC;
          break;
        case 2: // Burn Drive
          moveType.value = Type.FIRE;
          break;
        case 3: // Chill Drive
          moveType.value = Type.ICE;
          break;
        case 4: // Douse Drive
          moveType.value = Type.WATER;
          break;
        default:
          moveType.value = Type.NORMAL;
          break;
      }
      return true;
    }

    return false;
  }
}

export class AuraWheelTypeAttr extends VariableMoveTypeAttr {
  apply(user: Pokemon, target: Pokemon, move: Move, args: any[]): boolean {
    const moveType = args[0];
    if (!(moveType instanceof Utils.NumberHolder)) {
      return false;
    }

    if ([ user.species.speciesId, user.fusionSpecies?.speciesId ].includes(Species.MORPEKO)) {
      const form = user.species.speciesId === Species.MORPEKO ? user.formIndex : user.fusionSpecies?.formIndex;

      switch (form) {
        case 1: // Hangry Mode
          moveType.value = Type.DARK;
          break;
        default: // Full Belly Mode
          moveType.value = Type.ELECTRIC;
          break;
      }
      return true;
    }

    return false;
  }
}

export class RagingBullTypeAttr extends VariableMoveTypeAttr {
  apply(user: Pokemon, target: Pokemon, move: Move, args: any[]): boolean {
    const moveType = args[0];
    if (!(moveType instanceof Utils.NumberHolder)) {
      return false;
    }

    if ([ user.species.speciesId, user.fusionSpecies?.speciesId ].includes(Species.PALDEA_TAUROS)) {
      const form = user.species.speciesId === Species.PALDEA_TAUROS ? user.formIndex : user.fusionSpecies?.formIndex;

      switch (form) {
        case 1: // Blaze breed
          moveType.value = Type.FIRE;
          break;
        case 2: // Aqua breed
          moveType.value = Type.WATER;
          break;
        default:
          moveType.value = Type.FIGHTING;
          break;
      }
      return true;
    }

    return false;
  }
}

export class IvyCudgelTypeAttr extends VariableMoveTypeAttr {
  apply(user: Pokemon, target: Pokemon, move: Move, args: any[]): boolean {
    const moveType = args[0];
    if (!(moveType instanceof Utils.NumberHolder)) {
      return false;
    }

    if ([ user.species.speciesId, user.fusionSpecies?.speciesId ].includes(Species.OGERPON)) {
      const form = user.species.speciesId === Species.OGERPON ? user.formIndex : user.fusionSpecies?.formIndex;

      switch (form) {
        case 1: // Wellspring Mask
        case 5: // Wellspring Mask Tera
          moveType.value = Type.WATER;
          break;
        case 2: // Hearthflame Mask
        case 6: // Hearthflame Mask Tera
          moveType.value = Type.FIRE;
          break;
        case 3: // Cornerstone Mask
        case 7: // Cornerstone Mask Tera
          moveType.value = Type.ROCK;
          break;
        case 4: // Teal Mask Tera
        default:
          moveType.value = Type.GRASS;
          break;
      }
      return true;
    }

    return false;
  }
}

export class WeatherBallTypeAttr extends VariableMoveTypeAttr {
  apply(user: Pokemon, target: Pokemon, move: Move, args: any[]): boolean {
    const moveType = args[0];
    if (!(moveType instanceof Utils.NumberHolder)) {
      return false;
    }

    if (!user.scene.arena.weather?.isEffectSuppressed(user.scene)) {
      switch (user.scene.arena.weather?.weatherType) {
        case WeatherType.SUNNY:
        case WeatherType.HARSH_SUN:
          moveType.value = Type.FIRE;
          break;
        case WeatherType.RAIN:
        case WeatherType.HEAVY_RAIN:
          moveType.value = Type.WATER;
          break;
        case WeatherType.SANDSTORM:
          moveType.value = Type.ROCK;
          break;
        case WeatherType.HAIL:
        case WeatherType.SNOW:
          moveType.value = Type.ICE;
          break;
        default:
          return false;
      }
      return true;
    }

    return false;
  }
}

/**
 * Changes the move's type to match the current terrain.
 * Has no effect if the user is not grounded.
 * @extends VariableMoveTypeAttr
 * @see {@linkcode apply}
 */
export class TerrainPulseTypeAttr extends VariableMoveTypeAttr {
  /**
   * @param user {@linkcode Pokemon} using this move
   * @param target N/A
   * @param move N/A
   * @param args [0] {@linkcode Utils.NumberHolder} The move's type to be modified
   * @returns true if the function succeeds
   */
  apply(user: Pokemon, target: Pokemon, move: Move, args: any[]): boolean {
    const moveType = args[0];
    if (!(moveType instanceof Utils.NumberHolder)) {
      return false;
    }

    if (!user.isGrounded()) {
      return false;
    }

    const currentTerrain = user.scene.arena.getTerrainType();
    switch (currentTerrain) {
      case TerrainType.MISTY:
        moveType.value = Type.FAIRY;
        break;
      case TerrainType.ELECTRIC:
        moveType.value = Type.ELECTRIC;
        break;
      case TerrainType.GRASSY:
        moveType.value = Type.GRASS;
        break;
      case TerrainType.PSYCHIC:
        moveType.value = Type.PSYCHIC;
        break;
      default:
        return false;
    }
    return true;
  }
}

/**
 * Changes type based on the user's IVs
 * @extends VariableMoveTypeAttr
 */
export class HiddenPowerTypeAttr extends VariableMoveTypeAttr {
  apply(user: Pokemon, target: Pokemon, move: Move, args: any[]): boolean {
    const moveType = args[0];
    if (!(moveType instanceof Utils.NumberHolder)) {
      return false;
    }

    const iv_val = Math.floor(((user.ivs[Stat.HP] & 1)
      + (user.ivs[Stat.ATK] & 1) * 2
      + (user.ivs[Stat.DEF] & 1) * 4
      + (user.ivs[Stat.SPD] & 1) * 8
      + (user.ivs[Stat.SPATK] & 1) * 16
      + (user.ivs[Stat.SPDEF] & 1) * 32) * 15 / 63);

    moveType.value = [
      Type.FIGHTING, Type.FLYING, Type.POISON, Type.GROUND,
      Type.ROCK, Type.BUG, Type.GHOST, Type.STEEL,
      Type.FIRE, Type.WATER, Type.GRASS, Type.ELECTRIC,
      Type.PSYCHIC, Type.ICE, Type.DRAGON, Type.DARK ][iv_val];

    return true;
  }
}

/**
 * Changes the type of Tera Blast to match the user's tera type
 * @extends VariableMoveTypeAttr
 */
export class TeraBlastTypeAttr extends VariableMoveTypeAttr {
  /**
   * @param user {@linkcode Pokemon} the user of the move
   * @param target {@linkcode Pokemon} N/A
   * @param move {@linkcode Move} the move with this attribute
   * @param args `[0]` the move's type to be modified
   * @returns `true` if the move's type was modified; `false` otherwise
   */
  apply(user: Pokemon, target: Pokemon, move: Move, args: any[]): boolean {
    const moveType = args[0];
    if (!(moveType instanceof Utils.NumberHolder)) {
      return false;
    }

    if (user.isTerastallized()) {
      moveType.value = user.getTeraType(); // changes move type to tera type
      return true;
    }

    return false;
  }
}

export class MatchUserTypeAttr extends VariableMoveTypeAttr {
  apply(user: Pokemon, target: Pokemon, move: Move, args: any[]): boolean {
    const moveType = args[0];
    if (!(moveType instanceof Utils.NumberHolder)) {
      return false;
    }
    const userTypes = user.getTypes(true);

    if (userTypes.includes(Type.STELLAR)) { // will not change to stellar type
      const nonTeraTypes = user.getTypes();
      moveType.value = nonTeraTypes[0];
      return true;
    } else if (userTypes.length > 0) {
      moveType.value = userTypes[0];
      return true;
    } else {
      return false;
    }

  }
}

/**
 * Changes the type of a Pledge move based on the Pledge move combined with it.
 * @extends VariableMoveTypeAttr
 */
export class CombinedPledgeTypeAttr extends VariableMoveTypeAttr {
  override apply(user: Pokemon, target: Pokemon, move: Move, args: any[]): boolean {
    const moveType = args[0];
    if (!(moveType instanceof Utils.NumberHolder)) {
      return false;
    }

    const combinedPledgeMove = user.turnData.combiningPledge;
    if (!combinedPledgeMove) {
      return false;
    }

    switch (move.id) {
      case Moves.FIRE_PLEDGE:
        if (combinedPledgeMove === Moves.WATER_PLEDGE) {
          moveType.value = Type.WATER;
          return true;
        }
        return false;
      case Moves.WATER_PLEDGE:
        if (combinedPledgeMove === Moves.GRASS_PLEDGE) {
          moveType.value = Type.GRASS;
          return true;
        }
        return false;
      case Moves.GRASS_PLEDGE:
        if (combinedPledgeMove === Moves.FIRE_PLEDGE) {
          moveType.value = Type.FIRE;
          return true;
        }
        return false;
      default:
        return false;
    }
  }
}

export class VariableMoveTypeMultiplierAttr extends MoveAttr {
  apply(user: Pokemon, target: Pokemon, move: Move, args: any[]): boolean {
    return false;
  }
}

export class NeutralDamageAgainstFlyingTypeMultiplierAttr extends VariableMoveTypeMultiplierAttr {
  apply(user: Pokemon, target: Pokemon, move: Move, args: any[]): boolean {
    if (!target.getTag(BattlerTagType.IGNORE_FLYING)) {
      const multiplier = args[0] as Utils.NumberHolder;
      //When a flying type is hit, the first hit is always 1x multiplier.
      if (target.isOfType(Type.FLYING)) {
        multiplier.value = 1;
      }
      return true;
    }

    return false;
  }
}

export class WaterSuperEffectTypeMultiplierAttr extends VariableMoveTypeMultiplierAttr {
  apply(user: Pokemon, target: Pokemon, move: Move, args: any[]): boolean {
    const multiplier = args[0] as Utils.NumberHolder;
    if (target.isOfType(Type.WATER)) {
      const effectivenessAgainstWater = new Utils.NumberHolder(getTypeDamageMultiplier(move.type, Type.WATER));
      applyChallenges(user.scene.gameMode, ChallengeType.TYPE_EFFECTIVENESS, effectivenessAgainstWater);
      if (effectivenessAgainstWater.value !== 0) {
        multiplier.value *= 2 / effectivenessAgainstWater.value;
        return true;
      }
    }

    return false;
  }
}

export class IceNoEffectTypeAttr extends VariableMoveTypeMultiplierAttr {
  /**
   * Checks to see if the Target is Ice-Type or not. If so, the move will have no effect.
   * @param user n/a
   * @param target The {@linkcode Pokemon} targeted by the move
   * @param move n/a
   * @param args `[0]` a {@linkcode Utils.NumberHolder | NumberHolder} containing a type effectiveness multiplier
   * @returns `true` if this Ice-type immunity applies; `false` otherwise
   */
  apply(user: Pokemon, target: Pokemon, move: Move, args: any[]): boolean {
    const multiplier = args[0] as Utils.NumberHolder;
    if (target.isOfType(Type.ICE)) {
      multiplier.value = 0;
      return true;
    }
    return false;
  }
}

export class FlyingTypeMultiplierAttr extends VariableMoveTypeMultiplierAttr {
  apply(user: Pokemon, target: Pokemon, move: Move, args: any[]): boolean {
    const multiplier = args[0] as Utils.NumberHolder;
    multiplier.value *= target.getAttackTypeEffectiveness(Type.FLYING, user);
    return true;
  }
}

export class OneHitKOAccuracyAttr extends VariableAccuracyAttr {
  apply(user: Pokemon, target: Pokemon, move: Move, args: any[]): boolean {
    const accuracy = args[0] as Utils.NumberHolder;
    if (user.level < target.level) {
      accuracy.value = 0;
    } else {
      accuracy.value = Math.min(Math.max(30 + 100 * (1 - target.level / user.level), 0), 100);
    }
    return true;
  }
}

export class SheerColdAccuracyAttr extends OneHitKOAccuracyAttr {
  /**
   * Changes the normal One Hit KO Accuracy Attr to implement the Gen VII changes,
   * where if the user is Ice-Type, it has more accuracy.
   * @param {Pokemon} user Pokemon that is using the move; checks the Pokemon's level.
   * @param {Pokemon} target Pokemon that is receiving the move; checks the Pokemon's level.
   * @param {Move} move N/A
   * @param {any[]} args Uses the accuracy argument, allowing to change it from either 0 if it doesn't pass
   * the first if/else, or 30/20 depending on the type of the user Pokemon.
   * @returns Returns true if move is successful, false if misses.
   */
  apply(user: Pokemon, target: Pokemon, move: Move, args: any[]): boolean {
    const accuracy = args[0] as Utils.NumberHolder;
    if (user.level < target.level) {
      accuracy.value = 0;
    } else {
      const baseAccuracy = user.isOfType(Type.ICE) ? 30 : 20;
      accuracy.value = Math.min(Math.max(baseAccuracy + 100 * (1 - target.level / user.level), 0), 100);
    }
    return true;
  }
}

export class MissEffectAttr extends MoveAttr {
  private missEffectFunc: UserMoveConditionFunc;

  constructor(missEffectFunc: UserMoveConditionFunc) {
    super();

    this.missEffectFunc = missEffectFunc;
  }

  apply(user: Pokemon, target: Pokemon, move: Move, args: any[]): boolean {
    this.missEffectFunc(user, move);
    return true;
  }
}

export class NoEffectAttr extends MoveAttr {
  private noEffectFunc: UserMoveConditionFunc;

  constructor(noEffectFunc: UserMoveConditionFunc) {
    super();

    this.noEffectFunc = noEffectFunc;
  }

  apply(user: Pokemon, target: Pokemon, move: Move, args: any[]): boolean {
    this.noEffectFunc(user, move);
    return true;
  }
}

const crashDamageFunc = (user: Pokemon, move: Move) => {
  const cancelled = new Utils.BooleanHolder(false);
  applyAbAttrs(BlockNonDirectDamageAbAttr, user, cancelled);
  if (cancelled.value) {
    return false;
  }

  user.damageAndUpdate(Utils.toDmgValue(user.getMaxHp() / 2), HitResult.OTHER, false, true);
  user.scene.queueMessage(i18next.t("moveTriggers:keptGoingAndCrashed", { pokemonName: getPokemonNameWithAffix(user) }));
  user.turnData.damageTaken += Utils.toDmgValue(user.getMaxHp() / 2);

  return true;
};

export class TypelessAttr extends MoveAttr { }
/**
* Attribute used for moves which ignore redirection effects, and always target their original target, i.e. Snipe Shot
* Bypasses Storm Drain, Follow Me, Ally Switch, and the like.
*/
export class BypassRedirectAttr extends MoveAttr {
  /** `true` if this move only bypasses redirection from Abilities */
  public readonly abilitiesOnly: boolean;

  constructor(abilitiesOnly: boolean = false) {
    super();
    this.abilitiesOnly = abilitiesOnly;
  }
}

export class FrenzyAttr extends MoveEffectAttr {
  constructor() {
    super(true, { trigger: MoveEffectTrigger.HIT, lastHitOnly: true });
  }

  canApply(user: Pokemon, target: Pokemon, move: Move, args: any[]) {
    return !(this.selfTarget ? user : target).isFainted();
  }

  apply(user: Pokemon, target: Pokemon, move: Move, args: any[]): boolean {
    if (!super.apply(user, target, move, args)) {
      return false;
    }

    if (!user.getTag(BattlerTagType.FRENZY) && !user.getMoveQueue().length) {
      const turnCount = user.randSeedIntRange(1, 2);
      new Array(turnCount).fill(null).map(() => user.getMoveQueue().push({ move: move.id, targets: [ target.getBattlerIndex() ], ignorePP: true }));
      user.addTag(BattlerTagType.FRENZY, turnCount, move.id, user.id);
    } else {
      applyMoveAttrs(AddBattlerTagAttr, user, target, move, args);
      user.lapseTag(BattlerTagType.FRENZY); // if FRENZY is already in effect (moveQueue.length > 0), lapse the tag
    }

    return true;
  }
}

export const frenzyMissFunc: UserMoveConditionFunc = (user: Pokemon, move: Move) => {
  while (user.getMoveQueue().length && user.getMoveQueue()[0].move === move.id) {
    user.getMoveQueue().shift();
  }
  user.removeTag(BattlerTagType.FRENZY); // FRENZY tag should be disrupted on miss/no effect

  return true;
};

/**
 * Attribute that grants {@link https://bulbapedia.bulbagarden.net/wiki/Semi-invulnerable_turn | semi-invulnerability} to the user during
 * the associated move's charging phase. Should only be used for {@linkcode ChargingMove | ChargingMoves} as a `chargeAttr`.
 * @extends MoveEffectAttr
 */
export class SemiInvulnerableAttr extends MoveEffectAttr {
  /** The type of {@linkcode SemiInvulnerableTag} to grant to the user */
  public tagType: BattlerTagType;

  constructor(tagType: BattlerTagType) {
    super(true);
    this.tagType = tagType;
  }

  /**
   * Grants a {@linkcode SemiInvulnerableTag} to the associated move's user.
   * @param user the {@linkcode Pokemon} using the move
   * @param target n/a
   * @param move the {@linkcode Move} being used
   * @param args n/a
   * @returns `true` if semi-invulnerability was successfully granted; `false` otherwise.
   */
  override apply(user: Pokemon, target: Pokemon, move: Move, args?: any[]): boolean {
    if (!super.apply(user, target, move, args)) {
      return false;
    }

    return user.addTag(this.tagType, 1, move.id, user.id);
  }
}

export class AddBattlerTagAttr extends MoveEffectAttr {
  public tagType: BattlerTagType;
  public turnCountMin: integer;
  public turnCountMax: integer;
  protected cancelOnFail: boolean;
  private failOnOverlap: boolean;

  constructor(tagType: BattlerTagType, selfTarget: boolean = false, failOnOverlap: boolean = false, turnCountMin: integer = 0, turnCountMax?: integer, lastHitOnly: boolean = false, cancelOnFail: boolean = false) {
    super(selfTarget, { lastHitOnly: lastHitOnly });

    this.tagType = tagType;
    this.turnCountMin = turnCountMin;
    this.turnCountMax = turnCountMax !== undefined ? turnCountMax : turnCountMin;
    this.failOnOverlap = !!failOnOverlap;
    this.cancelOnFail = cancelOnFail;
  }

  canApply(user: Pokemon, target: Pokemon, move: Move, args: any[]): boolean {
    if (!super.canApply(user, target, move, args) || (this.cancelOnFail === true && user.getLastXMoves(1)[0]?.result === MoveResult.FAIL)) {
      return false;
    } else {
      return true;
    }
  }

  apply(user: Pokemon, target: Pokemon, move: Move, args: any[]): boolean {
    if (!super.apply(user, target, move, args)) {
      return false;
    }

    const moveChance = this.getMoveChance(user, target, move, this.selfTarget, true);
    if (moveChance < 0 || moveChance === 100 || user.randSeedInt(100) < moveChance) {
      return (this.selfTarget ? user : target).addTag(this.tagType,  user.randSeedIntRange(this.turnCountMin, this.turnCountMax), move.id, user.id);
    }

    return false;
  }

  getCondition(): MoveConditionFunc | null {
    return this.failOnOverlap
      ? (user, target, move) => !(this.selfTarget ? user : target).getTag(this.tagType)
      : null;
  }

  getTagTargetBenefitScore(user: Pokemon, target: Pokemon, move: Move): integer | void {
    switch (this.tagType) {
      case BattlerTagType.RECHARGING:
      case BattlerTagType.PERISH_SONG:
        return -16;
      case BattlerTagType.FLINCHED:
      case BattlerTagType.CONFUSED:
      case BattlerTagType.INFATUATED:
      case BattlerTagType.NIGHTMARE:
      case BattlerTagType.DROWSY:
      case BattlerTagType.DISABLED:
      case BattlerTagType.HEAL_BLOCK:
      case BattlerTagType.RECEIVE_DOUBLE_DAMAGE:
        return -5;
      case BattlerTagType.SEEDED:
      case BattlerTagType.SALT_CURED:
      case BattlerTagType.CURSED:
      case BattlerTagType.FRENZY:
      case BattlerTagType.TRAPPED:
      case BattlerTagType.BIND:
      case BattlerTagType.WRAP:
      case BattlerTagType.FIRE_SPIN:
      case BattlerTagType.WHIRLPOOL:
      case BattlerTagType.CLAMP:
      case BattlerTagType.SAND_TOMB:
      case BattlerTagType.MAGMA_STORM:
      case BattlerTagType.SNAP_TRAP:
      case BattlerTagType.THUNDER_CAGE:
      case BattlerTagType.INFESTATION:
        return -3;
      case BattlerTagType.ENCORE:
        return -2;
      case BattlerTagType.MINIMIZED:
      case BattlerTagType.ALWAYS_GET_HIT:
        return 0;
      case BattlerTagType.INGRAIN:
      case BattlerTagType.IGNORE_ACCURACY:
      case BattlerTagType.AQUA_RING:
        return 3;
      case BattlerTagType.PROTECTED:
      case BattlerTagType.FLYING:
      case BattlerTagType.CRIT_BOOST:
      case BattlerTagType.ALWAYS_CRIT:
        return 5;
    }
  }

  getTargetBenefitScore(user: Pokemon, target: Pokemon, move: Move): integer {
    let moveChance = this.getMoveChance(user, target, move, this.selfTarget, false);
    if (moveChance < 0) {
      moveChance = 100;
    }
    return Math.floor(this.getTagTargetBenefitScore(user, target, move)! * (moveChance / 100)); // TODO: is the bang correct?
  }
}

/**
 * Adds a {@link https://bulbapedia.bulbagarden.net/wiki/Seeding | Seeding} effect to the target
 * as seen with Leech Seed and Sappy Seed.
 * @extends AddBattlerTagAttr
 */
export class LeechSeedAttr extends AddBattlerTagAttr {
  constructor() {
    super(BattlerTagType.SEEDED);
  }

  /**
   * Adds a Seeding effect to the target if the target does not have an active Substitute.
   * @param user the {@linkcode Pokemon} using the move
   * @param target the {@linkcode Pokemon} targeted by the move
   * @param move the {@linkcode Move} invoking this effect
   * @param args n/a
   * @returns `true` if the effect successfully applies; `false` otherwise
   */
  apply(user: Pokemon, target: Pokemon, move: Move, args: any[]): boolean {
    return !move.hitsSubstitute(user, target)
      && super.apply(user, target, move, args);
  }
}

/**
 * Adds the appropriate battler tag for Gulp Missile when Surf or Dive is used.
 * @extends MoveEffectAttr
 */
export class GulpMissileTagAttr extends MoveEffectAttr {
  constructor() {
    super(true);
  }

  /**
   * Adds BattlerTagType from GulpMissileTag based on the Pokemon's HP ratio.
   * @param user The Pokemon using the move.
   * @param _target N/A
   * @param move The move being used.
   * @param _args N/A
   * @returns Whether the BattlerTag is applied.
   */
  apply(user: Pokemon, _target: Pokemon, move: Move, _args: any[]): boolean {
    if (!super.apply(user, _target, move, _args)) {
      return false;
    }

    if (user.hasAbility(Abilities.GULP_MISSILE) && user.species.speciesId === Species.CRAMORANT) {
      if (user.getHpRatio() >= .5) {
        user.addTag(BattlerTagType.GULP_MISSILE_ARROKUDA, 0, move.id);
      } else {
        user.addTag(BattlerTagType.GULP_MISSILE_PIKACHU, 0, move.id);
      }
      return true;
    }

    return false;
  }

  getUserBenefitScore(user: Pokemon, target: Pokemon, move: Move): integer {
    const isCramorant = user.hasAbility(Abilities.GULP_MISSILE) && user.species.speciesId === Species.CRAMORANT;
    return isCramorant && !user.getTag(GulpMissileTag) ? 10 : 0;
  }
}

/**
 * Attribute to implement Jaw Lock's linked trapping effect between the user and target
 * @extends AddBattlerTagAttr
 */
export class JawLockAttr extends AddBattlerTagAttr {
  constructor() {
    super(BattlerTagType.TRAPPED);
  }

  apply(user: Pokemon, target: Pokemon, move: Move, args: any[]): boolean {
    if (!super.canApply(user, target, move, args)) {
      return false;
    }

    // If either the user or the target already has the tag, do not apply
    if (user.getTag(TrappedTag) || target.getTag(TrappedTag)) {
      return false;
    }

    const moveChance = this.getMoveChance(user, target, move, this.selfTarget);
    if (moveChance < 0 || moveChance === 100 || user.randSeedInt(100) < moveChance) {
      /**
       * Add the tag to both the user and the target.
       * The target's tag source is considered to be the user and vice versa
       */
      return target.addTag(BattlerTagType.TRAPPED, 1, move.id, user.id)
          && user.addTag(BattlerTagType.TRAPPED, 1, move.id, target.id);
    }

    return false;
  }
}

export class CurseAttr extends MoveEffectAttr {

  apply(user: Pokemon, target: Pokemon, move:Move, args: any[]): boolean {
    if (user.getTypes(true).includes(Type.GHOST)) {
      if (target.getTag(BattlerTagType.CURSED)) {
        user.scene.queueMessage(i18next.t("battle:attackFailed"));
        return false;
      }
      const curseRecoilDamage = Math.max(1, Math.floor(user.getMaxHp() / 2));
      user.damageAndUpdate(curseRecoilDamage, HitResult.OTHER, false, true, true);
      user.scene.queueMessage(
        i18next.t("battlerTags:cursedOnAdd", {
          pokemonNameWithAffix: getPokemonNameWithAffix(user),
          pokemonName: getPokemonNameWithAffix(target)
        })
      );

      target.addTag(BattlerTagType.CURSED, 0, move.id, user.id);
      return true;
    } else {
      user.scene.unshiftPhase(new StatStageChangePhase(user.scene, user.getBattlerIndex(), true, [ Stat.ATK, Stat.DEF ], 1));
      user.scene.unshiftPhase(new StatStageChangePhase(user.scene, user.getBattlerIndex(), true, [ Stat.SPD ], -1));
      return true;
    }
  }
}

export class LapseBattlerTagAttr extends MoveEffectAttr {
  public tagTypes: BattlerTagType[];

  constructor(tagTypes: BattlerTagType[], selfTarget: boolean = false) {
    super(selfTarget);

    this.tagTypes = tagTypes;
  }

  apply(user: Pokemon, target: Pokemon, move: Move, args: any[]): boolean {
    if (!super.apply(user, target, move, args)) {
      return false;
    }

    for (const tagType of this.tagTypes) {
      (this.selfTarget ? user : target).lapseTag(tagType);
    }

    return true;
  }
}

export class RemoveBattlerTagAttr extends MoveEffectAttr {
  public tagTypes: BattlerTagType[];

  constructor(tagTypes: BattlerTagType[], selfTarget: boolean = false) {
    super(selfTarget);

    this.tagTypes = tagTypes;
  }

  apply(user: Pokemon, target: Pokemon, move: Move, args: any[]): boolean {
    if (!super.apply(user, target, move, args)) {
      return false;
    }

    for (const tagType of this.tagTypes) {
      (this.selfTarget ? user : target).removeTag(tagType);
    }

    return true;
  }
}

export class FlinchAttr extends AddBattlerTagAttr {
  constructor() {
    super(BattlerTagType.FLINCHED, false);
  }

  apply(user: Pokemon, target: Pokemon, move: Move, args: any[]): boolean {
    if (!move.hitsSubstitute(user, target)) {
      return super.apply(user, target, move, args);
    }
    return false;
  }
}

export class ConfuseAttr extends AddBattlerTagAttr {
  constructor(selfTarget?: boolean) {
    super(BattlerTagType.CONFUSED, selfTarget, false, 2, 5);
  }

  apply(user: Pokemon, target: Pokemon, move: Move, args: any[]): boolean {
    if (!this.selfTarget && target.isSafeguarded(user)) {
      if (move.category === MoveCategory.STATUS) {
        user.scene.queueMessage(i18next.t("moveTriggers:safeguard", { targetName: getPokemonNameWithAffix(target) }));
      }
      return false;
    }

    if (!move.hitsSubstitute(user, target)) {
      return super.apply(user, target, move, args);
    }
    return false;
  }
}

export class RechargeAttr extends AddBattlerTagAttr {
  constructor() {
    super(BattlerTagType.RECHARGING, true, false, 1, 1, true, true);
  }
}

export class TrapAttr extends AddBattlerTagAttr {
  constructor(tagType: BattlerTagType) {
    super(tagType, false, false, 4, 5);
  }
}

export class ProtectAttr extends AddBattlerTagAttr {
  constructor(tagType: BattlerTagType = BattlerTagType.PROTECTED) {
    super(tagType, true);
  }

  getCondition(): MoveConditionFunc {
    return ((user, target, move): boolean => {
      let timesUsed = 0;
      const moveHistory = user.getLastXMoves();
      let turnMove: TurnMove | undefined;

      while (moveHistory.length) {
        turnMove = moveHistory.shift();
        if (!allMoves[turnMove?.move!].hasAttr(ProtectAttr) || turnMove?.result !== MoveResult.SUCCESS) { // TODO: is the bang correct?
          break;
        }
        timesUsed++;
      }
      if (timesUsed) {
        return !user.randSeedInt(Math.pow(3, timesUsed));
      }
      return true;
    });
  }
}

export class IgnoreAccuracyAttr extends AddBattlerTagAttr {
  constructor() {
    super(BattlerTagType.IGNORE_ACCURACY, true, false, 2);
  }

  apply(user: Pokemon, target: Pokemon, move: Move, args: any[]): boolean {
    if (!super.apply(user, target, move, args)) {
      return false;
    }

    user.scene.queueMessage(i18next.t("moveTriggers:tookAimAtTarget", { pokemonName: getPokemonNameWithAffix(user), targetName: getPokemonNameWithAffix(target) }));

    return true;
  }
}

export class FaintCountdownAttr extends AddBattlerTagAttr {
  constructor() {
    super(BattlerTagType.PERISH_SONG, false, true, 4);
  }

  apply(user: Pokemon, target: Pokemon, move: Move, args: any[]): boolean {
    if (!super.apply(user, target, move, args)) {
      return false;
    }

    user.scene.queueMessage(i18next.t("moveTriggers:faintCountdown", { pokemonName: getPokemonNameWithAffix(target), turnCount: this.turnCountMin - 1 }));

    return true;
  }
}

/**
 * Attribute to remove all Substitutes from the field.
 * @extends MoveEffectAttr
 * @see {@link https://bulbapedia.bulbagarden.net/wiki/Tidy_Up_(move) | Tidy Up}
 * @see {@linkcode SubstituteTag}
 */
export class RemoveAllSubstitutesAttr extends MoveEffectAttr {
  constructor() {
    super(true);
  }

  /**
   * Remove's the Substitute Doll effect from all active Pokemon on the field
   * @param user {@linkcode Pokemon} the Pokemon using this move
   * @param target n/a
   * @param move {@linkcode Move} the move applying this effect
   * @param args n/a
   * @returns `true` if the effect successfully applies
   */
  apply(user: Pokemon, target: Pokemon, move: Move, args: any[]): boolean {
    if (!super.apply(user, target, move, args)) {
      return false;
    }

    user.scene.getField(true).forEach(pokemon =>
      pokemon.findAndRemoveTags(tag => tag.tagType === BattlerTagType.SUBSTITUTE));
    return true;
  }
}

/**
 * Attribute used when a move can deal damage to {@linkcode BattlerTagType}
 * Moves that always hit but do not deal double damage: Thunder, Fissure, Sky Uppercut,
 * Smack Down, Hurricane, Thousand Arrows
 * @extends MoveAttr
*/
export class HitsTagAttr extends MoveAttr {
  /** The {@linkcode BattlerTagType} this move hits */
  public tagType: BattlerTagType;
  /** Should this move deal double damage against {@linkcode HitsTagAttr.tagType}? */
  public doubleDamage: boolean;

  constructor(tagType: BattlerTagType, doubleDamage: boolean = false) {
    super();

    this.tagType = tagType;
    this.doubleDamage = !!doubleDamage;
  }

  getTargetBenefitScore(user: Pokemon, target: Pokemon, move: Move): integer {
    return target.getTag(this.tagType) ? this.doubleDamage ? 10 : 5 : 0;
  }
}

/**
 * Used for moves that will always hit for a given tag but also doubles damage.
 * Moves include: Gust, Stomp, Body Slam, Surf, Earthquake, Magnitude, Twister,
 * Whirlpool, Dragon Rush, Heat Crash, Steam Roller, Flying Press
 */
export class HitsTagForDoubleDamageAttr extends HitsTagAttr {
  constructor(tagType: BattlerTagType) {
    super(tagType, true);
  }
}

export class AddArenaTagAttr extends MoveEffectAttr {
  public tagType: ArenaTagType;
  public turnCount: integer;
  private failOnOverlap: boolean;
  public selfSideTarget: boolean;

  constructor(tagType: ArenaTagType, turnCount?: integer | null, failOnOverlap: boolean = false, selfSideTarget: boolean = false) {
    super(true);

    this.tagType = tagType;
    this.turnCount = turnCount!; // TODO: is the bang correct?
    this.failOnOverlap = failOnOverlap;
    this.selfSideTarget = selfSideTarget;
  }

  apply(user: Pokemon, target: Pokemon, move: Move, args: any[]): boolean {
    if (!super.apply(user, target, move, args)) {
      return false;
    }

    if ((move.chance < 0 || move.chance === 100 || user.randSeedInt(100) < move.chance) && user.getLastXMoves(1)[0]?.result === MoveResult.SUCCESS) {
      user.scene.arena.addTag(this.tagType, this.turnCount, move.id, user.id, (this.selfSideTarget ? user : target).isPlayer() ? ArenaTagSide.PLAYER : ArenaTagSide.ENEMY);
      return true;
    }

    return false;
  }

  getCondition(): MoveConditionFunc | null {
    return this.failOnOverlap
      ? (user, target, move) => !user.scene.arena.getTagOnSide(this.tagType, target.isPlayer() ? ArenaTagSide.PLAYER : ArenaTagSide.ENEMY)
      : null;
  }
}

/**
 * Generic class for removing arena tags
 * @param tagTypes: The types of tags that can be removed
 * @param selfSideTarget: Is the user removing tags from its own side?
 */
export class RemoveArenaTagsAttr extends MoveEffectAttr {
  public tagTypes: ArenaTagType[];
  public selfSideTarget: boolean;

  constructor(tagTypes: ArenaTagType[], selfSideTarget: boolean) {
    super(true);

    this.tagTypes = tagTypes;
    this.selfSideTarget = selfSideTarget;
  }

  apply(user: Pokemon, target: Pokemon, move: Move, args: any[]): boolean {
    if (!super.apply(user, target, move, args)) {
      return false;
    }

    const side = (this.selfSideTarget ? user : target).isPlayer() ? ArenaTagSide.PLAYER : ArenaTagSide.ENEMY;

    for (const tagType of this.tagTypes) {
      user.scene.arena.removeTagOnSide(tagType, side);
    }

    return true;
  }
}

export class AddArenaTrapTagAttr extends AddArenaTagAttr {
  getCondition(): MoveConditionFunc {
    return (user, target, move) => {
      const side = (this.selfSideTarget ? user : target).isPlayer() ? ArenaTagSide.PLAYER : ArenaTagSide.ENEMY;
      const tag = user.scene.arena.getTagOnSide(this.tagType, side) as ArenaTrapTag;
      if (!tag) {
        return true;
      }
      return tag.layers < tag.maxLayers;
    };
  }
}

/**
 * Attribute used for Stone Axe and Ceaseless Edge.
 * Applies the given ArenaTrapTag when move is used.
 * @extends AddArenaTagAttr
 * @see {@linkcode apply}
 */
export class AddArenaTrapTagHitAttr extends AddArenaTagAttr {
  /**
   * @param user {@linkcode Pokemon} using this move
   * @param target {@linkcode Pokemon} target of this move
   * @param move {@linkcode Move} being used
   */
  apply(user: Pokemon, target: Pokemon, move: Move, args: any[]): boolean {
    const moveChance = this.getMoveChance(user, target, move, this.selfTarget, true);
    const side = (this.selfSideTarget ? user : target).isPlayer() ? ArenaTagSide.PLAYER : ArenaTagSide.ENEMY;
    const tag = user.scene.arena.getTagOnSide(this.tagType, side) as ArenaTrapTag;
    if ((moveChance < 0 || moveChance === 100 || user.randSeedInt(100) < moveChance) && user.getLastXMoves(1)[0]?.result === MoveResult.SUCCESS) {
      user.scene.arena.addTag(this.tagType, 0, move.id, user.id, side);
      if (!tag) {
        return true;
      }
      return tag.layers < tag.maxLayers;
    }
    return false;
  }
}

export class RemoveArenaTrapAttr extends MoveEffectAttr {

  private targetBothSides: boolean;

  constructor(targetBothSides: boolean = false) {
    super(true, { trigger: MoveEffectTrigger.PRE_APPLY });
    this.targetBothSides = targetBothSides;
  }

  apply(user: Pokemon, target: Pokemon, move: Move, args: any[]): boolean {

    if (!super.apply(user, target, move, args)) {
      return false;
    }

    if (this.targetBothSides) {
      user.scene.arena.removeTagOnSide(ArenaTagType.SPIKES, ArenaTagSide.PLAYER);
      user.scene.arena.removeTagOnSide(ArenaTagType.TOXIC_SPIKES, ArenaTagSide.PLAYER);
      user.scene.arena.removeTagOnSide(ArenaTagType.STEALTH_ROCK, ArenaTagSide.PLAYER);
      user.scene.arena.removeTagOnSide(ArenaTagType.STICKY_WEB, ArenaTagSide.PLAYER);

      user.scene.arena.removeTagOnSide(ArenaTagType.SPIKES, ArenaTagSide.ENEMY);
      user.scene.arena.removeTagOnSide(ArenaTagType.TOXIC_SPIKES, ArenaTagSide.ENEMY);
      user.scene.arena.removeTagOnSide(ArenaTagType.STEALTH_ROCK, ArenaTagSide.ENEMY);
      user.scene.arena.removeTagOnSide(ArenaTagType.STICKY_WEB, ArenaTagSide.ENEMY);
    } else {
      user.scene.arena.removeTagOnSide(ArenaTagType.SPIKES, target.isPlayer() ? ArenaTagSide.ENEMY : ArenaTagSide.PLAYER);
      user.scene.arena.removeTagOnSide(ArenaTagType.TOXIC_SPIKES, target.isPlayer() ? ArenaTagSide.ENEMY : ArenaTagSide.PLAYER);
      user.scene.arena.removeTagOnSide(ArenaTagType.STEALTH_ROCK, target.isPlayer() ? ArenaTagSide.ENEMY : ArenaTagSide.PLAYER);
      user.scene.arena.removeTagOnSide(ArenaTagType.STICKY_WEB, target.isPlayer() ? ArenaTagSide.ENEMY : ArenaTagSide.PLAYER);
    }

    return true;
  }
}

export class RemoveScreensAttr extends MoveEffectAttr {

  private targetBothSides: boolean;

  constructor(targetBothSides: boolean = false) {
    super(true, { trigger: MoveEffectTrigger.PRE_APPLY });
    this.targetBothSides = targetBothSides;
  }

  apply(user: Pokemon, target: Pokemon, move: Move, args: any[]): boolean {

    if (!super.apply(user, target, move, args)) {
      return false;
    }

    if (this.targetBothSides) {
      user.scene.arena.removeTagOnSide(ArenaTagType.REFLECT, ArenaTagSide.PLAYER);
      user.scene.arena.removeTagOnSide(ArenaTagType.LIGHT_SCREEN, ArenaTagSide.PLAYER);
      user.scene.arena.removeTagOnSide(ArenaTagType.AURORA_VEIL, ArenaTagSide.PLAYER);

      user.scene.arena.removeTagOnSide(ArenaTagType.REFLECT, ArenaTagSide.ENEMY);
      user.scene.arena.removeTagOnSide(ArenaTagType.LIGHT_SCREEN, ArenaTagSide.ENEMY);
      user.scene.arena.removeTagOnSide(ArenaTagType.AURORA_VEIL, ArenaTagSide.ENEMY);
    } else {
      user.scene.arena.removeTagOnSide(ArenaTagType.REFLECT, target.isPlayer() ? ArenaTagSide.PLAYER : ArenaTagSide.ENEMY);
      user.scene.arena.removeTagOnSide(ArenaTagType.LIGHT_SCREEN, target.isPlayer() ? ArenaTagSide.PLAYER : ArenaTagSide.ENEMY);
      user.scene.arena.removeTagOnSide(ArenaTagType.AURORA_VEIL, target.isPlayer() ? ArenaTagSide.PLAYER : ArenaTagSide.ENEMY);
    }

    return true;

  }
}

/*Swaps arena effects between the player and enemy side
  * @extends MoveEffectAttr
  * @see {@linkcode apply}
*/
export class SwapArenaTagsAttr extends MoveEffectAttr {
  public SwapTags: ArenaTagType[];


  constructor(SwapTags: ArenaTagType[]) {
    super(true);
    this.SwapTags = SwapTags;
  }

  apply(user:Pokemon, target:Pokemon, move:Move, args: any[]): boolean {
    if (!super.apply(user, target, move, args)) {
      return false;
    }

    const tagPlayerTemp = user.scene.arena.findTagsOnSide((t => this.SwapTags.includes(t.tagType)), ArenaTagSide.PLAYER);
    const tagEnemyTemp = user.scene.arena.findTagsOnSide((t => this.SwapTags.includes(t.tagType)), ArenaTagSide.ENEMY);


    if (tagPlayerTemp) {
      for (const swapTagsType of tagPlayerTemp) {
        user.scene.arena.removeTagOnSide(swapTagsType.tagType, ArenaTagSide.PLAYER, true);
        user.scene.arena.addTag(swapTagsType.tagType, swapTagsType.turnCount, swapTagsType.sourceMove, swapTagsType.sourceId!, ArenaTagSide.ENEMY, true); // TODO: is the bang correct?
      }
    }
    if (tagEnemyTemp) {
      for (const swapTagsType of tagEnemyTemp) {
        user.scene.arena.removeTagOnSide(swapTagsType.tagType, ArenaTagSide.ENEMY, true);
        user.scene.arena.addTag(swapTagsType.tagType, swapTagsType.turnCount, swapTagsType.sourceMove, swapTagsType.sourceId!, ArenaTagSide.PLAYER, true); // TODO: is the bang correct?
      }
    }


    user.scene.queueMessage(i18next.t("moveTriggers:swapArenaTags", { pokemonName: getPokemonNameWithAffix(user) }));
    return true;
  }
}

/**
 * Attribute that adds a secondary effect to the field when two unique Pledge moves
 * are combined. The effect added varies based on the two Pledge moves combined.
 */
export class AddPledgeEffectAttr extends AddArenaTagAttr {
  private readonly requiredPledge: Moves;

  constructor(tagType: ArenaTagType, requiredPledge: Moves, selfSideTarget: boolean = false) {
    super(tagType, 4, false, selfSideTarget);

    this.requiredPledge = requiredPledge;
  }

  override apply(user: Pokemon, target: Pokemon, move: Move, args: any[]): boolean {
    // TODO: add support for `HIT` effect triggering in AddArenaTagAttr to remove the need for this check
    if (user.getLastXMoves(1)[0]?.result !== MoveResult.SUCCESS) {
      return false;
    }

    if (user.turnData.combiningPledge === this.requiredPledge) {
      return super.apply(user, target, move, args);
    }
    return false;
  }
}

/**
 * Attribute used for Revival Blessing.
 * @extends MoveEffectAttr
 * @see {@linkcode apply}
 */
export class RevivalBlessingAttr extends MoveEffectAttr {
  constructor(user?: boolean) {
    super(true);
  }

  /**
   *
   * @param user {@linkcode Pokemon} using this move
   * @param target {@linkcode Pokemon} target of this move
   * @param move {@linkcode Move} being used
   * @param args N/A
   * @returns Promise, true if function succeeds.
   */
  apply(user: Pokemon, target: Pokemon, move: Move, args: any[]): Promise<boolean> {
    return new Promise(resolve => {
      // If user is player, checks if the user has fainted pokemon
      if (user instanceof PlayerPokemon
        && user.scene.getParty().findIndex(p => p.isFainted()) > -1) {
        (user as PlayerPokemon).revivalBlessing().then(() => {
          resolve(true);
        });
      // If user is enemy, checks that it is a trainer, and it has fainted non-boss pokemon in party
      } else if (user instanceof EnemyPokemon
        && user.hasTrainer()
        && user.scene.getEnemyParty().findIndex(p => p.isFainted() && !p.isBoss()) > -1) {
        // Selects a random fainted pokemon
        const faintedPokemon = user.scene.getEnemyParty().filter(p => p.isFainted() && !p.isBoss());
        const pokemon = faintedPokemon[user.randSeedInt(faintedPokemon.length)];
        const slotIndex = user.scene.getEnemyParty().findIndex(p => pokemon.id === p.id);
        pokemon.resetStatus();
        pokemon.heal(Math.min(Utils.toDmgValue(0.5 * pokemon.getMaxHp()), pokemon.getMaxHp()));
        user.scene.queueMessage(i18next.t("moveTriggers:revivalBlessing", { pokemonName: getPokemonNameWithAffix(pokemon) }), 0, true);

        if (user.scene.currentBattle.double && user.scene.getEnemyParty().length > 1) {
          const allyPokemon = user.getAlly();
          if (slotIndex <= 1) {
            user.scene.unshiftPhase(new SwitchSummonPhase(user.scene, SwitchType.SWITCH, pokemon.getFieldIndex(), slotIndex, false, false));
          } else if (allyPokemon.isFainted()) {
            user.scene.unshiftPhase(new SwitchSummonPhase(user.scene, SwitchType.SWITCH, allyPokemon.getFieldIndex(), slotIndex, false, false));
          }
        }
        resolve(true);
      } else {
        user.scene.queueMessage(i18next.t("battle:attackFailed"));
        resolve(false);
      }
    });
  }

  getUserBenefitScore(user: Pokemon, target: Pokemon, move: Move): integer {
    if (user.hasTrainer() && user.scene.getEnemyParty().findIndex(p => p.isFainted() && !p.isBoss()) > -1) {
      return 20;
    }

    return -20;
  }
}


export class ForceSwitchOutAttr extends MoveEffectAttr {
  constructor(
    private selfSwitch: boolean = false,
    private switchType: SwitchType = SwitchType.SWITCH
  ) {
    super(false, { lastHitOnly: true });
  }

  isBatonPass() {
    return this.switchType === SwitchType.BATON_PASS;
  }

  apply(user: Pokemon, target: Pokemon, move: Move, args: any[]): boolean {
    // Check if the move category is not STATUS or if the switch out condition is not met
    if (!this.getSwitchOutCondition()(user, target, move)) {
      return false;
    }

<<<<<<< HEAD
    /** The {@linkcode Pokemon} to be switched out with this effect */
=======
>>>>>>> f0ae36de
    const switchOutTarget = this.selfSwitch ? user : target;

    // If the switch-out target is a Dondozo with a Tatsugiri in its mouth
    // (e.g. when it uses Flip Turn), make it spit out the Tatsugiri before switching out.
    switchOutTarget.lapseTag(BattlerTagType.COMMANDED);

    if (switchOutTarget instanceof PlayerPokemon) {
      /**
      * Check if Wimp Out/Emergency Exit activates due to being hit by U-turn or Volt Switch
      * If it did, the user of U-turn or Volt Switch will not be switched out.
      */
      if (target.getAbility().hasAttr(PostDamageForceSwitchAbAttr) &&
          (move.id === Moves.U_TURN || move.id === Moves.VOLT_SWITCH || move.id === Moves.FLIP_TURN)
      ) {
        if (this.hpDroppedBelowHalf(target)) {
          return false;
        }
      }
      // Switch out logic for the player's Pokemon
      if (switchOutTarget.scene.getParty().filter((p) => p.isAllowedInBattle() && !p.isOnField()).length < 1) {
        return false;
      }

      if (switchOutTarget.hp > 0) {
        switchOutTarget.leaveField(this.switchType === SwitchType.SWITCH);
        user.scene.prependToPhase(new SwitchPhase(user.scene, this.switchType, switchOutTarget.getFieldIndex(), true, true), MoveEndPhase);
        return true;
      }
      return false;
    } else if (user.scene.currentBattle.battleType !== BattleType.WILD) {
      // Switch out logic for trainer battles
      if (switchOutTarget.scene.getEnemyParty().filter((p) => p.isAllowedInBattle() && !p.isOnField()).length < 1) {
        return false;
      }

      if (switchOutTarget.hp > 0) {
        // for opponent switching out
        switchOutTarget.leaveField(this.switchType === SwitchType.SWITCH);
        user.scene.prependToPhase(new SwitchSummonPhase(user.scene, this.switchType, switchOutTarget.getFieldIndex(),
          (user.scene.currentBattle.trainer ? user.scene.currentBattle.trainer.getNextSummonIndex((switchOutTarget as EnemyPokemon).trainerSlot) : 0),
          false, false), MoveEndPhase);
      }
    } else {
      /**
      * Check if Wimp Out/Emergency Exit activates due to being hit by U-turn or Volt Switch
      * If it did, the user of U-turn or Volt Switch will not be switched out.
      */
      if (target.getAbility().hasAttr(PostDamageForceSwitchAbAttr) &&
          (move.id === Moves.U_TURN || move.id === Moves.VOLT_SWITCH) || move.id === Moves.FLIP_TURN) {
        if (this.hpDroppedBelowHalf(target)) {
          return false;
        }
      }

      // Switch out logic for everything else (eg: WILD battles)
      if (user.scene.currentBattle.waveIndex % 10 === 0) {
        return false;
      }

      // Don't allow wild mons to flee with U-turn et al
      if (this.selfSwitch && !user.isPlayer() && move.category !== MoveCategory.STATUS) {
        return false;
      }

      if (switchOutTarget.hp > 0) {
        switchOutTarget.leaveField(false);
        user.scene.queueMessage(i18next.t("moveTriggers:fled", { pokemonName: getPokemonNameWithAffix(switchOutTarget) }), null, true, 500);

        // in double battles redirect potential moves off fled pokemon
        if (switchOutTarget.scene.currentBattle.double) {
          const allyPokemon = switchOutTarget.getAlly();
          switchOutTarget.scene.redirectPokemonMoves(switchOutTarget, allyPokemon);
        }
      }

      if (!switchOutTarget.getAlly()?.isActive(true)) {
        user.scene.clearEnemyHeldItemModifiers();

        if (switchOutTarget.hp) {
          user.scene.pushPhase(new BattleEndPhase(user.scene));
          user.scene.pushPhase(new NewBattlePhase(user.scene));
        }
      }
    }

	  return true;
  }

  getCondition(): MoveConditionFunc {
    return (user, target, move) => (move.category !== MoveCategory.STATUS || this.getSwitchOutCondition()(user, target, move));
  }

  getFailedText(user: Pokemon, target: Pokemon, move: Move, cancelled: Utils.BooleanHolder): string | null {
    const blockedByAbility = new Utils.BooleanHolder(false);
    applyAbAttrs(ForceSwitchOutImmunityAbAttr, target, blockedByAbility);
    return blockedByAbility.value ? i18next.t("moveTriggers:cannotBeSwitchedOut", { pokemonName: getPokemonNameWithAffix(target) }) : null;
  }

  getSwitchOutCondition(): MoveConditionFunc {
    return (user, target, move) => {
      const switchOutTarget = (this.selfSwitch ? user : target);
      const player = switchOutTarget instanceof PlayerPokemon;

      if (!this.selfSwitch) {
        if (move.hitsSubstitute(user, target)) {
          return false;
        }

        // Dondozo with an allied Tatsugiri in its mouth cannot be forced out
        const commandedTag = switchOutTarget.getTag(BattlerTagType.COMMANDED);
        if (commandedTag?.getSourcePokemon(switchOutTarget.scene)?.isActive(true)) {
          return false;
        }

        if (!player && user.scene.currentBattle.isBattleMysteryEncounter() && !user.scene.currentBattle.mysteryEncounter?.fleeAllowed) {
          // Don't allow wild opponents to be force switched during MEs with flee disabled
          return false;
        }

        const blockedByAbility = new Utils.BooleanHolder(false);
        applyAbAttrs(ForceSwitchOutImmunityAbAttr, target, blockedByAbility);
        return !blockedByAbility.value;
      }

      if (!player && user.scene.currentBattle.battleType === BattleType.WILD) {
        if (this.isBatonPass()) {
          return false;
        }
        // Don't allow wild opponents to flee on the boss stage since it can ruin a run early on
        if (user.scene.currentBattle.waveIndex % 10 === 0) {
          return false;
        }
      }

      const party = player ? user.scene.getParty() : user.scene.getEnemyParty();
      return (!player && !user.scene.currentBattle.battleType)
        || party.filter(p => p.isAllowedInBattle()
          && (player || (p as EnemyPokemon).trainerSlot === (switchOutTarget as EnemyPokemon).trainerSlot)).length > user.scene.currentBattle.getBattlerCount();
    };
  }

  getUserBenefitScore(user: Pokemon, target: Pokemon, move: Move): integer {
    if (!user.scene.getEnemyParty().find(p => p.isActive() && !p.isOnField())) {
      return -20;
    }
    let ret = this.selfSwitch ? Math.floor((1 - user.getHpRatio()) * 20) : super.getUserBenefitScore(user, target, move);
    if (this.selfSwitch && this.isBatonPass()) {
      const statStageTotal = user.getStatStages().reduce((s: integer, total: integer) => total += s, 0);
      ret = ret / 2 + (Phaser.Tweens.Builders.GetEaseFunction("Sine.easeOut")(Math.min(Math.abs(statStageTotal), 10) / 10) * (statStageTotal >= 0 ? 10 : -10));
    }
    return ret;
  }

  /**
  * Helper function to check if the Pokémon's health is below half after taking damage.
  * Used for an edge case interaction with Wimp Out/Emergency Exit.
  * If the Ability activates due to being hit by U-turn or Volt Switch, the user of that move will not be switched out.
  */
  hpDroppedBelowHalf(target: Pokemon): boolean {
    const pokemonHealth = target.hp;
    const maxPokemonHealth = target.getMaxHp();
    const damageTaken = target.turnData.damageTaken;
    const initialHealth = pokemonHealth + damageTaken;

    // Check if the Pokémon's health has dropped below half after the damage
    return initialHealth >= maxPokemonHealth / 2 && pokemonHealth < maxPokemonHealth / 2;
  }
}

export class ChillyReceptionAttr extends ForceSwitchOutAttr {
  apply(user: Pokemon, target: Pokemon, move: Move, args: any[]): boolean {
    user.scene.arena.trySetWeather(WeatherType.SNOW, true);
    return super.apply(user, target, move, args);
  }

  getCondition(): MoveConditionFunc {
    // chilly reception move will go through if the weather is change-able to snow, or the user can switch out, else move will fail
    return (user, target, move) => user.scene.arena.weather?.weatherType !== WeatherType.SNOW || super.getSwitchOutCondition()(user, target, move);
  }
}
export class RemoveTypeAttr extends MoveEffectAttr {

  private removedType: Type;
  private messageCallback: ((user: Pokemon) => void) | undefined;

  constructor(removedType: Type, messageCallback?: (user: Pokemon) => void) {
    super(true, { trigger: MoveEffectTrigger.POST_TARGET });
    this.removedType = removedType;
    this.messageCallback = messageCallback;

  }

  apply(user: Pokemon, target: Pokemon, move: Move, args: any[]): boolean {
    if (!super.apply(user, target, move, args)) {
      return false;
    }

    if (user.isTerastallized() && user.getTeraType() === this.removedType) { // active tera types cannot be removed
      return false;
    }

    const userTypes = user.getTypes(true);
    const modifiedTypes = userTypes.filter(type => type !== this.removedType);
    if (modifiedTypes.length === 0) {
      modifiedTypes.push(Type.UNKNOWN);
    }
    user.summonData.types = modifiedTypes;
    user.updateInfo();


    if (this.messageCallback) {
      this.messageCallback(user);
    }

    return true;
  }
}

export class CopyTypeAttr extends MoveEffectAttr {
  constructor() {
    super(false);
  }

  apply(user: Pokemon, target: Pokemon, move: Move, args: any[]): boolean {
    if (!super.apply(user, target, move, args)) {
      return false;
    }

    const targetTypes = target.getTypes(true);
    if (targetTypes.includes(Type.UNKNOWN) && targetTypes.indexOf(Type.UNKNOWN) > -1) {
      targetTypes[targetTypes.indexOf(Type.UNKNOWN)] = Type.NORMAL;
    }
    user.summonData.types = targetTypes;
    user.updateInfo();

    user.scene.queueMessage(i18next.t("moveTriggers:copyType", { pokemonName: getPokemonNameWithAffix(user), targetPokemonName: getPokemonNameWithAffix(target) }));

    return true;
  }

  getCondition(): MoveConditionFunc {
    return (user, target, move) => target.getTypes()[0] !== Type.UNKNOWN || target.summonData.addedType !== null;
  }
}

export class CopyBiomeTypeAttr extends MoveEffectAttr {
  constructor() {
    super(true);
  }

  apply(user: Pokemon, target: Pokemon, move: Move, args: any[]): boolean {
    if (!super.apply(user, target, move, args)) {
      return false;
    }

    const terrainType = user.scene.arena.getTerrainType();
    let typeChange: Type;
    if (terrainType !== TerrainType.NONE) {
      typeChange = this.getTypeForTerrain(user.scene.arena.getTerrainType());
    } else {
      typeChange = this.getTypeForBiome(user.scene.arena.biomeType);
    }

    user.summonData.types = [ typeChange ];
    user.updateInfo();

    user.scene.queueMessage(i18next.t("moveTriggers:transformedIntoType", { pokemonName: getPokemonNameWithAffix(user), typeName: i18next.t(`pokemonInfo:Type.${Type[typeChange]}`) }));

    return true;
  }

  /**
   * Retrieves a type from the current terrain
   * @param terrainType {@linkcode TerrainType}
   * @returns {@linkcode Type}
   */
  private getTypeForTerrain(terrainType: TerrainType): Type {
    switch (terrainType) {
      case TerrainType.ELECTRIC:
        return Type.ELECTRIC;
      case TerrainType.MISTY:
        return Type.FAIRY;
      case TerrainType.GRASSY:
        return Type.GRASS;
      case TerrainType.PSYCHIC:
        return Type.PSYCHIC;
      case TerrainType.NONE:
      default:
        return Type.UNKNOWN;
    }
  }

  /**
   * Retrieves a type from the current biome
   * @param biomeType {@linkcode Biome}
   * @returns {@linkcode Type}
   */
  private getTypeForBiome(biomeType: Biome): Type {
    switch (biomeType) {
      case Biome.TOWN:
      case Biome.PLAINS:
      case Biome.METROPOLIS:
        return Type.NORMAL;
      case Biome.GRASS:
      case Biome.TALL_GRASS:
        return Type.GRASS;
      case Biome.FOREST:
      case Biome.JUNGLE:
        return Type.BUG;
      case Biome.SLUM:
      case Biome.SWAMP:
        return Type.POISON;
      case Biome.SEA:
      case Biome.BEACH:
      case Biome.LAKE:
      case Biome.SEABED:
        return Type.WATER;
      case Biome.MOUNTAIN:
        return Type.FLYING;
      case Biome.BADLANDS:
        return Type.GROUND;
      case Biome.CAVE:
      case Biome.DESERT:
        return Type.ROCK;
      case Biome.ICE_CAVE:
      case Biome.SNOWY_FOREST:
        return Type.ICE;
      case Biome.MEADOW:
      case Biome.FAIRY_CAVE:
      case Biome.ISLAND:
        return Type.FAIRY;
      case Biome.POWER_PLANT:
        return Type.ELECTRIC;
      case Biome.VOLCANO:
        return Type.FIRE;
      case Biome.GRAVEYARD:
      case Biome.TEMPLE:
        return Type.GHOST;
      case Biome.DOJO:
      case Biome.CONSTRUCTION_SITE:
        return Type.FIGHTING;
      case Biome.FACTORY:
      case Biome.LABORATORY:
        return Type.STEEL;
      case Biome.RUINS:
      case Biome.SPACE:
        return Type.PSYCHIC;
      case Biome.WASTELAND:
      case Biome.END:
        return Type.DRAGON;
      case Biome.ABYSS:
        return Type.DARK;
      default:
        return Type.UNKNOWN;
    }
  }
}

export class ChangeTypeAttr extends MoveEffectAttr {
  private type: Type;

  constructor(type: Type) {
    super(false, { trigger: MoveEffectTrigger.HIT });

    this.type = type;
  }

  apply(user: Pokemon, target: Pokemon, move: Move, args: any[]): boolean {
    target.summonData.types = [ this.type ];
    target.updateInfo();

    user.scene.queueMessage(i18next.t("moveTriggers:transformedIntoType", { pokemonName: getPokemonNameWithAffix(target), typeName: i18next.t(`pokemonInfo:Type.${Type[this.type]}`) }));

    return true;
  }

  getCondition(): MoveConditionFunc {
    return (user, target, move) => !target.isTerastallized() && !target.hasAbility(Abilities.MULTITYPE) && !target.hasAbility(Abilities.RKS_SYSTEM) && !(target.getTypes().length === 1 && target.getTypes()[0] === this.type);
  }
}

export class AddTypeAttr extends MoveEffectAttr {
  private type: Type;

  constructor(type: Type) {
    super(false, { trigger: MoveEffectTrigger.HIT });

    this.type = type;
  }

  apply(user: Pokemon, target: Pokemon, move: Move, args: any[]): boolean {
    target.summonData.addedType = this.type;
    target.updateInfo();

    user.scene.queueMessage(i18next.t("moveTriggers:addType", { typeName: i18next.t(`pokemonInfo:Type.${Type[this.type]}`), pokemonName: getPokemonNameWithAffix(target) }));

    return true;
  }

  getCondition(): MoveConditionFunc {
    return (user, target, move) => !target.isTerastallized() && !target.getTypes().includes(this.type);
  }
}

export class FirstMoveTypeAttr extends MoveEffectAttr {
  constructor() {
    super(true);
  }

  apply(user: Pokemon, target: Pokemon, move: Move, args: any[]): boolean {
    if (!super.apply(user, target, move, args)) {
      return false;
    }

    const firstMoveType = target.getMoveset()[0]?.getMove().type!; // TODO: is this bang correct?
    user.summonData.types = [ firstMoveType ];
    user.scene.queueMessage(i18next.t("battle:transformedIntoType", { pokemonName: getPokemonNameWithAffix(user), type: i18next.t(`pokemonInfo:Type.${Type[firstMoveType]}`) }));

    return true;
  }
}

export class RandomMovesetMoveAttr extends OverrideMoveEffectAttr {
  private enemyMoveset: boolean | null;

  constructor(enemyMoveset?: boolean) {
    super();

    this.enemyMoveset = enemyMoveset!; // TODO: is this bang correct?
  }

  apply(user: Pokemon, target: Pokemon, move: Move, args: any[]): boolean {
    const moveset = (!this.enemyMoveset ? user : target).getMoveset();
    const moves = moveset.filter(m => !m?.getMove().hasFlag(MoveFlags.IGNORE_VIRTUAL));
    if (moves.length) {
      const move = moves[user.randSeedInt(moves.length)];
      const moveIndex = moveset.findIndex(m => m?.moveId === move?.moveId);
      const moveTargets = getMoveTargets(user, move?.moveId!); // TODO: is this bang correct?
      if (!moveTargets.targets.length) {
        return false;
      }
      let selectTargets: BattlerIndex[];
      switch (true) {
        case (moveTargets.multiple || moveTargets.targets.length === 1): {
          selectTargets = moveTargets.targets;
          break;
        }
        case (moveTargets.targets.indexOf(target.getBattlerIndex()) > -1): {
          selectTargets = [ target.getBattlerIndex() ];
          break;
        }
        default: {
          moveTargets.targets.splice(moveTargets.targets.indexOf(user.getAlly().getBattlerIndex()));
          selectTargets =  [ moveTargets.targets[user.randSeedInt(moveTargets.targets.length)] ];
          break;
        }
      }
      const targets = selectTargets;
      user.getMoveQueue().push({ move: move?.moveId!, targets: targets, ignorePP: true }); // TODO: is this bang correct?
      user.scene.unshiftPhase(new MovePhase(user.scene, user, targets, moveset[moveIndex]!, true)); // There's a PR to re-do the move(s) that use this Attr, gonna put `!` for now
      return true;
    }

    return false;
  }
}

export class RandomMoveAttr extends OverrideMoveEffectAttr {
  apply(user: Pokemon, target: Pokemon, move: Move, args: any[]): Promise<boolean> {
    return new Promise(resolve => {
      const moveIds = Utils.getEnumValues(Moves).filter(m => !allMoves[m].hasFlag(MoveFlags.IGNORE_VIRTUAL) && !allMoves[m].name.endsWith(" (N)"));
      const moveId = moveIds[user.randSeedInt(moveIds.length)];

      const moveTargets = getMoveTargets(user, moveId);
      if (!moveTargets.targets.length) {
        resolve(false);
        return;
      }
      const targets = moveTargets.multiple || moveTargets.targets.length === 1
        ? moveTargets.targets
        : moveTargets.targets.indexOf(target.getBattlerIndex()) > -1
          ? [ target.getBattlerIndex() ]
          : [ moveTargets.targets[user.randSeedInt(moveTargets.targets.length)] ];
      user.getMoveQueue().push({ move: moveId, targets: targets, ignorePP: true });
      user.scene.unshiftPhase(new MovePhase(user.scene, user, targets, new PokemonMove(moveId, 0, 0, true), true));
      initMoveAnim(user.scene, moveId).then(() => {
        loadMoveAnimAssets(user.scene, [ moveId ], true)
          .then(() => resolve(true));
      });
    });
  }
}

export class NaturePowerAttr extends OverrideMoveEffectAttr {
  apply(user: Pokemon, target: Pokemon, move: Move, args: any[]): Promise<boolean> {
    return new Promise(resolve => {
      let moveId;
      switch (user.scene.arena.getTerrainType()) {
      // this allows terrains to 'override' the biome move
        case TerrainType.NONE:
          switch (user.scene.arena.biomeType) {
            case Biome.TOWN:
              moveId = Moves.ROUND;
              break;
            case Biome.METROPOLIS:
              moveId = Moves.TRI_ATTACK;
              break;
            case Biome.SLUM:
              moveId = Moves.SLUDGE_BOMB;
              break;
            case Biome.PLAINS:
              moveId = Moves.SILVER_WIND;
              break;
            case Biome.GRASS:
              moveId = Moves.GRASS_KNOT;
              break;
            case Biome.TALL_GRASS:
              moveId = Moves.POLLEN_PUFF;
              break;
            case Biome.MEADOW:
              moveId = Moves.GIGA_DRAIN;
              break;
            case Biome.FOREST:
              moveId = Moves.BUG_BUZZ;
              break;
            case Biome.JUNGLE:
              moveId = Moves.LEAF_STORM;
              break;
            case Biome.SEA:
              moveId = Moves.HYDRO_PUMP;
              break;
            case Biome.SWAMP:
              moveId = Moves.MUD_BOMB;
              break;
            case Biome.BEACH:
              moveId = Moves.SCALD;
              break;
            case Biome.LAKE:
              moveId = Moves.BUBBLE_BEAM;
              break;
            case Biome.SEABED:
              moveId = Moves.BRINE;
              break;
            case Biome.ISLAND:
              moveId = Moves.LEAF_TORNADO;
              break;
            case Biome.MOUNTAIN:
              moveId = Moves.AIR_SLASH;
              break;
            case Biome.BADLANDS:
              moveId = Moves.EARTH_POWER;
              break;
            case Biome.DESERT:
              moveId = Moves.SCORCHING_SANDS;
              break;
            case Biome.WASTELAND:
              moveId = Moves.DRAGON_PULSE;
              break;
            case Biome.CONSTRUCTION_SITE:
              moveId = Moves.STEEL_BEAM;
              break;
            case Biome.CAVE:
              moveId = Moves.POWER_GEM;
              break;
            case Biome.ICE_CAVE:
              moveId = Moves.ICE_BEAM;
              break;
            case Biome.SNOWY_FOREST:
              moveId = Moves.FROST_BREATH;
              break;
            case Biome.VOLCANO:
              moveId = Moves.LAVA_PLUME;
              break;
            case Biome.GRAVEYARD:
              moveId = Moves.SHADOW_BALL;
              break;
            case Biome.RUINS:
              moveId = Moves.ANCIENT_POWER;
              break;
            case Biome.TEMPLE:
              moveId = Moves.EXTRASENSORY;
              break;
            case Biome.DOJO:
              moveId = Moves.FOCUS_BLAST;
              break;
            case Biome.FAIRY_CAVE:
              moveId = Moves.ALLURING_VOICE;
              break;
            case Biome.ABYSS:
              moveId = Moves.OMINOUS_WIND;
              break;
            case Biome.SPACE:
              moveId = Moves.DRACO_METEOR;
              break;
            case Biome.FACTORY:
              moveId = Moves.FLASH_CANNON;
              break;
            case Biome.LABORATORY:
              moveId = Moves.ZAP_CANNON;
              break;
            case Biome.POWER_PLANT:
              moveId = Moves.CHARGE_BEAM;
              break;
            case Biome.END:
              moveId = Moves.ETERNABEAM;
              break;
          }
          break;
        case TerrainType.MISTY:
          moveId = Moves.MOONBLAST;
          break;
        case TerrainType.ELECTRIC:
          moveId = Moves.THUNDERBOLT;
          break;
        case TerrainType.GRASSY:
          moveId = Moves.ENERGY_BALL;
          break;
        case TerrainType.PSYCHIC:
          moveId = Moves.PSYCHIC;
          break;
        default:
        // Just in case there's no match
          moveId = Moves.TRI_ATTACK;
          break;
      }

      user.getMoveQueue().push({ move: moveId, targets: [ target.getBattlerIndex() ], ignorePP: true });
      user.scene.unshiftPhase(new MovePhase(user.scene, user, [ target.getBattlerIndex() ], new PokemonMove(moveId, 0, 0, true), true));
      initMoveAnim(user.scene, moveId).then(() => {
        loadMoveAnimAssets(user.scene, [ moveId ], true)
          .then(() => resolve(true));
      });
    });
  }
}

const lastMoveCopiableCondition: MoveConditionFunc = (user, target, move) => {
  const copiableMove = user.scene.currentBattle.lastMove;

  if (!copiableMove) {
    return false;
  }

  if (allMoves[copiableMove].isChargingMove()) {
    return false;
  }

  // TODO: Add last turn of Bide

  return true;
};

export class CopyMoveAttr extends OverrideMoveEffectAttr {
  apply(user: Pokemon, target: Pokemon, move: Move, args: any[]): boolean {
    const lastMove = user.scene.currentBattle.lastMove;

    const moveTargets = getMoveTargets(user, lastMove);
    if (!moveTargets.targets.length) {
      return false;
    }

    const targets = moveTargets.multiple || moveTargets.targets.length === 1
      ? moveTargets.targets
      : moveTargets.targets.indexOf(target.getBattlerIndex()) > -1
        ? [ target.getBattlerIndex() ]
        : [ moveTargets.targets[user.randSeedInt(moveTargets.targets.length)] ];
    user.getMoveQueue().push({ move: lastMove, targets: targets, ignorePP: true });

    user.scene.unshiftPhase(new MovePhase(user.scene, user as PlayerPokemon, targets, new PokemonMove(lastMove, 0, 0, true), true));

    return true;
  }

  getCondition(): MoveConditionFunc {
    return lastMoveCopiableCondition;
  }
}

/**
 *  Attribute used for moves that reduce PP of the target's last used move.
 *  Used for Spite.
 */
export class ReducePpMoveAttr extends MoveEffectAttr {
  protected reduction: number;
  constructor(reduction: number) {
    super();
    this.reduction = reduction;
  }

  /**
   * Reduces the PP of the target's last-used move by an amount based on this attribute instance's {@linkcode reduction}.
   *
   * @param user {@linkcode Pokemon} that used the attack
   * @param target {@linkcode Pokemon} targeted by the attack
   * @param move {@linkcode Move} being used
   * @param args N/A
   * @returns {boolean} true
   */
  apply(user: Pokemon, target: Pokemon, move: Move, args: any[]): boolean {
    // Null checks can be skipped due to condition function
    const lastMove = target.getLastXMoves().find(() => true);
    const movesetMove = target.getMoveset().find(m => m?.moveId === lastMove?.move);
    const lastPpUsed = movesetMove?.ppUsed!; // TODO: is the bang correct?
    movesetMove!.ppUsed = Math.min((movesetMove?.ppUsed!) + this.reduction, movesetMove?.getMovePp()!); // TODO: is the bang correct?

    const message = i18next.t("battle:ppReduced", { targetName: getPokemonNameWithAffix(target), moveName: movesetMove?.getName(), reduction: (movesetMove?.ppUsed!) - lastPpUsed }); // TODO: is the bang correct?
    user.scene.eventTarget.dispatchEvent(new MoveUsedEvent(target?.id, movesetMove?.getMove()!, movesetMove?.ppUsed!)); // TODO: are these bangs correct?
    user.scene.queueMessage(message);

    return true;
  }

  getCondition(): MoveConditionFunc {
    return (user, target, move) => {
      const lastMove = target.getLastXMoves().find(() => true);
      if (lastMove) {
        const movesetMove = target.getMoveset().find(m => m?.moveId === lastMove.move);
        return !!movesetMove?.getPpRatio();
      }
      return false;
    };
  }

  getTargetBenefitScore(user: Pokemon, target: Pokemon, move: Move): number {
    const lastMove = target.getLastXMoves().find(() => true);
    if (lastMove) {
      const movesetMove = target.getMoveset().find(m => m?.moveId === lastMove.move);
      if (movesetMove) {
        const maxPp = movesetMove.getMovePp();
        const ppLeft = maxPp - movesetMove.ppUsed;
        const value = -(8 - Math.ceil(Math.min(maxPp, 30) / 5));
        if (ppLeft < 4) {
          return (value / 4) * ppLeft;
        }
        return value;
      }
    }

    return 0;
  }
}

/**
 *  Attribute used for moves that damage target, and then reduce PP of the target's last used move.
 *  Used for Eerie Spell.
 */
export class AttackReducePpMoveAttr extends ReducePpMoveAttr {
  constructor(reduction: number) {
    super(reduction);
  }

  /**
   * Checks if the target has used a move prior to the attack. PP-reduction is applied through the super class if so.
   *
   * @param user {@linkcode Pokemon} that used the attack
   * @param target {@linkcode Pokemon} targeted by the attack
   * @param move {@linkcode Move} being used
   * @param args N/A
   * @returns {boolean} true
   */
  apply(user: Pokemon, target: Pokemon, move: Move, args: any[]): boolean {
    const lastMove = target.getLastXMoves().find(() => true);
    if (lastMove) {
      const movesetMove = target.getMoveset().find(m => m?.moveId === lastMove.move);
      if (Boolean(movesetMove?.getPpRatio())) {
        super.apply(user, target, move, args);
      }
    }

    return true;
  }

  // Override condition function to always perform damage. Instead, perform pp-reduction condition check in apply function above
  getCondition(): MoveConditionFunc {
    return (user, target, move) => true;
  }
}

// TODO: Review this
const targetMoveCopiableCondition: MoveConditionFunc = (user, target, move) => {
  const targetMoves = target.getMoveHistory().filter(m => !m.virtual);
  if (!targetMoves.length) {
    return false;
  }

  const copiableMove = targetMoves[0];

  if (!copiableMove.move) {
    return false;
  }

  if (allMoves[copiableMove.move].isChargingMove() && copiableMove.result === MoveResult.OTHER) {
    return false;
  }

  // TODO: Add last turn of Bide

  return true;
};

export class MovesetCopyMoveAttr extends OverrideMoveEffectAttr {
  apply(user: Pokemon, target: Pokemon, move: Move, args: any[]): boolean {
    const targetMoves = target.getMoveHistory().filter(m => !m.virtual);
    if (!targetMoves.length) {
      return false;
    }

    const copiedMove = allMoves[targetMoves[0].move];

    const thisMoveIndex = user.getMoveset().findIndex(m => m?.moveId === move.id);

    if (thisMoveIndex === -1) {
      return false;
    }

    user.summonData.moveset = user.getMoveset().slice(0);
    user.summonData.moveset[thisMoveIndex] = new PokemonMove(copiedMove.id, 0, 0);

    user.scene.queueMessage(i18next.t("moveTriggers:copiedMove", { pokemonName: getPokemonNameWithAffix(user), moveName: copiedMove.name }));

    return true;
  }

  getCondition(): MoveConditionFunc {
    return targetMoveCopiableCondition;
  }
}

/**
 * Attribute for {@linkcode Moves.SKETCH} that causes the user to copy the opponent's last used move
 * This move copies the last used non-virtual move
 *  e.g. if Metronome is used, it copies Metronome itself, not the virtual move called by Metronome
 * Fails if the opponent has not yet used a move.
 * Fails if used on an uncopiable move, listed in unsketchableMoves in getCondition
 * Fails if the move is already in the user's moveset
 */
export class SketchAttr extends MoveEffectAttr {
  constructor() {
    super(true);
  }
  /**
   * User copies the opponent's last used move, if possible
   * @param {Pokemon} user Pokemon that used the move and will replace Sketch with the copied move
   * @param {Pokemon} target Pokemon that the user wants to copy a move from
   * @param {Move} move Move being used
   * @param {any[]} args Unused
   * @returns {boolean} true if the function succeeds, otherwise false
   */

  apply(user: Pokemon, target: Pokemon, move: Move, args: any[]): boolean {
    if (!super.apply(user, target, move, args)) {
      return false;
    }

    const targetMove = target.getMoveHistory().filter(m => !m.virtual).at(-1);
    if (!targetMove) {
      return false;
    }

    const sketchedMove = allMoves[targetMove.move];
    const sketchIndex = user.getMoveset().findIndex(m => m?.moveId === move.id);
    if (sketchIndex === -1) {
      return false;
    }

    user.setMove(sketchIndex, sketchedMove.id);

    user.scene.queueMessage(i18next.t("moveTriggers:sketchedMove", { pokemonName: getPokemonNameWithAffix(user), moveName: sketchedMove.name }));

    return true;
  }

  getCondition(): MoveConditionFunc {
    return (user, target, move) => {
      if (!targetMoveCopiableCondition(user, target, move)) {
        return false;
      }

      const targetMove = target.getMoveHistory().filter(m => !m.virtual).at(-1);
      if (!targetMove) {
        return false;
      }

      const unsketchableMoves = [
        Moves.CHATTER,
        Moves.MIRROR_MOVE,
        Moves.SLEEP_TALK,
        Moves.STRUGGLE,
        Moves.SKETCH,
        Moves.REVIVAL_BLESSING,
        Moves.TERA_STARSTORM,
        Moves.BREAKNECK_BLITZ__PHYSICAL,
        Moves.BREAKNECK_BLITZ__SPECIAL
      ];

      if (unsketchableMoves.includes(targetMove.move)) {
        return false;
      }

      if (user.getMoveset().find(m => m?.moveId === targetMove.move)) {
        return false;
      }

      return true;
    };
  }
}

export class AbilityChangeAttr extends MoveEffectAttr {
  public ability: Abilities;

  constructor(ability: Abilities, selfTarget?: boolean) {
    super(selfTarget, { trigger: MoveEffectTrigger.HIT });

    this.ability = ability;
  }

  apply(user: Pokemon, target: Pokemon, move: Move, args: any[]): boolean {
    if (!super.apply(user, target, move, args)) {
      return false;
    }

    const moveTarget = this.selfTarget ? user : target;

    moveTarget.summonData.ability = this.ability;
    user.scene.triggerPokemonFormChange(moveTarget, SpeciesFormChangeRevertWeatherFormTrigger);

    user.scene.queueMessage(i18next.t("moveTriggers:acquiredAbility", { pokemonName: getPokemonNameWithAffix((this.selfTarget ? user : target)), abilityName: allAbilities[this.ability].name }));

    return true;
  }

  getCondition(): MoveConditionFunc {
    return (user, target, move) => !(this.selfTarget ? user : target).getAbility().hasAttr(UnsuppressableAbilityAbAttr) && (this.selfTarget ? user : target).getAbility().id !== this.ability;
  }
}

export class AbilityCopyAttr extends MoveEffectAttr {
  public copyToPartner: boolean;

  constructor(copyToPartner: boolean = false) {
    super(false, { trigger: MoveEffectTrigger.HIT });

    this.copyToPartner = copyToPartner;
  }

  apply(user: Pokemon, target: Pokemon, move: Move, args: any[]): boolean {
    if (!super.apply(user, target, move, args)) {
      return false;
    }

    user.summonData.ability = target.getAbility().id;

    user.scene.queueMessage(i18next.t("moveTriggers:copiedTargetAbility", { pokemonName: getPokemonNameWithAffix(user), targetName: getPokemonNameWithAffix(target), abilityName: allAbilities[target.getAbility().id].name }));

    if (this.copyToPartner && user.scene.currentBattle?.double && user.getAlly().hp) {
      user.getAlly().summonData.ability = target.getAbility().id;
      user.getAlly().scene.queueMessage(i18next.t("moveTriggers:copiedTargetAbility", { pokemonName: getPokemonNameWithAffix(user.getAlly()), targetName: getPokemonNameWithAffix(target), abilityName: allAbilities[target.getAbility().id].name }));
    }

    return true;
  }

  getCondition(): MoveConditionFunc {
    return (user, target, move) => {
      let ret = !target.getAbility().hasAttr(UncopiableAbilityAbAttr) && !user.getAbility().hasAttr(UnsuppressableAbilityAbAttr);
      if (this.copyToPartner && user.scene.currentBattle?.double) {
        ret = ret && (!user.getAlly().hp || !user.getAlly().getAbility().hasAttr(UnsuppressableAbilityAbAttr));
      } else {
        ret = ret && user.getAbility().id !== target.getAbility().id;
      }
      return ret;
    };
  }
}

export class AbilityGiveAttr extends MoveEffectAttr {
  public copyToPartner: boolean;

  constructor() {
    super(false, { trigger: MoveEffectTrigger.HIT });
  }

  apply(user: Pokemon, target: Pokemon, move: Move, args: any[]): boolean {
    if (!super.apply(user, target, move, args)) {
      return false;
    }

    target.summonData.ability = user.getAbility().id;

    user.scene.queueMessage(i18next.t("moveTriggers:acquiredAbility", { pokemonName: getPokemonNameWithAffix(target), abilityName: allAbilities[user.getAbility().id].name }));

    return true;
  }

  getCondition(): MoveConditionFunc {
    return (user, target, move) => !user.getAbility().hasAttr(UncopiableAbilityAbAttr) && !target.getAbility().hasAttr(UnsuppressableAbilityAbAttr) && user.getAbility().id !== target.getAbility().id;
  }
}

export class SwitchAbilitiesAttr extends MoveEffectAttr {
  apply(user: Pokemon, target: Pokemon, move: Move, args: any[]): boolean {
    if (!super.apply(user, target, move, args)) {
      return false;
    }

    const tempAbilityId = user.getAbility().id;
    user.summonData.ability = target.getAbility().id;
    target.summonData.ability = tempAbilityId;

    user.scene.queueMessage(i18next.t("moveTriggers:swappedAbilitiesWithTarget", { pokemonName: getPokemonNameWithAffix(user) }));
    // Swaps Forecast/Flower Gift from Castform/Cherrim
    user.scene.arena.triggerWeatherBasedFormChangesToNormal();
    // Swaps Forecast/Flower Gift to Castform/Cherrim (edge case)
    user.scene.arena.triggerWeatherBasedFormChanges();

    return true;
  }

  getCondition(): MoveConditionFunc {
    return (user, target, move) => !user.getAbility().hasAttr(UnswappableAbilityAbAttr) && !target.getAbility().hasAttr(UnswappableAbilityAbAttr);
  }
}

/**
 * Attribute used for moves that suppress abilities like {@linkcode Moves.GASTRO_ACID}.
 * A suppressed ability cannot be activated.
 *
 * @extends MoveEffectAttr
 * @see {@linkcode apply}
 * @see {@linkcode getCondition}
 */
export class SuppressAbilitiesAttr extends MoveEffectAttr {
  /** Sets ability suppression for the target pokemon and displays a message. */
  apply(user: Pokemon, target: Pokemon, move: Move, args: any[]): boolean {
    if (!super.apply(user, target, move, args)) {
      return false;
    }

    target.summonData.abilitySuppressed = true;
    target.scene.arena.triggerWeatherBasedFormChangesToNormal();

    target.scene.queueMessage(i18next.t("moveTriggers:suppressAbilities", { pokemonName: getPokemonNameWithAffix(target) }));

    return true;
  }

  /** Causes the effect to fail when the target's ability is unsupressable or already suppressed. */
  getCondition(): MoveConditionFunc {
    return (user, target, move) => !target.getAbility().hasAttr(UnsuppressableAbilityAbAttr) && !target.summonData.abilitySuppressed;
  }
}

/**
 * Applies the effects of {@linkcode SuppressAbilitiesAttr} if the target has already moved this turn.
 * @extends MoveEffectAttr
 * @see {@linkcode Moves.CORE_ENFORCER} (the move which uses this effect)
 */
export class SuppressAbilitiesIfActedAttr extends MoveEffectAttr {
  /**
   * If the target has already acted this turn, apply a {@linkcode SuppressAbilitiesAttr} effect unless the
   * abillity cannot be suppressed. This is a secondary effect and has no bearing on the success or failure of the move.
   *
   * @returns True if the move occurred, otherwise false. Note that true will be returned even if the target has not
   * yet moved or if the suppression failed to apply.
   */
  apply(user: Pokemon, target: Pokemon, move: Move, args: any[]): boolean {
    if (!super.apply(user, target, move, args)) {
      return false;
    }

    if (target.turnData.acted) {
      const suppressAttr = new SuppressAbilitiesAttr();
      if (suppressAttr.getCondition()(user, target, move)) {
        suppressAttr.apply(user, target, move, args);
      }
    }

    return true;
  }
}

export class TransformAttr extends MoveEffectAttr {
  async apply(user: Pokemon, target: Pokemon, move: Move, args: any[]): Promise<boolean> {
    if (!super.apply(user, target, move, args)) {
      return false;
    }

    const promises: Promise<void>[] = [];
    user.summonData.speciesForm = target.getSpeciesForm();
    user.summonData.fusionSpeciesForm = target.getFusionSpeciesForm();
    user.summonData.ability = target.getAbility().id;
    user.summonData.gender = target.getGender();
    user.summonData.fusionGender = target.getFusionGender();

    // Power Trick's effect will not preserved after using Transform
    user.removeTag(BattlerTagType.POWER_TRICK);

    // Copy all stats (except HP)
    for (const s of EFFECTIVE_STATS) {
      user.setStat(s, target.getStat(s, false), false);
    }

    // Copy all stat stages
    for (const s of BATTLE_STATS) {
      user.setStatStage(s, target.getStatStage(s));
    }

    user.summonData.moveset = target.getMoveset().map((m) => {
      if (m) {
        // If PP value is less than 5, do nothing. If greater, we need to reduce the value to 5.
        return new PokemonMove(m.moveId, 0, 0, false, Math.min(m.getMove().pp, 5));
      } else {
        console.warn(`Transform: somehow iterating over a ${m} value when copying moveset!`);
        return new PokemonMove(Moves.NONE);
      }
    });
    user.summonData.types = target.getTypes();
    promises.push(user.updateInfo());

    user.scene.queueMessage(i18next.t("moveTriggers:transformedIntoTarget", { pokemonName: getPokemonNameWithAffix(user), targetName: getPokemonNameWithAffix(target) }));

    promises.push(user.loadAssets(false).then(() => {
      user.playAnim();
      user.updateInfo();
    }));

    await Promise.all(promises);
    return true;
  }
}

/**
 * Attribute used for status moves, namely Speed Swap,
 * that swaps the user's and target's corresponding stats.
 * @extends MoveEffectAttr
 * @see {@linkcode apply}
 */
export class SwapStatAttr extends MoveEffectAttr {
  /** The stat to be swapped between the user and the target */
  private stat: EffectiveStat;

  constructor(stat: EffectiveStat) {
    super();

    this.stat = stat;
  }

  /**
   * Swaps the user's and target's corresponding current
   * {@linkcode EffectiveStat | stat} values
   * @param user the {@linkcode Pokemon} that used the move
   * @param target the {@linkcode Pokemon} that the move was used on
   * @param move N/A
   * @param args N/A
   * @returns true if attribute application succeeds
   */
  apply(user: Pokemon, target: Pokemon, move: Move, args: any[]): boolean {
    if (super.apply(user, target, move, args)) {
      const temp = user.getStat(this.stat, false);
      user.setStat(this.stat, target.getStat(this.stat, false), false);
      target.setStat(this.stat, temp, false);

      user.scene.queueMessage(i18next.t("moveTriggers:switchedStat", {
        pokemonName: getPokemonNameWithAffix(user),
        stat: i18next.t(getStatKey(this.stat)),
      }));

      return true;
    }
    return false;
  }
}

/**
 * Attribute used to switch the user's own stats.
 * Used by Power Shift.
 * @extends MoveEffectAttr
 */
export class ShiftStatAttr extends MoveEffectAttr {
  private statToSwitch: EffectiveStat;
  private statToSwitchWith: EffectiveStat;

  constructor(statToSwitch: EffectiveStat, statToSwitchWith: EffectiveStat) {
    super();

    this.statToSwitch = statToSwitch;
    this.statToSwitchWith = statToSwitchWith;
  }

  /**
   * Switches the user's stats based on the {@linkcode statToSwitch} and {@linkcode statToSwitchWith} attributes.
   * @param {Pokemon} user the {@linkcode Pokemon} that used the move
   * @param target n/a
   * @param move n/a
   * @param args n/a
   * @returns whether the effect was applied
   */
  override apply(user: Pokemon, target: Pokemon, move: Move, args: any[]): boolean {
    if (!super.apply(user, target, move, args)) {
      return false;
    }

    const firstStat = user.getStat(this.statToSwitch, false);
    const secondStat = user.getStat(this.statToSwitchWith, false);

    user.setStat(this.statToSwitch, secondStat, false);
    user.setStat(this.statToSwitchWith, firstStat, false);

    user.scene.queueMessage(i18next.t("moveTriggers:shiftedStats", {
      pokemonName: getPokemonNameWithAffix(user),
      statToSwitch: i18next.t(getStatKey(this.statToSwitch)),
      statToSwitchWith: i18next.t(getStatKey(this.statToSwitchWith))
    }));

    return true;
  }

  /**
   * Encourages the user to use the move if the stat to switch with is greater than the stat to switch.
   * @param {Pokemon} user the {@linkcode Pokemon} that used the move
   * @param target n/a
   * @param move n/a
   * @returns number of points to add to the user's benefit score
   */
  override getUserBenefitScore(user: Pokemon, target: Pokemon, move: Move): integer {
    return user.getStat(this.statToSwitchWith, false) > user.getStat(this.statToSwitch, false) ? 10 : 0;
  }
}

/**
 * Attribute used for status moves, namely Power Split and Guard Split,
 * that take the average of a user's and target's corresponding
 * stats and assign that average back to each corresponding stat.
 * @extends MoveEffectAttr
 * @see {@linkcode apply}
 */
export class AverageStatsAttr extends MoveEffectAttr {
  /** The stats to be averaged individually between the user and the target */
  private stats: readonly EffectiveStat[];
  private msgKey: string;

  constructor(stats: readonly EffectiveStat[], msgKey: string) {
    super();

    this.stats = stats;
    this.msgKey = msgKey;
  }

  /**
   * Takes the average of the user's and target's corresponding {@linkcode stat}
   * values and sets those stats to the corresponding average for both
   * temporarily.
   * @param user the {@linkcode Pokemon} that used the move
   * @param target the {@linkcode Pokemon} that the move was used on
   * @param move N/A
   * @param args N/A
   * @returns true if attribute application succeeds
   */
  apply(user: Pokemon, target: Pokemon, move: Move, args: any[]): boolean {
    if (super.apply(user, target, move, args)) {
      for (const s of this.stats) {
        const avg = Math.floor((user.getStat(s, false) + target.getStat(s, false)) / 2);

        user.setStat(s, avg, false);
        target.setStat(s, avg, false);
      }

      user.scene.queueMessage(i18next.t(this.msgKey, { pokemonName: getPokemonNameWithAffix(user) }));

      return true;
    }
    return false;
  }
}

export class DiscourageFrequentUseAttr extends MoveAttr {
  getUserBenefitScore(user: Pokemon, target: Pokemon, move: Move): integer {
    const lastMoves = user.getLastXMoves(4);
    console.log(lastMoves);
    for (let m = 0; m < lastMoves.length; m++) {
      if (lastMoves[m].move === move.id) {
        return (4 - (m + 1)) * -10;
      }
    }

    return 0;
  }
}

export class MoneyAttr extends MoveEffectAttr {
  constructor() {
    super(true, { trigger: MoveEffectTrigger.HIT, firstHitOnly: true });
  }

  apply(user: Pokemon, target: Pokemon, move: Move): boolean {
    user.scene.currentBattle.moneyScattered += user.scene.getWaveMoneyAmount(0.2);
    user.scene.queueMessage(i18next.t("moveTriggers:coinsScatteredEverywhere"));
    return true;
  }
}

/**
 * Applies {@linkcode BattlerTagType.DESTINY_BOND} to the user.
 *
 * @extends MoveEffectAttr
 */
export class DestinyBondAttr extends MoveEffectAttr {
  constructor() {
    super(true, { trigger: MoveEffectTrigger.PRE_APPLY });
  }

  /**
   * Applies {@linkcode BattlerTagType.DESTINY_BOND} to the user.
   * @param user {@linkcode Pokemon} that is having the tag applied to.
   * @param target {@linkcode Pokemon} N/A
   * @param move {@linkcode Move} {@linkcode Move.DESTINY_BOND}
   * @param {any[]} args N/A
   * @returns true
   */
  apply(user: Pokemon, target: Pokemon, move: Move, args: any[]): boolean {
    user.scene.queueMessage(`${i18next.t("moveTriggers:tryingToTakeFoeDown", { pokemonName: getPokemonNameWithAffix(user) })}`);
    user.addTag(BattlerTagType.DESTINY_BOND, undefined, move.id, user.id);
    return true;
  }
}

/**
 * Attribute to apply a battler tag to the target if they have had their stats boosted this turn.
 * @extends AddBattlerTagAttr
 */
export class AddBattlerTagIfBoostedAttr extends AddBattlerTagAttr {
  constructor(tag: BattlerTagType) {
    super(tag, false, false, 2, 5);
  }

  /**
   * @param user {@linkcode Pokemon} using this move
   * @param target {@linkcode Pokemon} target of this move
   * @param move {@linkcode Move} being used
   * @param {any[]} args N/A
   * @returns true
   */
  apply(user: Pokemon, target: Pokemon, move: Move, args: any[]): boolean {
    if (target.turnData.statStagesIncreased) {
      super.apply(user, target, move, args);
    }
    return true;
  }
}

/**
 * Attribute to apply a status effect to the target if they have had their stats boosted this turn.
 * @extends MoveEffectAttr
 */
export class StatusIfBoostedAttr extends MoveEffectAttr {
  public effect: StatusEffect;

  constructor(effect: StatusEffect) {
    super(true, { trigger: MoveEffectTrigger.HIT });
    this.effect = effect;
  }

  /**
   * @param user {@linkcode Pokemon} using this move
   * @param target {@linkcode Pokemon} target of this move
   * @param move {@linkcode Move} N/A
   * @param {any[]} args N/A
   * @returns true
   */
  apply(user: Pokemon, target: Pokemon, move: Move, args: any[]): boolean {
    if (target.turnData.statStagesIncreased) {
      target.trySetStatus(this.effect, true, user);
    }
    return true;
  }
}

export class LastResortAttr extends MoveAttr {
  getCondition(): MoveConditionFunc {
    return (user: Pokemon, target: Pokemon, move: Move) => {
      const uniqueUsedMoveIds = new Set<Moves>();
      const movesetMoveIds = user.getMoveset().map(m => m?.moveId);
      user.getMoveHistory().map(m => {
        if (m.move !== move.id && movesetMoveIds.find(mm => mm === m.move)) {
          uniqueUsedMoveIds.add(m.move);
        }
      });
      return uniqueUsedMoveIds.size >= movesetMoveIds.length - 1;
    };
  }
}


/**
 * The move only works if the target has a transferable held item
 * @extends MoveAttr
 * @see {@linkcode getCondition}
 */
export class AttackedByItemAttr extends MoveAttr {
  /**
   * @returns the {@linkcode MoveConditionFunc} for this {@linkcode Move}
   */
  getCondition(): MoveConditionFunc {
    return (user: Pokemon, target: Pokemon, move: Move) => {
      const heldItems = target.getHeldItems().filter(i => i.isTransferable);
      if (heldItems.length === 0) {
        return false;
      }

      const itemName = heldItems[0]?.type?.name ?? "item";
      target.scene.queueMessage(i18next.t("moveTriggers:attackedByItem", { pokemonName: getPokemonNameWithAffix(target), itemName: itemName }));

      return true;
    };
  }
}

export class VariableTargetAttr extends MoveAttr {
  private targetChangeFunc: (user: Pokemon, target: Pokemon, move: Move) => number;

  constructor(targetChange: (user: Pokemon, target: Pokemon, move: Move) => number) {
    super();

    this.targetChangeFunc = targetChange;
  }

  apply(user: Pokemon, target: Pokemon, move: Move, args: any[]): boolean {
    const targetVal = args[0] as Utils.NumberHolder;
    targetVal.value = this.targetChangeFunc(user, target, move);
    return true;
  }
}

/**
 * Attribute for {@linkcode Moves.AFTER_YOU}
 *
 * [After You - Move | Bulbapedia](https://bulbapedia.bulbagarden.net/wiki/After_You_(move))
 */
export class AfterYouAttr extends MoveEffectAttr {
  /**
   * Allows the target of this move to act right after the user.
   *
   * @param user {@linkcode Pokemon} that is using the move.
   * @param target {@linkcode Pokemon} that will move right after this move is used.
   * @param move {@linkcode Move} {@linkcode Moves.AFTER_YOU}
   * @param _args N/A
   * @returns true
   */
  override apply(user: Pokemon, target: Pokemon, _move: Move, _args: any[]): boolean {
    user.scene.queueMessage(i18next.t("moveTriggers:afterYou", { targetName: getPokemonNameWithAffix(target) }));

    //Will find next acting phase of the targeted pokémon, delete it and queue it next on successful delete.
    const nextAttackPhase = target.scene.findPhase<MovePhase>((phase) => phase.pokemon === target);
    if (nextAttackPhase && target.scene.tryRemovePhase((phase: MovePhase) => phase.pokemon === target)) {
      target.scene.prependToPhase(new MovePhase(target.scene, target, [ ...nextAttackPhase.targets ], nextAttackPhase.move), MovePhase);
    }

    return true;
  }
}

const failOnGravityCondition: MoveConditionFunc = (user, target, move) => !user.scene.arena.getTag(ArenaTagType.GRAVITY);

const failOnBossCondition: MoveConditionFunc = (user, target, move) => !target.isBossImmune();

const failIfSingleBattle: MoveConditionFunc = (user, target, move) => user.scene.currentBattle.double;

const failIfDampCondition: MoveConditionFunc = (user, target, move) => {
  const cancelled = new Utils.BooleanHolder(false);
  user.scene.getField(true).map(p=>applyAbAttrs(FieldPreventExplosiveMovesAbAttr, p, cancelled));
  // Queue a message if an ability prevented usage of the move
  if (cancelled.value) {
    user.scene.queueMessage(i18next.t("moveTriggers:cannotUseMove", { pokemonName: getPokemonNameWithAffix(user), moveName: move.name }));
  }
  return !cancelled.value;
};

const userSleptOrComatoseCondition: MoveConditionFunc = (user: Pokemon, target: Pokemon, move: Move) =>  user.status?.effect === StatusEffect.SLEEP || user.hasAbility(Abilities.COMATOSE);

const targetSleptOrComatoseCondition: MoveConditionFunc = (user: Pokemon, target: Pokemon, move: Move) =>  target.status?.effect === StatusEffect.SLEEP || target.hasAbility(Abilities.COMATOSE);

const failIfLastCondition: MoveConditionFunc = (user: Pokemon, target: Pokemon, move: Move) => user.scene.phaseQueue.find(phase => phase instanceof MovePhase) !== undefined;

const failIfLastInPartyCondition: MoveConditionFunc = (user: Pokemon, target: Pokemon, move: Move) => {
  const party: Pokemon[] = user.isPlayer() ? user.scene.getParty() : user.scene.getEnemyParty();
  return party.some(pokemon => pokemon.isActive() && !pokemon.isOnField());
};

export type MoveAttrFilter = (attr: MoveAttr) => boolean;

function applyMoveAttrsInternal(attrFilter: MoveAttrFilter, user: Pokemon | null, target: Pokemon | null, move: Move, args: any[]): Promise<void> {
  return new Promise(resolve => {
    const attrPromises: Promise<boolean>[] = [];
    const moveAttrs = move.attrs.filter(a => attrFilter(a));
    for (const attr of moveAttrs) {
      const result = attr.apply(user, target, move, args);
      if (result instanceof Promise) {
        attrPromises.push(result);
      }
    }
    Promise.allSettled(attrPromises).then(() => resolve());
  });
}

function applyMoveChargeAttrsInternal(attrFilter: MoveAttrFilter, user: Pokemon | null, target: Pokemon | null, move: ChargingMove, args: any[]): Promise<void> {
  return new Promise(resolve => {
    const chargeAttrPromises: Promise<boolean>[] = [];
    const chargeMoveAttrs = move.chargeAttrs.filter(a => attrFilter(a));
    for (const attr of chargeMoveAttrs) {
      const result = attr.apply(user, target, move, args);
      if (result instanceof Promise) {
        chargeAttrPromises.push(result);
      }
    }
    Promise.allSettled(chargeAttrPromises).then(() => resolve());
  });
}

export function applyMoveAttrs(attrType: Constructor<MoveAttr>, user: Pokemon | null, target: Pokemon | null, move: Move, ...args: any[]): Promise<void> {
  return applyMoveAttrsInternal((attr: MoveAttr) => attr instanceof attrType, user, target, move, args);
}

export function applyFilteredMoveAttrs(attrFilter: MoveAttrFilter, user: Pokemon, target: Pokemon | null, move: Move, ...args: any[]): Promise<void> {
  return applyMoveAttrsInternal(attrFilter, user, target, move, args);
}

export function applyMoveChargeAttrs(attrType: Constructor<MoveAttr>, user: Pokemon | null, target: Pokemon | null, move: ChargingMove, ...args: any[]): Promise<void> {
  return applyMoveChargeAttrsInternal((attr: MoveAttr) => attr instanceof attrType, user, target, move, args);
}

export class MoveCondition {
  protected func: MoveConditionFunc;

  constructor(func: MoveConditionFunc) {
    this.func = func;
  }

  apply(user: Pokemon, target: Pokemon, move: Move): boolean {
    return this.func(user, target, move);
  }

  getUserBenefitScore(user: Pokemon, target: Pokemon, move: Move): integer {
    return 0;
  }
}

export class FirstMoveCondition extends MoveCondition {
  constructor() {
    super((user, target, move) => user.battleSummonData?.waveTurnCount === 1);
  }

  getUserBenefitScore(user: Pokemon, target: Pokemon, move: Move): integer {
    return this.apply(user, target, move) ? 10 : -20;
  }
}

export class hitsSameTypeAttr extends VariableMoveTypeMultiplierAttr {
  apply(user: Pokemon, target: Pokemon, move: Move, args: any[]): boolean {
    const multiplier = args[0] as Utils.NumberHolder;
    if (!user.getTypes().some(type => target.getTypes().includes(type))) {
      multiplier.value = 0;
      return true;
    }
    return false;
  }
}

/**
 * Attribute used for Conversion 2, to convert the user's type to a random type that resists the target's last used move.
 * Fails if the user already has ALL types that resist the target's last used move.
 * Fails if the opponent has not used a move yet
 * Fails if the type is unknown or stellar
 *
 * TODO:
 * If a move has its type changed (e.g. {@linkcode Moves.HIDDEN_POWER}), it will check the new type.
 */
export class ResistLastMoveTypeAttr extends MoveEffectAttr {
  constructor() {
    super(true);
  }
  /**
   * User changes its type to a random type that resists the target's last used move
   * @param {Pokemon} user Pokemon that used the move and will change types
   * @param {Pokemon} target Opposing pokemon that recently used a move
   * @param {Move} move Move being used
   * @param {any[]} args Unused
   * @returns {boolean} true if the function succeeds
   */
  apply(user: Pokemon, target: Pokemon, move: Move, args: any[]): boolean {
    if (!super.apply(user, target, move, args)) {
      return false;
    }

    const [ targetMove ] = target.getLastXMoves(1); // target's most recent move
    if (!targetMove) {
      return false;
    }

    const moveData = allMoves[targetMove.move];
    if (moveData.type === Type.STELLAR || moveData.type === Type.UNKNOWN) {
      return false;
    }
    const userTypes = user.getTypes();
    const validTypes = this.getTypeResistances(user.scene.gameMode, moveData.type).filter(t => !userTypes.includes(t)); // valid types are ones that are not already the user's types
    if (!validTypes.length) {
      return false;
    }
    const type = validTypes[user.randSeedInt(validTypes.length)];
    user.summonData.types = [ type ];
    user.scene.queueMessage(i18next.t("battle:transformedIntoType", { pokemonName: getPokemonNameWithAffix(user), type: Utils.toReadableString(Type[type]) }));
    user.updateInfo();

    return true;
  }

  /**
   * Retrieve the types resisting a given type. Used by Conversion 2
   * @returns An array populated with Types, or an empty array if no resistances exist (Unknown or Stellar type)
   */
  getTypeResistances(gameMode: GameMode, type: number): Type[] {
    const typeResistances: Type[] = [];

    for (let i = 0; i < Object.keys(Type).length; i++) {
      const multiplier = new NumberHolder(1);
      multiplier.value = getTypeDamageMultiplier(type, i);
      applyChallenges(gameMode, ChallengeType.TYPE_EFFECTIVENESS, multiplier);
      if (multiplier.value < 1) {
        typeResistances.push(i);
      }
    }

    return typeResistances;
  }

  getCondition(): MoveConditionFunc {
    return (user, target, move) => {
      const moveHistory = target.getLastXMoves();
      return moveHistory.length !== 0;
    };
  }
}

/**
 * Drops the target's immunity to types it is immune to
 * and makes its evasiveness be ignored during accuracy
 * checks. Used by: {@linkcode Moves.ODOR_SLEUTH | Odor Sleuth}, {@linkcode Moves.MIRACLE_EYE | Miracle Eye} and {@linkcode Moves.FORESIGHT | Foresight}
 *
 * @extends AddBattlerTagAttr
 * @see {@linkcode apply}
 */
export class ExposedMoveAttr extends AddBattlerTagAttr {
  constructor(tagType: BattlerTagType) {
    super(tagType, false, true);
  }

  /**
   * Applies {@linkcode ExposedTag} to the target.
   * @param user {@linkcode Pokemon} using this move
   * @param target {@linkcode Pokemon} target of this move
   * @param move {@linkcode Move} being used
   * @param args N/A
   * @returns `true` if the function succeeds
   */
  apply(user: Pokemon, target: Pokemon, move: Move, args: any[]): boolean {
    if (!super.apply(user, target, move, args)) {
      return false;
    }

    user.scene.queueMessage(i18next.t("moveTriggers:exposedMove", { pokemonName: getPokemonNameWithAffix(user), targetPokemonName: getPokemonNameWithAffix(target) }));

    return true;
  }
}


const unknownTypeCondition: MoveConditionFunc = (user, target, move) => !user.getTypes().includes(Type.UNKNOWN);

export type MoveTargetSet = {
  targets: BattlerIndex[];
  multiple: boolean;
};

export function getMoveTargets(user: Pokemon, move: Moves): MoveTargetSet {
  const variableTarget = new Utils.NumberHolder(0);
  user.getOpponents().forEach(p => applyMoveAttrs(VariableTargetAttr, user, p, allMoves[move], variableTarget));

  const moveTarget = allMoves[move].hasAttr(VariableTargetAttr) ? variableTarget.value : move ? allMoves[move].moveTarget : move === undefined ? MoveTarget.NEAR_ENEMY : [];
  const opponents = user.getOpponents();

  let set: Pokemon[] = [];
  let multiple = false;

  switch (moveTarget) {
    case MoveTarget.USER:
    case MoveTarget.PARTY:
      set = [ user ];
      break;
    case MoveTarget.NEAR_OTHER:
    case MoveTarget.OTHER:
    case MoveTarget.ALL_NEAR_OTHERS:
    case MoveTarget.ALL_OTHERS:
      set = (opponents.concat([ user.getAlly() ]));
      multiple = moveTarget === MoveTarget.ALL_NEAR_OTHERS || moveTarget === MoveTarget.ALL_OTHERS;
      break;
    case MoveTarget.NEAR_ENEMY:
    case MoveTarget.ALL_NEAR_ENEMIES:
    case MoveTarget.ALL_ENEMIES:
    case MoveTarget.ENEMY_SIDE:
      set = opponents;
      multiple = moveTarget !== MoveTarget.NEAR_ENEMY;
      break;
    case MoveTarget.RANDOM_NEAR_ENEMY:
      set = [ opponents[user.randSeedInt(opponents.length)] ];
      break;
    case MoveTarget.ATTACKER:
      return { targets: [ -1 as BattlerIndex ], multiple: false };
    case MoveTarget.NEAR_ALLY:
    case MoveTarget.ALLY:
      set = [ user.getAlly() ];
      break;
    case MoveTarget.USER_OR_NEAR_ALLY:
    case MoveTarget.USER_AND_ALLIES:
    case MoveTarget.USER_SIDE:
      set = [ user, user.getAlly() ];
      multiple = moveTarget !== MoveTarget.USER_OR_NEAR_ALLY;
      break;
    case MoveTarget.ALL:
    case MoveTarget.BOTH_SIDES:
      set = [ user, user.getAlly() ].concat(opponents);
      multiple = true;
      break;
    case MoveTarget.CURSE:
      set = user.getTypes(true).includes(Type.GHOST) ? (opponents.concat([ user.getAlly() ])) : [ user ];
      break;
  }

  return { targets: set.filter(p => p?.isActive(true)).map(p => p.getBattlerIndex()).filter(t => t !== undefined), multiple };
}

export const allMoves: Move[] = [
  new SelfStatusMove(Moves.NONE, Type.NORMAL, MoveCategory.STATUS, -1, -1, 0, 1),
];

export const selfStatLowerMoves: Moves[] = [];

export function initMoves() {
  allMoves.push(
    new AttackMove(Moves.POUND, Type.NORMAL, MoveCategory.PHYSICAL, 40, 100, 35, -1, 0, 1),
    new AttackMove(Moves.KARATE_CHOP, Type.FIGHTING, MoveCategory.PHYSICAL, 50, 100, 25, -1, 0, 1)
      .attr(HighCritAttr),
    new AttackMove(Moves.DOUBLE_SLAP, Type.NORMAL, MoveCategory.PHYSICAL, 15, 85, 10, -1, 0, 1)
      .attr(MultiHitAttr),
    new AttackMove(Moves.COMET_PUNCH, Type.NORMAL, MoveCategory.PHYSICAL, 18, 85, 15, -1, 0, 1)
      .attr(MultiHitAttr)
      .punchingMove(),
    new AttackMove(Moves.MEGA_PUNCH, Type.NORMAL, MoveCategory.PHYSICAL, 80, 85, 20, -1, 0, 1)
      .punchingMove(),
    new AttackMove(Moves.PAY_DAY, Type.NORMAL, MoveCategory.PHYSICAL, 40, 100, 20, -1, 0, 1)
      .attr(MoneyAttr)
      .makesContact(false),
    new AttackMove(Moves.FIRE_PUNCH, Type.FIRE, MoveCategory.PHYSICAL, 75, 100, 15, 10, 0, 1)
      .attr(StatusEffectAttr, StatusEffect.BURN)
      .punchingMove(),
    new AttackMove(Moves.ICE_PUNCH, Type.ICE, MoveCategory.PHYSICAL, 75, 100, 15, 10, 0, 1)
      .attr(StatusEffectAttr, StatusEffect.FREEZE)
      .punchingMove(),
    new AttackMove(Moves.THUNDER_PUNCH, Type.ELECTRIC, MoveCategory.PHYSICAL, 75, 100, 15, 10, 0, 1)
      .attr(StatusEffectAttr, StatusEffect.PARALYSIS)
      .punchingMove(),
    new AttackMove(Moves.SCRATCH, Type.NORMAL, MoveCategory.PHYSICAL, 40, 100, 35, -1, 0, 1),
    new AttackMove(Moves.VISE_GRIP, Type.NORMAL, MoveCategory.PHYSICAL, 55, 100, 30, -1, 0, 1),
    new AttackMove(Moves.GUILLOTINE, Type.NORMAL, MoveCategory.PHYSICAL, 200, 30, 5, -1, 0, 1)
      .attr(OneHitKOAttr)
      .attr(OneHitKOAccuracyAttr),
    new ChargingAttackMove(Moves.RAZOR_WIND, Type.NORMAL, MoveCategory.SPECIAL, 80, 100, 10, -1, 0, 1)
      .chargeText(i18next.t("moveTriggers:whippedUpAWhirlwind", { pokemonName: "{USER}" }))
      .attr(HighCritAttr)
      .windMove()
      .ignoresVirtual()
      .target(MoveTarget.ALL_NEAR_ENEMIES),
    new SelfStatusMove(Moves.SWORDS_DANCE, Type.NORMAL, -1, 20, -1, 0, 1)
      .attr(StatStageChangeAttr, [ Stat.ATK ], 2, true)
      .danceMove(),
    new AttackMove(Moves.CUT, Type.NORMAL, MoveCategory.PHYSICAL, 50, 95, 30, -1, 0, 1)
      .slicingMove(),
    new AttackMove(Moves.GUST, Type.FLYING, MoveCategory.SPECIAL, 40, 100, 35, -1, 0, 1)
      .attr(HitsTagForDoubleDamageAttr, BattlerTagType.FLYING)
      .windMove(),
    new AttackMove(Moves.WING_ATTACK, Type.FLYING, MoveCategory.PHYSICAL, 60, 100, 35, -1, 0, 1),
    new StatusMove(Moves.WHIRLWIND, Type.NORMAL, -1, 20, -1, -6, 1)
      .attr(ForceSwitchOutAttr)
      .ignoresSubstitute()
      .hidesTarget()
      .windMove()
      .partial(), // Should force random switches
    new ChargingAttackMove(Moves.FLY, Type.FLYING, MoveCategory.PHYSICAL, 90, 95, 15, -1, 0, 1)
      .chargeText(i18next.t("moveTriggers:flewUpHigh", { pokemonName: "{USER}" }))
      .chargeAttr(SemiInvulnerableAttr, BattlerTagType.FLYING)
      .condition(failOnGravityCondition)
      .ignoresVirtual(),
    new AttackMove(Moves.BIND, Type.NORMAL, MoveCategory.PHYSICAL, 15, 85, 20, -1, 0, 1)
      .attr(TrapAttr, BattlerTagType.BIND),
    new AttackMove(Moves.SLAM, Type.NORMAL, MoveCategory.PHYSICAL, 80, 75, 20, -1, 0, 1),
    new AttackMove(Moves.VINE_WHIP, Type.GRASS, MoveCategory.PHYSICAL, 45, 100, 25, -1, 0, 1),
    new AttackMove(Moves.STOMP, Type.NORMAL, MoveCategory.PHYSICAL, 65, 100, 20, 30, 0, 1)
      .attr(AlwaysHitMinimizeAttr)
      .attr(HitsTagForDoubleDamageAttr, BattlerTagType.MINIMIZED)
      .attr(FlinchAttr),
    new AttackMove(Moves.DOUBLE_KICK, Type.FIGHTING, MoveCategory.PHYSICAL, 30, 100, 30, -1, 0, 1)
      .attr(MultiHitAttr, MultiHitType._2),
    new AttackMove(Moves.MEGA_KICK, Type.NORMAL, MoveCategory.PHYSICAL, 120, 75, 5, -1, 0, 1),
    new AttackMove(Moves.JUMP_KICK, Type.FIGHTING, MoveCategory.PHYSICAL, 100, 95, 10, -1, 0, 1)
      .attr(MissEffectAttr, crashDamageFunc)
      .attr(NoEffectAttr, crashDamageFunc)
      .condition(failOnGravityCondition)
      .recklessMove(),
    new AttackMove(Moves.ROLLING_KICK, Type.FIGHTING, MoveCategory.PHYSICAL, 60, 85, 15, 30, 0, 1)
      .attr(FlinchAttr),
    new StatusMove(Moves.SAND_ATTACK, Type.GROUND, 100, 15, -1, 0, 1)
      .attr(StatStageChangeAttr, [ Stat.ACC ], -1),
    new AttackMove(Moves.HEADBUTT, Type.NORMAL, MoveCategory.PHYSICAL, 70, 100, 15, 30, 0, 1)
      .attr(FlinchAttr),
    new AttackMove(Moves.HORN_ATTACK, Type.NORMAL, MoveCategory.PHYSICAL, 65, 100, 25, -1, 0, 1),
    new AttackMove(Moves.FURY_ATTACK, Type.NORMAL, MoveCategory.PHYSICAL, 15, 85, 20, -1, 0, 1)
      .attr(MultiHitAttr),
    new AttackMove(Moves.HORN_DRILL, Type.NORMAL, MoveCategory.PHYSICAL, 200, 30, 5, -1, 0, 1)
      .attr(OneHitKOAttr)
      .attr(OneHitKOAccuracyAttr),
    new AttackMove(Moves.TACKLE, Type.NORMAL, MoveCategory.PHYSICAL, 40, 100, 35, -1, 0, 1),
    new AttackMove(Moves.BODY_SLAM, Type.NORMAL, MoveCategory.PHYSICAL, 85, 100, 15, 30, 0, 1)
      .attr(AlwaysHitMinimizeAttr)
      .attr(HitsTagForDoubleDamageAttr, BattlerTagType.MINIMIZED)
      .attr(StatusEffectAttr, StatusEffect.PARALYSIS),
    new AttackMove(Moves.WRAP, Type.NORMAL, MoveCategory.PHYSICAL, 15, 90, 20, -1, 0, 1)
      .attr(TrapAttr, BattlerTagType.WRAP),
    new AttackMove(Moves.TAKE_DOWN, Type.NORMAL, MoveCategory.PHYSICAL, 90, 85, 20, -1, 0, 1)
      .attr(RecoilAttr)
      .recklessMove(),
    new AttackMove(Moves.THRASH, Type.NORMAL, MoveCategory.PHYSICAL, 120, 100, 10, -1, 0, 1)
      .attr(FrenzyAttr)
      .attr(MissEffectAttr, frenzyMissFunc)
      .attr(NoEffectAttr, frenzyMissFunc)
      .target(MoveTarget.RANDOM_NEAR_ENEMY),
    new AttackMove(Moves.DOUBLE_EDGE, Type.NORMAL, MoveCategory.PHYSICAL, 120, 100, 15, -1, 0, 1)
      .attr(RecoilAttr, false, 0.33)
      .recklessMove(),
    new StatusMove(Moves.TAIL_WHIP, Type.NORMAL, 100, 30, -1, 0, 1)
      .attr(StatStageChangeAttr, [ Stat.DEF ], -1)
      .target(MoveTarget.ALL_NEAR_ENEMIES),
    new AttackMove(Moves.POISON_STING, Type.POISON, MoveCategory.PHYSICAL, 15, 100, 35, 30, 0, 1)
      .attr(StatusEffectAttr, StatusEffect.POISON)
      .makesContact(false),
    new AttackMove(Moves.TWINEEDLE, Type.BUG, MoveCategory.PHYSICAL, 25, 100, 20, 20, 0, 1)
      .attr(MultiHitAttr, MultiHitType._2)
      .attr(StatusEffectAttr, StatusEffect.POISON)
      .makesContact(false),
    new AttackMove(Moves.PIN_MISSILE, Type.BUG, MoveCategory.PHYSICAL, 25, 95, 20, -1, 0, 1)
      .attr(MultiHitAttr)
      .makesContact(false),
    new StatusMove(Moves.LEER, Type.NORMAL, 100, 30, -1, 0, 1)
      .attr(StatStageChangeAttr, [ Stat.DEF ], -1)
      .target(MoveTarget.ALL_NEAR_ENEMIES),
    new AttackMove(Moves.BITE, Type.DARK, MoveCategory.PHYSICAL, 60, 100, 25, 30, 0, 1)
      .attr(FlinchAttr)
      .bitingMove(),
    new StatusMove(Moves.GROWL, Type.NORMAL, 100, 40, -1, 0, 1)
      .attr(StatStageChangeAttr, [ Stat.ATK ], -1)
      .soundBased()
      .target(MoveTarget.ALL_NEAR_ENEMIES),
    new StatusMove(Moves.ROAR, Type.NORMAL, -1, 20, -1, -6, 1)
      .attr(ForceSwitchOutAttr)
      .soundBased()
      .hidesTarget()
      .partial(), // Should force random switching
    new StatusMove(Moves.SING, Type.NORMAL, 55, 15, -1, 0, 1)
      .attr(StatusEffectAttr, StatusEffect.SLEEP)
      .soundBased(),
    new StatusMove(Moves.SUPERSONIC, Type.NORMAL, 55, 20, -1, 0, 1)
      .attr(ConfuseAttr)
      .soundBased(),
    new AttackMove(Moves.SONIC_BOOM, Type.NORMAL, MoveCategory.SPECIAL, -1, 90, 20, -1, 0, 1)
      .attr(FixedDamageAttr, 20),
    new StatusMove(Moves.DISABLE, Type.NORMAL, 100, 20, -1, 0, 1)
      .attr(AddBattlerTagAttr, BattlerTagType.DISABLED, false, true)
      .condition((user, target, move) => target.getMoveHistory().reverse().find(m => m.move !== Moves.NONE && m.move !== Moves.STRUGGLE && !m.virtual) !== undefined)
      .ignoresSubstitute(),
    new AttackMove(Moves.ACID, Type.POISON, MoveCategory.SPECIAL, 40, 100, 30, 10, 0, 1)
      .attr(StatStageChangeAttr, [ Stat.SPDEF ], -1)
      .target(MoveTarget.ALL_NEAR_ENEMIES),
    new AttackMove(Moves.EMBER, Type.FIRE, MoveCategory.SPECIAL, 40, 100, 25, 10, 0, 1)
      .attr(StatusEffectAttr, StatusEffect.BURN),
    new AttackMove(Moves.FLAMETHROWER, Type.FIRE, MoveCategory.SPECIAL, 90, 100, 15, 10, 0, 1)
      .attr(StatusEffectAttr, StatusEffect.BURN),
    new StatusMove(Moves.MIST, Type.ICE, -1, 30, -1, 0, 1)
      .attr(AddArenaTagAttr, ArenaTagType.MIST, 5, true)
      .target(MoveTarget.USER_SIDE),
    new AttackMove(Moves.WATER_GUN, Type.WATER, MoveCategory.SPECIAL, 40, 100, 25, -1, 0, 1),
    new AttackMove(Moves.HYDRO_PUMP, Type.WATER, MoveCategory.SPECIAL, 110, 80, 5, -1, 0, 1),
    new AttackMove(Moves.SURF, Type.WATER, MoveCategory.SPECIAL, 90, 100, 15, -1, 0, 1)
      .target(MoveTarget.ALL_NEAR_OTHERS)
      .attr(HitsTagForDoubleDamageAttr, BattlerTagType.UNDERWATER)
      .attr(GulpMissileTagAttr),
    new AttackMove(Moves.ICE_BEAM, Type.ICE, MoveCategory.SPECIAL, 90, 100, 10, 10, 0, 1)
      .attr(StatusEffectAttr, StatusEffect.FREEZE),
    new AttackMove(Moves.BLIZZARD, Type.ICE, MoveCategory.SPECIAL, 110, 70, 5, 10, 0, 1)
      .attr(BlizzardAccuracyAttr)
      .attr(StatusEffectAttr, StatusEffect.FREEZE)
      .windMove()
      .target(MoveTarget.ALL_NEAR_ENEMIES),
    new AttackMove(Moves.PSYBEAM, Type.PSYCHIC, MoveCategory.SPECIAL, 65, 100, 20, 10, 0, 1)
      .attr(ConfuseAttr),
    new AttackMove(Moves.BUBBLE_BEAM, Type.WATER, MoveCategory.SPECIAL, 65, 100, 20, 10, 0, 1)
      .attr(StatStageChangeAttr, [ Stat.SPD ], -1),
    new AttackMove(Moves.AURORA_BEAM, Type.ICE, MoveCategory.SPECIAL, 65, 100, 20, 10, 0, 1)
      .attr(StatStageChangeAttr, [ Stat.ATK ], -1),
    new AttackMove(Moves.HYPER_BEAM, Type.NORMAL, MoveCategory.SPECIAL, 150, 90, 5, -1, 0, 1)
      .attr(RechargeAttr),
    new AttackMove(Moves.PECK, Type.FLYING, MoveCategory.PHYSICAL, 35, 100, 35, -1, 0, 1),
    new AttackMove(Moves.DRILL_PECK, Type.FLYING, MoveCategory.PHYSICAL, 80, 100, 20, -1, 0, 1),
    new AttackMove(Moves.SUBMISSION, Type.FIGHTING, MoveCategory.PHYSICAL, 80, 80, 20, -1, 0, 1)
      .attr(RecoilAttr)
      .recklessMove(),
    new AttackMove(Moves.LOW_KICK, Type.FIGHTING, MoveCategory.PHYSICAL, -1, 100, 20, -1, 0, 1)
      .attr(WeightPowerAttr),
    new AttackMove(Moves.COUNTER, Type.FIGHTING, MoveCategory.PHYSICAL, -1, 100, 20, -1, -5, 1)
      .attr(CounterDamageAttr, (move: Move) => move.category === MoveCategory.PHYSICAL, 2)
      .target(MoveTarget.ATTACKER),
    new AttackMove(Moves.SEISMIC_TOSS, Type.FIGHTING, MoveCategory.PHYSICAL, -1, 100, 20, -1, 0, 1)
      .attr(LevelDamageAttr),
    new AttackMove(Moves.STRENGTH, Type.NORMAL, MoveCategory.PHYSICAL, 80, 100, 15, -1, 0, 1),
    new AttackMove(Moves.ABSORB, Type.GRASS, MoveCategory.SPECIAL, 20, 100, 25, -1, 0, 1)
      .attr(HitHealAttr)
      .triageMove(),
    new AttackMove(Moves.MEGA_DRAIN, Type.GRASS, MoveCategory.SPECIAL, 40, 100, 15, -1, 0, 1)
      .attr(HitHealAttr)
      .triageMove(),
    new StatusMove(Moves.LEECH_SEED, Type.GRASS, 90, 10, -1, 0, 1)
      .attr(LeechSeedAttr)
      .condition((user, target, move) => !target.getTag(BattlerTagType.SEEDED) && !target.isOfType(Type.GRASS)),
    new SelfStatusMove(Moves.GROWTH, Type.NORMAL, -1, 20, -1, 0, 1)
      .attr(GrowthStatStageChangeAttr),
    new AttackMove(Moves.RAZOR_LEAF, Type.GRASS, MoveCategory.PHYSICAL, 55, 95, 25, -1, 0, 1)
      .attr(HighCritAttr)
      .makesContact(false)
      .slicingMove()
      .target(MoveTarget.ALL_NEAR_ENEMIES),
    new ChargingAttackMove(Moves.SOLAR_BEAM, Type.GRASS, MoveCategory.SPECIAL, 120, 100, 10, -1, 0, 1)
      .chargeText(i18next.t("moveTriggers:tookInSunlight", { pokemonName: "{USER}" }))
      .chargeAttr(WeatherInstantChargeAttr, [ WeatherType.SUNNY, WeatherType.HARSH_SUN ])
      .attr(AntiSunlightPowerDecreaseAttr)
      .ignoresVirtual(),
    new StatusMove(Moves.POISON_POWDER, Type.POISON, 75, 35, -1, 0, 1)
      .attr(StatusEffectAttr, StatusEffect.POISON)
      .powderMove(),
    new StatusMove(Moves.STUN_SPORE, Type.GRASS, 75, 30, -1, 0, 1)
      .attr(StatusEffectAttr, StatusEffect.PARALYSIS)
      .powderMove(),
    new StatusMove(Moves.SLEEP_POWDER, Type.GRASS, 75, 15, -1, 0, 1)
      .attr(StatusEffectAttr, StatusEffect.SLEEP)
      .powderMove(),
    new AttackMove(Moves.PETAL_DANCE, Type.GRASS, MoveCategory.SPECIAL, 120, 100, 10, -1, 0, 1)
      .attr(FrenzyAttr)
      .attr(MissEffectAttr, frenzyMissFunc)
      .attr(NoEffectAttr, frenzyMissFunc)
      .makesContact()
      .danceMove()
      .target(MoveTarget.RANDOM_NEAR_ENEMY),
    new StatusMove(Moves.STRING_SHOT, Type.BUG, 95, 40, -1, 0, 1)
      .attr(StatStageChangeAttr, [ Stat.SPD ], -2)
      .target(MoveTarget.ALL_NEAR_ENEMIES),
    new AttackMove(Moves.DRAGON_RAGE, Type.DRAGON, MoveCategory.SPECIAL, -1, 100, 10, -1, 0, 1)
      .attr(FixedDamageAttr, 40),
    new AttackMove(Moves.FIRE_SPIN, Type.FIRE, MoveCategory.SPECIAL, 35, 85, 15, -1, 0, 1)
      .attr(TrapAttr, BattlerTagType.FIRE_SPIN),
    new AttackMove(Moves.THUNDER_SHOCK, Type.ELECTRIC, MoveCategory.SPECIAL, 40, 100, 30, 10, 0, 1)
      .attr(StatusEffectAttr, StatusEffect.PARALYSIS),
    new AttackMove(Moves.THUNDERBOLT, Type.ELECTRIC, MoveCategory.SPECIAL, 90, 100, 15, 10, 0, 1)
      .attr(StatusEffectAttr, StatusEffect.PARALYSIS),
    new StatusMove(Moves.THUNDER_WAVE, Type.ELECTRIC, 90, 20, -1, 0, 1)
      .attr(StatusEffectAttr, StatusEffect.PARALYSIS)
      .attr(RespectAttackTypeImmunityAttr),
    new AttackMove(Moves.THUNDER, Type.ELECTRIC, MoveCategory.SPECIAL, 110, 70, 10, 30, 0, 1)
      .attr(StatusEffectAttr, StatusEffect.PARALYSIS)
      .attr(ThunderAccuracyAttr)
      .attr(HitsTagAttr, BattlerTagType.FLYING),
    new AttackMove(Moves.ROCK_THROW, Type.ROCK, MoveCategory.PHYSICAL, 50, 90, 15, -1, 0, 1)
      .makesContact(false),
    new AttackMove(Moves.EARTHQUAKE, Type.GROUND, MoveCategory.PHYSICAL, 100, 100, 10, -1, 0, 1)
      .attr(HitsTagForDoubleDamageAttr, BattlerTagType.UNDERGROUND)
      .attr(MovePowerMultiplierAttr, (user, target, move) => user.scene.arena.getTerrainType() === TerrainType.GRASSY && target.isGrounded() ? 0.5 : 1)
      .makesContact(false)
      .target(MoveTarget.ALL_NEAR_OTHERS),
    new AttackMove(Moves.FISSURE, Type.GROUND, MoveCategory.PHYSICAL, 200, 30, 5, -1, 0, 1)
      .attr(OneHitKOAttr)
      .attr(OneHitKOAccuracyAttr)
      .attr(HitsTagAttr, BattlerTagType.UNDERGROUND)
      .makesContact(false),
    new ChargingAttackMove(Moves.DIG, Type.GROUND, MoveCategory.PHYSICAL, 80, 100, 10, -1, 0, 1)
      .chargeText(i18next.t("moveTriggers:dugAHole", { pokemonName: "{USER}" }))
      .chargeAttr(SemiInvulnerableAttr, BattlerTagType.UNDERGROUND)
      .ignoresVirtual(),
    new StatusMove(Moves.TOXIC, Type.POISON, 90, 10, -1, 0, 1)
      .attr(StatusEffectAttr, StatusEffect.TOXIC)
      .attr(ToxicAccuracyAttr),
    new AttackMove(Moves.CONFUSION, Type.PSYCHIC, MoveCategory.SPECIAL, 50, 100, 25, 10, 0, 1)
      .attr(ConfuseAttr),
    new AttackMove(Moves.PSYCHIC, Type.PSYCHIC, MoveCategory.SPECIAL, 90, 100, 10, 10, 0, 1)
      .attr(StatStageChangeAttr, [ Stat.SPDEF ], -1),
    new StatusMove(Moves.HYPNOSIS, Type.PSYCHIC, 60, 20, -1, 0, 1)
      .attr(StatusEffectAttr, StatusEffect.SLEEP),
    new SelfStatusMove(Moves.MEDITATE, Type.PSYCHIC, -1, 40, -1, 0, 1)
      .attr(StatStageChangeAttr, [ Stat.ATK ], 1, true),
    new SelfStatusMove(Moves.AGILITY, Type.PSYCHIC, -1, 30, -1, 0, 1)
      .attr(StatStageChangeAttr, [ Stat.SPD ], 2, true),
    new AttackMove(Moves.QUICK_ATTACK, Type.NORMAL, MoveCategory.PHYSICAL, 40, 100, 30, -1, 1, 1),
    new AttackMove(Moves.RAGE, Type.NORMAL, MoveCategory.PHYSICAL, 20, 100, 20, -1, 0, 1)
      .partial(), // No effect implemented
    new SelfStatusMove(Moves.TELEPORT, Type.PSYCHIC, -1, 20, -1, -6, 1)
      .attr(ForceSwitchOutAttr, true)
      .hidesUser(),
    new AttackMove(Moves.NIGHT_SHADE, Type.GHOST, MoveCategory.SPECIAL, -1, 100, 15, -1, 0, 1)
      .attr(LevelDamageAttr),
    new StatusMove(Moves.MIMIC, Type.NORMAL, -1, 10, -1, 0, 1)
      .attr(MovesetCopyMoveAttr)
      .ignoresSubstitute()
      .ignoresVirtual(),
    new StatusMove(Moves.SCREECH, Type.NORMAL, 85, 40, -1, 0, 1)
      .attr(StatStageChangeAttr, [ Stat.DEF ], -2)
      .soundBased(),
    new SelfStatusMove(Moves.DOUBLE_TEAM, Type.NORMAL, -1, 15, -1, 0, 1)
      .attr(StatStageChangeAttr, [ Stat.EVA ], 1, true),
    new SelfStatusMove(Moves.RECOVER, Type.NORMAL, -1, 5, -1, 0, 1)
      .attr(HealAttr, 0.5)
      .triageMove(),
    new SelfStatusMove(Moves.HARDEN, Type.NORMAL, -1, 30, -1, 0, 1)
      .attr(StatStageChangeAttr, [ Stat.DEF ], 1, true),
    new SelfStatusMove(Moves.MINIMIZE, Type.NORMAL, -1, 10, -1, 0, 1)
      .attr(AddBattlerTagAttr, BattlerTagType.MINIMIZED, true, false)
      .attr(StatStageChangeAttr, [ Stat.EVA ], 2, true),
    new StatusMove(Moves.SMOKESCREEN, Type.NORMAL, 100, 20, -1, 0, 1)
      .attr(StatStageChangeAttr, [ Stat.ACC ], -1),
    new StatusMove(Moves.CONFUSE_RAY, Type.GHOST, 100, 10, -1, 0, 1)
      .attr(ConfuseAttr),
    new SelfStatusMove(Moves.WITHDRAW, Type.WATER, -1, 40, -1, 0, 1)
      .attr(StatStageChangeAttr, [ Stat.DEF ], 1, true),
    new SelfStatusMove(Moves.DEFENSE_CURL, Type.NORMAL, -1, 40, -1, 0, 1)
      .attr(StatStageChangeAttr, [ Stat.DEF ], 1, true),
    new SelfStatusMove(Moves.BARRIER, Type.PSYCHIC, -1, 20, -1, 0, 1)
      .attr(StatStageChangeAttr, [ Stat.DEF ], 2, true),
    new StatusMove(Moves.LIGHT_SCREEN, Type.PSYCHIC, -1, 30, -1, 0, 1)
      .attr(AddArenaTagAttr, ArenaTagType.LIGHT_SCREEN, 5, true)
      .target(MoveTarget.USER_SIDE),
    new SelfStatusMove(Moves.HAZE, Type.ICE, -1, 30, -1, 0, 1)
      .ignoresSubstitute()
      .attr(ResetStatsAttr, true),
    new StatusMove(Moves.REFLECT, Type.PSYCHIC, -1, 20, -1, 0, 1)
      .attr(AddArenaTagAttr, ArenaTagType.REFLECT, 5, true)
      .target(MoveTarget.USER_SIDE),
    new SelfStatusMove(Moves.FOCUS_ENERGY, Type.NORMAL, -1, 30, -1, 0, 1)
      .attr(AddBattlerTagAttr, BattlerTagType.CRIT_BOOST, true, true),
    new AttackMove(Moves.BIDE, Type.NORMAL, MoveCategory.PHYSICAL, -1, -1, 10, -1, 1, 1)
      .ignoresVirtual()
      .target(MoveTarget.USER)
      .unimplemented(),
    new SelfStatusMove(Moves.METRONOME, Type.NORMAL, -1, 10, -1, 0, 1)
      .attr(RandomMoveAttr)
      .ignoresVirtual(),
    new StatusMove(Moves.MIRROR_MOVE, Type.FLYING, -1, 20, -1, 0, 1)
      .attr(CopyMoveAttr)
      .ignoresVirtual(),
    new AttackMove(Moves.SELF_DESTRUCT, Type.NORMAL, MoveCategory.PHYSICAL, 200, 100, 5, -1, 0, 1)
      .attr(SacrificialAttr)
      .makesContact(false)
      .condition(failIfDampCondition)
      .target(MoveTarget.ALL_NEAR_OTHERS),
    new AttackMove(Moves.EGG_BOMB, Type.NORMAL, MoveCategory.PHYSICAL, 100, 75, 10, -1, 0, 1)
      .makesContact(false)
      .ballBombMove(),
    new AttackMove(Moves.LICK, Type.GHOST, MoveCategory.PHYSICAL, 30, 100, 30, 30, 0, 1)
      .attr(StatusEffectAttr, StatusEffect.PARALYSIS),
    new AttackMove(Moves.SMOG, Type.POISON, MoveCategory.SPECIAL, 30, 70, 20, 40, 0, 1)
      .attr(StatusEffectAttr, StatusEffect.POISON),
    new AttackMove(Moves.SLUDGE, Type.POISON, MoveCategory.SPECIAL, 65, 100, 20, 30, 0, 1)
      .attr(StatusEffectAttr, StatusEffect.POISON),
    new AttackMove(Moves.BONE_CLUB, Type.GROUND, MoveCategory.PHYSICAL, 65, 85, 20, 10, 0, 1)
      .attr(FlinchAttr)
      .makesContact(false),
    new AttackMove(Moves.FIRE_BLAST, Type.FIRE, MoveCategory.SPECIAL, 110, 85, 5, 10, 0, 1)
      .attr(StatusEffectAttr, StatusEffect.BURN),
    new AttackMove(Moves.WATERFALL, Type.WATER, MoveCategory.PHYSICAL, 80, 100, 15, 20, 0, 1)
      .attr(FlinchAttr),
    new AttackMove(Moves.CLAMP, Type.WATER, MoveCategory.PHYSICAL, 35, 85, 15, -1, 0, 1)
      .attr(TrapAttr, BattlerTagType.CLAMP),
    new AttackMove(Moves.SWIFT, Type.NORMAL, MoveCategory.SPECIAL, 60, -1, 20, -1, 0, 1)
      .target(MoveTarget.ALL_NEAR_ENEMIES),
    new ChargingAttackMove(Moves.SKULL_BASH, Type.NORMAL, MoveCategory.PHYSICAL, 130, 100, 10, -1, 0, 1)
      .chargeText(i18next.t("moveTriggers:loweredItsHead", { pokemonName: "{USER}" }))
      .chargeAttr(StatStageChangeAttr, [ Stat.DEF ], 1, true)
      .ignoresVirtual(),
    new AttackMove(Moves.SPIKE_CANNON, Type.NORMAL, MoveCategory.PHYSICAL, 20, 100, 15, -1, 0, 1)
      .attr(MultiHitAttr)
      .makesContact(false),
    new AttackMove(Moves.CONSTRICT, Type.NORMAL, MoveCategory.PHYSICAL, 10, 100, 35, 10, 0, 1)
      .attr(StatStageChangeAttr, [ Stat.SPD ], -1),
    new SelfStatusMove(Moves.AMNESIA, Type.PSYCHIC, -1, 20, -1, 0, 1)
      .attr(StatStageChangeAttr, [ Stat.SPDEF ], 2, true),
    new StatusMove(Moves.KINESIS, Type.PSYCHIC, 80, 15, -1, 0, 1)
      .attr(StatStageChangeAttr, [ Stat.ACC ], -1),
    new SelfStatusMove(Moves.SOFT_BOILED, Type.NORMAL, -1, 5, -1, 0, 1)
      .attr(HealAttr, 0.5)
      .triageMove(),
    new AttackMove(Moves.HIGH_JUMP_KICK, Type.FIGHTING, MoveCategory.PHYSICAL, 130, 90, 10, -1, 0, 1)
      .attr(MissEffectAttr, crashDamageFunc)
      .attr(NoEffectAttr, crashDamageFunc)
      .condition(failOnGravityCondition)
      .recklessMove(),
    new StatusMove(Moves.GLARE, Type.NORMAL, 100, 30, -1, 0, 1)
      .attr(StatusEffectAttr, StatusEffect.PARALYSIS),
    new AttackMove(Moves.DREAM_EATER, Type.PSYCHIC, MoveCategory.SPECIAL, 100, 100, 15, -1, 0, 1)
      .attr(HitHealAttr)
      .condition(targetSleptOrComatoseCondition)
      .triageMove(),
    new StatusMove(Moves.POISON_GAS, Type.POISON, 90, 40, -1, 0, 1)
      .attr(StatusEffectAttr, StatusEffect.POISON)
      .target(MoveTarget.ALL_NEAR_ENEMIES),
    new AttackMove(Moves.BARRAGE, Type.NORMAL, MoveCategory.PHYSICAL, 15, 85, 20, -1, 0, 1)
      .attr(MultiHitAttr)
      .makesContact(false)
      .ballBombMove(),
    new AttackMove(Moves.LEECH_LIFE, Type.BUG, MoveCategory.PHYSICAL, 80, 100, 10, -1, 0, 1)
      .attr(HitHealAttr)
      .triageMove(),
    new StatusMove(Moves.LOVELY_KISS, Type.NORMAL, 75, 10, -1, 0, 1)
      .attr(StatusEffectAttr, StatusEffect.SLEEP),
    new ChargingAttackMove(Moves.SKY_ATTACK, Type.FLYING, MoveCategory.PHYSICAL, 140, 90, 5, 30, 0, 1)
      .chargeText(i18next.t("moveTriggers:isGlowing", { pokemonName: "{USER}" }))
      .attr(HighCritAttr)
      .attr(FlinchAttr)
      .makesContact(false)
      .ignoresVirtual(),
    new StatusMove(Moves.TRANSFORM, Type.NORMAL, -1, 10, -1, 0, 1)
      .attr(TransformAttr)
      .condition((user, target, move) => !target.getTag(BattlerTagType.SUBSTITUTE))
      .ignoresProtect(),
    new AttackMove(Moves.BUBBLE, Type.WATER, MoveCategory.SPECIAL, 40, 100, 30, 10, 0, 1)
      .attr(StatStageChangeAttr, [ Stat.SPD ], -1)
      .target(MoveTarget.ALL_NEAR_ENEMIES),
    new AttackMove(Moves.DIZZY_PUNCH, Type.NORMAL, MoveCategory.PHYSICAL, 70, 100, 10, 20, 0, 1)
      .attr(ConfuseAttr)
      .punchingMove(),
    new StatusMove(Moves.SPORE, Type.GRASS, 100, 15, -1, 0, 1)
      .attr(StatusEffectAttr, StatusEffect.SLEEP)
      .powderMove(),
    new StatusMove(Moves.FLASH, Type.NORMAL, 100, 20, -1, 0, 1)
      .attr(StatStageChangeAttr, [ Stat.ACC ], -1),
    new AttackMove(Moves.PSYWAVE, Type.PSYCHIC, MoveCategory.SPECIAL, -1, 100, 15, -1, 0, 1)
      .attr(RandomLevelDamageAttr),
    new SelfStatusMove(Moves.SPLASH, Type.NORMAL, -1, 40, -1, 0, 1)
      .condition(failOnGravityCondition),
    new SelfStatusMove(Moves.ACID_ARMOR, Type.POISON, -1, 20, -1, 0, 1)
      .attr(StatStageChangeAttr, [ Stat.DEF ], 2, true),
    new AttackMove(Moves.CRABHAMMER, Type.WATER, MoveCategory.PHYSICAL, 100, 90, 10, -1, 0, 1)
      .attr(HighCritAttr),
    new AttackMove(Moves.EXPLOSION, Type.NORMAL, MoveCategory.PHYSICAL, 250, 100, 5, -1, 0, 1)
      .condition(failIfDampCondition)
      .attr(SacrificialAttr)
      .makesContact(false)
      .target(MoveTarget.ALL_NEAR_OTHERS),
    new AttackMove(Moves.FURY_SWIPES, Type.NORMAL, MoveCategory.PHYSICAL, 18, 80, 15, -1, 0, 1)
      .attr(MultiHitAttr),
    new AttackMove(Moves.BONEMERANG, Type.GROUND, MoveCategory.PHYSICAL, 50, 90, 10, -1, 0, 1)
      .attr(MultiHitAttr, MultiHitType._2)
      .makesContact(false),
    new SelfStatusMove(Moves.REST, Type.PSYCHIC, -1, 5, -1, 0, 1)
      .attr(StatusEffectAttr, StatusEffect.SLEEP, true, 3, true)
      .attr(HealAttr, 1, true)
      .condition((user, target, move) => !user.isFullHp() && user.canSetStatus(StatusEffect.SLEEP, true, true))
      .triageMove(),
    new AttackMove(Moves.ROCK_SLIDE, Type.ROCK, MoveCategory.PHYSICAL, 75, 90, 10, 30, 0, 1)
      .attr(FlinchAttr)
      .makesContact(false)
      .target(MoveTarget.ALL_NEAR_ENEMIES),
    new AttackMove(Moves.HYPER_FANG, Type.NORMAL, MoveCategory.PHYSICAL, 80, 90, 15, 10, 0, 1)
      .attr(FlinchAttr)
      .bitingMove(),
    new SelfStatusMove(Moves.SHARPEN, Type.NORMAL, -1, 30, -1, 0, 1)
      .attr(StatStageChangeAttr, [ Stat.ATK ], 1, true),
    new SelfStatusMove(Moves.CONVERSION, Type.NORMAL, -1, 30, -1, 0, 1)
      .attr(FirstMoveTypeAttr),
    new AttackMove(Moves.TRI_ATTACK, Type.NORMAL, MoveCategory.SPECIAL, 80, 100, 10, 20, 0, 1)
      .attr(MultiStatusEffectAttr, [ StatusEffect.BURN, StatusEffect.FREEZE, StatusEffect.PARALYSIS ]),
    new AttackMove(Moves.SUPER_FANG, Type.NORMAL, MoveCategory.PHYSICAL, -1, 90, 10, -1, 0, 1)
      .attr(TargetHalfHpDamageAttr),
    new AttackMove(Moves.SLASH, Type.NORMAL, MoveCategory.PHYSICAL, 70, 100, 20, -1, 0, 1)
      .attr(HighCritAttr)
      .slicingMove(),
    new SelfStatusMove(Moves.SUBSTITUTE, Type.NORMAL, -1, 10, -1, 0, 1)
      .attr(AddSubstituteAttr),
    new AttackMove(Moves.STRUGGLE, Type.NORMAL, MoveCategory.PHYSICAL, 50, -1, 1, -1, 0, 1)
      .attr(RecoilAttr, true, 0.25, true)
      .attr(TypelessAttr)
      .ignoresVirtual()
      .target(MoveTarget.RANDOM_NEAR_ENEMY),
    new StatusMove(Moves.SKETCH, Type.NORMAL, -1, 1, -1, 0, 2)
      .ignoresSubstitute()
      .attr(SketchAttr)
      .ignoresVirtual(),
    new AttackMove(Moves.TRIPLE_KICK, Type.FIGHTING, MoveCategory.PHYSICAL, 10, 90, 10, -1, 0, 2)
      .attr(MultiHitAttr, MultiHitType._3)
      .attr(MultiHitPowerIncrementAttr, 3)
      .checkAllHits(),
    new AttackMove(Moves.THIEF, Type.DARK, MoveCategory.PHYSICAL, 60, 100, 25, -1, 0, 2)
      .attr(StealHeldItemChanceAttr, 0.3),
    new StatusMove(Moves.SPIDER_WEB, Type.BUG, -1, 10, -1, 0, 2)
      .attr(AddBattlerTagAttr, BattlerTagType.TRAPPED, false, true, 1),
    new StatusMove(Moves.MIND_READER, Type.NORMAL, -1, 5, -1, 0, 2)
      .attr(IgnoreAccuracyAttr),
    new StatusMove(Moves.NIGHTMARE, Type.GHOST, 100, 15, -1, 0, 2)
      .attr(AddBattlerTagAttr, BattlerTagType.NIGHTMARE)
      .condition(targetSleptOrComatoseCondition),
    new AttackMove(Moves.FLAME_WHEEL, Type.FIRE, MoveCategory.PHYSICAL, 60, 100, 25, 10, 0, 2)
      .attr(HealStatusEffectAttr, true, StatusEffect.FREEZE)
      .attr(StatusEffectAttr, StatusEffect.BURN),
    new AttackMove(Moves.SNORE, Type.NORMAL, MoveCategory.SPECIAL, 50, 100, 15, 30, 0, 2)
      .attr(BypassSleepAttr)
      .attr(FlinchAttr)
      .condition(userSleptOrComatoseCondition)
      .soundBased(),
    new StatusMove(Moves.CURSE, Type.GHOST, -1, 10, -1, 0, 2)
      .attr(CurseAttr)
      .ignoresSubstitute()
      .ignoresProtect()
      .target(MoveTarget.CURSE),
    new AttackMove(Moves.FLAIL, Type.NORMAL, MoveCategory.PHYSICAL, -1, 100, 15, -1, 0, 2)
      .attr(LowHpPowerAttr),
    new StatusMove(Moves.CONVERSION_2, Type.NORMAL, -1, 30, -1, 0, 2)
      .attr(ResistLastMoveTypeAttr)
      .ignoresSubstitute()
      .partial(), // Checks the move's original typing and not if its type is changed through some other means
    new AttackMove(Moves.AEROBLAST, Type.FLYING, MoveCategory.SPECIAL, 100, 95, 5, -1, 0, 2)
      .windMove()
      .attr(HighCritAttr),
    new StatusMove(Moves.COTTON_SPORE, Type.GRASS, 100, 40, -1, 0, 2)
      .attr(StatStageChangeAttr, [ Stat.SPD ], -2)
      .powderMove()
      .target(MoveTarget.ALL_NEAR_ENEMIES),
    new AttackMove(Moves.REVERSAL, Type.FIGHTING, MoveCategory.PHYSICAL, -1, 100, 15, -1, 0, 2)
      .attr(LowHpPowerAttr),
    new StatusMove(Moves.SPITE, Type.GHOST, 100, 10, -1, 0, 2)
      .ignoresSubstitute()
      .attr(ReducePpMoveAttr, 4),
    new AttackMove(Moves.POWDER_SNOW, Type.ICE, MoveCategory.SPECIAL, 40, 100, 25, 10, 0, 2)
      .attr(StatusEffectAttr, StatusEffect.FREEZE)
      .target(MoveTarget.ALL_NEAR_ENEMIES),
    new SelfStatusMove(Moves.PROTECT, Type.NORMAL, -1, 10, -1, 4, 2)
      .attr(ProtectAttr)
      .condition(failIfLastCondition),
    new AttackMove(Moves.MACH_PUNCH, Type.FIGHTING, MoveCategory.PHYSICAL, 40, 100, 30, -1, 1, 2)
      .punchingMove(),
    new StatusMove(Moves.SCARY_FACE, Type.NORMAL, 100, 10, -1, 0, 2)
      .attr(StatStageChangeAttr, [ Stat.SPD ], -2),
    new AttackMove(Moves.FEINT_ATTACK, Type.DARK, MoveCategory.PHYSICAL, 60, -1, 20, -1, 0, 2),
    new StatusMove(Moves.SWEET_KISS, Type.FAIRY, 75, 10, -1, 0, 2)
      .attr(ConfuseAttr),
    new SelfStatusMove(Moves.BELLY_DRUM, Type.NORMAL, -1, 10, -1, 0, 2)
      .attr(CutHpStatStageBoostAttr, [ Stat.ATK ], 12, 2, (user) => {
        user.scene.queueMessage(i18next.t("moveTriggers:cutOwnHpAndMaximizedStat", { pokemonName: getPokemonNameWithAffix(user), statName: i18next.t(getStatKey(Stat.ATK)) }));
      }),
    new AttackMove(Moves.SLUDGE_BOMB, Type.POISON, MoveCategory.SPECIAL, 90, 100, 10, 30, 0, 2)
      .attr(StatusEffectAttr, StatusEffect.POISON)
      .ballBombMove(),
    new AttackMove(Moves.MUD_SLAP, Type.GROUND, MoveCategory.SPECIAL, 20, 100, 10, 100, 0, 2)
      .attr(StatStageChangeAttr, [ Stat.ACC ], -1),
    new AttackMove(Moves.OCTAZOOKA, Type.WATER, MoveCategory.SPECIAL, 65, 85, 10, 50, 0, 2)
      .attr(StatStageChangeAttr, [ Stat.ACC ], -1)
      .ballBombMove(),
    new StatusMove(Moves.SPIKES, Type.GROUND, -1, 20, -1, 0, 2)
      .attr(AddArenaTrapTagAttr, ArenaTagType.SPIKES)
      .target(MoveTarget.ENEMY_SIDE),
    new AttackMove(Moves.ZAP_CANNON, Type.ELECTRIC, MoveCategory.SPECIAL, 120, 50, 5, 100, 0, 2)
      .attr(StatusEffectAttr, StatusEffect.PARALYSIS)
      .ballBombMove(),
    new StatusMove(Moves.FORESIGHT, Type.NORMAL, -1, 40, -1, 0, 2)
      .attr(ExposedMoveAttr, BattlerTagType.IGNORE_GHOST)
      .ignoresSubstitute(),
    new SelfStatusMove(Moves.DESTINY_BOND, Type.GHOST, -1, 5, -1, 0, 2)
      .ignoresProtect()
      .attr(DestinyBondAttr)
      .condition((user, target, move) => {
        // Retrieves user's previous move, returns empty array if no moves have been used
        const lastTurnMove = user.getLastXMoves(1);
        // Checks last move and allows destiny bond to be used if:
        // - no previous moves have been made
        // - the previous move used was not destiny bond
        // - the previous move was unsuccessful
        return lastTurnMove.length === 0 || lastTurnMove[0].move !== move.id || lastTurnMove[0].result !== MoveResult.SUCCESS;
      }),
    new StatusMove(Moves.PERISH_SONG, Type.NORMAL, -1, 5, -1, 0, 2)
      .attr(FaintCountdownAttr)
      .ignoresProtect()
      .soundBased()
      .condition(failOnBossCondition)
      .target(MoveTarget.ALL),
    new AttackMove(Moves.ICY_WIND, Type.ICE, MoveCategory.SPECIAL, 55, 95, 15, 100, 0, 2)
      .attr(StatStageChangeAttr, [ Stat.SPD ], -1)
      .windMove()
      .target(MoveTarget.ALL_NEAR_ENEMIES),
    new SelfStatusMove(Moves.DETECT, Type.FIGHTING, -1, 5, -1, 4, 2)
      .attr(ProtectAttr)
      .condition(failIfLastCondition),
    new AttackMove(Moves.BONE_RUSH, Type.GROUND, MoveCategory.PHYSICAL, 25, 90, 10, -1, 0, 2)
      .attr(MultiHitAttr)
      .makesContact(false),
    new StatusMove(Moves.LOCK_ON, Type.NORMAL, -1, 5, -1, 0, 2)
      .attr(IgnoreAccuracyAttr),
    new AttackMove(Moves.OUTRAGE, Type.DRAGON, MoveCategory.PHYSICAL, 120, 100, 10, -1, 0, 2)
      .attr(FrenzyAttr)
      .attr(MissEffectAttr, frenzyMissFunc)
      .attr(NoEffectAttr, frenzyMissFunc)
      .target(MoveTarget.RANDOM_NEAR_ENEMY),
    new StatusMove(Moves.SANDSTORM, Type.ROCK, -1, 10, -1, 0, 2)
      .attr(WeatherChangeAttr, WeatherType.SANDSTORM)
      .target(MoveTarget.BOTH_SIDES),
    new AttackMove(Moves.GIGA_DRAIN, Type.GRASS, MoveCategory.SPECIAL, 75, 100, 10, -1, 0, 2)
      .attr(HitHealAttr)
      .triageMove(),
    new SelfStatusMove(Moves.ENDURE, Type.NORMAL, -1, 10, -1, 4, 2)
      .attr(ProtectAttr, BattlerTagType.ENDURING)
      .condition(failIfLastCondition),
    new StatusMove(Moves.CHARM, Type.FAIRY, 100, 20, -1, 0, 2)
      .attr(StatStageChangeAttr, [ Stat.ATK ], -2),
    new AttackMove(Moves.ROLLOUT, Type.ROCK, MoveCategory.PHYSICAL, 30, 90, 20, -1, 0, 2)
      .partial() // Does not lock the user, also does not increase damage properly
      .attr(ConsecutiveUseDoublePowerAttr, 5, true, true, Moves.DEFENSE_CURL),
    new AttackMove(Moves.FALSE_SWIPE, Type.NORMAL, MoveCategory.PHYSICAL, 40, 100, 40, -1, 0, 2)
      .attr(SurviveDamageAttr),
    new StatusMove(Moves.SWAGGER, Type.NORMAL, 85, 15, -1, 0, 2)
      .attr(StatStageChangeAttr, [ Stat.ATK ], 2)
      .attr(ConfuseAttr),
    new SelfStatusMove(Moves.MILK_DRINK, Type.NORMAL, -1, 5, -1, 0, 2)
      .attr(HealAttr, 0.5)
      .triageMove(),
    new AttackMove(Moves.SPARK, Type.ELECTRIC, MoveCategory.PHYSICAL, 65, 100, 20, 30, 0, 2)
      .attr(StatusEffectAttr, StatusEffect.PARALYSIS),
    new AttackMove(Moves.FURY_CUTTER, Type.BUG, MoveCategory.PHYSICAL, 40, 95, 20, -1, 0, 2)
      .attr(ConsecutiveUseDoublePowerAttr, 3, true)
      .slicingMove(),
    new AttackMove(Moves.STEEL_WING, Type.STEEL, MoveCategory.PHYSICAL, 70, 90, 25, 10, 0, 2)
      .attr(StatStageChangeAttr, [ Stat.DEF ], 1, true),
    new StatusMove(Moves.MEAN_LOOK, Type.NORMAL, -1, 5, -1, 0, 2)
      .attr(AddBattlerTagAttr, BattlerTagType.TRAPPED, false, true, 1),
    new StatusMove(Moves.ATTRACT, Type.NORMAL, 100, 15, -1, 0, 2)
      .attr(AddBattlerTagAttr, BattlerTagType.INFATUATED)
      .ignoresSubstitute()
      .condition((user, target, move) => user.isOppositeGender(target)),
    new SelfStatusMove(Moves.SLEEP_TALK, Type.NORMAL, -1, 10, -1, 0, 2)
      .attr(BypassSleepAttr)
      .attr(RandomMovesetMoveAttr)
      .condition(userSleptOrComatoseCondition)
      .target(MoveTarget.ALL_ENEMIES)
      .ignoresVirtual(),
    new StatusMove(Moves.HEAL_BELL, Type.NORMAL, -1, 5, -1, 0, 2)
      .attr(PartyStatusCureAttr, i18next.t("moveTriggers:bellChimed"), Abilities.SOUNDPROOF)
      .soundBased()
      .target(MoveTarget.PARTY),
    new AttackMove(Moves.RETURN, Type.NORMAL, MoveCategory.PHYSICAL, -1, 100, 20, -1, 0, 2)
      .attr(FriendshipPowerAttr),
    new AttackMove(Moves.PRESENT, Type.NORMAL, MoveCategory.PHYSICAL, -1, 90, 15, -1, 0, 2)
      .attr(PresentPowerAttr)
      .makesContact(false),
    new AttackMove(Moves.FRUSTRATION, Type.NORMAL, MoveCategory.PHYSICAL, -1, 100, 20, -1, 0, 2)
      .attr(FriendshipPowerAttr, true),
    new StatusMove(Moves.SAFEGUARD, Type.NORMAL, -1, 25, -1, 0, 2)
      .target(MoveTarget.USER_SIDE)
      .attr(AddArenaTagAttr, ArenaTagType.SAFEGUARD, 5, true, true),
    new StatusMove(Moves.PAIN_SPLIT, Type.NORMAL, -1, 20, -1, 0, 2)
      .attr(HpSplitAttr)
      .condition(failOnBossCondition),
    new AttackMove(Moves.SACRED_FIRE, Type.FIRE, MoveCategory.PHYSICAL, 100, 95, 5, 50, 0, 2)
      .attr(HealStatusEffectAttr, true, StatusEffect.FREEZE)
      .attr(StatusEffectAttr, StatusEffect.BURN)
      .makesContact(false),
    new AttackMove(Moves.MAGNITUDE, Type.GROUND, MoveCategory.PHYSICAL, -1, 100, 30, -1, 0, 2)
      .attr(PreMoveMessageAttr, magnitudeMessageFunc)
      .attr(MagnitudePowerAttr)
      .attr(MovePowerMultiplierAttr, (user, target, move) => user.scene.arena.getTerrainType() === TerrainType.GRASSY && target.isGrounded() ? 0.5 : 1)
      .attr(HitsTagForDoubleDamageAttr, BattlerTagType.UNDERGROUND)
      .makesContact(false)
      .target(MoveTarget.ALL_NEAR_OTHERS),
    new AttackMove(Moves.DYNAMIC_PUNCH, Type.FIGHTING, MoveCategory.PHYSICAL, 100, 50, 5, 100, 0, 2)
      .attr(ConfuseAttr)
      .punchingMove(),
    new AttackMove(Moves.MEGAHORN, Type.BUG, MoveCategory.PHYSICAL, 120, 85, 10, -1, 0, 2),
    new AttackMove(Moves.DRAGON_BREATH, Type.DRAGON, MoveCategory.SPECIAL, 60, 100, 20, 30, 0, 2)
      .attr(StatusEffectAttr, StatusEffect.PARALYSIS),
    new SelfStatusMove(Moves.BATON_PASS, Type.NORMAL, -1, 40, -1, 0, 2)
      .attr(ForceSwitchOutAttr, true, SwitchType.BATON_PASS)
      .condition(failIfLastInPartyCondition)
      .hidesUser(),
    new StatusMove(Moves.ENCORE, Type.NORMAL, 100, 5, -1, 0, 2)
      .attr(AddBattlerTagAttr, BattlerTagType.ENCORE, false, true)
      .ignoresSubstitute()
      .condition((user, target, move) => new EncoreTag(user.id).canAdd(target)),
    new AttackMove(Moves.PURSUIT, Type.DARK, MoveCategory.PHYSICAL, 40, 100, 20, -1, 0, 2)
      .partial(), // No effect implemented
    new AttackMove(Moves.RAPID_SPIN, Type.NORMAL, MoveCategory.PHYSICAL, 50, 100, 40, 100, 0, 2)
      .attr(StatStageChangeAttr, [ Stat.SPD ], 1, true)
      .attr(RemoveBattlerTagAttr, [
        BattlerTagType.BIND,
        BattlerTagType.WRAP,
        BattlerTagType.FIRE_SPIN,
        BattlerTagType.WHIRLPOOL,
        BattlerTagType.CLAMP,
        BattlerTagType.SAND_TOMB,
        BattlerTagType.MAGMA_STORM,
        BattlerTagType.SNAP_TRAP,
        BattlerTagType.THUNDER_CAGE,
        BattlerTagType.SEEDED,
        BattlerTagType.INFESTATION
      ], true)
      .attr(RemoveArenaTrapAttr),
    new StatusMove(Moves.SWEET_SCENT, Type.NORMAL, 100, 20, -1, 0, 2)
      .attr(StatStageChangeAttr, [ Stat.EVA ], -2)
      .target(MoveTarget.ALL_NEAR_ENEMIES),
    new AttackMove(Moves.IRON_TAIL, Type.STEEL, MoveCategory.PHYSICAL, 100, 75, 15, 30, 0, 2)
      .attr(StatStageChangeAttr, [ Stat.DEF ], -1),
    new AttackMove(Moves.METAL_CLAW, Type.STEEL, MoveCategory.PHYSICAL, 50, 95, 35, 10, 0, 2)
      .attr(StatStageChangeAttr, [ Stat.ATK ], 1, true),
    new AttackMove(Moves.VITAL_THROW, Type.FIGHTING, MoveCategory.PHYSICAL, 70, -1, 10, -1, -1, 2),
    new SelfStatusMove(Moves.MORNING_SUN, Type.NORMAL, -1, 5, -1, 0, 2)
      .attr(PlantHealAttr)
      .triageMove(),
    new SelfStatusMove(Moves.SYNTHESIS, Type.GRASS, -1, 5, -1, 0, 2)
      .attr(PlantHealAttr)
      .triageMove(),
    new SelfStatusMove(Moves.MOONLIGHT, Type.FAIRY, -1, 5, -1, 0, 2)
      .attr(PlantHealAttr)
      .triageMove(),
    new AttackMove(Moves.HIDDEN_POWER, Type.NORMAL, MoveCategory.SPECIAL, 60, 100, 15, -1, 0, 2)
      .attr(HiddenPowerTypeAttr),
    new AttackMove(Moves.CROSS_CHOP, Type.FIGHTING, MoveCategory.PHYSICAL, 100, 80, 5, -1, 0, 2)
      .attr(HighCritAttr),
    new AttackMove(Moves.TWISTER, Type.DRAGON, MoveCategory.SPECIAL, 40, 100, 20, 20, 0, 2)
      .attr(HitsTagForDoubleDamageAttr, BattlerTagType.FLYING)
      .attr(FlinchAttr)
      .windMove()
      .target(MoveTarget.ALL_NEAR_ENEMIES),
    new StatusMove(Moves.RAIN_DANCE, Type.WATER, -1, 5, -1, 0, 2)
      .attr(WeatherChangeAttr, WeatherType.RAIN)
      .target(MoveTarget.BOTH_SIDES),
    new StatusMove(Moves.SUNNY_DAY, Type.FIRE, -1, 5, -1, 0, 2)
      .attr(WeatherChangeAttr, WeatherType.SUNNY)
      .target(MoveTarget.BOTH_SIDES),
    new AttackMove(Moves.CRUNCH, Type.DARK, MoveCategory.PHYSICAL, 80, 100, 15, 20, 0, 2)
      .attr(StatStageChangeAttr, [ Stat.DEF ], -1)
      .bitingMove(),
    new AttackMove(Moves.MIRROR_COAT, Type.PSYCHIC, MoveCategory.SPECIAL, -1, 100, 20, -1, -5, 2)
      .attr(CounterDamageAttr, (move: Move) => move.category === MoveCategory.SPECIAL, 2)
      .target(MoveTarget.ATTACKER),
    new StatusMove(Moves.PSYCH_UP, Type.NORMAL, -1, 10, -1, 0, 2)
      .ignoresSubstitute()
      .attr(CopyStatsAttr),
    new AttackMove(Moves.EXTREME_SPEED, Type.NORMAL, MoveCategory.PHYSICAL, 80, 100, 5, -1, 2, 2),
    new AttackMove(Moves.ANCIENT_POWER, Type.ROCK, MoveCategory.SPECIAL, 60, 100, 5, 10, 0, 2)
      .attr(StatStageChangeAttr, [ Stat.ATK, Stat.DEF, Stat.SPATK, Stat.SPDEF, Stat.SPD ], 1, true),
    new AttackMove(Moves.SHADOW_BALL, Type.GHOST, MoveCategory.SPECIAL, 80, 100, 15, 20, 0, 2)
      .attr(StatStageChangeAttr, [ Stat.SPDEF ], -1)
      .ballBombMove(),
    new AttackMove(Moves.FUTURE_SIGHT, Type.PSYCHIC, MoveCategory.SPECIAL, 120, 100, 10, -1, 0, 2)
      .partial() // Complete buggy mess
      .attr(DelayedAttackAttr, ArenaTagType.FUTURE_SIGHT, ChargeAnim.FUTURE_SIGHT_CHARGING, i18next.t("moveTriggers:foresawAnAttack", { pokemonName: "{USER}" })),
    new AttackMove(Moves.ROCK_SMASH, Type.FIGHTING, MoveCategory.PHYSICAL, 40, 100, 15, 50, 0, 2)
      .attr(StatStageChangeAttr, [ Stat.DEF ], -1),
    new AttackMove(Moves.WHIRLPOOL, Type.WATER, MoveCategory.SPECIAL, 35, 85, 15, -1, 0, 2)
      .attr(TrapAttr, BattlerTagType.WHIRLPOOL)
      .attr(HitsTagForDoubleDamageAttr, BattlerTagType.UNDERWATER),
    new AttackMove(Moves.BEAT_UP, Type.DARK, MoveCategory.PHYSICAL, -1, 100, 10, -1, 0, 2)
      .attr(MultiHitAttr, MultiHitType.BEAT_UP)
      .attr(BeatUpAttr)
      .makesContact(false),
    new AttackMove(Moves.FAKE_OUT, Type.NORMAL, MoveCategory.PHYSICAL, 40, 100, 10, 100, 3, 3)
      .attr(FlinchAttr)
      .condition(new FirstMoveCondition()),
    new AttackMove(Moves.UPROAR, Type.NORMAL, MoveCategory.SPECIAL, 90, 100, 10, -1, 0, 3)
      .ignoresVirtual()
      .soundBased()
      .target(MoveTarget.RANDOM_NEAR_ENEMY)
      .partial(), // Does not lock the user, does not stop Pokemon from sleeping
    new SelfStatusMove(Moves.STOCKPILE, Type.NORMAL, -1, 20, -1, 0, 3)
      .condition(user => (user.getTag(StockpilingTag)?.stockpiledCount ?? 0) < 3)
      .attr(AddBattlerTagAttr, BattlerTagType.STOCKPILING, true),
    new AttackMove(Moves.SPIT_UP, Type.NORMAL, MoveCategory.SPECIAL, -1, -1, 10, -1, 0, 3)
      .condition(hasStockpileStacksCondition)
      .attr(SpitUpPowerAttr, 100)
      .attr(RemoveBattlerTagAttr, [ BattlerTagType.STOCKPILING ], true),
    new SelfStatusMove(Moves.SWALLOW, Type.NORMAL, -1, 10, -1, 0, 3)
      .condition(hasStockpileStacksCondition)
      .attr(SwallowHealAttr)
      .attr(RemoveBattlerTagAttr, [ BattlerTagType.STOCKPILING ], true)
      .triageMove(),
    new AttackMove(Moves.HEAT_WAVE, Type.FIRE, MoveCategory.SPECIAL, 95, 90, 10, 10, 0, 3)
      .attr(HealStatusEffectAttr, true, StatusEffect.FREEZE)
      .attr(StatusEffectAttr, StatusEffect.BURN)
      .windMove()
      .target(MoveTarget.ALL_NEAR_ENEMIES),
    new StatusMove(Moves.HAIL, Type.ICE, -1, 10, -1, 0, 3)
      .attr(WeatherChangeAttr, WeatherType.HAIL)
      .target(MoveTarget.BOTH_SIDES),
    new StatusMove(Moves.TORMENT, Type.DARK, 100, 15, -1, 0, 3)
      .ignoresSubstitute()
      .edgeCase() // Incomplete implementation because of Uproar's partial implementation
      .attr(AddBattlerTagAttr, BattlerTagType.TORMENT, false, true, 1),
    new StatusMove(Moves.FLATTER, Type.DARK, 100, 15, -1, 0, 3)
      .attr(StatStageChangeAttr, [ Stat.SPATK ], 1)
      .attr(ConfuseAttr),
    new StatusMove(Moves.WILL_O_WISP, Type.FIRE, 85, 15, -1, 0, 3)
      .attr(StatusEffectAttr, StatusEffect.BURN),
    new StatusMove(Moves.MEMENTO, Type.DARK, 100, 10, -1, 0, 3)
      .attr(SacrificialAttrOnHit)
      .attr(StatStageChangeAttr, [ Stat.ATK, Stat.SPATK ], -2),
    new AttackMove(Moves.FACADE, Type.NORMAL, MoveCategory.PHYSICAL, 70, 100, 20, -1, 0, 3)
      .attr(MovePowerMultiplierAttr, (user, target, move) => user.status
        && (user.status.effect === StatusEffect.BURN || user.status.effect === StatusEffect.POISON || user.status.effect === StatusEffect.TOXIC || user.status.effect === StatusEffect.PARALYSIS) ? 2 : 1)
      .attr(BypassBurnDamageReductionAttr),
    new AttackMove(Moves.FOCUS_PUNCH, Type.FIGHTING, MoveCategory.PHYSICAL, 150, 100, 20, -1, -3, 3)
      .attr(MessageHeaderAttr, (user, move) => i18next.t("moveTriggers:isTighteningFocus", { pokemonName: getPokemonNameWithAffix(user) }))
      .punchingMove()
      .ignoresVirtual()
      .condition((user, target, move) => !user.turnData.attacksReceived.find(r => r.damage)),
    new AttackMove(Moves.SMELLING_SALTS, Type.NORMAL, MoveCategory.PHYSICAL, 70, 100, 10, -1, 0, 3)
      .attr(MovePowerMultiplierAttr, (user, target, move) => target.status?.effect === StatusEffect.PARALYSIS ? 2 : 1)
      .attr(HealStatusEffectAttr, true, StatusEffect.PARALYSIS),
    new SelfStatusMove(Moves.FOLLOW_ME, Type.NORMAL, -1, 20, -1, 2, 3)
      .attr(AddBattlerTagAttr, BattlerTagType.CENTER_OF_ATTENTION, true),
    new StatusMove(Moves.NATURE_POWER, Type.NORMAL, -1, 20, -1, 0, 3)
      .attr(NaturePowerAttr)
      .ignoresVirtual(),
    new SelfStatusMove(Moves.CHARGE, Type.ELECTRIC, -1, 20, -1, 0, 3)
      .attr(StatStageChangeAttr, [ Stat.SPDEF ], 1, true)
      .attr(AddBattlerTagAttr, BattlerTagType.CHARGED, true, false),
    new StatusMove(Moves.TAUNT, Type.DARK, 100, 20, -1, 0, 3)
      .ignoresSubstitute()
      .attr(AddBattlerTagAttr, BattlerTagType.TAUNT, false, true, 4),
    new StatusMove(Moves.HELPING_HAND, Type.NORMAL, -1, 20, -1, 5, 3)
      .attr(AddBattlerTagAttr, BattlerTagType.HELPING_HAND)
      .ignoresSubstitute()
      .target(MoveTarget.NEAR_ALLY),
    new StatusMove(Moves.TRICK, Type.PSYCHIC, 100, 10, -1, 0, 3)
      .unimplemented(),
    new StatusMove(Moves.ROLE_PLAY, Type.PSYCHIC, -1, 10, -1, 0, 3)
      .ignoresSubstitute()
      .attr(AbilityCopyAttr),
    new SelfStatusMove(Moves.WISH, Type.NORMAL, -1, 10, -1, 0, 3)
      .triageMove()
      .attr(AddArenaTagAttr, ArenaTagType.WISH, 2, true),
    new SelfStatusMove(Moves.ASSIST, Type.NORMAL, -1, 20, -1, 0, 3)
      .attr(RandomMovesetMoveAttr, true)
      .ignoresVirtual(),
    new SelfStatusMove(Moves.INGRAIN, Type.GRASS, -1, 20, -1, 0, 3)
      .attr(AddBattlerTagAttr, BattlerTagType.INGRAIN, true, true)
      .attr(AddBattlerTagAttr, BattlerTagType.IGNORE_FLYING, true, true)
      .attr(RemoveBattlerTagAttr, [ BattlerTagType.FLOATING ], true),
    new AttackMove(Moves.SUPERPOWER, Type.FIGHTING, MoveCategory.PHYSICAL, 120, 100, 5, -1, 0, 3)
      .attr(StatStageChangeAttr, [ Stat.ATK, Stat.DEF ], -1, true),
    new SelfStatusMove(Moves.MAGIC_COAT, Type.PSYCHIC, -1, 15, -1, 4, 3)
      .unimplemented(),
    new SelfStatusMove(Moves.RECYCLE, Type.NORMAL, -1, 10, -1, 0, 3)
      .unimplemented(),
    new AttackMove(Moves.REVENGE, Type.FIGHTING, MoveCategory.PHYSICAL, 60, 100, 10, -1, -4, 3)
      .attr(TurnDamagedDoublePowerAttr),
    new AttackMove(Moves.BRICK_BREAK, Type.FIGHTING, MoveCategory.PHYSICAL, 75, 100, 15, -1, 0, 3)
      .attr(RemoveScreensAttr),
    new StatusMove(Moves.YAWN, Type.NORMAL, -1, 10, -1, 0, 3)
      .attr(AddBattlerTagAttr, BattlerTagType.DROWSY, false, true)
      .condition((user, target, move) => !target.status && !target.isSafeguarded(user)),
    new AttackMove(Moves.KNOCK_OFF, Type.DARK, MoveCategory.PHYSICAL, 65, 100, 20, -1, 0, 3)
      .attr(MovePowerMultiplierAttr, (user, target, move) => target.getHeldItems().filter(i => i.isTransferable).length > 0 ? 1.5 : 1)
      .attr(RemoveHeldItemAttr, false),
    new AttackMove(Moves.ENDEAVOR, Type.NORMAL, MoveCategory.PHYSICAL, -1, 100, 5, -1, 0, 3)
      .attr(MatchHpAttr)
      .condition(failOnBossCondition),
    new AttackMove(Moves.ERUPTION, Type.FIRE, MoveCategory.SPECIAL, 150, 100, 5, -1, 0, 3)
      .attr(HpPowerAttr)
      .target(MoveTarget.ALL_NEAR_ENEMIES),
    new StatusMove(Moves.SKILL_SWAP, Type.PSYCHIC, -1, 10, -1, 0, 3)
      .ignoresSubstitute()
      .attr(SwitchAbilitiesAttr),
    new StatusMove(Moves.IMPRISON, Type.PSYCHIC, 100, 10, -1, 0, 3)
      .ignoresSubstitute()
      .attr(AddArenaTagAttr, ArenaTagType.IMPRISON, 1, true, false)
      .target(MoveTarget.ENEMY_SIDE),
    new SelfStatusMove(Moves.REFRESH, Type.NORMAL, -1, 20, -1, 0, 3)
      .attr(HealStatusEffectAttr, true, StatusEffect.PARALYSIS, StatusEffect.POISON, StatusEffect.TOXIC, StatusEffect.BURN)
      .condition((user, target, move) => !!user.status && (user.status.effect === StatusEffect.PARALYSIS || user.status.effect === StatusEffect.POISON || user.status.effect === StatusEffect.TOXIC || user.status.effect === StatusEffect.BURN)),
    new SelfStatusMove(Moves.GRUDGE, Type.GHOST, -1, 5, -1, 0, 3)
      .unimplemented(),
    new SelfStatusMove(Moves.SNATCH, Type.DARK, -1, 10, -1, 4, 3)
      .unimplemented(),
    new AttackMove(Moves.SECRET_POWER, Type.NORMAL, MoveCategory.PHYSICAL, 70, 100, 20, 30, 0, 3)
      .makesContact(false)
      .attr(SecretPowerAttr),
    new ChargingAttackMove(Moves.DIVE, Type.WATER, MoveCategory.PHYSICAL, 80, 100, 10, -1, 0, 3)
      .chargeText(i18next.t("moveTriggers:hidUnderwater", { pokemonName: "{USER}" }))
      .chargeAttr(SemiInvulnerableAttr, BattlerTagType.UNDERWATER)
      .chargeAttr(GulpMissileTagAttr)
      .ignoresVirtual(),
    new AttackMove(Moves.ARM_THRUST, Type.FIGHTING, MoveCategory.PHYSICAL, 15, 100, 20, -1, 0, 3)
      .attr(MultiHitAttr),
    new SelfStatusMove(Moves.CAMOUFLAGE, Type.NORMAL, -1, 20, -1, 0, 3)
      .attr(CopyBiomeTypeAttr),
    new SelfStatusMove(Moves.TAIL_GLOW, Type.BUG, -1, 20, -1, 0, 3)
      .attr(StatStageChangeAttr, [ Stat.SPATK ], 3, true),
    new AttackMove(Moves.LUSTER_PURGE, Type.PSYCHIC, MoveCategory.SPECIAL, 95, 100, 5, 50, 0, 3)
      .attr(StatStageChangeAttr, [ Stat.SPDEF ], -1),
    new AttackMove(Moves.MIST_BALL, Type.PSYCHIC, MoveCategory.SPECIAL, 95, 100, 5, 50, 0, 3)
      .attr(StatStageChangeAttr, [ Stat.SPATK ], -1)
      .ballBombMove(),
    new StatusMove(Moves.FEATHER_DANCE, Type.FLYING, 100, 15, -1, 0, 3)
      .attr(StatStageChangeAttr, [ Stat.ATK ], -2)
      .danceMove(),
    new StatusMove(Moves.TEETER_DANCE, Type.NORMAL, 100, 20, -1, 0, 3)
      .attr(ConfuseAttr)
      .danceMove()
      .target(MoveTarget.ALL_NEAR_OTHERS),
    new AttackMove(Moves.BLAZE_KICK, Type.FIRE, MoveCategory.PHYSICAL, 85, 90, 10, 10, 0, 3)
      .attr(HighCritAttr)
      .attr(StatusEffectAttr, StatusEffect.BURN),
    new StatusMove(Moves.MUD_SPORT, Type.GROUND, -1, 15, -1, 0, 3)
      .ignoresProtect()
      .attr(AddArenaTagAttr, ArenaTagType.MUD_SPORT, 5)
      .target(MoveTarget.BOTH_SIDES),
    new AttackMove(Moves.ICE_BALL, Type.ICE, MoveCategory.PHYSICAL, 30, 90, 20, -1, 0, 3)
      .partial() // Does not lock the user properly, does not increase damage correctly
      .attr(ConsecutiveUseDoublePowerAttr, 5, true, true, Moves.DEFENSE_CURL)
      .ballBombMove(),
    new AttackMove(Moves.NEEDLE_ARM, Type.GRASS, MoveCategory.PHYSICAL, 60, 100, 15, 30, 0, 3)
      .attr(FlinchAttr),
    new SelfStatusMove(Moves.SLACK_OFF, Type.NORMAL, -1, 5, -1, 0, 3)
      .attr(HealAttr, 0.5)
      .triageMove(),
    new AttackMove(Moves.HYPER_VOICE, Type.NORMAL, MoveCategory.SPECIAL, 90, 100, 10, -1, 0, 3)
      .soundBased()
      .target(MoveTarget.ALL_NEAR_ENEMIES),
    new AttackMove(Moves.POISON_FANG, Type.POISON, MoveCategory.PHYSICAL, 50, 100, 15, 50, 0, 3)
      .attr(StatusEffectAttr, StatusEffect.TOXIC)
      .bitingMove(),
    new AttackMove(Moves.CRUSH_CLAW, Type.NORMAL, MoveCategory.PHYSICAL, 75, 95, 10, 50, 0, 3)
      .attr(StatStageChangeAttr, [ Stat.DEF ], -1),
    new AttackMove(Moves.BLAST_BURN, Type.FIRE, MoveCategory.SPECIAL, 150, 90, 5, -1, 0, 3)
      .attr(RechargeAttr),
    new AttackMove(Moves.HYDRO_CANNON, Type.WATER, MoveCategory.SPECIAL, 150, 90, 5, -1, 0, 3)
      .attr(RechargeAttr),
    new AttackMove(Moves.METEOR_MASH, Type.STEEL, MoveCategory.PHYSICAL, 90, 90, 10, 20, 0, 3)
      .attr(StatStageChangeAttr, [ Stat.ATK ], 1, true)
      .punchingMove(),
    new AttackMove(Moves.ASTONISH, Type.GHOST, MoveCategory.PHYSICAL, 30, 100, 15, 30, 0, 3)
      .attr(FlinchAttr),
    new AttackMove(Moves.WEATHER_BALL, Type.NORMAL, MoveCategory.SPECIAL, 50, 100, 10, -1, 0, 3)
      .attr(WeatherBallTypeAttr)
      .attr(MovePowerMultiplierAttr, (user, target, move) => [ WeatherType.SUNNY, WeatherType.RAIN, WeatherType.SANDSTORM, WeatherType.HAIL, WeatherType.SNOW, WeatherType.FOG, WeatherType.HEAVY_RAIN, WeatherType.HARSH_SUN ].includes(user.scene.arena.weather?.weatherType!) && !user.scene.arena.weather?.isEffectSuppressed(user.scene) ? 2 : 1) // TODO: is this bang correct?
      .ballBombMove(),
    new StatusMove(Moves.AROMATHERAPY, Type.GRASS, -1, 5, -1, 0, 3)
      .attr(PartyStatusCureAttr, i18next.t("moveTriggers:soothingAromaWaftedThroughArea"), Abilities.SAP_SIPPER)
      .target(MoveTarget.PARTY),
    new StatusMove(Moves.FAKE_TEARS, Type.DARK, 100, 20, -1, 0, 3)
      .attr(StatStageChangeAttr, [ Stat.SPDEF ], -2),
    new AttackMove(Moves.AIR_CUTTER, Type.FLYING, MoveCategory.SPECIAL, 60, 95, 25, -1, 0, 3)
      .attr(HighCritAttr)
      .slicingMove()
      .windMove()
      .target(MoveTarget.ALL_NEAR_ENEMIES),
    new AttackMove(Moves.OVERHEAT, Type.FIRE, MoveCategory.SPECIAL, 130, 90, 5, -1, 0, 3)
      .attr(StatStageChangeAttr, [ Stat.SPATK ], -2, true)
      .attr(HealStatusEffectAttr, true, StatusEffect.FREEZE),
    new StatusMove(Moves.ODOR_SLEUTH, Type.NORMAL, -1, 40, -1, 0, 3)
      .attr(ExposedMoveAttr, BattlerTagType.IGNORE_GHOST)
      .ignoresSubstitute(),
    new AttackMove(Moves.ROCK_TOMB, Type.ROCK, MoveCategory.PHYSICAL, 60, 95, 15, 100, 0, 3)
      .attr(StatStageChangeAttr, [ Stat.SPD ], -1)
      .makesContact(false),
    new AttackMove(Moves.SILVER_WIND, Type.BUG, MoveCategory.SPECIAL, 60, 100, 5, 10, 0, 3)
      .attr(StatStageChangeAttr, [ Stat.ATK, Stat.DEF, Stat.SPATK, Stat.SPDEF, Stat.SPD ], 1, true)
      .windMove(),
    new StatusMove(Moves.METAL_SOUND, Type.STEEL, 85, 40, -1, 0, 3)
      .attr(StatStageChangeAttr, [ Stat.SPDEF ], -2)
      .soundBased(),
    new StatusMove(Moves.GRASS_WHISTLE, Type.GRASS, 55, 15, -1, 0, 3)
      .attr(StatusEffectAttr, StatusEffect.SLEEP)
      .soundBased(),
    new StatusMove(Moves.TICKLE, Type.NORMAL, 100, 20, -1, 0, 3)
      .attr(StatStageChangeAttr, [ Stat.ATK, Stat.DEF ], -1),
    new SelfStatusMove(Moves.COSMIC_POWER, Type.PSYCHIC, -1, 20, -1, 0, 3)
      .attr(StatStageChangeAttr, [ Stat.DEF, Stat.SPDEF ], 1, true),
    new AttackMove(Moves.WATER_SPOUT, Type.WATER, MoveCategory.SPECIAL, 150, 100, 5, -1, 0, 3)
      .attr(HpPowerAttr)
      .target(MoveTarget.ALL_NEAR_ENEMIES),
    new AttackMove(Moves.SIGNAL_BEAM, Type.BUG, MoveCategory.SPECIAL, 75, 100, 15, 10, 0, 3)
      .attr(ConfuseAttr),
    new AttackMove(Moves.SHADOW_PUNCH, Type.GHOST, MoveCategory.PHYSICAL, 60, -1, 20, -1, 0, 3)
      .punchingMove(),
    new AttackMove(Moves.EXTRASENSORY, Type.PSYCHIC, MoveCategory.SPECIAL, 80, 100, 20, 10, 0, 3)
      .attr(FlinchAttr),
    new AttackMove(Moves.SKY_UPPERCUT, Type.FIGHTING, MoveCategory.PHYSICAL, 85, 90, 15, -1, 0, 3)
      .attr(HitsTagAttr, BattlerTagType.FLYING)
      .punchingMove(),
    new AttackMove(Moves.SAND_TOMB, Type.GROUND, MoveCategory.PHYSICAL, 35, 85, 15, -1, 0, 3)
      .attr(TrapAttr, BattlerTagType.SAND_TOMB)
      .makesContact(false),
    new AttackMove(Moves.SHEER_COLD, Type.ICE, MoveCategory.SPECIAL, 200, 20, 5, -1, 0, 3)
      .attr(IceNoEffectTypeAttr)
      .attr(OneHitKOAttr)
      .attr(SheerColdAccuracyAttr),
    new AttackMove(Moves.MUDDY_WATER, Type.WATER, MoveCategory.SPECIAL, 90, 85, 10, 30, 0, 3)
      .attr(StatStageChangeAttr, [ Stat.ACC ], -1)
      .target(MoveTarget.ALL_NEAR_ENEMIES),
    new AttackMove(Moves.BULLET_SEED, Type.GRASS, MoveCategory.PHYSICAL, 25, 100, 30, -1, 0, 3)
      .attr(MultiHitAttr)
      .makesContact(false)
      .ballBombMove(),
    new AttackMove(Moves.AERIAL_ACE, Type.FLYING, MoveCategory.PHYSICAL, 60, -1, 20, -1, 0, 3)
      .slicingMove(),
    new AttackMove(Moves.ICICLE_SPEAR, Type.ICE, MoveCategory.PHYSICAL, 25, 100, 30, -1, 0, 3)
      .attr(MultiHitAttr)
      .makesContact(false),
    new SelfStatusMove(Moves.IRON_DEFENSE, Type.STEEL, -1, 15, -1, 0, 3)
      .attr(StatStageChangeAttr, [ Stat.DEF ], 2, true),
    new StatusMove(Moves.BLOCK, Type.NORMAL, -1, 5, -1, 0, 3)
      .attr(AddBattlerTagAttr, BattlerTagType.TRAPPED, false, true, 1),
    new StatusMove(Moves.HOWL, Type.NORMAL, -1, 40, -1, 0, 3)
      .attr(StatStageChangeAttr, [ Stat.ATK ], 1)
      .soundBased()
      .target(MoveTarget.USER_AND_ALLIES),
    new AttackMove(Moves.DRAGON_CLAW, Type.DRAGON, MoveCategory.PHYSICAL, 80, 100, 15, -1, 0, 3),
    new AttackMove(Moves.FRENZY_PLANT, Type.GRASS, MoveCategory.SPECIAL, 150, 90, 5, -1, 0, 3)
      .attr(RechargeAttr),
    new SelfStatusMove(Moves.BULK_UP, Type.FIGHTING, -1, 20, -1, 0, 3)
      .attr(StatStageChangeAttr, [ Stat.ATK, Stat.DEF ], 1, true),
    new ChargingAttackMove(Moves.BOUNCE, Type.FLYING, MoveCategory.PHYSICAL, 85, 85, 5, 30, 0, 3)
      .chargeText(i18next.t("moveTriggers:sprangUp", { pokemonName: "{USER}" }))
      .chargeAttr(SemiInvulnerableAttr, BattlerTagType.FLYING)
      .attr(StatusEffectAttr, StatusEffect.PARALYSIS)
      .condition(failOnGravityCondition)
      .ignoresVirtual(),
    new AttackMove(Moves.MUD_SHOT, Type.GROUND, MoveCategory.SPECIAL, 55, 95, 15, 100, 0, 3)
      .attr(StatStageChangeAttr, [ Stat.SPD ], -1),
    new AttackMove(Moves.POISON_TAIL, Type.POISON, MoveCategory.PHYSICAL, 50, 100, 25, 10, 0, 3)
      .attr(HighCritAttr)
      .attr(StatusEffectAttr, StatusEffect.POISON),
    new AttackMove(Moves.COVET, Type.NORMAL, MoveCategory.PHYSICAL, 60, 100, 25, -1, 0, 3)
      .attr(StealHeldItemChanceAttr, 0.3),
    new AttackMove(Moves.VOLT_TACKLE, Type.ELECTRIC, MoveCategory.PHYSICAL, 120, 100, 15, 10, 0, 3)
      .attr(RecoilAttr, false, 0.33)
      .attr(StatusEffectAttr, StatusEffect.PARALYSIS)
      .recklessMove(),
    new AttackMove(Moves.MAGICAL_LEAF, Type.GRASS, MoveCategory.SPECIAL, 60, -1, 20, -1, 0, 3),
    new StatusMove(Moves.WATER_SPORT, Type.WATER, -1, 15, -1, 0, 3)
      .ignoresProtect()
      .attr(AddArenaTagAttr, ArenaTagType.WATER_SPORT, 5)
      .target(MoveTarget.BOTH_SIDES),
    new SelfStatusMove(Moves.CALM_MIND, Type.PSYCHIC, -1, 20, -1, 0, 3)
      .attr(StatStageChangeAttr, [ Stat.SPATK, Stat.SPDEF ], 1, true),
    new AttackMove(Moves.LEAF_BLADE, Type.GRASS, MoveCategory.PHYSICAL, 90, 100, 15, -1, 0, 3)
      .attr(HighCritAttr)
      .slicingMove(),
    new SelfStatusMove(Moves.DRAGON_DANCE, Type.DRAGON, -1, 20, -1, 0, 3)
      .attr(StatStageChangeAttr, [ Stat.ATK, Stat.SPD ], 1, true)
      .danceMove(),
    new AttackMove(Moves.ROCK_BLAST, Type.ROCK, MoveCategory.PHYSICAL, 25, 90, 10, -1, 0, 3)
      .attr(MultiHitAttr)
      .makesContact(false)
      .ballBombMove(),
    new AttackMove(Moves.SHOCK_WAVE, Type.ELECTRIC, MoveCategory.SPECIAL, 60, -1, 20, -1, 0, 3),
    new AttackMove(Moves.WATER_PULSE, Type.WATER, MoveCategory.SPECIAL, 60, 100, 20, 20, 0, 3)
      .attr(ConfuseAttr)
      .pulseMove(),
    new AttackMove(Moves.DOOM_DESIRE, Type.STEEL, MoveCategory.SPECIAL, 140, 100, 5, -1, 0, 3)
      .partial() // Complete buggy mess
      .attr(DelayedAttackAttr, ArenaTagType.DOOM_DESIRE, ChargeAnim.DOOM_DESIRE_CHARGING, i18next.t("moveTriggers:choseDoomDesireAsDestiny", { pokemonName: "{USER}" })),
    new AttackMove(Moves.PSYCHO_BOOST, Type.PSYCHIC, MoveCategory.SPECIAL, 140, 90, 5, -1, 0, 3)
      .attr(StatStageChangeAttr, [ Stat.SPATK ], -2, true),
    new SelfStatusMove(Moves.ROOST, Type.FLYING, -1, 5, -1, 0, 4)
      .attr(HealAttr, 0.5)
      .attr(AddBattlerTagAttr, BattlerTagType.ROOSTED, true, false)
      .triageMove(),
    new StatusMove(Moves.GRAVITY, Type.PSYCHIC, -1, 5, -1, 0, 4)
      .ignoresProtect()
      .attr(AddArenaTagAttr, ArenaTagType.GRAVITY, 5)
      .target(MoveTarget.BOTH_SIDES),
    new StatusMove(Moves.MIRACLE_EYE, Type.PSYCHIC, -1, 40, -1, 0, 4)
      .attr(ExposedMoveAttr, BattlerTagType.IGNORE_DARK)
      .ignoresSubstitute(),
    new AttackMove(Moves.WAKE_UP_SLAP, Type.FIGHTING, MoveCategory.PHYSICAL, 70, 100, 10, -1, 0, 4)
      .attr(MovePowerMultiplierAttr, (user, target, move) => targetSleptOrComatoseCondition(user, target, move) ? 2 : 1)
      .attr(HealStatusEffectAttr, false, StatusEffect.SLEEP),
    new AttackMove(Moves.HAMMER_ARM, Type.FIGHTING, MoveCategory.PHYSICAL, 100, 90, 10, -1, 0, 4)
      .attr(StatStageChangeAttr, [ Stat.SPD ], -1, true)
      .punchingMove(),
    new AttackMove(Moves.GYRO_BALL, Type.STEEL, MoveCategory.PHYSICAL, -1, 100, 5, -1, 0, 4)
      .attr(GyroBallPowerAttr)
      .ballBombMove(),
    new SelfStatusMove(Moves.HEALING_WISH, Type.PSYCHIC, -1, 10, -1, 0, 4)
      .attr(SacrificialFullRestoreAttr)
      .triageMove(),
    new AttackMove(Moves.BRINE, Type.WATER, MoveCategory.SPECIAL, 65, 100, 10, -1, 0, 4)
      .attr(MovePowerMultiplierAttr, (user, target, move) => target.getHpRatio() < 0.5 ? 2 : 1),
    new AttackMove(Moves.NATURAL_GIFT, Type.NORMAL, MoveCategory.PHYSICAL, -1, 100, 15, -1, 0, 4)
      .makesContact(false)
      .unimplemented(),
    new AttackMove(Moves.FEINT, Type.NORMAL, MoveCategory.PHYSICAL, 30, 100, 10, -1, 2, 4)
      .attr(RemoveBattlerTagAttr, [ BattlerTagType.PROTECTED ])
      .attr(RemoveArenaTagsAttr, [ ArenaTagType.QUICK_GUARD, ArenaTagType.WIDE_GUARD, ArenaTagType.MAT_BLOCK, ArenaTagType.CRAFTY_SHIELD ], false)
      .makesContact(false)
      .ignoresProtect(),
    new AttackMove(Moves.PLUCK, Type.FLYING, MoveCategory.PHYSICAL, 60, 100, 20, -1, 0, 4)
      .attr(StealEatBerryAttr),
    new StatusMove(Moves.TAILWIND, Type.FLYING, -1, 15, -1, 0, 4)
      .windMove()
      .attr(AddArenaTagAttr, ArenaTagType.TAILWIND, 4, true)
      .target(MoveTarget.USER_SIDE),
    new StatusMove(Moves.ACUPRESSURE, Type.NORMAL, -1, 30, -1, 0, 4)
      .attr(AcupressureStatStageChangeAttr)
      .target(MoveTarget.USER_OR_NEAR_ALLY),
    new AttackMove(Moves.METAL_BURST, Type.STEEL, MoveCategory.PHYSICAL, -1, 100, 10, -1, 0, 4)
      .attr(CounterDamageAttr, (move: Move) => (move.category === MoveCategory.PHYSICAL || move.category === MoveCategory.SPECIAL), 1.5)
      .redirectCounter()
      .makesContact(false)
      .target(MoveTarget.ATTACKER),
    new AttackMove(Moves.U_TURN, Type.BUG, MoveCategory.PHYSICAL, 70, 100, 20, -1, 0, 4)
      .attr(ForceSwitchOutAttr, true),
    new AttackMove(Moves.CLOSE_COMBAT, Type.FIGHTING, MoveCategory.PHYSICAL, 120, 100, 5, -1, 0, 4)
      .attr(StatStageChangeAttr, [ Stat.DEF, Stat.SPDEF ], -1, true),
    new AttackMove(Moves.PAYBACK, Type.DARK, MoveCategory.PHYSICAL, 50, 100, 10, -1, 0, 4)
      .attr(MovePowerMultiplierAttr, (user, target, move) => target.getLastXMoves(1).find(m => m.turn === target.scene.currentBattle.turn) || user.scene.currentBattle.turnCommands[target.getBattlerIndex()]?.command === Command.BALL ? 2 : 1),
    new AttackMove(Moves.ASSURANCE, Type.DARK, MoveCategory.PHYSICAL, 60, 100, 10, -1, 0, 4)
      .attr(MovePowerMultiplierAttr, (user, target, move) => target.turnData.damageTaken > 0 ? 2 : 1),
    new StatusMove(Moves.EMBARGO, Type.DARK, 100, 15, -1, 0, 4)
      .unimplemented(),
    new AttackMove(Moves.FLING, Type.DARK, MoveCategory.PHYSICAL, -1, 100, 10, -1, 0, 4)
      .makesContact(false)
      .unimplemented(),
    new StatusMove(Moves.PSYCHO_SHIFT, Type.PSYCHIC, 100, 10, -1, 0, 4)
      .attr(PsychoShiftEffectAttr)
      .condition((user, target, move) => {
        let statusToApply = user.hasAbility(Abilities.COMATOSE) ? StatusEffect.SLEEP : undefined;
        if (user.status?.effect && isNonVolatileStatusEffect(user.status.effect)) {
          statusToApply = user.status.effect;
        }
        return !!statusToApply && target.canSetStatus(statusToApply, false, false, user);
      }
      ),
    new AttackMove(Moves.TRUMP_CARD, Type.NORMAL, MoveCategory.SPECIAL, -1, -1, 5, -1, 0, 4)
      .makesContact()
      .attr(LessPPMorePowerAttr),
    new StatusMove(Moves.HEAL_BLOCK, Type.PSYCHIC, 100, 15, -1, 0, 4)
      .attr(AddBattlerTagAttr, BattlerTagType.HEAL_BLOCK, false, true, 5)
      .target(MoveTarget.ALL_NEAR_ENEMIES),
    new AttackMove(Moves.WRING_OUT, Type.NORMAL, MoveCategory.SPECIAL, -1, 100, 5, -1, 0, 4)
      .attr(OpponentHighHpPowerAttr, 120)
      .makesContact(),
    new SelfStatusMove(Moves.POWER_TRICK, Type.PSYCHIC, -1, 10, -1, 0, 4)
      .attr(AddBattlerTagAttr, BattlerTagType.POWER_TRICK, true),
    new StatusMove(Moves.GASTRO_ACID, Type.POISON, 100, 10, -1, 0, 4)
      .attr(SuppressAbilitiesAttr),
    new StatusMove(Moves.LUCKY_CHANT, Type.NORMAL, -1, 30, -1, 0, 4)
      .attr(AddArenaTagAttr, ArenaTagType.NO_CRIT, 5, true, true)
      .target(MoveTarget.USER_SIDE),
    new StatusMove(Moves.ME_FIRST, Type.NORMAL, -1, 20, -1, 0, 4)
      .ignoresSubstitute()
      .ignoresVirtual()
      .target(MoveTarget.NEAR_ENEMY)
      .unimplemented(),
    new SelfStatusMove(Moves.COPYCAT, Type.NORMAL, -1, 20, -1, 0, 4)
      .attr(CopyMoveAttr)
      .ignoresVirtual(),
    new StatusMove(Moves.POWER_SWAP, Type.PSYCHIC, -1, 10, 100, 0, 4)
      .attr(SwapStatStagesAttr, [ Stat.ATK, Stat.SPATK ])
      .ignoresSubstitute(),
    new StatusMove(Moves.GUARD_SWAP, Type.PSYCHIC, -1, 10, 100, 0, 4)
      .attr(SwapStatStagesAttr, [ Stat.DEF, Stat.SPDEF ])
      .ignoresSubstitute(),
    new AttackMove(Moves.PUNISHMENT, Type.DARK, MoveCategory.PHYSICAL, -1, 100, 5, -1, 0, 4)
      .makesContact(true)
      .attr(PunishmentPowerAttr),
    new AttackMove(Moves.LAST_RESORT, Type.NORMAL, MoveCategory.PHYSICAL, 140, 100, 5, -1, 0, 4)
      .attr(LastResortAttr),
    new StatusMove(Moves.WORRY_SEED, Type.GRASS, 100, 10, -1, 0, 4)
      .attr(AbilityChangeAttr, Abilities.INSOMNIA),
    new AttackMove(Moves.SUCKER_PUNCH, Type.DARK, MoveCategory.PHYSICAL, 70, 100, 5, -1, 1, 4)
      .condition((user, target, move) => user.scene.currentBattle.turnCommands[target.getBattlerIndex()]?.command === Command.FIGHT && !target.turnData.acted && allMoves[user.scene.currentBattle.turnCommands[target.getBattlerIndex()]?.move?.move!].category !== MoveCategory.STATUS), // TODO: is this bang correct?
    new StatusMove(Moves.TOXIC_SPIKES, Type.POISON, -1, 20, -1, 0, 4)
      .attr(AddArenaTrapTagAttr, ArenaTagType.TOXIC_SPIKES)
      .target(MoveTarget.ENEMY_SIDE),
    new StatusMove(Moves.HEART_SWAP, Type.PSYCHIC, -1, 10, -1, 0, 4)
      .attr(SwapStatStagesAttr, BATTLE_STATS)
      .ignoresSubstitute(),
    new SelfStatusMove(Moves.AQUA_RING, Type.WATER, -1, 20, -1, 0, 4)
      .attr(AddBattlerTagAttr, BattlerTagType.AQUA_RING, true, true),
    new SelfStatusMove(Moves.MAGNET_RISE, Type.ELECTRIC, -1, 10, -1, 0, 4)
      .attr(AddBattlerTagAttr, BattlerTagType.FLOATING, true, true)
      .condition((user, target, move) => !user.scene.arena.getTag(ArenaTagType.GRAVITY) && [ BattlerTagType.FLOATING, BattlerTagType.IGNORE_FLYING, BattlerTagType.INGRAIN ].every((tag) => !user.getTag(tag))),
    new AttackMove(Moves.FLARE_BLITZ, Type.FIRE, MoveCategory.PHYSICAL, 120, 100, 15, 10, 0, 4)
      .attr(RecoilAttr, false, 0.33)
      .attr(HealStatusEffectAttr, true, StatusEffect.FREEZE)
      .attr(StatusEffectAttr, StatusEffect.BURN)
      .recklessMove(),
    new AttackMove(Moves.FORCE_PALM, Type.FIGHTING, MoveCategory.PHYSICAL, 60, 100, 10, 30, 0, 4)
      .attr(StatusEffectAttr, StatusEffect.PARALYSIS),
    new AttackMove(Moves.AURA_SPHERE, Type.FIGHTING, MoveCategory.SPECIAL, 80, -1, 20, -1, 0, 4)
      .pulseMove()
      .ballBombMove(),
    new SelfStatusMove(Moves.ROCK_POLISH, Type.ROCK, -1, 20, -1, 0, 4)
      .attr(StatStageChangeAttr, [ Stat.SPD ], 2, true),
    new AttackMove(Moves.POISON_JAB, Type.POISON, MoveCategory.PHYSICAL, 80, 100, 20, 30, 0, 4)
      .attr(StatusEffectAttr, StatusEffect.POISON),
    new AttackMove(Moves.DARK_PULSE, Type.DARK, MoveCategory.SPECIAL, 80, 100, 15, 20, 0, 4)
      .attr(FlinchAttr)
      .pulseMove(),
    new AttackMove(Moves.NIGHT_SLASH, Type.DARK, MoveCategory.PHYSICAL, 70, 100, 15, -1, 0, 4)
      .attr(HighCritAttr)
      .slicingMove(),
    new AttackMove(Moves.AQUA_TAIL, Type.WATER, MoveCategory.PHYSICAL, 90, 90, 10, -1, 0, 4),
    new AttackMove(Moves.SEED_BOMB, Type.GRASS, MoveCategory.PHYSICAL, 80, 100, 15, -1, 0, 4)
      .makesContact(false)
      .ballBombMove(),
    new AttackMove(Moves.AIR_SLASH, Type.FLYING, MoveCategory.SPECIAL, 75, 95, 15, 30, 0, 4)
      .attr(FlinchAttr)
      .slicingMove(),
    new AttackMove(Moves.X_SCISSOR, Type.BUG, MoveCategory.PHYSICAL, 80, 100, 15, -1, 0, 4)
      .slicingMove(),
    new AttackMove(Moves.BUG_BUZZ, Type.BUG, MoveCategory.SPECIAL, 90, 100, 10, 10, 0, 4)
      .attr(StatStageChangeAttr, [ Stat.SPDEF ], -1)
      .soundBased(),
    new AttackMove(Moves.DRAGON_PULSE, Type.DRAGON, MoveCategory.SPECIAL, 85, 100, 10, -1, 0, 4)
      .pulseMove(),
    new AttackMove(Moves.DRAGON_RUSH, Type.DRAGON, MoveCategory.PHYSICAL, 100, 75, 10, 20, 0, 4)
      .attr(AlwaysHitMinimizeAttr)
      .attr(HitsTagForDoubleDamageAttr, BattlerTagType.MINIMIZED)
      .attr(FlinchAttr),
    new AttackMove(Moves.POWER_GEM, Type.ROCK, MoveCategory.SPECIAL, 80, 100, 20, -1, 0, 4),
    new AttackMove(Moves.DRAIN_PUNCH, Type.FIGHTING, MoveCategory.PHYSICAL, 75, 100, 10, -1, 0, 4)
      .attr(HitHealAttr)
      .punchingMove()
      .triageMove(),
    new AttackMove(Moves.VACUUM_WAVE, Type.FIGHTING, MoveCategory.SPECIAL, 40, 100, 30, -1, 1, 4),
    new AttackMove(Moves.FOCUS_BLAST, Type.FIGHTING, MoveCategory.SPECIAL, 120, 70, 5, 10, 0, 4)
      .attr(StatStageChangeAttr, [ Stat.SPDEF ], -1)
      .ballBombMove(),
    new AttackMove(Moves.ENERGY_BALL, Type.GRASS, MoveCategory.SPECIAL, 90, 100, 10, 10, 0, 4)
      .attr(StatStageChangeAttr, [ Stat.SPDEF ], -1)
      .ballBombMove(),
    new AttackMove(Moves.BRAVE_BIRD, Type.FLYING, MoveCategory.PHYSICAL, 120, 100, 15, -1, 0, 4)
      .attr(RecoilAttr, false, 0.33)
      .recklessMove(),
    new AttackMove(Moves.EARTH_POWER, Type.GROUND, MoveCategory.SPECIAL, 90, 100, 10, 10, 0, 4)
      .attr(StatStageChangeAttr, [ Stat.SPDEF ], -1),
    new StatusMove(Moves.SWITCHEROO, Type.DARK, 100, 10, -1, 0, 4)
      .unimplemented(),
    new AttackMove(Moves.GIGA_IMPACT, Type.NORMAL, MoveCategory.PHYSICAL, 150, 90, 5, -1, 0, 4)
      .attr(RechargeAttr),
    new SelfStatusMove(Moves.NASTY_PLOT, Type.DARK, -1, 20, -1, 0, 4)
      .attr(StatStageChangeAttr, [ Stat.SPATK ], 2, true),
    new AttackMove(Moves.BULLET_PUNCH, Type.STEEL, MoveCategory.PHYSICAL, 40, 100, 30, -1, 1, 4)
      .punchingMove(),
    new AttackMove(Moves.AVALANCHE, Type.ICE, MoveCategory.PHYSICAL, 60, 100, 10, -1, -4, 4)
      .attr(TurnDamagedDoublePowerAttr),
    new AttackMove(Moves.ICE_SHARD, Type.ICE, MoveCategory.PHYSICAL, 40, 100, 30, -1, 1, 4)
      .makesContact(false),
    new AttackMove(Moves.SHADOW_CLAW, Type.GHOST, MoveCategory.PHYSICAL, 70, 100, 15, -1, 0, 4)
      .attr(HighCritAttr),
    new AttackMove(Moves.THUNDER_FANG, Type.ELECTRIC, MoveCategory.PHYSICAL, 65, 95, 15, 10, 0, 4)
      .attr(FlinchAttr)
      .attr(StatusEffectAttr, StatusEffect.PARALYSIS)
      .bitingMove(),
    new AttackMove(Moves.ICE_FANG, Type.ICE, MoveCategory.PHYSICAL, 65, 95, 15, 10, 0, 4)
      .attr(FlinchAttr)
      .attr(StatusEffectAttr, StatusEffect.FREEZE)
      .bitingMove(),
    new AttackMove(Moves.FIRE_FANG, Type.FIRE, MoveCategory.PHYSICAL, 65, 95, 15, 10, 0, 4)
      .attr(FlinchAttr)
      .attr(StatusEffectAttr, StatusEffect.BURN)
      .bitingMove(),
    new AttackMove(Moves.SHADOW_SNEAK, Type.GHOST, MoveCategory.PHYSICAL, 40, 100, 30, -1, 1, 4),
    new AttackMove(Moves.MUD_BOMB, Type.GROUND, MoveCategory.SPECIAL, 65, 85, 10, 30, 0, 4)
      .attr(StatStageChangeAttr, [ Stat.ACC ], -1)
      .ballBombMove(),
    new AttackMove(Moves.PSYCHO_CUT, Type.PSYCHIC, MoveCategory.PHYSICAL, 70, 100, 20, -1, 0, 4)
      .attr(HighCritAttr)
      .slicingMove()
      .makesContact(false),
    new AttackMove(Moves.ZEN_HEADBUTT, Type.PSYCHIC, MoveCategory.PHYSICAL, 80, 90, 15, 20, 0, 4)
      .attr(FlinchAttr),
    new AttackMove(Moves.MIRROR_SHOT, Type.STEEL, MoveCategory.SPECIAL, 65, 85, 10, 30, 0, 4)
      .attr(StatStageChangeAttr, [ Stat.ACC ], -1),
    new AttackMove(Moves.FLASH_CANNON, Type.STEEL, MoveCategory.SPECIAL, 80, 100, 10, 10, 0, 4)
      .attr(StatStageChangeAttr, [ Stat.SPDEF ], -1),
    new AttackMove(Moves.ROCK_CLIMB, Type.NORMAL, MoveCategory.PHYSICAL, 90, 85, 20, 20, 0, 4)
      .attr(ConfuseAttr),
    new StatusMove(Moves.DEFOG, Type.FLYING, -1, 15, -1, 0, 4)
      .attr(StatStageChangeAttr, [ Stat.EVA ], -1)
      .attr(ClearWeatherAttr, WeatherType.FOG)
      .attr(ClearTerrainAttr)
      .attr(RemoveScreensAttr, false)
      .attr(RemoveArenaTrapAttr, true),
    new StatusMove(Moves.TRICK_ROOM, Type.PSYCHIC, -1, 5, -1, -7, 4)
      .attr(AddArenaTagAttr, ArenaTagType.TRICK_ROOM, 5)
      .ignoresProtect()
      .target(MoveTarget.BOTH_SIDES),
    new AttackMove(Moves.DRACO_METEOR, Type.DRAGON, MoveCategory.SPECIAL, 130, 90, 5, -1, 0, 4)
      .attr(StatStageChangeAttr, [ Stat.SPATK ], -2, true),
    new AttackMove(Moves.DISCHARGE, Type.ELECTRIC, MoveCategory.SPECIAL, 80, 100, 15, 30, 0, 4)
      .attr(StatusEffectAttr, StatusEffect.PARALYSIS)
      .target(MoveTarget.ALL_NEAR_OTHERS),
    new AttackMove(Moves.LAVA_PLUME, Type.FIRE, MoveCategory.SPECIAL, 80, 100, 15, 30, 0, 4)
      .attr(StatusEffectAttr, StatusEffect.BURN)
      .target(MoveTarget.ALL_NEAR_OTHERS),
    new AttackMove(Moves.LEAF_STORM, Type.GRASS, MoveCategory.SPECIAL, 130, 90, 5, -1, 0, 4)
      .attr(StatStageChangeAttr, [ Stat.SPATK ], -2, true),
    new AttackMove(Moves.POWER_WHIP, Type.GRASS, MoveCategory.PHYSICAL, 120, 85, 10, -1, 0, 4),
    new AttackMove(Moves.ROCK_WRECKER, Type.ROCK, MoveCategory.PHYSICAL, 150, 90, 5, -1, 0, 4)
      .attr(RechargeAttr)
      .makesContact(false)
      .ballBombMove(),
    new AttackMove(Moves.CROSS_POISON, Type.POISON, MoveCategory.PHYSICAL, 70, 100, 20, 10, 0, 4)
      .attr(HighCritAttr)
      .attr(StatusEffectAttr, StatusEffect.POISON)
      .slicingMove(),
    new AttackMove(Moves.GUNK_SHOT, Type.POISON, MoveCategory.PHYSICAL, 120, 80, 5, 30, 0, 4)
      .attr(StatusEffectAttr, StatusEffect.POISON)
      .makesContact(false),
    new AttackMove(Moves.IRON_HEAD, Type.STEEL, MoveCategory.PHYSICAL, 80, 100, 15, 30, 0, 4)
      .attr(FlinchAttr),
    new AttackMove(Moves.MAGNET_BOMB, Type.STEEL, MoveCategory.PHYSICAL, 60, -1, 20, -1, 0, 4)
      .makesContact(false)
      .ballBombMove(),
    new AttackMove(Moves.STONE_EDGE, Type.ROCK, MoveCategory.PHYSICAL, 100, 80, 5, -1, 0, 4)
      .attr(HighCritAttr)
      .makesContact(false),
    new StatusMove(Moves.CAPTIVATE, Type.NORMAL, 100, 20, -1, 0, 4)
      .attr(StatStageChangeAttr, [ Stat.SPATK ], -2)
      .condition((user, target, move) => target.isOppositeGender(user))
      .target(MoveTarget.ALL_NEAR_ENEMIES),
    new StatusMove(Moves.STEALTH_ROCK, Type.ROCK, -1, 20, -1, 0, 4)
      .attr(AddArenaTrapTagAttr, ArenaTagType.STEALTH_ROCK)
      .target(MoveTarget.ENEMY_SIDE),
    new AttackMove(Moves.GRASS_KNOT, Type.GRASS, MoveCategory.SPECIAL, -1, 100, 20, -1, 0, 4)
      .attr(WeightPowerAttr)
      .makesContact(),
    new AttackMove(Moves.CHATTER, Type.FLYING, MoveCategory.SPECIAL, 65, 100, 20, 100, 0, 4)
      .attr(ConfuseAttr)
      .soundBased(),
    new AttackMove(Moves.JUDGMENT, Type.NORMAL, MoveCategory.SPECIAL, 100, 100, 10, -1, 0, 4)
      .attr(FormChangeItemTypeAttr),
    new AttackMove(Moves.BUG_BITE, Type.BUG, MoveCategory.PHYSICAL, 60, 100, 20, -1, 0, 4)
      .attr(StealEatBerryAttr),
    new AttackMove(Moves.CHARGE_BEAM, Type.ELECTRIC, MoveCategory.SPECIAL, 50, 90, 10, 70, 0, 4)
      .attr(StatStageChangeAttr, [ Stat.SPATK ], 1, true),
    new AttackMove(Moves.WOOD_HAMMER, Type.GRASS, MoveCategory.PHYSICAL, 120, 100, 15, -1, 0, 4)
      .attr(RecoilAttr, false, 0.33)
      .recklessMove(),
    new AttackMove(Moves.AQUA_JET, Type.WATER, MoveCategory.PHYSICAL, 40, 100, 20, -1, 1, 4),
    new AttackMove(Moves.ATTACK_ORDER, Type.BUG, MoveCategory.PHYSICAL, 90, 100, 15, -1, 0, 4)
      .attr(HighCritAttr)
      .makesContact(false),
    new SelfStatusMove(Moves.DEFEND_ORDER, Type.BUG, -1, 10, -1, 0, 4)
      .attr(StatStageChangeAttr, [ Stat.DEF, Stat.SPDEF ], 1, true),
    new SelfStatusMove(Moves.HEAL_ORDER, Type.BUG, -1, 5, -1, 0, 4)
      .attr(HealAttr, 0.5)
      .triageMove(),
    new AttackMove(Moves.HEAD_SMASH, Type.ROCK, MoveCategory.PHYSICAL, 150, 80, 5, -1, 0, 4)
      .attr(RecoilAttr, false, 0.5)
      .recklessMove(),
    new AttackMove(Moves.DOUBLE_HIT, Type.NORMAL, MoveCategory.PHYSICAL, 35, 90, 10, -1, 0, 4)
      .attr(MultiHitAttr, MultiHitType._2),
    new AttackMove(Moves.ROAR_OF_TIME, Type.DRAGON, MoveCategory.SPECIAL, 150, 90, 5, -1, 0, 4)
      .attr(RechargeAttr),
    new AttackMove(Moves.SPACIAL_REND, Type.DRAGON, MoveCategory.SPECIAL, 100, 95, 5, -1, 0, 4)
      .attr(HighCritAttr),
    new SelfStatusMove(Moves.LUNAR_DANCE, Type.PSYCHIC, -1, 10, -1, 0, 4)
      .attr(SacrificialAttrOnHit)
      .danceMove()
      .triageMove()
      .unimplemented(),
    new AttackMove(Moves.CRUSH_GRIP, Type.NORMAL, MoveCategory.PHYSICAL, -1, 100, 5, -1, 0, 4)
      .attr(OpponentHighHpPowerAttr, 120),
    new AttackMove(Moves.MAGMA_STORM, Type.FIRE, MoveCategory.SPECIAL, 100, 75, 5, -1, 0, 4)
      .attr(TrapAttr, BattlerTagType.MAGMA_STORM),
    new StatusMove(Moves.DARK_VOID, Type.DARK, 80, 10, -1, 0, 4)  //Accuracy from Generations 4-6
      .attr(StatusEffectAttr, StatusEffect.SLEEP)
      .target(MoveTarget.ALL_NEAR_ENEMIES),
    new AttackMove(Moves.SEED_FLARE, Type.GRASS, MoveCategory.SPECIAL, 120, 85, 5, 40, 0, 4)
      .attr(StatStageChangeAttr, [ Stat.SPDEF ], -2),
    new AttackMove(Moves.OMINOUS_WIND, Type.GHOST, MoveCategory.SPECIAL, 60, 100, 5, 10, 0, 4)
      .attr(StatStageChangeAttr, [ Stat.ATK, Stat.DEF, Stat.SPATK, Stat.SPDEF, Stat.SPD ], 1, true)
      .windMove(),
    new ChargingAttackMove(Moves.SHADOW_FORCE, Type.GHOST, MoveCategory.PHYSICAL, 120, 100, 5, -1, 0, 4)
      .chargeText(i18next.t("moveTriggers:vanishedInstantly", { pokemonName: "{USER}" }))
      .chargeAttr(SemiInvulnerableAttr, BattlerTagType.HIDDEN)
      .ignoresProtect()
      .ignoresVirtual(),
    new SelfStatusMove(Moves.HONE_CLAWS, Type.DARK, -1, 15, -1, 0, 5)
      .attr(StatStageChangeAttr, [ Stat.ATK, Stat.ACC ], 1, true),
    new StatusMove(Moves.WIDE_GUARD, Type.ROCK, -1, 10, -1, 3, 5)
      .target(MoveTarget.USER_SIDE)
      .attr(AddArenaTagAttr, ArenaTagType.WIDE_GUARD, 1, true, true)
      .condition(failIfLastCondition),
    new StatusMove(Moves.GUARD_SPLIT, Type.PSYCHIC, -1, 10, -1, 0, 5)
      .attr(AverageStatsAttr, [ Stat.DEF, Stat.SPDEF ], "moveTriggers:sharedGuard"),
    new StatusMove(Moves.POWER_SPLIT, Type.PSYCHIC, -1, 10, -1, 0, 5)
      .attr(AverageStatsAttr, [ Stat.ATK, Stat.SPATK ], "moveTriggers:sharedPower"),
    new StatusMove(Moves.WONDER_ROOM, Type.PSYCHIC, -1, 10, -1, 0, 5)
      .ignoresProtect()
      .target(MoveTarget.BOTH_SIDES)
      .unimplemented(),
    new AttackMove(Moves.PSYSHOCK, Type.PSYCHIC, MoveCategory.SPECIAL, 80, 100, 10, -1, 0, 5)
      .attr(DefDefAttr),
    new AttackMove(Moves.VENOSHOCK, Type.POISON, MoveCategory.SPECIAL, 65, 100, 10, -1, 0, 5)
      .attr(MovePowerMultiplierAttr, (user, target, move) => target.status && (target.status.effect === StatusEffect.POISON || target.status.effect === StatusEffect.TOXIC) ? 2 : 1),
    new SelfStatusMove(Moves.AUTOTOMIZE, Type.STEEL, -1, 15, -1, 0, 5)
      .attr(StatStageChangeAttr, [ Stat.SPD ], 2, true)
      .attr(AddBattlerTagAttr, BattlerTagType.AUTOTOMIZED, true),
    new SelfStatusMove(Moves.RAGE_POWDER, Type.BUG, -1, 20, -1, 2, 5)
      .powderMove()
      .attr(AddBattlerTagAttr, BattlerTagType.CENTER_OF_ATTENTION, true),
    new StatusMove(Moves.TELEKINESIS, Type.PSYCHIC, -1, 15, -1, 0, 5)
      .condition(failOnGravityCondition)
      .condition((_user, target, _move) => ![ Species.DIGLETT, Species.DUGTRIO, Species.ALOLA_DIGLETT, Species.ALOLA_DUGTRIO, Species.SANDYGAST, Species.PALOSSAND, Species.WIGLETT, Species.WUGTRIO ].includes(target.species.speciesId))
      .condition((_user, target, _move) => !(target.species.speciesId === Species.GENGAR && target.getFormKey() === "mega"))
      .condition((_user, target, _move) => Utils.isNullOrUndefined(target.getTag(BattlerTagType.INGRAIN)) && Utils.isNullOrUndefined(target.getTag(BattlerTagType.IGNORE_FLYING)))
      .attr(AddBattlerTagAttr, BattlerTagType.TELEKINESIS, false, true, 3)
      .attr(AddBattlerTagAttr, BattlerTagType.FLOATING, false, true, 3),
    new StatusMove(Moves.MAGIC_ROOM, Type.PSYCHIC, -1, 10, -1, 0, 5)
      .ignoresProtect()
      .target(MoveTarget.BOTH_SIDES)
      .unimplemented(),
    new AttackMove(Moves.SMACK_DOWN, Type.ROCK, MoveCategory.PHYSICAL, 50, 100, 15, 100, 0, 5)
      .attr(AddBattlerTagAttr, BattlerTagType.IGNORE_FLYING, false, false, 1, 1, true)
      .attr(AddBattlerTagAttr, BattlerTagType.INTERRUPTED)
      .attr(RemoveBattlerTagAttr, [ BattlerTagType.FLYING, BattlerTagType.FLOATING, BattlerTagType.TELEKINESIS ])
      .attr(HitsTagAttr, BattlerTagType.FLYING)
      .makesContact(false),
    new AttackMove(Moves.STORM_THROW, Type.FIGHTING, MoveCategory.PHYSICAL, 60, 100, 10, -1, 0, 5)
      .attr(CritOnlyAttr),
    new AttackMove(Moves.FLAME_BURST, Type.FIRE, MoveCategory.SPECIAL, 70, 100, 15, -1, 0, 5)
      .attr(FlameBurstAttr),
    new AttackMove(Moves.SLUDGE_WAVE, Type.POISON, MoveCategory.SPECIAL, 95, 100, 10, 10, 0, 5)
      .attr(StatusEffectAttr, StatusEffect.POISON)
      .target(MoveTarget.ALL_NEAR_OTHERS),
    new SelfStatusMove(Moves.QUIVER_DANCE, Type.BUG, -1, 20, -1, 0, 5)
      .attr(StatStageChangeAttr, [ Stat.SPATK, Stat.SPDEF, Stat.SPD ], 1, true)
      .danceMove(),
    new AttackMove(Moves.HEAVY_SLAM, Type.STEEL, MoveCategory.PHYSICAL, -1, 100, 10, -1, 0, 5)
      .attr(AlwaysHitMinimizeAttr)
      .attr(CompareWeightPowerAttr)
      .attr(HitsTagForDoubleDamageAttr, BattlerTagType.MINIMIZED),
    new AttackMove(Moves.SYNCHRONOISE, Type.PSYCHIC, MoveCategory.SPECIAL, 120, 100, 10, -1, 0, 5)
      .target(MoveTarget.ALL_NEAR_OTHERS)
      .condition(unknownTypeCondition)
      .attr(hitsSameTypeAttr),
    new AttackMove(Moves.ELECTRO_BALL, Type.ELECTRIC, MoveCategory.SPECIAL, -1, 100, 10, -1, 0, 5)
      .attr(ElectroBallPowerAttr)
      .ballBombMove(),
    new StatusMove(Moves.SOAK, Type.WATER, 100, 20, -1, 0, 5)
      .attr(ChangeTypeAttr, Type.WATER),
    new AttackMove(Moves.FLAME_CHARGE, Type.FIRE, MoveCategory.PHYSICAL, 50, 100, 20, 100, 0, 5)
      .attr(StatStageChangeAttr, [ Stat.SPD ], 1, true),
    new SelfStatusMove(Moves.COIL, Type.POISON, -1, 20, -1, 0, 5)
      .attr(StatStageChangeAttr, [ Stat.ATK, Stat.DEF, Stat.ACC ], 1, true),
    new AttackMove(Moves.LOW_SWEEP, Type.FIGHTING, MoveCategory.PHYSICAL, 65, 100, 20, 100, 0, 5)
      .attr(StatStageChangeAttr, [ Stat.SPD ], -1),
    new AttackMove(Moves.ACID_SPRAY, Type.POISON, MoveCategory.SPECIAL, 40, 100, 20, 100, 0, 5)
      .attr(StatStageChangeAttr, [ Stat.SPDEF ], -2)
      .ballBombMove(),
    new AttackMove(Moves.FOUL_PLAY, Type.DARK, MoveCategory.PHYSICAL, 95, 100, 15, -1, 0, 5)
      .attr(TargetAtkUserAtkAttr),
    new StatusMove(Moves.SIMPLE_BEAM, Type.NORMAL, 100, 15, -1, 0, 5)
      .attr(AbilityChangeAttr, Abilities.SIMPLE),
    new StatusMove(Moves.ENTRAINMENT, Type.NORMAL, 100, 15, -1, 0, 5)
      .attr(AbilityGiveAttr),
    new StatusMove(Moves.AFTER_YOU, Type.NORMAL, -1, 15, -1, 0, 5)
      .ignoresProtect()
      .ignoresSubstitute()
      .target(MoveTarget.NEAR_OTHER)
      .condition(failIfSingleBattle)
      .condition((user, target, move) => !target.turnData.acted)
      .attr(AfterYouAttr),
    new AttackMove(Moves.ROUND, Type.NORMAL, MoveCategory.SPECIAL, 60, 100, 15, -1, 0, 5)
      .soundBased()
      .partial(), // No effect implemented
    new AttackMove(Moves.ECHOED_VOICE, Type.NORMAL, MoveCategory.SPECIAL, 40, 100, 15, -1, 0, 5)
      .attr(ConsecutiveUseMultiBasePowerAttr, 5, false)
      .soundBased(),
    new AttackMove(Moves.CHIP_AWAY, Type.NORMAL, MoveCategory.PHYSICAL, 70, 100, 20, -1, 0, 5)
      .attr(IgnoreOpponentStatStagesAttr),
    new AttackMove(Moves.CLEAR_SMOG, Type.POISON, MoveCategory.SPECIAL, 50, -1, 15, -1, 0, 5)
      .attr(ResetStatsAttr, false),
    new AttackMove(Moves.STORED_POWER, Type.PSYCHIC, MoveCategory.SPECIAL, 20, 100, 10, -1, 0, 5)
      .attr(PositiveStatStagePowerAttr),
    new StatusMove(Moves.QUICK_GUARD, Type.FIGHTING, -1, 15, -1, 3, 5)
      .target(MoveTarget.USER_SIDE)
      .attr(AddArenaTagAttr, ArenaTagType.QUICK_GUARD, 1, true, true)
      .condition(failIfLastCondition),
    new SelfStatusMove(Moves.ALLY_SWITCH, Type.PSYCHIC, -1, 15, -1, 2, 5)
      .ignoresProtect()
      .unimplemented(),
    new AttackMove(Moves.SCALD, Type.WATER, MoveCategory.SPECIAL, 80, 100, 15, 30, 0, 5)
      .attr(HealStatusEffectAttr, false, StatusEffect.FREEZE)
      .attr(HealStatusEffectAttr, true, StatusEffect.FREEZE)
      .attr(StatusEffectAttr, StatusEffect.BURN),
    new SelfStatusMove(Moves.SHELL_SMASH, Type.NORMAL, -1, 15, -1, 0, 5)
      .attr(StatStageChangeAttr, [ Stat.ATK, Stat.SPATK, Stat.SPD ], 2, true)
      .attr(StatStageChangeAttr, [ Stat.DEF, Stat.SPDEF ], -1, true),
    new StatusMove(Moves.HEAL_PULSE, Type.PSYCHIC, -1, 10, -1, 0, 5)
      .attr(HealAttr, 0.5, false, false)
      .pulseMove()
      .triageMove(),
    new AttackMove(Moves.HEX, Type.GHOST, MoveCategory.SPECIAL, 65, 100, 10, -1, 0, 5)
      .attr(
        MovePowerMultiplierAttr,
        (user, target, move) =>  target.status || target.hasAbility(Abilities.COMATOSE) ? 2 : 1),
    new ChargingAttackMove(Moves.SKY_DROP, Type.FLYING, MoveCategory.PHYSICAL, 60, 100, 10, -1, 0, 5)
      .chargeText(i18next.t("moveTriggers:tookTargetIntoSky", { pokemonName: "{USER}", targetName: "{TARGET}" }))
      .chargeAttr(SemiInvulnerableAttr, BattlerTagType.FLYING)
      .condition(failOnGravityCondition)
      .condition((user, target, move) => !target.getTag(BattlerTagType.SUBSTITUTE))
      .ignoresVirtual()
      .partial(), // Should immobilize the target, Flying types should take no damage. cf https://bulbapedia.bulbagarden.net/wiki/Sky_Drop_(move) and https://www.smogon.com/dex/sv/moves/sky-drop/
    new SelfStatusMove(Moves.SHIFT_GEAR, Type.STEEL, -1, 10, -1, 0, 5)
      .attr(StatStageChangeAttr, [ Stat.ATK ], 1, true)
      .attr(StatStageChangeAttr, [ Stat.SPD ], 2, true),
    new AttackMove(Moves.CIRCLE_THROW, Type.FIGHTING, MoveCategory.PHYSICAL, 60, 90, 10, -1, -6, 5)
      .attr(ForceSwitchOutAttr)
      .partial(), // Should force random switches
    new AttackMove(Moves.INCINERATE, Type.FIRE, MoveCategory.SPECIAL, 60, 100, 15, -1, 0, 5)
      .target(MoveTarget.ALL_NEAR_ENEMIES)
      .attr(RemoveHeldItemAttr, true),
    new StatusMove(Moves.QUASH, Type.DARK, 100, 15, -1, 0, 5)
      .unimplemented(),
    new AttackMove(Moves.ACROBATICS, Type.FLYING, MoveCategory.PHYSICAL, 55, 100, 15, -1, 0, 5)
      .attr(MovePowerMultiplierAttr, (user, target, move) => Math.max(1, 2 - 0.2 * user.getHeldItems().filter(i => i.isTransferable).reduce((v, m) => v + m.stackCount, 0))),
    new StatusMove(Moves.REFLECT_TYPE, Type.NORMAL, -1, 15, -1, 0, 5)
      .ignoresSubstitute()
      .attr(CopyTypeAttr),
    new AttackMove(Moves.RETALIATE, Type.NORMAL, MoveCategory.PHYSICAL, 70, 100, 5, -1, 0, 5)
      .attr(MovePowerMultiplierAttr, (user, target, move) => {
        const turn = user.scene.currentBattle.turn;
        const lastPlayerFaint = user.scene.currentBattle.playerFaintsHistory[user.scene.currentBattle.playerFaintsHistory.length - 1];
        const lastEnemyFaint = user.scene.currentBattle.enemyFaintsHistory[user.scene.currentBattle.enemyFaintsHistory.length - 1];
        return (
          (lastPlayerFaint !== undefined && turn - lastPlayerFaint.turn === 1 && user.isPlayer()) ||
          (lastEnemyFaint !== undefined && turn - lastEnemyFaint.turn === 1 && !user.isPlayer())
        ) ? 2 : 1;
      }),
    new AttackMove(Moves.FINAL_GAMBIT, Type.FIGHTING, MoveCategory.SPECIAL, -1, 100, 5, -1, 0, 5)
      .attr(UserHpDamageAttr)
      .attr(SacrificialAttrOnHit),
    new StatusMove(Moves.BESTOW, Type.NORMAL, -1, 15, -1, 0, 5)
      .ignoresProtect()
      .ignoresSubstitute()
      .unimplemented(),
    new AttackMove(Moves.INFERNO, Type.FIRE, MoveCategory.SPECIAL, 100, 50, 5, 100, 0, 5)
      .attr(StatusEffectAttr, StatusEffect.BURN),
    new AttackMove(Moves.WATER_PLEDGE, Type.WATER, MoveCategory.SPECIAL, 80, 100, 10, -1, 0, 5)
      .attr(AwaitCombinedPledgeAttr)
      .attr(CombinedPledgeTypeAttr)
      .attr(CombinedPledgePowerAttr)
      .attr(CombinedPledgeStabBoostAttr)
      .attr(AddPledgeEffectAttr, ArenaTagType.WATER_FIRE_PLEDGE, Moves.FIRE_PLEDGE, true)
      .attr(AddPledgeEffectAttr, ArenaTagType.GRASS_WATER_PLEDGE, Moves.GRASS_PLEDGE)
      .attr(BypassRedirectAttr, true),
    new AttackMove(Moves.FIRE_PLEDGE, Type.FIRE, MoveCategory.SPECIAL, 80, 100, 10, -1, 0, 5)
      .attr(AwaitCombinedPledgeAttr)
      .attr(CombinedPledgeTypeAttr)
      .attr(CombinedPledgePowerAttr)
      .attr(CombinedPledgeStabBoostAttr)
      .attr(AddPledgeEffectAttr, ArenaTagType.FIRE_GRASS_PLEDGE, Moves.GRASS_PLEDGE)
      .attr(AddPledgeEffectAttr, ArenaTagType.WATER_FIRE_PLEDGE, Moves.WATER_PLEDGE, true)
      .attr(BypassRedirectAttr, true),
    new AttackMove(Moves.GRASS_PLEDGE, Type.GRASS, MoveCategory.SPECIAL, 80, 100, 10, -1, 0, 5)
      .attr(AwaitCombinedPledgeAttr)
      .attr(CombinedPledgeTypeAttr)
      .attr(CombinedPledgePowerAttr)
      .attr(CombinedPledgeStabBoostAttr)
      .attr(AddPledgeEffectAttr, ArenaTagType.GRASS_WATER_PLEDGE, Moves.WATER_PLEDGE)
      .attr(AddPledgeEffectAttr, ArenaTagType.FIRE_GRASS_PLEDGE, Moves.FIRE_PLEDGE)
      .attr(BypassRedirectAttr, true),
    new AttackMove(Moves.VOLT_SWITCH, Type.ELECTRIC, MoveCategory.SPECIAL, 70, 100, 20, -1, 0, 5)
      .attr(ForceSwitchOutAttr, true),
    new AttackMove(Moves.STRUGGLE_BUG, Type.BUG, MoveCategory.SPECIAL, 50, 100, 20, 100, 0, 5)
      .attr(StatStageChangeAttr, [ Stat.SPATK ], -1)
      .target(MoveTarget.ALL_NEAR_ENEMIES),
    new AttackMove(Moves.BULLDOZE, Type.GROUND, MoveCategory.PHYSICAL, 60, 100, 20, 100, 0, 5)
      .attr(StatStageChangeAttr, [ Stat.SPD ], -1)
      .attr(MovePowerMultiplierAttr, (user, target, move) => user.scene.arena.getTerrainType() === TerrainType.GRASSY && target.isGrounded() ? 0.5 : 1)
      .makesContact(false)
      .target(MoveTarget.ALL_NEAR_OTHERS),
    new AttackMove(Moves.FROST_BREATH, Type.ICE, MoveCategory.SPECIAL, 60, 90, 10, 100, 0, 5)
      .attr(CritOnlyAttr),
    new AttackMove(Moves.DRAGON_TAIL, Type.DRAGON, MoveCategory.PHYSICAL, 60, 90, 10, -1, -6, 5)
      .attr(ForceSwitchOutAttr)
      .hidesTarget()
      .partial(), // Should force random switches
    new SelfStatusMove(Moves.WORK_UP, Type.NORMAL, -1, 30, -1, 0, 5)
      .attr(StatStageChangeAttr, [ Stat.ATK, Stat.SPATK ], 1, true),
    new AttackMove(Moves.ELECTROWEB, Type.ELECTRIC, MoveCategory.SPECIAL, 55, 95, 15, 100, 0, 5)
      .attr(StatStageChangeAttr, [ Stat.SPD ], -1)
      .target(MoveTarget.ALL_NEAR_ENEMIES),
    new AttackMove(Moves.WILD_CHARGE, Type.ELECTRIC, MoveCategory.PHYSICAL, 90, 100, 15, -1, 0, 5)
      .attr(RecoilAttr)
      .recklessMove(),
    new AttackMove(Moves.DRILL_RUN, Type.GROUND, MoveCategory.PHYSICAL, 80, 95, 10, -1, 0, 5)
      .attr(HighCritAttr),
    new AttackMove(Moves.DUAL_CHOP, Type.DRAGON, MoveCategory.PHYSICAL, 40, 90, 15, -1, 0, 5)
      .attr(MultiHitAttr, MultiHitType._2),
    new AttackMove(Moves.HEART_STAMP, Type.PSYCHIC, MoveCategory.PHYSICAL, 60, 100, 25, 30, 0, 5)
      .attr(FlinchAttr),
    new AttackMove(Moves.HORN_LEECH, Type.GRASS, MoveCategory.PHYSICAL, 75, 100, 10, -1, 0, 5)
      .attr(HitHealAttr)
      .triageMove(),
    new AttackMove(Moves.SACRED_SWORD, Type.FIGHTING, MoveCategory.PHYSICAL, 90, 100, 15, -1, 0, 5)
      .attr(IgnoreOpponentStatStagesAttr)
      .slicingMove(),
    new AttackMove(Moves.RAZOR_SHELL, Type.WATER, MoveCategory.PHYSICAL, 75, 95, 10, 50, 0, 5)
      .attr(StatStageChangeAttr, [ Stat.DEF ], -1)
      .slicingMove(),
    new AttackMove(Moves.HEAT_CRASH, Type.FIRE, MoveCategory.PHYSICAL, -1, 100, 10, -1, 0, 5)
      .attr(AlwaysHitMinimizeAttr)
      .attr(CompareWeightPowerAttr)
      .attr(HitsTagForDoubleDamageAttr, BattlerTagType.MINIMIZED),
    new AttackMove(Moves.LEAF_TORNADO, Type.GRASS, MoveCategory.SPECIAL, 65, 90, 10, 50, 0, 5)
      .attr(StatStageChangeAttr, [ Stat.ACC ], -1),
    new AttackMove(Moves.STEAMROLLER, Type.BUG, MoveCategory.PHYSICAL, 65, 100, 20, 30, 0, 5)
      .attr(AlwaysHitMinimizeAttr)
      .attr(HitsTagForDoubleDamageAttr, BattlerTagType.MINIMIZED)
      .attr(FlinchAttr),
    new SelfStatusMove(Moves.COTTON_GUARD, Type.GRASS, -1, 10, -1, 0, 5)
      .attr(StatStageChangeAttr, [ Stat.DEF ], 3, true),
    new AttackMove(Moves.NIGHT_DAZE, Type.DARK, MoveCategory.SPECIAL, 85, 95, 10, 40, 0, 5)
      .attr(StatStageChangeAttr, [ Stat.ACC ], -1),
    new AttackMove(Moves.PSYSTRIKE, Type.PSYCHIC, MoveCategory.SPECIAL, 100, 100, 10, -1, 0, 5)
      .attr(DefDefAttr),
    new AttackMove(Moves.TAIL_SLAP, Type.NORMAL, MoveCategory.PHYSICAL, 25, 85, 10, -1, 0, 5)
      .attr(MultiHitAttr),
    new AttackMove(Moves.HURRICANE, Type.FLYING, MoveCategory.SPECIAL, 110, 70, 10, 30, 0, 5)
      .attr(ThunderAccuracyAttr)
      .attr(ConfuseAttr)
      .attr(HitsTagAttr, BattlerTagType.FLYING)
      .windMove(),
    new AttackMove(Moves.HEAD_CHARGE, Type.NORMAL, MoveCategory.PHYSICAL, 120, 100, 15, -1, 0, 5)
      .attr(RecoilAttr)
      .recklessMove(),
    new AttackMove(Moves.GEAR_GRIND, Type.STEEL, MoveCategory.PHYSICAL, 50, 85, 15, -1, 0, 5)
      .attr(MultiHitAttr, MultiHitType._2),
    new AttackMove(Moves.SEARING_SHOT, Type.FIRE, MoveCategory.SPECIAL, 100, 100, 5, 30, 0, 5)
      .attr(StatusEffectAttr, StatusEffect.BURN)
      .ballBombMove()
      .target(MoveTarget.ALL_NEAR_OTHERS),
    new AttackMove(Moves.TECHNO_BLAST, Type.NORMAL, MoveCategory.SPECIAL, 120, 100, 5, -1, 0, 5)
      .attr(TechnoBlastTypeAttr),
    new AttackMove(Moves.RELIC_SONG, Type.NORMAL, MoveCategory.SPECIAL, 75, 100, 10, 10, 0, 5)
      .attr(StatusEffectAttr, StatusEffect.SLEEP)
      .soundBased()
      .target(MoveTarget.ALL_NEAR_ENEMIES),
    new AttackMove(Moves.SECRET_SWORD, Type.FIGHTING, MoveCategory.SPECIAL, 85, 100, 10, -1, 0, 5)
      .attr(DefDefAttr)
      .slicingMove(),
    new AttackMove(Moves.GLACIATE, Type.ICE, MoveCategory.SPECIAL, 65, 95, 10, 100, 0, 5)
      .attr(StatStageChangeAttr, [ Stat.SPD ], -1)
      .target(MoveTarget.ALL_NEAR_ENEMIES),
    new AttackMove(Moves.BOLT_STRIKE, Type.ELECTRIC, MoveCategory.PHYSICAL, 130, 85, 5, 20, 0, 5)
      .attr(StatusEffectAttr, StatusEffect.PARALYSIS),
    new AttackMove(Moves.BLUE_FLARE, Type.FIRE, MoveCategory.SPECIAL, 130, 85, 5, 20, 0, 5)
      .attr(StatusEffectAttr, StatusEffect.BURN),
    new AttackMove(Moves.FIERY_DANCE, Type.FIRE, MoveCategory.SPECIAL, 80, 100, 10, 50, 0, 5)
      .attr(StatStageChangeAttr, [ Stat.SPATK ], 1, true)
      .danceMove(),
    new ChargingAttackMove(Moves.FREEZE_SHOCK, Type.ICE, MoveCategory.PHYSICAL, 140, 90, 5, 30, 0, 5)
      .chargeText(i18next.t("moveTriggers:becameCloakedInFreezingLight", { pokemonName: "{USER}" }))
      .attr(StatusEffectAttr, StatusEffect.PARALYSIS)
      .makesContact(false),
    new ChargingAttackMove(Moves.ICE_BURN, Type.ICE, MoveCategory.SPECIAL, 140, 90, 5, 30, 0, 5)
      .chargeText(i18next.t("moveTriggers:becameCloakedInFreezingAir", { pokemonName: "{USER}" }))
      .attr(StatusEffectAttr, StatusEffect.BURN)
      .ignoresVirtual(),
    new AttackMove(Moves.SNARL, Type.DARK, MoveCategory.SPECIAL, 55, 95, 15, 100, 0, 5)
      .attr(StatStageChangeAttr, [ Stat.SPATK ], -1)
      .soundBased()
      .target(MoveTarget.ALL_NEAR_ENEMIES),
    new AttackMove(Moves.ICICLE_CRASH, Type.ICE, MoveCategory.PHYSICAL, 85, 90, 10, 30, 0, 5)
      .attr(FlinchAttr)
      .makesContact(false),
    new AttackMove(Moves.V_CREATE, Type.FIRE, MoveCategory.PHYSICAL, 180, 95, 5, -1, 0, 5)
      .attr(StatStageChangeAttr, [ Stat.DEF, Stat.SPDEF, Stat.SPD ], -1, true),
    new AttackMove(Moves.FUSION_FLARE, Type.FIRE, MoveCategory.SPECIAL, 100, 100, 5, -1, 0, 5)
      .attr(HealStatusEffectAttr, true, StatusEffect.FREEZE)
      .attr(LastMoveDoublePowerAttr, Moves.FUSION_BOLT),
    new AttackMove(Moves.FUSION_BOLT, Type.ELECTRIC, MoveCategory.PHYSICAL, 100, 100, 5, -1, 0, 5)
      .attr(LastMoveDoublePowerAttr, Moves.FUSION_FLARE)
      .makesContact(false),
    new AttackMove(Moves.FLYING_PRESS, Type.FIGHTING, MoveCategory.PHYSICAL, 100, 95, 10, -1, 0, 6)
      .attr(AlwaysHitMinimizeAttr)
      .attr(FlyingTypeMultiplierAttr)
      .attr(HitsTagForDoubleDamageAttr, BattlerTagType.MINIMIZED)
      .condition(failOnGravityCondition),
    new StatusMove(Moves.MAT_BLOCK, Type.FIGHTING, -1, 10, -1, 0, 6)
      .target(MoveTarget.USER_SIDE)
      .attr(AddArenaTagAttr, ArenaTagType.MAT_BLOCK, 1, true, true)
      .condition(new FirstMoveCondition())
      .condition(failIfLastCondition),
    new AttackMove(Moves.BELCH, Type.POISON, MoveCategory.SPECIAL, 120, 90, 10, -1, 0, 6)
      .condition((user, target, move) => user.battleData.berriesEaten.length > 0),
    new StatusMove(Moves.ROTOTILLER, Type.GROUND, -1, 10, -1, 0, 6)
      .target(MoveTarget.ALL)
      .condition((user, target, move) => {
        // If any fielded pokémon is grass-type and grounded.
        return [ ...user.scene.getEnemyParty(), ...user.scene.getParty() ].some((poke) => poke.isOfType(Type.GRASS) && poke.isGrounded());
      })
      .attr(StatStageChangeAttr, [ Stat.ATK, Stat.SPATK ], 1, false, { condition: (user, target, move) => target.isOfType(Type.GRASS) && target.isGrounded() }),
    new StatusMove(Moves.STICKY_WEB, Type.BUG, -1, 20, -1, 0, 6)
      .attr(AddArenaTrapTagAttr, ArenaTagType.STICKY_WEB)
      .target(MoveTarget.ENEMY_SIDE),
    new AttackMove(Moves.FELL_STINGER, Type.BUG, MoveCategory.PHYSICAL, 50, 100, 25, -1, 0, 6)
      .attr(PostVictoryStatStageChangeAttr, [ Stat.ATK ], 3, true ),
    new ChargingAttackMove(Moves.PHANTOM_FORCE, Type.GHOST, MoveCategory.PHYSICAL, 90, 100, 10, -1, 0, 6)
      .chargeText(i18next.t("moveTriggers:vanishedInstantly", { pokemonName: "{USER}" }))
      .chargeAttr(SemiInvulnerableAttr, BattlerTagType.HIDDEN)
      .ignoresProtect()
      .ignoresVirtual(),
    new StatusMove(Moves.TRICK_OR_TREAT, Type.GHOST, 100, 20, -1, 0, 6)
      .attr(AddTypeAttr, Type.GHOST),
    new StatusMove(Moves.NOBLE_ROAR, Type.NORMAL, 100, 30, -1, 0, 6)
      .attr(StatStageChangeAttr, [ Stat.ATK, Stat.SPATK ], -1)
      .soundBased(),
    new StatusMove(Moves.ION_DELUGE, Type.ELECTRIC, -1, 25, -1, 1, 6)
      .attr(AddArenaTagAttr, ArenaTagType.ION_DELUGE)
      .target(MoveTarget.BOTH_SIDES),
    new AttackMove(Moves.PARABOLIC_CHARGE, Type.ELECTRIC, MoveCategory.SPECIAL, 65, 100, 20, -1, 0, 6)
      .attr(HitHealAttr)
      .target(MoveTarget.ALL_NEAR_OTHERS)
      .triageMove(),
    new StatusMove(Moves.FORESTS_CURSE, Type.GRASS, 100, 20, -1, 0, 6)
      .attr(AddTypeAttr, Type.GRASS),
    new AttackMove(Moves.PETAL_BLIZZARD, Type.GRASS, MoveCategory.PHYSICAL, 90, 100, 15, -1, 0, 6)
      .windMove()
      .makesContact(false)
      .target(MoveTarget.ALL_NEAR_OTHERS),
    new AttackMove(Moves.FREEZE_DRY, Type.ICE, MoveCategory.SPECIAL, 70, 100, 20, 10, 0, 6)
      .attr(StatusEffectAttr, StatusEffect.FREEZE)
      .attr(WaterSuperEffectTypeMultiplierAttr)
      .edgeCase(), // This currently just multiplies the move's power instead of changing its effectiveness. It also doesn't account for abilities that modify type effectiveness such as tera shell.
    new AttackMove(Moves.DISARMING_VOICE, Type.FAIRY, MoveCategory.SPECIAL, 40, -1, 15, -1, 0, 6)
      .soundBased()
      .target(MoveTarget.ALL_NEAR_ENEMIES),
    new StatusMove(Moves.PARTING_SHOT, Type.DARK, 100, 20, -1, 0, 6)
      .attr(StatStageChangeAttr, [ Stat.ATK, Stat.SPATK ], -1, false, { trigger: MoveEffectTrigger.PRE_APPLY })
      .attr(ForceSwitchOutAttr, true)
      .soundBased(),
    new StatusMove(Moves.TOPSY_TURVY, Type.DARK, -1, 20, -1, 0, 6)
      .attr(InvertStatsAttr),
    new AttackMove(Moves.DRAINING_KISS, Type.FAIRY, MoveCategory.SPECIAL, 50, 100, 10, -1, 0, 6)
      .attr(HitHealAttr, 0.75)
      .makesContact()
      .triageMove(),
    new StatusMove(Moves.CRAFTY_SHIELD, Type.FAIRY, -1, 10, -1, 3, 6)
      .target(MoveTarget.USER_SIDE)
      .attr(AddArenaTagAttr, ArenaTagType.CRAFTY_SHIELD, 1, true, true)
      .condition(failIfLastCondition),
    new StatusMove(Moves.FLOWER_SHIELD, Type.FAIRY, -1, 10, -1, 0, 6)
      .target(MoveTarget.ALL)
      .attr(StatStageChangeAttr, [ Stat.DEF ], 1, false, { condition: (user, target, move) => target.getTypes().includes(Type.GRASS) && !target.getTag(SemiInvulnerableTag) }),
    new StatusMove(Moves.GRASSY_TERRAIN, Type.GRASS, -1, 10, -1, 0, 6)
      .attr(TerrainChangeAttr, TerrainType.GRASSY)
      .target(MoveTarget.BOTH_SIDES),
    new StatusMove(Moves.MISTY_TERRAIN, Type.FAIRY, -1, 10, -1, 0, 6)
      .attr(TerrainChangeAttr, TerrainType.MISTY)
      .target(MoveTarget.BOTH_SIDES),
    new StatusMove(Moves.ELECTRIFY, Type.ELECTRIC, -1, 20, -1, 0, 6)
      .attr(AddBattlerTagAttr, BattlerTagType.ELECTRIFIED, false, true),
    new AttackMove(Moves.PLAY_ROUGH, Type.FAIRY, MoveCategory.PHYSICAL, 90, 90, 10, 10, 0, 6)
      .attr(StatStageChangeAttr, [ Stat.ATK ], -1),
    new AttackMove(Moves.FAIRY_WIND, Type.FAIRY, MoveCategory.SPECIAL, 40, 100, 30, -1, 0, 6)
      .windMove(),
    new AttackMove(Moves.MOONBLAST, Type.FAIRY, MoveCategory.SPECIAL, 95, 100, 15, 30, 0, 6)
      .attr(StatStageChangeAttr, [ Stat.SPATK ], -1),
    new AttackMove(Moves.BOOMBURST, Type.NORMAL, MoveCategory.SPECIAL, 140, 100, 10, -1, 0, 6)
      .soundBased()
      .target(MoveTarget.ALL_NEAR_OTHERS),
    new StatusMove(Moves.FAIRY_LOCK, Type.FAIRY, -1, 10, -1, 0, 6)
      .ignoresSubstitute()
      .target(MoveTarget.BOTH_SIDES)
      .unimplemented(),
    new SelfStatusMove(Moves.KINGS_SHIELD, Type.STEEL, -1, 10, -1, 4, 6)
      .attr(ProtectAttr, BattlerTagType.KINGS_SHIELD)
      .condition(failIfLastCondition),
    new StatusMove(Moves.PLAY_NICE, Type.NORMAL, -1, 20, -1, 0, 6)
      .attr(StatStageChangeAttr, [ Stat.ATK ], -1)
      .ignoresSubstitute(),
    new StatusMove(Moves.CONFIDE, Type.NORMAL, -1, 20, -1, 0, 6)
      .attr(StatStageChangeAttr, [ Stat.SPATK ], -1)
      .soundBased(),
    new AttackMove(Moves.DIAMOND_STORM, Type.ROCK, MoveCategory.PHYSICAL, 100, 95, 5, 50, 0, 6)
      .attr(StatStageChangeAttr, [ Stat.DEF ], 2, true, { firstTargetOnly: true })
      .makesContact(false)
      .target(MoveTarget.ALL_NEAR_ENEMIES),
    new AttackMove(Moves.STEAM_ERUPTION, Type.WATER, MoveCategory.SPECIAL, 110, 95, 5, 30, 0, 6)
      .attr(HealStatusEffectAttr, true, StatusEffect.FREEZE)
      .attr(HealStatusEffectAttr, false, StatusEffect.FREEZE)
      .attr(StatusEffectAttr, StatusEffect.BURN),
    new AttackMove(Moves.HYPERSPACE_HOLE, Type.PSYCHIC, MoveCategory.SPECIAL, 80, -1, 5, -1, 0, 6)
      .ignoresProtect()
      .ignoresSubstitute(),
    new AttackMove(Moves.WATER_SHURIKEN, Type.WATER, MoveCategory.SPECIAL, 15, 100, 20, -1, 1, 6)
      .attr(MultiHitAttr)
      .attr(WaterShurikenPowerAttr)
      .attr(WaterShurikenMultiHitTypeAttr),
    new AttackMove(Moves.MYSTICAL_FIRE, Type.FIRE, MoveCategory.SPECIAL, 75, 100, 10, 100, 0, 6)
      .attr(StatStageChangeAttr, [ Stat.SPATK ], -1),
    new SelfStatusMove(Moves.SPIKY_SHIELD, Type.GRASS, -1, 10, -1, 4, 6)
      .attr(ProtectAttr, BattlerTagType.SPIKY_SHIELD)
      .condition(failIfLastCondition),
    new StatusMove(Moves.AROMATIC_MIST, Type.FAIRY, -1, 20, -1, 0, 6)
      .attr(StatStageChangeAttr, [ Stat.SPDEF ], 1)
      .ignoresSubstitute()
      .target(MoveTarget.NEAR_ALLY),
    new StatusMove(Moves.EERIE_IMPULSE, Type.ELECTRIC, 100, 15, -1, 0, 6)
      .attr(StatStageChangeAttr, [ Stat.SPATK ], -2),
    new StatusMove(Moves.VENOM_DRENCH, Type.POISON, 100, 20, -1, 0, 6)
      .attr(StatStageChangeAttr, [ Stat.ATK, Stat.SPATK, Stat.SPD ], -1, false, { condition: (user, target, move) => target.status?.effect === StatusEffect.POISON || target.status?.effect === StatusEffect.TOXIC })
      .target(MoveTarget.ALL_NEAR_ENEMIES),
    new StatusMove(Moves.POWDER, Type.BUG, 100, 20, -1, 1, 6)
      .ignoresSubstitute()
      .powderMove()
      .unimplemented(),
    new ChargingSelfStatusMove(Moves.GEOMANCY, Type.FAIRY, -1, 10, -1, 0, 6)
      .chargeText(i18next.t("moveTriggers:isChargingPower", { pokemonName: "{USER}" }))
      .attr(StatStageChangeAttr, [ Stat.SPATK, Stat.SPDEF, Stat.SPD ], 2, true)
      .ignoresVirtual(),
    new StatusMove(Moves.MAGNETIC_FLUX, Type.ELECTRIC, -1, 20, -1, 0, 6)
      .attr(StatStageChangeAttr, [ Stat.DEF, Stat.SPDEF ], 1, false, { condition: (user, target, move) => !![ Abilities.PLUS, Abilities.MINUS ].find(a => target.hasAbility(a, false)) })
      .ignoresSubstitute()
      .target(MoveTarget.USER_AND_ALLIES)
      .condition((user, target, move) => !![ user, user.getAlly() ].filter(p => p?.isActive()).find(p => !![ Abilities.PLUS, Abilities.MINUS ].find(a => p.hasAbility(a, false)))),
    new StatusMove(Moves.HAPPY_HOUR, Type.NORMAL, -1, 30, -1, 0, 6) // No animation
      .attr(AddArenaTagAttr, ArenaTagType.HAPPY_HOUR, null, true)
      .target(MoveTarget.USER_SIDE),
    new StatusMove(Moves.ELECTRIC_TERRAIN, Type.ELECTRIC, -1, 10, -1, 0, 6)
      .attr(TerrainChangeAttr, TerrainType.ELECTRIC)
      .target(MoveTarget.BOTH_SIDES),
    new AttackMove(Moves.DAZZLING_GLEAM, Type.FAIRY, MoveCategory.SPECIAL, 80, 100, 10, -1, 0, 6)
      .target(MoveTarget.ALL_NEAR_ENEMIES),
    new SelfStatusMove(Moves.CELEBRATE, Type.NORMAL, -1, 40, -1, 0, 6),
    new StatusMove(Moves.HOLD_HANDS, Type.NORMAL, -1, 40, -1, 0, 6)
      .ignoresSubstitute()
      .target(MoveTarget.NEAR_ALLY),
    new StatusMove(Moves.BABY_DOLL_EYES, Type.FAIRY, 100, 30, -1, 1, 6)
      .attr(StatStageChangeAttr, [ Stat.ATK ], -1),
    new AttackMove(Moves.NUZZLE, Type.ELECTRIC, MoveCategory.PHYSICAL, 20, 100, 20, 100, 0, 6)
      .attr(StatusEffectAttr, StatusEffect.PARALYSIS),
    new AttackMove(Moves.HOLD_BACK, Type.NORMAL, MoveCategory.PHYSICAL, 40, 100, 40, -1, 0, 6)
      .attr(SurviveDamageAttr),
    new AttackMove(Moves.INFESTATION, Type.BUG, MoveCategory.SPECIAL, 20, 100, 20, -1, 0, 6)
      .makesContact()
      .attr(TrapAttr, BattlerTagType.INFESTATION),
    new AttackMove(Moves.POWER_UP_PUNCH, Type.FIGHTING, MoveCategory.PHYSICAL, 40, 100, 20, 100, 0, 6)
      .attr(StatStageChangeAttr, [ Stat.ATK ], 1, true)
      .punchingMove(),
    new AttackMove(Moves.OBLIVION_WING, Type.FLYING, MoveCategory.SPECIAL, 80, 100, 10, -1, 0, 6)
      .attr(HitHealAttr, 0.75)
      .triageMove(),
    new AttackMove(Moves.THOUSAND_ARROWS, Type.GROUND, MoveCategory.PHYSICAL, 90, 100, 10, -1, 0, 6)
      .attr(NeutralDamageAgainstFlyingTypeMultiplierAttr)
      .attr(AddBattlerTagAttr, BattlerTagType.IGNORE_FLYING, false, false, 1, 1, true)
      .attr(HitsTagAttr, BattlerTagType.FLYING)
      .attr(HitsTagAttr, BattlerTagType.FLOATING)
      .attr(AddBattlerTagAttr, BattlerTagType.INTERRUPTED)
      .attr(RemoveBattlerTagAttr, [ BattlerTagType.FLYING, BattlerTagType.FLOATING, BattlerTagType.TELEKINESIS ])
      .makesContact(false)
      .target(MoveTarget.ALL_NEAR_ENEMIES),
    new AttackMove(Moves.THOUSAND_WAVES, Type.GROUND, MoveCategory.PHYSICAL, 90, 100, 10, -1, 0, 6)
      .attr(AddBattlerTagAttr, BattlerTagType.TRAPPED, false, false, 1, 1, true)
      .makesContact(false)
      .target(MoveTarget.ALL_NEAR_ENEMIES),
    new AttackMove(Moves.LANDS_WRATH, Type.GROUND, MoveCategory.PHYSICAL, 90, 100, 10, -1, 0, 6)
      .makesContact(false)
      .target(MoveTarget.ALL_NEAR_ENEMIES),
    new AttackMove(Moves.LIGHT_OF_RUIN, Type.FAIRY, MoveCategory.SPECIAL, 140, 90, 5, -1, 0, 6)
      .attr(RecoilAttr, false, 0.5)
      .recklessMove(),
    new AttackMove(Moves.ORIGIN_PULSE, Type.WATER, MoveCategory.SPECIAL, 110, 85, 10, -1, 0, 6)
      .pulseMove()
      .target(MoveTarget.ALL_NEAR_ENEMIES),
    new AttackMove(Moves.PRECIPICE_BLADES, Type.GROUND, MoveCategory.PHYSICAL, 120, 85, 10, -1, 0, 6)
      .makesContact(false)
      .target(MoveTarget.ALL_NEAR_ENEMIES),
    new AttackMove(Moves.DRAGON_ASCENT, Type.FLYING, MoveCategory.PHYSICAL, 120, 100, 5, -1, 0, 6)
      .attr(StatStageChangeAttr, [ Stat.DEF, Stat.SPDEF ], -1, true),
    new AttackMove(Moves.HYPERSPACE_FURY, Type.DARK, MoveCategory.PHYSICAL, 100, -1, 5, -1, 0, 6)
      .attr(StatStageChangeAttr, [ Stat.DEF ], -1, true)
      .ignoresSubstitute()
      .makesContact(false)
      .ignoresProtect(),
    /* Unused */
    new AttackMove(Moves.BREAKNECK_BLITZ__PHYSICAL, Type.NORMAL, MoveCategory.PHYSICAL, -1, -1, 1, -1, 0, 7)
      .unimplemented()
      .ignoresVirtual(),
    new AttackMove(Moves.BREAKNECK_BLITZ__SPECIAL, Type.NORMAL, MoveCategory.SPECIAL, -1, -1, 1, -1, 0, 7)
      .unimplemented()
      .ignoresVirtual(),
    new AttackMove(Moves.ALL_OUT_PUMMELING__PHYSICAL, Type.FIGHTING, MoveCategory.PHYSICAL, -1, -1, 1, -1, 0, 7)
      .unimplemented()
      .ignoresVirtual(),
    new AttackMove(Moves.ALL_OUT_PUMMELING__SPECIAL, Type.FIGHTING, MoveCategory.SPECIAL, -1, -1, 1, -1, 0, 7)
      .unimplemented()
      .ignoresVirtual(),
    new AttackMove(Moves.SUPERSONIC_SKYSTRIKE__PHYSICAL, Type.FLYING, MoveCategory.PHYSICAL, -1, -1, 1, -1, 0, 7)
      .unimplemented()
      .ignoresVirtual(),
    new AttackMove(Moves.SUPERSONIC_SKYSTRIKE__SPECIAL, Type.FLYING, MoveCategory.SPECIAL, -1, -1, 1, -1, 0, 7)
      .unimplemented()
      .ignoresVirtual(),
    new AttackMove(Moves.ACID_DOWNPOUR__PHYSICAL, Type.POISON, MoveCategory.PHYSICAL, -1, -1, 1, -1, 0, 7)
      .unimplemented()
      .ignoresVirtual(),
    new AttackMove(Moves.ACID_DOWNPOUR__SPECIAL, Type.POISON, MoveCategory.SPECIAL, -1, -1, 1, -1, 0, 7)
      .unimplemented()
      .ignoresVirtual(),
    new AttackMove(Moves.TECTONIC_RAGE__PHYSICAL, Type.GROUND, MoveCategory.PHYSICAL, -1, -1, 1, -1, 0, 7)
      .unimplemented()
      .ignoresVirtual(),
    new AttackMove(Moves.TECTONIC_RAGE__SPECIAL, Type.GROUND, MoveCategory.SPECIAL, -1, -1, 1, -1, 0, 7)
      .unimplemented()
      .ignoresVirtual(),
    new AttackMove(Moves.CONTINENTAL_CRUSH__PHYSICAL, Type.ROCK, MoveCategory.PHYSICAL, -1, -1, 1, -1, 0, 7)
      .unimplemented()
      .ignoresVirtual(),
    new AttackMove(Moves.CONTINENTAL_CRUSH__SPECIAL, Type.ROCK, MoveCategory.SPECIAL, -1, -1, 1, -1, 0, 7)
      .unimplemented()
      .ignoresVirtual(),
    new AttackMove(Moves.SAVAGE_SPIN_OUT__PHYSICAL, Type.BUG, MoveCategory.PHYSICAL, -1, -1, 1, -1, 0, 7)
      .unimplemented()
      .ignoresVirtual(),
    new AttackMove(Moves.SAVAGE_SPIN_OUT__SPECIAL, Type.BUG, MoveCategory.SPECIAL, -1, -1, 1, -1, 0, 7)
      .unimplemented()
      .ignoresVirtual(),
    new AttackMove(Moves.NEVER_ENDING_NIGHTMARE__PHYSICAL, Type.GHOST, MoveCategory.PHYSICAL, -1, -1, 1, -1, 0, 7)
      .unimplemented()
      .ignoresVirtual(),
    new AttackMove(Moves.NEVER_ENDING_NIGHTMARE__SPECIAL, Type.GHOST, MoveCategory.SPECIAL, -1, -1, 1, -1, 0, 7)
      .unimplemented()
      .ignoresVirtual(),
    new AttackMove(Moves.CORKSCREW_CRASH__PHYSICAL, Type.STEEL, MoveCategory.PHYSICAL, -1, -1, 1, -1, 0, 7)
      .unimplemented()
      .ignoresVirtual(),
    new AttackMove(Moves.CORKSCREW_CRASH__SPECIAL, Type.STEEL, MoveCategory.SPECIAL, -1, -1, 1, -1, 0, 7)
      .unimplemented()
      .ignoresVirtual(),
    new AttackMove(Moves.INFERNO_OVERDRIVE__PHYSICAL, Type.FIRE, MoveCategory.PHYSICAL, -1, -1, 1, -1, 0, 7)
      .unimplemented()
      .ignoresVirtual(),
    new AttackMove(Moves.INFERNO_OVERDRIVE__SPECIAL, Type.FIRE, MoveCategory.SPECIAL, -1, -1, 1, -1, 0, 7)
      .unimplemented()
      .ignoresVirtual(),
    new AttackMove(Moves.HYDRO_VORTEX__PHYSICAL, Type.WATER, MoveCategory.PHYSICAL, -1, -1, 1, -1, 0, 7)
      .unimplemented()
      .ignoresVirtual(),
    new AttackMove(Moves.HYDRO_VORTEX__SPECIAL, Type.WATER, MoveCategory.SPECIAL, -1, -1, 1, -1, 0, 7)
      .unimplemented()
      .ignoresVirtual(),
    new AttackMove(Moves.BLOOM_DOOM__PHYSICAL, Type.GRASS, MoveCategory.PHYSICAL, -1, -1, 1, -1, 0, 7)
      .unimplemented()
      .ignoresVirtual(),
    new AttackMove(Moves.BLOOM_DOOM__SPECIAL, Type.GRASS, MoveCategory.SPECIAL, -1, -1, 1, -1, 0, 7)
      .unimplemented()
      .ignoresVirtual(),
    new AttackMove(Moves.GIGAVOLT_HAVOC__PHYSICAL, Type.ELECTRIC, MoveCategory.PHYSICAL, -1, -1, 1, -1, 0, 7)
      .unimplemented()
      .ignoresVirtual(),
    new AttackMove(Moves.GIGAVOLT_HAVOC__SPECIAL, Type.ELECTRIC, MoveCategory.SPECIAL, -1, -1, 1, -1, 0, 7)
      .unimplemented()
      .ignoresVirtual(),
    new AttackMove(Moves.SHATTERED_PSYCHE__PHYSICAL, Type.PSYCHIC, MoveCategory.PHYSICAL, -1, -1, 1, -1, 0, 7)
      .unimplemented()
      .ignoresVirtual(),
    new AttackMove(Moves.SHATTERED_PSYCHE__SPECIAL, Type.PSYCHIC, MoveCategory.SPECIAL, -1, -1, 1, -1, 0, 7)
      .unimplemented()
      .ignoresVirtual(),
    new AttackMove(Moves.SUBZERO_SLAMMER__PHYSICAL, Type.ICE, MoveCategory.PHYSICAL, -1, -1, 1, -1, 0, 7)
      .unimplemented()
      .ignoresVirtual(),
    new AttackMove(Moves.SUBZERO_SLAMMER__SPECIAL, Type.ICE, MoveCategory.SPECIAL, -1, -1, 1, -1, 0, 7)
      .unimplemented()
      .ignoresVirtual(),
    new AttackMove(Moves.DEVASTATING_DRAKE__PHYSICAL, Type.DRAGON, MoveCategory.PHYSICAL, -1, -1, 1, -1, 0, 7)
      .unimplemented()
      .ignoresVirtual(),
    new AttackMove(Moves.DEVASTATING_DRAKE__SPECIAL, Type.DRAGON, MoveCategory.SPECIAL, -1, -1, 1, -1, 0, 7)
      .unimplemented()
      .ignoresVirtual(),
    new AttackMove(Moves.BLACK_HOLE_ECLIPSE__PHYSICAL, Type.DARK, MoveCategory.PHYSICAL, -1, -1, 1, -1, 0, 7)
      .unimplemented()
      .ignoresVirtual(),
    new AttackMove(Moves.BLACK_HOLE_ECLIPSE__SPECIAL, Type.DARK, MoveCategory.SPECIAL, -1, -1, 1, -1, 0, 7)
      .unimplemented()
      .ignoresVirtual(),
    new AttackMove(Moves.TWINKLE_TACKLE__PHYSICAL, Type.FAIRY, MoveCategory.PHYSICAL, -1, -1, 1, -1, 0, 7)
      .unimplemented()
      .ignoresVirtual(),
    new AttackMove(Moves.TWINKLE_TACKLE__SPECIAL, Type.FAIRY, MoveCategory.SPECIAL, -1, -1, 1, -1, 0, 7)
      .unimplemented()
      .ignoresVirtual(),
    new AttackMove(Moves.CATASTROPIKA, Type.ELECTRIC, MoveCategory.PHYSICAL, 210, -1, 1, -1, 0, 7)
      .unimplemented()
      .ignoresVirtual(),
    /* End Unused */
    new SelfStatusMove(Moves.SHORE_UP, Type.GROUND, -1, 5, -1, 0, 7)
      .attr(SandHealAttr)
      .triageMove(),
    new AttackMove(Moves.FIRST_IMPRESSION, Type.BUG, MoveCategory.PHYSICAL, 90, 100, 10, -1, 2, 7)
      .condition(new FirstMoveCondition()),
    new SelfStatusMove(Moves.BANEFUL_BUNKER, Type.POISON, -1, 10, -1, 4, 7)
      .attr(ProtectAttr, BattlerTagType.BANEFUL_BUNKER)
      .condition(failIfLastCondition),
    new AttackMove(Moves.SPIRIT_SHACKLE, Type.GHOST, MoveCategory.PHYSICAL, 80, 100, 10, 100, 0, 7)
      .attr(AddBattlerTagAttr, BattlerTagType.TRAPPED, false, false, 1, 1, true)
      .makesContact(false),
    new AttackMove(Moves.DARKEST_LARIAT, Type.DARK, MoveCategory.PHYSICAL, 85, 100, 10, -1, 0, 7)
      .attr(IgnoreOpponentStatStagesAttr),
    new AttackMove(Moves.SPARKLING_ARIA, Type.WATER, MoveCategory.SPECIAL, 90, 100, 10, 100, 0, 7)
      .attr(HealStatusEffectAttr, false, StatusEffect.BURN)
      .soundBased()
      .target(MoveTarget.ALL_NEAR_OTHERS),
    new AttackMove(Moves.ICE_HAMMER, Type.ICE, MoveCategory.PHYSICAL, 100, 90, 10, -1, 0, 7)
      .attr(StatStageChangeAttr, [ Stat.SPD ], -1, true)
      .punchingMove(),
    new StatusMove(Moves.FLORAL_HEALING, Type.FAIRY, -1, 10, -1, 0, 7)
      .attr(BoostHealAttr, 0.5, 2 / 3, true, false, (user, target, move) => user.scene.arena.terrain?.terrainType === TerrainType.GRASSY)
      .triageMove(),
    new AttackMove(Moves.HIGH_HORSEPOWER, Type.GROUND, MoveCategory.PHYSICAL, 95, 95, 10, -1, 0, 7),
    new StatusMove(Moves.STRENGTH_SAP, Type.GRASS, 100, 10, -1, 0, 7)
      .attr(HitHealAttr, null, Stat.ATK)
      .attr(StatStageChangeAttr, [ Stat.ATK ], -1)
      .condition((user, target, move) => target.getStatStage(Stat.ATK) > -6)
      .triageMove(),
    new ChargingAttackMove(Moves.SOLAR_BLADE, Type.GRASS, MoveCategory.PHYSICAL, 125, 100, 10, -1, 0, 7)
      .chargeText(i18next.t("moveTriggers:isGlowing", { pokemonName: "{USER}" }))
      .chargeAttr(WeatherInstantChargeAttr, [ WeatherType.SUNNY, WeatherType.HARSH_SUN ])
      .attr(AntiSunlightPowerDecreaseAttr)
      .slicingMove(),
    new AttackMove(Moves.LEAFAGE, Type.GRASS, MoveCategory.PHYSICAL, 40, 100, 40, -1, 0, 7)
      .makesContact(false),
    new StatusMove(Moves.SPOTLIGHT, Type.NORMAL, -1, 15, -1, 3, 7)
      .attr(AddBattlerTagAttr, BattlerTagType.CENTER_OF_ATTENTION, false),
    new StatusMove(Moves.TOXIC_THREAD, Type.POISON, 100, 20, -1, 0, 7)
      .attr(StatusEffectAttr, StatusEffect.POISON)
      .attr(StatStageChangeAttr, [ Stat.SPD ], -1),
    new SelfStatusMove(Moves.LASER_FOCUS, Type.NORMAL, -1, 30, -1, 0, 7)
      .attr(AddBattlerTagAttr, BattlerTagType.ALWAYS_CRIT, true, false),
    new StatusMove(Moves.GEAR_UP, Type.STEEL, -1, 20, -1, 0, 7)
      .attr(StatStageChangeAttr, [ Stat.ATK, Stat.SPATK ], 1, false, { condition: (user, target, move) => !![ Abilities.PLUS, Abilities.MINUS ].find(a => target.hasAbility(a, false)) })
      .ignoresSubstitute()
      .target(MoveTarget.USER_AND_ALLIES)
      .condition((user, target, move) => !![ user, user.getAlly() ].filter(p => p?.isActive()).find(p => !![ Abilities.PLUS, Abilities.MINUS ].find(a => p.hasAbility(a, false)))),
    new AttackMove(Moves.THROAT_CHOP, Type.DARK, MoveCategory.PHYSICAL, 80, 100, 15, 100, 0, 7)
      .attr(AddBattlerTagAttr, BattlerTagType.THROAT_CHOPPED),
    new AttackMove(Moves.POLLEN_PUFF, Type.BUG, MoveCategory.SPECIAL, 90, 100, 15, -1, 0, 7)
      .attr(StatusCategoryOnAllyAttr)
      .attr(HealOnAllyAttr, 0.5, true, false)
      .ballBombMove(),
    new AttackMove(Moves.ANCHOR_SHOT, Type.STEEL, MoveCategory.PHYSICAL, 80, 100, 20, 100, 0, 7)
      .attr(AddBattlerTagAttr, BattlerTagType.TRAPPED, false, false, 1, 1, true),
    new StatusMove(Moves.PSYCHIC_TERRAIN, Type.PSYCHIC, -1, 10, -1, 0, 7)
      .attr(TerrainChangeAttr, TerrainType.PSYCHIC)
      .target(MoveTarget.BOTH_SIDES),
    new AttackMove(Moves.LUNGE, Type.BUG, MoveCategory.PHYSICAL, 80, 100, 15, 100, 0, 7)
      .attr(StatStageChangeAttr, [ Stat.ATK ], -1),
    new AttackMove(Moves.FIRE_LASH, Type.FIRE, MoveCategory.PHYSICAL, 80, 100, 15, 100, 0, 7)
      .attr(StatStageChangeAttr, [ Stat.DEF ], -1),
    new AttackMove(Moves.POWER_TRIP, Type.DARK, MoveCategory.PHYSICAL, 20, 100, 10, -1, 0, 7)
      .attr(PositiveStatStagePowerAttr),
    new AttackMove(Moves.BURN_UP, Type.FIRE, MoveCategory.SPECIAL, 130, 100, 5, -1, 0, 7)
      .condition((user) => {
        const userTypes = user.getTypes(true);
        return userTypes.includes(Type.FIRE);
      })
      .attr(HealStatusEffectAttr, true, StatusEffect.FREEZE)
      .attr(AddBattlerTagAttr, BattlerTagType.BURNED_UP, true, false)
      .attr(RemoveTypeAttr, Type.FIRE, (user) => {
        user.scene.queueMessage(i18next.t("moveTriggers:burnedItselfOut", { pokemonName: getPokemonNameWithAffix(user) }));
      }),
    new StatusMove(Moves.SPEED_SWAP, Type.PSYCHIC, -1, 10, -1, 0, 7)
      .attr(SwapStatAttr, Stat.SPD)
      .ignoresSubstitute(),
    new AttackMove(Moves.SMART_STRIKE, Type.STEEL, MoveCategory.PHYSICAL, 70, -1, 10, -1, 0, 7),
    new StatusMove(Moves.PURIFY, Type.POISON, -1, 20, -1, 0, 7)
      .condition(
        (user: Pokemon, target: Pokemon, move: Move) => isNonVolatileStatusEffect(target.status?.effect!)) // TODO: is this bang correct?
      .attr(HealAttr, 0.5)
      .attr(HealStatusEffectAttr, false, ...getNonVolatileStatusEffects())
      .triageMove(),
    new AttackMove(Moves.REVELATION_DANCE, Type.NORMAL, MoveCategory.SPECIAL, 90, 100, 15, -1, 0, 7)
      .danceMove()
      .attr(MatchUserTypeAttr),
    new AttackMove(Moves.CORE_ENFORCER, Type.DRAGON, MoveCategory.SPECIAL, 100, 100, 10, -1, 0, 7)
      .target(MoveTarget.ALL_NEAR_ENEMIES)
      .attr(SuppressAbilitiesIfActedAttr),
    new AttackMove(Moves.TROP_KICK, Type.GRASS, MoveCategory.PHYSICAL, 70, 100, 15, 100, 0, 7)
      .attr(StatStageChangeAttr, [ Stat.ATK ], -1),
    new StatusMove(Moves.INSTRUCT, Type.PSYCHIC, -1, 15, -1, 0, 7)
      .ignoresSubstitute()
      .unimplemented(),
    new AttackMove(Moves.BEAK_BLAST, Type.FLYING, MoveCategory.PHYSICAL, 100, 100, 15, -1, -3, 7)
      .attr(BeakBlastHeaderAttr)
      .ballBombMove()
      .makesContact(false),
    new AttackMove(Moves.CLANGING_SCALES, Type.DRAGON, MoveCategory.SPECIAL, 110, 100, 5, -1, 0, 7)
      .attr(StatStageChangeAttr, [ Stat.DEF ], -1, true, { firstTargetOnly: true })
      .soundBased()
      .target(MoveTarget.ALL_NEAR_ENEMIES),
    new AttackMove(Moves.DRAGON_HAMMER, Type.DRAGON, MoveCategory.PHYSICAL, 90, 100, 15, -1, 0, 7),
    new AttackMove(Moves.BRUTAL_SWING, Type.DARK, MoveCategory.PHYSICAL, 60, 100, 20, -1, 0, 7)
      .target(MoveTarget.ALL_NEAR_OTHERS),
    new StatusMove(Moves.AURORA_VEIL, Type.ICE, -1, 20, -1, 0, 7)
      .condition((user, target, move) => (user.scene.arena.weather?.weatherType === WeatherType.HAIL || user.scene.arena.weather?.weatherType === WeatherType.SNOW) && !user.scene.arena.weather?.isEffectSuppressed(user.scene))
      .attr(AddArenaTagAttr, ArenaTagType.AURORA_VEIL, 5, true)
      .target(MoveTarget.USER_SIDE),
    /* Unused */
    new AttackMove(Moves.SINISTER_ARROW_RAID, Type.GHOST, MoveCategory.PHYSICAL, 180, -1, 1, -1, 0, 7)
      .makesContact(false)
      .edgeCase() // I assume it's because the user needs spirit shackle and decidueye
      .ignoresVirtual(),
    new AttackMove(Moves.MALICIOUS_MOONSAULT, Type.DARK, MoveCategory.PHYSICAL, 180, -1, 1, -1, 0, 7)
      .attr(AlwaysHitMinimizeAttr)
      .attr(HitsTagAttr, BattlerTagType.MINIMIZED, true)
      .edgeCase() // I assume it's because it needs darkest lariat and incineroar
      .ignoresVirtual(),
    new AttackMove(Moves.OCEANIC_OPERETTA, Type.WATER, MoveCategory.SPECIAL, 195, -1, 1, -1, 0, 7)
      .edgeCase() // I assume it's because it needs sparkling aria and primarina
      .ignoresVirtual(),
    new AttackMove(Moves.GUARDIAN_OF_ALOLA, Type.FAIRY, MoveCategory.SPECIAL, -1, -1, 1, -1, 0, 7)
      .unimplemented()
      .ignoresVirtual(),
    new AttackMove(Moves.SOUL_STEALING_7_STAR_STRIKE, Type.GHOST, MoveCategory.PHYSICAL, 195, -1, 1, -1, 0, 7)
      .unimplemented()
      .ignoresVirtual(),
    new AttackMove(Moves.STOKED_SPARKSURFER, Type.ELECTRIC, MoveCategory.SPECIAL, 175, -1, 1, 100, 0, 7)
      .edgeCase() // I assume it's because it needs thunderbolt and Alola Raichu
      .ignoresVirtual(),
    new AttackMove(Moves.PULVERIZING_PANCAKE, Type.NORMAL, MoveCategory.PHYSICAL, 210, -1, 1, -1, 0, 7)
      .edgeCase() // I assume it's because it needs giga impact and snorlax
      .ignoresVirtual(),
    new SelfStatusMove(Moves.EXTREME_EVOBOOST, Type.NORMAL, -1, 1, -1, 0, 7)
      .attr(StatStageChangeAttr, [ Stat.ATK, Stat.DEF, Stat.SPATK, Stat.SPDEF, Stat.SPD ], 2, true)
      .ignoresVirtual(),
    new AttackMove(Moves.GENESIS_SUPERNOVA, Type.PSYCHIC, MoveCategory.SPECIAL, 185, -1, 1, 100, 0, 7)
      .attr(TerrainChangeAttr, TerrainType.PSYCHIC)
      .ignoresVirtual(),
    /* End Unused */
    new AttackMove(Moves.SHELL_TRAP, Type.FIRE, MoveCategory.SPECIAL, 150, 100, 5, -1, -3, 7)
      .attr(AddBattlerTagHeaderAttr, BattlerTagType.SHELL_TRAP)
      .target(MoveTarget.ALL_NEAR_ENEMIES)
      // Fails if the user was not hit by a physical attack during the turn
      .condition((user, target, move) => user.getTag(ShellTrapTag)?.activated === true),
    new AttackMove(Moves.FLEUR_CANNON, Type.FAIRY, MoveCategory.SPECIAL, 130, 90, 5, -1, 0, 7)
      .attr(StatStageChangeAttr, [ Stat.SPATK ], -2, true),
    new AttackMove(Moves.PSYCHIC_FANGS, Type.PSYCHIC, MoveCategory.PHYSICAL, 85, 100, 10, -1, 0, 7)
      .bitingMove()
      .attr(RemoveScreensAttr),
    new AttackMove(Moves.STOMPING_TANTRUM, Type.GROUND, MoveCategory.PHYSICAL, 75, 100, 10, -1, 0, 7)
      .attr(MovePowerMultiplierAttr, (user, target, move) => user.getLastXMoves(2)[1]?.result === MoveResult.MISS || user.getLastXMoves(2)[1]?.result === MoveResult.FAIL ? 2 : 1),
    new AttackMove(Moves.SHADOW_BONE, Type.GHOST, MoveCategory.PHYSICAL, 85, 100, 10, 20, 0, 7)
      .attr(StatStageChangeAttr, [ Stat.DEF ], -1)
      .makesContact(false),
    new AttackMove(Moves.ACCELEROCK, Type.ROCK, MoveCategory.PHYSICAL, 40, 100, 20, -1, 1, 7),
    new AttackMove(Moves.LIQUIDATION, Type.WATER, MoveCategory.PHYSICAL, 85, 100, 10, 20, 0, 7)
      .attr(StatStageChangeAttr, [ Stat.DEF ], -1),
    new AttackMove(Moves.PRISMATIC_LASER, Type.PSYCHIC, MoveCategory.SPECIAL, 160, 100, 10, -1, 0, 7)
      .attr(RechargeAttr),
    new AttackMove(Moves.SPECTRAL_THIEF, Type.GHOST, MoveCategory.PHYSICAL, 90, 100, 10, -1, 0, 7)
      .ignoresSubstitute()
      .partial(), // Does not steal stats
    new AttackMove(Moves.SUNSTEEL_STRIKE, Type.STEEL, MoveCategory.PHYSICAL, 100, 100, 5, -1, 0, 7)
      .ignoresAbilities()
      .edgeCase(), // Should not ignore abilities when called virtually (metronome)
    new AttackMove(Moves.MOONGEIST_BEAM, Type.GHOST, MoveCategory.SPECIAL, 100, 100, 5, -1, 0, 7)
      .ignoresAbilities()
      .edgeCase(), // Should not ignore abilities when called virtually (metronome)
    new StatusMove(Moves.TEARFUL_LOOK, Type.NORMAL, -1, 20, -1, 0, 7)
      .attr(StatStageChangeAttr, [ Stat.ATK, Stat.SPATK ], -1),
    new AttackMove(Moves.ZING_ZAP, Type.ELECTRIC, MoveCategory.PHYSICAL, 80, 100, 10, 30, 0, 7)
      .attr(FlinchAttr),
    new AttackMove(Moves.NATURES_MADNESS, Type.FAIRY, MoveCategory.SPECIAL, -1, 90, 10, -1, 0, 7)
      .attr(TargetHalfHpDamageAttr),
    new AttackMove(Moves.MULTI_ATTACK, Type.NORMAL, MoveCategory.PHYSICAL, 120, 100, 10, -1, 0, 7)
      .attr(FormChangeItemTypeAttr),
    /* Unused */
    new AttackMove(Moves.TEN_MILLION_VOLT_THUNDERBOLT, Type.ELECTRIC, MoveCategory.SPECIAL, 195, -1, 1, -1, 0, 7)
      .edgeCase() // I assume it's because it needs thunderbolt and pikachu in a cap
      .ignoresVirtual(),
    /* End Unused */
    new AttackMove(Moves.MIND_BLOWN, Type.FIRE, MoveCategory.SPECIAL, 150, 100, 5, -1, 0, 7)
      .condition(failIfDampCondition)
      .attr(HalfSacrificialAttr)
      .target(MoveTarget.ALL_NEAR_OTHERS),
    new AttackMove(Moves.PLASMA_FISTS, Type.ELECTRIC, MoveCategory.PHYSICAL, 100, 100, 15, -1, 0, 7)
      .attr(AddArenaTagAttr, ArenaTagType.ION_DELUGE, 1)
      .punchingMove(),
    new AttackMove(Moves.PHOTON_GEYSER, Type.PSYCHIC, MoveCategory.SPECIAL, 100, 100, 5, -1, 0, 7)
      .attr(PhotonGeyserCategoryAttr)
      .ignoresAbilities()
      .edgeCase(), // Should not ignore abilities when called virtually (metronome)
    /* Unused */
    new AttackMove(Moves.LIGHT_THAT_BURNS_THE_SKY, Type.PSYCHIC, MoveCategory.SPECIAL, 200, -1, 1, -1, 0, 7)
      .attr(PhotonGeyserCategoryAttr)
      .ignoresAbilities()
      .ignoresVirtual(),
    new AttackMove(Moves.SEARING_SUNRAZE_SMASH, Type.STEEL, MoveCategory.PHYSICAL, 200, -1, 1, -1, 0, 7)
      .ignoresAbilities()
      .ignoresVirtual(),
    new AttackMove(Moves.MENACING_MOONRAZE_MAELSTROM, Type.GHOST, MoveCategory.SPECIAL, 200, -1, 1, -1, 0, 7)
      .ignoresAbilities()
      .ignoresVirtual(),
    new AttackMove(Moves.LETS_SNUGGLE_FOREVER, Type.FAIRY, MoveCategory.PHYSICAL, 190, -1, 1, -1, 0, 7)
      .edgeCase() // I assume it needs play rough and mimikyu
      .ignoresVirtual(),
    new AttackMove(Moves.SPLINTERED_STORMSHARDS, Type.ROCK, MoveCategory.PHYSICAL, 190, -1, 1, -1, 0, 7)
      .attr(ClearTerrainAttr)
      .makesContact(false)
      .ignoresVirtual(),
    new AttackMove(Moves.CLANGOROUS_SOULBLAZE, Type.DRAGON, MoveCategory.SPECIAL, 185, -1, 1, 100, 0, 7)
      .attr(StatStageChangeAttr, [ Stat.ATK, Stat.DEF, Stat.SPATK, Stat.SPDEF, Stat.SPD ], 1, true, { firstTargetOnly: true })
      .soundBased()
      .target(MoveTarget.ALL_NEAR_ENEMIES)
      .edgeCase() // I assume it needs clanging scales and Kommo-O
      .ignoresVirtual(),
    /* End Unused */
    new AttackMove(Moves.ZIPPY_ZAP, Type.ELECTRIC, MoveCategory.PHYSICAL, 50, 100, 15, -1, 2, 7) // LGPE Implementation
      .attr(CritOnlyAttr),
    new AttackMove(Moves.SPLISHY_SPLASH, Type.WATER, MoveCategory.SPECIAL, 90, 100, 15, 30, 0, 7)
      .attr(StatusEffectAttr, StatusEffect.PARALYSIS)
      .target(MoveTarget.ALL_NEAR_ENEMIES),
    new AttackMove(Moves.FLOATY_FALL, Type.FLYING, MoveCategory.PHYSICAL, 90, 95, 15, 30, 0, 7)
      .attr(FlinchAttr),
    new AttackMove(Moves.PIKA_PAPOW, Type.ELECTRIC, MoveCategory.SPECIAL, -1, -1, 20, -1, 0, 7)
      .attr(FriendshipPowerAttr),
    new AttackMove(Moves.BOUNCY_BUBBLE, Type.WATER, MoveCategory.SPECIAL, 60, 100, 20, -1, 0, 7)
      .attr(HitHealAttr) // Custom
      .triageMove()
      .target(MoveTarget.ALL_NEAR_ENEMIES),
    new AttackMove(Moves.BUZZY_BUZZ, Type.ELECTRIC, MoveCategory.SPECIAL, 60, 100, 20, 100, 0, 7)
      .attr(StatusEffectAttr, StatusEffect.PARALYSIS),
    new AttackMove(Moves.SIZZLY_SLIDE, Type.FIRE, MoveCategory.PHYSICAL, 60, 100, 20, 100, 0, 7)
      .attr(StatusEffectAttr, StatusEffect.BURN),
    new AttackMove(Moves.GLITZY_GLOW, Type.PSYCHIC, MoveCategory.SPECIAL, 80, 95, 15, -1, 0, 7)
      .attr(AddArenaTagAttr, ArenaTagType.LIGHT_SCREEN, 5, false, true),
    new AttackMove(Moves.BADDY_BAD, Type.DARK, MoveCategory.SPECIAL, 80, 95, 15, -1, 0, 7)
      .attr(AddArenaTagAttr, ArenaTagType.REFLECT, 5, false, true),
    new AttackMove(Moves.SAPPY_SEED, Type.GRASS, MoveCategory.PHYSICAL, 100, 90, 10, 100, 0, 7)
      .attr(LeechSeedAttr)
      .makesContact(false),
    new AttackMove(Moves.FREEZY_FROST, Type.ICE, MoveCategory.SPECIAL, 100, 90, 10, -1, 0, 7)
      .attr(ResetStatsAttr, true),
    new AttackMove(Moves.SPARKLY_SWIRL, Type.FAIRY, MoveCategory.SPECIAL, 120, 85, 5, -1, 0, 7)
      .attr(PartyStatusCureAttr, null, Abilities.NONE),
    new AttackMove(Moves.VEEVEE_VOLLEY, Type.NORMAL, MoveCategory.PHYSICAL, -1, -1, 20, -1, 0, 7)
      .attr(FriendshipPowerAttr),
    new AttackMove(Moves.DOUBLE_IRON_BASH, Type.STEEL, MoveCategory.PHYSICAL, 60, 100, 5, 30, 0, 7)
      .attr(MultiHitAttr, MultiHitType._2)
      .attr(FlinchAttr)
      .punchingMove(),
    /* Unused */
    new SelfStatusMove(Moves.MAX_GUARD, Type.NORMAL, -1, 10, -1, 4, 8)
      .attr(ProtectAttr)
      .condition(failIfLastCondition)
      .ignoresVirtual(),
    /* End Unused */
    new AttackMove(Moves.DYNAMAX_CANNON, Type.DRAGON, MoveCategory.SPECIAL, 100, 100, 5, -1, 0, 8)
      .attr(MovePowerMultiplierAttr, (user, target, move) => {
      // Move is only stronger against overleveled foes.
        if (target.level > target.scene.getMaxExpLevel()) {
          const dynamaxCannonPercentMarginBeforeFullDamage = 0.05; // How much % above MaxExpLevel of wave will the target need to be to take full damage.
          // The move's power scales as the margin is approached, reaching double power when it does or goes over it.
          return 1 + Math.min(1, (target.level - target.scene.getMaxExpLevel()) / (target.scene.getMaxExpLevel() * dynamaxCannonPercentMarginBeforeFullDamage));
        } else {
          return 1;
        }
      })
      .attr(DiscourageFrequentUseAttr)
      .ignoresVirtual(),

    new AttackMove(Moves.SNIPE_SHOT, Type.WATER, MoveCategory.SPECIAL, 80, 100, 15, -1, 0, 8)
      .attr(HighCritAttr)
      .attr(BypassRedirectAttr),
    new AttackMove(Moves.JAW_LOCK, Type.DARK, MoveCategory.PHYSICAL, 80, 100, 10, -1, 0, 8)
      .attr(JawLockAttr)
      .bitingMove(),
    new SelfStatusMove(Moves.STUFF_CHEEKS, Type.NORMAL, -1, 10, -1, 0, 8)
      .attr(EatBerryAttr)
      .attr(StatStageChangeAttr, [ Stat.DEF ], 2, true)
      .condition((user) => {
        const userBerries = user.scene.findModifiers(m => m instanceof BerryModifier, user.isPlayer());
        return userBerries.length > 0;
      })
      .edgeCase(), // Stuff Cheeks should not be selectable when the user does not have a berry, see wiki
    new SelfStatusMove(Moves.NO_RETREAT, Type.FIGHTING, -1, 5, -1, 0, 8)
      .attr(StatStageChangeAttr, [ Stat.ATK, Stat.DEF, Stat.SPATK, Stat.SPDEF, Stat.SPD ], 1, true)
      .attr(AddBattlerTagAttr, BattlerTagType.NO_RETREAT, true, false)
      .condition((user, target, move) => user.getTag(TrappedTag)?.sourceMove !== Moves.NO_RETREAT), // fails if the user is currently trapped by No Retreat
    new StatusMove(Moves.TAR_SHOT, Type.ROCK, 100, 15, -1, 0, 8)
      .attr(StatStageChangeAttr, [ Stat.SPD ], -1)
      .attr(AddBattlerTagAttr, BattlerTagType.TAR_SHOT, false),
    new StatusMove(Moves.MAGIC_POWDER, Type.PSYCHIC, 100, 20, -1, 0, 8)
      .attr(ChangeTypeAttr, Type.PSYCHIC)
      .powderMove(),
    new AttackMove(Moves.DRAGON_DARTS, Type.DRAGON, MoveCategory.PHYSICAL, 50, 100, 10, -1, 0, 8)
      .attr(MultiHitAttr, MultiHitType._2)
      .makesContact(false)
      .partial(), // smart targetting is unimplemented
    new StatusMove(Moves.TEATIME, Type.NORMAL, -1, 10, -1, 0, 8)
      .attr(EatBerryAttr)
      .target(MoveTarget.ALL),
    new StatusMove(Moves.OCTOLOCK, Type.FIGHTING, 100, 15, -1, 0, 8)
      .attr(AddBattlerTagAttr, BattlerTagType.OCTOLOCK, false, true, 1),
    new AttackMove(Moves.BOLT_BEAK, Type.ELECTRIC, MoveCategory.PHYSICAL, 85, 100, 10, -1, 0, 8)
      .attr(FirstAttackDoublePowerAttr),
    new AttackMove(Moves.FISHIOUS_REND, Type.WATER, MoveCategory.PHYSICAL, 85, 100, 10, -1, 0, 8)
      .attr(FirstAttackDoublePowerAttr)
      .bitingMove(),
    new StatusMove(Moves.COURT_CHANGE, Type.NORMAL, 100, 10, -1, 0, 8)
      .attr(SwapArenaTagsAttr, [ ArenaTagType.AURORA_VEIL, ArenaTagType.LIGHT_SCREEN, ArenaTagType.MIST, ArenaTagType.REFLECT, ArenaTagType.SPIKES, ArenaTagType.STEALTH_ROCK, ArenaTagType.STICKY_WEB, ArenaTagType.TAILWIND, ArenaTagType.TOXIC_SPIKES ]),
    new AttackMove(Moves.MAX_FLARE, Type.FIRE, MoveCategory.PHYSICAL, 10, -1, 10, -1, 0, 8)
      .target(MoveTarget.NEAR_ENEMY)
      .unimplemented()
      .ignoresVirtual(),
    new AttackMove(Moves.MAX_FLUTTERBY, Type.BUG, MoveCategory.PHYSICAL, 10, -1, 10, -1, 0, 8)
      .target(MoveTarget.NEAR_ENEMY)
      .unimplemented()
      .ignoresVirtual(),
    new AttackMove(Moves.MAX_LIGHTNING, Type.ELECTRIC, MoveCategory.PHYSICAL, 10, -1, 10, -1, 0, 8)
      .target(MoveTarget.NEAR_ENEMY)
      .unimplemented()
      .ignoresVirtual(),
    new AttackMove(Moves.MAX_STRIKE, Type.NORMAL, MoveCategory.PHYSICAL, 10, -1, 10, -1, 0, 8)
      .target(MoveTarget.NEAR_ENEMY)
      .unimplemented()
      .ignoresVirtual(),
    new AttackMove(Moves.MAX_KNUCKLE, Type.FIGHTING, MoveCategory.PHYSICAL, 10, -1, 10, -1, 0, 8)
      .target(MoveTarget.NEAR_ENEMY)
      .unimplemented()
      .ignoresVirtual(),
    new AttackMove(Moves.MAX_PHANTASM, Type.GHOST, MoveCategory.PHYSICAL, 10, -1, 10, -1, 0, 8)
      .target(MoveTarget.NEAR_ENEMY)
      .unimplemented()
      .ignoresVirtual(),
    new AttackMove(Moves.MAX_HAILSTORM, Type.ICE, MoveCategory.PHYSICAL, 10, -1, 10, -1, 0, 8)
      .target(MoveTarget.NEAR_ENEMY)
      .unimplemented()
      .ignoresVirtual(),
    new AttackMove(Moves.MAX_OOZE, Type.POISON, MoveCategory.PHYSICAL, 10, -1, 10, -1, 0, 8)
      .target(MoveTarget.NEAR_ENEMY)
      .unimplemented()
      .ignoresVirtual(),
    new AttackMove(Moves.MAX_GEYSER, Type.WATER, MoveCategory.PHYSICAL, 10, -1, 10, -1, 0, 8)
      .target(MoveTarget.NEAR_ENEMY)
      .unimplemented()
      .ignoresVirtual(),
    new AttackMove(Moves.MAX_AIRSTREAM, Type.FLYING, MoveCategory.PHYSICAL, 10, -1, 10, -1, 0, 8)
      .target(MoveTarget.NEAR_ENEMY)
      .unimplemented()
      .ignoresVirtual(),
    new AttackMove(Moves.MAX_STARFALL, Type.FAIRY, MoveCategory.PHYSICAL, 10, -1, 10, -1, 0, 8)
      .target(MoveTarget.NEAR_ENEMY)
      .unimplemented()
      .ignoresVirtual(),
    new AttackMove(Moves.MAX_WYRMWIND, Type.DRAGON, MoveCategory.PHYSICAL, 10, -1, 10, -1, 0, 8)
      .target(MoveTarget.NEAR_ENEMY)
      .unimplemented()
      .ignoresVirtual(),
    new AttackMove(Moves.MAX_MINDSTORM, Type.PSYCHIC, MoveCategory.PHYSICAL, 10, -1, 10, -1, 0, 8)
      .target(MoveTarget.NEAR_ENEMY)
      .unimplemented()
      .ignoresVirtual(),
    new AttackMove(Moves.MAX_ROCKFALL, Type.ROCK, MoveCategory.PHYSICAL, 10, -1, 10, -1, 0, 8)
      .target(MoveTarget.NEAR_ENEMY)
      .unimplemented()
      .ignoresVirtual(),
    new AttackMove(Moves.MAX_QUAKE, Type.GROUND, MoveCategory.PHYSICAL, 10, -1, 10, -1, 0, 8)
      .target(MoveTarget.NEAR_ENEMY)
      .unimplemented()
      .ignoresVirtual(),
    new AttackMove(Moves.MAX_DARKNESS, Type.DARK, MoveCategory.PHYSICAL, 10, -1, 10, -1, 0, 8)
      .target(MoveTarget.NEAR_ENEMY)
      .unimplemented()
      .ignoresVirtual(),
    new AttackMove(Moves.MAX_OVERGROWTH, Type.GRASS, MoveCategory.PHYSICAL, 10, -1, 10, -1, 0, 8)
      .target(MoveTarget.NEAR_ENEMY)
      .unimplemented()
      .ignoresVirtual(),
    new AttackMove(Moves.MAX_STEELSPIKE, Type.STEEL, MoveCategory.PHYSICAL, 10, -1, 10, -1, 0, 8)
      .target(MoveTarget.NEAR_ENEMY)
      .unimplemented()
      .ignoresVirtual(),
    /* End Unused */
    new SelfStatusMove(Moves.CLANGOROUS_SOUL, Type.DRAGON, 100, 5, -1, 0, 8)
      .attr(CutHpStatStageBoostAttr, [ Stat.ATK, Stat.DEF, Stat.SPATK, Stat.SPDEF, Stat.SPD ], 1, 3)
      .soundBased()
      .danceMove(),
    new AttackMove(Moves.BODY_PRESS, Type.FIGHTING, MoveCategory.PHYSICAL, 80, 100, 10, -1, 0, 8)
      .attr(DefAtkAttr),
    new StatusMove(Moves.DECORATE, Type.FAIRY, -1, 15, -1, 0, 8)
      .attr(StatStageChangeAttr, [ Stat.ATK, Stat.SPATK ], 2)
      .ignoresProtect(),
    new AttackMove(Moves.DRUM_BEATING, Type.GRASS, MoveCategory.PHYSICAL, 80, 100, 10, 100, 0, 8)
      .attr(StatStageChangeAttr, [ Stat.SPD ], -1)
      .makesContact(false),
    new AttackMove(Moves.SNAP_TRAP, Type.GRASS, MoveCategory.PHYSICAL, 35, 100, 15, -1, 0, 8)
      .attr(TrapAttr, BattlerTagType.SNAP_TRAP),
    new AttackMove(Moves.PYRO_BALL, Type.FIRE, MoveCategory.PHYSICAL, 120, 90, 5, 10, 0, 8)
      .attr(HealStatusEffectAttr, true, StatusEffect.FREEZE)
      .attr(StatusEffectAttr, StatusEffect.BURN)
      .ballBombMove()
      .makesContact(false),
    new AttackMove(Moves.BEHEMOTH_BLADE, Type.STEEL, MoveCategory.PHYSICAL, 100, 100, 5, -1, 0, 8)
      .slicingMove(),
    new AttackMove(Moves.BEHEMOTH_BASH, Type.STEEL, MoveCategory.PHYSICAL, 100, 100, 5, -1, 0, 8),
    new AttackMove(Moves.AURA_WHEEL, Type.ELECTRIC, MoveCategory.PHYSICAL, 110, 100, 10, 100, 0, 8)
      .attr(StatStageChangeAttr, [ Stat.SPD ], 1, true)
      .makesContact(false)
      .attr(AuraWheelTypeAttr),
    new AttackMove(Moves.BREAKING_SWIPE, Type.DRAGON, MoveCategory.PHYSICAL, 60, 100, 15, 100, 0, 8)
      .target(MoveTarget.ALL_NEAR_ENEMIES)
      .attr(StatStageChangeAttr, [ Stat.ATK ], -1),
    new AttackMove(Moves.BRANCH_POKE, Type.GRASS, MoveCategory.PHYSICAL, 40, 100, 40, -1, 0, 8),
    new AttackMove(Moves.OVERDRIVE, Type.ELECTRIC, MoveCategory.SPECIAL, 80, 100, 10, -1, 0, 8)
      .soundBased()
      .target(MoveTarget.ALL_NEAR_ENEMIES),
    new AttackMove(Moves.APPLE_ACID, Type.GRASS, MoveCategory.SPECIAL, 80, 100, 10, 100, 0, 8)
      .attr(StatStageChangeAttr, [ Stat.SPDEF ], -1),
    new AttackMove(Moves.GRAV_APPLE, Type.GRASS, MoveCategory.PHYSICAL, 80, 100, 10, 100, 0, 8)
      .attr(StatStageChangeAttr, [ Stat.DEF ], -1)
      .attr(MovePowerMultiplierAttr, (user, target, move) => user.scene.arena.getTag(ArenaTagType.GRAVITY) ? 1.5 : 1)
      .makesContact(false),
    new AttackMove(Moves.SPIRIT_BREAK, Type.FAIRY, MoveCategory.PHYSICAL, 75, 100, 15, 100, 0, 8)
      .attr(StatStageChangeAttr, [ Stat.SPATK ], -1),
    new AttackMove(Moves.STRANGE_STEAM, Type.FAIRY, MoveCategory.SPECIAL, 90, 95, 10, 20, 0, 8)
      .attr(ConfuseAttr),
    new StatusMove(Moves.LIFE_DEW, Type.WATER, -1, 10, -1, 0, 8)
      .attr(HealAttr, 0.25, true, false)
      .target(MoveTarget.USER_AND_ALLIES)
      .ignoresProtect(),
    new SelfStatusMove(Moves.OBSTRUCT, Type.DARK, 100, 10, -1, 4, 8)
      .attr(ProtectAttr, BattlerTagType.OBSTRUCT)
      .condition(failIfLastCondition),
    new AttackMove(Moves.FALSE_SURRENDER, Type.DARK, MoveCategory.PHYSICAL, 80, -1, 10, -1, 0, 8),
    new AttackMove(Moves.METEOR_ASSAULT, Type.FIGHTING, MoveCategory.PHYSICAL, 150, 100, 5, -1, 0, 8)
      .attr(RechargeAttr)
      .makesContact(false),
    new AttackMove(Moves.ETERNABEAM, Type.DRAGON, MoveCategory.SPECIAL, 160, 90, 5, -1, 0, 8)
      .attr(RechargeAttr),
    new AttackMove(Moves.STEEL_BEAM, Type.STEEL, MoveCategory.SPECIAL, 140, 95, 5, -1, 0, 8)
      .attr(HalfSacrificialAttr),
    new AttackMove(Moves.EXPANDING_FORCE, Type.PSYCHIC, MoveCategory.SPECIAL, 80, 100, 10, -1, 0, 8)
      .attr(MovePowerMultiplierAttr, (user, target, move) => user.scene.arena.getTerrainType() === TerrainType.PSYCHIC && user.isGrounded() ? 1.5 : 1)
      .attr(VariableTargetAttr, (user, target, move) => user.scene.arena.getTerrainType() === TerrainType.PSYCHIC && user.isGrounded() ? MoveTarget.ALL_NEAR_ENEMIES : MoveTarget.NEAR_OTHER),
    new AttackMove(Moves.STEEL_ROLLER, Type.STEEL, MoveCategory.PHYSICAL, 130, 100, 5, -1, 0, 8)
      .attr(ClearTerrainAttr)
      .condition((user, target, move) => !!user.scene.arena.terrain),
    new AttackMove(Moves.SCALE_SHOT, Type.DRAGON, MoveCategory.PHYSICAL, 25, 90, 20, -1, 0, 8)
      .attr(StatStageChangeAttr, [ Stat.SPD ], 1, true, { lastHitOnly: true })
      .attr(StatStageChangeAttr, [ Stat.DEF ], -1, true, { lastHitOnly: true })
      .attr(MultiHitAttr)
      .makesContact(false),
    new ChargingAttackMove(Moves.METEOR_BEAM, Type.ROCK, MoveCategory.SPECIAL, 120, 90, 10, -1, 0, 8)
      .chargeText(i18next.t("moveTriggers:isOverflowingWithSpacePower", { pokemonName: "{USER}" }))
      .chargeAttr(StatStageChangeAttr, [ Stat.SPATK ], 1, true)
      .ignoresVirtual(),
    new AttackMove(Moves.SHELL_SIDE_ARM, Type.POISON, MoveCategory.SPECIAL, 90, 100, 10, 20, 0, 8)
      .attr(ShellSideArmCategoryAttr)
      .attr(StatusEffectAttr, StatusEffect.POISON)
      .partial(), // Physical version of the move does not make contact
    new AttackMove(Moves.MISTY_EXPLOSION, Type.FAIRY, MoveCategory.SPECIAL, 100, 100, 5, -1, 0, 8)
      .attr(SacrificialAttr)
      .target(MoveTarget.ALL_NEAR_OTHERS)
      .attr(MovePowerMultiplierAttr, (user, target, move) => user.scene.arena.getTerrainType() === TerrainType.MISTY && user.isGrounded() ? 1.5 : 1)
      .condition(failIfDampCondition)
      .makesContact(false),
    new AttackMove(Moves.GRASSY_GLIDE, Type.GRASS, MoveCategory.PHYSICAL, 55, 100, 20, -1, 0, 8)
      .attr(IncrementMovePriorityAttr, (user, target, move) => user.scene.arena.getTerrainType() === TerrainType.GRASSY && user.isGrounded()),
    new AttackMove(Moves.RISING_VOLTAGE, Type.ELECTRIC, MoveCategory.SPECIAL, 70, 100, 20, -1, 0, 8)
      .attr(MovePowerMultiplierAttr, (user, target, move) => user.scene.arena.getTerrainType() === TerrainType.ELECTRIC && target.isGrounded() ? 2 : 1),
    new AttackMove(Moves.TERRAIN_PULSE, Type.NORMAL, MoveCategory.SPECIAL, 50, 100, 10, -1, 0, 8)
      .attr(TerrainPulseTypeAttr)
      .attr(MovePowerMultiplierAttr, (user, target, move) => user.scene.arena.getTerrainType() !== TerrainType.NONE && user.isGrounded() ? 2 : 1)
      .pulseMove(),
    new AttackMove(Moves.SKITTER_SMACK, Type.BUG, MoveCategory.PHYSICAL, 70, 90, 10, 100, 0, 8)
      .attr(StatStageChangeAttr, [ Stat.SPATK ], -1),
    new AttackMove(Moves.BURNING_JEALOUSY, Type.FIRE, MoveCategory.SPECIAL, 70, 100, 5, 100, 0, 8)
      .attr(StatusIfBoostedAttr, StatusEffect.BURN)
      .target(MoveTarget.ALL_NEAR_ENEMIES),
    new AttackMove(Moves.LASH_OUT, Type.DARK, MoveCategory.PHYSICAL, 75, 100, 5, -1, 0, 8)
      .attr(MovePowerMultiplierAttr, (user, _target, _move) => user.turnData.statStagesDecreased ? 2 : 1),
    new AttackMove(Moves.POLTERGEIST, Type.GHOST, MoveCategory.PHYSICAL, 110, 90, 5, -1, 0, 8)
      .attr(AttackedByItemAttr)
      .makesContact(false),
    new StatusMove(Moves.CORROSIVE_GAS, Type.POISON, 100, 40, -1, 0, 8)
      .target(MoveTarget.ALL_NEAR_OTHERS)
      .unimplemented(),
    new StatusMove(Moves.COACHING, Type.FIGHTING, -1, 10, -1, 0, 8)
      .attr(StatStageChangeAttr, [ Stat.ATK, Stat.DEF ], 1)
      .target(MoveTarget.NEAR_ALLY),
    new AttackMove(Moves.FLIP_TURN, Type.WATER, MoveCategory.PHYSICAL, 60, 100, 20, -1, 0, 8)
      .attr(ForceSwitchOutAttr, true),
    new AttackMove(Moves.TRIPLE_AXEL, Type.ICE, MoveCategory.PHYSICAL, 20, 90, 10, -1, 0, 8)
      .attr(MultiHitAttr, MultiHitType._3)
      .attr(MultiHitPowerIncrementAttr, 3)
      .checkAllHits(),
    new AttackMove(Moves.DUAL_WINGBEAT, Type.FLYING, MoveCategory.PHYSICAL, 40, 90, 10, -1, 0, 8)
      .attr(MultiHitAttr, MultiHitType._2),
    new AttackMove(Moves.SCORCHING_SANDS, Type.GROUND, MoveCategory.SPECIAL, 70, 100, 10, 30, 0, 8)
      .attr(HealStatusEffectAttr, true, StatusEffect.FREEZE)
      .attr(HealStatusEffectAttr, false, StatusEffect.FREEZE)
      .attr(StatusEffectAttr, StatusEffect.BURN),
    new StatusMove(Moves.JUNGLE_HEALING, Type.GRASS, -1, 10, -1, 0, 8)
      .attr(HealAttr, 0.25, true, false)
      .attr(HealStatusEffectAttr, false, StatusEffect.PARALYSIS, StatusEffect.POISON, StatusEffect.TOXIC, StatusEffect.BURN, StatusEffect.SLEEP)
      .target(MoveTarget.USER_AND_ALLIES),
    new AttackMove(Moves.WICKED_BLOW, Type.DARK, MoveCategory.PHYSICAL, 75, 100, 5, -1, 0, 8)
      .attr(CritOnlyAttr)
      .punchingMove(),
    new AttackMove(Moves.SURGING_STRIKES, Type.WATER, MoveCategory.PHYSICAL, 25, 100, 5, -1, 0, 8)
      .attr(MultiHitAttr, MultiHitType._3)
      .attr(CritOnlyAttr)
      .punchingMove(),
    new AttackMove(Moves.THUNDER_CAGE, Type.ELECTRIC, MoveCategory.SPECIAL, 80, 90, 15, -1, 0, 8)
      .attr(TrapAttr, BattlerTagType.THUNDER_CAGE),
    new AttackMove(Moves.DRAGON_ENERGY, Type.DRAGON, MoveCategory.SPECIAL, 150, 100, 5, -1, 0, 8)
      .attr(HpPowerAttr)
      .target(MoveTarget.ALL_NEAR_ENEMIES),
    new AttackMove(Moves.FREEZING_GLARE, Type.PSYCHIC, MoveCategory.SPECIAL, 90, 100, 10, 10, 0, 8)
      .attr(StatusEffectAttr, StatusEffect.FREEZE),
    new AttackMove(Moves.FIERY_WRATH, Type.DARK, MoveCategory.SPECIAL, 90, 100, 10, 20, 0, 8)
      .attr(FlinchAttr)
      .target(MoveTarget.ALL_NEAR_ENEMIES),
    new AttackMove(Moves.THUNDEROUS_KICK, Type.FIGHTING, MoveCategory.PHYSICAL, 90, 100, 10, 100, 0, 8)
      .attr(StatStageChangeAttr, [ Stat.DEF ], -1),
    new AttackMove(Moves.GLACIAL_LANCE, Type.ICE, MoveCategory.PHYSICAL, 120, 100, 5, -1, 0, 8)
      .target(MoveTarget.ALL_NEAR_ENEMIES)
      .makesContact(false),
    new AttackMove(Moves.ASTRAL_BARRAGE, Type.GHOST, MoveCategory.SPECIAL, 120, 100, 5, -1, 0, 8)
      .target(MoveTarget.ALL_NEAR_ENEMIES),
    new AttackMove(Moves.EERIE_SPELL, Type.PSYCHIC, MoveCategory.SPECIAL, 80, 100, 5, 100, 0, 8)
      .attr(AttackReducePpMoveAttr, 3)
      .soundBased(),
    new AttackMove(Moves.DIRE_CLAW, Type.POISON, MoveCategory.PHYSICAL, 80, 100, 15, 50, 0, 8)
      .attr(MultiStatusEffectAttr, [ StatusEffect.POISON, StatusEffect.PARALYSIS, StatusEffect.SLEEP ]),
    new AttackMove(Moves.PSYSHIELD_BASH, Type.PSYCHIC, MoveCategory.PHYSICAL, 70, 90, 10, 100, 0, 8)
      .attr(StatStageChangeAttr, [ Stat.DEF ], 1, true),
    new SelfStatusMove(Moves.POWER_SHIFT, Type.NORMAL, -1, 10, -1, 0, 8)
      .target(MoveTarget.USER)
      .attr(ShiftStatAttr, Stat.ATK, Stat.DEF),
    new AttackMove(Moves.STONE_AXE, Type.ROCK, MoveCategory.PHYSICAL, 65, 90, 15, 100, 0, 8)
      .attr(AddArenaTrapTagHitAttr, ArenaTagType.STEALTH_ROCK)
      .slicingMove(),
    new AttackMove(Moves.SPRINGTIDE_STORM, Type.FAIRY, MoveCategory.SPECIAL, 100, 80, 5, 30, 0, 8)
      .attr(StatStageChangeAttr, [ Stat.ATK ], -1)
      .windMove()
      .target(MoveTarget.ALL_NEAR_ENEMIES),
    new AttackMove(Moves.MYSTICAL_POWER, Type.PSYCHIC, MoveCategory.SPECIAL, 70, 90, 10, 100, 0, 8)
      .attr(StatStageChangeAttr, [ Stat.SPATK ], 1, true),
    new AttackMove(Moves.RAGING_FURY, Type.FIRE, MoveCategory.PHYSICAL, 120, 100, 10, -1, 0, 8)
      .makesContact(false)
      .attr(FrenzyAttr)
      .attr(MissEffectAttr, frenzyMissFunc)
      .attr(NoEffectAttr, frenzyMissFunc)
      .target(MoveTarget.RANDOM_NEAR_ENEMY),
    new AttackMove(Moves.WAVE_CRASH, Type.WATER, MoveCategory.PHYSICAL, 120, 100, 10, -1, 0, 8)
      .attr(RecoilAttr, false, 0.33)
      .recklessMove(),
    new AttackMove(Moves.CHLOROBLAST, Type.GRASS, MoveCategory.SPECIAL, 150, 95, 5, -1, 0, 8)
      .attr(RecoilAttr, true, 0.5),
    new AttackMove(Moves.MOUNTAIN_GALE, Type.ICE, MoveCategory.PHYSICAL, 100, 85, 10, 30, 0, 8)
      .makesContact(false)
      .attr(FlinchAttr),
    new SelfStatusMove(Moves.VICTORY_DANCE, Type.FIGHTING, -1, 10, -1, 0, 8)
      .attr(StatStageChangeAttr, [ Stat.ATK, Stat.DEF, Stat.SPD ], 1, true)
      .danceMove(),
    new AttackMove(Moves.HEADLONG_RUSH, Type.GROUND, MoveCategory.PHYSICAL, 120, 100, 5, -1, 0, 8)
      .attr(StatStageChangeAttr, [ Stat.DEF, Stat.SPDEF ], -1, true)
      .punchingMove(),
    new AttackMove(Moves.BARB_BARRAGE, Type.POISON, MoveCategory.PHYSICAL, 60, 100, 10, 50, 0, 8)
      .makesContact(false)
      .attr(MovePowerMultiplierAttr, (user, target, move) => target.status && (target.status.effect === StatusEffect.POISON || target.status.effect === StatusEffect.TOXIC) ? 2 : 1)
      .attr(StatusEffectAttr, StatusEffect.POISON),
    new AttackMove(Moves.ESPER_WING, Type.PSYCHIC, MoveCategory.SPECIAL, 80, 100, 10, 100, 0, 8)
      .attr(HighCritAttr)
      .attr(StatStageChangeAttr, [ Stat.SPD ], 1, true),
    new AttackMove(Moves.BITTER_MALICE, Type.GHOST, MoveCategory.SPECIAL, 75, 100, 10, 100, 0, 8)
      .attr(StatStageChangeAttr, [ Stat.ATK ], -1),
    new SelfStatusMove(Moves.SHELTER, Type.STEEL, -1, 10, 100, 0, 8)
      .attr(StatStageChangeAttr, [ Stat.DEF ], 2, true),
    new AttackMove(Moves.TRIPLE_ARROWS, Type.FIGHTING, MoveCategory.PHYSICAL, 90, 100, 10, 30, 0, 8)
      .makesContact(false)
      .attr(HighCritAttr)
      .attr(StatStageChangeAttr, [ Stat.DEF ], -1, false, { effectChanceOverride: 50 })
      .attr(FlinchAttr),
    new AttackMove(Moves.INFERNAL_PARADE, Type.GHOST, MoveCategory.SPECIAL, 60, 100, 15, 30, 0, 8)
      .attr(StatusEffectAttr, StatusEffect.BURN)
      .attr(MovePowerMultiplierAttr, (user, target, move) => target.status ? 2 : 1),
    new AttackMove(Moves.CEASELESS_EDGE, Type.DARK, MoveCategory.PHYSICAL, 65, 90, 15, 100, 0, 8)
      .attr(AddArenaTrapTagHitAttr, ArenaTagType.SPIKES)
      .slicingMove(),
    new AttackMove(Moves.BLEAKWIND_STORM, Type.FLYING, MoveCategory.SPECIAL, 100, 80, 10, 30, 0, 8)
      .attr(StormAccuracyAttr)
      .attr(StatStageChangeAttr, [ Stat.SPD ], -1)
      .windMove()
      .target(MoveTarget.ALL_NEAR_ENEMIES),
    new AttackMove(Moves.WILDBOLT_STORM, Type.ELECTRIC, MoveCategory.SPECIAL, 100, 80, 10, 20, 0, 8)
      .attr(StormAccuracyAttr)
      .attr(StatusEffectAttr, StatusEffect.PARALYSIS)
      .windMove()
      .target(MoveTarget.ALL_NEAR_ENEMIES),
    new AttackMove(Moves.SANDSEAR_STORM, Type.GROUND, MoveCategory.SPECIAL, 100, 80, 10, 20, 0, 8)
      .attr(StormAccuracyAttr)
      .attr(StatusEffectAttr, StatusEffect.BURN)
      .windMove()
      .target(MoveTarget.ALL_NEAR_ENEMIES),
    new StatusMove(Moves.LUNAR_BLESSING, Type.PSYCHIC, -1, 5, -1, 0, 8)
      .attr(HealAttr, 0.25, true, false)
      .attr(HealStatusEffectAttr, false, StatusEffect.PARALYSIS, StatusEffect.POISON, StatusEffect.TOXIC, StatusEffect.BURN, StatusEffect.SLEEP)
      .target(MoveTarget.USER_AND_ALLIES)
      .triageMove(),
    new SelfStatusMove(Moves.TAKE_HEART, Type.PSYCHIC, -1, 10, -1, 0, 8)
      .attr(StatStageChangeAttr, [ Stat.SPATK, Stat.SPDEF ], 1, true)
      .attr(HealStatusEffectAttr, true, StatusEffect.PARALYSIS, StatusEffect.POISON, StatusEffect.TOXIC, StatusEffect.BURN, StatusEffect.SLEEP),
    /* Unused
    new AttackMove(Moves.G_MAX_WILDFIRE, Type.FIRE, MoveCategory.PHYSICAL, 10, -1, 10, -1, 0, 8)
      .target(MoveTarget.ALL_NEAR_ENEMIES)
      .unimplemented(),
    new AttackMove(Moves.G_MAX_BEFUDDLE, Type.BUG, MoveCategory.PHYSICAL, 10, -1, 10, -1, 0, 8)
      .target(MoveTarget.ALL_NEAR_ENEMIES)
      .unimplemented(),
    new AttackMove(Moves.G_MAX_VOLT_CRASH, Type.ELECTRIC, MoveCategory.PHYSICAL, 10, -1, 10, -1, 0, 8)
      .target(MoveTarget.ALL_NEAR_ENEMIES)
      .unimplemented(),
    new AttackMove(Moves.G_MAX_GOLD_RUSH, Type.NORMAL, MoveCategory.PHYSICAL, 10, -1, 10, -1, 0, 8)
      .target(MoveTarget.ALL_NEAR_ENEMIES)
      .unimplemented(),
    new AttackMove(Moves.G_MAX_CHI_STRIKE, Type.FIGHTING, MoveCategory.PHYSICAL, 10, -1, 10, -1, 0, 8)
      .target(MoveTarget.ALL_NEAR_ENEMIES)
      .unimplemented(),
    new AttackMove(Moves.G_MAX_TERROR, Type.GHOST, MoveCategory.PHYSICAL, 10, -1, 10, -1, 0, 8)
      .target(MoveTarget.ALL_NEAR_ENEMIES)
      .unimplemented(),
    new AttackMove(Moves.G_MAX_RESONANCE, Type.ICE, MoveCategory.PHYSICAL, 10, -1, 10, -1, 0, 8)
      .target(MoveTarget.ALL_NEAR_ENEMIES)
      .unimplemented(),
    new AttackMove(Moves.G_MAX_CUDDLE, Type.NORMAL, MoveCategory.PHYSICAL, 10, -1, 10, -1, 0, 8)
      .target(MoveTarget.ALL_NEAR_ENEMIES)
      .unimplemented(),
    new AttackMove(Moves.G_MAX_REPLENISH, Type.NORMAL, MoveCategory.PHYSICAL, 10, -1, 10, -1, 0, 8)
      .target(MoveTarget.ALL_NEAR_ENEMIES)
      .unimplemented(),
    new AttackMove(Moves.G_MAX_MALODOR, Type.POISON, MoveCategory.PHYSICAL, 10, -1, 10, -1, 0, 8)
      .target(MoveTarget.ALL_NEAR_ENEMIES)
      .unimplemented(),
    new AttackMove(Moves.G_MAX_STONESURGE, Type.WATER, MoveCategory.PHYSICAL, 10, -1, 10, -1, 0, 8)
      .target(MoveTarget.ALL_NEAR_ENEMIES)
      .unimplemented(),
    new AttackMove(Moves.G_MAX_WIND_RAGE, Type.FLYING, MoveCategory.PHYSICAL, 10, -1, 10, -1, 0, 8)
      .target(MoveTarget.ALL_NEAR_ENEMIES)
      .unimplemented(),
    new AttackMove(Moves.G_MAX_STUN_SHOCK, Type.ELECTRIC, MoveCategory.PHYSICAL, 10, -1, 10, -1, 0, 8)
      .target(MoveTarget.ALL_NEAR_ENEMIES)
      .unimplemented(),
    new AttackMove(Moves.G_MAX_FINALE, Type.FAIRY, MoveCategory.PHYSICAL, 10, -1, 10, -1, 0, 8)
      .target(MoveTarget.ALL_NEAR_ENEMIES)
      .unimplemented(),
    new AttackMove(Moves.G_MAX_DEPLETION, Type.DRAGON, MoveCategory.PHYSICAL, 10, -1, 10, -1, 0, 8)
      .target(MoveTarget.ALL_NEAR_ENEMIES)
      .unimplemented(),
    new AttackMove(Moves.G_MAX_GRAVITAS, Type.PSYCHIC, MoveCategory.PHYSICAL, 10, -1, 10, -1, 0, 8)
      .target(MoveTarget.ALL_NEAR_ENEMIES)
      .unimplemented(),
    new AttackMove(Moves.G_MAX_VOLCALITH, Type.ROCK, MoveCategory.PHYSICAL, 10, -1, 10, -1, 0, 8)
      .target(MoveTarget.ALL_NEAR_ENEMIES)
      .unimplemented(),
    new AttackMove(Moves.G_MAX_SANDBLAST, Type.GROUND, MoveCategory.PHYSICAL, 10, -1, 10, -1, 0, 8)
      .target(MoveTarget.ALL_NEAR_ENEMIES)
      .unimplemented(),
    new AttackMove(Moves.G_MAX_SNOOZE, Type.DARK, MoveCategory.PHYSICAL, 10, -1, 10, -1, 0, 8)
      .target(MoveTarget.ALL_NEAR_ENEMIES)
      .unimplemented(),
    new AttackMove(Moves.G_MAX_TARTNESS, Type.GRASS, MoveCategory.PHYSICAL, 10, -1, 10, -1, 0, 8)
      .target(MoveTarget.ALL_NEAR_ENEMIES)
      .unimplemented(),
    new AttackMove(Moves.G_MAX_SWEETNESS, Type.GRASS, MoveCategory.PHYSICAL, 10, -1, 10, -1, 0, 8)
      .target(MoveTarget.ALL_NEAR_ENEMIES)
      .unimplemented(),
    new AttackMove(Moves.G_MAX_SMITE, Type.FAIRY, MoveCategory.PHYSICAL, 10, -1, 10, -1, 0, 8)
      .target(MoveTarget.ALL_NEAR_ENEMIES)
      .unimplemented(),
    new AttackMove(Moves.G_MAX_STEELSURGE, Type.STEEL, MoveCategory.PHYSICAL, 10, -1, 10, -1, 0, 8)
      .target(MoveTarget.ALL_NEAR_ENEMIES)
      .unimplemented(),
    new AttackMove(Moves.G_MAX_MELTDOWN, Type.STEEL, MoveCategory.PHYSICAL, 10, -1, 10, -1, 0, 8)
      .target(MoveTarget.ALL_NEAR_ENEMIES)
      .unimplemented(),
    new AttackMove(Moves.G_MAX_FOAM_BURST, Type.WATER, MoveCategory.PHYSICAL, 10, -1, 10, -1, 0, 8)
      .target(MoveTarget.ALL_NEAR_ENEMIES)
      .unimplemented(),
    new AttackMove(Moves.G_MAX_CENTIFERNO, Type.FIRE, MoveCategory.PHYSICAL, 10, -1, 10, -1, 0, 8)
      .target(MoveTarget.ALL_NEAR_ENEMIES)
      .unimplemented(),
    new AttackMove(Moves.G_MAX_VINE_LASH, Type.GRASS, MoveCategory.PHYSICAL, 10, -1, 10, -1, 0, 8)
      .target(MoveTarget.ALL_NEAR_ENEMIES)
      .unimplemented(),
    new AttackMove(Moves.G_MAX_CANNONADE, Type.WATER, MoveCategory.PHYSICAL, 10, -1, 10, -1, 0, 8)
      .target(MoveTarget.ALL_NEAR_ENEMIES)
      .unimplemented(),
    new AttackMove(Moves.G_MAX_DRUM_SOLO, Type.GRASS, MoveCategory.PHYSICAL, 10, -1, 10, -1, 0, 8)
      .target(MoveTarget.ALL_NEAR_ENEMIES)
      .unimplemented(),
    new AttackMove(Moves.G_MAX_FIREBALL, Type.FIRE, MoveCategory.PHYSICAL, 10, -1, 10, -1, 0, 8)
      .target(MoveTarget.ALL_NEAR_ENEMIES)
      .unimplemented(),
    new AttackMove(Moves.G_MAX_HYDROSNIPE, Type.WATER, MoveCategory.PHYSICAL, 10, -1, 10, -1, 0, 8)
      .target(MoveTarget.ALL_NEAR_ENEMIES)
      .unimplemented(),
    new AttackMove(Moves.G_MAX_ONE_BLOW, Type.DARK, MoveCategory.PHYSICAL, 10, -1, 10, -1, 0, 8)
      .target(MoveTarget.ALL_NEAR_ENEMIES)
      .unimplemented(),
    new AttackMove(Moves.G_MAX_RAPID_FLOW, Type.WATER, MoveCategory.PHYSICAL, 10, -1, 10, -1, 0, 8)
      .target(MoveTarget.ALL_NEAR_ENEMIES)
      .unimplemented(),
    End Unused */
    new AttackMove(Moves.TERA_BLAST, Type.NORMAL, MoveCategory.SPECIAL, 80, 100, 10, -1, 0, 9)
      .attr(TeraMoveCategoryAttr)
      .attr(TeraBlastTypeAttr)
      .attr(TeraBlastPowerAttr)
      .attr(StatStageChangeAttr, [ Stat.ATK, Stat.SPATK ], -1, true, { condition: (user, target, move) => user.isTerastallized() && user.isOfType(Type.STELLAR) })
      .partial(), /** Does not ignore abilities that affect stats, relevant in determining the move's category {@see TeraMoveCategoryAttr} */
    new SelfStatusMove(Moves.SILK_TRAP, Type.BUG, -1, 10, -1, 4, 9)
      .attr(ProtectAttr, BattlerTagType.SILK_TRAP)
      .condition(failIfLastCondition),
    new AttackMove(Moves.AXE_KICK, Type.FIGHTING, MoveCategory.PHYSICAL, 120, 90, 10, 30, 0, 9)
      .attr(MissEffectAttr, crashDamageFunc)
      .attr(NoEffectAttr, crashDamageFunc)
      .attr(ConfuseAttr)
      .recklessMove(),
    new AttackMove(Moves.LAST_RESPECTS, Type.GHOST, MoveCategory.PHYSICAL, 50, 100, 10, -1, 0, 9)
      .partial() // Counter resets every wave instead of on arena reset
      .attr(MovePowerMultiplierAttr, (user, target, move) => 1 + Math.min(user.isPlayer() ? user.scene.currentBattle.playerFaints : user.scene.currentBattle.enemyFaints, 100))
      .makesContact(false),
    new AttackMove(Moves.LUMINA_CRASH, Type.PSYCHIC, MoveCategory.SPECIAL, 80, 100, 10, 100, 0, 9)
      .attr(StatStageChangeAttr, [ Stat.SPDEF ], -2),
    new AttackMove(Moves.ORDER_UP, Type.DRAGON, MoveCategory.PHYSICAL, 80, 100, 10, 100, 0, 9)
      .attr(OrderUpStatBoostAttr)
      .makesContact(false),
    new AttackMove(Moves.JET_PUNCH, Type.WATER, MoveCategory.PHYSICAL, 60, 100, 15, -1, 1, 9)
      .punchingMove(),
    new StatusMove(Moves.SPICY_EXTRACT, Type.GRASS, -1, 15, -1, 0, 9)
      .attr(StatStageChangeAttr, [ Stat.ATK ], 2)
      .attr(StatStageChangeAttr, [ Stat.DEF ], -2),
    new AttackMove(Moves.SPIN_OUT, Type.STEEL, MoveCategory.PHYSICAL, 100, 100, 5, -1, 0, 9)
      .attr(StatStageChangeAttr, [ Stat.SPD ], -2, true),
    new AttackMove(Moves.POPULATION_BOMB, Type.NORMAL, MoveCategory.PHYSICAL, 20, 90, 10, -1, 0, 9)
      .attr(MultiHitAttr, MultiHitType._10)
      .slicingMove()
      .checkAllHits(),
    new AttackMove(Moves.ICE_SPINNER, Type.ICE, MoveCategory.PHYSICAL, 80, 100, 15, -1, 0, 9)
      .attr(ClearTerrainAttr),
    new AttackMove(Moves.GLAIVE_RUSH, Type.DRAGON, MoveCategory.PHYSICAL, 120, 100, 5, -1, 0, 9)
      .attr(AddBattlerTagAttr, BattlerTagType.ALWAYS_GET_HIT, true, false, 0, 0, true)
      .attr(AddBattlerTagAttr, BattlerTagType.RECEIVE_DOUBLE_DAMAGE, true, false, 0, 0, true)
      .condition((user, target, move) => {
        return !(target.getTag(BattlerTagType.PROTECTED)?.tagType === "PROTECTED" || target.scene.arena.getTag(ArenaTagType.MAT_BLOCK)?.tagType === "MAT_BLOCK");
      }),
    new StatusMove(Moves.REVIVAL_BLESSING, Type.NORMAL, -1, 1, -1, 0, 9)
      .triageMove()
      .attr(RevivalBlessingAttr)
      .target(MoveTarget.USER),
    new AttackMove(Moves.SALT_CURE, Type.ROCK, MoveCategory.PHYSICAL, 40, 100, 15, 100, 0, 9)
      .attr(AddBattlerTagAttr, BattlerTagType.SALT_CURED)
      .makesContact(false),
    new AttackMove(Moves.TRIPLE_DIVE, Type.WATER, MoveCategory.PHYSICAL, 30, 95, 10, -1, 0, 9)
      .attr(MultiHitAttr, MultiHitType._3),
    new AttackMove(Moves.MORTAL_SPIN, Type.POISON, MoveCategory.PHYSICAL, 30, 100, 15, 100, 0, 9)
      .attr(LapseBattlerTagAttr, [
        BattlerTagType.BIND,
        BattlerTagType.WRAP,
        BattlerTagType.FIRE_SPIN,
        BattlerTagType.WHIRLPOOL,
        BattlerTagType.CLAMP,
        BattlerTagType.SAND_TOMB,
        BattlerTagType.MAGMA_STORM,
        BattlerTagType.SNAP_TRAP,
        BattlerTagType.THUNDER_CAGE,
        BattlerTagType.SEEDED,
        BattlerTagType.INFESTATION
      ], true)
      .attr(StatusEffectAttr, StatusEffect.POISON)
      .attr(RemoveArenaTrapAttr)
      .target(MoveTarget.ALL_NEAR_ENEMIES),
    new StatusMove(Moves.DOODLE, Type.NORMAL, 100, 10, -1, 0, 9)
      .attr(AbilityCopyAttr, true),
    new SelfStatusMove(Moves.FILLET_AWAY, Type.NORMAL, -1, 10, -1, 0, 9)
      .attr(CutHpStatStageBoostAttr, [ Stat.ATK, Stat.SPATK, Stat.SPD ], 2, 2),
    new AttackMove(Moves.KOWTOW_CLEAVE, Type.DARK, MoveCategory.PHYSICAL, 85, -1, 10, -1, 0, 9)
      .slicingMove(),
    new AttackMove(Moves.FLOWER_TRICK, Type.GRASS, MoveCategory.PHYSICAL, 70, -1, 10, 100, 0, 9)
      .attr(CritOnlyAttr)
      .makesContact(false),
    new AttackMove(Moves.TORCH_SONG, Type.FIRE, MoveCategory.SPECIAL, 80, 100, 10, 100, 0, 9)
      .attr(StatStageChangeAttr, [ Stat.SPATK ], 1, true)
      .soundBased(),
    new AttackMove(Moves.AQUA_STEP, Type.WATER, MoveCategory.PHYSICAL, 80, 100, 10, 100, 0, 9)
      .attr(StatStageChangeAttr, [ Stat.SPD ], 1, true)
      .danceMove(),
    new AttackMove(Moves.RAGING_BULL, Type.NORMAL, MoveCategory.PHYSICAL, 90, 100, 10, -1, 0, 9)
      .attr(RagingBullTypeAttr)
      .attr(RemoveScreensAttr),
    new AttackMove(Moves.MAKE_IT_RAIN, Type.STEEL, MoveCategory.SPECIAL, 120, 100, 5, -1, 0, 9)
      .attr(MoneyAttr)
      .attr(StatStageChangeAttr, [ Stat.SPATK ], -1, true, { firstTargetOnly: true })
      .target(MoveTarget.ALL_NEAR_ENEMIES),
    new AttackMove(Moves.PSYBLADE, Type.PSYCHIC, MoveCategory.PHYSICAL, 80, 100, 15, -1, 0, 9)
      .attr(MovePowerMultiplierAttr, (user, target, move) => user.scene.arena.getTerrainType() === TerrainType.ELECTRIC && user.isGrounded() ? 1.5 : 1)
      .slicingMove(),
    new AttackMove(Moves.HYDRO_STEAM, Type.WATER, MoveCategory.SPECIAL, 80, 100, 15, -1, 0, 9)
      .attr(IgnoreWeatherTypeDebuffAttr, WeatherType.SUNNY)
      .attr(MovePowerMultiplierAttr, (user, target, move) => [ WeatherType.SUNNY, WeatherType.HARSH_SUN ].includes(user.scene.arena.weather?.weatherType!) && !user.scene.arena.weather?.isEffectSuppressed(user.scene) ? 1.5 : 1), // TODO: is this bang correct?
    new AttackMove(Moves.RUINATION, Type.DARK, MoveCategory.SPECIAL, -1, 90, 10, -1, 0, 9)
      .attr(TargetHalfHpDamageAttr),
    new AttackMove(Moves.COLLISION_COURSE, Type.FIGHTING, MoveCategory.PHYSICAL, 100, 100, 5, -1, 0, 9)
      .attr(MovePowerMultiplierAttr, (user, target, move) => target.getAttackTypeEffectiveness(move.type, user) >= 2 ? 5461 / 4096 : 1),
    new AttackMove(Moves.ELECTRO_DRIFT, Type.ELECTRIC, MoveCategory.SPECIAL, 100, 100, 5, -1, 0, 9)
      .attr(MovePowerMultiplierAttr, (user, target, move) => target.getAttackTypeEffectiveness(move.type, user) >= 2 ? 5461 / 4096 : 1)
      .makesContact(),
    new SelfStatusMove(Moves.SHED_TAIL, Type.NORMAL, -1, 10, -1, 0, 9)
      .attr(AddSubstituteAttr, 0.5)
      .attr(ForceSwitchOutAttr, true, SwitchType.SHED_TAIL)
      .condition(failIfLastInPartyCondition),
    new SelfStatusMove(Moves.CHILLY_RECEPTION, Type.ICE, -1, 10, -1, 0, 9)
      .attr(PreMoveMessageAttr, (user, move) => i18next.t("moveTriggers:chillyReception", { pokemonName: getPokemonNameWithAffix(user) }))
      .attr(ChillyReceptionAttr, true),
    new SelfStatusMove(Moves.TIDY_UP, Type.NORMAL, -1, 10, -1, 0, 9)
      .attr(StatStageChangeAttr, [ Stat.ATK, Stat.SPD ], 1, true)
      .attr(RemoveArenaTrapAttr, true)
      .attr(RemoveAllSubstitutesAttr),
    new StatusMove(Moves.SNOWSCAPE, Type.ICE, -1, 10, -1, 0, 9)
      .attr(WeatherChangeAttr, WeatherType.SNOW)
      .target(MoveTarget.BOTH_SIDES),
    new AttackMove(Moves.POUNCE, Type.BUG, MoveCategory.PHYSICAL, 50, 100, 20, 100, 0, 9)
      .attr(StatStageChangeAttr, [ Stat.SPD ], -1),
    new AttackMove(Moves.TRAILBLAZE, Type.GRASS, MoveCategory.PHYSICAL, 50, 100, 20, 100, 0, 9)
      .attr(StatStageChangeAttr, [ Stat.SPD ], 1, true),
    new AttackMove(Moves.CHILLING_WATER, Type.WATER, MoveCategory.SPECIAL, 50, 100, 20, 100, 0, 9)
      .attr(StatStageChangeAttr, [ Stat.ATK ], -1),
    new AttackMove(Moves.HYPER_DRILL, Type.NORMAL, MoveCategory.PHYSICAL, 100, 100, 5, -1, 0, 9)
      .ignoresProtect(),
    new AttackMove(Moves.TWIN_BEAM, Type.PSYCHIC, MoveCategory.SPECIAL, 40, 100, 10, -1, 0, 9)
      .attr(MultiHitAttr, MultiHitType._2),
    new AttackMove(Moves.RAGE_FIST, Type.GHOST, MoveCategory.PHYSICAL, 50, 100, 10, -1, 0, 9)
      .attr(HitCountPowerAttr)
      .punchingMove(),
    new AttackMove(Moves.ARMOR_CANNON, Type.FIRE, MoveCategory.SPECIAL, 120, 100, 5, -1, 0, 9)
      .attr(StatStageChangeAttr, [ Stat.DEF, Stat.SPDEF ], -1, true),
    new AttackMove(Moves.BITTER_BLADE, Type.FIRE, MoveCategory.PHYSICAL, 90, 100, 10, -1, 0, 9)
      .attr(HitHealAttr)
      .slicingMove()
      .triageMove(),
    new AttackMove(Moves.DOUBLE_SHOCK, Type.ELECTRIC, MoveCategory.PHYSICAL, 120, 100, 5, -1, 0, 9)
      .condition((user) => {
        const userTypes = user.getTypes(true);
        return userTypes.includes(Type.ELECTRIC);
      })
      .attr(AddBattlerTagAttr, BattlerTagType.DOUBLE_SHOCKED, true, false)
      .attr(RemoveTypeAttr, Type.ELECTRIC, (user) => {
        user.scene.queueMessage(i18next.t("moveTriggers:usedUpAllElectricity", { pokemonName: getPokemonNameWithAffix(user) }));
      }),
    new AttackMove(Moves.GIGATON_HAMMER, Type.STEEL, MoveCategory.PHYSICAL, 160, 100, 5, -1, 0, 9)
      .makesContact(false)
      .condition((user, target, move) => {
        const turnMove = user.getLastXMoves(1);
        return !turnMove.length || turnMove[0].move !== move.id || turnMove[0].result !== MoveResult.SUCCESS;
      }), // TODO Add Instruct/Encore interaction
    new AttackMove(Moves.COMEUPPANCE, Type.DARK, MoveCategory.PHYSICAL, -1, 100, 10, -1, 0, 9)
      .attr(CounterDamageAttr, (move: Move) => (move.category === MoveCategory.PHYSICAL || move.category === MoveCategory.SPECIAL), 1.5)
      .redirectCounter()
      .target(MoveTarget.ATTACKER),
    new AttackMove(Moves.AQUA_CUTTER, Type.WATER, MoveCategory.PHYSICAL, 70, 100, 20, -1, 0, 9)
      .attr(HighCritAttr)
      .slicingMove()
      .makesContact(false),
    new AttackMove(Moves.BLAZING_TORQUE, Type.FIRE, MoveCategory.PHYSICAL, 80, 100, 10, 30, 0, 9)
      .attr(StatusEffectAttr, StatusEffect.BURN)
      .makesContact(false),
    new AttackMove(Moves.WICKED_TORQUE, Type.DARK, MoveCategory.PHYSICAL, 80, 100, 10, 10, 0, 9)
      .attr(StatusEffectAttr, StatusEffect.SLEEP)
      .makesContact(false),
    new AttackMove(Moves.NOXIOUS_TORQUE, Type.POISON, MoveCategory.PHYSICAL, 100, 100, 10, 30, 0, 9)
      .attr(StatusEffectAttr, StatusEffect.POISON)
      .makesContact(false),
    new AttackMove(Moves.COMBAT_TORQUE, Type.FIGHTING, MoveCategory.PHYSICAL, 100, 100, 10, 30, 0, 9)
      .attr(StatusEffectAttr, StatusEffect.PARALYSIS)
      .makesContact(false),
    new AttackMove(Moves.MAGICAL_TORQUE, Type.FAIRY, MoveCategory.PHYSICAL, 100, 100, 10, 30, 0, 9)
      .attr(ConfuseAttr)
      .makesContact(false),
    new AttackMove(Moves.BLOOD_MOON, Type.NORMAL, MoveCategory.SPECIAL, 140, 100, 5, -1, 0, 9)
      .condition((user, target, move) => {
        const turnMove = user.getLastXMoves(1);
        return !turnMove.length || turnMove[0].move !== move.id || turnMove[0].result !== MoveResult.SUCCESS;
      }), // TODO Add Instruct/Encore interaction
    new AttackMove(Moves.MATCHA_GOTCHA, Type.GRASS, MoveCategory.SPECIAL, 80, 90, 15, 20, 0, 9)
      .attr(HitHealAttr)
      .attr(HealStatusEffectAttr, true, StatusEffect.FREEZE)
      .attr(HealStatusEffectAttr, false, StatusEffect.FREEZE)
      .attr(StatusEffectAttr, StatusEffect.BURN)
      .target(MoveTarget.ALL_NEAR_ENEMIES)
      .triageMove(),
    new AttackMove(Moves.SYRUP_BOMB, Type.GRASS, MoveCategory.SPECIAL, 60, 85, 10, -1, 0, 9)
      .attr(AddBattlerTagAttr, BattlerTagType.SYRUP_BOMB, false, false, 3)
      .ballBombMove(),
    new AttackMove(Moves.IVY_CUDGEL, Type.GRASS, MoveCategory.PHYSICAL, 100, 100, 10, -1, 0, 9)
      .attr(IvyCudgelTypeAttr)
      .attr(HighCritAttr)
      .makesContact(false),
    new ChargingAttackMove(Moves.ELECTRO_SHOT, Type.ELECTRIC, MoveCategory.SPECIAL, 130, 100, 10, 100, 0, 9)
      .chargeText(i18next.t("moveTriggers:absorbedElectricity", { pokemonName: "{USER}" }))
      .chargeAttr(StatStageChangeAttr, [ Stat.SPATK ], 1, true)
      .chargeAttr(WeatherInstantChargeAttr, [ WeatherType.RAIN, WeatherType.HEAVY_RAIN ])
      .ignoresVirtual(),
    new AttackMove(Moves.TERA_STARSTORM, Type.NORMAL, MoveCategory.SPECIAL, 120, 100, 5, -1, 0, 9)
      .attr(TeraMoveCategoryAttr)
      .attr(TeraStarstormTypeAttr)
      .attr(VariableTargetAttr, (user, target, move) => (user.hasFusionSpecies(Species.TERAPAGOS) || user.species.speciesId === Species.TERAPAGOS) && user.isTerastallized() ? MoveTarget.ALL_NEAR_ENEMIES : MoveTarget.NEAR_OTHER)
      .partial(), /** Does not ignore abilities that affect stats, relevant in determining the move's category {@see TeraMoveCategoryAttr} */
    new AttackMove(Moves.FICKLE_BEAM, Type.DRAGON, MoveCategory.SPECIAL, 80, 100, 5, 30, 0, 9)
      .attr(PreMoveMessageAttr, doublePowerChanceMessageFunc)
      .attr(DoublePowerChanceAttr),
    new SelfStatusMove(Moves.BURNING_BULWARK, Type.FIRE, -1, 10, -1, 4, 9)
      .attr(ProtectAttr, BattlerTagType.BURNING_BULWARK)
      .condition(failIfLastCondition),
    new AttackMove(Moves.THUNDERCLAP, Type.ELECTRIC, MoveCategory.SPECIAL, 70, 100, 5, -1, 1, 9)
      .condition((user, target, move) => user.scene.currentBattle.turnCommands[target.getBattlerIndex()]?.command === Command.FIGHT && !target.turnData.acted && allMoves[user.scene.currentBattle.turnCommands[target.getBattlerIndex()]?.move?.move!].category !== MoveCategory.STATUS), // TODO: is this bang correct?
    new AttackMove(Moves.MIGHTY_CLEAVE, Type.ROCK, MoveCategory.PHYSICAL, 95, 100, 5, -1, 0, 9)
      .slicingMove()
      .ignoresProtect(),
    new AttackMove(Moves.TACHYON_CUTTER, Type.STEEL, MoveCategory.SPECIAL, 50, -1, 10, -1, 0, 9)
      .attr(MultiHitAttr, MultiHitType._2)
      .slicingMove(),
    new AttackMove(Moves.HARD_PRESS, Type.STEEL, MoveCategory.PHYSICAL, -1, 100, 10, -1, 0, 9)
      .attr(OpponentHighHpPowerAttr, 100),
    new StatusMove(Moves.DRAGON_CHEER, Type.DRAGON, -1, 15, -1, 0, 9)
      .attr(AddBattlerTagAttr, BattlerTagType.DRAGON_CHEER, false, true)
      .target(MoveTarget.NEAR_ALLY),
    new AttackMove(Moves.ALLURING_VOICE, Type.FAIRY, MoveCategory.SPECIAL, 80, 100, 10, -1, 0, 9)
      .attr(AddBattlerTagIfBoostedAttr, BattlerTagType.CONFUSED)
      .soundBased(),
    new AttackMove(Moves.TEMPER_FLARE, Type.FIRE, MoveCategory.PHYSICAL, 75, 100, 10, -1, 0, 9)
      .attr(MovePowerMultiplierAttr, (user, target, move) => user.getLastXMoves(2)[1]?.result === MoveResult.MISS || user.getLastXMoves(2)[1]?.result === MoveResult.FAIL ? 2 : 1),
    new AttackMove(Moves.SUPERCELL_SLAM, Type.ELECTRIC, MoveCategory.PHYSICAL, 100, 95, 15, -1, 0, 9)
      .attr(MissEffectAttr, crashDamageFunc)
      .attr(NoEffectAttr, crashDamageFunc)
      .recklessMove(),
    new AttackMove(Moves.PSYCHIC_NOISE, Type.PSYCHIC, MoveCategory.SPECIAL, 75, 100, 10, -1, 0, 9)
      .soundBased()
      .attr(AddBattlerTagAttr, BattlerTagType.HEAL_BLOCK, false, false, 2),
    new AttackMove(Moves.UPPER_HAND, Type.FIGHTING, MoveCategory.PHYSICAL, 65, 100, 15, 100, 3, 9)
      .attr(FlinchAttr)
      .condition((user, target, move) => user.scene.currentBattle.turnCommands[target.getBattlerIndex()]?.command === Command.FIGHT && !target.turnData.acted && allMoves[user.scene.currentBattle.turnCommands[target.getBattlerIndex()]?.move?.move!].category !== MoveCategory.STATUS && allMoves[user.scene.currentBattle.turnCommands[target.getBattlerIndex()]?.move?.move!].priority > 0 ) // TODO: is this bang correct?
      .partial(), // Should also apply when target move priority increased by ability ex. gale wings
    new AttackMove(Moves.MALIGNANT_CHAIN, Type.POISON, MoveCategory.SPECIAL, 100, 100, 5, 50, 0, 9)
      .attr(StatusEffectAttr, StatusEffect.TOXIC)
  );
  allMoves.map(m => {
    if (m.getAttrs(StatStageChangeAttr).some(a => a.selfTarget && a.stages < 0)) {
      selfStatLowerMoves.push(m.id);
    }
  });
}<|MERGE_RESOLUTION|>--- conflicted
+++ resolved
@@ -5819,10 +5819,7 @@
       return false;
     }
 
-<<<<<<< HEAD
     /** The {@linkcode Pokemon} to be switched out with this effect */
-=======
->>>>>>> f0ae36de
     const switchOutTarget = this.selfSwitch ? user : target;
 
     // If the switch-out target is a Dondozo with a Tatsugiri in its mouth
