import { ChargeAnim, initMoveAnim, loadMoveAnimAssets, MoveChargeAnim } from "./battle-anims";
import { EncoreTag, GulpMissileTag, HelpingHandTag, SemiInvulnerableTag, ShellTrapTag, StockpilingTag, SubstituteTag, TrappedTag, TypeBoostTag } from "./battler-tags";
import { getPokemonNameWithAffix } from "../messages";
import Pokemon, { AttackMoveResult, EnemyPokemon, HitResult, MoveResult, PlayerPokemon, PokemonMove, TurnMove } from "../field/pokemon";
import { getNonVolatileStatusEffects, getStatusEffectHealText, isNonVolatileStatusEffect, StatusEffect } from "./status-effect";
import { getTypeDamageMultiplier, Type } from "./type";
import { Constructor, NumberHolder } from "#app/utils";
import * as Utils from "../utils";
import { WeatherType } from "./weather";
import { ArenaTagSide, ArenaTrapTag, WeakenMoveTypeTag } from "./arena-tag";
import { allAbilities, AllyMoveCategoryPowerBoostAbAttr, applyAbAttrs, applyPostAttackAbAttrs, applyPreAttackAbAttrs, applyPreDefendAbAttrs, BlockItemTheftAbAttr, BlockNonDirectDamageAbAttr, BlockOneHitKOAbAttr, BlockRecoilDamageAttr, ConfusionOnStatusEffectAbAttr, FieldMoveTypePowerBoostAbAttr, FieldPreventExplosiveMovesAbAttr, ForceSwitchOutImmunityAbAttr, HealFromBerryUseAbAttr, IgnoreContactAbAttr, IgnoreMoveEffectsAbAttr, IgnoreProtectOnContactAbAttr, MaxMultiHitAbAttr, MoveAbilityBypassAbAttr, MoveEffectChanceMultiplierAbAttr, MoveTypeChangeAbAttr, ReverseDrainAbAttr, UncopiableAbilityAbAttr, UnsuppressableAbilityAbAttr, UnswappableAbilityAbAttr, UserFieldMoveTypePowerBoostAbAttr, VariableMovePowerAbAttr, WonderSkinAbAttr } from "./ability";
import { AttackTypeBoosterModifier, BerryModifier, PokemonHeldItemModifier, PokemonMoveAccuracyBoosterModifier, PokemonMultiHitModifier, PreserveBerryModifier } from "../modifier/modifier";
import { BattlerIndex, BattleType } from "../battle";
import { TerrainType } from "./terrain";
import { ModifierPoolType } from "#app/modifier/modifier-type";
import { Command } from "../ui/command-ui-handler";
import i18next from "i18next";
import { Localizable } from "#app/interfaces/locales";
import { getBerryEffectFunc } from "./berry";
import { Abilities } from "#enums/abilities";
import { ArenaTagType } from "#enums/arena-tag-type";
import { BattlerTagType } from "#enums/battler-tag-type";
import { Biome } from "#enums/biome";
import { Moves } from "#enums/moves";
import { Species } from "#enums/species";
import { MoveUsedEvent } from "#app/events/battle-scene";
import { BATTLE_STATS, type BattleStat, EFFECTIVE_STATS, type EffectiveStat, getStatKey, Stat } from "#app/enums/stat";
import { PartyStatusCurePhase } from "#app/phases/party-status-cure-phase";
import { BattleEndPhase } from "#app/phases/battle-end-phase";
import { MoveEndPhase } from "#app/phases/move-end-phase";
import { MovePhase } from "#app/phases/move-phase";
import { NewBattlePhase } from "#app/phases/new-battle-phase";
import { PokemonHealPhase } from "#app/phases/pokemon-heal-phase";
import { StatStageChangePhase } from "#app/phases/stat-stage-change-phase";
import { SwitchPhase } from "#app/phases/switch-phase";
import { SwitchSummonPhase } from "#app/phases/switch-summon-phase";
import { SpeciesFormChangeRevertWeatherFormTrigger } from "./pokemon-forms";
import { GameMode } from "#app/game-mode";
import { applyChallenges, ChallengeType } from "./challenge";

export enum MoveCategory {
  PHYSICAL,
  SPECIAL,
  STATUS
}

export enum MoveTarget {
  /** {@link https://bulbapedia.bulbagarden.net/wiki/Category:Moves_that_target_the_user Moves that target the User} */
  USER,
  OTHER,
  ALL_OTHERS,
  NEAR_OTHER,
  /** {@link https://bulbapedia.bulbagarden.net/wiki/Category:Moves_that_target_all_adjacent_Pok%C3%A9mon Moves that target all adjacent Pokemon} */
  ALL_NEAR_OTHERS,
  NEAR_ENEMY,
  /** {@link https://bulbapedia.bulbagarden.net/wiki/Category:Moves_that_target_all_adjacent_foes Moves that target all adjacent foes} */
  ALL_NEAR_ENEMIES,
  RANDOM_NEAR_ENEMY,
  ALL_ENEMIES,
  /** {@link https://bulbapedia.bulbagarden.net/wiki/Category:Counterattacks Counterattacks} */
  ATTACKER,
  /** {@link https://bulbapedia.bulbagarden.net/wiki/Category:Moves_that_target_one_adjacent_ally Moves that target one adjacent ally} */
  NEAR_ALLY,
  ALLY,
  USER_OR_NEAR_ALLY,
  USER_AND_ALLIES,
  /** {@link https://bulbapedia.bulbagarden.net/wiki/Category:Moves_that_target_all_Pok%C3%A9mon Moves that target all Pokemon} */
  ALL,
  USER_SIDE,
  /** {@link https://bulbapedia.bulbagarden.net/wiki/Category:Entry_hazard-creating_moves Entry hazard-creating moves} */
  ENEMY_SIDE,
  BOTH_SIDES,
  PARTY,
  CURSE
}

export enum MoveFlags {
  NONE              = 0,
  MAKES_CONTACT     = 1 << 0,
  IGNORE_PROTECT    = 1 << 1,
  IGNORE_VIRTUAL    = 1 << 2,
  /**
   * Sound-based moves have the following effects:
   * - Pokemon with the {@linkcode Abilities.SOUNDPROOF Soundproof Ability} are unaffected by other Pokemon's sound-based moves.
   * - Pokemon affected by {@linkcode Moves.THROAT_CHOP Throat Chop} cannot use sound-based moves for two turns.
   * - Sound-based moves used by a Pokemon with {@linkcode Abilities.LIQUID_VOICE Liquid Voice} become Water-type moves.
   * - Sound-based moves used by a Pokemon with {@linkcode Abilities.PUNK_ROCK Punk Rock} are boosted by 30%. Pokemon with Punk Rock also take half damage from sound-based moves.
   * - All sound-based moves (except Howl) can hit Pokemon behind an active {@linkcode Moves.SUBSTITUTE Substitute}.
   *
   * cf https://bulbapedia.bulbagarden.net/wiki/Sound-based_move
   */
  SOUND_BASED       = 1 << 3,
  HIDE_USER         = 1 << 4,
  HIDE_TARGET       = 1 << 5,
  BITING_MOVE       = 1 << 6,
  PULSE_MOVE        = 1 << 7,
  PUNCHING_MOVE     = 1 << 8,
  SLICING_MOVE      = 1 << 9,
  /**
   * Indicates a move should be affected by {@linkcode Abilities.RECKLESS}
   * @see {@linkcode Move.recklessMove()}
   */
  RECKLESS_MOVE     = 1 << 10,
  /** Indicates a move should be affected by {@linkcode Abilities.BULLETPROOF} */
  BALLBOMB_MOVE     = 1 << 11,
  /** Grass types and pokemon with {@linkcode Abilities.OVERCOAT} are immune to powder moves */
  POWDER_MOVE       = 1 << 12,
  /** Indicates a move should trigger {@linkcode Abilities.DANCER} */
  DANCE_MOVE        = 1 << 13,
  /** Indicates a move should trigger {@linkcode Abilities.WIND_RIDER} */
  WIND_MOVE         = 1 << 14,
  /** Indicates a move should trigger {@linkcode Abilities.TRIAGE} */
  TRIAGE_MOVE       = 1 << 15,
  IGNORE_ABILITIES  = 1 << 16,
  /** Enables all hits of a multi-hit move to be accuracy checked individually */
  CHECK_ALL_HITS    = 1 << 17,
  /** Indicates a move is able to bypass its target's Substitute (if the target has one) */
  IGNORE_SUBSTITUTE = 1 << 18,
  /** Indicates a move is able to be redirected to allies in a double battle if the attacker faints */
  REDIRECT_COUNTER = 1 << 19,
}

type MoveConditionFunc = (user: Pokemon, target: Pokemon, move: Move) => boolean;
type UserMoveConditionFunc = (user: Pokemon, move: Move) => boolean;

export default class Move implements Localizable {
  public id: Moves;
  public name: string;
  private _type: Type;
  private _category: MoveCategory;
  public moveTarget: MoveTarget;
  public power: number;
  public accuracy: number;
  public pp: number;
  public effect: string;
  /** The chance of a move's secondary effects activating */
  public chance: number;
  public priority: number;
  public generation: number;
  public attrs: MoveAttr[] = [];
  private conditions: MoveCondition[] = [];
  /** The move's {@linkcode MoveFlags} */
  private flags: number = 0;
  private nameAppend: string = "";

  constructor(id: Moves, type: Type, category: MoveCategory, defaultMoveTarget: MoveTarget, power: number, accuracy: number, pp: number, chance: number, priority: number, generation: number) {
    this.id = id;
    this._type = type;
    this._category = category;
    this.moveTarget = defaultMoveTarget;
    this.power = power;
    this.accuracy = accuracy;
    this.pp = pp;
    this.chance = chance;
    this.priority = priority;
    this.generation = generation;

    if (defaultMoveTarget === MoveTarget.USER) {
      this.setFlag(MoveFlags.IGNORE_PROTECT, true);
    }
    if (category === MoveCategory.PHYSICAL) {
      this.setFlag(MoveFlags.MAKES_CONTACT, true);
    }

    this.localize();
  }

  get type() {
    return this._type;
  }
  get category() {
    return this._category;
  }

  localize(): void {
    const i18nKey = Moves[this.id].split("_").filter(f => f).map((f, i) => i ? `${f[0]}${f.slice(1).toLowerCase()}` : f.toLowerCase()).join("") as unknown as string;

    this.name = this.id ? `${i18next.t(`move:${i18nKey}.name`)}${this.nameAppend}` : "";
    this.effect = this.id ? `${i18next.t(`move:${i18nKey}.effect`)}${this.nameAppend}` : "";
  }

  /**
   * Get all move attributes that match `attrType`
   * @param attrType any attribute that extends {@linkcode MoveAttr}
   * @returns Array of attributes that match `attrType`, Empty Array if none match.
   */
  getAttrs<T extends MoveAttr>(attrType: Constructor<T>): T[] {
    return this.attrs.filter((a): a is T => a instanceof attrType);
  }

  /**
   * Check if a move has an attribute that matches `attrType`
   * @param attrType any attribute that extends {@linkcode MoveAttr}
   * @returns true if the move has attribute `attrType`
   */
  hasAttr<T extends MoveAttr>(attrType: Constructor<T>): boolean {
    return this.attrs.some((attr) => attr instanceof attrType);
  }

  /**
   * Takes as input a boolean function and returns the first MoveAttr in attrs that matches true
   * @param attrPredicate
   * @returns the first {@linkcode MoveAttr} element in attrs that makes the input function return true
   */
  findAttr(attrPredicate: (attr: MoveAttr) => boolean): MoveAttr {
    return this.attrs.find(attrPredicate)!; // TODO: is the bang correct?
  }

  /**
   * Adds a new MoveAttr to the move (appends to the attr array)
   * if the MoveAttr also comes with a condition, also adds that to the conditions array: {@linkcode MoveCondition}
   * @param AttrType {@linkcode MoveAttr} the constructor of a MoveAttr class
   * @param args the args needed to instantiate a the given class
   * @returns the called object {@linkcode Move}
   */
  attr<T extends Constructor<MoveAttr>>(AttrType: T, ...args: ConstructorParameters<T>): this {
    const attr = new AttrType(...args);
    this.attrs.push(attr);
    let attrCondition = attr.getCondition();
    if (attrCondition) {
      if (typeof attrCondition === "function") {
        attrCondition = new MoveCondition(attrCondition);
      }
      this.conditions.push(attrCondition);
    }

    return this;
  }

  /**
   * Adds a new MoveAttr to the move (appends to the attr array)
   * if the MoveAttr also comes with a condition, also adds that to the conditions array: {@linkcode MoveCondition}
   * Almost identical to {@link attr}, except you are passing in a MoveAttr object, instead of a constructor and it's arguments
   * @param attrAdd {@linkcode MoveAttr} the attribute to add
   * @returns the called object {@linkcode Move}
   */
  addAttr(attrAdd: MoveAttr): this {
    this.attrs.push(attrAdd);
    let attrCondition = attrAdd.getCondition();
    if (attrCondition) {
      if (typeof attrCondition === "function") {
        attrCondition = new MoveCondition(attrCondition);
      }
      this.conditions.push(attrCondition);
    }

    return this;
  }

  /**
   * Sets the move target of this move
   * @param moveTarget {@linkcode MoveTarget} the move target to set
   * @returns the called object {@linkcode Move}
   */
  target(moveTarget: MoveTarget): this {
    this.moveTarget = moveTarget;
    return this;
  }

  /**
   * Getter function that returns if this Move has a MoveFlag
   * @param flag {@linkcode MoveFlags} to check
   * @returns boolean
   */
  hasFlag(flag: MoveFlags): boolean {
    // internally it is taking the bitwise AND (MoveFlags are represented as bit-shifts) and returning False if result is 0 and true otherwise
    return !!(this.flags & flag);
  }

  /**
   * Getter function that returns if the move hits multiple targets
   * @returns boolean
   */
  isMultiTarget(): boolean {
    switch (this.moveTarget) {
    case MoveTarget.ALL_OTHERS:
    case MoveTarget.ALL_NEAR_OTHERS:
    case MoveTarget.ALL_NEAR_ENEMIES:
    case MoveTarget.ALL_ENEMIES:
    case MoveTarget.USER_AND_ALLIES:
    case MoveTarget.ALL:
    case MoveTarget.USER_SIDE:
    case MoveTarget.ENEMY_SIDE:
    case MoveTarget.BOTH_SIDES:
      return true;
    }
    return false;
  }

  /**
   * Getter function that returns if the move targets itself or an ally
   * @returns boolean
   */

  isAllyTarget(): boolean {
    switch (this.moveTarget) {
    case MoveTarget.USER:
    case MoveTarget.NEAR_ALLY:
    case MoveTarget.ALLY:
    case MoveTarget.USER_OR_NEAR_ALLY:
    case MoveTarget.USER_AND_ALLIES:
    case MoveTarget.USER_SIDE:
      return true;
    }
    return false;
  }

  /**
   * Checks if the move is immune to certain types.
   * Currently looks at cases of Grass types with powder moves and Dark types with moves affected by Prankster.
   * @param {Pokemon} user the source of this move
   * @param {Pokemon} target the target of this move
   * @param {Type} type the type of the move's target
   * @returns boolean
   */
  isTypeImmune(user: Pokemon, target: Pokemon, type: Type): boolean {
    if (this.moveTarget === MoveTarget.USER) {
      return false;
    }

    switch (type) {
    case Type.GRASS:
      if (this.hasFlag(MoveFlags.POWDER_MOVE)) {
        return true;
      }
      break;
    case Type.DARK:
      if (user.hasAbility(Abilities.PRANKSTER) && this.category === MoveCategory.STATUS && (user.isPlayer() !== target.isPlayer())) {
        return true;
      }
      break;
    }
    return false;
  }

  /**
   * Checks if the move would hit its target's Substitute instead of the target itself.
   * @param user The {@linkcode Pokemon} using this move
   * @param target The {@linkcode Pokemon} targeted by this move
   * @returns `true` if the move can bypass the target's Substitute; `false` otherwise.
   */
  hitsSubstitute(user: Pokemon, target: Pokemon | null): boolean {
    if (this.moveTarget === MoveTarget.USER || !target?.getTag(BattlerTagType.SUBSTITUTE)) {
      return false;
    }

    return !user.hasAbility(Abilities.INFILTRATOR)
        && !this.hasFlag(MoveFlags.SOUND_BASED)
        && !this.hasFlag(MoveFlags.IGNORE_SUBSTITUTE);
  }

  /**
   * Adds a move condition to the move
   * @param condition {@linkcode MoveCondition} or {@linkcode MoveConditionFunc}, appends to conditions array a new MoveCondition object
   * @returns the called object {@linkcode Move}
   */
  condition(condition: MoveCondition | MoveConditionFunc): this {
    if (typeof condition === "function") {
      condition = new MoveCondition(condition as MoveConditionFunc);
    }
    this.conditions.push(condition);

    return this;
  }

  /**
   * Marks the move as "partial": appends texts to the move name
   * @returns the called object {@linkcode Move}
   */
  partial(): this {
    this.nameAppend += " (P)";
    return this;
  }

  /**
   * Marks the move as "unimplemented": appends texts to the move name
   * @returns the called object {@linkcode Move}
   */
  unimplemented(): this {
    this.nameAppend += " (N)";
    return this;
  }

  /**
   * Sets the flags of the move
   * @param flag {@linkcode MoveFlags}
   * @param on a boolean, if True, then "ORs" the flag onto existing ones, if False then "XORs" the flag onto existing ones
   */
  private setFlag(flag: MoveFlags, on: boolean): void {
    // bitwise OR and bitwise XOR respectively
    if (on) {
      this.flags |= flag;
    } else {
      this.flags ^= flag;
    }
  }

  /**
   * Sets the {@linkcode MoveFlags.MAKES_CONTACT} flag for the calling Move
   * @param makesContact The value (boolean) to set the flag to
   * @returns The {@linkcode Move} that called this function
   */
  makesContact(makesContact: boolean = true): this {
    this.setFlag(MoveFlags.MAKES_CONTACT, makesContact);
    return this;
  }

  /**
   * Sets the {@linkcode MoveFlags.IGNORE_PROTECT} flag for the calling Move
   * @param ignoresProtect The value (boolean) to set the flag to
   * example: @see {@linkcode Moves.CURSE}
   * @returns The {@linkcode Move} that called this function
   */
  ignoresProtect(ignoresProtect: boolean = true): this {
    this.setFlag(MoveFlags.IGNORE_PROTECT, ignoresProtect);
    return this;
  }

  /**
   * Sets the {@linkcode MoveFlags.IGNORE_VIRTUAL} flag for the calling Move
   * @param ignoresVirtual The value (boolean) to set the flag to
   * example: @see {@linkcode Moves.NATURE_POWER}
   * @returns The {@linkcode Move} that called this function
   */
  ignoresVirtual(ignoresVirtual: boolean = true): this {
    this.setFlag(MoveFlags.IGNORE_VIRTUAL, ignoresVirtual);
    return this;
  }

  /**
   * Sets the {@linkcode MoveFlags.SOUND_BASED} flag for the calling Move
   * @param soundBased The value (boolean) to set the flag to
   * example: @see {@linkcode Moves.UPROAR}
   * @returns The {@linkcode Move} that called this function
   */
  soundBased(soundBased: boolean = true): this {
    this.setFlag(MoveFlags.SOUND_BASED, soundBased);
    return this;
  }

  /**
   * Sets the {@linkcode MoveFlags.HIDE_USER} flag for the calling Move
   * @param hidesUser The value (boolean) to set the flag to
   * example: @see {@linkcode Moves.TELEPORT}
   * @returns The {@linkcode Move} that called this function
   */
  hidesUser(hidesUser: boolean = true): this {
    this.setFlag(MoveFlags.HIDE_USER, hidesUser);
    return this;
  }

  /**
   * Sets the {@linkcode MoveFlags.HIDE_TARGET} flag for the calling Move
   * @param hidesTarget The value (boolean) to set the flag to
   * example: @see {@linkcode Moves.WHIRLWIND}
   * @returns The {@linkcode Move} that called this function
   */
  hidesTarget(hidesTarget: boolean = true): this {
    this.setFlag(MoveFlags.HIDE_TARGET, hidesTarget);
    return this;
  }

  /**
   * Sets the {@linkcode MoveFlags.BITING_MOVE} flag for the calling Move
   * @param bitingMove The value (boolean) to set the flag to
   * example: @see {@linkcode Moves.BITE}
   * @returns The {@linkcode Move} that called this function
   */
  bitingMove(bitingMove: boolean = true): this {
    this.setFlag(MoveFlags.BITING_MOVE, bitingMove);
    return this;
  }

  /**
   * Sets the {@linkcode MoveFlags.PULSE_MOVE} flag for the calling Move
   * @param pulseMove The value (boolean) to set the flag to
   * example: @see {@linkcode Moves.WATER_PULSE}
   * @returns The {@linkcode Move} that called this function
   */
  pulseMove(pulseMove: boolean = true): this {
    this.setFlag(MoveFlags.PULSE_MOVE, pulseMove);
    return this;
  }

  /**
   * Sets the {@linkcode MoveFlags.PUNCHING_MOVE} flag for the calling Move
   * @param punchingMove The value (boolean) to set the flag to
   * example: @see {@linkcode Moves.DRAIN_PUNCH}
   * @returns The {@linkcode Move} that called this function
   */
  punchingMove(punchingMove: boolean = true): this {
    this.setFlag(MoveFlags.PUNCHING_MOVE, punchingMove);
    return this;
  }

  /**
   * Sets the {@linkcode MoveFlags.SLICING_MOVE} flag for the calling Move
   * @param slicingMove The value (boolean) to set the flag to
   * example: @see {@linkcode Moves.X_SCISSOR}
   * @returns The {@linkcode Move} that called this function
   */
  slicingMove(slicingMove: boolean = true): this {
    this.setFlag(MoveFlags.SLICING_MOVE, slicingMove);
    return this;
  }

  /**
   * Sets the {@linkcode MoveFlags.RECKLESS_MOVE} flag for the calling Move
   * @see {@linkcode Abilities.RECKLESS}
   * @param recklessMove The value to set the flag to
   * @returns The {@linkcode Move} that called this function
   */
  recklessMove(recklessMove: boolean = true): this {
    this.setFlag(MoveFlags.RECKLESS_MOVE, recklessMove);
    return this;
  }

  /**
   * Sets the {@linkcode MoveFlags.BALLBOMB_MOVE} flag for the calling Move
   * @param ballBombMove The value (boolean) to set the flag to
   * example: @see {@linkcode Moves.ELECTRO_BALL}
   * @returns The {@linkcode Move} that called this function
   */
  ballBombMove(ballBombMove: boolean = true): this {
    this.setFlag(MoveFlags.BALLBOMB_MOVE, ballBombMove);
    return this;
  }

  /**
   * Sets the {@linkcode MoveFlags.POWDER_MOVE} flag for the calling Move
   * @param powderMove The value (boolean) to set the flag to
   * example: @see {@linkcode Moves.STUN_SPORE}
   * @returns The {@linkcode Move} that called this function
   */
  powderMove(powderMove: boolean = true): this {
    this.setFlag(MoveFlags.POWDER_MOVE, powderMove);
    return this;
  }

  /**
   * Sets the {@linkcode MoveFlags.DANCE_MOVE} flag for the calling Move
   * @param danceMove The value (boolean) to set the flag to
   * example: @see {@linkcode Moves.PETAL_DANCE}
   * @returns The {@linkcode Move} that called this function
   */
  danceMove(danceMove: boolean = true): this {
    this.setFlag(MoveFlags.DANCE_MOVE, danceMove);
    return this;
  }

  /**
   * Sets the {@linkcode MoveFlags.WIND_MOVE} flag for the calling Move
   * @param windMove The value (boolean) to set the flag to
   * example: @see {@linkcode Moves.HURRICANE}
   * @returns The {@linkcode Move} that called this function
   */
  windMove(windMove: boolean = true): this {
    this.setFlag(MoveFlags.WIND_MOVE, windMove);
    return this;
  }

  /**
   * Sets the {@linkcode MoveFlags.TRIAGE_MOVE} flag for the calling Move
   * @param triageMove The value (boolean) to set the flag to
   * example: @see {@linkcode Moves.ABSORB}
   * @returns The {@linkcode Move} that called this function
   */
  triageMove(triageMove: boolean = true): this {
    this.setFlag(MoveFlags.TRIAGE_MOVE, triageMove);
    return this;
  }

  /**
   * Sets the {@linkcode MoveFlags.IGNORE_ABILITIES} flag for the calling Move
   * @param ignoresAbilities sThe value (boolean) to set the flag to
   * example: @see {@linkcode Moves.SUNSTEEL_STRIKE}
   * @returns The {@linkcode Move} that called this function
   */
  ignoresAbilities(ignoresAbilities: boolean = true): this {
    this.setFlag(MoveFlags.IGNORE_ABILITIES, ignoresAbilities);
    return this;
  }

  /**
   * Sets the {@linkcode MoveFlags.CHECK_ALL_HITS} flag for the calling Move
   * @param checkAllHits The value (boolean) to set the flag to
   * example: @see {@linkcode Moves.TRIPLE_AXEL}
   * @returns The {@linkcode Move} that called this function
   */
  checkAllHits(checkAllHits: boolean = true): this {
    this.setFlag(MoveFlags.CHECK_ALL_HITS, checkAllHits);
    return this;
  }

  /**
   * Sets the {@linkcode MoveFlags.IGNORE_SUBSTITUTE} flag for the calling Move
   * @param ignoresSubstitute The value (boolean) to set the flag to
   * example: @see {@linkcode Moves.WHIRLWIND}
   * @returns The {@linkcode Move} that called this function
   */
  ignoresSubstitute(ignoresSubstitute: boolean = true): this {
    this.setFlag(MoveFlags.IGNORE_SUBSTITUTE, ignoresSubstitute);
    return this;
  }

  /**
   * Sets the {@linkcode MoveFlags.REDIRECT_COUNTER} flag for the calling Move
   * @param redirectCounter The value (boolean) to set the flag to
   * example: @see {@linkcode Moves.METAL_BURST}
   * @returns The {@linkcode Move} that called this function
   */
  redirectCounter(redirectCounter: boolean = true): this {
    this.setFlag(MoveFlags.REDIRECT_COUNTER, redirectCounter);
    return this;
  }

  /**
   * Checks if the move flag applies to the pokemon(s) using/receiving the move
   * @param flag {@linkcode MoveFlags} MoveFlag to check on user and/or target
   * @param user {@linkcode Pokemon} the Pokemon using the move
   * @param target {@linkcode Pokemon} the Pokemon receiving the move
   * @returns boolean
   */
  checkFlag(flag: MoveFlags, user: Pokemon, target: Pokemon | null): boolean {
    // special cases below, eg: if the move flag is MAKES_CONTACT, and the user pokemon has an ability that ignores contact (like "Long Reach"), then overrides and move does not make contact
    switch (flag) {
    case MoveFlags.MAKES_CONTACT:
      if (user.hasAbilityWithAttr(IgnoreContactAbAttr) || this.hitsSubstitute(user, target)) {
        return false;
      }
      break;
    case MoveFlags.IGNORE_ABILITIES:
      if (user.hasAbilityWithAttr(MoveAbilityBypassAbAttr)) {
        const abilityEffectsIgnored = new Utils.BooleanHolder(false);
        applyAbAttrs(MoveAbilityBypassAbAttr, user, abilityEffectsIgnored, false, this);
        if (abilityEffectsIgnored.value) {
          return true;
        }
      }
      break;
    case MoveFlags.IGNORE_PROTECT:
      if (user.hasAbilityWithAttr(IgnoreProtectOnContactAbAttr)
          && this.checkFlag(MoveFlags.MAKES_CONTACT, user, null)) {
        return true;
      }
      break;
    }

    return !!(this.flags & flag);
  }

  /**
   * Applies each {@linkcode MoveCondition} of this move to the params
   * @param user {@linkcode Pokemon} to apply conditions to
   * @param target {@linkcode Pokemon} to apply conditions to
   * @param move {@linkcode Move} to apply conditions to
   * @returns boolean: false if any of the apply()'s return false, else true
   */
  applyConditions(user: Pokemon, target: Pokemon, move: Move): boolean {
    for (const condition of this.conditions) {
      if (!condition.apply(user, target, move)) {
        return false;
      }
    }

    return true;
  }

  /**
   * Sees if, given the target pokemon, a move fails on it (by looking at each {@linkcode MoveAttr} of this move
   * @param user {@linkcode Pokemon} using the move
   * @param target {@linkcode Pokemon} receiving the move
   * @param move {@linkcode Move} using the move
   * @param cancelled {@linkcode Utils.BooleanHolder} to hold boolean value
   * @returns string of the failed text, or null
   */
  getFailedText(user: Pokemon, target: Pokemon, move: Move, cancelled: Utils.BooleanHolder): string | null {
    for (const attr of this.attrs) {
      const failedText = attr.getFailedText(user, target, move, cancelled);
      if (failedText !== null) {
        return failedText;
      }
    }
    return null;
  }

  /**
   * Calculates the userBenefitScore across all the attributes and conditions
   * @param user {@linkcode Pokemon} using the move
   * @param target {@linkcode Pokemon} receiving the move
   * @param move {@linkcode Move} using the move
   * @returns integer representing the total benefitScore
   */
  getUserBenefitScore(user: Pokemon, target: Pokemon, move: Move): integer {
    let score = 0;

    for (const attr of this.attrs) {
      score += attr.getUserBenefitScore(user, target, move);
    }

    for (const condition of this.conditions) {
      score += condition.getUserBenefitScore(user, target, move);
    }

    return score;
  }

  /**
   * Calculates the targetBenefitScore across all the attributes
   * @param user {@linkcode Pokemon} using the move
   * @param target {@linkcode Pokemon} receiving the move
   * @param move {@linkcode Move} using the move
   * @returns integer representing the total benefitScore
   */
  getTargetBenefitScore(user: Pokemon, target: Pokemon, move: Move): integer {
    let score = 0;

    for (const attr of this.attrs) {
      // conditionals to check if the move is self targeting (if so then you are applying the move to yourself, not the target)
      score += attr.getTargetBenefitScore(user, !attr.selfTarget ? target : user, move) * (target !== user && attr.selfTarget ? -1 : 1);
    }

    return score;
  }

  /**
   * Calculates the accuracy of a move in battle based on various conditions and attributes.
   *
   * @param user {@linkcode Pokemon} The Pokémon using the move.
   * @param target {@linkcode Pokemon} The Pokémon being targeted by the move.
   * @returns The calculated accuracy of the move.
   */
  calculateBattleAccuracy(user: Pokemon, target: Pokemon, simulated: boolean = false) {
    const moveAccuracy = new Utils.NumberHolder(this.accuracy);

    applyMoveAttrs(VariableAccuracyAttr, user, target, this, moveAccuracy);
    applyPreDefendAbAttrs(WonderSkinAbAttr, target, user, this, { value: false }, simulated, moveAccuracy);

    if (moveAccuracy.value === -1) {
      return moveAccuracy.value;
    }

    const isOhko = this.hasAttr(OneHitKOAccuracyAttr);

    if (!isOhko) {
      user.scene.applyModifiers(PokemonMoveAccuracyBoosterModifier, user.isPlayer(), user, moveAccuracy);
    }

    if (user.scene.arena.weather?.weatherType === WeatherType.FOG) {
      /**
       *  The 0.9 multiplier is PokeRogue-only implementation, Bulbapedia uses 3/5
       *  See Fog {@link https://bulbapedia.bulbagarden.net/wiki/Fog}
       */
      moveAccuracy.value = Math.floor(moveAccuracy.value * 0.9);
    }

    if (!isOhko && user.scene.arena.getTag(ArenaTagType.GRAVITY)) {
      moveAccuracy.value = Math.floor(moveAccuracy.value * 1.67);
    }

    return moveAccuracy.value;
  }

  /**
   * Calculates the power of a move in battle based on various conditions and attributes.
   *
   * @param source {@linkcode Pokemon} The Pokémon using the move.
   * @param target {@linkcode Pokemon} The Pokémon being targeted by the move.
   * @returns The calculated power of the move.
   */
  calculateBattlePower(source: Pokemon, target: Pokemon, simulated: boolean = false): number {
    if (this.category === MoveCategory.STATUS) {
      return -1;
    }

    const power = new Utils.NumberHolder(this.power);
    const typeChangeMovePowerMultiplier = new Utils.NumberHolder(1);

    applyPreAttackAbAttrs(MoveTypeChangeAbAttr, source, target, this, true, null, typeChangeMovePowerMultiplier);

    const sourceTeraType = source.getTeraType();
    if (sourceTeraType !== Type.UNKNOWN && sourceTeraType === this.type && power.value < 60 && this.priority <= 0 && !this.hasAttr(MultiHitAttr) && !source.scene.findModifier(m => m instanceof PokemonMultiHitModifier && m.pokemonId === source.id)) {
      power.value = 60;
    }

    applyPreAttackAbAttrs(VariableMovePowerAbAttr, source, target, this, simulated, power);

    if (source.getAlly()) {
      applyPreAttackAbAttrs(AllyMoveCategoryPowerBoostAbAttr, source.getAlly(), target, this, simulated, power);
    }

    const fieldAuras = new Set(
      source.scene.getField(true)
        .map((p) => p.getAbilityAttrs(FieldMoveTypePowerBoostAbAttr).filter(attr => {
          const condition = attr.getCondition();
          return (!condition || condition(p));
        }) as FieldMoveTypePowerBoostAbAttr[])
        .flat(),
    );
    for (const aura of fieldAuras) {
      aura.applyPreAttack(source, null, simulated, target, this, [power]);
    }

    const alliedField: Pokemon[] = source instanceof PlayerPokemon ? source.scene.getPlayerField() : source.scene.getEnemyField();
    alliedField.forEach(p => applyPreAttackAbAttrs(UserFieldMoveTypePowerBoostAbAttr, p, target, this, simulated, power));

    power.value *= typeChangeMovePowerMultiplier.value;

    const typeBoost = source.findTag(t => t instanceof TypeBoostTag && t.boostedType === this.type) as TypeBoostTag;
    if (typeBoost) {
      power.value *= typeBoost.boostValue;
    }

    applyMoveAttrs(VariablePowerAttr, source, target, this, power);

    source.scene.applyModifiers(PokemonMultiHitModifier, source.isPlayer(), source, new Utils.IntegerHolder(0), power);

    if (!this.hasAttr(TypelessAttr)) {
      source.scene.arena.applyTags(WeakenMoveTypeTag, this.type, power);
      source.scene.applyModifiers(AttackTypeBoosterModifier, source.isPlayer(), source, this.type, power);
    }

    if (source.getTag(HelpingHandTag)) {
      power.value *= 1.5;
    }

    return power.value;
  }
}

export class AttackMove extends Move {
  constructor(id: Moves, type: Type, category: MoveCategory, power: integer, accuracy: integer, pp: integer, chance: integer, priority: integer, generation: integer) {
    super(id, type, category, MoveTarget.NEAR_OTHER, power, accuracy, pp, chance, priority, generation);

    /**
     * {@link https://bulbapedia.bulbagarden.net/wiki/Freeze_(status_condition)}
     * > All damaging Fire-type moves can now thaw a frozen target, regardless of whether or not they have a chance to burn;
     */
    if (this.type === Type.FIRE) {
      this.addAttr(new HealStatusEffectAttr(false, StatusEffect.FREEZE));
    }
  }

  getTargetBenefitScore(user: Pokemon, target: Pokemon, move: Move): integer {
    let ret = super.getTargetBenefitScore(user, target, move);

    let attackScore = 0;

    const effectiveness = target.getAttackTypeEffectiveness(this.type, user);
    attackScore = Math.pow(effectiveness - 1, 2) * effectiveness < 1 ? -2 : 2;
    if (attackScore) {
      if (this.category === MoveCategory.PHYSICAL) {
        const atk = new Utils.IntegerHolder(user.getEffectiveStat(Stat.ATK, target));
        applyMoveAttrs(VariableAtkAttr, user, target, move, atk);
        if (atk.value > user.getEffectiveStat(Stat.SPATK, target)) {
          const statRatio = user.getEffectiveStat(Stat.SPATK, target) / atk.value;
          if (statRatio <= 0.75) {
            attackScore *= 2;
          } else if (statRatio <= 0.875) {
            attackScore *= 1.5;
          }
        }
      } else {
        const spAtk = new Utils.IntegerHolder(user.getEffectiveStat(Stat.SPATK, target));
        applyMoveAttrs(VariableAtkAttr, user, target, move, spAtk);
        if (spAtk.value > user.getEffectiveStat(Stat.ATK, target)) {
          const statRatio = user.getEffectiveStat(Stat.ATK, target) / spAtk.value;
          if (statRatio <= 0.75) {
            attackScore *= 2;
          } else if (statRatio <= 0.875) {
            attackScore *= 1.5;
          }
        }
      }

      const power = new Utils.NumberHolder(this.power);
      applyMoveAttrs(VariablePowerAttr, user, target, move, power);

      attackScore += Math.floor(power.value / 5);
    }

    ret -= attackScore;

    return ret;
  }
}

export class StatusMove extends Move {
  constructor(id: Moves, type: Type, accuracy: integer, pp: integer, chance: integer, priority: integer, generation: integer) {
    super(id, type, MoveCategory.STATUS, MoveTarget.NEAR_OTHER, -1, accuracy, pp, chance, priority, generation);
  }
}

export class SelfStatusMove extends Move {
  constructor(id: Moves, type: Type, accuracy: integer, pp: integer, chance: integer, priority: integer, generation: integer) {
    super(id, type, MoveCategory.STATUS, MoveTarget.USER, -1, accuracy, pp, chance, priority, generation);
  }
}

/**
 * Base class defining all {@linkcode Move} Attributes
 * @abstract
 * @see {@linkcode apply}
 */
export abstract class MoveAttr {
  /** Should this {@linkcode Move} target the user? */
  public selfTarget: boolean;

  constructor(selfTarget: boolean = false) {
    this.selfTarget = selfTarget;
  }

  /**
   * Applies move attributes
   * @see {@linkcode applyMoveAttrsInternal}
   * @virtual
   * @param user {@linkcode Pokemon} using the move
   * @param target {@linkcode Pokemon} target of the move
   * @param move {@linkcode Move} with this attribute
   * @param args Set of unique arguments needed by this attribute
   * @returns true if application of the ability succeeds
   */
  apply(user: Pokemon | null, target: Pokemon | null, move: Move, args: any[]): boolean | Promise<boolean> {
    return true;
  }

  /**
   * @virtual
   * @returns the {@linkcode MoveCondition} or {@linkcode MoveConditionFunc} for this {@linkcode Move}
   */
  getCondition(): MoveCondition | MoveConditionFunc | null {
    return null;
  }

  /**
   * @virtual
   * @param user {@linkcode Pokemon} using the move
   * @param target {@linkcode Pokemon} target of the move
   * @param move {@linkcode Move} with this attribute
   * @param cancelled {@linkcode Utils.BooleanHolder} which stores if the move should fail
   * @returns the string representing failure of this {@linkcode Move}
   */
  getFailedText(user: Pokemon, target: Pokemon, move: Move, cancelled: Utils.BooleanHolder): string | null {
    return null;
  }

  /**
   * Used by the Enemy AI to rank an attack based on a given user
   * @see {@linkcode EnemyPokemon.getNextMove}
   * @virtual
   */
  getUserBenefitScore(user: Pokemon, target: Pokemon, move: Move): integer {
    return 0;
  }

  /**
   * Used by the Enemy AI to rank an attack based on a given target
   * @see {@linkcode EnemyPokemon.getNextMove}
   * @virtual
   */
  getTargetBenefitScore(user: Pokemon, target: Pokemon, move: Move): integer {
    return 0;
  }
}

export enum MoveEffectTrigger {
  PRE_APPLY,
  POST_APPLY,
  HIT,
  /** Triggers one time after all target effects have applied */
  POST_TARGET,
}

/** Base class defining all Move Effect Attributes
 * @extends MoveAttr
 * @see {@linkcode apply}
 */
export class MoveEffectAttr extends MoveAttr {
  /** Defines when this effect should trigger in the move's effect order
   * @see {@linkcode phases.MoveEffectPhase.start}
   */
  public trigger: MoveEffectTrigger;
  /** Should this effect only apply on the first hit? */
  public firstHitOnly: boolean;
  /** Should this effect only apply on the last hit? */
  public lastHitOnly: boolean;
  /** Should this effect only apply on the first target hit? */
  public firstTargetOnly: boolean;

  constructor(selfTarget?: boolean, trigger?: MoveEffectTrigger, firstHitOnly: boolean = false, lastHitOnly: boolean = false, firstTargetOnly: boolean = false) {
    super(selfTarget);
    this.trigger = trigger !== undefined ? trigger : MoveEffectTrigger.POST_APPLY;
    this.firstHitOnly = firstHitOnly;
    this.lastHitOnly = lastHitOnly;
    this.firstTargetOnly = firstTargetOnly;
  }

  /**
   * Determines whether the {@linkcode Move}'s effects are valid to {@linkcode apply}
   * @virtual
   * @param user {@linkcode Pokemon} using the move
   * @param target {@linkcode Pokemon} target of the move
   * @param move {@linkcode Move} with this attribute
   * @param args Set of unique arguments needed by this attribute
   * @returns true if basic application of the ability attribute should be possible
   */
  canApply(user: Pokemon, target: Pokemon, move: Move, args?: any[]) {
    return !! (this.selfTarget ? user.hp && !user.getTag(BattlerTagType.FRENZY) : target.hp)
           && (this.selfTarget || !target.getTag(BattlerTagType.PROTECTED) ||
                move.checkFlag(MoveFlags.IGNORE_PROTECT, user, target));
  }

  /** Applies move effects so long as they are able based on {@linkcode canApply} */
  apply(user: Pokemon, target: Pokemon, move: Move, args?: any[]): boolean | Promise<boolean> {
    return this.canApply(user, target, move, args);
  }

  /**
   * Gets the used move's additional effect chance.
   * If user's ability has MoveEffectChanceMultiplierAbAttr or IgnoreMoveEffectsAbAttr modifies the base chance.
   * @param user {@linkcode Pokemon} using this move
   * @param target {@linkcode Pokemon} target of this move
   * @param move {@linkcode Move} being used
   * @param selfEffect {@linkcode Boolean} if move targets user.
   * @returns Move chance value.
   */
  getMoveChance(user: Pokemon, target: Pokemon, move: Move, selfEffect?: Boolean, showAbility?: Boolean): integer {
    const moveChance = new Utils.NumberHolder(move.chance);
    applyAbAttrs(MoveEffectChanceMultiplierAbAttr, user, null, false, moveChance, move, target, selfEffect, showAbility);
    if (!selfEffect) {
      applyPreDefendAbAttrs(IgnoreMoveEffectsAbAttr, target, user, null, null, false, moveChance);
    }
    return moveChance.value;
  }
}

/**
 * Base class defining all Move Header attributes.
 * Move Header effects apply at the beginning of a turn before any moves are resolved.
 * They can be used to apply effects to the field (e.g. queueing a message) or to the user
 * (e.g. adding a battler tag).
 */
export class MoveHeaderAttr extends MoveAttr {
  constructor() {
    super(true);
  }
}

/**
 * Header attribute to queue a message at the beginning of a turn.
 * @see {@link MoveHeaderAttr}
 */
export class MessageHeaderAttr extends MoveHeaderAttr {
  private message: string | ((user: Pokemon, move: Move) => string);

  constructor(message: string | ((user: Pokemon, move: Move) => string)) {
    super();
    this.message = message;
  }

  apply(user: Pokemon, target: Pokemon, move: Move, args: any[]): boolean {
    const message = typeof this.message === "string"
      ? this.message
      : this.message(user, move);

    if (message) {
      user.scene.queueMessage(message);
      return true;
    }
    return false;
  }
}

/**
 * Header attribute to add a battler tag to the user at the beginning of a turn.
 * @see {@linkcode MoveHeaderAttr}
 */
export class AddBattlerTagHeaderAttr extends MoveHeaderAttr {
  private tagType: BattlerTagType;

  constructor(tagType: BattlerTagType) {
    super();
    this.tagType = tagType;
  }

  apply(user: Pokemon, target: Pokemon, move: Move, args: any[]): boolean {
    user.addTag(this.tagType);
    return true;
  }
}

/**
 * Header attribute to implement the "charge phase" of Beak Blast at the
 * beginning of a turn.
 * @see {@link https://bulbapedia.bulbagarden.net/wiki/Beak_Blast_(move) | Beak Blast}
 * @see {@linkcode BeakBlastChargingTag}
 */
export class BeakBlastHeaderAttr extends AddBattlerTagHeaderAttr {
  /** Required to initialize Beak Blast's charge animation correctly */
  public chargeAnim = ChargeAnim.BEAK_BLAST_CHARGING;

  constructor() {
    super(BattlerTagType.BEAK_BLAST_CHARGING);
  }
}

export class PreMoveMessageAttr extends MoveAttr {
  private message: string | ((user: Pokemon, target: Pokemon, move: Move) => string);

  constructor(message: string | ((user: Pokemon, target: Pokemon, move: Move) => string)) {
    super();
    this.message = message;
  }

  apply(user: Pokemon, target: Pokemon, move: Move, args: any[]): boolean {
    const message = typeof this.message === "string"
      ? this.message as string
      : this.message(user, target, move);
    if (message) {
      user.scene.queueMessage(message, 500);
      return true;
    }
    return false;
  }
}

/**
 * Attribute for Status moves that take attack type effectiveness
 * into consideration (i.e. {@linkcode https://bulbapedia.bulbagarden.net/wiki/Thunder_Wave_(move) | Thunder Wave})
 * @extends MoveAttr
 */
export class RespectAttackTypeImmunityAttr extends MoveAttr { }

export class IgnoreOpponentStatStagesAttr extends MoveAttr {
  apply(user: Pokemon, target: Pokemon, move: Move, args: any[]): boolean {
    (args[0] as Utils.BooleanHolder).value = true;

    return true;
  }
}

export class HighCritAttr extends MoveAttr {
  apply(user: Pokemon, target: Pokemon, move: Move, args: any[]): boolean {
    (args[0] as Utils.IntegerHolder).value++;

    return true;
  }

  getUserBenefitScore(user: Pokemon, target: Pokemon, move: Move): integer {
    return 3;
  }
}

export class CritOnlyAttr extends MoveAttr {
  apply(user: Pokemon, target: Pokemon, move: Move, args: any[]): boolean {
    (args[0] as Utils.BooleanHolder).value = true;

    return true;
  }

  getUserBenefitScore(user: Pokemon, target: Pokemon, move: Move): integer {
    return 5;
  }
}

export class FixedDamageAttr extends MoveAttr {
  private damage: integer;

  constructor(damage: integer) {
    super();

    this.damage = damage;
  }

  apply(user: Pokemon, target: Pokemon, move: Move, args: any[]): boolean {
    (args[0] as Utils.IntegerHolder).value = this.getDamage(user, target, move);

    return true;
  }

  getDamage(user: Pokemon, target: Pokemon, move: Move): integer {
    return this.damage;
  }
}

export class UserHpDamageAttr extends FixedDamageAttr {
  constructor() {
    super(0);
  }

  apply(user: Pokemon, target: Pokemon, move: Move, args: any[]): boolean {
    (args[0] as Utils.IntegerHolder).value = user.hp;

    return true;
  }
}

export class TargetHalfHpDamageAttr extends FixedDamageAttr {
  constructor() {
    super(0);
  }

  apply(user: Pokemon, target: Pokemon, move: Move, args: any[]): boolean {
    (args[0] as Utils.IntegerHolder).value = Utils.toDmgValue(target.hp / 2);

    return true;
  }

  getTargetBenefitScore(user: Pokemon, target: Pokemon, move: Move): number {
    return target.getHpRatio() > 0.5 ? Math.floor(((target.getHpRatio() - 0.5) * -24) + 4) : -20;
  }
}

export class MatchHpAttr extends FixedDamageAttr {
  constructor() {
    super(0);
  }

  apply(user: Pokemon, target: Pokemon, move: Move, args: any[]): boolean {
    (args[0] as Utils.IntegerHolder).value = target.hp - user.hp;

    return true;
  }

  getCondition(): MoveConditionFunc {
    return (user, target, move) => user.hp <= target.hp;
  }

  // TODO
  /*getUserBenefitScore(user: Pokemon, target: Pokemon, move: Move): integer {
    return 0;
  }*/
}

type MoveFilter = (move: Move) => boolean;

export class CounterDamageAttr extends FixedDamageAttr {
  private moveFilter: MoveFilter;
  private multiplier: number;

  constructor(moveFilter: MoveFilter, multiplier: integer) {
    super(0);

    this.moveFilter = moveFilter;
    this.multiplier = multiplier;
  }

  apply(user: Pokemon, target: Pokemon, move: Move, args: any[]): boolean {
    const damage = user.turnData.attacksReceived.filter(ar => this.moveFilter(allMoves[ar.move])).reduce((total: integer, ar: AttackMoveResult) => total + ar.damage, 0);
    (args[0] as Utils.IntegerHolder).value = Utils.toDmgValue(damage * this.multiplier);

    return true;
  }

  getCondition(): MoveConditionFunc {
    return (user, target, move) => !!user.turnData.attacksReceived.filter(ar => this.moveFilter(allMoves[ar.move])).length;
  }
}

export class LevelDamageAttr extends FixedDamageAttr {
  constructor() {
    super(0);
  }

  getDamage(user: Pokemon, target: Pokemon, move: Move): number {
    return user.level;
  }
}

export class RandomLevelDamageAttr extends FixedDamageAttr {
  constructor() {
    super(0);
  }

  getDamage(user: Pokemon, target: Pokemon, move: Move): number {
    return Utils.toDmgValue(user.level * (user.randSeedIntRange(50, 150) * 0.01));
  }
}

export class ModifiedDamageAttr extends MoveAttr {
  apply(user: Pokemon, target: Pokemon, move: Move, args: any[]): boolean {
    const initialDamage = args[0] as Utils.IntegerHolder;
    initialDamage.value = this.getModifiedDamage(user, target, move, initialDamage.value);

    return true;
  }

  getModifiedDamage(user: Pokemon, target: Pokemon, move: Move, damage: integer): integer {
    return damage;
  }
}

export class SurviveDamageAttr extends ModifiedDamageAttr {
  getModifiedDamage(user: Pokemon, target: Pokemon, move: Move, damage: number): number {
    return Math.min(damage, target.hp - 1);
  }

  getCondition(): MoveConditionFunc {
    return (user, target, move) => target.hp > 1;
  }

  getUserBenefitScore(user: Pokemon, target: Pokemon, move: Move): integer {
    return target.hp > 1 ? 0 : -20;
  }
}

export class RecoilAttr extends MoveEffectAttr {
  private useHp: boolean;
  private damageRatio: number;
  private unblockable: boolean;

  constructor(useHp: boolean = false, damageRatio: number = 0.25, unblockable: boolean = false) {
    super(true, MoveEffectTrigger.POST_APPLY, false, true);

    this.useHp = useHp;
    this.damageRatio = damageRatio;
    this.unblockable = unblockable;
  }

  apply(user: Pokemon, target: Pokemon, move: Move, args: any[]): boolean {
    if (!super.apply(user, target, move, args)) {
      return false;
    }

    const cancelled = new Utils.BooleanHolder(false);
    if (!this.unblockable) {
      applyAbAttrs(BlockRecoilDamageAttr, user, cancelled);
      applyAbAttrs(BlockNonDirectDamageAbAttr, user, cancelled);
    }

    if (cancelled.value) {
      return false;
    }

    const damageValue = (!this.useHp ? user.turnData.damageDealt : user.getMaxHp()) * this.damageRatio;
    const minValue = user.turnData.damageDealt ? 1 : 0;
    const recoilDamage = Utils.toDmgValue(damageValue, minValue);
    if (!recoilDamage) {
      return false;
    }

    if (cancelled.value) {
      return false;
    }

    user.damageAndUpdate(recoilDamage, HitResult.OTHER, false, true, true);
    user.scene.queueMessage(i18next.t("moveTriggers:hitWithRecoil", {pokemonName: getPokemonNameWithAffix(user)}));
    user.turnData.damageTaken += recoilDamage;

    return true;
  }

  getUserBenefitScore(user: Pokemon, target: Pokemon, move: Move): integer {
    return Math.floor((move.power / 5) / -4);
  }
}


/**
 * Attribute used for moves which self KO the user regardless if the move hits a target
 * @extends MoveEffectAttr
 * @see {@linkcode apply}
 **/
export class SacrificialAttr extends MoveEffectAttr {
  constructor() {
    super(true, MoveEffectTrigger.POST_TARGET);
  }

  /**
   * Deals damage to the user equal to their current hp
   * @param user {@linkcode Pokemon} that used the move
   * @param target {@linkcode Pokemon} target of the move
   * @param move {@linkcode Move} with this attribute
   * @param args N/A
   * @returns true if the function succeeds
   **/
  apply(user: Pokemon, target: Pokemon, move: Move, args: any[]): boolean {
    user.damageAndUpdate(user.hp, HitResult.OTHER, false, true, true);
	  user.turnData.damageTaken += user.hp;

    return true;
  }

  getUserBenefitScore(user: Pokemon, target: Pokemon, move: Move): integer {
    if (user.isBoss()) {
      return -20;
    }
    return Math.ceil(((1 - user.getHpRatio()) * 10 - 10) * (target.getAttackTypeEffectiveness(move.type, user) - 0.5));
  }
}

/**
 * Attribute used for moves which self KO the user but only if the move hits a target
 * @extends MoveEffectAttr
 * @see {@linkcode apply}
 **/
export class SacrificialAttrOnHit extends MoveEffectAttr {
  constructor() {
    super(true, MoveEffectTrigger.HIT);
  }

  /**
   * Deals damage to the user equal to their current hp if the move lands
   * @param user {@linkcode Pokemon} that used the move
   * @param target {@linkcode Pokemon} target of the move
   * @param move {@linkcode Move} with this attribute
   * @param args N/A
   * @returns true if the function succeeds
   **/
  apply(user: Pokemon, target: Pokemon, move: Move, args: any[]): boolean {
    // If the move fails to hit a target, then the user does not faint and the function returns false
    if (!super.apply(user, target, move, args)) {
      return false;
    }

    user.damageAndUpdate(user.hp, HitResult.OTHER, false, true, true);
    user.turnData.damageTaken += user.hp;

    return true;
  }

  getUserBenefitScore(user: Pokemon, target: Pokemon, move: Move): integer {
    if (user.isBoss()) {
      return -20;
    }
    return Math.ceil(((1 - user.getHpRatio()) * 10 - 10) * (target.getAttackTypeEffectiveness(move.type, user) - 0.5));
  }
}

/**
 * Attribute used for moves which cut the user's Max HP in half.
 * Triggers using {@linkcode MoveEffectTrigger.POST_TARGET}.
 * @extends MoveEffectAttr
 * @see {@linkcode apply}
 */
export class HalfSacrificialAttr extends MoveEffectAttr {
  constructor() {
    super(true, MoveEffectTrigger.POST_TARGET);
  }

  /**
   * Cut's the user's Max HP in half and displays the appropriate recoil message
   * @param user {@linkcode Pokemon} that used the move
   * @param target N/A
   * @param move {@linkcode Move} with this attribute
   * @param args N/A
   * @returns true if the function succeeds
   */
  apply(user: Pokemon, target: Pokemon, move: Move, args: any[]): boolean {
    if (!super.apply(user, target, move, args)) {
      return false;
    }

    const cancelled = new Utils.BooleanHolder(false);
    // Check to see if the Pokemon has an ability that blocks non-direct damage
    applyAbAttrs(BlockNonDirectDamageAbAttr, user, cancelled);
    if (!cancelled.value) {
      user.damageAndUpdate(Utils.toDmgValue(user.getMaxHp()/2), HitResult.OTHER, false, true, true);
      user.scene.queueMessage(i18next.t("moveTriggers:cutHpPowerUpMove", {pokemonName: getPokemonNameWithAffix(user)})); // Queue recoil message
    }
    return true;
  }

  getUserBenefitScore(user: Pokemon, target: Pokemon, move: Move): integer {
    if (user.isBoss()) {
      return -10;
    }
    return Math.ceil(((1 - user.getHpRatio()/2) * 10 - 10) * (target.getAttackTypeEffectiveness(move.type, user) - 0.5));
  }
}

/**
 * Attribute to put in a {@link https://bulbapedia.bulbagarden.net/wiki/Substitute_(doll) | Substitute Doll}
 * for the user.
 * @extends MoveEffectAttr
 * @see {@linkcode apply}
 */
export class AddSubstituteAttr extends MoveEffectAttr {
  constructor() {
    super(true);
  }

  /**
   * Removes 1/4 of the user's maximum HP (rounded down) to create a substitute for the user
   * @param user the {@linkcode Pokemon} that used the move.
   * @param target n/a
   * @param move the {@linkcode Move} with this attribute.
   * @param args n/a
   * @returns true if the attribute successfully applies, false otherwise
   */
  apply(user: Pokemon, target: Pokemon, move: Move, args: any[]): boolean {
    if (!super.apply(user, target, move, args)) {
      return false;
    }

    const hpCost = Math.floor(user.getMaxHp() / 4);
    user.damageAndUpdate(hpCost, HitResult.OTHER, false, true, true);
    user.addTag(BattlerTagType.SUBSTITUTE, 0, move.id, user.id);
    return true;
  }

  getUserBenefitScore(user: Pokemon, target: Pokemon, move: Move): number {
    if (user.isBoss()) {
      return -10;
    }
    return 5;
  }

  getCondition(): MoveConditionFunc {
    return (user, target, move) => !user.getTag(SubstituteTag) && user.hp > Math.floor(user.getMaxHp() / 4) && user.getMaxHp() > 1;
  }

  getFailedText(user: Pokemon, target: Pokemon, move: Move, cancelled: Utils.BooleanHolder): string | null {
    if (user.getTag(SubstituteTag)) {
      return i18next.t("moveTriggers:substituteOnOverlap", { pokemonName: getPokemonNameWithAffix(user) });
    } else if (user.hp <= Math.floor(user.getMaxHp() / 4) || user.getMaxHp() === 1) {
      return i18next.t("moveTriggers:substituteNotEnoughHp");
    } else {
      return i18next.t("battle:attackFailed");
    }
  }
}

export enum MultiHitType {
  _2,
  _2_TO_5,
  _3,
  _10,
  BEAT_UP,
}

/**
 * Heals the user or target by {@linkcode healRatio} depending on the value of {@linkcode selfTarget}
 * @extends MoveEffectAttr
 * @see {@linkcode apply}
 */
export class HealAttr extends MoveEffectAttr {
  /** The percentage of {@linkcode Stat.HP} to heal */
  private healRatio: number;
  /** Should an animation be shown? */
  private showAnim: boolean;

  constructor(healRatio?: number, showAnim?: boolean, selfTarget?: boolean) {
    super(selfTarget === undefined || selfTarget);

    this.healRatio = healRatio || 1;
    this.showAnim = !!showAnim;
  }

  apply(user: Pokemon, target: Pokemon, move: Move, args: any[]): boolean {
    this.addHealPhase(this.selfTarget ? user : target, this.healRatio);
    return true;
  }

  /**
   * Creates a new {@linkcode PokemonHealPhase}.
   * This heals the target and shows the appropriate message.
   */
  addHealPhase(target: Pokemon, healRatio: number) {
    target.scene.unshiftPhase(new PokemonHealPhase(target.scene, target.getBattlerIndex(),
      Utils.toDmgValue(target.getMaxHp() * healRatio), i18next.t("moveTriggers:healHp", {pokemonName: getPokemonNameWithAffix(target)}), true, !this.showAnim));
  }

  getTargetBenefitScore(user: Pokemon, target: Pokemon, move: Move): integer {
    const score = ((1 - (this.selfTarget ? user : target).getHpRatio()) * 20) - this.healRatio * 10;
    return Math.round(score / (1 - this.healRatio / 2));
  }
}

/**
 * Cures the user's party of non-volatile status conditions, ie. Heal Bell, Aromatherapy
 * @extends MoveEffectAttr
 * @see {@linkcode apply}
 */
export class PartyStatusCureAttr extends MoveEffectAttr {
  /** Message to display after using move */
  private message: string;
  /** Skips mons with this ability, ie. Soundproof */
  private abilityCondition: Abilities;

  constructor(message: string | null, abilityCondition: Abilities) {
    super();

    this.message = message!; // TODO: is this bang correct?
    this.abilityCondition = abilityCondition;
  }

  //The same as MoveEffectAttr.canApply, except it doesn't check for the target's HP.
  canApply(user: Pokemon, target: Pokemon, move: Move, args: any[]) {
    const isTargetValid =
      (this.selfTarget && user.hp && !user.getTag(BattlerTagType.FRENZY)) ||
      (!this.selfTarget && (!target.getTag(BattlerTagType.PROTECTED) || move.hasFlag(MoveFlags.IGNORE_PROTECT)));
    return !!isTargetValid;
  }

  apply(user: Pokemon, target: Pokemon, move: Move, args: any[]): boolean {
    if (!this.canApply(user, target, move, args)) {
      return false;
    }
    this.addPartyCurePhase(user);
    return true;
  }

  addPartyCurePhase(user: Pokemon) {
    user.scene.unshiftPhase(new PartyStatusCurePhase(user.scene, user, this.message, this.abilityCondition));
  }
}

/**
 * Applies damage to the target's ally equal to 1/16 of that ally's max HP.
 * @extends MoveEffectAttr
 */
export class FlameBurstAttr extends MoveEffectAttr {
  /**
   * @param user - n/a
   * @param target - The target Pokémon.
   * @param move - n/a
   * @param args - n/a
   * @returns A boolean indicating whether the effect was successfully applied.
   */
  apply(user: Pokemon, target: Pokemon, move: Move, args: any[]): boolean | Promise<boolean> {
    const targetAlly = target.getAlly();
    const cancelled = new Utils.BooleanHolder(false);

    if (targetAlly) {
      applyAbAttrs(BlockNonDirectDamageAbAttr, targetAlly, cancelled);
    }

    if (cancelled.value || !targetAlly) {
      return false;
    }

    targetAlly.damageAndUpdate(Math.max(1, Math.floor(1/16 * targetAlly.getMaxHp())), HitResult.OTHER);
    return true;
  }

  getTargetBenefitScore(user: Pokemon, target: Pokemon, move: Move): integer {
    return target.getAlly() ? -5 : 0;
  }
}

export class SacrificialFullRestoreAttr extends SacrificialAttr {
  constructor() {
    super();
  }

  apply(user: Pokemon, target: Pokemon, move: Move, args: any[]): boolean {
    if (!super.apply(user, target, move, args)) {
      return false;
    }

    // We don't know which party member will be chosen, so pick the highest max HP in the party
    const maxPartyMemberHp = user.scene.getParty().map(p => p.getMaxHp()).reduce((maxHp: integer, hp: integer) => Math.max(hp, maxHp), 0);

    user.scene.pushPhase(new PokemonHealPhase(user.scene, user.getBattlerIndex(),
      maxPartyMemberHp, i18next.t("moveTriggers:sacrificialFullRestore", {pokemonName: getPokemonNameWithAffix(user)}), true, false, false, true), true);

    return true;
  }

  getUserBenefitScore(user: Pokemon, target: Pokemon, move: Move): integer {
    return -20;
  }

  getCondition(): MoveConditionFunc {
    return (user, target, move) => user.scene.getParty().filter(p => p.isActive()).length > user.scene.currentBattle.getBattlerCount();
  }
}

/**
 * Attribute used for moves which ignore type-based debuffs from weather, namely Hydro Steam.
 * Called during damage calculation after getting said debuff from getAttackTypeMultiplier in the Pokemon class.
 * @extends MoveAttr
 * @see {@linkcode apply}
 */
export class IgnoreWeatherTypeDebuffAttr extends MoveAttr {
  /** The {@linkcode WeatherType} this move ignores */
  public weather: WeatherType;

  constructor(weather: WeatherType) {
    super();
    this.weather = weather;
  }
  /**
   * Changes the type-based weather modifier if this move's power would be reduced by it
   * @param user {@linkcode Pokemon} that used the move
   * @param target N/A
   * @param move {@linkcode Move} with this attribute
   * @param args [0] {@linkcode Utils.NumberHolder} for arenaAttackTypeMultiplier
   * @returns true if the function succeeds
   */
  apply(user: Pokemon, target: Pokemon, move: Move, args: any[]): boolean {
    const weatherModifier=args[0] as Utils.NumberHolder;
    //If the type-based attack power modifier due to weather (e.g. Water moves in Sun) is below 1, set it to 1
    if (user.scene.arena.weather?.weatherType === this.weather) {
      weatherModifier.value = Math.max(weatherModifier.value, 1);
    }
    return true;
  }
}

export abstract class WeatherHealAttr extends HealAttr {
  constructor() {
    super(0.5);
  }

  apply(user: Pokemon, target: Pokemon, move: Move, args: any[]): boolean {
    let healRatio = 0.5;
    if (!user.scene.arena.weather?.isEffectSuppressed(user.scene)) {
      const weatherType = user.scene.arena.weather?.weatherType || WeatherType.NONE;
      healRatio = this.getWeatherHealRatio(weatherType);
    }
    this.addHealPhase(user, healRatio);
    return true;
  }

  abstract getWeatherHealRatio(weatherType: WeatherType): number;
}

export class PlantHealAttr extends WeatherHealAttr {
  getWeatherHealRatio(weatherType: WeatherType): number {
    switch (weatherType) {
    case WeatherType.SUNNY:
    case WeatherType.HARSH_SUN:
      return 2 / 3;
    case WeatherType.RAIN:
    case WeatherType.SANDSTORM:
    case WeatherType.HAIL:
    case WeatherType.SNOW:
    case WeatherType.HEAVY_RAIN:
      return 0.25;
    default:
      return 0.5;
    }
  }
}

export class SandHealAttr extends WeatherHealAttr {
  getWeatherHealRatio(weatherType: WeatherType): number {
    switch (weatherType) {
    case WeatherType.SANDSTORM:
      return 2 / 3;
    default:
      return 0.5;
    }
  }
}

/**
 * Heals the target or the user by either {@linkcode normalHealRatio} or {@linkcode boostedHealRatio}
 * depending on the evaluation of {@linkcode condition}
 * @extends HealAttr
 * @see {@linkcode apply}
 */
export class BoostHealAttr extends HealAttr {
  /** Healing received when {@linkcode condition} is false */
  private normalHealRatio: number;
  /** Healing received when {@linkcode condition} is true */
  private boostedHealRatio: number;
  /** The lambda expression to check against when boosting the healing value */
  private condition?: MoveConditionFunc;

  constructor(normalHealRatio?: number, boostedHealRatio?: number, showAnim?: boolean, selfTarget?: boolean, condition?: MoveConditionFunc) {
    super(normalHealRatio, showAnim, selfTarget);
    this.normalHealRatio = normalHealRatio!; // TODO: is this bang correct?
    this.boostedHealRatio = boostedHealRatio!; // TODO: is this bang correct?
    this.condition = condition;
  }

  /**
   * @param user {@linkcode Pokemon} using the move
   * @param target {@linkcode Pokemon} target of the move
   * @param move {@linkcode Move} with this attribute
   * @param args N/A
   * @returns true if the move was successful
   */
  apply(user: Pokemon, target: Pokemon, move: Move, args: any[]): boolean {
    const healRatio: number = (this.condition ? this.condition(user, target, move) : false) ? this.boostedHealRatio : this.normalHealRatio;
    this.addHealPhase(target, healRatio);
    return true;
  }
}

/**
 * Heals the target only if it is the ally
 * @extends HealAttr
 * @see {@linkcode apply}
 */
export class HealOnAllyAttr extends HealAttr {
  /**
   * @param user {@linkcode Pokemon} using the move
   * @param target {@linkcode Pokemon} target of the move
   * @param move {@linkcode Move} with this attribute
   * @param args N/A
   * @returns true if the function succeeds
   */
  apply(user: Pokemon, target: Pokemon, move: Move, args: any[]): boolean {
    if (user.getAlly() === target) {
      super.apply(user, target, move, args);
      return true;
    }

    return false;
  }
}

/**
 * Heals user as a side effect of a move that hits a target.
 * Healing is based on {@linkcode healRatio} * the amount of damage dealt or a stat of the target.
 * @extends MoveEffectAttr
 * @see {@linkcode apply}
 * @see {@linkcode getUserBenefitScore}
 */
export class HitHealAttr extends MoveEffectAttr {
  private healRatio: number;
  private healStat: EffectiveStat | null;

  constructor(healRatio?: number | null, healStat?: EffectiveStat) {
    super(true, MoveEffectTrigger.HIT);

    this.healRatio = healRatio ?? 0.5;
    this.healStat = healStat ?? null;
  }
  /**
   * Heals the user the determined amount and possibly displays a message about regaining health.
   * If the target has the {@linkcode ReverseDrainAbAttr}, all healing is instead converted
   * to damage to the user.
   * @param user {@linkcode Pokemon} using this move
   * @param target {@linkcode Pokemon} target of this move
   * @param move {@linkcode Move} being used
   * @param args N/A
   * @returns true if the function succeeds
   */
  apply(user: Pokemon, target: Pokemon, move: Move, args: any[]): boolean {
    let healAmount = 0;
    let message = "";
    const reverseDrain = target.hasAbilityWithAttr(ReverseDrainAbAttr, false);
    if (this.healStat !== null) {
      // Strength Sap formula
      healAmount = target.getEffectiveStat(this.healStat);
      message = i18next.t("battle:drainMessage", {pokemonName: getPokemonNameWithAffix(target)});
    } else {
      // Default healing formula used by draining moves like Absorb, Draining Kiss, Bitter Blade, etc.
      healAmount = Utils.toDmgValue(user.turnData.currDamageDealt * this.healRatio);
      message = i18next.t("battle:regainHealth", {pokemonName: getPokemonNameWithAffix(user)});
    }
    if (reverseDrain) {
      if (user.hasAbilityWithAttr(BlockNonDirectDamageAbAttr)) {
        healAmount = 0;
        message = "";
      } else {
        user.turnData.damageTaken += healAmount;
        healAmount = healAmount * -1;
        message = "";
      }
    }
    user.scene.unshiftPhase(new PokemonHealPhase(user.scene, user.getBattlerIndex(), healAmount, message, false, true));
    return true;
  }

  /**
   * Used by the Enemy AI to rank an attack based on a given user
   * @param user {@linkcode Pokemon} using this move
   * @param target {@linkcode Pokemon} target of this move
   * @param move {@linkcode Move} being used
   * @returns an integer. Higher means enemy is more likely to use that move.
   */
  getUserBenefitScore(user: Pokemon, target: Pokemon, move: Move): integer {
    if (this.healStat) {
      const healAmount = target.getEffectiveStat(this.healStat);
      return Math.floor(Math.max(0, (Math.min(1, (healAmount+user.hp)/user.getMaxHp() - 0.33))) / user.getHpRatio());
    }
    return Math.floor(Math.max((1 - user.getHpRatio()) - 0.33, 0) * (move.power / 4));
  }
}

/**
 * Attribute used for moves that change priority in a turn given a condition,
 * e.g. Grassy Glide
 * Called when move order is calculated in {@linkcode TurnStartPhase}.
 * @extends MoveAttr
 * @see {@linkcode apply}
 */
export class IncrementMovePriorityAttr extends MoveAttr {
  /** The condition for a move's priority being incremented */
  private moveIncrementFunc: (pokemon: Pokemon, target:Pokemon, move: Move) => boolean;
  /** The amount to increment priority by, if condition passes. */
  private increaseAmount: integer;

  constructor(moveIncrementFunc: (pokemon: Pokemon, target:Pokemon, move: Move) => boolean, increaseAmount = 1) {
    super();

    this.moveIncrementFunc = moveIncrementFunc;
    this.increaseAmount = increaseAmount;
  }

  /**
   * Increments move priority by set amount if condition passes
   * @param user {@linkcode Pokemon} using this move
   * @param target {@linkcode Pokemon} target of this move
   * @param move {@linkcode Move} being used
   * @param args [0] {@linkcode Utils.IntegerHolder} for move priority.
   * @returns true if function succeeds
   */
  apply(user: Pokemon, target: Pokemon, move: Move, args: any[]): boolean {
    if (!this.moveIncrementFunc(user, target, move)) {
      return false;
    }

    (args[0] as Utils.IntegerHolder).value += this.increaseAmount;
    return true;
  }
}

/**
 * Attribute used for attack moves that hit multiple times per use, e.g. Bullet Seed.
 *
 * Applied at the beginning of {@linkcode MoveEffectPhase}.
 *
 * @extends MoveAttr
 * @see {@linkcode apply}
 */
export class MultiHitAttr extends MoveAttr {
  private multiHitType: MultiHitType;

  constructor(multiHitType?: MultiHitType) {
    super();

    this.multiHitType = multiHitType !== undefined ? multiHitType : MultiHitType._2_TO_5;
  }

  /**
   * Set the hit count of an attack based on this attribute instance's {@linkcode MultiHitType}.
   * If the target has an immunity to this attack's types, the hit count will always be 1.
   *
   * @param user {@linkcode Pokemon} that used the attack
   * @param target {@linkcode Pokemon} targeted by the attack
   * @param move {@linkcode Move} being used
   * @param args [0] {@linkcode Utils.IntegerHolder} storing the hit count of the attack
   * @returns True
   */
  apply(user: Pokemon, target: Pokemon, move: Move, args: any[]): boolean {
    const hitType = new Utils.NumberHolder(this.multiHitType);
    applyMoveAttrs(ChangeMultiHitTypeAttr, user, target, move, hitType);
    this.multiHitType = hitType.value;

    (args[0] as Utils.NumberHolder).value = this.getHitCount(user, target);
    return true;
  }

  getTargetBenefitScore(user: Pokemon, target: Pokemon, move: Move): number {
    return -5;
  }

  /**
   * Calculate the number of hits that an attack should have given this attribute's
   * {@linkcode MultiHitType}.
   *
   * @param user {@linkcode Pokemon} using the attack
   * @param target {@linkcode Pokemon} targeted by the attack
   * @returns The number of hits this attack should deal
   */
  getHitCount(user: Pokemon, target: Pokemon): integer {
    switch (this.multiHitType) {
    case MultiHitType._2_TO_5:
    {
      const rand = user.randSeedInt(16);
      const hitValue = new Utils.IntegerHolder(rand);
      applyAbAttrs(MaxMultiHitAbAttr, user, null, false, hitValue);
      if (hitValue.value >= 10) {
        return 2;
      } else if (hitValue.value >= 4) {
        return 3;
      } else if (hitValue.value >= 2) {
        return 4;
      } else {
        return 5;
      }
    }
    case MultiHitType._2:
      return 2;
    case MultiHitType._3:
      return 3;
    case MultiHitType._10:
      return 10;
    case MultiHitType.BEAT_UP:
      const party = user.isPlayer() ? user.scene.getParty() : user.scene.getEnemyParty();
      // No status means the ally pokemon can contribute to Beat Up
      return party.reduce((total, pokemon) => {
        return total + (pokemon.id === user.id ? 1 : pokemon?.status && pokemon.status.effect !== StatusEffect.NONE ? 0 : 1);
      }, 0);
    }
  }
}

export class ChangeMultiHitTypeAttr extends MoveAttr {
  apply(user: Pokemon, target: Pokemon, move: Move, args: any[]): boolean {
    //const hitType = args[0] as Utils.NumberHolder;
    return false;
  }
}

export class WaterShurikenMultiHitTypeAttr extends ChangeMultiHitTypeAttr {
  apply(user: Pokemon, target: Pokemon, move: Move, args: any[]): boolean {
    if (user.species.speciesId === Species.GRENINJA && user.hasAbility(Abilities.BATTLE_BOND) && user.formIndex === 2) {
      (args[0] as Utils.IntegerHolder).value = MultiHitType._3;
      return true;
    }
    return false;
  }
}

export class StatusEffectAttr extends MoveEffectAttr {
  public effect: StatusEffect;
  public cureTurn: integer | null;
  public overrideStatus: boolean;

  constructor(effect: StatusEffect, selfTarget?: boolean, cureTurn?: integer, overrideStatus?: boolean) {
    super(selfTarget, MoveEffectTrigger.HIT);

    this.effect = effect;
    this.cureTurn = cureTurn!; // TODO: is this bang correct?
    this.overrideStatus = !!overrideStatus;
  }

  apply(user: Pokemon, target: Pokemon, move: Move, args: any[]): boolean {
    if (!this.selfTarget && move.hitsSubstitute(user, target)) {
      return false;
    }

    const moveChance = this.getMoveChance(user, target, move, this.selfTarget, true);
    const statusCheck = moveChance < 0 || moveChance === 100 || user.randSeedInt(100) < moveChance;
    if (statusCheck) {
      const pokemon = this.selfTarget ? user : target;
      if (pokemon.status) {
        if (this.overrideStatus) {
          pokemon.resetStatus();
        } else {
          return false;
        }
      }

      if (user !== target && target.scene.arena.getTagOnSide(ArenaTagType.SAFEGUARD, target.isPlayer() ? ArenaTagSide.PLAYER : ArenaTagSide.ENEMY)) {
        if (move.category === MoveCategory.STATUS) {
          user.scene.queueMessage(i18next.t("moveTriggers:safeguard", { targetName: getPokemonNameWithAffix(target)}));
        }
        return false;
      }
      if ((!pokemon.status || (pokemon.status.effect === this.effect && moveChance < 0))
        && pokemon.trySetStatus(this.effect, true, user, this.cureTurn)) {
        applyPostAttackAbAttrs(ConfusionOnStatusEffectAbAttr, user, target, move, null, false, this.effect);
        return true;
      }
    }
    return false;
  }

  getTargetBenefitScore(user: Pokemon, target: Pokemon, move: Move): number {
    const moveChance = this.getMoveChance(user, target, move, this.selfTarget, false);
    return !(this.selfTarget ? user : target).status && (this.selfTarget ? user : target).canSetStatus(this.effect, true, false, user) ? Math.floor(moveChance * -0.1) : 0;
  }
}

export class MultiStatusEffectAttr extends StatusEffectAttr {
  public effects: StatusEffect[];

  constructor(effects: StatusEffect[], selfTarget?: boolean, cureTurn?: integer, overrideStatus?: boolean) {
    super(effects[0], selfTarget, cureTurn, overrideStatus);
    this.effects = effects;
  }

  apply(user: Pokemon, target: Pokemon, move: Move, args: any[]): boolean {
    this.effect = Utils.randSeedItem(this.effects);
    const result = super.apply(user, target, move, args);
    return result;
  }

  getTargetBenefitScore(user: Pokemon, target: Pokemon, move: Move): number {
    const moveChance = this.getMoveChance(user, target, move, this.selfTarget, false);
    return !(this.selfTarget ? user : target).status && (this.selfTarget ? user : target).canSetStatus(this.effect, true, false, user) ? Math.floor(moveChance * -0.1) : 0;
  }
}

export class PsychoShiftEffectAttr extends MoveEffectAttr {
  constructor() {
    super(false, MoveEffectTrigger.HIT);
  }

  apply(user: Pokemon, target: Pokemon, move: Move, args: any[]): boolean {
    const statusToApply: StatusEffect | undefined = user.status?.effect ?? (user.hasAbility(Abilities.COMATOSE) ? StatusEffect.SLEEP : undefined);

    if (target.status) {
      return false;
    }
    //@ts-ignore - how can target.status.effect be checked when we return `false` before when it's defined?
    if (!target.status || (target.status.effect === statusToApply && move.chance < 0)) { // TODO: resolve ts-ignore
      const statusAfflictResult = target.trySetStatus(statusToApply, true, user);
      if (statusAfflictResult) {
        if (user.status) {
          user.scene.queueMessage(getStatusEffectHealText(user.status.effect, getPokemonNameWithAffix(user)));
        }
        user.resetStatus();
        user.updateInfo();
      }
      return statusAfflictResult;
    }

    return false;
  }

  getTargetBenefitScore(user: Pokemon, target: Pokemon, move: Move): number {
    return !(this.selfTarget ? user : target).status && (this.selfTarget ? user : target).canSetStatus(user.status?.effect, true, false, user) ? Math.floor(move.chance * -0.1) : 0;
  }
}
/**
 * The following needs to be implemented for Thief
 * "If the user faints due to the target's Ability (Rough Skin or Iron Barbs) or held Rocky Helmet, it cannot remove the target's held item."
 * "If Knock Off causes a Pokémon with the Sticky Hold Ability to faint, it can now remove that Pokémon's held item."
 */
export class StealHeldItemChanceAttr extends MoveEffectAttr {
  private chance: number;

  constructor(chance: number) {
    super(false, MoveEffectTrigger.HIT);
    this.chance = chance;
  }

  apply(user: Pokemon, target: Pokemon, move: Move, args: any[]): Promise<boolean> {
    return new Promise<boolean>(resolve => {
      if (move.hitsSubstitute(user, target)) {
        return resolve(false);
      }
      const rand = Phaser.Math.RND.realInRange(0, 1);
      if (rand >= this.chance) {
        return resolve(false);
      }
      const heldItems = this.getTargetHeldItems(target).filter(i => i.isTransferable);
      if (heldItems.length) {
        const poolType = target.isPlayer() ? ModifierPoolType.PLAYER : target.hasTrainer() ? ModifierPoolType.TRAINER : ModifierPoolType.WILD;
        const highestItemTier = heldItems.map(m => m.type.getOrInferTier(poolType)).reduce((highestTier, tier) => Math.max(tier!, highestTier), 0); // TODO: is the bang after tier correct?
        const tierHeldItems = heldItems.filter(m => m.type.getOrInferTier(poolType) === highestItemTier);
        const stolenItem = tierHeldItems[user.randSeedInt(tierHeldItems.length)];
        user.scene.tryTransferHeldItemModifier(stolenItem, user, false).then(success => {
          if (success) {
            user.scene.queueMessage(i18next.t("moveTriggers:stoleItem", {pokemonName: getPokemonNameWithAffix(user), targetName: getPokemonNameWithAffix(target), itemName: stolenItem.type.name}));
          }
          resolve(success);
        });
        return;
      }

      resolve(false);
    });
  }

  getTargetHeldItems(target: Pokemon): PokemonHeldItemModifier[] {
    return target.scene.findModifiers(m => m instanceof PokemonHeldItemModifier
      && m.pokemonId === target.id, target.isPlayer()) as PokemonHeldItemModifier[];
  }

  getUserBenefitScore(user: Pokemon, target: Pokemon, move: Move): number {
    const heldItems = this.getTargetHeldItems(target);
    return heldItems.length ? 5 : 0;
  }

  getTargetBenefitScore(user: Pokemon, target: Pokemon, move: Move): number {
    const heldItems = this.getTargetHeldItems(target);
    return heldItems.length ? -5 : 0;
  }
}

/**
 * Removes a random held item (or berry) from target.
 * Used for Incinerate and Knock Off.
 * Not Implemented Cases: (Same applies for Thief)
 * "If the user faints due to the target's Ability (Rough Skin or Iron Barbs) or held Rocky Helmet, it cannot remove the target's held item."
 * "If Knock Off causes a Pokémon with the Sticky Hold Ability to faint, it can now remove that Pokémon's held item."
 */
export class RemoveHeldItemAttr extends MoveEffectAttr {

  /** Optional restriction for item pool to berries only i.e. Differentiating Incinerate and Knock Off */
  private berriesOnly: boolean;

  constructor(berriesOnly: boolean) {
    super(false, MoveEffectTrigger.HIT);
    this.berriesOnly = berriesOnly;
  }

  /**
   *
   * @param user {@linkcode Pokemon} that used the move
   * @param target Target {@linkcode Pokemon} that the moves applies to
   * @param move {@linkcode Move} that is used
   * @param args N/A
   * @returns {boolean} True if an item was removed
   */
  apply(user: Pokemon, target: Pokemon, move: Move, args: any[]): boolean {
    if (!this.berriesOnly && target.isPlayer()) { // "Wild Pokemon cannot knock off Player Pokemon's held items" (See Bulbapedia)
      return false;
    }

    if (move.hitsSubstitute(user, target)) {
      return false;
    }

    const cancelled = new Utils.BooleanHolder(false);
    applyAbAttrs(BlockItemTheftAbAttr, target, cancelled); // Check for abilities that block item theft

    if (cancelled.value === true) {
      return false;
    }

    // Considers entire transferrable item pool by default (Knock Off). Otherwise berries only if specified (Incinerate).
    let heldItems = this.getTargetHeldItems(target).filter(i => i.isTransferable);

    if (this.berriesOnly) {
      heldItems = heldItems.filter(m => m instanceof BerryModifier && m.pokemonId === target.id, target.isPlayer());
    }

    if (heldItems.length) {
      const removedItem = heldItems[user.randSeedInt(heldItems.length)];

      // Decrease item amount and update icon
      !--removedItem.stackCount;
      target.scene.updateModifiers(target.isPlayer());

      if (this.berriesOnly) {
        user.scene.queueMessage(i18next.t("moveTriggers:incineratedItem", {pokemonName: getPokemonNameWithAffix(user), targetName: getPokemonNameWithAffix(target), itemName: removedItem.type.name}));
      } else {
        user.scene.queueMessage(i18next.t("moveTriggers:knockedOffItem", {pokemonName: getPokemonNameWithAffix(user), targetName: getPokemonNameWithAffix(target), itemName: removedItem.type.name}));
      }
    }

    return true;
  }

  getTargetHeldItems(target: Pokemon): PokemonHeldItemModifier[] {
    return target.scene.findModifiers(m => m instanceof PokemonHeldItemModifier
      && m.pokemonId === target.id, target.isPlayer()) as PokemonHeldItemModifier[];
  }

  getUserBenefitScore(user: Pokemon, target: Pokemon, move: Move): number {
    const heldItems = this.getTargetHeldItems(target);
    return heldItems.length ? 5 : 0;
  }

  getTargetBenefitScore(user: Pokemon, target: Pokemon, move: Move): number {
    const heldItems = this.getTargetHeldItems(target);
    return heldItems.length ? -5 : 0;
  }
}

/**
 * Attribute that causes targets of the move to eat a berry. Used for Teatime, Stuff Cheeks
 */
export class EatBerryAttr extends MoveEffectAttr {
  protected chosenBerry: BerryModifier | undefined;
  constructor() {
    super(true, MoveEffectTrigger.HIT);
  }
  /**
   * Causes the target to eat a berry.
   * @param user {@linkcode Pokemon} Pokemon that used the move
   * @param target {@linkcode Pokemon} Pokemon that will eat a berry
   * @param move {@linkcode Move} The move being used
   * @param args Unused
   * @returns {boolean} true if the function succeeds
   */
  apply(user: Pokemon, target: Pokemon, move: Move, args: any[]): boolean {
    if (!super.apply(user, target, move, args)) {
      return false;
    }

    const heldBerries = this.getTargetHeldBerries(target);
    if (heldBerries.length <= 0) {
      return false;
    }
    this.chosenBerry = heldBerries[user.randSeedInt(heldBerries.length)];
    const preserve = new Utils.BooleanHolder(false);
    target.scene.applyModifiers(PreserveBerryModifier, target.isPlayer(), target, preserve); // check for berry pouch preservation
    if (!preserve.value) {
      this.reduceBerryModifier(target);
    }
    this.eatBerry(target);
    return true;
  }

  getTargetHeldBerries(target: Pokemon): BerryModifier[] {
    return target.scene.findModifiers(m => m instanceof BerryModifier
      && (m as BerryModifier).pokemonId === target.id, target.isPlayer()) as BerryModifier[];
  }

  reduceBerryModifier(target: Pokemon) {
    if (this.chosenBerry?.stackCount === 1) {
      target.scene.removeModifier(this.chosenBerry, !target.isPlayer());
    } else if (this.chosenBerry !== undefined && this.chosenBerry.stackCount > 1) {
      this.chosenBerry.stackCount--;
    }
    target.scene.updateModifiers(target.isPlayer());
  }

  eatBerry(consumer: Pokemon) {
    getBerryEffectFunc(this.chosenBerry!.berryType)(consumer); // consumer eats the berry
    applyAbAttrs(HealFromBerryUseAbAttr, consumer, new Utils.BooleanHolder(false));
  }
}

/**
 *  Attribute used for moves that steal a random berry from the target. The user then eats the stolen berry.
 *  Used for Pluck & Bug Bite.
 */
export class StealEatBerryAttr extends EatBerryAttr {
  constructor() {
    super();
  }
  /**
   * User steals a random berry from the target and then eats it.
   * @param {Pokemon} user Pokemon that used the move and will eat the stolen berry
   * @param {Pokemon} target Pokemon that will have its berry stolen
   * @param {Move} move Move being used
   * @param {any[]} args Unused
   * @returns {boolean} true if the function succeeds
   */
  apply(user: Pokemon, target: Pokemon, move: Move, args: any[]): boolean {
    if (move.hitsSubstitute(user, target)) {
      return false;
    }
    const cancelled = new Utils.BooleanHolder(false);
    applyAbAttrs(BlockItemTheftAbAttr, target, cancelled); // check for abilities that block item theft
    if (cancelled.value === true) {
      return false;
    }

    const heldBerries = this.getTargetHeldBerries(target);
    if (heldBerries.length <= 0) {
      return false;
    }
    // if the target has berries, pick a random berry and steal it
    this.chosenBerry = heldBerries[user.randSeedInt(heldBerries.length)];
    const message = i18next.t("battle:stealEatBerry", {pokemonName: user.name, targetName: target.name, berryName: this.chosenBerry.type.name});
    user.scene.queueMessage(message);
    this.reduceBerryModifier(target);
    this.eatBerry(user);
    return true;
  }
}

/**
 * Move attribute that signals that the move should cure a status effect
 * @extends MoveEffectAttr
 * @see {@linkcode apply()}
 */
export class HealStatusEffectAttr extends MoveEffectAttr {
  /** List of Status Effects to cure */
  private effects: StatusEffect[];

  /**
   * @param selfTarget - Whether this move targets the user
   * @param ...effects - List of status effects to cure
   */
  constructor(selfTarget: boolean, ...effects: StatusEffect[]) {
    super(selfTarget, MoveEffectTrigger.POST_APPLY, false, true);

    this.effects = effects;
  }

  /**
   * @param user {@linkcode Pokemon} source of the move
   * @param target {@linkcode Pokemon} target of the move
   * @param move the {@linkcode Move} being used
   * @returns true if the status is cured
   */
  apply(user: Pokemon, target: Pokemon, move: Move, args: any[]): boolean {
    if (!super.apply(user, target, move, args)) {
      return false;
    }

    if (!this.selfTarget && move.hitsSubstitute(user, target)) {
      return false;
    }

    // Special edge case for shield dust blocking Sparkling Aria curing burn
    const moveTargets = getMoveTargets(user, move.id);
    if (target.hasAbilityWithAttr(IgnoreMoveEffectsAbAttr) && move.id === Moves.SPARKLING_ARIA && moveTargets.targets.length === 1) {
      return false;
    }

    const pokemon = this.selfTarget ? user : target;
    if (pokemon.status && this.effects.includes(pokemon.status.effect)) {
      pokemon.scene.queueMessage(getStatusEffectHealText(pokemon.status.effect, getPokemonNameWithAffix(pokemon)));
      pokemon.resetStatus();
      pokemon.updateInfo();

      return true;
    }

    return false;
  }

  isOfEffect(effect: StatusEffect): boolean {
    return this.effects.includes(effect);
  }

  getUserBenefitScore(user: Pokemon, target: Pokemon, move: Move): integer {
    return user.status ? 10 : 0;
  }
}

export class BypassSleepAttr extends MoveAttr {
  apply(user: Pokemon, target: Pokemon, move: Move, args: any[]): boolean {
    if (user.status?.effect === StatusEffect.SLEEP) {
      user.addTag(BattlerTagType.BYPASS_SLEEP, 1, move.id, user.id);
      return true;
    }

    return false;
  }

  /**
   * Returns arbitrarily high score when Pokemon is asleep, otherwise shouldn't be used
   * @param user
   * @param target
   * @param move
   */
  getUserBenefitScore(user: Pokemon, target: Pokemon, move: Move): integer {
    return user.status && user.status.effect === StatusEffect.SLEEP ? 200 : -10;
  }
}

/**
 * Attribute used for moves that bypass the burn damage reduction of physical moves, currently only facade
 * Called during damage calculation
 * @extends MoveAttr
 * @see {@linkcode apply}
 */
export class BypassBurnDamageReductionAttr extends MoveAttr {
  /** Prevents the move's damage from being reduced by burn
   * @param user N/A
   * @param target N/A
   * @param move {@linkcode Move} with this attribute
   * @param args [0] {@linkcode Utils.BooleanHolder} for burnDamageReductionCancelled
   * @returns true if the function succeeds
   */
  apply(user: Pokemon, target: Pokemon, move: Move, args: any[]): boolean {
    (args[0] as Utils.BooleanHolder).value = true;

    return true;
  }
}

export class WeatherChangeAttr extends MoveEffectAttr {
  private weatherType: WeatherType;

  constructor(weatherType: WeatherType) {
    super();

    this.weatherType = weatherType;
  }

  apply(user: Pokemon, target: Pokemon, move: Move, args: any[]): boolean {
    return user.scene.arena.trySetWeather(this.weatherType, true);
  }

  getCondition(): MoveConditionFunc {
    return (user, target, move) => !user.scene.arena.weather || (user.scene.arena.weather.weatherType !== this.weatherType && !user.scene.arena.weather.isImmutable());
  }
}

export class ClearWeatherAttr extends MoveEffectAttr {
  private weatherType: WeatherType;

  constructor(weatherType: WeatherType) {
    super();

    this.weatherType = weatherType;
  }

  apply(user: Pokemon, target: Pokemon, move: Move, args: any[]): boolean {
    if (user.scene.arena.weather?.weatherType === this.weatherType) {
      return user.scene.arena.trySetWeather(WeatherType.NONE, true);
    }

    return false;
  }
}

export class TerrainChangeAttr extends MoveEffectAttr {
  private terrainType: TerrainType;

  constructor(terrainType: TerrainType) {
    super();

    this.terrainType = terrainType;
  }

  apply(user: Pokemon, target: Pokemon, move: Move, args: any[]): boolean {
    return user.scene.arena.trySetTerrain(this.terrainType, true, true);
  }

  getCondition(): MoveConditionFunc {
    return (user, target, move) => !user.scene.arena.terrain || (user.scene.arena.terrain.terrainType !== this.terrainType);
  }

  getUserBenefitScore(user: Pokemon, target: Pokemon, move: Move): number {
    // TODO: Expand on this
    return user.scene.arena.terrain ? 0 : 6;
  }
}

export class ClearTerrainAttr extends MoveEffectAttr {
  constructor() {
    super();
  }

  apply(user: Pokemon, target: Pokemon, move: Move, args: any[]): boolean {
    return user.scene.arena.trySetTerrain(TerrainType.NONE, true, true);
  }
}

export class OneHitKOAttr extends MoveAttr {
  apply(user: Pokemon, target: Pokemon, move: Move, args: any[]): boolean {
    if (target.isBossImmune()) {
      return false;
    }

    (args[0] as Utils.BooleanHolder).value = true;

    return true;
  }

  getCondition(): MoveConditionFunc {
    return (user, target, move) => {
      const cancelled = new Utils.BooleanHolder(false);
      applyAbAttrs(BlockOneHitKOAbAttr, target, cancelled);
      return !cancelled.value && user.level >= target.level;
    };
  }
}

export class OverrideMoveEffectAttr extends MoveAttr {
  apply(user: Pokemon, target: Pokemon, move: Move, args: any[]): boolean | Promise<boolean> {
    //const overridden = args[0] as Utils.BooleanHolder;
    //const virtual = arg[1] as boolean;
    return true;
  }
}

export class ChargeAttr extends OverrideMoveEffectAttr {
  public chargeAnim: ChargeAnim;
  private chargeText: string;
  private tagType: BattlerTagType | null;
  private chargeEffect: boolean;
  public followUpPriority: integer | null;

  constructor(chargeAnim: ChargeAnim, chargeText: string, tagType?: BattlerTagType | null, chargeEffect: boolean = false) {
    super();

    this.chargeAnim = chargeAnim;
    this.chargeText = chargeText;
    this.tagType = tagType!; // TODO: is this bang correct?
    this.chargeEffect = chargeEffect;
  }

  apply(user: Pokemon, target: Pokemon, move: Move, args: any[]): Promise<boolean> {
    return new Promise(resolve => {
      const lastMove = user.getLastXMoves().find(() => true);
      if (!lastMove || lastMove.move !== move.id || (lastMove.result !== MoveResult.OTHER && lastMove.turn !== user.scene.currentBattle.turn)) {
        (args[0] as Utils.BooleanHolder).value = true;
        new MoveChargeAnim(this.chargeAnim, move.id, user).play(user.scene, false, () => {
          user.scene.queueMessage(this.chargeText.replace("{TARGET}", getPokemonNameWithAffix(target)).replace("{USER}", getPokemonNameWithAffix(user)));
          if (this.tagType) {
            user.addTag(this.tagType, 1, move.id, user.id);
          }
          if (this.chargeEffect) {
            applyMoveAttrs(MoveEffectAttr, user, target, move);
          }
          user.pushMoveHistory({ move: move.id, targets: [ target.getBattlerIndex() ], result: MoveResult.OTHER });
          user.getMoveQueue().push({ move: move.id, targets: [ target.getBattlerIndex() ], ignorePP: true });
          user.addTag(BattlerTagType.CHARGING, 1, move.id, user.id);
          resolve(true);
        });
      } else {
        user.lapseTag(BattlerTagType.CHARGING);
        resolve(false);
      }
    });
  }

  usedChargeEffect(user: Pokemon, target: Pokemon | null, move: Move): boolean {
    if (!this.chargeEffect) {
      return false;
    }
    // Account for move history being populated when this function is called
    const lastMoves = user.getLastXMoves(2);
    return lastMoves.length === 2 && lastMoves[1].move === move.id && lastMoves[1].result === MoveResult.OTHER;
  }
}

export class SunlightChargeAttr extends ChargeAttr {
  constructor(chargeAnim: ChargeAnim, chargeText: string) {
    super(chargeAnim, chargeText);
  }

  apply(user: Pokemon, target: Pokemon, move: Move, args: any[]): Promise<boolean> {
    return new Promise(resolve => {
      const weatherType = user.scene.arena.weather?.weatherType;
      if (!user.scene.arena.weather?.isEffectSuppressed(user.scene) && (weatherType === WeatherType.SUNNY || weatherType === WeatherType.HARSH_SUN)) {
        resolve(false);
      } else {
        super.apply(user, target, move, args).then(result => resolve(result));
      }
    });
  }
}

export class ElectroShotChargeAttr extends ChargeAttr {
  private statIncreaseApplied: boolean;
  constructor() {
    super(ChargeAnim.ELECTRO_SHOT_CHARGING, i18next.t("moveTriggers:absorbedElectricity", {pokemonName: "{USER}"}), null, true);
    // Add a flag because ChargeAttr skills use themselves twice instead of once over one-to-two turns
    this.statIncreaseApplied = false;
  }

  apply(user: Pokemon, target: Pokemon, move: Move, args: any[]): Promise<boolean> {
    return new Promise(resolve => {
      const weatherType = user.scene.arena.weather?.weatherType;
      if (!user.scene.arena.weather?.isEffectSuppressed(user.scene) && (weatherType === WeatherType.RAIN || weatherType === WeatherType.HEAVY_RAIN)) {
        // Apply the SPATK increase every call when used in the rain
        const statChangeAttr = new StatStageChangeAttr([ Stat.SPATK ], 1, true);
        statChangeAttr.apply(user, target, move, args);
        // After the SPATK is raised, execute the move resolution e.g. deal damage
        resolve(false);
      } else {
        if (!this.statIncreaseApplied) {
          // Apply the SPATK increase only if it hasn't been applied before e.g. on the first turn charge up animation
          const statChangeAttr = new StatStageChangeAttr([ Stat.SPATK ], 1, true);
          statChangeAttr.apply(user, target, move, args);
          // Set the flag to true so that on the following turn it doesn't raise SPATK a second time
          this.statIncreaseApplied = true;
        }
        super.apply(user, target, move, args).then(result => {
          if (!result) {
            // On the second turn, reset the statIncreaseApplied flag without applying the SPATK increase
            this.statIncreaseApplied = false;
          }
          resolve(result);
        });
      }
    });
  }
}

export class DelayedAttackAttr extends OverrideMoveEffectAttr {
  public tagType: ArenaTagType;
  public chargeAnim: ChargeAnim;
  private chargeText: string;

  constructor(tagType: ArenaTagType, chargeAnim: ChargeAnim, chargeText: string) {
    super();

    this.tagType = tagType;
    this.chargeAnim = chargeAnim;
    this.chargeText = chargeText;
  }

  apply(user: Pokemon, target: Pokemon, move: Move, args: any[]): Promise<boolean> {
    return new Promise(resolve => {
      if (args.length < 2 || !args[1]) {
        new MoveChargeAnim(this.chargeAnim, move.id, user).play(user.scene, false, () => {
          (args[0] as Utils.BooleanHolder).value = true;
          user.scene.queueMessage(this.chargeText.replace("{TARGET}", getPokemonNameWithAffix(target)).replace("{USER}", getPokemonNameWithAffix(user)));
          user.pushMoveHistory({ move: move.id, targets: [ target.getBattlerIndex() ], result: MoveResult.OTHER });
          user.scene.arena.addTag(this.tagType, 3, move.id, user.id, ArenaTagSide.BOTH, false, target.getBattlerIndex());

          resolve(true);
        });
      } else {
        user.scene.ui.showText(i18next.t("moveTriggers:tookMoveAttack", {pokemonName: getPokemonNameWithAffix(user.scene.getPokemonById(target.id) ?? undefined), moveName: move.name}), null, () => resolve(true));
      }
    });
  }
}

export class StatStageChangeAttr extends MoveEffectAttr {
  public stats: BattleStat[];
  public stages: integer;
  private condition: MoveConditionFunc | null;
  private showMessage: boolean;

  constructor(stats: BattleStat[], stages: integer, selfTarget?: boolean, condition?: MoveConditionFunc | null, showMessage: boolean = true, firstHitOnly: boolean = false, moveEffectTrigger: MoveEffectTrigger = MoveEffectTrigger.HIT, firstTargetOnly: boolean = false) {
    super(selfTarget, moveEffectTrigger, firstHitOnly, false, firstTargetOnly);
    this.stats = stats;
    this.stages = stages;
    this.condition = condition!; // TODO: is this bang correct?
    this.showMessage = showMessage;
  }

  apply(user: Pokemon, target: Pokemon, move: Move, args?: any[]): boolean | Promise<boolean> {
    if (!super.apply(user, target, move, args) || (this.condition && !this.condition(user, target, move))) {
      return false;
    }

    if (!this.selfTarget && move.hitsSubstitute(user, target)) {
      return false;
    }

    const moveChance = this.getMoveChance(user, target, move, this.selfTarget, true);
    if (moveChance < 0 || moveChance === 100 || user.randSeedInt(100) < moveChance) {
      const stages = this.getLevels(user);
      user.scene.unshiftPhase(new StatStageChangePhase(user.scene, (this.selfTarget ? user : target).getBattlerIndex(), this.selfTarget, this.stats, stages, this.showMessage));
      return true;
    }

    return false;
  }

  getLevels(_user: Pokemon): integer {
    return this.stages;
  }

  getTargetBenefitScore(user: Pokemon, target: Pokemon, move: Move): integer {
    let ret = 0;
    const moveLevels = this.getLevels(user);
    for (const stat of this.stats) {
      let levels = moveLevels;
      const statStage = target.getStatStage(stat);
      if (levels > 0) {
        levels = Math.min(statStage + levels, 6) - statStage;
      } else {
        levels = Math.max(statStage + levels, -6) - statStage;
      }
      let noEffect = false;
      switch (stat) {
      case Stat.ATK:
        if (this.selfTarget) {
          noEffect = !user.getMoveset().find(m => m instanceof AttackMove && m.category === MoveCategory.PHYSICAL);
        }
        break;
      case Stat.DEF:
        if (!this.selfTarget) {
          noEffect = !user.getMoveset().find(m => m instanceof AttackMove && m.category === MoveCategory.PHYSICAL);
        }
        break;
      case Stat.SPATK:
        if (this.selfTarget) {
          noEffect = !user.getMoveset().find(m => m instanceof AttackMove && m.category === MoveCategory.SPECIAL);
        }
        break;
      case Stat.SPDEF:
        if (!this.selfTarget) {
          noEffect = !user.getMoveset().find(m => m instanceof AttackMove && m.category === MoveCategory.SPECIAL);
        }
        break;
      }
      if (noEffect) {
        continue;
      }
      ret += (levels * 4) + (levels > 0 ? -2 : 2);
    }
    return ret;
  }
}

export class PostVictoryStatStageChangeAttr extends MoveAttr {
  private stats: BattleStat[];
  private stages: number;
  private condition: MoveConditionFunc | null;
  private showMessage: boolean;

  constructor(stats: BattleStat[], stages: number, selfTarget?: boolean, condition?: MoveConditionFunc, showMessage: boolean = true, firstHitOnly: boolean = false) {
    super();
    this.stats = stats;
    this.stages = stages;
    this.condition = condition!; // TODO: is this bang correct?
    this.showMessage = showMessage;
  }
  applyPostVictory(user: Pokemon, target: Pokemon, move: Move): void {
    if (this.condition && !this.condition(user, target, move)) {
      return;
    }
    const statChangeAttr = new StatStageChangeAttr(this.stats, this.stages, this.showMessage);
    statChangeAttr.apply(user, target, move);
  }
}

export class AcupressureStatStageChangeAttr extends MoveEffectAttr {
  constructor() {
    super();
  }

  apply(user: Pokemon, target: Pokemon, move: Move, args: any[]): boolean | Promise<boolean> {
    const randStats = BATTLE_STATS.filter(s => target.getStatStage(s) < 6);
    if (randStats.length > 0) {
      const boostStat = [randStats[user.randSeedInt(randStats.length)]];
      user.scene.unshiftPhase(new StatStageChangePhase(user.scene, target.getBattlerIndex(), this.selfTarget, boostStat, 2));
      return true;
    }
    return false;
  }
}

export class GrowthStatStageChangeAttr extends StatStageChangeAttr {
  constructor() {
    super([ Stat.ATK, Stat.SPATK ], 1, true);
  }

  getLevels(user: Pokemon): number {
    if (!user.scene.arena.weather?.isEffectSuppressed(user.scene)) {
      const weatherType = user.scene.arena.weather?.weatherType;
      if (weatherType === WeatherType.SUNNY || weatherType === WeatherType.HARSH_SUN) {
        return this.stages + 1;
      }
    }
    return this.stages;
  }
}

export class CutHpStatStageBoostAttr extends StatStageChangeAttr {
  private cutRatio: integer;
  private messageCallback: ((user: Pokemon) => void) | undefined;

  constructor(stat: BattleStat[], levels: integer, cutRatio: integer, messageCallback?: ((user: Pokemon) => void) | undefined) {
    super(stat, levels, true, null, true);

    this.cutRatio = cutRatio;
    this.messageCallback = messageCallback;
  }

  apply(user: Pokemon, target: Pokemon, move: Move, args: any[]): Promise<boolean> {
    return new Promise<boolean>(resolve => {
      user.damageAndUpdate(Utils.toDmgValue(user.getMaxHp() / this.cutRatio), HitResult.OTHER, false, true);
      user.updateInfo().then(() => {
        const ret = super.apply(user, target, move, args);
        if (this.messageCallback) {
          this.messageCallback(user);
        }
        resolve(ret);
      });
    });
  }

  getCondition(): MoveConditionFunc {
    return (user, _target, _move) => user.getHpRatio() > 1 / this.cutRatio && this.stats.some(s => user.getStatStage(s) < 6);
  }
}

export class CopyStatsAttr extends MoveEffectAttr {
  apply(user: Pokemon, target: Pokemon, move: Move, args: any[]): boolean {
    if (!super.apply(user, target, move, args)) {
      return false;
    }

    // Copy all stat stages
    for (const s of BATTLE_STATS) {
      user.setStatStage(s, target.getStatStage(s));
    }

    if (target.getTag(BattlerTagType.CRIT_BOOST)) {
      user.addTag(BattlerTagType.CRIT_BOOST, 0, move.id);
    } else {
      user.removeTag(BattlerTagType.CRIT_BOOST);
    }
    target.updateInfo();
    user.updateInfo();
    target.scene.queueMessage(i18next.t("moveTriggers:copiedStatChanges", {pokemonName: getPokemonNameWithAffix(user), targetName: getPokemonNameWithAffix(target)}));

    return true;
  }
}

export class InvertStatsAttr extends MoveEffectAttr {
  apply(user: Pokemon, target: Pokemon, move: Move, args: any[]): boolean {
    if (!super.apply(user, target, move, args)) {
      return false;
    }

    for (const s of BATTLE_STATS) {
      target.setStatStage(s, -target.getStatStage(s));
    }

    target.updateInfo();
    user.updateInfo();

    target.scene.queueMessage(i18next.t("moveTriggers:invertStats", {pokemonName: getPokemonNameWithAffix(target)}));

    return true;
  }
}

export class ResetStatsAttr extends MoveEffectAttr {
  private targetAllPokemon: boolean;
  constructor(targetAllPokemon: boolean) {
    super();
    this.targetAllPokemon = targetAllPokemon;
  }
  async apply(user: Pokemon, target: Pokemon, move: Move, args: any[]): Promise<boolean> {
    const promises: Promise<void>[] = [];
    if (this.targetAllPokemon) { // Target all pokemon on the field when Freezy Frost or Haze are used
      const activePokemon = user.scene.getField(true);
      activePokemon.forEach(p => promises.push(this.resetStats(p)));
      target.scene.queueMessage(i18next.t("moveTriggers:statEliminated"));
    } else { // Affects only the single target when Clear Smog is used
      if (!move.hitsSubstitute(user, target)) {
        promises.push(this.resetStats(target));
        target.scene.queueMessage(i18next.t("moveTriggers:resetStats", {pokemonName: getPokemonNameWithAffix(target)}));
      }
    }

    await Promise.all(promises);
    return true;
  }

  async resetStats(pokemon: Pokemon): Promise<void> {
    for (const s of BATTLE_STATS) {
      pokemon.setStatStage(s, 0);
    }
    return pokemon.updateInfo();
  }
}

/**
 * Attribute used for status moves, specifically Heart, Guard, and Power Swap,
 * that swaps the user's and target's corresponding stat stages.
 * @extends MoveEffectAttr
 * @see {@linkcode apply}
 */
export class SwapStatStagesAttr extends MoveEffectAttr {
  /** The stat stages to be swapped between the user and the target */
  private stats: readonly BattleStat[];

  constructor(stats: readonly BattleStat[]) {
    super();

    this.stats = stats;
  }

  /**
   * For all {@linkcode stats}, swaps the user's and target's corresponding stat
   * stage.
   * @param user the {@linkcode Pokemon} that used the move
   * @param target the {@linkcode Pokemon} that the move was used on
   * @param move N/A
   * @param args N/A
   * @returns true if attribute application succeeds
   */
  apply(user: Pokemon, target: Pokemon, move: Move, args: any []): boolean {
    if (super.apply(user, target, move, args)) {
      for (const s of this.stats) {
        const temp = user.getStatStage(s);
        user.setStatStage(s, target.getStatStage(s));
        target.setStatStage(s, temp);
      }

      target.updateInfo();
      user.updateInfo();

      if (this.stats.length === 7) {
        user.scene.queueMessage(i18next.t("moveTriggers:switchedStatChanges", { pokemonName: getPokemonNameWithAffix(user) }));
      } else if (this.stats.length === 2) {
        user.scene.queueMessage(i18next.t("moveTriggers:switchedTwoStatChanges", {
          pokemonName: getPokemonNameWithAffix(user),
          firstStat: i18next.t(getStatKey(this.stats[0])),
          secondStat: i18next.t(getStatKey(this.stats[1]))
        }));
      }
      return true;
    }
    return false;
  }
}

export class HpSplitAttr extends MoveEffectAttr {
  apply(user: Pokemon, target: Pokemon, move: Move, args: any[]): Promise<boolean> {
    return new Promise(resolve => {
      if (!super.apply(user, target, move, args)) {
        return resolve(false);
      }

      const infoUpdates: Promise<void>[] = [];

      const hpValue = Math.floor((target.hp + user.hp) / 2);
      if (user.hp < hpValue) {
        const healing = user.heal(hpValue - user.hp);
        if (healing) {
          user.scene.damageNumberHandler.add(user, healing, HitResult.HEAL);
        }
      } else if (user.hp > hpValue) {
        const damage = user.damage(user.hp - hpValue, true);
        if (damage) {
          user.scene.damageNumberHandler.add(user, damage);
        }
      }
      infoUpdates.push(user.updateInfo());

      if (target.hp < hpValue) {
        const healing = target.heal(hpValue - target.hp);
        if (healing) {
          user.scene.damageNumberHandler.add(user, healing, HitResult.HEAL);
        }
      } else if (target.hp > hpValue) {
        const damage = target.damage(target.hp - hpValue, true);
        if (damage) {
          target.scene.damageNumberHandler.add(target, damage);
        }
      }
      infoUpdates.push(target.updateInfo());

      return Promise.all(infoUpdates).then(() => resolve(true));
    });
  }
}

export class VariablePowerAttr extends MoveAttr {
  apply(user: Pokemon, target: Pokemon, move: Move, args: any[]): boolean {
    //const power = args[0] as Utils.NumberHolder;
    return false;
  }
}

export class LessPPMorePowerAttr extends VariablePowerAttr {
  /**
   * Power up moves when less PP user has
   * @param user {@linkcode Pokemon} using this move
   * @param target {@linkcode Pokemon} target of this move
   * @param move {@linkcode Move} being used
   * @param args [0] {@linkcode Utils.NumberHolder} of power
   * @returns true if the function succeeds
   */
  apply(user: Pokemon, target: Pokemon, move: Move, args: any[]): boolean {
    const ppMax = move.pp;
    const ppUsed = user.moveset.find((m) => m?.moveId === move.id)?.ppUsed!; // TODO: is the bang correct?

    let ppRemains = ppMax - ppUsed;
    /** Reduce to 0 to avoid negative numbers if user has 1PP before attack and target has Ability.PRESSURE */
    if (ppRemains < 0) {
      ppRemains = 0;
    }

    const power = args[0] as Utils.NumberHolder;

    switch (ppRemains) {
    case 0:
      power.value = 200;
      break;
    case 1:
      power.value = 80;
      break;
    case 2:
      power.value = 60;
      break;
    case 3:
      power.value = 50;
      break;
    default:
      power.value = 40;
      break;
    }
    return true;
  }
}

export class MovePowerMultiplierAttr extends VariablePowerAttr {
  private powerMultiplierFunc: (user: Pokemon, target: Pokemon, move: Move) => number;

  constructor(powerMultiplier: (user: Pokemon, target: Pokemon, move: Move) => number) {
    super();

    this.powerMultiplierFunc = powerMultiplier;
  }

  apply(user: Pokemon, target: Pokemon, move: Move, args: any[]): boolean {
    const power = args[0] as Utils.NumberHolder;
    power.value *= this.powerMultiplierFunc(user, target, move);

    return true;
  }
}

/**
 * Helper function to calculate the the base power of an ally's hit when using Beat Up.
 * @param user The Pokemon that used Beat Up.
 * @param allyIndex The party position of the ally contributing to Beat Up.
 * @returns The base power of the Beat Up hit.
 */
const beatUpFunc = (user: Pokemon, allyIndex: number): number => {
  const party = user.isPlayer() ? user.scene.getParty() : user.scene.getEnemyParty();

  for (let i = allyIndex; i < party.length; i++) {
    const pokemon = party[i];

    // The user contributes to Beat Up regardless of status condition.
    // Allies can contribute only if they do not have a non-volatile status condition.
    if (pokemon.id !== user.id && pokemon?.status && pokemon.status.effect !== StatusEffect.NONE) {
      continue;
    }
    return (pokemon.species.getBaseStat(Stat.ATK) / 10) + 5;
  }
  return 0;
};

export class BeatUpAttr extends VariablePowerAttr {

  /**
   * Gets the next party member to contribute to a Beat Up hit, and calculates the base power for it.
   * @param user Pokemon that used the move
   * @param _target N/A
   * @param _move Move with this attribute
   * @param args N/A
   * @returns true if the function succeeds
   */
  apply(user: Pokemon, target: Pokemon, move: Move, args: any[]): boolean {
    const power = args[0] as Utils.NumberHolder;

    const party = user.isPlayer() ? user.scene.getParty() : user.scene.getEnemyParty();
    const allyCount = party.filter(pokemon => {
      return pokemon.id === user.id || !pokemon.status?.effect;
    }).length;
    const allyIndex = (user.turnData.hitCount - user.turnData.hitsLeft) % allyCount;
    power.value = beatUpFunc(user, allyIndex);
    return true;
  }
}

const doublePowerChanceMessageFunc = (user: Pokemon, target: Pokemon, move: Move) => {
  let message: string = "";
  user.scene.executeWithSeedOffset(() => {
    const rand = Utils.randSeedInt(100);
    if (rand < move.chance) {
      message = i18next.t("moveTriggers:goingAllOutForAttack", {pokemonName: getPokemonNameWithAffix(user)});
    }
  }, user.scene.currentBattle.turn << 6, user.scene.waveSeed);
  return message;
};

export class DoublePowerChanceAttr extends VariablePowerAttr {
  apply(user: Pokemon, target: Pokemon, move: Move, args: any[]): boolean {
    let rand: integer;
    user.scene.executeWithSeedOffset(() => rand = Utils.randSeedInt(100), user.scene.currentBattle.turn << 6, user.scene.waveSeed);
    if (rand! < move.chance) {
      const power = args[0] as Utils.NumberHolder;
      power.value *= 2;
      return true;
    }

    return false;
  }
}

export abstract class ConsecutiveUsePowerMultiplierAttr extends MovePowerMultiplierAttr {
  constructor(limit: integer, resetOnFail: boolean, resetOnLimit?: boolean, ...comboMoves: Moves[]) {
    super((user: Pokemon, target: Pokemon, move: Move): number => {
      const moveHistory = user.getLastXMoves(limit + 1).slice(1);

      let count = 0;
      let turnMove: TurnMove | undefined;

      while (((turnMove = moveHistory.shift())?.move === move.id || (comboMoves.length && comboMoves.includes(turnMove?.move!))) && (!resetOnFail || turnMove?.result === MoveResult.SUCCESS)) { // TODO: is this bang correct?
        if (count < (limit - 1)) {
          count++;
        } else if (resetOnLimit) {
          count = 0;
        } else {
          break;
        }
      }

      return this.getMultiplier(count);
    });
  }

  abstract getMultiplier(count: integer): number;
}

export class ConsecutiveUseDoublePowerAttr extends ConsecutiveUsePowerMultiplierAttr {
  getMultiplier(count: number): number {
    return Math.pow(2, count);
  }
}

export class ConsecutiveUseMultiBasePowerAttr extends ConsecutiveUsePowerMultiplierAttr {
  getMultiplier(count: number): number {
    return (count + 1);
  }
}

export class WeightPowerAttr extends VariablePowerAttr {
  apply(user: Pokemon, target: Pokemon, move: Move, args: any[]): boolean {
    const power = args[0] as Utils.NumberHolder;

    const targetWeight = target.getWeight();
    const weightThresholds = [ 10, 25, 50, 100, 200 ];

    let w = 0;
    while (targetWeight >= weightThresholds[w]) {
      if (++w === weightThresholds.length) {
        break;
      }
    }

    power.value = (w + 1) * 20;

    return true;
  }
}

/**
 * Attribute used for Electro Ball move.
 * @extends VariablePowerAttr
 * @see {@linkcode apply}
 **/
export class ElectroBallPowerAttr extends VariablePowerAttr {
  /**
   * Move that deals more damage the faster {@linkcode Stat.SPD}
   * the user is compared to the target.
   * @param user Pokemon that used the move
   * @param target The target of the move
   * @param move Move with this attribute
   * @param args N/A
   * @returns true if the function succeeds
   */
  apply(user: Pokemon, target: Pokemon, move: Move, args: any[]): boolean {
    const power = args[0] as Utils.NumberHolder;

    const statRatio = target.getEffectiveStat(Stat.SPD) / user.getEffectiveStat(Stat.SPD);
    const statThresholds = [ 0.25, 1 / 3, 0.5, 1, -1 ];
    const statThresholdPowers = [ 150, 120, 80, 60, 40 ];

    let w = 0;
    while (w < statThresholds.length - 1 && statRatio > statThresholds[w]) {
      if (++w === statThresholds.length) {
        break;
      }
    }

    power.value = statThresholdPowers[w];
    return true;
  }
}


/**
 * Attribute used for Gyro Ball move.
 * @extends VariablePowerAttr
 * @see {@linkcode apply}
 **/
export class GyroBallPowerAttr extends VariablePowerAttr {
  /**
   * Move that deals more damage the slower {@linkcode Stat.SPD}
   * the user is compared to the target.
   * @param user Pokemon that used the move
   * @param target The target of the move
   * @param move Move with this attribute
   * @param args N/A
   * @returns true if the function succeeds
   */
  apply(user: Pokemon, target: Pokemon, move: Move, args: any[]): boolean {
    const power = args[0] as Utils.NumberHolder;
    const userSpeed = user.getEffectiveStat(Stat.SPD);
    if (userSpeed < 1) {
      // Gen 6+ always have 1 base power
      power.value = 1;
      return true;
    }

    power.value = Math.floor(Math.min(150, 25 * target.getEffectiveStat(Stat.SPD) / userSpeed + 1));
    return true;
  }
}

export class LowHpPowerAttr extends VariablePowerAttr {
  apply(user: Pokemon, target: Pokemon, move: Move, args: any[]): boolean {
    const power = args[0] as Utils.NumberHolder;
    const hpRatio = user.getHpRatio();

    switch (true) {
    case (hpRatio < 0.0417):
      power.value = 200;
      break;
    case (hpRatio < 0.1042):
      power.value = 150;
      break;
    case (hpRatio < 0.2083):
      power.value = 100;
      break;
    case (hpRatio < 0.3542):
      power.value = 80;
      break;
    case (hpRatio < 0.6875):
      power.value = 40;
      break;
    default:
      power.value = 20;
      break;
    }

    return true;
  }
}

export class CompareWeightPowerAttr extends VariablePowerAttr {
  apply(user: Pokemon, target: Pokemon, move: Move, args: any[]): boolean {
    const power = args[0] as Utils.NumberHolder;
    const userWeight = user.getWeight();
    const targetWeight = target.getWeight();

    if (!userWeight || userWeight === 0) {
      return false;
    }

    const relativeWeight = (targetWeight / userWeight) * 100;

    switch (true) {
    case (relativeWeight < 20.01):
      power.value = 120;
      break;
    case (relativeWeight < 25.01):
      power.value = 100;
      break;
    case (relativeWeight < 33.35):
      power.value = 80;
      break;
    case (relativeWeight < 50.01):
      power.value = 60;
      break;
    default:
      power.value = 40;
      break;
    }

    return true;
  }
}

export class HpPowerAttr extends VariablePowerAttr {
  apply(user: Pokemon, target: Pokemon, move: Move, args: any[]): boolean {
    (args[0] as Utils.NumberHolder).value = Utils.toDmgValue(150 * user.getHpRatio());

    return true;
  }
}

/**
 * Attribute used for moves whose base power scales with the opponent's HP
 * Used for Crush Grip, Wring Out, and Hard Press
 * maxBasePower 100 for Hard Press, 120 for others
 */
export class OpponentHighHpPowerAttr extends VariablePowerAttr {
  maxBasePower: number;

  constructor(maxBasePower: number) {
    super();
    this.maxBasePower = maxBasePower;
  }

  /**
   * Changes the base power of the move to be the target's HP ratio times the maxBasePower with a min value of 1
   * @param user n/a
   * @param target the Pokemon being attacked
   * @param move n/a
   * @param args holds the base power of the move at args[0]
   * @returns true
   */
  apply(user: Pokemon, target: Pokemon, move: Move, args: any[]): boolean {
    (args[0] as Utils.NumberHolder).value = Utils.toDmgValue(this.maxBasePower * target.getHpRatio());

    return true;
  }
}

export class FirstAttackDoublePowerAttr extends VariablePowerAttr {
  apply(user: Pokemon, target: Pokemon, move: Move, args: any[]): boolean {
    console.log(target.getLastXMoves(1), target.scene.currentBattle.turn);
    if (!target.getLastXMoves(1).find(m => m.turn === target.scene.currentBattle.turn)) {
      (args[0] as Utils.NumberHolder).value *= 2;
      return true;
    }

    return false;
  }
}


export class TurnDamagedDoublePowerAttr extends VariablePowerAttr {
  apply(user: Pokemon, target: Pokemon, move: Move, args: any[]): boolean {
    if (user.turnData.attacksReceived.find(r => r.damage && r.sourceId === target.id)) {
      (args[0] as Utils.NumberHolder).value *= 2;
      return true;
    }

    return false;
  }
}

const magnitudeMessageFunc = (user: Pokemon, target: Pokemon, move: Move) => {
  let message: string;
  user.scene.executeWithSeedOffset(() => {
    const magnitudeThresholds = [ 5, 15, 35, 65, 75, 95 ];

    const rand = Utils.randSeedInt(100);

    let m = 0;
    for (; m < magnitudeThresholds.length; m++) {
      if (rand < magnitudeThresholds[m]) {
        break;
      }
    }

    message = i18next.t("moveTriggers:magnitudeMessage", {magnitude: m + 4});
  }, user.scene.currentBattle.turn << 6, user.scene.waveSeed);
  return message!;
};

export class MagnitudePowerAttr extends VariablePowerAttr {
  apply(user: Pokemon, target: Pokemon, move: Move, args: any[]): boolean {
    const power = args[0] as Utils.NumberHolder;

    const magnitudeThresholds = [ 5, 15, 35, 65, 75, 95 ];
    const magnitudePowers = [ 10, 30, 50, 70, 90, 100, 110, 150 ];

    let rand: integer;

    user.scene.executeWithSeedOffset(() => rand = Utils.randSeedInt(100), user.scene.currentBattle.turn << 6, user.scene.waveSeed);

    let m = 0;
    for (; m < magnitudeThresholds.length; m++) {
      if (rand! < magnitudeThresholds[m]) {
        break;
      }
    }

    power.value = magnitudePowers[m];

    return true;
  }
}

export class AntiSunlightPowerDecreaseAttr extends VariablePowerAttr {
  apply(user: Pokemon, target: Pokemon, move: Move, args: any[]): boolean {
    if (!user.scene.arena.weather?.isEffectSuppressed(user.scene)) {
      const power = args[0] as Utils.NumberHolder;
      const weatherType = user.scene.arena.weather?.weatherType || WeatherType.NONE;
      switch (weatherType) {
      case WeatherType.RAIN:
      case WeatherType.SANDSTORM:
      case WeatherType.HAIL:
      case WeatherType.SNOW:
      case WeatherType.HEAVY_RAIN:
        power.value *= 0.5;
        return true;
      }
    }

    return false;
  }
}

export class FriendshipPowerAttr extends VariablePowerAttr {
  private invert: boolean;

  constructor(invert?: boolean) {
    super();

    this.invert = !!invert;
  }

  apply(user: Pokemon, target: Pokemon, move: Move, args: any[]): boolean {
    const power = args[0] as Utils.NumberHolder;

    const friendshipPower = Math.floor(Math.min(user instanceof PlayerPokemon ? user.friendship : user.species.baseFriendship, 255) / 2.5);
    power.value = Math.max(!this.invert ? friendshipPower : 102 - friendshipPower, 1);

    return true;
  }
}

export class HitCountPowerAttr extends VariablePowerAttr {
  apply(user: Pokemon, target: Pokemon, move: Move, args: any[]): boolean {
    (args[0] as Utils.NumberHolder).value += Math.min(user.battleData.hitCount, 6) * 50;

    return true;
  }
}

/**
 * Tallies the number of positive stages for a given {@linkcode Pokemon}.
 * @param pokemon The {@linkcode Pokemon} that is being used to calculate the count of positive stats
 * @returns the amount of positive stats
 */
const countPositiveStatStages = (pokemon: Pokemon): number => {
  return pokemon.getStatStages().reduce((total, stat) => (stat && stat > 0) ? total + stat : total, 0);
};

/**
 * Attribute that increases power based on the amount of positive stat stage increases.
 */
export class PositiveStatStagePowerAttr extends VariablePowerAttr {

  /**
   * @param {Pokemon} user The pokemon that is being used to calculate the amount of positive stats
   * @param {Pokemon} target N/A
   * @param {Move} move N/A
   * @param {any[]} args The argument for VariablePowerAttr, accumulates and sets the amount of power multiplied by stats
   * @returns {boolean} Returns true if attribute is applied
   */
  apply(user: Pokemon, target: Pokemon, move: Move, args: any[]): boolean {
    const positiveStatStages: number = countPositiveStatStages(user);

    (args[0] as Utils.NumberHolder).value += positiveStatStages * 20;
    return true;
  }
}

/**
 * Punishment normally has a base power of 60,
 * but gains 20 power for every increased stat stage the target has,
 * up to a maximum of 200 base power in total.
 */
export class PunishmentPowerAttr extends VariablePowerAttr {
  private PUNISHMENT_MIN_BASE_POWER = 60;
  private PUNISHMENT_MAX_BASE_POWER = 200;

  /**
     * @param {Pokemon} user N/A
     * @param {Pokemon} target The pokemon that the move is being used against, as well as calculating the stats for the min/max base power
     * @param {Move} move N/A
     * @param {any[]} args The value that is being changed due to VariablePowerAttr
     * @returns Returns true if attribute is applied
     */
  apply(user: Pokemon, target: Pokemon, move: Move, args: any[]): boolean {
    const positiveStatStages: number = countPositiveStatStages(target);
    (args[0] as Utils.NumberHolder).value = Math.min(
      this.PUNISHMENT_MAX_BASE_POWER,
      this.PUNISHMENT_MIN_BASE_POWER + positiveStatStages * 20
    );
    return true;
  }
}

export class PresentPowerAttr extends VariablePowerAttr {
  apply(user: Pokemon, target: Pokemon, move: Move, args: any[]): boolean {
    /**
     * If this move is multi-hit, and this attribute is applied to any hit
     * other than the first, this move cannot result in a heal.
     */
    const firstHit = (user.turnData.hitCount === user.turnData.hitsLeft);

    const powerSeed = Utils.randSeedInt(firstHit ? 100 : 80);
    if (powerSeed <= 40) {
      (args[0] as Utils.NumberHolder).value = 40;
    } else if (40 < powerSeed && powerSeed <= 70) {
      (args[0] as Utils.NumberHolder).value = 80;
    } else if (70 < powerSeed && powerSeed <= 80) {
      (args[0] as Utils.NumberHolder).value = 120;
    } else if (80 < powerSeed && powerSeed <= 100) {
      // If this move is multi-hit, disable all other hits
      user.stopMultiHit();
      target.scene.unshiftPhase(new PokemonHealPhase(target.scene, target.getBattlerIndex(),
        Utils.toDmgValue(target.getMaxHp() / 4), i18next.t("moveTriggers:regainedHealth", {pokemonName: getPokemonNameWithAffix(target)}), true));
    }

    return true;
  }
}

export class WaterShurikenPowerAttr extends VariablePowerAttr {
  apply(user: Pokemon, target: Pokemon, move: Move, args: any[]): boolean {
    if (user.species.speciesId === Species.GRENINJA && user.hasAbility(Abilities.BATTLE_BOND) && user.formIndex === 2) {
      (args[0] as Utils.IntegerHolder).value = 20;
      return true;
    }
    return false;
  }
}

/**
 * Attribute used to calculate the power of attacks that scale with Stockpile stacks (i.e. Spit Up).
 */
export class SpitUpPowerAttr extends VariablePowerAttr {
  private multiplier: number = 0;

  constructor(multiplier: number) {
    super();
    this.multiplier = multiplier;
  }

  apply(user: Pokemon, target: Pokemon, move: Move, args: any[]): boolean {
    const stockpilingTag = user.getTag(StockpilingTag);

    if (stockpilingTag && stockpilingTag.stockpiledCount > 0) {
      const power = args[0] as Utils.IntegerHolder;
      power.value = this.multiplier * stockpilingTag.stockpiledCount;
      return true;
    }

    return false;
  }
}

/**
 * Attribute used to apply Swallow's healing, which scales with Stockpile stacks.
 * Does NOT remove stockpiled stacks.
 */
export class SwallowHealAttr extends HealAttr {
  apply(user: Pokemon, target: Pokemon, move: Move, args: any[]): boolean {
    const stockpilingTag = user.getTag(StockpilingTag);

    if (stockpilingTag && stockpilingTag.stockpiledCount > 0) {
      const stockpiled = stockpilingTag.stockpiledCount;
      let healRatio: number;

      if (stockpiled === 1) {
        healRatio = 0.25;
      } else if (stockpiled === 2) {
        healRatio = 0.50;
      } else { // stockpiled >= 3
        healRatio = 1.00;
      }

      if (healRatio) {
        this.addHealPhase(user, healRatio);
        return true;
      }
    }

    return false;
  }
}

const hasStockpileStacksCondition: MoveConditionFunc = (user) => {
  const hasStockpilingTag = user.getTag(StockpilingTag);
  return !!hasStockpilingTag && hasStockpilingTag.stockpiledCount > 0;
};

/**
 * Attribute used for multi-hit moves that increase power in increments of the
 * move's base power for each hit, namely Triple Kick and Triple Axel.
 * @extends VariablePowerAttr
 * @see {@linkcode apply}
 */
export class MultiHitPowerIncrementAttr extends VariablePowerAttr {
  /** The max number of base power increments allowed for this move */
  private maxHits: integer;

  constructor(maxHits: integer) {
    super();

    this.maxHits = maxHits;
  }

  /**
   * Increases power of move in increments of the base power for the amount of times
   * the move hit. In the case that the move is extended, it will circle back to the
   * original base power of the move after incrementing past the maximum amount of
   * hits.
   * @param user {@linkcode Pokemon} that used the move
   * @param target {@linkcode Pokemon} that the move was used on
   * @param move {@linkcode Move} with this attribute
   * @param args [0] {@linkcode Utils.NumberHolder} for final calculated power of move
   * @returns true if attribute application succeeds
   */
  apply(user: Pokemon, target: Pokemon, move: Move, args: any[]): boolean {
    const hitsTotal = user.turnData.hitCount - Math.max(user.turnData.hitsLeft, 0);
    const power = args[0] as Utils.NumberHolder;

    power.value = move.power * (1 + hitsTotal % this.maxHits);

    return true;
  }
}

/**
 * Attribute used for moves that double in power if the given move immediately
 * preceded the move applying the attribute, namely Fusion Flare and
 * Fusion Bolt.
 * @extends VariablePowerAttr
 * @see {@linkcode apply}
 */
export class LastMoveDoublePowerAttr extends VariablePowerAttr {
  /** The move that must precede the current move */
  private move: Moves;

  constructor(move: Moves) {
    super();

    this.move = move;
  }

  /**
   * Doubles power of move if the given move is found to precede the current
   * move with no other moves being executed in between, only ignoring failed
   * moves if any.
   * @param user {@linkcode Pokemon} that used the move
   * @param target N/A
   * @param move N/A
   * @param args [0] {@linkcode Utils.NumberHolder} that holds the resulting power of the move
   * @returns true if attribute application succeeds, false otherwise
   */
  apply(user: Pokemon, _target: Pokemon, _move: Move, args: any[]): boolean {
    const power = args[0] as Utils.NumberHolder;
    const enemy = user.getOpponent(0);
    const pokemonActed: Pokemon[] = [];

    if (enemy?.turnData.acted) {
      pokemonActed.push(enemy);
    }

    if (user.scene.currentBattle.double) {
      const userAlly = user.getAlly();
      const enemyAlly = enemy?.getAlly();

      if (userAlly && userAlly.turnData.acted) {
        pokemonActed.push(userAlly);
      }
      if (enemyAlly && enemyAlly.turnData.acted) {
        pokemonActed.push(enemyAlly);
      }
    }

    pokemonActed.sort((a, b) => b.turnData.order - a.turnData.order);

    for (const p of pokemonActed) {
      const [ lastMove ] = p.getLastXMoves(1);
      if (lastMove.result !== MoveResult.FAIL) {
        if ((lastMove.result === MoveResult.SUCCESS) && (lastMove.move === this.move)) {
          power.value *= 2;
          return true;
        } else {
          break;
        }
      }
    }

    return false;
  }
}

export class VariableAtkAttr extends MoveAttr {
  constructor() {
    super();
  }

  apply(user: Pokemon, target: Pokemon, move: Move, args: any[]): boolean {
    //const atk = args[0] as Utils.IntegerHolder;
    return false;
  }
}

export class TargetAtkUserAtkAttr extends VariableAtkAttr {
  constructor() {
    super();
  }
  apply(user: Pokemon, target: Pokemon, move: Move, args: any[]): boolean {
    (args[0] as Utils.IntegerHolder).value = target.getEffectiveStat(Stat.ATK, target);
    return true;
  }
}

export class DefAtkAttr extends VariableAtkAttr {
  constructor() {
    super();
  }

  apply(user: Pokemon, target: Pokemon, move: Move, args: any[]): boolean {
    (args[0] as Utils.IntegerHolder).value = user.getEffectiveStat(Stat.DEF, target);
    return true;
  }
}

export class VariableDefAttr extends MoveAttr {
  constructor() {
    super();
  }

  apply(user: Pokemon, target: Pokemon, move: Move, args: any[]): boolean {
    //const def = args[0] as Utils.IntegerHolder;
    return false;
  }
}

export class DefDefAttr extends VariableDefAttr {
  constructor() {
    super();
  }

  apply(user: Pokemon, target: Pokemon, move: Move, args: any[]): boolean {
    (args[0] as Utils.IntegerHolder).value = target.getEffectiveStat(Stat.DEF, user);
    return true;
  }
}

export class VariableAccuracyAttr extends MoveAttr {
  apply(user: Pokemon, target: Pokemon, move: Move, args: any[]): boolean {
    //const accuracy = args[0] as Utils.NumberHolder;
    return false;
  }
}

/**
 * Attribute used for Thunder and Hurricane that sets accuracy to 50 in sun and never miss in rain
 */
export class ThunderAccuracyAttr extends VariableAccuracyAttr {
  apply(user: Pokemon, target: Pokemon, move: Move, args: any[]): boolean {
    if (!user.scene.arena.weather?.isEffectSuppressed(user.scene)) {
      const accuracy = args[0] as Utils.NumberHolder;
      const weatherType = user.scene.arena.weather?.weatherType || WeatherType.NONE;
      switch (weatherType) {
      case WeatherType.SUNNY:
      case WeatherType.HARSH_SUN:
        accuracy.value = 50;
        return true;
      case WeatherType.RAIN:
      case WeatherType.HEAVY_RAIN:
        accuracy.value = -1;
        return true;
      }
    }

    return false;
  }
}

/**
 * Attribute used for Bleakwind Storm, Wildbolt Storm, and Sandsear Storm that sets accuracy to never
 * miss in rain
 * Springtide Storm does NOT have this property
 */
export class StormAccuracyAttr extends VariableAccuracyAttr {
  apply(user: Pokemon, target: Pokemon, move: Move, args: any[]): boolean {
    if (!user.scene.arena.weather?.isEffectSuppressed(user.scene)) {
      const accuracy = args[0] as Utils.NumberHolder;
      const weatherType = user.scene.arena.weather?.weatherType || WeatherType.NONE;
      switch (weatherType) {
      case WeatherType.RAIN:
      case WeatherType.HEAVY_RAIN:
        accuracy.value = -1;
        return true;
      }
    }

    return false;
  }
}

/**
 * Attribute used for moves which never miss
 * against Pokemon with the {@linkcode BattlerTagType.MINIMIZED}
 * @extends VariableAccuracyAttr
 * @see {@linkcode apply}
 */
export class AlwaysHitMinimizeAttr extends VariableAccuracyAttr {
  /**
   * @see {@linkcode apply}
   * @param user N/A
   * @param target {@linkcode Pokemon} target of the move
   * @param move N/A
   * @param args [0] Accuracy of the move to be modified
   * @returns true if the function succeeds
   */
  apply(user: Pokemon, target: Pokemon, move: Move, args: any[]): boolean {
    if (target.getTag(BattlerTagType.MINIMIZED)) {
      const accuracy = args[0] as Utils.NumberHolder;
      accuracy.value = -1;

      return true;
    }

    return false;
  }
}

export class ToxicAccuracyAttr extends VariableAccuracyAttr {
  apply(user: Pokemon, target: Pokemon, move: Move, args: any[]): boolean {
    if (user.isOfType(Type.POISON)) {
      const accuracy = args[0] as Utils.NumberHolder;
      accuracy.value = -1;
      return true;
    }

    return false;
  }
}

export class BlizzardAccuracyAttr extends VariableAccuracyAttr {
  apply(user: Pokemon, target: Pokemon, move: Move, args: any[]): boolean {
    if (!user.scene.arena.weather?.isEffectSuppressed(user.scene)) {
      const accuracy = args[0] as Utils.NumberHolder;
      const weatherType = user.scene.arena.weather?.weatherType || WeatherType.NONE;
      if (weatherType === WeatherType.HAIL || weatherType === WeatherType.SNOW) {
        accuracy.value = -1;
        return true;
      }
    }

    return false;
  }
}

export class VariableMoveCategoryAttr extends MoveAttr {
  apply(user: Pokemon, target: Pokemon, move: Move, args: any[]): boolean {
    return false;
  }
}

export class PhotonGeyserCategoryAttr extends VariableMoveCategoryAttr {
  apply(user: Pokemon, target: Pokemon, move: Move, args: any[]): boolean {
    const category = (args[0] as Utils.NumberHolder);

    if (user.getEffectiveStat(Stat.ATK, target, move) > user.getEffectiveStat(Stat.SPATK, target, move)) {
      category.value = MoveCategory.PHYSICAL;
      return true;
    }

    return false;
  }
}

export class TeraBlastCategoryAttr extends VariableMoveCategoryAttr {
  apply(user: Pokemon, target: Pokemon, move: Move, args: any[]): boolean {
    const category = (args[0] as Utils.NumberHolder);

    if (user.isTerastallized() && user.getEffectiveStat(Stat.ATK, target, move) > user.getEffectiveStat(Stat.SPATK, target, move)) {
      category.value = MoveCategory.PHYSICAL;
      return true;
    }

    return false;
  }
}

/**
 * Increases the power of Tera Blast if the user is Terastallized into Stellar type
 * @extends VariablePowerAttr
 */
export class TeraBlastPowerAttr extends VariablePowerAttr {
  /**
   * Sets Tera Blast's power to 100 if the user is terastallized with
   * the Stellar tera type.
   * @param user {@linkcode Pokemon} the Pokemon using this move
   * @param target n/a
   * @param move {@linkcode Move} the Move with this attribute (i.e. Tera Blast)
   * @param args
   *   - [0] {@linkcode Utils.NumberHolder} the applied move's power, factoring in
   *       previously applied power modifiers.
   * @returns
   */
  apply(user: Pokemon, target: Pokemon, move: Move, args: any[]): boolean {
    const power = args[0] as Utils.NumberHolder;
    if (user.isTerastallized() && user.getTeraType() === Type.STELLAR) {
      power.value = 100;
      return true;
    }

    return false;
  }
}

/**
 * Change the move category to status when used on the ally
 * @extends VariableMoveCategoryAttr
 * @see {@linkcode apply}
 */
export class StatusCategoryOnAllyAttr extends VariableMoveCategoryAttr {
  /**
   * @param user {@linkcode Pokemon} using the move
   * @param target {@linkcode Pokemon} target of the move
   * @param move {@linkcode Move} with this attribute
   * @param args [0] {@linkcode Utils.IntegerHolder} The category of the move
   * @returns true if the function succeeds
   */
  apply(user: Pokemon, target: Pokemon, move: Move, args: any[]): boolean {
    const category = (args[0] as Utils.IntegerHolder);

    if (user.getAlly() === target) {
      category.value = MoveCategory.STATUS;
      return true;
    }

    return false;
  }
}

export class ShellSideArmCategoryAttr extends VariableMoveCategoryAttr {
  apply(user: Pokemon, target: Pokemon, move: Move, args: any[]): boolean {
    const category = (args[0] as Utils.NumberHolder);

    const predictedPhysDmg = target.getBaseDamage(user, move, MoveCategory.PHYSICAL, true, true);
    const predictedSpecDmg = target.getBaseDamage(user, move, MoveCategory.SPECIAL, true, true);

    if (predictedPhysDmg > predictedSpecDmg) {
      category.value = MoveCategory.PHYSICAL;
      return true;
    } else if (predictedPhysDmg === predictedSpecDmg && user.randSeedInt(2) === 0) {
      category.value = MoveCategory.PHYSICAL;
      return true;
    }
    return false;
  }
}

export class VariableMoveTypeAttr extends MoveAttr {
  apply(user: Pokemon, target: Pokemon, move: Move, args: any[]): boolean {
    return false;
  }
}

export class FormChangeItemTypeAttr extends VariableMoveTypeAttr {
  apply(user: Pokemon, target: Pokemon, move: Move, args: any[]): boolean {
    const moveType = args[0];
    if (!(moveType instanceof Utils.NumberHolder)) {
      return false;
    }

    if ([user.species.speciesId, user.fusionSpecies?.speciesId].includes(Species.ARCEUS) || [user.species.speciesId, user.fusionSpecies?.speciesId].includes(Species.SILVALLY)) {
      const form = user.species.speciesId === Species.ARCEUS || user.species.speciesId === Species.SILVALLY ? user.formIndex : user.fusionSpecies?.formIndex!; // TODO: is this bang correct?

      moveType.value = Type[Type[form]];
      return true;
    }

    return false;
  }
}

export class TechnoBlastTypeAttr extends VariableMoveTypeAttr {
  apply(user: Pokemon, target: Pokemon, move: Move, args: any[]): boolean {
    const moveType = args[0];
    if (!(moveType instanceof Utils.NumberHolder)) {
      return false;
    }

    if ([user.species.speciesId, user.fusionSpecies?.speciesId].includes(Species.GENESECT)) {
      const form = user.species.speciesId === Species.GENESECT ? user.formIndex : user.fusionSpecies?.formIndex;

      switch (form) {
      case 1: // Shock Drive
        moveType.value = Type.ELECTRIC;
        break;
      case 2: // Burn Drive
        moveType.value = Type.FIRE;
        break;
      case 3: // Chill Drive
        moveType.value = Type.ICE;
        break;
      case 4: // Douse Drive
        moveType.value = Type.WATER;
        break;
      default:
        moveType.value = Type.NORMAL;
        break;
      }
      return true;
    }

    return false;
  }
}

export class AuraWheelTypeAttr extends VariableMoveTypeAttr {
  apply(user: Pokemon, target: Pokemon, move: Move, args: any[]): boolean {
    const moveType = args[0];
    if (!(moveType instanceof Utils.NumberHolder)) {
      return false;
    }

    if ([user.species.speciesId, user.fusionSpecies?.speciesId].includes(Species.MORPEKO)) {
      const form = user.species.speciesId === Species.MORPEKO ? user.formIndex : user.fusionSpecies?.formIndex;

      switch (form) {
      case 1: // Hangry Mode
        moveType.value = Type.DARK;
        break;
      default: // Full Belly Mode
        moveType.value = Type.ELECTRIC;
        break;
      }
      return true;
    }

    return false;
  }
}

export class RagingBullTypeAttr extends VariableMoveTypeAttr {
  apply(user: Pokemon, target: Pokemon, move: Move, args: any[]): boolean {
    const moveType = args[0];
    if (!(moveType instanceof Utils.NumberHolder)) {
      return false;
    }

    if ([user.species.speciesId, user.fusionSpecies?.speciesId].includes(Species.PALDEA_TAUROS)) {
      const form = user.species.speciesId === Species.PALDEA_TAUROS ? user.formIndex : user.fusionSpecies?.formIndex;

      switch (form) {
      case 1: // Blaze breed
        moveType.value = Type.FIRE;
        break;
      case 2: // Aqua breed
        moveType.value = Type.WATER;
        break;
      default:
        moveType.value = Type.FIGHTING;
        break;
      }
      return true;
    }

    return false;
  }
}

export class IvyCudgelTypeAttr extends VariableMoveTypeAttr {
  apply(user: Pokemon, target: Pokemon, move: Move, args: any[]): boolean {
    const moveType = args[0];
    if (!(moveType instanceof Utils.NumberHolder)) {
      return false;
    }

    if ([user.species.speciesId, user.fusionSpecies?.speciesId].includes(Species.OGERPON)) {
      const form = user.species.speciesId === Species.OGERPON ? user.formIndex : user.fusionSpecies?.formIndex;

      switch (form) {
      case 1: // Wellspring Mask
      case 5: // Wellspring Mask Tera
        moveType.value = Type.WATER;
        break;
      case 2: // Hearthflame Mask
      case 6: // Hearthflame Mask Tera
        moveType.value = Type.FIRE;
        break;
      case 3: // Cornerstone Mask
      case 7: // Cornerstone Mask Tera
        moveType.value = Type.ROCK;
        break;
      case 4: // Teal Mask Tera
      default:
        moveType.value = Type.GRASS;
        break;
      }
      return true;
    }

    return false;
  }
}

export class WeatherBallTypeAttr extends VariableMoveTypeAttr {
  apply(user: Pokemon, target: Pokemon, move: Move, args: any[]): boolean {
    const moveType = args[0];
    if (!(moveType instanceof Utils.NumberHolder)) {
      return false;
    }

    if (!user.scene.arena.weather?.isEffectSuppressed(user.scene)) {
      switch (user.scene.arena.weather?.weatherType) {
      case WeatherType.SUNNY:
      case WeatherType.HARSH_SUN:
        moveType.value = Type.FIRE;
        break;
      case WeatherType.RAIN:
      case WeatherType.HEAVY_RAIN:
        moveType.value = Type.WATER;
        break;
      case WeatherType.SANDSTORM:
        moveType.value = Type.ROCK;
        break;
      case WeatherType.HAIL:
      case WeatherType.SNOW:
        moveType.value = Type.ICE;
        break;
      default:
        return false;
      }
      return true;
    }

    return false;
  }
}

/**
 * Changes the move's type to match the current terrain.
 * Has no effect if the user is not grounded.
 * @extends VariableMoveTypeAttr
 * @see {@linkcode apply}
 */
export class TerrainPulseTypeAttr extends VariableMoveTypeAttr {
  /**
   * @param user {@linkcode Pokemon} using this move
   * @param target N/A
   * @param move N/A
   * @param args [0] {@linkcode Utils.NumberHolder} The move's type to be modified
   * @returns true if the function succeeds
   */
  apply(user: Pokemon, target: Pokemon, move: Move, args: any[]): boolean {
    const moveType = args[0];
    if (!(moveType instanceof Utils.NumberHolder)) {
      return false;
    }

    if (!user.isGrounded()) {
      return false;
    }

    const currentTerrain = user.scene.arena.getTerrainType();
    switch (currentTerrain) {
    case TerrainType.MISTY:
      moveType.value = Type.FAIRY;
      break;
    case TerrainType.ELECTRIC:
      moveType.value = Type.ELECTRIC;
      break;
    case TerrainType.GRASSY:
      moveType.value = Type.GRASS;
      break;
    case TerrainType.PSYCHIC:
      moveType.value = Type.PSYCHIC;
      break;
    default:
      return false;
    }
    return true;
  }
}

/**
 * Changes type based on the user's IVs
 * @extends VariableMoveTypeAttr
 */
export class HiddenPowerTypeAttr extends VariableMoveTypeAttr {
  apply(user: Pokemon, target: Pokemon, move: Move, args: any[]): boolean {
    const moveType = args[0];
    if (!(moveType instanceof Utils.NumberHolder)) {
      return false;
    }

    const iv_val = Math.floor(((user.ivs[Stat.HP] & 1)
      +(user.ivs[Stat.ATK] & 1) * 2
      +(user.ivs[Stat.DEF] & 1) * 4
      +(user.ivs[Stat.SPD] & 1) * 8
      +(user.ivs[Stat.SPATK] & 1) * 16
      +(user.ivs[Stat.SPDEF] & 1) * 32) * 15/63);

    moveType.value = [
      Type.FIGHTING, Type.FLYING, Type.POISON, Type.GROUND,
      Type.ROCK, Type.BUG, Type.GHOST, Type.STEEL,
      Type.FIRE, Type.WATER, Type.GRASS, Type.ELECTRIC,
      Type.PSYCHIC, Type.ICE, Type.DRAGON, Type.DARK][iv_val];

    return true;
  }
}

/**
 * Changes the type of Tera Blast to match the user's tera type
 * @extends VariableMoveTypeAttr
 */
export class TeraBlastTypeAttr extends VariableMoveTypeAttr {
  /**
   * @param user {@linkcode Pokemon} the user of the move
   * @param target {@linkcode Pokemon} N/A
   * @param move {@linkcode Move} the move with this attribute
   * @param args `[0]` the move's type to be modified
   * @returns `true` if the move's type was modified; `false` otherwise
   */
  apply(user: Pokemon, target: Pokemon, move: Move, args: any[]): boolean {
    const moveType = args[0];
    if (!(moveType instanceof Utils.NumberHolder)) {
      return false;
    }

    if (user.isTerastallized()) {
      moveType.value = user.getTeraType(); // changes move type to tera type
      return true;
    }

    return false;
  }
}

export class MatchUserTypeAttr extends VariableMoveTypeAttr {
  apply(user: Pokemon, target: Pokemon, move: Move, args: any[]): boolean {
    const moveType = args[0];
    if (!(moveType instanceof Utils.NumberHolder)) {
      return false;
    }
    const userTypes = user.getTypes(true);

    if (userTypes.includes(Type.STELLAR)) { // will not change to stellar type
      const nonTeraTypes = user.getTypes();
      moveType.value = nonTeraTypes[0];
      return true;
    } else if (userTypes.length > 0) {
      moveType.value = userTypes[0];
      return true;
    } else {
      return false;
    }

  }
}

export class VariableMoveTypeMultiplierAttr extends MoveAttr {
  apply(user: Pokemon, target: Pokemon, move: Move, args: any[]): boolean {
    return false;
  }
}

export class NeutralDamageAgainstFlyingTypeMultiplierAttr extends VariableMoveTypeMultiplierAttr {
  apply(user: Pokemon, target: Pokemon, move: Move, args: any[]): boolean {
    if (!target.getTag(BattlerTagType.IGNORE_FLYING)) {
      const multiplier = args[0] as Utils.NumberHolder;
      //When a flying type is hit, the first hit is always 1x multiplier.
      if (target.isOfType(Type.FLYING)) {
        multiplier.value = 1;
      }
      return true;
    }

    return false;
  }
}

export class WaterSuperEffectTypeMultiplierAttr extends VariableMoveTypeMultiplierAttr {
  apply(user: Pokemon, target: Pokemon, move: Move, args: any[]): boolean {
    const multiplier = args[0] as Utils.NumberHolder;
    if (target.isOfType(Type.WATER)) {
      const effectivenessAgainstWater = new Utils.NumberHolder(getTypeDamageMultiplier(move.type, Type.WATER));
      applyChallenges(user.scene.gameMode, ChallengeType.TYPE_EFFECTIVENESS, effectivenessAgainstWater);
      if (effectivenessAgainstWater.value !== 0) {
        multiplier.value *= 2 / effectivenessAgainstWater.value;
        return true;
      }
    }

    return false;
  }
}

export class IceNoEffectTypeAttr extends VariableMoveTypeMultiplierAttr {
  /**
   * Checks to see if the Target is Ice-Type or not. If so, the move will have no effect.
   * @param {Pokemon} user N/A
   * @param {Pokemon} target Pokemon that is being checked whether Ice-Type or not.
   * @param {Move} move N/A
   * @param {any[]} args Sets to false if the target is Ice-Type, so it should do no damage/no effect.
   * @returns {boolean} Returns true if move is successful, false if Ice-Type.
   */
  apply(user: Pokemon, target: Pokemon, move: Move, args: any[]): boolean {
    if (target.isOfType(Type.ICE)) {
      (args[0] as Utils.BooleanHolder).value = false;
      return false;
    }
    return true;
  }
}

export class FlyingTypeMultiplierAttr extends VariableMoveTypeMultiplierAttr {
  apply(user: Pokemon, target: Pokemon, move: Move, args: any[]): boolean {
    const multiplier = args[0] as Utils.NumberHolder;
    multiplier.value *= target.getAttackTypeEffectiveness(Type.FLYING, user);
    return true;
  }
}

export class OneHitKOAccuracyAttr extends VariableAccuracyAttr {
  apply(user: Pokemon, target: Pokemon, move: Move, args: any[]): boolean {
    const accuracy = args[0] as Utils.NumberHolder;
    if (user.level < target.level) {
      accuracy.value = 0;
    } else {
      accuracy.value = Math.min(Math.max(30 + 100 * (1 - target.level / user.level), 0), 100);
    }
    return true;
  }
}

export class SheerColdAccuracyAttr extends OneHitKOAccuracyAttr {
  /**
   * Changes the normal One Hit KO Accuracy Attr to implement the Gen VII changes,
   * where if the user is Ice-Type, it has more accuracy.
   * @param {Pokemon} user Pokemon that is using the move; checks the Pokemon's level.
   * @param {Pokemon} target Pokemon that is receiving the move; checks the Pokemon's level.
   * @param {Move} move N/A
   * @param {any[]} args Uses the accuracy argument, allowing to change it from either 0 if it doesn't pass
   * the first if/else, or 30/20 depending on the type of the user Pokemon.
   * @returns Returns true if move is successful, false if misses.
   */
  apply(user: Pokemon, target: Pokemon, move: Move, args: any[]): boolean {
    const accuracy = args[0] as Utils.NumberHolder;
    if (user.level < target.level) {
      accuracy.value = 0;
    } else {
      const baseAccuracy = user.isOfType(Type.ICE) ? 30 : 20;
      accuracy.value = Math.min(Math.max(baseAccuracy + 100 * (1 - target.level / user.level), 0), 100);
    }
    return true;
  }
}

export class MissEffectAttr extends MoveAttr {
  private missEffectFunc: UserMoveConditionFunc;

  constructor(missEffectFunc: UserMoveConditionFunc) {
    super();

    this.missEffectFunc = missEffectFunc;
  }

  apply(user: Pokemon, target: Pokemon, move: Move, args: any[]): boolean {
    this.missEffectFunc(user, move);
    return true;
  }
}

export class NoEffectAttr extends MoveAttr {
  private noEffectFunc: UserMoveConditionFunc;

  constructor(noEffectFunc: UserMoveConditionFunc) {
    super();

    this.noEffectFunc = noEffectFunc;
  }

  apply(user: Pokemon, target: Pokemon, move: Move, args: any[]): boolean {
    this.noEffectFunc(user, move);
    return true;
  }
}

const crashDamageFunc = (user: Pokemon, move: Move) => {
  const cancelled = new Utils.BooleanHolder(false);
  applyAbAttrs(BlockNonDirectDamageAbAttr, user, cancelled);
  if (cancelled.value) {
    return false;
  }

  user.damageAndUpdate(Utils.toDmgValue(user.getMaxHp() / 2), HitResult.OTHER, false, true);
  user.scene.queueMessage(i18next.t("moveTriggers:keptGoingAndCrashed", {pokemonName: getPokemonNameWithAffix(user)}));
  user.turnData.damageTaken += Utils.toDmgValue(user.getMaxHp() / 2);

  return true;
};

export class TypelessAttr extends MoveAttr { }
/**
* Attribute used for moves which ignore redirection effects, and always target their original target, i.e. Snipe Shot
* Bypasses Storm Drain, Follow Me, Ally Switch, and the like.
*/
export class BypassRedirectAttr extends MoveAttr { }

export class FrenzyAttr extends MoveEffectAttr {
  constructor() {
    super(true, MoveEffectTrigger.HIT, false, true);
  }

  canApply(user: Pokemon, target: Pokemon, move: Move, args: any[]) {
    return !(this.selfTarget ? user : target).isFainted();
  }

  apply(user: Pokemon, target: Pokemon, move: Move, args: any[]): boolean {
    if (!super.apply(user, target, move, args)) {
      return false;
    }

    if (!user.getTag(BattlerTagType.FRENZY) && !user.getMoveQueue().length) {
      const turnCount = user.randSeedIntRange(1, 2);
      new Array(turnCount).fill(null).map(() => user.getMoveQueue().push({ move: move.id, targets: [ target.getBattlerIndex() ], ignorePP: true }));
      user.addTag(BattlerTagType.FRENZY, turnCount, move.id, user.id);
    } else {
      applyMoveAttrs(AddBattlerTagAttr, user, target, move, args);
      user.lapseTag(BattlerTagType.FRENZY); // if FRENZY is already in effect (moveQueue.length > 0), lapse the tag
    }

    return true;
  }
}

export const frenzyMissFunc: UserMoveConditionFunc = (user: Pokemon, move: Move) => {
  while (user.getMoveQueue().length && user.getMoveQueue()[0].move === move.id) {
    user.getMoveQueue().shift();
  }
  user.removeTag(BattlerTagType.FRENZY); // FRENZY tag should be disrupted on miss/no effect

  return true;
};

export class AddBattlerTagAttr extends MoveEffectAttr {
  public tagType: BattlerTagType;
  public turnCountMin: integer;
  public turnCountMax: integer;
  protected cancelOnFail: boolean;
  private failOnOverlap: boolean;

  constructor(tagType: BattlerTagType, selfTarget: boolean = false, failOnOverlap: boolean = false, turnCountMin: integer = 0, turnCountMax?: integer, lastHitOnly: boolean = false, cancelOnFail: boolean = false) {
    super(selfTarget, MoveEffectTrigger.POST_APPLY, false, lastHitOnly);

    this.tagType = tagType;
    this.turnCountMin = turnCountMin;
    this.turnCountMax = turnCountMax !== undefined ? turnCountMax : turnCountMin;
    this.failOnOverlap = !!failOnOverlap;
    this.cancelOnFail = cancelOnFail;
  }

  canApply(user: Pokemon, target: Pokemon, move: Move, args: any[]): boolean {
    if (!super.canApply(user, target, move, args) || (this.cancelOnFail === true && user.getLastXMoves(1)[0].result === MoveResult.FAIL)) {
      return false;
    } else {
      return true;
    }
  }

  apply(user: Pokemon, target: Pokemon, move: Move, args: any[]): boolean {
    if (!super.apply(user, target, move, args)) {
      return false;
    }

    const moveChance = this.getMoveChance(user, target, move, this.selfTarget, true);
    if (moveChance < 0 || moveChance === 100 || user.randSeedInt(100) < moveChance) {
      return (this.selfTarget ? user : target).addTag(this.tagType,  user.randSeedIntRange(this.turnCountMin, this.turnCountMax), move.id, user.id);
    }

    return false;
  }

  getCondition(): MoveConditionFunc | null {
    return this.failOnOverlap
      ? (user, target, move) => !(this.selfTarget ? user : target).getTag(this.tagType)
      : null;
  }

  getTagTargetBenefitScore(user: Pokemon, target: Pokemon, move: Move): integer | void {
    switch (this.tagType) {
    case BattlerTagType.RECHARGING:
    case BattlerTagType.PERISH_SONG:
      return -16;
    case BattlerTagType.FLINCHED:
    case BattlerTagType.CONFUSED:
    case BattlerTagType.INFATUATED:
    case BattlerTagType.NIGHTMARE:
    case BattlerTagType.DROWSY:
    case BattlerTagType.DISABLED:
    case BattlerTagType.HEAL_BLOCK:
      return -5;
    case BattlerTagType.SEEDED:
    case BattlerTagType.SALT_CURED:
    case BattlerTagType.CURSED:
    case BattlerTagType.FRENZY:
    case BattlerTagType.TRAPPED:
    case BattlerTagType.BIND:
    case BattlerTagType.WRAP:
    case BattlerTagType.FIRE_SPIN:
    case BattlerTagType.WHIRLPOOL:
    case BattlerTagType.CLAMP:
    case BattlerTagType.SAND_TOMB:
    case BattlerTagType.MAGMA_STORM:
    case BattlerTagType.SNAP_TRAP:
    case BattlerTagType.THUNDER_CAGE:
    case BattlerTagType.INFESTATION:
      return -3;
    case BattlerTagType.ENCORE:
      return -2;
    case BattlerTagType.MINIMIZED:
      return 0;
    case BattlerTagType.INGRAIN:
    case BattlerTagType.IGNORE_ACCURACY:
    case BattlerTagType.AQUA_RING:
      return 3;
    case BattlerTagType.PROTECTED:
    case BattlerTagType.FLYING:
    case BattlerTagType.CRIT_BOOST:
    case BattlerTagType.ALWAYS_CRIT:
      return 5;
    }
  }

  getTargetBenefitScore(user: Pokemon, target: Pokemon, move: Move): integer {
    let moveChance = this.getMoveChance(user, target, move, this.selfTarget, false);
    if (moveChance < 0) {
      moveChance = 100;
    }
    return Math.floor(this.getTagTargetBenefitScore(user, target, move)! * (moveChance / 100)); // TODO: is the bang correct?
  }
}

/**
 * Adds the appropriate battler tag for Gulp Missile when Surf or Dive is used.
 * @extends MoveEffectAttr
 */
export class GulpMissileTagAttr extends MoveEffectAttr {
  constructor() {
    super(true);
  }

  /**
   * Adds BattlerTagType from GulpMissileTag based on the Pokemon's HP ratio.
   * @param {Pokemon} user The Pokemon using the move.
   * @param {Pokemon} target The Pokemon being targeted by the move.
   * @param {Move} move The move being used.
   * @param {any[]} args Additional arguments, if any.
   * @returns Whether the BattlerTag is applied.
   */
  apply(user: Pokemon, target: Pokemon, move: Move, args: any[]): boolean | Promise<boolean> {
    if (!super.apply(user, target, move, args)) {
      return false;
    }

    if (user.hasAbility(Abilities.GULP_MISSILE) && user.species.speciesId === Species.CRAMORANT) {
      if (user.getHpRatio() >= .5) {
        user.addTag(BattlerTagType.GULP_MISSILE_ARROKUDA, 0, move.id);
      } else {
        user.addTag(BattlerTagType.GULP_MISSILE_PIKACHU, 0, move.id);
      }
      return true;
    }

    return false;
  }

  getUserBenefitScore(user: Pokemon, target: Pokemon, move: Move): integer {
    const isCramorant = user.hasAbility(Abilities.GULP_MISSILE) && user.species.speciesId === Species.CRAMORANT;
    return isCramorant && !user.getTag(GulpMissileTag) ? 10 : 0;
  }
}

/**
 * Attribute to implement Jaw Lock's linked trapping effect between the user and target
 * @extends AddBattlerTagAttr
 */
export class JawLockAttr extends AddBattlerTagAttr {
  constructor() {
    super(BattlerTagType.TRAPPED);
  }

  apply(user: Pokemon, target: Pokemon, move: Move, args: any[]): boolean {
    if (!super.canApply(user, target, move, args)) {
      return false;
    }

    // If either the user or the target already has the tag, do not apply
    if (user.getTag(TrappedTag) || target.getTag(TrappedTag)) {
      return false;
    }

    const moveChance = this.getMoveChance(user, target, move, this.selfTarget);
    if (moveChance < 0 || moveChance === 100 || user.randSeedInt(100) < moveChance) {
      /**
       * Add the tag to both the user and the target.
       * The target's tag source is considered to be the user and vice versa
       */
      return target.addTag(BattlerTagType.TRAPPED, 1, move.id, user.id)
          && user.addTag(BattlerTagType.TRAPPED, 1, move.id, target.id);
    }

    return false;
  }
}

export class CurseAttr extends MoveEffectAttr {

  apply(user: Pokemon, target: Pokemon, move:Move, args: any[]): boolean {
    if (user.getTypes(true).includes(Type.GHOST)) {
      if (target.getTag(BattlerTagType.CURSED)) {
        user.scene.queueMessage(i18next.t("battle:attackFailed"));
        return false;
      }
      const curseRecoilDamage = Math.max(1, Math.floor(user.getMaxHp() / 2));
      user.damageAndUpdate(curseRecoilDamage, HitResult.OTHER, false, true, true);
      user.scene.queueMessage(
        i18next.t("battlerTags:cursedOnAdd", {
          pokemonNameWithAffix: getPokemonNameWithAffix(user),
          pokemonName: getPokemonNameWithAffix(target)
        })
      );

      target.addTag(BattlerTagType.CURSED, 0, move.id, user.id);
      return true;
    } else {
      user.scene.unshiftPhase(new StatStageChangePhase(user.scene, user.getBattlerIndex(), true, [ Stat.ATK, Stat.DEF], 1));
      user.scene.unshiftPhase(new StatStageChangePhase(user.scene, user.getBattlerIndex(), true, [ Stat.SPD ], -1));
      return true;
    }
  }
}

export class LapseBattlerTagAttr extends MoveEffectAttr {
  public tagTypes: BattlerTagType[];

  constructor(tagTypes: BattlerTagType[], selfTarget: boolean = false) {
    super(selfTarget);

    this.tagTypes = tagTypes;
  }

  apply(user: Pokemon, target: Pokemon, move: Move, args: any[]): boolean {
    if (!super.apply(user, target, move, args)) {
      return false;
    }

    for (const tagType of this.tagTypes) {
      (this.selfTarget ? user : target).lapseTag(tagType);
    }

    return true;
  }
}

export class RemoveBattlerTagAttr extends MoveEffectAttr {
  public tagTypes: BattlerTagType[];

  constructor(tagTypes: BattlerTagType[], selfTarget: boolean = false) {
    super(selfTarget);

    this.tagTypes = tagTypes;
  }

  apply(user: Pokemon, target: Pokemon, move: Move, args: any[]): boolean {
    if (!super.apply(user, target, move, args)) {
      return false;
    }

    for (const tagType of this.tagTypes) {
      (this.selfTarget ? user : target).removeTag(tagType);
    }

    return true;
  }
}

export class FlinchAttr extends AddBattlerTagAttr {
  constructor() {
    super(BattlerTagType.FLINCHED, false);
  }

  apply(user: Pokemon, target: Pokemon, move: Move, args: any[]): boolean {
    if (!move.hitsSubstitute(user, target)) {
      return super.apply(user, target, move, args);
    }
    return false;
  }
}

export class ConfuseAttr extends AddBattlerTagAttr {
  constructor(selfTarget?: boolean) {
    super(BattlerTagType.CONFUSED, selfTarget, false, 2, 5);
  }

  apply(user: Pokemon, target: Pokemon, move: Move, args: any[]): boolean {
    if (!this.selfTarget && target.scene.arena.getTagOnSide(ArenaTagType.SAFEGUARD, target.isPlayer() ? ArenaTagSide.PLAYER : ArenaTagSide.ENEMY)) {
      if (move.category === MoveCategory.STATUS) {
        user.scene.queueMessage(i18next.t("moveTriggers:safeguard", { targetName: getPokemonNameWithAffix(target)}));
      }
      return false;
    }

    if (!move.hitsSubstitute(user, target)) {
      return super.apply(user, target, move, args);
    }
    return false;
  }
}

export class RechargeAttr extends AddBattlerTagAttr {
  constructor() {
    super(BattlerTagType.RECHARGING, true, false, 1, 1, true, true);
  }
}

export class TrapAttr extends AddBattlerTagAttr {
  constructor(tagType: BattlerTagType) {
    super(tagType, false, false, 4, 5);
  }
}

export class ProtectAttr extends AddBattlerTagAttr {
  constructor(tagType: BattlerTagType = BattlerTagType.PROTECTED) {
    super(tagType, true);
  }

  getCondition(): MoveConditionFunc {
    return ((user, target, move): boolean => {
      let timesUsed = 0;
      const moveHistory = user.getLastXMoves();
      let turnMove: TurnMove | undefined;

      while (moveHistory.length) {
        turnMove = moveHistory.shift();
        if (!allMoves[turnMove?.move!].hasAttr(ProtectAttr) || turnMove?.result !== MoveResult.SUCCESS) { // TODO: is the bang correct?
          break;
        }
        timesUsed++;
      }
      if (timesUsed) {
        return !user.randSeedInt(Math.pow(3, timesUsed));
      }
      return true;
    });
  }
}

export class IgnoreAccuracyAttr extends AddBattlerTagAttr {
  constructor() {
    super(BattlerTagType.IGNORE_ACCURACY, true, false, 2);
  }

  apply(user: Pokemon, target: Pokemon, move: Move, args: any[]): boolean {
    if (!super.apply(user, target, move, args)) {
      return false;
    }

    user.scene.queueMessage(i18next.t("moveTriggers:tookAimAtTarget", {pokemonName: getPokemonNameWithAffix(user), targetName: getPokemonNameWithAffix(target)}));

    return true;
  }
}

export class FaintCountdownAttr extends AddBattlerTagAttr {
  constructor() {
    super(BattlerTagType.PERISH_SONG, false, true, 4);
  }

  apply(user: Pokemon, target: Pokemon, move: Move, args: any[]): boolean {
    if (!super.apply(user, target, move, args)) {
      return false;
    }

    user.scene.queueMessage(i18next.t("moveTriggers:faintCountdown", {pokemonName: getPokemonNameWithAffix(target), turnCount: this.turnCountMin - 1}));

    return true;
  }
}

/**
 * Attribute to remove all Substitutes from the field.
 * @extends MoveEffectAttr
 * @see {@link https://bulbapedia.bulbagarden.net/wiki/Tidy_Up_(move) | Tidy Up}
 * @see {@linkcode SubstituteTag}
 */
export class RemoveAllSubstitutesAttr extends MoveEffectAttr {
  constructor() {
    super(true);
  }

  /**
   * Remove's the Substitute Doll effect from all active Pokemon on the field
   * @param user {@linkcode Pokemon} the Pokemon using this move
   * @param target n/a
   * @param move {@linkcode Move} the move applying this effect
   * @param args n/a
   * @returns `true` if the effect successfully applies
   */
  apply(user: Pokemon, target: Pokemon, move: Move, args: any[]): boolean {
    if (!super.apply(user, target, move, args)) {
      return false;
    }

    user.scene.getField(true).forEach(pokemon =>
      pokemon.findAndRemoveTags(tag => tag.tagType === BattlerTagType.SUBSTITUTE));
    return true;
  }
}

/**
 * Attribute used when a move can deal damage to {@linkcode BattlerTagType}
 * Moves that always hit but do not deal double damage: Thunder, Fissure, Sky Uppercut,
 * Smack Down, Hurricane, Thousand Arrows
 * @extends MoveAttr
*/
export class HitsTagAttr extends MoveAttr {
  /** The {@linkcode BattlerTagType} this move hits */
  public tagType: BattlerTagType;
  /** Should this move deal double damage against {@linkcode HitsTagAttr.tagType}? */
  public doubleDamage: boolean;

  constructor(tagType: BattlerTagType, doubleDamage: boolean = false) {
    super();

    this.tagType = tagType;
    this.doubleDamage = !!doubleDamage;
  }

  getTargetBenefitScore(user: Pokemon, target: Pokemon, move: Move): integer {
    return target.getTag(this.tagType) ? this.doubleDamage ? 10 : 5 : 0;
  }
}

/**
 * Used for moves that will always hit for a given tag but also doubles damage.
 * Moves include: Gust, Stomp, Body Slam, Surf, Earthquake, Magnitude, Twister,
 * Whirlpool, Dragon Rush, Heat Crash, Steam Roller, Flying Press
 */
export class HitsTagForDoubleDamageAttr extends HitsTagAttr {
  constructor(tagType: BattlerTagType) {
    super(tagType, true);
  }
}

export class AddArenaTagAttr extends MoveEffectAttr {
  public tagType: ArenaTagType;
  public turnCount: integer;
  private failOnOverlap: boolean;
  public selfSideTarget: boolean;

  constructor(tagType: ArenaTagType, turnCount?: integer | null, failOnOverlap: boolean = false, selfSideTarget: boolean = false) {
    super(true, MoveEffectTrigger.POST_APPLY);

    this.tagType = tagType;
    this.turnCount = turnCount!; // TODO: is the bang correct?
    this.failOnOverlap = failOnOverlap;
    this.selfSideTarget = selfSideTarget;
  }

  apply(user: Pokemon, target: Pokemon, move: Move, args: any[]): boolean {
    if (!super.apply(user, target, move, args)) {
      return false;
    }

    if ((move.chance < 0 || move.chance === 100 || user.randSeedInt(100) < move.chance) && user.getLastXMoves(1)[0].result === MoveResult.SUCCESS) {
      user.scene.arena.addTag(this.tagType, this.turnCount, move.id, user.id, (this.selfSideTarget ? user : target).isPlayer() ? ArenaTagSide.PLAYER : ArenaTagSide.ENEMY);
      return true;
    }

    return false;
  }

  getCondition(): MoveConditionFunc | null {
    return this.failOnOverlap
      ? (user, target, move) => !user.scene.arena.getTagOnSide(this.tagType, target.isPlayer() ? ArenaTagSide.PLAYER : ArenaTagSide.ENEMY)
      : null;
  }
}

/**
 * Generic class for removing arena tags
 * @param tagTypes: The types of tags that can be removed
 * @param selfSideTarget: Is the user removing tags from its own side?
 */
export class RemoveArenaTagsAttr extends MoveEffectAttr {
  public tagTypes: ArenaTagType[];
  public selfSideTarget: boolean;

  constructor(tagTypes: ArenaTagType[], selfSideTarget: boolean) {
    super(true, MoveEffectTrigger.POST_APPLY);

    this.tagTypes = tagTypes;
    this.selfSideTarget = selfSideTarget;
  }

  apply(user: Pokemon, target: Pokemon, move: Move, args: any[]): boolean {
    if (!super.apply(user, target, move, args)) {
      return false;
    }

    const side = (this.selfSideTarget ? user : target).isPlayer() ? ArenaTagSide.PLAYER : ArenaTagSide.ENEMY;

    for (const tagType of this.tagTypes) {
      user.scene.arena.removeTagOnSide(tagType, side);
    }

    return true;
  }
}

export class AddArenaTrapTagAttr extends AddArenaTagAttr {
  getCondition(): MoveConditionFunc {
    return (user, target, move) => {
      const side = (this.selfSideTarget ? user : target).isPlayer() ? ArenaTagSide.PLAYER : ArenaTagSide.ENEMY;
      const tag = user.scene.arena.getTagOnSide(this.tagType, side) as ArenaTrapTag;
      if (!tag) {
        return true;
      }
      return tag.layers < tag.maxLayers;
    };
  }
}

/**
 * Attribute used for Stone Axe and Ceaseless Edge.
 * Applies the given ArenaTrapTag when move is used.
 * @extends AddArenaTagAttr
 * @see {@linkcode apply}
 */
export class AddArenaTrapTagHitAttr extends AddArenaTagAttr {
  /**
   * @param user {@linkcode Pokemon} using this move
   * @param target {@linkcode Pokemon} target of this move
   * @param move {@linkcode Move} being used
   */
  apply(user: Pokemon, target: Pokemon, move: Move, args: any[]): boolean {
    const moveChance = this.getMoveChance(user, target, move, this.selfTarget, true);
    const side = (this.selfSideTarget ? user : target).isPlayer() ? ArenaTagSide.PLAYER : ArenaTagSide.ENEMY;
    const tag = user.scene.arena.getTagOnSide(this.tagType, side) as ArenaTrapTag;
    if ((moveChance < 0 || moveChance === 100 || user.randSeedInt(100) < moveChance) && user.getLastXMoves(1)[0].result === MoveResult.SUCCESS) {
      user.scene.arena.addTag(this.tagType, 0, move.id, user.id, side);
      if (!tag) {
        return true;
      }
      return tag.layers < tag.maxLayers;
    }
    return false;
  }
}

export class RemoveArenaTrapAttr extends MoveEffectAttr {

  private targetBothSides: boolean;

  constructor(targetBothSides: boolean = false) {
    super(true, MoveEffectTrigger.PRE_APPLY);
    this.targetBothSides = targetBothSides;
  }

  apply(user: Pokemon, target: Pokemon, move: Move, args: any[]): boolean {

    if (!super.apply(user, target, move, args)) {
      return false;
    }

    if (this.targetBothSides) {
      user.scene.arena.removeTagOnSide(ArenaTagType.SPIKES, ArenaTagSide.PLAYER);
      user.scene.arena.removeTagOnSide(ArenaTagType.TOXIC_SPIKES, ArenaTagSide.PLAYER);
      user.scene.arena.removeTagOnSide(ArenaTagType.STEALTH_ROCK, ArenaTagSide.PLAYER);
      user.scene.arena.removeTagOnSide(ArenaTagType.STICKY_WEB, ArenaTagSide.PLAYER);

      user.scene.arena.removeTagOnSide(ArenaTagType.SPIKES, ArenaTagSide.ENEMY);
      user.scene.arena.removeTagOnSide(ArenaTagType.TOXIC_SPIKES, ArenaTagSide.ENEMY);
      user.scene.arena.removeTagOnSide(ArenaTagType.STEALTH_ROCK, ArenaTagSide.ENEMY);
      user.scene.arena.removeTagOnSide(ArenaTagType.STICKY_WEB, ArenaTagSide.ENEMY);
    } else {
      user.scene.arena.removeTagOnSide(ArenaTagType.SPIKES, target.isPlayer() ? ArenaTagSide.ENEMY : ArenaTagSide.PLAYER);
      user.scene.arena.removeTagOnSide(ArenaTagType.TOXIC_SPIKES, target.isPlayer() ? ArenaTagSide.ENEMY : ArenaTagSide.PLAYER);
      user.scene.arena.removeTagOnSide(ArenaTagType.STEALTH_ROCK, target.isPlayer() ? ArenaTagSide.ENEMY : ArenaTagSide.PLAYER);
      user.scene.arena.removeTagOnSide(ArenaTagType.STICKY_WEB, target.isPlayer() ? ArenaTagSide.ENEMY : ArenaTagSide.PLAYER);
    }

    return true;
  }
}

export class RemoveScreensAttr extends MoveEffectAttr {

  private targetBothSides: boolean;

  constructor(targetBothSides: boolean = false) {
    super(true, MoveEffectTrigger.PRE_APPLY);
    this.targetBothSides = targetBothSides;
  }

  apply(user: Pokemon, target: Pokemon, move: Move, args: any[]): boolean {

    if (!super.apply(user, target, move, args)) {
      return false;
    }

    if (this.targetBothSides) {
      user.scene.arena.removeTagOnSide(ArenaTagType.REFLECT, ArenaTagSide.PLAYER);
      user.scene.arena.removeTagOnSide(ArenaTagType.LIGHT_SCREEN, ArenaTagSide.PLAYER);
      user.scene.arena.removeTagOnSide(ArenaTagType.AURORA_VEIL, ArenaTagSide.PLAYER);

      user.scene.arena.removeTagOnSide(ArenaTagType.REFLECT, ArenaTagSide.ENEMY);
      user.scene.arena.removeTagOnSide(ArenaTagType.LIGHT_SCREEN, ArenaTagSide.ENEMY);
      user.scene.arena.removeTagOnSide(ArenaTagType.AURORA_VEIL, ArenaTagSide.ENEMY);
    } else {
      user.scene.arena.removeTagOnSide(ArenaTagType.REFLECT, target.isPlayer() ? ArenaTagSide.PLAYER : ArenaTagSide.ENEMY);
      user.scene.arena.removeTagOnSide(ArenaTagType.LIGHT_SCREEN, target.isPlayer() ? ArenaTagSide.PLAYER : ArenaTagSide.ENEMY);
      user.scene.arena.removeTagOnSide(ArenaTagType.AURORA_VEIL, target.isPlayer() ? ArenaTagSide.PLAYER : ArenaTagSide.ENEMY);
    }

    return true;

  }
}

/*Swaps arena effects between the player and enemy side
  * @extends MoveEffectAttr
  * @see {@linkcode apply}
*/
export class SwapArenaTagsAttr extends MoveEffectAttr {
  public SwapTags: ArenaTagType[];


  constructor(SwapTags: ArenaTagType[]) {
    super(true, MoveEffectTrigger.POST_APPLY);
    this.SwapTags = SwapTags;
  }

  apply(user:Pokemon, target:Pokemon, move:Move, args: any[]): boolean {
    if (!super.apply(user, target, move, args)) {
      return false;
    }

    const tagPlayerTemp = user.scene.arena.findTagsOnSide((t => this.SwapTags.includes(t.tagType)), ArenaTagSide.PLAYER);
    const tagEnemyTemp = user.scene.arena.findTagsOnSide((t => this.SwapTags.includes(t.tagType)), ArenaTagSide.ENEMY);


    if (tagPlayerTemp) {
      for (const swapTagsType of tagPlayerTemp) {
        user.scene.arena.removeTagOnSide(swapTagsType.tagType, ArenaTagSide.PLAYER, true);
        user.scene.arena.addTag(swapTagsType.tagType, swapTagsType.turnCount, swapTagsType.sourceMove, swapTagsType.sourceId!, ArenaTagSide.ENEMY, true); // TODO: is the bang correct?
      }
    }
    if (tagEnemyTemp) {
      for (const swapTagsType of tagEnemyTemp) {
        user.scene.arena.removeTagOnSide(swapTagsType.tagType, ArenaTagSide.ENEMY, true);
        user.scene.arena.addTag(swapTagsType.tagType, swapTagsType.turnCount, swapTagsType.sourceMove, swapTagsType.sourceId!, ArenaTagSide.PLAYER, true); // TODO: is the bang correct?
      }
    }


    user.scene.queueMessage(i18next.t("moveTriggers:swapArenaTags", {pokemonName: getPokemonNameWithAffix(user)}));
    return true;
  }
}

/**
 * Attribute used for Revival Blessing.
 * @extends MoveEffectAttr
 * @see {@linkcode apply}
 */
export class RevivalBlessingAttr extends MoveEffectAttr {
  constructor(user?: boolean) {
    super(true);
  }

  /**
   *
   * @param user {@linkcode Pokemon} using this move
   * @param target {@linkcode Pokemon} target of this move
   * @param move {@linkcode Move} being used
   * @param args N/A
   * @returns Promise, true if function succeeds.
   */
  apply(user: Pokemon, target: Pokemon, move: Move, args: any[]): Promise<boolean> {
    return new Promise(resolve => {
      // If user is player, checks if the user has fainted pokemon
      if (user instanceof PlayerPokemon
        && user.scene.getParty().findIndex(p => p.isFainted())>-1) {
        (user as PlayerPokemon).revivalBlessing().then(() => {
          resolve(true);
        });
      // If user is enemy, checks that it is a trainer, and it has fainted non-boss pokemon in party
      } else if (user instanceof EnemyPokemon
        && user.hasTrainer()
        && user.scene.getEnemyParty().findIndex(p => p.isFainted() && !p.isBoss()) > -1) {
        // Selects a random fainted pokemon
        const faintedPokemon = user.scene.getEnemyParty().filter(p => p.isFainted() && !p.isBoss());
        const pokemon = faintedPokemon[user.randSeedInt(faintedPokemon.length)];
        const slotIndex = user.scene.getEnemyParty().findIndex(p => pokemon.id === p.id);
        pokemon.resetStatus();
        pokemon.heal(Math.min(Utils.toDmgValue(0.5 * pokemon.getMaxHp()), pokemon.getMaxHp()));
        user.scene.queueMessage(i18next.t("moveTriggers:revivalBlessing", {pokemonName: getPokemonNameWithAffix(pokemon)}), 0, true);

        if (user.scene.currentBattle.double && user.scene.getEnemyParty().length > 1) {
          const allyPokemon = user.getAlly();
          if (slotIndex<=1) {
            user.scene.unshiftPhase(new SwitchSummonPhase(user.scene, pokemon.getFieldIndex(), slotIndex, false, false, false));
          } else if (allyPokemon.isFainted()) {
            user.scene.unshiftPhase(new SwitchSummonPhase(user.scene, allyPokemon.getFieldIndex(), slotIndex, false, false, false));
          }
        }
        resolve(true);
      } else {
        user.scene.queueMessage(i18next.t("battle:attackFailed"));
        resolve(false);
      }
    });
  }

  getUserBenefitScore(user: Pokemon, target: Pokemon, move: Move): integer {
    if (user.hasTrainer() && user.scene.getEnemyParty().findIndex(p => p.isFainted() && !p.isBoss()) > -1) {
      return 20;
    }

    return -20;
  }
}

export class ForceSwitchOutAttr extends MoveEffectAttr {
  constructor(
    private selfSwitch: boolean = false,
    private batonPass: boolean = false
  ) {
    super(false, MoveEffectTrigger.POST_APPLY, false, true);
  }

  isBatonPass() {
    return this.batonPass;
  }

  // TODO: Why is this a Promise?
  apply(user: Pokemon, target: Pokemon, move: Move, args: any[]): Promise<boolean> {
    return new Promise(resolve => {

      if (!this.getSwitchOutCondition()(user, target, move)) {
        return resolve(false);
      }

      // Move the switch out logic inside the conditional block
      // This ensures that the switch out only happens when the conditions are met
      const switchOutTarget = this.selfSwitch ? user : target;
      if (switchOutTarget instanceof PlayerPokemon) {
        switchOutTarget.leaveField(!this.batonPass);

        if (switchOutTarget.hp > 0) {
          user.scene.prependToPhase(new SwitchPhase(user.scene, switchOutTarget.getFieldIndex(), true, true), MoveEndPhase);
          resolve(true);
        } else {
          resolve(false);
        }
        return;
      } else if (user.scene.currentBattle.battleType !== BattleType.WILD) {
        // Switch out logic for trainer battles
        switchOutTarget.leaveField(!this.batonPass);

        if (switchOutTarget.hp > 0) {
          // for opponent switching out
          user.scene.prependToPhase(new SwitchSummonPhase(user.scene, switchOutTarget.getFieldIndex(),
            (user.scene.currentBattle.trainer ? user.scene.currentBattle.trainer.getNextSummonIndex((switchOutTarget as EnemyPokemon).trainerSlot) : 0),
            false, this.batonPass, false), MoveEndPhase);
        }
      } else {
        // Switch out logic for everything else (eg: WILD battles)
        switchOutTarget.leaveField(false);

<<<<<<< HEAD
        if (switchOutTarget.hp) {
          switchOutTarget.setWildFlee(true);
          user.scene.queueMessage(i18next.t("moveTriggers:fled", {pokemonName: getPokemonNameWithAffix(switchOutTarget)}), null, true, 500);
=======
	  	if (switchOutTarget.hp) {
	  	  user.scene.queueMessage(i18next.t("moveTriggers:fled", {pokemonName: getPokemonNameWithAffix(switchOutTarget)}), null, true, 500);
>>>>>>> 23b64b94

          // in double battles redirect potential moves off fled pokemon
          if (switchOutTarget.scene.currentBattle.double) {
            const allyPokemon = switchOutTarget.getAlly();
            switchOutTarget.scene.redirectPokemonMoves(switchOutTarget, allyPokemon);
          }
        }

        if (!switchOutTarget.getAlly()?.isActive(true)) {
          user.scene.clearEnemyHeldItemModifiers();

          if (switchOutTarget.hp) {
            user.scene.pushPhase(new BattleEndPhase(user.scene));
            user.scene.pushPhase(new NewBattlePhase(user.scene));
          }
        }
      }

      resolve(true);
    });
  }

  getCondition(): MoveConditionFunc {
    return (user, target, move) => (move.category !== MoveCategory.STATUS || this.getSwitchOutCondition()(user, target, move));
  }

  getFailedText(user: Pokemon, target: Pokemon, move: Move, cancelled: Utils.BooleanHolder): string | null {
    const blockedByAbility = new Utils.BooleanHolder(false);
    applyAbAttrs(ForceSwitchOutImmunityAbAttr, target, blockedByAbility);
    return blockedByAbility.value ? i18next.t("moveTriggers:cannotBeSwitchedOut", {pokemonName: getPokemonNameWithAffix(target)}) : null;
  }

  getSwitchOutCondition(): MoveConditionFunc {
    return (user, target, move) => {
      const switchOutTarget = (this.selfSwitch ? user : target);
      const player = switchOutTarget instanceof PlayerPokemon;

      if (!this.selfSwitch) {
        if (move.hitsSubstitute(user, target)) {
          return false;
        }

        const blockedByAbility = new Utils.BooleanHolder(false);
        applyAbAttrs(ForceSwitchOutImmunityAbAttr, target, blockedByAbility);
        return !blockedByAbility.value;
      }

      if (!player && user.scene.currentBattle.battleType === BattleType.WILD) {
        if (this.batonPass) {
          return false;
        }
        // Don't allow wild opponents to flee on the boss stage since it can ruin a run early on
        if (user.scene.currentBattle.waveIndex % 10 === 0) {
          return false;
        }
      }

      const party = player ? user.scene.getParty() : user.scene.getEnemyParty();
      return (!player && !user.scene.currentBattle.battleType)
        || party.filter(p => p.isAllowedInBattle()
          && (player || (p as EnemyPokemon).trainerSlot === (switchOutTarget as EnemyPokemon).trainerSlot)).length > user.scene.currentBattle.getBattlerCount();
    };
  }

  getUserBenefitScore(user: Pokemon, target: Pokemon, move: Move): integer {
    if (!user.scene.getEnemyParty().find(p => p.isActive() && !p.isOnField())) {
      return -20;
    }
    let ret = this.selfSwitch ? Math.floor((1 - user.getHpRatio()) * 20) : super.getUserBenefitScore(user, target, move);
    if (this.selfSwitch && this.batonPass) {
      const statStageTotal = user.getStatStages().reduce((s: integer, total: integer) => total += s, 0);
      ret = ret / 2 + (Phaser.Tweens.Builders.GetEaseFunction("Sine.easeOut")(Math.min(Math.abs(statStageTotal), 10) / 10) * (statStageTotal >= 0 ? 10 : -10));
    }
    return ret;
  }
}

export class RemoveTypeAttr extends MoveEffectAttr {

  private removedType: Type;
  private messageCallback: ((user: Pokemon) => void) | undefined;

  constructor(removedType: Type, messageCallback?: (user: Pokemon) => void) {
    super(true, MoveEffectTrigger.POST_TARGET);
    this.removedType = removedType;
    this.messageCallback = messageCallback;

  }

  apply(user: Pokemon, target: Pokemon, move: Move, args: any[]): boolean {
    if (!super.apply(user, target, move, args)) {
      return false;
    }

    if (user.isTerastallized() && user.getTeraType() === this.removedType) { // active tera types cannot be removed
      return false;
    }

    const userTypes = user.getTypes(true);
    const modifiedTypes = userTypes.filter(type => type !== this.removedType);
    user.summonData.types = modifiedTypes;
    user.updateInfo();


    if (this.messageCallback) {
      this.messageCallback(user);
    }

    return true;
  }
}

export class CopyTypeAttr extends MoveEffectAttr {
  constructor() {
    super(false);
  }

  apply(user: Pokemon, target: Pokemon, move: Move, args: any[]): boolean {
    if (!super.apply(user, target, move, args)) {
      return false;
    }

    user.summonData.types = target.getTypes(true);
    user.updateInfo();

    user.scene.queueMessage(i18next.t("moveTriggers:copyType", {pokemonName: getPokemonNameWithAffix(user), targetPokemonName: getPokemonNameWithAffix(target)}));

    return true;
  }

  getCondition(): MoveConditionFunc {
    return (user, target, move) => target.getTypes()[0] !== Type.UNKNOWN;
  }
}

export class CopyBiomeTypeAttr extends MoveEffectAttr {
  constructor() {
    super(true);
  }

  apply(user: Pokemon, target: Pokemon, move: Move, args: any[]): boolean {
    if (!super.apply(user, target, move, args)) {
      return false;
    }

    const biomeType = user.scene.arena.getTypeForBiome();

    user.summonData.types = [ biomeType ];
    user.updateInfo();

    user.scene.queueMessage(i18next.t("moveTriggers:transformedIntoType", {pokemonName: getPokemonNameWithAffix(user), typeName: i18next.t(`pokemonInfo:Type.${Type[biomeType]}`)}));

    return true;
  }
}

export class ChangeTypeAttr extends MoveEffectAttr {
  private type: Type;

  constructor(type: Type) {
    super(false, MoveEffectTrigger.HIT);

    this.type = type;
  }

  apply(user: Pokemon, target: Pokemon, move: Move, args: any[]): boolean {
    target.summonData.types = [this.type];
    target.updateInfo();

    user.scene.queueMessage(i18next.t("moveTriggers:transformedIntoType", {pokemonName: getPokemonNameWithAffix(target), typeName: i18next.t(`pokemonInfo:Type.${Type[this.type]}`)}));

    return true;
  }

  getCondition(): MoveConditionFunc {
    return (user, target, move) => !target.isTerastallized() && !target.hasAbility(Abilities.MULTITYPE) && !target.hasAbility(Abilities.RKS_SYSTEM) && !(target.getTypes().length === 1 && target.getTypes()[0] === this.type);
  }
}

export class AddTypeAttr extends MoveEffectAttr {
  private type: Type;

  constructor(type: Type) {
    super(false, MoveEffectTrigger.HIT);

    this.type = type;
  }

  apply(user: Pokemon, target: Pokemon, move: Move, args: any[]): boolean {
    const types = target.getTypes().slice(0, 2).filter(t => t !== Type.UNKNOWN); // TODO: Figure out some way to actually check if another version of this effect is already applied
    if (this.type !== Type.UNKNOWN) {
      types.push(this.type);
    }
    target.summonData.types = types;
    target.updateInfo();

    user.scene.queueMessage(i18next.t("moveTriggers:addType", {typeName: i18next.t(`pokemonInfo:Type.${Type[this.type]}`), pokemonName: getPokemonNameWithAffix(target)}));

    return true;
  }

  getCondition(): MoveConditionFunc {
    return (user, target, move) => !target.isTerastallized()&& !target.getTypes().includes(this.type);
  }
}

export class FirstMoveTypeAttr extends MoveEffectAttr {
  constructor() {
    super(true);
  }

  apply(user: Pokemon, target: Pokemon, move: Move, args: any[]): boolean {
    if (!super.apply(user, target, move, args)) {
      return false;
    }

    const firstMoveType = target.getMoveset()[0]?.getMove().type!; // TODO: is this bang correct?
    user.summonData.types = [ firstMoveType ];
    user.scene.queueMessage(i18next.t("battle:transformedIntoType", {pokemonName: getPokemonNameWithAffix(user), type: i18next.t(`pokemonInfo:Type.${Type[firstMoveType]}`)}));

    return true;
  }
}

export class RandomMovesetMoveAttr extends OverrideMoveEffectAttr {
  private enemyMoveset: boolean | null;

  constructor(enemyMoveset?: boolean) {
    super();

    this.enemyMoveset = enemyMoveset!; // TODO: is this bang correct?
  }

  apply(user: Pokemon, target: Pokemon, move: Move, args: any[]): boolean {
    const moveset = (!this.enemyMoveset ? user : target).getMoveset();
    const moves = moveset.filter(m => !m?.getMove().hasFlag(MoveFlags.IGNORE_VIRTUAL));
    if (moves.length) {
      const move = moves[user.randSeedInt(moves.length)];
      const moveIndex = moveset.findIndex(m => m?.moveId === move?.moveId);
      const moveTargets = getMoveTargets(user, move?.moveId!); // TODO: is this bang correct?
      if (!moveTargets.targets.length) {
        return false;
      }
      let selectTargets: BattlerIndex[];
      switch (true) {
      case (moveTargets.multiple || moveTargets.targets.length === 1): {
        selectTargets = moveTargets.targets;
        break;
      }
      case (moveTargets.targets.indexOf(target.getBattlerIndex()) > -1): {
        selectTargets = [ target.getBattlerIndex() ];
        break;
      }
      default: {
        moveTargets.targets.splice(moveTargets.targets.indexOf(user.getAlly().getBattlerIndex()));
        selectTargets =  [ moveTargets.targets[user.randSeedInt(moveTargets.targets.length)] ];
        break;
      }
      }
      const targets = selectTargets;
      user.getMoveQueue().push({ move: move?.moveId!, targets: targets, ignorePP: true }); // TODO: is this bang correct?
      user.scene.unshiftPhase(new MovePhase(user.scene, user, targets, moveset[moveIndex]!, true)); // There's a PR to re-do the move(s) that use this Attr, gonna put `!` for now
      return true;
    }

    return false;
  }
}

export class RandomMoveAttr extends OverrideMoveEffectAttr {
  apply(user: Pokemon, target: Pokemon, move: Move, args: any[]): Promise<boolean> {
    return new Promise(resolve => {
      const moveIds = Utils.getEnumValues(Moves).filter(m => !allMoves[m].hasFlag(MoveFlags.IGNORE_VIRTUAL) && !allMoves[m].name.endsWith(" (N)"));
      const moveId = moveIds[user.randSeedInt(moveIds.length)];

      const moveTargets = getMoveTargets(user, moveId);
      if (!moveTargets.targets.length) {
        resolve(false);
        return;
      }
      const targets = moveTargets.multiple || moveTargets.targets.length === 1
        ? moveTargets.targets
        : moveTargets.targets.indexOf(target.getBattlerIndex()) > -1
          ? [ target.getBattlerIndex() ]
          : [ moveTargets.targets[user.randSeedInt(moveTargets.targets.length)] ];
      user.getMoveQueue().push({ move: moveId, targets: targets, ignorePP: true });
      user.scene.unshiftPhase(new MovePhase(user.scene, user, targets, new PokemonMove(moveId, 0, 0, true), true));
      initMoveAnim(user.scene, moveId).then(() => {
        loadMoveAnimAssets(user.scene, [ moveId ], true)
          .then(() => resolve(true));
      });
    });
  }
}

export class NaturePowerAttr extends OverrideMoveEffectAttr {
  apply(user: Pokemon, target: Pokemon, move: Move, args: any[]): Promise<boolean> {
    return new Promise(resolve => {
      let moveId;
      switch (user.scene.arena.getTerrainType()) {
      // this allows terrains to 'override' the biome move
      case TerrainType.NONE:
        switch (user.scene.arena.biomeType) {
        case Biome.TOWN:
          moveId = Moves.ROUND;
          break;
        case Biome.METROPOLIS:
          moveId = Moves.TRI_ATTACK;
          break;
        case Biome.SLUM:
          moveId = Moves.SLUDGE_BOMB;
          break;
        case Biome.PLAINS:
          moveId = Moves.SILVER_WIND;
          break;
        case Biome.GRASS:
          moveId = Moves.GRASS_KNOT;
          break;
        case Biome.TALL_GRASS:
          moveId = Moves.POLLEN_PUFF;
          break;
        case Biome.MEADOW:
          moveId = Moves.GIGA_DRAIN;
          break;
        case Biome.FOREST:
          moveId = Moves.BUG_BUZZ;
          break;
        case Biome.JUNGLE:
          moveId = Moves.LEAF_STORM;
          break;
        case Biome.SEA:
          moveId = Moves.HYDRO_PUMP;
          break;
        case Biome.SWAMP:
          moveId = Moves.MUD_BOMB;
          break;
        case Biome.BEACH:
          moveId = Moves.SCALD;
          break;
        case Biome.LAKE:
          moveId = Moves.BUBBLE_BEAM;
          break;
        case Biome.SEABED:
          moveId = Moves.BRINE;
          break;
        case Biome.ISLAND:
          moveId = Moves.LEAF_TORNADO;
          break;
        case Biome.MOUNTAIN:
          moveId = Moves.AIR_SLASH;
          break;
        case Biome.BADLANDS:
          moveId = Moves.EARTH_POWER;
          break;
        case Biome.DESERT:
          moveId = Moves.SCORCHING_SANDS;
          break;
        case Biome.WASTELAND:
          moveId = Moves.DRAGON_PULSE;
          break;
        case Biome.CONSTRUCTION_SITE:
          moveId = Moves.STEEL_BEAM;
          break;
        case Biome.CAVE:
          moveId = Moves.POWER_GEM;
          break;
        case Biome.ICE_CAVE:
          moveId = Moves.ICE_BEAM;
          break;
        case Biome.SNOWY_FOREST:
          moveId = Moves.FROST_BREATH;
          break;
        case Biome.VOLCANO:
          moveId = Moves.LAVA_PLUME;
          break;
        case Biome.GRAVEYARD:
          moveId = Moves.SHADOW_BALL;
          break;
        case Biome.RUINS:
          moveId = Moves.ANCIENT_POWER;
          break;
        case Biome.TEMPLE:
          moveId = Moves.EXTRASENSORY;
          break;
        case Biome.DOJO:
          moveId = Moves.FOCUS_BLAST;
          break;
        case Biome.FAIRY_CAVE:
          moveId = Moves.ALLURING_VOICE;
          break;
        case Biome.ABYSS:
          moveId = Moves.OMINOUS_WIND;
          break;
        case Biome.SPACE:
          moveId = Moves.DRACO_METEOR;
          break;
        case Biome.FACTORY:
          moveId = Moves.FLASH_CANNON;
          break;
        case Biome.LABORATORY:
          moveId = Moves.ZAP_CANNON;
          break;
        case Biome.POWER_PLANT:
          moveId = Moves.CHARGE_BEAM;
          break;
        case Biome.END:
          moveId = Moves.ETERNABEAM;
          break;
        }
        break;
      case TerrainType.MISTY:
        moveId = Moves.MOONBLAST;
        break;
      case TerrainType.ELECTRIC:
        moveId = Moves.THUNDERBOLT;
        break;
      case TerrainType.GRASSY:
        moveId = Moves.ENERGY_BALL;
        break;
      case TerrainType.PSYCHIC:
        moveId = Moves.PSYCHIC;
        break;
      default:
        // Just in case there's no match
        moveId = Moves.TRI_ATTACK;
        break;
      }

      user.getMoveQueue().push({ move: moveId, targets: [target.getBattlerIndex()], ignorePP: true });
      user.scene.unshiftPhase(new MovePhase(user.scene, user, [target.getBattlerIndex()], new PokemonMove(moveId, 0, 0, true), true));
      initMoveAnim(user.scene, moveId).then(() => {
        loadMoveAnimAssets(user.scene, [ moveId ], true)
          .then(() => resolve(true));
      });
    });
  }
}

const lastMoveCopiableCondition: MoveConditionFunc = (user, target, move) => {
  const copiableMove = user.scene.currentBattle.lastMove;

  if (!copiableMove) {
    return false;
  }

  if (allMoves[copiableMove].hasAttr(ChargeAttr)) {
    return false;
  }

  // TODO: Add last turn of Bide

  return true;
};

export class CopyMoveAttr extends OverrideMoveEffectAttr {
  apply(user: Pokemon, target: Pokemon, move: Move, args: any[]): boolean {
    const lastMove = user.scene.currentBattle.lastMove;

    const moveTargets = getMoveTargets(user, lastMove);
    if (!moveTargets.targets.length) {
      return false;
    }

    const targets = moveTargets.multiple || moveTargets.targets.length === 1
      ? moveTargets.targets
      : moveTargets.targets.indexOf(target.getBattlerIndex()) > -1
        ? [ target.getBattlerIndex() ]
        : [ moveTargets.targets[user.randSeedInt(moveTargets.targets.length)] ];
    user.getMoveQueue().push({ move: lastMove, targets: targets, ignorePP: true });

    user.scene.unshiftPhase(new MovePhase(user.scene, user as PlayerPokemon, targets, new PokemonMove(lastMove, 0, 0, true), true));

    return true;
  }

  getCondition(): MoveConditionFunc {
    return lastMoveCopiableCondition;
  }
}

/**
 *  Attribute used for moves that reduce PP of the target's last used move.
 *  Used for Spite.
 */
export class ReducePpMoveAttr extends MoveEffectAttr {
  protected reduction: number;
  constructor(reduction: number) {
    super();
    this.reduction = reduction;
  }

  /**
   * Reduces the PP of the target's last-used move by an amount based on this attribute instance's {@linkcode reduction}.
   *
   * @param user {@linkcode Pokemon} that used the attack
   * @param target {@linkcode Pokemon} targeted by the attack
   * @param move {@linkcode Move} being used
   * @param args N/A
   * @returns {boolean} true
   */
  apply(user: Pokemon, target: Pokemon, move: Move, args: any[]): boolean {
    // Null checks can be skipped due to condition function
    const lastMove = target.getLastXMoves().find(() => true);
    const movesetMove = target.getMoveset().find(m => m?.moveId === lastMove?.move);
    const lastPpUsed = movesetMove?.ppUsed!; // TODO: is the bang correct?
    movesetMove!.ppUsed = Math.min((movesetMove?.ppUsed!) + this.reduction, movesetMove?.getMovePp()!); // TODO: is the bang correct?

    const message = i18next.t("battle:ppReduced", {targetName: getPokemonNameWithAffix(target), moveName: movesetMove?.getName(), reduction: (movesetMove?.ppUsed!) - lastPpUsed}); // TODO: is the bang correct?
    user.scene.eventTarget.dispatchEvent(new MoveUsedEvent(target?.id, movesetMove?.getMove()!, movesetMove?.ppUsed!)); // TODO: are these bangs correct?
    user.scene.queueMessage(message);

    return true;
  }

  getCondition(): MoveConditionFunc {
    return (user, target, move) => {
      const lastMove = target.getLastXMoves().find(() => true);
      if (lastMove) {
        const movesetMove = target.getMoveset().find(m => m?.moveId === lastMove.move);
        return !!movesetMove?.getPpRatio();
      }
      return false;
    };
  }

  getTargetBenefitScore(user: Pokemon, target: Pokemon, move: Move): number {
    const lastMove = target.getLastXMoves().find(() => true);
    if (lastMove) {
      const movesetMove = target.getMoveset().find(m => m?.moveId === lastMove.move);
      if (movesetMove) {
        const maxPp = movesetMove.getMovePp();
        const ppLeft = maxPp - movesetMove.ppUsed;
        const value = -(8 - Math.ceil(Math.min(maxPp, 30) / 5));
        if (ppLeft < 4) {
          return (value / 4) * ppLeft;
        }
        return value;
      }
    }

    return 0;
  }
}

/**
 *  Attribute used for moves that damage target, and then reduce PP of the target's last used move.
 *  Used for Eerie Spell.
 */
export class AttackReducePpMoveAttr extends ReducePpMoveAttr {
  constructor(reduction: number) {
    super(reduction);
  }

  /**
   * Checks if the target has used a move prior to the attack. PP-reduction is applied through the super class if so.
   *
   * @param user {@linkcode Pokemon} that used the attack
   * @param target {@linkcode Pokemon} targeted by the attack
   * @param move {@linkcode Move} being used
   * @param args N/A
   * @returns {boolean} true
   */
  apply(user: Pokemon, target: Pokemon, move: Move, args: any[]): boolean {
    const lastMove = target.getLastXMoves().find(() => true);
    if (lastMove) {
      const movesetMove = target.getMoveset().find(m => m?.moveId === lastMove.move);
      if (Boolean(movesetMove?.getPpRatio())) {
        super.apply(user, target, move, args);
      }
    }

    return true;
  }

  // Override condition function to always perform damage. Instead, perform pp-reduction condition check in apply function above
  getCondition(): MoveConditionFunc {
    return (user, target, move) => true;
  }
}

// TODO: Review this
const targetMoveCopiableCondition: MoveConditionFunc = (user, target, move) => {
  const targetMoves = target.getMoveHistory().filter(m => !m.virtual);
  if (!targetMoves.length) {
    return false;
  }

  const copiableMove = targetMoves[0];

  if (!copiableMove.move) {
    return false;
  }

  if (allMoves[copiableMove.move].hasAttr(ChargeAttr) && copiableMove.result === MoveResult.OTHER) {
    return false;
  }

  // TODO: Add last turn of Bide

  return true;
};

export class MovesetCopyMoveAttr extends OverrideMoveEffectAttr {
  apply(user: Pokemon, target: Pokemon, move: Move, args: any[]): boolean {
    const targetMoves = target.getMoveHistory().filter(m => !m.virtual);
    if (!targetMoves.length) {
      return false;
    }

    const copiedMove = allMoves[targetMoves[0].move];

    const thisMoveIndex = user.getMoveset().findIndex(m => m?.moveId === move.id);

    if (thisMoveIndex === -1) {
      return false;
    }

    user.summonData.moveset = user.getMoveset().slice(0);
    user.summonData.moveset[thisMoveIndex] = new PokemonMove(copiedMove.id, 0, 0);

    user.scene.queueMessage(i18next.t("moveTriggers:copiedMove", {pokemonName: getPokemonNameWithAffix(user), moveName: copiedMove.name}));

    return true;
  }

  getCondition(): MoveConditionFunc {
    return targetMoveCopiableCondition;
  }
}

/**
 * Attribute for {@linkcode Moves.SKETCH} that causes the user to copy the opponent's last used move
 * This move copies the last used non-virtual move
 *  e.g. if Metronome is used, it copies Metronome itself, not the virtual move called by Metronome
 * Fails if the opponent has not yet used a move.
 * Fails if used on an uncopiable move, listed in unsketchableMoves in getCondition
 * Fails if the move is already in the user's moveset
 */
export class SketchAttr extends MoveEffectAttr {
  constructor() {
    super(true);
  }
  /**
   * User copies the opponent's last used move, if possible
   * @param {Pokemon} user Pokemon that used the move and will replace Sketch with the copied move
   * @param {Pokemon} target Pokemon that the user wants to copy a move from
   * @param {Move} move Move being used
   * @param {any[]} args Unused
   * @returns {boolean} true if the function succeeds, otherwise false
   */

  apply(user: Pokemon, target: Pokemon, move: Move, args: any[]): boolean {
    if (!super.apply(user, target, move, args)) {
      return false;
    }

    const targetMove = target.getMoveHistory().filter(m => !m.virtual).at(-1);
    if (!targetMove) {
      return false;
    }

    const sketchedMove = allMoves[targetMove.move];
    const sketchIndex = user.getMoveset().findIndex(m => m?.moveId === move.id);
    if (sketchIndex === -1) {
      return false;
    }

    user.setMove(sketchIndex, sketchedMove.id);

    user.scene.queueMessage(i18next.t("moveTriggers:sketchedMove", {pokemonName: getPokemonNameWithAffix(user), moveName: sketchedMove.name}));

    return true;
  }

  getCondition(): MoveConditionFunc {
    return (user, target, move) => {
      if (!targetMoveCopiableCondition(user, target, move)) {
        return false;
      }

      const targetMove = target.getMoveHistory().filter(m => !m.virtual).at(-1);
      if (!targetMove) {
        return false;
      }

      const unsketchableMoves = [
        Moves.CHATTER,
        Moves.MIRROR_MOVE,
        Moves.SLEEP_TALK,
        Moves.STRUGGLE,
        Moves.SKETCH,
        Moves.REVIVAL_BLESSING,
        Moves.TERA_STARSTORM,
        Moves.BREAKNECK_BLITZ__PHYSICAL,
        Moves.BREAKNECK_BLITZ__SPECIAL
      ];

      if (unsketchableMoves.includes(targetMove.move)) {
        return false;
      }

      if (user.getMoveset().find(m => m?.moveId === targetMove.move)) {
        return false;
      }

      return true;
    };
  }
}

export class AbilityChangeAttr extends MoveEffectAttr {
  public ability: Abilities;

  constructor(ability: Abilities, selfTarget?: boolean) {
    super(selfTarget, MoveEffectTrigger.HIT);

    this.ability = ability;
  }

  apply(user: Pokemon, target: Pokemon, move: Move, args: any[]): boolean {
    if (!super.apply(user, target, move, args)) {
      return false;
    }

    const moveTarget = this.selfTarget ? user : target;

    moveTarget.summonData.ability = this.ability;
    user.scene.triggerPokemonFormChange(moveTarget, SpeciesFormChangeRevertWeatherFormTrigger);

    user.scene.queueMessage(i18next.t("moveTriggers:acquiredAbility", {pokemonName: getPokemonNameWithAffix((this.selfTarget ? user : target)), abilityName: allAbilities[this.ability].name}));

    return true;
  }

  getCondition(): MoveConditionFunc {
    return (user, target, move) => !(this.selfTarget ? user : target).getAbility().hasAttr(UnsuppressableAbilityAbAttr) && (this.selfTarget ? user : target).getAbility().id !== this.ability;
  }
}

export class AbilityCopyAttr extends MoveEffectAttr {
  public copyToPartner: boolean;

  constructor(copyToPartner: boolean = false) {
    super(false, MoveEffectTrigger.HIT);

    this.copyToPartner = copyToPartner;
  }

  apply(user: Pokemon, target: Pokemon, move: Move, args: any[]): boolean {
    if (!super.apply(user, target, move, args)) {
      return false;
    }

    user.summonData.ability = target.getAbility().id;

    user.scene.queueMessage(i18next.t("moveTriggers:copiedTargetAbility", {pokemonName: getPokemonNameWithAffix(user), targetName: getPokemonNameWithAffix(target), abilityName: allAbilities[target.getAbility().id].name}));

    if (this.copyToPartner && user.scene.currentBattle?.double && user.getAlly().hp) {
      user.getAlly().summonData.ability = target.getAbility().id;
      user.getAlly().scene.queueMessage(i18next.t("moveTriggers:copiedTargetAbility", {pokemonName: getPokemonNameWithAffix(user.getAlly()), targetName: getPokemonNameWithAffix(target), abilityName: allAbilities[target.getAbility().id].name}));
    }

    return true;
  }

  getCondition(): MoveConditionFunc {
    return (user, target, move) => {
      let ret = !target.getAbility().hasAttr(UncopiableAbilityAbAttr) && !user.getAbility().hasAttr(UnsuppressableAbilityAbAttr);
      if (this.copyToPartner && user.scene.currentBattle?.double) {
        ret = ret && (!user.getAlly().hp || !user.getAlly().getAbility().hasAttr(UnsuppressableAbilityAbAttr));
      } else {
        ret = ret && user.getAbility().id !== target.getAbility().id;
      }
      return ret;
    };
  }
}

export class AbilityGiveAttr extends MoveEffectAttr {
  public copyToPartner: boolean;

  constructor() {
    super(false, MoveEffectTrigger.HIT);
  }

  apply(user: Pokemon, target: Pokemon, move: Move, args: any[]): boolean {
    if (!super.apply(user, target, move, args)) {
      return false;
    }

    target.summonData.ability = user.getAbility().id;

    user.scene.queueMessage(i18next.t("moveTriggers:acquiredAbility", {pokemonName: getPokemonNameWithAffix(target), abilityName: allAbilities[user.getAbility().id].name}));

    return true;
  }

  getCondition(): MoveConditionFunc {
    return (user, target, move) => !user.getAbility().hasAttr(UncopiableAbilityAbAttr) && !target.getAbility().hasAttr(UnsuppressableAbilityAbAttr) && user.getAbility().id !== target.getAbility().id;
  }
}

export class SwitchAbilitiesAttr extends MoveEffectAttr {
  apply(user: Pokemon, target: Pokemon, move: Move, args: any[]): boolean {
    if (!super.apply(user, target, move, args)) {
      return false;
    }

    const tempAbilityId = user.getAbility().id;
    user.summonData.ability = target.getAbility().id;
    target.summonData.ability = tempAbilityId;

    user.scene.queueMessage(i18next.t("moveTriggers:swappedAbilitiesWithTarget", {pokemonName: getPokemonNameWithAffix(user)}));
    // Swaps Forecast/Flower Gift from Castform/Cherrim
    user.scene.arena.triggerWeatherBasedFormChangesToNormal();
    // Swaps Forecast/Flower Gift to Castform/Cherrim (edge case)
    user.scene.arena.triggerWeatherBasedFormChanges();

    return true;
  }

  getCondition(): MoveConditionFunc {
    return (user, target, move) => !user.getAbility().hasAttr(UnswappableAbilityAbAttr) && !target.getAbility().hasAttr(UnswappableAbilityAbAttr);
  }
}

/**
 * Attribute used for moves that suppress abilities like {@linkcode Moves.GASTRO_ACID}.
 * A suppressed ability cannot be activated.
 *
 * @extends MoveEffectAttr
 * @see {@linkcode apply}
 * @see {@linkcode getCondition}
 */
export class SuppressAbilitiesAttr extends MoveEffectAttr {
  /** Sets ability suppression for the target pokemon and displays a message. */
  apply(user: Pokemon, target: Pokemon, move: Move, args: any[]): boolean {
    if (!super.apply(user, target, move, args)) {
      return false;
    }

    target.summonData.abilitySuppressed = true;
    target.scene.arena.triggerWeatherBasedFormChangesToNormal();

    target.scene.queueMessage(i18next.t("moveTriggers:suppressAbilities", {pokemonName: getPokemonNameWithAffix(target)}));

    return true;
  }

  /** Causes the effect to fail when the target's ability is unsupressable or already suppressed. */
  getCondition(): MoveConditionFunc {
    return (user, target, move) => !target.getAbility().hasAttr(UnsuppressableAbilityAbAttr) && !target.summonData.abilitySuppressed;
  }
}

/**
 * Applies the effects of {@linkcode SuppressAbilitiesAttr} if the target has already moved this turn.
 * @extends MoveEffectAttr
 * @see {@linkcode Moves.CORE_ENFORCER} (the move which uses this effect)
 */
export class SuppressAbilitiesIfActedAttr extends MoveEffectAttr {
  /**
   * If the target has already acted this turn, apply a {@linkcode SuppressAbilitiesAttr} effect unless the
   * abillity cannot be suppressed. This is a secondary effect and has no bearing on the success or failure of the move.
   *
   * @returns True if the move occurred, otherwise false. Note that true will be returned even if the target has not
   * yet moved or if the suppression failed to apply.
   */
  apply(user: Pokemon, target: Pokemon, move: Move, args: any[]): boolean {
    if (!super.apply(user, target, move, args)) {
      return false;
    }

    if (target.turnData.acted) {
      const suppressAttr = new SuppressAbilitiesAttr();
      if (suppressAttr.getCondition()(user, target, move)) {
        suppressAttr.apply(user, target, move, args);
      }
    }

    return true;
  }
}

export class TransformAttr extends MoveEffectAttr {
  apply(user: Pokemon, target: Pokemon, move: Move, args: any[]): Promise<boolean> {
    return new Promise(resolve => {
      if (!super.apply(user, target, move, args)) {
        return resolve(false);
      }

      user.summonData.speciesForm = target.getSpeciesForm();
      user.summonData.fusionSpeciesForm = target.getFusionSpeciesForm();
      user.summonData.ability = target.getAbility().id;
      user.summonData.gender = target.getGender();
      user.summonData.fusionGender = target.getFusionGender();

      // Copy all stats (except HP)
      for (const s of EFFECTIVE_STATS) {
        user.setStat(s, target.getStat(s, false), false);
      }

      // Copy all stat stages
      for (const s of BATTLE_STATS) {
        user.setStatStage(s, target.getStatStage(s));
      }

      user.summonData.moveset = target.getMoveset().map(m => new PokemonMove(m?.moveId!, m?.ppUsed, m?.ppUp)); // TODO: is this bang correct?
      user.summonData.types = target.getTypes();

      user.scene.queueMessage(i18next.t("moveTriggers:transformedIntoTarget", {pokemonName: getPokemonNameWithAffix(user), targetName: getPokemonNameWithAffix(target)}));

      user.loadAssets(false).then(() => {
        user.playAnim();
        user.updateInfo();
        resolve(true);
      });
    });
  }
}

/**
 * Attribute used for status moves, namely Speed Swap,
 * that swaps the user's and target's corresponding stats.
 * @extends MoveEffectAttr
 * @see {@linkcode apply}
 */
export class SwapStatAttr extends MoveEffectAttr {
  /** The stat to be swapped between the user and the target */
  private stat: EffectiveStat;

  constructor(stat: EffectiveStat) {
    super();

    this.stat = stat;
  }

  /**
   * Swaps the user's and target's corresponding current
   * {@linkcode EffectiveStat | stat} values
   * @param user the {@linkcode Pokemon} that used the move
   * @param target the {@linkcode Pokemon} that the move was used on
   * @param move N/A
   * @param args N/A
   * @returns true if attribute application succeeds
   */
  apply(user: Pokemon, target: Pokemon, move: Move, args: any[]): boolean {
    if (super.apply(user, target, move, args)) {
      const temp = user.getStat(this.stat, false);
      user.setStat(this.stat, target.getStat(this.stat, false), false);
      target.setStat(this.stat, temp, false);

      user.scene.queueMessage(i18next.t("moveTriggers:switchedStat", {
        pokemonName: getPokemonNameWithAffix(user),
        stat: i18next.t(getStatKey(this.stat)),
      }));

      return true;
    }
    return false;
  }
}

/**
 * Attribute used to switch the user's own stats.
 * Used by Power Shift.
 * @extends MoveEffectAttr
 */
export class ShiftStatAttr extends MoveEffectAttr {
  private statToSwitch: EffectiveStat;
  private statToSwitchWith: EffectiveStat;

  constructor(statToSwitch: EffectiveStat, statToSwitchWith: EffectiveStat) {
    super();

    this.statToSwitch = statToSwitch;
    this.statToSwitchWith = statToSwitchWith;
  }

  /**
   * Switches the user's stats based on the {@linkcode statToSwitch} and {@linkcode statToSwitchWith} attributes.
   * @param {Pokemon} user the {@linkcode Pokemon} that used the move
   * @param target n/a
   * @param move n/a
   * @param args n/a
   * @returns whether the effect was applied
   */
  override apply(user: Pokemon, target: Pokemon, move: Move, args: any[]): boolean {
    if (!super.apply(user, target, move, args)) {
      return false;
    }

    const firstStat = user.getStat(this.statToSwitch, false);
    const secondStat = user.getStat(this.statToSwitchWith, false);

    user.setStat(this.statToSwitch, secondStat, false);
    user.setStat(this.statToSwitchWith, firstStat, false);

    user.scene.queueMessage(i18next.t("moveTriggers:shiftedStats", {
      pokemonName: getPokemonNameWithAffix(user),
      statToSwitch: i18next.t(getStatKey(this.statToSwitch)),
      statToSwitchWith: i18next.t(getStatKey(this.statToSwitchWith))
    }));

    return true;
  }

  /**
   * Encourages the user to use the move if the stat to switch with is greater than the stat to switch.
   * @param {Pokemon} user the {@linkcode Pokemon} that used the move
   * @param target n/a
   * @param move n/a
   * @returns number of points to add to the user's benefit score
   */
  override getUserBenefitScore(user: Pokemon, target: Pokemon, move: Move): integer {
    return user.getStat(this.statToSwitchWith, false) > user.getStat(this.statToSwitch, false) ? 10 : 0;
  }
}

/**
 * Attribute used for status moves, namely Power Split and Guard Split,
 * that take the average of a user's and target's corresponding
 * stats and assign that average back to each corresponding stat.
 * @extends MoveEffectAttr
 * @see {@linkcode apply}
 */
export class AverageStatsAttr extends MoveEffectAttr {
  /** The stats to be averaged individually between the user and the target */
  private stats: readonly EffectiveStat[];
  private msgKey: string;

  constructor(stats: readonly EffectiveStat[], msgKey: string) {
    super();

    this.stats = stats;
    this.msgKey = msgKey;
  }

  /**
   * Takes the average of the user's and target's corresponding {@linkcode stat}
   * values and sets those stats to the corresponding average for both
   * temporarily.
   * @param user the {@linkcode Pokemon} that used the move
   * @param target the {@linkcode Pokemon} that the move was used on
   * @param move N/A
   * @param args N/A
   * @returns true if attribute application succeeds
   */
  apply(user: Pokemon, target: Pokemon, move: Move, args: any[]): boolean {
    if (super.apply(user, target, move, args)) {
      for (const s of this.stats) {
        const avg = Math.floor((user.getStat(s, false) + target.getStat(s, false)) / 2);

        user.setStat(s, avg, false);
        target.setStat(s, avg, false);
      }

      user.scene.queueMessage(i18next.t(this.msgKey, { pokemonName: getPokemonNameWithAffix(user) }));

      return true;
    }
    return false;
  }
}

export class DiscourageFrequentUseAttr extends MoveAttr {
  getUserBenefitScore(user: Pokemon, target: Pokemon, move: Move): integer {
    const lastMoves = user.getLastXMoves(4);
    console.log(lastMoves);
    for (let m = 0; m < lastMoves.length; m++) {
      if (lastMoves[m].move === move.id) {
        return (4 - (m + 1)) * -10;
      }
    }

    return 0;
  }
}

export class MoneyAttr extends MoveEffectAttr {
  constructor() {
    super(true, MoveEffectTrigger.HIT, true);
  }

  apply(user: Pokemon, target: Pokemon, move: Move): boolean {
    user.scene.currentBattle.moneyScattered += user.scene.getWaveMoneyAmount(0.2);
    user.scene.queueMessage(i18next.t("moveTriggers:coinsScatteredEverywhere"));
    return true;
  }
}

/**
 * Applies {@linkcode BattlerTagType.DESTINY_BOND} to the user.
 *
 * @extends MoveEffectAttr
 */
export class DestinyBondAttr extends MoveEffectAttr {
  constructor() {
    super(true, MoveEffectTrigger.PRE_APPLY);
  }

  /**
   * Applies {@linkcode BattlerTagType.DESTINY_BOND} to the user.
   * @param user {@linkcode Pokemon} that is having the tag applied to.
   * @param target {@linkcode Pokemon} N/A
   * @param move {@linkcode Move} {@linkcode Move.DESTINY_BOND}
   * @param {any[]} args N/A
   * @returns true
   */
  apply(user: Pokemon, target: Pokemon, move: Move, args: any[]): boolean {
    user.scene.queueMessage(`${i18next.t("moveTriggers:tryingToTakeFoeDown", {pokemonName: getPokemonNameWithAffix(user)})}`);
    user.addTag(BattlerTagType.DESTINY_BOND, undefined, move.id, user.id);
    return true;
  }
}

/**
 * Attribute to apply a battler tag to the target if they have had their stats boosted this turn.
 * @extends AddBattlerTagAttr
 */
export class AddBattlerTagIfBoostedAttr extends AddBattlerTagAttr {
  constructor(tag: BattlerTagType) {
    super(tag, false, false, 2, 5);
  }

  /**
   * @param user {@linkcode Pokemon} using this move
   * @param target {@linkcode Pokemon} target of this move
   * @param move {@linkcode Move} being used
   * @param {any[]} args N/A
   * @returns true
   */
  apply(user: Pokemon, target: Pokemon, move: Move, args: any[]): boolean {
    if (target.turnData.statStagesIncreased) {
      super.apply(user, target, move, args);
    }
    return true;
  }
}

/**
 * Attribute to apply a status effect to the target if they have had their stats boosted this turn.
 * @extends MoveEffectAttr
 */
export class StatusIfBoostedAttr extends MoveEffectAttr {
  public effect: StatusEffect;

  constructor(effect: StatusEffect) {
    super(true, MoveEffectTrigger.HIT);
    this.effect = effect;
  }

  /**
   * @param user {@linkcode Pokemon} using this move
   * @param target {@linkcode Pokemon} target of this move
   * @param move {@linkcode Move} N/A
   * @param {any[]} args N/A
   * @returns true
   */
  apply(user: Pokemon, target: Pokemon, move: Move, args: any[]): boolean {
    if (target.turnData.statStagesIncreased) {
      target.trySetStatus(this.effect, true, user);
    }
    return true;
  }
}

export class LastResortAttr extends MoveAttr {
  getCondition(): MoveConditionFunc {
    return (user: Pokemon, target: Pokemon, move: Move) => {
      const uniqueUsedMoveIds = new Set<Moves>();
      const movesetMoveIds = user.getMoveset().map(m => m?.moveId);
      user.getMoveHistory().map(m => {
        if (m.move !== move.id && movesetMoveIds.find(mm => mm === m.move)) {
          uniqueUsedMoveIds.add(m.move);
        }
      });
      return uniqueUsedMoveIds.size >= movesetMoveIds.length - 1;
    };
  }
}


/**
 * The move only works if the target has a transferable held item
 * @extends MoveAttr
 * @see {@linkcode getCondition}
 */
export class AttackedByItemAttr extends MoveAttr {
  /**
   * @returns the {@linkcode MoveConditionFunc} for this {@linkcode Move}
   */
  getCondition(): MoveConditionFunc {
    return (user: Pokemon, target: Pokemon, move: Move) => {
      const heldItems = target.getHeldItems().filter(i => i.isTransferable);
      if (heldItems.length === 0) {
        return false;
      }

      const itemName = heldItems[0]?.type?.name ?? "item";
      target.scene.queueMessage(i18next.t("moveTriggers:attackedByItem", {pokemonName: getPokemonNameWithAffix(target), itemName: itemName}));

      return true;
    };
  }
}

export class VariableTargetAttr extends MoveAttr {
  private targetChangeFunc: (user: Pokemon, target: Pokemon, move: Move) => number;

  constructor(targetChange: (user: Pokemon, target: Pokemon, move: Move) => number) {
    super();

    this.targetChangeFunc = targetChange;
  }

  apply(user: Pokemon, target: Pokemon, move: Move, args: any[]): boolean {
    const targetVal = args[0] as Utils.NumberHolder;
    targetVal.value = this.targetChangeFunc(user, target, move);
    return true;
  }
}

/**
 * Attribute for {@linkcode Moves.AFTER_YOU}
 *
 * [After You - Move | Bulbapedia](https://bulbapedia.bulbagarden.net/wiki/After_You_(move))
 */
export class AfterYouAttr extends MoveEffectAttr {
  /**
   * Allows the target of this move to act right after the user.
   *
   * @param user {@linkcode Pokemon} that is using the move.
   * @param target {@linkcode Pokemon} that will move right after this move is used.
   * @param move {@linkcode Move} {@linkcode Moves.AFTER_YOU}
   * @param _args N/A
   * @returns true
   */
  override apply(user: Pokemon, target: Pokemon, _move: Move, _args: any[]): boolean {
    user.scene.queueMessage(i18next.t("moveTriggers:afterYou", {targetName: getPokemonNameWithAffix(target)}));

    //Will find next acting phase of the targeted pokémon, delete it and queue it next on successful delete.
    const nextAttackPhase = target.scene.findPhase<MovePhase>((phase) => phase.pokemon === target);
    if (nextAttackPhase && target.scene.tryRemovePhase((phase: MovePhase) => phase.pokemon === target)) {
      target.scene.prependToPhase(new MovePhase(target.scene, target, [...nextAttackPhase.targets], nextAttackPhase.move), MovePhase);
    }

    return true;
  }
}

const failOnGravityCondition: MoveConditionFunc = (user, target, move) => !user.scene.arena.getTag(ArenaTagType.GRAVITY);

const failOnBossCondition: MoveConditionFunc = (user, target, move) => !target.isBossImmune();

const failIfSingleBattle: MoveConditionFunc = (user, target, move) => user.scene.currentBattle.double;

const failIfDampCondition: MoveConditionFunc = (user, target, move) => {
  const cancelled = new Utils.BooleanHolder(false);
  user.scene.getField(true).map(p=>applyAbAttrs(FieldPreventExplosiveMovesAbAttr, p, cancelled));
  // Queue a message if an ability prevented usage of the move
  if (cancelled.value) {
    user.scene.queueMessage(i18next.t("moveTriggers:cannotUseMove", {pokemonName: getPokemonNameWithAffix(user), moveName: move.name}));
  }
  return !cancelled.value;
};

const userSleptOrComatoseCondition: MoveConditionFunc = (user: Pokemon, target: Pokemon, move: Move) =>  user.status?.effect === StatusEffect.SLEEP || user.hasAbility(Abilities.COMATOSE);

const targetSleptOrComatoseCondition: MoveConditionFunc = (user: Pokemon, target: Pokemon, move: Move) =>  target.status?.effect === StatusEffect.SLEEP || target.hasAbility(Abilities.COMATOSE);

const failIfLastCondition: MoveConditionFunc = (user: Pokemon, target: Pokemon, move: Move) => user.scene.phaseQueue.find(phase => phase instanceof MovePhase) !== undefined;

export type MoveAttrFilter = (attr: MoveAttr) => boolean;

function applyMoveAttrsInternal(attrFilter: MoveAttrFilter, user: Pokemon | null, target: Pokemon | null, move: Move, args: any[]): Promise<void> {
  return new Promise(resolve => {
    const attrPromises: Promise<boolean>[] = [];
    const moveAttrs = move.attrs.filter(a => attrFilter(a));
    for (const attr of moveAttrs) {
      const result = attr.apply(user, target, move, args);
      if (result instanceof Promise) {
        attrPromises.push(result);
      }
    }
    Promise.allSettled(attrPromises).then(() => resolve());
  });
}

export function applyMoveAttrs(attrType: Constructor<MoveAttr>, user: Pokemon | null, target: Pokemon | null, move: Move, ...args: any[]): Promise<void> {
  return applyMoveAttrsInternal((attr: MoveAttr) => attr instanceof attrType, user, target, move, args);
}

export function applyFilteredMoveAttrs(attrFilter: MoveAttrFilter, user: Pokemon, target: Pokemon | null, move: Move, ...args: any[]): Promise<void> {
  return applyMoveAttrsInternal(attrFilter, user, target, move, args);
}

export class MoveCondition {
  protected func: MoveConditionFunc;

  constructor(func: MoveConditionFunc) {
    this.func = func;
  }

  apply(user: Pokemon, target: Pokemon, move: Move): boolean {
    return this.func(user, target, move);
  }

  getUserBenefitScore(user: Pokemon, target: Pokemon, move: Move): integer {
    return 0;
  }
}

export class FirstMoveCondition extends MoveCondition {
  constructor() {
    super((user, target, move) => user.battleSummonData?.turnCount === 1);
  }

  getUserBenefitScore(user: Pokemon, target: Pokemon, move: Move): integer {
    return this.apply(user, target, move) ? 10 : -20;
  }
}

export class hitsSameTypeAttr extends VariableMoveTypeMultiplierAttr {
  apply(user: Pokemon, target: Pokemon, move: Move, args: any[]): boolean {
    const multiplier = args[0] as Utils.NumberHolder;
    if (!user.getTypes().some(type => target.getTypes().includes(type))) {
      multiplier.value = 0;
      return true;
    }
    return false;
  }
}

/**
 * Attribute used for Conversion 2, to convert the user's type to a random type that resists the target's last used move.
 * Fails if the user already has ALL types that resist the target's last used move.
 * Fails if the opponent has not used a move yet
 * Fails if the type is unknown or stellar
 *
 * TODO:
 * If a move has its type changed (e.g. {@linkcode Moves.HIDDEN_POWER}), it will check the new type.
 */
export class ResistLastMoveTypeAttr extends MoveEffectAttr {
  constructor() {
    super(true);
  }
  /**
   * User changes its type to a random type that resists the target's last used move
   * @param {Pokemon} user Pokemon that used the move and will change types
   * @param {Pokemon} target Opposing pokemon that recently used a move
   * @param {Move} move Move being used
   * @param {any[]} args Unused
   * @returns {boolean} true if the function succeeds
   */
  apply(user: Pokemon, target: Pokemon, move: Move, args: any[]): boolean {
    if (!super.apply(user, target, move, args)) {
      return false;
    }

    const [targetMove] = target.getLastXMoves(1); // target's most recent move
    if (!targetMove) {
      return false;
    }

    const moveData = allMoves[targetMove.move];
    if (moveData.type === Type.STELLAR || moveData.type === Type.UNKNOWN) {
      return false;
    }
    const userTypes = user.getTypes();
    const validTypes = this.getTypeResistances(user.scene.gameMode, moveData.type).filter(t => !userTypes.includes(t)); // valid types are ones that are not already the user's types
    if (!validTypes.length) {
      return false;
    }
    const type = validTypes[user.randSeedInt(validTypes.length)];
    user.summonData.types = [ type ];
    user.scene.queueMessage(i18next.t("battle:transformedIntoType", {pokemonName: getPokemonNameWithAffix(user), type: Utils.toReadableString(Type[type])}));
    user.updateInfo();

    return true;
  }

  /**
   * Retrieve the types resisting a given type. Used by Conversion 2
   * @returns An array populated with Types, or an empty array if no resistances exist (Unknown or Stellar type)
   */
  getTypeResistances(gameMode: GameMode, type: number): Type[] {
    const typeResistances: Type[] = [];

    for (let i = 0; i < Object.keys(Type).length; i++) {
      const multiplier = new NumberHolder(1);
      multiplier.value = getTypeDamageMultiplier(type, i);
      applyChallenges(gameMode, ChallengeType.TYPE_EFFECTIVENESS, multiplier);
      if (multiplier.value < 1) {
        typeResistances.push(i);
      }
    }

    return typeResistances;
  }

  getCondition(): MoveConditionFunc {
    return (user, target, move) => {
      const moveHistory = target.getLastXMoves();
      return moveHistory.length !== 0;
    };
  }
}

/**
 * Drops the target's immunity to types it is immune to
 * and makes its evasiveness be ignored during accuracy
 * checks. Used by: {@linkcode Moves.ODOR_SLEUTH | Odor Sleuth}, {@linkcode Moves.MIRACLE_EYE | Miracle Eye} and {@linkcode Moves.FORESIGHT | Foresight}
 *
 * @extends AddBattlerTagAttr
 * @see {@linkcode apply}
 */
export class ExposedMoveAttr extends AddBattlerTagAttr {
  constructor(tagType: BattlerTagType) {
    super(tagType, false, true);
  }

  /**
   * Applies {@linkcode ExposedTag} to the target.
   * @param user {@linkcode Pokemon} using this move
   * @param target {@linkcode Pokemon} target of this move
   * @param move {@linkcode Move} being used
   * @param args N/A
   * @returns `true` if the function succeeds
   */
  apply(user: Pokemon, target: Pokemon, move: Move, args: any[]): boolean {
    if (!super.apply(user, target, move, args)) {
      return false;
    }

    user.scene.queueMessage(i18next.t("moveTriggers:exposedMove", { pokemonName: getPokemonNameWithAffix(user), targetPokemonName: getPokemonNameWithAffix(target)}));

    return true;
  }
}


const unknownTypeCondition: MoveConditionFunc = (user, target, move) => !user.getTypes().includes(Type.UNKNOWN);

export type MoveTargetSet = {
  targets: BattlerIndex[];
  multiple: boolean;
};

export function getMoveTargets(user: Pokemon, move: Moves): MoveTargetSet {
  const variableTarget = new Utils.NumberHolder(0);
  user.getOpponents().forEach(p => applyMoveAttrs(VariableTargetAttr, user, p, allMoves[move], variableTarget));

  const moveTarget = allMoves[move].hasAttr(VariableTargetAttr) ? variableTarget.value : move ? allMoves[move].moveTarget : move === undefined ? MoveTarget.NEAR_ENEMY : [];
  const opponents = user.getOpponents();

  let set: Pokemon[] = [];
  let multiple = false;

  switch (moveTarget) {
  case MoveTarget.USER:
  case MoveTarget.PARTY:
    set = [ user ];
    break;
  case MoveTarget.NEAR_OTHER:
  case MoveTarget.OTHER:
  case MoveTarget.ALL_NEAR_OTHERS:
  case MoveTarget.ALL_OTHERS:
    set = (opponents.concat([ user.getAlly() ]));
    multiple = moveTarget === MoveTarget.ALL_NEAR_OTHERS || moveTarget === MoveTarget.ALL_OTHERS;
    break;
  case MoveTarget.NEAR_ENEMY:
  case MoveTarget.ALL_NEAR_ENEMIES:
  case MoveTarget.ALL_ENEMIES:
  case MoveTarget.ENEMY_SIDE:
    set = opponents;
    multiple = moveTarget !== MoveTarget.NEAR_ENEMY;
    break;
  case MoveTarget.RANDOM_NEAR_ENEMY:
    set = [ opponents[user.randSeedInt(opponents.length)] ];
    break;
  case MoveTarget.ATTACKER:
    return { targets: [ -1 as BattlerIndex ], multiple: false };
  case MoveTarget.NEAR_ALLY:
  case MoveTarget.ALLY:
    set = [ user.getAlly() ];
    break;
  case MoveTarget.USER_OR_NEAR_ALLY:
  case MoveTarget.USER_AND_ALLIES:
  case MoveTarget.USER_SIDE:
    set = [ user, user.getAlly() ];
    multiple = moveTarget !== MoveTarget.USER_OR_NEAR_ALLY;
    break;
  case MoveTarget.ALL:
  case MoveTarget.BOTH_SIDES:
    set = [ user, user.getAlly() ].concat(opponents);
    multiple = true;
    break;
  case MoveTarget.CURSE:
    set = user.getTypes(true).includes(Type.GHOST) ? (opponents.concat([ user.getAlly() ])) : [ user ];
    break;
  }

  return { targets: set.filter(p => p?.isActive(true)).map(p => p.getBattlerIndex()).filter(t => t !== undefined), multiple };
}

export const allMoves: Move[] = [
  new SelfStatusMove(Moves.NONE, Type.NORMAL, MoveCategory.STATUS, -1, -1, 0, 1),
];

export const selfStatLowerMoves: Moves[] = [];

export function initMoves() {
  allMoves.push(
    new AttackMove(Moves.POUND, Type.NORMAL, MoveCategory.PHYSICAL, 40, 100, 35, -1, 0, 1),
    new AttackMove(Moves.KARATE_CHOP, Type.FIGHTING, MoveCategory.PHYSICAL, 50, 100, 25, -1, 0, 1)
      .attr(HighCritAttr),
    new AttackMove(Moves.DOUBLE_SLAP, Type.NORMAL, MoveCategory.PHYSICAL, 15, 85, 10, -1, 0, 1)
      .attr(MultiHitAttr),
    new AttackMove(Moves.COMET_PUNCH, Type.NORMAL, MoveCategory.PHYSICAL, 18, 85, 15, -1, 0, 1)
      .attr(MultiHitAttr)
      .punchingMove(),
    new AttackMove(Moves.MEGA_PUNCH, Type.NORMAL, MoveCategory.PHYSICAL, 80, 85, 20, -1, 0, 1)
      .punchingMove(),
    new AttackMove(Moves.PAY_DAY, Type.NORMAL, MoveCategory.PHYSICAL, 40, 100, 20, -1, 0, 1)
      .attr(MoneyAttr)
      .makesContact(false),
    new AttackMove(Moves.FIRE_PUNCH, Type.FIRE, MoveCategory.PHYSICAL, 75, 100, 15, 10, 0, 1)
      .attr(StatusEffectAttr, StatusEffect.BURN)
      .punchingMove(),
    new AttackMove(Moves.ICE_PUNCH, Type.ICE, MoveCategory.PHYSICAL, 75, 100, 15, 10, 0, 1)
      .attr(StatusEffectAttr, StatusEffect.FREEZE)
      .punchingMove(),
    new AttackMove(Moves.THUNDER_PUNCH, Type.ELECTRIC, MoveCategory.PHYSICAL, 75, 100, 15, 10, 0, 1)
      .attr(StatusEffectAttr, StatusEffect.PARALYSIS)
      .punchingMove(),
    new AttackMove(Moves.SCRATCH, Type.NORMAL, MoveCategory.PHYSICAL, 40, 100, 35, -1, 0, 1),
    new AttackMove(Moves.VISE_GRIP, Type.NORMAL, MoveCategory.PHYSICAL, 55, 100, 30, -1, 0, 1),
    new AttackMove(Moves.GUILLOTINE, Type.NORMAL, MoveCategory.PHYSICAL, 200, 30, 5, -1, 0, 1)
      .attr(OneHitKOAttr)
      .attr(OneHitKOAccuracyAttr),
    new AttackMove(Moves.RAZOR_WIND, Type.NORMAL, MoveCategory.SPECIAL, 80, 100, 10, -1, 0, 1)
      .attr(ChargeAttr, ChargeAnim.RAZOR_WIND_CHARGING, i18next.t("moveTriggers:whippedUpAWhirlwind", {pokemonName: "{USER}"}))
      .attr(HighCritAttr)
      .windMove()
      .ignoresVirtual()
      .target(MoveTarget.ALL_NEAR_ENEMIES),
    new SelfStatusMove(Moves.SWORDS_DANCE, Type.NORMAL, -1, 20, -1, 0, 1)
      .attr(StatStageChangeAttr, [ Stat.ATK ], 2, true)
      .danceMove(),
    new AttackMove(Moves.CUT, Type.NORMAL, MoveCategory.PHYSICAL, 50, 95, 30, -1, 0, 1)
      .slicingMove(),
    new AttackMove(Moves.GUST, Type.FLYING, MoveCategory.SPECIAL, 40, 100, 35, -1, 0, 1)
      .attr(HitsTagForDoubleDamageAttr, BattlerTagType.FLYING)
      .windMove(),
    new AttackMove(Moves.WING_ATTACK, Type.FLYING, MoveCategory.PHYSICAL, 60, 100, 35, -1, 0, 1),
    new StatusMove(Moves.WHIRLWIND, Type.NORMAL, -1, 20, -1, -6, 1)
      .attr(ForceSwitchOutAttr)
      .ignoresSubstitute()
      .hidesTarget()
      .windMove(),
    new AttackMove(Moves.FLY, Type.FLYING, MoveCategory.PHYSICAL, 90, 95, 15, -1, 0, 1)
      .attr(ChargeAttr, ChargeAnim.FLY_CHARGING, i18next.t("moveTriggers:flewUpHigh", {pokemonName: "{USER}"}), BattlerTagType.FLYING)
      .condition(failOnGravityCondition)
      .ignoresVirtual(),
    new AttackMove(Moves.BIND, Type.NORMAL, MoveCategory.PHYSICAL, 15, 85, 20, -1, 0, 1)
      .attr(TrapAttr, BattlerTagType.BIND),
    new AttackMove(Moves.SLAM, Type.NORMAL, MoveCategory.PHYSICAL, 80, 75, 20, -1, 0, 1),
    new AttackMove(Moves.VINE_WHIP, Type.GRASS, MoveCategory.PHYSICAL, 45, 100, 25, -1, 0, 1),
    new AttackMove(Moves.STOMP, Type.NORMAL, MoveCategory.PHYSICAL, 65, 100, 20, 30, 0, 1)
      .attr(AlwaysHitMinimizeAttr)
      .attr(HitsTagForDoubleDamageAttr, BattlerTagType.MINIMIZED)
      .attr(FlinchAttr),
    new AttackMove(Moves.DOUBLE_KICK, Type.FIGHTING, MoveCategory.PHYSICAL, 30, 100, 30, -1, 0, 1)
      .attr(MultiHitAttr, MultiHitType._2),
    new AttackMove(Moves.MEGA_KICK, Type.NORMAL, MoveCategory.PHYSICAL, 120, 75, 5, -1, 0, 1),
    new AttackMove(Moves.JUMP_KICK, Type.FIGHTING, MoveCategory.PHYSICAL, 100, 95, 10, -1, 0, 1)
      .attr(MissEffectAttr, crashDamageFunc)
      .attr(NoEffectAttr, crashDamageFunc)
      .condition(failOnGravityCondition)
      .recklessMove(),
    new AttackMove(Moves.ROLLING_KICK, Type.FIGHTING, MoveCategory.PHYSICAL, 60, 85, 15, 30, 0, 1)
      .attr(FlinchAttr),
    new StatusMove(Moves.SAND_ATTACK, Type.GROUND, 100, 15, -1, 0, 1)
      .attr(StatStageChangeAttr, [ Stat.ACC ], -1),
    new AttackMove(Moves.HEADBUTT, Type.NORMAL, MoveCategory.PHYSICAL, 70, 100, 15, 30, 0, 1)
      .attr(FlinchAttr),
    new AttackMove(Moves.HORN_ATTACK, Type.NORMAL, MoveCategory.PHYSICAL, 65, 100, 25, -1, 0, 1),
    new AttackMove(Moves.FURY_ATTACK, Type.NORMAL, MoveCategory.PHYSICAL, 15, 85, 20, -1, 0, 1)
      .attr(MultiHitAttr),
    new AttackMove(Moves.HORN_DRILL, Type.NORMAL, MoveCategory.PHYSICAL, 200, 30, 5, -1, 0, 1)
      .attr(OneHitKOAttr)
      .attr(OneHitKOAccuracyAttr),
    new AttackMove(Moves.TACKLE, Type.NORMAL, MoveCategory.PHYSICAL, 40, 100, 35, -1, 0, 1),
    new AttackMove(Moves.BODY_SLAM, Type.NORMAL, MoveCategory.PHYSICAL, 85, 100, 15, 30, 0, 1)
      .attr(AlwaysHitMinimizeAttr)
      .attr(HitsTagForDoubleDamageAttr, BattlerTagType.MINIMIZED)
      .attr(StatusEffectAttr, StatusEffect.PARALYSIS),
    new AttackMove(Moves.WRAP, Type.NORMAL, MoveCategory.PHYSICAL, 15, 90, 20, -1, 0, 1)
      .attr(TrapAttr, BattlerTagType.WRAP),
    new AttackMove(Moves.TAKE_DOWN, Type.NORMAL, MoveCategory.PHYSICAL, 90, 85, 20, -1, 0, 1)
      .attr(RecoilAttr)
      .recklessMove(),
    new AttackMove(Moves.THRASH, Type.NORMAL, MoveCategory.PHYSICAL, 120, 100, 10, -1, 0, 1)
      .attr(FrenzyAttr)
      .attr(MissEffectAttr, frenzyMissFunc)
      .attr(NoEffectAttr, frenzyMissFunc)
      .target(MoveTarget.RANDOM_NEAR_ENEMY),
    new AttackMove(Moves.DOUBLE_EDGE, Type.NORMAL, MoveCategory.PHYSICAL, 120, 100, 15, -1, 0, 1)
      .attr(RecoilAttr, false, 0.33)
      .recklessMove(),
    new StatusMove(Moves.TAIL_WHIP, Type.NORMAL, 100, 30, -1, 0, 1)
      .attr(StatStageChangeAttr, [ Stat.DEF ], -1)
      .target(MoveTarget.ALL_NEAR_ENEMIES),
    new AttackMove(Moves.POISON_STING, Type.POISON, MoveCategory.PHYSICAL, 15, 100, 35, 30, 0, 1)
      .attr(StatusEffectAttr, StatusEffect.POISON)
      .makesContact(false),
    new AttackMove(Moves.TWINEEDLE, Type.BUG, MoveCategory.PHYSICAL, 25, 100, 20, 20, 0, 1)
      .attr(MultiHitAttr, MultiHitType._2)
      .attr(StatusEffectAttr, StatusEffect.POISON)
      .makesContact(false),
    new AttackMove(Moves.PIN_MISSILE, Type.BUG, MoveCategory.PHYSICAL, 25, 95, 20, -1, 0, 1)
      .attr(MultiHitAttr)
      .makesContact(false),
    new StatusMove(Moves.LEER, Type.NORMAL, 100, 30, -1, 0, 1)
      .attr(StatStageChangeAttr, [ Stat.DEF ], -1)
      .target(MoveTarget.ALL_NEAR_ENEMIES),
    new AttackMove(Moves.BITE, Type.DARK, MoveCategory.PHYSICAL, 60, 100, 25, 30, 0, 1)
      .attr(FlinchAttr)
      .bitingMove(),
    new StatusMove(Moves.GROWL, Type.NORMAL, 100, 40, -1, 0, 1)
      .attr(StatStageChangeAttr, [ Stat.ATK ], -1)
      .soundBased()
      .target(MoveTarget.ALL_NEAR_ENEMIES),
    new StatusMove(Moves.ROAR, Type.NORMAL, -1, 20, -1, -6, 1)
      .attr(ForceSwitchOutAttr)
      .soundBased()
      .hidesTarget(),
    new StatusMove(Moves.SING, Type.NORMAL, 55, 15, -1, 0, 1)
      .attr(StatusEffectAttr, StatusEffect.SLEEP)
      .soundBased(),
    new StatusMove(Moves.SUPERSONIC, Type.NORMAL, 55, 20, -1, 0, 1)
      .attr(ConfuseAttr)
      .soundBased(),
    new AttackMove(Moves.SONIC_BOOM, Type.NORMAL, MoveCategory.SPECIAL, -1, 90, 20, -1, 0, 1)
      .attr(FixedDamageAttr, 20),
    new StatusMove(Moves.DISABLE, Type.NORMAL, 100, 20, -1, 0, 1)
      .attr(AddBattlerTagAttr, BattlerTagType.DISABLED, false, true)
      .condition((user, target, move) => target.getMoveHistory().reverse().find(m => m.move !== Moves.NONE && m.move !== Moves.STRUGGLE && !m.virtual) !== undefined)
      .ignoresSubstitute(),
    new AttackMove(Moves.ACID, Type.POISON, MoveCategory.SPECIAL, 40, 100, 30, 10, 0, 1)
      .attr(StatStageChangeAttr, [ Stat.SPDEF ], -1)
      .target(MoveTarget.ALL_NEAR_ENEMIES),
    new AttackMove(Moves.EMBER, Type.FIRE, MoveCategory.SPECIAL, 40, 100, 25, 10, 0, 1)
      .attr(StatusEffectAttr, StatusEffect.BURN),
    new AttackMove(Moves.FLAMETHROWER, Type.FIRE, MoveCategory.SPECIAL, 90, 100, 15, 10, 0, 1)
      .attr(StatusEffectAttr, StatusEffect.BURN),
    new StatusMove(Moves.MIST, Type.ICE, -1, 30, -1, 0, 1)
      .attr(AddArenaTagAttr, ArenaTagType.MIST, 5, true)
      .target(MoveTarget.USER_SIDE),
    new AttackMove(Moves.WATER_GUN, Type.WATER, MoveCategory.SPECIAL, 40, 100, 25, -1, 0, 1),
    new AttackMove(Moves.HYDRO_PUMP, Type.WATER, MoveCategory.SPECIAL, 110, 80, 5, -1, 0, 1),
    new AttackMove(Moves.SURF, Type.WATER, MoveCategory.SPECIAL, 90, 100, 15, -1, 0, 1)
      .target(MoveTarget.ALL_NEAR_OTHERS)
      .attr(HitsTagForDoubleDamageAttr, BattlerTagType.UNDERWATER)
      .attr(GulpMissileTagAttr),
    new AttackMove(Moves.ICE_BEAM, Type.ICE, MoveCategory.SPECIAL, 90, 100, 10, 10, 0, 1)
      .attr(StatusEffectAttr, StatusEffect.FREEZE),
    new AttackMove(Moves.BLIZZARD, Type.ICE, MoveCategory.SPECIAL, 110, 70, 5, 10, 0, 1)
      .attr(BlizzardAccuracyAttr)
      .attr(StatusEffectAttr, StatusEffect.FREEZE)
      .windMove()
      .target(MoveTarget.ALL_NEAR_ENEMIES),
    new AttackMove(Moves.PSYBEAM, Type.PSYCHIC, MoveCategory.SPECIAL, 65, 100, 20, 10, 0, 1)
      .attr(ConfuseAttr),
    new AttackMove(Moves.BUBBLE_BEAM, Type.WATER, MoveCategory.SPECIAL, 65, 100, 20, 10, 0, 1)
      .attr(StatStageChangeAttr, [ Stat.SPD ], -1),
    new AttackMove(Moves.AURORA_BEAM, Type.ICE, MoveCategory.SPECIAL, 65, 100, 20, 10, 0, 1)
      .attr(StatStageChangeAttr, [ Stat.ATK ], -1),
    new AttackMove(Moves.HYPER_BEAM, Type.NORMAL, MoveCategory.SPECIAL, 150, 90, 5, -1, 0, 1)
      .attr(RechargeAttr),
    new AttackMove(Moves.PECK, Type.FLYING, MoveCategory.PHYSICAL, 35, 100, 35, -1, 0, 1),
    new AttackMove(Moves.DRILL_PECK, Type.FLYING, MoveCategory.PHYSICAL, 80, 100, 20, -1, 0, 1),
    new AttackMove(Moves.SUBMISSION, Type.FIGHTING, MoveCategory.PHYSICAL, 80, 80, 20, -1, 0, 1)
      .attr(RecoilAttr)
      .recklessMove(),
    new AttackMove(Moves.LOW_KICK, Type.FIGHTING, MoveCategory.PHYSICAL, -1, 100, 20, -1, 0, 1)
      .attr(WeightPowerAttr),
    new AttackMove(Moves.COUNTER, Type.FIGHTING, MoveCategory.PHYSICAL, -1, 100, 20, -1, -5, 1)
      .attr(CounterDamageAttr, (move: Move) => move.category === MoveCategory.PHYSICAL, 2)
      .target(MoveTarget.ATTACKER),
    new AttackMove(Moves.SEISMIC_TOSS, Type.FIGHTING, MoveCategory.PHYSICAL, -1, 100, 20, -1, 0, 1)
      .attr(LevelDamageAttr),
    new AttackMove(Moves.STRENGTH, Type.NORMAL, MoveCategory.PHYSICAL, 80, 100, 15, -1, 0, 1),
    new AttackMove(Moves.ABSORB, Type.GRASS, MoveCategory.SPECIAL, 20, 100, 25, -1, 0, 1)
      .attr(HitHealAttr)
      .triageMove(),
    new AttackMove(Moves.MEGA_DRAIN, Type.GRASS, MoveCategory.SPECIAL, 40, 100, 15, -1, 0, 1)
      .attr(HitHealAttr)
      .triageMove(),
    new StatusMove(Moves.LEECH_SEED, Type.GRASS, 90, 10, -1, 0, 1)
      .attr(AddBattlerTagAttr, BattlerTagType.SEEDED)
      .condition((user, target, move) => !target.getTag(BattlerTagType.SEEDED) && !target.isOfType(Type.GRASS)),
    new SelfStatusMove(Moves.GROWTH, Type.NORMAL, -1, 20, -1, 0, 1)
      .attr(GrowthStatStageChangeAttr),
    new AttackMove(Moves.RAZOR_LEAF, Type.GRASS, MoveCategory.PHYSICAL, 55, 95, 25, -1, 0, 1)
      .attr(HighCritAttr)
      .makesContact(false)
      .slicingMove()
      .target(MoveTarget.ALL_NEAR_ENEMIES),
    new AttackMove(Moves.SOLAR_BEAM, Type.GRASS, MoveCategory.SPECIAL, 120, 100, 10, -1, 0, 1)
      .attr(SunlightChargeAttr, ChargeAnim.SOLAR_BEAM_CHARGING, i18next.t("moveTriggers:tookInSunlight", {pokemonName: "{USER}"}))
      .attr(AntiSunlightPowerDecreaseAttr)
      .ignoresVirtual(),
    new StatusMove(Moves.POISON_POWDER, Type.POISON, 75, 35, -1, 0, 1)
      .attr(StatusEffectAttr, StatusEffect.POISON)
      .powderMove(),
    new StatusMove(Moves.STUN_SPORE, Type.GRASS, 75, 30, -1, 0, 1)
      .attr(StatusEffectAttr, StatusEffect.PARALYSIS)
      .powderMove(),
    new StatusMove(Moves.SLEEP_POWDER, Type.GRASS, 75, 15, -1, 0, 1)
      .attr(StatusEffectAttr, StatusEffect.SLEEP)
      .powderMove(),
    new AttackMove(Moves.PETAL_DANCE, Type.GRASS, MoveCategory.SPECIAL, 120, 100, 10, -1, 0, 1)
      .attr(FrenzyAttr)
      .attr(MissEffectAttr, frenzyMissFunc)
      .attr(NoEffectAttr, frenzyMissFunc)
      .makesContact()
      .danceMove()
      .target(MoveTarget.RANDOM_NEAR_ENEMY),
    new StatusMove(Moves.STRING_SHOT, Type.BUG, 95, 40, -1, 0, 1)
      .attr(StatStageChangeAttr, [ Stat.SPD ], -2)
      .target(MoveTarget.ALL_NEAR_ENEMIES),
    new AttackMove(Moves.DRAGON_RAGE, Type.DRAGON, MoveCategory.SPECIAL, -1, 100, 10, -1, 0, 1)
      .attr(FixedDamageAttr, 40),
    new AttackMove(Moves.FIRE_SPIN, Type.FIRE, MoveCategory.SPECIAL, 35, 85, 15, -1, 0, 1)
      .attr(TrapAttr, BattlerTagType.FIRE_SPIN),
    new AttackMove(Moves.THUNDER_SHOCK, Type.ELECTRIC, MoveCategory.SPECIAL, 40, 100, 30, 10, 0, 1)
      .attr(StatusEffectAttr, StatusEffect.PARALYSIS),
    new AttackMove(Moves.THUNDERBOLT, Type.ELECTRIC, MoveCategory.SPECIAL, 90, 100, 15, 10, 0, 1)
      .attr(StatusEffectAttr, StatusEffect.PARALYSIS),
    new StatusMove(Moves.THUNDER_WAVE, Type.ELECTRIC, 90, 20, -1, 0, 1)
      .attr(StatusEffectAttr, StatusEffect.PARALYSIS)
      .attr(RespectAttackTypeImmunityAttr),
    new AttackMove(Moves.THUNDER, Type.ELECTRIC, MoveCategory.SPECIAL, 110, 70, 10, 30, 0, 1)
      .attr(StatusEffectAttr, StatusEffect.PARALYSIS)
      .attr(ThunderAccuracyAttr)
      .attr(HitsTagAttr, BattlerTagType.FLYING),
    new AttackMove(Moves.ROCK_THROW, Type.ROCK, MoveCategory.PHYSICAL, 50, 90, 15, -1, 0, 1)
      .makesContact(false),
    new AttackMove(Moves.EARTHQUAKE, Type.GROUND, MoveCategory.PHYSICAL, 100, 100, 10, -1, 0, 1)
      .attr(HitsTagForDoubleDamageAttr, BattlerTagType.UNDERGROUND)
      .attr(MovePowerMultiplierAttr, (user, target, move) => user.scene.arena.getTerrainType() === TerrainType.GRASSY && target.isGrounded() ? 0.5 : 1)
      .makesContact(false)
      .target(MoveTarget.ALL_NEAR_OTHERS),
    new AttackMove(Moves.FISSURE, Type.GROUND, MoveCategory.PHYSICAL, 200, 30, 5, -1, 0, 1)
      .attr(OneHitKOAttr)
      .attr(OneHitKOAccuracyAttr)
      .attr(HitsTagAttr, BattlerTagType.UNDERGROUND)
      .makesContact(false),
    new AttackMove(Moves.DIG, Type.GROUND, MoveCategory.PHYSICAL, 80, 100, 10, -1, 0, 1)
      .attr(ChargeAttr, ChargeAnim.DIG_CHARGING, i18next.t("moveTriggers:dugAHole", {pokemonName: "{USER}"}), BattlerTagType.UNDERGROUND)
      .ignoresVirtual(),
    new StatusMove(Moves.TOXIC, Type.POISON, 90, 10, -1, 0, 1)
      .attr(StatusEffectAttr, StatusEffect.TOXIC)
      .attr(ToxicAccuracyAttr),
    new AttackMove(Moves.CONFUSION, Type.PSYCHIC, MoveCategory.SPECIAL, 50, 100, 25, 10, 0, 1)
      .attr(ConfuseAttr),
    new AttackMove(Moves.PSYCHIC, Type.PSYCHIC, MoveCategory.SPECIAL, 90, 100, 10, 10, 0, 1)
      .attr(StatStageChangeAttr, [ Stat.SPDEF ], -1),
    new StatusMove(Moves.HYPNOSIS, Type.PSYCHIC, 60, 20, -1, 0, 1)
      .attr(StatusEffectAttr, StatusEffect.SLEEP),
    new SelfStatusMove(Moves.MEDITATE, Type.PSYCHIC, -1, 40, -1, 0, 1)
      .attr(StatStageChangeAttr, [ Stat.ATK ], 1, true),
    new SelfStatusMove(Moves.AGILITY, Type.PSYCHIC, -1, 30, -1, 0, 1)
      .attr(StatStageChangeAttr, [ Stat.SPD ], 2, true),
    new AttackMove(Moves.QUICK_ATTACK, Type.NORMAL, MoveCategory.PHYSICAL, 40, 100, 30, -1, 1, 1),
    new AttackMove(Moves.RAGE, Type.NORMAL, MoveCategory.PHYSICAL, 20, 100, 20, -1, 0, 1)
      .partial(),
    new SelfStatusMove(Moves.TELEPORT, Type.PSYCHIC, -1, 20, -1, -6, 1)
      .attr(ForceSwitchOutAttr, true)
      .hidesUser(),
    new AttackMove(Moves.NIGHT_SHADE, Type.GHOST, MoveCategory.SPECIAL, -1, 100, 15, -1, 0, 1)
      .attr(LevelDamageAttr),
    new StatusMove(Moves.MIMIC, Type.NORMAL, -1, 10, -1, 0, 1)
      .attr(MovesetCopyMoveAttr)
      .ignoresSubstitute()
      .ignoresVirtual(),
    new StatusMove(Moves.SCREECH, Type.NORMAL, 85, 40, -1, 0, 1)
      .attr(StatStageChangeAttr, [ Stat.DEF ], -2)
      .soundBased(),
    new SelfStatusMove(Moves.DOUBLE_TEAM, Type.NORMAL, -1, 15, -1, 0, 1)
      .attr(StatStageChangeAttr, [ Stat.EVA ], 1, true),
    new SelfStatusMove(Moves.RECOVER, Type.NORMAL, -1, 5, -1, 0, 1)
      .attr(HealAttr, 0.5)
      .triageMove(),
    new SelfStatusMove(Moves.HARDEN, Type.NORMAL, -1, 30, -1, 0, 1)
      .attr(StatStageChangeAttr, [ Stat.DEF ], 1, true),
    new SelfStatusMove(Moves.MINIMIZE, Type.NORMAL, -1, 10, -1, 0, 1)
      .attr(AddBattlerTagAttr, BattlerTagType.MINIMIZED, true, false)
      .attr(StatStageChangeAttr, [ Stat.EVA ], 2, true),
    new StatusMove(Moves.SMOKESCREEN, Type.NORMAL, 100, 20, -1, 0, 1)
      .attr(StatStageChangeAttr, [ Stat.ACC ], -1),
    new StatusMove(Moves.CONFUSE_RAY, Type.GHOST, 100, 10, -1, 0, 1)
      .attr(ConfuseAttr),
    new SelfStatusMove(Moves.WITHDRAW, Type.WATER, -1, 40, -1, 0, 1)
      .attr(StatStageChangeAttr, [ Stat.DEF ], 1, true),
    new SelfStatusMove(Moves.DEFENSE_CURL, Type.NORMAL, -1, 40, -1, 0, 1)
      .attr(StatStageChangeAttr, [ Stat.DEF ], 1, true),
    new SelfStatusMove(Moves.BARRIER, Type.PSYCHIC, -1, 20, -1, 0, 1)
      .attr(StatStageChangeAttr, [ Stat.DEF ], 2, true),
    new StatusMove(Moves.LIGHT_SCREEN, Type.PSYCHIC, -1, 30, -1, 0, 1)
      .attr(AddArenaTagAttr, ArenaTagType.LIGHT_SCREEN, 5, true)
      .target(MoveTarget.USER_SIDE),
    new SelfStatusMove(Moves.HAZE, Type.ICE, -1, 30, -1, 0, 1)
      .ignoresSubstitute()
      .attr(ResetStatsAttr, true),
    new StatusMove(Moves.REFLECT, Type.PSYCHIC, -1, 20, -1, 0, 1)
      .attr(AddArenaTagAttr, ArenaTagType.REFLECT, 5, true)
      .target(MoveTarget.USER_SIDE),
    new SelfStatusMove(Moves.FOCUS_ENERGY, Type.NORMAL, -1, 30, -1, 0, 1)
      .attr(AddBattlerTagAttr, BattlerTagType.CRIT_BOOST, true, true),
    new AttackMove(Moves.BIDE, Type.NORMAL, MoveCategory.PHYSICAL, -1, -1, 10, -1, 1, 1)
      .ignoresVirtual()
      .target(MoveTarget.USER)
      .unimplemented(),
    new SelfStatusMove(Moves.METRONOME, Type.NORMAL, -1, 10, -1, 0, 1)
      .attr(RandomMoveAttr)
      .ignoresVirtual(),
    new StatusMove(Moves.MIRROR_MOVE, Type.FLYING, -1, 20, -1, 0, 1)
      .attr(CopyMoveAttr)
      .ignoresVirtual(),
    new AttackMove(Moves.SELF_DESTRUCT, Type.NORMAL, MoveCategory.PHYSICAL, 200, 100, 5, -1, 0, 1)
      .attr(SacrificialAttr)
      .makesContact(false)
      .condition(failIfDampCondition)
      .target(MoveTarget.ALL_NEAR_OTHERS),
    new AttackMove(Moves.EGG_BOMB, Type.NORMAL, MoveCategory.PHYSICAL, 100, 75, 10, -1, 0, 1)
      .makesContact(false)
      .ballBombMove(),
    new AttackMove(Moves.LICK, Type.GHOST, MoveCategory.PHYSICAL, 30, 100, 30, 30, 0, 1)
      .attr(StatusEffectAttr, StatusEffect.PARALYSIS),
    new AttackMove(Moves.SMOG, Type.POISON, MoveCategory.SPECIAL, 30, 70, 20, 40, 0, 1)
      .attr(StatusEffectAttr, StatusEffect.POISON),
    new AttackMove(Moves.SLUDGE, Type.POISON, MoveCategory.SPECIAL, 65, 100, 20, 30, 0, 1)
      .attr(StatusEffectAttr, StatusEffect.POISON),
    new AttackMove(Moves.BONE_CLUB, Type.GROUND, MoveCategory.PHYSICAL, 65, 85, 20, 10, 0, 1)
      .attr(FlinchAttr)
      .makesContact(false),
    new AttackMove(Moves.FIRE_BLAST, Type.FIRE, MoveCategory.SPECIAL, 110, 85, 5, 10, 0, 1)
      .attr(StatusEffectAttr, StatusEffect.BURN),
    new AttackMove(Moves.WATERFALL, Type.WATER, MoveCategory.PHYSICAL, 80, 100, 15, 20, 0, 1)
      .attr(FlinchAttr),
    new AttackMove(Moves.CLAMP, Type.WATER, MoveCategory.PHYSICAL, 35, 85, 15, -1, 0, 1)
      .attr(TrapAttr, BattlerTagType.CLAMP),
    new AttackMove(Moves.SWIFT, Type.NORMAL, MoveCategory.SPECIAL, 60, -1, 20, -1, 0, 1)
      .target(MoveTarget.ALL_NEAR_ENEMIES),
    new AttackMove(Moves.SKULL_BASH, Type.NORMAL, MoveCategory.PHYSICAL, 130, 100, 10, -1, 0, 1)
      .attr(ChargeAttr, ChargeAnim.SKULL_BASH_CHARGING, i18next.t("moveTriggers:loweredItsHead", {pokemonName: "{USER}"}), null, true)
      .attr(StatStageChangeAttr, [ Stat.DEF ], 1, true)
      .ignoresVirtual(),
    new AttackMove(Moves.SPIKE_CANNON, Type.NORMAL, MoveCategory.PHYSICAL, 20, 100, 15, -1, 0, 1)
      .attr(MultiHitAttr)
      .makesContact(false),
    new AttackMove(Moves.CONSTRICT, Type.NORMAL, MoveCategory.PHYSICAL, 10, 100, 35, 10, 0, 1)
      .attr(StatStageChangeAttr, [ Stat.SPD ], -1),
    new SelfStatusMove(Moves.AMNESIA, Type.PSYCHIC, -1, 20, -1, 0, 1)
      .attr(StatStageChangeAttr, [ Stat.SPDEF ], 2, true),
    new StatusMove(Moves.KINESIS, Type.PSYCHIC, 80, 15, -1, 0, 1)
      .attr(StatStageChangeAttr, [ Stat.ACC ], -1),
    new SelfStatusMove(Moves.SOFT_BOILED, Type.NORMAL, -1, 5, -1, 0, 1)
      .attr(HealAttr, 0.5)
      .triageMove(),
    new AttackMove(Moves.HIGH_JUMP_KICK, Type.FIGHTING, MoveCategory.PHYSICAL, 130, 90, 10, -1, 0, 1)
      .attr(MissEffectAttr, crashDamageFunc)
      .attr(NoEffectAttr, crashDamageFunc)
      .condition(failOnGravityCondition)
      .recklessMove(),
    new StatusMove(Moves.GLARE, Type.NORMAL, 100, 30, -1, 0, 1)
      .attr(StatusEffectAttr, StatusEffect.PARALYSIS),
    new AttackMove(Moves.DREAM_EATER, Type.PSYCHIC, MoveCategory.SPECIAL, 100, 100, 15, -1, 0, 1)
      .attr(HitHealAttr)
      .condition(targetSleptOrComatoseCondition)
      .triageMove(),
    new StatusMove(Moves.POISON_GAS, Type.POISON, 90, 40, -1, 0, 1)
      .attr(StatusEffectAttr, StatusEffect.POISON)
      .target(MoveTarget.ALL_NEAR_ENEMIES),
    new AttackMove(Moves.BARRAGE, Type.NORMAL, MoveCategory.PHYSICAL, 15, 85, 20, -1, 0, 1)
      .attr(MultiHitAttr)
      .makesContact(false)
      .ballBombMove(),
    new AttackMove(Moves.LEECH_LIFE, Type.BUG, MoveCategory.PHYSICAL, 80, 100, 10, -1, 0, 1)
      .attr(HitHealAttr)
      .triageMove(),
    new StatusMove(Moves.LOVELY_KISS, Type.NORMAL, 75, 10, -1, 0, 1)
      .attr(StatusEffectAttr, StatusEffect.SLEEP),
    new AttackMove(Moves.SKY_ATTACK, Type.FLYING, MoveCategory.PHYSICAL, 140, 90, 5, 30, 0, 1)
      .attr(ChargeAttr, ChargeAnim.SKY_ATTACK_CHARGING, i18next.t("moveTriggers:isGlowing", {pokemonName: "{USER}"}))
      .attr(HighCritAttr)
      .attr(FlinchAttr)
      .makesContact(false)
      .ignoresVirtual(),
    new StatusMove(Moves.TRANSFORM, Type.NORMAL, -1, 10, -1, 0, 1)
      .attr(TransformAttr)
      .ignoresProtect(),
    new AttackMove(Moves.BUBBLE, Type.WATER, MoveCategory.SPECIAL, 40, 100, 30, 10, 0, 1)
      .attr(StatStageChangeAttr, [ Stat.SPD ], -1)
      .target(MoveTarget.ALL_NEAR_ENEMIES),
    new AttackMove(Moves.DIZZY_PUNCH, Type.NORMAL, MoveCategory.PHYSICAL, 70, 100, 10, 20, 0, 1)
      .attr(ConfuseAttr)
      .punchingMove(),
    new StatusMove(Moves.SPORE, Type.GRASS, 100, 15, -1, 0, 1)
      .attr(StatusEffectAttr, StatusEffect.SLEEP)
      .powderMove(),
    new StatusMove(Moves.FLASH, Type.NORMAL, 100, 20, -1, 0, 1)
      .attr(StatStageChangeAttr, [ Stat.ACC ], -1),
    new AttackMove(Moves.PSYWAVE, Type.PSYCHIC, MoveCategory.SPECIAL, -1, 100, 15, -1, 0, 1)
      .attr(RandomLevelDamageAttr),
    new SelfStatusMove(Moves.SPLASH, Type.NORMAL, -1, 40, -1, 0, 1)
      .condition(failOnGravityCondition),
    new SelfStatusMove(Moves.ACID_ARMOR, Type.POISON, -1, 20, -1, 0, 1)
      .attr(StatStageChangeAttr, [ Stat.DEF ], 2, true),
    new AttackMove(Moves.CRABHAMMER, Type.WATER, MoveCategory.PHYSICAL, 100, 90, 10, -1, 0, 1)
      .attr(HighCritAttr),
    new AttackMove(Moves.EXPLOSION, Type.NORMAL, MoveCategory.PHYSICAL, 250, 100, 5, -1, 0, 1)
      .condition(failIfDampCondition)
      .attr(SacrificialAttr)
      .makesContact(false)
      .target(MoveTarget.ALL_NEAR_OTHERS),
    new AttackMove(Moves.FURY_SWIPES, Type.NORMAL, MoveCategory.PHYSICAL, 18, 80, 15, -1, 0, 1)
      .attr(MultiHitAttr),
    new AttackMove(Moves.BONEMERANG, Type.GROUND, MoveCategory.PHYSICAL, 50, 90, 10, -1, 0, 1)
      .attr(MultiHitAttr, MultiHitType._2)
      .makesContact(false),
    new SelfStatusMove(Moves.REST, Type.PSYCHIC, -1, 5, -1, 0, 1)
      .attr(StatusEffectAttr, StatusEffect.SLEEP, true, 3, true)
      .attr(HealAttr, 1, true)
      .condition((user, target, move) => !user.isFullHp() && user.canSetStatus(StatusEffect.SLEEP, true, true))
      .triageMove(),
    new AttackMove(Moves.ROCK_SLIDE, Type.ROCK, MoveCategory.PHYSICAL, 75, 90, 10, 30, 0, 1)
      .attr(FlinchAttr)
      .makesContact(false)
      .target(MoveTarget.ALL_NEAR_ENEMIES),
    new AttackMove(Moves.HYPER_FANG, Type.NORMAL, MoveCategory.PHYSICAL, 80, 90, 15, 10, 0, 1)
      .attr(FlinchAttr)
      .bitingMove(),
    new SelfStatusMove(Moves.SHARPEN, Type.NORMAL, -1, 30, -1, 0, 1)
      .attr(StatStageChangeAttr, [ Stat.ATK ], 1, true),
    new SelfStatusMove(Moves.CONVERSION, Type.NORMAL, -1, 30, -1, 0, 1)
      .attr(FirstMoveTypeAttr),
    new AttackMove(Moves.TRI_ATTACK, Type.NORMAL, MoveCategory.SPECIAL, 80, 100, 10, 20, 0, 1)
      .attr(MultiStatusEffectAttr, [StatusEffect.BURN, StatusEffect.FREEZE, StatusEffect.PARALYSIS]),
    new AttackMove(Moves.SUPER_FANG, Type.NORMAL, MoveCategory.PHYSICAL, -1, 90, 10, -1, 0, 1)
      .attr(TargetHalfHpDamageAttr),
    new AttackMove(Moves.SLASH, Type.NORMAL, MoveCategory.PHYSICAL, 70, 100, 20, -1, 0, 1)
      .attr(HighCritAttr)
      .slicingMove(),
    new SelfStatusMove(Moves.SUBSTITUTE, Type.NORMAL, -1, 10, -1, 0, 1)
      .attr(AddSubstituteAttr),
    new AttackMove(Moves.STRUGGLE, Type.NORMAL, MoveCategory.PHYSICAL, 50, -1, 1, -1, 0, 1)
      .attr(RecoilAttr, true, 0.25, true)
      .attr(TypelessAttr)
      .ignoresVirtual()
      .target(MoveTarget.RANDOM_NEAR_ENEMY),
    new StatusMove(Moves.SKETCH, Type.NORMAL, -1, 1, -1, 0, 2)
      .ignoresSubstitute()
      .attr(SketchAttr)
      .ignoresVirtual(),
    new AttackMove(Moves.TRIPLE_KICK, Type.FIGHTING, MoveCategory.PHYSICAL, 10, 90, 10, -1, 0, 2)
      .attr(MultiHitAttr, MultiHitType._3)
      .attr(MultiHitPowerIncrementAttr, 3)
      .checkAllHits(),
    new AttackMove(Moves.THIEF, Type.DARK, MoveCategory.PHYSICAL, 60, 100, 25, -1, 0, 2)
      .attr(StealHeldItemChanceAttr, 0.3),
    new StatusMove(Moves.SPIDER_WEB, Type.BUG, -1, 10, -1, 0, 2)
      .attr(AddBattlerTagAttr, BattlerTagType.TRAPPED, false, true, 1),
    new StatusMove(Moves.MIND_READER, Type.NORMAL, -1, 5, -1, 0, 2)
      .attr(IgnoreAccuracyAttr),
    new StatusMove(Moves.NIGHTMARE, Type.GHOST, 100, 15, -1, 0, 2)
      .attr(AddBattlerTagAttr, BattlerTagType.NIGHTMARE)
      .condition(targetSleptOrComatoseCondition),
    new AttackMove(Moves.FLAME_WHEEL, Type.FIRE, MoveCategory.PHYSICAL, 60, 100, 25, 10, 0, 2)
      .attr(HealStatusEffectAttr, true, StatusEffect.FREEZE)
      .attr(StatusEffectAttr, StatusEffect.BURN),
    new AttackMove(Moves.SNORE, Type.NORMAL, MoveCategory.SPECIAL, 50, 100, 15, 30, 0, 2)
      .attr(BypassSleepAttr)
      .attr(FlinchAttr)
      .condition(userSleptOrComatoseCondition)
      .soundBased(),
    new StatusMove(Moves.CURSE, Type.GHOST, -1, 10, -1, 0, 2)
      .attr(CurseAttr)
      .ignoresSubstitute()
      .ignoresProtect(true)
      .target(MoveTarget.CURSE),
    new AttackMove(Moves.FLAIL, Type.NORMAL, MoveCategory.PHYSICAL, -1, 100, 15, -1, 0, 2)
      .attr(LowHpPowerAttr),
    new StatusMove(Moves.CONVERSION_2, Type.NORMAL, -1, 30, -1, 0, 2)
      .attr(ResistLastMoveTypeAttr)
      .ignoresSubstitute()
      .partial(), // Checks the move's original typing and not if its type is changed through some other means
    new AttackMove(Moves.AEROBLAST, Type.FLYING, MoveCategory.SPECIAL, 100, 95, 5, -1, 0, 2)
      .windMove()
      .attr(HighCritAttr),
    new StatusMove(Moves.COTTON_SPORE, Type.GRASS, 100, 40, -1, 0, 2)
      .attr(StatStageChangeAttr, [ Stat.SPD ], -2)
      .powderMove()
      .target(MoveTarget.ALL_NEAR_ENEMIES),
    new AttackMove(Moves.REVERSAL, Type.FIGHTING, MoveCategory.PHYSICAL, -1, 100, 15, -1, 0, 2)
      .attr(LowHpPowerAttr),
    new StatusMove(Moves.SPITE, Type.GHOST, 100, 10, -1, 0, 2)
      .ignoresSubstitute()
      .attr(ReducePpMoveAttr, 4),
    new AttackMove(Moves.POWDER_SNOW, Type.ICE, MoveCategory.SPECIAL, 40, 100, 25, 10, 0, 2)
      .attr(StatusEffectAttr, StatusEffect.FREEZE)
      .target(MoveTarget.ALL_NEAR_ENEMIES),
    new SelfStatusMove(Moves.PROTECT, Type.NORMAL, -1, 10, -1, 4, 2)
      .attr(ProtectAttr)
      .condition(failIfLastCondition),
    new AttackMove(Moves.MACH_PUNCH, Type.FIGHTING, MoveCategory.PHYSICAL, 40, 100, 30, -1, 1, 2)
      .punchingMove(),
    new StatusMove(Moves.SCARY_FACE, Type.NORMAL, 100, 10, -1, 0, 2)
      .attr(StatStageChangeAttr, [ Stat.SPD ], -2),
    new AttackMove(Moves.FEINT_ATTACK, Type.DARK, MoveCategory.PHYSICAL, 60, -1, 20, -1, 0, 2),
    new StatusMove(Moves.SWEET_KISS, Type.FAIRY, 75, 10, -1, 0, 2)
      .attr(ConfuseAttr),
    new SelfStatusMove(Moves.BELLY_DRUM, Type.NORMAL, -1, 10, -1, 0, 2)
      .attr(CutHpStatStageBoostAttr, [ Stat.ATK ], 12, 2, (user) => {
        user.scene.queueMessage(i18next.t("moveTriggers:cutOwnHpAndMaximizedStat", { pokemonName: getPokemonNameWithAffix(user), statName: i18next.t(getStatKey(Stat.ATK)) }));
      }),
    new AttackMove(Moves.SLUDGE_BOMB, Type.POISON, MoveCategory.SPECIAL, 90, 100, 10, 30, 0, 2)
      .attr(StatusEffectAttr, StatusEffect.POISON)
      .ballBombMove(),
    new AttackMove(Moves.MUD_SLAP, Type.GROUND, MoveCategory.SPECIAL, 20, 100, 10, 100, 0, 2)
      .attr(StatStageChangeAttr, [ Stat.ACC ], -1),
    new AttackMove(Moves.OCTAZOOKA, Type.WATER, MoveCategory.SPECIAL, 65, 85, 10, 50, 0, 2)
      .attr(StatStageChangeAttr, [ Stat.ACC ], -1)
      .ballBombMove(),
    new StatusMove(Moves.SPIKES, Type.GROUND, -1, 20, -1, 0, 2)
      .attr(AddArenaTrapTagAttr, ArenaTagType.SPIKES)
      .target(MoveTarget.ENEMY_SIDE),
    new AttackMove(Moves.ZAP_CANNON, Type.ELECTRIC, MoveCategory.SPECIAL, 120, 50, 5, 100, 0, 2)
      .attr(StatusEffectAttr, StatusEffect.PARALYSIS)
      .ballBombMove(),
    new StatusMove(Moves.FORESIGHT, Type.NORMAL, -1, 40, -1, 0, 2)
      .attr(ExposedMoveAttr, BattlerTagType.IGNORE_GHOST)
      .ignoresSubstitute(),
    new SelfStatusMove(Moves.DESTINY_BOND, Type.GHOST, -1, 5, -1, 0, 2)
      .ignoresProtect()
      .attr(DestinyBondAttr)
      .condition((user, target, move) => {
        // Retrieves user's previous move, returns empty array if no moves have been used
        const lastTurnMove = user.getLastXMoves(1);
        // Checks last move and allows destiny bond to be used if:
        // - no previous moves have been made
        // - the previous move used was not destiny bond
        // - the previous move was unsuccessful
        return lastTurnMove.length === 0 || lastTurnMove[0].move !== move.id || lastTurnMove[0].result !== MoveResult.SUCCESS;
      }),
    new StatusMove(Moves.PERISH_SONG, Type.NORMAL, -1, 5, -1, 0, 2)
      .attr(FaintCountdownAttr)
      .ignoresProtect()
      .soundBased()
      .condition(failOnBossCondition)
      .target(MoveTarget.ALL),
    new AttackMove(Moves.ICY_WIND, Type.ICE, MoveCategory.SPECIAL, 55, 95, 15, 100, 0, 2)
      .attr(StatStageChangeAttr, [ Stat.SPD ], -1)
      .windMove()
      .target(MoveTarget.ALL_NEAR_ENEMIES),
    new SelfStatusMove(Moves.DETECT, Type.FIGHTING, -1, 5, -1, 4, 2)
      .attr(ProtectAttr)
      .condition(failIfLastCondition),
    new AttackMove(Moves.BONE_RUSH, Type.GROUND, MoveCategory.PHYSICAL, 25, 90, 10, -1, 0, 2)
      .attr(MultiHitAttr)
      .makesContact(false),
    new StatusMove(Moves.LOCK_ON, Type.NORMAL, -1, 5, -1, 0, 2)
      .attr(IgnoreAccuracyAttr),
    new AttackMove(Moves.OUTRAGE, Type.DRAGON, MoveCategory.PHYSICAL, 120, 100, 10, -1, 0, 2)
      .attr(FrenzyAttr)
      .attr(MissEffectAttr, frenzyMissFunc)
      .attr(NoEffectAttr, frenzyMissFunc)
      .target(MoveTarget.RANDOM_NEAR_ENEMY),
    new StatusMove(Moves.SANDSTORM, Type.ROCK, -1, 10, -1, 0, 2)
      .attr(WeatherChangeAttr, WeatherType.SANDSTORM)
      .target(MoveTarget.BOTH_SIDES),
    new AttackMove(Moves.GIGA_DRAIN, Type.GRASS, MoveCategory.SPECIAL, 75, 100, 10, -1, 0, 2)
      .attr(HitHealAttr)
      .triageMove(),
    new SelfStatusMove(Moves.ENDURE, Type.NORMAL, -1, 10, -1, 4, 2)
      .attr(ProtectAttr, BattlerTagType.ENDURING)
      .condition(failIfLastCondition),
    new StatusMove(Moves.CHARM, Type.FAIRY, 100, 20, -1, 0, 2)
      .attr(StatStageChangeAttr, [ Stat.ATK ], -2),
    new AttackMove(Moves.ROLLOUT, Type.ROCK, MoveCategory.PHYSICAL, 30, 90, 20, -1, 0, 2)
      .partial()
      .attr(ConsecutiveUseDoublePowerAttr, 5, true, true, Moves.DEFENSE_CURL),
    new AttackMove(Moves.FALSE_SWIPE, Type.NORMAL, MoveCategory.PHYSICAL, 40, 100, 40, -1, 0, 2)
      .attr(SurviveDamageAttr),
    new StatusMove(Moves.SWAGGER, Type.NORMAL, 85, 15, -1, 0, 2)
      .attr(StatStageChangeAttr, [ Stat.ATK ], 2)
      .attr(ConfuseAttr),
    new SelfStatusMove(Moves.MILK_DRINK, Type.NORMAL, -1, 5, -1, 0, 2)
      .attr(HealAttr, 0.5)
      .triageMove(),
    new AttackMove(Moves.SPARK, Type.ELECTRIC, MoveCategory.PHYSICAL, 65, 100, 20, 30, 0, 2)
      .attr(StatusEffectAttr, StatusEffect.PARALYSIS),
    new AttackMove(Moves.FURY_CUTTER, Type.BUG, MoveCategory.PHYSICAL, 40, 95, 20, -1, 0, 2)
      .attr(ConsecutiveUseDoublePowerAttr, 3, true)
      .slicingMove(),
    new AttackMove(Moves.STEEL_WING, Type.STEEL, MoveCategory.PHYSICAL, 70, 90, 25, 10, 0, 2)
      .attr(StatStageChangeAttr, [ Stat.DEF ], 1, true),
    new StatusMove(Moves.MEAN_LOOK, Type.NORMAL, -1, 5, -1, 0, 2)
      .attr(AddBattlerTagAttr, BattlerTagType.TRAPPED, false, true, 1),
    new StatusMove(Moves.ATTRACT, Type.NORMAL, 100, 15, -1, 0, 2)
      .attr(AddBattlerTagAttr, BattlerTagType.INFATUATED)
      .ignoresSubstitute()
      .condition((user, target, move) => user.isOppositeGender(target)),
    new SelfStatusMove(Moves.SLEEP_TALK, Type.NORMAL, -1, 10, -1, 0, 2)
      .attr(BypassSleepAttr)
      .attr(RandomMovesetMoveAttr)
      .condition(userSleptOrComatoseCondition)
      .target(MoveTarget.ALL_ENEMIES)
      .ignoresVirtual(),
    new StatusMove(Moves.HEAL_BELL, Type.NORMAL, -1, 5, -1, 0, 2)
      .attr(PartyStatusCureAttr, i18next.t("moveTriggers:bellChimed"), Abilities.SOUNDPROOF)
      .soundBased()
      .target(MoveTarget.PARTY),
    new AttackMove(Moves.RETURN, Type.NORMAL, MoveCategory.PHYSICAL, -1, 100, 20, -1, 0, 2)
      .attr(FriendshipPowerAttr),
    new AttackMove(Moves.PRESENT, Type.NORMAL, MoveCategory.PHYSICAL, -1, 90, 15, -1, 0, 2)
      .attr(PresentPowerAttr)
      .makesContact(false),
    new AttackMove(Moves.FRUSTRATION, Type.NORMAL, MoveCategory.PHYSICAL, -1, 100, 20, -1, 0, 2)
      .attr(FriendshipPowerAttr, true),
    new StatusMove(Moves.SAFEGUARD, Type.NORMAL, -1, 25, -1, 0, 2)
      .target(MoveTarget.USER_SIDE)
      .attr(AddArenaTagAttr, ArenaTagType.SAFEGUARD, 5, true, true),
    new StatusMove(Moves.PAIN_SPLIT, Type.NORMAL, -1, 20, -1, 0, 2)
      .attr(HpSplitAttr)
      .condition(failOnBossCondition),
    new AttackMove(Moves.SACRED_FIRE, Type.FIRE, MoveCategory.PHYSICAL, 100, 95, 5, 50, 0, 2)
      .attr(HealStatusEffectAttr, true, StatusEffect.FREEZE)
      .attr(StatusEffectAttr, StatusEffect.BURN)
      .makesContact(false),
    new AttackMove(Moves.MAGNITUDE, Type.GROUND, MoveCategory.PHYSICAL, -1, 100, 30, -1, 0, 2)
      .attr(PreMoveMessageAttr, magnitudeMessageFunc)
      .attr(MagnitudePowerAttr)
      .attr(MovePowerMultiplierAttr, (user, target, move) => user.scene.arena.getTerrainType() === TerrainType.GRASSY && target.isGrounded() ? 0.5 : 1)
      .attr(HitsTagForDoubleDamageAttr, BattlerTagType.UNDERGROUND)
      .makesContact(false)
      .target(MoveTarget.ALL_NEAR_OTHERS),
    new AttackMove(Moves.DYNAMIC_PUNCH, Type.FIGHTING, MoveCategory.PHYSICAL, 100, 50, 5, 100, 0, 2)
      .attr(ConfuseAttr)
      .punchingMove(),
    new AttackMove(Moves.MEGAHORN, Type.BUG, MoveCategory.PHYSICAL, 120, 85, 10, -1, 0, 2),
    new AttackMove(Moves.DRAGON_BREATH, Type.DRAGON, MoveCategory.SPECIAL, 60, 100, 20, 30, 0, 2)
      .attr(StatusEffectAttr, StatusEffect.PARALYSIS),
    new SelfStatusMove(Moves.BATON_PASS, Type.NORMAL, -1, 40, -1, 0, 2)
      .attr(ForceSwitchOutAttr, true, true)
      .hidesUser(),
    new StatusMove(Moves.ENCORE, Type.NORMAL, 100, 5, -1, 0, 2)
      .attr(AddBattlerTagAttr, BattlerTagType.ENCORE, false, true)
      .ignoresSubstitute()
      .condition((user, target, move) => new EncoreTag(user.id).canAdd(target)),
    new AttackMove(Moves.PURSUIT, Type.DARK, MoveCategory.PHYSICAL, 40, 100, 20, -1, 0, 2)
      .partial(),
    new AttackMove(Moves.RAPID_SPIN, Type.NORMAL, MoveCategory.PHYSICAL, 50, 100, 40, 100, 0, 2)
      .attr(StatStageChangeAttr, [ Stat.SPD ], 1, true)
      .attr(RemoveBattlerTagAttr, [
        BattlerTagType.BIND,
        BattlerTagType.WRAP,
        BattlerTagType.FIRE_SPIN,
        BattlerTagType.WHIRLPOOL,
        BattlerTagType.CLAMP,
        BattlerTagType.SAND_TOMB,
        BattlerTagType.MAGMA_STORM,
        BattlerTagType.SNAP_TRAP,
        BattlerTagType.THUNDER_CAGE,
        BattlerTagType.SEEDED,
        BattlerTagType.INFESTATION
      ], true)
      .attr(RemoveArenaTrapAttr),
    new StatusMove(Moves.SWEET_SCENT, Type.NORMAL, 100, 20, -1, 0, 2)
      .attr(StatStageChangeAttr, [ Stat.EVA ], -2)
      .target(MoveTarget.ALL_NEAR_ENEMIES),
    new AttackMove(Moves.IRON_TAIL, Type.STEEL, MoveCategory.PHYSICAL, 100, 75, 15, 30, 0, 2)
      .attr(StatStageChangeAttr, [ Stat.DEF ], -1),
    new AttackMove(Moves.METAL_CLAW, Type.STEEL, MoveCategory.PHYSICAL, 50, 95, 35, 10, 0, 2)
      .attr(StatStageChangeAttr, [ Stat.ATK ], 1, true),
    new AttackMove(Moves.VITAL_THROW, Type.FIGHTING, MoveCategory.PHYSICAL, 70, -1, 10, -1, -1, 2),
    new SelfStatusMove(Moves.MORNING_SUN, Type.NORMAL, -1, 5, -1, 0, 2)
      .attr(PlantHealAttr)
      .triageMove(),
    new SelfStatusMove(Moves.SYNTHESIS, Type.GRASS, -1, 5, -1, 0, 2)
      .attr(PlantHealAttr)
      .triageMove(),
    new SelfStatusMove(Moves.MOONLIGHT, Type.FAIRY, -1, 5, -1, 0, 2)
      .attr(PlantHealAttr)
      .triageMove(),
    new AttackMove(Moves.HIDDEN_POWER, Type.NORMAL, MoveCategory.SPECIAL, 60, 100, 15, -1, 0, 2)
      .attr(HiddenPowerTypeAttr),
    new AttackMove(Moves.CROSS_CHOP, Type.FIGHTING, MoveCategory.PHYSICAL, 100, 80, 5, -1, 0, 2)
      .attr(HighCritAttr),
    new AttackMove(Moves.TWISTER, Type.DRAGON, MoveCategory.SPECIAL, 40, 100, 20, 20, 0, 2)
      .attr(HitsTagForDoubleDamageAttr, BattlerTagType.FLYING)
      .attr(FlinchAttr)
      .windMove()
      .target(MoveTarget.ALL_NEAR_ENEMIES),
    new StatusMove(Moves.RAIN_DANCE, Type.WATER, -1, 5, -1, 0, 2)
      .attr(WeatherChangeAttr, WeatherType.RAIN)
      .target(MoveTarget.BOTH_SIDES),
    new StatusMove(Moves.SUNNY_DAY, Type.FIRE, -1, 5, -1, 0, 2)
      .attr(WeatherChangeAttr, WeatherType.SUNNY)
      .target(MoveTarget.BOTH_SIDES),
    new AttackMove(Moves.CRUNCH, Type.DARK, MoveCategory.PHYSICAL, 80, 100, 15, 20, 0, 2)
      .attr(StatStageChangeAttr, [ Stat.DEF ], -1)
      .bitingMove(),
    new AttackMove(Moves.MIRROR_COAT, Type.PSYCHIC, MoveCategory.SPECIAL, -1, 100, 20, -1, -5, 2)
      .attr(CounterDamageAttr, (move: Move) => move.category === MoveCategory.SPECIAL, 2)
      .target(MoveTarget.ATTACKER),
    new StatusMove(Moves.PSYCH_UP, Type.NORMAL, -1, 10, -1, 0, 2)
      .ignoresSubstitute()
      .attr(CopyStatsAttr),
    new AttackMove(Moves.EXTREME_SPEED, Type.NORMAL, MoveCategory.PHYSICAL, 80, 100, 5, -1, 2, 2),
    new AttackMove(Moves.ANCIENT_POWER, Type.ROCK, MoveCategory.SPECIAL, 60, 100, 5, 10, 0, 2)
      .attr(StatStageChangeAttr, [ Stat.ATK, Stat.DEF, Stat.SPATK, Stat.SPDEF, Stat.SPD ], 1, true),
    new AttackMove(Moves.SHADOW_BALL, Type.GHOST, MoveCategory.SPECIAL, 80, 100, 15, 20, 0, 2)
      .attr(StatStageChangeAttr, [ Stat.SPDEF ], -1)
      .ballBombMove(),
    new AttackMove(Moves.FUTURE_SIGHT, Type.PSYCHIC, MoveCategory.SPECIAL, 120, 100, 10, -1, 0, 2)
      .partial()
      .attr(DelayedAttackAttr, ArenaTagType.FUTURE_SIGHT, ChargeAnim.FUTURE_SIGHT_CHARGING, i18next.t("moveTriggers:foresawAnAttack", {pokemonName: "{USER}"})),
    new AttackMove(Moves.ROCK_SMASH, Type.FIGHTING, MoveCategory.PHYSICAL, 40, 100, 15, 50, 0, 2)
      .attr(StatStageChangeAttr, [ Stat.DEF ], -1),
    new AttackMove(Moves.WHIRLPOOL, Type.WATER, MoveCategory.SPECIAL, 35, 85, 15, -1, 0, 2)
      .attr(TrapAttr, BattlerTagType.WHIRLPOOL)
      .attr(HitsTagForDoubleDamageAttr, BattlerTagType.UNDERWATER),
    new AttackMove(Moves.BEAT_UP, Type.DARK, MoveCategory.PHYSICAL, -1, 100, 10, -1, 0, 2)
      .attr(MultiHitAttr, MultiHitType.BEAT_UP)
      .attr(BeatUpAttr)
      .makesContact(false),
    new AttackMove(Moves.FAKE_OUT, Type.NORMAL, MoveCategory.PHYSICAL, 40, 100, 10, 100, 3, 3)
      .attr(FlinchAttr)
      .condition(new FirstMoveCondition()),
    new AttackMove(Moves.UPROAR, Type.NORMAL, MoveCategory.SPECIAL, 90, 100, 10, -1, 0, 3)
      .ignoresVirtual()
      .soundBased()
      .target(MoveTarget.RANDOM_NEAR_ENEMY)
      .partial(),
    new SelfStatusMove(Moves.STOCKPILE, Type.NORMAL, -1, 20, -1, 0, 3)
      .condition(user => (user.getTag(StockpilingTag)?.stockpiledCount ?? 0) < 3)
      .attr(AddBattlerTagAttr, BattlerTagType.STOCKPILING, true),
    new AttackMove(Moves.SPIT_UP, Type.NORMAL, MoveCategory.SPECIAL, -1, -1, 10, -1, 0, 3)
      .condition(hasStockpileStacksCondition)
      .attr(SpitUpPowerAttr, 100)
      .attr(RemoveBattlerTagAttr, [BattlerTagType.STOCKPILING], true),
    new SelfStatusMove(Moves.SWALLOW, Type.NORMAL, -1, 10, -1, 0, 3)
      .condition(hasStockpileStacksCondition)
      .attr(SwallowHealAttr)
      .attr(RemoveBattlerTagAttr, [BattlerTagType.STOCKPILING], true)
      .triageMove(),
    new AttackMove(Moves.HEAT_WAVE, Type.FIRE, MoveCategory.SPECIAL, 95, 90, 10, 10, 0, 3)
      .attr(HealStatusEffectAttr, true, StatusEffect.FREEZE)
      .attr(StatusEffectAttr, StatusEffect.BURN)
      .windMove()
      .target(MoveTarget.ALL_NEAR_ENEMIES),
    new StatusMove(Moves.HAIL, Type.ICE, -1, 10, -1, 0, 3)
      .attr(WeatherChangeAttr, WeatherType.HAIL)
      .target(MoveTarget.BOTH_SIDES),
    new StatusMove(Moves.TORMENT, Type.DARK, 100, 15, -1, 0, 3)
      .ignoresSubstitute()
      .unimplemented(),
    new StatusMove(Moves.FLATTER, Type.DARK, 100, 15, -1, 0, 3)
      .attr(StatStageChangeAttr, [ Stat.SPATK ], 1)
      .attr(ConfuseAttr),
    new StatusMove(Moves.WILL_O_WISP, Type.FIRE, 85, 15, -1, 0, 3)
      .attr(StatusEffectAttr, StatusEffect.BURN),
    new StatusMove(Moves.MEMENTO, Type.DARK, 100, 10, -1, 0, 3)
      .attr(SacrificialAttrOnHit)
      .attr(StatStageChangeAttr, [ Stat.ATK, Stat.SPATK ], -2),
    new AttackMove(Moves.FACADE, Type.NORMAL, MoveCategory.PHYSICAL, 70, 100, 20, -1, 0, 3)
      .attr(MovePowerMultiplierAttr, (user, target, move) => user.status
        && (user.status.effect === StatusEffect.BURN || user.status.effect === StatusEffect.POISON || user.status.effect === StatusEffect.TOXIC || user.status.effect === StatusEffect.PARALYSIS) ? 2 : 1)
      .attr(BypassBurnDamageReductionAttr),
    new AttackMove(Moves.FOCUS_PUNCH, Type.FIGHTING, MoveCategory.PHYSICAL, 150, 100, 20, -1, -3, 3)
      .attr(MessageHeaderAttr, (user, move) => i18next.t("moveTriggers:isTighteningFocus", {pokemonName: getPokemonNameWithAffix(user)}))
      .punchingMove()
      .ignoresVirtual()
      .condition((user, target, move) => !user.turnData.attacksReceived.find(r => r.damage)),
    new AttackMove(Moves.SMELLING_SALTS, Type.NORMAL, MoveCategory.PHYSICAL, 70, 100, 10, -1, 0, 3)
      .attr(MovePowerMultiplierAttr, (user, target, move) => target.status?.effect === StatusEffect.PARALYSIS ? 2 : 1)
      .attr(HealStatusEffectAttr, true, StatusEffect.PARALYSIS),
    new SelfStatusMove(Moves.FOLLOW_ME, Type.NORMAL, -1, 20, -1, 2, 3)
      .attr(AddBattlerTagAttr, BattlerTagType.CENTER_OF_ATTENTION, true),
    new StatusMove(Moves.NATURE_POWER, Type.NORMAL, -1, 20, -1, 0, 3)
      .attr(NaturePowerAttr)
      .ignoresVirtual(),
    new SelfStatusMove(Moves.CHARGE, Type.ELECTRIC, -1, 20, -1, 0, 3)
      .attr(StatStageChangeAttr, [ Stat.SPDEF ], 1, true)
      .attr(AddBattlerTagAttr, BattlerTagType.CHARGED, true, false),
    new StatusMove(Moves.TAUNT, Type.DARK, 100, 20, -1, 0, 3)
      .ignoresSubstitute()
      .unimplemented(),
    new StatusMove(Moves.HELPING_HAND, Type.NORMAL, -1, 20, -1, 5, 3)
      .attr(AddBattlerTagAttr, BattlerTagType.HELPING_HAND)
      .ignoresSubstitute()
      .target(MoveTarget.NEAR_ALLY),
    new StatusMove(Moves.TRICK, Type.PSYCHIC, 100, 10, -1, 0, 3)
      .unimplemented(),
    new StatusMove(Moves.ROLE_PLAY, Type.PSYCHIC, -1, 10, -1, 0, 3)
      .ignoresSubstitute()
      .attr(AbilityCopyAttr),
    new SelfStatusMove(Moves.WISH, Type.NORMAL, -1, 10, -1, 0, 3)
      .triageMove()
      .attr(AddArenaTagAttr, ArenaTagType.WISH, 2, true),
    new SelfStatusMove(Moves.ASSIST, Type.NORMAL, -1, 20, -1, 0, 3)
      .attr(RandomMovesetMoveAttr, true)
      .ignoresVirtual(),
    new SelfStatusMove(Moves.INGRAIN, Type.GRASS, -1, 20, -1, 0, 3)
      .attr(AddBattlerTagAttr, BattlerTagType.INGRAIN, true, true),
    new AttackMove(Moves.SUPERPOWER, Type.FIGHTING, MoveCategory.PHYSICAL, 120, 100, 5, -1, 0, 3)
      .attr(StatStageChangeAttr, [ Stat.ATK, Stat.DEF ], -1, true),
    new SelfStatusMove(Moves.MAGIC_COAT, Type.PSYCHIC, -1, 15, -1, 4, 3)
      .unimplemented(),
    new SelfStatusMove(Moves.RECYCLE, Type.NORMAL, -1, 10, -1, 0, 3)
      .unimplemented(),
    new AttackMove(Moves.REVENGE, Type.FIGHTING, MoveCategory.PHYSICAL, 60, 100, 10, -1, -4, 3)
      .attr(TurnDamagedDoublePowerAttr),
    new AttackMove(Moves.BRICK_BREAK, Type.FIGHTING, MoveCategory.PHYSICAL, 75, 100, 15, -1, 0, 3)
      .attr(RemoveScreensAttr),
    new StatusMove(Moves.YAWN, Type.NORMAL, -1, 10, -1, 0, 3)
      .attr(AddBattlerTagAttr, BattlerTagType.DROWSY, false, true)
      .condition((user, target, move) => !target.status && !target.scene.arena.getTagOnSide(ArenaTagType.SAFEGUARD, target.isPlayer() ? ArenaTagSide.PLAYER : ArenaTagSide.ENEMY)),
    new AttackMove(Moves.KNOCK_OFF, Type.DARK, MoveCategory.PHYSICAL, 65, 100, 20, -1, 0, 3)
      .attr(MovePowerMultiplierAttr, (user, target, move) => target.getHeldItems().filter(i => i.isTransferable).length > 0 ? 1.5 : 1)
      .attr(RemoveHeldItemAttr, false),
    new AttackMove(Moves.ENDEAVOR, Type.NORMAL, MoveCategory.PHYSICAL, -1, 100, 5, -1, 0, 3)
      .attr(MatchHpAttr)
      .condition(failOnBossCondition),
    new AttackMove(Moves.ERUPTION, Type.FIRE, MoveCategory.SPECIAL, 150, 100, 5, -1, 0, 3)
      .attr(HpPowerAttr)
      .target(MoveTarget.ALL_NEAR_ENEMIES),
    new StatusMove(Moves.SKILL_SWAP, Type.PSYCHIC, -1, 10, -1, 0, 3)
      .ignoresSubstitute()
      .attr(SwitchAbilitiesAttr),
    new SelfStatusMove(Moves.IMPRISON, Type.PSYCHIC, -1, 10, -1, 0, 3)
      .ignoresSubstitute()
      .unimplemented(),
    new SelfStatusMove(Moves.REFRESH, Type.NORMAL, -1, 20, -1, 0, 3)
      .attr(HealStatusEffectAttr, true, StatusEffect.PARALYSIS, StatusEffect.POISON, StatusEffect.TOXIC, StatusEffect.BURN)
      .condition((user, target, move) => !!user.status && (user.status.effect === StatusEffect.PARALYSIS || user.status.effect === StatusEffect.POISON || user.status.effect === StatusEffect.TOXIC || user.status.effect === StatusEffect.BURN)),
    new SelfStatusMove(Moves.GRUDGE, Type.GHOST, -1, 5, -1, 0, 3)
      .unimplemented(),
    new SelfStatusMove(Moves.SNATCH, Type.DARK, -1, 10, -1, 4, 3)
      .unimplemented(),
    new AttackMove(Moves.SECRET_POWER, Type.NORMAL, MoveCategory.PHYSICAL, 70, 100, 20, 30, 0, 3)
      .makesContact(false)
      .partial(),
    new AttackMove(Moves.DIVE, Type.WATER, MoveCategory.PHYSICAL, 80, 100, 10, -1, 0, 3)
      .attr(ChargeAttr, ChargeAnim.DIVE_CHARGING, i18next.t("moveTriggers:hidUnderwater", {pokemonName: "{USER}"}), BattlerTagType.UNDERWATER, true)
      .attr(GulpMissileTagAttr)
      .ignoresVirtual(),
    new AttackMove(Moves.ARM_THRUST, Type.FIGHTING, MoveCategory.PHYSICAL, 15, 100, 20, -1, 0, 3)
      .attr(MultiHitAttr),
    new SelfStatusMove(Moves.CAMOUFLAGE, Type.NORMAL, -1, 20, -1, 0, 3)
      .attr(CopyBiomeTypeAttr),
    new SelfStatusMove(Moves.TAIL_GLOW, Type.BUG, -1, 20, -1, 0, 3)
      .attr(StatStageChangeAttr, [ Stat.SPATK ], 3, true),
    new AttackMove(Moves.LUSTER_PURGE, Type.PSYCHIC, MoveCategory.SPECIAL, 95, 100, 5, 50, 0, 3)
      .attr(StatStageChangeAttr, [ Stat.SPDEF ], -1),
    new AttackMove(Moves.MIST_BALL, Type.PSYCHIC, MoveCategory.SPECIAL, 95, 100, 5, 50, 0, 3)
      .attr(StatStageChangeAttr, [ Stat.SPATK ], -1)
      .ballBombMove(),
    new StatusMove(Moves.FEATHER_DANCE, Type.FLYING, 100, 15, -1, 0, 3)
      .attr(StatStageChangeAttr, [ Stat.ATK ], -2)
      .danceMove(),
    new StatusMove(Moves.TEETER_DANCE, Type.NORMAL, 100, 20, -1, 0, 3)
      .attr(ConfuseAttr)
      .danceMove()
      .target(MoveTarget.ALL_NEAR_OTHERS),
    new AttackMove(Moves.BLAZE_KICK, Type.FIRE, MoveCategory.PHYSICAL, 85, 90, 10, 10, 0, 3)
      .attr(HighCritAttr)
      .attr(StatusEffectAttr, StatusEffect.BURN),
    new StatusMove(Moves.MUD_SPORT, Type.GROUND, -1, 15, -1, 0, 3)
      .ignoresProtect()
      .attr(AddArenaTagAttr, ArenaTagType.MUD_SPORT, 5)
      .target(MoveTarget.BOTH_SIDES),
    new AttackMove(Moves.ICE_BALL, Type.ICE, MoveCategory.PHYSICAL, 30, 90, 20, -1, 0, 3)
      .partial()
      .attr(ConsecutiveUseDoublePowerAttr, 5, true, true, Moves.DEFENSE_CURL)
      .ballBombMove(),
    new AttackMove(Moves.NEEDLE_ARM, Type.GRASS, MoveCategory.PHYSICAL, 60, 100, 15, 30, 0, 3)
      .attr(FlinchAttr),
    new SelfStatusMove(Moves.SLACK_OFF, Type.NORMAL, -1, 5, -1, 0, 3)
      .attr(HealAttr, 0.5)
      .triageMove(),
    new AttackMove(Moves.HYPER_VOICE, Type.NORMAL, MoveCategory.SPECIAL, 90, 100, 10, -1, 0, 3)
      .soundBased()
      .target(MoveTarget.ALL_NEAR_ENEMIES),
    new AttackMove(Moves.POISON_FANG, Type.POISON, MoveCategory.PHYSICAL, 50, 100, 15, 50, 0, 3)
      .attr(StatusEffectAttr, StatusEffect.TOXIC)
      .bitingMove(),
    new AttackMove(Moves.CRUSH_CLAW, Type.NORMAL, MoveCategory.PHYSICAL, 75, 95, 10, 50, 0, 3)
      .attr(StatStageChangeAttr, [ Stat.DEF ], -1),
    new AttackMove(Moves.BLAST_BURN, Type.FIRE, MoveCategory.SPECIAL, 150, 90, 5, -1, 0, 3)
      .attr(RechargeAttr),
    new AttackMove(Moves.HYDRO_CANNON, Type.WATER, MoveCategory.SPECIAL, 150, 90, 5, -1, 0, 3)
      .attr(RechargeAttr),
    new AttackMove(Moves.METEOR_MASH, Type.STEEL, MoveCategory.PHYSICAL, 90, 90, 10, 20, 0, 3)
      .attr(StatStageChangeAttr, [ Stat.ATK ], 1, true)
      .punchingMove(),
    new AttackMove(Moves.ASTONISH, Type.GHOST, MoveCategory.PHYSICAL, 30, 100, 15, 30, 0, 3)
      .attr(FlinchAttr),
    new AttackMove(Moves.WEATHER_BALL, Type.NORMAL, MoveCategory.SPECIAL, 50, 100, 10, -1, 0, 3)
      .attr(WeatherBallTypeAttr)
      .attr(MovePowerMultiplierAttr, (user, target, move) => [WeatherType.SUNNY, WeatherType.RAIN, WeatherType.SANDSTORM, WeatherType.HAIL, WeatherType.SNOW, WeatherType.FOG, WeatherType.HEAVY_RAIN, WeatherType.HARSH_SUN].includes(user.scene.arena.weather?.weatherType!) && !user.scene.arena.weather?.isEffectSuppressed(user.scene) ? 2 : 1) // TODO: is this bang correct?
      .ballBombMove(),
    new StatusMove(Moves.AROMATHERAPY, Type.GRASS, -1, 5, -1, 0, 3)
      .attr(PartyStatusCureAttr, i18next.t("moveTriggers:soothingAromaWaftedThroughArea"), Abilities.SAP_SIPPER)
      .target(MoveTarget.PARTY),
    new StatusMove(Moves.FAKE_TEARS, Type.DARK, 100, 20, -1, 0, 3)
      .attr(StatStageChangeAttr, [ Stat.SPDEF ], -2),
    new AttackMove(Moves.AIR_CUTTER, Type.FLYING, MoveCategory.SPECIAL, 60, 95, 25, -1, 0, 3)
      .attr(HighCritAttr)
      .slicingMove()
      .windMove()
      .target(MoveTarget.ALL_NEAR_ENEMIES),
    new AttackMove(Moves.OVERHEAT, Type.FIRE, MoveCategory.SPECIAL, 130, 90, 5, -1, 0, 3)
      .attr(StatStageChangeAttr, [ Stat.SPATK ], -2, true)
      .attr(HealStatusEffectAttr, true, StatusEffect.FREEZE),
    new StatusMove(Moves.ODOR_SLEUTH, Type.NORMAL, -1, 40, -1, 0, 3)
      .attr(ExposedMoveAttr, BattlerTagType.IGNORE_GHOST)
      .ignoresSubstitute(),
    new AttackMove(Moves.ROCK_TOMB, Type.ROCK, MoveCategory.PHYSICAL, 60, 95, 15, 100, 0, 3)
      .attr(StatStageChangeAttr, [ Stat.SPD ], -1)
      .makesContact(false),
    new AttackMove(Moves.SILVER_WIND, Type.BUG, MoveCategory.SPECIAL, 60, 100, 5, 10, 0, 3)
      .attr(StatStageChangeAttr, [ Stat.ATK, Stat.DEF, Stat.SPATK, Stat.SPDEF, Stat.SPD ], 1, true)
      .windMove(),
    new StatusMove(Moves.METAL_SOUND, Type.STEEL, 85, 40, -1, 0, 3)
      .attr(StatStageChangeAttr, [ Stat.SPDEF ], -2)
      .soundBased(),
    new StatusMove(Moves.GRASS_WHISTLE, Type.GRASS, 55, 15, -1, 0, 3)
      .attr(StatusEffectAttr, StatusEffect.SLEEP)
      .soundBased(),
    new StatusMove(Moves.TICKLE, Type.NORMAL, 100, 20, -1, 0, 3)
      .attr(StatStageChangeAttr, [ Stat.ATK, Stat.DEF ], -1),
    new SelfStatusMove(Moves.COSMIC_POWER, Type.PSYCHIC, -1, 20, -1, 0, 3)
      .attr(StatStageChangeAttr, [ Stat.DEF, Stat.SPDEF ], 1, true),
    new AttackMove(Moves.WATER_SPOUT, Type.WATER, MoveCategory.SPECIAL, 150, 100, 5, -1, 0, 3)
      .attr(HpPowerAttr)
      .target(MoveTarget.ALL_NEAR_ENEMIES),
    new AttackMove(Moves.SIGNAL_BEAM, Type.BUG, MoveCategory.SPECIAL, 75, 100, 15, 10, 0, 3)
      .attr(ConfuseAttr),
    new AttackMove(Moves.SHADOW_PUNCH, Type.GHOST, MoveCategory.PHYSICAL, 60, -1, 20, -1, 0, 3)
      .punchingMove(),
    new AttackMove(Moves.EXTRASENSORY, Type.PSYCHIC, MoveCategory.SPECIAL, 80, 100, 20, 10, 0, 3)
      .attr(FlinchAttr),
    new AttackMove(Moves.SKY_UPPERCUT, Type.FIGHTING, MoveCategory.PHYSICAL, 85, 90, 15, -1, 0, 3)
      .attr(HitsTagAttr, BattlerTagType.FLYING)
      .punchingMove(),
    new AttackMove(Moves.SAND_TOMB, Type.GROUND, MoveCategory.PHYSICAL, 35, 85, 15, -1, 0, 3)
      .attr(TrapAttr, BattlerTagType.SAND_TOMB)
      .makesContact(false),
    new AttackMove(Moves.SHEER_COLD, Type.ICE, MoveCategory.SPECIAL, 200, 20, 5, -1, 0, 3)
      .attr(IceNoEffectTypeAttr)
      .attr(OneHitKOAttr)
      .attr(SheerColdAccuracyAttr),
    new AttackMove(Moves.MUDDY_WATER, Type.WATER, MoveCategory.SPECIAL, 90, 85, 10, 30, 0, 3)
      .attr(StatStageChangeAttr, [ Stat.ACC ], -1)
      .target(MoveTarget.ALL_NEAR_ENEMIES),
    new AttackMove(Moves.BULLET_SEED, Type.GRASS, MoveCategory.PHYSICAL, 25, 100, 30, -1, 0, 3)
      .attr(MultiHitAttr)
      .makesContact(false)
      .ballBombMove(),
    new AttackMove(Moves.AERIAL_ACE, Type.FLYING, MoveCategory.PHYSICAL, 60, -1, 20, -1, 0, 3)
      .slicingMove(),
    new AttackMove(Moves.ICICLE_SPEAR, Type.ICE, MoveCategory.PHYSICAL, 25, 100, 30, -1, 0, 3)
      .attr(MultiHitAttr)
      .makesContact(false),
    new SelfStatusMove(Moves.IRON_DEFENSE, Type.STEEL, -1, 15, -1, 0, 3)
      .attr(StatStageChangeAttr, [ Stat.DEF ], 2, true),
    new StatusMove(Moves.BLOCK, Type.NORMAL, -1, 5, -1, 0, 3)
      .attr(AddBattlerTagAttr, BattlerTagType.TRAPPED, false, true, 1),
    new StatusMove(Moves.HOWL, Type.NORMAL, -1, 40, -1, 0, 3)
      .attr(StatStageChangeAttr, [ Stat.ATK ], 1)
      .soundBased()
      .target(MoveTarget.USER_AND_ALLIES),
    new AttackMove(Moves.DRAGON_CLAW, Type.DRAGON, MoveCategory.PHYSICAL, 80, 100, 15, -1, 0, 3),
    new AttackMove(Moves.FRENZY_PLANT, Type.GRASS, MoveCategory.SPECIAL, 150, 90, 5, -1, 0, 3)
      .attr(RechargeAttr),
    new SelfStatusMove(Moves.BULK_UP, Type.FIGHTING, -1, 20, -1, 0, 3)
      .attr(StatStageChangeAttr, [ Stat.ATK, Stat.DEF ], 1, true),
    new AttackMove(Moves.BOUNCE, Type.FLYING, MoveCategory.PHYSICAL, 85, 85, 5, 30, 0, 3)
      .attr(ChargeAttr, ChargeAnim.BOUNCE_CHARGING, i18next.t("moveTriggers:sprangUp", {pokemonName: "{USER}"}), BattlerTagType.FLYING)
      .attr(StatusEffectAttr, StatusEffect.PARALYSIS)
      .condition(failOnGravityCondition)
      .ignoresVirtual(),
    new AttackMove(Moves.MUD_SHOT, Type.GROUND, MoveCategory.SPECIAL, 55, 95, 15, 100, 0, 3)
      .attr(StatStageChangeAttr, [ Stat.SPD ], -1),
    new AttackMove(Moves.POISON_TAIL, Type.POISON, MoveCategory.PHYSICAL, 50, 100, 25, 10, 0, 3)
      .attr(HighCritAttr)
      .attr(StatusEffectAttr, StatusEffect.POISON),
    new AttackMove(Moves.COVET, Type.NORMAL, MoveCategory.PHYSICAL, 60, 100, 25, -1, 0, 3)
      .attr(StealHeldItemChanceAttr, 0.3),
    new AttackMove(Moves.VOLT_TACKLE, Type.ELECTRIC, MoveCategory.PHYSICAL, 120, 100, 15, 10, 0, 3)
      .attr(RecoilAttr, false, 0.33)
      .attr(StatusEffectAttr, StatusEffect.PARALYSIS)
      .recklessMove(),
    new AttackMove(Moves.MAGICAL_LEAF, Type.GRASS, MoveCategory.SPECIAL, 60, -1, 20, -1, 0, 3),
    new StatusMove(Moves.WATER_SPORT, Type.WATER, -1, 15, -1, 0, 3)
      .ignoresProtect()
      .attr(AddArenaTagAttr, ArenaTagType.WATER_SPORT, 5)
      .target(MoveTarget.BOTH_SIDES),
    new SelfStatusMove(Moves.CALM_MIND, Type.PSYCHIC, -1, 20, -1, 0, 3)
      .attr(StatStageChangeAttr, [ Stat.SPATK, Stat.SPDEF ], 1, true),
    new AttackMove(Moves.LEAF_BLADE, Type.GRASS, MoveCategory.PHYSICAL, 90, 100, 15, -1, 0, 3)
      .attr(HighCritAttr)
      .slicingMove(),
    new SelfStatusMove(Moves.DRAGON_DANCE, Type.DRAGON, -1, 20, -1, 0, 3)
      .attr(StatStageChangeAttr, [ Stat.ATK, Stat.SPD ], 1, true)
      .danceMove(),
    new AttackMove(Moves.ROCK_BLAST, Type.ROCK, MoveCategory.PHYSICAL, 25, 90, 10, -1, 0, 3)
      .attr(MultiHitAttr)
      .makesContact(false)
      .ballBombMove(),
    new AttackMove(Moves.SHOCK_WAVE, Type.ELECTRIC, MoveCategory.SPECIAL, 60, -1, 20, -1, 0, 3),
    new AttackMove(Moves.WATER_PULSE, Type.WATER, MoveCategory.SPECIAL, 60, 100, 20, 20, 0, 3)
      .attr(ConfuseAttr)
      .pulseMove(),
    new AttackMove(Moves.DOOM_DESIRE, Type.STEEL, MoveCategory.SPECIAL, 140, 100, 5, -1, 0, 3)
      .partial()
      .attr(DelayedAttackAttr, ArenaTagType.DOOM_DESIRE, ChargeAnim.DOOM_DESIRE_CHARGING, i18next.t("moveTriggers:choseDoomDesireAsDestiny", {pokemonName: "{USER}"})),
    new AttackMove(Moves.PSYCHO_BOOST, Type.PSYCHIC, MoveCategory.SPECIAL, 140, 90, 5, -1, 0, 3)
      .attr(StatStageChangeAttr, [ Stat.SPATK ], -2, true),
    new SelfStatusMove(Moves.ROOST, Type.FLYING, -1, 5, -1, 0, 4)
      .attr(HealAttr, 0.5)
      .attr(AddBattlerTagAttr, BattlerTagType.ROOSTED, true, false)
      .triageMove(),
    new StatusMove(Moves.GRAVITY, Type.PSYCHIC, -1, 5, -1, 0, 4)
      .ignoresProtect()
      .attr(AddArenaTagAttr, ArenaTagType.GRAVITY, 5)
      .target(MoveTarget.BOTH_SIDES),
    new StatusMove(Moves.MIRACLE_EYE, Type.PSYCHIC, -1, 40, -1, 0, 4)
      .attr(ExposedMoveAttr, BattlerTagType.IGNORE_DARK)
      .ignoresSubstitute(),
    new AttackMove(Moves.WAKE_UP_SLAP, Type.FIGHTING, MoveCategory.PHYSICAL, 70, 100, 10, -1, 0, 4)
      .attr(MovePowerMultiplierAttr, (user, target, move) => targetSleptOrComatoseCondition(user, target, move) ? 2 : 1)
      .attr(HealStatusEffectAttr, false, StatusEffect.SLEEP),
    new AttackMove(Moves.HAMMER_ARM, Type.FIGHTING, MoveCategory.PHYSICAL, 100, 90, 10, -1, 0, 4)
      .attr(StatStageChangeAttr, [ Stat.SPD ], -1, true)
      .punchingMove(),
    new AttackMove(Moves.GYRO_BALL, Type.STEEL, MoveCategory.PHYSICAL, -1, 100, 5, -1, 0, 4)
      .attr(GyroBallPowerAttr)
      .ballBombMove(),
    new SelfStatusMove(Moves.HEALING_WISH, Type.PSYCHIC, -1, 10, -1, 0, 4)
      .attr(SacrificialFullRestoreAttr)
      .triageMove(),
    new AttackMove(Moves.BRINE, Type.WATER, MoveCategory.SPECIAL, 65, 100, 10, -1, 0, 4)
      .attr(MovePowerMultiplierAttr, (user, target, move) => target.getHpRatio() < 0.5 ? 2 : 1),
    new AttackMove(Moves.NATURAL_GIFT, Type.NORMAL, MoveCategory.PHYSICAL, -1, 100, 15, -1, 0, 4)
      .makesContact(false)
      .unimplemented(),
    new AttackMove(Moves.FEINT, Type.NORMAL, MoveCategory.PHYSICAL, 30, 100, 10, -1, 2, 4)
      .attr(RemoveBattlerTagAttr, [ BattlerTagType.PROTECTED ])
      .attr(RemoveArenaTagsAttr, [ ArenaTagType.QUICK_GUARD, ArenaTagType.WIDE_GUARD, ArenaTagType.MAT_BLOCK, ArenaTagType.CRAFTY_SHIELD ], false)
      .makesContact(false)
      .ignoresProtect(),
    new AttackMove(Moves.PLUCK, Type.FLYING, MoveCategory.PHYSICAL, 60, 100, 20, -1, 0, 4)
      .attr(StealEatBerryAttr),
    new StatusMove(Moves.TAILWIND, Type.FLYING, -1, 15, -1, 0, 4)
      .windMove()
      .attr(AddArenaTagAttr, ArenaTagType.TAILWIND, 4, true)
      .target(MoveTarget.USER_SIDE),
    new StatusMove(Moves.ACUPRESSURE, Type.NORMAL, -1, 30, -1, 0, 4)
      .attr(AcupressureStatStageChangeAttr)
      .target(MoveTarget.USER_OR_NEAR_ALLY),
    new AttackMove(Moves.METAL_BURST, Type.STEEL, MoveCategory.PHYSICAL, -1, 100, 10, -1, 0, 4)
      .attr(CounterDamageAttr, (move: Move) => (move.category === MoveCategory.PHYSICAL || move.category === MoveCategory.SPECIAL), 1.5)
      .redirectCounter()
      .makesContact(false)
      .target(MoveTarget.ATTACKER),
    new AttackMove(Moves.U_TURN, Type.BUG, MoveCategory.PHYSICAL, 70, 100, 20, -1, 0, 4)
      .attr(ForceSwitchOutAttr, true, false),
    new AttackMove(Moves.CLOSE_COMBAT, Type.FIGHTING, MoveCategory.PHYSICAL, 120, 100, 5, -1, 0, 4)
      .attr(StatStageChangeAttr, [ Stat.DEF, Stat.SPDEF ], -1, true),
    new AttackMove(Moves.PAYBACK, Type.DARK, MoveCategory.PHYSICAL, 50, 100, 10, -1, 0, 4)
      .attr(MovePowerMultiplierAttr, (user, target, move) => target.getLastXMoves(1).find(m => m.turn === target.scene.currentBattle.turn) || user.scene.currentBattle.turnCommands[target.getBattlerIndex()]?.command === Command.BALL ? 2 : 1),
    new AttackMove(Moves.ASSURANCE, Type.DARK, MoveCategory.PHYSICAL, 60, 100, 10, -1, 0, 4)
      .attr(MovePowerMultiplierAttr, (user, target, move) => target.turnData.damageTaken > 0 ? 2 : 1),
    new StatusMove(Moves.EMBARGO, Type.DARK, 100, 15, -1, 0, 4)
      .unimplemented(),
    new AttackMove(Moves.FLING, Type.DARK, MoveCategory.PHYSICAL, -1, 100, 10, -1, 0, 4)
      .makesContact(false)
      .unimplemented(),
    new StatusMove(Moves.PSYCHO_SHIFT, Type.PSYCHIC, 100, 10, -1, 0, 4)
      .attr(PsychoShiftEffectAttr)
      .condition((user, target, move) => {
        let statusToApply = user.hasAbility(Abilities.COMATOSE) ? StatusEffect.SLEEP : undefined;
        if (user.status?.effect && isNonVolatileStatusEffect(user.status.effect)) {
          statusToApply = user.status.effect;
        }
        return !!statusToApply && target.canSetStatus(statusToApply, false, false, user);
      }
      ),
    new AttackMove(Moves.TRUMP_CARD, Type.NORMAL, MoveCategory.SPECIAL, -1, -1, 5, -1, 0, 4)
      .makesContact()
      .attr(LessPPMorePowerAttr),
    new StatusMove(Moves.HEAL_BLOCK, Type.PSYCHIC, 100, 15, -1, 0, 4)
      .attr(AddBattlerTagAttr, BattlerTagType.HEAL_BLOCK, false, true, 5)
      .target(MoveTarget.ALL_NEAR_ENEMIES),
    new AttackMove(Moves.WRING_OUT, Type.NORMAL, MoveCategory.SPECIAL, -1, 100, 5, -1, 0, 4)
      .attr(OpponentHighHpPowerAttr, 120)
      .makesContact(),
    new SelfStatusMove(Moves.POWER_TRICK, Type.PSYCHIC, -1, 10, -1, 0, 4)
      .unimplemented(),
    new StatusMove(Moves.GASTRO_ACID, Type.POISON, 100, 10, -1, 0, 4)
      .attr(SuppressAbilitiesAttr),
    new StatusMove(Moves.LUCKY_CHANT, Type.NORMAL, -1, 30, -1, 0, 4)
      .attr(AddArenaTagAttr, ArenaTagType.NO_CRIT, 5, true, true)
      .target(MoveTarget.USER_SIDE),
    new StatusMove(Moves.ME_FIRST, Type.NORMAL, -1, 20, -1, 0, 4)
      .ignoresSubstitute()
      .ignoresVirtual()
      .target(MoveTarget.NEAR_ENEMY)
      .unimplemented(),
    new SelfStatusMove(Moves.COPYCAT, Type.NORMAL, -1, 20, -1, 0, 4)
      .attr(CopyMoveAttr)
      .ignoresVirtual(),
    new StatusMove(Moves.POWER_SWAP, Type.PSYCHIC, -1, 10, 100, 0, 4)
      .attr(SwapStatStagesAttr, [ Stat.ATK, Stat.SPATK ])
      .ignoresSubstitute(),
    new StatusMove(Moves.GUARD_SWAP, Type.PSYCHIC, -1, 10, 100, 0, 4)
      .attr(SwapStatStagesAttr, [ Stat.DEF, Stat.SPDEF ])
      .ignoresSubstitute(),
    new AttackMove(Moves.PUNISHMENT, Type.DARK, MoveCategory.PHYSICAL, -1, 100, 5, -1, 0, 4)
      .makesContact(true)
      .attr(PunishmentPowerAttr),
    new AttackMove(Moves.LAST_RESORT, Type.NORMAL, MoveCategory.PHYSICAL, 140, 100, 5, -1, 0, 4)
      .attr(LastResortAttr),
    new StatusMove(Moves.WORRY_SEED, Type.GRASS, 100, 10, -1, 0, 4)
      .attr(AbilityChangeAttr, Abilities.INSOMNIA),
    new AttackMove(Moves.SUCKER_PUNCH, Type.DARK, MoveCategory.PHYSICAL, 70, 100, 5, -1, 1, 4)
      .condition((user, target, move) => user.scene.currentBattle.turnCommands[target.getBattlerIndex()]?.command === Command.FIGHT && !target.turnData.acted && allMoves[user.scene.currentBattle.turnCommands[target.getBattlerIndex()]?.move?.move!].category !== MoveCategory.STATUS), // TODO: is this bang correct?
    new StatusMove(Moves.TOXIC_SPIKES, Type.POISON, -1, 20, -1, 0, 4)
      .attr(AddArenaTrapTagAttr, ArenaTagType.TOXIC_SPIKES)
      .target(MoveTarget.ENEMY_SIDE),
    new StatusMove(Moves.HEART_SWAP, Type.PSYCHIC, -1, 10, -1, 0, 4)
      .attr(SwapStatStagesAttr, BATTLE_STATS)
      .ignoresSubstitute(),
    new SelfStatusMove(Moves.AQUA_RING, Type.WATER, -1, 20, -1, 0, 4)
      .attr(AddBattlerTagAttr, BattlerTagType.AQUA_RING, true, true),
    new SelfStatusMove(Moves.MAGNET_RISE, Type.ELECTRIC, -1, 10, -1, 0, 4)
      .attr(AddBattlerTagAttr, BattlerTagType.MAGNET_RISEN, true, true)
      .condition((user, target, move) => !user.scene.arena.getTag(ArenaTagType.GRAVITY) && [BattlerTagType.MAGNET_RISEN, BattlerTagType.IGNORE_FLYING, BattlerTagType.INGRAIN].every((tag) => !user.getTag(tag))),
    new AttackMove(Moves.FLARE_BLITZ, Type.FIRE, MoveCategory.PHYSICAL, 120, 100, 15, 10, 0, 4)
      .attr(RecoilAttr, false, 0.33)
      .attr(HealStatusEffectAttr, true, StatusEffect.FREEZE)
      .attr(StatusEffectAttr, StatusEffect.BURN)
      .recklessMove(),
    new AttackMove(Moves.FORCE_PALM, Type.FIGHTING, MoveCategory.PHYSICAL, 60, 100, 10, 30, 0, 4)
      .attr(StatusEffectAttr, StatusEffect.PARALYSIS),
    new AttackMove(Moves.AURA_SPHERE, Type.FIGHTING, MoveCategory.SPECIAL, 80, -1, 20, -1, 0, 4)
      .pulseMove()
      .ballBombMove(),
    new SelfStatusMove(Moves.ROCK_POLISH, Type.ROCK, -1, 20, -1, 0, 4)
      .attr(StatStageChangeAttr, [ Stat.SPD ], 2, true),
    new AttackMove(Moves.POISON_JAB, Type.POISON, MoveCategory.PHYSICAL, 80, 100, 20, 30, 0, 4)
      .attr(StatusEffectAttr, StatusEffect.POISON),
    new AttackMove(Moves.DARK_PULSE, Type.DARK, MoveCategory.SPECIAL, 80, 100, 15, 20, 0, 4)
      .attr(FlinchAttr)
      .pulseMove(),
    new AttackMove(Moves.NIGHT_SLASH, Type.DARK, MoveCategory.PHYSICAL, 70, 100, 15, -1, 0, 4)
      .attr(HighCritAttr)
      .slicingMove(),
    new AttackMove(Moves.AQUA_TAIL, Type.WATER, MoveCategory.PHYSICAL, 90, 90, 10, -1, 0, 4),
    new AttackMove(Moves.SEED_BOMB, Type.GRASS, MoveCategory.PHYSICAL, 80, 100, 15, -1, 0, 4)
      .makesContact(false)
      .ballBombMove(),
    new AttackMove(Moves.AIR_SLASH, Type.FLYING, MoveCategory.SPECIAL, 75, 95, 15, 30, 0, 4)
      .attr(FlinchAttr)
      .slicingMove(),
    new AttackMove(Moves.X_SCISSOR, Type.BUG, MoveCategory.PHYSICAL, 80, 100, 15, -1, 0, 4)
      .slicingMove(),
    new AttackMove(Moves.BUG_BUZZ, Type.BUG, MoveCategory.SPECIAL, 90, 100, 10, 10, 0, 4)
      .attr(StatStageChangeAttr, [ Stat.SPDEF ], -1)
      .soundBased(),
    new AttackMove(Moves.DRAGON_PULSE, Type.DRAGON, MoveCategory.SPECIAL, 85, 100, 10, -1, 0, 4)
      .pulseMove(),
    new AttackMove(Moves.DRAGON_RUSH, Type.DRAGON, MoveCategory.PHYSICAL, 100, 75, 10, 20, 0, 4)
      .attr(AlwaysHitMinimizeAttr)
      .attr(HitsTagForDoubleDamageAttr, BattlerTagType.MINIMIZED)
      .attr(FlinchAttr),
    new AttackMove(Moves.POWER_GEM, Type.ROCK, MoveCategory.SPECIAL, 80, 100, 20, -1, 0, 4),
    new AttackMove(Moves.DRAIN_PUNCH, Type.FIGHTING, MoveCategory.PHYSICAL, 75, 100, 10, -1, 0, 4)
      .attr(HitHealAttr)
      .punchingMove()
      .triageMove(),
    new AttackMove(Moves.VACUUM_WAVE, Type.FIGHTING, MoveCategory.SPECIAL, 40, 100, 30, -1, 1, 4),
    new AttackMove(Moves.FOCUS_BLAST, Type.FIGHTING, MoveCategory.SPECIAL, 120, 70, 5, 10, 0, 4)
      .attr(StatStageChangeAttr, [ Stat.SPDEF ], -1)
      .ballBombMove(),
    new AttackMove(Moves.ENERGY_BALL, Type.GRASS, MoveCategory.SPECIAL, 90, 100, 10, 10, 0, 4)
      .attr(StatStageChangeAttr, [ Stat.SPDEF ], -1)
      .ballBombMove(),
    new AttackMove(Moves.BRAVE_BIRD, Type.FLYING, MoveCategory.PHYSICAL, 120, 100, 15, -1, 0, 4)
      .attr(RecoilAttr, false, 0.33)
      .recklessMove(),
    new AttackMove(Moves.EARTH_POWER, Type.GROUND, MoveCategory.SPECIAL, 90, 100, 10, 10, 0, 4)
      .attr(StatStageChangeAttr, [ Stat.SPDEF ], -1),
    new StatusMove(Moves.SWITCHEROO, Type.DARK, 100, 10, -1, 0, 4)
      .unimplemented(),
    new AttackMove(Moves.GIGA_IMPACT, Type.NORMAL, MoveCategory.PHYSICAL, 150, 90, 5, -1, 0, 4)
      .attr(RechargeAttr),
    new SelfStatusMove(Moves.NASTY_PLOT, Type.DARK, -1, 20, -1, 0, 4)
      .attr(StatStageChangeAttr, [ Stat.SPATK ], 2, true),
    new AttackMove(Moves.BULLET_PUNCH, Type.STEEL, MoveCategory.PHYSICAL, 40, 100, 30, -1, 1, 4)
      .punchingMove(),
    new AttackMove(Moves.AVALANCHE, Type.ICE, MoveCategory.PHYSICAL, 60, 100, 10, -1, -4, 4)
      .attr(TurnDamagedDoublePowerAttr),
    new AttackMove(Moves.ICE_SHARD, Type.ICE, MoveCategory.PHYSICAL, 40, 100, 30, -1, 1, 4)
      .makesContact(false),
    new AttackMove(Moves.SHADOW_CLAW, Type.GHOST, MoveCategory.PHYSICAL, 70, 100, 15, -1, 0, 4)
      .attr(HighCritAttr),
    new AttackMove(Moves.THUNDER_FANG, Type.ELECTRIC, MoveCategory.PHYSICAL, 65, 95, 15, 10, 0, 4)
      .attr(FlinchAttr)
      .attr(StatusEffectAttr, StatusEffect.PARALYSIS)
      .bitingMove(),
    new AttackMove(Moves.ICE_FANG, Type.ICE, MoveCategory.PHYSICAL, 65, 95, 15, 10, 0, 4)
      .attr(FlinchAttr)
      .attr(StatusEffectAttr, StatusEffect.FREEZE)
      .bitingMove(),
    new AttackMove(Moves.FIRE_FANG, Type.FIRE, MoveCategory.PHYSICAL, 65, 95, 15, 10, 0, 4)
      .attr(FlinchAttr)
      .attr(StatusEffectAttr, StatusEffect.BURN)
      .bitingMove(),
    new AttackMove(Moves.SHADOW_SNEAK, Type.GHOST, MoveCategory.PHYSICAL, 40, 100, 30, -1, 1, 4),
    new AttackMove(Moves.MUD_BOMB, Type.GROUND, MoveCategory.SPECIAL, 65, 85, 10, 30, 0, 4)
      .attr(StatStageChangeAttr, [ Stat.ACC ], -1)
      .ballBombMove(),
    new AttackMove(Moves.PSYCHO_CUT, Type.PSYCHIC, MoveCategory.PHYSICAL, 70, 100, 20, -1, 0, 4)
      .attr(HighCritAttr)
      .slicingMove()
      .makesContact(false),
    new AttackMove(Moves.ZEN_HEADBUTT, Type.PSYCHIC, MoveCategory.PHYSICAL, 80, 90, 15, 20, 0, 4)
      .attr(FlinchAttr),
    new AttackMove(Moves.MIRROR_SHOT, Type.STEEL, MoveCategory.SPECIAL, 65, 85, 10, 30, 0, 4)
      .attr(StatStageChangeAttr, [ Stat.ACC ], -1),
    new AttackMove(Moves.FLASH_CANNON, Type.STEEL, MoveCategory.SPECIAL, 80, 100, 10, 10, 0, 4)
      .attr(StatStageChangeAttr, [ Stat.SPDEF ], -1),
    new AttackMove(Moves.ROCK_CLIMB, Type.NORMAL, MoveCategory.PHYSICAL, 90, 85, 20, 20, 0, 4)
      .attr(ConfuseAttr),
    new StatusMove(Moves.DEFOG, Type.FLYING, -1, 15, -1, 0, 4)
      .attr(StatStageChangeAttr, [ Stat.EVA ], -1)
      .attr(ClearWeatherAttr, WeatherType.FOG)
      .attr(ClearTerrainAttr)
      .attr(RemoveScreensAttr, false)
      .attr(RemoveArenaTrapAttr, true),
    new StatusMove(Moves.TRICK_ROOM, Type.PSYCHIC, -1, 5, -1, -7, 4)
      .attr(AddArenaTagAttr, ArenaTagType.TRICK_ROOM, 5)
      .ignoresProtect()
      .target(MoveTarget.BOTH_SIDES),
    new AttackMove(Moves.DRACO_METEOR, Type.DRAGON, MoveCategory.SPECIAL, 130, 90, 5, -1, 0, 4)
      .attr(StatStageChangeAttr, [ Stat.SPATK ], -2, true),
    new AttackMove(Moves.DISCHARGE, Type.ELECTRIC, MoveCategory.SPECIAL, 80, 100, 15, 30, 0, 4)
      .attr(StatusEffectAttr, StatusEffect.PARALYSIS)
      .target(MoveTarget.ALL_NEAR_OTHERS),
    new AttackMove(Moves.LAVA_PLUME, Type.FIRE, MoveCategory.SPECIAL, 80, 100, 15, 30, 0, 4)
      .attr(StatusEffectAttr, StatusEffect.BURN)
      .target(MoveTarget.ALL_NEAR_OTHERS),
    new AttackMove(Moves.LEAF_STORM, Type.GRASS, MoveCategory.SPECIAL, 130, 90, 5, -1, 0, 4)
      .attr(StatStageChangeAttr, [ Stat.SPATK ], -2, true),
    new AttackMove(Moves.POWER_WHIP, Type.GRASS, MoveCategory.PHYSICAL, 120, 85, 10, -1, 0, 4),
    new AttackMove(Moves.ROCK_WRECKER, Type.ROCK, MoveCategory.PHYSICAL, 150, 90, 5, -1, 0, 4)
      .attr(RechargeAttr)
      .makesContact(false)
      .ballBombMove(),
    new AttackMove(Moves.CROSS_POISON, Type.POISON, MoveCategory.PHYSICAL, 70, 100, 20, 10, 0, 4)
      .attr(HighCritAttr)
      .attr(StatusEffectAttr, StatusEffect.POISON)
      .slicingMove(),
    new AttackMove(Moves.GUNK_SHOT, Type.POISON, MoveCategory.PHYSICAL, 120, 80, 5, 30, 0, 4)
      .attr(StatusEffectAttr, StatusEffect.POISON)
      .makesContact(false),
    new AttackMove(Moves.IRON_HEAD, Type.STEEL, MoveCategory.PHYSICAL, 80, 100, 15, 30, 0, 4)
      .attr(FlinchAttr),
    new AttackMove(Moves.MAGNET_BOMB, Type.STEEL, MoveCategory.PHYSICAL, 60, -1, 20, -1, 0, 4)
      .makesContact(false)
      .ballBombMove(),
    new AttackMove(Moves.STONE_EDGE, Type.ROCK, MoveCategory.PHYSICAL, 100, 80, 5, -1, 0, 4)
      .attr(HighCritAttr)
      .makesContact(false),
    new StatusMove(Moves.CAPTIVATE, Type.NORMAL, 100, 20, -1, 0, 4)
      .attr(StatStageChangeAttr, [ Stat.SPATK ], -2)
      .condition((user, target, move) => target.isOppositeGender(user))
      .target(MoveTarget.ALL_NEAR_ENEMIES),
    new StatusMove(Moves.STEALTH_ROCK, Type.ROCK, -1, 20, -1, 0, 4)
      .attr(AddArenaTrapTagAttr, ArenaTagType.STEALTH_ROCK)
      .target(MoveTarget.ENEMY_SIDE),
    new AttackMove(Moves.GRASS_KNOT, Type.GRASS, MoveCategory.SPECIAL, -1, 100, 20, -1, 0, 4)
      .attr(WeightPowerAttr)
      .makesContact(),
    new AttackMove(Moves.CHATTER, Type.FLYING, MoveCategory.SPECIAL, 65, 100, 20, 100, 0, 4)
      .attr(ConfuseAttr)
      .soundBased(),
    new AttackMove(Moves.JUDGMENT, Type.NORMAL, MoveCategory.SPECIAL, 100, 100, 10, -1, 0, 4)
      .attr(FormChangeItemTypeAttr),
    new AttackMove(Moves.BUG_BITE, Type.BUG, MoveCategory.PHYSICAL, 60, 100, 20, -1, 0, 4)
      .attr(StealEatBerryAttr),
    new AttackMove(Moves.CHARGE_BEAM, Type.ELECTRIC, MoveCategory.SPECIAL, 50, 90, 10, 70, 0, 4)
      .attr(StatStageChangeAttr, [ Stat.SPATK ], 1, true),
    new AttackMove(Moves.WOOD_HAMMER, Type.GRASS, MoveCategory.PHYSICAL, 120, 100, 15, -1, 0, 4)
      .attr(RecoilAttr, false, 0.33)
      .recklessMove(),
    new AttackMove(Moves.AQUA_JET, Type.WATER, MoveCategory.PHYSICAL, 40, 100, 20, -1, 1, 4),
    new AttackMove(Moves.ATTACK_ORDER, Type.BUG, MoveCategory.PHYSICAL, 90, 100, 15, -1, 0, 4)
      .attr(HighCritAttr)
      .makesContact(false),
    new SelfStatusMove(Moves.DEFEND_ORDER, Type.BUG, -1, 10, -1, 0, 4)
      .attr(StatStageChangeAttr, [ Stat.DEF, Stat.SPDEF ], 1, true),
    new SelfStatusMove(Moves.HEAL_ORDER, Type.BUG, -1, 10, -1, 0, 4)
      .attr(HealAttr, 0.5)
      .triageMove(),
    new AttackMove(Moves.HEAD_SMASH, Type.ROCK, MoveCategory.PHYSICAL, 150, 80, 5, -1, 0, 4)
      .attr(RecoilAttr, false, 0.5)
      .recklessMove(),
    new AttackMove(Moves.DOUBLE_HIT, Type.NORMAL, MoveCategory.PHYSICAL, 35, 90, 10, -1, 0, 4)
      .attr(MultiHitAttr, MultiHitType._2),
    new AttackMove(Moves.ROAR_OF_TIME, Type.DRAGON, MoveCategory.SPECIAL, 150, 90, 5, -1, 0, 4)
      .attr(RechargeAttr),
    new AttackMove(Moves.SPACIAL_REND, Type.DRAGON, MoveCategory.SPECIAL, 100, 95, 5, -1, 0, 4)
      .attr(HighCritAttr),
    new SelfStatusMove(Moves.LUNAR_DANCE, Type.PSYCHIC, -1, 10, -1, 0, 4)
      .attr(SacrificialAttrOnHit)
      .danceMove()
      .triageMove()
      .unimplemented(),
    new AttackMove(Moves.CRUSH_GRIP, Type.NORMAL, MoveCategory.PHYSICAL, -1, 100, 5, -1, 0, 4)
      .attr(OpponentHighHpPowerAttr, 120),
    new AttackMove(Moves.MAGMA_STORM, Type.FIRE, MoveCategory.SPECIAL, 100, 75, 5, -1, 0, 4)
      .attr(TrapAttr, BattlerTagType.MAGMA_STORM),
    new StatusMove(Moves.DARK_VOID, Type.DARK, 80, 10, -1, 0, 4)  //Accuracy from Generations 4-6
      .attr(StatusEffectAttr, StatusEffect.SLEEP)
      .target(MoveTarget.ALL_NEAR_ENEMIES),
    new AttackMove(Moves.SEED_FLARE, Type.GRASS, MoveCategory.SPECIAL, 120, 85, 5, 40, 0, 4)
      .attr(StatStageChangeAttr, [ Stat.SPDEF ], -2),
    new AttackMove(Moves.OMINOUS_WIND, Type.GHOST, MoveCategory.SPECIAL, 60, 100, 5, 10, 0, 4)
      .attr(StatStageChangeAttr, [ Stat.ATK, Stat.DEF, Stat.SPATK, Stat.SPDEF, Stat.SPD ], 1, true)
      .windMove(),
    new AttackMove(Moves.SHADOW_FORCE, Type.GHOST, MoveCategory.PHYSICAL, 120, 100, 5, -1, 0, 4)
      .attr(ChargeAttr, ChargeAnim.SHADOW_FORCE_CHARGING, i18next.t("moveTriggers:vanishedInstantly", {pokemonName: "{USER}"}), BattlerTagType.HIDDEN)
      .ignoresProtect()
      .ignoresVirtual(),
    new SelfStatusMove(Moves.HONE_CLAWS, Type.DARK, -1, 15, -1, 0, 5)
      .attr(StatStageChangeAttr, [ Stat.ATK, Stat.ACC ], 1, true),
    new StatusMove(Moves.WIDE_GUARD, Type.ROCK, -1, 10, -1, 3, 5)
      .target(MoveTarget.USER_SIDE)
      .attr(AddArenaTagAttr, ArenaTagType.WIDE_GUARD, 1, true, true)
      .condition(failIfLastCondition),
    new StatusMove(Moves.GUARD_SPLIT, Type.PSYCHIC, -1, 10, -1, 0, 5)
      .attr(AverageStatsAttr, [ Stat.DEF, Stat.SPDEF ], "moveTriggers:sharedGuard"),
    new StatusMove(Moves.POWER_SPLIT, Type.PSYCHIC, -1, 10, -1, 0, 5)
      .attr(AverageStatsAttr, [ Stat.ATK, Stat.SPATK ], "moveTriggers:sharedPower"),
    new StatusMove(Moves.WONDER_ROOM, Type.PSYCHIC, -1, 10, -1, 0, 5)
      .ignoresProtect()
      .target(MoveTarget.BOTH_SIDES)
      .unimplemented(),
    new AttackMove(Moves.PSYSHOCK, Type.PSYCHIC, MoveCategory.SPECIAL, 80, 100, 10, -1, 0, 5)
      .attr(DefDefAttr),
    new AttackMove(Moves.VENOSHOCK, Type.POISON, MoveCategory.SPECIAL, 65, 100, 10, -1, 0, 5)
      .attr(MovePowerMultiplierAttr, (user, target, move) => target.status && (target.status.effect === StatusEffect.POISON || target.status.effect === StatusEffect.TOXIC) ? 2 : 1),
    new SelfStatusMove(Moves.AUTOTOMIZE, Type.STEEL, -1, 15, -1, 0, 5)
      .attr(StatStageChangeAttr, [ Stat.SPD ], 2, true)
      .partial(),
    new SelfStatusMove(Moves.RAGE_POWDER, Type.BUG, -1, 20, -1, 2, 5)
      .powderMove()
      .attr(AddBattlerTagAttr, BattlerTagType.CENTER_OF_ATTENTION, true),
    new StatusMove(Moves.TELEKINESIS, Type.PSYCHIC, -1, 15, -1, 0, 5)
      .condition(failOnGravityCondition)
      .unimplemented(),
    new StatusMove(Moves.MAGIC_ROOM, Type.PSYCHIC, -1, 10, -1, 0, 5)
      .ignoresProtect()
      .target(MoveTarget.BOTH_SIDES)
      .unimplemented(),
    new AttackMove(Moves.SMACK_DOWN, Type.ROCK, MoveCategory.PHYSICAL, 50, 100, 15, 100, 0, 5)
      .attr(AddBattlerTagAttr, BattlerTagType.IGNORE_FLYING, false, false, 1, 1, true)
      .attr(AddBattlerTagAttr, BattlerTagType.INTERRUPTED)
      .attr(RemoveBattlerTagAttr, [BattlerTagType.FLYING, BattlerTagType.MAGNET_RISEN])
      .attr(HitsTagAttr, BattlerTagType.FLYING)
      .makesContact(false),
    new AttackMove(Moves.STORM_THROW, Type.FIGHTING, MoveCategory.PHYSICAL, 60, 100, 10, -1, 0, 5)
      .attr(CritOnlyAttr),
    new AttackMove(Moves.FLAME_BURST, Type.FIRE, MoveCategory.SPECIAL, 70, 100, 15, -1, 0, 5)
      .attr(FlameBurstAttr),
    new AttackMove(Moves.SLUDGE_WAVE, Type.POISON, MoveCategory.SPECIAL, 95, 100, 10, 10, 0, 5)
      .attr(StatusEffectAttr, StatusEffect.POISON)
      .target(MoveTarget.ALL_NEAR_OTHERS),
    new SelfStatusMove(Moves.QUIVER_DANCE, Type.BUG, -1, 20, -1, 0, 5)
      .attr(StatStageChangeAttr, [ Stat.SPATK, Stat.SPDEF, Stat.SPD ], 1, true)
      .danceMove(),
    new AttackMove(Moves.HEAVY_SLAM, Type.STEEL, MoveCategory.PHYSICAL, -1, 100, 10, -1, 0, 5)
      .attr(AlwaysHitMinimizeAttr)
      .attr(CompareWeightPowerAttr)
      .attr(HitsTagForDoubleDamageAttr, BattlerTagType.MINIMIZED),
    new AttackMove(Moves.SYNCHRONOISE, Type.PSYCHIC, MoveCategory.SPECIAL, 120, 100, 10, -1, 0, 5)
      .target(MoveTarget.ALL_NEAR_OTHERS)
      .condition(unknownTypeCondition)
      .attr(hitsSameTypeAttr),
    new AttackMove(Moves.ELECTRO_BALL, Type.ELECTRIC, MoveCategory.SPECIAL, -1, 100, 10, -1, 0, 5)
      .attr(ElectroBallPowerAttr)
      .ballBombMove(),
    new StatusMove(Moves.SOAK, Type.WATER, 100, 20, -1, 0, 5)
      .attr(ChangeTypeAttr, Type.WATER),
    new AttackMove(Moves.FLAME_CHARGE, Type.FIRE, MoveCategory.PHYSICAL, 50, 100, 20, 100, 0, 5)
      .attr(StatStageChangeAttr, [ Stat.SPD ], 1, true),
    new SelfStatusMove(Moves.COIL, Type.POISON, -1, 20, -1, 0, 5)
      .attr(StatStageChangeAttr, [ Stat.ATK, Stat.DEF, Stat.ACC ], 1, true),
    new AttackMove(Moves.LOW_SWEEP, Type.FIGHTING, MoveCategory.PHYSICAL, 65, 100, 20, 100, 0, 5)
      .attr(StatStageChangeAttr, [ Stat.SPD ], -1),
    new AttackMove(Moves.ACID_SPRAY, Type.POISON, MoveCategory.SPECIAL, 40, 100, 20, 100, 0, 5)
      .attr(StatStageChangeAttr, [ Stat.SPDEF ], -2)
      .ballBombMove(),
    new AttackMove(Moves.FOUL_PLAY, Type.DARK, MoveCategory.PHYSICAL, 95, 100, 15, -1, 0, 5)
      .attr(TargetAtkUserAtkAttr),
    new StatusMove(Moves.SIMPLE_BEAM, Type.NORMAL, 100, 15, -1, 0, 5)
      .attr(AbilityChangeAttr, Abilities.SIMPLE),
    new StatusMove(Moves.ENTRAINMENT, Type.NORMAL, 100, 15, -1, 0, 5)
      .attr(AbilityGiveAttr),
    new StatusMove(Moves.AFTER_YOU, Type.NORMAL, -1, 15, -1, 0, 5)
      .ignoresProtect()
      .ignoresSubstitute()
      .target(MoveTarget.NEAR_OTHER)
      .condition(failIfSingleBattle)
      .condition((user, target, move) => !target.turnData.acted)
      .attr(AfterYouAttr),
    new AttackMove(Moves.ROUND, Type.NORMAL, MoveCategory.SPECIAL, 60, 100, 15, -1, 0, 5)
      .soundBased()
      .partial(),
    new AttackMove(Moves.ECHOED_VOICE, Type.NORMAL, MoveCategory.SPECIAL, 40, 100, 15, -1, 0, 5)
      .attr(ConsecutiveUseMultiBasePowerAttr, 5, false)
      .soundBased(),
    new AttackMove(Moves.CHIP_AWAY, Type.NORMAL, MoveCategory.PHYSICAL, 70, 100, 20, -1, 0, 5)
      .attr(IgnoreOpponentStatStagesAttr),
    new AttackMove(Moves.CLEAR_SMOG, Type.POISON, MoveCategory.SPECIAL, 50, -1, 15, -1, 0, 5)
      .attr(ResetStatsAttr, false),
    new AttackMove(Moves.STORED_POWER, Type.PSYCHIC, MoveCategory.SPECIAL, 20, 100, 10, -1, 0, 5)
      .attr(PositiveStatStagePowerAttr),
    new StatusMove(Moves.QUICK_GUARD, Type.FIGHTING, -1, 15, -1, 3, 5)
      .target(MoveTarget.USER_SIDE)
      .attr(AddArenaTagAttr, ArenaTagType.QUICK_GUARD, 1, true, true)
      .condition(failIfLastCondition),
    new SelfStatusMove(Moves.ALLY_SWITCH, Type.PSYCHIC, -1, 15, -1, 2, 5)
      .ignoresProtect()
      .unimplemented(),
    new AttackMove(Moves.SCALD, Type.WATER, MoveCategory.SPECIAL, 80, 100, 15, 30, 0, 5)
      .attr(HealStatusEffectAttr, false, StatusEffect.FREEZE)
      .attr(HealStatusEffectAttr, true, StatusEffect.FREEZE)
      .attr(StatusEffectAttr, StatusEffect.BURN),
    new SelfStatusMove(Moves.SHELL_SMASH, Type.NORMAL, -1, 15, -1, 0, 5)
      .attr(StatStageChangeAttr, [ Stat.ATK, Stat.SPATK, Stat.SPD ], 2, true)
      .attr(StatStageChangeAttr, [ Stat.DEF, Stat.SPDEF ], -1, true),
    new StatusMove(Moves.HEAL_PULSE, Type.PSYCHIC, -1, 10, -1, 0, 5)
      .attr(HealAttr, 0.5, false, false)
      .pulseMove()
      .triageMove(),
    new AttackMove(Moves.HEX, Type.GHOST, MoveCategory.SPECIAL, 65, 100, 10, -1, 0, 5)
      .attr(
        MovePowerMultiplierAttr,
        (user, target, move) =>  target.status || target.hasAbility(Abilities.COMATOSE)? 2 : 1),
    new AttackMove(Moves.SKY_DROP, Type.FLYING, MoveCategory.PHYSICAL, 60, 100, 10, -1, 0, 5)
      .partial() // Should immobilize the target, Flying types should take no damage. cf https://bulbapedia.bulbagarden.net/wiki/Sky_Drop_(move) and https://www.smogon.com/dex/sv/moves/sky-drop/
      .attr(ChargeAttr, ChargeAnim.SKY_DROP_CHARGING, i18next.t("moveTriggers:tookTargetIntoSky", {pokemonName: "{USER}", targetName: "{TARGET}"}), BattlerTagType.FLYING) // TODO: Add 2nd turn message
      .condition(failOnGravityCondition)
      .condition((user, target, move) => !target.getTag(BattlerTagType.SUBSTITUTE))
      .ignoresVirtual(),
    new SelfStatusMove(Moves.SHIFT_GEAR, Type.STEEL, -1, 10, -1, 0, 5)
      .attr(StatStageChangeAttr, [ Stat.ATK ], 1, true)
      .attr(StatStageChangeAttr, [ Stat.SPD ], 2, true),
    new AttackMove(Moves.CIRCLE_THROW, Type.FIGHTING, MoveCategory.PHYSICAL, 60, 90, 10, -1, -6, 5)
      .attr(ForceSwitchOutAttr),
    new AttackMove(Moves.INCINERATE, Type.FIRE, MoveCategory.SPECIAL, 60, 100, 15, -1, 0, 5)
      .target(MoveTarget.ALL_NEAR_ENEMIES)
      .attr(RemoveHeldItemAttr, true),
    new StatusMove(Moves.QUASH, Type.DARK, 100, 15, -1, 0, 5)
      .unimplemented(),
    new AttackMove(Moves.ACROBATICS, Type.FLYING, MoveCategory.PHYSICAL, 55, 100, 15, -1, 0, 5)
      .attr(MovePowerMultiplierAttr, (user, target, move) => Math.max(1, 2 - 0.2 * user.getHeldItems().filter(i => i.isTransferable).reduce((v, m) => v + m.stackCount, 0))),
    new StatusMove(Moves.REFLECT_TYPE, Type.NORMAL, -1, 15, -1, 0, 5)
      .ignoresSubstitute()
      .attr(CopyTypeAttr),
    new AttackMove(Moves.RETALIATE, Type.NORMAL, MoveCategory.PHYSICAL, 70, 100, 5, -1, 0, 5)
      .attr(MovePowerMultiplierAttr, (user, target, move) => {
        const turn = user.scene.currentBattle.turn;
        const lastPlayerFaint = user.scene.currentBattle.playerFaintsHistory[user.scene.currentBattle.playerFaintsHistory.length - 1];
        const lastEnemyFaint = user.scene.currentBattle.enemyFaintsHistory[user.scene.currentBattle.enemyFaintsHistory.length - 1];
        return (
          (lastPlayerFaint !== undefined && turn - lastPlayerFaint.turn === 1 && user.isPlayer()) ||
          (lastEnemyFaint !== undefined && turn - lastEnemyFaint.turn === 1 && !user.isPlayer())
        ) ? 2 : 1;
      }),
    new AttackMove(Moves.FINAL_GAMBIT, Type.FIGHTING, MoveCategory.SPECIAL, -1, 100, 5, -1, 0, 5)
      .attr(UserHpDamageAttr)
      .attr(SacrificialAttrOnHit),
    new StatusMove(Moves.BESTOW, Type.NORMAL, -1, 15, -1, 0, 5)
      .ignoresProtect()
      .ignoresSubstitute()
      .unimplemented(),
    new AttackMove(Moves.INFERNO, Type.FIRE, MoveCategory.SPECIAL, 100, 50, 5, 100, 0, 5)
      .attr(StatusEffectAttr, StatusEffect.BURN),
    new AttackMove(Moves.WATER_PLEDGE, Type.WATER, MoveCategory.SPECIAL, 80, 100, 10, -1, 0, 5)
      .partial(),
    new AttackMove(Moves.FIRE_PLEDGE, Type.FIRE, MoveCategory.SPECIAL, 80, 100, 10, -1, 0, 5)
      .partial(),
    new AttackMove(Moves.GRASS_PLEDGE, Type.GRASS, MoveCategory.SPECIAL, 80, 100, 10, -1, 0, 5)
      .partial(),
    new AttackMove(Moves.VOLT_SWITCH, Type.ELECTRIC, MoveCategory.SPECIAL, 70, 100, 20, -1, 0, 5)
      .attr(ForceSwitchOutAttr, true, false),
    new AttackMove(Moves.STRUGGLE_BUG, Type.BUG, MoveCategory.SPECIAL, 50, 100, 20, 100, 0, 5)
      .attr(StatStageChangeAttr, [ Stat.SPATK ], -1)
      .target(MoveTarget.ALL_NEAR_ENEMIES),
    new AttackMove(Moves.BULLDOZE, Type.GROUND, MoveCategory.PHYSICAL, 60, 100, 20, 100, 0, 5)
      .attr(StatStageChangeAttr, [ Stat.SPD ], -1)
      .attr(MovePowerMultiplierAttr, (user, target, move) => user.scene.arena.getTerrainType() === TerrainType.GRASSY && target.isGrounded() ? 0.5 : 1)
      .makesContact(false)
      .target(MoveTarget.ALL_NEAR_OTHERS),
    new AttackMove(Moves.FROST_BREATH, Type.ICE, MoveCategory.SPECIAL, 60, 90, 10, 100, 0, 5)
      .attr(CritOnlyAttr),
    new AttackMove(Moves.DRAGON_TAIL, Type.DRAGON, MoveCategory.PHYSICAL, 60, 90, 10, -1, -6, 5)
      .attr(ForceSwitchOutAttr)
      .hidesTarget(),
    new SelfStatusMove(Moves.WORK_UP, Type.NORMAL, -1, 30, -1, 0, 5)
      .attr(StatStageChangeAttr, [ Stat.ATK, Stat.SPATK ], 1, true),
    new AttackMove(Moves.ELECTROWEB, Type.ELECTRIC, MoveCategory.SPECIAL, 55, 95, 15, 100, 0, 5)
      .attr(StatStageChangeAttr, [ Stat.SPD ], -1)
      .target(MoveTarget.ALL_NEAR_ENEMIES),
    new AttackMove(Moves.WILD_CHARGE, Type.ELECTRIC, MoveCategory.PHYSICAL, 90, 100, 15, -1, 0, 5)
      .attr(RecoilAttr)
      .recklessMove(),
    new AttackMove(Moves.DRILL_RUN, Type.GROUND, MoveCategory.PHYSICAL, 80, 95, 10, -1, 0, 5)
      .attr(HighCritAttr),
    new AttackMove(Moves.DUAL_CHOP, Type.DRAGON, MoveCategory.PHYSICAL, 40, 90, 15, -1, 0, 5)
      .attr(MultiHitAttr, MultiHitType._2),
    new AttackMove(Moves.HEART_STAMP, Type.PSYCHIC, MoveCategory.PHYSICAL, 60, 100, 25, 30, 0, 5)
      .attr(FlinchAttr),
    new AttackMove(Moves.HORN_LEECH, Type.GRASS, MoveCategory.PHYSICAL, 75, 100, 10, -1, 0, 5)
      .attr(HitHealAttr)
      .triageMove(),
    new AttackMove(Moves.SACRED_SWORD, Type.FIGHTING, MoveCategory.PHYSICAL, 90, 100, 15, -1, 0, 5)
      .attr(IgnoreOpponentStatStagesAttr)
      .slicingMove(),
    new AttackMove(Moves.RAZOR_SHELL, Type.WATER, MoveCategory.PHYSICAL, 75, 95, 10, 50, 0, 5)
      .attr(StatStageChangeAttr, [ Stat.DEF ], -1)
      .slicingMove(),
    new AttackMove(Moves.HEAT_CRASH, Type.FIRE, MoveCategory.PHYSICAL, -1, 100, 10, -1, 0, 5)
      .attr(AlwaysHitMinimizeAttr)
      .attr(CompareWeightPowerAttr)
      .attr(HitsTagForDoubleDamageAttr, BattlerTagType.MINIMIZED),
    new AttackMove(Moves.LEAF_TORNADO, Type.GRASS, MoveCategory.SPECIAL, 65, 90, 10, 50, 0, 5)
      .attr(StatStageChangeAttr, [ Stat.ACC ], -1),
    new AttackMove(Moves.STEAMROLLER, Type.BUG, MoveCategory.PHYSICAL, 65, 100, 20, 30, 0, 5)
      .attr(AlwaysHitMinimizeAttr)
      .attr(HitsTagForDoubleDamageAttr, BattlerTagType.MINIMIZED)
      .attr(FlinchAttr),
    new SelfStatusMove(Moves.COTTON_GUARD, Type.GRASS, -1, 10, -1, 0, 5)
      .attr(StatStageChangeAttr, [ Stat.DEF ], 3, true),
    new AttackMove(Moves.NIGHT_DAZE, Type.DARK, MoveCategory.SPECIAL, 85, 95, 10, 40, 0, 5)
      .attr(StatStageChangeAttr, [ Stat.ACC ], -1),
    new AttackMove(Moves.PSYSTRIKE, Type.PSYCHIC, MoveCategory.SPECIAL, 100, 100, 10, -1, 0, 5)
      .attr(DefDefAttr),
    new AttackMove(Moves.TAIL_SLAP, Type.NORMAL, MoveCategory.PHYSICAL, 25, 85, 10, -1, 0, 5)
      .attr(MultiHitAttr),
    new AttackMove(Moves.HURRICANE, Type.FLYING, MoveCategory.SPECIAL, 110, 70, 10, 30, 0, 5)
      .attr(ThunderAccuracyAttr)
      .attr(ConfuseAttr)
      .attr(HitsTagAttr, BattlerTagType.FLYING)
      .windMove(),
    new AttackMove(Moves.HEAD_CHARGE, Type.NORMAL, MoveCategory.PHYSICAL, 120, 100, 15, -1, 0, 5)
      .attr(RecoilAttr)
      .recklessMove(),
    new AttackMove(Moves.GEAR_GRIND, Type.STEEL, MoveCategory.PHYSICAL, 50, 85, 15, -1, 0, 5)
      .attr(MultiHitAttr, MultiHitType._2),
    new AttackMove(Moves.SEARING_SHOT, Type.FIRE, MoveCategory.SPECIAL, 100, 100, 5, 30, 0, 5)
      .attr(StatusEffectAttr, StatusEffect.BURN)
      .ballBombMove()
      .target(MoveTarget.ALL_NEAR_OTHERS),
    new AttackMove(Moves.TECHNO_BLAST, Type.NORMAL, MoveCategory.SPECIAL, 120, 100, 5, -1, 0, 5)
      .attr(TechnoBlastTypeAttr),
    new AttackMove(Moves.RELIC_SONG, Type.NORMAL, MoveCategory.SPECIAL, 75, 100, 10, 10, 0, 5)
      .attr(StatusEffectAttr, StatusEffect.SLEEP)
      .soundBased()
      .target(MoveTarget.ALL_NEAR_ENEMIES),
    new AttackMove(Moves.SECRET_SWORD, Type.FIGHTING, MoveCategory.SPECIAL, 85, 100, 10, -1, 0, 5)
      .attr(DefDefAttr)
      .slicingMove(),
    new AttackMove(Moves.GLACIATE, Type.ICE, MoveCategory.SPECIAL, 65, 95, 10, 100, 0, 5)
      .attr(StatStageChangeAttr, [ Stat.SPD ], -1)
      .target(MoveTarget.ALL_NEAR_ENEMIES),
    new AttackMove(Moves.BOLT_STRIKE, Type.ELECTRIC, MoveCategory.PHYSICAL, 130, 85, 5, 20, 0, 5)
      .attr(StatusEffectAttr, StatusEffect.PARALYSIS),
    new AttackMove(Moves.BLUE_FLARE, Type.FIRE, MoveCategory.SPECIAL, 130, 85, 5, 20, 0, 5)
      .attr(StatusEffectAttr, StatusEffect.BURN),
    new AttackMove(Moves.FIERY_DANCE, Type.FIRE, MoveCategory.SPECIAL, 80, 100, 10, 50, 0, 5)
      .attr(StatStageChangeAttr, [ Stat.SPATK ], 1, true)
      .danceMove(),
    new AttackMove(Moves.FREEZE_SHOCK, Type.ICE, MoveCategory.PHYSICAL, 140, 90, 5, 30, 0, 5)
      .attr(ChargeAttr, ChargeAnim.FREEZE_SHOCK_CHARGING, i18next.t("moveTriggers:becameCloakedInFreezingLight", {pokemonName: "{USER}"}))
      .attr(StatusEffectAttr, StatusEffect.PARALYSIS)
      .makesContact(false),
    new AttackMove(Moves.ICE_BURN, Type.ICE, MoveCategory.SPECIAL, 140, 90, 5, 30, 0, 5)
      .attr(ChargeAttr, ChargeAnim.ICE_BURN_CHARGING, i18next.t("moveTriggers:becameCloakedInFreezingAir", {pokemonName: "{USER}"}))
      .attr(StatusEffectAttr, StatusEffect.BURN)
      .ignoresVirtual(),
    new AttackMove(Moves.SNARL, Type.DARK, MoveCategory.SPECIAL, 55, 95, 15, 100, 0, 5)
      .attr(StatStageChangeAttr, [ Stat.SPATK ], -1)
      .soundBased()
      .target(MoveTarget.ALL_NEAR_ENEMIES),
    new AttackMove(Moves.ICICLE_CRASH, Type.ICE, MoveCategory.PHYSICAL, 85, 90, 10, 30, 0, 5)
      .attr(FlinchAttr)
      .makesContact(false),
    new AttackMove(Moves.V_CREATE, Type.FIRE, MoveCategory.PHYSICAL, 180, 95, 5, -1, 0, 5)
      .attr(StatStageChangeAttr, [ Stat.DEF, Stat.SPDEF, Stat.SPD ], -1, true),
    new AttackMove(Moves.FUSION_FLARE, Type.FIRE, MoveCategory.SPECIAL, 100, 100, 5, -1, 0, 5)
      .attr(HealStatusEffectAttr, true, StatusEffect.FREEZE)
      .attr(LastMoveDoublePowerAttr, Moves.FUSION_BOLT),
    new AttackMove(Moves.FUSION_BOLT, Type.ELECTRIC, MoveCategory.PHYSICAL, 100, 100, 5, -1, 0, 5)
      .attr(LastMoveDoublePowerAttr, Moves.FUSION_FLARE)
      .makesContact(false),
    new AttackMove(Moves.FLYING_PRESS, Type.FIGHTING, MoveCategory.PHYSICAL, 100, 95, 10, -1, 0, 6)
      .attr(AlwaysHitMinimizeAttr)
      .attr(FlyingTypeMultiplierAttr)
      .attr(HitsTagForDoubleDamageAttr, BattlerTagType.MINIMIZED)
      .condition(failOnGravityCondition),
    new StatusMove(Moves.MAT_BLOCK, Type.FIGHTING, -1, 10, -1, 0, 6)
      .target(MoveTarget.USER_SIDE)
      .attr(AddArenaTagAttr, ArenaTagType.MAT_BLOCK, 1, true, true)
      .condition(new FirstMoveCondition())
      .condition(failIfLastCondition),
    new AttackMove(Moves.BELCH, Type.POISON, MoveCategory.SPECIAL, 120, 90, 10, -1, 0, 6)
      .condition((user, target, move) => user.battleData.berriesEaten.length > 0),
    new StatusMove(Moves.ROTOTILLER, Type.GROUND, -1, 10, -1, 0, 6)
      .target(MoveTarget.ALL)
      .condition((user, target, move) => {
        // If any fielded pokémon is grass-type and grounded.
        return [...user.scene.getEnemyParty(), ...user.scene.getParty()].some((poke) => poke.isOfType(Type.GRASS) && poke.isGrounded());
      })
      .attr(StatStageChangeAttr, [ Stat.ATK, Stat.SPATK ], 1, false, (user, target, move) => target.isOfType(Type.GRASS) && target.isGrounded()),
    new StatusMove(Moves.STICKY_WEB, Type.BUG, -1, 20, -1, 0, 6)
      .attr(AddArenaTrapTagAttr, ArenaTagType.STICKY_WEB)
      .target(MoveTarget.ENEMY_SIDE),
    new AttackMove(Moves.FELL_STINGER, Type.BUG, MoveCategory.PHYSICAL, 50, 100, 25, -1, 0, 6)
      .attr(PostVictoryStatStageChangeAttr, [ Stat.ATK ], 3, true ),
    new AttackMove(Moves.PHANTOM_FORCE, Type.GHOST, MoveCategory.PHYSICAL, 90, 100, 10, -1, 0, 6)
      .attr(ChargeAttr, ChargeAnim.PHANTOM_FORCE_CHARGING, i18next.t("moveTriggers:vanishedInstantly", {pokemonName: "{USER}"}), BattlerTagType.HIDDEN)
      .ignoresProtect()
      .ignoresVirtual(),
    new StatusMove(Moves.TRICK_OR_TREAT, Type.GHOST, 100, 20, -1, 0, 6)
      .attr(AddTypeAttr, Type.GHOST)
      .partial(),
    new StatusMove(Moves.NOBLE_ROAR, Type.NORMAL, 100, 30, -1, 0, 6)
      .attr(StatStageChangeAttr, [ Stat.ATK, Stat.SPATK ], -1)
      .soundBased(),
    new StatusMove(Moves.ION_DELUGE, Type.ELECTRIC, -1, 25, -1, 1, 6)
      .target(MoveTarget.BOTH_SIDES)
      .unimplemented(),
    new AttackMove(Moves.PARABOLIC_CHARGE, Type.ELECTRIC, MoveCategory.SPECIAL, 65, 100, 20, -1, 0, 6)
      .attr(HitHealAttr)
      .target(MoveTarget.ALL_NEAR_OTHERS)
      .triageMove(),
    new StatusMove(Moves.FORESTS_CURSE, Type.GRASS, 100, 20, -1, 0, 6)
      .attr(AddTypeAttr, Type.GRASS)
      .partial(),
    new AttackMove(Moves.PETAL_BLIZZARD, Type.GRASS, MoveCategory.PHYSICAL, 90, 100, 15, -1, 0, 6)
      .windMove()
      .makesContact(false)
      .target(MoveTarget.ALL_NEAR_OTHERS),
    new AttackMove(Moves.FREEZE_DRY, Type.ICE, MoveCategory.SPECIAL, 70, 100, 20, 10, 0, 6)
      .attr(StatusEffectAttr, StatusEffect.FREEZE)
      .attr(WaterSuperEffectTypeMultiplierAttr)
      .partial(), // This currently just multiplies the move's power instead of changing its effectiveness. It also doesn't account for abilities that modify type effectiveness such as tera shell.
    new AttackMove(Moves.DISARMING_VOICE, Type.FAIRY, MoveCategory.SPECIAL, 40, -1, 15, -1, 0, 6)
      .soundBased()
      .target(MoveTarget.ALL_NEAR_ENEMIES),
    new StatusMove(Moves.PARTING_SHOT, Type.DARK, 100, 20, -1, 0, 6)
      .attr(StatStageChangeAttr, [ Stat.ATK, Stat.SPATK ], -1, false, null, true, true, MoveEffectTrigger.PRE_APPLY)
      .attr(ForceSwitchOutAttr, true, false)
      .soundBased(),
    new StatusMove(Moves.TOPSY_TURVY, Type.DARK, -1, 20, -1, 0, 6)
      .attr(InvertStatsAttr),
    new AttackMove(Moves.DRAINING_KISS, Type.FAIRY, MoveCategory.SPECIAL, 50, 100, 10, -1, 0, 6)
      .attr(HitHealAttr, 0.75)
      .makesContact()
      .triageMove(),
    new StatusMove(Moves.CRAFTY_SHIELD, Type.FAIRY, -1, 10, -1, 3, 6)
      .target(MoveTarget.USER_SIDE)
      .attr(AddArenaTagAttr, ArenaTagType.CRAFTY_SHIELD, 1, true, true)
      .condition(failIfLastCondition),
    new StatusMove(Moves.FLOWER_SHIELD, Type.FAIRY, -1, 10, -1, 0, 6)
      .target(MoveTarget.ALL)
      .attr(StatStageChangeAttr, [ Stat.DEF ], 1, false, (user, target, move) => target.getTypes().includes(Type.GRASS) && !target.getTag(SemiInvulnerableTag)),
    new StatusMove(Moves.GRASSY_TERRAIN, Type.GRASS, -1, 10, -1, 0, 6)
      .attr(TerrainChangeAttr, TerrainType.GRASSY)
      .target(MoveTarget.BOTH_SIDES),
    new StatusMove(Moves.MISTY_TERRAIN, Type.FAIRY, -1, 10, -1, 0, 6)
      .attr(TerrainChangeAttr, TerrainType.MISTY)
      .target(MoveTarget.BOTH_SIDES),
    new StatusMove(Moves.ELECTRIFY, Type.ELECTRIC, -1, 20, -1, 0, 6)
      .unimplemented(),
    new AttackMove(Moves.PLAY_ROUGH, Type.FAIRY, MoveCategory.PHYSICAL, 90, 90, 10, 10, 0, 6)
      .attr(StatStageChangeAttr, [ Stat.ATK ], -1),
    new AttackMove(Moves.FAIRY_WIND, Type.FAIRY, MoveCategory.SPECIAL, 40, 100, 30, -1, 0, 6)
      .windMove(),
    new AttackMove(Moves.MOONBLAST, Type.FAIRY, MoveCategory.SPECIAL, 95, 100, 15, 30, 0, 6)
      .attr(StatStageChangeAttr, [ Stat.SPATK ], -1),
    new AttackMove(Moves.BOOMBURST, Type.NORMAL, MoveCategory.SPECIAL, 140, 100, 10, -1, 0, 6)
      .soundBased()
      .target(MoveTarget.ALL_NEAR_OTHERS),
    new StatusMove(Moves.FAIRY_LOCK, Type.FAIRY, -1, 10, -1, 0, 6)
      .ignoresSubstitute()
      .target(MoveTarget.BOTH_SIDES)
      .unimplemented(),
    new SelfStatusMove(Moves.KINGS_SHIELD, Type.STEEL, -1, 10, -1, 4, 6)
      .attr(ProtectAttr, BattlerTagType.KINGS_SHIELD)
      .condition(failIfLastCondition),
    new StatusMove(Moves.PLAY_NICE, Type.NORMAL, -1, 20, -1, 0, 6)
      .attr(StatStageChangeAttr, [ Stat.ATK ], -1)
      .ignoresSubstitute(),
    new StatusMove(Moves.CONFIDE, Type.NORMAL, -1, 20, -1, 0, 6)
      .attr(StatStageChangeAttr, [ Stat.SPATK ], -1)
      .soundBased(),
    new AttackMove(Moves.DIAMOND_STORM, Type.ROCK, MoveCategory.PHYSICAL, 100, 95, 5, 50, 0, 6)
      .attr(StatStageChangeAttr, [ Stat.DEF ], 2, true)
      .makesContact(false)
      .target(MoveTarget.ALL_NEAR_ENEMIES),
    new AttackMove(Moves.STEAM_ERUPTION, Type.WATER, MoveCategory.SPECIAL, 110, 95, 5, 30, 0, 6)
      .attr(HealStatusEffectAttr, true, StatusEffect.FREEZE)
      .attr(HealStatusEffectAttr, false, StatusEffect.FREEZE)
      .attr(StatusEffectAttr, StatusEffect.BURN),
    new AttackMove(Moves.HYPERSPACE_HOLE, Type.PSYCHIC, MoveCategory.SPECIAL, 80, -1, 5, -1, 0, 6)
      .ignoresProtect()
      .ignoresSubstitute(),
    new AttackMove(Moves.WATER_SHURIKEN, Type.WATER, MoveCategory.SPECIAL, 15, 100, 20, -1, 1, 6)
      .attr(MultiHitAttr)
      .attr(WaterShurikenPowerAttr)
      .attr(WaterShurikenMultiHitTypeAttr),
    new AttackMove(Moves.MYSTICAL_FIRE, Type.FIRE, MoveCategory.SPECIAL, 75, 100, 10, 100, 0, 6)
      .attr(StatStageChangeAttr, [ Stat.SPATK ], -1),
    new SelfStatusMove(Moves.SPIKY_SHIELD, Type.GRASS, -1, 10, -1, 4, 6)
      .attr(ProtectAttr, BattlerTagType.SPIKY_SHIELD)
      .condition(failIfLastCondition),
    new StatusMove(Moves.AROMATIC_MIST, Type.FAIRY, -1, 20, -1, 0, 6)
      .attr(StatStageChangeAttr, [ Stat.SPDEF ], 1)
      .ignoresSubstitute()
      .target(MoveTarget.NEAR_ALLY),
    new StatusMove(Moves.EERIE_IMPULSE, Type.ELECTRIC, 100, 15, -1, 0, 6)
      .attr(StatStageChangeAttr, [ Stat.SPATK ], -2),
    new StatusMove(Moves.VENOM_DRENCH, Type.POISON, 100, 20, -1, 0, 6)
      .attr(StatStageChangeAttr, [ Stat.ATK, Stat.SPATK, Stat.SPD ], -1, false, (user, target, move) => target.status?.effect === StatusEffect.POISON || target.status?.effect === StatusEffect.TOXIC)
      .target(MoveTarget.ALL_NEAR_ENEMIES),
    new StatusMove(Moves.POWDER, Type.BUG, 100, 20, -1, 1, 6)
      .ignoresSubstitute()
      .powderMove()
      .unimplemented(),
    new SelfStatusMove(Moves.GEOMANCY, Type.FAIRY, -1, 10, -1, 0, 6)
      .attr(ChargeAttr, ChargeAnim.GEOMANCY_CHARGING, i18next.t("moveTriggers:isChargingPower", {pokemonName: "{USER}"}))
      .attr(StatStageChangeAttr, [ Stat.SPATK, Stat.SPDEF, Stat.SPD ], 2, true)
      .ignoresVirtual(),
    new StatusMove(Moves.MAGNETIC_FLUX, Type.ELECTRIC, -1, 20, -1, 0, 6)
      .attr(StatStageChangeAttr, [ Stat.DEF, Stat.SPDEF ], 1, false, (user, target, move) => !![ Abilities.PLUS, Abilities.MINUS].find(a => target.hasAbility(a, false)))
      .ignoresSubstitute()
      .target(MoveTarget.USER_AND_ALLIES)
      .condition((user, target, move) => !![ user, user.getAlly() ].filter(p => p?.isActive()).find(p => !![ Abilities.PLUS, Abilities.MINUS].find(a => p.hasAbility(a, false)))),
    new StatusMove(Moves.HAPPY_HOUR, Type.NORMAL, -1, 30, -1, 0, 6) // No animation
      .attr(AddArenaTagAttr, ArenaTagType.HAPPY_HOUR, null, true)
      .target(MoveTarget.USER_SIDE),
    new StatusMove(Moves.ELECTRIC_TERRAIN, Type.ELECTRIC, -1, 10, -1, 0, 6)
      .attr(TerrainChangeAttr, TerrainType.ELECTRIC)
      .target(MoveTarget.BOTH_SIDES),
    new AttackMove(Moves.DAZZLING_GLEAM, Type.FAIRY, MoveCategory.SPECIAL, 80, 100, 10, -1, 0, 6)
      .target(MoveTarget.ALL_NEAR_ENEMIES),
    new SelfStatusMove(Moves.CELEBRATE, Type.NORMAL, -1, 40, -1, 0, 6),
    new StatusMove(Moves.HOLD_HANDS, Type.NORMAL, -1, 40, -1, 0, 6)
      .ignoresSubstitute()
      .target(MoveTarget.NEAR_ALLY),
    new StatusMove(Moves.BABY_DOLL_EYES, Type.FAIRY, 100, 30, -1, 1, 6)
      .attr(StatStageChangeAttr, [ Stat.ATK ], -1),
    new AttackMove(Moves.NUZZLE, Type.ELECTRIC, MoveCategory.PHYSICAL, 20, 100, 20, 100, 0, 6)
      .attr(StatusEffectAttr, StatusEffect.PARALYSIS),
    new AttackMove(Moves.HOLD_BACK, Type.NORMAL, MoveCategory.PHYSICAL, 40, 100, 40, -1, 0, 6)
      .attr(SurviveDamageAttr),
    new AttackMove(Moves.INFESTATION, Type.BUG, MoveCategory.SPECIAL, 20, 100, 20, -1, 0, 6)
      .makesContact()
      .attr(TrapAttr, BattlerTagType.INFESTATION),
    new AttackMove(Moves.POWER_UP_PUNCH, Type.FIGHTING, MoveCategory.PHYSICAL, 40, 100, 20, 100, 0, 6)
      .attr(StatStageChangeAttr, [ Stat.ATK ], 1, true)
      .punchingMove(),
    new AttackMove(Moves.OBLIVION_WING, Type.FLYING, MoveCategory.SPECIAL, 80, 100, 10, -1, 0, 6)
      .attr(HitHealAttr, 0.75)
      .triageMove(),
    new AttackMove(Moves.THOUSAND_ARROWS, Type.GROUND, MoveCategory.PHYSICAL, 90, 100, 10, -1, 0, 6)
      .attr(NeutralDamageAgainstFlyingTypeMultiplierAttr)
      .attr(AddBattlerTagAttr, BattlerTagType.IGNORE_FLYING, false, false, 1, 1, true)
      .attr(HitsTagAttr, BattlerTagType.FLYING)
      .attr(HitsTagAttr, BattlerTagType.MAGNET_RISEN)
      .attr(AddBattlerTagAttr, BattlerTagType.INTERRUPTED)
      .attr(RemoveBattlerTagAttr, [BattlerTagType.FLYING, BattlerTagType.MAGNET_RISEN])
      .makesContact(false)
      .target(MoveTarget.ALL_NEAR_ENEMIES),
    new AttackMove(Moves.THOUSAND_WAVES, Type.GROUND, MoveCategory.PHYSICAL, 90, 100, 10, -1, 0, 6)
      .attr(AddBattlerTagAttr, BattlerTagType.TRAPPED, false, false, 1, 1, true)
      .makesContact(false)
      .target(MoveTarget.ALL_NEAR_ENEMIES),
    new AttackMove(Moves.LANDS_WRATH, Type.GROUND, MoveCategory.PHYSICAL, 90, 100, 10, -1, 0, 6)
      .makesContact(false)
      .target(MoveTarget.ALL_NEAR_ENEMIES),
    new AttackMove(Moves.LIGHT_OF_RUIN, Type.FAIRY, MoveCategory.SPECIAL, 140, 90, 5, -1, 0, 6)
      .attr(RecoilAttr, false, 0.5)
      .recklessMove(),
    new AttackMove(Moves.ORIGIN_PULSE, Type.WATER, MoveCategory.SPECIAL, 110, 85, 10, -1, 0, 6)
      .pulseMove()
      .target(MoveTarget.ALL_NEAR_ENEMIES),
    new AttackMove(Moves.PRECIPICE_BLADES, Type.GROUND, MoveCategory.PHYSICAL, 120, 85, 10, -1, 0, 6)
      .makesContact(false)
      .target(MoveTarget.ALL_NEAR_ENEMIES),
    new AttackMove(Moves.DRAGON_ASCENT, Type.FLYING, MoveCategory.PHYSICAL, 120, 100, 5, -1, 0, 6)
      .attr(StatStageChangeAttr, [ Stat.DEF, Stat.SPDEF ], -1, true),
    new AttackMove(Moves.HYPERSPACE_FURY, Type.DARK, MoveCategory.PHYSICAL, 100, -1, 5, -1, 0, 6)
      .attr(StatStageChangeAttr, [ Stat.DEF ], -1, true)
      .ignoresSubstitute()
      .makesContact(false)
      .ignoresProtect(),
    /* Unused */
    new AttackMove(Moves.BREAKNECK_BLITZ__PHYSICAL, Type.NORMAL, MoveCategory.PHYSICAL, -1, -1, 1, -1, 0, 7)
      .unimplemented()
      .ignoresVirtual(),
    new AttackMove(Moves.BREAKNECK_BLITZ__SPECIAL, Type.NORMAL, MoveCategory.SPECIAL, -1, -1, 1, -1, 0, 7)
      .unimplemented()
      .ignoresVirtual(),
    new AttackMove(Moves.ALL_OUT_PUMMELING__PHYSICAL, Type.FIGHTING, MoveCategory.PHYSICAL, -1, -1, 1, -1, 0, 7)
      .unimplemented()
      .ignoresVirtual(),
    new AttackMove(Moves.ALL_OUT_PUMMELING__SPECIAL, Type.FIGHTING, MoveCategory.SPECIAL, -1, -1, 1, -1, 0, 7)
      .unimplemented()
      .ignoresVirtual(),
    new AttackMove(Moves.SUPERSONIC_SKYSTRIKE__PHYSICAL, Type.FLYING, MoveCategory.PHYSICAL, -1, -1, 1, -1, 0, 7)
      .unimplemented()
      .ignoresVirtual(),
    new AttackMove(Moves.SUPERSONIC_SKYSTRIKE__SPECIAL, Type.FLYING, MoveCategory.SPECIAL, -1, -1, 1, -1, 0, 7)
      .unimplemented()
      .ignoresVirtual(),
    new AttackMove(Moves.ACID_DOWNPOUR__PHYSICAL, Type.POISON, MoveCategory.PHYSICAL, -1, -1, 1, -1, 0, 7)
      .unimplemented()
      .ignoresVirtual(),
    new AttackMove(Moves.ACID_DOWNPOUR__SPECIAL, Type.POISON, MoveCategory.SPECIAL, -1, -1, 1, -1, 0, 7)
      .unimplemented()
      .ignoresVirtual(),
    new AttackMove(Moves.TECTONIC_RAGE__PHYSICAL, Type.GROUND, MoveCategory.PHYSICAL, -1, -1, 1, -1, 0, 7)
      .unimplemented()
      .ignoresVirtual(),
    new AttackMove(Moves.TECTONIC_RAGE__SPECIAL, Type.GROUND, MoveCategory.SPECIAL, -1, -1, 1, -1, 0, 7)
      .unimplemented()
      .ignoresVirtual(),
    new AttackMove(Moves.CONTINENTAL_CRUSH__PHYSICAL, Type.ROCK, MoveCategory.PHYSICAL, -1, -1, 1, -1, 0, 7)
      .unimplemented()
      .ignoresVirtual(),
    new AttackMove(Moves.CONTINENTAL_CRUSH__SPECIAL, Type.ROCK, MoveCategory.SPECIAL, -1, -1, 1, -1, 0, 7)
      .unimplemented()
      .ignoresVirtual(),
    new AttackMove(Moves.SAVAGE_SPIN_OUT__PHYSICAL, Type.BUG, MoveCategory.PHYSICAL, -1, -1, 1, -1, 0, 7)
      .unimplemented()
      .ignoresVirtual(),
    new AttackMove(Moves.SAVAGE_SPIN_OUT__SPECIAL, Type.BUG, MoveCategory.SPECIAL, -1, -1, 1, -1, 0, 7)
      .unimplemented()
      .ignoresVirtual(),
    new AttackMove(Moves.NEVER_ENDING_NIGHTMARE__PHYSICAL, Type.GHOST, MoveCategory.PHYSICAL, -1, -1, 1, -1, 0, 7)
      .unimplemented()
      .ignoresVirtual(),
    new AttackMove(Moves.NEVER_ENDING_NIGHTMARE__SPECIAL, Type.GHOST, MoveCategory.SPECIAL, -1, -1, 1, -1, 0, 7)
      .unimplemented()
      .ignoresVirtual(),
    new AttackMove(Moves.CORKSCREW_CRASH__PHYSICAL, Type.STEEL, MoveCategory.PHYSICAL, -1, -1, 1, -1, 0, 7)
      .unimplemented()
      .ignoresVirtual(),
    new AttackMove(Moves.CORKSCREW_CRASH__SPECIAL, Type.STEEL, MoveCategory.SPECIAL, -1, -1, 1, -1, 0, 7)
      .unimplemented()
      .ignoresVirtual(),
    new AttackMove(Moves.INFERNO_OVERDRIVE__PHYSICAL, Type.FIRE, MoveCategory.PHYSICAL, -1, -1, 1, -1, 0, 7)
      .unimplemented()
      .ignoresVirtual(),
    new AttackMove(Moves.INFERNO_OVERDRIVE__SPECIAL, Type.FIRE, MoveCategory.SPECIAL, -1, -1, 1, -1, 0, 7)
      .unimplemented()
      .ignoresVirtual(),
    new AttackMove(Moves.HYDRO_VORTEX__PHYSICAL, Type.WATER, MoveCategory.PHYSICAL, -1, -1, 1, -1, 0, 7)
      .unimplemented()
      .ignoresVirtual(),
    new AttackMove(Moves.HYDRO_VORTEX__SPECIAL, Type.WATER, MoveCategory.SPECIAL, -1, -1, 1, -1, 0, 7)
      .unimplemented()
      .ignoresVirtual(),
    new AttackMove(Moves.BLOOM_DOOM__PHYSICAL, Type.GRASS, MoveCategory.PHYSICAL, -1, -1, 1, -1, 0, 7)
      .unimplemented()
      .ignoresVirtual(),
    new AttackMove(Moves.BLOOM_DOOM__SPECIAL, Type.GRASS, MoveCategory.SPECIAL, -1, -1, 1, -1, 0, 7)
      .unimplemented()
      .ignoresVirtual(),
    new AttackMove(Moves.GIGAVOLT_HAVOC__PHYSICAL, Type.ELECTRIC, MoveCategory.PHYSICAL, -1, -1, 1, -1, 0, 7)
      .unimplemented()
      .ignoresVirtual(),
    new AttackMove(Moves.GIGAVOLT_HAVOC__SPECIAL, Type.ELECTRIC, MoveCategory.SPECIAL, -1, -1, 1, -1, 0, 7)
      .unimplemented()
      .ignoresVirtual(),
    new AttackMove(Moves.SHATTERED_PSYCHE__PHYSICAL, Type.PSYCHIC, MoveCategory.PHYSICAL, -1, -1, 1, -1, 0, 7)
      .unimplemented()
      .ignoresVirtual(),
    new AttackMove(Moves.SHATTERED_PSYCHE__SPECIAL, Type.PSYCHIC, MoveCategory.SPECIAL, -1, -1, 1, -1, 0, 7)
      .unimplemented()
      .ignoresVirtual(),
    new AttackMove(Moves.SUBZERO_SLAMMER__PHYSICAL, Type.ICE, MoveCategory.PHYSICAL, -1, -1, 1, -1, 0, 7)
      .unimplemented()
      .ignoresVirtual(),
    new AttackMove(Moves.SUBZERO_SLAMMER__SPECIAL, Type.ICE, MoveCategory.SPECIAL, -1, -1, 1, -1, 0, 7)
      .unimplemented()
      .ignoresVirtual(),
    new AttackMove(Moves.DEVASTATING_DRAKE__PHYSICAL, Type.DRAGON, MoveCategory.PHYSICAL, -1, -1, 1, -1, 0, 7)
      .unimplemented()
      .ignoresVirtual(),
    new AttackMove(Moves.DEVASTATING_DRAKE__SPECIAL, Type.DRAGON, MoveCategory.SPECIAL, -1, -1, 1, -1, 0, 7)
      .unimplemented()
      .ignoresVirtual(),
    new AttackMove(Moves.BLACK_HOLE_ECLIPSE__PHYSICAL, Type.DARK, MoveCategory.PHYSICAL, -1, -1, 1, -1, 0, 7)
      .unimplemented()
      .ignoresVirtual(),
    new AttackMove(Moves.BLACK_HOLE_ECLIPSE__SPECIAL, Type.DARK, MoveCategory.SPECIAL, -1, -1, 1, -1, 0, 7)
      .unimplemented()
      .ignoresVirtual(),
    new AttackMove(Moves.TWINKLE_TACKLE__PHYSICAL, Type.FAIRY, MoveCategory.PHYSICAL, -1, -1, 1, -1, 0, 7)
      .unimplemented()
      .ignoresVirtual(),
    new AttackMove(Moves.TWINKLE_TACKLE__SPECIAL, Type.FAIRY, MoveCategory.SPECIAL, -1, -1, 1, -1, 0, 7)
      .unimplemented()
      .ignoresVirtual(),
    new AttackMove(Moves.CATASTROPIKA, Type.ELECTRIC, MoveCategory.PHYSICAL, 210, -1, 1, -1, 0, 7)
      .unimplemented()
      .ignoresVirtual(),
    /* End Unused */
    new SelfStatusMove(Moves.SHORE_UP, Type.GROUND, -1, 5, -1, 0, 7)
      .attr(SandHealAttr)
      .triageMove(),
    new AttackMove(Moves.FIRST_IMPRESSION, Type.BUG, MoveCategory.PHYSICAL, 90, 100, 10, -1, 2, 7)
      .condition(new FirstMoveCondition()),
    new SelfStatusMove(Moves.BANEFUL_BUNKER, Type.POISON, -1, 10, -1, 4, 7)
      .attr(ProtectAttr, BattlerTagType.BANEFUL_BUNKER)
      .condition(failIfLastCondition),
    new AttackMove(Moves.SPIRIT_SHACKLE, Type.GHOST, MoveCategory.PHYSICAL, 80, 100, 10, 100, 0, 7)
      .attr(AddBattlerTagAttr, BattlerTagType.TRAPPED, false, false, 1, 1, true)
      .makesContact(false),
    new AttackMove(Moves.DARKEST_LARIAT, Type.DARK, MoveCategory.PHYSICAL, 85, 100, 10, -1, 0, 7)
      .attr(IgnoreOpponentStatStagesAttr),
    new AttackMove(Moves.SPARKLING_ARIA, Type.WATER, MoveCategory.SPECIAL, 90, 100, 10, 100, 0, 7)
      .attr(HealStatusEffectAttr, false, StatusEffect.BURN)
      .soundBased()
      .target(MoveTarget.ALL_NEAR_OTHERS),
    new AttackMove(Moves.ICE_HAMMER, Type.ICE, MoveCategory.PHYSICAL, 100, 90, 10, -1, 0, 7)
      .attr(StatStageChangeAttr, [ Stat.SPD ], -1, true)
      .punchingMove(),
    new StatusMove(Moves.FLORAL_HEALING, Type.FAIRY, -1, 10, -1, 0, 7)
      .attr(BoostHealAttr, 0.5, 2/3, true, false, (user, target, move) => user.scene.arena.terrain?.terrainType === TerrainType.GRASSY)
      .triageMove(),
    new AttackMove(Moves.HIGH_HORSEPOWER, Type.GROUND, MoveCategory.PHYSICAL, 95, 95, 10, -1, 0, 7),
    new StatusMove(Moves.STRENGTH_SAP, Type.GRASS, 100, 10, -1, 0, 7)
      .attr(HitHealAttr, null, Stat.ATK)
      .attr(StatStageChangeAttr, [ Stat.ATK ], -1)
      .condition((user, target, move) => target.getStatStage(Stat.ATK) > -6)
      .triageMove(),
    new AttackMove(Moves.SOLAR_BLADE, Type.GRASS, MoveCategory.PHYSICAL, 125, 100, 10, -1, 0, 7)
      .attr(SunlightChargeAttr, ChargeAnim.SOLAR_BLADE_CHARGING, i18next.t("moveTriggers:isGlowing", {pokemonName: "{USER}"}))
      .attr(AntiSunlightPowerDecreaseAttr)
      .slicingMove(),
    new AttackMove(Moves.LEAFAGE, Type.GRASS, MoveCategory.PHYSICAL, 40, 100, 40, -1, 0, 7)
      .makesContact(false),
    new StatusMove(Moves.SPOTLIGHT, Type.NORMAL, -1, 15, -1, 3, 7)
      .attr(AddBattlerTagAttr, BattlerTagType.CENTER_OF_ATTENTION, false),
    new StatusMove(Moves.TOXIC_THREAD, Type.POISON, 100, 20, -1, 0, 7)
      .attr(StatusEffectAttr, StatusEffect.POISON)
      .attr(StatStageChangeAttr, [ Stat.SPD ], -1),
    new SelfStatusMove(Moves.LASER_FOCUS, Type.NORMAL, -1, 30, -1, 0, 7)
      .attr(AddBattlerTagAttr, BattlerTagType.ALWAYS_CRIT, true, false),
    new StatusMove(Moves.GEAR_UP, Type.STEEL, -1, 20, -1, 0, 7)
      .attr(StatStageChangeAttr, [ Stat.ATK, Stat.SPATK ], 1, false, (user, target, move) => !![ Abilities.PLUS, Abilities.MINUS].find(a => target.hasAbility(a, false)))
      .ignoresSubstitute()
      .target(MoveTarget.USER_AND_ALLIES)
      .condition((user, target, move) => !![ user, user.getAlly() ].filter(p => p?.isActive()).find(p => !![ Abilities.PLUS, Abilities.MINUS].find(a => p.hasAbility(a, false)))),
    new AttackMove(Moves.THROAT_CHOP, Type.DARK, MoveCategory.PHYSICAL, 80, 100, 15, 100, 0, 7)
      .attr(AddBattlerTagAttr, BattlerTagType.THROAT_CHOPPED),
    new AttackMove(Moves.POLLEN_PUFF, Type.BUG, MoveCategory.SPECIAL, 90, 100, 15, -1, 0, 7)
      .attr(StatusCategoryOnAllyAttr)
      .attr(HealOnAllyAttr, 0.5, true, false)
      .ballBombMove(),
    new AttackMove(Moves.ANCHOR_SHOT, Type.STEEL, MoveCategory.PHYSICAL, 80, 100, 20, 100, 0, 7)
      .attr(AddBattlerTagAttr, BattlerTagType.TRAPPED, false, false, 1, 1, true),
    new StatusMove(Moves.PSYCHIC_TERRAIN, Type.PSYCHIC, -1, 10, -1, 0, 7)
      .attr(TerrainChangeAttr, TerrainType.PSYCHIC)
      .target(MoveTarget.BOTH_SIDES),
    new AttackMove(Moves.LUNGE, Type.BUG, MoveCategory.PHYSICAL, 80, 100, 15, 100, 0, 7)
      .attr(StatStageChangeAttr, [ Stat.ATK ], -1),
    new AttackMove(Moves.FIRE_LASH, Type.FIRE, MoveCategory.PHYSICAL, 80, 100, 15, 100, 0, 7)
      .attr(StatStageChangeAttr, [ Stat.DEF ], -1),
    new AttackMove(Moves.POWER_TRIP, Type.DARK, MoveCategory.PHYSICAL, 20, 100, 10, -1, 0, 7)
      .attr(PositiveStatStagePowerAttr),
    new AttackMove(Moves.BURN_UP, Type.FIRE, MoveCategory.SPECIAL, 130, 100, 5, -1, 0, 7)
      .condition((user) => {
        const userTypes = user.getTypes(true);
        return userTypes.includes(Type.FIRE);
      })
      .attr(HealStatusEffectAttr, true, StatusEffect.FREEZE)
      .attr(AddBattlerTagAttr, BattlerTagType.BURNED_UP, true, false)
      .attr(RemoveTypeAttr, Type.FIRE, (user) => {
        user.scene.queueMessage(i18next.t("moveTriggers:burnedItselfOut", {pokemonName: getPokemonNameWithAffix(user)}));
      }),
    new StatusMove(Moves.SPEED_SWAP, Type.PSYCHIC, -1, 10, -1, 0, 7)
      .attr(SwapStatAttr, Stat.SPD)
      .ignoresSubstitute(),
    new AttackMove(Moves.SMART_STRIKE, Type.STEEL, MoveCategory.PHYSICAL, 70, -1, 10, -1, 0, 7),
    new StatusMove(Moves.PURIFY, Type.POISON, -1, 20, -1, 0, 7)
      .condition(
        (user: Pokemon, target: Pokemon, move: Move) => isNonVolatileStatusEffect(target.status?.effect!)) // TODO: is this bang correct?
      .attr(HealAttr, 0.5)
      .attr(HealStatusEffectAttr, false, ...getNonVolatileStatusEffects())
      .triageMove(),
    new AttackMove(Moves.REVELATION_DANCE, Type.NORMAL, MoveCategory.SPECIAL, 90, 100, 15, -1, 0, 7)
      .danceMove()
      .attr(MatchUserTypeAttr),
    new AttackMove(Moves.CORE_ENFORCER, Type.DRAGON, MoveCategory.SPECIAL, 100, 100, 10, -1, 0, 7)
      .target(MoveTarget.ALL_NEAR_ENEMIES)
      .attr(SuppressAbilitiesIfActedAttr),
    new AttackMove(Moves.TROP_KICK, Type.GRASS, MoveCategory.PHYSICAL, 70, 100, 15, 100, 0, 7)
      .attr(StatStageChangeAttr, [ Stat.ATK ], -1),
    new StatusMove(Moves.INSTRUCT, Type.PSYCHIC, -1, 15, -1, 0, 7)
      .ignoresSubstitute()
      .unimplemented(),
    new AttackMove(Moves.BEAK_BLAST, Type.FLYING, MoveCategory.PHYSICAL, 100, 100, 15, -1, -3, 7)
      .attr(BeakBlastHeaderAttr)
      .ballBombMove()
      .makesContact(false),
    new AttackMove(Moves.CLANGING_SCALES, Type.DRAGON, MoveCategory.SPECIAL, 110, 100, 5, -1, 0, 7)
      .attr(StatStageChangeAttr, [ Stat.DEF ], -1, true, null, true, false, MoveEffectTrigger.HIT, true)
      .soundBased()
      .target(MoveTarget.ALL_NEAR_ENEMIES),
    new AttackMove(Moves.DRAGON_HAMMER, Type.DRAGON, MoveCategory.PHYSICAL, 90, 100, 15, -1, 0, 7),
    new AttackMove(Moves.BRUTAL_SWING, Type.DARK, MoveCategory.PHYSICAL, 60, 100, 20, -1, 0, 7)
      .target(MoveTarget.ALL_NEAR_OTHERS),
    new StatusMove(Moves.AURORA_VEIL, Type.ICE, -1, 20, -1, 0, 7)
      .condition((user, target, move) => (user.scene.arena.weather?.weatherType === WeatherType.HAIL || user.scene.arena.weather?.weatherType === WeatherType.SNOW) && !user.scene.arena.weather?.isEffectSuppressed(user.scene))
      .attr(AddArenaTagAttr, ArenaTagType.AURORA_VEIL, 5, true)
      .target(MoveTarget.USER_SIDE),
    /* Unused */
    new AttackMove(Moves.SINISTER_ARROW_RAID, Type.GHOST, MoveCategory.PHYSICAL, 180, -1, 1, -1, 0, 7)
      .makesContact(false)
      .partial()
      .ignoresVirtual(),
    new AttackMove(Moves.MALICIOUS_MOONSAULT, Type.DARK, MoveCategory.PHYSICAL, 180, -1, 1, -1, 0, 7)
      .attr(AlwaysHitMinimizeAttr)
      .attr(HitsTagAttr, BattlerTagType.MINIMIZED, true)
      .partial()
      .ignoresVirtual(),
    new AttackMove(Moves.OCEANIC_OPERETTA, Type.WATER, MoveCategory.SPECIAL, 195, -1, 1, -1, 0, 7)
      .partial()
      .ignoresVirtual(),
    new AttackMove(Moves.GUARDIAN_OF_ALOLA, Type.FAIRY, MoveCategory.SPECIAL, -1, -1, 1, -1, 0, 7)
      .unimplemented()
      .ignoresVirtual(),
    new AttackMove(Moves.SOUL_STEALING_7_STAR_STRIKE, Type.GHOST, MoveCategory.PHYSICAL, 195, -1, 1, -1, 0, 7)
      .unimplemented()
      .ignoresVirtual(),
    new AttackMove(Moves.STOKED_SPARKSURFER, Type.ELECTRIC, MoveCategory.SPECIAL, 175, -1, 1, 100, 0, 7)
      .partial()
      .ignoresVirtual(),
    new AttackMove(Moves.PULVERIZING_PANCAKE, Type.NORMAL, MoveCategory.PHYSICAL, 210, -1, 1, -1, 0, 7)
      .partial()
      .ignoresVirtual(),
    new SelfStatusMove(Moves.EXTREME_EVOBOOST, Type.NORMAL, -1, 1, -1, 0, 7)
      .attr(StatStageChangeAttr, [ Stat.ATK, Stat.DEF, Stat.SPATK, Stat.SPDEF, Stat.SPD ], 2, true)
      .ignoresVirtual(),
    new AttackMove(Moves.GENESIS_SUPERNOVA, Type.PSYCHIC, MoveCategory.SPECIAL, 185, -1, 1, 100, 0, 7)
      .attr(TerrainChangeAttr, TerrainType.PSYCHIC)
      .ignoresVirtual(),
    /* End Unused */
    new AttackMove(Moves.SHELL_TRAP, Type.FIRE, MoveCategory.SPECIAL, 150, 100, 5, -1, -3, 7)
      .attr(AddBattlerTagHeaderAttr, BattlerTagType.SHELL_TRAP)
      .target(MoveTarget.ALL_NEAR_ENEMIES)
      // Fails if the user was not hit by a physical attack during the turn
      .condition((user, target, move) => user.getTag(ShellTrapTag)?.activated === true),
    new AttackMove(Moves.FLEUR_CANNON, Type.FAIRY, MoveCategory.SPECIAL, 130, 90, 5, -1, 0, 7)
      .attr(StatStageChangeAttr, [ Stat.SPATK ], -2, true),
    new AttackMove(Moves.PSYCHIC_FANGS, Type.PSYCHIC, MoveCategory.PHYSICAL, 85, 100, 10, -1, 0, 7)
      .bitingMove()
      .attr(RemoveScreensAttr),
    new AttackMove(Moves.STOMPING_TANTRUM, Type.GROUND, MoveCategory.PHYSICAL, 75, 100, 10, -1, 0, 7)
      .attr(MovePowerMultiplierAttr, (user, target, move) => user.getLastXMoves(2)[1]?.result === MoveResult.MISS || user.getLastXMoves(2)[1]?.result === MoveResult.FAIL ? 2 : 1),
    new AttackMove(Moves.SHADOW_BONE, Type.GHOST, MoveCategory.PHYSICAL, 85, 100, 10, 20, 0, 7)
      .attr(StatStageChangeAttr, [ Stat.DEF ], -1)
      .makesContact(false),
    new AttackMove(Moves.ACCELEROCK, Type.ROCK, MoveCategory.PHYSICAL, 40, 100, 20, -1, 1, 7),
    new AttackMove(Moves.LIQUIDATION, Type.WATER, MoveCategory.PHYSICAL, 85, 100, 10, 20, 0, 7)
      .attr(StatStageChangeAttr, [ Stat.DEF ], -1),
    new AttackMove(Moves.PRISMATIC_LASER, Type.PSYCHIC, MoveCategory.SPECIAL, 160, 100, 10, -1, 0, 7)
      .attr(RechargeAttr),
    new AttackMove(Moves.SPECTRAL_THIEF, Type.GHOST, MoveCategory.PHYSICAL, 90, 100, 10, -1, 0, 7)
      .ignoresSubstitute()
      .partial(),
    new AttackMove(Moves.SUNSTEEL_STRIKE, Type.STEEL, MoveCategory.PHYSICAL, 100, 100, 5, -1, 0, 7)
      .ignoresAbilities()
      .partial(),
    new AttackMove(Moves.MOONGEIST_BEAM, Type.GHOST, MoveCategory.SPECIAL, 100, 100, 5, -1, 0, 7)
      .ignoresAbilities()
      .partial(),
    new StatusMove(Moves.TEARFUL_LOOK, Type.NORMAL, -1, 20, -1, 0, 7)
      .attr(StatStageChangeAttr, [ Stat.ATK, Stat.SPATK ], -1),
    new AttackMove(Moves.ZING_ZAP, Type.ELECTRIC, MoveCategory.PHYSICAL, 80, 100, 10, 30, 0, 7)
      .attr(FlinchAttr),
    new AttackMove(Moves.NATURES_MADNESS, Type.FAIRY, MoveCategory.SPECIAL, -1, 90, 10, -1, 0, 7)
      .attr(TargetHalfHpDamageAttr),
    new AttackMove(Moves.MULTI_ATTACK, Type.NORMAL, MoveCategory.PHYSICAL, 120, 100, 10, -1, 0, 7)
      .attr(FormChangeItemTypeAttr),
    /* Unused */
    new AttackMove(Moves.TEN_MILLION_VOLT_THUNDERBOLT, Type.ELECTRIC, MoveCategory.SPECIAL, 195, -1, 1, -1, 0, 7)
      .partial()
      .ignoresVirtual(),
    /* End Unused */
    new AttackMove(Moves.MIND_BLOWN, Type.FIRE, MoveCategory.SPECIAL, 150, 100, 5, -1, 0, 7)
      .condition(failIfDampCondition)
      .attr(HalfSacrificialAttr)
      .target(MoveTarget.ALL_NEAR_OTHERS),
    new AttackMove(Moves.PLASMA_FISTS, Type.ELECTRIC, MoveCategory.PHYSICAL, 100, 100, 15, -1, 0, 7)
      .punchingMove()
      .partial(),
    new AttackMove(Moves.PHOTON_GEYSER, Type.PSYCHIC, MoveCategory.SPECIAL, 100, 100, 5, -1, 0, 7)
      .attr(PhotonGeyserCategoryAttr)
      .ignoresAbilities()
      .partial(),
    /* Unused */
    new AttackMove(Moves.LIGHT_THAT_BURNS_THE_SKY, Type.PSYCHIC, MoveCategory.SPECIAL, 200, -1, 1, -1, 0, 7)
      .attr(PhotonGeyserCategoryAttr)
      .ignoresAbilities()
      .ignoresVirtual(),
    new AttackMove(Moves.SEARING_SUNRAZE_SMASH, Type.STEEL, MoveCategory.PHYSICAL, 200, -1, 1, -1, 0, 7)
      .ignoresAbilities()
      .ignoresVirtual(),
    new AttackMove(Moves.MENACING_MOONRAZE_MAELSTROM, Type.GHOST, MoveCategory.SPECIAL, 200, -1, 1, -1, 0, 7)
      .ignoresAbilities()
      .ignoresVirtual(),
    new AttackMove(Moves.LETS_SNUGGLE_FOREVER, Type.FAIRY, MoveCategory.PHYSICAL, 190, -1, 1, -1, 0, 7)
      .partial()
      .ignoresVirtual(),
    new AttackMove(Moves.SPLINTERED_STORMSHARDS, Type.ROCK, MoveCategory.PHYSICAL, 190, -1, 1, -1, 0, 7)
      .attr(ClearTerrainAttr)
      .makesContact(false)
      .ignoresVirtual(),
    new AttackMove(Moves.CLANGOROUS_SOULBLAZE, Type.DRAGON, MoveCategory.SPECIAL, 185, -1, 1, 100, 0, 7)
      .attr(StatStageChangeAttr, [ Stat.ATK, Stat.DEF, Stat.SPATK, Stat.SPDEF, Stat.SPD ], 1, true)
      .soundBased()
      .target(MoveTarget.ALL_NEAR_ENEMIES)
      .partial()
      .ignoresVirtual(),
    /* End Unused */
    new AttackMove(Moves.ZIPPY_ZAP, Type.ELECTRIC, MoveCategory.PHYSICAL, 50, 100, 15, 100, 2, 7) //LGPE Implementation
      .attr(CritOnlyAttr),
    new AttackMove(Moves.SPLISHY_SPLASH, Type.WATER, MoveCategory.SPECIAL, 90, 100, 15, 30, 0, 7)
      .attr(StatusEffectAttr, StatusEffect.PARALYSIS)
      .target(MoveTarget.ALL_NEAR_ENEMIES),
    new AttackMove(Moves.FLOATY_FALL, Type.FLYING, MoveCategory.PHYSICAL, 90, 95, 15, 30, 0, 7)
      .attr(FlinchAttr),
    new AttackMove(Moves.PIKA_PAPOW, Type.ELECTRIC, MoveCategory.SPECIAL, -1, -1, 20, -1, 0, 7)
      .attr(FriendshipPowerAttr),
    new AttackMove(Moves.BOUNCY_BUBBLE, Type.WATER, MoveCategory.SPECIAL, 60, 100, 20, -1, 0, 7)
      .attr(HitHealAttr, 1.0)
      .triageMove()
      .target(MoveTarget.ALL_NEAR_ENEMIES),
    new AttackMove(Moves.BUZZY_BUZZ, Type.ELECTRIC, MoveCategory.SPECIAL, 60, 100, 20, 100, 0, 7)
      .attr(StatusEffectAttr, StatusEffect.PARALYSIS),
    new AttackMove(Moves.SIZZLY_SLIDE, Type.FIRE, MoveCategory.PHYSICAL, 60, 100, 20, 100, 0, 7)
      .attr(StatusEffectAttr, StatusEffect.BURN),
    new AttackMove(Moves.GLITZY_GLOW, Type.PSYCHIC, MoveCategory.SPECIAL, 80, 95, 15, -1, 0, 7)
      .attr(AddArenaTagAttr, ArenaTagType.LIGHT_SCREEN, 5, false, true),
    new AttackMove(Moves.BADDY_BAD, Type.DARK, MoveCategory.SPECIAL, 80, 95, 15, -1, 0, 7)
      .attr(AddArenaTagAttr, ArenaTagType.REFLECT, 5, false, true),
    new AttackMove(Moves.SAPPY_SEED, Type.GRASS, MoveCategory.PHYSICAL, 100, 90, 10, 100, 0, 7)
      .makesContact(false)
      .attr(AddBattlerTagAttr, BattlerTagType.SEEDED),
    new AttackMove(Moves.FREEZY_FROST, Type.ICE, MoveCategory.SPECIAL, 100, 90, 10, -1, 0, 7)
      .attr(ResetStatsAttr, true),
    new AttackMove(Moves.SPARKLY_SWIRL, Type.FAIRY, MoveCategory.SPECIAL, 120, 85, 5, -1, 0, 7)
      .attr(PartyStatusCureAttr, null, Abilities.NONE),
    new AttackMove(Moves.VEEVEE_VOLLEY, Type.NORMAL, MoveCategory.PHYSICAL, -1, -1, 20, -1, 0, 7)
      .attr(FriendshipPowerAttr),
    new AttackMove(Moves.DOUBLE_IRON_BASH, Type.STEEL, MoveCategory.PHYSICAL, 60, 100, 5, 30, 0, 7)
      .attr(MultiHitAttr, MultiHitType._2)
      .attr(FlinchAttr)
      .punchingMove(),
    /* Unused */
    new SelfStatusMove(Moves.MAX_GUARD, Type.NORMAL, -1, 10, -1, 4, 8)
      .attr(ProtectAttr)
      .condition(failIfLastCondition)
      .ignoresVirtual(),
    /* End Unused */
    new AttackMove(Moves.DYNAMAX_CANNON, Type.DRAGON, MoveCategory.SPECIAL, 100, 100, 5, -1, 0, 8)
      .attr(MovePowerMultiplierAttr, (user, target, move) => {
      // Move is only stronger against overleveled foes.
        if (target.level > target.scene.getMaxExpLevel()) {
          const dynamaxCannonPercentMarginBeforeFullDamage = 0.05; // How much % above MaxExpLevel of wave will the target need to be to take full damage.
          // The move's power scales as the margin is approached, reaching double power when it does or goes over it.
          return 1 + Math.min(1, (target.level - target.scene.getMaxExpLevel()) / (target.scene.getMaxExpLevel() * dynamaxCannonPercentMarginBeforeFullDamage));
        } else {
          return 1;
        }
      })
      .attr(DiscourageFrequentUseAttr)
      .ignoresVirtual(),

    new AttackMove(Moves.SNIPE_SHOT, Type.WATER, MoveCategory.SPECIAL, 80, 100, 15, -1, 0, 8)
      .attr(HighCritAttr)
      .attr(BypassRedirectAttr),
    new AttackMove(Moves.JAW_LOCK, Type.DARK, MoveCategory.PHYSICAL, 80, 100, 10, -1, 0, 8)
      .attr(JawLockAttr)
      .bitingMove(),
    new SelfStatusMove(Moves.STUFF_CHEEKS, Type.NORMAL, -1, 10, -1, 0, 8) // TODO: Stuff Cheeks should not be selectable when the user does not have a berry, see wiki
      .attr(EatBerryAttr)
      .attr(StatStageChangeAttr, [ Stat.DEF ], 2, true)
      .condition((user) => {
        const userBerries = user.scene.findModifiers(m => m instanceof BerryModifier, user.isPlayer());
        return userBerries.length > 0;
      })
      .partial(),
    new SelfStatusMove(Moves.NO_RETREAT, Type.FIGHTING, -1, 5, -1, 0, 8)
      .attr(StatStageChangeAttr, [ Stat.ATK, Stat.DEF, Stat.SPATK, Stat.SPDEF, Stat.SPD ], 1, true)
      .attr(AddBattlerTagAttr, BattlerTagType.NO_RETREAT, true, false)
      .condition((user, target, move) => user.getTag(TrappedTag)?.sourceMove !== Moves.NO_RETREAT), // fails if the user is currently trapped by No Retreat
    new StatusMove(Moves.TAR_SHOT, Type.ROCK, 100, 15, -1, 0, 8)
      .attr(StatStageChangeAttr, [ Stat.SPD ], -1)
      .attr(AddBattlerTagAttr, BattlerTagType.TAR_SHOT, false),
    new StatusMove(Moves.MAGIC_POWDER, Type.PSYCHIC, 100, 20, -1, 0, 8)
      .attr(ChangeTypeAttr, Type.PSYCHIC)
      .powderMove(),
    new AttackMove(Moves.DRAGON_DARTS, Type.DRAGON, MoveCategory.PHYSICAL, 50, 100, 10, -1, 0, 8)
      .attr(MultiHitAttr, MultiHitType._2)
      .makesContact(false)
      .partial(),
    new StatusMove(Moves.TEATIME, Type.NORMAL, -1, 10, -1, 0, 8)
      .attr(EatBerryAttr)
      .target(MoveTarget.ALL),
    new StatusMove(Moves.OCTOLOCK, Type.FIGHTING, 100, 15, -1, 0, 8)
      .attr(AddBattlerTagAttr, BattlerTagType.OCTOLOCK, false, true, 1),
    new AttackMove(Moves.BOLT_BEAK, Type.ELECTRIC, MoveCategory.PHYSICAL, 85, 100, 10, -1, 0, 8)
      .attr(FirstAttackDoublePowerAttr),
    new AttackMove(Moves.FISHIOUS_REND, Type.WATER, MoveCategory.PHYSICAL, 85, 100, 10, -1, 0, 8)
      .attr(FirstAttackDoublePowerAttr)
      .bitingMove(),
    new StatusMove(Moves.COURT_CHANGE, Type.NORMAL, 100, 10, -1, 0, 8)
      .attr(SwapArenaTagsAttr, [ArenaTagType.AURORA_VEIL, ArenaTagType.LIGHT_SCREEN, ArenaTagType.MIST, ArenaTagType.REFLECT, ArenaTagType.SPIKES, ArenaTagType.STEALTH_ROCK, ArenaTagType.STICKY_WEB, ArenaTagType.TAILWIND, ArenaTagType.TOXIC_SPIKES]),
    new AttackMove(Moves.MAX_FLARE, Type.FIRE, MoveCategory.PHYSICAL, 10, -1, 10, -1, 0, 8)
      .target(MoveTarget.NEAR_ENEMY)
      .unimplemented()
      .ignoresVirtual(),
    new AttackMove(Moves.MAX_FLUTTERBY, Type.BUG, MoveCategory.PHYSICAL, 10, -1, 10, -1, 0, 8)
      .target(MoveTarget.NEAR_ENEMY)
      .unimplemented()
      .ignoresVirtual(),
    new AttackMove(Moves.MAX_LIGHTNING, Type.ELECTRIC, MoveCategory.PHYSICAL, 10, -1, 10, -1, 0, 8)
      .target(MoveTarget.NEAR_ENEMY)
      .unimplemented()
      .ignoresVirtual(),
    new AttackMove(Moves.MAX_STRIKE, Type.NORMAL, MoveCategory.PHYSICAL, 10, -1, 10, -1, 0, 8)
      .target(MoveTarget.NEAR_ENEMY)
      .unimplemented()
      .ignoresVirtual(),
    new AttackMove(Moves.MAX_KNUCKLE, Type.FIGHTING, MoveCategory.PHYSICAL, 10, -1, 10, -1, 0, 8)
      .target(MoveTarget.NEAR_ENEMY)
      .unimplemented()
      .ignoresVirtual(),
    new AttackMove(Moves.MAX_PHANTASM, Type.GHOST, MoveCategory.PHYSICAL, 10, -1, 10, -1, 0, 8)
      .target(MoveTarget.NEAR_ENEMY)
      .unimplemented()
      .ignoresVirtual(),
    new AttackMove(Moves.MAX_HAILSTORM, Type.ICE, MoveCategory.PHYSICAL, 10, -1, 10, -1, 0, 8)
      .target(MoveTarget.NEAR_ENEMY)
      .unimplemented()
      .ignoresVirtual(),
    new AttackMove(Moves.MAX_OOZE, Type.POISON, MoveCategory.PHYSICAL, 10, -1, 10, -1, 0, 8)
      .target(MoveTarget.NEAR_ENEMY)
      .unimplemented()
      .ignoresVirtual(),
    new AttackMove(Moves.MAX_GEYSER, Type.WATER, MoveCategory.PHYSICAL, 10, -1, 10, -1, 0, 8)
      .target(MoveTarget.NEAR_ENEMY)
      .unimplemented()
      .ignoresVirtual(),
    new AttackMove(Moves.MAX_AIRSTREAM, Type.FLYING, MoveCategory.PHYSICAL, 10, -1, 10, -1, 0, 8)
      .target(MoveTarget.NEAR_ENEMY)
      .unimplemented()
      .ignoresVirtual(),
    new AttackMove(Moves.MAX_STARFALL, Type.FAIRY, MoveCategory.PHYSICAL, 10, -1, 10, -1, 0, 8)
      .target(MoveTarget.NEAR_ENEMY)
      .unimplemented()
      .ignoresVirtual(),
    new AttackMove(Moves.MAX_WYRMWIND, Type.DRAGON, MoveCategory.PHYSICAL, 10, -1, 10, -1, 0, 8)
      .target(MoveTarget.NEAR_ENEMY)
      .unimplemented()
      .ignoresVirtual(),
    new AttackMove(Moves.MAX_MINDSTORM, Type.PSYCHIC, MoveCategory.PHYSICAL, 10, -1, 10, -1, 0, 8)
      .target(MoveTarget.NEAR_ENEMY)
      .unimplemented()
      .ignoresVirtual(),
    new AttackMove(Moves.MAX_ROCKFALL, Type.ROCK, MoveCategory.PHYSICAL, 10, -1, 10, -1, 0, 8)
      .target(MoveTarget.NEAR_ENEMY)
      .unimplemented()
      .ignoresVirtual(),
    new AttackMove(Moves.MAX_QUAKE, Type.GROUND, MoveCategory.PHYSICAL, 10, -1, 10, -1, 0, 8)
      .target(MoveTarget.NEAR_ENEMY)
      .unimplemented()
      .ignoresVirtual(),
    new AttackMove(Moves.MAX_DARKNESS, Type.DARK, MoveCategory.PHYSICAL, 10, -1, 10, -1, 0, 8)
      .target(MoveTarget.NEAR_ENEMY)
      .unimplemented()
      .ignoresVirtual(),
    new AttackMove(Moves.MAX_OVERGROWTH, Type.GRASS, MoveCategory.PHYSICAL, 10, -1, 10, -1, 0, 8)
      .target(MoveTarget.NEAR_ENEMY)
      .unimplemented()
      .ignoresVirtual(),
    new AttackMove(Moves.MAX_STEELSPIKE, Type.STEEL, MoveCategory.PHYSICAL, 10, -1, 10, -1, 0, 8)
      .target(MoveTarget.NEAR_ENEMY)
      .unimplemented()
      .ignoresVirtual(),
    /* End Unused */
    new SelfStatusMove(Moves.CLANGOROUS_SOUL, Type.DRAGON, 100, 5, -1, 0, 8)
      .attr(CutHpStatStageBoostAttr, [ Stat.ATK, Stat.DEF, Stat.SPATK, Stat.SPDEF, Stat.SPD ], 1, 3)
      .soundBased()
      .danceMove(),
    new AttackMove(Moves.BODY_PRESS, Type.FIGHTING, MoveCategory.PHYSICAL, 80, 100, 10, -1, 0, 8)
      .attr(DefAtkAttr),
    new StatusMove(Moves.DECORATE, Type.FAIRY, -1, 15, -1, 0, 8)
      .attr(StatStageChangeAttr, [ Stat.ATK, Stat.SPATK ], 2)
      .ignoresProtect(),
    new AttackMove(Moves.DRUM_BEATING, Type.GRASS, MoveCategory.PHYSICAL, 80, 100, 10, 100, 0, 8)
      .attr(StatStageChangeAttr, [ Stat.SPD ], -1)
      .makesContact(false),
    new AttackMove(Moves.SNAP_TRAP, Type.GRASS, MoveCategory.PHYSICAL, 35, 100, 15, -1, 0, 8)
      .attr(TrapAttr, BattlerTagType.SNAP_TRAP),
    new AttackMove(Moves.PYRO_BALL, Type.FIRE, MoveCategory.PHYSICAL, 120, 90, 5, 10, 0, 8)
      .attr(HealStatusEffectAttr, true, StatusEffect.FREEZE)
      .attr(StatusEffectAttr, StatusEffect.BURN)
      .ballBombMove()
      .makesContact(false),
    new AttackMove(Moves.BEHEMOTH_BLADE, Type.STEEL, MoveCategory.PHYSICAL, 100, 100, 5, -1, 0, 8)
      .slicingMove(),
    new AttackMove(Moves.BEHEMOTH_BASH, Type.STEEL, MoveCategory.PHYSICAL, 100, 100, 5, -1, 0, 8),
    new AttackMove(Moves.AURA_WHEEL, Type.ELECTRIC, MoveCategory.PHYSICAL, 110, 100, 10, 100, 0, 8)
      .attr(StatStageChangeAttr, [ Stat.SPD ], 1, true)
      .makesContact(false)
      .attr(AuraWheelTypeAttr),
    new AttackMove(Moves.BREAKING_SWIPE, Type.DRAGON, MoveCategory.PHYSICAL, 60, 100, 15, 100, 0, 8)
      .target(MoveTarget.ALL_NEAR_ENEMIES)
      .attr(StatStageChangeAttr, [ Stat.ATK ], -1),
    new AttackMove(Moves.BRANCH_POKE, Type.GRASS, MoveCategory.PHYSICAL, 40, 100, 40, -1, 0, 8),
    new AttackMove(Moves.OVERDRIVE, Type.ELECTRIC, MoveCategory.SPECIAL, 80, 100, 10, -1, 0, 8)
      .soundBased()
      .target(MoveTarget.ALL_NEAR_ENEMIES),
    new AttackMove(Moves.APPLE_ACID, Type.GRASS, MoveCategory.SPECIAL, 80, 100, 10, 100, 0, 8)
      .attr(StatStageChangeAttr, [ Stat.SPDEF ], -1),
    new AttackMove(Moves.GRAV_APPLE, Type.GRASS, MoveCategory.PHYSICAL, 80, 100, 10, 100, 0, 8)
      .attr(StatStageChangeAttr, [ Stat.DEF ], -1)
      .attr(MovePowerMultiplierAttr, (user, target, move) => user.scene.arena.getTag(ArenaTagType.GRAVITY) ? 1.5 : 1)
      .makesContact(false),
    new AttackMove(Moves.SPIRIT_BREAK, Type.FAIRY, MoveCategory.PHYSICAL, 75, 100, 15, 100, 0, 8)
      .attr(StatStageChangeAttr, [ Stat.SPATK ], -1),
    new AttackMove(Moves.STRANGE_STEAM, Type.FAIRY, MoveCategory.SPECIAL, 90, 95, 10, 20, 0, 8)
      .attr(ConfuseAttr),
    new StatusMove(Moves.LIFE_DEW, Type.WATER, -1, 10, -1, 0, 8)
      .attr(HealAttr, 0.25, true, false)
      .target(MoveTarget.USER_AND_ALLIES)
      .ignoresProtect(),
    new SelfStatusMove(Moves.OBSTRUCT, Type.DARK, 100, 10, -1, 4, 8)
      .attr(ProtectAttr, BattlerTagType.OBSTRUCT)
      .condition(failIfLastCondition),
    new AttackMove(Moves.FALSE_SURRENDER, Type.DARK, MoveCategory.PHYSICAL, 80, -1, 10, -1, 0, 8),
    new AttackMove(Moves.METEOR_ASSAULT, Type.FIGHTING, MoveCategory.PHYSICAL, 150, 100, 5, -1, 0, 8)
      .attr(RechargeAttr)
      .makesContact(false),
    new AttackMove(Moves.ETERNABEAM, Type.DRAGON, MoveCategory.SPECIAL, 160, 90, 5, -1, 0, 8)
      .attr(RechargeAttr),
    new AttackMove(Moves.STEEL_BEAM, Type.STEEL, MoveCategory.SPECIAL, 140, 95, 5, -1, 0, 8)
      .attr(HalfSacrificialAttr),
    new AttackMove(Moves.EXPANDING_FORCE, Type.PSYCHIC, MoveCategory.SPECIAL, 80, 100, 10, -1, 0, 8)
      .attr(MovePowerMultiplierAttr, (user, target, move) => user.scene.arena.getTerrainType() === TerrainType.PSYCHIC && user.isGrounded() ? 1.5 : 1)
      .attr(VariableTargetAttr, (user, target, move) => user.scene.arena.getTerrainType() === TerrainType.PSYCHIC && user.isGrounded() ? 6 : 3),
    new AttackMove(Moves.STEEL_ROLLER, Type.STEEL, MoveCategory.PHYSICAL, 130, 100, 5, -1, 0, 8)
      .attr(ClearTerrainAttr)
      .condition((user, target, move) => !!user.scene.arena.terrain),
    new AttackMove(Moves.SCALE_SHOT, Type.DRAGON, MoveCategory.PHYSICAL, 25, 90, 20, -1, 0, 8)
      //.attr(StatStageChangeAttr, Stat.SPD, 1, true) // TODO: Have boosts only apply at end of move, not after every hit
      //.attr(StatStageChangeAttr, Stat.DEF, -1, true)
      .attr(MultiHitAttr)
      .makesContact(false)
      .partial(),
    new AttackMove(Moves.METEOR_BEAM, Type.ROCK, MoveCategory.SPECIAL, 120, 90, 10, 100, 0, 8)
      .attr(ChargeAttr, ChargeAnim.METEOR_BEAM_CHARGING, i18next.t("moveTriggers:isOverflowingWithSpacePower", {pokemonName: "{USER}"}), null, true)
      .attr(StatStageChangeAttr, [ Stat.SPATK ], 1, true)
      .ignoresVirtual(),
    new AttackMove(Moves.SHELL_SIDE_ARM, Type.POISON, MoveCategory.SPECIAL, 90, 100, 10, 20, 0, 8)
      .attr(ShellSideArmCategoryAttr)
      .attr(StatusEffectAttr, StatusEffect.POISON)
      .partial(), // Physical version of the move does not make contact
    new AttackMove(Moves.MISTY_EXPLOSION, Type.FAIRY, MoveCategory.SPECIAL, 100, 100, 5, -1, 0, 8)
      .attr(SacrificialAttr)
      .target(MoveTarget.ALL_NEAR_OTHERS)
      .attr(MovePowerMultiplierAttr, (user, target, move) => user.scene.arena.getTerrainType() === TerrainType.MISTY && user.isGrounded() ? 1.5 : 1)
      .condition(failIfDampCondition)
      .makesContact(false),
    new AttackMove(Moves.GRASSY_GLIDE, Type.GRASS, MoveCategory.PHYSICAL, 55, 100, 20, -1, 0, 8)
      .attr(IncrementMovePriorityAttr, (user, target, move) => user.scene.arena.getTerrainType() === TerrainType.GRASSY && user.isGrounded()),
    new AttackMove(Moves.RISING_VOLTAGE, Type.ELECTRIC, MoveCategory.SPECIAL, 70, 100, 20, -1, 0, 8)
      .attr(MovePowerMultiplierAttr, (user, target, move) => user.scene.arena.getTerrainType() === TerrainType.ELECTRIC && target.isGrounded() ? 2 : 1),
    new AttackMove(Moves.TERRAIN_PULSE, Type.NORMAL, MoveCategory.SPECIAL, 50, 100, 10, -1, 0, 8)
      .attr(TerrainPulseTypeAttr)
      .attr(MovePowerMultiplierAttr, (user, target, move) => user.scene.arena.getTerrainType() !== TerrainType.NONE && user.isGrounded() ? 2 : 1)
      .pulseMove(),
    new AttackMove(Moves.SKITTER_SMACK, Type.BUG, MoveCategory.PHYSICAL, 70, 90, 10, 100, 0, 8)
      .attr(StatStageChangeAttr, [ Stat.SPATK ], -1),
    new AttackMove(Moves.BURNING_JEALOUSY, Type.FIRE, MoveCategory.SPECIAL, 70, 100, 5, 100, 0, 8)
      .attr(StatusIfBoostedAttr, StatusEffect.BURN)
      .target(MoveTarget.ALL_NEAR_ENEMIES),
    new AttackMove(Moves.LASH_OUT, Type.DARK, MoveCategory.PHYSICAL, 75, 100, 5, -1, 0, 8)
      .attr(MovePowerMultiplierAttr, (user, _target, _move) => user.turnData.statStagesDecreased ? 2 : 1),
    new AttackMove(Moves.POLTERGEIST, Type.GHOST, MoveCategory.PHYSICAL, 110, 90, 5, -1, 0, 8)
      .attr(AttackedByItemAttr)
      .makesContact(false),
    new StatusMove(Moves.CORROSIVE_GAS, Type.POISON, 100, 40, -1, 0, 8)
      .target(MoveTarget.ALL_NEAR_OTHERS)
      .unimplemented(),
    new StatusMove(Moves.COACHING, Type.FIGHTING, -1, 10, -1, 0, 8)
      .attr(StatStageChangeAttr, [ Stat.ATK, Stat.DEF ], 1)
      .target(MoveTarget.NEAR_ALLY),
    new AttackMove(Moves.FLIP_TURN, Type.WATER, MoveCategory.PHYSICAL, 60, 100, 20, -1, 0, 8)
      .attr(ForceSwitchOutAttr, true, false),
    new AttackMove(Moves.TRIPLE_AXEL, Type.ICE, MoveCategory.PHYSICAL, 20, 90, 10, -1, 0, 8)
      .attr(MultiHitAttr, MultiHitType._3)
      .attr(MultiHitPowerIncrementAttr, 3)
      .checkAllHits(),
    new AttackMove(Moves.DUAL_WINGBEAT, Type.FLYING, MoveCategory.PHYSICAL, 40, 90, 10, -1, 0, 8)
      .attr(MultiHitAttr, MultiHitType._2),
    new AttackMove(Moves.SCORCHING_SANDS, Type.GROUND, MoveCategory.SPECIAL, 70, 100, 10, 30, 0, 8)
      .attr(HealStatusEffectAttr, true, StatusEffect.FREEZE)
      .attr(HealStatusEffectAttr, false, StatusEffect.FREEZE)
      .attr(StatusEffectAttr, StatusEffect.BURN),
    new StatusMove(Moves.JUNGLE_HEALING, Type.GRASS, -1, 10, -1, 0, 8)
      .attr(HealAttr, 0.25, true, false)
      .attr(HealStatusEffectAttr, false, StatusEffect.PARALYSIS, StatusEffect.POISON, StatusEffect.TOXIC, StatusEffect.BURN, StatusEffect.SLEEP)
      .target(MoveTarget.USER_AND_ALLIES),
    new AttackMove(Moves.WICKED_BLOW, Type.DARK, MoveCategory.PHYSICAL, 75, 100, 5, -1, 0, 8)
      .attr(CritOnlyAttr)
      .punchingMove(),
    new AttackMove(Moves.SURGING_STRIKES, Type.WATER, MoveCategory.PHYSICAL, 25, 100, 5, -1, 0, 8)
      .attr(MultiHitAttr, MultiHitType._3)
      .attr(CritOnlyAttr)
      .punchingMove(),
    new AttackMove(Moves.THUNDER_CAGE, Type.ELECTRIC, MoveCategory.SPECIAL, 80, 90, 15, -1, 0, 8)
      .attr(TrapAttr, BattlerTagType.THUNDER_CAGE),
    new AttackMove(Moves.DRAGON_ENERGY, Type.DRAGON, MoveCategory.SPECIAL, 150, 100, 5, -1, 0, 8)
      .attr(HpPowerAttr)
      .target(MoveTarget.ALL_NEAR_ENEMIES),
    new AttackMove(Moves.FREEZING_GLARE, Type.PSYCHIC, MoveCategory.SPECIAL, 90, 100, 10, 10, 0, 8)
      .attr(StatusEffectAttr, StatusEffect.FREEZE),
    new AttackMove(Moves.FIERY_WRATH, Type.DARK, MoveCategory.SPECIAL, 90, 100, 10, 20, 0, 8)
      .attr(FlinchAttr)
      .target(MoveTarget.ALL_NEAR_ENEMIES),
    new AttackMove(Moves.THUNDEROUS_KICK, Type.FIGHTING, MoveCategory.PHYSICAL, 90, 100, 10, 100, 0, 8)
      .attr(StatStageChangeAttr, [ Stat.DEF ], -1),
    new AttackMove(Moves.GLACIAL_LANCE, Type.ICE, MoveCategory.PHYSICAL, 120, 100, 5, -1, 0, 8)
      .target(MoveTarget.ALL_NEAR_ENEMIES)
      .makesContact(false),
    new AttackMove(Moves.ASTRAL_BARRAGE, Type.GHOST, MoveCategory.SPECIAL, 120, 100, 5, -1, 0, 8)
      .target(MoveTarget.ALL_NEAR_ENEMIES),
    new AttackMove(Moves.EERIE_SPELL, Type.PSYCHIC, MoveCategory.SPECIAL, 80, 100, 5, 100, 0, 8)
      .attr(AttackReducePpMoveAttr, 3)
      .soundBased(),
    new AttackMove(Moves.DIRE_CLAW, Type.POISON, MoveCategory.PHYSICAL, 80, 100, 15, 50, 0, 8)
      .attr(MultiStatusEffectAttr, [StatusEffect.POISON, StatusEffect.PARALYSIS, StatusEffect.SLEEP]),
    new AttackMove(Moves.PSYSHIELD_BASH, Type.PSYCHIC, MoveCategory.PHYSICAL, 70, 90, 10, 100, 0, 8)
      .attr(StatStageChangeAttr, [ Stat.DEF ], 1, true),
    new SelfStatusMove(Moves.POWER_SHIFT, Type.NORMAL, -1, 10, -1, 0, 8)
      .target(MoveTarget.USER)
      .attr(ShiftStatAttr, Stat.ATK, Stat.DEF),
    new AttackMove(Moves.STONE_AXE, Type.ROCK, MoveCategory.PHYSICAL, 65, 90, 15, 100, 0, 8)
      .attr(AddArenaTrapTagHitAttr, ArenaTagType.STEALTH_ROCK)
      .slicingMove(),
    new AttackMove(Moves.SPRINGTIDE_STORM, Type.FAIRY, MoveCategory.SPECIAL, 100, 80, 5, 30, 0, 8)
      .attr(StatStageChangeAttr, [ Stat.ATK ], -1)
      .windMove()
      .target(MoveTarget.ALL_NEAR_ENEMIES),
    new AttackMove(Moves.MYSTICAL_POWER, Type.PSYCHIC, MoveCategory.SPECIAL, 70, 90, 10, 100, 0, 8)
      .attr(StatStageChangeAttr, [ Stat.SPATK ], 1, true),
    new AttackMove(Moves.RAGING_FURY, Type.FIRE, MoveCategory.PHYSICAL, 120, 100, 10, -1, 0, 8)
      .makesContact(false)
      .attr(FrenzyAttr)
      .attr(MissEffectAttr, frenzyMissFunc)
      .attr(NoEffectAttr, frenzyMissFunc)
      .target(MoveTarget.RANDOM_NEAR_ENEMY),
    new AttackMove(Moves.WAVE_CRASH, Type.WATER, MoveCategory.PHYSICAL, 120, 100, 10, -1, 0, 8)
      .attr(RecoilAttr, false, 0.33)
      .recklessMove(),
    new AttackMove(Moves.CHLOROBLAST, Type.GRASS, MoveCategory.SPECIAL, 150, 95, 5, -1, 0, 8)
      .attr(RecoilAttr, true, 0.5),
    new AttackMove(Moves.MOUNTAIN_GALE, Type.ICE, MoveCategory.PHYSICAL, 100, 85, 10, 30, 0, 8)
      .makesContact(false)
      .attr(FlinchAttr),
    new SelfStatusMove(Moves.VICTORY_DANCE, Type.FIGHTING, -1, 10, -1, 0, 8)
      .attr(StatStageChangeAttr, [ Stat.ATK, Stat.DEF, Stat.SPD ], 1, true)
      .danceMove(),
    new AttackMove(Moves.HEADLONG_RUSH, Type.GROUND, MoveCategory.PHYSICAL, 120, 100, 5, -1, 0, 8)
      .attr(StatStageChangeAttr, [ Stat.DEF, Stat.SPDEF ], -1, true)
      .punchingMove(),
    new AttackMove(Moves.BARB_BARRAGE, Type.POISON, MoveCategory.PHYSICAL, 60, 100, 10, 50, 0, 8)
      .makesContact(false)
      .attr(MovePowerMultiplierAttr, (user, target, move) => target.status && (target.status.effect === StatusEffect.POISON || target.status.effect === StatusEffect.TOXIC) ? 2 : 1)
      .attr(StatusEffectAttr, StatusEffect.POISON),
    new AttackMove(Moves.ESPER_WING, Type.PSYCHIC, MoveCategory.SPECIAL, 80, 100, 10, 100, 0, 8)
      .attr(HighCritAttr)
      .attr(StatStageChangeAttr, [ Stat.SPD ], 1, true),
    new AttackMove(Moves.BITTER_MALICE, Type.GHOST, MoveCategory.SPECIAL, 75, 100, 10, 100, 0, 8)
      .attr(StatStageChangeAttr, [ Stat.ATK ], -1),
    new SelfStatusMove(Moves.SHELTER, Type.STEEL, -1, 10, 100, 0, 8)
      .attr(StatStageChangeAttr, [ Stat.DEF ], 2, true),
    new AttackMove(Moves.TRIPLE_ARROWS, Type.FIGHTING, MoveCategory.PHYSICAL, 90, 100, 10, 30, 0, 8)
      .makesContact(false)
      .attr(HighCritAttr)
      .attr(StatStageChangeAttr, [ Stat.DEF ], -1)
      .attr(FlinchAttr)
      .partial(),
    new AttackMove(Moves.INFERNAL_PARADE, Type.GHOST, MoveCategory.SPECIAL, 60, 100, 15, 30, 0, 8)
      .attr(StatusEffectAttr, StatusEffect.BURN)
      .attr(MovePowerMultiplierAttr, (user, target, move) => target.status ? 2 : 1),
    new AttackMove(Moves.CEASELESS_EDGE, Type.DARK, MoveCategory.PHYSICAL, 65, 90, 15, 100, 0, 8)
      .attr(AddArenaTrapTagHitAttr, ArenaTagType.SPIKES)
      .slicingMove(),
    new AttackMove(Moves.BLEAKWIND_STORM, Type.FLYING, MoveCategory.SPECIAL, 100, 80, 10, 30, 0, 8)
      .attr(StormAccuracyAttr)
      .attr(StatStageChangeAttr, [ Stat.SPD ], -1)
      .windMove()
      .target(MoveTarget.ALL_NEAR_ENEMIES),
    new AttackMove(Moves.WILDBOLT_STORM, Type.ELECTRIC, MoveCategory.SPECIAL, 100, 80, 10, 20, 0, 8)
      .attr(StormAccuracyAttr)
      .attr(StatusEffectAttr, StatusEffect.PARALYSIS)
      .windMove()
      .target(MoveTarget.ALL_NEAR_ENEMIES),
    new AttackMove(Moves.SANDSEAR_STORM, Type.GROUND, MoveCategory.SPECIAL, 100, 80, 10, 20, 0, 8)
      .attr(StormAccuracyAttr)
      .attr(StatusEffectAttr, StatusEffect.BURN)
      .windMove()
      .target(MoveTarget.ALL_NEAR_ENEMIES),
    new StatusMove(Moves.LUNAR_BLESSING, Type.PSYCHIC, -1, 5, -1, 0, 8)
      .attr(HealAttr, 0.25, true, false)
      .attr(HealStatusEffectAttr, false, StatusEffect.PARALYSIS, StatusEffect.POISON, StatusEffect.TOXIC, StatusEffect.BURN, StatusEffect.SLEEP)
      .target(MoveTarget.USER_AND_ALLIES)
      .triageMove(),
    new SelfStatusMove(Moves.TAKE_HEART, Type.PSYCHIC, -1, 10, -1, 0, 8)
      .attr(StatStageChangeAttr, [ Stat.SPATK, Stat.SPDEF ], 1, true)
      .attr(HealStatusEffectAttr, true, StatusEffect.PARALYSIS, StatusEffect.POISON, StatusEffect.TOXIC, StatusEffect.BURN, StatusEffect.SLEEP),
    /* Unused
    new AttackMove(Moves.G_MAX_WILDFIRE, Type.FIRE, MoveCategory.PHYSICAL, 10, -1, 10, -1, 0, 8)
      .target(MoveTarget.ALL_NEAR_ENEMIES)
      .unimplemented(),
    new AttackMove(Moves.G_MAX_BEFUDDLE, Type.BUG, MoveCategory.PHYSICAL, 10, -1, 10, -1, 0, 8)
      .target(MoveTarget.ALL_NEAR_ENEMIES)
      .unimplemented(),
    new AttackMove(Moves.G_MAX_VOLT_CRASH, Type.ELECTRIC, MoveCategory.PHYSICAL, 10, -1, 10, -1, 0, 8)
      .target(MoveTarget.ALL_NEAR_ENEMIES)
      .unimplemented(),
    new AttackMove(Moves.G_MAX_GOLD_RUSH, Type.NORMAL, MoveCategory.PHYSICAL, 10, -1, 10, -1, 0, 8)
      .target(MoveTarget.ALL_NEAR_ENEMIES)
      .unimplemented(),
    new AttackMove(Moves.G_MAX_CHI_STRIKE, Type.FIGHTING, MoveCategory.PHYSICAL, 10, -1, 10, -1, 0, 8)
      .target(MoveTarget.ALL_NEAR_ENEMIES)
      .unimplemented(),
    new AttackMove(Moves.G_MAX_TERROR, Type.GHOST, MoveCategory.PHYSICAL, 10, -1, 10, -1, 0, 8)
      .target(MoveTarget.ALL_NEAR_ENEMIES)
      .unimplemented(),
    new AttackMove(Moves.G_MAX_RESONANCE, Type.ICE, MoveCategory.PHYSICAL, 10, -1, 10, -1, 0, 8)
      .target(MoveTarget.ALL_NEAR_ENEMIES)
      .unimplemented(),
    new AttackMove(Moves.G_MAX_CUDDLE, Type.NORMAL, MoveCategory.PHYSICAL, 10, -1, 10, -1, 0, 8)
      .target(MoveTarget.ALL_NEAR_ENEMIES)
      .unimplemented(),
    new AttackMove(Moves.G_MAX_REPLENISH, Type.NORMAL, MoveCategory.PHYSICAL, 10, -1, 10, -1, 0, 8)
      .target(MoveTarget.ALL_NEAR_ENEMIES)
      .unimplemented(),
    new AttackMove(Moves.G_MAX_MALODOR, Type.POISON, MoveCategory.PHYSICAL, 10, -1, 10, -1, 0, 8)
      .target(MoveTarget.ALL_NEAR_ENEMIES)
      .unimplemented(),
    new AttackMove(Moves.G_MAX_STONESURGE, Type.WATER, MoveCategory.PHYSICAL, 10, -1, 10, -1, 0, 8)
      .target(MoveTarget.ALL_NEAR_ENEMIES)
      .unimplemented(),
    new AttackMove(Moves.G_MAX_WIND_RAGE, Type.FLYING, MoveCategory.PHYSICAL, 10, -1, 10, -1, 0, 8)
      .target(MoveTarget.ALL_NEAR_ENEMIES)
      .unimplemented(),
    new AttackMove(Moves.G_MAX_STUN_SHOCK, Type.ELECTRIC, MoveCategory.PHYSICAL, 10, -1, 10, -1, 0, 8)
      .target(MoveTarget.ALL_NEAR_ENEMIES)
      .unimplemented(),
    new AttackMove(Moves.G_MAX_FINALE, Type.FAIRY, MoveCategory.PHYSICAL, 10, -1, 10, -1, 0, 8)
      .target(MoveTarget.ALL_NEAR_ENEMIES)
      .unimplemented(),
    new AttackMove(Moves.G_MAX_DEPLETION, Type.DRAGON, MoveCategory.PHYSICAL, 10, -1, 10, -1, 0, 8)
      .target(MoveTarget.ALL_NEAR_ENEMIES)
      .unimplemented(),
    new AttackMove(Moves.G_MAX_GRAVITAS, Type.PSYCHIC, MoveCategory.PHYSICAL, 10, -1, 10, -1, 0, 8)
      .target(MoveTarget.ALL_NEAR_ENEMIES)
      .unimplemented(),
    new AttackMove(Moves.G_MAX_VOLCALITH, Type.ROCK, MoveCategory.PHYSICAL, 10, -1, 10, -1, 0, 8)
      .target(MoveTarget.ALL_NEAR_ENEMIES)
      .unimplemented(),
    new AttackMove(Moves.G_MAX_SANDBLAST, Type.GROUND, MoveCategory.PHYSICAL, 10, -1, 10, -1, 0, 8)
      .target(MoveTarget.ALL_NEAR_ENEMIES)
      .unimplemented(),
    new AttackMove(Moves.G_MAX_SNOOZE, Type.DARK, MoveCategory.PHYSICAL, 10, -1, 10, -1, 0, 8)
      .target(MoveTarget.ALL_NEAR_ENEMIES)
      .unimplemented(),
    new AttackMove(Moves.G_MAX_TARTNESS, Type.GRASS, MoveCategory.PHYSICAL, 10, -1, 10, -1, 0, 8)
      .target(MoveTarget.ALL_NEAR_ENEMIES)
      .unimplemented(),
    new AttackMove(Moves.G_MAX_SWEETNESS, Type.GRASS, MoveCategory.PHYSICAL, 10, -1, 10, -1, 0, 8)
      .target(MoveTarget.ALL_NEAR_ENEMIES)
      .unimplemented(),
    new AttackMove(Moves.G_MAX_SMITE, Type.FAIRY, MoveCategory.PHYSICAL, 10, -1, 10, -1, 0, 8)
      .target(MoveTarget.ALL_NEAR_ENEMIES)
      .unimplemented(),
    new AttackMove(Moves.G_MAX_STEELSURGE, Type.STEEL, MoveCategory.PHYSICAL, 10, -1, 10, -1, 0, 8)
      .target(MoveTarget.ALL_NEAR_ENEMIES)
      .unimplemented(),
    new AttackMove(Moves.G_MAX_MELTDOWN, Type.STEEL, MoveCategory.PHYSICAL, 10, -1, 10, -1, 0, 8)
      .target(MoveTarget.ALL_NEAR_ENEMIES)
      .unimplemented(),
    new AttackMove(Moves.G_MAX_FOAM_BURST, Type.WATER, MoveCategory.PHYSICAL, 10, -1, 10, -1, 0, 8)
      .target(MoveTarget.ALL_NEAR_ENEMIES)
      .unimplemented(),
    new AttackMove(Moves.G_MAX_CENTIFERNO, Type.FIRE, MoveCategory.PHYSICAL, 10, -1, 10, -1, 0, 8)
      .target(MoveTarget.ALL_NEAR_ENEMIES)
      .unimplemented(),
    new AttackMove(Moves.G_MAX_VINE_LASH, Type.GRASS, MoveCategory.PHYSICAL, 10, -1, 10, -1, 0, 8)
      .target(MoveTarget.ALL_NEAR_ENEMIES)
      .unimplemented(),
    new AttackMove(Moves.G_MAX_CANNONADE, Type.WATER, MoveCategory.PHYSICAL, 10, -1, 10, -1, 0, 8)
      .target(MoveTarget.ALL_NEAR_ENEMIES)
      .unimplemented(),
    new AttackMove(Moves.G_MAX_DRUM_SOLO, Type.GRASS, MoveCategory.PHYSICAL, 10, -1, 10, -1, 0, 8)
      .target(MoveTarget.ALL_NEAR_ENEMIES)
      .unimplemented(),
    new AttackMove(Moves.G_MAX_FIREBALL, Type.FIRE, MoveCategory.PHYSICAL, 10, -1, 10, -1, 0, 8)
      .target(MoveTarget.ALL_NEAR_ENEMIES)
      .unimplemented(),
    new AttackMove(Moves.G_MAX_HYDROSNIPE, Type.WATER, MoveCategory.PHYSICAL, 10, -1, 10, -1, 0, 8)
      .target(MoveTarget.ALL_NEAR_ENEMIES)
      .unimplemented(),
    new AttackMove(Moves.G_MAX_ONE_BLOW, Type.DARK, MoveCategory.PHYSICAL, 10, -1, 10, -1, 0, 8)
      .target(MoveTarget.ALL_NEAR_ENEMIES)
      .unimplemented(),
    new AttackMove(Moves.G_MAX_RAPID_FLOW, Type.WATER, MoveCategory.PHYSICAL, 10, -1, 10, -1, 0, 8)
      .target(MoveTarget.ALL_NEAR_ENEMIES)
      .unimplemented(),
    End Unused */
    new AttackMove(Moves.TERA_BLAST, Type.NORMAL, MoveCategory.SPECIAL, 80, 100, 10, -1, 0, 9)
      .attr(TeraBlastCategoryAttr)
      .attr(TeraBlastTypeAttr)
      .attr(TeraBlastPowerAttr)
      .attr(StatStageChangeAttr, [ Stat.ATK, Stat.SPATK ], -1, true, (user, target, move) => user.isTerastallized() && user.isOfType(Type.STELLAR)),
    new SelfStatusMove(Moves.SILK_TRAP, Type.BUG, -1, 10, -1, 4, 9)
      .attr(ProtectAttr, BattlerTagType.SILK_TRAP)
      .condition(failIfLastCondition),
    new AttackMove(Moves.AXE_KICK, Type.FIGHTING, MoveCategory.PHYSICAL, 120, 90, 10, 30, 0, 9)
      .attr(MissEffectAttr, crashDamageFunc)
      .attr(NoEffectAttr, crashDamageFunc)
      .attr(ConfuseAttr)
      .recklessMove(),
    new AttackMove(Moves.LAST_RESPECTS, Type.GHOST, MoveCategory.PHYSICAL, 50, 100, 10, -1, 0, 9)
      .attr(MovePowerMultiplierAttr, (user, target, move) => 1 + Math.min(user.isPlayer() ? user.scene.currentBattle.playerFaints : user.scene.currentBattle.enemyFaints, 100))
      .makesContact(false),
    new AttackMove(Moves.LUMINA_CRASH, Type.PSYCHIC, MoveCategory.SPECIAL, 80, 100, 10, 100, 0, 9)
      .attr(StatStageChangeAttr, [ Stat.SPDEF ], -2),
    new AttackMove(Moves.ORDER_UP, Type.DRAGON, MoveCategory.PHYSICAL, 80, 100, 10, 100, 0, 9)
      .makesContact(false)
      .partial(),
    new AttackMove(Moves.JET_PUNCH, Type.WATER, MoveCategory.PHYSICAL, 60, 100, 15, -1, 1, 9)
      .punchingMove(),
    new StatusMove(Moves.SPICY_EXTRACT, Type.GRASS, -1, 15, -1, 0, 9)
      .attr(StatStageChangeAttr, [ Stat.ATK ], 2)
      .attr(StatStageChangeAttr, [ Stat.DEF ], -2),
    new AttackMove(Moves.SPIN_OUT, Type.STEEL, MoveCategory.PHYSICAL, 100, 100, 5, -1, 0, 9)
      .attr(StatStageChangeAttr, [ Stat.SPD ], -2, true),
    new AttackMove(Moves.POPULATION_BOMB, Type.NORMAL, MoveCategory.PHYSICAL, 20, 90, 10, -1, 0, 9)
      .attr(MultiHitAttr, MultiHitType._10)
      .slicingMove()
      .checkAllHits(),
    new AttackMove(Moves.ICE_SPINNER, Type.ICE, MoveCategory.PHYSICAL, 80, 100, 15, -1, 0, 9)
      .attr(ClearTerrainAttr),
    new AttackMove(Moves.GLAIVE_RUSH, Type.DRAGON, MoveCategory.PHYSICAL, 120, 100, 5, -1, 0, 9)
      .attr(AddBattlerTagAttr, BattlerTagType.ALWAYS_GET_HIT, true, false, 0, 0, true)
      .attr(AddBattlerTagAttr, BattlerTagType.RECEIVE_DOUBLE_DAMAGE, true, false, 0, 0, true)
      .condition((user, target, move) => {
        return !(target.getTag(BattlerTagType.PROTECTED)?.tagType === "PROTECTED" || target.scene.arena.getTag(ArenaTagType.MAT_BLOCK)?.tagType === "MAT_BLOCK");
      }),
    new StatusMove(Moves.REVIVAL_BLESSING, Type.NORMAL, -1, 1, -1, 0, 9)
      .triageMove()
      .attr(RevivalBlessingAttr)
      .target(MoveTarget.USER),
    new AttackMove(Moves.SALT_CURE, Type.ROCK, MoveCategory.PHYSICAL, 40, 100, 15, 100, 0, 9)
      .attr(AddBattlerTagAttr, BattlerTagType.SALT_CURED)
      .makesContact(false),
    new AttackMove(Moves.TRIPLE_DIVE, Type.WATER, MoveCategory.PHYSICAL, 30, 95, 10, -1, 0, 9)
      .attr(MultiHitAttr, MultiHitType._3),
    new AttackMove(Moves.MORTAL_SPIN, Type.POISON, MoveCategory.PHYSICAL, 30, 100, 15, 100, 0, 9)
      .attr(LapseBattlerTagAttr, [
        BattlerTagType.BIND,
        BattlerTagType.WRAP,
        BattlerTagType.FIRE_SPIN,
        BattlerTagType.WHIRLPOOL,
        BattlerTagType.CLAMP,
        BattlerTagType.SAND_TOMB,
        BattlerTagType.MAGMA_STORM,
        BattlerTagType.SNAP_TRAP,
        BattlerTagType.THUNDER_CAGE,
        BattlerTagType.SEEDED,
        BattlerTagType.INFESTATION
      ], true)
      .attr(StatusEffectAttr, StatusEffect.POISON)
      .attr(RemoveArenaTrapAttr)
      .target(MoveTarget.ALL_NEAR_ENEMIES),
    new StatusMove(Moves.DOODLE, Type.NORMAL, 100, 10, -1, 0, 9)
      .attr(AbilityCopyAttr, true),
    new SelfStatusMove(Moves.FILLET_AWAY, Type.NORMAL, -1, 10, -1, 0, 9)
      .attr(CutHpStatStageBoostAttr, [ Stat.ATK, Stat.SPATK, Stat.SPD ], 2, 2),
    new AttackMove(Moves.KOWTOW_CLEAVE, Type.DARK, MoveCategory.PHYSICAL, 85, -1, 10, -1, 0, 9)
      .slicingMove(),
    new AttackMove(Moves.FLOWER_TRICK, Type.GRASS, MoveCategory.PHYSICAL, 70, -1, 10, 100, 0, 9)
      .attr(CritOnlyAttr)
      .makesContact(false),
    new AttackMove(Moves.TORCH_SONG, Type.FIRE, MoveCategory.SPECIAL, 80, 100, 10, 100, 0, 9)
      .attr(StatStageChangeAttr, [ Stat.SPATK ], 1, true)
      .soundBased(),
    new AttackMove(Moves.AQUA_STEP, Type.WATER, MoveCategory.PHYSICAL, 80, 100, 10, 100, 0, 9)
      .attr(StatStageChangeAttr, [ Stat.SPD ], 1, true)
      .danceMove(),
    new AttackMove(Moves.RAGING_BULL, Type.NORMAL, MoveCategory.PHYSICAL, 90, 100, 10, -1, 0, 9)
      .attr(RagingBullTypeAttr)
      .attr(RemoveScreensAttr),
    new AttackMove(Moves.MAKE_IT_RAIN, Type.STEEL, MoveCategory.SPECIAL, 120, 100, 5, -1, 0, 9)
      .attr(MoneyAttr)
      .attr(StatStageChangeAttr, [ Stat.SPATK ], -1, true, null, true, false, MoveEffectTrigger.HIT, true)
      .target(MoveTarget.ALL_NEAR_ENEMIES),
    new AttackMove(Moves.PSYBLADE, Type.PSYCHIC, MoveCategory.PHYSICAL, 80, 100, 15, -1, 0, 9)
      .attr(MovePowerMultiplierAttr, (user, target, move) => user.scene.arena.getTerrainType() === TerrainType.ELECTRIC && user.isGrounded() ? 1.5 : 1)
      .slicingMove(),
    new AttackMove(Moves.HYDRO_STEAM, Type.WATER, MoveCategory.SPECIAL, 80, 100, 15, -1, 0, 9)
      .attr(IgnoreWeatherTypeDebuffAttr, WeatherType.SUNNY)
      .attr(MovePowerMultiplierAttr, (user, target, move) => [WeatherType.SUNNY, WeatherType.HARSH_SUN].includes(user.scene.arena.weather?.weatherType!) && !user.scene.arena.weather?.isEffectSuppressed(user.scene) ? 1.5 : 1), // TODO: is this bang correct?
    new AttackMove(Moves.RUINATION, Type.DARK, MoveCategory.SPECIAL, -1, 90, 10, -1, 0, 9)
      .attr(TargetHalfHpDamageAttr),
    new AttackMove(Moves.COLLISION_COURSE, Type.FIGHTING, MoveCategory.PHYSICAL, 100, 100, 5, -1, 0, 9)
      .attr(MovePowerMultiplierAttr, (user, target, move) => target.getAttackTypeEffectiveness(move.type, user) >= 2 ? 5461/4096 : 1),
    new AttackMove(Moves.ELECTRO_DRIFT, Type.ELECTRIC, MoveCategory.SPECIAL, 100, 100, 5, -1, 0, 9)
      .attr(MovePowerMultiplierAttr, (user, target, move) => target.getAttackTypeEffectiveness(move.type, user) >= 2 ? 5461/4096 : 1)
      .makesContact(),
    new SelfStatusMove(Moves.SHED_TAIL, Type.NORMAL, -1, 10, -1, 0, 9)
      .unimplemented(),
    new StatusMove(Moves.CHILLY_RECEPTION, Type.ICE, -1, 10, -1, 0, 9)
      .attr(WeatherChangeAttr, WeatherType.SNOW)
      .attr(ForceSwitchOutAttr, true, false)
      .target(MoveTarget.BOTH_SIDES),
    new SelfStatusMove(Moves.TIDY_UP, Type.NORMAL, -1, 10, -1, 0, 9)
      .attr(StatStageChangeAttr, [ Stat.ATK, Stat.SPD ], 1, true, null, true, true)
      .attr(RemoveArenaTrapAttr, true)
      .attr(RemoveAllSubstitutesAttr),
    new StatusMove(Moves.SNOWSCAPE, Type.ICE, -1, 10, -1, 0, 9)
      .attr(WeatherChangeAttr, WeatherType.SNOW)
      .target(MoveTarget.BOTH_SIDES),
    new AttackMove(Moves.POUNCE, Type.BUG, MoveCategory.PHYSICAL, 50, 100, 20, 100, 0, 9)
      .attr(StatStageChangeAttr, [ Stat.SPD ], -1),
    new AttackMove(Moves.TRAILBLAZE, Type.GRASS, MoveCategory.PHYSICAL, 50, 100, 20, 100, 0, 9)
      .attr(StatStageChangeAttr, [ Stat.SPD ], 1, true),
    new AttackMove(Moves.CHILLING_WATER, Type.WATER, MoveCategory.SPECIAL, 50, 100, 20, 100, 0, 9)
      .attr(StatStageChangeAttr, [ Stat.ATK ], -1),
    new AttackMove(Moves.HYPER_DRILL, Type.NORMAL, MoveCategory.PHYSICAL, 100, 100, 5, -1, 0, 9)
      .ignoresProtect(),
    new AttackMove(Moves.TWIN_BEAM, Type.PSYCHIC, MoveCategory.SPECIAL, 40, 100, 10, -1, 0, 9)
      .attr(MultiHitAttr, MultiHitType._2),
    new AttackMove(Moves.RAGE_FIST, Type.GHOST, MoveCategory.PHYSICAL, 50, 100, 10, -1, 0, 9)
      .attr(HitCountPowerAttr)
      .punchingMove(),
    new AttackMove(Moves.ARMOR_CANNON, Type.FIRE, MoveCategory.SPECIAL, 120, 100, 5, -1, 0, 9)
      .attr(StatStageChangeAttr, [ Stat.DEF, Stat.SPDEF ], -1, true),
    new AttackMove(Moves.BITTER_BLADE, Type.FIRE, MoveCategory.PHYSICAL, 90, 100, 10, -1, 0, 9)
      .attr(HitHealAttr)
      .slicingMove()
      .triageMove(),
    new AttackMove(Moves.DOUBLE_SHOCK, Type.ELECTRIC, MoveCategory.PHYSICAL, 120, 100, 5, -1, 0, 9)
      .condition((user) => {
        const userTypes = user.getTypes(true);
        return userTypes.includes(Type.ELECTRIC);
      })
      .attr(AddBattlerTagAttr, BattlerTagType.DOUBLE_SHOCKED, true, false)
      .attr(RemoveTypeAttr, Type.ELECTRIC, (user) => {
        user.scene.queueMessage(i18next.t("moveTriggers:usedUpAllElectricity", {pokemonName: getPokemonNameWithAffix(user)}));
      }),
    new AttackMove(Moves.GIGATON_HAMMER, Type.STEEL, MoveCategory.PHYSICAL, 160, 100, 5, -1, 0, 9)
      .makesContact(false)
      .condition((user, target, move) => {
        const turnMove = user.getLastXMoves(1);
        return !turnMove.length || turnMove[0].move !== move.id || turnMove[0].result !== MoveResult.SUCCESS;
      }), // TODO Add Instruct/Encore interaction
    new AttackMove(Moves.COMEUPPANCE, Type.DARK, MoveCategory.PHYSICAL, -1, 100, 10, -1, 0, 9)
      .attr(CounterDamageAttr, (move: Move) => (move.category === MoveCategory.PHYSICAL || move.category === MoveCategory.SPECIAL), 1.5)
      .redirectCounter()
      .target(MoveTarget.ATTACKER),
    new AttackMove(Moves.AQUA_CUTTER, Type.WATER, MoveCategory.PHYSICAL, 70, 100, 20, -1, 0, 9)
      .attr(HighCritAttr)
      .slicingMove()
      .makesContact(false),
    new AttackMove(Moves.BLAZING_TORQUE, Type.FIRE, MoveCategory.PHYSICAL, 80, 100, 10, 30, 0, 9)
      .attr(StatusEffectAttr, StatusEffect.BURN)
      .makesContact(false),
    new AttackMove(Moves.WICKED_TORQUE, Type.DARK, MoveCategory.PHYSICAL, 80, 100, 10, 10, 0, 9)
      .attr(StatusEffectAttr, StatusEffect.SLEEP)
      .makesContact(false),
    new AttackMove(Moves.NOXIOUS_TORQUE, Type.POISON, MoveCategory.PHYSICAL, 100, 100, 10, 30, 0, 9)
      .attr(StatusEffectAttr, StatusEffect.POISON)
      .makesContact(false),
    new AttackMove(Moves.COMBAT_TORQUE, Type.FIGHTING, MoveCategory.PHYSICAL, 100, 100, 10, 30, 0, 9)
      .attr(StatusEffectAttr, StatusEffect.PARALYSIS)
      .makesContact(false),
    new AttackMove(Moves.MAGICAL_TORQUE, Type.FAIRY, MoveCategory.PHYSICAL, 100, 100, 10, 30, 0, 9)
      .attr(ConfuseAttr)
      .makesContact(false),
    new AttackMove(Moves.BLOOD_MOON, Type.NORMAL, MoveCategory.SPECIAL, 140, 100, 5, -1, 0, 9)
      .condition((user, target, move) => {
        const turnMove = user.getLastXMoves(1);
        return !turnMove.length || turnMove[0].move !== move.id || turnMove[0].result !== MoveResult.SUCCESS;
      }), // TODO Add Instruct/Encore interaction
    new AttackMove(Moves.MATCHA_GOTCHA, Type.GRASS, MoveCategory.SPECIAL, 80, 90, 15, 20, 0, 9)
      .attr(HitHealAttr)
      .attr(HealStatusEffectAttr, true, StatusEffect.FREEZE)
      .attr(HealStatusEffectAttr, false, StatusEffect.FREEZE)
      .attr(StatusEffectAttr, StatusEffect.BURN)
      .target(MoveTarget.ALL_NEAR_ENEMIES)
      .triageMove(),
    new AttackMove(Moves.SYRUP_BOMB, Type.GRASS, MoveCategory.SPECIAL, 60, 85, 10, -1, 0, 9)
      .attr(StatStageChangeAttr, [ Stat.SPD ], -1) //Temporary
      .ballBombMove()
      .partial(),
    new AttackMove(Moves.IVY_CUDGEL, Type.GRASS, MoveCategory.PHYSICAL, 100, 100, 10, -1, 0, 9)
      .attr(IvyCudgelTypeAttr)
      .attr(HighCritAttr)
      .makesContact(false),
    new AttackMove(Moves.ELECTRO_SHOT, Type.ELECTRIC, MoveCategory.SPECIAL, 130, 100, 10, 100, 0, 9)
      .attr(ElectroShotChargeAttr)
      .ignoresVirtual(),
    new AttackMove(Moves.TERA_STARSTORM, Type.NORMAL, MoveCategory.SPECIAL, 120, 100, 5, -1, 0, 9)
      .attr(TeraBlastCategoryAttr)
      .partial(),
    new AttackMove(Moves.FICKLE_BEAM, Type.DRAGON, MoveCategory.SPECIAL, 80, 100, 5, 30, 0, 9)
      .attr(PreMoveMessageAttr, doublePowerChanceMessageFunc)
      .attr(DoublePowerChanceAttr),
    new SelfStatusMove(Moves.BURNING_BULWARK, Type.FIRE, -1, 10, -1, 4, 9)
      .attr(ProtectAttr, BattlerTagType.BURNING_BULWARK)
      .condition(failIfLastCondition),
    new AttackMove(Moves.THUNDERCLAP, Type.ELECTRIC, MoveCategory.SPECIAL, 70, 100, 5, -1, 1, 9)
      .condition((user, target, move) => user.scene.currentBattle.turnCommands[target.getBattlerIndex()]?.command === Command.FIGHT && !target.turnData.acted && allMoves[user.scene.currentBattle.turnCommands[target.getBattlerIndex()]?.move?.move!].category !== MoveCategory.STATUS), // TODO: is this bang correct?
    new AttackMove(Moves.MIGHTY_CLEAVE, Type.ROCK, MoveCategory.PHYSICAL, 95, 100, 5, -1, 0, 9)
      .slicingMove()
      .ignoresProtect(),
    new AttackMove(Moves.TACHYON_CUTTER, Type.STEEL, MoveCategory.SPECIAL, 50, -1, 10, -1, 0, 9)
      .attr(MultiHitAttr, MultiHitType._2)
      .slicingMove(),
    new AttackMove(Moves.HARD_PRESS, Type.STEEL, MoveCategory.PHYSICAL, -1, 100, 10, -1, 0, 9)
      .attr(OpponentHighHpPowerAttr, 100),
    new StatusMove(Moves.DRAGON_CHEER, Type.DRAGON, -1, 15, -1, 0, 9)
      .attr(AddBattlerTagAttr, BattlerTagType.DRAGON_CHEER, false, true)
      .target(MoveTarget.NEAR_ALLY),
    new AttackMove(Moves.ALLURING_VOICE, Type.FAIRY, MoveCategory.SPECIAL, 80, 100, 10, -1, 0, 9)
      .attr(AddBattlerTagIfBoostedAttr, BattlerTagType.CONFUSED)
      .soundBased(),
    new AttackMove(Moves.TEMPER_FLARE, Type.FIRE, MoveCategory.PHYSICAL, 75, 100, 10, -1, 0, 9)
      .attr(MovePowerMultiplierAttr, (user, target, move) => user.getLastXMoves(2)[1]?.result === MoveResult.MISS || user.getLastXMoves(2)[1]?.result === MoveResult.FAIL ? 2 : 1),
    new AttackMove(Moves.SUPERCELL_SLAM, Type.ELECTRIC, MoveCategory.PHYSICAL, 100, 95, 15, -1, 0, 9)
      .attr(MissEffectAttr, crashDamageFunc)
      .attr(NoEffectAttr, crashDamageFunc)
      .recklessMove(),
    new AttackMove(Moves.PSYCHIC_NOISE, Type.PSYCHIC, MoveCategory.SPECIAL, 75, 100, 10, -1, 0, 9)
      .soundBased()
      .attr(AddBattlerTagAttr, BattlerTagType.HEAL_BLOCK, false, false, 2),
    new AttackMove(Moves.UPPER_HAND, Type.FIGHTING, MoveCategory.PHYSICAL, 65, 100, 15, 100, 3, 9)
      .attr(FlinchAttr)
      .condition((user, target, move) => user.scene.currentBattle.turnCommands[target.getBattlerIndex()]?.command === Command.FIGHT && !target.turnData.acted && allMoves[user.scene.currentBattle.turnCommands[target.getBattlerIndex()]?.move?.move!].category !== MoveCategory.STATUS && allMoves[user.scene.currentBattle.turnCommands[target.getBattlerIndex()]?.move?.move!].priority > 0 ) // TODO: is this bang correct?
      //TODO: Should also apply when target move priority increased by ability ex. gale wings
      .partial(),
    new AttackMove(Moves.MALIGNANT_CHAIN, Type.POISON, MoveCategory.SPECIAL, 100, 100, 5, 50, 0, 9)
      .attr(StatusEffectAttr, StatusEffect.TOXIC)
  );
  allMoves.map(m => {
    if (m.getAttrs(StatStageChangeAttr).some(a => a.selfTarget && a.stages < 0)) {
      selfStatLowerMoves.push(m.id);
    }
  });
}<|MERGE_RESOLUTION|>--- conflicted
+++ resolved
@@ -5221,14 +5221,8 @@
         // Switch out logic for everything else (eg: WILD battles)
         switchOutTarget.leaveField(false);
 
-<<<<<<< HEAD
         if (switchOutTarget.hp) {
-          switchOutTarget.setWildFlee(true);
           user.scene.queueMessage(i18next.t("moveTriggers:fled", {pokemonName: getPokemonNameWithAffix(switchOutTarget)}), null, true, 500);
-=======
-	  	if (switchOutTarget.hp) {
-	  	  user.scene.queueMessage(i18next.t("moveTriggers:fled", {pokemonName: getPokemonNameWithAffix(switchOutTarget)}), null, true, 500);
->>>>>>> 23b64b94
 
           // in double battles redirect potential moves off fled pokemon
           if (switchOutTarget.scene.currentBattle.double) {
