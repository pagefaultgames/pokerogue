import { ChargeAnim, initMoveAnim, loadMoveAnimAssets, MoveChargeAnim } from "./battle-anims";
import { EncoreTag, GulpMissileTag, HelpingHandTag, SemiInvulnerableTag, ShellTrapTag, StockpilingTag, SubstituteTag, TrappedTag, TypeBoostTag } from "./battler-tags";
import { getPokemonNameWithAffix } from "../messages";
import Pokemon, { AttackMoveResult, EnemyPokemon, HitResult, MoveResult, PlayerPokemon, PokemonMove, TurnMove } from "../field/pokemon";
import { getNonVolatileStatusEffects, getStatusEffectHealText, isNonVolatileStatusEffect, StatusEffect } from "./status-effect";
import { getTypeDamageMultiplier, Type } from "./type";
import { Constructor, NumberHolder } from "#app/utils";
import * as Utils from "../utils";
import { WeatherType } from "./weather";
import { ArenaTagSide, ArenaTrapTag, WeakenMoveTypeTag } from "./arena-tag";
import { allAbilities, AllyMoveCategoryPowerBoostAbAttr, applyAbAttrs, applyPostAttackAbAttrs, applyPreAttackAbAttrs, applyPreDefendAbAttrs, BlockItemTheftAbAttr, BlockNonDirectDamageAbAttr, BlockOneHitKOAbAttr, BlockRecoilDamageAttr, ConfusionOnStatusEffectAbAttr, FieldMoveTypePowerBoostAbAttr, FieldPreventExplosiveMovesAbAttr, ForceSwitchOutImmunityAbAttr, HealFromBerryUseAbAttr, IgnoreContactAbAttr, IgnoreMoveEffectsAbAttr, IgnoreProtectOnContactAbAttr, MaxMultiHitAbAttr, MoveAbilityBypassAbAttr, MoveEffectChanceMultiplierAbAttr, MoveTypeChangeAbAttr, ReverseDrainAbAttr, UncopiableAbilityAbAttr, UnsuppressableAbilityAbAttr, UnswappableAbilityAbAttr, UserFieldMoveTypePowerBoostAbAttr, VariableMovePowerAbAttr, WonderSkinAbAttr } from "./ability";
import { AttackTypeBoosterModifier, BerryModifier, PokemonHeldItemModifier, PokemonMoveAccuracyBoosterModifier, PokemonMultiHitModifier, PreserveBerryModifier } from "../modifier/modifier";
import { BattlerIndex, BattleType } from "../battle";
import { TerrainType } from "./terrain";
import { ModifierPoolType } from "#app/modifier/modifier-type";
import { Command } from "../ui/command-ui-handler";
import i18next from "i18next";
import { Localizable } from "#app/interfaces/locales";
import { getBerryEffectFunc } from "./berry";
import { Abilities } from "#enums/abilities";
import { ArenaTagType } from "#enums/arena-tag-type";
import { BattlerTagType } from "#enums/battler-tag-type";
import { Biome } from "#enums/biome";
import { Moves } from "#enums/moves";
import { Species } from "#enums/species";
import * as LoggerTools from "../logger";
import { MoveUsedEvent } from "#app/events/battle-scene";
import { BATTLE_STATS, type BattleStat, EFFECTIVE_STATS, type EffectiveStat, getStatKey, Stat } from "#app/enums/stat";
import { PartyStatusCurePhase } from "#app/phases/party-status-cure-phase";
import { BattleEndPhase } from "#app/phases/battle-end-phase";
import { MoveEndPhase } from "#app/phases/move-end-phase";
import { MovePhase } from "#app/phases/move-phase";
import { NewBattlePhase } from "#app/phases/new-battle-phase";
import { PokemonHealPhase } from "#app/phases/pokemon-heal-phase";
import { StatStageChangePhase } from "#app/phases/stat-stage-change-phase";
import { SwitchPhase } from "#app/phases/switch-phase";
import { SwitchSummonPhase } from "#app/phases/switch-summon-phase";
import { SpeciesFormChangeRevertWeatherFormTrigger } from "./pokemon-forms";
import { GameMode } from "#app/game-mode";
import { applyChallenges, ChallengeType } from "./challenge";
import { SwitchType } from "#enums/switch-type";

export enum MoveCategory {
  PHYSICAL,
  SPECIAL,
  STATUS
}

export enum MoveTarget {
  /** {@link https://bulbapedia.bulbagarden.net/wiki/Category:Moves_that_target_the_user Moves that target the User} */
  USER,
  OTHER,
  ALL_OTHERS,
  NEAR_OTHER,
  /** {@link https://bulbapedia.bulbagarden.net/wiki/Category:Moves_that_target_all_adjacent_Pok%C3%A9mon Moves that target all adjacent Pokemon} */
  ALL_NEAR_OTHERS,
  NEAR_ENEMY,
  /** {@link https://bulbapedia.bulbagarden.net/wiki/Category:Moves_that_target_all_adjacent_foes Moves that target all adjacent foes} */
  ALL_NEAR_ENEMIES,
  RANDOM_NEAR_ENEMY,
  ALL_ENEMIES,
  /** {@link https://bulbapedia.bulbagarden.net/wiki/Category:Counterattacks Counterattacks} */
  ATTACKER,
  /** {@link https://bulbapedia.bulbagarden.net/wiki/Category:Moves_that_target_one_adjacent_ally Moves that target one adjacent ally} */
  NEAR_ALLY,
  ALLY,
  USER_OR_NEAR_ALLY,
  USER_AND_ALLIES,
  /** {@link https://bulbapedia.bulbagarden.net/wiki/Category:Moves_that_target_all_Pok%C3%A9mon Moves that target all Pokemon} */
  ALL,
  USER_SIDE,
  /** {@link https://bulbapedia.bulbagarden.net/wiki/Category:Entry_hazard-creating_moves Entry hazard-creating moves} */
  ENEMY_SIDE,
  BOTH_SIDES,
  PARTY,
  CURSE
}

export enum MoveFlags {
  NONE              = 0,
  MAKES_CONTACT     = 1 << 0,
  IGNORE_PROTECT    = 1 << 1,
  IGNORE_VIRTUAL    = 1 << 2,
  /**
   * Sound-based moves have the following effects:
   * - Pokemon with the {@linkcode Abilities.SOUNDPROOF Soundproof Ability} are unaffected by other Pokemon's sound-based moves.
   * - Pokemon affected by {@linkcode Moves.THROAT_CHOP Throat Chop} cannot use sound-based moves for two turns.
   * - Sound-based moves used by a Pokemon with {@linkcode Abilities.LIQUID_VOICE Liquid Voice} become Water-type moves.
   * - Sound-based moves used by a Pokemon with {@linkcode Abilities.PUNK_ROCK Punk Rock} are boosted by 30%. Pokemon with Punk Rock also take half damage from sound-based moves.
   * - All sound-based moves (except Howl) can hit Pokemon behind an active {@linkcode Moves.SUBSTITUTE Substitute}.
   *
   * cf https://bulbapedia.bulbagarden.net/wiki/Sound-based_move
   */
  SOUND_BASED       = 1 << 3,
  HIDE_USER         = 1 << 4,
  HIDE_TARGET       = 1 << 5,
  BITING_MOVE       = 1 << 6,
  PULSE_MOVE        = 1 << 7,
  PUNCHING_MOVE     = 1 << 8,
  SLICING_MOVE      = 1 << 9,
  /**
   * Indicates a move should be affected by {@linkcode Abilities.RECKLESS}
   * @see {@linkcode Move.recklessMove()}
   */
  RECKLESS_MOVE     = 1 << 10,
  /** Indicates a move should be affected by {@linkcode Abilities.BULLETPROOF} */
  BALLBOMB_MOVE     = 1 << 11,
  /** Grass types and pokemon with {@linkcode Abilities.OVERCOAT} are immune to powder moves */
  POWDER_MOVE       = 1 << 12,
  /** Indicates a move should trigger {@linkcode Abilities.DANCER} */
  DANCE_MOVE        = 1 << 13,
  /** Indicates a move should trigger {@linkcode Abilities.WIND_RIDER} */
  WIND_MOVE         = 1 << 14,
  /** Indicates a move should trigger {@linkcode Abilities.TRIAGE} */
  TRIAGE_MOVE       = 1 << 15,
  IGNORE_ABILITIES  = 1 << 16,
  /** Enables all hits of a multi-hit move to be accuracy checked individually */
  CHECK_ALL_HITS    = 1 << 17,
  /** Indicates a move is able to bypass its target's Substitute (if the target has one) */
  IGNORE_SUBSTITUTE = 1 << 18,
  /** Indicates a move is able to be redirected to allies in a double battle if the attacker faints */
  REDIRECT_COUNTER = 1 << 19,
}

type MoveConditionFunc = (user: Pokemon, target: Pokemon, move: Move) => boolean;
type UserMoveConditionFunc = (user: Pokemon, move: Move) => boolean;

export default class Move implements Localizable {
  public id: Moves;
  public name: string;
  private _type: Type;
  private _category: MoveCategory;
  public moveTarget: MoveTarget;
  public power: number;
  public accuracy: number;
  public pp: number;
  public effect: string;
<<<<<<< HEAD
  public chance: integer;
  public priority: integer;
  public generation: integer;
  public attrs: MoveAttr[];
  private conditions: MoveCondition[];
  private flags: integer;
  private nameAppend: string;

  public implementationTag: string;

  constructor(id: Moves, type: Type, category: MoveCategory, defaultMoveTarget: MoveTarget, power: integer, accuracy: integer, pp: integer, chance: integer, priority: integer, generation: integer) {
=======
  /** The chance of a move's secondary effects activating */
  public chance: number;
  public priority: number;
  public generation: number;
  public attrs: MoveAttr[] = [];
  private conditions: MoveCondition[] = [];
  /** The move's {@linkcode MoveFlags} */
  private flags: number = 0;
  private nameAppend: string = "";

  constructor(id: Moves, type: Type, category: MoveCategory, defaultMoveTarget: MoveTarget, power: number, accuracy: number, pp: number, chance: number, priority: number, generation: number) {
>>>>>>> 9f31e36d
    this.id = id;
    this._type = type;
    this._category = category;
    this.moveTarget = defaultMoveTarget;
    this.power = power;
    this.accuracy = accuracy;
    this.pp = pp;
    this.chance = chance;
    this.priority = priority;
    this.generation = generation;

    if (defaultMoveTarget === MoveTarget.USER) {
      this.setFlag(MoveFlags.IGNORE_PROTECT, true);
    }
    if (category === MoveCategory.PHYSICAL) {
      this.setFlag(MoveFlags.MAKES_CONTACT, true);
    }

    this.localize();
  }

  get type() {
    return this._type;
  }
  get category() {
    return this._category;
  }

  localize(): void {
    const i18nKey = Moves[this.id].split("_").filter(f => f).map((f, i) => i ? `${f[0]}${f.slice(1).toLowerCase()}` : f.toLowerCase()).join("") as unknown as string;

    this.name = this.id ? `${i18next.t(`move:${i18nKey}.name`)}${this.nameAppend}` : "";
    this.effect = this.id ? `${i18next.t(`move:${i18nKey}.effect`)}${this.nameAppend}` : "";
  }

  /**
   * Get all move attributes that match `attrType`
   * @param attrType any attribute that extends {@linkcode MoveAttr}
   * @returns Array of attributes that match `attrType`, Empty Array if none match.
   */
  getAttrs<T extends MoveAttr>(attrType: Constructor<T>): T[] {
    return this.attrs.filter((a): a is T => a instanceof attrType);
  }

  /**
   * Check if a move has an attribute that matches `attrType`
   * @param attrType any attribute that extends {@linkcode MoveAttr}
   * @returns true if the move has attribute `attrType`
   */
  hasAttr<T extends MoveAttr>(attrType: Constructor<T>): boolean {
    return this.attrs.some((attr) => attr instanceof attrType);
  }

  /**
   * Takes as input a boolean function and returns the first MoveAttr in attrs that matches true
   * @param attrPredicate
   * @returns the first {@linkcode MoveAttr} element in attrs that makes the input function return true
   */
  findAttr(attrPredicate: (attr: MoveAttr) => boolean): MoveAttr {
    return this.attrs.find(attrPredicate)!; // TODO: is the bang correct?
  }

  /**
   * Adds a new MoveAttr to the move (appends to the attr array)
   * if the MoveAttr also comes with a condition, also adds that to the conditions array: {@linkcode MoveCondition}
   * @param AttrType {@linkcode MoveAttr} the constructor of a MoveAttr class
   * @param args the args needed to instantiate a the given class
   * @returns the called object {@linkcode Move}
   */
  attr<T extends Constructor<MoveAttr>>(AttrType: T, ...args: ConstructorParameters<T>): this {
    const attr = new AttrType(...args);
    this.attrs.push(attr);
    let attrCondition = attr.getCondition();
    if (attrCondition) {
      if (typeof attrCondition === "function") {
        attrCondition = new MoveCondition(attrCondition);
      }
      this.conditions.push(attrCondition);
    }

    return this;
  }

  /**
   * Adds a new MoveAttr to the move (appends to the attr array)
   * if the MoveAttr also comes with a condition, also adds that to the conditions array: {@linkcode MoveCondition}
   * Almost identical to {@link attr}, except you are passing in a MoveAttr object, instead of a constructor and it's arguments
   * @param attrAdd {@linkcode MoveAttr} the attribute to add
   * @returns the called object {@linkcode Move}
   */
  addAttr(attrAdd: MoveAttr): this {
    this.attrs.push(attrAdd);
    let attrCondition = attrAdd.getCondition();
    if (attrCondition) {
      if (typeof attrCondition === "function") {
        attrCondition = new MoveCondition(attrCondition);
      }
      this.conditions.push(attrCondition);
    }

    return this;
  }

  /**
   * Sets the move target of this move
   * @param moveTarget {@linkcode MoveTarget} the move target to set
   * @returns the called object {@linkcode Move}
   */
  target(moveTarget: MoveTarget): this {
    this.moveTarget = moveTarget;
    return this;
  }

  /**
   * Getter function that returns if this Move has a MoveFlag
   * @param flag {@linkcode MoveFlags} to check
   * @returns boolean
   */
  hasFlag(flag: MoveFlags): boolean {
    // internally it is taking the bitwise AND (MoveFlags are represented as bit-shifts) and returning False if result is 0 and true otherwise
    return !!(this.flags & flag);
  }

  /**
   * Getter function that returns if the move hits multiple targets
   * @returns boolean
   */
  isMultiTarget(): boolean {
    switch (this.moveTarget) {
    case MoveTarget.ALL_OTHERS:
    case MoveTarget.ALL_NEAR_OTHERS:
    case MoveTarget.ALL_NEAR_ENEMIES:
    case MoveTarget.ALL_ENEMIES:
    case MoveTarget.USER_AND_ALLIES:
    case MoveTarget.ALL:
    case MoveTarget.USER_SIDE:
    case MoveTarget.ENEMY_SIDE:
    case MoveTarget.BOTH_SIDES:
      return true;
    }
    return false;
  }

  /**
   * Getter function that returns if the move targets itself or an ally
   * @returns boolean
   */

  isAllyTarget(): boolean {
    switch (this.moveTarget) {
    case MoveTarget.USER:
    case MoveTarget.NEAR_ALLY:
    case MoveTarget.ALLY:
    case MoveTarget.USER_OR_NEAR_ALLY:
    case MoveTarget.USER_AND_ALLIES:
    case MoveTarget.USER_SIDE:
      return true;
    }
    return false;
  }

  /**
   * Checks if the move is immune to certain types.
   * Currently looks at cases of Grass types with powder moves and Dark types with moves affected by Prankster.
   * @param {Pokemon} user the source of this move
   * @param {Pokemon} target the target of this move
   * @param {Type} type the type of the move's target
   * @returns boolean
   */
  isTypeImmune(user: Pokemon, target: Pokemon, type: Type): boolean {
    if (this.moveTarget === MoveTarget.USER) {
      return false;
    }

    switch (type) {
    case Type.GRASS:
      if (this.hasFlag(MoveFlags.POWDER_MOVE)) {
        return true;
      }
      break;
    case Type.DARK:
      if (user.hasAbility(Abilities.PRANKSTER) && this.category === MoveCategory.STATUS && (user.isPlayer() !== target.isPlayer())) {
        return true;
      }
      break;
    }
    return false;
  }

  /**
   * Checks if the move would hit its target's Substitute instead of the target itself.
   * @param user The {@linkcode Pokemon} using this move
   * @param target The {@linkcode Pokemon} targeted by this move
   * @returns `true` if the move can bypass the target's Substitute; `false` otherwise.
   */
  hitsSubstitute(user: Pokemon, target: Pokemon | null): boolean {
    if (this.moveTarget === MoveTarget.USER || !target?.getTag(BattlerTagType.SUBSTITUTE)) {
      return false;
    }

    return !user.hasAbility(Abilities.INFILTRATOR)
        && !this.hasFlag(MoveFlags.SOUND_BASED)
        && !this.hasFlag(MoveFlags.IGNORE_SUBSTITUTE);
  }

  /**
   * Adds a move condition to the move
   * @param condition {@linkcode MoveCondition} or {@linkcode MoveConditionFunc}, appends to conditions array a new MoveCondition object
   * @returns the called object {@linkcode Move}
   */
  condition(condition: MoveCondition | MoveConditionFunc): this {
    if (typeof condition === "function") {
      condition = new MoveCondition(condition as MoveConditionFunc);
    }
    this.conditions.push(condition);

    return this;
  }

  isFullyImplemented(): boolean {
    return this.implementationTag == "" || this.implementationTag == undefined;
  }
  isPartiallyImplemented(): boolean {
    return this.implementationTag == "P";
  }
  isPartial(): boolean {
    return this.implementationTag == "P";
  }
  isUnimplemented(): boolean {
    return this.implementationTag == "N";
  }
  isNotImplemented(): boolean {
    return this.implementationTag == "N";
  }

  /**
   * Marks the move as "partial": appends texts to the move name
   * @returns the called object {@linkcode Move}
   */
  partial(): this {
    this.nameAppend += " (P)";
    this.implementationTag = "P";
    return this;
  }

  /**
   * Marks the move as "unimplemented": appends texts to the move name
   * @returns the called object {@linkcode Move}
   */
  unimplemented(): this {
    this.nameAppend += " (N)";
    this.implementationTag = "N";
    return this;
  }

  /**
   * Sets the flags of the move
   * @param flag {@linkcode MoveFlags}
   * @param on a boolean, if True, then "ORs" the flag onto existing ones, if False then "XORs" the flag onto existing ones
   */
  private setFlag(flag: MoveFlags, on: boolean): void {
    // bitwise OR and bitwise XOR respectively
    if (on) {
      this.flags |= flag;
    } else {
      this.flags ^= flag;
    }
  }

  /**
   * Sets the {@linkcode MoveFlags.MAKES_CONTACT} flag for the calling Move
   * @param makesContact The value (boolean) to set the flag to
   * @returns The {@linkcode Move} that called this function
   */
  makesContact(makesContact: boolean = true): this {
    this.setFlag(MoveFlags.MAKES_CONTACT, makesContact);
    return this;
  }

  /**
   * Sets the {@linkcode MoveFlags.IGNORE_PROTECT} flag for the calling Move
   * @param ignoresProtect The value (boolean) to set the flag to
   * example: @see {@linkcode Moves.CURSE}
   * @returns The {@linkcode Move} that called this function
   */
  ignoresProtect(ignoresProtect: boolean = true): this {
    this.setFlag(MoveFlags.IGNORE_PROTECT, ignoresProtect);
    return this;
  }

  /**
   * Sets the {@linkcode MoveFlags.IGNORE_VIRTUAL} flag for the calling Move
   * @param ignoresVirtual The value (boolean) to set the flag to
   * example: @see {@linkcode Moves.NATURE_POWER}
   * @returns The {@linkcode Move} that called this function
   */
  ignoresVirtual(ignoresVirtual: boolean = true): this {
    this.setFlag(MoveFlags.IGNORE_VIRTUAL, ignoresVirtual);
    return this;
  }

  /**
   * Sets the {@linkcode MoveFlags.SOUND_BASED} flag for the calling Move
   * @param soundBased The value (boolean) to set the flag to
   * example: @see {@linkcode Moves.UPROAR}
   * @returns The {@linkcode Move} that called this function
   */
  soundBased(soundBased: boolean = true): this {
    this.setFlag(MoveFlags.SOUND_BASED, soundBased);
    return this;
  }

  /**
   * Sets the {@linkcode MoveFlags.HIDE_USER} flag for the calling Move
   * @param hidesUser The value (boolean) to set the flag to
   * example: @see {@linkcode Moves.TELEPORT}
   * @returns The {@linkcode Move} that called this function
   */
  hidesUser(hidesUser: boolean = true): this {
    this.setFlag(MoveFlags.HIDE_USER, hidesUser);
    return this;
  }

  /**
   * Sets the {@linkcode MoveFlags.HIDE_TARGET} flag for the calling Move
   * @param hidesTarget The value (boolean) to set the flag to
   * example: @see {@linkcode Moves.WHIRLWIND}
   * @returns The {@linkcode Move} that called this function
   */
  hidesTarget(hidesTarget: boolean = true): this {
    this.setFlag(MoveFlags.HIDE_TARGET, hidesTarget);
    return this;
  }

  /**
   * Sets the {@linkcode MoveFlags.BITING_MOVE} flag for the calling Move
   * @param bitingMove The value (boolean) to set the flag to
   * example: @see {@linkcode Moves.BITE}
   * @returns The {@linkcode Move} that called this function
   */
  bitingMove(bitingMove: boolean = true): this {
    this.setFlag(MoveFlags.BITING_MOVE, bitingMove);
    return this;
  }

  /**
   * Sets the {@linkcode MoveFlags.PULSE_MOVE} flag for the calling Move
   * @param pulseMove The value (boolean) to set the flag to
   * example: @see {@linkcode Moves.WATER_PULSE}
   * @returns The {@linkcode Move} that called this function
   */
  pulseMove(pulseMove: boolean = true): this {
    this.setFlag(MoveFlags.PULSE_MOVE, pulseMove);
    return this;
  }

  /**
   * Sets the {@linkcode MoveFlags.PUNCHING_MOVE} flag for the calling Move
   * @param punchingMove The value (boolean) to set the flag to
   * example: @see {@linkcode Moves.DRAIN_PUNCH}
   * @returns The {@linkcode Move} that called this function
   */
  punchingMove(punchingMove: boolean = true): this {
    this.setFlag(MoveFlags.PUNCHING_MOVE, punchingMove);
    return this;
  }

  /**
   * Sets the {@linkcode MoveFlags.SLICING_MOVE} flag for the calling Move
   * @param slicingMove The value (boolean) to set the flag to
   * example: @see {@linkcode Moves.X_SCISSOR}
   * @returns The {@linkcode Move} that called this function
   */
  slicingMove(slicingMove: boolean = true): this {
    this.setFlag(MoveFlags.SLICING_MOVE, slicingMove);
    return this;
  }

  /**
   * Sets the {@linkcode MoveFlags.RECKLESS_MOVE} flag for the calling Move
   * @see {@linkcode Abilities.RECKLESS}
   * @param recklessMove The value to set the flag to
   * @returns The {@linkcode Move} that called this function
   */
  recklessMove(recklessMove: boolean = true): this {
    this.setFlag(MoveFlags.RECKLESS_MOVE, recklessMove);
    return this;
  }

  /**
   * Sets the {@linkcode MoveFlags.BALLBOMB_MOVE} flag for the calling Move
   * @param ballBombMove The value (boolean) to set the flag to
   * example: @see {@linkcode Moves.ELECTRO_BALL}
   * @returns The {@linkcode Move} that called this function
   */
  ballBombMove(ballBombMove: boolean = true): this {
    this.setFlag(MoveFlags.BALLBOMB_MOVE, ballBombMove);
    return this;
  }

  /**
   * Sets the {@linkcode MoveFlags.POWDER_MOVE} flag for the calling Move
   * @param powderMove The value (boolean) to set the flag to
   * example: @see {@linkcode Moves.STUN_SPORE}
   * @returns The {@linkcode Move} that called this function
   */
  powderMove(powderMove: boolean = true): this {
    this.setFlag(MoveFlags.POWDER_MOVE, powderMove);
    return this;
  }

  /**
   * Sets the {@linkcode MoveFlags.DANCE_MOVE} flag for the calling Move
   * @param danceMove The value (boolean) to set the flag to
   * example: @see {@linkcode Moves.PETAL_DANCE}
   * @returns The {@linkcode Move} that called this function
   */
  danceMove(danceMove: boolean = true): this {
    this.setFlag(MoveFlags.DANCE_MOVE, danceMove);
    return this;
  }

  /**
   * Sets the {@linkcode MoveFlags.WIND_MOVE} flag for the calling Move
   * @param windMove The value (boolean) to set the flag to
   * example: @see {@linkcode Moves.HURRICANE}
   * @returns The {@linkcode Move} that called this function
   */
  windMove(windMove: boolean = true): this {
    this.setFlag(MoveFlags.WIND_MOVE, windMove);
    return this;
  }

  /**
   * Sets the {@linkcode MoveFlags.TRIAGE_MOVE} flag for the calling Move
   * @param triageMove The value (boolean) to set the flag to
   * example: @see {@linkcode Moves.ABSORB}
   * @returns The {@linkcode Move} that called this function
   */
  triageMove(triageMove: boolean = true): this {
    this.setFlag(MoveFlags.TRIAGE_MOVE, triageMove);
    return this;
  }

  /**
   * Sets the {@linkcode MoveFlags.IGNORE_ABILITIES} flag for the calling Move
   * @param ignoresAbilities sThe value (boolean) to set the flag to
   * example: @see {@linkcode Moves.SUNSTEEL_STRIKE}
   * @returns The {@linkcode Move} that called this function
   */
  ignoresAbilities(ignoresAbilities: boolean = true): this {
    this.setFlag(MoveFlags.IGNORE_ABILITIES, ignoresAbilities);
    return this;
  }

  /**
   * Sets the {@linkcode MoveFlags.CHECK_ALL_HITS} flag for the calling Move
   * @param checkAllHits The value (boolean) to set the flag to
   * example: @see {@linkcode Moves.TRIPLE_AXEL}
   * @returns The {@linkcode Move} that called this function
   */
  checkAllHits(checkAllHits: boolean = true): this {
    this.setFlag(MoveFlags.CHECK_ALL_HITS, checkAllHits);
    return this;
  }

  /**
   * Sets the {@linkcode MoveFlags.IGNORE_SUBSTITUTE} flag for the calling Move
   * @param ignoresSubstitute The value (boolean) to set the flag to
   * example: @see {@linkcode Moves.WHIRLWIND}
   * @returns The {@linkcode Move} that called this function
   */
  ignoresSubstitute(ignoresSubstitute: boolean = true): this {
    this.setFlag(MoveFlags.IGNORE_SUBSTITUTE, ignoresSubstitute);
    return this;
  }

  /**
   * Sets the {@linkcode MoveFlags.REDIRECT_COUNTER} flag for the calling Move
   * @param redirectCounter The value (boolean) to set the flag to
   * example: @see {@linkcode Moves.METAL_BURST}
   * @returns The {@linkcode Move} that called this function
   */
  redirectCounter(redirectCounter: boolean = true): this {
    this.setFlag(MoveFlags.REDIRECT_COUNTER, redirectCounter);
    return this;
  }

  /**
   * Checks if the move flag applies to the pokemon(s) using/receiving the move
   * @param flag {@linkcode MoveFlags} MoveFlag to check on user and/or target
   * @param user {@linkcode Pokemon} the Pokemon using the move
   * @param target {@linkcode Pokemon} the Pokemon receiving the move
   * @returns boolean
   */
  checkFlag(flag: MoveFlags, user: Pokemon, target: Pokemon | null): boolean {
    // special cases below, eg: if the move flag is MAKES_CONTACT, and the user pokemon has an ability that ignores contact (like "Long Reach"), then overrides and move does not make contact
    switch (flag) {
    case MoveFlags.MAKES_CONTACT:
      if (user.hasAbilityWithAttr(IgnoreContactAbAttr) || this.hitsSubstitute(user, target)) {
        return false;
      }
      break;
    case MoveFlags.IGNORE_ABILITIES:
      if (user.hasAbilityWithAttr(MoveAbilityBypassAbAttr)) {
        const abilityEffectsIgnored = new Utils.BooleanHolder(false);
        applyAbAttrs(MoveAbilityBypassAbAttr, user, abilityEffectsIgnored, false, this);
        if (abilityEffectsIgnored.value) {
          return true;
        }
      }
      break;
    case MoveFlags.IGNORE_PROTECT:
      if (user.hasAbilityWithAttr(IgnoreProtectOnContactAbAttr)
          && this.checkFlag(MoveFlags.MAKES_CONTACT, user, null)) {
        return true;
      }
      break;
    }

    return !!(this.flags & flag);
  }

  /**
   * Applies each {@linkcode MoveCondition} function of this move to the params, determines if the move can be used prior to calling each attribute's apply()
   * @param user {@linkcode Pokemon} to apply conditions to
   * @param target {@linkcode Pokemon} to apply conditions to
   * @param move {@linkcode Move} to apply conditions to
   * @returns boolean: false if any of the apply()'s return false, else true
   */
  applyConditions(user: Pokemon, target: Pokemon, move: Move): boolean {
    for (const condition of this.conditions) {
      if (!condition.apply(user, target, move)) {
        return false;
      }
    }

    return true;
  }

  /**
   * Sees if, given the target pokemon, a move fails on it (by looking at each {@linkcode MoveAttr} of this move
   * @param user {@linkcode Pokemon} using the move
   * @param target {@linkcode Pokemon} receiving the move
   * @param move {@linkcode Move} using the move
   * @param cancelled {@linkcode Utils.BooleanHolder} to hold boolean value
   * @returns string of the failed text, or null
   */
  getFailedText(user: Pokemon, target: Pokemon, move: Move, cancelled: Utils.BooleanHolder): string | null {
    for (const attr of this.attrs) {
      const failedText = attr.getFailedText(user, target, move, cancelled);
      if (failedText !== null) {
        return failedText;
      }
    }
    return null;
  }

  /**
   * Calculates the userBenefitScore across all the attributes and conditions
   * @param user {@linkcode Pokemon} using the move
   * @param target {@linkcode Pokemon} receiving the move
   * @param move {@linkcode Move} using the move
   * @returns integer representing the total benefitScore
   */
  getUserBenefitScore(user: Pokemon, target: Pokemon, move: Move): integer {
    let score = 0;

    for (const attr of this.attrs) {
      score += attr.getUserBenefitScore(user, target, move);
    }

    for (const condition of this.conditions) {
      score += condition.getUserBenefitScore(user, target, move);
    }

    return score;
  }

  /**
   * Calculates the targetBenefitScore across all the attributes
   * @param user {@linkcode Pokemon} using the move
   * @param target {@linkcode Pokemon} receiving the move
   * @param move {@linkcode Move} using the move
   * @returns integer representing the total benefitScore
   */
  getTargetBenefitScore(user: Pokemon, target: Pokemon, move: Move): integer {
    let score = 0;

    for (const attr of this.attrs) {
      // conditionals to check if the move is self targeting (if so then you are applying the move to yourself, not the target)
      score += attr.getTargetBenefitScore(user, !attr.selfTarget ? target : user, move) * (target !== user && attr.selfTarget ? -1 : 1);
    }

    return score;
  }

  /**
   * Calculates the accuracy of a move in battle based on various conditions and attributes.
   *
   * @param user {@linkcode Pokemon} The Pokémon using the move.
   * @param target {@linkcode Pokemon} The Pokémon being targeted by the move.
   * @returns The calculated accuracy of the move.
   */
  calculateBattleAccuracy(user: Pokemon, target: Pokemon, simulated: boolean = false) {
    const moveAccuracy = new Utils.NumberHolder(this.accuracy);

    applyMoveAttrs(VariableAccuracyAttr, user, target, this, moveAccuracy);
    applyPreDefendAbAttrs(WonderSkinAbAttr, target, user, this, { value: false }, simulated, moveAccuracy);

    if (moveAccuracy.value === -1) {
      return moveAccuracy.value;
    }

    const isOhko = this.hasAttr(OneHitKOAccuracyAttr);

    if (!isOhko) {
      user.scene.applyModifiers(PokemonMoveAccuracyBoosterModifier, user.isPlayer(), user, moveAccuracy);
    }

    if (user.scene.arena.weather?.weatherType === WeatherType.FOG) {
      /**
       *  The 0.9 multiplier is PokeRogue-only implementation, Bulbapedia uses 3/5
       *  See Fog {@link https://bulbapedia.bulbagarden.net/wiki/Fog}
       */
      moveAccuracy.value = Math.floor(moveAccuracy.value * 0.9);
    }

    if (!isOhko && user.scene.arena.getTag(ArenaTagType.GRAVITY)) {
      moveAccuracy.value = Math.floor(moveAccuracy.value * 1.67);
    }

    return moveAccuracy.value;
  }

  /**
   * Calculates the power of a move in battle based on various conditions and attributes.
   *
   * @param source {@linkcode Pokemon} The Pokémon using the move.
   * @param target {@linkcode Pokemon} The Pokémon being targeted by the move.
   * @returns The calculated power of the move.
   */
  calculateBattlePower(source: Pokemon, target: Pokemon, simulated: boolean = false, isMin: boolean = false, isMax: boolean = false): number {
    if (this.category === MoveCategory.STATUS) {
      return -1;
    }

    const power = new Utils.NumberHolder(this.power);
    const typeChangeMovePowerMultiplier = new Utils.NumberHolder(1);

    applyPreAttackAbAttrs(MoveTypeChangeAbAttr, source, target, this, true, null, typeChangeMovePowerMultiplier);

    const sourceTeraType = source.getTeraType();
    if (sourceTeraType !== Type.UNKNOWN && sourceTeraType === this.type && power.value < 60 && this.priority <= 0 && !this.hasAttr(MultiHitAttr) && !source.scene.findModifier(m => m instanceof PokemonMultiHitModifier && m.pokemonId === source.id)) {
      power.value = 60;
    }

    applyPreAttackAbAttrs(VariableMovePowerAbAttr, source, target, this, simulated, power, isMin, isMax);

    if (source.getAlly()) {
      applyPreAttackAbAttrs(AllyMoveCategoryPowerBoostAbAttr, source.getAlly(), target, this, simulated, power);
    }

    const fieldAuras = new Set(
      source.scene.getField(true)
        .map((p) => p.getAbilityAttrs(FieldMoveTypePowerBoostAbAttr).filter(attr => {
          const condition = attr.getCondition();
          return (!condition || condition(p));
        }) as FieldMoveTypePowerBoostAbAttr[])
        .flat(),
    );
    for (const aura of fieldAuras) {
      aura.applyPreAttack(source, null, simulated, target, this, [power]);
    }

    const alliedField: Pokemon[] = source instanceof PlayerPokemon ? source.scene.getPlayerField() : source.scene.getEnemyField();
    alliedField.forEach(p => applyPreAttackAbAttrs(UserFieldMoveTypePowerBoostAbAttr, p, target, this, simulated, power));

    power.value *= typeChangeMovePowerMultiplier.value;

    const typeBoost = source.findTag(t => t instanceof TypeBoostTag && t.boostedType === this.type) as TypeBoostTag;
    if (typeBoost) {
      power.value *= typeBoost.boostValue;
    }

<<<<<<< HEAD
    if (source.scene.arena.getTerrainType() === TerrainType.GRASSY && target.isGrounded() && this.type === Type.GROUND && this.moveTarget === MoveTarget.ALL_NEAR_OTHERS) {
      power.value /= 2;
    }

    applyMoveAttrs(VariablePowerAttr, source, target, this, power, isMin, isMax);
=======
    applyMoveAttrs(VariablePowerAttr, source, target, this, power);
>>>>>>> 9f31e36d

    source.scene.applyModifiers(PokemonMultiHitModifier, source.isPlayer(), source, new Utils.IntegerHolder(0), power);

    if (!this.hasAttr(TypelessAttr)) {
      source.scene.arena.applyTags(WeakenMoveTypeTag, this.type, power);
      source.scene.applyModifiers(AttackTypeBoosterModifier, source.isPlayer(), source, this.type, power);
    }

    if (source.getTag(HelpingHandTag)) {
      power.value *= 1.5;
    }

    return power.value;
  }
}

export class AttackMove extends Move {
  constructor(id: Moves, type: Type, category: MoveCategory, power: integer, accuracy: integer, pp: integer, chance: integer, priority: integer, generation: integer) {
    super(id, type, category, MoveTarget.NEAR_OTHER, power, accuracy, pp, chance, priority, generation);

    /**
     * {@link https://bulbapedia.bulbagarden.net/wiki/Freeze_(status_condition)}
     * > All damaging Fire-type moves can now thaw a frozen target, regardless of whether or not they have a chance to burn;
     */
    if (this.type === Type.FIRE) {
      this.addAttr(new HealStatusEffectAttr(false, StatusEffect.FREEZE));
    }
  }

  getTargetBenefitScore(user: Pokemon, target: Pokemon, move: Move): integer {
    let ret = super.getTargetBenefitScore(user, target, move);

    let attackScore = 0;

    const effectiveness = target.getAttackTypeEffectiveness(this.type, user);
    attackScore = Math.pow(effectiveness - 1, 2) * effectiveness < 1 ? -2 : 2;
    if (attackScore) {
      if (this.category === MoveCategory.PHYSICAL) {
        const atk = new Utils.IntegerHolder(user.getEffectiveStat(Stat.ATK, target));
        applyMoveAttrs(VariableAtkAttr, user, target, move, atk);
        if (atk.value > user.getEffectiveStat(Stat.SPATK, target)) {
          const statRatio = user.getEffectiveStat(Stat.SPATK, target) / atk.value;
          if (statRatio <= 0.75) {
            attackScore *= 2;
          } else if (statRatio <= 0.875) {
            attackScore *= 1.5;
          }
        }
      } else {
        const spAtk = new Utils.IntegerHolder(user.getEffectiveStat(Stat.SPATK, target));
        applyMoveAttrs(VariableAtkAttr, user, target, move, spAtk);
        if (spAtk.value > user.getEffectiveStat(Stat.ATK, target)) {
          const statRatio = user.getEffectiveStat(Stat.ATK, target) / spAtk.value;
          if (statRatio <= 0.75) {
            attackScore *= 2;
          } else if (statRatio <= 0.875) {
            attackScore *= 1.5;
          }
        }
      }

      const power = new Utils.NumberHolder(this.power);
      applyMoveAttrs(VariablePowerAttr, user, target, move, power);

      attackScore += Math.floor(power.value / 5);
    }

    ret -= attackScore;

    return ret;
  }
}

export class StatusMove extends Move {
  constructor(id: Moves, type: Type, accuracy: integer, pp: integer, chance: integer, priority: integer, generation: integer) {
    super(id, type, MoveCategory.STATUS, MoveTarget.NEAR_OTHER, -1, accuracy, pp, chance, priority, generation);
  }
}

export class SelfStatusMove extends Move {
  constructor(id: Moves, type: Type, accuracy: integer, pp: integer, chance: integer, priority: integer, generation: integer) {
    super(id, type, MoveCategory.STATUS, MoveTarget.USER, -1, accuracy, pp, chance, priority, generation);
  }
}

/**
 * Base class defining all {@linkcode Move} Attributes
 * @abstract
 * @see {@linkcode apply}
 */
export abstract class MoveAttr {
  /** Should this {@linkcode Move} target the user? */
  public selfTarget: boolean;

  constructor(selfTarget: boolean = false) {
    this.selfTarget = selfTarget;
  }

  /**
   * Applies move attributes
   * @see {@linkcode applyMoveAttrsInternal}
   * @virtual
   * @param user {@linkcode Pokemon} using the move
   * @param target {@linkcode Pokemon} target of the move
   * @param move {@linkcode Move} with this attribute
   * @param args Set of unique arguments needed by this attribute
   * @returns true if application of the ability succeeds
   */
  apply(user: Pokemon | null, target: Pokemon | null, move: Move, args: any[]): boolean | Promise<boolean> {
    return true;
  }

  /**
   * @virtual
   * @returns the {@linkcode MoveCondition} or {@linkcode MoveConditionFunc} for this {@linkcode Move}
   */
  getCondition(): MoveCondition | MoveConditionFunc | null {
    return null;
  }

  /**
   * @virtual
   * @param user {@linkcode Pokemon} using the move
   * @param target {@linkcode Pokemon} target of the move
   * @param move {@linkcode Move} with this attribute
   * @param cancelled {@linkcode Utils.BooleanHolder} which stores if the move should fail
   * @returns the string representing failure of this {@linkcode Move}
   */
  getFailedText(user: Pokemon, target: Pokemon, move: Move, cancelled: Utils.BooleanHolder): string | null {
    return null;
  }

  /**
   * Used by the Enemy AI to rank an attack based on a given user
   * @see {@linkcode EnemyPokemon.getNextMove}
   * @virtual
   */
  getUserBenefitScore(user: Pokemon, target: Pokemon, move: Move): integer {
    return 0;
  }

  /**
   * Used by the Enemy AI to rank an attack based on a given target
   * @see {@linkcode EnemyPokemon.getNextMove}
   * @virtual
   */
  getTargetBenefitScore(user: Pokemon, target: Pokemon, move: Move): integer {
    return 0;
  }
}

export enum MoveEffectTrigger {
  PRE_APPLY,
  POST_APPLY,
  HIT,
  /** Triggers one time after all target effects have applied */
  POST_TARGET,
}

/** Base class defining all Move Effect Attributes
 * @extends MoveAttr
 * @see {@linkcode apply}
 */
export class MoveEffectAttr extends MoveAttr {
  /** Defines when this effect should trigger in the move's effect order
   * @see {@linkcode phases.MoveEffectPhase.start}
   */
  public trigger: MoveEffectTrigger;
  /** Should this effect only apply on the first hit? */
  public firstHitOnly: boolean;
  /** Should this effect only apply on the last hit? */
  public lastHitOnly: boolean;
  /** Should this effect only apply on the first target hit? */
  public firstTargetOnly: boolean;

  constructor(selfTarget?: boolean, trigger?: MoveEffectTrigger, firstHitOnly: boolean = false, lastHitOnly: boolean = false, firstTargetOnly: boolean = false) {
    super(selfTarget);
    this.trigger = trigger !== undefined ? trigger : MoveEffectTrigger.POST_APPLY;
    this.firstHitOnly = firstHitOnly;
    this.lastHitOnly = lastHitOnly;
    this.firstTargetOnly = firstTargetOnly;
  }

  /**
   * Determines whether the {@linkcode Move}'s effects are valid to {@linkcode apply}
   * @virtual
   * @param user {@linkcode Pokemon} using the move
   * @param target {@linkcode Pokemon} target of the move
   * @param move {@linkcode Move} with this attribute
   * @param args Set of unique arguments needed by this attribute
   * @returns true if basic application of the ability attribute should be possible
   */
  canApply(user: Pokemon, target: Pokemon, move: Move, args?: any[]) {
    return !! (this.selfTarget ? user.hp && !user.getTag(BattlerTagType.FRENZY) : target.hp)
           && (this.selfTarget || !target.getTag(BattlerTagType.PROTECTED) ||
                move.checkFlag(MoveFlags.IGNORE_PROTECT, user, target));
  }

  /** Applies move effects so long as they are able based on {@linkcode canApply} */
  apply(user: Pokemon, target: Pokemon, move: Move, args?: any[]): boolean | Promise<boolean> {
    return this.canApply(user, target, move, args);
  }

  /**
   * Gets the used move's additional effect chance.
   * If user's ability has MoveEffectChanceMultiplierAbAttr or IgnoreMoveEffectsAbAttr modifies the base chance.
   * @param user {@linkcode Pokemon} using this move
   * @param target {@linkcode Pokemon} target of this move
   * @param move {@linkcode Move} being used
   * @param selfEffect {@linkcode Boolean} if move targets user.
   * @returns Move chance value.
   */
  getMoveChance(user: Pokemon, target: Pokemon, move: Move, selfEffect?: Boolean, showAbility?: Boolean): integer {
    const moveChance = new Utils.NumberHolder(move.chance);
    applyAbAttrs(MoveEffectChanceMultiplierAbAttr, user, null, false, moveChance, move, target, selfEffect, showAbility);
    if (!selfEffect) {
      applyPreDefendAbAttrs(IgnoreMoveEffectsAbAttr, target, user, null, null, false, moveChance);
    }
    return moveChance.value;
  }
}

/**
 * Base class defining all Move Header attributes.
 * Move Header effects apply at the beginning of a turn before any moves are resolved.
 * They can be used to apply effects to the field (e.g. queueing a message) or to the user
 * (e.g. adding a battler tag).
 */
export class MoveHeaderAttr extends MoveAttr {
  constructor() {
    super(true);
  }
}

/**
 * Header attribute to queue a message at the beginning of a turn.
 * @see {@link MoveHeaderAttr}
 */
export class MessageHeaderAttr extends MoveHeaderAttr {
  private message: string | ((user: Pokemon, move: Move) => string);

  constructor(message: string | ((user: Pokemon, move: Move) => string)) {
    super();
    this.message = message;
  }

  apply(user: Pokemon, target: Pokemon, move: Move, args: any[]): boolean {
    const message = typeof this.message === "string"
      ? this.message
      : this.message(user, move);

    if (message) {
      user.scene.queueMessage(message);
      return true;
    }
    return false;
  }
}

/**
 * Header attribute to add a battler tag to the user at the beginning of a turn.
 * @see {@linkcode MoveHeaderAttr}
 */
export class AddBattlerTagHeaderAttr extends MoveHeaderAttr {
  private tagType: BattlerTagType;

  constructor(tagType: BattlerTagType) {
    super();
    this.tagType = tagType;
  }

  apply(user: Pokemon, target: Pokemon, move: Move, args: any[]): boolean {
    user.addTag(this.tagType);
    return true;
  }
}

/**
 * Header attribute to implement the "charge phase" of Beak Blast at the
 * beginning of a turn.
 * @see {@link https://bulbapedia.bulbagarden.net/wiki/Beak_Blast_(move) | Beak Blast}
 * @see {@linkcode BeakBlastChargingTag}
 */
export class BeakBlastHeaderAttr extends AddBattlerTagHeaderAttr {
  /** Required to initialize Beak Blast's charge animation correctly */
  public chargeAnim = ChargeAnim.BEAK_BLAST_CHARGING;

  constructor() {
    super(BattlerTagType.BEAK_BLAST_CHARGING);
  }
}

export class PreMoveMessageAttr extends MoveAttr {
  private message: string | ((user: Pokemon, target: Pokemon, move: Move) => string);

  constructor(message: string | ((user: Pokemon, target: Pokemon, move: Move) => string)) {
    super();
    this.message = message;
  }

  apply(user: Pokemon, target: Pokemon, move: Move, args: any[]): boolean {
    const message = typeof this.message === "string"
      ? this.message as string
      : this.message(user, target, move);
    if (message) {
      user.scene.queueMessage(message, 500);
      return true;
    }
    return false;
  }
}

/**
 * Attribute for Status moves that take attack type effectiveness
 * into consideration (i.e. {@linkcode https://bulbapedia.bulbagarden.net/wiki/Thunder_Wave_(move) | Thunder Wave})
 * @extends MoveAttr
 */
export class RespectAttackTypeImmunityAttr extends MoveAttr { }

export class IgnoreOpponentStatStagesAttr extends MoveAttr {
  apply(user: Pokemon, target: Pokemon, move: Move, args: any[]): boolean {
    (args[0] as Utils.BooleanHolder).value = true;

    return true;
  }
}

export class HighCritAttr extends MoveAttr {
  apply(user: Pokemon, target: Pokemon, move: Move, args: any[]): boolean {
    (args[0] as Utils.IntegerHolder).value++;

    return true;
  }

  getUserBenefitScore(user: Pokemon, target: Pokemon, move: Move): integer {
    return 3;
  }
}

export class CritOnlyAttr extends MoveAttr {
  apply(user: Pokemon, target: Pokemon, move: Move, args: any[]): boolean {
    (args[0] as Utils.BooleanHolder).value = true;

    return true;
  }

  getUserBenefitScore(user: Pokemon, target: Pokemon, move: Move): integer {
    return 5;
  }
}

export class FixedDamageAttr extends MoveAttr {
  private damage: integer;

  constructor(damage: integer) {
    super();

    this.damage = damage;
  }

  apply(user: Pokemon, target: Pokemon, move: Move, args: any[]): boolean {
    (args[0] as Utils.IntegerHolder).value = this.getDamage(user, target, move, args);

    return true;
  }

  getDamage(user: Pokemon, target: Pokemon, move: Move, args: any[]): integer {
    return this.damage;
  }
}

export class UserHpDamageAttr extends FixedDamageAttr {
  constructor() {
    super(0);
  }

  apply(user: Pokemon, target: Pokemon, move: Move, args: any[]): boolean {
    (args[0] as Utils.IntegerHolder).value = user.hp;

    return true;
  }
}

export class TargetHalfHpDamageAttr extends FixedDamageAttr {
  constructor() {
    super(0);
  }

  apply(user: Pokemon, target: Pokemon, move: Move, args: any[]): boolean {
    (args[0] as Utils.IntegerHolder).value = Utils.toDmgValue(target.hp / 2);

    return true;
  }

  getTargetBenefitScore(user: Pokemon, target: Pokemon, move: Move): number {
    return target.getHpRatio() > 0.5 ? Math.floor(((target.getHpRatio() - 0.5) * -24) + 4) : -20;
  }
}

export class MatchHpAttr extends FixedDamageAttr {
  constructor() {
    super(0);
  }

  apply(user: Pokemon, target: Pokemon, move: Move, args: any[]): boolean {
    (args[0] as Utils.IntegerHolder).value = target.hp - user.hp;

    return true;
  }

  getCondition(): MoveConditionFunc {
    return (user, target, move) => user.hp <= target.hp;
  }

  // TODO
  /*getUserBenefitScore(user: Pokemon, target: Pokemon, move: Move): integer {
    return 0;
  }*/
}

type MoveFilter = (move: Move) => boolean;

export class CounterDamageAttr extends FixedDamageAttr {
  private moveFilter: MoveFilter;
  private multiplier: number;

  constructor(moveFilter: MoveFilter, multiplier: integer) {
    super(0);

    this.moveFilter = moveFilter;
    this.multiplier = multiplier;
  }

  apply(user: Pokemon, target: Pokemon, move: Move, args: any[]): boolean {
    const damage = user.turnData.attacksReceived.filter(ar => this.moveFilter(allMoves[ar.move])).reduce((total: integer, ar: AttackMoveResult) => total + ar.damage, 0);
    (args[0] as Utils.IntegerHolder).value = Utils.toDmgValue(damage * this.multiplier);

    return true;
  }

  getCondition(): MoveConditionFunc {
    return (user, target, move) => !!user.turnData.attacksReceived.filter(ar => this.moveFilter(allMoves[ar.move])).length;
  }
}

export class LevelDamageAttr extends FixedDamageAttr {
  constructor() {
    super(0);
  }

  getDamage(user: Pokemon, target: Pokemon, move: Move, args?: any[]): number {
    return user.level;
  }
}

export class RandomLevelDamageAttr extends FixedDamageAttr {
  constructor() {
    super(0);
  }

  getDamage(user: Pokemon, target: Pokemon, move: Move, args: any[]): number {
    if (args[1] == "LOW") {
      return Utils.toDmgValue(user.level * 0.5);
    }
    if (args[1] == "HIGH") {
      return Utils.toDmgValue(user.level * 1.5);
    }
    return Utils.toDmgValue(user.level * (user.randSeedIntRange(50, 150, "Random Damage") * 0.01));
  }
}

export class ModifiedDamageAttr extends MoveAttr {
  apply(user: Pokemon, target: Pokemon, move: Move, args: any[]): boolean {
    const initialDamage = args[0] as Utils.IntegerHolder;
    initialDamage.value = this.getModifiedDamage(user, target, move, initialDamage.value);

    return true;
  }

  getModifiedDamage(user: Pokemon, target: Pokemon, move: Move, damage: integer): integer {
    return damage;
  }
}

export class SurviveDamageAttr extends ModifiedDamageAttr {
  getModifiedDamage(user: Pokemon, target: Pokemon, move: Move, damage: number): number {
    return Math.min(damage, target.hp - 1);
  }

  getCondition(): MoveConditionFunc {
    return (user, target, move) => target.hp > 1;
  }

  getUserBenefitScore(user: Pokemon, target: Pokemon, move: Move): integer {
    return target.hp > 1 ? 0 : -20;
  }
}

export class RecoilAttr extends MoveEffectAttr {
  private useHp: boolean;
  private damageRatio: number;
  private unblockable: boolean;

  constructor(useHp: boolean = false, damageRatio: number = 0.25, unblockable: boolean = false) {
    super(true, MoveEffectTrigger.POST_APPLY, false, true);

    this.useHp = useHp;
    this.damageRatio = damageRatio;
    this.unblockable = unblockable;
  }

  apply(user: Pokemon, target: Pokemon, move: Move, args: any[]): boolean {
    if (!super.apply(user, target, move, args)) {
      return false;
    }

    const cancelled = new Utils.BooleanHolder(false);
    if (!this.unblockable) {
      applyAbAttrs(BlockRecoilDamageAttr, user, cancelled);
      applyAbAttrs(BlockNonDirectDamageAbAttr, user, cancelled);
    }

    if (cancelled.value) {
      return false;
    }

    const damageValue = (!this.useHp ? user.turnData.damageDealt : user.getMaxHp()) * this.damageRatio;
    const minValue = user.turnData.damageDealt ? 1 : 0;
    const recoilDamage = Utils.toDmgValue(damageValue, minValue);
    if (!recoilDamage) {
      return false;
    }

    if (cancelled.value) {
      return false;
    }

    user.damageAndUpdate(recoilDamage, HitResult.OTHER, false, true, true);
    user.scene.queueMessage(i18next.t("moveTriggers:hitWithRecoil", {pokemonName: getPokemonNameWithAffix(user)}));
    user.turnData.damageTaken += recoilDamage;

    return true;
  }

  getUserBenefitScore(user: Pokemon, target: Pokemon, move: Move): integer {
    return Math.floor((move.power / 5) / -4);
  }
}


/**
 * Attribute used for moves which self KO the user regardless if the move hits a target
 * @extends MoveEffectAttr
 * @see {@linkcode apply}
 **/
export class SacrificialAttr extends MoveEffectAttr {
  constructor() {
    super(true, MoveEffectTrigger.POST_TARGET);
  }

  /**
   * Deals damage to the user equal to their current hp
   * @param user {@linkcode Pokemon} that used the move
   * @param target {@linkcode Pokemon} target of the move
   * @param move {@linkcode Move} with this attribute
   * @param args N/A
   * @returns true if the function succeeds
   **/
  apply(user: Pokemon, target: Pokemon, move: Move, args: any[]): boolean {
    user.damageAndUpdate(user.hp, HitResult.OTHER, false, true, true);
	  user.turnData.damageTaken += user.hp;

    return true;
  }

  getUserBenefitScore(user: Pokemon, target: Pokemon, move: Move): integer {
    if (user.isBoss()) {
      return -20;
    }
    return Math.ceil(((1 - user.getHpRatio()) * 10 - 10) * (target.getAttackTypeEffectiveness(move.type, user) - 0.5));
  }
}

/**
 * Attribute used for moves which self KO the user but only if the move hits a target
 * @extends MoveEffectAttr
 * @see {@linkcode apply}
 **/
export class SacrificialAttrOnHit extends MoveEffectAttr {
  constructor() {
    super(true, MoveEffectTrigger.HIT);
  }

  /**
   * Deals damage to the user equal to their current hp if the move lands
   * @param user {@linkcode Pokemon} that used the move
   * @param target {@linkcode Pokemon} target of the move
   * @param move {@linkcode Move} with this attribute
   * @param args N/A
   * @returns true if the function succeeds
   **/
  apply(user: Pokemon, target: Pokemon, move: Move, args: any[]): boolean {
    // If the move fails to hit a target, then the user does not faint and the function returns false
    if (!super.apply(user, target, move, args)) {
      return false;
    }

    user.damageAndUpdate(user.hp, HitResult.OTHER, false, true, true);
    user.turnData.damageTaken += user.hp;

    return true;
  }

  getUserBenefitScore(user: Pokemon, target: Pokemon, move: Move): integer {
    if (user.isBoss()) {
      return -20;
    }
    return Math.ceil(((1 - user.getHpRatio()) * 10 - 10) * (target.getAttackTypeEffectiveness(move.type, user) - 0.5));
  }
}

/**
 * Attribute used for moves which cut the user's Max HP in half.
 * Triggers using {@linkcode MoveEffectTrigger.POST_TARGET}.
 * @extends MoveEffectAttr
 * @see {@linkcode apply}
 */
export class HalfSacrificialAttr extends MoveEffectAttr {
  constructor() {
    super(true, MoveEffectTrigger.POST_TARGET);
  }

  /**
   * Cut's the user's Max HP in half and displays the appropriate recoil message
   * @param user {@linkcode Pokemon} that used the move
   * @param target N/A
   * @param move {@linkcode Move} with this attribute
   * @param args N/A
   * @returns true if the function succeeds
   */
  apply(user: Pokemon, target: Pokemon, move: Move, args: any[]): boolean {
    if (!super.apply(user, target, move, args)) {
      return false;
    }

    const cancelled = new Utils.BooleanHolder(false);
    // Check to see if the Pokemon has an ability that blocks non-direct damage
    applyAbAttrs(BlockNonDirectDamageAbAttr, user, cancelled);
    if (!cancelled.value) {
      user.damageAndUpdate(Utils.toDmgValue(user.getMaxHp()/2), HitResult.OTHER, false, true, true);
      user.scene.queueMessage(i18next.t("moveTriggers:cutHpPowerUpMove", {pokemonName: getPokemonNameWithAffix(user)})); // Queue recoil message
    }
    return true;
  }

  getUserBenefitScore(user: Pokemon, target: Pokemon, move: Move): integer {
    if (user.isBoss()) {
      return -10;
    }
    return Math.ceil(((1 - user.getHpRatio()/2) * 10 - 10) * (target.getAttackTypeEffectiveness(move.type, user) - 0.5));
  }
}

/**
 * Attribute to put in a {@link https://bulbapedia.bulbagarden.net/wiki/Substitute_(doll) | Substitute Doll}
 * for the user.
 * @extends MoveEffectAttr
 * @see {@linkcode apply}
 */
export class AddSubstituteAttr extends MoveEffectAttr {
  /** The ratio of the user's max HP that is required to apply this effect */
  private hpCost: number;

  constructor(hpCost: number = 0.25) {
    super(true);

    this.hpCost = hpCost;
  }

  /**
   * Removes 1/4 of the user's maximum HP (rounded down) to create a substitute for the user
   * @param user the {@linkcode Pokemon} that used the move.
   * @param target n/a
   * @param move the {@linkcode Move} with this attribute.
   * @param args n/a
   * @returns true if the attribute successfully applies, false otherwise
   */
  apply(user: Pokemon, target: Pokemon, move: Move, args: any[]): boolean {
    if (!super.apply(user, target, move, args)) {
      return false;
    }

    user.damageAndUpdate(Math.floor(user.getMaxHp() * this.hpCost), HitResult.OTHER, false, true, true);
    user.addTag(BattlerTagType.SUBSTITUTE, 0, move.id, user.id);
    return true;
  }

  getUserBenefitScore(user: Pokemon, target: Pokemon, move: Move): number {
    if (user.isBoss()) {
      return -10;
    }
    return 5;
  }

  getCondition(): MoveConditionFunc {
    return (user, target, move) => !user.getTag(SubstituteTag) && user.hp > Math.floor(user.getMaxHp() * this.hpCost) && user.getMaxHp() > 1;
  }

  getFailedText(user: Pokemon, target: Pokemon, move: Move, cancelled: Utils.BooleanHolder): string | null {
    if (user.getTag(SubstituteTag)) {
      return i18next.t("moveTriggers:substituteOnOverlap", { pokemonName: getPokemonNameWithAffix(user) });
    } else if (user.hp <= Math.floor(user.getMaxHp() / 4) || user.getMaxHp() === 1) {
      return i18next.t("moveTriggers:substituteNotEnoughHp");
    } else {
      return i18next.t("battle:attackFailed");
    }
  }
}

export enum MultiHitType {
  _2,
  _2_TO_5,
  _3,
  _10,
  BEAT_UP,
}

/**
 * Heals the user or target by {@linkcode healRatio} depending on the value of {@linkcode selfTarget}
 * @extends MoveEffectAttr
 * @see {@linkcode apply}
 */
export class HealAttr extends MoveEffectAttr {
  /** The percentage of {@linkcode Stat.HP} to heal */
  private healRatio: number;
  /** Should an animation be shown? */
  private showAnim: boolean;

  constructor(healRatio?: number, showAnim?: boolean, selfTarget?: boolean) {
    super(selfTarget === undefined || selfTarget);

    this.healRatio = healRatio || 1;
    this.showAnim = !!showAnim;
  }

  apply(user: Pokemon, target: Pokemon, move: Move, args: any[]): boolean {
    this.addHealPhase(this.selfTarget ? user : target, this.healRatio);
    return true;
  }

  /**
   * Creates a new {@linkcode PokemonHealPhase}.
   * This heals the target and shows the appropriate message.
   */
  addHealPhase(target: Pokemon, healRatio: number) {
    target.scene.unshiftPhase(new PokemonHealPhase(target.scene, target.getBattlerIndex(),
      Utils.toDmgValue(target.getMaxHp() * healRatio), i18next.t("moveTriggers:healHp", {pokemonName: getPokemonNameWithAffix(target)}), true, !this.showAnim));
  }

  getTargetBenefitScore(user: Pokemon, target: Pokemon, move: Move): integer {
    const score = ((1 - (this.selfTarget ? user : target).getHpRatio()) * 20) - this.healRatio * 10;
    return Math.round(score / (1 - this.healRatio / 2));
  }
}

/**
 * Cures the user's party of non-volatile status conditions, ie. Heal Bell, Aromatherapy
 * @extends MoveEffectAttr
 * @see {@linkcode apply}
 */
export class PartyStatusCureAttr extends MoveEffectAttr {
  /** Message to display after using move */
  private message: string;
  /** Skips mons with this ability, ie. Soundproof */
  private abilityCondition: Abilities;

  constructor(message: string | null, abilityCondition: Abilities) {
    super();

    this.message = message!; // TODO: is this bang correct?
    this.abilityCondition = abilityCondition;
  }

  //The same as MoveEffectAttr.canApply, except it doesn't check for the target's HP.
  canApply(user: Pokemon, target: Pokemon, move: Move, args: any[]) {
    const isTargetValid =
      (this.selfTarget && user.hp && !user.getTag(BattlerTagType.FRENZY)) ||
      (!this.selfTarget && (!target.getTag(BattlerTagType.PROTECTED) || move.hasFlag(MoveFlags.IGNORE_PROTECT)));
    return !!isTargetValid;
  }

  apply(user: Pokemon, target: Pokemon, move: Move, args: any[]): boolean {
    if (!this.canApply(user, target, move, args)) {
      return false;
    }
    this.addPartyCurePhase(user);
    return true;
  }

  addPartyCurePhase(user: Pokemon) {
    user.scene.unshiftPhase(new PartyStatusCurePhase(user.scene, user, this.message, this.abilityCondition));
  }
}

/**
 * Applies damage to the target's ally equal to 1/16 of that ally's max HP.
 * @extends MoveEffectAttr
 */
export class FlameBurstAttr extends MoveEffectAttr {
  /**
   * @param user - n/a
   * @param target - The target Pokémon.
   * @param move - n/a
   * @param args - n/a
   * @returns A boolean indicating whether the effect was successfully applied.
   */
  apply(user: Pokemon, target: Pokemon, move: Move, args: any[]): boolean | Promise<boolean> {
    const targetAlly = target.getAlly();
    const cancelled = new Utils.BooleanHolder(false);

    if (targetAlly) {
      applyAbAttrs(BlockNonDirectDamageAbAttr, targetAlly, cancelled);
    }

    if (cancelled.value || !targetAlly) {
      return false;
    }

    targetAlly.damageAndUpdate(Math.max(1, Math.floor(1/16 * targetAlly.getMaxHp())), HitResult.OTHER);
    return true;
  }

  getTargetBenefitScore(user: Pokemon, target: Pokemon, move: Move): integer {
    return target.getAlly() ? -5 : 0;
  }
}

export class SacrificialFullRestoreAttr extends SacrificialAttr {
  constructor() {
    super();
  }

  apply(user: Pokemon, target: Pokemon, move: Move, args: any[]): boolean {
    if (!super.apply(user, target, move, args)) {
      return false;
    }

    // We don't know which party member will be chosen, so pick the highest max HP in the party
    const maxPartyMemberHp = user.scene.getParty().map(p => p.getMaxHp()).reduce((maxHp: integer, hp: integer) => Math.max(hp, maxHp), 0);

    user.scene.pushPhase(new PokemonHealPhase(user.scene, user.getBattlerIndex(),
      maxPartyMemberHp, i18next.t("moveTriggers:sacrificialFullRestore", {pokemonName: getPokemonNameWithAffix(user)}), true, false, false, true), true);

    return true;
  }

  getUserBenefitScore(user: Pokemon, target: Pokemon, move: Move): integer {
    return -20;
  }

  getCondition(): MoveConditionFunc {
    return (user, target, move) => user.scene.getParty().filter(p => p.isActive()).length > user.scene.currentBattle.getBattlerCount();
  }
}

/**
 * Attribute used for moves which ignore type-based debuffs from weather, namely Hydro Steam.
 * Called during damage calculation after getting said debuff from getAttackTypeMultiplier in the Pokemon class.
 * @extends MoveAttr
 * @see {@linkcode apply}
 */
export class IgnoreWeatherTypeDebuffAttr extends MoveAttr {
  /** The {@linkcode WeatherType} this move ignores */
  public weather: WeatherType;

  constructor(weather: WeatherType) {
    super();
    this.weather = weather;
  }
  /**
   * Changes the type-based weather modifier if this move's power would be reduced by it
   * @param user {@linkcode Pokemon} that used the move
   * @param target N/A
   * @param move {@linkcode Move} with this attribute
   * @param args [0] {@linkcode Utils.NumberHolder} for arenaAttackTypeMultiplier
   * @returns true if the function succeeds
   */
  apply(user: Pokemon, target: Pokemon, move: Move, args: any[]): boolean {
    const weatherModifier=args[0] as Utils.NumberHolder;
    //If the type-based attack power modifier due to weather (e.g. Water moves in Sun) is below 1, set it to 1
    if (user.scene.arena.weather?.weatherType === this.weather) {
      weatherModifier.value = Math.max(weatherModifier.value, 1);
    }
    return true;
  }
}

export abstract class WeatherHealAttr extends HealAttr {
  constructor() {
    super(0.5);
  }

  apply(user: Pokemon, target: Pokemon, move: Move, args: any[]): boolean {
    let healRatio = 0.5;
    if (!user.scene.arena.weather?.isEffectSuppressed(user.scene)) {
      const weatherType = user.scene.arena.weather?.weatherType || WeatherType.NONE;
      healRatio = this.getWeatherHealRatio(weatherType);
    }
    this.addHealPhase(user, healRatio);
    return true;
  }

  abstract getWeatherHealRatio(weatherType: WeatherType): number;
}

export class PlantHealAttr extends WeatherHealAttr {
  getWeatherHealRatio(weatherType: WeatherType): number {
    switch (weatherType) {
    case WeatherType.SUNNY:
    case WeatherType.HARSH_SUN:
      return 2 / 3;
    case WeatherType.RAIN:
    case WeatherType.SANDSTORM:
    case WeatherType.HAIL:
    case WeatherType.SNOW:
    case WeatherType.HEAVY_RAIN:
      return 0.25;
    default:
      return 0.5;
    }
  }
}

export class SandHealAttr extends WeatherHealAttr {
  getWeatherHealRatio(weatherType: WeatherType): number {
    switch (weatherType) {
    case WeatherType.SANDSTORM:
      return 2 / 3;
    default:
      return 0.5;
    }
  }
}

/**
 * Heals the target or the user by either {@linkcode normalHealRatio} or {@linkcode boostedHealRatio}
 * depending on the evaluation of {@linkcode condition}
 * @extends HealAttr
 * @see {@linkcode apply}
 */
export class BoostHealAttr extends HealAttr {
  /** Healing received when {@linkcode condition} is false */
  private normalHealRatio: number;
  /** Healing received when {@linkcode condition} is true */
  private boostedHealRatio: number;
  /** The lambda expression to check against when boosting the healing value */
  private condition?: MoveConditionFunc;

  constructor(normalHealRatio?: number, boostedHealRatio?: number, showAnim?: boolean, selfTarget?: boolean, condition?: MoveConditionFunc) {
    super(normalHealRatio, showAnim, selfTarget);
    this.normalHealRatio = normalHealRatio!; // TODO: is this bang correct?
    this.boostedHealRatio = boostedHealRatio!; // TODO: is this bang correct?
    this.condition = condition;
  }

  /**
   * @param user {@linkcode Pokemon} using the move
   * @param target {@linkcode Pokemon} target of the move
   * @param move {@linkcode Move} with this attribute
   * @param args N/A
   * @returns true if the move was successful
   */
  apply(user: Pokemon, target: Pokemon, move: Move, args: any[]): boolean {
    const healRatio: number = (this.condition ? this.condition(user, target, move) : false) ? this.boostedHealRatio : this.normalHealRatio;
    this.addHealPhase(target, healRatio);
    return true;
  }
}

/**
 * Heals the target only if it is the ally
 * @extends HealAttr
 * @see {@linkcode apply}
 */
export class HealOnAllyAttr extends HealAttr {
  /**
   * @param user {@linkcode Pokemon} using the move
   * @param target {@linkcode Pokemon} target of the move
   * @param move {@linkcode Move} with this attribute
   * @param args N/A
   * @returns true if the function succeeds
   */
  apply(user: Pokemon, target: Pokemon, move: Move, args: any[]): boolean {
    if (user.getAlly() === target) {
      super.apply(user, target, move, args);
      return true;
    }

    return false;
  }
}

/**
 * Heals user as a side effect of a move that hits a target.
 * Healing is based on {@linkcode healRatio} * the amount of damage dealt or a stat of the target.
 * @extends MoveEffectAttr
 * @see {@linkcode apply}
 * @see {@linkcode getUserBenefitScore}
 */
export class HitHealAttr extends MoveEffectAttr {
  private healRatio: number;
  private healStat: EffectiveStat | null;

  constructor(healRatio?: number | null, healStat?: EffectiveStat) {
    super(true, MoveEffectTrigger.HIT);

    this.healRatio = healRatio ?? 0.5;
    this.healStat = healStat ?? null;
  }
  /**
   * Heals the user the determined amount and possibly displays a message about regaining health.
   * If the target has the {@linkcode ReverseDrainAbAttr}, all healing is instead converted
   * to damage to the user.
   * @param user {@linkcode Pokemon} using this move
   * @param target {@linkcode Pokemon} target of this move
   * @param move {@linkcode Move} being used
   * @param args N/A
   * @returns true if the function succeeds
   */
  apply(user: Pokemon, target: Pokemon, move: Move, args: any[]): boolean {
    let healAmount = 0;
    let message = "";
    const reverseDrain = target.hasAbilityWithAttr(ReverseDrainAbAttr, false);
    if (this.healStat !== null) {
      // Strength Sap formula
      healAmount = target.getEffectiveStat(this.healStat);
      message = i18next.t("battle:drainMessage", {pokemonName: getPokemonNameWithAffix(target)});
    } else {
      // Default healing formula used by draining moves like Absorb, Draining Kiss, Bitter Blade, etc.
      healAmount = Utils.toDmgValue(user.turnData.currDamageDealt * this.healRatio);
      message = i18next.t("battle:regainHealth", {pokemonName: getPokemonNameWithAffix(user)});
    }
    if (reverseDrain) {
      if (user.hasAbilityWithAttr(BlockNonDirectDamageAbAttr)) {
        healAmount = 0;
        message = "";
      } else {
        user.turnData.damageTaken += healAmount;
        healAmount = healAmount * -1;
        message = "";
      }
    }
    user.scene.unshiftPhase(new PokemonHealPhase(user.scene, user.getBattlerIndex(), healAmount, message, false, true));
    return true;
  }

  /**
   * Used by the Enemy AI to rank an attack based on a given user
   * @param user {@linkcode Pokemon} using this move
   * @param target {@linkcode Pokemon} target of this move
   * @param move {@linkcode Move} being used
   * @returns an integer. Higher means enemy is more likely to use that move.
   */
  getUserBenefitScore(user: Pokemon, target: Pokemon, move: Move): integer {
    if (this.healStat) {
      const healAmount = target.getEffectiveStat(this.healStat);
      return Math.floor(Math.max(0, (Math.min(1, (healAmount+user.hp)/user.getMaxHp() - 0.33))) / user.getHpRatio());
    }
    return Math.floor(Math.max((1 - user.getHpRatio()) - 0.33, 0) * (move.power / 4));
  }
}

/**
 * Attribute used for moves that change priority in a turn given a condition,
 * e.g. Grassy Glide
 * Called when move order is calculated in {@linkcode TurnStartPhase}.
 * @extends MoveAttr
 * @see {@linkcode apply}
 */
export class IncrementMovePriorityAttr extends MoveAttr {
  /** The condition for a move's priority being incremented */
  private moveIncrementFunc: (pokemon: Pokemon, target:Pokemon, move: Move) => boolean;
  /** The amount to increment priority by, if condition passes. */
  private increaseAmount: integer;

  constructor(moveIncrementFunc: (pokemon: Pokemon, target:Pokemon, move: Move) => boolean, increaseAmount = 1) {
    super();

    this.moveIncrementFunc = moveIncrementFunc;
    this.increaseAmount = increaseAmount;
  }

  /**
   * Increments move priority by set amount if condition passes
   * @param user {@linkcode Pokemon} using this move
   * @param target {@linkcode Pokemon} target of this move
   * @param move {@linkcode Move} being used
   * @param args [0] {@linkcode Utils.IntegerHolder} for move priority.
   * @returns true if function succeeds
   */
  apply(user: Pokemon, target: Pokemon, move: Move, args: any[]): boolean {
    if (!this.moveIncrementFunc(user, target, move)) {
      return false;
    }

    (args[0] as Utils.IntegerHolder).value += this.increaseAmount;
    return true;
  }
}

/**
 * Attribute used for attack moves that hit multiple times per use, e.g. Bullet Seed.
 *
 * Applied at the beginning of {@linkcode MoveEffectPhase}.
 *
 * @extends MoveAttr
 * @see {@linkcode apply}
 */
export class MultiHitAttr extends MoveAttr {
  public multiHitType: MultiHitType;

  constructor(multiHitType?: MultiHitType) {
    super();

    this.multiHitType = multiHitType !== undefined ? multiHitType : MultiHitType._2_TO_5;
  }

  /**
   * Set the hit count of an attack based on this attribute instance's {@linkcode MultiHitType}.
   * If the target has an immunity to this attack's types, the hit count will always be 1.
   *
   * @param user {@linkcode Pokemon} that used the attack
   * @param target {@linkcode Pokemon} targeted by the attack
   * @param move {@linkcode Move} being used
   * @param args [0] {@linkcode Utils.IntegerHolder} storing the hit count of the attack
   * @returns True
   */
  apply(user: Pokemon, target: Pokemon, move: Move, args: any[]): boolean {
    const hitType = new Utils.NumberHolder(this.multiHitType);
    applyMoveAttrs(ChangeMultiHitTypeAttr, user, target, move, hitType);
    this.multiHitType = hitType.value;

    (args[0] as Utils.NumberHolder).value = this.getHitCount(user, target);
    return true;
  }

  getTargetBenefitScore(user: Pokemon, target: Pokemon, move: Move): number {
    return -5;
  }

  /**
   * Calculate the number of hits that an attack should have given this attribute's
   * {@linkcode MultiHitType}.
   *
   * @param user {@linkcode Pokemon} using the attack
   * @param target {@linkcode Pokemon} targeted by the attack
   * @returns The number of hits this attack should deal
   */
  getHitCount(user: Pokemon, target: Pokemon): integer {
    switch (this.multiHitType) {
    case MultiHitType._2_TO_5:
    {
      const rand = user.randSeedInt(16, undefined, "Random number of hits for a 2-to-5-hits move");
      const hitValue = new Utils.IntegerHolder(rand);
      applyAbAttrs(MaxMultiHitAbAttr, user, null, false, hitValue);
      if (hitValue.value >= 10) {
        return 2;
      } else if (hitValue.value >= 4) {
        return 3;
      } else if (hitValue.value >= 2) {
        return 4;
      } else {
        return 5;
      }
    }
    case MultiHitType._2:
      return 2;
    case MultiHitType._3:
      return 3;
    case MultiHitType._10:
      return 10;
    case MultiHitType.BEAT_UP:
      const party = user.isPlayer() ? user.scene.getParty() : user.scene.getEnemyParty();
      // No status means the ally pokemon can contribute to Beat Up
      return party.reduce((total, pokemon) => {
        return total + (pokemon.id === user.id ? 1 : pokemon?.status && pokemon.status.effect !== StatusEffect.NONE ? 0 : 1);
      }, 0);
    }
  }
}

export class ChangeMultiHitTypeAttr extends MoveAttr {
  apply(user: Pokemon, target: Pokemon, move: Move, args: any[]): boolean {
    //const hitType = args[0] as Utils.NumberHolder;
    return false;
  }
}

export class WaterShurikenMultiHitTypeAttr extends ChangeMultiHitTypeAttr {
  apply(user: Pokemon, target: Pokemon, move: Move, args: any[]): boolean {
    if (user.species.speciesId === Species.GRENINJA && user.hasAbility(Abilities.BATTLE_BOND) && user.formIndex === 2) {
      (args[0] as Utils.IntegerHolder).value = MultiHitType._3;
      return true;
    }
    return false;
  }
}

export class StatusEffectAttr extends MoveEffectAttr {
  public effect: StatusEffect;
  public cureTurn: integer | null;
  public overrideStatus: boolean;

  constructor(effect: StatusEffect, selfTarget?: boolean, cureTurn?: integer, overrideStatus?: boolean) {
    super(selfTarget, MoveEffectTrigger.HIT);

    this.effect = effect;
    this.cureTurn = cureTurn!; // TODO: is this bang correct?
    this.overrideStatus = !!overrideStatus;
  }

  apply(user: Pokemon, target: Pokemon, move: Move, args: any[]): boolean {
    if (!this.selfTarget && move.hitsSubstitute(user, target)) {
      return false;
    }

    const moveChance = this.getMoveChance(user, target, move, this.selfTarget, true);
    const statusCheck = moveChance < 0 || moveChance === 100 || user.randSeedInt(100, undefined, "Chance to apply " + Utils.getEnumKeys(StatusEffect)[this.effect]) < moveChance;
    if (statusCheck) {
      const pokemon = this.selfTarget ? user : target;
      if (pokemon.status) {
        if (this.overrideStatus) {
          pokemon.resetStatus();
        } else {
          return false;
        }
      }

      if (user !== target && target.scene.arena.getTagOnSide(ArenaTagType.SAFEGUARD, target.isPlayer() ? ArenaTagSide.PLAYER : ArenaTagSide.ENEMY)) {
        if (move.category === MoveCategory.STATUS) {
          user.scene.queueMessage(i18next.t("moveTriggers:safeguard", { targetName: getPokemonNameWithAffix(target)}));
        }
        return false;
      }
      if ((!pokemon.status || (pokemon.status.effect === this.effect && moveChance < 0))
        && pokemon.trySetStatus(this.effect, true, user, this.cureTurn)) {
        applyPostAttackAbAttrs(ConfusionOnStatusEffectAbAttr, user, target, move, null, false, this.effect);
        return true;
      }
    }
    return false;
  }

  getTargetBenefitScore(user: Pokemon, target: Pokemon, move: Move): number {
    const moveChance = this.getMoveChance(user, target, move, this.selfTarget, false);
    return !(this.selfTarget ? user : target).status && (this.selfTarget ? user : target).canSetStatus(this.effect, true, false, user) ? Math.floor(moveChance * -0.1) : 0;
  }
}

export class MultiStatusEffectAttr extends StatusEffectAttr {
  public effects: StatusEffect[];

  constructor(effects: StatusEffect[], selfTarget?: boolean, cureTurn?: integer, overrideStatus?: boolean) {
    super(effects[0], selfTarget, cureTurn, overrideStatus);
    this.effects = effects;
  }

  apply(user: Pokemon, target: Pokemon, move: Move, args: any[]): boolean {
    this.effect = Utils.randSeedItem(this.effects,  "Selecting status effect to apply");
    const result = super.apply(user, target, move, args);
    return result;
  }

  getTargetBenefitScore(user: Pokemon, target: Pokemon, move: Move): number {
    const moveChance = this.getMoveChance(user, target, move, this.selfTarget, false);
    return !(this.selfTarget ? user : target).status && (this.selfTarget ? user : target).canSetStatus(this.effect, true, false, user) ? Math.floor(moveChance * -0.1) : 0;
  }
}

export class PsychoShiftEffectAttr extends MoveEffectAttr {
  constructor() {
    super(false, MoveEffectTrigger.HIT);
  }

  apply(user: Pokemon, target: Pokemon, move: Move, args: any[]): boolean {
    const statusToApply: StatusEffect | undefined = user.status?.effect ?? (user.hasAbility(Abilities.COMATOSE) ? StatusEffect.SLEEP : undefined);

    if (target.status) {
      return false;
    } else {
      const canSetStatus = target.canSetStatus(statusToApply, true, false, user);

      if (canSetStatus) {
        if (user.status) {
          user.scene.queueMessage(getStatusEffectHealText(user.status.effect, getPokemonNameWithAffix(user)));
        }
        user.resetStatus();
        user.updateInfo();
        target.trySetStatus(statusToApply, true, user);
      }

      return canSetStatus;
    }
  }

  getTargetBenefitScore(user: Pokemon, target: Pokemon, move: Move): number {
    return !(this.selfTarget ? user : target).status && (this.selfTarget ? user : target).canSetStatus(user.status?.effect, true, false, user) ? Math.floor(move.chance * -0.1) : 0;
  }
}
/**
 * The following needs to be implemented for Thief
 * "If the user faints due to the target's Ability (Rough Skin or Iron Barbs) or held Rocky Helmet, it cannot remove the target's held item."
 * "If Knock Off causes a Pokémon with the Sticky Hold Ability to faint, it can now remove that Pokémon's held item."
 */
export class StealHeldItemChanceAttr extends MoveEffectAttr {
  private chance: number;

  constructor(chance: number) {
    super(false, MoveEffectTrigger.HIT);
    this.chance = chance;
  }

  apply(user: Pokemon, target: Pokemon, move: Move, args: any[]): Promise<boolean> {
    return new Promise<boolean>(resolve => {
      if (move.hitsSubstitute(user, target)) {
        return resolve(false);
      }
      const rand = Phaser.Math.RND.realInRange(0, 1);
      // Swap to RNG state for a reload
      /*
      const tempState = Phaser.Math.RND.state()
      Phaser.Math.RND.state(user.scene.battleRNGState)
      const rand_reload = Phaser.Math.RND.realInRange(0, 1);
      user.scene.battleRNGState = Phaser.Math.RND.state()
      Phaser.Math.RND.state(tempState)
      console.log("Phaser.Math.RND.realInRange(0, 1)", rand)
      if (rand >= this.chance && rand_reload < this.chance) {
        console.error("Reload discrepancy: Fails now, but succeeds after reload")
        LoggerTools.flagReset(user.scene, user.scene.currentBattle.waveIndex)
      }
      if (rand_reload >= this.chance && rand < this.chance) {
        console.error("Reload discrepancy: Succeeds now, but fails after reload")
        LoggerTools.flagReset(user.scene, user.scene.currentBattle.waveIndex)
      }
      //*/

      console.log("realInRange direct call @ StealHeldItemChanceAttr: " + rand)
      if (rand >= this.chance) {
        return resolve(false);
      }
      const heldItems = this.getTargetHeldItems(target).filter(i => i.isTransferable);
      if (heldItems.length) {
        const poolType = target.isPlayer() ? ModifierPoolType.PLAYER : target.hasTrainer() ? ModifierPoolType.TRAINER : ModifierPoolType.WILD;
        const highestItemTier = heldItems.map(m => m.type.getOrInferTier(poolType)).reduce((highestTier, tier) => Math.max(tier!, highestTier), 0); // TODO: is the bang after tier correct?
        const tierHeldItems = heldItems.filter(m => m.type.getOrInferTier(poolType) === highestItemTier);
        const stolenItem = tierHeldItems[user.randSeedInt(tierHeldItems.length, undefined, "Selecting an item to steal")];
        user.scene.tryTransferHeldItemModifier(stolenItem, user, false).then(success => {
          if (success) {
            user.scene.queueMessage(i18next.t("moveTriggers:stoleItem", {pokemonName: getPokemonNameWithAffix(user), targetName: getPokemonNameWithAffix(target), itemName: stolenItem.type.name}));
            console.log(`Stole ${stolenItem.type.name}`)
          } else {
            console.log(`Attempted to steal ${stolenItem.type.name} but the thief can't hold any more`)
          }
          resolve(success);
        });
        return;
      }

      resolve(false);
    });
  }

  getTargetHeldItems(target: Pokemon): PokemonHeldItemModifier[] {
    return target.scene.findModifiers(m => m instanceof PokemonHeldItemModifier
      && m.pokemonId === target.id, target.isPlayer()) as PokemonHeldItemModifier[];
  }

  getUserBenefitScore(user: Pokemon, target: Pokemon, move: Move): number {
    const heldItems = this.getTargetHeldItems(target);
    return heldItems.length ? 5 : 0;
  }

  getTargetBenefitScore(user: Pokemon, target: Pokemon, move: Move): number {
    const heldItems = this.getTargetHeldItems(target);
    return heldItems.length ? -5 : 0;
  }
}

/**
 * Removes a random held item (or berry) from target.
 * Used for Incinerate and Knock Off.
 * Not Implemented Cases: (Same applies for Thief)
 * "If the user faints due to the target's Ability (Rough Skin or Iron Barbs) or held Rocky Helmet, it cannot remove the target's held item."
 * "If Knock Off causes a Pokémon with the Sticky Hold Ability to faint, it can now remove that Pokémon's held item."
 */
export class RemoveHeldItemAttr extends MoveEffectAttr {

  /** Optional restriction for item pool to berries only i.e. Differentiating Incinerate and Knock Off */
  private berriesOnly: boolean;

  constructor(berriesOnly: boolean) {
    super(false, MoveEffectTrigger.HIT);
    this.berriesOnly = berriesOnly;
  }

  /**
   *
   * @param user {@linkcode Pokemon} that used the move
   * @param target Target {@linkcode Pokemon} that the moves applies to
   * @param move {@linkcode Move} that is used
   * @param args N/A
   * @returns {boolean} True if an item was removed
   */
  apply(user: Pokemon, target: Pokemon, move: Move, args: any[]): boolean {
    if (!this.berriesOnly && target.isPlayer()) { // "Wild Pokemon cannot knock off Player Pokemon's held items" (See Bulbapedia)
      return false;
    }

    if (move.hitsSubstitute(user, target)) {
      return false;
    }

    const cancelled = new Utils.BooleanHolder(false);
    applyAbAttrs(BlockItemTheftAbAttr, target, cancelled); // Check for abilities that block item theft

    if (cancelled.value === true) {
      return false;
    }

    // Considers entire transferrable item pool by default (Knock Off). Otherwise berries only if specified (Incinerate).
    let heldItems = this.getTargetHeldItems(target).filter(i => i.isTransferable);

    if (this.berriesOnly) {
      heldItems = heldItems.filter(m => m instanceof BerryModifier && m.pokemonId === target.id, target.isPlayer());
    }

    if (heldItems.length) {
      const removedItem = heldItems[user.randSeedInt(heldItems.length, undefined, "Selecting item to remove")];

      // Decrease item amount and update icon
      !--removedItem.stackCount;
      target.scene.updateModifiers(target.isPlayer());

      if (this.berriesOnly) {
        user.scene.queueMessage(i18next.t("moveTriggers:incineratedItem", {pokemonName: getPokemonNameWithAffix(user), targetName: getPokemonNameWithAffix(target), itemName: removedItem.type.name}));
      } else {
        user.scene.queueMessage(i18next.t("moveTriggers:knockedOffItem", {pokemonName: getPokemonNameWithAffix(user), targetName: getPokemonNameWithAffix(target), itemName: removedItem.type.name}));
      }
    }

    return true;
  }

  getTargetHeldItems(target: Pokemon): PokemonHeldItemModifier[] {
    return target.scene.findModifiers(m => m instanceof PokemonHeldItemModifier
      && m.pokemonId === target.id, target.isPlayer()) as PokemonHeldItemModifier[];
  }

  getUserBenefitScore(user: Pokemon, target: Pokemon, move: Move): number {
    const heldItems = this.getTargetHeldItems(target);
    return heldItems.length ? 5 : 0;
  }

  getTargetBenefitScore(user: Pokemon, target: Pokemon, move: Move): number {
    const heldItems = this.getTargetHeldItems(target);
    return heldItems.length ? -5 : 0;
  }
}

/**
 * Attribute that causes targets of the move to eat a berry. Used for Teatime, Stuff Cheeks
 */
export class EatBerryAttr extends MoveEffectAttr {
  protected chosenBerry: BerryModifier | undefined;
  constructor() {
    super(true, MoveEffectTrigger.HIT);
  }
  /**
   * Causes the target to eat a berry.
   * @param user {@linkcode Pokemon} Pokemon that used the move
   * @param target {@linkcode Pokemon} Pokemon that will eat a berry
   * @param move {@linkcode Move} The move being used
   * @param args Unused
   * @returns {boolean} true if the function succeeds
   */
  apply(user: Pokemon, target: Pokemon, move: Move, args: any[]): boolean {
    if (!super.apply(user, target, move, args)) {
      return false;
    }

    const heldBerries = this.getTargetHeldBerries(target);
    if (heldBerries.length <= 0) {
      return false;
    }
    this.chosenBerry = heldBerries[user.randSeedInt(heldBerries.length, undefined, "Selecting a berry to eat")];
    const preserve = new Utils.BooleanHolder(false);
    target.scene.applyModifiers(PreserveBerryModifier, target.isPlayer(), target, preserve); // check for berry pouch preservation
    if (!preserve.value) {
      this.reduceBerryModifier(target);
    }
    this.eatBerry(target);
    return true;
  }

  getTargetHeldBerries(target: Pokemon): BerryModifier[] {
    return target.scene.findModifiers(m => m instanceof BerryModifier
      && (m as BerryModifier).pokemonId === target.id, target.isPlayer()) as BerryModifier[];
  }

  reduceBerryModifier(target: Pokemon) {
    if (this.chosenBerry?.stackCount === 1) {
      target.scene.removeModifier(this.chosenBerry, !target.isPlayer());
    } else if (this.chosenBerry !== undefined && this.chosenBerry.stackCount > 1) {
      this.chosenBerry.stackCount--;
    }
    target.scene.updateModifiers(target.isPlayer());
  }

  eatBerry(consumer: Pokemon) {
    getBerryEffectFunc(this.chosenBerry!.berryType)(consumer); // consumer eats the berry
    applyAbAttrs(HealFromBerryUseAbAttr, consumer, new Utils.BooleanHolder(false));
  }
}

/**
 *  Attribute used for moves that steal a random berry from the target. The user then eats the stolen berry.
 *  Used for Pluck & Bug Bite.
 */
export class StealEatBerryAttr extends EatBerryAttr {
  constructor() {
    super();
  }
  /**
   * User steals a random berry from the target and then eats it.
   * @param {Pokemon} user Pokemon that used the move and will eat the stolen berry
   * @param {Pokemon} target Pokemon that will have its berry stolen
   * @param {Move} move Move being used
   * @param {any[]} args Unused
   * @returns {boolean} true if the function succeeds
   */
  apply(user: Pokemon, target: Pokemon, move: Move, args: any[]): boolean {
    if (move.hitsSubstitute(user, target)) {
      return false;
    }
    const cancelled = new Utils.BooleanHolder(false);
    applyAbAttrs(BlockItemTheftAbAttr, target, cancelled); // check for abilities that block item theft
    if (cancelled.value === true) {
      return false;
    }

    const heldBerries = this.getTargetHeldBerries(target);
    if (heldBerries.length <= 0) {
      return false;
    }
    // if the target has berries, pick a random berry and steal it
    this.chosenBerry = heldBerries[user.randSeedInt(heldBerries.length, undefined, "Selecting a berry to steal")];
    const message = i18next.t("battle:stealEatBerry", {pokemonName: user.name, targetName: target.name, berryName: this.chosenBerry.type.name});
    user.scene.queueMessage(message);
    this.reduceBerryModifier(target);
    this.eatBerry(user);
    return true;
  }
}

/**
 * Move attribute that signals that the move should cure a status effect
 * @extends MoveEffectAttr
 * @see {@linkcode apply()}
 */
export class HealStatusEffectAttr extends MoveEffectAttr {
  /** List of Status Effects to cure */
  private effects: StatusEffect[];

  /**
   * @param selfTarget - Whether this move targets the user
   * @param ...effects - List of status effects to cure
   */
  constructor(selfTarget: boolean, ...effects: StatusEffect[]) {
    super(selfTarget, MoveEffectTrigger.POST_APPLY, false, true);

    this.effects = effects;
  }

  /**
   * @param user {@linkcode Pokemon} source of the move
   * @param target {@linkcode Pokemon} target of the move
   * @param move the {@linkcode Move} being used
   * @returns true if the status is cured
   */
  apply(user: Pokemon, target: Pokemon, move: Move, args: any[]): boolean {
    if (!super.apply(user, target, move, args)) {
      return false;
    }

    if (!this.selfTarget && move.hitsSubstitute(user, target)) {
      return false;
    }

    // Special edge case for shield dust blocking Sparkling Aria curing burn
    const moveTargets = getMoveTargets(user, move.id);
    if (target.hasAbilityWithAttr(IgnoreMoveEffectsAbAttr) && move.id === Moves.SPARKLING_ARIA && moveTargets.targets.length === 1) {
      return false;
    }

    const pokemon = this.selfTarget ? user : target;
    if (pokemon.status && this.effects.includes(pokemon.status.effect)) {
      pokemon.scene.queueMessage(getStatusEffectHealText(pokemon.status.effect, getPokemonNameWithAffix(pokemon)));
      pokemon.resetStatus();
      pokemon.updateInfo();

      return true;
    }

    return false;
  }

  isOfEffect(effect: StatusEffect): boolean {
    return this.effects.includes(effect);
  }

  getUserBenefitScore(user: Pokemon, target: Pokemon, move: Move): integer {
    return user.status ? 10 : 0;
  }
}

export class BypassSleepAttr extends MoveAttr {
  apply(user: Pokemon, target: Pokemon, move: Move, args: any[]): boolean {
    if (user.status?.effect === StatusEffect.SLEEP) {
      user.addTag(BattlerTagType.BYPASS_SLEEP, 1, move.id, user.id);
      return true;
    }

    return false;
  }

  /**
   * Returns arbitrarily high score when Pokemon is asleep, otherwise shouldn't be used
   * @param user
   * @param target
   * @param move
   */
  getUserBenefitScore(user: Pokemon, target: Pokemon, move: Move): integer {
    return user.status && user.status.effect === StatusEffect.SLEEP ? 200 : -10;
  }
}

/**
 * Attribute used for moves that bypass the burn damage reduction of physical moves, currently only facade
 * Called during damage calculation
 * @extends MoveAttr
 * @see {@linkcode apply}
 */
export class BypassBurnDamageReductionAttr extends MoveAttr {
  /** Prevents the move's damage from being reduced by burn
   * @param user N/A
   * @param target N/A
   * @param move {@linkcode Move} with this attribute
   * @param args [0] {@linkcode Utils.BooleanHolder} for burnDamageReductionCancelled
   * @returns true if the function succeeds
   */
  apply(user: Pokemon, target: Pokemon, move: Move, args: any[]): boolean {
    (args[0] as Utils.BooleanHolder).value = true;

    return true;
  }
}

export class WeatherChangeAttr extends MoveEffectAttr {
  private weatherType: WeatherType;

  constructor(weatherType: WeatherType) {
    super();

    this.weatherType = weatherType;
  }

  apply(user: Pokemon, target: Pokemon, move: Move, args: any[]): boolean {
    return user.scene.arena.trySetWeather(this.weatherType, true);
  }

  getCondition(): MoveConditionFunc {
    return (user, target, move) => !user.scene.arena.weather || (user.scene.arena.weather.weatherType !== this.weatherType && !user.scene.arena.weather.isImmutable());
  }
}

export class ClearWeatherAttr extends MoveEffectAttr {
  private weatherType: WeatherType;

  constructor(weatherType: WeatherType) {
    super();

    this.weatherType = weatherType;
  }

  apply(user: Pokemon, target: Pokemon, move: Move, args: any[]): boolean {
    if (user.scene.arena.weather?.weatherType === this.weatherType) {
      return user.scene.arena.trySetWeather(WeatherType.NONE, true);
    }

    return false;
  }
}

export class TerrainChangeAttr extends MoveEffectAttr {
  private terrainType: TerrainType;

  constructor(terrainType: TerrainType) {
    super();

    this.terrainType = terrainType;
  }

  apply(user: Pokemon, target: Pokemon, move: Move, args: any[]): boolean {
    return user.scene.arena.trySetTerrain(this.terrainType, true, true);
  }

  getCondition(): MoveConditionFunc {
    return (user, target, move) => !user.scene.arena.terrain || (user.scene.arena.terrain.terrainType !== this.terrainType);
  }

  getUserBenefitScore(user: Pokemon, target: Pokemon, move: Move): number {
    // TODO: Expand on this
    return user.scene.arena.terrain ? 0 : 6;
  }
}

export class ClearTerrainAttr extends MoveEffectAttr {
  constructor() {
    super();
  }

  apply(user: Pokemon, target: Pokemon, move: Move, args: any[]): boolean {
    return user.scene.arena.trySetTerrain(TerrainType.NONE, true, true);
  }
}

export class OneHitKOAttr extends MoveAttr {
  apply(user: Pokemon, target: Pokemon, move: Move, args: any[]): boolean {
    if (target.isBossImmune()) {
      return false;
    }

    (args[0] as Utils.BooleanHolder).value = true;

    return true;
  }

  getCondition(): MoveConditionFunc {
    return (user, target, move) => {
      const cancelled = new Utils.BooleanHolder(false);
      applyAbAttrs(BlockOneHitKOAbAttr, target, cancelled);
      return !cancelled.value && user.level >= target.level;
    };
  }
}

export class OverrideMoveEffectAttr extends MoveAttr {
  apply(user: Pokemon, target: Pokemon, move: Move, args: any[]): boolean | Promise<boolean> {
    //const overridden = args[0] as Utils.BooleanHolder;
    //const virtual = arg[1] as boolean;
    return true;
  }
}

export class ChargeAttr extends OverrideMoveEffectAttr {
  public chargeAnim: ChargeAnim;
  private chargeText: string;
  private tagType: BattlerTagType | null;
  private chargeEffect: boolean;
  public followUpPriority: integer | null;

  constructor(chargeAnim: ChargeAnim, chargeText: string, tagType?: BattlerTagType | null, chargeEffect: boolean = false) {
    super();

    this.chargeAnim = chargeAnim;
    this.chargeText = chargeText;
    this.tagType = tagType!; // TODO: is this bang correct?
    this.chargeEffect = chargeEffect;
  }

  apply(user: Pokemon, target: Pokemon, move: Move, args: any[]): Promise<boolean> {
    return new Promise(resolve => {
      const lastMove = user.getLastXMoves().find(() => true);
      if (!lastMove || lastMove.move !== move.id || (lastMove.result !== MoveResult.OTHER && lastMove.turn !== user.scene.currentBattle.turn)) {
        (args[0] as Utils.BooleanHolder).value = true;
        new MoveChargeAnim(this.chargeAnim, move.id, user).play(user.scene, false, () => {
          user.scene.queueMessage(this.chargeText.replace("{TARGET}", getPokemonNameWithAffix(target)).replace("{USER}", getPokemonNameWithAffix(user)));
          if (this.tagType) {
            user.addTag(this.tagType, 1, move.id, user.id);
          }
          if (this.chargeEffect) {
            applyMoveAttrs(MoveEffectAttr, user, target, move);
          }
          user.pushMoveHistory({ move: move.id, targets: [ target.getBattlerIndex() ], result: MoveResult.OTHER });
          user.getMoveQueue().push({ move: move.id, targets: [ target.getBattlerIndex() ], ignorePP: true });
          user.addTag(BattlerTagType.CHARGING, 1, move.id, user.id);
          resolve(true);
        });
      } else {
        user.lapseTag(BattlerTagType.CHARGING);
        resolve(false);
      }
    });
  }

  usedChargeEffect(user: Pokemon, target: Pokemon | null, move: Move): boolean {
    if (!this.chargeEffect) {
      return false;
    }
    // Account for move history being populated when this function is called
    const lastMoves = user.getLastXMoves(2);
    return lastMoves.length === 2 && lastMoves[1].move === move.id && lastMoves[1].result === MoveResult.OTHER;
  }
}

export class SunlightChargeAttr extends ChargeAttr {
  constructor(chargeAnim: ChargeAnim, chargeText: string) {
    super(chargeAnim, chargeText);
  }

  apply(user: Pokemon, target: Pokemon, move: Move, args: any[]): Promise<boolean> {
    return new Promise(resolve => {
      const weatherType = user.scene.arena.weather?.weatherType;
      if (!user.scene.arena.weather?.isEffectSuppressed(user.scene) && (weatherType === WeatherType.SUNNY || weatherType === WeatherType.HARSH_SUN)) {
        resolve(false);
      } else {
        super.apply(user, target, move, args).then(result => resolve(result));
      }
    });
  }
}

export class ElectroShotChargeAttr extends ChargeAttr {
  private statIncreaseApplied: boolean;
  constructor() {
    super(ChargeAnim.ELECTRO_SHOT_CHARGING, i18next.t("moveTriggers:absorbedElectricity", {pokemonName: "{USER}"}), null, true);
    // Add a flag because ChargeAttr skills use themselves twice instead of once over one-to-two turns
    this.statIncreaseApplied = false;
  }

  apply(user: Pokemon, target: Pokemon, move: Move, args: any[]): Promise<boolean> {
    return new Promise(resolve => {
      const weatherType = user.scene.arena.weather?.weatherType;
      if (!user.scene.arena.weather?.isEffectSuppressed(user.scene) && (weatherType === WeatherType.RAIN || weatherType === WeatherType.HEAVY_RAIN)) {
        // Apply the SPATK increase every call when used in the rain
        const statChangeAttr = new StatStageChangeAttr([ Stat.SPATK ], 1, true);
        statChangeAttr.apply(user, target, move, args);
        // After the SPATK is raised, execute the move resolution e.g. deal damage
        resolve(false);
      } else {
        if (!this.statIncreaseApplied) {
          // Apply the SPATK increase only if it hasn't been applied before e.g. on the first turn charge up animation
          const statChangeAttr = new StatStageChangeAttr([ Stat.SPATK ], 1, true);
          statChangeAttr.apply(user, target, move, args);
          // Set the flag to true so that on the following turn it doesn't raise SPATK a second time
          this.statIncreaseApplied = true;
        }
        super.apply(user, target, move, args).then(result => {
          if (!result) {
            // On the second turn, reset the statIncreaseApplied flag without applying the SPATK increase
            this.statIncreaseApplied = false;
          }
          resolve(result);
        });
      }
    });
  }
}

export class DelayedAttackAttr extends OverrideMoveEffectAttr {
  public tagType: ArenaTagType;
  public chargeAnim: ChargeAnim;
  private chargeText: string;

  constructor(tagType: ArenaTagType, chargeAnim: ChargeAnim, chargeText: string) {
    super();

    this.tagType = tagType;
    this.chargeAnim = chargeAnim;
    this.chargeText = chargeText;
  }

  apply(user: Pokemon, target: Pokemon, move: Move, args: any[]): Promise<boolean> {
    return new Promise(resolve => {
      if (args.length < 2 || !args[1]) {
        new MoveChargeAnim(this.chargeAnim, move.id, user).play(user.scene, false, () => {
          (args[0] as Utils.BooleanHolder).value = true;
          user.scene.queueMessage(this.chargeText.replace("{TARGET}", getPokemonNameWithAffix(target)).replace("{USER}", getPokemonNameWithAffix(user)));
          user.pushMoveHistory({ move: move.id, targets: [ target.getBattlerIndex() ], result: MoveResult.OTHER });
          user.scene.arena.addTag(this.tagType, 3, move.id, user.id, ArenaTagSide.BOTH, false, target.getBattlerIndex());

          resolve(true);
        });
      } else {
        user.scene.ui.showText(i18next.t("moveTriggers:tookMoveAttack", {pokemonName: getPokemonNameWithAffix(user.scene.getPokemonById(target.id) ?? undefined), moveName: move.name}), null, () => resolve(true));
      }
    });
  }
}

export class StatStageChangeAttr extends MoveEffectAttr {
  public stats: BattleStat[];
  public stages: integer;
  private condition: MoveConditionFunc | null;
  private showMessage: boolean;

  constructor(stats: BattleStat[], stages: integer, selfTarget?: boolean, condition?: MoveConditionFunc | null, showMessage: boolean = true, firstHitOnly: boolean = false, moveEffectTrigger: MoveEffectTrigger = MoveEffectTrigger.HIT, firstTargetOnly: boolean = false) {
    super(selfTarget, moveEffectTrigger, firstHitOnly, false, firstTargetOnly);
    this.stats = stats;
    this.stages = stages;
    this.condition = condition!; // TODO: is this bang correct?
    this.showMessage = showMessage;
  }

  apply(user: Pokemon, target: Pokemon, move: Move, args?: any[]): boolean | Promise<boolean> {
    if (!super.apply(user, target, move, args) || (this.condition && !this.condition(user, target, move))) {
      return false;
    }

    if (!this.selfTarget && move.hitsSubstitute(user, target)) {
      return false;
    }

    const moveChance = this.getMoveChance(user, target, move, this.selfTarget, true);
    if (moveChance < 0 || moveChance === 100 || user.randSeedInt(100, undefined, "Random chance to raise stat") < moveChance) {
      const stages = this.getLevels(user);
      user.scene.unshiftPhase(new StatStageChangePhase(user.scene, (this.selfTarget ? user : target).getBattlerIndex(), this.selfTarget, this.stats, stages, this.showMessage));
      return true;
    }

    return false;
  }

  getLevels(_user: Pokemon): integer {
    return this.stages;
  }

  getTargetBenefitScore(user: Pokemon, target: Pokemon, move: Move): integer {
    let ret = 0;
    const moveLevels = this.getLevels(user);
    for (const stat of this.stats) {
      let levels = moveLevels;
      const statStage = target.getStatStage(stat);
      if (levels > 0) {
        levels = Math.min(statStage + levels, 6) - statStage;
      } else {
        levels = Math.max(statStage + levels, -6) - statStage;
      }
      let noEffect = false;
      switch (stat) {
      case Stat.ATK:
        if (this.selfTarget) {
          noEffect = !user.getMoveset().find(m => m instanceof AttackMove && m.category === MoveCategory.PHYSICAL);
        }
        break;
      case Stat.DEF:
        if (!this.selfTarget) {
          noEffect = !user.getMoveset().find(m => m instanceof AttackMove && m.category === MoveCategory.PHYSICAL);
        }
        break;
      case Stat.SPATK:
        if (this.selfTarget) {
          noEffect = !user.getMoveset().find(m => m instanceof AttackMove && m.category === MoveCategory.SPECIAL);
        }
        break;
      case Stat.SPDEF:
        if (!this.selfTarget) {
          noEffect = !user.getMoveset().find(m => m instanceof AttackMove && m.category === MoveCategory.SPECIAL);
        }
        break;
      }
      if (noEffect) {
        continue;
      }
      ret += (levels * 4) + (levels > 0 ? -2 : 2);
    }
    return ret;
  }
}

export class PostVictoryStatStageChangeAttr extends MoveAttr {
  private stats: BattleStat[];
  private stages: number;
  private condition: MoveConditionFunc | null;
  private showMessage: boolean;

  constructor(stats: BattleStat[], stages: number, selfTarget?: boolean, condition?: MoveConditionFunc, showMessage: boolean = true, firstHitOnly: boolean = false) {
    super();
    this.stats = stats;
    this.stages = stages;
    this.condition = condition!; // TODO: is this bang correct?
    this.showMessage = showMessage;
  }
  applyPostVictory(user: Pokemon, target: Pokemon, move: Move): void {
    if (this.condition && !this.condition(user, target, move)) {
      return;
    }
    const statChangeAttr = new StatStageChangeAttr(this.stats, this.stages, this.showMessage);
    statChangeAttr.apply(user, target, move);
  }
}

export class AcupressureStatStageChangeAttr extends MoveEffectAttr {
  constructor() {
    super();
  }

  apply(user: Pokemon, target: Pokemon, move: Move, args: any[]): boolean | Promise<boolean> {
    const randStats = BATTLE_STATS.filter(s => target.getStatStage(s) < 6);
    if (randStats.length > 0) {
      const boostStat = [randStats[user.randSeedInt(randStats.length, undefined, "Choosing stat to raise")]];
      user.scene.unshiftPhase(new StatStageChangePhase(user.scene, target.getBattlerIndex(), this.selfTarget, boostStat, 2));
      return true;
    }
    return false;
  }
}

export class GrowthStatStageChangeAttr extends StatStageChangeAttr {
  constructor() {
    super([ Stat.ATK, Stat.SPATK ], 1, true);
  }

  getLevels(user: Pokemon): number {
    if (!user.scene.arena.weather?.isEffectSuppressed(user.scene)) {
      const weatherType = user.scene.arena.weather?.weatherType;
      if (weatherType === WeatherType.SUNNY || weatherType === WeatherType.HARSH_SUN) {
        return this.stages + 1;
      }
    }
    return this.stages;
  }
}

export class CutHpStatStageBoostAttr extends StatStageChangeAttr {
  private cutRatio: integer;
  private messageCallback: ((user: Pokemon) => void) | undefined;

  constructor(stat: BattleStat[], levels: integer, cutRatio: integer, messageCallback?: ((user: Pokemon) => void) | undefined) {
    super(stat, levels, true, null, true);

    this.cutRatio = cutRatio;
    this.messageCallback = messageCallback;
  }

  apply(user: Pokemon, target: Pokemon, move: Move, args: any[]): Promise<boolean> {
    return new Promise<boolean>(resolve => {
      user.damageAndUpdate(Utils.toDmgValue(user.getMaxHp() / this.cutRatio), HitResult.OTHER, false, true);
      user.updateInfo().then(() => {
        const ret = super.apply(user, target, move, args);
        if (this.messageCallback) {
          this.messageCallback(user);
        }
        resolve(ret);
      });
    });
  }

  getCondition(): MoveConditionFunc {
    return (user, _target, _move) => user.getHpRatio() > 1 / this.cutRatio && this.stats.some(s => user.getStatStage(s) < 6);
  }
}

export class CopyStatsAttr extends MoveEffectAttr {
  apply(user: Pokemon, target: Pokemon, move: Move, args: any[]): boolean {
    if (!super.apply(user, target, move, args)) {
      return false;
    }

    // Copy all stat stages
    for (const s of BATTLE_STATS) {
      user.setStatStage(s, target.getStatStage(s));
    }

    if (target.getTag(BattlerTagType.CRIT_BOOST)) {
      user.addTag(BattlerTagType.CRIT_BOOST, 0, move.id);
    } else {
      user.removeTag(BattlerTagType.CRIT_BOOST);
    }
    target.updateInfo();
    user.updateInfo();
    target.scene.queueMessage(i18next.t("moveTriggers:copiedStatChanges", {pokemonName: getPokemonNameWithAffix(user), targetName: getPokemonNameWithAffix(target)}));

    return true;
  }
}

export class InvertStatsAttr extends MoveEffectAttr {
  apply(user: Pokemon, target: Pokemon, move: Move, args: any[]): boolean {
    if (!super.apply(user, target, move, args)) {
      return false;
    }

    for (const s of BATTLE_STATS) {
      target.setStatStage(s, -target.getStatStage(s));
    }

    target.updateInfo();
    user.updateInfo();

    target.scene.queueMessage(i18next.t("moveTriggers:invertStats", {pokemonName: getPokemonNameWithAffix(target)}));

    return true;
  }
}

export class ResetStatsAttr extends MoveEffectAttr {
  private targetAllPokemon: boolean;
  constructor(targetAllPokemon: boolean) {
    super();
    this.targetAllPokemon = targetAllPokemon;
  }
  async apply(user: Pokemon, target: Pokemon, move: Move, args: any[]): Promise<boolean> {
    const promises: Promise<void>[] = [];
    if (this.targetAllPokemon) { // Target all pokemon on the field when Freezy Frost or Haze are used
      const activePokemon = user.scene.getField(true);
      activePokemon.forEach(p => promises.push(this.resetStats(p)));
      target.scene.queueMessage(i18next.t("moveTriggers:statEliminated"));
    } else { // Affects only the single target when Clear Smog is used
      if (!move.hitsSubstitute(user, target)) {
        promises.push(this.resetStats(target));
        target.scene.queueMessage(i18next.t("moveTriggers:resetStats", {pokemonName: getPokemonNameWithAffix(target)}));
      }
    }

    await Promise.all(promises);
    return true;
  }

  async resetStats(pokemon: Pokemon): Promise<void> {
    for (const s of BATTLE_STATS) {
      pokemon.setStatStage(s, 0);
    }
    return pokemon.updateInfo();
  }
}

/**
 * Attribute used for status moves, specifically Heart, Guard, and Power Swap,
 * that swaps the user's and target's corresponding stat stages.
 * @extends MoveEffectAttr
 * @see {@linkcode apply}
 */
export class SwapStatStagesAttr extends MoveEffectAttr {
  /** The stat stages to be swapped between the user and the target */
  private stats: readonly BattleStat[];

  constructor(stats: readonly BattleStat[]) {
    super();

    this.stats = stats;
  }

  /**
   * For all {@linkcode stats}, swaps the user's and target's corresponding stat
   * stage.
   * @param user the {@linkcode Pokemon} that used the move
   * @param target the {@linkcode Pokemon} that the move was used on
   * @param move N/A
   * @param args N/A
   * @returns true if attribute application succeeds
   */
  apply(user: Pokemon, target: Pokemon, move: Move, args: any []): boolean {
    if (super.apply(user, target, move, args)) {
      for (const s of this.stats) {
        const temp = user.getStatStage(s);
        user.setStatStage(s, target.getStatStage(s));
        target.setStatStage(s, temp);
      }

      target.updateInfo();
      user.updateInfo();

      if (this.stats.length === 7) {
        user.scene.queueMessage(i18next.t("moveTriggers:switchedStatChanges", { pokemonName: getPokemonNameWithAffix(user) }));
      } else if (this.stats.length === 2) {
        user.scene.queueMessage(i18next.t("moveTriggers:switchedTwoStatChanges", {
          pokemonName: getPokemonNameWithAffix(user),
          firstStat: i18next.t(getStatKey(this.stats[0])),
          secondStat: i18next.t(getStatKey(this.stats[1]))
        }));
      }
      return true;
    }
    return false;
  }
}

export class HpSplitAttr extends MoveEffectAttr {
  apply(user: Pokemon, target: Pokemon, move: Move, args: any[]): Promise<boolean> {
    return new Promise(resolve => {
      if (!super.apply(user, target, move, args)) {
        return resolve(false);
      }

      const infoUpdates: Promise<void>[] = [];

      const hpValue = Math.floor((target.hp + user.hp) / 2);
      if (user.hp < hpValue) {
        const healing = user.heal(hpValue - user.hp);
        if (healing) {
          user.scene.damageNumberHandler.add(user, healing, HitResult.HEAL);
        }
      } else if (user.hp > hpValue) {
        const damage = user.damage(user.hp - hpValue, true);
        if (damage) {
          user.scene.damageNumberHandler.add(user, damage);
        }
      }
      infoUpdates.push(user.updateInfo());

      if (target.hp < hpValue) {
        const healing = target.heal(hpValue - target.hp);
        if (healing) {
          user.scene.damageNumberHandler.add(user, healing, HitResult.HEAL);
        }
      } else if (target.hp > hpValue) {
        const damage = target.damage(target.hp - hpValue, true);
        if (damage) {
          target.scene.damageNumberHandler.add(target, damage);
        }
      }
      infoUpdates.push(target.updateInfo());

      return Promise.all(infoUpdates).then(() => resolve(true));
    });
  }
}

export class VariablePowerAttr extends MoveAttr {
  apply(user: Pokemon, target: Pokemon, move: Move, args: any[]): boolean {
    //const power = args[0] as Utils.NumberHolder;
    return false;
  }
}

export class LessPPMorePowerAttr extends VariablePowerAttr {
  /**
   * Power up moves when less PP user has
   * @param user {@linkcode Pokemon} using this move
   * @param target {@linkcode Pokemon} target of this move
   * @param move {@linkcode Move} being used
   * @param args [0] {@linkcode Utils.NumberHolder} of power
   * @returns true if the function succeeds
   */
  apply(user: Pokemon, target: Pokemon, move: Move, args: any[]): boolean {
    const ppMax = move.pp;
    const ppUsed = user.moveset.find((m) => m?.moveId === move.id)?.ppUsed!; // TODO: is the bang correct?

    let ppRemains = ppMax - ppUsed;
    /** Reduce to 0 to avoid negative numbers if user has 1PP before attack and target has Ability.PRESSURE */
    if (ppRemains < 0) {
      ppRemains = 0;
    }

    const power = args[0] as Utils.NumberHolder;

    switch (ppRemains) {
    case 0:
      power.value = 200;
      break;
    case 1:
      power.value = 80;
      break;
    case 2:
      power.value = 60;
      break;
    case 3:
      power.value = 50;
      break;
    default:
      power.value = 40;
      break;
    }
    return true;
  }
}

export class MovePowerMultiplierAttr extends VariablePowerAttr {
  private powerMultiplierFunc: (user: Pokemon, target: Pokemon, move: Move) => number;

  constructor(powerMultiplier: (user: Pokemon, target: Pokemon, move: Move) => number) {
    super();

    this.powerMultiplierFunc = powerMultiplier;
  }

  apply(user: Pokemon, target: Pokemon, move: Move, args: any[]): boolean {
    const power = args[0] as Utils.NumberHolder;
    power.value *= this.powerMultiplierFunc(user, target, move);

    return true;
  }
}

/**
 * Helper function to calculate the the base power of an ally's hit when using Beat Up.
 * @param user The Pokemon that used Beat Up.
 * @param allyIndex The party position of the ally contributing to Beat Up.
 * @returns The base power of the Beat Up hit.
 */
const beatUpFunc = (user: Pokemon, allyIndex: number): number => {
  const party = user.isPlayer() ? user.scene.getParty() : user.scene.getEnemyParty();

  for (let i = allyIndex; i < party.length; i++) {
    const pokemon = party[i];

    // The user contributes to Beat Up regardless of status condition.
    // Allies can contribute only if they do not have a non-volatile status condition.
    if (pokemon.id !== user.id && pokemon?.status && pokemon.status.effect !== StatusEffect.NONE) {
      continue;
    }
    return (pokemon.species.getBaseStat(Stat.ATK) / 10) + 5;
  }
  return 0;
};

export class BeatUpAttr extends VariablePowerAttr {

  /**
   * Gets the next party member to contribute to a Beat Up hit, and calculates the base power for it.
   * @param user Pokemon that used the move
   * @param _target N/A
   * @param _move Move with this attribute
   * @param args N/A
   * @returns true if the function succeeds
   */
  apply(user: Pokemon, target: Pokemon, move: Move, args: any[]): boolean {
    const power = args[0] as Utils.NumberHolder;

    const party = user.isPlayer() ? user.scene.getParty() : user.scene.getEnemyParty();
    const allyCount = party.filter(pokemon => {
      return pokemon.id === user.id || !pokemon.status?.effect;
    }).length;
    const allyIndex = (user.turnData.hitCount - user.turnData.hitsLeft) % allyCount;
    power.value = beatUpFunc(user, allyIndex);
    return true;
  }
}

const doublePowerChanceMessageFunc = (user: Pokemon, target: Pokemon, move: Move) => {
  let message: string = "";
  user.scene.executeWithSeedOffset(() => {
    const rand = Utils.randSeedInt(100, undefined, "Doubled power chance (applying message)");
    if (rand < move.chance) {
      message = i18next.t("moveTriggers:goingAllOutForAttack", {pokemonName: getPokemonNameWithAffix(user)});
    }
  }, user.scene.currentBattle.turn << 6, user.scene.waveSeed);
  return message;
};

export class DoublePowerChanceAttr extends VariablePowerAttr {
  apply(user: Pokemon, target: Pokemon, move: Move, args: any[]): boolean {
    let rand: integer;
    user.scene.executeWithSeedOffset(() => rand = Utils.randSeedInt(100, undefined, "Doubled power chance (applying move)"), user.scene.currentBattle.turn << 6, user.scene.waveSeed);
    if (rand! < move.chance) {
      const power = args[0] as Utils.NumberHolder;
      power.value *= 2;
      return true;
    }

    return false;
  }
}

export abstract class ConsecutiveUsePowerMultiplierAttr extends MovePowerMultiplierAttr {
  constructor(limit: integer, resetOnFail: boolean, resetOnLimit?: boolean, ...comboMoves: Moves[]) {
    super((user: Pokemon, target: Pokemon, move: Move): number => {
      const moveHistory = user.getLastXMoves(limit + 1).slice(1);

      let count = 0;
      let turnMove: TurnMove | undefined;

      while (((turnMove = moveHistory.shift())?.move === move.id || (comboMoves.length && comboMoves.includes(turnMove?.move!))) && (!resetOnFail || turnMove?.result === MoveResult.SUCCESS)) { // TODO: is this bang correct?
        if (count < (limit - 1)) {
          count++;
        } else if (resetOnLimit) {
          count = 0;
        } else {
          break;
        }
      }

      return this.getMultiplier(count);
    });
  }

  abstract getMultiplier(count: integer): number;
}

export class ConsecutiveUseDoublePowerAttr extends ConsecutiveUsePowerMultiplierAttr {
  getMultiplier(count: number): number {
    return Math.pow(2, count);
  }
}

export class ConsecutiveUseMultiBasePowerAttr extends ConsecutiveUsePowerMultiplierAttr {
  getMultiplier(count: number): number {
    return (count + 1);
  }
}

export class WeightPowerAttr extends VariablePowerAttr {
  apply(user: Pokemon, target: Pokemon, move: Move, args: any[]): boolean {
    const power = args[0] as Utils.NumberHolder;

    const targetWeight = target.getWeight();
    const weightThresholds = [ 10, 25, 50, 100, 200 ];

    let w = 0;
    while (targetWeight >= weightThresholds[w]) {
      if (++w === weightThresholds.length) {
        break;
      }
    }

    power.value = (w + 1) * 20;

    return true;
  }
}

/**
 * Attribute used for Electro Ball move.
 * @extends VariablePowerAttr
 * @see {@linkcode apply}
 **/
export class ElectroBallPowerAttr extends VariablePowerAttr {
  /**
   * Move that deals more damage the faster {@linkcode Stat.SPD}
   * the user is compared to the target.
   * @param user Pokemon that used the move
   * @param target The target of the move
   * @param move Move with this attribute
   * @param args N/A
   * @returns true if the function succeeds
   */
  apply(user: Pokemon, target: Pokemon, move: Move, args: any[]): boolean {
    const power = args[0] as Utils.NumberHolder;

    const statRatio = target.getEffectiveStat(Stat.SPD) / user.getEffectiveStat(Stat.SPD);
    const statThresholds = [ 0.25, 1 / 3, 0.5, 1, -1 ];
    const statThresholdPowers = [ 150, 120, 80, 60, 40 ];

    let w = 0;
    while (w < statThresholds.length - 1 && statRatio > statThresholds[w]) {
      if (++w === statThresholds.length) {
        break;
      }
    }

    power.value = statThresholdPowers[w];
    return true;
  }
}


/**
 * Attribute used for Gyro Ball move.
 * @extends VariablePowerAttr
 * @see {@linkcode apply}
 **/
export class GyroBallPowerAttr extends VariablePowerAttr {
  /**
   * Move that deals more damage the slower {@linkcode Stat.SPD}
   * the user is compared to the target.
   * @param user Pokemon that used the move
   * @param target The target of the move
   * @param move Move with this attribute
   * @param args N/A
   * @returns true if the function succeeds
   */
  apply(user: Pokemon, target: Pokemon, move: Move, args: any[]): boolean {
    const power = args[0] as Utils.NumberHolder;
    const userSpeed = user.getEffectiveStat(Stat.SPD);
    if (userSpeed < 1) {
      // Gen 6+ always have 1 base power
      power.value = 1;
      return true;
    }

    power.value = Math.floor(Math.min(150, 25 * target.getEffectiveStat(Stat.SPD) / userSpeed + 1));
    return true;
  }
}

export class LowHpPowerAttr extends VariablePowerAttr {
  apply(user: Pokemon, target: Pokemon, move: Move, args: any[]): boolean {
    const power = args[0] as Utils.NumberHolder;
    const hpRatio = user.getHpRatio();

    switch (true) {
    case (hpRatio < 0.0417):
      power.value = 200;
      break;
    case (hpRatio < 0.1042):
      power.value = 150;
      break;
    case (hpRatio < 0.2083):
      power.value = 100;
      break;
    case (hpRatio < 0.3542):
      power.value = 80;
      break;
    case (hpRatio < 0.6875):
      power.value = 40;
      break;
    default:
      power.value = 20;
      break;
    }

    return true;
  }
}

export class CompareWeightPowerAttr extends VariablePowerAttr {
  apply(user: Pokemon, target: Pokemon, move: Move, args: any[]): boolean {
    const power = args[0] as Utils.NumberHolder;
    const userWeight = user.getWeight();
    const targetWeight = target.getWeight();

    if (!userWeight || userWeight === 0) {
      return false;
    }

    const relativeWeight = (targetWeight / userWeight) * 100;

    switch (true) {
    case (relativeWeight < 20.01):
      power.value = 120;
      break;
    case (relativeWeight < 25.01):
      power.value = 100;
      break;
    case (relativeWeight < 33.35):
      power.value = 80;
      break;
    case (relativeWeight < 50.01):
      power.value = 60;
      break;
    default:
      power.value = 40;
      break;
    }

    return true;
  }
}

export class HpPowerAttr extends VariablePowerAttr {
  apply(user: Pokemon, target: Pokemon, move: Move, args: any[]): boolean {
    (args[0] as Utils.NumberHolder).value = Utils.toDmgValue(150 * user.getHpRatio());

    return true;
  }
}

/**
 * Attribute used for moves whose base power scales with the opponent's HP
 * Used for Crush Grip, Wring Out, and Hard Press
 * maxBasePower 100 for Hard Press, 120 for others
 */
export class OpponentHighHpPowerAttr extends VariablePowerAttr {
  maxBasePower: number;

  constructor(maxBasePower: number) {
    super();
    this.maxBasePower = maxBasePower;
  }

  /**
   * Changes the base power of the move to be the target's HP ratio times the maxBasePower with a min value of 1
   * @param user n/a
   * @param target the Pokemon being attacked
   * @param move n/a
   * @param args holds the base power of the move at args[0]
   * @returns true
   */
  apply(user: Pokemon, target: Pokemon, move: Move, args: any[]): boolean {
    (args[0] as Utils.NumberHolder).value = Utils.toDmgValue(this.maxBasePower * target.getHpRatio());

    return true;
  }
}

export class FirstAttackDoublePowerAttr extends VariablePowerAttr {
  apply(user: Pokemon, target: Pokemon, move: Move, args: any[]): boolean {
    console.log(target.getLastXMoves(1), target.scene.currentBattle.turn);
    if (!target.getLastXMoves(1).find(m => m.turn === target.scene.currentBattle.turn)) {
      (args[0] as Utils.NumberHolder).value *= 2;
      return true;
    }

    return false;
  }
}


export class TurnDamagedDoublePowerAttr extends VariablePowerAttr {
  apply(user: Pokemon, target: Pokemon, move: Move, args: any[]): boolean {
    if (user.turnData.attacksReceived.find(r => r.damage && r.sourceId === target.id)) {
      (args[0] as Utils.NumberHolder).value *= 2;
      return true;
    }

    return false;
  }
}

const magnitudeMessageFunc = (user: Pokemon, target: Pokemon, move: Move) => {
  let message: string;
  user.scene.executeWithSeedOffset(() => {
    const magnitudeThresholds = [ 5, 15, 35, 65, 75, 95 ];

    const rand = Utils.randSeedInt(100, undefined, "Magnitude selection (message)");

    let m = 0;
    for (; m < magnitudeThresholds.length; m++) {
      if (rand < magnitudeThresholds[m]) {
        break;
      }
    }

    message = i18next.t("moveTriggers:magnitudeMessage", {magnitude: m + 4});
  }, user.scene.currentBattle.turn << 6, user.scene.waveSeed);
  return message!;
};

export class MagnitudePowerAttr extends VariablePowerAttr {
  apply(user: Pokemon, target: Pokemon, move: Move, args: any[]): boolean {
    const power = args[0] as Utils.NumberHolder;

    const magnitudeThresholds = [ 5, 15, 35, 65, 75, 95 ];
    const magnitudePowers = [ 10, 30, 50, 70, 90, 100, 110, 150 ];

    let rand: integer;

    user.scene.executeWithSeedOffset(() => rand = Utils.randSeedInt(100, undefined, "Magnitude selection (move)"), user.scene.currentBattle.turn << 6, user.scene.waveSeed);

    let m = 0;
    for (; m < magnitudeThresholds.length; m++) {
      if (rand! < magnitudeThresholds[m]) {
        break;
      }
    }

    power.value = magnitudePowers[m];

    return true;
  }
}

export class AntiSunlightPowerDecreaseAttr extends VariablePowerAttr {
  apply(user: Pokemon, target: Pokemon, move: Move, args: any[]): boolean {
    if (!user.scene.arena.weather?.isEffectSuppressed(user.scene)) {
      const power = args[0] as Utils.NumberHolder;
      const weatherType = user.scene.arena.weather?.weatherType || WeatherType.NONE;
      switch (weatherType) {
      case WeatherType.RAIN:
      case WeatherType.SANDSTORM:
      case WeatherType.HAIL:
      case WeatherType.SNOW:
      case WeatherType.HEAVY_RAIN:
        power.value *= 0.5;
        return true;
      }
    }

    return false;
  }
}

export class FriendshipPowerAttr extends VariablePowerAttr {
  private invert: boolean;

  constructor(invert?: boolean) {
    super();

    this.invert = !!invert;
  }

  apply(user: Pokemon, target: Pokemon, move: Move, args: any[]): boolean {
    const power = args[0] as Utils.NumberHolder;

    const friendshipPower = Math.floor(Math.min(user instanceof PlayerPokemon ? user.friendship : user.species.baseFriendship, 255) / 2.5);
    power.value = Math.max(!this.invert ? friendshipPower : 102 - friendshipPower, 1);

    return true;
  }
}

export class HitCountPowerAttr extends VariablePowerAttr {
  apply(user: Pokemon, target: Pokemon, move: Move, args: any[]): boolean {
    (args[0] as Utils.NumberHolder).value += Math.min(user.battleData.hitCount, 6) * 50;

    return true;
  }
}

/**
 * Tallies the number of positive stages for a given {@linkcode Pokemon}.
 * @param pokemon The {@linkcode Pokemon} that is being used to calculate the count of positive stats
 * @returns the amount of positive stats
 */
const countPositiveStatStages = (pokemon: Pokemon): number => {
  return pokemon.getStatStages().reduce((total, stat) => (stat && stat > 0) ? total + stat : total, 0);
};

/**
 * Attribute that increases power based on the amount of positive stat stage increases.
 */
export class PositiveStatStagePowerAttr extends VariablePowerAttr {

  /**
   * @param {Pokemon} user The pokemon that is being used to calculate the amount of positive stats
   * @param {Pokemon} target N/A
   * @param {Move} move N/A
   * @param {any[]} args The argument for VariablePowerAttr, accumulates and sets the amount of power multiplied by stats
   * @returns {boolean} Returns true if attribute is applied
   */
  apply(user: Pokemon, target: Pokemon, move: Move, args: any[]): boolean {
    const positiveStatStages: number = countPositiveStatStages(user);

    (args[0] as Utils.NumberHolder).value += positiveStatStages * 20;
    return true;
  }
}

/**
 * Punishment normally has a base power of 60,
 * but gains 20 power for every increased stat stage the target has,
 * up to a maximum of 200 base power in total.
 */
export class PunishmentPowerAttr extends VariablePowerAttr {
  private PUNISHMENT_MIN_BASE_POWER = 60;
  private PUNISHMENT_MAX_BASE_POWER = 200;

  /**
     * @param {Pokemon} user N/A
     * @param {Pokemon} target The pokemon that the move is being used against, as well as calculating the stats for the min/max base power
     * @param {Move} move N/A
     * @param {any[]} args The value that is being changed due to VariablePowerAttr
     * @returns Returns true if attribute is applied
     */
  apply(user: Pokemon, target: Pokemon, move: Move, args: any[]): boolean {
    const positiveStatStages: number = countPositiveStatStages(target);
    (args[0] as Utils.NumberHolder).value = Math.min(
      this.PUNISHMENT_MAX_BASE_POWER,
      this.PUNISHMENT_MIN_BASE_POWER + positiveStatStages * 20
    );
    return true;
  }
}

export class PresentPowerAttr extends VariablePowerAttr {
  apply(user: Pokemon, target: Pokemon, move: Move, args: any[]): boolean {
    /**
     * If this move is multi-hit, and this attribute is applied to any hit
     * other than the first, this move cannot result in a heal.
     */
    const firstHit = (user.turnData.hitCount === user.turnData.hitsLeft);

    const powerSeed = Utils.randSeedInt(firstHit ? 100 : 80, undefined, "Present healing chance");
    if (powerSeed <= 40) {
      (args[0] as Utils.NumberHolder).value = 40;
    } else if (40 < powerSeed && powerSeed <= 70) {
      (args[0] as Utils.NumberHolder).value = 80;
    } else if (70 < powerSeed && powerSeed <= 80) {
      (args[0] as Utils.NumberHolder).value = 120;
    } else if (80 < powerSeed && powerSeed <= 100) {
      // If this move is multi-hit, disable all other hits
      user.stopMultiHit();
      target.scene.unshiftPhase(new PokemonHealPhase(target.scene, target.getBattlerIndex(),
        Utils.toDmgValue(target.getMaxHp() / 4), i18next.t("moveTriggers:regainedHealth", {pokemonName: getPokemonNameWithAffix(target)}), true));
    }

    return true;
  }
}

export class WaterShurikenPowerAttr extends VariablePowerAttr {
  apply(user: Pokemon, target: Pokemon, move: Move, args: any[]): boolean {
    if (user.species.speciesId === Species.GRENINJA && user.hasAbility(Abilities.BATTLE_BOND) && user.formIndex === 2) {
      (args[0] as Utils.IntegerHolder).value = 20;
      return true;
    }
    return false;
  }
}

/**
 * Attribute used to calculate the power of attacks that scale with Stockpile stacks (i.e. Spit Up).
 */
export class SpitUpPowerAttr extends VariablePowerAttr {
  private multiplier: number = 0;

  constructor(multiplier: number) {
    super();
    this.multiplier = multiplier;
  }

  apply(user: Pokemon, target: Pokemon, move: Move, args: any[]): boolean {
    const stockpilingTag = user.getTag(StockpilingTag);

    if (stockpilingTag && stockpilingTag.stockpiledCount > 0) {
      const power = args[0] as Utils.IntegerHolder;
      power.value = this.multiplier * stockpilingTag.stockpiledCount;
      return true;
    }

    return false;
  }
}

/**
 * Attribute used to apply Swallow's healing, which scales with Stockpile stacks.
 * Does NOT remove stockpiled stacks.
 */
export class SwallowHealAttr extends HealAttr {
  apply(user: Pokemon, target: Pokemon, move: Move, args: any[]): boolean {
    const stockpilingTag = user.getTag(StockpilingTag);

    if (stockpilingTag && stockpilingTag.stockpiledCount > 0) {
      const stockpiled = stockpilingTag.stockpiledCount;
      let healRatio: number;

      if (stockpiled === 1) {
        healRatio = 0.25;
      } else if (stockpiled === 2) {
        healRatio = 0.50;
      } else { // stockpiled >= 3
        healRatio = 1.00;
      }

      if (healRatio) {
        this.addHealPhase(user, healRatio);
        return true;
      }
    }

    return false;
  }
}

const hasStockpileStacksCondition: MoveConditionFunc = (user) => {
  const hasStockpilingTag = user.getTag(StockpilingTag);
  return !!hasStockpilingTag && hasStockpilingTag.stockpiledCount > 0;
};

/**
 * Attribute used for multi-hit moves that increase power in increments of the
 * move's base power for each hit, namely Triple Kick and Triple Axel.
 * @extends VariablePowerAttr
 * @see {@linkcode apply}
 */
export class MultiHitPowerIncrementAttr extends VariablePowerAttr {
  /** The max number of base power increments allowed for this move */
  private maxHits: integer;

  constructor(maxHits: integer) {
    super();

    this.maxHits = maxHits;
  }

  /**
   * Increases power of move in increments of the base power for the amount of times
   * the move hit. In the case that the move is extended, it will circle back to the
   * original base power of the move after incrementing past the maximum amount of
   * hits.
   * @param user {@linkcode Pokemon} that used the move
   * @param target {@linkcode Pokemon} that the move was used on
   * @param move {@linkcode Move} with this attribute
   * @param args [0] {@linkcode Utils.NumberHolder} for final calculated power of move
   * @returns true if attribute application succeeds
   */
  apply(user: Pokemon, target: Pokemon, move: Move, args: any[]): boolean {
    const hitsTotal = user.turnData.hitCount - Math.max(user.turnData.hitsLeft, 0);
    const power = args[0] as Utils.NumberHolder;

    power.value = move.power * (1 + hitsTotal % this.maxHits);

    return true;
  }
}

/**
 * Attribute used for moves that double in power if the given move immediately
 * preceded the move applying the attribute, namely Fusion Flare and
 * Fusion Bolt.
 * @extends VariablePowerAttr
 * @see {@linkcode apply}
 */
export class LastMoveDoublePowerAttr extends VariablePowerAttr {
  /** The move that must precede the current move */
  private move: Moves;

  constructor(move: Moves) {
    super();

    this.move = move;
  }

  /**
   * Doubles power of move if the given move is found to precede the current
   * move with no other moves being executed in between, only ignoring failed
   * moves if any.
   * @param user {@linkcode Pokemon} that used the move
   * @param target N/A
   * @param move N/A
   * @param args [0] {@linkcode Utils.NumberHolder} that holds the resulting power of the move
   * @returns true if attribute application succeeds, false otherwise
   */
  apply(user: Pokemon, _target: Pokemon, _move: Move, args: any[]): boolean {
    const power = args[0] as Utils.NumberHolder;
    const enemy = user.getOpponent(0);
    const pokemonActed: Pokemon[] = [];

    if (enemy?.turnData.acted) {
      pokemonActed.push(enemy);
    }

    if (user.scene.currentBattle.double) {
      const userAlly = user.getAlly();
      const enemyAlly = enemy?.getAlly();

      if (userAlly && userAlly.turnData.acted) {
        pokemonActed.push(userAlly);
      }
      if (enemyAlly && enemyAlly.turnData.acted) {
        pokemonActed.push(enemyAlly);
      }
    }

    pokemonActed.sort((a, b) => b.turnData.order - a.turnData.order);

    for (const p of pokemonActed) {
      const [ lastMove ] = p.getLastXMoves(1);
      if (lastMove.result !== MoveResult.FAIL) {
        if ((lastMove.result === MoveResult.SUCCESS) && (lastMove.move === this.move)) {
          power.value *= 2;
          return true;
        } else {
          break;
        }
      }
    }

    return false;
  }
}

export class VariableAtkAttr extends MoveAttr {
  constructor() {
    super();
  }

  apply(user: Pokemon, target: Pokemon, move: Move, args: any[]): boolean {
    //const atk = args[0] as Utils.IntegerHolder;
    return false;
  }
}

export class TargetAtkUserAtkAttr extends VariableAtkAttr {
  constructor() {
    super();
  }
  apply(user: Pokemon, target: Pokemon, move: Move, args: any[]): boolean {
    (args[0] as Utils.IntegerHolder).value = target.getEffectiveStat(Stat.ATK, target);
    return true;
  }
}

export class DefAtkAttr extends VariableAtkAttr {
  constructor() {
    super();
  }

  apply(user: Pokemon, target: Pokemon, move: Move, args: any[]): boolean {
    (args[0] as Utils.IntegerHolder).value = user.getEffectiveStat(Stat.DEF, target);
    return true;
  }
}

export class VariableDefAttr extends MoveAttr {
  constructor() {
    super();
  }

  apply(user: Pokemon, target: Pokemon, move: Move, args: any[]): boolean {
    //const def = args[0] as Utils.IntegerHolder;
    return false;
  }
}

export class DefDefAttr extends VariableDefAttr {
  constructor() {
    super();
  }

  apply(user: Pokemon, target: Pokemon, move: Move, args: any[]): boolean {
    (args[0] as Utils.IntegerHolder).value = target.getEffectiveStat(Stat.DEF, user);
    return true;
  }
}

export class VariableAccuracyAttr extends MoveAttr {
  apply(user: Pokemon, target: Pokemon, move: Move, args: any[]): boolean {
    //const accuracy = args[0] as Utils.NumberHolder;
    return false;
  }
}

/**
 * Attribute used for Thunder and Hurricane that sets accuracy to 50 in sun and never miss in rain
 */
export class ThunderAccuracyAttr extends VariableAccuracyAttr {
  apply(user: Pokemon, target: Pokemon, move: Move, args: any[]): boolean {
    if (!user.scene.arena.weather?.isEffectSuppressed(user.scene)) {
      const accuracy = args[0] as Utils.NumberHolder;
      const weatherType = user.scene.arena.weather?.weatherType || WeatherType.NONE;
      switch (weatherType) {
      case WeatherType.SUNNY:
      case WeatherType.HARSH_SUN:
        accuracy.value = 50;
        return true;
      case WeatherType.RAIN:
      case WeatherType.HEAVY_RAIN:
        accuracy.value = -1;
        return true;
      }
    }

    return false;
  }
}

/**
 * Attribute used for Bleakwind Storm, Wildbolt Storm, and Sandsear Storm that sets accuracy to never
 * miss in rain
 * Springtide Storm does NOT have this property
 */
export class StormAccuracyAttr extends VariableAccuracyAttr {
  apply(user: Pokemon, target: Pokemon, move: Move, args: any[]): boolean {
    if (!user.scene.arena.weather?.isEffectSuppressed(user.scene)) {
      const accuracy = args[0] as Utils.NumberHolder;
      const weatherType = user.scene.arena.weather?.weatherType || WeatherType.NONE;
      switch (weatherType) {
      case WeatherType.RAIN:
      case WeatherType.HEAVY_RAIN:
        accuracy.value = -1;
        return true;
      }
    }

    return false;
  }
}

/**
 * Attribute used for moves which never miss
 * against Pokemon with the {@linkcode BattlerTagType.MINIMIZED}
 * @extends VariableAccuracyAttr
 * @see {@linkcode apply}
 */
export class AlwaysHitMinimizeAttr extends VariableAccuracyAttr {
  /**
   * @see {@linkcode apply}
   * @param user N/A
   * @param target {@linkcode Pokemon} target of the move
   * @param move N/A
   * @param args [0] Accuracy of the move to be modified
   * @returns true if the function succeeds
   */
  apply(user: Pokemon, target: Pokemon, move: Move, args: any[]): boolean {
    if (target.getTag(BattlerTagType.MINIMIZED)) {
      const accuracy = args[0] as Utils.NumberHolder;
      accuracy.value = -1;

      return true;
    }

    return false;
  }
}

export class ToxicAccuracyAttr extends VariableAccuracyAttr {
  apply(user: Pokemon, target: Pokemon, move: Move, args: any[]): boolean {
    if (user.isOfType(Type.POISON)) {
      const accuracy = args[0] as Utils.NumberHolder;
      accuracy.value = -1;
      return true;
    }

    return false;
  }
}

export class BlizzardAccuracyAttr extends VariableAccuracyAttr {
  apply(user: Pokemon, target: Pokemon, move: Move, args: any[]): boolean {
    if (!user.scene.arena.weather?.isEffectSuppressed(user.scene)) {
      const accuracy = args[0] as Utils.NumberHolder;
      const weatherType = user.scene.arena.weather?.weatherType || WeatherType.NONE;
      if (weatherType === WeatherType.HAIL || weatherType === WeatherType.SNOW) {
        accuracy.value = -1;
        return true;
      }
    }

    return false;
  }
}

export class VariableMoveCategoryAttr extends MoveAttr {
  apply(user: Pokemon, target: Pokemon, move: Move, args: any[]): boolean {
    return false;
  }
}

export class PhotonGeyserCategoryAttr extends VariableMoveCategoryAttr {
  apply(user: Pokemon, target: Pokemon, move: Move, args: any[]): boolean {
    const category = (args[0] as Utils.NumberHolder);

    if (user.getEffectiveStat(Stat.ATK, target, move) > user.getEffectiveStat(Stat.SPATK, target, move)) {
      category.value = MoveCategory.PHYSICAL;
      return true;
    }

    return false;
  }
}

export class TeraBlastCategoryAttr extends VariableMoveCategoryAttr {
  apply(user: Pokemon, target: Pokemon, move: Move, args: any[]): boolean {
    const category = (args[0] as Utils.NumberHolder);

    if (user.isTerastallized() && user.getEffectiveStat(Stat.ATK, target, move) > user.getEffectiveStat(Stat.SPATK, target, move)) {
      category.value = MoveCategory.PHYSICAL;
      return true;
    }

    return false;
  }
}

/**
 * Increases the power of Tera Blast if the user is Terastallized into Stellar type
 * @extends VariablePowerAttr
 */
export class TeraBlastPowerAttr extends VariablePowerAttr {
  /**
   * Sets Tera Blast's power to 100 if the user is terastallized with
   * the Stellar tera type.
   * @param user {@linkcode Pokemon} the Pokemon using this move
   * @param target n/a
   * @param move {@linkcode Move} the Move with this attribute (i.e. Tera Blast)
   * @param args
   *   - [0] {@linkcode Utils.NumberHolder} the applied move's power, factoring in
   *       previously applied power modifiers.
   * @returns
   */
  apply(user: Pokemon, target: Pokemon, move: Move, args: any[]): boolean {
    const power = args[0] as Utils.NumberHolder;
    if (user.isTerastallized() && user.getTeraType() === Type.STELLAR) {
      power.value = 100;
      return true;
    }

    return false;
  }
}

/**
 * Change the move category to status when used on the ally
 * @extends VariableMoveCategoryAttr
 * @see {@linkcode apply}
 */
export class StatusCategoryOnAllyAttr extends VariableMoveCategoryAttr {
  /**
   * @param user {@linkcode Pokemon} using the move
   * @param target {@linkcode Pokemon} target of the move
   * @param move {@linkcode Move} with this attribute
   * @param args [0] {@linkcode Utils.IntegerHolder} The category of the move
   * @returns true if the function succeeds
   */
  apply(user: Pokemon, target: Pokemon, move: Move, args: any[]): boolean {
    const category = (args[0] as Utils.IntegerHolder);

    if (user.getAlly() === target) {
      category.value = MoveCategory.STATUS;
      return true;
    }

    return false;
  }
}

export class ShellSideArmCategoryAttr extends VariableMoveCategoryAttr {
  apply(user: Pokemon, target: Pokemon, move: Move, args: any[]): boolean {
    const category = (args[0] as Utils.NumberHolder);

    const predictedPhysDmg = target.getBaseDamage(user, move, MoveCategory.PHYSICAL, true, true);
    const predictedSpecDmg = target.getBaseDamage(user, move, MoveCategory.SPECIAL, true, true);

    if (predictedPhysDmg > predictedSpecDmg) {
      category.value = MoveCategory.PHYSICAL;
      return true;
<<<<<<< HEAD
    } else if (atkRatio === specialRatio && args[1] == "SIM") {
      category.value = MoveCategory.PHYSICAL;
      return true;
    } else if (atkRatio === specialRatio && user.randSeedInt(2, undefined, "Random category for Shell Side Arm") === 0) {
=======
    } else if (predictedPhysDmg === predictedSpecDmg && user.randSeedInt(2) === 0) {
>>>>>>> 9f31e36d
      category.value = MoveCategory.PHYSICAL;
      return true;
    }
    return false;
  }
}

export class VariableMoveTypeAttr extends MoveAttr {
  apply(user: Pokemon, target: Pokemon, move: Move, args: any[]): boolean {
    return false;
  }
}

export class FormChangeItemTypeAttr extends VariableMoveTypeAttr {
  apply(user: Pokemon, target: Pokemon, move: Move, args: any[]): boolean {
    const moveType = args[0];
    if (!(moveType instanceof Utils.NumberHolder)) {
      return false;
    }

    if ([user.species.speciesId, user.fusionSpecies?.speciesId].includes(Species.ARCEUS) || [user.species.speciesId, user.fusionSpecies?.speciesId].includes(Species.SILVALLY)) {
      const form = user.species.speciesId === Species.ARCEUS || user.species.speciesId === Species.SILVALLY ? user.formIndex : user.fusionSpecies?.formIndex!; // TODO: is this bang correct?

      moveType.value = Type[Type[form]];
      return true;
    }

    return false;
  }
}

export class TechnoBlastTypeAttr extends VariableMoveTypeAttr {
  apply(user: Pokemon, target: Pokemon, move: Move, args: any[]): boolean {
    const moveType = args[0];
    if (!(moveType instanceof Utils.NumberHolder)) {
      return false;
    }

    if ([user.species.speciesId, user.fusionSpecies?.speciesId].includes(Species.GENESECT)) {
      const form = user.species.speciesId === Species.GENESECT ? user.formIndex : user.fusionSpecies?.formIndex;

      switch (form) {
      case 1: // Shock Drive
        moveType.value = Type.ELECTRIC;
        break;
      case 2: // Burn Drive
        moveType.value = Type.FIRE;
        break;
      case 3: // Chill Drive
        moveType.value = Type.ICE;
        break;
      case 4: // Douse Drive
        moveType.value = Type.WATER;
        break;
      default:
        moveType.value = Type.NORMAL;
        break;
      }
      return true;
    }

    return false;
  }
}

export class AuraWheelTypeAttr extends VariableMoveTypeAttr {
  apply(user: Pokemon, target: Pokemon, move: Move, args: any[]): boolean {
    const moveType = args[0];
    if (!(moveType instanceof Utils.NumberHolder)) {
      return false;
    }

    if ([user.species.speciesId, user.fusionSpecies?.speciesId].includes(Species.MORPEKO)) {
      const form = user.species.speciesId === Species.MORPEKO ? user.formIndex : user.fusionSpecies?.formIndex;

      switch (form) {
      case 1: // Hangry Mode
        moveType.value = Type.DARK;
        break;
      default: // Full Belly Mode
        moveType.value = Type.ELECTRIC;
        break;
      }
      return true;
    }

    return false;
  }
}

export class RagingBullTypeAttr extends VariableMoveTypeAttr {
  apply(user: Pokemon, target: Pokemon, move: Move, args: any[]): boolean {
    const moveType = args[0];
    if (!(moveType instanceof Utils.NumberHolder)) {
      return false;
    }

    if ([user.species.speciesId, user.fusionSpecies?.speciesId].includes(Species.PALDEA_TAUROS)) {
      const form = user.species.speciesId === Species.PALDEA_TAUROS ? user.formIndex : user.fusionSpecies?.formIndex;

      switch (form) {
      case 1: // Blaze breed
        moveType.value = Type.FIRE;
        break;
      case 2: // Aqua breed
        moveType.value = Type.WATER;
        break;
      default:
        moveType.value = Type.FIGHTING;
        break;
      }
      return true;
    }

    return false;
  }
}

export class IvyCudgelTypeAttr extends VariableMoveTypeAttr {
  apply(user: Pokemon, target: Pokemon, move: Move, args: any[]): boolean {
    const moveType = args[0];
    if (!(moveType instanceof Utils.NumberHolder)) {
      return false;
    }

    if ([user.species.speciesId, user.fusionSpecies?.speciesId].includes(Species.OGERPON)) {
      const form = user.species.speciesId === Species.OGERPON ? user.formIndex : user.fusionSpecies?.formIndex;

      switch (form) {
      case 1: // Wellspring Mask
      case 5: // Wellspring Mask Tera
        moveType.value = Type.WATER;
        break;
      case 2: // Hearthflame Mask
      case 6: // Hearthflame Mask Tera
        moveType.value = Type.FIRE;
        break;
      case 3: // Cornerstone Mask
      case 7: // Cornerstone Mask Tera
        moveType.value = Type.ROCK;
        break;
      case 4: // Teal Mask Tera
      default:
        moveType.value = Type.GRASS;
        break;
      }
      return true;
    }

    return false;
  }
}

export class WeatherBallTypeAttr extends VariableMoveTypeAttr {
  apply(user: Pokemon, target: Pokemon, move: Move, args: any[]): boolean {
    const moveType = args[0];
    if (!(moveType instanceof Utils.NumberHolder)) {
      return false;
    }

    if (!user.scene.arena.weather?.isEffectSuppressed(user.scene)) {
      switch (user.scene.arena.weather?.weatherType) {
      case WeatherType.SUNNY:
      case WeatherType.HARSH_SUN:
        moveType.value = Type.FIRE;
        break;
      case WeatherType.RAIN:
      case WeatherType.HEAVY_RAIN:
        moveType.value = Type.WATER;
        break;
      case WeatherType.SANDSTORM:
        moveType.value = Type.ROCK;
        break;
      case WeatherType.HAIL:
      case WeatherType.SNOW:
        moveType.value = Type.ICE;
        break;
      default:
        return false;
      }
      return true;
    }

    return false;
  }
}

/**
 * Changes the move's type to match the current terrain.
 * Has no effect if the user is not grounded.
 * @extends VariableMoveTypeAttr
 * @see {@linkcode apply}
 */
export class TerrainPulseTypeAttr extends VariableMoveTypeAttr {
  /**
   * @param user {@linkcode Pokemon} using this move
   * @param target N/A
   * @param move N/A
   * @param args [0] {@linkcode Utils.NumberHolder} The move's type to be modified
   * @returns true if the function succeeds
   */
  apply(user: Pokemon, target: Pokemon, move: Move, args: any[]): boolean {
    const moveType = args[0];
    if (!(moveType instanceof Utils.NumberHolder)) {
      return false;
    }

    if (!user.isGrounded()) {
      return false;
    }

    const currentTerrain = user.scene.arena.getTerrainType();
    switch (currentTerrain) {
    case TerrainType.MISTY:
      moveType.value = Type.FAIRY;
      break;
    case TerrainType.ELECTRIC:
      moveType.value = Type.ELECTRIC;
      break;
    case TerrainType.GRASSY:
      moveType.value = Type.GRASS;
      break;
    case TerrainType.PSYCHIC:
      moveType.value = Type.PSYCHIC;
      break;
    default:
      return false;
    }
    return true;
  }
}

/**
 * Changes type based on the user's IVs
 * @extends VariableMoveTypeAttr
 */
export class HiddenPowerTypeAttr extends VariableMoveTypeAttr {
  apply(user: Pokemon, target: Pokemon, move: Move, args: any[]): boolean {
    const moveType = args[0];
    if (!(moveType instanceof Utils.NumberHolder)) {
      return false;
    }

    const iv_val = Math.floor(((user.ivs[Stat.HP] & 1)
      +(user.ivs[Stat.ATK] & 1) * 2
      +(user.ivs[Stat.DEF] & 1) * 4
      +(user.ivs[Stat.SPD] & 1) * 8
      +(user.ivs[Stat.SPATK] & 1) * 16
      +(user.ivs[Stat.SPDEF] & 1) * 32) * 15/63);

    moveType.value = [
      Type.FIGHTING, Type.FLYING, Type.POISON, Type.GROUND,
      Type.ROCK, Type.BUG, Type.GHOST, Type.STEEL,
      Type.FIRE, Type.WATER, Type.GRASS, Type.ELECTRIC,
      Type.PSYCHIC, Type.ICE, Type.DRAGON, Type.DARK][iv_val];

    return true;
  }
}

/**
 * Changes the type of Tera Blast to match the user's tera type
 * @extends VariableMoveTypeAttr
 */
export class TeraBlastTypeAttr extends VariableMoveTypeAttr {
  /**
   * @param user {@linkcode Pokemon} the user of the move
   * @param target {@linkcode Pokemon} N/A
   * @param move {@linkcode Move} the move with this attribute
   * @param args `[0]` the move's type to be modified
   * @returns `true` if the move's type was modified; `false` otherwise
   */
  apply(user: Pokemon, target: Pokemon, move: Move, args: any[]): boolean {
    const moveType = args[0];
    if (!(moveType instanceof Utils.NumberHolder)) {
      return false;
    }

    if (user.isTerastallized()) {
      moveType.value = user.getTeraType(); // changes move type to tera type
      return true;
    }

    return false;
  }
}

export class MatchUserTypeAttr extends VariableMoveTypeAttr {
  apply(user: Pokemon, target: Pokemon, move: Move, args: any[]): boolean {
    const moveType = args[0];
    if (!(moveType instanceof Utils.NumberHolder)) {
      return false;
    }
    const userTypes = user.getTypes(true);

    if (userTypes.includes(Type.STELLAR)) { // will not change to stellar type
      const nonTeraTypes = user.getTypes();
      moveType.value = nonTeraTypes[0];
      return true;
    } else if (userTypes.length > 0) {
      moveType.value = userTypes[0];
      return true;
    } else {
      return false;
    }

  }
}

export class VariableMoveTypeMultiplierAttr extends MoveAttr {
  apply(user: Pokemon, target: Pokemon, move: Move, args: any[]): boolean {
    return false;
  }
}

export class NeutralDamageAgainstFlyingTypeMultiplierAttr extends VariableMoveTypeMultiplierAttr {
  apply(user: Pokemon, target: Pokemon, move: Move, args: any[]): boolean {
    if (!target.getTag(BattlerTagType.IGNORE_FLYING)) {
      const multiplier = args[0] as Utils.NumberHolder;
      //When a flying type is hit, the first hit is always 1x multiplier.
      if (target.isOfType(Type.FLYING)) {
        multiplier.value = 1;
      }
      return true;
    }

    return false;
  }
}

export class WaterSuperEffectTypeMultiplierAttr extends VariableMoveTypeMultiplierAttr {
  apply(user: Pokemon, target: Pokemon, move: Move, args: any[]): boolean {
    const multiplier = args[0] as Utils.NumberHolder;
    if (target.isOfType(Type.WATER)) {
      const effectivenessAgainstWater = new Utils.NumberHolder(getTypeDamageMultiplier(move.type, Type.WATER));
      applyChallenges(user.scene.gameMode, ChallengeType.TYPE_EFFECTIVENESS, effectivenessAgainstWater);
      if (effectivenessAgainstWater.value !== 0) {
        multiplier.value *= 2 / effectivenessAgainstWater.value;
        return true;
      }
    }

    return false;
  }
}

export class IceNoEffectTypeAttr extends VariableMoveTypeMultiplierAttr {
  /**
   * Checks to see if the Target is Ice-Type or not. If so, the move will have no effect.
   * @param {Pokemon} user N/A
   * @param {Pokemon} target Pokemon that is being checked whether Ice-Type or not.
   * @param {Move} move N/A
   * @param {any[]} args Sets to false if the target is Ice-Type, so it should do no damage/no effect.
   * @returns {boolean} Returns true if move is successful, false if Ice-Type.
   */
  apply(user: Pokemon, target: Pokemon, move: Move, args: any[]): boolean {
    if (target.isOfType(Type.ICE)) {
      (args[0] as Utils.BooleanHolder).value = false;
      return false;
    }
    return true;
  }
}

export class FlyingTypeMultiplierAttr extends VariableMoveTypeMultiplierAttr {
  apply(user: Pokemon, target: Pokemon, move: Move, args: any[]): boolean {
    const multiplier = args[0] as Utils.NumberHolder;
    multiplier.value *= target.getAttackTypeEffectiveness(Type.FLYING, user);
    return true;
  }
}

export class OneHitKOAccuracyAttr extends VariableAccuracyAttr {
  apply(user: Pokemon, target: Pokemon, move: Move, args: any[]): boolean {
    const accuracy = args[0] as Utils.NumberHolder;
    if (user.level < target.level) {
      accuracy.value = 0;
    } else {
      accuracy.value = Math.min(Math.max(30 + 100 * (1 - target.level / user.level), 0), 100);
    }
    return true;
  }
}

export class SheerColdAccuracyAttr extends OneHitKOAccuracyAttr {
  /**
   * Changes the normal One Hit KO Accuracy Attr to implement the Gen VII changes,
   * where if the user is Ice-Type, it has more accuracy.
   * @param {Pokemon} user Pokemon that is using the move; checks the Pokemon's level.
   * @param {Pokemon} target Pokemon that is receiving the move; checks the Pokemon's level.
   * @param {Move} move N/A
   * @param {any[]} args Uses the accuracy argument, allowing to change it from either 0 if it doesn't pass
   * the first if/else, or 30/20 depending on the type of the user Pokemon.
   * @returns Returns true if move is successful, false if misses.
   */
  apply(user: Pokemon, target: Pokemon, move: Move, args: any[]): boolean {
    const accuracy = args[0] as Utils.NumberHolder;
    if (user.level < target.level) {
      accuracy.value = 0;
    } else {
      const baseAccuracy = user.isOfType(Type.ICE) ? 30 : 20;
      accuracy.value = Math.min(Math.max(baseAccuracy + 100 * (1 - target.level / user.level), 0), 100);
    }
    return true;
  }
}

export class MissEffectAttr extends MoveAttr {
  private missEffectFunc: UserMoveConditionFunc;

  constructor(missEffectFunc: UserMoveConditionFunc) {
    super();

    this.missEffectFunc = missEffectFunc;
  }

  apply(user: Pokemon, target: Pokemon, move: Move, args: any[]): boolean {
    this.missEffectFunc(user, move);
    return true;
  }
}

export class NoEffectAttr extends MoveAttr {
  private noEffectFunc: UserMoveConditionFunc;

  constructor(noEffectFunc: UserMoveConditionFunc) {
    super();

    this.noEffectFunc = noEffectFunc;
  }

  apply(user: Pokemon, target: Pokemon, move: Move, args: any[]): boolean {
    this.noEffectFunc(user, move);
    return true;
  }
}

const crashDamageFunc = (user: Pokemon, move: Move) => {
  const cancelled = new Utils.BooleanHolder(false);
  applyAbAttrs(BlockNonDirectDamageAbAttr, user, cancelled);
  if (cancelled.value) {
    return false;
  }

  user.damageAndUpdate(Utils.toDmgValue(user.getMaxHp() / 2), HitResult.OTHER, false, true);
  user.scene.queueMessage(i18next.t("moveTriggers:keptGoingAndCrashed", {pokemonName: getPokemonNameWithAffix(user)}));
  user.turnData.damageTaken += Utils.toDmgValue(user.getMaxHp() / 2);

  return true;
};

export class TypelessAttr extends MoveAttr { }
/**
* Attribute used for moves which ignore redirection effects, and always target their original target, i.e. Snipe Shot
* Bypasses Storm Drain, Follow Me, Ally Switch, and the like.
*/
export class BypassRedirectAttr extends MoveAttr { }

export class FrenzyAttr extends MoveEffectAttr {
  constructor() {
    super(true, MoveEffectTrigger.HIT, false, true);
  }

  canApply(user: Pokemon, target: Pokemon, move: Move, args: any[]) {
    return !(this.selfTarget ? user : target).isFainted();
  }

  apply(user: Pokemon, target: Pokemon, move: Move, args: any[]): boolean {
    if (!super.apply(user, target, move, args)) {
      return false;
    }

    if (!user.getTag(BattlerTagType.FRENZY) && !user.getMoveQueue().length) {
      const turnCount = user.randSeedIntRange(1, 2, "Frenzy duration");
      new Array(turnCount).fill(null).map(() => user.getMoveQueue().push({ move: move.id, targets: [ target.getBattlerIndex() ], ignorePP: true }));
      user.addTag(BattlerTagType.FRENZY, turnCount, move.id, user.id);
    } else {
      applyMoveAttrs(AddBattlerTagAttr, user, target, move, args);
      user.lapseTag(BattlerTagType.FRENZY); // if FRENZY is already in effect (moveQueue.length > 0), lapse the tag
    }

    return true;
  }
}

export const frenzyMissFunc: UserMoveConditionFunc = (user: Pokemon, move: Move) => {
  while (user.getMoveQueue().length && user.getMoveQueue()[0].move === move.id) {
    user.getMoveQueue().shift();
  }
  user.removeTag(BattlerTagType.FRENZY); // FRENZY tag should be disrupted on miss/no effect

  return true;
};

export class AddBattlerTagAttr extends MoveEffectAttr {
  public tagType: BattlerTagType;
  public turnCountMin: integer;
  public turnCountMax: integer;
  protected cancelOnFail: boolean;
  private failOnOverlap: boolean;

  constructor(tagType: BattlerTagType, selfTarget: boolean = false, failOnOverlap: boolean = false, turnCountMin: integer = 0, turnCountMax?: integer, lastHitOnly: boolean = false, cancelOnFail: boolean = false) {
    super(selfTarget, MoveEffectTrigger.POST_APPLY, false, lastHitOnly);

    this.tagType = tagType;
    this.turnCountMin = turnCountMin;
    this.turnCountMax = turnCountMax !== undefined ? turnCountMax : turnCountMin;
    this.failOnOverlap = !!failOnOverlap;
    this.cancelOnFail = cancelOnFail;
  }

  canApply(user: Pokemon, target: Pokemon, move: Move, args: any[]): boolean {
    if (!super.canApply(user, target, move, args) || (this.cancelOnFail === true && user.getLastXMoves(1)[0].result === MoveResult.FAIL)) {
      return false;
    } else {
      return true;
    }
  }

  apply(user: Pokemon, target: Pokemon, move: Move, args: any[]): boolean {
    if (!super.apply(user, target, move, args)) {
      return false;
    }

    const moveChance = this.getMoveChance(user, target, move, this.selfTarget, true);
    if (moveChance < 0 || moveChance === 100 || user.randSeedInt(100, undefined, "Chance to add Battler Tag") < moveChance) {
      return (this.selfTarget ? user : target).addTag(this.tagType,  user.randSeedIntRange(this.turnCountMin, this.turnCountMax, "Battler Tag duration"), move.id, user.id);
    }

    return false;
  }

  getCondition(): MoveConditionFunc | null {
    return this.failOnOverlap
      ? (user, target, move) => !(this.selfTarget ? user : target).getTag(this.tagType)
      : null;
  }

  getTagTargetBenefitScore(user: Pokemon, target: Pokemon, move: Move): integer | void {
    switch (this.tagType) {
    case BattlerTagType.RECHARGING:
    case BattlerTagType.PERISH_SONG:
      return -16;
    case BattlerTagType.FLINCHED:
    case BattlerTagType.CONFUSED:
    case BattlerTagType.INFATUATED:
    case BattlerTagType.NIGHTMARE:
    case BattlerTagType.DROWSY:
    case BattlerTagType.DISABLED:
    case BattlerTagType.HEAL_BLOCK:
      return -5;
    case BattlerTagType.SEEDED:
    case BattlerTagType.SALT_CURED:
    case BattlerTagType.CURSED:
    case BattlerTagType.FRENZY:
    case BattlerTagType.TRAPPED:
    case BattlerTagType.BIND:
    case BattlerTagType.WRAP:
    case BattlerTagType.FIRE_SPIN:
    case BattlerTagType.WHIRLPOOL:
    case BattlerTagType.CLAMP:
    case BattlerTagType.SAND_TOMB:
    case BattlerTagType.MAGMA_STORM:
    case BattlerTagType.SNAP_TRAP:
    case BattlerTagType.THUNDER_CAGE:
    case BattlerTagType.INFESTATION:
      return -3;
    case BattlerTagType.ENCORE:
      return -2;
    case BattlerTagType.MINIMIZED:
      return 0;
    case BattlerTagType.INGRAIN:
    case BattlerTagType.IGNORE_ACCURACY:
    case BattlerTagType.AQUA_RING:
      return 3;
    case BattlerTagType.PROTECTED:
    case BattlerTagType.FLYING:
    case BattlerTagType.CRIT_BOOST:
    case BattlerTagType.ALWAYS_CRIT:
      return 5;
    }
  }

  getTargetBenefitScore(user: Pokemon, target: Pokemon, move: Move): integer {
    let moveChance = this.getMoveChance(user, target, move, this.selfTarget, false);
    if (moveChance < 0) {
      moveChance = 100;
    }
    return Math.floor(this.getTagTargetBenefitScore(user, target, move)! * (moveChance / 100)); // TODO: is the bang correct?
  }
}

/**
 * Adds a {@link https://bulbapedia.bulbagarden.net/wiki/Seeding | Seeding} effect to the target
 * as seen with Leech Seed and Sappy Seed.
 * @extends AddBattlerTagAttr
 */
export class LeechSeedAttr extends AddBattlerTagAttr {
  constructor() {
    super(BattlerTagType.SEEDED);
  }

  /**
   * Adds a Seeding effect to the target if the target does not have an active Substitute.
   * @param user the {@linkcode Pokemon} using the move
   * @param target the {@linkcode Pokemon} targeted by the move
   * @param move the {@linkcode Move} invoking this effect
   * @param args n/a
   * @returns `true` if the effect successfully applies; `false` otherwise
   */
  apply(user: Pokemon, target: Pokemon, move: Move, args: any[]): boolean {
    return !move.hitsSubstitute(user, target)
      && super.apply(user, target, move, args);
  }
}

/**
 * Adds the appropriate battler tag for Gulp Missile when Surf or Dive is used.
 * @extends MoveEffectAttr
 */
export class GulpMissileTagAttr extends MoveEffectAttr {
  constructor() {
    super(true);
  }

  /**
   * Adds BattlerTagType from GulpMissileTag based on the Pokemon's HP ratio.
   * @param {Pokemon} user The Pokemon using the move.
   * @param {Pokemon} target The Pokemon being targeted by the move.
   * @param {Move} move The move being used.
   * @param {any[]} args Additional arguments, if any.
   * @returns Whether the BattlerTag is applied.
   */
  apply(user: Pokemon, target: Pokemon, move: Move, args: any[]): boolean | Promise<boolean> {
    if (!super.apply(user, target, move, args)) {
      return false;
    }

    if (user.hasAbility(Abilities.GULP_MISSILE) && user.species.speciesId === Species.CRAMORANT) {
      if (user.getHpRatio() >= .5) {
        user.addTag(BattlerTagType.GULP_MISSILE_ARROKUDA, 0, move.id);
      } else {
        user.addTag(BattlerTagType.GULP_MISSILE_PIKACHU, 0, move.id);
      }
      return true;
    }

    return false;
  }

  getUserBenefitScore(user: Pokemon, target: Pokemon, move: Move): integer {
    const isCramorant = user.hasAbility(Abilities.GULP_MISSILE) && user.species.speciesId === Species.CRAMORANT;
    return isCramorant && !user.getTag(GulpMissileTag) ? 10 : 0;
  }
}

/**
 * Attribute to implement Jaw Lock's linked trapping effect between the user and target
 * @extends AddBattlerTagAttr
 */
export class JawLockAttr extends AddBattlerTagAttr {
  constructor() {
    super(BattlerTagType.TRAPPED);
  }

  apply(user: Pokemon, target: Pokemon, move: Move, args: any[]): boolean {
    if (!super.canApply(user, target, move, args)) {
      return false;
    }

    // If either the user or the target already has the tag, do not apply
    if (user.getTag(TrappedTag) || target.getTag(TrappedTag)) {
      return false;
    }

    const moveChance = this.getMoveChance(user, target, move, this.selfTarget);
    if (moveChance < 0 || moveChance === 100 || user.randSeedInt(100, undefined, "Chance to apply Trap tag (Jaw Lock)") < moveChance) {
      /**
       * Add the tag to both the user and the target.
       * The target's tag source is considered to be the user and vice versa
       */
      return target.addTag(BattlerTagType.TRAPPED, 1, move.id, user.id)
          && user.addTag(BattlerTagType.TRAPPED, 1, move.id, target.id);
    }

    return false;
  }
}

export class CurseAttr extends MoveEffectAttr {

  apply(user: Pokemon, target: Pokemon, move:Move, args: any[]): boolean {
    if (user.getTypes(true).includes(Type.GHOST)) {
      if (target.getTag(BattlerTagType.CURSED)) {
        user.scene.queueMessage(i18next.t("battle:attackFailed"));
        return false;
      }
      const curseRecoilDamage = Math.max(1, Math.floor(user.getMaxHp() / 2));
      user.damageAndUpdate(curseRecoilDamage, HitResult.OTHER, false, true, true);
      user.scene.queueMessage(
        i18next.t("battlerTags:cursedOnAdd", {
          pokemonNameWithAffix: getPokemonNameWithAffix(user),
          pokemonName: getPokemonNameWithAffix(target)
        })
      );

      target.addTag(BattlerTagType.CURSED, 0, move.id, user.id);
      return true;
    } else {
      user.scene.unshiftPhase(new StatStageChangePhase(user.scene, user.getBattlerIndex(), true, [ Stat.ATK, Stat.DEF], 1));
      user.scene.unshiftPhase(new StatStageChangePhase(user.scene, user.getBattlerIndex(), true, [ Stat.SPD ], -1));
      return true;
    }
  }
}

export class LapseBattlerTagAttr extends MoveEffectAttr {
  public tagTypes: BattlerTagType[];

  constructor(tagTypes: BattlerTagType[], selfTarget: boolean = false) {
    super(selfTarget);

    this.tagTypes = tagTypes;
  }

  apply(user: Pokemon, target: Pokemon, move: Move, args: any[]): boolean {
    if (!super.apply(user, target, move, args)) {
      return false;
    }

    for (const tagType of this.tagTypes) {
      (this.selfTarget ? user : target).lapseTag(tagType);
    }

    return true;
  }
}

export class RemoveBattlerTagAttr extends MoveEffectAttr {
  public tagTypes: BattlerTagType[];

  constructor(tagTypes: BattlerTagType[], selfTarget: boolean = false) {
    super(selfTarget);

    this.tagTypes = tagTypes;
  }

  apply(user: Pokemon, target: Pokemon, move: Move, args: any[]): boolean {
    if (!super.apply(user, target, move, args)) {
      return false;
    }

    for (const tagType of this.tagTypes) {
      (this.selfTarget ? user : target).removeTag(tagType);
    }

    return true;
  }
}

export class FlinchAttr extends AddBattlerTagAttr {
  constructor() {
    super(BattlerTagType.FLINCHED, false);
  }

  apply(user: Pokemon, target: Pokemon, move: Move, args: any[]): boolean {
    if (!move.hitsSubstitute(user, target)) {
      return super.apply(user, target, move, args);
    }
    return false;
  }
}

export class ConfuseAttr extends AddBattlerTagAttr {
  constructor(selfTarget?: boolean) {
    super(BattlerTagType.CONFUSED, selfTarget, false, 2, 5);
  }

  apply(user: Pokemon, target: Pokemon, move: Move, args: any[]): boolean {
    if (!this.selfTarget && target.scene.arena.getTagOnSide(ArenaTagType.SAFEGUARD, target.isPlayer() ? ArenaTagSide.PLAYER : ArenaTagSide.ENEMY)) {
      if (move.category === MoveCategory.STATUS) {
        user.scene.queueMessage(i18next.t("moveTriggers:safeguard", { targetName: getPokemonNameWithAffix(target)}));
      }
      return false;
    }

    if (!move.hitsSubstitute(user, target)) {
      return super.apply(user, target, move, args);
    }
    return false;
  }
}

export class RechargeAttr extends AddBattlerTagAttr {
  constructor() {
    super(BattlerTagType.RECHARGING, true, false, 1, 1, true, true);
  }
}

export class TrapAttr extends AddBattlerTagAttr {
  constructor(tagType: BattlerTagType) {
    super(tagType, false, false, 4, 5);
  }
}

export class ProtectAttr extends AddBattlerTagAttr {
  constructor(tagType: BattlerTagType = BattlerTagType.PROTECTED) {
    super(tagType, true);
  }

  getCondition(): MoveConditionFunc {
    return ((user, target, move): boolean => {
      let timesUsed = 0;
      const moveHistory = user.getLastXMoves();
      let turnMove: TurnMove | undefined;

      while (moveHistory.length) {
        turnMove = moveHistory.shift();
        if (!allMoves[turnMove?.move!].hasAttr(ProtectAttr) || turnMove?.result !== MoveResult.SUCCESS) { // TODO: is the bang correct?
          break;
        }
        timesUsed++;
      }
      if (timesUsed) {
        return !user.randSeedInt(Math.pow(3, timesUsed), undefined, "Chance for Protection move to succeed");
      }
      return true;
    });
  }
}

export class IgnoreAccuracyAttr extends AddBattlerTagAttr {
  constructor() {
    super(BattlerTagType.IGNORE_ACCURACY, true, false, 2);
  }

  apply(user: Pokemon, target: Pokemon, move: Move, args: any[]): boolean {
    if (!super.apply(user, target, move, args)) {
      return false;
    }

    user.scene.queueMessage(i18next.t("moveTriggers:tookAimAtTarget", {pokemonName: getPokemonNameWithAffix(user), targetName: getPokemonNameWithAffix(target)}));

    return true;
  }
}

export class FaintCountdownAttr extends AddBattlerTagAttr {
  constructor() {
    super(BattlerTagType.PERISH_SONG, false, true, 4);
  }

  apply(user: Pokemon, target: Pokemon, move: Move, args: any[]): boolean {
    if (!super.apply(user, target, move, args)) {
      return false;
    }

    user.scene.queueMessage(i18next.t("moveTriggers:faintCountdown", {pokemonName: getPokemonNameWithAffix(target), turnCount: this.turnCountMin - 1}));

    return true;
  }
}

/**
 * Attribute to remove all Substitutes from the field.
 * @extends MoveEffectAttr
 * @see {@link https://bulbapedia.bulbagarden.net/wiki/Tidy_Up_(move) | Tidy Up}
 * @see {@linkcode SubstituteTag}
 */
export class RemoveAllSubstitutesAttr extends MoveEffectAttr {
  constructor() {
    super(true);
  }

  /**
   * Remove's the Substitute Doll effect from all active Pokemon on the field
   * @param user {@linkcode Pokemon} the Pokemon using this move
   * @param target n/a
   * @param move {@linkcode Move} the move applying this effect
   * @param args n/a
   * @returns `true` if the effect successfully applies
   */
  apply(user: Pokemon, target: Pokemon, move: Move, args: any[]): boolean {
    if (!super.apply(user, target, move, args)) {
      return false;
    }

    user.scene.getField(true).forEach(pokemon =>
      pokemon.findAndRemoveTags(tag => tag.tagType === BattlerTagType.SUBSTITUTE));
    return true;
  }
}

/**
 * Attribute used when a move can deal damage to {@linkcode BattlerTagType}
 * Moves that always hit but do not deal double damage: Thunder, Fissure, Sky Uppercut,
 * Smack Down, Hurricane, Thousand Arrows
 * @extends MoveAttr
*/
export class HitsTagAttr extends MoveAttr {
  /** The {@linkcode BattlerTagType} this move hits */
  public tagType: BattlerTagType;
  /** Should this move deal double damage against {@linkcode HitsTagAttr.tagType}? */
  public doubleDamage: boolean;

  constructor(tagType: BattlerTagType, doubleDamage: boolean = false) {
    super();

    this.tagType = tagType;
    this.doubleDamage = !!doubleDamage;
  }

  getTargetBenefitScore(user: Pokemon, target: Pokemon, move: Move): integer {
    return target.getTag(this.tagType) ? this.doubleDamage ? 10 : 5 : 0;
  }
}

/**
 * Used for moves that will always hit for a given tag but also doubles damage.
 * Moves include: Gust, Stomp, Body Slam, Surf, Earthquake, Magnitude, Twister,
 * Whirlpool, Dragon Rush, Heat Crash, Steam Roller, Flying Press
 */
export class HitsTagForDoubleDamageAttr extends HitsTagAttr {
  constructor(tagType: BattlerTagType) {
    super(tagType, true);
  }
}

export class AddArenaTagAttr extends MoveEffectAttr {
  public tagType: ArenaTagType;
  public turnCount: integer;
  private failOnOverlap: boolean;
  public selfSideTarget: boolean;

  constructor(tagType: ArenaTagType, turnCount?: integer | null, failOnOverlap: boolean = false, selfSideTarget: boolean = false) {
    super(true, MoveEffectTrigger.POST_APPLY);

    this.tagType = tagType;
    this.turnCount = turnCount!; // TODO: is the bang correct?
    this.failOnOverlap = failOnOverlap;
    this.selfSideTarget = selfSideTarget;
  }

  apply(user: Pokemon, target: Pokemon, move: Move, args: any[]): boolean {
    if (!super.apply(user, target, move, args)) {
      return false;
    }

<<<<<<< HEAD
    if (move.chance < 0 || move.chance === 100 || user.randSeedInt(100, undefined, "Chance to add arena tag") < move.chance) {
=======
    if ((move.chance < 0 || move.chance === 100 || user.randSeedInt(100) < move.chance) && user.getLastXMoves(1)[0].result === MoveResult.SUCCESS) {
>>>>>>> 9f31e36d
      user.scene.arena.addTag(this.tagType, this.turnCount, move.id, user.id, (this.selfSideTarget ? user : target).isPlayer() ? ArenaTagSide.PLAYER : ArenaTagSide.ENEMY);
      return true;
    }

    return false;
  }

  getCondition(): MoveConditionFunc | null {
    return this.failOnOverlap
      ? (user, target, move) => !user.scene.arena.getTagOnSide(this.tagType, target.isPlayer() ? ArenaTagSide.PLAYER : ArenaTagSide.ENEMY)
      : null;
  }
}

/**
 * Generic class for removing arena tags
 * @param tagTypes: The types of tags that can be removed
 * @param selfSideTarget: Is the user removing tags from its own side?
 */
export class RemoveArenaTagsAttr extends MoveEffectAttr {
  public tagTypes: ArenaTagType[];
  public selfSideTarget: boolean;

  constructor(tagTypes: ArenaTagType[], selfSideTarget: boolean) {
    super(true, MoveEffectTrigger.POST_APPLY);

    this.tagTypes = tagTypes;
    this.selfSideTarget = selfSideTarget;
  }

  apply(user: Pokemon, target: Pokemon, move: Move, args: any[]): boolean {
    if (!super.apply(user, target, move, args)) {
      return false;
    }

    const side = (this.selfSideTarget ? user : target).isPlayer() ? ArenaTagSide.PLAYER : ArenaTagSide.ENEMY;

    for (const tagType of this.tagTypes) {
      user.scene.arena.removeTagOnSide(tagType, side);
    }

    return true;
  }
}

export class AddArenaTrapTagAttr extends AddArenaTagAttr {
  getCondition(): MoveConditionFunc {
    return (user, target, move) => {
      const side = (this.selfSideTarget ? user : target).isPlayer() ? ArenaTagSide.PLAYER : ArenaTagSide.ENEMY;
      const tag = user.scene.arena.getTagOnSide(this.tagType, side) as ArenaTrapTag;
      if (!tag) {
        return true;
      }
      return tag.layers < tag.maxLayers;
    };
  }
}

/**
 * Attribute used for Stone Axe and Ceaseless Edge.
 * Applies the given ArenaTrapTag when move is used.
 * @extends AddArenaTagAttr
 * @see {@linkcode apply}
 */
export class AddArenaTrapTagHitAttr extends AddArenaTagAttr {
  /**
   * @param user {@linkcode Pokemon} using this move
   * @param target {@linkcode Pokemon} target of this move
   * @param move {@linkcode Move} being used
   */
  apply(user: Pokemon, target: Pokemon, move: Move, args: any[]): boolean {
    const moveChance = this.getMoveChance(user, target, move, this.selfTarget, true);
    const side = (this.selfSideTarget ? user : target).isPlayer() ? ArenaTagSide.PLAYER : ArenaTagSide.ENEMY;
    const tag = user.scene.arena.getTagOnSide(this.tagType, side) as ArenaTrapTag;
    if ((moveChance < 0 || moveChance === 100 || user.randSeedInt(100, undefined, "Chance to add arena tag on hit") < moveChance) && user.getLastXMoves(1)[0].result === MoveResult.SUCCESS) {
      user.scene.arena.addTag(this.tagType, 0, move.id, user.id, side);
      if (!tag) {
        return true;
      }
      return tag.layers < tag.maxLayers;
    }
    return false;
  }
}

export class RemoveArenaTrapAttr extends MoveEffectAttr {

  private targetBothSides: boolean;

  constructor(targetBothSides: boolean = false) {
    super(true, MoveEffectTrigger.PRE_APPLY);
    this.targetBothSides = targetBothSides;
  }

  apply(user: Pokemon, target: Pokemon, move: Move, args: any[]): boolean {

    if (!super.apply(user, target, move, args)) {
      return false;
    }

    if (this.targetBothSides) {
      user.scene.arena.removeTagOnSide(ArenaTagType.SPIKES, ArenaTagSide.PLAYER);
      user.scene.arena.removeTagOnSide(ArenaTagType.TOXIC_SPIKES, ArenaTagSide.PLAYER);
      user.scene.arena.removeTagOnSide(ArenaTagType.STEALTH_ROCK, ArenaTagSide.PLAYER);
      user.scene.arena.removeTagOnSide(ArenaTagType.STICKY_WEB, ArenaTagSide.PLAYER);

      user.scene.arena.removeTagOnSide(ArenaTagType.SPIKES, ArenaTagSide.ENEMY);
      user.scene.arena.removeTagOnSide(ArenaTagType.TOXIC_SPIKES, ArenaTagSide.ENEMY);
      user.scene.arena.removeTagOnSide(ArenaTagType.STEALTH_ROCK, ArenaTagSide.ENEMY);
      user.scene.arena.removeTagOnSide(ArenaTagType.STICKY_WEB, ArenaTagSide.ENEMY);
    } else {
      user.scene.arena.removeTagOnSide(ArenaTagType.SPIKES, target.isPlayer() ? ArenaTagSide.ENEMY : ArenaTagSide.PLAYER);
      user.scene.arena.removeTagOnSide(ArenaTagType.TOXIC_SPIKES, target.isPlayer() ? ArenaTagSide.ENEMY : ArenaTagSide.PLAYER);
      user.scene.arena.removeTagOnSide(ArenaTagType.STEALTH_ROCK, target.isPlayer() ? ArenaTagSide.ENEMY : ArenaTagSide.PLAYER);
      user.scene.arena.removeTagOnSide(ArenaTagType.STICKY_WEB, target.isPlayer() ? ArenaTagSide.ENEMY : ArenaTagSide.PLAYER);
    }

    return true;
  }
}

export class RemoveScreensAttr extends MoveEffectAttr {

  private targetBothSides: boolean;

  constructor(targetBothSides: boolean = false) {
    super(true, MoveEffectTrigger.PRE_APPLY);
    this.targetBothSides = targetBothSides;
  }

  apply(user: Pokemon, target: Pokemon, move: Move, args: any[]): boolean {

    if (!super.apply(user, target, move, args)) {
      return false;
    }

    if (this.targetBothSides) {
      user.scene.arena.removeTagOnSide(ArenaTagType.REFLECT, ArenaTagSide.PLAYER);
      user.scene.arena.removeTagOnSide(ArenaTagType.LIGHT_SCREEN, ArenaTagSide.PLAYER);
      user.scene.arena.removeTagOnSide(ArenaTagType.AURORA_VEIL, ArenaTagSide.PLAYER);

      user.scene.arena.removeTagOnSide(ArenaTagType.REFLECT, ArenaTagSide.ENEMY);
      user.scene.arena.removeTagOnSide(ArenaTagType.LIGHT_SCREEN, ArenaTagSide.ENEMY);
      user.scene.arena.removeTagOnSide(ArenaTagType.AURORA_VEIL, ArenaTagSide.ENEMY);
    } else {
      user.scene.arena.removeTagOnSide(ArenaTagType.REFLECT, target.isPlayer() ? ArenaTagSide.PLAYER : ArenaTagSide.ENEMY);
      user.scene.arena.removeTagOnSide(ArenaTagType.LIGHT_SCREEN, target.isPlayer() ? ArenaTagSide.PLAYER : ArenaTagSide.ENEMY);
      user.scene.arena.removeTagOnSide(ArenaTagType.AURORA_VEIL, target.isPlayer() ? ArenaTagSide.PLAYER : ArenaTagSide.ENEMY);
    }

    return true;

  }
}

/*Swaps arena effects between the player and enemy side
  * @extends MoveEffectAttr
  * @see {@linkcode apply}
*/
export class SwapArenaTagsAttr extends MoveEffectAttr {
  public SwapTags: ArenaTagType[];


  constructor(SwapTags: ArenaTagType[]) {
    super(true, MoveEffectTrigger.POST_APPLY);
    this.SwapTags = SwapTags;
  }

  apply(user:Pokemon, target:Pokemon, move:Move, args: any[]): boolean {
    if (!super.apply(user, target, move, args)) {
      return false;
    }

    const tagPlayerTemp = user.scene.arena.findTagsOnSide((t => this.SwapTags.includes(t.tagType)), ArenaTagSide.PLAYER);
    const tagEnemyTemp = user.scene.arena.findTagsOnSide((t => this.SwapTags.includes(t.tagType)), ArenaTagSide.ENEMY);


    if (tagPlayerTemp) {
      for (const swapTagsType of tagPlayerTemp) {
        user.scene.arena.removeTagOnSide(swapTagsType.tagType, ArenaTagSide.PLAYER, true);
        user.scene.arena.addTag(swapTagsType.tagType, swapTagsType.turnCount, swapTagsType.sourceMove, swapTagsType.sourceId!, ArenaTagSide.ENEMY, true); // TODO: is the bang correct?
      }
    }
    if (tagEnemyTemp) {
      for (const swapTagsType of tagEnemyTemp) {
        user.scene.arena.removeTagOnSide(swapTagsType.tagType, ArenaTagSide.ENEMY, true);
        user.scene.arena.addTag(swapTagsType.tagType, swapTagsType.turnCount, swapTagsType.sourceMove, swapTagsType.sourceId!, ArenaTagSide.PLAYER, true); // TODO: is the bang correct?
      }
    }


    user.scene.queueMessage(i18next.t("moveTriggers:swapArenaTags", {pokemonName: getPokemonNameWithAffix(user)}));
    return true;
  }
}

/**
 * Attribute used for Revival Blessing.
 * @extends MoveEffectAttr
 * @see {@linkcode apply}
 */
export class RevivalBlessingAttr extends MoveEffectAttr {
  constructor(user?: boolean) {
    super(true);
  }

  /**
   *
   * @param user {@linkcode Pokemon} using this move
   * @param target {@linkcode Pokemon} target of this move
   * @param move {@linkcode Move} being used
   * @param args N/A
   * @returns Promise, true if function succeeds.
   */
  apply(user: Pokemon, target: Pokemon, move: Move, args: any[]): Promise<boolean> {
    return new Promise(resolve => {
      // If user is player, checks if the user has fainted pokemon
      if (user instanceof PlayerPokemon
        && user.scene.getParty().findIndex(p => p.isFainted())>-1) {
        (user as PlayerPokemon).revivalBlessing().then(() => {
          resolve(true);
        });
      // If user is enemy, checks that it is a trainer, and it has fainted non-boss pokemon in party
      } else if (user instanceof EnemyPokemon
        && user.hasTrainer()
        && user.scene.getEnemyParty().findIndex(p => p.isFainted() && !p.isBoss()) > -1) {
        // Selects a random fainted pokemon
        const faintedPokemon = user.scene.getEnemyParty().filter(p => p.isFainted() && !p.isBoss());
        const pokemon = faintedPokemon[user.randSeedInt(faintedPokemon.length, undefined, "Choosing Pokemon to revive")];
        const slotIndex = user.scene.getEnemyParty().findIndex(p => pokemon.id === p.id);
        pokemon.resetStatus();
        pokemon.heal(Math.min(Utils.toDmgValue(0.5 * pokemon.getMaxHp()), pokemon.getMaxHp()));
        user.scene.queueMessage(i18next.t("moveTriggers:revivalBlessing", {pokemonName: getPokemonNameWithAffix(pokemon)}), 0, true);

        if (user.scene.currentBattle.double && user.scene.getEnemyParty().length > 1) {
          const allyPokemon = user.getAlly();
          if (slotIndex<=1) {
            user.scene.unshiftPhase(new SwitchSummonPhase(user.scene, SwitchType.SWITCH, pokemon.getFieldIndex(), slotIndex, false, false));
          } else if (allyPokemon.isFainted()) {
            user.scene.unshiftPhase(new SwitchSummonPhase(user.scene, SwitchType.SWITCH, allyPokemon.getFieldIndex(), slotIndex, false, false));
          }
        }
        resolve(true);
      } else {
        user.scene.queueMessage(i18next.t("battle:attackFailed"));
        resolve(false);
      }
    });
  }

  getUserBenefitScore(user: Pokemon, target: Pokemon, move: Move): integer {
    if (user.hasTrainer() && user.scene.getEnemyParty().findIndex(p => p.isFainted() && !p.isBoss()) > -1) {
      return 20;
    }

    return -20;
  }
}

export class ForceSwitchOutAttr extends MoveEffectAttr {
  constructor(
    private selfSwitch: boolean = false,
    private switchType: SwitchType = SwitchType.SWITCH
  ) {
    super(false, MoveEffectTrigger.POST_APPLY, false, true);
  }

  isBatonPass() {
    return this.switchType === SwitchType.BATON_PASS;
  }

  apply(user: Pokemon, target: Pokemon, move: Move, args: any[]): boolean {
    // Check if the move category is not STATUS or if the switch out condition is not met
    if (!this.getSwitchOutCondition()(user, target, move)) {
      return false;
    }

    /**
     * Move the switch out logic inside the conditional block
     * This ensures that the switch out only happens when the conditions are met
     */
    const switchOutTarget = this.selfSwitch ? user : target;
    if (switchOutTarget instanceof PlayerPokemon) {
      switchOutTarget.leaveField(this.switchType === SwitchType.SWITCH);

      if (switchOutTarget.hp > 0) {
        user.scene.prependToPhase(new SwitchPhase(user.scene, this.switchType, switchOutTarget.getFieldIndex(), true, true), MoveEndPhase);
        return true;
      }
      return false;
    } else if (user.scene.currentBattle.battleType !== BattleType.WILD) {
      // Switch out logic for trainer battles
      switchOutTarget.leaveField(this.switchType === SwitchType.SWITCH);

      if (switchOutTarget.hp > 0) {
        // for opponent switching out
        user.scene.prependToPhase(new SwitchSummonPhase(user.scene, this.switchType, switchOutTarget.getFieldIndex(),
          (user.scene.currentBattle.trainer ? user.scene.currentBattle.trainer.getNextSummonIndex((switchOutTarget as EnemyPokemon).trainerSlot) : 0),
          false, false), MoveEndPhase);
      }
    } else {
      // Switch out logic for everything else (eg: WILD battles)
      switchOutTarget.leaveField(false);

      if (switchOutTarget.hp) {
        user.scene.queueMessage(i18next.t("moveTriggers:fled", {pokemonName: getPokemonNameWithAffix(switchOutTarget)}), null, true, 500);

        // in double battles redirect potential moves off fled pokemon
        if (switchOutTarget.scene.currentBattle.double) {
          const allyPokemon = switchOutTarget.getAlly();
          switchOutTarget.scene.redirectPokemonMoves(switchOutTarget, allyPokemon);
        }
      }

      if (!switchOutTarget.getAlly()?.isActive(true)) {
        user.scene.clearEnemyHeldItemModifiers();

        if (switchOutTarget.hp) {
          user.scene.pushPhase(new BattleEndPhase(user.scene));
          user.scene.pushPhase(new NewBattlePhase(user.scene));
        }
      }
    }

	  return true;
  }

  getCondition(): MoveConditionFunc {
    return (user, target, move) => (move.category !== MoveCategory.STATUS || this.getSwitchOutCondition()(user, target, move));
  }

  getFailedText(user: Pokemon, target: Pokemon, move: Move, cancelled: Utils.BooleanHolder): string | null {
    const blockedByAbility = new Utils.BooleanHolder(false);
    applyAbAttrs(ForceSwitchOutImmunityAbAttr, target, blockedByAbility);
    return blockedByAbility.value ? i18next.t("moveTriggers:cannotBeSwitchedOut", {pokemonName: getPokemonNameWithAffix(target)}) : null;
  }

  getSwitchOutCondition(): MoveConditionFunc {
    return (user, target, move) => {
      const switchOutTarget = (this.selfSwitch ? user : target);
      const player = switchOutTarget instanceof PlayerPokemon;

      if (!this.selfSwitch) {
        if (move.hitsSubstitute(user, target)) {
          return false;
        }

        const blockedByAbility = new Utils.BooleanHolder(false);
        applyAbAttrs(ForceSwitchOutImmunityAbAttr, target, blockedByAbility);
        return !blockedByAbility.value;
      }

      if (!player && user.scene.currentBattle.battleType === BattleType.WILD) {
        if (this.isBatonPass()) {
          return false;
        }
        // Don't allow wild opponents to flee on the boss stage since it can ruin a run early on
        if (user.scene.currentBattle.waveIndex % 10 === 0) {
          return false;
        }
      }

      const party = player ? user.scene.getParty() : user.scene.getEnemyParty();
      return (!player && !user.scene.currentBattle.battleType)
        || party.filter(p => p.isAllowedInBattle()
          && (player || (p as EnemyPokemon).trainerSlot === (switchOutTarget as EnemyPokemon).trainerSlot)).length > user.scene.currentBattle.getBattlerCount();
    };
  }

  getUserBenefitScore(user: Pokemon, target: Pokemon, move: Move): integer {
    if (!user.scene.getEnemyParty().find(p => p.isActive() && !p.isOnField())) {
      return -20;
    }
    let ret = this.selfSwitch ? Math.floor((1 - user.getHpRatio()) * 20) : super.getUserBenefitScore(user, target, move);
    if (this.selfSwitch && this.isBatonPass()) {
      const statStageTotal = user.getStatStages().reduce((s: integer, total: integer) => total += s, 0);
      ret = ret / 2 + (Phaser.Tweens.Builders.GetEaseFunction("Sine.easeOut")(Math.min(Math.abs(statStageTotal), 10) / 10) * (statStageTotal >= 0 ? 10 : -10));
    }
    return ret;
  }
}


export class ChillyReceptionAttr extends ForceSwitchOutAttr {
  apply(user: Pokemon, target: Pokemon, move: Move, args: any[]): boolean {
    user.scene.arena.trySetWeather(WeatherType.SNOW, true);
    return super.apply(user, target, move, args);
  }

  getCondition(): MoveConditionFunc {
    // chilly reception move will go through if the weather is change-able to snow, or the user can switch out, else move will fail
    return (user, target, move) => user.scene.arena.trySetWeather(WeatherType.SNOW, true) || super.getSwitchOutCondition()(user, target, move);
  }
}
export class RemoveTypeAttr extends MoveEffectAttr {

  private removedType: Type;
  private messageCallback: ((user: Pokemon) => void) | undefined;

  constructor(removedType: Type, messageCallback?: (user: Pokemon) => void) {
    super(true, MoveEffectTrigger.POST_TARGET);
    this.removedType = removedType;
    this.messageCallback = messageCallback;

  }

  apply(user: Pokemon, target: Pokemon, move: Move, args: any[]): boolean {
    if (!super.apply(user, target, move, args)) {
      return false;
    }

    if (user.isTerastallized() && user.getTeraType() === this.removedType) { // active tera types cannot be removed
      return false;
    }

    const userTypes = user.getTypes(true);
    const modifiedTypes = userTypes.filter(type => type !== this.removedType);
    user.summonData.types = modifiedTypes;
    user.updateInfo();


    if (this.messageCallback) {
      this.messageCallback(user);
    }

    return true;
  }
}

export class CopyTypeAttr extends MoveEffectAttr {
  constructor() {
    super(false);
  }

  apply(user: Pokemon, target: Pokemon, move: Move, args: any[]): boolean {
    if (!super.apply(user, target, move, args)) {
      return false;
    }

    user.summonData.types = target.getTypes(true);
    user.updateInfo();

    user.scene.queueMessage(i18next.t("moveTriggers:copyType", {pokemonName: getPokemonNameWithAffix(user), targetPokemonName: getPokemonNameWithAffix(target)}));

    return true;
  }

  getCondition(): MoveConditionFunc {
    return (user, target, move) => target.getTypes()[0] !== Type.UNKNOWN;
  }
}

export class CopyBiomeTypeAttr extends MoveEffectAttr {
  constructor() {
    super(true);
  }

  apply(user: Pokemon, target: Pokemon, move: Move, args: any[]): boolean {
    if (!super.apply(user, target, move, args)) {
      return false;
    }

    const biomeType = user.scene.arena.getTypeForBiome();

    user.summonData.types = [ biomeType ];
    user.updateInfo();

    user.scene.queueMessage(i18next.t("moveTriggers:transformedIntoType", {pokemonName: getPokemonNameWithAffix(user), typeName: i18next.t(`pokemonInfo:Type.${Type[biomeType]}`)}));

    return true;
  }
}

export class ChangeTypeAttr extends MoveEffectAttr {
  private type: Type;

  constructor(type: Type) {
    super(false, MoveEffectTrigger.HIT);

    this.type = type;
  }

  apply(user: Pokemon, target: Pokemon, move: Move, args: any[]): boolean {
    target.summonData.types = [this.type];
    target.updateInfo();

    user.scene.queueMessage(i18next.t("moveTriggers:transformedIntoType", {pokemonName: getPokemonNameWithAffix(target), typeName: i18next.t(`pokemonInfo:Type.${Type[this.type]}`)}));

    return true;
  }

  getCondition(): MoveConditionFunc {
    return (user, target, move) => !target.isTerastallized() && !target.hasAbility(Abilities.MULTITYPE) && !target.hasAbility(Abilities.RKS_SYSTEM) && !(target.getTypes().length === 1 && target.getTypes()[0] === this.type);
  }
}

export class AddTypeAttr extends MoveEffectAttr {
  private type: Type;

  constructor(type: Type) {
    super(false, MoveEffectTrigger.HIT);

    this.type = type;
  }

  apply(user: Pokemon, target: Pokemon, move: Move, args: any[]): boolean {
    const types = target.getTypes().slice(0, 2).filter(t => t !== Type.UNKNOWN); // TODO: Figure out some way to actually check if another version of this effect is already applied
    if (this.type !== Type.UNKNOWN) {
      types.push(this.type);
    }
    target.summonData.types = types;
    target.updateInfo();

    user.scene.queueMessage(i18next.t("moveTriggers:addType", {typeName: i18next.t(`pokemonInfo:Type.${Type[this.type]}`), pokemonName: getPokemonNameWithAffix(target)}));

    return true;
  }

  getCondition(): MoveConditionFunc {
    return (user, target, move) => !target.isTerastallized()&& !target.getTypes().includes(this.type);
  }
}

export class FirstMoveTypeAttr extends MoveEffectAttr {
  constructor() {
    super(true);
  }

  apply(user: Pokemon, target: Pokemon, move: Move, args: any[]): boolean {
    if (!super.apply(user, target, move, args)) {
      return false;
    }

    const firstMoveType = target.getMoveset()[0]?.getMove().type!; // TODO: is this bang correct?
    user.summonData.types = [ firstMoveType ];
    user.scene.queueMessage(i18next.t("battle:transformedIntoType", {pokemonName: getPokemonNameWithAffix(user), type: i18next.t(`pokemonInfo:Type.${Type[firstMoveType]}`)}));

    return true;
  }
}

export class RandomMovesetMoveAttr extends OverrideMoveEffectAttr {
  private enemyMoveset: boolean | null;

  constructor(enemyMoveset?: boolean) {
    super();

    this.enemyMoveset = enemyMoveset!; // TODO: is this bang correct?
  }

  apply(user: Pokemon, target: Pokemon, move: Move, args: any[]): boolean {
    const moveset = (!this.enemyMoveset ? user : target).getMoveset();
    const moves = moveset.filter(m => !m?.getMove().hasFlag(MoveFlags.IGNORE_VIRTUAL));
    if (moves.length) {
      const move = moves[user.randSeedInt(moves.length, undefined, "Choosing random move from moveset")];
      const moveIndex = moveset.findIndex(m => m?.moveId === move?.moveId);
      const moveTargets = getMoveTargets(user, move?.moveId!); // TODO: is this bang correct?
      if (!moveTargets.targets.length) {
        return false;
      }
      let selectTargets: BattlerIndex[];
      switch (true) {
      case (moveTargets.multiple || moveTargets.targets.length === 1): {
        selectTargets = moveTargets.targets;
        break;
      }
      case (moveTargets.targets.indexOf(target.getBattlerIndex()) > -1): {
        selectTargets = [ target.getBattlerIndex() ];
        break;
      }
      default: {
        moveTargets.targets.splice(moveTargets.targets.indexOf(user.getAlly().getBattlerIndex()));
        selectTargets =  [ moveTargets.targets[user.randSeedInt(moveTargets.targets.length, undefined, "Randomly selecting a target")] ];
        break;
      }
      }
      const targets = selectTargets;
      user.getMoveQueue().push({ move: move?.moveId!, targets: targets, ignorePP: true }); // TODO: is this bang correct?
      user.scene.unshiftPhase(new MovePhase(user.scene, user, targets, moveset[moveIndex]!, true)); // There's a PR to re-do the move(s) that use this Attr, gonna put `!` for now
      return true;
    }

    return false;
  }
}

export class RandomMoveAttr extends OverrideMoveEffectAttr {
  apply(user: Pokemon, target: Pokemon, move: Move, args: any[]): Promise<boolean> {
    return new Promise(resolve => {
      const moveIds = Utils.getEnumValues(Moves).filter(m => !allMoves[m].hasFlag(MoveFlags.IGNORE_VIRTUAL) && !allMoves[m].name.endsWith(" (N)"));
      const moveId = moveIds[user.randSeedInt(moveIds.length, undefined, "Randomly selecting any valid move")];

      const moveTargets = getMoveTargets(user, moveId);
      if (!moveTargets.targets.length) {
        resolve(false);
        return;
      }
      const targets = moveTargets.multiple || moveTargets.targets.length === 1
        ? moveTargets.targets
        : moveTargets.targets.indexOf(target.getBattlerIndex()) > -1
          ? [ target.getBattlerIndex() ]
          : [ moveTargets.targets[user.randSeedInt(moveTargets.targets.length, undefined, "Randomly selecting a target")] ];
      user.getMoveQueue().push({ move: moveId, targets: targets, ignorePP: true });
      user.scene.unshiftPhase(new MovePhase(user.scene, user, targets, new PokemonMove(moveId, 0, 0, true), true));
      initMoveAnim(user.scene, moveId).then(() => {
        loadMoveAnimAssets(user.scene, [ moveId ], true)
          .then(() => resolve(true));
      });
    });
  }
}

export class NaturePowerAttr extends OverrideMoveEffectAttr {
  apply(user: Pokemon, target: Pokemon, move: Move, args: any[]): Promise<boolean> {
    return new Promise(resolve => {
      let moveId;
      switch (user.scene.arena.getTerrainType()) {
      // this allows terrains to 'override' the biome move
      case TerrainType.NONE:
        switch (user.scene.arena.biomeType) {
        case Biome.TOWN:
          moveId = Moves.ROUND;
          break;
        case Biome.METROPOLIS:
          moveId = Moves.TRI_ATTACK;
          break;
        case Biome.SLUM:
          moveId = Moves.SLUDGE_BOMB;
          break;
        case Biome.PLAINS:
          moveId = Moves.SILVER_WIND;
          break;
        case Biome.GRASS:
          moveId = Moves.GRASS_KNOT;
          break;
        case Biome.TALL_GRASS:
          moveId = Moves.POLLEN_PUFF;
          break;
        case Biome.MEADOW:
          moveId = Moves.GIGA_DRAIN;
          break;
        case Biome.FOREST:
          moveId = Moves.BUG_BUZZ;
          break;
        case Biome.JUNGLE:
          moveId = Moves.LEAF_STORM;
          break;
        case Biome.SEA:
          moveId = Moves.HYDRO_PUMP;
          break;
        case Biome.SWAMP:
          moveId = Moves.MUD_BOMB;
          break;
        case Biome.BEACH:
          moveId = Moves.SCALD;
          break;
        case Biome.LAKE:
          moveId = Moves.BUBBLE_BEAM;
          break;
        case Biome.SEABED:
          moveId = Moves.BRINE;
          break;
        case Biome.ISLAND:
          moveId = Moves.LEAF_TORNADO;
          break;
        case Biome.MOUNTAIN:
          moveId = Moves.AIR_SLASH;
          break;
        case Biome.BADLANDS:
          moveId = Moves.EARTH_POWER;
          break;
        case Biome.DESERT:
          moveId = Moves.SCORCHING_SANDS;
          break;
        case Biome.WASTELAND:
          moveId = Moves.DRAGON_PULSE;
          break;
        case Biome.CONSTRUCTION_SITE:
          moveId = Moves.STEEL_BEAM;
          break;
        case Biome.CAVE:
          moveId = Moves.POWER_GEM;
          break;
        case Biome.ICE_CAVE:
          moveId = Moves.ICE_BEAM;
          break;
        case Biome.SNOWY_FOREST:
          moveId = Moves.FROST_BREATH;
          break;
        case Biome.VOLCANO:
          moveId = Moves.LAVA_PLUME;
          break;
        case Biome.GRAVEYARD:
          moveId = Moves.SHADOW_BALL;
          break;
        case Biome.RUINS:
          moveId = Moves.ANCIENT_POWER;
          break;
        case Biome.TEMPLE:
          moveId = Moves.EXTRASENSORY;
          break;
        case Biome.DOJO:
          moveId = Moves.FOCUS_BLAST;
          break;
        case Biome.FAIRY_CAVE:
          moveId = Moves.ALLURING_VOICE;
          break;
        case Biome.ABYSS:
          moveId = Moves.OMINOUS_WIND;
          break;
        case Biome.SPACE:
          moveId = Moves.DRACO_METEOR;
          break;
        case Biome.FACTORY:
          moveId = Moves.FLASH_CANNON;
          break;
        case Biome.LABORATORY:
          moveId = Moves.ZAP_CANNON;
          break;
        case Biome.POWER_PLANT:
          moveId = Moves.CHARGE_BEAM;
          break;
        case Biome.END:
          moveId = Moves.ETERNABEAM;
          break;
        }
        break;
      case TerrainType.MISTY:
        moveId = Moves.MOONBLAST;
        break;
      case TerrainType.ELECTRIC:
        moveId = Moves.THUNDERBOLT;
        break;
      case TerrainType.GRASSY:
        moveId = Moves.ENERGY_BALL;
        break;
      case TerrainType.PSYCHIC:
        moveId = Moves.PSYCHIC;
        break;
      default:
        // Just in case there's no match
        moveId = Moves.TRI_ATTACK;
        break;
      }

      user.getMoveQueue().push({ move: moveId, targets: [target.getBattlerIndex()], ignorePP: true });
      user.scene.unshiftPhase(new MovePhase(user.scene, user, [target.getBattlerIndex()], new PokemonMove(moveId, 0, 0, true), true));
      initMoveAnim(user.scene, moveId).then(() => {
        loadMoveAnimAssets(user.scene, [ moveId ], true)
          .then(() => resolve(true));
      });
    });
  }
}

const lastMoveCopiableCondition: MoveConditionFunc = (user, target, move) => {
  const copiableMove = user.scene.currentBattle.lastMove;

  if (!copiableMove) {
    return false;
  }

  if (allMoves[copiableMove].hasAttr(ChargeAttr)) {
    return false;
  }

  // TODO: Add last turn of Bide

  return true;
};

export class CopyMoveAttr extends OverrideMoveEffectAttr {
  apply(user: Pokemon, target: Pokemon, move: Move, args: any[]): boolean {
    const lastMove = user.scene.currentBattle.lastMove;

    const moveTargets = getMoveTargets(user, lastMove);
    if (!moveTargets.targets.length) {
      return false;
    }

    const targets = moveTargets.multiple || moveTargets.targets.length === 1
      ? moveTargets.targets
      : moveTargets.targets.indexOf(target.getBattlerIndex()) > -1
        ? [ target.getBattlerIndex() ]
        : [ moveTargets.targets[user.randSeedInt(moveTargets.targets.length, undefined, "Randomly selecting a target for the copied move")] ];
    user.getMoveQueue().push({ move: lastMove, targets: targets, ignorePP: true });

    user.scene.unshiftPhase(new MovePhase(user.scene, user as PlayerPokemon, targets, new PokemonMove(lastMove, 0, 0, true), true));

    return true;
  }

  getCondition(): MoveConditionFunc {
    return lastMoveCopiableCondition;
  }
}

/**
 *  Attribute used for moves that reduce PP of the target's last used move.
 *  Used for Spite.
 */
export class ReducePpMoveAttr extends MoveEffectAttr {
  protected reduction: number;
  constructor(reduction: number) {
    super();
    this.reduction = reduction;
  }

  /**
   * Reduces the PP of the target's last-used move by an amount based on this attribute instance's {@linkcode reduction}.
   *
   * @param user {@linkcode Pokemon} that used the attack
   * @param target {@linkcode Pokemon} targeted by the attack
   * @param move {@linkcode Move} being used
   * @param args N/A
   * @returns {boolean} true
   */
  apply(user: Pokemon, target: Pokemon, move: Move, args: any[]): boolean {
    // Null checks can be skipped due to condition function
    const lastMove = target.getLastXMoves().find(() => true);
    const movesetMove = target.getMoveset().find(m => m?.moveId === lastMove?.move);
    const lastPpUsed = movesetMove?.ppUsed!; // TODO: is the bang correct?
    movesetMove!.ppUsed = Math.min((movesetMove?.ppUsed!) + this.reduction, movesetMove?.getMovePp()!); // TODO: is the bang correct?

    const message = i18next.t("battle:ppReduced", {targetName: getPokemonNameWithAffix(target), moveName: movesetMove?.getName(), reduction: (movesetMove?.ppUsed!) - lastPpUsed}); // TODO: is the bang correct?
    user.scene.eventTarget.dispatchEvent(new MoveUsedEvent(target?.id, movesetMove?.getMove()!, movesetMove?.ppUsed!)); // TODO: are these bangs correct?
    user.scene.queueMessage(message);

    return true;
  }

  getCondition(): MoveConditionFunc {
    return (user, target, move) => {
      const lastMove = target.getLastXMoves().find(() => true);
      if (lastMove) {
        const movesetMove = target.getMoveset().find(m => m?.moveId === lastMove.move);
        return !!movesetMove?.getPpRatio();
      }
      return false;
    };
  }

  getTargetBenefitScore(user: Pokemon, target: Pokemon, move: Move): number {
    const lastMove = target.getLastXMoves().find(() => true);
    if (lastMove) {
      const movesetMove = target.getMoveset().find(m => m?.moveId === lastMove.move);
      if (movesetMove) {
        const maxPp = movesetMove.getMovePp();
        const ppLeft = maxPp - movesetMove.ppUsed;
        const value = -(8 - Math.ceil(Math.min(maxPp, 30) / 5));
        if (ppLeft < 4) {
          return (value / 4) * ppLeft;
        }
        return value;
      }
    }

    return 0;
  }
}

/**
 *  Attribute used for moves that damage target, and then reduce PP of the target's last used move.
 *  Used for Eerie Spell.
 */
export class AttackReducePpMoveAttr extends ReducePpMoveAttr {
  constructor(reduction: number) {
    super(reduction);
  }

  /**
   * Checks if the target has used a move prior to the attack. PP-reduction is applied through the super class if so.
   *
   * @param user {@linkcode Pokemon} that used the attack
   * @param target {@linkcode Pokemon} targeted by the attack
   * @param move {@linkcode Move} being used
   * @param args N/A
   * @returns {boolean} true
   */
  apply(user: Pokemon, target: Pokemon, move: Move, args: any[]): boolean {
    const lastMove = target.getLastXMoves().find(() => true);
    if (lastMove) {
      const movesetMove = target.getMoveset().find(m => m?.moveId === lastMove.move);
      if (Boolean(movesetMove?.getPpRatio())) {
        super.apply(user, target, move, args);
      }
    }

    return true;
  }

  // Override condition function to always perform damage. Instead, perform pp-reduction condition check in apply function above
  getCondition(): MoveConditionFunc {
    return (user, target, move) => true;
  }
}

// TODO: Review this
const targetMoveCopiableCondition: MoveConditionFunc = (user, target, move) => {
  const targetMoves = target.getMoveHistory().filter(m => !m.virtual);
  if (!targetMoves.length) {
    return false;
  }

  const copiableMove = targetMoves[0];

  if (!copiableMove.move) {
    return false;
  }

  if (allMoves[copiableMove.move].hasAttr(ChargeAttr) && copiableMove.result === MoveResult.OTHER) {
    return false;
  }

  // TODO: Add last turn of Bide

  return true;
};

export class MovesetCopyMoveAttr extends OverrideMoveEffectAttr {
  apply(user: Pokemon, target: Pokemon, move: Move, args: any[]): boolean {
    const targetMoves = target.getMoveHistory().filter(m => !m.virtual);
    if (!targetMoves.length) {
      return false;
    }

    const copiedMove = allMoves[targetMoves[0].move];

    const thisMoveIndex = user.getMoveset().findIndex(m => m?.moveId === move.id);

    if (thisMoveIndex === -1) {
      return false;
    }

    user.summonData.moveset = user.getMoveset().slice(0);
    user.summonData.moveset[thisMoveIndex] = new PokemonMove(copiedMove.id, 0, 0);

    user.scene.queueMessage(i18next.t("moveTriggers:copiedMove", {pokemonName: getPokemonNameWithAffix(user), moveName: copiedMove.name}));

    return true;
  }

  getCondition(): MoveConditionFunc {
    return targetMoveCopiableCondition;
  }
}

/**
 * Attribute for {@linkcode Moves.SKETCH} that causes the user to copy the opponent's last used move
 * This move copies the last used non-virtual move
 *  e.g. if Metronome is used, it copies Metronome itself, not the virtual move called by Metronome
 * Fails if the opponent has not yet used a move.
 * Fails if used on an uncopiable move, listed in unsketchableMoves in getCondition
 * Fails if the move is already in the user's moveset
 */
export class SketchAttr extends MoveEffectAttr {
  constructor() {
    super(true);
  }
  /**
   * User copies the opponent's last used move, if possible
   * @param {Pokemon} user Pokemon that used the move and will replace Sketch with the copied move
   * @param {Pokemon} target Pokemon that the user wants to copy a move from
   * @param {Move} move Move being used
   * @param {any[]} args Unused
   * @returns {boolean} true if the function succeeds, otherwise false
   */

  apply(user: Pokemon, target: Pokemon, move: Move, args: any[]): boolean {
    if (!super.apply(user, target, move, args)) {
      return false;
    }

    const targetMove = target.getMoveHistory().filter(m => !m.virtual).at(-1);
    if (!targetMove) {
      return false;
    }

    const sketchedMove = allMoves[targetMove.move];
    const sketchIndex = user.getMoveset().findIndex(m => m?.moveId === move.id);
    if (sketchIndex === -1) {
      return false;
    }

    user.setMove(sketchIndex, sketchedMove.id);

    user.scene.queueMessage(i18next.t("moveTriggers:sketchedMove", {pokemonName: getPokemonNameWithAffix(user), moveName: sketchedMove.name}));

    return true;
  }

  getCondition(): MoveConditionFunc {
    return (user, target, move) => {
      if (!targetMoveCopiableCondition(user, target, move)) {
        return false;
      }

      const targetMove = target.getMoveHistory().filter(m => !m.virtual).at(-1);
      if (!targetMove) {
        return false;
      }

      const unsketchableMoves = [
        Moves.CHATTER,
        Moves.MIRROR_MOVE,
        Moves.SLEEP_TALK,
        Moves.STRUGGLE,
        Moves.SKETCH,
        Moves.REVIVAL_BLESSING,
        Moves.TERA_STARSTORM,
        Moves.BREAKNECK_BLITZ__PHYSICAL,
        Moves.BREAKNECK_BLITZ__SPECIAL
      ];

      if (unsketchableMoves.includes(targetMove.move)) {
        return false;
      }

      if (user.getMoveset().find(m => m?.moveId === targetMove.move)) {
        return false;
      }

      return true;
    };
  }
}

export class AbilityChangeAttr extends MoveEffectAttr {
  public ability: Abilities;

  constructor(ability: Abilities, selfTarget?: boolean) {
    super(selfTarget, MoveEffectTrigger.HIT);

    this.ability = ability;
  }

  apply(user: Pokemon, target: Pokemon, move: Move, args: any[]): boolean {
    if (!super.apply(user, target, move, args)) {
      return false;
    }

    const moveTarget = this.selfTarget ? user : target;

    moveTarget.summonData.ability = this.ability;
    user.scene.triggerPokemonFormChange(moveTarget, SpeciesFormChangeRevertWeatherFormTrigger);

    user.scene.queueMessage(i18next.t("moveTriggers:acquiredAbility", {pokemonName: getPokemonNameWithAffix((this.selfTarget ? user : target)), abilityName: allAbilities[this.ability].name}));

    return true;
  }

  getCondition(): MoveConditionFunc {
    return (user, target, move) => !(this.selfTarget ? user : target).getAbility().hasAttr(UnsuppressableAbilityAbAttr) && (this.selfTarget ? user : target).getAbility().id !== this.ability;
  }
}

export class AbilityCopyAttr extends MoveEffectAttr {
  public copyToPartner: boolean;

  constructor(copyToPartner: boolean = false) {
    super(false, MoveEffectTrigger.HIT);

    this.copyToPartner = copyToPartner;
  }

  apply(user: Pokemon, target: Pokemon, move: Move, args: any[]): boolean {
    if (!super.apply(user, target, move, args)) {
      return false;
    }

    user.summonData.ability = target.getAbility().id;

    user.scene.queueMessage(i18next.t("moveTriggers:copiedTargetAbility", {pokemonName: getPokemonNameWithAffix(user), targetName: getPokemonNameWithAffix(target), abilityName: allAbilities[target.getAbility().id].name}));

    if (this.copyToPartner && user.scene.currentBattle?.double && user.getAlly().hp) {
      user.getAlly().summonData.ability = target.getAbility().id;
      user.getAlly().scene.queueMessage(i18next.t("moveTriggers:copiedTargetAbility", {pokemonName: getPokemonNameWithAffix(user.getAlly()), targetName: getPokemonNameWithAffix(target), abilityName: allAbilities[target.getAbility().id].name}));
    }

    return true;
  }

  getCondition(): MoveConditionFunc {
    return (user, target, move) => {
      let ret = !target.getAbility().hasAttr(UncopiableAbilityAbAttr) && !user.getAbility().hasAttr(UnsuppressableAbilityAbAttr);
      if (this.copyToPartner && user.scene.currentBattle?.double) {
        ret = ret && (!user.getAlly().hp || !user.getAlly().getAbility().hasAttr(UnsuppressableAbilityAbAttr));
      } else {
        ret = ret && user.getAbility().id !== target.getAbility().id;
      }
      return ret;
    };
  }
}

export class AbilityGiveAttr extends MoveEffectAttr {
  public copyToPartner: boolean;

  constructor() {
    super(false, MoveEffectTrigger.HIT);
  }

  apply(user: Pokemon, target: Pokemon, move: Move, args: any[]): boolean {
    if (!super.apply(user, target, move, args)) {
      return false;
    }

    target.summonData.ability = user.getAbility().id;

    user.scene.queueMessage(i18next.t("moveTriggers:acquiredAbility", {pokemonName: getPokemonNameWithAffix(target), abilityName: allAbilities[user.getAbility().id].name}));

    return true;
  }

  getCondition(): MoveConditionFunc {
    return (user, target, move) => !user.getAbility().hasAttr(UncopiableAbilityAbAttr) && !target.getAbility().hasAttr(UnsuppressableAbilityAbAttr) && user.getAbility().id !== target.getAbility().id;
  }
}

export class SwitchAbilitiesAttr extends MoveEffectAttr {
  apply(user: Pokemon, target: Pokemon, move: Move, args: any[]): boolean {
    if (!super.apply(user, target, move, args)) {
      return false;
    }

    const tempAbilityId = user.getAbility().id;
    user.summonData.ability = target.getAbility().id;
    target.summonData.ability = tempAbilityId;

    user.scene.queueMessage(i18next.t("moveTriggers:swappedAbilitiesWithTarget", {pokemonName: getPokemonNameWithAffix(user)}));
    // Swaps Forecast/Flower Gift from Castform/Cherrim
    user.scene.arena.triggerWeatherBasedFormChangesToNormal();
    // Swaps Forecast/Flower Gift to Castform/Cherrim (edge case)
    user.scene.arena.triggerWeatherBasedFormChanges();

    return true;
  }

  getCondition(): MoveConditionFunc {
    return (user, target, move) => !user.getAbility().hasAttr(UnswappableAbilityAbAttr) && !target.getAbility().hasAttr(UnswappableAbilityAbAttr);
  }
}

/**
 * Attribute used for moves that suppress abilities like {@linkcode Moves.GASTRO_ACID}.
 * A suppressed ability cannot be activated.
 *
 * @extends MoveEffectAttr
 * @see {@linkcode apply}
 * @see {@linkcode getCondition}
 */
export class SuppressAbilitiesAttr extends MoveEffectAttr {
  /** Sets ability suppression for the target pokemon and displays a message. */
  apply(user: Pokemon, target: Pokemon, move: Move, args: any[]): boolean {
    if (!super.apply(user, target, move, args)) {
      return false;
    }

    target.summonData.abilitySuppressed = true;
    target.scene.arena.triggerWeatherBasedFormChangesToNormal();

    target.scene.queueMessage(i18next.t("moveTriggers:suppressAbilities", {pokemonName: getPokemonNameWithAffix(target)}));

    return true;
  }

  /** Causes the effect to fail when the target's ability is unsupressable or already suppressed. */
  getCondition(): MoveConditionFunc {
    return (user, target, move) => !target.getAbility().hasAttr(UnsuppressableAbilityAbAttr) && !target.summonData.abilitySuppressed;
  }
}

/**
 * Applies the effects of {@linkcode SuppressAbilitiesAttr} if the target has already moved this turn.
 * @extends MoveEffectAttr
 * @see {@linkcode Moves.CORE_ENFORCER} (the move which uses this effect)
 */
export class SuppressAbilitiesIfActedAttr extends MoveEffectAttr {
  /**
   * If the target has already acted this turn, apply a {@linkcode SuppressAbilitiesAttr} effect unless the
   * abillity cannot be suppressed. This is a secondary effect and has no bearing on the success or failure of the move.
   *
   * @returns True if the move occurred, otherwise false. Note that true will be returned even if the target has not
   * yet moved or if the suppression failed to apply.
   */
  apply(user: Pokemon, target: Pokemon, move: Move, args: any[]): boolean {
    if (!super.apply(user, target, move, args)) {
      return false;
    }

    if (target.turnData.acted) {
      const suppressAttr = new SuppressAbilitiesAttr();
      if (suppressAttr.getCondition()(user, target, move)) {
        suppressAttr.apply(user, target, move, args);
      }
    }

    return true;
  }
}

export class TransformAttr extends MoveEffectAttr {
  apply(user: Pokemon, target: Pokemon, move: Move, args: any[]): Promise<boolean> {
    return new Promise(resolve => {
      if (!super.apply(user, target, move, args)) {
        return resolve(false);
      }

      user.summonData.speciesForm = target.getSpeciesForm();
      user.summonData.fusionSpeciesForm = target.getFusionSpeciesForm();
      user.summonData.ability = target.getAbility().id;
      user.summonData.gender = target.getGender();
      user.summonData.fusionGender = target.getFusionGender();

      // Copy all stats (except HP)
      for (const s of EFFECTIVE_STATS) {
        user.setStat(s, target.getStat(s, false), false);
      }

      // Copy all stat stages
      for (const s of BATTLE_STATS) {
        user.setStatStage(s, target.getStatStage(s));
      }

      user.summonData.moveset = target.getMoveset().map(m => new PokemonMove(m?.moveId!, m?.ppUsed, m?.ppUp)); // TODO: is this bang correct?
      user.summonData.types = target.getTypes();

      user.scene.queueMessage(i18next.t("moveTriggers:transformedIntoTarget", {pokemonName: getPokemonNameWithAffix(user), targetName: getPokemonNameWithAffix(target)}));

      user.loadAssets(false).then(() => {
        user.playAnim();
        user.updateInfo();
        resolve(true);
      });
    });
  }
}

/**
 * Attribute used for status moves, namely Speed Swap,
 * that swaps the user's and target's corresponding stats.
 * @extends MoveEffectAttr
 * @see {@linkcode apply}
 */
export class SwapStatAttr extends MoveEffectAttr {
  /** The stat to be swapped between the user and the target */
  private stat: EffectiveStat;

  constructor(stat: EffectiveStat) {
    super();

    this.stat = stat;
  }

  /**
   * Swaps the user's and target's corresponding current
   * {@linkcode EffectiveStat | stat} values
   * @param user the {@linkcode Pokemon} that used the move
   * @param target the {@linkcode Pokemon} that the move was used on
   * @param move N/A
   * @param args N/A
   * @returns true if attribute application succeeds
   */
  apply(user: Pokemon, target: Pokemon, move: Move, args: any[]): boolean {
    if (super.apply(user, target, move, args)) {
      const temp = user.getStat(this.stat, false);
      user.setStat(this.stat, target.getStat(this.stat, false), false);
      target.setStat(this.stat, temp, false);

      user.scene.queueMessage(i18next.t("moveTriggers:switchedStat", {
        pokemonName: getPokemonNameWithAffix(user),
        stat: i18next.t(getStatKey(this.stat)),
      }));

      return true;
    }
    return false;
  }
}

/**
 * Attribute used to switch the user's own stats.
 * Used by Power Shift.
 * @extends MoveEffectAttr
 */
export class ShiftStatAttr extends MoveEffectAttr {
  private statToSwitch: EffectiveStat;
  private statToSwitchWith: EffectiveStat;

  constructor(statToSwitch: EffectiveStat, statToSwitchWith: EffectiveStat) {
    super();

    this.statToSwitch = statToSwitch;
    this.statToSwitchWith = statToSwitchWith;
  }

  /**
   * Switches the user's stats based on the {@linkcode statToSwitch} and {@linkcode statToSwitchWith} attributes.
   * @param {Pokemon} user the {@linkcode Pokemon} that used the move
   * @param target n/a
   * @param move n/a
   * @param args n/a
   * @returns whether the effect was applied
   */
  override apply(user: Pokemon, target: Pokemon, move: Move, args: any[]): boolean {
    if (!super.apply(user, target, move, args)) {
      return false;
    }

    const firstStat = user.getStat(this.statToSwitch, false);
    const secondStat = user.getStat(this.statToSwitchWith, false);

    user.setStat(this.statToSwitch, secondStat, false);
    user.setStat(this.statToSwitchWith, firstStat, false);

    user.scene.queueMessage(i18next.t("moveTriggers:shiftedStats", {
      pokemonName: getPokemonNameWithAffix(user),
      statToSwitch: i18next.t(getStatKey(this.statToSwitch)),
      statToSwitchWith: i18next.t(getStatKey(this.statToSwitchWith))
    }));

    return true;
  }

  /**
   * Encourages the user to use the move if the stat to switch with is greater than the stat to switch.
   * @param {Pokemon} user the {@linkcode Pokemon} that used the move
   * @param target n/a
   * @param move n/a
   * @returns number of points to add to the user's benefit score
   */
  override getUserBenefitScore(user: Pokemon, target: Pokemon, move: Move): integer {
    return user.getStat(this.statToSwitchWith, false) > user.getStat(this.statToSwitch, false) ? 10 : 0;
  }
}

/**
 * Attribute used for status moves, namely Power Split and Guard Split,
 * that take the average of a user's and target's corresponding
 * stats and assign that average back to each corresponding stat.
 * @extends MoveEffectAttr
 * @see {@linkcode apply}
 */
export class AverageStatsAttr extends MoveEffectAttr {
  /** The stats to be averaged individually between the user and the target */
  private stats: readonly EffectiveStat[];
  private msgKey: string;

  constructor(stats: readonly EffectiveStat[], msgKey: string) {
    super();

    this.stats = stats;
    this.msgKey = msgKey;
  }

  /**
   * Takes the average of the user's and target's corresponding {@linkcode stat}
   * values and sets those stats to the corresponding average for both
   * temporarily.
   * @param user the {@linkcode Pokemon} that used the move
   * @param target the {@linkcode Pokemon} that the move was used on
   * @param move N/A
   * @param args N/A
   * @returns true if attribute application succeeds
   */
  apply(user: Pokemon, target: Pokemon, move: Move, args: any[]): boolean {
    if (super.apply(user, target, move, args)) {
      for (const s of this.stats) {
        const avg = Math.floor((user.getStat(s, false) + target.getStat(s, false)) / 2);

        user.setStat(s, avg, false);
        target.setStat(s, avg, false);
      }

      user.scene.queueMessage(i18next.t(this.msgKey, { pokemonName: getPokemonNameWithAffix(user) }));

      return true;
    }
    return false;
  }
}

export class DiscourageFrequentUseAttr extends MoveAttr {
  getUserBenefitScore(user: Pokemon, target: Pokemon, move: Move): integer {
    const lastMoves = user.getLastXMoves(4);
    console.log(lastMoves);
    for (let m = 0; m < lastMoves.length; m++) {
      if (lastMoves[m].move === move.id) {
        return (4 - (m + 1)) * -10;
      }
    }

    return 0;
  }
}

export class MoneyAttr extends MoveEffectAttr {
  constructor() {
    super(true, MoveEffectTrigger.HIT, true);
  }

  apply(user: Pokemon, target: Pokemon, move: Move): boolean {
    user.scene.currentBattle.moneyScattered += user.scene.getWaveMoneyAmount(0.2);
    user.scene.queueMessage(i18next.t("moveTriggers:coinsScatteredEverywhere"));
    return true;
  }
}

/**
 * Applies {@linkcode BattlerTagType.DESTINY_BOND} to the user.
 *
 * @extends MoveEffectAttr
 */
export class DestinyBondAttr extends MoveEffectAttr {
  constructor() {
    super(true, MoveEffectTrigger.PRE_APPLY);
  }

  /**
   * Applies {@linkcode BattlerTagType.DESTINY_BOND} to the user.
   * @param user {@linkcode Pokemon} that is having the tag applied to.
   * @param target {@linkcode Pokemon} N/A
   * @param move {@linkcode Move} {@linkcode Move.DESTINY_BOND}
   * @param {any[]} args N/A
   * @returns true
   */
  apply(user: Pokemon, target: Pokemon, move: Move, args: any[]): boolean {
    user.scene.queueMessage(`${i18next.t("moveTriggers:tryingToTakeFoeDown", {pokemonName: getPokemonNameWithAffix(user)})}`);
    user.addTag(BattlerTagType.DESTINY_BOND, undefined, move.id, user.id);
    return true;
  }
}

/**
 * Attribute to apply a battler tag to the target if they have had their stats boosted this turn.
 * @extends AddBattlerTagAttr
 */
export class AddBattlerTagIfBoostedAttr extends AddBattlerTagAttr {
  constructor(tag: BattlerTagType) {
    super(tag, false, false, 2, 5);
  }

  /**
   * @param user {@linkcode Pokemon} using this move
   * @param target {@linkcode Pokemon} target of this move
   * @param move {@linkcode Move} being used
   * @param {any[]} args N/A
   * @returns true
   */
  apply(user: Pokemon, target: Pokemon, move: Move, args: any[]): boolean {
    if (target.turnData.statStagesIncreased) {
      super.apply(user, target, move, args);
    }
    return true;
  }
}

/**
 * Attribute to apply a status effect to the target if they have had their stats boosted this turn.
 * @extends MoveEffectAttr
 */
export class StatusIfBoostedAttr extends MoveEffectAttr {
  public effect: StatusEffect;

  constructor(effect: StatusEffect) {
    super(true, MoveEffectTrigger.HIT);
    this.effect = effect;
  }

  /**
   * @param user {@linkcode Pokemon} using this move
   * @param target {@linkcode Pokemon} target of this move
   * @param move {@linkcode Move} N/A
   * @param {any[]} args N/A
   * @returns true
   */
  apply(user: Pokemon, target: Pokemon, move: Move, args: any[]): boolean {
    if (target.turnData.statStagesIncreased) {
      target.trySetStatus(this.effect, true, user);
    }
    return true;
  }
}

export class LastResortAttr extends MoveAttr {
  getCondition(): MoveConditionFunc {
    return (user: Pokemon, target: Pokemon, move: Move) => {
      const uniqueUsedMoveIds = new Set<Moves>();
      const movesetMoveIds = user.getMoveset().map(m => m?.moveId);
      user.getMoveHistory().map(m => {
        if (m.move !== move.id && movesetMoveIds.find(mm => mm === m.move)) {
          uniqueUsedMoveIds.add(m.move);
        }
      });
      return uniqueUsedMoveIds.size >= movesetMoveIds.length - 1;
    };
  }
}


/**
 * The move only works if the target has a transferable held item
 * @extends MoveAttr
 * @see {@linkcode getCondition}
 */
export class AttackedByItemAttr extends MoveAttr {
  /**
   * @returns the {@linkcode MoveConditionFunc} for this {@linkcode Move}
   */
  getCondition(): MoveConditionFunc {
    return (user: Pokemon, target: Pokemon, move: Move) => {
      const heldItems = target.getHeldItems().filter(i => i.isTransferable);
      if (heldItems.length === 0) {
        return false;
      }

      const itemName = heldItems[0]?.type?.name ?? "item";
      target.scene.queueMessage(i18next.t("moveTriggers:attackedByItem", {pokemonName: getPokemonNameWithAffix(target), itemName: itemName}));

      return true;
    };
  }
}

export class VariableTargetAttr extends MoveAttr {
  private targetChangeFunc: (user: Pokemon, target: Pokemon, move: Move) => number;

  constructor(targetChange: (user: Pokemon, target: Pokemon, move: Move) => number) {
    super();

    this.targetChangeFunc = targetChange;
  }

  apply(user: Pokemon, target: Pokemon, move: Move, args: any[]): boolean {
    const targetVal = args[0] as Utils.NumberHolder;
    targetVal.value = this.targetChangeFunc(user, target, move);
    return true;
  }
}

/**
 * Attribute for {@linkcode Moves.AFTER_YOU}
 *
 * [After You - Move | Bulbapedia](https://bulbapedia.bulbagarden.net/wiki/After_You_(move))
 */
export class AfterYouAttr extends MoveEffectAttr {
  /**
   * Allows the target of this move to act right after the user.
   *
   * @param user {@linkcode Pokemon} that is using the move.
   * @param target {@linkcode Pokemon} that will move right after this move is used.
   * @param move {@linkcode Move} {@linkcode Moves.AFTER_YOU}
   * @param _args N/A
   * @returns true
   */
  override apply(user: Pokemon, target: Pokemon, _move: Move, _args: any[]): boolean {
    user.scene.queueMessage(i18next.t("moveTriggers:afterYou", {targetName: getPokemonNameWithAffix(target)}));

    //Will find next acting phase of the targeted pokémon, delete it and queue it next on successful delete.
    const nextAttackPhase = target.scene.findPhase<MovePhase>((phase) => phase.pokemon === target);
    if (nextAttackPhase && target.scene.tryRemovePhase((phase: MovePhase) => phase.pokemon === target)) {
      target.scene.prependToPhase(new MovePhase(target.scene, target, [...nextAttackPhase.targets], nextAttackPhase.move), MovePhase);
    }

    return true;
  }
}

const failOnGravityCondition: MoveConditionFunc = (user, target, move) => !user.scene.arena.getTag(ArenaTagType.GRAVITY);

const failOnBossCondition: MoveConditionFunc = (user, target, move) => !target.isBossImmune();

const failIfSingleBattle: MoveConditionFunc = (user, target, move) => user.scene.currentBattle.double;

const failIfSingleBattle: MoveConditionFunc = (user, target, move) => user.scene.currentBattle.double;

const failIfDampCondition: MoveConditionFunc = (user, target, move) => {
  const cancelled = new Utils.BooleanHolder(false);
  user.scene.getField(true).map(p=>applyAbAttrs(FieldPreventExplosiveMovesAbAttr, p, cancelled));
  // Queue a message if an ability prevented usage of the move
  if (cancelled.value) {
    user.scene.queueMessage(i18next.t("moveTriggers:cannotUseMove", {pokemonName: getPokemonNameWithAffix(user), moveName: move.name}));
  }
  return !cancelled.value;
};

const userSleptOrComatoseCondition: MoveConditionFunc = (user: Pokemon, target: Pokemon, move: Move) =>  user.status?.effect === StatusEffect.SLEEP || user.hasAbility(Abilities.COMATOSE);

const targetSleptOrComatoseCondition: MoveConditionFunc = (user: Pokemon, target: Pokemon, move: Move) =>  target.status?.effect === StatusEffect.SLEEP || target.hasAbility(Abilities.COMATOSE);

const failIfLastCondition: MoveConditionFunc = (user: Pokemon, target: Pokemon, move: Move) => user.scene.phaseQueue.find(phase => phase instanceof MovePhase) !== undefined;

export type MoveAttrFilter = (attr: MoveAttr) => boolean;

function applyMoveAttrsInternal(attrFilter: MoveAttrFilter, user: Pokemon | null, target: Pokemon | null, move: Move, args: any[]): Promise<void> {
  return new Promise(resolve => {
    const attrPromises: Promise<boolean>[] = [];
    const moveAttrs = move.attrs.filter(a => attrFilter(a));
    for (const attr of moveAttrs) {
      const result = attr.apply(user, target, move, args);
      if (result instanceof Promise) {
        attrPromises.push(result);
      }
    }
    Promise.allSettled(attrPromises).then(() => resolve());
  });
}

export function applyMoveAttrs(attrType: Constructor<MoveAttr>, user: Pokemon | null, target: Pokemon | null, move: Move, ...args: any[]): Promise<void> {
  return applyMoveAttrsInternal((attr: MoveAttr) => attr instanceof attrType, user, target, move, args);
}

export function applyFilteredMoveAttrs(attrFilter: MoveAttrFilter, user: Pokemon, target: Pokemon | null, move: Move, ...args: any[]): Promise<void> {
  return applyMoveAttrsInternal(attrFilter, user, target, move, args);
}

export class MoveCondition {
  protected func: MoveConditionFunc;

  constructor(func: MoveConditionFunc) {
    this.func = func;
  }

  apply(user: Pokemon, target: Pokemon, move: Move): boolean {
    return this.func(user, target, move);
  }

  getUserBenefitScore(user: Pokemon, target: Pokemon, move: Move): integer {
    return 0;
  }
}

export class FirstMoveCondition extends MoveCondition {
  constructor() {
    super((user, target, move) => user.battleSummonData?.turnCount === 1);
  }

  getUserBenefitScore(user: Pokemon, target: Pokemon, move: Move): integer {
    return this.apply(user, target, move) ? 10 : -20;
  }
}

export class hitsSameTypeAttr extends VariableMoveTypeMultiplierAttr {
  apply(user: Pokemon, target: Pokemon, move: Move, args: any[]): boolean {
    const multiplier = args[0] as Utils.NumberHolder;
    if (!user.getTypes().some(type => target.getTypes().includes(type))) {
      multiplier.value = 0;
      return true;
    }
    return false;
  }
}

/**
 * Attribute used for Conversion 2, to convert the user's type to a random type that resists the target's last used move.
 * Fails if the user already has ALL types that resist the target's last used move.
 * Fails if the opponent has not used a move yet
 * Fails if the type is unknown or stellar
 *
 * TODO:
 * If a move has its type changed (e.g. {@linkcode Moves.HIDDEN_POWER}), it will check the new type.
 */
export class ResistLastMoveTypeAttr extends MoveEffectAttr {
  constructor() {
    super(true);
  }
  /**
   * User changes its type to a random type that resists the target's last used move
   * @param {Pokemon} user Pokemon that used the move and will change types
   * @param {Pokemon} target Opposing pokemon that recently used a move
   * @param {Move} move Move being used
   * @param {any[]} args Unused
   * @returns {boolean} true if the function succeeds
   */
  apply(user: Pokemon, target: Pokemon, move: Move, args: any[]): boolean {
    if (!super.apply(user, target, move, args)) {
      return false;
    }

    const [targetMove] = target.getLastXMoves(1); // target's most recent move
    if (!targetMove) {
      return false;
    }

    const moveData = allMoves[targetMove.move];
    if (moveData.type === Type.STELLAR || moveData.type === Type.UNKNOWN) {
      return false;
    }
    const userTypes = user.getTypes();
    const validTypes = this.getTypeResistances(user.scene.gameMode, moveData.type).filter(t => !userTypes.includes(t)); // valid types are ones that are not already the user's types
    if (!validTypes.length) {
      return false;
    }
    const type = validTypes[user.randSeedInt(validTypes.length, undefined, "Choosing type to transform into (Conversion2)")];
    user.summonData.types = [ type ];
    user.scene.queueMessage(i18next.t("battle:transformedIntoType", {pokemonName: getPokemonNameWithAffix(user), type: Utils.toReadableString(Type[type])}));
    user.updateInfo();

    return true;
  }

  /**
   * Retrieve the types resisting a given type. Used by Conversion 2
   * @returns An array populated with Types, or an empty array if no resistances exist (Unknown or Stellar type)
   */
  getTypeResistances(gameMode: GameMode, type: number): Type[] {
    const typeResistances: Type[] = [];

    for (let i = 0; i < Object.keys(Type).length; i++) {
      const multiplier = new NumberHolder(1);
      multiplier.value = getTypeDamageMultiplier(type, i);
      applyChallenges(gameMode, ChallengeType.TYPE_EFFECTIVENESS, multiplier);
      if (multiplier.value < 1) {
        typeResistances.push(i);
      }
    }

    return typeResistances;
  }

  getCondition(): MoveConditionFunc {
    return (user, target, move) => {
      const moveHistory = target.getLastXMoves();
      return moveHistory.length !== 0;
    };
  }
}

/**
 * Drops the target's immunity to types it is immune to
 * and makes its evasiveness be ignored during accuracy
 * checks. Used by: {@linkcode Moves.ODOR_SLEUTH | Odor Sleuth}, {@linkcode Moves.MIRACLE_EYE | Miracle Eye} and {@linkcode Moves.FORESIGHT | Foresight}
 *
 * @extends AddBattlerTagAttr
 * @see {@linkcode apply}
 */
export class ExposedMoveAttr extends AddBattlerTagAttr {
  constructor(tagType: BattlerTagType) {
    super(tagType, false, true);
  }

  /**
   * Applies {@linkcode ExposedTag} to the target.
   * @param user {@linkcode Pokemon} using this move
   * @param target {@linkcode Pokemon} target of this move
   * @param move {@linkcode Move} being used
   * @param args N/A
   * @returns `true` if the function succeeds
   */
  apply(user: Pokemon, target: Pokemon, move: Move, args: any[]): boolean {
    if (!super.apply(user, target, move, args)) {
      return false;
    }

    user.scene.queueMessage(i18next.t("moveTriggers:exposedMove", { pokemonName: getPokemonNameWithAffix(user), targetPokemonName: getPokemonNameWithAffix(target)}));

    return true;
  }
}


const unknownTypeCondition: MoveConditionFunc = (user, target, move) => !user.getTypes().includes(Type.UNKNOWN);

export type MoveTargetSet = {
  targets: BattlerIndex[];
  multiple: boolean;
};

export function getMoveTargets(user: Pokemon, move: Moves): MoveTargetSet {
  const variableTarget = new Utils.NumberHolder(0);
  user.getOpponents().forEach(p => applyMoveAttrs(VariableTargetAttr, user, p, allMoves[move], variableTarget));

  const moveTarget = allMoves[move].hasAttr(VariableTargetAttr) ? variableTarget.value : move ? allMoves[move].moveTarget : move === undefined ? MoveTarget.NEAR_ENEMY : [];
  const opponents = user.getOpponents();

  let set: Pokemon[] = [];
  let multiple = false;

  switch (moveTarget) {
  case MoveTarget.USER:
  case MoveTarget.PARTY:
    set = [ user ];
    break;
  case MoveTarget.NEAR_OTHER:
  case MoveTarget.OTHER:
  case MoveTarget.ALL_NEAR_OTHERS:
  case MoveTarget.ALL_OTHERS:
    set = (opponents.concat([ user.getAlly() ]));
    multiple = moveTarget === MoveTarget.ALL_NEAR_OTHERS || moveTarget === MoveTarget.ALL_OTHERS;
    break;
  case MoveTarget.NEAR_ENEMY:
  case MoveTarget.ALL_NEAR_ENEMIES:
  case MoveTarget.ALL_ENEMIES:
  case MoveTarget.ENEMY_SIDE:
    set = opponents;
    multiple = moveTarget !== MoveTarget.NEAR_ENEMY;
    break;
  case MoveTarget.RANDOM_NEAR_ENEMY:
    set = [ opponents[user.randSeedInt(opponents.length, undefined, "Randomly selecting an opponent to attack")] ];
    break;
  case MoveTarget.ATTACKER:
    return { targets: [ -1 as BattlerIndex ], multiple: false };
  case MoveTarget.NEAR_ALLY:
  case MoveTarget.ALLY:
    set = [ user.getAlly() ];
    break;
  case MoveTarget.USER_OR_NEAR_ALLY:
  case MoveTarget.USER_AND_ALLIES:
  case MoveTarget.USER_SIDE:
    set = [ user, user.getAlly() ];
    multiple = moveTarget !== MoveTarget.USER_OR_NEAR_ALLY;
    break;
  case MoveTarget.ALL:
  case MoveTarget.BOTH_SIDES:
    set = [ user, user.getAlly() ].concat(opponents);
    multiple = true;
    break;
  case MoveTarget.CURSE:
    set = user.getTypes(true).includes(Type.GHOST) ? (opponents.concat([ user.getAlly() ])) : [ user ];
    break;
  }

  return { targets: set.filter(p => p?.isActive(true)).map(p => p.getBattlerIndex()).filter(t => t !== undefined), multiple };
}

export const allMoves: Move[] = [
  new SelfStatusMove(Moves.NONE, Type.NORMAL, MoveCategory.STATUS, -1, -1, 0, 1),
];

export const selfStatLowerMoves: Moves[] = [];

export function initMoves() {
  allMoves.push(
    new AttackMove(Moves.POUND, Type.NORMAL, MoveCategory.PHYSICAL, 40, 100, 35, -1, 0, 1),
    new AttackMove(Moves.KARATE_CHOP, Type.FIGHTING, MoveCategory.PHYSICAL, 50, 100, 25, -1, 0, 1)
      .attr(HighCritAttr),
    new AttackMove(Moves.DOUBLE_SLAP, Type.NORMAL, MoveCategory.PHYSICAL, 15, 85, 10, -1, 0, 1)
      .attr(MultiHitAttr),
    new AttackMove(Moves.COMET_PUNCH, Type.NORMAL, MoveCategory.PHYSICAL, 18, 85, 15, -1, 0, 1)
      .attr(MultiHitAttr)
      .punchingMove(),
    new AttackMove(Moves.MEGA_PUNCH, Type.NORMAL, MoveCategory.PHYSICAL, 80, 85, 20, -1, 0, 1)
      .punchingMove(),
    new AttackMove(Moves.PAY_DAY, Type.NORMAL, MoveCategory.PHYSICAL, 40, 100, 20, -1, 0, 1)
      .attr(MoneyAttr)
      .makesContact(false),
    new AttackMove(Moves.FIRE_PUNCH, Type.FIRE, MoveCategory.PHYSICAL, 75, 100, 15, 10, 0, 1)
      .attr(StatusEffectAttr, StatusEffect.BURN)
      .punchingMove(),
    new AttackMove(Moves.ICE_PUNCH, Type.ICE, MoveCategory.PHYSICAL, 75, 100, 15, 10, 0, 1)
      .attr(StatusEffectAttr, StatusEffect.FREEZE)
      .punchingMove(),
    new AttackMove(Moves.THUNDER_PUNCH, Type.ELECTRIC, MoveCategory.PHYSICAL, 75, 100, 15, 10, 0, 1)
      .attr(StatusEffectAttr, StatusEffect.PARALYSIS)
      .punchingMove(),
    new AttackMove(Moves.SCRATCH, Type.NORMAL, MoveCategory.PHYSICAL, 40, 100, 35, -1, 0, 1),
    new AttackMove(Moves.VISE_GRIP, Type.NORMAL, MoveCategory.PHYSICAL, 55, 100, 30, -1, 0, 1),
    new AttackMove(Moves.GUILLOTINE, Type.NORMAL, MoveCategory.PHYSICAL, 200, 30, 5, -1, 0, 1)
      .attr(OneHitKOAttr)
      .attr(OneHitKOAccuracyAttr),
    new AttackMove(Moves.RAZOR_WIND, Type.NORMAL, MoveCategory.SPECIAL, 80, 100, 10, -1, 0, 1)
      .attr(ChargeAttr, ChargeAnim.RAZOR_WIND_CHARGING, i18next.t("moveTriggers:whippedUpAWhirlwind", {pokemonName: "{USER}"}))
      .attr(HighCritAttr)
      .windMove()
      .ignoresVirtual()
      .target(MoveTarget.ALL_NEAR_ENEMIES),
    new SelfStatusMove(Moves.SWORDS_DANCE, Type.NORMAL, -1, 20, -1, 0, 1)
      .attr(StatStageChangeAttr, [ Stat.ATK ], 2, true)
      .danceMove(),
    new AttackMove(Moves.CUT, Type.NORMAL, MoveCategory.PHYSICAL, 50, 95, 30, -1, 0, 1)
      .slicingMove(),
    new AttackMove(Moves.GUST, Type.FLYING, MoveCategory.SPECIAL, 40, 100, 35, -1, 0, 1)
      .attr(HitsTagForDoubleDamageAttr, BattlerTagType.FLYING)
      .windMove(),
    new AttackMove(Moves.WING_ATTACK, Type.FLYING, MoveCategory.PHYSICAL, 60, 100, 35, -1, 0, 1),
    new StatusMove(Moves.WHIRLWIND, Type.NORMAL, -1, 20, -1, -6, 1)
      .attr(ForceSwitchOutAttr)
      .ignoresSubstitute()
      .hidesTarget()
      .windMove(),
    new AttackMove(Moves.FLY, Type.FLYING, MoveCategory.PHYSICAL, 90, 95, 15, -1, 0, 1)
      .attr(ChargeAttr, ChargeAnim.FLY_CHARGING, i18next.t("moveTriggers:flewUpHigh", {pokemonName: "{USER}"}), BattlerTagType.FLYING)
      .condition(failOnGravityCondition)
      .ignoresVirtual(),
    new AttackMove(Moves.BIND, Type.NORMAL, MoveCategory.PHYSICAL, 15, 85, 20, -1, 0, 1)
      .attr(TrapAttr, BattlerTagType.BIND),
    new AttackMove(Moves.SLAM, Type.NORMAL, MoveCategory.PHYSICAL, 80, 75, 20, -1, 0, 1),
    new AttackMove(Moves.VINE_WHIP, Type.GRASS, MoveCategory.PHYSICAL, 45, 100, 25, -1, 0, 1),
    new AttackMove(Moves.STOMP, Type.NORMAL, MoveCategory.PHYSICAL, 65, 100, 20, 30, 0, 1)
      .attr(AlwaysHitMinimizeAttr)
      .attr(HitsTagForDoubleDamageAttr, BattlerTagType.MINIMIZED)
      .attr(FlinchAttr),
    new AttackMove(Moves.DOUBLE_KICK, Type.FIGHTING, MoveCategory.PHYSICAL, 30, 100, 30, -1, 0, 1)
      .attr(MultiHitAttr, MultiHitType._2),
    new AttackMove(Moves.MEGA_KICK, Type.NORMAL, MoveCategory.PHYSICAL, 120, 75, 5, -1, 0, 1),
    new AttackMove(Moves.JUMP_KICK, Type.FIGHTING, MoveCategory.PHYSICAL, 100, 95, 10, -1, 0, 1)
      .attr(MissEffectAttr, crashDamageFunc)
      .attr(NoEffectAttr, crashDamageFunc)
      .condition(failOnGravityCondition)
      .recklessMove(),
    new AttackMove(Moves.ROLLING_KICK, Type.FIGHTING, MoveCategory.PHYSICAL, 60, 85, 15, 30, 0, 1)
      .attr(FlinchAttr),
    new StatusMove(Moves.SAND_ATTACK, Type.GROUND, 100, 15, -1, 0, 1)
      .attr(StatStageChangeAttr, [ Stat.ACC ], -1),
    new AttackMove(Moves.HEADBUTT, Type.NORMAL, MoveCategory.PHYSICAL, 70, 100, 15, 30, 0, 1)
      .attr(FlinchAttr),
    new AttackMove(Moves.HORN_ATTACK, Type.NORMAL, MoveCategory.PHYSICAL, 65, 100, 25, -1, 0, 1),
    new AttackMove(Moves.FURY_ATTACK, Type.NORMAL, MoveCategory.PHYSICAL, 15, 85, 20, -1, 0, 1)
      .attr(MultiHitAttr),
    new AttackMove(Moves.HORN_DRILL, Type.NORMAL, MoveCategory.PHYSICAL, 200, 30, 5, -1, 0, 1)
      .attr(OneHitKOAttr)
      .attr(OneHitKOAccuracyAttr),
    new AttackMove(Moves.TACKLE, Type.NORMAL, MoveCategory.PHYSICAL, 40, 100, 35, -1, 0, 1),
    new AttackMove(Moves.BODY_SLAM, Type.NORMAL, MoveCategory.PHYSICAL, 85, 100, 15, 30, 0, 1)
      .attr(AlwaysHitMinimizeAttr)
      .attr(HitsTagForDoubleDamageAttr, BattlerTagType.MINIMIZED)
      .attr(StatusEffectAttr, StatusEffect.PARALYSIS),
    new AttackMove(Moves.WRAP, Type.NORMAL, MoveCategory.PHYSICAL, 15, 90, 20, -1, 0, 1)
      .attr(TrapAttr, BattlerTagType.WRAP),
    new AttackMove(Moves.TAKE_DOWN, Type.NORMAL, MoveCategory.PHYSICAL, 90, 85, 20, -1, 0, 1)
      .attr(RecoilAttr)
      .recklessMove(),
    new AttackMove(Moves.THRASH, Type.NORMAL, MoveCategory.PHYSICAL, 120, 100, 10, -1, 0, 1)
      .attr(FrenzyAttr)
      .attr(MissEffectAttr, frenzyMissFunc)
      .attr(NoEffectAttr, frenzyMissFunc)
      .target(MoveTarget.RANDOM_NEAR_ENEMY),
    new AttackMove(Moves.DOUBLE_EDGE, Type.NORMAL, MoveCategory.PHYSICAL, 120, 100, 15, -1, 0, 1)
      .attr(RecoilAttr, false, 0.33)
      .recklessMove(),
    new StatusMove(Moves.TAIL_WHIP, Type.NORMAL, 100, 30, -1, 0, 1)
      .attr(StatStageChangeAttr, [ Stat.DEF ], -1)
      .target(MoveTarget.ALL_NEAR_ENEMIES),
    new AttackMove(Moves.POISON_STING, Type.POISON, MoveCategory.PHYSICAL, 15, 100, 35, 30, 0, 1)
      .attr(StatusEffectAttr, StatusEffect.POISON)
      .makesContact(false),
    new AttackMove(Moves.TWINEEDLE, Type.BUG, MoveCategory.PHYSICAL, 25, 100, 20, 20, 0, 1)
      .attr(MultiHitAttr, MultiHitType._2)
      .attr(StatusEffectAttr, StatusEffect.POISON)
      .makesContact(false),
    new AttackMove(Moves.PIN_MISSILE, Type.BUG, MoveCategory.PHYSICAL, 25, 95, 20, -1, 0, 1)
      .attr(MultiHitAttr)
      .makesContact(false),
    new StatusMove(Moves.LEER, Type.NORMAL, 100, 30, -1, 0, 1)
      .attr(StatStageChangeAttr, [ Stat.DEF ], -1)
      .target(MoveTarget.ALL_NEAR_ENEMIES),
    new AttackMove(Moves.BITE, Type.DARK, MoveCategory.PHYSICAL, 60, 100, 25, 30, 0, 1)
      .attr(FlinchAttr)
      .bitingMove(),
    new StatusMove(Moves.GROWL, Type.NORMAL, 100, 40, -1, 0, 1)
      .attr(StatStageChangeAttr, [ Stat.ATK ], -1)
      .soundBased()
      .target(MoveTarget.ALL_NEAR_ENEMIES),
    new StatusMove(Moves.ROAR, Type.NORMAL, -1, 20, -1, -6, 1)
      .attr(ForceSwitchOutAttr)
      .soundBased()
      .hidesTarget(),
    new StatusMove(Moves.SING, Type.NORMAL, 55, 15, -1, 0, 1)
      .attr(StatusEffectAttr, StatusEffect.SLEEP)
      .soundBased(),
    new StatusMove(Moves.SUPERSONIC, Type.NORMAL, 55, 20, -1, 0, 1)
      .attr(ConfuseAttr)
      .soundBased(),
    new AttackMove(Moves.SONIC_BOOM, Type.NORMAL, MoveCategory.SPECIAL, -1, 90, 20, -1, 0, 1)
      .attr(FixedDamageAttr, 20),
    new StatusMove(Moves.DISABLE, Type.NORMAL, 100, 20, -1, 0, 1)
      .attr(AddBattlerTagAttr, BattlerTagType.DISABLED, false, true)
      .condition((user, target, move) => target.getMoveHistory().reverse().find(m => m.move !== Moves.NONE && m.move !== Moves.STRUGGLE && !m.virtual) !== undefined)
      .ignoresSubstitute(),
    new AttackMove(Moves.ACID, Type.POISON, MoveCategory.SPECIAL, 40, 100, 30, 10, 0, 1)
      .attr(StatStageChangeAttr, [ Stat.SPDEF ], -1)
      .target(MoveTarget.ALL_NEAR_ENEMIES),
    new AttackMove(Moves.EMBER, Type.FIRE, MoveCategory.SPECIAL, 40, 100, 25, 10, 0, 1)
      .attr(StatusEffectAttr, StatusEffect.BURN),
    new AttackMove(Moves.FLAMETHROWER, Type.FIRE, MoveCategory.SPECIAL, 90, 100, 15, 10, 0, 1)
      .attr(StatusEffectAttr, StatusEffect.BURN),
    new StatusMove(Moves.MIST, Type.ICE, -1, 30, -1, 0, 1)
      .attr(AddArenaTagAttr, ArenaTagType.MIST, 5, true)
      .target(MoveTarget.USER_SIDE),
    new AttackMove(Moves.WATER_GUN, Type.WATER, MoveCategory.SPECIAL, 40, 100, 25, -1, 0, 1),
    new AttackMove(Moves.HYDRO_PUMP, Type.WATER, MoveCategory.SPECIAL, 110, 80, 5, -1, 0, 1),
    new AttackMove(Moves.SURF, Type.WATER, MoveCategory.SPECIAL, 90, 100, 15, -1, 0, 1)
      .target(MoveTarget.ALL_NEAR_OTHERS)
      .attr(HitsTagForDoubleDamageAttr, BattlerTagType.UNDERWATER)
      .attr(GulpMissileTagAttr),
    new AttackMove(Moves.ICE_BEAM, Type.ICE, MoveCategory.SPECIAL, 90, 100, 10, 10, 0, 1)
      .attr(StatusEffectAttr, StatusEffect.FREEZE),
    new AttackMove(Moves.BLIZZARD, Type.ICE, MoveCategory.SPECIAL, 110, 70, 5, 10, 0, 1)
      .attr(BlizzardAccuracyAttr)
      .attr(StatusEffectAttr, StatusEffect.FREEZE)
      .windMove()
      .target(MoveTarget.ALL_NEAR_ENEMIES),
    new AttackMove(Moves.PSYBEAM, Type.PSYCHIC, MoveCategory.SPECIAL, 65, 100, 20, 10, 0, 1)
      .attr(ConfuseAttr),
    new AttackMove(Moves.BUBBLE_BEAM, Type.WATER, MoveCategory.SPECIAL, 65, 100, 20, 10, 0, 1)
      .attr(StatStageChangeAttr, [ Stat.SPD ], -1),
    new AttackMove(Moves.AURORA_BEAM, Type.ICE, MoveCategory.SPECIAL, 65, 100, 20, 10, 0, 1)
      .attr(StatStageChangeAttr, [ Stat.ATK ], -1),
    new AttackMove(Moves.HYPER_BEAM, Type.NORMAL, MoveCategory.SPECIAL, 150, 90, 5, -1, 0, 1)
      .attr(RechargeAttr),
    new AttackMove(Moves.PECK, Type.FLYING, MoveCategory.PHYSICAL, 35, 100, 35, -1, 0, 1),
    new AttackMove(Moves.DRILL_PECK, Type.FLYING, MoveCategory.PHYSICAL, 80, 100, 20, -1, 0, 1),
    new AttackMove(Moves.SUBMISSION, Type.FIGHTING, MoveCategory.PHYSICAL, 80, 80, 20, -1, 0, 1)
      .attr(RecoilAttr)
      .recklessMove(),
    new AttackMove(Moves.LOW_KICK, Type.FIGHTING, MoveCategory.PHYSICAL, -1, 100, 20, -1, 0, 1)
      .attr(WeightPowerAttr),
    new AttackMove(Moves.COUNTER, Type.FIGHTING, MoveCategory.PHYSICAL, -1, 100, 20, -1, -5, 1)
      .attr(CounterDamageAttr, (move: Move) => move.category === MoveCategory.PHYSICAL, 2)
      .target(MoveTarget.ATTACKER),
    new AttackMove(Moves.SEISMIC_TOSS, Type.FIGHTING, MoveCategory.PHYSICAL, -1, 100, 20, -1, 0, 1)
      .attr(LevelDamageAttr),
    new AttackMove(Moves.STRENGTH, Type.NORMAL, MoveCategory.PHYSICAL, 80, 100, 15, -1, 0, 1),
    new AttackMove(Moves.ABSORB, Type.GRASS, MoveCategory.SPECIAL, 20, 100, 25, -1, 0, 1)
      .attr(HitHealAttr)
      .triageMove(),
    new AttackMove(Moves.MEGA_DRAIN, Type.GRASS, MoveCategory.SPECIAL, 40, 100, 15, -1, 0, 1)
      .attr(HitHealAttr)
      .triageMove(),
    new StatusMove(Moves.LEECH_SEED, Type.GRASS, 90, 10, -1, 0, 1)
      .attr(LeechSeedAttr)
      .condition((user, target, move) => !target.getTag(BattlerTagType.SEEDED) && !target.isOfType(Type.GRASS)),
    new SelfStatusMove(Moves.GROWTH, Type.NORMAL, -1, 20, -1, 0, 1)
      .attr(GrowthStatStageChangeAttr),
    new AttackMove(Moves.RAZOR_LEAF, Type.GRASS, MoveCategory.PHYSICAL, 55, 95, 25, -1, 0, 1)
      .attr(HighCritAttr)
      .makesContact(false)
      .slicingMove()
      .target(MoveTarget.ALL_NEAR_ENEMIES),
    new AttackMove(Moves.SOLAR_BEAM, Type.GRASS, MoveCategory.SPECIAL, 120, 100, 10, -1, 0, 1)
      .attr(SunlightChargeAttr, ChargeAnim.SOLAR_BEAM_CHARGING, i18next.t("moveTriggers:tookInSunlight", {pokemonName: "{USER}"}))
      .attr(AntiSunlightPowerDecreaseAttr)
      .ignoresVirtual(),
    new StatusMove(Moves.POISON_POWDER, Type.POISON, 75, 35, -1, 0, 1)
      .attr(StatusEffectAttr, StatusEffect.POISON)
      .powderMove(),
    new StatusMove(Moves.STUN_SPORE, Type.GRASS, 75, 30, -1, 0, 1)
      .attr(StatusEffectAttr, StatusEffect.PARALYSIS)
      .powderMove(),
    new StatusMove(Moves.SLEEP_POWDER, Type.GRASS, 75, 15, -1, 0, 1)
      .attr(StatusEffectAttr, StatusEffect.SLEEP)
      .powderMove(),
    new AttackMove(Moves.PETAL_DANCE, Type.GRASS, MoveCategory.SPECIAL, 120, 100, 10, -1, 0, 1)
      .attr(FrenzyAttr)
      .attr(MissEffectAttr, frenzyMissFunc)
      .attr(NoEffectAttr, frenzyMissFunc)
      .makesContact()
      .danceMove()
      .target(MoveTarget.RANDOM_NEAR_ENEMY),
    new StatusMove(Moves.STRING_SHOT, Type.BUG, 95, 40, -1, 0, 1)
      .attr(StatStageChangeAttr, [ Stat.SPD ], -2)
      .target(MoveTarget.ALL_NEAR_ENEMIES),
    new AttackMove(Moves.DRAGON_RAGE, Type.DRAGON, MoveCategory.SPECIAL, -1, 100, 10, -1, 0, 1)
      .attr(FixedDamageAttr, 40),
    new AttackMove(Moves.FIRE_SPIN, Type.FIRE, MoveCategory.SPECIAL, 35, 85, 15, -1, 0, 1)
      .attr(TrapAttr, BattlerTagType.FIRE_SPIN),
    new AttackMove(Moves.THUNDER_SHOCK, Type.ELECTRIC, MoveCategory.SPECIAL, 40, 100, 30, 10, 0, 1)
      .attr(StatusEffectAttr, StatusEffect.PARALYSIS),
    new AttackMove(Moves.THUNDERBOLT, Type.ELECTRIC, MoveCategory.SPECIAL, 90, 100, 15, 10, 0, 1)
      .attr(StatusEffectAttr, StatusEffect.PARALYSIS),
    new StatusMove(Moves.THUNDER_WAVE, Type.ELECTRIC, 90, 20, -1, 0, 1)
      .attr(StatusEffectAttr, StatusEffect.PARALYSIS)
      .attr(RespectAttackTypeImmunityAttr),
    new AttackMove(Moves.THUNDER, Type.ELECTRIC, MoveCategory.SPECIAL, 110, 70, 10, 30, 0, 1)
      .attr(StatusEffectAttr, StatusEffect.PARALYSIS)
      .attr(ThunderAccuracyAttr)
      .attr(HitsTagAttr, BattlerTagType.FLYING),
    new AttackMove(Moves.ROCK_THROW, Type.ROCK, MoveCategory.PHYSICAL, 50, 90, 15, -1, 0, 1)
      .makesContact(false),
    new AttackMove(Moves.EARTHQUAKE, Type.GROUND, MoveCategory.PHYSICAL, 100, 100, 10, -1, 0, 1)
      .attr(HitsTagForDoubleDamageAttr, BattlerTagType.UNDERGROUND)
      .attr(MovePowerMultiplierAttr, (user, target, move) => user.scene.arena.getTerrainType() === TerrainType.GRASSY && target.isGrounded() ? 0.5 : 1)
      .makesContact(false)
      .target(MoveTarget.ALL_NEAR_OTHERS),
    new AttackMove(Moves.FISSURE, Type.GROUND, MoveCategory.PHYSICAL, 200, 30, 5, -1, 0, 1)
      .attr(OneHitKOAttr)
      .attr(OneHitKOAccuracyAttr)
      .attr(HitsTagAttr, BattlerTagType.UNDERGROUND)
      .makesContact(false),
    new AttackMove(Moves.DIG, Type.GROUND, MoveCategory.PHYSICAL, 80, 100, 10, -1, 0, 1)
      .attr(ChargeAttr, ChargeAnim.DIG_CHARGING, i18next.t("moveTriggers:dugAHole", {pokemonName: "{USER}"}), BattlerTagType.UNDERGROUND)
      .ignoresVirtual(),
    new StatusMove(Moves.TOXIC, Type.POISON, 90, 10, -1, 0, 1)
      .attr(StatusEffectAttr, StatusEffect.TOXIC)
      .attr(ToxicAccuracyAttr),
    new AttackMove(Moves.CONFUSION, Type.PSYCHIC, MoveCategory.SPECIAL, 50, 100, 25, 10, 0, 1)
      .attr(ConfuseAttr),
    new AttackMove(Moves.PSYCHIC, Type.PSYCHIC, MoveCategory.SPECIAL, 90, 100, 10, 10, 0, 1)
      .attr(StatStageChangeAttr, [ Stat.SPDEF ], -1),
    new StatusMove(Moves.HYPNOSIS, Type.PSYCHIC, 60, 20, -1, 0, 1)
      .attr(StatusEffectAttr, StatusEffect.SLEEP),
    new SelfStatusMove(Moves.MEDITATE, Type.PSYCHIC, -1, 40, -1, 0, 1)
      .attr(StatStageChangeAttr, [ Stat.ATK ], 1, true),
    new SelfStatusMove(Moves.AGILITY, Type.PSYCHIC, -1, 30, -1, 0, 1)
      .attr(StatStageChangeAttr, [ Stat.SPD ], 2, true),
    new AttackMove(Moves.QUICK_ATTACK, Type.NORMAL, MoveCategory.PHYSICAL, 40, 100, 30, -1, 1, 1),
    new AttackMove(Moves.RAGE, Type.NORMAL, MoveCategory.PHYSICAL, 20, 100, 20, -1, 0, 1)
      .partial(),
    new SelfStatusMove(Moves.TELEPORT, Type.PSYCHIC, -1, 20, -1, -6, 1)
      .attr(ForceSwitchOutAttr, true)
      .hidesUser(),
    new AttackMove(Moves.NIGHT_SHADE, Type.GHOST, MoveCategory.SPECIAL, -1, 100, 15, -1, 0, 1)
      .attr(LevelDamageAttr),
    new StatusMove(Moves.MIMIC, Type.NORMAL, -1, 10, -1, 0, 1)
      .attr(MovesetCopyMoveAttr)
      .ignoresSubstitute()
      .ignoresVirtual(),
    new StatusMove(Moves.SCREECH, Type.NORMAL, 85, 40, -1, 0, 1)
      .attr(StatStageChangeAttr, [ Stat.DEF ], -2)
      .soundBased(),
    new SelfStatusMove(Moves.DOUBLE_TEAM, Type.NORMAL, -1, 15, -1, 0, 1)
      .attr(StatStageChangeAttr, [ Stat.EVA ], 1, true),
    new SelfStatusMove(Moves.RECOVER, Type.NORMAL, -1, 5, -1, 0, 1)
      .attr(HealAttr, 0.5)
      .triageMove(),
    new SelfStatusMove(Moves.HARDEN, Type.NORMAL, -1, 30, -1, 0, 1)
      .attr(StatStageChangeAttr, [ Stat.DEF ], 1, true),
    new SelfStatusMove(Moves.MINIMIZE, Type.NORMAL, -1, 10, -1, 0, 1)
      .attr(AddBattlerTagAttr, BattlerTagType.MINIMIZED, true, false)
      .attr(StatStageChangeAttr, [ Stat.EVA ], 2, true),
    new StatusMove(Moves.SMOKESCREEN, Type.NORMAL, 100, 20, -1, 0, 1)
      .attr(StatStageChangeAttr, [ Stat.ACC ], -1),
    new StatusMove(Moves.CONFUSE_RAY, Type.GHOST, 100, 10, -1, 0, 1)
      .attr(ConfuseAttr),
    new SelfStatusMove(Moves.WITHDRAW, Type.WATER, -1, 40, -1, 0, 1)
      .attr(StatStageChangeAttr, [ Stat.DEF ], 1, true),
    new SelfStatusMove(Moves.DEFENSE_CURL, Type.NORMAL, -1, 40, -1, 0, 1)
      .attr(StatStageChangeAttr, [ Stat.DEF ], 1, true),
    new SelfStatusMove(Moves.BARRIER, Type.PSYCHIC, -1, 20, -1, 0, 1)
      .attr(StatStageChangeAttr, [ Stat.DEF ], 2, true),
    new StatusMove(Moves.LIGHT_SCREEN, Type.PSYCHIC, -1, 30, -1, 0, 1)
      .attr(AddArenaTagAttr, ArenaTagType.LIGHT_SCREEN, 5, true)
      .target(MoveTarget.USER_SIDE),
    new SelfStatusMove(Moves.HAZE, Type.ICE, -1, 30, -1, 0, 1)
      .ignoresSubstitute()
      .attr(ResetStatsAttr, true),
    new StatusMove(Moves.REFLECT, Type.PSYCHIC, -1, 20, -1, 0, 1)
      .attr(AddArenaTagAttr, ArenaTagType.REFLECT, 5, true)
      .target(MoveTarget.USER_SIDE),
    new SelfStatusMove(Moves.FOCUS_ENERGY, Type.NORMAL, -1, 30, -1, 0, 1)
      .attr(AddBattlerTagAttr, BattlerTagType.CRIT_BOOST, true, true),
    new AttackMove(Moves.BIDE, Type.NORMAL, MoveCategory.PHYSICAL, -1, -1, 10, -1, 1, 1)
      .ignoresVirtual()
      .target(MoveTarget.USER)
      .unimplemented(),
    new SelfStatusMove(Moves.METRONOME, Type.NORMAL, -1, 10, -1, 0, 1)
      .attr(RandomMoveAttr)
      .ignoresVirtual(),
    new StatusMove(Moves.MIRROR_MOVE, Type.FLYING, -1, 20, -1, 0, 1)
      .attr(CopyMoveAttr)
      .ignoresVirtual(),
    new AttackMove(Moves.SELF_DESTRUCT, Type.NORMAL, MoveCategory.PHYSICAL, 200, 100, 5, -1, 0, 1)
      .attr(SacrificialAttr)
      .makesContact(false)
      .condition(failIfDampCondition)
      .target(MoveTarget.ALL_NEAR_OTHERS),
    new AttackMove(Moves.EGG_BOMB, Type.NORMAL, MoveCategory.PHYSICAL, 100, 75, 10, -1, 0, 1)
      .makesContact(false)
      .ballBombMove(),
    new AttackMove(Moves.LICK, Type.GHOST, MoveCategory.PHYSICAL, 30, 100, 30, 30, 0, 1)
      .attr(StatusEffectAttr, StatusEffect.PARALYSIS),
    new AttackMove(Moves.SMOG, Type.POISON, MoveCategory.SPECIAL, 30, 70, 20, 40, 0, 1)
      .attr(StatusEffectAttr, StatusEffect.POISON),
    new AttackMove(Moves.SLUDGE, Type.POISON, MoveCategory.SPECIAL, 65, 100, 20, 30, 0, 1)
      .attr(StatusEffectAttr, StatusEffect.POISON),
    new AttackMove(Moves.BONE_CLUB, Type.GROUND, MoveCategory.PHYSICAL, 65, 85, 20, 10, 0, 1)
      .attr(FlinchAttr)
      .makesContact(false),
    new AttackMove(Moves.FIRE_BLAST, Type.FIRE, MoveCategory.SPECIAL, 110, 85, 5, 10, 0, 1)
      .attr(StatusEffectAttr, StatusEffect.BURN),
    new AttackMove(Moves.WATERFALL, Type.WATER, MoveCategory.PHYSICAL, 80, 100, 15, 20, 0, 1)
      .attr(FlinchAttr),
    new AttackMove(Moves.CLAMP, Type.WATER, MoveCategory.PHYSICAL, 35, 85, 15, -1, 0, 1)
      .attr(TrapAttr, BattlerTagType.CLAMP),
    new AttackMove(Moves.SWIFT, Type.NORMAL, MoveCategory.SPECIAL, 60, -1, 20, -1, 0, 1)
      .target(MoveTarget.ALL_NEAR_ENEMIES),
    new AttackMove(Moves.SKULL_BASH, Type.NORMAL, MoveCategory.PHYSICAL, 130, 100, 10, -1, 0, 1)
      .attr(ChargeAttr, ChargeAnim.SKULL_BASH_CHARGING, i18next.t("moveTriggers:loweredItsHead", {pokemonName: "{USER}"}), null, true)
      .attr(StatStageChangeAttr, [ Stat.DEF ], 1, true)
      .ignoresVirtual(),
    new AttackMove(Moves.SPIKE_CANNON, Type.NORMAL, MoveCategory.PHYSICAL, 20, 100, 15, -1, 0, 1)
      .attr(MultiHitAttr)
      .makesContact(false),
    new AttackMove(Moves.CONSTRICT, Type.NORMAL, MoveCategory.PHYSICAL, 10, 100, 35, 10, 0, 1)
      .attr(StatStageChangeAttr, [ Stat.SPD ], -1),
    new SelfStatusMove(Moves.AMNESIA, Type.PSYCHIC, -1, 20, -1, 0, 1)
      .attr(StatStageChangeAttr, [ Stat.SPDEF ], 2, true),
    new StatusMove(Moves.KINESIS, Type.PSYCHIC, 80, 15, -1, 0, 1)
      .attr(StatStageChangeAttr, [ Stat.ACC ], -1),
    new SelfStatusMove(Moves.SOFT_BOILED, Type.NORMAL, -1, 5, -1, 0, 1)
      .attr(HealAttr, 0.5)
      .triageMove(),
    new AttackMove(Moves.HIGH_JUMP_KICK, Type.FIGHTING, MoveCategory.PHYSICAL, 130, 90, 10, -1, 0, 1)
      .attr(MissEffectAttr, crashDamageFunc)
      .attr(NoEffectAttr, crashDamageFunc)
      .condition(failOnGravityCondition)
      .recklessMove(),
    new StatusMove(Moves.GLARE, Type.NORMAL, 100, 30, -1, 0, 1)
      .attr(StatusEffectAttr, StatusEffect.PARALYSIS),
    new AttackMove(Moves.DREAM_EATER, Type.PSYCHIC, MoveCategory.SPECIAL, 100, 100, 15, -1, 0, 1)
      .attr(HitHealAttr)
      .condition(targetSleptOrComatoseCondition)
      .triageMove(),
    new StatusMove(Moves.POISON_GAS, Type.POISON, 90, 40, -1, 0, 1)
      .attr(StatusEffectAttr, StatusEffect.POISON)
      .target(MoveTarget.ALL_NEAR_ENEMIES),
    new AttackMove(Moves.BARRAGE, Type.NORMAL, MoveCategory.PHYSICAL, 15, 85, 20, -1, 0, 1)
      .attr(MultiHitAttr)
      .makesContact(false)
      .ballBombMove(),
    new AttackMove(Moves.LEECH_LIFE, Type.BUG, MoveCategory.PHYSICAL, 80, 100, 10, -1, 0, 1)
      .attr(HitHealAttr)
      .triageMove(),
    new StatusMove(Moves.LOVELY_KISS, Type.NORMAL, 75, 10, -1, 0, 1)
      .attr(StatusEffectAttr, StatusEffect.SLEEP),
    new AttackMove(Moves.SKY_ATTACK, Type.FLYING, MoveCategory.PHYSICAL, 140, 90, 5, 30, 0, 1)
      .attr(ChargeAttr, ChargeAnim.SKY_ATTACK_CHARGING, i18next.t("moveTriggers:isGlowing", {pokemonName: "{USER}"}))
      .attr(HighCritAttr)
      .attr(FlinchAttr)
      .makesContact(false)
      .ignoresVirtual(),
    new StatusMove(Moves.TRANSFORM, Type.NORMAL, -1, 10, -1, 0, 1)
      .attr(TransformAttr)
      .ignoresProtect(),
    new AttackMove(Moves.BUBBLE, Type.WATER, MoveCategory.SPECIAL, 40, 100, 30, 10, 0, 1)
      .attr(StatStageChangeAttr, [ Stat.SPD ], -1)
      .target(MoveTarget.ALL_NEAR_ENEMIES),
    new AttackMove(Moves.DIZZY_PUNCH, Type.NORMAL, MoveCategory.PHYSICAL, 70, 100, 10, 20, 0, 1)
      .attr(ConfuseAttr)
      .punchingMove(),
    new StatusMove(Moves.SPORE, Type.GRASS, 100, 15, -1, 0, 1)
      .attr(StatusEffectAttr, StatusEffect.SLEEP)
      .powderMove(),
    new StatusMove(Moves.FLASH, Type.NORMAL, 100, 20, -1, 0, 1)
      .attr(StatStageChangeAttr, [ Stat.ACC ], -1),
    new AttackMove(Moves.PSYWAVE, Type.PSYCHIC, MoveCategory.SPECIAL, -1, 100, 15, -1, 0, 1)
      .attr(RandomLevelDamageAttr),
    new SelfStatusMove(Moves.SPLASH, Type.NORMAL, -1, 40, -1, 0, 1)
      .condition(failOnGravityCondition),
    new SelfStatusMove(Moves.ACID_ARMOR, Type.POISON, -1, 20, -1, 0, 1)
      .attr(StatStageChangeAttr, [ Stat.DEF ], 2, true),
    new AttackMove(Moves.CRABHAMMER, Type.WATER, MoveCategory.PHYSICAL, 100, 90, 10, -1, 0, 1)
      .attr(HighCritAttr),
    new AttackMove(Moves.EXPLOSION, Type.NORMAL, MoveCategory.PHYSICAL, 250, 100, 5, -1, 0, 1)
      .condition(failIfDampCondition)
      .attr(SacrificialAttr)
      .makesContact(false)
      .target(MoveTarget.ALL_NEAR_OTHERS),
    new AttackMove(Moves.FURY_SWIPES, Type.NORMAL, MoveCategory.PHYSICAL, 18, 80, 15, -1, 0, 1)
      .attr(MultiHitAttr),
    new AttackMove(Moves.BONEMERANG, Type.GROUND, MoveCategory.PHYSICAL, 50, 90, 10, -1, 0, 1)
      .attr(MultiHitAttr, MultiHitType._2)
      .makesContact(false),
    new SelfStatusMove(Moves.REST, Type.PSYCHIC, -1, 5, -1, 0, 1)
      .attr(StatusEffectAttr, StatusEffect.SLEEP, true, 3, true)
      .attr(HealAttr, 1, true)
      .condition((user, target, move) => !user.isFullHp() && user.canSetStatus(StatusEffect.SLEEP, true, true))
      .triageMove(),
    new AttackMove(Moves.ROCK_SLIDE, Type.ROCK, MoveCategory.PHYSICAL, 75, 90, 10, 30, 0, 1)
      .attr(FlinchAttr)
      .makesContact(false)
      .target(MoveTarget.ALL_NEAR_ENEMIES),
    new AttackMove(Moves.HYPER_FANG, Type.NORMAL, MoveCategory.PHYSICAL, 80, 90, 15, 10, 0, 1)
      .attr(FlinchAttr)
      .bitingMove(),
    new SelfStatusMove(Moves.SHARPEN, Type.NORMAL, -1, 30, -1, 0, 1)
      .attr(StatStageChangeAttr, [ Stat.ATK ], 1, true),
    new SelfStatusMove(Moves.CONVERSION, Type.NORMAL, -1, 30, -1, 0, 1)
      .attr(FirstMoveTypeAttr),
    new AttackMove(Moves.TRI_ATTACK, Type.NORMAL, MoveCategory.SPECIAL, 80, 100, 10, 20, 0, 1)
      .attr(MultiStatusEffectAttr, [StatusEffect.BURN, StatusEffect.FREEZE, StatusEffect.PARALYSIS]),
    new AttackMove(Moves.SUPER_FANG, Type.NORMAL, MoveCategory.PHYSICAL, -1, 90, 10, -1, 0, 1)
      .attr(TargetHalfHpDamageAttr),
    new AttackMove(Moves.SLASH, Type.NORMAL, MoveCategory.PHYSICAL, 70, 100, 20, -1, 0, 1)
      .attr(HighCritAttr)
      .slicingMove(),
    new SelfStatusMove(Moves.SUBSTITUTE, Type.NORMAL, -1, 10, -1, 0, 1)
      .attr(AddSubstituteAttr),
    new AttackMove(Moves.STRUGGLE, Type.NORMAL, MoveCategory.PHYSICAL, 50, -1, 1, -1, 0, 1)
      .attr(RecoilAttr, true, 0.25, true)
      .attr(TypelessAttr)
      .ignoresVirtual()
      .target(MoveTarget.RANDOM_NEAR_ENEMY),
    new StatusMove(Moves.SKETCH, Type.NORMAL, -1, 1, -1, 0, 2)
      .ignoresSubstitute()
      .attr(SketchAttr)
      .ignoresVirtual(),
    new AttackMove(Moves.TRIPLE_KICK, Type.FIGHTING, MoveCategory.PHYSICAL, 10, 90, 10, -1, 0, 2)
      .attr(MultiHitAttr, MultiHitType._3)
      .attr(MultiHitPowerIncrementAttr, 3)
      .checkAllHits(),
    new AttackMove(Moves.THIEF, Type.DARK, MoveCategory.PHYSICAL, 60, 100, 25, -1, 0, 2)
      .attr(StealHeldItemChanceAttr, 0.3),
    new StatusMove(Moves.SPIDER_WEB, Type.BUG, -1, 10, -1, 0, 2)
      .attr(AddBattlerTagAttr, BattlerTagType.TRAPPED, false, true, 1),
    new StatusMove(Moves.MIND_READER, Type.NORMAL, -1, 5, -1, 0, 2)
      .attr(IgnoreAccuracyAttr),
    new StatusMove(Moves.NIGHTMARE, Type.GHOST, 100, 15, -1, 0, 2)
      .attr(AddBattlerTagAttr, BattlerTagType.NIGHTMARE)
      .condition(targetSleptOrComatoseCondition),
    new AttackMove(Moves.FLAME_WHEEL, Type.FIRE, MoveCategory.PHYSICAL, 60, 100, 25, 10, 0, 2)
      .attr(HealStatusEffectAttr, true, StatusEffect.FREEZE)
      .attr(StatusEffectAttr, StatusEffect.BURN),
    new AttackMove(Moves.SNORE, Type.NORMAL, MoveCategory.SPECIAL, 50, 100, 15, 30, 0, 2)
      .attr(BypassSleepAttr)
      .attr(FlinchAttr)
      .condition(userSleptOrComatoseCondition)
      .soundBased(),
    new StatusMove(Moves.CURSE, Type.GHOST, -1, 10, -1, 0, 2)
      .attr(CurseAttr)
      .ignoresSubstitute()
      .ignoresProtect(true)
      .target(MoveTarget.CURSE),
    new AttackMove(Moves.FLAIL, Type.NORMAL, MoveCategory.PHYSICAL, -1, 100, 15, -1, 0, 2)
      .attr(LowHpPowerAttr),
    new StatusMove(Moves.CONVERSION_2, Type.NORMAL, -1, 30, -1, 0, 2)
      .attr(ResistLastMoveTypeAttr)
      .ignoresSubstitute()
      .partial(), // Checks the move's original typing and not if its type is changed through some other means
    new AttackMove(Moves.AEROBLAST, Type.FLYING, MoveCategory.SPECIAL, 100, 95, 5, -1, 0, 2)
      .windMove()
      .attr(HighCritAttr),
    new StatusMove(Moves.COTTON_SPORE, Type.GRASS, 100, 40, -1, 0, 2)
      .attr(StatStageChangeAttr, [ Stat.SPD ], -2)
      .powderMove()
      .target(MoveTarget.ALL_NEAR_ENEMIES),
    new AttackMove(Moves.REVERSAL, Type.FIGHTING, MoveCategory.PHYSICAL, -1, 100, 15, -1, 0, 2)
      .attr(LowHpPowerAttr),
    new StatusMove(Moves.SPITE, Type.GHOST, 100, 10, -1, 0, 2)
      .ignoresSubstitute()
      .attr(ReducePpMoveAttr, 4),
    new AttackMove(Moves.POWDER_SNOW, Type.ICE, MoveCategory.SPECIAL, 40, 100, 25, 10, 0, 2)
      .attr(StatusEffectAttr, StatusEffect.FREEZE)
      .target(MoveTarget.ALL_NEAR_ENEMIES),
    new SelfStatusMove(Moves.PROTECT, Type.NORMAL, -1, 10, -1, 4, 2)
      .attr(ProtectAttr)
      .condition(failIfLastCondition),
    new AttackMove(Moves.MACH_PUNCH, Type.FIGHTING, MoveCategory.PHYSICAL, 40, 100, 30, -1, 1, 2)
      .punchingMove(),
    new StatusMove(Moves.SCARY_FACE, Type.NORMAL, 100, 10, -1, 0, 2)
      .attr(StatStageChangeAttr, [ Stat.SPD ], -2),
    new AttackMove(Moves.FEINT_ATTACK, Type.DARK, MoveCategory.PHYSICAL, 60, -1, 20, -1, 0, 2),
    new StatusMove(Moves.SWEET_KISS, Type.FAIRY, 75, 10, -1, 0, 2)
      .attr(ConfuseAttr),
    new SelfStatusMove(Moves.BELLY_DRUM, Type.NORMAL, -1, 10, -1, 0, 2)
      .attr(CutHpStatStageBoostAttr, [ Stat.ATK ], 12, 2, (user) => {
        user.scene.queueMessage(i18next.t("moveTriggers:cutOwnHpAndMaximizedStat", { pokemonName: getPokemonNameWithAffix(user), statName: i18next.t(getStatKey(Stat.ATK)) }));
      }),
    new AttackMove(Moves.SLUDGE_BOMB, Type.POISON, MoveCategory.SPECIAL, 90, 100, 10, 30, 0, 2)
      .attr(StatusEffectAttr, StatusEffect.POISON)
      .ballBombMove(),
    new AttackMove(Moves.MUD_SLAP, Type.GROUND, MoveCategory.SPECIAL, 20, 100, 10, 100, 0, 2)
      .attr(StatStageChangeAttr, [ Stat.ACC ], -1),
    new AttackMove(Moves.OCTAZOOKA, Type.WATER, MoveCategory.SPECIAL, 65, 85, 10, 50, 0, 2)
      .attr(StatStageChangeAttr, [ Stat.ACC ], -1)
      .ballBombMove(),
    new StatusMove(Moves.SPIKES, Type.GROUND, -1, 20, -1, 0, 2)
      .attr(AddArenaTrapTagAttr, ArenaTagType.SPIKES)
      .target(MoveTarget.ENEMY_SIDE),
    new AttackMove(Moves.ZAP_CANNON, Type.ELECTRIC, MoveCategory.SPECIAL, 120, 50, 5, 100, 0, 2)
      .attr(StatusEffectAttr, StatusEffect.PARALYSIS)
      .ballBombMove(),
    new StatusMove(Moves.FORESIGHT, Type.NORMAL, -1, 40, -1, 0, 2)
      .attr(ExposedMoveAttr, BattlerTagType.IGNORE_GHOST)
      .ignoresSubstitute(),
    new SelfStatusMove(Moves.DESTINY_BOND, Type.GHOST, -1, 5, -1, 0, 2)
      .ignoresProtect()
      .attr(DestinyBondAttr)
      .condition((user, target, move) => {
        // Retrieves user's previous move, returns empty array if no moves have been used
        const lastTurnMove = user.getLastXMoves(1);
        // Checks last move and allows destiny bond to be used if:
        // - no previous moves have been made
        // - the previous move used was not destiny bond
        // - the previous move was unsuccessful
        return lastTurnMove.length === 0 || lastTurnMove[0].move !== move.id || lastTurnMove[0].result !== MoveResult.SUCCESS;
      }),
    new StatusMove(Moves.PERISH_SONG, Type.NORMAL, -1, 5, -1, 0, 2)
      .attr(FaintCountdownAttr)
      .ignoresProtect()
      .soundBased()
      .condition(failOnBossCondition)
      .target(MoveTarget.ALL),
    new AttackMove(Moves.ICY_WIND, Type.ICE, MoveCategory.SPECIAL, 55, 95, 15, 100, 0, 2)
      .attr(StatStageChangeAttr, [ Stat.SPD ], -1)
      .windMove()
      .target(MoveTarget.ALL_NEAR_ENEMIES),
    new SelfStatusMove(Moves.DETECT, Type.FIGHTING, -1, 5, -1, 4, 2)
      .attr(ProtectAttr)
      .condition(failIfLastCondition),
    new AttackMove(Moves.BONE_RUSH, Type.GROUND, MoveCategory.PHYSICAL, 25, 90, 10, -1, 0, 2)
      .attr(MultiHitAttr)
      .makesContact(false),
    new StatusMove(Moves.LOCK_ON, Type.NORMAL, -1, 5, -1, 0, 2)
      .attr(IgnoreAccuracyAttr),
    new AttackMove(Moves.OUTRAGE, Type.DRAGON, MoveCategory.PHYSICAL, 120, 100, 10, -1, 0, 2)
      .attr(FrenzyAttr)
      .attr(MissEffectAttr, frenzyMissFunc)
      .attr(NoEffectAttr, frenzyMissFunc)
      .target(MoveTarget.RANDOM_NEAR_ENEMY),
    new StatusMove(Moves.SANDSTORM, Type.ROCK, -1, 10, -1, 0, 2)
      .attr(WeatherChangeAttr, WeatherType.SANDSTORM)
      .target(MoveTarget.BOTH_SIDES),
    new AttackMove(Moves.GIGA_DRAIN, Type.GRASS, MoveCategory.SPECIAL, 75, 100, 10, -1, 0, 2)
      .attr(HitHealAttr)
      .triageMove(),
    new SelfStatusMove(Moves.ENDURE, Type.NORMAL, -1, 10, -1, 4, 2)
      .attr(ProtectAttr, BattlerTagType.ENDURING)
      .condition(failIfLastCondition),
    new StatusMove(Moves.CHARM, Type.FAIRY, 100, 20, -1, 0, 2)
      .attr(StatStageChangeAttr, [ Stat.ATK ], -2),
    new AttackMove(Moves.ROLLOUT, Type.ROCK, MoveCategory.PHYSICAL, 30, 90, 20, -1, 0, 2)
      .partial()
      .attr(ConsecutiveUseDoublePowerAttr, 5, true, true, Moves.DEFENSE_CURL),
    new AttackMove(Moves.FALSE_SWIPE, Type.NORMAL, MoveCategory.PHYSICAL, 40, 100, 40, -1, 0, 2)
      .attr(SurviveDamageAttr),
    new StatusMove(Moves.SWAGGER, Type.NORMAL, 85, 15, -1, 0, 2)
      .attr(StatStageChangeAttr, [ Stat.ATK ], 2)
      .attr(ConfuseAttr),
    new SelfStatusMove(Moves.MILK_DRINK, Type.NORMAL, -1, 5, -1, 0, 2)
      .attr(HealAttr, 0.5)
      .triageMove(),
    new AttackMove(Moves.SPARK, Type.ELECTRIC, MoveCategory.PHYSICAL, 65, 100, 20, 30, 0, 2)
      .attr(StatusEffectAttr, StatusEffect.PARALYSIS),
    new AttackMove(Moves.FURY_CUTTER, Type.BUG, MoveCategory.PHYSICAL, 40, 95, 20, -1, 0, 2)
      .attr(ConsecutiveUseDoublePowerAttr, 3, true)
      .slicingMove(),
    new AttackMove(Moves.STEEL_WING, Type.STEEL, MoveCategory.PHYSICAL, 70, 90, 25, 10, 0, 2)
      .attr(StatStageChangeAttr, [ Stat.DEF ], 1, true),
    new StatusMove(Moves.MEAN_LOOK, Type.NORMAL, -1, 5, -1, 0, 2)
      .attr(AddBattlerTagAttr, BattlerTagType.TRAPPED, false, true, 1),
    new StatusMove(Moves.ATTRACT, Type.NORMAL, 100, 15, -1, 0, 2)
      .attr(AddBattlerTagAttr, BattlerTagType.INFATUATED)
      .ignoresSubstitute()
      .condition((user, target, move) => user.isOppositeGender(target)),
    new SelfStatusMove(Moves.SLEEP_TALK, Type.NORMAL, -1, 10, -1, 0, 2)
      .attr(BypassSleepAttr)
      .attr(RandomMovesetMoveAttr)
      .condition(userSleptOrComatoseCondition)
      .target(MoveTarget.ALL_ENEMIES)
      .ignoresVirtual(),
    new StatusMove(Moves.HEAL_BELL, Type.NORMAL, -1, 5, -1, 0, 2)
      .attr(PartyStatusCureAttr, i18next.t("moveTriggers:bellChimed"), Abilities.SOUNDPROOF)
      .soundBased()
      .target(MoveTarget.PARTY),
    new AttackMove(Moves.RETURN, Type.NORMAL, MoveCategory.PHYSICAL, -1, 100, 20, -1, 0, 2)
      .attr(FriendshipPowerAttr),
    new AttackMove(Moves.PRESENT, Type.NORMAL, MoveCategory.PHYSICAL, -1, 90, 15, -1, 0, 2)
      .attr(PresentPowerAttr)
      .makesContact(false),
    new AttackMove(Moves.FRUSTRATION, Type.NORMAL, MoveCategory.PHYSICAL, -1, 100, 20, -1, 0, 2)
      .attr(FriendshipPowerAttr, true),
    new StatusMove(Moves.SAFEGUARD, Type.NORMAL, -1, 25, -1, 0, 2)
      .target(MoveTarget.USER_SIDE)
      .attr(AddArenaTagAttr, ArenaTagType.SAFEGUARD, 5, true, true),
    new StatusMove(Moves.PAIN_SPLIT, Type.NORMAL, -1, 20, -1, 0, 2)
      .attr(HpSplitAttr)
      .condition(failOnBossCondition),
    new AttackMove(Moves.SACRED_FIRE, Type.FIRE, MoveCategory.PHYSICAL, 100, 95, 5, 50, 0, 2)
      .attr(HealStatusEffectAttr, true, StatusEffect.FREEZE)
      .attr(StatusEffectAttr, StatusEffect.BURN)
      .makesContact(false),
    new AttackMove(Moves.MAGNITUDE, Type.GROUND, MoveCategory.PHYSICAL, -1, 100, 30, -1, 0, 2)
      .attr(PreMoveMessageAttr, magnitudeMessageFunc)
      .attr(MagnitudePowerAttr)
      .attr(MovePowerMultiplierAttr, (user, target, move) => user.scene.arena.getTerrainType() === TerrainType.GRASSY && target.isGrounded() ? 0.5 : 1)
      .attr(HitsTagForDoubleDamageAttr, BattlerTagType.UNDERGROUND)
      .makesContact(false)
      .target(MoveTarget.ALL_NEAR_OTHERS),
    new AttackMove(Moves.DYNAMIC_PUNCH, Type.FIGHTING, MoveCategory.PHYSICAL, 100, 50, 5, 100, 0, 2)
      .attr(ConfuseAttr)
      .punchingMove(),
    new AttackMove(Moves.MEGAHORN, Type.BUG, MoveCategory.PHYSICAL, 120, 85, 10, -1, 0, 2),
    new AttackMove(Moves.DRAGON_BREATH, Type.DRAGON, MoveCategory.SPECIAL, 60, 100, 20, 30, 0, 2)
      .attr(StatusEffectAttr, StatusEffect.PARALYSIS),
    new SelfStatusMove(Moves.BATON_PASS, Type.NORMAL, -1, 40, -1, 0, 2)
      .attr(ForceSwitchOutAttr, true, SwitchType.BATON_PASS)
      .hidesUser(),
    new StatusMove(Moves.ENCORE, Type.NORMAL, 100, 5, -1, 0, 2)
      .attr(AddBattlerTagAttr, BattlerTagType.ENCORE, false, true)
      .ignoresSubstitute()
      .condition((user, target, move) => new EncoreTag(user.id).canAdd(target)),
    new AttackMove(Moves.PURSUIT, Type.DARK, MoveCategory.PHYSICAL, 40, 100, 20, -1, 0, 2)
      .partial(),
    new AttackMove(Moves.RAPID_SPIN, Type.NORMAL, MoveCategory.PHYSICAL, 50, 100, 40, 100, 0, 2)
      .attr(StatStageChangeAttr, [ Stat.SPD ], 1, true)
      .attr(RemoveBattlerTagAttr, [
        BattlerTagType.BIND,
        BattlerTagType.WRAP,
        BattlerTagType.FIRE_SPIN,
        BattlerTagType.WHIRLPOOL,
        BattlerTagType.CLAMP,
        BattlerTagType.SAND_TOMB,
        BattlerTagType.MAGMA_STORM,
        BattlerTagType.SNAP_TRAP,
        BattlerTagType.THUNDER_CAGE,
        BattlerTagType.SEEDED,
        BattlerTagType.INFESTATION
      ], true)
      .attr(RemoveArenaTrapAttr),
    new StatusMove(Moves.SWEET_SCENT, Type.NORMAL, 100, 20, -1, 0, 2)
      .attr(StatStageChangeAttr, [ Stat.EVA ], -2)
      .target(MoveTarget.ALL_NEAR_ENEMIES),
    new AttackMove(Moves.IRON_TAIL, Type.STEEL, MoveCategory.PHYSICAL, 100, 75, 15, 30, 0, 2)
      .attr(StatStageChangeAttr, [ Stat.DEF ], -1),
    new AttackMove(Moves.METAL_CLAW, Type.STEEL, MoveCategory.PHYSICAL, 50, 95, 35, 10, 0, 2)
      .attr(StatStageChangeAttr, [ Stat.ATK ], 1, true),
    new AttackMove(Moves.VITAL_THROW, Type.FIGHTING, MoveCategory.PHYSICAL, 70, -1, 10, -1, -1, 2),
    new SelfStatusMove(Moves.MORNING_SUN, Type.NORMAL, -1, 5, -1, 0, 2)
      .attr(PlantHealAttr)
      .triageMove(),
    new SelfStatusMove(Moves.SYNTHESIS, Type.GRASS, -1, 5, -1, 0, 2)
      .attr(PlantHealAttr)
      .triageMove(),
    new SelfStatusMove(Moves.MOONLIGHT, Type.FAIRY, -1, 5, -1, 0, 2)
      .attr(PlantHealAttr)
      .triageMove(),
    new AttackMove(Moves.HIDDEN_POWER, Type.NORMAL, MoveCategory.SPECIAL, 60, 100, 15, -1, 0, 2)
      .attr(HiddenPowerTypeAttr),
    new AttackMove(Moves.CROSS_CHOP, Type.FIGHTING, MoveCategory.PHYSICAL, 100, 80, 5, -1, 0, 2)
      .attr(HighCritAttr),
    new AttackMove(Moves.TWISTER, Type.DRAGON, MoveCategory.SPECIAL, 40, 100, 20, 20, 0, 2)
      .attr(HitsTagForDoubleDamageAttr, BattlerTagType.FLYING)
      .attr(FlinchAttr)
      .windMove()
      .target(MoveTarget.ALL_NEAR_ENEMIES),
    new StatusMove(Moves.RAIN_DANCE, Type.WATER, -1, 5, -1, 0, 2)
      .attr(WeatherChangeAttr, WeatherType.RAIN)
      .target(MoveTarget.BOTH_SIDES),
    new StatusMove(Moves.SUNNY_DAY, Type.FIRE, -1, 5, -1, 0, 2)
      .attr(WeatherChangeAttr, WeatherType.SUNNY)
      .target(MoveTarget.BOTH_SIDES),
    new AttackMove(Moves.CRUNCH, Type.DARK, MoveCategory.PHYSICAL, 80, 100, 15, 20, 0, 2)
      .attr(StatStageChangeAttr, [ Stat.DEF ], -1)
      .bitingMove(),
    new AttackMove(Moves.MIRROR_COAT, Type.PSYCHIC, MoveCategory.SPECIAL, -1, 100, 20, -1, -5, 2)
      .attr(CounterDamageAttr, (move: Move) => move.category === MoveCategory.SPECIAL, 2)
      .target(MoveTarget.ATTACKER),
    new StatusMove(Moves.PSYCH_UP, Type.NORMAL, -1, 10, -1, 0, 2)
      .ignoresSubstitute()
      .attr(CopyStatsAttr),
    new AttackMove(Moves.EXTREME_SPEED, Type.NORMAL, MoveCategory.PHYSICAL, 80, 100, 5, -1, 2, 2),
    new AttackMove(Moves.ANCIENT_POWER, Type.ROCK, MoveCategory.SPECIAL, 60, 100, 5, 10, 0, 2)
      .attr(StatStageChangeAttr, [ Stat.ATK, Stat.DEF, Stat.SPATK, Stat.SPDEF, Stat.SPD ], 1, true),
    new AttackMove(Moves.SHADOW_BALL, Type.GHOST, MoveCategory.SPECIAL, 80, 100, 15, 20, 0, 2)
      .attr(StatStageChangeAttr, [ Stat.SPDEF ], -1)
      .ballBombMove(),
    new AttackMove(Moves.FUTURE_SIGHT, Type.PSYCHIC, MoveCategory.SPECIAL, 120, 100, 10, -1, 0, 2)
      .partial()
      .attr(DelayedAttackAttr, ArenaTagType.FUTURE_SIGHT, ChargeAnim.FUTURE_SIGHT_CHARGING, i18next.t("moveTriggers:foresawAnAttack", {pokemonName: "{USER}"})),
    new AttackMove(Moves.ROCK_SMASH, Type.FIGHTING, MoveCategory.PHYSICAL, 40, 100, 15, 50, 0, 2)
      .attr(StatStageChangeAttr, [ Stat.DEF ], -1),
    new AttackMove(Moves.WHIRLPOOL, Type.WATER, MoveCategory.SPECIAL, 35, 85, 15, -1, 0, 2)
      .attr(TrapAttr, BattlerTagType.WHIRLPOOL)
      .attr(HitsTagForDoubleDamageAttr, BattlerTagType.UNDERWATER),
    new AttackMove(Moves.BEAT_UP, Type.DARK, MoveCategory.PHYSICAL, -1, 100, 10, -1, 0, 2)
      .attr(MultiHitAttr, MultiHitType.BEAT_UP)
      .attr(BeatUpAttr)
      .makesContact(false),
    new AttackMove(Moves.FAKE_OUT, Type.NORMAL, MoveCategory.PHYSICAL, 40, 100, 10, 100, 3, 3)
      .attr(FlinchAttr)
      .condition(new FirstMoveCondition()),
    new AttackMove(Moves.UPROAR, Type.NORMAL, MoveCategory.SPECIAL, 90, 100, 10, -1, 0, 3)
      .ignoresVirtual()
      .soundBased()
      .target(MoveTarget.RANDOM_NEAR_ENEMY)
      .partial(),
    new SelfStatusMove(Moves.STOCKPILE, Type.NORMAL, -1, 20, -1, 0, 3)
      .condition(user => (user.getTag(StockpilingTag)?.stockpiledCount ?? 0) < 3)
      .attr(AddBattlerTagAttr, BattlerTagType.STOCKPILING, true),
    new AttackMove(Moves.SPIT_UP, Type.NORMAL, MoveCategory.SPECIAL, -1, -1, 10, -1, 0, 3)
      .condition(hasStockpileStacksCondition)
      .attr(SpitUpPowerAttr, 100)
      .attr(RemoveBattlerTagAttr, [BattlerTagType.STOCKPILING], true),
    new SelfStatusMove(Moves.SWALLOW, Type.NORMAL, -1, 10, -1, 0, 3)
      .condition(hasStockpileStacksCondition)
      .attr(SwallowHealAttr)
      .attr(RemoveBattlerTagAttr, [BattlerTagType.STOCKPILING], true)
      .triageMove(),
    new AttackMove(Moves.HEAT_WAVE, Type.FIRE, MoveCategory.SPECIAL, 95, 90, 10, 10, 0, 3)
      .attr(HealStatusEffectAttr, true, StatusEffect.FREEZE)
      .attr(StatusEffectAttr, StatusEffect.BURN)
      .windMove()
      .target(MoveTarget.ALL_NEAR_ENEMIES),
    new StatusMove(Moves.HAIL, Type.ICE, -1, 10, -1, 0, 3)
      .attr(WeatherChangeAttr, WeatherType.HAIL)
      .target(MoveTarget.BOTH_SIDES),
    new StatusMove(Moves.TORMENT, Type.DARK, 100, 15, -1, 0, 3)
      .ignoresSubstitute()
      .partial() // Incomplete implementation because of Uproar's partial implementation
      .attr(AddBattlerTagAttr, BattlerTagType.TORMENT, false, true, 1),
    new StatusMove(Moves.FLATTER, Type.DARK, 100, 15, -1, 0, 3)
      .attr(StatStageChangeAttr, [ Stat.SPATK ], 1)
      .attr(ConfuseAttr),
    new StatusMove(Moves.WILL_O_WISP, Type.FIRE, 85, 15, -1, 0, 3)
      .attr(StatusEffectAttr, StatusEffect.BURN),
    new StatusMove(Moves.MEMENTO, Type.DARK, 100, 10, -1, 0, 3)
      .attr(SacrificialAttrOnHit)
      .attr(StatStageChangeAttr, [ Stat.ATK, Stat.SPATK ], -2),
    new AttackMove(Moves.FACADE, Type.NORMAL, MoveCategory.PHYSICAL, 70, 100, 20, -1, 0, 3)
      .attr(MovePowerMultiplierAttr, (user, target, move) => user.status
        && (user.status.effect === StatusEffect.BURN || user.status.effect === StatusEffect.POISON || user.status.effect === StatusEffect.TOXIC || user.status.effect === StatusEffect.PARALYSIS) ? 2 : 1)
      .attr(BypassBurnDamageReductionAttr),
    new AttackMove(Moves.FOCUS_PUNCH, Type.FIGHTING, MoveCategory.PHYSICAL, 150, 100, 20, -1, -3, 3)
      .attr(MessageHeaderAttr, (user, move) => i18next.t("moveTriggers:isTighteningFocus", {pokemonName: getPokemonNameWithAffix(user)}))
      .punchingMove()
      .ignoresVirtual()
      .condition((user, target, move) => !user.turnData.attacksReceived.find(r => r.damage)),
    new AttackMove(Moves.SMELLING_SALTS, Type.NORMAL, MoveCategory.PHYSICAL, 70, 100, 10, -1, 0, 3)
      .attr(MovePowerMultiplierAttr, (user, target, move) => target.status?.effect === StatusEffect.PARALYSIS ? 2 : 1)
      .attr(HealStatusEffectAttr, true, StatusEffect.PARALYSIS),
    new SelfStatusMove(Moves.FOLLOW_ME, Type.NORMAL, -1, 20, -1, 2, 3)
      .attr(AddBattlerTagAttr, BattlerTagType.CENTER_OF_ATTENTION, true),
    new StatusMove(Moves.NATURE_POWER, Type.NORMAL, -1, 20, -1, 0, 3)
      .attr(NaturePowerAttr)
      .ignoresVirtual(),
    new SelfStatusMove(Moves.CHARGE, Type.ELECTRIC, -1, 20, -1, 0, 3)
      .attr(StatStageChangeAttr, [ Stat.SPDEF ], 1, true)
      .attr(AddBattlerTagAttr, BattlerTagType.CHARGED, true, false),
    new StatusMove(Moves.TAUNT, Type.DARK, 100, 20, -1, 0, 3)
      .ignoresSubstitute()
      .attr(AddBattlerTagAttr, BattlerTagType.TAUNT, false, true, 4),
    new StatusMove(Moves.HELPING_HAND, Type.NORMAL, -1, 20, -1, 5, 3)
      .attr(AddBattlerTagAttr, BattlerTagType.HELPING_HAND)
      .ignoresSubstitute()
      .target(MoveTarget.NEAR_ALLY),
    new StatusMove(Moves.TRICK, Type.PSYCHIC, 100, 10, -1, 0, 3)
      .unimplemented(),
    new StatusMove(Moves.ROLE_PLAY, Type.PSYCHIC, -1, 10, -1, 0, 3)
      .ignoresSubstitute()
      .attr(AbilityCopyAttr),
    new SelfStatusMove(Moves.WISH, Type.NORMAL, -1, 10, -1, 0, 3)
      .triageMove()
      .attr(AddArenaTagAttr, ArenaTagType.WISH, 2, true),
    new SelfStatusMove(Moves.ASSIST, Type.NORMAL, -1, 20, -1, 0, 3)
      .attr(RandomMovesetMoveAttr, true)
      .ignoresVirtual(),
    new SelfStatusMove(Moves.INGRAIN, Type.GRASS, -1, 20, -1, 0, 3)
      .attr(AddBattlerTagAttr, BattlerTagType.INGRAIN, true, true),
    new AttackMove(Moves.SUPERPOWER, Type.FIGHTING, MoveCategory.PHYSICAL, 120, 100, 5, -1, 0, 3)
      .attr(StatStageChangeAttr, [ Stat.ATK, Stat.DEF ], -1, true),
    new SelfStatusMove(Moves.MAGIC_COAT, Type.PSYCHIC, -1, 15, -1, 4, 3)
      .unimplemented(),
    new SelfStatusMove(Moves.RECYCLE, Type.NORMAL, -1, 10, -1, 0, 3)
      .unimplemented(),
    new AttackMove(Moves.REVENGE, Type.FIGHTING, MoveCategory.PHYSICAL, 60, 100, 10, -1, -4, 3)
      .attr(TurnDamagedDoublePowerAttr),
    new AttackMove(Moves.BRICK_BREAK, Type.FIGHTING, MoveCategory.PHYSICAL, 75, 100, 15, -1, 0, 3)
      .attr(RemoveScreensAttr),
    new StatusMove(Moves.YAWN, Type.NORMAL, -1, 10, -1, 0, 3)
      .attr(AddBattlerTagAttr, BattlerTagType.DROWSY, false, true)
      .condition((user, target, move) => !target.status && !target.scene.arena.getTagOnSide(ArenaTagType.SAFEGUARD, target.isPlayer() ? ArenaTagSide.PLAYER : ArenaTagSide.ENEMY)),
    new AttackMove(Moves.KNOCK_OFF, Type.DARK, MoveCategory.PHYSICAL, 65, 100, 20, -1, 0, 3)
      .attr(MovePowerMultiplierAttr, (user, target, move) => target.getHeldItems().filter(i => i.isTransferable).length > 0 ? 1.5 : 1)
      .attr(RemoveHeldItemAttr, false),
    new AttackMove(Moves.ENDEAVOR, Type.NORMAL, MoveCategory.PHYSICAL, -1, 100, 5, -1, 0, 3)
      .attr(MatchHpAttr)
      .condition(failOnBossCondition),
    new AttackMove(Moves.ERUPTION, Type.FIRE, MoveCategory.SPECIAL, 150, 100, 5, -1, 0, 3)
      .attr(HpPowerAttr)
      .target(MoveTarget.ALL_NEAR_ENEMIES),
    new StatusMove(Moves.SKILL_SWAP, Type.PSYCHIC, -1, 10, -1, 0, 3)
      .ignoresSubstitute()
      .attr(SwitchAbilitiesAttr),
    new StatusMove(Moves.IMPRISON, Type.PSYCHIC, 100, 10, -1, 0, 3)
      .ignoresSubstitute()
      .attr(AddArenaTagAttr, ArenaTagType.IMPRISON, 1, true, false),
    new SelfStatusMove(Moves.REFRESH, Type.NORMAL, -1, 20, -1, 0, 3)
      .attr(HealStatusEffectAttr, true, StatusEffect.PARALYSIS, StatusEffect.POISON, StatusEffect.TOXIC, StatusEffect.BURN)
      .condition((user, target, move) => !!user.status && (user.status.effect === StatusEffect.PARALYSIS || user.status.effect === StatusEffect.POISON || user.status.effect === StatusEffect.TOXIC || user.status.effect === StatusEffect.BURN)),
    new SelfStatusMove(Moves.GRUDGE, Type.GHOST, -1, 5, -1, 0, 3)
      .unimplemented(),
    new SelfStatusMove(Moves.SNATCH, Type.DARK, -1, 10, -1, 4, 3)
      .unimplemented(),
    new AttackMove(Moves.SECRET_POWER, Type.NORMAL, MoveCategory.PHYSICAL, 70, 100, 20, 30, 0, 3)
      .makesContact(false)
      .partial(),
    new AttackMove(Moves.DIVE, Type.WATER, MoveCategory.PHYSICAL, 80, 100, 10, -1, 0, 3)
      .attr(ChargeAttr, ChargeAnim.DIVE_CHARGING, i18next.t("moveTriggers:hidUnderwater", {pokemonName: "{USER}"}), BattlerTagType.UNDERWATER, true)
      .attr(GulpMissileTagAttr)
      .ignoresVirtual(),
    new AttackMove(Moves.ARM_THRUST, Type.FIGHTING, MoveCategory.PHYSICAL, 15, 100, 20, -1, 0, 3)
      .attr(MultiHitAttr),
    new SelfStatusMove(Moves.CAMOUFLAGE, Type.NORMAL, -1, 20, -1, 0, 3)
      .attr(CopyBiomeTypeAttr),
    new SelfStatusMove(Moves.TAIL_GLOW, Type.BUG, -1, 20, -1, 0, 3)
      .attr(StatStageChangeAttr, [ Stat.SPATK ], 3, true),
    new AttackMove(Moves.LUSTER_PURGE, Type.PSYCHIC, MoveCategory.SPECIAL, 95, 100, 5, 50, 0, 3)
      .attr(StatStageChangeAttr, [ Stat.SPDEF ], -1),
    new AttackMove(Moves.MIST_BALL, Type.PSYCHIC, MoveCategory.SPECIAL, 95, 100, 5, 50, 0, 3)
      .attr(StatStageChangeAttr, [ Stat.SPATK ], -1)
      .ballBombMove(),
    new StatusMove(Moves.FEATHER_DANCE, Type.FLYING, 100, 15, -1, 0, 3)
      .attr(StatStageChangeAttr, [ Stat.ATK ], -2)
      .danceMove(),
    new StatusMove(Moves.TEETER_DANCE, Type.NORMAL, 100, 20, -1, 0, 3)
      .attr(ConfuseAttr)
      .danceMove()
      .target(MoveTarget.ALL_NEAR_OTHERS),
    new AttackMove(Moves.BLAZE_KICK, Type.FIRE, MoveCategory.PHYSICAL, 85, 90, 10, 10, 0, 3)
      .attr(HighCritAttr)
      .attr(StatusEffectAttr, StatusEffect.BURN),
    new StatusMove(Moves.MUD_SPORT, Type.GROUND, -1, 15, -1, 0, 3)
      .ignoresProtect()
      .attr(AddArenaTagAttr, ArenaTagType.MUD_SPORT, 5)
      .target(MoveTarget.BOTH_SIDES),
    new AttackMove(Moves.ICE_BALL, Type.ICE, MoveCategory.PHYSICAL, 30, 90, 20, -1, 0, 3)
      .partial()
      .attr(ConsecutiveUseDoublePowerAttr, 5, true, true, Moves.DEFENSE_CURL)
      .ballBombMove(),
    new AttackMove(Moves.NEEDLE_ARM, Type.GRASS, MoveCategory.PHYSICAL, 60, 100, 15, 30, 0, 3)
      .attr(FlinchAttr),
    new SelfStatusMove(Moves.SLACK_OFF, Type.NORMAL, -1, 5, -1, 0, 3)
      .attr(HealAttr, 0.5)
      .triageMove(),
    new AttackMove(Moves.HYPER_VOICE, Type.NORMAL, MoveCategory.SPECIAL, 90, 100, 10, -1, 0, 3)
      .soundBased()
      .target(MoveTarget.ALL_NEAR_ENEMIES),
    new AttackMove(Moves.POISON_FANG, Type.POISON, MoveCategory.PHYSICAL, 50, 100, 15, 50, 0, 3)
      .attr(StatusEffectAttr, StatusEffect.TOXIC)
      .bitingMove(),
    new AttackMove(Moves.CRUSH_CLAW, Type.NORMAL, MoveCategory.PHYSICAL, 75, 95, 10, 50, 0, 3)
      .attr(StatStageChangeAttr, [ Stat.DEF ], -1),
    new AttackMove(Moves.BLAST_BURN, Type.FIRE, MoveCategory.SPECIAL, 150, 90, 5, -1, 0, 3)
      .attr(RechargeAttr),
    new AttackMove(Moves.HYDRO_CANNON, Type.WATER, MoveCategory.SPECIAL, 150, 90, 5, -1, 0, 3)
      .attr(RechargeAttr),
    new AttackMove(Moves.METEOR_MASH, Type.STEEL, MoveCategory.PHYSICAL, 90, 90, 10, 20, 0, 3)
      .attr(StatStageChangeAttr, [ Stat.ATK ], 1, true)
      .punchingMove(),
    new AttackMove(Moves.ASTONISH, Type.GHOST, MoveCategory.PHYSICAL, 30, 100, 15, 30, 0, 3)
      .attr(FlinchAttr),
    new AttackMove(Moves.WEATHER_BALL, Type.NORMAL, MoveCategory.SPECIAL, 50, 100, 10, -1, 0, 3)
      .attr(WeatherBallTypeAttr)
      .attr(MovePowerMultiplierAttr, (user, target, move) => [WeatherType.SUNNY, WeatherType.RAIN, WeatherType.SANDSTORM, WeatherType.HAIL, WeatherType.SNOW, WeatherType.FOG, WeatherType.HEAVY_RAIN, WeatherType.HARSH_SUN].includes(user.scene.arena.weather?.weatherType!) && !user.scene.arena.weather?.isEffectSuppressed(user.scene) ? 2 : 1) // TODO: is this bang correct?
      .ballBombMove(),
    new StatusMove(Moves.AROMATHERAPY, Type.GRASS, -1, 5, -1, 0, 3)
      .attr(PartyStatusCureAttr, i18next.t("moveTriggers:soothingAromaWaftedThroughArea"), Abilities.SAP_SIPPER)
      .target(MoveTarget.PARTY),
    new StatusMove(Moves.FAKE_TEARS, Type.DARK, 100, 20, -1, 0, 3)
      .attr(StatStageChangeAttr, [ Stat.SPDEF ], -2),
    new AttackMove(Moves.AIR_CUTTER, Type.FLYING, MoveCategory.SPECIAL, 60, 95, 25, -1, 0, 3)
      .attr(HighCritAttr)
      .slicingMove()
      .windMove()
      .target(MoveTarget.ALL_NEAR_ENEMIES),
    new AttackMove(Moves.OVERHEAT, Type.FIRE, MoveCategory.SPECIAL, 130, 90, 5, -1, 0, 3)
      .attr(StatStageChangeAttr, [ Stat.SPATK ], -2, true)
      .attr(HealStatusEffectAttr, true, StatusEffect.FREEZE),
    new StatusMove(Moves.ODOR_SLEUTH, Type.NORMAL, -1, 40, -1, 0, 3)
      .attr(ExposedMoveAttr, BattlerTagType.IGNORE_GHOST)
      .ignoresSubstitute(),
    new AttackMove(Moves.ROCK_TOMB, Type.ROCK, MoveCategory.PHYSICAL, 60, 95, 15, 100, 0, 3)
      .attr(StatStageChangeAttr, [ Stat.SPD ], -1)
      .makesContact(false),
    new AttackMove(Moves.SILVER_WIND, Type.BUG, MoveCategory.SPECIAL, 60, 100, 5, 10, 0, 3)
      .attr(StatStageChangeAttr, [ Stat.ATK, Stat.DEF, Stat.SPATK, Stat.SPDEF, Stat.SPD ], 1, true)
      .windMove(),
    new StatusMove(Moves.METAL_SOUND, Type.STEEL, 85, 40, -1, 0, 3)
      .attr(StatStageChangeAttr, [ Stat.SPDEF ], -2)
      .soundBased(),
    new StatusMove(Moves.GRASS_WHISTLE, Type.GRASS, 55, 15, -1, 0, 3)
      .attr(StatusEffectAttr, StatusEffect.SLEEP)
      .soundBased(),
    new StatusMove(Moves.TICKLE, Type.NORMAL, 100, 20, -1, 0, 3)
      .attr(StatStageChangeAttr, [ Stat.ATK, Stat.DEF ], -1),
    new SelfStatusMove(Moves.COSMIC_POWER, Type.PSYCHIC, -1, 20, -1, 0, 3)
      .attr(StatStageChangeAttr, [ Stat.DEF, Stat.SPDEF ], 1, true),
    new AttackMove(Moves.WATER_SPOUT, Type.WATER, MoveCategory.SPECIAL, 150, 100, 5, -1, 0, 3)
      .attr(HpPowerAttr)
      .target(MoveTarget.ALL_NEAR_ENEMIES),
    new AttackMove(Moves.SIGNAL_BEAM, Type.BUG, MoveCategory.SPECIAL, 75, 100, 15, 10, 0, 3)
      .attr(ConfuseAttr),
    new AttackMove(Moves.SHADOW_PUNCH, Type.GHOST, MoveCategory.PHYSICAL, 60, -1, 20, -1, 0, 3)
      .punchingMove(),
    new AttackMove(Moves.EXTRASENSORY, Type.PSYCHIC, MoveCategory.SPECIAL, 80, 100, 20, 10, 0, 3)
      .attr(FlinchAttr),
    new AttackMove(Moves.SKY_UPPERCUT, Type.FIGHTING, MoveCategory.PHYSICAL, 85, 90, 15, -1, 0, 3)
      .attr(HitsTagAttr, BattlerTagType.FLYING)
      .punchingMove(),
    new AttackMove(Moves.SAND_TOMB, Type.GROUND, MoveCategory.PHYSICAL, 35, 85, 15, -1, 0, 3)
      .attr(TrapAttr, BattlerTagType.SAND_TOMB)
      .makesContact(false),
    new AttackMove(Moves.SHEER_COLD, Type.ICE, MoveCategory.SPECIAL, 200, 20, 5, -1, 0, 3)
      .attr(IceNoEffectTypeAttr)
      .attr(OneHitKOAttr)
      .attr(SheerColdAccuracyAttr),
    new AttackMove(Moves.MUDDY_WATER, Type.WATER, MoveCategory.SPECIAL, 90, 85, 10, 30, 0, 3)
      .attr(StatStageChangeAttr, [ Stat.ACC ], -1)
      .target(MoveTarget.ALL_NEAR_ENEMIES),
    new AttackMove(Moves.BULLET_SEED, Type.GRASS, MoveCategory.PHYSICAL, 25, 100, 30, -1, 0, 3)
      .attr(MultiHitAttr)
      .makesContact(false)
      .ballBombMove(),
    new AttackMove(Moves.AERIAL_ACE, Type.FLYING, MoveCategory.PHYSICAL, 60, -1, 20, -1, 0, 3)
      .slicingMove(),
    new AttackMove(Moves.ICICLE_SPEAR, Type.ICE, MoveCategory.PHYSICAL, 25, 100, 30, -1, 0, 3)
      .attr(MultiHitAttr)
      .makesContact(false),
    new SelfStatusMove(Moves.IRON_DEFENSE, Type.STEEL, -1, 15, -1, 0, 3)
      .attr(StatStageChangeAttr, [ Stat.DEF ], 2, true),
    new StatusMove(Moves.BLOCK, Type.NORMAL, -1, 5, -1, 0, 3)
      .attr(AddBattlerTagAttr, BattlerTagType.TRAPPED, false, true, 1),
    new StatusMove(Moves.HOWL, Type.NORMAL, -1, 40, -1, 0, 3)
      .attr(StatStageChangeAttr, [ Stat.ATK ], 1)
      .soundBased()
      .target(MoveTarget.USER_AND_ALLIES),
    new AttackMove(Moves.DRAGON_CLAW, Type.DRAGON, MoveCategory.PHYSICAL, 80, 100, 15, -1, 0, 3),
    new AttackMove(Moves.FRENZY_PLANT, Type.GRASS, MoveCategory.SPECIAL, 150, 90, 5, -1, 0, 3)
      .attr(RechargeAttr),
    new SelfStatusMove(Moves.BULK_UP, Type.FIGHTING, -1, 20, -1, 0, 3)
      .attr(StatStageChangeAttr, [ Stat.ATK, Stat.DEF ], 1, true),
    new AttackMove(Moves.BOUNCE, Type.FLYING, MoveCategory.PHYSICAL, 85, 85, 5, 30, 0, 3)
      .attr(ChargeAttr, ChargeAnim.BOUNCE_CHARGING, i18next.t("moveTriggers:sprangUp", {pokemonName: "{USER}"}), BattlerTagType.FLYING)
      .attr(StatusEffectAttr, StatusEffect.PARALYSIS)
      .condition(failOnGravityCondition)
      .ignoresVirtual(),
    new AttackMove(Moves.MUD_SHOT, Type.GROUND, MoveCategory.SPECIAL, 55, 95, 15, 100, 0, 3)
      .attr(StatStageChangeAttr, [ Stat.SPD ], -1),
    new AttackMove(Moves.POISON_TAIL, Type.POISON, MoveCategory.PHYSICAL, 50, 100, 25, 10, 0, 3)
      .attr(HighCritAttr)
      .attr(StatusEffectAttr, StatusEffect.POISON),
    new AttackMove(Moves.COVET, Type.NORMAL, MoveCategory.PHYSICAL, 60, 100, 25, -1, 0, 3)
      .attr(StealHeldItemChanceAttr, 0.3),
    new AttackMove(Moves.VOLT_TACKLE, Type.ELECTRIC, MoveCategory.PHYSICAL, 120, 100, 15, 10, 0, 3)
      .attr(RecoilAttr, false, 0.33)
      .attr(StatusEffectAttr, StatusEffect.PARALYSIS)
      .recklessMove(),
    new AttackMove(Moves.MAGICAL_LEAF, Type.GRASS, MoveCategory.SPECIAL, 60, -1, 20, -1, 0, 3),
    new StatusMove(Moves.WATER_SPORT, Type.WATER, -1, 15, -1, 0, 3)
      .ignoresProtect()
      .attr(AddArenaTagAttr, ArenaTagType.WATER_SPORT, 5)
      .target(MoveTarget.BOTH_SIDES),
    new SelfStatusMove(Moves.CALM_MIND, Type.PSYCHIC, -1, 20, -1, 0, 3)
      .attr(StatStageChangeAttr, [ Stat.SPATK, Stat.SPDEF ], 1, true),
    new AttackMove(Moves.LEAF_BLADE, Type.GRASS, MoveCategory.PHYSICAL, 90, 100, 15, -1, 0, 3)
      .attr(HighCritAttr)
      .slicingMove(),
    new SelfStatusMove(Moves.DRAGON_DANCE, Type.DRAGON, -1, 20, -1, 0, 3)
      .attr(StatStageChangeAttr, [ Stat.ATK, Stat.SPD ], 1, true)
      .danceMove(),
    new AttackMove(Moves.ROCK_BLAST, Type.ROCK, MoveCategory.PHYSICAL, 25, 90, 10, -1, 0, 3)
      .attr(MultiHitAttr)
      .makesContact(false)
      .ballBombMove(),
    new AttackMove(Moves.SHOCK_WAVE, Type.ELECTRIC, MoveCategory.SPECIAL, 60, -1, 20, -1, 0, 3),
    new AttackMove(Moves.WATER_PULSE, Type.WATER, MoveCategory.SPECIAL, 60, 100, 20, 20, 0, 3)
      .attr(ConfuseAttr)
      .pulseMove(),
    new AttackMove(Moves.DOOM_DESIRE, Type.STEEL, MoveCategory.SPECIAL, 140, 100, 5, -1, 0, 3)
      .partial()
      .attr(DelayedAttackAttr, ArenaTagType.DOOM_DESIRE, ChargeAnim.DOOM_DESIRE_CHARGING, i18next.t("moveTriggers:choseDoomDesireAsDestiny", {pokemonName: "{USER}"})),
    new AttackMove(Moves.PSYCHO_BOOST, Type.PSYCHIC, MoveCategory.SPECIAL, 140, 90, 5, -1, 0, 3)
      .attr(StatStageChangeAttr, [ Stat.SPATK ], -2, true),
    new SelfStatusMove(Moves.ROOST, Type.FLYING, -1, 5, -1, 0, 4)
      .attr(HealAttr, 0.5)
      .attr(AddBattlerTagAttr, BattlerTagType.ROOSTED, true, false)
      .triageMove(),
    new StatusMove(Moves.GRAVITY, Type.PSYCHIC, -1, 5, -1, 0, 4)
      .ignoresProtect()
      .attr(AddArenaTagAttr, ArenaTagType.GRAVITY, 5)
      .target(MoveTarget.BOTH_SIDES),
    new StatusMove(Moves.MIRACLE_EYE, Type.PSYCHIC, -1, 40, -1, 0, 4)
      .attr(ExposedMoveAttr, BattlerTagType.IGNORE_DARK)
      .ignoresSubstitute(),
    new AttackMove(Moves.WAKE_UP_SLAP, Type.FIGHTING, MoveCategory.PHYSICAL, 70, 100, 10, -1, 0, 4)
      .attr(MovePowerMultiplierAttr, (user, target, move) => targetSleptOrComatoseCondition(user, target, move) ? 2 : 1)
      .attr(HealStatusEffectAttr, false, StatusEffect.SLEEP),
    new AttackMove(Moves.HAMMER_ARM, Type.FIGHTING, MoveCategory.PHYSICAL, 100, 90, 10, -1, 0, 4)
      .attr(StatStageChangeAttr, [ Stat.SPD ], -1, true)
      .punchingMove(),
    new AttackMove(Moves.GYRO_BALL, Type.STEEL, MoveCategory.PHYSICAL, -1, 100, 5, -1, 0, 4)
      .attr(GyroBallPowerAttr)
      .ballBombMove(),
    new SelfStatusMove(Moves.HEALING_WISH, Type.PSYCHIC, -1, 10, -1, 0, 4)
      .attr(SacrificialFullRestoreAttr)
      .triageMove(),
    new AttackMove(Moves.BRINE, Type.WATER, MoveCategory.SPECIAL, 65, 100, 10, -1, 0, 4)
      .attr(MovePowerMultiplierAttr, (user, target, move) => target.getHpRatio() < 0.5 ? 2 : 1),
    new AttackMove(Moves.NATURAL_GIFT, Type.NORMAL, MoveCategory.PHYSICAL, -1, 100, 15, -1, 0, 4)
      .makesContact(false)
      .unimplemented(),
    new AttackMove(Moves.FEINT, Type.NORMAL, MoveCategory.PHYSICAL, 30, 100, 10, -1, 2, 4)
      .attr(RemoveBattlerTagAttr, [ BattlerTagType.PROTECTED ])
      .attr(RemoveArenaTagsAttr, [ ArenaTagType.QUICK_GUARD, ArenaTagType.WIDE_GUARD, ArenaTagType.MAT_BLOCK, ArenaTagType.CRAFTY_SHIELD ], false)
      .makesContact(false)
      .ignoresProtect(),
    new AttackMove(Moves.PLUCK, Type.FLYING, MoveCategory.PHYSICAL, 60, 100, 20, -1, 0, 4)
      .attr(StealEatBerryAttr),
    new StatusMove(Moves.TAILWIND, Type.FLYING, -1, 15, -1, 0, 4)
      .windMove()
      .attr(AddArenaTagAttr, ArenaTagType.TAILWIND, 4, true)
      .target(MoveTarget.USER_SIDE),
    new StatusMove(Moves.ACUPRESSURE, Type.NORMAL, -1, 30, -1, 0, 4)
      .attr(AcupressureStatStageChangeAttr)
      .target(MoveTarget.USER_OR_NEAR_ALLY),
    new AttackMove(Moves.METAL_BURST, Type.STEEL, MoveCategory.PHYSICAL, -1, 100, 10, -1, 0, 4)
      .attr(CounterDamageAttr, (move: Move) => (move.category === MoveCategory.PHYSICAL || move.category === MoveCategory.SPECIAL), 1.5)
      .redirectCounter()
      .makesContact(false)
      .target(MoveTarget.ATTACKER),
    new AttackMove(Moves.U_TURN, Type.BUG, MoveCategory.PHYSICAL, 70, 100, 20, -1, 0, 4)
      .attr(ForceSwitchOutAttr, true),
    new AttackMove(Moves.CLOSE_COMBAT, Type.FIGHTING, MoveCategory.PHYSICAL, 120, 100, 5, -1, 0, 4)
      .attr(StatStageChangeAttr, [ Stat.DEF, Stat.SPDEF ], -1, true),
    new AttackMove(Moves.PAYBACK, Type.DARK, MoveCategory.PHYSICAL, 50, 100, 10, -1, 0, 4)
      .attr(MovePowerMultiplierAttr, (user, target, move) => target.getLastXMoves(1).find(m => m.turn === target.scene.currentBattle.turn) || user.scene.currentBattle.turnCommands[target.getBattlerIndex()]?.command === Command.BALL ? 2 : 1),
    new AttackMove(Moves.ASSURANCE, Type.DARK, MoveCategory.PHYSICAL, 60, 100, 10, -1, 0, 4)
      .attr(MovePowerMultiplierAttr, (user, target, move) => target.turnData.damageTaken > 0 ? 2 : 1),
    new StatusMove(Moves.EMBARGO, Type.DARK, 100, 15, -1, 0, 4)
      .unimplemented(),
    new AttackMove(Moves.FLING, Type.DARK, MoveCategory.PHYSICAL, -1, 100, 10, -1, 0, 4)
      .makesContact(false)
      .unimplemented(),
    new StatusMove(Moves.PSYCHO_SHIFT, Type.PSYCHIC, 100, 10, -1, 0, 4)
      .attr(PsychoShiftEffectAttr)
      .condition((user, target, move) => {
        let statusToApply = user.hasAbility(Abilities.COMATOSE) ? StatusEffect.SLEEP : undefined;
        if (user.status?.effect && isNonVolatileStatusEffect(user.status.effect)) {
          statusToApply = user.status.effect;
        }
        return !!statusToApply && target.canSetStatus(statusToApply, false, false, user);
      }
      ),
    new AttackMove(Moves.TRUMP_CARD, Type.NORMAL, MoveCategory.SPECIAL, -1, -1, 5, -1, 0, 4)
      .makesContact()
      .attr(LessPPMorePowerAttr),
    new StatusMove(Moves.HEAL_BLOCK, Type.PSYCHIC, 100, 15, -1, 0, 4)
      .attr(AddBattlerTagAttr, BattlerTagType.HEAL_BLOCK, false, true, 5)
      .target(MoveTarget.ALL_NEAR_ENEMIES),
    new AttackMove(Moves.WRING_OUT, Type.NORMAL, MoveCategory.SPECIAL, -1, 100, 5, -1, 0, 4)
      .attr(OpponentHighHpPowerAttr, 120)
      .makesContact(),
    new SelfStatusMove(Moves.POWER_TRICK, Type.PSYCHIC, -1, 10, -1, 0, 4)
      .unimplemented(),
    new StatusMove(Moves.GASTRO_ACID, Type.POISON, 100, 10, -1, 0, 4)
      .attr(SuppressAbilitiesAttr),
    new StatusMove(Moves.LUCKY_CHANT, Type.NORMAL, -1, 30, -1, 0, 4)
      .attr(AddArenaTagAttr, ArenaTagType.NO_CRIT, 5, true, true)
      .target(MoveTarget.USER_SIDE),
    new StatusMove(Moves.ME_FIRST, Type.NORMAL, -1, 20, -1, 0, 4)
      .ignoresSubstitute()
      .ignoresVirtual()
      .target(MoveTarget.NEAR_ENEMY)
      .unimplemented(),
    new SelfStatusMove(Moves.COPYCAT, Type.NORMAL, -1, 20, -1, 0, 4)
      .attr(CopyMoveAttr)
      .ignoresVirtual(),
    new StatusMove(Moves.POWER_SWAP, Type.PSYCHIC, -1, 10, 100, 0, 4)
      .attr(SwapStatStagesAttr, [ Stat.ATK, Stat.SPATK ])
      .ignoresSubstitute(),
    new StatusMove(Moves.GUARD_SWAP, Type.PSYCHIC, -1, 10, 100, 0, 4)
      .attr(SwapStatStagesAttr, [ Stat.DEF, Stat.SPDEF ])
      .ignoresSubstitute(),
    new AttackMove(Moves.PUNISHMENT, Type.DARK, MoveCategory.PHYSICAL, -1, 100, 5, -1, 0, 4)
      .makesContact(true)
      .attr(PunishmentPowerAttr),
    new AttackMove(Moves.LAST_RESORT, Type.NORMAL, MoveCategory.PHYSICAL, 140, 100, 5, -1, 0, 4)
      .attr(LastResortAttr),
    new StatusMove(Moves.WORRY_SEED, Type.GRASS, 100, 10, -1, 0, 4)
      .attr(AbilityChangeAttr, Abilities.INSOMNIA),
    new AttackMove(Moves.SUCKER_PUNCH, Type.DARK, MoveCategory.PHYSICAL, 70, 100, 5, -1, 1, 4)
      .condition((user, target, move) => user.scene.currentBattle.turnCommands[target.getBattlerIndex()]?.command === Command.FIGHT && !target.turnData.acted && allMoves[user.scene.currentBattle.turnCommands[target.getBattlerIndex()]?.move?.move!].category !== MoveCategory.STATUS), // TODO: is this bang correct?
    new StatusMove(Moves.TOXIC_SPIKES, Type.POISON, -1, 20, -1, 0, 4)
      .attr(AddArenaTrapTagAttr, ArenaTagType.TOXIC_SPIKES)
      .target(MoveTarget.ENEMY_SIDE),
    new StatusMove(Moves.HEART_SWAP, Type.PSYCHIC, -1, 10, -1, 0, 4)
      .attr(SwapStatStagesAttr, BATTLE_STATS)
      .ignoresSubstitute(),
    new SelfStatusMove(Moves.AQUA_RING, Type.WATER, -1, 20, -1, 0, 4)
      .attr(AddBattlerTagAttr, BattlerTagType.AQUA_RING, true, true),
    new SelfStatusMove(Moves.MAGNET_RISE, Type.ELECTRIC, -1, 10, -1, 0, 4)
      .attr(AddBattlerTagAttr, BattlerTagType.MAGNET_RISEN, true, true)
      .condition((user, target, move) => !user.scene.arena.getTag(ArenaTagType.GRAVITY) && [BattlerTagType.MAGNET_RISEN, BattlerTagType.IGNORE_FLYING, BattlerTagType.INGRAIN].every((tag) => !user.getTag(tag))),
    new AttackMove(Moves.FLARE_BLITZ, Type.FIRE, MoveCategory.PHYSICAL, 120, 100, 15, 10, 0, 4)
      .attr(RecoilAttr, false, 0.33)
      .attr(HealStatusEffectAttr, true, StatusEffect.FREEZE)
      .attr(StatusEffectAttr, StatusEffect.BURN)
      .recklessMove(),
    new AttackMove(Moves.FORCE_PALM, Type.FIGHTING, MoveCategory.PHYSICAL, 60, 100, 10, 30, 0, 4)
      .attr(StatusEffectAttr, StatusEffect.PARALYSIS),
    new AttackMove(Moves.AURA_SPHERE, Type.FIGHTING, MoveCategory.SPECIAL, 80, -1, 20, -1, 0, 4)
      .pulseMove()
      .ballBombMove(),
    new SelfStatusMove(Moves.ROCK_POLISH, Type.ROCK, -1, 20, -1, 0, 4)
      .attr(StatStageChangeAttr, [ Stat.SPD ], 2, true),
    new AttackMove(Moves.POISON_JAB, Type.POISON, MoveCategory.PHYSICAL, 80, 100, 20, 30, 0, 4)
      .attr(StatusEffectAttr, StatusEffect.POISON),
    new AttackMove(Moves.DARK_PULSE, Type.DARK, MoveCategory.SPECIAL, 80, 100, 15, 20, 0, 4)
      .attr(FlinchAttr)
      .pulseMove(),
    new AttackMove(Moves.NIGHT_SLASH, Type.DARK, MoveCategory.PHYSICAL, 70, 100, 15, -1, 0, 4)
      .attr(HighCritAttr)
      .slicingMove(),
    new AttackMove(Moves.AQUA_TAIL, Type.WATER, MoveCategory.PHYSICAL, 90, 90, 10, -1, 0, 4),
    new AttackMove(Moves.SEED_BOMB, Type.GRASS, MoveCategory.PHYSICAL, 80, 100, 15, -1, 0, 4)
      .makesContact(false)
      .ballBombMove(),
    new AttackMove(Moves.AIR_SLASH, Type.FLYING, MoveCategory.SPECIAL, 75, 95, 15, 30, 0, 4)
      .attr(FlinchAttr)
      .slicingMove(),
    new AttackMove(Moves.X_SCISSOR, Type.BUG, MoveCategory.PHYSICAL, 80, 100, 15, -1, 0, 4)
      .slicingMove(),
    new AttackMove(Moves.BUG_BUZZ, Type.BUG, MoveCategory.SPECIAL, 90, 100, 10, 10, 0, 4)
      .attr(StatStageChangeAttr, [ Stat.SPDEF ], -1)
      .soundBased(),
    new AttackMove(Moves.DRAGON_PULSE, Type.DRAGON, MoveCategory.SPECIAL, 85, 100, 10, -1, 0, 4)
      .pulseMove(),
    new AttackMove(Moves.DRAGON_RUSH, Type.DRAGON, MoveCategory.PHYSICAL, 100, 75, 10, 20, 0, 4)
      .attr(AlwaysHitMinimizeAttr)
      .attr(HitsTagForDoubleDamageAttr, BattlerTagType.MINIMIZED)
      .attr(FlinchAttr),
    new AttackMove(Moves.POWER_GEM, Type.ROCK, MoveCategory.SPECIAL, 80, 100, 20, -1, 0, 4),
    new AttackMove(Moves.DRAIN_PUNCH, Type.FIGHTING, MoveCategory.PHYSICAL, 75, 100, 10, -1, 0, 4)
      .attr(HitHealAttr)
      .punchingMove()
      .triageMove(),
    new AttackMove(Moves.VACUUM_WAVE, Type.FIGHTING, MoveCategory.SPECIAL, 40, 100, 30, -1, 1, 4),
    new AttackMove(Moves.FOCUS_BLAST, Type.FIGHTING, MoveCategory.SPECIAL, 120, 70, 5, 10, 0, 4)
      .attr(StatStageChangeAttr, [ Stat.SPDEF ], -1)
      .ballBombMove(),
    new AttackMove(Moves.ENERGY_BALL, Type.GRASS, MoveCategory.SPECIAL, 90, 100, 10, 10, 0, 4)
      .attr(StatStageChangeAttr, [ Stat.SPDEF ], -1)
      .ballBombMove(),
    new AttackMove(Moves.BRAVE_BIRD, Type.FLYING, MoveCategory.PHYSICAL, 120, 100, 15, -1, 0, 4)
      .attr(RecoilAttr, false, 0.33)
      .recklessMove(),
    new AttackMove(Moves.EARTH_POWER, Type.GROUND, MoveCategory.SPECIAL, 90, 100, 10, 10, 0, 4)
      .attr(StatStageChangeAttr, [ Stat.SPDEF ], -1),
    new StatusMove(Moves.SWITCHEROO, Type.DARK, 100, 10, -1, 0, 4)
      .unimplemented(),
    new AttackMove(Moves.GIGA_IMPACT, Type.NORMAL, MoveCategory.PHYSICAL, 150, 90, 5, -1, 0, 4)
      .attr(RechargeAttr),
    new SelfStatusMove(Moves.NASTY_PLOT, Type.DARK, -1, 20, -1, 0, 4)
      .attr(StatStageChangeAttr, [ Stat.SPATK ], 2, true),
    new AttackMove(Moves.BULLET_PUNCH, Type.STEEL, MoveCategory.PHYSICAL, 40, 100, 30, -1, 1, 4)
      .punchingMove(),
    new AttackMove(Moves.AVALANCHE, Type.ICE, MoveCategory.PHYSICAL, 60, 100, 10, -1, -4, 4)
      .attr(TurnDamagedDoublePowerAttr),
    new AttackMove(Moves.ICE_SHARD, Type.ICE, MoveCategory.PHYSICAL, 40, 100, 30, -1, 1, 4)
      .makesContact(false),
    new AttackMove(Moves.SHADOW_CLAW, Type.GHOST, MoveCategory.PHYSICAL, 70, 100, 15, -1, 0, 4)
      .attr(HighCritAttr),
    new AttackMove(Moves.THUNDER_FANG, Type.ELECTRIC, MoveCategory.PHYSICAL, 65, 95, 15, 10, 0, 4)
      .attr(FlinchAttr)
      .attr(StatusEffectAttr, StatusEffect.PARALYSIS)
      .bitingMove(),
    new AttackMove(Moves.ICE_FANG, Type.ICE, MoveCategory.PHYSICAL, 65, 95, 15, 10, 0, 4)
      .attr(FlinchAttr)
      .attr(StatusEffectAttr, StatusEffect.FREEZE)
      .bitingMove(),
    new AttackMove(Moves.FIRE_FANG, Type.FIRE, MoveCategory.PHYSICAL, 65, 95, 15, 10, 0, 4)
      .attr(FlinchAttr)
      .attr(StatusEffectAttr, StatusEffect.BURN)
      .bitingMove(),
    new AttackMove(Moves.SHADOW_SNEAK, Type.GHOST, MoveCategory.PHYSICAL, 40, 100, 30, -1, 1, 4),
    new AttackMove(Moves.MUD_BOMB, Type.GROUND, MoveCategory.SPECIAL, 65, 85, 10, 30, 0, 4)
      .attr(StatStageChangeAttr, [ Stat.ACC ], -1)
      .ballBombMove(),
    new AttackMove(Moves.PSYCHO_CUT, Type.PSYCHIC, MoveCategory.PHYSICAL, 70, 100, 20, -1, 0, 4)
      .attr(HighCritAttr)
      .slicingMove()
      .makesContact(false),
    new AttackMove(Moves.ZEN_HEADBUTT, Type.PSYCHIC, MoveCategory.PHYSICAL, 80, 90, 15, 20, 0, 4)
      .attr(FlinchAttr),
    new AttackMove(Moves.MIRROR_SHOT, Type.STEEL, MoveCategory.SPECIAL, 65, 85, 10, 30, 0, 4)
      .attr(StatStageChangeAttr, [ Stat.ACC ], -1),
    new AttackMove(Moves.FLASH_CANNON, Type.STEEL, MoveCategory.SPECIAL, 80, 100, 10, 10, 0, 4)
      .attr(StatStageChangeAttr, [ Stat.SPDEF ], -1),
    new AttackMove(Moves.ROCK_CLIMB, Type.NORMAL, MoveCategory.PHYSICAL, 90, 85, 20, 20, 0, 4)
      .attr(ConfuseAttr),
    new StatusMove(Moves.DEFOG, Type.FLYING, -1, 15, -1, 0, 4)
      .attr(StatStageChangeAttr, [ Stat.EVA ], -1)
      .attr(ClearWeatherAttr, WeatherType.FOG)
      .attr(ClearTerrainAttr)
      .attr(RemoveScreensAttr, false)
      .attr(RemoveArenaTrapAttr, true),
    new StatusMove(Moves.TRICK_ROOM, Type.PSYCHIC, -1, 5, -1, -7, 4)
      .attr(AddArenaTagAttr, ArenaTagType.TRICK_ROOM, 5)
      .ignoresProtect()
      .target(MoveTarget.BOTH_SIDES),
    new AttackMove(Moves.DRACO_METEOR, Type.DRAGON, MoveCategory.SPECIAL, 130, 90, 5, -1, 0, 4)
      .attr(StatStageChangeAttr, [ Stat.SPATK ], -2, true),
    new AttackMove(Moves.DISCHARGE, Type.ELECTRIC, MoveCategory.SPECIAL, 80, 100, 15, 30, 0, 4)
      .attr(StatusEffectAttr, StatusEffect.PARALYSIS)
      .target(MoveTarget.ALL_NEAR_OTHERS),
    new AttackMove(Moves.LAVA_PLUME, Type.FIRE, MoveCategory.SPECIAL, 80, 100, 15, 30, 0, 4)
      .attr(StatusEffectAttr, StatusEffect.BURN)
      .target(MoveTarget.ALL_NEAR_OTHERS),
    new AttackMove(Moves.LEAF_STORM, Type.GRASS, MoveCategory.SPECIAL, 130, 90, 5, -1, 0, 4)
      .attr(StatStageChangeAttr, [ Stat.SPATK ], -2, true),
    new AttackMove(Moves.POWER_WHIP, Type.GRASS, MoveCategory.PHYSICAL, 120, 85, 10, -1, 0, 4),
    new AttackMove(Moves.ROCK_WRECKER, Type.ROCK, MoveCategory.PHYSICAL, 150, 90, 5, -1, 0, 4)
      .attr(RechargeAttr)
      .makesContact(false)
      .ballBombMove(),
    new AttackMove(Moves.CROSS_POISON, Type.POISON, MoveCategory.PHYSICAL, 70, 100, 20, 10, 0, 4)
      .attr(HighCritAttr)
      .attr(StatusEffectAttr, StatusEffect.POISON)
      .slicingMove(),
    new AttackMove(Moves.GUNK_SHOT, Type.POISON, MoveCategory.PHYSICAL, 120, 80, 5, 30, 0, 4)
      .attr(StatusEffectAttr, StatusEffect.POISON)
      .makesContact(false),
    new AttackMove(Moves.IRON_HEAD, Type.STEEL, MoveCategory.PHYSICAL, 80, 100, 15, 30, 0, 4)
      .attr(FlinchAttr),
    new AttackMove(Moves.MAGNET_BOMB, Type.STEEL, MoveCategory.PHYSICAL, 60, -1, 20, -1, 0, 4)
      .makesContact(false)
      .ballBombMove(),
    new AttackMove(Moves.STONE_EDGE, Type.ROCK, MoveCategory.PHYSICAL, 100, 80, 5, -1, 0, 4)
      .attr(HighCritAttr)
      .makesContact(false),
    new StatusMove(Moves.CAPTIVATE, Type.NORMAL, 100, 20, -1, 0, 4)
      .attr(StatStageChangeAttr, [ Stat.SPATK ], -2)
      .condition((user, target, move) => target.isOppositeGender(user))
      .target(MoveTarget.ALL_NEAR_ENEMIES),
    new StatusMove(Moves.STEALTH_ROCK, Type.ROCK, -1, 20, -1, 0, 4)
      .attr(AddArenaTrapTagAttr, ArenaTagType.STEALTH_ROCK)
      .target(MoveTarget.ENEMY_SIDE),
    new AttackMove(Moves.GRASS_KNOT, Type.GRASS, MoveCategory.SPECIAL, -1, 100, 20, -1, 0, 4)
      .attr(WeightPowerAttr)
      .makesContact(),
    new AttackMove(Moves.CHATTER, Type.FLYING, MoveCategory.SPECIAL, 65, 100, 20, 100, 0, 4)
      .attr(ConfuseAttr)
      .soundBased(),
    new AttackMove(Moves.JUDGMENT, Type.NORMAL, MoveCategory.SPECIAL, 100, 100, 10, -1, 0, 4)
      .attr(FormChangeItemTypeAttr),
    new AttackMove(Moves.BUG_BITE, Type.BUG, MoveCategory.PHYSICAL, 60, 100, 20, -1, 0, 4)
      .attr(StealEatBerryAttr),
    new AttackMove(Moves.CHARGE_BEAM, Type.ELECTRIC, MoveCategory.SPECIAL, 50, 90, 10, 70, 0, 4)
      .attr(StatStageChangeAttr, [ Stat.SPATK ], 1, true),
    new AttackMove(Moves.WOOD_HAMMER, Type.GRASS, MoveCategory.PHYSICAL, 120, 100, 15, -1, 0, 4)
      .attr(RecoilAttr, false, 0.33)
      .recklessMove(),
    new AttackMove(Moves.AQUA_JET, Type.WATER, MoveCategory.PHYSICAL, 40, 100, 20, -1, 1, 4),
    new AttackMove(Moves.ATTACK_ORDER, Type.BUG, MoveCategory.PHYSICAL, 90, 100, 15, -1, 0, 4)
      .attr(HighCritAttr)
      .makesContact(false),
    new SelfStatusMove(Moves.DEFEND_ORDER, Type.BUG, -1, 10, -1, 0, 4)
      .attr(StatStageChangeAttr, [ Stat.DEF, Stat.SPDEF ], 1, true),
    new SelfStatusMove(Moves.HEAL_ORDER, Type.BUG, -1, 10, -1, 0, 4)
      .attr(HealAttr, 0.5)
      .triageMove(),
    new AttackMove(Moves.HEAD_SMASH, Type.ROCK, MoveCategory.PHYSICAL, 150, 80, 5, -1, 0, 4)
      .attr(RecoilAttr, false, 0.5)
      .recklessMove(),
    new AttackMove(Moves.DOUBLE_HIT, Type.NORMAL, MoveCategory.PHYSICAL, 35, 90, 10, -1, 0, 4)
      .attr(MultiHitAttr, MultiHitType._2),
    new AttackMove(Moves.ROAR_OF_TIME, Type.DRAGON, MoveCategory.SPECIAL, 150, 90, 5, -1, 0, 4)
      .attr(RechargeAttr),
    new AttackMove(Moves.SPACIAL_REND, Type.DRAGON, MoveCategory.SPECIAL, 100, 95, 5, -1, 0, 4)
      .attr(HighCritAttr),
    new SelfStatusMove(Moves.LUNAR_DANCE, Type.PSYCHIC, -1, 10, -1, 0, 4)
      .attr(SacrificialAttrOnHit)
      .danceMove()
      .triageMove()
      .unimplemented(),
    new AttackMove(Moves.CRUSH_GRIP, Type.NORMAL, MoveCategory.PHYSICAL, -1, 100, 5, -1, 0, 4)
      .attr(OpponentHighHpPowerAttr, 120),
    new AttackMove(Moves.MAGMA_STORM, Type.FIRE, MoveCategory.SPECIAL, 100, 75, 5, -1, 0, 4)
      .attr(TrapAttr, BattlerTagType.MAGMA_STORM),
    new StatusMove(Moves.DARK_VOID, Type.DARK, 80, 10, -1, 0, 4)  //Accuracy from Generations 4-6
      .attr(StatusEffectAttr, StatusEffect.SLEEP)
      .target(MoveTarget.ALL_NEAR_ENEMIES),
    new AttackMove(Moves.SEED_FLARE, Type.GRASS, MoveCategory.SPECIAL, 120, 85, 5, 40, 0, 4)
      .attr(StatStageChangeAttr, [ Stat.SPDEF ], -2),
    new AttackMove(Moves.OMINOUS_WIND, Type.GHOST, MoveCategory.SPECIAL, 60, 100, 5, 10, 0, 4)
      .attr(StatStageChangeAttr, [ Stat.ATK, Stat.DEF, Stat.SPATK, Stat.SPDEF, Stat.SPD ], 1, true)
      .windMove(),
    new AttackMove(Moves.SHADOW_FORCE, Type.GHOST, MoveCategory.PHYSICAL, 120, 100, 5, -1, 0, 4)
      .attr(ChargeAttr, ChargeAnim.SHADOW_FORCE_CHARGING, i18next.t("moveTriggers:vanishedInstantly", {pokemonName: "{USER}"}), BattlerTagType.HIDDEN)
      .ignoresProtect()
      .ignoresVirtual(),
    new SelfStatusMove(Moves.HONE_CLAWS, Type.DARK, -1, 15, -1, 0, 5)
      .attr(StatStageChangeAttr, [ Stat.ATK, Stat.ACC ], 1, true),
    new StatusMove(Moves.WIDE_GUARD, Type.ROCK, -1, 10, -1, 3, 5)
      .target(MoveTarget.USER_SIDE)
      .attr(AddArenaTagAttr, ArenaTagType.WIDE_GUARD, 1, true, true)
      .condition(failIfLastCondition),
    new StatusMove(Moves.GUARD_SPLIT, Type.PSYCHIC, -1, 10, -1, 0, 5)
      .attr(AverageStatsAttr, [ Stat.DEF, Stat.SPDEF ], "moveTriggers:sharedGuard"),
    new StatusMove(Moves.POWER_SPLIT, Type.PSYCHIC, -1, 10, -1, 0, 5)
      .attr(AverageStatsAttr, [ Stat.ATK, Stat.SPATK ], "moveTriggers:sharedPower"),
    new StatusMove(Moves.WONDER_ROOM, Type.PSYCHIC, -1, 10, -1, 0, 5)
      .ignoresProtect()
      .target(MoveTarget.BOTH_SIDES)
      .unimplemented(),
    new AttackMove(Moves.PSYSHOCK, Type.PSYCHIC, MoveCategory.SPECIAL, 80, 100, 10, -1, 0, 5)
      .attr(DefDefAttr),
    new AttackMove(Moves.VENOSHOCK, Type.POISON, MoveCategory.SPECIAL, 65, 100, 10, -1, 0, 5)
      .attr(MovePowerMultiplierAttr, (user, target, move) => target.status && (target.status.effect === StatusEffect.POISON || target.status.effect === StatusEffect.TOXIC) ? 2 : 1),
    new SelfStatusMove(Moves.AUTOTOMIZE, Type.STEEL, -1, 15, -1, 0, 5)
      .attr(StatStageChangeAttr, [ Stat.SPD ], 2, true)
      .attr(AddBattlerTagAttr, BattlerTagType.AUTOTOMIZED, true),
    new SelfStatusMove(Moves.RAGE_POWDER, Type.BUG, -1, 20, -1, 2, 5)
      .powderMove()
      .attr(AddBattlerTagAttr, BattlerTagType.CENTER_OF_ATTENTION, true),
    new StatusMove(Moves.TELEKINESIS, Type.PSYCHIC, -1, 15, -1, 0, 5)
      .condition(failOnGravityCondition)
      .unimplemented(),
    new StatusMove(Moves.MAGIC_ROOM, Type.PSYCHIC, -1, 10, -1, 0, 5)
      .ignoresProtect()
      .target(MoveTarget.BOTH_SIDES)
      .unimplemented(),
    new AttackMove(Moves.SMACK_DOWN, Type.ROCK, MoveCategory.PHYSICAL, 50, 100, 15, 100, 0, 5)
      .attr(AddBattlerTagAttr, BattlerTagType.IGNORE_FLYING, false, false, 1, 1, true)
      .attr(AddBattlerTagAttr, BattlerTagType.INTERRUPTED)
      .attr(RemoveBattlerTagAttr, [BattlerTagType.FLYING, BattlerTagType.MAGNET_RISEN])
      .attr(HitsTagAttr, BattlerTagType.FLYING)
      .makesContact(false),
    new AttackMove(Moves.STORM_THROW, Type.FIGHTING, MoveCategory.PHYSICAL, 60, 100, 10, -1, 0, 5)
      .attr(CritOnlyAttr),
    new AttackMove(Moves.FLAME_BURST, Type.FIRE, MoveCategory.SPECIAL, 70, 100, 15, -1, 0, 5)
      .attr(FlameBurstAttr),
    new AttackMove(Moves.SLUDGE_WAVE, Type.POISON, MoveCategory.SPECIAL, 95, 100, 10, 10, 0, 5)
      .attr(StatusEffectAttr, StatusEffect.POISON)
      .target(MoveTarget.ALL_NEAR_OTHERS),
    new SelfStatusMove(Moves.QUIVER_DANCE, Type.BUG, -1, 20, -1, 0, 5)
      .attr(StatStageChangeAttr, [ Stat.SPATK, Stat.SPDEF, Stat.SPD ], 1, true)
      .danceMove(),
    new AttackMove(Moves.HEAVY_SLAM, Type.STEEL, MoveCategory.PHYSICAL, -1, 100, 10, -1, 0, 5)
      .attr(AlwaysHitMinimizeAttr)
      .attr(CompareWeightPowerAttr)
      .attr(HitsTagForDoubleDamageAttr, BattlerTagType.MINIMIZED),
    new AttackMove(Moves.SYNCHRONOISE, Type.PSYCHIC, MoveCategory.SPECIAL, 120, 100, 10, -1, 0, 5)
      .target(MoveTarget.ALL_NEAR_OTHERS)
      .condition(unknownTypeCondition)
      .attr(hitsSameTypeAttr),
    new AttackMove(Moves.ELECTRO_BALL, Type.ELECTRIC, MoveCategory.SPECIAL, -1, 100, 10, -1, 0, 5)
      .attr(ElectroBallPowerAttr)
      .ballBombMove(),
    new StatusMove(Moves.SOAK, Type.WATER, 100, 20, -1, 0, 5)
      .attr(ChangeTypeAttr, Type.WATER),
    new AttackMove(Moves.FLAME_CHARGE, Type.FIRE, MoveCategory.PHYSICAL, 50, 100, 20, 100, 0, 5)
      .attr(StatStageChangeAttr, [ Stat.SPD ], 1, true),
    new SelfStatusMove(Moves.COIL, Type.POISON, -1, 20, -1, 0, 5)
      .attr(StatStageChangeAttr, [ Stat.ATK, Stat.DEF, Stat.ACC ], 1, true),
    new AttackMove(Moves.LOW_SWEEP, Type.FIGHTING, MoveCategory.PHYSICAL, 65, 100, 20, 100, 0, 5)
      .attr(StatStageChangeAttr, [ Stat.SPD ], -1),
    new AttackMove(Moves.ACID_SPRAY, Type.POISON, MoveCategory.SPECIAL, 40, 100, 20, 100, 0, 5)
      .attr(StatStageChangeAttr, [ Stat.SPDEF ], -2)
      .ballBombMove(),
    new AttackMove(Moves.FOUL_PLAY, Type.DARK, MoveCategory.PHYSICAL, 95, 100, 15, -1, 0, 5)
      .attr(TargetAtkUserAtkAttr),
    new StatusMove(Moves.SIMPLE_BEAM, Type.NORMAL, 100, 15, -1, 0, 5)
      .attr(AbilityChangeAttr, Abilities.SIMPLE),
    new StatusMove(Moves.ENTRAINMENT, Type.NORMAL, 100, 15, -1, 0, 5)
      .attr(AbilityGiveAttr),
    new StatusMove(Moves.AFTER_YOU, Type.NORMAL, -1, 15, -1, 0, 5)
      .ignoresProtect()
<<<<<<< HEAD
=======
      .ignoresSubstitute()
>>>>>>> 9f31e36d
      .target(MoveTarget.NEAR_OTHER)
      .condition(failIfSingleBattle)
      .condition((user, target, move) => !target.turnData.acted)
      .attr(AfterYouAttr),
    new AttackMove(Moves.ROUND, Type.NORMAL, MoveCategory.SPECIAL, 60, 100, 15, -1, 0, 5)
      .soundBased()
      .partial(),
    new AttackMove(Moves.ECHOED_VOICE, Type.NORMAL, MoveCategory.SPECIAL, 40, 100, 15, -1, 0, 5)
      .attr(ConsecutiveUseMultiBasePowerAttr, 5, false)
      .soundBased(),
    new AttackMove(Moves.CHIP_AWAY, Type.NORMAL, MoveCategory.PHYSICAL, 70, 100, 20, -1, 0, 5)
      .attr(IgnoreOpponentStatStagesAttr),
    new AttackMove(Moves.CLEAR_SMOG, Type.POISON, MoveCategory.SPECIAL, 50, -1, 15, -1, 0, 5)
      .attr(ResetStatsAttr, false),
    new AttackMove(Moves.STORED_POWER, Type.PSYCHIC, MoveCategory.SPECIAL, 20, 100, 10, -1, 0, 5)
      .attr(PositiveStatStagePowerAttr),
    new StatusMove(Moves.QUICK_GUARD, Type.FIGHTING, -1, 15, -1, 3, 5)
      .target(MoveTarget.USER_SIDE)
      .attr(AddArenaTagAttr, ArenaTagType.QUICK_GUARD, 1, true, true)
      .condition(failIfLastCondition),
    new SelfStatusMove(Moves.ALLY_SWITCH, Type.PSYCHIC, -1, 15, -1, 2, 5)
      .ignoresProtect()
      .unimplemented(),
    new AttackMove(Moves.SCALD, Type.WATER, MoveCategory.SPECIAL, 80, 100, 15, 30, 0, 5)
      .attr(HealStatusEffectAttr, false, StatusEffect.FREEZE)
      .attr(HealStatusEffectAttr, true, StatusEffect.FREEZE)
      .attr(StatusEffectAttr, StatusEffect.BURN),
    new SelfStatusMove(Moves.SHELL_SMASH, Type.NORMAL, -1, 15, -1, 0, 5)
      .attr(StatStageChangeAttr, [ Stat.ATK, Stat.SPATK, Stat.SPD ], 2, true)
      .attr(StatStageChangeAttr, [ Stat.DEF, Stat.SPDEF ], -1, true),
    new StatusMove(Moves.HEAL_PULSE, Type.PSYCHIC, -1, 10, -1, 0, 5)
      .attr(HealAttr, 0.5, false, false)
      .pulseMove()
      .triageMove(),
    new AttackMove(Moves.HEX, Type.GHOST, MoveCategory.SPECIAL, 65, 100, 10, -1, 0, 5)
      .attr(
        MovePowerMultiplierAttr,
        (user, target, move) =>  target.status || target.hasAbility(Abilities.COMATOSE)? 2 : 1),
    new AttackMove(Moves.SKY_DROP, Type.FLYING, MoveCategory.PHYSICAL, 60, 100, 10, -1, 0, 5)
      .partial() // Should immobilize the target, Flying types should take no damage. cf https://bulbapedia.bulbagarden.net/wiki/Sky_Drop_(move) and https://www.smogon.com/dex/sv/moves/sky-drop/
      .attr(ChargeAttr, ChargeAnim.SKY_DROP_CHARGING, i18next.t("moveTriggers:tookTargetIntoSky", {pokemonName: "{USER}", targetName: "{TARGET}"}), BattlerTagType.FLYING) // TODO: Add 2nd turn message
      .condition(failOnGravityCondition)
      .condition((user, target, move) => !target.getTag(BattlerTagType.SUBSTITUTE))
      .ignoresVirtual(),
    new SelfStatusMove(Moves.SHIFT_GEAR, Type.STEEL, -1, 10, -1, 0, 5)
      .attr(StatStageChangeAttr, [ Stat.ATK ], 1, true)
      .attr(StatStageChangeAttr, [ Stat.SPD ], 2, true),
    new AttackMove(Moves.CIRCLE_THROW, Type.FIGHTING, MoveCategory.PHYSICAL, 60, 90, 10, -1, -6, 5)
      .attr(ForceSwitchOutAttr),
    new AttackMove(Moves.INCINERATE, Type.FIRE, MoveCategory.SPECIAL, 60, 100, 15, -1, 0, 5)
      .target(MoveTarget.ALL_NEAR_ENEMIES)
      .attr(RemoveHeldItemAttr, true),
    new StatusMove(Moves.QUASH, Type.DARK, 100, 15, -1, 0, 5)
      .unimplemented(),
    new AttackMove(Moves.ACROBATICS, Type.FLYING, MoveCategory.PHYSICAL, 55, 100, 15, -1, 0, 5)
      .attr(MovePowerMultiplierAttr, (user, target, move) => Math.max(1, 2 - 0.2 * user.getHeldItems().filter(i => i.isTransferable).reduce((v, m) => v + m.stackCount, 0))),
    new StatusMove(Moves.REFLECT_TYPE, Type.NORMAL, -1, 15, -1, 0, 5)
      .ignoresSubstitute()
      .attr(CopyTypeAttr),
    new AttackMove(Moves.RETALIATE, Type.NORMAL, MoveCategory.PHYSICAL, 70, 100, 5, -1, 0, 5)
      .attr(MovePowerMultiplierAttr, (user, target, move) => {
        const turn = user.scene.currentBattle.turn;
        const lastPlayerFaint = user.scene.currentBattle.playerFaintsHistory[user.scene.currentBattle.playerFaintsHistory.length - 1];
        const lastEnemyFaint = user.scene.currentBattle.enemyFaintsHistory[user.scene.currentBattle.enemyFaintsHistory.length - 1];
        return (
          (lastPlayerFaint !== undefined && turn - lastPlayerFaint.turn === 1 && user.isPlayer()) ||
          (lastEnemyFaint !== undefined && turn - lastEnemyFaint.turn === 1 && !user.isPlayer())
        ) ? 2 : 1;
      }),
    new AttackMove(Moves.FINAL_GAMBIT, Type.FIGHTING, MoveCategory.SPECIAL, -1, 100, 5, -1, 0, 5)
      .attr(UserHpDamageAttr)
      .attr(SacrificialAttrOnHit),
    new StatusMove(Moves.BESTOW, Type.NORMAL, -1, 15, -1, 0, 5)
      .ignoresProtect()
      .ignoresSubstitute()
      .unimplemented(),
    new AttackMove(Moves.INFERNO, Type.FIRE, MoveCategory.SPECIAL, 100, 50, 5, 100, 0, 5)
      .attr(StatusEffectAttr, StatusEffect.BURN),
    new AttackMove(Moves.WATER_PLEDGE, Type.WATER, MoveCategory.SPECIAL, 80, 100, 10, -1, 0, 5)
      .partial(),
    new AttackMove(Moves.FIRE_PLEDGE, Type.FIRE, MoveCategory.SPECIAL, 80, 100, 10, -1, 0, 5)
      .partial(),
    new AttackMove(Moves.GRASS_PLEDGE, Type.GRASS, MoveCategory.SPECIAL, 80, 100, 10, -1, 0, 5)
      .partial(),
    new AttackMove(Moves.VOLT_SWITCH, Type.ELECTRIC, MoveCategory.SPECIAL, 70, 100, 20, -1, 0, 5)
      .attr(ForceSwitchOutAttr, true),
    new AttackMove(Moves.STRUGGLE_BUG, Type.BUG, MoveCategory.SPECIAL, 50, 100, 20, 100, 0, 5)
      .attr(StatStageChangeAttr, [ Stat.SPATK ], -1)
      .target(MoveTarget.ALL_NEAR_ENEMIES),
    new AttackMove(Moves.BULLDOZE, Type.GROUND, MoveCategory.PHYSICAL, 60, 100, 20, 100, 0, 5)
      .attr(StatStageChangeAttr, [ Stat.SPD ], -1)
      .attr(MovePowerMultiplierAttr, (user, target, move) => user.scene.arena.getTerrainType() === TerrainType.GRASSY && target.isGrounded() ? 0.5 : 1)
      .makesContact(false)
      .target(MoveTarget.ALL_NEAR_OTHERS),
    new AttackMove(Moves.FROST_BREATH, Type.ICE, MoveCategory.SPECIAL, 60, 90, 10, 100, 0, 5)
      .attr(CritOnlyAttr),
    new AttackMove(Moves.DRAGON_TAIL, Type.DRAGON, MoveCategory.PHYSICAL, 60, 90, 10, -1, -6, 5)
      .attr(ForceSwitchOutAttr)
      .hidesTarget(),
    new SelfStatusMove(Moves.WORK_UP, Type.NORMAL, -1, 30, -1, 0, 5)
      .attr(StatStageChangeAttr, [ Stat.ATK, Stat.SPATK ], 1, true),
    new AttackMove(Moves.ELECTROWEB, Type.ELECTRIC, MoveCategory.SPECIAL, 55, 95, 15, 100, 0, 5)
      .attr(StatStageChangeAttr, [ Stat.SPD ], -1)
      .target(MoveTarget.ALL_NEAR_ENEMIES),
    new AttackMove(Moves.WILD_CHARGE, Type.ELECTRIC, MoveCategory.PHYSICAL, 90, 100, 15, -1, 0, 5)
      .attr(RecoilAttr)
      .recklessMove(),
    new AttackMove(Moves.DRILL_RUN, Type.GROUND, MoveCategory.PHYSICAL, 80, 95, 10, -1, 0, 5)
      .attr(HighCritAttr),
    new AttackMove(Moves.DUAL_CHOP, Type.DRAGON, MoveCategory.PHYSICAL, 40, 90, 15, -1, 0, 5)
      .attr(MultiHitAttr, MultiHitType._2),
    new AttackMove(Moves.HEART_STAMP, Type.PSYCHIC, MoveCategory.PHYSICAL, 60, 100, 25, 30, 0, 5)
      .attr(FlinchAttr),
    new AttackMove(Moves.HORN_LEECH, Type.GRASS, MoveCategory.PHYSICAL, 75, 100, 10, -1, 0, 5)
      .attr(HitHealAttr)
      .triageMove(),
    new AttackMove(Moves.SACRED_SWORD, Type.FIGHTING, MoveCategory.PHYSICAL, 90, 100, 15, -1, 0, 5)
      .attr(IgnoreOpponentStatStagesAttr)
      .slicingMove(),
    new AttackMove(Moves.RAZOR_SHELL, Type.WATER, MoveCategory.PHYSICAL, 75, 95, 10, 50, 0, 5)
      .attr(StatStageChangeAttr, [ Stat.DEF ], -1)
      .slicingMove(),
    new AttackMove(Moves.HEAT_CRASH, Type.FIRE, MoveCategory.PHYSICAL, -1, 100, 10, -1, 0, 5)
      .attr(AlwaysHitMinimizeAttr)
      .attr(CompareWeightPowerAttr)
      .attr(HitsTagForDoubleDamageAttr, BattlerTagType.MINIMIZED),
    new AttackMove(Moves.LEAF_TORNADO, Type.GRASS, MoveCategory.SPECIAL, 65, 90, 10, 50, 0, 5)
      .attr(StatStageChangeAttr, [ Stat.ACC ], -1),
    new AttackMove(Moves.STEAMROLLER, Type.BUG, MoveCategory.PHYSICAL, 65, 100, 20, 30, 0, 5)
      .attr(AlwaysHitMinimizeAttr)
      .attr(HitsTagForDoubleDamageAttr, BattlerTagType.MINIMIZED)
      .attr(FlinchAttr),
    new SelfStatusMove(Moves.COTTON_GUARD, Type.GRASS, -1, 10, -1, 0, 5)
      .attr(StatStageChangeAttr, [ Stat.DEF ], 3, true),
    new AttackMove(Moves.NIGHT_DAZE, Type.DARK, MoveCategory.SPECIAL, 85, 95, 10, 40, 0, 5)
      .attr(StatStageChangeAttr, [ Stat.ACC ], -1),
    new AttackMove(Moves.PSYSTRIKE, Type.PSYCHIC, MoveCategory.SPECIAL, 100, 100, 10, -1, 0, 5)
      .attr(DefDefAttr),
    new AttackMove(Moves.TAIL_SLAP, Type.NORMAL, MoveCategory.PHYSICAL, 25, 85, 10, -1, 0, 5)
      .attr(MultiHitAttr),
    new AttackMove(Moves.HURRICANE, Type.FLYING, MoveCategory.SPECIAL, 110, 70, 10, 30, 0, 5)
      .attr(ThunderAccuracyAttr)
      .attr(ConfuseAttr)
      .attr(HitsTagAttr, BattlerTagType.FLYING)
      .windMove(),
    new AttackMove(Moves.HEAD_CHARGE, Type.NORMAL, MoveCategory.PHYSICAL, 120, 100, 15, -1, 0, 5)
      .attr(RecoilAttr)
      .recklessMove(),
    new AttackMove(Moves.GEAR_GRIND, Type.STEEL, MoveCategory.PHYSICAL, 50, 85, 15, -1, 0, 5)
      .attr(MultiHitAttr, MultiHitType._2),
    new AttackMove(Moves.SEARING_SHOT, Type.FIRE, MoveCategory.SPECIAL, 100, 100, 5, 30, 0, 5)
      .attr(StatusEffectAttr, StatusEffect.BURN)
      .ballBombMove()
      .target(MoveTarget.ALL_NEAR_OTHERS),
    new AttackMove(Moves.TECHNO_BLAST, Type.NORMAL, MoveCategory.SPECIAL, 120, 100, 5, -1, 0, 5)
      .attr(TechnoBlastTypeAttr),
    new AttackMove(Moves.RELIC_SONG, Type.NORMAL, MoveCategory.SPECIAL, 75, 100, 10, 10, 0, 5)
      .attr(StatusEffectAttr, StatusEffect.SLEEP)
      .soundBased()
      .target(MoveTarget.ALL_NEAR_ENEMIES),
    new AttackMove(Moves.SECRET_SWORD, Type.FIGHTING, MoveCategory.SPECIAL, 85, 100, 10, -1, 0, 5)
      .attr(DefDefAttr)
      .slicingMove(),
    new AttackMove(Moves.GLACIATE, Type.ICE, MoveCategory.SPECIAL, 65, 95, 10, 100, 0, 5)
      .attr(StatStageChangeAttr, [ Stat.SPD ], -1)
      .target(MoveTarget.ALL_NEAR_ENEMIES),
    new AttackMove(Moves.BOLT_STRIKE, Type.ELECTRIC, MoveCategory.PHYSICAL, 130, 85, 5, 20, 0, 5)
      .attr(StatusEffectAttr, StatusEffect.PARALYSIS),
    new AttackMove(Moves.BLUE_FLARE, Type.FIRE, MoveCategory.SPECIAL, 130, 85, 5, 20, 0, 5)
      .attr(StatusEffectAttr, StatusEffect.BURN),
    new AttackMove(Moves.FIERY_DANCE, Type.FIRE, MoveCategory.SPECIAL, 80, 100, 10, 50, 0, 5)
      .attr(StatStageChangeAttr, [ Stat.SPATK ], 1, true)
      .danceMove(),
    new AttackMove(Moves.FREEZE_SHOCK, Type.ICE, MoveCategory.PHYSICAL, 140, 90, 5, 30, 0, 5)
      .attr(ChargeAttr, ChargeAnim.FREEZE_SHOCK_CHARGING, i18next.t("moveTriggers:becameCloakedInFreezingLight", {pokemonName: "{USER}"}))
      .attr(StatusEffectAttr, StatusEffect.PARALYSIS)
      .makesContact(false),
    new AttackMove(Moves.ICE_BURN, Type.ICE, MoveCategory.SPECIAL, 140, 90, 5, 30, 0, 5)
      .attr(ChargeAttr, ChargeAnim.ICE_BURN_CHARGING, i18next.t("moveTriggers:becameCloakedInFreezingAir", {pokemonName: "{USER}"}))
      .attr(StatusEffectAttr, StatusEffect.BURN)
      .ignoresVirtual(),
    new AttackMove(Moves.SNARL, Type.DARK, MoveCategory.SPECIAL, 55, 95, 15, 100, 0, 5)
      .attr(StatStageChangeAttr, [ Stat.SPATK ], -1)
      .soundBased()
      .target(MoveTarget.ALL_NEAR_ENEMIES),
    new AttackMove(Moves.ICICLE_CRASH, Type.ICE, MoveCategory.PHYSICAL, 85, 90, 10, 30, 0, 5)
      .attr(FlinchAttr)
      .makesContact(false),
    new AttackMove(Moves.V_CREATE, Type.FIRE, MoveCategory.PHYSICAL, 180, 95, 5, -1, 0, 5)
      .attr(StatStageChangeAttr, [ Stat.DEF, Stat.SPDEF, Stat.SPD ], -1, true),
    new AttackMove(Moves.FUSION_FLARE, Type.FIRE, MoveCategory.SPECIAL, 100, 100, 5, -1, 0, 5)
      .attr(HealStatusEffectAttr, true, StatusEffect.FREEZE)
      .attr(LastMoveDoublePowerAttr, Moves.FUSION_BOLT),
    new AttackMove(Moves.FUSION_BOLT, Type.ELECTRIC, MoveCategory.PHYSICAL, 100, 100, 5, -1, 0, 5)
      .attr(LastMoveDoublePowerAttr, Moves.FUSION_FLARE)
      .makesContact(false),
    new AttackMove(Moves.FLYING_PRESS, Type.FIGHTING, MoveCategory.PHYSICAL, 100, 95, 10, -1, 0, 6)
      .attr(AlwaysHitMinimizeAttr)
      .attr(FlyingTypeMultiplierAttr)
      .attr(HitsTagForDoubleDamageAttr, BattlerTagType.MINIMIZED)
      .condition(failOnGravityCondition),
    new StatusMove(Moves.MAT_BLOCK, Type.FIGHTING, -1, 10, -1, 0, 6)
      .target(MoveTarget.USER_SIDE)
      .attr(AddArenaTagAttr, ArenaTagType.MAT_BLOCK, 1, true, true)
      .condition(new FirstMoveCondition())
      .condition(failIfLastCondition),
    new AttackMove(Moves.BELCH, Type.POISON, MoveCategory.SPECIAL, 120, 90, 10, -1, 0, 6)
      .condition((user, target, move) => user.battleData.berriesEaten.length > 0),
    new StatusMove(Moves.ROTOTILLER, Type.GROUND, -1, 10, -1, 0, 6)
      .target(MoveTarget.ALL)
      .condition((user, target, move) => {
        // If any fielded pokémon is grass-type and grounded.
        return [...user.scene.getEnemyParty(), ...user.scene.getParty()].some((poke) => poke.isOfType(Type.GRASS) && poke.isGrounded());
      })
      .attr(StatStageChangeAttr, [ Stat.ATK, Stat.SPATK ], 1, false, (user, target, move) => target.isOfType(Type.GRASS) && target.isGrounded()),
    new StatusMove(Moves.STICKY_WEB, Type.BUG, -1, 20, -1, 0, 6)
      .attr(AddArenaTrapTagAttr, ArenaTagType.STICKY_WEB)
      .target(MoveTarget.ENEMY_SIDE),
    new AttackMove(Moves.FELL_STINGER, Type.BUG, MoveCategory.PHYSICAL, 50, 100, 25, -1, 0, 6)
      .attr(PostVictoryStatStageChangeAttr, [ Stat.ATK ], 3, true ),
    new AttackMove(Moves.PHANTOM_FORCE, Type.GHOST, MoveCategory.PHYSICAL, 90, 100, 10, -1, 0, 6)
      .attr(ChargeAttr, ChargeAnim.PHANTOM_FORCE_CHARGING, i18next.t("moveTriggers:vanishedInstantly", {pokemonName: "{USER}"}), BattlerTagType.HIDDEN)
      .ignoresProtect()
      .ignoresVirtual(),
    new StatusMove(Moves.TRICK_OR_TREAT, Type.GHOST, 100, 20, -1, 0, 6)
      .attr(AddTypeAttr, Type.GHOST)
      .partial(),
    new StatusMove(Moves.NOBLE_ROAR, Type.NORMAL, 100, 30, -1, 0, 6)
      .attr(StatStageChangeAttr, [ Stat.ATK, Stat.SPATK ], -1)
      .soundBased(),
    new StatusMove(Moves.ION_DELUGE, Type.ELECTRIC, -1, 25, -1, 1, 6)
      .target(MoveTarget.BOTH_SIDES)
      .unimplemented(),
    new AttackMove(Moves.PARABOLIC_CHARGE, Type.ELECTRIC, MoveCategory.SPECIAL, 65, 100, 20, -1, 0, 6)
      .attr(HitHealAttr)
      .target(MoveTarget.ALL_NEAR_OTHERS)
      .triageMove(),
    new StatusMove(Moves.FORESTS_CURSE, Type.GRASS, 100, 20, -1, 0, 6)
      .attr(AddTypeAttr, Type.GRASS)
      .partial(),
    new AttackMove(Moves.PETAL_BLIZZARD, Type.GRASS, MoveCategory.PHYSICAL, 90, 100, 15, -1, 0, 6)
      .windMove()
      .makesContact(false)
      .target(MoveTarget.ALL_NEAR_OTHERS),
    new AttackMove(Moves.FREEZE_DRY, Type.ICE, MoveCategory.SPECIAL, 70, 100, 20, 10, 0, 6)
      .attr(StatusEffectAttr, StatusEffect.FREEZE)
      .attr(WaterSuperEffectTypeMultiplierAttr)
      .partial(), // This currently just multiplies the move's power instead of changing its effectiveness. It also doesn't account for abilities that modify type effectiveness such as tera shell.
    new AttackMove(Moves.DISARMING_VOICE, Type.FAIRY, MoveCategory.SPECIAL, 40, -1, 15, -1, 0, 6)
      .soundBased()
      .target(MoveTarget.ALL_NEAR_ENEMIES),
    new StatusMove(Moves.PARTING_SHOT, Type.DARK, 100, 20, -1, 0, 6)
      .attr(StatStageChangeAttr, [ Stat.ATK, Stat.SPATK ], -1, false, null, true, true, MoveEffectTrigger.PRE_APPLY)
      .attr(ForceSwitchOutAttr, true)
      .soundBased(),
    new StatusMove(Moves.TOPSY_TURVY, Type.DARK, -1, 20, -1, 0, 6)
      .attr(InvertStatsAttr),
    new AttackMove(Moves.DRAINING_KISS, Type.FAIRY, MoveCategory.SPECIAL, 50, 100, 10, -1, 0, 6)
      .attr(HitHealAttr, 0.75)
      .makesContact()
      .triageMove(),
    new StatusMove(Moves.CRAFTY_SHIELD, Type.FAIRY, -1, 10, -1, 3, 6)
      .target(MoveTarget.USER_SIDE)
      .attr(AddArenaTagAttr, ArenaTagType.CRAFTY_SHIELD, 1, true, true)
      .condition(failIfLastCondition),
    new StatusMove(Moves.FLOWER_SHIELD, Type.FAIRY, -1, 10, -1, 0, 6)
      .target(MoveTarget.ALL)
      .attr(StatStageChangeAttr, [ Stat.DEF ], 1, false, (user, target, move) => target.getTypes().includes(Type.GRASS) && !target.getTag(SemiInvulnerableTag)),
    new StatusMove(Moves.GRASSY_TERRAIN, Type.GRASS, -1, 10, -1, 0, 6)
      .attr(TerrainChangeAttr, TerrainType.GRASSY)
      .target(MoveTarget.BOTH_SIDES),
    new StatusMove(Moves.MISTY_TERRAIN, Type.FAIRY, -1, 10, -1, 0, 6)
      .attr(TerrainChangeAttr, TerrainType.MISTY)
      .target(MoveTarget.BOTH_SIDES),
    new StatusMove(Moves.ELECTRIFY, Type.ELECTRIC, -1, 20, -1, 0, 6)
      .unimplemented(),
    new AttackMove(Moves.PLAY_ROUGH, Type.FAIRY, MoveCategory.PHYSICAL, 90, 90, 10, 10, 0, 6)
      .attr(StatStageChangeAttr, [ Stat.ATK ], -1),
    new AttackMove(Moves.FAIRY_WIND, Type.FAIRY, MoveCategory.SPECIAL, 40, 100, 30, -1, 0, 6)
      .windMove(),
    new AttackMove(Moves.MOONBLAST, Type.FAIRY, MoveCategory.SPECIAL, 95, 100, 15, 30, 0, 6)
      .attr(StatStageChangeAttr, [ Stat.SPATK ], -1),
    new AttackMove(Moves.BOOMBURST, Type.NORMAL, MoveCategory.SPECIAL, 140, 100, 10, -1, 0, 6)
      .soundBased()
      .target(MoveTarget.ALL_NEAR_OTHERS),
    new StatusMove(Moves.FAIRY_LOCK, Type.FAIRY, -1, 10, -1, 0, 6)
      .ignoresSubstitute()
      .target(MoveTarget.BOTH_SIDES)
      .unimplemented(),
    new SelfStatusMove(Moves.KINGS_SHIELD, Type.STEEL, -1, 10, -1, 4, 6)
      .attr(ProtectAttr, BattlerTagType.KINGS_SHIELD)
      .condition(failIfLastCondition),
    new StatusMove(Moves.PLAY_NICE, Type.NORMAL, -1, 20, -1, 0, 6)
      .attr(StatStageChangeAttr, [ Stat.ATK ], -1)
      .ignoresSubstitute(),
    new StatusMove(Moves.CONFIDE, Type.NORMAL, -1, 20, -1, 0, 6)
      .attr(StatStageChangeAttr, [ Stat.SPATK ], -1)
      .soundBased(),
    new AttackMove(Moves.DIAMOND_STORM, Type.ROCK, MoveCategory.PHYSICAL, 100, 95, 5, 50, 0, 6)
      .attr(StatStageChangeAttr, [ Stat.DEF ], 2, true)
      .makesContact(false)
      .target(MoveTarget.ALL_NEAR_ENEMIES),
    new AttackMove(Moves.STEAM_ERUPTION, Type.WATER, MoveCategory.SPECIAL, 110, 95, 5, 30, 0, 6)
      .attr(HealStatusEffectAttr, true, StatusEffect.FREEZE)
      .attr(HealStatusEffectAttr, false, StatusEffect.FREEZE)
      .attr(StatusEffectAttr, StatusEffect.BURN),
    new AttackMove(Moves.HYPERSPACE_HOLE, Type.PSYCHIC, MoveCategory.SPECIAL, 80, -1, 5, -1, 0, 6)
      .ignoresProtect()
      .ignoresSubstitute(),
    new AttackMove(Moves.WATER_SHURIKEN, Type.WATER, MoveCategory.SPECIAL, 15, 100, 20, -1, 1, 6)
      .attr(MultiHitAttr)
      .attr(WaterShurikenPowerAttr)
      .attr(WaterShurikenMultiHitTypeAttr),
    new AttackMove(Moves.MYSTICAL_FIRE, Type.FIRE, MoveCategory.SPECIAL, 75, 100, 10, 100, 0, 6)
      .attr(StatStageChangeAttr, [ Stat.SPATK ], -1),
    new SelfStatusMove(Moves.SPIKY_SHIELD, Type.GRASS, -1, 10, -1, 4, 6)
      .attr(ProtectAttr, BattlerTagType.SPIKY_SHIELD)
      .condition(failIfLastCondition),
    new StatusMove(Moves.AROMATIC_MIST, Type.FAIRY, -1, 20, -1, 0, 6)
      .attr(StatStageChangeAttr, [ Stat.SPDEF ], 1)
      .ignoresSubstitute()
      .target(MoveTarget.NEAR_ALLY),
    new StatusMove(Moves.EERIE_IMPULSE, Type.ELECTRIC, 100, 15, -1, 0, 6)
      .attr(StatStageChangeAttr, [ Stat.SPATK ], -2),
    new StatusMove(Moves.VENOM_DRENCH, Type.POISON, 100, 20, -1, 0, 6)
      .attr(StatStageChangeAttr, [ Stat.ATK, Stat.SPATK, Stat.SPD ], -1, false, (user, target, move) => target.status?.effect === StatusEffect.POISON || target.status?.effect === StatusEffect.TOXIC)
      .target(MoveTarget.ALL_NEAR_ENEMIES),
    new StatusMove(Moves.POWDER, Type.BUG, 100, 20, -1, 1, 6)
      .ignoresSubstitute()
      .powderMove()
      .unimplemented(),
    new SelfStatusMove(Moves.GEOMANCY, Type.FAIRY, -1, 10, -1, 0, 6)
      .attr(ChargeAttr, ChargeAnim.GEOMANCY_CHARGING, i18next.t("moveTriggers:isChargingPower", {pokemonName: "{USER}"}))
      .attr(StatStageChangeAttr, [ Stat.SPATK, Stat.SPDEF, Stat.SPD ], 2, true)
      .ignoresVirtual(),
    new StatusMove(Moves.MAGNETIC_FLUX, Type.ELECTRIC, -1, 20, -1, 0, 6)
      .attr(StatStageChangeAttr, [ Stat.DEF, Stat.SPDEF ], 1, false, (user, target, move) => !![ Abilities.PLUS, Abilities.MINUS].find(a => target.hasAbility(a, false)))
      .ignoresSubstitute()
      .target(MoveTarget.USER_AND_ALLIES)
      .condition((user, target, move) => !![ user, user.getAlly() ].filter(p => p?.isActive()).find(p => !![ Abilities.PLUS, Abilities.MINUS].find(a => p.hasAbility(a, false)))),
    new StatusMove(Moves.HAPPY_HOUR, Type.NORMAL, -1, 30, -1, 0, 6) // No animation
      .attr(AddArenaTagAttr, ArenaTagType.HAPPY_HOUR, null, true)
      .target(MoveTarget.USER_SIDE),
    new StatusMove(Moves.ELECTRIC_TERRAIN, Type.ELECTRIC, -1, 10, -1, 0, 6)
      .attr(TerrainChangeAttr, TerrainType.ELECTRIC)
      .target(MoveTarget.BOTH_SIDES),
    new AttackMove(Moves.DAZZLING_GLEAM, Type.FAIRY, MoveCategory.SPECIAL, 80, 100, 10, -1, 0, 6)
      .target(MoveTarget.ALL_NEAR_ENEMIES),
    new SelfStatusMove(Moves.CELEBRATE, Type.NORMAL, -1, 40, -1, 0, 6),
    new StatusMove(Moves.HOLD_HANDS, Type.NORMAL, -1, 40, -1, 0, 6)
      .ignoresSubstitute()
      .target(MoveTarget.NEAR_ALLY),
    new StatusMove(Moves.BABY_DOLL_EYES, Type.FAIRY, 100, 30, -1, 1, 6)
      .attr(StatStageChangeAttr, [ Stat.ATK ], -1),
    new AttackMove(Moves.NUZZLE, Type.ELECTRIC, MoveCategory.PHYSICAL, 20, 100, 20, 100, 0, 6)
      .attr(StatusEffectAttr, StatusEffect.PARALYSIS),
    new AttackMove(Moves.HOLD_BACK, Type.NORMAL, MoveCategory.PHYSICAL, 40, 100, 40, -1, 0, 6)
      .attr(SurviveDamageAttr),
    new AttackMove(Moves.INFESTATION, Type.BUG, MoveCategory.SPECIAL, 20, 100, 20, -1, 0, 6)
      .makesContact()
      .attr(TrapAttr, BattlerTagType.INFESTATION),
    new AttackMove(Moves.POWER_UP_PUNCH, Type.FIGHTING, MoveCategory.PHYSICAL, 40, 100, 20, 100, 0, 6)
      .attr(StatStageChangeAttr, [ Stat.ATK ], 1, true)
      .punchingMove(),
    new AttackMove(Moves.OBLIVION_WING, Type.FLYING, MoveCategory.SPECIAL, 80, 100, 10, -1, 0, 6)
      .attr(HitHealAttr, 0.75)
      .triageMove(),
    new AttackMove(Moves.THOUSAND_ARROWS, Type.GROUND, MoveCategory.PHYSICAL, 90, 100, 10, -1, 0, 6)
      .attr(NeutralDamageAgainstFlyingTypeMultiplierAttr)
      .attr(AddBattlerTagAttr, BattlerTagType.IGNORE_FLYING, false, false, 1, 1, true)
      .attr(HitsTagAttr, BattlerTagType.FLYING)
      .attr(HitsTagAttr, BattlerTagType.MAGNET_RISEN)
      .attr(AddBattlerTagAttr, BattlerTagType.INTERRUPTED)
      .attr(RemoveBattlerTagAttr, [BattlerTagType.FLYING, BattlerTagType.MAGNET_RISEN])
      .makesContact(false)
      .target(MoveTarget.ALL_NEAR_ENEMIES),
    new AttackMove(Moves.THOUSAND_WAVES, Type.GROUND, MoveCategory.PHYSICAL, 90, 100, 10, -1, 0, 6)
      .attr(AddBattlerTagAttr, BattlerTagType.TRAPPED, false, false, 1, 1, true)
      .makesContact(false)
      .target(MoveTarget.ALL_NEAR_ENEMIES),
    new AttackMove(Moves.LANDS_WRATH, Type.GROUND, MoveCategory.PHYSICAL, 90, 100, 10, -1, 0, 6)
      .makesContact(false)
      .target(MoveTarget.ALL_NEAR_ENEMIES),
    new AttackMove(Moves.LIGHT_OF_RUIN, Type.FAIRY, MoveCategory.SPECIAL, 140, 90, 5, -1, 0, 6)
      .attr(RecoilAttr, false, 0.5)
      .recklessMove(),
    new AttackMove(Moves.ORIGIN_PULSE, Type.WATER, MoveCategory.SPECIAL, 110, 85, 10, -1, 0, 6)
      .pulseMove()
      .target(MoveTarget.ALL_NEAR_ENEMIES),
    new AttackMove(Moves.PRECIPICE_BLADES, Type.GROUND, MoveCategory.PHYSICAL, 120, 85, 10, -1, 0, 6)
      .makesContact(false)
      .target(MoveTarget.ALL_NEAR_ENEMIES),
    new AttackMove(Moves.DRAGON_ASCENT, Type.FLYING, MoveCategory.PHYSICAL, 120, 100, 5, -1, 0, 6)
      .attr(StatStageChangeAttr, [ Stat.DEF, Stat.SPDEF ], -1, true),
    new AttackMove(Moves.HYPERSPACE_FURY, Type.DARK, MoveCategory.PHYSICAL, 100, -1, 5, -1, 0, 6)
      .attr(StatStageChangeAttr, [ Stat.DEF ], -1, true)
      .ignoresSubstitute()
      .makesContact(false)
      .ignoresProtect(),
    /* Unused */
    new AttackMove(Moves.BREAKNECK_BLITZ__PHYSICAL, Type.NORMAL, MoveCategory.PHYSICAL, -1, -1, 1, -1, 0, 7)
      .unimplemented()
      .ignoresVirtual(),
    new AttackMove(Moves.BREAKNECK_BLITZ__SPECIAL, Type.NORMAL, MoveCategory.SPECIAL, -1, -1, 1, -1, 0, 7)
      .unimplemented()
      .ignoresVirtual(),
    new AttackMove(Moves.ALL_OUT_PUMMELING__PHYSICAL, Type.FIGHTING, MoveCategory.PHYSICAL, -1, -1, 1, -1, 0, 7)
      .unimplemented()
      .ignoresVirtual(),
    new AttackMove(Moves.ALL_OUT_PUMMELING__SPECIAL, Type.FIGHTING, MoveCategory.SPECIAL, -1, -1, 1, -1, 0, 7)
      .unimplemented()
      .ignoresVirtual(),
    new AttackMove(Moves.SUPERSONIC_SKYSTRIKE__PHYSICAL, Type.FLYING, MoveCategory.PHYSICAL, -1, -1, 1, -1, 0, 7)
      .unimplemented()
      .ignoresVirtual(),
    new AttackMove(Moves.SUPERSONIC_SKYSTRIKE__SPECIAL, Type.FLYING, MoveCategory.SPECIAL, -1, -1, 1, -1, 0, 7)
      .unimplemented()
      .ignoresVirtual(),
    new AttackMove(Moves.ACID_DOWNPOUR__PHYSICAL, Type.POISON, MoveCategory.PHYSICAL, -1, -1, 1, -1, 0, 7)
      .unimplemented()
      .ignoresVirtual(),
    new AttackMove(Moves.ACID_DOWNPOUR__SPECIAL, Type.POISON, MoveCategory.SPECIAL, -1, -1, 1, -1, 0, 7)
      .unimplemented()
      .ignoresVirtual(),
    new AttackMove(Moves.TECTONIC_RAGE__PHYSICAL, Type.GROUND, MoveCategory.PHYSICAL, -1, -1, 1, -1, 0, 7)
      .unimplemented()
      .ignoresVirtual(),
    new AttackMove(Moves.TECTONIC_RAGE__SPECIAL, Type.GROUND, MoveCategory.SPECIAL, -1, -1, 1, -1, 0, 7)
      .unimplemented()
      .ignoresVirtual(),
    new AttackMove(Moves.CONTINENTAL_CRUSH__PHYSICAL, Type.ROCK, MoveCategory.PHYSICAL, -1, -1, 1, -1, 0, 7)
      .unimplemented()
      .ignoresVirtual(),
    new AttackMove(Moves.CONTINENTAL_CRUSH__SPECIAL, Type.ROCK, MoveCategory.SPECIAL, -1, -1, 1, -1, 0, 7)
      .unimplemented()
      .ignoresVirtual(),
    new AttackMove(Moves.SAVAGE_SPIN_OUT__PHYSICAL, Type.BUG, MoveCategory.PHYSICAL, -1, -1, 1, -1, 0, 7)
      .unimplemented()
      .ignoresVirtual(),
    new AttackMove(Moves.SAVAGE_SPIN_OUT__SPECIAL, Type.BUG, MoveCategory.SPECIAL, -1, -1, 1, -1, 0, 7)
      .unimplemented()
      .ignoresVirtual(),
    new AttackMove(Moves.NEVER_ENDING_NIGHTMARE__PHYSICAL, Type.GHOST, MoveCategory.PHYSICAL, -1, -1, 1, -1, 0, 7)
      .unimplemented()
      .ignoresVirtual(),
    new AttackMove(Moves.NEVER_ENDING_NIGHTMARE__SPECIAL, Type.GHOST, MoveCategory.SPECIAL, -1, -1, 1, -1, 0, 7)
      .unimplemented()
      .ignoresVirtual(),
    new AttackMove(Moves.CORKSCREW_CRASH__PHYSICAL, Type.STEEL, MoveCategory.PHYSICAL, -1, -1, 1, -1, 0, 7)
      .unimplemented()
      .ignoresVirtual(),
    new AttackMove(Moves.CORKSCREW_CRASH__SPECIAL, Type.STEEL, MoveCategory.SPECIAL, -1, -1, 1, -1, 0, 7)
      .unimplemented()
      .ignoresVirtual(),
    new AttackMove(Moves.INFERNO_OVERDRIVE__PHYSICAL, Type.FIRE, MoveCategory.PHYSICAL, -1, -1, 1, -1, 0, 7)
      .unimplemented()
      .ignoresVirtual(),
    new AttackMove(Moves.INFERNO_OVERDRIVE__SPECIAL, Type.FIRE, MoveCategory.SPECIAL, -1, -1, 1, -1, 0, 7)
      .unimplemented()
      .ignoresVirtual(),
    new AttackMove(Moves.HYDRO_VORTEX__PHYSICAL, Type.WATER, MoveCategory.PHYSICAL, -1, -1, 1, -1, 0, 7)
      .unimplemented()
      .ignoresVirtual(),
    new AttackMove(Moves.HYDRO_VORTEX__SPECIAL, Type.WATER, MoveCategory.SPECIAL, -1, -1, 1, -1, 0, 7)
      .unimplemented()
      .ignoresVirtual(),
    new AttackMove(Moves.BLOOM_DOOM__PHYSICAL, Type.GRASS, MoveCategory.PHYSICAL, -1, -1, 1, -1, 0, 7)
      .unimplemented()
      .ignoresVirtual(),
    new AttackMove(Moves.BLOOM_DOOM__SPECIAL, Type.GRASS, MoveCategory.SPECIAL, -1, -1, 1, -1, 0, 7)
      .unimplemented()
      .ignoresVirtual(),
    new AttackMove(Moves.GIGAVOLT_HAVOC__PHYSICAL, Type.ELECTRIC, MoveCategory.PHYSICAL, -1, -1, 1, -1, 0, 7)
      .unimplemented()
      .ignoresVirtual(),
    new AttackMove(Moves.GIGAVOLT_HAVOC__SPECIAL, Type.ELECTRIC, MoveCategory.SPECIAL, -1, -1, 1, -1, 0, 7)
      .unimplemented()
      .ignoresVirtual(),
    new AttackMove(Moves.SHATTERED_PSYCHE__PHYSICAL, Type.PSYCHIC, MoveCategory.PHYSICAL, -1, -1, 1, -1, 0, 7)
      .unimplemented()
      .ignoresVirtual(),
    new AttackMove(Moves.SHATTERED_PSYCHE__SPECIAL, Type.PSYCHIC, MoveCategory.SPECIAL, -1, -1, 1, -1, 0, 7)
      .unimplemented()
      .ignoresVirtual(),
    new AttackMove(Moves.SUBZERO_SLAMMER__PHYSICAL, Type.ICE, MoveCategory.PHYSICAL, -1, -1, 1, -1, 0, 7)
      .unimplemented()
      .ignoresVirtual(),
    new AttackMove(Moves.SUBZERO_SLAMMER__SPECIAL, Type.ICE, MoveCategory.SPECIAL, -1, -1, 1, -1, 0, 7)
      .unimplemented()
      .ignoresVirtual(),
    new AttackMove(Moves.DEVASTATING_DRAKE__PHYSICAL, Type.DRAGON, MoveCategory.PHYSICAL, -1, -1, 1, -1, 0, 7)
      .unimplemented()
      .ignoresVirtual(),
    new AttackMove(Moves.DEVASTATING_DRAKE__SPECIAL, Type.DRAGON, MoveCategory.SPECIAL, -1, -1, 1, -1, 0, 7)
      .unimplemented()
      .ignoresVirtual(),
    new AttackMove(Moves.BLACK_HOLE_ECLIPSE__PHYSICAL, Type.DARK, MoveCategory.PHYSICAL, -1, -1, 1, -1, 0, 7)
      .unimplemented()
      .ignoresVirtual(),
    new AttackMove(Moves.BLACK_HOLE_ECLIPSE__SPECIAL, Type.DARK, MoveCategory.SPECIAL, -1, -1, 1, -1, 0, 7)
      .unimplemented()
      .ignoresVirtual(),
    new AttackMove(Moves.TWINKLE_TACKLE__PHYSICAL, Type.FAIRY, MoveCategory.PHYSICAL, -1, -1, 1, -1, 0, 7)
      .unimplemented()
      .ignoresVirtual(),
    new AttackMove(Moves.TWINKLE_TACKLE__SPECIAL, Type.FAIRY, MoveCategory.SPECIAL, -1, -1, 1, -1, 0, 7)
      .unimplemented()
      .ignoresVirtual(),
    new AttackMove(Moves.CATASTROPIKA, Type.ELECTRIC, MoveCategory.PHYSICAL, 210, -1, 1, -1, 0, 7)
      .unimplemented()
      .ignoresVirtual(),
    /* End Unused */
    new SelfStatusMove(Moves.SHORE_UP, Type.GROUND, -1, 5, -1, 0, 7)
      .attr(SandHealAttr)
      .triageMove(),
    new AttackMove(Moves.FIRST_IMPRESSION, Type.BUG, MoveCategory.PHYSICAL, 90, 100, 10, -1, 2, 7)
      .condition(new FirstMoveCondition()),
    new SelfStatusMove(Moves.BANEFUL_BUNKER, Type.POISON, -1, 10, -1, 4, 7)
      .attr(ProtectAttr, BattlerTagType.BANEFUL_BUNKER)
      .condition(failIfLastCondition),
    new AttackMove(Moves.SPIRIT_SHACKLE, Type.GHOST, MoveCategory.PHYSICAL, 80, 100, 10, 100, 0, 7)
      .attr(AddBattlerTagAttr, BattlerTagType.TRAPPED, false, false, 1, 1, true)
      .makesContact(false),
    new AttackMove(Moves.DARKEST_LARIAT, Type.DARK, MoveCategory.PHYSICAL, 85, 100, 10, -1, 0, 7)
      .attr(IgnoreOpponentStatStagesAttr),
    new AttackMove(Moves.SPARKLING_ARIA, Type.WATER, MoveCategory.SPECIAL, 90, 100, 10, 100, 0, 7)
      .attr(HealStatusEffectAttr, false, StatusEffect.BURN)
      .soundBased()
      .target(MoveTarget.ALL_NEAR_OTHERS),
    new AttackMove(Moves.ICE_HAMMER, Type.ICE, MoveCategory.PHYSICAL, 100, 90, 10, -1, 0, 7)
      .attr(StatStageChangeAttr, [ Stat.SPD ], -1, true)
      .punchingMove(),
    new StatusMove(Moves.FLORAL_HEALING, Type.FAIRY, -1, 10, -1, 0, 7)
      .attr(BoostHealAttr, 0.5, 2/3, true, false, (user, target, move) => user.scene.arena.terrain?.terrainType === TerrainType.GRASSY)
      .triageMove(),
    new AttackMove(Moves.HIGH_HORSEPOWER, Type.GROUND, MoveCategory.PHYSICAL, 95, 95, 10, -1, 0, 7),
    new StatusMove(Moves.STRENGTH_SAP, Type.GRASS, 100, 10, -1, 0, 7)
      .attr(HitHealAttr, null, Stat.ATK)
      .attr(StatStageChangeAttr, [ Stat.ATK ], -1)
      .condition((user, target, move) => target.getStatStage(Stat.ATK) > -6)
      .triageMove(),
    new AttackMove(Moves.SOLAR_BLADE, Type.GRASS, MoveCategory.PHYSICAL, 125, 100, 10, -1, 0, 7)
      .attr(SunlightChargeAttr, ChargeAnim.SOLAR_BLADE_CHARGING, i18next.t("moveTriggers:isGlowing", {pokemonName: "{USER}"}))
      .attr(AntiSunlightPowerDecreaseAttr)
      .slicingMove(),
    new AttackMove(Moves.LEAFAGE, Type.GRASS, MoveCategory.PHYSICAL, 40, 100, 40, -1, 0, 7)
      .makesContact(false),
    new StatusMove(Moves.SPOTLIGHT, Type.NORMAL, -1, 15, -1, 3, 7)
      .attr(AddBattlerTagAttr, BattlerTagType.CENTER_OF_ATTENTION, false),
    new StatusMove(Moves.TOXIC_THREAD, Type.POISON, 100, 20, -1, 0, 7)
      .attr(StatusEffectAttr, StatusEffect.POISON)
      .attr(StatStageChangeAttr, [ Stat.SPD ], -1),
    new SelfStatusMove(Moves.LASER_FOCUS, Type.NORMAL, -1, 30, -1, 0, 7)
      .attr(AddBattlerTagAttr, BattlerTagType.ALWAYS_CRIT, true, false),
    new StatusMove(Moves.GEAR_UP, Type.STEEL, -1, 20, -1, 0, 7)
      .attr(StatStageChangeAttr, [ Stat.ATK, Stat.SPATK ], 1, false, (user, target, move) => !![ Abilities.PLUS, Abilities.MINUS].find(a => target.hasAbility(a, false)))
      .ignoresSubstitute()
      .target(MoveTarget.USER_AND_ALLIES)
      .condition((user, target, move) => !![ user, user.getAlly() ].filter(p => p?.isActive()).find(p => !![ Abilities.PLUS, Abilities.MINUS].find(a => p.hasAbility(a, false)))),
    new AttackMove(Moves.THROAT_CHOP, Type.DARK, MoveCategory.PHYSICAL, 80, 100, 15, 100, 0, 7)
      .attr(AddBattlerTagAttr, BattlerTagType.THROAT_CHOPPED),
    new AttackMove(Moves.POLLEN_PUFF, Type.BUG, MoveCategory.SPECIAL, 90, 100, 15, -1, 0, 7)
      .attr(StatusCategoryOnAllyAttr)
      .attr(HealOnAllyAttr, 0.5, true, false)
      .ballBombMove(),
    new AttackMove(Moves.ANCHOR_SHOT, Type.STEEL, MoveCategory.PHYSICAL, 80, 100, 20, 100, 0, 7)
      .attr(AddBattlerTagAttr, BattlerTagType.TRAPPED, false, false, 1, 1, true),
    new StatusMove(Moves.PSYCHIC_TERRAIN, Type.PSYCHIC, -1, 10, -1, 0, 7)
      .attr(TerrainChangeAttr, TerrainType.PSYCHIC)
      .target(MoveTarget.BOTH_SIDES),
    new AttackMove(Moves.LUNGE, Type.BUG, MoveCategory.PHYSICAL, 80, 100, 15, 100, 0, 7)
      .attr(StatStageChangeAttr, [ Stat.ATK ], -1),
    new AttackMove(Moves.FIRE_LASH, Type.FIRE, MoveCategory.PHYSICAL, 80, 100, 15, 100, 0, 7)
      .attr(StatStageChangeAttr, [ Stat.DEF ], -1),
    new AttackMove(Moves.POWER_TRIP, Type.DARK, MoveCategory.PHYSICAL, 20, 100, 10, -1, 0, 7)
      .attr(PositiveStatStagePowerAttr),
    new AttackMove(Moves.BURN_UP, Type.FIRE, MoveCategory.SPECIAL, 130, 100, 5, -1, 0, 7)
      .condition((user) => {
        const userTypes = user.getTypes(true);
        return userTypes.includes(Type.FIRE);
      })
      .attr(HealStatusEffectAttr, true, StatusEffect.FREEZE)
      .attr(AddBattlerTagAttr, BattlerTagType.BURNED_UP, true, false)
      .attr(RemoveTypeAttr, Type.FIRE, (user) => {
        user.scene.queueMessage(i18next.t("moveTriggers:burnedItselfOut", {pokemonName: getPokemonNameWithAffix(user)}));
      }),
    new StatusMove(Moves.SPEED_SWAP, Type.PSYCHIC, -1, 10, -1, 0, 7)
      .attr(SwapStatAttr, Stat.SPD)
      .ignoresSubstitute(),
    new AttackMove(Moves.SMART_STRIKE, Type.STEEL, MoveCategory.PHYSICAL, 70, -1, 10, -1, 0, 7),
    new StatusMove(Moves.PURIFY, Type.POISON, -1, 20, -1, 0, 7)
      .condition(
        (user: Pokemon, target: Pokemon, move: Move) => isNonVolatileStatusEffect(target.status?.effect!)) // TODO: is this bang correct?
      .attr(HealAttr, 0.5)
      .attr(HealStatusEffectAttr, false, ...getNonVolatileStatusEffects())
      .triageMove(),
    new AttackMove(Moves.REVELATION_DANCE, Type.NORMAL, MoveCategory.SPECIAL, 90, 100, 15, -1, 0, 7)
      .danceMove()
      .attr(MatchUserTypeAttr),
    new AttackMove(Moves.CORE_ENFORCER, Type.DRAGON, MoveCategory.SPECIAL, 100, 100, 10, -1, 0, 7)
      .target(MoveTarget.ALL_NEAR_ENEMIES)
      .attr(SuppressAbilitiesIfActedAttr),
    new AttackMove(Moves.TROP_KICK, Type.GRASS, MoveCategory.PHYSICAL, 70, 100, 15, 100, 0, 7)
      .attr(StatStageChangeAttr, [ Stat.ATK ], -1),
    new StatusMove(Moves.INSTRUCT, Type.PSYCHIC, -1, 15, -1, 0, 7)
      .ignoresSubstitute()
      .unimplemented(),
    new AttackMove(Moves.BEAK_BLAST, Type.FLYING, MoveCategory.PHYSICAL, 100, 100, 15, -1, -3, 7)
      .attr(BeakBlastHeaderAttr)
      .ballBombMove()
      .makesContact(false),
    new AttackMove(Moves.CLANGING_SCALES, Type.DRAGON, MoveCategory.SPECIAL, 110, 100, 5, -1, 0, 7)
      .attr(StatStageChangeAttr, [ Stat.DEF ], -1, true, null, true, false, MoveEffectTrigger.HIT, true)
      .soundBased()
      .target(MoveTarget.ALL_NEAR_ENEMIES),
    new AttackMove(Moves.DRAGON_HAMMER, Type.DRAGON, MoveCategory.PHYSICAL, 90, 100, 15, -1, 0, 7),
    new AttackMove(Moves.BRUTAL_SWING, Type.DARK, MoveCategory.PHYSICAL, 60, 100, 20, -1, 0, 7)
      .target(MoveTarget.ALL_NEAR_OTHERS),
    new StatusMove(Moves.AURORA_VEIL, Type.ICE, -1, 20, -1, 0, 7)
      .condition((user, target, move) => (user.scene.arena.weather?.weatherType === WeatherType.HAIL || user.scene.arena.weather?.weatherType === WeatherType.SNOW) && !user.scene.arena.weather?.isEffectSuppressed(user.scene))
      .attr(AddArenaTagAttr, ArenaTagType.AURORA_VEIL, 5, true)
      .target(MoveTarget.USER_SIDE),
    /* Unused */
    new AttackMove(Moves.SINISTER_ARROW_RAID, Type.GHOST, MoveCategory.PHYSICAL, 180, -1, 1, -1, 0, 7)
      .makesContact(false)
      .partial()
      .ignoresVirtual(),
    new AttackMove(Moves.MALICIOUS_MOONSAULT, Type.DARK, MoveCategory.PHYSICAL, 180, -1, 1, -1, 0, 7)
      .attr(AlwaysHitMinimizeAttr)
      .attr(HitsTagAttr, BattlerTagType.MINIMIZED, true)
      .partial()
      .ignoresVirtual(),
    new AttackMove(Moves.OCEANIC_OPERETTA, Type.WATER, MoveCategory.SPECIAL, 195, -1, 1, -1, 0, 7)
      .partial()
      .ignoresVirtual(),
    new AttackMove(Moves.GUARDIAN_OF_ALOLA, Type.FAIRY, MoveCategory.SPECIAL, -1, -1, 1, -1, 0, 7)
      .unimplemented()
      .ignoresVirtual(),
    new AttackMove(Moves.SOUL_STEALING_7_STAR_STRIKE, Type.GHOST, MoveCategory.PHYSICAL, 195, -1, 1, -1, 0, 7)
      .unimplemented()
      .ignoresVirtual(),
    new AttackMove(Moves.STOKED_SPARKSURFER, Type.ELECTRIC, MoveCategory.SPECIAL, 175, -1, 1, 100, 0, 7)
      .partial()
      .ignoresVirtual(),
    new AttackMove(Moves.PULVERIZING_PANCAKE, Type.NORMAL, MoveCategory.PHYSICAL, 210, -1, 1, -1, 0, 7)
      .partial()
      .ignoresVirtual(),
    new SelfStatusMove(Moves.EXTREME_EVOBOOST, Type.NORMAL, -1, 1, -1, 0, 7)
      .attr(StatStageChangeAttr, [ Stat.ATK, Stat.DEF, Stat.SPATK, Stat.SPDEF, Stat.SPD ], 2, true)
      .ignoresVirtual(),
    new AttackMove(Moves.GENESIS_SUPERNOVA, Type.PSYCHIC, MoveCategory.SPECIAL, 185, -1, 1, 100, 0, 7)
      .attr(TerrainChangeAttr, TerrainType.PSYCHIC)
      .ignoresVirtual(),
    /* End Unused */
    new AttackMove(Moves.SHELL_TRAP, Type.FIRE, MoveCategory.SPECIAL, 150, 100, 5, -1, -3, 7)
      .attr(AddBattlerTagHeaderAttr, BattlerTagType.SHELL_TRAP)
      .target(MoveTarget.ALL_NEAR_ENEMIES)
      // Fails if the user was not hit by a physical attack during the turn
      .condition((user, target, move) => user.getTag(ShellTrapTag)?.activated === true),
    new AttackMove(Moves.FLEUR_CANNON, Type.FAIRY, MoveCategory.SPECIAL, 130, 90, 5, -1, 0, 7)
      .attr(StatStageChangeAttr, [ Stat.SPATK ], -2, true),
    new AttackMove(Moves.PSYCHIC_FANGS, Type.PSYCHIC, MoveCategory.PHYSICAL, 85, 100, 10, -1, 0, 7)
      .bitingMove()
      .attr(RemoveScreensAttr),
    new AttackMove(Moves.STOMPING_TANTRUM, Type.GROUND, MoveCategory.PHYSICAL, 75, 100, 10, -1, 0, 7)
      .attr(MovePowerMultiplierAttr, (user, target, move) => user.getLastXMoves(2)[1]?.result === MoveResult.MISS || user.getLastXMoves(2)[1]?.result === MoveResult.FAIL ? 2 : 1),
    new AttackMove(Moves.SHADOW_BONE, Type.GHOST, MoveCategory.PHYSICAL, 85, 100, 10, 20, 0, 7)
      .attr(StatStageChangeAttr, [ Stat.DEF ], -1)
      .makesContact(false),
    new AttackMove(Moves.ACCELEROCK, Type.ROCK, MoveCategory.PHYSICAL, 40, 100, 20, -1, 1, 7),
    new AttackMove(Moves.LIQUIDATION, Type.WATER, MoveCategory.PHYSICAL, 85, 100, 10, 20, 0, 7)
      .attr(StatStageChangeAttr, [ Stat.DEF ], -1),
    new AttackMove(Moves.PRISMATIC_LASER, Type.PSYCHIC, MoveCategory.SPECIAL, 160, 100, 10, -1, 0, 7)
      .attr(RechargeAttr),
    new AttackMove(Moves.SPECTRAL_THIEF, Type.GHOST, MoveCategory.PHYSICAL, 90, 100, 10, -1, 0, 7)
      .ignoresSubstitute()
      .partial(),
    new AttackMove(Moves.SUNSTEEL_STRIKE, Type.STEEL, MoveCategory.PHYSICAL, 100, 100, 5, -1, 0, 7)
      .ignoresAbilities()
      .partial(),
    new AttackMove(Moves.MOONGEIST_BEAM, Type.GHOST, MoveCategory.SPECIAL, 100, 100, 5, -1, 0, 7)
      .ignoresAbilities()
      .partial(),
    new StatusMove(Moves.TEARFUL_LOOK, Type.NORMAL, -1, 20, -1, 0, 7)
      .attr(StatStageChangeAttr, [ Stat.ATK, Stat.SPATK ], -1),
    new AttackMove(Moves.ZING_ZAP, Type.ELECTRIC, MoveCategory.PHYSICAL, 80, 100, 10, 30, 0, 7)
      .attr(FlinchAttr),
    new AttackMove(Moves.NATURES_MADNESS, Type.FAIRY, MoveCategory.SPECIAL, -1, 90, 10, -1, 0, 7)
      .attr(TargetHalfHpDamageAttr),
    new AttackMove(Moves.MULTI_ATTACK, Type.NORMAL, MoveCategory.PHYSICAL, 120, 100, 10, -1, 0, 7)
      .attr(FormChangeItemTypeAttr),
    /* Unused */
    new AttackMove(Moves.TEN_MILLION_VOLT_THUNDERBOLT, Type.ELECTRIC, MoveCategory.SPECIAL, 195, -1, 1, -1, 0, 7)
      .partial()
      .ignoresVirtual(),
    /* End Unused */
    new AttackMove(Moves.MIND_BLOWN, Type.FIRE, MoveCategory.SPECIAL, 150, 100, 5, -1, 0, 7)
      .condition(failIfDampCondition)
      .attr(HalfSacrificialAttr)
      .target(MoveTarget.ALL_NEAR_OTHERS),
    new AttackMove(Moves.PLASMA_FISTS, Type.ELECTRIC, MoveCategory.PHYSICAL, 100, 100, 15, -1, 0, 7)
      .punchingMove()
      .partial(),
    new AttackMove(Moves.PHOTON_GEYSER, Type.PSYCHIC, MoveCategory.SPECIAL, 100, 100, 5, -1, 0, 7)
      .attr(PhotonGeyserCategoryAttr)
      .ignoresAbilities()
      .partial(),
    /* Unused */
    new AttackMove(Moves.LIGHT_THAT_BURNS_THE_SKY, Type.PSYCHIC, MoveCategory.SPECIAL, 200, -1, 1, -1, 0, 7)
      .attr(PhotonGeyserCategoryAttr)
      .ignoresAbilities()
      .ignoresVirtual(),
    new AttackMove(Moves.SEARING_SUNRAZE_SMASH, Type.STEEL, MoveCategory.PHYSICAL, 200, -1, 1, -1, 0, 7)
      .ignoresAbilities()
      .ignoresVirtual(),
    new AttackMove(Moves.MENACING_MOONRAZE_MAELSTROM, Type.GHOST, MoveCategory.SPECIAL, 200, -1, 1, -1, 0, 7)
      .ignoresAbilities()
      .ignoresVirtual(),
    new AttackMove(Moves.LETS_SNUGGLE_FOREVER, Type.FAIRY, MoveCategory.PHYSICAL, 190, -1, 1, -1, 0, 7)
      .partial()
      .ignoresVirtual(),
    new AttackMove(Moves.SPLINTERED_STORMSHARDS, Type.ROCK, MoveCategory.PHYSICAL, 190, -1, 1, -1, 0, 7)
      .attr(ClearTerrainAttr)
      .makesContact(false)
      .ignoresVirtual(),
    new AttackMove(Moves.CLANGOROUS_SOULBLAZE, Type.DRAGON, MoveCategory.SPECIAL, 185, -1, 1, 100, 0, 7)
      .attr(StatStageChangeAttr, [ Stat.ATK, Stat.DEF, Stat.SPATK, Stat.SPDEF, Stat.SPD ], 1, true)
      .soundBased()
      .target(MoveTarget.ALL_NEAR_ENEMIES)
      .partial()
      .ignoresVirtual(),
    /* End Unused */
    new AttackMove(Moves.ZIPPY_ZAP, Type.ELECTRIC, MoveCategory.PHYSICAL, 50, 100, 15, 100, 2, 7) //LGPE Implementation
      .attr(CritOnlyAttr),
    new AttackMove(Moves.SPLISHY_SPLASH, Type.WATER, MoveCategory.SPECIAL, 90, 100, 15, 30, 0, 7)
      .attr(StatusEffectAttr, StatusEffect.PARALYSIS)
      .target(MoveTarget.ALL_NEAR_ENEMIES),
    new AttackMove(Moves.FLOATY_FALL, Type.FLYING, MoveCategory.PHYSICAL, 90, 95, 15, 30, 0, 7)
      .attr(FlinchAttr),
    new AttackMove(Moves.PIKA_PAPOW, Type.ELECTRIC, MoveCategory.SPECIAL, -1, -1, 20, -1, 0, 7)
      .attr(FriendshipPowerAttr),
    new AttackMove(Moves.BOUNCY_BUBBLE, Type.WATER, MoveCategory.SPECIAL, 60, 100, 20, -1, 0, 7)
      .attr(HitHealAttr, 1.0)
      .triageMove()
      .target(MoveTarget.ALL_NEAR_ENEMIES),
    new AttackMove(Moves.BUZZY_BUZZ, Type.ELECTRIC, MoveCategory.SPECIAL, 60, 100, 20, 100, 0, 7)
      .attr(StatusEffectAttr, StatusEffect.PARALYSIS),
    new AttackMove(Moves.SIZZLY_SLIDE, Type.FIRE, MoveCategory.PHYSICAL, 60, 100, 20, 100, 0, 7)
      .attr(StatusEffectAttr, StatusEffect.BURN),
    new AttackMove(Moves.GLITZY_GLOW, Type.PSYCHIC, MoveCategory.SPECIAL, 80, 95, 15, -1, 0, 7)
      .attr(AddArenaTagAttr, ArenaTagType.LIGHT_SCREEN, 5, false, true),
    new AttackMove(Moves.BADDY_BAD, Type.DARK, MoveCategory.SPECIAL, 80, 95, 15, -1, 0, 7)
      .attr(AddArenaTagAttr, ArenaTagType.REFLECT, 5, false, true),
    new AttackMove(Moves.SAPPY_SEED, Type.GRASS, MoveCategory.PHYSICAL, 100, 90, 10, 100, 0, 7)
      .attr(LeechSeedAttr)
      .makesContact(false),
    new AttackMove(Moves.FREEZY_FROST, Type.ICE, MoveCategory.SPECIAL, 100, 90, 10, -1, 0, 7)
      .attr(ResetStatsAttr, true),
    new AttackMove(Moves.SPARKLY_SWIRL, Type.FAIRY, MoveCategory.SPECIAL, 120, 85, 5, -1, 0, 7)
      .attr(PartyStatusCureAttr, null, Abilities.NONE),
    new AttackMove(Moves.VEEVEE_VOLLEY, Type.NORMAL, MoveCategory.PHYSICAL, -1, -1, 20, -1, 0, 7)
      .attr(FriendshipPowerAttr),
    new AttackMove(Moves.DOUBLE_IRON_BASH, Type.STEEL, MoveCategory.PHYSICAL, 60, 100, 5, 30, 0, 7)
      .attr(MultiHitAttr, MultiHitType._2)
      .attr(FlinchAttr)
      .punchingMove(),
    /* Unused */
    new SelfStatusMove(Moves.MAX_GUARD, Type.NORMAL, -1, 10, -1, 4, 8)
      .attr(ProtectAttr)
      .condition(failIfLastCondition)
      .ignoresVirtual(),
    /* End Unused */
    new AttackMove(Moves.DYNAMAX_CANNON, Type.DRAGON, MoveCategory.SPECIAL, 100, 100, 5, -1, 0, 8)
      .attr(MovePowerMultiplierAttr, (user, target, move) => {
      // Move is only stronger against overleveled foes.
        if (target.level > target.scene.getMaxExpLevel()) {
          const dynamaxCannonPercentMarginBeforeFullDamage = 0.05; // How much % above MaxExpLevel of wave will the target need to be to take full damage.
          // The move's power scales as the margin is approached, reaching double power when it does or goes over it.
          return 1 + Math.min(1, (target.level - target.scene.getMaxExpLevel()) / (target.scene.getMaxExpLevel() * dynamaxCannonPercentMarginBeforeFullDamage));
        } else {
          return 1;
        }
      })
      .attr(DiscourageFrequentUseAttr)
      .ignoresVirtual(),

    new AttackMove(Moves.SNIPE_SHOT, Type.WATER, MoveCategory.SPECIAL, 80, 100, 15, -1, 0, 8)
      .attr(HighCritAttr)
      .attr(BypassRedirectAttr),
    new AttackMove(Moves.JAW_LOCK, Type.DARK, MoveCategory.PHYSICAL, 80, 100, 10, -1, 0, 8)
      .attr(JawLockAttr)
      .bitingMove(),
    new SelfStatusMove(Moves.STUFF_CHEEKS, Type.NORMAL, -1, 10, -1, 0, 8) // TODO: Stuff Cheeks should not be selectable when the user does not have a berry, see wiki
      .attr(EatBerryAttr)
      .attr(StatStageChangeAttr, [ Stat.DEF ], 2, true)
      .condition((user) => {
        const userBerries = user.scene.findModifiers(m => m instanceof BerryModifier, user.isPlayer());
        return userBerries.length > 0;
      })
      .partial(),
    new SelfStatusMove(Moves.NO_RETREAT, Type.FIGHTING, -1, 5, -1, 0, 8)
      .attr(StatStageChangeAttr, [ Stat.ATK, Stat.DEF, Stat.SPATK, Stat.SPDEF, Stat.SPD ], 1, true)
      .attr(AddBattlerTagAttr, BattlerTagType.NO_RETREAT, true, false)
      .condition((user, target, move) => user.getTag(TrappedTag)?.sourceMove !== Moves.NO_RETREAT), // fails if the user is currently trapped by No Retreat
    new StatusMove(Moves.TAR_SHOT, Type.ROCK, 100, 15, -1, 0, 8)
      .attr(StatStageChangeAttr, [ Stat.SPD ], -1)
      .attr(AddBattlerTagAttr, BattlerTagType.TAR_SHOT, false),
    new StatusMove(Moves.MAGIC_POWDER, Type.PSYCHIC, 100, 20, -1, 0, 8)
      .attr(ChangeTypeAttr, Type.PSYCHIC)
      .powderMove(),
    new AttackMove(Moves.DRAGON_DARTS, Type.DRAGON, MoveCategory.PHYSICAL, 50, 100, 10, -1, 0, 8)
      .attr(MultiHitAttr, MultiHitType._2)
      .makesContact(false)
      .partial(),
    new StatusMove(Moves.TEATIME, Type.NORMAL, -1, 10, -1, 0, 8)
      .attr(EatBerryAttr)
      .target(MoveTarget.ALL),
    new StatusMove(Moves.OCTOLOCK, Type.FIGHTING, 100, 15, -1, 0, 8)
      .attr(AddBattlerTagAttr, BattlerTagType.OCTOLOCK, false, true, 1),
    new AttackMove(Moves.BOLT_BEAK, Type.ELECTRIC, MoveCategory.PHYSICAL, 85, 100, 10, -1, 0, 8)
      .attr(FirstAttackDoublePowerAttr),
    new AttackMove(Moves.FISHIOUS_REND, Type.WATER, MoveCategory.PHYSICAL, 85, 100, 10, -1, 0, 8)
      .attr(FirstAttackDoublePowerAttr)
      .bitingMove(),
    new StatusMove(Moves.COURT_CHANGE, Type.NORMAL, 100, 10, -1, 0, 8)
      .attr(SwapArenaTagsAttr, [ArenaTagType.AURORA_VEIL, ArenaTagType.LIGHT_SCREEN, ArenaTagType.MIST, ArenaTagType.REFLECT, ArenaTagType.SPIKES, ArenaTagType.STEALTH_ROCK, ArenaTagType.STICKY_WEB, ArenaTagType.TAILWIND, ArenaTagType.TOXIC_SPIKES]),
    new AttackMove(Moves.MAX_FLARE, Type.FIRE, MoveCategory.PHYSICAL, 10, -1, 10, -1, 0, 8)
      .target(MoveTarget.NEAR_ENEMY)
      .unimplemented()
      .ignoresVirtual(),
    new AttackMove(Moves.MAX_FLUTTERBY, Type.BUG, MoveCategory.PHYSICAL, 10, -1, 10, -1, 0, 8)
      .target(MoveTarget.NEAR_ENEMY)
      .unimplemented()
      .ignoresVirtual(),
    new AttackMove(Moves.MAX_LIGHTNING, Type.ELECTRIC, MoveCategory.PHYSICAL, 10, -1, 10, -1, 0, 8)
      .target(MoveTarget.NEAR_ENEMY)
      .unimplemented()
      .ignoresVirtual(),
    new AttackMove(Moves.MAX_STRIKE, Type.NORMAL, MoveCategory.PHYSICAL, 10, -1, 10, -1, 0, 8)
      .target(MoveTarget.NEAR_ENEMY)
      .unimplemented()
      .ignoresVirtual(),
    new AttackMove(Moves.MAX_KNUCKLE, Type.FIGHTING, MoveCategory.PHYSICAL, 10, -1, 10, -1, 0, 8)
      .target(MoveTarget.NEAR_ENEMY)
      .unimplemented()
      .ignoresVirtual(),
    new AttackMove(Moves.MAX_PHANTASM, Type.GHOST, MoveCategory.PHYSICAL, 10, -1, 10, -1, 0, 8)
      .target(MoveTarget.NEAR_ENEMY)
      .unimplemented()
      .ignoresVirtual(),
    new AttackMove(Moves.MAX_HAILSTORM, Type.ICE, MoveCategory.PHYSICAL, 10, -1, 10, -1, 0, 8)
      .target(MoveTarget.NEAR_ENEMY)
      .unimplemented()
      .ignoresVirtual(),
    new AttackMove(Moves.MAX_OOZE, Type.POISON, MoveCategory.PHYSICAL, 10, -1, 10, -1, 0, 8)
      .target(MoveTarget.NEAR_ENEMY)
      .unimplemented()
      .ignoresVirtual(),
    new AttackMove(Moves.MAX_GEYSER, Type.WATER, MoveCategory.PHYSICAL, 10, -1, 10, -1, 0, 8)
      .target(MoveTarget.NEAR_ENEMY)
      .unimplemented()
      .ignoresVirtual(),
    new AttackMove(Moves.MAX_AIRSTREAM, Type.FLYING, MoveCategory.PHYSICAL, 10, -1, 10, -1, 0, 8)
      .target(MoveTarget.NEAR_ENEMY)
      .unimplemented()
      .ignoresVirtual(),
    new AttackMove(Moves.MAX_STARFALL, Type.FAIRY, MoveCategory.PHYSICAL, 10, -1, 10, -1, 0, 8)
      .target(MoveTarget.NEAR_ENEMY)
      .unimplemented()
      .ignoresVirtual(),
    new AttackMove(Moves.MAX_WYRMWIND, Type.DRAGON, MoveCategory.PHYSICAL, 10, -1, 10, -1, 0, 8)
      .target(MoveTarget.NEAR_ENEMY)
      .unimplemented()
      .ignoresVirtual(),
    new AttackMove(Moves.MAX_MINDSTORM, Type.PSYCHIC, MoveCategory.PHYSICAL, 10, -1, 10, -1, 0, 8)
      .target(MoveTarget.NEAR_ENEMY)
      .unimplemented()
      .ignoresVirtual(),
    new AttackMove(Moves.MAX_ROCKFALL, Type.ROCK, MoveCategory.PHYSICAL, 10, -1, 10, -1, 0, 8)
      .target(MoveTarget.NEAR_ENEMY)
      .unimplemented()
      .ignoresVirtual(),
    new AttackMove(Moves.MAX_QUAKE, Type.GROUND, MoveCategory.PHYSICAL, 10, -1, 10, -1, 0, 8)
      .target(MoveTarget.NEAR_ENEMY)
      .unimplemented()
      .ignoresVirtual(),
    new AttackMove(Moves.MAX_DARKNESS, Type.DARK, MoveCategory.PHYSICAL, 10, -1, 10, -1, 0, 8)
      .target(MoveTarget.NEAR_ENEMY)
      .unimplemented()
      .ignoresVirtual(),
    new AttackMove(Moves.MAX_OVERGROWTH, Type.GRASS, MoveCategory.PHYSICAL, 10, -1, 10, -1, 0, 8)
      .target(MoveTarget.NEAR_ENEMY)
      .unimplemented()
      .ignoresVirtual(),
    new AttackMove(Moves.MAX_STEELSPIKE, Type.STEEL, MoveCategory.PHYSICAL, 10, -1, 10, -1, 0, 8)
      .target(MoveTarget.NEAR_ENEMY)
      .unimplemented()
      .ignoresVirtual(),
    /* End Unused */
    new SelfStatusMove(Moves.CLANGOROUS_SOUL, Type.DRAGON, 100, 5, -1, 0, 8)
      .attr(CutHpStatStageBoostAttr, [ Stat.ATK, Stat.DEF, Stat.SPATK, Stat.SPDEF, Stat.SPD ], 1, 3)
      .soundBased()
      .danceMove(),
    new AttackMove(Moves.BODY_PRESS, Type.FIGHTING, MoveCategory.PHYSICAL, 80, 100, 10, -1, 0, 8)
      .attr(DefAtkAttr),
    new StatusMove(Moves.DECORATE, Type.FAIRY, -1, 15, -1, 0, 8)
      .attr(StatStageChangeAttr, [ Stat.ATK, Stat.SPATK ], 2)
      .ignoresProtect(),
    new AttackMove(Moves.DRUM_BEATING, Type.GRASS, MoveCategory.PHYSICAL, 80, 100, 10, 100, 0, 8)
      .attr(StatStageChangeAttr, [ Stat.SPD ], -1)
      .makesContact(false),
    new AttackMove(Moves.SNAP_TRAP, Type.GRASS, MoveCategory.PHYSICAL, 35, 100, 15, -1, 0, 8)
      .attr(TrapAttr, BattlerTagType.SNAP_TRAP),
    new AttackMove(Moves.PYRO_BALL, Type.FIRE, MoveCategory.PHYSICAL, 120, 90, 5, 10, 0, 8)
      .attr(HealStatusEffectAttr, true, StatusEffect.FREEZE)
      .attr(StatusEffectAttr, StatusEffect.BURN)
      .ballBombMove()
      .makesContact(false),
    new AttackMove(Moves.BEHEMOTH_BLADE, Type.STEEL, MoveCategory.PHYSICAL, 100, 100, 5, -1, 0, 8)
      .slicingMove(),
    new AttackMove(Moves.BEHEMOTH_BASH, Type.STEEL, MoveCategory.PHYSICAL, 100, 100, 5, -1, 0, 8),
    new AttackMove(Moves.AURA_WHEEL, Type.ELECTRIC, MoveCategory.PHYSICAL, 110, 100, 10, 100, 0, 8)
      .attr(StatStageChangeAttr, [ Stat.SPD ], 1, true)
      .makesContact(false)
      .attr(AuraWheelTypeAttr),
    new AttackMove(Moves.BREAKING_SWIPE, Type.DRAGON, MoveCategory.PHYSICAL, 60, 100, 15, 100, 0, 8)
      .target(MoveTarget.ALL_NEAR_ENEMIES)
      .attr(StatStageChangeAttr, [ Stat.ATK ], -1),
    new AttackMove(Moves.BRANCH_POKE, Type.GRASS, MoveCategory.PHYSICAL, 40, 100, 40, -1, 0, 8),
    new AttackMove(Moves.OVERDRIVE, Type.ELECTRIC, MoveCategory.SPECIAL, 80, 100, 10, -1, 0, 8)
      .soundBased()
      .target(MoveTarget.ALL_NEAR_ENEMIES),
    new AttackMove(Moves.APPLE_ACID, Type.GRASS, MoveCategory.SPECIAL, 80, 100, 10, 100, 0, 8)
      .attr(StatStageChangeAttr, [ Stat.SPDEF ], -1),
    new AttackMove(Moves.GRAV_APPLE, Type.GRASS, MoveCategory.PHYSICAL, 80, 100, 10, 100, 0, 8)
      .attr(StatStageChangeAttr, [ Stat.DEF ], -1)
      .attr(MovePowerMultiplierAttr, (user, target, move) => user.scene.arena.getTag(ArenaTagType.GRAVITY) ? 1.5 : 1)
      .makesContact(false),
    new AttackMove(Moves.SPIRIT_BREAK, Type.FAIRY, MoveCategory.PHYSICAL, 75, 100, 15, 100, 0, 8)
      .attr(StatStageChangeAttr, [ Stat.SPATK ], -1),
    new AttackMove(Moves.STRANGE_STEAM, Type.FAIRY, MoveCategory.SPECIAL, 90, 95, 10, 20, 0, 8)
      .attr(ConfuseAttr),
    new StatusMove(Moves.LIFE_DEW, Type.WATER, -1, 10, -1, 0, 8)
      .attr(HealAttr, 0.25, true, false)
      .target(MoveTarget.USER_AND_ALLIES)
      .ignoresProtect(),
    new SelfStatusMove(Moves.OBSTRUCT, Type.DARK, 100, 10, -1, 4, 8)
      .attr(ProtectAttr, BattlerTagType.OBSTRUCT)
      .condition(failIfLastCondition),
    new AttackMove(Moves.FALSE_SURRENDER, Type.DARK, MoveCategory.PHYSICAL, 80, -1, 10, -1, 0, 8),
    new AttackMove(Moves.METEOR_ASSAULT, Type.FIGHTING, MoveCategory.PHYSICAL, 150, 100, 5, -1, 0, 8)
      .attr(RechargeAttr)
      .makesContact(false),
    new AttackMove(Moves.ETERNABEAM, Type.DRAGON, MoveCategory.SPECIAL, 160, 90, 5, -1, 0, 8)
      .attr(RechargeAttr),
    new AttackMove(Moves.STEEL_BEAM, Type.STEEL, MoveCategory.SPECIAL, 140, 95, 5, -1, 0, 8)
      .attr(HalfSacrificialAttr),
    new AttackMove(Moves.EXPANDING_FORCE, Type.PSYCHIC, MoveCategory.SPECIAL, 80, 100, 10, -1, 0, 8)
      .attr(MovePowerMultiplierAttr, (user, target, move) => user.scene.arena.getTerrainType() === TerrainType.PSYCHIC && user.isGrounded() ? 1.5 : 1)
      .attr(VariableTargetAttr, (user, target, move) => user.scene.arena.getTerrainType() === TerrainType.PSYCHIC && user.isGrounded() ? 6 : 3),
    new AttackMove(Moves.STEEL_ROLLER, Type.STEEL, MoveCategory.PHYSICAL, 130, 100, 5, -1, 0, 8)
      .attr(ClearTerrainAttr)
      .condition((user, target, move) => !!user.scene.arena.terrain),
    new AttackMove(Moves.SCALE_SHOT, Type.DRAGON, MoveCategory.PHYSICAL, 25, 90, 20, -1, 0, 8)
      //.attr(StatStageChangeAttr, Stat.SPD, 1, true) // TODO: Have boosts only apply at end of move, not after every hit
      //.attr(StatStageChangeAttr, Stat.DEF, -1, true)
      .attr(MultiHitAttr)
      .makesContact(false)
      .partial(),
    new AttackMove(Moves.METEOR_BEAM, Type.ROCK, MoveCategory.SPECIAL, 120, 90, 10, 100, 0, 8)
      .attr(ChargeAttr, ChargeAnim.METEOR_BEAM_CHARGING, i18next.t("moveTriggers:isOverflowingWithSpacePower", {pokemonName: "{USER}"}), null, true)
      .attr(StatStageChangeAttr, [ Stat.SPATK ], 1, true)
      .ignoresVirtual(),
    new AttackMove(Moves.SHELL_SIDE_ARM, Type.POISON, MoveCategory.SPECIAL, 90, 100, 10, 20, 0, 8)
      .attr(ShellSideArmCategoryAttr)
      .attr(StatusEffectAttr, StatusEffect.POISON)
      .partial(), // Physical version of the move does not make contact
    new AttackMove(Moves.MISTY_EXPLOSION, Type.FAIRY, MoveCategory.SPECIAL, 100, 100, 5, -1, 0, 8)
      .attr(SacrificialAttr)
      .target(MoveTarget.ALL_NEAR_OTHERS)
      .attr(MovePowerMultiplierAttr, (user, target, move) => user.scene.arena.getTerrainType() === TerrainType.MISTY && user.isGrounded() ? 1.5 : 1)
      .condition(failIfDampCondition)
      .makesContact(false),
    new AttackMove(Moves.GRASSY_GLIDE, Type.GRASS, MoveCategory.PHYSICAL, 55, 100, 20, -1, 0, 8)
      .attr(IncrementMovePriorityAttr, (user, target, move) => user.scene.arena.getTerrainType() === TerrainType.GRASSY && user.isGrounded()),
    new AttackMove(Moves.RISING_VOLTAGE, Type.ELECTRIC, MoveCategory.SPECIAL, 70, 100, 20, -1, 0, 8)
      .attr(MovePowerMultiplierAttr, (user, target, move) => user.scene.arena.getTerrainType() === TerrainType.ELECTRIC && target.isGrounded() ? 2 : 1),
    new AttackMove(Moves.TERRAIN_PULSE, Type.NORMAL, MoveCategory.SPECIAL, 50, 100, 10, -1, 0, 8)
      .attr(TerrainPulseTypeAttr)
      .attr(MovePowerMultiplierAttr, (user, target, move) => user.scene.arena.getTerrainType() !== TerrainType.NONE && user.isGrounded() ? 2 : 1)
      .pulseMove(),
    new AttackMove(Moves.SKITTER_SMACK, Type.BUG, MoveCategory.PHYSICAL, 70, 90, 10, 100, 0, 8)
      .attr(StatStageChangeAttr, [ Stat.SPATK ], -1),
    new AttackMove(Moves.BURNING_JEALOUSY, Type.FIRE, MoveCategory.SPECIAL, 70, 100, 5, 100, 0, 8)
      .attr(StatusIfBoostedAttr, StatusEffect.BURN)
      .target(MoveTarget.ALL_NEAR_ENEMIES),
    new AttackMove(Moves.LASH_OUT, Type.DARK, MoveCategory.PHYSICAL, 75, 100, 5, -1, 0, 8)
      .attr(MovePowerMultiplierAttr, (user, _target, _move) => user.turnData.statStagesDecreased ? 2 : 1),
    new AttackMove(Moves.POLTERGEIST, Type.GHOST, MoveCategory.PHYSICAL, 110, 90, 5, -1, 0, 8)
      .attr(AttackedByItemAttr)
      .makesContact(false),
    new StatusMove(Moves.CORROSIVE_GAS, Type.POISON, 100, 40, -1, 0, 8)
      .target(MoveTarget.ALL_NEAR_OTHERS)
      .unimplemented(),
    new StatusMove(Moves.COACHING, Type.FIGHTING, -1, 10, -1, 0, 8)
      .attr(StatStageChangeAttr, [ Stat.ATK, Stat.DEF ], 1)
      .target(MoveTarget.NEAR_ALLY),
    new AttackMove(Moves.FLIP_TURN, Type.WATER, MoveCategory.PHYSICAL, 60, 100, 20, -1, 0, 8)
      .attr(ForceSwitchOutAttr, true),
    new AttackMove(Moves.TRIPLE_AXEL, Type.ICE, MoveCategory.PHYSICAL, 20, 90, 10, -1, 0, 8)
      .attr(MultiHitAttr, MultiHitType._3)
      .attr(MultiHitPowerIncrementAttr, 3)
      .checkAllHits(),
    new AttackMove(Moves.DUAL_WINGBEAT, Type.FLYING, MoveCategory.PHYSICAL, 40, 90, 10, -1, 0, 8)
      .attr(MultiHitAttr, MultiHitType._2),
    new AttackMove(Moves.SCORCHING_SANDS, Type.GROUND, MoveCategory.SPECIAL, 70, 100, 10, 30, 0, 8)
      .attr(HealStatusEffectAttr, true, StatusEffect.FREEZE)
      .attr(HealStatusEffectAttr, false, StatusEffect.FREEZE)
      .attr(StatusEffectAttr, StatusEffect.BURN),
    new StatusMove(Moves.JUNGLE_HEALING, Type.GRASS, -1, 10, -1, 0, 8)
      .attr(HealAttr, 0.25, true, false)
      .attr(HealStatusEffectAttr, false, StatusEffect.PARALYSIS, StatusEffect.POISON, StatusEffect.TOXIC, StatusEffect.BURN, StatusEffect.SLEEP)
      .target(MoveTarget.USER_AND_ALLIES),
    new AttackMove(Moves.WICKED_BLOW, Type.DARK, MoveCategory.PHYSICAL, 75, 100, 5, -1, 0, 8)
      .attr(CritOnlyAttr)
      .punchingMove(),
    new AttackMove(Moves.SURGING_STRIKES, Type.WATER, MoveCategory.PHYSICAL, 25, 100, 5, -1, 0, 8)
      .attr(MultiHitAttr, MultiHitType._3)
      .attr(CritOnlyAttr)
      .punchingMove(),
    new AttackMove(Moves.THUNDER_CAGE, Type.ELECTRIC, MoveCategory.SPECIAL, 80, 90, 15, -1, 0, 8)
      .attr(TrapAttr, BattlerTagType.THUNDER_CAGE),
    new AttackMove(Moves.DRAGON_ENERGY, Type.DRAGON, MoveCategory.SPECIAL, 150, 100, 5, -1, 0, 8)
      .attr(HpPowerAttr)
      .target(MoveTarget.ALL_NEAR_ENEMIES),
    new AttackMove(Moves.FREEZING_GLARE, Type.PSYCHIC, MoveCategory.SPECIAL, 90, 100, 10, 10, 0, 8)
      .attr(StatusEffectAttr, StatusEffect.FREEZE),
    new AttackMove(Moves.FIERY_WRATH, Type.DARK, MoveCategory.SPECIAL, 90, 100, 10, 20, 0, 8)
      .attr(FlinchAttr)
      .target(MoveTarget.ALL_NEAR_ENEMIES),
    new AttackMove(Moves.THUNDEROUS_KICK, Type.FIGHTING, MoveCategory.PHYSICAL, 90, 100, 10, 100, 0, 8)
      .attr(StatStageChangeAttr, [ Stat.DEF ], -1),
    new AttackMove(Moves.GLACIAL_LANCE, Type.ICE, MoveCategory.PHYSICAL, 120, 100, 5, -1, 0, 8)
      .target(MoveTarget.ALL_NEAR_ENEMIES)
      .makesContact(false),
    new AttackMove(Moves.ASTRAL_BARRAGE, Type.GHOST, MoveCategory.SPECIAL, 120, 100, 5, -1, 0, 8)
      .target(MoveTarget.ALL_NEAR_ENEMIES),
    new AttackMove(Moves.EERIE_SPELL, Type.PSYCHIC, MoveCategory.SPECIAL, 80, 100, 5, 100, 0, 8)
      .attr(AttackReducePpMoveAttr, 3)
      .soundBased(),
    new AttackMove(Moves.DIRE_CLAW, Type.POISON, MoveCategory.PHYSICAL, 80, 100, 15, 50, 0, 8)
      .attr(MultiStatusEffectAttr, [StatusEffect.POISON, StatusEffect.PARALYSIS, StatusEffect.SLEEP]),
    new AttackMove(Moves.PSYSHIELD_BASH, Type.PSYCHIC, MoveCategory.PHYSICAL, 70, 90, 10, 100, 0, 8)
      .attr(StatStageChangeAttr, [ Stat.DEF ], 1, true),
    new SelfStatusMove(Moves.POWER_SHIFT, Type.NORMAL, -1, 10, -1, 0, 8)
      .target(MoveTarget.USER)
      .attr(ShiftStatAttr, Stat.ATK, Stat.DEF),
    new AttackMove(Moves.STONE_AXE, Type.ROCK, MoveCategory.PHYSICAL, 65, 90, 15, 100, 0, 8)
      .attr(AddArenaTrapTagHitAttr, ArenaTagType.STEALTH_ROCK)
      .slicingMove(),
    new AttackMove(Moves.SPRINGTIDE_STORM, Type.FAIRY, MoveCategory.SPECIAL, 100, 80, 5, 30, 0, 8)
      .attr(StatStageChangeAttr, [ Stat.ATK ], -1)
      .windMove()
      .target(MoveTarget.ALL_NEAR_ENEMIES),
    new AttackMove(Moves.MYSTICAL_POWER, Type.PSYCHIC, MoveCategory.SPECIAL, 70, 90, 10, 100, 0, 8)
      .attr(StatStageChangeAttr, [ Stat.SPATK ], 1, true),
    new AttackMove(Moves.RAGING_FURY, Type.FIRE, MoveCategory.PHYSICAL, 120, 100, 10, -1, 0, 8)
      .makesContact(false)
      .attr(FrenzyAttr)
      .attr(MissEffectAttr, frenzyMissFunc)
      .attr(NoEffectAttr, frenzyMissFunc)
      .target(MoveTarget.RANDOM_NEAR_ENEMY),
    new AttackMove(Moves.WAVE_CRASH, Type.WATER, MoveCategory.PHYSICAL, 120, 100, 10, -1, 0, 8)
      .attr(RecoilAttr, false, 0.33)
      .recklessMove(),
    new AttackMove(Moves.CHLOROBLAST, Type.GRASS, MoveCategory.SPECIAL, 150, 95, 5, -1, 0, 8)
      .attr(RecoilAttr, true, 0.5),
    new AttackMove(Moves.MOUNTAIN_GALE, Type.ICE, MoveCategory.PHYSICAL, 100, 85, 10, 30, 0, 8)
      .makesContact(false)
      .attr(FlinchAttr),
    new SelfStatusMove(Moves.VICTORY_DANCE, Type.FIGHTING, -1, 10, -1, 0, 8)
      .attr(StatStageChangeAttr, [ Stat.ATK, Stat.DEF, Stat.SPD ], 1, true)
      .danceMove(),
    new AttackMove(Moves.HEADLONG_RUSH, Type.GROUND, MoveCategory.PHYSICAL, 120, 100, 5, -1, 0, 8)
      .attr(StatStageChangeAttr, [ Stat.DEF, Stat.SPDEF ], -1, true)
      .punchingMove(),
    new AttackMove(Moves.BARB_BARRAGE, Type.POISON, MoveCategory.PHYSICAL, 60, 100, 10, 50, 0, 8)
      .makesContact(false)
      .attr(MovePowerMultiplierAttr, (user, target, move) => target.status && (target.status.effect === StatusEffect.POISON || target.status.effect === StatusEffect.TOXIC) ? 2 : 1)
      .attr(StatusEffectAttr, StatusEffect.POISON),
    new AttackMove(Moves.ESPER_WING, Type.PSYCHIC, MoveCategory.SPECIAL, 80, 100, 10, 100, 0, 8)
      .attr(HighCritAttr)
      .attr(StatStageChangeAttr, [ Stat.SPD ], 1, true),
    new AttackMove(Moves.BITTER_MALICE, Type.GHOST, MoveCategory.SPECIAL, 75, 100, 10, 100, 0, 8)
      .attr(StatStageChangeAttr, [ Stat.ATK ], -1),
    new SelfStatusMove(Moves.SHELTER, Type.STEEL, -1, 10, 100, 0, 8)
      .attr(StatStageChangeAttr, [ Stat.DEF ], 2, true),
    new AttackMove(Moves.TRIPLE_ARROWS, Type.FIGHTING, MoveCategory.PHYSICAL, 90, 100, 10, 30, 0, 8)
      .makesContact(false)
      .attr(HighCritAttr)
      .attr(StatStageChangeAttr, [ Stat.DEF ], -1)
      .attr(FlinchAttr)
      .partial(),
    new AttackMove(Moves.INFERNAL_PARADE, Type.GHOST, MoveCategory.SPECIAL, 60, 100, 15, 30, 0, 8)
      .attr(StatusEffectAttr, StatusEffect.BURN)
      .attr(MovePowerMultiplierAttr, (user, target, move) => target.status ? 2 : 1),
    new AttackMove(Moves.CEASELESS_EDGE, Type.DARK, MoveCategory.PHYSICAL, 65, 90, 15, 100, 0, 8)
      .attr(AddArenaTrapTagHitAttr, ArenaTagType.SPIKES)
      .slicingMove(),
    new AttackMove(Moves.BLEAKWIND_STORM, Type.FLYING, MoveCategory.SPECIAL, 100, 80, 10, 30, 0, 8)
      .attr(StormAccuracyAttr)
      .attr(StatStageChangeAttr, [ Stat.SPD ], -1)
      .windMove()
      .target(MoveTarget.ALL_NEAR_ENEMIES),
    new AttackMove(Moves.WILDBOLT_STORM, Type.ELECTRIC, MoveCategory.SPECIAL, 100, 80, 10, 20, 0, 8)
      .attr(StormAccuracyAttr)
      .attr(StatusEffectAttr, StatusEffect.PARALYSIS)
      .windMove()
      .target(MoveTarget.ALL_NEAR_ENEMIES),
    new AttackMove(Moves.SANDSEAR_STORM, Type.GROUND, MoveCategory.SPECIAL, 100, 80, 10, 20, 0, 8)
      .attr(StormAccuracyAttr)
      .attr(StatusEffectAttr, StatusEffect.BURN)
      .windMove()
      .target(MoveTarget.ALL_NEAR_ENEMIES),
    new StatusMove(Moves.LUNAR_BLESSING, Type.PSYCHIC, -1, 5, -1, 0, 8)
      .attr(HealAttr, 0.25, true, false)
      .attr(HealStatusEffectAttr, false, StatusEffect.PARALYSIS, StatusEffect.POISON, StatusEffect.TOXIC, StatusEffect.BURN, StatusEffect.SLEEP)
      .target(MoveTarget.USER_AND_ALLIES)
      .triageMove(),
    new SelfStatusMove(Moves.TAKE_HEART, Type.PSYCHIC, -1, 10, -1, 0, 8)
      .attr(StatStageChangeAttr, [ Stat.SPATK, Stat.SPDEF ], 1, true)
      .attr(HealStatusEffectAttr, true, StatusEffect.PARALYSIS, StatusEffect.POISON, StatusEffect.TOXIC, StatusEffect.BURN, StatusEffect.SLEEP),
    /* Unused
    new AttackMove(Moves.G_MAX_WILDFIRE, Type.FIRE, MoveCategory.PHYSICAL, 10, -1, 10, -1, 0, 8)
      .target(MoveTarget.ALL_NEAR_ENEMIES)
      .unimplemented(),
    new AttackMove(Moves.G_MAX_BEFUDDLE, Type.BUG, MoveCategory.PHYSICAL, 10, -1, 10, -1, 0, 8)
      .target(MoveTarget.ALL_NEAR_ENEMIES)
      .unimplemented(),
    new AttackMove(Moves.G_MAX_VOLT_CRASH, Type.ELECTRIC, MoveCategory.PHYSICAL, 10, -1, 10, -1, 0, 8)
      .target(MoveTarget.ALL_NEAR_ENEMIES)
      .unimplemented(),
    new AttackMove(Moves.G_MAX_GOLD_RUSH, Type.NORMAL, MoveCategory.PHYSICAL, 10, -1, 10, -1, 0, 8)
      .target(MoveTarget.ALL_NEAR_ENEMIES)
      .unimplemented(),
    new AttackMove(Moves.G_MAX_CHI_STRIKE, Type.FIGHTING, MoveCategory.PHYSICAL, 10, -1, 10, -1, 0, 8)
      .target(MoveTarget.ALL_NEAR_ENEMIES)
      .unimplemented(),
    new AttackMove(Moves.G_MAX_TERROR, Type.GHOST, MoveCategory.PHYSICAL, 10, -1, 10, -1, 0, 8)
      .target(MoveTarget.ALL_NEAR_ENEMIES)
      .unimplemented(),
    new AttackMove(Moves.G_MAX_RESONANCE, Type.ICE, MoveCategory.PHYSICAL, 10, -1, 10, -1, 0, 8)
      .target(MoveTarget.ALL_NEAR_ENEMIES)
      .unimplemented(),
    new AttackMove(Moves.G_MAX_CUDDLE, Type.NORMAL, MoveCategory.PHYSICAL, 10, -1, 10, -1, 0, 8)
      .target(MoveTarget.ALL_NEAR_ENEMIES)
      .unimplemented(),
    new AttackMove(Moves.G_MAX_REPLENISH, Type.NORMAL, MoveCategory.PHYSICAL, 10, -1, 10, -1, 0, 8)
      .target(MoveTarget.ALL_NEAR_ENEMIES)
      .unimplemented(),
    new AttackMove(Moves.G_MAX_MALODOR, Type.POISON, MoveCategory.PHYSICAL, 10, -1, 10, -1, 0, 8)
      .target(MoveTarget.ALL_NEAR_ENEMIES)
      .unimplemented(),
    new AttackMove(Moves.G_MAX_STONESURGE, Type.WATER, MoveCategory.PHYSICAL, 10, -1, 10, -1, 0, 8)
      .target(MoveTarget.ALL_NEAR_ENEMIES)
      .unimplemented(),
    new AttackMove(Moves.G_MAX_WIND_RAGE, Type.FLYING, MoveCategory.PHYSICAL, 10, -1, 10, -1, 0, 8)
      .target(MoveTarget.ALL_NEAR_ENEMIES)
      .unimplemented(),
    new AttackMove(Moves.G_MAX_STUN_SHOCK, Type.ELECTRIC, MoveCategory.PHYSICAL, 10, -1, 10, -1, 0, 8)
      .target(MoveTarget.ALL_NEAR_ENEMIES)
      .unimplemented(),
    new AttackMove(Moves.G_MAX_FINALE, Type.FAIRY, MoveCategory.PHYSICAL, 10, -1, 10, -1, 0, 8)
      .target(MoveTarget.ALL_NEAR_ENEMIES)
      .unimplemented(),
    new AttackMove(Moves.G_MAX_DEPLETION, Type.DRAGON, MoveCategory.PHYSICAL, 10, -1, 10, -1, 0, 8)
      .target(MoveTarget.ALL_NEAR_ENEMIES)
      .unimplemented(),
    new AttackMove(Moves.G_MAX_GRAVITAS, Type.PSYCHIC, MoveCategory.PHYSICAL, 10, -1, 10, -1, 0, 8)
      .target(MoveTarget.ALL_NEAR_ENEMIES)
      .unimplemented(),
    new AttackMove(Moves.G_MAX_VOLCALITH, Type.ROCK, MoveCategory.PHYSICAL, 10, -1, 10, -1, 0, 8)
      .target(MoveTarget.ALL_NEAR_ENEMIES)
      .unimplemented(),
    new AttackMove(Moves.G_MAX_SANDBLAST, Type.GROUND, MoveCategory.PHYSICAL, 10, -1, 10, -1, 0, 8)
      .target(MoveTarget.ALL_NEAR_ENEMIES)
      .unimplemented(),
    new AttackMove(Moves.G_MAX_SNOOZE, Type.DARK, MoveCategory.PHYSICAL, 10, -1, 10, -1, 0, 8)
      .target(MoveTarget.ALL_NEAR_ENEMIES)
      .unimplemented(),
    new AttackMove(Moves.G_MAX_TARTNESS, Type.GRASS, MoveCategory.PHYSICAL, 10, -1, 10, -1, 0, 8)
      .target(MoveTarget.ALL_NEAR_ENEMIES)
      .unimplemented(),
    new AttackMove(Moves.G_MAX_SWEETNESS, Type.GRASS, MoveCategory.PHYSICAL, 10, -1, 10, -1, 0, 8)
      .target(MoveTarget.ALL_NEAR_ENEMIES)
      .unimplemented(),
    new AttackMove(Moves.G_MAX_SMITE, Type.FAIRY, MoveCategory.PHYSICAL, 10, -1, 10, -1, 0, 8)
      .target(MoveTarget.ALL_NEAR_ENEMIES)
      .unimplemented(),
    new AttackMove(Moves.G_MAX_STEELSURGE, Type.STEEL, MoveCategory.PHYSICAL, 10, -1, 10, -1, 0, 8)
      .target(MoveTarget.ALL_NEAR_ENEMIES)
      .unimplemented(),
    new AttackMove(Moves.G_MAX_MELTDOWN, Type.STEEL, MoveCategory.PHYSICAL, 10, -1, 10, -1, 0, 8)
      .target(MoveTarget.ALL_NEAR_ENEMIES)
      .unimplemented(),
    new AttackMove(Moves.G_MAX_FOAM_BURST, Type.WATER, MoveCategory.PHYSICAL, 10, -1, 10, -1, 0, 8)
      .target(MoveTarget.ALL_NEAR_ENEMIES)
      .unimplemented(),
    new AttackMove(Moves.G_MAX_CENTIFERNO, Type.FIRE, MoveCategory.PHYSICAL, 10, -1, 10, -1, 0, 8)
      .target(MoveTarget.ALL_NEAR_ENEMIES)
      .unimplemented(),
    new AttackMove(Moves.G_MAX_VINE_LASH, Type.GRASS, MoveCategory.PHYSICAL, 10, -1, 10, -1, 0, 8)
      .target(MoveTarget.ALL_NEAR_ENEMIES)
      .unimplemented(),
    new AttackMove(Moves.G_MAX_CANNONADE, Type.WATER, MoveCategory.PHYSICAL, 10, -1, 10, -1, 0, 8)
      .target(MoveTarget.ALL_NEAR_ENEMIES)
      .unimplemented(),
    new AttackMove(Moves.G_MAX_DRUM_SOLO, Type.GRASS, MoveCategory.PHYSICAL, 10, -1, 10, -1, 0, 8)
      .target(MoveTarget.ALL_NEAR_ENEMIES)
      .unimplemented(),
    new AttackMove(Moves.G_MAX_FIREBALL, Type.FIRE, MoveCategory.PHYSICAL, 10, -1, 10, -1, 0, 8)
      .target(MoveTarget.ALL_NEAR_ENEMIES)
      .unimplemented(),
    new AttackMove(Moves.G_MAX_HYDROSNIPE, Type.WATER, MoveCategory.PHYSICAL, 10, -1, 10, -1, 0, 8)
      .target(MoveTarget.ALL_NEAR_ENEMIES)
      .unimplemented(),
    new AttackMove(Moves.G_MAX_ONE_BLOW, Type.DARK, MoveCategory.PHYSICAL, 10, -1, 10, -1, 0, 8)
      .target(MoveTarget.ALL_NEAR_ENEMIES)
      .unimplemented(),
    new AttackMove(Moves.G_MAX_RAPID_FLOW, Type.WATER, MoveCategory.PHYSICAL, 10, -1, 10, -1, 0, 8)
      .target(MoveTarget.ALL_NEAR_ENEMIES)
      .unimplemented(),
    End Unused */
    new AttackMove(Moves.TERA_BLAST, Type.NORMAL, MoveCategory.SPECIAL, 80, 100, 10, -1, 0, 9)
      .attr(TeraBlastCategoryAttr)
      .attr(TeraBlastTypeAttr)
      .attr(TeraBlastPowerAttr)
      .attr(StatStageChangeAttr, [ Stat.ATK, Stat.SPATK ], -1, true, (user, target, move) => user.isTerastallized() && user.isOfType(Type.STELLAR)),
    new SelfStatusMove(Moves.SILK_TRAP, Type.BUG, -1, 10, -1, 4, 9)
      .attr(ProtectAttr, BattlerTagType.SILK_TRAP)
      .condition(failIfLastCondition),
    new AttackMove(Moves.AXE_KICK, Type.FIGHTING, MoveCategory.PHYSICAL, 120, 90, 10, 30, 0, 9)
      .attr(MissEffectAttr, crashDamageFunc)
      .attr(NoEffectAttr, crashDamageFunc)
      .attr(ConfuseAttr)
      .recklessMove(),
    new AttackMove(Moves.LAST_RESPECTS, Type.GHOST, MoveCategory.PHYSICAL, 50, 100, 10, -1, 0, 9)
      .attr(MovePowerMultiplierAttr, (user, target, move) => 1 + Math.min(user.isPlayer() ? user.scene.currentBattle.playerFaints : user.scene.currentBattle.enemyFaints, 100))
      .makesContact(false),
    new AttackMove(Moves.LUMINA_CRASH, Type.PSYCHIC, MoveCategory.SPECIAL, 80, 100, 10, 100, 0, 9)
      .attr(StatStageChangeAttr, [ Stat.SPDEF ], -2),
    new AttackMove(Moves.ORDER_UP, Type.DRAGON, MoveCategory.PHYSICAL, 80, 100, 10, 100, 0, 9)
      .makesContact(false)
      .partial(),
    new AttackMove(Moves.JET_PUNCH, Type.WATER, MoveCategory.PHYSICAL, 60, 100, 15, -1, 1, 9)
      .punchingMove(),
    new StatusMove(Moves.SPICY_EXTRACT, Type.GRASS, -1, 15, -1, 0, 9)
      .attr(StatStageChangeAttr, [ Stat.ATK ], 2)
      .attr(StatStageChangeAttr, [ Stat.DEF ], -2),
    new AttackMove(Moves.SPIN_OUT, Type.STEEL, MoveCategory.PHYSICAL, 100, 100, 5, -1, 0, 9)
      .attr(StatStageChangeAttr, [ Stat.SPD ], -2, true),
    new AttackMove(Moves.POPULATION_BOMB, Type.NORMAL, MoveCategory.PHYSICAL, 20, 90, 10, -1, 0, 9)
      .attr(MultiHitAttr, MultiHitType._10)
      .slicingMove()
      .checkAllHits(),
    new AttackMove(Moves.ICE_SPINNER, Type.ICE, MoveCategory.PHYSICAL, 80, 100, 15, -1, 0, 9)
      .attr(ClearTerrainAttr),
    new AttackMove(Moves.GLAIVE_RUSH, Type.DRAGON, MoveCategory.PHYSICAL, 120, 100, 5, -1, 0, 9)
      .attr(AddBattlerTagAttr, BattlerTagType.ALWAYS_GET_HIT, true, false, 0, 0, true)
      .attr(AddBattlerTagAttr, BattlerTagType.RECEIVE_DOUBLE_DAMAGE, true, false, 0, 0, true)
      .condition((user, target, move) => {
        return !(target.getTag(BattlerTagType.PROTECTED)?.tagType === "PROTECTED" || target.scene.arena.getTag(ArenaTagType.MAT_BLOCK)?.tagType === "MAT_BLOCK");
      }),
    new StatusMove(Moves.REVIVAL_BLESSING, Type.NORMAL, -1, 1, -1, 0, 9)
      .triageMove()
      .attr(RevivalBlessingAttr)
      .target(MoveTarget.USER),
    new AttackMove(Moves.SALT_CURE, Type.ROCK, MoveCategory.PHYSICAL, 40, 100, 15, 100, 0, 9)
      .attr(AddBattlerTagAttr, BattlerTagType.SALT_CURED)
      .makesContact(false),
    new AttackMove(Moves.TRIPLE_DIVE, Type.WATER, MoveCategory.PHYSICAL, 30, 95, 10, -1, 0, 9)
      .attr(MultiHitAttr, MultiHitType._3),
    new AttackMove(Moves.MORTAL_SPIN, Type.POISON, MoveCategory.PHYSICAL, 30, 100, 15, 100, 0, 9)
      .attr(LapseBattlerTagAttr, [
        BattlerTagType.BIND,
        BattlerTagType.WRAP,
        BattlerTagType.FIRE_SPIN,
        BattlerTagType.WHIRLPOOL,
        BattlerTagType.CLAMP,
        BattlerTagType.SAND_TOMB,
        BattlerTagType.MAGMA_STORM,
        BattlerTagType.SNAP_TRAP,
        BattlerTagType.THUNDER_CAGE,
        BattlerTagType.SEEDED,
        BattlerTagType.INFESTATION
      ], true)
      .attr(StatusEffectAttr, StatusEffect.POISON)
      .attr(RemoveArenaTrapAttr)
      .target(MoveTarget.ALL_NEAR_ENEMIES),
    new StatusMove(Moves.DOODLE, Type.NORMAL, 100, 10, -1, 0, 9)
      .attr(AbilityCopyAttr, true),
    new SelfStatusMove(Moves.FILLET_AWAY, Type.NORMAL, -1, 10, -1, 0, 9)
      .attr(CutHpStatStageBoostAttr, [ Stat.ATK, Stat.SPATK, Stat.SPD ], 2, 2),
    new AttackMove(Moves.KOWTOW_CLEAVE, Type.DARK, MoveCategory.PHYSICAL, 85, -1, 10, -1, 0, 9)
      .slicingMove(),
    new AttackMove(Moves.FLOWER_TRICK, Type.GRASS, MoveCategory.PHYSICAL, 70, -1, 10, 100, 0, 9)
      .attr(CritOnlyAttr)
      .makesContact(false),
    new AttackMove(Moves.TORCH_SONG, Type.FIRE, MoveCategory.SPECIAL, 80, 100, 10, 100, 0, 9)
      .attr(StatStageChangeAttr, [ Stat.SPATK ], 1, true)
      .soundBased(),
    new AttackMove(Moves.AQUA_STEP, Type.WATER, MoveCategory.PHYSICAL, 80, 100, 10, 100, 0, 9)
      .attr(StatStageChangeAttr, [ Stat.SPD ], 1, true)
      .danceMove(),
    new AttackMove(Moves.RAGING_BULL, Type.NORMAL, MoveCategory.PHYSICAL, 90, 100, 10, -1, 0, 9)
      .attr(RagingBullTypeAttr)
      .attr(RemoveScreensAttr),
    new AttackMove(Moves.MAKE_IT_RAIN, Type.STEEL, MoveCategory.SPECIAL, 120, 100, 5, -1, 0, 9)
      .attr(MoneyAttr)
      .attr(StatStageChangeAttr, [ Stat.SPATK ], -1, true, null, true, false, MoveEffectTrigger.HIT, true)
      .target(MoveTarget.ALL_NEAR_ENEMIES),
    new AttackMove(Moves.PSYBLADE, Type.PSYCHIC, MoveCategory.PHYSICAL, 80, 100, 15, -1, 0, 9)
      .attr(MovePowerMultiplierAttr, (user, target, move) => user.scene.arena.getTerrainType() === TerrainType.ELECTRIC && user.isGrounded() ? 1.5 : 1)
      .slicingMove(),
    new AttackMove(Moves.HYDRO_STEAM, Type.WATER, MoveCategory.SPECIAL, 80, 100, 15, -1, 0, 9)
      .attr(IgnoreWeatherTypeDebuffAttr, WeatherType.SUNNY)
      .attr(MovePowerMultiplierAttr, (user, target, move) => [WeatherType.SUNNY, WeatherType.HARSH_SUN].includes(user.scene.arena.weather?.weatherType!) && !user.scene.arena.weather?.isEffectSuppressed(user.scene) ? 1.5 : 1), // TODO: is this bang correct?
    new AttackMove(Moves.RUINATION, Type.DARK, MoveCategory.SPECIAL, -1, 90, 10, -1, 0, 9)
      .attr(TargetHalfHpDamageAttr),
    new AttackMove(Moves.COLLISION_COURSE, Type.FIGHTING, MoveCategory.PHYSICAL, 100, 100, 5, -1, 0, 9)
      .attr(MovePowerMultiplierAttr, (user, target, move) => target.getAttackTypeEffectiveness(move.type, user) >= 2 ? 5461/4096 : 1),
    new AttackMove(Moves.ELECTRO_DRIFT, Type.ELECTRIC, MoveCategory.SPECIAL, 100, 100, 5, -1, 0, 9)
      .attr(MovePowerMultiplierAttr, (user, target, move) => target.getAttackTypeEffectiveness(move.type, user) >= 2 ? 5461/4096 : 1)
      .makesContact(),
    new SelfStatusMove(Moves.SHED_TAIL, Type.NORMAL, -1, 10, -1, 0, 9)
      .attr(AddSubstituteAttr, 0.5)
      .attr(ForceSwitchOutAttr, true, SwitchType.SHED_TAIL),
    new SelfStatusMove(Moves.CHILLY_RECEPTION, Type.ICE, -1, 10, -1, 0, 9)
      .attr(PreMoveMessageAttr, (user, move) => i18next.t("moveTriggers:chillyReception", {pokemonName: getPokemonNameWithAffix(user)}))
      .attr(ChillyReceptionAttr, true),
    new SelfStatusMove(Moves.TIDY_UP, Type.NORMAL, -1, 10, -1, 0, 9)
      .attr(StatStageChangeAttr, [ Stat.ATK, Stat.SPD ], 1, true, null, true, true)
      .attr(RemoveArenaTrapAttr, true)
      .attr(RemoveAllSubstitutesAttr),
    new StatusMove(Moves.SNOWSCAPE, Type.ICE, -1, 10, -1, 0, 9)
      .attr(WeatherChangeAttr, WeatherType.SNOW)
      .target(MoveTarget.BOTH_SIDES),
    new AttackMove(Moves.POUNCE, Type.BUG, MoveCategory.PHYSICAL, 50, 100, 20, 100, 0, 9)
      .attr(StatStageChangeAttr, [ Stat.SPD ], -1),
    new AttackMove(Moves.TRAILBLAZE, Type.GRASS, MoveCategory.PHYSICAL, 50, 100, 20, 100, 0, 9)
      .attr(StatStageChangeAttr, [ Stat.SPD ], 1, true),
    new AttackMove(Moves.CHILLING_WATER, Type.WATER, MoveCategory.SPECIAL, 50, 100, 20, 100, 0, 9)
      .attr(StatStageChangeAttr, [ Stat.ATK ], -1),
    new AttackMove(Moves.HYPER_DRILL, Type.NORMAL, MoveCategory.PHYSICAL, 100, 100, 5, -1, 0, 9)
      .ignoresProtect(),
    new AttackMove(Moves.TWIN_BEAM, Type.PSYCHIC, MoveCategory.SPECIAL, 40, 100, 10, -1, 0, 9)
      .attr(MultiHitAttr, MultiHitType._2),
    new AttackMove(Moves.RAGE_FIST, Type.GHOST, MoveCategory.PHYSICAL, 50, 100, 10, -1, 0, 9)
      .attr(HitCountPowerAttr)
      .punchingMove(),
    new AttackMove(Moves.ARMOR_CANNON, Type.FIRE, MoveCategory.SPECIAL, 120, 100, 5, -1, 0, 9)
      .attr(StatStageChangeAttr, [ Stat.DEF, Stat.SPDEF ], -1, true),
    new AttackMove(Moves.BITTER_BLADE, Type.FIRE, MoveCategory.PHYSICAL, 90, 100, 10, -1, 0, 9)
      .attr(HitHealAttr)
      .slicingMove()
      .triageMove(),
    new AttackMove(Moves.DOUBLE_SHOCK, Type.ELECTRIC, MoveCategory.PHYSICAL, 120, 100, 5, -1, 0, 9)
      .condition((user) => {
        const userTypes = user.getTypes(true);
        return userTypes.includes(Type.ELECTRIC);
      })
      .attr(AddBattlerTagAttr, BattlerTagType.DOUBLE_SHOCKED, true, false)
      .attr(RemoveTypeAttr, Type.ELECTRIC, (user) => {
        user.scene.queueMessage(i18next.t("moveTriggers:usedUpAllElectricity", {pokemonName: getPokemonNameWithAffix(user)}));
      }),
    new AttackMove(Moves.GIGATON_HAMMER, Type.STEEL, MoveCategory.PHYSICAL, 160, 100, 5, -1, 0, 9)
      .makesContact(false)
      .condition((user, target, move) => {
        const turnMove = user.getLastXMoves(1);
        return !turnMove.length || turnMove[0].move !== move.id || turnMove[0].result !== MoveResult.SUCCESS;
      }), // TODO Add Instruct/Encore interaction
    new AttackMove(Moves.COMEUPPANCE, Type.DARK, MoveCategory.PHYSICAL, -1, 100, 10, -1, 0, 9)
      .attr(CounterDamageAttr, (move: Move) => (move.category === MoveCategory.PHYSICAL || move.category === MoveCategory.SPECIAL), 1.5)
      .redirectCounter()
      .target(MoveTarget.ATTACKER),
    new AttackMove(Moves.AQUA_CUTTER, Type.WATER, MoveCategory.PHYSICAL, 70, 100, 20, -1, 0, 9)
      .attr(HighCritAttr)
      .slicingMove()
      .makesContact(false),
    new AttackMove(Moves.BLAZING_TORQUE, Type.FIRE, MoveCategory.PHYSICAL, 80, 100, 10, 30, 0, 9)
      .attr(StatusEffectAttr, StatusEffect.BURN)
      .makesContact(false),
    new AttackMove(Moves.WICKED_TORQUE, Type.DARK, MoveCategory.PHYSICAL, 80, 100, 10, 10, 0, 9)
      .attr(StatusEffectAttr, StatusEffect.SLEEP)
      .makesContact(false),
    new AttackMove(Moves.NOXIOUS_TORQUE, Type.POISON, MoveCategory.PHYSICAL, 100, 100, 10, 30, 0, 9)
      .attr(StatusEffectAttr, StatusEffect.POISON)
      .makesContact(false),
    new AttackMove(Moves.COMBAT_TORQUE, Type.FIGHTING, MoveCategory.PHYSICAL, 100, 100, 10, 30, 0, 9)
      .attr(StatusEffectAttr, StatusEffect.PARALYSIS)
      .makesContact(false),
    new AttackMove(Moves.MAGICAL_TORQUE, Type.FAIRY, MoveCategory.PHYSICAL, 100, 100, 10, 30, 0, 9)
      .attr(ConfuseAttr)
      .makesContact(false),
    new AttackMove(Moves.BLOOD_MOON, Type.NORMAL, MoveCategory.SPECIAL, 140, 100, 5, -1, 0, 9)
      .condition((user, target, move) => {
        const turnMove = user.getLastXMoves(1);
        return !turnMove.length || turnMove[0].move !== move.id || turnMove[0].result !== MoveResult.SUCCESS;
      }), // TODO Add Instruct/Encore interaction
    new AttackMove(Moves.MATCHA_GOTCHA, Type.GRASS, MoveCategory.SPECIAL, 80, 90, 15, 20, 0, 9)
      .attr(HitHealAttr)
      .attr(HealStatusEffectAttr, true, StatusEffect.FREEZE)
      .attr(HealStatusEffectAttr, false, StatusEffect.FREEZE)
      .attr(StatusEffectAttr, StatusEffect.BURN)
      .target(MoveTarget.ALL_NEAR_ENEMIES)
      .triageMove(),
    new AttackMove(Moves.SYRUP_BOMB, Type.GRASS, MoveCategory.SPECIAL, 60, 85, 10, -1, 0, 9)
      .attr(StatStageChangeAttr, [ Stat.SPD ], -1) //Temporary
      .ballBombMove()
      .partial(),
    new AttackMove(Moves.IVY_CUDGEL, Type.GRASS, MoveCategory.PHYSICAL, 100, 100, 10, -1, 0, 9)
      .attr(IvyCudgelTypeAttr)
      .attr(HighCritAttr)
      .makesContact(false),
    new AttackMove(Moves.ELECTRO_SHOT, Type.ELECTRIC, MoveCategory.SPECIAL, 130, 100, 10, 100, 0, 9)
      .attr(ElectroShotChargeAttr)
      .ignoresVirtual(),
    new AttackMove(Moves.TERA_STARSTORM, Type.NORMAL, MoveCategory.SPECIAL, 120, 100, 5, -1, 0, 9)
      .attr(TeraBlastCategoryAttr)
      .partial(),
    new AttackMove(Moves.FICKLE_BEAM, Type.DRAGON, MoveCategory.SPECIAL, 80, 100, 5, 30, 0, 9)
      .attr(PreMoveMessageAttr, doublePowerChanceMessageFunc)
      .attr(DoublePowerChanceAttr),
    new SelfStatusMove(Moves.BURNING_BULWARK, Type.FIRE, -1, 10, -1, 4, 9)
      .attr(ProtectAttr, BattlerTagType.BURNING_BULWARK)
      .condition(failIfLastCondition),
    new AttackMove(Moves.THUNDERCLAP, Type.ELECTRIC, MoveCategory.SPECIAL, 70, 100, 5, -1, 1, 9)
      .condition((user, target, move) => user.scene.currentBattle.turnCommands[target.getBattlerIndex()]?.command === Command.FIGHT && !target.turnData.acted && allMoves[user.scene.currentBattle.turnCommands[target.getBattlerIndex()]?.move?.move!].category !== MoveCategory.STATUS), // TODO: is this bang correct?
    new AttackMove(Moves.MIGHTY_CLEAVE, Type.ROCK, MoveCategory.PHYSICAL, 95, 100, 5, -1, 0, 9)
      .slicingMove()
      .ignoresProtect(),
    new AttackMove(Moves.TACHYON_CUTTER, Type.STEEL, MoveCategory.SPECIAL, 50, -1, 10, -1, 0, 9)
      .attr(MultiHitAttr, MultiHitType._2)
      .slicingMove(),
    new AttackMove(Moves.HARD_PRESS, Type.STEEL, MoveCategory.PHYSICAL, -1, 100, 10, -1, 0, 9)
      .attr(OpponentHighHpPowerAttr, 100),
    new StatusMove(Moves.DRAGON_CHEER, Type.DRAGON, -1, 15, -1, 0, 9)
      .attr(AddBattlerTagAttr, BattlerTagType.DRAGON_CHEER, false, true)
      .target(MoveTarget.NEAR_ALLY),
    new AttackMove(Moves.ALLURING_VOICE, Type.FAIRY, MoveCategory.SPECIAL, 80, 100, 10, -1, 0, 9)
      .attr(AddBattlerTagIfBoostedAttr, BattlerTagType.CONFUSED)
      .soundBased(),
    new AttackMove(Moves.TEMPER_FLARE, Type.FIRE, MoveCategory.PHYSICAL, 75, 100, 10, -1, 0, 9)
      .attr(MovePowerMultiplierAttr, (user, target, move) => user.getLastXMoves(2)[1]?.result === MoveResult.MISS || user.getLastXMoves(2)[1]?.result === MoveResult.FAIL ? 2 : 1),
    new AttackMove(Moves.SUPERCELL_SLAM, Type.ELECTRIC, MoveCategory.PHYSICAL, 100, 95, 15, -1, 0, 9)
      .attr(MissEffectAttr, crashDamageFunc)
      .attr(NoEffectAttr, crashDamageFunc)
      .recklessMove(),
    new AttackMove(Moves.PSYCHIC_NOISE, Type.PSYCHIC, MoveCategory.SPECIAL, 75, 100, 10, -1, 0, 9)
      .soundBased()
      .attr(AddBattlerTagAttr, BattlerTagType.HEAL_BLOCK, false, false, 2),
    new AttackMove(Moves.UPPER_HAND, Type.FIGHTING, MoveCategory.PHYSICAL, 65, 100, 15, 100, 3, 9)
      .attr(FlinchAttr)
      .condition((user, target, move) => user.scene.currentBattle.turnCommands[target.getBattlerIndex()]?.command === Command.FIGHT && !target.turnData.acted && allMoves[user.scene.currentBattle.turnCommands[target.getBattlerIndex()]?.move?.move!].category !== MoveCategory.STATUS && allMoves[user.scene.currentBattle.turnCommands[target.getBattlerIndex()]?.move?.move!].priority > 0 ) // TODO: is this bang correct?
      //TODO: Should also apply when target move priority increased by ability ex. gale wings
      .partial(),
    new AttackMove(Moves.MALIGNANT_CHAIN, Type.POISON, MoveCategory.SPECIAL, 100, 100, 5, 50, 0, 9)
      .attr(StatusEffectAttr, StatusEffect.TOXIC)
  );
  allMoves.map(m => {
    if (m.getAttrs(StatStageChangeAttr).some(a => a.selfTarget && a.stages < 0)) {
      selfStatLowerMoves.push(m.id);
    }
  });
}<|MERGE_RESOLUTION|>--- conflicted
+++ resolved
@@ -135,19 +135,6 @@
   public accuracy: number;
   public pp: number;
   public effect: string;
-<<<<<<< HEAD
-  public chance: integer;
-  public priority: integer;
-  public generation: integer;
-  public attrs: MoveAttr[];
-  private conditions: MoveCondition[];
-  private flags: integer;
-  private nameAppend: string;
-
-  public implementationTag: string;
-
-  constructor(id: Moves, type: Type, category: MoveCategory, defaultMoveTarget: MoveTarget, power: integer, accuracy: integer, pp: integer, chance: integer, priority: integer, generation: integer) {
-=======
   /** The chance of a move's secondary effects activating */
   public chance: number;
   public priority: number;
@@ -157,9 +144,9 @@
   /** The move's {@linkcode MoveFlags} */
   private flags: number = 0;
   private nameAppend: string = "";
+  public implementationTag: string = "";
 
   constructor(id: Moves, type: Type, category: MoveCategory, defaultMoveTarget: MoveTarget, power: number, accuracy: number, pp: number, chance: number, priority: number, generation: number) {
->>>>>>> 9f31e36d
     this.id = id;
     this._type = type;
     this._category = category;
@@ -845,15 +832,7 @@
       power.value *= typeBoost.boostValue;
     }
 
-<<<<<<< HEAD
-    if (source.scene.arena.getTerrainType() === TerrainType.GRASSY && target.isGrounded() && this.type === Type.GROUND && this.moveTarget === MoveTarget.ALL_NEAR_OTHERS) {
-      power.value /= 2;
-    }
-
     applyMoveAttrs(VariablePowerAttr, source, target, this, power, isMin, isMax);
-=======
-    applyMoveAttrs(VariablePowerAttr, source, target, this, power);
->>>>>>> 9f31e36d
 
     source.scene.applyModifiers(PokemonMultiHitModifier, source.isPlayer(), source, new Utils.IntegerHolder(0), power);
 
@@ -4062,14 +4041,7 @@
     if (predictedPhysDmg > predictedSpecDmg) {
       category.value = MoveCategory.PHYSICAL;
       return true;
-<<<<<<< HEAD
-    } else if (atkRatio === specialRatio && args[1] == "SIM") {
-      category.value = MoveCategory.PHYSICAL;
-      return true;
-    } else if (atkRatio === specialRatio && user.randSeedInt(2, undefined, "Random category for Shell Side Arm") === 0) {
-=======
-    } else if (predictedPhysDmg === predictedSpecDmg && user.randSeedInt(2) === 0) {
->>>>>>> 9f31e36d
+    } else if (predictedPhysDmg === predictedSpecDmg && (args[1] == "SIM" || user.randSeedInt(2, undefined, "Random category for Shell Side Arm") === 0)) {
       category.value = MoveCategory.PHYSICAL;
       return true;
     }
@@ -5018,11 +4990,7 @@
       return false;
     }
 
-<<<<<<< HEAD
-    if (move.chance < 0 || move.chance === 100 || user.randSeedInt(100, undefined, "Chance to add arena tag") < move.chance) {
-=======
-    if ((move.chance < 0 || move.chance === 100 || user.randSeedInt(100) < move.chance) && user.getLastXMoves(1)[0].result === MoveResult.SUCCESS) {
->>>>>>> 9f31e36d
+    if ((move.chance < 0 || move.chance === 100 || user.randSeedInt(100, undefined, "Chance to add arena tag") < move.chance) && user.getLastXMoves(1)[0].result === MoveResult.SUCCESS) {
       user.scene.arena.addTag(this.tagType, this.turnCount, move.id, user.id, (this.selfSideTarget ? user : target).isPlayer() ? ArenaTagSide.PLAYER : ArenaTagSide.ENEMY);
       return true;
     }
@@ -6594,8 +6562,6 @@
 const failOnGravityCondition: MoveConditionFunc = (user, target, move) => !user.scene.arena.getTag(ArenaTagType.GRAVITY);
 
 const failOnBossCondition: MoveConditionFunc = (user, target, move) => !target.isBossImmune();
-
-const failIfSingleBattle: MoveConditionFunc = (user, target, move) => user.scene.currentBattle.double;
 
 const failIfSingleBattle: MoveConditionFunc = (user, target, move) => user.scene.currentBattle.double;
 
@@ -8272,10 +8238,7 @@
       .attr(AbilityGiveAttr),
     new StatusMove(Moves.AFTER_YOU, Type.NORMAL, -1, 15, -1, 0, 5)
       .ignoresProtect()
-<<<<<<< HEAD
-=======
       .ignoresSubstitute()
->>>>>>> 9f31e36d
       .target(MoveTarget.NEAR_OTHER)
       .condition(failIfSingleBattle)
       .condition((user, target, move) => !target.turnData.acted)
