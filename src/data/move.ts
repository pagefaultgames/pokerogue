import { ChargeAnim, MoveChargeAnim, initMoveAnim, loadMoveAnimAssets } from "./battle-anims";
import { BattleEndPhase, MovePhase, NewBattlePhase, PartyStatusCurePhase, PokemonHealPhase, StatChangePhase, SwitchSummonPhase } from "../phases";
import { BattleStat, getBattleStatName } from "./battle-stat";
import { EncoreTag, HelpingHandTag, SemiInvulnerableTag, TypeBoostTag } from "./battler-tags";
import { getPokemonMessage, getPokemonNameWithAffix } from "../messages";
import Pokemon, { AttackMoveResult, EnemyPokemon, HitResult, MoveResult, PlayerPokemon, PokemonMove, TurnMove } from "../field/pokemon";
import { StatusEffect, getStatusEffectHealText, isNonVolatileStatusEffect, getNonVolatileStatusEffects} from "./status-effect";
import { getTypeResistances, Type } from "./type";
import { Constructor } from "#app/utils";
import * as Utils from "../utils";
import { WeatherType } from "./weather";
import { ArenaTagSide, ArenaTrapTag, WeakenMoveTypeTag } from "./arena-tag";
import { UnswappableAbilityAbAttr, UncopiableAbilityAbAttr, UnsuppressableAbilityAbAttr, BlockRecoilDamageAttr, BlockOneHitKOAbAttr, IgnoreContactAbAttr, MaxMultiHitAbAttr, applyAbAttrs, BlockNonDirectDamageAbAttr, applyPreSwitchOutAbAttrs, PreSwitchOutAbAttr, applyPostDefendAbAttrs, PostDefendContactApplyStatusEffectAbAttr, MoveAbilityBypassAbAttr, ReverseDrainAbAttr, FieldPreventExplosiveMovesAbAttr, ForceSwitchOutImmunityAbAttr, BlockItemTheftAbAttr, applyPostAttackAbAttrs, ConfusionOnStatusEffectAbAttr, HealFromBerryUseAbAttr, IgnoreProtectOnContactAbAttr, IgnoreMoveEffectsAbAttr, applyPreDefendAbAttrs, MoveEffectChanceMultiplierAbAttr, applyPreAttackAbAttrs, MoveTypeChangeAttr, UserFieldMoveTypePowerBoostAbAttr, FieldMoveTypePowerBoostAbAttr, AllyMoveCategoryPowerBoostAbAttr, VariableMovePowerAbAttr } from "./ability";
import { allAbilities } from "./ability";
import { PokemonHeldItemModifier, BerryModifier, PreserveBerryModifier, AttackTypeBoosterModifier, PokemonMultiHitModifier } from "../modifier/modifier";
import { BattlerIndex } from "../battle";
import { Stat } from "./pokemon-stat";
import { TerrainType } from "./terrain";
import { SpeciesFormChangeActiveTrigger } from "./pokemon-forms";
import { ModifierPoolType } from "#app/modifier/modifier-type";
import { Command } from "../ui/command-ui-handler";
import i18next from "i18next";
import { Localizable } from "#app/interfaces/locales";
import { getBerryEffectFunc } from "./berry";
import { Abilities } from "#enums/abilities";
import { ArenaTagType } from "#enums/arena-tag-type";
import { BattlerTagType } from "#enums/battler-tag-type";
import { Biome } from "#enums/biome";
import { Moves } from "#enums/moves";
import { Species } from "#enums/species";

export enum MoveCategory {
  PHYSICAL,
  SPECIAL,
  STATUS
}

export enum MoveTarget {
  /** {@link https://bulbapedia.bulbagarden.net/wiki/Category:Moves_that_target_the_user Moves that target the User} */
  USER,
  OTHER,
  ALL_OTHERS,
  NEAR_OTHER,
  /** {@link https://bulbapedia.bulbagarden.net/wiki/Category:Moves_that_target_all_adjacent_Pok%C3%A9mon Moves that target all adjacent Pokemon} */
  ALL_NEAR_OTHERS,
  NEAR_ENEMY,
  /** {@link https://bulbapedia.bulbagarden.net/wiki/Category:Moves_that_target_all_adjacent_foes Moves that target all adjacent foes} */
  ALL_NEAR_ENEMIES,
  RANDOM_NEAR_ENEMY,
  ALL_ENEMIES,
  /** {@link https://bulbapedia.bulbagarden.net/wiki/Category:Counterattacks Counterattacks} */
  ATTACKER,
  /** {@link https://bulbapedia.bulbagarden.net/wiki/Category:Moves_that_target_one_adjacent_ally Moves that target one adjacent ally} */
  NEAR_ALLY,
  ALLY,
  USER_OR_NEAR_ALLY,
  USER_AND_ALLIES,
  /** {@link https://bulbapedia.bulbagarden.net/wiki/Category:Moves_that_target_all_Pok%C3%A9mon Moves that target all Pokemon} */
  ALL,
  USER_SIDE,
  /** {@link https://bulbapedia.bulbagarden.net/wiki/Category:Entry_hazard-creating_moves Entry hazard-creating moves} */
  ENEMY_SIDE,
  BOTH_SIDES,
  PARTY,
  CURSE
}

export enum MoveFlags {
  NONE              = 0,
  MAKES_CONTACT     = 1 << 0,
  IGNORE_PROTECT    = 1 << 1,
  IGNORE_VIRTUAL    = 1 << 2,
  SOUND_BASED       = 1 << 3,
  HIDE_USER         = 1 << 4,
  HIDE_TARGET       = 1 << 5,
  BITING_MOVE       = 1 << 6,
  PULSE_MOVE        = 1 << 7,
  PUNCHING_MOVE     = 1 << 8,
  SLICING_MOVE      = 1 << 9,
  /**
   * Indicates a move should be affected by {@linkcode Abilities.RECKLESS}
   * @see {@linkcode Move.recklessMove()}
   */
  RECKLESS_MOVE     = 1 << 10,
  BALLBOMB_MOVE     = 1 << 11,
  POWDER_MOVE       = 1 << 12,
  DANCE_MOVE        = 1 << 13,
  WIND_MOVE         = 1 << 14,
  TRIAGE_MOVE       = 1 << 15,
  IGNORE_ABILITIES  = 1 << 16,
  /**
   * Enables all hits of a multi-hit move to be accuracy checked individually
   */
  CHECK_ALL_HITS   = 1 << 17,
}

type MoveConditionFunc = (user: Pokemon, target: Pokemon, move: Move) => boolean;
type UserMoveConditionFunc = (user: Pokemon, move: Move) => boolean;

export default class Move implements Localizable {
  public id: Moves;
  public name: string;
  public type: Type;
  public defaultType: Type;
  public category: MoveCategory;
  public moveTarget: MoveTarget;
  public power: integer;
  public accuracy: integer;
  public pp: integer;
  public effect: string;
  public chance: integer;
  public priority: integer;
  public generation: integer;
  public attrs: MoveAttr[];
  private conditions: MoveCondition[];
  private flags: integer;
  private nameAppend: string;

  constructor(id: Moves, type: Type, category: MoveCategory, defaultMoveTarget: MoveTarget, power: integer, accuracy: integer, pp: integer, chance: integer, priority: integer, generation: integer) {
    this.id = id;

    this.nameAppend = "";
    this.type = type;
    this.defaultType = type;
    this.category = category;
    this.moveTarget = defaultMoveTarget;
    this.power = power;
    this.accuracy = accuracy;
    this.pp = pp;
    this.chance = chance;
    this.priority = priority;
    this.generation = generation;

    this.attrs = [];
    this.conditions = [];

    this.flags = 0;
    if (defaultMoveTarget === MoveTarget.USER) {
      this.setFlag(MoveFlags.IGNORE_PROTECT, true);
    }
    if (category === MoveCategory.PHYSICAL) {
      this.setFlag(MoveFlags.MAKES_CONTACT, true);
    }

    this.localize();
  }

  localize(): void {
    const i18nKey = Moves[this.id].split("_").filter(f => f).map((f, i) => i ? `${f[0]}${f.slice(1).toLowerCase()}` : f.toLowerCase()).join("") as unknown as string;

    this.name = this.id ? `${i18next.t(`move:${i18nKey}.name`)}${this.nameAppend}` : "";
    this.effect = this.id ? `${i18next.t(`move:${i18nKey}.effect`)}${this.nameAppend}` : "";
  }

  /**
   * Get all move attributes that match `attrType`
   * @param attrType any attribute that extends {@linkcode MoveAttr}
   * @returns Array of attributes that match `attrType`, Empty Array if none match.
   */
  getAttrs<T extends MoveAttr>(attrType: Constructor<T>): T[] {
    return this.attrs.filter((a): a is T => a instanceof attrType);
  }

  /**
   * Check if a move has an attribute that matches `attrType`
   * @param attrType any attribute that extends {@linkcode MoveAttr}
   * @returns true if the move has attribute `attrType`
   */
  hasAttr<T extends MoveAttr>(attrType: Constructor<T>): boolean {
    return this.attrs.some((attr) => attr instanceof attrType);
  }

  /**
   * Takes as input a boolean function and returns the first MoveAttr in attrs that matches true
   * @param attrPredicate
   * @returns the first {@linkcode MoveAttr} element in attrs that makes the input function return true
   */
  findAttr(attrPredicate: (attr: MoveAttr) => boolean): MoveAttr {
    return this.attrs.find(attrPredicate);
  }

  /**
   * Adds a new MoveAttr to the move (appends to the attr array)
   * if the MoveAttr also comes with a condition, also adds that to the conditions array: {@linkcode MoveCondition}
   * @param AttrType {@linkcode MoveAttr} the constructor of a MoveAttr class
   * @param args the args needed to instantiate a the given class
   * @returns the called object {@linkcode Move}
   */
  attr<T extends Constructor<MoveAttr>>(AttrType: T, ...args: ConstructorParameters<T>): this {
    const attr = new AttrType(...args);
    this.attrs.push(attr);
    let attrCondition = attr.getCondition();
    if (attrCondition) {
      if (typeof attrCondition === "function") {
        attrCondition = new MoveCondition(attrCondition);
      }
      this.conditions.push(attrCondition);
    }

    return this;
  }

  /**
   * Adds a new MoveAttr to the move (appends to the attr array)
   * if the MoveAttr also comes with a condition, also adds that to the conditions array: {@linkcode MoveCondition}
   * Almost identical to {@link attr}, except you are passing in a MoveAttr object, instead of a constructor and it's arguments
   * @param attrAdd {@linkcode MoveAttr} the attribute to add
   * @returns the called object {@linkcode Move}
   */
  addAttr(attrAdd: MoveAttr): this {
    this.attrs.push(attrAdd);
    let attrCondition = attrAdd.getCondition();
    if (attrCondition) {
      if (typeof attrCondition === "function") {
        attrCondition = new MoveCondition(attrCondition);
      }
      this.conditions.push(attrCondition);
    }

    return this;
  }

  /**
   * Sets the move target of this move
   * @param moveTarget {@linkcode MoveTarget} the move target to set
   * @returns the called object {@linkcode Move}
   */
  target(moveTarget: MoveTarget): this {
    this.moveTarget = moveTarget;
    return this;
  }

  /**
   * Getter function that returns if this Move has a MoveFlag
   * @param flag {@linkcode MoveFlags} to check
   * @returns boolean
   */
  hasFlag(flag: MoveFlags): boolean {
    // internally it is taking the bitwise AND (MoveFlags are represented as bit-shifts) and returning False if result is 0 and true otherwise
    return !!(this.flags & flag);
  }

  /**
   * Getter function that returns if the move hits multiple targets
   * @returns boolean
   */
  isMultiTarget(): boolean {
    switch (this.moveTarget) {
    case MoveTarget.ALL_OTHERS:
    case MoveTarget.ALL_NEAR_OTHERS:
    case MoveTarget.ALL_NEAR_ENEMIES:
    case MoveTarget.ALL_ENEMIES:
    case MoveTarget.USER_AND_ALLIES:
    case MoveTarget.ALL:
    case MoveTarget.USER_SIDE:
    case MoveTarget.ENEMY_SIDE:
    case MoveTarget.BOTH_SIDES:
      return true;
    }
    return false;
  }

  /**
   * Getter function that returns if the move targets itself or an ally
   * @returns boolean
   */

  isAllyTarget(): boolean {
    switch (this.moveTarget) {
    case MoveTarget.USER:
    case MoveTarget.NEAR_ALLY:
    case MoveTarget.ALLY:
    case MoveTarget.USER_OR_NEAR_ALLY:
    case MoveTarget.USER_AND_ALLIES:
    case MoveTarget.USER_SIDE:
      return true;
    }
    return false;
  }

  /**
   * Checks if the move is immune to certain types.
   * Currently looks at cases of Grass types with powder moves and Dark types with moves affected by Prankster.
   * @param {Pokemon} user the source of this move
   * @param {Pokemon} target the target of this move
   * @param {Type} type the type of the move's target
   * @returns boolean
   */
  isTypeImmune(user: Pokemon, target: Pokemon, type: Type): boolean {
    if (this.moveTarget === MoveTarget.USER) {
      return false;
    }

    switch (type) {
    case Type.GRASS:
      if (this.hasFlag(MoveFlags.POWDER_MOVE)) {
        return true;
      }
      break;
    case Type.DARK:
      if (user.hasAbility(Abilities.PRANKSTER) && this.category === MoveCategory.STATUS && (user.isPlayer() !== target.isPlayer())) {
        return true;
      }
      break;
    }
    return false;
  }

  /**
   * Adds a move condition to the move
   * @param condition {@linkcode MoveCondition} or {@linkcode MoveConditionFunc}, appends to conditions array a new MoveCondition object
   * @returns the called object {@linkcode Move}
   */
  condition(condition: MoveCondition | MoveConditionFunc): this {
    if (typeof condition === "function") {
      condition = new MoveCondition(condition as MoveConditionFunc);
    }
    this.conditions.push(condition);

    return this;
  }

  /**
   * Marks the move as "partial": appends texts to the move name
   * @returns the called object {@linkcode Move}
   */
  partial(): this {
    this.nameAppend += " (P)";
    return this;
  }

  /**
   * Marks the move as "unimplemented": appends texts to the move name
   * @returns the called object {@linkcode Move}
   */
  unimplemented(): this {
    this.nameAppend += " (N)";
    return this;
  }

  /**
   * Sets the flags of the move
   * @param flag {@linkcode MoveFlags}
   * @param on a boolean, if True, then "ORs" the flag onto existing ones, if False then "XORs" the flag onto existing ones
   */
  private setFlag(flag: MoveFlags, on: boolean): void {
    // bitwise OR and bitwise XOR respectively
    if (on) {
      this.flags |= flag;
    } else {
      this.flags ^= flag;
    }
  }

  /**
   * Sets the {@linkcode MoveFlags.MAKES_CONTACT} flag for the calling Move
   * @param makesContact The value (boolean) to set the flag to
   * @returns The {@linkcode Move} that called this function
   */
  makesContact(makesContact?: boolean): this {
    this.setFlag(MoveFlags.MAKES_CONTACT, makesContact);
    return this;
  }

  /**
   * Sets the {@linkcode MoveFlags.IGNORE_PROTECT} flag for the calling Move
   * @param ignoresProtect The value (boolean) to set the flag to
   * example: @see {@linkcode Moves.CURSE}
   * @returns The {@linkcode Move} that called this function
   */
  ignoresProtect(ignoresProtect?: boolean): this {
    this.setFlag(MoveFlags.IGNORE_PROTECT, ignoresProtect);
    return this;
  }

  /**
   * Sets the {@linkcode MoveFlags.IGNORE_VIRTUAL} flag for the calling Move
   * @param ignoresVirtual The value (boolean) to set the flag to
   * example: @see {@linkcode Moves.NATURE_POWER}
   * @returns The {@linkcode Move} that called this function
   */
  ignoresVirtual(ignoresVirtual?: boolean): this {
    this.setFlag(MoveFlags.IGNORE_VIRTUAL, ignoresVirtual);
    return this;
  }

  /**
   * Sets the {@linkcode MoveFlags.SOUND_BASED} flag for the calling Move
   * @param soundBased The value (boolean) to set the flag to
   * example: @see {@linkcode Moves.UPROAR}
   * @returns The {@linkcode Move} that called this function
   */
  soundBased(soundBased?: boolean): this {
    this.setFlag(MoveFlags.SOUND_BASED, soundBased);
    return this;
  }

  /**
   * Sets the {@linkcode MoveFlags.HIDE_USER} flag for the calling Move
   * @param hidesUser The value (boolean) to set the flag to
   * example: @see {@linkcode Moves.TELEPORT}
   * @returns The {@linkcode Move} that called this function
   */
  hidesUser(hidesUser?: boolean): this {
    this.setFlag(MoveFlags.HIDE_USER, hidesUser);
    return this;
  }

  /**
   * Sets the {@linkcode MoveFlags.HIDE_TARGET} flag for the calling Move
   * @param hidesTarget The value (boolean) to set the flag to
   * example: @see {@linkcode Moves.WHIRLWIND}
   * @returns The {@linkcode Move} that called this function
   */
  hidesTarget(hidesTarget?: boolean): this {
    this.setFlag(MoveFlags.HIDE_TARGET, hidesTarget);
    return this;
  }

  /**
   * Sets the {@linkcode MoveFlags.BITING_MOVE} flag for the calling Move
   * @param bitingMove The value (boolean) to set the flag to
   * example: @see {@linkcode Moves.BITE}
   * @returns The {@linkcode Move} that called this function
   */
  bitingMove(bitingMove?: boolean): this {
    this.setFlag(MoveFlags.BITING_MOVE, bitingMove);
    return this;
  }

  /**
   * Sets the {@linkcode MoveFlags.PULSE_MOVE} flag for the calling Move
   * @param pulseMove The value (boolean) to set the flag to
   * example: @see {@linkcode Moves.WATER_PULSE}
   * @returns The {@linkcode Move} that called this function
   */
  pulseMove(pulseMove?: boolean): this {
    this.setFlag(MoveFlags.PULSE_MOVE, pulseMove);
    return this;
  }

  /**
   * Sets the {@linkcode MoveFlags.PUNCHING_MOVE} flag for the calling Move
   * @param punchingMove The value (boolean) to set the flag to
   * example: @see {@linkcode Moves.DRAIN_PUNCH}
   * @returns The {@linkcode Move} that called this function
   */
  punchingMove(punchingMove?: boolean): this {
    this.setFlag(MoveFlags.PUNCHING_MOVE, punchingMove);
    return this;
  }

  /**
   * Sets the {@linkcode MoveFlags.SLICING_MOVE} flag for the calling Move
   * @param slicingMove The value (boolean) to set the flag to
   * example: @see {@linkcode Moves.X_SCISSOR}
   * @returns The {@linkcode Move} that called this function
   */
  slicingMove(slicingMove?: boolean): this {
    this.setFlag(MoveFlags.SLICING_MOVE, slicingMove);
    return this;
  }

  /**
   * Sets the {@linkcode MoveFlags.RECKLESS_MOVE} flag for the calling Move
   * @see {@linkcode Abilities.RECKLESS}
   * @param recklessMove The value to set the flag to
   * @returns The {@linkcode Move} that called this function
   */
  recklessMove(recklessMove?: boolean): this {
    this.setFlag(MoveFlags.RECKLESS_MOVE, recklessMove);
    return this;
  }

  /**
   * Sets the {@linkcode MoveFlags.BALLBOMB_MOVE} flag for the calling Move
   * @param ballBombMove The value (boolean) to set the flag to
   * example: @see {@linkcode Moves.ELECTRO_BALL}
   * @returns The {@linkcode Move} that called this function
   */
  ballBombMove(ballBombMove?: boolean): this {
    this.setFlag(MoveFlags.BALLBOMB_MOVE, ballBombMove);
    return this;
  }

  /**
   * Sets the {@linkcode MoveFlags.POWDER_MOVE} flag for the calling Move
   * @param powderMove The value (boolean) to set the flag to
   * example: @see {@linkcode Moves.STUN_SPORE}
   * @returns The {@linkcode Move} that called this function
   */
  powderMove(powderMove?: boolean): this {
    this.setFlag(MoveFlags.POWDER_MOVE, powderMove);
    return this;
  }

  /**
   * Sets the {@linkcode MoveFlags.DANCE_MOVE} flag for the calling Move
   * @param danceMove The value (boolean) to set the flag to
   * example: @see {@linkcode Moves.PETAL_DANCE}
   * @returns The {@linkcode Move} that called this function
   */
  danceMove(danceMove?: boolean): this {
    this.setFlag(MoveFlags.DANCE_MOVE, danceMove);
    return this;
  }

  /**
   * Sets the {@linkcode MoveFlags.WIND_MOVE} flag for the calling Move
   * @param windMove The value (boolean) to set the flag to
   * example: @see {@linkcode Moves.HURRICANE}
   * @returns The {@linkcode Move} that called this function
   */
  windMove(windMove?: boolean): this {
    this.setFlag(MoveFlags.WIND_MOVE, windMove);
    return this;
  }

  /**
   * Sets the {@linkcode MoveFlags.TRIAGE_MOVE} flag for the calling Move
   * @param triageMove The value (boolean) to set the flag to
   * example: @see {@linkcode Moves.ABSORB}
   * @returns The {@linkcode Move} that called this function
   */
  triageMove(triageMove?: boolean): this {
    this.setFlag(MoveFlags.TRIAGE_MOVE, triageMove);
    return this;
  }

  /**
   * Sets the {@linkcode MoveFlags.IGNORE_ABILITIES} flag for the calling Move
   * @param ignoresAbilities sThe value (boolean) to set the flag to
   * example: @see {@linkcode Moves.SUNSTEEL_STRIKE}
   * @returns The {@linkcode Move} that called this function
   */
  ignoresAbilities(ignoresAbilities?: boolean): this {
    this.setFlag(MoveFlags.IGNORE_ABILITIES, ignoresAbilities);
    return this;
  }

  /**
   * Sets the {@linkcode MoveFlags.CHECK_ALL_HITS} flag for the calling Move
   * @param checkAllHits The value (boolean) to set the flag to
   * example: @see {@linkcode Moves.TRIPLE_AXEL}
   * @returns The {@linkcode Move} that called this function
   */
  checkAllHits(checkAllHits?: boolean): this {
    this.setFlag(MoveFlags.CHECK_ALL_HITS, checkAllHits);
    return this;
  }

  /**
   * Checks if the move flag applies to the pokemon(s) using/receiving the move
   * @param flag {@linkcode MoveFlags} MoveFlag to check on user and/or target
   * @param user {@linkcode Pokemon} the Pokemon using the move
   * @param target {@linkcode Pokemon} the Pokemon receiving the move
   * @returns boolean
   */
  checkFlag(flag: MoveFlags, user: Pokemon, target: Pokemon): boolean {
    // special cases below, eg: if the move flag is MAKES_CONTACT, and the user pokemon has an ability that ignores contact (like "Long Reach"), then overrides and move does not make contact
    switch (flag) {
    case MoveFlags.MAKES_CONTACT:
      if (user.hasAbilityWithAttr(IgnoreContactAbAttr)) {
        return false;
      }
      break;
    case MoveFlags.IGNORE_ABILITIES:
      if (user.hasAbilityWithAttr(MoveAbilityBypassAbAttr)) {
        const abilityEffectsIgnored = new Utils.BooleanHolder(false);
        applyAbAttrs(MoveAbilityBypassAbAttr, user, abilityEffectsIgnored, this);
        if (abilityEffectsIgnored.value) {
          return true;
        }
      }
    case MoveFlags.IGNORE_PROTECT:
      if (user.hasAbilityWithAttr(IgnoreProtectOnContactAbAttr) &&
          this.checkFlag(MoveFlags.MAKES_CONTACT, user, target)) {
        return true;
      }
    }

    return !!(this.flags & flag);
  }

  /**
   * Applies each {@linkcode MoveCondition} of this move to the params
   * @param user {@linkcode Pokemon} to apply conditions to
   * @param target {@linkcode Pokemon} to apply conditions to
   * @param move {@linkcode Move} to apply conditions to
   * @returns boolean: false if any of the apply()'s return false, else true
   */
  applyConditions(user: Pokemon, target: Pokemon, move: Move): boolean {
    for (const condition of this.conditions) {
      if (!condition.apply(user, target, move)) {
        return false;
      }
    }

    return true;
  }

  /**
   * Sees if, given the target pokemon, a move fails on it (by looking at each {@linkcode MoveAttr} of this move
   * @param user {@linkcode Pokemon} using the move
   * @param target {@linkcode Pokemon} receiving the move
   * @param move {@linkcode Move} using the move
   * @param cancelled {@linkcode Utils.BooleanHolder} to hold boolean value
   * @returns string of the failed text, or null
   */
  getFailedText(user: Pokemon, target: Pokemon, move: Move, cancelled: Utils.BooleanHolder): string | null {
    for (const attr of this.attrs) {
      const failedText = attr.getFailedText(user, target, move, cancelled);
      if (failedText !== null) {
        return failedText;
      }
    }
    return null;
  }

  /**
   * Calculates the userBenefitScore across all the attributes and conditions
   * @param user {@linkcode Pokemon} using the move
   * @param target {@linkcode Pokemon} receiving the move
   * @param move {@linkcode Move} using the move
   * @returns integer representing the total benefitScore
   */
  getUserBenefitScore(user: Pokemon, target: Pokemon, move: Move): integer {
    let score = 0;

    for (const attr of this.attrs) {
      score += attr.getUserBenefitScore(user, target, move);
    }

    for (const condition of this.conditions) {
      score += condition.getUserBenefitScore(user, target, move);
    }

    return score;
  }

  /**
   * Calculates the targetBenefitScore across all the attributes
   * @param user {@linkcode Pokemon} using the move
   * @param target {@linkcode Pokemon} receiving the move
   * @param move {@linkcode Move} using the move
   * @returns integer representing the total benefitScore
   */
  getTargetBenefitScore(user: Pokemon, target: Pokemon, move: Move): integer {
    let score = 0;

    for (const attr of this.attrs) {
      // conditionals to check if the move is self targeting (if so then you are applying the move to yourself, not the target)
      score += attr.getTargetBenefitScore(user, !attr.selfTarget ? target : user, move) * (target !== user && attr.selfTarget ? -1 : 1);
    }

    return score;
  }

  /**
   * Calculates the power of a move in battle based on various conditions and attributes.
   *
   * @param source {@linkcode Pokemon} The Pokémon using the move.
   * @param target {@linkcode Pokemon} The Pokémon being targeted by the move.
   * @returns The calculated power of the move.
   */
  calculateBattlePower(source: Pokemon, target: Pokemon): number {
    const power = new Utils.NumberHolder(this.power);

    const typeChangeMovePowerMultiplier = new Utils.NumberHolder(1);
    applyPreAttackAbAttrs(MoveTypeChangeAttr, source, target, this, typeChangeMovePowerMultiplier);

    const sourceTeraType = source.getTeraType();
    if (sourceTeraType !== Type.UNKNOWN && sourceTeraType === this.type && power.value < 60 && this.priority <= 0 && !this.hasAttr(MultiHitAttr) && !source.scene.findModifier(m => m instanceof PokemonMultiHitModifier && m.pokemonId === source.id)) {
      power.value = 60;
    }

    applyPreAttackAbAttrs(VariableMovePowerAbAttr, source, target, this, power);

    if (source.getAlly()) {
      applyPreAttackAbAttrs(AllyMoveCategoryPowerBoostAbAttr, source.getAlly(), target, this, power);
    }

    const fieldAuras = new Set(
      source.scene.getField(true)
        .map((p) => p.getAbilityAttrs(FieldMoveTypePowerBoostAbAttr) as FieldMoveTypePowerBoostAbAttr[])
        .flat(),
    );
    for (const aura of fieldAuras) {
      // The only relevant values are `move` and the `power` holder
      aura.applyPreAttack(null, null, null, this, [power]);
    }

    const alliedField: Pokemon[] = source instanceof PlayerPokemon ? source.scene.getPlayerField() : source.scene.getEnemyField();
    alliedField.forEach(p => applyPreAttackAbAttrs(UserFieldMoveTypePowerBoostAbAttr, p, target, this, power));

    power.value *= typeChangeMovePowerMultiplier.value;

    const typeBoost = source.findTag(t => t instanceof TypeBoostTag && t.boostedType === this.type) as TypeBoostTag;
    if (typeBoost) {
      power.value *= typeBoost.boostValue;
    }

    if (source.scene.arena.getTerrainType() === TerrainType.GRASSY && target.isGrounded() && this.type === Type.GROUND && this.moveTarget === MoveTarget.ALL_NEAR_OTHERS) {
      power.value /= 2;
    }

    applyMoveAttrs(VariablePowerAttr, source, target, this, power);

    source.scene.applyModifiers(PokemonMultiHitModifier, source.isPlayer(), source, new Utils.IntegerHolder(0), power);

    if (!this.hasAttr(TypelessAttr)) {
      source.scene.arena.applyTags(WeakenMoveTypeTag, this.type, power);
      source.scene.applyModifiers(AttackTypeBoosterModifier, source.isPlayer(), source, this.type, power);
    }

    if (source.getTag(HelpingHandTag)) {
      power.value *= 1.5;
    }

    return power.value;
  }
}

export class AttackMove extends Move {
  constructor(id: Moves, type: Type, category: MoveCategory, power: integer, accuracy: integer, pp: integer, chance: integer, priority: integer, generation: integer) {
    super(id, type, category, MoveTarget.NEAR_OTHER, power, accuracy, pp, chance, priority, generation);

    /**
     * {@link https://bulbapedia.bulbagarden.net/wiki/Freeze_(status_condition)}
     * > All damaging Fire-type moves can now thaw a frozen target, regardless of whether or not they have a chance to burn;
     */
    if (this.type === Type.FIRE) {
      this.addAttr(new HealStatusEffectAttr(false, StatusEffect.FREEZE));
    }
  }

  getTargetBenefitScore(user: Pokemon, target: Pokemon, move: Move): integer {
    let ret = super.getTargetBenefitScore(user, target, move);

    let attackScore = 0;

    const effectiveness = target.getAttackTypeEffectiveness(this.type, user);
    attackScore = Math.pow(effectiveness - 1, 2) * effectiveness < 1 ? -2 : 2;
    if (attackScore) {
      if (this.category === MoveCategory.PHYSICAL) {
        const atk = new Utils.IntegerHolder(user.getBattleStat(Stat.ATK, target));
        applyMoveAttrs(VariableAtkAttr, user, target, move, atk);
        if (atk.value > user.getBattleStat(Stat.SPATK, target)) {
          const statRatio = user.getBattleStat(Stat.SPATK, target) / atk.value;
          if (statRatio <= 0.75) {
            attackScore *= 2;
          } else if (statRatio <= 0.875) {
            attackScore *= 1.5;
          }
        }
      } else {
        const spAtk = new Utils.IntegerHolder(user.getBattleStat(Stat.SPATK, target));
        applyMoveAttrs(VariableAtkAttr, user, target, move, spAtk);
        if (spAtk.value > user.getBattleStat(Stat.ATK, target)) {
          const statRatio = user.getBattleStat(Stat.ATK, target) / spAtk.value;
          if (statRatio <= 0.75) {
            attackScore *= 2;
          } else if (statRatio <= 0.875) {
            attackScore *= 1.5;
          }
        }
      }

      const power = new Utils.NumberHolder(this.power);
      applyMoveAttrs(VariablePowerAttr, user, target, move, power);

      attackScore += Math.floor(power.value / 5);
    }

    ret -= attackScore;

    return ret;
  }
}

export class StatusMove extends Move {
  constructor(id: Moves, type: Type, accuracy: integer, pp: integer, chance: integer, priority: integer, generation: integer) {
    super(id, type, MoveCategory.STATUS, MoveTarget.NEAR_OTHER, -1, accuracy, pp, chance, priority, generation);
  }
}

export class SelfStatusMove extends Move {
  constructor(id: Moves, type: Type, accuracy: integer, pp: integer, chance: integer, priority: integer, generation: integer) {
    super(id, type, MoveCategory.STATUS, MoveTarget.USER, -1, accuracy, pp, chance, priority, generation);
  }
}

/**
 * Base class defining all {@linkcode Move} Attributes
 * @abstract
 * @see {@linkcode apply}
 */
export abstract class MoveAttr {
  /** Should this {@linkcode Move} target the user? */
  public selfTarget: boolean;

  constructor(selfTarget: boolean = false) {
    this.selfTarget = selfTarget;
  }

  /**
   * Applies move attributes
   * @see {@linkcode applyMoveAttrsInternal}
   * @virtual
   * @param user {@linkcode Pokemon} using the move
   * @param target {@linkcode Pokemon} target of the move
   * @param move {@linkcode Move} with this attribute
   * @param args Set of unique arguments needed by this attribute
   * @returns true if application of the ability succeeds
   */
  apply(user: Pokemon, target: Pokemon, move: Move, args: any[]): boolean | Promise<boolean> {
    return true;
  }

  /**
   * @virtual
   * @returns the {@linkcode MoveCondition} or {@linkcode MoveConditionFunc} for this {@linkcode Move}
   */
  getCondition(): MoveCondition | MoveConditionFunc {
    return null;
  }

  /**
   * @virtual
   * @param user {@linkcode Pokemon} using the move
   * @param target {@linkcode Pokemon} target of the move
   * @param move {@linkcode Move} with this attribute
   * @param cancelled {@linkcode Utils.BooleanHolder} which stores if the move should fail
   * @returns the string representing failure of this {@linkcode Move}
   */
  getFailedText(user: Pokemon, target: Pokemon, move: Move, cancelled: Utils.BooleanHolder): string | null {
    return null;
  }

  /**
   * Used by the Enemy AI to rank an attack based on a given user
   * @see {@linkcode EnemyPokemon.getNextMove}
   * @virtual
   */
  getUserBenefitScore(user: Pokemon, target: Pokemon, move: Move): integer {
    return 0;
  }

  /**
   * Used by the Enemy AI to rank an attack based on a given target
   * @see {@linkcode EnemyPokemon.getNextMove}
   * @virtual
   */
  getTargetBenefitScore(user: Pokemon, target: Pokemon, move: Move): integer {
    return 0;
  }
}

export enum MoveEffectTrigger {
  PRE_APPLY,
  POST_APPLY,
  HIT,
  /** Triggers one time after all target effects have applied */
  POST_TARGET,
}

/** Base class defining all Move Effect Attributes
 * @extends MoveAttr
 * @see {@linkcode apply}
 */
export class MoveEffectAttr extends MoveAttr {
  /** Defines when this effect should trigger in the move's effect order
   * @see {@linkcode phases.MoveEffectPhase.start}
   */
  public trigger: MoveEffectTrigger;
  /** Should this effect only apply on the first hit? */
  public firstHitOnly: boolean;
  /** Should this effect only apply on the last hit? */
  public lastHitOnly: boolean;
  /** Should this effect only apply on the first target hit? */
  public firstTargetOnly: boolean;

  constructor(selfTarget?: boolean, trigger?: MoveEffectTrigger, firstHitOnly: boolean = false, lastHitOnly: boolean = false, firstTargetOnly: boolean = false) {
    super(selfTarget);
    this.trigger = trigger !== undefined ? trigger : MoveEffectTrigger.POST_APPLY;
    this.firstHitOnly = firstHitOnly;
    this.lastHitOnly = lastHitOnly;
    this.firstTargetOnly = firstTargetOnly;
  }

  /**
   * Determines whether the {@linkcode Move}'s effects are valid to {@linkcode apply}
   * @virtual
   * @param user {@linkcode Pokemon} using the move
   * @param target {@linkcode Pokemon} target of the move
   * @param move {@linkcode Move} with this attribute
   * @param args Set of unique arguments needed by this attribute
   * @returns true if basic application of the ability attribute should be possible
   */
  canApply(user: Pokemon, target: Pokemon, move: Move, args: any[]) {
    return !! (this.selfTarget ? user.hp && !user.getTag(BattlerTagType.FRENZY) : target.hp)
           && (this.selfTarget || !target.getTag(BattlerTagType.PROTECTED) ||
                move.checkFlag(MoveFlags.IGNORE_PROTECT, user, target));
  }

  /** Applies move effects so long as they are able based on {@linkcode canApply} */
  apply(user: Pokemon, target: Pokemon, move: Move, args: any[]): boolean | Promise<boolean> {
    return this.canApply(user, target, move, args);
  }

  /**
   * Gets the used move's additional effect chance.
   * If user's ability has MoveEffectChanceMultiplierAbAttr or IgnoreMoveEffectsAbAttr modifies the base chance.
   * @param user {@linkcode Pokemon} using this move
   * @param target {@linkcode Pokemon} target of this move
   * @param move {@linkcode Move} being used
   * @param selfEffect {@linkcode Boolean} if move targets user.
   * @returns Move chance value.
   */
  getMoveChance(user: Pokemon, target: Pokemon, move: Move, selfEffect?: Boolean): integer {
    const moveChance = new Utils.NumberHolder(move.chance);
    applyAbAttrs(MoveEffectChanceMultiplierAbAttr, user, null, moveChance, move, target, selfEffect);
    applyPreDefendAbAttrs(IgnoreMoveEffectsAbAttr,target,user,null,null, moveChance);
    return moveChance.value;
  }
}

export class PreMoveMessageAttr extends MoveAttr {
  private message: string | ((user: Pokemon, target: Pokemon, move: Move) => string);

  constructor(message: string | ((user: Pokemon, target: Pokemon, move: Move) => string)) {
    super();
    this.message = message;
  }

  apply(user: Pokemon, target: Pokemon, move: Move, args: any[]): boolean {
    const message = typeof this.message === "string"
      ? this.message as string
      : this.message(user, target, move);
    if (message) {
      user.scene.queueMessage(message, 500);
      return true;
    }
    return false;
  }
}

export class StatusMoveTypeImmunityAttr extends MoveAttr {
  public immuneType: Type;

  constructor(immuneType: Type) {
    super(false);

    this.immuneType = immuneType;
  }
}

export class IgnoreOpponentStatChangesAttr extends MoveAttr {
  apply(user: Pokemon, target: Pokemon, move: Move, args: any[]): boolean {
    (args[0] as Utils.IntegerHolder).value = 0;

    return true;
  }
}

export class HighCritAttr extends MoveAttr {
  apply(user: Pokemon, target: Pokemon, move: Move, args: any[]): boolean {
    (args[0] as Utils.IntegerHolder).value++;

    return true;
  }

  getUserBenefitScore(user: Pokemon, target: Pokemon, move: Move): integer {
    return 3;
  }
}

export class CritOnlyAttr extends MoveAttr {
  apply(user: Pokemon, target: Pokemon, move: Move, args: any[]): boolean {
    (args[0] as Utils.BooleanHolder).value = true;

    return true;
  }

  getUserBenefitScore(user: Pokemon, target: Pokemon, move: Move): integer {
    return 5;
  }
}

export class FixedDamageAttr extends MoveAttr {
  private damage: integer;

  constructor(damage: integer) {
    super();

    this.damage = damage;
  }

  apply(user: Pokemon, target: Pokemon, move: Move, args: any[]): boolean {
    (args[0] as Utils.IntegerHolder).value = this.getDamage(user, target, move);

    return true;
  }

  getDamage(user: Pokemon, target: Pokemon, move: Move): integer {
    return this.damage;
  }
}

export class UserHpDamageAttr extends FixedDamageAttr {
  constructor() {
    super(0);
  }

  apply(user: Pokemon, target: Pokemon, move: Move, args: any[]): boolean {
    (args[0] as Utils.IntegerHolder).value = user.hp;

    return true;
  }
}

export class TargetHalfHpDamageAttr extends FixedDamageAttr {
  constructor() {
    super(0);
  }

  apply(user: Pokemon, target: Pokemon, move: Move, args: any[]): boolean {
    (args[0] as Utils.IntegerHolder).value = Math.max(Math.floor(target.hp / 2), 1);

    return true;
  }

  getTargetBenefitScore(user: Pokemon, target: Pokemon, move: Move): number {
    return target.getHpRatio() > 0.5 ? Math.floor(((target.getHpRatio() - 0.5) * -24) + 4) : -20;
  }
}

export class MatchHpAttr extends FixedDamageAttr {
  constructor() {
    super(0);
  }

  apply(user: Pokemon, target: Pokemon, move: Move, args: any[]): boolean {
    (args[0] as Utils.IntegerHolder).value = target.hp - user.hp;

    return true;
  }

  getCondition(): MoveConditionFunc {
    return (user, target, move) => user.hp <= target.hp;
  }

  // TODO
  /*getUserBenefitScore(user: Pokemon, target: Pokemon, move: Move): integer {
    return 0;
  }*/
}

type MoveFilter = (move: Move) => boolean;

export class CounterDamageAttr extends FixedDamageAttr {
  private moveFilter: MoveFilter;
  private multiplier: number;

  constructor(moveFilter: MoveFilter, multiplier: integer) {
    super(0);

    this.moveFilter = moveFilter;
    this.multiplier = multiplier;
  }

  apply(user: Pokemon, target: Pokemon, move: Move, args: any[]): boolean {
    const damage = user.turnData.attacksReceived.filter(ar => this.moveFilter(allMoves[ar.move])).reduce((total: integer, ar: AttackMoveResult) => total + ar.damage, 0);
    (args[0] as Utils.IntegerHolder).value = Math.floor(Math.max(damage * this.multiplier, 1));

    return true;
  }

  getCondition(): MoveConditionFunc {
    return (user, target, move) => !!user.turnData.attacksReceived.filter(ar => this.moveFilter(allMoves[ar.move])).length;
  }
}

export class LevelDamageAttr extends FixedDamageAttr {
  constructor() {
    super(0);
  }

  getDamage(user: Pokemon, target: Pokemon, move: Move): number {
    return user.level;
  }
}

export class RandomLevelDamageAttr extends FixedDamageAttr {
  constructor() {
    super(0);
  }

  getDamage(user: Pokemon, target: Pokemon, move: Move): number {
    return Math.max(Math.floor(user.level * (user.randSeedIntRange(50, 150) * 0.01)), 1);
  }
}

export class ModifiedDamageAttr extends MoveAttr {
  apply(user: Pokemon, target: Pokemon, move: Move, args: any[]): boolean {
    const initialDamage = args[0] as Utils.IntegerHolder;
    initialDamage.value = this.getModifiedDamage(user, target, move, initialDamage.value);

    return true;
  }

  getModifiedDamage(user: Pokemon, target: Pokemon, move: Move, damage: integer): integer {
    return damage;
  }
}

export class SurviveDamageAttr extends ModifiedDamageAttr {
  getModifiedDamage(user: Pokemon, target: Pokemon, move: Move, damage: number): number {
    return Math.min(damage, target.hp - 1);
  }

  getCondition(): MoveConditionFunc {
    return (user, target, move) => target.hp > 1;
  }

  getUserBenefitScore(user: Pokemon, target: Pokemon, move: Move): integer {
    return target.hp > 1 ? 0 : -20;
  }
}

export class RecoilAttr extends MoveEffectAttr {
  private useHp: boolean;
  private damageRatio: number;
  private unblockable: boolean;

  constructor(useHp: boolean = false, damageRatio: number = 0.25, unblockable: boolean = false) {
    super(true, MoveEffectTrigger.POST_APPLY, false, true);

    this.useHp = useHp;
    this.damageRatio = damageRatio;
    this.unblockable = unblockable;
  }

  apply(user: Pokemon, target: Pokemon, move: Move, args: any[]): boolean {
    if (!super.apply(user, target, move, args)) {
      return false;
    }

    const cancelled = new Utils.BooleanHolder(false);
    if (!this.unblockable) {
      applyAbAttrs(BlockRecoilDamageAttr, user, cancelled);
      applyAbAttrs(BlockNonDirectDamageAbAttr, user, cancelled);
    }

    if (cancelled.value) {
      return false;
    }

    const recoilDamage = Math.max(Math.floor((!this.useHp ? user.turnData.damageDealt : user.getMaxHp()) * this.damageRatio),
      user.turnData.damageDealt ? 1 : 0);
    if (!recoilDamage) {
      return false;
    }

    if (cancelled.value) {
      return false;
    }

    user.damageAndUpdate(recoilDamage, HitResult.OTHER, false, true, true);
    user.scene.queueMessage(getPokemonMessage(user, " is hit\nwith recoil!"));
    user.turnData.damageTaken += recoilDamage;

    return true;
  }

  getUserBenefitScore(user: Pokemon, target: Pokemon, move: Move): integer {
    return Math.floor((move.power / 5) / -4);
  }
}


/**
 * Attribute used for moves which self KO the user regardless if the move hits a target
 * @extends MoveEffectAttr
 * @see {@linkcode apply}
 **/
export class SacrificialAttr extends MoveEffectAttr {
  constructor() {
    super(true, MoveEffectTrigger.POST_TARGET);
  }

  /**
   * Deals damage to the user equal to their current hp
   * @param user {@linkcode Pokemon} that used the move
   * @param target {@linkcode Pokemon} target of the move
   * @param move {@linkcode Move} with this attribute
   * @param args N/A
   * @returns true if the function succeeds
   **/
  apply(user: Pokemon, target: Pokemon, move: Move, args: any[]): boolean {
    user.damageAndUpdate(user.hp, HitResult.OTHER, false, true, true);
	  user.turnData.damageTaken += user.hp;

    return true;
  }

  getUserBenefitScore(user: Pokemon, target: Pokemon, move: Move): integer {
    if (user.isBoss()) {
      return -20;
    }
    return Math.ceil(((1 - user.getHpRatio()) * 10 - 10) * (target.getAttackTypeEffectiveness(move.type, user) - 0.5));
  }
}

/**
 * Attribute used for moves which self KO the user but only if the move hits a target
 * @extends MoveEffectAttr
 * @see {@linkcode apply}
 **/
export class SacrificialAttrOnHit extends MoveEffectAttr {
  constructor() {
    super(true, MoveEffectTrigger.HIT);
  }

  /**
   * Deals damage to the user equal to their current hp if the move lands
   * @param user {@linkcode Pokemon} that used the move
   * @param target {@linkcode Pokemon} target of the move
   * @param move {@linkcode Move} with this attribute
   * @param args N/A
   * @returns true if the function succeeds
   **/
  apply(user: Pokemon, target: Pokemon, move: Move, args: any[]): boolean {
    // If the move fails to hit a target, then the user does not faint and the function returns false
    if (!super.apply(user, target, move, args)) {
      return false;
    }

    user.damageAndUpdate(user.hp, HitResult.OTHER, false, true, true);
    user.turnData.damageTaken += user.hp;

    return true;
  }

  getUserBenefitScore(user: Pokemon, target: Pokemon, move: Move): integer {
    if (user.isBoss()) {
      return -20;
    }
    return Math.ceil(((1 - user.getHpRatio()) * 10 - 10) * (target.getAttackTypeEffectiveness(move.type, user) - 0.5));
  }
}

/**
 * Attribute used for moves which cut the user's Max HP in half.
 * Triggers using {@linkcode MoveEffectTrigger.POST_TARGET}.
 * @extends MoveEffectAttr
 * @see {@linkcode apply}
 */
export class HalfSacrificialAttr extends MoveEffectAttr {
  constructor() {
    super(true, MoveEffectTrigger.POST_TARGET);
  }

  /**
   * Cut's the user's Max HP in half and displays the appropriate recoil message
   * @param user {@linkcode Pokemon} that used the move
   * @param target N/A
   * @param move {@linkcode Move} with this attribute
   * @param args N/A
   * @returns true if the function succeeds
   */
  apply(user: Pokemon, target: Pokemon, move: Move, args: any[]): boolean {
    if (!super.apply(user, target, move, args)) {
      return false;
    }

    const cancelled = new Utils.BooleanHolder(false);
    // Check to see if the Pokemon has an ability that blocks non-direct damage
    applyAbAttrs(BlockNonDirectDamageAbAttr, user, cancelled);
    if (!cancelled.value) {
      user.damageAndUpdate(Math.ceil(user.getMaxHp()/2), HitResult.OTHER, false, true, true);
      user.scene.queueMessage(getPokemonMessage(user, " cut its own HP to power up its move!")); // Queue recoil message
    }
    return true;
  }

  getUserBenefitScore(user: Pokemon, target: Pokemon, move: Move): integer {
    if (user.isBoss()) {
      return -10;
    }
    return Math.ceil(((1 - user.getHpRatio()/2) * 10 - 10) * (target.getAttackTypeEffectiveness(move.type, user) - 0.5));
  }
}

export enum MultiHitType {
  _2,
  _2_TO_5,
  _3,
  _10,
  BEAT_UP,
}

/**
 * Heals the user or target by {@linkcode healRatio} depending on the value of {@linkcode selfTarget}
 * @extends MoveEffectAttr
 * @see {@linkcode apply}
 */
export class HealAttr extends MoveEffectAttr {
  /** The percentage of {@linkcode Stat.HP} to heal */
  private healRatio: number;
  /** Should an animation be shown? */
  private showAnim: boolean;

  constructor(healRatio?: number, showAnim?: boolean, selfTarget?: boolean) {
    super(selfTarget === undefined || selfTarget);

    this.healRatio = healRatio || 1;
    this.showAnim = !!showAnim;
  }

  apply(user: Pokemon, target: Pokemon, move: Move, args: any[]): boolean {
    this.addHealPhase(this.selfTarget ? user : target, this.healRatio);
    return true;
  }

  /**
   * Creates a new {@linkcode PokemonHealPhase}.
   * This heals the target and shows the appropriate message.
   */
  addHealPhase(target: Pokemon, healRatio: number) {
    target.scene.unshiftPhase(new PokemonHealPhase(target.scene, target.getBattlerIndex(),
      Math.max(Math.floor(target.getMaxHp() * healRatio), 1), getPokemonMessage(target, " \nhad its HP restored."), true, !this.showAnim));
  }

  getTargetBenefitScore(user: Pokemon, target: Pokemon, move: Move): integer {
    const score = ((1 - (this.selfTarget ? user : target).getHpRatio()) * 20) - this.healRatio * 10;
    return Math.round(score / (1 - this.healRatio / 2));
  }
}

/**
 * Cures the user's party of non-volatile status conditions, ie. Heal Bell, Aromatherapy
 * @extends MoveEffectAttr
 * @see {@linkcode apply}
 */
export class PartyStatusCureAttr extends MoveEffectAttr {
  /** Message to display after using move */
  private message: string;
  /** Skips mons with this ability, ie. Soundproof */
  private abilityCondition: Abilities;

  constructor(message: string, abilityCondition: Abilities) {
    super();

    this.message = message;
    this.abilityCondition = abilityCondition;
  }

  //The same as MoveEffectAttr.canApply, except it doesn't check for the target's HP.
  canApply(user: Pokemon, target: Pokemon, move: Move, args: any[]) {
    const isTargetValid =
      (this.selfTarget && user.hp && !user.getTag(BattlerTagType.FRENZY)) ||
      (!this.selfTarget && (!target.getTag(BattlerTagType.PROTECTED) || move.hasFlag(MoveFlags.IGNORE_PROTECT)));
    return !!isTargetValid;
  }

  apply(user: Pokemon, target: Pokemon, move: Move, args: any[]): boolean {
    if (!this.canApply(user, target, move, args)) {
      return false;
    }
    this.addPartyCurePhase(user);
  }

  addPartyCurePhase(user: Pokemon) {
    user.scene.unshiftPhase(new PartyStatusCurePhase(user.scene, user, this.message, this.abilityCondition));
  }
}

export class SacrificialFullRestoreAttr extends SacrificialAttr {
  constructor() {
    super();
  }

  apply(user: Pokemon, target: Pokemon, move: Move, args: any[]): boolean {
    if (!super.apply(user, target, move, args)) {
      return false;
    }

    // We don't know which party member will be chosen, so pick the highest max HP in the party
    const maxPartyMemberHp = user.scene.getParty().map(p => p.getMaxHp()).reduce((maxHp: integer, hp: integer) => Math.max(hp, maxHp), 0);

    user.scene.pushPhase(new PokemonHealPhase(user.scene, user.getBattlerIndex(),
      maxPartyMemberHp, getPokemonMessage(user, "'s Healing Wish\nwas granted!"), true, false, false, true), true);

    return true;
  }

  getUserBenefitScore(user: Pokemon, target: Pokemon, move: Move): integer {
    return -20;
  }

  getCondition(): MoveConditionFunc {
    return (user, target, move) => user.scene.getParty().filter(p => p.isActive()).length > user.scene.currentBattle.getBattlerCount();
  }
}

/**
 * Attribute used for moves which ignore type-based debuffs from weather, namely Hydro Steam.
 * Called during damage calculation after getting said debuff from getAttackTypeMultiplier in the Pokemon class.
 * @extends MoveAttr
 * @see {@linkcode apply}
 */
export class IgnoreWeatherTypeDebuffAttr extends MoveAttr {
  /** The {@linkcode WeatherType} this move ignores */
  public weather: WeatherType;

  constructor(weather: WeatherType) {
    super();
    this.weather = weather;
  }
  /**
   * Changes the type-based weather modifier if this move's power would be reduced by it
   * @param user {@linkcode Pokemon} that used the move
   * @param target N/A
   * @param move {@linkcode Move} with this attribute
   * @param args [0] {@linkcode Utils.NumberHolder} for arenaAttackTypeMultiplier
   * @returns true if the function succeeds
   */
  apply(user: Pokemon, target: Pokemon, move: Move, args: any[]): boolean {
    const weatherModifier=args[0] as Utils.NumberHolder;
    //If the type-based attack power modifier due to weather (e.g. Water moves in Sun) is below 1, set it to 1
    if (user.scene.arena.weather?.weatherType === this.weather) {
      weatherModifier.value = Math.max(weatherModifier.value, 1);
    }
    return true;
  }
}

export abstract class WeatherHealAttr extends HealAttr {
  constructor() {
    super(0.5);
  }

  apply(user: Pokemon, target: Pokemon, move: Move, args: any[]): boolean {
    let healRatio = 0.5;
    if (!user.scene.arena.weather?.isEffectSuppressed(user.scene)) {
      const weatherType = user.scene.arena.weather?.weatherType || WeatherType.NONE;
      healRatio = this.getWeatherHealRatio(weatherType);
    }
    this.addHealPhase(user, healRatio);
    return true;
  }

  abstract getWeatherHealRatio(weatherType: WeatherType): number;
}

export class PlantHealAttr extends WeatherHealAttr {
  getWeatherHealRatio(weatherType: WeatherType): number {
    switch (weatherType) {
    case WeatherType.SUNNY:
    case WeatherType.HARSH_SUN:
      return 2 / 3;
    case WeatherType.RAIN:
    case WeatherType.SANDSTORM:
    case WeatherType.HAIL:
    case WeatherType.SNOW:
    case WeatherType.HEAVY_RAIN:
      return 0.25;
    default:
      return 0.5;
    }
  }
}

export class SandHealAttr extends WeatherHealAttr {
  getWeatherHealRatio(weatherType: WeatherType): number {
    switch (weatherType) {
    case WeatherType.SANDSTORM:
      return 2 / 3;
    default:
      return 0.5;
    }
  }
}

/**
 * Heals the target or the user by either {@linkcode normalHealRatio} or {@linkcode boostedHealRatio}
 * depending on the evaluation of {@linkcode condition}
 * @extends HealAttr
 * @see {@linkcode apply}
 */
export class BoostHealAttr extends HealAttr {
  /** Healing received when {@linkcode condition} is false */
  private normalHealRatio?: number;
  /** Healing received when {@linkcode condition} is true */
  private boostedHealRatio?: number;
  /** The lambda expression to check against when boosting the healing value */
  private condition?: MoveConditionFunc;

  constructor(normalHealRatio?: number, boostedHealRatio?: number, showAnim?: boolean, selfTarget?: boolean, condition?: MoveConditionFunc) {
    super(normalHealRatio, showAnim, selfTarget);
    this.normalHealRatio = normalHealRatio;
    this.boostedHealRatio = boostedHealRatio;
    this.condition = condition;
  }

  /**
   * @param user {@linkcode Pokemon} using the move
   * @param target {@linkcode Pokemon} target of the move
   * @param move {@linkcode Move} with this attribute
   * @param args N/A
   * @returns true if the move was successful
   */
  apply(user: Pokemon, target: Pokemon, move: Move, args: any[]): boolean {
    const healRatio = this.condition(user, target, move) ? this.boostedHealRatio : this.normalHealRatio;
    this.addHealPhase(target, healRatio);
    return true;
  }
}

/**
 * Heals the target only if it is the ally
 * @extends HealAttr
 * @see {@linkcode apply}
 */
export class HealOnAllyAttr extends HealAttr {
  /**
   * @param user {@linkcode Pokemon} using the move
   * @param target {@linkcode Pokemon} target of the move
   * @param move {@linkcode Move} with this attribute
   * @param args N/A
   * @returns true if the function succeeds
   */
  apply(user: Pokemon, target: Pokemon, move: Move, args: any[]): boolean {
    if (user.getAlly() === target) {
      super.apply(user, target, move, args);
      return true;
    }

    return false;
  }
}

/**
 * Heals user as a side effect of a move that hits a target.
 * Healing is based on {@linkcode healRatio} * the amount of damage dealt or a stat of the target.
 * @extends MoveEffectAttr
 * @see {@linkcode apply}
 * @see {@linkcode getUserBenefitScore}
 */
export class HitHealAttr extends MoveEffectAttr {
  private healRatio: number;
  private message: string;
  private healStat: Stat;

  constructor(healRatio?: number, healStat?: Stat) {
    super(true, MoveEffectTrigger.HIT);

    this.healRatio = healRatio || 0.5;
    this.healStat = healStat || null;
  }
  /**
   * Heals the user the determined amount and possibly displays a message about regaining health.
   * If the target has the {@linkcode ReverseDrainAbAttr}, all healing is instead converted
   * to damage to the user.
   * @param user {@linkcode Pokemon} using this move
   * @param target {@linkcode Pokemon} target of this move
   * @param move {@linkcode Move} being used
   * @param args N/A
   * @returns true if the function succeeds
   */
  apply(user: Pokemon, target: Pokemon, move: Move, args: any[]): boolean {
    let healAmount = 0;
    let message = "";
    const reverseDrain = target.hasAbilityWithAttr(ReverseDrainAbAttr, false);
    if (this.healStat) {
      // Strength Sap formula
      healAmount = target.getBattleStat(this.healStat);
      message = i18next.t("battle:drainMessage", {pokemonName: target.name});
    } else {
      // Default healing formula used by draining moves like Absorb, Draining Kiss, Bitter Blade, etc.
      healAmount = Math.max(Math.floor(user.turnData.currDamageDealt * this.healRatio), 1);
      message = i18next.t("battle:regainHealth", {pokemonName: user.name});
    }
    if (reverseDrain) {
      user.turnData.damageTaken += healAmount;
      healAmount = healAmount * -1;
      message = null;
    }
    user.scene.unshiftPhase(new PokemonHealPhase(user.scene, user.getBattlerIndex(), healAmount, message, false, true));
    return true;
  }

  /**
   * Used by the Enemy AI to rank an attack based on a given user
   * @param user {@linkcode Pokemon} using this move
   * @param target {@linkcode Pokemon} target of this move
   * @param move {@linkcode Move} being used
   * @returns an integer. Higher means enemy is more likely to use that move.
   */
  getUserBenefitScore(user: Pokemon, target: Pokemon, move: Move): integer {
    if (this.healStat) {
      const healAmount = target.getBattleStat(this.healStat);
      return Math.floor(Math.max(0, (Math.min(1, (healAmount+user.hp)/user.getMaxHp() - 0.33))) / user.getHpRatio());
    }
    return Math.floor(Math.max((1 - user.getHpRatio()) - 0.33, 0) * (move.power / 4));
  }
}

/**
 * Attribute used for moves that change priority in a turn given a condition,
 * e.g. Grassy Glide
 * Called when move order is calculated in {@linkcode TurnStartPhase}.
 * @extends MoveAttr
 * @see {@linkcode apply}
 */
export class IncrementMovePriorityAttr extends MoveAttr {
  /** The condition for a move's priority being incremented */
  private moveIncrementFunc: (pokemon: Pokemon, target:Pokemon, move: Move) => boolean;
  /** The amount to increment priority by, if condition passes. */
  private increaseAmount: integer;

  constructor(moveIncrementFunc: (pokemon: Pokemon, target:Pokemon, move: Move) => boolean, increaseAmount = 1) {
    super();

    this.moveIncrementFunc = moveIncrementFunc;
    this.increaseAmount = increaseAmount;
  }

  /**
   * Increments move priority by set amount if condition passes
   * @param user {@linkcode Pokemon} using this move
   * @param target {@linkcode Pokemon} target of this move
   * @param move {@linkcode Move} being used
   * @param args [0] {@linkcode Utils.IntegerHolder} for move priority.
   * @returns true if function succeeds
   */
  apply(user: Pokemon, target: Pokemon, move: Move, args: any[]): boolean {
    if (!this.moveIncrementFunc(user, target, move)) {
      return false;
    }

    (args[0] as Utils.IntegerHolder).value += this.increaseAmount;
    return true;
  }
}

/**
 * Attribute used for attack moves that hit multiple times per use, e.g. Bullet Seed.
 *
 * Applied at the beginning of {@linkcode MoveEffectPhase}.
 *
 * @extends MoveAttr
 * @see {@linkcode apply}
 */
export class MultiHitAttr extends MoveAttr {
  private multiHitType: MultiHitType;

  constructor(multiHitType?: MultiHitType) {
    super();

    this.multiHitType = multiHitType !== undefined ? multiHitType : MultiHitType._2_TO_5;
  }

  /**
   * Set the hit count of an attack based on this attribute instance's {@linkcode MultiHitType}.
   * If the target has an immunity to this attack's types, the hit count will always be 1.
   *
   * @param user {@linkcode Pokemon} that used the attack
   * @param target {@linkcode Pokemon} targeted by the attack
   * @param move {@linkcode Move} being used
   * @param args [0] {@linkcode Utils.IntegerHolder} storing the hit count of the attack
   * @returns True
   */
  apply(user: Pokemon, target: Pokemon, move: Move, args: any[]): boolean {
    let hitTimes: integer;

    if (target.getAttackMoveEffectiveness(user, new PokemonMove(move.id)) === 0) {
      // If there is a type immunity, the attack will stop no matter what
      hitTimes = 1;
    } else {
      const hitType = new Utils.IntegerHolder(this.multiHitType);
      applyMoveAttrs(ChangeMultiHitTypeAttr, user, target, move, hitType);
      hitTimes = this.getHitCount(user, target);
    }

    (args[0] as Utils.IntegerHolder).value = hitTimes;
    return true;
  }

  getTargetBenefitScore(user: Pokemon, target: Pokemon, move: Move): number {
    return -5;
  }

  /**
   * Calculate the number of hits that an attack should have given this attribute's
   * {@linkcode MultiHitType}.
   *
   * @param user {@linkcode Pokemon} using the attack
   * @param target {@linkcode Pokemon} targeted by the attack
   * @returns The number of hits this attack should deal
   */
  getHitCount(user: Pokemon, target: Pokemon): integer {
    switch (this.multiHitType) {
    case MultiHitType._2_TO_5:
    {
      const rand = user.randSeedInt(16);
      const hitValue = new Utils.IntegerHolder(rand);
      applyAbAttrs(MaxMultiHitAbAttr, user, null, hitValue);
      if (hitValue.value >= 10) {
        return 2;
      } else if (hitValue.value >= 4) {
        return 3;
      } else if (hitValue.value >= 2) {
        return 4;
      } else {
        return 5;
      }
    }
    case MultiHitType._2:
      return 2;
      break;
    case MultiHitType._3:
      return 3;
      break;
    case MultiHitType._10:
      return 10;
      break;
    case MultiHitType.BEAT_UP:
      const party = user.isPlayer() ? user.scene.getParty() : user.scene.getEnemyParty();
      // No status means the ally pokemon can contribute to Beat Up
      return party.reduce((total, pokemon) => {
        return total + (pokemon.id === user.id ? 1 : pokemon?.status && pokemon.status.effect !== StatusEffect.NONE ? 0 : 1);
      }, 0);
    }
  }
}

export class ChangeMultiHitTypeAttr extends MoveAttr {
  apply(user: Pokemon, target: Pokemon, move: Move, args: any[]): boolean {
    //const hitType = args[0] as Utils.NumberHolder;
    return false;
  }
}

export class WaterShurikenMultiHitTypeAttr extends ChangeMultiHitTypeAttr {
  apply(user: Pokemon, target: Pokemon, move: Move, args: any[]): boolean {
    if (user.species.speciesId === Species.GRENINJA && user.hasAbility(Abilities.BATTLE_BOND) && user.formIndex === 2) {
      (args[0] as Utils.IntegerHolder).value = MultiHitType._3;
      return true;
    }
    return false;
  }
}

export class StatusEffectAttr extends MoveEffectAttr {
  public effect: StatusEffect;
  public cureTurn: integer;
  public overrideStatus: boolean;

  constructor(effect: StatusEffect, selfTarget?: boolean, cureTurn?: integer, overrideStatus?: boolean) {
    super(selfTarget, MoveEffectTrigger.HIT);

    this.effect = effect;
    this.cureTurn = cureTurn;
    this.overrideStatus = !!overrideStatus;
  }

  apply(user: Pokemon, target: Pokemon, move: Move, args: any[]): boolean {
    const moveChance = this.getMoveChance(user,target,move,this.selfTarget);
    const statusCheck = moveChance < 0 || moveChance === 100 || user.randSeedInt(100) < moveChance;
    if (statusCheck) {
      const pokemon = this.selfTarget ? user : target;
      if (pokemon.status) {
        if (this.overrideStatus) {
          pokemon.resetStatus();
        } else {
          return false;
        }
      }
      if ((!pokemon.status || (pokemon.status.effect === this.effect && moveChance < 0))
        && pokemon.trySetStatus(this.effect, true, user, this.cureTurn)) {
        applyPostAttackAbAttrs(ConfusionOnStatusEffectAbAttr, user, target, move, null,this.effect);
        return true;
      }
    }
    return false;
  }

  getTargetBenefitScore(user: Pokemon, target: Pokemon, move: Move): number {
    const moveChance = this.getMoveChance(user,target,move,this.selfTarget);
    return !(this.selfTarget ? user : target).status && (this.selfTarget ? user : target).canSetStatus(this.effect, true, false, user) ? Math.floor(moveChance * -0.1) : 0;
  }
}

export class MultiStatusEffectAttr extends StatusEffectAttr {
  public effects: StatusEffect[];

  constructor(effects: StatusEffect[], selfTarget?: boolean, cureTurn?: integer, overrideStatus?: boolean) {
    super(effects[0], selfTarget, cureTurn, overrideStatus);
    this.effects = effects;
  }

  apply(user: Pokemon, target: Pokemon, move: Move, args: any[]): boolean {
    this.effect = Utils.randSeedItem(this.effects);
    const result = super.apply(user, target, move, args);
    return result;
  }

  getTargetBenefitScore(user: Pokemon, target: Pokemon, move: Move): number {
    const moveChance = this.getMoveChance(user,target,move,this.selfTarget);
    return !(this.selfTarget ? user : target).status && (this.selfTarget ? user : target).canSetStatus(this.effect, true, false, user) ? Math.floor(moveChance * -0.1) : 0;
  }
}

export class PsychoShiftEffectAttr extends MoveEffectAttr {
  constructor() {
    super(false, MoveEffectTrigger.HIT);
  }

  apply(user: Pokemon, target: Pokemon, move: Move, args: any[]): boolean {
    const statusToApply: StatusEffect = user.status?.effect;

    if (target.status) {
      return false;
    }
    if (!target.status || (target.status.effect === statusToApply && move.chance < 0)) {
      const statusAfflictResult = target.trySetStatus(statusToApply, true, user);
      if (statusAfflictResult) {
        user.scene.queueMessage(getStatusEffectHealText(user.status.effect, getPokemonNameWithAffix(user)));
        user.resetStatus();
        user.updateInfo();
      }
      return statusAfflictResult;
    }

    return false;
  }

  getTargetBenefitScore(user: Pokemon, target: Pokemon, move: Move): number {
    return !(this.selfTarget ? user : target).status && (this.selfTarget ? user : target).canSetStatus(user.status?.effect, true, false, user) ? Math.floor(move.chance * -0.1) : 0;
  }
}
/**
 * The following needs to be implemented for Thief
 * "If the user faints due to the target's Ability (Rough Skin or Iron Barbs) or held Rocky Helmet, it cannot remove the target's held item."
 * "If Knock Off causes a Pokémon with the Sticky Hold Ability to faint, it can now remove that Pokémon's held item."
 */
export class StealHeldItemChanceAttr extends MoveEffectAttr {
  private chance: number;

  constructor(chance: number) {
    super(false, MoveEffectTrigger.HIT);
    this.chance = chance;
  }

  apply(user: Pokemon, target: Pokemon, move: Move, args: any[]): Promise<boolean> {
    return new Promise<boolean>(resolve => {
      const rand = Phaser.Math.RND.realInRange(0, 1);
      if (rand >= this.chance) {
        return resolve(false);
      }
      const heldItems = this.getTargetHeldItems(target).filter(i => i.isTransferrable);
      if (heldItems.length) {
        const poolType = target.isPlayer() ? ModifierPoolType.PLAYER : target.hasTrainer() ? ModifierPoolType.TRAINER : ModifierPoolType.WILD;
        const highestItemTier = heldItems.map(m => m.type.getOrInferTier(poolType)).reduce((highestTier, tier) => Math.max(tier, highestTier), 0);
        const tierHeldItems = heldItems.filter(m => m.type.getOrInferTier(poolType) === highestItemTier);
        const stolenItem = tierHeldItems[user.randSeedInt(tierHeldItems.length)];
        user.scene.tryTransferHeldItemModifier(stolenItem, user, false).then(success => {
          if (success) {
            user.scene.queueMessage(getPokemonMessage(user, ` stole\n${target.name}'s ${stolenItem.type.name}!`));
          }
          resolve(success);
        });
        return;
      }

      resolve(false);
    });
  }

  getTargetHeldItems(target: Pokemon): PokemonHeldItemModifier[] {
    return target.scene.findModifiers(m => m instanceof PokemonHeldItemModifier
      && m.pokemonId === target.id, target.isPlayer()) as PokemonHeldItemModifier[];
  }

  getUserBenefitScore(user: Pokemon, target: Pokemon, move: Move): number {
    const heldItems = this.getTargetHeldItems(target);
    return heldItems.length ? 5 : 0;
  }

  getTargetBenefitScore(user: Pokemon, target: Pokemon, move: Move): number {
    const heldItems = this.getTargetHeldItems(target);
    return heldItems.length ? -5 : 0;
  }
}

/**
 * Removes a random held item (or berry) from target.
 * Used for Incinerate and Knock Off.
 * Not Implemented Cases: (Same applies for Thief)
 * "If the user faints due to the target's Ability (Rough Skin or Iron Barbs) or held Rocky Helmet, it cannot remove the target's held item."
 * "If Knock Off causes a Pokémon with the Sticky Hold Ability to faint, it can now remove that Pokémon's held item."
 */
export class RemoveHeldItemAttr extends MoveEffectAttr {

  /** Optional restriction for item pool to berries only i.e. Differentiating Incinerate and Knock Off */
  private berriesOnly: boolean;

  constructor(berriesOnly: boolean) {
    super(false, MoveEffectTrigger.HIT);
    this.berriesOnly = berriesOnly;
  }

  /**
   *
   * @param user {@linkcode Pokemon} that used the move
   * @param target Target {@linkcode Pokemon} that the moves applies to
   * @param move {@linkcode Move} that is used
   * @param args N/A
   * @returns {boolean} True if an item was removed
   */
  apply(user: Pokemon, target: Pokemon, move: Move, args: any[]): boolean {
    if (!this.berriesOnly && target.isPlayer()) { // "Wild Pokemon cannot knock off Player Pokemon's held items" (See Bulbapedia)
      return false;
    }

    const cancelled = new Utils.BooleanHolder(false);
    applyAbAttrs(BlockItemTheftAbAttr, target, cancelled); // Check for abilities that block item theft

    if (cancelled.value === true) {
      return false;
    }

    // Considers entire transferrable item pool by default (Knock Off). Otherwise berries only if specified (Incinerate).
    let heldItems = this.getTargetHeldItems(target).filter(i => i.isTransferrable);

    if (this.berriesOnly) {
      heldItems = heldItems.filter(m => m instanceof BerryModifier && m.pokemonId === target.id, target.isPlayer());
    }

    if (heldItems.length) {
      const removedItem = heldItems[user.randSeedInt(heldItems.length)];

      // Decrease item amount and update icon
      !--removedItem.stackCount;
      target.scene.updateModifiers(target.isPlayer());

      if (this.berriesOnly) {
        user.scene.queueMessage(getPokemonMessage(user, ` incinerated\n${target.name}'s ${removedItem.type.name}!`));
      } else {
        user.scene.queueMessage(getPokemonMessage(user, ` knocked off\n${target.name}'s ${removedItem.type.name}!`));
      }
    }

    return true;
  }

  getTargetHeldItems(target: Pokemon): PokemonHeldItemModifier[] {
    return target.scene.findModifiers(m => m instanceof PokemonHeldItemModifier
      && m.pokemonId === target.id, target.isPlayer()) as PokemonHeldItemModifier[];
  }

  getUserBenefitScore(user: Pokemon, target: Pokemon, move: Move): number {
    const heldItems = this.getTargetHeldItems(target);
    return heldItems.length ? 5 : 0;
  }

  getTargetBenefitScore(user: Pokemon, target: Pokemon, move: Move): number {
    const heldItems = this.getTargetHeldItems(target);
    return heldItems.length ? -5 : 0;
  }
}

/**
 * Attribute that causes targets of the move to eat a berry. Used for Teatime, Stuff Cheeks
 */
export class EatBerryAttr extends MoveEffectAttr {
  protected chosenBerry: BerryModifier;
  constructor() {
    super(true, MoveEffectTrigger.HIT);
    this.chosenBerry = undefined;
  }
  /**
   * Causes the target to eat a berry.
   * @param user {@linkcode Pokemon} Pokemon that used the move
   * @param target {@linkcode Pokemon} Pokemon that will eat a berry
   * @param move {@linkcode Move} The move being used
   * @param args Unused
   * @returns {boolean} true if the function succeeds
   */
  apply(user: Pokemon, target: Pokemon, move: Move, args: any[]): boolean {
    if (!super.apply(user, target, move, args)) {
      return false;
    }

    const heldBerries = this.getTargetHeldBerries(target);
    if (heldBerries.length <= 0) {
      return false;
    }
    this.chosenBerry = heldBerries[user.randSeedInt(heldBerries.length)];
    const preserve = new Utils.BooleanHolder(false);
    target.scene.applyModifiers(PreserveBerryModifier, target.isPlayer(), target, preserve); // check for berry pouch preservation
    if (!preserve.value) {
      this.reduceBerryModifier(target);
    }
    this.eatBerry(target);
    return true;
  }

  getTargetHeldBerries(target: Pokemon): BerryModifier[] {
    return target.scene.findModifiers(m => m instanceof BerryModifier
      && (m as BerryModifier).pokemonId === target.id, target.isPlayer()) as BerryModifier[];
  }

  reduceBerryModifier(target: Pokemon) {
    if (this.chosenBerry.stackCount === 1) {
      target.scene.removeModifier(this.chosenBerry, !target.isPlayer());
    } else {
      this.chosenBerry.stackCount--;
    }
    target.scene.updateModifiers(target.isPlayer());
  }

  eatBerry(consumer: Pokemon) {
    getBerryEffectFunc(this.chosenBerry.berryType)(consumer); // consumer eats the berry
    applyAbAttrs(HealFromBerryUseAbAttr, consumer, new Utils.BooleanHolder(false));
  }
}

/**
 *  Attribute used for moves that steal a random berry from the target. The user then eats the stolen berry.
 *  Used for Pluck & Bug Bite.
 */
export class StealEatBerryAttr extends EatBerryAttr {
  constructor() {
    super();
  }
  /**
   * User steals a random berry from the target and then eats it.
   * @param {Pokemon} user Pokemon that used the move and will eat the stolen berry
   * @param {Pokemon} target Pokemon that will have its berry stolen
   * @param {Move} move Move being used
   * @param {any[]} args Unused
   * @returns {boolean} true if the function succeeds
   */
  apply(user: Pokemon, target: Pokemon, move: Move, args: any[]): boolean {
    const cancelled = new Utils.BooleanHolder(false);
    applyAbAttrs(BlockItemTheftAbAttr, target, cancelled); // check for abilities that block item theft
    if (cancelled.value === true) {
      return false;
    }

    const heldBerries = this.getTargetHeldBerries(target);
    if (heldBerries.length <= 0) {
      return false;
    }
    // if the target has berries, pick a random berry and steal it
    this.chosenBerry = heldBerries[user.randSeedInt(heldBerries.length)];
    const message = i18next.t("battle:stealEatBerry", {pokemonName: user.name, targetName: target.name, berryName: this.chosenBerry.type.name});
    user.scene.queueMessage(message);
    this.reduceBerryModifier(target);
    this.eatBerry(user);
    return true;
  }
}

/**
 * Move attribute that signals that the move should cure a status effect
 * @extends MoveEffectAttr
 * @see {@linkcode apply()}
 */
export class HealStatusEffectAttr extends MoveEffectAttr {
  /** List of Status Effects to cure */
  private effects: StatusEffect[];

  /**
   * @param selfTarget - Whether this move targets the user
   * @param ...effects - List of status effects to cure
   */
  constructor(selfTarget: boolean, ...effects: StatusEffect[]) {
    super(selfTarget, MoveEffectTrigger.POST_APPLY, false, true);

    this.effects = effects;
  }

  /**
   * @param user {@linkcode Pokemon} source of the move
   * @param target {@linkcode Pokemon} target of the move
   * @param move the {@linkcode Move} being used
   * @returns true if the status is cured
   */
  apply(user: Pokemon, target: Pokemon, move: Move, args: any[]): boolean {
    if (!super.apply(user, target, move, args)) {
      return false;
    }

    const pokemon = this.selfTarget ? user : target;
    if (pokemon.status && this.effects.includes(pokemon.status.effect)) {
      pokemon.scene.queueMessage(getStatusEffectHealText(pokemon.status.effect, getPokemonNameWithAffix(pokemon)));
      pokemon.resetStatus();
      pokemon.updateInfo();

      return true;
    }

    return false;
  }

  isOfEffect(effect: StatusEffect): boolean {
    return this.effects.includes(effect);
  }

  getUserBenefitScore(user: Pokemon, target: Pokemon, move: Move): integer {
    return user.status ? 10 : 0;
  }
}

export class BypassSleepAttr extends MoveAttr {
  apply(user: Pokemon, target: Pokemon, move: Move, args: any[]): boolean {
    if (user.status?.effect === StatusEffect.SLEEP) {
      user.addTag(BattlerTagType.BYPASS_SLEEP, 1, move.id, user.id);
      return true;
    }

    return false;
  }
}

/**
 * Attribute used for moves that bypass the burn damage reduction of physical moves, currently only facade
 * Called during damage calculation
 * @extends MoveAttr
 * @see {@linkcode apply}
 */
export class BypassBurnDamageReductionAttr extends MoveAttr {
  /** Prevents the move's damage from being reduced by burn
   * @param user N/A
   * @param target N/A
   * @param move {@linkcode Move} with this attribute
   * @param args [0] {@linkcode Utils.BooleanHolder} for burnDamageReductionCancelled
   * @returns true if the function succeeds
   */
  apply(user: Pokemon, target: Pokemon, move: Move, args: any[]): boolean {
    (args[0] as Utils.BooleanHolder).value = true;

    return true;
  }
}

export class WeatherChangeAttr extends MoveEffectAttr {
  private weatherType: WeatherType;

  constructor(weatherType: WeatherType) {
    super();

    this.weatherType = weatherType;
  }

  apply(user: Pokemon, target: Pokemon, move: Move, args: any[]): boolean {
    return user.scene.arena.trySetWeather(this.weatherType, true);
  }

  getCondition(): MoveConditionFunc {
    return (user, target, move) => !user.scene.arena.weather || (user.scene.arena.weather.weatherType !== this.weatherType && !user.scene.arena.weather.isImmutable());
  }
}

export class ClearWeatherAttr extends MoveEffectAttr {
  private weatherType: WeatherType;

  constructor(weatherType: WeatherType) {
    super();

    this.weatherType = weatherType;
  }

  apply(user: Pokemon, target: Pokemon, move: Move, args: any[]): boolean {
    if (user.scene.arena.weather?.weatherType === this.weatherType) {
      return user.scene.arena.trySetWeather(WeatherType.NONE, true);
    }

    return false;
  }
}

export class TerrainChangeAttr extends MoveEffectAttr {
  private terrainType: TerrainType;

  constructor(terrainType: TerrainType) {
    super();

    this.terrainType = terrainType;
  }

  apply(user: Pokemon, target: Pokemon, move: Move, args: any[]): boolean {
    return user.scene.arena.trySetTerrain(this.terrainType, true, true);
  }

  getCondition(): MoveConditionFunc {
    return (user, target, move) => !user.scene.arena.terrain || (user.scene.arena.terrain.terrainType !== this.terrainType);
  }

  getUserBenefitScore(user: Pokemon, target: Pokemon, move: Move): number {
    // TODO: Expand on this
    return user.scene.arena.terrain ? 0 : 6;
  }
}

export class ClearTerrainAttr extends MoveEffectAttr {
  constructor() {
    super();
  }

  apply(user: Pokemon, target: Pokemon, move: Move, args: any[]): boolean {
    return user.scene.arena.trySetTerrain(TerrainType.NONE, true, true);
  }
}

export class OneHitKOAttr extends MoveAttr {
  apply(user: Pokemon, target: Pokemon, move: Move, args: any[]): boolean {
    if (target.isBossImmune()) {
      return false;
    }

    (args[0] as Utils.BooleanHolder).value = true;

    return true;
  }

  getCondition(): MoveConditionFunc {
    return (user, target, move) => {
      const cancelled = new Utils.BooleanHolder(false);
      applyAbAttrs(BlockOneHitKOAbAttr, target, cancelled);
      return !cancelled.value && user.level >= target.level;
    };
  }
}

export class OverrideMoveEffectAttr extends MoveAttr {
  apply(user: Pokemon, target: Pokemon, move: Move, args: any[]): boolean | Promise<boolean> {
    //const overridden = args[0] as Utils.BooleanHolder;
    //const virtual = arg[1] as boolean;
    return true;
  }
}

export class ChargeAttr extends OverrideMoveEffectAttr {
  public chargeAnim: ChargeAnim;
  private chargeText: string;
  private tagType: BattlerTagType;
  private chargeEffect: boolean;
  public sameTurn: boolean;
  public followUpPriority: integer;

  constructor(chargeAnim: ChargeAnim, chargeText: string, tagType?: BattlerTagType, chargeEffect: boolean = false, sameTurn: boolean = false, followUpPriority?: integer) {
    super();

    this.chargeAnim = chargeAnim;
    this.chargeText = chargeText;
    this.tagType = tagType;
    this.chargeEffect = chargeEffect;
    this.sameTurn = sameTurn;
    this.followUpPriority = followUpPriority;
  }

  apply(user: Pokemon, target: Pokemon, move: Move, args: any[]): Promise<boolean> {
    return new Promise(resolve => {
      const lastMove = user.getLastXMoves().find(() => true);
      if (!lastMove || lastMove.move !== move.id || (lastMove.result !== MoveResult.OTHER && (this.sameTurn || lastMove.turn !== user.scene.currentBattle.turn))) {
        (args[0] as Utils.BooleanHolder).value = true;
        new MoveChargeAnim(this.chargeAnim, move.id, user).play(user.scene, () => {
          user.scene.queueMessage(getPokemonMessage(user, ` ${this.chargeText.replace("{TARGET}", target.name)}`));
          if (this.tagType) {
            user.addTag(this.tagType, 1, move.id, user.id);
          }
          if (this.chargeEffect) {
            applyMoveAttrs(MoveEffectAttr, user, target, move);
          }
          user.pushMoveHistory({ move: move.id, targets: [ target.getBattlerIndex() ], result: MoveResult.OTHER });
          user.getMoveQueue().push({ move: move.id, targets: [ target.getBattlerIndex() ], ignorePP: true });
          if (this.sameTurn) {
            let movesetMove = user.moveset.find(m => m.moveId === move.id);
            if (!movesetMove) { // account for any move that calls a ChargeAttr move when the ChargeAttr move does not exist in moveset
              movesetMove = new PokemonMove(move.id, 0, 0, true);
            }
            user.scene.pushMovePhase(new MovePhase(user.scene, user, [ target.getBattlerIndex() ], movesetMove, true), this.followUpPriority);
          }
          user.addTag(BattlerTagType.CHARGING, 1, move.id, user.id);
          resolve(true);
        });
      } else {
        user.lapseTag(BattlerTagType.CHARGING);
        resolve(false);
      }
    });
  }

  usedChargeEffect(user: Pokemon, target: Pokemon, move: Move): boolean {
    if (!this.chargeEffect) {
      return false;
    }
    // Account for move history being populated when this function is called
    const lastMoves = user.getLastXMoves(2);
    return lastMoves.length === 2 && lastMoves[1].move === move.id && lastMoves[1].result === MoveResult.OTHER;
  }
}

export class SunlightChargeAttr extends ChargeAttr {
  constructor(chargeAnim: ChargeAnim, chargeText: string) {
    super(chargeAnim, chargeText);
  }

  apply(user: Pokemon, target: Pokemon, move: Move, args: any[]): Promise<boolean> {
    return new Promise(resolve => {
      const weatherType = user.scene.arena.weather?.weatherType;
      if (!user.scene.arena.weather?.isEffectSuppressed(user.scene) && (weatherType === WeatherType.SUNNY || weatherType === WeatherType.HARSH_SUN)) {
        resolve(false);
      } else {
        super.apply(user, target, move, args).then(result => resolve(result));
      }
    });
  }
}

export class ElectroShotChargeAttr extends ChargeAttr {
  private statIncreaseApplied: boolean;
  constructor() {
    super(ChargeAnim.ELECTRO_SHOT_CHARGING, "absorbed electricity!", null, true);
    // Add a flag because ChargeAttr skills use themselves twice instead of once over one-to-two turns
    this.statIncreaseApplied = false;
  }

  apply(user: Pokemon, target: Pokemon, move: Move, args: any[]): Promise<boolean> {
    return new Promise(resolve => {
      const weatherType = user.scene.arena.weather?.weatherType;
      if (!user.scene.arena.weather?.isEffectSuppressed(user.scene) && (weatherType === WeatherType.RAIN || weatherType === WeatherType.HEAVY_RAIN)) {
        // Apply the SPATK increase every call when used in the rain
        const statChangeAttr = new StatChangeAttr(BattleStat.SPATK, 1, true);
        statChangeAttr.apply(user, target, move, args);
        // After the SPATK is raised, execute the move resolution e.g. deal damage
        resolve(false);
      } else {
        if (!this.statIncreaseApplied) {
          // Apply the SPATK increase only if it hasn't been applied before e.g. on the first turn charge up animation
          const statChangeAttr = new StatChangeAttr(BattleStat.SPATK, 1, true);
          statChangeAttr.apply(user, target, move, args);
          // Set the flag to true so that on the following turn it doesn't raise SPATK a second time
          this.statIncreaseApplied = true;
        }
        super.apply(user, target, move, args).then(result => {
          if (!result) {
            // On the second turn, reset the statIncreaseApplied flag without applying the SPATK increase
            this.statIncreaseApplied = false;
          }
          resolve(result);
        });
      }
    });
  }
}

export class DelayedAttackAttr extends OverrideMoveEffectAttr {
  public tagType: ArenaTagType;
  public chargeAnim: ChargeAnim;
  private chargeText: string;

  constructor(tagType: ArenaTagType, chargeAnim: ChargeAnim, chargeText: string) {
    super();

    this.tagType = tagType;
    this.chargeAnim = chargeAnim;
    this.chargeText = chargeText;
  }

  apply(user: Pokemon, target: Pokemon, move: Move, args: any[]): Promise<boolean> {
    return new Promise(resolve => {
      if (args.length < 2 || !args[1]) {
        new MoveChargeAnim(this.chargeAnim, move.id, user).play(user.scene, () => {
          (args[0] as Utils.BooleanHolder).value = true;
          user.scene.queueMessage(getPokemonMessage(user, ` ${this.chargeText.replace("{TARGET}", target.name)}`));
          user.pushMoveHistory({ move: move.id, targets: [ target.getBattlerIndex() ], result: MoveResult.OTHER });
          user.scene.arena.addTag(this.tagType, 3, move.id, user.id, ArenaTagSide.BOTH, false, target.getBattlerIndex());

          resolve(true);
        });
      } else {
        user.scene.ui.showText(getPokemonMessage(user.scene.getPokemonById(target.id), ` took\nthe ${move.name} attack!`), null, () => resolve(true));
      }
    });
  }
}

export class StatChangeAttr extends MoveEffectAttr {
  public stats: BattleStat[];
  public levels: integer;
  private condition: MoveConditionFunc;
  private showMessage: boolean;

  constructor(stats: BattleStat | BattleStat[], levels: integer, selfTarget?: boolean, condition?: MoveConditionFunc, showMessage: boolean = true, firstHitOnly: boolean = false, moveEffectTrigger: MoveEffectTrigger = MoveEffectTrigger.HIT, firstTargetOnly: boolean = false) {
    super(selfTarget, moveEffectTrigger, firstHitOnly, false, firstTargetOnly);
    this.stats = typeof(stats) === "number"
      ? [ stats as BattleStat ]
      : stats as BattleStat[];
    this.levels = levels;
    this.condition = condition || null;
    this.showMessage = showMessage;
  }

  apply(user: Pokemon, target: Pokemon, move: Move, args: any[]): boolean | Promise<boolean> {
    if (!super.apply(user, target, move, args) || (this.condition && !this.condition(user, target, move))) {
      return false;
    }

    const moveChance = this.getMoveChance(user,target,move,this.selfTarget);
    if (moveChance < 0 || moveChance === 100 || user.randSeedInt(100) < moveChance) {
      const levels = this.getLevels(user);
      user.scene.unshiftPhase(new StatChangePhase(user.scene, (this.selfTarget ? user : target).getBattlerIndex(), this.selfTarget, this.stats, levels, this.showMessage));
      return true;
    }

    return false;
  }

  getLevels(_user: Pokemon): integer {
    return this.levels;
  }

  getTargetBenefitScore(user: Pokemon, target: Pokemon, move: Move): integer {
    let ret = 0;
    const moveLevels = this.getLevels(user);
    for (const stat of this.stats) {
      let levels = moveLevels;
      if (levels > 0) {
        levels = Math.min(target.summonData.battleStats[stat] + levels, 6) - target.summonData.battleStats[stat];
      } else {
        levels = Math.max(target.summonData.battleStats[stat] + levels, -6) - target.summonData.battleStats[stat];
      }
      let noEffect = false;
      switch (stat) {
      case BattleStat.ATK:
        if (this.selfTarget) {
          noEffect = !user.getMoveset().find(m => m instanceof AttackMove && m.category === MoveCategory.PHYSICAL);
        }
        break;
      case BattleStat.DEF:
        if (!this.selfTarget) {
          noEffect = !user.getMoveset().find(m => m instanceof AttackMove && m.category === MoveCategory.PHYSICAL);
        }
        break;
      case BattleStat.SPATK:
        if (this.selfTarget) {
          noEffect = !user.getMoveset().find(m => m instanceof AttackMove && m.category === MoveCategory.SPECIAL);
        }
        break;
      case BattleStat.SPDEF:
        if (!this.selfTarget) {
          noEffect = !user.getMoveset().find(m => m instanceof AttackMove && m.category === MoveCategory.SPECIAL);
        }
        break;
      }
      if (noEffect) {
        continue;
      }
      ret += (levels * 4) + (levels > 0 ? -2 : 2);
    }
    return ret;
  }
}

export class PostVictoryStatChangeAttr extends MoveAttr {
  private stats: BattleStat[];
  private levels: integer;
  private condition: MoveConditionFunc;
  private showMessage: boolean;

  constructor(stats: BattleStat | BattleStat[], levels: integer, selfTarget?: boolean, condition?: MoveConditionFunc, showMessage: boolean = true, firstHitOnly: boolean = false) {
    super();
    this.stats = typeof(stats) === "number"
      ? [ stats as BattleStat ]
      : stats as BattleStat[];
    this.levels = levels;
    this.condition = condition || null;
    this.showMessage = showMessage;
  }
  applyPostVictory(user: Pokemon, target: Pokemon, move: Move): void {
    if (this.condition && !this.condition(user, target, move)) {
      return;
    }
    const statChangeAttr = new StatChangeAttr(this.stats, this.levels, this.showMessage);
    statChangeAttr.apply(user, target, move, undefined);
  }
}

export class AcupressureStatChangeAttr extends MoveEffectAttr {
  constructor() {
    super();
  }

  apply(user: Pokemon, target: Pokemon, move: Move, args: any[]): boolean | Promise<boolean> {
    let randStats = [ BattleStat.ATK, BattleStat.DEF, BattleStat.SPATK, BattleStat.SPDEF, BattleStat.SPD, BattleStat.ACC, BattleStat.EVA ];
    randStats = randStats.filter(s => target.summonData.battleStats[s] < 6);
    if (randStats.length > 0) {
      const boostStat = [randStats[Utils.randInt(randStats.length)]];
      user.scene.unshiftPhase(new StatChangePhase(user.scene, target.getBattlerIndex(), this.selfTarget, boostStat, 2));
      return true;
    }
    return false;
  }
}

export class GrowthStatChangeAttr extends StatChangeAttr {
  constructor() {
    super([ BattleStat.ATK, BattleStat.SPATK ], 1, true);
  }

  getLevels(user: Pokemon): number {
    if (!user.scene.arena.weather?.isEffectSuppressed(user.scene)) {
      const weatherType = user.scene.arena.weather?.weatherType;
      if (weatherType === WeatherType.SUNNY || weatherType === WeatherType.HARSH_SUN) {
        return this.levels + 1;
      }
    }
    return this.levels;
  }
}

<<<<<<< HEAD
=======
export class HalfHpStatMaxAttr extends StatChangeAttr {
  constructor(stat: BattleStat) {
    super(stat, 12, true, null, false);
  }

  apply(user: Pokemon, target: Pokemon, move: Move, args: any[]): Promise<boolean> {
    return new Promise<boolean>(resolve => {
      user.damageAndUpdate(Math.floor(user.getMaxHp() / 2), HitResult.OTHER, false, true);
      user.updateInfo().then(() => {
        const ret = super.apply(user, target, move, args);
        user.scene.queueMessage(getPokemonMessage(user, ` cut its own HP\nand maximized its ${getBattleStatName(this.stats[BattleStat.ATK])}!`));
        resolve(ret);
      });
    });
  }

  getCondition(): MoveConditionFunc {
    return (user, target, move) => user.getHpRatio() > 0.5 && user.summonData.battleStats[this.stats[BattleStat.ATK]] < 6;
  }

  // TODO: Add benefit score that considers HP cut
}

>>>>>>> 7d0437de
export class CutHpStatBoostAttr extends StatChangeAttr {
  private cutRatio: integer;

  constructor(stat: BattleStat | BattleStat[], levels: integer, cutRatio: integer) {
    super(stat, levels, true, null, true);

    this.cutRatio = cutRatio;
  }

  apply(user: Pokemon, target: Pokemon, move: Move, args: any[]): Promise<boolean> {
    return new Promise<boolean>(resolve => {
      user.damageAndUpdate(Math.floor(user.getMaxHp() / this.cutRatio), HitResult.OTHER, false, true);
      user.updateInfo().then(() => {
        const ret = super.apply(user, target, move, args);
        if (this.levels === 6 && this.stats.length === 1) {
          user.scene.queueMessage(getPokemonMessage(user, ` cut its own HP\nand maximized its ${getBattleStatName(this.stats[0])}!`));
        }
        resolve(ret);
      });
    });
  }

  getCondition(): MoveConditionFunc {
    return (user, target, move) => user.getHpRatio() > 1 / this.cutRatio && this.stats.some(s => user.summonData.battleStats[s] < 6);
  }
}

export class CopyStatsAttr extends MoveEffectAttr {
  apply(user: Pokemon, target: Pokemon, move: Move, args: any[]): boolean {
    if (!super.apply(user, target, move, args)) {
      return false;
    }

    for (let s = 0; s < target.summonData.battleStats.length; s++) {
      user.summonData.battleStats[s] = target.summonData.battleStats[s];
    }
    if (target.getTag(BattlerTagType.CRIT_BOOST)) {
      user.addTag(BattlerTagType.CRIT_BOOST, 0, move.id);
    } else {
      user.removeTag(BattlerTagType.CRIT_BOOST);
    }
    target.updateInfo();
    user.updateInfo();

    target.scene.queueMessage(getPokemonMessage(user, " copied\n") + getPokemonMessage(target, "'s stat changes!"));

    return true;
  }
}

export class InvertStatsAttr extends MoveEffectAttr {
  apply(user: Pokemon, target: Pokemon, move: Move, args: any[]): boolean {
    if (!super.apply(user, target, move, args)) {
      return false;
    }

    for (let s = 0; s < target.summonData.battleStats.length; s++) {
      target.summonData.battleStats[s] *= -1;
    }
    target.updateInfo();
    user.updateInfo();

    target.scene.queueMessage(getPokemonMessage(target, "'s stat changes\nwere all reversed!"));

    return true;
  }
}

export class ResetStatsAttr extends MoveEffectAttr {
  apply(user: Pokemon, target: Pokemon, move: Move, args: any[]): boolean {
    if (!super.apply(user, target, move, args)) {
      return false;
    }

    for (let s = 0; s < target.summonData.battleStats.length; s++) {
      target.summonData.battleStats[s] = 0;
    }
    target.updateInfo();
    user.updateInfo();

    target.scene.queueMessage(getPokemonMessage(target, "'s stat changes\nwere eliminated!"));

    return true;
  }
}

/**
 * Attribute used for moves which swap the user and the target's stat changes.
 */
export class SwapStatsAttr extends MoveEffectAttr {
  /**
   * Swaps the user and the target's stat changes.
   * @param user Pokemon that used the move
   * @param target The target of the move
   * @param move Move with this attribute
   * @param args N/A
   * @returns true if the function succeeds
   */
  apply(user: Pokemon, target: Pokemon, move: Move, args: any []): boolean {
    if (!super.apply(user, target, move, args)) {
      return false;
    } //Exits if the move can't apply
    let priorBoost : integer; //For storing a stat boost
    for (let s = 0; s < target.summonData.battleStats.length; s++) {
      priorBoost = user.summonData.battleStats[s]; //Store user stat boost
      user.summonData.battleStats[s] = target.summonData.battleStats[s]; //Applies target boost to self
      target.summonData.battleStats[s] = priorBoost; //Applies stored boost to target
    }
    target.updateInfo();
    user.updateInfo();
    target.scene.queueMessage(getPokemonMessage(user, " switched stat changes with the target!"));
    return true;
  }
}

export class HpSplitAttr extends MoveEffectAttr {
  apply(user: Pokemon, target: Pokemon, move: Move, args: any[]): Promise<boolean> {
    return new Promise(resolve => {
      if (!super.apply(user, target, move, args)) {
        return resolve(false);
      }

      const infoUpdates = [];

      const hpValue = Math.floor((target.hp + user.hp) / 2);
      if (user.hp < hpValue) {
        const healing = user.heal(hpValue - user.hp);
        if (healing) {
          user.scene.damageNumberHandler.add(user, healing, HitResult.HEAL);
        }
      } else if (user.hp > hpValue) {
        const damage = user.damage(user.hp - hpValue, true);
        if (damage) {
          user.scene.damageNumberHandler.add(user, damage);
        }
      }
      infoUpdates.push(user.updateInfo());

      if (target.hp < hpValue) {
        const healing = target.heal(hpValue - target.hp);
        if (healing) {
          user.scene.damageNumberHandler.add(user, healing, HitResult.HEAL);
        }
      } else if (target.hp > hpValue) {
        const damage = target.damage(target.hp - hpValue, true);
        if (damage) {
          target.scene.damageNumberHandler.add(target, damage);
        }
      }
      infoUpdates.push(target.updateInfo());

      return Promise.all(infoUpdates).then(() => resolve(true));
    });
  }
}

export class VariablePowerAttr extends MoveAttr {
  apply(user: Pokemon, target: Pokemon, move: Move, args: any[]): boolean {
    //const power = args[0] as Utils.NumberHolder;
    return false;
  }
}

export class LessPPMorePowerAttr extends VariablePowerAttr {
  /**
   * Power up moves when less PP user has
   * @param user {@linkcode Pokemon} using this move
   * @param target {@linkcode Pokemon} target of this move
   * @param move {@linkcode Move} being used
   * @param args [0] {@linkcode Utils.NumberHolder} of power
   * @returns true if the function succeeds
   */
  apply(user: Pokemon, target: Pokemon, move: Move, args: any[]): boolean {
    const ppMax = move.pp;
    const ppUsed = user.moveset.find((m) => m.moveId === move.id).ppUsed;

    let ppRemains = ppMax - ppUsed;
    /** Reduce to 0 to avoid negative numbers if user has 1PP before attack and target has Ability.PRESSURE */
    if (ppRemains < 0) {
      ppRemains = 0;
    }

    const power = args[0] as Utils.NumberHolder;

    switch (ppRemains) {
    case 0:
      power.value = 200;
      break;
    case 1:
      power.value = 80;
      break;
    case 2:
      power.value = 60;
      break;
    case 3:
      power.value = 50;
      break;
    default:
      power.value = 40;
      break;
    }
    return true;
  }
}

export class MovePowerMultiplierAttr extends VariablePowerAttr {
  private powerMultiplierFunc: (user: Pokemon, target: Pokemon, move: Move) => number;

  constructor(powerMultiplier: (user: Pokemon, target: Pokemon, move: Move) => number) {
    super();

    this.powerMultiplierFunc = powerMultiplier;
  }

  apply(user: Pokemon, target: Pokemon, move: Move, args: any[]): boolean {
    const power = args[0] as Utils.NumberHolder;
    power.value *= this.powerMultiplierFunc(user, target, move);

    return true;
  }
}

/**
 * Helper function to calculate the the base power of an ally's hit when using Beat Up.
 * @param user The Pokemon that used Beat Up.
 * @param allyIndex The party position of the ally contributing to Beat Up.
 * @returns The base power of the Beat Up hit.
 */
const beatUpFunc = (user: Pokemon, allyIndex: number): number => {
  const party = user.isPlayer() ? user.scene.getParty() : user.scene.getEnemyParty();

  for (let i = allyIndex; i < party.length; i++) {
    const pokemon = party[i];

    // The user contributes to Beat Up regardless of status condition.
    // Allies can contribute only if they do not have a non-volatile status condition.
    if (pokemon.id !== user.id && pokemon?.status && pokemon.status.effect !== StatusEffect.NONE) {
      continue;
    }
    return (pokemon.species.getBaseStat(Stat.ATK) / 10) + 5;
  }
};

export class BeatUpAttr extends VariablePowerAttr {

  /**
   * Gets the next party member to contribute to a Beat Up hit, and calculates the base power for it.
   * @param user Pokemon that used the move
   * @param _target N/A
   * @param _move Move with this attribute
   * @param args N/A
   * @returns true if the function succeeds
   */
  apply(user: Pokemon, target: Pokemon, move: Move, args: any[]): boolean {
    const power = args[0] as Utils.NumberHolder;
    const allyIndex = user.turnData.hitCount - user.turnData.hitsLeft;
    power.value = beatUpFunc(user, allyIndex);
    return true;
  }
}

const doublePowerChanceMessageFunc = (user: Pokemon, target: Pokemon, move: Move) => {
  let message: string = null;
  user.scene.executeWithSeedOffset(() => {
    const rand = Utils.randSeedInt(100);
    if (rand < move.chance) {
      message = getPokemonMessage(user, " is going all out for this attack!");
    }
  }, user.scene.currentBattle.turn << 6, user.scene.waveSeed);
  return message;
};

export class DoublePowerChanceAttr extends VariablePowerAttr {
  apply(user: Pokemon, target: Pokemon, move: Move, args: any[]): boolean {
    let rand: integer;
    user.scene.executeWithSeedOffset(() => rand = Utils.randSeedInt(100), user.scene.currentBattle.turn << 6, user.scene.waveSeed);
    if (rand < move.chance) {
      const power = args[0] as Utils.NumberHolder;
      power.value *= 2;
      return true;
    }

    return false;
  }
}

export abstract class ConsecutiveUsePowerMultiplierAttr extends MovePowerMultiplierAttr {
  constructor(limit: integer, resetOnFail: boolean, resetOnLimit?: boolean, ...comboMoves: Moves[]) {
    super((user: Pokemon, target: Pokemon, move: Move): number => {
      const moveHistory = user.getLastXMoves(limit + 1).slice(1);

      let count = 0;
      let turnMove: TurnMove;

      while (((turnMove = moveHistory.shift())?.move === move.id || (comboMoves.length && comboMoves.includes(turnMove?.move))) && (!resetOnFail || turnMove.result === MoveResult.SUCCESS)) {
        if (count < (limit - 1)) {
          count++;
        } else if (resetOnLimit) {
          count = 0;
        } else {
          break;
        }
      }

      return this.getMultiplier(count);
    });
  }

  abstract getMultiplier(count: integer): number;
}

export class ConsecutiveUseDoublePowerAttr extends ConsecutiveUsePowerMultiplierAttr {
  getMultiplier(count: number): number {
    return Math.pow(2, count);
  }
}

export class ConsecutiveUseMultiBasePowerAttr extends ConsecutiveUsePowerMultiplierAttr {
  getMultiplier(count: number): number {
    return (count + 1);
  }
}

export class WeightPowerAttr extends VariablePowerAttr {
  apply(user: Pokemon, target: Pokemon, move: Move, args: any[]): boolean {
    const power = args[0] as Utils.NumberHolder;

    const targetWeight = target.getWeight();
    const weightThresholds = [ 10, 25, 50, 100, 200 ];

    let w = 0;
    while (targetWeight >= weightThresholds[w]) {
      if (++w === weightThresholds.length) {
        break;
      }
    }

    power.value = (w + 1) * 20;

    return true;
  }
}

/**
 * Attribute used for Electro Ball move.
 * @extends VariablePowerAttr
 * @see {@linkcode apply}
 **/
export class ElectroBallPowerAttr extends VariablePowerAttr {
  /**
   * Move that deals more damage the faster {@linkcode BattleStat.SPD}
   * the user is compared to the target.
   * @param user Pokemon that used the move
   * @param target The target of the move
   * @param move Move with this attribute
   * @param args N/A
   * @returns true if the function succeeds
   */
  apply(user: Pokemon, target: Pokemon, move: Move, args: any[]): boolean {
    const power = args[0] as Utils.NumberHolder;

    const statRatio = target.getBattleStat(Stat.SPD) / user.getBattleStat(Stat.SPD);
    const statThresholds = [ 0.25, 1 / 3, 0.5, 1, -1 ];
    const statThresholdPowers = [ 150, 120, 80, 60, 40 ];

    let w = 0;
    while (w < statThresholds.length - 1 && statRatio > statThresholds[w]) {
      if (++w === statThresholds.length) {
        break;
      }
    }

    power.value = statThresholdPowers[w];
    return true;
  }
}


/**
 * Attribute used for Gyro Ball move.
 * @extends VariablePowerAttr
 * @see {@linkcode apply}
 **/
export class GyroBallPowerAttr extends VariablePowerAttr {
  /**
   * Move that deals more damage the slower {@linkcode BattleStat.SPD}
   * the user is compared to the target.
   * @param user Pokemon that used the move
   * @param target The target of the move
   * @param move Move with this attribute
   * @param args N/A
   * @returns true if the function succeeds
   */
  apply(user: Pokemon, target: Pokemon, move: Move, args: any[]): boolean {
    const power = args[0] as Utils.NumberHolder;
    const userSpeed = user.getBattleStat(Stat.SPD);
    if (userSpeed < 1) {
      // Gen 6+ always have 1 base power
      power.value = 1;
      return true;
    }

    power.value = Math.floor(Math.min(150, 25 * target.getBattleStat(Stat.SPD) / userSpeed + 1));
    return true;
  }
}

export class LowHpPowerAttr extends VariablePowerAttr {
  apply(user: Pokemon, target: Pokemon, move: Move, args: any[]): boolean {
    const power = args[0] as Utils.NumberHolder;
    const hpRatio = user.getHpRatio();

    switch (true) {
    case (hpRatio < 0.0417):
      power.value = 200;
      break;
    case (hpRatio < 0.1042):
      power.value = 150;
      break;
    case (hpRatio < 0.2083):
      power.value = 100;
      break;
    case (hpRatio < 0.3542):
      power.value = 80;
      break;
    case (hpRatio < 0.6875):
      power.value = 40;
      break;
    default:
      power.value = 20;
      break;
    }

    return true;
  }
}

export class CompareWeightPowerAttr extends VariablePowerAttr {
  apply(user: Pokemon, target: Pokemon, move: Move, args: any[]): boolean {
    const power = args[0] as Utils.NumberHolder;
    const userWeight = user.getWeight();
    const targetWeight = target.getWeight();

    if (!userWeight || userWeight === 0) {
      return false;
    }

    const relativeWeight = (targetWeight / userWeight) * 100;

    switch (true) {
    case (relativeWeight < 20.01):
      power.value = 120;
      break;
    case (relativeWeight < 25.01):
      power.value = 100;
      break;
    case (relativeWeight < 33.35):
      power.value = 80;
      break;
    case (relativeWeight < 50.01):
      power.value = 60;
      break;
    default:
      power.value = 40;
      break;
    }

    return true;
  }
}

export class HpPowerAttr extends VariablePowerAttr {
  apply(user: Pokemon, target: Pokemon, move: Move, args: any[]): boolean {
    (args[0] as Utils.NumberHolder).value = Math.max(Math.floor(150 * user.getHpRatio()), 1);

    return true;
  }
}

/**
 * Attribute used for moves whose base power scales with the opponent's HP
 * Used for Crush Grip, Wring Out, and Hard Press
 * maxBasePower 100 for Hard Press, 120 for others
 */
export class OpponentHighHpPowerAttr extends VariablePowerAttr {
  maxBasePower: number;

  constructor(maxBasePower: number) {
    super();
    this.maxBasePower = maxBasePower;
  }

  /**
   * Changes the base power of the move to be the target's HP ratio times the maxBasePower with a min value of 1
   * @param user n/a
   * @param target the Pokemon being attacked
   * @param move n/a
   * @param args holds the base power of the move at args[0]
   * @returns true
   */
  apply(user: Pokemon, target: Pokemon, move: Move, args: any[]): boolean {
    (args[0] as Utils.NumberHolder).value = Math.max(Math.floor(this.maxBasePower * target.getHpRatio()), 1);

    return true;
  }
}

export class FirstAttackDoublePowerAttr extends VariablePowerAttr {
  apply(user: Pokemon, target: Pokemon, move: Move, args: any[]): boolean {
    console.log(target.getLastXMoves(1), target.scene.currentBattle.turn);
    if (!target.getLastXMoves(1).find(m => m.turn === target.scene.currentBattle.turn)) {
      (args[0] as Utils.NumberHolder).value *= 2;
      return true;
    }

    return false;
  }
}


export class TurnDamagedDoublePowerAttr extends VariablePowerAttr {
  apply(user: Pokemon, target: Pokemon, move: Move, args: any[]): boolean {
    if (user.turnData.attacksReceived.find(r => r.damage && r.sourceId === target.id)) {
      (args[0] as Utils.NumberHolder).value *= 2;
      return true;
    }

    return false;
  }
}

const magnitudeMessageFunc = (user: Pokemon, target: Pokemon, move: Move) => {
  let message: string;
  user.scene.executeWithSeedOffset(() => {
    const magnitudeThresholds = [ 5, 15, 35, 65, 75, 95 ];

    const rand = Utils.randSeedInt(100);

    let m = 0;
    for (; m < magnitudeThresholds.length; m++) {
      if (rand < magnitudeThresholds[m]) {
        break;
      }
    }

    message = `Magnitude ${m + 4}!`;
  }, user.scene.currentBattle.turn << 6, user.scene.waveSeed);
  return message;
};

export class MagnitudePowerAttr extends VariablePowerAttr {
  apply(user: Pokemon, target: Pokemon, move: Move, args: any[]): boolean {
    const power = args[0] as Utils.NumberHolder;

    const magnitudeThresholds = [ 5, 15, 35, 65, 75, 95 ];
    const magnitudePowers = [ 10, 30, 50, 70, 90, 100, 110, 150 ];

    let rand: integer;

    user.scene.executeWithSeedOffset(() => rand = Utils.randSeedInt(100), user.scene.currentBattle.turn << 6, user.scene.waveSeed);

    let m = 0;
    for (; m < magnitudeThresholds.length; m++) {
      if (rand < magnitudeThresholds[m]) {
        break;
      }
    }

    power.value = magnitudePowers[m];

    return true;
  }
}

export class AntiSunlightPowerDecreaseAttr extends VariablePowerAttr {
  apply(user: Pokemon, target: Pokemon, move: Move, args: any[]): boolean {
    if (!user.scene.arena.weather?.isEffectSuppressed(user.scene)) {
      const power = args[0] as Utils.NumberHolder;
      const weatherType = user.scene.arena.weather?.weatherType || WeatherType.NONE;
      switch (weatherType) {
      case WeatherType.RAIN:
      case WeatherType.SANDSTORM:
      case WeatherType.HAIL:
      case WeatherType.SNOW:
      case WeatherType.HEAVY_RAIN:
        power.value *= 0.5;
        return true;
      }
    }

    return false;
  }
}

export class FriendshipPowerAttr extends VariablePowerAttr {
  private invert: boolean;

  constructor(invert?: boolean) {
    super();

    this.invert = !!invert;
  }

  apply(user: Pokemon, target: Pokemon, move: Move, args: any[]): boolean {
    const power = args[0] as Utils.NumberHolder;

    const friendshipPower = Math.floor(Math.min(user instanceof PlayerPokemon ? user.friendship : user.species.baseFriendship, 255) / 2.5);
    power.value = Math.max(!this.invert ? friendshipPower : 102 - friendshipPower, 1);

    return true;
  }
}

export class HitCountPowerAttr extends VariablePowerAttr {
  apply(user: Pokemon, target: Pokemon, move: Move, args: any[]): boolean {
    (args[0] as Utils.NumberHolder).value += Math.min(user.battleData.hitCount, 6) * 50;

    return true;
  }
}

/**
 * Turning a once was (StatChangeCountPowerAttr) statement and making it available to call for any attribute.
 * @param {Pokemon} pokemon The pokemon that is being used to calculate the count of positive stats
 * @returns {number} Returns the amount of positive stats
 */
const countPositiveStats = (pokemon: Pokemon): number => {
  return pokemon.summonData.battleStats.reduce((total, stat) => (stat && stat > 0) ? total + stat : total, 0);
};

/**
 * Attribute that increases power based on the amount of positive stat increases.
 */
export class StatChangeCountPowerAttr extends VariablePowerAttr {

  /**
   * @param {Pokemon} user The pokemon that is being used to calculate the amount of positive stats
   * @param {Pokemon} target N/A
   * @param {Move} move N/A
   * @param {any[]} args The argument for VariablePowerAttr, accumulates and sets the amount of power multiplied by stats
   * @returns {boolean} Returns true if attribute is applied
   */
  apply(user: Pokemon, target: Pokemon, move: Move, args: any[]): boolean {
    const positiveStats: number = countPositiveStats(user);

    (args[0] as Utils.NumberHolder).value += positiveStats * 20;
    return true;
  }
}

/**
 * Punishment normally has a base power of 60,
 * but gains 20 power for every increased stat stage the target has,
 * up to a maximum of 200 base power in total.
 */
export class PunishmentPowerAttr extends VariablePowerAttr {
  private PUNISHMENT_MIN_BASE_POWER = 60;
  private PUNISHMENT_MAX_BASE_POWER = 200;

  /**
     * @param {Pokemon} user N/A
     * @param {Pokemon} target The pokemon that the move is being used against, as well as calculating the stats for the min/max base power
     * @param {Move} move N/A
     * @param {any[]} args The value that is being changed due to VariablePowerAttr
     * @returns Returns true if attribute is applied
     */
  apply(user: Pokemon, target: Pokemon, move: Move, args: any[]): boolean {
    const positiveStats: number = countPositiveStats(target);
    (args[0] as Utils.NumberHolder).value = Math.min(
      this.PUNISHMENT_MAX_BASE_POWER,
      this.PUNISHMENT_MIN_BASE_POWER + positiveStats * 20
    );
    return true;
  }
}

export class PresentPowerAttr extends VariablePowerAttr {
  apply(user: Pokemon, target: Pokemon, move: Move, args: any[]): boolean {
    /**
     * If this move is multi-hit, and this attribute is applied to any hit
     * other than the first, this move cannot result in a heal.
     */
    const firstHit = (user.turnData.hitCount === user.turnData.hitsLeft);

    const powerSeed = Utils.randSeedInt(firstHit ? 100 : 80);
    if (powerSeed <= 40) {
      (args[0] as Utils.NumberHolder).value = 40;
    } else if (40 < powerSeed && powerSeed <= 70) {
      (args[0] as Utils.NumberHolder).value = 80;
    } else if (70 < powerSeed && powerSeed <= 80) {
      (args[0] as Utils.NumberHolder).value = 120;
    } else if (80 < powerSeed && powerSeed <= 100) {
      // If this move is multi-hit, disable all other hits
      user.stopMultiHit();
      target.scene.unshiftPhase(new PokemonHealPhase(target.scene, target.getBattlerIndex(),
        Math.max(Math.floor(target.getMaxHp() / 4), 1), getPokemonMessage(target, " regained\nhealth!"), true));
    }

    return true;
  }
}

export class WaterShurikenPowerAttr extends VariablePowerAttr {
  apply(user: Pokemon, target: Pokemon, move: Move, args: any[]): boolean {
    if (user.species.speciesId === Species.GRENINJA && user.hasAbility(Abilities.BATTLE_BOND) && user.formIndex === 2) {
      (args[0] as Utils.IntegerHolder).value = 20;
      return true;
    }
    return false;
  }
}

/**
 * Attribute used for multi-hit moves that increase power in increments of the
 * move's base power for each hit, namely Triple Kick and Triple Axel.
 * @extends VariablePowerAttr
 * @see {@linkcode apply}
 */
export class MultiHitPowerIncrementAttr extends VariablePowerAttr {
  /** The max number of base power increments allowed for this move */
  private maxHits: integer;

  constructor(maxHits: integer) {
    super();

    this.maxHits = maxHits;
  }

  /**
   * Increases power of move in increments of the base power for the amount of times
   * the move hit. In the case that the move is extended, it will circle back to the
   * original base power of the move after incrementing past the maximum amount of
   * hits.
   * @param user {@linkcode Pokemon} that used the move
   * @param target {@linkcode Pokemon} that the move was used on
   * @param move {@linkcode Move} with this attribute
   * @param args [0] {@linkcode Utils.NumberHolder} for final calculated power of move
   * @returns true if attribute application succeeds
   */
  apply(user: Pokemon, target: Pokemon, move: Move, args: any[]): boolean {
    const hitsTotal = user.turnData.hitCount - Math.max(user.turnData.hitsLeft, 0);
    const power = args[0] as Utils.NumberHolder;

    power.value = move.power * (1 + hitsTotal % this.maxHits);

    return true;
  }
}

export class VariableAtkAttr extends MoveAttr {
  constructor() {
    super();
  }

  apply(user: Pokemon, target: Pokemon, move: Move, args: any[]): boolean {
    //const atk = args[0] as Utils.IntegerHolder;
    return false;
  }
}

export class TargetAtkUserAtkAttr extends VariableAtkAttr {
  constructor() {
    super();
  }
  apply(user: Pokemon, target: Pokemon, move: Move, args: any[]): boolean {
    (args[0] as Utils.IntegerHolder).value = target.getBattleStat(Stat.ATK, target);
    return true;
  }
}

export class DefAtkAttr extends VariableAtkAttr {
  constructor() {
    super();
  }

  apply(user: Pokemon, target: Pokemon, move: Move, args: any[]): boolean {
    (args[0] as Utils.IntegerHolder).value = user.getBattleStat(Stat.DEF, target);
    return true;
  }
}

export class VariableDefAttr extends MoveAttr {
  constructor() {
    super();
  }

  apply(user: Pokemon, target: Pokemon, move: Move, args: any[]): boolean {
    //const def = args[0] as Utils.IntegerHolder;
    return false;
  }
}

export class DefDefAttr extends VariableDefAttr {
  constructor() {
    super();
  }

  apply(user: Pokemon, target: Pokemon, move: Move, args: any[]): boolean {
    (args[0] as Utils.IntegerHolder).value = target.getBattleStat(Stat.DEF, user);
    return true;
  }
}

export class VariableAccuracyAttr extends MoveAttr {
  apply(user: Pokemon, target: Pokemon, move: Move, args: any[]): boolean {
    //const accuracy = args[0] as Utils.NumberHolder;
    return false;
  }
}

export class ThunderAccuracyAttr extends VariableAccuracyAttr {
  apply(user: Pokemon, target: Pokemon, move: Move, args: any[]): boolean {
    if (!user.scene.arena.weather?.isEffectSuppressed(user.scene)) {
      const accuracy = args[0] as Utils.NumberHolder;
      const weatherType = user.scene.arena.weather?.weatherType || WeatherType.NONE;
      switch (weatherType) {
      case WeatherType.SUNNY:
      case WeatherType.SANDSTORM:
      case WeatherType.HARSH_SUN:
        accuracy.value = 50;
        return true;
      case WeatherType.RAIN:
      case WeatherType.HEAVY_RAIN:
        accuracy.value = -1;
        return true;
      }
    }

    return false;
  }
}

/**
 * Attribute used for moves which never miss
 * against Pokemon with the {@linkcode BattlerTagType.MINIMIZED}
 * @extends VariableAccuracyAttr
 * @see {@linkcode apply}
 */
export class MinimizeAccuracyAttr extends VariableAccuracyAttr {
  /**
   * @see {@linkcode apply}
   * @param user N/A
   * @param target {@linkcode Pokemon} target of the move
   * @param move N/A
   * @param args [0] Accuracy of the move to be modified
   * @returns true if the function succeeds
   */
  apply(user: Pokemon, target: Pokemon, move: Move, args: any[]): boolean {
    if (target.getTag(BattlerTagType.MINIMIZED)) {
      const accuracy = args[0] as Utils.NumberHolder;
      accuracy.value = -1;

      return true;
    }

    return false;
  }
}

export class ToxicAccuracyAttr extends VariableAccuracyAttr {
  apply(user: Pokemon, target: Pokemon, move: Move, args: any[]): boolean {
    if (user.isOfType(Type.POISON)) {
      const accuracy = args[0] as Utils.NumberHolder;
      accuracy.value = -1;
      return true;
    }

    return false;
  }
}

export class BlizzardAccuracyAttr extends VariableAccuracyAttr {
  apply(user: Pokemon, target: Pokemon, move: Move, args: any[]): boolean {
    if (!user.scene.arena.weather?.isEffectSuppressed(user.scene)) {
      const accuracy = args[0] as Utils.NumberHolder;
      const weatherType = user.scene.arena.weather?.weatherType || WeatherType.NONE;
      if (weatherType === WeatherType.HAIL || weatherType === WeatherType.SNOW) {
        accuracy.value = -1;
        return true;
      }
    }

    return false;
  }
}

export class VariableMoveCategoryAttr extends MoveAttr {
  apply(user: Pokemon, target: Pokemon, move: Move, args: any[]): boolean {
    return false;
  }
}

export class PhotonGeyserCategoryAttr extends VariableMoveCategoryAttr {
  apply(user: Pokemon, target: Pokemon, move: Move, args: any[]): boolean {
    const category = (args[0] as Utils.IntegerHolder);

    if (user.getBattleStat(Stat.ATK, target, move) > user.getBattleStat(Stat.SPATK, target, move)) {
      category.value = MoveCategory.PHYSICAL;
      return true;
    }

    return false;
  }
}

export class TeraBlastCategoryAttr extends VariableMoveCategoryAttr {
  apply(user: Pokemon, target: Pokemon, move: Move, args: any[]): boolean {
    const category = (args[0] as Utils.IntegerHolder);

    if (user.isTerastallized() && user.getBattleStat(Stat.ATK, target, move) > user.getBattleStat(Stat.SPATK, target, move)) {
      category.value = MoveCategory.PHYSICAL;
      return true;
    }

    return false;
  }
}

/**
 * Change the move category to status when used on the ally
 * @extends VariableMoveCategoryAttr
 * @see {@linkcode apply}
 */
export class StatusCategoryOnAllyAttr extends VariableMoveCategoryAttr {
  /**
   * @param user {@linkcode Pokemon} using the move
   * @param target {@linkcode Pokemon} target of the move
   * @param move {@linkcode Move} with this attribute
   * @param args [0] {@linkcode Utils.IntegerHolder} The category of the move
   * @returns true if the function succeeds
   */
  apply(user: Pokemon, target: Pokemon, move: Move, args: any[]): boolean {
    const category = (args[0] as Utils.IntegerHolder);

    if (user.getAlly() === target) {
      category.value = MoveCategory.STATUS;
      return true;
    }

    return false;
  }
}

export class ShellSideArmCategoryAttr extends VariableMoveCategoryAttr {
  apply(user: Pokemon, target: Pokemon, move: Move, args: any[]): boolean {
    const category = (args[0] as Utils.IntegerHolder);
    const atkRatio = user.getBattleStat(Stat.ATK, target, move) / target.getBattleStat(Stat.DEF, user, move);
    const specialRatio = user.getBattleStat(Stat.SPATK, target, move) / target.getBattleStat(Stat.SPDEF, user, move);

    // Shell Side Arm is much more complicated than it looks, this is a partial implementation to try to achieve something similar to the games
    if (atkRatio > specialRatio) {
      category.value = MoveCategory.PHYSICAL;
      return true;
    } else if (atkRatio === specialRatio && user.randSeedInt(2) === 0) {
      category.value = MoveCategory.PHYSICAL;
      return true;
    }

    return false;
  }
}

export class VariableMoveTypeAttr extends MoveAttr {
  apply(user: Pokemon, target: Pokemon, move: Move, args: any[]): boolean {
    return false;
  }
}

export class FormChangeItemTypeAttr extends VariableMoveTypeAttr {
  apply(user: Pokemon, target: Pokemon, move: Move, args: any[]): boolean {
    if ([user.species.speciesId, user.fusionSpecies?.speciesId].includes(Species.ARCEUS) || [user.species.speciesId, user.fusionSpecies?.speciesId].includes(Species.SILVALLY)) {
      const form = user.species.speciesId === Species.ARCEUS || user.species.speciesId === Species.SILVALLY ? user.formIndex : user.fusionSpecies.formIndex;

      move.type = Type[Type[form]];
      return true;
    }

    return false;
  }
}

export class TechnoBlastTypeAttr extends VariableMoveTypeAttr {
  apply(user: Pokemon, target: Pokemon, move: Move, args: any[]): boolean {
    if ([user.species.speciesId, user.fusionSpecies?.speciesId].includes(Species.GENESECT)) {
      const form = user.species.speciesId === Species.GENESECT ? user.formIndex : user.fusionSpecies.formIndex;

      switch (form) {
      case 1: // Shock Drive
        move.type = Type.ELECTRIC;
        break;
      case 2: // Burn Drive
        move.type = Type.FIRE;
        break;
      case 3: // Chill Drive
        move.type = Type.ICE;
        break;
      case 4: // Douse Drive
        move.type = Type.WATER;
        break;
      default:
        move.type = Type.NORMAL;
        break;
      }
      return true;
    }

    return false;
  }
}

export class AuraWheelTypeAttr extends VariableMoveTypeAttr {
  apply(user: Pokemon, target: Pokemon, move: Move, args: any[]): boolean {
    if ([user.species.speciesId, user.fusionSpecies?.speciesId].includes(Species.MORPEKO)) {
      const form = user.species.speciesId === Species.MORPEKO ? user.formIndex : user.fusionSpecies.formIndex;

      switch (form) {
      case 1: // Hangry Mode
        move.type = Type.DARK;
        break;
      default: // Full Belly Mode
        move.type = Type.ELECTRIC;
        break;
      }
      return true;
    }

    return false;
  }
}

export class RagingBullTypeAttr extends VariableMoveTypeAttr {
  apply(user: Pokemon, target: Pokemon, move: Move, args: any[]): boolean {
    if ([user.species.speciesId, user.fusionSpecies?.speciesId].includes(Species.PALDEA_TAUROS)) {
      const form = user.species.speciesId === Species.PALDEA_TAUROS ? user.formIndex : user.fusionSpecies.formIndex;

      switch (form) {
      case 1: // Blaze breed
        move.type = Type.FIRE;
        break;
      case 2: // Aqua breed
        move.type = Type.WATER;
        break;
      default:
        move.type = Type.FIGHTING;
        break;
      }
      return true;
    }

    return false;
  }
}

export class IvyCudgelTypeAttr extends VariableMoveTypeAttr {
  apply(user: Pokemon, target: Pokemon, move: Move, args: any[]): boolean {
    if ([user.species.speciesId, user.fusionSpecies?.speciesId].includes(Species.OGERPON)) {
      const form = user.species.speciesId === Species.OGERPON ? user.formIndex : user.fusionSpecies.formIndex;

      switch (form) {
      case 1: // Wellspring Mask
        move.type = Type.WATER;
        break;
      case 2: // Hearthflame Mask
        move.type = Type.FIRE;
        break;
      case 3: // Cornerstone Mask
        move.type = Type.ROCK;
        break;
      case 4: // Teal Mask Tera
        move.type = Type.GRASS;
        break;
      case 5: // Wellspring Mask Tera
        move.type = Type.WATER;
        break;
      case 6: // Hearthflame Mask Tera
        move.type = Type.FIRE;
        break;
      case 7: // Cornerstone Mask Tera
        move.type = Type.ROCK;
        break;
      default:
        move.type = Type.GRASS;
        break;
      }
      return true;
    }

    return false;
  }
}

export class WeatherBallTypeAttr extends VariableMoveTypeAttr {
  apply(user: Pokemon, target: Pokemon, move: Move, args: any[]): boolean {
    if (!user.scene.arena.weather?.isEffectSuppressed(user.scene)) {
      switch (user.scene.arena.weather?.weatherType) {
      case WeatherType.SUNNY:
      case WeatherType.HARSH_SUN:
        move.type = Type.FIRE;
        break;
      case WeatherType.RAIN:
      case WeatherType.HEAVY_RAIN:
        move.type = Type.WATER;
        break;
      case WeatherType.SANDSTORM:
        move.type = Type.ROCK;
        break;
      case WeatherType.HAIL:
      case WeatherType.SNOW:
        move.type = Type.ICE;
        break;
      default:
        return false;
      }
      return true;
    }

    return false;
  }
}

/**
 * Changes the move's type to match the current terrain.
 * Has no effect if the user is not grounded.
 * @extends VariableMoveTypeAttr
 * @see {@linkcode apply}
 */
export class TerrainPulseTypeAttr extends VariableMoveTypeAttr {
  /**
   * @param user {@linkcode Pokemon} using this move
   * @param target N/A
   * @param move N/A
   * @param args [0] {@linkcode Utils.IntegerHolder} The move's type to be modified
   * @returns true if the function succeeds
   */
  apply(user: Pokemon, target: Pokemon, move: Move, args: any[]): boolean {
    if (!user.isGrounded()) {
      return false;
    }

    const currentTerrain = user.scene.arena.getTerrainType();
    switch (currentTerrain) {
    case TerrainType.MISTY:
      move.type = Type.FAIRY;
      break;
    case TerrainType.ELECTRIC:
      move.type = Type.ELECTRIC;
      break;
    case TerrainType.GRASSY:
      move.type = Type.GRASS;
      break;
    case TerrainType.PSYCHIC:
      move.type = Type.PSYCHIC;
      break;
    default:
      return false;
    }
    return true;
  }
}

export class HiddenPowerTypeAttr extends VariableMoveTypeAttr {
  apply(user: Pokemon, target: Pokemon, move: Move, args: any[]): boolean {
    const iv_val = Math.floor(((user.ivs[Stat.HP] & 1)
      +(user.ivs[Stat.ATK] & 1) * 2
      +(user.ivs[Stat.DEF] & 1) * 4
      +(user.ivs[Stat.SPD] & 1) * 8
      +(user.ivs[Stat.SPATK] & 1) * 16
      +(user.ivs[Stat.SPDEF] & 1) * 32) * 15/63);

    move.type = [
      Type.FIGHTING, Type.FLYING, Type.POISON, Type.GROUND,
      Type.ROCK, Type.BUG, Type.GHOST, Type.STEEL,
      Type.FIRE, Type.WATER, Type.GRASS, Type.ELECTRIC,
      Type.PSYCHIC, Type.ICE, Type.DRAGON, Type.DARK][iv_val];

    return true;
  }
}

export class MatchUserTypeAttr extends VariableMoveTypeAttr {
  apply(user: Pokemon, target: Pokemon, move: Move, args: any[]): boolean {
    const userTypes = user.getTypes(true);

    if (userTypes.includes(Type.STELLAR)) { // will not change to stellar type
      const nonTeraTypes = user.getTypes();
      move.type = nonTeraTypes[0];
      return true;
    } else if (userTypes.length > 0) {
      move.type = userTypes[0];
      return true;
    } else {
      return false;
    }

  }
}

export class VariableMoveTypeMultiplierAttr extends MoveAttr {
  apply(user: Pokemon, target: Pokemon, move: Move, args: any[]): boolean {
    return false;
  }
}

export class NeutralDamageAgainstFlyingTypeMultiplierAttr extends VariableMoveTypeMultiplierAttr {
  apply(user: Pokemon, target: Pokemon, move: Move, args: any[]): boolean {
    if (!target.getTag(BattlerTagType.IGNORE_FLYING)) {
      const multiplier = args[0] as Utils.NumberHolder;
      //When a flying type is hit, the first hit is always 1x multiplier. Levitating pokemon are instantly affected by typing
      if (target.isOfType(Type.FLYING) || target.hasAbility(Abilities.LEVITATE)) {
        multiplier.value = 1;
      }
      return true;
    }

    return false;
  }
}

export class WaterSuperEffectTypeMultiplierAttr extends VariableMoveTypeMultiplierAttr {
  apply(user: Pokemon, target: Pokemon, move: Move, args: any[]): boolean {
    const multiplier = args[0] as Utils.NumberHolder;
    if (target.isOfType(Type.WATER)) {
      multiplier.value *= 4; // Increased twice because initial reduction against water
      return true;
    }

    return false;
  }
}

export class IceNoEffectTypeAttr extends VariableMoveTypeMultiplierAttr {
  /**
   * Checks to see if the Target is Ice-Type or not. If so, the move will have no effect.
   * @param {Pokemon} user N/A
   * @param {Pokemon} target Pokemon that is being checked whether Ice-Type or not.
   * @param {Move} move N/A
   * @param {any[]} args Sets to false if the target is Ice-Type, so it should do no damage/no effect.
   * @returns {boolean} Returns true if move is successful, false if Ice-Type.
   */
  apply(user: Pokemon, target: Pokemon, move: Move, args: any[]): boolean {
    if (target.isOfType(Type.ICE)) {
      (args[0] as Utils.BooleanHolder).value = false;
      return false;
    }
    return true;
  }
}

export class FlyingTypeMultiplierAttr extends VariableMoveTypeMultiplierAttr {
  apply(user: Pokemon, target: Pokemon, move: Move, args: any[]): boolean {
    const multiplier = args[0] as Utils.NumberHolder;
    multiplier.value *= target.getAttackTypeEffectiveness(Type.FLYING, user);
    return true;
  }
}

export class OneHitKOAccuracyAttr extends VariableAccuracyAttr {
  apply(user: Pokemon, target: Pokemon, move: Move, args: any[]): boolean {
    const accuracy = args[0] as Utils.NumberHolder;
    if (user.level < target.level) {
      accuracy.value = 0;
    } else {
      accuracy.value = Math.min(Math.max(30 + 100 * (1 - target.level / user.level), 0), 100);
    }
    return true;
  }
}

export class SheerColdAccuracyAttr extends OneHitKOAccuracyAttr {
  /**
   * Changes the normal One Hit KO Accuracy Attr to implement the Gen VII changes,
   * where if the user is Ice-Type, it has more accuracy.
   * @param {Pokemon} user Pokemon that is using the move; checks the Pokemon's level.
   * @param {Pokemon} target Pokemon that is receiving the move; checks the Pokemon's level.
   * @param {Move} move N/A
   * @param {any[]} args Uses the accuracy argument, allowing to change it from either 0 if it doesn't pass
   * the first if/else, or 30/20 depending on the type of the user Pokemon.
   * @returns Returns true if move is successful, false if misses.
   */
  apply(user: Pokemon, target: Pokemon, move: Move, args: any[]): boolean {
    const accuracy = args[0] as Utils.NumberHolder;
    if (user.level < target.level) {
      accuracy.value = 0;
    } else {
      const baseAccuracy = user.isOfType(Type.ICE) ? 30 : 20;
      accuracy.value = Math.min(Math.max(baseAccuracy + 100 * (1 - target.level / user.level), 0), 100);
    }
    return true;
  }
}

export class MissEffectAttr extends MoveAttr {
  private missEffectFunc: UserMoveConditionFunc;

  constructor(missEffectFunc: UserMoveConditionFunc) {
    super();

    this.missEffectFunc = missEffectFunc;
  }

  apply(user: Pokemon, target: Pokemon, move: Move, args: any[]): boolean {
    this.missEffectFunc(user, move);
    return true;
  }
}

export class NoEffectAttr extends MoveAttr {
  private noEffectFunc: UserMoveConditionFunc;

  constructor(noEffectFunc: UserMoveConditionFunc) {
    super();

    this.noEffectFunc = noEffectFunc;
  }

  apply(user: Pokemon, target: Pokemon, move: Move, args: any[]): boolean {
    this.noEffectFunc(user, move);
    return true;
  }
}

const crashDamageFunc = (user: Pokemon, move: Move) => {
  const cancelled = new Utils.BooleanHolder(false);
  applyAbAttrs(BlockNonDirectDamageAbAttr, user, cancelled);
  if (cancelled.value) {
    return false;
  }

  user.damageAndUpdate(Math.floor(user.getMaxHp() / 2), HitResult.OTHER, false, true);
  user.scene.queueMessage(getPokemonMessage(user, " kept going\nand crashed!"));
  user.turnData.damageTaken += Math.floor(user.getMaxHp() / 2);

  return true;
};

export class TypelessAttr extends MoveAttr { }
/**
* Attribute used for moves which ignore redirection effects, and always target their original target, i.e. Snipe Shot
* Bypasses Storm Drain, Follow Me, Ally Switch, and the like.
*/
export class BypassRedirectAttr extends MoveAttr { }

export class DisableMoveAttr extends MoveEffectAttr {
  constructor() {
    super(false);
  }

  apply(user: Pokemon, target: Pokemon, move: Move, args: any[]): boolean {
    if (!super.apply(user, target, move, args)) {
      return false;
    }

    const moveQueue = target.getLastXMoves();
    let turnMove: TurnMove;
    while (moveQueue.length) {
      turnMove = moveQueue.shift();
      if (turnMove.virtual) {
        continue;
      }

      const moveIndex = target.getMoveset().findIndex(m => m.moveId === turnMove.move);
      if (moveIndex === -1) {
        return false;
      }

      const disabledMove = target.getMoveset()[moveIndex];
      target.summonData.disabledMove = disabledMove.moveId;
      target.summonData.disabledTurns = 4;

      user.scene.queueMessage(getPokemonMessage(target, `'s ${disabledMove.getName()}\nwas disabled!`));

      return true;
    }

    return false;
  }

  getCondition(): MoveConditionFunc {
    return (user, target, move) => {
      if (target.summonData.disabledMove || target.isMax()) {
        return false;
      }

      const moveQueue = target.getLastXMoves();
      let turnMove: TurnMove;
      while (moveQueue.length) {
        turnMove = moveQueue.shift();
        if (turnMove.virtual) {
          continue;
        }

        const move = target.getMoveset().find(m => m.moveId === turnMove.move);
        if (!move) {
          continue;
        }

        return true;
      }
    };
  }

  getTargetBenefitScore(user: Pokemon, target: Pokemon, move: Move): integer {
    return -5;
  }
}

export class FrenzyAttr extends MoveEffectAttr {
  constructor() {
    super(true, MoveEffectTrigger.HIT, false, true);
  }

  canApply(user: Pokemon, target: Pokemon, move: Move, args: any[]) {
    return !(this.selfTarget ? user : target).isFainted();
  }

  apply(user: Pokemon, target: Pokemon, move: Move, args: any[]): boolean {
    if (!super.apply(user, target, move, args)) {
      return false;
    }

    if (!user.getMoveQueue().length) {
      if (!user.getTag(BattlerTagType.FRENZY)) {
        const turnCount = user.randSeedIntRange(1, 2);
        new Array(turnCount).fill(null).map(() => user.getMoveQueue().push({ move: move.id, targets: [ target.getBattlerIndex() ], ignorePP: true }));
        user.addTag(BattlerTagType.FRENZY, 1, move.id, user.id);
      } else {
        applyMoveAttrs(AddBattlerTagAttr, user, target, move, args);
        user.lapseTag(BattlerTagType.FRENZY);
      }
      return true;
    }

    return false;
  }
}

export const frenzyMissFunc: UserMoveConditionFunc = (user: Pokemon, move: Move) => {
  while (user.getMoveQueue().length && user.getMoveQueue()[0].move === move.id) {
    user.getMoveQueue().shift();
  }
  user.lapseTag(BattlerTagType.FRENZY);

  return true;
};

export class AddBattlerTagAttr extends MoveEffectAttr {
  public tagType: BattlerTagType;
  public turnCountMin: integer;
  public turnCountMax: integer;
  private failOnOverlap: boolean;

  constructor(tagType: BattlerTagType, selfTarget: boolean = false, failOnOverlap: boolean = false, turnCountMin: integer = 0, turnCountMax?: integer, lastHitOnly: boolean = false) {
    super(selfTarget, MoveEffectTrigger.POST_APPLY, false, lastHitOnly);

    this.tagType = tagType;
    this.turnCountMin = turnCountMin;
    this.turnCountMax = turnCountMax !== undefined ? turnCountMax : turnCountMin;
    this.failOnOverlap = !!failOnOverlap;
  }

  apply(user: Pokemon, target: Pokemon, move: Move, args: any[]): boolean {
    if (!super.apply(user, target, move, args)) {
      return false;
    }

    const moveChance = this.getMoveChance(user,target,move,this.selfTarget);
    if (moveChance < 0 || moveChance === 100 || user.randSeedInt(100) < moveChance) {
      return (this.selfTarget ? user : target).addTag(this.tagType,  user.randSeedInt(this.turnCountMax - this.turnCountMin, this.turnCountMin), move.id, user.id);
    }

    return false;
  }

  getCondition(): MoveConditionFunc {
    return this.failOnOverlap
      ? (user, target, move) => !(this.selfTarget ? user : target).getTag(this.tagType)
      : null;
  }

  getTagTargetBenefitScore(user: Pokemon, target: Pokemon, move: Move): integer {
    switch (this.tagType) {
    case BattlerTagType.RECHARGING:
    case BattlerTagType.PERISH_SONG:
      return -16;
    case BattlerTagType.FLINCHED:
    case BattlerTagType.CONFUSED:
    case BattlerTagType.INFATUATED:
    case BattlerTagType.NIGHTMARE:
    case BattlerTagType.DROWSY:
    case BattlerTagType.NO_CRIT:
      return -5;
    case BattlerTagType.SEEDED:
    case BattlerTagType.SALT_CURED:
    case BattlerTagType.CURSED:
    case BattlerTagType.FRENZY:
    case BattlerTagType.TRAPPED:
    case BattlerTagType.BIND:
    case BattlerTagType.WRAP:
    case BattlerTagType.FIRE_SPIN:
    case BattlerTagType.WHIRLPOOL:
    case BattlerTagType.CLAMP:
    case BattlerTagType.SAND_TOMB:
    case BattlerTagType.MAGMA_STORM:
    case BattlerTagType.SNAP_TRAP:
    case BattlerTagType.THUNDER_CAGE:
    case BattlerTagType.INFESTATION:
      return -3;
    case BattlerTagType.ENCORE:
      return -2;
    case BattlerTagType.MINIMIZED:
      return 0;
    case BattlerTagType.INGRAIN:
    case BattlerTagType.IGNORE_ACCURACY:
    case BattlerTagType.AQUA_RING:
      return 3;
    case BattlerTagType.PROTECTED:
    case BattlerTagType.FLYING:
    case BattlerTagType.CRIT_BOOST:
    case BattlerTagType.ALWAYS_CRIT:
      return 5;
    }
  }

  getTargetBenefitScore(user: Pokemon, target: Pokemon, move: Move): integer {
    let moveChance = this.getMoveChance(user,target,move,this.selfTarget);
    if (moveChance < 0) {
      moveChance = 100;
    }
    return Math.floor(this.getTagTargetBenefitScore(user, target, move) * (moveChance / 100));
  }
}

export class CurseAttr extends MoveEffectAttr {

  apply(user: Pokemon, target: Pokemon, move:Move, args: any[]): boolean {
    if (user.getTypes(true).includes(Type.GHOST)) {
      if (target.getTag(BattlerTagType.CURSED)) {
        user.scene.queueMessage(i18next.t("battle:attackFailed"));
        return false;
      }
      const curseRecoilDamage = Math.max(1, Math.floor(user.getMaxHp() / 2));
      user.damageAndUpdate(curseRecoilDamage, HitResult.OTHER, false, true, true);
      user.scene.queueMessage(
        i18next.t("battle:battlerTagsCursedOnAdd", {
          pokemonNameWithAffix: getPokemonNameWithAffix(user),
          pokemonName: target.name
        })
      );

      target.addTag(BattlerTagType.CURSED, 0, move.id, user.id);
      return true;
    } else {
      user.scene.unshiftPhase(new StatChangePhase(user.scene, user.getBattlerIndex(), true, [BattleStat.ATK, BattleStat.DEF], 1));
      user.scene.unshiftPhase(new StatChangePhase(user.scene, user.getBattlerIndex(), true, [BattleStat.SPD], -1));
      return true;
    }
  }
}

export class LapseBattlerTagAttr extends MoveEffectAttr {
  public tagTypes: BattlerTagType[];

  constructor(tagTypes: BattlerTagType[], selfTarget: boolean = false) {
    super(selfTarget);

    this.tagTypes = tagTypes;
  }

  apply(user: Pokemon, target: Pokemon, move: Move, args: any[]): boolean {
    if (!super.apply(user, target, move, args)) {
      return false;
    }

    for (const tagType of this.tagTypes) {
      (this.selfTarget ? user : target).lapseTag(tagType);
    }

    return true;
  }
}

export class RemoveBattlerTagAttr extends MoveEffectAttr {
  public tagTypes: BattlerTagType[];

  constructor(tagTypes: BattlerTagType[], selfTarget: boolean = false) {
    super(selfTarget);

    this.tagTypes = tagTypes;
  }

  apply(user: Pokemon, target: Pokemon, move: Move, args: any[]): boolean {
    if (!super.apply(user, target, move, args)) {
      return false;
    }

    for (const tagType of this.tagTypes) {
      (this.selfTarget ? user : target).removeTag(tagType);
    }

    return true;
  }
}

export class FlinchAttr extends AddBattlerTagAttr {
  constructor() {
    super(BattlerTagType.FLINCHED, false);
  }
}

export class ConfuseAttr extends AddBattlerTagAttr {
  constructor(selfTarget?: boolean) {
    super(BattlerTagType.CONFUSED, selfTarget, false, 2, 5);
  }
}

export class RechargeAttr extends AddBattlerTagAttr {
  constructor() {
    super(BattlerTagType.RECHARGING, true, false, 1, 1, true);
  }
}

export class TrapAttr extends AddBattlerTagAttr {
  constructor(tagType: BattlerTagType) {
    super(tagType, false, false, 4, 5);
  }
}

export class ProtectAttr extends AddBattlerTagAttr {
  constructor(tagType: BattlerTagType = BattlerTagType.PROTECTED) {
    super(tagType, true);
  }

  getCondition(): MoveConditionFunc {
    return ((user, target, move): boolean => {
      let timesUsed = 0;
      const moveHistory = user.getLastXMoves();
      let turnMove: TurnMove;

      while (moveHistory.length) {
        turnMove = moveHistory.shift();
        if (!allMoves[turnMove.move].hasAttr(ProtectAttr) || turnMove.result !== MoveResult.SUCCESS) {
          break;
        }
        timesUsed++;
      }
      if (timesUsed) {
        return !user.randSeedInt(Math.pow(3, timesUsed));
      }
      return true;
    });
  }
}

export class EndureAttr extends ProtectAttr {
  constructor() {
    super(BattlerTagType.ENDURING);
  }
}

export class IgnoreAccuracyAttr extends AddBattlerTagAttr {
  constructor() {
    super(BattlerTagType.IGNORE_ACCURACY, true, false, 2);
  }

  apply(user: Pokemon, target: Pokemon, move: Move, args: any[]): boolean {
    if (!super.apply(user, target, move, args)) {
      return false;
    }

    user.scene.queueMessage(getPokemonMessage(user, ` took aim\nat ${target.name}!`));

    return true;
  }
}

export class AlwaysCritsAttr extends AddBattlerTagAttr {
  constructor() {
    super(BattlerTagType.ALWAYS_CRIT, true, false, 2);
  }

  apply(user: Pokemon, target: Pokemon, move: Move, args: any[]): boolean {
    if (!super.apply(user, target, move, args)) {
      return false;
    }

    user.scene.queueMessage(getPokemonMessage(user, ` took aim\nat ${target.name}!`));

    return true;
  }
}

export class FaintCountdownAttr extends AddBattlerTagAttr {
  constructor() {
    super(BattlerTagType.PERISH_SONG, false, true, 4);
  }

  apply(user: Pokemon, target: Pokemon, move: Move, args: any[]): boolean {
    if (!super.apply(user, target, move, args)) {
      return false;
    }

    user.scene.queueMessage(getPokemonMessage(target, `\nwill faint in ${this.turnCountMin - 1} turns.`));

    return true;
  }
}

/**
 * Attribute used when a move hits a {@linkcode BattlerTagType} for double damage
 * @extends MoveAttr
*/
export class HitsTagAttr extends MoveAttr {
  /** The {@linkcode BattlerTagType} this move hits */
  public tagType: BattlerTagType;
  /** Should this move deal double damage against {@linkcode HitsTagAttr.tagType}? */
  public doubleDamage: boolean;

  constructor(tagType: BattlerTagType, doubleDamage?: boolean) {
    super();

    this.tagType = tagType;
    this.doubleDamage = !!doubleDamage;
  }

  getTargetBenefitScore(user: Pokemon, target: Pokemon, move: Move): integer {
    return target.getTag(this.tagType) ? this.doubleDamage ? 10 : 5 : 0;
  }
}

export class AddArenaTagAttr extends MoveEffectAttr {
  public tagType: ArenaTagType;
  public turnCount: integer;
  private failOnOverlap: boolean;
  public selfSideTarget: boolean;

  constructor(tagType: ArenaTagType, turnCount?: integer, failOnOverlap: boolean = false, selfSideTarget: boolean = false) {
    super(true, MoveEffectTrigger.POST_APPLY);

    this.tagType = tagType;
    this.turnCount = turnCount;
    this.failOnOverlap = failOnOverlap;
    this.selfSideTarget = selfSideTarget;
  }

  apply(user: Pokemon, target: Pokemon, move: Move, args: any[]): boolean {
    if (!super.apply(user, target, move, args)) {
      return false;
    }

    if (move.chance < 0 || move.chance === 100 || user.randSeedInt(100) < move.chance) {
      user.scene.arena.addTag(this.tagType, this.turnCount, move.id, user.id, (this.selfSideTarget ? user : target).isPlayer() ? ArenaTagSide.PLAYER : ArenaTagSide.ENEMY);
      return true;
    }

    return false;
  }

  getCondition(): MoveConditionFunc {
    return this.failOnOverlap
      ? (user, target, move) => !user.scene.arena.getTagOnSide(this.tagType, target.isPlayer() ? ArenaTagSide.PLAYER : ArenaTagSide.ENEMY)
      : null;
  }
}

/**
 * Generic class for removing arena tags
 * @param tagTypes: The types of tags that can be removed
 * @param selfSideTarget: Is the user removing tags from its own side?
 */
export class RemoveArenaTagsAttr extends MoveEffectAttr {
  public tagTypes: ArenaTagType[];
  public selfSideTarget: boolean;

  constructor(tagTypes: ArenaTagType[], selfSideTarget: boolean) {
    super(true, MoveEffectTrigger.POST_APPLY);

    this.tagTypes = tagTypes;
    this.selfSideTarget = selfSideTarget;
  }

  apply(user: Pokemon, target: Pokemon, move: Move, args: any[]): boolean {
    if (!super.apply(user, target, move, args)) {
      return false;
    }

    const side = (this.selfSideTarget ? user : target).isPlayer() ? ArenaTagSide.PLAYER : ArenaTagSide.ENEMY;

    for (const tagType of this.tagTypes) {
      user.scene.arena.removeTagOnSide(tagType, side);
    }

    return true;
  }
}

export class AddArenaTrapTagAttr extends AddArenaTagAttr {
  getCondition(): MoveConditionFunc {
    return (user, target, move) => {
      const side = (this.selfSideTarget ? user : target).isPlayer() ? ArenaTagSide.PLAYER : ArenaTagSide.ENEMY;
      const tag = user.scene.arena.getTagOnSide(this.tagType, side) as ArenaTrapTag;
      if (!tag) {
        return true;
      }
      return tag.layers < tag.maxLayers;
    };
  }
}

/**
 * Attribute used for Stone Axe and Ceaseless Edge.
 * Applies the given ArenaTrapTag when move is used.
 * @extends AddArenaTagAttr
 * @see {@linkcode apply}
 */
export class AddArenaTrapTagHitAttr extends AddArenaTagAttr {
  /**
   * @param user {@linkcode Pokemon} using this move
   * @param target {@linkcode Pokemon} target of this move
   * @param move {@linkcode Move} being used
   */
  apply(user: Pokemon, target: Pokemon, move: Move, args: any[]): boolean {
    const moveChance = this.getMoveChance(user,target,move,this.selfTarget);
    const side = (this.selfSideTarget ? user : target).isPlayer() ? ArenaTagSide.PLAYER : ArenaTagSide.ENEMY;
    const tag = user.scene.arena.getTagOnSide(this.tagType, side) as ArenaTrapTag;
    if ((moveChance < 0 || moveChance === 100 || user.randSeedInt(100) < moveChance)) {
      user.scene.arena.addTag(this.tagType, 0, move.id, user.id, side);
      if (!tag) {
        return true;
      }
      return tag.layers < tag.maxLayers;
    }
    return false;
  }
}

export class RemoveArenaTrapAttr extends MoveEffectAttr {

  private targetBothSides: boolean;

  constructor(targetBothSides: boolean = false) {
    super(true, MoveEffectTrigger.PRE_APPLY);
    this.targetBothSides = targetBothSides;
  }

  apply(user: Pokemon, target: Pokemon, move: Move, args: any[]): boolean {

    if (!super.apply(user, target, move, args)) {
      return false;
    }

    if (this.targetBothSides) {
      user.scene.arena.removeTagOnSide(ArenaTagType.SPIKES, ArenaTagSide.PLAYER);
      user.scene.arena.removeTagOnSide(ArenaTagType.TOXIC_SPIKES, ArenaTagSide.PLAYER);
      user.scene.arena.removeTagOnSide(ArenaTagType.STEALTH_ROCK, ArenaTagSide.PLAYER);
      user.scene.arena.removeTagOnSide(ArenaTagType.STICKY_WEB, ArenaTagSide.PLAYER);

      user.scene.arena.removeTagOnSide(ArenaTagType.SPIKES, ArenaTagSide.ENEMY);
      user.scene.arena.removeTagOnSide(ArenaTagType.TOXIC_SPIKES, ArenaTagSide.ENEMY);
      user.scene.arena.removeTagOnSide(ArenaTagType.STEALTH_ROCK, ArenaTagSide.ENEMY);
      user.scene.arena.removeTagOnSide(ArenaTagType.STICKY_WEB, ArenaTagSide.ENEMY);
    } else {
      user.scene.arena.removeTagOnSide(ArenaTagType.SPIKES, target.isPlayer() ? ArenaTagSide.ENEMY : ArenaTagSide.PLAYER);
      user.scene.arena.removeTagOnSide(ArenaTagType.TOXIC_SPIKES, target.isPlayer() ? ArenaTagSide.ENEMY : ArenaTagSide.PLAYER);
      user.scene.arena.removeTagOnSide(ArenaTagType.STEALTH_ROCK, target.isPlayer() ? ArenaTagSide.ENEMY : ArenaTagSide.PLAYER);
      user.scene.arena.removeTagOnSide(ArenaTagType.STICKY_WEB, target.isPlayer() ? ArenaTagSide.ENEMY : ArenaTagSide.PLAYER);
    }

    return true;
  }
}

export class RemoveScreensAttr extends MoveEffectAttr {

  private targetBothSides: boolean;

  constructor(targetBothSides: boolean = false) {
    super(true, MoveEffectTrigger.PRE_APPLY);
    this.targetBothSides = targetBothSides;
  }

  apply(user: Pokemon, target: Pokemon, move: Move, args: any[]): boolean {

    if (!super.apply(user, target, move, args)) {
      return false;
    }

    if (this.targetBothSides) {
      user.scene.arena.removeTagOnSide(ArenaTagType.REFLECT, ArenaTagSide.PLAYER);
      user.scene.arena.removeTagOnSide(ArenaTagType.LIGHT_SCREEN, ArenaTagSide.PLAYER);
      user.scene.arena.removeTagOnSide(ArenaTagType.AURORA_VEIL, ArenaTagSide.PLAYER);

      user.scene.arena.removeTagOnSide(ArenaTagType.REFLECT, ArenaTagSide.ENEMY);
      user.scene.arena.removeTagOnSide(ArenaTagType.LIGHT_SCREEN, ArenaTagSide.ENEMY);
      user.scene.arena.removeTagOnSide(ArenaTagType.AURORA_VEIL, ArenaTagSide.ENEMY);
    } else {
      user.scene.arena.removeTagOnSide(ArenaTagType.REFLECT, target.isPlayer() ? ArenaTagSide.PLAYER : ArenaTagSide.ENEMY);
      user.scene.arena.removeTagOnSide(ArenaTagType.LIGHT_SCREEN, target.isPlayer() ? ArenaTagSide.PLAYER : ArenaTagSide.ENEMY);
      user.scene.arena.removeTagOnSide(ArenaTagType.AURORA_VEIL, target.isPlayer() ? ArenaTagSide.PLAYER : ArenaTagSide.ENEMY);
    }

    return true;

  }
}

/*Swaps arena effects between the player and enemy side
  * @extends MoveEffectAttr
  * @see {@linkcode apply}
*/
export class SwapArenaTagsAttr extends MoveEffectAttr {
  public SwapTags: ArenaTagType[];


  constructor(SwapTags: ArenaTagType[]) {
    super(true, MoveEffectTrigger.POST_APPLY);
    this.SwapTags = SwapTags;
  }

  apply(user:Pokemon, target:Pokemon, move:Move, args: any[]): boolean {
    if (!super.apply(user, target, move, args)) {
      return false;
    }

    const tagPlayerTemp = user.scene.arena.findTagsOnSide((t => this.SwapTags.includes(t.tagType)), ArenaTagSide.PLAYER);
    const tagEnemyTemp = user.scene.arena.findTagsOnSide((t => this.SwapTags.includes(t.tagType)), ArenaTagSide.ENEMY);


    if (tagPlayerTemp) {
      for (const swapTagsType of tagPlayerTemp) {
        user.scene.arena.removeTagOnSide(swapTagsType.tagType, ArenaTagSide.PLAYER, true);
        user.scene.arena.addTag(swapTagsType.tagType, swapTagsType.turnCount, swapTagsType.sourceMove, swapTagsType.sourceId, ArenaTagSide.ENEMY, true);
      }
    }
    if (tagEnemyTemp) {
      for (const swapTagsType of tagEnemyTemp) {
        user.scene.arena.removeTagOnSide(swapTagsType.tagType, ArenaTagSide.ENEMY, true);
        user.scene.arena.addTag(swapTagsType.tagType, swapTagsType.turnCount, swapTagsType.sourceMove, swapTagsType.sourceId, ArenaTagSide.PLAYER, true);
      }
    }


    user.scene.queueMessage( `${user.name} swapped the battle effects affecting each side of the field!`);
    return true;
  }
}

/**
 * Attribute used for Revival Blessing.
 * @extends MoveEffectAttr
 * @see {@linkcode apply}
 */
export class RevivalBlessingAttr extends MoveEffectAttr {
  constructor(user?: boolean) {
    super(true);
  }

  /**
   *
   * @param user {@linkcode Pokemon} using this move
   * @param target {@linkcode Pokemon} target of this move
   * @param move {@linkcode Move} being used
   * @param args N/A
   * @returns Promise, true if function succeeds.
   */
  apply(user: Pokemon, target: Pokemon, move: Move, args: any[]): Promise<boolean> {
    return new Promise(resolve => {
      // If user is player, checks if the user has fainted pokemon
      if (user instanceof PlayerPokemon
        && user.scene.getParty().findIndex(p => p.isFainted())>-1) {
        (user as PlayerPokemon).revivalBlessing().then(() => {
          resolve(true);
        });
      // If user is enemy, checks that it is a trainer, and it has fainted non-boss pokemon in party
      } else if (user instanceof EnemyPokemon
        && user.hasTrainer()
        && user.scene.getEnemyParty().findIndex(p => p.isFainted() && !p.isBoss()) > -1) {
        // Selects a random fainted pokemon
        const faintedPokemon = user.scene.getEnemyParty().filter(p => p.isFainted() && !p.isBoss());
        const pokemon = faintedPokemon[user.randSeedInt(faintedPokemon.length)];
        const slotIndex = user.scene.getEnemyParty().findIndex(p => pokemon.id === p.id);
        pokemon.resetStatus();
        pokemon.heal(Math.min(Math.max(Math.ceil(Math.floor(0.5 * pokemon.getMaxHp())), 1), pokemon.getMaxHp()));
        user.scene.queueMessage(`${pokemon.name} was revived!`,0,true);

        if (user.scene.currentBattle.double && user.scene.getEnemyParty().length > 1) {
          const allyPokemon = user.getAlly();
          if (slotIndex<=1) {
            user.scene.unshiftPhase(new SwitchSummonPhase(user.scene, pokemon.getFieldIndex(), slotIndex, false, false, false));
          } else if (allyPokemon.isFainted()) {
            user.scene.unshiftPhase(new SwitchSummonPhase(user.scene, allyPokemon.getFieldIndex(), slotIndex, false, false,false));
          }
        }
        resolve(true);
      } else {
        user.scene.queueMessage(i18next.t("battle:attackFailed"));
        resolve(false);
      }
    });
  }

  getUserBenefitScore(user: Pokemon, target: Pokemon, move: Move): integer {
    if (user.hasTrainer() && user.scene.getEnemyParty().findIndex(p => p.isFainted() && !p.isBoss()) > -1) {
      return 20;
    }

    return -20;
  }
}

export class ForceSwitchOutAttr extends MoveEffectAttr {
  private user: boolean;
  private batonPass: boolean;

  constructor(user?: boolean, batonPass?: boolean) {
    super(false, MoveEffectTrigger.POST_APPLY, false, true);
    this.user = !!user;
    this.batonPass = !!batonPass;
  }

  apply(user: Pokemon, target: Pokemon, move: Move, args: any[]): Promise<boolean> {
    return new Promise(resolve => {

  	// Check if the move category is not STATUS or if the switch out condition is not met
      if (!this.getSwitchOutCondition()(user, target, move)) {
  	  //Apply effects before switch out i.e. poison point, flame body, etc
        applyPostDefendAbAttrs(PostDefendContactApplyStatusEffectAbAttr, target, user, move, null);
        return resolve(false);
      }

  	// Move the switch out logic inside the conditional block
  	// This ensures that the switch out only happens when the conditions are met
	  const switchOutTarget = this.user ? user : target;
	  if (switchOutTarget instanceof PlayerPokemon) {
	  	if (switchOutTarget.hp) {
	  	  applyPreSwitchOutAbAttrs(PreSwitchOutAbAttr, switchOutTarget);
	  	  (switchOutTarget as PlayerPokemon).switchOut(this.batonPass, true).then(() => resolve(true));
	  	} else {
          resolve(false);
        }
	  	return;
	  } else if (user.scene.currentBattle.battleType) {
	  	// Switch out logic for the battle type
	  	switchOutTarget.resetTurnData();
	  	switchOutTarget.resetSummonData();
	  	switchOutTarget.hideInfo();
	  	switchOutTarget.setVisible(false);
	  	switchOutTarget.scene.field.remove(switchOutTarget);
	  	user.scene.triggerPokemonFormChange(switchOutTarget, SpeciesFormChangeActiveTrigger, true);

	  	if (switchOutTarget.hp) {
          user.scene.unshiftPhase(new SwitchSummonPhase(user.scene, switchOutTarget.getFieldIndex(), user.scene.currentBattle.trainer.getNextSummonIndex((switchOutTarget as EnemyPokemon).trainerSlot), false, this.batonPass, false));
        }
	  } else {
	    // Switch out logic for everything else
	  	switchOutTarget.setVisible(false);

	  	if (switchOutTarget.hp) {
	  	  switchOutTarget.hideInfo().then(() => switchOutTarget.destroy());
	  	  switchOutTarget.scene.field.remove(switchOutTarget);
	  	  user.scene.queueMessage(getPokemonMessage(switchOutTarget, " fled!"), null, true, 500);
	  	}

	  	if (!switchOutTarget.getAlly()?.isActive(true)) {
	  	  user.scene.clearEnemyHeldItemModifiers();

	  	  if (switchOutTarget.hp) {
	  	  	user.scene.pushPhase(new BattleEndPhase(user.scene));
	  	  	user.scene.pushPhase(new NewBattlePhase(user.scene));
	  	  }
	  	}
	  }

	  resolve(true);
	  });
  }

  getCondition(): MoveConditionFunc {
    return (user, target, move) => (move.category !== MoveCategory.STATUS || this.getSwitchOutCondition()(user, target, move));
  }

  getFailedText(user: Pokemon, target: Pokemon, move: Move, cancelled: Utils.BooleanHolder): string | null {
    const blockedByAbility = new Utils.BooleanHolder(false);
    applyAbAttrs(ForceSwitchOutImmunityAbAttr, target, blockedByAbility);
    return blockedByAbility.value ? getPokemonMessage(target, " can't be switched out!") : null;
  }

  getSwitchOutCondition(): MoveConditionFunc {
    return (user, target, move) => {
      const switchOutTarget = (this.user ? user : target);
      const player = switchOutTarget instanceof PlayerPokemon;

      if (!this.user && move.category === MoveCategory.STATUS && (target.hasAbilityWithAttr(ForceSwitchOutImmunityAbAttr) || target.isMax())) {
        return false;
      }

      if (!player && !user.scene.currentBattle.battleType) {
        if (this.batonPass) {
          return false;
        }
        // Don't allow wild opponents to flee on the boss stage since it can ruin a run early on
        if (!(user.scene.currentBattle.waveIndex % 10)) {
          return false;
        }
      }

      const party = player ? user.scene.getParty() : user.scene.getEnemyParty();
      return (!player && !user.scene.currentBattle.battleType) || party.filter(p => p.isAllowedInBattle() && (player || (p as EnemyPokemon).trainerSlot === (switchOutTarget as EnemyPokemon).trainerSlot)).length > user.scene.currentBattle.getBattlerCount();
    };
  }

  getUserBenefitScore(user: Pokemon, target: Pokemon, move: Move): integer {
    if (!user.scene.getEnemyParty().find(p => p.isActive() && !p.isOnField())) {
      return -20;
    }
    let ret = this.user ? Math.floor((1 - user.getHpRatio()) * 20) : super.getUserBenefitScore(user, target, move);
    if (this.user && this.batonPass) {
      const battleStatTotal = user.summonData.battleStats.reduce((bs: integer, total: integer) => total += bs, 0);
      ret = ret / 2 + (Phaser.Tweens.Builders.GetEaseFunction("Sine.easeOut")(Math.min(Math.abs(battleStatTotal), 10) / 10) * (battleStatTotal >= 0 ? 10 : -10));
    }
    return ret;
  }
}

export class RemoveTypeAttr extends MoveEffectAttr {

  private removedType: Type;
  private messageCallback: ((user: Pokemon) => void) | undefined;

  constructor(removedType: Type, messageCallback?: (user: Pokemon) => void) {
    super(true, MoveEffectTrigger.POST_TARGET);
    this.removedType = removedType;
    this.messageCallback = messageCallback;

  }

  apply(user: Pokemon, target: Pokemon, move: Move, args: any[]): boolean {
    if (!super.apply(user, target, move, args)) {
      return false;
    }

    if (user.isTerastallized && user.getTeraType() === this.removedType) { // active tera types cannot be removed
      return false;
    }

    const userTypes = user.getTypes(true);
    const modifiedTypes = userTypes.filter(type => type !== this.removedType);
    user.summonData.types = modifiedTypes;
    user.updateInfo();


    if (this.messageCallback) {
      this.messageCallback(user);
    }

    return true;
  }
}

export class CopyTypeAttr extends MoveEffectAttr {
  constructor() {
    super(false);
  }

  apply(user: Pokemon, target: Pokemon, move: Move, args: any[]): boolean {
    if (!super.apply(user, target, move, args)) {
      return false;
    }

    user.summonData.types = target.getTypes(true);
    user.updateInfo();

    user.scene.queueMessage(getPokemonMessage(user, `'s type\nchanged to match ${target.name}'s!`));

    return true;
  }

  getCondition(): MoveConditionFunc {
    return (user, target, move) => target.getTypes()[0] !== Type.UNKNOWN;
  }
}

export class CopyBiomeTypeAttr extends MoveEffectAttr {
  constructor() {
    super(true);
  }

  apply(user: Pokemon, target: Pokemon, move: Move, args: any[]): boolean {
    if (!super.apply(user, target, move, args)) {
      return false;
    }

    const biomeType = user.scene.arena.getTypeForBiome();

    user.summonData.types = [ biomeType ];
    user.updateInfo();

    user.scene.queueMessage(getPokemonMessage(user, ` transformed\ninto the ${Utils.toReadableString(Type[biomeType])} type!`));

    return true;
  }
}

export class ChangeTypeAttr extends MoveEffectAttr {
  private type: Type;

  constructor(type: Type) {
    super(false, MoveEffectTrigger.HIT);

    this.type = type;
  }

  apply(user: Pokemon, target: Pokemon, move: Move, args: any[]): boolean {
    target.summonData.types = [this.type];
    target.updateInfo();

    user.scene.queueMessage(getPokemonMessage(target, ` transformed\ninto the ${Utils.toReadableString(Type[this.type])} type!`));

    return true;
  }

  getCondition(): MoveConditionFunc {
    return (user, target, move) => !target.isTerastallized() && !target.hasAbility(Abilities.MULTITYPE) && !target.hasAbility(Abilities.RKS_SYSTEM) && !(target.getTypes().length === 1 && target.getTypes()[0] === this.type);
  }
}

export class AddTypeAttr extends MoveEffectAttr {
  private type: Type;

  constructor(type: Type) {
    super(false, MoveEffectTrigger.HIT);

    this.type = type;
  }

  apply(user: Pokemon, target: Pokemon, move: Move, args: any[]): boolean {
    const types = target.getTypes().slice(0, 2).filter(t => t !== Type.UNKNOWN); // TODO: Figure out some way to actually check if another version of this effect is already applied
    if (this.type !== Type.UNKNOWN) {
      types.push(this.type);
    }
    target.summonData.types = types;
    target.updateInfo();

    user.scene.queueMessage(`${Utils.toReadableString(Type[this.type])} was added to\n` + getPokemonMessage(target, "!"));

    return true;
  }

  getCondition(): MoveConditionFunc {
    return (user, target, move) => !target.isTerastallized()&& !target.getTypes().includes(this.type);
  }
}

export class FirstMoveTypeAttr extends MoveEffectAttr {
  constructor() {
    super(true);
  }

  apply(user: Pokemon, target: Pokemon, move: Move, args: any[]): boolean {
    if (!super.apply(user, target, move, args)) {
      return false;
    }

    const firstMoveType = target.getMoveset()[0].getMove().type;
    user.summonData.types = [ firstMoveType ];
    user.scene.queueMessage(i18next.t("battle:transformedIntoType", {pokemonName: getPokemonNameWithAffix(user), type: Utils.toReadableString(Type[firstMoveType])}));

    return true;
  }
}

export class RandomMovesetMoveAttr extends OverrideMoveEffectAttr {
  private enemyMoveset: boolean;

  constructor(enemyMoveset?: boolean) {
    super();

    this.enemyMoveset = enemyMoveset;
  }

  apply(user: Pokemon, target: Pokemon, move: Move, args: any[]): boolean {
    const moveset = (!this.enemyMoveset ? user : target).getMoveset();
    const moves = moveset.filter(m => !m.getMove().hasFlag(MoveFlags.IGNORE_VIRTUAL));
    if (moves.length) {
      const move = moves[user.randSeedInt(moves.length)];
      const moveIndex = moveset.findIndex(m => m.moveId === move.moveId);
      const moveTargets = getMoveTargets(user, move.moveId);
      if (!moveTargets.targets.length) {
        return false;
      }
      let selectTargets: BattlerIndex[];
      switch (true) {
      case (moveTargets.multiple || moveTargets.targets.length === 1): {
        selectTargets = moveTargets.targets;
        break;
      }
      case (moveTargets.targets.indexOf(target.getBattlerIndex()) > -1): {
        selectTargets = [ target.getBattlerIndex() ];
        break;
      }
      default: {
        moveTargets.targets.splice(moveTargets.targets.indexOf(user.getAlly().getBattlerIndex()));
        selectTargets =  [ moveTargets.targets[user.randSeedInt(moveTargets.targets.length)] ];
        break;
      }
      }
      const targets = selectTargets;
      user.getMoveQueue().push({ move: move.moveId, targets: targets, ignorePP: true });
      user.scene.unshiftPhase(new MovePhase(user.scene, user, targets, moveset[moveIndex], true));
      return true;
    }

    return false;
  }
}

export class RandomMoveAttr extends OverrideMoveEffectAttr {
  apply(user: Pokemon, target: Pokemon, move: Move, args: any[]): Promise<boolean> {
    return new Promise(resolve => {
      const moveIds = Utils.getEnumValues(Moves).filter(m => !allMoves[m].hasFlag(MoveFlags.IGNORE_VIRTUAL) && !allMoves[m].name.endsWith(" (N)"));
      const moveId = moveIds[user.randSeedInt(moveIds.length)];

      const moveTargets = getMoveTargets(user, moveId);
      if (!moveTargets.targets.length) {
        resolve(false);
        return;
      }
      const targets = moveTargets.multiple || moveTargets.targets.length === 1
        ? moveTargets.targets
        : moveTargets.targets.indexOf(target.getBattlerIndex()) > -1
          ? [ target.getBattlerIndex() ]
          : [ moveTargets.targets[user.randSeedInt(moveTargets.targets.length)] ];
      user.getMoveQueue().push({ move: moveId, targets: targets, ignorePP: true });
      user.scene.unshiftPhase(new MovePhase(user.scene, user, targets, new PokemonMove(moveId, 0, 0, true), true));
      initMoveAnim(user.scene, moveId).then(() => {
        loadMoveAnimAssets(user.scene, [ moveId ], true)
          .then(() => resolve(true));
      });
    });
  }
}

export class NaturePowerAttr extends OverrideMoveEffectAttr {
  apply(user: Pokemon, target: Pokemon, move: Move, args: any[]): Promise<boolean> {
    return new Promise(resolve => {
      let moveId;
      switch (user.scene.arena.getTerrainType()) {
      // this allows terrains to 'override' the biome move
      case TerrainType.NONE:
        switch (user.scene.arena.biomeType) {
        case Biome.TOWN:
          moveId = Moves.ROUND;
          break;
        case Biome.METROPOLIS:
          moveId = Moves.TRI_ATTACK;
          break;
        case Biome.SLUM:
          moveId = Moves.SLUDGE_BOMB;
          break;
        case Biome.PLAINS:
          moveId = Moves.SILVER_WIND;
          break;
        case Biome.GRASS:
          moveId = Moves.GRASS_KNOT;
          break;
        case Biome.TALL_GRASS:
          moveId = Moves.POLLEN_PUFF;
          break;
        case Biome.MEADOW:
          moveId = Moves.GIGA_DRAIN;
          break;
        case Biome.FOREST:
          moveId = Moves.BUG_BUZZ;
          break;
        case Biome.JUNGLE:
          moveId = Moves.LEAF_STORM;
          break;
        case Biome.SEA:
          moveId = Moves.HYDRO_PUMP;
          break;
        case Biome.SWAMP:
          moveId = Moves.MUD_BOMB;
          break;
        case Biome.BEACH:
          moveId = Moves.SCALD;
          break;
        case Biome.LAKE:
          moveId = Moves.BUBBLE_BEAM;
          break;
        case Biome.SEABED:
          moveId = Moves.BRINE;
          break;
        case Biome.ISLAND:
          moveId = Moves.LEAF_TORNADO;
          break;
        case Biome.MOUNTAIN:
          moveId = Moves.AIR_SLASH;
          break;
        case Biome.BADLANDS:
          moveId = Moves.EARTH_POWER;
          break;
        case Biome.DESERT:
          moveId = Moves.SCORCHING_SANDS;
          break;
        case Biome.WASTELAND:
          moveId = Moves.DRAGON_PULSE;
          break;
        case Biome.CONSTRUCTION_SITE:
          moveId = Moves.STEEL_BEAM;
          break;
        case Biome.CAVE:
          moveId = Moves.POWER_GEM;
          break;
        case Biome.ICE_CAVE:
          moveId = Moves.ICE_BEAM;
          break;
        case Biome.SNOWY_FOREST:
          moveId = Moves.FROST_BREATH;
          break;
        case Biome.VOLCANO:
          moveId = Moves.LAVA_PLUME;
          break;
        case Biome.GRAVEYARD:
          moveId = Moves.SHADOW_BALL;
          break;
        case Biome.RUINS:
          moveId = Moves.ANCIENT_POWER;
          break;
        case Biome.TEMPLE:
          moveId = Moves.EXTRASENSORY;
          break;
        case Biome.DOJO:
          moveId = Moves.FOCUS_BLAST;
          break;
        case Biome.FAIRY_CAVE:
          moveId = Moves.ALLURING_VOICE;
          break;
        case Biome.ABYSS:
          moveId = Moves.OMINOUS_WIND;
          break;
        case Biome.SPACE:
          moveId = Moves.DRACO_METEOR;
          break;
        case Biome.FACTORY:
          moveId = Moves.FLASH_CANNON;
          break;
        case Biome.LABORATORY:
          moveId = Moves.ZAP_CANNON;
          break;
        case Biome.POWER_PLANT:
          moveId = Moves.CHARGE_BEAM;
          break;
        case Biome.END:
          moveId = Moves.ETERNABEAM;
          break;
        }
        break;
      case TerrainType.MISTY:
        moveId = Moves.MOONBLAST;
        break;
      case TerrainType.ELECTRIC:
        moveId = Moves.THUNDERBOLT;
        break;
      case TerrainType.GRASSY:
        moveId = Moves.ENERGY_BALL;
        break;
      case TerrainType.PSYCHIC:
        moveId = Moves.PSYCHIC;
        break;
      default:
        // Just in case there's no match
        moveId = Moves.TRI_ATTACK;
        break;
      }

      user.getMoveQueue().push({ move: moveId, targets: [target.getBattlerIndex()], ignorePP: true });
      user.scene.unshiftPhase(new MovePhase(user.scene, user, [target.getBattlerIndex()], new PokemonMove(moveId, 0, 0, true), true));
      initMoveAnim(user.scene, moveId).then(() => {
        loadMoveAnimAssets(user.scene, [ moveId ], true)
          .then(() => resolve(true));
      });
    });
  }
}

const lastMoveCopiableCondition: MoveConditionFunc = (user, target, move) => {
  const copiableMove = user.scene.currentBattle.lastMove;

  if (!copiableMove) {
    return false;
  }

  if (allMoves[copiableMove].hasAttr(ChargeAttr)) {
    return false;
  }

  // TODO: Add last turn of Bide

  return true;
};

export class CopyMoveAttr extends OverrideMoveEffectAttr {
  apply(user: Pokemon, target: Pokemon, move: Move, args: any[]): boolean {
    const lastMove = user.scene.currentBattle.lastMove;

    const moveTargets = getMoveTargets(user, lastMove);
    if (!moveTargets.targets.length) {
      return false;
    }

    const targets = moveTargets.multiple || moveTargets.targets.length === 1
      ? moveTargets.targets
      : moveTargets.targets.indexOf(target.getBattlerIndex()) > -1
        ? [ target.getBattlerIndex() ]
        : [ moveTargets.targets[user.randSeedInt(moveTargets.targets.length)] ];
    user.getMoveQueue().push({ move: lastMove, targets: targets, ignorePP: true });

    user.scene.unshiftPhase(new MovePhase(user.scene, user as PlayerPokemon, targets, new PokemonMove(lastMove, 0, 0, true), true));

    return true;
  }

  getCondition(): MoveConditionFunc {
    return lastMoveCopiableCondition;
  }
}

/**
 *  Attribute used for moves that reduce PP of the target's last used move.
 *  Used for Spite.
 */
export class ReducePpMoveAttr extends MoveEffectAttr {
  protected reduction: number;
  constructor(reduction: number) {
    super();
    this.reduction = reduction;
  }

  /**
   * Reduces the PP of the target's last-used move by an amount based on this attribute instance's {@linkcode reduction}.
   *
   * @param user {@linkcode Pokemon} that used the attack
   * @param target {@linkcode Pokemon} targeted by the attack
   * @param move {@linkcode Move} being used
   * @param args N/A
   * @returns {boolean} true
   */
  apply(user: Pokemon, target: Pokemon, move: Move, args: any[]): boolean {
    // Null checks can be skipped due to condition function
    const lastMove = target.getLastXMoves().find(() => true);
    const movesetMove = target.getMoveset().find(m => m.moveId === lastMove.move);
    const lastPpUsed = movesetMove.ppUsed;
    movesetMove.ppUsed = Math.min(movesetMove.ppUsed + this.reduction, movesetMove.getMovePp());

    const message = i18next.t("battle:ppReduced", {targetName: target.name, moveName: movesetMove.getName(), reduction: movesetMove.ppUsed - lastPpUsed});

    user.scene.queueMessage(message);

    return true;
  }

  getCondition(): MoveConditionFunc {
    return (user, target, move) => {
      const lastMove = target.getLastXMoves().find(() => true);
      if (lastMove) {
        const movesetMove = target.getMoveset().find(m => m.moveId === lastMove.move);
        return !!movesetMove?.getPpRatio();
      }
      return false;
    };
  }

  getTargetBenefitScore(user: Pokemon, target: Pokemon, move: Move): number {
    const lastMove = target.getLastXMoves().find(() => true);
    if (lastMove) {
      const movesetMove = target.getMoveset().find(m => m.moveId === lastMove.move);
      if (movesetMove) {
        const maxPp = movesetMove.getMovePp();
        const ppLeft = maxPp - movesetMove.ppUsed;
        const value = -(8 - Math.ceil(Math.min(maxPp, 30) / 5));
        if (ppLeft < 4) {
          return (value / 4) * ppLeft;
        }
        return value;
      }
    }

    return 0;
  }
}

/**
 *  Attribute used for moves that damage target, and then reduce PP of the target's last used move.
 *  Used for Eerie Spell.
 */
export class AttackReducePpMoveAttr extends ReducePpMoveAttr {
  constructor(reduction: number) {
    super(reduction);
  }

  /**
   * Checks if the target has used a move prior to the attack. PP-reduction is applied through the super class if so.
   *
   * @param user {@linkcode Pokemon} that used the attack
   * @param target {@linkcode Pokemon} targeted by the attack
   * @param move {@linkcode Move} being used
   * @param args N/A
   * @returns {boolean} true
   */
  apply(user: Pokemon, target: Pokemon, move: Move, args: any[]): boolean {
    const lastMove = target.getLastXMoves().find(() => true);
    if (lastMove) {
      const movesetMove = target.getMoveset().find(m => m.moveId === lastMove.move);
      if (Boolean(movesetMove?.getPpRatio())) {
        super.apply(user, target, move, args);
      }
    }

    return true;
  }

  // Override condition function to always perform damage. Instead, perform pp-reduction condition check in apply function above
  getCondition(): MoveConditionFunc {
    return (user, target, move) => true;
  }
}

// TODO: Review this
const targetMoveCopiableCondition: MoveConditionFunc = (user, target, move) => {
  const targetMoves = target.getMoveHistory().filter(m => !m.virtual);
  if (!targetMoves.length) {
    return false;
  }

  const copiableMove = targetMoves[0];

  if (!copiableMove.move) {
    return false;
  }

  if (allMoves[copiableMove.move].hasAttr(ChargeAttr) && copiableMove.result === MoveResult.OTHER) {
    return false;
  }

  // TODO: Add last turn of Bide

  return true;
};

export class MovesetCopyMoveAttr extends OverrideMoveEffectAttr {
  apply(user: Pokemon, target: Pokemon, move: Move, args: any[]): boolean {
    const targetMoves = target.getMoveHistory().filter(m => !m.virtual);
    if (!targetMoves.length) {
      return false;
    }

    const copiedMove = allMoves[targetMoves[0].move];

    const thisMoveIndex = user.getMoveset().findIndex(m => m.moveId === move.id);

    if (thisMoveIndex === -1) {
      return false;
    }

    user.summonData.moveset = user.getMoveset().slice(0);
    user.summonData.moveset[thisMoveIndex] = new PokemonMove(copiedMove.id, 0, 0);

    user.scene.queueMessage(getPokemonMessage(user, ` copied\n${copiedMove.name}!`));

    return true;
  }

  getCondition(): MoveConditionFunc {
    return targetMoveCopiableCondition;
  }
}

export class SketchAttr extends MoveEffectAttr {
  constructor() {
    super(true);
  }

  apply(user: Pokemon, target: Pokemon, move: Move, args: any[]): boolean {
    if (!super.apply(user, target, move, args)) {
      return false;
    }

    const targetMove = target.getMoveHistory().filter(m => !m.virtual).at(-1);
    if (!targetMove) {
      return false;
    }

    const sketchedMove = allMoves[targetMove.move];
    const sketchIndex = user.getMoveset().findIndex(m => m.moveId === move.id);
    if (sketchIndex === -1) {
      return false;
    }

    user.setMove(sketchIndex, sketchedMove.id);

    user.scene.queueMessage(getPokemonMessage(user, ` sketched\n${sketchedMove.name}!`));

    return true;
  }

  getCondition(): MoveConditionFunc {
    return (user, target, move) => {
      if (!targetMoveCopiableCondition(user, target, move)) {
        return false;
      }

      const targetMoves = target.getMoveHistory().filter(m => !m.virtual);
      if (!targetMoves.length) {
        return false;
      }

      const sketchableMove = targetMoves[0];

      if (user.getMoveset().find(m => m.moveId === sketchableMove.move)) {
        return false;
      }

      return true;
    };
  }
}

export class AbilityChangeAttr extends MoveEffectAttr {
  public ability: Abilities;

  constructor(ability: Abilities, selfTarget?: boolean) {
    super(selfTarget, MoveEffectTrigger.HIT);

    this.ability = ability;
  }

  apply(user: Pokemon, target: Pokemon, move: Move, args: any[]): boolean {
    if (!super.apply(user, target, move, args)) {
      return false;
    }

    (this.selfTarget ? user : target).summonData.ability = this.ability;

    user.scene.queueMessage("The " + getPokemonMessage((this.selfTarget ? user : target), ` acquired\n${allAbilities[this.ability].name}!`));

    return true;
  }

  getCondition(): MoveConditionFunc {
    return (user, target, move) => !(this.selfTarget ? user : target).getAbility().hasAttr(UnsuppressableAbilityAbAttr) && (this.selfTarget ? user : target).getAbility().id !== this.ability;
  }
}

export class AbilityCopyAttr extends MoveEffectAttr {
  public copyToPartner: boolean;

  constructor(copyToPartner: boolean = false) {
    super(false, MoveEffectTrigger.HIT);

    this.copyToPartner = copyToPartner;
  }

  apply(user: Pokemon, target: Pokemon, move: Move, args: any[]): boolean {
    if (!super.apply(user, target, move, args)) {
      return false;
    }

    user.summonData.ability = target.getAbility().id;

    user.scene.queueMessage(getPokemonMessage(user, " copied the ") + getPokemonMessage(target, `'s\n${allAbilities[target.getAbility().id].name}!`));

    if (this.copyToPartner && user.scene.currentBattle?.double && user.getAlly().hp) {
      user.getAlly().summonData.ability = target.getAbility().id;
      user.getAlly().scene.queueMessage(getPokemonMessage(user.getAlly(), " copied the ") + getPokemonMessage(target, `'s\n${allAbilities[target.getAbility().id].name}!`));
    }

    return true;
  }

  getCondition(): MoveConditionFunc {
    return (user, target, move) => {
      let ret = !target.getAbility().hasAttr(UncopiableAbilityAbAttr) && !user.getAbility().hasAttr(UnsuppressableAbilityAbAttr);
      if (this.copyToPartner && user.scene.currentBattle?.double) {
        ret = ret && (!user.getAlly().hp || !user.getAlly().getAbility().hasAttr(UnsuppressableAbilityAbAttr));
      } else {
        ret = ret && user.getAbility().id !== target.getAbility().id;
      }
      return ret;
    };
  }
}

export class AbilityGiveAttr extends MoveEffectAttr {
  public copyToPartner: boolean;

  constructor() {
    super(false, MoveEffectTrigger.HIT);
  }

  apply(user: Pokemon, target: Pokemon, move: Move, args: any[]): boolean {
    if (!super.apply(user, target, move, args)) {
      return false;
    }

    target.summonData.ability = user.getAbility().id;

    user.scene.queueMessage("The" + getPokemonMessage(target, `\nacquired ${allAbilities[user.getAbility().id].name}!`));

    return true;
  }

  getCondition(): MoveConditionFunc {
    return (user, target, move) => !user.getAbility().hasAttr(UncopiableAbilityAbAttr) && !target.getAbility().hasAttr(UnsuppressableAbilityAbAttr) && user.getAbility().id !== target.getAbility().id;
  }
}

export class SwitchAbilitiesAttr extends MoveEffectAttr {
  apply(user: Pokemon, target: Pokemon, move: Move, args: any[]): boolean {
    if (!super.apply(user, target, move, args)) {
      return false;
    }

    const tempAbilityId = user.getAbility().id;
    user.summonData.ability = target.getAbility().id;
    target.summonData.ability = tempAbilityId;

    user.scene.queueMessage(getPokemonMessage(user, " swapped\nabilities with its target!"));

    return true;
  }

  getCondition(): MoveConditionFunc {
    return (user, target, move) => !user.getAbility().hasAttr(UnswappableAbilityAbAttr) && !target.getAbility().hasAttr(UnswappableAbilityAbAttr);
  }
}

/**
 * Attribute used for moves that suppress abilities like {@linkcode Moves.GASTRO_ACID}.
 * A suppressed ability cannot be activated.
 *
 * @extends MoveEffectAttr
 * @see {@linkcode apply}
 * @see {@linkcode getCondition}
 */
export class SuppressAbilitiesAttr extends MoveEffectAttr {
  /** Sets ability suppression for the target pokemon and displays a message. */
  apply(user: Pokemon, target: Pokemon, move: Move, args: any[]): boolean {
    if (!super.apply(user, target, move, args)) {
      return false;
    }

    target.summonData.abilitySuppressed = true;

    target.scene.queueMessage(getPokemonMessage(target, "'s ability\nwas suppressed!"));

    return true;
  }

  /** Causes the effect to fail when the target's ability is unsupressable or already suppressed. */
  getCondition(): MoveConditionFunc {
    return (user, target, move) => !target.getAbility().hasAttr(UnsuppressableAbilityAbAttr) && !target.summonData.abilitySuppressed;
  }
}

/**
 * Applies the effects of {@linkcode SuppressAbilitiesAttr} if the target has already moved this turn.
 * @extends MoveEffectAttr
 * @see {@linkcode Moves.CORE_ENFORCER} (the move which uses this effect)
 */
export class SuppressAbilitiesIfActedAttr extends MoveEffectAttr {
  /**
   * If the target has already acted this turn, apply a {@linkcode SuppressAbilitiesAttr} effect unless the
   * abillity cannot be suppressed. This is a secondary effect and has no bearing on the success or failure of the move.
   *
   * @returns True if the move occurred, otherwise false. Note that true will be returned even if the target has not
   * yet moved or if the suppression failed to apply.
   */
  apply(user: Pokemon, target: Pokemon, move: Move, args: any[]): boolean {
    if (!super.apply(user, target, move, args)) {
      return false;
    }

    if (target.turnData.acted) {
      const suppressAttr = new SuppressAbilitiesAttr();
      if (suppressAttr.getCondition()(user, target, move)) {
        suppressAttr.apply(user, target, move, args);
      }
    }

    return true;
  }
}

export class TransformAttr extends MoveEffectAttr {
  apply(user: Pokemon, target: Pokemon, move: Move, args: any[]): Promise<boolean> {
    return new Promise(resolve => {
      if (!super.apply(user, target, move, args)) {
        return resolve(false);
      }

      user.summonData.speciesForm = target.getSpeciesForm();
      user.summonData.fusionSpeciesForm = target.getFusionSpeciesForm();
      user.summonData.ability = target.getAbility().id;
      user.summonData.gender = target.getGender();
      user.summonData.fusionGender = target.getFusionGender();
      user.summonData.stats = [ user.stats[Stat.HP] ].concat(target.stats.slice(1));
      user.summonData.battleStats = target.summonData.battleStats.slice(0);
      user.summonData.moveset = target.getMoveset().map(m => new PokemonMove(m.moveId, m.ppUsed, m.ppUp));
      user.summonData.types = target.getTypes();

      user.scene.queueMessage(getPokemonMessage(user, ` transformed\ninto ${target.name}!`));

      user.loadAssets(false).then(() => {
        user.playAnim();
        resolve(true);
      });
    });
  }
}

export class DiscourageFrequentUseAttr extends MoveAttr {
  getUserBenefitScore(user: Pokemon, target: Pokemon, move: Move): integer {
    const lastMoves = user.getLastXMoves(4);
    console.log(lastMoves);
    for (let m = 0; m < lastMoves.length; m++) {
      if (lastMoves[m].move === move.id) {
        return (4 - (m + 1)) * -10;
      }
    }

    return 0;
  }
}

export class MoneyAttr extends MoveEffectAttr {
  constructor() {
    super(true, MoveEffectTrigger.HIT, true);
  }

  apply(user: Pokemon, target: Pokemon, move: Move): boolean {
    user.scene.currentBattle.moneyScattered += user.scene.getWaveMoneyAmount(0.2);
    user.scene.queueMessage("Coins were scattered everywhere!");
    return true;
  }
}

/**
 * Applies {@linkcode BattlerTagType.DESTINY_BOND} to the user.
 *
 * @extends MoveEffectAttr
 */
export class DestinyBondAttr extends MoveEffectAttr {
  constructor() {
    super(true, MoveEffectTrigger.PRE_APPLY);
  }

  /**
   * Applies {@linkcode BattlerTagType.DESTINY_BOND} to the user.
   * @param user {@linkcode Pokemon} that is having the tag applied to.
   * @param target {@linkcode Pokemon} N/A
   * @param move {@linkcode Move} {@linkcode Move.DESTINY_BOND}
   * @param {any[]} args N/A
   * @returns true
   */
  apply(user: Pokemon, target: Pokemon, move: Move, args: any[]): boolean {
    user.scene.queueMessage(`${getPokemonMessage(user, " is trying\nto take its foe down with it!")}`);
    user.addTag(BattlerTagType.DESTINY_BOND, undefined, move.id, user.id);
    return true;
  }
}

export class LastResortAttr extends MoveAttr {
  getCondition(): MoveConditionFunc {
    return (user: Pokemon, target: Pokemon, move: Move) => {
      const uniqueUsedMoveIds = new Set<Moves>();
      const movesetMoveIds = user.getMoveset().map(m => m.moveId);
      user.getMoveHistory().map(m => {
        if (m.move !== move.id && movesetMoveIds.find(mm => mm === m.move)) {
          uniqueUsedMoveIds.add(m.move);
        }
      });
      return uniqueUsedMoveIds.size >= movesetMoveIds.length - 1;
    };
  }
}


/**
 * The move only works if the target has a transferable held item
 * @extends MoveAttr
 * @see {@linkcode getCondition}
 */
export class AttackedByItemAttr extends MoveAttr {
  /**
   * @returns the {@linkcode MoveConditionFunc} for this {@linkcode Move}
   */
  getCondition(): MoveConditionFunc {
    return (user: Pokemon, target: Pokemon, move: Move) => {
      const heldItems = target.getHeldItems().filter(i => i.isTransferrable);
      if (heldItems.length === 0) {
        return false;
      }

      const itemName = heldItems[0]?.type?.name ?? "item";
      const attackedByItemString = ` is about to be attacked by its ${itemName}!`;
      target.scene.queueMessage(getPokemonMessage(target, attackedByItemString));

      return true;
    };
  }
}

export class VariableTargetAttr extends MoveAttr {
  private targetChangeFunc: (user: Pokemon, target: Pokemon, move: Move) => number;

  constructor(targetChange: (user: Pokemon, target: Pokemon, move: Move) => number) {
    super();

    this.targetChangeFunc = targetChange;
  }

  apply(user: Pokemon, target: Pokemon, move: Move, args: any[]): boolean {
    const targetVal = args[0] as Utils.NumberHolder;
    targetVal.value = this.targetChangeFunc(user, target, move);
    return true;
  }
}

const failOnGravityCondition: MoveConditionFunc = (user, target, move) => !user.scene.arena.getTag(ArenaTagType.GRAVITY);

const failOnBossCondition: MoveConditionFunc = (user, target, move) => !target.isBossImmune();

const failOnMaxCondition: MoveConditionFunc = (user, target, move) => !target.isMax();

const failIfDampCondition: MoveConditionFunc = (user, target, move) => {
  const cancelled = new Utils.BooleanHolder(false);
  user.scene.getField(true).map(p=>applyAbAttrs(FieldPreventExplosiveMovesAbAttr, p, cancelled));
  // Queue a message if an ability prevented usage of the move
  if (cancelled.value) {
    user.scene.queueMessage(getPokemonMessage(user, ` cannot use ${move.name}!`));
  }
  return !cancelled.value;
};

const userSleptOrComatoseCondition: MoveConditionFunc = (user: Pokemon, target: Pokemon, move: Move) =>  user.status?.effect === StatusEffect.SLEEP || user.hasAbility(Abilities.COMATOSE);

const targetSleptOrComatoseCondition: MoveConditionFunc = (user: Pokemon, target: Pokemon, move: Move) =>  target.status?.effect === StatusEffect.SLEEP || target.hasAbility(Abilities.COMATOSE);

export type MoveAttrFilter = (attr: MoveAttr) => boolean;

function applyMoveAttrsInternal(attrFilter: MoveAttrFilter, user: Pokemon, target: Pokemon, move: Move, args: any[]): Promise<void> {
  return new Promise(resolve => {
    const attrPromises: Promise<boolean>[] = [];
    const moveAttrs = move.attrs.filter(a => attrFilter(a));
    for (const attr of moveAttrs) {
      const result = attr.apply(user, target, move, args);
      if (result instanceof Promise) {
        attrPromises.push(result);
      }
    }
    Promise.allSettled(attrPromises).then(() => resolve());
  });
}

export function applyMoveAttrs(attrType: Constructor<MoveAttr>, user: Pokemon, target: Pokemon, move: Move, ...args: any[]): Promise<void> {
  return applyMoveAttrsInternal((attr: MoveAttr) => attr instanceof attrType, user, target, move, args);
}

export function applyFilteredMoveAttrs(attrFilter: MoveAttrFilter, user: Pokemon, target: Pokemon, move: Move, ...args: any[]): Promise<void> {
  return applyMoveAttrsInternal(attrFilter, user, target, move, args);
}

export class MoveCondition {
  protected func: MoveConditionFunc;

  constructor(func: MoveConditionFunc) {
    this.func = func;
  }

  apply(user: Pokemon, target: Pokemon, move: Move): boolean {
    return this.func(user, target, move);
  }

  getUserBenefitScore(user: Pokemon, target: Pokemon, move: Move): integer {
    return 0;
  }
}

export class FirstMoveCondition extends MoveCondition {
  constructor() {
    super((user, target, move) => user.battleSummonData?.turnCount === 1);
  }

  getUserBenefitScore(user: Pokemon, target: Pokemon, move: Move): integer {
    return this.apply(user, target, move) ? 10 : -20;
  }
}

export class hitsSameTypeAttr extends VariableMoveTypeMultiplierAttr {
  apply(user: Pokemon, target: Pokemon, move: Move, args: any[]): boolean {
    const multiplier = args[0] as Utils.NumberHolder;
    if (!user.getTypes().some(type => target.getTypes().includes(type))) {
      multiplier.value = 0;
      return true;
    }
    return false;
  }
}

/**
 * Attribute used for Conversion 2, to convert the user's type to a random type that resists the target's last used move.
 * Fails if the user already has ALL types that resist the target's last used move.
 * Fails if the opponent has not used a move yet
 * Fails if the type is unknown or stellar
 *
 * TODO:
 * If a move has its type changed (e.g. {@linkcode Moves.HIDDEN_POWER}), it will check the new type.
 */
export class ResistLastMoveTypeAttr extends MoveEffectAttr {
  constructor() {
    super(true);
  }
  /**
   * User changes its type to a random type that resists the target's last used move
   * @param {Pokemon} user Pokemon that used the move and will change types
   * @param {Pokemon} target Opposing pokemon that recently used a move
   * @param {Move} move Move being used
   * @param {any[]} args Unused
   * @returns {boolean} true if the function succeeds
   */
  apply(user: Pokemon, target: Pokemon, move: Move, args: any[]): boolean {
    if (!super.apply(user, target, move, args)) {
      return false;
    }

    const [targetMove] = target.getLastXMoves(1); // target's most recent move
    if (!targetMove) {
      return false;
    }

    const moveData = allMoves[targetMove.move];
    if (moveData.type === Type.STELLAR || moveData.type === Type.UNKNOWN) {
      return false;
    }
    const userTypes = user.getTypes();
    const validTypes = getTypeResistances(moveData.type).filter(t => !userTypes.includes(t)); // valid types are ones that are not already the user's types
    if (!validTypes.length) {
      return false;
    }
    const type = validTypes[user.randSeedInt(validTypes.length)];
    user.summonData.types = [ type ];
    user.scene.queueMessage(i18next.t("battle:transformedIntoType", {pokemonName: getPokemonNameWithAffix(user), type: Utils.toReadableString(Type[type])}));
    user.updateInfo();

    return true;
  }

  getCondition(): MoveConditionFunc {
    return (user, target, move) => {
      const moveHistory = target.getLastXMoves();
      return !!moveHistory.length;
    };
  }
}

const unknownTypeCondition: MoveConditionFunc = (user, target, move) => !user.getTypes().includes(Type.UNKNOWN);

export type MoveTargetSet = {
  targets: BattlerIndex[];
  multiple: boolean;
};

export function getMoveTargets(user: Pokemon, move: Moves): MoveTargetSet {
  const variableTarget = new Utils.NumberHolder(0);
  user.getOpponents().forEach(p => applyMoveAttrs(VariableTargetAttr, user, p, allMoves[move], variableTarget));

  const moveTarget = allMoves[move].hasAttr(VariableTargetAttr) ? variableTarget.value : move ? allMoves[move].moveTarget : move === undefined ? MoveTarget.NEAR_ENEMY : [];
  const opponents = user.getOpponents();

  let set: Pokemon[] = [];
  let multiple = false;

  switch (moveTarget) {
  case MoveTarget.USER:
  case MoveTarget.PARTY:
    set = [ user ];
    break;
  case MoveTarget.NEAR_OTHER:
  case MoveTarget.OTHER:
  case MoveTarget.ALL_NEAR_OTHERS:
  case MoveTarget.ALL_OTHERS:
    set = (opponents.concat([ user.getAlly() ]));
    multiple = moveTarget === MoveTarget.ALL_NEAR_OTHERS || moveTarget === MoveTarget.ALL_OTHERS;
    break;
  case MoveTarget.NEAR_ENEMY:
  case MoveTarget.ALL_NEAR_ENEMIES:
  case MoveTarget.ALL_ENEMIES:
  case MoveTarget.ENEMY_SIDE:
    set = opponents;
    multiple = moveTarget !== MoveTarget.NEAR_ENEMY;
    break;
  case MoveTarget.RANDOM_NEAR_ENEMY:
    set = [ opponents[user.randSeedInt(opponents.length)] ];
    break;
  case MoveTarget.ATTACKER:
    return { targets: [ -1 as BattlerIndex ], multiple: false };
  case MoveTarget.NEAR_ALLY:
  case MoveTarget.ALLY:
    set = [ user.getAlly() ];
    break;
  case MoveTarget.USER_OR_NEAR_ALLY:
  case MoveTarget.USER_AND_ALLIES:
  case MoveTarget.USER_SIDE:
    set = [ user, user.getAlly() ];
    multiple = moveTarget !== MoveTarget.USER_OR_NEAR_ALLY;
    break;
  case MoveTarget.ALL:
  case MoveTarget.BOTH_SIDES:
    set = [ user, user.getAlly() ].concat(opponents);
    multiple = true;
    break;
  case MoveTarget.CURSE:
    set = user.getTypes(true).includes(Type.GHOST) ? (opponents.concat([ user.getAlly() ])) : [ user ];
    break;
  }

  return { targets: set.filter(p => p?.isActive(true)).map(p => p.getBattlerIndex()).filter(t => t !== undefined), multiple };
}

export const allMoves: Move[] = [
  new SelfStatusMove(Moves.NONE, Type.NORMAL, MoveCategory.STATUS, -1, -1, 0, 1),
];

export function initMoves() {
  allMoves.push(
    new AttackMove(Moves.POUND, Type.NORMAL, MoveCategory.PHYSICAL, 40, 100, 35, -1, 0, 1),
    new AttackMove(Moves.KARATE_CHOP, Type.FIGHTING, MoveCategory.PHYSICAL, 50, 100, 25, -1, 0, 1)
      .attr(HighCritAttr),
    new AttackMove(Moves.DOUBLE_SLAP, Type.NORMAL, MoveCategory.PHYSICAL, 15, 85, 10, -1, 0, 1)
      .attr(MultiHitAttr),
    new AttackMove(Moves.COMET_PUNCH, Type.NORMAL, MoveCategory.PHYSICAL, 18, 85, 15, -1, 0, 1)
      .attr(MultiHitAttr)
      .punchingMove(),
    new AttackMove(Moves.MEGA_PUNCH, Type.NORMAL, MoveCategory.PHYSICAL, 80, 85, 20, -1, 0, 1)
      .punchingMove(),
    new AttackMove(Moves.PAY_DAY, Type.NORMAL, MoveCategory.PHYSICAL, 40, 100, 20, -1, 0, 1)
      .attr(MoneyAttr)
      .makesContact(false),
    new AttackMove(Moves.FIRE_PUNCH, Type.FIRE, MoveCategory.PHYSICAL, 75, 100, 15, 10, 0, 1)
      .attr(StatusEffectAttr, StatusEffect.BURN)
      .punchingMove(),
    new AttackMove(Moves.ICE_PUNCH, Type.ICE, MoveCategory.PHYSICAL, 75, 100, 15, 10, 0, 1)
      .attr(StatusEffectAttr, StatusEffect.FREEZE)
      .punchingMove(),
    new AttackMove(Moves.THUNDER_PUNCH, Type.ELECTRIC, MoveCategory.PHYSICAL, 75, 100, 15, 10, 0, 1)
      .attr(StatusEffectAttr, StatusEffect.PARALYSIS)
      .punchingMove(),
    new AttackMove(Moves.SCRATCH, Type.NORMAL, MoveCategory.PHYSICAL, 40, 100, 35, -1, 0, 1),
    new AttackMove(Moves.VISE_GRIP, Type.NORMAL, MoveCategory.PHYSICAL, 55, 100, 30, -1, 0, 1),
    new AttackMove(Moves.GUILLOTINE, Type.NORMAL, MoveCategory.PHYSICAL, 200, 30, 5, -1, 0, 1)
      .attr(OneHitKOAttr)
      .attr(OneHitKOAccuracyAttr),
    new AttackMove(Moves.RAZOR_WIND, Type.NORMAL, MoveCategory.SPECIAL, 80, 100, 10, -1, 0, 1)
      .attr(ChargeAttr, ChargeAnim.RAZOR_WIND_CHARGING, "whipped\nup a whirlwind!")
      .attr(HighCritAttr)
      .windMove()
      .ignoresVirtual()
      .target(MoveTarget.ALL_NEAR_ENEMIES),
    new SelfStatusMove(Moves.SWORDS_DANCE, Type.NORMAL, -1, 20, -1, 0, 1)
      .attr(StatChangeAttr, BattleStat.ATK, 2, true)
      .danceMove(),
    new AttackMove(Moves.CUT, Type.NORMAL, MoveCategory.PHYSICAL, 50, 95, 30, -1, 0, 1)
      .slicingMove(),
    new AttackMove(Moves.GUST, Type.FLYING, MoveCategory.SPECIAL, 40, 100, 35, -1, 0, 1)
      .attr(HitsTagAttr, BattlerTagType.FLYING, true)
      .windMove(),
    new AttackMove(Moves.WING_ATTACK, Type.FLYING, MoveCategory.PHYSICAL, 60, 100, 35, -1, 0, 1),
    new StatusMove(Moves.WHIRLWIND, Type.NORMAL, -1, 20, -1, -6, 1)
      .attr(ForceSwitchOutAttr)
      .attr(HitsTagAttr, BattlerTagType.FLYING, false)
      .hidesTarget()
      .windMove(),
    new AttackMove(Moves.FLY, Type.FLYING, MoveCategory.PHYSICAL, 90, 95, 15, -1, 0, 1)
      .attr(ChargeAttr, ChargeAnim.FLY_CHARGING, "flew\nup high!", BattlerTagType.FLYING)
      .condition(failOnGravityCondition)
      .ignoresVirtual(),
    new AttackMove(Moves.BIND, Type.NORMAL, MoveCategory.PHYSICAL, 15, 85, 20, -1, 0, 1)
      .attr(TrapAttr, BattlerTagType.BIND),
    new AttackMove(Moves.SLAM, Type.NORMAL, MoveCategory.PHYSICAL, 80, 75, 20, -1, 0, 1),
    new AttackMove(Moves.VINE_WHIP, Type.GRASS, MoveCategory.PHYSICAL, 45, 100, 25, -1, 0, 1),
    new AttackMove(Moves.STOMP, Type.NORMAL, MoveCategory.PHYSICAL, 65, 100, 20, 30, 0, 1)
      .attr(MinimizeAccuracyAttr)
      .attr(HitsTagAttr, BattlerTagType.MINIMIZED, true)
      .attr(FlinchAttr),
    new AttackMove(Moves.DOUBLE_KICK, Type.FIGHTING, MoveCategory.PHYSICAL, 30, 100, 30, -1, 0, 1)
      .attr(MultiHitAttr, MultiHitType._2),
    new AttackMove(Moves.MEGA_KICK, Type.NORMAL, MoveCategory.PHYSICAL, 120, 75, 5, -1, 0, 1),
    new AttackMove(Moves.JUMP_KICK, Type.FIGHTING, MoveCategory.PHYSICAL, 100, 95, 10, -1, 0, 1)
      .attr(MissEffectAttr, crashDamageFunc)
      .attr(NoEffectAttr, crashDamageFunc)
      .condition(failOnGravityCondition)
      .recklessMove(),
    new AttackMove(Moves.ROLLING_KICK, Type.FIGHTING, MoveCategory.PHYSICAL, 60, 85, 15, 30, 0, 1)
      .attr(FlinchAttr),
    new StatusMove(Moves.SAND_ATTACK, Type.GROUND, 100, 15, -1, 0, 1)
      .attr(StatChangeAttr, BattleStat.ACC, -1),
    new AttackMove(Moves.HEADBUTT, Type.NORMAL, MoveCategory.PHYSICAL, 70, 100, 15, 30, 0, 1)
      .attr(FlinchAttr),
    new AttackMove(Moves.HORN_ATTACK, Type.NORMAL, MoveCategory.PHYSICAL, 65, 100, 25, -1, 0, 1),
    new AttackMove(Moves.FURY_ATTACK, Type.NORMAL, MoveCategory.PHYSICAL, 15, 85, 20, -1, 0, 1)
      .attr(MultiHitAttr),
    new AttackMove(Moves.HORN_DRILL, Type.NORMAL, MoveCategory.PHYSICAL, 200, 30, 5, -1, 0, 1)
      .attr(OneHitKOAttr)
      .attr(OneHitKOAccuracyAttr),
    new AttackMove(Moves.TACKLE, Type.NORMAL, MoveCategory.PHYSICAL, 40, 100, 35, -1, 0, 1),
    new AttackMove(Moves.BODY_SLAM, Type.NORMAL, MoveCategory.PHYSICAL, 85, 100, 15, 30, 0, 1)
      .attr(MinimizeAccuracyAttr)
      .attr(HitsTagAttr, BattlerTagType.MINIMIZED, true)
      .attr(StatusEffectAttr, StatusEffect.PARALYSIS),
    new AttackMove(Moves.WRAP, Type.NORMAL, MoveCategory.PHYSICAL, 15, 90, 20, -1, 0, 1)
      .attr(TrapAttr, BattlerTagType.WRAP),
    new AttackMove(Moves.TAKE_DOWN, Type.NORMAL, MoveCategory.PHYSICAL, 90, 85, 20, -1, 0, 1)
      .attr(RecoilAttr)
      .recklessMove(),
    new AttackMove(Moves.THRASH, Type.NORMAL, MoveCategory.PHYSICAL, 120, 100, 10, -1, 0, 1)
      .attr(FrenzyAttr)
      .attr(MissEffectAttr, frenzyMissFunc)
      .target(MoveTarget.RANDOM_NEAR_ENEMY),
    new AttackMove(Moves.DOUBLE_EDGE, Type.NORMAL, MoveCategory.PHYSICAL, 120, 100, 15, -1, 0, 1)
      .attr(RecoilAttr, false, 0.33)
      .recklessMove(),
    new StatusMove(Moves.TAIL_WHIP, Type.NORMAL, 100, 30, -1, 0, 1)
      .attr(StatChangeAttr, BattleStat.DEF, -1)
      .target(MoveTarget.ALL_NEAR_ENEMIES),
    new AttackMove(Moves.POISON_STING, Type.POISON, MoveCategory.PHYSICAL, 15, 100, 35, 30, 0, 1)
      .attr(StatusEffectAttr, StatusEffect.POISON)
      .makesContact(false),
    new AttackMove(Moves.TWINEEDLE, Type.BUG, MoveCategory.PHYSICAL, 25, 100, 20, 20, 0, 1)
      .attr(MultiHitAttr, MultiHitType._2)
      .attr(StatusEffectAttr, StatusEffect.POISON)
      .makesContact(false),
    new AttackMove(Moves.PIN_MISSILE, Type.BUG, MoveCategory.PHYSICAL, 25, 95, 20, -1, 0, 1)
      .attr(MultiHitAttr)
      .makesContact(false),
    new StatusMove(Moves.LEER, Type.NORMAL, 100, 30, -1, 0, 1)
      .attr(StatChangeAttr, BattleStat.DEF, -1)
      .target(MoveTarget.ALL_NEAR_ENEMIES),
    new AttackMove(Moves.BITE, Type.DARK, MoveCategory.PHYSICAL, 60, 100, 25, 30, 0, 1)
      .attr(FlinchAttr)
      .bitingMove(),
    new StatusMove(Moves.GROWL, Type.NORMAL, 100, 40, -1, 0, 1)
      .attr(StatChangeAttr, BattleStat.ATK, -1)
      .soundBased()
      .target(MoveTarget.ALL_NEAR_ENEMIES),
    new StatusMove(Moves.ROAR, Type.NORMAL, -1, 20, -1, -6, 1)
      .attr(ForceSwitchOutAttr)
      .soundBased()
      .hidesTarget(),
    new StatusMove(Moves.SING, Type.NORMAL, 55, 15, -1, 0, 1)
      .attr(StatusEffectAttr, StatusEffect.SLEEP)
      .soundBased(),
    new StatusMove(Moves.SUPERSONIC, Type.NORMAL, 55, 20, -1, 0, 1)
      .attr(ConfuseAttr)
      .soundBased(),
    new AttackMove(Moves.SONIC_BOOM, Type.NORMAL, MoveCategory.SPECIAL, -1, 90, 20, -1, 0, 1)
      .attr(FixedDamageAttr, 20),
    new StatusMove(Moves.DISABLE, Type.NORMAL, 100, 20, -1, 0, 1)
      .attr(DisableMoveAttr)
      .condition(failOnMaxCondition),
    new AttackMove(Moves.ACID, Type.POISON, MoveCategory.SPECIAL, 40, 100, 30, 10, 0, 1)
      .attr(StatChangeAttr, BattleStat.SPDEF, -1)
      .target(MoveTarget.ALL_NEAR_ENEMIES),
    new AttackMove(Moves.EMBER, Type.FIRE, MoveCategory.SPECIAL, 40, 100, 25, 10, 0, 1)
      .attr(StatusEffectAttr, StatusEffect.BURN),
    new AttackMove(Moves.FLAMETHROWER, Type.FIRE, MoveCategory.SPECIAL, 90, 100, 15, 10, 0, 1)
      .attr(StatusEffectAttr, StatusEffect.BURN),
    new StatusMove(Moves.MIST, Type.ICE, -1, 30, -1, 0, 1)
      .attr(AddArenaTagAttr, ArenaTagType.MIST, 5, true)
      .target(MoveTarget.USER_SIDE),
    new AttackMove(Moves.WATER_GUN, Type.WATER, MoveCategory.SPECIAL, 40, 100, 25, -1, 0, 1),
    new AttackMove(Moves.HYDRO_PUMP, Type.WATER, MoveCategory.SPECIAL, 110, 80, 5, -1, 0, 1),
    new AttackMove(Moves.SURF, Type.WATER, MoveCategory.SPECIAL, 90, 100, 15, -1, 0, 1)
      .target(MoveTarget.ALL_NEAR_OTHERS)
      .attr(HitsTagAttr, BattlerTagType.UNDERWATER, true),
    new AttackMove(Moves.ICE_BEAM, Type.ICE, MoveCategory.SPECIAL, 90, 100, 10, 10, 0, 1)
      .attr(StatusEffectAttr, StatusEffect.FREEZE),
    new AttackMove(Moves.BLIZZARD, Type.ICE, MoveCategory.SPECIAL, 110, 70, 5, 10, 0, 1)
      .attr(BlizzardAccuracyAttr)
      .attr(StatusEffectAttr, StatusEffect.FREEZE)
      .windMove()
      .target(MoveTarget.ALL_NEAR_ENEMIES),
    new AttackMove(Moves.PSYBEAM, Type.PSYCHIC, MoveCategory.SPECIAL, 65, 100, 20, 10, 0, 1)
      .attr(ConfuseAttr),
    new AttackMove(Moves.BUBBLE_BEAM, Type.WATER, MoveCategory.SPECIAL, 65, 100, 20, 10, 0, 1)
      .attr(StatChangeAttr, BattleStat.SPD, -1),
    new AttackMove(Moves.AURORA_BEAM, Type.ICE, MoveCategory.SPECIAL, 65, 100, 20, 10, 0, 1)
      .attr(StatChangeAttr, BattleStat.ATK, -1),
    new AttackMove(Moves.HYPER_BEAM, Type.NORMAL, MoveCategory.SPECIAL, 150, 90, 5, -1, 0, 1)
      .attr(RechargeAttr),
    new AttackMove(Moves.PECK, Type.FLYING, MoveCategory.PHYSICAL, 35, 100, 35, -1, 0, 1),
    new AttackMove(Moves.DRILL_PECK, Type.FLYING, MoveCategory.PHYSICAL, 80, 100, 20, -1, 0, 1),
    new AttackMove(Moves.SUBMISSION, Type.FIGHTING, MoveCategory.PHYSICAL, 80, 80, 20, -1, 0, 1)
      .attr(RecoilAttr)
      .recklessMove(),
    new AttackMove(Moves.LOW_KICK, Type.FIGHTING, MoveCategory.PHYSICAL, -1, 100, 20, -1, 0, 1)
      .attr(WeightPowerAttr)
      .condition(failOnMaxCondition),
    new AttackMove(Moves.COUNTER, Type.FIGHTING, MoveCategory.PHYSICAL, -1, 100, 20, -1, -5, 1)
      .attr(CounterDamageAttr, (move: Move) => move.category === MoveCategory.PHYSICAL, 2)
      .target(MoveTarget.ATTACKER),
    new AttackMove(Moves.SEISMIC_TOSS, Type.FIGHTING, MoveCategory.PHYSICAL, -1, 100, 20, -1, 0, 1)
      .attr(LevelDamageAttr),
    new AttackMove(Moves.STRENGTH, Type.NORMAL, MoveCategory.PHYSICAL, 80, 100, 15, -1, 0, 1),
    new AttackMove(Moves.ABSORB, Type.GRASS, MoveCategory.SPECIAL, 20, 100, 25, -1, 0, 1)
      .attr(HitHealAttr)
      .triageMove(),
    new AttackMove(Moves.MEGA_DRAIN, Type.GRASS, MoveCategory.SPECIAL, 40, 100, 15, -1, 0, 1)
      .attr(HitHealAttr)
      .triageMove(),
    new StatusMove(Moves.LEECH_SEED, Type.GRASS, 90, 10, -1, 0, 1)
      .attr(AddBattlerTagAttr, BattlerTagType.SEEDED)
      .condition((user, target, move) => !target.getTag(BattlerTagType.SEEDED) && !target.isOfType(Type.GRASS)),
    new SelfStatusMove(Moves.GROWTH, Type.NORMAL, -1, 20, -1, 0, 1)
      .attr(GrowthStatChangeAttr),
    new AttackMove(Moves.RAZOR_LEAF, Type.GRASS, MoveCategory.PHYSICAL, 55, 95, 25, -1, 0, 1)
      .attr(HighCritAttr)
      .makesContact(false)
      .slicingMove()
      .target(MoveTarget.ALL_NEAR_ENEMIES),
    new AttackMove(Moves.SOLAR_BEAM, Type.GRASS, MoveCategory.SPECIAL, 120, 100, 10, -1, 0, 1)
      .attr(SunlightChargeAttr, ChargeAnim.SOLAR_BEAM_CHARGING, "took\nin sunlight!")
      .attr(AntiSunlightPowerDecreaseAttr)
      .ignoresVirtual(),
    new StatusMove(Moves.POISON_POWDER, Type.POISON, 75, 35, -1, 0, 1)
      .attr(StatusEffectAttr, StatusEffect.POISON)
      .powderMove(),
    new StatusMove(Moves.STUN_SPORE, Type.GRASS, 75, 30, -1, 0, 1)
      .attr(StatusEffectAttr, StatusEffect.PARALYSIS)
      .powderMove(),
    new StatusMove(Moves.SLEEP_POWDER, Type.GRASS, 75, 15, -1, 0, 1)
      .attr(StatusEffectAttr, StatusEffect.SLEEP)
      .powderMove(),
    new AttackMove(Moves.PETAL_DANCE, Type.GRASS, MoveCategory.SPECIAL, 120, 100, 10, -1, 0, 1)
      .attr(FrenzyAttr)
      .attr(MissEffectAttr, frenzyMissFunc)
      .makesContact()
      .danceMove()
      .target(MoveTarget.RANDOM_NEAR_ENEMY),
    new StatusMove(Moves.STRING_SHOT, Type.BUG, 95, 40, -1, 0, 1)
      .attr(StatChangeAttr, BattleStat.SPD, -2)
      .target(MoveTarget.ALL_NEAR_ENEMIES),
    new AttackMove(Moves.DRAGON_RAGE, Type.DRAGON, MoveCategory.SPECIAL, -1, 100, 10, -1, 0, 1)
      .attr(FixedDamageAttr, 40),
    new AttackMove(Moves.FIRE_SPIN, Type.FIRE, MoveCategory.SPECIAL, 35, 85, 15, -1, 0, 1)
      .attr(TrapAttr, BattlerTagType.FIRE_SPIN),
    new AttackMove(Moves.THUNDER_SHOCK, Type.ELECTRIC, MoveCategory.SPECIAL, 40, 100, 30, 10, 0, 1)
      .attr(StatusEffectAttr, StatusEffect.PARALYSIS),
    new AttackMove(Moves.THUNDERBOLT, Type.ELECTRIC, MoveCategory.SPECIAL, 90, 100, 15, 10, 0, 1)
      .attr(StatusEffectAttr, StatusEffect.PARALYSIS),
    new StatusMove(Moves.THUNDER_WAVE, Type.ELECTRIC, 90, 20, -1, 0, 1)
      .attr(StatusEffectAttr, StatusEffect.PARALYSIS)
      .attr(StatusMoveTypeImmunityAttr, Type.GROUND),
    new AttackMove(Moves.THUNDER, Type.ELECTRIC, MoveCategory.SPECIAL, 110, 70, 10, 30, 0, 1)
      .attr(StatusEffectAttr, StatusEffect.PARALYSIS)
      .attr(ThunderAccuracyAttr)
      .attr(HitsTagAttr, BattlerTagType.FLYING, false),
    new AttackMove(Moves.ROCK_THROW, Type.ROCK, MoveCategory.PHYSICAL, 50, 90, 15, -1, 0, 1)
      .makesContact(false),
    new AttackMove(Moves.EARTHQUAKE, Type.GROUND, MoveCategory.PHYSICAL, 100, 100, 10, -1, 0, 1)
      .attr(HitsTagAttr, BattlerTagType.UNDERGROUND, true)
      .makesContact(false)
      .target(MoveTarget.ALL_NEAR_OTHERS),
    new AttackMove(Moves.FISSURE, Type.GROUND, MoveCategory.PHYSICAL, 200, 30, 5, -1, 0, 1)
      .attr(OneHitKOAttr)
      .attr(OneHitKOAccuracyAttr)
      .attr(HitsTagAttr, BattlerTagType.UNDERGROUND, false)
      .makesContact(false),
    new AttackMove(Moves.DIG, Type.GROUND, MoveCategory.PHYSICAL, 80, 100, 10, -1, 0, 1)
      .attr(ChargeAttr, ChargeAnim.DIG_CHARGING, "dug a hole!", BattlerTagType.UNDERGROUND)
      .ignoresVirtual(),
    new StatusMove(Moves.TOXIC, Type.POISON, 90, 10, -1, 0, 1)
      .attr(StatusEffectAttr, StatusEffect.TOXIC)
      .attr(ToxicAccuracyAttr),
    new AttackMove(Moves.CONFUSION, Type.PSYCHIC, MoveCategory.SPECIAL, 50, 100, 25, 10, 0, 1)
      .attr(ConfuseAttr),
    new AttackMove(Moves.PSYCHIC, Type.PSYCHIC, MoveCategory.SPECIAL, 90, 100, 10, 10, 0, 1)
      .attr(StatChangeAttr, BattleStat.SPDEF, -1),
    new StatusMove(Moves.HYPNOSIS, Type.PSYCHIC, 60, 20, -1, 0, 1)
      .attr(StatusEffectAttr, StatusEffect.SLEEP),
    new SelfStatusMove(Moves.MEDITATE, Type.PSYCHIC, -1, 40, -1, 0, 1)
      .attr(StatChangeAttr, BattleStat.ATK, 1, true),
    new SelfStatusMove(Moves.AGILITY, Type.PSYCHIC, -1, 30, -1, 0, 1)
      .attr(StatChangeAttr, BattleStat.SPD, 2, true),
    new AttackMove(Moves.QUICK_ATTACK, Type.NORMAL, MoveCategory.PHYSICAL, 40, 100, 30, -1, 1, 1),
    new AttackMove(Moves.RAGE, Type.NORMAL, MoveCategory.PHYSICAL, 20, 100, 20, -1, 0, 1)
      .partial(),
    new SelfStatusMove(Moves.TELEPORT, Type.PSYCHIC, -1, 20, -1, -6, 1)
      .attr(ForceSwitchOutAttr, true)
      .hidesUser(),
    new AttackMove(Moves.NIGHT_SHADE, Type.GHOST, MoveCategory.SPECIAL, -1, 100, 15, -1, 0, 1)
      .attr(LevelDamageAttr),
    new StatusMove(Moves.MIMIC, Type.NORMAL, -1, 10, -1, 0, 1)
      .attr(MovesetCopyMoveAttr)
      .ignoresVirtual(),
    new StatusMove(Moves.SCREECH, Type.NORMAL, 85, 40, -1, 0, 1)
      .attr(StatChangeAttr, BattleStat.DEF, -2)
      .soundBased(),
    new SelfStatusMove(Moves.DOUBLE_TEAM, Type.NORMAL, -1, 15, -1, 0, 1)
      .attr(StatChangeAttr, BattleStat.EVA, 1, true),
    new SelfStatusMove(Moves.RECOVER, Type.NORMAL, -1, 5, -1, 0, 1)
      .attr(HealAttr, 0.5)
      .triageMove(),
    new SelfStatusMove(Moves.HARDEN, Type.NORMAL, -1, 30, -1, 0, 1)
      .attr(StatChangeAttr, BattleStat.DEF, 1, true),
    new SelfStatusMove(Moves.MINIMIZE, Type.NORMAL, -1, 10, -1, 0, 1)
      .attr(AddBattlerTagAttr, BattlerTagType.MINIMIZED, true, false)
      .attr(StatChangeAttr, BattleStat.EVA, 2, true),
    new StatusMove(Moves.SMOKESCREEN, Type.NORMAL, 100, 20, -1, 0, 1)
      .attr(StatChangeAttr, BattleStat.ACC, -1),
    new StatusMove(Moves.CONFUSE_RAY, Type.GHOST, 100, 10, -1, 0, 1)
      .attr(ConfuseAttr),
    new SelfStatusMove(Moves.WITHDRAW, Type.WATER, -1, 40, -1, 0, 1)
      .attr(StatChangeAttr, BattleStat.DEF, 1, true),
    new SelfStatusMove(Moves.DEFENSE_CURL, Type.NORMAL, -1, 40, -1, 0, 1)
      .attr(StatChangeAttr, BattleStat.DEF, 1, true),
    new SelfStatusMove(Moves.BARRIER, Type.PSYCHIC, -1, 20, -1, 0, 1)
      .attr(StatChangeAttr, BattleStat.DEF, 2, true),
    new StatusMove(Moves.LIGHT_SCREEN, Type.PSYCHIC, -1, 30, -1, 0, 1)
      .attr(AddArenaTagAttr, ArenaTagType.LIGHT_SCREEN, 5, true)
      .target(MoveTarget.USER_SIDE),
    new StatusMove(Moves.HAZE, Type.ICE, -1, 30, -1, 0, 1)
      .target(MoveTarget.BOTH_SIDES)
      .attr(ResetStatsAttr),
    new StatusMove(Moves.REFLECT, Type.PSYCHIC, -1, 20, -1, 0, 1)
      .attr(AddArenaTagAttr, ArenaTagType.REFLECT, 5, true)
      .target(MoveTarget.USER_SIDE),
    new SelfStatusMove(Moves.FOCUS_ENERGY, Type.NORMAL, -1, 30, -1, 0, 1)
      .attr(AddBattlerTagAttr, BattlerTagType.CRIT_BOOST, true, true),
    new AttackMove(Moves.BIDE, Type.NORMAL, MoveCategory.PHYSICAL, -1, -1, 10, -1, 1, 1)
      .ignoresVirtual()
      .target(MoveTarget.USER)
      .unimplemented(),
    new SelfStatusMove(Moves.METRONOME, Type.NORMAL, -1, 10, -1, 0, 1)
      .attr(RandomMoveAttr)
      .ignoresVirtual(),
    new StatusMove(Moves.MIRROR_MOVE, Type.FLYING, -1, 20, -1, 0, 1)
      .attr(CopyMoveAttr)
      .ignoresVirtual(),
    new AttackMove(Moves.SELF_DESTRUCT, Type.NORMAL, MoveCategory.PHYSICAL, 200, 100, 5, -1, 0, 1)
      .attr(SacrificialAttr)
      .makesContact(false)
      .condition(failIfDampCondition)
      .target(MoveTarget.ALL_NEAR_OTHERS),
    new AttackMove(Moves.EGG_BOMB, Type.NORMAL, MoveCategory.PHYSICAL, 100, 75, 10, -1, 0, 1)
      .makesContact(false)
      .ballBombMove(),
    new AttackMove(Moves.LICK, Type.GHOST, MoveCategory.PHYSICAL, 30, 100, 30, 30, 0, 1)
      .attr(StatusEffectAttr, StatusEffect.PARALYSIS),
    new AttackMove(Moves.SMOG, Type.POISON, MoveCategory.SPECIAL, 30, 70, 20, 40, 0, 1)
      .attr(StatusEffectAttr, StatusEffect.POISON),
    new AttackMove(Moves.SLUDGE, Type.POISON, MoveCategory.SPECIAL, 65, 100, 20, 30, 0, 1)
      .attr(StatusEffectAttr, StatusEffect.POISON),
    new AttackMove(Moves.BONE_CLUB, Type.GROUND, MoveCategory.PHYSICAL, 65, 85, 20, 10, 0, 1)
      .attr(FlinchAttr)
      .makesContact(false),
    new AttackMove(Moves.FIRE_BLAST, Type.FIRE, MoveCategory.SPECIAL, 110, 85, 5, 10, 0, 1)
      .attr(StatusEffectAttr, StatusEffect.BURN),
    new AttackMove(Moves.WATERFALL, Type.WATER, MoveCategory.PHYSICAL, 80, 100, 15, 20, 0, 1)
      .attr(FlinchAttr),
    new AttackMove(Moves.CLAMP, Type.WATER, MoveCategory.PHYSICAL, 35, 85, 15, -1, 0, 1)
      .attr(TrapAttr, BattlerTagType.CLAMP),
    new AttackMove(Moves.SWIFT, Type.NORMAL, MoveCategory.SPECIAL, 60, -1, 20, -1, 0, 1)
      .target(MoveTarget.ALL_NEAR_ENEMIES),
    new AttackMove(Moves.SKULL_BASH, Type.NORMAL, MoveCategory.PHYSICAL, 130, 100, 10, -1, 0, 1)
      .attr(ChargeAttr, ChargeAnim.SKULL_BASH_CHARGING, "lowered\nits head!", null, true)
      .attr(StatChangeAttr, BattleStat.DEF, 1, true)
      .ignoresVirtual(),
    new AttackMove(Moves.SPIKE_CANNON, Type.NORMAL, MoveCategory.PHYSICAL, 20, 100, 15, -1, 0, 1)
      .attr(MultiHitAttr)
      .makesContact(false),
    new AttackMove(Moves.CONSTRICT, Type.NORMAL, MoveCategory.PHYSICAL, 10, 100, 35, 10, 0, 1)
      .attr(StatChangeAttr, BattleStat.SPD, -1),
    new SelfStatusMove(Moves.AMNESIA, Type.PSYCHIC, -1, 20, -1, 0, 1)
      .attr(StatChangeAttr, BattleStat.SPDEF, 2, true),
    new StatusMove(Moves.KINESIS, Type.PSYCHIC, 80, 15, -1, 0, 1)
      .attr(StatChangeAttr, BattleStat.ACC, -1),
    new SelfStatusMove(Moves.SOFT_BOILED, Type.NORMAL, -1, 5, -1, 0, 1)
      .attr(HealAttr, 0.5)
      .triageMove(),
    new AttackMove(Moves.HIGH_JUMP_KICK, Type.FIGHTING, MoveCategory.PHYSICAL, 130, 90, 10, -1, 0, 1)
      .attr(MissEffectAttr, crashDamageFunc)
      .attr(NoEffectAttr, crashDamageFunc)
      .condition(failOnGravityCondition)
      .recklessMove(),
    new StatusMove(Moves.GLARE, Type.NORMAL, 100, 30, -1, 0, 1)
      .attr(StatusEffectAttr, StatusEffect.PARALYSIS),
    new AttackMove(Moves.DREAM_EATER, Type.PSYCHIC, MoveCategory.SPECIAL, 100, 100, 15, -1, 0, 1)
      .attr(HitHealAttr)
      .condition(targetSleptOrComatoseCondition)
      .triageMove(),
    new StatusMove(Moves.POISON_GAS, Type.POISON, 90, 40, -1, 0, 1)
      .attr(StatusEffectAttr, StatusEffect.POISON)
      .target(MoveTarget.ALL_NEAR_ENEMIES),
    new AttackMove(Moves.BARRAGE, Type.NORMAL, MoveCategory.PHYSICAL, 15, 85, 20, -1, 0, 1)
      .attr(MultiHitAttr)
      .makesContact(false)
      .ballBombMove(),
    new AttackMove(Moves.LEECH_LIFE, Type.BUG, MoveCategory.PHYSICAL, 80, 100, 10, -1, 0, 1)
      .attr(HitHealAttr)
      .triageMove(),
    new StatusMove(Moves.LOVELY_KISS, Type.NORMAL, 75, 10, -1, 0, 1)
      .attr(StatusEffectAttr, StatusEffect.SLEEP),
    new AttackMove(Moves.SKY_ATTACK, Type.FLYING, MoveCategory.PHYSICAL, 140, 90, 5, 30, 0, 1)
      .attr(ChargeAttr, ChargeAnim.SKY_ATTACK_CHARGING, "is glowing!")
      .attr(HighCritAttr)
      .attr(FlinchAttr)
      .makesContact(false)
      .ignoresVirtual(),
    new StatusMove(Moves.TRANSFORM, Type.NORMAL, -1, 10, -1, 0, 1)
      .attr(TransformAttr)
      .ignoresProtect(),
    new AttackMove(Moves.BUBBLE, Type.WATER, MoveCategory.SPECIAL, 40, 100, 30, 10, 0, 1)
      .attr(StatChangeAttr, BattleStat.SPD, -1)
      .target(MoveTarget.ALL_NEAR_ENEMIES),
    new AttackMove(Moves.DIZZY_PUNCH, Type.NORMAL, MoveCategory.PHYSICAL, 70, 100, 10, 20, 0, 1)
      .attr(ConfuseAttr)
      .punchingMove(),
    new StatusMove(Moves.SPORE, Type.GRASS, 100, 15, -1, 0, 1)
      .attr(StatusEffectAttr, StatusEffect.SLEEP)
      .powderMove(),
    new StatusMove(Moves.FLASH, Type.NORMAL, 100, 20, -1, 0, 1)
      .attr(StatChangeAttr, BattleStat.ACC, -1),
    new AttackMove(Moves.PSYWAVE, Type.PSYCHIC, MoveCategory.SPECIAL, -1, 100, 15, -1, 0, 1)
      .attr(RandomLevelDamageAttr),
    new SelfStatusMove(Moves.SPLASH, Type.NORMAL, -1, 40, -1, 0, 1)
      .condition(failOnGravityCondition),
    new SelfStatusMove(Moves.ACID_ARMOR, Type.POISON, -1, 20, -1, 0, 1)
      .attr(StatChangeAttr, BattleStat.DEF, 2, true),
    new AttackMove(Moves.CRABHAMMER, Type.WATER, MoveCategory.PHYSICAL, 100, 90, 10, -1, 0, 1)
      .attr(HighCritAttr),
    new AttackMove(Moves.EXPLOSION, Type.NORMAL, MoveCategory.PHYSICAL, 250, 100, 5, -1, 0, 1)
      .condition(failIfDampCondition)
      .attr(SacrificialAttr)
      .makesContact(false)
      .target(MoveTarget.ALL_NEAR_OTHERS),
    new AttackMove(Moves.FURY_SWIPES, Type.NORMAL, MoveCategory.PHYSICAL, 18, 80, 15, -1, 0, 1)
      .attr(MultiHitAttr),
    new AttackMove(Moves.BONEMERANG, Type.GROUND, MoveCategory.PHYSICAL, 50, 90, 10, -1, 0, 1)
      .attr(MultiHitAttr, MultiHitType._2)
      .makesContact(false),
    new SelfStatusMove(Moves.REST, Type.PSYCHIC, -1, 5, -1, 0, 1)
      .attr(StatusEffectAttr, StatusEffect.SLEEP, true, 3, true)
      .attr(HealAttr, 1, true)
      .condition((user, target, move) => user.getHpRatio() < 1 && user.canSetStatus(StatusEffect.SLEEP, true, true))
      .triageMove(),
    new AttackMove(Moves.ROCK_SLIDE, Type.ROCK, MoveCategory.PHYSICAL, 75, 90, 10, 30, 0, 1)
      .attr(FlinchAttr)
      .makesContact(false)
      .target(MoveTarget.ALL_NEAR_ENEMIES),
    new AttackMove(Moves.HYPER_FANG, Type.NORMAL, MoveCategory.PHYSICAL, 80, 90, 15, 10, 0, 1)
      .attr(FlinchAttr)
      .bitingMove(),
    new SelfStatusMove(Moves.SHARPEN, Type.NORMAL, -1, 30, -1, 0, 1)
      .attr(StatChangeAttr, BattleStat.ATK, 1, true),
    new SelfStatusMove(Moves.CONVERSION, Type.NORMAL, -1, 30, -1, 0, 1)
      .attr(FirstMoveTypeAttr),
    new AttackMove(Moves.TRI_ATTACK, Type.NORMAL, MoveCategory.SPECIAL, 80, 100, 10, 20, 0, 1)
      .attr(MultiStatusEffectAttr, [StatusEffect.BURN, StatusEffect.FREEZE, StatusEffect.PARALYSIS]),
    new AttackMove(Moves.SUPER_FANG, Type.NORMAL, MoveCategory.PHYSICAL, -1, 90, 10, -1, 0, 1)
      .attr(TargetHalfHpDamageAttr),
    new AttackMove(Moves.SLASH, Type.NORMAL, MoveCategory.PHYSICAL, 70, 100, 20, -1, 0, 1)
      .attr(HighCritAttr)
      .slicingMove(),
    new SelfStatusMove(Moves.SUBSTITUTE, Type.NORMAL, -1, 10, -1, 0, 1)
      .attr(RecoilAttr)
      .unimplemented(),
    new AttackMove(Moves.STRUGGLE, Type.NORMAL, MoveCategory.PHYSICAL, 50, -1, 1, -1, 0, 1)
      .attr(RecoilAttr, true, 0.25, true)
      .attr(TypelessAttr)
      .ignoresVirtual()
      .target(MoveTarget.RANDOM_NEAR_ENEMY),
    new StatusMove(Moves.SKETCH, Type.NORMAL, -1, 1, -1, 0, 2)
      .attr(SketchAttr)
      .ignoresVirtual(),
    new AttackMove(Moves.TRIPLE_KICK, Type.FIGHTING, MoveCategory.PHYSICAL, 10, 90, 10, -1, 0, 2)
      .attr(MultiHitAttr, MultiHitType._3)
      .attr(MultiHitPowerIncrementAttr, 3)
      .checkAllHits(),
    new AttackMove(Moves.THIEF, Type.DARK, MoveCategory.PHYSICAL, 60, 100, 25, -1, 0, 2)
      .attr(StealHeldItemChanceAttr, 0.3),
    new StatusMove(Moves.SPIDER_WEB, Type.BUG, -1, 10, -1, 0, 2)
      .attr(AddBattlerTagAttr, BattlerTagType.TRAPPED, false, true, 1),
    new StatusMove(Moves.MIND_READER, Type.NORMAL, -1, 5, -1, 0, 2)
      .attr(IgnoreAccuracyAttr),
    new StatusMove(Moves.NIGHTMARE, Type.GHOST, 100, 15, -1, 0, 2)
      .attr(AddBattlerTagAttr, BattlerTagType.NIGHTMARE)
      .condition(targetSleptOrComatoseCondition),
    new AttackMove(Moves.FLAME_WHEEL, Type.FIRE, MoveCategory.PHYSICAL, 60, 100, 25, 10, 0, 2)
      .attr(HealStatusEffectAttr, true, StatusEffect.FREEZE)
      .attr(StatusEffectAttr, StatusEffect.BURN),
    new AttackMove(Moves.SNORE, Type.NORMAL, MoveCategory.SPECIAL, 50, 100, 15, 30, 0, 2)
      .attr(BypassSleepAttr)
      .attr(FlinchAttr)
      .condition(userSleptOrComatoseCondition)
      .soundBased(),
    new StatusMove(Moves.CURSE, Type.GHOST, -1, 10, -1, 0, 2)
      .attr(CurseAttr)
      .ignoresProtect(true)
      .target(MoveTarget.CURSE),
    new AttackMove(Moves.FLAIL, Type.NORMAL, MoveCategory.PHYSICAL, -1, 100, 15, -1, 0, 2)
      .attr(LowHpPowerAttr),
    new StatusMove(Moves.CONVERSION_2, Type.NORMAL, -1, 30, -1, 0, 2)
      .attr(ResistLastMoveTypeAttr)
      .partial(), // Checks the move's original typing and not if its type is changed through some other means
    new AttackMove(Moves.AEROBLAST, Type.FLYING, MoveCategory.SPECIAL, 100, 95, 5, -1, 0, 2)
      .attr(HighCritAttr),
    new StatusMove(Moves.COTTON_SPORE, Type.GRASS, 100, 40, -1, 0, 2)
      .attr(StatChangeAttr, BattleStat.SPD, -2)
      .powderMove()
      .target(MoveTarget.ALL_NEAR_ENEMIES),
    new AttackMove(Moves.REVERSAL, Type.FIGHTING, MoveCategory.PHYSICAL, -1, 100, 15, -1, 0, 2)
      .attr(LowHpPowerAttr),
    new StatusMove(Moves.SPITE, Type.GHOST, 100, 10, -1, 0, 2)
      .attr(ReducePpMoveAttr, 4),
    new AttackMove(Moves.POWDER_SNOW, Type.ICE, MoveCategory.SPECIAL, 40, 100, 25, 10, 0, 2)
      .attr(StatusEffectAttr, StatusEffect.FREEZE)
      .target(MoveTarget.ALL_NEAR_ENEMIES),
    new SelfStatusMove(Moves.PROTECT, Type.NORMAL, -1, 10, -1, 4, 2)
      .attr(ProtectAttr),
    new AttackMove(Moves.MACH_PUNCH, Type.FIGHTING, MoveCategory.PHYSICAL, 40, 100, 30, -1, 1, 2)
      .punchingMove(),
    new StatusMove(Moves.SCARY_FACE, Type.NORMAL, 100, 10, -1, 0, 2)
      .attr(StatChangeAttr, BattleStat.SPD, -2),
    new AttackMove(Moves.FEINT_ATTACK, Type.DARK, MoveCategory.PHYSICAL, 60, -1, 20, -1, 0, 2),
    new StatusMove(Moves.SWEET_KISS, Type.FAIRY, 75, 10, -1, 0, 2)
      .attr(ConfuseAttr),
    new SelfStatusMove(Moves.BELLY_DRUM, Type.NORMAL, -1, 10, -1, 0, 2)
      .attr(CutHpStatBoostAttr, [BattleStat.ATK], 6, 2),
    new AttackMove(Moves.SLUDGE_BOMB, Type.POISON, MoveCategory.SPECIAL, 90, 100, 10, 30, 0, 2)
      .attr(StatusEffectAttr, StatusEffect.POISON)
      .ballBombMove(),
    new AttackMove(Moves.MUD_SLAP, Type.GROUND, MoveCategory.SPECIAL, 20, 100, 10, 100, 0, 2)
      .attr(StatChangeAttr, BattleStat.ACC, -1),
    new AttackMove(Moves.OCTAZOOKA, Type.WATER, MoveCategory.SPECIAL, 65, 85, 10, 50, 0, 2)
      .attr(StatChangeAttr, BattleStat.ACC, -1)
      .ballBombMove(),
    new StatusMove(Moves.SPIKES, Type.GROUND, -1, 20, -1, 0, 2)
      .attr(AddArenaTrapTagAttr, ArenaTagType.SPIKES)
      .target(MoveTarget.ENEMY_SIDE),
    new AttackMove(Moves.ZAP_CANNON, Type.ELECTRIC, MoveCategory.SPECIAL, 120, 50, 5, 100, 0, 2)
      .attr(StatusEffectAttr, StatusEffect.PARALYSIS)
      .ballBombMove(),
    new StatusMove(Moves.FORESIGHT, Type.NORMAL, -1, 40, -1, 0, 2)
      .unimplemented(),
    new SelfStatusMove(Moves.DESTINY_BOND, Type.GHOST, -1, 5, -1, 0, 2)
      .ignoresProtect()
      .attr(DestinyBondAttr),
    new StatusMove(Moves.PERISH_SONG, Type.NORMAL, -1, 5, -1, 0, 2)
      .attr(FaintCountdownAttr)
      .ignoresProtect()
      .soundBased()
      .condition(failOnBossCondition)
      .target(MoveTarget.ALL),
    new AttackMove(Moves.ICY_WIND, Type.ICE, MoveCategory.SPECIAL, 55, 95, 15, 100, 0, 2)
      .attr(StatChangeAttr, BattleStat.SPD, -1)
      .windMove()
      .target(MoveTarget.ALL_NEAR_ENEMIES),
    new SelfStatusMove(Moves.DETECT, Type.FIGHTING, -1, 5, -1, 4, 2)
      .attr(ProtectAttr),
    new AttackMove(Moves.BONE_RUSH, Type.GROUND, MoveCategory.PHYSICAL, 25, 90, 10, -1, 0, 2)
      .attr(MultiHitAttr)
      .makesContact(false),
    new StatusMove(Moves.LOCK_ON, Type.NORMAL, -1, 5, -1, 0, 2)
      .attr(IgnoreAccuracyAttr),
    new AttackMove(Moves.OUTRAGE, Type.DRAGON, MoveCategory.PHYSICAL, 120, 100, 10, -1, 0, 2)
      .attr(FrenzyAttr)
      .attr(MissEffectAttr, frenzyMissFunc)
      .target(MoveTarget.RANDOM_NEAR_ENEMY),
    new StatusMove(Moves.SANDSTORM, Type.ROCK, -1, 10, -1, 0, 2)
      .attr(WeatherChangeAttr, WeatherType.SANDSTORM)
      .target(MoveTarget.BOTH_SIDES),
    new AttackMove(Moves.GIGA_DRAIN, Type.GRASS, MoveCategory.SPECIAL, 75, 100, 10, -1, 0, 2)
      .attr(HitHealAttr)
      .triageMove(),
    new SelfStatusMove(Moves.ENDURE, Type.NORMAL, -1, 10, -1, 4, 2)
      .attr(EndureAttr),
    new StatusMove(Moves.CHARM, Type.FAIRY, 100, 20, -1, 0, 2)
      .attr(StatChangeAttr, BattleStat.ATK, -2),
    new AttackMove(Moves.ROLLOUT, Type.ROCK, MoveCategory.PHYSICAL, 30, 90, 20, -1, 0, 2)
      .attr(ConsecutiveUseDoublePowerAttr, 5, true, true, Moves.DEFENSE_CURL),
    new AttackMove(Moves.FALSE_SWIPE, Type.NORMAL, MoveCategory.PHYSICAL, 40, 100, 40, -1, 0, 2)
      .attr(SurviveDamageAttr),
    new StatusMove(Moves.SWAGGER, Type.NORMAL, 85, 15, -1, 0, 2)
      .attr(StatChangeAttr, BattleStat.ATK, 2)
      .attr(ConfuseAttr),
    new SelfStatusMove(Moves.MILK_DRINK, Type.NORMAL, -1, 5, -1, 0, 2)
      .attr(HealAttr, 0.5)
      .triageMove(),
    new AttackMove(Moves.SPARK, Type.ELECTRIC, MoveCategory.PHYSICAL, 65, 100, 20, 30, 0, 2)
      .attr(StatusEffectAttr, StatusEffect.PARALYSIS),
    new AttackMove(Moves.FURY_CUTTER, Type.BUG, MoveCategory.PHYSICAL, 40, 95, 20, -1, 0, 2)
      .attr(ConsecutiveUseDoublePowerAttr, 3, true)
      .slicingMove(),
    new AttackMove(Moves.STEEL_WING, Type.STEEL, MoveCategory.PHYSICAL, 70, 90, 25, 10, 0, 2)
      .attr(StatChangeAttr, BattleStat.DEF, 1, true),
    new StatusMove(Moves.MEAN_LOOK, Type.NORMAL, -1, 5, -1, 0, 2)
      .attr(AddBattlerTagAttr, BattlerTagType.TRAPPED, false, true, 1),
    new StatusMove(Moves.ATTRACT, Type.NORMAL, 100, 15, -1, 0, 2)
      .attr(AddBattlerTagAttr, BattlerTagType.INFATUATED)
      .condition((user, target, move) => user.isOppositeGender(target)),
    new SelfStatusMove(Moves.SLEEP_TALK, Type.NORMAL, -1, 10, -1, 0, 2)
      .attr(BypassSleepAttr)
      .attr(RandomMovesetMoveAttr)
      .condition(userSleptOrComatoseCondition)
      .target(MoveTarget.ALL_ENEMIES)
      .ignoresVirtual(),
    new StatusMove(Moves.HEAL_BELL, Type.NORMAL, -1, 5, -1, 0, 2)
      .attr(PartyStatusCureAttr, "A bell chimed!", Abilities.SOUNDPROOF)
      .soundBased()
      .target(MoveTarget.PARTY),
    new AttackMove(Moves.RETURN, Type.NORMAL, MoveCategory.PHYSICAL, -1, 100, 20, -1, 0, 2)
      .attr(FriendshipPowerAttr),
    new AttackMove(Moves.PRESENT, Type.NORMAL, MoveCategory.PHYSICAL, -1, 90, 15, -1, 0, 2)
      .attr(PresentPowerAttr)
      .makesContact(false),
    new AttackMove(Moves.FRUSTRATION, Type.NORMAL, MoveCategory.PHYSICAL, -1, 100, 20, -1, 0, 2)
      .attr(FriendshipPowerAttr, true),
    new StatusMove(Moves.SAFEGUARD, Type.NORMAL, -1, 25, -1, 0, 2)
      .target(MoveTarget.USER_SIDE)
      .unimplemented(),
    new StatusMove(Moves.PAIN_SPLIT, Type.NORMAL, -1, 20, -1, 0, 2)
      .attr(HpSplitAttr)
      .condition(failOnBossCondition),
    new AttackMove(Moves.SACRED_FIRE, Type.FIRE, MoveCategory.PHYSICAL, 100, 95, 5, 50, 0, 2)
      .attr(HealStatusEffectAttr, true, StatusEffect.FREEZE)
      .attr(StatusEffectAttr, StatusEffect.BURN)
      .makesContact(false),
    new AttackMove(Moves.MAGNITUDE, Type.GROUND, MoveCategory.PHYSICAL, -1, 100, 30, -1, 0, 2)
      .attr(PreMoveMessageAttr, magnitudeMessageFunc)
      .attr(MagnitudePowerAttr)
      .attr(HitsTagAttr, BattlerTagType.UNDERGROUND, true)
      .makesContact(false)
      .target(MoveTarget.ALL_NEAR_OTHERS),
    new AttackMove(Moves.DYNAMIC_PUNCH, Type.FIGHTING, MoveCategory.PHYSICAL, 100, 50, 5, 100, 0, 2)
      .attr(ConfuseAttr)
      .punchingMove(),
    new AttackMove(Moves.MEGAHORN, Type.BUG, MoveCategory.PHYSICAL, 120, 85, 10, -1, 0, 2),
    new AttackMove(Moves.DRAGON_BREATH, Type.DRAGON, MoveCategory.SPECIAL, 60, 100, 20, 30, 0, 2)
      .attr(StatusEffectAttr, StatusEffect.PARALYSIS),
    new SelfStatusMove(Moves.BATON_PASS, Type.NORMAL, -1, 40, -1, 0, 2)
      .attr(ForceSwitchOutAttr, true, true)
      .hidesUser(),
    new StatusMove(Moves.ENCORE, Type.NORMAL, 100, 5, -1, 0, 2)
      .attr(AddBattlerTagAttr, BattlerTagType.ENCORE, false, true)
      .condition((user, target, move) => new EncoreTag(user.id).canAdd(target)),
    new AttackMove(Moves.PURSUIT, Type.DARK, MoveCategory.PHYSICAL, 40, 100, 20, -1, 0, 2)
      .partial(),
    new AttackMove(Moves.RAPID_SPIN, Type.NORMAL, MoveCategory.PHYSICAL, 50, 100, 40, 100, 0, 2)
      .attr(StatChangeAttr, BattleStat.SPD, 1, true)
      .attr(RemoveBattlerTagAttr, [
        BattlerTagType.BIND,
        BattlerTagType.WRAP,
        BattlerTagType.FIRE_SPIN,
        BattlerTagType.WHIRLPOOL,
        BattlerTagType.CLAMP,
        BattlerTagType.SAND_TOMB,
        BattlerTagType.MAGMA_STORM,
        BattlerTagType.SNAP_TRAP,
        BattlerTagType.THUNDER_CAGE,
        BattlerTagType.SEEDED,
        BattlerTagType.INFESTATION
      ], true)
      .attr(RemoveArenaTrapAttr),
    new StatusMove(Moves.SWEET_SCENT, Type.NORMAL, 100, 20, -1, 0, 2)
      .attr(StatChangeAttr, BattleStat.EVA, -2)
      .target(MoveTarget.ALL_NEAR_ENEMIES),
    new AttackMove(Moves.IRON_TAIL, Type.STEEL, MoveCategory.PHYSICAL, 100, 75, 15, 30, 0, 2)
      .attr(StatChangeAttr, BattleStat.DEF, -1),
    new AttackMove(Moves.METAL_CLAW, Type.STEEL, MoveCategory.PHYSICAL, 50, 95, 35, 10, 0, 2)
      .attr(StatChangeAttr, BattleStat.ATK, 1, true),
    new AttackMove(Moves.VITAL_THROW, Type.FIGHTING, MoveCategory.PHYSICAL, 70, -1, 10, -1, -1, 2),
    new SelfStatusMove(Moves.MORNING_SUN, Type.NORMAL, -1, 5, -1, 0, 2)
      .attr(PlantHealAttr)
      .triageMove(),
    new SelfStatusMove(Moves.SYNTHESIS, Type.GRASS, -1, 5, -1, 0, 2)
      .attr(PlantHealAttr)
      .triageMove(),
    new SelfStatusMove(Moves.MOONLIGHT, Type.FAIRY, -1, 5, -1, 0, 2)
      .attr(PlantHealAttr)
      .triageMove(),
    new AttackMove(Moves.HIDDEN_POWER, Type.NORMAL, MoveCategory.SPECIAL, 60, 100, 15, -1, 0, 2)
      .attr(HiddenPowerTypeAttr),
    new AttackMove(Moves.CROSS_CHOP, Type.FIGHTING, MoveCategory.PHYSICAL, 100, 80, 5, -1, 0, 2)
      .attr(HighCritAttr),
    new AttackMove(Moves.TWISTER, Type.DRAGON, MoveCategory.SPECIAL, 40, 100, 20, 20, 0, 2)
      .attr(HitsTagAttr, BattlerTagType.FLYING, true)
      .attr(FlinchAttr)
      .windMove()
      .target(MoveTarget.ALL_NEAR_ENEMIES),
    new StatusMove(Moves.RAIN_DANCE, Type.WATER, -1, 5, -1, 0, 2)
      .attr(WeatherChangeAttr, WeatherType.RAIN)
      .target(MoveTarget.BOTH_SIDES),
    new StatusMove(Moves.SUNNY_DAY, Type.FIRE, -1, 5, -1, 0, 2)
      .attr(WeatherChangeAttr, WeatherType.SUNNY)
      .target(MoveTarget.BOTH_SIDES),
    new AttackMove(Moves.CRUNCH, Type.DARK, MoveCategory.PHYSICAL, 80, 100, 15, 20, 0, 2)
      .attr(StatChangeAttr, BattleStat.DEF, -1)
      .bitingMove(),
    new AttackMove(Moves.MIRROR_COAT, Type.PSYCHIC, MoveCategory.SPECIAL, -1, 100, 20, -1, -5, 2)
      .attr(CounterDamageAttr, (move: Move) => move.category === MoveCategory.SPECIAL, 2)
      .target(MoveTarget.ATTACKER),
    new StatusMove(Moves.PSYCH_UP, Type.NORMAL, -1, 10, -1, 0, 2)
      .attr(CopyStatsAttr),
    new AttackMove(Moves.EXTREME_SPEED, Type.NORMAL, MoveCategory.PHYSICAL, 80, 100, 5, -1, 2, 2),
    new AttackMove(Moves.ANCIENT_POWER, Type.ROCK, MoveCategory.SPECIAL, 60, 100, 5, 10, 0, 2)
      .attr(StatChangeAttr, [ BattleStat.ATK, BattleStat.DEF, BattleStat.SPATK, BattleStat.SPDEF, BattleStat.SPD ], 1, true),
    new AttackMove(Moves.SHADOW_BALL, Type.GHOST, MoveCategory.SPECIAL, 80, 100, 15, 20, 0, 2)
      .attr(StatChangeAttr, BattleStat.SPDEF, -1)
      .ballBombMove(),
    new AttackMove(Moves.FUTURE_SIGHT, Type.PSYCHIC, MoveCategory.SPECIAL, 120, 100, 10, -1, 0, 2)
      .attr(DelayedAttackAttr, ArenaTagType.FUTURE_SIGHT, ChargeAnim.FUTURE_SIGHT_CHARGING, "foresaw\nan attack!"),
    new AttackMove(Moves.ROCK_SMASH, Type.FIGHTING, MoveCategory.PHYSICAL, 40, 100, 15, 50, 0, 2)
      .attr(StatChangeAttr, BattleStat.DEF, -1),
    new AttackMove(Moves.WHIRLPOOL, Type.WATER, MoveCategory.SPECIAL, 35, 85, 15, -1, 0, 2)
      .attr(TrapAttr, BattlerTagType.WHIRLPOOL)
      .attr(HitsTagAttr, BattlerTagType.UNDERWATER, true),
    new AttackMove(Moves.BEAT_UP, Type.DARK, MoveCategory.PHYSICAL, -1, 100, 10, -1, 0, 2)
      .attr(MultiHitAttr, MultiHitType.BEAT_UP)
      .attr(BeatUpAttr)
      .makesContact(false),
    new AttackMove(Moves.FAKE_OUT, Type.NORMAL, MoveCategory.PHYSICAL, 40, 100, 10, 100, 3, 3)
      .attr(FlinchAttr)
      .condition(new FirstMoveCondition()),
    new AttackMove(Moves.UPROAR, Type.NORMAL, MoveCategory.SPECIAL, 90, 100, 10, -1, 0, 3)
      .ignoresVirtual()
      .soundBased()
      .target(MoveTarget.RANDOM_NEAR_ENEMY)
      .partial(),
    new SelfStatusMove(Moves.STOCKPILE, Type.NORMAL, -1, 20, -1, 0, 3)
      .unimplemented(),
    new AttackMove(Moves.SPIT_UP, Type.NORMAL, MoveCategory.SPECIAL, -1, 100, 10, -1, 0, 3)
      .unimplemented(),
    new SelfStatusMove(Moves.SWALLOW, Type.NORMAL, -1, 10, -1, 0, 3)
      .triageMove()
      .unimplemented(),
    new AttackMove(Moves.HEAT_WAVE, Type.FIRE, MoveCategory.SPECIAL, 95, 90, 10, 10, 0, 3)
      .attr(HealStatusEffectAttr, true, StatusEffect.FREEZE)
      .attr(StatusEffectAttr, StatusEffect.BURN)
      .windMove()
      .target(MoveTarget.ALL_NEAR_ENEMIES),
    new StatusMove(Moves.HAIL, Type.ICE, -1, 10, -1, 0, 3)
      .attr(WeatherChangeAttr, WeatherType.HAIL)
      .target(MoveTarget.BOTH_SIDES),
    new StatusMove(Moves.TORMENT, Type.DARK, 100, 15, -1, 0, 3)
      .unimplemented(),
    new StatusMove(Moves.FLATTER, Type.DARK, 100, 15, -1, 0, 3)
      .attr(StatChangeAttr, BattleStat.SPATK, 1)
      .attr(ConfuseAttr),
    new StatusMove(Moves.WILL_O_WISP, Type.FIRE, 85, 15, -1, 0, 3)
      .attr(StatusEffectAttr, StatusEffect.BURN),
    new StatusMove(Moves.MEMENTO, Type.DARK, 100, 10, -1, 0, 3)
      .attr(SacrificialAttrOnHit)
      .attr(StatChangeAttr, [ BattleStat.ATK, BattleStat.SPATK ], -2),
    new AttackMove(Moves.FACADE, Type.NORMAL, MoveCategory.PHYSICAL, 70, 100, 20, -1, 0, 3)
      .attr(MovePowerMultiplierAttr, (user, target, move) => user.status
        && (user.status.effect === StatusEffect.BURN || user.status.effect === StatusEffect.POISON || user.status.effect === StatusEffect.TOXIC || user.status.effect === StatusEffect.PARALYSIS) ? 2 : 1)
      .attr(BypassBurnDamageReductionAttr),
    new AttackMove(Moves.FOCUS_PUNCH, Type.FIGHTING, MoveCategory.PHYSICAL, 150, 100, 20, -1, -3, 3)
      .punchingMove()
      .ignoresVirtual()
      .condition((user, target, move) => !user.turnData.attacksReceived.find(r => r.damage)),
    new AttackMove(Moves.SMELLING_SALTS, Type.NORMAL, MoveCategory.PHYSICAL, 70, 100, 10, -1, 0, 3)
      .attr(MovePowerMultiplierAttr, (user, target, move) => target.status?.effect === StatusEffect.PARALYSIS ? 2 : 1)
      .attr(HealStatusEffectAttr, true, StatusEffect.PARALYSIS),
    new SelfStatusMove(Moves.FOLLOW_ME, Type.NORMAL, -1, 20, -1, 2, 3)
      .attr(AddBattlerTagAttr, BattlerTagType.CENTER_OF_ATTENTION, true),
    new StatusMove(Moves.NATURE_POWER, Type.NORMAL, -1, 20, -1, 0, 3)
      .attr(NaturePowerAttr)
      .ignoresVirtual(),
    new SelfStatusMove(Moves.CHARGE, Type.ELECTRIC, -1, 20, -1, 0, 3)
      .attr(StatChangeAttr, BattleStat.SPDEF, 1, true)
      .attr(AddBattlerTagAttr, BattlerTagType.CHARGED, true, false),
    new StatusMove(Moves.TAUNT, Type.DARK, 100, 20, -1, 0, 3)
      .unimplemented(),
    new StatusMove(Moves.HELPING_HAND, Type.NORMAL, -1, 20, -1, 5, 3)
      .attr(AddBattlerTagAttr, BattlerTagType.HELPING_HAND)
      .target(MoveTarget.NEAR_ALLY),
    new StatusMove(Moves.TRICK, Type.PSYCHIC, 100, 10, -1, 0, 3)
      .unimplemented(),
    new StatusMove(Moves.ROLE_PLAY, Type.PSYCHIC, -1, 10, -1, 0, 3)
      .attr(AbilityCopyAttr),
    new SelfStatusMove(Moves.WISH, Type.NORMAL, -1, 10, -1, 0, 3)
      .triageMove()
      .attr(AddArenaTagAttr, ArenaTagType.WISH, 2, true),
    new SelfStatusMove(Moves.ASSIST, Type.NORMAL, -1, 20, -1, 0, 3)
      .attr(RandomMovesetMoveAttr, true)
      .ignoresVirtual(),
    new SelfStatusMove(Moves.INGRAIN, Type.GRASS, -1, 20, -1, 0, 3)
      .attr(AddBattlerTagAttr, BattlerTagType.INGRAIN, true, true),
    new AttackMove(Moves.SUPERPOWER, Type.FIGHTING, MoveCategory.PHYSICAL, 120, 100, 5, -1, 0, 3)
      .attr(StatChangeAttr, [ BattleStat.ATK, BattleStat.DEF ], -1, true),
    new SelfStatusMove(Moves.MAGIC_COAT, Type.PSYCHIC, -1, 15, -1, 4, 3)
      .unimplemented(),
    new SelfStatusMove(Moves.RECYCLE, Type.NORMAL, -1, 10, -1, 0, 3)
      .unimplemented(),
    new AttackMove(Moves.REVENGE, Type.FIGHTING, MoveCategory.PHYSICAL, 60, 100, 10, -1, -4, 3)
      .attr(TurnDamagedDoublePowerAttr),
    new AttackMove(Moves.BRICK_BREAK, Type.FIGHTING, MoveCategory.PHYSICAL, 75, 100, 15, -1, 0, 3)
      .attr(RemoveScreensAttr),
    new StatusMove(Moves.YAWN, Type.NORMAL, -1, 10, -1, 0, 3)
      .attr(AddBattlerTagAttr, BattlerTagType.DROWSY, false, true)
      .condition((user, target, move) => !target.status),
    new AttackMove(Moves.KNOCK_OFF, Type.DARK, MoveCategory.PHYSICAL, 65, 100, 20, -1, 0, 3)
      .attr(MovePowerMultiplierAttr, (user, target, move) => target.getHeldItems().filter(i => i.isTransferrable).length > 0 ? 1.5 : 1)
      .attr(RemoveHeldItemAttr, false),
    new AttackMove(Moves.ENDEAVOR, Type.NORMAL, MoveCategory.PHYSICAL, -1, 100, 5, -1, 0, 3)
      .attr(MatchHpAttr)
      .condition(failOnBossCondition),
    new AttackMove(Moves.ERUPTION, Type.FIRE, MoveCategory.SPECIAL, 150, 100, 5, -1, 0, 3)
      .attr(HpPowerAttr)
      .target(MoveTarget.ALL_NEAR_ENEMIES),
    new StatusMove(Moves.SKILL_SWAP, Type.PSYCHIC, -1, 10, -1, 0, 3)
      .attr(SwitchAbilitiesAttr),
    new SelfStatusMove(Moves.IMPRISON, Type.PSYCHIC, -1, 10, -1, 0, 3)
      .unimplemented(),
    new SelfStatusMove(Moves.REFRESH, Type.NORMAL, -1, 20, -1, 0, 3)
      .attr(HealStatusEffectAttr, true, StatusEffect.PARALYSIS, StatusEffect.POISON, StatusEffect.TOXIC, StatusEffect.BURN)
      .condition((user, target, move) => user.status && (user.status.effect === StatusEffect.PARALYSIS || user.status.effect === StatusEffect.POISON || user.status.effect === StatusEffect.TOXIC || user.status.effect === StatusEffect.BURN)),
    new SelfStatusMove(Moves.GRUDGE, Type.GHOST, -1, 5, -1, 0, 3)
      .unimplemented(),
    new SelfStatusMove(Moves.SNATCH, Type.DARK, -1, 10, -1, 4, 3)
      .unimplemented(),
    new AttackMove(Moves.SECRET_POWER, Type.NORMAL, MoveCategory.PHYSICAL, 70, 100, 20, 30, 0, 3)
      .makesContact(false)
      .partial(),
    new AttackMove(Moves.DIVE, Type.WATER, MoveCategory.PHYSICAL, 80, 100, 10, -1, 0, 3)
      .attr(ChargeAttr, ChargeAnim.DIVE_CHARGING, "hid\nunderwater!", BattlerTagType.UNDERWATER)
      .ignoresVirtual(),
    new AttackMove(Moves.ARM_THRUST, Type.FIGHTING, MoveCategory.PHYSICAL, 15, 100, 20, -1, 0, 3)
      .attr(MultiHitAttr),
    new SelfStatusMove(Moves.CAMOUFLAGE, Type.NORMAL, -1, 20, -1, 0, 3)
      .attr(CopyBiomeTypeAttr),
    new SelfStatusMove(Moves.TAIL_GLOW, Type.BUG, -1, 20, -1, 0, 3)
      .attr(StatChangeAttr, BattleStat.SPATK, 3, true),
    new AttackMove(Moves.LUSTER_PURGE, Type.PSYCHIC, MoveCategory.SPECIAL, 95, 100, 5, 50, 0, 3)
      .attr(StatChangeAttr, BattleStat.SPDEF, -1),
    new AttackMove(Moves.MIST_BALL, Type.PSYCHIC, MoveCategory.SPECIAL, 95, 100, 5, 50, 0, 3)
      .attr(StatChangeAttr, BattleStat.SPATK, -1)
      .ballBombMove(),
    new StatusMove(Moves.FEATHER_DANCE, Type.FLYING, 100, 15, -1, 0, 3)
      .attr(StatChangeAttr, BattleStat.ATK, -2)
      .danceMove(),
    new StatusMove(Moves.TEETER_DANCE, Type.NORMAL, 100, 20, -1, 0, 3)
      .attr(ConfuseAttr)
      .danceMove()
      .target(MoveTarget.ALL_NEAR_OTHERS),
    new AttackMove(Moves.BLAZE_KICK, Type.FIRE, MoveCategory.PHYSICAL, 85, 90, 10, 10, 0, 3)
      .attr(HighCritAttr)
      .attr(StatusEffectAttr, StatusEffect.BURN),
    new StatusMove(Moves.MUD_SPORT, Type.GROUND, -1, 15, -1, 0, 3)
      .attr(AddArenaTagAttr, ArenaTagType.MUD_SPORT, 5)
      .target(MoveTarget.BOTH_SIDES),
    new AttackMove(Moves.ICE_BALL, Type.ICE, MoveCategory.PHYSICAL, 30, 90, 20, -1, 0, 3)
      .attr(ConsecutiveUseDoublePowerAttr, 5, true, true, Moves.DEFENSE_CURL)
      .ballBombMove(),
    new AttackMove(Moves.NEEDLE_ARM, Type.GRASS, MoveCategory.PHYSICAL, 60, 100, 15, 30, 0, 3)
      .attr(FlinchAttr),
    new SelfStatusMove(Moves.SLACK_OFF, Type.NORMAL, -1, 5, -1, 0, 3)
      .attr(HealAttr, 0.5)
      .triageMove(),
    new AttackMove(Moves.HYPER_VOICE, Type.NORMAL, MoveCategory.SPECIAL, 90, 100, 10, -1, 0, 3)
      .soundBased()
      .target(MoveTarget.ALL_NEAR_ENEMIES),
    new AttackMove(Moves.POISON_FANG, Type.POISON, MoveCategory.PHYSICAL, 50, 100, 15, 50, 0, 3)
      .attr(StatusEffectAttr, StatusEffect.TOXIC)
      .bitingMove(),
    new AttackMove(Moves.CRUSH_CLAW, Type.NORMAL, MoveCategory.PHYSICAL, 75, 95, 10, 50, 0, 3)
      .attr(StatChangeAttr, BattleStat.DEF, -1),
    new AttackMove(Moves.BLAST_BURN, Type.FIRE, MoveCategory.SPECIAL, 150, 90, 5, -1, 0, 3)
      .attr(RechargeAttr),
    new AttackMove(Moves.HYDRO_CANNON, Type.WATER, MoveCategory.SPECIAL, 150, 90, 5, -1, 0, 3)
      .attr(RechargeAttr),
    new AttackMove(Moves.METEOR_MASH, Type.STEEL, MoveCategory.PHYSICAL, 90, 90, 10, 20, 0, 3)
      .attr(StatChangeAttr, BattleStat.ATK, 1, true)
      .punchingMove(),
    new AttackMove(Moves.ASTONISH, Type.GHOST, MoveCategory.PHYSICAL, 30, 100, 15, 30, 0, 3)
      .attr(FlinchAttr),
    new AttackMove(Moves.WEATHER_BALL, Type.NORMAL, MoveCategory.SPECIAL, 50, 100, 10, -1, 0, 3)
      .attr(WeatherBallTypeAttr)
      .attr(MovePowerMultiplierAttr, (user, target, move) => [WeatherType.SUNNY, WeatherType.RAIN, WeatherType.SANDSTORM, WeatherType.HAIL, WeatherType.SNOW, WeatherType.FOG, WeatherType.HEAVY_RAIN, WeatherType.HARSH_SUN].includes(user.scene.arena.weather?.weatherType) && !user.scene.arena.weather?.isEffectSuppressed(user.scene) ? 2 : 1)
      .ballBombMove(),
    new StatusMove(Moves.AROMATHERAPY, Type.GRASS, -1, 5, -1, 0, 3)
      .attr(PartyStatusCureAttr, "A soothing aroma wafted through the area!", Abilities.SAP_SIPPER)
      .target(MoveTarget.PARTY),
    new StatusMove(Moves.FAKE_TEARS, Type.DARK, 100, 20, -1, 0, 3)
      .attr(StatChangeAttr, BattleStat.SPDEF, -2),
    new AttackMove(Moves.AIR_CUTTER, Type.FLYING, MoveCategory.SPECIAL, 60, 95, 25, -1, 0, 3)
      .attr(HighCritAttr)
      .slicingMove()
      .windMove()
      .target(MoveTarget.ALL_NEAR_ENEMIES),
    new AttackMove(Moves.OVERHEAT, Type.FIRE, MoveCategory.SPECIAL, 130, 90, 5, -1, 0, 3)
      .attr(StatChangeAttr, BattleStat.SPATK, -2, true)
      .attr(HealStatusEffectAttr, true, StatusEffect.FREEZE),
    new StatusMove(Moves.ODOR_SLEUTH, Type.NORMAL, -1, 40, -1, 0, 3)
      .unimplemented(),
    new AttackMove(Moves.ROCK_TOMB, Type.ROCK, MoveCategory.PHYSICAL, 60, 95, 15, 100, 0, 3)
      .attr(StatChangeAttr, BattleStat.SPD, -1)
      .makesContact(false),
    new AttackMove(Moves.SILVER_WIND, Type.BUG, MoveCategory.SPECIAL, 60, 100, 5, 10, 0, 3)
      .attr(StatChangeAttr, [ BattleStat.ATK, BattleStat.DEF, BattleStat.SPATK, BattleStat.SPDEF, BattleStat.SPD ], 1, true)
      .windMove(),
    new StatusMove(Moves.METAL_SOUND, Type.STEEL, 85, 40, -1, 0, 3)
      .attr(StatChangeAttr, BattleStat.SPDEF, -2)
      .soundBased(),
    new StatusMove(Moves.GRASS_WHISTLE, Type.GRASS, 55, 15, -1, 0, 3)
      .attr(StatusEffectAttr, StatusEffect.SLEEP)
      .soundBased(),
    new StatusMove(Moves.TICKLE, Type.NORMAL, 100, 20, -1, 0, 3)
      .attr(StatChangeAttr, [ BattleStat.ATK, BattleStat.DEF ], -1),
    new SelfStatusMove(Moves.COSMIC_POWER, Type.PSYCHIC, -1, 20, -1, 0, 3)
      .attr(StatChangeAttr, [ BattleStat.DEF, BattleStat.SPDEF ], 1, true),
    new AttackMove(Moves.WATER_SPOUT, Type.WATER, MoveCategory.SPECIAL, 150, 100, 5, -1, 0, 3)
      .attr(HpPowerAttr)
      .target(MoveTarget.ALL_NEAR_ENEMIES),
    new AttackMove(Moves.SIGNAL_BEAM, Type.BUG, MoveCategory.SPECIAL, 75, 100, 15, 10, 0, 3)
      .attr(ConfuseAttr),
    new AttackMove(Moves.SHADOW_PUNCH, Type.GHOST, MoveCategory.PHYSICAL, 60, -1, 20, -1, 0, 3)
      .punchingMove(),
    new AttackMove(Moves.EXTRASENSORY, Type.PSYCHIC, MoveCategory.SPECIAL, 80, 100, 20, 10, 0, 3)
      .attr(FlinchAttr),
    new AttackMove(Moves.SKY_UPPERCUT, Type.FIGHTING, MoveCategory.PHYSICAL, 85, 90, 15, -1, 0, 3)
      .attr(HitsTagAttr, BattlerTagType.FLYING)
      .punchingMove(),
    new AttackMove(Moves.SAND_TOMB, Type.GROUND, MoveCategory.PHYSICAL, 35, 85, 15, -1, 0, 3)
      .attr(TrapAttr, BattlerTagType.SAND_TOMB)
      .makesContact(false),
    new AttackMove(Moves.SHEER_COLD, Type.ICE, MoveCategory.SPECIAL, 200, 20, 5, -1, 0, 3)
      .attr(IceNoEffectTypeAttr)
      .attr(OneHitKOAttr)
      .attr(SheerColdAccuracyAttr),
    new AttackMove(Moves.MUDDY_WATER, Type.WATER, MoveCategory.SPECIAL, 90, 85, 10, 30, 0, 3)
      .attr(StatChangeAttr, BattleStat.ACC, -1)
      .target(MoveTarget.ALL_NEAR_ENEMIES),
    new AttackMove(Moves.BULLET_SEED, Type.GRASS, MoveCategory.PHYSICAL, 25, 100, 30, -1, 0, 3)
      .attr(MultiHitAttr)
      .makesContact(false)
      .ballBombMove(),
    new AttackMove(Moves.AERIAL_ACE, Type.FLYING, MoveCategory.PHYSICAL, 60, -1, 20, -1, 0, 3)
      .slicingMove(),
    new AttackMove(Moves.ICICLE_SPEAR, Type.ICE, MoveCategory.PHYSICAL, 25, 100, 30, -1, 0, 3)
      .attr(MultiHitAttr)
      .makesContact(false),
    new SelfStatusMove(Moves.IRON_DEFENSE, Type.STEEL, -1, 15, -1, 0, 3)
      .attr(StatChangeAttr, BattleStat.DEF, 2, true),
    new StatusMove(Moves.BLOCK, Type.NORMAL, -1, 5, -1, 0, 3)
      .attr(AddBattlerTagAttr, BattlerTagType.TRAPPED, false, true, 1),
    new StatusMove(Moves.HOWL, Type.NORMAL, -1, 40, -1, 0, 3)
      .attr(StatChangeAttr, BattleStat.ATK, 1)
      .soundBased()
      .target(MoveTarget.USER_AND_ALLIES),
    new AttackMove(Moves.DRAGON_CLAW, Type.DRAGON, MoveCategory.PHYSICAL, 80, 100, 15, -1, 0, 3),
    new AttackMove(Moves.FRENZY_PLANT, Type.GRASS, MoveCategory.SPECIAL, 150, 90, 5, -1, 0, 3)
      .attr(RechargeAttr),
    new SelfStatusMove(Moves.BULK_UP, Type.FIGHTING, -1, 20, -1, 0, 3)
      .attr(StatChangeAttr, [ BattleStat.ATK, BattleStat.DEF ], 1, true),
    new AttackMove(Moves.BOUNCE, Type.FLYING, MoveCategory.PHYSICAL, 85, 85, 5, 30, 0, 3)
      .attr(ChargeAttr, ChargeAnim.BOUNCE_CHARGING, "sprang up!", BattlerTagType.FLYING)
      .attr(StatusEffectAttr, StatusEffect.PARALYSIS)
      .condition(failOnGravityCondition)
      .ignoresVirtual(),
    new AttackMove(Moves.MUD_SHOT, Type.GROUND, MoveCategory.SPECIAL, 55, 95, 15, 100, 0, 3)
      .attr(StatChangeAttr, BattleStat.SPD, -1),
    new AttackMove(Moves.POISON_TAIL, Type.POISON, MoveCategory.PHYSICAL, 50, 100, 25, 10, 0, 3)
      .attr(HighCritAttr)
      .attr(StatusEffectAttr, StatusEffect.POISON),
    new AttackMove(Moves.COVET, Type.NORMAL, MoveCategory.PHYSICAL, 60, 100, 25, -1, 0, 3)
      .attr(StealHeldItemChanceAttr, 0.3),
    new AttackMove(Moves.VOLT_TACKLE, Type.ELECTRIC, MoveCategory.PHYSICAL, 120, 100, 15, 10, 0, 3)
      .attr(RecoilAttr, false, 0.33)
      .attr(StatusEffectAttr, StatusEffect.PARALYSIS)
      .recklessMove(),
    new AttackMove(Moves.MAGICAL_LEAF, Type.GRASS, MoveCategory.SPECIAL, 60, -1, 20, -1, 0, 3),
    new StatusMove(Moves.WATER_SPORT, Type.WATER, -1, 15, -1, 0, 3)
      .attr(AddArenaTagAttr, ArenaTagType.WATER_SPORT, 5)
      .target(MoveTarget.BOTH_SIDES),
    new SelfStatusMove(Moves.CALM_MIND, Type.PSYCHIC, -1, 20, -1, 0, 3)
      .attr(StatChangeAttr, [ BattleStat.SPATK, BattleStat.SPDEF ], 1, true),
    new AttackMove(Moves.LEAF_BLADE, Type.GRASS, MoveCategory.PHYSICAL, 90, 100, 15, -1, 0, 3)
      .attr(HighCritAttr)
      .slicingMove(),
    new SelfStatusMove(Moves.DRAGON_DANCE, Type.DRAGON, -1, 20, -1, 0, 3)
      .attr(StatChangeAttr, [ BattleStat.ATK, BattleStat.SPD ], 1, true)
      .danceMove(),
    new AttackMove(Moves.ROCK_BLAST, Type.ROCK, MoveCategory.PHYSICAL, 25, 90, 10, -1, 0, 3)
      .attr(MultiHitAttr)
      .makesContact(false)
      .ballBombMove(),
    new AttackMove(Moves.SHOCK_WAVE, Type.ELECTRIC, MoveCategory.SPECIAL, 60, -1, 20, -1, 0, 3),
    new AttackMove(Moves.WATER_PULSE, Type.WATER, MoveCategory.SPECIAL, 60, 100, 20, 20, 0, 3)
      .attr(ConfuseAttr)
      .pulseMove(),
    new AttackMove(Moves.DOOM_DESIRE, Type.STEEL, MoveCategory.SPECIAL, 140, 100, 5, -1, 0, 3)
      .attr(DelayedAttackAttr, ArenaTagType.DOOM_DESIRE, ChargeAnim.DOOM_DESIRE_CHARGING, "chose\nDoom Desire as its destiny!"),
    new AttackMove(Moves.PSYCHO_BOOST, Type.PSYCHIC, MoveCategory.SPECIAL, 140, 90, 5, -1, 0, 3)
      .attr(StatChangeAttr, BattleStat.SPATK, -2, true),
    new SelfStatusMove(Moves.ROOST, Type.FLYING, -1, 5, -1, 0, 4)
      .attr(HealAttr, 0.5)
      .attr(AddBattlerTagAttr, BattlerTagType.ROOSTED, true, false)
      .triageMove(),
    new StatusMove(Moves.GRAVITY, Type.PSYCHIC, -1, 5, -1, 0, 4)
      .attr(AddArenaTagAttr, ArenaTagType.GRAVITY, 5)
      .target(MoveTarget.BOTH_SIDES),
    new StatusMove(Moves.MIRACLE_EYE, Type.PSYCHIC, -1, 40, -1, 0, 4)
      .unimplemented(),
    new AttackMove(Moves.WAKE_UP_SLAP, Type.FIGHTING, MoveCategory.PHYSICAL, 70, 100, 10, -1, 0, 4)
      .attr(MovePowerMultiplierAttr, (user, target, move) => targetSleptOrComatoseCondition(user, target, move) ? 2 : 1)
      .attr(HealStatusEffectAttr, false, StatusEffect.SLEEP),
    new AttackMove(Moves.HAMMER_ARM, Type.FIGHTING, MoveCategory.PHYSICAL, 100, 90, 10, -1, 0, 4)
      .attr(StatChangeAttr, BattleStat.SPD, -1, true)
      .punchingMove(),
    new AttackMove(Moves.GYRO_BALL, Type.STEEL, MoveCategory.PHYSICAL, -1, 100, 5, -1, 0, 4)
      .attr(GyroBallPowerAttr)
      .ballBombMove(),
    new SelfStatusMove(Moves.HEALING_WISH, Type.PSYCHIC, -1, 10, -1, 0, 4)
      .attr(SacrificialFullRestoreAttr)
      .triageMove(),
    new AttackMove(Moves.BRINE, Type.WATER, MoveCategory.SPECIAL, 65, 100, 10, -1, 0, 4)
      .attr(MovePowerMultiplierAttr, (user, target, move) => target.getHpRatio() < 0.5 ? 2 : 1),
    new AttackMove(Moves.NATURAL_GIFT, Type.NORMAL, MoveCategory.PHYSICAL, -1, 100, 15, -1, 0, 4)
      .makesContact(false)
      .unimplemented(),
    new AttackMove(Moves.FEINT, Type.NORMAL, MoveCategory.PHYSICAL, 30, 100, 10, -1, 2, 4)
      .attr(RemoveBattlerTagAttr, [ BattlerTagType.PROTECTED ])
      .attr(RemoveArenaTagsAttr, [ ArenaTagType.QUICK_GUARD, ArenaTagType.WIDE_GUARD, ArenaTagType.MAT_BLOCK, ArenaTagType.CRAFTY_SHIELD ], false)
      .makesContact(false)
      .ignoresProtect(),
    new AttackMove(Moves.PLUCK, Type.FLYING, MoveCategory.PHYSICAL, 60, 100, 20, -1, 0, 4)
      .attr(StealEatBerryAttr),
    new StatusMove(Moves.TAILWIND, Type.FLYING, -1, 15, -1, 0, 4)
      .windMove()
      .attr(AddArenaTagAttr, ArenaTagType.TAILWIND, 4, true)
      .target(MoveTarget.USER_SIDE),
    new StatusMove(Moves.ACUPRESSURE, Type.NORMAL, -1, 30, -1, 0, 4)
      .attr(AcupressureStatChangeAttr)
      .target(MoveTarget.USER_OR_NEAR_ALLY),
    new AttackMove(Moves.METAL_BURST, Type.STEEL, MoveCategory.PHYSICAL, -1, 100, 10, -1, 0, 4)
      .attr(CounterDamageAttr, (move: Move) => (move.category === MoveCategory.PHYSICAL || move.category === MoveCategory.SPECIAL), 1.5)
      .makesContact(false)
      .target(MoveTarget.ATTACKER),
    new AttackMove(Moves.U_TURN, Type.BUG, MoveCategory.PHYSICAL, 70, 100, 20, -1, 0, 4)
      .attr(ForceSwitchOutAttr, true, false),
    new AttackMove(Moves.CLOSE_COMBAT, Type.FIGHTING, MoveCategory.PHYSICAL, 120, 100, 5, -1, 0, 4)
      .attr(StatChangeAttr, [ BattleStat.DEF, BattleStat.SPDEF ], -1, true),
    new AttackMove(Moves.PAYBACK, Type.DARK, MoveCategory.PHYSICAL, 50, 100, 10, -1, 0, 4)
      .attr(MovePowerMultiplierAttr, (user, target, move) => target.getLastXMoves(1).find(m => m.turn === target.scene.currentBattle.turn) || user.scene.currentBattle.turnCommands[target.getBattlerIndex()].command === Command.BALL ? 2 : 1),
    new AttackMove(Moves.ASSURANCE, Type.DARK, MoveCategory.PHYSICAL, 60, 100, 10, -1, 0, 4)
      .attr(MovePowerMultiplierAttr, (user, target, move) => target.turnData.damageTaken > 0 ? 2 : 1),
    new StatusMove(Moves.EMBARGO, Type.DARK, 100, 15, -1, 0, 4)
      .unimplemented(),
    new AttackMove(Moves.FLING, Type.DARK, MoveCategory.PHYSICAL, -1, 100, 10, -1, 0, 4)
      .makesContact(false)
      .unimplemented(),
    new StatusMove(Moves.PSYCHO_SHIFT, Type.PSYCHIC, 100, 10, -1, 0, 4)
      .attr(PsychoShiftEffectAttr)
      .condition((user, target, move) => (user.status?.effect === StatusEffect.BURN
        || user.status?.effect === StatusEffect.POISON
        || user.status?.effect === StatusEffect.TOXIC
        || user.status?.effect === StatusEffect.PARALYSIS
        || user.status?.effect === StatusEffect.SLEEP)
        && target.canSetStatus(user.status?.effect, false, false, user)
      ),
    new AttackMove(Moves.TRUMP_CARD, Type.NORMAL, MoveCategory.SPECIAL, -1, -1, 5, -1, 0, 4)
      .makesContact()
      .attr(LessPPMorePowerAttr),
    new StatusMove(Moves.HEAL_BLOCK, Type.PSYCHIC, 100, 15, -1, 0, 4)
      .target(MoveTarget.ALL_NEAR_ENEMIES)
      .unimplemented(),
    new AttackMove(Moves.WRING_OUT, Type.NORMAL, MoveCategory.SPECIAL, -1, 100, 5, -1, 0, 4)
      .attr(OpponentHighHpPowerAttr, 120)
      .makesContact(),
    new SelfStatusMove(Moves.POWER_TRICK, Type.PSYCHIC, -1, 10, -1, 0, 4)
      .unimplemented(),
    new StatusMove(Moves.GASTRO_ACID, Type.POISON, 100, 10, -1, 0, 4)
      .attr(SuppressAbilitiesAttr),
    new StatusMove(Moves.LUCKY_CHANT, Type.NORMAL, -1, 30, -1, 0, 4)
      .attr(AddBattlerTagAttr, BattlerTagType.NO_CRIT, false, false, 5)
      .target(MoveTarget.USER_SIDE)
      .unimplemented(),
    new StatusMove(Moves.ME_FIRST, Type.NORMAL, -1, 20, -1, 0, 4)
      .ignoresVirtual()
      .target(MoveTarget.NEAR_ENEMY)
      .unimplemented(),
    new SelfStatusMove(Moves.COPYCAT, Type.NORMAL, -1, 20, -1, 0, 4)
      .attr(CopyMoveAttr)
      .ignoresVirtual(),
    new StatusMove(Moves.POWER_SWAP, Type.PSYCHIC, -1, 10, 100, 0, 4)
      .unimplemented(),
    new StatusMove(Moves.GUARD_SWAP, Type.PSYCHIC, -1, 10, 100, 0, 4)
      .unimplemented(),
    new AttackMove(Moves.PUNISHMENT, Type.DARK, MoveCategory.PHYSICAL, -1, 100, 5, -1, 0, 4)
      .makesContact(true)
      .attr(PunishmentPowerAttr),
    new AttackMove(Moves.LAST_RESORT, Type.NORMAL, MoveCategory.PHYSICAL, 140, 100, 5, -1, 0, 4)
      .attr(LastResortAttr),
    new StatusMove(Moves.WORRY_SEED, Type.GRASS, 100, 10, -1, 0, 4)
      .attr(AbilityChangeAttr, Abilities.INSOMNIA),
    new AttackMove(Moves.SUCKER_PUNCH, Type.DARK, MoveCategory.PHYSICAL, 70, 100, 5, -1, 1, 4)
      .condition((user, target, move) => user.scene.currentBattle.turnCommands[target.getBattlerIndex()].command === Command.FIGHT && !target.turnData.acted && allMoves[user.scene.currentBattle.turnCommands[target.getBattlerIndex()].move.move].category !== MoveCategory.STATUS),
    new StatusMove(Moves.TOXIC_SPIKES, Type.POISON, -1, 20, -1, 0, 4)
      .attr(AddArenaTrapTagAttr, ArenaTagType.TOXIC_SPIKES)
      .target(MoveTarget.ENEMY_SIDE),
    new StatusMove(Moves.HEART_SWAP, Type.PSYCHIC, -1, 10, -1, 0, 4)
      .attr(SwapStatsAttr),
    new SelfStatusMove(Moves.AQUA_RING, Type.WATER, -1, 20, -1, 0, 4)
      .attr(AddBattlerTagAttr, BattlerTagType.AQUA_RING, true, true),
    new SelfStatusMove(Moves.MAGNET_RISE, Type.ELECTRIC, -1, 10, -1, 0, 4)
      .attr(AddBattlerTagAttr, BattlerTagType.MAGNET_RISEN, true, true)
      .condition((user, target, move) => !user.scene.arena.getTag(ArenaTagType.GRAVITY) && [BattlerTagType.MAGNET_RISEN, BattlerTagType.IGNORE_FLYING, BattlerTagType.INGRAIN].every((tag) => !user.getTag(tag))),
    new AttackMove(Moves.FLARE_BLITZ, Type.FIRE, MoveCategory.PHYSICAL, 120, 100, 15, 10, 0, 4)
      .attr(RecoilAttr, false, 0.33)
      .attr(HealStatusEffectAttr, true, StatusEffect.FREEZE)
      .attr(StatusEffectAttr, StatusEffect.BURN)
      .recklessMove(),
    new AttackMove(Moves.FORCE_PALM, Type.FIGHTING, MoveCategory.PHYSICAL, 60, 100, 10, 30, 0, 4)
      .attr(StatusEffectAttr, StatusEffect.PARALYSIS),
    new AttackMove(Moves.AURA_SPHERE, Type.FIGHTING, MoveCategory.SPECIAL, 80, -1, 20, -1, 0, 4)
      .pulseMove()
      .ballBombMove(),
    new SelfStatusMove(Moves.ROCK_POLISH, Type.ROCK, -1, 20, -1, 0, 4)
      .attr(StatChangeAttr, BattleStat.SPD, 2, true),
    new AttackMove(Moves.POISON_JAB, Type.POISON, MoveCategory.PHYSICAL, 80, 100, 20, 30, 0, 4)
      .attr(StatusEffectAttr, StatusEffect.POISON),
    new AttackMove(Moves.DARK_PULSE, Type.DARK, MoveCategory.SPECIAL, 80, 100, 15, 20, 0, 4)
      .attr(FlinchAttr)
      .pulseMove(),
    new AttackMove(Moves.NIGHT_SLASH, Type.DARK, MoveCategory.PHYSICAL, 70, 100, 15, -1, 0, 4)
      .attr(HighCritAttr)
      .slicingMove(),
    new AttackMove(Moves.AQUA_TAIL, Type.WATER, MoveCategory.PHYSICAL, 90, 90, 10, -1, 0, 4),
    new AttackMove(Moves.SEED_BOMB, Type.GRASS, MoveCategory.PHYSICAL, 80, 100, 15, -1, 0, 4)
      .makesContact(false)
      .ballBombMove(),
    new AttackMove(Moves.AIR_SLASH, Type.FLYING, MoveCategory.SPECIAL, 75, 95, 15, 30, 0, 4)
      .attr(FlinchAttr)
      .slicingMove(),
    new AttackMove(Moves.X_SCISSOR, Type.BUG, MoveCategory.PHYSICAL, 80, 100, 15, -1, 0, 4)
      .slicingMove(),
    new AttackMove(Moves.BUG_BUZZ, Type.BUG, MoveCategory.SPECIAL, 90, 100, 10, 10, 0, 4)
      .attr(StatChangeAttr, BattleStat.SPDEF, -1)
      .soundBased(),
    new AttackMove(Moves.DRAGON_PULSE, Type.DRAGON, MoveCategory.SPECIAL, 85, 100, 10, -1, 0, 4)
      .pulseMove(),
    new AttackMove(Moves.DRAGON_RUSH, Type.DRAGON, MoveCategory.PHYSICAL, 100, 75, 10, 20, 0, 4)
      .attr(MinimizeAccuracyAttr)
      .attr(HitsTagAttr, BattlerTagType.MINIMIZED, true)
      .attr(FlinchAttr),
    new AttackMove(Moves.POWER_GEM, Type.ROCK, MoveCategory.SPECIAL, 80, 100, 20, -1, 0, 4),
    new AttackMove(Moves.DRAIN_PUNCH, Type.FIGHTING, MoveCategory.PHYSICAL, 75, 100, 10, -1, 0, 4)
      .attr(HitHealAttr)
      .punchingMove()
      .triageMove(),
    new AttackMove(Moves.VACUUM_WAVE, Type.FIGHTING, MoveCategory.SPECIAL, 40, 100, 30, -1, 1, 4),
    new AttackMove(Moves.FOCUS_BLAST, Type.FIGHTING, MoveCategory.SPECIAL, 120, 70, 5, 10, 0, 4)
      .attr(StatChangeAttr, BattleStat.SPDEF, -1)
      .ballBombMove(),
    new AttackMove(Moves.ENERGY_BALL, Type.GRASS, MoveCategory.SPECIAL, 90, 100, 10, 10, 0, 4)
      .attr(StatChangeAttr, BattleStat.SPDEF, -1)
      .ballBombMove(),
    new AttackMove(Moves.BRAVE_BIRD, Type.FLYING, MoveCategory.PHYSICAL, 120, 100, 15, -1, 0, 4)
      .attr(RecoilAttr, false, 0.33)
      .recklessMove(),
    new AttackMove(Moves.EARTH_POWER, Type.GROUND, MoveCategory.SPECIAL, 90, 100, 10, 10, 0, 4)
      .attr(StatChangeAttr, BattleStat.SPDEF, -1),
    new StatusMove(Moves.SWITCHEROO, Type.DARK, 100, 10, -1, 0, 4)
      .unimplemented(),
    new AttackMove(Moves.GIGA_IMPACT, Type.NORMAL, MoveCategory.PHYSICAL, 150, 90, 5, -1, 0, 4)
      .attr(RechargeAttr),
    new SelfStatusMove(Moves.NASTY_PLOT, Type.DARK, -1, 20, -1, 0, 4)
      .attr(StatChangeAttr, BattleStat.SPATK, 2, true),
    new AttackMove(Moves.BULLET_PUNCH, Type.STEEL, MoveCategory.PHYSICAL, 40, 100, 30, -1, 1, 4)
      .punchingMove(),
    new AttackMove(Moves.AVALANCHE, Type.ICE, MoveCategory.PHYSICAL, 60, 100, 10, -1, -4, 4)
      .attr(TurnDamagedDoublePowerAttr),
    new AttackMove(Moves.ICE_SHARD, Type.ICE, MoveCategory.PHYSICAL, 40, 100, 30, -1, 1, 4)
      .makesContact(false),
    new AttackMove(Moves.SHADOW_CLAW, Type.GHOST, MoveCategory.PHYSICAL, 70, 100, 15, -1, 0, 4)
      .attr(HighCritAttr),
    new AttackMove(Moves.THUNDER_FANG, Type.ELECTRIC, MoveCategory.PHYSICAL, 65, 95, 15, 10, 0, 4)
      .attr(FlinchAttr)
      .attr(StatusEffectAttr, StatusEffect.PARALYSIS)
      .bitingMove(),
    new AttackMove(Moves.ICE_FANG, Type.ICE, MoveCategory.PHYSICAL, 65, 95, 15, 10, 0, 4)
      .attr(FlinchAttr)
      .attr(StatusEffectAttr, StatusEffect.FREEZE)
      .bitingMove(),
    new AttackMove(Moves.FIRE_FANG, Type.FIRE, MoveCategory.PHYSICAL, 65, 95, 15, 10, 0, 4)
      .attr(FlinchAttr)
      .attr(StatusEffectAttr, StatusEffect.BURN)
      .bitingMove(),
    new AttackMove(Moves.SHADOW_SNEAK, Type.GHOST, MoveCategory.PHYSICAL, 40, 100, 30, -1, 1, 4),
    new AttackMove(Moves.MUD_BOMB, Type.GROUND, MoveCategory.SPECIAL, 65, 85, 10, 30, 0, 4)
      .attr(StatChangeAttr, BattleStat.ACC, -1)
      .ballBombMove(),
    new AttackMove(Moves.PSYCHO_CUT, Type.PSYCHIC, MoveCategory.PHYSICAL, 70, 100, 20, -1, 0, 4)
      .attr(HighCritAttr)
      .slicingMove()
      .makesContact(false),
    new AttackMove(Moves.ZEN_HEADBUTT, Type.PSYCHIC, MoveCategory.PHYSICAL, 80, 90, 15, 20, 0, 4)
      .attr(FlinchAttr),
    new AttackMove(Moves.MIRROR_SHOT, Type.STEEL, MoveCategory.SPECIAL, 65, 85, 10, 30, 0, 4)
      .attr(StatChangeAttr, BattleStat.ACC, -1),
    new AttackMove(Moves.FLASH_CANNON, Type.STEEL, MoveCategory.SPECIAL, 80, 100, 10, 10, 0, 4)
      .attr(StatChangeAttr, BattleStat.SPDEF, -1),
    new AttackMove(Moves.ROCK_CLIMB, Type.NORMAL, MoveCategory.PHYSICAL, 90, 85, 20, 20, 0, 4)
      .attr(ConfuseAttr),
    new StatusMove(Moves.DEFOG, Type.FLYING, -1, 15, -1, 0, 4)
      .attr(StatChangeAttr, BattleStat.EVA, -1)
      .attr(ClearWeatherAttr, WeatherType.FOG)
      .attr(ClearTerrainAttr)
      .attr(RemoveScreensAttr, false)
      .attr(RemoveArenaTrapAttr, true),
    new StatusMove(Moves.TRICK_ROOM, Type.PSYCHIC, -1, 5, -1, -7, 4)
      .attr(AddArenaTagAttr, ArenaTagType.TRICK_ROOM, 5)
      .ignoresProtect()
      .target(MoveTarget.BOTH_SIDES),
    new AttackMove(Moves.DRACO_METEOR, Type.DRAGON, MoveCategory.SPECIAL, 130, 90, 5, -1, 0, 4)
      .attr(StatChangeAttr, BattleStat.SPATK, -2, true),
    new AttackMove(Moves.DISCHARGE, Type.ELECTRIC, MoveCategory.SPECIAL, 80, 100, 15, 30, 0, 4)
      .attr(StatusEffectAttr, StatusEffect.PARALYSIS)
      .target(MoveTarget.ALL_NEAR_OTHERS),
    new AttackMove(Moves.LAVA_PLUME, Type.FIRE, MoveCategory.SPECIAL, 80, 100, 15, 30, 0, 4)
      .attr(StatusEffectAttr, StatusEffect.BURN)
      .target(MoveTarget.ALL_NEAR_OTHERS),
    new AttackMove(Moves.LEAF_STORM, Type.GRASS, MoveCategory.SPECIAL, 130, 90, 5, -1, 0, 4)
      .attr(StatChangeAttr, BattleStat.SPATK, -2, true),
    new AttackMove(Moves.POWER_WHIP, Type.GRASS, MoveCategory.PHYSICAL, 120, 85, 10, -1, 0, 4),
    new AttackMove(Moves.ROCK_WRECKER, Type.ROCK, MoveCategory.PHYSICAL, 150, 90, 5, -1, 0, 4)
      .attr(RechargeAttr)
      .makesContact(false)
      .ballBombMove(),
    new AttackMove(Moves.CROSS_POISON, Type.POISON, MoveCategory.PHYSICAL, 70, 100, 20, 10, 0, 4)
      .attr(HighCritAttr)
      .attr(StatusEffectAttr, StatusEffect.POISON)
      .slicingMove(),
    new AttackMove(Moves.GUNK_SHOT, Type.POISON, MoveCategory.PHYSICAL, 120, 80, 5, 30, 0, 4)
      .attr(StatusEffectAttr, StatusEffect.POISON)
      .makesContact(false),
    new AttackMove(Moves.IRON_HEAD, Type.STEEL, MoveCategory.PHYSICAL, 80, 100, 15, 30, 0, 4)
      .attr(FlinchAttr),
    new AttackMove(Moves.MAGNET_BOMB, Type.STEEL, MoveCategory.PHYSICAL, 60, -1, 20, -1, 0, 4)
      .makesContact(false)
      .ballBombMove(),
    new AttackMove(Moves.STONE_EDGE, Type.ROCK, MoveCategory.PHYSICAL, 100, 80, 5, -1, 0, 4)
      .attr(HighCritAttr)
      .makesContact(false),
    new StatusMove(Moves.CAPTIVATE, Type.NORMAL, 100, 20, -1, 0, 4)
      .attr(StatChangeAttr, BattleStat.SPATK, -2)
      .condition((user, target, move) => target.isOppositeGender(user))
      .target(MoveTarget.ALL_NEAR_ENEMIES),
    new StatusMove(Moves.STEALTH_ROCK, Type.ROCK, -1, 20, -1, 0, 4)
      .attr(AddArenaTrapTagAttr, ArenaTagType.STEALTH_ROCK)
      .target(MoveTarget.ENEMY_SIDE),
    new AttackMove(Moves.GRASS_KNOT, Type.GRASS, MoveCategory.SPECIAL, -1, 100, 20, -1, 0, 4)
      .attr(WeightPowerAttr)
      .makesContact()
      .condition(failOnMaxCondition),
    new AttackMove(Moves.CHATTER, Type.FLYING, MoveCategory.SPECIAL, 65, 100, 20, 100, 0, 4)
      .attr(ConfuseAttr)
      .soundBased(),
    new AttackMove(Moves.JUDGMENT, Type.NORMAL, MoveCategory.SPECIAL, 100, 100, 10, -1, 0, 4)
      .attr(FormChangeItemTypeAttr),
    new AttackMove(Moves.BUG_BITE, Type.BUG, MoveCategory.PHYSICAL, 60, 100, 20, -1, 0, 4)
      .attr(StealEatBerryAttr),
    new AttackMove(Moves.CHARGE_BEAM, Type.ELECTRIC, MoveCategory.SPECIAL, 50, 90, 10, 70, 0, 4)
      .attr(StatChangeAttr, BattleStat.SPATK, 1, true),
    new AttackMove(Moves.WOOD_HAMMER, Type.GRASS, MoveCategory.PHYSICAL, 120, 100, 15, -1, 0, 4)
      .attr(RecoilAttr, false, 0.33)
      .recklessMove(),
    new AttackMove(Moves.AQUA_JET, Type.WATER, MoveCategory.PHYSICAL, 40, 100, 20, -1, 1, 4),
    new AttackMove(Moves.ATTACK_ORDER, Type.BUG, MoveCategory.PHYSICAL, 90, 100, 15, -1, 0, 4)
      .attr(HighCritAttr)
      .makesContact(false),
    new SelfStatusMove(Moves.DEFEND_ORDER, Type.BUG, -1, 10, -1, 0, 4)
      .attr(StatChangeAttr, [ BattleStat.DEF, BattleStat.SPDEF ], 1, true),
    new SelfStatusMove(Moves.HEAL_ORDER, Type.BUG, -1, 10, -1, 0, 4)
      .attr(HealAttr, 0.5)
      .triageMove(),
    new AttackMove(Moves.HEAD_SMASH, Type.ROCK, MoveCategory.PHYSICAL, 150, 80, 5, -1, 0, 4)
      .attr(RecoilAttr, false, 0.5)
      .recklessMove(),
    new AttackMove(Moves.DOUBLE_HIT, Type.NORMAL, MoveCategory.PHYSICAL, 35, 90, 10, -1, 0, 4)
      .attr(MultiHitAttr, MultiHitType._2),
    new AttackMove(Moves.ROAR_OF_TIME, Type.DRAGON, MoveCategory.SPECIAL, 150, 90, 5, -1, 0, 4)
      .attr(RechargeAttr),
    new AttackMove(Moves.SPACIAL_REND, Type.DRAGON, MoveCategory.SPECIAL, 100, 95, 5, -1, 0, 4)
      .attr(HighCritAttr),
    new SelfStatusMove(Moves.LUNAR_DANCE, Type.PSYCHIC, -1, 10, -1, 0, 4)
      .attr(SacrificialAttrOnHit)
      .danceMove()
      .triageMove()
      .unimplemented(),
    new AttackMove(Moves.CRUSH_GRIP, Type.NORMAL, MoveCategory.PHYSICAL, -1, 100, 5, -1, 0, 4)
      .attr(OpponentHighHpPowerAttr, 120),
    new AttackMove(Moves.MAGMA_STORM, Type.FIRE, MoveCategory.SPECIAL, 100, 75, 5, -1, 0, 4)
      .attr(TrapAttr, BattlerTagType.MAGMA_STORM),
    new StatusMove(Moves.DARK_VOID, Type.DARK, 50, 10, -1, 0, 4)
      .attr(StatusEffectAttr, StatusEffect.SLEEP)
      .target(MoveTarget.ALL_NEAR_ENEMIES),
    new AttackMove(Moves.SEED_FLARE, Type.GRASS, MoveCategory.SPECIAL, 120, 85, 5, 40, 0, 4)
      .attr(StatChangeAttr, BattleStat.SPDEF, -2),
    new AttackMove(Moves.OMINOUS_WIND, Type.GHOST, MoveCategory.SPECIAL, 60, 100, 5, 10, 0, 4)
      .attr(StatChangeAttr, [ BattleStat.ATK, BattleStat.DEF, BattleStat.SPATK, BattleStat.SPDEF, BattleStat.SPD ], 1, true)
      .windMove(),
    new AttackMove(Moves.SHADOW_FORCE, Type.GHOST, MoveCategory.PHYSICAL, 120, 100, 5, -1, 0, 4)
      .attr(ChargeAttr, ChargeAnim.SHADOW_FORCE_CHARGING, "vanished\ninstantly!", BattlerTagType.HIDDEN)
      .ignoresProtect()
      .ignoresVirtual(),
    new SelfStatusMove(Moves.HONE_CLAWS, Type.DARK, -1, 15, -1, 0, 5)
      .attr(StatChangeAttr, [ BattleStat.ATK, BattleStat.ACC ], 1, true),
    new StatusMove(Moves.WIDE_GUARD, Type.ROCK, -1, 10, -1, 3, 5)
      .target(MoveTarget.USER_SIDE)
      .attr(AddArenaTagAttr, ArenaTagType.WIDE_GUARD, 1, true, true),
    new StatusMove(Moves.GUARD_SPLIT, Type.PSYCHIC, -1, 10, -1, 0, 5)
      .unimplemented(),
    new StatusMove(Moves.POWER_SPLIT, Type.PSYCHIC, -1, 10, -1, 0, 5)
      .unimplemented(),
    new StatusMove(Moves.WONDER_ROOM, Type.PSYCHIC, -1, 10, -1, 0, 5)
      .ignoresProtect()
      .target(MoveTarget.BOTH_SIDES)
      .unimplemented(),
    new AttackMove(Moves.PSYSHOCK, Type.PSYCHIC, MoveCategory.SPECIAL, 80, 100, 10, -1, 0, 5)
      .attr(DefDefAttr),
    new AttackMove(Moves.VENOSHOCK, Type.POISON, MoveCategory.SPECIAL, 65, 100, 10, -1, 0, 5)
      .attr(MovePowerMultiplierAttr, (user, target, move) => target.status && (target.status.effect === StatusEffect.POISON || target.status.effect === StatusEffect.TOXIC) ? 2 : 1),
    new SelfStatusMove(Moves.AUTOTOMIZE, Type.STEEL, -1, 15, -1, 0, 5)
      .attr(StatChangeAttr, BattleStat.SPD, 2, true)
      .partial(),
    new SelfStatusMove(Moves.RAGE_POWDER, Type.BUG, -1, 20, -1, 2, 5)
      .powderMove()
      .attr(AddBattlerTagAttr, BattlerTagType.CENTER_OF_ATTENTION, true),
    new StatusMove(Moves.TELEKINESIS, Type.PSYCHIC, -1, 15, -1, 0, 5)
      .condition(failOnGravityCondition)
      .unimplemented(),
    new StatusMove(Moves.MAGIC_ROOM, Type.PSYCHIC, -1, 10, -1, 0, 5)
      .ignoresProtect()
      .target(MoveTarget.BOTH_SIDES)
      .unimplemented(),
    new AttackMove(Moves.SMACK_DOWN, Type.ROCK, MoveCategory.PHYSICAL, 50, 100, 15, 100, 0, 5)
      .attr(AddBattlerTagAttr, BattlerTagType.IGNORE_FLYING, false, false, 1, 1, true)
      .attr(AddBattlerTagAttr, BattlerTagType.INTERRUPTED)
      .attr(RemoveBattlerTagAttr, [BattlerTagType.FLYING, BattlerTagType.MAGNET_RISEN])
      .attr(HitsTagAttr, BattlerTagType.FLYING, false)
      .makesContact(false),
    new AttackMove(Moves.STORM_THROW, Type.FIGHTING, MoveCategory.PHYSICAL, 60, 100, 10, -1, 0, 5)
      .attr(CritOnlyAttr),
    new AttackMove(Moves.FLAME_BURST, Type.FIRE, MoveCategory.SPECIAL, 70, 100, 15, -1, 0, 5)
      .partial(),
    new AttackMove(Moves.SLUDGE_WAVE, Type.POISON, MoveCategory.SPECIAL, 95, 100, 10, 10, 0, 5)
      .attr(StatusEffectAttr, StatusEffect.POISON)
      .target(MoveTarget.ALL_NEAR_OTHERS),
    new SelfStatusMove(Moves.QUIVER_DANCE, Type.BUG, -1, 20, -1, 0, 5)
      .attr(StatChangeAttr, [ BattleStat.SPATK, BattleStat.SPDEF, BattleStat.SPD ], 1, true)
      .danceMove(),
    new AttackMove(Moves.HEAVY_SLAM, Type.STEEL, MoveCategory.PHYSICAL, -1, 100, 10, -1, 0, 5)
      .attr(MinimizeAccuracyAttr)
      .attr(CompareWeightPowerAttr)
      .attr(HitsTagAttr, BattlerTagType.MINIMIZED, true)
      .condition(failOnMaxCondition),
    new AttackMove(Moves.SYNCHRONOISE, Type.PSYCHIC, MoveCategory.SPECIAL, 120, 100, 10, -1, 0, 5)
      .target(MoveTarget.ALL_NEAR_OTHERS)
      .condition(unknownTypeCondition)
      .attr(hitsSameTypeAttr),
    new AttackMove(Moves.ELECTRO_BALL, Type.ELECTRIC, MoveCategory.SPECIAL, -1, 100, 10, -1, 0, 5)
      .attr(ElectroBallPowerAttr)
      .ballBombMove(),
    new StatusMove(Moves.SOAK, Type.WATER, 100, 20, -1, 0, 5)
      .attr(ChangeTypeAttr, Type.WATER),
    new AttackMove(Moves.FLAME_CHARGE, Type.FIRE, MoveCategory.PHYSICAL, 50, 100, 20, 100, 0, 5)
      .attr(StatChangeAttr, BattleStat.SPD, 1, true),
    new SelfStatusMove(Moves.COIL, Type.POISON, -1, 20, -1, 0, 5)
      .attr(StatChangeAttr, [ BattleStat.ATK, BattleStat.DEF, BattleStat.ACC ], 1, true),
    new AttackMove(Moves.LOW_SWEEP, Type.FIGHTING, MoveCategory.PHYSICAL, 65, 100, 20, 100, 0, 5)
      .attr(StatChangeAttr, BattleStat.SPD, -1),
    new AttackMove(Moves.ACID_SPRAY, Type.POISON, MoveCategory.SPECIAL, 40, 100, 20, 100, 0, 5)
      .attr(StatChangeAttr, BattleStat.SPDEF, -2)
      .ballBombMove(),
    new AttackMove(Moves.FOUL_PLAY, Type.DARK, MoveCategory.PHYSICAL, 95, 100, 15, -1, 0, 5)
      .attr(TargetAtkUserAtkAttr),
    new StatusMove(Moves.SIMPLE_BEAM, Type.NORMAL, 100, 15, -1, 0, 5)
      .attr(AbilityChangeAttr, Abilities.SIMPLE),
    new StatusMove(Moves.ENTRAINMENT, Type.NORMAL, 100, 15, -1, 0, 5)
      .attr(AbilityGiveAttr),
    new StatusMove(Moves.AFTER_YOU, Type.NORMAL, -1, 15, -1, 0, 5)
      .ignoresProtect()
      .unimplemented(),
    new AttackMove(Moves.ROUND, Type.NORMAL, MoveCategory.SPECIAL, 60, 100, 15, -1, 0, 5)
      .soundBased()
      .partial(),
    new AttackMove(Moves.ECHOED_VOICE, Type.NORMAL, MoveCategory.SPECIAL, 40, 100, 15, -1, 0, 5)
      .attr(ConsecutiveUseMultiBasePowerAttr, 5, false)
      .soundBased(),
    new AttackMove(Moves.CHIP_AWAY, Type.NORMAL, MoveCategory.PHYSICAL, 70, 100, 20, -1, 0, 5)
      .attr(IgnoreOpponentStatChangesAttr),
    new AttackMove(Moves.CLEAR_SMOG, Type.POISON, MoveCategory.SPECIAL, 50, -1, 15, -1, 0, 5)
      .attr(ResetStatsAttr),
    new AttackMove(Moves.STORED_POWER, Type.PSYCHIC, MoveCategory.SPECIAL, 20, 100, 10, -1, 0, 5)
      .attr(StatChangeCountPowerAttr),
    new StatusMove(Moves.QUICK_GUARD, Type.FIGHTING, -1, 15, -1, 3, 5)
      .target(MoveTarget.USER_SIDE)
      .attr(AddArenaTagAttr, ArenaTagType.QUICK_GUARD, 1, true, true),
    new SelfStatusMove(Moves.ALLY_SWITCH, Type.PSYCHIC, -1, 15, -1, 2, 5)
      .ignoresProtect()
      .unimplemented(),
    new AttackMove(Moves.SCALD, Type.WATER, MoveCategory.SPECIAL, 80, 100, 15, 30, 0, 5)
      .attr(HealStatusEffectAttr, false, StatusEffect.FREEZE)
      .attr(HealStatusEffectAttr, true, StatusEffect.FREEZE)
      .attr(StatusEffectAttr, StatusEffect.BURN),
    new SelfStatusMove(Moves.SHELL_SMASH, Type.NORMAL, -1, 15, -1, 0, 5)
      .attr(StatChangeAttr, [ BattleStat.ATK, BattleStat.SPATK, BattleStat.SPD ], 2, true)
      .attr(StatChangeAttr, [ BattleStat.DEF, BattleStat.SPDEF ], -1, true),
    new StatusMove(Moves.HEAL_PULSE, Type.PSYCHIC, -1, 10, -1, 0, 5)
      .attr(HealAttr, 0.5, false, false)
      .pulseMove()
      .triageMove(),
    new AttackMove(Moves.HEX, Type.GHOST, MoveCategory.SPECIAL, 65, 100, 10, -1, 0, 5)
      .attr(
        MovePowerMultiplierAttr,
        (user, target, move) =>  target.status || target.hasAbility(Abilities.COMATOSE)? 2 : 1),
    new AttackMove(Moves.SKY_DROP, Type.FLYING, MoveCategory.PHYSICAL, 60, 100, 10, -1, 0, 5)
      .attr(ChargeAttr, ChargeAnim.SKY_DROP_CHARGING, "took {TARGET}\ninto the sky!", BattlerTagType.FLYING) // TODO: Add 2nd turn message
      .condition(failOnGravityCondition)
      .ignoresVirtual(),
    new SelfStatusMove(Moves.SHIFT_GEAR, Type.STEEL, -1, 10, -1, 0, 5)
      .attr(StatChangeAttr, BattleStat.ATK, 1, true)
      .attr(StatChangeAttr, BattleStat.SPD, 2, true),
    new AttackMove(Moves.CIRCLE_THROW, Type.FIGHTING, MoveCategory.PHYSICAL, 60, 90, 10, -1, -6, 5)
      .attr(ForceSwitchOutAttr),
    new AttackMove(Moves.INCINERATE, Type.FIRE, MoveCategory.SPECIAL, 60, 100, 15, -1, 0, 5)
      .target(MoveTarget.ALL_NEAR_ENEMIES)
      .attr(RemoveHeldItemAttr, true),
    new StatusMove(Moves.QUASH, Type.DARK, 100, 15, -1, 0, 5)
      .unimplemented(),
    new AttackMove(Moves.ACROBATICS, Type.FLYING, MoveCategory.PHYSICAL, 55, 100, 15, -1, 0, 5)
      .attr(MovePowerMultiplierAttr, (user, target, move) => Math.max(1, 2 - 0.2 * user.getHeldItems().filter(i => i.isTransferrable).reduce((v, m) => v + m.stackCount, 0))),
    new StatusMove(Moves.REFLECT_TYPE, Type.NORMAL, -1, 15, -1, 0, 5)
      .attr(CopyTypeAttr),
    new AttackMove(Moves.RETALIATE, Type.NORMAL, MoveCategory.PHYSICAL, 70, 100, 5, -1, 0, 5)
      .partial(),
    new AttackMove(Moves.FINAL_GAMBIT, Type.FIGHTING, MoveCategory.SPECIAL, -1, 100, 5, -1, 0, 5)
      .attr(UserHpDamageAttr)
      .attr(SacrificialAttrOnHit),
    new StatusMove(Moves.BESTOW, Type.NORMAL, -1, 15, -1, 0, 5)
      .ignoresProtect()
      .unimplemented(),
    new AttackMove(Moves.INFERNO, Type.FIRE, MoveCategory.SPECIAL, 100, 50, 5, 100, 0, 5)
      .attr(StatusEffectAttr, StatusEffect.BURN),
    new AttackMove(Moves.WATER_PLEDGE, Type.WATER, MoveCategory.SPECIAL, 80, 100, 10, -1, 0, 5)
      .partial(),
    new AttackMove(Moves.FIRE_PLEDGE, Type.FIRE, MoveCategory.SPECIAL, 80, 100, 10, -1, 0, 5)
      .partial(),
    new AttackMove(Moves.GRASS_PLEDGE, Type.GRASS, MoveCategory.SPECIAL, 80, 100, 10, -1, 0, 5)
      .partial(),
    new AttackMove(Moves.VOLT_SWITCH, Type.ELECTRIC, MoveCategory.SPECIAL, 70, 100, 20, -1, 0, 5)
      .attr(ForceSwitchOutAttr, true, false),
    new AttackMove(Moves.STRUGGLE_BUG, Type.BUG, MoveCategory.SPECIAL, 50, 100, 20, 100, 0, 5)
      .attr(StatChangeAttr, BattleStat.SPATK, -1)
      .target(MoveTarget.ALL_NEAR_ENEMIES),
    new AttackMove(Moves.BULLDOZE, Type.GROUND, MoveCategory.PHYSICAL, 60, 100, 20, 100, 0, 5)
      .attr(StatChangeAttr, BattleStat.SPD, -1)
      .makesContact(false)
      .target(MoveTarget.ALL_NEAR_OTHERS),
    new AttackMove(Moves.FROST_BREATH, Type.ICE, MoveCategory.SPECIAL, 60, 90, 10, 100, 0, 5)
      .attr(CritOnlyAttr),
    new AttackMove(Moves.DRAGON_TAIL, Type.DRAGON, MoveCategory.PHYSICAL, 60, 90, 10, -1, -6, 5)
      .attr(ForceSwitchOutAttr),
    new SelfStatusMove(Moves.WORK_UP, Type.NORMAL, -1, 30, -1, 0, 5)
      .attr(StatChangeAttr, [ BattleStat.ATK, BattleStat.SPATK ], 1, true),
    new AttackMove(Moves.ELECTROWEB, Type.ELECTRIC, MoveCategory.SPECIAL, 55, 95, 15, 100, 0, 5)
      .attr(StatChangeAttr, BattleStat.SPD, -1)
      .target(MoveTarget.ALL_NEAR_ENEMIES),
    new AttackMove(Moves.WILD_CHARGE, Type.ELECTRIC, MoveCategory.PHYSICAL, 90, 100, 15, -1, 0, 5)
      .attr(RecoilAttr)
      .recklessMove(),
    new AttackMove(Moves.DRILL_RUN, Type.GROUND, MoveCategory.PHYSICAL, 80, 95, 10, -1, 0, 5)
      .attr(HighCritAttr),
    new AttackMove(Moves.DUAL_CHOP, Type.DRAGON, MoveCategory.PHYSICAL, 40, 90, 15, -1, 0, 5)
      .attr(MultiHitAttr, MultiHitType._2),
    new AttackMove(Moves.HEART_STAMP, Type.PSYCHIC, MoveCategory.PHYSICAL, 60, 100, 25, 30, 0, 5)
      .attr(FlinchAttr),
    new AttackMove(Moves.HORN_LEECH, Type.GRASS, MoveCategory.PHYSICAL, 75, 100, 10, -1, 0, 5)
      .attr(HitHealAttr)
      .triageMove(),
    new AttackMove(Moves.SACRED_SWORD, Type.FIGHTING, MoveCategory.PHYSICAL, 90, 100, 15, -1, 0, 5)
      .attr(IgnoreOpponentStatChangesAttr)
      .slicingMove(),
    new AttackMove(Moves.RAZOR_SHELL, Type.WATER, MoveCategory.PHYSICAL, 75, 95, 10, 50, 0, 5)
      .attr(StatChangeAttr, BattleStat.DEF, -1)
      .slicingMove(),
    new AttackMove(Moves.HEAT_CRASH, Type.FIRE, MoveCategory.PHYSICAL, -1, 100, 10, -1, 0, 5)
      .attr(MinimizeAccuracyAttr)
      .attr(CompareWeightPowerAttr)
      .attr(HitsTagAttr, BattlerTagType.MINIMIZED, true)
      .condition(failOnMaxCondition),
    new AttackMove(Moves.LEAF_TORNADO, Type.GRASS, MoveCategory.SPECIAL, 65, 90, 10, 50, 0, 5)
      .attr(StatChangeAttr, BattleStat.ACC, -1),
    new AttackMove(Moves.STEAMROLLER, Type.BUG, MoveCategory.PHYSICAL, 65, 100, 20, 30, 0, 5)
      .attr(FlinchAttr),
    new SelfStatusMove(Moves.COTTON_GUARD, Type.GRASS, -1, 10, -1, 0, 5)
      .attr(StatChangeAttr, BattleStat.DEF, 3, true),
    new AttackMove(Moves.NIGHT_DAZE, Type.DARK, MoveCategory.SPECIAL, 85, 95, 10, 40, 0, 5)
      .attr(StatChangeAttr, BattleStat.ACC, -1),
    new AttackMove(Moves.PSYSTRIKE, Type.PSYCHIC, MoveCategory.SPECIAL, 100, 100, 10, -1, 0, 5)
      .attr(DefDefAttr),
    new AttackMove(Moves.TAIL_SLAP, Type.NORMAL, MoveCategory.PHYSICAL, 25, 85, 10, -1, 0, 5)
      .attr(MultiHitAttr),
    new AttackMove(Moves.HURRICANE, Type.FLYING, MoveCategory.SPECIAL, 110, 70, 10, 30, 0, 5)
      .attr(ThunderAccuracyAttr)
      .attr(ConfuseAttr)
      .attr(HitsTagAttr, BattlerTagType.FLYING, false)
      .windMove(),
    new AttackMove(Moves.HEAD_CHARGE, Type.NORMAL, MoveCategory.PHYSICAL, 120, 100, 15, -1, 0, 5)
      .attr(RecoilAttr)
      .recklessMove(),
    new AttackMove(Moves.GEAR_GRIND, Type.STEEL, MoveCategory.PHYSICAL, 50, 85, 15, -1, 0, 5)
      .attr(MultiHitAttr, MultiHitType._2),
    new AttackMove(Moves.SEARING_SHOT, Type.FIRE, MoveCategory.SPECIAL, 100, 100, 5, 30, 0, 5)
      .attr(StatusEffectAttr, StatusEffect.BURN)
      .ballBombMove()
      .target(MoveTarget.ALL_NEAR_OTHERS),
    new AttackMove(Moves.TECHNO_BLAST, Type.NORMAL, MoveCategory.SPECIAL, 120, 100, 5, -1, 0, 5)
      .attr(TechnoBlastTypeAttr),
    new AttackMove(Moves.RELIC_SONG, Type.NORMAL, MoveCategory.SPECIAL, 75, 100, 10, 10, 0, 5)
      .attr(StatusEffectAttr, StatusEffect.SLEEP)
      .soundBased()
      .target(MoveTarget.ALL_NEAR_ENEMIES),
    new AttackMove(Moves.SECRET_SWORD, Type.FIGHTING, MoveCategory.SPECIAL, 85, 100, 10, -1, 0, 5)
      .attr(DefDefAttr)
      .slicingMove(),
    new AttackMove(Moves.GLACIATE, Type.ICE, MoveCategory.SPECIAL, 65, 95, 10, 100, 0, 5)
      .attr(StatChangeAttr, BattleStat.SPD, -1)
      .target(MoveTarget.ALL_NEAR_ENEMIES),
    new AttackMove(Moves.BOLT_STRIKE, Type.ELECTRIC, MoveCategory.PHYSICAL, 130, 85, 5, 20, 0, 5)
      .attr(StatusEffectAttr, StatusEffect.PARALYSIS),
    new AttackMove(Moves.BLUE_FLARE, Type.FIRE, MoveCategory.SPECIAL, 130, 85, 5, 20, 0, 5)
      .attr(StatusEffectAttr, StatusEffect.BURN),
    new AttackMove(Moves.FIERY_DANCE, Type.FIRE, MoveCategory.SPECIAL, 80, 100, 10, 50, 0, 5)
      .attr(StatChangeAttr, BattleStat.SPATK, 1, true)
      .danceMove(),
    new AttackMove(Moves.FREEZE_SHOCK, Type.ICE, MoveCategory.PHYSICAL, 140, 90, 5, 30, 0, 5)
      .attr(ChargeAttr, ChargeAnim.FREEZE_SHOCK_CHARGING, "became cloaked\nin a freezing light!")
      .attr(StatusEffectAttr, StatusEffect.PARALYSIS)
      .makesContact(false),
    new AttackMove(Moves.ICE_BURN, Type.ICE, MoveCategory.SPECIAL, 140, 90, 5, 30, 0, 5)
      .attr(ChargeAttr, ChargeAnim.ICE_BURN_CHARGING, "became cloaked\nin freezing air!")
      .attr(StatusEffectAttr, StatusEffect.BURN)
      .ignoresVirtual(),
    new AttackMove(Moves.SNARL, Type.DARK, MoveCategory.SPECIAL, 55, 95, 15, 100, 0, 5)
      .attr(StatChangeAttr, BattleStat.SPATK, -1)
      .soundBased()
      .target(MoveTarget.ALL_NEAR_ENEMIES),
    new AttackMove(Moves.ICICLE_CRASH, Type.ICE, MoveCategory.PHYSICAL, 85, 90, 10, 30, 0, 5)
      .attr(FlinchAttr)
      .makesContact(false),
    new AttackMove(Moves.V_CREATE, Type.FIRE, MoveCategory.PHYSICAL, 180, 95, 5, -1, 0, 5)
      .attr(StatChangeAttr, [ BattleStat.DEF, BattleStat.SPDEF, BattleStat.SPD ], -1, true),
    new AttackMove(Moves.FUSION_FLARE, Type.FIRE, MoveCategory.SPECIAL, 100, 100, 5, -1, 0, 5)
      .attr(HealStatusEffectAttr, true, StatusEffect.FREEZE)
      .partial(),
    new AttackMove(Moves.FUSION_BOLT, Type.ELECTRIC, MoveCategory.PHYSICAL, 100, 100, 5, -1, 0, 5)
      .makesContact(false)
      .partial(),
    new AttackMove(Moves.FLYING_PRESS, Type.FIGHTING, MoveCategory.PHYSICAL, 100, 95, 10, -1, 0, 6)
      .attr(MinimizeAccuracyAttr)
      .attr(FlyingTypeMultiplierAttr)
      .attr(HitsTagAttr, BattlerTagType.MINIMIZED, true)
      .condition(failOnGravityCondition),
    new StatusMove(Moves.MAT_BLOCK, Type.FIGHTING, -1, 10, -1, 0, 6)
      .target(MoveTarget.USER_SIDE)
      .attr(AddArenaTagAttr, ArenaTagType.MAT_BLOCK, 1, true, true)
      .condition(new FirstMoveCondition()),
    new AttackMove(Moves.BELCH, Type.POISON, MoveCategory.SPECIAL, 120, 90, 10, -1, 0, 6)
      .condition((user, target, move) => user.battleData.berriesEaten.length > 0),
    new StatusMove(Moves.ROTOTILLER, Type.GROUND, -1, 10, -1, 0, 6)
      .target(MoveTarget.ALL)
      .condition((user,target,move) => {
        // If any fielded pokémon is grass-type and grounded.
        return [...user.scene.getEnemyParty(),...user.scene.getParty()].some((poke) => poke.isOfType(Type.GRASS) && poke.isGrounded());
      })
      .attr(StatChangeAttr, [BattleStat.ATK, BattleStat.SPATK], 1, false, (user, target, move) => target.isOfType(Type.GRASS) && target.isGrounded()),
    new StatusMove(Moves.STICKY_WEB, Type.BUG, -1, 20, -1, 0, 6)
      .attr(AddArenaTrapTagAttr, ArenaTagType.STICKY_WEB)
      .target(MoveTarget.ENEMY_SIDE),
    new AttackMove(Moves.FELL_STINGER, Type.BUG, MoveCategory.PHYSICAL, 50, 100, 25, -1, 0, 6)
      .attr(PostVictoryStatChangeAttr, BattleStat.ATK, 3, true ),
    new AttackMove(Moves.PHANTOM_FORCE, Type.GHOST, MoveCategory.PHYSICAL, 90, 100, 10, -1, 0, 6)
      .attr(ChargeAttr, ChargeAnim.PHANTOM_FORCE_CHARGING, "vanished\ninstantly!", BattlerTagType.HIDDEN)
      .ignoresProtect()
      .ignoresVirtual(),
    new StatusMove(Moves.TRICK_OR_TREAT, Type.GHOST, 100, 20, -1, 0, 6)
      .attr(AddTypeAttr, Type.GHOST)
      .partial(),
    new StatusMove(Moves.NOBLE_ROAR, Type.NORMAL, 100, 30, -1, 0, 6)
      .attr(StatChangeAttr, [ BattleStat.ATK, BattleStat.SPATK ], -1)
      .soundBased(),
    new StatusMove(Moves.ION_DELUGE, Type.ELECTRIC, -1, 25, -1, 1, 6)
      .target(MoveTarget.BOTH_SIDES)
      .unimplemented(),
    new AttackMove(Moves.PARABOLIC_CHARGE, Type.ELECTRIC, MoveCategory.SPECIAL, 65, 100, 20, -1, 0, 6)
      .attr(HitHealAttr)
      .target(MoveTarget.ALL_NEAR_OTHERS)
      .triageMove(),
    new StatusMove(Moves.FORESTS_CURSE, Type.GRASS, 100, 20, -1, 0, 6)
      .attr(AddTypeAttr, Type.GRASS)
      .partial(),
    new AttackMove(Moves.PETAL_BLIZZARD, Type.GRASS, MoveCategory.PHYSICAL, 90, 100, 15, -1, 0, 6)
      .windMove()
      .makesContact(false)
      .target(MoveTarget.ALL_NEAR_OTHERS),
    new AttackMove(Moves.FREEZE_DRY, Type.ICE, MoveCategory.SPECIAL, 70, 100, 20, 10, 0, 6)
      .attr(StatusEffectAttr, StatusEffect.FREEZE)
      .attr(WaterSuperEffectTypeMultiplierAttr),
    new AttackMove(Moves.DISARMING_VOICE, Type.FAIRY, MoveCategory.SPECIAL, 40, -1, 15, -1, 0, 6)
      .soundBased()
      .target(MoveTarget.ALL_NEAR_ENEMIES),
    new StatusMove(Moves.PARTING_SHOT, Type.DARK, 100, 20, -1, 0, 6)
      .attr(StatChangeAttr, [ BattleStat.ATK, BattleStat.SPATK ], -1, false, null, true, true, MoveEffectTrigger.PRE_APPLY)
      .attr(ForceSwitchOutAttr, true, false)
      .soundBased(),
    new StatusMove(Moves.TOPSY_TURVY, Type.DARK, -1, 20, -1, 0, 6)
      .attr(InvertStatsAttr),
    new AttackMove(Moves.DRAINING_KISS, Type.FAIRY, MoveCategory.SPECIAL, 50, 100, 10, -1, 0, 6)
      .attr(HitHealAttr, 0.75)
      .makesContact()
      .triageMove(),
    new StatusMove(Moves.CRAFTY_SHIELD, Type.FAIRY, -1, 10, -1, 3, 6)
      .target(MoveTarget.USER_SIDE)
      .attr(AddArenaTagAttr, ArenaTagType.CRAFTY_SHIELD, 1, true, true),
    new StatusMove(Moves.FLOWER_SHIELD, Type.FAIRY, -1, 10, -1, 0, 6)
      .target(MoveTarget.ALL)
      .attr(StatChangeAttr, BattleStat.DEF, 1, false, (user, target, move) => target.getTypes().includes(Type.GRASS) && !target.getTag(SemiInvulnerableTag)),
    new StatusMove(Moves.GRASSY_TERRAIN, Type.GRASS, -1, 10, -1, 0, 6)
      .attr(TerrainChangeAttr, TerrainType.GRASSY)
      .target(MoveTarget.BOTH_SIDES),
    new StatusMove(Moves.MISTY_TERRAIN, Type.FAIRY, -1, 10, -1, 0, 6)
      .attr(TerrainChangeAttr, TerrainType.MISTY)
      .target(MoveTarget.BOTH_SIDES),
    new StatusMove(Moves.ELECTRIFY, Type.ELECTRIC, -1, 20, -1, 0, 6)
      .unimplemented(),
    new AttackMove(Moves.PLAY_ROUGH, Type.FAIRY, MoveCategory.PHYSICAL, 90, 90, 10, 10, 0, 6)
      .attr(StatChangeAttr, BattleStat.ATK, -1),
    new AttackMove(Moves.FAIRY_WIND, Type.FAIRY, MoveCategory.SPECIAL, 40, 100, 30, -1, 0, 6)
      .windMove(),
    new AttackMove(Moves.MOONBLAST, Type.FAIRY, MoveCategory.SPECIAL, 95, 100, 15, 30, 0, 6)
      .attr(StatChangeAttr, BattleStat.SPATK, -1),
    new AttackMove(Moves.BOOMBURST, Type.NORMAL, MoveCategory.SPECIAL, 140, 100, 10, -1, 0, 6)
      .soundBased()
      .target(MoveTarget.ALL_NEAR_OTHERS),
    new StatusMove(Moves.FAIRY_LOCK, Type.FAIRY, -1, 10, -1, 0, 6)
      .target(MoveTarget.BOTH_SIDES)
      .unimplemented(),
    new SelfStatusMove(Moves.KINGS_SHIELD, Type.STEEL, -1, 10, -1, 4, 6)
      .attr(ProtectAttr, BattlerTagType.KINGS_SHIELD),
    new StatusMove(Moves.PLAY_NICE, Type.NORMAL, -1, 20, -1, 0, 6)
      .attr(StatChangeAttr, BattleStat.ATK, -1),
    new StatusMove(Moves.CONFIDE, Type.NORMAL, -1, 20, -1, 0, 6)
      .attr(StatChangeAttr, BattleStat.SPATK, -1)
      .soundBased(),
    new AttackMove(Moves.DIAMOND_STORM, Type.ROCK, MoveCategory.PHYSICAL, 100, 95, 5, 50, 0, 6)
      .attr(StatChangeAttr, BattleStat.DEF, 2, true)
      .makesContact(false)
      .target(MoveTarget.ALL_NEAR_ENEMIES),
    new AttackMove(Moves.STEAM_ERUPTION, Type.WATER, MoveCategory.SPECIAL, 110, 95, 5, 30, 0, 6)
      .attr(HealStatusEffectAttr, true, StatusEffect.FREEZE)
      .attr(HealStatusEffectAttr, false, StatusEffect.FREEZE)
      .attr(StatusEffectAttr, StatusEffect.BURN),
    new AttackMove(Moves.HYPERSPACE_HOLE, Type.PSYCHIC, MoveCategory.SPECIAL, 80, -1, 5, -1, 0, 6)
      .ignoresProtect(),
    new AttackMove(Moves.WATER_SHURIKEN, Type.WATER, MoveCategory.SPECIAL, 15, 100, 20, -1, 1, 6)
      .attr(MultiHitAttr)
      .attr(WaterShurikenPowerAttr)
      .attr(WaterShurikenMultiHitTypeAttr),
    new AttackMove(Moves.MYSTICAL_FIRE, Type.FIRE, MoveCategory.SPECIAL, 75, 100, 10, 100, 0, 6)
      .attr(StatChangeAttr, BattleStat.SPATK, -1),
    new SelfStatusMove(Moves.SPIKY_SHIELD, Type.GRASS, -1, 10, -1, 4, 6)
      .attr(ProtectAttr, BattlerTagType.SPIKY_SHIELD),
    new StatusMove(Moves.AROMATIC_MIST, Type.FAIRY, -1, 20, -1, 0, 6)
      .attr(StatChangeAttr, BattleStat.SPDEF, 1)
      .target(MoveTarget.NEAR_ALLY),
    new StatusMove(Moves.EERIE_IMPULSE, Type.ELECTRIC, 100, 15, -1, 0, 6)
      .attr(StatChangeAttr, BattleStat.SPATK, -2),
    new StatusMove(Moves.VENOM_DRENCH, Type.POISON, 100, 20, -1, 0, 6)
      .attr(StatChangeAttr, [ BattleStat.ATK, BattleStat.SPATK, BattleStat.SPD ], -1, false, (user, target, move) => target.status?.effect === StatusEffect.POISON || target.status?.effect === StatusEffect.TOXIC)
      .target(MoveTarget.ALL_NEAR_ENEMIES),
    new StatusMove(Moves.POWDER, Type.BUG, 100, 20, -1, 1, 6)
      .powderMove()
      .unimplemented(),
    new SelfStatusMove(Moves.GEOMANCY, Type.FAIRY, -1, 10, -1, 0, 6)
      .attr(ChargeAttr, ChargeAnim.GEOMANCY_CHARGING, "is charging its power!")
      .attr(StatChangeAttr, [ BattleStat.SPATK, BattleStat.SPDEF, BattleStat.SPD ], 2, true)
      .ignoresVirtual(),
    new StatusMove(Moves.MAGNETIC_FLUX, Type.ELECTRIC, -1, 20, -1, 0, 6)
      .attr(StatChangeAttr, [ BattleStat.DEF, BattleStat.SPDEF ], 1, false, (user, target, move) => !![ Abilities.PLUS, Abilities.MINUS].find(a => target.hasAbility(a, false)))
      .target(MoveTarget.USER_AND_ALLIES)
      .condition((user, target, move) => !![ user, user.getAlly() ].filter(p => p?.isActive()).find(p => !![ Abilities.PLUS, Abilities.MINUS].find(a => p.hasAbility(a, false)))),
    new StatusMove(Moves.HAPPY_HOUR, Type.NORMAL, -1, 30, -1, 0, 6) // No animation
      .attr(AddArenaTagAttr, ArenaTagType.HAPPY_HOUR, null, true)
      .target(MoveTarget.USER_SIDE),
    new StatusMove(Moves.ELECTRIC_TERRAIN, Type.ELECTRIC, -1, 10, -1, 0, 6)
      .attr(TerrainChangeAttr, TerrainType.ELECTRIC)
      .target(MoveTarget.BOTH_SIDES),
    new AttackMove(Moves.DAZZLING_GLEAM, Type.FAIRY, MoveCategory.SPECIAL, 80, 100, 10, -1, 0, 6)
      .target(MoveTarget.ALL_NEAR_ENEMIES),
    new SelfStatusMove(Moves.CELEBRATE, Type.NORMAL, -1, 40, -1, 0, 6),
    new StatusMove(Moves.HOLD_HANDS, Type.NORMAL, -1, 40, -1, 0, 6)
      .target(MoveTarget.NEAR_ALLY),
    new StatusMove(Moves.BABY_DOLL_EYES, Type.FAIRY, 100, 30, -1, 1, 6)
      .attr(StatChangeAttr, BattleStat.ATK, -1),
    new AttackMove(Moves.NUZZLE, Type.ELECTRIC, MoveCategory.PHYSICAL, 20, 100, 20, 100, 0, 6)
      .attr(StatusEffectAttr, StatusEffect.PARALYSIS),
    new AttackMove(Moves.HOLD_BACK, Type.NORMAL, MoveCategory.PHYSICAL, 40, 100, 40, -1, 0, 6)
      .attr(SurviveDamageAttr),
    new AttackMove(Moves.INFESTATION, Type.BUG, MoveCategory.SPECIAL, 20, 100, 20, -1, 0, 6)
      .makesContact()
      .attr(TrapAttr, BattlerTagType.INFESTATION),
    new AttackMove(Moves.POWER_UP_PUNCH, Type.FIGHTING, MoveCategory.PHYSICAL, 40, 100, 20, 100, 0, 6)
      .attr(StatChangeAttr, BattleStat.ATK, 1, true)
      .punchingMove(),
    new AttackMove(Moves.OBLIVION_WING, Type.FLYING, MoveCategory.SPECIAL, 80, 100, 10, -1, 0, 6)
      .attr(HitHealAttr, 0.75)
      .triageMove(),
    new AttackMove(Moves.THOUSAND_ARROWS, Type.GROUND, MoveCategory.PHYSICAL, 90, 100, 10, -1, 0, 6)
      .attr(NeutralDamageAgainstFlyingTypeMultiplierAttr)
      .attr(AddBattlerTagAttr, BattlerTagType.IGNORE_FLYING, false, false, 1, 1, true)
      .attr(HitsTagAttr, BattlerTagType.FLYING, false)
      .attr(AddBattlerTagAttr, BattlerTagType.INTERRUPTED)
      .attr(RemoveBattlerTagAttr, [BattlerTagType.FLYING, BattlerTagType.MAGNET_RISEN])
      .makesContact(false)
      .target(MoveTarget.ALL_NEAR_ENEMIES),
    new AttackMove(Moves.THOUSAND_WAVES, Type.GROUND, MoveCategory.PHYSICAL, 90, 100, 10, -1, 0, 6)
      .attr(AddBattlerTagAttr, BattlerTagType.TRAPPED, false, false, 1, 1, true)
      .makesContact(false)
      .target(MoveTarget.ALL_NEAR_ENEMIES),
    new AttackMove(Moves.LANDS_WRATH, Type.GROUND, MoveCategory.PHYSICAL, 90, 100, 10, -1, 0, 6)
      .makesContact(false)
      .target(MoveTarget.ALL_NEAR_ENEMIES),
    new AttackMove(Moves.LIGHT_OF_RUIN, Type.FAIRY, MoveCategory.SPECIAL, 140, 90, 5, -1, 0, 6)
      .attr(RecoilAttr, false, 0.5)
      .recklessMove(),
    new AttackMove(Moves.ORIGIN_PULSE, Type.WATER, MoveCategory.SPECIAL, 110, 85, 10, -1, 0, 6)
      .pulseMove()
      .target(MoveTarget.ALL_NEAR_ENEMIES),
    new AttackMove(Moves.PRECIPICE_BLADES, Type.GROUND, MoveCategory.PHYSICAL, 120, 85, 10, -1, 0, 6)
      .makesContact(false)
      .target(MoveTarget.ALL_NEAR_ENEMIES),
    new AttackMove(Moves.DRAGON_ASCENT, Type.FLYING, MoveCategory.PHYSICAL, 120, 100, 5, -1, 0, 6)
      .attr(StatChangeAttr, [ BattleStat.DEF, BattleStat.SPDEF ], -1, true),
    new AttackMove(Moves.HYPERSPACE_FURY, Type.DARK, MoveCategory.PHYSICAL, 100, -1, 5, -1, 0, 6)
      .attr(StatChangeAttr, BattleStat.DEF, -1, true)
      .makesContact(false)
      .ignoresProtect(),
    /* Unused */
    new AttackMove(Moves.BREAKNECK_BLITZ__PHYSICAL, Type.NORMAL, MoveCategory.PHYSICAL, -1, -1, 1, -1, 0, 7)
      .unimplemented()
      .ignoresVirtual(),
    new AttackMove(Moves.BREAKNECK_BLITZ__SPECIAL, Type.NORMAL, MoveCategory.SPECIAL, -1, -1, 1, -1, 0, 7)
      .unimplemented()
      .ignoresVirtual(),
    new AttackMove(Moves.ALL_OUT_PUMMELING__PHYSICAL, Type.FIGHTING, MoveCategory.PHYSICAL, -1, -1, 1, -1, 0, 7)
      .unimplemented()
      .ignoresVirtual(),
    new AttackMove(Moves.ALL_OUT_PUMMELING__SPECIAL, Type.FIGHTING, MoveCategory.SPECIAL, -1, -1, 1, -1, 0, 7)
      .unimplemented()
      .ignoresVirtual(),
    new AttackMove(Moves.SUPERSONIC_SKYSTRIKE__PHYSICAL, Type.FLYING, MoveCategory.PHYSICAL, -1, -1, 1, -1, 0, 7)
      .unimplemented()
      .ignoresVirtual(),
    new AttackMove(Moves.SUPERSONIC_SKYSTRIKE__SPECIAL, Type.FLYING, MoveCategory.SPECIAL, -1, -1, 1, -1, 0, 7)
      .unimplemented()
      .ignoresVirtual(),
    new AttackMove(Moves.ACID_DOWNPOUR__PHYSICAL, Type.POISON, MoveCategory.PHYSICAL, -1, -1, 1, -1, 0, 7)
      .unimplemented()
      .ignoresVirtual(),
    new AttackMove(Moves.ACID_DOWNPOUR__SPECIAL, Type.POISON, MoveCategory.SPECIAL, -1, -1, 1, -1, 0, 7)
      .unimplemented()
      .ignoresVirtual(),
    new AttackMove(Moves.TECTONIC_RAGE__PHYSICAL, Type.GROUND, MoveCategory.PHYSICAL, -1, -1, 1, -1, 0, 7)
      .unimplemented()
      .ignoresVirtual(),
    new AttackMove(Moves.TECTONIC_RAGE__SPECIAL, Type.GROUND, MoveCategory.SPECIAL, -1, -1, 1, -1, 0, 7)
      .unimplemented()
      .ignoresVirtual(),
    new AttackMove(Moves.CONTINENTAL_CRUSH__PHYSICAL, Type.ROCK, MoveCategory.PHYSICAL, -1, -1, 1, -1, 0, 7)
      .unimplemented()
      .ignoresVirtual(),
    new AttackMove(Moves.CONTINENTAL_CRUSH__SPECIAL, Type.ROCK, MoveCategory.SPECIAL, -1, -1, 1, -1, 0, 7)
      .unimplemented()
      .ignoresVirtual(),
    new AttackMove(Moves.SAVAGE_SPIN_OUT__PHYSICAL, Type.BUG, MoveCategory.PHYSICAL, -1, -1, 1, -1, 0, 7)
      .unimplemented()
      .ignoresVirtual(),
    new AttackMove(Moves.SAVAGE_SPIN_OUT__SPECIAL, Type.BUG, MoveCategory.SPECIAL, -1, -1, 1, -1, 0, 7)
      .unimplemented()
      .ignoresVirtual(),
    new AttackMove(Moves.NEVER_ENDING_NIGHTMARE__PHYSICAL, Type.GHOST, MoveCategory.PHYSICAL, -1, -1, 1, -1, 0, 7)
      .unimplemented()
      .ignoresVirtual(),
    new AttackMove(Moves.NEVER_ENDING_NIGHTMARE__SPECIAL, Type.GHOST, MoveCategory.SPECIAL, -1, -1, 1, -1, 0, 7)
      .unimplemented()
      .ignoresVirtual(),
    new AttackMove(Moves.CORKSCREW_CRASH__PHYSICAL, Type.STEEL, MoveCategory.PHYSICAL, -1, -1, 1, -1, 0, 7)
      .unimplemented()
      .ignoresVirtual(),
    new AttackMove(Moves.CORKSCREW_CRASH__SPECIAL, Type.STEEL, MoveCategory.SPECIAL, -1, -1, 1, -1, 0, 7)
      .unimplemented()
      .ignoresVirtual(),
    new AttackMove(Moves.INFERNO_OVERDRIVE__PHYSICAL, Type.FIRE, MoveCategory.PHYSICAL, -1, -1, 1, -1, 0, 7)
      .unimplemented()
      .ignoresVirtual(),
    new AttackMove(Moves.INFERNO_OVERDRIVE__SPECIAL, Type.FIRE, MoveCategory.SPECIAL, -1, -1, 1, -1, 0, 7)
      .unimplemented()
      .ignoresVirtual(),
    new AttackMove(Moves.HYDRO_VORTEX__PHYSICAL, Type.WATER, MoveCategory.PHYSICAL, -1, -1, 1, -1, 0, 7)
      .unimplemented()
      .ignoresVirtual(),
    new AttackMove(Moves.HYDRO_VORTEX__SPECIAL, Type.WATER, MoveCategory.SPECIAL, -1, -1, 1, -1, 0, 7)
      .unimplemented()
      .ignoresVirtual(),
    new AttackMove(Moves.BLOOM_DOOM__PHYSICAL, Type.GRASS, MoveCategory.PHYSICAL, -1, -1, 1, -1, 0, 7)
      .unimplemented()
      .ignoresVirtual(),
    new AttackMove(Moves.BLOOM_DOOM__SPECIAL, Type.GRASS, MoveCategory.SPECIAL, -1, -1, 1, -1, 0, 7)
      .unimplemented()
      .ignoresVirtual(),
    new AttackMove(Moves.GIGAVOLT_HAVOC__PHYSICAL, Type.ELECTRIC, MoveCategory.PHYSICAL, -1, -1, 1, -1, 0, 7)
      .unimplemented()
      .ignoresVirtual(),
    new AttackMove(Moves.GIGAVOLT_HAVOC__SPECIAL, Type.ELECTRIC, MoveCategory.SPECIAL, -1, -1, 1, -1, 0, 7)
      .unimplemented()
      .ignoresVirtual(),
    new AttackMove(Moves.SHATTERED_PSYCHE__PHYSICAL, Type.PSYCHIC, MoveCategory.PHYSICAL, -1, -1, 1, -1, 0, 7)
      .unimplemented()
      .ignoresVirtual(),
    new AttackMove(Moves.SHATTERED_PSYCHE__SPECIAL, Type.PSYCHIC, MoveCategory.SPECIAL, -1, -1, 1, -1, 0, 7)
      .unimplemented()
      .ignoresVirtual(),
    new AttackMove(Moves.SUBZERO_SLAMMER__PHYSICAL, Type.ICE, MoveCategory.PHYSICAL, -1, -1, 1, -1, 0, 7)
      .unimplemented()
      .ignoresVirtual(),
    new AttackMove(Moves.SUBZERO_SLAMMER__SPECIAL, Type.ICE, MoveCategory.SPECIAL, -1, -1, 1, -1, 0, 7)
      .unimplemented()
      .ignoresVirtual(),
    new AttackMove(Moves.DEVASTATING_DRAKE__PHYSICAL, Type.DRAGON, MoveCategory.PHYSICAL, -1, -1, 1, -1, 0, 7)
      .unimplemented()
      .ignoresVirtual(),
    new AttackMove(Moves.DEVASTATING_DRAKE__SPECIAL, Type.DRAGON, MoveCategory.SPECIAL, -1, -1, 1, -1, 0, 7)
      .unimplemented()
      .ignoresVirtual(),
    new AttackMove(Moves.BLACK_HOLE_ECLIPSE__PHYSICAL, Type.DARK, MoveCategory.PHYSICAL, -1, -1, 1, -1, 0, 7)
      .unimplemented()
      .ignoresVirtual(),
    new AttackMove(Moves.BLACK_HOLE_ECLIPSE__SPECIAL, Type.DARK, MoveCategory.SPECIAL, -1, -1, 1, -1, 0, 7)
      .unimplemented()
      .ignoresVirtual(),
    new AttackMove(Moves.TWINKLE_TACKLE__PHYSICAL, Type.FAIRY, MoveCategory.PHYSICAL, -1, -1, 1, -1, 0, 7)
      .unimplemented()
      .ignoresVirtual(),
    new AttackMove(Moves.TWINKLE_TACKLE__SPECIAL, Type.FAIRY, MoveCategory.SPECIAL, -1, -1, 1, -1, 0, 7)
      .unimplemented()
      .ignoresVirtual(),
    new AttackMove(Moves.CATASTROPIKA, Type.ELECTRIC, MoveCategory.PHYSICAL, 210, -1, 1, -1, 0, 7)
      .unimplemented()
      .ignoresVirtual(),
    /* End Unused */
    new SelfStatusMove(Moves.SHORE_UP, Type.GROUND, -1, 5, -1, 0, 7)
      .attr(SandHealAttr)
      .triageMove(),
    new AttackMove(Moves.FIRST_IMPRESSION, Type.BUG, MoveCategory.PHYSICAL, 90, 100, 10, -1, 2, 7)
      .condition(new FirstMoveCondition()),
    new SelfStatusMove(Moves.BANEFUL_BUNKER, Type.POISON, -1, 10, -1, 4, 7)
      .attr(ProtectAttr, BattlerTagType.BANEFUL_BUNKER),
    new AttackMove(Moves.SPIRIT_SHACKLE, Type.GHOST, MoveCategory.PHYSICAL, 80, 100, 10, 100, 0, 7)
      .attr(AddBattlerTagAttr, BattlerTagType.TRAPPED, false, false, 1, 1, true)
      .makesContact(false),
    new AttackMove(Moves.DARKEST_LARIAT, Type.DARK, MoveCategory.PHYSICAL, 85, 100, 10, -1, 0, 7)
      .attr(IgnoreOpponentStatChangesAttr),
    new AttackMove(Moves.SPARKLING_ARIA, Type.WATER, MoveCategory.SPECIAL, 90, 100, 10, 100, 0, 7)
      .attr(HealStatusEffectAttr, false, StatusEffect.BURN)
      .soundBased()
      .target(MoveTarget.ALL_NEAR_OTHERS),
    new AttackMove(Moves.ICE_HAMMER, Type.ICE, MoveCategory.PHYSICAL, 100, 90, 10, -1, 0, 7)
      .attr(StatChangeAttr, BattleStat.SPD, -1, true)
      .punchingMove(),
    new StatusMove(Moves.FLORAL_HEALING, Type.FAIRY, -1, 10, -1, 0, 7)
      .attr(BoostHealAttr, 0.5, 2/3, true, false, (user, target, move) => user.scene.arena.terrain?.terrainType === TerrainType.GRASSY)
      .triageMove(),
    new AttackMove(Moves.HIGH_HORSEPOWER, Type.GROUND, MoveCategory.PHYSICAL, 95, 95, 10, -1, 0, 7),
    new StatusMove(Moves.STRENGTH_SAP, Type.GRASS, 100, 10, -1, 0, 7)
      .attr(HitHealAttr, null, Stat.ATK)
      .attr(StatChangeAttr, BattleStat.ATK, -1)
      .condition((user, target, move) => target.summonData.battleStats[BattleStat.ATK] > -6)
      .triageMove(),
    new AttackMove(Moves.SOLAR_BLADE, Type.GRASS, MoveCategory.PHYSICAL, 125, 100, 10, -1, 0, 7)
      .attr(SunlightChargeAttr, ChargeAnim.SOLAR_BLADE_CHARGING, "is glowing!")
      .attr(AntiSunlightPowerDecreaseAttr)
      .slicingMove(),
    new AttackMove(Moves.LEAFAGE, Type.GRASS, MoveCategory.PHYSICAL, 40, 100, 40, -1, 0, 7)
      .makesContact(false),
    new StatusMove(Moves.SPOTLIGHT, Type.NORMAL, -1, 15, -1, 3, 7)
      .attr(AddBattlerTagAttr, BattlerTagType.CENTER_OF_ATTENTION, false),
    new StatusMove(Moves.TOXIC_THREAD, Type.POISON, 100, 20, -1, 0, 7)
      .attr(StatusEffectAttr, StatusEffect.POISON)
      .attr(StatChangeAttr, BattleStat.SPD, -1),
    new SelfStatusMove(Moves.LASER_FOCUS, Type.NORMAL, -1, 30, -1, 0, 7)
      .attr(AddBattlerTagAttr, BattlerTagType.ALWAYS_CRIT, true, false),
    new StatusMove(Moves.GEAR_UP, Type.STEEL, -1, 20, -1, 0, 7)
      .attr(StatChangeAttr, [ BattleStat.ATK, BattleStat.SPATK ], 1, false, (user, target, move) => !![ Abilities.PLUS, Abilities.MINUS].find(a => target.hasAbility(a, false)))
      .target(MoveTarget.USER_AND_ALLIES)
      .condition((user, target, move) => !![ user, user.getAlly() ].filter(p => p?.isActive()).find(p => !![ Abilities.PLUS, Abilities.MINUS].find(a => p.hasAbility(a, false)))),
    new AttackMove(Moves.THROAT_CHOP, Type.DARK, MoveCategory.PHYSICAL, 80, 100, 15, 100, 0, 7)
      .partial(),
    new AttackMove(Moves.POLLEN_PUFF, Type.BUG, MoveCategory.SPECIAL, 90, 100, 15, -1, 0, 7)
      .attr(StatusCategoryOnAllyAttr)
      .attr(HealOnAllyAttr, 0.5, true, false)
      .ballBombMove(),
    new AttackMove(Moves.ANCHOR_SHOT, Type.STEEL, MoveCategory.PHYSICAL, 80, 100, 20, 100, 0, 7)
      .attr(AddBattlerTagAttr, BattlerTagType.TRAPPED, false, false, 1, 1, true),
    new StatusMove(Moves.PSYCHIC_TERRAIN, Type.PSYCHIC, -1, 10, -1, 0, 7)
      .attr(TerrainChangeAttr, TerrainType.PSYCHIC)
      .target(MoveTarget.BOTH_SIDES),
    new AttackMove(Moves.LUNGE, Type.BUG, MoveCategory.PHYSICAL, 80, 100, 15, 100, 0, 7)
      .attr(StatChangeAttr, BattleStat.ATK, -1),
    new AttackMove(Moves.FIRE_LASH, Type.FIRE, MoveCategory.PHYSICAL, 80, 100, 15, 100, 0, 7)
      .attr(StatChangeAttr, BattleStat.DEF, -1),
    new AttackMove(Moves.POWER_TRIP, Type.DARK, MoveCategory.PHYSICAL, 20, 100, 10, -1, 0, 7)
      .attr(StatChangeCountPowerAttr),
    new AttackMove(Moves.BURN_UP, Type.FIRE, MoveCategory.SPECIAL, 130, 100, 5, -1, 0, 7)
      .condition((user) => {
        const userTypes = user.getTypes(true);
        return userTypes.includes(Type.FIRE);
      })
      .attr(HealStatusEffectAttr, true, StatusEffect.FREEZE)
      .attr(RemoveTypeAttr, Type.FIRE, (user) => {
        user.scene.queueMessage(getPokemonMessage(user, " burned itself out!"));
      }),
    new StatusMove(Moves.SPEED_SWAP, Type.PSYCHIC, -1, 10, -1, 0, 7)
      .unimplemented(),
    new AttackMove(Moves.SMART_STRIKE, Type.STEEL, MoveCategory.PHYSICAL, 70, -1, 10, -1, 0, 7),
    new StatusMove(Moves.PURIFY, Type.POISON, -1, 20, -1, 0, 7)
      .condition(
        (user: Pokemon, target: Pokemon, move: Move) => isNonVolatileStatusEffect(target.status?.effect))
      .attr(HealAttr, 0.5)
      .attr(HealStatusEffectAttr, false, ...getNonVolatileStatusEffects())
      .triageMove(),
    new AttackMove(Moves.REVELATION_DANCE, Type.NORMAL, MoveCategory.SPECIAL, 90, 100, 15, -1, 0, 7)
      .danceMove()
      .attr(MatchUserTypeAttr),
    new AttackMove(Moves.CORE_ENFORCER, Type.DRAGON, MoveCategory.SPECIAL, 100, 100, 10, -1, 0, 7)
      .target(MoveTarget.ALL_NEAR_ENEMIES)
      .attr(SuppressAbilitiesIfActedAttr),
    new AttackMove(Moves.TROP_KICK, Type.GRASS, MoveCategory.PHYSICAL, 70, 100, 15, 100, 0, 7)
      .attr(StatChangeAttr, BattleStat.ATK, -1),
    new StatusMove(Moves.INSTRUCT, Type.PSYCHIC, -1, 15, -1, 0, 7)
      .unimplemented(),
    new AttackMove(Moves.BEAK_BLAST, Type.FLYING, MoveCategory.PHYSICAL, 100, 100, 15, -1, 5, 7)
      .attr(ChargeAttr, ChargeAnim.BEAK_BLAST_CHARGING, "started\nheating up its beak!", undefined, false, true, -3)
      .ballBombMove()
      .makesContact(false)
      .partial(),
    new AttackMove(Moves.CLANGING_SCALES, Type.DRAGON, MoveCategory.SPECIAL, 110, 100, 5, -1, 0, 7)
      .attr(StatChangeAttr, BattleStat.DEF, -1, true)
      .soundBased()
      .target(MoveTarget.ALL_NEAR_ENEMIES),
    new AttackMove(Moves.DRAGON_HAMMER, Type.DRAGON, MoveCategory.PHYSICAL, 90, 100, 15, -1, 0, 7),
    new AttackMove(Moves.BRUTAL_SWING, Type.DARK, MoveCategory.PHYSICAL, 60, 100, 20, -1, 0, 7)
      .target(MoveTarget.ALL_NEAR_OTHERS),
    new StatusMove(Moves.AURORA_VEIL, Type.ICE, -1, 20, -1, 0, 7)
      .condition((user, target, move) => (user.scene.arena.weather?.weatherType === WeatherType.HAIL || user.scene.arena.weather?.weatherType === WeatherType.SNOW) && !user.scene.arena.weather?.isEffectSuppressed(user.scene))
      .attr(AddArenaTagAttr, ArenaTagType.AURORA_VEIL, 5, true)
      .target(MoveTarget.USER_SIDE),
    /* Unused */
    new AttackMove(Moves.SINISTER_ARROW_RAID, Type.GHOST, MoveCategory.PHYSICAL, 180, -1, 1, -1, 0, 7)
      .makesContact(false)
      .partial()
      .ignoresVirtual(),
    new AttackMove(Moves.MALICIOUS_MOONSAULT, Type.DARK, MoveCategory.PHYSICAL, 180, -1, 1, -1, 0, 7)
      .partial()
      .ignoresVirtual(),
    new AttackMove(Moves.OCEANIC_OPERETTA, Type.WATER, MoveCategory.SPECIAL, 195, -1, 1, -1, 0, 7)
      .partial()
      .ignoresVirtual(),
    new AttackMove(Moves.GUARDIAN_OF_ALOLA, Type.FAIRY, MoveCategory.SPECIAL, -1, -1, 1, -1, 0, 7)
      .unimplemented()
      .ignoresVirtual(),
    new AttackMove(Moves.SOUL_STEALING_7_STAR_STRIKE, Type.GHOST, MoveCategory.PHYSICAL, 195, -1, 1, -1, 0, 7)
      .unimplemented()
      .ignoresVirtual(),
    new AttackMove(Moves.STOKED_SPARKSURFER, Type.ELECTRIC, MoveCategory.SPECIAL, 175, -1, 1, 100, 0, 7)
      .partial()
      .ignoresVirtual(),
    new AttackMove(Moves.PULVERIZING_PANCAKE, Type.NORMAL, MoveCategory.PHYSICAL, 210, -1, 1, -1, 0, 7)
      .partial()
      .ignoresVirtual(),
    new SelfStatusMove(Moves.EXTREME_EVOBOOST, Type.NORMAL, -1, 1, -1, 0, 7)
      .attr(StatChangeAttr, [ BattleStat.ATK, BattleStat.DEF, BattleStat.SPATK, BattleStat.SPDEF, BattleStat.SPD ], 2, true)
      .ignoresVirtual(),
    new AttackMove(Moves.GENESIS_SUPERNOVA, Type.PSYCHIC, MoveCategory.SPECIAL, 185, -1, 1, 100, 0, 7)
      .attr(TerrainChangeAttr, TerrainType.PSYCHIC)
      .ignoresVirtual(),
    /* End Unused */
    new AttackMove(Moves.SHELL_TRAP, Type.FIRE, MoveCategory.SPECIAL, 150, 100, 5, -1, -3, 7)
      .target(MoveTarget.ALL_NEAR_ENEMIES)
      .partial(),
    new AttackMove(Moves.FLEUR_CANNON, Type.FAIRY, MoveCategory.SPECIAL, 130, 90, 5, -1, 0, 7)
      .attr(StatChangeAttr, BattleStat.SPATK, -2, true),
    new AttackMove(Moves.PSYCHIC_FANGS, Type.PSYCHIC, MoveCategory.PHYSICAL, 85, 100, 10, -1, 0, 7)
      .bitingMove()
      .attr(RemoveScreensAttr),
    new AttackMove(Moves.STOMPING_TANTRUM, Type.GROUND, MoveCategory.PHYSICAL, 75, 100, 10, -1, 0, 7)
      .attr(MovePowerMultiplierAttr, (user, target, move) => user.getLastXMoves(2)[1]?.result === MoveResult.MISS || user.getLastXMoves(2)[1]?.result === MoveResult.FAIL ? 2 : 1),
    new AttackMove(Moves.SHADOW_BONE, Type.GHOST, MoveCategory.PHYSICAL, 85, 100, 10, 20, 0, 7)
      .attr(StatChangeAttr, BattleStat.DEF, -1)
      .makesContact(false),
    new AttackMove(Moves.ACCELEROCK, Type.ROCK, MoveCategory.PHYSICAL, 40, 100, 20, -1, 1, 7),
    new AttackMove(Moves.LIQUIDATION, Type.WATER, MoveCategory.PHYSICAL, 85, 100, 10, 20, 0, 7)
      .attr(StatChangeAttr, BattleStat.DEF, -1),
    new AttackMove(Moves.PRISMATIC_LASER, Type.PSYCHIC, MoveCategory.SPECIAL, 160, 100, 10, -1, 0, 7)
      .attr(RechargeAttr),
    new AttackMove(Moves.SPECTRAL_THIEF, Type.GHOST, MoveCategory.PHYSICAL, 90, 100, 10, -1, 0, 7)
      .partial(),
    new AttackMove(Moves.SUNSTEEL_STRIKE, Type.STEEL, MoveCategory.PHYSICAL, 100, 100, 5, -1, 0, 7)
      .ignoresAbilities()
      .partial(),
    new AttackMove(Moves.MOONGEIST_BEAM, Type.GHOST, MoveCategory.SPECIAL, 100, 100, 5, -1, 0, 7)
      .ignoresAbilities()
      .partial(),
    new StatusMove(Moves.TEARFUL_LOOK, Type.NORMAL, -1, 20, -1, 0, 7)
      .attr(StatChangeAttr, [ BattleStat.ATK, BattleStat.SPATK ], -1),
    new AttackMove(Moves.ZING_ZAP, Type.ELECTRIC, MoveCategory.PHYSICAL, 80, 100, 10, 30, 0, 7)
      .attr(FlinchAttr),
    new AttackMove(Moves.NATURES_MADNESS, Type.FAIRY, MoveCategory.SPECIAL, -1, 90, 10, -1, 0, 7)
      .attr(TargetHalfHpDamageAttr),
    new AttackMove(Moves.MULTI_ATTACK, Type.NORMAL, MoveCategory.PHYSICAL, 120, 100, 10, -1, 0, 7)
      .attr(FormChangeItemTypeAttr),
    /* Unused */
    new AttackMove(Moves.TEN_MILLION_VOLT_THUNDERBOLT, Type.ELECTRIC, MoveCategory.SPECIAL, 195, -1, 1, -1, 0, 7)
      .partial()
      .ignoresVirtual(),
    /* End Unused */
    new AttackMove(Moves.MIND_BLOWN, Type.FIRE, MoveCategory.SPECIAL, 150, 100, 5, -1, 0, 7)
      .condition(failIfDampCondition)
      .attr(HalfSacrificialAttr)
      .target(MoveTarget.ALL_NEAR_OTHERS),
    new AttackMove(Moves.PLASMA_FISTS, Type.ELECTRIC, MoveCategory.PHYSICAL, 100, 100, 15, -1, 0, 7)
      .punchingMove()
      .partial(),
    new AttackMove(Moves.PHOTON_GEYSER, Type.PSYCHIC, MoveCategory.SPECIAL, 100, 100, 5, -1, 0, 7)
      .attr(PhotonGeyserCategoryAttr)
      .ignoresAbilities()
      .partial(),
    /* Unused */
    new AttackMove(Moves.LIGHT_THAT_BURNS_THE_SKY, Type.PSYCHIC, MoveCategory.SPECIAL, 200, -1, 1, -1, 0, 7)
      .attr(PhotonGeyserCategoryAttr)
      .ignoresAbilities()
      .ignoresVirtual(),
    new AttackMove(Moves.SEARING_SUNRAZE_SMASH, Type.STEEL, MoveCategory.PHYSICAL, 200, -1, 1, -1, 0, 7)
      .ignoresAbilities()
      .ignoresVirtual(),
    new AttackMove(Moves.MENACING_MOONRAZE_MAELSTROM, Type.GHOST, MoveCategory.SPECIAL, 200, -1, 1, -1, 0, 7)
      .ignoresAbilities()
      .ignoresVirtual(),
    new AttackMove(Moves.LETS_SNUGGLE_FOREVER, Type.FAIRY, MoveCategory.PHYSICAL, 190, -1, 1, -1, 0, 7)
      .partial()
      .ignoresVirtual(),
    new AttackMove(Moves.SPLINTERED_STORMSHARDS, Type.ROCK, MoveCategory.PHYSICAL, 190, -1, 1, -1, 0, 7)
      .attr(ClearTerrainAttr)
      .makesContact(false)
      .ignoresVirtual(),
    new AttackMove(Moves.CLANGOROUS_SOULBLAZE, Type.DRAGON, MoveCategory.SPECIAL, 185, -1, 1, 100, 0, 7)
      .attr(StatChangeAttr, [ BattleStat.ATK, BattleStat.DEF, BattleStat.SPATK, BattleStat.SPDEF, BattleStat.SPD ], 1, true)
      .soundBased()
      .target(MoveTarget.ALL_NEAR_ENEMIES)
      .partial()
      .ignoresVirtual(),
    /* End Unused */
    new AttackMove(Moves.ZIPPY_ZAP, Type.ELECTRIC, MoveCategory.PHYSICAL, 80, 100, 10, 100, 2, 7)
      .attr(StatChangeAttr, BattleStat.EVA, 1, true),
    new AttackMove(Moves.SPLISHY_SPLASH, Type.WATER, MoveCategory.SPECIAL, 90, 100, 15, 30, 0, 7)
      .attr(StatusEffectAttr, StatusEffect.PARALYSIS)
      .target(MoveTarget.ALL_NEAR_ENEMIES),
    new AttackMove(Moves.FLOATY_FALL, Type.FLYING, MoveCategory.PHYSICAL, 90, 95, 15, 30, 0, 7)
      .attr(FlinchAttr),
    new AttackMove(Moves.PIKA_PAPOW, Type.ELECTRIC, MoveCategory.SPECIAL, -1, -1, 20, -1, 0, 7)
      .attr(FriendshipPowerAttr),
    new AttackMove(Moves.BOUNCY_BUBBLE, Type.WATER, MoveCategory.SPECIAL, 60, 100, 20, -1, 0, 7)
      .attr(HitHealAttr, 1.0)
      .triageMove()
      .target(MoveTarget.ALL_NEAR_ENEMIES),
    new AttackMove(Moves.BUZZY_BUZZ, Type.ELECTRIC, MoveCategory.SPECIAL, 60, 100, 20, 100, 0, 7)
      .attr(StatusEffectAttr, StatusEffect.PARALYSIS),
    new AttackMove(Moves.SIZZLY_SLIDE, Type.FIRE, MoveCategory.PHYSICAL, 60, 100, 20, 100, 0, 7)
      .attr(StatusEffectAttr, StatusEffect.BURN),
    new AttackMove(Moves.GLITZY_GLOW, Type.PSYCHIC, MoveCategory.SPECIAL, 80, 95, 15, -1, 0, 7)
      .attr(AddArenaTagAttr, ArenaTagType.LIGHT_SCREEN, 5, false, true),
    new AttackMove(Moves.BADDY_BAD, Type.DARK, MoveCategory.SPECIAL, 80, 95, 15, -1, 0, 7)
      .attr(AddArenaTagAttr, ArenaTagType.REFLECT, 5, false, true),
    new AttackMove(Moves.SAPPY_SEED, Type.GRASS, MoveCategory.PHYSICAL, 100, 90, 10, 100, 0, 7)
      .makesContact(false)
      .attr(AddBattlerTagAttr, BattlerTagType.SEEDED),
    new AttackMove(Moves.FREEZY_FROST, Type.ICE, MoveCategory.SPECIAL, 100, 90, 10, -1, 0, 7)
      .attr(ResetStatsAttr),
    new AttackMove(Moves.SPARKLY_SWIRL, Type.FAIRY, MoveCategory.SPECIAL, 120, 85, 5, -1, 0, 7)
      .attr(PartyStatusCureAttr, null, Abilities.NONE),
    new AttackMove(Moves.VEEVEE_VOLLEY, Type.NORMAL, MoveCategory.PHYSICAL, -1, -1, 20, -1, 0, 7)
      .attr(FriendshipPowerAttr),
    new AttackMove(Moves.DOUBLE_IRON_BASH, Type.STEEL, MoveCategory.PHYSICAL, 60, 100, 5, 30, 0, 7)
      .attr(MultiHitAttr, MultiHitType._2)
      .attr(FlinchAttr)
      .punchingMove(),
    /* Unused */
    new SelfStatusMove(Moves.MAX_GUARD, Type.NORMAL, -1, 10, -1, 4, 8)
      .attr(ProtectAttr)
      .ignoresVirtual(),
    /* End Unused */
    new AttackMove(Moves.DYNAMAX_CANNON, Type.DRAGON, MoveCategory.SPECIAL, 100, 100, 5, -1, 0, 8)
      .attr(MovePowerMultiplierAttr, (user, target, move) => {
      // Move is only stronger against overleveled foes.
        if (target.level > target.scene.getMaxExpLevel()) {
          const dynamaxCannonPercentMarginBeforeFullDamage = 0.05; // How much % above MaxExpLevel of wave will the target need to be to take full damage.
          // The move's power scales as the margin is approached, reaching double power when it does or goes over it.
          return 1 + Math.min(1, (target.level - target.scene.getMaxExpLevel()) / (target.scene.getMaxExpLevel() * dynamaxCannonPercentMarginBeforeFullDamage));
        } else {
          return 1;
        }
      })
      .attr(DiscourageFrequentUseAttr)
      .ignoresVirtual(),

    new AttackMove(Moves.SNIPE_SHOT, Type.WATER, MoveCategory.SPECIAL, 80, 100, 15, -1, 0, 8)
      .attr(HighCritAttr)
      .attr(BypassRedirectAttr),
    new AttackMove(Moves.JAW_LOCK, Type.DARK, MoveCategory.PHYSICAL, 80, 100, 10, -1, 0, 8)
      .attr(AddBattlerTagAttr, BattlerTagType.TRAPPED, false, false, 1)
      .attr(AddBattlerTagAttr, BattlerTagType.TRAPPED, true, false, 1)
      .bitingMove(),
    new SelfStatusMove(Moves.STUFF_CHEEKS, Type.NORMAL, -1, 10, -1, 0, 8) // TODO: Stuff Cheeks should not be selectable when the user does not have a berry, see wiki
      .attr(EatBerryAttr)
      .attr(StatChangeAttr, BattleStat.DEF, 2, true)
      .condition((user) => {
        const userBerries = user.scene.findModifiers(m => m instanceof BerryModifier);
        return userBerries.length > 0;
      })
      .partial(),
    new SelfStatusMove(Moves.NO_RETREAT, Type.FIGHTING, -1, 5, -1, 0, 8)
      .attr(StatChangeAttr, [ BattleStat.ATK, BattleStat.DEF, BattleStat.SPATK, BattleStat.SPDEF, BattleStat.SPD ], 1, true)
      .attr(AddBattlerTagAttr, BattlerTagType.TRAPPED, true, true, 1),
    new StatusMove(Moves.TAR_SHOT, Type.ROCK, 100, 15, -1, 0, 8)
      .attr(StatChangeAttr, BattleStat.SPD, -1)
      .partial(),
    new StatusMove(Moves.MAGIC_POWDER, Type.PSYCHIC, 100, 20, -1, 0, 8)
      .attr(ChangeTypeAttr, Type.PSYCHIC)
      .powderMove(),
    new AttackMove(Moves.DRAGON_DARTS, Type.DRAGON, MoveCategory.PHYSICAL, 50, 100, 10, -1, 0, 8)
      .attr(MultiHitAttr, MultiHitType._2)
      .makesContact(false)
      .partial(),
    new StatusMove(Moves.TEATIME, Type.NORMAL, -1, 10, -1, 0, 8)
      .attr(EatBerryAttr)
      .target(MoveTarget.ALL),
    new StatusMove(Moves.OCTOLOCK, Type.FIGHTING, 100, 15, -1, 0, 8)
      .attr(AddBattlerTagAttr, BattlerTagType.OCTOLOCK, false, true, 1),
    new AttackMove(Moves.BOLT_BEAK, Type.ELECTRIC, MoveCategory.PHYSICAL, 85, 100, 10, -1, 0, 8)
      .attr(FirstAttackDoublePowerAttr),
    new AttackMove(Moves.FISHIOUS_REND, Type.WATER, MoveCategory.PHYSICAL, 85, 100, 10, -1, 0, 8)
      .attr(FirstAttackDoublePowerAttr)
      .bitingMove(),
    new StatusMove(Moves.COURT_CHANGE, Type.NORMAL, 100, 10, -1, 0, 8)
      .attr(SwapArenaTagsAttr, [ArenaTagType.AURORA_VEIL, ArenaTagType.LIGHT_SCREEN, ArenaTagType.MIST, ArenaTagType.REFLECT, ArenaTagType.SPIKES, ArenaTagType.STEALTH_ROCK, ArenaTagType.STICKY_WEB, ArenaTagType.TAILWIND, ArenaTagType.TOXIC_SPIKES]),
    new AttackMove(Moves.MAX_FLARE, Type.FIRE, MoveCategory.PHYSICAL, 10, -1, 10, -1, 0, 8)
      .target(MoveTarget.NEAR_ENEMY)
      .unimplemented()
      .ignoresVirtual(),
    new AttackMove(Moves.MAX_FLUTTERBY, Type.BUG, MoveCategory.PHYSICAL, 10, -1, 10, -1, 0, 8)
      .target(MoveTarget.NEAR_ENEMY)
      .unimplemented()
      .ignoresVirtual(),
    new AttackMove(Moves.MAX_LIGHTNING, Type.ELECTRIC, MoveCategory.PHYSICAL, 10, -1, 10, -1, 0, 8)
      .target(MoveTarget.NEAR_ENEMY)
      .unimplemented()
      .ignoresVirtual(),
    new AttackMove(Moves.MAX_STRIKE, Type.NORMAL, MoveCategory.PHYSICAL, 10, -1, 10, -1, 0, 8)
      .target(MoveTarget.NEAR_ENEMY)
      .unimplemented()
      .ignoresVirtual(),
    new AttackMove(Moves.MAX_KNUCKLE, Type.FIGHTING, MoveCategory.PHYSICAL, 10, -1, 10, -1, 0, 8)
      .target(MoveTarget.NEAR_ENEMY)
      .unimplemented()
      .ignoresVirtual(),
    new AttackMove(Moves.MAX_PHANTASM, Type.GHOST, MoveCategory.PHYSICAL, 10, -1, 10, -1, 0, 8)
      .target(MoveTarget.NEAR_ENEMY)
      .unimplemented()
      .ignoresVirtual(),
    new AttackMove(Moves.MAX_HAILSTORM, Type.ICE, MoveCategory.PHYSICAL, 10, -1, 10, -1, 0, 8)
      .target(MoveTarget.NEAR_ENEMY)
      .unimplemented()
      .ignoresVirtual(),
    new AttackMove(Moves.MAX_OOZE, Type.POISON, MoveCategory.PHYSICAL, 10, -1, 10, -1, 0, 8)
      .target(MoveTarget.NEAR_ENEMY)
      .unimplemented()
      .ignoresVirtual(),
    new AttackMove(Moves.MAX_GEYSER, Type.WATER, MoveCategory.PHYSICAL, 10, -1, 10, -1, 0, 8)
      .target(MoveTarget.NEAR_ENEMY)
      .unimplemented()
      .ignoresVirtual(),
    new AttackMove(Moves.MAX_AIRSTREAM, Type.FLYING, MoveCategory.PHYSICAL, 10, -1, 10, -1, 0, 8)
      .target(MoveTarget.NEAR_ENEMY)
      .unimplemented()
      .ignoresVirtual(),
    new AttackMove(Moves.MAX_STARFALL, Type.FAIRY, MoveCategory.PHYSICAL, 10, -1, 10, -1, 0, 8)
      .target(MoveTarget.NEAR_ENEMY)
      .unimplemented()
      .ignoresVirtual(),
    new AttackMove(Moves.MAX_WYRMWIND, Type.DRAGON, MoveCategory.PHYSICAL, 10, -1, 10, -1, 0, 8)
      .target(MoveTarget.NEAR_ENEMY)
      .unimplemented()
      .ignoresVirtual(),
    new AttackMove(Moves.MAX_MINDSTORM, Type.PSYCHIC, MoveCategory.PHYSICAL, 10, -1, 10, -1, 0, 8)
      .target(MoveTarget.NEAR_ENEMY)
      .unimplemented()
      .ignoresVirtual(),
    new AttackMove(Moves.MAX_ROCKFALL, Type.ROCK, MoveCategory.PHYSICAL, 10, -1, 10, -1, 0, 8)
      .target(MoveTarget.NEAR_ENEMY)
      .unimplemented()
      .ignoresVirtual(),
    new AttackMove(Moves.MAX_QUAKE, Type.GROUND, MoveCategory.PHYSICAL, 10, -1, 10, -1, 0, 8)
      .target(MoveTarget.NEAR_ENEMY)
      .unimplemented()
      .ignoresVirtual(),
    new AttackMove(Moves.MAX_DARKNESS, Type.DARK, MoveCategory.PHYSICAL, 10, -1, 10, -1, 0, 8)
      .target(MoveTarget.NEAR_ENEMY)
      .unimplemented()
      .ignoresVirtual(),
    new AttackMove(Moves.MAX_OVERGROWTH, Type.GRASS, MoveCategory.PHYSICAL, 10, -1, 10, -1, 0, 8)
      .target(MoveTarget.NEAR_ENEMY)
      .unimplemented()
      .ignoresVirtual(),
    new AttackMove(Moves.MAX_STEELSPIKE, Type.STEEL, MoveCategory.PHYSICAL, 10, -1, 10, -1, 0, 8)
      .target(MoveTarget.NEAR_ENEMY)
      .unimplemented()
      .ignoresVirtual(),
    /* End Unused */
    new SelfStatusMove(Moves.CLANGOROUS_SOUL, Type.DRAGON, 100, 5, -1, 0, 8)
      .attr(CutHpStatBoostAttr, [ BattleStat.ATK, BattleStat.DEF, BattleStat.SPATK, BattleStat.SPDEF, BattleStat.SPD ], 1, 3)
      .soundBased()
      .danceMove(),
    new AttackMove(Moves.BODY_PRESS, Type.FIGHTING, MoveCategory.PHYSICAL, 80, 100, 10, -1, 0, 8)
      .attr(DefAtkAttr),
    new StatusMove(Moves.DECORATE, Type.FAIRY, -1, 15, -1, 0, 8)
      .attr(StatChangeAttr, [ BattleStat.ATK, BattleStat.SPATK ], 2),
    new AttackMove(Moves.DRUM_BEATING, Type.GRASS, MoveCategory.PHYSICAL, 80, 100, 10, 100, 0, 8)
      .attr(StatChangeAttr, BattleStat.SPD, -1)
      .makesContact(false),
    new AttackMove(Moves.SNAP_TRAP, Type.GRASS, MoveCategory.PHYSICAL, 35, 100, 15, -1, 0, 8)
      .attr(TrapAttr, BattlerTagType.SNAP_TRAP),
    new AttackMove(Moves.PYRO_BALL, Type.FIRE, MoveCategory.PHYSICAL, 120, 90, 5, 10, 0, 8)
      .attr(HealStatusEffectAttr, true, StatusEffect.FREEZE)
      .attr(StatusEffectAttr, StatusEffect.BURN)
      .ballBombMove()
      .makesContact(false),
    new AttackMove(Moves.BEHEMOTH_BLADE, Type.STEEL, MoveCategory.PHYSICAL, 100, 100, 5, -1, 0, 8)
      .slicingMove(),
    new AttackMove(Moves.BEHEMOTH_BASH, Type.STEEL, MoveCategory.PHYSICAL, 100, 100, 5, -1, 0, 8),
    new AttackMove(Moves.AURA_WHEEL, Type.ELECTRIC, MoveCategory.PHYSICAL, 110, 100, 10, 100, 0, 8)
      .attr(StatChangeAttr, BattleStat.SPD, 1, true)
      .makesContact(false)
      .attr(AuraWheelTypeAttr)
      .condition((user, target, move) => [user.species.speciesId, user.fusionSpecies?.speciesId].includes(Species.MORPEKO)), // Missing custom fail message
    new AttackMove(Moves.BREAKING_SWIPE, Type.DRAGON, MoveCategory.PHYSICAL, 60, 100, 15, 100, 0, 8)
      .target(MoveTarget.ALL_NEAR_ENEMIES)
      .attr(StatChangeAttr, BattleStat.ATK, -1),
    new AttackMove(Moves.BRANCH_POKE, Type.GRASS, MoveCategory.PHYSICAL, 40, 100, 40, -1, 0, 8),
    new AttackMove(Moves.OVERDRIVE, Type.ELECTRIC, MoveCategory.SPECIAL, 80, 100, 10, -1, 0, 8)
      .soundBased()
      .target(MoveTarget.ALL_NEAR_ENEMIES),
    new AttackMove(Moves.APPLE_ACID, Type.GRASS, MoveCategory.SPECIAL, 80, 100, 10, 100, 0, 8)
      .attr(StatChangeAttr, BattleStat.SPDEF, -1),
    new AttackMove(Moves.GRAV_APPLE, Type.GRASS, MoveCategory.PHYSICAL, 80, 100, 10, 100, 0, 8)
      .attr(StatChangeAttr, BattleStat.DEF, -1)
      .attr(MovePowerMultiplierAttr, (user, target, move) => user.scene.arena.getTag(ArenaTagType.GRAVITY) ? 1.5 : 1)
      .makesContact(false),
    new AttackMove(Moves.SPIRIT_BREAK, Type.FAIRY, MoveCategory.PHYSICAL, 75, 100, 15, 100, 0, 8)
      .attr(StatChangeAttr, BattleStat.SPATK, -1),
    new AttackMove(Moves.STRANGE_STEAM, Type.FAIRY, MoveCategory.SPECIAL, 90, 95, 10, 20, 0, 8)
      .attr(ConfuseAttr),
    new StatusMove(Moves.LIFE_DEW, Type.WATER, -1, 10, -1, 0, 8)
      .attr(HealAttr, 0.25, true, false)
      .target(MoveTarget.USER_AND_ALLIES)
      .ignoresProtect(),
    new SelfStatusMove(Moves.OBSTRUCT, Type.DARK, 100, 10, -1, 4, 8)
      .attr(ProtectAttr, BattlerTagType.OBSTRUCT),
    new AttackMove(Moves.FALSE_SURRENDER, Type.DARK, MoveCategory.PHYSICAL, 80, -1, 10, -1, 0, 8),
    new AttackMove(Moves.METEOR_ASSAULT, Type.FIGHTING, MoveCategory.PHYSICAL, 150, 100, 5, -1, 0, 8)
      .attr(RechargeAttr)
      .makesContact(false),
    new AttackMove(Moves.ETERNABEAM, Type.DRAGON, MoveCategory.SPECIAL, 160, 90, 5, -1, 0, 8)
      .attr(RechargeAttr),
    new AttackMove(Moves.STEEL_BEAM, Type.STEEL, MoveCategory.SPECIAL, 140, 95, 5, -1, 0, 8)
      .attr(HalfSacrificialAttr),
    new AttackMove(Moves.EXPANDING_FORCE, Type.PSYCHIC, MoveCategory.SPECIAL, 80, 100, 10, -1, 0, 8)
      .attr(MovePowerMultiplierAttr, (user, target, move) => user.scene.arena.getTerrainType() === TerrainType.PSYCHIC && user.isGrounded() ? 1.5 : 1)
      .attr(VariableTargetAttr, (user, target, move) => user.scene.arena.getTerrainType() === TerrainType.PSYCHIC && user.isGrounded() ? 6 : 3),
    new AttackMove(Moves.STEEL_ROLLER, Type.STEEL, MoveCategory.PHYSICAL, 130, 100, 5, -1, 0, 8)
      .attr(ClearTerrainAttr)
      .condition((user, target, move) => !!user.scene.arena.terrain),
    new AttackMove(Moves.SCALE_SHOT, Type.DRAGON, MoveCategory.PHYSICAL, 25, 90, 20, -1, 0, 8)
      //.attr(StatChangeAttr, BattleStat.SPD, 1, true) // TODO: Have boosts only apply at end of move, not after every hit
      //.attr(StatChangeAttr, BattleStat.DEF, -1, true)
      .attr(MultiHitAttr)
      .makesContact(false)
      .partial(),
    new AttackMove(Moves.METEOR_BEAM, Type.ROCK, MoveCategory.SPECIAL, 120, 90, 10, 100, 0, 8)
      .attr(ChargeAttr, ChargeAnim.METEOR_BEAM_CHARGING, "is overflowing\nwith space power!", null, true)
      .attr(StatChangeAttr, BattleStat.SPATK, 1, true)
      .ignoresVirtual(),
    new AttackMove(Moves.SHELL_SIDE_ARM, Type.POISON, MoveCategory.SPECIAL, 90, 100, 10, 20, 0, 8)
      .attr(ShellSideArmCategoryAttr)
      .attr(StatusEffectAttr, StatusEffect.POISON)
      .partial(),
    new AttackMove(Moves.MISTY_EXPLOSION, Type.FAIRY, MoveCategory.SPECIAL, 100, 100, 5, -1, 0, 8)
      .attr(SacrificialAttr)
      .target(MoveTarget.ALL_NEAR_OTHERS)
      .attr(MovePowerMultiplierAttr, (user, target, move) => user.scene.arena.getTerrainType() === TerrainType.MISTY && user.isGrounded() ? 1.5 : 1)
      .condition(failIfDampCondition)
      .makesContact(false),
    new AttackMove(Moves.GRASSY_GLIDE, Type.GRASS, MoveCategory.PHYSICAL, 55, 100, 20, -1, 0, 8)
      .attr(IncrementMovePriorityAttr,(user,target,move) =>user.scene.arena.getTerrainType()===TerrainType.GRASSY&&user.isGrounded()),
    new AttackMove(Moves.RISING_VOLTAGE, Type.ELECTRIC, MoveCategory.SPECIAL, 70, 100, 20, -1, 0, 8)
      .attr(MovePowerMultiplierAttr, (user, target, move) => user.scene.arena.getTerrainType() === TerrainType.ELECTRIC && target.isGrounded() ? 2 : 1),
    new AttackMove(Moves.TERRAIN_PULSE, Type.NORMAL, MoveCategory.SPECIAL, 50, 100, 10, -1, 0, 8)
      .attr(TerrainPulseTypeAttr)
      .attr(MovePowerMultiplierAttr, (user, target, move) => user.scene.arena.getTerrainType() !== TerrainType.NONE && user.isGrounded() ? 2 : 1)
      .pulseMove(),
    new AttackMove(Moves.SKITTER_SMACK, Type.BUG, MoveCategory.PHYSICAL, 70, 90, 10, 100, 0, 8)
      .attr(StatChangeAttr, BattleStat.SPATK, -1),
    new AttackMove(Moves.BURNING_JEALOUSY, Type.FIRE, MoveCategory.SPECIAL, 70, 100, 5, 100, 0, 8)
      .target(MoveTarget.ALL_NEAR_ENEMIES)
      .partial(),
    new AttackMove(Moves.LASH_OUT, Type.DARK, MoveCategory.PHYSICAL, 75, 100, 5, -1, 0, 8)
      .partial(),
    new AttackMove(Moves.POLTERGEIST, Type.GHOST, MoveCategory.PHYSICAL, 110, 90, 5, -1, 0, 8)
      .attr(AttackedByItemAttr)
      .makesContact(false),
    new StatusMove(Moves.CORROSIVE_GAS, Type.POISON, 100, 40, -1, 0, 8)
      .target(MoveTarget.ALL_NEAR_OTHERS)
      .unimplemented(),
    new StatusMove(Moves.COACHING, Type.FIGHTING, -1, 10, -1, 0, 8)
      .attr(StatChangeAttr, [ BattleStat.ATK, BattleStat.DEF ], 1)
      .target(MoveTarget.NEAR_ALLY),
    new AttackMove(Moves.FLIP_TURN, Type.WATER, MoveCategory.PHYSICAL, 60, 100, 20, -1, 0, 8)
      .attr(ForceSwitchOutAttr, true, false),
    new AttackMove(Moves.TRIPLE_AXEL, Type.ICE, MoveCategory.PHYSICAL, 20, 90, 10, -1, 0, 8)
      .attr(MultiHitAttr, MultiHitType._3)
      .attr(MultiHitPowerIncrementAttr, 3)
      .checkAllHits(),
    new AttackMove(Moves.DUAL_WINGBEAT, Type.FLYING, MoveCategory.PHYSICAL, 40, 90, 10, -1, 0, 8)
      .attr(MultiHitAttr, MultiHitType._2),
    new AttackMove(Moves.SCORCHING_SANDS, Type.GROUND, MoveCategory.SPECIAL, 70, 100, 10, 30, 0, 8)
      .attr(HealStatusEffectAttr, true, StatusEffect.FREEZE)
      .attr(HealStatusEffectAttr, false, StatusEffect.FREEZE)
      .attr(StatusEffectAttr, StatusEffect.BURN),
    new StatusMove(Moves.JUNGLE_HEALING, Type.GRASS, -1, 10, -1, 0, 8)
      .attr(HealAttr, 0.25, true, false)
      .target(MoveTarget.USER_AND_ALLIES)
      .partial(),
    new AttackMove(Moves.WICKED_BLOW, Type.DARK, MoveCategory.PHYSICAL, 75, 100, 5, -1, 0, 8)
      .attr(CritOnlyAttr)
      .punchingMove(),
    new AttackMove(Moves.SURGING_STRIKES, Type.WATER, MoveCategory.PHYSICAL, 25, 100, 5, -1, 0, 8)
      .attr(MultiHitAttr, MultiHitType._3)
      .attr(CritOnlyAttr)
      .punchingMove(),
    new AttackMove(Moves.THUNDER_CAGE, Type.ELECTRIC, MoveCategory.SPECIAL, 80, 90, 15, -1, 0, 8)
      .attr(TrapAttr, BattlerTagType.THUNDER_CAGE),
    new AttackMove(Moves.DRAGON_ENERGY, Type.DRAGON, MoveCategory.SPECIAL, 150, 100, 5, -1, 0, 8)
      .attr(HpPowerAttr)
      .target(MoveTarget.ALL_NEAR_ENEMIES),
    new AttackMove(Moves.FREEZING_GLARE, Type.PSYCHIC, MoveCategory.SPECIAL, 90, 100, 10, 10, 0, 8)
      .attr(StatusEffectAttr, StatusEffect.FREEZE),
    new AttackMove(Moves.FIERY_WRATH, Type.DARK, MoveCategory.SPECIAL, 90, 100, 10, 20, 0, 8)
      .attr(FlinchAttr)
      .target(MoveTarget.ALL_NEAR_ENEMIES),
    new AttackMove(Moves.THUNDEROUS_KICK, Type.FIGHTING, MoveCategory.PHYSICAL, 90, 100, 10, 100, 0, 8)
      .attr(StatChangeAttr, BattleStat.DEF, -1),
    new AttackMove(Moves.GLACIAL_LANCE, Type.ICE, MoveCategory.PHYSICAL, 120, 100, 5, -1, 0, 8)
      .target(MoveTarget.ALL_NEAR_ENEMIES)
      .makesContact(false),
    new AttackMove(Moves.ASTRAL_BARRAGE, Type.GHOST, MoveCategory.SPECIAL, 120, 100, 5, -1, 0, 8)
      .target(MoveTarget.ALL_NEAR_ENEMIES),
    new AttackMove(Moves.EERIE_SPELL, Type.PSYCHIC, MoveCategory.SPECIAL, 80, 100, 5, 100, 0, 8)
      .attr(AttackReducePpMoveAttr, 3)
      .soundBased(),
    new AttackMove(Moves.DIRE_CLAW, Type.POISON, MoveCategory.PHYSICAL, 80, 100, 15, 50, 0, 8)
      .attr(MultiStatusEffectAttr, [StatusEffect.POISON, StatusEffect.PARALYSIS, StatusEffect.SLEEP]),
    new AttackMove(Moves.PSYSHIELD_BASH, Type.PSYCHIC, MoveCategory.PHYSICAL, 70, 90, 10, 100, 0, 8)
      .attr(StatChangeAttr, BattleStat.DEF, 1, true),
    new SelfStatusMove(Moves.POWER_SHIFT, Type.NORMAL, -1, 10, -1, 0, 8)
      .unimplemented(),
    new AttackMove(Moves.STONE_AXE, Type.ROCK, MoveCategory.PHYSICAL, 65, 90, 15, 100, 0, 8)
      .attr(AddArenaTrapTagHitAttr, ArenaTagType.STEALTH_ROCK)
      .slicingMove(),
    new AttackMove(Moves.SPRINGTIDE_STORM, Type.FAIRY, MoveCategory.SPECIAL, 100, 80, 5, 30, 0, 8)
      .attr(StatChangeAttr, BattleStat.ATK, -1)
      .windMove()
      .target(MoveTarget.ALL_NEAR_ENEMIES),
    new AttackMove(Moves.MYSTICAL_POWER, Type.PSYCHIC, MoveCategory.SPECIAL, 70, 90, 10, 100, 0, 8)
      .attr(StatChangeAttr, BattleStat.SPATK, 1, true),
    new AttackMove(Moves.RAGING_FURY, Type.FIRE, MoveCategory.PHYSICAL, 120, 100, 10, -1, 0, 8)
      .makesContact(false)
      .attr(FrenzyAttr)
      .attr(MissEffectAttr, frenzyMissFunc)
      .target(MoveTarget.RANDOM_NEAR_ENEMY),
    new AttackMove(Moves.WAVE_CRASH, Type.WATER, MoveCategory.PHYSICAL, 120, 100, 10, -1, 0, 8)
      .attr(RecoilAttr, false, 0.33)
      .recklessMove(),
    new AttackMove(Moves.CHLOROBLAST, Type.GRASS, MoveCategory.SPECIAL, 150, 95, 5, -1, 0, 8)
      .attr(RecoilAttr, true, 0.5),
    new AttackMove(Moves.MOUNTAIN_GALE, Type.ICE, MoveCategory.PHYSICAL, 100, 85, 10, 30, 0, 8)
      .makesContact(false)
      .attr(FlinchAttr),
    new SelfStatusMove(Moves.VICTORY_DANCE, Type.FIGHTING, -1, 10, -1, 0, 8)
      .attr(StatChangeAttr, [ BattleStat.ATK, BattleStat.DEF, BattleStat.SPD ], 1, true)
      .danceMove(),
    new AttackMove(Moves.HEADLONG_RUSH, Type.GROUND, MoveCategory.PHYSICAL, 120, 100, 5, -1, 0, 8)
      .attr(StatChangeAttr, [ BattleStat.DEF, BattleStat.SPDEF ], -1, true)
      .punchingMove(),
    new AttackMove(Moves.BARB_BARRAGE, Type.POISON, MoveCategory.PHYSICAL, 60, 100, 10, 50, 0, 8)
      .makesContact(false)
      .attr(MovePowerMultiplierAttr, (user, target, move) => target.status && (target.status.effect === StatusEffect.POISON || target.status.effect === StatusEffect.TOXIC) ? 2 : 1)
      .attr(StatusEffectAttr, StatusEffect.POISON),
    new AttackMove(Moves.ESPER_WING, Type.PSYCHIC, MoveCategory.SPECIAL, 80, 100, 10, 100, 0, 8)
      .attr(HighCritAttr)
      .attr(StatChangeAttr, BattleStat.SPD, 1, true),
    new AttackMove(Moves.BITTER_MALICE, Type.GHOST, MoveCategory.SPECIAL, 75, 100, 10, 100, 0, 8)
      .attr(StatChangeAttr, BattleStat.ATK, -1),
    new SelfStatusMove(Moves.SHELTER, Type.STEEL, -1, 10, 100, 0, 8)
      .attr(StatChangeAttr, BattleStat.DEF, 2, true),
    new AttackMove(Moves.TRIPLE_ARROWS, Type.FIGHTING, MoveCategory.PHYSICAL, 90, 100, 10, 30, 0, 8)
      .makesContact(false)
      .attr(HighCritAttr)
      .attr(StatChangeAttr, BattleStat.DEF, -1)
      .attr(FlinchAttr)
      .partial(),
    new AttackMove(Moves.INFERNAL_PARADE, Type.GHOST, MoveCategory.SPECIAL, 60, 100, 15, 30, 0, 8)
      .attr(StatusEffectAttr, StatusEffect.BURN)
      .attr(MovePowerMultiplierAttr, (user, target, move) => target.status ? 2 : 1),
    new AttackMove(Moves.CEASELESS_EDGE, Type.DARK, MoveCategory.PHYSICAL, 65, 90, 15, 100, 0, 8)
      .attr(AddArenaTrapTagHitAttr, ArenaTagType.SPIKES)
      .slicingMove(),
    new AttackMove(Moves.BLEAKWIND_STORM, Type.FLYING, MoveCategory.SPECIAL, 100, 80, 10, 30, 0, 8)
      .attr(ThunderAccuracyAttr)
      .attr(StatChangeAttr, BattleStat.SPD, -1)
      .windMove()
      .target(MoveTarget.ALL_NEAR_ENEMIES),
    new AttackMove(Moves.WILDBOLT_STORM, Type.ELECTRIC, MoveCategory.SPECIAL, 100, 80, 10, 20, 0, 8)
      .attr(ThunderAccuracyAttr)
      .attr(StatusEffectAttr, StatusEffect.PARALYSIS)
      .windMove()
      .target(MoveTarget.ALL_NEAR_ENEMIES),
    new AttackMove(Moves.SANDSEAR_STORM, Type.GROUND, MoveCategory.SPECIAL, 100, 80, 10, 20, 0, 8)
      .attr(ThunderAccuracyAttr)
      .attr(StatusEffectAttr, StatusEffect.BURN)
      .windMove()
      .target(MoveTarget.ALL_NEAR_ENEMIES),
    new StatusMove(Moves.LUNAR_BLESSING, Type.PSYCHIC, -1, 5, -1, 0, 8)
      .attr(HealAttr, 0.25)
      .target(MoveTarget.USER_AND_ALLIES)
      .triageMove()
      .partial(),
    new SelfStatusMove(Moves.TAKE_HEART, Type.PSYCHIC, -1, 10, -1, 0, 8)
      .attr(StatChangeAttr, [ BattleStat.SPATK, BattleStat.SPDEF ], 1, true)
      .attr(HealStatusEffectAttr, true, StatusEffect.PARALYSIS, StatusEffect.POISON, StatusEffect.TOXIC, StatusEffect.BURN, StatusEffect.SLEEP),
    /* Unused
    new AttackMove(Moves.G_MAX_WILDFIRE, Type.FIRE, MoveCategory.PHYSICAL, 10, -1, 10, -1, 0, 8)
      .target(MoveTarget.ALL_NEAR_ENEMIES)
      .unimplemented(),
    new AttackMove(Moves.G_MAX_BEFUDDLE, Type.BUG, MoveCategory.PHYSICAL, 10, -1, 10, -1, 0, 8)
      .target(MoveTarget.ALL_NEAR_ENEMIES)
      .unimplemented(),
    new AttackMove(Moves.G_MAX_VOLT_CRASH, Type.ELECTRIC, MoveCategory.PHYSICAL, 10, -1, 10, -1, 0, 8)
      .target(MoveTarget.ALL_NEAR_ENEMIES)
      .unimplemented(),
    new AttackMove(Moves.G_MAX_GOLD_RUSH, Type.NORMAL, MoveCategory.PHYSICAL, 10, -1, 10, -1, 0, 8)
      .target(MoveTarget.ALL_NEAR_ENEMIES)
      .unimplemented(),
    new AttackMove(Moves.G_MAX_CHI_STRIKE, Type.FIGHTING, MoveCategory.PHYSICAL, 10, -1, 10, -1, 0, 8)
      .target(MoveTarget.ALL_NEAR_ENEMIES)
      .unimplemented(),
    new AttackMove(Moves.G_MAX_TERROR, Type.GHOST, MoveCategory.PHYSICAL, 10, -1, 10, -1, 0, 8)
      .target(MoveTarget.ALL_NEAR_ENEMIES)
      .unimplemented(),
    new AttackMove(Moves.G_MAX_RESONANCE, Type.ICE, MoveCategory.PHYSICAL, 10, -1, 10, -1, 0, 8)
      .target(MoveTarget.ALL_NEAR_ENEMIES)
      .unimplemented(),
    new AttackMove(Moves.G_MAX_CUDDLE, Type.NORMAL, MoveCategory.PHYSICAL, 10, -1, 10, -1, 0, 8)
      .target(MoveTarget.ALL_NEAR_ENEMIES)
      .unimplemented(),
    new AttackMove(Moves.G_MAX_REPLENISH, Type.NORMAL, MoveCategory.PHYSICAL, 10, -1, 10, -1, 0, 8)
      .target(MoveTarget.ALL_NEAR_ENEMIES)
      .unimplemented(),
    new AttackMove(Moves.G_MAX_MALODOR, Type.POISON, MoveCategory.PHYSICAL, 10, -1, 10, -1, 0, 8)
      .target(MoveTarget.ALL_NEAR_ENEMIES)
      .unimplemented(),
    new AttackMove(Moves.G_MAX_STONESURGE, Type.WATER, MoveCategory.PHYSICAL, 10, -1, 10, -1, 0, 8)
      .target(MoveTarget.ALL_NEAR_ENEMIES)
      .unimplemented(),
    new AttackMove(Moves.G_MAX_WIND_RAGE, Type.FLYING, MoveCategory.PHYSICAL, 10, -1, 10, -1, 0, 8)
      .target(MoveTarget.ALL_NEAR_ENEMIES)
      .unimplemented(),
    new AttackMove(Moves.G_MAX_STUN_SHOCK, Type.ELECTRIC, MoveCategory.PHYSICAL, 10, -1, 10, -1, 0, 8)
      .target(MoveTarget.ALL_NEAR_ENEMIES)
      .unimplemented(),
    new AttackMove(Moves.G_MAX_FINALE, Type.FAIRY, MoveCategory.PHYSICAL, 10, -1, 10, -1, 0, 8)
      .target(MoveTarget.ALL_NEAR_ENEMIES)
      .unimplemented(),
    new AttackMove(Moves.G_MAX_DEPLETION, Type.DRAGON, MoveCategory.PHYSICAL, 10, -1, 10, -1, 0, 8)
      .target(MoveTarget.ALL_NEAR_ENEMIES)
      .unimplemented(),
    new AttackMove(Moves.G_MAX_GRAVITAS, Type.PSYCHIC, MoveCategory.PHYSICAL, 10, -1, 10, -1, 0, 8)
      .target(MoveTarget.ALL_NEAR_ENEMIES)
      .unimplemented(),
    new AttackMove(Moves.G_MAX_VOLCALITH, Type.ROCK, MoveCategory.PHYSICAL, 10, -1, 10, -1, 0, 8)
      .target(MoveTarget.ALL_NEAR_ENEMIES)
      .unimplemented(),
    new AttackMove(Moves.G_MAX_SANDBLAST, Type.GROUND, MoveCategory.PHYSICAL, 10, -1, 10, -1, 0, 8)
      .target(MoveTarget.ALL_NEAR_ENEMIES)
      .unimplemented(),
    new AttackMove(Moves.G_MAX_SNOOZE, Type.DARK, MoveCategory.PHYSICAL, 10, -1, 10, -1, 0, 8)
      .target(MoveTarget.ALL_NEAR_ENEMIES)
      .unimplemented(),
    new AttackMove(Moves.G_MAX_TARTNESS, Type.GRASS, MoveCategory.PHYSICAL, 10, -1, 10, -1, 0, 8)
      .target(MoveTarget.ALL_NEAR_ENEMIES)
      .unimplemented(),
    new AttackMove(Moves.G_MAX_SWEETNESS, Type.GRASS, MoveCategory.PHYSICAL, 10, -1, 10, -1, 0, 8)
      .target(MoveTarget.ALL_NEAR_ENEMIES)
      .unimplemented(),
    new AttackMove(Moves.G_MAX_SMITE, Type.FAIRY, MoveCategory.PHYSICAL, 10, -1, 10, -1, 0, 8)
      .target(MoveTarget.ALL_NEAR_ENEMIES)
      .unimplemented(),
    new AttackMove(Moves.G_MAX_STEELSURGE, Type.STEEL, MoveCategory.PHYSICAL, 10, -1, 10, -1, 0, 8)
      .target(MoveTarget.ALL_NEAR_ENEMIES)
      .unimplemented(),
    new AttackMove(Moves.G_MAX_MELTDOWN, Type.STEEL, MoveCategory.PHYSICAL, 10, -1, 10, -1, 0, 8)
      .target(MoveTarget.ALL_NEAR_ENEMIES)
      .unimplemented(),
    new AttackMove(Moves.G_MAX_FOAM_BURST, Type.WATER, MoveCategory.PHYSICAL, 10, -1, 10, -1, 0, 8)
      .target(MoveTarget.ALL_NEAR_ENEMIES)
      .unimplemented(),
    new AttackMove(Moves.G_MAX_CENTIFERNO, Type.FIRE, MoveCategory.PHYSICAL, 10, -1, 10, -1, 0, 8)
      .target(MoveTarget.ALL_NEAR_ENEMIES)
      .unimplemented(),
    new AttackMove(Moves.G_MAX_VINE_LASH, Type.GRASS, MoveCategory.PHYSICAL, 10, -1, 10, -1, 0, 8)
      .target(MoveTarget.ALL_NEAR_ENEMIES)
      .unimplemented(),
    new AttackMove(Moves.G_MAX_CANNONADE, Type.WATER, MoveCategory.PHYSICAL, 10, -1, 10, -1, 0, 8)
      .target(MoveTarget.ALL_NEAR_ENEMIES)
      .unimplemented(),
    new AttackMove(Moves.G_MAX_DRUM_SOLO, Type.GRASS, MoveCategory.PHYSICAL, 10, -1, 10, -1, 0, 8)
      .target(MoveTarget.ALL_NEAR_ENEMIES)
      .unimplemented(),
    new AttackMove(Moves.G_MAX_FIREBALL, Type.FIRE, MoveCategory.PHYSICAL, 10, -1, 10, -1, 0, 8)
      .target(MoveTarget.ALL_NEAR_ENEMIES)
      .unimplemented(),
    new AttackMove(Moves.G_MAX_HYDROSNIPE, Type.WATER, MoveCategory.PHYSICAL, 10, -1, 10, -1, 0, 8)
      .target(MoveTarget.ALL_NEAR_ENEMIES)
      .unimplemented(),
    new AttackMove(Moves.G_MAX_ONE_BLOW, Type.DARK, MoveCategory.PHYSICAL, 10, -1, 10, -1, 0, 8)
      .target(MoveTarget.ALL_NEAR_ENEMIES)
      .unimplemented(),
    new AttackMove(Moves.G_MAX_RAPID_FLOW, Type.WATER, MoveCategory.PHYSICAL, 10, -1, 10, -1, 0, 8)
      .target(MoveTarget.ALL_NEAR_ENEMIES)
      .unimplemented(),
    End Unused */
    new AttackMove(Moves.TERA_BLAST, Type.NORMAL, MoveCategory.SPECIAL, 80, 100, 10, -1, 0, 9)
      .attr(TeraBlastCategoryAttr)
      .unimplemented(),
    new SelfStatusMove(Moves.SILK_TRAP, Type.BUG, -1, 10, -1, 4, 9)
      .attr(ProtectAttr, BattlerTagType.SILK_TRAP),
    new AttackMove(Moves.AXE_KICK, Type.FIGHTING, MoveCategory.PHYSICAL, 120, 90, 10, 30, 0, 9)
      .attr(MissEffectAttr, crashDamageFunc)
      .attr(NoEffectAttr, crashDamageFunc)
      .attr(ConfuseAttr)
      .recklessMove(),
    new AttackMove(Moves.LAST_RESPECTS, Type.GHOST, MoveCategory.PHYSICAL, 50, 100, 10, -1, 0, 9)
      .attr(MovePowerMultiplierAttr, (user, target, move) => 1 + Math.min(user.isPlayer() ? user.scene.currentBattle.playerFaints : user.scene.currentBattle.enemyFaints, 100))
      .makesContact(false),
    new AttackMove(Moves.LUMINA_CRASH, Type.PSYCHIC, MoveCategory.SPECIAL, 80, 100, 10, 100, 0, 9)
      .attr(StatChangeAttr, BattleStat.SPDEF, -2),
    new AttackMove(Moves.ORDER_UP, Type.DRAGON, MoveCategory.PHYSICAL, 80, 100, 10, 100, 0, 9)
      .makesContact(false)
      .partial(),
    new AttackMove(Moves.JET_PUNCH, Type.WATER, MoveCategory.PHYSICAL, 60, 100, 15, -1, 1, 9)
      .punchingMove(),
    new StatusMove(Moves.SPICY_EXTRACT, Type.GRASS, -1, 15, -1, 0, 9)
      .attr(StatChangeAttr, BattleStat.ATK, 2)
      .attr(StatChangeAttr, BattleStat.DEF, -2),
    new AttackMove(Moves.SPIN_OUT, Type.STEEL, MoveCategory.PHYSICAL, 100, 100, 5, -1, 0, 9)
      .attr(StatChangeAttr, BattleStat.SPD, -2, true),
    new AttackMove(Moves.POPULATION_BOMB, Type.NORMAL, MoveCategory.PHYSICAL, 20, 90, 10, -1, 0, 9)
      .attr(MultiHitAttr, MultiHitType._10)
      .slicingMove()
      .checkAllHits(),
    new AttackMove(Moves.ICE_SPINNER, Type.ICE, MoveCategory.PHYSICAL, 80, 100, 15, -1, 0, 9)
      .attr(ClearTerrainAttr),
    new AttackMove(Moves.GLAIVE_RUSH, Type.DRAGON, MoveCategory.PHYSICAL, 120, 100, 5, -1, 0, 9)
      .partial(),
    new StatusMove(Moves.REVIVAL_BLESSING, Type.NORMAL, -1, 1, -1, 0, 9)
      .triageMove()
      .attr(RevivalBlessingAttr)
      .target(MoveTarget.USER),
    new AttackMove(Moves.SALT_CURE, Type.ROCK, MoveCategory.PHYSICAL, 40, 100, 15, 100, 0, 9)
      .attr(AddBattlerTagAttr, BattlerTagType.SALT_CURED)
      .makesContact(false),
    new AttackMove(Moves.TRIPLE_DIVE, Type.WATER, MoveCategory.PHYSICAL, 30, 95, 10, -1, 0, 9)
      .attr(MultiHitAttr, MultiHitType._3),
    new AttackMove(Moves.MORTAL_SPIN, Type.POISON, MoveCategory.PHYSICAL, 30, 100, 15, 100, 0, 9)
      .attr(LapseBattlerTagAttr, [
        BattlerTagType.BIND,
        BattlerTagType.WRAP,
        BattlerTagType.FIRE_SPIN,
        BattlerTagType.WHIRLPOOL,
        BattlerTagType.CLAMP,
        BattlerTagType.SAND_TOMB,
        BattlerTagType.MAGMA_STORM,
        BattlerTagType.SNAP_TRAP,
        BattlerTagType.THUNDER_CAGE,
        BattlerTagType.SEEDED,
        BattlerTagType.INFESTATION
      ], true)
      .attr(StatusEffectAttr, StatusEffect.POISON)
      .attr(RemoveArenaTrapAttr)
      .target(MoveTarget.ALL_NEAR_ENEMIES),
    new StatusMove(Moves.DOODLE, Type.NORMAL, 100, 10, -1, 0, 9)
      .attr(AbilityCopyAttr, true),
    new SelfStatusMove(Moves.FILLET_AWAY, Type.NORMAL, -1, 10, -1, 0, 9)
      .attr(CutHpStatBoostAttr, [ BattleStat.ATK, BattleStat.SPATK, BattleStat.SPD ], 2, 2),
    new AttackMove(Moves.KOWTOW_CLEAVE, Type.DARK, MoveCategory.PHYSICAL, 85, -1, 10, -1, 0, 9)
      .slicingMove(),
    new AttackMove(Moves.FLOWER_TRICK, Type.GRASS, MoveCategory.PHYSICAL, 70, -1, 10, 100, 0, 9)
      .attr(CritOnlyAttr)
      .makesContact(false),
    new AttackMove(Moves.TORCH_SONG, Type.FIRE, MoveCategory.SPECIAL, 80, 100, 10, 100, 0, 9)
      .attr(StatChangeAttr, BattleStat.SPATK, 1, true)
      .soundBased(),
    new AttackMove(Moves.AQUA_STEP, Type.WATER, MoveCategory.PHYSICAL, 80, 100, 10, 100, 0, 9)
      .attr(StatChangeAttr, BattleStat.SPD, 1, true)
      .danceMove(),
    new AttackMove(Moves.RAGING_BULL, Type.NORMAL, MoveCategory.PHYSICAL, 90, 100, 10, -1, 0, 9)
      .attr(RagingBullTypeAttr)
      .attr(RemoveScreensAttr),
    new AttackMove(Moves.MAKE_IT_RAIN, Type.STEEL, MoveCategory.SPECIAL, 120, 100, 5, -1, 0, 9)
      .attr(MoneyAttr)
      .attr(StatChangeAttr, BattleStat.SPATK, -1, true, null, true, false, MoveEffectTrigger.HIT, true)
      .target(MoveTarget.ALL_NEAR_ENEMIES),
    new AttackMove(Moves.PSYBLADE, Type.PSYCHIC, MoveCategory.PHYSICAL, 80, 100, 15, -1, 0, 9)
      .attr(MovePowerMultiplierAttr, (user, target, move) => user.scene.arena.getTerrainType() === TerrainType.ELECTRIC && user.isGrounded() ? 1.5 : 1)
      .slicingMove(),
    new AttackMove(Moves.HYDRO_STEAM, Type.WATER, MoveCategory.SPECIAL, 80, 100, 15, -1, 0, 9)
      .attr(IgnoreWeatherTypeDebuffAttr, WeatherType.SUNNY)
      .attr(MovePowerMultiplierAttr, (user, target, move) => [WeatherType.SUNNY, WeatherType.HARSH_SUN].includes(user.scene.arena.weather?.weatherType) && !user.scene.arena.weather?.isEffectSuppressed(user.scene) ? 1.5 : 1),
    new AttackMove(Moves.RUINATION, Type.DARK, MoveCategory.SPECIAL, -1, 90, 10, -1, 0, 9)
      .attr(TargetHalfHpDamageAttr),
    new AttackMove(Moves.COLLISION_COURSE, Type.FIGHTING, MoveCategory.PHYSICAL, 100, 100, 5, -1, 0, 9)
      .attr(MovePowerMultiplierAttr, (user, target, move) => target.getAttackTypeEffectiveness(move.type, user) >= 2 ? 5461/4096 : 1),
    new AttackMove(Moves.ELECTRO_DRIFT, Type.ELECTRIC, MoveCategory.SPECIAL, 100, 100, 5, -1, 0, 9)
      .attr(MovePowerMultiplierAttr, (user, target, move) => target.getAttackTypeEffectiveness(move.type, user) >= 2 ? 5461/4096 : 1)
      .makesContact(),
    new SelfStatusMove(Moves.SHED_TAIL, Type.NORMAL, -1, 10, -1, 0, 9)
      .unimplemented(),
    new StatusMove(Moves.CHILLY_RECEPTION, Type.ICE, -1, 10, -1, 0, 9)
      .attr(WeatherChangeAttr, WeatherType.SNOW)
      .attr(ForceSwitchOutAttr, true, false)
      .target(MoveTarget.BOTH_SIDES),
    new SelfStatusMove(Moves.TIDY_UP, Type.NORMAL, -1, 10, -1, 0, 9)
      .attr(StatChangeAttr, [ BattleStat.ATK, BattleStat.SPD ], 1, true, null, true, true)
      .attr(RemoveArenaTrapAttr, true),
    new StatusMove(Moves.SNOWSCAPE, Type.ICE, -1, 10, -1, 0, 9)
      .attr(WeatherChangeAttr, WeatherType.SNOW)
      .target(MoveTarget.BOTH_SIDES),
    new AttackMove(Moves.POUNCE, Type.BUG, MoveCategory.PHYSICAL, 50, 100, 20, 100, 0, 9)
      .attr(StatChangeAttr, BattleStat.SPD, -1),
    new AttackMove(Moves.TRAILBLAZE, Type.GRASS, MoveCategory.PHYSICAL, 50, 100, 20, 100, 0, 9)
      .attr(StatChangeAttr, BattleStat.SPD, 1, true),
    new AttackMove(Moves.CHILLING_WATER, Type.WATER, MoveCategory.SPECIAL, 50, 100, 20, 100, 0, 9)
      .attr(StatChangeAttr, BattleStat.ATK, -1),
    new AttackMove(Moves.HYPER_DRILL, Type.NORMAL, MoveCategory.PHYSICAL, 100, 100, 5, -1, 0, 9)
      .ignoresProtect(),
    new AttackMove(Moves.TWIN_BEAM, Type.PSYCHIC, MoveCategory.SPECIAL, 40, 100, 10, -1, 0, 9)
      .attr(MultiHitAttr, MultiHitType._2),
    new AttackMove(Moves.RAGE_FIST, Type.GHOST, MoveCategory.PHYSICAL, 50, 100, 10, -1, 0, 9)
      .attr(HitCountPowerAttr)
      .punchingMove(),
    new AttackMove(Moves.ARMOR_CANNON, Type.FIRE, MoveCategory.SPECIAL, 120, 100, 5, -1, 0, 9)
      .attr(StatChangeAttr, [ BattleStat.DEF, BattleStat.SPDEF ], -1, true),
    new AttackMove(Moves.BITTER_BLADE, Type.FIRE, MoveCategory.PHYSICAL, 90, 100, 10, -1, 0, 9)
      .attr(HitHealAttr)
      .slicingMove()
      .triageMove(),
    new AttackMove(Moves.DOUBLE_SHOCK, Type.ELECTRIC, MoveCategory.PHYSICAL, 120, 100, 5, -1, 0, 9)
      .condition((user) => {
        const userTypes = user.getTypes(true);
        return userTypes.includes(Type.ELECTRIC);
      })
      .attr(RemoveTypeAttr, Type.ELECTRIC, (user) => {
        user.scene.queueMessage(getPokemonMessage(user, " used up all its electricity!"));
      }),
    new AttackMove(Moves.GIGATON_HAMMER, Type.STEEL, MoveCategory.PHYSICAL, 160, 100, 5, -1, 0, 9)
      .makesContact(false)
      .condition((user, target, move) => {
        const turnMove = user.getLastXMoves(1);
        return !turnMove.length || turnMove[0].move !== move.id || turnMove[0].result !== MoveResult.SUCCESS;
      }), // TODO Add Instruct/Encore interaction
    new AttackMove(Moves.COMEUPPANCE, Type.DARK, MoveCategory.PHYSICAL, -1, 100, 10, -1, 0, 9)
      .attr(CounterDamageAttr, (move: Move) => (move.category === MoveCategory.PHYSICAL || move.category === MoveCategory.SPECIAL), 1.5)
      .target(MoveTarget.ATTACKER),
    new AttackMove(Moves.AQUA_CUTTER, Type.WATER, MoveCategory.PHYSICAL, 70, 100, 20, -1, 0, 9)
      .attr(HighCritAttr)
      .slicingMove()
      .makesContact(false),
    new AttackMove(Moves.BLAZING_TORQUE, Type.FIRE, MoveCategory.PHYSICAL, 80, 100, 10, 30, 0, 9)
      .attr(StatusEffectAttr, StatusEffect.BURN)
      .makesContact(false),
    new AttackMove(Moves.WICKED_TORQUE, Type.DARK, MoveCategory.PHYSICAL, 80, 100, 10, 10, 0, 9)
      .attr(StatusEffectAttr, StatusEffect.SLEEP)
      .makesContact(false),
    new AttackMove(Moves.NOXIOUS_TORQUE, Type.POISON, MoveCategory.PHYSICAL, 100, 100, 10, 30, 0, 9)
      .attr(StatusEffectAttr, StatusEffect.POISON)
      .makesContact(false),
    new AttackMove(Moves.COMBAT_TORQUE, Type.FIGHTING, MoveCategory.PHYSICAL, 100, 100, 10, 30, 0, 9)
      .attr(StatusEffectAttr, StatusEffect.PARALYSIS)
      .makesContact(false),
    new AttackMove(Moves.MAGICAL_TORQUE, Type.FAIRY, MoveCategory.PHYSICAL, 100, 100, 10, 30, 0, 9)
      .attr(ConfuseAttr)
      .makesContact(false),
    new AttackMove(Moves.BLOOD_MOON, Type.NORMAL, MoveCategory.SPECIAL, 140, 100, 5, -1, 0, 9)
      .condition((user, target, move) => {
        const turnMove = user.getLastXMoves(1);
        return !turnMove.length || turnMove[0].move !== move.id || turnMove[0].result !== MoveResult.SUCCESS;
      }), // TODO Add Instruct/Encore interaction
    new AttackMove(Moves.MATCHA_GOTCHA, Type.GRASS, MoveCategory.SPECIAL, 80, 90, 15, 20, 0, 9)
      .attr(HitHealAttr)
      .attr(HealStatusEffectAttr, true, StatusEffect.FREEZE)
      .attr(HealStatusEffectAttr, false, StatusEffect.FREEZE)
      .attr(StatusEffectAttr, StatusEffect.BURN)
      .target(MoveTarget.ALL_NEAR_ENEMIES)
      .triageMove(),
    new AttackMove(Moves.SYRUP_BOMB, Type.GRASS, MoveCategory.SPECIAL, 60, 85, 10, -1, 0, 9)
      .attr(StatChangeAttr, BattleStat.SPD, -1) //Temporary
      .ballBombMove()
      .partial(),
    new AttackMove(Moves.IVY_CUDGEL, Type.GRASS, MoveCategory.PHYSICAL, 100, 100, 10, -1, 0, 9)
      .attr(IvyCudgelTypeAttr)
      .attr(HighCritAttr)
      .makesContact(false),
    new AttackMove(Moves.ELECTRO_SHOT, Type.ELECTRIC, MoveCategory.SPECIAL, 130, 100, 10, 100, 0, 9)
      .attr(ElectroShotChargeAttr)
      .ignoresVirtual(),
    new AttackMove(Moves.TERA_STARSTORM, Type.NORMAL, MoveCategory.SPECIAL, 120, 100, 5, -1, 0, 9)
      .attr(TeraBlastCategoryAttr)
      .partial(),
    new AttackMove(Moves.FICKLE_BEAM, Type.DRAGON, MoveCategory.SPECIAL, 80, 100, 5, 30, 0, 9)
      .attr(PreMoveMessageAttr, doublePowerChanceMessageFunc)
      .attr(DoublePowerChanceAttr),
    new SelfStatusMove(Moves.BURNING_BULWARK, Type.FIRE, -1, 10, -1, 4, 9)
      .attr(ProtectAttr, BattlerTagType.BURNING_BULWARK),
    new AttackMove(Moves.THUNDERCLAP, Type.ELECTRIC, MoveCategory.SPECIAL, 70, 100, 5, -1, 1, 9)
      .condition((user, target, move) => user.scene.currentBattle.turnCommands[target.getBattlerIndex()].command === Command.FIGHT && !target.turnData.acted && allMoves[user.scene.currentBattle.turnCommands[target.getBattlerIndex()].move.move].category !== MoveCategory.STATUS),
    new AttackMove(Moves.MIGHTY_CLEAVE, Type.ROCK, MoveCategory.PHYSICAL, 95, 100, 5, -1, 0, 9)
      .slicingMove()
      .ignoresProtect(),
    new AttackMove(Moves.TACHYON_CUTTER, Type.STEEL, MoveCategory.SPECIAL, 50, -1, 10, -1, 0, 9)
      .attr(MultiHitAttr, MultiHitType._2)
      .slicingMove(),
    new AttackMove(Moves.HARD_PRESS, Type.STEEL, MoveCategory.PHYSICAL, -1, 100, 10, -1, 0, 9)
      .attr(OpponentHighHpPowerAttr, 100),
    new StatusMove(Moves.DRAGON_CHEER, Type.DRAGON, -1, 15, -1, 0, 9)
      .attr(AddBattlerTagAttr, BattlerTagType.CRIT_BOOST, false, true)
      .target(MoveTarget.NEAR_ALLY)
      .partial(),
    new AttackMove(Moves.ALLURING_VOICE, Type.FAIRY, MoveCategory.SPECIAL, 80, 100, 10, -1, 0, 9)
      .soundBased()
      .partial(),
    new AttackMove(Moves.TEMPER_FLARE, Type.FIRE, MoveCategory.PHYSICAL, 75, 100, 10, -1, 0, 9)
      .attr(MovePowerMultiplierAttr, (user, target, move) => user.getLastXMoves(2)[1]?.result === MoveResult.MISS || user.getLastXMoves(2)[1]?.result === MoveResult.FAIL ? 2 : 1),
    new AttackMove(Moves.SUPERCELL_SLAM, Type.ELECTRIC, MoveCategory.PHYSICAL, 100, 95, 15, -1, 0, 9)
      .attr(MissEffectAttr, crashDamageFunc)
      .attr(NoEffectAttr, crashDamageFunc)
      .recklessMove(),
    new AttackMove(Moves.PSYCHIC_NOISE, Type.PSYCHIC, MoveCategory.SPECIAL, 75, 100, 10, -1, 0, 9)
      .soundBased()
      .partial(),
    new AttackMove(Moves.UPPER_HAND, Type.FIGHTING, MoveCategory.PHYSICAL, 65, 100, 15, 100, 3, 9)
      .attr(FlinchAttr)
      .condition((user, target, move) => user.scene.currentBattle.turnCommands[target.getBattlerIndex()].command === Command.FIGHT && !target.turnData.acted && allMoves[user.scene.currentBattle.turnCommands[target.getBattlerIndex()].move.move].category !== MoveCategory.STATUS && allMoves[user.scene.currentBattle.turnCommands[target.getBattlerIndex()].move.move].priority > 0 )
      //TODO: Should also apply when target move priority increased by ability ex. gale wings
      .partial(),
    new AttackMove(Moves.MALIGNANT_CHAIN, Type.POISON, MoveCategory.SPECIAL, 100, 100, 5, 50, 0, 9)
      .attr(StatusEffectAttr, StatusEffect.TOXIC)
  );
}<|MERGE_RESOLUTION|>--- conflicted
+++ resolved
@@ -2525,32 +2525,6 @@
   }
 }
 
-<<<<<<< HEAD
-=======
-export class HalfHpStatMaxAttr extends StatChangeAttr {
-  constructor(stat: BattleStat) {
-    super(stat, 12, true, null, false);
-  }
-
-  apply(user: Pokemon, target: Pokemon, move: Move, args: any[]): Promise<boolean> {
-    return new Promise<boolean>(resolve => {
-      user.damageAndUpdate(Math.floor(user.getMaxHp() / 2), HitResult.OTHER, false, true);
-      user.updateInfo().then(() => {
-        const ret = super.apply(user, target, move, args);
-        user.scene.queueMessage(getPokemonMessage(user, ` cut its own HP\nand maximized its ${getBattleStatName(this.stats[BattleStat.ATK])}!`));
-        resolve(ret);
-      });
-    });
-  }
-
-  getCondition(): MoveConditionFunc {
-    return (user, target, move) => user.getHpRatio() > 0.5 && user.summonData.battleStats[this.stats[BattleStat.ATK]] < 6;
-  }
-
-  // TODO: Add benefit score that considers HP cut
-}
-
->>>>>>> 7d0437de
 export class CutHpStatBoostAttr extends StatChangeAttr {
   private cutRatio: integer;
 
