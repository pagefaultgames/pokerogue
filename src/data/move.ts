import { ChargeAnim, MoveChargeAnim, initMoveAnim, loadMoveAnimAssets } from "./battle-anims";
import { EncoreTag, GulpMissileTag, HelpingHandTag, SemiInvulnerableTag, ShellTrapTag, StockpilingTag, TrappedTag, SubstituteTag, TypeBoostTag } from "./battler-tags";
import { getPokemonNameWithAffix } from "../messages";
import Pokemon, { AttackMoveResult, EnemyPokemon, HitResult, MoveResult, PlayerPokemon, PokemonMove, TurnMove } from "../field/pokemon";
import { StatusEffect, getStatusEffectHealText, isNonVolatileStatusEffect, getNonVolatileStatusEffects } from "./status-effect";
import { getTypeDamageMultiplier, Type } from "./type";
import { Constructor } from "#app/utils";
import * as Utils from "../utils";
import { WeatherType } from "./weather";
import { ArenaTagSide, ArenaTrapTag, WeakenMoveTypeTag } from "./arena-tag";
import { UnswappableAbilityAbAttr, UncopiableAbilityAbAttr, UnsuppressableAbilityAbAttr, BlockRecoilDamageAttr, BlockOneHitKOAbAttr, IgnoreContactAbAttr, MaxMultiHitAbAttr, applyAbAttrs, BlockNonDirectDamageAbAttr, MoveAbilityBypassAbAttr, ReverseDrainAbAttr, FieldPreventExplosiveMovesAbAttr, ForceSwitchOutImmunityAbAttr, BlockItemTheftAbAttr, applyPostAttackAbAttrs, ConfusionOnStatusEffectAbAttr, HealFromBerryUseAbAttr, IgnoreProtectOnContactAbAttr, IgnoreMoveEffectsAbAttr, applyPreDefendAbAttrs, MoveEffectChanceMultiplierAbAttr, WonderSkinAbAttr, applyPreAttackAbAttrs, MoveTypeChangeAbAttr, UserFieldMoveTypePowerBoostAbAttr, FieldMoveTypePowerBoostAbAttr, AllyMoveCategoryPowerBoostAbAttr, VariableMovePowerAbAttr } from "./ability";
import { allAbilities } from "./ability";
import { PokemonHeldItemModifier, BerryModifier, PreserveBerryModifier, PokemonMoveAccuracyBoosterModifier, AttackTypeBoosterModifier, PokemonMultiHitModifier } from "../modifier/modifier";
import { BattlerIndex, BattleType } from "../battle";
import { TerrainType } from "./terrain";
import { ModifierPoolType } from "#app/modifier/modifier-type";
import { Command } from "../ui/command-ui-handler";
import i18next from "i18next";
import { Localizable } from "#app/interfaces/locales";
import { getBerryEffectFunc } from "./berry";
import { Abilities } from "#enums/abilities";
import { ArenaTagType } from "#enums/arena-tag-type";
import { BattlerTagType } from "#enums/battler-tag-type";
import { Biome } from "#enums/biome";
import { Moves } from "#enums/moves";
import { Species } from "#enums/species";
import { MoveUsedEvent } from "#app/events/battle-scene";
import { Stat, type BattleStat, type EffectiveStat, BATTLE_STATS, EFFECTIVE_STATS, getStatKey } from "#app/enums/stat";
import { PartyStatusCurePhase } from "#app/phases/party-status-cure-phase";
import { BattleEndPhase } from "#app/phases/battle-end-phase";
import { MoveEndPhase } from "#app/phases/move-end-phase";
import { MovePhase } from "#app/phases/move-phase";
import { NewBattlePhase } from "#app/phases/new-battle-phase";
import { PokemonHealPhase } from "#app/phases/pokemon-heal-phase";
import { StatStageChangePhase } from "#app/phases/stat-stage-change-phase";
import { SwitchPhase } from "#app/phases/switch-phase";
import { SwitchSummonPhase } from "#app/phases/switch-summon-phase";
import { SpeciesFormChangeRevertWeatherFormTrigger } from "./pokemon-forms";
import { NumberHolder } from "#app/utils";
import { GameMode } from "#app/game-mode";
import { applyChallenges, ChallengeType } from "./challenge";

export enum MoveCategory {
  PHYSICAL,
  SPECIAL,
  STATUS
}

export enum MoveTarget {
  /** {@link https://bulbapedia.bulbagarden.net/wiki/Category:Moves_that_target_the_user Moves that target the User} */
  USER,
  OTHER,
  ALL_OTHERS,
  NEAR_OTHER,
  /** {@link https://bulbapedia.bulbagarden.net/wiki/Category:Moves_that_target_all_adjacent_Pok%C3%A9mon Moves that target all adjacent Pokemon} */
  ALL_NEAR_OTHERS,
  NEAR_ENEMY,
  /** {@link https://bulbapedia.bulbagarden.net/wiki/Category:Moves_that_target_all_adjacent_foes Moves that target all adjacent foes} */
  ALL_NEAR_ENEMIES,
  RANDOM_NEAR_ENEMY,
  ALL_ENEMIES,
  /** {@link https://bulbapedia.bulbagarden.net/wiki/Category:Counterattacks Counterattacks} */
  ATTACKER,
  /** {@link https://bulbapedia.bulbagarden.net/wiki/Category:Moves_that_target_one_adjacent_ally Moves that target one adjacent ally} */
  NEAR_ALLY,
  ALLY,
  USER_OR_NEAR_ALLY,
  USER_AND_ALLIES,
  /** {@link https://bulbapedia.bulbagarden.net/wiki/Category:Moves_that_target_all_Pok%C3%A9mon Moves that target all Pokemon} */
  ALL,
  USER_SIDE,
  /** {@link https://bulbapedia.bulbagarden.net/wiki/Category:Entry_hazard-creating_moves Entry hazard-creating moves} */
  ENEMY_SIDE,
  BOTH_SIDES,
  PARTY,
  CURSE
}

export enum MoveFlags {
  NONE              = 0,
  MAKES_CONTACT     = 1 << 0,
  IGNORE_PROTECT    = 1 << 1,
  IGNORE_VIRTUAL    = 1 << 2,
  /**
   * Sound-based moves have the following effects:
   * - Pokemon with the {@linkcode Abilities.SOUNDPROOF Soundproof Ability} are unaffected by other Pokemon's sound-based moves.
   * - Pokemon affected by {@linkcode Moves.THROAT_CHOP Throat Chop} cannot use sound-based moves for two turns.
   * - Sound-based moves used by a Pokemon with {@linkcode Abilities.LIQUID_VOICE Liquid Voice} become Water-type moves.
   * - Sound-based moves used by a Pokemon with {@linkcode Abilities.PUNK_ROCK Punk Rock} are boosted by 30%. Pokemon with Punk Rock also take half damage from sound-based moves.
   * - All sound-based moves (except Howl) can hit Pokemon behind an active {@linkcode Moves.SUBSTITUTE Substitute}.
   *
   * cf https://bulbapedia.bulbagarden.net/wiki/Sound-based_move
   */
  SOUND_BASED       = 1 << 3,
  HIDE_USER         = 1 << 4,
  HIDE_TARGET       = 1 << 5,
  BITING_MOVE       = 1 << 6,
  PULSE_MOVE        = 1 << 7,
  PUNCHING_MOVE     = 1 << 8,
  SLICING_MOVE      = 1 << 9,
  /**
   * Indicates a move should be affected by {@linkcode Abilities.RECKLESS}
   * @see {@linkcode Move.recklessMove()}
   */
  RECKLESS_MOVE     = 1 << 10,
  /** Indicates a move should be affected by {@linkcode Abilities.BULLETPROOF} */
  BALLBOMB_MOVE     = 1 << 11,
  /** Grass types and pokemon with {@linkcode Abilities.OVERCOAT} are immune to powder moves */
  POWDER_MOVE       = 1 << 12,
  /** Indicates a move should trigger {@linkcode Abilities.DANCER} */
  DANCE_MOVE        = 1 << 13,
  /** Indicates a move should trigger {@linkcode Abilities.WIND_RIDER} */
  WIND_MOVE         = 1 << 14,
  /** Indicates a move should trigger {@linkcode Abilities.TRIAGE} */
  TRIAGE_MOVE       = 1 << 15,
  IGNORE_ABILITIES  = 1 << 16,
  /** Enables all hits of a multi-hit move to be accuracy checked individually */
  CHECK_ALL_HITS    = 1 << 17,
  /** Indicates a move is able to bypass its target's Substitute (if the target has one) */
  IGNORE_SUBSTITUTE = 1 << 18,
  /** Indicates a move is able to be redirected to allies in a double battle if the attacker faints */
  REDIRECT_COUNTER = 1 << 19,
}

type MoveConditionFunc = (user: Pokemon, target: Pokemon, move: Move) => boolean;
type UserMoveConditionFunc = (user: Pokemon, move: Move) => boolean;

export default class Move implements Localizable {
  public id: Moves;
  public name: string;
  private _type: Type;
  private _category: MoveCategory;
  public moveTarget: MoveTarget;
  public power: number;
  public accuracy: number;
  public pp: number;
  public effect: string;
  /** The chance of a move's secondary effects activating */
  public chance: number;
  public priority: number;
  public generation: number;
  public attrs: MoveAttr[] = [];
  private conditions: MoveCondition[] = [];
  /** The move's {@linkcode MoveFlags} */
  private flags: number = 0;
  private nameAppend: string = "";

  constructor(id: Moves, type: Type, category: MoveCategory, defaultMoveTarget: MoveTarget, power: number, accuracy: number, pp: number, chance: number, priority: number, generation: number) {
    this.id = id;
    this._type = type;
    this._category = category;
    this.moveTarget = defaultMoveTarget;
    this.power = power;
    this.accuracy = accuracy;
    this.pp = pp;
    this.chance = chance;
    this.priority = priority;
    this.generation = generation;

    if (defaultMoveTarget === MoveTarget.USER) {
      this.setFlag(MoveFlags.IGNORE_PROTECT, true);
    }
    if (category === MoveCategory.PHYSICAL) {
      this.setFlag(MoveFlags.MAKES_CONTACT, true);
    }

    this.localize();
  }

  get type() {
    return this._type;
  }
  get category() {
    return this._category;
  }

  localize(): void {
    const i18nKey = Moves[this.id].split("_").filter(f => f).map((f, i) => i ? `${f[0]}${f.slice(1).toLowerCase()}` : f.toLowerCase()).join("") as unknown as string;

    this.name = this.id ? `${i18next.t(`move:${i18nKey}.name`)}${this.nameAppend}` : "";
    this.effect = this.id ? `${i18next.t(`move:${i18nKey}.effect`)}${this.nameAppend}` : "";
  }

  /**
   * Get all move attributes that match `attrType`
   * @param attrType any attribute that extends {@linkcode MoveAttr}
   * @returns Array of attributes that match `attrType`, Empty Array if none match.
   */
  getAttrs<T extends MoveAttr>(attrType: Constructor<T>): T[] {
    return this.attrs.filter((a): a is T => a instanceof attrType);
  }

  /**
   * Check if a move has an attribute that matches `attrType`
   * @param attrType any attribute that extends {@linkcode MoveAttr}
   * @returns true if the move has attribute `attrType`
   */
  hasAttr<T extends MoveAttr>(attrType: Constructor<T>): boolean {
    return this.attrs.some((attr) => attr instanceof attrType);
  }

  /**
   * Takes as input a boolean function and returns the first MoveAttr in attrs that matches true
   * @param attrPredicate
   * @returns the first {@linkcode MoveAttr} element in attrs that makes the input function return true
   */
  findAttr(attrPredicate: (attr: MoveAttr) => boolean): MoveAttr {
    return this.attrs.find(attrPredicate)!; // TODO: is the bang correct?
  }

  /**
   * Adds a new MoveAttr to the move (appends to the attr array)
   * if the MoveAttr also comes with a condition, also adds that to the conditions array: {@linkcode MoveCondition}
   * @param AttrType {@linkcode MoveAttr} the constructor of a MoveAttr class
   * @param args the args needed to instantiate a the given class
   * @returns the called object {@linkcode Move}
   */
  attr<T extends Constructor<MoveAttr>>(AttrType: T, ...args: ConstructorParameters<T>): this {
    const attr = new AttrType(...args);
    this.attrs.push(attr);
    let attrCondition = attr.getCondition();
    if (attrCondition) {
      if (typeof attrCondition === "function") {
        attrCondition = new MoveCondition(attrCondition);
      }
      this.conditions.push(attrCondition);
    }

    return this;
  }

  /**
   * Adds a new MoveAttr to the move (appends to the attr array)
   * if the MoveAttr also comes with a condition, also adds that to the conditions array: {@linkcode MoveCondition}
   * Almost identical to {@link attr}, except you are passing in a MoveAttr object, instead of a constructor and it's arguments
   * @param attrAdd {@linkcode MoveAttr} the attribute to add
   * @returns the called object {@linkcode Move}
   */
  addAttr(attrAdd: MoveAttr): this {
    this.attrs.push(attrAdd);
    let attrCondition = attrAdd.getCondition();
    if (attrCondition) {
      if (typeof attrCondition === "function") {
        attrCondition = new MoveCondition(attrCondition);
      }
      this.conditions.push(attrCondition);
    }

    return this;
  }

  /**
   * Sets the move target of this move
   * @param moveTarget {@linkcode MoveTarget} the move target to set
   * @returns the called object {@linkcode Move}
   */
  target(moveTarget: MoveTarget): this {
    this.moveTarget = moveTarget;
    return this;
  }

  /**
   * Getter function that returns if this Move has a MoveFlag
   * @param flag {@linkcode MoveFlags} to check
   * @returns boolean
   */
  hasFlag(flag: MoveFlags): boolean {
    // internally it is taking the bitwise AND (MoveFlags are represented as bit-shifts) and returning False if result is 0 and true otherwise
    return !!(this.flags & flag);
  }

  /**
   * Getter function that returns if the move hits multiple targets
   * @returns boolean
   */
  isMultiTarget(): boolean {
    switch (this.moveTarget) {
    case MoveTarget.ALL_OTHERS:
    case MoveTarget.ALL_NEAR_OTHERS:
    case MoveTarget.ALL_NEAR_ENEMIES:
    case MoveTarget.ALL_ENEMIES:
    case MoveTarget.USER_AND_ALLIES:
    case MoveTarget.ALL:
    case MoveTarget.USER_SIDE:
    case MoveTarget.ENEMY_SIDE:
    case MoveTarget.BOTH_SIDES:
      return true;
    }
    return false;
  }

  /**
   * Getter function that returns if the move targets itself or an ally
   * @returns boolean
   */

  isAllyTarget(): boolean {
    switch (this.moveTarget) {
    case MoveTarget.USER:
    case MoveTarget.NEAR_ALLY:
    case MoveTarget.ALLY:
    case MoveTarget.USER_OR_NEAR_ALLY:
    case MoveTarget.USER_AND_ALLIES:
    case MoveTarget.USER_SIDE:
      return true;
    }
    return false;
  }

  /**
   * Checks if the move is immune to certain types.
   * Currently looks at cases of Grass types with powder moves and Dark types with moves affected by Prankster.
   * @param {Pokemon} user the source of this move
   * @param {Pokemon} target the target of this move
   * @param {Type} type the type of the move's target
   * @returns boolean
   */
  isTypeImmune(user: Pokemon, target: Pokemon, type: Type): boolean {
    if (this.moveTarget === MoveTarget.USER) {
      return false;
    }

    switch (type) {
    case Type.GRASS:
      if (this.hasFlag(MoveFlags.POWDER_MOVE)) {
        return true;
      }
      break;
    case Type.DARK:
      if (user.hasAbility(Abilities.PRANKSTER) && this.category === MoveCategory.STATUS && (user.isPlayer() !== target.isPlayer())) {
        return true;
      }
      break;
    }
    return false;
  }

  /**
   * Checks if the move would hit its target's Substitute instead of the target itself.
   * @param user The {@linkcode Pokemon} using this move
   * @param target The {@linkcode Pokemon} targeted by this move
   * @returns `true` if the move can bypass the target's Substitute; `false` otherwise.
   */
  hitsSubstitute(user: Pokemon, target: Pokemon | null): boolean {
    if (this.moveTarget === MoveTarget.USER || !target?.getTag(BattlerTagType.SUBSTITUTE)) {
      return false;
    }

    return !user.hasAbility(Abilities.INFILTRATOR)
        && !this.hasFlag(MoveFlags.SOUND_BASED)
        && !this.hasFlag(MoveFlags.IGNORE_SUBSTITUTE);
  }

  /**
   * Adds a move condition to the move
   * @param condition {@linkcode MoveCondition} or {@linkcode MoveConditionFunc}, appends to conditions array a new MoveCondition object
   * @returns the called object {@linkcode Move}
   */
  condition(condition: MoveCondition | MoveConditionFunc): this {
    if (typeof condition === "function") {
      condition = new MoveCondition(condition as MoveConditionFunc);
    }
    this.conditions.push(condition);

    return this;
  }

  /**
   * Marks the move as "partial": appends texts to the move name
   * @returns the called object {@linkcode Move}
   */
  partial(): this {
    this.nameAppend += " (P)";
    return this;
  }

  /**
   * Marks the move as "unimplemented": appends texts to the move name
   * @returns the called object {@linkcode Move}
   */
  unimplemented(): this {
    this.nameAppend += " (N)";
    return this;
  }

  /**
   * Sets the flags of the move
   * @param flag {@linkcode MoveFlags}
   * @param on a boolean, if True, then "ORs" the flag onto existing ones, if False then "XORs" the flag onto existing ones
   */
  private setFlag(flag: MoveFlags, on: boolean): void {
    // bitwise OR and bitwise XOR respectively
    if (on) {
      this.flags |= flag;
    } else {
      this.flags ^= flag;
    }
  }

  /**
   * Sets the {@linkcode MoveFlags.MAKES_CONTACT} flag for the calling Move
   * @param makesContact The value (boolean) to set the flag to
   * @returns The {@linkcode Move} that called this function
   */
  makesContact(makesContact: boolean = true): this {
    this.setFlag(MoveFlags.MAKES_CONTACT, makesContact);
    return this;
  }

  /**
   * Sets the {@linkcode MoveFlags.IGNORE_PROTECT} flag for the calling Move
   * @param ignoresProtect The value (boolean) to set the flag to
   * example: @see {@linkcode Moves.CURSE}
   * @returns The {@linkcode Move} that called this function
   */
  ignoresProtect(ignoresProtect: boolean = true): this {
    this.setFlag(MoveFlags.IGNORE_PROTECT, ignoresProtect);
    return this;
  }

  /**
   * Sets the {@linkcode MoveFlags.IGNORE_VIRTUAL} flag for the calling Move
   * @param ignoresVirtual The value (boolean) to set the flag to
   * example: @see {@linkcode Moves.NATURE_POWER}
   * @returns The {@linkcode Move} that called this function
   */
  ignoresVirtual(ignoresVirtual: boolean = true): this {
    this.setFlag(MoveFlags.IGNORE_VIRTUAL, ignoresVirtual);
    return this;
  }

  /**
   * Sets the {@linkcode MoveFlags.SOUND_BASED} flag for the calling Move
   * @param soundBased The value (boolean) to set the flag to
   * example: @see {@linkcode Moves.UPROAR}
   * @returns The {@linkcode Move} that called this function
   */
  soundBased(soundBased: boolean = true): this {
    this.setFlag(MoveFlags.SOUND_BASED, soundBased);
    return this;
  }

  /**
   * Sets the {@linkcode MoveFlags.HIDE_USER} flag for the calling Move
   * @param hidesUser The value (boolean) to set the flag to
   * example: @see {@linkcode Moves.TELEPORT}
   * @returns The {@linkcode Move} that called this function
   */
  hidesUser(hidesUser: boolean = true): this {
    this.setFlag(MoveFlags.HIDE_USER, hidesUser);
    return this;
  }

  /**
   * Sets the {@linkcode MoveFlags.HIDE_TARGET} flag for the calling Move
   * @param hidesTarget The value (boolean) to set the flag to
   * example: @see {@linkcode Moves.WHIRLWIND}
   * @returns The {@linkcode Move} that called this function
   */
  hidesTarget(hidesTarget: boolean = true): this {
    this.setFlag(MoveFlags.HIDE_TARGET, hidesTarget);
    return this;
  }

  /**
   * Sets the {@linkcode MoveFlags.BITING_MOVE} flag for the calling Move
   * @param bitingMove The value (boolean) to set the flag to
   * example: @see {@linkcode Moves.BITE}
   * @returns The {@linkcode Move} that called this function
   */
  bitingMove(bitingMove: boolean = true): this {
    this.setFlag(MoveFlags.BITING_MOVE, bitingMove);
    return this;
  }

  /**
   * Sets the {@linkcode MoveFlags.PULSE_MOVE} flag for the calling Move
   * @param pulseMove The value (boolean) to set the flag to
   * example: @see {@linkcode Moves.WATER_PULSE}
   * @returns The {@linkcode Move} that called this function
   */
  pulseMove(pulseMove: boolean = true): this {
    this.setFlag(MoveFlags.PULSE_MOVE, pulseMove);
    return this;
  }

  /**
   * Sets the {@linkcode MoveFlags.PUNCHING_MOVE} flag for the calling Move
   * @param punchingMove The value (boolean) to set the flag to
   * example: @see {@linkcode Moves.DRAIN_PUNCH}
   * @returns The {@linkcode Move} that called this function
   */
  punchingMove(punchingMove: boolean = true): this {
    this.setFlag(MoveFlags.PUNCHING_MOVE, punchingMove);
    return this;
  }

  /**
   * Sets the {@linkcode MoveFlags.SLICING_MOVE} flag for the calling Move
   * @param slicingMove The value (boolean) to set the flag to
   * example: @see {@linkcode Moves.X_SCISSOR}
   * @returns The {@linkcode Move} that called this function
   */
  slicingMove(slicingMove: boolean = true): this {
    this.setFlag(MoveFlags.SLICING_MOVE, slicingMove);
    return this;
  }

  /**
   * Sets the {@linkcode MoveFlags.RECKLESS_MOVE} flag for the calling Move
   * @see {@linkcode Abilities.RECKLESS}
   * @param recklessMove The value to set the flag to
   * @returns The {@linkcode Move} that called this function
   */
  recklessMove(recklessMove: boolean = true): this {
    this.setFlag(MoveFlags.RECKLESS_MOVE, recklessMove);
    return this;
  }

  /**
   * Sets the {@linkcode MoveFlags.BALLBOMB_MOVE} flag for the calling Move
   * @param ballBombMove The value (boolean) to set the flag to
   * example: @see {@linkcode Moves.ELECTRO_BALL}
   * @returns The {@linkcode Move} that called this function
   */
  ballBombMove(ballBombMove: boolean = true): this {
    this.setFlag(MoveFlags.BALLBOMB_MOVE, ballBombMove);
    return this;
  }

  /**
   * Sets the {@linkcode MoveFlags.POWDER_MOVE} flag for the calling Move
   * @param powderMove The value (boolean) to set the flag to
   * example: @see {@linkcode Moves.STUN_SPORE}
   * @returns The {@linkcode Move} that called this function
   */
  powderMove(powderMove: boolean = true): this {
    this.setFlag(MoveFlags.POWDER_MOVE, powderMove);
    return this;
  }

  /**
   * Sets the {@linkcode MoveFlags.DANCE_MOVE} flag for the calling Move
   * @param danceMove The value (boolean) to set the flag to
   * example: @see {@linkcode Moves.PETAL_DANCE}
   * @returns The {@linkcode Move} that called this function
   */
  danceMove(danceMove: boolean = true): this {
    this.setFlag(MoveFlags.DANCE_MOVE, danceMove);
    return this;
  }

  /**
   * Sets the {@linkcode MoveFlags.WIND_MOVE} flag for the calling Move
   * @param windMove The value (boolean) to set the flag to
   * example: @see {@linkcode Moves.HURRICANE}
   * @returns The {@linkcode Move} that called this function
   */
  windMove(windMove: boolean = true): this {
    this.setFlag(MoveFlags.WIND_MOVE, windMove);
    return this;
  }

  /**
   * Sets the {@linkcode MoveFlags.TRIAGE_MOVE} flag for the calling Move
   * @param triageMove The value (boolean) to set the flag to
   * example: @see {@linkcode Moves.ABSORB}
   * @returns The {@linkcode Move} that called this function
   */
  triageMove(triageMove: boolean = true): this {
    this.setFlag(MoveFlags.TRIAGE_MOVE, triageMove);
    return this;
  }

  /**
   * Sets the {@linkcode MoveFlags.IGNORE_ABILITIES} flag for the calling Move
   * @param ignoresAbilities sThe value (boolean) to set the flag to
   * example: @see {@linkcode Moves.SUNSTEEL_STRIKE}
   * @returns The {@linkcode Move} that called this function
   */
  ignoresAbilities(ignoresAbilities: boolean = true): this {
    this.setFlag(MoveFlags.IGNORE_ABILITIES, ignoresAbilities);
    return this;
  }

  /**
   * Sets the {@linkcode MoveFlags.CHECK_ALL_HITS} flag for the calling Move
   * @param checkAllHits The value (boolean) to set the flag to
   * example: @see {@linkcode Moves.TRIPLE_AXEL}
   * @returns The {@linkcode Move} that called this function
   */
  checkAllHits(checkAllHits: boolean = true): this {
    this.setFlag(MoveFlags.CHECK_ALL_HITS, checkAllHits);
    return this;
  }

  /**
   * Sets the {@linkcode MoveFlags.IGNORE_SUBSTITUTE} flag for the calling Move
   * @param ignoresSubstitute The value (boolean) to set the flag to
   * example: @see {@linkcode Moves.WHIRLWIND}
   * @returns The {@linkcode Move} that called this function
   */
  ignoresSubstitute(ignoresSubstitute: boolean = true): this {
    this.setFlag(MoveFlags.IGNORE_SUBSTITUTE, ignoresSubstitute);
    return this;
  }

  /**
   * Sets the {@linkcode MoveFlags.REDIRECT_COUNTER} flag for the calling Move
   * @param redirectCounter The value (boolean) to set the flag to
   * example: @see {@linkcode Moves.METAL_BURST}
   * @returns The {@linkcode Move} that called this function
   */
  redirectCounter(redirectCounter: boolean = true): this {
    this.setFlag(MoveFlags.REDIRECT_COUNTER, redirectCounter);
    return this;
  }

  /**
   * Checks if the move flag applies to the pokemon(s) using/receiving the move
   * @param flag {@linkcode MoveFlags} MoveFlag to check on user and/or target
   * @param user {@linkcode Pokemon} the Pokemon using the move
   * @param target {@linkcode Pokemon} the Pokemon receiving the move
   * @returns boolean
   */
  checkFlag(flag: MoveFlags, user: Pokemon, target: Pokemon | null): boolean {
    // special cases below, eg: if the move flag is MAKES_CONTACT, and the user pokemon has an ability that ignores contact (like "Long Reach"), then overrides and move does not make contact
    switch (flag) {
    case MoveFlags.MAKES_CONTACT:
      if (user.hasAbilityWithAttr(IgnoreContactAbAttr) || this.hitsSubstitute(user, target)) {
        return false;
      }
      break;
    case MoveFlags.IGNORE_ABILITIES:
      if (user.hasAbilityWithAttr(MoveAbilityBypassAbAttr)) {
        const abilityEffectsIgnored = new Utils.BooleanHolder(false);
        applyAbAttrs(MoveAbilityBypassAbAttr, user, abilityEffectsIgnored, false, this);
        if (abilityEffectsIgnored.value) {
          return true;
        }
      }
      break;
    case MoveFlags.IGNORE_PROTECT:
      if (user.hasAbilityWithAttr(IgnoreProtectOnContactAbAttr)
          && this.checkFlag(MoveFlags.MAKES_CONTACT, user, null)) {
        return true;
      }
      break;
    }

    return !!(this.flags & flag);
  }

  /**
   * Applies each {@linkcode MoveCondition} of this move to the params
   * @param user {@linkcode Pokemon} to apply conditions to
   * @param target {@linkcode Pokemon} to apply conditions to
   * @param move {@linkcode Move} to apply conditions to
   * @returns boolean: false if any of the apply()'s return false, else true
   */
  applyConditions(user: Pokemon, target: Pokemon, move: Move): boolean {
    for (const condition of this.conditions) {
      if (!condition.apply(user, target, move)) {
        return false;
      }
    }

    return true;
  }

  /**
   * Sees if, given the target pokemon, a move fails on it (by looking at each {@linkcode MoveAttr} of this move
   * @param user {@linkcode Pokemon} using the move
   * @param target {@linkcode Pokemon} receiving the move
   * @param move {@linkcode Move} using the move
   * @param cancelled {@linkcode Utils.BooleanHolder} to hold boolean value
   * @returns string of the failed text, or null
   */
  getFailedText(user: Pokemon, target: Pokemon, move: Move, cancelled: Utils.BooleanHolder): string | null {
    for (const attr of this.attrs) {
      const failedText = attr.getFailedText(user, target, move, cancelled);
      if (failedText !== null) {
        return failedText;
      }
    }
    return null;
  }

  /**
   * Calculates the userBenefitScore across all the attributes and conditions
   * @param user {@linkcode Pokemon} using the move
   * @param target {@linkcode Pokemon} receiving the move
   * @param move {@linkcode Move} using the move
   * @returns integer representing the total benefitScore
   */
  getUserBenefitScore(user: Pokemon, target: Pokemon, move: Move): integer {
    let score = 0;

    for (const attr of this.attrs) {
      score += attr.getUserBenefitScore(user, target, move);
    }

    for (const condition of this.conditions) {
      score += condition.getUserBenefitScore(user, target, move);
    }

    return score;
  }

  /**
   * Calculates the targetBenefitScore across all the attributes
   * @param user {@linkcode Pokemon} using the move
   * @param target {@linkcode Pokemon} receiving the move
   * @param move {@linkcode Move} using the move
   * @returns integer representing the total benefitScore
   */
  getTargetBenefitScore(user: Pokemon, target: Pokemon, move: Move): integer {
    let score = 0;

    for (const attr of this.attrs) {
      // conditionals to check if the move is self targeting (if so then you are applying the move to yourself, not the target)
      score += attr.getTargetBenefitScore(user, !attr.selfTarget ? target : user, move) * (target !== user && attr.selfTarget ? -1 : 1);
    }

    return score;
  }

  /**
   * Calculates the accuracy of a move in battle based on various conditions and attributes.
   *
   * @param user {@linkcode Pokemon} The Pokémon using the move.
   * @param target {@linkcode Pokemon} The Pokémon being targeted by the move.
   * @returns The calculated accuracy of the move.
   */
  calculateBattleAccuracy(user: Pokemon, target: Pokemon, simulated: boolean = false) {
    const moveAccuracy = new Utils.NumberHolder(this.accuracy);

    applyMoveAttrs(VariableAccuracyAttr, user, target, this, moveAccuracy);
    applyPreDefendAbAttrs(WonderSkinAbAttr, target, user, this, { value: false }, simulated, moveAccuracy);

    if (moveAccuracy.value === -1) {
      return moveAccuracy.value;
    }

    const isOhko = this.hasAttr(OneHitKOAccuracyAttr);

    if (!isOhko) {
      user.scene.applyModifiers(PokemonMoveAccuracyBoosterModifier, user.isPlayer(), user, moveAccuracy);
    }

    if (user.scene.arena.weather?.weatherType === WeatherType.FOG) {
      /**
       *  The 0.9 multiplier is PokeRogue-only implementation, Bulbapedia uses 3/5
       *  See Fog {@link https://bulbapedia.bulbagarden.net/wiki/Fog}
       */
      moveAccuracy.value = Math.floor(moveAccuracy.value * 0.9);
    }

    if (!isOhko && user.scene.arena.getTag(ArenaTagType.GRAVITY)) {
      moveAccuracy.value = Math.floor(moveAccuracy.value * 1.67);
    }

    return moveAccuracy.value;
  }

  /**
   * Calculates the power of a move in battle based on various conditions and attributes.
   *
   * @param source {@linkcode Pokemon} The Pokémon using the move.
   * @param target {@linkcode Pokemon} The Pokémon being targeted by the move.
   * @returns The calculated power of the move.
   */
  calculateBattlePower(source: Pokemon, target: Pokemon, simulated: boolean = false): number {
    if (this.category === MoveCategory.STATUS) {
      return -1;
    }

    const power = new Utils.NumberHolder(this.power);
    const typeChangeMovePowerMultiplier = new Utils.NumberHolder(1);

    applyPreAttackAbAttrs(MoveTypeChangeAbAttr, source, target, this, true, null, typeChangeMovePowerMultiplier);

    const sourceTeraType = source.getTeraType();
    if (sourceTeraType !== Type.UNKNOWN && sourceTeraType === this.type && power.value < 60 && this.priority <= 0 && !this.hasAttr(MultiHitAttr) && !source.scene.findModifier(m => m instanceof PokemonMultiHitModifier && m.pokemonId === source.id)) {
      power.value = 60;
    }

    applyPreAttackAbAttrs(VariableMovePowerAbAttr, source, target, this, simulated, power);

    if (source.getAlly()) {
      applyPreAttackAbAttrs(AllyMoveCategoryPowerBoostAbAttr, source.getAlly(), target, this, simulated, power);
    }

    const fieldAuras = new Set(
      source.scene.getField(true)
        .map((p) => p.getAbilityAttrs(FieldMoveTypePowerBoostAbAttr).filter(attr => {
          const condition = attr.getCondition();
          return (!condition || condition(p));
        }) as FieldMoveTypePowerBoostAbAttr[])
        .flat(),
    );
    for (const aura of fieldAuras) {
      aura.applyPreAttack(source, null, simulated, target, this, [power]);
    }

    const alliedField: Pokemon[] = source instanceof PlayerPokemon ? source.scene.getPlayerField() : source.scene.getEnemyField();
    alliedField.forEach(p => applyPreAttackAbAttrs(UserFieldMoveTypePowerBoostAbAttr, p, target, this, simulated, power));

    power.value *= typeChangeMovePowerMultiplier.value;

    const typeBoost = source.findTag(t => t instanceof TypeBoostTag && t.boostedType === this.type) as TypeBoostTag;
    if (typeBoost) {
      power.value *= typeBoost.boostValue;
    }

    applyMoveAttrs(VariablePowerAttr, source, target, this, power);

    source.scene.applyModifiers(PokemonMultiHitModifier, source.isPlayer(), source, new Utils.IntegerHolder(0), power);

    if (!this.hasAttr(TypelessAttr)) {
      source.scene.arena.applyTags(WeakenMoveTypeTag, this.type, power);
      source.scene.applyModifiers(AttackTypeBoosterModifier, source.isPlayer(), source, this.type, power);
    }

    if (source.getTag(HelpingHandTag)) {
      power.value *= 1.5;
    }

    return power.value;
  }
}

export class AttackMove extends Move {
  constructor(id: Moves, type: Type, category: MoveCategory, power: integer, accuracy: integer, pp: integer, chance: integer, priority: integer, generation: integer) {
    super(id, type, category, MoveTarget.NEAR_OTHER, power, accuracy, pp, chance, priority, generation);

    /**
     * {@link https://bulbapedia.bulbagarden.net/wiki/Freeze_(status_condition)}
     * > All damaging Fire-type moves can now thaw a frozen target, regardless of whether or not they have a chance to burn;
     */
    if (this.type === Type.FIRE) {
      this.addAttr(new HealStatusEffectAttr(false, StatusEffect.FREEZE));
    }
  }

  getTargetBenefitScore(user: Pokemon, target: Pokemon, move: Move): integer {
    let ret = super.getTargetBenefitScore(user, target, move);

    let attackScore = 0;

    const effectiveness = target.getAttackTypeEffectiveness(this.type, user);
    attackScore = Math.pow(effectiveness - 1, 2) * effectiveness < 1 ? -2 : 2;
    if (attackScore) {
      if (this.category === MoveCategory.PHYSICAL) {
        const atk = new Utils.IntegerHolder(user.getEffectiveStat(Stat.ATK, target));
        applyMoveAttrs(VariableAtkAttr, user, target, move, atk);
        if (atk.value > user.getEffectiveStat(Stat.SPATK, target)) {
          const statRatio = user.getEffectiveStat(Stat.SPATK, target) / atk.value;
          if (statRatio <= 0.75) {
            attackScore *= 2;
          } else if (statRatio <= 0.875) {
            attackScore *= 1.5;
          }
        }
      } else {
        const spAtk = new Utils.IntegerHolder(user.getEffectiveStat(Stat.SPATK, target));
        applyMoveAttrs(VariableAtkAttr, user, target, move, spAtk);
        if (spAtk.value > user.getEffectiveStat(Stat.ATK, target)) {
          const statRatio = user.getEffectiveStat(Stat.ATK, target) / spAtk.value;
          if (statRatio <= 0.75) {
            attackScore *= 2;
          } else if (statRatio <= 0.875) {
            attackScore *= 1.5;
          }
        }
      }

      const power = new Utils.NumberHolder(this.power);
      applyMoveAttrs(VariablePowerAttr, user, target, move, power);

      attackScore += Math.floor(power.value / 5);
    }

    ret -= attackScore;

    return ret;
  }
}

export class StatusMove extends Move {
  constructor(id: Moves, type: Type, accuracy: integer, pp: integer, chance: integer, priority: integer, generation: integer) {
    super(id, type, MoveCategory.STATUS, MoveTarget.NEAR_OTHER, -1, accuracy, pp, chance, priority, generation);
  }
}

export class SelfStatusMove extends Move {
  constructor(id: Moves, type: Type, accuracy: integer, pp: integer, chance: integer, priority: integer, generation: integer) {
    super(id, type, MoveCategory.STATUS, MoveTarget.USER, -1, accuracy, pp, chance, priority, generation);
  }
}

/**
 * Base class defining all {@linkcode Move} Attributes
 * @abstract
 * @see {@linkcode apply}
 */
export abstract class MoveAttr {
  /** Should this {@linkcode Move} target the user? */
  public selfTarget: boolean;

  constructor(selfTarget: boolean = false) {
    this.selfTarget = selfTarget;
  }

  /**
   * Applies move attributes
   * @see {@linkcode applyMoveAttrsInternal}
   * @virtual
   * @param user {@linkcode Pokemon} using the move
   * @param target {@linkcode Pokemon} target of the move
   * @param move {@linkcode Move} with this attribute
   * @param args Set of unique arguments needed by this attribute
   * @returns true if application of the ability succeeds
   */
  apply(user: Pokemon | null, target: Pokemon | null, move: Move, args: any[]): boolean | Promise<boolean> {
    return true;
  }

  /**
   * @virtual
   * @returns the {@linkcode MoveCondition} or {@linkcode MoveConditionFunc} for this {@linkcode Move}
   */
  getCondition(): MoveCondition | MoveConditionFunc | null {
    return null;
  }

  /**
   * @virtual
   * @param user {@linkcode Pokemon} using the move
   * @param target {@linkcode Pokemon} target of the move
   * @param move {@linkcode Move} with this attribute
   * @param cancelled {@linkcode Utils.BooleanHolder} which stores if the move should fail
   * @returns the string representing failure of this {@linkcode Move}
   */
  getFailedText(user: Pokemon, target: Pokemon, move: Move, cancelled: Utils.BooleanHolder): string | null {
    return null;
  }

  /**
   * Used by the Enemy AI to rank an attack based on a given user
   * @see {@linkcode EnemyPokemon.getNextMove}
   * @virtual
   */
  getUserBenefitScore(user: Pokemon, target: Pokemon, move: Move): integer {
    return 0;
  }

  /**
   * Used by the Enemy AI to rank an attack based on a given target
   * @see {@linkcode EnemyPokemon.getNextMove}
   * @virtual
   */
  getTargetBenefitScore(user: Pokemon, target: Pokemon, move: Move): integer {
    return 0;
  }
}

export enum MoveEffectTrigger {
  PRE_APPLY,
  POST_APPLY,
  HIT,
  /** Triggers one time after all target effects have applied */
  POST_TARGET,
}

/** Base class defining all Move Effect Attributes
 * @extends MoveAttr
 * @see {@linkcode apply}
 */
export class MoveEffectAttr extends MoveAttr {
  /** Defines when this effect should trigger in the move's effect order
   * @see {@linkcode phases.MoveEffectPhase.start}
   */
  public trigger: MoveEffectTrigger;
  /** Should this effect only apply on the first hit? */
  public firstHitOnly: boolean;
  /** Should this effect only apply on the last hit? */
  public lastHitOnly: boolean;
  /** Should this effect only apply on the first target hit? */
  public firstTargetOnly: boolean;

  constructor(selfTarget?: boolean, trigger?: MoveEffectTrigger, firstHitOnly: boolean = false, lastHitOnly: boolean = false, firstTargetOnly: boolean = false) {
    super(selfTarget);
    this.trigger = trigger !== undefined ? trigger : MoveEffectTrigger.POST_APPLY;
    this.firstHitOnly = firstHitOnly;
    this.lastHitOnly = lastHitOnly;
    this.firstTargetOnly = firstTargetOnly;
  }

  /**
   * Determines whether the {@linkcode Move}'s effects are valid to {@linkcode apply}
   * @virtual
   * @param user {@linkcode Pokemon} using the move
   * @param target {@linkcode Pokemon} target of the move
   * @param move {@linkcode Move} with this attribute
   * @param args Set of unique arguments needed by this attribute
   * @returns true if basic application of the ability attribute should be possible
   */
  canApply(user: Pokemon, target: Pokemon, move: Move, args?: any[]) {
    return !! (this.selfTarget ? user.hp && !user.getTag(BattlerTagType.FRENZY) : target.hp)
           && (this.selfTarget || !target.getTag(BattlerTagType.PROTECTED) ||
                move.checkFlag(MoveFlags.IGNORE_PROTECT, user, target));
  }

  /** Applies move effects so long as they are able based on {@linkcode canApply} */
  apply(user: Pokemon, target: Pokemon, move: Move, args?: any[]): boolean | Promise<boolean> {
    return this.canApply(user, target, move, args);
  }

  /**
   * Gets the used move's additional effect chance.
   * If user's ability has MoveEffectChanceMultiplierAbAttr or IgnoreMoveEffectsAbAttr modifies the base chance.
   * @param user {@linkcode Pokemon} using this move
   * @param target {@linkcode Pokemon} target of this move
   * @param move {@linkcode Move} being used
   * @param selfEffect {@linkcode Boolean} if move targets user.
   * @returns Move chance value.
   */
  getMoveChance(user: Pokemon, target: Pokemon, move: Move, selfEffect?: Boolean, showAbility?: Boolean): integer {
    const moveChance = new Utils.NumberHolder(move.chance);
    applyAbAttrs(MoveEffectChanceMultiplierAbAttr, user, null, false, moveChance, move, target, selfEffect, showAbility);
    if (!selfEffect) {
      applyPreDefendAbAttrs(IgnoreMoveEffectsAbAttr, target, user, null, null, false, moveChance);
    }
    return moveChance.value;
  }
}

/**
 * Base class defining all Move Header attributes.
 * Move Header effects apply at the beginning of a turn before any moves are resolved.
 * They can be used to apply effects to the field (e.g. queueing a message) or to the user
 * (e.g. adding a battler tag).
 */
export class MoveHeaderAttr extends MoveAttr {
  constructor() {
    super(true);
  }
}

/**
 * Header attribute to queue a message at the beginning of a turn.
 * @see {@link MoveHeaderAttr}
 */
export class MessageHeaderAttr extends MoveHeaderAttr {
  private message: string | ((user: Pokemon, move: Move) => string);

  constructor(message: string | ((user: Pokemon, move: Move) => string)) {
    super();
    this.message = message;
  }

  apply(user: Pokemon, target: Pokemon, move: Move, args: any[]): boolean {
    const message = typeof this.message === "string"
      ? this.message
      : this.message(user, move);

    if (message) {
      user.scene.queueMessage(message);
      return true;
    }
    return false;
  }
}

/**
 * Header attribute to add a battler tag to the user at the beginning of a turn.
 * @see {@linkcode MoveHeaderAttr}
 */
export class AddBattlerTagHeaderAttr extends MoveHeaderAttr {
  private tagType: BattlerTagType;

  constructor(tagType: BattlerTagType) {
    super();
    this.tagType = tagType;
  }

  apply(user: Pokemon, target: Pokemon, move: Move, args: any[]): boolean {
    user.addTag(this.tagType);
    return true;
  }
}

/**
 * Header attribute to implement the "charge phase" of Beak Blast at the
 * beginning of a turn.
 * @see {@link https://bulbapedia.bulbagarden.net/wiki/Beak_Blast_(move) | Beak Blast}
 * @see {@linkcode BeakBlastChargingTag}
 */
export class BeakBlastHeaderAttr extends AddBattlerTagHeaderAttr {
  /** Required to initialize Beak Blast's charge animation correctly */
  public chargeAnim = ChargeAnim.BEAK_BLAST_CHARGING;

  constructor() {
    super(BattlerTagType.BEAK_BLAST_CHARGING);
  }
}

export class PreMoveMessageAttr extends MoveAttr {
  private message: string | ((user: Pokemon, target: Pokemon, move: Move) => string);

  constructor(message: string | ((user: Pokemon, target: Pokemon, move: Move) => string)) {
    super();
    this.message = message;
  }

  apply(user: Pokemon, target: Pokemon, move: Move, args: any[]): boolean {
    const message = typeof this.message === "string"
      ? this.message as string
      : this.message(user, target, move);
    if (message) {
      user.scene.queueMessage(message, 500);
      return true;
    }
    return false;
  }
}

/**
 * Attribute for Status moves that take attack type effectiveness
 * into consideration (i.e. {@linkcode https://bulbapedia.bulbagarden.net/wiki/Thunder_Wave_(move) | Thunder Wave})
 * @extends MoveAttr
 */
export class RespectAttackTypeImmunityAttr extends MoveAttr { }

export class IgnoreOpponentStatStagesAttr extends MoveAttr {
  apply(user: Pokemon, target: Pokemon, move: Move, args: any[]): boolean {
    (args[0] as Utils.BooleanHolder).value = true;

    return true;
  }
}

export class HighCritAttr extends MoveAttr {
  apply(user: Pokemon, target: Pokemon, move: Move, args: any[]): boolean {
    (args[0] as Utils.IntegerHolder).value++;

    return true;
  }

  getUserBenefitScore(user: Pokemon, target: Pokemon, move: Move): integer {
    return 3;
  }
}

export class CritOnlyAttr extends MoveAttr {
  apply(user: Pokemon, target: Pokemon, move: Move, args: any[]): boolean {
    (args[0] as Utils.BooleanHolder).value = true;

    return true;
  }

  getUserBenefitScore(user: Pokemon, target: Pokemon, move: Move): integer {
    return 5;
  }
}

export class FixedDamageAttr extends MoveAttr {
  private damage: integer;

  constructor(damage: integer) {
    super();

    this.damage = damage;
  }

  apply(user: Pokemon, target: Pokemon, move: Move, args: any[]): boolean {
    (args[0] as Utils.IntegerHolder).value = this.getDamage(user, target, move);

    return true;
  }

  getDamage(user: Pokemon, target: Pokemon, move: Move): integer {
    return this.damage;
  }
}

export class UserHpDamageAttr extends FixedDamageAttr {
  constructor() {
    super(0);
  }

  apply(user: Pokemon, target: Pokemon, move: Move, args: any[]): boolean {
    (args[0] as Utils.IntegerHolder).value = user.hp;

    return true;
  }
}

export class TargetHalfHpDamageAttr extends FixedDamageAttr {
  constructor() {
    super(0);
  }

  apply(user: Pokemon, target: Pokemon, move: Move, args: any[]): boolean {
    (args[0] as Utils.IntegerHolder).value = Utils.toDmgValue(target.hp / 2);

    return true;
  }

  getTargetBenefitScore(user: Pokemon, target: Pokemon, move: Move): number {
    return target.getHpRatio() > 0.5 ? Math.floor(((target.getHpRatio() - 0.5) * -24) + 4) : -20;
  }
}

export class MatchHpAttr extends FixedDamageAttr {
  constructor() {
    super(0);
  }

  apply(user: Pokemon, target: Pokemon, move: Move, args: any[]): boolean {
    (args[0] as Utils.IntegerHolder).value = target.hp - user.hp;

    return true;
  }

  getCondition(): MoveConditionFunc {
    return (user, target, move) => user.hp <= target.hp;
  }

  // TODO
  /*getUserBenefitScore(user: Pokemon, target: Pokemon, move: Move): integer {
    return 0;
  }*/
}

type MoveFilter = (move: Move) => boolean;

export class CounterDamageAttr extends FixedDamageAttr {
  private moveFilter: MoveFilter;
  private multiplier: number;

  constructor(moveFilter: MoveFilter, multiplier: integer) {
    super(0);

    this.moveFilter = moveFilter;
    this.multiplier = multiplier;
  }

  apply(user: Pokemon, target: Pokemon, move: Move, args: any[]): boolean {
    const damage = user.turnData.attacksReceived.filter(ar => this.moveFilter(allMoves[ar.move])).reduce((total: integer, ar: AttackMoveResult) => total + ar.damage, 0);
    (args[0] as Utils.IntegerHolder).value = Utils.toDmgValue(damage * this.multiplier);

    return true;
  }

  getCondition(): MoveConditionFunc {
    return (user, target, move) => !!user.turnData.attacksReceived.filter(ar => this.moveFilter(allMoves[ar.move])).length;
  }
}

export class LevelDamageAttr extends FixedDamageAttr {
  constructor() {
    super(0);
  }

  getDamage(user: Pokemon, target: Pokemon, move: Move): number {
    return user.level;
  }
}

export class RandomLevelDamageAttr extends FixedDamageAttr {
  constructor() {
    super(0);
  }

  getDamage(user: Pokemon, target: Pokemon, move: Move): number {
    return Utils.toDmgValue(user.level * (user.randSeedIntRange(50, 150) * 0.01));
  }
}

export class ModifiedDamageAttr extends MoveAttr {
  apply(user: Pokemon, target: Pokemon, move: Move, args: any[]): boolean {
    const initialDamage = args[0] as Utils.IntegerHolder;
    initialDamage.value = this.getModifiedDamage(user, target, move, initialDamage.value);

    return true;
  }

  getModifiedDamage(user: Pokemon, target: Pokemon, move: Move, damage: integer): integer {
    return damage;
  }
}

export class SurviveDamageAttr extends ModifiedDamageAttr {
  getModifiedDamage(user: Pokemon, target: Pokemon, move: Move, damage: number): number {
    return Math.min(damage, target.hp - 1);
  }

  getCondition(): MoveConditionFunc {
    return (user, target, move) => target.hp > 1;
  }

  getUserBenefitScore(user: Pokemon, target: Pokemon, move: Move): integer {
    return target.hp > 1 ? 0 : -20;
  }
}

export class RecoilAttr extends MoveEffectAttr {
  private useHp: boolean;
  private damageRatio: number;
  private unblockable: boolean;

  constructor(useHp: boolean = false, damageRatio: number = 0.25, unblockable: boolean = false) {
    super(true, MoveEffectTrigger.POST_APPLY, false, true);

    this.useHp = useHp;
    this.damageRatio = damageRatio;
    this.unblockable = unblockable;
  }

  apply(user: Pokemon, target: Pokemon, move: Move, args: any[]): boolean {
    if (!super.apply(user, target, move, args)) {
      return false;
    }

    const cancelled = new Utils.BooleanHolder(false);
    if (!this.unblockable) {
      applyAbAttrs(BlockRecoilDamageAttr, user, cancelled);
      applyAbAttrs(BlockNonDirectDamageAbAttr, user, cancelled);
    }

    if (cancelled.value) {
      return false;
    }

    const damageValue = (!this.useHp ? user.turnData.damageDealt : user.getMaxHp()) * this.damageRatio;
    const minValue = user.turnData.damageDealt ? 1 : 0;
    const recoilDamage = Utils.toDmgValue(damageValue, minValue);
    if (!recoilDamage) {
      return false;
    }

    if (cancelled.value) {
      return false;
    }

    user.damageAndUpdate(recoilDamage, HitResult.OTHER, false, true, true);
    user.scene.queueMessage(i18next.t("moveTriggers:hitWithRecoil", {pokemonName: getPokemonNameWithAffix(user)}));
    user.turnData.damageTaken += recoilDamage;

    return true;
  }

  getUserBenefitScore(user: Pokemon, target: Pokemon, move: Move): integer {
    return Math.floor((move.power / 5) / -4);
  }
}


/**
 * Attribute used for moves which self KO the user regardless if the move hits a target
 * @extends MoveEffectAttr
 * @see {@linkcode apply}
 **/
export class SacrificialAttr extends MoveEffectAttr {
  constructor() {
    super(true, MoveEffectTrigger.POST_TARGET);
  }

  /**
   * Deals damage to the user equal to their current hp
   * @param user {@linkcode Pokemon} that used the move
   * @param target {@linkcode Pokemon} target of the move
   * @param move {@linkcode Move} with this attribute
   * @param args N/A
   * @returns true if the function succeeds
   **/
  apply(user: Pokemon, target: Pokemon, move: Move, args: any[]): boolean {
    user.damageAndUpdate(user.hp, HitResult.OTHER, false, true, true);
	  user.turnData.damageTaken += user.hp;

    return true;
  }

  getUserBenefitScore(user: Pokemon, target: Pokemon, move: Move): integer {
    if (user.isBoss()) {
      return -20;
    }
    return Math.ceil(((1 - user.getHpRatio()) * 10 - 10) * (target.getAttackTypeEffectiveness(move.type, user) - 0.5));
  }
}

/**
 * Attribute used for moves which self KO the user but only if the move hits a target
 * @extends MoveEffectAttr
 * @see {@linkcode apply}
 **/
export class SacrificialAttrOnHit extends MoveEffectAttr {
  constructor() {
    super(true, MoveEffectTrigger.HIT);
  }

  /**
   * Deals damage to the user equal to their current hp if the move lands
   * @param user {@linkcode Pokemon} that used the move
   * @param target {@linkcode Pokemon} target of the move
   * @param move {@linkcode Move} with this attribute
   * @param args N/A
   * @returns true if the function succeeds
   **/
  apply(user: Pokemon, target: Pokemon, move: Move, args: any[]): boolean {
    // If the move fails to hit a target, then the user does not faint and the function returns false
    if (!super.apply(user, target, move, args)) {
      return false;
    }

    user.damageAndUpdate(user.hp, HitResult.OTHER, false, true, true);
    user.turnData.damageTaken += user.hp;

    return true;
  }

  getUserBenefitScore(user: Pokemon, target: Pokemon, move: Move): integer {
    if (user.isBoss()) {
      return -20;
    }
    return Math.ceil(((1 - user.getHpRatio()) * 10 - 10) * (target.getAttackTypeEffectiveness(move.type, user) - 0.5));
  }
}

/**
 * Attribute used for moves which cut the user's Max HP in half.
 * Triggers using {@linkcode MoveEffectTrigger.POST_TARGET}.
 * @extends MoveEffectAttr
 * @see {@linkcode apply}
 */
export class HalfSacrificialAttr extends MoveEffectAttr {
  constructor() {
    super(true, MoveEffectTrigger.POST_TARGET);
  }

  /**
   * Cut's the user's Max HP in half and displays the appropriate recoil message
   * @param user {@linkcode Pokemon} that used the move
   * @param target N/A
   * @param move {@linkcode Move} with this attribute
   * @param args N/A
   * @returns true if the function succeeds
   */
  apply(user: Pokemon, target: Pokemon, move: Move, args: any[]): boolean {
    if (!super.apply(user, target, move, args)) {
      return false;
    }

    const cancelled = new Utils.BooleanHolder(false);
    // Check to see if the Pokemon has an ability that blocks non-direct damage
    applyAbAttrs(BlockNonDirectDamageAbAttr, user, cancelled);
    if (!cancelled.value) {
      user.damageAndUpdate(Utils.toDmgValue(user.getMaxHp()/2), HitResult.OTHER, false, true, true);
      user.scene.queueMessage(i18next.t("moveTriggers:cutHpPowerUpMove", {pokemonName: getPokemonNameWithAffix(user)})); // Queue recoil message
    }
    return true;
  }

  getUserBenefitScore(user: Pokemon, target: Pokemon, move: Move): integer {
    if (user.isBoss()) {
      return -10;
    }
    return Math.ceil(((1 - user.getHpRatio()/2) * 10 - 10) * (target.getAttackTypeEffectiveness(move.type, user) - 0.5));
  }
}

/**
 * Attribute to put in a {@link https://bulbapedia.bulbagarden.net/wiki/Substitute_(doll) | Substitute Doll}
 * for the user.
 * @extends MoveEffectAttr
 * @see {@linkcode apply}
 */
export class AddSubstituteAttr extends MoveEffectAttr {
  constructor() {
    super(true);
  }

  /**
   * Removes 1/4 of the user's maximum HP (rounded down) to create a substitute for the user
   * @param user the {@linkcode Pokemon} that used the move.
   * @param target n/a
   * @param move the {@linkcode Move} with this attribute.
   * @param args n/a
   * @returns true if the attribute successfully applies, false otherwise
   */
  apply(user: Pokemon, target: Pokemon, move: Move, args: any[]): boolean {
    if (!super.apply(user, target, move, args)) {
      return false;
    }

    const hpCost = Math.floor(user.getMaxHp() / 4);
    user.damageAndUpdate(hpCost, HitResult.OTHER, false, true, true);
    user.addTag(BattlerTagType.SUBSTITUTE, 0, move.id, user.id);
    return true;
  }

  getUserBenefitScore(user: Pokemon, target: Pokemon, move: Move): number {
    if (user.isBoss()) {
      return -10;
    }
    return 5;
  }

  getCondition(): MoveConditionFunc {
    return (user, target, move) => !user.getTag(SubstituteTag) && user.hp > Math.floor(user.getMaxHp() / 4) && user.getMaxHp() > 1;
  }

  getFailedText(user: Pokemon, target: Pokemon, move: Move, cancelled: Utils.BooleanHolder): string | null {
    if (user.getTag(SubstituteTag)) {
      return i18next.t("moveTriggers:substituteOnOverlap", { pokemonName: getPokemonNameWithAffix(user) });
    } else if (user.hp <= Math.floor(user.getMaxHp() / 4) || user.getMaxHp() === 1) {
      return i18next.t("moveTriggers:substituteNotEnoughHp");
    } else {
      return i18next.t("battle:attackFailed");
    }
  }
}

export enum MultiHitType {
  _2,
  _2_TO_5,
  _3,
  _10,
  BEAT_UP,
}

/**
 * Heals the user or target by {@linkcode healRatio} depending on the value of {@linkcode selfTarget}
 * @extends MoveEffectAttr
 * @see {@linkcode apply}
 */
export class HealAttr extends MoveEffectAttr {
  /** The percentage of {@linkcode Stat.HP} to heal */
  private healRatio: number;
  /** Should an animation be shown? */
  private showAnim: boolean;

  constructor(healRatio?: number, showAnim?: boolean, selfTarget?: boolean) {
    super(selfTarget === undefined || selfTarget);

    this.healRatio = healRatio || 1;
    this.showAnim = !!showAnim;
  }

  apply(user: Pokemon, target: Pokemon, move: Move, args: any[]): boolean {
    this.addHealPhase(this.selfTarget ? user : target, this.healRatio);
    return true;
  }

  /**
   * Creates a new {@linkcode PokemonHealPhase}.
   * This heals the target and shows the appropriate message.
   */
  addHealPhase(target: Pokemon, healRatio: number) {
    target.scene.unshiftPhase(new PokemonHealPhase(target.scene, target.getBattlerIndex(),
      Utils.toDmgValue(target.getMaxHp() * healRatio), i18next.t("moveTriggers:healHp", {pokemonName: getPokemonNameWithAffix(target)}), true, !this.showAnim));
  }

  getTargetBenefitScore(user: Pokemon, target: Pokemon, move: Move): integer {
    const score = ((1 - (this.selfTarget ? user : target).getHpRatio()) * 20) - this.healRatio * 10;
    return Math.round(score / (1 - this.healRatio / 2));
  }
}

/**
 * Cures the user's party of non-volatile status conditions, ie. Heal Bell, Aromatherapy
 * @extends MoveEffectAttr
 * @see {@linkcode apply}
 */
export class PartyStatusCureAttr extends MoveEffectAttr {
  /** Message to display after using move */
  private message: string;
  /** Skips mons with this ability, ie. Soundproof */
  private abilityCondition: Abilities;

  constructor(message: string | null, abilityCondition: Abilities) {
    super();

    this.message = message!; // TODO: is this bang correct?
    this.abilityCondition = abilityCondition;
  }

  //The same as MoveEffectAttr.canApply, except it doesn't check for the target's HP.
  canApply(user: Pokemon, target: Pokemon, move: Move, args: any[]) {
    const isTargetValid =
      (this.selfTarget && user.hp && !user.getTag(BattlerTagType.FRENZY)) ||
      (!this.selfTarget && (!target.getTag(BattlerTagType.PROTECTED) || move.hasFlag(MoveFlags.IGNORE_PROTECT)));
    return !!isTargetValid;
  }

  apply(user: Pokemon, target: Pokemon, move: Move, args: any[]): boolean {
    if (!this.canApply(user, target, move, args)) {
      return false;
    }
    this.addPartyCurePhase(user);
    return true;
  }

  addPartyCurePhase(user: Pokemon) {
    user.scene.unshiftPhase(new PartyStatusCurePhase(user.scene, user, this.message, this.abilityCondition));
  }
}

/**
 * Applies damage to the target's ally equal to 1/16 of that ally's max HP.
 * @extends MoveEffectAttr
 */
export class FlameBurstAttr extends MoveEffectAttr {
  /**
   * @param user - n/a
   * @param target - The target Pokémon.
   * @param move - n/a
   * @param args - n/a
   * @returns A boolean indicating whether the effect was successfully applied.
   */
  apply(user: Pokemon, target: Pokemon, move: Move, args: any[]): boolean | Promise<boolean> {
    const targetAlly = target.getAlly();
    const cancelled = new Utils.BooleanHolder(false);

    if (targetAlly) {
      applyAbAttrs(BlockNonDirectDamageAbAttr, targetAlly, cancelled);
    }

    if (cancelled.value || !targetAlly) {
      return false;
    }

    targetAlly.damageAndUpdate(Math.max(1, Math.floor(1/16 * targetAlly.getMaxHp())), HitResult.OTHER);
    return true;
  }

  getTargetBenefitScore(user: Pokemon, target: Pokemon, move: Move): integer {
    return target.getAlly() ? -5 : 0;
  }
}

export class SacrificialFullRestoreAttr extends SacrificialAttr {
  constructor() {
    super();
  }

  apply(user: Pokemon, target: Pokemon, move: Move, args: any[]): boolean {
    if (!super.apply(user, target, move, args)) {
      return false;
    }

    // We don't know which party member will be chosen, so pick the highest max HP in the party
    const maxPartyMemberHp = user.scene.getParty().map(p => p.getMaxHp()).reduce((maxHp: integer, hp: integer) => Math.max(hp, maxHp), 0);

    user.scene.pushPhase(new PokemonHealPhase(user.scene, user.getBattlerIndex(),
      maxPartyMemberHp, i18next.t("moveTriggers:sacrificialFullRestore", {pokemonName: getPokemonNameWithAffix(user)}), true, false, false, true), true);

    return true;
  }

  getUserBenefitScore(user: Pokemon, target: Pokemon, move: Move): integer {
    return -20;
  }

  getCondition(): MoveConditionFunc {
    return (user, target, move) => user.scene.getParty().filter(p => p.isActive()).length > user.scene.currentBattle.getBattlerCount();
  }
}

/**
 * Attribute used for moves which ignore type-based debuffs from weather, namely Hydro Steam.
 * Called during damage calculation after getting said debuff from getAttackTypeMultiplier in the Pokemon class.
 * @extends MoveAttr
 * @see {@linkcode apply}
 */
export class IgnoreWeatherTypeDebuffAttr extends MoveAttr {
  /** The {@linkcode WeatherType} this move ignores */
  public weather: WeatherType;

  constructor(weather: WeatherType) {
    super();
    this.weather = weather;
  }
  /**
   * Changes the type-based weather modifier if this move's power would be reduced by it
   * @param user {@linkcode Pokemon} that used the move
   * @param target N/A
   * @param move {@linkcode Move} with this attribute
   * @param args [0] {@linkcode Utils.NumberHolder} for arenaAttackTypeMultiplier
   * @returns true if the function succeeds
   */
  apply(user: Pokemon, target: Pokemon, move: Move, args: any[]): boolean {
    const weatherModifier=args[0] as Utils.NumberHolder;
    //If the type-based attack power modifier due to weather (e.g. Water moves in Sun) is below 1, set it to 1
    if (user.scene.arena.weather?.weatherType === this.weather) {
      weatherModifier.value = Math.max(weatherModifier.value, 1);
    }
    return true;
  }
}

export abstract class WeatherHealAttr extends HealAttr {
  constructor() {
    super(0.5);
  }

  apply(user: Pokemon, target: Pokemon, move: Move, args: any[]): boolean {
    let healRatio = 0.5;
    if (!user.scene.arena.weather?.isEffectSuppressed(user.scene)) {
      const weatherType = user.scene.arena.weather?.weatherType || WeatherType.NONE;
      healRatio = this.getWeatherHealRatio(weatherType);
    }
    this.addHealPhase(user, healRatio);
    return true;
  }

  abstract getWeatherHealRatio(weatherType: WeatherType): number;
}

export class PlantHealAttr extends WeatherHealAttr {
  getWeatherHealRatio(weatherType: WeatherType): number {
    switch (weatherType) {
    case WeatherType.SUNNY:
    case WeatherType.HARSH_SUN:
      return 2 / 3;
    case WeatherType.RAIN:
    case WeatherType.SANDSTORM:
    case WeatherType.HAIL:
    case WeatherType.SNOW:
    case WeatherType.HEAVY_RAIN:
      return 0.25;
    default:
      return 0.5;
    }
  }
}

export class SandHealAttr extends WeatherHealAttr {
  getWeatherHealRatio(weatherType: WeatherType): number {
    switch (weatherType) {
    case WeatherType.SANDSTORM:
      return 2 / 3;
    default:
      return 0.5;
    }
  }
}

/**
 * Heals the target or the user by either {@linkcode normalHealRatio} or {@linkcode boostedHealRatio}
 * depending on the evaluation of {@linkcode condition}
 * @extends HealAttr
 * @see {@linkcode apply}
 */
export class BoostHealAttr extends HealAttr {
  /** Healing received when {@linkcode condition} is false */
  private normalHealRatio: number;
  /** Healing received when {@linkcode condition} is true */
  private boostedHealRatio: number;
  /** The lambda expression to check against when boosting the healing value */
  private condition?: MoveConditionFunc;

  constructor(normalHealRatio?: number, boostedHealRatio?: number, showAnim?: boolean, selfTarget?: boolean, condition?: MoveConditionFunc) {
    super(normalHealRatio, showAnim, selfTarget);
    this.normalHealRatio = normalHealRatio!; // TODO: is this bang correct?
    this.boostedHealRatio = boostedHealRatio!; // TODO: is this bang correct?
    this.condition = condition;
  }

  /**
   * @param user {@linkcode Pokemon} using the move
   * @param target {@linkcode Pokemon} target of the move
   * @param move {@linkcode Move} with this attribute
   * @param args N/A
   * @returns true if the move was successful
   */
  apply(user: Pokemon, target: Pokemon, move: Move, args: any[]): boolean {
    const healRatio: number = (this.condition ? this.condition(user, target, move) : false) ? this.boostedHealRatio : this.normalHealRatio;
    this.addHealPhase(target, healRatio);
    return true;
  }
}

/**
 * Heals the target only if it is the ally
 * @extends HealAttr
 * @see {@linkcode apply}
 */
export class HealOnAllyAttr extends HealAttr {
  /**
   * @param user {@linkcode Pokemon} using the move
   * @param target {@linkcode Pokemon} target of the move
   * @param move {@linkcode Move} with this attribute
   * @param args N/A
   * @returns true if the function succeeds
   */
  apply(user: Pokemon, target: Pokemon, move: Move, args: any[]): boolean {
    if (user.getAlly() === target) {
      super.apply(user, target, move, args);
      return true;
    }

    return false;
  }
}

/**
 * Heals user as a side effect of a move that hits a target.
 * Healing is based on {@linkcode healRatio} * the amount of damage dealt or a stat of the target.
 * @extends MoveEffectAttr
 * @see {@linkcode apply}
 * @see {@linkcode getUserBenefitScore}
 */
export class HitHealAttr extends MoveEffectAttr {
  private healRatio: number;
  private healStat: EffectiveStat | null;

  constructor(healRatio?: number | null, healStat?: EffectiveStat) {
    super(true, MoveEffectTrigger.HIT);

    this.healRatio = healRatio ?? 0.5;
    this.healStat = healStat ?? null;
  }
  /**
   * Heals the user the determined amount and possibly displays a message about regaining health.
   * If the target has the {@linkcode ReverseDrainAbAttr}, all healing is instead converted
   * to damage to the user.
   * @param user {@linkcode Pokemon} using this move
   * @param target {@linkcode Pokemon} target of this move
   * @param move {@linkcode Move} being used
   * @param args N/A
   * @returns true if the function succeeds
   */
  apply(user: Pokemon, target: Pokemon, move: Move, args: any[]): boolean {
    let healAmount = 0;
    let message = "";
    const reverseDrain = target.hasAbilityWithAttr(ReverseDrainAbAttr, false);
    if (this.healStat !== null) {
      // Strength Sap formula
      healAmount = target.getEffectiveStat(this.healStat);
      message = i18next.t("battle:drainMessage", {pokemonName: getPokemonNameWithAffix(target)});
    } else {
      // Default healing formula used by draining moves like Absorb, Draining Kiss, Bitter Blade, etc.
      healAmount = Utils.toDmgValue(user.turnData.currDamageDealt * this.healRatio);
      message = i18next.t("battle:regainHealth", {pokemonName: getPokemonNameWithAffix(user)});
    }
    if (reverseDrain) {
      if (user.hasAbilityWithAttr(BlockNonDirectDamageAbAttr)) {
        healAmount = 0;
        message = "";
      } else {
        user.turnData.damageTaken += healAmount;
        healAmount = healAmount * -1;
        message = "";
      }
    }
    user.scene.unshiftPhase(new PokemonHealPhase(user.scene, user.getBattlerIndex(), healAmount, message, false, true));
    return true;
  }

  /**
   * Used by the Enemy AI to rank an attack based on a given user
   * @param user {@linkcode Pokemon} using this move
   * @param target {@linkcode Pokemon} target of this move
   * @param move {@linkcode Move} being used
   * @returns an integer. Higher means enemy is more likely to use that move.
   */
  getUserBenefitScore(user: Pokemon, target: Pokemon, move: Move): integer {
    if (this.healStat) {
      const healAmount = target.getEffectiveStat(this.healStat);
      return Math.floor(Math.max(0, (Math.min(1, (healAmount+user.hp)/user.getMaxHp() - 0.33))) / user.getHpRatio());
    }
    return Math.floor(Math.max((1 - user.getHpRatio()) - 0.33, 0) * (move.power / 4));
  }
}

/**
 * Attribute used for moves that change priority in a turn given a condition,
 * e.g. Grassy Glide
 * Called when move order is calculated in {@linkcode TurnStartPhase}.
 * @extends MoveAttr
 * @see {@linkcode apply}
 */
export class IncrementMovePriorityAttr extends MoveAttr {
  /** The condition for a move's priority being incremented */
  private moveIncrementFunc: (pokemon: Pokemon, target:Pokemon, move: Move) => boolean;
  /** The amount to increment priority by, if condition passes. */
  private increaseAmount: integer;

  constructor(moveIncrementFunc: (pokemon: Pokemon, target:Pokemon, move: Move) => boolean, increaseAmount = 1) {
    super();

    this.moveIncrementFunc = moveIncrementFunc;
    this.increaseAmount = increaseAmount;
  }

  /**
   * Increments move priority by set amount if condition passes
   * @param user {@linkcode Pokemon} using this move
   * @param target {@linkcode Pokemon} target of this move
   * @param move {@linkcode Move} being used
   * @param args [0] {@linkcode Utils.IntegerHolder} for move priority.
   * @returns true if function succeeds
   */
  apply(user: Pokemon, target: Pokemon, move: Move, args: any[]): boolean {
    if (!this.moveIncrementFunc(user, target, move)) {
      return false;
    }

    (args[0] as Utils.IntegerHolder).value += this.increaseAmount;
    return true;
  }
}

/**
 * Attribute used for attack moves that hit multiple times per use, e.g. Bullet Seed.
 *
 * Applied at the beginning of {@linkcode MoveEffectPhase}.
 *
 * @extends MoveAttr
 * @see {@linkcode apply}
 */
export class MultiHitAttr extends MoveAttr {
  private multiHitType: MultiHitType;

  constructor(multiHitType?: MultiHitType) {
    super();

    this.multiHitType = multiHitType !== undefined ? multiHitType : MultiHitType._2_TO_5;
  }

  /**
   * Set the hit count of an attack based on this attribute instance's {@linkcode MultiHitType}.
   * If the target has an immunity to this attack's types, the hit count will always be 1.
   *
   * @param user {@linkcode Pokemon} that used the attack
   * @param target {@linkcode Pokemon} targeted by the attack
   * @param move {@linkcode Move} being used
   * @param args [0] {@linkcode Utils.IntegerHolder} storing the hit count of the attack
   * @returns True
   */
  apply(user: Pokemon, target: Pokemon, move: Move, args: any[]): boolean {
    const hitType = new Utils.NumberHolder(this.multiHitType);
    applyMoveAttrs(ChangeMultiHitTypeAttr, user, target, move, hitType);
    this.multiHitType = hitType.value;

    (args[0] as Utils.NumberHolder).value = this.getHitCount(user, target);
    return true;
  }

  getTargetBenefitScore(user: Pokemon, target: Pokemon, move: Move): number {
    return -5;
  }

  /**
   * Calculate the number of hits that an attack should have given this attribute's
   * {@linkcode MultiHitType}.
   *
   * @param user {@linkcode Pokemon} using the attack
   * @param target {@linkcode Pokemon} targeted by the attack
   * @returns The number of hits this attack should deal
   */
  getHitCount(user: Pokemon, target: Pokemon): integer {
    switch (this.multiHitType) {
    case MultiHitType._2_TO_5:
    {
      const rand = user.randSeedInt(16);
      const hitValue = new Utils.IntegerHolder(rand);
      applyAbAttrs(MaxMultiHitAbAttr, user, null, false, hitValue);
      if (hitValue.value >= 10) {
        return 2;
      } else if (hitValue.value >= 4) {
        return 3;
      } else if (hitValue.value >= 2) {
        return 4;
      } else {
        return 5;
      }
    }
    case MultiHitType._2:
      return 2;
    case MultiHitType._3:
      return 3;
    case MultiHitType._10:
      return 10;
    case MultiHitType.BEAT_UP:
      const party = user.isPlayer() ? user.scene.getParty() : user.scene.getEnemyParty();
      // No status means the ally pokemon can contribute to Beat Up
      return party.reduce((total, pokemon) => {
        return total + (pokemon.id === user.id ? 1 : pokemon?.status && pokemon.status.effect !== StatusEffect.NONE ? 0 : 1);
      }, 0);
    }
  }
}

export class ChangeMultiHitTypeAttr extends MoveAttr {
  apply(user: Pokemon, target: Pokemon, move: Move, args: any[]): boolean {
    //const hitType = args[0] as Utils.NumberHolder;
    return false;
  }
}

export class WaterShurikenMultiHitTypeAttr extends ChangeMultiHitTypeAttr {
  apply(user: Pokemon, target: Pokemon, move: Move, args: any[]): boolean {
    if (user.species.speciesId === Species.GRENINJA && user.hasAbility(Abilities.BATTLE_BOND) && user.formIndex === 2) {
      (args[0] as Utils.IntegerHolder).value = MultiHitType._3;
      return true;
    }
    return false;
  }
}

export class StatusEffectAttr extends MoveEffectAttr {
  public effect: StatusEffect;
  public cureTurn: integer | null;
  public overrideStatus: boolean;

  constructor(effect: StatusEffect, selfTarget?: boolean, cureTurn?: integer, overrideStatus?: boolean) {
    super(selfTarget, MoveEffectTrigger.HIT);

    this.effect = effect;
    this.cureTurn = cureTurn!; // TODO: is this bang correct?
    this.overrideStatus = !!overrideStatus;
  }

  apply(user: Pokemon, target: Pokemon, move: Move, args: any[]): boolean {
    if (!this.selfTarget && move.hitsSubstitute(user, target)) {
      return false;
    }

    const moveChance = this.getMoveChance(user, target, move, this.selfTarget, true);
    const statusCheck = moveChance < 0 || moveChance === 100 || user.randSeedInt(100) < moveChance;
    if (statusCheck) {
      const pokemon = this.selfTarget ? user : target;
      if (pokemon.status) {
        if (this.overrideStatus) {
          pokemon.resetStatus();
        } else {
          return false;
        }
      }

      if (user !== target && target.scene.arena.getTagOnSide(ArenaTagType.SAFEGUARD, target.isPlayer() ? ArenaTagSide.PLAYER : ArenaTagSide.ENEMY)) {
        if (move.category === MoveCategory.STATUS) {
          user.scene.queueMessage(i18next.t("moveTriggers:safeguard", { targetName: getPokemonNameWithAffix(target)}));
        }
        return false;
      }
      if ((!pokemon.status || (pokemon.status.effect === this.effect && moveChance < 0))
        && pokemon.trySetStatus(this.effect, true, user, this.cureTurn)) {
        applyPostAttackAbAttrs(ConfusionOnStatusEffectAbAttr, user, target, move, null, false, this.effect);
        return true;
      }
    }
    return false;
  }

  getTargetBenefitScore(user: Pokemon, target: Pokemon, move: Move): number {
    const moveChance = this.getMoveChance(user, target, move, this.selfTarget, false);
    return !(this.selfTarget ? user : target).status && (this.selfTarget ? user : target).canSetStatus(this.effect, true, false, user) ? Math.floor(moveChance * -0.1) : 0;
  }
}

export class MultiStatusEffectAttr extends StatusEffectAttr {
  public effects: StatusEffect[];

  constructor(effects: StatusEffect[], selfTarget?: boolean, cureTurn?: integer, overrideStatus?: boolean) {
    super(effects[0], selfTarget, cureTurn, overrideStatus);
    this.effects = effects;
  }

  apply(user: Pokemon, target: Pokemon, move: Move, args: any[]): boolean {
    this.effect = Utils.randSeedItem(this.effects);
    const result = super.apply(user, target, move, args);
    return result;
  }

  getTargetBenefitScore(user: Pokemon, target: Pokemon, move: Move): number {
    const moveChance = this.getMoveChance(user, target, move, this.selfTarget, false);
    return !(this.selfTarget ? user : target).status && (this.selfTarget ? user : target).canSetStatus(this.effect, true, false, user) ? Math.floor(moveChance * -0.1) : 0;
  }
}

export class PsychoShiftEffectAttr extends MoveEffectAttr {
  constructor() {
    super(false, MoveEffectTrigger.HIT);
  }

  apply(user: Pokemon, target: Pokemon, move: Move, args: any[]): boolean {
    const statusToApply: StatusEffect | undefined = user.status?.effect ?? (user.hasAbility(Abilities.COMATOSE) ? StatusEffect.SLEEP : undefined);

    if (target.status) {
      return false;
    }
    //@ts-ignore - how can target.status.effect be checked when we return `false` before when it's defined?
    if (!target.status || (target.status.effect === statusToApply && move.chance < 0)) { // TODO: resolve ts-ignore
      const statusAfflictResult = target.trySetStatus(statusToApply, true, user);
      if (statusAfflictResult) {
        if (user.status) {
          user.scene.queueMessage(getStatusEffectHealText(user.status.effect, getPokemonNameWithAffix(user)));
        }
        user.resetStatus();
        user.updateInfo();
      }
      return statusAfflictResult;
    }

    return false;
  }

  getTargetBenefitScore(user: Pokemon, target: Pokemon, move: Move): number {
    return !(this.selfTarget ? user : target).status && (this.selfTarget ? user : target).canSetStatus(user.status?.effect, true, false, user) ? Math.floor(move.chance * -0.1) : 0;
  }
}
/**
 * The following needs to be implemented for Thief
 * "If the user faints due to the target's Ability (Rough Skin or Iron Barbs) or held Rocky Helmet, it cannot remove the target's held item."
 * "If Knock Off causes a Pokémon with the Sticky Hold Ability to faint, it can now remove that Pokémon's held item."
 */
export class StealHeldItemChanceAttr extends MoveEffectAttr {
  private chance: number;

  constructor(chance: number) {
    super(false, MoveEffectTrigger.HIT);
    this.chance = chance;
  }

  apply(user: Pokemon, target: Pokemon, move: Move, args: any[]): Promise<boolean> {
    return new Promise<boolean>(resolve => {
      if (move.hitsSubstitute(user, target)) {
        return resolve(false);
      }
      const rand = Phaser.Math.RND.realInRange(0, 1);
      if (rand >= this.chance) {
        return resolve(false);
      }
      const heldItems = this.getTargetHeldItems(target).filter(i => i.isTransferrable);
      if (heldItems.length) {
        const poolType = target.isPlayer() ? ModifierPoolType.PLAYER : target.hasTrainer() ? ModifierPoolType.TRAINER : ModifierPoolType.WILD;
        const highestItemTier = heldItems.map(m => m.type.getOrInferTier(poolType)).reduce((highestTier, tier) => Math.max(tier!, highestTier), 0); // TODO: is the bang after tier correct?
        const tierHeldItems = heldItems.filter(m => m.type.getOrInferTier(poolType) === highestItemTier);
        const stolenItem = tierHeldItems[user.randSeedInt(tierHeldItems.length)];
        user.scene.tryTransferHeldItemModifier(stolenItem, user, false).then(success => {
          if (success) {
            user.scene.queueMessage(i18next.t("moveTriggers:stoleItem", {pokemonName: getPokemonNameWithAffix(user), targetName: getPokemonNameWithAffix(target), itemName: stolenItem.type.name}));
          }
          resolve(success);
        });
        return;
      }

      resolve(false);
    });
  }

  getTargetHeldItems(target: Pokemon): PokemonHeldItemModifier[] {
    return target.scene.findModifiers(m => m instanceof PokemonHeldItemModifier
      && m.pokemonId === target.id, target.isPlayer()) as PokemonHeldItemModifier[];
  }

  getUserBenefitScore(user: Pokemon, target: Pokemon, move: Move): number {
    const heldItems = this.getTargetHeldItems(target);
    return heldItems.length ? 5 : 0;
  }

  getTargetBenefitScore(user: Pokemon, target: Pokemon, move: Move): number {
    const heldItems = this.getTargetHeldItems(target);
    return heldItems.length ? -5 : 0;
  }
}

/**
 * Removes a random held item (or berry) from target.
 * Used for Incinerate and Knock Off.
 * Not Implemented Cases: (Same applies for Thief)
 * "If the user faints due to the target's Ability (Rough Skin or Iron Barbs) or held Rocky Helmet, it cannot remove the target's held item."
 * "If Knock Off causes a Pokémon with the Sticky Hold Ability to faint, it can now remove that Pokémon's held item."
 */
export class RemoveHeldItemAttr extends MoveEffectAttr {

  /** Optional restriction for item pool to berries only i.e. Differentiating Incinerate and Knock Off */
  private berriesOnly: boolean;

  constructor(berriesOnly: boolean) {
    super(false, MoveEffectTrigger.HIT);
    this.berriesOnly = berriesOnly;
  }

  /**
   *
   * @param user {@linkcode Pokemon} that used the move
   * @param target Target {@linkcode Pokemon} that the moves applies to
   * @param move {@linkcode Move} that is used
   * @param args N/A
   * @returns {boolean} True if an item was removed
   */
  apply(user: Pokemon, target: Pokemon, move: Move, args: any[]): boolean {
    if (!this.berriesOnly && target.isPlayer()) { // "Wild Pokemon cannot knock off Player Pokemon's held items" (See Bulbapedia)
      return false;
    }

    if (move.hitsSubstitute(user, target)) {
      return false;
    }

    const cancelled = new Utils.BooleanHolder(false);
    applyAbAttrs(BlockItemTheftAbAttr, target, cancelled); // Check for abilities that block item theft

    if (cancelled.value === true) {
      return false;
    }

    // Considers entire transferrable item pool by default (Knock Off). Otherwise berries only if specified (Incinerate).
    let heldItems = this.getTargetHeldItems(target).filter(i => i.isTransferrable);

    if (this.berriesOnly) {
      heldItems = heldItems.filter(m => m instanceof BerryModifier && m.pokemonId === target.id, target.isPlayer());
    }

    if (heldItems.length) {
      const removedItem = heldItems[user.randSeedInt(heldItems.length)];

      // Decrease item amount and update icon
      !--removedItem.stackCount;
      target.scene.updateModifiers(target.isPlayer());

      if (this.berriesOnly) {
        user.scene.queueMessage(i18next.t("moveTriggers:incineratedItem", {pokemonName: getPokemonNameWithAffix(user), targetName: getPokemonNameWithAffix(target), itemName: removedItem.type.name}));
      } else {
        user.scene.queueMessage(i18next.t("moveTriggers:knockedOffItem", {pokemonName: getPokemonNameWithAffix(user), targetName: getPokemonNameWithAffix(target), itemName: removedItem.type.name}));
      }
    }

    return true;
  }

  getTargetHeldItems(target: Pokemon): PokemonHeldItemModifier[] {
    return target.scene.findModifiers(m => m instanceof PokemonHeldItemModifier
      && m.pokemonId === target.id, target.isPlayer()) as PokemonHeldItemModifier[];
  }

  getUserBenefitScore(user: Pokemon, target: Pokemon, move: Move): number {
    const heldItems = this.getTargetHeldItems(target);
    return heldItems.length ? 5 : 0;
  }

  getTargetBenefitScore(user: Pokemon, target: Pokemon, move: Move): number {
    const heldItems = this.getTargetHeldItems(target);
    return heldItems.length ? -5 : 0;
  }
}

/**
 * Attribute that causes targets of the move to eat a berry. Used for Teatime, Stuff Cheeks
 */
export class EatBerryAttr extends MoveEffectAttr {
  protected chosenBerry: BerryModifier | undefined;
  constructor() {
    super(true, MoveEffectTrigger.HIT);
  }
  /**
   * Causes the target to eat a berry.
   * @param user {@linkcode Pokemon} Pokemon that used the move
   * @param target {@linkcode Pokemon} Pokemon that will eat a berry
   * @param move {@linkcode Move} The move being used
   * @param args Unused
   * @returns {boolean} true if the function succeeds
   */
  apply(user: Pokemon, target: Pokemon, move: Move, args: any[]): boolean {
    if (!super.apply(user, target, move, args)) {
      return false;
    }

    const heldBerries = this.getTargetHeldBerries(target);
    if (heldBerries.length <= 0) {
      return false;
    }
    this.chosenBerry = heldBerries[user.randSeedInt(heldBerries.length)];
    const preserve = new Utils.BooleanHolder(false);
    target.scene.applyModifiers(PreserveBerryModifier, target.isPlayer(), target, preserve); // check for berry pouch preservation
    if (!preserve.value) {
      this.reduceBerryModifier(target);
    }
    this.eatBerry(target);
    return true;
  }

  getTargetHeldBerries(target: Pokemon): BerryModifier[] {
    return target.scene.findModifiers(m => m instanceof BerryModifier
      && (m as BerryModifier).pokemonId === target.id, target.isPlayer()) as BerryModifier[];
  }

  reduceBerryModifier(target: Pokemon) {
    if (this.chosenBerry?.stackCount === 1) {
      target.scene.removeModifier(this.chosenBerry, !target.isPlayer());
    } else if (this.chosenBerry !== undefined && this.chosenBerry.stackCount > 1) {
      this.chosenBerry.stackCount--;
    }
    target.scene.updateModifiers(target.isPlayer());
  }

  eatBerry(consumer: Pokemon) {
    getBerryEffectFunc(this.chosenBerry!.berryType)(consumer); // consumer eats the berry
    applyAbAttrs(HealFromBerryUseAbAttr, consumer, new Utils.BooleanHolder(false));
  }
}

/**
 *  Attribute used for moves that steal a random berry from the target. The user then eats the stolen berry.
 *  Used for Pluck & Bug Bite.
 */
export class StealEatBerryAttr extends EatBerryAttr {
  constructor() {
    super();
  }
  /**
   * User steals a random berry from the target and then eats it.
   * @param {Pokemon} user Pokemon that used the move and will eat the stolen berry
   * @param {Pokemon} target Pokemon that will have its berry stolen
   * @param {Move} move Move being used
   * @param {any[]} args Unused
   * @returns {boolean} true if the function succeeds
   */
  apply(user: Pokemon, target: Pokemon, move: Move, args: any[]): boolean {
    if (move.hitsSubstitute(user, target)) {
      return false;
    }
    const cancelled = new Utils.BooleanHolder(false);
    applyAbAttrs(BlockItemTheftAbAttr, target, cancelled); // check for abilities that block item theft
    if (cancelled.value === true) {
      return false;
    }

    const heldBerries = this.getTargetHeldBerries(target);
    if (heldBerries.length <= 0) {
      return false;
    }
    // if the target has berries, pick a random berry and steal it
    this.chosenBerry = heldBerries[user.randSeedInt(heldBerries.length)];
    const message = i18next.t("battle:stealEatBerry", {pokemonName: user.name, targetName: target.name, berryName: this.chosenBerry.type.name});
    user.scene.queueMessage(message);
    this.reduceBerryModifier(target);
    this.eatBerry(user);
    return true;
  }
}

/**
 * Move attribute that signals that the move should cure a status effect
 * @extends MoveEffectAttr
 * @see {@linkcode apply()}
 */
export class HealStatusEffectAttr extends MoveEffectAttr {
  /** List of Status Effects to cure */
  private effects: StatusEffect[];

  /**
   * @param selfTarget - Whether this move targets the user
   * @param ...effects - List of status effects to cure
   */
  constructor(selfTarget: boolean, ...effects: StatusEffect[]) {
    super(selfTarget, MoveEffectTrigger.POST_APPLY, false, true);

    this.effects = effects;
  }

  /**
   * @param user {@linkcode Pokemon} source of the move
   * @param target {@linkcode Pokemon} target of the move
   * @param move the {@linkcode Move} being used
   * @returns true if the status is cured
   */
  apply(user: Pokemon, target: Pokemon, move: Move, args: any[]): boolean {
    if (!super.apply(user, target, move, args)) {
      return false;
    }

    if (!this.selfTarget && move.hitsSubstitute(user, target)) {
      return false;
    }

    // Special edge case for shield dust blocking Sparkling Aria curing burn
    const moveTargets = getMoveTargets(user, move.id);
    if (target.hasAbilityWithAttr(IgnoreMoveEffectsAbAttr) && move.id === Moves.SPARKLING_ARIA && moveTargets.targets.length === 1) {
      return false;
    }

    const pokemon = this.selfTarget ? user : target;
    if (pokemon.status && this.effects.includes(pokemon.status.effect)) {
      pokemon.scene.queueMessage(getStatusEffectHealText(pokemon.status.effect, getPokemonNameWithAffix(pokemon)));
      pokemon.resetStatus();
      pokemon.updateInfo();

      return true;
    }

    return false;
  }

  isOfEffect(effect: StatusEffect): boolean {
    return this.effects.includes(effect);
  }

  getUserBenefitScore(user: Pokemon, target: Pokemon, move: Move): integer {
    return user.status ? 10 : 0;
  }
}

export class BypassSleepAttr extends MoveAttr {
  apply(user: Pokemon, target: Pokemon, move: Move, args: any[]): boolean {
    if (user.status?.effect === StatusEffect.SLEEP) {
      user.addTag(BattlerTagType.BYPASS_SLEEP, 1, move.id, user.id);
      return true;
    }

    return false;
  }
}

/**
 * Attribute used for moves that bypass the burn damage reduction of physical moves, currently only facade
 * Called during damage calculation
 * @extends MoveAttr
 * @see {@linkcode apply}
 */
export class BypassBurnDamageReductionAttr extends MoveAttr {
  /** Prevents the move's damage from being reduced by burn
   * @param user N/A
   * @param target N/A
   * @param move {@linkcode Move} with this attribute
   * @param args [0] {@linkcode Utils.BooleanHolder} for burnDamageReductionCancelled
   * @returns true if the function succeeds
   */
  apply(user: Pokemon, target: Pokemon, move: Move, args: any[]): boolean {
    (args[0] as Utils.BooleanHolder).value = true;

    return true;
  }
}

export class WeatherChangeAttr extends MoveEffectAttr {
  private weatherType: WeatherType;

  constructor(weatherType: WeatherType) {
    super();

    this.weatherType = weatherType;
  }

  apply(user: Pokemon, target: Pokemon, move: Move, args: any[]): boolean {
    return user.scene.arena.trySetWeather(this.weatherType, true);
  }

  getCondition(): MoveConditionFunc {
    return (user, target, move) => !user.scene.arena.weather || (user.scene.arena.weather.weatherType !== this.weatherType && !user.scene.arena.weather.isImmutable());
  }
}

export class ClearWeatherAttr extends MoveEffectAttr {
  private weatherType: WeatherType;

  constructor(weatherType: WeatherType) {
    super();

    this.weatherType = weatherType;
  }

  apply(user: Pokemon, target: Pokemon, move: Move, args: any[]): boolean {
    if (user.scene.arena.weather?.weatherType === this.weatherType) {
      return user.scene.arena.trySetWeather(WeatherType.NONE, true);
    }

    return false;
  }
}

export class TerrainChangeAttr extends MoveEffectAttr {
  private terrainType: TerrainType;

  constructor(terrainType: TerrainType) {
    super();

    this.terrainType = terrainType;
  }

  apply(user: Pokemon, target: Pokemon, move: Move, args: any[]): boolean {
    return user.scene.arena.trySetTerrain(this.terrainType, true, true);
  }

  getCondition(): MoveConditionFunc {
    return (user, target, move) => !user.scene.arena.terrain || (user.scene.arena.terrain.terrainType !== this.terrainType);
  }

  getUserBenefitScore(user: Pokemon, target: Pokemon, move: Move): number {
    // TODO: Expand on this
    return user.scene.arena.terrain ? 0 : 6;
  }
}

export class ClearTerrainAttr extends MoveEffectAttr {
  constructor() {
    super();
  }

  apply(user: Pokemon, target: Pokemon, move: Move, args: any[]): boolean {
    return user.scene.arena.trySetTerrain(TerrainType.NONE, true, true);
  }
}

export class OneHitKOAttr extends MoveAttr {
  apply(user: Pokemon, target: Pokemon, move: Move, args: any[]): boolean {
    if (target.isBossImmune()) {
      return false;
    }

    (args[0] as Utils.BooleanHolder).value = true;

    return true;
  }

  getCondition(): MoveConditionFunc {
    return (user, target, move) => {
      const cancelled = new Utils.BooleanHolder(false);
      applyAbAttrs(BlockOneHitKOAbAttr, target, cancelled);
      return !cancelled.value && user.level >= target.level;
    };
  }
}

export class OverrideMoveEffectAttr extends MoveAttr {
  apply(user: Pokemon, target: Pokemon, move: Move, args: any[]): boolean | Promise<boolean> {
    //const overridden = args[0] as Utils.BooleanHolder;
    //const virtual = arg[1] as boolean;
    return true;
  }
}

export class ChargeAttr extends OverrideMoveEffectAttr {
  public chargeAnim: ChargeAnim;
  private chargeText: string;
  private tagType: BattlerTagType | null;
  private chargeEffect: boolean;
  public followUpPriority: integer | null;

  constructor(chargeAnim: ChargeAnim, chargeText: string, tagType?: BattlerTagType | null, chargeEffect: boolean = false) {
    super();

    this.chargeAnim = chargeAnim;
    this.chargeText = chargeText;
    this.tagType = tagType!; // TODO: is this bang correct?
    this.chargeEffect = chargeEffect;
  }

  apply(user: Pokemon, target: Pokemon, move: Move, args: any[]): Promise<boolean> {
    return new Promise(resolve => {
      const lastMove = user.getLastXMoves().find(() => true);
      if (!lastMove || lastMove.move !== move.id || (lastMove.result !== MoveResult.OTHER && lastMove.turn !== user.scene.currentBattle.turn)) {
        (args[0] as Utils.BooleanHolder).value = true;
        new MoveChargeAnim(this.chargeAnim, move.id, user).play(user.scene, false, () => {
          user.scene.queueMessage(this.chargeText.replace("{TARGET}", getPokemonNameWithAffix(target)).replace("{USER}", getPokemonNameWithAffix(user)));
          if (this.tagType) {
            user.addTag(this.tagType, 1, move.id, user.id);
          }
          if (this.chargeEffect) {
            applyMoveAttrs(MoveEffectAttr, user, target, move);
          }
          user.pushMoveHistory({ move: move.id, targets: [ target.getBattlerIndex() ], result: MoveResult.OTHER });
          user.getMoveQueue().push({ move: move.id, targets: [ target.getBattlerIndex() ], ignorePP: true });
          user.addTag(BattlerTagType.CHARGING, 1, move.id, user.id);
          resolve(true);
        });
      } else {
        user.lapseTag(BattlerTagType.CHARGING);
        resolve(false);
      }
    });
  }

  usedChargeEffect(user: Pokemon, target: Pokemon | null, move: Move): boolean {
    if (!this.chargeEffect) {
      return false;
    }
    // Account for move history being populated when this function is called
    const lastMoves = user.getLastXMoves(2);
    return lastMoves.length === 2 && lastMoves[1].move === move.id && lastMoves[1].result === MoveResult.OTHER;
  }
}

export class SunlightChargeAttr extends ChargeAttr {
  constructor(chargeAnim: ChargeAnim, chargeText: string) {
    super(chargeAnim, chargeText);
  }

  apply(user: Pokemon, target: Pokemon, move: Move, args: any[]): Promise<boolean> {
    return new Promise(resolve => {
      const weatherType = user.scene.arena.weather?.weatherType;
      if (!user.scene.arena.weather?.isEffectSuppressed(user.scene) && (weatherType === WeatherType.SUNNY || weatherType === WeatherType.HARSH_SUN)) {
        resolve(false);
      } else {
        super.apply(user, target, move, args).then(result => resolve(result));
      }
    });
  }
}

export class ElectroShotChargeAttr extends ChargeAttr {
  private statIncreaseApplied: boolean;
  constructor() {
    super(ChargeAnim.ELECTRO_SHOT_CHARGING, i18next.t("moveTriggers:absorbedElectricity", {pokemonName: "{USER}"}), null, true);
    // Add a flag because ChargeAttr skills use themselves twice instead of once over one-to-two turns
    this.statIncreaseApplied = false;
  }

  apply(user: Pokemon, target: Pokemon, move: Move, args: any[]): Promise<boolean> {
    return new Promise(resolve => {
      const weatherType = user.scene.arena.weather?.weatherType;
      if (!user.scene.arena.weather?.isEffectSuppressed(user.scene) && (weatherType === WeatherType.RAIN || weatherType === WeatherType.HEAVY_RAIN)) {
        // Apply the SPATK increase every call when used in the rain
        const statChangeAttr = new StatStageChangeAttr([ Stat.SPATK ], 1, true);
        statChangeAttr.apply(user, target, move, args);
        // After the SPATK is raised, execute the move resolution e.g. deal damage
        resolve(false);
      } else {
        if (!this.statIncreaseApplied) {
          // Apply the SPATK increase only if it hasn't been applied before e.g. on the first turn charge up animation
          const statChangeAttr = new StatStageChangeAttr([ Stat.SPATK ], 1, true);
          statChangeAttr.apply(user, target, move, args);
          // Set the flag to true so that on the following turn it doesn't raise SPATK a second time
          this.statIncreaseApplied = true;
        }
        super.apply(user, target, move, args).then(result => {
          if (!result) {
            // On the second turn, reset the statIncreaseApplied flag without applying the SPATK increase
            this.statIncreaseApplied = false;
          }
          resolve(result);
        });
      }
    });
  }
}

export class DelayedAttackAttr extends OverrideMoveEffectAttr {
  public tagType: ArenaTagType;
  public chargeAnim: ChargeAnim;
  private chargeText: string;

  constructor(tagType: ArenaTagType, chargeAnim: ChargeAnim, chargeText: string) {
    super();

    this.tagType = tagType;
    this.chargeAnim = chargeAnim;
    this.chargeText = chargeText;
  }

  apply(user: Pokemon, target: Pokemon, move: Move, args: any[]): Promise<boolean> {
    return new Promise(resolve => {
      if (args.length < 2 || !args[1]) {
        new MoveChargeAnim(this.chargeAnim, move.id, user).play(user.scene, false, () => {
          (args[0] as Utils.BooleanHolder).value = true;
          user.scene.queueMessage(this.chargeText.replace("{TARGET}", getPokemonNameWithAffix(target)).replace("{USER}", getPokemonNameWithAffix(user)));
          user.pushMoveHistory({ move: move.id, targets: [ target.getBattlerIndex() ], result: MoveResult.OTHER });
          user.scene.arena.addTag(this.tagType, 3, move.id, user.id, ArenaTagSide.BOTH, false, target.getBattlerIndex());

          resolve(true);
        });
      } else {
        user.scene.ui.showText(i18next.t("moveTriggers:tookMoveAttack", {pokemonName: getPokemonNameWithAffix(user.scene.getPokemonById(target.id) ?? undefined), moveName: move.name}), null, () => resolve(true));
      }
    });
  }
}

export class StatStageChangeAttr extends MoveEffectAttr {
  public stats: BattleStat[];
  public stages: integer;
  private condition: MoveConditionFunc | null;
  private showMessage: boolean;

  constructor(stats: BattleStat[], stages: integer, selfTarget?: boolean, condition?: MoveConditionFunc | null, showMessage: boolean = true, firstHitOnly: boolean = false, moveEffectTrigger: MoveEffectTrigger = MoveEffectTrigger.HIT, firstTargetOnly: boolean = false) {
    super(selfTarget, moveEffectTrigger, firstHitOnly, false, firstTargetOnly);
    this.stats = stats;
    this.stages = stages;
    this.condition = condition!; // TODO: is this bang correct?
    this.showMessage = showMessage;
  }

  apply(user: Pokemon, target: Pokemon, move: Move, args?: any[]): boolean | Promise<boolean> {
    if (!super.apply(user, target, move, args) || (this.condition && !this.condition(user, target, move))) {
      return false;
    }

    if (!this.selfTarget && move.hitsSubstitute(user, target)) {
      return false;
    }

    const moveChance = this.getMoveChance(user, target, move, this.selfTarget, true);
    if (moveChance < 0 || moveChance === 100 || user.randSeedInt(100) < moveChance) {
      const stages = this.getLevels(user);
      user.scene.unshiftPhase(new StatStageChangePhase(user.scene, (this.selfTarget ? user : target).getBattlerIndex(), this.selfTarget, this.stats, stages, this.showMessage));
      return true;
    }

    return false;
  }

  getLevels(_user: Pokemon): integer {
    return this.stages;
  }

  getTargetBenefitScore(user: Pokemon, target: Pokemon, move: Move): integer {
    let ret = 0;
    const moveLevels = this.getLevels(user);
    for (const stat of this.stats) {
      let levels = moveLevels;
      const statStage = target.getStatStage(stat);
      if (levels > 0) {
        levels = Math.min(statStage + levels, 6) - statStage;
      } else {
        levels = Math.max(statStage + levels, -6) - statStage;
      }
      let noEffect = false;
      switch (stat) {
      case Stat.ATK:
        if (this.selfTarget) {
          noEffect = !user.getMoveset().find(m => m instanceof AttackMove && m.category === MoveCategory.PHYSICAL);
        }
        break;
      case Stat.DEF:
        if (!this.selfTarget) {
          noEffect = !user.getMoveset().find(m => m instanceof AttackMove && m.category === MoveCategory.PHYSICAL);
        }
        break;
      case Stat.SPATK:
        if (this.selfTarget) {
          noEffect = !user.getMoveset().find(m => m instanceof AttackMove && m.category === MoveCategory.SPECIAL);
        }
        break;
      case Stat.SPDEF:
        if (!this.selfTarget) {
          noEffect = !user.getMoveset().find(m => m instanceof AttackMove && m.category === MoveCategory.SPECIAL);
        }
        break;
      }
      if (noEffect) {
        continue;
      }
      ret += (levels * 4) + (levels > 0 ? -2 : 2);
    }
    return ret;
  }
}

export class PostVictoryStatStageChangeAttr extends MoveAttr {
  private stats: BattleStat[];
  private stages: number;
  private condition: MoveConditionFunc | null;
  private showMessage: boolean;

  constructor(stats: BattleStat[], stages: number, selfTarget?: boolean, condition?: MoveConditionFunc, showMessage: boolean = true, firstHitOnly: boolean = false) {
    super();
    this.stats = stats;
    this.stages = stages;
    this.condition = condition!; // TODO: is this bang correct?
    this.showMessage = showMessage;
  }
  applyPostVictory(user: Pokemon, target: Pokemon, move: Move): void {
    if (this.condition && !this.condition(user, target, move)) {
      return;
    }
    const statChangeAttr = new StatStageChangeAttr(this.stats, this.stages, this.showMessage);
    statChangeAttr.apply(user, target, move);
  }
}

export class AcupressureStatStageChangeAttr extends MoveEffectAttr {
  constructor() {
    super();
  }

  apply(user: Pokemon, target: Pokemon, move: Move, args: any[]): boolean | Promise<boolean> {
    const randStats = BATTLE_STATS.filter(s => target.getStatStage(s) < 6);
    if (randStats.length > 0) {
      const boostStat = [randStats[user.randSeedInt(randStats.length)]];
      user.scene.unshiftPhase(new StatStageChangePhase(user.scene, target.getBattlerIndex(), this.selfTarget, boostStat, 2));
      return true;
    }
    return false;
  }
}

export class GrowthStatStageChangeAttr extends StatStageChangeAttr {
  constructor() {
    super([ Stat.ATK, Stat.SPATK ], 1, true);
  }

  getLevels(user: Pokemon): number {
    if (!user.scene.arena.weather?.isEffectSuppressed(user.scene)) {
      const weatherType = user.scene.arena.weather?.weatherType;
      if (weatherType === WeatherType.SUNNY || weatherType === WeatherType.HARSH_SUN) {
        return this.stages + 1;
      }
    }
    return this.stages;
  }
}

export class CutHpStatStageBoostAttr extends StatStageChangeAttr {
  private cutRatio: integer;
  private messageCallback: ((user: Pokemon) => void) | undefined;

  constructor(stat: BattleStat[], levels: integer, cutRatio: integer, messageCallback?: ((user: Pokemon) => void) | undefined) {
    super(stat, levels, true, null, true);

    this.cutRatio = cutRatio;
    this.messageCallback = messageCallback;
  }

  apply(user: Pokemon, target: Pokemon, move: Move, args: any[]): Promise<boolean> {
    return new Promise<boolean>(resolve => {
      user.damageAndUpdate(Utils.toDmgValue(user.getMaxHp() / this.cutRatio), HitResult.OTHER, false, true);
      user.updateInfo().then(() => {
        const ret = super.apply(user, target, move, args);
        if (this.messageCallback) {
          this.messageCallback(user);
        }
        resolve(ret);
      });
    });
  }

  getCondition(): MoveConditionFunc {
    return (user, _target, _move) => user.getHpRatio() > 1 / this.cutRatio && this.stats.some(s => user.getStatStage(s) < 6);
  }
}

export class CopyStatsAttr extends MoveEffectAttr {
  apply(user: Pokemon, target: Pokemon, move: Move, args: any[]): boolean {
    if (!super.apply(user, target, move, args)) {
      return false;
    }

    // Copy all stat stages
    for (const s of BATTLE_STATS) {
      user.setStatStage(s, target.getStatStage(s));
    }

    if (target.getTag(BattlerTagType.CRIT_BOOST)) {
      user.addTag(BattlerTagType.CRIT_BOOST, 0, move.id);
    } else {
      user.removeTag(BattlerTagType.CRIT_BOOST);
    }
    target.updateInfo();
    user.updateInfo();
    target.scene.queueMessage(i18next.t("moveTriggers:copiedStatChanges", {pokemonName: getPokemonNameWithAffix(user), targetName: getPokemonNameWithAffix(target)}));

    return true;
  }
}

export class InvertStatsAttr extends MoveEffectAttr {
  apply(user: Pokemon, target: Pokemon, move: Move, args: any[]): boolean {
    if (!super.apply(user, target, move, args)) {
      return false;
    }

    for (const s of BATTLE_STATS) {
      target.setStatStage(s, -target.getStatStage(s));
    }

    target.updateInfo();
    user.updateInfo();

    target.scene.queueMessage(i18next.t("moveTriggers:invertStats", {pokemonName: getPokemonNameWithAffix(target)}));

    return true;
  }
}

export class ResetStatsAttr extends MoveEffectAttr {
  private targetAllPokemon: boolean;
  constructor(targetAllPokemon: boolean) {
    super();
    this.targetAllPokemon = targetAllPokemon;
  }
  async apply(user: Pokemon, target: Pokemon, move: Move, args: any[]): Promise<boolean> {
    const promises: Promise<void>[] = [];
    if (this.targetAllPokemon) { // Target all pokemon on the field when Freezy Frost or Haze are used
      const activePokemon = user.scene.getField(true);
      activePokemon.forEach(p => promises.push(this.resetStats(p)));
      target.scene.queueMessage(i18next.t("moveTriggers:statEliminated"));
    } else { // Affects only the single target when Clear Smog is used
      if (!move.hitsSubstitute(user, target)) {
        promises.push(this.resetStats(target));
        target.scene.queueMessage(i18next.t("moveTriggers:resetStats", {pokemonName: getPokemonNameWithAffix(target)}));
      }
    }

    await Promise.all(promises);
    return true;
  }

  async resetStats(pokemon: Pokemon): Promise<void> {
    for (const s of BATTLE_STATS) {
      pokemon.setStatStage(s, 0);
    }
    return pokemon.updateInfo();
  }
}

/**
 * Attribute used for status moves, specifically Heart, Guard, and Power Swap,
 * that swaps the user's and target's corresponding stat stages.
 * @extends MoveEffectAttr
 * @see {@linkcode apply}
 */
export class SwapStatStagesAttr extends MoveEffectAttr {
  /** The stat stages to be swapped between the user and the target */
  private stats: readonly BattleStat[];

  constructor(stats: readonly BattleStat[]) {
    super();

    this.stats = stats;
  }

  /**
   * For all {@linkcode stats}, swaps the user's and target's corresponding stat
   * stage.
   * @param user the {@linkcode Pokemon} that used the move
   * @param target the {@linkcode Pokemon} that the move was used on
   * @param move N/A
   * @param args N/A
   * @returns true if attribute application succeeds
   */
  apply(user: Pokemon, target: Pokemon, move: Move, args: any []): boolean {
    if (super.apply(user, target, move, args)) {
      for (const s of this.stats) {
        const temp = user.getStatStage(s);
        user.setStatStage(s, target.getStatStage(s));
        target.setStatStage(s, temp);
      }

      target.updateInfo();
      user.updateInfo();

      if (this.stats.length === 7) {
        user.scene.queueMessage(i18next.t("moveTriggers:switchedStatChanges", { pokemonName: getPokemonNameWithAffix(user) }));
      } else if (this.stats.length === 2) {
        user.scene.queueMessage(i18next.t("moveTriggers:switchedTwoStatChanges", {
          pokemonName: getPokemonNameWithAffix(user),
          firstStat: i18next.t(getStatKey(this.stats[0])),
          secondStat: i18next.t(getStatKey(this.stats[1]))
        }));
      }
      return true;
    }
    return false;
  }
}

export class HpSplitAttr extends MoveEffectAttr {
  apply(user: Pokemon, target: Pokemon, move: Move, args: any[]): Promise<boolean> {
    return new Promise(resolve => {
      if (!super.apply(user, target, move, args)) {
        return resolve(false);
      }

      const infoUpdates: Promise<void>[] = [];

      const hpValue = Math.floor((target.hp + user.hp) / 2);
      if (user.hp < hpValue) {
        const healing = user.heal(hpValue - user.hp);
        if (healing) {
          user.scene.damageNumberHandler.add(user, healing, HitResult.HEAL);
        }
      } else if (user.hp > hpValue) {
        const damage = user.damage(user.hp - hpValue, true);
        if (damage) {
          user.scene.damageNumberHandler.add(user, damage);
        }
      }
      infoUpdates.push(user.updateInfo());

      if (target.hp < hpValue) {
        const healing = target.heal(hpValue - target.hp);
        if (healing) {
          user.scene.damageNumberHandler.add(user, healing, HitResult.HEAL);
        }
      } else if (target.hp > hpValue) {
        const damage = target.damage(target.hp - hpValue, true);
        if (damage) {
          target.scene.damageNumberHandler.add(target, damage);
        }
      }
      infoUpdates.push(target.updateInfo());

      return Promise.all(infoUpdates).then(() => resolve(true));
    });
  }
}

export class VariablePowerAttr extends MoveAttr {
  apply(user: Pokemon, target: Pokemon, move: Move, args: any[]): boolean {
    //const power = args[0] as Utils.NumberHolder;
    return false;
  }
}

export class LessPPMorePowerAttr extends VariablePowerAttr {
  /**
   * Power up moves when less PP user has
   * @param user {@linkcode Pokemon} using this move
   * @param target {@linkcode Pokemon} target of this move
   * @param move {@linkcode Move} being used
   * @param args [0] {@linkcode Utils.NumberHolder} of power
   * @returns true if the function succeeds
   */
  apply(user: Pokemon, target: Pokemon, move: Move, args: any[]): boolean {
    const ppMax = move.pp;
    const ppUsed = user.moveset.find((m) => m?.moveId === move.id)?.ppUsed!; // TODO: is the bang correct?

    let ppRemains = ppMax - ppUsed;
    /** Reduce to 0 to avoid negative numbers if user has 1PP before attack and target has Ability.PRESSURE */
    if (ppRemains < 0) {
      ppRemains = 0;
    }

    const power = args[0] as Utils.NumberHolder;

    switch (ppRemains) {
    case 0:
      power.value = 200;
      break;
    case 1:
      power.value = 80;
      break;
    case 2:
      power.value = 60;
      break;
    case 3:
      power.value = 50;
      break;
    default:
      power.value = 40;
      break;
    }
    return true;
  }
}

export class MovePowerMultiplierAttr extends VariablePowerAttr {
  private powerMultiplierFunc: (user: Pokemon, target: Pokemon, move: Move) => number;

  constructor(powerMultiplier: (user: Pokemon, target: Pokemon, move: Move) => number) {
    super();

    this.powerMultiplierFunc = powerMultiplier;
  }

  apply(user: Pokemon, target: Pokemon, move: Move, args: any[]): boolean {
    const power = args[0] as Utils.NumberHolder;
    power.value *= this.powerMultiplierFunc(user, target, move);

    return true;
  }
}

/**
 * Helper function to calculate the the base power of an ally's hit when using Beat Up.
 * @param user The Pokemon that used Beat Up.
 * @param allyIndex The party position of the ally contributing to Beat Up.
 * @returns The base power of the Beat Up hit.
 */
const beatUpFunc = (user: Pokemon, allyIndex: number): number => {
  const party = user.isPlayer() ? user.scene.getParty() : user.scene.getEnemyParty();

  for (let i = allyIndex; i < party.length; i++) {
    const pokemon = party[i];

    // The user contributes to Beat Up regardless of status condition.
    // Allies can contribute only if they do not have a non-volatile status condition.
    if (pokemon.id !== user.id && pokemon?.status && pokemon.status.effect !== StatusEffect.NONE) {
      continue;
    }
    return (pokemon.species.getBaseStat(Stat.ATK) / 10) + 5;
  }
  return 0;
};

export class BeatUpAttr extends VariablePowerAttr {

  /**
   * Gets the next party member to contribute to a Beat Up hit, and calculates the base power for it.
   * @param user Pokemon that used the move
   * @param _target N/A
   * @param _move Move with this attribute
   * @param args N/A
   * @returns true if the function succeeds
   */
  apply(user: Pokemon, target: Pokemon, move: Move, args: any[]): boolean {
    const power = args[0] as Utils.NumberHolder;

    const party = user.isPlayer() ? user.scene.getParty() : user.scene.getEnemyParty();
    const allyCount = party.filter(pokemon => {
      return pokemon.id === user.id || !pokemon.status?.effect;
    }).length;
    const allyIndex = (user.turnData.hitCount - user.turnData.hitsLeft) % allyCount;
    power.value = beatUpFunc(user, allyIndex);
    return true;
  }
}

const doublePowerChanceMessageFunc = (user: Pokemon, target: Pokemon, move: Move) => {
  let message: string = "";
  user.scene.executeWithSeedOffset(() => {
    const rand = Utils.randSeedInt(100);
    if (rand < move.chance) {
      message = i18next.t("moveTriggers:goingAllOutForAttack", {pokemonName: getPokemonNameWithAffix(user)});
    }
  }, user.scene.currentBattle.turn << 6, user.scene.waveSeed);
  return message;
};

export class DoublePowerChanceAttr extends VariablePowerAttr {
  apply(user: Pokemon, target: Pokemon, move: Move, args: any[]): boolean {
    let rand: integer;
    user.scene.executeWithSeedOffset(() => rand = Utils.randSeedInt(100), user.scene.currentBattle.turn << 6, user.scene.waveSeed);
    if (rand! < move.chance) {
      const power = args[0] as Utils.NumberHolder;
      power.value *= 2;
      return true;
    }

    return false;
  }
}

export abstract class ConsecutiveUsePowerMultiplierAttr extends MovePowerMultiplierAttr {
  constructor(limit: integer, resetOnFail: boolean, resetOnLimit?: boolean, ...comboMoves: Moves[]) {
    super((user: Pokemon, target: Pokemon, move: Move): number => {
      const moveHistory = user.getLastXMoves(limit + 1).slice(1);

      let count = 0;
      let turnMove: TurnMove | undefined;

      while (((turnMove = moveHistory.shift())?.move === move.id || (comboMoves.length && comboMoves.includes(turnMove?.move!))) && (!resetOnFail || turnMove?.result === MoveResult.SUCCESS)) { // TODO: is this bang correct?
        if (count < (limit - 1)) {
          count++;
        } else if (resetOnLimit) {
          count = 0;
        } else {
          break;
        }
      }

      return this.getMultiplier(count);
    });
  }

  abstract getMultiplier(count: integer): number;
}

export class ConsecutiveUseDoublePowerAttr extends ConsecutiveUsePowerMultiplierAttr {
  getMultiplier(count: number): number {
    return Math.pow(2, count);
  }
}

export class ConsecutiveUseMultiBasePowerAttr extends ConsecutiveUsePowerMultiplierAttr {
  getMultiplier(count: number): number {
    return (count + 1);
  }
}

export class WeightPowerAttr extends VariablePowerAttr {
  apply(user: Pokemon, target: Pokemon, move: Move, args: any[]): boolean {
    const power = args[0] as Utils.NumberHolder;

    const targetWeight = target.getWeight();
    const weightThresholds = [ 10, 25, 50, 100, 200 ];

    let w = 0;
    while (targetWeight >= weightThresholds[w]) {
      if (++w === weightThresholds.length) {
        break;
      }
    }

    power.value = (w + 1) * 20;

    return true;
  }
}

/**
 * Attribute used for Electro Ball move.
 * @extends VariablePowerAttr
 * @see {@linkcode apply}
 **/
export class ElectroBallPowerAttr extends VariablePowerAttr {
  /**
   * Move that deals more damage the faster {@linkcode Stat.SPD}
   * the user is compared to the target.
   * @param user Pokemon that used the move
   * @param target The target of the move
   * @param move Move with this attribute
   * @param args N/A
   * @returns true if the function succeeds
   */
  apply(user: Pokemon, target: Pokemon, move: Move, args: any[]): boolean {
    const power = args[0] as Utils.NumberHolder;

    const statRatio = target.getEffectiveStat(Stat.SPD) / user.getEffectiveStat(Stat.SPD);
    const statThresholds = [ 0.25, 1 / 3, 0.5, 1, -1 ];
    const statThresholdPowers = [ 150, 120, 80, 60, 40 ];

    let w = 0;
    while (w < statThresholds.length - 1 && statRatio > statThresholds[w]) {
      if (++w === statThresholds.length) {
        break;
      }
    }

    power.value = statThresholdPowers[w];
    return true;
  }
}


/**
 * Attribute used for Gyro Ball move.
 * @extends VariablePowerAttr
 * @see {@linkcode apply}
 **/
export class GyroBallPowerAttr extends VariablePowerAttr {
  /**
   * Move that deals more damage the slower {@linkcode Stat.SPD}
   * the user is compared to the target.
   * @param user Pokemon that used the move
   * @param target The target of the move
   * @param move Move with this attribute
   * @param args N/A
   * @returns true if the function succeeds
   */
  apply(user: Pokemon, target: Pokemon, move: Move, args: any[]): boolean {
    const power = args[0] as Utils.NumberHolder;
    const userSpeed = user.getEffectiveStat(Stat.SPD);
    if (userSpeed < 1) {
      // Gen 6+ always have 1 base power
      power.value = 1;
      return true;
    }

    power.value = Math.floor(Math.min(150, 25 * target.getEffectiveStat(Stat.SPD) / userSpeed + 1));
    return true;
  }
}

export class LowHpPowerAttr extends VariablePowerAttr {
  apply(user: Pokemon, target: Pokemon, move: Move, args: any[]): boolean {
    const power = args[0] as Utils.NumberHolder;
    const hpRatio = user.getHpRatio();

    switch (true) {
    case (hpRatio < 0.0417):
      power.value = 200;
      break;
    case (hpRatio < 0.1042):
      power.value = 150;
      break;
    case (hpRatio < 0.2083):
      power.value = 100;
      break;
    case (hpRatio < 0.3542):
      power.value = 80;
      break;
    case (hpRatio < 0.6875):
      power.value = 40;
      break;
    default:
      power.value = 20;
      break;
    }

    return true;
  }
}

export class CompareWeightPowerAttr extends VariablePowerAttr {
  apply(user: Pokemon, target: Pokemon, move: Move, args: any[]): boolean {
    const power = args[0] as Utils.NumberHolder;
    const userWeight = user.getWeight();
    const targetWeight = target.getWeight();

    if (!userWeight || userWeight === 0) {
      return false;
    }

    const relativeWeight = (targetWeight / userWeight) * 100;

    switch (true) {
    case (relativeWeight < 20.01):
      power.value = 120;
      break;
    case (relativeWeight < 25.01):
      power.value = 100;
      break;
    case (relativeWeight < 33.35):
      power.value = 80;
      break;
    case (relativeWeight < 50.01):
      power.value = 60;
      break;
    default:
      power.value = 40;
      break;
    }

    return true;
  }
}

export class HpPowerAttr extends VariablePowerAttr {
  apply(user: Pokemon, target: Pokemon, move: Move, args: any[]): boolean {
    (args[0] as Utils.NumberHolder).value = Utils.toDmgValue(150 * user.getHpRatio());

    return true;
  }
}

/**
 * Attribute used for moves whose base power scales with the opponent's HP
 * Used for Crush Grip, Wring Out, and Hard Press
 * maxBasePower 100 for Hard Press, 120 for others
 */
export class OpponentHighHpPowerAttr extends VariablePowerAttr {
  maxBasePower: number;

  constructor(maxBasePower: number) {
    super();
    this.maxBasePower = maxBasePower;
  }

  /**
   * Changes the base power of the move to be the target's HP ratio times the maxBasePower with a min value of 1
   * @param user n/a
   * @param target the Pokemon being attacked
   * @param move n/a
   * @param args holds the base power of the move at args[0]
   * @returns true
   */
  apply(user: Pokemon, target: Pokemon, move: Move, args: any[]): boolean {
    (args[0] as Utils.NumberHolder).value = Utils.toDmgValue(this.maxBasePower * target.getHpRatio());

    return true;
  }
}

export class FirstAttackDoublePowerAttr extends VariablePowerAttr {
  apply(user: Pokemon, target: Pokemon, move: Move, args: any[]): boolean {
    console.log(target.getLastXMoves(1), target.scene.currentBattle.turn);
    if (!target.getLastXMoves(1).find(m => m.turn === target.scene.currentBattle.turn)) {
      (args[0] as Utils.NumberHolder).value *= 2;
      return true;
    }

    return false;
  }
}


export class TurnDamagedDoublePowerAttr extends VariablePowerAttr {
  apply(user: Pokemon, target: Pokemon, move: Move, args: any[]): boolean {
    if (user.turnData.attacksReceived.find(r => r.damage && r.sourceId === target.id)) {
      (args[0] as Utils.NumberHolder).value *= 2;
      return true;
    }

    return false;
  }
}

const magnitudeMessageFunc = (user: Pokemon, target: Pokemon, move: Move) => {
  let message: string;
  user.scene.executeWithSeedOffset(() => {
    const magnitudeThresholds = [ 5, 15, 35, 65, 75, 95 ];

    const rand = Utils.randSeedInt(100);

    let m = 0;
    for (; m < magnitudeThresholds.length; m++) {
      if (rand < magnitudeThresholds[m]) {
        break;
      }
    }

    message = i18next.t("moveTriggers:magnitudeMessage", {magnitude: m + 4});
  }, user.scene.currentBattle.turn << 6, user.scene.waveSeed);
  return message!;
};

export class MagnitudePowerAttr extends VariablePowerAttr {
  apply(user: Pokemon, target: Pokemon, move: Move, args: any[]): boolean {
    const power = args[0] as Utils.NumberHolder;

    const magnitudeThresholds = [ 5, 15, 35, 65, 75, 95 ];
    const magnitudePowers = [ 10, 30, 50, 70, 90, 100, 110, 150 ];

    let rand: integer;

    user.scene.executeWithSeedOffset(() => rand = Utils.randSeedInt(100), user.scene.currentBattle.turn << 6, user.scene.waveSeed);

    let m = 0;
    for (; m < magnitudeThresholds.length; m++) {
      if (rand! < magnitudeThresholds[m]) {
        break;
      }
    }

    power.value = magnitudePowers[m];

    return true;
  }
}

export class AntiSunlightPowerDecreaseAttr extends VariablePowerAttr {
  apply(user: Pokemon, target: Pokemon, move: Move, args: any[]): boolean {
    if (!user.scene.arena.weather?.isEffectSuppressed(user.scene)) {
      const power = args[0] as Utils.NumberHolder;
      const weatherType = user.scene.arena.weather?.weatherType || WeatherType.NONE;
      switch (weatherType) {
      case WeatherType.RAIN:
      case WeatherType.SANDSTORM:
      case WeatherType.HAIL:
      case WeatherType.SNOW:
      case WeatherType.HEAVY_RAIN:
        power.value *= 0.5;
        return true;
      }
    }

    return false;
  }
}

export class FriendshipPowerAttr extends VariablePowerAttr {
  private invert: boolean;

  constructor(invert?: boolean) {
    super();

    this.invert = !!invert;
  }

  apply(user: Pokemon, target: Pokemon, move: Move, args: any[]): boolean {
    const power = args[0] as Utils.NumberHolder;

    const friendshipPower = Math.floor(Math.min(user instanceof PlayerPokemon ? user.friendship : user.species.baseFriendship, 255) / 2.5);
    power.value = Math.max(!this.invert ? friendshipPower : 102 - friendshipPower, 1);

    return true;
  }
}

export class HitCountPowerAttr extends VariablePowerAttr {
  apply(user: Pokemon, target: Pokemon, move: Move, args: any[]): boolean {
    (args[0] as Utils.NumberHolder).value += Math.min(user.battleData.hitCount, 6) * 50;

    return true;
  }
}

/**
 * Tallies the number of positive stages for a given {@linkcode Pokemon}.
 * @param pokemon The {@linkcode Pokemon} that is being used to calculate the count of positive stats
 * @returns the amount of positive stats
 */
const countPositiveStatStages = (pokemon: Pokemon): number => {
  return pokemon.getStatStages().reduce((total, stat) => (stat && stat > 0) ? total + stat : total, 0);
};

/**
 * Attribute that increases power based on the amount of positive stat stage increases.
 */
export class PositiveStatStagePowerAttr extends VariablePowerAttr {

  /**
   * @param {Pokemon} user The pokemon that is being used to calculate the amount of positive stats
   * @param {Pokemon} target N/A
   * @param {Move} move N/A
   * @param {any[]} args The argument for VariablePowerAttr, accumulates and sets the amount of power multiplied by stats
   * @returns {boolean} Returns true if attribute is applied
   */
  apply(user: Pokemon, target: Pokemon, move: Move, args: any[]): boolean {
    const positiveStatStages: number = countPositiveStatStages(user);

    (args[0] as Utils.NumberHolder).value += positiveStatStages * 20;
    return true;
  }
}

/**
 * Punishment normally has a base power of 60,
 * but gains 20 power for every increased stat stage the target has,
 * up to a maximum of 200 base power in total.
 */
export class PunishmentPowerAttr extends VariablePowerAttr {
  private PUNISHMENT_MIN_BASE_POWER = 60;
  private PUNISHMENT_MAX_BASE_POWER = 200;

  /**
     * @param {Pokemon} user N/A
     * @param {Pokemon} target The pokemon that the move is being used against, as well as calculating the stats for the min/max base power
     * @param {Move} move N/A
     * @param {any[]} args The value that is being changed due to VariablePowerAttr
     * @returns Returns true if attribute is applied
     */
  apply(user: Pokemon, target: Pokemon, move: Move, args: any[]): boolean {
    const positiveStatStages: number = countPositiveStatStages(target);
    (args[0] as Utils.NumberHolder).value = Math.min(
      this.PUNISHMENT_MAX_BASE_POWER,
      this.PUNISHMENT_MIN_BASE_POWER + positiveStatStages * 20
    );
    return true;
  }
}

export class PresentPowerAttr extends VariablePowerAttr {
  apply(user: Pokemon, target: Pokemon, move: Move, args: any[]): boolean {
    /**
     * If this move is multi-hit, and this attribute is applied to any hit
     * other than the first, this move cannot result in a heal.
     */
    const firstHit = (user.turnData.hitCount === user.turnData.hitsLeft);

    const powerSeed = Utils.randSeedInt(firstHit ? 100 : 80);
    if (powerSeed <= 40) {
      (args[0] as Utils.NumberHolder).value = 40;
    } else if (40 < powerSeed && powerSeed <= 70) {
      (args[0] as Utils.NumberHolder).value = 80;
    } else if (70 < powerSeed && powerSeed <= 80) {
      (args[0] as Utils.NumberHolder).value = 120;
    } else if (80 < powerSeed && powerSeed <= 100) {
      // If this move is multi-hit, disable all other hits
      user.stopMultiHit();
      target.scene.unshiftPhase(new PokemonHealPhase(target.scene, target.getBattlerIndex(),
        Utils.toDmgValue(target.getMaxHp() / 4), i18next.t("moveTriggers:regainedHealth", {pokemonName: getPokemonNameWithAffix(target)}), true));
    }

    return true;
  }
}

export class WaterShurikenPowerAttr extends VariablePowerAttr {
  apply(user: Pokemon, target: Pokemon, move: Move, args: any[]): boolean {
    if (user.species.speciesId === Species.GRENINJA && user.hasAbility(Abilities.BATTLE_BOND) && user.formIndex === 2) {
      (args[0] as Utils.IntegerHolder).value = 20;
      return true;
    }
    return false;
  }
}

/**
 * Attribute used to calculate the power of attacks that scale with Stockpile stacks (i.e. Spit Up).
 */
export class SpitUpPowerAttr extends VariablePowerAttr {
  private multiplier: number = 0;

  constructor(multiplier: number) {
    super();
    this.multiplier = multiplier;
  }

  apply(user: Pokemon, target: Pokemon, move: Move, args: any[]): boolean {
    const stockpilingTag = user.getTag(StockpilingTag);

    if (stockpilingTag && stockpilingTag.stockpiledCount > 0) {
      const power = args[0] as Utils.IntegerHolder;
      power.value = this.multiplier * stockpilingTag.stockpiledCount;
      return true;
    }

    return false;
  }
}

/**
 * Attribute used to apply Swallow's healing, which scales with Stockpile stacks.
 * Does NOT remove stockpiled stacks.
 */
export class SwallowHealAttr extends HealAttr {
  apply(user: Pokemon, target: Pokemon, move: Move, args: any[]): boolean {
    const stockpilingTag = user.getTag(StockpilingTag);

    if (stockpilingTag && stockpilingTag.stockpiledCount > 0) {
      const stockpiled = stockpilingTag.stockpiledCount;
      let healRatio: number;

      if (stockpiled === 1) {
        healRatio = 0.25;
      } else if (stockpiled === 2) {
        healRatio = 0.50;
      } else { // stockpiled >= 3
        healRatio = 1.00;
      }

      if (healRatio) {
        this.addHealPhase(user, healRatio);
        return true;
      }
    }

    return false;
  }
}

const hasStockpileStacksCondition: MoveConditionFunc = (user) => {
  const hasStockpilingTag = user.getTag(StockpilingTag);
  return !!hasStockpilingTag && hasStockpilingTag.stockpiledCount > 0;
};

/**
 * Attribute used for multi-hit moves that increase power in increments of the
 * move's base power for each hit, namely Triple Kick and Triple Axel.
 * @extends VariablePowerAttr
 * @see {@linkcode apply}
 */
export class MultiHitPowerIncrementAttr extends VariablePowerAttr {
  /** The max number of base power increments allowed for this move */
  private maxHits: integer;

  constructor(maxHits: integer) {
    super();

    this.maxHits = maxHits;
  }

  /**
   * Increases power of move in increments of the base power for the amount of times
   * the move hit. In the case that the move is extended, it will circle back to the
   * original base power of the move after incrementing past the maximum amount of
   * hits.
   * @param user {@linkcode Pokemon} that used the move
   * @param target {@linkcode Pokemon} that the move was used on
   * @param move {@linkcode Move} with this attribute
   * @param args [0] {@linkcode Utils.NumberHolder} for final calculated power of move
   * @returns true if attribute application succeeds
   */
  apply(user: Pokemon, target: Pokemon, move: Move, args: any[]): boolean {
    const hitsTotal = user.turnData.hitCount - Math.max(user.turnData.hitsLeft, 0);
    const power = args[0] as Utils.NumberHolder;

    power.value = move.power * (1 + hitsTotal % this.maxHits);

    return true;
  }
}

/**
 * Attribute used for moves that double in power if the given move immediately
 * preceded the move applying the attribute, namely Fusion Flare and
 * Fusion Bolt.
 * @extends VariablePowerAttr
 * @see {@linkcode apply}
 */
export class LastMoveDoublePowerAttr extends VariablePowerAttr {
  /** The move that must precede the current move */
  private move: Moves;

  constructor(move: Moves) {
    super();

    this.move = move;
  }

  /**
   * Doubles power of move if the given move is found to precede the current
   * move with no other moves being executed in between, only ignoring failed
   * moves if any.
   * @param user {@linkcode Pokemon} that used the move
   * @param target N/A
   * @param move N/A
   * @param args [0] {@linkcode Utils.NumberHolder} that holds the resulting power of the move
   * @returns true if attribute application succeeds, false otherwise
   */
  apply(user: Pokemon, _target: Pokemon, _move: Move, args: any[]): boolean {
    const power = args[0] as Utils.NumberHolder;
    const enemy = user.getOpponent(0);
    const pokemonActed: Pokemon[] = [];

    if (enemy?.turnData.acted) {
      pokemonActed.push(enemy);
    }

    if (user.scene.currentBattle.double) {
      const userAlly = user.getAlly();
      const enemyAlly = enemy?.getAlly();

      if (userAlly && userAlly.turnData.acted) {
        pokemonActed.push(userAlly);
      }
      if (enemyAlly && enemyAlly.turnData.acted) {
        pokemonActed.push(enemyAlly);
      }
    }

    pokemonActed.sort((a, b) => b.turnData.order - a.turnData.order);

    for (const p of pokemonActed) {
      const [ lastMove ] = p.getLastXMoves(1);
      if (lastMove.result !== MoveResult.FAIL) {
        if ((lastMove.result === MoveResult.SUCCESS) && (lastMove.move === this.move)) {
          power.value *= 2;
          return true;
        } else {
          break;
        }
      }
    }

    return false;
  }
}

export class VariableAtkAttr extends MoveAttr {
  constructor() {
    super();
  }

  apply(user: Pokemon, target: Pokemon, move: Move, args: any[]): boolean {
    //const atk = args[0] as Utils.IntegerHolder;
    return false;
  }
}

export class TargetAtkUserAtkAttr extends VariableAtkAttr {
  constructor() {
    super();
  }
  apply(user: Pokemon, target: Pokemon, move: Move, args: any[]): boolean {
    (args[0] as Utils.IntegerHolder).value = target.getEffectiveStat(Stat.ATK, target);
    return true;
  }
}

export class DefAtkAttr extends VariableAtkAttr {
  constructor() {
    super();
  }

  apply(user: Pokemon, target: Pokemon, move: Move, args: any[]): boolean {
    (args[0] as Utils.IntegerHolder).value = user.getEffectiveStat(Stat.DEF, target);
    return true;
  }
}

export class VariableDefAttr extends MoveAttr {
  constructor() {
    super();
  }

  apply(user: Pokemon, target: Pokemon, move: Move, args: any[]): boolean {
    //const def = args[0] as Utils.IntegerHolder;
    return false;
  }
}

export class DefDefAttr extends VariableDefAttr {
  constructor() {
    super();
  }

  apply(user: Pokemon, target: Pokemon, move: Move, args: any[]): boolean {
    (args[0] as Utils.IntegerHolder).value = target.getEffectiveStat(Stat.DEF, user);
    return true;
  }
}

export class VariableAccuracyAttr extends MoveAttr {
  apply(user: Pokemon, target: Pokemon, move: Move, args: any[]): boolean {
    //const accuracy = args[0] as Utils.NumberHolder;
    return false;
  }
}

/**
 * Attribute used for Thunder and Hurricane that sets accuracy to 50 in sun and never miss in rain
 */
export class ThunderAccuracyAttr extends VariableAccuracyAttr {
  apply(user: Pokemon, target: Pokemon, move: Move, args: any[]): boolean {
    if (!user.scene.arena.weather?.isEffectSuppressed(user.scene)) {
      const accuracy = args[0] as Utils.NumberHolder;
      const weatherType = user.scene.arena.weather?.weatherType || WeatherType.NONE;
      switch (weatherType) {
      case WeatherType.SUNNY:
      case WeatherType.HARSH_SUN:
        accuracy.value = 50;
        return true;
      case WeatherType.RAIN:
      case WeatherType.HEAVY_RAIN:
        accuracy.value = -1;
        return true;
      }
    }

    return false;
  }
}

/**
 * Attribute used for Bleakwind Storm, Wildbolt Storm, and Sandsear Storm that sets accuracy to never
 * miss in rain
 * Springtide Storm does NOT have this property
 */
export class StormAccuracyAttr extends VariableAccuracyAttr {
  apply(user: Pokemon, target: Pokemon, move: Move, args: any[]): boolean {
    if (!user.scene.arena.weather?.isEffectSuppressed(user.scene)) {
      const accuracy = args[0] as Utils.NumberHolder;
      const weatherType = user.scene.arena.weather?.weatherType || WeatherType.NONE;
      switch (weatherType) {
      case WeatherType.RAIN:
      case WeatherType.HEAVY_RAIN:
        accuracy.value = -1;
        return true;
      }
    }

    return false;
  }
}

/**
 * Attribute used for moves which never miss
 * against Pokemon with the {@linkcode BattlerTagType.MINIMIZED}
 * @extends VariableAccuracyAttr
 * @see {@linkcode apply}
 */
export class AlwaysHitMinimizeAttr extends VariableAccuracyAttr {
  /**
   * @see {@linkcode apply}
   * @param user N/A
   * @param target {@linkcode Pokemon} target of the move
   * @param move N/A
   * @param args [0] Accuracy of the move to be modified
   * @returns true if the function succeeds
   */
  apply(user: Pokemon, target: Pokemon, move: Move, args: any[]): boolean {
    if (target.getTag(BattlerTagType.MINIMIZED)) {
      const accuracy = args[0] as Utils.NumberHolder;
      accuracy.value = -1;

      return true;
    }

    return false;
  }
}

export class ToxicAccuracyAttr extends VariableAccuracyAttr {
  apply(user: Pokemon, target: Pokemon, move: Move, args: any[]): boolean {
    if (user.isOfType(Type.POISON)) {
      const accuracy = args[0] as Utils.NumberHolder;
      accuracy.value = -1;
      return true;
    }

    return false;
  }
}

export class BlizzardAccuracyAttr extends VariableAccuracyAttr {
  apply(user: Pokemon, target: Pokemon, move: Move, args: any[]): boolean {
    if (!user.scene.arena.weather?.isEffectSuppressed(user.scene)) {
      const accuracy = args[0] as Utils.NumberHolder;
      const weatherType = user.scene.arena.weather?.weatherType || WeatherType.NONE;
      if (weatherType === WeatherType.HAIL || weatherType === WeatherType.SNOW) {
        accuracy.value = -1;
        return true;
      }
    }

    return false;
  }
}

export class VariableMoveCategoryAttr extends MoveAttr {
  apply(user: Pokemon, target: Pokemon, move: Move, args: any[]): boolean {
    return false;
  }
}

export class PhotonGeyserCategoryAttr extends VariableMoveCategoryAttr {
  apply(user: Pokemon, target: Pokemon, move: Move, args: any[]): boolean {
    const category = (args[0] as Utils.NumberHolder);

    if (user.getEffectiveStat(Stat.ATK, target, move) > user.getEffectiveStat(Stat.SPATK, target, move)) {
      category.value = MoveCategory.PHYSICAL;
      return true;
    }

    return false;
  }
}

export class TeraBlastCategoryAttr extends VariableMoveCategoryAttr {
  apply(user: Pokemon, target: Pokemon, move: Move, args: any[]): boolean {
    const category = (args[0] as Utils.NumberHolder);

    if (user.isTerastallized() && user.getEffectiveStat(Stat.ATK, target, move) > user.getEffectiveStat(Stat.SPATK, target, move)) {
      category.value = MoveCategory.PHYSICAL;
      return true;
    }

    return false;
  }
}

/**
 * Increases the power of Tera Blast if the user is Terastallized into Stellar type
 * @extends VariablePowerAttr
 */
export class TeraBlastPowerAttr extends VariablePowerAttr {
  /**
   * Sets Tera Blast's power to 100 if the user is terastallized with
   * the Stellar tera type.
   * @param user {@linkcode Pokemon} the Pokemon using this move
   * @param target n/a
   * @param move {@linkcode Move} the Move with this attribute (i.e. Tera Blast)
   * @param args
   *   - [0] {@linkcode Utils.NumberHolder} the applied move's power, factoring in
   *       previously applied power modifiers.
   * @returns
   */
  apply(user: Pokemon, target: Pokemon, move: Move, args: any[]): boolean {
    const power = args[0] as Utils.NumberHolder;
    if (user.isTerastallized() && user.getTeraType() === Type.STELLAR) {
      power.value = 100;
      return true;
    }

    return false;
  }
}

/**
 * Change the move category to status when used on the ally
 * @extends VariableMoveCategoryAttr
 * @see {@linkcode apply}
 */
export class StatusCategoryOnAllyAttr extends VariableMoveCategoryAttr {
  /**
   * @param user {@linkcode Pokemon} using the move
   * @param target {@linkcode Pokemon} target of the move
   * @param move {@linkcode Move} with this attribute
   * @param args [0] {@linkcode Utils.IntegerHolder} The category of the move
   * @returns true if the function succeeds
   */
  apply(user: Pokemon, target: Pokemon, move: Move, args: any[]): boolean {
    const category = (args[0] as Utils.IntegerHolder);

    if (user.getAlly() === target) {
      category.value = MoveCategory.STATUS;
      return true;
    }

    return false;
  }
}

export class ShellSideArmCategoryAttr extends VariableMoveCategoryAttr {
  apply(user: Pokemon, target: Pokemon, move: Move, args: any[]): boolean {
    const category = (args[0] as Utils.NumberHolder);
    const atkRatio = user.getEffectiveStat(Stat.ATK, target, move) / target.getEffectiveStat(Stat.DEF, user, move);
    const specialRatio = user.getEffectiveStat(Stat.SPATK, target, move) / target.getEffectiveStat(Stat.SPDEF, user, move);

    // Shell Side Arm is much more complicated than it looks, this is a partial implementation to try to achieve something similar to the games
    if (atkRatio > specialRatio) {
      category.value = MoveCategory.PHYSICAL;
      return true;
    } else if (atkRatio === specialRatio && user.randSeedInt(2) === 0) {
      category.value = MoveCategory.PHYSICAL;
      return true;
    }

    return false;
  }
}

export class VariableMoveTypeAttr extends MoveAttr {
  apply(user: Pokemon, target: Pokemon, move: Move, args: any[]): boolean {
    return false;
  }
}

export class FormChangeItemTypeAttr extends VariableMoveTypeAttr {
  apply(user: Pokemon, target: Pokemon, move: Move, args: any[]): boolean {
    const moveType = args[0];
    if (!(moveType instanceof Utils.NumberHolder)) {
      return false;
    }

    if ([user.species.speciesId, user.fusionSpecies?.speciesId].includes(Species.ARCEUS) || [user.species.speciesId, user.fusionSpecies?.speciesId].includes(Species.SILVALLY)) {
      const form = user.species.speciesId === Species.ARCEUS || user.species.speciesId === Species.SILVALLY ? user.formIndex : user.fusionSpecies?.formIndex!; // TODO: is this bang correct?

      moveType.value = Type[Type[form]];
      return true;
    }

    return false;
  }
}

export class TechnoBlastTypeAttr extends VariableMoveTypeAttr {
  apply(user: Pokemon, target: Pokemon, move: Move, args: any[]): boolean {
    const moveType = args[0];
    if (!(moveType instanceof Utils.NumberHolder)) {
      return false;
    }

    if ([user.species.speciesId, user.fusionSpecies?.speciesId].includes(Species.GENESECT)) {
      const form = user.species.speciesId === Species.GENESECT ? user.formIndex : user.fusionSpecies?.formIndex;

      switch (form) {
      case 1: // Shock Drive
        moveType.value = Type.ELECTRIC;
        break;
      case 2: // Burn Drive
        moveType.value = Type.FIRE;
        break;
      case 3: // Chill Drive
        moveType.value = Type.ICE;
        break;
      case 4: // Douse Drive
        moveType.value = Type.WATER;
        break;
      default:
        moveType.value = Type.NORMAL;
        break;
      }
      return true;
    }

    return false;
  }
}

export class AuraWheelTypeAttr extends VariableMoveTypeAttr {
  apply(user: Pokemon, target: Pokemon, move: Move, args: any[]): boolean {
    const moveType = args[0];
    if (!(moveType instanceof Utils.NumberHolder)) {
      return false;
    }

    if ([user.species.speciesId, user.fusionSpecies?.speciesId].includes(Species.MORPEKO)) {
      const form = user.species.speciesId === Species.MORPEKO ? user.formIndex : user.fusionSpecies?.formIndex;

      switch (form) {
      case 1: // Hangry Mode
        moveType.value = Type.DARK;
        break;
      default: // Full Belly Mode
        moveType.value = Type.ELECTRIC;
        break;
      }
      return true;
    }

    return false;
  }
}

export class RagingBullTypeAttr extends VariableMoveTypeAttr {
  apply(user: Pokemon, target: Pokemon, move: Move, args: any[]): boolean {
    const moveType = args[0];
    if (!(moveType instanceof Utils.NumberHolder)) {
      return false;
    }

    if ([user.species.speciesId, user.fusionSpecies?.speciesId].includes(Species.PALDEA_TAUROS)) {
      const form = user.species.speciesId === Species.PALDEA_TAUROS ? user.formIndex : user.fusionSpecies?.formIndex;

      switch (form) {
      case 1: // Blaze breed
        moveType.value = Type.FIRE;
        break;
      case 2: // Aqua breed
        moveType.value = Type.WATER;
        break;
      default:
        moveType.value = Type.FIGHTING;
        break;
      }
      return true;
    }

    return false;
  }
}

export class IvyCudgelTypeAttr extends VariableMoveTypeAttr {
  apply(user: Pokemon, target: Pokemon, move: Move, args: any[]): boolean {
    const moveType = args[0];
    if (!(moveType instanceof Utils.NumberHolder)) {
      return false;
    }

    if ([user.species.speciesId, user.fusionSpecies?.speciesId].includes(Species.OGERPON)) {
      const form = user.species.speciesId === Species.OGERPON ? user.formIndex : user.fusionSpecies?.formIndex;

      switch (form) {
      case 1: // Wellspring Mask
      case 5: // Wellspring Mask Tera
        moveType.value = Type.WATER;
        break;
      case 2: // Hearthflame Mask
      case 6: // Hearthflame Mask Tera
        moveType.value = Type.FIRE;
        break;
      case 3: // Cornerstone Mask
      case 7: // Cornerstone Mask Tera
        moveType.value = Type.ROCK;
        break;
      case 4: // Teal Mask Tera
      default:
        moveType.value = Type.GRASS;
        break;
      }
      return true;
    }

    return false;
  }
}

export class WeatherBallTypeAttr extends VariableMoveTypeAttr {
  apply(user: Pokemon, target: Pokemon, move: Move, args: any[]): boolean {
    const moveType = args[0];
    if (!(moveType instanceof Utils.NumberHolder)) {
      return false;
    }

    if (!user.scene.arena.weather?.isEffectSuppressed(user.scene)) {
      switch (user.scene.arena.weather?.weatherType) {
      case WeatherType.SUNNY:
      case WeatherType.HARSH_SUN:
        moveType.value = Type.FIRE;
        break;
      case WeatherType.RAIN:
      case WeatherType.HEAVY_RAIN:
        moveType.value = Type.WATER;
        break;
      case WeatherType.SANDSTORM:
        moveType.value = Type.ROCK;
        break;
      case WeatherType.HAIL:
      case WeatherType.SNOW:
        moveType.value = Type.ICE;
        break;
      default:
        return false;
      }
      return true;
    }

    return false;
  }
}

/**
 * Changes the move's type to match the current terrain.
 * Has no effect if the user is not grounded.
 * @extends VariableMoveTypeAttr
 * @see {@linkcode apply}
 */
export class TerrainPulseTypeAttr extends VariableMoveTypeAttr {
  /**
   * @param user {@linkcode Pokemon} using this move
   * @param target N/A
   * @param move N/A
   * @param args [0] {@linkcode Utils.NumberHolder} The move's type to be modified
   * @returns true if the function succeeds
   */
  apply(user: Pokemon, target: Pokemon, move: Move, args: any[]): boolean {
    const moveType = args[0];
    if (!(moveType instanceof Utils.NumberHolder)) {
      return false;
    }

    if (!user.isGrounded()) {
      return false;
    }

    const currentTerrain = user.scene.arena.getTerrainType();
    switch (currentTerrain) {
    case TerrainType.MISTY:
      moveType.value = Type.FAIRY;
      break;
    case TerrainType.ELECTRIC:
      moveType.value = Type.ELECTRIC;
      break;
    case TerrainType.GRASSY:
      moveType.value = Type.GRASS;
      break;
    case TerrainType.PSYCHIC:
      moveType.value = Type.PSYCHIC;
      break;
    default:
      return false;
    }
    return true;
  }
}

/**
 * Changes type based on the user's IVs
 * @extends VariableMoveTypeAttr
 */
export class HiddenPowerTypeAttr extends VariableMoveTypeAttr {
  apply(user: Pokemon, target: Pokemon, move: Move, args: any[]): boolean {
    const moveType = args[0];
    if (!(moveType instanceof Utils.NumberHolder)) {
      return false;
    }

    const iv_val = Math.floor(((user.ivs[Stat.HP] & 1)
      +(user.ivs[Stat.ATK] & 1) * 2
      +(user.ivs[Stat.DEF] & 1) * 4
      +(user.ivs[Stat.SPD] & 1) * 8
      +(user.ivs[Stat.SPATK] & 1) * 16
      +(user.ivs[Stat.SPDEF] & 1) * 32) * 15/63);

    moveType.value = [
      Type.FIGHTING, Type.FLYING, Type.POISON, Type.GROUND,
      Type.ROCK, Type.BUG, Type.GHOST, Type.STEEL,
      Type.FIRE, Type.WATER, Type.GRASS, Type.ELECTRIC,
      Type.PSYCHIC, Type.ICE, Type.DRAGON, Type.DARK][iv_val];

    return true;
  }
}

/**
 * Changes the type of Tera Blast to match the user's tera type
 * @extends VariableMoveTypeAttr
 */
export class TeraBlastTypeAttr extends VariableMoveTypeAttr {
  /**
   * @param user {@linkcode Pokemon} the user of the move
   * @param target {@linkcode Pokemon} N/A
   * @param move {@linkcode Move} the move with this attribute
   * @param args `[0]` the move's type to be modified
   * @returns `true` if the move's type was modified; `false` otherwise
   */
  apply(user: Pokemon, target: Pokemon, move: Move, args: any[]): boolean {
    const moveType = args[0];
    if (!(moveType instanceof Utils.NumberHolder)) {
      return false;
    }

    if (user.isTerastallized()) {
      moveType.value = user.getTeraType(); // changes move type to tera type
      return true;
    }

    return false;
  }
}

export class MatchUserTypeAttr extends VariableMoveTypeAttr {
  apply(user: Pokemon, target: Pokemon, move: Move, args: any[]): boolean {
    const moveType = args[0];
    if (!(moveType instanceof Utils.NumberHolder)) {
      return false;
    }
    const userTypes = user.getTypes(true);

    if (userTypes.includes(Type.STELLAR)) { // will not change to stellar type
      const nonTeraTypes = user.getTypes();
      moveType.value = nonTeraTypes[0];
      return true;
    } else if (userTypes.length > 0) {
      moveType.value = userTypes[0];
      return true;
    } else {
      return false;
    }

  }
}

export class VariableMoveTypeMultiplierAttr extends MoveAttr {
  apply(user: Pokemon, target: Pokemon, move: Move, args: any[]): boolean {
    return false;
  }
}

export class NeutralDamageAgainstFlyingTypeMultiplierAttr extends VariableMoveTypeMultiplierAttr {
  apply(user: Pokemon, target: Pokemon, move: Move, args: any[]): boolean {
    if (!target.getTag(BattlerTagType.IGNORE_FLYING)) {
      const multiplier = args[0] as Utils.NumberHolder;
      //When a flying type is hit, the first hit is always 1x multiplier.
      if (target.isOfType(Type.FLYING)) {
        multiplier.value = 1;
      }
      return true;
    }

    return false;
  }
}

export class WaterSuperEffectTypeMultiplierAttr extends VariableMoveTypeMultiplierAttr {
  apply(user: Pokemon, target: Pokemon, move: Move, args: any[]): boolean {
    const multiplier = args[0] as Utils.NumberHolder;
    if (target.isOfType(Type.WATER)) {
      const effectivenessAgainstWater = new Utils.NumberHolder(getTypeDamageMultiplier(move.type, Type.WATER));
      applyChallenges(user.scene.gameMode, ChallengeType.TYPE_EFFECTIVENESS, effectivenessAgainstWater);
      if (effectivenessAgainstWater.value !== 0) {
        multiplier.value *= 2 / effectivenessAgainstWater.value;
        return true;
      }
    }

    return false;
  }
}

export class IceNoEffectTypeAttr extends VariableMoveTypeMultiplierAttr {
  /**
   * Checks to see if the Target is Ice-Type or not. If so, the move will have no effect.
   * @param {Pokemon} user N/A
   * @param {Pokemon} target Pokemon that is being checked whether Ice-Type or not.
   * @param {Move} move N/A
   * @param {any[]} args Sets to false if the target is Ice-Type, so it should do no damage/no effect.
   * @returns {boolean} Returns true if move is successful, false if Ice-Type.
   */
  apply(user: Pokemon, target: Pokemon, move: Move, args: any[]): boolean {
    if (target.isOfType(Type.ICE)) {
      (args[0] as Utils.BooleanHolder).value = false;
      return false;
    }
    return true;
  }
}

export class FlyingTypeMultiplierAttr extends VariableMoveTypeMultiplierAttr {
  apply(user: Pokemon, target: Pokemon, move: Move, args: any[]): boolean {
    const multiplier = args[0] as Utils.NumberHolder;
    multiplier.value *= target.getAttackTypeEffectiveness(Type.FLYING, user);
    return true;
  }
}

export class OneHitKOAccuracyAttr extends VariableAccuracyAttr {
  apply(user: Pokemon, target: Pokemon, move: Move, args: any[]): boolean {
    const accuracy = args[0] as Utils.NumberHolder;
    if (user.level < target.level) {
      accuracy.value = 0;
    } else {
      accuracy.value = Math.min(Math.max(30 + 100 * (1 - target.level / user.level), 0), 100);
    }
    return true;
  }
}

export class SheerColdAccuracyAttr extends OneHitKOAccuracyAttr {
  /**
   * Changes the normal One Hit KO Accuracy Attr to implement the Gen VII changes,
   * where if the user is Ice-Type, it has more accuracy.
   * @param {Pokemon} user Pokemon that is using the move; checks the Pokemon's level.
   * @param {Pokemon} target Pokemon that is receiving the move; checks the Pokemon's level.
   * @param {Move} move N/A
   * @param {any[]} args Uses the accuracy argument, allowing to change it from either 0 if it doesn't pass
   * the first if/else, or 30/20 depending on the type of the user Pokemon.
   * @returns Returns true if move is successful, false if misses.
   */
  apply(user: Pokemon, target: Pokemon, move: Move, args: any[]): boolean {
    const accuracy = args[0] as Utils.NumberHolder;
    if (user.level < target.level) {
      accuracy.value = 0;
    } else {
      const baseAccuracy = user.isOfType(Type.ICE) ? 30 : 20;
      accuracy.value = Math.min(Math.max(baseAccuracy + 100 * (1 - target.level / user.level), 0), 100);
    }
    return true;
  }
}

export class MissEffectAttr extends MoveAttr {
  private missEffectFunc: UserMoveConditionFunc;

  constructor(missEffectFunc: UserMoveConditionFunc) {
    super();

    this.missEffectFunc = missEffectFunc;
  }

  apply(user: Pokemon, target: Pokemon, move: Move, args: any[]): boolean {
    this.missEffectFunc(user, move);
    return true;
  }
}

export class NoEffectAttr extends MoveAttr {
  private noEffectFunc: UserMoveConditionFunc;

  constructor(noEffectFunc: UserMoveConditionFunc) {
    super();

    this.noEffectFunc = noEffectFunc;
  }

  apply(user: Pokemon, target: Pokemon, move: Move, args: any[]): boolean {
    this.noEffectFunc(user, move);
    return true;
  }
}

const crashDamageFunc = (user: Pokemon, move: Move) => {
  const cancelled = new Utils.BooleanHolder(false);
  applyAbAttrs(BlockNonDirectDamageAbAttr, user, cancelled);
  if (cancelled.value) {
    return false;
  }

  user.damageAndUpdate(Utils.toDmgValue(user.getMaxHp() / 2), HitResult.OTHER, false, true);
  user.scene.queueMessage(i18next.t("moveTriggers:keptGoingAndCrashed", {pokemonName: getPokemonNameWithAffix(user)}));
  user.turnData.damageTaken += Utils.toDmgValue(user.getMaxHp() / 2);

  return true;
};

export class TypelessAttr extends MoveAttr { }
/**
* Attribute used for moves which ignore redirection effects, and always target their original target, i.e. Snipe Shot
* Bypasses Storm Drain, Follow Me, Ally Switch, and the like.
*/
export class BypassRedirectAttr extends MoveAttr { }

export class FrenzyAttr extends MoveEffectAttr {
  private min: number;
  private max: number;
  constructor(min: number = 2, max: number = 3) {
    super(true, MoveEffectTrigger.HIT, false, true);
    this.min = min-1;
    this.max = max-1;
  }

  canApply(user: Pokemon, target: Pokemon, move: Move, args: any[]) {
    return !(this.selfTarget ? user : target).isFainted();
  }

  apply(user: Pokemon, target: Pokemon, move: Move, args: any[]): boolean {
    if (!super.apply(user, target, move, args)) {
      return false;
    }

<<<<<<< HEAD
    if (!user.getMoveQueue().length) {
      if (!user.getTag(BattlerTagType.FRENZY)) {
        const turnCount = user.randSeedIntRange(this.min, this.max);
        new Array(turnCount).fill(null).map(() => user.getMoveQueue().push({ move: move.id, targets: [ target.getBattlerIndex() ], ignorePP: true }));
        user.addTag(BattlerTagType.FRENZY, 1, move.id, user.id);
      } else {
        applyMoveAttrs(AddBattlerTagAttr, user, target, move, args);
        user.lapseTag(BattlerTagType.FRENZY);
      }
      return true;
=======
    if (!user.getTag(BattlerTagType.FRENZY) && !user.getMoveQueue().length) {
      const turnCount = user.randSeedIntRange(1, 2);
      new Array(turnCount).fill(null).map(() => user.getMoveQueue().push({ move: move.id, targets: [ target.getBattlerIndex() ], ignorePP: true }));
      user.addTag(BattlerTagType.FRENZY, turnCount, move.id, user.id);
    } else {
      applyMoveAttrs(AddBattlerTagAttr, user, target, move, args);
      user.lapseTag(BattlerTagType.FRENZY); // if FRENZY is already in effect (moveQueue.length > 0), lapse the tag
>>>>>>> 6030b780
    }

    return true;
  }
}

export const frenzyMissFunc: UserMoveConditionFunc = (user: Pokemon, move: Move) => {
  while (user.getMoveQueue().length && user.getMoveQueue()[0].move === move.id) {
    user.getMoveQueue().shift();
  }
  user.removeTag(BattlerTagType.FRENZY); // FRENZY tag should be disrupted on miss/no effect

  return true;
};

export class UproarMessage extends MoveEffectAttr {
  constructor() {
    super();
  }
  apply(user: Pokemon, target: Pokemon, move: Move, args: any[]): boolean {
    user.scene.queueMessage(i18next.t("battle:battlerTagsUproar", {
      pokemonNameWithAffix: getPokemonNameWithAffix(user),
    }));
    return true;
  }
}

export class AddBattlerTagAttr extends MoveEffectAttr {
  public tagType: BattlerTagType;
  public turnCountMin: integer;
  public turnCountMax: integer;
  protected cancelOnFail: boolean;
  private failOnOverlap: boolean;

  constructor(tagType: BattlerTagType, selfTarget: boolean = false, failOnOverlap: boolean = false, turnCountMin: integer = 0, turnCountMax?: integer, lastHitOnly: boolean = false, cancelOnFail: boolean = false) {
    super(selfTarget, MoveEffectTrigger.POST_APPLY, false, lastHitOnly);

    this.tagType = tagType;
    this.turnCountMin = turnCountMin;
    this.turnCountMax = turnCountMax !== undefined ? turnCountMax : turnCountMin;
    this.failOnOverlap = !!failOnOverlap;
    this.cancelOnFail = cancelOnFail;
  }

  canApply(user: Pokemon, target: Pokemon, move: Move, args: any[]): boolean {
    if (!super.canApply(user, target, move, args) || (this.cancelOnFail === true && user.getLastXMoves(1)[0].result === MoveResult.FAIL)) {
      return false;
    } else {
      return true;
    }
  }

  apply(user: Pokemon, target: Pokemon, move: Move, args: any[]): boolean {
    if (!super.apply(user, target, move, args)) {
      return false;
    }

    const moveChance = this.getMoveChance(user, target, move, this.selfTarget, true);
    if (moveChance < 0 || moveChance === 100 || user.randSeedInt(100) < moveChance) {
      return (this.selfTarget ? user : target).addTag(this.tagType,  user.randSeedIntRange(this.turnCountMin, this.turnCountMax), move.id, user.id);
    }

    return false;
  }

  getCondition(): MoveConditionFunc | null {
    return this.failOnOverlap
      ? (user, target, move) => !(this.selfTarget ? user : target).getTag(this.tagType)
      : null;
  }

  getTagTargetBenefitScore(user: Pokemon, target: Pokemon, move: Move): integer | void {
    switch (this.tagType) {
    case BattlerTagType.RECHARGING:
    case BattlerTagType.PERISH_SONG:
      return -16;
    case BattlerTagType.FLINCHED:
    case BattlerTagType.CONFUSED:
    case BattlerTagType.INFATUATED:
    case BattlerTagType.NIGHTMARE:
    case BattlerTagType.DROWSY:
    case BattlerTagType.DISABLED:
      return -5;
    case BattlerTagType.SEEDED:
    case BattlerTagType.SALT_CURED:
    case BattlerTagType.CURSED:
    case BattlerTagType.FRENZY:
    case BattlerTagType.TRAPPED:
    case BattlerTagType.BIND:
    case BattlerTagType.WRAP:
    case BattlerTagType.FIRE_SPIN:
    case BattlerTagType.WHIRLPOOL:
    case BattlerTagType.CLAMP:
    case BattlerTagType.SAND_TOMB:
    case BattlerTagType.MAGMA_STORM:
    case BattlerTagType.SNAP_TRAP:
    case BattlerTagType.THUNDER_CAGE:
    case BattlerTagType.INFESTATION:
      return -3;
    case BattlerTagType.ENCORE:
      return -2;
    case BattlerTagType.MINIMIZED:
      return 0;
    case BattlerTagType.INGRAIN:
    case BattlerTagType.IGNORE_ACCURACY:
    case BattlerTagType.AQUA_RING:
      return 3;
    case BattlerTagType.PROTECTED:
    case BattlerTagType.FLYING:
    case BattlerTagType.CRIT_BOOST:
    case BattlerTagType.ALWAYS_CRIT:
      return 5;
    }
  }

  getTargetBenefitScore(user: Pokemon, target: Pokemon, move: Move): integer {
    let moveChance = this.getMoveChance(user, target, move, this.selfTarget, false);
    if (moveChance < 0) {
      moveChance = 100;
    }
    return Math.floor(this.getTagTargetBenefitScore(user, target, move)! * (moveChance / 100)); // TODO: is the bang correct?
  }
}

/**
 * Adds the appropriate battler tag for Gulp Missile when Surf or Dive is used.
 * @extends MoveEffectAttr
 */
export class GulpMissileTagAttr extends MoveEffectAttr {
  constructor() {
    super(true);
  }

  /**
   * Adds BattlerTagType from GulpMissileTag based on the Pokemon's HP ratio.
   * @param {Pokemon} user The Pokemon using the move.
   * @param {Pokemon} target The Pokemon being targeted by the move.
   * @param {Move} move The move being used.
   * @param {any[]} args Additional arguments, if any.
   * @returns Whether the BattlerTag is applied.
   */
  apply(user: Pokemon, target: Pokemon, move: Move, args: any[]): boolean | Promise<boolean> {
    if (!super.apply(user, target, move, args)) {
      return false;
    }

    if (user.hasAbility(Abilities.GULP_MISSILE) && user.species.speciesId === Species.CRAMORANT) {
      if (user.getHpRatio() >= .5) {
        user.addTag(BattlerTagType.GULP_MISSILE_ARROKUDA, 0, move.id);
      } else {
        user.addTag(BattlerTagType.GULP_MISSILE_PIKACHU, 0, move.id);
      }
      return true;
    }

    return false;
  }

  getUserBenefitScore(user: Pokemon, target: Pokemon, move: Move): integer {
    const isCramorant = user.hasAbility(Abilities.GULP_MISSILE) && user.species.speciesId === Species.CRAMORANT;
    return isCramorant && !user.getTag(GulpMissileTag) ? 10 : 0;
  }
}

/**
 * Attribute to implement Jaw Lock's linked trapping effect between the user and target
 * @extends AddBattlerTagAttr
 */
export class JawLockAttr extends AddBattlerTagAttr {
  constructor() {
    super(BattlerTagType.TRAPPED);
  }

  apply(user: Pokemon, target: Pokemon, move: Move, args: any[]): boolean {
    if (!super.canApply(user, target, move, args)) {
      return false;
    }

    // If either the user or the target already has the tag, do not apply
    if (user.getTag(TrappedTag) || target.getTag(TrappedTag)) {
      return false;
    }

    const moveChance = this.getMoveChance(user, target, move, this.selfTarget);
    if (moveChance < 0 || moveChance === 100 || user.randSeedInt(100) < moveChance) {
      /**
       * Add the tag to both the user and the target.
       * The target's tag source is considered to be the user and vice versa
       */
      return target.addTag(BattlerTagType.TRAPPED, 1, move.id, user.id)
          && user.addTag(BattlerTagType.TRAPPED, 1, move.id, target.id);
    }

    return false;
  }
}

export class CurseAttr extends MoveEffectAttr {

  apply(user: Pokemon, target: Pokemon, move:Move, args: any[]): boolean {
    if (user.getTypes(true).includes(Type.GHOST)) {
      if (target.getTag(BattlerTagType.CURSED)) {
        user.scene.queueMessage(i18next.t("battle:attackFailed"));
        return false;
      }
      const curseRecoilDamage = Math.max(1, Math.floor(user.getMaxHp() / 2));
      user.damageAndUpdate(curseRecoilDamage, HitResult.OTHER, false, true, true);
      user.scene.queueMessage(
        i18next.t("battlerTags:cursedOnAdd", {
          pokemonNameWithAffix: getPokemonNameWithAffix(user),
          pokemonName: getPokemonNameWithAffix(target)
        })
      );

      target.addTag(BattlerTagType.CURSED, 0, move.id, user.id);
      return true;
    } else {
      user.scene.unshiftPhase(new StatStageChangePhase(user.scene, user.getBattlerIndex(), true, [ Stat.ATK, Stat.DEF], 1));
      user.scene.unshiftPhase(new StatStageChangePhase(user.scene, user.getBattlerIndex(), true, [ Stat.SPD ], -1));
      return true;
    }
  }
}

export class LapseBattlerTagAttr extends MoveEffectAttr {
  public tagTypes: BattlerTagType[];

  constructor(tagTypes: BattlerTagType[], selfTarget: boolean = false) {
    super(selfTarget);

    this.tagTypes = tagTypes;
  }

  apply(user: Pokemon, target: Pokemon, move: Move, args: any[]): boolean {
    if (!super.apply(user, target, move, args)) {
      return false;
    }

    for (const tagType of this.tagTypes) {
      (this.selfTarget ? user : target).lapseTag(tagType);
    }

    return true;
  }
}

export class RemoveBattlerTagAttr extends MoveEffectAttr {
  public tagTypes: BattlerTagType[];

  constructor(tagTypes: BattlerTagType[], selfTarget: boolean = false) {
    super(selfTarget);

    this.tagTypes = tagTypes;
  }

  apply(user: Pokemon, target: Pokemon, move: Move, args: any[]): boolean {
    if (!super.apply(user, target, move, args)) {
      return false;
    }

    for (const tagType of this.tagTypes) {
      (this.selfTarget ? user : target).removeTag(tagType);
    }

    return true;
  }
}

export class FlinchAttr extends AddBattlerTagAttr {
  constructor() {
    super(BattlerTagType.FLINCHED, false);
  }

  apply(user: Pokemon, target: Pokemon, move: Move, args: any[]): boolean {
    if (!move.hitsSubstitute(user, target)) {
      return super.apply(user, target, move, args);
    }
    return false;
  }
}

export class ConfuseAttr extends AddBattlerTagAttr {
  constructor(selfTarget?: boolean) {
    super(BattlerTagType.CONFUSED, selfTarget, false, 2, 5);
  }

  apply(user: Pokemon, target: Pokemon, move: Move, args: any[]): boolean {
    if (!this.selfTarget && target.scene.arena.getTagOnSide(ArenaTagType.SAFEGUARD, target.isPlayer() ? ArenaTagSide.PLAYER : ArenaTagSide.ENEMY)) {
      if (move.category === MoveCategory.STATUS) {
        user.scene.queueMessage(i18next.t("moveTriggers:safeguard", { targetName: getPokemonNameWithAffix(target)}));
      }
      return false;
    }

    if (!move.hitsSubstitute(user, target)) {
      return super.apply(user, target, move, args);
    }
    return false;
  }
}

export class RechargeAttr extends AddBattlerTagAttr {
  constructor() {
    super(BattlerTagType.RECHARGING, true, false, 1, 1, true, true);
  }
}

export class TrapAttr extends AddBattlerTagAttr {
  constructor(tagType: BattlerTagType) {
    super(tagType, false, false, 4, 5);
  }
}

export class ProtectAttr extends AddBattlerTagAttr {
  constructor(tagType: BattlerTagType = BattlerTagType.PROTECTED) {
    super(tagType, true);
  }

  getCondition(): MoveConditionFunc {
    return ((user, target, move): boolean => {
      let timesUsed = 0;
      const moveHistory = user.getLastXMoves();
      let turnMove: TurnMove | undefined;

      while (moveHistory.length) {
        turnMove = moveHistory.shift();
        if (!allMoves[turnMove?.move!].hasAttr(ProtectAttr) || turnMove?.result !== MoveResult.SUCCESS) { // TODO: is the bang correct?
          break;
        }
        timesUsed++;
      }
      if (timesUsed) {
        return !user.randSeedInt(Math.pow(3, timesUsed));
      }
      return true;
    });
  }
}

export class IgnoreAccuracyAttr extends AddBattlerTagAttr {
  constructor() {
    super(BattlerTagType.IGNORE_ACCURACY, true, false, 2);
  }

  apply(user: Pokemon, target: Pokemon, move: Move, args: any[]): boolean {
    if (!super.apply(user, target, move, args)) {
      return false;
    }

    user.scene.queueMessage(i18next.t("moveTriggers:tookAimAtTarget", {pokemonName: getPokemonNameWithAffix(user), targetName: getPokemonNameWithAffix(target)}));

    return true;
  }
}

export class FaintCountdownAttr extends AddBattlerTagAttr {
  constructor() {
    super(BattlerTagType.PERISH_SONG, false, true, 4);
  }

  apply(user: Pokemon, target: Pokemon, move: Move, args: any[]): boolean {
    if (!super.apply(user, target, move, args)) {
      return false;
    }

    user.scene.queueMessage(i18next.t("moveTriggers:faintCountdown", {pokemonName: getPokemonNameWithAffix(target), turnCount: this.turnCountMin - 1}));

    return true;
  }
}

/**
 * Attribute to remove all Substitutes from the field.
 * @extends MoveEffectAttr
 * @see {@link https://bulbapedia.bulbagarden.net/wiki/Tidy_Up_(move) | Tidy Up}
 * @see {@linkcode SubstituteTag}
 */
export class RemoveAllSubstitutesAttr extends MoveEffectAttr {
  constructor() {
    super(true);
  }

  /**
   * Remove's the Substitute Doll effect from all active Pokemon on the field
   * @param user {@linkcode Pokemon} the Pokemon using this move
   * @param target n/a
   * @param move {@linkcode Move} the move applying this effect
   * @param args n/a
   * @returns `true` if the effect successfully applies
   */
  apply(user: Pokemon, target: Pokemon, move: Move, args: any[]): boolean {
    if (!super.apply(user, target, move, args)) {
      return false;
    }

    user.scene.getField(true).forEach(pokemon =>
      pokemon.findAndRemoveTags(tag => tag.tagType === BattlerTagType.SUBSTITUTE));
    return true;
  }
}

/**
 * Attribute used when a move hits a {@linkcode BattlerTagType} for double damage
 * @extends MoveAttr
*/
export class DealsDoubleDamageToTagAttr extends MoveAttr {
  /** The {@linkcode BattlerTagType} this move hits */
  public tagType: BattlerTagType;
  /** Should this move deal double damage against {@linkcode DealsDoubleDamageToTagAttr.tagType}? */
  public doubleDamage: boolean;

  constructor(tagType: BattlerTagType, doubleDamage?: boolean) {
    super();

    this.tagType = tagType;
    this.doubleDamage = !!doubleDamage;
  }

  getTargetBenefitScore(user: Pokemon, target: Pokemon, move: Move): integer {
    return target.getTag(this.tagType) ? this.doubleDamage ? 10 : 5 : 0;
  }
}

export class AddArenaTagAttr extends MoveEffectAttr {
  public tagType: ArenaTagType;
  public turnCount: integer;
  private failOnOverlap: boolean;
  public selfSideTarget: boolean;

  constructor(tagType: ArenaTagType, turnCount?: integer | null, failOnOverlap: boolean = false, selfSideTarget: boolean = false) {
    super(true, MoveEffectTrigger.POST_APPLY);

    this.tagType = tagType;
    this.turnCount = turnCount!; // TODO: is the bang correct?
    this.failOnOverlap = failOnOverlap;
    this.selfSideTarget = selfSideTarget;
  }

  apply(user: Pokemon, target: Pokemon, move: Move, args: any[]): boolean {
    if (!super.apply(user, target, move, args)) {
      return false;
    }

    if ((move.chance < 0 || move.chance === 100 || user.randSeedInt(100) < move.chance) && user.getLastXMoves(1)[0].result === MoveResult.SUCCESS) {
      user.scene.arena.addTag(this.tagType, this.turnCount, move.id, user.id, (this.selfSideTarget ? user : target).isPlayer() ? ArenaTagSide.PLAYER : ArenaTagSide.ENEMY);
      return true;
    }

    return false;
  }

  getCondition(): MoveConditionFunc | null {
    return this.failOnOverlap
      ? (user, target, move) => !user.scene.arena.getTagOnSide(this.tagType, target.isPlayer() ? ArenaTagSide.PLAYER : ArenaTagSide.ENEMY)
      : null;
  }
}

/**
 * Generic class for removing arena tags
 * @param tagTypes: The types of tags that can be removed
 * @param selfSideTarget: Is the user removing tags from its own side?
 */
export class RemoveArenaTagsAttr extends MoveEffectAttr {
  public tagTypes: ArenaTagType[];
  public selfSideTarget: boolean;

  constructor(tagTypes: ArenaTagType[], selfSideTarget: boolean) {
    super(true, MoveEffectTrigger.POST_APPLY);

    this.tagTypes = tagTypes;
    this.selfSideTarget = selfSideTarget;
  }

  apply(user: Pokemon, target: Pokemon, move: Move, args: any[]): boolean {
    if (!super.apply(user, target, move, args)) {
      return false;
    }

    const side = (this.selfSideTarget ? user : target).isPlayer() ? ArenaTagSide.PLAYER : ArenaTagSide.ENEMY;

    for (const tagType of this.tagTypes) {
      user.scene.arena.removeTagOnSide(tagType, side);
    }

    return true;
  }
}

export class AddArenaTrapTagAttr extends AddArenaTagAttr {
  getCondition(): MoveConditionFunc {
    return (user, target, move) => {
      const side = (this.selfSideTarget ? user : target).isPlayer() ? ArenaTagSide.PLAYER : ArenaTagSide.ENEMY;
      const tag = user.scene.arena.getTagOnSide(this.tagType, side) as ArenaTrapTag;
      if (!tag) {
        return true;
      }
      return tag.layers < tag.maxLayers;
    };
  }
}

/**
 * Attribute used for Stone Axe and Ceaseless Edge.
 * Applies the given ArenaTrapTag when move is used.
 * @extends AddArenaTagAttr
 * @see {@linkcode apply}
 */
export class AddArenaTrapTagHitAttr extends AddArenaTagAttr {
  /**
   * @param user {@linkcode Pokemon} using this move
   * @param target {@linkcode Pokemon} target of this move
   * @param move {@linkcode Move} being used
   */
  apply(user: Pokemon, target: Pokemon, move: Move, args: any[]): boolean {
    const moveChance = this.getMoveChance(user, target, move, this.selfTarget, true);
    const side = (this.selfSideTarget ? user : target).isPlayer() ? ArenaTagSide.PLAYER : ArenaTagSide.ENEMY;
    const tag = user.scene.arena.getTagOnSide(this.tagType, side) as ArenaTrapTag;
    if ((moveChance < 0 || moveChance === 100 || user.randSeedInt(100) < moveChance) && user.getLastXMoves(1)[0].result === MoveResult.SUCCESS) {
      user.scene.arena.addTag(this.tagType, 0, move.id, user.id, side);
      if (!tag) {
        return true;
      }
      return tag.layers < tag.maxLayers;
    }
    return false;
  }
}

export class RemoveArenaTrapAttr extends MoveEffectAttr {

  private targetBothSides: boolean;

  constructor(targetBothSides: boolean = false) {
    super(true, MoveEffectTrigger.PRE_APPLY);
    this.targetBothSides = targetBothSides;
  }

  apply(user: Pokemon, target: Pokemon, move: Move, args: any[]): boolean {

    if (!super.apply(user, target, move, args)) {
      return false;
    }

    if (this.targetBothSides) {
      user.scene.arena.removeTagOnSide(ArenaTagType.SPIKES, ArenaTagSide.PLAYER);
      user.scene.arena.removeTagOnSide(ArenaTagType.TOXIC_SPIKES, ArenaTagSide.PLAYER);
      user.scene.arena.removeTagOnSide(ArenaTagType.STEALTH_ROCK, ArenaTagSide.PLAYER);
      user.scene.arena.removeTagOnSide(ArenaTagType.STICKY_WEB, ArenaTagSide.PLAYER);

      user.scene.arena.removeTagOnSide(ArenaTagType.SPIKES, ArenaTagSide.ENEMY);
      user.scene.arena.removeTagOnSide(ArenaTagType.TOXIC_SPIKES, ArenaTagSide.ENEMY);
      user.scene.arena.removeTagOnSide(ArenaTagType.STEALTH_ROCK, ArenaTagSide.ENEMY);
      user.scene.arena.removeTagOnSide(ArenaTagType.STICKY_WEB, ArenaTagSide.ENEMY);
    } else {
      user.scene.arena.removeTagOnSide(ArenaTagType.SPIKES, target.isPlayer() ? ArenaTagSide.ENEMY : ArenaTagSide.PLAYER);
      user.scene.arena.removeTagOnSide(ArenaTagType.TOXIC_SPIKES, target.isPlayer() ? ArenaTagSide.ENEMY : ArenaTagSide.PLAYER);
      user.scene.arena.removeTagOnSide(ArenaTagType.STEALTH_ROCK, target.isPlayer() ? ArenaTagSide.ENEMY : ArenaTagSide.PLAYER);
      user.scene.arena.removeTagOnSide(ArenaTagType.STICKY_WEB, target.isPlayer() ? ArenaTagSide.ENEMY : ArenaTagSide.PLAYER);
    }

    return true;
  }
}

export class RemoveScreensAttr extends MoveEffectAttr {

  private targetBothSides: boolean;

  constructor(targetBothSides: boolean = false) {
    super(true, MoveEffectTrigger.PRE_APPLY);
    this.targetBothSides = targetBothSides;
  }

  apply(user: Pokemon, target: Pokemon, move: Move, args: any[]): boolean {

    if (!super.apply(user, target, move, args)) {
      return false;
    }

    if (this.targetBothSides) {
      user.scene.arena.removeTagOnSide(ArenaTagType.REFLECT, ArenaTagSide.PLAYER);
      user.scene.arena.removeTagOnSide(ArenaTagType.LIGHT_SCREEN, ArenaTagSide.PLAYER);
      user.scene.arena.removeTagOnSide(ArenaTagType.AURORA_VEIL, ArenaTagSide.PLAYER);

      user.scene.arena.removeTagOnSide(ArenaTagType.REFLECT, ArenaTagSide.ENEMY);
      user.scene.arena.removeTagOnSide(ArenaTagType.LIGHT_SCREEN, ArenaTagSide.ENEMY);
      user.scene.arena.removeTagOnSide(ArenaTagType.AURORA_VEIL, ArenaTagSide.ENEMY);
    } else {
      user.scene.arena.removeTagOnSide(ArenaTagType.REFLECT, target.isPlayer() ? ArenaTagSide.PLAYER : ArenaTagSide.ENEMY);
      user.scene.arena.removeTagOnSide(ArenaTagType.LIGHT_SCREEN, target.isPlayer() ? ArenaTagSide.PLAYER : ArenaTagSide.ENEMY);
      user.scene.arena.removeTagOnSide(ArenaTagType.AURORA_VEIL, target.isPlayer() ? ArenaTagSide.PLAYER : ArenaTagSide.ENEMY);
    }

    return true;

  }
}

/*Swaps arena effects between the player and enemy side
  * @extends MoveEffectAttr
  * @see {@linkcode apply}
*/
export class SwapArenaTagsAttr extends MoveEffectAttr {
  public SwapTags: ArenaTagType[];


  constructor(SwapTags: ArenaTagType[]) {
    super(true, MoveEffectTrigger.POST_APPLY);
    this.SwapTags = SwapTags;
  }

  apply(user:Pokemon, target:Pokemon, move:Move, args: any[]): boolean {
    if (!super.apply(user, target, move, args)) {
      return false;
    }

    const tagPlayerTemp = user.scene.arena.findTagsOnSide((t => this.SwapTags.includes(t.tagType)), ArenaTagSide.PLAYER);
    const tagEnemyTemp = user.scene.arena.findTagsOnSide((t => this.SwapTags.includes(t.tagType)), ArenaTagSide.ENEMY);


    if (tagPlayerTemp) {
      for (const swapTagsType of tagPlayerTemp) {
        user.scene.arena.removeTagOnSide(swapTagsType.tagType, ArenaTagSide.PLAYER, true);
        user.scene.arena.addTag(swapTagsType.tagType, swapTagsType.turnCount, swapTagsType.sourceMove, swapTagsType.sourceId!, ArenaTagSide.ENEMY, true); // TODO: is the bang correct?
      }
    }
    if (tagEnemyTemp) {
      for (const swapTagsType of tagEnemyTemp) {
        user.scene.arena.removeTagOnSide(swapTagsType.tagType, ArenaTagSide.ENEMY, true);
        user.scene.arena.addTag(swapTagsType.tagType, swapTagsType.turnCount, swapTagsType.sourceMove, swapTagsType.sourceId!, ArenaTagSide.PLAYER, true); // TODO: is the bang correct?
      }
    }


    user.scene.queueMessage(i18next.t("moveTriggers:swapArenaTags", {pokemonName: getPokemonNameWithAffix(user)}));
    return true;
  }
}

/**
 * Attribute used for Revival Blessing.
 * @extends MoveEffectAttr
 * @see {@linkcode apply}
 */
export class RevivalBlessingAttr extends MoveEffectAttr {
  constructor(user?: boolean) {
    super(true);
  }

  /**
   *
   * @param user {@linkcode Pokemon} using this move
   * @param target {@linkcode Pokemon} target of this move
   * @param move {@linkcode Move} being used
   * @param args N/A
   * @returns Promise, true if function succeeds.
   */
  apply(user: Pokemon, target: Pokemon, move: Move, args: any[]): Promise<boolean> {
    return new Promise(resolve => {
      // If user is player, checks if the user has fainted pokemon
      if (user instanceof PlayerPokemon
        && user.scene.getParty().findIndex(p => p.isFainted())>-1) {
        (user as PlayerPokemon).revivalBlessing().then(() => {
          resolve(true);
        });
      // If user is enemy, checks that it is a trainer, and it has fainted non-boss pokemon in party
      } else if (user instanceof EnemyPokemon
        && user.hasTrainer()
        && user.scene.getEnemyParty().findIndex(p => p.isFainted() && !p.isBoss()) > -1) {
        // Selects a random fainted pokemon
        const faintedPokemon = user.scene.getEnemyParty().filter(p => p.isFainted() && !p.isBoss());
        const pokemon = faintedPokemon[user.randSeedInt(faintedPokemon.length)];
        const slotIndex = user.scene.getEnemyParty().findIndex(p => pokemon.id === p.id);
        pokemon.resetStatus();
        pokemon.heal(Math.min(Utils.toDmgValue(0.5 * pokemon.getMaxHp()), pokemon.getMaxHp()));
        user.scene.queueMessage(i18next.t("moveTriggers:revivalBlessing", {pokemonName: getPokemonNameWithAffix(pokemon)}), 0, true);

        if (user.scene.currentBattle.double && user.scene.getEnemyParty().length > 1) {
          const allyPokemon = user.getAlly();
          if (slotIndex<=1) {
            user.scene.unshiftPhase(new SwitchSummonPhase(user.scene, pokemon.getFieldIndex(), slotIndex, false, false, false));
          } else if (allyPokemon.isFainted()) {
            user.scene.unshiftPhase(new SwitchSummonPhase(user.scene, allyPokemon.getFieldIndex(), slotIndex, false, false, false));
          }
        }
        resolve(true);
      } else {
        user.scene.queueMessage(i18next.t("battle:attackFailed"));
        resolve(false);
      }
    });
  }

  getUserBenefitScore(user: Pokemon, target: Pokemon, move: Move): integer {
    if (user.hasTrainer() && user.scene.getEnemyParty().findIndex(p => p.isFainted() && !p.isBoss()) > -1) {
      return 20;
    }

    return -20;
  }
}

export class ForceSwitchOutAttr extends MoveEffectAttr {
  private user: boolean;
  private batonPass: boolean;

  constructor(user?: boolean, batonPass?: boolean) {
    super(false, MoveEffectTrigger.POST_APPLY, false, true);
    this.user = !!user;
    this.batonPass = !!batonPass;
  }

  isBatonPass() {
    return this.batonPass;
  }

  apply(user: Pokemon, target: Pokemon, move: Move, args: any[]): Promise<boolean> {
    return new Promise(resolve => {

  	// Check if the move category is not STATUS or if the switch out condition is not met
      if (!this.getSwitchOutCondition()(user, target, move)) {
        return resolve(false);
      }

  	// Move the switch out logic inside the conditional block
  	// This ensures that the switch out only happens when the conditions are met
	  const switchOutTarget = this.user ? user : target;
	  if (switchOutTarget instanceof PlayerPokemon) {
        switchOutTarget.leaveField(!this.batonPass);

        if (switchOutTarget.hp > 0) {
          user.scene.prependToPhase(new SwitchPhase(user.scene, switchOutTarget.getFieldIndex(), true, true), MoveEndPhase);
          resolve(true);
        } else {
          resolve(false);
        }
	  	return;
	  } else if (user.scene.currentBattle.battleType !== BattleType.WILD) {
	  	// Switch out logic for trainer battles
        switchOutTarget.leaveField(!this.batonPass);

	  	if (switchOutTarget.hp > 0) {
        // for opponent switching out
          user.scene.prependToPhase(new SwitchSummonPhase(user.scene, switchOutTarget.getFieldIndex(), (user.scene.currentBattle.trainer ? user.scene.currentBattle.trainer.getNextSummonIndex((switchOutTarget as EnemyPokemon).trainerSlot) : 0), false, this.batonPass, false), MoveEndPhase);
        }
	  } else {
	    // Switch out logic for everything else (eg: WILD battles)
	  	switchOutTarget.leaveField(false);

	  	if (switchOutTarget.hp) {
          switchOutTarget.setWildFlee(true);
	  	  user.scene.queueMessage(i18next.t("moveTriggers:fled", {pokemonName: getPokemonNameWithAffix(switchOutTarget)}), null, true, 500);

          // in double battles redirect potential moves off fled pokemon
          if (switchOutTarget.scene.currentBattle.double) {
            const allyPokemon = switchOutTarget.getAlly();
            switchOutTarget.scene.redirectPokemonMoves(switchOutTarget, allyPokemon);
          }
	  	}

	  	if (!switchOutTarget.getAlly()?.isActive(true)) {
	  	  user.scene.clearEnemyHeldItemModifiers();

	  	  if (switchOutTarget.hp) {
	  	  	user.scene.pushPhase(new BattleEndPhase(user.scene));
	  	  	user.scene.pushPhase(new NewBattlePhase(user.scene));
	  	  }
	  	}
	  }

	  resolve(true);
	  });
  }

  getCondition(): MoveConditionFunc {
    return (user, target, move) => (move.category !== MoveCategory.STATUS || this.getSwitchOutCondition()(user, target, move));
  }

  getFailedText(user: Pokemon, target: Pokemon, move: Move, cancelled: Utils.BooleanHolder): string | null {
    const blockedByAbility = new Utils.BooleanHolder(false);
    applyAbAttrs(ForceSwitchOutImmunityAbAttr, target, blockedByAbility);
    return blockedByAbility.value ? i18next.t("moveTriggers:cannotBeSwitchedOut", {pokemonName: getPokemonNameWithAffix(target)}) : null;
  }

  getSwitchOutCondition(): MoveConditionFunc {
    return (user, target, move) => {
      const switchOutTarget = (this.user ? user : target);
      const player = switchOutTarget instanceof PlayerPokemon;

      if (!this.user && move.hitsSubstitute(user, target)) {
        return false;
      }

      if (!this.user && move.category === MoveCategory.STATUS && (target.hasAbilityWithAttr(ForceSwitchOutImmunityAbAttr))) {
        return false;
      }

      if (!player && !user.scene.currentBattle.battleType) {
        if (this.batonPass) {
          return false;
        }
        // Don't allow wild opponents to flee on the boss stage since it can ruin a run early on
        if (!(user.scene.currentBattle.waveIndex % 10)) {
          return false;
        }
      }

      const party = player ? user.scene.getParty() : user.scene.getEnemyParty();
      return (!player && !user.scene.currentBattle.battleType) || party.filter(p => p.isAllowedInBattle() && (player || (p as EnemyPokemon).trainerSlot === (switchOutTarget as EnemyPokemon).trainerSlot)).length > user.scene.currentBattle.getBattlerCount();
    };
  }

  getUserBenefitScore(user: Pokemon, target: Pokemon, move: Move): integer {
    if (!user.scene.getEnemyParty().find(p => p.isActive() && !p.isOnField())) {
      return -20;
    }
    let ret = this.user ? Math.floor((1 - user.getHpRatio()) * 20) : super.getUserBenefitScore(user, target, move);
    if (this.user && this.batonPass) {
      const statStageTotal = user.getStatStages().reduce((s: integer, total: integer) => total += s, 0);
      ret = ret / 2 + (Phaser.Tweens.Builders.GetEaseFunction("Sine.easeOut")(Math.min(Math.abs(statStageTotal), 10) / 10) * (statStageTotal >= 0 ? 10 : -10));
    }
    return ret;
  }
}

export class RemoveTypeAttr extends MoveEffectAttr {

  private removedType: Type;
  private messageCallback: ((user: Pokemon) => void) | undefined;

  constructor(removedType: Type, messageCallback?: (user: Pokemon) => void) {
    super(true, MoveEffectTrigger.POST_TARGET);
    this.removedType = removedType;
    this.messageCallback = messageCallback;

  }

  apply(user: Pokemon, target: Pokemon, move: Move, args: any[]): boolean {
    if (!super.apply(user, target, move, args)) {
      return false;
    }

    if (user.isTerastallized() && user.getTeraType() === this.removedType) { // active tera types cannot be removed
      return false;
    }

    const userTypes = user.getTypes(true);
    const modifiedTypes = userTypes.filter(type => type !== this.removedType);
    user.summonData.types = modifiedTypes;
    user.updateInfo();


    if (this.messageCallback) {
      this.messageCallback(user);
    }

    return true;
  }
}

export class CopyTypeAttr extends MoveEffectAttr {
  constructor() {
    super(false);
  }

  apply(user: Pokemon, target: Pokemon, move: Move, args: any[]): boolean {
    if (!super.apply(user, target, move, args)) {
      return false;
    }

    user.summonData.types = target.getTypes(true);
    user.updateInfo();

    user.scene.queueMessage(i18next.t("moveTriggers:copyType", {pokemonName: getPokemonNameWithAffix(user), targetPokemonName: getPokemonNameWithAffix(target)}));

    return true;
  }

  getCondition(): MoveConditionFunc {
    return (user, target, move) => target.getTypes()[0] !== Type.UNKNOWN;
  }
}

export class CopyBiomeTypeAttr extends MoveEffectAttr {
  constructor() {
    super(true);
  }

  apply(user: Pokemon, target: Pokemon, move: Move, args: any[]): boolean {
    if (!super.apply(user, target, move, args)) {
      return false;
    }

    const biomeType = user.scene.arena.getTypeForBiome();

    user.summonData.types = [ biomeType ];
    user.updateInfo();

    user.scene.queueMessage(i18next.t("moveTriggers:transformedIntoType", {pokemonName: getPokemonNameWithAffix(user), typeName: i18next.t(`pokemonInfo:Type.${Type[biomeType]}`)}));

    return true;
  }
}

export class ChangeTypeAttr extends MoveEffectAttr {
  private type: Type;

  constructor(type: Type) {
    super(false, MoveEffectTrigger.HIT);

    this.type = type;
  }

  apply(user: Pokemon, target: Pokemon, move: Move, args: any[]): boolean {
    target.summonData.types = [this.type];
    target.updateInfo();

    user.scene.queueMessage(i18next.t("moveTriggers:transformedIntoType", {pokemonName: getPokemonNameWithAffix(target), typeName: i18next.t(`pokemonInfo:Type.${Type[this.type]}`)}));

    return true;
  }

  getCondition(): MoveConditionFunc {
    return (user, target, move) => !target.isTerastallized() && !target.hasAbility(Abilities.MULTITYPE) && !target.hasAbility(Abilities.RKS_SYSTEM) && !(target.getTypes().length === 1 && target.getTypes()[0] === this.type);
  }
}

export class AddTypeAttr extends MoveEffectAttr {
  private type: Type;

  constructor(type: Type) {
    super(false, MoveEffectTrigger.HIT);

    this.type = type;
  }

  apply(user: Pokemon, target: Pokemon, move: Move, args: any[]): boolean {
    const types = target.getTypes().slice(0, 2).filter(t => t !== Type.UNKNOWN); // TODO: Figure out some way to actually check if another version of this effect is already applied
    if (this.type !== Type.UNKNOWN) {
      types.push(this.type);
    }
    target.summonData.types = types;
    target.updateInfo();

    user.scene.queueMessage(i18next.t("moveTriggers:addType", {typeName: i18next.t(`pokemonInfo:Type.${Type[this.type]}`), pokemonName: getPokemonNameWithAffix(target)}));

    return true;
  }

  getCondition(): MoveConditionFunc {
    return (user, target, move) => !target.isTerastallized()&& !target.getTypes().includes(this.type);
  }
}

export class FirstMoveTypeAttr extends MoveEffectAttr {
  constructor() {
    super(true);
  }

  apply(user: Pokemon, target: Pokemon, move: Move, args: any[]): boolean {
    if (!super.apply(user, target, move, args)) {
      return false;
    }

    const firstMoveType = target.getMoveset()[0]?.getMove().type!; // TODO: is this bang correct?
    user.summonData.types = [ firstMoveType ];
    user.scene.queueMessage(i18next.t("battle:transformedIntoType", {pokemonName: getPokemonNameWithAffix(user), type: i18next.t(`pokemonInfo:Type.${Type[firstMoveType]}`)}));

    return true;
  }
}

export class RandomMovesetMoveAttr extends OverrideMoveEffectAttr {
  private enemyMoveset: boolean | null;

  constructor(enemyMoveset?: boolean) {
    super();

    this.enemyMoveset = enemyMoveset!; // TODO: is this bang correct?
  }

  apply(user: Pokemon, target: Pokemon, move: Move, args: any[]): boolean {
    const moveset = (!this.enemyMoveset ? user : target).getMoveset();
    const moves = moveset.filter(m => !m?.getMove().hasFlag(MoveFlags.IGNORE_VIRTUAL));
    if (moves.length) {
      const move = moves[user.randSeedInt(moves.length)];
      const moveIndex = moveset.findIndex(m => m?.moveId === move?.moveId);
      const moveTargets = getMoveTargets(user, move?.moveId!); // TODO: is this bang correct?
      if (!moveTargets.targets.length) {
        return false;
      }
      let selectTargets: BattlerIndex[];
      switch (true) {
      case (moveTargets.multiple || moveTargets.targets.length === 1): {
        selectTargets = moveTargets.targets;
        break;
      }
      case (moveTargets.targets.indexOf(target.getBattlerIndex()) > -1): {
        selectTargets = [ target.getBattlerIndex() ];
        break;
      }
      default: {
        moveTargets.targets.splice(moveTargets.targets.indexOf(user.getAlly().getBattlerIndex()));
        selectTargets =  [ moveTargets.targets[user.randSeedInt(moveTargets.targets.length)] ];
        break;
      }
      }
      const targets = selectTargets;
      user.getMoveQueue().push({ move: move?.moveId!, targets: targets, ignorePP: true }); // TODO: is this bang correct?
      user.scene.unshiftPhase(new MovePhase(user.scene, user, targets, moveset[moveIndex]!, true)); // There's a PR to re-do the move(s) that use this Attr, gonna put `!` for now
      return true;
    }

    return false;
  }
}

export class RandomMoveAttr extends OverrideMoveEffectAttr {
  apply(user: Pokemon, target: Pokemon, move: Move, args: any[]): Promise<boolean> {
    return new Promise(resolve => {
      const moveIds = Utils.getEnumValues(Moves).filter(m => !allMoves[m].hasFlag(MoveFlags.IGNORE_VIRTUAL) && !allMoves[m].name.endsWith(" (N)"));
      const moveId = moveIds[user.randSeedInt(moveIds.length)];

      const moveTargets = getMoveTargets(user, moveId);
      if (!moveTargets.targets.length) {
        resolve(false);
        return;
      }
      const targets = moveTargets.multiple || moveTargets.targets.length === 1
        ? moveTargets.targets
        : moveTargets.targets.indexOf(target.getBattlerIndex()) > -1
          ? [ target.getBattlerIndex() ]
          : [ moveTargets.targets[user.randSeedInt(moveTargets.targets.length)] ];
      user.getMoveQueue().push({ move: moveId, targets: targets, ignorePP: true });
      user.scene.unshiftPhase(new MovePhase(user.scene, user, targets, new PokemonMove(moveId, 0, 0, true), true));
      initMoveAnim(user.scene, moveId).then(() => {
        loadMoveAnimAssets(user.scene, [ moveId ], true)
          .then(() => resolve(true));
      });
    });
  }
}

export class NaturePowerAttr extends OverrideMoveEffectAttr {
  apply(user: Pokemon, target: Pokemon, move: Move, args: any[]): Promise<boolean> {
    return new Promise(resolve => {
      let moveId;
      switch (user.scene.arena.getTerrainType()) {
      // this allows terrains to 'override' the biome move
      case TerrainType.NONE:
        switch (user.scene.arena.biomeType) {
        case Biome.TOWN:
          moveId = Moves.ROUND;
          break;
        case Biome.METROPOLIS:
          moveId = Moves.TRI_ATTACK;
          break;
        case Biome.SLUM:
          moveId = Moves.SLUDGE_BOMB;
          break;
        case Biome.PLAINS:
          moveId = Moves.SILVER_WIND;
          break;
        case Biome.GRASS:
          moveId = Moves.GRASS_KNOT;
          break;
        case Biome.TALL_GRASS:
          moveId = Moves.POLLEN_PUFF;
          break;
        case Biome.MEADOW:
          moveId = Moves.GIGA_DRAIN;
          break;
        case Biome.FOREST:
          moveId = Moves.BUG_BUZZ;
          break;
        case Biome.JUNGLE:
          moveId = Moves.LEAF_STORM;
          break;
        case Biome.SEA:
          moveId = Moves.HYDRO_PUMP;
          break;
        case Biome.SWAMP:
          moveId = Moves.MUD_BOMB;
          break;
        case Biome.BEACH:
          moveId = Moves.SCALD;
          break;
        case Biome.LAKE:
          moveId = Moves.BUBBLE_BEAM;
          break;
        case Biome.SEABED:
          moveId = Moves.BRINE;
          break;
        case Biome.ISLAND:
          moveId = Moves.LEAF_TORNADO;
          break;
        case Biome.MOUNTAIN:
          moveId = Moves.AIR_SLASH;
          break;
        case Biome.BADLANDS:
          moveId = Moves.EARTH_POWER;
          break;
        case Biome.DESERT:
          moveId = Moves.SCORCHING_SANDS;
          break;
        case Biome.WASTELAND:
          moveId = Moves.DRAGON_PULSE;
          break;
        case Biome.CONSTRUCTION_SITE:
          moveId = Moves.STEEL_BEAM;
          break;
        case Biome.CAVE:
          moveId = Moves.POWER_GEM;
          break;
        case Biome.ICE_CAVE:
          moveId = Moves.ICE_BEAM;
          break;
        case Biome.SNOWY_FOREST:
          moveId = Moves.FROST_BREATH;
          break;
        case Biome.VOLCANO:
          moveId = Moves.LAVA_PLUME;
          break;
        case Biome.GRAVEYARD:
          moveId = Moves.SHADOW_BALL;
          break;
        case Biome.RUINS:
          moveId = Moves.ANCIENT_POWER;
          break;
        case Biome.TEMPLE:
          moveId = Moves.EXTRASENSORY;
          break;
        case Biome.DOJO:
          moveId = Moves.FOCUS_BLAST;
          break;
        case Biome.FAIRY_CAVE:
          moveId = Moves.ALLURING_VOICE;
          break;
        case Biome.ABYSS:
          moveId = Moves.OMINOUS_WIND;
          break;
        case Biome.SPACE:
          moveId = Moves.DRACO_METEOR;
          break;
        case Biome.FACTORY:
          moveId = Moves.FLASH_CANNON;
          break;
        case Biome.LABORATORY:
          moveId = Moves.ZAP_CANNON;
          break;
        case Biome.POWER_PLANT:
          moveId = Moves.CHARGE_BEAM;
          break;
        case Biome.END:
          moveId = Moves.ETERNABEAM;
          break;
        }
        break;
      case TerrainType.MISTY:
        moveId = Moves.MOONBLAST;
        break;
      case TerrainType.ELECTRIC:
        moveId = Moves.THUNDERBOLT;
        break;
      case TerrainType.GRASSY:
        moveId = Moves.ENERGY_BALL;
        break;
      case TerrainType.PSYCHIC:
        moveId = Moves.PSYCHIC;
        break;
      default:
        // Just in case there's no match
        moveId = Moves.TRI_ATTACK;
        break;
      }

      user.getMoveQueue().push({ move: moveId, targets: [target.getBattlerIndex()], ignorePP: true });
      user.scene.unshiftPhase(new MovePhase(user.scene, user, [target.getBattlerIndex()], new PokemonMove(moveId, 0, 0, true), true));
      initMoveAnim(user.scene, moveId).then(() => {
        loadMoveAnimAssets(user.scene, [ moveId ], true)
          .then(() => resolve(true));
      });
    });
  }
}

const lastMoveCopiableCondition: MoveConditionFunc = (user, target, move) => {
  const copiableMove = user.scene.currentBattle.lastMove;

  if (!copiableMove) {
    return false;
  }

  if (allMoves[copiableMove].hasAttr(ChargeAttr)) {
    return false;
  }

  // TODO: Add last turn of Bide

  return true;
};

export class CopyMoveAttr extends OverrideMoveEffectAttr {
  apply(user: Pokemon, target: Pokemon, move: Move, args: any[]): boolean {
    const lastMove = user.scene.currentBattle.lastMove;

    const moveTargets = getMoveTargets(user, lastMove);
    if (!moveTargets.targets.length) {
      return false;
    }

    const targets = moveTargets.multiple || moveTargets.targets.length === 1
      ? moveTargets.targets
      : moveTargets.targets.indexOf(target.getBattlerIndex()) > -1
        ? [ target.getBattlerIndex() ]
        : [ moveTargets.targets[user.randSeedInt(moveTargets.targets.length)] ];
    user.getMoveQueue().push({ move: lastMove, targets: targets, ignorePP: true });

    user.scene.unshiftPhase(new MovePhase(user.scene, user as PlayerPokemon, targets, new PokemonMove(lastMove, 0, 0, true), true));

    return true;
  }

  getCondition(): MoveConditionFunc {
    return lastMoveCopiableCondition;
  }
}

/**
 *  Attribute used for moves that reduce PP of the target's last used move.
 *  Used for Spite.
 */
export class ReducePpMoveAttr extends MoveEffectAttr {
  protected reduction: number;
  constructor(reduction: number) {
    super();
    this.reduction = reduction;
  }

  /**
   * Reduces the PP of the target's last-used move by an amount based on this attribute instance's {@linkcode reduction}.
   *
   * @param user {@linkcode Pokemon} that used the attack
   * @param target {@linkcode Pokemon} targeted by the attack
   * @param move {@linkcode Move} being used
   * @param args N/A
   * @returns {boolean} true
   */
  apply(user: Pokemon, target: Pokemon, move: Move, args: any[]): boolean {
    // Null checks can be skipped due to condition function
    const lastMove = target.getLastXMoves().find(() => true);
    const movesetMove = target.getMoveset().find(m => m?.moveId === lastMove?.move);
    const lastPpUsed = movesetMove?.ppUsed!; // TODO: is the bang correct?
    movesetMove!.ppUsed = Math.min((movesetMove?.ppUsed!) + this.reduction, movesetMove?.getMovePp()!); // TODO: is the bang correct?

    const message = i18next.t("battle:ppReduced", {targetName: getPokemonNameWithAffix(target), moveName: movesetMove?.getName(), reduction: (movesetMove?.ppUsed!) - lastPpUsed}); // TODO: is the bang correct?
    user.scene.eventTarget.dispatchEvent(new MoveUsedEvent(target?.id, movesetMove?.getMove()!, movesetMove?.ppUsed!)); // TODO: are these bangs correct?
    user.scene.queueMessage(message);

    return true;
  }

  getCondition(): MoveConditionFunc {
    return (user, target, move) => {
      const lastMove = target.getLastXMoves().find(() => true);
      if (lastMove) {
        const movesetMove = target.getMoveset().find(m => m?.moveId === lastMove.move);
        return !!movesetMove?.getPpRatio();
      }
      return false;
    };
  }

  getTargetBenefitScore(user: Pokemon, target: Pokemon, move: Move): number {
    const lastMove = target.getLastXMoves().find(() => true);
    if (lastMove) {
      const movesetMove = target.getMoveset().find(m => m?.moveId === lastMove.move);
      if (movesetMove) {
        const maxPp = movesetMove.getMovePp();
        const ppLeft = maxPp - movesetMove.ppUsed;
        const value = -(8 - Math.ceil(Math.min(maxPp, 30) / 5));
        if (ppLeft < 4) {
          return (value / 4) * ppLeft;
        }
        return value;
      }
    }

    return 0;
  }
}

/**
 *  Attribute used for moves that damage target, and then reduce PP of the target's last used move.
 *  Used for Eerie Spell.
 */
export class AttackReducePpMoveAttr extends ReducePpMoveAttr {
  constructor(reduction: number) {
    super(reduction);
  }

  /**
   * Checks if the target has used a move prior to the attack. PP-reduction is applied through the super class if so.
   *
   * @param user {@linkcode Pokemon} that used the attack
   * @param target {@linkcode Pokemon} targeted by the attack
   * @param move {@linkcode Move} being used
   * @param args N/A
   * @returns {boolean} true
   */
  apply(user: Pokemon, target: Pokemon, move: Move, args: any[]): boolean {
    const lastMove = target.getLastXMoves().find(() => true);
    if (lastMove) {
      const movesetMove = target.getMoveset().find(m => m?.moveId === lastMove.move);
      if (Boolean(movesetMove?.getPpRatio())) {
        super.apply(user, target, move, args);
      }
    }

    return true;
  }

  // Override condition function to always perform damage. Instead, perform pp-reduction condition check in apply function above
  getCondition(): MoveConditionFunc {
    return (user, target, move) => true;
  }
}

// TODO: Review this
const targetMoveCopiableCondition: MoveConditionFunc = (user, target, move) => {
  const targetMoves = target.getMoveHistory().filter(m => !m.virtual);
  if (!targetMoves.length) {
    return false;
  }

  const copiableMove = targetMoves[0];

  if (!copiableMove.move) {
    return false;
  }

  if (allMoves[copiableMove.move].hasAttr(ChargeAttr) && copiableMove.result === MoveResult.OTHER) {
    return false;
  }

  // TODO: Add last turn of Bide

  return true;
};

export class MovesetCopyMoveAttr extends OverrideMoveEffectAttr {
  apply(user: Pokemon, target: Pokemon, move: Move, args: any[]): boolean {
    const targetMoves = target.getMoveHistory().filter(m => !m.virtual);
    if (!targetMoves.length) {
      return false;
    }

    const copiedMove = allMoves[targetMoves[0].move];

    const thisMoveIndex = user.getMoveset().findIndex(m => m?.moveId === move.id);

    if (thisMoveIndex === -1) {
      return false;
    }

    user.summonData.moveset = user.getMoveset().slice(0);
    user.summonData.moveset[thisMoveIndex] = new PokemonMove(copiedMove.id, 0, 0);

    user.scene.queueMessage(i18next.t("moveTriggers:copiedMove", {pokemonName: getPokemonNameWithAffix(user), moveName: copiedMove.name}));

    return true;
  }

  getCondition(): MoveConditionFunc {
    return targetMoveCopiableCondition;
  }
}

/**
 * Attribute for {@linkcode Moves.SKETCH} that causes the user to copy the opponent's last used move
 * This move copies the last used non-virtual move
 *  e.g. if Metronome is used, it copies Metronome itself, not the virtual move called by Metronome
 * Fails if the opponent has not yet used a move.
 * Fails if used on an uncopiable move, listed in unsketchableMoves in getCondition
 * Fails if the move is already in the user's moveset
 */
export class SketchAttr extends MoveEffectAttr {
  constructor() {
    super(true);
  }
  /**
   * User copies the opponent's last used move, if possible
   * @param {Pokemon} user Pokemon that used the move and will replace Sketch with the copied move
   * @param {Pokemon} target Pokemon that the user wants to copy a move from
   * @param {Move} move Move being used
   * @param {any[]} args Unused
   * @returns {boolean} true if the function succeeds, otherwise false
   */

  apply(user: Pokemon, target: Pokemon, move: Move, args: any[]): boolean {
    if (!super.apply(user, target, move, args)) {
      return false;
    }

    const targetMove = target.getMoveHistory().filter(m => !m.virtual).at(-1);
    if (!targetMove) {
      return false;
    }

    const sketchedMove = allMoves[targetMove.move];
    const sketchIndex = user.getMoveset().findIndex(m => m?.moveId === move.id);
    if (sketchIndex === -1) {
      return false;
    }

    user.setMove(sketchIndex, sketchedMove.id);

    user.scene.queueMessage(i18next.t("moveTriggers:sketchedMove", {pokemonName: getPokemonNameWithAffix(user), moveName: sketchedMove.name}));

    return true;
  }

  getCondition(): MoveConditionFunc {
    return (user, target, move) => {
      if (!targetMoveCopiableCondition(user, target, move)) {
        return false;
      }

      const targetMove = target.getMoveHistory().filter(m => !m.virtual).at(-1);
      if (!targetMove) {
        return false;
      }

      const unsketchableMoves = [
        Moves.CHATTER,
        Moves.MIRROR_MOVE,
        Moves.SLEEP_TALK,
        Moves.STRUGGLE,
        Moves.SKETCH,
        Moves.REVIVAL_BLESSING,
        Moves.TERA_STARSTORM,
        Moves.BREAKNECK_BLITZ__PHYSICAL,
        Moves.BREAKNECK_BLITZ__SPECIAL
      ];

      if (unsketchableMoves.includes(targetMove.move)) {
        return false;
      }

      if (user.getMoveset().find(m => m?.moveId === targetMove.move)) {
        return false;
      }

      return true;
    };
  }
}

export class AbilityChangeAttr extends MoveEffectAttr {
  public ability: Abilities;

  constructor(ability: Abilities, selfTarget?: boolean) {
    super(selfTarget, MoveEffectTrigger.HIT);

    this.ability = ability;
  }

  apply(user: Pokemon, target: Pokemon, move: Move, args: any[]): boolean {
    if (!super.apply(user, target, move, args)) {
      return false;
    }

    const moveTarget = this.selfTarget ? user : target;

    moveTarget.summonData.ability = this.ability;
    user.scene.triggerPokemonFormChange(moveTarget, SpeciesFormChangeRevertWeatherFormTrigger);

    user.scene.queueMessage(i18next.t("moveTriggers:acquiredAbility", {pokemonName: getPokemonNameWithAffix((this.selfTarget ? user : target)), abilityName: allAbilities[this.ability].name}));

    return true;
  }

  getCondition(): MoveConditionFunc {
    return (user, target, move) => !(this.selfTarget ? user : target).getAbility().hasAttr(UnsuppressableAbilityAbAttr) && (this.selfTarget ? user : target).getAbility().id !== this.ability;
  }
}

export class AbilityCopyAttr extends MoveEffectAttr {
  public copyToPartner: boolean;

  constructor(copyToPartner: boolean = false) {
    super(false, MoveEffectTrigger.HIT);

    this.copyToPartner = copyToPartner;
  }

  apply(user: Pokemon, target: Pokemon, move: Move, args: any[]): boolean {
    if (!super.apply(user, target, move, args)) {
      return false;
    }

    user.summonData.ability = target.getAbility().id;

    user.scene.queueMessage(i18next.t("moveTriggers:copiedTargetAbility", {pokemonName: getPokemonNameWithAffix(user), targetName: getPokemonNameWithAffix(target), abilityName: allAbilities[target.getAbility().id].name}));

    if (this.copyToPartner && user.scene.currentBattle?.double && user.getAlly().hp) {
      user.getAlly().summonData.ability = target.getAbility().id;
      user.getAlly().scene.queueMessage(i18next.t("moveTriggers:copiedTargetAbility", {pokemonName: getPokemonNameWithAffix(user.getAlly()), targetName: getPokemonNameWithAffix(target), abilityName: allAbilities[target.getAbility().id].name}));
    }

    return true;
  }

  getCondition(): MoveConditionFunc {
    return (user, target, move) => {
      let ret = !target.getAbility().hasAttr(UncopiableAbilityAbAttr) && !user.getAbility().hasAttr(UnsuppressableAbilityAbAttr);
      if (this.copyToPartner && user.scene.currentBattle?.double) {
        ret = ret && (!user.getAlly().hp || !user.getAlly().getAbility().hasAttr(UnsuppressableAbilityAbAttr));
      } else {
        ret = ret && user.getAbility().id !== target.getAbility().id;
      }
      return ret;
    };
  }
}

export class AbilityGiveAttr extends MoveEffectAttr {
  public copyToPartner: boolean;

  constructor() {
    super(false, MoveEffectTrigger.HIT);
  }

  apply(user: Pokemon, target: Pokemon, move: Move, args: any[]): boolean {
    if (!super.apply(user, target, move, args)) {
      return false;
    }

    target.summonData.ability = user.getAbility().id;

    user.scene.queueMessage(i18next.t("moveTriggers:acquiredAbility", {pokemonName: getPokemonNameWithAffix(target), abilityName: allAbilities[user.getAbility().id].name}));

    return true;
  }

  getCondition(): MoveConditionFunc {
    return (user, target, move) => !user.getAbility().hasAttr(UncopiableAbilityAbAttr) && !target.getAbility().hasAttr(UnsuppressableAbilityAbAttr) && user.getAbility().id !== target.getAbility().id;
  }
}

export class SwitchAbilitiesAttr extends MoveEffectAttr {
  apply(user: Pokemon, target: Pokemon, move: Move, args: any[]): boolean {
    if (!super.apply(user, target, move, args)) {
      return false;
    }

    const tempAbilityId = user.getAbility().id;
    user.summonData.ability = target.getAbility().id;
    target.summonData.ability = tempAbilityId;

    user.scene.queueMessage(i18next.t("moveTriggers:swappedAbilitiesWithTarget", {pokemonName: getPokemonNameWithAffix(user)}));
    // Swaps Forecast/Flower Gift from Castform/Cherrim
    user.scene.arena.triggerWeatherBasedFormChangesToNormal();
    // Swaps Forecast/Flower Gift to Castform/Cherrim (edge case)
    user.scene.arena.triggerWeatherBasedFormChanges();

    return true;
  }

  getCondition(): MoveConditionFunc {
    return (user, target, move) => !user.getAbility().hasAttr(UnswappableAbilityAbAttr) && !target.getAbility().hasAttr(UnswappableAbilityAbAttr);
  }
}

/**
 * Attribute used for moves that suppress abilities like {@linkcode Moves.GASTRO_ACID}.
 * A suppressed ability cannot be activated.
 *
 * @extends MoveEffectAttr
 * @see {@linkcode apply}
 * @see {@linkcode getCondition}
 */
export class SuppressAbilitiesAttr extends MoveEffectAttr {
  /** Sets ability suppression for the target pokemon and displays a message. */
  apply(user: Pokemon, target: Pokemon, move: Move, args: any[]): boolean {
    if (!super.apply(user, target, move, args)) {
      return false;
    }

    target.summonData.abilitySuppressed = true;
    target.scene.arena.triggerWeatherBasedFormChangesToNormal();

    target.scene.queueMessage(i18next.t("moveTriggers:suppressAbilities", {pokemonName: getPokemonNameWithAffix(target)}));

    return true;
  }

  /** Causes the effect to fail when the target's ability is unsupressable or already suppressed. */
  getCondition(): MoveConditionFunc {
    return (user, target, move) => !target.getAbility().hasAttr(UnsuppressableAbilityAbAttr) && !target.summonData.abilitySuppressed;
  }
}

/**
 * Applies the effects of {@linkcode SuppressAbilitiesAttr} if the target has already moved this turn.
 * @extends MoveEffectAttr
 * @see {@linkcode Moves.CORE_ENFORCER} (the move which uses this effect)
 */
export class SuppressAbilitiesIfActedAttr extends MoveEffectAttr {
  /**
   * If the target has already acted this turn, apply a {@linkcode SuppressAbilitiesAttr} effect unless the
   * abillity cannot be suppressed. This is a secondary effect and has no bearing on the success or failure of the move.
   *
   * @returns True if the move occurred, otherwise false. Note that true will be returned even if the target has not
   * yet moved or if the suppression failed to apply.
   */
  apply(user: Pokemon, target: Pokemon, move: Move, args: any[]): boolean {
    if (!super.apply(user, target, move, args)) {
      return false;
    }

    if (target.turnData.acted) {
      const suppressAttr = new SuppressAbilitiesAttr();
      if (suppressAttr.getCondition()(user, target, move)) {
        suppressAttr.apply(user, target, move, args);
      }
    }

    return true;
  }
}

export class TransformAttr extends MoveEffectAttr {
  apply(user: Pokemon, target: Pokemon, move: Move, args: any[]): Promise<boolean> {
    return new Promise(resolve => {
      if (!super.apply(user, target, move, args)) {
        return resolve(false);
      }

      user.summonData.speciesForm = target.getSpeciesForm();
      user.summonData.fusionSpeciesForm = target.getFusionSpeciesForm();
      user.summonData.ability = target.getAbility().id;
      user.summonData.gender = target.getGender();
      user.summonData.fusionGender = target.getFusionGender();

      // Copy all stats (except HP)
      for (const s of EFFECTIVE_STATS) {
        user.setStat(s, target.getStat(s, false), false);
      }

      // Copy all stat stages
      for (const s of BATTLE_STATS) {
        user.setStatStage(s, target.getStatStage(s));
      }

      user.summonData.moveset = target.getMoveset().map(m => new PokemonMove(m?.moveId!, m?.ppUsed, m?.ppUp)); // TODO: is this bang correct?
      user.summonData.types = target.getTypes();

      user.scene.queueMessage(i18next.t("moveTriggers:transformedIntoTarget", {pokemonName: getPokemonNameWithAffix(user), targetName: getPokemonNameWithAffix(target)}));

      user.loadAssets(false).then(() => {
        user.playAnim();
        user.updateInfo();
        resolve(true);
      });
    });
  }
}

/**
 * Attribute used for status moves, namely Speed Swap,
 * that swaps the user's and target's corresponding stats.
 * @extends MoveEffectAttr
 * @see {@linkcode apply}
 */
export class SwapStatAttr extends MoveEffectAttr {
  /** The stat to be swapped between the user and the target */
  private stat: EffectiveStat;

  constructor(stat: EffectiveStat) {
    super();

    this.stat = stat;
  }

  /**
   * Swaps the user's and target's corresponding current
   * {@linkcode EffectiveStat | stat} values
   * @param user the {@linkcode Pokemon} that used the move
   * @param target the {@linkcode Pokemon} that the move was used on
   * @param move N/A
   * @param args N/A
   * @returns true if attribute application succeeds
   */
  apply(user: Pokemon, target: Pokemon, move: Move, args: any[]): boolean {
    if (super.apply(user, target, move, args)) {
      const temp = user.getStat(this.stat, false);
      user.setStat(this.stat, target.getStat(this.stat, false), false);
      target.setStat(this.stat, temp, false);

      user.scene.queueMessage(i18next.t("moveTriggers:switchedStat", {
        pokemonName: getPokemonNameWithAffix(user),
        stat: i18next.t(getStatKey(this.stat)),
      }));

      return true;
    }
    return false;
  }
}

/**
 * Attribute used to switch the user's own stats.
 * Used by Power Shift.
 * @extends MoveEffectAttr
 */
export class ShiftStatAttr extends MoveEffectAttr {
  private statToSwitch: EffectiveStat;
  private statToSwitchWith: EffectiveStat;

  constructor(statToSwitch: EffectiveStat, statToSwitchWith: EffectiveStat) {
    super();

    this.statToSwitch = statToSwitch;
    this.statToSwitchWith = statToSwitchWith;
  }

  /**
   * Switches the user's stats based on the {@linkcode statToSwitch} and {@linkcode statToSwitchWith} attributes.
   * @param {Pokemon} user the {@linkcode Pokemon} that used the move
   * @param target n/a
   * @param move n/a
   * @param args n/a
   * @returns whether the effect was applied
   */
  override apply(user: Pokemon, target: Pokemon, move: Move, args: any[]): boolean {
    if (!super.apply(user, target, move, args)) {
      return false;
    }

    const firstStat = user.getStat(this.statToSwitch, false);
    const secondStat = user.getStat(this.statToSwitchWith, false);

    user.setStat(this.statToSwitch, secondStat, false);
    user.setStat(this.statToSwitchWith, firstStat, false);

    user.scene.queueMessage(i18next.t("moveTriggers:shiftedStats", {
      pokemonName: getPokemonNameWithAffix(user),
      statToSwitch: i18next.t(getStatKey(this.statToSwitch)),
      statToSwitchWith: i18next.t(getStatKey(this.statToSwitchWith))
    }));

    return true;
  }

  /**
   * Encourages the user to use the move if the stat to switch with is greater than the stat to switch.
   * @param {Pokemon} user the {@linkcode Pokemon} that used the move
   * @param target n/a
   * @param move n/a
   * @returns number of points to add to the user's benefit score
   */
  override getUserBenefitScore(user: Pokemon, target: Pokemon, move: Move): integer {
    return user.getStat(this.statToSwitchWith, false) > user.getStat(this.statToSwitch, false) ? 10 : 0;
  }
}

/**
 * Attribute used for status moves, namely Power Split and Guard Split,
 * that take the average of a user's and target's corresponding
 * stats and assign that average back to each corresponding stat.
 * @extends MoveEffectAttr
 * @see {@linkcode apply}
 */
export class AverageStatsAttr extends MoveEffectAttr {
  /** The stats to be averaged individually between the user and the target */
  private stats: readonly EffectiveStat[];
  private msgKey: string;

  constructor(stats: readonly EffectiveStat[], msgKey: string) {
    super();

    this.stats = stats;
    this.msgKey = msgKey;
  }

  /**
   * Takes the average of the user's and target's corresponding {@linkcode stat}
   * values and sets those stats to the corresponding average for both
   * temporarily.
   * @param user the {@linkcode Pokemon} that used the move
   * @param target the {@linkcode Pokemon} that the move was used on
   * @param move N/A
   * @param args N/A
   * @returns true if attribute application succeeds
   */
  apply(user: Pokemon, target: Pokemon, move: Move, args: any[]): boolean {
    if (super.apply(user, target, move, args)) {
      for (const s of this.stats) {
        const avg = Math.floor((user.getStat(s, false) + target.getStat(s, false)) / 2);

        user.setStat(s, avg, false);
        target.setStat(s, avg, false);
      }

      user.scene.queueMessage(i18next.t(this.msgKey, { pokemonName: getPokemonNameWithAffix(user) }));

      return true;
    }
    return false;
  }
}

export class DiscourageFrequentUseAttr extends MoveAttr {
  getUserBenefitScore(user: Pokemon, target: Pokemon, move: Move): integer {
    const lastMoves = user.getLastXMoves(4);
    console.log(lastMoves);
    for (let m = 0; m < lastMoves.length; m++) {
      if (lastMoves[m].move === move.id) {
        return (4 - (m + 1)) * -10;
      }
    }

    return 0;
  }
}

export class MoneyAttr extends MoveEffectAttr {
  constructor() {
    super(true, MoveEffectTrigger.HIT, true);
  }

  apply(user: Pokemon, target: Pokemon, move: Move): boolean {
    user.scene.currentBattle.moneyScattered += user.scene.getWaveMoneyAmount(0.2);
    user.scene.queueMessage(i18next.t("moveTriggers:coinsScatteredEverywhere"));
    return true;
  }
}

/**
 * Applies {@linkcode BattlerTagType.DESTINY_BOND} to the user.
 *
 * @extends MoveEffectAttr
 */
export class DestinyBondAttr extends MoveEffectAttr {
  constructor() {
    super(true, MoveEffectTrigger.PRE_APPLY);
  }

  /**
   * Applies {@linkcode BattlerTagType.DESTINY_BOND} to the user.
   * @param user {@linkcode Pokemon} that is having the tag applied to.
   * @param target {@linkcode Pokemon} N/A
   * @param move {@linkcode Move} {@linkcode Move.DESTINY_BOND}
   * @param {any[]} args N/A
   * @returns true
   */
  apply(user: Pokemon, target: Pokemon, move: Move, args: any[]): boolean {
    user.scene.queueMessage(`${i18next.t("moveTriggers:tryingToTakeFoeDown", {pokemonName: getPokemonNameWithAffix(user)})}`);
    user.addTag(BattlerTagType.DESTINY_BOND, undefined, move.id, user.id);
    return true;
  }
}

/**
 * Attribute to apply a battler tag to the target if they have had their stats boosted this turn.
 * @extends AddBattlerTagAttr
 */
export class AddBattlerTagIfBoostedAttr extends AddBattlerTagAttr {
  constructor(tag: BattlerTagType) {
    super(tag, false, false, 2, 5);
  }

  /**
   * @param user {@linkcode Pokemon} using this move
   * @param target {@linkcode Pokemon} target of this move
   * @param move {@linkcode Move} being used
   * @param {any[]} args N/A
   * @returns true
   */
  apply(user: Pokemon, target: Pokemon, move: Move, args: any[]): boolean {
    if (target.turnData.statStagesIncreased) {
      super.apply(user, target, move, args);
    }
    return true;
  }
}

/**
 * Attribute to apply a status effect to the target if they have had their stats boosted this turn.
 * @extends MoveEffectAttr
 */
export class StatusIfBoostedAttr extends MoveEffectAttr {
  public effect: StatusEffect;

  constructor(effect: StatusEffect) {
    super(true, MoveEffectTrigger.HIT);
    this.effect = effect;
  }

  /**
   * @param user {@linkcode Pokemon} using this move
   * @param target {@linkcode Pokemon} target of this move
   * @param move {@linkcode Move} N/A
   * @param {any[]} args N/A
   * @returns true
   */
  apply(user: Pokemon, target: Pokemon, move: Move, args: any[]): boolean {
    if (target.turnData.statStagesIncreased) {
      target.trySetStatus(this.effect, true, user);
    }
    return true;
  }
}

export class LastResortAttr extends MoveAttr {
  getCondition(): MoveConditionFunc {
    return (user: Pokemon, target: Pokemon, move: Move) => {
      const uniqueUsedMoveIds = new Set<Moves>();
      const movesetMoveIds = user.getMoveset().map(m => m?.moveId);
      user.getMoveHistory().map(m => {
        if (m.move !== move.id && movesetMoveIds.find(mm => mm === m.move)) {
          uniqueUsedMoveIds.add(m.move);
        }
      });
      return uniqueUsedMoveIds.size >= movesetMoveIds.length - 1;
    };
  }
}


/**
 * The move only works if the target has a transferable held item
 * @extends MoveAttr
 * @see {@linkcode getCondition}
 */
export class AttackedByItemAttr extends MoveAttr {
  /**
   * @returns the {@linkcode MoveConditionFunc} for this {@linkcode Move}
   */
  getCondition(): MoveConditionFunc {
    return (user: Pokemon, target: Pokemon, move: Move) => {
      const heldItems = target.getHeldItems().filter(i => i.isTransferrable);
      if (heldItems.length === 0) {
        return false;
      }

      const itemName = heldItems[0]?.type?.name ?? "item";
      target.scene.queueMessage(i18next.t("moveTriggers:attackedByItem", {pokemonName: getPokemonNameWithAffix(target), itemName: itemName}));

      return true;
    };
  }
}

export class VariableTargetAttr extends MoveAttr {
  private targetChangeFunc: (user: Pokemon, target: Pokemon, move: Move) => number;

  constructor(targetChange: (user: Pokemon, target: Pokemon, move: Move) => number) {
    super();

    this.targetChangeFunc = targetChange;
  }

  apply(user: Pokemon, target: Pokemon, move: Move, args: any[]): boolean {
    const targetVal = args[0] as Utils.NumberHolder;
    targetVal.value = this.targetChangeFunc(user, target, move);
    return true;
  }
}

/**
 * Attribute for {@linkcode Moves.AFTER_YOU}
 *
 * [After You - Move | Bulbapedia](https://bulbapedia.bulbagarden.net/wiki/After_You_(move))
 */
export class AfterYouAttr extends MoveEffectAttr {
  /**
   * Allows the target of this move to act right after the user.
   *
   * @param user {@linkcode Pokemon} that is using the move.
   * @param target {@linkcode Pokemon} that will move right after this move is used.
   * @param move {@linkcode Move} {@linkcode Moves.AFTER_YOU}
   * @param _args N/A
   * @returns true
   */
  override apply(user: Pokemon, target: Pokemon, _move: Move, _args: any[]): boolean {
    user.scene.queueMessage(i18next.t("moveTriggers:afterYou", {targetName: getPokemonNameWithAffix(target)}));

    //Will find next acting phase of the targeted pokémon, delete it and queue it next on successful delete.
    const nextAttackPhase = target.scene.findPhase<MovePhase>((phase) => phase.pokemon === target);
    if (nextAttackPhase && target.scene.tryRemovePhase((phase: MovePhase) => phase.pokemon === target)) {
      target.scene.prependToPhase(new MovePhase(target.scene, target, [...nextAttackPhase.targets], nextAttackPhase.move), MovePhase);
    }

    return true;
  }
}

const failOnGravityCondition: MoveConditionFunc = (user, target, move) => !user.scene.arena.getTag(ArenaTagType.GRAVITY);

const failOnBossCondition: MoveConditionFunc = (user, target, move) => !target.isBossImmune();

const failIfSingleBattle: MoveConditionFunc = (user, target, move) => user.scene.currentBattle.double;

const failIfDampCondition: MoveConditionFunc = (user, target, move) => {
  const cancelled = new Utils.BooleanHolder(false);
  user.scene.getField(true).map(p=>applyAbAttrs(FieldPreventExplosiveMovesAbAttr, p, cancelled));
  // Queue a message if an ability prevented usage of the move
  if (cancelled.value) {
    user.scene.queueMessage(i18next.t("moveTriggers:cannotUseMove", {pokemonName: getPokemonNameWithAffix(user), moveName: move.name}));
  }
  return !cancelled.value;
};

const userSleptOrComatoseCondition: MoveConditionFunc = (user: Pokemon, target: Pokemon, move: Move) =>  user.status?.effect === StatusEffect.SLEEP || user.hasAbility(Abilities.COMATOSE);

const targetSleptOrComatoseCondition: MoveConditionFunc = (user: Pokemon, target: Pokemon, move: Move) =>  target.status?.effect === StatusEffect.SLEEP || target.hasAbility(Abilities.COMATOSE);

const failIfLastCondition: MoveConditionFunc = (user: Pokemon, target: Pokemon, move: Move) => user.scene.phaseQueue.find(phase => phase instanceof MovePhase) !== undefined;

export type MoveAttrFilter = (attr: MoveAttr) => boolean;

function applyMoveAttrsInternal(attrFilter: MoveAttrFilter, user: Pokemon | null, target: Pokemon | null, move: Move, args: any[]): Promise<void> {
  return new Promise(resolve => {
    const attrPromises: Promise<boolean>[] = [];
    const moveAttrs = move.attrs.filter(a => attrFilter(a));
    for (const attr of moveAttrs) {
      const result = attr.apply(user, target, move, args);
      if (result instanceof Promise) {
        attrPromises.push(result);
      }
    }
    Promise.allSettled(attrPromises).then(() => resolve());
  });
}

export function applyMoveAttrs(attrType: Constructor<MoveAttr>, user: Pokemon | null, target: Pokemon | null, move: Move, ...args: any[]): Promise<void> {
  return applyMoveAttrsInternal((attr: MoveAttr) => attr instanceof attrType, user, target, move, args);
}

export function applyFilteredMoveAttrs(attrFilter: MoveAttrFilter, user: Pokemon, target: Pokemon | null, move: Move, ...args: any[]): Promise<void> {
  return applyMoveAttrsInternal(attrFilter, user, target, move, args);
}

export class MoveCondition {
  protected func: MoveConditionFunc;

  constructor(func: MoveConditionFunc) {
    this.func = func;
  }

  apply(user: Pokemon, target: Pokemon, move: Move): boolean {
    return this.func(user, target, move);
  }

  getUserBenefitScore(user: Pokemon, target: Pokemon, move: Move): integer {
    return 0;
  }
}

export class FirstMoveCondition extends MoveCondition {
  constructor() {
    super((user, target, move) => user.battleSummonData?.turnCount === 1);
  }

  getUserBenefitScore(user: Pokemon, target: Pokemon, move: Move): integer {
    return this.apply(user, target, move) ? 10 : -20;
  }
}

export class hitsSameTypeAttr extends VariableMoveTypeMultiplierAttr {
  apply(user: Pokemon, target: Pokemon, move: Move, args: any[]): boolean {
    const multiplier = args[0] as Utils.NumberHolder;
    if (!user.getTypes().some(type => target.getTypes().includes(type))) {
      multiplier.value = 0;
      return true;
    }
    return false;
  }
}

/**
 * Attribute used for Conversion 2, to convert the user's type to a random type that resists the target's last used move.
 * Fails if the user already has ALL types that resist the target's last used move.
 * Fails if the opponent has not used a move yet
 * Fails if the type is unknown or stellar
 *
 * TODO:
 * If a move has its type changed (e.g. {@linkcode Moves.HIDDEN_POWER}), it will check the new type.
 */
export class ResistLastMoveTypeAttr extends MoveEffectAttr {
  constructor() {
    super(true);
  }
  /**
   * User changes its type to a random type that resists the target's last used move
   * @param {Pokemon} user Pokemon that used the move and will change types
   * @param {Pokemon} target Opposing pokemon that recently used a move
   * @param {Move} move Move being used
   * @param {any[]} args Unused
   * @returns {boolean} true if the function succeeds
   */
  apply(user: Pokemon, target: Pokemon, move: Move, args: any[]): boolean {
    if (!super.apply(user, target, move, args)) {
      return false;
    }

    const [targetMove] = target.getLastXMoves(1); // target's most recent move
    if (!targetMove) {
      return false;
    }

    const moveData = allMoves[targetMove.move];
    if (moveData.type === Type.STELLAR || moveData.type === Type.UNKNOWN) {
      return false;
    }
    const userTypes = user.getTypes();
    const validTypes = this.getTypeResistances(user.scene.gameMode, moveData.type).filter(t => !userTypes.includes(t)); // valid types are ones that are not already the user's types
    if (!validTypes.length) {
      return false;
    }
    const type = validTypes[user.randSeedInt(validTypes.length)];
    user.summonData.types = [ type ];
    user.scene.queueMessage(i18next.t("battle:transformedIntoType", {pokemonName: getPokemonNameWithAffix(user), type: Utils.toReadableString(Type[type])}));
    user.updateInfo();

    return true;
  }

  /**
   * Retrieve the types resisting a given type. Used by Conversion 2
   * @returns An array populated with Types, or an empty array if no resistances exist (Unknown or Stellar type)
   */
  getTypeResistances(gameMode: GameMode, type: number): Type[] {
    const typeResistances: Type[] = [];

    for (let i = 0; i < Object.keys(Type).length; i++) {
      const multiplier = new NumberHolder(1);
      multiplier.value = getTypeDamageMultiplier(type, i);
      applyChallenges(gameMode, ChallengeType.TYPE_EFFECTIVENESS, multiplier);
      if (multiplier.value < 1) {
        typeResistances.push(i);
      }
    }

    return typeResistances;
  }

  getCondition(): MoveConditionFunc {
    return (user, target, move) => {
      const moveHistory = target.getLastXMoves();
      return moveHistory.length !== 0;
    };
  }
}

/**
 * Drops the target's immunity to types it is immune to
 * and makes its evasiveness be ignored during accuracy
 * checks. Used by: {@linkcode Moves.ODOR_SLEUTH | Odor Sleuth}, {@linkcode Moves.MIRACLE_EYE | Miracle Eye} and {@linkcode Moves.FORESIGHT | Foresight}
 *
 * @extends AddBattlerTagAttr
 * @see {@linkcode apply}
 */
export class ExposedMoveAttr extends AddBattlerTagAttr {
  constructor(tagType: BattlerTagType) {
    super(tagType, false, true);
  }

  /**
   * Applies {@linkcode ExposedTag} to the target.
   * @param user {@linkcode Pokemon} using this move
   * @param target {@linkcode Pokemon} target of this move
   * @param move {@linkcode Move} being used
   * @param args N/A
   * @returns `true` if the function succeeds
   */
  apply(user: Pokemon, target: Pokemon, move: Move, args: any[]): boolean {
    if (!super.apply(user, target, move, args)) {
      return false;
    }

    user.scene.queueMessage(i18next.t("moveTriggers:exposedMove", { pokemonName: getPokemonNameWithAffix(user), targetPokemonName: getPokemonNameWithAffix(target)}));

    return true;
  }
}


const unknownTypeCondition: MoveConditionFunc = (user, target, move) => !user.getTypes().includes(Type.UNKNOWN);

export type MoveTargetSet = {
  targets: BattlerIndex[];
  multiple: boolean;
};

export function getMoveTargets(user: Pokemon, move: Moves): MoveTargetSet {
  const variableTarget = new Utils.NumberHolder(0);
  user.getOpponents().forEach(p => applyMoveAttrs(VariableTargetAttr, user, p, allMoves[move], variableTarget));

  const moveTarget = allMoves[move].hasAttr(VariableTargetAttr) ? variableTarget.value : move ? allMoves[move].moveTarget : move === undefined ? MoveTarget.NEAR_ENEMY : [];
  const opponents = user.getOpponents();

  let set: Pokemon[] = [];
  let multiple = false;

  switch (moveTarget) {
  case MoveTarget.USER:
  case MoveTarget.PARTY:
    set = [ user ];
    break;
  case MoveTarget.NEAR_OTHER:
  case MoveTarget.OTHER:
  case MoveTarget.ALL_NEAR_OTHERS:
  case MoveTarget.ALL_OTHERS:
    set = (opponents.concat([ user.getAlly() ]));
    multiple = moveTarget === MoveTarget.ALL_NEAR_OTHERS || moveTarget === MoveTarget.ALL_OTHERS;
    break;
  case MoveTarget.NEAR_ENEMY:
  case MoveTarget.ALL_NEAR_ENEMIES:
  case MoveTarget.ALL_ENEMIES:
  case MoveTarget.ENEMY_SIDE:
    set = opponents;
    multiple = moveTarget !== MoveTarget.NEAR_ENEMY;
    break;
  case MoveTarget.RANDOM_NEAR_ENEMY:
    set = [ opponents[user.randSeedInt(opponents.length)] ];
    break;
  case MoveTarget.ATTACKER:
    return { targets: [ -1 as BattlerIndex ], multiple: false };
  case MoveTarget.NEAR_ALLY:
  case MoveTarget.ALLY:
    set = [ user.getAlly() ];
    break;
  case MoveTarget.USER_OR_NEAR_ALLY:
  case MoveTarget.USER_AND_ALLIES:
  case MoveTarget.USER_SIDE:
    set = [ user, user.getAlly() ];
    multiple = moveTarget !== MoveTarget.USER_OR_NEAR_ALLY;
    break;
  case MoveTarget.ALL:
  case MoveTarget.BOTH_SIDES:
    set = [ user, user.getAlly() ].concat(opponents);
    multiple = true;
    break;
  case MoveTarget.CURSE:
    set = user.getTypes(true).includes(Type.GHOST) ? (opponents.concat([ user.getAlly() ])) : [ user ];
    break;
  }

  return { targets: set.filter(p => p?.isActive(true)).map(p => p.getBattlerIndex()).filter(t => t !== undefined), multiple };
}

export const allMoves: Move[] = [
  new SelfStatusMove(Moves.NONE, Type.NORMAL, MoveCategory.STATUS, -1, -1, 0, 1),
];

export const selfStatLowerMoves: Moves[] = [];

export function initMoves() {
  allMoves.push(
    new AttackMove(Moves.POUND, Type.NORMAL, MoveCategory.PHYSICAL, 40, 100, 35, -1, 0, 1),
    new AttackMove(Moves.KARATE_CHOP, Type.FIGHTING, MoveCategory.PHYSICAL, 50, 100, 25, -1, 0, 1)
      .attr(HighCritAttr),
    new AttackMove(Moves.DOUBLE_SLAP, Type.NORMAL, MoveCategory.PHYSICAL, 15, 85, 10, -1, 0, 1)
      .attr(MultiHitAttr),
    new AttackMove(Moves.COMET_PUNCH, Type.NORMAL, MoveCategory.PHYSICAL, 18, 85, 15, -1, 0, 1)
      .attr(MultiHitAttr)
      .punchingMove(),
    new AttackMove(Moves.MEGA_PUNCH, Type.NORMAL, MoveCategory.PHYSICAL, 80, 85, 20, -1, 0, 1)
      .punchingMove(),
    new AttackMove(Moves.PAY_DAY, Type.NORMAL, MoveCategory.PHYSICAL, 40, 100, 20, -1, 0, 1)
      .attr(MoneyAttr)
      .makesContact(false),
    new AttackMove(Moves.FIRE_PUNCH, Type.FIRE, MoveCategory.PHYSICAL, 75, 100, 15, 10, 0, 1)
      .attr(StatusEffectAttr, StatusEffect.BURN)
      .punchingMove(),
    new AttackMove(Moves.ICE_PUNCH, Type.ICE, MoveCategory.PHYSICAL, 75, 100, 15, 10, 0, 1)
      .attr(StatusEffectAttr, StatusEffect.FREEZE)
      .punchingMove(),
    new AttackMove(Moves.THUNDER_PUNCH, Type.ELECTRIC, MoveCategory.PHYSICAL, 75, 100, 15, 10, 0, 1)
      .attr(StatusEffectAttr, StatusEffect.PARALYSIS)
      .punchingMove(),
    new AttackMove(Moves.SCRATCH, Type.NORMAL, MoveCategory.PHYSICAL, 40, 100, 35, -1, 0, 1),
    new AttackMove(Moves.VISE_GRIP, Type.NORMAL, MoveCategory.PHYSICAL, 55, 100, 30, -1, 0, 1),
    new AttackMove(Moves.GUILLOTINE, Type.NORMAL, MoveCategory.PHYSICAL, 200, 30, 5, -1, 0, 1)
      .attr(OneHitKOAttr)
      .attr(OneHitKOAccuracyAttr),
    new AttackMove(Moves.RAZOR_WIND, Type.NORMAL, MoveCategory.SPECIAL, 80, 100, 10, -1, 0, 1)
      .attr(ChargeAttr, ChargeAnim.RAZOR_WIND_CHARGING, i18next.t("moveTriggers:whippedUpAWhirlwind", {pokemonName: "{USER}"}))
      .attr(HighCritAttr)
      .windMove()
      .ignoresVirtual()
      .target(MoveTarget.ALL_NEAR_ENEMIES),
    new SelfStatusMove(Moves.SWORDS_DANCE, Type.NORMAL, -1, 20, -1, 0, 1)
      .attr(StatStageChangeAttr, [ Stat.ATK ], 2, true)
      .danceMove(),
    new AttackMove(Moves.CUT, Type.NORMAL, MoveCategory.PHYSICAL, 50, 95, 30, -1, 0, 1)
      .slicingMove(),
    new AttackMove(Moves.GUST, Type.FLYING, MoveCategory.SPECIAL, 40, 100, 35, -1, 0, 1)
      .attr(DealsDoubleDamageToTagAttr, BattlerTagType.FLYING, true)
      .windMove(),
    new AttackMove(Moves.WING_ATTACK, Type.FLYING, MoveCategory.PHYSICAL, 60, 100, 35, -1, 0, 1),
    new StatusMove(Moves.WHIRLWIND, Type.NORMAL, -1, 20, -1, -6, 1)
      .attr(ForceSwitchOutAttr)
      .ignoresSubstitute()
      .hidesTarget()
      .windMove(),
    new AttackMove(Moves.FLY, Type.FLYING, MoveCategory.PHYSICAL, 90, 95, 15, -1, 0, 1)
      .attr(ChargeAttr, ChargeAnim.FLY_CHARGING, i18next.t("moveTriggers:flewUpHigh", {pokemonName: "{USER}"}), BattlerTagType.FLYING)
      .condition(failOnGravityCondition)
      .ignoresVirtual(),
    new AttackMove(Moves.BIND, Type.NORMAL, MoveCategory.PHYSICAL, 15, 85, 20, -1, 0, 1)
      .attr(TrapAttr, BattlerTagType.BIND),
    new AttackMove(Moves.SLAM, Type.NORMAL, MoveCategory.PHYSICAL, 80, 75, 20, -1, 0, 1),
    new AttackMove(Moves.VINE_WHIP, Type.GRASS, MoveCategory.PHYSICAL, 45, 100, 25, -1, 0, 1),
    new AttackMove(Moves.STOMP, Type.NORMAL, MoveCategory.PHYSICAL, 65, 100, 20, 30, 0, 1)
      .attr(AlwaysHitMinimizeAttr)
      .attr(DealsDoubleDamageToTagAttr, BattlerTagType.MINIMIZED, true)
      .attr(FlinchAttr),
    new AttackMove(Moves.DOUBLE_KICK, Type.FIGHTING, MoveCategory.PHYSICAL, 30, 100, 30, -1, 0, 1)
      .attr(MultiHitAttr, MultiHitType._2),
    new AttackMove(Moves.MEGA_KICK, Type.NORMAL, MoveCategory.PHYSICAL, 120, 75, 5, -1, 0, 1),
    new AttackMove(Moves.JUMP_KICK, Type.FIGHTING, MoveCategory.PHYSICAL, 100, 95, 10, -1, 0, 1)
      .attr(MissEffectAttr, crashDamageFunc)
      .attr(NoEffectAttr, crashDamageFunc)
      .condition(failOnGravityCondition)
      .recklessMove(),
    new AttackMove(Moves.ROLLING_KICK, Type.FIGHTING, MoveCategory.PHYSICAL, 60, 85, 15, 30, 0, 1)
      .attr(FlinchAttr),
    new StatusMove(Moves.SAND_ATTACK, Type.GROUND, 100, 15, -1, 0, 1)
      .attr(StatStageChangeAttr, [ Stat.ACC ], -1),
    new AttackMove(Moves.HEADBUTT, Type.NORMAL, MoveCategory.PHYSICAL, 70, 100, 15, 30, 0, 1)
      .attr(FlinchAttr),
    new AttackMove(Moves.HORN_ATTACK, Type.NORMAL, MoveCategory.PHYSICAL, 65, 100, 25, -1, 0, 1),
    new AttackMove(Moves.FURY_ATTACK, Type.NORMAL, MoveCategory.PHYSICAL, 15, 85, 20, -1, 0, 1)
      .attr(MultiHitAttr),
    new AttackMove(Moves.HORN_DRILL, Type.NORMAL, MoveCategory.PHYSICAL, 200, 30, 5, -1, 0, 1)
      .attr(OneHitKOAttr)
      .attr(OneHitKOAccuracyAttr),
    new AttackMove(Moves.TACKLE, Type.NORMAL, MoveCategory.PHYSICAL, 40, 100, 35, -1, 0, 1),
    new AttackMove(Moves.BODY_SLAM, Type.NORMAL, MoveCategory.PHYSICAL, 85, 100, 15, 30, 0, 1)
      .attr(AlwaysHitMinimizeAttr)
      .attr(DealsDoubleDamageToTagAttr, BattlerTagType.MINIMIZED, true)
      .attr(StatusEffectAttr, StatusEffect.PARALYSIS),
    new AttackMove(Moves.WRAP, Type.NORMAL, MoveCategory.PHYSICAL, 15, 90, 20, -1, 0, 1)
      .attr(TrapAttr, BattlerTagType.WRAP),
    new AttackMove(Moves.TAKE_DOWN, Type.NORMAL, MoveCategory.PHYSICAL, 90, 85, 20, -1, 0, 1)
      .attr(RecoilAttr)
      .recklessMove(),
    new AttackMove(Moves.THRASH, Type.NORMAL, MoveCategory.PHYSICAL, 120, 100, 10, -1, 0, 1)
      .attr(FrenzyAttr)
      .attr(MissEffectAttr, frenzyMissFunc)
      .attr(NoEffectAttr, frenzyMissFunc)
      .target(MoveTarget.RANDOM_NEAR_ENEMY),
    new AttackMove(Moves.DOUBLE_EDGE, Type.NORMAL, MoveCategory.PHYSICAL, 120, 100, 15, -1, 0, 1)
      .attr(RecoilAttr, false, 0.33)
      .recklessMove(),
    new StatusMove(Moves.TAIL_WHIP, Type.NORMAL, 100, 30, -1, 0, 1)
      .attr(StatStageChangeAttr, [ Stat.DEF ], -1)
      .target(MoveTarget.ALL_NEAR_ENEMIES),
    new AttackMove(Moves.POISON_STING, Type.POISON, MoveCategory.PHYSICAL, 15, 100, 35, 30, 0, 1)
      .attr(StatusEffectAttr, StatusEffect.POISON)
      .makesContact(false),
    new AttackMove(Moves.TWINEEDLE, Type.BUG, MoveCategory.PHYSICAL, 25, 100, 20, 20, 0, 1)
      .attr(MultiHitAttr, MultiHitType._2)
      .attr(StatusEffectAttr, StatusEffect.POISON)
      .makesContact(false),
    new AttackMove(Moves.PIN_MISSILE, Type.BUG, MoveCategory.PHYSICAL, 25, 95, 20, -1, 0, 1)
      .attr(MultiHitAttr)
      .makesContact(false),
    new StatusMove(Moves.LEER, Type.NORMAL, 100, 30, -1, 0, 1)
      .attr(StatStageChangeAttr, [ Stat.DEF ], -1)
      .target(MoveTarget.ALL_NEAR_ENEMIES),
    new AttackMove(Moves.BITE, Type.DARK, MoveCategory.PHYSICAL, 60, 100, 25, 30, 0, 1)
      .attr(FlinchAttr)
      .bitingMove(),
    new StatusMove(Moves.GROWL, Type.NORMAL, 100, 40, -1, 0, 1)
      .attr(StatStageChangeAttr, [ Stat.ATK ], -1)
      .soundBased()
      .target(MoveTarget.ALL_NEAR_ENEMIES),
    new StatusMove(Moves.ROAR, Type.NORMAL, -1, 20, -1, -6, 1)
      .attr(ForceSwitchOutAttr)
      .soundBased()
      .hidesTarget(),
    new StatusMove(Moves.SING, Type.NORMAL, 55, 15, -1, 0, 1)
      .attr(StatusEffectAttr, StatusEffect.SLEEP)
      .soundBased(),
    new StatusMove(Moves.SUPERSONIC, Type.NORMAL, 55, 20, -1, 0, 1)
      .attr(ConfuseAttr)
      .soundBased(),
    new AttackMove(Moves.SONIC_BOOM, Type.NORMAL, MoveCategory.SPECIAL, -1, 90, 20, -1, 0, 1)
      .attr(FixedDamageAttr, 20),
    new StatusMove(Moves.DISABLE, Type.NORMAL, 100, 20, -1, 0, 1)
      .attr(AddBattlerTagAttr, BattlerTagType.DISABLED, false, true)
      .condition((user, target, move) => target.getMoveHistory().reverse().find(m => m.move !== Moves.NONE && m.move !== Moves.STRUGGLE && !m.virtual) !== undefined)
      .ignoresSubstitute(),
    new AttackMove(Moves.ACID, Type.POISON, MoveCategory.SPECIAL, 40, 100, 30, 10, 0, 1)
      .attr(StatStageChangeAttr, [ Stat.SPDEF ], -1)
      .target(MoveTarget.ALL_NEAR_ENEMIES),
    new AttackMove(Moves.EMBER, Type.FIRE, MoveCategory.SPECIAL, 40, 100, 25, 10, 0, 1)
      .attr(StatusEffectAttr, StatusEffect.BURN),
    new AttackMove(Moves.FLAMETHROWER, Type.FIRE, MoveCategory.SPECIAL, 90, 100, 15, 10, 0, 1)
      .attr(StatusEffectAttr, StatusEffect.BURN),
    new StatusMove(Moves.MIST, Type.ICE, -1, 30, -1, 0, 1)
      .attr(AddArenaTagAttr, ArenaTagType.MIST, 5, true)
      .target(MoveTarget.USER_SIDE),
    new AttackMove(Moves.WATER_GUN, Type.WATER, MoveCategory.SPECIAL, 40, 100, 25, -1, 0, 1),
    new AttackMove(Moves.HYDRO_PUMP, Type.WATER, MoveCategory.SPECIAL, 110, 80, 5, -1, 0, 1),
    new AttackMove(Moves.SURF, Type.WATER, MoveCategory.SPECIAL, 90, 100, 15, -1, 0, 1)
      .target(MoveTarget.ALL_NEAR_OTHERS)
      .attr(DealsDoubleDamageToTagAttr, BattlerTagType.UNDERWATER, true)
      .attr(GulpMissileTagAttr),
    new AttackMove(Moves.ICE_BEAM, Type.ICE, MoveCategory.SPECIAL, 90, 100, 10, 10, 0, 1)
      .attr(StatusEffectAttr, StatusEffect.FREEZE),
    new AttackMove(Moves.BLIZZARD, Type.ICE, MoveCategory.SPECIAL, 110, 70, 5, 10, 0, 1)
      .attr(BlizzardAccuracyAttr)
      .attr(StatusEffectAttr, StatusEffect.FREEZE)
      .windMove()
      .target(MoveTarget.ALL_NEAR_ENEMIES),
    new AttackMove(Moves.PSYBEAM, Type.PSYCHIC, MoveCategory.SPECIAL, 65, 100, 20, 10, 0, 1)
      .attr(ConfuseAttr),
    new AttackMove(Moves.BUBBLE_BEAM, Type.WATER, MoveCategory.SPECIAL, 65, 100, 20, 10, 0, 1)
      .attr(StatStageChangeAttr, [ Stat.SPD ], -1),
    new AttackMove(Moves.AURORA_BEAM, Type.ICE, MoveCategory.SPECIAL, 65, 100, 20, 10, 0, 1)
      .attr(StatStageChangeAttr, [ Stat.ATK ], -1),
    new AttackMove(Moves.HYPER_BEAM, Type.NORMAL, MoveCategory.SPECIAL, 150, 90, 5, -1, 0, 1)
      .attr(RechargeAttr),
    new AttackMove(Moves.PECK, Type.FLYING, MoveCategory.PHYSICAL, 35, 100, 35, -1, 0, 1),
    new AttackMove(Moves.DRILL_PECK, Type.FLYING, MoveCategory.PHYSICAL, 80, 100, 20, -1, 0, 1),
    new AttackMove(Moves.SUBMISSION, Type.FIGHTING, MoveCategory.PHYSICAL, 80, 80, 20, -1, 0, 1)
      .attr(RecoilAttr)
      .recklessMove(),
    new AttackMove(Moves.LOW_KICK, Type.FIGHTING, MoveCategory.PHYSICAL, -1, 100, 20, -1, 0, 1)
      .attr(WeightPowerAttr),
    new AttackMove(Moves.COUNTER, Type.FIGHTING, MoveCategory.PHYSICAL, -1, 100, 20, -1, -5, 1)
      .attr(CounterDamageAttr, (move: Move) => move.category === MoveCategory.PHYSICAL, 2)
      .target(MoveTarget.ATTACKER),
    new AttackMove(Moves.SEISMIC_TOSS, Type.FIGHTING, MoveCategory.PHYSICAL, -1, 100, 20, -1, 0, 1)
      .attr(LevelDamageAttr),
    new AttackMove(Moves.STRENGTH, Type.NORMAL, MoveCategory.PHYSICAL, 80, 100, 15, -1, 0, 1),
    new AttackMove(Moves.ABSORB, Type.GRASS, MoveCategory.SPECIAL, 20, 100, 25, -1, 0, 1)
      .attr(HitHealAttr)
      .triageMove(),
    new AttackMove(Moves.MEGA_DRAIN, Type.GRASS, MoveCategory.SPECIAL, 40, 100, 15, -1, 0, 1)
      .attr(HitHealAttr)
      .triageMove(),
    new StatusMove(Moves.LEECH_SEED, Type.GRASS, 90, 10, -1, 0, 1)
      .attr(AddBattlerTagAttr, BattlerTagType.SEEDED)
      .condition((user, target, move) => !target.getTag(BattlerTagType.SEEDED) && !target.isOfType(Type.GRASS)),
    new SelfStatusMove(Moves.GROWTH, Type.NORMAL, -1, 20, -1, 0, 1)
      .attr(GrowthStatStageChangeAttr),
    new AttackMove(Moves.RAZOR_LEAF, Type.GRASS, MoveCategory.PHYSICAL, 55, 95, 25, -1, 0, 1)
      .attr(HighCritAttr)
      .makesContact(false)
      .slicingMove()
      .target(MoveTarget.ALL_NEAR_ENEMIES),
    new AttackMove(Moves.SOLAR_BEAM, Type.GRASS, MoveCategory.SPECIAL, 120, 100, 10, -1, 0, 1)
      .attr(SunlightChargeAttr, ChargeAnim.SOLAR_BEAM_CHARGING, i18next.t("moveTriggers:tookInSunlight", {pokemonName: "{USER}"}))
      .attr(AntiSunlightPowerDecreaseAttr)
      .ignoresVirtual(),
    new StatusMove(Moves.POISON_POWDER, Type.POISON, 75, 35, -1, 0, 1)
      .attr(StatusEffectAttr, StatusEffect.POISON)
      .powderMove(),
    new StatusMove(Moves.STUN_SPORE, Type.GRASS, 75, 30, -1, 0, 1)
      .attr(StatusEffectAttr, StatusEffect.PARALYSIS)
      .powderMove(),
    new StatusMove(Moves.SLEEP_POWDER, Type.GRASS, 75, 15, -1, 0, 1)
      .attr(StatusEffectAttr, StatusEffect.SLEEP)
      .powderMove(),
    new AttackMove(Moves.PETAL_DANCE, Type.GRASS, MoveCategory.SPECIAL, 120, 100, 10, -1, 0, 1)
      .attr(FrenzyAttr)
      .attr(MissEffectAttr, frenzyMissFunc)
      .attr(NoEffectAttr, frenzyMissFunc)
      .makesContact()
      .danceMove()
      .target(MoveTarget.RANDOM_NEAR_ENEMY),
    new StatusMove(Moves.STRING_SHOT, Type.BUG, 95, 40, -1, 0, 1)
      .attr(StatStageChangeAttr, [ Stat.SPD ], -2)
      .target(MoveTarget.ALL_NEAR_ENEMIES),
    new AttackMove(Moves.DRAGON_RAGE, Type.DRAGON, MoveCategory.SPECIAL, -1, 100, 10, -1, 0, 1)
      .attr(FixedDamageAttr, 40),
    new AttackMove(Moves.FIRE_SPIN, Type.FIRE, MoveCategory.SPECIAL, 35, 85, 15, -1, 0, 1)
      .attr(TrapAttr, BattlerTagType.FIRE_SPIN),
    new AttackMove(Moves.THUNDER_SHOCK, Type.ELECTRIC, MoveCategory.SPECIAL, 40, 100, 30, 10, 0, 1)
      .attr(StatusEffectAttr, StatusEffect.PARALYSIS),
    new AttackMove(Moves.THUNDERBOLT, Type.ELECTRIC, MoveCategory.SPECIAL, 90, 100, 15, 10, 0, 1)
      .attr(StatusEffectAttr, StatusEffect.PARALYSIS),
    new StatusMove(Moves.THUNDER_WAVE, Type.ELECTRIC, 90, 20, -1, 0, 1)
      .attr(StatusEffectAttr, StatusEffect.PARALYSIS)
      .attr(RespectAttackTypeImmunityAttr),
    new AttackMove(Moves.THUNDER, Type.ELECTRIC, MoveCategory.SPECIAL, 110, 70, 10, 30, 0, 1)
      .attr(StatusEffectAttr, StatusEffect.PARALYSIS)
      .attr(ThunderAccuracyAttr)
      .attr(DealsDoubleDamageToTagAttr, BattlerTagType.FLYING, false),
    new AttackMove(Moves.ROCK_THROW, Type.ROCK, MoveCategory.PHYSICAL, 50, 90, 15, -1, 0, 1)
      .makesContact(false),
    new AttackMove(Moves.EARTHQUAKE, Type.GROUND, MoveCategory.PHYSICAL, 100, 100, 10, -1, 0, 1)
      .attr(DealsDoubleDamageToTagAttr, BattlerTagType.UNDERGROUND, true)
      .attr(MovePowerMultiplierAttr, (user, target, move) => user.scene.arena.getTerrainType() === TerrainType.GRASSY && target.isGrounded() ? 0.5 : 1)
      .makesContact(false)
      .target(MoveTarget.ALL_NEAR_OTHERS),
    new AttackMove(Moves.FISSURE, Type.GROUND, MoveCategory.PHYSICAL, 200, 30, 5, -1, 0, 1)
      .attr(OneHitKOAttr)
      .attr(OneHitKOAccuracyAttr)
      .attr(DealsDoubleDamageToTagAttr, BattlerTagType.UNDERGROUND, false)
      .makesContact(false),
    new AttackMove(Moves.DIG, Type.GROUND, MoveCategory.PHYSICAL, 80, 100, 10, -1, 0, 1)
      .attr(ChargeAttr, ChargeAnim.DIG_CHARGING, i18next.t("moveTriggers:dugAHole", {pokemonName: "{USER}"}), BattlerTagType.UNDERGROUND)
      .ignoresVirtual(),
    new StatusMove(Moves.TOXIC, Type.POISON, 90, 10, -1, 0, 1)
      .attr(StatusEffectAttr, StatusEffect.TOXIC)
      .attr(ToxicAccuracyAttr),
    new AttackMove(Moves.CONFUSION, Type.PSYCHIC, MoveCategory.SPECIAL, 50, 100, 25, 10, 0, 1)
      .attr(ConfuseAttr),
    new AttackMove(Moves.PSYCHIC, Type.PSYCHIC, MoveCategory.SPECIAL, 90, 100, 10, 10, 0, 1)
      .attr(StatStageChangeAttr, [ Stat.SPDEF ], -1),
    new StatusMove(Moves.HYPNOSIS, Type.PSYCHIC, 60, 20, -1, 0, 1)
      .attr(StatusEffectAttr, StatusEffect.SLEEP),
    new SelfStatusMove(Moves.MEDITATE, Type.PSYCHIC, -1, 40, -1, 0, 1)
      .attr(StatStageChangeAttr, [ Stat.ATK ], 1, true),
    new SelfStatusMove(Moves.AGILITY, Type.PSYCHIC, -1, 30, -1, 0, 1)
      .attr(StatStageChangeAttr, [ Stat.SPD ], 2, true),
    new AttackMove(Moves.QUICK_ATTACK, Type.NORMAL, MoveCategory.PHYSICAL, 40, 100, 30, -1, 1, 1),
    new AttackMove(Moves.RAGE, Type.NORMAL, MoveCategory.PHYSICAL, 20, 100, 20, -1, 0, 1)
      .partial(),
    new SelfStatusMove(Moves.TELEPORT, Type.PSYCHIC, -1, 20, -1, -6, 1)
      .attr(ForceSwitchOutAttr, true)
      .hidesUser(),
    new AttackMove(Moves.NIGHT_SHADE, Type.GHOST, MoveCategory.SPECIAL, -1, 100, 15, -1, 0, 1)
      .attr(LevelDamageAttr),
    new StatusMove(Moves.MIMIC, Type.NORMAL, -1, 10, -1, 0, 1)
      .attr(MovesetCopyMoveAttr)
      .ignoresSubstitute()
      .ignoresVirtual(),
    new StatusMove(Moves.SCREECH, Type.NORMAL, 85, 40, -1, 0, 1)
      .attr(StatStageChangeAttr, [ Stat.DEF ], -2)
      .soundBased(),
    new SelfStatusMove(Moves.DOUBLE_TEAM, Type.NORMAL, -1, 15, -1, 0, 1)
      .attr(StatStageChangeAttr, [ Stat.EVA ], 1, true),
    new SelfStatusMove(Moves.RECOVER, Type.NORMAL, -1, 5, -1, 0, 1)
      .attr(HealAttr, 0.5)
      .triageMove(),
    new SelfStatusMove(Moves.HARDEN, Type.NORMAL, -1, 30, -1, 0, 1)
      .attr(StatStageChangeAttr, [ Stat.DEF ], 1, true),
    new SelfStatusMove(Moves.MINIMIZE, Type.NORMAL, -1, 10, -1, 0, 1)
      .attr(AddBattlerTagAttr, BattlerTagType.MINIMIZED, true, false)
      .attr(StatStageChangeAttr, [ Stat.EVA ], 2, true),
    new StatusMove(Moves.SMOKESCREEN, Type.NORMAL, 100, 20, -1, 0, 1)
      .attr(StatStageChangeAttr, [ Stat.ACC ], -1),
    new StatusMove(Moves.CONFUSE_RAY, Type.GHOST, 100, 10, -1, 0, 1)
      .attr(ConfuseAttr),
    new SelfStatusMove(Moves.WITHDRAW, Type.WATER, -1, 40, -1, 0, 1)
      .attr(StatStageChangeAttr, [ Stat.DEF ], 1, true),
    new SelfStatusMove(Moves.DEFENSE_CURL, Type.NORMAL, -1, 40, -1, 0, 1)
      .attr(StatStageChangeAttr, [ Stat.DEF ], 1, true),
    new SelfStatusMove(Moves.BARRIER, Type.PSYCHIC, -1, 20, -1, 0, 1)
      .attr(StatStageChangeAttr, [ Stat.DEF ], 2, true),
    new StatusMove(Moves.LIGHT_SCREEN, Type.PSYCHIC, -1, 30, -1, 0, 1)
      .attr(AddArenaTagAttr, ArenaTagType.LIGHT_SCREEN, 5, true)
      .target(MoveTarget.USER_SIDE),
    new SelfStatusMove(Moves.HAZE, Type.ICE, -1, 30, -1, 0, 1)
      .ignoresSubstitute()
      .attr(ResetStatsAttr, true),
    new StatusMove(Moves.REFLECT, Type.PSYCHIC, -1, 20, -1, 0, 1)
      .attr(AddArenaTagAttr, ArenaTagType.REFLECT, 5, true)
      .target(MoveTarget.USER_SIDE),
    new SelfStatusMove(Moves.FOCUS_ENERGY, Type.NORMAL, -1, 30, -1, 0, 1)
      .attr(AddBattlerTagAttr, BattlerTagType.CRIT_BOOST, true, true),
    new AttackMove(Moves.BIDE, Type.NORMAL, MoveCategory.PHYSICAL, -1, -1, 10, -1, 1, 1)
      .ignoresVirtual()
      .target(MoveTarget.USER)
      .unimplemented(),
    new SelfStatusMove(Moves.METRONOME, Type.NORMAL, -1, 10, -1, 0, 1)
      .attr(RandomMoveAttr)
      .ignoresVirtual(),
    new StatusMove(Moves.MIRROR_MOVE, Type.FLYING, -1, 20, -1, 0, 1)
      .attr(CopyMoveAttr)
      .ignoresVirtual(),
    new AttackMove(Moves.SELF_DESTRUCT, Type.NORMAL, MoveCategory.PHYSICAL, 200, 100, 5, -1, 0, 1)
      .attr(SacrificialAttr)
      .makesContact(false)
      .condition(failIfDampCondition)
      .target(MoveTarget.ALL_NEAR_OTHERS),
    new AttackMove(Moves.EGG_BOMB, Type.NORMAL, MoveCategory.PHYSICAL, 100, 75, 10, -1, 0, 1)
      .makesContact(false)
      .ballBombMove(),
    new AttackMove(Moves.LICK, Type.GHOST, MoveCategory.PHYSICAL, 30, 100, 30, 30, 0, 1)
      .attr(StatusEffectAttr, StatusEffect.PARALYSIS),
    new AttackMove(Moves.SMOG, Type.POISON, MoveCategory.SPECIAL, 30, 70, 20, 40, 0, 1)
      .attr(StatusEffectAttr, StatusEffect.POISON),
    new AttackMove(Moves.SLUDGE, Type.POISON, MoveCategory.SPECIAL, 65, 100, 20, 30, 0, 1)
      .attr(StatusEffectAttr, StatusEffect.POISON),
    new AttackMove(Moves.BONE_CLUB, Type.GROUND, MoveCategory.PHYSICAL, 65, 85, 20, 10, 0, 1)
      .attr(FlinchAttr)
      .makesContact(false),
    new AttackMove(Moves.FIRE_BLAST, Type.FIRE, MoveCategory.SPECIAL, 110, 85, 5, 10, 0, 1)
      .attr(StatusEffectAttr, StatusEffect.BURN),
    new AttackMove(Moves.WATERFALL, Type.WATER, MoveCategory.PHYSICAL, 80, 100, 15, 20, 0, 1)
      .attr(FlinchAttr),
    new AttackMove(Moves.CLAMP, Type.WATER, MoveCategory.PHYSICAL, 35, 85, 15, -1, 0, 1)
      .attr(TrapAttr, BattlerTagType.CLAMP),
    new AttackMove(Moves.SWIFT, Type.NORMAL, MoveCategory.SPECIAL, 60, -1, 20, -1, 0, 1)
      .target(MoveTarget.ALL_NEAR_ENEMIES),
    new AttackMove(Moves.SKULL_BASH, Type.NORMAL, MoveCategory.PHYSICAL, 130, 100, 10, -1, 0, 1)
      .attr(ChargeAttr, ChargeAnim.SKULL_BASH_CHARGING, i18next.t("moveTriggers:loweredItsHead", {pokemonName: "{USER}"}), null, true)
      .attr(StatStageChangeAttr, [ Stat.DEF ], 1, true)
      .ignoresVirtual(),
    new AttackMove(Moves.SPIKE_CANNON, Type.NORMAL, MoveCategory.PHYSICAL, 20, 100, 15, -1, 0, 1)
      .attr(MultiHitAttr)
      .makesContact(false),
    new AttackMove(Moves.CONSTRICT, Type.NORMAL, MoveCategory.PHYSICAL, 10, 100, 35, 10, 0, 1)
      .attr(StatStageChangeAttr, [ Stat.SPD ], -1),
    new SelfStatusMove(Moves.AMNESIA, Type.PSYCHIC, -1, 20, -1, 0, 1)
      .attr(StatStageChangeAttr, [ Stat.SPDEF ], 2, true),
    new StatusMove(Moves.KINESIS, Type.PSYCHIC, 80, 15, -1, 0, 1)
      .attr(StatStageChangeAttr, [ Stat.ACC ], -1),
    new SelfStatusMove(Moves.SOFT_BOILED, Type.NORMAL, -1, 5, -1, 0, 1)
      .attr(HealAttr, 0.5)
      .triageMove(),
    new AttackMove(Moves.HIGH_JUMP_KICK, Type.FIGHTING, MoveCategory.PHYSICAL, 130, 90, 10, -1, 0, 1)
      .attr(MissEffectAttr, crashDamageFunc)
      .attr(NoEffectAttr, crashDamageFunc)
      .condition(failOnGravityCondition)
      .recklessMove(),
    new StatusMove(Moves.GLARE, Type.NORMAL, 100, 30, -1, 0, 1)
      .attr(StatusEffectAttr, StatusEffect.PARALYSIS),
    new AttackMove(Moves.DREAM_EATER, Type.PSYCHIC, MoveCategory.SPECIAL, 100, 100, 15, -1, 0, 1)
      .attr(HitHealAttr)
      .condition(targetSleptOrComatoseCondition)
      .triageMove(),
    new StatusMove(Moves.POISON_GAS, Type.POISON, 90, 40, -1, 0, 1)
      .attr(StatusEffectAttr, StatusEffect.POISON)
      .target(MoveTarget.ALL_NEAR_ENEMIES),
    new AttackMove(Moves.BARRAGE, Type.NORMAL, MoveCategory.PHYSICAL, 15, 85, 20, -1, 0, 1)
      .attr(MultiHitAttr)
      .makesContact(false)
      .ballBombMove(),
    new AttackMove(Moves.LEECH_LIFE, Type.BUG, MoveCategory.PHYSICAL, 80, 100, 10, -1, 0, 1)
      .attr(HitHealAttr)
      .triageMove(),
    new StatusMove(Moves.LOVELY_KISS, Type.NORMAL, 75, 10, -1, 0, 1)
      .attr(StatusEffectAttr, StatusEffect.SLEEP),
    new AttackMove(Moves.SKY_ATTACK, Type.FLYING, MoveCategory.PHYSICAL, 140, 90, 5, 30, 0, 1)
      .attr(ChargeAttr, ChargeAnim.SKY_ATTACK_CHARGING, i18next.t("moveTriggers:isGlowing", {pokemonName: "{USER}"}))
      .attr(HighCritAttr)
      .attr(FlinchAttr)
      .makesContact(false)
      .ignoresVirtual(),
    new StatusMove(Moves.TRANSFORM, Type.NORMAL, -1, 10, -1, 0, 1)
      .attr(TransformAttr)
      .ignoresProtect(),
    new AttackMove(Moves.BUBBLE, Type.WATER, MoveCategory.SPECIAL, 40, 100, 30, 10, 0, 1)
      .attr(StatStageChangeAttr, [ Stat.SPD ], -1)
      .target(MoveTarget.ALL_NEAR_ENEMIES),
    new AttackMove(Moves.DIZZY_PUNCH, Type.NORMAL, MoveCategory.PHYSICAL, 70, 100, 10, 20, 0, 1)
      .attr(ConfuseAttr)
      .punchingMove(),
    new StatusMove(Moves.SPORE, Type.GRASS, 100, 15, -1, 0, 1)
      .attr(StatusEffectAttr, StatusEffect.SLEEP)
      .powderMove(),
    new StatusMove(Moves.FLASH, Type.NORMAL, 100, 20, -1, 0, 1)
      .attr(StatStageChangeAttr, [ Stat.ACC ], -1),
    new AttackMove(Moves.PSYWAVE, Type.PSYCHIC, MoveCategory.SPECIAL, -1, 100, 15, -1, 0, 1)
      .attr(RandomLevelDamageAttr),
    new SelfStatusMove(Moves.SPLASH, Type.NORMAL, -1, 40, -1, 0, 1)
      .condition(failOnGravityCondition),
    new SelfStatusMove(Moves.ACID_ARMOR, Type.POISON, -1, 20, -1, 0, 1)
      .attr(StatStageChangeAttr, [ Stat.DEF ], 2, true),
    new AttackMove(Moves.CRABHAMMER, Type.WATER, MoveCategory.PHYSICAL, 100, 90, 10, -1, 0, 1)
      .attr(HighCritAttr),
    new AttackMove(Moves.EXPLOSION, Type.NORMAL, MoveCategory.PHYSICAL, 250, 100, 5, -1, 0, 1)
      .condition(failIfDampCondition)
      .attr(SacrificialAttr)
      .makesContact(false)
      .target(MoveTarget.ALL_NEAR_OTHERS),
    new AttackMove(Moves.FURY_SWIPES, Type.NORMAL, MoveCategory.PHYSICAL, 18, 80, 15, -1, 0, 1)
      .attr(MultiHitAttr),
    new AttackMove(Moves.BONEMERANG, Type.GROUND, MoveCategory.PHYSICAL, 50, 90, 10, -1, 0, 1)
      .attr(MultiHitAttr, MultiHitType._2)
      .makesContact(false),
    new SelfStatusMove(Moves.REST, Type.PSYCHIC, -1, 5, -1, 0, 1)
      .attr(StatusEffectAttr, StatusEffect.SLEEP, true, 3, true)
      .attr(HealAttr, 1, true)
      .condition((user, target, move) => !user.isFullHp() && user.canSetStatus(StatusEffect.SLEEP, true, true))
      .triageMove(),
    new AttackMove(Moves.ROCK_SLIDE, Type.ROCK, MoveCategory.PHYSICAL, 75, 90, 10, 30, 0, 1)
      .attr(FlinchAttr)
      .makesContact(false)
      .target(MoveTarget.ALL_NEAR_ENEMIES),
    new AttackMove(Moves.HYPER_FANG, Type.NORMAL, MoveCategory.PHYSICAL, 80, 90, 15, 10, 0, 1)
      .attr(FlinchAttr)
      .bitingMove(),
    new SelfStatusMove(Moves.SHARPEN, Type.NORMAL, -1, 30, -1, 0, 1)
      .attr(StatStageChangeAttr, [ Stat.ATK ], 1, true),
    new SelfStatusMove(Moves.CONVERSION, Type.NORMAL, -1, 30, -1, 0, 1)
      .attr(FirstMoveTypeAttr),
    new AttackMove(Moves.TRI_ATTACK, Type.NORMAL, MoveCategory.SPECIAL, 80, 100, 10, 20, 0, 1)
      .attr(MultiStatusEffectAttr, [StatusEffect.BURN, StatusEffect.FREEZE, StatusEffect.PARALYSIS]),
    new AttackMove(Moves.SUPER_FANG, Type.NORMAL, MoveCategory.PHYSICAL, -1, 90, 10, -1, 0, 1)
      .attr(TargetHalfHpDamageAttr),
    new AttackMove(Moves.SLASH, Type.NORMAL, MoveCategory.PHYSICAL, 70, 100, 20, -1, 0, 1)
      .attr(HighCritAttr)
      .slicingMove(),
    new SelfStatusMove(Moves.SUBSTITUTE, Type.NORMAL, -1, 10, -1, 0, 1)
      .attr(AddSubstituteAttr),
    new AttackMove(Moves.STRUGGLE, Type.NORMAL, MoveCategory.PHYSICAL, 50, -1, 1, -1, 0, 1)
      .attr(RecoilAttr, true, 0.25, true)
      .attr(TypelessAttr)
      .ignoresVirtual()
      .target(MoveTarget.RANDOM_NEAR_ENEMY),
    new StatusMove(Moves.SKETCH, Type.NORMAL, -1, 1, -1, 0, 2)
      .ignoresSubstitute()
      .attr(SketchAttr)
      .ignoresVirtual(),
    new AttackMove(Moves.TRIPLE_KICK, Type.FIGHTING, MoveCategory.PHYSICAL, 10, 90, 10, -1, 0, 2)
      .attr(MultiHitAttr, MultiHitType._3)
      .attr(MultiHitPowerIncrementAttr, 3)
      .checkAllHits(),
    new AttackMove(Moves.THIEF, Type.DARK, MoveCategory.PHYSICAL, 60, 100, 25, -1, 0, 2)
      .attr(StealHeldItemChanceAttr, 0.3),
    new StatusMove(Moves.SPIDER_WEB, Type.BUG, -1, 10, -1, 0, 2)
      .attr(AddBattlerTagAttr, BattlerTagType.TRAPPED, false, true, 1),
    new StatusMove(Moves.MIND_READER, Type.NORMAL, -1, 5, -1, 0, 2)
      .attr(IgnoreAccuracyAttr),
    new StatusMove(Moves.NIGHTMARE, Type.GHOST, 100, 15, -1, 0, 2)
      .attr(AddBattlerTagAttr, BattlerTagType.NIGHTMARE)
      .condition(targetSleptOrComatoseCondition),
    new AttackMove(Moves.FLAME_WHEEL, Type.FIRE, MoveCategory.PHYSICAL, 60, 100, 25, 10, 0, 2)
      .attr(HealStatusEffectAttr, true, StatusEffect.FREEZE)
      .attr(StatusEffectAttr, StatusEffect.BURN),
    new AttackMove(Moves.SNORE, Type.NORMAL, MoveCategory.SPECIAL, 50, 100, 15, 30, 0, 2)
      .attr(BypassSleepAttr)
      .attr(FlinchAttr)
      .condition(userSleptOrComatoseCondition)
      .soundBased(),
    new StatusMove(Moves.CURSE, Type.GHOST, -1, 10, -1, 0, 2)
      .attr(CurseAttr)
      .ignoresSubstitute()
      .ignoresProtect(true)
      .target(MoveTarget.CURSE),
    new AttackMove(Moves.FLAIL, Type.NORMAL, MoveCategory.PHYSICAL, -1, 100, 15, -1, 0, 2)
      .attr(LowHpPowerAttr),
    new StatusMove(Moves.CONVERSION_2, Type.NORMAL, -1, 30, -1, 0, 2)
      .attr(ResistLastMoveTypeAttr)
      .ignoresSubstitute()
      .partial(), // Checks the move's original typing and not if its type is changed through some other means
    new AttackMove(Moves.AEROBLAST, Type.FLYING, MoveCategory.SPECIAL, 100, 95, 5, -1, 0, 2)
      .windMove()
      .attr(HighCritAttr),
    new StatusMove(Moves.COTTON_SPORE, Type.GRASS, 100, 40, -1, 0, 2)
      .attr(StatStageChangeAttr, [ Stat.SPD ], -2)
      .powderMove()
      .target(MoveTarget.ALL_NEAR_ENEMIES),
    new AttackMove(Moves.REVERSAL, Type.FIGHTING, MoveCategory.PHYSICAL, -1, 100, 15, -1, 0, 2)
      .attr(LowHpPowerAttr),
    new StatusMove(Moves.SPITE, Type.GHOST, 100, 10, -1, 0, 2)
      .ignoresSubstitute()
      .attr(ReducePpMoveAttr, 4),
    new AttackMove(Moves.POWDER_SNOW, Type.ICE, MoveCategory.SPECIAL, 40, 100, 25, 10, 0, 2)
      .attr(StatusEffectAttr, StatusEffect.FREEZE)
      .target(MoveTarget.ALL_NEAR_ENEMIES),
    new SelfStatusMove(Moves.PROTECT, Type.NORMAL, -1, 10, -1, 4, 2)
      .attr(ProtectAttr)
      .condition(failIfLastCondition),
    new AttackMove(Moves.MACH_PUNCH, Type.FIGHTING, MoveCategory.PHYSICAL, 40, 100, 30, -1, 1, 2)
      .punchingMove(),
    new StatusMove(Moves.SCARY_FACE, Type.NORMAL, 100, 10, -1, 0, 2)
      .attr(StatStageChangeAttr, [ Stat.SPD ], -2),
    new AttackMove(Moves.FEINT_ATTACK, Type.DARK, MoveCategory.PHYSICAL, 60, -1, 20, -1, 0, 2),
    new StatusMove(Moves.SWEET_KISS, Type.FAIRY, 75, 10, -1, 0, 2)
      .attr(ConfuseAttr),
    new SelfStatusMove(Moves.BELLY_DRUM, Type.NORMAL, -1, 10, -1, 0, 2)
      .attr(CutHpStatStageBoostAttr, [ Stat.ATK ], 12, 2, (user) => {
        user.scene.queueMessage(i18next.t("moveTriggers:cutOwnHpAndMaximizedStat", { pokemonName: getPokemonNameWithAffix(user), statName: i18next.t(getStatKey(Stat.ATK)) }));
      }),
    new AttackMove(Moves.SLUDGE_BOMB, Type.POISON, MoveCategory.SPECIAL, 90, 100, 10, 30, 0, 2)
      .attr(StatusEffectAttr, StatusEffect.POISON)
      .ballBombMove(),
    new AttackMove(Moves.MUD_SLAP, Type.GROUND, MoveCategory.SPECIAL, 20, 100, 10, 100, 0, 2)
      .attr(StatStageChangeAttr, [ Stat.ACC ], -1),
    new AttackMove(Moves.OCTAZOOKA, Type.WATER, MoveCategory.SPECIAL, 65, 85, 10, 50, 0, 2)
      .attr(StatStageChangeAttr, [ Stat.ACC ], -1)
      .ballBombMove(),
    new StatusMove(Moves.SPIKES, Type.GROUND, -1, 20, -1, 0, 2)
      .attr(AddArenaTrapTagAttr, ArenaTagType.SPIKES)
      .target(MoveTarget.ENEMY_SIDE),
    new AttackMove(Moves.ZAP_CANNON, Type.ELECTRIC, MoveCategory.SPECIAL, 120, 50, 5, 100, 0, 2)
      .attr(StatusEffectAttr, StatusEffect.PARALYSIS)
      .ballBombMove(),
    new StatusMove(Moves.FORESIGHT, Type.NORMAL, -1, 40, -1, 0, 2)
      .attr(ExposedMoveAttr, BattlerTagType.IGNORE_GHOST)
      .ignoresSubstitute(),
    new SelfStatusMove(Moves.DESTINY_BOND, Type.GHOST, -1, 5, -1, 0, 2)
      .ignoresProtect()
      .attr(DestinyBondAttr)
      .condition((user, target, move) => {
        // Retrieves user's previous move, returns empty array if no moves have been used
        const lastTurnMove = user.getLastXMoves(1);
        // Checks last move and allows destiny bond to be used if:
        // - no previous moves have been made
        // - the previous move used was not destiny bond
        // - the previous move was unsuccessful
        return lastTurnMove.length === 0 || lastTurnMove[0].move !== move.id || lastTurnMove[0].result !== MoveResult.SUCCESS;
      }),
    new StatusMove(Moves.PERISH_SONG, Type.NORMAL, -1, 5, -1, 0, 2)
      .attr(FaintCountdownAttr)
      .ignoresProtect()
      .soundBased()
      .condition(failOnBossCondition)
      .target(MoveTarget.ALL),
    new AttackMove(Moves.ICY_WIND, Type.ICE, MoveCategory.SPECIAL, 55, 95, 15, 100, 0, 2)
      .attr(StatStageChangeAttr, [ Stat.SPD ], -1)
      .windMove()
      .target(MoveTarget.ALL_NEAR_ENEMIES),
    new SelfStatusMove(Moves.DETECT, Type.FIGHTING, -1, 5, -1, 4, 2)
      .attr(ProtectAttr)
      .condition(failIfLastCondition),
    new AttackMove(Moves.BONE_RUSH, Type.GROUND, MoveCategory.PHYSICAL, 25, 90, 10, -1, 0, 2)
      .attr(MultiHitAttr)
      .makesContact(false),
    new StatusMove(Moves.LOCK_ON, Type.NORMAL, -1, 5, -1, 0, 2)
      .attr(IgnoreAccuracyAttr),
    new AttackMove(Moves.OUTRAGE, Type.DRAGON, MoveCategory.PHYSICAL, 120, 100, 10, -1, 0, 2)
      .attr(FrenzyAttr)
      .attr(MissEffectAttr, frenzyMissFunc)
      .attr(NoEffectAttr, frenzyMissFunc)
      .target(MoveTarget.RANDOM_NEAR_ENEMY),
    new StatusMove(Moves.SANDSTORM, Type.ROCK, -1, 10, -1, 0, 2)
      .attr(WeatherChangeAttr, WeatherType.SANDSTORM)
      .target(MoveTarget.BOTH_SIDES),
    new AttackMove(Moves.GIGA_DRAIN, Type.GRASS, MoveCategory.SPECIAL, 75, 100, 10, -1, 0, 2)
      .attr(HitHealAttr)
      .triageMove(),
    new SelfStatusMove(Moves.ENDURE, Type.NORMAL, -1, 10, -1, 4, 2)
      .attr(ProtectAttr, BattlerTagType.ENDURING)
      .condition(failIfLastCondition),
    new StatusMove(Moves.CHARM, Type.FAIRY, 100, 20, -1, 0, 2)
      .attr(StatStageChangeAttr, [ Stat.ATK ], -2),
    new AttackMove(Moves.ROLLOUT, Type.ROCK, MoveCategory.PHYSICAL, 30, 90, 20, -1, 0, 2)
      .partial()
      .attr(ConsecutiveUseDoublePowerAttr, 5, true, true, Moves.DEFENSE_CURL),
    new AttackMove(Moves.FALSE_SWIPE, Type.NORMAL, MoveCategory.PHYSICAL, 40, 100, 40, -1, 0, 2)
      .attr(SurviveDamageAttr),
    new StatusMove(Moves.SWAGGER, Type.NORMAL, 85, 15, -1, 0, 2)
      .attr(StatStageChangeAttr, [ Stat.ATK ], 2)
      .attr(ConfuseAttr),
    new SelfStatusMove(Moves.MILK_DRINK, Type.NORMAL, -1, 5, -1, 0, 2)
      .attr(HealAttr, 0.5)
      .triageMove(),
    new AttackMove(Moves.SPARK, Type.ELECTRIC, MoveCategory.PHYSICAL, 65, 100, 20, 30, 0, 2)
      .attr(StatusEffectAttr, StatusEffect.PARALYSIS),
    new AttackMove(Moves.FURY_CUTTER, Type.BUG, MoveCategory.PHYSICAL, 40, 95, 20, -1, 0, 2)
      .attr(ConsecutiveUseDoublePowerAttr, 3, true)
      .slicingMove(),
    new AttackMove(Moves.STEEL_WING, Type.STEEL, MoveCategory.PHYSICAL, 70, 90, 25, 10, 0, 2)
      .attr(StatStageChangeAttr, [ Stat.DEF ], 1, true),
    new StatusMove(Moves.MEAN_LOOK, Type.NORMAL, -1, 5, -1, 0, 2)
      .attr(AddBattlerTagAttr, BattlerTagType.TRAPPED, false, true, 1),
    new StatusMove(Moves.ATTRACT, Type.NORMAL, 100, 15, -1, 0, 2)
      .attr(AddBattlerTagAttr, BattlerTagType.INFATUATED)
      .ignoresSubstitute()
      .condition((user, target, move) => user.isOppositeGender(target)),
    new SelfStatusMove(Moves.SLEEP_TALK, Type.NORMAL, -1, 10, -1, 0, 2)
      .attr(BypassSleepAttr)
      .attr(RandomMovesetMoveAttr)
      .condition(userSleptOrComatoseCondition)
      .target(MoveTarget.ALL_ENEMIES)
      .ignoresVirtual(),
    new StatusMove(Moves.HEAL_BELL, Type.NORMAL, -1, 5, -1, 0, 2)
      .attr(PartyStatusCureAttr, i18next.t("moveTriggers:bellChimed"), Abilities.SOUNDPROOF)
      .soundBased()
      .target(MoveTarget.PARTY),
    new AttackMove(Moves.RETURN, Type.NORMAL, MoveCategory.PHYSICAL, -1, 100, 20, -1, 0, 2)
      .attr(FriendshipPowerAttr),
    new AttackMove(Moves.PRESENT, Type.NORMAL, MoveCategory.PHYSICAL, -1, 90, 15, -1, 0, 2)
      .attr(PresentPowerAttr)
      .makesContact(false),
    new AttackMove(Moves.FRUSTRATION, Type.NORMAL, MoveCategory.PHYSICAL, -1, 100, 20, -1, 0, 2)
      .attr(FriendshipPowerAttr, true),
    new StatusMove(Moves.SAFEGUARD, Type.NORMAL, -1, 25, -1, 0, 2)
      .target(MoveTarget.USER_SIDE)
      .attr(AddArenaTagAttr, ArenaTagType.SAFEGUARD, 5, true, true),
    new StatusMove(Moves.PAIN_SPLIT, Type.NORMAL, -1, 20, -1, 0, 2)
      .attr(HpSplitAttr)
      .condition(failOnBossCondition),
    new AttackMove(Moves.SACRED_FIRE, Type.FIRE, MoveCategory.PHYSICAL, 100, 95, 5, 50, 0, 2)
      .attr(HealStatusEffectAttr, true, StatusEffect.FREEZE)
      .attr(StatusEffectAttr, StatusEffect.BURN)
      .makesContact(false),
    new AttackMove(Moves.MAGNITUDE, Type.GROUND, MoveCategory.PHYSICAL, -1, 100, 30, -1, 0, 2)
      .attr(PreMoveMessageAttr, magnitudeMessageFunc)
      .attr(MagnitudePowerAttr)
      .attr(MovePowerMultiplierAttr, (user, target, move) => user.scene.arena.getTerrainType() === TerrainType.GRASSY && target.isGrounded() ? 0.5 : 1)
      .attr(DealsDoubleDamageToTagAttr, BattlerTagType.UNDERGROUND, true)
      .makesContact(false)
      .target(MoveTarget.ALL_NEAR_OTHERS),
    new AttackMove(Moves.DYNAMIC_PUNCH, Type.FIGHTING, MoveCategory.PHYSICAL, 100, 50, 5, 100, 0, 2)
      .attr(ConfuseAttr)
      .punchingMove(),
    new AttackMove(Moves.MEGAHORN, Type.BUG, MoveCategory.PHYSICAL, 120, 85, 10, -1, 0, 2),
    new AttackMove(Moves.DRAGON_BREATH, Type.DRAGON, MoveCategory.SPECIAL, 60, 100, 20, 30, 0, 2)
      .attr(StatusEffectAttr, StatusEffect.PARALYSIS),
    new SelfStatusMove(Moves.BATON_PASS, Type.NORMAL, -1, 40, -1, 0, 2)
      .attr(ForceSwitchOutAttr, true, true)
      .hidesUser(),
    new StatusMove(Moves.ENCORE, Type.NORMAL, 100, 5, -1, 0, 2)
      .attr(AddBattlerTagAttr, BattlerTagType.ENCORE, false, true)
      .ignoresSubstitute()
      .condition((user, target, move) => new EncoreTag(user.id).canAdd(target)),
    new AttackMove(Moves.PURSUIT, Type.DARK, MoveCategory.PHYSICAL, 40, 100, 20, -1, 0, 2)
      .partial(),
    new AttackMove(Moves.RAPID_SPIN, Type.NORMAL, MoveCategory.PHYSICAL, 50, 100, 40, 100, 0, 2)
      .attr(StatStageChangeAttr, [ Stat.SPD ], 1, true)
      .attr(RemoveBattlerTagAttr, [
        BattlerTagType.BIND,
        BattlerTagType.WRAP,
        BattlerTagType.FIRE_SPIN,
        BattlerTagType.WHIRLPOOL,
        BattlerTagType.CLAMP,
        BattlerTagType.SAND_TOMB,
        BattlerTagType.MAGMA_STORM,
        BattlerTagType.SNAP_TRAP,
        BattlerTagType.THUNDER_CAGE,
        BattlerTagType.SEEDED,
        BattlerTagType.INFESTATION
      ], true)
      .attr(RemoveArenaTrapAttr),
    new StatusMove(Moves.SWEET_SCENT, Type.NORMAL, 100, 20, -1, 0, 2)
      .attr(StatStageChangeAttr, [ Stat.EVA ], -2)
      .target(MoveTarget.ALL_NEAR_ENEMIES),
    new AttackMove(Moves.IRON_TAIL, Type.STEEL, MoveCategory.PHYSICAL, 100, 75, 15, 30, 0, 2)
      .attr(StatStageChangeAttr, [ Stat.DEF ], -1),
    new AttackMove(Moves.METAL_CLAW, Type.STEEL, MoveCategory.PHYSICAL, 50, 95, 35, 10, 0, 2)
      .attr(StatStageChangeAttr, [ Stat.ATK ], 1, true),
    new AttackMove(Moves.VITAL_THROW, Type.FIGHTING, MoveCategory.PHYSICAL, 70, -1, 10, -1, -1, 2),
    new SelfStatusMove(Moves.MORNING_SUN, Type.NORMAL, -1, 5, -1, 0, 2)
      .attr(PlantHealAttr)
      .triageMove(),
    new SelfStatusMove(Moves.SYNTHESIS, Type.GRASS, -1, 5, -1, 0, 2)
      .attr(PlantHealAttr)
      .triageMove(),
    new SelfStatusMove(Moves.MOONLIGHT, Type.FAIRY, -1, 5, -1, 0, 2)
      .attr(PlantHealAttr)
      .triageMove(),
    new AttackMove(Moves.HIDDEN_POWER, Type.NORMAL, MoveCategory.SPECIAL, 60, 100, 15, -1, 0, 2)
      .attr(HiddenPowerTypeAttr),
    new AttackMove(Moves.CROSS_CHOP, Type.FIGHTING, MoveCategory.PHYSICAL, 100, 80, 5, -1, 0, 2)
      .attr(HighCritAttr),
    new AttackMove(Moves.TWISTER, Type.DRAGON, MoveCategory.SPECIAL, 40, 100, 20, 20, 0, 2)
      .attr(DealsDoubleDamageToTagAttr, BattlerTagType.FLYING, true)
      .attr(FlinchAttr)
      .windMove()
      .target(MoveTarget.ALL_NEAR_ENEMIES),
    new StatusMove(Moves.RAIN_DANCE, Type.WATER, -1, 5, -1, 0, 2)
      .attr(WeatherChangeAttr, WeatherType.RAIN)
      .target(MoveTarget.BOTH_SIDES),
    new StatusMove(Moves.SUNNY_DAY, Type.FIRE, -1, 5, -1, 0, 2)
      .attr(WeatherChangeAttr, WeatherType.SUNNY)
      .target(MoveTarget.BOTH_SIDES),
    new AttackMove(Moves.CRUNCH, Type.DARK, MoveCategory.PHYSICAL, 80, 100, 15, 20, 0, 2)
      .attr(StatStageChangeAttr, [ Stat.DEF ], -1)
      .bitingMove(),
    new AttackMove(Moves.MIRROR_COAT, Type.PSYCHIC, MoveCategory.SPECIAL, -1, 100, 20, -1, -5, 2)
      .attr(CounterDamageAttr, (move: Move) => move.category === MoveCategory.SPECIAL, 2)
      .target(MoveTarget.ATTACKER),
    new StatusMove(Moves.PSYCH_UP, Type.NORMAL, -1, 10, -1, 0, 2)
      .ignoresSubstitute()
      .attr(CopyStatsAttr),
    new AttackMove(Moves.EXTREME_SPEED, Type.NORMAL, MoveCategory.PHYSICAL, 80, 100, 5, -1, 2, 2),
    new AttackMove(Moves.ANCIENT_POWER, Type.ROCK, MoveCategory.SPECIAL, 60, 100, 5, 10, 0, 2)
      .attr(StatStageChangeAttr, [ Stat.ATK, Stat.DEF, Stat.SPATK, Stat.SPDEF, Stat.SPD ], 1, true),
    new AttackMove(Moves.SHADOW_BALL, Type.GHOST, MoveCategory.SPECIAL, 80, 100, 15, 20, 0, 2)
      .attr(StatStageChangeAttr, [ Stat.SPDEF ], -1)
      .ballBombMove(),
    new AttackMove(Moves.FUTURE_SIGHT, Type.PSYCHIC, MoveCategory.SPECIAL, 120, 100, 10, -1, 0, 2)
      .partial()
      .attr(DelayedAttackAttr, ArenaTagType.FUTURE_SIGHT, ChargeAnim.FUTURE_SIGHT_CHARGING, i18next.t("moveTriggers:foresawAnAttack", {pokemonName: "{USER}"})),
    new AttackMove(Moves.ROCK_SMASH, Type.FIGHTING, MoveCategory.PHYSICAL, 40, 100, 15, 50, 0, 2)
      .attr(StatStageChangeAttr, [ Stat.DEF ], -1),
    new AttackMove(Moves.WHIRLPOOL, Type.WATER, MoveCategory.SPECIAL, 35, 85, 15, -1, 0, 2)
      .attr(TrapAttr, BattlerTagType.WHIRLPOOL)
      .attr(DealsDoubleDamageToTagAttr, BattlerTagType.UNDERWATER, true),
    new AttackMove(Moves.BEAT_UP, Type.DARK, MoveCategory.PHYSICAL, -1, 100, 10, -1, 0, 2)
      .attr(MultiHitAttr, MultiHitType.BEAT_UP)
      .attr(BeatUpAttr)
      .makesContact(false),
    new AttackMove(Moves.FAKE_OUT, Type.NORMAL, MoveCategory.PHYSICAL, 40, 100, 10, 100, 3, 3)
      .attr(FlinchAttr)
      .condition(new FirstMoveCondition()),
    new AttackMove(Moves.UPROAR, Type.NORMAL, MoveCategory.SPECIAL, 90, 100, 10, -1, 0, 3)
      .attr(UproarMessage)
      .attr(FrenzyAttr, 3, 3)
      .attr(NoEffectAttr, frenzyMissFunc)
      .attr(MissEffectAttr, frenzyMissFunc)
      .ignoresVirtual()
      .soundBased()
      .target(MoveTarget.RANDOM_NEAR_ENEMY)
      .partial(),
    new SelfStatusMove(Moves.STOCKPILE, Type.NORMAL, -1, 20, -1, 0, 3)
      .condition(user => (user.getTag(StockpilingTag)?.stockpiledCount ?? 0) < 3)
      .attr(AddBattlerTagAttr, BattlerTagType.STOCKPILING, true),
    new AttackMove(Moves.SPIT_UP, Type.NORMAL, MoveCategory.SPECIAL, -1, -1, 10, -1, 0, 3)
      .condition(hasStockpileStacksCondition)
      .attr(SpitUpPowerAttr, 100)
      .attr(RemoveBattlerTagAttr, [BattlerTagType.STOCKPILING], true),
    new SelfStatusMove(Moves.SWALLOW, Type.NORMAL, -1, 10, -1, 0, 3)
      .condition(hasStockpileStacksCondition)
      .attr(SwallowHealAttr)
      .attr(RemoveBattlerTagAttr, [BattlerTagType.STOCKPILING], true)
      .triageMove(),
    new AttackMove(Moves.HEAT_WAVE, Type.FIRE, MoveCategory.SPECIAL, 95, 90, 10, 10, 0, 3)
      .attr(HealStatusEffectAttr, true, StatusEffect.FREEZE)
      .attr(StatusEffectAttr, StatusEffect.BURN)
      .windMove()
      .target(MoveTarget.ALL_NEAR_ENEMIES),
    new StatusMove(Moves.HAIL, Type.ICE, -1, 10, -1, 0, 3)
      .attr(WeatherChangeAttr, WeatherType.HAIL)
      .target(MoveTarget.BOTH_SIDES),
    new StatusMove(Moves.TORMENT, Type.DARK, 100, 15, -1, 0, 3)
      .ignoresSubstitute()
      .unimplemented(),
    new StatusMove(Moves.FLATTER, Type.DARK, 100, 15, -1, 0, 3)
      .attr(StatStageChangeAttr, [ Stat.SPATK ], 1)
      .attr(ConfuseAttr),
    new StatusMove(Moves.WILL_O_WISP, Type.FIRE, 85, 15, -1, 0, 3)
      .attr(StatusEffectAttr, StatusEffect.BURN),
    new StatusMove(Moves.MEMENTO, Type.DARK, 100, 10, -1, 0, 3)
      .attr(SacrificialAttrOnHit)
      .attr(StatStageChangeAttr, [ Stat.ATK, Stat.SPATK ], -2),
    new AttackMove(Moves.FACADE, Type.NORMAL, MoveCategory.PHYSICAL, 70, 100, 20, -1, 0, 3)
      .attr(MovePowerMultiplierAttr, (user, target, move) => user.status
        && (user.status.effect === StatusEffect.BURN || user.status.effect === StatusEffect.POISON || user.status.effect === StatusEffect.TOXIC || user.status.effect === StatusEffect.PARALYSIS) ? 2 : 1)
      .attr(BypassBurnDamageReductionAttr),
    new AttackMove(Moves.FOCUS_PUNCH, Type.FIGHTING, MoveCategory.PHYSICAL, 150, 100, 20, -1, -3, 3)
      .attr(MessageHeaderAttr, (user, move) => i18next.t("moveTriggers:isTighteningFocus", {pokemonName: getPokemonNameWithAffix(user)}))
      .punchingMove()
      .ignoresVirtual()
      .condition((user, target, move) => !user.turnData.attacksReceived.find(r => r.damage)),
    new AttackMove(Moves.SMELLING_SALTS, Type.NORMAL, MoveCategory.PHYSICAL, 70, 100, 10, -1, 0, 3)
      .attr(MovePowerMultiplierAttr, (user, target, move) => target.status?.effect === StatusEffect.PARALYSIS ? 2 : 1)
      .attr(HealStatusEffectAttr, true, StatusEffect.PARALYSIS),
    new SelfStatusMove(Moves.FOLLOW_ME, Type.NORMAL, -1, 20, -1, 2, 3)
      .attr(AddBattlerTagAttr, BattlerTagType.CENTER_OF_ATTENTION, true),
    new StatusMove(Moves.NATURE_POWER, Type.NORMAL, -1, 20, -1, 0, 3)
      .attr(NaturePowerAttr)
      .ignoresVirtual(),
    new SelfStatusMove(Moves.CHARGE, Type.ELECTRIC, -1, 20, -1, 0, 3)
      .attr(StatStageChangeAttr, [ Stat.SPDEF ], 1, true)
      .attr(AddBattlerTagAttr, BattlerTagType.CHARGED, true, false),
    new StatusMove(Moves.TAUNT, Type.DARK, 100, 20, -1, 0, 3)
      .ignoresSubstitute()
      .unimplemented(),
    new StatusMove(Moves.HELPING_HAND, Type.NORMAL, -1, 20, -1, 5, 3)
      .attr(AddBattlerTagAttr, BattlerTagType.HELPING_HAND)
      .ignoresSubstitute()
      .target(MoveTarget.NEAR_ALLY),
    new StatusMove(Moves.TRICK, Type.PSYCHIC, 100, 10, -1, 0, 3)
      .unimplemented(),
    new StatusMove(Moves.ROLE_PLAY, Type.PSYCHIC, -1, 10, -1, 0, 3)
      .ignoresSubstitute()
      .attr(AbilityCopyAttr),
    new SelfStatusMove(Moves.WISH, Type.NORMAL, -1, 10, -1, 0, 3)
      .triageMove()
      .attr(AddArenaTagAttr, ArenaTagType.WISH, 2, true),
    new SelfStatusMove(Moves.ASSIST, Type.NORMAL, -1, 20, -1, 0, 3)
      .attr(RandomMovesetMoveAttr, true)
      .ignoresVirtual(),
    new SelfStatusMove(Moves.INGRAIN, Type.GRASS, -1, 20, -1, 0, 3)
      .attr(AddBattlerTagAttr, BattlerTagType.INGRAIN, true, true),
    new AttackMove(Moves.SUPERPOWER, Type.FIGHTING, MoveCategory.PHYSICAL, 120, 100, 5, -1, 0, 3)
      .attr(StatStageChangeAttr, [ Stat.ATK, Stat.DEF ], -1, true),
    new SelfStatusMove(Moves.MAGIC_COAT, Type.PSYCHIC, -1, 15, -1, 4, 3)
      .unimplemented(),
    new SelfStatusMove(Moves.RECYCLE, Type.NORMAL, -1, 10, -1, 0, 3)
      .unimplemented(),
    new AttackMove(Moves.REVENGE, Type.FIGHTING, MoveCategory.PHYSICAL, 60, 100, 10, -1, -4, 3)
      .attr(TurnDamagedDoublePowerAttr),
    new AttackMove(Moves.BRICK_BREAK, Type.FIGHTING, MoveCategory.PHYSICAL, 75, 100, 15, -1, 0, 3)
      .attr(RemoveScreensAttr),
    new StatusMove(Moves.YAWN, Type.NORMAL, -1, 10, -1, 0, 3)
      .attr(AddBattlerTagAttr, BattlerTagType.DROWSY, false, true)
      .condition((user, target, move) => !target.status && !target.scene.arena.getTagOnSide(ArenaTagType.SAFEGUARD, target.isPlayer() ? ArenaTagSide.PLAYER : ArenaTagSide.ENEMY)),
    new AttackMove(Moves.KNOCK_OFF, Type.DARK, MoveCategory.PHYSICAL, 65, 100, 20, -1, 0, 3)
      .attr(MovePowerMultiplierAttr, (user, target, move) => target.getHeldItems().filter(i => i.isTransferrable).length > 0 ? 1.5 : 1)
      .attr(RemoveHeldItemAttr, false),
    new AttackMove(Moves.ENDEAVOR, Type.NORMAL, MoveCategory.PHYSICAL, -1, 100, 5, -1, 0, 3)
      .attr(MatchHpAttr)
      .condition(failOnBossCondition),
    new AttackMove(Moves.ERUPTION, Type.FIRE, MoveCategory.SPECIAL, 150, 100, 5, -1, 0, 3)
      .attr(HpPowerAttr)
      .target(MoveTarget.ALL_NEAR_ENEMIES),
    new StatusMove(Moves.SKILL_SWAP, Type.PSYCHIC, -1, 10, -1, 0, 3)
      .ignoresSubstitute()
      .attr(SwitchAbilitiesAttr),
    new SelfStatusMove(Moves.IMPRISON, Type.PSYCHIC, -1, 10, -1, 0, 3)
      .ignoresSubstitute()
      .unimplemented(),
    new SelfStatusMove(Moves.REFRESH, Type.NORMAL, -1, 20, -1, 0, 3)
      .attr(HealStatusEffectAttr, true, StatusEffect.PARALYSIS, StatusEffect.POISON, StatusEffect.TOXIC, StatusEffect.BURN)
      .condition((user, target, move) => !!user.status && (user.status.effect === StatusEffect.PARALYSIS || user.status.effect === StatusEffect.POISON || user.status.effect === StatusEffect.TOXIC || user.status.effect === StatusEffect.BURN)),
    new SelfStatusMove(Moves.GRUDGE, Type.GHOST, -1, 5, -1, 0, 3)
      .unimplemented(),
    new SelfStatusMove(Moves.SNATCH, Type.DARK, -1, 10, -1, 4, 3)
      .unimplemented(),
    new AttackMove(Moves.SECRET_POWER, Type.NORMAL, MoveCategory.PHYSICAL, 70, 100, 20, 30, 0, 3)
      .makesContact(false)
      .partial(),
    new AttackMove(Moves.DIVE, Type.WATER, MoveCategory.PHYSICAL, 80, 100, 10, -1, 0, 3)
      .attr(ChargeAttr, ChargeAnim.DIVE_CHARGING, i18next.t("moveTriggers:hidUnderwater", {pokemonName: "{USER}"}), BattlerTagType.UNDERWATER, true)
      .attr(GulpMissileTagAttr)
      .ignoresVirtual(),
    new AttackMove(Moves.ARM_THRUST, Type.FIGHTING, MoveCategory.PHYSICAL, 15, 100, 20, -1, 0, 3)
      .attr(MultiHitAttr),
    new SelfStatusMove(Moves.CAMOUFLAGE, Type.NORMAL, -1, 20, -1, 0, 3)
      .attr(CopyBiomeTypeAttr),
    new SelfStatusMove(Moves.TAIL_GLOW, Type.BUG, -1, 20, -1, 0, 3)
      .attr(StatStageChangeAttr, [ Stat.SPATK ], 3, true),
    new AttackMove(Moves.LUSTER_PURGE, Type.PSYCHIC, MoveCategory.SPECIAL, 95, 100, 5, 50, 0, 3)
      .attr(StatStageChangeAttr, [ Stat.SPDEF ], -1),
    new AttackMove(Moves.MIST_BALL, Type.PSYCHIC, MoveCategory.SPECIAL, 95, 100, 5, 50, 0, 3)
      .attr(StatStageChangeAttr, [ Stat.SPATK ], -1)
      .ballBombMove(),
    new StatusMove(Moves.FEATHER_DANCE, Type.FLYING, 100, 15, -1, 0, 3)
      .attr(StatStageChangeAttr, [ Stat.ATK ], -2)
      .danceMove(),
    new StatusMove(Moves.TEETER_DANCE, Type.NORMAL, 100, 20, -1, 0, 3)
      .attr(ConfuseAttr)
      .danceMove()
      .target(MoveTarget.ALL_NEAR_OTHERS),
    new AttackMove(Moves.BLAZE_KICK, Type.FIRE, MoveCategory.PHYSICAL, 85, 90, 10, 10, 0, 3)
      .attr(HighCritAttr)
      .attr(StatusEffectAttr, StatusEffect.BURN),
    new StatusMove(Moves.MUD_SPORT, Type.GROUND, -1, 15, -1, 0, 3)
      .ignoresProtect()
      .attr(AddArenaTagAttr, ArenaTagType.MUD_SPORT, 5)
      .target(MoveTarget.BOTH_SIDES),
    new AttackMove(Moves.ICE_BALL, Type.ICE, MoveCategory.PHYSICAL, 30, 90, 20, -1, 0, 3)
      .partial()
      .attr(ConsecutiveUseDoublePowerAttr, 5, true, true, Moves.DEFENSE_CURL)
      .ballBombMove(),
    new AttackMove(Moves.NEEDLE_ARM, Type.GRASS, MoveCategory.PHYSICAL, 60, 100, 15, 30, 0, 3)
      .attr(FlinchAttr),
    new SelfStatusMove(Moves.SLACK_OFF, Type.NORMAL, -1, 5, -1, 0, 3)
      .attr(HealAttr, 0.5)
      .triageMove(),
    new AttackMove(Moves.HYPER_VOICE, Type.NORMAL, MoveCategory.SPECIAL, 90, 100, 10, -1, 0, 3)
      .soundBased()
      .target(MoveTarget.ALL_NEAR_ENEMIES),
    new AttackMove(Moves.POISON_FANG, Type.POISON, MoveCategory.PHYSICAL, 50, 100, 15, 50, 0, 3)
      .attr(StatusEffectAttr, StatusEffect.TOXIC)
      .bitingMove(),
    new AttackMove(Moves.CRUSH_CLAW, Type.NORMAL, MoveCategory.PHYSICAL, 75, 95, 10, 50, 0, 3)
      .attr(StatStageChangeAttr, [ Stat.DEF ], -1),
    new AttackMove(Moves.BLAST_BURN, Type.FIRE, MoveCategory.SPECIAL, 150, 90, 5, -1, 0, 3)
      .attr(RechargeAttr),
    new AttackMove(Moves.HYDRO_CANNON, Type.WATER, MoveCategory.SPECIAL, 150, 90, 5, -1, 0, 3)
      .attr(RechargeAttr),
    new AttackMove(Moves.METEOR_MASH, Type.STEEL, MoveCategory.PHYSICAL, 90, 90, 10, 20, 0, 3)
      .attr(StatStageChangeAttr, [ Stat.ATK ], 1, true)
      .punchingMove(),
    new AttackMove(Moves.ASTONISH, Type.GHOST, MoveCategory.PHYSICAL, 30, 100, 15, 30, 0, 3)
      .attr(FlinchAttr),
    new AttackMove(Moves.WEATHER_BALL, Type.NORMAL, MoveCategory.SPECIAL, 50, 100, 10, -1, 0, 3)
      .attr(WeatherBallTypeAttr)
      .attr(MovePowerMultiplierAttr, (user, target, move) => [WeatherType.SUNNY, WeatherType.RAIN, WeatherType.SANDSTORM, WeatherType.HAIL, WeatherType.SNOW, WeatherType.FOG, WeatherType.HEAVY_RAIN, WeatherType.HARSH_SUN].includes(user.scene.arena.weather?.weatherType!) && !user.scene.arena.weather?.isEffectSuppressed(user.scene) ? 2 : 1) // TODO: is this bang correct?
      .ballBombMove(),
    new StatusMove(Moves.AROMATHERAPY, Type.GRASS, -1, 5, -1, 0, 3)
      .attr(PartyStatusCureAttr, i18next.t("moveTriggers:soothingAromaWaftedThroughArea"), Abilities.SAP_SIPPER)
      .target(MoveTarget.PARTY),
    new StatusMove(Moves.FAKE_TEARS, Type.DARK, 100, 20, -1, 0, 3)
      .attr(StatStageChangeAttr, [ Stat.SPDEF ], -2),
    new AttackMove(Moves.AIR_CUTTER, Type.FLYING, MoveCategory.SPECIAL, 60, 95, 25, -1, 0, 3)
      .attr(HighCritAttr)
      .slicingMove()
      .windMove()
      .target(MoveTarget.ALL_NEAR_ENEMIES),
    new AttackMove(Moves.OVERHEAT, Type.FIRE, MoveCategory.SPECIAL, 130, 90, 5, -1, 0, 3)
      .attr(StatStageChangeAttr, [ Stat.SPATK ], -2, true)
      .attr(HealStatusEffectAttr, true, StatusEffect.FREEZE),
    new StatusMove(Moves.ODOR_SLEUTH, Type.NORMAL, -1, 40, -1, 0, 3)
      .attr(ExposedMoveAttr, BattlerTagType.IGNORE_GHOST)
      .ignoresSubstitute(),
    new AttackMove(Moves.ROCK_TOMB, Type.ROCK, MoveCategory.PHYSICAL, 60, 95, 15, 100, 0, 3)
      .attr(StatStageChangeAttr, [ Stat.SPD ], -1)
      .makesContact(false),
    new AttackMove(Moves.SILVER_WIND, Type.BUG, MoveCategory.SPECIAL, 60, 100, 5, 10, 0, 3)
      .attr(StatStageChangeAttr, [ Stat.ATK, Stat.DEF, Stat.SPATK, Stat.SPDEF, Stat.SPD ], 1, true)
      .windMove(),
    new StatusMove(Moves.METAL_SOUND, Type.STEEL, 85, 40, -1, 0, 3)
      .attr(StatStageChangeAttr, [ Stat.SPDEF ], -2)
      .soundBased(),
    new StatusMove(Moves.GRASS_WHISTLE, Type.GRASS, 55, 15, -1, 0, 3)
      .attr(StatusEffectAttr, StatusEffect.SLEEP)
      .soundBased(),
    new StatusMove(Moves.TICKLE, Type.NORMAL, 100, 20, -1, 0, 3)
      .attr(StatStageChangeAttr, [ Stat.ATK, Stat.DEF ], -1),
    new SelfStatusMove(Moves.COSMIC_POWER, Type.PSYCHIC, -1, 20, -1, 0, 3)
      .attr(StatStageChangeAttr, [ Stat.DEF, Stat.SPDEF ], 1, true),
    new AttackMove(Moves.WATER_SPOUT, Type.WATER, MoveCategory.SPECIAL, 150, 100, 5, -1, 0, 3)
      .attr(HpPowerAttr)
      .target(MoveTarget.ALL_NEAR_ENEMIES),
    new AttackMove(Moves.SIGNAL_BEAM, Type.BUG, MoveCategory.SPECIAL, 75, 100, 15, 10, 0, 3)
      .attr(ConfuseAttr),
    new AttackMove(Moves.SHADOW_PUNCH, Type.GHOST, MoveCategory.PHYSICAL, 60, -1, 20, -1, 0, 3)
      .punchingMove(),
    new AttackMove(Moves.EXTRASENSORY, Type.PSYCHIC, MoveCategory.SPECIAL, 80, 100, 20, 10, 0, 3)
      .attr(FlinchAttr),
    new AttackMove(Moves.SKY_UPPERCUT, Type.FIGHTING, MoveCategory.PHYSICAL, 85, 90, 15, -1, 0, 3)
      .attr(DealsDoubleDamageToTagAttr, BattlerTagType.FLYING)
      .punchingMove(),
    new AttackMove(Moves.SAND_TOMB, Type.GROUND, MoveCategory.PHYSICAL, 35, 85, 15, -1, 0, 3)
      .attr(TrapAttr, BattlerTagType.SAND_TOMB)
      .makesContact(false),
    new AttackMove(Moves.SHEER_COLD, Type.ICE, MoveCategory.SPECIAL, 200, 20, 5, -1, 0, 3)
      .attr(IceNoEffectTypeAttr)
      .attr(OneHitKOAttr)
      .attr(SheerColdAccuracyAttr),
    new AttackMove(Moves.MUDDY_WATER, Type.WATER, MoveCategory.SPECIAL, 90, 85, 10, 30, 0, 3)
      .attr(StatStageChangeAttr, [ Stat.ACC ], -1)
      .target(MoveTarget.ALL_NEAR_ENEMIES),
    new AttackMove(Moves.BULLET_SEED, Type.GRASS, MoveCategory.PHYSICAL, 25, 100, 30, -1, 0, 3)
      .attr(MultiHitAttr)
      .makesContact(false)
      .ballBombMove(),
    new AttackMove(Moves.AERIAL_ACE, Type.FLYING, MoveCategory.PHYSICAL, 60, -1, 20, -1, 0, 3)
      .slicingMove(),
    new AttackMove(Moves.ICICLE_SPEAR, Type.ICE, MoveCategory.PHYSICAL, 25, 100, 30, -1, 0, 3)
      .attr(MultiHitAttr)
      .makesContact(false),
    new SelfStatusMove(Moves.IRON_DEFENSE, Type.STEEL, -1, 15, -1, 0, 3)
      .attr(StatStageChangeAttr, [ Stat.DEF ], 2, true),
    new StatusMove(Moves.BLOCK, Type.NORMAL, -1, 5, -1, 0, 3)
      .attr(AddBattlerTagAttr, BattlerTagType.TRAPPED, false, true, 1),
    new StatusMove(Moves.HOWL, Type.NORMAL, -1, 40, -1, 0, 3)
      .attr(StatStageChangeAttr, [ Stat.ATK ], 1)
      .soundBased()
      .target(MoveTarget.USER_AND_ALLIES),
    new AttackMove(Moves.DRAGON_CLAW, Type.DRAGON, MoveCategory.PHYSICAL, 80, 100, 15, -1, 0, 3),
    new AttackMove(Moves.FRENZY_PLANT, Type.GRASS, MoveCategory.SPECIAL, 150, 90, 5, -1, 0, 3)
      .attr(RechargeAttr),
    new SelfStatusMove(Moves.BULK_UP, Type.FIGHTING, -1, 20, -1, 0, 3)
      .attr(StatStageChangeAttr, [ Stat.ATK, Stat.DEF ], 1, true),
    new AttackMove(Moves.BOUNCE, Type.FLYING, MoveCategory.PHYSICAL, 85, 85, 5, 30, 0, 3)
      .attr(ChargeAttr, ChargeAnim.BOUNCE_CHARGING, i18next.t("moveTriggers:sprangUp", {pokemonName: "{USER}"}), BattlerTagType.FLYING)
      .attr(StatusEffectAttr, StatusEffect.PARALYSIS)
      .condition(failOnGravityCondition)
      .ignoresVirtual(),
    new AttackMove(Moves.MUD_SHOT, Type.GROUND, MoveCategory.SPECIAL, 55, 95, 15, 100, 0, 3)
      .attr(StatStageChangeAttr, [ Stat.SPD ], -1),
    new AttackMove(Moves.POISON_TAIL, Type.POISON, MoveCategory.PHYSICAL, 50, 100, 25, 10, 0, 3)
      .attr(HighCritAttr)
      .attr(StatusEffectAttr, StatusEffect.POISON),
    new AttackMove(Moves.COVET, Type.NORMAL, MoveCategory.PHYSICAL, 60, 100, 25, -1, 0, 3)
      .attr(StealHeldItemChanceAttr, 0.3),
    new AttackMove(Moves.VOLT_TACKLE, Type.ELECTRIC, MoveCategory.PHYSICAL, 120, 100, 15, 10, 0, 3)
      .attr(RecoilAttr, false, 0.33)
      .attr(StatusEffectAttr, StatusEffect.PARALYSIS)
      .recklessMove(),
    new AttackMove(Moves.MAGICAL_LEAF, Type.GRASS, MoveCategory.SPECIAL, 60, -1, 20, -1, 0, 3),
    new StatusMove(Moves.WATER_SPORT, Type.WATER, -1, 15, -1, 0, 3)
      .ignoresProtect()
      .attr(AddArenaTagAttr, ArenaTagType.WATER_SPORT, 5)
      .target(MoveTarget.BOTH_SIDES),
    new SelfStatusMove(Moves.CALM_MIND, Type.PSYCHIC, -1, 20, -1, 0, 3)
      .attr(StatStageChangeAttr, [ Stat.SPATK, Stat.SPDEF ], 1, true),
    new AttackMove(Moves.LEAF_BLADE, Type.GRASS, MoveCategory.PHYSICAL, 90, 100, 15, -1, 0, 3)
      .attr(HighCritAttr)
      .slicingMove(),
    new SelfStatusMove(Moves.DRAGON_DANCE, Type.DRAGON, -1, 20, -1, 0, 3)
      .attr(StatStageChangeAttr, [ Stat.ATK, Stat.SPD ], 1, true)
      .danceMove(),
    new AttackMove(Moves.ROCK_BLAST, Type.ROCK, MoveCategory.PHYSICAL, 25, 90, 10, -1, 0, 3)
      .attr(MultiHitAttr)
      .makesContact(false)
      .ballBombMove(),
    new AttackMove(Moves.SHOCK_WAVE, Type.ELECTRIC, MoveCategory.SPECIAL, 60, -1, 20, -1, 0, 3),
    new AttackMove(Moves.WATER_PULSE, Type.WATER, MoveCategory.SPECIAL, 60, 100, 20, 20, 0, 3)
      .attr(ConfuseAttr)
      .pulseMove(),
    new AttackMove(Moves.DOOM_DESIRE, Type.STEEL, MoveCategory.SPECIAL, 140, 100, 5, -1, 0, 3)
      .partial()
      .attr(DelayedAttackAttr, ArenaTagType.DOOM_DESIRE, ChargeAnim.DOOM_DESIRE_CHARGING, i18next.t("moveTriggers:choseDoomDesireAsDestiny", {pokemonName: "{USER}"})),
    new AttackMove(Moves.PSYCHO_BOOST, Type.PSYCHIC, MoveCategory.SPECIAL, 140, 90, 5, -1, 0, 3)
      .attr(StatStageChangeAttr, [ Stat.SPATK ], -2, true),
    new SelfStatusMove(Moves.ROOST, Type.FLYING, -1, 5, -1, 0, 4)
      .attr(HealAttr, 0.5)
      .attr(AddBattlerTagAttr, BattlerTagType.ROOSTED, true, false)
      .triageMove(),
    new StatusMove(Moves.GRAVITY, Type.PSYCHIC, -1, 5, -1, 0, 4)
      .ignoresProtect()
      .attr(AddArenaTagAttr, ArenaTagType.GRAVITY, 5)
      .target(MoveTarget.BOTH_SIDES),
    new StatusMove(Moves.MIRACLE_EYE, Type.PSYCHIC, -1, 40, -1, 0, 4)
      .attr(ExposedMoveAttr, BattlerTagType.IGNORE_DARK)
      .ignoresSubstitute(),
    new AttackMove(Moves.WAKE_UP_SLAP, Type.FIGHTING, MoveCategory.PHYSICAL, 70, 100, 10, -1, 0, 4)
      .attr(MovePowerMultiplierAttr, (user, target, move) => targetSleptOrComatoseCondition(user, target, move) ? 2 : 1)
      .attr(HealStatusEffectAttr, false, StatusEffect.SLEEP),
    new AttackMove(Moves.HAMMER_ARM, Type.FIGHTING, MoveCategory.PHYSICAL, 100, 90, 10, -1, 0, 4)
      .attr(StatStageChangeAttr, [ Stat.SPD ], -1, true)
      .punchingMove(),
    new AttackMove(Moves.GYRO_BALL, Type.STEEL, MoveCategory.PHYSICAL, -1, 100, 5, -1, 0, 4)
      .attr(GyroBallPowerAttr)
      .ballBombMove(),
    new SelfStatusMove(Moves.HEALING_WISH, Type.PSYCHIC, -1, 10, -1, 0, 4)
      .attr(SacrificialFullRestoreAttr)
      .triageMove(),
    new AttackMove(Moves.BRINE, Type.WATER, MoveCategory.SPECIAL, 65, 100, 10, -1, 0, 4)
      .attr(MovePowerMultiplierAttr, (user, target, move) => target.getHpRatio() < 0.5 ? 2 : 1),
    new AttackMove(Moves.NATURAL_GIFT, Type.NORMAL, MoveCategory.PHYSICAL, -1, 100, 15, -1, 0, 4)
      .makesContact(false)
      .unimplemented(),
    new AttackMove(Moves.FEINT, Type.NORMAL, MoveCategory.PHYSICAL, 30, 100, 10, -1, 2, 4)
      .attr(RemoveBattlerTagAttr, [ BattlerTagType.PROTECTED ])
      .attr(RemoveArenaTagsAttr, [ ArenaTagType.QUICK_GUARD, ArenaTagType.WIDE_GUARD, ArenaTagType.MAT_BLOCK, ArenaTagType.CRAFTY_SHIELD ], false)
      .makesContact(false)
      .ignoresProtect(),
    new AttackMove(Moves.PLUCK, Type.FLYING, MoveCategory.PHYSICAL, 60, 100, 20, -1, 0, 4)
      .attr(StealEatBerryAttr),
    new StatusMove(Moves.TAILWIND, Type.FLYING, -1, 15, -1, 0, 4)
      .windMove()
      .attr(AddArenaTagAttr, ArenaTagType.TAILWIND, 4, true)
      .target(MoveTarget.USER_SIDE),
    new StatusMove(Moves.ACUPRESSURE, Type.NORMAL, -1, 30, -1, 0, 4)
      .attr(AcupressureStatStageChangeAttr)
      .target(MoveTarget.USER_OR_NEAR_ALLY),
    new AttackMove(Moves.METAL_BURST, Type.STEEL, MoveCategory.PHYSICAL, -1, 100, 10, -1, 0, 4)
      .attr(CounterDamageAttr, (move: Move) => (move.category === MoveCategory.PHYSICAL || move.category === MoveCategory.SPECIAL), 1.5)
      .redirectCounter()
      .makesContact(false)
      .target(MoveTarget.ATTACKER),
    new AttackMove(Moves.U_TURN, Type.BUG, MoveCategory.PHYSICAL, 70, 100, 20, -1, 0, 4)
      .attr(ForceSwitchOutAttr, true, false),
    new AttackMove(Moves.CLOSE_COMBAT, Type.FIGHTING, MoveCategory.PHYSICAL, 120, 100, 5, -1, 0, 4)
      .attr(StatStageChangeAttr, [ Stat.DEF, Stat.SPDEF ], -1, true),
    new AttackMove(Moves.PAYBACK, Type.DARK, MoveCategory.PHYSICAL, 50, 100, 10, -1, 0, 4)
      .attr(MovePowerMultiplierAttr, (user, target, move) => target.getLastXMoves(1).find(m => m.turn === target.scene.currentBattle.turn) || user.scene.currentBattle.turnCommands[target.getBattlerIndex()]?.command === Command.BALL ? 2 : 1),
    new AttackMove(Moves.ASSURANCE, Type.DARK, MoveCategory.PHYSICAL, 60, 100, 10, -1, 0, 4)
      .attr(MovePowerMultiplierAttr, (user, target, move) => target.turnData.damageTaken > 0 ? 2 : 1),
    new StatusMove(Moves.EMBARGO, Type.DARK, 100, 15, -1, 0, 4)
      .unimplemented(),
    new AttackMove(Moves.FLING, Type.DARK, MoveCategory.PHYSICAL, -1, 100, 10, -1, 0, 4)
      .makesContact(false)
      .unimplemented(),
    new StatusMove(Moves.PSYCHO_SHIFT, Type.PSYCHIC, 100, 10, -1, 0, 4)
      .attr(PsychoShiftEffectAttr)
      .condition((user, target, move) => {
        let statusToApply = user.hasAbility(Abilities.COMATOSE) ? StatusEffect.SLEEP : undefined;
        if (user.status?.effect && isNonVolatileStatusEffect(user.status.effect)) {
          statusToApply = user.status.effect;
        }
        return !!statusToApply && target.canSetStatus(statusToApply, false, false, user);
      }
      ),
    new AttackMove(Moves.TRUMP_CARD, Type.NORMAL, MoveCategory.SPECIAL, -1, -1, 5, -1, 0, 4)
      .makesContact()
      .attr(LessPPMorePowerAttr),
    new StatusMove(Moves.HEAL_BLOCK, Type.PSYCHIC, 100, 15, -1, 0, 4)
      .target(MoveTarget.ALL_NEAR_ENEMIES)
      .unimplemented(),
    new AttackMove(Moves.WRING_OUT, Type.NORMAL, MoveCategory.SPECIAL, -1, 100, 5, -1, 0, 4)
      .attr(OpponentHighHpPowerAttr, 120)
      .makesContact(),
    new SelfStatusMove(Moves.POWER_TRICK, Type.PSYCHIC, -1, 10, -1, 0, 4)
      .unimplemented(),
    new StatusMove(Moves.GASTRO_ACID, Type.POISON, 100, 10, -1, 0, 4)
      .attr(SuppressAbilitiesAttr),
    new StatusMove(Moves.LUCKY_CHANT, Type.NORMAL, -1, 30, -1, 0, 4)
      .attr(AddArenaTagAttr, ArenaTagType.NO_CRIT, 5, true, true)
      .target(MoveTarget.USER_SIDE),
    new StatusMove(Moves.ME_FIRST, Type.NORMAL, -1, 20, -1, 0, 4)
      .ignoresSubstitute()
      .ignoresVirtual()
      .target(MoveTarget.NEAR_ENEMY)
      .unimplemented(),
    new SelfStatusMove(Moves.COPYCAT, Type.NORMAL, -1, 20, -1, 0, 4)
      .attr(CopyMoveAttr)
      .ignoresVirtual(),
    new StatusMove(Moves.POWER_SWAP, Type.PSYCHIC, -1, 10, 100, 0, 4)
      .attr(SwapStatStagesAttr, [ Stat.ATK, Stat.SPATK ])
      .ignoresSubstitute(),
    new StatusMove(Moves.GUARD_SWAP, Type.PSYCHIC, -1, 10, 100, 0, 4)
      .attr(SwapStatStagesAttr, [ Stat.DEF, Stat.SPDEF ])
      .ignoresSubstitute(),
    new AttackMove(Moves.PUNISHMENT, Type.DARK, MoveCategory.PHYSICAL, -1, 100, 5, -1, 0, 4)
      .makesContact(true)
      .attr(PunishmentPowerAttr),
    new AttackMove(Moves.LAST_RESORT, Type.NORMAL, MoveCategory.PHYSICAL, 140, 100, 5, -1, 0, 4)
      .attr(LastResortAttr),
    new StatusMove(Moves.WORRY_SEED, Type.GRASS, 100, 10, -1, 0, 4)
      .attr(AbilityChangeAttr, Abilities.INSOMNIA),
    new AttackMove(Moves.SUCKER_PUNCH, Type.DARK, MoveCategory.PHYSICAL, 70, 100, 5, -1, 1, 4)
      .condition((user, target, move) => user.scene.currentBattle.turnCommands[target.getBattlerIndex()]?.command === Command.FIGHT && !target.turnData.acted && allMoves[user.scene.currentBattle.turnCommands[target.getBattlerIndex()]?.move?.move!].category !== MoveCategory.STATUS), // TODO: is this bang correct?
    new StatusMove(Moves.TOXIC_SPIKES, Type.POISON, -1, 20, -1, 0, 4)
      .attr(AddArenaTrapTagAttr, ArenaTagType.TOXIC_SPIKES)
      .target(MoveTarget.ENEMY_SIDE),
    new StatusMove(Moves.HEART_SWAP, Type.PSYCHIC, -1, 10, -1, 0, 4)
      .attr(SwapStatStagesAttr, BATTLE_STATS)
      .ignoresSubstitute(),
    new SelfStatusMove(Moves.AQUA_RING, Type.WATER, -1, 20, -1, 0, 4)
      .attr(AddBattlerTagAttr, BattlerTagType.AQUA_RING, true, true),
    new SelfStatusMove(Moves.MAGNET_RISE, Type.ELECTRIC, -1, 10, -1, 0, 4)
      .attr(AddBattlerTagAttr, BattlerTagType.MAGNET_RISEN, true, true)
      .condition((user, target, move) => !user.scene.arena.getTag(ArenaTagType.GRAVITY) && [BattlerTagType.MAGNET_RISEN, BattlerTagType.IGNORE_FLYING, BattlerTagType.INGRAIN].every((tag) => !user.getTag(tag))),
    new AttackMove(Moves.FLARE_BLITZ, Type.FIRE, MoveCategory.PHYSICAL, 120, 100, 15, 10, 0, 4)
      .attr(RecoilAttr, false, 0.33)
      .attr(HealStatusEffectAttr, true, StatusEffect.FREEZE)
      .attr(StatusEffectAttr, StatusEffect.BURN)
      .recklessMove(),
    new AttackMove(Moves.FORCE_PALM, Type.FIGHTING, MoveCategory.PHYSICAL, 60, 100, 10, 30, 0, 4)
      .attr(StatusEffectAttr, StatusEffect.PARALYSIS),
    new AttackMove(Moves.AURA_SPHERE, Type.FIGHTING, MoveCategory.SPECIAL, 80, -1, 20, -1, 0, 4)
      .pulseMove()
      .ballBombMove(),
    new SelfStatusMove(Moves.ROCK_POLISH, Type.ROCK, -1, 20, -1, 0, 4)
      .attr(StatStageChangeAttr, [ Stat.SPD ], 2, true),
    new AttackMove(Moves.POISON_JAB, Type.POISON, MoveCategory.PHYSICAL, 80, 100, 20, 30, 0, 4)
      .attr(StatusEffectAttr, StatusEffect.POISON),
    new AttackMove(Moves.DARK_PULSE, Type.DARK, MoveCategory.SPECIAL, 80, 100, 15, 20, 0, 4)
      .attr(FlinchAttr)
      .pulseMove(),
    new AttackMove(Moves.NIGHT_SLASH, Type.DARK, MoveCategory.PHYSICAL, 70, 100, 15, -1, 0, 4)
      .attr(HighCritAttr)
      .slicingMove(),
    new AttackMove(Moves.AQUA_TAIL, Type.WATER, MoveCategory.PHYSICAL, 90, 90, 10, -1, 0, 4),
    new AttackMove(Moves.SEED_BOMB, Type.GRASS, MoveCategory.PHYSICAL, 80, 100, 15, -1, 0, 4)
      .makesContact(false)
      .ballBombMove(),
    new AttackMove(Moves.AIR_SLASH, Type.FLYING, MoveCategory.SPECIAL, 75, 95, 15, 30, 0, 4)
      .attr(FlinchAttr)
      .slicingMove(),
    new AttackMove(Moves.X_SCISSOR, Type.BUG, MoveCategory.PHYSICAL, 80, 100, 15, -1, 0, 4)
      .slicingMove(),
    new AttackMove(Moves.BUG_BUZZ, Type.BUG, MoveCategory.SPECIAL, 90, 100, 10, 10, 0, 4)
      .attr(StatStageChangeAttr, [ Stat.SPDEF ], -1)
      .soundBased(),
    new AttackMove(Moves.DRAGON_PULSE, Type.DRAGON, MoveCategory.SPECIAL, 85, 100, 10, -1, 0, 4)
      .pulseMove(),
    new AttackMove(Moves.DRAGON_RUSH, Type.DRAGON, MoveCategory.PHYSICAL, 100, 75, 10, 20, 0, 4)
      .attr(AlwaysHitMinimizeAttr)
      .attr(DealsDoubleDamageToTagAttr, BattlerTagType.MINIMIZED, true)
      .attr(FlinchAttr),
    new AttackMove(Moves.POWER_GEM, Type.ROCK, MoveCategory.SPECIAL, 80, 100, 20, -1, 0, 4),
    new AttackMove(Moves.DRAIN_PUNCH, Type.FIGHTING, MoveCategory.PHYSICAL, 75, 100, 10, -1, 0, 4)
      .attr(HitHealAttr)
      .punchingMove()
      .triageMove(),
    new AttackMove(Moves.VACUUM_WAVE, Type.FIGHTING, MoveCategory.SPECIAL, 40, 100, 30, -1, 1, 4),
    new AttackMove(Moves.FOCUS_BLAST, Type.FIGHTING, MoveCategory.SPECIAL, 120, 70, 5, 10, 0, 4)
      .attr(StatStageChangeAttr, [ Stat.SPDEF ], -1)
      .ballBombMove(),
    new AttackMove(Moves.ENERGY_BALL, Type.GRASS, MoveCategory.SPECIAL, 90, 100, 10, 10, 0, 4)
      .attr(StatStageChangeAttr, [ Stat.SPDEF ], -1)
      .ballBombMove(),
    new AttackMove(Moves.BRAVE_BIRD, Type.FLYING, MoveCategory.PHYSICAL, 120, 100, 15, -1, 0, 4)
      .attr(RecoilAttr, false, 0.33)
      .recklessMove(),
    new AttackMove(Moves.EARTH_POWER, Type.GROUND, MoveCategory.SPECIAL, 90, 100, 10, 10, 0, 4)
      .attr(StatStageChangeAttr, [ Stat.SPDEF ], -1),
    new StatusMove(Moves.SWITCHEROO, Type.DARK, 100, 10, -1, 0, 4)
      .unimplemented(),
    new AttackMove(Moves.GIGA_IMPACT, Type.NORMAL, MoveCategory.PHYSICAL, 150, 90, 5, -1, 0, 4)
      .attr(RechargeAttr),
    new SelfStatusMove(Moves.NASTY_PLOT, Type.DARK, -1, 20, -1, 0, 4)
      .attr(StatStageChangeAttr, [ Stat.SPATK ], 2, true),
    new AttackMove(Moves.BULLET_PUNCH, Type.STEEL, MoveCategory.PHYSICAL, 40, 100, 30, -1, 1, 4)
      .punchingMove(),
    new AttackMove(Moves.AVALANCHE, Type.ICE, MoveCategory.PHYSICAL, 60, 100, 10, -1, -4, 4)
      .attr(TurnDamagedDoublePowerAttr),
    new AttackMove(Moves.ICE_SHARD, Type.ICE, MoveCategory.PHYSICAL, 40, 100, 30, -1, 1, 4)
      .makesContact(false),
    new AttackMove(Moves.SHADOW_CLAW, Type.GHOST, MoveCategory.PHYSICAL, 70, 100, 15, -1, 0, 4)
      .attr(HighCritAttr),
    new AttackMove(Moves.THUNDER_FANG, Type.ELECTRIC, MoveCategory.PHYSICAL, 65, 95, 15, 10, 0, 4)
      .attr(FlinchAttr)
      .attr(StatusEffectAttr, StatusEffect.PARALYSIS)
      .bitingMove(),
    new AttackMove(Moves.ICE_FANG, Type.ICE, MoveCategory.PHYSICAL, 65, 95, 15, 10, 0, 4)
      .attr(FlinchAttr)
      .attr(StatusEffectAttr, StatusEffect.FREEZE)
      .bitingMove(),
    new AttackMove(Moves.FIRE_FANG, Type.FIRE, MoveCategory.PHYSICAL, 65, 95, 15, 10, 0, 4)
      .attr(FlinchAttr)
      .attr(StatusEffectAttr, StatusEffect.BURN)
      .bitingMove(),
    new AttackMove(Moves.SHADOW_SNEAK, Type.GHOST, MoveCategory.PHYSICAL, 40, 100, 30, -1, 1, 4),
    new AttackMove(Moves.MUD_BOMB, Type.GROUND, MoveCategory.SPECIAL, 65, 85, 10, 30, 0, 4)
      .attr(StatStageChangeAttr, [ Stat.ACC ], -1)
      .ballBombMove(),
    new AttackMove(Moves.PSYCHO_CUT, Type.PSYCHIC, MoveCategory.PHYSICAL, 70, 100, 20, -1, 0, 4)
      .attr(HighCritAttr)
      .slicingMove()
      .makesContact(false),
    new AttackMove(Moves.ZEN_HEADBUTT, Type.PSYCHIC, MoveCategory.PHYSICAL, 80, 90, 15, 20, 0, 4)
      .attr(FlinchAttr),
    new AttackMove(Moves.MIRROR_SHOT, Type.STEEL, MoveCategory.SPECIAL, 65, 85, 10, 30, 0, 4)
      .attr(StatStageChangeAttr, [ Stat.ACC ], -1),
    new AttackMove(Moves.FLASH_CANNON, Type.STEEL, MoveCategory.SPECIAL, 80, 100, 10, 10, 0, 4)
      .attr(StatStageChangeAttr, [ Stat.SPDEF ], -1),
    new AttackMove(Moves.ROCK_CLIMB, Type.NORMAL, MoveCategory.PHYSICAL, 90, 85, 20, 20, 0, 4)
      .attr(ConfuseAttr),
    new StatusMove(Moves.DEFOG, Type.FLYING, -1, 15, -1, 0, 4)
      .attr(StatStageChangeAttr, [ Stat.EVA ], -1)
      .attr(ClearWeatherAttr, WeatherType.FOG)
      .attr(ClearTerrainAttr)
      .attr(RemoveScreensAttr, false)
      .attr(RemoveArenaTrapAttr, true),
    new StatusMove(Moves.TRICK_ROOM, Type.PSYCHIC, -1, 5, -1, -7, 4)
      .attr(AddArenaTagAttr, ArenaTagType.TRICK_ROOM, 5)
      .ignoresProtect()
      .target(MoveTarget.BOTH_SIDES),
    new AttackMove(Moves.DRACO_METEOR, Type.DRAGON, MoveCategory.SPECIAL, 130, 90, 5, -1, 0, 4)
      .attr(StatStageChangeAttr, [ Stat.SPATK ], -2, true),
    new AttackMove(Moves.DISCHARGE, Type.ELECTRIC, MoveCategory.SPECIAL, 80, 100, 15, 30, 0, 4)
      .attr(StatusEffectAttr, StatusEffect.PARALYSIS)
      .target(MoveTarget.ALL_NEAR_OTHERS),
    new AttackMove(Moves.LAVA_PLUME, Type.FIRE, MoveCategory.SPECIAL, 80, 100, 15, 30, 0, 4)
      .attr(StatusEffectAttr, StatusEffect.BURN)
      .target(MoveTarget.ALL_NEAR_OTHERS),
    new AttackMove(Moves.LEAF_STORM, Type.GRASS, MoveCategory.SPECIAL, 130, 90, 5, -1, 0, 4)
      .attr(StatStageChangeAttr, [ Stat.SPATK ], -2, true),
    new AttackMove(Moves.POWER_WHIP, Type.GRASS, MoveCategory.PHYSICAL, 120, 85, 10, -1, 0, 4),
    new AttackMove(Moves.ROCK_WRECKER, Type.ROCK, MoveCategory.PHYSICAL, 150, 90, 5, -1, 0, 4)
      .attr(RechargeAttr)
      .makesContact(false)
      .ballBombMove(),
    new AttackMove(Moves.CROSS_POISON, Type.POISON, MoveCategory.PHYSICAL, 70, 100, 20, 10, 0, 4)
      .attr(HighCritAttr)
      .attr(StatusEffectAttr, StatusEffect.POISON)
      .slicingMove(),
    new AttackMove(Moves.GUNK_SHOT, Type.POISON, MoveCategory.PHYSICAL, 120, 80, 5, 30, 0, 4)
      .attr(StatusEffectAttr, StatusEffect.POISON)
      .makesContact(false),
    new AttackMove(Moves.IRON_HEAD, Type.STEEL, MoveCategory.PHYSICAL, 80, 100, 15, 30, 0, 4)
      .attr(FlinchAttr),
    new AttackMove(Moves.MAGNET_BOMB, Type.STEEL, MoveCategory.PHYSICAL, 60, -1, 20, -1, 0, 4)
      .makesContact(false)
      .ballBombMove(),
    new AttackMove(Moves.STONE_EDGE, Type.ROCK, MoveCategory.PHYSICAL, 100, 80, 5, -1, 0, 4)
      .attr(HighCritAttr)
      .makesContact(false),
    new StatusMove(Moves.CAPTIVATE, Type.NORMAL, 100, 20, -1, 0, 4)
      .attr(StatStageChangeAttr, [ Stat.SPATK ], -2)
      .condition((user, target, move) => target.isOppositeGender(user))
      .target(MoveTarget.ALL_NEAR_ENEMIES),
    new StatusMove(Moves.STEALTH_ROCK, Type.ROCK, -1, 20, -1, 0, 4)
      .attr(AddArenaTrapTagAttr, ArenaTagType.STEALTH_ROCK)
      .target(MoveTarget.ENEMY_SIDE),
    new AttackMove(Moves.GRASS_KNOT, Type.GRASS, MoveCategory.SPECIAL, -1, 100, 20, -1, 0, 4)
      .attr(WeightPowerAttr)
      .makesContact(),
    new AttackMove(Moves.CHATTER, Type.FLYING, MoveCategory.SPECIAL, 65, 100, 20, 100, 0, 4)
      .attr(ConfuseAttr)
      .soundBased(),
    new AttackMove(Moves.JUDGMENT, Type.NORMAL, MoveCategory.SPECIAL, 100, 100, 10, -1, 0, 4)
      .attr(FormChangeItemTypeAttr),
    new AttackMove(Moves.BUG_BITE, Type.BUG, MoveCategory.PHYSICAL, 60, 100, 20, -1, 0, 4)
      .attr(StealEatBerryAttr),
    new AttackMove(Moves.CHARGE_BEAM, Type.ELECTRIC, MoveCategory.SPECIAL, 50, 90, 10, 70, 0, 4)
      .attr(StatStageChangeAttr, [ Stat.SPATK ], 1, true),
    new AttackMove(Moves.WOOD_HAMMER, Type.GRASS, MoveCategory.PHYSICAL, 120, 100, 15, -1, 0, 4)
      .attr(RecoilAttr, false, 0.33)
      .recklessMove(),
    new AttackMove(Moves.AQUA_JET, Type.WATER, MoveCategory.PHYSICAL, 40, 100, 20, -1, 1, 4),
    new AttackMove(Moves.ATTACK_ORDER, Type.BUG, MoveCategory.PHYSICAL, 90, 100, 15, -1, 0, 4)
      .attr(HighCritAttr)
      .makesContact(false),
    new SelfStatusMove(Moves.DEFEND_ORDER, Type.BUG, -1, 10, -1, 0, 4)
      .attr(StatStageChangeAttr, [ Stat.DEF, Stat.SPDEF ], 1, true),
    new SelfStatusMove(Moves.HEAL_ORDER, Type.BUG, -1, 10, -1, 0, 4)
      .attr(HealAttr, 0.5)
      .triageMove(),
    new AttackMove(Moves.HEAD_SMASH, Type.ROCK, MoveCategory.PHYSICAL, 150, 80, 5, -1, 0, 4)
      .attr(RecoilAttr, false, 0.5)
      .recklessMove(),
    new AttackMove(Moves.DOUBLE_HIT, Type.NORMAL, MoveCategory.PHYSICAL, 35, 90, 10, -1, 0, 4)
      .attr(MultiHitAttr, MultiHitType._2),
    new AttackMove(Moves.ROAR_OF_TIME, Type.DRAGON, MoveCategory.SPECIAL, 150, 90, 5, -1, 0, 4)
      .attr(RechargeAttr),
    new AttackMove(Moves.SPACIAL_REND, Type.DRAGON, MoveCategory.SPECIAL, 100, 95, 5, -1, 0, 4)
      .attr(HighCritAttr),
    new SelfStatusMove(Moves.LUNAR_DANCE, Type.PSYCHIC, -1, 10, -1, 0, 4)
      .attr(SacrificialAttrOnHit)
      .danceMove()
      .triageMove()
      .unimplemented(),
    new AttackMove(Moves.CRUSH_GRIP, Type.NORMAL, MoveCategory.PHYSICAL, -1, 100, 5, -1, 0, 4)
      .attr(OpponentHighHpPowerAttr, 120),
    new AttackMove(Moves.MAGMA_STORM, Type.FIRE, MoveCategory.SPECIAL, 100, 75, 5, -1, 0, 4)
      .attr(TrapAttr, BattlerTagType.MAGMA_STORM),
    new StatusMove(Moves.DARK_VOID, Type.DARK, 80, 10, -1, 0, 4)  //Accuracy from Generations 4-6
      .attr(StatusEffectAttr, StatusEffect.SLEEP)
      .target(MoveTarget.ALL_NEAR_ENEMIES),
    new AttackMove(Moves.SEED_FLARE, Type.GRASS, MoveCategory.SPECIAL, 120, 85, 5, 40, 0, 4)
      .attr(StatStageChangeAttr, [ Stat.SPDEF ], -2),
    new AttackMove(Moves.OMINOUS_WIND, Type.GHOST, MoveCategory.SPECIAL, 60, 100, 5, 10, 0, 4)
      .attr(StatStageChangeAttr, [ Stat.ATK, Stat.DEF, Stat.SPATK, Stat.SPDEF, Stat.SPD ], 1, true)
      .windMove(),
    new AttackMove(Moves.SHADOW_FORCE, Type.GHOST, MoveCategory.PHYSICAL, 120, 100, 5, -1, 0, 4)
      .attr(ChargeAttr, ChargeAnim.SHADOW_FORCE_CHARGING, i18next.t("moveTriggers:vanishedInstantly", {pokemonName: "{USER}"}), BattlerTagType.HIDDEN)
      .ignoresProtect()
      .ignoresVirtual(),
    new SelfStatusMove(Moves.HONE_CLAWS, Type.DARK, -1, 15, -1, 0, 5)
      .attr(StatStageChangeAttr, [ Stat.ATK, Stat.ACC ], 1, true),
    new StatusMove(Moves.WIDE_GUARD, Type.ROCK, -1, 10, -1, 3, 5)
      .target(MoveTarget.USER_SIDE)
      .attr(AddArenaTagAttr, ArenaTagType.WIDE_GUARD, 1, true, true)
      .condition(failIfLastCondition),
    new StatusMove(Moves.GUARD_SPLIT, Type.PSYCHIC, -1, 10, -1, 0, 5)
      .attr(AverageStatsAttr, [ Stat.DEF, Stat.SPDEF ], "moveTriggers:sharedGuard"),
    new StatusMove(Moves.POWER_SPLIT, Type.PSYCHIC, -1, 10, -1, 0, 5)
      .attr(AverageStatsAttr, [ Stat.ATK, Stat.SPATK ], "moveTriggers:sharedPower"),
    new StatusMove(Moves.WONDER_ROOM, Type.PSYCHIC, -1, 10, -1, 0, 5)
      .ignoresProtect()
      .target(MoveTarget.BOTH_SIDES)
      .unimplemented(),
    new AttackMove(Moves.PSYSHOCK, Type.PSYCHIC, MoveCategory.SPECIAL, 80, 100, 10, -1, 0, 5)
      .attr(DefDefAttr),
    new AttackMove(Moves.VENOSHOCK, Type.POISON, MoveCategory.SPECIAL, 65, 100, 10, -1, 0, 5)
      .attr(MovePowerMultiplierAttr, (user, target, move) => target.status && (target.status.effect === StatusEffect.POISON || target.status.effect === StatusEffect.TOXIC) ? 2 : 1),
    new SelfStatusMove(Moves.AUTOTOMIZE, Type.STEEL, -1, 15, -1, 0, 5)
      .attr(StatStageChangeAttr, [ Stat.SPD ], 2, true)
      .partial(),
    new SelfStatusMove(Moves.RAGE_POWDER, Type.BUG, -1, 20, -1, 2, 5)
      .powderMove()
      .attr(AddBattlerTagAttr, BattlerTagType.CENTER_OF_ATTENTION, true),
    new StatusMove(Moves.TELEKINESIS, Type.PSYCHIC, -1, 15, -1, 0, 5)
      .condition(failOnGravityCondition)
      .unimplemented(),
    new StatusMove(Moves.MAGIC_ROOM, Type.PSYCHIC, -1, 10, -1, 0, 5)
      .ignoresProtect()
      .target(MoveTarget.BOTH_SIDES)
      .unimplemented(),
    new AttackMove(Moves.SMACK_DOWN, Type.ROCK, MoveCategory.PHYSICAL, 50, 100, 15, 100, 0, 5)
      .attr(AddBattlerTagAttr, BattlerTagType.IGNORE_FLYING, false, false, 1, 1, true)
      .attr(AddBattlerTagAttr, BattlerTagType.INTERRUPTED)
      .attr(RemoveBattlerTagAttr, [BattlerTagType.FLYING, BattlerTagType.MAGNET_RISEN])
      .attr(DealsDoubleDamageToTagAttr, BattlerTagType.FLYING, false)
      .makesContact(false),
    new AttackMove(Moves.STORM_THROW, Type.FIGHTING, MoveCategory.PHYSICAL, 60, 100, 10, -1, 0, 5)
      .attr(CritOnlyAttr),
    new AttackMove(Moves.FLAME_BURST, Type.FIRE, MoveCategory.SPECIAL, 70, 100, 15, -1, 0, 5)
      .attr(FlameBurstAttr),
    new AttackMove(Moves.SLUDGE_WAVE, Type.POISON, MoveCategory.SPECIAL, 95, 100, 10, 10, 0, 5)
      .attr(StatusEffectAttr, StatusEffect.POISON)
      .target(MoveTarget.ALL_NEAR_OTHERS),
    new SelfStatusMove(Moves.QUIVER_DANCE, Type.BUG, -1, 20, -1, 0, 5)
      .attr(StatStageChangeAttr, [ Stat.SPATK, Stat.SPDEF, Stat.SPD ], 1, true)
      .danceMove(),
    new AttackMove(Moves.HEAVY_SLAM, Type.STEEL, MoveCategory.PHYSICAL, -1, 100, 10, -1, 0, 5)
      .attr(AlwaysHitMinimizeAttr)
      .attr(CompareWeightPowerAttr)
      .attr(DealsDoubleDamageToTagAttr, BattlerTagType.MINIMIZED, true),
    new AttackMove(Moves.SYNCHRONOISE, Type.PSYCHIC, MoveCategory.SPECIAL, 120, 100, 10, -1, 0, 5)
      .target(MoveTarget.ALL_NEAR_OTHERS)
      .condition(unknownTypeCondition)
      .attr(hitsSameTypeAttr),
    new AttackMove(Moves.ELECTRO_BALL, Type.ELECTRIC, MoveCategory.SPECIAL, -1, 100, 10, -1, 0, 5)
      .attr(ElectroBallPowerAttr)
      .ballBombMove(),
    new StatusMove(Moves.SOAK, Type.WATER, 100, 20, -1, 0, 5)
      .attr(ChangeTypeAttr, Type.WATER),
    new AttackMove(Moves.FLAME_CHARGE, Type.FIRE, MoveCategory.PHYSICAL, 50, 100, 20, 100, 0, 5)
      .attr(StatStageChangeAttr, [ Stat.SPD ], 1, true),
    new SelfStatusMove(Moves.COIL, Type.POISON, -1, 20, -1, 0, 5)
      .attr(StatStageChangeAttr, [ Stat.ATK, Stat.DEF, Stat.ACC ], 1, true),
    new AttackMove(Moves.LOW_SWEEP, Type.FIGHTING, MoveCategory.PHYSICAL, 65, 100, 20, 100, 0, 5)
      .attr(StatStageChangeAttr, [ Stat.SPD ], -1),
    new AttackMove(Moves.ACID_SPRAY, Type.POISON, MoveCategory.SPECIAL, 40, 100, 20, 100, 0, 5)
      .attr(StatStageChangeAttr, [ Stat.SPDEF ], -2)
      .ballBombMove(),
    new AttackMove(Moves.FOUL_PLAY, Type.DARK, MoveCategory.PHYSICAL, 95, 100, 15, -1, 0, 5)
      .attr(TargetAtkUserAtkAttr),
    new StatusMove(Moves.SIMPLE_BEAM, Type.NORMAL, 100, 15, -1, 0, 5)
      .attr(AbilityChangeAttr, Abilities.SIMPLE),
    new StatusMove(Moves.ENTRAINMENT, Type.NORMAL, 100, 15, -1, 0, 5)
      .attr(AbilityGiveAttr),
    new StatusMove(Moves.AFTER_YOU, Type.NORMAL, -1, 15, -1, 0, 5)
      .ignoresProtect()
      .ignoresSubstitute()
      .target(MoveTarget.NEAR_OTHER)
      .condition(failIfSingleBattle)
      .condition((user, target, move) => !target.turnData.acted)
      .attr(AfterYouAttr),
    new AttackMove(Moves.ROUND, Type.NORMAL, MoveCategory.SPECIAL, 60, 100, 15, -1, 0, 5)
      .soundBased()
      .partial(),
    new AttackMove(Moves.ECHOED_VOICE, Type.NORMAL, MoveCategory.SPECIAL, 40, 100, 15, -1, 0, 5)
      .attr(ConsecutiveUseMultiBasePowerAttr, 5, false)
      .soundBased(),
    new AttackMove(Moves.CHIP_AWAY, Type.NORMAL, MoveCategory.PHYSICAL, 70, 100, 20, -1, 0, 5)
      .attr(IgnoreOpponentStatStagesAttr),
    new AttackMove(Moves.CLEAR_SMOG, Type.POISON, MoveCategory.SPECIAL, 50, -1, 15, -1, 0, 5)
      .attr(ResetStatsAttr, false),
    new AttackMove(Moves.STORED_POWER, Type.PSYCHIC, MoveCategory.SPECIAL, 20, 100, 10, -1, 0, 5)
      .attr(PositiveStatStagePowerAttr),
    new StatusMove(Moves.QUICK_GUARD, Type.FIGHTING, -1, 15, -1, 3, 5)
      .target(MoveTarget.USER_SIDE)
      .attr(AddArenaTagAttr, ArenaTagType.QUICK_GUARD, 1, true, true)
      .condition(failIfLastCondition),
    new SelfStatusMove(Moves.ALLY_SWITCH, Type.PSYCHIC, -1, 15, -1, 2, 5)
      .ignoresProtect()
      .unimplemented(),
    new AttackMove(Moves.SCALD, Type.WATER, MoveCategory.SPECIAL, 80, 100, 15, 30, 0, 5)
      .attr(HealStatusEffectAttr, false, StatusEffect.FREEZE)
      .attr(HealStatusEffectAttr, true, StatusEffect.FREEZE)
      .attr(StatusEffectAttr, StatusEffect.BURN),
    new SelfStatusMove(Moves.SHELL_SMASH, Type.NORMAL, -1, 15, -1, 0, 5)
      .attr(StatStageChangeAttr, [ Stat.ATK, Stat.SPATK, Stat.SPD ], 2, true)
      .attr(StatStageChangeAttr, [ Stat.DEF, Stat.SPDEF ], -1, true),
    new StatusMove(Moves.HEAL_PULSE, Type.PSYCHIC, -1, 10, -1, 0, 5)
      .attr(HealAttr, 0.5, false, false)
      .pulseMove()
      .triageMove(),
    new AttackMove(Moves.HEX, Type.GHOST, MoveCategory.SPECIAL, 65, 100, 10, -1, 0, 5)
      .attr(
        MovePowerMultiplierAttr,
        (user, target, move) =>  target.status || target.hasAbility(Abilities.COMATOSE)? 2 : 1),
    new AttackMove(Moves.SKY_DROP, Type.FLYING, MoveCategory.PHYSICAL, 60, 100, 10, -1, 0, 5)
      .partial() // Should immobilize the target, Flying types should take no damage. cf https://bulbapedia.bulbagarden.net/wiki/Sky_Drop_(move) and https://www.smogon.com/dex/sv/moves/sky-drop/
      .attr(ChargeAttr, ChargeAnim.SKY_DROP_CHARGING, i18next.t("moveTriggers:tookTargetIntoSky", {pokemonName: "{USER}", targetName: "{TARGET}"}), BattlerTagType.FLYING) // TODO: Add 2nd turn message
      .condition(failOnGravityCondition)
      .condition((user, target, move) => !target.getTag(BattlerTagType.SUBSTITUTE))
      .ignoresVirtual(),
    new SelfStatusMove(Moves.SHIFT_GEAR, Type.STEEL, -1, 10, -1, 0, 5)
      .attr(StatStageChangeAttr, [ Stat.ATK ], 1, true)
      .attr(StatStageChangeAttr, [ Stat.SPD ], 2, true),
    new AttackMove(Moves.CIRCLE_THROW, Type.FIGHTING, MoveCategory.PHYSICAL, 60, 90, 10, -1, -6, 5)
      .attr(ForceSwitchOutAttr),
    new AttackMove(Moves.INCINERATE, Type.FIRE, MoveCategory.SPECIAL, 60, 100, 15, -1, 0, 5)
      .target(MoveTarget.ALL_NEAR_ENEMIES)
      .attr(RemoveHeldItemAttr, true),
    new StatusMove(Moves.QUASH, Type.DARK, 100, 15, -1, 0, 5)
      .unimplemented(),
    new AttackMove(Moves.ACROBATICS, Type.FLYING, MoveCategory.PHYSICAL, 55, 100, 15, -1, 0, 5)
      .attr(MovePowerMultiplierAttr, (user, target, move) => Math.max(1, 2 - 0.2 * user.getHeldItems().filter(i => i.isTransferrable).reduce((v, m) => v + m.stackCount, 0))),
    new StatusMove(Moves.REFLECT_TYPE, Type.NORMAL, -1, 15, -1, 0, 5)
      .ignoresSubstitute()
      .attr(CopyTypeAttr),
    new AttackMove(Moves.RETALIATE, Type.NORMAL, MoveCategory.PHYSICAL, 70, 100, 5, -1, 0, 5)
      .attr(MovePowerMultiplierAttr, (user, target, move) => {
        const turn = user.scene.currentBattle.turn;
        const lastPlayerFaint = user.scene.currentBattle.playerFaintsHistory[user.scene.currentBattle.playerFaintsHistory.length - 1];
        const lastEnemyFaint = user.scene.currentBattle.enemyFaintsHistory[user.scene.currentBattle.enemyFaintsHistory.length - 1];
        return (
          (lastPlayerFaint !== undefined && turn - lastPlayerFaint.turn === 1 && user.isPlayer()) ||
          (lastEnemyFaint !== undefined && turn - lastEnemyFaint.turn === 1 && !user.isPlayer())
        ) ? 2 : 1;
      }),
    new AttackMove(Moves.FINAL_GAMBIT, Type.FIGHTING, MoveCategory.SPECIAL, -1, 100, 5, -1, 0, 5)
      .attr(UserHpDamageAttr)
      .attr(SacrificialAttrOnHit),
    new StatusMove(Moves.BESTOW, Type.NORMAL, -1, 15, -1, 0, 5)
      .ignoresProtect()
      .ignoresSubstitute()
      .unimplemented(),
    new AttackMove(Moves.INFERNO, Type.FIRE, MoveCategory.SPECIAL, 100, 50, 5, 100, 0, 5)
      .attr(StatusEffectAttr, StatusEffect.BURN),
    new AttackMove(Moves.WATER_PLEDGE, Type.WATER, MoveCategory.SPECIAL, 80, 100, 10, -1, 0, 5)
      .partial(),
    new AttackMove(Moves.FIRE_PLEDGE, Type.FIRE, MoveCategory.SPECIAL, 80, 100, 10, -1, 0, 5)
      .partial(),
    new AttackMove(Moves.GRASS_PLEDGE, Type.GRASS, MoveCategory.SPECIAL, 80, 100, 10, -1, 0, 5)
      .partial(),
    new AttackMove(Moves.VOLT_SWITCH, Type.ELECTRIC, MoveCategory.SPECIAL, 70, 100, 20, -1, 0, 5)
      .attr(ForceSwitchOutAttr, true, false),
    new AttackMove(Moves.STRUGGLE_BUG, Type.BUG, MoveCategory.SPECIAL, 50, 100, 20, 100, 0, 5)
      .attr(StatStageChangeAttr, [ Stat.SPATK ], -1)
      .target(MoveTarget.ALL_NEAR_ENEMIES),
    new AttackMove(Moves.BULLDOZE, Type.GROUND, MoveCategory.PHYSICAL, 60, 100, 20, 100, 0, 5)
      .attr(StatStageChangeAttr, [ Stat.SPD ], -1)
      .attr(MovePowerMultiplierAttr, (user, target, move) => user.scene.arena.getTerrainType() === TerrainType.GRASSY && target.isGrounded() ? 0.5 : 1)
      .makesContact(false)
      .target(MoveTarget.ALL_NEAR_OTHERS),
    new AttackMove(Moves.FROST_BREATH, Type.ICE, MoveCategory.SPECIAL, 60, 90, 10, 100, 0, 5)
      .attr(CritOnlyAttr),
    new AttackMove(Moves.DRAGON_TAIL, Type.DRAGON, MoveCategory.PHYSICAL, 60, 90, 10, -1, -6, 5)
      .attr(ForceSwitchOutAttr)
      .hidesTarget(),
    new SelfStatusMove(Moves.WORK_UP, Type.NORMAL, -1, 30, -1, 0, 5)
      .attr(StatStageChangeAttr, [ Stat.ATK, Stat.SPATK ], 1, true),
    new AttackMove(Moves.ELECTROWEB, Type.ELECTRIC, MoveCategory.SPECIAL, 55, 95, 15, 100, 0, 5)
      .attr(StatStageChangeAttr, [ Stat.SPD ], -1)
      .target(MoveTarget.ALL_NEAR_ENEMIES),
    new AttackMove(Moves.WILD_CHARGE, Type.ELECTRIC, MoveCategory.PHYSICAL, 90, 100, 15, -1, 0, 5)
      .attr(RecoilAttr)
      .recklessMove(),
    new AttackMove(Moves.DRILL_RUN, Type.GROUND, MoveCategory.PHYSICAL, 80, 95, 10, -1, 0, 5)
      .attr(HighCritAttr),
    new AttackMove(Moves.DUAL_CHOP, Type.DRAGON, MoveCategory.PHYSICAL, 40, 90, 15, -1, 0, 5)
      .attr(MultiHitAttr, MultiHitType._2),
    new AttackMove(Moves.HEART_STAMP, Type.PSYCHIC, MoveCategory.PHYSICAL, 60, 100, 25, 30, 0, 5)
      .attr(FlinchAttr),
    new AttackMove(Moves.HORN_LEECH, Type.GRASS, MoveCategory.PHYSICAL, 75, 100, 10, -1, 0, 5)
      .attr(HitHealAttr)
      .triageMove(),
    new AttackMove(Moves.SACRED_SWORD, Type.FIGHTING, MoveCategory.PHYSICAL, 90, 100, 15, -1, 0, 5)
      .attr(IgnoreOpponentStatStagesAttr)
      .slicingMove(),
    new AttackMove(Moves.RAZOR_SHELL, Type.WATER, MoveCategory.PHYSICAL, 75, 95, 10, 50, 0, 5)
      .attr(StatStageChangeAttr, [ Stat.DEF ], -1)
      .slicingMove(),
    new AttackMove(Moves.HEAT_CRASH, Type.FIRE, MoveCategory.PHYSICAL, -1, 100, 10, -1, 0, 5)
      .attr(AlwaysHitMinimizeAttr)
      .attr(CompareWeightPowerAttr)
      .attr(DealsDoubleDamageToTagAttr, BattlerTagType.MINIMIZED, true),
    new AttackMove(Moves.LEAF_TORNADO, Type.GRASS, MoveCategory.SPECIAL, 65, 90, 10, 50, 0, 5)
      .attr(StatStageChangeAttr, [ Stat.ACC ], -1),
    new AttackMove(Moves.STEAMROLLER, Type.BUG, MoveCategory.PHYSICAL, 65, 100, 20, 30, 0, 5)
      .attr(AlwaysHitMinimizeAttr)
      .attr(DealsDoubleDamageToTagAttr, BattlerTagType.MINIMIZED, true)
      .attr(FlinchAttr),
    new SelfStatusMove(Moves.COTTON_GUARD, Type.GRASS, -1, 10, -1, 0, 5)
      .attr(StatStageChangeAttr, [ Stat.DEF ], 3, true),
    new AttackMove(Moves.NIGHT_DAZE, Type.DARK, MoveCategory.SPECIAL, 85, 95, 10, 40, 0, 5)
      .attr(StatStageChangeAttr, [ Stat.ACC ], -1),
    new AttackMove(Moves.PSYSTRIKE, Type.PSYCHIC, MoveCategory.SPECIAL, 100, 100, 10, -1, 0, 5)
      .attr(DefDefAttr),
    new AttackMove(Moves.TAIL_SLAP, Type.NORMAL, MoveCategory.PHYSICAL, 25, 85, 10, -1, 0, 5)
      .attr(MultiHitAttr),
    new AttackMove(Moves.HURRICANE, Type.FLYING, MoveCategory.SPECIAL, 110, 70, 10, 30, 0, 5)
      .attr(ThunderAccuracyAttr)
      .attr(ConfuseAttr)
      .attr(DealsDoubleDamageToTagAttr, BattlerTagType.FLYING, false)
      .windMove(),
    new AttackMove(Moves.HEAD_CHARGE, Type.NORMAL, MoveCategory.PHYSICAL, 120, 100, 15, -1, 0, 5)
      .attr(RecoilAttr)
      .recklessMove(),
    new AttackMove(Moves.GEAR_GRIND, Type.STEEL, MoveCategory.PHYSICAL, 50, 85, 15, -1, 0, 5)
      .attr(MultiHitAttr, MultiHitType._2),
    new AttackMove(Moves.SEARING_SHOT, Type.FIRE, MoveCategory.SPECIAL, 100, 100, 5, 30, 0, 5)
      .attr(StatusEffectAttr, StatusEffect.BURN)
      .ballBombMove()
      .target(MoveTarget.ALL_NEAR_OTHERS),
    new AttackMove(Moves.TECHNO_BLAST, Type.NORMAL, MoveCategory.SPECIAL, 120, 100, 5, -1, 0, 5)
      .attr(TechnoBlastTypeAttr),
    new AttackMove(Moves.RELIC_SONG, Type.NORMAL, MoveCategory.SPECIAL, 75, 100, 10, 10, 0, 5)
      .attr(StatusEffectAttr, StatusEffect.SLEEP)
      .soundBased()
      .target(MoveTarget.ALL_NEAR_ENEMIES),
    new AttackMove(Moves.SECRET_SWORD, Type.FIGHTING, MoveCategory.SPECIAL, 85, 100, 10, -1, 0, 5)
      .attr(DefDefAttr)
      .slicingMove(),
    new AttackMove(Moves.GLACIATE, Type.ICE, MoveCategory.SPECIAL, 65, 95, 10, 100, 0, 5)
      .attr(StatStageChangeAttr, [ Stat.SPD ], -1)
      .target(MoveTarget.ALL_NEAR_ENEMIES),
    new AttackMove(Moves.BOLT_STRIKE, Type.ELECTRIC, MoveCategory.PHYSICAL, 130, 85, 5, 20, 0, 5)
      .attr(StatusEffectAttr, StatusEffect.PARALYSIS),
    new AttackMove(Moves.BLUE_FLARE, Type.FIRE, MoveCategory.SPECIAL, 130, 85, 5, 20, 0, 5)
      .attr(StatusEffectAttr, StatusEffect.BURN),
    new AttackMove(Moves.FIERY_DANCE, Type.FIRE, MoveCategory.SPECIAL, 80, 100, 10, 50, 0, 5)
      .attr(StatStageChangeAttr, [ Stat.SPATK ], 1, true)
      .danceMove(),
    new AttackMove(Moves.FREEZE_SHOCK, Type.ICE, MoveCategory.PHYSICAL, 140, 90, 5, 30, 0, 5)
      .attr(ChargeAttr, ChargeAnim.FREEZE_SHOCK_CHARGING, i18next.t("moveTriggers:becameCloakedInFreezingLight", {pokemonName: "{USER}"}))
      .attr(StatusEffectAttr, StatusEffect.PARALYSIS)
      .makesContact(false),
    new AttackMove(Moves.ICE_BURN, Type.ICE, MoveCategory.SPECIAL, 140, 90, 5, 30, 0, 5)
      .attr(ChargeAttr, ChargeAnim.ICE_BURN_CHARGING, i18next.t("moveTriggers:becameCloakedInFreezingAir", {pokemonName: "{USER}"}))
      .attr(StatusEffectAttr, StatusEffect.BURN)
      .ignoresVirtual(),
    new AttackMove(Moves.SNARL, Type.DARK, MoveCategory.SPECIAL, 55, 95, 15, 100, 0, 5)
      .attr(StatStageChangeAttr, [ Stat.SPATK ], -1)
      .soundBased()
      .target(MoveTarget.ALL_NEAR_ENEMIES),
    new AttackMove(Moves.ICICLE_CRASH, Type.ICE, MoveCategory.PHYSICAL, 85, 90, 10, 30, 0, 5)
      .attr(FlinchAttr)
      .makesContact(false),
    new AttackMove(Moves.V_CREATE, Type.FIRE, MoveCategory.PHYSICAL, 180, 95, 5, -1, 0, 5)
      .attr(StatStageChangeAttr, [ Stat.DEF, Stat.SPDEF, Stat.SPD ], -1, true),
    new AttackMove(Moves.FUSION_FLARE, Type.FIRE, MoveCategory.SPECIAL, 100, 100, 5, -1, 0, 5)
      .attr(HealStatusEffectAttr, true, StatusEffect.FREEZE)
      .attr(LastMoveDoublePowerAttr, Moves.FUSION_BOLT),
    new AttackMove(Moves.FUSION_BOLT, Type.ELECTRIC, MoveCategory.PHYSICAL, 100, 100, 5, -1, 0, 5)
      .attr(LastMoveDoublePowerAttr, Moves.FUSION_FLARE)
      .makesContact(false),
    new AttackMove(Moves.FLYING_PRESS, Type.FIGHTING, MoveCategory.PHYSICAL, 100, 95, 10, -1, 0, 6)
      .attr(AlwaysHitMinimizeAttr)
      .attr(FlyingTypeMultiplierAttr)
      .attr(DealsDoubleDamageToTagAttr, BattlerTagType.MINIMIZED, true)
      .condition(failOnGravityCondition),
    new StatusMove(Moves.MAT_BLOCK, Type.FIGHTING, -1, 10, -1, 0, 6)
      .target(MoveTarget.USER_SIDE)
      .attr(AddArenaTagAttr, ArenaTagType.MAT_BLOCK, 1, true, true)
      .condition(new FirstMoveCondition())
      .condition(failIfLastCondition),
    new AttackMove(Moves.BELCH, Type.POISON, MoveCategory.SPECIAL, 120, 90, 10, -1, 0, 6)
      .condition((user, target, move) => user.battleData.berriesEaten.length > 0),
    new StatusMove(Moves.ROTOTILLER, Type.GROUND, -1, 10, -1, 0, 6)
      .target(MoveTarget.ALL)
      .condition((user, target, move) => {
        // If any fielded pokémon is grass-type and grounded.
        return [...user.scene.getEnemyParty(), ...user.scene.getParty()].some((poke) => poke.isOfType(Type.GRASS) && poke.isGrounded());
      })
      .attr(StatStageChangeAttr, [ Stat.ATK, Stat.SPATK ], 1, false, (user, target, move) => target.isOfType(Type.GRASS) && target.isGrounded()),
    new StatusMove(Moves.STICKY_WEB, Type.BUG, -1, 20, -1, 0, 6)
      .attr(AddArenaTrapTagAttr, ArenaTagType.STICKY_WEB)
      .target(MoveTarget.ENEMY_SIDE),
    new AttackMove(Moves.FELL_STINGER, Type.BUG, MoveCategory.PHYSICAL, 50, 100, 25, -1, 0, 6)
      .attr(PostVictoryStatStageChangeAttr, [ Stat.ATK ], 3, true ),
    new AttackMove(Moves.PHANTOM_FORCE, Type.GHOST, MoveCategory.PHYSICAL, 90, 100, 10, -1, 0, 6)
      .attr(ChargeAttr, ChargeAnim.PHANTOM_FORCE_CHARGING, i18next.t("moveTriggers:vanishedInstantly", {pokemonName: "{USER}"}), BattlerTagType.HIDDEN)
      .ignoresProtect()
      .ignoresVirtual(),
    new StatusMove(Moves.TRICK_OR_TREAT, Type.GHOST, 100, 20, -1, 0, 6)
      .attr(AddTypeAttr, Type.GHOST)
      .partial(),
    new StatusMove(Moves.NOBLE_ROAR, Type.NORMAL, 100, 30, -1, 0, 6)
      .attr(StatStageChangeAttr, [ Stat.ATK, Stat.SPATK ], -1)
      .soundBased(),
    new StatusMove(Moves.ION_DELUGE, Type.ELECTRIC, -1, 25, -1, 1, 6)
      .target(MoveTarget.BOTH_SIDES)
      .unimplemented(),
    new AttackMove(Moves.PARABOLIC_CHARGE, Type.ELECTRIC, MoveCategory.SPECIAL, 65, 100, 20, -1, 0, 6)
      .attr(HitHealAttr)
      .target(MoveTarget.ALL_NEAR_OTHERS)
      .triageMove(),
    new StatusMove(Moves.FORESTS_CURSE, Type.GRASS, 100, 20, -1, 0, 6)
      .attr(AddTypeAttr, Type.GRASS)
      .partial(),
    new AttackMove(Moves.PETAL_BLIZZARD, Type.GRASS, MoveCategory.PHYSICAL, 90, 100, 15, -1, 0, 6)
      .windMove()
      .makesContact(false)
      .target(MoveTarget.ALL_NEAR_OTHERS),
    new AttackMove(Moves.FREEZE_DRY, Type.ICE, MoveCategory.SPECIAL, 70, 100, 20, 10, 0, 6)
      .attr(StatusEffectAttr, StatusEffect.FREEZE)
      .attr(WaterSuperEffectTypeMultiplierAttr)
      .partial(), // This currently just multiplies the move's power instead of changing its effectiveness. It also doesn't account for abilities that modify type effectiveness such as tera shell.
    new AttackMove(Moves.DISARMING_VOICE, Type.FAIRY, MoveCategory.SPECIAL, 40, -1, 15, -1, 0, 6)
      .soundBased()
      .target(MoveTarget.ALL_NEAR_ENEMIES),
    new StatusMove(Moves.PARTING_SHOT, Type.DARK, 100, 20, -1, 0, 6)
      .attr(StatStageChangeAttr, [ Stat.ATK, Stat.SPATK ], -1, false, null, true, true, MoveEffectTrigger.PRE_APPLY)
      .attr(ForceSwitchOutAttr, true, false)
      .soundBased(),
    new StatusMove(Moves.TOPSY_TURVY, Type.DARK, -1, 20, -1, 0, 6)
      .attr(InvertStatsAttr),
    new AttackMove(Moves.DRAINING_KISS, Type.FAIRY, MoveCategory.SPECIAL, 50, 100, 10, -1, 0, 6)
      .attr(HitHealAttr, 0.75)
      .makesContact()
      .triageMove(),
    new StatusMove(Moves.CRAFTY_SHIELD, Type.FAIRY, -1, 10, -1, 3, 6)
      .target(MoveTarget.USER_SIDE)
      .attr(AddArenaTagAttr, ArenaTagType.CRAFTY_SHIELD, 1, true, true)
      .condition(failIfLastCondition),
    new StatusMove(Moves.FLOWER_SHIELD, Type.FAIRY, -1, 10, -1, 0, 6)
      .target(MoveTarget.ALL)
      .attr(StatStageChangeAttr, [ Stat.DEF ], 1, false, (user, target, move) => target.getTypes().includes(Type.GRASS) && !target.getTag(SemiInvulnerableTag)),
    new StatusMove(Moves.GRASSY_TERRAIN, Type.GRASS, -1, 10, -1, 0, 6)
      .attr(TerrainChangeAttr, TerrainType.GRASSY)
      .target(MoveTarget.BOTH_SIDES),
    new StatusMove(Moves.MISTY_TERRAIN, Type.FAIRY, -1, 10, -1, 0, 6)
      .attr(TerrainChangeAttr, TerrainType.MISTY)
      .target(MoveTarget.BOTH_SIDES),
    new StatusMove(Moves.ELECTRIFY, Type.ELECTRIC, -1, 20, -1, 0, 6)
      .unimplemented(),
    new AttackMove(Moves.PLAY_ROUGH, Type.FAIRY, MoveCategory.PHYSICAL, 90, 90, 10, 10, 0, 6)
      .attr(StatStageChangeAttr, [ Stat.ATK ], -1),
    new AttackMove(Moves.FAIRY_WIND, Type.FAIRY, MoveCategory.SPECIAL, 40, 100, 30, -1, 0, 6)
      .windMove(),
    new AttackMove(Moves.MOONBLAST, Type.FAIRY, MoveCategory.SPECIAL, 95, 100, 15, 30, 0, 6)
      .attr(StatStageChangeAttr, [ Stat.SPATK ], -1),
    new AttackMove(Moves.BOOMBURST, Type.NORMAL, MoveCategory.SPECIAL, 140, 100, 10, -1, 0, 6)
      .soundBased()
      .target(MoveTarget.ALL_NEAR_OTHERS),
    new StatusMove(Moves.FAIRY_LOCK, Type.FAIRY, -1, 10, -1, 0, 6)
      .ignoresSubstitute()
      .target(MoveTarget.BOTH_SIDES)
      .unimplemented(),
    new SelfStatusMove(Moves.KINGS_SHIELD, Type.STEEL, -1, 10, -1, 4, 6)
      .attr(ProtectAttr, BattlerTagType.KINGS_SHIELD)
      .condition(failIfLastCondition),
    new StatusMove(Moves.PLAY_NICE, Type.NORMAL, -1, 20, -1, 0, 6)
      .attr(StatStageChangeAttr, [ Stat.ATK ], -1)
      .ignoresSubstitute(),
    new StatusMove(Moves.CONFIDE, Type.NORMAL, -1, 20, -1, 0, 6)
      .attr(StatStageChangeAttr, [ Stat.SPATK ], -1)
      .soundBased(),
    new AttackMove(Moves.DIAMOND_STORM, Type.ROCK, MoveCategory.PHYSICAL, 100, 95, 5, 50, 0, 6)
      .attr(StatStageChangeAttr, [ Stat.DEF ], 2, true)
      .makesContact(false)
      .target(MoveTarget.ALL_NEAR_ENEMIES),
    new AttackMove(Moves.STEAM_ERUPTION, Type.WATER, MoveCategory.SPECIAL, 110, 95, 5, 30, 0, 6)
      .attr(HealStatusEffectAttr, true, StatusEffect.FREEZE)
      .attr(HealStatusEffectAttr, false, StatusEffect.FREEZE)
      .attr(StatusEffectAttr, StatusEffect.BURN),
    new AttackMove(Moves.HYPERSPACE_HOLE, Type.PSYCHIC, MoveCategory.SPECIAL, 80, -1, 5, -1, 0, 6)
      .ignoresProtect()
      .ignoresSubstitute(),
    new AttackMove(Moves.WATER_SHURIKEN, Type.WATER, MoveCategory.SPECIAL, 15, 100, 20, -1, 1, 6)
      .attr(MultiHitAttr)
      .attr(WaterShurikenPowerAttr)
      .attr(WaterShurikenMultiHitTypeAttr),
    new AttackMove(Moves.MYSTICAL_FIRE, Type.FIRE, MoveCategory.SPECIAL, 75, 100, 10, 100, 0, 6)
      .attr(StatStageChangeAttr, [ Stat.SPATK ], -1),
    new SelfStatusMove(Moves.SPIKY_SHIELD, Type.GRASS, -1, 10, -1, 4, 6)
      .attr(ProtectAttr, BattlerTagType.SPIKY_SHIELD)
      .condition(failIfLastCondition),
    new StatusMove(Moves.AROMATIC_MIST, Type.FAIRY, -1, 20, -1, 0, 6)
      .attr(StatStageChangeAttr, [ Stat.SPDEF ], 1)
      .ignoresSubstitute()
      .target(MoveTarget.NEAR_ALLY),
    new StatusMove(Moves.EERIE_IMPULSE, Type.ELECTRIC, 100, 15, -1, 0, 6)
      .attr(StatStageChangeAttr, [ Stat.SPATK ], -2),
    new StatusMove(Moves.VENOM_DRENCH, Type.POISON, 100, 20, -1, 0, 6)
      .attr(StatStageChangeAttr, [ Stat.ATK, Stat.SPATK, Stat.SPD ], -1, false, (user, target, move) => target.status?.effect === StatusEffect.POISON || target.status?.effect === StatusEffect.TOXIC)
      .target(MoveTarget.ALL_NEAR_ENEMIES),
    new StatusMove(Moves.POWDER, Type.BUG, 100, 20, -1, 1, 6)
      .ignoresSubstitute()
      .powderMove()
      .unimplemented(),
    new SelfStatusMove(Moves.GEOMANCY, Type.FAIRY, -1, 10, -1, 0, 6)
      .attr(ChargeAttr, ChargeAnim.GEOMANCY_CHARGING, i18next.t("moveTriggers:isChargingPower", {pokemonName: "{USER}"}))
      .attr(StatStageChangeAttr, [ Stat.SPATK, Stat.SPDEF, Stat.SPD ], 2, true)
      .ignoresVirtual(),
    new StatusMove(Moves.MAGNETIC_FLUX, Type.ELECTRIC, -1, 20, -1, 0, 6)
      .attr(StatStageChangeAttr, [ Stat.DEF, Stat.SPDEF ], 1, false, (user, target, move) => !![ Abilities.PLUS, Abilities.MINUS].find(a => target.hasAbility(a, false)))
      .ignoresSubstitute()
      .target(MoveTarget.USER_AND_ALLIES)
      .condition((user, target, move) => !![ user, user.getAlly() ].filter(p => p?.isActive()).find(p => !![ Abilities.PLUS, Abilities.MINUS].find(a => p.hasAbility(a, false)))),
    new StatusMove(Moves.HAPPY_HOUR, Type.NORMAL, -1, 30, -1, 0, 6) // No animation
      .attr(AddArenaTagAttr, ArenaTagType.HAPPY_HOUR, null, true)
      .target(MoveTarget.USER_SIDE),
    new StatusMove(Moves.ELECTRIC_TERRAIN, Type.ELECTRIC, -1, 10, -1, 0, 6)
      .attr(TerrainChangeAttr, TerrainType.ELECTRIC)
      .target(MoveTarget.BOTH_SIDES),
    new AttackMove(Moves.DAZZLING_GLEAM, Type.FAIRY, MoveCategory.SPECIAL, 80, 100, 10, -1, 0, 6)
      .target(MoveTarget.ALL_NEAR_ENEMIES),
    new SelfStatusMove(Moves.CELEBRATE, Type.NORMAL, -1, 40, -1, 0, 6),
    new StatusMove(Moves.HOLD_HANDS, Type.NORMAL, -1, 40, -1, 0, 6)
      .ignoresSubstitute()
      .target(MoveTarget.NEAR_ALLY),
    new StatusMove(Moves.BABY_DOLL_EYES, Type.FAIRY, 100, 30, -1, 1, 6)
      .attr(StatStageChangeAttr, [ Stat.ATK ], -1),
    new AttackMove(Moves.NUZZLE, Type.ELECTRIC, MoveCategory.PHYSICAL, 20, 100, 20, 100, 0, 6)
      .attr(StatusEffectAttr, StatusEffect.PARALYSIS),
    new AttackMove(Moves.HOLD_BACK, Type.NORMAL, MoveCategory.PHYSICAL, 40, 100, 40, -1, 0, 6)
      .attr(SurviveDamageAttr),
    new AttackMove(Moves.INFESTATION, Type.BUG, MoveCategory.SPECIAL, 20, 100, 20, -1, 0, 6)
      .makesContact()
      .attr(TrapAttr, BattlerTagType.INFESTATION),
    new AttackMove(Moves.POWER_UP_PUNCH, Type.FIGHTING, MoveCategory.PHYSICAL, 40, 100, 20, 100, 0, 6)
      .attr(StatStageChangeAttr, [ Stat.ATK ], 1, true)
      .punchingMove(),
    new AttackMove(Moves.OBLIVION_WING, Type.FLYING, MoveCategory.SPECIAL, 80, 100, 10, -1, 0, 6)
      .attr(HitHealAttr, 0.75)
      .triageMove(),
    new AttackMove(Moves.THOUSAND_ARROWS, Type.GROUND, MoveCategory.PHYSICAL, 90, 100, 10, -1, 0, 6)
      .attr(NeutralDamageAgainstFlyingTypeMultiplierAttr)
      .attr(AddBattlerTagAttr, BattlerTagType.IGNORE_FLYING, false, false, 1, 1, true)
      .attr(DealsDoubleDamageToTagAttr, BattlerTagType.FLYING, false)
      .attr(DealsDoubleDamageToTagAttr, BattlerTagType.MAGNET_RISEN, false)
      .attr(AddBattlerTagAttr, BattlerTagType.INTERRUPTED)
      .attr(RemoveBattlerTagAttr, [BattlerTagType.FLYING, BattlerTagType.MAGNET_RISEN])
      .makesContact(false)
      .target(MoveTarget.ALL_NEAR_ENEMIES),
    new AttackMove(Moves.THOUSAND_WAVES, Type.GROUND, MoveCategory.PHYSICAL, 90, 100, 10, -1, 0, 6)
      .attr(AddBattlerTagAttr, BattlerTagType.TRAPPED, false, false, 1, 1, true)
      .makesContact(false)
      .target(MoveTarget.ALL_NEAR_ENEMIES),
    new AttackMove(Moves.LANDS_WRATH, Type.GROUND, MoveCategory.PHYSICAL, 90, 100, 10, -1, 0, 6)
      .makesContact(false)
      .target(MoveTarget.ALL_NEAR_ENEMIES),
    new AttackMove(Moves.LIGHT_OF_RUIN, Type.FAIRY, MoveCategory.SPECIAL, 140, 90, 5, -1, 0, 6)
      .attr(RecoilAttr, false, 0.5)
      .recklessMove(),
    new AttackMove(Moves.ORIGIN_PULSE, Type.WATER, MoveCategory.SPECIAL, 110, 85, 10, -1, 0, 6)
      .pulseMove()
      .target(MoveTarget.ALL_NEAR_ENEMIES),
    new AttackMove(Moves.PRECIPICE_BLADES, Type.GROUND, MoveCategory.PHYSICAL, 120, 85, 10, -1, 0, 6)
      .makesContact(false)
      .target(MoveTarget.ALL_NEAR_ENEMIES),
    new AttackMove(Moves.DRAGON_ASCENT, Type.FLYING, MoveCategory.PHYSICAL, 120, 100, 5, -1, 0, 6)
      .attr(StatStageChangeAttr, [ Stat.DEF, Stat.SPDEF ], -1, true),
    new AttackMove(Moves.HYPERSPACE_FURY, Type.DARK, MoveCategory.PHYSICAL, 100, -1, 5, -1, 0, 6)
      .attr(StatStageChangeAttr, [ Stat.DEF ], -1, true)
      .ignoresSubstitute()
      .makesContact(false)
      .ignoresProtect(),
    /* Unused */
    new AttackMove(Moves.BREAKNECK_BLITZ__PHYSICAL, Type.NORMAL, MoveCategory.PHYSICAL, -1, -1, 1, -1, 0, 7)
      .unimplemented()
      .ignoresVirtual(),
    new AttackMove(Moves.BREAKNECK_BLITZ__SPECIAL, Type.NORMAL, MoveCategory.SPECIAL, -1, -1, 1, -1, 0, 7)
      .unimplemented()
      .ignoresVirtual(),
    new AttackMove(Moves.ALL_OUT_PUMMELING__PHYSICAL, Type.FIGHTING, MoveCategory.PHYSICAL, -1, -1, 1, -1, 0, 7)
      .unimplemented()
      .ignoresVirtual(),
    new AttackMove(Moves.ALL_OUT_PUMMELING__SPECIAL, Type.FIGHTING, MoveCategory.SPECIAL, -1, -1, 1, -1, 0, 7)
      .unimplemented()
      .ignoresVirtual(),
    new AttackMove(Moves.SUPERSONIC_SKYSTRIKE__PHYSICAL, Type.FLYING, MoveCategory.PHYSICAL, -1, -1, 1, -1, 0, 7)
      .unimplemented()
      .ignoresVirtual(),
    new AttackMove(Moves.SUPERSONIC_SKYSTRIKE__SPECIAL, Type.FLYING, MoveCategory.SPECIAL, -1, -1, 1, -1, 0, 7)
      .unimplemented()
      .ignoresVirtual(),
    new AttackMove(Moves.ACID_DOWNPOUR__PHYSICAL, Type.POISON, MoveCategory.PHYSICAL, -1, -1, 1, -1, 0, 7)
      .unimplemented()
      .ignoresVirtual(),
    new AttackMove(Moves.ACID_DOWNPOUR__SPECIAL, Type.POISON, MoveCategory.SPECIAL, -1, -1, 1, -1, 0, 7)
      .unimplemented()
      .ignoresVirtual(),
    new AttackMove(Moves.TECTONIC_RAGE__PHYSICAL, Type.GROUND, MoveCategory.PHYSICAL, -1, -1, 1, -1, 0, 7)
      .unimplemented()
      .ignoresVirtual(),
    new AttackMove(Moves.TECTONIC_RAGE__SPECIAL, Type.GROUND, MoveCategory.SPECIAL, -1, -1, 1, -1, 0, 7)
      .unimplemented()
      .ignoresVirtual(),
    new AttackMove(Moves.CONTINENTAL_CRUSH__PHYSICAL, Type.ROCK, MoveCategory.PHYSICAL, -1, -1, 1, -1, 0, 7)
      .unimplemented()
      .ignoresVirtual(),
    new AttackMove(Moves.CONTINENTAL_CRUSH__SPECIAL, Type.ROCK, MoveCategory.SPECIAL, -1, -1, 1, -1, 0, 7)
      .unimplemented()
      .ignoresVirtual(),
    new AttackMove(Moves.SAVAGE_SPIN_OUT__PHYSICAL, Type.BUG, MoveCategory.PHYSICAL, -1, -1, 1, -1, 0, 7)
      .unimplemented()
      .ignoresVirtual(),
    new AttackMove(Moves.SAVAGE_SPIN_OUT__SPECIAL, Type.BUG, MoveCategory.SPECIAL, -1, -1, 1, -1, 0, 7)
      .unimplemented()
      .ignoresVirtual(),
    new AttackMove(Moves.NEVER_ENDING_NIGHTMARE__PHYSICAL, Type.GHOST, MoveCategory.PHYSICAL, -1, -1, 1, -1, 0, 7)
      .unimplemented()
      .ignoresVirtual(),
    new AttackMove(Moves.NEVER_ENDING_NIGHTMARE__SPECIAL, Type.GHOST, MoveCategory.SPECIAL, -1, -1, 1, -1, 0, 7)
      .unimplemented()
      .ignoresVirtual(),
    new AttackMove(Moves.CORKSCREW_CRASH__PHYSICAL, Type.STEEL, MoveCategory.PHYSICAL, -1, -1, 1, -1, 0, 7)
      .unimplemented()
      .ignoresVirtual(),
    new AttackMove(Moves.CORKSCREW_CRASH__SPECIAL, Type.STEEL, MoveCategory.SPECIAL, -1, -1, 1, -1, 0, 7)
      .unimplemented()
      .ignoresVirtual(),
    new AttackMove(Moves.INFERNO_OVERDRIVE__PHYSICAL, Type.FIRE, MoveCategory.PHYSICAL, -1, -1, 1, -1, 0, 7)
      .unimplemented()
      .ignoresVirtual(),
    new AttackMove(Moves.INFERNO_OVERDRIVE__SPECIAL, Type.FIRE, MoveCategory.SPECIAL, -1, -1, 1, -1, 0, 7)
      .unimplemented()
      .ignoresVirtual(),
    new AttackMove(Moves.HYDRO_VORTEX__PHYSICAL, Type.WATER, MoveCategory.PHYSICAL, -1, -1, 1, -1, 0, 7)
      .unimplemented()
      .ignoresVirtual(),
    new AttackMove(Moves.HYDRO_VORTEX__SPECIAL, Type.WATER, MoveCategory.SPECIAL, -1, -1, 1, -1, 0, 7)
      .unimplemented()
      .ignoresVirtual(),
    new AttackMove(Moves.BLOOM_DOOM__PHYSICAL, Type.GRASS, MoveCategory.PHYSICAL, -1, -1, 1, -1, 0, 7)
      .unimplemented()
      .ignoresVirtual(),
    new AttackMove(Moves.BLOOM_DOOM__SPECIAL, Type.GRASS, MoveCategory.SPECIAL, -1, -1, 1, -1, 0, 7)
      .unimplemented()
      .ignoresVirtual(),
    new AttackMove(Moves.GIGAVOLT_HAVOC__PHYSICAL, Type.ELECTRIC, MoveCategory.PHYSICAL, -1, -1, 1, -1, 0, 7)
      .unimplemented()
      .ignoresVirtual(),
    new AttackMove(Moves.GIGAVOLT_HAVOC__SPECIAL, Type.ELECTRIC, MoveCategory.SPECIAL, -1, -1, 1, -1, 0, 7)
      .unimplemented()
      .ignoresVirtual(),
    new AttackMove(Moves.SHATTERED_PSYCHE__PHYSICAL, Type.PSYCHIC, MoveCategory.PHYSICAL, -1, -1, 1, -1, 0, 7)
      .unimplemented()
      .ignoresVirtual(),
    new AttackMove(Moves.SHATTERED_PSYCHE__SPECIAL, Type.PSYCHIC, MoveCategory.SPECIAL, -1, -1, 1, -1, 0, 7)
      .unimplemented()
      .ignoresVirtual(),
    new AttackMove(Moves.SUBZERO_SLAMMER__PHYSICAL, Type.ICE, MoveCategory.PHYSICAL, -1, -1, 1, -1, 0, 7)
      .unimplemented()
      .ignoresVirtual(),
    new AttackMove(Moves.SUBZERO_SLAMMER__SPECIAL, Type.ICE, MoveCategory.SPECIAL, -1, -1, 1, -1, 0, 7)
      .unimplemented()
      .ignoresVirtual(),
    new AttackMove(Moves.DEVASTATING_DRAKE__PHYSICAL, Type.DRAGON, MoveCategory.PHYSICAL, -1, -1, 1, -1, 0, 7)
      .unimplemented()
      .ignoresVirtual(),
    new AttackMove(Moves.DEVASTATING_DRAKE__SPECIAL, Type.DRAGON, MoveCategory.SPECIAL, -1, -1, 1, -1, 0, 7)
      .unimplemented()
      .ignoresVirtual(),
    new AttackMove(Moves.BLACK_HOLE_ECLIPSE__PHYSICAL, Type.DARK, MoveCategory.PHYSICAL, -1, -1, 1, -1, 0, 7)
      .unimplemented()
      .ignoresVirtual(),
    new AttackMove(Moves.BLACK_HOLE_ECLIPSE__SPECIAL, Type.DARK, MoveCategory.SPECIAL, -1, -1, 1, -1, 0, 7)
      .unimplemented()
      .ignoresVirtual(),
    new AttackMove(Moves.TWINKLE_TACKLE__PHYSICAL, Type.FAIRY, MoveCategory.PHYSICAL, -1, -1, 1, -1, 0, 7)
      .unimplemented()
      .ignoresVirtual(),
    new AttackMove(Moves.TWINKLE_TACKLE__SPECIAL, Type.FAIRY, MoveCategory.SPECIAL, -1, -1, 1, -1, 0, 7)
      .unimplemented()
      .ignoresVirtual(),
    new AttackMove(Moves.CATASTROPIKA, Type.ELECTRIC, MoveCategory.PHYSICAL, 210, -1, 1, -1, 0, 7)
      .unimplemented()
      .ignoresVirtual(),
    /* End Unused */
    new SelfStatusMove(Moves.SHORE_UP, Type.GROUND, -1, 5, -1, 0, 7)
      .attr(SandHealAttr)
      .triageMove(),
    new AttackMove(Moves.FIRST_IMPRESSION, Type.BUG, MoveCategory.PHYSICAL, 90, 100, 10, -1, 2, 7)
      .condition(new FirstMoveCondition()),
    new SelfStatusMove(Moves.BANEFUL_BUNKER, Type.POISON, -1, 10, -1, 4, 7)
      .attr(ProtectAttr, BattlerTagType.BANEFUL_BUNKER)
      .condition(failIfLastCondition),
    new AttackMove(Moves.SPIRIT_SHACKLE, Type.GHOST, MoveCategory.PHYSICAL, 80, 100, 10, 100, 0, 7)
      .attr(AddBattlerTagAttr, BattlerTagType.TRAPPED, false, false, 1, 1, true)
      .makesContact(false),
    new AttackMove(Moves.DARKEST_LARIAT, Type.DARK, MoveCategory.PHYSICAL, 85, 100, 10, -1, 0, 7)
      .attr(IgnoreOpponentStatStagesAttr),
    new AttackMove(Moves.SPARKLING_ARIA, Type.WATER, MoveCategory.SPECIAL, 90, 100, 10, 100, 0, 7)
      .attr(HealStatusEffectAttr, false, StatusEffect.BURN)
      .soundBased()
      .target(MoveTarget.ALL_NEAR_OTHERS),
    new AttackMove(Moves.ICE_HAMMER, Type.ICE, MoveCategory.PHYSICAL, 100, 90, 10, -1, 0, 7)
      .attr(StatStageChangeAttr, [ Stat.SPD ], -1, true)
      .punchingMove(),
    new StatusMove(Moves.FLORAL_HEALING, Type.FAIRY, -1, 10, -1, 0, 7)
      .attr(BoostHealAttr, 0.5, 2/3, true, false, (user, target, move) => user.scene.arena.terrain?.terrainType === TerrainType.GRASSY)
      .triageMove(),
    new AttackMove(Moves.HIGH_HORSEPOWER, Type.GROUND, MoveCategory.PHYSICAL, 95, 95, 10, -1, 0, 7),
    new StatusMove(Moves.STRENGTH_SAP, Type.GRASS, 100, 10, -1, 0, 7)
      .attr(HitHealAttr, null, Stat.ATK)
      .attr(StatStageChangeAttr, [ Stat.ATK ], -1)
      .condition((user, target, move) => target.getStatStage(Stat.ATK) > -6)
      .triageMove(),
    new AttackMove(Moves.SOLAR_BLADE, Type.GRASS, MoveCategory.PHYSICAL, 125, 100, 10, -1, 0, 7)
      .attr(SunlightChargeAttr, ChargeAnim.SOLAR_BLADE_CHARGING, i18next.t("moveTriggers:isGlowing", {pokemonName: "{USER}"}))
      .attr(AntiSunlightPowerDecreaseAttr)
      .slicingMove(),
    new AttackMove(Moves.LEAFAGE, Type.GRASS, MoveCategory.PHYSICAL, 40, 100, 40, -1, 0, 7)
      .makesContact(false),
    new StatusMove(Moves.SPOTLIGHT, Type.NORMAL, -1, 15, -1, 3, 7)
      .attr(AddBattlerTagAttr, BattlerTagType.CENTER_OF_ATTENTION, false),
    new StatusMove(Moves.TOXIC_THREAD, Type.POISON, 100, 20, -1, 0, 7)
      .attr(StatusEffectAttr, StatusEffect.POISON)
      .attr(StatStageChangeAttr, [ Stat.SPD ], -1),
    new SelfStatusMove(Moves.LASER_FOCUS, Type.NORMAL, -1, 30, -1, 0, 7)
      .attr(AddBattlerTagAttr, BattlerTagType.ALWAYS_CRIT, true, false),
    new StatusMove(Moves.GEAR_UP, Type.STEEL, -1, 20, -1, 0, 7)
      .attr(StatStageChangeAttr, [ Stat.ATK, Stat.SPATK ], 1, false, (user, target, move) => !![ Abilities.PLUS, Abilities.MINUS].find(a => target.hasAbility(a, false)))
      .ignoresSubstitute()
      .target(MoveTarget.USER_AND_ALLIES)
      .condition((user, target, move) => !![ user, user.getAlly() ].filter(p => p?.isActive()).find(p => !![ Abilities.PLUS, Abilities.MINUS].find(a => p.hasAbility(a, false)))),
    new AttackMove(Moves.THROAT_CHOP, Type.DARK, MoveCategory.PHYSICAL, 80, 100, 15, 100, 0, 7)
      .attr(AddBattlerTagAttr, BattlerTagType.THROAT_CHOPPED),
    new AttackMove(Moves.POLLEN_PUFF, Type.BUG, MoveCategory.SPECIAL, 90, 100, 15, -1, 0, 7)
      .attr(StatusCategoryOnAllyAttr)
      .attr(HealOnAllyAttr, 0.5, true, false)
      .ballBombMove(),
    new AttackMove(Moves.ANCHOR_SHOT, Type.STEEL, MoveCategory.PHYSICAL, 80, 100, 20, 100, 0, 7)
      .attr(AddBattlerTagAttr, BattlerTagType.TRAPPED, false, false, 1, 1, true),
    new StatusMove(Moves.PSYCHIC_TERRAIN, Type.PSYCHIC, -1, 10, -1, 0, 7)
      .attr(TerrainChangeAttr, TerrainType.PSYCHIC)
      .target(MoveTarget.BOTH_SIDES),
    new AttackMove(Moves.LUNGE, Type.BUG, MoveCategory.PHYSICAL, 80, 100, 15, 100, 0, 7)
      .attr(StatStageChangeAttr, [ Stat.ATK ], -1),
    new AttackMove(Moves.FIRE_LASH, Type.FIRE, MoveCategory.PHYSICAL, 80, 100, 15, 100, 0, 7)
      .attr(StatStageChangeAttr, [ Stat.DEF ], -1),
    new AttackMove(Moves.POWER_TRIP, Type.DARK, MoveCategory.PHYSICAL, 20, 100, 10, -1, 0, 7)
      .attr(PositiveStatStagePowerAttr),
    new AttackMove(Moves.BURN_UP, Type.FIRE, MoveCategory.SPECIAL, 130, 100, 5, -1, 0, 7)
      .condition((user) => {
        const userTypes = user.getTypes(true);
        return userTypes.includes(Type.FIRE);
      })
      .attr(HealStatusEffectAttr, true, StatusEffect.FREEZE)
      .attr(AddBattlerTagAttr, BattlerTagType.BURNED_UP, true, false)
      .attr(RemoveTypeAttr, Type.FIRE, (user) => {
        user.scene.queueMessage(i18next.t("moveTriggers:burnedItselfOut", {pokemonName: getPokemonNameWithAffix(user)}));
      }),
    new StatusMove(Moves.SPEED_SWAP, Type.PSYCHIC, -1, 10, -1, 0, 7)
      .attr(SwapStatAttr, Stat.SPD)
      .ignoresSubstitute(),
    new AttackMove(Moves.SMART_STRIKE, Type.STEEL, MoveCategory.PHYSICAL, 70, -1, 10, -1, 0, 7),
    new StatusMove(Moves.PURIFY, Type.POISON, -1, 20, -1, 0, 7)
      .condition(
        (user: Pokemon, target: Pokemon, move: Move) => isNonVolatileStatusEffect(target.status?.effect!)) // TODO: is this bang correct?
      .attr(HealAttr, 0.5)
      .attr(HealStatusEffectAttr, false, ...getNonVolatileStatusEffects())
      .triageMove(),
    new AttackMove(Moves.REVELATION_DANCE, Type.NORMAL, MoveCategory.SPECIAL, 90, 100, 15, -1, 0, 7)
      .danceMove()
      .attr(MatchUserTypeAttr),
    new AttackMove(Moves.CORE_ENFORCER, Type.DRAGON, MoveCategory.SPECIAL, 100, 100, 10, -1, 0, 7)
      .target(MoveTarget.ALL_NEAR_ENEMIES)
      .attr(SuppressAbilitiesIfActedAttr),
    new AttackMove(Moves.TROP_KICK, Type.GRASS, MoveCategory.PHYSICAL, 70, 100, 15, 100, 0, 7)
      .attr(StatStageChangeAttr, [ Stat.ATK ], -1),
    new StatusMove(Moves.INSTRUCT, Type.PSYCHIC, -1, 15, -1, 0, 7)
      .ignoresSubstitute()
      .unimplemented(),
    new AttackMove(Moves.BEAK_BLAST, Type.FLYING, MoveCategory.PHYSICAL, 100, 100, 15, -1, -3, 7)
      .attr(BeakBlastHeaderAttr)
      .ballBombMove()
      .makesContact(false),
    new AttackMove(Moves.CLANGING_SCALES, Type.DRAGON, MoveCategory.SPECIAL, 110, 100, 5, -1, 0, 7)
      .attr(StatStageChangeAttr, [ Stat.DEF ], -1, true, null, true, false, MoveEffectTrigger.HIT, true)
      .soundBased()
      .target(MoveTarget.ALL_NEAR_ENEMIES),
    new AttackMove(Moves.DRAGON_HAMMER, Type.DRAGON, MoveCategory.PHYSICAL, 90, 100, 15, -1, 0, 7),
    new AttackMove(Moves.BRUTAL_SWING, Type.DARK, MoveCategory.PHYSICAL, 60, 100, 20, -1, 0, 7)
      .target(MoveTarget.ALL_NEAR_OTHERS),
    new StatusMove(Moves.AURORA_VEIL, Type.ICE, -1, 20, -1, 0, 7)
      .condition((user, target, move) => (user.scene.arena.weather?.weatherType === WeatherType.HAIL || user.scene.arena.weather?.weatherType === WeatherType.SNOW) && !user.scene.arena.weather?.isEffectSuppressed(user.scene))
      .attr(AddArenaTagAttr, ArenaTagType.AURORA_VEIL, 5, true)
      .target(MoveTarget.USER_SIDE),
    /* Unused */
    new AttackMove(Moves.SINISTER_ARROW_RAID, Type.GHOST, MoveCategory.PHYSICAL, 180, -1, 1, -1, 0, 7)
      .makesContact(false)
      .partial()
      .ignoresVirtual(),
    new AttackMove(Moves.MALICIOUS_MOONSAULT, Type.DARK, MoveCategory.PHYSICAL, 180, -1, 1, -1, 0, 7)
      .attr(AlwaysHitMinimizeAttr)
      .attr(DealsDoubleDamageToTagAttr, BattlerTagType.MINIMIZED, true)
      .partial()
      .ignoresVirtual(),
    new AttackMove(Moves.OCEANIC_OPERETTA, Type.WATER, MoveCategory.SPECIAL, 195, -1, 1, -1, 0, 7)
      .partial()
      .ignoresVirtual(),
    new AttackMove(Moves.GUARDIAN_OF_ALOLA, Type.FAIRY, MoveCategory.SPECIAL, -1, -1, 1, -1, 0, 7)
      .unimplemented()
      .ignoresVirtual(),
    new AttackMove(Moves.SOUL_STEALING_7_STAR_STRIKE, Type.GHOST, MoveCategory.PHYSICAL, 195, -1, 1, -1, 0, 7)
      .unimplemented()
      .ignoresVirtual(),
    new AttackMove(Moves.STOKED_SPARKSURFER, Type.ELECTRIC, MoveCategory.SPECIAL, 175, -1, 1, 100, 0, 7)
      .partial()
      .ignoresVirtual(),
    new AttackMove(Moves.PULVERIZING_PANCAKE, Type.NORMAL, MoveCategory.PHYSICAL, 210, -1, 1, -1, 0, 7)
      .partial()
      .ignoresVirtual(),
    new SelfStatusMove(Moves.EXTREME_EVOBOOST, Type.NORMAL, -1, 1, -1, 0, 7)
      .attr(StatStageChangeAttr, [ Stat.ATK, Stat.DEF, Stat.SPATK, Stat.SPDEF, Stat.SPD ], 2, true)
      .ignoresVirtual(),
    new AttackMove(Moves.GENESIS_SUPERNOVA, Type.PSYCHIC, MoveCategory.SPECIAL, 185, -1, 1, 100, 0, 7)
      .attr(TerrainChangeAttr, TerrainType.PSYCHIC)
      .ignoresVirtual(),
    /* End Unused */
    new AttackMove(Moves.SHELL_TRAP, Type.FIRE, MoveCategory.SPECIAL, 150, 100, 5, -1, -3, 7)
      .attr(AddBattlerTagHeaderAttr, BattlerTagType.SHELL_TRAP)
      .target(MoveTarget.ALL_NEAR_ENEMIES)
      // Fails if the user was not hit by a physical attack during the turn
      .condition((user, target, move) => user.getTag(ShellTrapTag)?.activated === true),
    new AttackMove(Moves.FLEUR_CANNON, Type.FAIRY, MoveCategory.SPECIAL, 130, 90, 5, -1, 0, 7)
      .attr(StatStageChangeAttr, [ Stat.SPATK ], -2, true),
    new AttackMove(Moves.PSYCHIC_FANGS, Type.PSYCHIC, MoveCategory.PHYSICAL, 85, 100, 10, -1, 0, 7)
      .bitingMove()
      .attr(RemoveScreensAttr),
    new AttackMove(Moves.STOMPING_TANTRUM, Type.GROUND, MoveCategory.PHYSICAL, 75, 100, 10, -1, 0, 7)
      .attr(MovePowerMultiplierAttr, (user, target, move) => user.getLastXMoves(2)[1]?.result === MoveResult.MISS || user.getLastXMoves(2)[1]?.result === MoveResult.FAIL ? 2 : 1),
    new AttackMove(Moves.SHADOW_BONE, Type.GHOST, MoveCategory.PHYSICAL, 85, 100, 10, 20, 0, 7)
      .attr(StatStageChangeAttr, [ Stat.DEF ], -1)
      .makesContact(false),
    new AttackMove(Moves.ACCELEROCK, Type.ROCK, MoveCategory.PHYSICAL, 40, 100, 20, -1, 1, 7),
    new AttackMove(Moves.LIQUIDATION, Type.WATER, MoveCategory.PHYSICAL, 85, 100, 10, 20, 0, 7)
      .attr(StatStageChangeAttr, [ Stat.DEF ], -1),
    new AttackMove(Moves.PRISMATIC_LASER, Type.PSYCHIC, MoveCategory.SPECIAL, 160, 100, 10, -1, 0, 7)
      .attr(RechargeAttr),
    new AttackMove(Moves.SPECTRAL_THIEF, Type.GHOST, MoveCategory.PHYSICAL, 90, 100, 10, -1, 0, 7)
      .ignoresSubstitute()
      .partial(),
    new AttackMove(Moves.SUNSTEEL_STRIKE, Type.STEEL, MoveCategory.PHYSICAL, 100, 100, 5, -1, 0, 7)
      .ignoresAbilities()
      .partial(),
    new AttackMove(Moves.MOONGEIST_BEAM, Type.GHOST, MoveCategory.SPECIAL, 100, 100, 5, -1, 0, 7)
      .ignoresAbilities()
      .partial(),
    new StatusMove(Moves.TEARFUL_LOOK, Type.NORMAL, -1, 20, -1, 0, 7)
      .attr(StatStageChangeAttr, [ Stat.ATK, Stat.SPATK ], -1),
    new AttackMove(Moves.ZING_ZAP, Type.ELECTRIC, MoveCategory.PHYSICAL, 80, 100, 10, 30, 0, 7)
      .attr(FlinchAttr),
    new AttackMove(Moves.NATURES_MADNESS, Type.FAIRY, MoveCategory.SPECIAL, -1, 90, 10, -1, 0, 7)
      .attr(TargetHalfHpDamageAttr),
    new AttackMove(Moves.MULTI_ATTACK, Type.NORMAL, MoveCategory.PHYSICAL, 120, 100, 10, -1, 0, 7)
      .attr(FormChangeItemTypeAttr),
    /* Unused */
    new AttackMove(Moves.TEN_MILLION_VOLT_THUNDERBOLT, Type.ELECTRIC, MoveCategory.SPECIAL, 195, -1, 1, -1, 0, 7)
      .partial()
      .ignoresVirtual(),
    /* End Unused */
    new AttackMove(Moves.MIND_BLOWN, Type.FIRE, MoveCategory.SPECIAL, 150, 100, 5, -1, 0, 7)
      .condition(failIfDampCondition)
      .attr(HalfSacrificialAttr)
      .target(MoveTarget.ALL_NEAR_OTHERS),
    new AttackMove(Moves.PLASMA_FISTS, Type.ELECTRIC, MoveCategory.PHYSICAL, 100, 100, 15, -1, 0, 7)
      .punchingMove()
      .partial(),
    new AttackMove(Moves.PHOTON_GEYSER, Type.PSYCHIC, MoveCategory.SPECIAL, 100, 100, 5, -1, 0, 7)
      .attr(PhotonGeyserCategoryAttr)
      .ignoresAbilities()
      .partial(),
    /* Unused */
    new AttackMove(Moves.LIGHT_THAT_BURNS_THE_SKY, Type.PSYCHIC, MoveCategory.SPECIAL, 200, -1, 1, -1, 0, 7)
      .attr(PhotonGeyserCategoryAttr)
      .ignoresAbilities()
      .ignoresVirtual(),
    new AttackMove(Moves.SEARING_SUNRAZE_SMASH, Type.STEEL, MoveCategory.PHYSICAL, 200, -1, 1, -1, 0, 7)
      .ignoresAbilities()
      .ignoresVirtual(),
    new AttackMove(Moves.MENACING_MOONRAZE_MAELSTROM, Type.GHOST, MoveCategory.SPECIAL, 200, -1, 1, -1, 0, 7)
      .ignoresAbilities()
      .ignoresVirtual(),
    new AttackMove(Moves.LETS_SNUGGLE_FOREVER, Type.FAIRY, MoveCategory.PHYSICAL, 190, -1, 1, -1, 0, 7)
      .partial()
      .ignoresVirtual(),
    new AttackMove(Moves.SPLINTERED_STORMSHARDS, Type.ROCK, MoveCategory.PHYSICAL, 190, -1, 1, -1, 0, 7)
      .attr(ClearTerrainAttr)
      .makesContact(false)
      .ignoresVirtual(),
    new AttackMove(Moves.CLANGOROUS_SOULBLAZE, Type.DRAGON, MoveCategory.SPECIAL, 185, -1, 1, 100, 0, 7)
      .attr(StatStageChangeAttr, [ Stat.ATK, Stat.DEF, Stat.SPATK, Stat.SPDEF, Stat.SPD ], 1, true)
      .soundBased()
      .target(MoveTarget.ALL_NEAR_ENEMIES)
      .partial()
      .ignoresVirtual(),
    /* End Unused */
    new AttackMove(Moves.ZIPPY_ZAP, Type.ELECTRIC, MoveCategory.PHYSICAL, 50, 100, 15, 100, 2, 7) //LGPE Implementation
      .attr(CritOnlyAttr),
    new AttackMove(Moves.SPLISHY_SPLASH, Type.WATER, MoveCategory.SPECIAL, 90, 100, 15, 30, 0, 7)
      .attr(StatusEffectAttr, StatusEffect.PARALYSIS)
      .target(MoveTarget.ALL_NEAR_ENEMIES),
    new AttackMove(Moves.FLOATY_FALL, Type.FLYING, MoveCategory.PHYSICAL, 90, 95, 15, 30, 0, 7)
      .attr(FlinchAttr),
    new AttackMove(Moves.PIKA_PAPOW, Type.ELECTRIC, MoveCategory.SPECIAL, -1, -1, 20, -1, 0, 7)
      .attr(FriendshipPowerAttr),
    new AttackMove(Moves.BOUNCY_BUBBLE, Type.WATER, MoveCategory.SPECIAL, 60, 100, 20, -1, 0, 7)
      .attr(HitHealAttr, 1.0)
      .triageMove()
      .target(MoveTarget.ALL_NEAR_ENEMIES),
    new AttackMove(Moves.BUZZY_BUZZ, Type.ELECTRIC, MoveCategory.SPECIAL, 60, 100, 20, 100, 0, 7)
      .attr(StatusEffectAttr, StatusEffect.PARALYSIS),
    new AttackMove(Moves.SIZZLY_SLIDE, Type.FIRE, MoveCategory.PHYSICAL, 60, 100, 20, 100, 0, 7)
      .attr(StatusEffectAttr, StatusEffect.BURN),
    new AttackMove(Moves.GLITZY_GLOW, Type.PSYCHIC, MoveCategory.SPECIAL, 80, 95, 15, -1, 0, 7)
      .attr(AddArenaTagAttr, ArenaTagType.LIGHT_SCREEN, 5, false, true),
    new AttackMove(Moves.BADDY_BAD, Type.DARK, MoveCategory.SPECIAL, 80, 95, 15, -1, 0, 7)
      .attr(AddArenaTagAttr, ArenaTagType.REFLECT, 5, false, true),
    new AttackMove(Moves.SAPPY_SEED, Type.GRASS, MoveCategory.PHYSICAL, 100, 90, 10, 100, 0, 7)
      .makesContact(false)
      .attr(AddBattlerTagAttr, BattlerTagType.SEEDED),
    new AttackMove(Moves.FREEZY_FROST, Type.ICE, MoveCategory.SPECIAL, 100, 90, 10, -1, 0, 7)
      .attr(ResetStatsAttr, true),
    new AttackMove(Moves.SPARKLY_SWIRL, Type.FAIRY, MoveCategory.SPECIAL, 120, 85, 5, -1, 0, 7)
      .attr(PartyStatusCureAttr, null, Abilities.NONE),
    new AttackMove(Moves.VEEVEE_VOLLEY, Type.NORMAL, MoveCategory.PHYSICAL, -1, -1, 20, -1, 0, 7)
      .attr(FriendshipPowerAttr),
    new AttackMove(Moves.DOUBLE_IRON_BASH, Type.STEEL, MoveCategory.PHYSICAL, 60, 100, 5, 30, 0, 7)
      .attr(MultiHitAttr, MultiHitType._2)
      .attr(FlinchAttr)
      .punchingMove(),
    /* Unused */
    new SelfStatusMove(Moves.MAX_GUARD, Type.NORMAL, -1, 10, -1, 4, 8)
      .attr(ProtectAttr)
      .condition(failIfLastCondition)
      .ignoresVirtual(),
    /* End Unused */
    new AttackMove(Moves.DYNAMAX_CANNON, Type.DRAGON, MoveCategory.SPECIAL, 100, 100, 5, -1, 0, 8)
      .attr(MovePowerMultiplierAttr, (user, target, move) => {
      // Move is only stronger against overleveled foes.
        if (target.level > target.scene.getMaxExpLevel()) {
          const dynamaxCannonPercentMarginBeforeFullDamage = 0.05; // How much % above MaxExpLevel of wave will the target need to be to take full damage.
          // The move's power scales as the margin is approached, reaching double power when it does or goes over it.
          return 1 + Math.min(1, (target.level - target.scene.getMaxExpLevel()) / (target.scene.getMaxExpLevel() * dynamaxCannonPercentMarginBeforeFullDamage));
        } else {
          return 1;
        }
      })
      .attr(DiscourageFrequentUseAttr)
      .ignoresVirtual(),

    new AttackMove(Moves.SNIPE_SHOT, Type.WATER, MoveCategory.SPECIAL, 80, 100, 15, -1, 0, 8)
      .attr(HighCritAttr)
      .attr(BypassRedirectAttr),
    new AttackMove(Moves.JAW_LOCK, Type.DARK, MoveCategory.PHYSICAL, 80, 100, 10, -1, 0, 8)
      .attr(JawLockAttr)
      .bitingMove(),
    new SelfStatusMove(Moves.STUFF_CHEEKS, Type.NORMAL, -1, 10, -1, 0, 8) // TODO: Stuff Cheeks should not be selectable when the user does not have a berry, see wiki
      .attr(EatBerryAttr)
      .attr(StatStageChangeAttr, [ Stat.DEF ], 2, true)
      .condition((user) => {
        const userBerries = user.scene.findModifiers(m => m instanceof BerryModifier, user.isPlayer());
        return userBerries.length > 0;
      })
      .partial(),
    new SelfStatusMove(Moves.NO_RETREAT, Type.FIGHTING, -1, 5, -1, 0, 8)
      .attr(StatStageChangeAttr, [ Stat.ATK, Stat.DEF, Stat.SPATK, Stat.SPDEF, Stat.SPD ], 1, true)
      .attr(AddBattlerTagAttr, BattlerTagType.NO_RETREAT, true, false)
      .condition((user, target, move) => user.getTag(TrappedTag)?.sourceMove !== Moves.NO_RETREAT), // fails if the user is currently trapped by No Retreat
    new StatusMove(Moves.TAR_SHOT, Type.ROCK, 100, 15, -1, 0, 8)
      .attr(StatStageChangeAttr, [ Stat.SPD ], -1)
      .attr(AddBattlerTagAttr, BattlerTagType.TAR_SHOT, false),
    new StatusMove(Moves.MAGIC_POWDER, Type.PSYCHIC, 100, 20, -1, 0, 8)
      .attr(ChangeTypeAttr, Type.PSYCHIC)
      .powderMove(),
    new AttackMove(Moves.DRAGON_DARTS, Type.DRAGON, MoveCategory.PHYSICAL, 50, 100, 10, -1, 0, 8)
      .attr(MultiHitAttr, MultiHitType._2)
      .makesContact(false)
      .partial(),
    new StatusMove(Moves.TEATIME, Type.NORMAL, -1, 10, -1, 0, 8)
      .attr(EatBerryAttr)
      .target(MoveTarget.ALL),
    new StatusMove(Moves.OCTOLOCK, Type.FIGHTING, 100, 15, -1, 0, 8)
      .attr(AddBattlerTagAttr, BattlerTagType.OCTOLOCK, false, true, 1),
    new AttackMove(Moves.BOLT_BEAK, Type.ELECTRIC, MoveCategory.PHYSICAL, 85, 100, 10, -1, 0, 8)
      .attr(FirstAttackDoublePowerAttr),
    new AttackMove(Moves.FISHIOUS_REND, Type.WATER, MoveCategory.PHYSICAL, 85, 100, 10, -1, 0, 8)
      .attr(FirstAttackDoublePowerAttr)
      .bitingMove(),
    new StatusMove(Moves.COURT_CHANGE, Type.NORMAL, 100, 10, -1, 0, 8)
      .attr(SwapArenaTagsAttr, [ArenaTagType.AURORA_VEIL, ArenaTagType.LIGHT_SCREEN, ArenaTagType.MIST, ArenaTagType.REFLECT, ArenaTagType.SPIKES, ArenaTagType.STEALTH_ROCK, ArenaTagType.STICKY_WEB, ArenaTagType.TAILWIND, ArenaTagType.TOXIC_SPIKES]),
    new AttackMove(Moves.MAX_FLARE, Type.FIRE, MoveCategory.PHYSICAL, 10, -1, 10, -1, 0, 8)
      .target(MoveTarget.NEAR_ENEMY)
      .unimplemented()
      .ignoresVirtual(),
    new AttackMove(Moves.MAX_FLUTTERBY, Type.BUG, MoveCategory.PHYSICAL, 10, -1, 10, -1, 0, 8)
      .target(MoveTarget.NEAR_ENEMY)
      .unimplemented()
      .ignoresVirtual(),
    new AttackMove(Moves.MAX_LIGHTNING, Type.ELECTRIC, MoveCategory.PHYSICAL, 10, -1, 10, -1, 0, 8)
      .target(MoveTarget.NEAR_ENEMY)
      .unimplemented()
      .ignoresVirtual(),
    new AttackMove(Moves.MAX_STRIKE, Type.NORMAL, MoveCategory.PHYSICAL, 10, -1, 10, -1, 0, 8)
      .target(MoveTarget.NEAR_ENEMY)
      .unimplemented()
      .ignoresVirtual(),
    new AttackMove(Moves.MAX_KNUCKLE, Type.FIGHTING, MoveCategory.PHYSICAL, 10, -1, 10, -1, 0, 8)
      .target(MoveTarget.NEAR_ENEMY)
      .unimplemented()
      .ignoresVirtual(),
    new AttackMove(Moves.MAX_PHANTASM, Type.GHOST, MoveCategory.PHYSICAL, 10, -1, 10, -1, 0, 8)
      .target(MoveTarget.NEAR_ENEMY)
      .unimplemented()
      .ignoresVirtual(),
    new AttackMove(Moves.MAX_HAILSTORM, Type.ICE, MoveCategory.PHYSICAL, 10, -1, 10, -1, 0, 8)
      .target(MoveTarget.NEAR_ENEMY)
      .unimplemented()
      .ignoresVirtual(),
    new AttackMove(Moves.MAX_OOZE, Type.POISON, MoveCategory.PHYSICAL, 10, -1, 10, -1, 0, 8)
      .target(MoveTarget.NEAR_ENEMY)
      .unimplemented()
      .ignoresVirtual(),
    new AttackMove(Moves.MAX_GEYSER, Type.WATER, MoveCategory.PHYSICAL, 10, -1, 10, -1, 0, 8)
      .target(MoveTarget.NEAR_ENEMY)
      .unimplemented()
      .ignoresVirtual(),
    new AttackMove(Moves.MAX_AIRSTREAM, Type.FLYING, MoveCategory.PHYSICAL, 10, -1, 10, -1, 0, 8)
      .target(MoveTarget.NEAR_ENEMY)
      .unimplemented()
      .ignoresVirtual(),
    new AttackMove(Moves.MAX_STARFALL, Type.FAIRY, MoveCategory.PHYSICAL, 10, -1, 10, -1, 0, 8)
      .target(MoveTarget.NEAR_ENEMY)
      .unimplemented()
      .ignoresVirtual(),
    new AttackMove(Moves.MAX_WYRMWIND, Type.DRAGON, MoveCategory.PHYSICAL, 10, -1, 10, -1, 0, 8)
      .target(MoveTarget.NEAR_ENEMY)
      .unimplemented()
      .ignoresVirtual(),
    new AttackMove(Moves.MAX_MINDSTORM, Type.PSYCHIC, MoveCategory.PHYSICAL, 10, -1, 10, -1, 0, 8)
      .target(MoveTarget.NEAR_ENEMY)
      .unimplemented()
      .ignoresVirtual(),
    new AttackMove(Moves.MAX_ROCKFALL, Type.ROCK, MoveCategory.PHYSICAL, 10, -1, 10, -1, 0, 8)
      .target(MoveTarget.NEAR_ENEMY)
      .unimplemented()
      .ignoresVirtual(),
    new AttackMove(Moves.MAX_QUAKE, Type.GROUND, MoveCategory.PHYSICAL, 10, -1, 10, -1, 0, 8)
      .target(MoveTarget.NEAR_ENEMY)
      .unimplemented()
      .ignoresVirtual(),
    new AttackMove(Moves.MAX_DARKNESS, Type.DARK, MoveCategory.PHYSICAL, 10, -1, 10, -1, 0, 8)
      .target(MoveTarget.NEAR_ENEMY)
      .unimplemented()
      .ignoresVirtual(),
    new AttackMove(Moves.MAX_OVERGROWTH, Type.GRASS, MoveCategory.PHYSICAL, 10, -1, 10, -1, 0, 8)
      .target(MoveTarget.NEAR_ENEMY)
      .unimplemented()
      .ignoresVirtual(),
    new AttackMove(Moves.MAX_STEELSPIKE, Type.STEEL, MoveCategory.PHYSICAL, 10, -1, 10, -1, 0, 8)
      .target(MoveTarget.NEAR_ENEMY)
      .unimplemented()
      .ignoresVirtual(),
    /* End Unused */
    new SelfStatusMove(Moves.CLANGOROUS_SOUL, Type.DRAGON, 100, 5, -1, 0, 8)
      .attr(CutHpStatStageBoostAttr, [ Stat.ATK, Stat.DEF, Stat.SPATK, Stat.SPDEF, Stat.SPD ], 1, 3)
      .soundBased()
      .danceMove(),
    new AttackMove(Moves.BODY_PRESS, Type.FIGHTING, MoveCategory.PHYSICAL, 80, 100, 10, -1, 0, 8)
      .attr(DefAtkAttr),
    new StatusMove(Moves.DECORATE, Type.FAIRY, -1, 15, -1, 0, 8)
      .attr(StatStageChangeAttr, [ Stat.ATK, Stat.SPATK ], 2)
      .ignoresProtect(),
    new AttackMove(Moves.DRUM_BEATING, Type.GRASS, MoveCategory.PHYSICAL, 80, 100, 10, 100, 0, 8)
      .attr(StatStageChangeAttr, [ Stat.SPD ], -1)
      .makesContact(false),
    new AttackMove(Moves.SNAP_TRAP, Type.GRASS, MoveCategory.PHYSICAL, 35, 100, 15, -1, 0, 8)
      .attr(TrapAttr, BattlerTagType.SNAP_TRAP),
    new AttackMove(Moves.PYRO_BALL, Type.FIRE, MoveCategory.PHYSICAL, 120, 90, 5, 10, 0, 8)
      .attr(HealStatusEffectAttr, true, StatusEffect.FREEZE)
      .attr(StatusEffectAttr, StatusEffect.BURN)
      .ballBombMove()
      .makesContact(false),
    new AttackMove(Moves.BEHEMOTH_BLADE, Type.STEEL, MoveCategory.PHYSICAL, 100, 100, 5, -1, 0, 8)
      .slicingMove(),
    new AttackMove(Moves.BEHEMOTH_BASH, Type.STEEL, MoveCategory.PHYSICAL, 100, 100, 5, -1, 0, 8),
    new AttackMove(Moves.AURA_WHEEL, Type.ELECTRIC, MoveCategory.PHYSICAL, 110, 100, 10, 100, 0, 8)
      .attr(StatStageChangeAttr, [ Stat.SPD ], 1, true)
      .makesContact(false)
      .attr(AuraWheelTypeAttr)
      .condition((user, target, move) => [user.species.speciesId, user.fusionSpecies?.speciesId].includes(Species.MORPEKO)), // Missing custom fail message
    new AttackMove(Moves.BREAKING_SWIPE, Type.DRAGON, MoveCategory.PHYSICAL, 60, 100, 15, 100, 0, 8)
      .target(MoveTarget.ALL_NEAR_ENEMIES)
      .attr(StatStageChangeAttr, [ Stat.ATK ], -1),
    new AttackMove(Moves.BRANCH_POKE, Type.GRASS, MoveCategory.PHYSICAL, 40, 100, 40, -1, 0, 8),
    new AttackMove(Moves.OVERDRIVE, Type.ELECTRIC, MoveCategory.SPECIAL, 80, 100, 10, -1, 0, 8)
      .soundBased()
      .target(MoveTarget.ALL_NEAR_ENEMIES),
    new AttackMove(Moves.APPLE_ACID, Type.GRASS, MoveCategory.SPECIAL, 80, 100, 10, 100, 0, 8)
      .attr(StatStageChangeAttr, [ Stat.SPDEF ], -1),
    new AttackMove(Moves.GRAV_APPLE, Type.GRASS, MoveCategory.PHYSICAL, 80, 100, 10, 100, 0, 8)
      .attr(StatStageChangeAttr, [ Stat.DEF ], -1)
      .attr(MovePowerMultiplierAttr, (user, target, move) => user.scene.arena.getTag(ArenaTagType.GRAVITY) ? 1.5 : 1)
      .makesContact(false),
    new AttackMove(Moves.SPIRIT_BREAK, Type.FAIRY, MoveCategory.PHYSICAL, 75, 100, 15, 100, 0, 8)
      .attr(StatStageChangeAttr, [ Stat.SPATK ], -1),
    new AttackMove(Moves.STRANGE_STEAM, Type.FAIRY, MoveCategory.SPECIAL, 90, 95, 10, 20, 0, 8)
      .attr(ConfuseAttr),
    new StatusMove(Moves.LIFE_DEW, Type.WATER, -1, 10, -1, 0, 8)
      .attr(HealAttr, 0.25, true, false)
      .target(MoveTarget.USER_AND_ALLIES)
      .ignoresProtect(),
    new SelfStatusMove(Moves.OBSTRUCT, Type.DARK, 100, 10, -1, 4, 8)
      .attr(ProtectAttr, BattlerTagType.OBSTRUCT)
      .condition(failIfLastCondition),
    new AttackMove(Moves.FALSE_SURRENDER, Type.DARK, MoveCategory.PHYSICAL, 80, -1, 10, -1, 0, 8),
    new AttackMove(Moves.METEOR_ASSAULT, Type.FIGHTING, MoveCategory.PHYSICAL, 150, 100, 5, -1, 0, 8)
      .attr(RechargeAttr)
      .makesContact(false),
    new AttackMove(Moves.ETERNABEAM, Type.DRAGON, MoveCategory.SPECIAL, 160, 90, 5, -1, 0, 8)
      .attr(RechargeAttr),
    new AttackMove(Moves.STEEL_BEAM, Type.STEEL, MoveCategory.SPECIAL, 140, 95, 5, -1, 0, 8)
      .attr(HalfSacrificialAttr),
    new AttackMove(Moves.EXPANDING_FORCE, Type.PSYCHIC, MoveCategory.SPECIAL, 80, 100, 10, -1, 0, 8)
      .attr(MovePowerMultiplierAttr, (user, target, move) => user.scene.arena.getTerrainType() === TerrainType.PSYCHIC && user.isGrounded() ? 1.5 : 1)
      .attr(VariableTargetAttr, (user, target, move) => user.scene.arena.getTerrainType() === TerrainType.PSYCHIC && user.isGrounded() ? 6 : 3),
    new AttackMove(Moves.STEEL_ROLLER, Type.STEEL, MoveCategory.PHYSICAL, 130, 100, 5, -1, 0, 8)
      .attr(ClearTerrainAttr)
      .condition((user, target, move) => !!user.scene.arena.terrain),
    new AttackMove(Moves.SCALE_SHOT, Type.DRAGON, MoveCategory.PHYSICAL, 25, 90, 20, -1, 0, 8)
      //.attr(StatStageChangeAttr, Stat.SPD, 1, true) // TODO: Have boosts only apply at end of move, not after every hit
      //.attr(StatStageChangeAttr, Stat.DEF, -1, true)
      .attr(MultiHitAttr)
      .makesContact(false)
      .partial(),
    new AttackMove(Moves.METEOR_BEAM, Type.ROCK, MoveCategory.SPECIAL, 120, 90, 10, 100, 0, 8)
      .attr(ChargeAttr, ChargeAnim.METEOR_BEAM_CHARGING, i18next.t("moveTriggers:isOverflowingWithSpacePower", {pokemonName: "{USER}"}), null, true)
      .attr(StatStageChangeAttr, [ Stat.SPATK ], 1, true)
      .ignoresVirtual(),
    new AttackMove(Moves.SHELL_SIDE_ARM, Type.POISON, MoveCategory.SPECIAL, 90, 100, 10, 20, 0, 8)
      .attr(ShellSideArmCategoryAttr)
      .attr(StatusEffectAttr, StatusEffect.POISON)
      .partial(),
    new AttackMove(Moves.MISTY_EXPLOSION, Type.FAIRY, MoveCategory.SPECIAL, 100, 100, 5, -1, 0, 8)
      .attr(SacrificialAttr)
      .target(MoveTarget.ALL_NEAR_OTHERS)
      .attr(MovePowerMultiplierAttr, (user, target, move) => user.scene.arena.getTerrainType() === TerrainType.MISTY && user.isGrounded() ? 1.5 : 1)
      .condition(failIfDampCondition)
      .makesContact(false),
    new AttackMove(Moves.GRASSY_GLIDE, Type.GRASS, MoveCategory.PHYSICAL, 55, 100, 20, -1, 0, 8)
      .attr(IncrementMovePriorityAttr, (user, target, move) => user.scene.arena.getTerrainType() === TerrainType.GRASSY && user.isGrounded()),
    new AttackMove(Moves.RISING_VOLTAGE, Type.ELECTRIC, MoveCategory.SPECIAL, 70, 100, 20, -1, 0, 8)
      .attr(MovePowerMultiplierAttr, (user, target, move) => user.scene.arena.getTerrainType() === TerrainType.ELECTRIC && target.isGrounded() ? 2 : 1),
    new AttackMove(Moves.TERRAIN_PULSE, Type.NORMAL, MoveCategory.SPECIAL, 50, 100, 10, -1, 0, 8)
      .attr(TerrainPulseTypeAttr)
      .attr(MovePowerMultiplierAttr, (user, target, move) => user.scene.arena.getTerrainType() !== TerrainType.NONE && user.isGrounded() ? 2 : 1)
      .pulseMove(),
    new AttackMove(Moves.SKITTER_SMACK, Type.BUG, MoveCategory.PHYSICAL, 70, 90, 10, 100, 0, 8)
      .attr(StatStageChangeAttr, [ Stat.SPATK ], -1),
    new AttackMove(Moves.BURNING_JEALOUSY, Type.FIRE, MoveCategory.SPECIAL, 70, 100, 5, 100, 0, 8)
      .attr(StatusIfBoostedAttr, StatusEffect.BURN)
      .target(MoveTarget.ALL_NEAR_ENEMIES),
    new AttackMove(Moves.LASH_OUT, Type.DARK, MoveCategory.PHYSICAL, 75, 100, 5, -1, 0, 8)
      .attr(MovePowerMultiplierAttr, (user, _target, _move) => user.turnData.statStagesDecreased ? 2 : 1),
    new AttackMove(Moves.POLTERGEIST, Type.GHOST, MoveCategory.PHYSICAL, 110, 90, 5, -1, 0, 8)
      .attr(AttackedByItemAttr)
      .makesContact(false),
    new StatusMove(Moves.CORROSIVE_GAS, Type.POISON, 100, 40, -1, 0, 8)
      .target(MoveTarget.ALL_NEAR_OTHERS)
      .unimplemented(),
    new StatusMove(Moves.COACHING, Type.FIGHTING, -1, 10, -1, 0, 8)
      .attr(StatStageChangeAttr, [ Stat.ATK, Stat.DEF ], 1)
      .target(MoveTarget.NEAR_ALLY),
    new AttackMove(Moves.FLIP_TURN, Type.WATER, MoveCategory.PHYSICAL, 60, 100, 20, -1, 0, 8)
      .attr(ForceSwitchOutAttr, true, false),
    new AttackMove(Moves.TRIPLE_AXEL, Type.ICE, MoveCategory.PHYSICAL, 20, 90, 10, -1, 0, 8)
      .attr(MultiHitAttr, MultiHitType._3)
      .attr(MultiHitPowerIncrementAttr, 3)
      .checkAllHits(),
    new AttackMove(Moves.DUAL_WINGBEAT, Type.FLYING, MoveCategory.PHYSICAL, 40, 90, 10, -1, 0, 8)
      .attr(MultiHitAttr, MultiHitType._2),
    new AttackMove(Moves.SCORCHING_SANDS, Type.GROUND, MoveCategory.SPECIAL, 70, 100, 10, 30, 0, 8)
      .attr(HealStatusEffectAttr, true, StatusEffect.FREEZE)
      .attr(HealStatusEffectAttr, false, StatusEffect.FREEZE)
      .attr(StatusEffectAttr, StatusEffect.BURN),
    new StatusMove(Moves.JUNGLE_HEALING, Type.GRASS, -1, 10, -1, 0, 8)
      .attr(HealAttr, 0.25, true, false)
      .attr(HealStatusEffectAttr, false, StatusEffect.PARALYSIS, StatusEffect.POISON, StatusEffect.TOXIC, StatusEffect.BURN, StatusEffect.SLEEP)
      .target(MoveTarget.USER_AND_ALLIES),
    new AttackMove(Moves.WICKED_BLOW, Type.DARK, MoveCategory.PHYSICAL, 75, 100, 5, -1, 0, 8)
      .attr(CritOnlyAttr)
      .punchingMove(),
    new AttackMove(Moves.SURGING_STRIKES, Type.WATER, MoveCategory.PHYSICAL, 25, 100, 5, -1, 0, 8)
      .attr(MultiHitAttr, MultiHitType._3)
      .attr(CritOnlyAttr)
      .punchingMove(),
    new AttackMove(Moves.THUNDER_CAGE, Type.ELECTRIC, MoveCategory.SPECIAL, 80, 90, 15, -1, 0, 8)
      .attr(TrapAttr, BattlerTagType.THUNDER_CAGE),
    new AttackMove(Moves.DRAGON_ENERGY, Type.DRAGON, MoveCategory.SPECIAL, 150, 100, 5, -1, 0, 8)
      .attr(HpPowerAttr)
      .target(MoveTarget.ALL_NEAR_ENEMIES),
    new AttackMove(Moves.FREEZING_GLARE, Type.PSYCHIC, MoveCategory.SPECIAL, 90, 100, 10, 10, 0, 8)
      .attr(StatusEffectAttr, StatusEffect.FREEZE),
    new AttackMove(Moves.FIERY_WRATH, Type.DARK, MoveCategory.SPECIAL, 90, 100, 10, 20, 0, 8)
      .attr(FlinchAttr)
      .target(MoveTarget.ALL_NEAR_ENEMIES),
    new AttackMove(Moves.THUNDEROUS_KICK, Type.FIGHTING, MoveCategory.PHYSICAL, 90, 100, 10, 100, 0, 8)
      .attr(StatStageChangeAttr, [ Stat.DEF ], -1),
    new AttackMove(Moves.GLACIAL_LANCE, Type.ICE, MoveCategory.PHYSICAL, 120, 100, 5, -1, 0, 8)
      .target(MoveTarget.ALL_NEAR_ENEMIES)
      .makesContact(false),
    new AttackMove(Moves.ASTRAL_BARRAGE, Type.GHOST, MoveCategory.SPECIAL, 120, 100, 5, -1, 0, 8)
      .target(MoveTarget.ALL_NEAR_ENEMIES),
    new AttackMove(Moves.EERIE_SPELL, Type.PSYCHIC, MoveCategory.SPECIAL, 80, 100, 5, 100, 0, 8)
      .attr(AttackReducePpMoveAttr, 3)
      .soundBased(),
    new AttackMove(Moves.DIRE_CLAW, Type.POISON, MoveCategory.PHYSICAL, 80, 100, 15, 50, 0, 8)
      .attr(MultiStatusEffectAttr, [StatusEffect.POISON, StatusEffect.PARALYSIS, StatusEffect.SLEEP]),
    new AttackMove(Moves.PSYSHIELD_BASH, Type.PSYCHIC, MoveCategory.PHYSICAL, 70, 90, 10, 100, 0, 8)
      .attr(StatStageChangeAttr, [ Stat.DEF ], 1, true),
    new SelfStatusMove(Moves.POWER_SHIFT, Type.NORMAL, -1, 10, -1, 0, 8)
      .target(MoveTarget.USER)
      .attr(ShiftStatAttr, Stat.ATK, Stat.DEF),
    new AttackMove(Moves.STONE_AXE, Type.ROCK, MoveCategory.PHYSICAL, 65, 90, 15, 100, 0, 8)
      .attr(AddArenaTrapTagHitAttr, ArenaTagType.STEALTH_ROCK)
      .slicingMove(),
    new AttackMove(Moves.SPRINGTIDE_STORM, Type.FAIRY, MoveCategory.SPECIAL, 100, 80, 5, 30, 0, 8)
      .attr(StatStageChangeAttr, [ Stat.ATK ], -1)
      .windMove()
      .target(MoveTarget.ALL_NEAR_ENEMIES),
    new AttackMove(Moves.MYSTICAL_POWER, Type.PSYCHIC, MoveCategory.SPECIAL, 70, 90, 10, 100, 0, 8)
      .attr(StatStageChangeAttr, [ Stat.SPATK ], 1, true),
    new AttackMove(Moves.RAGING_FURY, Type.FIRE, MoveCategory.PHYSICAL, 120, 100, 10, -1, 0, 8)
      .makesContact(false)
      .attr(FrenzyAttr)
      .attr(MissEffectAttr, frenzyMissFunc)
      .attr(NoEffectAttr, frenzyMissFunc)
      .target(MoveTarget.RANDOM_NEAR_ENEMY),
    new AttackMove(Moves.WAVE_CRASH, Type.WATER, MoveCategory.PHYSICAL, 120, 100, 10, -1, 0, 8)
      .attr(RecoilAttr, false, 0.33)
      .recklessMove(),
    new AttackMove(Moves.CHLOROBLAST, Type.GRASS, MoveCategory.SPECIAL, 150, 95, 5, -1, 0, 8)
      .attr(RecoilAttr, true, 0.5),
    new AttackMove(Moves.MOUNTAIN_GALE, Type.ICE, MoveCategory.PHYSICAL, 100, 85, 10, 30, 0, 8)
      .makesContact(false)
      .attr(FlinchAttr),
    new SelfStatusMove(Moves.VICTORY_DANCE, Type.FIGHTING, -1, 10, -1, 0, 8)
      .attr(StatStageChangeAttr, [ Stat.ATK, Stat.DEF, Stat.SPD ], 1, true)
      .danceMove(),
    new AttackMove(Moves.HEADLONG_RUSH, Type.GROUND, MoveCategory.PHYSICAL, 120, 100, 5, -1, 0, 8)
      .attr(StatStageChangeAttr, [ Stat.DEF, Stat.SPDEF ], -1, true)
      .punchingMove(),
    new AttackMove(Moves.BARB_BARRAGE, Type.POISON, MoveCategory.PHYSICAL, 60, 100, 10, 50, 0, 8)
      .makesContact(false)
      .attr(MovePowerMultiplierAttr, (user, target, move) => target.status && (target.status.effect === StatusEffect.POISON || target.status.effect === StatusEffect.TOXIC) ? 2 : 1)
      .attr(StatusEffectAttr, StatusEffect.POISON),
    new AttackMove(Moves.ESPER_WING, Type.PSYCHIC, MoveCategory.SPECIAL, 80, 100, 10, 100, 0, 8)
      .attr(HighCritAttr)
      .attr(StatStageChangeAttr, [ Stat.SPD ], 1, true),
    new AttackMove(Moves.BITTER_MALICE, Type.GHOST, MoveCategory.SPECIAL, 75, 100, 10, 100, 0, 8)
      .attr(StatStageChangeAttr, [ Stat.ATK ], -1),
    new SelfStatusMove(Moves.SHELTER, Type.STEEL, -1, 10, 100, 0, 8)
      .attr(StatStageChangeAttr, [ Stat.DEF ], 2, true),
    new AttackMove(Moves.TRIPLE_ARROWS, Type.FIGHTING, MoveCategory.PHYSICAL, 90, 100, 10, 30, 0, 8)
      .makesContact(false)
      .attr(HighCritAttr)
      .attr(StatStageChangeAttr, [ Stat.DEF ], -1)
      .attr(FlinchAttr)
      .partial(),
    new AttackMove(Moves.INFERNAL_PARADE, Type.GHOST, MoveCategory.SPECIAL, 60, 100, 15, 30, 0, 8)
      .attr(StatusEffectAttr, StatusEffect.BURN)
      .attr(MovePowerMultiplierAttr, (user, target, move) => target.status ? 2 : 1),
    new AttackMove(Moves.CEASELESS_EDGE, Type.DARK, MoveCategory.PHYSICAL, 65, 90, 15, 100, 0, 8)
      .attr(AddArenaTrapTagHitAttr, ArenaTagType.SPIKES)
      .slicingMove(),
    new AttackMove(Moves.BLEAKWIND_STORM, Type.FLYING, MoveCategory.SPECIAL, 100, 80, 10, 30, 0, 8)
      .attr(StormAccuracyAttr)
      .attr(StatStageChangeAttr, [ Stat.SPD ], -1)
      .windMove()
      .target(MoveTarget.ALL_NEAR_ENEMIES),
    new AttackMove(Moves.WILDBOLT_STORM, Type.ELECTRIC, MoveCategory.SPECIAL, 100, 80, 10, 20, 0, 8)
      .attr(StormAccuracyAttr)
      .attr(StatusEffectAttr, StatusEffect.PARALYSIS)
      .windMove()
      .target(MoveTarget.ALL_NEAR_ENEMIES),
    new AttackMove(Moves.SANDSEAR_STORM, Type.GROUND, MoveCategory.SPECIAL, 100, 80, 10, 20, 0, 8)
      .attr(StormAccuracyAttr)
      .attr(StatusEffectAttr, StatusEffect.BURN)
      .windMove()
      .target(MoveTarget.ALL_NEAR_ENEMIES),
    new StatusMove(Moves.LUNAR_BLESSING, Type.PSYCHIC, -1, 5, -1, 0, 8)
      .attr(HealAttr, 0.25, true, false)
      .attr(HealStatusEffectAttr, false, StatusEffect.PARALYSIS, StatusEffect.POISON, StatusEffect.TOXIC, StatusEffect.BURN, StatusEffect.SLEEP)
      .target(MoveTarget.USER_AND_ALLIES)
      .triageMove(),
    new SelfStatusMove(Moves.TAKE_HEART, Type.PSYCHIC, -1, 10, -1, 0, 8)
      .attr(StatStageChangeAttr, [ Stat.SPATK, Stat.SPDEF ], 1, true)
      .attr(HealStatusEffectAttr, true, StatusEffect.PARALYSIS, StatusEffect.POISON, StatusEffect.TOXIC, StatusEffect.BURN, StatusEffect.SLEEP),
    /* Unused
    new AttackMove(Moves.G_MAX_WILDFIRE, Type.FIRE, MoveCategory.PHYSICAL, 10, -1, 10, -1, 0, 8)
      .target(MoveTarget.ALL_NEAR_ENEMIES)
      .unimplemented(),
    new AttackMove(Moves.G_MAX_BEFUDDLE, Type.BUG, MoveCategory.PHYSICAL, 10, -1, 10, -1, 0, 8)
      .target(MoveTarget.ALL_NEAR_ENEMIES)
      .unimplemented(),
    new AttackMove(Moves.G_MAX_VOLT_CRASH, Type.ELECTRIC, MoveCategory.PHYSICAL, 10, -1, 10, -1, 0, 8)
      .target(MoveTarget.ALL_NEAR_ENEMIES)
      .unimplemented(),
    new AttackMove(Moves.G_MAX_GOLD_RUSH, Type.NORMAL, MoveCategory.PHYSICAL, 10, -1, 10, -1, 0, 8)
      .target(MoveTarget.ALL_NEAR_ENEMIES)
      .unimplemented(),
    new AttackMove(Moves.G_MAX_CHI_STRIKE, Type.FIGHTING, MoveCategory.PHYSICAL, 10, -1, 10, -1, 0, 8)
      .target(MoveTarget.ALL_NEAR_ENEMIES)
      .unimplemented(),
    new AttackMove(Moves.G_MAX_TERROR, Type.GHOST, MoveCategory.PHYSICAL, 10, -1, 10, -1, 0, 8)
      .target(MoveTarget.ALL_NEAR_ENEMIES)
      .unimplemented(),
    new AttackMove(Moves.G_MAX_RESONANCE, Type.ICE, MoveCategory.PHYSICAL, 10, -1, 10, -1, 0, 8)
      .target(MoveTarget.ALL_NEAR_ENEMIES)
      .unimplemented(),
    new AttackMove(Moves.G_MAX_CUDDLE, Type.NORMAL, MoveCategory.PHYSICAL, 10, -1, 10, -1, 0, 8)
      .target(MoveTarget.ALL_NEAR_ENEMIES)
      .unimplemented(),
    new AttackMove(Moves.G_MAX_REPLENISH, Type.NORMAL, MoveCategory.PHYSICAL, 10, -1, 10, -1, 0, 8)
      .target(MoveTarget.ALL_NEAR_ENEMIES)
      .unimplemented(),
    new AttackMove(Moves.G_MAX_MALODOR, Type.POISON, MoveCategory.PHYSICAL, 10, -1, 10, -1, 0, 8)
      .target(MoveTarget.ALL_NEAR_ENEMIES)
      .unimplemented(),
    new AttackMove(Moves.G_MAX_STONESURGE, Type.WATER, MoveCategory.PHYSICAL, 10, -1, 10, -1, 0, 8)
      .target(MoveTarget.ALL_NEAR_ENEMIES)
      .unimplemented(),
    new AttackMove(Moves.G_MAX_WIND_RAGE, Type.FLYING, MoveCategory.PHYSICAL, 10, -1, 10, -1, 0, 8)
      .target(MoveTarget.ALL_NEAR_ENEMIES)
      .unimplemented(),
    new AttackMove(Moves.G_MAX_STUN_SHOCK, Type.ELECTRIC, MoveCategory.PHYSICAL, 10, -1, 10, -1, 0, 8)
      .target(MoveTarget.ALL_NEAR_ENEMIES)
      .unimplemented(),
    new AttackMove(Moves.G_MAX_FINALE, Type.FAIRY, MoveCategory.PHYSICAL, 10, -1, 10, -1, 0, 8)
      .target(MoveTarget.ALL_NEAR_ENEMIES)
      .unimplemented(),
    new AttackMove(Moves.G_MAX_DEPLETION, Type.DRAGON, MoveCategory.PHYSICAL, 10, -1, 10, -1, 0, 8)
      .target(MoveTarget.ALL_NEAR_ENEMIES)
      .unimplemented(),
    new AttackMove(Moves.G_MAX_GRAVITAS, Type.PSYCHIC, MoveCategory.PHYSICAL, 10, -1, 10, -1, 0, 8)
      .target(MoveTarget.ALL_NEAR_ENEMIES)
      .unimplemented(),
    new AttackMove(Moves.G_MAX_VOLCALITH, Type.ROCK, MoveCategory.PHYSICAL, 10, -1, 10, -1, 0, 8)
      .target(MoveTarget.ALL_NEAR_ENEMIES)
      .unimplemented(),
    new AttackMove(Moves.G_MAX_SANDBLAST, Type.GROUND, MoveCategory.PHYSICAL, 10, -1, 10, -1, 0, 8)
      .target(MoveTarget.ALL_NEAR_ENEMIES)
      .unimplemented(),
    new AttackMove(Moves.G_MAX_SNOOZE, Type.DARK, MoveCategory.PHYSICAL, 10, -1, 10, -1, 0, 8)
      .target(MoveTarget.ALL_NEAR_ENEMIES)
      .unimplemented(),
    new AttackMove(Moves.G_MAX_TARTNESS, Type.GRASS, MoveCategory.PHYSICAL, 10, -1, 10, -1, 0, 8)
      .target(MoveTarget.ALL_NEAR_ENEMIES)
      .unimplemented(),
    new AttackMove(Moves.G_MAX_SWEETNESS, Type.GRASS, MoveCategory.PHYSICAL, 10, -1, 10, -1, 0, 8)
      .target(MoveTarget.ALL_NEAR_ENEMIES)
      .unimplemented(),
    new AttackMove(Moves.G_MAX_SMITE, Type.FAIRY, MoveCategory.PHYSICAL, 10, -1, 10, -1, 0, 8)
      .target(MoveTarget.ALL_NEAR_ENEMIES)
      .unimplemented(),
    new AttackMove(Moves.G_MAX_STEELSURGE, Type.STEEL, MoveCategory.PHYSICAL, 10, -1, 10, -1, 0, 8)
      .target(MoveTarget.ALL_NEAR_ENEMIES)
      .unimplemented(),
    new AttackMove(Moves.G_MAX_MELTDOWN, Type.STEEL, MoveCategory.PHYSICAL, 10, -1, 10, -1, 0, 8)
      .target(MoveTarget.ALL_NEAR_ENEMIES)
      .unimplemented(),
    new AttackMove(Moves.G_MAX_FOAM_BURST, Type.WATER, MoveCategory.PHYSICAL, 10, -1, 10, -1, 0, 8)
      .target(MoveTarget.ALL_NEAR_ENEMIES)
      .unimplemented(),
    new AttackMove(Moves.G_MAX_CENTIFERNO, Type.FIRE, MoveCategory.PHYSICAL, 10, -1, 10, -1, 0, 8)
      .target(MoveTarget.ALL_NEAR_ENEMIES)
      .unimplemented(),
    new AttackMove(Moves.G_MAX_VINE_LASH, Type.GRASS, MoveCategory.PHYSICAL, 10, -1, 10, -1, 0, 8)
      .target(MoveTarget.ALL_NEAR_ENEMIES)
      .unimplemented(),
    new AttackMove(Moves.G_MAX_CANNONADE, Type.WATER, MoveCategory.PHYSICAL, 10, -1, 10, -1, 0, 8)
      .target(MoveTarget.ALL_NEAR_ENEMIES)
      .unimplemented(),
    new AttackMove(Moves.G_MAX_DRUM_SOLO, Type.GRASS, MoveCategory.PHYSICAL, 10, -1, 10, -1, 0, 8)
      .target(MoveTarget.ALL_NEAR_ENEMIES)
      .unimplemented(),
    new AttackMove(Moves.G_MAX_FIREBALL, Type.FIRE, MoveCategory.PHYSICAL, 10, -1, 10, -1, 0, 8)
      .target(MoveTarget.ALL_NEAR_ENEMIES)
      .unimplemented(),
    new AttackMove(Moves.G_MAX_HYDROSNIPE, Type.WATER, MoveCategory.PHYSICAL, 10, -1, 10, -1, 0, 8)
      .target(MoveTarget.ALL_NEAR_ENEMIES)
      .unimplemented(),
    new AttackMove(Moves.G_MAX_ONE_BLOW, Type.DARK, MoveCategory.PHYSICAL, 10, -1, 10, -1, 0, 8)
      .target(MoveTarget.ALL_NEAR_ENEMIES)
      .unimplemented(),
    new AttackMove(Moves.G_MAX_RAPID_FLOW, Type.WATER, MoveCategory.PHYSICAL, 10, -1, 10, -1, 0, 8)
      .target(MoveTarget.ALL_NEAR_ENEMIES)
      .unimplemented(),
    End Unused */
    new AttackMove(Moves.TERA_BLAST, Type.NORMAL, MoveCategory.SPECIAL, 80, 100, 10, -1, 0, 9)
      .attr(TeraBlastCategoryAttr)
      .attr(TeraBlastTypeAttr)
      .attr(TeraBlastPowerAttr)
      .attr(StatStageChangeAttr, [ Stat.ATK, Stat.SPATK ], -1, true, (user, target, move) => user.isTerastallized() && user.isOfType(Type.STELLAR)),
    new SelfStatusMove(Moves.SILK_TRAP, Type.BUG, -1, 10, -1, 4, 9)
      .attr(ProtectAttr, BattlerTagType.SILK_TRAP)
      .condition(failIfLastCondition),
    new AttackMove(Moves.AXE_KICK, Type.FIGHTING, MoveCategory.PHYSICAL, 120, 90, 10, 30, 0, 9)
      .attr(MissEffectAttr, crashDamageFunc)
      .attr(NoEffectAttr, crashDamageFunc)
      .attr(ConfuseAttr)
      .recklessMove(),
    new AttackMove(Moves.LAST_RESPECTS, Type.GHOST, MoveCategory.PHYSICAL, 50, 100, 10, -1, 0, 9)
      .attr(MovePowerMultiplierAttr, (user, target, move) => 1 + Math.min(user.isPlayer() ? user.scene.currentBattle.playerFaints : user.scene.currentBattle.enemyFaints, 100))
      .makesContact(false),
    new AttackMove(Moves.LUMINA_CRASH, Type.PSYCHIC, MoveCategory.SPECIAL, 80, 100, 10, 100, 0, 9)
      .attr(StatStageChangeAttr, [ Stat.SPDEF ], -2),
    new AttackMove(Moves.ORDER_UP, Type.DRAGON, MoveCategory.PHYSICAL, 80, 100, 10, 100, 0, 9)
      .makesContact(false)
      .partial(),
    new AttackMove(Moves.JET_PUNCH, Type.WATER, MoveCategory.PHYSICAL, 60, 100, 15, -1, 1, 9)
      .punchingMove(),
    new StatusMove(Moves.SPICY_EXTRACT, Type.GRASS, -1, 15, -1, 0, 9)
      .attr(StatStageChangeAttr, [ Stat.ATK ], 2)
      .attr(StatStageChangeAttr, [ Stat.DEF ], -2),
    new AttackMove(Moves.SPIN_OUT, Type.STEEL, MoveCategory.PHYSICAL, 100, 100, 5, -1, 0, 9)
      .attr(StatStageChangeAttr, [ Stat.SPD ], -2, true),
    new AttackMove(Moves.POPULATION_BOMB, Type.NORMAL, MoveCategory.PHYSICAL, 20, 90, 10, -1, 0, 9)
      .attr(MultiHitAttr, MultiHitType._10)
      .slicingMove()
      .checkAllHits(),
    new AttackMove(Moves.ICE_SPINNER, Type.ICE, MoveCategory.PHYSICAL, 80, 100, 15, -1, 0, 9)
      .attr(ClearTerrainAttr),
    new AttackMove(Moves.GLAIVE_RUSH, Type.DRAGON, MoveCategory.PHYSICAL, 120, 100, 5, -1, 0, 9)
      .attr(AddBattlerTagAttr, BattlerTagType.ALWAYS_GET_HIT, true, false, 0, 0, true)
      .attr(AddBattlerTagAttr, BattlerTagType.RECEIVE_DOUBLE_DAMAGE, true, false, 0, 0, true)
      .condition((user, target, move) => {
        return !(target.getTag(BattlerTagType.PROTECTED)?.tagType === "PROTECTED" || target.scene.arena.getTag(ArenaTagType.MAT_BLOCK)?.tagType === "MAT_BLOCK");
      }),
    new StatusMove(Moves.REVIVAL_BLESSING, Type.NORMAL, -1, 1, -1, 0, 9)
      .triageMove()
      .attr(RevivalBlessingAttr)
      .target(MoveTarget.USER),
    new AttackMove(Moves.SALT_CURE, Type.ROCK, MoveCategory.PHYSICAL, 40, 100, 15, 100, 0, 9)
      .attr(AddBattlerTagAttr, BattlerTagType.SALT_CURED)
      .makesContact(false),
    new AttackMove(Moves.TRIPLE_DIVE, Type.WATER, MoveCategory.PHYSICAL, 30, 95, 10, -1, 0, 9)
      .attr(MultiHitAttr, MultiHitType._3),
    new AttackMove(Moves.MORTAL_SPIN, Type.POISON, MoveCategory.PHYSICAL, 30, 100, 15, 100, 0, 9)
      .attr(LapseBattlerTagAttr, [
        BattlerTagType.BIND,
        BattlerTagType.WRAP,
        BattlerTagType.FIRE_SPIN,
        BattlerTagType.WHIRLPOOL,
        BattlerTagType.CLAMP,
        BattlerTagType.SAND_TOMB,
        BattlerTagType.MAGMA_STORM,
        BattlerTagType.SNAP_TRAP,
        BattlerTagType.THUNDER_CAGE,
        BattlerTagType.SEEDED,
        BattlerTagType.INFESTATION
      ], true)
      .attr(StatusEffectAttr, StatusEffect.POISON)
      .attr(RemoveArenaTrapAttr)
      .target(MoveTarget.ALL_NEAR_ENEMIES),
    new StatusMove(Moves.DOODLE, Type.NORMAL, 100, 10, -1, 0, 9)
      .attr(AbilityCopyAttr, true),
    new SelfStatusMove(Moves.FILLET_AWAY, Type.NORMAL, -1, 10, -1, 0, 9)
      .attr(CutHpStatStageBoostAttr, [ Stat.ATK, Stat.SPATK, Stat.SPD ], 2, 2),
    new AttackMove(Moves.KOWTOW_CLEAVE, Type.DARK, MoveCategory.PHYSICAL, 85, -1, 10, -1, 0, 9)
      .slicingMove(),
    new AttackMove(Moves.FLOWER_TRICK, Type.GRASS, MoveCategory.PHYSICAL, 70, -1, 10, 100, 0, 9)
      .attr(CritOnlyAttr)
      .makesContact(false),
    new AttackMove(Moves.TORCH_SONG, Type.FIRE, MoveCategory.SPECIAL, 80, 100, 10, 100, 0, 9)
      .attr(StatStageChangeAttr, [ Stat.SPATK ], 1, true)
      .soundBased(),
    new AttackMove(Moves.AQUA_STEP, Type.WATER, MoveCategory.PHYSICAL, 80, 100, 10, 100, 0, 9)
      .attr(StatStageChangeAttr, [ Stat.SPD ], 1, true)
      .danceMove(),
    new AttackMove(Moves.RAGING_BULL, Type.NORMAL, MoveCategory.PHYSICAL, 90, 100, 10, -1, 0, 9)
      .attr(RagingBullTypeAttr)
      .attr(RemoveScreensAttr),
    new AttackMove(Moves.MAKE_IT_RAIN, Type.STEEL, MoveCategory.SPECIAL, 120, 100, 5, -1, 0, 9)
      .attr(MoneyAttr)
      .attr(StatStageChangeAttr, [ Stat.SPATK ], -1, true, null, true, false, MoveEffectTrigger.HIT, true)
      .target(MoveTarget.ALL_NEAR_ENEMIES),
    new AttackMove(Moves.PSYBLADE, Type.PSYCHIC, MoveCategory.PHYSICAL, 80, 100, 15, -1, 0, 9)
      .attr(MovePowerMultiplierAttr, (user, target, move) => user.scene.arena.getTerrainType() === TerrainType.ELECTRIC && user.isGrounded() ? 1.5 : 1)
      .slicingMove(),
    new AttackMove(Moves.HYDRO_STEAM, Type.WATER, MoveCategory.SPECIAL, 80, 100, 15, -1, 0, 9)
      .attr(IgnoreWeatherTypeDebuffAttr, WeatherType.SUNNY)
      .attr(MovePowerMultiplierAttr, (user, target, move) => [WeatherType.SUNNY, WeatherType.HARSH_SUN].includes(user.scene.arena.weather?.weatherType!) && !user.scene.arena.weather?.isEffectSuppressed(user.scene) ? 1.5 : 1), // TODO: is this bang correct?
    new AttackMove(Moves.RUINATION, Type.DARK, MoveCategory.SPECIAL, -1, 90, 10, -1, 0, 9)
      .attr(TargetHalfHpDamageAttr),
    new AttackMove(Moves.COLLISION_COURSE, Type.FIGHTING, MoveCategory.PHYSICAL, 100, 100, 5, -1, 0, 9)
      .attr(MovePowerMultiplierAttr, (user, target, move) => target.getAttackTypeEffectiveness(move.type, user) >= 2 ? 5461/4096 : 1),
    new AttackMove(Moves.ELECTRO_DRIFT, Type.ELECTRIC, MoveCategory.SPECIAL, 100, 100, 5, -1, 0, 9)
      .attr(MovePowerMultiplierAttr, (user, target, move) => target.getAttackTypeEffectiveness(move.type, user) >= 2 ? 5461/4096 : 1)
      .makesContact(),
    new SelfStatusMove(Moves.SHED_TAIL, Type.NORMAL, -1, 10, -1, 0, 9)
      .unimplemented(),
    new StatusMove(Moves.CHILLY_RECEPTION, Type.ICE, -1, 10, -1, 0, 9)
      .attr(WeatherChangeAttr, WeatherType.SNOW)
      .attr(ForceSwitchOutAttr, true, false)
      .target(MoveTarget.BOTH_SIDES),
    new SelfStatusMove(Moves.TIDY_UP, Type.NORMAL, -1, 10, -1, 0, 9)
      .attr(StatStageChangeAttr, [ Stat.ATK, Stat.SPD ], 1, true, null, true, true)
      .attr(RemoveArenaTrapAttr, true)
      .attr(RemoveAllSubstitutesAttr),
    new StatusMove(Moves.SNOWSCAPE, Type.ICE, -1, 10, -1, 0, 9)
      .attr(WeatherChangeAttr, WeatherType.SNOW)
      .target(MoveTarget.BOTH_SIDES),
    new AttackMove(Moves.POUNCE, Type.BUG, MoveCategory.PHYSICAL, 50, 100, 20, 100, 0, 9)
      .attr(StatStageChangeAttr, [ Stat.SPD ], -1),
    new AttackMove(Moves.TRAILBLAZE, Type.GRASS, MoveCategory.PHYSICAL, 50, 100, 20, 100, 0, 9)
      .attr(StatStageChangeAttr, [ Stat.SPD ], 1, true),
    new AttackMove(Moves.CHILLING_WATER, Type.WATER, MoveCategory.SPECIAL, 50, 100, 20, 100, 0, 9)
      .attr(StatStageChangeAttr, [ Stat.ATK ], -1),
    new AttackMove(Moves.HYPER_DRILL, Type.NORMAL, MoveCategory.PHYSICAL, 100, 100, 5, -1, 0, 9)
      .ignoresProtect(),
    new AttackMove(Moves.TWIN_BEAM, Type.PSYCHIC, MoveCategory.SPECIAL, 40, 100, 10, -1, 0, 9)
      .attr(MultiHitAttr, MultiHitType._2),
    new AttackMove(Moves.RAGE_FIST, Type.GHOST, MoveCategory.PHYSICAL, 50, 100, 10, -1, 0, 9)
      .attr(HitCountPowerAttr)
      .punchingMove(),
    new AttackMove(Moves.ARMOR_CANNON, Type.FIRE, MoveCategory.SPECIAL, 120, 100, 5, -1, 0, 9)
      .attr(StatStageChangeAttr, [ Stat.DEF, Stat.SPDEF ], -1, true),
    new AttackMove(Moves.BITTER_BLADE, Type.FIRE, MoveCategory.PHYSICAL, 90, 100, 10, -1, 0, 9)
      .attr(HitHealAttr)
      .slicingMove()
      .triageMove(),
    new AttackMove(Moves.DOUBLE_SHOCK, Type.ELECTRIC, MoveCategory.PHYSICAL, 120, 100, 5, -1, 0, 9)
      .condition((user) => {
        const userTypes = user.getTypes(true);
        return userTypes.includes(Type.ELECTRIC);
      })
      .attr(AddBattlerTagAttr, BattlerTagType.DOUBLE_SHOCKED, true, false)
      .attr(RemoveTypeAttr, Type.ELECTRIC, (user) => {
        user.scene.queueMessage(i18next.t("moveTriggers:usedUpAllElectricity", {pokemonName: getPokemonNameWithAffix(user)}));
      }),
    new AttackMove(Moves.GIGATON_HAMMER, Type.STEEL, MoveCategory.PHYSICAL, 160, 100, 5, -1, 0, 9)
      .makesContact(false)
      .condition((user, target, move) => {
        const turnMove = user.getLastXMoves(1);
        return !turnMove.length || turnMove[0].move !== move.id || turnMove[0].result !== MoveResult.SUCCESS;
      }), // TODO Add Instruct/Encore interaction
    new AttackMove(Moves.COMEUPPANCE, Type.DARK, MoveCategory.PHYSICAL, -1, 100, 10, -1, 0, 9)
      .attr(CounterDamageAttr, (move: Move) => (move.category === MoveCategory.PHYSICAL || move.category === MoveCategory.SPECIAL), 1.5)
      .redirectCounter()
      .target(MoveTarget.ATTACKER),
    new AttackMove(Moves.AQUA_CUTTER, Type.WATER, MoveCategory.PHYSICAL, 70, 100, 20, -1, 0, 9)
      .attr(HighCritAttr)
      .slicingMove()
      .makesContact(false),
    new AttackMove(Moves.BLAZING_TORQUE, Type.FIRE, MoveCategory.PHYSICAL, 80, 100, 10, 30, 0, 9)
      .attr(StatusEffectAttr, StatusEffect.BURN)
      .makesContact(false),
    new AttackMove(Moves.WICKED_TORQUE, Type.DARK, MoveCategory.PHYSICAL, 80, 100, 10, 10, 0, 9)
      .attr(StatusEffectAttr, StatusEffect.SLEEP)
      .makesContact(false),
    new AttackMove(Moves.NOXIOUS_TORQUE, Type.POISON, MoveCategory.PHYSICAL, 100, 100, 10, 30, 0, 9)
      .attr(StatusEffectAttr, StatusEffect.POISON)
      .makesContact(false),
    new AttackMove(Moves.COMBAT_TORQUE, Type.FIGHTING, MoveCategory.PHYSICAL, 100, 100, 10, 30, 0, 9)
      .attr(StatusEffectAttr, StatusEffect.PARALYSIS)
      .makesContact(false),
    new AttackMove(Moves.MAGICAL_TORQUE, Type.FAIRY, MoveCategory.PHYSICAL, 100, 100, 10, 30, 0, 9)
      .attr(ConfuseAttr)
      .makesContact(false),
    new AttackMove(Moves.BLOOD_MOON, Type.NORMAL, MoveCategory.SPECIAL, 140, 100, 5, -1, 0, 9)
      .condition((user, target, move) => {
        const turnMove = user.getLastXMoves(1);
        return !turnMove.length || turnMove[0].move !== move.id || turnMove[0].result !== MoveResult.SUCCESS;
      }), // TODO Add Instruct/Encore interaction
    new AttackMove(Moves.MATCHA_GOTCHA, Type.GRASS, MoveCategory.SPECIAL, 80, 90, 15, 20, 0, 9)
      .attr(HitHealAttr)
      .attr(HealStatusEffectAttr, true, StatusEffect.FREEZE)
      .attr(HealStatusEffectAttr, false, StatusEffect.FREEZE)
      .attr(StatusEffectAttr, StatusEffect.BURN)
      .target(MoveTarget.ALL_NEAR_ENEMIES)
      .triageMove(),
    new AttackMove(Moves.SYRUP_BOMB, Type.GRASS, MoveCategory.SPECIAL, 60, 85, 10, -1, 0, 9)
      .attr(StatStageChangeAttr, [ Stat.SPD ], -1) //Temporary
      .ballBombMove()
      .partial(),
    new AttackMove(Moves.IVY_CUDGEL, Type.GRASS, MoveCategory.PHYSICAL, 100, 100, 10, -1, 0, 9)
      .attr(IvyCudgelTypeAttr)
      .attr(HighCritAttr)
      .makesContact(false),
    new AttackMove(Moves.ELECTRO_SHOT, Type.ELECTRIC, MoveCategory.SPECIAL, 130, 100, 10, 100, 0, 9)
      .attr(ElectroShotChargeAttr)
      .ignoresVirtual(),
    new AttackMove(Moves.TERA_STARSTORM, Type.NORMAL, MoveCategory.SPECIAL, 120, 100, 5, -1, 0, 9)
      .attr(TeraBlastCategoryAttr)
      .partial(),
    new AttackMove(Moves.FICKLE_BEAM, Type.DRAGON, MoveCategory.SPECIAL, 80, 100, 5, 30, 0, 9)
      .attr(PreMoveMessageAttr, doublePowerChanceMessageFunc)
      .attr(DoublePowerChanceAttr),
    new SelfStatusMove(Moves.BURNING_BULWARK, Type.FIRE, -1, 10, -1, 4, 9)
      .attr(ProtectAttr, BattlerTagType.BURNING_BULWARK)
      .condition(failIfLastCondition),
    new AttackMove(Moves.THUNDERCLAP, Type.ELECTRIC, MoveCategory.SPECIAL, 70, 100, 5, -1, 1, 9)
      .condition((user, target, move) => user.scene.currentBattle.turnCommands[target.getBattlerIndex()]?.command === Command.FIGHT && !target.turnData.acted && allMoves[user.scene.currentBattle.turnCommands[target.getBattlerIndex()]?.move?.move!].category !== MoveCategory.STATUS), // TODO: is this bang correct?
    new AttackMove(Moves.MIGHTY_CLEAVE, Type.ROCK, MoveCategory.PHYSICAL, 95, 100, 5, -1, 0, 9)
      .slicingMove()
      .ignoresProtect(),
    new AttackMove(Moves.TACHYON_CUTTER, Type.STEEL, MoveCategory.SPECIAL, 50, -1, 10, -1, 0, 9)
      .attr(MultiHitAttr, MultiHitType._2)
      .slicingMove(),
    new AttackMove(Moves.HARD_PRESS, Type.STEEL, MoveCategory.PHYSICAL, -1, 100, 10, -1, 0, 9)
      .attr(OpponentHighHpPowerAttr, 100),
    new StatusMove(Moves.DRAGON_CHEER, Type.DRAGON, -1, 15, -1, 0, 9)
      .attr(AddBattlerTagAttr, BattlerTagType.DRAGON_CHEER, false, true)
      .target(MoveTarget.NEAR_ALLY),
    new AttackMove(Moves.ALLURING_VOICE, Type.FAIRY, MoveCategory.SPECIAL, 80, 100, 10, -1, 0, 9)
      .attr(AddBattlerTagIfBoostedAttr, BattlerTagType.CONFUSED)
      .soundBased(),
    new AttackMove(Moves.TEMPER_FLARE, Type.FIRE, MoveCategory.PHYSICAL, 75, 100, 10, -1, 0, 9)
      .attr(MovePowerMultiplierAttr, (user, target, move) => user.getLastXMoves(2)[1]?.result === MoveResult.MISS || user.getLastXMoves(2)[1]?.result === MoveResult.FAIL ? 2 : 1),
    new AttackMove(Moves.SUPERCELL_SLAM, Type.ELECTRIC, MoveCategory.PHYSICAL, 100, 95, 15, -1, 0, 9)
      .attr(MissEffectAttr, crashDamageFunc)
      .attr(NoEffectAttr, crashDamageFunc)
      .recklessMove(),
    new AttackMove(Moves.PSYCHIC_NOISE, Type.PSYCHIC, MoveCategory.SPECIAL, 75, 100, 10, -1, 0, 9)
      .soundBased()
      .partial(),
    new AttackMove(Moves.UPPER_HAND, Type.FIGHTING, MoveCategory.PHYSICAL, 65, 100, 15, 100, 3, 9)
      .attr(FlinchAttr)
      .condition((user, target, move) => user.scene.currentBattle.turnCommands[target.getBattlerIndex()]?.command === Command.FIGHT && !target.turnData.acted && allMoves[user.scene.currentBattle.turnCommands[target.getBattlerIndex()]?.move?.move!].category !== MoveCategory.STATUS && allMoves[user.scene.currentBattle.turnCommands[target.getBattlerIndex()]?.move?.move!].priority > 0 ) // TODO: is this bang correct?
      //TODO: Should also apply when target move priority increased by ability ex. gale wings
      .partial(),
    new AttackMove(Moves.MALIGNANT_CHAIN, Type.POISON, MoveCategory.SPECIAL, 100, 100, 5, 50, 0, 9)
      .attr(StatusEffectAttr, StatusEffect.TOXIC)
  );
  allMoves.map(m => {
    if (m.getAttrs(StatStageChangeAttr).some(a => a.selfTarget && a.stages < 0)) {
      selfStatLowerMoves.push(m.id);
    }
  });
}<|MERGE_RESOLUTION|>--- conflicted
+++ resolved
@@ -4459,26 +4459,13 @@
       return false;
     }
 
-<<<<<<< HEAD
-    if (!user.getMoveQueue().length) {
-      if (!user.getTag(BattlerTagType.FRENZY)) {
-        const turnCount = user.randSeedIntRange(this.min, this.max);
-        new Array(turnCount).fill(null).map(() => user.getMoveQueue().push({ move: move.id, targets: [ target.getBattlerIndex() ], ignorePP: true }));
-        user.addTag(BattlerTagType.FRENZY, 1, move.id, user.id);
-      } else {
-        applyMoveAttrs(AddBattlerTagAttr, user, target, move, args);
-        user.lapseTag(BattlerTagType.FRENZY);
-      }
-      return true;
-=======
     if (!user.getTag(BattlerTagType.FRENZY) && !user.getMoveQueue().length) {
-      const turnCount = user.randSeedIntRange(1, 2);
+      const turnCount = user.randSeedIntRange(this.min, this.max);
       new Array(turnCount).fill(null).map(() => user.getMoveQueue().push({ move: move.id, targets: [ target.getBattlerIndex() ], ignorePP: true }));
       user.addTag(BattlerTagType.FRENZY, turnCount, move.id, user.id);
     } else {
       applyMoveAttrs(AddBattlerTagAttr, user, target, move, args);
       user.lapseTag(BattlerTagType.FRENZY); // if FRENZY is already in effect (moveQueue.length > 0), lapse the tag
->>>>>>> 6030b780
     }
 
     return true;
@@ -4499,7 +4486,7 @@
     super();
   }
   apply(user: Pokemon, target: Pokemon, move: Move, args: any[]): boolean {
-    user.scene.queueMessage(i18next.t("battle:battlerTagsUproar", {
+    user.scene.queueMessage(i18next.t("battlerTags:uproarOnAdd", {
       pokemonNameWithAffix: getPokemonNameWithAffix(user),
     }));
     return true;
