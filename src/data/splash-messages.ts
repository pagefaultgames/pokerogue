--- conflicted
+++ resolved
@@ -287,26 +287,19 @@
     start: "10-15",
     end: "10-31",
     messages: [
-<<<<<<< HEAD
       "halloween.happyHalloween",
       "halloween.boo",
-=======
->>>>>>> c792d5e7
       "halloween.pumpkabooAbout",
       "halloween.mayContainSpiders",
       "halloween.spookyScarySkeledirge",
       "halloween.gourgeistUsedTrickOrTreat",
-<<<<<<< HEAD
       "halloween.letsSnuggleForever"
-=======
-      "halloween.letsSnuggleForever",
->>>>>>> c792d5e7
     ],
   },
   {
     name: "Winter Holiday",
     start: "12-01",
-<<<<<<< HEAD
+
     end: "12-31",
     messages: [
       "winterHoliday.happyHolidays",
@@ -326,22 +319,6 @@
       "winterHoliday.saveScummingGetsYouOnTheNaughtyList",
       "winterHoliday.badTrainersGetRolycoly"
     ],
-=======
-    end: "12-26",
-    messages: [
-      "xmas.happyHolidays",
-      "xmas.unaffilicatedWithDelibirdServices",
-      "xmas.delibirdSeason",
-      "xmas.diamondsFromTheSky",
-      "xmas.holidayStylePikachuNotIncluded",
-    ],
-  },
-  {
-    name: "New Year's",
-    start: "01-01",
-    end: "01-31",
-    messages: ["newYears.happyNewYear"],
->>>>>>> c792d5e7
   },
 ];
 
