import { PokeballType } from "#enums/pokeball";
import Pokemon from "../field/pokemon";
import BattleScene from "../battle-scene";
import i18next from "i18next";

export { PokeballType };

export const MAX_PER_TYPE_POKEBALLS: integer = 99;

export function getPokeballAtlasKey(type: PokeballType): string {
  switch (type) {
    case PokeballType.POKEBALL:
      return "pb";
    case PokeballType.GREAT_BALL:
      return "gb";
    case PokeballType.ULTRA_BALL:
      return "ub";
    case PokeballType.ROGUE_BALL:
      return "rb";
    case PokeballType.MASTER_BALL:
      return "mb";
    case PokeballType.LUXURY_BALL:
      return "lb";
  }
}

export function getPokeballName(type: PokeballType): string {
  let ret: string;
  switch (type) {
    case PokeballType.POKEBALL:
      ret = i18next.t("pokeball:pokeBall");
      break;
    case PokeballType.GREAT_BALL:
      ret = i18next.t("pokeball:greatBall");
      break;
    case PokeballType.ULTRA_BALL:
      ret = i18next.t("pokeball:ultraBall");
      break;
    case PokeballType.ROGUE_BALL:
      ret = i18next.t("pokeball:rogueBall");
      break;
    case PokeballType.MASTER_BALL:
      ret = i18next.t("pokeball:masterBall");
      break;
    case PokeballType.LUXURY_BALL:
      ret = i18next.t("pokeball:luxuryBall");
      break;
  }
  return ret;
}

export function getPokeballCatchMultiplier(type: PokeballType, enemyPokemon?: Pokemon, getBoostedDescription?: boolean): number {
  switch (type) {
<<<<<<< HEAD
  case PokeballType.POKEBALL:
    return 1;
  case PokeballType.GREAT_BALL:
    return 1.5;
  case PokeballType.ULTRA_BALL:
    return 2;
  case PokeballType.ROGUE_BALL:
    /* making rogue balls have a higher chance to catch pokemon if they have a tinted pokeball (i.e. at least one thing is new for them)
       * you can also get the boosted type for a description (i.e. for modifier-type)
       */
    if (enemyPokemon?.isTintedPokeball() || getBoostedDescription) {
      return 5;
    }
    return 3;
  case PokeballType.MASTER_BALL:
    return -1;
  case PokeballType.LUXURY_BALL:
    return 1;
=======
    case PokeballType.POKEBALL:
      return 1;
    case PokeballType.GREAT_BALL:
      return 1.5;
    case PokeballType.ULTRA_BALL:
      return 2;
    case PokeballType.ROGUE_BALL:
      return 3;
    case PokeballType.MASTER_BALL:
      return -1;
    case PokeballType.LUXURY_BALL:
      return 1;
>>>>>>> 414e0a54
  }
}

export function getPokeballTintColor(type: PokeballType): number {
  switch (type) {
    case PokeballType.POKEBALL:
      return 0xd52929;
    case PokeballType.GREAT_BALL:
      return 0x94b4de;
    case PokeballType.ULTRA_BALL:
      return 0xe6cd31;
    case PokeballType.ROGUE_BALL:
      return 0xd52929;
    case PokeballType.MASTER_BALL:
      return 0xa441bd;
    case PokeballType.LUXURY_BALL:
      return 0xffde6a;
  }
}

export function doPokeballBounceAnim(scene: BattleScene, pokeball: Phaser.GameObjects.Sprite, y1: number, y2: number, baseBounceDuration: integer, callback: Function) {
  let bouncePower = 1;
  let bounceYOffset = y1;
  let bounceY = y2;
  const yd = y2 - y1;

  const doBounce = () => {
    scene.tweens.add({
      targets: pokeball,
      y: y2,
      duration: bouncePower * baseBounceDuration,
      ease: "Cubic.easeIn",
      onComplete: () => {
        scene.playSound("se/pb_bounce_1", { volume: bouncePower });

        bouncePower = bouncePower > 0.01 ? bouncePower * 0.5 : 0;

        if (bouncePower) {
          bounceYOffset = yd * bouncePower;
          bounceY = y2 - bounceYOffset;

          scene.tweens.add({
            targets: pokeball,
            y: bounceY,
            duration: bouncePower * baseBounceDuration,
            ease: "Cubic.easeOut",
            onComplete: () => doBounce()
          });
        } else if (callback) {
          callback();
        }
      }
    });
  };

  doBounce();
}<|MERGE_RESOLUTION|>--- conflicted
+++ resolved
@@ -51,7 +51,6 @@
 
 export function getPokeballCatchMultiplier(type: PokeballType, enemyPokemon?: Pokemon, getBoostedDescription?: boolean): number {
   switch (type) {
-<<<<<<< HEAD
   case PokeballType.POKEBALL:
     return 1;
   case PokeballType.GREAT_BALL:
@@ -70,20 +69,6 @@
     return -1;
   case PokeballType.LUXURY_BALL:
     return 1;
-=======
-    case PokeballType.POKEBALL:
-      return 1;
-    case PokeballType.GREAT_BALL:
-      return 1.5;
-    case PokeballType.ULTRA_BALL:
-      return 2;
-    case PokeballType.ROGUE_BALL:
-      return 3;
-    case PokeballType.MASTER_BALL:
-      return -1;
-    case PokeballType.LUXURY_BALL:
-      return 1;
->>>>>>> 414e0a54
   }
 }
 
