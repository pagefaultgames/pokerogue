import { globalScene } from "#app/global-scene";
<<<<<<< HEAD
import { TrainerItemEffect } from "#app/items/trainer-item";
import { NumberHolder } from "#app/utils/common";
=======
>>>>>>> 8cf1b9f7
import { PokeballType } from "#enums/pokeball";
import { NumberHolder } from "#utils/common";
import i18next from "i18next";

export const MAX_PER_TYPE_POKEBALLS: number = 99;

export function getPokeballAtlasKey(type: PokeballType): string {
  switch (type) {
    case PokeballType.POKEBALL:
      return "pb";
    case PokeballType.GREAT_BALL:
      return "gb";
    case PokeballType.ULTRA_BALL:
      return "ub";
    case PokeballType.ROGUE_BALL:
      return "rb";
    case PokeballType.MASTER_BALL:
      return "mb";
    case PokeballType.LUXURY_BALL:
      return "lb";
  }
}

export function getPokeballName(type: PokeballType): string {
  let ret: string;
  switch (type) {
    case PokeballType.POKEBALL:
      ret = i18next.t("pokeball:pokeBall");
      break;
    case PokeballType.GREAT_BALL:
      ret = i18next.t("pokeball:greatBall");
      break;
    case PokeballType.ULTRA_BALL:
      ret = i18next.t("pokeball:ultraBall");
      break;
    case PokeballType.ROGUE_BALL:
      ret = i18next.t("pokeball:rogueBall");
      break;
    case PokeballType.MASTER_BALL:
      ret = i18next.t("pokeball:masterBall");
      break;
    case PokeballType.LUXURY_BALL:
      ret = i18next.t("pokeball:luxuryBall");
      break;
  }
  return ret;
}

export function getPokeballCatchMultiplier(type: PokeballType): number {
  switch (type) {
    case PokeballType.POKEBALL:
      return 1;
    case PokeballType.GREAT_BALL:
      return 1.5;
    case PokeballType.ULTRA_BALL:
      return 2;
    case PokeballType.ROGUE_BALL:
      return 3;
    case PokeballType.MASTER_BALL:
      return -1;
    case PokeballType.LUXURY_BALL:
      return 1;
  }
}

export function getPokeballTintColor(type: PokeballType): number {
  switch (type) {
    case PokeballType.POKEBALL:
      return 0xd52929;
    case PokeballType.GREAT_BALL:
      return 0x94b4de;
    case PokeballType.ULTRA_BALL:
      return 0xe6cd31;
    case PokeballType.ROGUE_BALL:
      return 0xd52929;
    case PokeballType.MASTER_BALL:
      return 0xa441bd;
    case PokeballType.LUXURY_BALL:
      return 0xffde6a;
  }
}

/**
 * Gets the critical capture chance based on number of mons registered in Dex and modified {@link https://bulbapedia.bulbagarden.net/wiki/Catch_rate Catch rate}
 * Formula from {@link https://www.dragonflycave.com/mechanics/gen-vi-vii-capturing Dragonfly Cave Gen 6 Capture Mechanics page}
 * @param modifiedCatchRate the modified catch rate as calculated in {@linkcode AttemptCapturePhase}
 * @returns the chance of getting a critical capture, out of 256
 */
export function getCriticalCaptureChance(modifiedCatchRate: number): number {
  if (globalScene.gameMode.isFreshStartChallenge()) {
    return 0;
  }
  const dexCount = globalScene.gameData.getSpeciesCount(d => !!d.caughtAttr);
  const catchingCharmMultiplier = new NumberHolder(1);
  globalScene.applyPlayerItems(TrainerItemEffect.CRITICAL_CATCH_CHANCE_BOOSTER, {
    numberHolder: catchingCharmMultiplier,
  });
  const dexMultiplier =
    globalScene.gameMode.isDaily || dexCount > 800
      ? 2.5
      : dexCount > 600
        ? 2
        : dexCount > 400
          ? 1.5
          : dexCount > 200
            ? 1
            : dexCount > 100
              ? 0.5
              : 0;
  return Math.floor((catchingCharmMultiplier.value * dexMultiplier * Math.min(255, modifiedCatchRate)) / 6);
}

// TODO: fix Function annotations
export function doPokeballBounceAnim(
  pokeball: Phaser.GameObjects.Sprite,
  y1: number,
  y2: number,
  baseBounceDuration: number,
  // biome-ignore lint/complexity/noBannedTypes: TODO
  callback: Function,
  isCritical = false,
) {
  let bouncePower = 1;
  let bounceYOffset = y1;
  let bounceY = y2;
  const yd = y2 - y1;
  const x0 = pokeball.x;
  const x1 = x0 + 3;
  const x2 = x0 - 3;
  let critShakes = 4;

  const doBounce = () => {
    globalScene.tweens.add({
      targets: pokeball,
      y: y2,
      duration: bouncePower * baseBounceDuration,
      ease: "Cubic.easeIn",
      onComplete: () => {
        globalScene.playSound("se/pb_bounce_1", { volume: bouncePower });

        bouncePower = bouncePower > 0.01 ? bouncePower * 0.5 : 0;

        if (bouncePower) {
          bounceYOffset = yd * bouncePower;
          bounceY = y2 - bounceYOffset;

          globalScene.tweens.add({
            targets: pokeball,
            y: bounceY,
            duration: bouncePower * baseBounceDuration,
            ease: "Cubic.easeOut",
            onComplete: () => doBounce(),
          });
        } else if (callback) {
          callback();
        }
      },
    });
  };

  const doCritShake = () => {
    globalScene.tweens.add({
      targets: pokeball,
      x: x2,
      duration: 125,
      ease: "Linear",
      onComplete: () => {
        globalScene.tweens.add({
          targets: pokeball,
          x: x1,
          duration: 125,
          ease: "Linear",
          onComplete: () => {
            critShakes--;
            if (critShakes > 0) {
              doCritShake();
            } else {
              globalScene.tweens.add({
                targets: pokeball,
                x: x0,
                duration: 60,
                ease: "Linear",
                onComplete: () => globalScene.time.delayedCall(500, doBounce),
              });
            }
          },
        });
      },
    });
  };

  if (isCritical) {
    globalScene.time.delayedCall(500, doCritShake);
  } else {
    doBounce();
  }
}<|MERGE_RESOLUTION|>--- conflicted
+++ resolved
@@ -1,9 +1,5 @@
 import { globalScene } from "#app/global-scene";
-<<<<<<< HEAD
 import { TrainerItemEffect } from "#app/items/trainer-item";
-import { NumberHolder } from "#app/utils/common";
-=======
->>>>>>> 8cf1b9f7
 import { PokeballType } from "#enums/pokeball";
 import { NumberHolder } from "#utils/common";
 import i18next from "i18next";
