<<<<<<< HEAD
import { globalScene } from "#app/battle-scene";
=======
import { CriticalCatchChanceBoosterModifier } from "#app/modifier/modifier";
import { NumberHolder } from "#app/utils";
>>>>>>> f2a2281f
import { PokeballType } from "#enums/pokeball";
import i18next from "i18next";

export const MAX_PER_TYPE_POKEBALLS: integer = 99;

export function getPokeballAtlasKey(type: PokeballType): string {
  switch (type) {
    case PokeballType.POKEBALL:
      return "pb";
    case PokeballType.GREAT_BALL:
      return "gb";
    case PokeballType.ULTRA_BALL:
      return "ub";
    case PokeballType.ROGUE_BALL:
      return "rb";
    case PokeballType.MASTER_BALL:
      return "mb";
    case PokeballType.LUXURY_BALL:
      return "lb";
  }
}

export function getPokeballName(type: PokeballType): string {
  let ret: string;
  switch (type) {
    case PokeballType.POKEBALL:
      ret = i18next.t("pokeball:pokeBall");
      break;
    case PokeballType.GREAT_BALL:
      ret = i18next.t("pokeball:greatBall");
      break;
    case PokeballType.ULTRA_BALL:
      ret = i18next.t("pokeball:ultraBall");
      break;
    case PokeballType.ROGUE_BALL:
      ret = i18next.t("pokeball:rogueBall");
      break;
    case PokeballType.MASTER_BALL:
      ret = i18next.t("pokeball:masterBall");
      break;
    case PokeballType.LUXURY_BALL:
      ret = i18next.t("pokeball:luxuryBall");
      break;
  }
  return ret;
}

export function getPokeballCatchMultiplier(type: PokeballType): number {
  switch (type) {
    case PokeballType.POKEBALL:
      return 1;
    case PokeballType.GREAT_BALL:
      return 1.5;
    case PokeballType.ULTRA_BALL:
      return 2;
    case PokeballType.ROGUE_BALL:
      return 3;
    case PokeballType.MASTER_BALL:
      return -1;
    case PokeballType.LUXURY_BALL:
      return 1;
  }
}

export function getPokeballTintColor(type: PokeballType): number {
  switch (type) {
    case PokeballType.POKEBALL:
      return 0xd52929;
    case PokeballType.GREAT_BALL:
      return 0x94b4de;
    case PokeballType.ULTRA_BALL:
      return 0xe6cd31;
    case PokeballType.ROGUE_BALL:
      return 0xd52929;
    case PokeballType.MASTER_BALL:
      return 0xa441bd;
    case PokeballType.LUXURY_BALL:
      return 0xffde6a;
  }
}

<<<<<<< HEAD
export function doPokeballBounceAnim(pokeball: Phaser.GameObjects.Sprite, y1: number, y2: number, baseBounceDuration: integer, callback: Function) {
=======
/**
 * Gets the critical capture chance based on number of mons registered in Dex and modified {@link https://bulbapedia.bulbagarden.net/wiki/Catch_rate Catch rate}
 * Formula from {@link https://www.dragonflycave.com/mechanics/gen-vi-vii-capturing Dragonfly Cave Gen 6 Capture Mechanics page}
 * @param scene {@linkcode BattleScene} current BattleScene
 * @param modifiedCatchRate the modified catch rate as calculated in {@linkcode AttemptCapturePhase}
 * @returns the chance of getting a critical capture, out of 256
 */
export function getCriticalCaptureChance(scene: BattleScene, modifiedCatchRate: number): number {
  if (scene.gameMode.isFreshStartChallenge()) {
    return 0;
  }
  const dexCount = scene.gameData.getSpeciesCount(d => !!d.caughtAttr);
  const catchingCharmMultiplier = new NumberHolder(1);
  scene.findModifier(m => m instanceof CriticalCatchChanceBoosterModifier)?.apply(catchingCharmMultiplier);
  const dexMultiplier = scene.gameMode.isDaily || dexCount > 800 ? 2.5
    : dexCount > 600 ? 2
      : dexCount > 400 ? 1.5
        : dexCount > 200 ? 1
          : dexCount > 100 ? 0.5
            : 0;
  return Math.floor(catchingCharmMultiplier.value * dexMultiplier * Math.min(255, modifiedCatchRate) / 6);
}

export function doPokeballBounceAnim(scene: BattleScene, pokeball: Phaser.GameObjects.Sprite, y1: number, y2: number, baseBounceDuration: number, callback: Function, isCritical: boolean = false) {
>>>>>>> f2a2281f
  let bouncePower = 1;
  let bounceYOffset = y1;
  let bounceY = y2;
  const yd = y2 - y1;
  const x0 = pokeball.x;
  const x1 = x0 + 3;
  const x2 = x0 - 3;
  let critShakes = 4;

  const doBounce = () => {
    globalScene.tweens.add({
      targets: pokeball,
      y: y2,
      duration: bouncePower * baseBounceDuration,
      ease: "Cubic.easeIn",
      onComplete: () => {
        globalScene.playSound("se/pb_bounce_1", { volume: bouncePower });

        bouncePower = bouncePower > 0.01 ? bouncePower * 0.5 : 0;

        if (bouncePower) {
          bounceYOffset = yd * bouncePower;
          bounceY = y2 - bounceYOffset;

          globalScene.tweens.add({
            targets: pokeball,
            y: bounceY,
            duration: bouncePower * baseBounceDuration,
            ease: "Cubic.easeOut",
            onComplete: () => doBounce()
          });
        } else if (callback) {
          callback();
        }
      }
    });
  };

  const doCritShake = () => {
    scene.tweens.add({
      targets: pokeball,
      x: x2,
      duration: 125,
      ease: "Linear",
      onComplete: () => {
        scene.tweens.add({
          targets: pokeball,
          x: x1,
          duration: 125,
          ease: "Linear",
          onComplete: () => {
            critShakes--;
            if (critShakes > 0) {
              doCritShake();
            } else {
              scene.tweens.add({
                targets: pokeball,
                x: x0,
                duration: 60,
                ease: "Linear",
                onComplete: () => scene.time.delayedCall(500, doBounce)
              });
            }
          }
        });
      }
    });
  };

  if (isCritical) {
    scene.time.delayedCall(500, doCritShake);
  } else {
    doBounce();
  }
}<|MERGE_RESOLUTION|>--- conflicted
+++ resolved
@@ -1,9 +1,6 @@
-<<<<<<< HEAD
 import { globalScene } from "#app/battle-scene";
-=======
 import { CriticalCatchChanceBoosterModifier } from "#app/modifier/modifier";
 import { NumberHolder } from "#app/utils";
->>>>>>> f2a2281f
 import { PokeballType } from "#enums/pokeball";
 import i18next from "i18next";
 
@@ -85,24 +82,20 @@
   }
 }
 
-<<<<<<< HEAD
-export function doPokeballBounceAnim(pokeball: Phaser.GameObjects.Sprite, y1: number, y2: number, baseBounceDuration: integer, callback: Function) {
-=======
 /**
  * Gets the critical capture chance based on number of mons registered in Dex and modified {@link https://bulbapedia.bulbagarden.net/wiki/Catch_rate Catch rate}
  * Formula from {@link https://www.dragonflycave.com/mechanics/gen-vi-vii-capturing Dragonfly Cave Gen 6 Capture Mechanics page}
- * @param scene {@linkcode BattleScene} current BattleScene
  * @param modifiedCatchRate the modified catch rate as calculated in {@linkcode AttemptCapturePhase}
  * @returns the chance of getting a critical capture, out of 256
  */
-export function getCriticalCaptureChance(scene: BattleScene, modifiedCatchRate: number): number {
-  if (scene.gameMode.isFreshStartChallenge()) {
+export function getCriticalCaptureChance(modifiedCatchRate: number): number {
+  if (globalScene.gameMode.isFreshStartChallenge()) {
     return 0;
   }
-  const dexCount = scene.gameData.getSpeciesCount(d => !!d.caughtAttr);
+  const dexCount = globalScene.gameData.getSpeciesCount(d => !!d.caughtAttr);
   const catchingCharmMultiplier = new NumberHolder(1);
-  scene.findModifier(m => m instanceof CriticalCatchChanceBoosterModifier)?.apply(catchingCharmMultiplier);
-  const dexMultiplier = scene.gameMode.isDaily || dexCount > 800 ? 2.5
+  globalScene.findModifier(m => m instanceof CriticalCatchChanceBoosterModifier)?.apply(catchingCharmMultiplier);
+  const dexMultiplier = globalScene.gameMode.isDaily || dexCount > 800 ? 2.5
     : dexCount > 600 ? 2
       : dexCount > 400 ? 1.5
         : dexCount > 200 ? 1
@@ -111,8 +104,7 @@
   return Math.floor(catchingCharmMultiplier.value * dexMultiplier * Math.min(255, modifiedCatchRate) / 6);
 }
 
-export function doPokeballBounceAnim(scene: BattleScene, pokeball: Phaser.GameObjects.Sprite, y1: number, y2: number, baseBounceDuration: number, callback: Function, isCritical: boolean = false) {
->>>>>>> f2a2281f
+export function doPokeballBounceAnim(pokeball: Phaser.GameObjects.Sprite, y1: number, y2: number, baseBounceDuration: number, callback: Function, isCritical: boolean = false) {
   let bouncePower = 1;
   let bounceYOffset = y1;
   let bounceY = y2;
@@ -152,13 +144,13 @@
   };
 
   const doCritShake = () => {
-    scene.tweens.add({
+    globalScene.tweens.add({
       targets: pokeball,
       x: x2,
       duration: 125,
       ease: "Linear",
       onComplete: () => {
-        scene.tweens.add({
+        globalScene.tweens.add({
           targets: pokeball,
           x: x1,
           duration: 125,
@@ -168,12 +160,12 @@
             if (critShakes > 0) {
               doCritShake();
             } else {
-              scene.tweens.add({
+              globalScene.tweens.add({
                 targets: pokeball,
                 x: x0,
                 duration: 60,
                 ease: "Linear",
-                onComplete: () => scene.time.delayedCall(500, doBounce)
+                onComplete: () => globalScene.time.delayedCall(500, doBounce)
               });
             }
           }
@@ -183,7 +175,7 @@
   };
 
   if (isCritical) {
-    scene.time.delayedCall(500, doCritShake);
+    globalScene.time.delayedCall(500, doCritShake);
   } else {
     doBounce();
   }
