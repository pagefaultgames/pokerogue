import type Pokemon from "../field/pokemon";
import { allMoves } from "./data-lists";
import { MoveCategory } from "#enums/MoveCategory";
import type { Constructor, nil } from "#app/utils/common";
import { AbilityId } from "#enums/ability-id";
import { MoveId } from "#enums/move-id";
import { SpeciesId } from "#enums/species-id";
import { WeatherType } from "#enums/weather-type";
import { SpeciesFormKey } from "#enums/species-form-key";
import { globalScene } from "#app/global-scene";
import { FormChangeItem } from "#enums/form-change-item";
import {
  MeloettaFormChangePostMoveTrigger,
  SpeciesDefaultFormMatchTrigger,
  SpeciesFormChangeAbilityTrigger,
  SpeciesFormChangeActiveTrigger,
  SpeciesFormChangeCompoundTrigger,
  SpeciesFormChangeItemTrigger,
  SpeciesFormChangeLapseTeraTrigger,
  SpeciesFormChangeManualTrigger,
  SpeciesFormChangeMoveLearnedTrigger,
  SpeciesFormChangePreMoveTrigger,
  SpeciesFormChangeRevertWeatherFormTrigger,
  SpeciesFormChangeTeraTrigger,
  type SpeciesFormChangeTrigger,
  SpeciesFormChangeWeatherTrigger,
} from "./pokemon-forms/form-change-triggers";

export function formChangeItemName(id: FormChangeItem) {
  return i18next.t(`modifierType:FormChangeItem.${FormChangeItem[id]}`);
}

export type SpeciesFormChangeConditionPredicate = (p: Pokemon) => boolean;
export type SpeciesFormChangeConditionEnforceFunc = (p: Pokemon) => void;

export class SpeciesFormChange {
  public speciesId: SpeciesId;
  public preFormKey: string;
  public formKey: string;
  public trigger: SpeciesFormChangeTrigger;
  public quiet: boolean;
  public readonly conditions: SpeciesFormChangeCondition[];

  constructor(
    speciesId: SpeciesId,
    preFormKey: string,
    evoFormKey: string,
    trigger: SpeciesFormChangeTrigger,
    quiet = false,
    ...conditions: SpeciesFormChangeCondition[]
  ) {
    this.speciesId = speciesId;
    this.preFormKey = preFormKey;
    this.formKey = evoFormKey;
    this.trigger = trigger;
    this.quiet = quiet;
    this.conditions = conditions;
  }

  canChange(pokemon: Pokemon): boolean {
    if (pokemon.species.speciesId !== this.speciesId) {
      return false;
    }

    if (!pokemon.species.forms.length) {
      return false;
    }

    const formKeys = pokemon.species.forms.map(f => f.formKey);
    if (formKeys[pokemon.formIndex] !== this.preFormKey) {
      return false;
    }

    if (formKeys[pokemon.formIndex] === this.formKey) {
      return false;
    }

    for (const condition of this.conditions) {
      if (!condition.predicate(pokemon)) {
        return false;
      }
    }

    return this.trigger.canChange(pokemon);
  }

  findTrigger(triggerType: Constructor<SpeciesFormChangeTrigger>): SpeciesFormChangeTrigger | nil {
    if (!this.trigger.hasTriggerType(triggerType)) {
      return null;
    }

    const trigger = this.trigger;

    if (trigger instanceof SpeciesFormChangeCompoundTrigger) {
      return trigger.triggers.find(t => t.hasTriggerType(triggerType));
    }

    return trigger;
  }
}

export class SpeciesFormChangeCondition {
  public predicate: SpeciesFormChangeConditionPredicate;
  public enforceFunc: SpeciesFormChangeConditionEnforceFunc | nil;

  constructor(predicate: SpeciesFormChangeConditionPredicate, enforceFunc?: SpeciesFormChangeConditionEnforceFunc) {
    this.predicate = predicate;
    this.enforceFunc = enforceFunc;
  }
}

<<<<<<< HEAD
export abstract class SpeciesFormChangeTrigger {
  public description = "";

  canChange(_pokemon: Pokemon): boolean {
    return true;
  }

  hasTriggerType(triggerType: Constructor<SpeciesFormChangeTrigger>): boolean {
    return this instanceof triggerType;
  }
}

export class SpeciesFormChangeManualTrigger extends SpeciesFormChangeTrigger {}

export class SpeciesFormChangeAbilityTrigger extends SpeciesFormChangeTrigger {
  public description: string = i18next.t("pokemonEvolutions:Forms.ability");
}

export class SpeciesFormChangeCompoundTrigger {
  public description = "";
  public triggers: SpeciesFormChangeTrigger[];

  constructor(...triggers: SpeciesFormChangeTrigger[]) {
    this.triggers = triggers;
    this.description = this.triggers
      .filter(trigger => trigger?.description?.length > 0)
      .map(trigger => trigger.description)
      .join(", ");
  }

  canChange(pokemon: Pokemon): boolean {
    for (const trigger of this.triggers) {
      if (!trigger.canChange(pokemon)) {
        return false;
      }
    }

    return true;
  }

  hasTriggerType(triggerType: Constructor<SpeciesFormChangeTrigger>): boolean {
    return !!this.triggers.find(t => t.hasTriggerType(triggerType));
  }
}

export class SpeciesFormChangeItemTrigger extends SpeciesFormChangeTrigger {
  public item: FormChangeItem;
  public active: boolean;

  constructor(item: FormChangeItem, active = true) {
    super();
    this.item = item;
    this.active = active;
    this.description = this.active
      ? i18next.t("pokemonEvolutions:Forms.item", {
          item: i18next.t(`modifierType:FormChangeItem.${FormChangeItem[this.item]}`),
        })
      : i18next.t("pokemonEvolutions:Forms.deactivateItem", {
          item: i18next.t(`modifierType:FormChangeItem.${FormChangeItem[this.item]}`),
        });
  }

  canChange(pokemon: Pokemon): boolean {
    const matchItem = pokemon.heldItemManager.hasFormChangeItem(this.item);
    if (!matchItem) {
      return false;
    }
    return pokemon.heldItemManager.formChangeItems[this.item].active === this.active;
  }
}

export class SpeciesFormChangeTimeOfDayTrigger extends SpeciesFormChangeTrigger {
  public timesOfDay: TimeOfDay[];

  constructor(...timesOfDay: TimeOfDay[]) {
    super();
    this.timesOfDay = timesOfDay;
    this.description = i18next.t("pokemonEvolutions:Forms.timeOfDay");
  }

  canChange(_pokemon: Pokemon): boolean {
    return this.timesOfDay.indexOf(globalScene.arena.getTimeOfDay()) > -1;
  }
}

export class SpeciesFormChangeActiveTrigger extends SpeciesFormChangeTrigger {
  public active: boolean;

  constructor(active = false) {
    super();
    this.active = active;
    this.description = this.active
      ? i18next.t("pokemonEvolutions:Forms.enter")
      : i18next.t("pokemonEvolutions:Forms.leave");
  }

  canChange(pokemon: Pokemon): boolean {
    return pokemon.isActive(true) === this.active;
  }
}

export class SpeciesFormChangeStatusEffectTrigger extends SpeciesFormChangeTrigger {
  public statusEffects: StatusEffect[];
  public invert: boolean;

  constructor(statusEffects: StatusEffect | StatusEffect[], invert = false) {
    super();
    if (!Array.isArray(statusEffects)) {
      statusEffects = [statusEffects];
    }
    this.statusEffects = statusEffects;
    this.invert = invert;
    this.description = i18next.t("pokemonEvolutions:Forms.statusEffect");
  }

  canChange(pokemon: Pokemon): boolean {
    return this.statusEffects.indexOf(pokemon.status?.effect || StatusEffect.NONE) > -1 !== this.invert;
  }
}

export class SpeciesFormChangeMoveLearnedTrigger extends SpeciesFormChangeTrigger {
  public move: MoveId;
  public known: boolean;

  constructor(move: MoveId, known = true) {
    super();
    this.move = move;
    this.known = known;
    const moveKey = MoveId[this.move]
      .split("_")
      .filter(f => f)
      .map((f, i) => (i ? `${f[0]}${f.slice(1).toLowerCase()}` : f.toLowerCase()))
      .join("") as unknown as string;
    this.description = known
      ? i18next.t("pokemonEvolutions:Forms.moveLearned", {
          move: i18next.t(`move:${moveKey}.name`),
        })
      : i18next.t("pokemonEvolutions:Forms.moveForgotten", {
          move: i18next.t(`move:${moveKey}.name`),
        });
  }

  canChange(pokemon: Pokemon): boolean {
    return !!pokemon.moveset.filter(m => m.moveId === this.move).length === this.known;
  }
}

export abstract class SpeciesFormChangeMoveTrigger extends SpeciesFormChangeTrigger {
  public movePredicate: (m: MoveId) => boolean;
  public used: boolean;

  constructor(move: MoveId | ((m: MoveId) => boolean), used = true) {
    super();
    this.movePredicate = typeof move === "function" ? move : (m: MoveId) => m === move;
    this.used = used;
  }
}

export class SpeciesFormChangePreMoveTrigger extends SpeciesFormChangeMoveTrigger {
  description = i18next.t("pokemonEvolutions:Forms.preMove");

  canChange(pokemon: Pokemon): boolean {
    const command = globalScene.currentBattle.turnCommands[pokemon.getBattlerIndex()];
    return !!command?.move && this.movePredicate(command.move.move) === this.used;
  }
}

export class SpeciesFormChangePostMoveTrigger extends SpeciesFormChangeMoveTrigger {
  description = i18next.t("pokemonEvolutions:Forms.postMove");

  canChange(pokemon: Pokemon): boolean {
    return (
      pokemon.summonData && !!pokemon.getLastXMoves(1).filter(m => this.movePredicate(m.move)).length === this.used
    );
  }
}

export class MeloettaFormChangePostMoveTrigger extends SpeciesFormChangePostMoveTrigger {
  override canChange(pokemon: Pokemon): boolean {
    if (globalScene.gameMode.hasChallenge(Challenges.SINGLE_TYPE)) {
      return false;
    }
    // Meloetta will not transform if it has the ability Sheer Force when using Relic Song
    if (pokemon.hasAbility(AbilityId.SHEER_FORCE)) {
      return false;
    }
    return super.canChange(pokemon);
  }
}

export class SpeciesDefaultFormMatchTrigger extends SpeciesFormChangeTrigger {
  private formKey: string;

  constructor(formKey: string) {
    super();
    this.formKey = formKey;
    this.description = "";
  }

  canChange(pokemon: Pokemon): boolean {
    return (
      this.formKey ===
      pokemon.species.forms[globalScene.getSpeciesFormIndex(pokemon.species, pokemon.gender, pokemon.getNature(), true)]
        .formKey
    );
  }
}

/**
 * Class used for triggering form changes based on the user's Tera type.
 * Used by Ogerpon and Terapagos.
 * @extends SpeciesFormChangeTrigger
 */
export class SpeciesFormChangeTeraTrigger extends SpeciesFormChangeTrigger {
  description = i18next.t("pokemonEvolutions:Forms.tera");
}

/**
 * Class used for triggering form changes based on the user's lapsed Tera type.
 * Used by Ogerpon and Terapagos.
 * @extends SpeciesFormChangeTrigger
 */
export class SpeciesFormChangeLapseTeraTrigger extends SpeciesFormChangeTrigger {
  description = i18next.t("pokemonEvolutions:Forms.teraLapse");
}

/**
 * Class used for triggering form changes based on weather.
 * Used by Castform and Cherrim.
 * @extends SpeciesFormChangeTrigger
 */
export class SpeciesFormChangeWeatherTrigger extends SpeciesFormChangeTrigger {
  /** The ability that  triggers the form change */
  public ability: AbilityId;
  /** The list of weathers that trigger the form change */
  public weathers: WeatherType[];

  constructor(ability: AbilityId, weathers: WeatherType[]) {
    super();
    this.ability = ability;
    this.weathers = weathers;
    this.description = i18next.t("pokemonEvolutions:Forms.weather");
  }

  /**
   * Checks if the Pokemon has the required ability and is in the correct weather while
   * the weather or ability is also not suppressed.
   * @param {Pokemon} pokemon the pokemon that is trying to do the form change
   * @returns `true` if the Pokemon can change forms, `false` otherwise
   */
  canChange(pokemon: Pokemon): boolean {
    const currentWeather = globalScene.arena.weather?.weatherType ?? WeatherType.NONE;
    const isWeatherSuppressed = globalScene.arena.weather?.isEffectSuppressed();
    const isAbilitySuppressed = pokemon.summonData.abilitySuppressed;

    return (
      !isAbilitySuppressed &&
      !isWeatherSuppressed &&
      pokemon.hasAbility(this.ability) &&
      this.weathers.includes(currentWeather)
    );
  }
}

/**
 * Class used for reverting to the original form when the weather runs out
 * or when the user loses the ability/is suppressed.
 * Used by Castform and Cherrim.
 * @extends SpeciesFormChangeTrigger
 */
export class SpeciesFormChangeRevertWeatherFormTrigger extends SpeciesFormChangeTrigger {
  /** The ability that triggers the form change*/
  public ability: AbilityId;
  /** The list of weathers that will also trigger a form change to original form */
  public weathers: WeatherType[];

  constructor(ability: AbilityId, weathers: WeatherType[]) {
    super();
    this.ability = ability;
    this.weathers = weathers;
    this.description = i18next.t("pokemonEvolutions:Forms.weatherRevert");
  }

  /**
   * Checks if the Pokemon has the required ability and the weather is one that will revert
   * the Pokemon to its original form or the weather or ability is suppressed
   * @param {Pokemon} pokemon the pokemon that is trying to do the form change
   * @returns `true` if the Pokemon will revert to its original form, `false` otherwise
   */
  canChange(pokemon: Pokemon): boolean {
    if (pokemon.hasAbility(this.ability, false, true)) {
      const currentWeather = globalScene.arena.weather?.weatherType ?? WeatherType.NONE;
      const isWeatherSuppressed = globalScene.arena.weather?.isEffectSuppressed();
      const isAbilitySuppressed = pokemon.summonData.abilitySuppressed;
      const summonDataAbility = pokemon.summonData.ability;
      const isAbilityChanged = summonDataAbility !== this.ability && summonDataAbility !== AbilityId.NONE;

      if (this.weathers.includes(currentWeather) || isWeatherSuppressed || isAbilitySuppressed || isAbilityChanged) {
        return true;
      }
    }
    return false;
  }
}

export function getSpeciesFormChangeMessage(pokemon: Pokemon, formChange: SpeciesFormChange, preName: string): string {
  const isMega = formChange.formKey.indexOf(SpeciesFormKey.MEGA) > -1;
  const isGmax = formChange.formKey.indexOf(SpeciesFormKey.GIGANTAMAX) > -1;
  const isEmax = formChange.formKey.indexOf(SpeciesFormKey.ETERNAMAX) > -1;
  const isRevert = !isMega && formChange.formKey === pokemon.species.forms[0].formKey;
  if (isMega) {
    return i18next.t("battlePokemonForm:megaChange", {
      preName,
      pokemonName: pokemon.name,
    });
  }
  if (isGmax) {
    return i18next.t("battlePokemonForm:gigantamaxChange", {
      preName,
      pokemonName: pokemon.name,
    });
  }
  if (isEmax) {
    return i18next.t("battlePokemonForm:eternamaxChange", {
      preName,
      pokemonName: pokemon.name,
    });
  }
  if (isRevert) {
    return i18next.t("battlePokemonForm:revertChange", {
      pokemonName: getPokemonNameWithAffix(pokemon),
    });
  }
  if (pokemon.getAbility().id === AbilityId.DISGUISE) {
    return i18next.t("battlePokemonForm:disguiseChange");
  }
  return i18next.t("battlePokemonForm:formChange", { preName });
}

=======
>>>>>>> 581348ec
/**
 * Gives a condition for form changing checking if a species is registered as caught in the player's dex data.
 * Used for fusion forms such as Kyurem and Necrozma.
 * @param species {@linkcode SpeciesId}
 * @returns A {@linkcode SpeciesFormChangeCondition} checking if that species is registered as caught
 */
function getSpeciesDependentFormChangeCondition(species: SpeciesId): SpeciesFormChangeCondition {
  return new SpeciesFormChangeCondition(_p => !!globalScene.gameData.dexData[species].caughtAttr);
}

interface PokemonFormChanges {
  [key: string]: SpeciesFormChange[];
}

// biome-ignore format: manually formatted
export const pokemonFormChanges: PokemonFormChanges = {
  [SpeciesId.VENUSAUR]: [
    new SpeciesFormChange(SpeciesId.VENUSAUR, "", SpeciesFormKey.MEGA, new SpeciesFormChangeItemTrigger(FormChangeItem.VENUSAURITE)),
    new SpeciesFormChange(SpeciesId.VENUSAUR, "", SpeciesFormKey.GIGANTAMAX, new SpeciesFormChangeItemTrigger(FormChangeItem.MAX_MUSHROOMS))
  ],
  [SpeciesId.BLASTOISE]: [
    new SpeciesFormChange(SpeciesId.BLASTOISE, "", SpeciesFormKey.MEGA, new SpeciesFormChangeItemTrigger(FormChangeItem.BLASTOISINITE)),
    new SpeciesFormChange(SpeciesId.BLASTOISE, "", SpeciesFormKey.GIGANTAMAX, new SpeciesFormChangeItemTrigger(FormChangeItem.MAX_MUSHROOMS))
  ],
  [SpeciesId.CHARIZARD]: [
    new SpeciesFormChange(SpeciesId.CHARIZARD, "", SpeciesFormKey.MEGA_X, new SpeciesFormChangeItemTrigger(FormChangeItem.CHARIZARDITE_X)),
    new SpeciesFormChange(SpeciesId.CHARIZARD, "", SpeciesFormKey.MEGA_Y, new SpeciesFormChangeItemTrigger(FormChangeItem.CHARIZARDITE_Y)),
    new SpeciesFormChange(SpeciesId.CHARIZARD, "", SpeciesFormKey.GIGANTAMAX, new SpeciesFormChangeItemTrigger(FormChangeItem.MAX_MUSHROOMS))
  ],
  [SpeciesId.BUTTERFREE]: [
    new SpeciesFormChange(SpeciesId.BUTTERFREE, "", SpeciesFormKey.GIGANTAMAX, new SpeciesFormChangeItemTrigger(FormChangeItem.MAX_MUSHROOMS))
  ],
  [SpeciesId.BEEDRILL]: [
    new SpeciesFormChange(SpeciesId.BEEDRILL, "", SpeciesFormKey.MEGA, new SpeciesFormChangeItemTrigger(FormChangeItem.BEEDRILLITE))
  ],
  [SpeciesId.PIDGEOT]: [
    new SpeciesFormChange(SpeciesId.PIDGEOT, "", SpeciesFormKey.MEGA, new SpeciesFormChangeItemTrigger(FormChangeItem.PIDGEOTITE))
  ],
  [SpeciesId.PIKACHU]: [
    new SpeciesFormChange(SpeciesId.PIKACHU, "", SpeciesFormKey.GIGANTAMAX, new SpeciesFormChangeItemTrigger(FormChangeItem.MAX_MUSHROOMS)),
    new SpeciesFormChange(SpeciesId.PIKACHU, "partner", SpeciesFormKey.GIGANTAMAX, new SpeciesFormChangeItemTrigger(FormChangeItem.MAX_MUSHROOMS))
  ],
  [SpeciesId.MEOWTH]: [
    new SpeciesFormChange(SpeciesId.MEOWTH, "", SpeciesFormKey.GIGANTAMAX, new SpeciesFormChangeItemTrigger(FormChangeItem.MAX_MUSHROOMS))
  ],
  [SpeciesId.ALAKAZAM]: [
    new SpeciesFormChange(SpeciesId.ALAKAZAM, "", SpeciesFormKey.MEGA, new SpeciesFormChangeItemTrigger(FormChangeItem.ALAKAZITE))
  ],
  [SpeciesId.MACHAMP]: [
    new SpeciesFormChange(SpeciesId.MACHAMP, "", SpeciesFormKey.GIGANTAMAX, new SpeciesFormChangeItemTrigger(FormChangeItem.MAX_MUSHROOMS))
  ],
  [SpeciesId.SLOWBRO]: [
    new SpeciesFormChange(SpeciesId.SLOWBRO, "", SpeciesFormKey.MEGA, new SpeciesFormChangeItemTrigger(FormChangeItem.SLOWBRONITE))
  ],
  [SpeciesId.GENGAR]: [
    new SpeciesFormChange(SpeciesId.GENGAR, "", SpeciesFormKey.MEGA, new SpeciesFormChangeItemTrigger(FormChangeItem.GENGARITE)),
    new SpeciesFormChange(SpeciesId.GENGAR, "", SpeciesFormKey.GIGANTAMAX, new SpeciesFormChangeItemTrigger(FormChangeItem.MAX_MUSHROOMS))
  ],
  [SpeciesId.KINGLER]: [
    new SpeciesFormChange(SpeciesId.KINGLER, "", SpeciesFormKey.GIGANTAMAX, new SpeciesFormChangeItemTrigger(FormChangeItem.MAX_MUSHROOMS))
  ],
  [SpeciesId.KANGASKHAN]: [
    new SpeciesFormChange(SpeciesId.KANGASKHAN, "", SpeciesFormKey.MEGA, new SpeciesFormChangeItemTrigger(FormChangeItem.KANGASKHANITE))
  ],
  [SpeciesId.PINSIR]: [
    new SpeciesFormChange(SpeciesId.PINSIR, "", SpeciesFormKey.MEGA, new SpeciesFormChangeItemTrigger(FormChangeItem.PINSIRITE))
  ],
  [SpeciesId.GYARADOS]: [
    new SpeciesFormChange(SpeciesId.GYARADOS, "", SpeciesFormKey.MEGA, new SpeciesFormChangeItemTrigger(FormChangeItem.GYARADOSITE))
  ],
  [SpeciesId.LAPRAS]: [
    new SpeciesFormChange(SpeciesId.LAPRAS, "", SpeciesFormKey.GIGANTAMAX, new SpeciesFormChangeItemTrigger(FormChangeItem.MAX_MUSHROOMS))
  ],
  [SpeciesId.EEVEE]: [
    new SpeciesFormChange(SpeciesId.EEVEE, "", SpeciesFormKey.GIGANTAMAX, new SpeciesFormChangeItemTrigger(FormChangeItem.MAX_MUSHROOMS)),
    new SpeciesFormChange(SpeciesId.EEVEE, "partner", SpeciesFormKey.GIGANTAMAX, new SpeciesFormChangeItemTrigger(FormChangeItem.MAX_MUSHROOMS))
  ],
  [SpeciesId.SNORLAX]: [
    new SpeciesFormChange(SpeciesId.SNORLAX, "", SpeciesFormKey.GIGANTAMAX, new SpeciesFormChangeItemTrigger(FormChangeItem.MAX_MUSHROOMS))
  ],
  [SpeciesId.AERODACTYL]: [
    new SpeciesFormChange(SpeciesId.AERODACTYL, "", SpeciesFormKey.MEGA, new SpeciesFormChangeItemTrigger(FormChangeItem.AERODACTYLITE))
  ],
  [SpeciesId.MEWTWO]: [
    new SpeciesFormChange(SpeciesId.MEWTWO, "", SpeciesFormKey.MEGA_X, new SpeciesFormChangeItemTrigger(FormChangeItem.MEWTWONITE_X)),
    new SpeciesFormChange(SpeciesId.MEWTWO, "", SpeciesFormKey.MEGA_Y, new SpeciesFormChangeItemTrigger(FormChangeItem.MEWTWONITE_Y))
  ],
  [SpeciesId.AMPHAROS]: [
    new SpeciesFormChange(SpeciesId.AMPHAROS, "", SpeciesFormKey.MEGA, new SpeciesFormChangeItemTrigger(FormChangeItem.AMPHAROSITE))
  ],
  [SpeciesId.STEELIX]: [
    new SpeciesFormChange(SpeciesId.STEELIX, "", SpeciesFormKey.MEGA, new SpeciesFormChangeItemTrigger(FormChangeItem.STEELIXITE))
  ],
  [SpeciesId.SCIZOR]: [
    new SpeciesFormChange(SpeciesId.SCIZOR, "", SpeciesFormKey.MEGA, new SpeciesFormChangeItemTrigger(FormChangeItem.SCIZORITE))
  ],
  [SpeciesId.HERACROSS]: [
    new SpeciesFormChange(SpeciesId.HERACROSS, "", SpeciesFormKey.MEGA, new SpeciesFormChangeItemTrigger(FormChangeItem.HERACRONITE))
  ],
  [SpeciesId.HOUNDOOM]: [
    new SpeciesFormChange(SpeciesId.HOUNDOOM, "", SpeciesFormKey.MEGA, new SpeciesFormChangeItemTrigger(FormChangeItem.HOUNDOOMINITE))
  ],
  [SpeciesId.TYRANITAR]: [
    new SpeciesFormChange(SpeciesId.TYRANITAR, "", SpeciesFormKey.MEGA, new SpeciesFormChangeItemTrigger(FormChangeItem.TYRANITARITE))
  ],
  [SpeciesId.SCEPTILE]: [
    new SpeciesFormChange(SpeciesId.SCEPTILE, "", SpeciesFormKey.MEGA, new SpeciesFormChangeItemTrigger(FormChangeItem.SCEPTILITE))
  ],
  [SpeciesId.BLAZIKEN]: [
    new SpeciesFormChange(SpeciesId.BLAZIKEN, "", SpeciesFormKey.MEGA, new SpeciesFormChangeItemTrigger(FormChangeItem.BLAZIKENITE))
  ],
  [SpeciesId.SWAMPERT]: [
    new SpeciesFormChange(SpeciesId.SWAMPERT, "", SpeciesFormKey.MEGA, new SpeciesFormChangeItemTrigger(FormChangeItem.SWAMPERTITE))
  ],
  [SpeciesId.GARDEVOIR]: [
    new SpeciesFormChange(SpeciesId.GARDEVOIR, "", SpeciesFormKey.MEGA, new SpeciesFormChangeItemTrigger(FormChangeItem.GARDEVOIRITE))
  ],
  [SpeciesId.SABLEYE]: [
    new SpeciesFormChange(SpeciesId.SABLEYE, "", SpeciesFormKey.MEGA, new SpeciesFormChangeItemTrigger(FormChangeItem.SABLENITE))
  ],
  [SpeciesId.MAWILE]: [
    new SpeciesFormChange(SpeciesId.MAWILE, "", SpeciesFormKey.MEGA, new SpeciesFormChangeItemTrigger(FormChangeItem.MAWILITE))
  ],
  [SpeciesId.AGGRON]: [
    new SpeciesFormChange(SpeciesId.AGGRON, "", SpeciesFormKey.MEGA, new SpeciesFormChangeItemTrigger(FormChangeItem.AGGRONITE))
  ],
  [SpeciesId.MEDICHAM]: [
    new SpeciesFormChange(SpeciesId.MEDICHAM, "", SpeciesFormKey.MEGA, new SpeciesFormChangeItemTrigger(FormChangeItem.MEDICHAMITE))
  ],
  [SpeciesId.MANECTRIC]: [
    new SpeciesFormChange(SpeciesId.MANECTRIC, "", SpeciesFormKey.MEGA, new SpeciesFormChangeItemTrigger(FormChangeItem.MANECTITE))
  ],
  [SpeciesId.SHARPEDO]: [
    new SpeciesFormChange(SpeciesId.SHARPEDO, "", SpeciesFormKey.MEGA, new SpeciesFormChangeItemTrigger(FormChangeItem.SHARPEDONITE))
  ],
  [SpeciesId.CAMERUPT]: [
    new SpeciesFormChange(SpeciesId.CAMERUPT, "", SpeciesFormKey.MEGA, new SpeciesFormChangeItemTrigger(FormChangeItem.CAMERUPTITE))
  ],
  [SpeciesId.ALTARIA]: [
    new SpeciesFormChange(SpeciesId.ALTARIA, "", SpeciesFormKey.MEGA, new SpeciesFormChangeItemTrigger(FormChangeItem.ALTARIANITE))
  ],
  [SpeciesId.CASTFORM]: [
    new SpeciesFormChange(SpeciesId.CASTFORM, "", "sunny", new SpeciesFormChangeWeatherTrigger(AbilityId.FORECAST, [ WeatherType.SUNNY, WeatherType.HARSH_SUN ]), true),
    new SpeciesFormChange(SpeciesId.CASTFORM, "rainy", "sunny", new SpeciesFormChangeWeatherTrigger(AbilityId.FORECAST, [ WeatherType.SUNNY, WeatherType.HARSH_SUN ]), true),
    new SpeciesFormChange(SpeciesId.CASTFORM, "snowy", "sunny", new SpeciesFormChangeWeatherTrigger(AbilityId.FORECAST, [ WeatherType.SUNNY, WeatherType.HARSH_SUN ]), true),
    new SpeciesFormChange(SpeciesId.CASTFORM, "", "rainy", new SpeciesFormChangeWeatherTrigger(AbilityId.FORECAST, [ WeatherType.RAIN, WeatherType.HEAVY_RAIN ]), true),
    new SpeciesFormChange(SpeciesId.CASTFORM, "sunny", "rainy", new SpeciesFormChangeWeatherTrigger(AbilityId.FORECAST, [ WeatherType.RAIN, WeatherType.HEAVY_RAIN ]), true),
    new SpeciesFormChange(SpeciesId.CASTFORM, "snowy", "rainy", new SpeciesFormChangeWeatherTrigger(AbilityId.FORECAST, [ WeatherType.RAIN, WeatherType.HEAVY_RAIN ]), true),
    new SpeciesFormChange(SpeciesId.CASTFORM, "", "snowy", new SpeciesFormChangeWeatherTrigger(AbilityId.FORECAST, [ WeatherType.HAIL, WeatherType.SNOW ]), true),
    new SpeciesFormChange(SpeciesId.CASTFORM, "sunny", "snowy", new SpeciesFormChangeWeatherTrigger(AbilityId.FORECAST, [ WeatherType.HAIL, WeatherType.SNOW ]), true),
    new SpeciesFormChange(SpeciesId.CASTFORM, "rainy", "snowy", new SpeciesFormChangeWeatherTrigger(AbilityId.FORECAST, [ WeatherType.HAIL, WeatherType.SNOW ]), true),
    new SpeciesFormChange(SpeciesId.CASTFORM, "sunny", "", new SpeciesFormChangeRevertWeatherFormTrigger(AbilityId.FORECAST, [ WeatherType.NONE, WeatherType.SANDSTORM, WeatherType.STRONG_WINDS, WeatherType.FOG ]), true),
    new SpeciesFormChange(SpeciesId.CASTFORM, "rainy", "", new SpeciesFormChangeRevertWeatherFormTrigger(AbilityId.FORECAST, [ WeatherType.NONE, WeatherType.SANDSTORM, WeatherType.STRONG_WINDS, WeatherType.FOG ]), true),
    new SpeciesFormChange(SpeciesId.CASTFORM, "snowy", "", new SpeciesFormChangeRevertWeatherFormTrigger(AbilityId.FORECAST, [ WeatherType.NONE, WeatherType.SANDSTORM, WeatherType.STRONG_WINDS, WeatherType.FOG ]), true),
    new SpeciesFormChange(SpeciesId.CASTFORM, "sunny", "", new SpeciesFormChangeActiveTrigger(), true),
    new SpeciesFormChange(SpeciesId.CASTFORM, "rainy", "", new SpeciesFormChangeActiveTrigger(), true),
    new SpeciesFormChange(SpeciesId.CASTFORM, "snowy", "", new SpeciesFormChangeActiveTrigger(), true)
  ],
  [SpeciesId.BANETTE]: [
    new SpeciesFormChange(SpeciesId.BANETTE, "", SpeciesFormKey.MEGA, new SpeciesFormChangeItemTrigger(FormChangeItem.BANETTITE))
  ],
  [SpeciesId.ABSOL]: [
    new SpeciesFormChange(SpeciesId.ABSOL, "", SpeciesFormKey.MEGA, new SpeciesFormChangeItemTrigger(FormChangeItem.ABSOLITE))
  ],
  [SpeciesId.GLALIE]: [
    new SpeciesFormChange(SpeciesId.GLALIE, "", SpeciesFormKey.MEGA, new SpeciesFormChangeItemTrigger(FormChangeItem.GLALITITE))
  ],
  [SpeciesId.SALAMENCE]: [
    new SpeciesFormChange(SpeciesId.SALAMENCE, "", SpeciesFormKey.MEGA, new SpeciesFormChangeItemTrigger(FormChangeItem.SALAMENCITE))
  ],
  [SpeciesId.METAGROSS]: [
    new SpeciesFormChange(SpeciesId.METAGROSS, "", SpeciesFormKey.MEGA, new SpeciesFormChangeItemTrigger(FormChangeItem.METAGROSSITE))
  ],
  [SpeciesId.LATIAS]: [
    new SpeciesFormChange(SpeciesId.LATIAS, "", SpeciesFormKey.MEGA, new SpeciesFormChangeItemTrigger(FormChangeItem.LATIASITE))
  ],
  [SpeciesId.LATIOS]: [
    new SpeciesFormChange(SpeciesId.LATIOS, "", SpeciesFormKey.MEGA, new SpeciesFormChangeItemTrigger(FormChangeItem.LATIOSITE))
  ],
  [SpeciesId.KYOGRE]: [
    new SpeciesFormChange(SpeciesId.KYOGRE, "", SpeciesFormKey.PRIMAL, new SpeciesFormChangeItemTrigger(FormChangeItem.BLUE_ORB))
  ],
  [SpeciesId.GROUDON]: [
    new SpeciesFormChange(SpeciesId.GROUDON, "", SpeciesFormKey.PRIMAL, new SpeciesFormChangeItemTrigger(FormChangeItem.RED_ORB))
  ],
  [SpeciesId.RAYQUAZA]: [
    new SpeciesFormChange(SpeciesId.RAYQUAZA, "", SpeciesFormKey.MEGA, new SpeciesFormChangeItemTrigger(FormChangeItem.RAYQUAZITE))
  ],
  [SpeciesId.DEOXYS]: [
    new SpeciesFormChange(SpeciesId.DEOXYS, "normal", "attack", new SpeciesFormChangeItemTrigger(FormChangeItem.SHARP_METEORITE)),
    new SpeciesFormChange(SpeciesId.DEOXYS, "normal", "defense", new SpeciesFormChangeItemTrigger(FormChangeItem.HARD_METEORITE)),
    new SpeciesFormChange(SpeciesId.DEOXYS, "normal", "speed", new SpeciesFormChangeItemTrigger(FormChangeItem.SMOOTH_METEORITE))
  ],
  [SpeciesId.CHERRIM]: [
    new SpeciesFormChange(SpeciesId.CHERRIM, "overcast", "sunshine", new SpeciesFormChangeWeatherTrigger(AbilityId.FLOWER_GIFT, [ WeatherType.SUNNY, WeatherType.HARSH_SUN ]), true),
    new SpeciesFormChange(SpeciesId.CHERRIM, "sunshine", "overcast", new SpeciesFormChangeRevertWeatherFormTrigger(AbilityId.FLOWER_GIFT, [ WeatherType.NONE, WeatherType.SANDSTORM, WeatherType.STRONG_WINDS, WeatherType.FOG, WeatherType.HAIL, WeatherType.HEAVY_RAIN, WeatherType.SNOW, WeatherType.RAIN ]), true),
    new SpeciesFormChange(SpeciesId.CHERRIM, "sunshine", "overcast", new SpeciesFormChangeActiveTrigger(), true)
  ],
  [SpeciesId.LOPUNNY]: [
    new SpeciesFormChange(SpeciesId.LOPUNNY, "", SpeciesFormKey.MEGA, new SpeciesFormChangeItemTrigger(FormChangeItem.LOPUNNITE))
  ],
  [SpeciesId.GARCHOMP]: [
    new SpeciesFormChange(SpeciesId.GARCHOMP, "", SpeciesFormKey.MEGA, new SpeciesFormChangeItemTrigger(FormChangeItem.GARCHOMPITE))
  ],
  [SpeciesId.LUCARIO]: [
    new SpeciesFormChange(SpeciesId.LUCARIO, "", SpeciesFormKey.MEGA, new SpeciesFormChangeItemTrigger(FormChangeItem.LUCARIONITE))
  ],
  [SpeciesId.ABOMASNOW]: [
    new SpeciesFormChange(SpeciesId.ABOMASNOW, "", SpeciesFormKey.MEGA, new SpeciesFormChangeItemTrigger(FormChangeItem.ABOMASITE))
  ],
  [SpeciesId.GALLADE]: [
    new SpeciesFormChange(SpeciesId.GALLADE, "", SpeciesFormKey.MEGA, new SpeciesFormChangeItemTrigger(FormChangeItem.GALLADITE))
  ],
  [SpeciesId.AUDINO]: [
    new SpeciesFormChange(SpeciesId.AUDINO, "", SpeciesFormKey.MEGA, new SpeciesFormChangeItemTrigger(FormChangeItem.AUDINITE))
  ],
  [SpeciesId.DIALGA]: [
    new SpeciesFormChange(SpeciesId.DIALGA, "", SpeciesFormKey.ORIGIN, new SpeciesFormChangeItemTrigger(FormChangeItem.ADAMANT_CRYSTAL))
  ],
  [SpeciesId.PALKIA]: [
    new SpeciesFormChange(SpeciesId.PALKIA, "", SpeciesFormKey.ORIGIN, new SpeciesFormChangeItemTrigger(FormChangeItem.LUSTROUS_GLOBE))
  ],
  [SpeciesId.GIRATINA]: [
    new SpeciesFormChange(SpeciesId.GIRATINA, "altered", SpeciesFormKey.ORIGIN, new SpeciesFormChangeItemTrigger(FormChangeItem.GRISEOUS_CORE))
  ],
  [SpeciesId.SHAYMIN]: [
    new SpeciesFormChange(SpeciesId.SHAYMIN, "land", "sky", new SpeciesFormChangeItemTrigger(FormChangeItem.GRACIDEA)),
  ],
  [SpeciesId.ARCEUS]: [
    new SpeciesFormChange(SpeciesId.ARCEUS, "normal", "fighting", new SpeciesFormChangeItemTrigger(FormChangeItem.FIST_PLATE), true, new SpeciesFormChangeCondition((p) => p.hasAbility(AbilityId.MULTITYPE))),
    new SpeciesFormChange(SpeciesId.ARCEUS, "normal", "flying", new SpeciesFormChangeItemTrigger(FormChangeItem.SKY_PLATE), true, new SpeciesFormChangeCondition((p) => p.hasAbility(AbilityId.MULTITYPE))),
    new SpeciesFormChange(SpeciesId.ARCEUS, "normal", "poison", new SpeciesFormChangeItemTrigger(FormChangeItem.TOXIC_PLATE), true, new SpeciesFormChangeCondition((p) => p.hasAbility(AbilityId.MULTITYPE))),
    new SpeciesFormChange(SpeciesId.ARCEUS, "normal", "ground", new SpeciesFormChangeItemTrigger(FormChangeItem.EARTH_PLATE), true, new SpeciesFormChangeCondition((p) => p.hasAbility(AbilityId.MULTITYPE))),
    new SpeciesFormChange(SpeciesId.ARCEUS, "normal", "rock", new SpeciesFormChangeItemTrigger(FormChangeItem.STONE_PLATE), true, new SpeciesFormChangeCondition((p) => p.hasAbility(AbilityId.MULTITYPE))),
    new SpeciesFormChange(SpeciesId.ARCEUS, "normal", "bug", new SpeciesFormChangeItemTrigger(FormChangeItem.INSECT_PLATE), true, new SpeciesFormChangeCondition((p) => p.hasAbility(AbilityId.MULTITYPE))),
    new SpeciesFormChange(SpeciesId.ARCEUS, "normal", "ghost", new SpeciesFormChangeItemTrigger(FormChangeItem.SPOOKY_PLATE), true, new SpeciesFormChangeCondition((p) => p.hasAbility(AbilityId.MULTITYPE))),
    new SpeciesFormChange(SpeciesId.ARCEUS, "normal", "steel", new SpeciesFormChangeItemTrigger(FormChangeItem.IRON_PLATE), true, new SpeciesFormChangeCondition((p) => p.hasAbility(AbilityId.MULTITYPE))),
    new SpeciesFormChange(SpeciesId.ARCEUS, "normal", "fire", new SpeciesFormChangeItemTrigger(FormChangeItem.FLAME_PLATE), true, new SpeciesFormChangeCondition((p) => p.hasAbility(AbilityId.MULTITYPE))),
    new SpeciesFormChange(SpeciesId.ARCEUS, "normal", "water", new SpeciesFormChangeItemTrigger(FormChangeItem.SPLASH_PLATE), true, new SpeciesFormChangeCondition((p) => p.hasAbility(AbilityId.MULTITYPE))),
    new SpeciesFormChange(SpeciesId.ARCEUS, "normal", "grass", new SpeciesFormChangeItemTrigger(FormChangeItem.MEADOW_PLATE), true, new SpeciesFormChangeCondition((p) => p.hasAbility(AbilityId.MULTITYPE))),
    new SpeciesFormChange(SpeciesId.ARCEUS, "normal", "electric", new SpeciesFormChangeItemTrigger(FormChangeItem.ZAP_PLATE), true, new SpeciesFormChangeCondition((p) => p.hasAbility(AbilityId.MULTITYPE))),
    new SpeciesFormChange(SpeciesId.ARCEUS, "normal", "psychic", new SpeciesFormChangeItemTrigger(FormChangeItem.MIND_PLATE), true, new SpeciesFormChangeCondition((p) => p.hasAbility(AbilityId.MULTITYPE))),
    new SpeciesFormChange(SpeciesId.ARCEUS, "normal", "ice", new SpeciesFormChangeItemTrigger(FormChangeItem.ICICLE_PLATE), true, new SpeciesFormChangeCondition((p) => p.hasAbility(AbilityId.MULTITYPE))),
    new SpeciesFormChange(SpeciesId.ARCEUS, "normal", "dragon", new SpeciesFormChangeItemTrigger(FormChangeItem.DRACO_PLATE), true, new SpeciesFormChangeCondition((p) => p.hasAbility(AbilityId.MULTITYPE))),
    new SpeciesFormChange(SpeciesId.ARCEUS, "normal", "dark", new SpeciesFormChangeItemTrigger(FormChangeItem.DREAD_PLATE), true, new SpeciesFormChangeCondition((p) => p.hasAbility(AbilityId.MULTITYPE))),
    new SpeciesFormChange(SpeciesId.ARCEUS, "normal", "fairy", new SpeciesFormChangeItemTrigger(FormChangeItem.PIXIE_PLATE), true, new SpeciesFormChangeCondition((p) => p.hasAbility(AbilityId.MULTITYPE))),
  ],
  [SpeciesId.DARMANITAN]: [
    new SpeciesFormChange(SpeciesId.DARMANITAN, "", "zen", new SpeciesFormChangeAbilityTrigger(), true),
    new SpeciesFormChange(SpeciesId.DARMANITAN, "zen", "", new SpeciesFormChangeAbilityTrigger(), true)
  ],
  [SpeciesId.GARBODOR]: [
    new SpeciesFormChange(SpeciesId.GARBODOR, "", SpeciesFormKey.GIGANTAMAX, new SpeciesFormChangeItemTrigger(FormChangeItem.MAX_MUSHROOMS))
  ],
  [SpeciesId.TORNADUS]: [
    new SpeciesFormChange(SpeciesId.TORNADUS, SpeciesFormKey.INCARNATE, SpeciesFormKey.THERIAN, new SpeciesFormChangeItemTrigger(FormChangeItem.REVEAL_GLASS))
  ],
  [SpeciesId.THUNDURUS]: [
    new SpeciesFormChange(SpeciesId.THUNDURUS, SpeciesFormKey.INCARNATE, SpeciesFormKey.THERIAN, new SpeciesFormChangeItemTrigger(FormChangeItem.REVEAL_GLASS))
  ],
  [SpeciesId.LANDORUS]: [
    new SpeciesFormChange(SpeciesId.LANDORUS, SpeciesFormKey.INCARNATE, SpeciesFormKey.THERIAN, new SpeciesFormChangeItemTrigger(FormChangeItem.REVEAL_GLASS))
  ],
  [SpeciesId.KYUREM]: [
    new SpeciesFormChange(SpeciesId.KYUREM, "", "black", new SpeciesFormChangeItemTrigger(FormChangeItem.DARK_STONE), false, getSpeciesDependentFormChangeCondition(SpeciesId.ZEKROM)),
    new SpeciesFormChange(SpeciesId.KYUREM, "", "white", new SpeciesFormChangeItemTrigger(FormChangeItem.LIGHT_STONE), false, getSpeciesDependentFormChangeCondition(SpeciesId.RESHIRAM))
  ],
  [SpeciesId.KELDEO]: [
    new SpeciesFormChange(SpeciesId.KELDEO, "ordinary", "resolute", new SpeciesFormChangeMoveLearnedTrigger(MoveId.SECRET_SWORD), false, new SpeciesFormChangeCondition(() => globalScene.gameMode.isDaily !== true)),
    new SpeciesFormChange(SpeciesId.KELDEO, "resolute", "ordinary", new SpeciesFormChangeMoveLearnedTrigger(MoveId.SECRET_SWORD, false), false, new SpeciesFormChangeCondition(() => globalScene.gameMode.isDaily !== true))
  ],
  [SpeciesId.MELOETTA]: [
    new SpeciesFormChange(SpeciesId.MELOETTA, "aria", "pirouette", new MeloettaFormChangePostMoveTrigger(MoveId.RELIC_SONG), true),
    new SpeciesFormChange(SpeciesId.MELOETTA, "pirouette", "aria", new MeloettaFormChangePostMoveTrigger(MoveId.RELIC_SONG), true)
  ],
  [SpeciesId.GENESECT]: [
    new SpeciesFormChange(SpeciesId.GENESECT, "", "shock", new SpeciesFormChangeItemTrigger(FormChangeItem.SHOCK_DRIVE)),
    new SpeciesFormChange(SpeciesId.GENESECT, "", "burn", new SpeciesFormChangeItemTrigger(FormChangeItem.BURN_DRIVE)),
    new SpeciesFormChange(SpeciesId.GENESECT, "", "chill", new SpeciesFormChangeItemTrigger(FormChangeItem.CHILL_DRIVE)),
    new SpeciesFormChange(SpeciesId.GENESECT, "", "douse", new SpeciesFormChangeItemTrigger(FormChangeItem.DOUSE_DRIVE))
  ],
  [SpeciesId.GRENINJA]: [
    new SpeciesFormChange(SpeciesId.GRENINJA, "battle-bond", "ash", new SpeciesFormChangeAbilityTrigger(), true),
    new SpeciesFormChange(SpeciesId.GRENINJA, "ash", "battle-bond", new SpeciesFormChangeAbilityTrigger(), true)
  ],
  [SpeciesId.PALAFIN] : [
    new SpeciesFormChange(SpeciesId.PALAFIN, "zero", "hero", new SpeciesFormChangeAbilityTrigger(), true),
    new SpeciesFormChange(SpeciesId.PALAFIN, "hero", "zero", new SpeciesFormChangeAbilityTrigger(), true)
  ],
  [SpeciesId.AEGISLASH]: [
    new SpeciesFormChange(SpeciesId.AEGISLASH, "blade", "shield", new SpeciesFormChangePreMoveTrigger(MoveId.KINGS_SHIELD), true, new SpeciesFormChangeCondition(p => p.hasAbility(AbilityId.STANCE_CHANGE))),
    new SpeciesFormChange(SpeciesId.AEGISLASH, "shield", "blade", new SpeciesFormChangePreMoveTrigger(m => allMoves[m].category !== MoveCategory.STATUS), true, new SpeciesFormChangeCondition(p => p.hasAbility(AbilityId.STANCE_CHANGE))),
    new SpeciesFormChange(SpeciesId.AEGISLASH, "blade", "shield", new SpeciesFormChangeActiveTrigger(false), true)
  ],
  [SpeciesId.XERNEAS]: [
    new SpeciesFormChange(SpeciesId.XERNEAS, "neutral", "active", new SpeciesFormChangeActiveTrigger(true), true),
    new SpeciesFormChange(SpeciesId.XERNEAS, "active", "neutral", new SpeciesFormChangeActiveTrigger(false), true)
  ],
  [SpeciesId.ZYGARDE]: [
    new SpeciesFormChange(SpeciesId.ZYGARDE, "50-pc", "complete", new SpeciesFormChangeAbilityTrigger(), true),
    new SpeciesFormChange(SpeciesId.ZYGARDE, "complete", "50-pc", new SpeciesFormChangeAbilityTrigger(), true),
    new SpeciesFormChange(SpeciesId.ZYGARDE, "10-pc", "10-complete", new SpeciesFormChangeAbilityTrigger(), true),
    new SpeciesFormChange(SpeciesId.ZYGARDE, "10-complete", "10-pc", new SpeciesFormChangeAbilityTrigger(), true)
  ],
  [SpeciesId.DIANCIE]: [
    new SpeciesFormChange(SpeciesId.DIANCIE, "", SpeciesFormKey.MEGA, new SpeciesFormChangeItemTrigger(FormChangeItem.DIANCITE))
  ],
  [SpeciesId.HOOPA]: [
    new SpeciesFormChange(SpeciesId.HOOPA, "", "unbound", new SpeciesFormChangeItemTrigger(FormChangeItem.PRISON_BOTTLE))
  ],
  [SpeciesId.WISHIWASHI]: [
    new SpeciesFormChange(SpeciesId.WISHIWASHI, "", "school", new SpeciesFormChangeAbilityTrigger(), true),
    new SpeciesFormChange(SpeciesId.WISHIWASHI, "school", "", new SpeciesFormChangeAbilityTrigger(), true)
  ],
  [SpeciesId.SILVALLY]: [
    new SpeciesFormChange(SpeciesId.SILVALLY, "normal", "fighting", new SpeciesFormChangeItemTrigger(FormChangeItem.FIGHTING_MEMORY), true, new SpeciesFormChangeCondition((p) => p.hasAbility(AbilityId.RKS_SYSTEM))),
    new SpeciesFormChange(SpeciesId.SILVALLY, "normal", "flying", new SpeciesFormChangeItemTrigger(FormChangeItem.FLYING_MEMORY), true, new SpeciesFormChangeCondition((p) => p.hasAbility(AbilityId.RKS_SYSTEM))),
    new SpeciesFormChange(SpeciesId.SILVALLY, "normal", "poison", new SpeciesFormChangeItemTrigger(FormChangeItem.POISON_MEMORY), true, new SpeciesFormChangeCondition((p) => p.hasAbility(AbilityId.RKS_SYSTEM))),
    new SpeciesFormChange(SpeciesId.SILVALLY, "normal", "ground", new SpeciesFormChangeItemTrigger(FormChangeItem.GROUND_MEMORY), true, new SpeciesFormChangeCondition((p) => p.hasAbility(AbilityId.RKS_SYSTEM))),
    new SpeciesFormChange(SpeciesId.SILVALLY, "normal", "rock", new SpeciesFormChangeItemTrigger(FormChangeItem.ROCK_MEMORY), true, new SpeciesFormChangeCondition((p) => p.hasAbility(AbilityId.RKS_SYSTEM))),
    new SpeciesFormChange(SpeciesId.SILVALLY, "normal", "bug", new SpeciesFormChangeItemTrigger(FormChangeItem.BUG_MEMORY), true, new SpeciesFormChangeCondition((p) => p.hasAbility(AbilityId.RKS_SYSTEM))),
    new SpeciesFormChange(SpeciesId.SILVALLY, "normal", "ghost", new SpeciesFormChangeItemTrigger(FormChangeItem.GHOST_MEMORY), true, new SpeciesFormChangeCondition((p) => p.hasAbility(AbilityId.RKS_SYSTEM))),
    new SpeciesFormChange(SpeciesId.SILVALLY, "normal", "steel", new SpeciesFormChangeItemTrigger(FormChangeItem.STEEL_MEMORY), true, new SpeciesFormChangeCondition((p) => p.hasAbility(AbilityId.RKS_SYSTEM))),
    new SpeciesFormChange(SpeciesId.SILVALLY, "normal", "fire", new SpeciesFormChangeItemTrigger(FormChangeItem.FIRE_MEMORY), true, new SpeciesFormChangeCondition((p) => p.hasAbility(AbilityId.RKS_SYSTEM))),
    new SpeciesFormChange(SpeciesId.SILVALLY, "normal", "water", new SpeciesFormChangeItemTrigger(FormChangeItem.WATER_MEMORY), true, new SpeciesFormChangeCondition((p) => p.hasAbility(AbilityId.RKS_SYSTEM))),
    new SpeciesFormChange(SpeciesId.SILVALLY, "normal", "grass", new SpeciesFormChangeItemTrigger(FormChangeItem.GRASS_MEMORY), true, new SpeciesFormChangeCondition((p) => p.hasAbility(AbilityId.RKS_SYSTEM))),
    new SpeciesFormChange(SpeciesId.SILVALLY, "normal", "electric", new SpeciesFormChangeItemTrigger(FormChangeItem.ELECTRIC_MEMORY), true, new SpeciesFormChangeCondition((p) => p.hasAbility(AbilityId.RKS_SYSTEM))),
    new SpeciesFormChange(SpeciesId.SILVALLY, "normal", "psychic", new SpeciesFormChangeItemTrigger(FormChangeItem.PSYCHIC_MEMORY), true, new SpeciesFormChangeCondition((p) => p.hasAbility(AbilityId.RKS_SYSTEM))),
    new SpeciesFormChange(SpeciesId.SILVALLY, "normal", "ice", new SpeciesFormChangeItemTrigger(FormChangeItem.ICE_MEMORY), true, new SpeciesFormChangeCondition((p) => p.hasAbility(AbilityId.RKS_SYSTEM))),
    new SpeciesFormChange(SpeciesId.SILVALLY, "normal", "dragon", new SpeciesFormChangeItemTrigger(FormChangeItem.DRAGON_MEMORY), true, new SpeciesFormChangeCondition((p) => p.hasAbility(AbilityId.RKS_SYSTEM))),
    new SpeciesFormChange(SpeciesId.SILVALLY, "normal", "dark", new SpeciesFormChangeItemTrigger(FormChangeItem.DARK_MEMORY), true, new SpeciesFormChangeCondition((p) => p.hasAbility(AbilityId.RKS_SYSTEM))),
    new SpeciesFormChange(SpeciesId.SILVALLY, "normal", "fairy", new SpeciesFormChangeItemTrigger(FormChangeItem.FAIRY_MEMORY), true, new SpeciesFormChangeCondition((p) => p.hasAbility(AbilityId.RKS_SYSTEM)))
  ],
  [SpeciesId.MINIOR]: [
    new SpeciesFormChange(SpeciesId.MINIOR, "red-meteor", "red", new SpeciesFormChangeAbilityTrigger(), true),
    new SpeciesFormChange(SpeciesId.MINIOR, "red", "red-meteor", new SpeciesFormChangeAbilityTrigger(), true),
    new SpeciesFormChange(SpeciesId.MINIOR, "orange-meteor", "orange", new SpeciesFormChangeAbilityTrigger(), true),
    new SpeciesFormChange(SpeciesId.MINIOR, "orange", "orange-meteor", new SpeciesFormChangeAbilityTrigger(), true),
    new SpeciesFormChange(SpeciesId.MINIOR, "yellow-meteor", "yellow", new SpeciesFormChangeAbilityTrigger(), true),
    new SpeciesFormChange(SpeciesId.MINIOR, "yellow", "yellow-meteor", new SpeciesFormChangeAbilityTrigger(), true),
    new SpeciesFormChange(SpeciesId.MINIOR, "green-meteor", "green", new SpeciesFormChangeAbilityTrigger(), true),
    new SpeciesFormChange(SpeciesId.MINIOR, "green", "green-meteor", new SpeciesFormChangeAbilityTrigger(), true),
    new SpeciesFormChange(SpeciesId.MINIOR, "blue-meteor", "blue", new SpeciesFormChangeAbilityTrigger(), true),
    new SpeciesFormChange(SpeciesId.MINIOR, "blue", "blue-meteor", new SpeciesFormChangeAbilityTrigger(), true),
    new SpeciesFormChange(SpeciesId.MINIOR, "indigo-meteor", "indigo", new SpeciesFormChangeAbilityTrigger(), true),
    new SpeciesFormChange(SpeciesId.MINIOR, "indigo", "indigo-meteor", new SpeciesFormChangeAbilityTrigger(), true),
    new SpeciesFormChange(SpeciesId.MINIOR, "violet-meteor", "violet", new SpeciesFormChangeAbilityTrigger(), true),
    new SpeciesFormChange(SpeciesId.MINIOR, "violet", "violet-meteor", new SpeciesFormChangeAbilityTrigger(), true)
  ],
  [SpeciesId.MIMIKYU]: [
    new SpeciesFormChange(SpeciesId.MIMIKYU, "disguised", "busted", new SpeciesFormChangeAbilityTrigger(), true),
    new SpeciesFormChange(SpeciesId.MIMIKYU, "busted", "disguised", new SpeciesFormChangeAbilityTrigger(), true)
  ],
  [SpeciesId.NECROZMA]: [
    new SpeciesFormChange(SpeciesId.NECROZMA, "", "dawn-wings", new SpeciesFormChangeItemTrigger(FormChangeItem.N_LUNARIZER), false, getSpeciesDependentFormChangeCondition(SpeciesId.LUNALA)),
    new SpeciesFormChange(SpeciesId.NECROZMA, "", "dusk-mane", new SpeciesFormChangeItemTrigger(FormChangeItem.N_SOLARIZER), false, getSpeciesDependentFormChangeCondition(SpeciesId.SOLGALEO)),
    new SpeciesFormChange(SpeciesId.NECROZMA, "dawn-wings", "ultra", new SpeciesFormChangeItemTrigger(FormChangeItem.ULTRANECROZIUM_Z)),
    new SpeciesFormChange(SpeciesId.NECROZMA, "dusk-mane", "ultra", new SpeciesFormChangeItemTrigger(FormChangeItem.ULTRANECROZIUM_Z))
  ],
  [SpeciesId.MELMETAL]: [
    new SpeciesFormChange(SpeciesId.MELMETAL, "", SpeciesFormKey.GIGANTAMAX, new SpeciesFormChangeItemTrigger(FormChangeItem.MAX_MUSHROOMS))
  ],
  [SpeciesId.RILLABOOM]: [
    new SpeciesFormChange(SpeciesId.RILLABOOM, "", SpeciesFormKey.GIGANTAMAX, new SpeciesFormChangeItemTrigger(FormChangeItem.MAX_MUSHROOMS))
  ],
  [SpeciesId.CINDERACE]: [
    new SpeciesFormChange(SpeciesId.CINDERACE, "", SpeciesFormKey.GIGANTAMAX, new SpeciesFormChangeItemTrigger(FormChangeItem.MAX_MUSHROOMS))
  ],
  [SpeciesId.INTELEON]: [
    new SpeciesFormChange(SpeciesId.INTELEON, "", SpeciesFormKey.GIGANTAMAX, new SpeciesFormChangeItemTrigger(FormChangeItem.MAX_MUSHROOMS))
  ],
  [SpeciesId.CORVIKNIGHT]: [
    new SpeciesFormChange(SpeciesId.CORVIKNIGHT, "", SpeciesFormKey.GIGANTAMAX, new SpeciesFormChangeItemTrigger(FormChangeItem.MAX_MUSHROOMS))
  ],
  [SpeciesId.ORBEETLE]: [
    new SpeciesFormChange(SpeciesId.ORBEETLE, "", SpeciesFormKey.GIGANTAMAX, new SpeciesFormChangeItemTrigger(FormChangeItem.MAX_MUSHROOMS))
  ],
  [SpeciesId.DREDNAW]: [
    new SpeciesFormChange(SpeciesId.DREDNAW, "", SpeciesFormKey.GIGANTAMAX, new SpeciesFormChangeItemTrigger(FormChangeItem.MAX_MUSHROOMS))
  ],
  [SpeciesId.COALOSSAL]: [
    new SpeciesFormChange(SpeciesId.COALOSSAL, "", SpeciesFormKey.GIGANTAMAX, new SpeciesFormChangeItemTrigger(FormChangeItem.MAX_MUSHROOMS))
  ],
  [SpeciesId.FLAPPLE]: [
    new SpeciesFormChange(SpeciesId.FLAPPLE, "", SpeciesFormKey.GIGANTAMAX, new SpeciesFormChangeItemTrigger(FormChangeItem.MAX_MUSHROOMS))
  ],
  [SpeciesId.APPLETUN]: [
    new SpeciesFormChange(SpeciesId.APPLETUN, "", SpeciesFormKey.GIGANTAMAX, new SpeciesFormChangeItemTrigger(FormChangeItem.MAX_MUSHROOMS))
  ],
  [SpeciesId.SANDACONDA]: [
    new SpeciesFormChange(SpeciesId.SANDACONDA, "", SpeciesFormKey.GIGANTAMAX, new SpeciesFormChangeItemTrigger(FormChangeItem.MAX_MUSHROOMS))
  ],
  [SpeciesId.CRAMORANT]: [
    new SpeciesFormChange(SpeciesId.CRAMORANT, "", "gulping", new SpeciesFormChangeAbilityTrigger, true, new SpeciesFormChangeCondition(p => p.getHpRatio() >= .5)),
    new SpeciesFormChange(SpeciesId.CRAMORANT, "", "gorging", new SpeciesFormChangeAbilityTrigger, true, new SpeciesFormChangeCondition(p => p.getHpRatio() < .5)),
    new SpeciesFormChange(SpeciesId.CRAMORANT, "gulping", "", new SpeciesFormChangeAbilityTrigger, true),
    new SpeciesFormChange(SpeciesId.CRAMORANT, "gorging", "", new SpeciesFormChangeAbilityTrigger, true),
    new SpeciesFormChange(SpeciesId.CRAMORANT, "gulping", "", new SpeciesFormChangeActiveTrigger(false), true),
    new SpeciesFormChange(SpeciesId.CRAMORANT, "gorging", "", new SpeciesFormChangeActiveTrigger(false), true)
  ],
  [SpeciesId.TOXTRICITY]: [
    new SpeciesFormChange(SpeciesId.TOXTRICITY, "amped", SpeciesFormKey.GIGANTAMAX, new SpeciesFormChangeItemTrigger(FormChangeItem.MAX_MUSHROOMS)),
    new SpeciesFormChange(SpeciesId.TOXTRICITY, "lowkey", SpeciesFormKey.GIGANTAMAX, new SpeciesFormChangeItemTrigger(FormChangeItem.MAX_MUSHROOMS)),
    new SpeciesFormChange(SpeciesId.TOXTRICITY, SpeciesFormKey.GIGANTAMAX, "amped", new SpeciesFormChangeCompoundTrigger(new SpeciesFormChangeItemTrigger(FormChangeItem.MAX_MUSHROOMS, false), new SpeciesDefaultFormMatchTrigger("amped"))),
    new SpeciesFormChange(SpeciesId.TOXTRICITY, SpeciesFormKey.GIGANTAMAX, "lowkey", new SpeciesFormChangeCompoundTrigger(new SpeciesFormChangeItemTrigger(FormChangeItem.MAX_MUSHROOMS, false), new SpeciesDefaultFormMatchTrigger("lowkey")))
  ],
  [SpeciesId.CENTISKORCH]: [
    new SpeciesFormChange(SpeciesId.CENTISKORCH, "", SpeciesFormKey.GIGANTAMAX, new SpeciesFormChangeItemTrigger(FormChangeItem.MAX_MUSHROOMS))
  ],
  [SpeciesId.HATTERENE]: [
    new SpeciesFormChange(SpeciesId.HATTERENE, "", SpeciesFormKey.GIGANTAMAX, new SpeciesFormChangeItemTrigger(FormChangeItem.MAX_MUSHROOMS))
  ],
  [SpeciesId.GRIMMSNARL]: [
    new SpeciesFormChange(SpeciesId.GRIMMSNARL, "", SpeciesFormKey.GIGANTAMAX, new SpeciesFormChangeItemTrigger(FormChangeItem.MAX_MUSHROOMS))
  ],
  [SpeciesId.ALCREMIE]: [
    new SpeciesFormChange(SpeciesId.ALCREMIE, "vanilla-cream", SpeciesFormKey.GIGANTAMAX, new SpeciesFormChangeItemTrigger(FormChangeItem.MAX_MUSHROOMS)),
    new SpeciesFormChange(SpeciesId.ALCREMIE, "ruby-cream", SpeciesFormKey.GIGANTAMAX, new SpeciesFormChangeItemTrigger(FormChangeItem.MAX_MUSHROOMS)),
    new SpeciesFormChange(SpeciesId.ALCREMIE, "matcha-cream", SpeciesFormKey.GIGANTAMAX, new SpeciesFormChangeItemTrigger(FormChangeItem.MAX_MUSHROOMS)),
    new SpeciesFormChange(SpeciesId.ALCREMIE, "mint-cream", SpeciesFormKey.GIGANTAMAX, new SpeciesFormChangeItemTrigger(FormChangeItem.MAX_MUSHROOMS)),
    new SpeciesFormChange(SpeciesId.ALCREMIE, "lemon-cream", SpeciesFormKey.GIGANTAMAX, new SpeciesFormChangeItemTrigger(FormChangeItem.MAX_MUSHROOMS)),
    new SpeciesFormChange(SpeciesId.ALCREMIE, "salted-cream", SpeciesFormKey.GIGANTAMAX, new SpeciesFormChangeItemTrigger(FormChangeItem.MAX_MUSHROOMS)),
    new SpeciesFormChange(SpeciesId.ALCREMIE, "ruby-swirl", SpeciesFormKey.GIGANTAMAX, new SpeciesFormChangeItemTrigger(FormChangeItem.MAX_MUSHROOMS)),
    new SpeciesFormChange(SpeciesId.ALCREMIE, "caramel-swirl", SpeciesFormKey.GIGANTAMAX, new SpeciesFormChangeItemTrigger(FormChangeItem.MAX_MUSHROOMS)),
    new SpeciesFormChange(SpeciesId.ALCREMIE, "rainbow-swirl", SpeciesFormKey.GIGANTAMAX, new SpeciesFormChangeItemTrigger(FormChangeItem.MAX_MUSHROOMS))
  ],
  [SpeciesId.EISCUE]: [
    new SpeciesFormChange(SpeciesId.EISCUE, "", "no-ice", new SpeciesFormChangeAbilityTrigger(), true),
    new SpeciesFormChange(SpeciesId.EISCUE, "no-ice", "", new SpeciesFormChangeAbilityTrigger(), true)
  ],
  [SpeciesId.MORPEKO]: [
    new SpeciesFormChange(SpeciesId.MORPEKO, "full-belly", "hangry", new SpeciesFormChangeAbilityTrigger(), true),
    new SpeciesFormChange(SpeciesId.MORPEKO, "hangry", "full-belly", new SpeciesFormChangeAbilityTrigger(), true)
  ],
  [SpeciesId.COPPERAJAH]: [
    new SpeciesFormChange(SpeciesId.COPPERAJAH, "", SpeciesFormKey.GIGANTAMAX, new SpeciesFormChangeItemTrigger(FormChangeItem.MAX_MUSHROOMS))
  ],
  [SpeciesId.DURALUDON]: [
    new SpeciesFormChange(SpeciesId.DURALUDON, "", SpeciesFormKey.GIGANTAMAX, new SpeciesFormChangeItemTrigger(FormChangeItem.MAX_MUSHROOMS))
  ],
  [SpeciesId.ZACIAN]: [
    new SpeciesFormChange(SpeciesId.ZACIAN, "hero-of-many-battles", "crowned", new SpeciesFormChangeItemTrigger(FormChangeItem.RUSTED_SWORD))
  ],
  [SpeciesId.ZAMAZENTA]: [
    new SpeciesFormChange(SpeciesId.ZAMAZENTA, "hero-of-many-battles", "crowned", new SpeciesFormChangeItemTrigger(FormChangeItem.RUSTED_SHIELD))
  ],
  [SpeciesId.ETERNATUS]: [
    new SpeciesFormChange(SpeciesId.ETERNATUS, "", SpeciesFormKey.ETERNAMAX, new SpeciesFormChangeManualTrigger()),
    new SpeciesFormChange(SpeciesId.ETERNATUS, "", SpeciesFormKey.ETERNAMAX, new SpeciesFormChangeItemTrigger(FormChangeItem.MAX_MUSHROOMS))
  ],
  [SpeciesId.URSHIFU]: [
    new SpeciesFormChange(SpeciesId.URSHIFU, "single-strike", SpeciesFormKey.GIGANTAMAX_SINGLE, new SpeciesFormChangeItemTrigger(FormChangeItem.MAX_MUSHROOMS)),
    new SpeciesFormChange(SpeciesId.URSHIFU, "rapid-strike", SpeciesFormKey.GIGANTAMAX_RAPID, new SpeciesFormChangeItemTrigger(FormChangeItem.MAX_MUSHROOMS))
  ],
  [SpeciesId.CALYREX]: [
    new SpeciesFormChange(SpeciesId.CALYREX, "", "ice", new SpeciesFormChangeItemTrigger(FormChangeItem.ICY_REINS_OF_UNITY), false, getSpeciesDependentFormChangeCondition(SpeciesId.GLASTRIER)),
    new SpeciesFormChange(SpeciesId.CALYREX, "", "shadow", new SpeciesFormChangeItemTrigger(FormChangeItem.SHADOW_REINS_OF_UNITY), false, getSpeciesDependentFormChangeCondition(SpeciesId.SPECTRIER))
  ],
  [SpeciesId.ENAMORUS]: [
    new SpeciesFormChange(SpeciesId.ENAMORUS, SpeciesFormKey.INCARNATE, SpeciesFormKey.THERIAN, new SpeciesFormChangeItemTrigger(FormChangeItem.REVEAL_GLASS))
  ],
  [SpeciesId.OGERPON]: [
    new SpeciesFormChange(SpeciesId.OGERPON, "teal-mask", "wellspring-mask", new SpeciesFormChangeItemTrigger(FormChangeItem.WELLSPRING_MASK)),
    new SpeciesFormChange(SpeciesId.OGERPON, "teal-mask", "hearthflame-mask", new SpeciesFormChangeItemTrigger(FormChangeItem.HEARTHFLAME_MASK)),
    new SpeciesFormChange(SpeciesId.OGERPON, "teal-mask", "cornerstone-mask", new SpeciesFormChangeItemTrigger(FormChangeItem.CORNERSTONE_MASK)),
    new SpeciesFormChange(SpeciesId.OGERPON, "teal-mask", "teal-mask-tera", new SpeciesFormChangeTeraTrigger(), true),
    new SpeciesFormChange(SpeciesId.OGERPON, "teal-mask-tera", "teal-mask", new SpeciesFormChangeLapseTeraTrigger(), true),
    new SpeciesFormChange(SpeciesId.OGERPON, "wellspring-mask", "wellspring-mask-tera", new SpeciesFormChangeTeraTrigger(), true),
    new SpeciesFormChange(SpeciesId.OGERPON, "wellspring-mask-tera", "wellspring-mask", new SpeciesFormChangeLapseTeraTrigger(), true),
    new SpeciesFormChange(SpeciesId.OGERPON, "hearthflame-mask", "hearthflame-mask-tera", new SpeciesFormChangeTeraTrigger(), true),
    new SpeciesFormChange(SpeciesId.OGERPON, "hearthflame-mask-tera", "hearthflame-mask", new SpeciesFormChangeLapseTeraTrigger(), true),
    new SpeciesFormChange(SpeciesId.OGERPON, "cornerstone-mask", "cornerstone-mask-tera", new SpeciesFormChangeTeraTrigger(), true),
    new SpeciesFormChange(SpeciesId.OGERPON, "cornerstone-mask-tera", "cornerstone-mask", new SpeciesFormChangeLapseTeraTrigger(), true)
  ],
  [SpeciesId.TERAPAGOS]: [
    new SpeciesFormChange(SpeciesId.TERAPAGOS, "", "terastal", new SpeciesFormChangeAbilityTrigger(), true),
    new SpeciesFormChange(SpeciesId.TERAPAGOS, "terastal", "stellar", new SpeciesFormChangeTeraTrigger(), true),
    new SpeciesFormChange(SpeciesId.TERAPAGOS, "stellar", "terastal", new SpeciesFormChangeLapseTeraTrigger(), true)
  ],
  [SpeciesId.GALAR_DARMANITAN]: [
    new SpeciesFormChange(SpeciesId.GALAR_DARMANITAN, "", "zen", new SpeciesFormChangeAbilityTrigger(), true),
    new SpeciesFormChange(SpeciesId.GALAR_DARMANITAN, "zen", "", new SpeciesFormChangeAbilityTrigger(), true)
  ],
};

export function initPokemonForms() {
  const formChangeKeys = Object.keys(pokemonFormChanges);
  for (const pk of formChangeKeys) {
    const formChanges = pokemonFormChanges[pk];
    const newFormChanges: SpeciesFormChange[] = [];
    for (const fc of formChanges) {
      const itemTrigger = fc.findTrigger(SpeciesFormChangeItemTrigger) as SpeciesFormChangeItemTrigger;
      if (itemTrigger && !formChanges.find(c => fc.formKey === c.preFormKey && fc.preFormKey === c.formKey)) {
        newFormChanges.push(
          new SpeciesFormChange(
            fc.speciesId,
            fc.formKey,
            fc.preFormKey,
            new SpeciesFormChangeItemTrigger(itemTrigger.item, false),
          ),
        );
      }
    }
    formChanges.push(...newFormChanges);
  }
}<|MERGE_RESOLUTION|>--- conflicted
+++ resolved
@@ -109,348 +109,6 @@
   }
 }
 
-<<<<<<< HEAD
-export abstract class SpeciesFormChangeTrigger {
-  public description = "";
-
-  canChange(_pokemon: Pokemon): boolean {
-    return true;
-  }
-
-  hasTriggerType(triggerType: Constructor<SpeciesFormChangeTrigger>): boolean {
-    return this instanceof triggerType;
-  }
-}
-
-export class SpeciesFormChangeManualTrigger extends SpeciesFormChangeTrigger {}
-
-export class SpeciesFormChangeAbilityTrigger extends SpeciesFormChangeTrigger {
-  public description: string = i18next.t("pokemonEvolutions:Forms.ability");
-}
-
-export class SpeciesFormChangeCompoundTrigger {
-  public description = "";
-  public triggers: SpeciesFormChangeTrigger[];
-
-  constructor(...triggers: SpeciesFormChangeTrigger[]) {
-    this.triggers = triggers;
-    this.description = this.triggers
-      .filter(trigger => trigger?.description?.length > 0)
-      .map(trigger => trigger.description)
-      .join(", ");
-  }
-
-  canChange(pokemon: Pokemon): boolean {
-    for (const trigger of this.triggers) {
-      if (!trigger.canChange(pokemon)) {
-        return false;
-      }
-    }
-
-    return true;
-  }
-
-  hasTriggerType(triggerType: Constructor<SpeciesFormChangeTrigger>): boolean {
-    return !!this.triggers.find(t => t.hasTriggerType(triggerType));
-  }
-}
-
-export class SpeciesFormChangeItemTrigger extends SpeciesFormChangeTrigger {
-  public item: FormChangeItem;
-  public active: boolean;
-
-  constructor(item: FormChangeItem, active = true) {
-    super();
-    this.item = item;
-    this.active = active;
-    this.description = this.active
-      ? i18next.t("pokemonEvolutions:Forms.item", {
-          item: i18next.t(`modifierType:FormChangeItem.${FormChangeItem[this.item]}`),
-        })
-      : i18next.t("pokemonEvolutions:Forms.deactivateItem", {
-          item: i18next.t(`modifierType:FormChangeItem.${FormChangeItem[this.item]}`),
-        });
-  }
-
-  canChange(pokemon: Pokemon): boolean {
-    const matchItem = pokemon.heldItemManager.hasFormChangeItem(this.item);
-    if (!matchItem) {
-      return false;
-    }
-    return pokemon.heldItemManager.formChangeItems[this.item].active === this.active;
-  }
-}
-
-export class SpeciesFormChangeTimeOfDayTrigger extends SpeciesFormChangeTrigger {
-  public timesOfDay: TimeOfDay[];
-
-  constructor(...timesOfDay: TimeOfDay[]) {
-    super();
-    this.timesOfDay = timesOfDay;
-    this.description = i18next.t("pokemonEvolutions:Forms.timeOfDay");
-  }
-
-  canChange(_pokemon: Pokemon): boolean {
-    return this.timesOfDay.indexOf(globalScene.arena.getTimeOfDay()) > -1;
-  }
-}
-
-export class SpeciesFormChangeActiveTrigger extends SpeciesFormChangeTrigger {
-  public active: boolean;
-
-  constructor(active = false) {
-    super();
-    this.active = active;
-    this.description = this.active
-      ? i18next.t("pokemonEvolutions:Forms.enter")
-      : i18next.t("pokemonEvolutions:Forms.leave");
-  }
-
-  canChange(pokemon: Pokemon): boolean {
-    return pokemon.isActive(true) === this.active;
-  }
-}
-
-export class SpeciesFormChangeStatusEffectTrigger extends SpeciesFormChangeTrigger {
-  public statusEffects: StatusEffect[];
-  public invert: boolean;
-
-  constructor(statusEffects: StatusEffect | StatusEffect[], invert = false) {
-    super();
-    if (!Array.isArray(statusEffects)) {
-      statusEffects = [statusEffects];
-    }
-    this.statusEffects = statusEffects;
-    this.invert = invert;
-    this.description = i18next.t("pokemonEvolutions:Forms.statusEffect");
-  }
-
-  canChange(pokemon: Pokemon): boolean {
-    return this.statusEffects.indexOf(pokemon.status?.effect || StatusEffect.NONE) > -1 !== this.invert;
-  }
-}
-
-export class SpeciesFormChangeMoveLearnedTrigger extends SpeciesFormChangeTrigger {
-  public move: MoveId;
-  public known: boolean;
-
-  constructor(move: MoveId, known = true) {
-    super();
-    this.move = move;
-    this.known = known;
-    const moveKey = MoveId[this.move]
-      .split("_")
-      .filter(f => f)
-      .map((f, i) => (i ? `${f[0]}${f.slice(1).toLowerCase()}` : f.toLowerCase()))
-      .join("") as unknown as string;
-    this.description = known
-      ? i18next.t("pokemonEvolutions:Forms.moveLearned", {
-          move: i18next.t(`move:${moveKey}.name`),
-        })
-      : i18next.t("pokemonEvolutions:Forms.moveForgotten", {
-          move: i18next.t(`move:${moveKey}.name`),
-        });
-  }
-
-  canChange(pokemon: Pokemon): boolean {
-    return !!pokemon.moveset.filter(m => m.moveId === this.move).length === this.known;
-  }
-}
-
-export abstract class SpeciesFormChangeMoveTrigger extends SpeciesFormChangeTrigger {
-  public movePredicate: (m: MoveId) => boolean;
-  public used: boolean;
-
-  constructor(move: MoveId | ((m: MoveId) => boolean), used = true) {
-    super();
-    this.movePredicate = typeof move === "function" ? move : (m: MoveId) => m === move;
-    this.used = used;
-  }
-}
-
-export class SpeciesFormChangePreMoveTrigger extends SpeciesFormChangeMoveTrigger {
-  description = i18next.t("pokemonEvolutions:Forms.preMove");
-
-  canChange(pokemon: Pokemon): boolean {
-    const command = globalScene.currentBattle.turnCommands[pokemon.getBattlerIndex()];
-    return !!command?.move && this.movePredicate(command.move.move) === this.used;
-  }
-}
-
-export class SpeciesFormChangePostMoveTrigger extends SpeciesFormChangeMoveTrigger {
-  description = i18next.t("pokemonEvolutions:Forms.postMove");
-
-  canChange(pokemon: Pokemon): boolean {
-    return (
-      pokemon.summonData && !!pokemon.getLastXMoves(1).filter(m => this.movePredicate(m.move)).length === this.used
-    );
-  }
-}
-
-export class MeloettaFormChangePostMoveTrigger extends SpeciesFormChangePostMoveTrigger {
-  override canChange(pokemon: Pokemon): boolean {
-    if (globalScene.gameMode.hasChallenge(Challenges.SINGLE_TYPE)) {
-      return false;
-    }
-    // Meloetta will not transform if it has the ability Sheer Force when using Relic Song
-    if (pokemon.hasAbility(AbilityId.SHEER_FORCE)) {
-      return false;
-    }
-    return super.canChange(pokemon);
-  }
-}
-
-export class SpeciesDefaultFormMatchTrigger extends SpeciesFormChangeTrigger {
-  private formKey: string;
-
-  constructor(formKey: string) {
-    super();
-    this.formKey = formKey;
-    this.description = "";
-  }
-
-  canChange(pokemon: Pokemon): boolean {
-    return (
-      this.formKey ===
-      pokemon.species.forms[globalScene.getSpeciesFormIndex(pokemon.species, pokemon.gender, pokemon.getNature(), true)]
-        .formKey
-    );
-  }
-}
-
-/**
- * Class used for triggering form changes based on the user's Tera type.
- * Used by Ogerpon and Terapagos.
- * @extends SpeciesFormChangeTrigger
- */
-export class SpeciesFormChangeTeraTrigger extends SpeciesFormChangeTrigger {
-  description = i18next.t("pokemonEvolutions:Forms.tera");
-}
-
-/**
- * Class used for triggering form changes based on the user's lapsed Tera type.
- * Used by Ogerpon and Terapagos.
- * @extends SpeciesFormChangeTrigger
- */
-export class SpeciesFormChangeLapseTeraTrigger extends SpeciesFormChangeTrigger {
-  description = i18next.t("pokemonEvolutions:Forms.teraLapse");
-}
-
-/**
- * Class used for triggering form changes based on weather.
- * Used by Castform and Cherrim.
- * @extends SpeciesFormChangeTrigger
- */
-export class SpeciesFormChangeWeatherTrigger extends SpeciesFormChangeTrigger {
-  /** The ability that  triggers the form change */
-  public ability: AbilityId;
-  /** The list of weathers that trigger the form change */
-  public weathers: WeatherType[];
-
-  constructor(ability: AbilityId, weathers: WeatherType[]) {
-    super();
-    this.ability = ability;
-    this.weathers = weathers;
-    this.description = i18next.t("pokemonEvolutions:Forms.weather");
-  }
-
-  /**
-   * Checks if the Pokemon has the required ability and is in the correct weather while
-   * the weather or ability is also not suppressed.
-   * @param {Pokemon} pokemon the pokemon that is trying to do the form change
-   * @returns `true` if the Pokemon can change forms, `false` otherwise
-   */
-  canChange(pokemon: Pokemon): boolean {
-    const currentWeather = globalScene.arena.weather?.weatherType ?? WeatherType.NONE;
-    const isWeatherSuppressed = globalScene.arena.weather?.isEffectSuppressed();
-    const isAbilitySuppressed = pokemon.summonData.abilitySuppressed;
-
-    return (
-      !isAbilitySuppressed &&
-      !isWeatherSuppressed &&
-      pokemon.hasAbility(this.ability) &&
-      this.weathers.includes(currentWeather)
-    );
-  }
-}
-
-/**
- * Class used for reverting to the original form when the weather runs out
- * or when the user loses the ability/is suppressed.
- * Used by Castform and Cherrim.
- * @extends SpeciesFormChangeTrigger
- */
-export class SpeciesFormChangeRevertWeatherFormTrigger extends SpeciesFormChangeTrigger {
-  /** The ability that triggers the form change*/
-  public ability: AbilityId;
-  /** The list of weathers that will also trigger a form change to original form */
-  public weathers: WeatherType[];
-
-  constructor(ability: AbilityId, weathers: WeatherType[]) {
-    super();
-    this.ability = ability;
-    this.weathers = weathers;
-    this.description = i18next.t("pokemonEvolutions:Forms.weatherRevert");
-  }
-
-  /**
-   * Checks if the Pokemon has the required ability and the weather is one that will revert
-   * the Pokemon to its original form or the weather or ability is suppressed
-   * @param {Pokemon} pokemon the pokemon that is trying to do the form change
-   * @returns `true` if the Pokemon will revert to its original form, `false` otherwise
-   */
-  canChange(pokemon: Pokemon): boolean {
-    if (pokemon.hasAbility(this.ability, false, true)) {
-      const currentWeather = globalScene.arena.weather?.weatherType ?? WeatherType.NONE;
-      const isWeatherSuppressed = globalScene.arena.weather?.isEffectSuppressed();
-      const isAbilitySuppressed = pokemon.summonData.abilitySuppressed;
-      const summonDataAbility = pokemon.summonData.ability;
-      const isAbilityChanged = summonDataAbility !== this.ability && summonDataAbility !== AbilityId.NONE;
-
-      if (this.weathers.includes(currentWeather) || isWeatherSuppressed || isAbilitySuppressed || isAbilityChanged) {
-        return true;
-      }
-    }
-    return false;
-  }
-}
-
-export function getSpeciesFormChangeMessage(pokemon: Pokemon, formChange: SpeciesFormChange, preName: string): string {
-  const isMega = formChange.formKey.indexOf(SpeciesFormKey.MEGA) > -1;
-  const isGmax = formChange.formKey.indexOf(SpeciesFormKey.GIGANTAMAX) > -1;
-  const isEmax = formChange.formKey.indexOf(SpeciesFormKey.ETERNAMAX) > -1;
-  const isRevert = !isMega && formChange.formKey === pokemon.species.forms[0].formKey;
-  if (isMega) {
-    return i18next.t("battlePokemonForm:megaChange", {
-      preName,
-      pokemonName: pokemon.name,
-    });
-  }
-  if (isGmax) {
-    return i18next.t("battlePokemonForm:gigantamaxChange", {
-      preName,
-      pokemonName: pokemon.name,
-    });
-  }
-  if (isEmax) {
-    return i18next.t("battlePokemonForm:eternamaxChange", {
-      preName,
-      pokemonName: pokemon.name,
-    });
-  }
-  if (isRevert) {
-    return i18next.t("battlePokemonForm:revertChange", {
-      pokemonName: getPokemonNameWithAffix(pokemon),
-    });
-  }
-  if (pokemon.getAbility().id === AbilityId.DISGUISE) {
-    return i18next.t("battlePokemonForm:disguiseChange");
-  }
-  return i18next.t("battlePokemonForm:formChange", { preName });
-}
-
-=======
->>>>>>> 581348ec
 /**
  * Gives a condition for form changing checking if a species is registered as caught in the player's dex data.
  * Used for fusion forms such as Kyurem and Necrozma.
