--- conflicted
+++ resolved
@@ -910,7 +910,8 @@
     new SpeciesFormChange(Species.CRAMORANT, "", "gorging", new SpeciesFormChangeManualTrigger, true, new SpeciesFormChangeCondition(p => p.getHpRatio() < .5)),
     new SpeciesFormChange(Species.CRAMORANT, "gulping", "", new SpeciesFormChangeManualTrigger, true),
     new SpeciesFormChange(Species.CRAMORANT, "gorging", "", new SpeciesFormChangeManualTrigger, true),
-<<<<<<< HEAD
+    new SpeciesFormChange(Species.CRAMORANT, "gulping", "", new SpeciesFormChangeActiveTrigger(false), true),
+    new SpeciesFormChange(Species.CRAMORANT, "gorging", "", new SpeciesFormChangeActiveTrigger(false), true),
   ],
   [Species.CASTFORM]: [
     new SpeciesFormChange(Species.CASTFORM, "", "sunny", new SpeciesFormChangeWeatherTrigger(Abilities.FORECAST, [WeatherType.SUNNY, WeatherType.HARSH_SUN]), true),
@@ -929,11 +930,6 @@
     new SpeciesFormChange(Species.CASTFORM, "rainy", "", new SpeciesFormChangeActiveTrigger(), true),
     new SpeciesFormChange(Species.CASTFORM, "snowy", "", new SpeciesFormChangeActiveTrigger(), true),
   ],
-=======
-    new SpeciesFormChange(Species.CRAMORANT, "gulping", "", new SpeciesFormChangeActiveTrigger(false), true),
-    new SpeciesFormChange(Species.CRAMORANT, "gorging", "", new SpeciesFormChangeActiveTrigger(false), true),
-  ]
->>>>>>> ae2ab120
 };
 
 export function initPokemonForms() {
