--- conflicted
+++ resolved
@@ -247,13 +247,8 @@
   }
 
   /**
-<<<<<<< HEAD
-   * Helper function that retrieves the Pokemon affected
-   * @returns A list of PlayerPokemon or EnemyPokemon on the field, not in speed order
-=======
    * Helper function that retrieves the Pokemon affected.
-   * @returns An array containing all {@linkcode Pokemon} affected by this Tag.
->>>>>>> b3bee27d
+   * @returns An array containing all {@linkcode Pokemon} affected by this Tag, not in speed order.
    */
   protected getAffectedPokemon(): Pokemon[] {
     switch (this.side) {
@@ -1200,11 +1195,6 @@
     super(turnCount, MoveId.GRAVITY, sourceId);
   }
 
-<<<<<<< HEAD
-  onAdd(_arena: Arena): void {
-    globalScene.phaseManager.queueMessage(i18next.t("arenaTag:gravityOnAdd"));
-    for (const pokemon of inSpeedOrder(ArenaTagSide.BOTH)) {
-=======
   protected override get onAddMessageKey(): string {
     return "arenaTag:gravityOnAdd";
   }
@@ -1215,8 +1205,7 @@
 
   onAdd(quiet = false): void {
     super.onAdd(quiet);
-    globalScene.getField(true).forEach(pokemon => {
->>>>>>> b3bee27d
+    for (const pokemon of inSpeedOrder(ArenaTagSide.BOTH)) {
       if (pokemon !== null) {
         pokemon.removeTag(BattlerTagType.FLOATING);
         pokemon.removeTag(BattlerTagType.TELEKINESIS);
@@ -1224,7 +1213,7 @@
           pokemon.addTag(BattlerTagType.INTERRUPTED);
         }
       }
-    }
+    });
   }
 }
 
@@ -1249,14 +1238,13 @@
 
   onAdd(quiet = false): void {
     super.onAdd(quiet);
-
-<<<<<<< HEAD
+    const source = this.getSourcePokemon();
+
+    if (source == null) {
+      return;
+    }
+
     for (const pokemon of source.getAlliesGenerator()) {
-=======
-    const field = this.getAffectedPokemon();
-
-    for (const pokemon of field) {
->>>>>>> b3bee27d
       // Apply the CHARGED tag to party members with the WIND_POWER ability
       // TODO: This should not be handled here
       if (pokemon.hasAbility(AbilityId.WIND_POWER) && !pokemon.getTag(BattlerTagType.CHARGED)) {
@@ -1357,7 +1345,10 @@
     return "arenaTag:fireGrassPledgeOnAdd" + this.i18nSideKey;
   }
 
-<<<<<<< HEAD
+  protected override get onRemoveMessageKey(): string {
+    return "arenaTag:fireGrassPledgeOnRemove" + this.i18nSideKey;
+  }
+
   override lapse(arena: Arena): boolean {
     for (const pokemon of inSpeedOrder(this.side)) {
       if (pokemon.isOfType(PokemonType.FIRE) || pokemon.switchOutStatus) {
@@ -1379,33 +1370,6 @@
       );
       pokemon.damageAndUpdate(toDmgValue(pokemon.getMaxHp() / 8), { result: HitResult.INDIRECT });
     }
-=======
-  protected override get onRemoveMessageKey(): string {
-    return "arenaTag:fireGrassPledgeOnRemove" + this.i18nSideKey;
-  }
-
-  override lapse(): boolean {
-    const field = this.getAffectedPokemon().filter(
-      pokemon => !pokemon.isOfType(PokemonType.FIRE, true, true) && !pokemon.switchOutStatus,
-    );
->>>>>>> b3bee27d
-
-    field.forEach(pokemon => {
-      // "{pokemonNameWithAffix} was hurt by the sea of fire!"
-      globalScene.phaseManager.queueMessage(
-        i18next.t("arenaTag:fireGrassPledgeLapse", {
-          pokemonNameWithAffix: getPokemonNameWithAffix(pokemon),
-        }),
-      );
-      // TODO: Replace this with a proper animation
-      globalScene.phaseManager.unshiftNew(
-        "CommonAnimPhase",
-        pokemon.getBattlerIndex(),
-        pokemon.getBattlerIndex(),
-        CommonAnim.MAGMA_STORM,
-      );
-      pokemon.damageAndUpdate(toDmgValue(pokemon.getMaxHp() / 8), { result: HitResult.INDIRECT });
-    });
 
     return super.lapse();
   }
@@ -1537,13 +1501,8 @@
     if (pokemon) {
       this.playActivationMessage(pokemon);
 
-<<<<<<< HEAD
       for (const fieldPokemon of inSpeedOrder(ArenaTagSide.BOTH)) {
-        if (fieldPokemon && fieldPokemon.id !== pokemon.id) {
-=======
-      for (const fieldPokemon of globalScene.getField(true)) {
         if (fieldPokemon.id !== pokemon.id) {
->>>>>>> b3bee27d
           // TODO: investigate whether we can just remove the foreach and call `applyAbAttrs` directly, providing
           // the appropriate attributes (preLEaveField and IllusionBreak)
           [true, false].forEach(passive => {
