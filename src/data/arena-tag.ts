--- conflicted
+++ resolved
@@ -135,8 +135,9 @@
   protected abstract get onRemoveMessageKey(): string;
 
   /**
-   * @returns A suffix corresponding to this tag's current {@linkcode side}.
+   * @returns A suffix corresponding to this tag's current side.
    * @sealed
+   * @todo Make this an i18n context
    */
   protected get i18nSideKey(): string {
     return this.side === ArenaTagSide.PLAYER ? "Player" : this.side === ArenaTagSide.ENEMY ? "Enemy" : "";
@@ -742,7 +743,7 @@
   /**
    * The current number of layers this tag has.
    * Starts at 1 and increases each time the trap is laid.
-   * Intended to be mutable within the class itself and readonly outside of it
+   * Should not be accessed by anything other than this class (with exceptions for arena flyout-related code).
    * @protected
    */
   public readonly layers: number = 1;
@@ -782,6 +783,7 @@
    * @param simulated - Whether to suppress activation effects during execution
    * @param pokemon - The {@linkcode Pokemon} triggering this hazard
    * @returns `true` if this hazard affects the given Pokemon; `false` otherwise.
+   * @todo Do we need the return value? nothing uses it
    */
   override apply(simulated: boolean, pokemon: Pokemon): boolean {
     if (!this.canAffect(pokemon)) {
@@ -1094,7 +1096,8 @@
   }
 
   /**
-   * Checks if the source Pokemon is still active on the field   * @returns `true` if the source of the tag is still active on the field | `false` if not
+   * Checks if the source Pokemon is still active on the field
+   * @returns `true` if the source of the tag is still active on the field
    */
   override lapse(): boolean {
     const source = this.getSourcePokemon();
@@ -1103,11 +1106,7 @@
 
   /**
    * This applies the effects of Imprison to any opposing Pokemon that switch into the field while the source Pokemon is still active
-<<<<<<< HEAD
    * @param pokemon - The Pokemon Imprison is applied to
-=======
-   * @param pokemon the Pokemon Imprison is applied to
->>>>>>> 76d163e6
    * @returns `true`
    */
   override activateTrap(_simulated: boolean, pokemon: Pokemon): boolean {
