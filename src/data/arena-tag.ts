/** biome-ignore-start lint/correctness/noUnusedImports: TSDoc imports */
import type { BattlerTag } from "#app/data/battler-tags";
/** biome-ignore-end lint/correctness/noUnusedImports: TSDoc imports */

import { applyAbAttrs, applyOnGainAbAttrs, applyOnLoseAbAttrs } from "#abilities/apply-ab-attrs";
import { globalScene } from "#app/global-scene";
import { getPokemonNameWithAffix } from "#app/messages";
import { CommonBattleAnim } from "#data/battle-anims";
import { allMoves } from "#data/data-lists";
import { AbilityId } from "#enums/ability-id";
import { ArenaTagSide } from "#enums/arena-tag-side";
import { ArenaTagType } from "#enums/arena-tag-type";
import { BattlerTagType } from "#enums/battler-tag-type";
import { HitResult } from "#enums/hit-result";
import { CommonAnim } from "#enums/move-anims-common";
import { MoveCategory } from "#enums/move-category";
import { MoveId } from "#enums/move-id";
import { MoveTarget } from "#enums/move-target";
import { PokemonType } from "#enums/pokemon-type";
import { Stat } from "#enums/stat";
import { StatusEffect } from "#enums/status-effect";
import type { Arena } from "#field/arena";
import type { Pokemon } from "#field/pokemon";
import { isSpreadMove } from "#moves/move-utils";
import type {
  ArenaScreenTagType,
  ArenaTagTypeData,
  EntryHazardTagType,
  RoomArenaTagType,
  SerializableArenaTagType,
} from "#types/arena-tags";
import type { Mutable } from "#types/type-helpers";
import { BooleanHolder, type NumberHolder, toDmgValue } from "#utils/common";
import i18next from "i18next";

/**
 * @module
 * ArenaTags are are meant for effects that are tied to the arena (as opposed to a specific pokemon).
 * Examples include (but are not limited to)
 * - Cross-turn effects that persist even if the user/target switches out, such as Happy Hour
 * - Effects that are applied to a specific side of the field, such as Crafty Shield, Reflect, and Spikes
 * - Field-Effects, like Gravity and Trick Room
 *
 * Any arena tag that persists across turns *must* extend from `SerializableArenaTag` in the class definition signature.
 *
 * Serializable ArenaTags have strict rules for their fields.
 * These rules ensure that only the data necessary to reconstruct the tag is serialized, and that the
 * session loader is able to deserialize saved tags correctly.
 *
 * If the data is static (i.e. it is always the same for all instances of the class, such as the
 * type that is weakened by Mud Sport/Water Sport), then it must not be defined as a field, and must
 * instead be defined as a getter.
 * A static property is also acceptable, though static properties are less ergonomic with inheritance.
 *
 * If the data is mutable (i.e. it can change over the course of the tag's lifetime), then it *must*
 * be defined as a field, and it must be set in the `loadTag` method.
 * Such fields cannot be marked as `private`/`protected`; if they were, Typescript would omit them from
 * types that are based off of the class, namely, `ArenaTagTypeData`. It is preferrable to trade the
 * type-safety of private/protected fields for the type safety when deserializing arena tags from save data.
 *
 * For data that is mutable only within a turn (e.g. SuppressAbilitiesTag's beingRemoved field),
 * where it does not make sense to be serialized, the field should use ES2020's
 * [private field syntax](https://developer.mozilla.org/en-US/docs/Web/JavaScript/Reference/Classes/Private_elements#private_fields).
 * If the field should be accessible outside of the class, then a public getter should be used.
 *
 *  If any new serializable fields *are* added, then the class *must* override the
 * `loadTag` method to set the new fields. Its signature *must* match the example below,
 * ```
 * class ExampleTag extends SerializableArenaTag {
 *   // Example, if we add 2 new fields that should be serialized:
 *   public a: string;
 *   public b: number;
 *   // Then we must also define a loadTag method with one of the following signatures
 *   public override loadTag(source: BaseArenaTag & Pick<ExampleTag, "tagType" | "a" | "b"): void;
 *   public override loadTag<const T extends this>(source: BaseArenaTag & Pick<T, "tagType" | "a" | "b">): void;
 * }
 * ```
 * Notes
 * - If the class has any subclasses, then the second form of `loadTag` *must* be used.
 */

/** Interface containing the serializable fields of ArenaTagData. */
interface BaseArenaTag {
  /**
   * The tag's remaining duration. Setting to any number `<=0` will make the tag's duration effectively infinite.
   */
  turnCount: number;
  /**
   * The {@linkcode MoveId} that created this tag, or `undefined` if not set by a move.
   */
  sourceMove?: MoveId;
  /**
   * The {@linkcode Pokemon.id | PID} of the {@linkcode Pokemon} having created the tag, or `undefined` if not set by a Pokemon.
   * @todo Implement handling for `ArenaTag`s created by non-pokemon sources (most tags will throw errors without a source)
   */
  // Note: Intentionally not using `?`, as the property should always exist, but just be undefined if not present.
  sourceId: number | undefined;
  /**
   * The {@linkcode ArenaTagSide | side of the field} that this arena tag affects.
   * @defaultValue `ArenaTagSide.BOTH`
   */
  side: ArenaTagSide;
}

/**
 * An {@linkcode ArenaTag} represents a semi-persistent effect affecting a given _side_ of the field.
 * Unlike {@linkcode BattlerTag}s (which are tied to individual {@linkcode Pokemon}), `ArenaTag`s function independently of
 * the Pokemon currently on-field, only cleared on arena reset or through their respective {@linkcode ArenaTag.lapse | lapse} methods.
 */
export abstract class ArenaTag implements BaseArenaTag {
  /** The type of the arena tag */
  public abstract readonly tagType: ArenaTagType;
  // Intentionally left undocumented to inherit comments from interface
  public turnCount: number;
  public sourceMove?: MoveId;
  public sourceId: number | undefined;
  public side: ArenaTagSide;

  /**
   * Return the i18n locales key that will be shown when this tag is added. \
   * Within the text, `{{pokemonNameWithAffix}}` and `{{moveName}}` will be populated with
   * the name of the Pokemon that added the tag and the name of the move that created the tag, respectively.
   * @remarks
   * If this evaluates to an empty string, no message will be displayed.
   */
  protected abstract get onAddMessageKey(): string;

  /**
   * Return the i18n locales key that will be shown when this tag is removed. \
   * Within the text, `{{pokemonNameWithAffix}}` and `{{moveName}}` will be populated with
   * the name of the Pokemon that added the tag and the name of the move that created the tag, respectively.
   * @remarks
   * If this evaluates to an empty string, no message will be displayed.
   */
  protected abstract get onRemoveMessageKey(): string;

  /**
   * @returns A suffix corresponding to this tag's current {@linkcode side}.
   * @sealed
   */
  protected get i18nSideKey(): string {
    return this.side === ArenaTagSide.PLAYER ? "Player" : this.side === ArenaTagSide.ENEMY ? "Enemy" : "";
  }

  constructor(turnCount: number, sourceMove?: MoveId, sourceId?: number, side: ArenaTagSide = ArenaTagSide.BOTH) {
    this.turnCount = turnCount;
    this.sourceMove = sourceMove;
    this.sourceId = sourceId;
    this.side = side;
  }

  /**
   * Apply this tag's effects during a turn.
   * @param _args - Arguments used by subclasses.
   * @todo Remove all boolean return values from subclasses
   * @todo Move all classes with `apply` triggers into a unique sub-class to prevent
   * applying effects of tags that lack effect application
   */
  public apply(..._args: unknown[]): void {}

  /**
   * Trigger effects when this tag is added to the Arena.
   * By default, will queue a message with the contents of {@linkcode getOnAddMessage}.
   * @param quiet - Whether to suppress any messages created during tag addition; default `false`
   */
  public onAdd(quiet = false): void {
    if (quiet || !this.onAddMessageKey) {
      return;
    }

    globalScene.phaseManager.queueMessage(
      i18next.t(this.onAddMessageKey, {
        pokemonNameWithAffix: getPokemonNameWithAffix(this.getSourcePokemon()),
        moveName: this.getMoveName(),
      }),
    );
  }

  /**
   * Trigger effects when this tag is removed from the Arena.
   * By default, will queue a message with the contents of {@linkcode getOnRemoveMessage}.
   * @param quiet - Whether to suppress any messages created during tag addition; default `false`
   */
  public onRemove(quiet = false): void {
    if (quiet || !this.onRemoveMessageKey) {
      return;
    }

    globalScene.phaseManager.queueMessage(
      i18next.t(this.onRemoveMessageKey, {
        pokemonNameWithAffix: getPokemonNameWithAffix(this.getSourcePokemon()),
        moveName: this.getMoveName(),
      }),
    );
  }

  /**
   * Apply effects when this Tag overlaps by creating a new instance while one is already present.
   * @param _source - The {@linkcode Pokemon} having added the tag, or `null` if no pokemon did
   */
  public onOverlap(_source: Pokemon | null): void {}

  /**
   * Reduce this {@linkcode ArenaTag}'s duration and apply any end-of-turn effects
   * Will ignore durations of all tags with durations `<=0`.
   * @returns `true` if this tag should be kept; `false` if it should be removed.
   */
  lapse(): boolean {
    // TODO: Rather than treating negative duration tags as being indefinite,
    // make all duration based classes inherit from their own sub-class
    return this.turnCount < 1 || --this.turnCount > 0;
  }

  protected getMoveName(): string | null {
    return this.sourceMove ? allMoves[this.sourceMove].name : null;
  }

  /**
   * When given a arena tag or json representing one, load the data for it.
   * This is meant to be inherited from by any arena tag with custom attributes
   * @param source - The arena tag being loaded
   */
  loadTag<const T extends this>(source: BaseArenaTag & Pick<T, "tagType">): void {
    this.turnCount = source.turnCount;
    this.sourceMove = source.sourceMove;
    this.sourceId = source.sourceId;
    this.side = source.side;
  }

  /**
   * Helper function that retrieves the source Pokemon
   * @returns - The source {@linkcode Pokemon} for this tag.
   * Returns `undefined` if `this.sourceId` is `undefined`
   */
  protected getSourcePokemon(): Pokemon | undefined {
    return globalScene.getPokemonById(this.sourceId) ?? undefined;
  }

  /**
   * Helper function that retrieves the Pokemon affected
   * @returns list of PlayerPokemon or EnemyPokemon on the field
   */
  protected getAffectedPokemon(): Pokemon[] {
    switch (this.side) {
      case ArenaTagSide.PLAYER:
        return globalScene.getPlayerField();
      case ArenaTagSide.ENEMY:
        return globalScene.getEnemyField();
      case ArenaTagSide.BOTH:
        return globalScene.getField(true);
    }
  }

  /**
   * Return whether this Tag can affect the given Pokemon, based on this tag's {@linkcode side}.
   * @param pokemon - The {@linkcode Pokemon} to check
   * @returns Whether this tag can affect `pokemon`.
   */
  protected canAffect(pokemon: Pokemon) {
    return this.getAffectedPokemon().includes(pokemon);
  }
}

/**
 * Abstract class for arena tags that can persist across turns.
 */
export abstract class SerializableArenaTag extends ArenaTag {
  abstract readonly tagType: SerializableArenaTagType;
}

/**
 * Arena Tag class for {@link https://bulbapedia.bulbagarden.net/wiki/Mist_(move) Mist}.
 * Prevents Pokémon on the opposing side from lowering the stats of the Pokémon in the Mist.
 */
export class MistTag extends SerializableArenaTag {
  readonly tagType = ArenaTagType.MIST;
  constructor(turnCount: number, sourceId: number | undefined, side: ArenaTagSide) {
    super(turnCount, MoveId.MIST, sourceId, side);
  }

  protected override get onAddMessageKey(): string {
    return "arenaTag:mistOnAdd" + this.i18nSideKey;
  }

  protected override get onRemoveMessageKey(): string {
    return "arenaTag:mistOnRemove" + this.i18nSideKey;
  }

  /**
   * Cancels the lowering of stats
   * @param simulated `true` if the effect should be applied quietly
   * @param attacker the {@linkcode Pokemon} using a move into this effect.
   * @param cancelled a {@linkcode BooleanHolder} whose value is set to `true`
   * to flag the stat reduction as cancelled
   * @returns `true` if a stat reduction was cancelled; `false` otherwise
   */
  override apply(simulated: boolean, attacker: Pokemon | null, cancelled: BooleanHolder): boolean {
    // `StatStageChangePhase` currently doesn't have a reference to the source of stat drops,
    // so this code currently has no effect on gameplay.
    if (attacker) {
      const bypassed = new BooleanHolder(false);
      // TODO: Allow this to be simulated
      applyAbAttrs("InfiltratorAbAttr", { pokemon: attacker, simulated: false, bypassed });
      if (bypassed.value) {
        return false;
      }
    }

    cancelled.value = true;

    if (!simulated) {
      globalScene.phaseManager.queueMessage(i18next.t("arenaTag:mistApply"));
    }

    return true;
  }
}

/**
 * Reduces the damage of specific move categories in the arena.
 */
export abstract class WeakenMoveScreenTag extends SerializableArenaTag {
  public abstract readonly tagType: ArenaScreenTagType;
  // Getter to avoid unnecessary serialization and prevent modification
  protected abstract get weakenedCategories(): MoveCategory[];

  /**
   * Applies the weakening effect to the move.
   * @param attacker the attacking {@linkcode Pokemon}
   * @param moveCategory the attacking move's {@linkcode MoveCategory}.
   * @param damageMultiplier A {@linkcode NumberHolder} containing the damage multiplier
   * @returns `true` if the attacking move was weakened; `false` otherwise.
   */
  override apply(attacker: Pokemon, moveCategory: MoveCategory, damageMultiplier: NumberHolder): boolean {
    if (!this.weakenedCategories.includes(moveCategory)) {
      return false;
    }
    const bypassed = new BooleanHolder(false);
    applyAbAttrs("InfiltratorAbAttr", { pokemon: attacker, bypassed });
    if (bypassed.value) {
      return false;
    }
    // Screens are less effective in Double Battles
    damageMultiplier.value = globalScene.currentBattle.double ? 2 / 3 : 1 / 2;
    return true;
  }
}

/**
 * Reduces the damage of physical moves.
 * Used by {@linkcode MoveId.REFLECT}
 */
class ReflectTag extends WeakenMoveScreenTag {
  public readonly tagType = ArenaTagType.REFLECT;
  protected override get weakenedCategories(): [MoveCategory.PHYSICAL] {
    return [MoveCategory.PHYSICAL];
  }

  constructor(turnCount: number, sourceId: number | undefined, side: ArenaTagSide) {
    super(turnCount, MoveId.REFLECT, sourceId, side);
  }

  protected override get onAddMessageKey(): string {
    return "arenaTag:reflectOnAdd" + this.i18nSideKey;
  }

  protected override get onRemoveMessageKey(): string {
    return "arenaTag:reflectOnRemove" + this.i18nSideKey;
  }
}

/**
 * Reduces the damage of special moves.
 * Used by {@linkcode MoveId.LIGHT_SCREEN}
 */
class LightScreenTag extends WeakenMoveScreenTag {
  public readonly tagType = ArenaTagType.LIGHT_SCREEN;
  protected override get weakenedCategories(): [MoveCategory.SPECIAL] {
    return [MoveCategory.SPECIAL];
  }
  constructor(turnCount: number, sourceId: number | undefined, side: ArenaTagSide) {
    super(turnCount, MoveId.LIGHT_SCREEN, sourceId, side);
  }

  protected override get onAddMessageKey(): string {
    return "arenaTag:lightScreenOnAdd" + this.i18nSideKey;
  }
  protected override get onRemoveMessageKey(): string {
    return "arenaTag:lightScreenOnRemove" + this.i18nSideKey;
  }
}

/**
 * Reduces the damage of physical and special moves.
 * Used by {@linkcode MoveId.AURORA_VEIL}
 */
class AuroraVeilTag extends WeakenMoveScreenTag {
  public readonly tagType = ArenaTagType.AURORA_VEIL;
  protected override get weakenedCategories(): [MoveCategory.PHYSICAL, MoveCategory.SPECIAL] {
    return [MoveCategory.PHYSICAL, MoveCategory.SPECIAL];
  }

  constructor(turnCount: number, sourceId: number | undefined, side: ArenaTagSide) {
    super(turnCount, MoveId.AURORA_VEIL, sourceId, side);
  }

  protected override get onAddMessageKey(): string {
    return "arenaTag:auroraVeilOnAdd" + this.i18nSideKey;
  }
  protected override get onRemoveMessageKey(): string {
    return "arenaTag:auroraVeilOnRemove" + this.i18nSideKey;
  }
}

type ProtectConditionFunc = (moveId: MoveId) => boolean;

/**
 * Class to implement conditional team protection
 * applies protection based on the attributes of incoming moves
 */
export abstract class ConditionalProtectTag extends ArenaTag {
  /**
   * Whether this protection effect should apply to _all_ moves, including ones that ignore other forms of protection.
   * @defaultValue `false`
   */
  protected ignoresBypass: boolean;

  constructor(sourceMove: MoveId, sourceId: number | undefined, side: ArenaTagSide, ignoresBypass = false) {
    super(1, sourceMove, sourceId, side);

    this.ignoresBypass = ignoresBypass;
  }

  protected override get onAddMessageKey(): string {
    return "arenaTag:conditionalProtectOnAdd" + this.i18nSideKey;
  }

  protected override get onRemoveMessageKey(): string {
    return "";
  }

  /**
   * The condition function to determine which moves are negated.
   */
  protected abstract get condition(): ProtectConditionFunc;

  /**
   * Return the message key that will be used when protecting an allied target.
   * Within the text, the following variables will be populated:
   *  - `{{pokemonNameWithAffix}}`: The name of the Pokemon protected by the attack
   *  - `{{moveName}}`: The name of the move that created the tag
   *  - `{{attackName}}`: The name of the move that _triggered_ the protection effect.
   * @defaultValue `arenaTag:conditionalProtectApply`
   */
  protected get onProtectMessageKey(): string {
    return "arenaTag:conditionalProtectApply";
  }

  /**
   * Checks incoming moves against the condition function
   * and protects the target if conditions are met
   * @param simulated - `true` if the tag is applied quietly; `false` otherwise.
   * @param isProtected - A {@linkcode BooleanHolder} used to flag if the move is protected against
   * @param _attacker - The attacking {@linkcode Pokemon}
   * @param defender - The defending {@linkcode Pokemon}
   * @param moveId - The {@linkcode MoveId} of the move being used
   * @param ignoresProtectBypass - A {@linkcode BooleanHolder} used to flag if a protection effect superceded effects that ignore protection
   * @returns `true` if this tag protected against the attack; `false` otherwise
   */
  override apply(
    // TODO: `_attacker` is unused by all classes
    // TODO: Simulated is only ever passed as `false` here...
    simulated: boolean,
    isProtected: BooleanHolder,
    _attacker: Pokemon,
    defender: Pokemon,
    moveId: MoveId,
    ignoresProtectBypass: BooleanHolder,
  ): boolean {
    if (!this.canAffect(defender)) {
      return false;
    }

    if (!this.condition(moveId)) {
      return false;
    }

    if (isProtected.value) {
      return false;
    }

    isProtected.value = true;
    if (!simulated) {
      // TODO: This is a floating animation promise
      new CommonBattleAnim(CommonAnim.PROTECT, defender).play();
      globalScene.phaseManager.queueMessage(
        i18next.t(this.onProtectMessageKey, {
          pokemonNameWithAffix: getPokemonNameWithAffix(defender),
          moveName: this.getMoveName(),
          attackName: allMoves[moveId].name,
        }),
      );
    }

    ignoresProtectBypass.value ||= this.ignoresBypass;
    return true;
  }
}

/**
 * Condition function for {@link https://bulbapedia.bulbagarden.net/wiki/Quick_Guard_(move) Quick Guard's}
 * protection effect.
 * @param moveId {@linkcode MoveId} The move to check against this condition
 * @returns `true` if the incoming move's priority is greater than 0.
 *   This includes moves with modified priorities from abilities (e.g. Prankster)
 */
const QuickGuardConditionFunc: ProtectConditionFunc = moveId => {
  const move = allMoves[moveId];
  const effectPhase = globalScene.phaseManager.getCurrentPhase();

  if (effectPhase?.is("MoveEffectPhase")) {
    const attacker = effectPhase.getUserPokemon();
    if (attacker) {
      return move.getPriority(attacker) > 0;
    }
  }
  return move.priority > 0;
};

/**
 * Arena Tag class for {@link https://bulbapedia.bulbagarden.net/wiki/Quick_Guard_(move) Quick Guard}
 * Condition: The incoming move has increased priority.
 */
class QuickGuardTag extends ConditionalProtectTag {
  public readonly tagType = ArenaTagType.QUICK_GUARD;
  constructor(sourceId: number | undefined, side: ArenaTagSide) {
    super(MoveId.QUICK_GUARD, sourceId, side);
  }

  override get condition(): ProtectConditionFunc {
    return QuickGuardConditionFunc;
  }
}

/**
 * Arena Tag class for {@link https://bulbapedia.bulbagarden.net/wiki/Wide_Guard_(move) Wide Guard}
 * Condition: The incoming move can target multiple Pokemon. The move's source
 * can be an ally or enemy.
 */
class WideGuardTag extends ConditionalProtectTag {
  public readonly tagType = ArenaTagType.WIDE_GUARD;
  constructor(sourceId: number | undefined, side: ArenaTagSide) {
    super(MoveId.WIDE_GUARD, sourceId, side);
  }

  override get condition(): ProtectConditionFunc {
    return m => isSpreadMove(allMoves[m]);
  }
}

/**
 * Arena Tag class for {@link https://bulbapedia.bulbagarden.net/wiki/Mat_Block_(move) Mat Block}
 * Condition: The incoming move is a Physical or Special attack move.
 */
class MatBlockTag extends ConditionalProtectTag {
  public readonly tagType = ArenaTagType.MAT_BLOCK;
  constructor(sourceId: number | undefined, side: ArenaTagSide) {
    super(MoveId.MAT_BLOCK, sourceId, side);
  }

  protected override get onAddMessageKey(): string {
    return "arenaTag:matBlockOnAdd";
  }

  protected override get onProtectMessageKey(): string {
    return "arenaTag:matBlockApply";
  }

  protected override get condition(): ProtectConditionFunc {
    return m => allMoves[m].category !== MoveCategory.STATUS;
  }
}

/**
 * Condition function for {@link https://bulbapedia.bulbagarden.net/wiki/Crafty_Shield_(move) Crafty Shield's}
 * protection effect.
 * @param moveId {@linkcode MoveId} The move to check against this condition
 * @returns `true` if the incoming move is a Status move, is not a hazard, and does not target all
 * Pokemon or sides of the field.
 */
const CraftyShieldConditionFunc: ProtectConditionFunc = moveId => {
  const move = allMoves[moveId];
  return (
    move.category === MoveCategory.STATUS &&
    move.moveTarget !== MoveTarget.ENEMY_SIDE &&
    move.moveTarget !== MoveTarget.BOTH_SIDES &&
    move.moveTarget !== MoveTarget.ALL
  );
};

/**
 * Arena Tag class for {@link https://bulbapedia.bulbagarden.net/wiki/Crafty_Shield_(move) Crafty Shield}
 * Condition: The incoming move is a Status move, is not a hazard, and does
 * not target all Pokemon or sides of the field.
 */
class CraftyShieldTag extends ConditionalProtectTag {
  public readonly tagType = ArenaTagType.CRAFTY_SHIELD;
  constructor(sourceId: number | undefined, side: ArenaTagSide) {
    super(MoveId.CRAFTY_SHIELD, sourceId, side, true);
  }

  protected override get condition(): ProtectConditionFunc {
    return CraftyShieldConditionFunc;
  }
}

/**
 * Arena Tag class for {@link https://bulbapedia.bulbagarden.net/wiki/Lucky_Chant_(move) Lucky Chant}.
 * Prevents critical hits against the tag's side.
 */
export class NoCritTag extends SerializableArenaTag {
  public readonly tagType = ArenaTagType.NO_CRIT;

  protected override get onAddMessageKey(): string {
    return "arenaTag:noCritOnAdd" + this.i18nSideKey;
  }
  protected override get onRemoveMessageKey(): string {
    return "arenaTag:noCritOnRemove" + this.i18nSideKey;
  }

  public override apply(blockCrit: BooleanHolder): void {
    blockCrit.value = true;
  }
}

/**
 * Abstract class to implement weakened moves of a specific type.
 */
export abstract class WeakenMoveTypeTag extends SerializableArenaTag {
  abstract readonly tagType: ArenaTagType.MUD_SPORT | ArenaTagType.WATER_SPORT;
  abstract get weakenedType(): PokemonType;

  /**
   * Reduces an attack's power by 0.33x if it matches this tag's weakened type.
   * @param type the attack's {@linkcode PokemonType}
   * @param power a {@linkcode NumberHolder} containing the attack's power
   * @returns `true` if the attack's power was reduced; `false` otherwise.
   */
  override apply(type: PokemonType, power: NumberHolder): boolean {
    if (type === this.weakenedType) {
      power.value *= 0.33;
      return true;
    }
    return false;
  }
}

/**
 * Arena Tag class for {@link https://bulbapedia.bulbagarden.net/wiki/Mud_Sport_(move) Mud Sport}.
 * Weakens Electric type moves for a set amount of turns, usually 5.
 */
class MudSportTag extends WeakenMoveTypeTag {
  public readonly tagType = ArenaTagType.MUD_SPORT;
  override get weakenedType(): PokemonType.ELECTRIC {
    return PokemonType.ELECTRIC;
  }
  constructor(turnCount: number, sourceId?: number) {
    super(turnCount, MoveId.MUD_SPORT, sourceId);
  }

  protected override get onAddMessageKey(): string {
    return "arenaTag:mudSportOnAdd";
  }

  protected override get onRemoveMessageKey(): string {
    return "arenaTag:mudSportOnRemove";
  }
}

/**
 * Arena Tag class for {@link https://bulbapedia.bulbagarden.net/wiki/Water_Sport_(move) Water Sport}.
 * Weakens Fire type moves for a set amount of turns, usually 5.
 */
class WaterSportTag extends WeakenMoveTypeTag {
  public readonly tagType = ArenaTagType.WATER_SPORT;
  override get weakenedType(): PokemonType.FIRE {
    return PokemonType.FIRE;
  }
  constructor(turnCount: number, sourceId?: number) {
    super(turnCount, MoveId.WATER_SPORT, sourceId);
  }

  protected override get onAddMessageKey(): string {
    return "arenaTag:waterSportOnAdd";
  }

  protected override get onRemoveMessageKey(): string {
    return "arenaTag:waterSportOnRemove";
  }
}

/**
 * Arena Tag class for {@link https://bulbapedia.bulbagarden.net/wiki/Ion_Deluge_(move) | Ion Deluge}
 * and the secondary effect of {@link https://bulbapedia.bulbagarden.net/wiki/Plasma_Fists_(move) | Plasma Fists}.
 * Converts Normal-type moves to Electric type for the rest of the turn.
 */
export class IonDelugeTag extends ArenaTag {
  public readonly tagType = ArenaTagType.ION_DELUGE;
  constructor(sourceMove?: MoveId) {
    super(1, sourceMove);
  }

  protected override get onAddMessageKey(): string {
    return "arenaTag:plasmaFistsOnAdd";
  }

  protected override get onRemoveMessageKey(): string {
    return "";
  }

  /**
   * Converts Normal-type moves to Electric type
   * @param moveType a {@linkcode NumberHolder} containing a move's {@linkcode PokemonType}
   * @returns `true` if the given move type changed; `false` otherwise.
   */
  override apply(moveType: NumberHolder): boolean {
    if (moveType.value === PokemonType.NORMAL) {
      moveType.value = PokemonType.ELECTRIC;
      return true;
    }
    return false;
  }
}

/**
 * Abstract class to implement [entry hazards](https://bulbapedia.bulbagarden.net/wiki/List_of_moves_that_cause_entry_hazards).
 * These persistent tags remain on-field across turns and apply effects to any {@linkcode Pokemon} switching in. \
 * Uniquely, adding a tag multiple times may stack multiple "layers" of the effect, increasing its severity.
 */
export abstract class EntryHazardTag extends SerializableArenaTag {
  public declare abstract readonly tagType: EntryHazardTagType;
  /**
   * The current number of layers this tag has.
   * Starts at 1 and increases each time the trap is laid.
   * Intended to be mutable within the class itself and readonly outside of it
   * @protected
   */
  public readonly layers: number = 1;
  /** The maximum number of layers this tag can have. */
  public abstract get maxLayers(): number;
  /** Whether this tag should only affect grounded targets; default `true` */
  protected get groundedOnly(): boolean {
    return true;
  }

  constructor(sourceMove: MoveId, sourceId: number | undefined, side: ArenaTagSide) {
    super(0, sourceMove, sourceId, side);
  }

  /**
   * Check if this tag can have more layers added to it.
   * @returns Whether this tag can have another layer added to it.
   */
  public canAdd(): boolean {
    return this.layers < this.maxLayers;
  }

  /**
   * Add a new layer to this tag upon overlap, triggering the tag's normal {@linkcode onAdd} effects upon doing so.
   */
  override onOverlap(): void {
    if (!this.canAdd()) {
      return;
    }
    (this as Mutable<this>).layers++;

    this.onAdd();
  }

  /**
   * Activate the hazard effect onto a Pokemon when it enters the field.
   * @param simulated - Whether to suppress activation effects during execution
   * @param pokemon - The {@linkcode Pokemon} triggering this hazard
   * @returns `true` if this hazard affects the given Pokemon; `false` otherwise.
   */
  override apply(simulated: boolean, pokemon: Pokemon): boolean {
    if (!this.canAffect(pokemon)) {
      return false;
    }

    if (this.groundedOnly && !pokemon.isGrounded()) {
      return false;
    }

    return this.activateTrap(simulated, pokemon);
  }

  /**
   * Activate this trap's effects when a Pokemon switches into it.
   * @param simulated - Whether the activation is simulated
   * @param pokemon - The {@linkcode Pokemon} switching in
   * @returns Whether the trap activation succeeded
   * @todo Do we need the return value? nothing uses it
   */
  protected abstract activateTrap(simulated: boolean, pokemon: Pokemon): boolean;

  getMatchupScoreMultiplier(pokemon: Pokemon): number {
    return pokemon.isGrounded()
      ? 1
      : Phaser.Math.Linear(0, 1 / Math.pow(2, this.layers), Math.min(pokemon.getHpRatio(), 0.5) * 2);
  }

  public loadTag<T extends this>(source: BaseArenaTag & Pick<T, "tagType" | "layers">): void {
    super.loadTag(source);
    (this as Mutable<this>).layers = source.layers;
  }
}

/**
 * Abstract class to implement damaging entry hazards.
 * Currently used for {@linkcode SpikesTag} and {@linkcode StealthRockTag}.
 */
abstract class DamagingTrapTag extends EntryHazardTag {
  /**
   * Damage a target that switches into this Tag while active.
   * @param simulated - Whether the activation is simulated
   * @param pokemon - The {@linkcode Pokemon} switching in
   * @returns Whether the trap activation succeeded
   * @sealed
   */
  override activateTrap(simulated: boolean, pokemon: Pokemon): boolean {
    // Check for magic guard immunity
    const cancelled = new BooleanHolder(false);
    applyAbAttrs("BlockNonDirectDamageAbAttr", { pokemon, cancelled });
    if (cancelled.value) {
      return false;
    }

    if (simulated) {
      return true;
    }

    // Damage the target and trigger a message
    const damageHpRatio = this.getDamageHpRatio(pokemon);
    const damage = toDmgValue(pokemon.getMaxHp() * damageHpRatio);

    globalScene.phaseManager.queueMessage(
      i18next.t(this.triggerMessageKey, {
        pokemonNameWithAffix: getPokemonNameWithAffix(pokemon),
      }),
    );
    pokemon.damageAndUpdate(damage, { result: HitResult.INDIRECT });
    pokemon.turnData.damageTaken += damage;
    return true;
  }

  /**
   * Return the i18n key of the text to be displayed when this tag deals damage.
   * Within the text, `{{pokemonNameWithAffix}}` will be populated with the victim's name.
   * @returns The locales key for the trigger message to be displayed on-screen.
   */
  protected abstract get triggerMessageKey(): string;

  /**
   * Return the amount of damage this tag should deal to the given Pokemon, relative to its maximum HP.
   * @param _pokemon - The {@linkcode Pokemon} switching in
   * @returns The percentage of max HP to deal upon activation.
   */
  protected abstract getDamageHpRatio(_pokemon: Pokemon): number;
}

/**
 * Arena Tag class for {@link https://bulbapedia.bulbagarden.net/wiki/Spikes_(move) Spikes}.
 * Applies up to 3 layers of Spikes, dealing 1/8th, 1/6th, or 1/4th of the the Pokémon's HP
 * in damage for 1, 2, or 3 layers of Spikes respectively if they are summoned into this trap.
 */
class SpikesTag extends DamagingTrapTag {
  public readonly tagType = ArenaTagType.SPIKES;
  override get maxLayers() {
    return 3 as const;
  }

  constructor(sourceId: number | undefined, side: ArenaTagSide) {
    super(MoveId.SPIKES, sourceId, side);
  }

  protected override get onAddMessageKey(): string {
    return "arenaTag:spikesOnAdd" + this.i18nSideKey;
  }

  protected override get onRemoveMessageKey(): string {
    return "arenaTag:spikesOnAdd" + this.i18nSideKey;
  }

  protected override get triggerMessageKey(): string {
    return "arenaTag:spikesActivateTrap";
  }

  protected override getDamageHpRatio(_pokemon: Pokemon): number {
    // 1/8 for 1 layer, 1/6 for 2, 1/4 for 3
    return 1 / (10 - 2 * this.layers);
  }
}

/**
 * Arena Tag class for {@link https://bulbapedia.bulbagarden.net/wiki/Stealth_Rock_(move) | Stealth Rock}.
 * Applies up to 1 layer of Stealth Rocks, dealing percentage-based damage to any Pokémon
 * who is summoned into the trap based on the Rock type's type effectiveness.
 */
class StealthRockTag extends DamagingTrapTag {
  public readonly tagType = ArenaTagType.STEALTH_ROCK;
  override get maxLayers() {
    return 1 as const;
  }
  protected override get groundedOnly() {
    return false;
  }

  constructor(sourceId: number | undefined, side: ArenaTagSide) {
    super(MoveId.STEALTH_ROCK, sourceId, side);
  }

  protected override get onAddMessageKey(): string {
    return "arenaTag:stealthRockOnAdd" + this.i18nSideKey;
  }

<<<<<<< HEAD
  protected override get onRemoveMessageKey(): string {
    return "arenaTag:stealthRockOnRemove" + this.i18nSideKey;
  }

  protected override get triggerMessageKey(): string {
    return "arenaTag:stealthRockActivateTrap";
=======
  protected override getTriggerMessage(pokemon: Pokemon): string {
    return i18next.t("arenaTag:stealthRockActivateTrap", {
      pokemonNameWithAffix: getPokemonNameWithAffix(pokemon),
    });
>>>>>>> dcb2f321
  }

  protected override getDamageHpRatio(pokemon: Pokemon): number {
    const effectiveness = pokemon.getAttackTypeEffectiveness(PokemonType.ROCK, undefined, true);
    return 0.125 * effectiveness;
  }

  getMatchupScoreMultiplier(pokemon: Pokemon): number {
    const damageHpRatio = this.getDamageHpRatio(pokemon);
    return Phaser.Math.Linear(super.getMatchupScoreMultiplier(pokemon), 1, 1 - Math.pow(damageHpRatio, damageHpRatio));
  }
}

/**
 * Arena Tag class for {@link https://bulbapedia.bulbagarden.net/wiki/Toxic_Spikes_(move) | Toxic Spikes}.
 * Applies up to 2 layers of Toxic Spikes, poisoning or badly poisoning any Pokémon switched in
 * based on the current layer count. \
 * Poison-type Pokémon will remove it entirely upon switch-in.
 */
class ToxicSpikesTag extends EntryHazardTag {
  public readonly tagType = ArenaTagType.TOXIC_SPIKES;
  override get maxLayers() {
    return 2 as const;
  }

  constructor(sourceId: number | undefined, side: ArenaTagSide) {
    super(MoveId.TOXIC_SPIKES, sourceId, side);
  }

  protected override get onAddMessageKey(): string {
    return "arenaTag:toxicSpikesOnAdd" + this.i18nSideKey;
  }

  protected override get onRemoveMessageKey(): string {
    return "arenaTag:toxicSpikesOnRemove" + this.i18nSideKey;
  }

  override activateTrap(simulated: boolean, pokemon: Pokemon): boolean {
    if (simulated) {
      return true;
    }

    if (pokemon.isOfType(PokemonType.POISON)) {
      // Neutralize the tag and remove it from the field.
      globalScene.arena.removeTagOnSide(this.tagType, this.side);
      return true;
    }

    // Attempt to poison the target, suppressing any status effect messages
    const effect = this.layers === 1 ? StatusEffect.POISON : StatusEffect.TOXIC;
    return pokemon.trySetStatus(effect, null, 0, this.getMoveName(), false, true);
  }

  getMatchupScoreMultiplier(pokemon: Pokemon): number {
    if (pokemon.isGrounded() || !pokemon.canSetStatus(StatusEffect.POISON, true)) {
      return 1;
    }
    if (pokemon.isOfType(PokemonType.POISON)) {
      return 1.25;
    }
    return super.getMatchupScoreMultiplier(pokemon);
  }
}

/**
 * Arena Tag class for {@link https://bulbapedia.bulbagarden.net/wiki/Sticky_Web_(move) | Sticky Web}.
 * Applies a single-layer trap that lowers the Speed of all grounded Pokémon switching in.
 */
class StickyWebTag extends EntryHazardTag {
  public readonly tagType = ArenaTagType.STICKY_WEB;
  override get maxLayers() {
    return 1 as const;
  }

  constructor(sourceId: number | undefined, side: ArenaTagSide) {
    super(MoveId.STICKY_WEB, sourceId, side);
  }

  protected override get onAddMessageKey(): string {
    return "arenaTag:stickyWebOnAdd" + this.i18nSideKey;
  }

  protected override get onRemoveMessageKey(): string {
    return "arenaTag:stickyWebOnRemove" + this.i18nSideKey;
  }

  override activateTrap(simulated: boolean, pokemon: Pokemon): boolean {
    const cancelled = new BooleanHolder(false);
    // TODO: Does this need to pass `simulated` as a parameter?
    applyAbAttrs("ProtectStatAbAttr", {
      pokemon,
      cancelled,
      stat: Stat.SPD,
      stages: -1,
    });

    if (cancelled.value) {
      return false;
    }

    if (simulated) {
      return true;
    }

    globalScene.phaseManager.queueMessage(
      i18next.t("arenaTag:stickyWebActivateTrap", {
        pokemonNameWithAffix: getPokemonNameWithAffix(pokemon),
      }),
    );

    globalScene.phaseManager.unshiftNew(
      "StatStageChangePhase",
      pokemon.getBattlerIndex(),
      false,
      [Stat.SPD],
      -1,
      true,
      false,
      true,
      null,
      false,
      true,
    );
    return true;
  }
}

/**
 * This arena tag facilitates the application of the move Imprison
 * Imprison remains in effect as long as the source Pokemon is active and present on the field.
 * Imprison will apply to any opposing Pokemon that switch onto the field as well.
 */
class ImprisonTag extends EntryHazardTag {
  public readonly tagType = ArenaTagType.IMPRISON;
  override get maxLayers() {
    return 1 as const;
  }

  constructor(sourceId: number | undefined, side: ArenaTagSide) {
    super(MoveId.IMPRISON, sourceId, side);
  }

  protected override get onAddMessageKey(): string {
    return "battlerTags:imprisonOnAdd";
  }
  protected override get onRemoveMessageKey(): string {
    return "";
  }

  /**
   * Apply the effects of Imprison to all opposing on-field Pokemon.
   */
  override onAdd(quiet = false): void {
    super.onAdd(quiet);

    const party = this.getAffectedPokemon();
    party.forEach(p => {
      if (p.isAllowedInBattle()) {
        p.addTag(BattlerTagType.IMPRISON, 1, MoveId.IMPRISON, this.sourceId);
      }
    });
  }

  /**
   * Checks if the source Pokemon is still active on the field   * @returns `true` if the source of the tag is still active on the field | `false` if not
   */
  override lapse(): boolean {
    const source = this.getSourcePokemon();
    return !!source?.isActive(true);
  }

  /**
   * This applies the effects of Imprison to any opposing Pokemon that switch into the field while the source Pokemon is still active
   * @param pokemon - The Pokemon Imprison is applied to
   * @returns `true`
   */
  override activateTrap(_simulated: boolean, pokemon: Pokemon): boolean {
    const source = this.getSourcePokemon();
    if (source?.isActive(true) && pokemon.isAllowedInBattle()) {
      pokemon.addTag(BattlerTagType.IMPRISON, 1, MoveId.IMPRISON, this.sourceId);
    }
    return true;
  }

  /**
   * When the arena tag is removed, it also attempts to remove any related Battler Tags if they haven't already been removed from the affected Pokemon
   */
  override onRemove(quiet = false): void {
    super.onRemove(quiet);
    const party = this.getAffectedPokemon();
    party.forEach(p => {
      p.removeTag(BattlerTagType.IMPRISON);
    });
  }
}

/**
 * Abstract base class for all Room {@linkcode ArenaTag}s, characterized by their immediate removal
 * upon overlap.
 */
abstract class RoomArenaTag extends SerializableArenaTag {
  declare abstract tagType: RoomArenaTagType;

  /**
   * Immediately remove this Tag upon overlapping.
   * @sealed
   */
  override onOverlap(): void {
    globalScene.arena.removeTagOnSide(this.tagType, this.side);
  }
}

/**
 * Arena Tag class for {@link https://bulbapedia.bulbagarden.net/wiki/Trick_Room_(move) Trick Room}.
 * Reverses the Speed stats for all Pokémon on the field as long as this arena tag is up,
 * also reversing the turn order for all Pokémon on the field as well.
 */
export class TrickRoomTag extends RoomArenaTag {
  public readonly tagType = ArenaTagType.TRICK_ROOM;
  constructor(turnCount: number, sourceId?: number) {
    super(turnCount, MoveId.TRICK_ROOM, sourceId);
  }

  protected override get onAddMessageKey(): string {
    return "arenaTag:trickRoomOnAdd";
  }

  protected override get onRemoveMessageKey(): string {
    return "arenaTag:trickRoomOnRemove";
  }

  /**
   * Reverses Speed-based turn order for all Pokemon on the field
   * @param speedReversed a {@linkcode BooleanHolder} used to flag if Speed-based
   * turn order should be reversed.
   * @returns `true` if turn order is successfully reversed; `false` otherwise
   */
  override apply(speedReversed: BooleanHolder): void {
    speedReversed.value = !speedReversed.value;
<<<<<<< HEAD
=======
    return true;
  }

  onAdd(_arena: Arena): void {
    super.onAdd(_arena);

    const source = this.getSourcePokemon();
    if (!source) {
      console.warn(`Failed to get source Pokemon for TrickRoomTag on add message; id: ${this.sourceId}`);
      return;
    }

    globalScene.phaseManager.queueMessage(
      i18next.t("arenaTag:trickRoomOnAdd", {
        pokemonNameWithAffix: getPokemonNameWithAffix(source),
      }),
    );
  }

  onRemove(_arena: Arena): void {
    globalScene.phaseManager.queueMessage(i18next.t("arenaTag:trickRoomOnRemove"));
>>>>>>> dcb2f321
  }
}

/**
 * Arena Tag class for {@link https://bulbapedia.bulbagarden.net/wiki/Gravity_(move) Gravity}.
 * Grounds all Pokémon on the field, including Flying-types and those with
 * {@linkcode AbilityId.LEVITATE} for the duration of the arena tag, usually 5 turns.
 */
export class GravityTag extends SerializableArenaTag {
  public readonly tagType = ArenaTagType.GRAVITY;
  constructor(turnCount: number, sourceId?: number) {
    super(turnCount, MoveId.GRAVITY, sourceId);
  }

  protected override get onAddMessageKey(): string {
    return "arenaTag:gravityOnAdd";
  }

  protected override get onRemoveMessageKey(): string {
    return "arenaTag:gravityOnRemove";
  }

  onAdd(quiet = false): void {
    super.onAdd(quiet);
    globalScene.getField(true).forEach(pokemon => {
      if (pokemon !== null) {
        pokemon.removeTag(BattlerTagType.FLOATING);
        pokemon.removeTag(BattlerTagType.TELEKINESIS);
        if (pokemon.getTag(BattlerTagType.FLYING)) {
          pokemon.addTag(BattlerTagType.INTERRUPTED);
        }
      }
    });
  }
}

/**
 * Arena Tag class for {@link https://bulbapedia.bulbagarden.net/wiki/Tailwind_(move) Tailwind}.
 * Doubles the Speed of the Pokémon who created this arena tag, as well as all allied Pokémon.
 * Applies this arena tag for 4 turns (including the turn the move was used).
 */
class TailwindTag extends SerializableArenaTag {
  public readonly tagType = ArenaTagType.TAILWIND;
  constructor(turnCount: number, sourceId: number | undefined, side: ArenaTagSide) {
    super(turnCount, MoveId.TAILWIND, sourceId, side);
  }

  protected override get onAddMessageKey(): string {
    return "arenaTag:tailwindOnAdd" + this.i18nSideKey;
  }

  protected override get onRemoveMessageKey(): string {
    return "arenaTag:tailwindOnRemove" + this.i18nSideKey;
  }

  onAdd(quiet = false): void {
    super.onAdd(quiet);

    const field = this.getAffectedPokemon();

    for (const pokemon of field) {
      // Apply the CHARGED tag to party members with the WIND_POWER ability
      // TODO: This should not be handled here
      if (pokemon.hasAbility(AbilityId.WIND_POWER) && !pokemon.getTag(BattlerTagType.CHARGED)) {
        pokemon.addTag(BattlerTagType.CHARGED);
        globalScene.phaseManager.queueMessage(
          i18next.t("abilityTriggers:windPowerCharged", {
            pokemonName: getPokemonNameWithAffix(pokemon),
            moveName: this.getMoveName(),
          }),
        );
      }

      // Raise attack by one stage if party member has WIND_RIDER ability
      // TODO: Ability displays should be handled by the ability
      if (pokemon.hasAbility(AbilityId.WIND_RIDER)) {
        globalScene.phaseManager.queueAbilityDisplay(pokemon, false, true);
        globalScene.phaseManager.unshiftNew(
          "StatStageChangePhase",
          pokemon.getBattlerIndex(),
          true,
          [Stat.ATK],
          1,
          true,
        );
        globalScene.phaseManager.queueAbilityDisplay(pokemon, false, false);
      }
    }
  }

  // TODO: Have the `apply` method double speed
}

/**
 * Arena Tag class for {@link https://bulbapedia.bulbagarden.net/wiki/Happy_Hour_(move) Happy Hour}.
 * Doubles the prize money from trainers and money moves like {@linkcode MoveId.PAY_DAY} and {@linkcode MoveId.MAKE_IT_RAIN}.
 */
class HappyHourTag extends SerializableArenaTag {
  public readonly tagType = ArenaTagType.HAPPY_HOUR;
  constructor(turnCount: number, sourceId: number | undefined, side: ArenaTagSide) {
    super(turnCount, MoveId.HAPPY_HOUR, sourceId, side);
  }

  protected override get onAddMessageKey(): string {
    return "arenaTag:happyHourOnAdd";
  }

  // Mainline technically doesn't have a "happy hour removal message", but we keep it in as nice QoL
  protected override get onRemoveMessageKey(): string {
    return "arenaTag:happyHourOnRemove";
  }
}

class SafeguardTag extends ArenaTag {
  public readonly tagType = ArenaTagType.SAFEGUARD;
  constructor(turnCount: number, sourceId: number | undefined, side: ArenaTagSide) {
    super(turnCount, MoveId.SAFEGUARD, sourceId, side);
  }

  protected override get onAddMessageKey(): string {
    return "arenaTag:safeguardOnAdd" + this.i18nSideKey;
  }

  protected override get onRemoveMessageKey(): string {
    return "arenaTag:safeguardOnRemove" + this.i18nSideKey;
  }
}

class NoneTag extends ArenaTag {
  public readonly tagType = ArenaTagType.NONE;
  constructor() {
    super(0);
  }

  protected override get onAddMessageKey(): string {
    return "";
  }

  protected override get onRemoveMessageKey(): string {
    return "";
  }
}

/**
 * Arena Tag implementing the "sea of fire" effect from the combination
 * of {@link https://bulbapedia.bulbagarden.net/wiki/Fire_Pledge_(move) | Fire Pledge}
 * and {@link https://bulbapedia.bulbagarden.net/wiki/Grass_Pledge_(move) | Grass Pledge}.
 * Damages all non-Fire-type Pokemon on the given side of the field at the end
 * of each turn for 4 turns.
 */
class FireGrassPledgeTag extends SerializableArenaTag {
  public readonly tagType = ArenaTagType.FIRE_GRASS_PLEDGE;
  constructor(sourceId: number | undefined, side: ArenaTagSide) {
    super(4, MoveId.FIRE_PLEDGE, sourceId, side);
  }

  protected override get onAddMessageKey(): string {
    return "arenaTag:fireGrassPledgeOnAdd" + this.i18nSideKey;
  }

  protected override get onRemoveMessageKey(): string {
    return "arenaTag:fireGrassPledgeOnRemove" + this.i18nSideKey;
  }

  override lapse(): boolean {
    const field = this.getAffectedPokemon().filter(
      pokemon => !pokemon.isOfType(PokemonType.FIRE, true, true) && !pokemon.switchOutStatus,
    );

    field.forEach(pokemon => {
      // "{pokemonNameWithAffix} was hurt by the sea of fire!"
      globalScene.phaseManager.queueMessage(
        i18next.t("arenaTag:fireGrassPledgeLapse", {
          pokemonNameWithAffix: getPokemonNameWithAffix(pokemon),
        }),
      );
      // TODO: Replace this with a proper animation
      globalScene.phaseManager.unshiftNew(
        "CommonAnimPhase",
        pokemon.getBattlerIndex(),
        pokemon.getBattlerIndex(),
        CommonAnim.MAGMA_STORM,
      );
      pokemon.damageAndUpdate(toDmgValue(pokemon.getMaxHp() / 8), { result: HitResult.INDIRECT });
    });

    return super.lapse();
  }
}

/**
 * Arena Tag implementing the "rainbow" effect from the combination
 * of {@link https://bulbapedia.bulbagarden.net/wiki/Water_Pledge_(move) | Water Pledge}
 * and {@link https://bulbapedia.bulbagarden.net/wiki/Fire_Pledge_(move) | Fire Pledge}.
 * Doubles the secondary effect chance of moves from Pokemon on the
 * given side of the field for 4 turns.
 */
class WaterFirePledgeTag extends SerializableArenaTag {
  public readonly tagType = ArenaTagType.WATER_FIRE_PLEDGE;
  constructor(sourceId: number | undefined, side: ArenaTagSide) {
    super(4, MoveId.WATER_PLEDGE, sourceId, side);
  }
  protected override get onAddMessageKey(): string {
    return "arenaTag:waterFirePledgeOnAdd" + this.i18nSideKey;
  }

  protected override get onRemoveMessageKey(): string {
    return "arenaTag:waterFirePledgeOnRemove" + this.i18nSideKey;
  }

  /**
   * Doubles the chance for the given move's secondary effect(s) to trigger
   * @param moveChance a {@linkcode NumberHolder} containing
   * the move's current effect chance
   */
  override apply(moveChance: NumberHolder): void {
    moveChance.value *= 2;
  }
}

/**
 * Arena Tag implementing the "swamp" effect from the combination
 * of {@link https://bulbapedia.bulbagarden.net/wiki/Grass_Pledge_(move) | Grass Pledge}
 * and {@link https://bulbapedia.bulbagarden.net/wiki/Water_Pledge_(move) | Water Pledge}.
 * Quarters the Speed of Pokemon on the given side of the field for 4 turns.
 */
class GrassWaterPledgeTag extends SerializableArenaTag {
  public readonly tagType = ArenaTagType.GRASS_WATER_PLEDGE;
  constructor(sourceId: number | undefined, side: ArenaTagSide) {
    super(4, MoveId.GRASS_PLEDGE, sourceId, side);
  }

  protected override get onAddMessageKey(): string {
    return "arenaTag:grassWaterPledgeOnAdd" + this.i18nSideKey;
  }

  protected override get onRemoveMessageKey(): string {
    return "arenaTag:grassWaterPledgeOnAdd" + this.i18nSideKey;
  }

  // TODO: Move speed drops into this class's `apply` method instead of an explicit check for it
}

/**
 * Arena Tag class for {@link https://bulbapedia.bulbagarden.net/wiki/Fairy_Lock_(move) Fairy Lock}.
 * Fairy Lock prevents all Pokémon (except Ghost types) on the field from switching out or
 * fleeing during their next turn.
 * If a Pokémon that's on the field when Fairy Lock is used goes on to faint later in the same turn,
 * the Pokémon that replaces it will still be unable to switch out in the following turn.
 */
export class FairyLockTag extends SerializableArenaTag {
  public readonly tagType = ArenaTagType.FAIRY_LOCK;
  constructor(turnCount: number, sourceId?: number) {
    super(turnCount, MoveId.FAIRY_LOCK, sourceId);
  }

  protected override get onAddMessageKey(): string {
    return "arenaTag:fairyLockOnAdd" + this.i18nSideKey;
  }
  protected override get onRemoveMessageKey(): string {
    return "";
  }
}

/**
 * Arena tag class for {@link https://bulbapedia.bulbagarden.net/wiki/Neutralizing_Gas_(Ability) Neutralizing Gas}
 *
 * Keeps track of the number of pokemon on the field with Neutralizing Gas - If it drops to zero, the effect is ended and abilities are reactivated
 *
 * Additionally ends onLose abilities when it is activated
 * @sealed
 */
export class SuppressAbilitiesTag extends SerializableArenaTag {
  // Source count is allowed to be inwardly mutable, but outwardly immutable
  public readonly sourceCount = 1;
  public readonly tagType = ArenaTagType.NEUTRALIZING_GAS;
  // Private field prevents field from appearing during serialization
  /** Whether the tag is in the process of being removed */
  #beingRemoved = false;
  /** Whether the tag is in the process of being removed */
  public get beingRemoved(): boolean {
    return this.#beingRemoved;
  }

  constructor(sourceId?: number) {
    super(0, undefined, sourceId);
  }

  // Disable on add message since we have to handle it ourself
  protected override get onAddMessageKey(): string {
    return "";
  }
  protected override get onRemoveMessageKey(): string {
    return "arenaTag:neutralizingGasOnRemove";
  }

  private playActivationMessage(pokemon: Pokemon | null) {
    if (pokemon) {
      globalScene.phaseManager.queueMessage(
        i18next.t("arenaTag:neutralizingGasOnAdd", {
          pokemonNameWithAffix: getPokemonNameWithAffix(pokemon),
        }),
      );
    }
  }

  public override loadTag(source: BaseArenaTag & Pick<SuppressAbilitiesTag, "tagType" | "sourceCount">): void {
    super.loadTag(source);
    (this as Mutable<this>).sourceCount = source.sourceCount;
  }

  public override onAdd(): void {
    const pokemon = this.getSourcePokemon();
    if (pokemon) {
      this.playActivationMessage(pokemon);

      for (const fieldPokemon of globalScene.getField(true)) {
        if (fieldPokemon.id !== pokemon.id) {
          // TODO: investigate whether we can just remove the foreach and call `applyAbAttrs` directly, providing
          // the appropriate attributes (preLEaveField and IllusionBreak)
          [true, false].forEach(passive => {
            applyOnLoseAbAttrs({ pokemon: fieldPokemon, passive });
          });
        }
      }
    }
  }

  public override onOverlap(source: Pokemon | null): void {
    (this as Mutable<this>).sourceCount++;
    this.playActivationMessage(source);
  }

  public onSourceLeave(arena: Arena): void {
    (this as Mutable<this>).sourceCount--;
    if (this.sourceCount <= 0) {
      arena.removeTag(ArenaTagType.NEUTRALIZING_GAS);
    } else if (this.sourceCount === 1) {
      // With 1 source left, that pokemon's other abilities should reactivate
      // This may be confusing for players but would be the most accurate gameplay-wise
      // Could have a custom message that plays when a specific pokemon's NG ends? This entire thing exists due to passives after all
      const setter = globalScene
        .getField(true)
        .filter(p => p.hasAbilityWithAttr("PreLeaveFieldRemoveSuppressAbilitiesSourceAbAttr", false))[0];
      applyOnGainAbAttrs({
        pokemon: setter,
        passive: setter.getAbility().hasAttr("PreLeaveFieldRemoveSuppressAbilitiesSourceAbAttr"),
      });
    }
  }

  public override onRemove(quiet = false) {
    this.#beingRemoved = true;
    super.onRemove(quiet);

    for (const pokemon of globalScene.getField(true)) {
      // There is only one pokemon with this attr on the field on removal, so its abilities are already active
      if (!pokemon.hasAbilityWithAttr("PreLeaveFieldRemoveSuppressAbilitiesSourceAbAttr", false)) {
        [true, false].forEach(passive => {
          applyOnGainAbAttrs({ pokemon, passive });
        });
      }
    }
  }

  public shouldApplyToSelf(): boolean {
    return this.sourceCount > 1;
  }
}

// TODO: swap `sourceMove` and `sourceId` and make `sourceMove` an optional parameter
export function getArenaTag(
  tagType: ArenaTagType,
  turnCount: number,
  sourceMove: MoveId | undefined,
  sourceId: number | undefined,
  side: ArenaTagSide = ArenaTagSide.BOTH,
): ArenaTag | null {
  switch (tagType) {
    case ArenaTagType.MIST:
      return new MistTag(turnCount, sourceId, side);
    case ArenaTagType.QUICK_GUARD:
      return new QuickGuardTag(sourceId, side);
    case ArenaTagType.WIDE_GUARD:
      return new WideGuardTag(sourceId, side);
    case ArenaTagType.MAT_BLOCK:
      return new MatBlockTag(sourceId, side);
    case ArenaTagType.CRAFTY_SHIELD:
      return new CraftyShieldTag(sourceId, side);
    case ArenaTagType.NO_CRIT:
      return new NoCritTag(turnCount, sourceMove, sourceId, side);
    case ArenaTagType.MUD_SPORT:
      return new MudSportTag(turnCount, sourceId);
    case ArenaTagType.WATER_SPORT:
      return new WaterSportTag(turnCount, sourceId);
    case ArenaTagType.ION_DELUGE:
      return new IonDelugeTag(sourceMove);
    case ArenaTagType.SPIKES:
      return new SpikesTag(sourceId, side);
    case ArenaTagType.TOXIC_SPIKES:
      return new ToxicSpikesTag(sourceId, side);
    case ArenaTagType.STEALTH_ROCK:
      return new StealthRockTag(sourceId, side);
    case ArenaTagType.STICKY_WEB:
      return new StickyWebTag(sourceId, side);
    case ArenaTagType.TRICK_ROOM:
      return new TrickRoomTag(turnCount, sourceId);
    case ArenaTagType.GRAVITY:
      return new GravityTag(turnCount, sourceId);
    case ArenaTagType.REFLECT:
      return new ReflectTag(turnCount, sourceId, side);
    case ArenaTagType.LIGHT_SCREEN:
      return new LightScreenTag(turnCount, sourceId, side);
    case ArenaTagType.AURORA_VEIL:
      return new AuroraVeilTag(turnCount, sourceId, side);
    case ArenaTagType.TAILWIND:
      return new TailwindTag(turnCount, sourceId, side);
    case ArenaTagType.HAPPY_HOUR:
      return new HappyHourTag(turnCount, sourceId, side);
    case ArenaTagType.SAFEGUARD:
      return new SafeguardTag(turnCount, sourceId, side);
    case ArenaTagType.IMPRISON:
      return new ImprisonTag(sourceId, side);
    case ArenaTagType.FIRE_GRASS_PLEDGE:
      return new FireGrassPledgeTag(sourceId, side);
    case ArenaTagType.WATER_FIRE_PLEDGE:
      return new WaterFirePledgeTag(sourceId, side);
    case ArenaTagType.GRASS_WATER_PLEDGE:
      return new GrassWaterPledgeTag(sourceId, side);
    case ArenaTagType.FAIRY_LOCK:
      return new FairyLockTag(turnCount, sourceId);
    case ArenaTagType.NEUTRALIZING_GAS:
      return new SuppressAbilitiesTag(sourceId);
    default:
      return null;
  }
}

/**
 * When given a battler tag or json representing one, creates an actual ArenaTag object with the same data.
 * @param source - An arena tag
 * @returns The valid arena tag
 */
export function loadArenaTag(source: ArenaTag | ArenaTagTypeData | { tagType: ArenaTagType.NONE }): ArenaTag {
  if (source.tagType === ArenaTagType.NONE) {
    return new NoneTag();
  }
  const tag =
    getArenaTag(source.tagType, source.turnCount, source.sourceMove, source.sourceId, source.side) ?? new NoneTag();
  tag.loadTag(source);
  return tag;
}

export type ArenaTagTypeMap = {
  [ArenaTagType.MUD_SPORT]: MudSportTag;
  [ArenaTagType.WATER_SPORT]: WaterSportTag;
  [ArenaTagType.ION_DELUGE]: IonDelugeTag;
  [ArenaTagType.SPIKES]: SpikesTag;
  [ArenaTagType.MIST]: MistTag;
  [ArenaTagType.QUICK_GUARD]: QuickGuardTag;
  [ArenaTagType.WIDE_GUARD]: WideGuardTag;
  [ArenaTagType.MAT_BLOCK]: MatBlockTag;
  [ArenaTagType.CRAFTY_SHIELD]: CraftyShieldTag;
  [ArenaTagType.NO_CRIT]: NoCritTag;
  [ArenaTagType.TOXIC_SPIKES]: ToxicSpikesTag;
  [ArenaTagType.STEALTH_ROCK]: StealthRockTag;
  [ArenaTagType.STICKY_WEB]: StickyWebTag;
  [ArenaTagType.TRICK_ROOM]: TrickRoomTag;
  [ArenaTagType.GRAVITY]: GravityTag;
  [ArenaTagType.REFLECT]: ReflectTag;
  [ArenaTagType.LIGHT_SCREEN]: LightScreenTag;
  [ArenaTagType.AURORA_VEIL]: AuroraVeilTag;
  [ArenaTagType.TAILWIND]: TailwindTag;
  [ArenaTagType.HAPPY_HOUR]: HappyHourTag;
  [ArenaTagType.SAFEGUARD]: SafeguardTag;
  [ArenaTagType.IMPRISON]: ImprisonTag;
  [ArenaTagType.FIRE_GRASS_PLEDGE]: FireGrassPledgeTag;
  [ArenaTagType.WATER_FIRE_PLEDGE]: WaterFirePledgeTag;
  [ArenaTagType.GRASS_WATER_PLEDGE]: GrassWaterPledgeTag;
  [ArenaTagType.FAIRY_LOCK]: FairyLockTag;
  [ArenaTagType.NEUTRALIZING_GAS]: SuppressAbilitiesTag;
  [ArenaTagType.NONE]: NoneTag;
};<|MERGE_RESOLUTION|>--- conflicted
+++ resolved
@@ -924,19 +924,12 @@
     return "arenaTag:stealthRockOnAdd" + this.i18nSideKey;
   }
 
-<<<<<<< HEAD
   protected override get onRemoveMessageKey(): string {
     return "arenaTag:stealthRockOnRemove" + this.i18nSideKey;
   }
 
   protected override get triggerMessageKey(): string {
     return "arenaTag:stealthRockActivateTrap";
-=======
-  protected override getTriggerMessage(pokemon: Pokemon): string {
-    return i18next.t("arenaTag:stealthRockActivateTrap", {
-      pokemonNameWithAffix: getPokemonNameWithAffix(pokemon),
-    });
->>>>>>> dcb2f321
   }
 
   protected override getDamageHpRatio(pokemon: Pokemon): number {
@@ -1172,34 +1165,9 @@
    * Reverses Speed-based turn order for all Pokemon on the field
    * @param speedReversed a {@linkcode BooleanHolder} used to flag if Speed-based
    * turn order should be reversed.
-   * @returns `true` if turn order is successfully reversed; `false` otherwise
    */
   override apply(speedReversed: BooleanHolder): void {
     speedReversed.value = !speedReversed.value;
-<<<<<<< HEAD
-=======
-    return true;
-  }
-
-  onAdd(_arena: Arena): void {
-    super.onAdd(_arena);
-
-    const source = this.getSourcePokemon();
-    if (!source) {
-      console.warn(`Failed to get source Pokemon for TrickRoomTag on add message; id: ${this.sourceId}`);
-      return;
-    }
-
-    globalScene.phaseManager.queueMessage(
-      i18next.t("arenaTag:trickRoomOnAdd", {
-        pokemonNameWithAffix: getPokemonNameWithAffix(source),
-      }),
-    );
-  }
-
-  onRemove(_arena: Arena): void {
-    globalScene.phaseManager.queueMessage(i18next.t("arenaTag:trickRoomOnRemove"));
->>>>>>> dcb2f321
   }
 }
 
