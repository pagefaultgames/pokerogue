--- conflicted
+++ resolved
@@ -923,30 +923,27 @@
   }
 }
 
-<<<<<<< HEAD
+class SafeguardTag extends ArenaTag {
+  constructor(turnCount: integer, sourceId: integer, side: ArenaTagSide) {
+    super(ArenaTagType.SAFEGUARD, turnCount, Moves.SAFEGUARD, sourceId, side);
+  }
+
+  onAdd(arena: Arena): void {
+    arena.scene.queueMessage(i18next.t(`arenaTag:safeguardOnAdd${this.side === ArenaTagSide.PLAYER ? "Player" : this.side === ArenaTagSide.ENEMY ? "Enemy" : ""}`));
+  }
+
+  onRemove(arena: Arena): void {
+    arena.scene.queueMessage(i18next.t(`arenaTag:safeguardOnRemove${this.side === ArenaTagSide.PLAYER ? "Player" : this.side === ArenaTagSide.ENEMY ? "Enemy" : ""}`));
+  }
+}
+
+
 class NoneTag extends ArenaTag {
   constructor() {
     super(ArenaTagType.NONE, 0, undefined, undefined);
   }
 }
 
-=======
-class SafeguardTag extends ArenaTag {
-  constructor(turnCount: integer, sourceId: integer, side: ArenaTagSide) {
-    super(ArenaTagType.SAFEGUARD, turnCount, Moves.SAFEGUARD, sourceId, side);
-  }
-
-  onAdd(arena: Arena): void {
-    arena.scene.queueMessage(i18next.t(`arenaTag:safeguardOnAdd${this.side === ArenaTagSide.PLAYER ? "Player" : this.side === ArenaTagSide.ENEMY ? "Enemy" : ""}`));
-  }
-
-  onRemove(arena: Arena): void {
-    arena.scene.queueMessage(i18next.t(`arenaTag:safeguardOnRemove${this.side === ArenaTagSide.PLAYER ? "Player" : this.side === ArenaTagSide.ENEMY ? "Enemy" : ""}`));
-  }
-}
-
-
->>>>>>> f3ced7e8
 export function getArenaTag(tagType: ArenaTagType, turnCount: integer, sourceMove: Moves | undefined, sourceId: integer, targetIndex?: BattlerIndex, side: ArenaTagSide = ArenaTagSide.BOTH): ArenaTag | null {
   switch (tagType) {
   case ArenaTagType.MIST:
