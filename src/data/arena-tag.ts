import { Arena } from "../field/arena";
import { Type } from "./type";
import * as Utils from "../utils";
import { MoveCategory, allMoves, MoveTarget } from "./move";
import { getPokemonMessage } from "../messages";
import Pokemon, { HitResult, PokemonMove } from "../field/pokemon";
import { MoveEffectPhase, PokemonHealPhase, ShowAbilityPhase, StatChangePhase } from "../phases";
import { StatusEffect } from "./status-effect";
import { BattlerIndex } from "../battle";
import { BlockNonDirectDamageAbAttr, ProtectStatAbAttr, applyAbAttrs } from "./ability";
import { BattleStat } from "./battle-stat";
import { CommonAnim, CommonBattleAnim } from "./battle-anims";
import i18next from "i18next";
import { Abilities } from "#enums/abilities";
import { ArenaTagType } from "#enums/arena-tag-type";
import { BattlerTagType } from "#enums/battler-tag-type";
import { Moves } from "#enums/moves";

export enum ArenaTagSide {
  BOTH,
  PLAYER,
  ENEMY
}

export abstract class ArenaTag {
  public tagType: ArenaTagType;
  public turnCount: integer;
  public sourceMove: Moves;
  public sourceId: integer;
  public side: ArenaTagSide;


  constructor(tagType: ArenaTagType, turnCount: integer, sourceMove: Moves, sourceId?: integer, side: ArenaTagSide = ArenaTagSide.BOTH) {
    this.tagType = tagType;
    this.turnCount = turnCount;
    this.sourceMove = sourceMove;
    this.sourceId = sourceId;
    this.side = side;
  }

  apply(arena: Arena, args: any[]): boolean {
    return true;
  }

  onAdd(arena: Arena, quiet: boolean = false): void { }

  onRemove(arena: Arena, quiet: boolean = false): void {
    if (!quiet) {
      arena.scene.queueMessage(`${this.getMoveName()}\'s effect wore off${this.side === ArenaTagSide.PLAYER ? "\non your side" : this.side === ArenaTagSide.ENEMY ? "\non the foe's side" : ""}.`);
    }
  }

  onOverlap(arena: Arena): void { }

  lapse(arena: Arena): boolean {
    return this.turnCount < 1 || !!(--this.turnCount);
  }

  getMoveName(): string {
    return this.sourceMove
      ? allMoves[this.sourceMove].name
      : null;
  }
}

/**
 * Arena Tag class for {@link https://bulbapedia.bulbagarden.net/wiki/Mist_(move) Mist}.
 * Prevents Pokémon on the opposing side from lowering the stats of the Pokémon in the Mist.
 */
export class MistTag extends ArenaTag {
  constructor(turnCount: integer, sourceId: integer, side: ArenaTagSide) {
    super(ArenaTagType.MIST, turnCount, Moves.MIST, sourceId, side);
  }

  onAdd(arena: Arena, quiet: boolean = false): void {
    super.onAdd(arena);

    const source = arena.scene.getPokemonById(this.sourceId);
    if (!quiet) {
      arena.scene.queueMessage(getPokemonMessage(source, "'s team became\nshrouded in mist!"));
    }
  }

  apply(arena: Arena, args: any[]): boolean {
    (args[0] as Utils.BooleanHolder).value = true;

    arena.scene.queueMessage("The mist prevented\nthe lowering of stats!");

    return true;
  }
}

/**
 * Reduces the damage of specific move categories in the arena.
 * @extends ArenaTag
 */
export class WeakenMoveScreenTag extends ArenaTag {
  protected weakenedCategories: MoveCategory[];

  /**
   * Creates a new instance of the WeakenMoveScreenTag class.
   *
   * @param tagType - The type of the arena tag.
   * @param turnCount - The number of turns the tag is active.
   * @param sourceMove - The move that created the tag.
   * @param sourceId - The ID of the source of the tag.
   * @param side - The side (player or enemy) the tag affects.
   * @param weakenedCategories - The categories of moves that are weakened by this tag.
   */
  constructor(tagType: ArenaTagType, turnCount: integer, sourceMove: Moves, sourceId: integer, side: ArenaTagSide, weakenedCategories: MoveCategory[]) {
    super(tagType, turnCount, sourceMove, sourceId, side);

    this.weakenedCategories = weakenedCategories;
  }

  /**
   * Applies the weakening effect to the move.
   *
   * @param arena - The arena where the move is applied.
   * @param args - The arguments for the move application.
   * @param args[0] - The category of the move.
   * @param args[1] - A boolean indicating whether it is a double battle.
   * @param args[2] - An object of type `Utils.NumberHolder` that holds the damage multiplier
   *
   * @returns True if the move was weakened, otherwise false.
   */
  apply(arena: Arena, args: any[]): boolean {
    if (this.weakenedCategories.includes((args[0] as MoveCategory))) {
      (args[2] as Utils.NumberHolder).value = (args[1] as boolean) ? 2732/4096 : 0.5;
      return true;
    }
    return false;
  }
}

/**
 * Reduces the damage of physical moves.
 * Used by {@linkcode Moves.REFLECT}
 */
class ReflectTag extends WeakenMoveScreenTag {
  constructor(turnCount: integer, sourceId: integer, side: ArenaTagSide) {
    super(ArenaTagType.REFLECT, turnCount, Moves.REFLECT, sourceId, side, [MoveCategory.PHYSICAL]);
  }

  onAdd(arena: Arena, quiet: boolean = false): void {
    if (!quiet) {
      arena.scene.queueMessage(`Reflect reduced the damage of physical moves${this.side === ArenaTagSide.PLAYER ? "\non your side" : this.side === ArenaTagSide.ENEMY ? "\non the foe's side" : ""}.`);
    }
  }
}

/**
 * Reduces the damage of special moves.
 * Used by {@linkcode Moves.LIGHT_SCREEN}
 */
class LightScreenTag extends WeakenMoveScreenTag {
  constructor(turnCount: integer, sourceId: integer, side: ArenaTagSide) {
    super(ArenaTagType.LIGHT_SCREEN, turnCount, Moves.LIGHT_SCREEN, sourceId, side, [MoveCategory.SPECIAL]);
  }

  onAdd(arena: Arena, quiet: boolean = false): void {
    if (!quiet) {
      arena.scene.queueMessage(`Light Screen reduced the damage of special moves${this.side === ArenaTagSide.PLAYER ? "\non your side" : this.side === ArenaTagSide.ENEMY ? "\non the foe's side" : ""}.`);
    }
  }
}

/**
 * Reduces the damage of physical and special moves.
 * Used by {@linkcode Moves.AURORA_VEIL}
 */
class AuroraVeilTag extends WeakenMoveScreenTag {
  constructor(turnCount: integer, sourceId: integer, side: ArenaTagSide) {
    super(ArenaTagType.AURORA_VEIL, turnCount, Moves.AURORA_VEIL, sourceId, side, [MoveCategory.SPECIAL, MoveCategory.PHYSICAL]);
  }

  onAdd(arena: Arena, quiet: boolean = false): void {
    if (!quiet) {
      arena.scene.queueMessage(`Aurora Veil reduced the damage of moves${this.side === ArenaTagSide.PLAYER ? "\non your side" : this.side === ArenaTagSide.ENEMY ? "\non the foe's side" : ""}.`);
    }
  }
}

type ProtectConditionFunc = (...args: any[]) => boolean;

/**
 * Abstract class to implement conditional team protection
 * applies protection based on the attributes of incoming moves
 * @param protectConditionFunc: The function determining if an incoming move is negated
 */
abstract class ConditionalProtectTag extends ArenaTag {
  protected protectConditionFunc: ProtectConditionFunc;

  constructor(tagType: ArenaTagType, sourceMove: Moves, sourceId: integer, side: ArenaTagSide, condition: ProtectConditionFunc) {
    super(tagType, 1, sourceMove, sourceId, side);

    this.protectConditionFunc = condition;
  }

  onAdd(arena: Arena): void {
    arena.scene.queueMessage(`${super.getMoveName()} protected${this.side === ArenaTagSide.PLAYER ? " your" : this.side === ArenaTagSide.ENEMY ? " the\nopposing" : ""} team!`);
  }

  // Removes default message for effect removal
  onRemove(arena: Arena): void { }

  /**
   * apply(): Checks incoming moves against the condition function
   * and protects the target if conditions are met
   * @param arena The arena containing this tag
   * @param args[0] (Utils.BooleanHolder) Signals if the move is cancelled
   * @param args[1] (Pokemon) The intended target of the move
   * @param args[2...] (any[]) The parameters to the condition function
   * @returns
   */
  apply(arena: Arena, args: any[]): boolean {
    if ((args[0] as Utils.BooleanHolder).value) {
      return false;
    }

    const target = args[1] as Pokemon;
    if ((this.side === ArenaTagSide.PLAYER) === target.isPlayer()
         && this.protectConditionFunc(...args.slice(2))) {
      (args[0] as Utils.BooleanHolder).value = true;
      new CommonBattleAnim(CommonAnim.PROTECT, target).play(arena.scene);
      arena.scene.queueMessage(`${super.getMoveName()} protected ${getPokemonMessage(target, "!")}`);
      return true;
    }
    return false;
  }
}

/**
 * Arena Tag class for {@link https://bulbapedia.bulbagarden.net/wiki/Quick_Guard_(move) Quick Guard}
 * Condition: The incoming move has increased priority.
 */
class QuickGuardTag extends ConditionalProtectTag {
  constructor(sourceId: integer, side: ArenaTagSide) {
    super(ArenaTagType.QUICK_GUARD, Moves.QUICK_GUARD, sourceId, side,
      (priority: integer) : boolean => {
        return priority > 0;
      }
    );
  }
}

/**
 * Arena Tag class for {@link https://bulbapedia.bulbagarden.net/wiki/Wide_Guard_(move) Wide Guard}
 * Condition: The incoming move can target multiple Pokemon. The move's source
 * can be an ally or enemy.
 */
class WideGuardTag extends ConditionalProtectTag {
  constructor(sourceId: integer, side: ArenaTagSide) {
    super(ArenaTagType.WIDE_GUARD, Moves.WIDE_GUARD, sourceId, side,
      (moveTarget: MoveTarget) : boolean => {
        switch (moveTarget) {
        case MoveTarget.ALL_ENEMIES:
        case MoveTarget.ALL_NEAR_ENEMIES:
        case MoveTarget.ALL_OTHERS:
        case MoveTarget.ALL_NEAR_OTHERS:
          return true;
        }
        return false;
      }
    );
  }
}

/**
 * Arena Tag class for {@link https://bulbapedia.bulbagarden.net/wiki/Mat_Block_(move) Mat Block}
 * Condition: The incoming move is a Physical or Special attack move.
 */
class MatBlockTag extends ConditionalProtectTag {
  constructor(sourceId: integer, side: ArenaTagSide) {
    super(ArenaTagType.MAT_BLOCK, Moves.MAT_BLOCK, sourceId, side,
      (moveCategory: MoveCategory) : boolean => {
        return moveCategory !== MoveCategory.STATUS;
      }
    );
  }

  onAdd(arena: Arena) {
    const source = arena.scene.getPokemonById(this.sourceId);
    arena.scene.queueMessage(getPokemonMessage(source, " intends to flip up a mat\nand block incoming attacks!"));
  }
}

/**
 * Arena Tag class for {@link https://bulbapedia.bulbagarden.net/wiki/Crafty_Shield_(move) Crafty Shield}
 * Condition: The incoming move is a Status move, is not a hazard, and does
 * not target all Pokemon or sides of the field.
*/
class CraftyShieldTag extends ConditionalProtectTag {
  constructor(sourceId: integer, side: ArenaTagSide) {
    super(ArenaTagType.CRAFTY_SHIELD, Moves.CRAFTY_SHIELD, sourceId, side,
      (moveCategory: MoveCategory, moveTarget: MoveTarget) : boolean => {
        return moveCategory === MoveCategory.STATUS
          && moveTarget !== MoveTarget.ENEMY_SIDE
          && moveTarget !== MoveTarget.BOTH_SIDES
          && moveTarget !== MoveTarget.ALL;
      }
    );
  }
}

/**
 * Arena Tag class for {@link https://bulbapedia.bulbagarden.net/wiki/Wish_(move) Wish}.
 * Heals the Pokémon in the user's position the turn after Wish is used.
 */
class WishTag extends ArenaTag {
  private battlerIndex: BattlerIndex;
  private triggerMessage: string;
  private healHp: number;

  constructor(turnCount: integer, sourceId: integer, side: ArenaTagSide) {
    super(ArenaTagType.WISH, turnCount, Moves.WISH, sourceId, side);
  }

  onAdd(arena: Arena): void {
    const user = arena.scene.getPokemonById(this.sourceId);
    this.battlerIndex = user.getBattlerIndex();
    this.triggerMessage = getPokemonMessage(user, "'s wish\ncame true!");
    this.healHp = Math.max(Math.floor(user.getMaxHp() / 2), 1);
  }

  onRemove(arena: Arena): void {
    const target = arena.scene.getField()[this.battlerIndex];
    if (target?.isActive(true)) {
      arena.scene.queueMessage(this.triggerMessage);
      arena.scene.unshiftPhase(new PokemonHealPhase(target.scene, target.getBattlerIndex(), this.healHp, null, true, false));
    }
  }
}

/**
 * Abstract class to implement weakened moves of a specific type.
 */
export class WeakenMoveTypeTag extends ArenaTag {
  private weakenedType: Type;

  /**
   * Creates a new instance of the WeakenMoveTypeTag class.
   *
   * @param tagType - The type of the arena tag.
   * @param turnCount - The number of turns the tag is active.
   * @param type - The type being weakened from this tag.
   * @param sourceMove - The move that created the tag.
   * @param sourceId - The ID of the source of the tag.
   */
  constructor(tagType: ArenaTagType, turnCount: integer, type: Type, sourceMove: Moves, sourceId: integer) {
    super(tagType, turnCount, sourceMove, sourceId);

    this.weakenedType = type;
  }

  apply(arena: Arena, args: any[]): boolean {
    if ((args[0] as Type) === this.weakenedType) {
      (args[1] as Utils.NumberHolder).value *= 0.33;
      return true;
    }

    return false;
  }
}

/**
 * Arena Tag class for {@link https://bulbapedia.bulbagarden.net/wiki/Mud_Sport_(move) Mud Sport}.
 * Weakens Electric type moves for a set amount of turns, usually 5.
 */
class MudSportTag extends WeakenMoveTypeTag {
  constructor(turnCount: integer, sourceId: integer) {
    super(ArenaTagType.MUD_SPORT, turnCount, Type.ELECTRIC, Moves.MUD_SPORT, sourceId);
  }

  onAdd(arena: Arena): void {
    arena.scene.queueMessage("Electricity's power was weakened!");
  }

  onRemove(arena: Arena): void {
    arena.scene.queueMessage("The effects of Mud Sport\nhave faded.");
  }
}

/**
 * Arena Tag class for {@link https://bulbapedia.bulbagarden.net/wiki/Water_Sport_(move) Water Sport}.
 * Weakens Fire type moves for a set amount of turns, usually 5.
 */
class WaterSportTag extends WeakenMoveTypeTag {
  constructor(turnCount: integer, sourceId: integer) {
    super(ArenaTagType.WATER_SPORT, turnCount, Type.FIRE, Moves.WATER_SPORT, sourceId);
  }

  onAdd(arena: Arena): void {
    arena.scene.queueMessage("Fire's power was weakened!");
  }

  onRemove(arena: Arena): void {
    arena.scene.queueMessage("The effects of Water Sport\nhave faded.");
  }
}

/**
 * Abstract class to implement arena traps.
 */
export class ArenaTrapTag extends ArenaTag {
  public layers: integer;
  public maxLayers: integer;

  /**
   * Creates a new instance of the ArenaTrapTag class.
   *
   * @param tagType - The type of the arena tag.
   * @param sourceMove - The move that created the tag.
   * @param sourceId - The ID of the source of the tag.
   * @param side - The side (player or enemy) the tag affects.
   * @param maxLayers - The maximum amount of layers this tag can have.
   */
  constructor(tagType: ArenaTagType, sourceMove: Moves, sourceId: integer, side: ArenaTagSide, maxLayers: integer) {
    super(tagType, 0, sourceMove, sourceId, side);

    this.layers = 1;
    this.maxLayers = maxLayers;
  }

  onOverlap(arena: Arena): void {
    if (this.layers < this.maxLayers) {
      this.layers++;

      this.onAdd(arena);
    }
  }

  apply(arena: Arena, args: any[]): boolean {
    const pokemon = args[0] as Pokemon;
    if (this.sourceId === pokemon.id || (this.side === ArenaTagSide.PLAYER) !== pokemon.isPlayer()) {
      return false;
    }

    return this.activateTrap(pokemon);
  }

  activateTrap(pokemon: Pokemon): boolean {
    return false;
  }

  getMatchupScoreMultiplier(pokemon: Pokemon): number {
    return pokemon.isGrounded() ? 1 : Phaser.Math.Linear(0, 1 / Math.pow(2, this.layers), Math.min(pokemon.getHpRatio(), 0.5) * 2);
  }
}

/**
 * Arena Tag class for {@link https://bulbapedia.bulbagarden.net/wiki/Spikes_(move) Spikes}.
 * Applies up to 3 layers of Spikes, dealing 1/8th, 1/6th, or 1/4th of the the Pokémon's HP
 * in damage for 1, 2, or 3 layers of Spikes respectively if they are summoned into this trap.
 */
class SpikesTag extends ArenaTrapTag {
  constructor(sourceId: integer, side: ArenaTagSide) {
    super(ArenaTagType.SPIKES, Moves.SPIKES, sourceId, side, 3);
  }

  onAdd(arena: Arena, quiet: boolean = false): void {
    super.onAdd(arena);

    const source = arena.scene.getPokemonById(this.sourceId);
    if (!quiet) {
      arena.scene.queueMessage(`${this.getMoveName()} were scattered\nall around ${source.getOpponentDescriptor()}'s feet!`);
    }
  }

  activateTrap(pokemon: Pokemon): boolean {
    if (pokemon.isGrounded()) {
      const cancelled = new Utils.BooleanHolder(false);
      applyAbAttrs(BlockNonDirectDamageAbAttr, pokemon, cancelled);

      if (!cancelled.value) {
        const damageHpRatio = 1 / (10 - 2 * this.layers);
        const damage = Math.ceil(pokemon.getMaxHp() * damageHpRatio);

        pokemon.scene.queueMessage(getPokemonMessage(pokemon, " is hurt\nby the spikes!"));
        pokemon.damageAndUpdate(damage, HitResult.OTHER);
        if (pokemon.turnData) {
          pokemon.turnData.damageTaken += damage;
        }
        return true;
      }
    }

    return false;
  }
}

/**
 * Arena Tag class for {@link https://bulbapedia.bulbagarden.net/wiki/Toxic_Spikes_(move) Toxic Spikes}.
 * Applies up to 2 layers of Toxic Spikes, poisoning or badly poisoning any Pokémon who is
 * summoned into this trap if 1 or 2 layers of Toxic Spikes respectively are up. Poison-type
 * Pokémon summoned into this trap remove it entirely.
 */
class ToxicSpikesTag extends ArenaTrapTag {
  private neutralized: boolean;

  constructor(sourceId: integer, side: ArenaTagSide) {
    super(ArenaTagType.TOXIC_SPIKES, Moves.TOXIC_SPIKES, sourceId, side, 2);
    this.neutralized = false;
  }

  onAdd(arena: Arena, quiet: boolean = false): void {
    super.onAdd(arena);

    const source = arena.scene.getPokemonById(this.sourceId);
    if (!quiet) {
      arena.scene.queueMessage(`${this.getMoveName()} were scattered\nall around ${source.getOpponentDescriptor()}'s feet!`);
    }
  }

  onRemove(arena: Arena): void {
    if (!this.neutralized) {
      super.onRemove(arena);
    }
  }

  activateTrap(pokemon: Pokemon): boolean {
    if (pokemon.isGrounded()) {
      if (pokemon.isOfType(Type.POISON)) {
        this.neutralized = true;
        if (pokemon.scene.arena.removeTag(this.tagType)) {
          pokemon.scene.queueMessage(getPokemonMessage(pokemon, ` absorbed the ${this.getMoveName()}!`));
          return true;
        }
      } else if (!pokemon.status) {
        const toxic = this.layers > 1;
        if (pokemon.trySetStatus(!toxic ? StatusEffect.POISON : StatusEffect.TOXIC, true, null, 0, `the ${this.getMoveName()}`)) {
          return true;
        }
      }
    }

    return false;
  }

  getMatchupScoreMultiplier(pokemon: Pokemon): number {
    if (pokemon.isGrounded() || !pokemon.canSetStatus(StatusEffect.POISON, true)) {
      return 1;
    }
    if (pokemon.isOfType(Type.POISON)) {
      return 1.25;
    }
    return super.getMatchupScoreMultiplier(pokemon);
  }
}

/**
<<<<<<< HEAD
 * @description Tag to be placed on a target pokemon to prevent it from being targeted multiple times by a multiturn attack
 * such as Doom Desire or Future Sight
 * @extends ArenaTag
 */
export class DelayedAttackTag extends ArenaTag {
=======
 * Arena Tag class for delayed attacks, such as {@linkcode Moves.FUTURE_SIGHT} or {@linkcode Moves.DOOM_DESIRE}.
 * Delays the attack's effect by a set amount of turns, usually 3 (including the turn the move is used),
 * and deals damage after the turn count is reached.
 */
class DelayedAttackTag extends ArenaTag {
>>>>>>> 51b56804
  public targetIndex: BattlerIndex;

  /**
   * @description - Creates the DelayedAttackTag
   * @param {ArenaTagType} tagType - The Tag Type
   * @param {Moves} sourceMove - The delayed attack move
   * @param {integer} sourceId - the ID of the pokemon on the arena
   * @param {BattlerIndex} targetIndex - The battler index of the pokemon that the move is being used on
   * @param {ArenaTagSide} side - Enum of which side the tag should apply to
   */
  constructor(tagType: ArenaTagType, sourceMove: Moves, sourceId: integer, targetIndex: BattlerIndex, side: ArenaTagSide = ArenaTagSide.BOTH) {
    super(tagType, 3, sourceMove, sourceId, side);

    this.targetIndex = targetIndex;
    this.side = side;
  }

  /**
   * @param {Arena} arena - The arena that the battle is happening on
   *
   * Counts down the arena tag and moves to the MoveEffectPhase
   */
  lapse(arena: Arena): boolean {
    const ret = super.lapse(arena);

    if (!ret) {
      arena.scene.unshiftPhase(new MoveEffectPhase(arena.scene, this.sourceId, [ this.targetIndex ], new PokemonMove(this.sourceMove, 0, 0, true)));
    }

    return ret;
  }

  onRemove(arena: Arena): void { }
}

/**
 * Arena Tag class for {@link https://bulbapedia.bulbagarden.net/wiki/Stealth_Rock_(move) Stealth Rock}.
 * Applies up to 1 layer of Stealth Rocks, dealing percentage-based damage to any Pokémon
 * who is summoned into the trap, based on the Rock type's type effectiveness.
 */
class StealthRockTag extends ArenaTrapTag {
  constructor(sourceId: integer, side: ArenaTagSide) {
    super(ArenaTagType.STEALTH_ROCK, Moves.STEALTH_ROCK, sourceId, side, 1);
  }

  onAdd(arena: Arena, quiet: boolean = false): void {
    super.onAdd(arena);

    const source = arena.scene.getPokemonById(this.sourceId);
    if (!quiet) {
      arena.scene.queueMessage(`Pointed stones float in the air\naround ${source.getOpponentDescriptor()}!`);
    }
  }

  getDamageHpRatio(pokemon: Pokemon): number {
    const effectiveness = pokemon.getAttackTypeEffectiveness(Type.ROCK, undefined, true);

    let damageHpRatio: number;

    switch (effectiveness) {
    case 0:
      damageHpRatio = 0;
      break;
    case 0.25:
      damageHpRatio = 0.03125;
      break;
    case 0.5:
      damageHpRatio = 0.0625;
      break;
    case 1:
      damageHpRatio = 0.125;
      break;
    case 2:
      damageHpRatio = 0.25;
      break;
    case 4:
      damageHpRatio = 0.5;
      break;
    }

    return damageHpRatio;
  }

  activateTrap(pokemon: Pokemon): boolean {
    const cancelled = new Utils.BooleanHolder(false);
    applyAbAttrs(BlockNonDirectDamageAbAttr,  pokemon, cancelled);

    if (cancelled.value) {
      return false;
    }

    const damageHpRatio = this.getDamageHpRatio(pokemon);

    if (damageHpRatio) {
      const damage = Math.ceil(pokemon.getMaxHp() * damageHpRatio);
      pokemon.scene.queueMessage(`Pointed stones dug into\n${pokemon.name}!`);
      pokemon.damageAndUpdate(damage, HitResult.OTHER);
      if (pokemon.turnData) {
        pokemon.turnData.damageTaken += damage;
      }
    }

    return false;
  }

  getMatchupScoreMultiplier(pokemon: Pokemon): number {
    const damageHpRatio = this.getDamageHpRatio(pokemon);
    return Phaser.Math.Linear(super.getMatchupScoreMultiplier(pokemon), 1, 1 - Math.pow(damageHpRatio, damageHpRatio));
  }
}

/**
 * Arena Tag class for {@link https://bulbapedia.bulbagarden.net/wiki/Sticky_Web_(move) Sticky Web}.
 * Applies up to 1 layer of Sticky Web, which lowers the Speed by one stage
 * to any Pokémon who is summoned into this trap.
 */
class StickyWebTag extends ArenaTrapTag {
  constructor(sourceId: integer, side: ArenaTagSide) {
    super(ArenaTagType.STICKY_WEB, Moves.STICKY_WEB, sourceId, side, 1);
  }

  onAdd(arena: Arena, quiet: boolean = false): void {
    super.onAdd(arena);

    // does not seem to be used anywhere
    // eslint-disable-next-line @typescript-eslint/no-unused-vars
    const source = arena.scene.getPokemonById(this.sourceId);
    if (!quiet) {
      arena.scene.queueMessage(`A ${this.getMoveName()} has been laid out on the ground around the opposing team!`);
    }
  }

  activateTrap(pokemon: Pokemon): boolean {
    if (pokemon.isGrounded()) {
      const cancelled = new Utils.BooleanHolder(false);
      applyAbAttrs(ProtectStatAbAttr, pokemon, cancelled);
      if (!cancelled.value) {
        pokemon.scene.queueMessage(`The opposing ${pokemon.name} was caught in a sticky web!`);
        const statLevels = new Utils.NumberHolder(-1);
        pokemon.scene.unshiftPhase(new StatChangePhase(pokemon.scene, pokemon.getBattlerIndex(), false, [BattleStat.SPD], statLevels.value));
      }
    }

    return false;
  }

}

/**
 * Arena Tag class for {@link https://bulbapedia.bulbagarden.net/wiki/Trick_Room_(move) Trick Room}.
 * Reverses the Speed stats for all Pokémon on the field as long as this arena tag is up,
 * also reversing the turn order for all Pokémon on the field as well.
 */
export class TrickRoomTag extends ArenaTag {
  constructor(turnCount: integer, sourceId: integer) {
    super(ArenaTagType.TRICK_ROOM, turnCount, Moves.TRICK_ROOM, sourceId);
  }

  apply(arena: Arena, args: any[]): boolean {
    const speedReversed = args[0] as Utils.BooleanHolder;
    speedReversed.value = !speedReversed.value;
    return true;
  }

  onAdd(arena: Arena): void {
    arena.scene.queueMessage(getPokemonMessage(arena.scene.getPokemonById(this.sourceId), " twisted\nthe dimensions!"));
  }

  onRemove(arena: Arena): void {
    arena.scene.queueMessage("The twisted dimensions\nreturned to normal!");
  }
}

/**
 * Arena Tag class for {@link https://bulbapedia.bulbagarden.net/wiki/Gravity_(move) Gravity}.
 * Grounds all Pokémon on the field, including Flying-types and those with
 * {@linkcode Abilities.LEVITATE} for the duration of the arena tag, usually 5 turns.
 */
export class GravityTag extends ArenaTag {
  constructor(turnCount: integer) {
    super(ArenaTagType.GRAVITY, turnCount, Moves.GRAVITY);
  }

  onAdd(arena: Arena): void {
    arena.scene.queueMessage("Gravity intensified!");
    arena.scene.getField(true).forEach((pokemon) => {
      if (pokemon !== null) {
        pokemon.removeTag(BattlerTagType.MAGNET_RISEN);
      }
    });
  }

  onRemove(arena: Arena): void {
    arena.scene.queueMessage("Gravity returned to normal!");
  }
}

/**
 * Arena Tag class for {@link https://bulbapedia.bulbagarden.net/wiki/Tailwind_(move) Tailwind}.
 * Doubles the Speed of the Pokémon who created this arena tag, as well as all allied Pokémon.
 * Applies this arena tag for 4 turns (including the turn the move was used).
 */
class TailwindTag extends ArenaTag {
  constructor(turnCount: integer, sourceId: integer, side: ArenaTagSide) {
    super(ArenaTagType.TAILWIND, turnCount, Moves.TAILWIND, sourceId, side);
  }

  onAdd(arena: Arena, quiet: boolean = false): void {
    if (!quiet) {
      arena.scene.queueMessage(`The Tailwind blew from behind${this.side === ArenaTagSide.PLAYER ? "\nyour" : this.side === ArenaTagSide.ENEMY ? "\nthe opposing" : ""} team!`);
    }

    const source = arena.scene.getPokemonById(this.sourceId);
    const party = source.isPlayer() ? source.scene.getPlayerField() : source.scene.getEnemyField();

    for (const pokemon of party) {
      // Apply the CHARGED tag to party members with the WIND_POWER ability
      if (pokemon.hasAbility(Abilities.WIND_POWER) && !pokemon.getTag(BattlerTagType.CHARGED)) {
        pokemon.addTag(BattlerTagType.CHARGED);
        pokemon.scene.queueMessage(i18next.t("abilityTriggers:windPowerCharged", { pokemonName: pokemon.name, moveName: this.getMoveName() }));
      }
      // Raise attack by one stage if party member has WIND_RIDER ability
      if (pokemon.hasAbility(Abilities.WIND_RIDER)) {
        pokemon.scene.unshiftPhase(new ShowAbilityPhase(pokemon.scene, pokemon.getBattlerIndex()));
        pokemon.scene.unshiftPhase(new StatChangePhase(pokemon.scene, pokemon.getBattlerIndex(), true, [BattleStat.ATK], 1, true));
      }
    }
  }

  onRemove(arena: Arena, quiet: boolean = false): void {
    if (!quiet) {
      arena.scene.queueMessage(`${this.side === ArenaTagSide.PLAYER ? "Your" : this.side === ArenaTagSide.ENEMY ? "The opposing" : ""} team's Tailwind petered out!`);
    }
  }
}

/**
 * Arena Tag class for {@link https://bulbapedia.bulbagarden.net/wiki/Happy_Hour_(move) Happy Hour}.
 * Doubles the prize money from trainers and money moves like {@linkcode Moves.PAY_DAY} and {@linkcode Moves.MAKE_IT_RAIN}.
 */
class HappyHourTag extends ArenaTag {
  constructor(turnCount: integer, sourceId: integer, side: ArenaTagSide) {
    super(ArenaTagType.HAPPY_HOUR, turnCount, Moves.HAPPY_HOUR, sourceId, side);
  }

  onAdd(arena: Arena): void {
    arena.scene.queueMessage("Everyone is caught up in the happy atmosphere!");
  }

  onRemove(arena: Arena): void {
    arena.scene.queueMessage("The atmosphere returned to normal.");
  }
}

export function getArenaTag(tagType: ArenaTagType, turnCount: integer, sourceMove: Moves, sourceId: integer, targetIndex?: BattlerIndex, side: ArenaTagSide = ArenaTagSide.BOTH): ArenaTag {
  switch (tagType) {
  case ArenaTagType.MIST:
    return new MistTag(turnCount, sourceId, side);
  case ArenaTagType.QUICK_GUARD:
    return new QuickGuardTag(sourceId, side);
  case ArenaTagType.WIDE_GUARD:
    return new WideGuardTag(sourceId, side);
  case ArenaTagType.MAT_BLOCK:
    return new MatBlockTag(sourceId, side);
  case ArenaTagType.CRAFTY_SHIELD:
    return new CraftyShieldTag(sourceId, side);
  case ArenaTagType.MUD_SPORT:
    return new MudSportTag(turnCount, sourceId);
  case ArenaTagType.WATER_SPORT:
    return new WaterSportTag(turnCount, sourceId);
  case ArenaTagType.SPIKES:
    return new SpikesTag(sourceId, side);
  case ArenaTagType.TOXIC_SPIKES:
    return new ToxicSpikesTag(sourceId, side);
  case ArenaTagType.FUTURE_SIGHT:
  case ArenaTagType.DOOM_DESIRE:
    return new DelayedAttackTag(tagType, sourceMove, sourceId, targetIndex, side);
  case ArenaTagType.WISH:
    return new WishTag(turnCount, sourceId, side);
  case ArenaTagType.STEALTH_ROCK:
    return new StealthRockTag(sourceId, side);
  case ArenaTagType.STICKY_WEB:
    return new StickyWebTag(sourceId, side);
  case ArenaTagType.TRICK_ROOM:
    return new TrickRoomTag(turnCount, sourceId);
  case ArenaTagType.GRAVITY:
    return new GravityTag(turnCount);
  case ArenaTagType.REFLECT:
    return new ReflectTag(turnCount, sourceId, side);
  case ArenaTagType.LIGHT_SCREEN:
    return new LightScreenTag(turnCount, sourceId, side);
  case ArenaTagType.AURORA_VEIL:
    return new AuroraVeilTag(turnCount, sourceId, side);
  case ArenaTagType.TAILWIND:
    return new TailwindTag(turnCount, sourceId, side);
  case ArenaTagType.HAPPY_HOUR:
    return new HappyHourTag(turnCount, sourceId, side);
  }
}<|MERGE_RESOLUTION|>--- conflicted
+++ resolved
@@ -549,19 +549,11 @@
 }
 
 /**
-<<<<<<< HEAD
- * @description Tag to be placed on a target pokemon to prevent it from being targeted multiple times by a multiturn attack
- * such as Doom Desire or Future Sight
- * @extends ArenaTag
- */
-export class DelayedAttackTag extends ArenaTag {
-=======
  * Arena Tag class for delayed attacks, such as {@linkcode Moves.FUTURE_SIGHT} or {@linkcode Moves.DOOM_DESIRE}.
  * Delays the attack's effect by a set amount of turns, usually 3 (including the turn the move is used),
  * and deals damage after the turn count is reached.
  */
-class DelayedAttackTag extends ArenaTag {
->>>>>>> 51b56804
+export class DelayedAttackTag extends ArenaTag {
   public targetIndex: BattlerIndex;
 
   /**
