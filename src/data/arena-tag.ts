import { Arena } from "../field/arena";
import { Type } from "./type";
import * as Utils from "../utils";
import { MoveCategory, allMoves, MoveTarget } from "./move";
import { getPokemonMessage } from "../messages";
import Pokemon, { HitResult, PokemonMove } from "../field/pokemon";
import { MoveEffectPhase, PokemonHealPhase, StatChangePhase} from "../phases";
import { StatusEffect } from "./status-effect";
import { BattlerIndex } from "../battle";
import { Moves } from "./enums/moves";
import { ArenaTagType } from "./enums/arena-tag-type";
import { BlockNonDirectDamageAbAttr, ProtectStatAbAttr, applyAbAttrs } from "./ability";
import { BattleStat } from "./battle-stat";
import { CommonAnim, CommonBattleAnim } from "./battle-anims";

export enum ArenaTagSide {
  BOTH,
  PLAYER,
  ENEMY
}

export abstract class ArenaTag {
  public tagType: ArenaTagType;
  public turnCount: integer;
  public sourceMove: Moves;
  public sourceId: integer;
  public side: ArenaTagSide;

  constructor(tagType: ArenaTagType, turnCount: integer, sourceMove: Moves, sourceId?: integer, side: ArenaTagSide = ArenaTagSide.BOTH) {
    this.tagType = tagType;
    this.turnCount = turnCount;
    this.sourceMove = sourceMove;
    this.sourceId = sourceId;
    this.side = side;
  }

  apply(arena: Arena, args: any[]): boolean {
    return true;
  }

  onAdd(arena: Arena): void { }

  onRemove(arena: Arena): void {
    arena.scene.queueMessage(`${this.getMoveName()}\'s effect wore off${this.side === ArenaTagSide.PLAYER ? "\non your side" : this.side === ArenaTagSide.ENEMY ? "\non the foe's side" : ""}.`);
  }

  onOverlap(arena: Arena): void { }

  lapse(arena: Arena): boolean {
    return this.turnCount < 1 || !!(--this.turnCount);
  }

  getMoveName(): string {
    return this.sourceMove
      ? allMoves[this.sourceMove].name
      : null;
  }
}

export class MistTag extends ArenaTag {
  constructor(turnCount: integer, sourceId: integer, side: ArenaTagSide) {
    super(ArenaTagType.MIST, turnCount, Moves.MIST, sourceId, side);
  }

  onAdd(arena: Arena): void {
    super.onAdd(arena);

    const source = arena.scene.getPokemonById(this.sourceId);
    arena.scene.queueMessage(getPokemonMessage(source, "'s team became\nshrouded in mist!"));
  }

  apply(arena: Arena, args: any[]): boolean {
    (args[0] as Utils.BooleanHolder).value = true;

    arena.scene.queueMessage("The mist prevented\nthe lowering of stats!");

    return true;
  }
}

export class WeakenMoveScreenTag extends ArenaTag {
  constructor(tagType: ArenaTagType, turnCount: integer, sourceMove: Moves, sourceId: integer, side: ArenaTagSide) {
    super(tagType, turnCount, sourceMove, sourceId, side);
  }

  apply(arena: Arena, args: any[]): boolean {
    if ((args[1] as boolean)) {
      (args[2] as Utils.NumberHolder).value = 2732/4096;
    } else {
      (args[2] as Utils.NumberHolder).value = 0.5;
    }
    return true;
  }
}

class ReflectTag extends WeakenMoveScreenTag {
  constructor(turnCount: integer, sourceId: integer, side: ArenaTagSide) {
    super(ArenaTagType.REFLECT, turnCount, Moves.REFLECT, sourceId, side);
  }

  apply(arena: Arena, args: any[]): boolean {
    if ((args[0] as MoveCategory) === MoveCategory.PHYSICAL) {
      if ((args[1] as boolean)) {
        (args[2] as Utils.NumberHolder).value = 2732/4096;
      } else {
        (args[2] as Utils.NumberHolder).value = 0.5;
      }
      return true;
    }
    return false;
  }

  onAdd(arena: Arena): void {
    arena.scene.queueMessage(`Reflect reduced the damage of physical moves${this.side === ArenaTagSide.PLAYER ? "\non your side" : this.side === ArenaTagSide.ENEMY ? "\non the foe's side" : ""}.`);
  }
}

class LightScreenTag extends WeakenMoveScreenTag {
  constructor(turnCount: integer, sourceId: integer, side: ArenaTagSide) {
    super(ArenaTagType.LIGHT_SCREEN, turnCount, Moves.LIGHT_SCREEN, sourceId, side);
  }

  apply(arena: Arena, args: any[]): boolean {
    if ((args[0] as MoveCategory) === MoveCategory.SPECIAL) {
      if ((args[1] as boolean)) {
        (args[2] as Utils.NumberHolder).value = 2732/4096;
      } else {
        (args[2] as Utils.NumberHolder).value = 0.5;
      }
      return true;
    }
    return false;
  }

  onAdd(arena: Arena): void {
    arena.scene.queueMessage(`Light Screen reduced the damage of special moves${this.side === ArenaTagSide.PLAYER ? "\non your side" : this.side === ArenaTagSide.ENEMY ? "\non the foe's side" : ""}.`);
  }
}

class AuroraVeilTag extends WeakenMoveScreenTag {
  constructor(turnCount: integer, sourceId: integer, side: ArenaTagSide) {
    super(ArenaTagType.AURORA_VEIL, turnCount, Moves.AURORA_VEIL, sourceId, side);
  }

  onAdd(arena: Arena): void {
    arena.scene.queueMessage(`Aurora Veil reduced the damage of moves${this.side === ArenaTagSide.PLAYER ? "\non your side" : this.side === ArenaTagSide.ENEMY ? "\non the foe's side" : ""}.`);
  }
}

type ProtectConditionFunc = (...args: any[]) => boolean;

/**
 * Abstract class to implement conditional team protection
 * applies protection based on the attributes of incoming moves
 * @param protectConditionFunc: The function determining if an incoming move is negated
 */
abstract class ConditionalProtectTag extends ArenaTag {
  protected protectConditionFunc: ProtectConditionFunc;

  constructor(tagType: ArenaTagType, sourceMove: Moves, sourceId: integer, side: ArenaTagSide, condition: ProtectConditionFunc) {
    super(tagType, 1, sourceMove, sourceId, side);

    this.protectConditionFunc = condition;
  }
  
  onAdd(arena: Arena): void {
    arena.scene.queueMessage(`${super.getMoveName()} protected${this.side === ArenaTagSide.PLAYER ? ' your' : this.side === ArenaTagSide.ENEMY ? ' the\nopposing' : ''} team!`)
  }

  // Removes default message for effect removal
  onRemove(arena: Arena): void { }
  
  /**
   * apply(): Checks incoming moves against the condition function
   * and protects the target if conditions are met
   * @param arena The arena containing this tag
   * @param args[0] (Utils.BooleanHolder) Signals if the move is cancelled
   * @param args[1] (Pokemon) The intended target of the move
   * @param args[2...] (any[]) The parameters to the condition function
   * @returns 
   */
  apply(arena: Arena, args: any[]): boolean {
    if ((args[0] as Utils.BooleanHolder).value) {
      return false;
    }

    const target = args[1] as Pokemon;
    if ((this.side === ArenaTagSide.PLAYER) === target.isPlayer()
         && this.protectConditionFunc(...args.slice(2))) {
      (args[0] as Utils.BooleanHolder).value = true;
      new CommonBattleAnim(CommonAnim.PROTECT, target).play(arena.scene);
      arena.scene.queueMessage(`${super.getMoveName()} protected ${getPokemonMessage(target, '!')}`)
      return true;
    }
    return false;
  }
}

/**
 * Arena Tag class for {@link https://bulbapedia.bulbagarden.net/wiki/Quick_Guard_(move) Quick Guard}
 * Condition: The incoming move has increased priority.
 */
class QuickGuardTag extends ConditionalProtectTag {
  constructor(sourceId: integer, side: ArenaTagSide) {
    super(ArenaTagType.QUICK_GUARD, Moves.QUICK_GUARD, sourceId, side,
      (priority: integer) : boolean => {
        return priority > 0;
      }
    );
  }
}

/**
 * Arena Tag class for {@link https://bulbapedia.bulbagarden.net/wiki/Wide_Guard_(move) Wide Guard}
 * Condition: The incoming move can target multiple Pokemon. The move's source
 * can be an ally or enemy.
 */
class WideGuardTag extends ConditionalProtectTag {
  constructor(sourceId: integer, side: ArenaTagSide) {
    super(ArenaTagType.WIDE_GUARD, Moves.WIDE_GUARD, sourceId, side, 
      (moveTarget: MoveTarget) : boolean => { 
        switch(moveTarget) {
          case MoveTarget.ALL_ENEMIES:
          case MoveTarget.ALL_NEAR_ENEMIES:
          case MoveTarget.ALL_OTHERS:
          case MoveTarget.ALL_NEAR_OTHERS:
            return true;
        }
        return false;
      }
    );
  }
}

/**
 * Arena Tag class for {@link https://bulbapedia.bulbagarden.net/wiki/Mat_Block_(move) Mat Block}
 * Condition: The incoming move is a Physical or Special attack move.
 */
class MatBlockTag extends ConditionalProtectTag {
  constructor(sourceId: integer, side: ArenaTagSide) {
    super(ArenaTagType.MAT_BLOCK, Moves.MAT_BLOCK, sourceId, side, 
      (moveCategory: MoveCategory) : boolean => {
        return moveCategory !== MoveCategory.STATUS;
      }
    );
  }

  onAdd(arena: Arena) {
    const source = arena.scene.getPokemonById(this.sourceId);
    arena.scene.queueMessage(getPokemonMessage(source, ' intends to flip up a mat\nand block incoming attacks!'));
  }
}

/** 
 * Arena Tag class for {@link https://bulbapedia.bulbagarden.net/wiki/Crafty_Shield_(move) Crafty Shield}
 * Condition: The incoming move is a Status move, is not a hazard, and does 
 * not target all Pokemon or sides of the field.
*/
class CraftyShieldTag extends ConditionalProtectTag {
  constructor(sourceId: integer, side: ArenaTagSide) {
    super(ArenaTagType.CRAFTY_SHIELD, Moves.CRAFTY_SHIELD, sourceId, side, 
      (moveCategory: MoveCategory, moveTarget: MoveTarget) : boolean => {
        return moveCategory === MoveCategory.STATUS
          && moveTarget !== MoveTarget.ENEMY_SIDE 
          && moveTarget !== MoveTarget.BOTH_SIDES
          && moveTarget !== MoveTarget.ALL;
      }
    );
  }
}

class WishTag extends ArenaTag {
  private battlerIndex: BattlerIndex;
  private triggerMessage: string;
  private healHp: number;

  constructor(turnCount: integer, sourceId: integer, side: ArenaTagSide) {
    super(ArenaTagType.WISH, turnCount, Moves.WISH, sourceId, side);
  }

  onAdd(arena: Arena): void {
    const user = arena.scene.getPokemonById(this.sourceId);
    this.battlerIndex = user.getBattlerIndex();
    this.triggerMessage = getPokemonMessage(user, "'s wish\ncame true!");
    this.healHp = Math.max(Math.floor(user.getMaxHp() / 2), 1);
  }

  onRemove(arena: Arena): void {
    const target = arena.scene.getField()[this.battlerIndex];
    if (target?.isActive(true)) {
      arena.scene.queueMessage(this.triggerMessage);
      arena.scene.unshiftPhase(new PokemonHealPhase(target.scene, target.getBattlerIndex(), this.healHp, null, true, false));
    }
  }
}

export class WeakenMoveTypeTag extends ArenaTag {
  private weakenedType: Type;

  constructor(tagType: ArenaTagType, turnCount: integer, type: Type, sourceMove: Moves, sourceId: integer) {
    super(tagType, turnCount, sourceMove, sourceId);

    this.weakenedType = type;
  }

  apply(arena: Arena, args: any[]): boolean {
    if ((args[0] as Type) === this.weakenedType) {
      (args[1] as Utils.NumberHolder).value *= 0.33;
      return true;
    }

    return false;
  }
}

class MudSportTag extends WeakenMoveTypeTag {
  constructor(turnCount: integer, sourceId: integer) {
    super(ArenaTagType.MUD_SPORT, turnCount, Type.ELECTRIC, Moves.MUD_SPORT, sourceId);
  }

  onAdd(arena: Arena): void {
    arena.scene.queueMessage("Electricity's power was weakened!");
  }

  onRemove(arena: Arena): void {
    arena.scene.queueMessage("The effects of Mud Sport\nhave faded.");
  }
}

class WaterSportTag extends WeakenMoveTypeTag {
  constructor(turnCount: integer, sourceId: integer) {
    super(ArenaTagType.WATER_SPORT, turnCount, Type.FIRE, Moves.WATER_SPORT, sourceId);
  }

  onAdd(arena: Arena): void {
    arena.scene.queueMessage("Fire's power was weakened!");
  }

  onRemove(arena: Arena): void {
    arena.scene.queueMessage("The effects of Water Sport\nhave faded.");
  }
}

export class ArenaTrapTag extends ArenaTag {
  public layers: integer;
  public maxLayers: integer;

  constructor(tagType: ArenaTagType, sourceMove: Moves, sourceId: integer, side: ArenaTagSide, maxLayers: integer) {
    super(tagType, 0, sourceMove, sourceId, side);

    this.layers = 1;
    this.maxLayers = maxLayers;
  }

  onOverlap(arena: Arena): void {
    if (this.layers < this.maxLayers) {
      this.layers++;

      this.onAdd(arena);
    }
  }

  apply(arena: Arena, args: any[]): boolean {
    const pokemon = args[0] as Pokemon;
    if (this.sourceId === pokemon.id || (this.side === ArenaTagSide.PLAYER) !== pokemon.isPlayer()) {
      return false;
    }

    return this.activateTrap(pokemon);
  }

  activateTrap(pokemon: Pokemon): boolean {
    return false;
  }

  getMatchupScoreMultiplier(pokemon: Pokemon): number {
    return pokemon.isGrounded() ? 1 : Phaser.Math.Linear(0, 1 / Math.pow(2, this.layers), Math.min(pokemon.getHpRatio(), 0.5) * 2);
  }
}

class SpikesTag extends ArenaTrapTag {
  constructor(sourceId: integer, side: ArenaTagSide) {
    super(ArenaTagType.SPIKES, Moves.SPIKES, sourceId, side, 3);
  }

  onAdd(arena: Arena): void {
    super.onAdd(arena);

    const source = arena.scene.getPokemonById(this.sourceId);
    arena.scene.queueMessage(`${this.getMoveName()} were scattered\nall around ${source.getOpponentDescriptor()}'s feet!`);
  }

  activateTrap(pokemon: Pokemon): boolean {
    if (pokemon.isGrounded()) {
      const cancelled = new Utils.BooleanHolder(false);
      applyAbAttrs(BlockNonDirectDamageAbAttr, pokemon, cancelled);

      if (!cancelled.value) {
        const damageHpRatio = 1 / (10 - 2 * this.layers);
        const damage = Math.ceil(pokemon.getMaxHp() * damageHpRatio);

        pokemon.scene.queueMessage(getPokemonMessage(pokemon, " is hurt\nby the spikes!"));
        pokemon.damageAndUpdate(damage, HitResult.OTHER);
        if (pokemon.turnData) {
          pokemon.turnData.damageTaken += damage;
        }
        return true;
      }
    }

    return false;
  }
}

class ToxicSpikesTag extends ArenaTrapTag {
  private neutralized: boolean;

  constructor(sourceId: integer, side: ArenaTagSide) {
    super(ArenaTagType.TOXIC_SPIKES, Moves.TOXIC_SPIKES, sourceId, side, 2);
    this.neutralized = false;
  }

  onAdd(arena: Arena): void {
    super.onAdd(arena);

    const source = arena.scene.getPokemonById(this.sourceId);
    arena.scene.queueMessage(`${this.getMoveName()} were scattered\nall around ${source.getOpponentDescriptor()}'s feet!`);
  }

  onRemove(arena: Arena): void {
    if (!this.neutralized) {
      super.onRemove(arena);
    }
  }

  activateTrap(pokemon: Pokemon): boolean {
    if (pokemon.isGrounded()) {
      if (pokemon.isOfType(Type.POISON)) {
        this.neutralized = true;
        if (pokemon.scene.arena.removeTag(this.tagType)) {
          pokemon.scene.queueMessage(getPokemonMessage(pokemon, ` absorbed the ${this.getMoveName()}!`));
          return true;
        }
      } else if (!pokemon.status) {
        const toxic = this.layers > 1;
        if (pokemon.trySetStatus(!toxic ? StatusEffect.POISON : StatusEffect.TOXIC, true, null, 0, `the ${this.getMoveName()}`)) {
          return true;
        }
      }
    }

    return false;
  }

  getMatchupScoreMultiplier(pokemon: Pokemon): number {
    if (pokemon.isGrounded() || !pokemon.canSetStatus(StatusEffect.POISON, true)) {
      return 1;
    }
    if (pokemon.isOfType(Type.POISON)) {
      return 1.25;
    }
    return super.getMatchupScoreMultiplier(pokemon);
  }
}

class DelayedAttackTag extends ArenaTag {
  public targetIndex: BattlerIndex;

  constructor(tagType: ArenaTagType, sourceMove: Moves, sourceId: integer, targetIndex: BattlerIndex) {
    super(tagType, 3, sourceMove, sourceId);

    this.targetIndex = targetIndex;
  }

  lapse(arena: Arena): boolean {
    const ret = super.lapse(arena);

    if (!ret) {
      arena.scene.unshiftPhase(new MoveEffectPhase(arena.scene, this.sourceId, [ this.targetIndex ], new PokemonMove(this.sourceMove, 0, 0, true)));
    }

    return ret;
  }

  onRemove(arena: Arena): void { }
}

class StealthRockTag extends ArenaTrapTag {
  constructor(sourceId: integer, side: ArenaTagSide) {
    super(ArenaTagType.STEALTH_ROCK, Moves.STEALTH_ROCK, sourceId, side, 1);
  }

  onAdd(arena: Arena): void {
    super.onAdd(arena);

    const source = arena.scene.getPokemonById(this.sourceId);
    arena.scene.queueMessage(`Pointed stones float in the air\naround ${source.getOpponentDescriptor()}!`);
  }

  getDamageHpRatio(pokemon: Pokemon): number {
    const effectiveness = pokemon.getAttackTypeEffectiveness(Type.ROCK);

    let damageHpRatio: number;

    switch (effectiveness) {
    case 0:
      damageHpRatio = 0;
      break;
    case 0.25:
      damageHpRatio = 0.03125;
      break;
    case 0.5:
      damageHpRatio = 0.0625;
      break;
    case 1:
      damageHpRatio = 0.125;
      break;
    case 2:
      damageHpRatio = 0.25;
      break;
    case 4:
      damageHpRatio = 0.5;
      break;
    }

    return damageHpRatio;
  }

  activateTrap(pokemon: Pokemon): boolean {
    const cancelled = new Utils.BooleanHolder(false);
    applyAbAttrs(BlockNonDirectDamageAbAttr,  pokemon, cancelled);

    if (cancelled.value) {
      return false;
    }

    const damageHpRatio = this.getDamageHpRatio(pokemon);

    if (damageHpRatio) {
      const damage = Math.ceil(pokemon.getMaxHp() * damageHpRatio);
      pokemon.scene.queueMessage(`Pointed stones dug into\n${pokemon.name}!`);
      pokemon.damageAndUpdate(damage, HitResult.OTHER);
      if (pokemon.turnData) {
        pokemon.turnData.damageTaken += damage;
      }
    }

    return false;
  }

  getMatchupScoreMultiplier(pokemon: Pokemon): number {
    const damageHpRatio = this.getDamageHpRatio(pokemon);
    return Phaser.Math.Linear(super.getMatchupScoreMultiplier(pokemon), 1, 1 - Math.pow(damageHpRatio, damageHpRatio));
  }
}

class StickyWebTag extends ArenaTrapTag {
  constructor(sourceId: integer, side: ArenaTagSide) {
    super(ArenaTagType.STICKY_WEB, Moves.STICKY_WEB, sourceId, side, 1);
  }

  onAdd(arena: Arena): void {
    super.onAdd(arena);

    // does not seem to be used anywhere
    // eslint-disable-next-line @typescript-eslint/no-unused-vars
    const source = arena.scene.getPokemonById(this.sourceId);
    arena.scene.queueMessage(`A ${this.getMoveName()} has been laid out on the ground around the opposing team!`);
  }

  activateTrap(pokemon: Pokemon): boolean {
    if (pokemon.isGrounded()) {
      const cancelled = new Utils.BooleanHolder(false);
      applyAbAttrs(ProtectStatAbAttr, pokemon, cancelled);
      if (!cancelled.value) {
        pokemon.scene.queueMessage(`The opposing ${pokemon.name} was caught in a sticky web!`);
        const statLevels = new Utils.NumberHolder(-1);
        pokemon.scene.unshiftPhase(new StatChangePhase(pokemon.scene, pokemon.getBattlerIndex(), false, [BattleStat.SPD], statLevels.value));
      }
    }

    return false;
  }

}

export class TrickRoomTag extends ArenaTag {
  constructor(turnCount: integer, sourceId: integer) {
    super(ArenaTagType.TRICK_ROOM, turnCount, Moves.TRICK_ROOM, sourceId);
  }

  apply(arena: Arena, args: any[]): boolean {
    const speedReversed = args[0] as Utils.BooleanHolder;
    speedReversed.value = !speedReversed.value;
    return true;
  }

  onAdd(arena: Arena): void {
    arena.scene.queueMessage(getPokemonMessage(arena.scene.getPokemonById(this.sourceId), " twisted\nthe dimensions!"));
  }

  onRemove(arena: Arena): void {
    arena.scene.queueMessage("The twisted dimensions\nreturned to normal!");
  }
}

export class GravityTag extends ArenaTag {
  constructor(turnCount: integer) {
    super(ArenaTagType.GRAVITY, turnCount, Moves.GRAVITY);
  }

  onAdd(arena: Arena): void {
    arena.scene.queueMessage("Gravity intensified!");
  }

  onRemove(arena: Arena): void {
    arena.scene.queueMessage("Gravity returned to normal!");
  }
}

class TailwindTag extends ArenaTag {
  constructor(turnCount: integer, sourceId: integer, side: ArenaTagSide) {
    super(ArenaTagType.TAILWIND, turnCount, Moves.TAILWIND, sourceId, side);
  }

  onAdd(arena: Arena): void {
    arena.scene.queueMessage(`The Tailwind blew from behind${this.side === ArenaTagSide.PLAYER ? "\nyour" : this.side === ArenaTagSide.ENEMY ? "\nthe opposing" : ""} team!`);
  }

  onRemove(arena: Arena): void {
    arena.scene.queueMessage(`${this.side === ArenaTagSide.PLAYER ? "Your" : this.side === ArenaTagSide.ENEMY ? "The opposing" : ""} team's Tailwind petered out!`);
  }
}

export function getArenaTag(tagType: ArenaTagType, turnCount: integer, sourceMove: Moves, sourceId: integer, targetIndex?: BattlerIndex, side: ArenaTagSide = ArenaTagSide.BOTH): ArenaTag {
  switch (tagType) {
<<<<<<< HEAD
    case ArenaTagType.MIST:
      return new MistTag(turnCount, sourceId, side);
    case ArenaTagType.QUICK_GUARD:
      return new QuickGuardTag(sourceId, side);
    case ArenaTagType.WIDE_GUARD:
      return new WideGuardTag(sourceId, side);
    case ArenaTagType.MAT_BLOCK:
      return new MatBlockTag(sourceId, side);
    case ArenaTagType.CRAFTY_SHIELD:
      return new CraftyShieldTag(sourceId, side);
    case ArenaTagType.MUD_SPORT:
      return new MudSportTag(turnCount, sourceId);
    case ArenaTagType.WATER_SPORT:
      return new WaterSportTag(turnCount, sourceId);
    case ArenaTagType.SPIKES:
      return new SpikesTag(sourceId, side);
    case ArenaTagType.TOXIC_SPIKES:
      return new ToxicSpikesTag(sourceId, side);
    case ArenaTagType.FUTURE_SIGHT:
    case ArenaTagType.DOOM_DESIRE:
      return new DelayedAttackTag(tagType, sourceMove, sourceId, targetIndex);
    case ArenaTagType.WISH:
      return new WishTag(turnCount, sourceId, side);
    case ArenaTagType.STEALTH_ROCK:
      return new StealthRockTag(sourceId, side);
    case ArenaTagType.STICKY_WEB:
      return new StickyWebTag(sourceId, side);
    case ArenaTagType.TRICK_ROOM:
      return new TrickRoomTag(turnCount, sourceId);
    case ArenaTagType.GRAVITY:
      return new GravityTag(turnCount);
    case ArenaTagType.REFLECT:
      return new ReflectTag(turnCount, sourceId, side);
    case ArenaTagType.LIGHT_SCREEN:
      return new LightScreenTag(turnCount, sourceId, side);
    case ArenaTagType.AURORA_VEIL:
      return new AuroraVeilTag(turnCount, sourceId, side);
    case ArenaTagType.TAILWIND:
      return new TailwindTag(turnCount, sourceId, side);
=======
  case ArenaTagType.MIST:
    return new MistTag(turnCount, sourceId, side);
  case ArenaTagType.MUD_SPORT:
    return new MudSportTag(turnCount, sourceId);
  case ArenaTagType.WATER_SPORT:
    return new WaterSportTag(turnCount, sourceId);
  case ArenaTagType.SPIKES:
    return new SpikesTag(sourceId, side);
  case ArenaTagType.TOXIC_SPIKES:
    return new ToxicSpikesTag(sourceId, side);
  case ArenaTagType.FUTURE_SIGHT:
  case ArenaTagType.DOOM_DESIRE:
    return new DelayedAttackTag(tagType, sourceMove, sourceId, targetIndex);
  case ArenaTagType.WISH:
    return new WishTag(turnCount, sourceId, side);
  case ArenaTagType.STEALTH_ROCK:
    return new StealthRockTag(sourceId, side);
  case ArenaTagType.STICKY_WEB:
    return new StickyWebTag(sourceId, side);
  case ArenaTagType.TRICK_ROOM:
    return new TrickRoomTag(turnCount, sourceId);
  case ArenaTagType.GRAVITY:
    return new GravityTag(turnCount);
  case ArenaTagType.REFLECT:
    return new ReflectTag(turnCount, sourceId, side);
  case ArenaTagType.LIGHT_SCREEN:
    return new LightScreenTag(turnCount, sourceId, side);
  case ArenaTagType.AURORA_VEIL:
    return new AuroraVeilTag(turnCount, sourceId, side);
  case ArenaTagType.TAILWIND:
    return new TailwindTag(turnCount, sourceId, side);
>>>>>>> 62288576
  }
}<|MERGE_RESOLUTION|>--- conflicted
+++ resolved
@@ -634,7 +634,6 @@
 
 export function getArenaTag(tagType: ArenaTagType, turnCount: integer, sourceMove: Moves, sourceId: integer, targetIndex?: BattlerIndex, side: ArenaTagSide = ArenaTagSide.BOTH): ArenaTag {
   switch (tagType) {
-<<<<<<< HEAD
     case ArenaTagType.MIST:
       return new MistTag(turnCount, sourceId, side);
     case ArenaTagType.QUICK_GUARD:
@@ -674,38 +673,5 @@
       return new AuroraVeilTag(turnCount, sourceId, side);
     case ArenaTagType.TAILWIND:
       return new TailwindTag(turnCount, sourceId, side);
-=======
-  case ArenaTagType.MIST:
-    return new MistTag(turnCount, sourceId, side);
-  case ArenaTagType.MUD_SPORT:
-    return new MudSportTag(turnCount, sourceId);
-  case ArenaTagType.WATER_SPORT:
-    return new WaterSportTag(turnCount, sourceId);
-  case ArenaTagType.SPIKES:
-    return new SpikesTag(sourceId, side);
-  case ArenaTagType.TOXIC_SPIKES:
-    return new ToxicSpikesTag(sourceId, side);
-  case ArenaTagType.FUTURE_SIGHT:
-  case ArenaTagType.DOOM_DESIRE:
-    return new DelayedAttackTag(tagType, sourceMove, sourceId, targetIndex);
-  case ArenaTagType.WISH:
-    return new WishTag(turnCount, sourceId, side);
-  case ArenaTagType.STEALTH_ROCK:
-    return new StealthRockTag(sourceId, side);
-  case ArenaTagType.STICKY_WEB:
-    return new StickyWebTag(sourceId, side);
-  case ArenaTagType.TRICK_ROOM:
-    return new TrickRoomTag(turnCount, sourceId);
-  case ArenaTagType.GRAVITY:
-    return new GravityTag(turnCount);
-  case ArenaTagType.REFLECT:
-    return new ReflectTag(turnCount, sourceId, side);
-  case ArenaTagType.LIGHT_SCREEN:
-    return new LightScreenTag(turnCount, sourceId, side);
-  case ArenaTagType.AURORA_VEIL:
-    return new AuroraVeilTag(turnCount, sourceId, side);
-  case ArenaTagType.TAILWIND:
-    return new TailwindTag(turnCount, sourceId, side);
->>>>>>> 62288576
   }
 }