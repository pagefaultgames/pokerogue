/** biome-ignore-start lint/correctness/noUnusedImports: TSDoc imports */
import type { BattlerTag } from "#app/data/battler-tags";
/** biome-ignore-end lint/correctness/noUnusedImports: TSDoc imports */

import { applyAbAttrs, applyOnGainAbAttrs, applyOnLoseAbAttrs } from "#abilities/apply-ab-attrs";
import { globalScene } from "#app/global-scene";
import { getPokemonNameWithAffix } from "#app/messages";
import { CommonBattleAnim } from "#data/battle-anims";
import { allMoves } from "#data/data-lists";
import { AbilityId } from "#enums/ability-id";
import { ArenaTagSide } from "#enums/arena-tag-side";
import { ArenaTagType } from "#enums/arena-tag-type";
import { BattlerTagType } from "#enums/battler-tag-type";
import { HitResult } from "#enums/hit-result";
import { CommonAnim } from "#enums/move-anims-common";
import { MoveCategory } from "#enums/move-category";
import { MoveId } from "#enums/move-id";
import { MoveTarget } from "#enums/move-target";
import { PokemonType } from "#enums/pokemon-type";
import { Stat } from "#enums/stat";
import { StatusEffect } from "#enums/status-effect";
import type { Arena } from "#field/arena";
import type { Pokemon } from "#field/pokemon";
import type {
  ArenaScreenTagType,
  ArenaTagTypeData,
  EntryHazardTagType,
  SerializableArenaTagType,
} from "#types/arena-tags";
import type { Mutable } from "#types/type-helpers";
import { BooleanHolder, type NumberHolder, toDmgValue } from "#utils/common";
import i18next from "i18next";

/**
 * @module
 * ArenaTags are are meant for effects that are tied to the arena (as opposed to a specific pokemon).
 * Examples include (but are not limited to)
 * - Cross-turn effects that persist even if the user/target switches out, such as Happy Hour
 * - Effects that are applied to a specific side of the field, such as Crafty Shield, Reflect, and Spikes
 * - Field-Effects, like Gravity and Trick Room
 *
 * Any arena tag that persists across turns *must* extend from `SerializableArenaTag` in the class definition signature.
 *
 * Serializable ArenaTags have strict rules for their fields.
 * These rules ensure that only the data necessary to reconstruct the tag is serialized, and that the
 * session loader is able to deserialize saved tags correctly.
 *
 * If the data is static (i.e. it is always the same for all instances of the class, such as the
 * type that is weakened by Mud Sport/Water Sport), then it must not be defined as a field, and must
 * instead be defined as a getter.
 * A static property is also acceptable, though static properties are less ergonomic with inheritance.
 *
 * If the data is mutable (i.e. it can change over the course of the tag's lifetime), then it *must*
 * be defined as a field, and it must be set in the `loadTag` method.
 * Such fields cannot be marked as `private`/`protected`; if they were, Typescript would omit them from
 * types that are based off of the class, namely, `ArenaTagTypeData`. It is preferrable to trade the
 * type-safety of private/protected fields for the type safety when deserializing arena tags from save data.
 *
 * For data that is mutable only within a turn (e.g. SuppressAbilitiesTag's beingRemoved field),
 * where it does not make sense to be serialized, the field should use ES2020's
 * [private field syntax](https://developer.mozilla.org/en-US/docs/Web/JavaScript/Reference/Classes/Private_elements#private_fields).
 * If the field should be accessible outside of the class, then a public getter should be used.
 *
 *  If any new serializable fields *are* added, then the class *must* override the
 * `loadTag` method to set the new fields. Its signature *must* match the example below,
 * ```
 * class ExampleTag extends SerializableArenaTag {
 *   // Example, if we add 2 new fields that should be serialized:
 *   public a: string;
 *   public b: number;
 *   // Then we must also define a loadTag method with one of the following signatures
 *   public override loadTag(source: BaseArenaTag & Pick<ExampleTag, "tagType" | "a" | "b"): void;
 *   public override loadTag<const T extends this>(source: BaseArenaTag & Pick<T, "tagType" | "a" | "b">): void;
 * }
 * ```
 * Notes
 * - If the class has any subclasses, then the second form of `loadTag` *must* be used.
 */

/** Interface containing the serializable fields of ArenaTagData. */
interface BaseArenaTag {
  /**
   * The tag's remaining duration. Setting to any number `<=0` will make the tag's duration effectively infinite.
   */
  turnCount: number;
  /**
   * The {@linkcode MoveId} that created this tag, or `undefined` if not set by a move.
   */
  sourceMove?: MoveId;
  /**
   * The {@linkcode Pokemon.id | PID} of the {@linkcode Pokemon} having created the tag, or `undefined` if not set by a Pokemon.
   * @todo Implement handling for `ArenaTag`s created by non-pokemon sources (most tags will throw errors without a source)
   */
  // Note: Intentionally not using `?`, as the property should always exist, but just be undefined if not present.
  sourceId: number | undefined;
  /**
   * The {@linkcode ArenaTagSide | side of the field} that this arena tag affects.
   * @defaultValue `ArenaTagSide.BOTH`
   */
  side: ArenaTagSide;
}

/**
 * An {@linkcode ArenaTag} represents a semi-persistent effect affecting a given _side_ of the field.
 * Unlike {@linkcode BattlerTag}s (which are tied to individual {@linkcode Pokemon}), `ArenaTag`s function independently of
 * the Pokemon currently on-field, only cleared on arena reset or through their respective {@linkcode ArenaTag.lapse | lapse} methods.
 */
export abstract class ArenaTag implements BaseArenaTag {
  /** The type of the arena tag */
  public abstract readonly tagType: ArenaTagType;
  public turnCount: number;
  public sourceMove?: MoveId;
  public sourceId: number | undefined;
  public side: ArenaTagSide;

  constructor(turnCount: number, sourceMove?: MoveId, sourceId?: number, side: ArenaTagSide = ArenaTagSide.BOTH) {
    this.turnCount = turnCount;
    this.sourceMove = sourceMove;
    this.sourceId = sourceId;
    this.side = side;
  }

  apply(_arena: Arena, _simulated: boolean, ..._args: unknown[]): boolean {
    return true;
  }

  onAdd(_arena: Arena, _quiet = false): void {}

  onRemove(_arena: Arena, quiet = false): void {
    if (!quiet) {
      globalScene.phaseManager.queueMessage(
        i18next.t(
          `arenaTag:arenaOnRemove${this.side === ArenaTagSide.PLAYER ? "Player" : this.side === ArenaTagSide.ENEMY ? "Enemy" : ""}`,
          { moveName: this.getMoveName() },
        ),
      );
    }
  }

  onOverlap(_arena: Arena, _source: Pokemon | null): void {}

  /**
   * Trigger this {@linkcode ArenaTag}'s effect, reducing its duration as applicable.
   * Will ignore durations of all tags with durations `<=0`.
   * @param _arena - The {@linkcode Arena} at the moment the tag is being lapsed.
   * Unused by default but can be used by sub-classes.
   * @returns `true` if this tag should be kept; `false` if it should be removed.
   */
  lapse(_arena: Arena): boolean {
    // TODO: Rather than treating negative duration tags as being indefinite,
    // make all duration based classes inherit from their own sub-class
    return this.turnCount < 1 || --this.turnCount > 0;
  }

  getMoveName(): string | null {
    return this.sourceMove ? allMoves[this.sourceMove].name : null;
  }

  /**
   * When given a arena tag or json representing one, load the data for it.
   * This is meant to be inherited from by any arena tag with custom attributes
   * @param source - The arena tag being loaded
   */
  loadTag<const T extends this>(source: BaseArenaTag & Pick<T, "tagType">): void {
    this.turnCount = source.turnCount;
    this.sourceMove = source.sourceMove;
    this.sourceId = source.sourceId;
    this.side = source.side;
  }

  /**
   * Helper function that retrieves the source Pokemon
   * @returns - The source {@linkcode Pokemon} for this tag.
   * Returns `null` if `this.sourceId` is `undefined`
   */
  public getSourcePokemon(): Pokemon | null {
    return globalScene.getPokemonById(this.sourceId);
  }

  /**
   * Helper function that retrieves the Pokemon affected
   * @returns list of PlayerPokemon or EnemyPokemon on the field
   */
  public getAffectedPokemon(): Pokemon[] {
    switch (this.side) {
      case ArenaTagSide.PLAYER:
        return globalScene.getPlayerField() ?? [];
      case ArenaTagSide.ENEMY:
        return globalScene.getEnemyField() ?? [];
      case ArenaTagSide.BOTH:
      default:
        return globalScene.getField(true) ?? [];
    }
  }
}

/**
 * Abstract class for arena tags that can persist across turns.
 */
export abstract class SerializableArenaTag extends ArenaTag {
  abstract readonly tagType: SerializableArenaTagType;
}

/**
 * Arena Tag class for {@link https://bulbapedia.bulbagarden.net/wiki/Mist_(move) Mist}.
 * Prevents Pokémon on the opposing side from lowering the stats of the Pokémon in the Mist.
 */
export class MistTag extends SerializableArenaTag {
  readonly tagType = ArenaTagType.MIST;
  constructor(turnCount: number, sourceId: number | undefined, side: ArenaTagSide) {
    super(turnCount, MoveId.MIST, sourceId, side);
  }

  onAdd(arena: Arena, quiet = false): void {
    super.onAdd(arena);

    // We assume `quiet=true` means "just add the bloody tag no questions asked"
    if (quiet) {
      return;
    }

    const source = this.getSourcePokemon();
    if (!source) {
      console.warn(`Failed to get source Pokemon for MistTag on add message; id: ${this.sourceId}`);
      return;
    }

    globalScene.phaseManager.queueMessage(
      i18next.t("arenaTag:mistOnAdd", {
        pokemonNameWithAffix: getPokemonNameWithAffix(source),
      }),
    );
  }

  /**
   * Cancels the lowering of stats
   * @param _arena the {@linkcode Arena} containing this effect
   * @param simulated `true` if the effect should be applied quietly
   * @param attacker the {@linkcode Pokemon} using a move into this effect.
   * @param cancelled a {@linkcode BooleanHolder} whose value is set to `true`
   * to flag the stat reduction as cancelled
   * @returns `true` if a stat reduction was cancelled; `false` otherwise
   */
  override apply(_arena: Arena, simulated: boolean, attacker: Pokemon, cancelled: BooleanHolder): boolean {
    // `StatStageChangePhase` currently doesn't have a reference to the source of stat drops,
    // so this code currently has no effect on gameplay.
    if (attacker) {
      const bypassed = new BooleanHolder(false);
      // TODO: Allow this to be simulated
      applyAbAttrs("InfiltratorAbAttr", { pokemon: attacker, simulated: false, bypassed });
      if (bypassed.value) {
        return false;
      }
    }

    cancelled.value = true;

    if (!simulated) {
      globalScene.phaseManager.queueMessage(i18next.t("arenaTag:mistApply"));
    }

    return true;
  }
}

/**
 * Reduces the damage of specific move categories in the arena.
 */
export abstract class WeakenMoveScreenTag extends SerializableArenaTag {
  public abstract readonly tagType: ArenaScreenTagType;
  // Getter to avoid unnecessary serialization and prevent modification
  protected abstract get weakenedCategories(): MoveCategory[];

  /**
   * Applies the weakening effect to the move.
   *
   * @param _arena the {@linkcode Arena} where the move is applied.
   * @param _simulated n/a
   * @param attacker the attacking {@linkcode Pokemon}
   * @param moveCategory the attacking move's {@linkcode MoveCategory}.
   * @param damageMultiplier A {@linkcode NumberHolder} containing the damage multiplier
   * @returns `true` if the attacking move was weakened; `false` otherwise.
   */
  override apply(
    _arena: Arena,
    _simulated: boolean,
    attacker: Pokemon,
    moveCategory: MoveCategory,
    damageMultiplier: NumberHolder,
  ): boolean {
    if (this.weakenedCategories.includes(moveCategory)) {
      const bypassed = new BooleanHolder(false);
      applyAbAttrs("InfiltratorAbAttr", { pokemon: attacker, bypassed });
      if (bypassed.value) {
        return false;
      }
      damageMultiplier.value = globalScene.currentBattle.double ? 2732 / 4096 : 0.5;
      return true;
    }
    return false;
  }
}

/**
 * Reduces the damage of physical moves.
 * Used by {@linkcode MoveId.REFLECT}
 */
class ReflectTag extends WeakenMoveScreenTag {
  public readonly tagType = ArenaTagType.REFLECT;
  protected get weakenedCategories(): [MoveCategory.PHYSICAL] {
    return [MoveCategory.PHYSICAL];
  }

  constructor(turnCount: number, sourceId: number | undefined, side: ArenaTagSide) {
    super(turnCount, MoveId.REFLECT, sourceId, side);
  }

  onAdd(_arena: Arena, quiet = false): void {
    if (!quiet) {
      globalScene.phaseManager.queueMessage(
        i18next.t(
          `arenaTag:reflectOnAdd${this.side === ArenaTagSide.PLAYER ? "Player" : this.side === ArenaTagSide.ENEMY ? "Enemy" : ""}`,
        ),
      );
    }
  }
}

/**
 * Reduces the damage of special moves.
 * Used by {@linkcode MoveId.LIGHT_SCREEN}
 */
class LightScreenTag extends WeakenMoveScreenTag {
  public readonly tagType = ArenaTagType.LIGHT_SCREEN;
  protected get weakenedCategories(): [MoveCategory.SPECIAL] {
    return [MoveCategory.SPECIAL];
  }
  constructor(turnCount: number, sourceId: number | undefined, side: ArenaTagSide) {
    super(turnCount, MoveId.LIGHT_SCREEN, sourceId, side);
  }

  onAdd(_arena: Arena, quiet = false): void {
    if (!quiet) {
      globalScene.phaseManager.queueMessage(
        i18next.t(
          `arenaTag:lightScreenOnAdd${this.side === ArenaTagSide.PLAYER ? "Player" : this.side === ArenaTagSide.ENEMY ? "Enemy" : ""}`,
        ),
      );
    }
  }
}

/**
 * Reduces the damage of physical and special moves.
 * Used by {@linkcode MoveId.AURORA_VEIL}
 */
class AuroraVeilTag extends WeakenMoveScreenTag {
  public readonly tagType = ArenaTagType.AURORA_VEIL;
  protected get weakenedCategories(): [MoveCategory.PHYSICAL, MoveCategory.SPECIAL] {
    return [MoveCategory.PHYSICAL, MoveCategory.SPECIAL];
  }

  constructor(turnCount: number, sourceId: number | undefined, side: ArenaTagSide) {
    super(turnCount, MoveId.AURORA_VEIL, sourceId, side);
  }

  onAdd(_arena: Arena, quiet = false): void {
    if (!quiet) {
      globalScene.phaseManager.queueMessage(
        i18next.t(
          `arenaTag:auroraVeilOnAdd${this.side === ArenaTagSide.PLAYER ? "Player" : this.side === ArenaTagSide.ENEMY ? "Enemy" : ""}`,
        ),
      );
    }
  }
}

type ProtectConditionFunc = (arena: Arena, moveId: MoveId) => boolean;

/**
 * Class to implement conditional team protection
 * applies protection based on the attributes of incoming moves
 */
export abstract class ConditionalProtectTag extends ArenaTag {
  /** The condition function to determine which moves are negated */
  protected protectConditionFunc: ProtectConditionFunc;
  /**
   * Whether this protection effect should apply to _all_ moves, including ones that ignore other forms of protection.
   * @defaultValue `false`
   */
  protected ignoresBypass: boolean;

  constructor(
    sourceMove: MoveId,
    sourceId: number | undefined,
    side: ArenaTagSide,
    condition: ProtectConditionFunc,
    ignoresBypass = false,
  ) {
    super(1, sourceMove, sourceId, side);

    this.protectConditionFunc = condition;
    this.ignoresBypass = ignoresBypass;
  }

  onAdd(_arena: Arena): void {
    globalScene.phaseManager.queueMessage(
      i18next.t(
        `arenaTag:conditionalProtectOnAdd${this.side === ArenaTagSide.PLAYER ? "Player" : this.side === ArenaTagSide.ENEMY ? "Enemy" : ""}`,
        { moveName: super.getMoveName() },
      ),
    );
  }

  // Removes default message for effect removal
  onRemove(_arena: Arena): void {}

  /**
   * Checks incoming moves against the condition function
   * and protects the target if conditions are met
   * @param arena the {@linkcode Arena} containing this tag
   * @param simulated `true` if the tag is applied quietly; `false` otherwise.
   * @param isProtected a {@linkcode BooleanHolder} used to flag if the move is protected against
   * @param _attacker the attacking {@linkcode Pokemon}
   * @param defender the defending {@linkcode Pokemon}
   * @param moveId the {@linkcode MoveId | identifier} for the move being used
   * @param ignoresProtectBypass a {@linkcode BooleanHolder} used to flag if a protection effect supercedes effects that ignore protection
   * @returns `true` if this tag protected against the attack; `false` otherwise
   */
  override apply(
    arena: Arena,
    simulated: boolean,
    isProtected: BooleanHolder,
    _attacker: Pokemon,
    defender: Pokemon,
    moveId: MoveId,
    ignoresProtectBypass: BooleanHolder,
  ): boolean {
    if ((this.side === ArenaTagSide.PLAYER) === defender.isPlayer() && this.protectConditionFunc(arena, moveId)) {
      if (!isProtected.value) {
        isProtected.value = true;
        if (!simulated) {
          new CommonBattleAnim(CommonAnim.PROTECT, defender).play();
          globalScene.phaseManager.queueMessage(
            i18next.t("arenaTag:conditionalProtectApply", {
              moveName: super.getMoveName(),
              pokemonNameWithAffix: getPokemonNameWithAffix(defender),
            }),
          );
        }
      }

      ignoresProtectBypass.value = ignoresProtectBypass.value || this.ignoresBypass;
      return true;
    }
    return false;
  }
}

/**
 * Condition function for {@link https://bulbapedia.bulbagarden.net/wiki/Quick_Guard_(move) Quick Guard's}
 * protection effect.
 * @param _arena {@linkcode Arena} The arena containing the protection effect
 * @param moveId {@linkcode MoveId} The move to check against this condition
 * @returns `true` if the incoming move's priority is greater than 0.
 *   This includes moves with modified priorities from abilities (e.g. Prankster)
 */
const QuickGuardConditionFunc: ProtectConditionFunc = (_arena, moveId) => {
  const move = allMoves[moveId];
  const effectPhase = globalScene.phaseManager.getCurrentPhase();

  if (effectPhase?.is("MoveEffectPhase")) {
    const attacker = effectPhase.getUserPokemon();
    if (attacker) {
      return move.getPriority(attacker) > 0;
    }
  }
  return move.priority > 0;
};

/**
 * Arena Tag class for {@link https://bulbapedia.bulbagarden.net/wiki/Quick_Guard_(move) Quick Guard}
 * Condition: The incoming move has increased priority.
 */
class QuickGuardTag extends ConditionalProtectTag {
  public readonly tagType = ArenaTagType.QUICK_GUARD;
  constructor(sourceId: number | undefined, side: ArenaTagSide) {
    super(MoveId.QUICK_GUARD, sourceId, side, QuickGuardConditionFunc);
  }
}

/**
 * Condition function for {@link https://bulbapedia.bulbagarden.net/wiki/Wide_Guard_(move) Wide Guard's}
 * protection effect.
 * @param _arena {@linkcode Arena} The arena containing the protection effect
 * @param moveId {@linkcode MoveId} The move to check against this condition
 * @returns `true` if the incoming move is multi-targeted (even if it's only used against one Pokemon).
 */
const WideGuardConditionFunc: ProtectConditionFunc = (_arena, moveId): boolean => {
  const move = allMoves[moveId];

  switch (move.moveTarget) {
    case MoveTarget.ALL_ENEMIES:
    case MoveTarget.ALL_NEAR_ENEMIES:
    case MoveTarget.ALL_OTHERS:
    case MoveTarget.ALL_NEAR_OTHERS:
      return true;
  }
  return false;
};

/**
 * Arena Tag class for {@link https://bulbapedia.bulbagarden.net/wiki/Wide_Guard_(move) Wide Guard}
 * Condition: The incoming move can target multiple Pokemon. The move's source
 * can be an ally or enemy.
 */
class WideGuardTag extends ConditionalProtectTag {
  public readonly tagType = ArenaTagType.WIDE_GUARD;
  constructor(sourceId: number | undefined, side: ArenaTagSide) {
    super(MoveId.WIDE_GUARD, sourceId, side, WideGuardConditionFunc);
  }
}

/**
 * Condition function for {@link https://bulbapedia.bulbagarden.net/wiki/Mat_Block_(move) Mat Block's}
 * protection effect.
 * @param _arena {@linkcode Arena} The arena containing the protection effect.
 * @param moveId {@linkcode MoveId} The move to check against this condition.
 * @returns `true` if the incoming move is not a Status move.
 */
const MatBlockConditionFunc: ProtectConditionFunc = (_arena, moveId): boolean => {
  const move = allMoves[moveId];
  return move.category !== MoveCategory.STATUS;
};

/**
 * Arena Tag class for {@link https://bulbapedia.bulbagarden.net/wiki/Mat_Block_(move) Mat Block}
 * Condition: The incoming move is a Physical or Special attack move.
 */
class MatBlockTag extends ConditionalProtectTag {
  public readonly tagType = ArenaTagType.MAT_BLOCK;
  constructor(sourceId: number | undefined, side: ArenaTagSide) {
    super(MoveId.MAT_BLOCK, sourceId, side, MatBlockConditionFunc);
  }

  onAdd(_arena: Arena) {
    const source = this.getSourcePokemon();
    if (!source) {
      console.warn(`Failed to get source Pokemon for Mat Block message; id: ${this.sourceId}`);
      return;
    }

    super.onAdd(_arena);
    globalScene.phaseManager.queueMessage(
      i18next.t("arenaTag:matBlockOnAdd", {
        pokemonNameWithAffix: getPokemonNameWithAffix(source),
      }),
    );
  }
}

/**
 * Condition function for {@link https://bulbapedia.bulbagarden.net/wiki/Crafty_Shield_(move) Crafty Shield's}
 * protection effect.
 * @param _arena {@linkcode Arena} The arena containing the protection effect
 * @param moveId {@linkcode MoveId} The move to check against this condition
 * @returns `true` if the incoming move is a Status move, is not a hazard, and does not target all
 * Pokemon or sides of the field.
 */
const CraftyShieldConditionFunc: ProtectConditionFunc = (_arena, moveId) => {
  const move = allMoves[moveId];
  return (
    move.category === MoveCategory.STATUS &&
    move.moveTarget !== MoveTarget.ENEMY_SIDE &&
    move.moveTarget !== MoveTarget.BOTH_SIDES &&
    move.moveTarget !== MoveTarget.ALL
  );
};

/**
 * Arena Tag class for {@link https://bulbapedia.bulbagarden.net/wiki/Crafty_Shield_(move) Crafty Shield}
 * Condition: The incoming move is a Status move, is not a hazard, and does
 * not target all Pokemon or sides of the field.
 */
class CraftyShieldTag extends ConditionalProtectTag {
  public readonly tagType = ArenaTagType.CRAFTY_SHIELD;
  constructor(sourceId: number | undefined, side: ArenaTagSide) {
    super(MoveId.CRAFTY_SHIELD, sourceId, side, CraftyShieldConditionFunc, true);
  }
}

/**
 * Arena Tag class for {@link https://bulbapedia.bulbagarden.net/wiki/Lucky_Chant_(move) Lucky Chant}.
 * Prevents critical hits against the tag's side.
 */
export class NoCritTag extends SerializableArenaTag {
  public readonly tagType = ArenaTagType.NO_CRIT;

  /** Queues a message upon adding this effect to the field */
  onAdd(_arena: Arena): void {
    globalScene.phaseManager.queueMessage(
      i18next.t(`arenaTag:noCritOnAdd${this.side === ArenaTagSide.PLAYER ? "Player" : "Enemy"}`, {
        moveName: this.getMoveName(),
      }),
    );
  }

  /** Queues a message upon removing this effect from the field */
  onRemove(_arena: Arena): void {
    const source = this.getSourcePokemon();
    if (!source) {
      console.warn(`Failed to get source Pokemon for NoCritTag on remove message; id: ${this.sourceId}`);
      return;
    }

    globalScene.phaseManager.queueMessage(
      i18next.t("arenaTag:noCritOnRemove", {
        pokemonNameWithAffix: getPokemonNameWithAffix(source ?? undefined),
        moveName: this.getMoveName(),
      }),
    );
  }
}

/**
 * Abstract class to implement weakened moves of a specific type.
 */
export abstract class WeakenMoveTypeTag extends SerializableArenaTag {
  abstract readonly tagType: ArenaTagType.MUD_SPORT | ArenaTagType.WATER_SPORT;
  abstract get weakenedType(): PokemonType;

  /**
   * Reduces an attack's power by 0.33x if it matches this tag's weakened type.
   * @param _arena n/a
   * @param _simulated n/a
   * @param type the attack's {@linkcode PokemonType}
   * @param power a {@linkcode NumberHolder} containing the attack's power
   * @returns `true` if the attack's power was reduced; `false` otherwise.
   */
  override apply(_arena: Arena, _simulated: boolean, type: PokemonType, power: NumberHolder): boolean {
    if (type === this.weakenedType) {
      power.value *= 0.33;
      return true;
    }
    return false;
  }
}

/**
 * Arena Tag class for {@link https://bulbapedia.bulbagarden.net/wiki/Mud_Sport_(move) Mud Sport}.
 * Weakens Electric type moves for a set amount of turns, usually 5.
 */
class MudSportTag extends WeakenMoveTypeTag {
  public readonly tagType = ArenaTagType.MUD_SPORT;
  override get weakenedType(): PokemonType.ELECTRIC {
    return PokemonType.ELECTRIC;
  }
  constructor(turnCount: number, sourceId?: number) {
    super(turnCount, MoveId.MUD_SPORT, sourceId);
  }

  onAdd(_arena: Arena): void {
    globalScene.phaseManager.queueMessage(i18next.t("arenaTag:mudSportOnAdd"));
  }

  onRemove(_arena: Arena): void {
    globalScene.phaseManager.queueMessage(i18next.t("arenaTag:mudSportOnRemove"));
  }
}

/**
 * Arena Tag class for {@link https://bulbapedia.bulbagarden.net/wiki/Water_Sport_(move) Water Sport}.
 * Weakens Fire type moves for a set amount of turns, usually 5.
 */
class WaterSportTag extends WeakenMoveTypeTag {
  public readonly tagType = ArenaTagType.WATER_SPORT;
  override get weakenedType(): PokemonType.FIRE {
    return PokemonType.FIRE;
  }
  constructor(turnCount: number, sourceId?: number) {
    super(turnCount, MoveId.WATER_SPORT, sourceId);
  }

  onAdd(_arena: Arena): void {
    globalScene.phaseManager.queueMessage(i18next.t("arenaTag:waterSportOnAdd"));
  }

  onRemove(_arena: Arena): void {
    globalScene.phaseManager.queueMessage(i18next.t("arenaTag:waterSportOnRemove"));
  }
}

/**
 * Arena Tag class for {@link https://bulbapedia.bulbagarden.net/wiki/Ion_Deluge_(move) | Ion Deluge}
 * and the secondary effect of {@link https://bulbapedia.bulbagarden.net/wiki/Plasma_Fists_(move) | Plasma Fists}.
 * Converts Normal-type moves to Electric type for the rest of the turn.
 */
export class IonDelugeTag extends ArenaTag {
  public readonly tagType = ArenaTagType.ION_DELUGE;
  constructor(sourceMove?: MoveId) {
    super(1, sourceMove);
  }

  /** Queues an on-add message */
  onAdd(_arena: Arena): void {
    globalScene.phaseManager.queueMessage(i18next.t("arenaTag:plasmaFistsOnAdd"));
  }

  onRemove(_arena: Arena): void {} // Removes default on-remove message

  /**
   * Converts Normal-type moves to Electric type
   * @param _arena n/a
   * @param _simulated n/a
   * @param moveType a {@linkcode NumberHolder} containing a move's {@linkcode PokemonType}
   * @returns `true` if the given move type changed; `false` otherwise.
   */
  override apply(_arena: Arena, _simulated: boolean, moveType: NumberHolder): boolean {
    if (moveType.value === PokemonType.NORMAL) {
      moveType.value = PokemonType.ELECTRIC;
      return true;
    }
    return false;
  }
}

/**
 * Abstract class to implement [entry hazards](https://bulbapedia.bulbagarden.net/wiki/List_of_moves_that_cause_entry_hazards).
 * These persistent tags remain on-field across turns and apply effects to any {@linkcode Pokemon} switching in. \
 * Uniquely, adding a tag multiple times may stack multiple "layers" of the effect, increasing its severity.
 */
export abstract class EntryHazardTag extends SerializableArenaTag {
  public declare abstract readonly tagType: EntryHazardTagType;
  /**
   * The current number of layers this tag has.
   * Starts at 1 and increases each time the trap is laid.
   */
  public layers = 1;
  /** The maximum number of layers this tag can have. */
  public abstract get maxLayers(): number;
  /** Whether this tag should only affect grounded targets; default `true` */
  protected get groundedOnly(): boolean {
    return true;
  }

  constructor(sourceMove: MoveId, sourceId: number | undefined, side: ArenaTagSide) {
    super(0, sourceMove, sourceId, side);
  }

  // TODO: Add a `canAdd` field to arena tags to remove need for callers to check layer counts

  /**
   * Display text when this tag is added to the field.
   * @param _arena - The {@linkcode Arena} at the time of adding this tag
   * @param quiet - Whether to suppress messages during tag creation; default `false`
   */
  override onAdd(_arena: Arena, quiet = false): void {
    // Here, `quiet=true` means "just add the tag, no questions asked"
    if (quiet) {
      return;
    }

    const source = this.getSourcePokemon();
    if (!source) {
      console.warn(
        "Failed to get source Pokemon for AernaTrapTag on add message!" +
          `\nTag type: ${this.tagType}` +
          `\nPID: ${this.sourceId}`,
      );
      return;
    }

    globalScene.phaseManager.queueMessage(this.getAddMessage(source));
  }

  /**
   * Return the text to be displayed upon adding a new layer to this trap.
   * @param source - The {@linkcode Pokemon} having created this tag
   * @returns The localized message to be displayed on screen.
   */
  protected abstract getAddMessage(source: Pokemon): string;

  /**
   * Add a new layer to this tag upon overlap, triggering the tag's normal {@linkcode onAdd} effects upon doing so.
   * @param arena - The {@linkcode arena} at the time of adding the tag
   */
  override onOverlap(arena: Arena): void {
    if (this.layers >= this.maxLayers) {
      return;
    }
    this.layers++;

    this.onAdd(arena);
  }

  /**
   * Activate the hazard effect onto a Pokemon when it enters the field.
   * @param _arena - The {@linkcode Arena} at the time of tag activation
   * @param simulated - Whether to suppress activation effects during execution
   * @param pokemon - The {@linkcode Pokemon} triggering this hazard
   * @returns `true` if this hazard affects the given Pokemon; `false` otherwise.
   */
  override apply(_arena: Arena, simulated: boolean, pokemon: Pokemon): boolean {
    if ((this.side === ArenaTagSide.PLAYER) !== pokemon.isPlayer()) {
      return false;
    }

    if (this.groundedOnly && !pokemon.isGrounded()) {
      return false;
    }

    return this.activateTrap(pokemon, simulated);
  }

  /**
   * Activate this trap's effects when a Pokemon switches into it.
   * @param _pokemon - The {@linkcode Pokemon}
   * @param _simulated - Whether the activation is simulated
   * @returns Whether the trap activation succeeded
   * @todo Do we need the return value? nothing uses it
   */
  protected abstract activateTrap(_pokemon: Pokemon, _simulated: boolean): boolean;

  getMatchupScoreMultiplier(pokemon: Pokemon): number {
    return pokemon.isGrounded()
      ? 1
      : Phaser.Math.Linear(0, 1 / Math.pow(2, this.layers), Math.min(pokemon.getHpRatio(), 0.5) * 2);
  }

  public loadTag<T extends this>(source: BaseArenaTag & Pick<T, "tagType" | "layers">): void {
    super.loadTag(source);
    this.layers = source.layers;
  }
}

/**
 * Abstract class to implement damaging entry hazards.
 * Currently used for {@linkcode SpikesTag} and {@linkcode StealthRockTag}.
 */
abstract class DamagingTrapTag extends EntryHazardTag {
  override activateTrap(pokemon: Pokemon, simulated: boolean): boolean {
    // Check for magic guard immunity
    const cancelled = new BooleanHolder(false);
    applyAbAttrs("BlockNonDirectDamageAbAttr", { pokemon, cancelled });
    if (cancelled.value) {
      return false;
    }

    if (simulated) {
      return true;
    }

    // Damage the target and trigger a message
    const damageHpRatio = this.getDamageHpRatio(pokemon);
    const damage = toDmgValue(pokemon.getMaxHp() * damageHpRatio);

    globalScene.phaseManager.queueMessage(this.getTriggerMessage(pokemon));
    pokemon.damageAndUpdate(damage, { result: HitResult.INDIRECT });
    pokemon.turnData.damageTaken += damage;
    return true;
  }

  /**
   * Return the text to be displayed when this tag deals damage.
   * @param _pokemon - The {@linkcode Pokemon} switching in
   * @returns The localized trigger message to be displayed on-screen.
   */
  protected abstract getTriggerMessage(_pokemon: Pokemon): string;

  /**
   * Return the amount of damage this tag should deal to the given Pokemon, relative to its maximum HP.
   * @param _pokemon - The {@linkcode Pokemon} switching in
   * @returns The percentage of max HP to deal upon activation.
   */
  protected abstract getDamageHpRatio(_pokemon: Pokemon): number;
}

/**
 * Arena Tag class for {@link https://bulbapedia.bulbagarden.net/wiki/Spikes_(move) Spikes}.
 * Applies up to 3 layers of Spikes, dealing 1/8th, 1/6th, or 1/4th of the the Pokémon's HP
 * in damage for 1, 2, or 3 layers of Spikes respectively if they are summoned into this trap.
 */
class SpikesTag extends DamagingTrapTag {
  public readonly tagType = ArenaTagType.SPIKES;
  override get maxLayers() {
    return 3 as const;
  }

  constructor(sourceId: number | undefined, side: ArenaTagSide) {
    super(MoveId.SPIKES, sourceId, side);
  }

  protected override getAddMessage(source: Pokemon): string {
    return i18next.t("arenaTag:spikesOnAdd", {
      moveName: this.getMoveName(),
      opponentDesc: source.getOpponentDescriptor(),
    });
  }

  protected override getTriggerMessage(pokemon: Pokemon): string {
    return i18next.t("arenaTag:spikesActivateTrap", {
      pokemonNameWithAffix: getPokemonNameWithAffix(pokemon),
    });
  }

  protected override getDamageHpRatio(_pokemon: Pokemon): number {
    // 1/8 for 1 layer, 1/6 for 2, 1/4 for 3
    return 1 / (10 - 2 * this.layers);
  }
}

/**
 * Arena Tag class for {@link https://bulbapedia.bulbagarden.net/wiki/Stealth_Rock_(move) | Stealth Rock}.
 * Applies up to 1 layer of Stealth Rocks, dealing percentage-based damage to any Pokémon
 * who is summoned into the trap based on the Rock type's type effectiveness.
 */
class StealthRockTag extends DamagingTrapTag {
  public readonly tagType = ArenaTagType.STEALTH_ROCK;
  public override get maxLayers() {
    return 1 as const;
  }
  protected override get groundedOnly() {
    return false;
  }

  constructor(sourceId: number | undefined, side: ArenaTagSide) {
    super(MoveId.STEALTH_ROCK, sourceId, side);
  }

  protected override getAddMessage(source: Pokemon): string {
    return i18next.t("arenaTag:stealthRockOnAdd", {
      opponentDesc: source.getOpponentDescriptor(),
    });
  }

  protected override getTriggerMessage(pokemon: Pokemon): string {
    return i18next.t("arenaTag:stealthRockActivateTrap", {
      pokemonName: getPokemonNameWithAffix(pokemon),
    });
  }

  protected override getDamageHpRatio(pokemon: Pokemon): number {
    const effectiveness = pokemon.getAttackTypeEffectiveness(PokemonType.ROCK, undefined, true);
    return 0.125 * effectiveness;
  }

  getMatchupScoreMultiplier(pokemon: Pokemon): number {
    const damageHpRatio = this.getDamageHpRatio(pokemon);
    return Phaser.Math.Linear(super.getMatchupScoreMultiplier(pokemon), 1, 1 - Math.pow(damageHpRatio, damageHpRatio));
  }
}

/**
 * Arena Tag class for {@link https://bulbapedia.bulbagarden.net/wiki/Toxic_Spikes_(move) | Toxic Spikes}.
 * Applies up to 2 layers of Toxic Spikes, poisoning or badly poisoning any Pokémon switched in
 * based on the current layer count. \
 * Poison-type Pokémon will remove it entirely upon switch-in.
 */
class ToxicSpikesTag extends EntryHazardTag {
  /**
   * Whether the tag is currently in the process of being neutralized by a Poison-type.
   * @defaultValue `false`
   */
  #neutralized = false;
  public readonly tagType = ArenaTagType.TOXIC_SPIKES;
  override get maxLayers() {
    return 2 as const;
  }

  constructor(sourceId: number | undefined, side: ArenaTagSide) {
    super(MoveId.TOXIC_SPIKES, sourceId, side);
  }

  protected override getAddMessage(source: Pokemon): string {
    return i18next.t("arenaTag:toxicSpikesOnAdd", {
      moveName: this.getMoveName(),
      opponentDesc: source.getOpponentDescriptor(),
    });
  }

  // Override remove function to only display text when not neutralized
  override onRemove(arena: Arena): void {
    if (!this.#neutralized) {
      super.onRemove(arena);
    }
  }

  override activateTrap(pokemon: Pokemon, simulated: boolean): boolean {
<<<<<<< HEAD
    if (!pokemon.isGrounded()) {
      return false;
    }

    if (simulated) {
      return true;
    }

=======
    if (simulated) {
      return true;
    }

>>>>>>> 28217287
    if (pokemon.isOfType(PokemonType.POISON)) {
      // Neutralize the tag and remove it from the field.
      // Message cannot be moved to `onRemove` as that requires a reference to the neutralizing pokemon
      this.#neutralized = true;
      globalScene.arena.removeTagOnSide(this.tagType, this.side);
      globalScene.phaseManager.queueMessage(
        i18next.t("arenaTag:toxicSpikesActivateTrapPoison", {
          pokemonNameWithAffix: getPokemonNameWithAffix(pokemon),
          moveName: this.getMoveName(),
        }),
      );
      return true;
    }

<<<<<<< HEAD
    // Attempt to poison the target, suppressing any immunity messages that arise.
    const effect = this.layers === 1 ? StatusEffect.POISON : StatusEffect.TOXIC;
    return pokemon.trySetStatus(effect, null, undefined, this.getMoveName(), false, true);
=======
    // Attempt to poison the target, suppressing any status effect messages
    const effect = this.layers === 1 ? StatusEffect.POISON : StatusEffect.TOXIC;
    return pokemon.trySetStatus(effect, true, null, 0, this.getMoveName(), false, true);
>>>>>>> 28217287
  }

  getMatchupScoreMultiplier(pokemon: Pokemon): number {
    if (pokemon.isGrounded() || !pokemon.canSetStatus(StatusEffect.POISON, true)) {
      return 1;
    }
    if (pokemon.isOfType(PokemonType.POISON)) {
      return 1.25;
    }
    return super.getMatchupScoreMultiplier(pokemon);
  }
}

/**
 * Arena Tag class for {@link https://bulbapedia.bulbagarden.net/wiki/Sticky_Web_(move) | Sticky Web}.
 * Applies a single-layer trap that lowers the Speed of all grounded Pokémon switching in.
 */
class StickyWebTag extends EntryHazardTag {
  public readonly tagType = ArenaTagType.STICKY_WEB;
  public override get maxLayers() {
    return 1 as const;
  }

  constructor(sourceId: number | undefined, side: ArenaTagSide) {
    super(MoveId.STICKY_WEB, sourceId, side);
  }

  protected override getAddMessage(source: Pokemon): string {
    return i18next.t("arenaTag:stickyWebOnAdd", {
      moveName: this.getMoveName(),
      opponentDesc: source.getOpponentDescriptor(),
    });
  }

  override activateTrap(pokemon: Pokemon, simulated: boolean): boolean {
    const cancelled = new BooleanHolder(false);
    // TODO: Does this need to pass `simulated` as a parameter?
    applyAbAttrs("ProtectStatAbAttr", {
      pokemon,
      cancelled,
      stat: Stat.SPD,
      stages: -1,
    });

    if (cancelled.value) {
      return false;
    }

    if (simulated) {
      return true;
    }

    globalScene.phaseManager.queueMessage(
      i18next.t("arenaTag:stickyWebActivateTrap", {
        pokemonName: pokemon.getNameToRender(),
      }),
    );

    globalScene.phaseManager.unshiftNew(
      "StatStageChangePhase",
      pokemon.getBattlerIndex(),
      false,
      [Stat.SPD],
      -1,
      true,
      false,
      true,
      null,
      false,
      true,
    );
    return true;
  }
}

/**
 * This arena tag facilitates the application of the move Imprison
 * Imprison remains in effect as long as the source Pokemon is active and present on the field.
 * Imprison will apply to any opposing Pokemon that switch onto the field as well.
 */
class ImprisonTag extends EntryHazardTag {
  public readonly tagType = ArenaTagType.IMPRISON;
  public override get maxLayers() {
    return 1 as const;
  }

  constructor(sourceId: number | undefined, side: ArenaTagSide) {
    super(MoveId.IMPRISON, sourceId, side);
  }

  /**
   * Apply the effects of Imprison to all opposing on-field Pokemon.
   */
  override onAdd(_arena: Arena, quiet = false) {
    super.onAdd(_arena, quiet);

    const party = this.getAffectedPokemon();
    party.forEach(p => {
      if (p.isAllowedInBattle()) {
        p.addTag(BattlerTagType.IMPRISON, 1, MoveId.IMPRISON, this.sourceId);
      }
    });
  }

  protected override getAddMessage(source: Pokemon): string {
    return i18next.t("battlerTags:imprisonOnAdd", {
      pokemonNameWithAffix: getPokemonNameWithAffix(source),
    });
  }

  /**
   * Checks if the source Pokemon is still active on the field
   * @param _arena
   * @returns `true` if the source of the tag is still active on the field | `false` if not
   */
  override lapse(): boolean {
    const source = this.getSourcePokemon();
    return !!source?.isActive(true);
  }

  /**
   * This applies the effects of Imprison to any opposing Pokemon that switch into the field while the source Pokemon is still active
   * @param {Pokemon} pokemon the Pokemon Imprison is applied to
   * @returns `true`
   */
  override activateTrap(pokemon: Pokemon): boolean {
    const source = this.getSourcePokemon();
    if (source?.isActive(true) && pokemon.isAllowedInBattle()) {
      pokemon.addTag(BattlerTagType.IMPRISON, 1, MoveId.IMPRISON, this.sourceId);
    }
    return true;
  }

  /**
   * When the arena tag is removed, it also attempts to remove any related Battler Tags if they haven't already been removed from the affected Pokemon
   * @param arena
   */
  override onRemove(): void {
    const party = this.getAffectedPokemon();
    party.forEach(p => {
      p.removeTag(BattlerTagType.IMPRISON);
    });
  }
}

/**
 * Arena Tag class for {@link https://bulbapedia.bulbagarden.net/wiki/Trick_Room_(move) Trick Room}.
 * Reverses the Speed stats for all Pokémon on the field as long as this arena tag is up,
 * also reversing the turn order for all Pokémon on the field as well.
 */
export class TrickRoomTag extends SerializableArenaTag {
  public readonly tagType = ArenaTagType.TRICK_ROOM;
  constructor(turnCount: number, sourceId?: number) {
    super(turnCount, MoveId.TRICK_ROOM, sourceId);
  }

  /**
   * Reverses Speed-based turn order for all Pokemon on the field
   * @param _arena n/a
   * @param _simulated n/a
   * @param speedReversed a {@linkcode BooleanHolder} used to flag if Speed-based
   * turn order should be reversed.
   * @returns `true` if turn order is successfully reversed; `false` otherwise
   */
  override apply(_arena: Arena, _simulated: boolean, speedReversed: BooleanHolder): boolean {
    speedReversed.value = !speedReversed.value;
    return true;
  }

  onAdd(_arena: Arena): void {
    super.onAdd(_arena);

    const source = this.getSourcePokemon();
    if (!source) {
      console.warn(`Failed to get source Pokemon for TrickRoomTag on add message; id: ${this.sourceId}`);
      return;
    }

    globalScene.phaseManager.queueMessage(
      i18next.t("arenaTag:trickRoomOnAdd", {
        moveName: this.getMoveName(),
      }),
    );
  }

  onRemove(_arena: Arena): void {
    globalScene.phaseManager.queueMessage(i18next.t("arenaTag:trickRoomOnRemove"));
  }
}

/**
 * Arena Tag class for {@link https://bulbapedia.bulbagarden.net/wiki/Gravity_(move) Gravity}.
 * Grounds all Pokémon on the field, including Flying-types and those with
 * {@linkcode AbilityId.LEVITATE} for the duration of the arena tag, usually 5 turns.
 */
export class GravityTag extends SerializableArenaTag {
  public readonly tagType = ArenaTagType.GRAVITY;
  constructor(turnCount: number, sourceId?: number) {
    super(turnCount, MoveId.GRAVITY, sourceId);
  }

  onAdd(_arena: Arena): void {
    globalScene.phaseManager.queueMessage(i18next.t("arenaTag:gravityOnAdd"));
    globalScene.getField(true).forEach(pokemon => {
      if (pokemon !== null) {
        pokemon.removeTag(BattlerTagType.FLOATING);
        pokemon.removeTag(BattlerTagType.TELEKINESIS);
        if (pokemon.getTag(BattlerTagType.FLYING)) {
          pokemon.addTag(BattlerTagType.INTERRUPTED);
        }
      }
    });
  }

  onRemove(_arena: Arena): void {
    globalScene.phaseManager.queueMessage(i18next.t("arenaTag:gravityOnRemove"));
  }
}

/**
 * Arena Tag class for {@link https://bulbapedia.bulbagarden.net/wiki/Tailwind_(move) Tailwind}.
 * Doubles the Speed of the Pokémon who created this arena tag, as well as all allied Pokémon.
 * Applies this arena tag for 4 turns (including the turn the move was used).
 */
class TailwindTag extends SerializableArenaTag {
  public readonly tagType = ArenaTagType.TAILWIND;
  constructor(turnCount: number, sourceId: number | undefined, side: ArenaTagSide) {
    super(turnCount, MoveId.TAILWIND, sourceId, side);
  }

  onAdd(_arena: Arena, quiet = false): void {
    const source = this.getSourcePokemon();
    if (!source) {
      return;
    }

    super.onAdd(_arena, quiet);

    if (!quiet) {
      globalScene.phaseManager.queueMessage(
        i18next.t(
          `arenaTag:tailwindOnAdd${this.side === ArenaTagSide.PLAYER ? "Player" : this.side === ArenaTagSide.ENEMY ? "Enemy" : ""}`,
        ),
      );
    }

    const field = source.isPlayer() ? globalScene.getPlayerField() : globalScene.getEnemyField();

    for (const pokemon of field) {
      // Apply the CHARGED tag to party members with the WIND_POWER ability
      // TODO: This should not be handled here
      if (pokemon.hasAbility(AbilityId.WIND_POWER) && !pokemon.getTag(BattlerTagType.CHARGED)) {
        pokemon.addTag(BattlerTagType.CHARGED);
        globalScene.phaseManager.queueMessage(
          i18next.t("abilityTriggers:windPowerCharged", {
            pokemonName: getPokemonNameWithAffix(pokemon),
            moveName: this.getMoveName(),
          }),
        );
      }

      // Raise attack by one stage if party member has WIND_RIDER ability
      // TODO: Ability displays should be handled by the ability
      if (pokemon.hasAbility(AbilityId.WIND_RIDER)) {
        globalScene.phaseManager.queueAbilityDisplay(pokemon, false, true);
        globalScene.phaseManager.unshiftNew(
          "StatStageChangePhase",
          pokemon.getBattlerIndex(),
          true,
          [Stat.ATK],
          1,
          true,
        );
        globalScene.phaseManager.queueAbilityDisplay(pokemon, false, false);
      }
    }
  }

  onRemove(_arena: Arena, quiet = false): void {
    if (!quiet) {
      globalScene.phaseManager.queueMessage(
        i18next.t(
          `arenaTag:tailwindOnRemove${this.side === ArenaTagSide.PLAYER ? "Player" : this.side === ArenaTagSide.ENEMY ? "Enemy" : ""}`,
        ),
      );
    }
  }
}

/**
 * Arena Tag class for {@link https://bulbapedia.bulbagarden.net/wiki/Happy_Hour_(move) Happy Hour}.
 * Doubles the prize money from trainers and money moves like {@linkcode MoveId.PAY_DAY} and {@linkcode MoveId.MAKE_IT_RAIN}.
 */
class HappyHourTag extends SerializableArenaTag {
  public readonly tagType = ArenaTagType.HAPPY_HOUR;
  constructor(turnCount: number, sourceId: number | undefined, side: ArenaTagSide) {
    super(turnCount, MoveId.HAPPY_HOUR, sourceId, side);
  }

  onAdd(_arena: Arena): void {
    globalScene.phaseManager.queueMessage(i18next.t("arenaTag:happyHourOnAdd"));
  }

  onRemove(_arena: Arena): void {
    globalScene.phaseManager.queueMessage(i18next.t("arenaTag:happyHourOnRemove"));
  }
}

class SafeguardTag extends ArenaTag {
  public readonly tagType = ArenaTagType.SAFEGUARD;
  constructor(turnCount: number, sourceId: number | undefined, side: ArenaTagSide) {
    super(turnCount, MoveId.SAFEGUARD, sourceId, side);
  }

  onAdd(_arena: Arena): void {
    globalScene.phaseManager.queueMessage(
      i18next.t(
        `arenaTag:safeguardOnAdd${this.side === ArenaTagSide.PLAYER ? "Player" : this.side === ArenaTagSide.ENEMY ? "Enemy" : ""}`,
      ),
    );
  }

  onRemove(_arena: Arena): void {
    globalScene.phaseManager.queueMessage(
      i18next.t(
        `arenaTag:safeguardOnRemove${this.side === ArenaTagSide.PLAYER ? "Player" : this.side === ArenaTagSide.ENEMY ? "Enemy" : ""}`,
      ),
    );
  }
}

class NoneTag extends ArenaTag {
  public readonly tagType = ArenaTagType.NONE;
  constructor() {
    super(0);
  }
}

/**
 * Arena Tag implementing the "sea of fire" effect from the combination
 * of {@link https://bulbapedia.bulbagarden.net/wiki/Fire_Pledge_(move) | Fire Pledge}
 * and {@link https://bulbapedia.bulbagarden.net/wiki/Grass_Pledge_(move) | Grass Pledge}.
 * Damages all non-Fire-type Pokemon on the given side of the field at the end
 * of each turn for 4 turns.
 */
class FireGrassPledgeTag extends SerializableArenaTag {
  public readonly tagType = ArenaTagType.FIRE_GRASS_PLEDGE;
  constructor(sourceId: number | undefined, side: ArenaTagSide) {
    super(4, MoveId.FIRE_PLEDGE, sourceId, side);
  }

  override onAdd(_arena: Arena): void {
    // "A sea of fire enveloped your/the opposing team!"
    globalScene.phaseManager.queueMessage(
      i18next.t(
        `arenaTag:fireGrassPledgeOnAdd${this.side === ArenaTagSide.PLAYER ? "Player" : this.side === ArenaTagSide.ENEMY ? "Enemy" : ""}`,
      ),
    );
  }

  override lapse(arena: Arena): boolean {
    const field: Pokemon[] =
      this.side === ArenaTagSide.PLAYER ? globalScene.getPlayerField() : globalScene.getEnemyField();

    field
      .filter(pokemon => !pokemon.isOfType(PokemonType.FIRE) && !pokemon.switchOutStatus)
      .forEach(pokemon => {
        // "{pokemonNameWithAffix} was hurt by the sea of fire!"
        globalScene.phaseManager.queueMessage(
          i18next.t("arenaTag:fireGrassPledgeLapse", {
            pokemonNameWithAffix: getPokemonNameWithAffix(pokemon),
          }),
        );
        // TODO: Replace this with a proper animation
        globalScene.phaseManager.unshiftNew(
          "CommonAnimPhase",
          pokemon.getBattlerIndex(),
          pokemon.getBattlerIndex(),
          CommonAnim.MAGMA_STORM,
        );
        pokemon.damageAndUpdate(toDmgValue(pokemon.getMaxHp() / 8), { result: HitResult.INDIRECT });
      });

    return super.lapse(arena);
  }
}

/**
 * Arena Tag implementing the "rainbow" effect from the combination
 * of {@link https://bulbapedia.bulbagarden.net/wiki/Water_Pledge_(move) | Water Pledge}
 * and {@link https://bulbapedia.bulbagarden.net/wiki/Fire_Pledge_(move) | Fire Pledge}.
 * Doubles the secondary effect chance of moves from Pokemon on the
 * given side of the field for 4 turns.
 */
class WaterFirePledgeTag extends SerializableArenaTag {
  public readonly tagType = ArenaTagType.WATER_FIRE_PLEDGE;
  constructor(sourceId: number | undefined, side: ArenaTagSide) {
    super(4, MoveId.WATER_PLEDGE, sourceId, side);
  }

  override onAdd(_arena: Arena): void {
    // "A rainbow appeared in the sky on your/the opposing team's side!"
    globalScene.phaseManager.queueMessage(
      i18next.t(
        `arenaTag:waterFirePledgeOnAdd${this.side === ArenaTagSide.PLAYER ? "Player" : this.side === ArenaTagSide.ENEMY ? "Enemy" : ""}`,
      ),
    );
  }

  /**
   * Doubles the chance for the given move's secondary effect(s) to trigger
   * @param _arena the {@linkcode Arena} containing this tag
   * @param _simulated n/a
   * @param moveChance a {@linkcode NumberHolder} containing
   * the move's current effect chance
   * @returns `true` if the move's effect chance was doubled (currently always `true`)
   */
  override apply(_arena: Arena, _simulated: boolean, moveChance: NumberHolder): boolean {
    moveChance.value *= 2;
    return true;
  }
}

/**
 * Arena Tag implementing the "swamp" effect from the combination
 * of {@link https://bulbapedia.bulbagarden.net/wiki/Grass_Pledge_(move) | Grass Pledge}
 * and {@link https://bulbapedia.bulbagarden.net/wiki/Water_Pledge_(move) | Water Pledge}.
 * Quarters the Speed of Pokemon on the given side of the field for 4 turns.
 */
class GrassWaterPledgeTag extends SerializableArenaTag {
  public readonly tagType = ArenaTagType.GRASS_WATER_PLEDGE;
  constructor(sourceId: number | undefined, side: ArenaTagSide) {
    super(4, MoveId.GRASS_PLEDGE, sourceId, side);
  }

  override onAdd(_arena: Arena): void {
    // "A swamp enveloped your/the opposing team!"
    globalScene.phaseManager.queueMessage(
      i18next.t(
        `arenaTag:grassWaterPledgeOnAdd${this.side === ArenaTagSide.PLAYER ? "Player" : this.side === ArenaTagSide.ENEMY ? "Enemy" : ""}`,
      ),
    );
  }
}

/**
 * Arena Tag class for {@link https://bulbapedia.bulbagarden.net/wiki/Fairy_Lock_(move) Fairy Lock}.
 * Fairy Lock prevents all Pokémon (except Ghost types) on the field from switching out or
 * fleeing during their next turn.
 * If a Pokémon that's on the field when Fairy Lock is used goes on to faint later in the same turn,
 * the Pokémon that replaces it will still be unable to switch out in the following turn.
 */
export class FairyLockTag extends SerializableArenaTag {
  public readonly tagType = ArenaTagType.FAIRY_LOCK;
  constructor(turnCount: number, sourceId?: number) {
    super(turnCount, MoveId.FAIRY_LOCK, sourceId);
  }

  onAdd(_arena: Arena): void {
    globalScene.phaseManager.queueMessage(i18next.t("arenaTag:fairyLockOnAdd"));
  }
}

/**
 * Arena tag class for {@link https://bulbapedia.bulbagarden.net/wiki/Neutralizing_Gas_(Ability) Neutralizing Gas}
 *
 * Keeps track of the number of pokemon on the field with Neutralizing Gas - If it drops to zero, the effect is ended and abilities are reactivated
 *
 * Additionally ends onLose abilities when it is activated
 * @sealed
 */
export class SuppressAbilitiesTag extends SerializableArenaTag {
  // Source count is allowed to be inwardly mutable, but outwardly immutable
  public readonly sourceCount: number;
  public readonly tagType = ArenaTagType.NEUTRALIZING_GAS;
  // Private field prevents field from appearing during serialization
  /** Whether the tag is in the process of being removed */
  #beingRemoved: boolean;
  /** Whether the tag is in the process of being removed */
  public get beingRemoved(): boolean {
    return this.#beingRemoved;
  }

  constructor(sourceId?: number) {
    super(0, undefined, sourceId);
    this.sourceCount = 1;
    this.#beingRemoved = false;
  }

  public override loadTag(source: BaseArenaTag & Pick<SuppressAbilitiesTag, "tagType" | "sourceCount">): void {
    super.loadTag(source);
    (this as Mutable<this>).sourceCount = source.sourceCount;
  }

  public override onAdd(_arena: Arena): void {
    const pokemon = this.getSourcePokemon();
    if (pokemon) {
      this.playActivationMessage(pokemon);

      for (const fieldPokemon of globalScene.getField(true)) {
        if (fieldPokemon && fieldPokemon.id !== pokemon.id) {
          // TODO: investigate whether we can just remove the foreach and call `applyAbAttrs` directly, providing
          // the appropriate attributes (preLEaveField and IllusionBreak)
          [true, false].forEach(passive => {
            applyOnLoseAbAttrs({ pokemon: fieldPokemon, passive });
          });
        }
      }
    }
  }

  public override onOverlap(_arena: Arena, source: Pokemon | null): void {
    (this as Mutable<this>).sourceCount++;
    this.playActivationMessage(source);
  }

  public onSourceLeave(arena: Arena): void {
    (this as Mutable<this>).sourceCount--;
    if (this.sourceCount <= 0) {
      arena.removeTag(ArenaTagType.NEUTRALIZING_GAS);
    } else if (this.sourceCount === 1) {
      // With 1 source left, that pokemon's other abilities should reactivate
      // This may be confusing for players but would be the most accurate gameplay-wise
      // Could have a custom message that plays when a specific pokemon's NG ends? This entire thing exists due to passives after all
      const setter = globalScene
        .getField()
        .filter(p => p?.hasAbilityWithAttr("PreLeaveFieldRemoveSuppressAbilitiesSourceAbAttr", false))[0];
      applyOnGainAbAttrs({
        pokemon: setter,
        passive: setter.getAbility().hasAttr("PreLeaveFieldRemoveSuppressAbilitiesSourceAbAttr"),
      });
    }
  }

  public override onRemove(_arena: Arena, quiet = false) {
    this.#beingRemoved = true;
    if (!quiet) {
      globalScene.phaseManager.queueMessage(i18next.t("arenaTag:neutralizingGasOnRemove"));
    }

    for (const pokemon of globalScene.getField(true)) {
      // There is only one pokemon with this attr on the field on removal, so its abilities are already active
      if (pokemon && !pokemon.hasAbilityWithAttr("PreLeaveFieldRemoveSuppressAbilitiesSourceAbAttr", false)) {
        [true, false].forEach(passive => {
          applyOnGainAbAttrs({ pokemon, passive });
        });
      }
    }
  }

  public shouldApplyToSelf(): boolean {
    return this.sourceCount > 1;
  }

  private playActivationMessage(pokemon: Pokemon | null) {
    if (pokemon) {
      globalScene.phaseManager.queueMessage(
        i18next.t("arenaTag:neutralizingGasOnAdd", {
          pokemonNameWithAffix: getPokemonNameWithAffix(pokemon),
        }),
      );
    }
  }
}

// TODO: swap `sourceMove` and `sourceId` and make `sourceMove` an optional parameter
export function getArenaTag(
  tagType: ArenaTagType,
  turnCount: number,
  sourceMove: MoveId | undefined,
  sourceId: number | undefined,
  side: ArenaTagSide = ArenaTagSide.BOTH,
): ArenaTag | null {
  switch (tagType) {
    case ArenaTagType.MIST:
      return new MistTag(turnCount, sourceId, side);
    case ArenaTagType.QUICK_GUARD:
      return new QuickGuardTag(sourceId, side);
    case ArenaTagType.WIDE_GUARD:
      return new WideGuardTag(sourceId, side);
    case ArenaTagType.MAT_BLOCK:
      return new MatBlockTag(sourceId, side);
    case ArenaTagType.CRAFTY_SHIELD:
      return new CraftyShieldTag(sourceId, side);
    case ArenaTagType.NO_CRIT:
      return new NoCritTag(turnCount, sourceMove, sourceId, side);
    case ArenaTagType.MUD_SPORT:
      return new MudSportTag(turnCount, sourceId);
    case ArenaTagType.WATER_SPORT:
      return new WaterSportTag(turnCount, sourceId);
    case ArenaTagType.ION_DELUGE:
      return new IonDelugeTag(sourceMove);
    case ArenaTagType.SPIKES:
      return new SpikesTag(sourceId, side);
    case ArenaTagType.TOXIC_SPIKES:
      return new ToxicSpikesTag(sourceId, side);
    case ArenaTagType.STEALTH_ROCK:
      return new StealthRockTag(sourceId, side);
    case ArenaTagType.STICKY_WEB:
      return new StickyWebTag(sourceId, side);
    case ArenaTagType.TRICK_ROOM:
      return new TrickRoomTag(turnCount, sourceId);
    case ArenaTagType.GRAVITY:
      return new GravityTag(turnCount, sourceId);
    case ArenaTagType.REFLECT:
      return new ReflectTag(turnCount, sourceId, side);
    case ArenaTagType.LIGHT_SCREEN:
      return new LightScreenTag(turnCount, sourceId, side);
    case ArenaTagType.AURORA_VEIL:
      return new AuroraVeilTag(turnCount, sourceId, side);
    case ArenaTagType.TAILWIND:
      return new TailwindTag(turnCount, sourceId, side);
    case ArenaTagType.HAPPY_HOUR:
      return new HappyHourTag(turnCount, sourceId, side);
    case ArenaTagType.SAFEGUARD:
      return new SafeguardTag(turnCount, sourceId, side);
    case ArenaTagType.IMPRISON:
      return new ImprisonTag(sourceId, side);
    case ArenaTagType.FIRE_GRASS_PLEDGE:
      return new FireGrassPledgeTag(sourceId, side);
    case ArenaTagType.WATER_FIRE_PLEDGE:
      return new WaterFirePledgeTag(sourceId, side);
    case ArenaTagType.GRASS_WATER_PLEDGE:
      return new GrassWaterPledgeTag(sourceId, side);
    case ArenaTagType.FAIRY_LOCK:
      return new FairyLockTag(turnCount, sourceId);
    case ArenaTagType.NEUTRALIZING_GAS:
      return new SuppressAbilitiesTag(sourceId);
    default:
      return null;
  }
}

/**
 * When given a battler tag or json representing one, creates an actual ArenaTag object with the same data.
 * @param source - An arena tag
 * @returns The valid arena tag
 */
export function loadArenaTag(source: ArenaTag | ArenaTagTypeData | { tagType: ArenaTagType.NONE }): ArenaTag {
  if (source.tagType === ArenaTagType.NONE) {
    return new NoneTag();
  }
  const tag =
    getArenaTag(source.tagType, source.turnCount, source.sourceMove, source.sourceId, source.side) ?? new NoneTag();
  tag.loadTag(source);
  return tag;
}

export type ArenaTagTypeMap = {
  [ArenaTagType.MUD_SPORT]: MudSportTag;
  [ArenaTagType.WATER_SPORT]: WaterSportTag;
  [ArenaTagType.ION_DELUGE]: IonDelugeTag;
  [ArenaTagType.SPIKES]: SpikesTag;
  [ArenaTagType.MIST]: MistTag;
  [ArenaTagType.QUICK_GUARD]: QuickGuardTag;
  [ArenaTagType.WIDE_GUARD]: WideGuardTag;
  [ArenaTagType.MAT_BLOCK]: MatBlockTag;
  [ArenaTagType.CRAFTY_SHIELD]: CraftyShieldTag;
  [ArenaTagType.NO_CRIT]: NoCritTag;
  [ArenaTagType.TOXIC_SPIKES]: ToxicSpikesTag;
  [ArenaTagType.STEALTH_ROCK]: StealthRockTag;
  [ArenaTagType.STICKY_WEB]: StickyWebTag;
  [ArenaTagType.TRICK_ROOM]: TrickRoomTag;
  [ArenaTagType.GRAVITY]: GravityTag;
  [ArenaTagType.REFLECT]: ReflectTag;
  [ArenaTagType.LIGHT_SCREEN]: LightScreenTag;
  [ArenaTagType.AURORA_VEIL]: AuroraVeilTag;
  [ArenaTagType.TAILWIND]: TailwindTag;
  [ArenaTagType.HAPPY_HOUR]: HappyHourTag;
  [ArenaTagType.SAFEGUARD]: SafeguardTag;
  [ArenaTagType.IMPRISON]: ImprisonTag;
  [ArenaTagType.FIRE_GRASS_PLEDGE]: FireGrassPledgeTag;
  [ArenaTagType.WATER_FIRE_PLEDGE]: WaterFirePledgeTag;
  [ArenaTagType.GRASS_WATER_PLEDGE]: GrassWaterPledgeTag;
  [ArenaTagType.FAIRY_LOCK]: FairyLockTag;
  [ArenaTagType.NEUTRALIZING_GAS]: SuppressAbilitiesTag;
  [ArenaTagType.NONE]: NoneTag;
};<|MERGE_RESOLUTION|>--- conflicted
+++ resolved
@@ -986,21 +986,10 @@
   }
 
   override activateTrap(pokemon: Pokemon, simulated: boolean): boolean {
-<<<<<<< HEAD
-    if (!pokemon.isGrounded()) {
-      return false;
-    }
-
     if (simulated) {
       return true;
     }
 
-=======
-    if (simulated) {
-      return true;
-    }
-
->>>>>>> 28217287
     if (pokemon.isOfType(PokemonType.POISON)) {
       // Neutralize the tag and remove it from the field.
       // Message cannot be moved to `onRemove` as that requires a reference to the neutralizing pokemon
@@ -1015,15 +1004,9 @@
       return true;
     }
 
-<<<<<<< HEAD
-    // Attempt to poison the target, suppressing any immunity messages that arise.
-    const effect = this.layers === 1 ? StatusEffect.POISON : StatusEffect.TOXIC;
-    return pokemon.trySetStatus(effect, null, undefined, this.getMoveName(), false, true);
-=======
     // Attempt to poison the target, suppressing any status effect messages
     const effect = this.layers === 1 ? StatusEffect.POISON : StatusEffect.TOXIC;
-    return pokemon.trySetStatus(effect, true, null, 0, this.getMoveName(), false, true);
->>>>>>> 28217287
+    return pokemon.trySetStatus(effect, null, 0, this.getMoveName(), false, true);
   }
 
   getMatchupScoreMultiplier(pokemon: Pokemon): number {
