--- conflicted
+++ resolved
@@ -31,36 +31,6 @@
 import { BooleanHolder, NumberHolder, toDmgValue } from "#utils/common";
 import i18next from "i18next";
 
-<<<<<<< HEAD
-/*
-ArenaTags are are meant for effects that are tied to the arena (as opposed to a specific pokemon).
-Examples include (but are not limited to)
-- Cross-turn effects that persist even if the user/target switches out, such as Wish, Future Sight, and Happy Hour
-- Effects that are applied to a specific side of the field, such as Crafty Shield, Reflect, and Spikes
-- Field-Effects, like Gravity and Trick Room
-
-Any arena tag that persists across turns *must* extend from `SerializableArenaTag` in the class definition signature.
-
-Serializable ArenaTags have strict rules for their fields.
-These rules ensure that only the data necessary to reconstruct the tag is serialized, and that the
-session loader is able to deserialize saved tags correctly.
-
-If the data is static (i.e. it is always the same for all instances of the class, such as the
-type that is weakened by Mud Sport/Water Sport), then it must not be defined as a field, and must
-instead be defined as a getter.
-A static property is also acceptable, though static properties are less ergonomic with inheritance.
-
-If the data is mutable (i.e. it can change over the course of the tag's lifetime), then it *must*
-be defined as a field, and it must be set in the `loadTag` method.
-Such fields cannot be marked as `private/protected`, as if they were, typescript would omit them from
-types that are based off of the class, namely, `ArenaTagTypeData`. It is preferrable to trade the
-type-safety of private/protected fields for the type safety when deserializing arena tags from save data.
-
-For data that is mutable only within a turn (e.g. SuppressAbilitiesTag's beingRemoved field),
-where it does not make sense to be serialized, the field should use ES2020's private field syntax (a `#` prepended to the field name).
-If the field should be accessible outside of the class, then a public getter should be used.
-*/
-=======
 /**
  * @module
  * ArenaTags are are meant for effects that are tied to the arena (as opposed to a specific pokemon).
@@ -106,7 +76,6 @@
  * Notes
  * - If the class has any subclasses, then the second form of `loadTag` *must* be used.
  */
->>>>>>> 0bc78cb7
 
 /** Interface containing the serializable fields of ArenaTagData. */
 interface BaseArenaTag {
