--- conflicted
+++ resolved
@@ -44,18 +44,11 @@
  * @module
  */
 
-<<<<<<< HEAD
-/** biome-ignore-start lint/correctness/noUnusedImports: TSDoc imports */
-import type { BattlerTag } from "#app/data/battler-tags";
-/** biome-ignore-end lint/correctness/noUnusedImports: TSDoc imports */
-
-=======
->>>>>>> 03cc0b1a
 import { applyAbAttrs, applyOnGainAbAttrs, applyOnLoseAbAttrs } from "#abilities/apply-ab-attrs";
-import type { BattlerTag } from "#app/data/battler-tags";
 import { globalScene } from "#app/global-scene";
 import { getPokemonNameWithAffix } from "#app/messages";
 import { CommonBattleAnim } from "#data/battle-anims";
+import type { BattlerTag } from "#data/battler-tags";
 import { allMoves } from "#data/data-lists";
 import { AbilityId } from "#enums/ability-id";
 import { ArenaTagSide } from "#enums/arena-tag-side";
