--- conflicted
+++ resolved
@@ -990,14 +990,11 @@
     return new TailwindTag(turnCount, sourceId, side);
   case ArenaTagType.HAPPY_HOUR:
     return new HappyHourTag(turnCount, sourceId, side);
-<<<<<<< HEAD
   case ArenaTagType.WONDER_ROOM:
     return new WonderRoomTag(turnCount);
-=======
   case ArenaTagType.SAFEGUARD:
     return new SafeguardTag(turnCount, sourceId, side);
   default:
     return null;
->>>>>>> acc1ef4a
   }
 }