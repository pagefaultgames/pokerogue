--- conflicted
+++ resolved
@@ -784,14 +784,10 @@
     }
     (this as Mutable<this>).layers++;
 
-<<<<<<< HEAD
-    this.onAdd(arena);
+    this.onAdd();
     globalScene.arena.eventTarget.dispatchEvent(
       new ArenaTagAddedEvent(this.tagType, this.side, 0, [this.layers, this.maxLayers]),
     );
-=======
-    this.onAdd();
->>>>>>> b6f64aac
   }
 
   /**
