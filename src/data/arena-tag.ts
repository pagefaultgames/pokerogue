import { Arena } from "../field/arena";
import { Type } from "./type";
import * as Utils from "../utils";
import { MoveCategory, allMoves, MoveTarget } from "./move";
import { getPokemonNameWithAffix } from "../messages";
import Pokemon, { HitResult, PokemonMove } from "../field/pokemon";
import { MoveEffectPhase, PokemonHealPhase, ShowAbilityPhase, StatChangePhase} from "../phases";
import { StatusEffect } from "./status-effect";
import { BattlerIndex } from "../battle";
import { BlockNonDirectDamageAbAttr, ProtectStatAbAttr, applyAbAttrs } from "./ability";
import { BattleStat } from "./battle-stat";
import { CommonAnim, CommonBattleAnim } from "./battle-anims";
import i18next from "i18next";
import { Abilities } from "#enums/abilities";
import { ArenaTagType } from "#enums/arena-tag-type";
import { BattlerTagType } from "#enums/battler-tag-type";
import { Moves } from "#enums/moves";

export enum ArenaTagSide {
  BOTH,
  PLAYER,
  ENEMY
}

export abstract class ArenaTag {
  public tagType: ArenaTagType;
  public turnCount: integer;
  public sourceMove: Moves;
  public sourceId: integer;
  public side: ArenaTagSide;


  constructor(tagType: ArenaTagType, turnCount: integer, sourceMove: Moves, sourceId?: integer, side: ArenaTagSide = ArenaTagSide.BOTH) {
    this.tagType = tagType;
    this.turnCount = turnCount;
    this.sourceMove = sourceMove;
    this.sourceId = sourceId;
    this.side = side;
  }

  apply(arena: Arena, args: any[]): boolean {
    return true;
  }

  onAdd(arena: Arena, quiet: boolean = false): void { }

  onRemove(arena: Arena, quiet: boolean = false): void {
    if (!quiet) {
      arena.scene.queueMessage(i18next.t("arenaTag:arenaTagOnRemove", { moveName: this.getMoveName(), sideText: this.side === ArenaTagSide.PLAYER ? i18next.t("arenaTag:onYourSide") : this.side === ArenaTagSide.ENEMY ? i18next.t("arenaTag:onOpponentSide") : ""}));
    }
  }

  onOverlap(arena: Arena): void { }

  lapse(arena: Arena): boolean {
    return this.turnCount < 1 || !!(--this.turnCount);
  }

  getMoveName(): string {
    return this.sourceMove
      ? allMoves[this.sourceMove].name
      : null;
  }
}

export class MistTag extends ArenaTag {
  constructor(turnCount: integer, sourceId: integer, side: ArenaTagSide) {
    super(ArenaTagType.MIST, turnCount, Moves.MIST, sourceId, side);
  }

  onAdd(arena: Arena, quiet: boolean = false): void {
    super.onAdd(arena);

    const source = arena.scene.getPokemonById(this.sourceId);
    if (!quiet) {
      arena.scene.queueMessage(i18next.t("arenaTag:mistOnAdd", { pokemonName: getPokemonNameWithAffix(source)}));

    }
  }

  apply(arena: Arena, args: any[]): boolean {
    (args[0] as Utils.BooleanHolder).value = true;

    arena.scene.queueMessage(i18next.t("arenaTag:mistApply"));

    return true;
  }
}

export class WeakenMoveScreenTag extends ArenaTag {
  constructor(tagType: ArenaTagType, turnCount: integer, sourceMove: Moves, sourceId: integer, side: ArenaTagSide) {
    super(tagType, turnCount, sourceMove, sourceId, side);
  }

  apply(arena: Arena, args: any[]): boolean {
    if ((args[1] as boolean)) {
      (args[2] as Utils.NumberHolder).value = 2732/4096;
    } else {
      (args[2] as Utils.NumberHolder).value = 0.5;
    }
    return true;
  }
}

class ReflectTag extends WeakenMoveScreenTag {
  constructor(turnCount: integer, sourceId: integer, side: ArenaTagSide) {
    super(ArenaTagType.REFLECT, turnCount, Moves.REFLECT, sourceId, side);
  }

  apply(arena: Arena, args: any[]): boolean {
    if ((args[0] as MoveCategory) === MoveCategory.PHYSICAL) {
      if ((args[1] as boolean)) {
        (args[2] as Utils.NumberHolder).value = 2732/4096;
      } else {
        (args[2] as Utils.NumberHolder).value = 0.5;
      }
      return true;
    }
    return false;
  }

  onAdd(arena: Arena, quiet: boolean = false): void {
    if (!quiet) {
      arena.scene.queueMessage(i18next.t("arenaTag:reflectOnAdd", { sideText: this.side === ArenaTagSide.PLAYER ? i18next.t("arenaTag:onYourSide") : this.side === ArenaTagSide.ENEMY ? i18next.t("arenaTag:onOpponentSide") : ""}));
    }
  }
}

class LightScreenTag extends WeakenMoveScreenTag {
  constructor(turnCount: integer, sourceId: integer, side: ArenaTagSide) {
    super(ArenaTagType.LIGHT_SCREEN, turnCount, Moves.LIGHT_SCREEN, sourceId, side);
  }

  apply(arena: Arena, args: any[]): boolean {
    if ((args[0] as MoveCategory) === MoveCategory.SPECIAL) {
      if ((args[1] as boolean)) {
        (args[2] as Utils.NumberHolder).value = 2732/4096;
      } else {
        (args[2] as Utils.NumberHolder).value = 0.5;
      }
      return true;
    }
    return false;
  }

  onAdd(arena: Arena, quiet: boolean = false): void {
    if (!quiet) {
      arena.scene.queueMessage(i18next.t("arenaTag:lightScreenOnAdd", { sideText: this.side === ArenaTagSide.PLAYER ? i18next.t("arenaTag:onYourSide") : this.side === ArenaTagSide.ENEMY ? i18next.t("arenaTag:onOpponentSide") : ""}));
    }
  }
}

class AuroraVeilTag extends WeakenMoveScreenTag {
  constructor(turnCount: integer, sourceId: integer, side: ArenaTagSide) {
    super(ArenaTagType.AURORA_VEIL, turnCount, Moves.AURORA_VEIL, sourceId, side);
  }

  onAdd(arena: Arena, quiet: boolean = false): void {
    if (!quiet) {
      arena.scene.queueMessage(i18next.t("arenaTag:auroraVeilOnAdd", { sideText: this.side === ArenaTagSide.PLAYER ? i18next.t("arenaTag:onYourSide") : this.side === ArenaTagSide.ENEMY ? i18next.t("arenaTag:onOpponentSide") : ""}));
    }
  }
}

type ProtectConditionFunc = (...args: any[]) => boolean;

/**
 * Abstract class to implement conditional team protection
 * applies protection based on the attributes of incoming moves
 * @param protectConditionFunc: The function determining if an incoming move is negated
 */
abstract class ConditionalProtectTag extends ArenaTag {
  protected protectConditionFunc: ProtectConditionFunc;

  constructor(tagType: ArenaTagType, sourceMove: Moves, sourceId: integer, side: ArenaTagSide, condition: ProtectConditionFunc) {
    super(tagType, 1, sourceMove, sourceId, side);

    this.protectConditionFunc = condition;
  }

  onAdd(arena: Arena): void {
    arena.scene.queueMessage(i18next.t("arenaTag:conditionalProtectOnAdd", { moveName: super.getMoveName(), sideText: this.side === ArenaTagSide.PLAYER ? i18next.t("arenaTag:your") : this.side === ArenaTagSide.ENEMY ? i18next.t("arenaTag:opponent") : ""}));
  }

  // Removes default message for effect removal
  onRemove(arena: Arena): void { }

  /**
   * apply(): Checks incoming moves against the condition function
   * and protects the target if conditions are met
   * @param arena The arena containing this tag
   * @param args[0] (Utils.BooleanHolder) Signals if the move is cancelled
   * @param args[1] (Pokemon) The intended target of the move
   * @param args[2...] (any[]) The parameters to the condition function
   * @returns
   */
  apply(arena: Arena, args: any[]): boolean {
    if ((args[0] as Utils.BooleanHolder).value) {
      return false;
    }

    const target = args[1] as Pokemon;
    if ((this.side === ArenaTagSide.PLAYER) === target.isPlayer()
         && this.protectConditionFunc(...args.slice(2))) {
      (args[0] as Utils.BooleanHolder).value = true;
      new CommonBattleAnim(CommonAnim.PROTECT, target).play(arena.scene);
      arena.scene.queueMessage(i18next.t("arenaTag:conditionalProtectApply", { moveName: super.getMoveName(), pokemonName: getPokemonNameWithAffix(target)}));
      return true;
    }
    return false;
  }
}

/**
 * Arena Tag class for {@link https://bulbapedia.bulbagarden.net/wiki/Quick_Guard_(move) Quick Guard}
 * Condition: The incoming move has increased priority.
 */
class QuickGuardTag extends ConditionalProtectTag {
  constructor(sourceId: integer, side: ArenaTagSide) {
    super(ArenaTagType.QUICK_GUARD, Moves.QUICK_GUARD, sourceId, side,
      (priority: integer) : boolean => {
        return priority > 0;
      }
    );
  }
}

/**
 * Arena Tag class for {@link https://bulbapedia.bulbagarden.net/wiki/Wide_Guard_(move) Wide Guard}
 * Condition: The incoming move can target multiple Pokemon. The move's source
 * can be an ally or enemy.
 */
class WideGuardTag extends ConditionalProtectTag {
  constructor(sourceId: integer, side: ArenaTagSide) {
    super(ArenaTagType.WIDE_GUARD, Moves.WIDE_GUARD, sourceId, side,
      (moveTarget: MoveTarget) : boolean => {
        switch (moveTarget) {
        case MoveTarget.ALL_ENEMIES:
        case MoveTarget.ALL_NEAR_ENEMIES:
        case MoveTarget.ALL_OTHERS:
        case MoveTarget.ALL_NEAR_OTHERS:
          return true;
        }
        return false;
      }
    );
  }
}

/**
 * Arena Tag class for {@link https://bulbapedia.bulbagarden.net/wiki/Mat_Block_(move) Mat Block}
 * Condition: The incoming move is a Physical or Special attack move.
 */
class MatBlockTag extends ConditionalProtectTag {
  constructor(sourceId: integer, side: ArenaTagSide) {
    super(ArenaTagType.MAT_BLOCK, Moves.MAT_BLOCK, sourceId, side,
      (moveCategory: MoveCategory) : boolean => {
        return moveCategory !== MoveCategory.STATUS;
      }
    );
  }

  onAdd(arena: Arena) {
    const source = arena.scene.getPokemonById(this.sourceId);
    arena.scene.queueMessage(i18next.t("arenaTag:matBlockTag", { pokemonName: getPokemonNameWithAffix(source)}));
  }
}

/**
 * Arena Tag class for {@link https://bulbapedia.bulbagarden.net/wiki/Crafty_Shield_(move) Crafty Shield}
 * Condition: The incoming move is a Status move, is not a hazard, and does
 * not target all Pokemon or sides of the field.
*/
class CraftyShieldTag extends ConditionalProtectTag {
  constructor(sourceId: integer, side: ArenaTagSide) {
    super(ArenaTagType.CRAFTY_SHIELD, Moves.CRAFTY_SHIELD, sourceId, side,
      (moveCategory: MoveCategory, moveTarget: MoveTarget) : boolean => {
        return moveCategory === MoveCategory.STATUS
          && moveTarget !== MoveTarget.ENEMY_SIDE
          && moveTarget !== MoveTarget.BOTH_SIDES
          && moveTarget !== MoveTarget.ALL;
      }
    );
  }
}

class WishTag extends ArenaTag {
  private battlerIndex: BattlerIndex;
  private triggerMessage: string;
  private healHp: number;

  constructor(turnCount: integer, sourceId: integer, side: ArenaTagSide) {
    super(ArenaTagType.WISH, turnCount, Moves.WISH, sourceId, side);
  }

  onAdd(arena: Arena): void {
    const user = arena.scene.getPokemonById(this.sourceId);
    this.battlerIndex = user.getBattlerIndex();
    this.triggerMessage = i18next.t("arenaTag:wishTag", { pokemonName: getPokemonNameWithAffix(user)});
    this.healHp = Math.max(Math.floor(user.getMaxHp() / 2), 1);
  }

  onRemove(arena: Arena): void {
    const target = arena.scene.getField()[this.battlerIndex];
    if (target?.isActive(true)) {
      arena.scene.queueMessage(this.triggerMessage);
      arena.scene.unshiftPhase(new PokemonHealPhase(target.scene, target.getBattlerIndex(), this.healHp, null, true, false));
    }
  }
}

export class WeakenMoveTypeTag extends ArenaTag {
  private weakenedType: Type;

  constructor(tagType: ArenaTagType, turnCount: integer, type: Type, sourceMove: Moves, sourceId: integer) {
    super(tagType, turnCount, sourceMove, sourceId);

    this.weakenedType = type;
  }

  apply(arena: Arena, args: any[]): boolean {
    if ((args[0] as Type) === this.weakenedType) {
      (args[1] as Utils.NumberHolder).value *= 0.33;
      return true;
    }

    return false;
  }
}

class MudSportTag extends WeakenMoveTypeTag {
  constructor(turnCount: integer, sourceId: integer) {
    super(ArenaTagType.MUD_SPORT, turnCount, Type.ELECTRIC, Moves.MUD_SPORT, sourceId);
  }

  onAdd(arena: Arena): void {
    arena.scene.queueMessage(i18next.t("arenaTag:mudSportOnAdd"));
  }

  onRemove(arena: Arena): void {
    arena.scene.queueMessage(i18next.t("arenaTag:mudSportOnRemove"));
  }
}

class WaterSportTag extends WeakenMoveTypeTag {
  constructor(turnCount: integer, sourceId: integer) {
    super(ArenaTagType.WATER_SPORT, turnCount, Type.FIRE, Moves.WATER_SPORT, sourceId);
  }

  onAdd(arena: Arena): void {
    arena.scene.queueMessage(i18next.t("arenaTag:waterSportOnAdd"));
  }

  onRemove(arena: Arena): void {
    arena.scene.queueMessage(i18next.t("arenaTag:waterSportOnRemove"));
  }
}

export class ArenaTrapTag extends ArenaTag {
  public layers: integer;
  public maxLayers: integer;

  constructor(tagType: ArenaTagType, sourceMove: Moves, sourceId: integer, side: ArenaTagSide, maxLayers: integer) {
    super(tagType, 0, sourceMove, sourceId, side);

    this.layers = 1;
    this.maxLayers = maxLayers;
  }

  onOverlap(arena: Arena): void {
    if (this.layers < this.maxLayers) {
      this.layers++;

      this.onAdd(arena);
    }
  }

  apply(arena: Arena, args: any[]): boolean {
    const pokemon = args[0] as Pokemon;
    if (this.sourceId === pokemon.id || (this.side === ArenaTagSide.PLAYER) !== pokemon.isPlayer()) {
      return false;
    }

    return this.activateTrap(pokemon);
  }

  activateTrap(pokemon: Pokemon): boolean {
    return false;
  }

  getMatchupScoreMultiplier(pokemon: Pokemon): number {
    return pokemon.isGrounded() ? 1 : Phaser.Math.Linear(0, 1 / Math.pow(2, this.layers), Math.min(pokemon.getHpRatio(), 0.5) * 2);
  }
}

class SpikesTag extends ArenaTrapTag {
  constructor(sourceId: integer, side: ArenaTagSide) {
    super(ArenaTagType.SPIKES, Moves.SPIKES, sourceId, side, 3);
  }

  onAdd(arena: Arena, quiet: boolean = false): void {
    super.onAdd(arena);

    const source = arena.scene.getPokemonById(this.sourceId);
    if (!quiet) {
      arena.scene.queueMessage(i18next.t("arenaTag:spikesOnAdd", { moveName: this.getMoveName(), opponentDescriptor: source.getOpponentDescriptor()}));
    }
  }

  activateTrap(pokemon: Pokemon): boolean {
    if (pokemon.isGrounded()) {
      const cancelled = new Utils.BooleanHolder(false);
      applyAbAttrs(BlockNonDirectDamageAbAttr, pokemon, cancelled);

      if (!cancelled.value) {
        const damageHpRatio = 1 / (10 - 2 * this.layers);
        const damage = Math.ceil(pokemon.getMaxHp() * damageHpRatio);

        pokemon.scene.queueMessage(i18next.t("arenaTag:spikesTagActivateTrap", { pokemonName: getPokemonNameWithAffix(pokemon)}));
        pokemon.damageAndUpdate(damage, HitResult.OTHER);
        if (pokemon.turnData) {
          pokemon.turnData.damageTaken += damage;
        }
        return true;
      }
    }

    return false;
  }
}

class ToxicSpikesTag extends ArenaTrapTag {
  private neutralized: boolean;

  constructor(sourceId: integer, side: ArenaTagSide) {
    super(ArenaTagType.TOXIC_SPIKES, Moves.TOXIC_SPIKES, sourceId, side, 2);
    this.neutralized = false;
  }

  onAdd(arena: Arena, quiet: boolean = false): void {
    super.onAdd(arena);

    const source = arena.scene.getPokemonById(this.sourceId);
    if (!quiet) {
      arena.scene.queueMessage(i18next.t("arenaTag:toxicSpikesOnAdd", { moveName: this.getMoveName(), opponentName: source.getOpponentDescriptor()}));
    }
  }

  onRemove(arena: Arena): void {
    if (!this.neutralized) {
      super.onRemove(arena);
    }
  }

  activateTrap(pokemon: Pokemon): boolean {
    if (pokemon.isGrounded()) {
      if (pokemon.isOfType(Type.POISON)) {
        this.neutralized = true;
        if (pokemon.scene.arena.removeTag(this.tagType)) {
          pokemon.scene.queueMessage(i18next.t("arenaTag:toxicSpikesActivateTrap", { pokemonName: getPokemonNameWithAffix(pokemon),moveName: this.getMoveName()}));
          return true;
        }
      } else if (!pokemon.status) {
        const toxic = this.layers > 1;
        if (pokemon.trySetStatus(!toxic ? StatusEffect.POISON : StatusEffect.TOXIC, true, null, 0, `the ${this.getMoveName()}`)) {
          return true;
        }
      }
    }

    return false;
  }

  getMatchupScoreMultiplier(pokemon: Pokemon): number {
    if (pokemon.isGrounded() || !pokemon.canSetStatus(StatusEffect.POISON, true)) {
      return 1;
    }
    if (pokemon.isOfType(Type.POISON)) {
      return 1.25;
    }
    return super.getMatchupScoreMultiplier(pokemon);
  }
}

class DelayedAttackTag extends ArenaTag {
  public targetIndex: BattlerIndex;

  constructor(tagType: ArenaTagType, sourceMove: Moves, sourceId: integer, targetIndex: BattlerIndex) {
    super(tagType, 3, sourceMove, sourceId);

    this.targetIndex = targetIndex;
  }

  lapse(arena: Arena): boolean {
    const ret = super.lapse(arena);

    if (!ret) {
      arena.scene.unshiftPhase(new MoveEffectPhase(arena.scene, this.sourceId, [ this.targetIndex ], new PokemonMove(this.sourceMove, 0, 0, true)));
    }

    return ret;
  }

  onRemove(arena: Arena): void { }
}

class StealthRockTag extends ArenaTrapTag {
  constructor(sourceId: integer, side: ArenaTagSide) {
    super(ArenaTagType.STEALTH_ROCK, Moves.STEALTH_ROCK, sourceId, side, 1);
  }

  onAdd(arena: Arena, quiet: boolean = false): void {
    super.onAdd(arena);

    const source = arena.scene.getPokemonById(this.sourceId);
    if (!quiet) {
      arena.scene.queueMessage(i18next.t("arenaTag:stealthRockOnAdd", { opponentName: source.getOpponentDescriptor()}));
    }
  }

  getDamageHpRatio(pokemon: Pokemon): number {
    const effectiveness = pokemon.getAttackTypeEffectiveness(Type.ROCK, undefined, true);

    let damageHpRatio: number;

    switch (effectiveness) {
    case 0:
      damageHpRatio = 0;
      break;
    case 0.25:
      damageHpRatio = 0.03125;
      break;
    case 0.5:
      damageHpRatio = 0.0625;
      break;
    case 1:
      damageHpRatio = 0.125;
      break;
    case 2:
      damageHpRatio = 0.25;
      break;
    case 4:
      damageHpRatio = 0.5;
      break;
    }

    return damageHpRatio;
  }

  activateTrap(pokemon: Pokemon): boolean {
    const cancelled = new Utils.BooleanHolder(false);
    applyAbAttrs(BlockNonDirectDamageAbAttr,  pokemon, cancelled);

    if (cancelled.value) {
      return false;
    }

    const damageHpRatio = this.getDamageHpRatio(pokemon);

    if (damageHpRatio) {
      const damage = Math.ceil(pokemon.getMaxHp() * damageHpRatio);
      pokemon.scene.queueMessage(i18next.t("arenaTag:stealthRockActivateTrap", { pokemonName: getPokemonNameWithAffix(pokemon)}));
      pokemon.damageAndUpdate(damage, HitResult.OTHER);
      if (pokemon.turnData) {
        pokemon.turnData.damageTaken += damage;
      }
    }

    return false;
  }

  getMatchupScoreMultiplier(pokemon: Pokemon): number {
    const damageHpRatio = this.getDamageHpRatio(pokemon);
    return Phaser.Math.Linear(super.getMatchupScoreMultiplier(pokemon), 1, 1 - Math.pow(damageHpRatio, damageHpRatio));
  }
}

class StickyWebTag extends ArenaTrapTag {
  constructor(sourceId: integer, side: ArenaTagSide) {
    super(ArenaTagType.STICKY_WEB, Moves.STICKY_WEB, sourceId, side, 1);
  }

  onAdd(arena: Arena, quiet: boolean = false): void {
    super.onAdd(arena);

    // does not seem to be used anywhere
    // eslint-disable-next-line @typescript-eslint/no-unused-vars
    const source = arena.scene.getPokemonById(this.sourceId);
    if (!quiet) {
      arena.scene.queueMessage(i18next.t("arenaTag:stickyWebOnAdd", { moveName: this.getMoveName()}));
    }
  }

  activateTrap(pokemon: Pokemon): boolean {
    if (pokemon.isGrounded()) {
      const cancelled = new Utils.BooleanHolder(false);
      applyAbAttrs(ProtectStatAbAttr, pokemon, cancelled);
      if (!cancelled.value) {
        pokemon.scene.queueMessage(i18next.t("arenaTag:stickyWebActivateTrap", { pokemonName: getPokemonNameWithAffix(pokemon)}));
        const statLevels = new Utils.NumberHolder(-1);
        pokemon.scene.unshiftPhase(new StatChangePhase(pokemon.scene, pokemon.getBattlerIndex(), false, [BattleStat.SPD], statLevels.value));
      }
    }

    return false;
  }

}

export class TrickRoomTag extends ArenaTag {
  constructor(turnCount: integer, sourceId: integer) {
    super(ArenaTagType.TRICK_ROOM, turnCount, Moves.TRICK_ROOM, sourceId);
  }

  apply(arena: Arena, args: any[]): boolean {
    const speedReversed = args[0] as Utils.BooleanHolder;
    speedReversed.value = !speedReversed.value;
    return true;
  }

  onAdd(arena: Arena): void {
    arena.scene.queueMessage(i18next.t("arenaTag:trickRoomOnAdd", { pokemonName: getPokemonNameWithAffix(arena.scene.getPokemonById(this.sourceId))}));
  }

  onRemove(arena: Arena): void {
    arena.scene.queueMessage(i18next.t("arenaTag:trickRoomOnRemove"));
  }
}

export class GravityTag extends ArenaTag {
  constructor(turnCount: integer) {
    super(ArenaTagType.GRAVITY, turnCount, Moves.GRAVITY);
  }

  onAdd(arena: Arena): void {
<<<<<<< HEAD
    arena.scene.queueMessage(i18next.t("arenaTag:gravityOnAdd"));
=======
    arena.scene.queueMessage("Gravity intensified!");
    arena.scene.getField(true).forEach((pokemon) => {
      if (pokemon !== null) {
        pokemon.removeTag(BattlerTagType.MAGNET_RISEN);
      }
    });
>>>>>>> 35d0d2f4
  }

  onRemove(arena: Arena): void {
    arena.scene.queueMessage(i18next.t("arenaTag:gravityOnRemove"));
  }
}

class TailwindTag extends ArenaTag {
  constructor(turnCount: integer, sourceId: integer, side: ArenaTagSide) {
    super(ArenaTagType.TAILWIND, turnCount, Moves.TAILWIND, sourceId, side);
  }

  onAdd(arena: Arena, quiet: boolean = false): void {
    if (!quiet) {
      arena.scene.queueMessage(i18next.t("arenaTag:tailwindOnAdd", { sideText: this.side === ArenaTagSide.PLAYER ? i18next.t("arenaTag:your") : this.side === ArenaTagSide.ENEMY ? i18next.t("arenaTag:opponent") : ""}));
    }

    const source = arena.scene.getPokemonById(this.sourceId);
    const party = source.isPlayer() ? source.scene.getPlayerField() : source.scene.getEnemyField();

    for (const pokemon of party) {
      // Apply the CHARGED tag to party members with the WIND_POWER ability
      if (pokemon.hasAbility(Abilities.WIND_POWER) && !pokemon.getTag(BattlerTagType.CHARGED)) {
        pokemon.addTag(BattlerTagType.CHARGED);
        pokemon.scene.queueMessage(i18next.t("abilityTriggers:windPowerCharged", { pokemonName: pokemon.name, moveName: this.getMoveName() }));
      }
      // Raise attack by one stage if party member has WIND_RIDER ability
      if (pokemon.hasAbility(Abilities.WIND_RIDER)) {
        pokemon.scene.unshiftPhase(new ShowAbilityPhase(pokemon.scene, pokemon.getBattlerIndex()));
        pokemon.scene.unshiftPhase(new StatChangePhase(pokemon.scene, pokemon.getBattlerIndex(), true, [BattleStat.ATK], 1, true));
      }
    }
  }

  onRemove(arena: Arena, quiet: boolean = false): void {
    if (!quiet) {
      arena.scene.queueMessage(i18next.t("arenaTag:tailwindOnRemove", { sideText: this.side === ArenaTagSide.PLAYER ? i18next.t("arenaTag:Your") : this.side === ArenaTagSide.ENEMY ? i18next.t("arenaTag:Opponent") : ""}));
    }
  }
}

export function getArenaTag(tagType: ArenaTagType, turnCount: integer, sourceMove: Moves, sourceId: integer, targetIndex?: BattlerIndex, side: ArenaTagSide = ArenaTagSide.BOTH): ArenaTag {
  switch (tagType) {
  case ArenaTagType.MIST:
    return new MistTag(turnCount, sourceId, side);
  case ArenaTagType.QUICK_GUARD:
    return new QuickGuardTag(sourceId, side);
  case ArenaTagType.WIDE_GUARD:
    return new WideGuardTag(sourceId, side);
  case ArenaTagType.MAT_BLOCK:
    return new MatBlockTag(sourceId, side);
  case ArenaTagType.CRAFTY_SHIELD:
    return new CraftyShieldTag(sourceId, side);
  case ArenaTagType.MUD_SPORT:
    return new MudSportTag(turnCount, sourceId);
  case ArenaTagType.WATER_SPORT:
    return new WaterSportTag(turnCount, sourceId);
  case ArenaTagType.SPIKES:
    return new SpikesTag(sourceId, side);
  case ArenaTagType.TOXIC_SPIKES:
    return new ToxicSpikesTag(sourceId, side);
  case ArenaTagType.FUTURE_SIGHT:
  case ArenaTagType.DOOM_DESIRE:
    return new DelayedAttackTag(tagType, sourceMove, sourceId, targetIndex);
  case ArenaTagType.WISH:
    return new WishTag(turnCount, sourceId, side);
  case ArenaTagType.STEALTH_ROCK:
    return new StealthRockTag(sourceId, side);
  case ArenaTagType.STICKY_WEB:
    return new StickyWebTag(sourceId, side);
  case ArenaTagType.TRICK_ROOM:
    return new TrickRoomTag(turnCount, sourceId);
  case ArenaTagType.GRAVITY:
    return new GravityTag(turnCount);
  case ArenaTagType.REFLECT:
    return new ReflectTag(turnCount, sourceId, side);
  case ArenaTagType.LIGHT_SCREEN:
    return new LightScreenTag(turnCount, sourceId, side);
  case ArenaTagType.AURORA_VEIL:
    return new AuroraVeilTag(turnCount, sourceId, side);
  case ArenaTagType.TAILWIND:
    return new TailwindTag(turnCount, sourceId, side);
  }
}<|MERGE_RESOLUTION|>--- conflicted
+++ resolved
@@ -633,16 +633,12 @@
   }
 
   onAdd(arena: Arena): void {
-<<<<<<< HEAD
     arena.scene.queueMessage(i18next.t("arenaTag:gravityOnAdd"));
-=======
-    arena.scene.queueMessage("Gravity intensified!");
     arena.scene.getField(true).forEach((pokemon) => {
       if (pokemon !== null) {
         pokemon.removeTag(BattlerTagType.MAGNET_RISEN);
       }
     });
->>>>>>> 35d0d2f4
   }
 
   onRemove(arena: Arena): void {
