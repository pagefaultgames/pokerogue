--- conflicted
+++ resolved
@@ -1,40 +1,3 @@
-<<<<<<< HEAD
-/** biome-ignore-start lint/correctness/noUnusedImports: TSDoc imports */
-import type { BattlerTag } from "#app/data/battler-tags";
-/** biome-ignore-end lint/correctness/noUnusedImports: TSDoc imports */
-
-import { applyAbAttrs, applyOnGainAbAttrs, applyOnLoseAbAttrs } from "#abilities/apply-ab-attrs";
-import { globalScene } from "#app/global-scene";
-import { getPokemonNameWithAffix } from "#app/messages";
-import { CommonBattleAnim } from "#data/battle-anims";
-import { allMoves } from "#data/data-lists";
-import { AbilityId } from "#enums/ability-id";
-import { ArenaTagSide } from "#enums/arena-tag-side";
-import { ArenaTagType } from "#enums/arena-tag-type";
-import type { BattlerIndex } from "#enums/battler-index";
-import { BattlerTagType } from "#enums/battler-tag-type";
-import { HitResult } from "#enums/hit-result";
-import { CommonAnim } from "#enums/move-anims-common";
-import { MoveCategory } from "#enums/move-category";
-import { MoveId } from "#enums/move-id";
-import { MoveTarget } from "#enums/move-target";
-import { PokemonType } from "#enums/pokemon-type";
-import { Stat } from "#enums/stat";
-import { StatusEffect } from "#enums/status-effect";
-import type { Arena } from "#field/arena";
-import type { Pokemon } from "#field/pokemon";
-import type {
-  ArenaScreenTagType,
-  ArenaTagTypeData,
-  ArenaTrapTagType,
-  SerializableArenaTagType,
-} from "#types/arena-tags";
-import type { Mutable } from "#types/type-helpers";
-import { BooleanHolder, isNullOrUndefined, NumberHolder, toDmgValue } from "#utils/common";
-import i18next from "i18next";
-
-=======
->>>>>>> 7d83a3a2
 /**
  * ArenaTags are are meant for effects that are tied to the arena (as opposed to a specific pokemon).
  * Examples include (but are not limited to)
@@ -114,6 +77,7 @@
 import type { Mutable } from "#types/type-helpers";
 import { BooleanHolder, type NumberHolder, toDmgValue } from "#utils/common";
 import i18next from "i18next";
+import { BattlerIndex } from "#enums/battler-index";
 
 /** Interface containing the serializable fields of ArenaTagData. */
 interface BaseArenaTag {
