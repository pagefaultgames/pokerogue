/** biome-ignore-start lint/correctness/noUnusedImports: TSDoc imports */
import type { BattlerTag } from "#app/data/battler-tags";
/** biome-ignore-end lint/correctness/noUnusedImports: TSDoc imports */

import { applyAbAttrs, applyOnGainAbAttrs, applyOnLoseAbAttrs } from "#abilities/apply-ab-attrs";
import { globalScene } from "#app/global-scene";
import { getPokemonNameWithAffix } from "#app/messages";
import { CommonBattleAnim } from "#data/battle-anims";
import { allMoves } from "#data/data-lists";
import { AbilityId } from "#enums/ability-id";
import { ArenaTagSide } from "#enums/arena-tag-side";
import { ArenaTagType } from "#enums/arena-tag-type";
import { BattlerTagType } from "#enums/battler-tag-type";
import { HitResult } from "#enums/hit-result";
import { CommonAnim } from "#enums/move-anims-common";
import { MoveCategory } from "#enums/move-category";
import { MoveId } from "#enums/move-id";
import { MoveTarget } from "#enums/move-target";
import { PokemonType } from "#enums/pokemon-type";
import { Stat } from "#enums/stat";
import { StatusEffect } from "#enums/status-effect";
import type { Arena } from "#field/arena";
import type { Pokemon } from "#field/pokemon";
<<<<<<< HEAD
import { BooleanHolder, isNullOrUndefined, NumberHolder, toDmgValue } from "#utils/common";
=======
import type {
  ArenaScreenTagType,
  ArenaTagTypeData,
  ArenaTrapTagType,
  SerializableArenaTagType,
} from "#types/arena-tags";
import type { Mutable } from "#types/type-helpers";
import { BooleanHolder, NumberHolder, toDmgValue } from "#utils/common";
>>>>>>> 5ed9e152
import i18next from "i18next";

/**
 * @module
 * ArenaTags are are meant for effects that are tied to the arena (as opposed to a specific pokemon).
 * Examples include (but are not limited to)
 * - Cross-turn effects that persist even if the user/target switches out, such as Happy Hour
 * - Effects that are applied to a specific side of the field, such as Crafty Shield, Reflect, and Spikes
 * - Field-Effects, like Gravity and Trick Room
 *
 * Any arena tag that persists across turns *must* extend from `SerializableArenaTag` in the class definition signature.
 *
 * Serializable ArenaTags have strict rules for their fields.
 * These rules ensure that only the data necessary to reconstruct the tag is serialized, and that the
 * session loader is able to deserialize saved tags correctly.
 *
 * If the data is static (i.e. it is always the same for all instances of the class, such as the
 * type that is weakened by Mud Sport/Water Sport), then it must not be defined as a field, and must
 * instead be defined as a getter.
 * A static property is also acceptable, though static properties are less ergonomic with inheritance.
 *
 * If the data is mutable (i.e. it can change over the course of the tag's lifetime), then it *must*
 * be defined as a field, and it must be set in the `loadTag` method.
 * Such fields cannot be marked as `private`/`protected`; if they were, Typescript would omit them from
 * types that are based off of the class, namely, `ArenaTagTypeData`. It is preferrable to trade the
 * type-safety of private/protected fields for the type safety when deserializing arena tags from save data.
 *
 * For data that is mutable only within a turn (e.g. SuppressAbilitiesTag's beingRemoved field),
 * where it does not make sense to be serialized, the field should use ES2020's
 * [private field syntax](https://developer.mozilla.org/en-US/docs/Web/JavaScript/Reference/Classes/Private_elements#private_fields).
 * If the field should be accessible outside of the class, then a public getter should be used.
 *
 *  If any new serializable fields *are* added, then the class *must* override the
 * `loadTag` method to set the new fields. Its signature *must* match the example below,
 * ```
 * class ExampleTag extends SerializableArenaTag {
 *   // Example, if we add 2 new fields that should be serialized:
 *   public a: string;
 *   public b: number;
 *   // Then we must also define a loadTag method with one of the following signatures
 *   public override loadTag(source: BaseArenaTag & Pick<ExampleTag, "tagType" | "a" | "b"): void;
 *   public override loadTag<const T extends this>(source: BaseArenaTag & Pick<T, "tagType" | "a" | "b">): void;
 * }
 * ```
 * Notes
 * - If the class has any subclasses, then the second form of `loadTag` *must* be used.
 */

/** Interface containing the serializable fields of ArenaTagData. */
interface BaseArenaTag {
  /**
   * The tag's remaining duration. Setting to any number `<=0` will make the tag's duration effectively infinite.
   */
  turnCount: number;
  /**
   * The {@linkcode MoveId} that created this tag, or `undefined` if not set by a move.
   */
  sourceMove?: MoveId;
  /**
   * The {@linkcode Pokemon.id | PID} of the {@linkcode Pokemon} having created the tag, or `undefined` if not set by a Pokemon.
   * @todo Implement handling for `ArenaTag`s created by non-pokemon sources (most tags will throw errors without a source)
   */
  // Note: Intentionally not using `?`, as the property should always exist, but just be undefined if not present.
  sourceId: number | undefined;
  /**
   * The {@linkcode ArenaTagSide | side of the field} that this arena tag affects.
   * @defaultValue `ArenaTagSide.BOTH`
   */
  side: ArenaTagSide;
}

/**
 * An {@linkcode ArenaTag} represents a semi-persistent effect affecting a given _side_ of the field.
 * Unlike {@linkcode BattlerTag}s (which are tied to individual {@linkcode Pokemon}), `ArenaTag`s function independently of
 * the Pokemon currently on-field, only cleared on arena reset or through their respective {@linkcode ArenaTag.lapse | lapse} methods.
 */
export abstract class ArenaTag implements BaseArenaTag {
  /** The type of the arena tag */
  public abstract readonly tagType: ArenaTagType;
  public turnCount: number;
  public sourceMove?: MoveId;
  public sourceId: number | undefined;
  public side: ArenaTagSide;

  constructor(turnCount: number, sourceMove?: MoveId, sourceId?: number, side: ArenaTagSide = ArenaTagSide.BOTH) {
    this.turnCount = turnCount;
    this.sourceMove = sourceMove;
    this.sourceId = sourceId;
    this.side = side;
  }

  apply(_arena: Arena, _simulated: boolean, ..._args: unknown[]): boolean {
    return true;
  }

  onAdd(_arena: Arena, _quiet = false): void {}

  onRemove(_arena: Arena, quiet = false): void {
    if (!quiet) {
      globalScene.phaseManager.queueMessage(
        i18next.t(
          `arenaTag:arenaOnRemove${this.side === ArenaTagSide.PLAYER ? "Player" : this.side === ArenaTagSide.ENEMY ? "Enemy" : ""}`,
          { moveName: this.getMoveName() },
        ),
      );
    }
  }

  onOverlap(_arena: Arena, _source: Pokemon | null): void {}

  /**
   * Trigger this {@linkcode ArenaTag}'s effect, reducing its duration as applicable.
   * Will ignore durations of all tags with durations `<=0`.
   * @param _arena - The {@linkcode Arena} at the moment the tag is being lapsed.
   * Unused by default but can be used by sub-classes.
   * @returns `true` if this tag should be kept; `false` if it should be removed.
   */
  lapse(_arena: Arena): boolean {
    // TODO: Rather than treating negative duration tags as being indefinite,
    // make all duration based classes inherit from their own sub-class
    return this.turnCount < 1 || --this.turnCount > 0;
  }

  getMoveName(): string | null {
    return this.sourceMove ? allMoves[this.sourceMove].name : null;
  }

  /**
   * When given a arena tag or json representing one, load the data for it.
   * This is meant to be inherited from by any arena tag with custom attributes
   * @param source - The arena tag being loaded
   */
  loadTag<const T extends this>(source: BaseArenaTag & Pick<T, "tagType">): void {
    this.turnCount = source.turnCount;
    this.sourceMove = source.sourceMove;
    this.sourceId = source.sourceId;
    this.side = source.side;
  }

  /**
   * Helper function that retrieves the source Pokemon
   * @returns - The source {@linkcode Pokemon} for this tag.
   * Returns `null` if `this.sourceId` is `undefined`
   */
  public getSourcePokemon(): Pokemon | null {
    return globalScene.getPokemonById(this.sourceId);
  }

  /**
   * Helper function that retrieves the Pokemon affected
   * @returns list of PlayerPokemon or EnemyPokemon on the field
   */
  public getAffectedPokemon(): Pokemon[] {
    switch (this.side) {
      case ArenaTagSide.PLAYER:
        return globalScene.getPlayerField() ?? [];
      case ArenaTagSide.ENEMY:
        return globalScene.getEnemyField() ?? [];
      case ArenaTagSide.BOTH:
      default:
        return globalScene.getField(true) ?? [];
    }
  }
}

/**
 * Abstract class for arena tags that can persist across turns.
 */
export abstract class SerializableArenaTag extends ArenaTag {
  abstract readonly tagType: SerializableArenaTagType;
}

/**
 * Arena Tag class for {@link https://bulbapedia.bulbagarden.net/wiki/Mist_(move) Mist}.
 * Prevents Pokémon on the opposing side from lowering the stats of the Pokémon in the Mist.
 */
export class MistTag extends SerializableArenaTag {
  readonly tagType = ArenaTagType.MIST;
  constructor(turnCount: number, sourceId: number | undefined, side: ArenaTagSide) {
    super(turnCount, MoveId.MIST, sourceId, side);
  }

  onAdd(arena: Arena, quiet = false): void {
    super.onAdd(arena);

    // We assume `quiet=true` means "just add the bloody tag no questions asked"
    if (quiet) {
      return;
    }

    const source = this.getSourcePokemon();
    if (!source) {
      console.warn(`Failed to get source Pokemon for MistTag on add message; id: ${this.sourceId}`);
      return;
    }

    globalScene.phaseManager.queueMessage(
      i18next.t("arenaTag:mistOnAdd", {
        pokemonNameWithAffix: getPokemonNameWithAffix(source),
      }),
    );
  }

  /**
   * Cancels the lowering of stats
   * @param _arena the {@linkcode Arena} containing this effect
   * @param simulated `true` if the effect should be applied quietly
   * @param attacker the {@linkcode Pokemon} using a move into this effect.
   * @param cancelled a {@linkcode BooleanHolder} whose value is set to `true`
   * to flag the stat reduction as cancelled
   * @returns `true` if a stat reduction was cancelled; `false` otherwise
   */
  override apply(_arena: Arena, simulated: boolean, attacker: Pokemon, cancelled: BooleanHolder): boolean {
    // `StatStageChangePhase` currently doesn't have a reference to the source of stat drops,
    // so this code currently has no effect on gameplay.
    if (attacker) {
      const bypassed = new BooleanHolder(false);
      // TODO: Allow this to be simulated
      applyAbAttrs("InfiltratorAbAttr", { pokemon: attacker, simulated: false, bypassed });
      if (bypassed.value) {
        return false;
      }
    }

    cancelled.value = true;

    if (!simulated) {
      globalScene.phaseManager.queueMessage(i18next.t("arenaTag:mistApply"));
    }

    return true;
  }
}

/**
 * Reduces the damage of specific move categories in the arena.
 */
export abstract class WeakenMoveScreenTag extends SerializableArenaTag {
  public abstract readonly tagType: ArenaScreenTagType;
  // Getter to avoid unnecessary serialization and prevent modification
  protected abstract get weakenedCategories(): MoveCategory[];

  /**
   * Applies the weakening effect to the move.
   *
   * @param _arena the {@linkcode Arena} where the move is applied.
   * @param _simulated n/a
   * @param attacker the attacking {@linkcode Pokemon}
   * @param moveCategory the attacking move's {@linkcode MoveCategory}.
   * @param damageMultiplier A {@linkcode NumberHolder} containing the damage multiplier
   * @returns `true` if the attacking move was weakened; `false` otherwise.
   */
  override apply(
    _arena: Arena,
    _simulated: boolean,
    attacker: Pokemon,
    moveCategory: MoveCategory,
    damageMultiplier: NumberHolder,
  ): boolean {
    if (this.weakenedCategories.includes(moveCategory)) {
      const bypassed = new BooleanHolder(false);
      applyAbAttrs("InfiltratorAbAttr", { pokemon: attacker, bypassed });
      if (bypassed.value) {
        return false;
      }
      damageMultiplier.value = globalScene.currentBattle.double ? 2732 / 4096 : 0.5;
      return true;
    }
    return false;
  }
}

/**
 * Reduces the damage of physical moves.
 * Used by {@linkcode MoveId.REFLECT}
 */
class ReflectTag extends WeakenMoveScreenTag {
  public readonly tagType = ArenaTagType.REFLECT;
  protected get weakenedCategories(): [MoveCategory.PHYSICAL] {
    return [MoveCategory.PHYSICAL];
  }

  constructor(turnCount: number, sourceId: number | undefined, side: ArenaTagSide) {
    super(turnCount, MoveId.REFLECT, sourceId, side);
  }

  onAdd(_arena: Arena, quiet = false): void {
    if (!quiet) {
      globalScene.phaseManager.queueMessage(
        i18next.t(
          `arenaTag:reflectOnAdd${this.side === ArenaTagSide.PLAYER ? "Player" : this.side === ArenaTagSide.ENEMY ? "Enemy" : ""}`,
        ),
      );
    }
  }
}

/**
 * Reduces the damage of special moves.
 * Used by {@linkcode MoveId.LIGHT_SCREEN}
 */
class LightScreenTag extends WeakenMoveScreenTag {
  public readonly tagType = ArenaTagType.LIGHT_SCREEN;
  protected get weakenedCategories(): [MoveCategory.SPECIAL] {
    return [MoveCategory.SPECIAL];
  }
  constructor(turnCount: number, sourceId: number | undefined, side: ArenaTagSide) {
    super(turnCount, MoveId.LIGHT_SCREEN, sourceId, side);
  }

  onAdd(_arena: Arena, quiet = false): void {
    if (!quiet) {
      globalScene.phaseManager.queueMessage(
        i18next.t(
          `arenaTag:lightScreenOnAdd${this.side === ArenaTagSide.PLAYER ? "Player" : this.side === ArenaTagSide.ENEMY ? "Enemy" : ""}`,
        ),
      );
    }
  }
}

/**
 * Reduces the damage of physical and special moves.
 * Used by {@linkcode MoveId.AURORA_VEIL}
 */
class AuroraVeilTag extends WeakenMoveScreenTag {
  public readonly tagType = ArenaTagType.AURORA_VEIL;
  protected get weakenedCategories(): [MoveCategory.PHYSICAL, MoveCategory.SPECIAL] {
    return [MoveCategory.PHYSICAL, MoveCategory.SPECIAL];
  }

  constructor(turnCount: number, sourceId: number | undefined, side: ArenaTagSide) {
    super(turnCount, MoveId.AURORA_VEIL, sourceId, side);
  }

  onAdd(_arena: Arena, quiet = false): void {
    if (!quiet) {
      globalScene.phaseManager.queueMessage(
        i18next.t(
          `arenaTag:auroraVeilOnAdd${this.side === ArenaTagSide.PLAYER ? "Player" : this.side === ArenaTagSide.ENEMY ? "Enemy" : ""}`,
        ),
      );
    }
  }
}

type ProtectConditionFunc = (arena: Arena, moveId: MoveId) => boolean;

/**
 * Class to implement conditional team protection
 * applies protection based on the attributes of incoming moves
 */
export abstract class ConditionalProtectTag extends ArenaTag {
  /** The condition function to determine which moves are negated */
  protected protectConditionFunc: ProtectConditionFunc;
  /**
   * Whether this protection effect should apply to _all_ moves, including ones that ignore other forms of protection.
   * @defaultValue `false`
   */
  protected ignoresBypass: boolean;

  constructor(
    sourceMove: MoveId,
    sourceId: number | undefined,
    side: ArenaTagSide,
    condition: ProtectConditionFunc,
    ignoresBypass = false,
  ) {
    super(1, sourceMove, sourceId, side);

    this.protectConditionFunc = condition;
    this.ignoresBypass = ignoresBypass;
  }

  onAdd(_arena: Arena): void {
    globalScene.phaseManager.queueMessage(
      i18next.t(
        `arenaTag:conditionalProtectOnAdd${this.side === ArenaTagSide.PLAYER ? "Player" : this.side === ArenaTagSide.ENEMY ? "Enemy" : ""}`,
        { moveName: super.getMoveName() },
      ),
    );
  }

  // Removes default message for effect removal
  onRemove(_arena: Arena): void {}

  /**
   * Checks incoming moves against the condition function
   * and protects the target if conditions are met
   * @param arena the {@linkcode Arena} containing this tag
   * @param simulated `true` if the tag is applied quietly; `false` otherwise.
   * @param isProtected a {@linkcode BooleanHolder} used to flag if the move is protected against
   * @param _attacker the attacking {@linkcode Pokemon}
   * @param defender the defending {@linkcode Pokemon}
   * @param moveId the {@linkcode MoveId | identifier} for the move being used
   * @param ignoresProtectBypass a {@linkcode BooleanHolder} used to flag if a protection effect supercedes effects that ignore protection
   * @returns `true` if this tag protected against the attack; `false` otherwise
   */
  override apply(
    arena: Arena,
    simulated: boolean,
    isProtected: BooleanHolder,
    _attacker: Pokemon,
    defender: Pokemon,
    moveId: MoveId,
    ignoresProtectBypass: BooleanHolder,
  ): boolean {
    if ((this.side === ArenaTagSide.PLAYER) === defender.isPlayer() && this.protectConditionFunc(arena, moveId)) {
      if (!isProtected.value) {
        isProtected.value = true;
        if (!simulated) {
          new CommonBattleAnim(CommonAnim.PROTECT, defender).play();
          globalScene.phaseManager.queueMessage(
            i18next.t("arenaTag:conditionalProtectApply", {
              moveName: super.getMoveName(),
              pokemonNameWithAffix: getPokemonNameWithAffix(defender),
            }),
          );
        }
      }

      ignoresProtectBypass.value = ignoresProtectBypass.value || this.ignoresBypass;
      return true;
    }
    return false;
  }
}

/**
 * Condition function for {@link https://bulbapedia.bulbagarden.net/wiki/Quick_Guard_(move) Quick Guard's}
 * protection effect.
 * @param _arena {@linkcode Arena} The arena containing the protection effect
 * @param moveId {@linkcode MoveId} The move to check against this condition
 * @returns `true` if the incoming move's priority is greater than 0.
 *   This includes moves with modified priorities from abilities (e.g. Prankster)
 */
const QuickGuardConditionFunc: ProtectConditionFunc = (_arena, moveId) => {
  const move = allMoves[moveId];
  const effectPhase = globalScene.phaseManager.getCurrentPhase();

  if (effectPhase?.is("MoveEffectPhase")) {
    const attacker = effectPhase.getUserPokemon();
    if (attacker) {
      return move.getPriority(attacker) > 0;
    }
  }
  return move.priority > 0;
};

/**
 * Arena Tag class for {@link https://bulbapedia.bulbagarden.net/wiki/Quick_Guard_(move) Quick Guard}
 * Condition: The incoming move has increased priority.
 */
class QuickGuardTag extends ConditionalProtectTag {
  public readonly tagType = ArenaTagType.QUICK_GUARD;
  constructor(sourceId: number | undefined, side: ArenaTagSide) {
    super(MoveId.QUICK_GUARD, sourceId, side, QuickGuardConditionFunc);
  }
}

/**
 * Condition function for {@link https://bulbapedia.bulbagarden.net/wiki/Wide_Guard_(move) Wide Guard's}
 * protection effect.
 * @param _arena {@linkcode Arena} The arena containing the protection effect
 * @param moveId {@linkcode MoveId} The move to check against this condition
 * @returns `true` if the incoming move is multi-targeted (even if it's only used against one Pokemon).
 */
const WideGuardConditionFunc: ProtectConditionFunc = (_arena, moveId): boolean => {
  const move = allMoves[moveId];

  switch (move.moveTarget) {
    case MoveTarget.ALL_ENEMIES:
    case MoveTarget.ALL_NEAR_ENEMIES:
    case MoveTarget.ALL_OTHERS:
    case MoveTarget.ALL_NEAR_OTHERS:
      return true;
  }
  return false;
};

/**
 * Arena Tag class for {@link https://bulbapedia.bulbagarden.net/wiki/Wide_Guard_(move) Wide Guard}
 * Condition: The incoming move can target multiple Pokemon. The move's source
 * can be an ally or enemy.
 */
class WideGuardTag extends ConditionalProtectTag {
  public readonly tagType = ArenaTagType.WIDE_GUARD;
  constructor(sourceId: number | undefined, side: ArenaTagSide) {
    super(MoveId.WIDE_GUARD, sourceId, side, WideGuardConditionFunc);
  }
}

/**
 * Condition function for {@link https://bulbapedia.bulbagarden.net/wiki/Mat_Block_(move) Mat Block's}
 * protection effect.
 * @param _arena {@linkcode Arena} The arena containing the protection effect.
 * @param moveId {@linkcode MoveId} The move to check against this condition.
 * @returns `true` if the incoming move is not a Status move.
 */
const MatBlockConditionFunc: ProtectConditionFunc = (_arena, moveId): boolean => {
  const move = allMoves[moveId];
  return move.category !== MoveCategory.STATUS;
};

/**
 * Arena Tag class for {@link https://bulbapedia.bulbagarden.net/wiki/Mat_Block_(move) Mat Block}
 * Condition: The incoming move is a Physical or Special attack move.
 */
class MatBlockTag extends ConditionalProtectTag {
  public readonly tagType = ArenaTagType.MAT_BLOCK;
  constructor(sourceId: number | undefined, side: ArenaTagSide) {
    super(MoveId.MAT_BLOCK, sourceId, side, MatBlockConditionFunc);
  }

  onAdd(_arena: Arena) {
    const source = this.getSourcePokemon();
    if (!source) {
      console.warn(`Failed to get source Pokemon for Mat Block message; id: ${this.sourceId}`);
      return;
    }

    super.onAdd(_arena);
    globalScene.phaseManager.queueMessage(
      i18next.t("arenaTag:matBlockOnAdd", {
        pokemonNameWithAffix: getPokemonNameWithAffix(source),
      }),
    );
  }
}

/**
 * Condition function for {@link https://bulbapedia.bulbagarden.net/wiki/Crafty_Shield_(move) Crafty Shield's}
 * protection effect.
 * @param _arena {@linkcode Arena} The arena containing the protection effect
 * @param moveId {@linkcode MoveId} The move to check against this condition
 * @returns `true` if the incoming move is a Status move, is not a hazard, and does not target all
 * Pokemon or sides of the field.
 */
const CraftyShieldConditionFunc: ProtectConditionFunc = (_arena, moveId) => {
  const move = allMoves[moveId];
  return (
    move.category === MoveCategory.STATUS &&
    move.moveTarget !== MoveTarget.ENEMY_SIDE &&
    move.moveTarget !== MoveTarget.BOTH_SIDES &&
    move.moveTarget !== MoveTarget.ALL
  );
};

/**
 * Arena Tag class for {@link https://bulbapedia.bulbagarden.net/wiki/Crafty_Shield_(move) Crafty Shield}
 * Condition: The incoming move is a Status move, is not a hazard, and does
 * not target all Pokemon or sides of the field.
 */
class CraftyShieldTag extends ConditionalProtectTag {
  public readonly tagType = ArenaTagType.CRAFTY_SHIELD;
  constructor(sourceId: number | undefined, side: ArenaTagSide) {
    super(MoveId.CRAFTY_SHIELD, sourceId, side, CraftyShieldConditionFunc, true);
  }
}

/**
 * Arena Tag class for {@link https://bulbapedia.bulbagarden.net/wiki/Lucky_Chant_(move) Lucky Chant}.
 * Prevents critical hits against the tag's side.
 */
export class NoCritTag extends SerializableArenaTag {
  public readonly tagType = ArenaTagType.NO_CRIT;

  /** Queues a message upon adding this effect to the field */
  onAdd(_arena: Arena): void {
    globalScene.phaseManager.queueMessage(
      i18next.t(`arenaTag:noCritOnAdd${this.side === ArenaTagSide.PLAYER ? "Player" : "Enemy"}`, {
        moveName: this.getMoveName(),
      }),
    );
  }

  /** Queues a message upon removing this effect from the field */
  onRemove(_arena: Arena): void {
    const source = this.getSourcePokemon();
    if (!source) {
      console.warn(`Failed to get source Pokemon for NoCritTag on remove message; id: ${this.sourceId}`);
      return;
    }

    globalScene.phaseManager.queueMessage(
      i18next.t("arenaTag:noCritOnRemove", {
        pokemonNameWithAffix: getPokemonNameWithAffix(source ?? undefined),
        moveName: this.getMoveName(),
      }),
    );
  }
}

/**
 * Abstract class to implement weakened moves of a specific type.
 */
export abstract class WeakenMoveTypeTag extends SerializableArenaTag {
  abstract readonly tagType: ArenaTagType.MUD_SPORT | ArenaTagType.WATER_SPORT;
  abstract get weakenedType(): PokemonType;

  /**
   * Reduces an attack's power by 0.33x if it matches this tag's weakened type.
   * @param _arena n/a
   * @param _simulated n/a
   * @param type the attack's {@linkcode PokemonType}
   * @param power a {@linkcode NumberHolder} containing the attack's power
   * @returns `true` if the attack's power was reduced; `false` otherwise.
   */
  override apply(_arena: Arena, _simulated: boolean, type: PokemonType, power: NumberHolder): boolean {
    if (type === this.weakenedType) {
      power.value *= 0.33;
      return true;
    }
    return false;
  }
}

/**
 * Arena Tag class for {@link https://bulbapedia.bulbagarden.net/wiki/Mud_Sport_(move) Mud Sport}.
 * Weakens Electric type moves for a set amount of turns, usually 5.
 */
class MudSportTag extends WeakenMoveTypeTag {
  public readonly tagType = ArenaTagType.MUD_SPORT;
  override get weakenedType(): PokemonType.ELECTRIC {
    return PokemonType.ELECTRIC;
  }
  constructor(turnCount: number, sourceId?: number) {
    super(turnCount, MoveId.MUD_SPORT, sourceId);
  }

  onAdd(_arena: Arena): void {
    globalScene.phaseManager.queueMessage(i18next.t("arenaTag:mudSportOnAdd"));
  }

  onRemove(_arena: Arena): void {
    globalScene.phaseManager.queueMessage(i18next.t("arenaTag:mudSportOnRemove"));
  }
}

/**
 * Arena Tag class for {@link https://bulbapedia.bulbagarden.net/wiki/Water_Sport_(move) Water Sport}.
 * Weakens Fire type moves for a set amount of turns, usually 5.
 */
class WaterSportTag extends WeakenMoveTypeTag {
  public readonly tagType = ArenaTagType.WATER_SPORT;
  override get weakenedType(): PokemonType.FIRE {
    return PokemonType.FIRE;
  }
  constructor(turnCount: number, sourceId?: number) {
    super(turnCount, MoveId.WATER_SPORT, sourceId);
  }

  onAdd(_arena: Arena): void {
    globalScene.phaseManager.queueMessage(i18next.t("arenaTag:waterSportOnAdd"));
  }

  onRemove(_arena: Arena): void {
    globalScene.phaseManager.queueMessage(i18next.t("arenaTag:waterSportOnRemove"));
  }
}

/**
 * Arena Tag class for {@link https://bulbapedia.bulbagarden.net/wiki/Ion_Deluge_(move) | Ion Deluge}
 * and the secondary effect of {@link https://bulbapedia.bulbagarden.net/wiki/Plasma_Fists_(move) | Plasma Fists}.
 * Converts Normal-type moves to Electric type for the rest of the turn.
 */
export class IonDelugeTag extends ArenaTag {
  public readonly tagType = ArenaTagType.ION_DELUGE;
  constructor(sourceMove?: MoveId) {
    super(1, sourceMove);
  }

  /** Queues an on-add message */
  onAdd(_arena: Arena): void {
    globalScene.phaseManager.queueMessage(i18next.t("arenaTag:plasmaFistsOnAdd"));
  }

  onRemove(_arena: Arena): void {} // Removes default on-remove message

  /**
   * Converts Normal-type moves to Electric type
   * @param _arena n/a
   * @param _simulated n/a
   * @param moveType a {@linkcode NumberHolder} containing a move's {@linkcode PokemonType}
   * @returns `true` if the given move type changed; `false` otherwise.
   */
  override apply(_arena: Arena, _simulated: boolean, moveType: NumberHolder): boolean {
    if (moveType.value === PokemonType.NORMAL) {
      moveType.value = PokemonType.ELECTRIC;
      return true;
    }
    return false;
  }
}

/**
 * Abstract class to implement arena traps.
 */
export abstract class ArenaTrapTag extends SerializableArenaTag {
  abstract readonly tagType: ArenaTrapTagType;
  public layers: number;
  public maxLayers: number;

  /**
   * Creates a new instance of the ArenaTrapTag class.
   *
   * @param tagType - The type of the arena tag.
   * @param sourceMove - The move that created the tag.
   * @param sourceId - The ID of the source of the tag.
   * @param side - The side (player or enemy) the tag affects.
   * @param maxLayers - The maximum amount of layers this tag can have.
   */
  constructor(sourceMove: MoveId, sourceId: number | undefined, side: ArenaTagSide, maxLayers: number) {
    super(0, sourceMove, sourceId, side);

    this.layers = 1;
    this.maxLayers = maxLayers;
  }

  onOverlap(arena: Arena, _source: Pokemon | null): void {
    if (this.layers < this.maxLayers) {
      this.layers++;

      this.onAdd(arena);
    }
  }

  /**
   * Activates the hazard effect onto a Pokemon when it enters the field
   * @param _arena the {@linkcode Arena} containing this tag
   * @param simulated if `true`, only checks if the hazard would activate.
   * @param pokemon the {@linkcode Pokemon} triggering this hazard
   * @returns `true` if this hazard affects the given Pokemon; `false` otherwise.
   */
  override apply(_arena: Arena, simulated: boolean, pokemon: Pokemon): boolean {
    if ((this.side === ArenaTagSide.PLAYER) !== pokemon.isPlayer()) {
      return false;
    }

    return this.activateTrap(pokemon, simulated);
  }

  activateTrap(_pokemon: Pokemon, _simulated: boolean): boolean {
    return false;
  }

  getMatchupScoreMultiplier(pokemon: Pokemon): number {
    return pokemon.isGrounded()
      ? 1
      : Phaser.Math.Linear(0, 1 / Math.pow(2, this.layers), Math.min(pokemon.getHpRatio(), 0.5) * 2);
  }

  public loadTag<T extends this>(source: BaseArenaTag & Pick<T, "tagType" | "layers" | "maxLayers">): void {
    super.loadTag(source);
    this.layers = source.layers;
    this.maxLayers = source.maxLayers;
  }
}

/**
 * Arena Tag class for {@link https://bulbapedia.bulbagarden.net/wiki/Spikes_(move) Spikes}.
 * Applies up to 3 layers of Spikes, dealing 1/8th, 1/6th, or 1/4th of the the Pokémon's HP
 * in damage for 1, 2, or 3 layers of Spikes respectively if they are summoned into this trap.
 */
class SpikesTag extends ArenaTrapTag {
  public readonly tagType = ArenaTagType.SPIKES;
  constructor(sourceId: number | undefined, side: ArenaTagSide) {
    super(MoveId.SPIKES, sourceId, side, 3);
  }

  onAdd(arena: Arena, quiet = false): void {
    super.onAdd(arena);

    // We assume `quiet=true` means "just add the bloody tag no questions asked"
    if (quiet) {
      return;
    }

    const source = this.getSourcePokemon();
    if (!source) {
      console.warn(`Failed to get source Pokemon for SpikesTag on add message; id: ${this.sourceId}`);
      return;
    }

    globalScene.phaseManager.queueMessage(
      i18next.t("arenaTag:spikesOnAdd", {
        moveName: this.getMoveName(),
        opponentDesc: source.getOpponentDescriptor(),
      }),
    );
  }

  override activateTrap(pokemon: Pokemon, simulated: boolean): boolean {
    if (!pokemon.isGrounded()) {
      return false;
    }

    const cancelled = new BooleanHolder(false);
    applyAbAttrs("BlockNonDirectDamageAbAttr", { pokemon, cancelled });
    if (simulated || cancelled.value) {
      return !cancelled.value;
    }

    const damageHpRatio = 1 / (10 - 2 * this.layers);
    const damage = toDmgValue(pokemon.getMaxHp() * damageHpRatio);

    globalScene.phaseManager.queueMessage(
      i18next.t("arenaTag:spikesActivateTrap", {
        pokemonNameWithAffix: getPokemonNameWithAffix(pokemon),
      }),
    );
    pokemon.damageAndUpdate(damage, { result: HitResult.INDIRECT });
    pokemon.turnData.damageTaken += damage;
    return true;
  }
}

/**
 * Arena Tag class for {@link https://bulbapedia.bulbagarden.net/wiki/Toxic_Spikes_(move) Toxic Spikes}.
 * Applies up to 2 layers of Toxic Spikes, poisoning or badly poisoning any Pokémon who is
 * summoned into this trap if 1 or 2 layers of Toxic Spikes respectively are up. Poison-type
 * Pokémon summoned into this trap remove it entirely.
 */
class ToxicSpikesTag extends ArenaTrapTag {
  #neutralized: boolean;
  public readonly tagType = ArenaTagType.TOXIC_SPIKES;

  constructor(sourceId: number | undefined, side: ArenaTagSide) {
    super(MoveId.TOXIC_SPIKES, sourceId, side, 2);
    this.#neutralized = false;
  }

  onAdd(arena: Arena, quiet = false): void {
    super.onAdd(arena);

    if (quiet) {
      // We assume `quiet=true` means "just add the bloody tag no questions asked"
      return;
    }

    const source = this.getSourcePokemon();
    if (!source) {
      console.warn(`Failed to get source Pokemon for ToxicSpikesTag on add message; id: ${this.sourceId}`);
      return;
    }

    globalScene.phaseManager.queueMessage(
      i18next.t("arenaTag:toxicSpikesOnAdd", {
        moveName: this.getMoveName(),
        opponentDesc: source.getOpponentDescriptor(),
      }),
    );
  }

  onRemove(arena: Arena): void {
    if (!this.#neutralized) {
      super.onRemove(arena);
    }
  }

  override activateTrap(pokemon: Pokemon, simulated: boolean): boolean {
    if (pokemon.isGrounded()) {
      if (simulated) {
        return true;
      }
      if (pokemon.isOfType(PokemonType.POISON)) {
        this.#neutralized = true;
        if (globalScene.arena.removeTag(this.tagType)) {
          globalScene.phaseManager.queueMessage(
            i18next.t("arenaTag:toxicSpikesActivateTrapPoison", {
              pokemonNameWithAffix: getPokemonNameWithAffix(pokemon),
              moveName: this.getMoveName(),
            }),
          );
          return true;
        }
      } else if (!pokemon.status) {
        const toxic = this.layers > 1;
        if (
          pokemon.trySetStatus(!toxic ? StatusEffect.POISON : StatusEffect.TOXIC, true, null, 0, this.getMoveName())
        ) {
          return true;
        }
      }
    }

    return false;
  }

  getMatchupScoreMultiplier(pokemon: Pokemon): number {
    if (pokemon.isGrounded() || !pokemon.canSetStatus(StatusEffect.POISON, true)) {
      return 1;
    }
    if (pokemon.isOfType(PokemonType.POISON)) {
      return 1.25;
    }
    return super.getMatchupScoreMultiplier(pokemon);
  }
}

/**
 * Arena Tag class for {@link https://bulbapedia.bulbagarden.net/wiki/Stealth_Rock_(move) Stealth Rock}.
 * Applies up to 1 layer of Stealth Rocks, dealing percentage-based damage to any Pokémon
 * who is summoned into the trap, based on the Rock type's type effectiveness.
 */
class StealthRockTag extends ArenaTrapTag {
  public readonly tagType = ArenaTagType.STEALTH_ROCK;
  constructor(sourceId: number | undefined, side: ArenaTagSide) {
    super(MoveId.STEALTH_ROCK, sourceId, side, 1);
  }

  onAdd(arena: Arena, quiet = false): void {
    super.onAdd(arena);

    if (quiet) {
      return;
    }

    const source = this.getSourcePokemon();
    if (!quiet && source) {
      globalScene.phaseManager.queueMessage(
        i18next.t("arenaTag:stealthRockOnAdd", {
          opponentDesc: source.getOpponentDescriptor(),
        }),
      );
    }
  }

  getDamageHpRatio(pokemon: Pokemon): number {
    const effectiveness = pokemon.getAttackTypeEffectiveness(PokemonType.ROCK, undefined, true);

    let damageHpRatio = 0;

    switch (effectiveness) {
      case 0:
        damageHpRatio = 0;
        break;
      case 0.25:
        damageHpRatio = 0.03125;
        break;
      case 0.5:
        damageHpRatio = 0.0625;
        break;
      case 1:
        damageHpRatio = 0.125;
        break;
      case 2:
        damageHpRatio = 0.25;
        break;
      case 4:
        damageHpRatio = 0.5;
        break;
    }

    return damageHpRatio;
  }

  override activateTrap(pokemon: Pokemon, simulated: boolean): boolean {
    const cancelled = new BooleanHolder(false);
    applyAbAttrs("BlockNonDirectDamageAbAttr", { pokemon, cancelled });
    if (cancelled.value) {
      return false;
    }

    const damageHpRatio = this.getDamageHpRatio(pokemon);
    if (!damageHpRatio) {
      return false;
    }

    if (simulated) {
      return true;
    }

    const damage = toDmgValue(pokemon.getMaxHp() * damageHpRatio);
    globalScene.phaseManager.queueMessage(
      i18next.t("arenaTag:stealthRockActivateTrap", {
        pokemonNameWithAffix: getPokemonNameWithAffix(pokemon),
      }),
    );
    pokemon.damageAndUpdate(damage, { result: HitResult.INDIRECT });
    pokemon.turnData.damageTaken += damage;
    return true;
  }

  getMatchupScoreMultiplier(pokemon: Pokemon): number {
    const damageHpRatio = this.getDamageHpRatio(pokemon);
    return Phaser.Math.Linear(super.getMatchupScoreMultiplier(pokemon), 1, 1 - Math.pow(damageHpRatio, damageHpRatio));
  }
}

/**
 * Arena Tag class for {@link https://bulbapedia.bulbagarden.net/wiki/Sticky_Web_(move) Sticky Web}.
 * Applies up to 1 layer of Sticky Web, which lowers the Speed by one stage
 * to any Pokémon who is summoned into this trap.
 */
class StickyWebTag extends ArenaTrapTag {
  public readonly tagType = ArenaTagType.STICKY_WEB;
  constructor(sourceId: number | undefined, side: ArenaTagSide) {
    super(MoveId.STICKY_WEB, sourceId, side, 1);
  }

  onAdd(arena: Arena, quiet = false): void {
    super.onAdd(arena);

    // We assume `quiet=true` means "just add the bloody tag no questions asked"
    if (quiet) {
      return;
    }

    const source = this.getSourcePokemon();
    if (!source) {
      console.warn(`Failed to get source Pokemon for SpikesTag on add message; id: ${this.sourceId}`);
      return;
    }

    globalScene.phaseManager.queueMessage(
      i18next.t("arenaTag:stickyWebOnAdd", {
        moveName: this.getMoveName(),
        opponentDesc: source.getOpponentDescriptor(),
      }),
    );
  }

  override activateTrap(pokemon: Pokemon, simulated: boolean): boolean {
    if (pokemon.isGrounded()) {
      const cancelled = new BooleanHolder(false);
      applyAbAttrs("ProtectStatAbAttr", {
        pokemon,
        cancelled,
        stat: Stat.SPD,
        stages: -1,
      });

      if (simulated) {
        return !cancelled.value;
      }

      if (!cancelled.value) {
        globalScene.phaseManager.queueMessage(
          i18next.t("arenaTag:stickyWebActivateTrap", {
            pokemonName: pokemon.getNameToRender(),
          }),
        );
        const stages = new NumberHolder(-1);
        globalScene.phaseManager.unshiftNew(
          "StatStageChangePhase",
          pokemon.getBattlerIndex(),
          false,
          [Stat.SPD],
          stages.value,
          true,
          false,
          true,
          null,
          false,
          true,
        );
        return true;
      }
    }

    return false;
  }
}

/**
 * Arena Tag class for {@link https://bulbapedia.bulbagarden.net/wiki/Trick_Room_(move) Trick Room}.
 * Reverses the Speed stats for all Pokémon on the field as long as this arena tag is up,
 * also reversing the turn order for all Pokémon on the field as well.
 */
export class TrickRoomTag extends SerializableArenaTag {
  public readonly tagType = ArenaTagType.TRICK_ROOM;
  constructor(turnCount: number, sourceId?: number) {
    super(turnCount, MoveId.TRICK_ROOM, sourceId);
  }

  /**
   * Reverses Speed-based turn order for all Pokemon on the field
   * @param _arena n/a
   * @param _simulated n/a
   * @param speedReversed a {@linkcode BooleanHolder} used to flag if Speed-based
   * turn order should be reversed.
   * @returns `true` if turn order is successfully reversed; `false` otherwise
   */
  override apply(_arena: Arena, _simulated: boolean, speedReversed: BooleanHolder): boolean {
    speedReversed.value = !speedReversed.value;
    return true;
  }

  onAdd(_arena: Arena): void {
    super.onAdd(_arena);

    const source = this.getSourcePokemon();
    if (!source) {
      console.warn(`Failed to get source Pokemon for TrickRoomTag on add message; id: ${this.sourceId}`);
      return;
    }

    globalScene.phaseManager.queueMessage(
      i18next.t("arenaTag:trickRoomOnAdd", {
        moveName: this.getMoveName(),
      }),
    );
  }

  onRemove(_arena: Arena): void {
    globalScene.phaseManager.queueMessage(i18next.t("arenaTag:trickRoomOnRemove"));
  }
}

/**
 * Arena Tag class for {@link https://bulbapedia.bulbagarden.net/wiki/Gravity_(move) Gravity}.
 * Grounds all Pokémon on the field, including Flying-types and those with
 * {@linkcode AbilityId.LEVITATE} for the duration of the arena tag, usually 5 turns.
 */
export class GravityTag extends SerializableArenaTag {
  public readonly tagType = ArenaTagType.GRAVITY;
  constructor(turnCount: number, sourceId?: number) {
    super(turnCount, MoveId.GRAVITY, sourceId);
  }

  onAdd(_arena: Arena): void {
    globalScene.phaseManager.queueMessage(i18next.t("arenaTag:gravityOnAdd"));
    globalScene.getField(true).forEach(pokemon => {
      if (pokemon !== null) {
        pokemon.removeTag(BattlerTagType.FLOATING);
        pokemon.removeTag(BattlerTagType.TELEKINESIS);
        if (pokemon.getTag(BattlerTagType.FLYING)) {
          pokemon.addTag(BattlerTagType.INTERRUPTED);
        }
      }
    });
  }

  onRemove(_arena: Arena): void {
    globalScene.phaseManager.queueMessage(i18next.t("arenaTag:gravityOnRemove"));
  }
}

/**
 * Arena Tag class for {@link https://bulbapedia.bulbagarden.net/wiki/Tailwind_(move) Tailwind}.
 * Doubles the Speed of the Pokémon who created this arena tag, as well as all allied Pokémon.
 * Applies this arena tag for 4 turns (including the turn the move was used).
 */
class TailwindTag extends SerializableArenaTag {
  public readonly tagType = ArenaTagType.TAILWIND;
  constructor(turnCount: number, sourceId: number | undefined, side: ArenaTagSide) {
    super(turnCount, MoveId.TAILWIND, sourceId, side);
  }

  onAdd(_arena: Arena, quiet = false): void {
    const source = this.getSourcePokemon();
    if (!source) {
      return;
    }

    super.onAdd(_arena, quiet);

    if (!quiet) {
      globalScene.phaseManager.queueMessage(
        i18next.t(
          `arenaTag:tailwindOnAdd${this.side === ArenaTagSide.PLAYER ? "Player" : this.side === ArenaTagSide.ENEMY ? "Enemy" : ""}`,
        ),
      );
    }

    const field = source.isPlayer() ? globalScene.getPlayerField() : globalScene.getEnemyField();

    for (const pokemon of field) {
      // Apply the CHARGED tag to party members with the WIND_POWER ability
      // TODO: This should not be handled here
      if (pokemon.hasAbility(AbilityId.WIND_POWER) && !pokemon.getTag(BattlerTagType.CHARGED)) {
        pokemon.addTag(BattlerTagType.CHARGED);
        globalScene.phaseManager.queueMessage(
          i18next.t("abilityTriggers:windPowerCharged", {
            pokemonName: getPokemonNameWithAffix(pokemon),
            moveName: this.getMoveName(),
          }),
        );
      }

      // Raise attack by one stage if party member has WIND_RIDER ability
      // TODO: Ability displays should be handled by the ability
      if (pokemon.hasAbility(AbilityId.WIND_RIDER)) {
        globalScene.phaseManager.queueAbilityDisplay(pokemon, false, true);
        globalScene.phaseManager.unshiftNew(
          "StatStageChangePhase",
          pokemon.getBattlerIndex(),
          true,
          [Stat.ATK],
          1,
          true,
        );
        globalScene.phaseManager.queueAbilityDisplay(pokemon, false, false);
      }
    }
  }

  onRemove(_arena: Arena, quiet = false): void {
    if (!quiet) {
      globalScene.phaseManager.queueMessage(
        i18next.t(
          `arenaTag:tailwindOnRemove${this.side === ArenaTagSide.PLAYER ? "Player" : this.side === ArenaTagSide.ENEMY ? "Enemy" : ""}`,
        ),
      );
    }
  }
}

/**
 * Arena Tag class for {@link https://bulbapedia.bulbagarden.net/wiki/Happy_Hour_(move) Happy Hour}.
 * Doubles the prize money from trainers and money moves like {@linkcode MoveId.PAY_DAY} and {@linkcode MoveId.MAKE_IT_RAIN}.
 */
class HappyHourTag extends SerializableArenaTag {
  public readonly tagType = ArenaTagType.HAPPY_HOUR;
  constructor(turnCount: number, sourceId: number | undefined, side: ArenaTagSide) {
    super(turnCount, MoveId.HAPPY_HOUR, sourceId, side);
  }

  onAdd(_arena: Arena): void {
    globalScene.phaseManager.queueMessage(i18next.t("arenaTag:happyHourOnAdd"));
  }

  onRemove(_arena: Arena): void {
    globalScene.phaseManager.queueMessage(i18next.t("arenaTag:happyHourOnRemove"));
  }
}

class SafeguardTag extends ArenaTag {
  public readonly tagType = ArenaTagType.SAFEGUARD;
  constructor(turnCount: number, sourceId: number | undefined, side: ArenaTagSide) {
    super(turnCount, MoveId.SAFEGUARD, sourceId, side);
  }

  onAdd(_arena: Arena): void {
    globalScene.phaseManager.queueMessage(
      i18next.t(
        `arenaTag:safeguardOnAdd${this.side === ArenaTagSide.PLAYER ? "Player" : this.side === ArenaTagSide.ENEMY ? "Enemy" : ""}`,
      ),
    );
  }

  onRemove(_arena: Arena): void {
    globalScene.phaseManager.queueMessage(
      i18next.t(
        `arenaTag:safeguardOnRemove${this.side === ArenaTagSide.PLAYER ? "Player" : this.side === ArenaTagSide.ENEMY ? "Enemy" : ""}`,
      ),
    );
  }
}

class NoneTag extends ArenaTag {
  public readonly tagType = ArenaTagType.NONE;
  constructor() {
    super(0);
  }
}

/**
 * This arena tag facilitates the application of the move Imprison
 * Imprison remains in effect as long as the source Pokemon is active and present on the field.
 * Imprison will apply to any opposing Pokemon that switch onto the field as well.
 */
class ImprisonTag extends ArenaTrapTag {
  public readonly tagType = ArenaTagType.IMPRISON;
  constructor(sourceId: number | undefined, side: ArenaTagSide) {
    super(MoveId.IMPRISON, sourceId, side, 1);
  }

  /**
   * Apply the effects of Imprison to all opposing on-field Pokemon.
   */
  override onAdd() {
    const source = this.getSourcePokemon();
    if (!source) {
      return;
    }

    const party = this.getAffectedPokemon();
    party.forEach(p => {
      if (p.isAllowedInBattle()) {
        p.addTag(BattlerTagType.IMPRISON, 1, MoveId.IMPRISON, this.sourceId);
      }
    });

    globalScene.phaseManager.queueMessage(
      i18next.t("battlerTags:imprisonOnAdd", {
        pokemonNameWithAffix: getPokemonNameWithAffix(source),
      }),
    );
  }

  /**
   * Checks if the source Pokemon is still active on the field
   * @param _arena
   * @returns `true` if the source of the tag is still active on the field | `false` if not
   */
  override lapse(): boolean {
    const source = this.getSourcePokemon();
    return !!source?.isActive(true);
  }

  /**
   * This applies the effects of Imprison to any opposing Pokemon that switch into the field while the source Pokemon is still active
   * @param {Pokemon} pokemon the Pokemon Imprison is applied to
   * @returns `true`
   */
  override activateTrap(pokemon: Pokemon): boolean {
    const source = this.getSourcePokemon();
    if (source?.isActive(true) && pokemon.isAllowedInBattle()) {
      pokemon.addTag(BattlerTagType.IMPRISON, 1, MoveId.IMPRISON, this.sourceId);
    }
    return true;
  }

  /**
   * When the arena tag is removed, it also attempts to remove any related Battler Tags if they haven't already been removed from the affected Pokemon
   * @param arena
   */
  override onRemove(): void {
    const party = this.getAffectedPokemon();
    party.forEach(p => {
      p.removeTag(BattlerTagType.IMPRISON);
    });
  }
}

/**
 * Arena Tag implementing the "sea of fire" effect from the combination
 * of {@link https://bulbapedia.bulbagarden.net/wiki/Fire_Pledge_(move) | Fire Pledge}
 * and {@link https://bulbapedia.bulbagarden.net/wiki/Grass_Pledge_(move) | Grass Pledge}.
 * Damages all non-Fire-type Pokemon on the given side of the field at the end
 * of each turn for 4 turns.
 */
class FireGrassPledgeTag extends SerializableArenaTag {
  public readonly tagType = ArenaTagType.FIRE_GRASS_PLEDGE;
  constructor(sourceId: number | undefined, side: ArenaTagSide) {
    super(4, MoveId.FIRE_PLEDGE, sourceId, side);
  }

  override onAdd(_arena: Arena): void {
    // "A sea of fire enveloped your/the opposing team!"
    globalScene.phaseManager.queueMessage(
      i18next.t(
        `arenaTag:fireGrassPledgeOnAdd${this.side === ArenaTagSide.PLAYER ? "Player" : this.side === ArenaTagSide.ENEMY ? "Enemy" : ""}`,
      ),
    );
  }

  override lapse(arena: Arena): boolean {
    const field: Pokemon[] =
      this.side === ArenaTagSide.PLAYER ? globalScene.getPlayerField() : globalScene.getEnemyField();

    field
      .filter(pokemon => !pokemon.isOfType(PokemonType.FIRE) && !pokemon.switchOutStatus)
      .forEach(pokemon => {
        // "{pokemonNameWithAffix} was hurt by the sea of fire!"
        globalScene.phaseManager.queueMessage(
          i18next.t("arenaTag:fireGrassPledgeLapse", {
            pokemonNameWithAffix: getPokemonNameWithAffix(pokemon),
          }),
        );
        // TODO: Replace this with a proper animation
        globalScene.phaseManager.unshiftNew(
          "CommonAnimPhase",
          pokemon.getBattlerIndex(),
          pokemon.getBattlerIndex(),
          CommonAnim.MAGMA_STORM,
        );
        pokemon.damageAndUpdate(toDmgValue(pokemon.getMaxHp() / 8), { result: HitResult.INDIRECT });
      });

    return super.lapse(arena);
  }
}

/**
 * Arena Tag implementing the "rainbow" effect from the combination
 * of {@link https://bulbapedia.bulbagarden.net/wiki/Water_Pledge_(move) | Water Pledge}
 * and {@link https://bulbapedia.bulbagarden.net/wiki/Fire_Pledge_(move) | Fire Pledge}.
 * Doubles the secondary effect chance of moves from Pokemon on the
 * given side of the field for 4 turns.
 */
class WaterFirePledgeTag extends SerializableArenaTag {
  public readonly tagType = ArenaTagType.WATER_FIRE_PLEDGE;
  constructor(sourceId: number | undefined, side: ArenaTagSide) {
    super(4, MoveId.WATER_PLEDGE, sourceId, side);
  }

  override onAdd(_arena: Arena): void {
    // "A rainbow appeared in the sky on your/the opposing team's side!"
    globalScene.phaseManager.queueMessage(
      i18next.t(
        `arenaTag:waterFirePledgeOnAdd${this.side === ArenaTagSide.PLAYER ? "Player" : this.side === ArenaTagSide.ENEMY ? "Enemy" : ""}`,
      ),
    );
  }

  /**
   * Doubles the chance for the given move's secondary effect(s) to trigger
   * @param _arena the {@linkcode Arena} containing this tag
   * @param _simulated n/a
   * @param moveChance a {@linkcode NumberHolder} containing
   * the move's current effect chance
   * @returns `true` if the move's effect chance was doubled (currently always `true`)
   */
  override apply(_arena: Arena, _simulated: boolean, moveChance: NumberHolder): boolean {
    moveChance.value *= 2;
    return true;
  }
}

/**
 * Arena Tag implementing the "swamp" effect from the combination
 * of {@link https://bulbapedia.bulbagarden.net/wiki/Grass_Pledge_(move) | Grass Pledge}
 * and {@link https://bulbapedia.bulbagarden.net/wiki/Water_Pledge_(move) | Water Pledge}.
 * Quarters the Speed of Pokemon on the given side of the field for 4 turns.
 */
class GrassWaterPledgeTag extends SerializableArenaTag {
  public readonly tagType = ArenaTagType.GRASS_WATER_PLEDGE;
  constructor(sourceId: number | undefined, side: ArenaTagSide) {
    super(4, MoveId.GRASS_PLEDGE, sourceId, side);
  }

  override onAdd(_arena: Arena): void {
    // "A swamp enveloped your/the opposing team!"
    globalScene.phaseManager.queueMessage(
      i18next.t(
        `arenaTag:grassWaterPledgeOnAdd${this.side === ArenaTagSide.PLAYER ? "Player" : this.side === ArenaTagSide.ENEMY ? "Enemy" : ""}`,
      ),
    );
  }
}

/**
 * Arena Tag class for {@link https://bulbapedia.bulbagarden.net/wiki/Fairy_Lock_(move) Fairy Lock}.
 * Fairy Lock prevents all Pokémon (except Ghost types) on the field from switching out or
 * fleeing during their next turn.
 * If a Pokémon that's on the field when Fairy Lock is used goes on to faint later in the same turn,
 * the Pokémon that replaces it will still be unable to switch out in the following turn.
 */
export class FairyLockTag extends SerializableArenaTag {
  public readonly tagType = ArenaTagType.FAIRY_LOCK;
  constructor(turnCount: number, sourceId?: number) {
    super(turnCount, MoveId.FAIRY_LOCK, sourceId);
  }

  onAdd(_arena: Arena): void {
    globalScene.phaseManager.queueMessage(i18next.t("arenaTag:fairyLockOnAdd"));
  }
}

/**
 * Arena tag class for {@link https://bulbapedia.bulbagarden.net/wiki/Neutralizing_Gas_(Ability) Neutralizing Gas}
 *
 * Keeps track of the number of pokemon on the field with Neutralizing Gas - If it drops to zero, the effect is ended and abilities are reactivated
 *
 * Additionally ends onLose abilities when it is activated
 * @sealed
 */
export class SuppressAbilitiesTag extends SerializableArenaTag {
  // Source count is allowed to be inwardly mutable, but outwardly immutable
  public readonly sourceCount: number;
  public readonly tagType = ArenaTagType.NEUTRALIZING_GAS;
  // Private field prevents field from appearing during serialization
  /** Whether the tag is in the process of being removed */
  #beingRemoved: boolean;
  /** Whether the tag is in the process of being removed */
  public get beingRemoved(): boolean {
    return this.#beingRemoved;
  }

  constructor(sourceId?: number) {
    super(0, undefined, sourceId);
    this.sourceCount = 1;
    this.#beingRemoved = false;
  }

  public override loadTag(source: BaseArenaTag & Pick<SuppressAbilitiesTag, "tagType" | "sourceCount">): void {
    super.loadTag(source);
    (this as Mutable<this>).sourceCount = source.sourceCount;
  }

  public override onAdd(_arena: Arena): void {
    const pokemon = this.getSourcePokemon();
    if (pokemon) {
      this.playActivationMessage(pokemon);

      for (const fieldPokemon of globalScene.getField(true)) {
        if (fieldPokemon && fieldPokemon.id !== pokemon.id) {
          // TODO: investigate whether we can just remove the foreach and call `applyAbAttrs` directly, providing
          // the appropriate attributes (preLEaveField and IllusionBreak)
          [true, false].forEach(passive => {
            applyOnLoseAbAttrs({ pokemon: fieldPokemon, passive });
          });
        }
      }
    }
  }

  public override onOverlap(_arena: Arena, source: Pokemon | null): void {
    (this as Mutable<this>).sourceCount++;
    this.playActivationMessage(source);
  }

  public onSourceLeave(arena: Arena): void {
    (this as Mutable<this>).sourceCount--;
    if (this.sourceCount <= 0) {
      arena.removeTag(ArenaTagType.NEUTRALIZING_GAS);
    } else if (this.sourceCount === 1) {
      // With 1 source left, that pokemon's other abilities should reactivate
      // This may be confusing for players but would be the most accurate gameplay-wise
      // Could have a custom message that plays when a specific pokemon's NG ends? This entire thing exists due to passives after all
      const setter = globalScene
        .getField()
        .filter(p => p?.hasAbilityWithAttr("PreLeaveFieldRemoveSuppressAbilitiesSourceAbAttr", false))[0];
      applyOnGainAbAttrs({
        pokemon: setter,
        passive: setter.getAbility().hasAttr("PreLeaveFieldRemoveSuppressAbilitiesSourceAbAttr"),
      });
    }
  }

  public override onRemove(_arena: Arena, quiet = false) {
    this.#beingRemoved = true;
    if (!quiet) {
      globalScene.phaseManager.queueMessage(i18next.t("arenaTag:neutralizingGasOnRemove"));
    }

    for (const pokemon of globalScene.getField(true)) {
      // There is only one pokemon with this attr on the field on removal, so its abilities are already active
      if (pokemon && !pokemon.hasAbilityWithAttr("PreLeaveFieldRemoveSuppressAbilitiesSourceAbAttr", false)) {
        [true, false].forEach(passive => {
          applyOnGainAbAttrs({ pokemon, passive });
        });
      }
    }
  }

  public shouldApplyToSelf(): boolean {
    return this.sourceCount > 1;
  }

  private playActivationMessage(pokemon: Pokemon | null) {
    if (pokemon) {
      globalScene.phaseManager.queueMessage(
        i18next.t("arenaTag:neutralizingGasOnAdd", {
          pokemonNameWithAffix: getPokemonNameWithAffix(pokemon),
        }),
      );
    }
  }
}

/**
 * Interface containing data related to a queued healing effect from
 * {@link https://bulbapedia.bulbagarden.net/wiki/Healing_Wish_(move) | Healing Wish}
 * or {@link https://bulbapedia.bulbagarden.net/wiki/Lunar_Dance_(move) | Lunar Dance}.
 */
interface PendingHealEffect {
  /** The {@linkcode Pokemon.id | PID} of the {@linkcode Pokemon} that created the effect. */
  readonly sourceId: number;
  /** The {@linkcode MoveId} of the move that created the effect. */
  readonly moveId: MoveId;
  /** If `true`, also restores the target's PP when the effect activates. */
  readonly restorePP: boolean;
  /** The message to display when the effect activates */
  readonly healMessage: string;
}

/**
 * Arena tag to contain stored healing effects, namely from
 * {@link https://bulbapedia.bulbagarden.net/wiki/Healing_Wish_(move) | Healing Wish}
 * and {@link https://bulbapedia.bulbagarden.net/wiki/Lunar_Dance_(move) | Lunar Dance}.
 * When a damaged Pokemon first enters the effect's {@linkcode BattlerIndex | field position},
 * their HP is fully restored, and they are cured of any non-volatile status condition.
 * If the effect is from Lunar Dance, their PP is also restored.
 * @extends ArenaTag
 */
export class PendingHealTag extends ArenaTag {
  /** All pending healing effects, organized by {@linkcode BattlerIndex} */
  private pendingHeals: Partial<Record<BattlerIndex, PendingHealEffect[]>> = {};

  constructor() {
    super(ArenaTagType.PENDING_HEAL, 0);
  }

  /**
   * Adds a pending healing effect to the field. Effects under the same move *and*
   * target index as an existing effect are ignored.
   * @param targetIndex - The {@linkcode BattlerIndex} under which the effect applies
   * @param healEffect - The {@linkcode PendingHealEffect | data} for the pending heal effect
   */
  public queueHeal(targetIndex: BattlerIndex, healEffect: PendingHealEffect): void {
    const existingHealEffects = this.pendingHeals[targetIndex];
    if (existingHealEffects) {
      if (!existingHealEffects.some(he => he.moveId === healEffect.moveId)) {
        existingHealEffects.push(healEffect);
      }
    } else {
      this.pendingHeals[targetIndex] = [healEffect];
    }
  }

  /** Removes default on-remove message */
  override onRemove(_arena: Arena): void {}

  /** This arena tag is removed at the end of the turn if no pending healing effects are on the field */
  override lapse(_arena: Arena): boolean {
    for (const key in this.pendingHeals) {
      if (this.pendingHeals[key].length > 0) {
        return true;
      }
    }
    return false;
  }

  /**
   * Applies a pending healing effect on the given target index. If an effect is found for
   * the index, the Pokemon at that index is healed to full HP, is cured of any non-volatile status,
   * and has its PP fully restored (if the effect is from Lunar Dance).
   * @param arena - The {@linkcode Arena} containing this tag
   * @param simulated - If `true`, suppresses changes to game state
   * @param pokemon - The {@linkcode Pokemon} receiving the healing effect
   * @returns `true` if the target Pokemon was healed by this effect
   * @todo This should also be called when a Pokemon moves into a new position via Ally Switch
   */
  override apply(arena: Arena, simulated: boolean, pokemon: Pokemon): boolean {
    const targetIndex = pokemon.getBattlerIndex();
    const targetEffects = this.pendingHeals[targetIndex];

    if (simulated) {
      return !!targetEffects?.length;
    }

    const healEffect = targetEffects?.find(effect => this.canApply(effect, pokemon));
    if (targetEffects && healEffect) {
      const { sourceId, moveId, restorePP, healMessage } = healEffect;
      const sourcePokemon = globalScene.getPokemonById(sourceId);
      if (!sourcePokemon) {
        console.warn(`Source of pending ${allMoves[moveId].name} effect is undefined!`);
        targetEffects.splice(targetEffects.indexOf(healEffect), 1);
        // Re-evaluate after the invalid heal effect is removed
        return this.apply(arena, simulated, pokemon);
      }

      globalScene.phaseManager.unshiftNew(
        "PokemonHealPhase",
        targetIndex,
        pokemon.getMaxHp(),
        healMessage,
        true,
        false,
        false,
        true,
        false,
        restorePP,
      );

      targetEffects.splice(targetEffects.indexOf(healEffect), 1);
    }

    return !isNullOrUndefined(healEffect);
  }

  /**
   * Determines if the given {@linkcode PendingHealEffect} can immediately heal
   * the given target {@linkcode Pokemon}.
   * @param healEffect - The {@linkcode PendingHealEffect} to evaluate
   * @param pokemon - The {@linkcode Pokemon} to evaluate against
   * @returns `true` if the Pokemon can be healed by the effect
   */
  private canApply(healEffect: PendingHealEffect, pokemon: Pokemon): boolean {
    return (
      !pokemon.isFullHp() ||
      !isNullOrUndefined(pokemon.status) ||
      (healEffect.restorePP && pokemon.getMoveset().some(mv => mv.ppUsed > 0))
    );
  }

  override loadTag(source: ArenaTag | any): void {
    super.loadTag(source);
    this.pendingHeals = source.pendingHeals;
  }
}

// TODO: swap `sourceMove` and `sourceId` and make `sourceMove` an optional parameter
export function getArenaTag(
  tagType: ArenaTagType,
  turnCount: number,
  sourceMove: MoveId | undefined,
  sourceId: number | undefined,
  side: ArenaTagSide = ArenaTagSide.BOTH,
): ArenaTag | null {
  switch (tagType) {
    case ArenaTagType.MIST:
      return new MistTag(turnCount, sourceId, side);
    case ArenaTagType.QUICK_GUARD:
      return new QuickGuardTag(sourceId, side);
    case ArenaTagType.WIDE_GUARD:
      return new WideGuardTag(sourceId, side);
    case ArenaTagType.MAT_BLOCK:
      return new MatBlockTag(sourceId, side);
    case ArenaTagType.CRAFTY_SHIELD:
      return new CraftyShieldTag(sourceId, side);
    case ArenaTagType.NO_CRIT:
      return new NoCritTag(turnCount, sourceMove, sourceId, side);
    case ArenaTagType.MUD_SPORT:
      return new MudSportTag(turnCount, sourceId);
    case ArenaTagType.WATER_SPORT:
      return new WaterSportTag(turnCount, sourceId);
    case ArenaTagType.ION_DELUGE:
      return new IonDelugeTag(sourceMove);
    case ArenaTagType.SPIKES:
      return new SpikesTag(sourceId, side);
    case ArenaTagType.TOXIC_SPIKES:
      return new ToxicSpikesTag(sourceId, side);
    case ArenaTagType.STEALTH_ROCK:
      return new StealthRockTag(sourceId, side);
    case ArenaTagType.STICKY_WEB:
      return new StickyWebTag(sourceId, side);
    case ArenaTagType.TRICK_ROOM:
      return new TrickRoomTag(turnCount, sourceId);
    case ArenaTagType.GRAVITY:
      return new GravityTag(turnCount, sourceId);
    case ArenaTagType.REFLECT:
      return new ReflectTag(turnCount, sourceId, side);
    case ArenaTagType.LIGHT_SCREEN:
      return new LightScreenTag(turnCount, sourceId, side);
    case ArenaTagType.AURORA_VEIL:
      return new AuroraVeilTag(turnCount, sourceId, side);
    case ArenaTagType.TAILWIND:
      return new TailwindTag(turnCount, sourceId, side);
    case ArenaTagType.HAPPY_HOUR:
      return new HappyHourTag(turnCount, sourceId, side);
    case ArenaTagType.SAFEGUARD:
      return new SafeguardTag(turnCount, sourceId, side);
    case ArenaTagType.IMPRISON:
      return new ImprisonTag(sourceId, side);
    case ArenaTagType.FIRE_GRASS_PLEDGE:
      return new FireGrassPledgeTag(sourceId, side);
    case ArenaTagType.WATER_FIRE_PLEDGE:
      return new WaterFirePledgeTag(sourceId, side);
    case ArenaTagType.GRASS_WATER_PLEDGE:
      return new GrassWaterPledgeTag(sourceId, side);
    case ArenaTagType.FAIRY_LOCK:
      return new FairyLockTag(turnCount, sourceId);
    case ArenaTagType.NEUTRALIZING_GAS:
      return new SuppressAbilitiesTag(sourceId);
    case ArenaTagType.PENDING_HEAL:
      return new PendingHealTag();
    default:
      return null;
  }
}

/**
 * When given a battler tag or json representing one, creates an actual ArenaTag object with the same data.
 * @param source - An arena tag
 * @returns The valid arena tag
 */
export function loadArenaTag(source: ArenaTag | ArenaTagTypeData | { tagType: ArenaTagType.NONE }): ArenaTag {
  if (source.tagType === ArenaTagType.NONE) {
    return new NoneTag();
  }
  const tag =
    getArenaTag(source.tagType, source.turnCount, source.sourceMove, source.sourceId, source.side) ?? new NoneTag();
  tag.loadTag(source);
  return tag;
}

export type ArenaTagTypeMap = {
  [ArenaTagType.MUD_SPORT]: MudSportTag;
  [ArenaTagType.WATER_SPORT]: WaterSportTag;
  [ArenaTagType.ION_DELUGE]: IonDelugeTag;
  [ArenaTagType.SPIKES]: SpikesTag;
  [ArenaTagType.MIST]: MistTag;
  [ArenaTagType.QUICK_GUARD]: QuickGuardTag;
  [ArenaTagType.WIDE_GUARD]: WideGuardTag;
  [ArenaTagType.MAT_BLOCK]: MatBlockTag;
  [ArenaTagType.CRAFTY_SHIELD]: CraftyShieldTag;
  [ArenaTagType.NO_CRIT]: NoCritTag;
  [ArenaTagType.TOXIC_SPIKES]: ToxicSpikesTag;
  [ArenaTagType.STEALTH_ROCK]: StealthRockTag;
  [ArenaTagType.STICKY_WEB]: StickyWebTag;
  [ArenaTagType.TRICK_ROOM]: TrickRoomTag;
  [ArenaTagType.GRAVITY]: GravityTag;
  [ArenaTagType.REFLECT]: ReflectTag;
  [ArenaTagType.LIGHT_SCREEN]: LightScreenTag;
  [ArenaTagType.AURORA_VEIL]: AuroraVeilTag;
  [ArenaTagType.TAILWIND]: TailwindTag;
  [ArenaTagType.HAPPY_HOUR]: HappyHourTag;
  [ArenaTagType.SAFEGUARD]: SafeguardTag;
  [ArenaTagType.IMPRISON]: ImprisonTag;
  [ArenaTagType.FIRE_GRASS_PLEDGE]: FireGrassPledgeTag;
  [ArenaTagType.WATER_FIRE_PLEDGE]: WaterFirePledgeTag;
  [ArenaTagType.GRASS_WATER_PLEDGE]: GrassWaterPledgeTag;
  [ArenaTagType.FAIRY_LOCK]: FairyLockTag;
  [ArenaTagType.NEUTRALIZING_GAS]: SuppressAbilitiesTag;
  [ArenaTagType.NONE]: NoneTag;
};<|MERGE_RESOLUTION|>--- conflicted
+++ resolved
@@ -21,9 +21,6 @@
 import { StatusEffect } from "#enums/status-effect";
 import type { Arena } from "#field/arena";
 import type { Pokemon } from "#field/pokemon";
-<<<<<<< HEAD
-import { BooleanHolder, isNullOrUndefined, NumberHolder, toDmgValue } from "#utils/common";
-=======
 import type {
   ArenaScreenTagType,
   ArenaTagTypeData,
@@ -31,8 +28,7 @@
   SerializableArenaTagType,
 } from "#types/arena-tags";
 import type { Mutable } from "#types/type-helpers";
-import { BooleanHolder, NumberHolder, toDmgValue } from "#utils/common";
->>>>>>> 5ed9e152
+import { BooleanHolder, isNullOrUndefined, NumberHolder, toDmgValue } from "#utils/common";
 import i18next from "i18next";
 
 /**
