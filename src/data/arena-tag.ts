--- conflicted
+++ resolved
@@ -677,11 +677,7 @@
       const cancelled = new Utils.BooleanHolder(false);
       applyAbAttrs(ProtectStatAbAttr, pokemon, cancelled);
       if (!cancelled.value) {
-<<<<<<< HEAD
-        pokemon.scene.queueMessage(`The opposing ${getPokemonNameWithAffix(pokemon)} was caught in a sticky web!`);
-=======
         pokemon.scene.queueMessage(`The opposing ${pokemon.getNameToRender()} was caught in a sticky web!`);
->>>>>>> 118db8c7
         const statLevels = new Utils.NumberHolder(-1);
         pokemon.scene.unshiftPhase(new StatChangePhase(pokemon.scene, pokemon.getBattlerIndex(), false, [BattleStat.SPD], statLevels.value));
       }
