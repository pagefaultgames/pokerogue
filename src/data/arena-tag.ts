--- conflicted
+++ resolved
@@ -1,41 +1,3 @@
-<<<<<<< HEAD
-/** biome-ignore-start lint/correctness/noUnusedImports: TSDoc imports */
-import type { BattlerTag } from "#app/data/battler-tags";
-/** biome-ignore-end lint/correctness/noUnusedImports: TSDoc imports */
-
-import { applyAbAttrs, applyOnGainAbAttrs, applyOnLoseAbAttrs } from "#abilities/apply-ab-attrs";
-import { globalScene } from "#app/global-scene";
-import { getPokemonNameWithAffix } from "#app/messages";
-import { CommonBattleAnim } from "#data/battle-anims";
-import { allMoves } from "#data/data-lists";
-import { AbilityId } from "#enums/ability-id";
-import { ArenaTagSide } from "#enums/arena-tag-side";
-import { ArenaTagType } from "#enums/arena-tag-type";
-import { BattlerTagType } from "#enums/battler-tag-type";
-import { HitResult } from "#enums/hit-result";
-import { CommonAnim } from "#enums/move-anims-common";
-import { MoveCategory } from "#enums/move-category";
-import { MoveId } from "#enums/move-id";
-import { MoveTarget } from "#enums/move-target";
-import { PokemonType } from "#enums/pokemon-type";
-import { Stat } from "#enums/stat";
-import { StatusEffect } from "#enums/status-effect";
-import type { Arena } from "#field/arena";
-import type { Pokemon } from "#field/pokemon";
-import { isSpreadMove } from "#moves/move-utils";
-import type {
-  ArenaScreenTagType,
-  ArenaTagData,
-  EntryHazardTagType,
-  RoomArenaTagType,
-  SerializableArenaTagType,
-} from "#types/arena-tags";
-import type { Mutable } from "#types/type-helpers";
-import { BooleanHolder, type NumberHolder, toDmgValue } from "#utils/common";
-import i18next from "i18next";
-
-=======
->>>>>>> 37e6371e
 /**
  * ArenaTags are are meant for effects that are tied to the arena (as opposed to a specific pokemon).
  * Examples include (but are not limited to)
@@ -82,9 +44,9 @@
  * @module
  */
 
-// biome-ignore-start lint/correctness/noUnusedImports: TSDoc imports
+/** biome-ignore-start lint/correctness/noUnusedImports: TSDoc imports */
 import type { BattlerTag } from "#app/data/battler-tags";
-// biome-ignore-end lint/correctness/noUnusedImports: TSDoc imports
+/** biome-ignore-end lint/correctness/noUnusedImports: TSDoc imports */
 
 import { applyAbAttrs, applyOnGainAbAttrs, applyOnLoseAbAttrs } from "#abilities/apply-ab-attrs";
 import { globalScene } from "#app/global-scene";
@@ -105,6 +67,7 @@
 import { StatusEffect } from "#enums/status-effect";
 import type { Arena } from "#field/arena";
 import type { Pokemon } from "#field/pokemon";
+import { isSpreadMove } from "#moves/move-utils";
 import type {
   ArenaScreenTagType,
   ArenaTagData,
@@ -232,15 +195,12 @@
     );
   }
 
-<<<<<<< HEAD
   /**
    * Apply effects when this Tag overlaps by creating a new instance while one is already present.
-   * @param _source - The {@linkcode Pokemon} having added the tag, or `null` if no pokemon did
-   */
-  public onOverlap(_source: Pokemon | null): void {}
-=======
-  onOverlap(_arena: Arena, _source: Pokemon | undefined): void {}
->>>>>>> 37e6371e
+   * @param _source - The {@linkcode Pokemon} having added the tag, or `undefined` if no pokemon did
+   * @todo Rather than passing this `undefined`, maybe just... don't pass the tags?
+   */
+  public onOverlap(_source: Pokemon | undefined): void {}
 
   /**
    * Reduce this {@linkcode ArenaTag}'s duration and apply any end-of-turn effects
@@ -270,23 +230,17 @@
   }
 
   /**
-   * Helper function that retrieves the source Pokemon
+   * Helper function that retrieves the source Pokemon.
    * @returns - The source {@linkcode Pokemon} for this tag.
-<<<<<<< HEAD
    * Returns `undefined` if `this.sourceId` is `undefined`
    */
   protected getSourcePokemon(): Pokemon | undefined {
-    return globalScene.getPokemonById(this.sourceId) ?? undefined;
-=======
-   */
-  public getSourcePokemon(): Pokemon | undefined {
     return globalScene.getPokemonById(this.sourceId);
->>>>>>> 37e6371e
-  }
-
-  /**
-   * Helper function that retrieves the Pokemon affected
-   * @returns list of PlayerPokemon or EnemyPokemon on the field
+  }
+
+  /**
+   * Helper function that retrieves the Pokemon affected.
+   * @returns An array containing all {@linkcode Pokemon} affected by this Tag.
    */
   protected getAffectedPokemon(): Pokemon[] {
     switch (this.side) {
@@ -676,25 +630,8 @@
     return "arenaTag:noCritOnRemove" + this.i18nSideKey;
   }
 
-<<<<<<< HEAD
   public override apply(blockCrit: BooleanHolder): void {
     blockCrit.value = true;
-=======
-  /** Queues a message upon removing this effect from the field */
-  onRemove(_arena: Arena): void {
-    const source = this.getSourcePokemon();
-    if (!source) {
-      console.warn(`Failed to get source Pokemon for NoCritTag on remove message; id: ${this.sourceId}`);
-      return;
-    }
-
-    globalScene.phaseManager.queueMessage(
-      i18next.t("arenaTag:noCritOnRemove", {
-        pokemonNameWithAffix: getPokemonNameWithAffix(source),
-        moveName: this.getMoveName(),
-      }),
-    );
->>>>>>> 37e6371e
   }
 }
 
@@ -1531,7 +1468,7 @@
     return "arenaTag:neutralizingGasOnRemove";
   }
 
-  private playActivationMessage(pokemon: Pokemon | null) {
+  private playActivationMessage(pokemon: Pokemon | undefined): void {
     if (pokemon) {
       globalScene.phaseManager.queueMessage(
         i18next.t("arenaTag:neutralizingGasOnAdd", {
@@ -1563,11 +1500,7 @@
     }
   }
 
-<<<<<<< HEAD
-  public override onOverlap(source: Pokemon | null): void {
-=======
-  public override onOverlap(_arena: Arena, source: Pokemon | undefined): void {
->>>>>>> 37e6371e
+  public override onOverlap(source: Pokemon | undefined): void {
     (this as Mutable<this>).sourceCount++;
     this.playActivationMessage(source);
   }
@@ -1607,19 +1540,6 @@
   public shouldApplyToSelf(): boolean {
     return this.sourceCount > 1;
   }
-<<<<<<< HEAD
-=======
-
-  private playActivationMessage(pokemon: Pokemon | undefined) {
-    if (pokemon) {
-      globalScene.phaseManager.queueMessage(
-        i18next.t("arenaTag:neutralizingGasOnAdd", {
-          pokemonNameWithAffix: getPokemonNameWithAffix(pokemon),
-        }),
-      );
-    }
-  }
->>>>>>> 37e6371e
 }
 
 // TODO: swap `sourceMove` and `sourceId` and make `sourceMove` an optional parameter
