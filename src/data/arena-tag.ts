import { Arena } from "../field/arena";
import { Type } from "./type";
import * as Utils from "../utils";
import { MoveCategory, allMoves, MoveTarget, IncrementMovePriorityAttr, applyMoveAttrs } from "./move";
import { getPokemonNameWithAffix } from "../messages";
import Pokemon, { HitResult, PokemonMove } from "../field/pokemon";
<<<<<<< HEAD
import { MoveEffectPhase, PokemonHealPhase, ShowAbilityPhase, StatStageChangePhase } from "../phases";
import { StatusEffect } from "./status-effect";
import { BattlerIndex } from "../battle";
import { BlockNonDirectDamageAbAttr, ProtectStatAbAttr, applyAbAttrs } from "./ability";
import { Stat } from "#enums/stat";
=======
import { StatusEffect } from "./status-effect";
import { BattlerIndex } from "../battle";
import { BlockNonDirectDamageAbAttr, ChangeMovePriorityAbAttr, ProtectStatAbAttr, applyAbAttrs } from "./ability";
import { BattleStat } from "./battle-stat";
>>>>>>> ae2ab120
import { CommonAnim, CommonBattleAnim } from "./battle-anims";
import i18next from "i18next";
import { Abilities } from "#enums/abilities";
import { ArenaTagType } from "#enums/arena-tag-type";
import { BattlerTagType } from "#enums/battler-tag-type";
import { Moves } from "#enums/moves";
import { MoveEffectPhase } from "#app/phases/move-effect-phase.js";
import { PokemonHealPhase } from "#app/phases/pokemon-heal-phase.js";
import { ShowAbilityPhase } from "#app/phases/show-ability-phase.js";
import { StatChangePhase } from "#app/phases/stat-change-phase.js";

export enum ArenaTagSide {
  BOTH,
  PLAYER,
  ENEMY
}

export abstract class ArenaTag {
  public tagType: ArenaTagType;
  public turnCount: integer;
  public sourceMove?: Moves;
  public sourceId?: integer;
  public side: ArenaTagSide;


  constructor(tagType: ArenaTagType, turnCount: integer, sourceMove: Moves | undefined, sourceId?: integer, side: ArenaTagSide = ArenaTagSide.BOTH) {
    this.tagType = tagType;
    this.turnCount = turnCount;
    this.sourceMove = sourceMove;
    this.sourceId = sourceId;
    this.side = side;
  }

  apply(arena: Arena, args: any[]): boolean {
    return true;
  }

  onAdd(arena: Arena, quiet: boolean = false): void { }

  onRemove(arena: Arena, quiet: boolean = false): void {
    if (!quiet) {
      arena.scene.queueMessage(i18next.t(`arenaTag:arenaOnRemove${this.side === ArenaTagSide.PLAYER ? "Player" : this.side === ArenaTagSide.ENEMY ? "Enemy" : ""}`, { moveName: this.getMoveName() }));
    }
  }

  onOverlap(arena: Arena): void { }

  lapse(arena: Arena): boolean {
    return this.turnCount < 1 || !!(--this.turnCount);
  }

  getMoveName(): string | null {
    return this.sourceMove
      ? allMoves[this.sourceMove].name
      : null;
  }
}

/**
 * Arena Tag class for {@link https://bulbapedia.bulbagarden.net/wiki/Mist_(move) Mist}.
 * Prevents Pokémon on the opposing side from lowering the stats of the Pokémon in the Mist.
 */
export class MistTag extends ArenaTag {
  constructor(turnCount: integer, sourceId: integer, side: ArenaTagSide) {
    super(ArenaTagType.MIST, turnCount, Moves.MIST, sourceId, side);
  }

  onAdd(arena: Arena, quiet: boolean = false): void {
    super.onAdd(arena);

    if (this.sourceId) {
      const source = arena.scene.getPokemonById(this.sourceId);

      if (!quiet && source) {
        arena.scene.queueMessage(i18next.t("arenaTag:mistOnAdd", { pokemonNameWithAffix: getPokemonNameWithAffix(source) }));
      } else if (!quiet) {
        console.warn("Failed to get source for MistTag onAdd");
      }
    }
  }

  apply(arena: Arena, args: any[]): boolean {
    (args[0] as Utils.BooleanHolder).value = true;

    arena.scene.queueMessage(i18next.t("arenaTag:mistApply"));

    return true;
  }
}

/**
 * Reduces the damage of specific move categories in the arena.
 * @extends ArenaTag
 */
export class WeakenMoveScreenTag extends ArenaTag {
  protected weakenedCategories: MoveCategory[];

  /**
   * Creates a new instance of the WeakenMoveScreenTag class.
   *
   * @param tagType - The type of the arena tag.
   * @param turnCount - The number of turns the tag is active.
   * @param sourceMove - The move that created the tag.
   * @param sourceId - The ID of the source of the tag.
   * @param side - The side (player or enemy) the tag affects.
   * @param weakenedCategories - The categories of moves that are weakened by this tag.
   */
  constructor(tagType: ArenaTagType, turnCount: integer, sourceMove: Moves, sourceId: integer, side: ArenaTagSide, weakenedCategories: MoveCategory[]) {
    super(tagType, turnCount, sourceMove, sourceId, side);

    this.weakenedCategories = weakenedCategories;
  }

  /**
   * Applies the weakening effect to the move.
   *
   * @param arena - The arena where the move is applied.
   * @param args - The arguments for the move application.
   * @param args[0] - The category of the move.
   * @param args[1] - A boolean indicating whether it is a double battle.
   * @param args[2] - An object of type `Utils.NumberHolder` that holds the damage multiplier
   *
   * @returns True if the move was weakened, otherwise false.
   */
  apply(arena: Arena, args: any[]): boolean {
    if (this.weakenedCategories.includes((args[0] as MoveCategory))) {
      (args[2] as Utils.NumberHolder).value = (args[1] as boolean) ? 2732/4096 : 0.5;
      return true;
    }
    return false;
  }
}

/**
 * Reduces the damage of physical moves.
 * Used by {@linkcode Moves.REFLECT}
 */
class ReflectTag extends WeakenMoveScreenTag {
  constructor(turnCount: integer, sourceId: integer, side: ArenaTagSide) {
    super(ArenaTagType.REFLECT, turnCount, Moves.REFLECT, sourceId, side, [MoveCategory.PHYSICAL]);
  }

  onAdd(arena: Arena, quiet: boolean = false): void {
    if (!quiet) {
      arena.scene.queueMessage(i18next.t(`arenaTag:reflectOnAdd${this.side === ArenaTagSide.PLAYER ? "Player" : this.side === ArenaTagSide.ENEMY ? "Enemy" : ""}`));
    }
  }
}

/**
 * Reduces the damage of special moves.
 * Used by {@linkcode Moves.LIGHT_SCREEN}
 */
class LightScreenTag extends WeakenMoveScreenTag {
  constructor(turnCount: integer, sourceId: integer, side: ArenaTagSide) {
    super(ArenaTagType.LIGHT_SCREEN, turnCount, Moves.LIGHT_SCREEN, sourceId, side, [MoveCategory.SPECIAL]);
  }

  onAdd(arena: Arena, quiet: boolean = false): void {
    if (!quiet) {
      arena.scene.queueMessage(i18next.t(`arenaTag:lightScreenOnAdd${this.side === ArenaTagSide.PLAYER ? "Player" : this.side === ArenaTagSide.ENEMY ? "Enemy" : ""}`));
    }
  }
}

/**
 * Reduces the damage of physical and special moves.
 * Used by {@linkcode Moves.AURORA_VEIL}
 */
class AuroraVeilTag extends WeakenMoveScreenTag {
  constructor(turnCount: integer, sourceId: integer, side: ArenaTagSide) {
    super(ArenaTagType.AURORA_VEIL, turnCount, Moves.AURORA_VEIL, sourceId, side, [MoveCategory.SPECIAL, MoveCategory.PHYSICAL]);
  }

  onAdd(arena: Arena, quiet: boolean = false): void {
    if (!quiet) {
      arena.scene.queueMessage(i18next.t(`arenaTag:auroraVeilOnAdd${this.side === ArenaTagSide.PLAYER ? "Player" : this.side === ArenaTagSide.ENEMY ? "Enemy" : ""}`));
    }
  }
}

type ProtectConditionFunc = (arena: Arena, moveId: Moves) => boolean;

/**
 * Class to implement conditional team protection
 * applies protection based on the attributes of incoming moves
 */
export class ConditionalProtectTag extends ArenaTag {
  /** The condition function to determine which moves are negated */
  protected protectConditionFunc: ProtectConditionFunc;
  /** Does this apply to all moves, including those that ignore other forms of protection? */
  protected ignoresBypass: boolean;

  constructor(tagType: ArenaTagType, sourceMove: Moves, sourceId: integer, side: ArenaTagSide, condition: ProtectConditionFunc, ignoresBypass: boolean = false) {
    super(tagType, 1, sourceMove, sourceId, side);

    this.protectConditionFunc = condition;
    this.ignoresBypass = ignoresBypass;
  }

  onAdd(arena: Arena): void {
    arena.scene.queueMessage(i18next.t(`arenaTag:conditionalProtectOnAdd${this.side === ArenaTagSide.PLAYER ? "Player" : this.side === ArenaTagSide.ENEMY ? "Enemy" : ""}`, { moveName: super.getMoveName() }));
  }

  // Removes default message for effect removal
  onRemove(arena: Arena): void { }

  /**
   * apply(): Checks incoming moves against the condition function
   * and protects the target if conditions are met
   * @param arena The arena containing this tag
   * @param args\[0\] (Utils.BooleanHolder) Signals if the move is cancelled
   * @param args\[1\] (Pokemon) The Pokemon using the move
   * @param args\[2\] (Pokemon) The intended target of the move
   * @param args\[3\] (Moves) The parameters to the condition function
   * @param args\[4\] (Utils.BooleanHolder) Signals if the applied protection supercedes protection-ignoring effects
   * @returns
   */
  apply(arena: Arena, args: any[]): boolean {
    const [ cancelled, user, target, moveId, ignoresBypass ] = args;

    if (cancelled instanceof Utils.BooleanHolder
        && user instanceof Pokemon
        && target instanceof Pokemon
        && typeof moveId === "number"
        && ignoresBypass instanceof Utils.BooleanHolder) {

      if ((this.side === ArenaTagSide.PLAYER) === target.isPlayer()
          && this.protectConditionFunc(arena, moveId)) {
        if (!cancelled.value) {
          cancelled.value = true;
          user.stopMultiHit(target);

          new CommonBattleAnim(CommonAnim.PROTECT, target).play(arena.scene);
          arena.scene.queueMessage(i18next.t("arenaTag:conditionalProtectApply", { moveName: super.getMoveName(), pokemonNameWithAffix: getPokemonNameWithAffix(target) }));
        }

        ignoresBypass.value = ignoresBypass.value || this.ignoresBypass;
        return true;
      }
    }
    return false;
  }
}

/**
 * Condition function for {@link https://bulbapedia.bulbagarden.net/wiki/Quick_Guard_(move) Quick Guard's}
 * protection effect.
 * @param arena {@linkcode Arena} The arena containing the protection effect
 * @param moveId {@linkcode Moves} The move to check against this condition
 * @returns `true` if the incoming move's priority is greater than 0. This includes
 * moves with modified priorities from abilities (e.g. Prankster)
 */
const QuickGuardConditionFunc: ProtectConditionFunc = (arena, moveId) => {
  const move = allMoves[moveId];
  const priority = new Utils.IntegerHolder(move.priority);
  const effectPhase = arena.scene.getCurrentPhase();

  if (effectPhase instanceof MoveEffectPhase) {
    const attacker = effectPhase.getUserPokemon()!;
    applyMoveAttrs(IncrementMovePriorityAttr, attacker, null, move, priority);
    applyAbAttrs(ChangeMovePriorityAbAttr, attacker, null, move, priority);
  }
  return priority.value > 0;
};

/**
 * Arena Tag class for {@link https://bulbapedia.bulbagarden.net/wiki/Quick_Guard_(move) Quick Guard}
 * Condition: The incoming move has increased priority.
 */
class QuickGuardTag extends ConditionalProtectTag {
  constructor(sourceId: integer, side: ArenaTagSide) {
    super(ArenaTagType.QUICK_GUARD, Moves.QUICK_GUARD, sourceId, side, QuickGuardConditionFunc);
  }
}

/**
 * Condition function for {@link https://bulbapedia.bulbagarden.net/wiki/Wide_Guard_(move) Wide Guard's}
 * protection effect.
 * @param arena {@linkcode Arena} The arena containing the protection effect
 * @param moveId {@linkcode Moves} The move to check against this condition
 * @returns `true` if the incoming move is multi-targeted (even if it's only used against one Pokemon).
 */
const WideGuardConditionFunc: ProtectConditionFunc = (arena, moveId) : boolean => {
  const move = allMoves[moveId];

  switch (move.moveTarget) {
  case MoveTarget.ALL_ENEMIES:
  case MoveTarget.ALL_NEAR_ENEMIES:
  case MoveTarget.ALL_OTHERS:
  case MoveTarget.ALL_NEAR_OTHERS:
    return true;
  }
  return false;
};

/**
 * Arena Tag class for {@link https://bulbapedia.bulbagarden.net/wiki/Wide_Guard_(move) Wide Guard}
 * Condition: The incoming move can target multiple Pokemon. The move's source
 * can be an ally or enemy.
 */
class WideGuardTag extends ConditionalProtectTag {
  constructor(sourceId: integer, side: ArenaTagSide) {
    super(ArenaTagType.WIDE_GUARD, Moves.WIDE_GUARD, sourceId, side, WideGuardConditionFunc);
  }
}

/**
 * Condition function for {@link https://bulbapedia.bulbagarden.net/wiki/Mat_Block_(move) Mat Block's}
 * protection effect.
 * @param arena {@linkcode Arena} The arena containing the protection effect.
 * @param moveId {@linkcode Moves} The move to check against this condition.
 * @returns `true` if the incoming move is not a Status move.
 */
const MatBlockConditionFunc: ProtectConditionFunc = (arena, moveId) : boolean => {
  const move = allMoves[moveId];
  return move.category !== MoveCategory.STATUS;
};

/**
 * Arena Tag class for {@link https://bulbapedia.bulbagarden.net/wiki/Mat_Block_(move) Mat Block}
 * Condition: The incoming move is a Physical or Special attack move.
 */
class MatBlockTag extends ConditionalProtectTag {
  constructor(sourceId: integer, side: ArenaTagSide) {
    super(ArenaTagType.MAT_BLOCK, Moves.MAT_BLOCK, sourceId, side, MatBlockConditionFunc);
  }

  onAdd(arena: Arena) {
    if (this.sourceId) {
      const source = arena.scene.getPokemonById(this.sourceId);
      if (source) {
        arena.scene.queueMessage(i18next.t("arenaTag:matBlockOnAdd", { pokemonNameWithAffix: getPokemonNameWithAffix(source) }));
      } else {
        console.warn("Failed to get source for MatBlockTag onAdd");
      }
    }
  }
}

/**
 * Condition function for {@link https://bulbapedia.bulbagarden.net/wiki/Crafty_Shield_(move) Crafty Shield's}
 * protection effect.
 * @param arena {@linkcode Arena} The arena containing the protection effect
 * @param moveId {@linkcode Moves} The move to check against this condition
 * @returns `true` if the incoming move is a Status move, is not a hazard, and does not target all
 * Pokemon or sides of the field.
 */
const CraftyShieldConditionFunc: ProtectConditionFunc = (arena, moveId) => {
  const move = allMoves[moveId];
  return move.category === MoveCategory.STATUS
    && move.moveTarget !== MoveTarget.ENEMY_SIDE
    && move.moveTarget !== MoveTarget.BOTH_SIDES
    && move.moveTarget !== MoveTarget.ALL;
};

/**
 * Arena Tag class for {@link https://bulbapedia.bulbagarden.net/wiki/Crafty_Shield_(move) Crafty Shield}
 * Condition: The incoming move is a Status move, is not a hazard, and does
 * not target all Pokemon or sides of the field.
*/
class CraftyShieldTag extends ConditionalProtectTag {
  constructor(sourceId: integer, side: ArenaTagSide) {
    super(ArenaTagType.CRAFTY_SHIELD, Moves.CRAFTY_SHIELD, sourceId, side, CraftyShieldConditionFunc, true);
  }
}

/**
 * Arena Tag class for {@link https://bulbapedia.bulbagarden.net/wiki/Lucky_Chant_(move) Lucky Chant}.
 * Prevents critical hits against the tag's side.
 */
export class NoCritTag extends ArenaTag {
  /**
   * Constructor method for the NoCritTag class
   * @param turnCount `integer` the number of turns this effect lasts
   * @param sourceMove {@linkcode Moves} the move that created this effect
   * @param sourceId `integer` the ID of the {@linkcode Pokemon} that created this effect
   * @param side {@linkcode ArenaTagSide} the side to which this effect belongs
   */
  constructor(turnCount: integer, sourceMove: Moves, sourceId: integer, side: ArenaTagSide) {
    super(ArenaTagType.NO_CRIT, turnCount, sourceMove, sourceId, side);
  }

  /** Queues a message upon adding this effect to the field */
  onAdd(arena: Arena): void {
    arena.scene.queueMessage(i18next.t(`arenaTag:noCritOnAdd${this.side === ArenaTagSide.PLAYER ? "Player" : "Enemy"}`, {
      moveName: this.getMoveName()
    }));
  }

  /** Queues a message upon removing this effect from the field */
  onRemove(arena: Arena): void {
    const source = arena.scene.getPokemonById(this.sourceId!); // TODO: is this bang correct?
    arena.scene.queueMessage(i18next.t("arenaTag:noCritOnRemove", {
      pokemonNameWithAffix: getPokemonNameWithAffix(source ?? undefined),
      moveName: this.getMoveName()
    }));
  }
}

/**
 * Arena Tag class for {@link https://bulbapedia.bulbagarden.net/wiki/Wish_(move) Wish}.
 * Heals the Pokémon in the user's position the turn after Wish is used.
 */
class WishTag extends ArenaTag {
  private battlerIndex: BattlerIndex;
  private triggerMessage: string;
  private healHp: number;

  constructor(turnCount: integer, sourceId: integer, side: ArenaTagSide) {
    super(ArenaTagType.WISH, turnCount, Moves.WISH, sourceId, side);
  }

  onAdd(arena: Arena): void {
    if (this.sourceId) {
      const user = arena.scene.getPokemonById(this.sourceId);
      if (user) {
        this.battlerIndex = user.getBattlerIndex();
        this.triggerMessage = i18next.t("arenaTag:wishTagOnAdd", { pokemonNameWithAffix: getPokemonNameWithAffix(user) });
        this.healHp = Math.max(Math.floor(user.getMaxHp() / 2), 1);
      } else {
        console.warn("Failed to get source for WishTag onAdd");
      }
    }
  }

  onRemove(arena: Arena): void {
    const target = arena.scene.getField()[this.battlerIndex];
    if (target?.isActive(true)) {
      arena.scene.queueMessage(this.triggerMessage);
      arena.scene.unshiftPhase(new PokemonHealPhase(target.scene, target.getBattlerIndex(), this.healHp, null, true, false));
    }
  }
}

/**
 * Abstract class to implement weakened moves of a specific type.
 */
export class WeakenMoveTypeTag extends ArenaTag {
  private weakenedType: Type;

  /**
   * Creates a new instance of the WeakenMoveTypeTag class.
   *
   * @param tagType - The type of the arena tag.
   * @param turnCount - The number of turns the tag is active.
   * @param type - The type being weakened from this tag.
   * @param sourceMove - The move that created the tag.
   * @param sourceId - The ID of the source of the tag.
   */
  constructor(tagType: ArenaTagType, turnCount: integer, type: Type, sourceMove: Moves, sourceId: integer) {
    super(tagType, turnCount, sourceMove, sourceId);

    this.weakenedType = type;
  }

  apply(arena: Arena, args: any[]): boolean {
    if ((args[0] as Type) === this.weakenedType) {
      (args[1] as Utils.NumberHolder).value *= 0.33;
      return true;
    }

    return false;
  }
}

/**
 * Arena Tag class for {@link https://bulbapedia.bulbagarden.net/wiki/Mud_Sport_(move) Mud Sport}.
 * Weakens Electric type moves for a set amount of turns, usually 5.
 */
class MudSportTag extends WeakenMoveTypeTag {
  constructor(turnCount: integer, sourceId: integer) {
    super(ArenaTagType.MUD_SPORT, turnCount, Type.ELECTRIC, Moves.MUD_SPORT, sourceId);
  }

  onAdd(arena: Arena): void {
    arena.scene.queueMessage(i18next.t("arenaTag:mudSportOnAdd"));
  }

  onRemove(arena: Arena): void {
    arena.scene.queueMessage(i18next.t("arenaTag:mudSportOnRemove"));
  }
}

/**
 * Arena Tag class for {@link https://bulbapedia.bulbagarden.net/wiki/Water_Sport_(move) Water Sport}.
 * Weakens Fire type moves for a set amount of turns, usually 5.
 */
class WaterSportTag extends WeakenMoveTypeTag {
  constructor(turnCount: integer, sourceId: integer) {
    super(ArenaTagType.WATER_SPORT, turnCount, Type.FIRE, Moves.WATER_SPORT, sourceId);
  }

  onAdd(arena: Arena): void {
    arena.scene.queueMessage(i18next.t("arenaTag:waterSportOnAdd"));
  }

  onRemove(arena: Arena): void {
    arena.scene.queueMessage(i18next.t("arenaTag:waterSportOnRemove"));
  }
}

/**
 * Abstract class to implement arena traps.
 */
export class ArenaTrapTag extends ArenaTag {
  public layers: integer;
  public maxLayers: integer;

  /**
   * Creates a new instance of the ArenaTrapTag class.
   *
   * @param tagType - The type of the arena tag.
   * @param sourceMove - The move that created the tag.
   * @param sourceId - The ID of the source of the tag.
   * @param side - The side (player or enemy) the tag affects.
   * @param maxLayers - The maximum amount of layers this tag can have.
   */
  constructor(tagType: ArenaTagType, sourceMove: Moves, sourceId: integer, side: ArenaTagSide, maxLayers: integer) {
    super(tagType, 0, sourceMove, sourceId, side);

    this.layers = 1;
    this.maxLayers = maxLayers;
  }

  onOverlap(arena: Arena): void {
    if (this.layers < this.maxLayers) {
      this.layers++;

      this.onAdd(arena);
    }
  }

  apply(arena: Arena, args: any[]): boolean {
    const pokemon = args[0] as Pokemon;
    if (this.sourceId === pokemon.id || (this.side === ArenaTagSide.PLAYER) !== pokemon.isPlayer()) {
      return false;
    }

    return this.activateTrap(pokemon);
  }

  activateTrap(pokemon: Pokemon): boolean {
    return false;
  }

  getMatchupScoreMultiplier(pokemon: Pokemon): number {
    return pokemon.isGrounded() ? 1 : Phaser.Math.Linear(0, 1 / Math.pow(2, this.layers), Math.min(pokemon.getHpRatio(), 0.5) * 2);
  }
}

/**
 * Arena Tag class for {@link https://bulbapedia.bulbagarden.net/wiki/Spikes_(move) Spikes}.
 * Applies up to 3 layers of Spikes, dealing 1/8th, 1/6th, or 1/4th of the the Pokémon's HP
 * in damage for 1, 2, or 3 layers of Spikes respectively if they are summoned into this trap.
 */
class SpikesTag extends ArenaTrapTag {
  constructor(sourceId: integer, side: ArenaTagSide) {
    super(ArenaTagType.SPIKES, Moves.SPIKES, sourceId, side, 3);
  }

  onAdd(arena: Arena, quiet: boolean = false): void {
    super.onAdd(arena);

    const source = this.sourceId ? arena.scene.getPokemonById(this.sourceId) : null;
    if (!quiet && source) {
      arena.scene.queueMessage(i18next.t("arenaTag:spikesOnAdd", { moveName: this.getMoveName(), opponentDesc: source.getOpponentDescriptor() }));
    }
  }

  activateTrap(pokemon: Pokemon): boolean {
    if (pokemon.isGrounded()) {
      const cancelled = new Utils.BooleanHolder(false);
      applyAbAttrs(BlockNonDirectDamageAbAttr, pokemon, cancelled);

      if (!cancelled.value) {
        const damageHpRatio = 1 / (10 - 2 * this.layers);
        const damage = Math.ceil(pokemon.getMaxHp() * damageHpRatio);

        pokemon.scene.queueMessage(i18next.t("arenaTag:spikesActivateTrap", { pokemonNameWithAffix: getPokemonNameWithAffix(pokemon) }));
        pokemon.damageAndUpdate(damage, HitResult.OTHER);
        if (pokemon.turnData) {
          pokemon.turnData.damageTaken += damage;
        }
        return true;
      }
    }

    return false;
  }
}

/**
 * Arena Tag class for {@link https://bulbapedia.bulbagarden.net/wiki/Toxic_Spikes_(move) Toxic Spikes}.
 * Applies up to 2 layers of Toxic Spikes, poisoning or badly poisoning any Pokémon who is
 * summoned into this trap if 1 or 2 layers of Toxic Spikes respectively are up. Poison-type
 * Pokémon summoned into this trap remove it entirely.
 */
class ToxicSpikesTag extends ArenaTrapTag {
  private neutralized: boolean;

  constructor(sourceId: integer, side: ArenaTagSide) {
    super(ArenaTagType.TOXIC_SPIKES, Moves.TOXIC_SPIKES, sourceId, side, 2);
    this.neutralized = false;
  }

  onAdd(arena: Arena, quiet: boolean = false): void {
    super.onAdd(arena);

    const source = this.sourceId ? arena.scene.getPokemonById(this.sourceId) : null;
    if (!quiet && source) {
      arena.scene.queueMessage(i18next.t("arenaTag:toxicSpikesOnAdd", { moveName: this.getMoveName(), opponentDesc: source.getOpponentDescriptor() }));
    }
  }

  onRemove(arena: Arena): void {
    if (!this.neutralized) {
      super.onRemove(arena);
    }
  }

  activateTrap(pokemon: Pokemon): boolean {
    if (pokemon.isGrounded()) {
      if (pokemon.isOfType(Type.POISON)) {
        this.neutralized = true;
        if (pokemon.scene.arena.removeTag(this.tagType)) {
          pokemon.scene.queueMessage(i18next.t("arenaTag:toxicSpikesActivateTrapPoison", { pokemonNameWithAffix: getPokemonNameWithAffix(pokemon), moveName: this.getMoveName() }));
          return true;
        }
      } else if (!pokemon.status) {
        const toxic = this.layers > 1;
        if (pokemon.trySetStatus(!toxic ? StatusEffect.POISON : StatusEffect.TOXIC, true, null, 0, this.getMoveName())) {
          return true;
        }
      }
    }

    return false;
  }

  getMatchupScoreMultiplier(pokemon: Pokemon): number {
    if (pokemon.isGrounded() || !pokemon.canSetStatus(StatusEffect.POISON, true)) {
      return 1;
    }
    if (pokemon.isOfType(Type.POISON)) {
      return 1.25;
    }
    return super.getMatchupScoreMultiplier(pokemon);
  }
}

/**
 * Arena Tag class for delayed attacks, such as {@linkcode Moves.FUTURE_SIGHT} or {@linkcode Moves.DOOM_DESIRE}.
 * Delays the attack's effect by a set amount of turns, usually 3 (including the turn the move is used),
 * and deals damage after the turn count is reached.
 */
class DelayedAttackTag extends ArenaTag {
  public targetIndex: BattlerIndex;

  constructor(tagType: ArenaTagType, sourceMove: Moves | undefined, sourceId: integer, targetIndex: BattlerIndex) {
    super(tagType, 3, sourceMove, sourceId);

    this.targetIndex = targetIndex;
  }

  lapse(arena: Arena): boolean {
    const ret = super.lapse(arena);

    if (!ret) {
      arena.scene.unshiftPhase(new MoveEffectPhase(arena.scene, this.sourceId!, [ this.targetIndex ], new PokemonMove(this.sourceMove!, 0, 0, true))); // TODO: are those bangs correct?
    }

    return ret;
  }

  onRemove(arena: Arena): void { }
}

/**
 * Arena Tag class for {@link https://bulbapedia.bulbagarden.net/wiki/Stealth_Rock_(move) Stealth Rock}.
 * Applies up to 1 layer of Stealth Rocks, dealing percentage-based damage to any Pokémon
 * who is summoned into the trap, based on the Rock type's type effectiveness.
 */
class StealthRockTag extends ArenaTrapTag {
  constructor(sourceId: integer, side: ArenaTagSide) {
    super(ArenaTagType.STEALTH_ROCK, Moves.STEALTH_ROCK, sourceId, side, 1);
  }

  onAdd(arena: Arena, quiet: boolean = false): void {
    super.onAdd(arena);

    const source = this.sourceId ? arena.scene.getPokemonById(this.sourceId) : null;
    if (!quiet && source) {
      arena.scene.queueMessage(i18next.t("arenaTag:stealthRockOnAdd", { opponentDesc: source.getOpponentDescriptor() }));
    }
  }

  getDamageHpRatio(pokemon: Pokemon): number {
    const effectiveness = pokemon.getAttackTypeEffectiveness(Type.ROCK, undefined, true);

    let damageHpRatio: number = 0;

    switch (effectiveness) {
    case 0:
      damageHpRatio = 0;
      break;
    case 0.25:
      damageHpRatio = 0.03125;
      break;
    case 0.5:
      damageHpRatio = 0.0625;
      break;
    case 1:
      damageHpRatio = 0.125;
      break;
    case 2:
      damageHpRatio = 0.25;
      break;
    case 4:
      damageHpRatio = 0.5;
      break;
    }

    return damageHpRatio;
  }

  activateTrap(pokemon: Pokemon): boolean {
    const cancelled = new Utils.BooleanHolder(false);
    applyAbAttrs(BlockNonDirectDamageAbAttr,  pokemon, cancelled);

    if (cancelled.value) {
      return false;
    }

    const damageHpRatio = this.getDamageHpRatio(pokemon);

    if (damageHpRatio) {
      const damage = Math.ceil(pokemon.getMaxHp() * damageHpRatio);
      pokemon.scene.queueMessage(i18next.t("arenaTag:stealthRockActivateTrap", { pokemonNameWithAffix: getPokemonNameWithAffix(pokemon) }));
      pokemon.damageAndUpdate(damage, HitResult.OTHER);
      if (pokemon.turnData) {
        pokemon.turnData.damageTaken += damage;
      }
    }

    return false;
  }

  getMatchupScoreMultiplier(pokemon: Pokemon): number {
    const damageHpRatio = this.getDamageHpRatio(pokemon);
    return Phaser.Math.Linear(super.getMatchupScoreMultiplier(pokemon), 1, 1 - Math.pow(damageHpRatio, damageHpRatio));
  }
}

/**
 * Arena Tag class for {@link https://bulbapedia.bulbagarden.net/wiki/Sticky_Web_(move) Sticky Web}.
 * Applies up to 1 layer of Sticky Web, which lowers the Speed by one stage
 * to any Pokémon who is summoned into this trap.
 */
class StickyWebTag extends ArenaTrapTag {
  constructor(sourceId: integer, side: ArenaTagSide) {
    super(ArenaTagType.STICKY_WEB, Moves.STICKY_WEB, sourceId, side, 1);
  }

  onAdd(arena: Arena, quiet: boolean = false): void {
    super.onAdd(arena);
    const source = this.sourceId ? arena.scene.getPokemonById(this.sourceId) : null;
    if (!quiet && source) {
      arena.scene.queueMessage(i18next.t("arenaTag:stickyWebOnAdd", { moveName: this.getMoveName(), opponentDesc: source.getOpponentDescriptor() }));
    }
  }

  activateTrap(pokemon: Pokemon): boolean {
    if (pokemon.isGrounded()) {
      const cancelled = new Utils.BooleanHolder(false);
      applyAbAttrs(ProtectStatAbAttr, pokemon, cancelled);
      if (!cancelled.value) {
        pokemon.scene.queueMessage(i18next.t("arenaTag:stickyWebActivateTrap", { pokemonName: pokemon.getNameToRender() }));
        const stages = new Utils.NumberHolder(-1);
        pokemon.scene.unshiftPhase(new StatStageChangePhase(pokemon.scene, pokemon.getBattlerIndex(), false, [ Stat.SPD ], stages.value));
      }
    }

    return false;
  }

}

/**
 * Arena Tag class for {@link https://bulbapedia.bulbagarden.net/wiki/Trick_Room_(move) Trick Room}.
 * Reverses the Speed stats for all Pokémon on the field as long as this arena tag is up,
 * also reversing the turn order for all Pokémon on the field as well.
 */
export class TrickRoomTag extends ArenaTag {
  constructor(turnCount: integer, sourceId: integer) {
    super(ArenaTagType.TRICK_ROOM, turnCount, Moves.TRICK_ROOM, sourceId);
  }

  apply(arena: Arena, args: any[]): boolean {
    const speedReversed = args[0] as Utils.BooleanHolder;
    speedReversed.value = !speedReversed.value;
    return true;
  }

  onAdd(arena: Arena): void {
    const source = this.sourceId ? arena.scene.getPokemonById(this.sourceId) : null;
    if (source) {
      arena.scene.queueMessage(i18next.t("arenaTag:trickRoomOnAdd", { pokemonNameWithAffix: getPokemonNameWithAffix(source) }));
    }
  }

  onRemove(arena: Arena): void {
    arena.scene.queueMessage(i18next.t("arenaTag:trickRoomOnRemove"));
  }
}

/**
 * Arena Tag class for {@link https://bulbapedia.bulbagarden.net/wiki/Gravity_(move) Gravity}.
 * Grounds all Pokémon on the field, including Flying-types and those with
 * {@linkcode Abilities.LEVITATE} for the duration of the arena tag, usually 5 turns.
 */
export class GravityTag extends ArenaTag {
  constructor(turnCount: integer) {
    super(ArenaTagType.GRAVITY, turnCount, Moves.GRAVITY);
  }

  onAdd(arena: Arena): void {
    arena.scene.queueMessage(i18next.t("arenaTag:gravityOnAdd"));
    arena.scene.getField(true).forEach((pokemon) => {
      if (pokemon !== null) {
        pokemon.removeTag(BattlerTagType.MAGNET_RISEN);
      }
    });
  }

  onRemove(arena: Arena): void {
    arena.scene.queueMessage(i18next.t("arenaTag:gravityOnRemove"));
  }
}

/**
 * Arena Tag class for {@link https://bulbapedia.bulbagarden.net/wiki/Tailwind_(move) Tailwind}.
 * Doubles the Speed of the Pokémon who created this arena tag, as well as all allied Pokémon.
 * Applies this arena tag for 4 turns (including the turn the move was used).
 */
class TailwindTag extends ArenaTag {
  constructor(turnCount: integer, sourceId: integer, side: ArenaTagSide) {
    super(ArenaTagType.TAILWIND, turnCount, Moves.TAILWIND, sourceId, side);
  }

  onAdd(arena: Arena, quiet: boolean = false): void {
    if (!quiet) {
      arena.scene.queueMessage(i18next.t(`arenaTag:tailwindOnAdd${this.side === ArenaTagSide.PLAYER ? "Player" : this.side === ArenaTagSide.ENEMY ? "Enemy" : ""}`));
    }

    const source = arena.scene.getPokemonById(this.sourceId!); //TODO: this bang is questionable!
    const party = (source?.isPlayer() ? source.scene.getPlayerField() : source?.scene.getEnemyField()) ?? [];

    for (const pokemon of party) {
      // Apply the CHARGED tag to party members with the WIND_POWER ability
      if (pokemon.hasAbility(Abilities.WIND_POWER) && !pokemon.getTag(BattlerTagType.CHARGED)) {
        pokemon.addTag(BattlerTagType.CHARGED);
        pokemon.scene.queueMessage(i18next.t("abilityTriggers:windPowerCharged", { pokemonName: getPokemonNameWithAffix(pokemon), moveName: this.getMoveName() }));
      }
      // Raise attack by one stage if party member has WIND_RIDER ability
      if (pokemon.hasAbility(Abilities.WIND_RIDER)) {
        pokemon.scene.unshiftPhase(new ShowAbilityPhase(pokemon.scene, pokemon.getBattlerIndex()));
        pokemon.scene.unshiftPhase(new StatStageChangePhase(pokemon.scene, pokemon.getBattlerIndex(), true, [ Stat.ATK ], 1, true));
      }
    }
  }

  onRemove(arena: Arena, quiet: boolean = false): void {
    if (!quiet) {
      arena.scene.queueMessage(i18next.t(`arenaTag:tailwindOnRemove${this.side === ArenaTagSide.PLAYER ? "Player" : this.side === ArenaTagSide.ENEMY ? "Enemy" : ""}`));
    }
  }
}

/**
 * Arena Tag class for {@link https://bulbapedia.bulbagarden.net/wiki/Happy_Hour_(move) Happy Hour}.
 * Doubles the prize money from trainers and money moves like {@linkcode Moves.PAY_DAY} and {@linkcode Moves.MAKE_IT_RAIN}.
 */
class HappyHourTag extends ArenaTag {
  constructor(turnCount: integer, sourceId: integer, side: ArenaTagSide) {
    super(ArenaTagType.HAPPY_HOUR, turnCount, Moves.HAPPY_HOUR, sourceId, side);
  }

  onAdd(arena: Arena): void {
    arena.scene.queueMessage(i18next.t("arenaTag:happyHourOnAdd"));
  }

  onRemove(arena: Arena): void {
    arena.scene.queueMessage(i18next.t("arenaTag:happyHourOnRemove"));
  }
}

export function getArenaTag(tagType: ArenaTagType, turnCount: integer, sourceMove: Moves | undefined, sourceId: integer, targetIndex?: BattlerIndex, side: ArenaTagSide = ArenaTagSide.BOTH): ArenaTag | null {
  switch (tagType) {
  case ArenaTagType.MIST:
    return new MistTag(turnCount, sourceId, side);
  case ArenaTagType.QUICK_GUARD:
    return new QuickGuardTag(sourceId, side);
  case ArenaTagType.WIDE_GUARD:
    return new WideGuardTag(sourceId, side);
  case ArenaTagType.MAT_BLOCK:
    return new MatBlockTag(sourceId, side);
  case ArenaTagType.CRAFTY_SHIELD:
    return new CraftyShieldTag(sourceId, side);
  case ArenaTagType.NO_CRIT:
    return new NoCritTag(turnCount, sourceMove!, sourceId, side); // TODO: is this bang correct?
  case ArenaTagType.MUD_SPORT:
    return new MudSportTag(turnCount, sourceId);
  case ArenaTagType.WATER_SPORT:
    return new WaterSportTag(turnCount, sourceId);
  case ArenaTagType.SPIKES:
    return new SpikesTag(sourceId, side);
  case ArenaTagType.TOXIC_SPIKES:
    return new ToxicSpikesTag(sourceId, side);
  case ArenaTagType.FUTURE_SIGHT:
  case ArenaTagType.DOOM_DESIRE:
    return new DelayedAttackTag(tagType, sourceMove, sourceId, targetIndex!); // TODO:questionable bang
  case ArenaTagType.WISH:
    return new WishTag(turnCount, sourceId, side);
  case ArenaTagType.STEALTH_ROCK:
    return new StealthRockTag(sourceId, side);
  case ArenaTagType.STICKY_WEB:
    return new StickyWebTag(sourceId, side);
  case ArenaTagType.TRICK_ROOM:
    return new TrickRoomTag(turnCount, sourceId);
  case ArenaTagType.GRAVITY:
    return new GravityTag(turnCount);
  case ArenaTagType.REFLECT:
    return new ReflectTag(turnCount, sourceId, side);
  case ArenaTagType.LIGHT_SCREEN:
    return new LightScreenTag(turnCount, sourceId, side);
  case ArenaTagType.AURORA_VEIL:
    return new AuroraVeilTag(turnCount, sourceId, side);
  case ArenaTagType.TAILWIND:
    return new TailwindTag(turnCount, sourceId, side);
  case ArenaTagType.HAPPY_HOUR:
    return new HappyHourTag(turnCount, sourceId, side);
  default:
    return null;
  }
}<|MERGE_RESOLUTION|>--- conflicted
+++ resolved
@@ -4,18 +4,10 @@
 import { MoveCategory, allMoves, MoveTarget, IncrementMovePriorityAttr, applyMoveAttrs } from "./move";
 import { getPokemonNameWithAffix } from "../messages";
 import Pokemon, { HitResult, PokemonMove } from "../field/pokemon";
-<<<<<<< HEAD
-import { MoveEffectPhase, PokemonHealPhase, ShowAbilityPhase, StatStageChangePhase } from "../phases";
-import { StatusEffect } from "./status-effect";
-import { BattlerIndex } from "../battle";
-import { BlockNonDirectDamageAbAttr, ProtectStatAbAttr, applyAbAttrs } from "./ability";
-import { Stat } from "#enums/stat";
-=======
 import { StatusEffect } from "./status-effect";
 import { BattlerIndex } from "../battle";
 import { BlockNonDirectDamageAbAttr, ChangeMovePriorityAbAttr, ProtectStatAbAttr, applyAbAttrs } from "./ability";
-import { BattleStat } from "./battle-stat";
->>>>>>> ae2ab120
+import { Stat } from "#enums/stat";
 import { CommonAnim, CommonBattleAnim } from "./battle-anims";
 import i18next from "i18next";
 import { Abilities } from "#enums/abilities";
@@ -25,7 +17,7 @@
 import { MoveEffectPhase } from "#app/phases/move-effect-phase.js";
 import { PokemonHealPhase } from "#app/phases/pokemon-heal-phase.js";
 import { ShowAbilityPhase } from "#app/phases/show-ability-phase.js";
-import { StatChangePhase } from "#app/phases/stat-change-phase.js";
+import { StatStageChangePhase } from "#app/phases/stat-stage-change-phase.js";
 
 export enum ArenaTagSide {
   BOTH,
