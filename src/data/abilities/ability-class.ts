import { AbilityId } from "#enums/ability-id";
import type { AbAttrCondition } from "#app/@types/ability-types";
import type { AbAttr } from "#app/data/abilities/ab-attrs/ab-attr";
import i18next from "i18next";
import type { Localizable } from "#app/@types/locales";
import type { Constructor } from "#app/utils/common";

export class Ability implements Localizable {
  public id: AbilityId;

  private nameAppend: string;
  public name: string;
  public description: string;
  public generation: number;
  public postSummonPriority: number;
  public isBypassFaint: boolean;
  public isIgnorable: boolean;
  public isSuppressable = true;
  public isCopiable = true;
  public isReplaceable = true;
  public attrs: AbAttr[];
  public conditions: AbAttrCondition[];

<<<<<<< HEAD
  constructor(id: Abilities, generation: number, postSummonPriority = 0) {
=======
  constructor(id: AbilityId, generation: number) {
>>>>>>> aea2c178
    this.id = id;

    this.nameAppend = "";
    this.generation = generation;
    this.postSummonPriority = postSummonPriority;
    this.attrs = [];
    this.conditions = [];

    this.isSuppressable = true;
    this.isCopiable = true;
    this.isReplaceable = true;

    this.localize();
  }

  public get isSwappable(): boolean {
    return this.isCopiable && this.isReplaceable;
  }
  localize(): void {
    const i18nKey = AbilityId[this.id]
      .split("_")
      .filter(f => f)
      .map((f, i) => (i ? `${f[0]}${f.slice(1).toLowerCase()}` : f.toLowerCase()))
      .join("") as string;

    this.name = this.id ? `${i18next.t(`ability:${i18nKey}.name`) as string}${this.nameAppend}` : "";
    this.description = this.id ? (i18next.t(`ability:${i18nKey}.description`) as string) : "";
  }

  /**
   * Get all ability attributes that match `attrType`
   * @param attrType any attribute that extends {@linkcode AbAttr}
   * @returns Array of attributes that match `attrType`, Empty Array if none match.
   */
  getAttrs<T extends AbAttr>(attrType: Constructor<T>): T[] {
    return this.attrs.filter((a): a is T => a instanceof attrType);
  }

  /**
   * Check if an ability has an attribute that matches `attrType`
   * @param attrType any attribute that extends {@linkcode AbAttr}
   * @returns true if the ability has attribute `attrType`
   */
  hasAttr<T extends AbAttr>(attrType: Constructor<T>): boolean {
    return this.attrs.some(attr => attr instanceof attrType);
  }

  attr<T extends Constructor<AbAttr>>(AttrType: T, ...args: ConstructorParameters<T>): Ability {
    const attr = new AttrType(...args);
    this.attrs.push(attr);

    return this;
  }

  conditionalAttr<T extends Constructor<AbAttr>>(
    condition: AbAttrCondition,
    AttrType: T,
    ...args: ConstructorParameters<T>
  ): Ability {
    const attr = new AttrType(...args);
    attr.addCondition(condition);
    this.attrs.push(attr);

    return this;
  }

  bypassFaint(): Ability {
    this.isBypassFaint = true;
    return this;
  }

  ignorable(): Ability {
    this.isIgnorable = true;
    return this;
  }

  unsuppressable(): Ability {
    this.isSuppressable = false;
    return this;
  }

  uncopiable(): Ability {
    this.isCopiable = false;
    return this;
  }

  unreplaceable(): Ability {
    this.isReplaceable = false;
    return this;
  }

  condition(condition: AbAttrCondition): Ability {
    this.conditions.push(condition);

    return this;
  }

  partial(): this {
    this.nameAppend += " (P)";
    return this;
  }

  unimplemented(): this {
    this.nameAppend += " (N)";
    return this;
  }

  /**
   * Internal flag used for developers to document edge cases. When using this, please be sure to document the edge case.
   * @returns the ability
   */
  edgeCase(): this {
    return this;
  }
}<|MERGE_RESOLUTION|>--- conflicted
+++ resolved
@@ -21,11 +21,7 @@
   public attrs: AbAttr[];
   public conditions: AbAttrCondition[];
 
-<<<<<<< HEAD
-  constructor(id: Abilities, generation: number, postSummonPriority = 0) {
-=======
-  constructor(id: AbilityId, generation: number) {
->>>>>>> aea2c178
+  constructor(id: AbilityId, generation: number, postSummonPriority = 0) {
     this.id = id;
 
     this.nameAppend = "";
