/* biome-ignore-start lint/correctness/noUnusedImports: tsdoc imports */
import type { BattleScene } from "#app/battle-scene";
import type { SpeciesFormChangeRevertWeatherFormTrigger } from "#data/form-change-triggers";
/* biome-ignore-end lint/correctness/noUnusedImports: tsdoc imports */

import { applyAbAttrs } from "#abilities/apply-ab-attrs";
import { globalScene } from "#app/global-scene";
import { getPokemonNameWithAffix } from "#app/messages";
import type { EntryHazardTag, SuppressAbilitiesTag } from "#data/arena-tag";
import type { BattlerTag } from "#data/battler-tags";
import { GroundedTag } from "#data/battler-tags";
import { getBerryEffectFunc } from "#data/berry";
import { allAbilities, allMoves } from "#data/data-lists";
import { SpeciesFormChangeAbilityTrigger, SpeciesFormChangeWeatherTrigger } from "#data/form-change-triggers";
import { Gender } from "#data/gender";
import { getPokeballName } from "#data/pokeball";
import { pokemonFormChanges } from "#data/pokemon-forms";
import type { PokemonSpecies } from "#data/pokemon-species";
import { getNonVolatileStatusEffects, getStatusEffectDescriptor, getStatusEffectHealText } from "#data/status-effect";
import { TerrainType } from "#data/terrain";
import type { Weather } from "#data/weather";
import { AbilityId } from "#enums/ability-id";
import { ArenaTagSide } from "#enums/arena-tag-side";
import { ArenaTagType } from "#enums/arena-tag-type";
import { BattleType } from "#enums/battle-type";
import { BattlerIndex } from "#enums/battler-index";
import { BattlerTagLapseType } from "#enums/battler-tag-lapse-type";
import { BattlerTagType } from "#enums/battler-tag-type";
import type { BerryType } from "#enums/berry-type";
import { Command } from "#enums/command";
import { HitResult } from "#enums/hit-result";
import { CommonAnim } from "#enums/move-anims-common";
import { MoveCategory } from "#enums/move-category";
import { MoveFlags } from "#enums/move-flags";
import { MoveId } from "#enums/move-id";
import { MovePhaseTimingModifier } from "#enums/move-phase-timing-modifier";
import { MoveResult } from "#enums/move-result";
import { MoveTarget } from "#enums/move-target";
import { MoveUseMode } from "#enums/move-use-mode";
import { PokemonAnimType } from "#enums/pokemon-anim-type";
import { PokemonType } from "#enums/pokemon-type";
import { SpeciesId } from "#enums/species-id";
import type { BattleStat, EffectiveStat } from "#enums/stat";
import { BATTLE_STATS, EFFECTIVE_STATS, getStatKey, Stat } from "#enums/stat";
import { StatusEffect } from "#enums/status-effect";
import { SwitchType } from "#enums/switch-type";
import { WeatherType } from "#enums/weather-type";
import { BerryUsedEvent } from "#events/battle-scene";
import type { EnemyPokemon, Pokemon } from "#field/pokemon";
import { BerryModifier, HitHealModifier, PokemonHeldItemModifier } from "#modifiers/modifier";
import { BerryModifierType } from "#modifiers/modifier-type";
import { applyMoveAttrs } from "#moves/apply-attrs";
import { noAbilityTypeOverrideMoves } from "#moves/invalid-moves";
import type { Move } from "#moves/move";
import type { PokemonMove } from "#moves/pokemon-move";
import type { StatStageChangePhase } from "#phases/stat-stage-change-phase";
import type {
  AbAttrCondition,
  AbAttrMap,
  AbAttrString,
  PokemonAttackCondition,
  PokemonDefendCondition,
  PokemonStatStageChangeCondition,
} from "#types/ability-types";
import type { Closed, Exact } from "#types/type-helpers";
import type { Constructor } from "#utils/common";
import {
  BooleanHolder,
  coerceArray,
  NumberHolder,
  randSeedFloat,
  randSeedInt,
  randSeedItem,
  toDmgValue,
} from "#utils/common";
import { toCamelCase } from "#utils/strings";
import i18next from "i18next";

/** Bit set for an ability's `bypass faint` flag */
const AB_FLAG_BYPASS_FAINT = 1;
/** Bit set for an ability's `ignorable` flag */
const AB_FLAG_IGNORABLE = 2;
/** Bit set for an ability's `suppressable` flag */
const AB_FLAG_UNSUPPRESSABLE = 4;
/** Bit set for an ability's `uncopiable` flag */
const AB_FLAG_UNCOPIABLE = 8;
/** Bit set for an ability's `unreplaceable` flag */
const AB_FLAG_UNREPLACEABLE = 16;
/** Bit set for an ability's `unimplemented` flag */
const AB_FLAG_UNIMPLEMENTED = 32;
/** Bit set for an ability's `partial` flag */
const AB_FLAG_PARTIAL = 64;

/** Bits set for a swappable ability */
const AB_FLAG_UNSWAPPABLE = AB_FLAG_UNCOPIABLE | AB_FLAG_UNREPLACEABLE;

export class Ability {
  /** The ability's unique identifier */
  public readonly id: AbilityId;
  /** Key used to localize the ability's name */
  private readonly i18nKey: string;
  /** The localized ability name
   * @remarks
   * Includes The (P) or (N) suffix, if the ability is partial/unimplemented
   */
  public get name(): string {
    if (this.id === AbilityId.NONE) {
      return "";
    }
    const name = i18next.t(`ability:${this.i18nKey}.name`);

    // TODO: Make a `getDisplayName` method (or another getter) that puts the (N) and (P) markers after the name
    // Also, consider whether these markers should be localized
    if (this.unimplemented) {
      return name + " (N)";
    }
    if (this.partial) {
      return name + " (P)";
    }
    return name;
  }
  public readonly attrs: readonly AbAttr[];
  public readonly conditions: readonly AbAttrCondition[];

  /** The localized ability description */
  public get description(): string {
    if (this.id === AbilityId.NONE) {
      return "";
    }
    return i18next.t(`ability:${this.i18nKey}.description`);
  }
  /** Whether the retains its effects through a faint */
  public get bypassFaint(): boolean {
    return (this.flags & AB_FLAG_BYPASS_FAINT) !== 0;
  }
  /** Whether the ability is ignorable by mold breaker like effects */
  public get ignorable(): boolean {
    return (this.flags & AB_FLAG_IGNORABLE) !== 0;
  }
  /** Whether the ability can be suppressed by gastro acid and neutralizing gas */
  public get suppressable(): boolean {
    return !(this.flags & AB_FLAG_UNSUPPRESSABLE);
  }
  /** Whether the ability can be copied, such as via trace */
  public get copiable(): boolean {
    return !(this.flags & AB_FLAG_UNCOPIABLE);
  }
  /** Whether the ability can be replaced, such as via entrainment */
  public get replaceable(): boolean {
    return !(this.flags & AB_FLAG_UNREPLACEABLE);
  }
  /** Whether the ability is partially implemented. Mutually exclusive with {@linkcode unimplemented} */
  public get partial(): boolean {
    return (this.flags & AB_FLAG_PARTIAL) !== 0;
  }
  /** Whether the ability is unimplemented. Mutually exclusive with {@linkcode partial} */
  public get unimplemented(): boolean {
    return (this.flags & AB_FLAG_UNIMPLEMENTED) !== 0;
  }
  /** Whether this ability can be swapped via moves like skill swap */
  public get swappable(): boolean {
    return !(this.flags & AB_FLAG_UNSWAPPABLE);
  }

  /** The generation the ability was introduced in */
  public readonly generation: number;

  /** The ability's post summon priority order */
  public readonly postSummonPriority: number;

  /** Holder for the ability's flags */
  protected readonly flags: number;

  private constructor(builder: AbBuilder) {
    this.id = builder.id;
    this.generation = builder.generation;
    this.i18nKey = toCamelCase(AbilityId[this.id]);
    this.flags = builder.flags;
    this.postSummonPriority = builder.postSummonPriority;
    this.attrs = builder.attrs;
    this.conditions = builder.conditions;
  }

  /**
   * Check if an ability has an attribute that matches `attrType`
   * @param attrType - any attribute that extends {@linkcode AbAttr}
   * @returns true if the ability has attribute `attrType`
   */
  hasAttr<T extends AbAttrString>(attrType: T): boolean {
    const targetAttr = AbilityAttrs[attrType];
    if (!targetAttr) {
      return false;
    }
    return this.attrs.some(attr => attr instanceof targetAttr);
  }

  /**
   * Get all ability attributes that match `attrType`
   * @param attrType - any attribute that extends {@linkcode AbAttr}
   * @returns Array of attributes that match `attrType`, Empty Array if none match.
   */
  getAttrs<T extends AbAttrString>(attrType: T): AbAttrMap[T][] {
    const targetAttr = AbilityAttrs[attrType];
    if (!targetAttr) {
      return [];
    }
    // TODO: figure out how to remove the `as AbAttrMap[T][]` cast
    return this.attrs.filter((a): a is AbAttrMap[T] => a instanceof targetAttr) as AbAttrMap[T][];
  }
}

/**
 * Builder class for creating new {@linkcode Ability} instances.
 */
class AbBuilder {
  public readonly id: AbilityId;
  /** The generation the ability was introduced */
  public readonly generation: number;
  public readonly postSummonPriority: number;
  public flags = 0;
  public readonly attrs: AbAttr[] = [];
  public readonly conditions: AbAttrCondition[] = [];

  constructor(id: AbilityId, generation: number, postSummonPriority = 0) {
    this.id = id;
    this.generation = generation;
    this.postSummonPriority = postSummonPriority;
  }

  /**
   * Construct the ability set by this builder
   * @returns A new {@linkcode Ability} instance with the parameters set in this builder.
   */
  public build(): Ability {
    // @ts-expect-error: Typescript doesn't support friend classes, but we only
    // want this builder to be able to create new abilities.
    return new Ability(this);
  }

  /**
   * Create a new {@linkcode AbAttr} instance and add it to this {@linkcode Ability}.
   * @param attrType - The constructor of the {@linkcode AbAttr} to create.
   * @param args - The arguments needed to instantiate the given class.
   * @returns `this`
   */
  attr<T extends Constructor<AbAttr>>(AttrType: T, ...args: ConstructorParameters<T>): this {
    const attr = new AttrType(...args);
    this.attrs.push(attr);

    return this;
  }

  /**
   * Create a new {@linkcode AbAttr} instance with the given condition and add it to this {@linkcode Ability}.
   * Checked before all other conditions, and is unique to the individual {@linkcode AbAttr} being created.
   * @param condition - The {@linkcode AbAttrCondition} to add.
   * @param attrType - The constructor of the {@linkcode AbAttr} to create.
   * @param args - The arguments needed to instantiate the given class.
   * @returns `this`
   */
  conditionalAttr<T extends Constructor<AbAttr>>(
    condition: AbAttrCondition,
    attrType: T,
    ...args: ConstructorParameters<T>
  ): this {
    const attr = new attrType(...args);
    attr.addCondition(condition);
    this.attrs.push(attr);

    return this;
  }

  /**
   * Make this ability trigger even if the user faints.
   * @returns `this`
   * @remarks
   * This is also required for abilities to trigger when revived via Reviver Seed.
   */
  bypassFaint(): this {
    this.flags |= AB_FLAG_BYPASS_FAINT;
    return this;
  }

  /**
   * Make this ability ignorable by effects like {@linkcode MoveId.SUNSTEEL_STRIKE | Sunsteel Strike} or {@linkcode AbilityId.MOLD_BREAKER | Mold Breaker}.
   * @returns `this`
   */
  ignorable(): this {
    this.flags |= AB_FLAG_IGNORABLE;
    return this;
  }

  /**
   * Make this ability unsuppressable by effects like {@linkcode MoveId.GASTRO_ACID | Gastro Acid} or {@linkcode AbilityId.NEUTRALIZING_GAS | Neutralizing Gas}.
   * @returns `this`
   */
  unsuppressable(): this {
    this.flags |= AB_FLAG_UNSUPPRESSABLE;
    return this;
  }

  /**
   * Make this ability uncopiable by effects like {@linkcode MoveId.ROLE_PLAY | Role Play} or {@linkcode AbilityId.TRACE | Trace}.
   * @returns `this`
   */
  uncopiable(): this {
    this.flags |= AB_FLAG_UNCOPIABLE;
    return this;
  }

  /**
   * Make this ability unreplaceable by effects like {@linkcode MoveId.SIMPLE_BEAM | Simple Beam} or {@linkcode MoveId.ENTRAINMENT | Entrainment}.
   * @returns `this`
   */
  unreplaceable(): this {
    this.flags |= AB_FLAG_UNREPLACEABLE;
    return this;
  }

  /**
   * Add a condition for this ability to be applied.
   * Applies to **all** attributes of the given ability.
   * @param condition - The {@linkcode AbAttrCondition} to add
   * @returns `this`
   * @see {@linkcode AbAttr.canApply} for setting conditions per attribute type
   * @see {@linkcode conditionalAttr} for setting individual conditions per attribute instance
   * @todo Review if this is necessary anymore - this is used extremely sparingly
   */
  condition(condition: AbAttrCondition): this {
    this.conditions.push(condition);

    return this;
  }

  /**
   * Mark an ability as partially implemented.
   * Partial abilities are expected to have some of their core functionality implemented, but may lack
   * certain notable features or interactions with other moves or abilities.
   * @returns `this`
   */
  partial(): this {
    this.flags |= AB_FLAG_PARTIAL;
    return this;
  }

  /**
   * Mark an ability as unimplemented.
   * Unimplemented abilities are ones which have _none_ of their basic functionality enabled.
   * @returns `this`
   */
  unimplemented(): this {
    this.flags |= AB_FLAG_UNIMPLEMENTED;
    return this;
  }

  /**
   * Mark an ability as having one or more edge cases.
   * It may lack certain niche interactions with other moves/abilities, but still functions
   * as intended in most cases.
   * Does not show up in game and is solely for internal dev use.
   *
   * When using this, make sure to **document the edge case** (or else this becomes pointless).
   * @returns `this`
   */
  edgeCase(): this {
    return this;
  }
}

/**
 * Base set of parameters passed to every ability attribute's {@linkcode AbAttr.apply | apply} method.
 *
 * Extended by sub-classes to contain additional parameters pertaining to the ability type(s) being triggered.
 */
export interface AbAttrBaseParams {
  /** The pokemon that has the ability being applied */
  readonly pokemon: Pokemon;

  /**
   * Whether the ability's effects are being simulated (for instance, during AI damage calculations).
   *
   * @remarks
   * Used to prevent message flyouts and other effects from being triggered.
   * @defaultValue `false`
   */
  readonly simulated?: boolean;

  /**
   * (For callers of {@linkcode applyAbAttrs}): If provided, **only** apply ability attributes of the passive (true) or active (false).
   *
   * This should almost always be left undefined, as otherwise it will *only* apply attributes of *either* the pokemon's passive (true) or
   * non-passive (false) ability. In almost all cases, you want to apply attributes that are from either.
   *
   * (For implementations of {@linkcode AbAttr}): This will *never* be undefined, and will be `true` if the ability being applied
   * is the pokemon's passive, and `false` otherwise.
   */
  passive?: boolean;
}

export interface AbAttrParamsWithCancel extends AbAttrBaseParams {
  /** Whether the ability application results in the interaction being cancelled */
  readonly cancelled: BooleanHolder;
}

/**
 * Abstract class for all ability attributes.
 *
 * Each {@linkcode Ability} may have any number of individual attributes, each functioning independently from one another.
 */
export abstract class AbAttr {
  /**
   * Whether to show this ability as a flyout when applying its effects.
   * Should be kept in parity with mainline where possible.
   * @defaultValue `true`
   */
  public showAbility = true;
  /** The additional condition associated with this AbAttr, if any. */
  private extraCondition?: AbAttrCondition;

  /**
   * Return whether this attribute is of the given type.
   *
   * @remarks
   * Used to avoid requiring the caller to have imported the specific attribute type, avoiding circular dependencies.
   *
   * @param attr - The attribute to check against
   * @returns Whether the attribute is an instance of the given type
   */
  public is<K extends AbAttrString>(attr: K): this is AbAttrMap[K] {
    const targetAttr = AbilityAttrs[attr];
    if (!targetAttr) {
      return false;
    }
    return this instanceof targetAttr;
  }

  /**
   * @param showAbility - Whether to show this ability as a flyout during battle; default `true`.
   * Should be kept in parity with mainline where possible.
   */
  constructor(showAbility = true) {
    this.showAbility = showAbility;
  }

  /**
   * Apply this attribute's effects without checking conditions.
   *
   * @remarks
   * **Never call this method directly!** \
   * Use {@linkcode applyAbAttrs} instead.
   */
  apply(_params: AbAttrBaseParams): void {}

  /**
   * Return the trigger message to show when this attribute is executed.
   * @param _params - The parameters passed to this attribute's {@linkcode apply} function; must match type exactly
   * @param _abilityName - The name of the current ability.
   * @privateRemarks
   * If more fields are provided than needed, any excess can be discarded using destructuring.
   * @todo Remove `null` from signature in lieu of using an empty string
   */
  getTriggerMessage(_params: Exact<Parameters<this["apply"]>[0]>, _abilityName: string): string | null {
    return null;
  }

  /**
   * Check whether this attribute can have its effects successfully applied.
   * Applies to **all** instances of the given attribute.
   * @param _params - The parameters passed to this attribute's {@linkcode apply} function; must match type exactly
   * @privateRemarks
   * If more fields are provided than needed, any excess can be discarded using destructuring.
   */
  canApply(_params: Exact<Parameters<this["apply"]>[0]>): boolean {
    return true;
  }

  /**
   * Return the additional condition associated with this particular AbAttr instance, if any.
   * @returns The extra condition for this {@linkcode AbAttr}, or `null` if none exist
   * @todo Make this use `undefined` instead of `null`
   * @todo Prevent this from being overridden by sub-classes
   */
  getCondition(): AbAttrCondition | null {
    return this.extraCondition || null;
  }

  addCondition(condition: AbAttrCondition): AbAttr {
    this.extraCondition = condition;
    return this;
  }
}

/**
 * Abstract class for ability attributes that simply cancel an interaction
 *
 * @remarks
 * Abilities that have simple cancel interactions (e.g. {@linkcode BlockRecoilDamageAttr}) can extend this class to reuse the `canApply` and `apply` logic
 */
abstract class CancelInteractionAbAttr extends AbAttr {
  override canApply({ cancelled }: AbAttrParamsWithCancel): boolean {
    return !cancelled.value;
  }

  override apply({ cancelled }: AbAttrParamsWithCancel): void {
    cancelled.value = true;
  }
}

export class BlockRecoilDamageAttr extends CancelInteractionAbAttr {
  private declare readonly _: never;
  constructor() {
    super(false);
  }

  override apply({ cancelled }: AbAttrParamsWithCancel): void {
    cancelled.value = true;
  }
}

export interface DoubleBattleChanceAbAttrParams extends AbAttrBaseParams {
  /** Holder for the chance of a double battle that may be modified by the ability */
  chance: NumberHolder;
}

/**
 * Attribute for abilities that increase the chance of a double battle
 * occurring.
 * @see {@linkcode apply}
 */
export class DoubleBattleChanceAbAttr extends AbAttr {
  private declare readonly _: never;
  constructor() {
    super(false);
  }

  /**
   * Increase the chance of a double battle occurring, storing the result in `chance`
   */
  override apply({ chance }: DoubleBattleChanceAbAttrParams): void {
    // This is divided by 4 as the chance is generated as a number from 0 to chance.value using Utils.randSeedInt
    // A double battle will initiate if the generated number is 0.
    chance.value /= 4;
  }
}

export class PostBattleInitAbAttr extends AbAttr {
  private declare readonly _: never;
}

export class PostBattleInitFormChangeAbAttr extends PostBattleInitAbAttr {
  private formFunc: (p: Pokemon) => number;

  constructor(formFunc: (p: Pokemon) => number) {
    super(false);

    this.formFunc = formFunc;
  }

  override canApply({ pokemon, simulated }: AbAttrBaseParams): boolean {
    const formIndex = this.formFunc(pokemon);
    return formIndex !== pokemon.formIndex && !simulated;
  }

  override apply({ pokemon }: AbAttrBaseParams): void {
    globalScene.triggerPokemonFormChange(pokemon, SpeciesFormChangeAbilityTrigger, false);
  }
}

export class PostTeraFormChangeStatChangeAbAttr extends AbAttr {
  private stats: BattleStat[];
  private stages: number;

  constructor(stats: BattleStat[], stages: number) {
    super();

    this.stats = stats;
    this.stages = stages;
  }

  override apply({ pokemon, simulated }: AbAttrBaseParams): void {
    const statStageChangePhases: StatStageChangePhase[] = [];

    if (!simulated) {
      const phaseManager = globalScene.phaseManager;
      statStageChangePhases.push(
        phaseManager.create("StatStageChangePhase", pokemon.getBattlerIndex(), true, this.stats, this.stages),
      );

      for (const statStageChangePhase of statStageChangePhases) {
        phaseManager.unshiftPhase(statStageChangePhase);
      }
    }
  }
}

/**
 * Clears a specified weather whenever this attribute is called.
 */
export class ClearWeatherAbAttr extends AbAttr {
  // TODO: evaluate why this is a field and constructor parameter even though it is never checked
  private weather: WeatherType[];

  /**
   * @param weather - The weather to be removed
   */
  constructor(weather: WeatherType[]) {
    super(true);

    this.weather = weather;
  }

  /**
   * @param _params - No parameters are used for this attribute.
   */
  override canApply(_params: AbAttrBaseParams): boolean {
    return globalScene.arena.canSetWeather(WeatherType.NONE);
  }

  override apply({ pokemon, simulated }: AbAttrBaseParams): void {
    if (!simulated) {
      globalScene.arena.trySetWeather(WeatherType.NONE, pokemon);
    }
  }
}

/**
 * Clears a specified terrain whenever this attribute is called.
 */
export class ClearTerrainAbAttr extends AbAttr {
  // TODO: evaluate why this is a field and constructor parameter even though it is never checked
  private terrain: TerrainType[];

  /**
   * @param terrain - the terrain to be removed
   */
  constructor(terrain: TerrainType[]) {
    super(true);

    this.terrain = terrain;
  }

  override canApply(_: AbAttrBaseParams): boolean {
    return globalScene.arena.canSetTerrain(TerrainType.NONE);
  }

  public override apply({ pokemon, simulated }: AbAttrBaseParams): void {
    if (!simulated) {
      globalScene.arena.trySetTerrain(TerrainType.NONE, true, pokemon);
    }
  }
}

type PreDefendAbAttrCondition = (pokemon: Pokemon, attacker: Pokemon, move: Move) => boolean;

/**
 * Shared interface for AbAttrs that interact with a move that is being used by or against the user.
 *
 * Often extended by other interfaces to add more parameters.
 * Used, e.g. by {@linkcode PreDefendAbAttr} and {@linkcode PostAttackAbAttr}
 */
export interface AugmentMoveInteractionAbAttrParams extends AbAttrBaseParams {
  /** The move used by (or against, for defend attributes) the pokemon with the ability */
  move: Move;
  /** The pokemon on the other side of the interaction */
  opponent: Pokemon;
}

/**
 * Shared interface for parameters of several {@linkcode PreDefendAbAttr} ability attributes that modify damage.
 */
export interface PreDefendModifyDamageAbAttrParams extends AugmentMoveInteractionAbAttrParams {
  /** Holder for the amount of damage that will be dealt by a move */
  damage: NumberHolder;
}

/**
 * Class for abilities that apply effects before the defending Pokemon takes damage.
 *
 * ⚠️ This attribute must not be called via `applyAbAttrs` as its subclasses violate the Liskov Substitution Principle.
 */
export abstract class PreDefendAbAttr extends AbAttr {
  private declare readonly _: never;
}

export class PreDefendFullHpEndureAbAttr extends PreDefendAbAttr {
  override canApply({ pokemon, damage }: PreDefendModifyDamageAbAttrParams): boolean {
    return (
      pokemon.isFullHp() // Checks if pokemon has wonder_guard (which forces 1hp)
      && pokemon.getMaxHp() > 1 // Damage >= hp
      && damage.value >= pokemon.hp // Cannot apply if the pokemon already has sturdy from some other source
      && !pokemon.getTag(BattlerTagType.STURDY)
    );
  }

  override apply({ pokemon, simulated }: PreDefendModifyDamageAbAttrParams): void {
    if (!simulated) {
      pokemon.addTag(BattlerTagType.STURDY, 1);
    }
  }
}

export class BlockItemTheftAbAttr extends CancelInteractionAbAttr {
  getTriggerMessage({ pokemon }: AbAttrBaseParams, abilityName: string) {
    return i18next.t("abilityTriggers:blockItemTheft", {
      pokemonNameWithAffix: getPokemonNameWithAffix(pokemon),
      abilityName,
    });
  }
}

export interface StabBoostAbAttrParams extends AbAttrBaseParams {
  /** Holds the resolved STAB multiplier after ability application */
  multiplier: NumberHolder;
}

export class StabBoostAbAttr extends AbAttr {
  constructor() {
    super(false);
  }

  override canApply({ multiplier }: StabBoostAbAttrParams): boolean {
    return multiplier.value > 1;
  }

  override apply({ multiplier }: StabBoostAbAttrParams): void {
    multiplier.value += 0.5;
  }
}

export class ReceivedMoveDamageMultiplierAbAttr extends PreDefendAbAttr {
  protected condition: PokemonDefendCondition;
  private damageMultiplier: number;

  constructor(condition: PokemonDefendCondition, damageMultiplier: number, showAbility = false) {
    super(showAbility);

    this.condition = condition;
    this.damageMultiplier = damageMultiplier;
  }

  override canApply({ pokemon, opponent: attacker, move }: PreDefendModifyDamageAbAttrParams): boolean {
    return this.condition(pokemon, attacker, move);
  }

  override apply({ damage }: PreDefendModifyDamageAbAttrParams): void {
    damage.value = toDmgValue(damage.value * this.damageMultiplier);
  }
}

/**
 * Reduces the damage dealt to an allied Pokemon. Used by Friend Guard.
 */
export class AlliedFieldDamageReductionAbAttr extends PreDefendAbAttr {
  private damageMultiplier: number;

  constructor(damageMultiplier: number) {
    super();
    this.damageMultiplier = damageMultiplier;
  }

  /**
   * Apply the damage reduction multiplier to the damage value.
   */
  override apply({ damage }: PreDefendModifyDamageAbAttrParams): void {
    damage.value = toDmgValue(damage.value * this.damageMultiplier);
  }
}

export class ReceivedTypeDamageMultiplierAbAttr extends ReceivedMoveDamageMultiplierAbAttr {
  constructor(moveType: PokemonType, damageMultiplier: number) {
    super((_target, user, move) => user.getMoveType(move) === moveType, damageMultiplier, false);
  }
}

/**
 * Shared interface used by several {@linkcode PreDefendAbAttr} abilities that influence the computed type effectiveness
 */
export interface TypeMultiplierAbAttrParams extends AugmentMoveInteractionAbAttrParams {
  /** Holds the type multiplier of an attack. In the case of an immunity, this value will be set to `0`. */
  typeMultiplier: NumberHolder;
  /** Its particular meaning depends on the ability attribute, though usually means that the "no effect" message should not be played */
  cancelled: BooleanHolder;
}

/**
 * Determines whether a Pokemon is immune to a move because of an ability.
 */
export class TypeImmunityAbAttr extends PreDefendAbAttr {
  private immuneType: PokemonType | null;
  private condition: AbAttrCondition | null;

  // TODO: Change `NonSuperEffectiveImmunityAbAttr` to not pass `null` as immune type
  constructor(immuneType: PokemonType | null, condition?: AbAttrCondition) {
    super(true);

    this.immuneType = immuneType;
    this.condition = condition ?? null;
  }

  override canApply({ move, opponent: attacker, pokemon }: TypeMultiplierAbAttrParams): boolean {
    return (
      ![MoveTarget.BOTH_SIDES, MoveTarget.ENEMY_SIDE, MoveTarget.USER_SIDE].includes(move.moveTarget)
      && attacker !== pokemon
      && attacker.getMoveType(move) === this.immuneType
    );
  }

  override apply({ typeMultiplier }: TypeMultiplierAbAttrParams): void {
    typeMultiplier.value = 0;
  }

  getImmuneType(): PokemonType | null {
    return this.immuneType;
  }

  override getCondition(): AbAttrCondition | null {
    return this.condition;
  }
}

export class AttackTypeImmunityAbAttr extends TypeImmunityAbAttr {
  // biome-ignore lint/complexity/noUselessConstructor: Changes the type of `immuneType`
  constructor(immuneType: PokemonType, condition?: AbAttrCondition) {
    super(immuneType, condition);
  }

  override canApply(params: TypeMultiplierAbAttrParams): boolean {
    const { move } = params;
    return (
      move.category !== MoveCategory.STATUS
      && !move.hasAttr("NeutralDamageAgainstFlyingTypeMultiplierAttr")
      && super.canApply(params)
    );
  }
}

export class TypeImmunityHealAbAttr extends TypeImmunityAbAttr {
  // biome-ignore lint/complexity/noUselessConstructor: Changes the type of `immuneType`
  constructor(immuneType: PokemonType) {
    super(immuneType);
  }

  override apply(params: TypeMultiplierAbAttrParams): void {
    super.apply(params);
    const { pokemon, cancelled, simulated, passive } = params;
    if (!pokemon.isFullHp() && !simulated) {
      const abilityName = (!passive ? pokemon.getAbility() : pokemon.getPassiveAbility()).name;
      globalScene.phaseManager.unshiftNew(
        "PokemonHealPhase",
        pokemon.getBattlerIndex(),
        toDmgValue(pokemon.getMaxHp() / 4),
        i18next.t("abilityTriggers:typeImmunityHeal", {
          pokemonNameWithAffix: getPokemonNameWithAffix(pokemon),
          abilityName,
        }),
        true,
      );
      cancelled.value = true; // Suppresses "No Effect" message
    }
  }
}

class TypeImmunityStatStageChangeAbAttr extends TypeImmunityAbAttr {
  private stat: BattleStat;
  private stages: number;

  constructor(immuneType: PokemonType, stat: BattleStat, stages: number, condition?: AbAttrCondition) {
    super(immuneType, condition);

    this.stat = stat;
    this.stages = stages;
  }

  override apply(params: TypeMultiplierAbAttrParams): void {
    const { cancelled, simulated, pokemon } = params;
    super.apply(params);
    cancelled.value = true; // Suppresses "No Effect" message
    if (!simulated) {
      globalScene.phaseManager.unshiftNew(
        "StatStageChangePhase",
        pokemon.getBattlerIndex(),
        true,
        [this.stat],
        this.stages,
      );
    }
  }
}

class TypeImmunityAddBattlerTagAbAttr extends TypeImmunityAbAttr {
  private tagType: BattlerTagType;
  private turnCount: number;

  constructor(immuneType: PokemonType, tagType: BattlerTagType, turnCount: number, condition?: AbAttrCondition) {
    super(immuneType, condition);

    this.tagType = tagType;
    this.turnCount = turnCount;
  }

  override apply(params: TypeMultiplierAbAttrParams): void {
    const { cancelled, simulated, pokemon } = params;
    super.apply(params);
    cancelled.value = true; // Suppresses "No Effect" message
    if (!simulated) {
      pokemon.addTag(this.tagType, this.turnCount, undefined, pokemon.id);
    }
  }
}

export class NonSuperEffectiveImmunityAbAttr extends TypeImmunityAbAttr {
  constructor(condition?: AbAttrCondition) {
    super(null, condition);
  }

  override canApply({ move, typeMultiplier }: TypeMultiplierAbAttrParams): boolean {
    return move.is("AttackMove") && typeMultiplier.value < 2;
  }

  override apply({ typeMultiplier, cancelled }: TypeMultiplierAbAttrParams): void {
    cancelled.value = true; // Suppresses "No Effect" message
    typeMultiplier.value = 0;
  }

  getTriggerMessage({ pokemon }: TypeMultiplierAbAttrParams, abilityName: string): string {
    return i18next.t("abilityTriggers:nonSuperEffectiveImmunity", {
      pokemonNameWithAffix: getPokemonNameWithAffix(pokemon),
      abilityName,
    });
  }
}

/**
 * Attribute implementing the effects of {@link https://bulbapedia.bulbagarden.net/wiki/Tera_Shell_(Ability) | Tera Shell}
 * When the source is at full HP, incoming attacks will have a maximum 0.5x type effectiveness multiplier.
 */
export class FullHpResistTypeAbAttr extends PreDefendAbAttr {
  /**
   * Allow application if the pokemon with the ability is at full hp and the mvoe is not fixed damage
   */
  override canApply({ typeMultiplier, move, pokemon }: TypeMultiplierAbAttrParams): boolean {
    return (
      typeMultiplier instanceof NumberHolder
      && !move?.hasAttr("FixedDamageAttr")
      && pokemon.isFullHp()
      && typeMultiplier.value > 0.5
    );
  }

  /**
   * Reduce the type multiplier to 0.5 if the source is at full HP.
   */
  override apply({ typeMultiplier, pokemon }: TypeMultiplierAbAttrParams): void {
    typeMultiplier.value = 0.5;
    pokemon.turnData.moveEffectiveness = 0.5;
  }

  getTriggerMessage({ pokemon }: TypeMultiplierAbAttrParams, _abilityName: string): string {
    return i18next.t("abilityTriggers:fullHpResistType", {
      pokemonNameWithAffix: getPokemonNameWithAffix(pokemon),
    });
  }
}

export interface FieldPriorityMoveImmunityAbAttrParams extends AugmentMoveInteractionAbAttrParams {
  /** Holds whether the pokemon is immune to the move being used */
  cancelled: BooleanHolder;
}

export class FieldPriorityMoveImmunityAbAttr extends PreDefendAbAttr {
  override canApply({ move, opponent: attacker, cancelled }: FieldPriorityMoveImmunityAbAttrParams): boolean {
    return (
      !cancelled.value
      && !(move.moveTarget === MoveTarget.USER || move.moveTarget === MoveTarget.NEAR_ALLY)
      && move.getPriority(attacker) > 0
      && !move.isMultiTarget()
    );
  }

  override apply({ cancelled }: FieldPriorityMoveImmunityAbAttrParams): void {
    cancelled.value = true;
  }
}

export interface MoveImmunityAbAttrParams extends AugmentMoveInteractionAbAttrParams {
  /** Holds whether the standard "no effect" message (due to a type-based immunity) should be suppressed */
  cancelled: BooleanHolder;
}
// TODO: Consider examining whether this move immunity ability attribute
// can be merged with the MoveTypeMultiplierAbAttr in some way.
export class MoveImmunityAbAttr extends PreDefendAbAttr {
  private immuneCondition: PreDefendAbAttrCondition;

  constructor(immuneCondition: PreDefendAbAttrCondition) {
    super(true);

    this.immuneCondition = immuneCondition;
  }

  override canApply({ pokemon, opponent: attacker, move, cancelled }: MoveImmunityAbAttrParams): boolean {
    return !cancelled.value && this.immuneCondition(pokemon, attacker, move);
  }

  override apply({ cancelled }: MoveImmunityAbAttrParams): void {
    cancelled.value = true;
  }

  override getTriggerMessage({ pokemon }: MoveImmunityAbAttrParams, _abilityName: string): string {
    return i18next.t("abilityTriggers:moveImmunity", { pokemonNameWithAffix: getPokemonNameWithAffix(pokemon) });
  }
}

export interface PreDefendModifyAccAbAttrParams extends AugmentMoveInteractionAbAttrParams {
  /** Holds the accuracy of the move after the ability is applied */
  accuracy: NumberHolder;
}

/**
 * Reduces the accuracy of status moves used against the Pokémon with this ability to 50%.
 * Used by Wonder Skin.
 */
export class WonderSkinAbAttr extends PreDefendAbAttr {
  constructor() {
    super(false);
  }

  override canApply({ move, accuracy }: PreDefendModifyAccAbAttrParams): boolean {
    return move.category === MoveCategory.STATUS && accuracy.value >= 50;
  }

  override apply({ accuracy }: PreDefendModifyAccAbAttrParams): void {
    accuracy.value = 50;
  }
}

export class MoveImmunityStatStageChangeAbAttr extends MoveImmunityAbAttr {
  private stat: BattleStat;
  private stages: number;

  constructor(immuneCondition: PreDefendAbAttrCondition, stat: BattleStat, stages: number) {
    super(immuneCondition);
    this.stat = stat;
    this.stages = stages;
  }

  override canApply(params: MoveImmunityAbAttrParams): boolean {
    // TODO: Evaluate whether it makes sense to check against simulated here.
    // We likely want to check 'simulated' when the apply method enqueues the phase
    return !params.simulated && super.canApply(params);
  }

  override apply(params: MoveImmunityAbAttrParams): void {
    super.apply(params);
    // TODO: We probably should not unshift the phase if this is simulated
    globalScene.phaseManager.unshiftNew(
      "StatStageChangePhase",
      params.pokemon.getBattlerIndex(),
      true,
      [this.stat],
      this.stages,
    );
  }
}

/**
 * Shared parameters for ability attributes that apply an effect after move was used by or against the the user.
 */
export interface PostMoveInteractionAbAttrParams extends AugmentMoveInteractionAbAttrParams {
  /** Stores the hit result of the move used in the interaction */
  readonly hitResult: HitResult;
  /** The amount of damage dealt in the interaction */
  readonly damage: number;
}

export class PostDefendAbAttr extends AbAttr {
  private declare readonly _: never;
  override canApply(_params: PostMoveInteractionAbAttrParams): boolean {
    return true;
  }
  override apply(_params: PostMoveInteractionAbAttrParams): void {}
}

/** Class for abilities that make drain moves deal damage to user instead of healing them. */
export class ReverseDrainAbAttr extends PostDefendAbAttr {
<<<<<<< HEAD
  private attacker: Pokemon;
  override canApplyPostDefend(
    _pokemon: Pokemon,
    _passive: boolean,
    simulated: boolean,
    attacker: Pokemon,
    move: Move,
    _hitResult: HitResult | null,
    _args: any[],
  ): boolean {
    const cancelled = new BooleanHolder(false);
    applyAbAttrs("BlockNonDirectDamageAbAttr", attacker, cancelled, simulated);
    this.attacker = attacker;
    return !cancelled.value && move.hasAttr("HitHealAttr");
  }

  override applyPostDefend(
    pokemon: Pokemon,
    _passive: boolean,
    _simulated: boolean,
    attacker: Pokemon,
    move: Move,
    _hitResult: HitResult | null,
    _args: any[],
  ): void {
    const damageAmount = move.getAttrs<"HitHealAttr">("HitHealAttr")[0].getHealAmount(attacker, pokemon);
    pokemon.turnData.damageTaken += damageAmount;
    globalScene.phaseManager.unshiftNew(
      "PokemonHealPhase",
      attacker.getBattlerIndex(),
      -damageAmount,
      null,
      false,
      true,
    );
  }

  public override getTriggerMessage(_pokemon: Pokemon, _abilityName: string, ..._args: any[]): string | null {
    return i18next.t("abilityTriggers:reverseDrain", { pokemonNameWithAffix: getPokemonNameWithAffix(this.attacker) });
=======
  override canApply({ move }: PostMoveInteractionAbAttrParams): boolean {
    return move.hasAttr("HitHealAttr");
  }

  /**
   * Determines if a damage and draining move was used to check if this ability should stop the healing.
   * Examples include: Absorb, Draining Kiss, Bitter Blade, etc.
   * Also displays a message to show this ability was activated.
   */
  override apply({ simulated, opponent: attacker }: PostMoveInteractionAbAttrParams): void {
    if (!simulated) {
      globalScene.phaseManager.queueMessage(
        i18next.t("abilityTriggers:reverseDrain", { pokemonNameWithAffix: getPokemonNameWithAffix(attacker) }),
      );
    }
>>>>>>> 219cfb04
  }
}

export class PostDefendStatStageChangeAbAttr extends PostDefendAbAttr {
  private condition: PokemonDefendCondition;
  private stat: BattleStat;
  private stages: number;
  private selfTarget: boolean;
  private allOthers: boolean;

  constructor(
    condition: PokemonDefendCondition,
    stat: BattleStat,
    stages: number,
    selfTarget = true,
    allOthers = false,
  ) {
    super(true);

    this.condition = condition;
    this.stat = stat;
    this.stages = stages;
    this.selfTarget = selfTarget;
    this.allOthers = allOthers;
  }

  override canApply({ pokemon, opponent: attacker, move }: PostMoveInteractionAbAttrParams): boolean {
    return this.condition(pokemon, attacker, move);
  }

  override apply({ simulated, pokemon, opponent: attacker }: PostMoveInteractionAbAttrParams): void {
    if (simulated) {
      return;
    }

    if (this.allOthers) {
      const ally = pokemon.getAlly();
      const otherPokemon = ally != null ? pokemon.getOpponents().concat([ally]) : pokemon.getOpponents();
      for (const other of otherPokemon) {
        globalScene.phaseManager.unshiftNew(
          "StatStageChangePhase",
          other.getBattlerIndex(),
          false,
          [this.stat],
          this.stages,
        );
      }
    } else {
      globalScene.phaseManager.unshiftNew(
        "StatStageChangePhase",
        (this.selfTarget ? pokemon : attacker).getBattlerIndex(),
        this.selfTarget,
        [this.stat],
        this.stages,
      );
    }
  }
}

export class PostDefendHpGatedStatStageChangeAbAttr extends PostDefendAbAttr {
  private condition: PokemonDefendCondition;
  private hpGate: number;
  private stats: BattleStat[];
  private stages: number;
  private selfTarget: boolean;

  constructor(
    condition: PokemonDefendCondition,
    hpGate: number,
    stats: BattleStat[],
    stages: number,
    selfTarget = true,
  ) {
    super(true);

    this.condition = condition;
    this.hpGate = hpGate;
    this.stats = stats;
    this.stages = stages;
    this.selfTarget = selfTarget;
  }

  override canApply({ pokemon, opponent: attacker, move }: PostMoveInteractionAbAttrParams): boolean {
    const hpGateFlat: number = Math.ceil(pokemon.getMaxHp() * this.hpGate);
    const lastAttackReceived = pokemon.turnData.attacksReceived.at(-1);
    const damageReceived = lastAttackReceived?.damage ?? 0;
    return (
      this.condition(pokemon, attacker, move) && pokemon.hp <= hpGateFlat && pokemon.hp + damageReceived > hpGateFlat
    );
  }

  override apply({ simulated, pokemon, opponent }: PostMoveInteractionAbAttrParams): void {
    if (!simulated) {
      globalScene.phaseManager.unshiftNew(
        "StatStageChangePhase",
        (this.selfTarget ? pokemon : opponent).getBattlerIndex(),
        true,
        this.stats,
        this.stages,
      );
    }
  }
}

export class PostDefendApplyArenaTrapTagAbAttr extends PostDefendAbAttr {
  private condition: PokemonDefendCondition;
  private arenaTagType: ArenaTagType;

  constructor(condition: PokemonDefendCondition, tagType: ArenaTagType) {
    super(true);

    this.condition = condition;
    this.arenaTagType = tagType;
  }

  override canApply({ pokemon, opponent: attacker, move }: PostMoveInteractionAbAttrParams): boolean {
    const tag = globalScene.arena.getTag(this.arenaTagType) as EntryHazardTag;
    return (
      this.condition(pokemon, attacker, move)
      && (!globalScene.arena.getTag(this.arenaTagType) || tag.layers < tag.maxLayers)
    );
  }

  override apply({ simulated, pokemon }: PostMoveInteractionAbAttrParams): void {
    if (!simulated) {
      globalScene.arena.addTag(
        this.arenaTagType,
        0,
        undefined,
        pokemon.id,
        pokemon.isPlayer() ? ArenaTagSide.ENEMY : ArenaTagSide.PLAYER,
      );
    }
  }
}

export class PostDefendApplyBattlerTagAbAttr extends PostDefendAbAttr {
  private condition: PokemonDefendCondition;
  private tagType: BattlerTagType;
  constructor(condition: PokemonDefendCondition, tagType: BattlerTagType) {
    super(true);

    this.condition = condition;
    this.tagType = tagType;
  }

  override canApply({ pokemon, opponent: attacker, move }: PostMoveInteractionAbAttrParams): boolean {
    return this.condition(pokemon, attacker, move);
  }

  override apply({ simulated, pokemon, move }: PostMoveInteractionAbAttrParams): void {
    if (!pokemon.getTag(this.tagType) && !simulated) {
      pokemon.addTag(this.tagType, undefined, undefined, pokemon.id);
      globalScene.phaseManager.queueMessage(
        i18next.t("abilityTriggers:windPowerCharged", {
          pokemonName: getPokemonNameWithAffix(pokemon),
          moveName: move.name,
        }),
      );
    }
  }
}

export class PostDefendTypeChangeAbAttr extends PostDefendAbAttr {
  private type: PokemonType;

  override canApply({
    opponent: attacker,
    move,
    pokemon,
    hitResult,
    simulated,
  }: PostMoveInteractionAbAttrParams): boolean {
    this.type = attacker.getMoveType(move);
    const pokemonTypes = pokemon.getTypes(true);
    return hitResult < HitResult.NO_EFFECT && (simulated || pokemonTypes.length !== 1 || pokemonTypes[0] !== this.type);
  }

  override apply({ pokemon, opponent: attacker, move }: PostMoveInteractionAbAttrParams): void {
    const type = attacker.getMoveType(move);
    pokemon.summonData.types = [type];
  }

  override getTriggerMessage({ pokemon }: PostMoveInteractionAbAttrParams, abilityName: string): string {
    return i18next.t("abilityTriggers:postDefendTypeChange", {
      pokemonNameWithAffix: getPokemonNameWithAffix(pokemon),
      abilityName,
      typeName: i18next.t(`pokemonInfo:type.${toCamelCase(PokemonType[this.type])}`),
    });
  }
}

export class PostDefendTerrainChangeAbAttr extends PostDefendAbAttr {
  private terrainType: TerrainType;

  constructor(terrainType: TerrainType) {
    super();

    this.terrainType = terrainType;
  }

  override canApply({ hitResult }: PostMoveInteractionAbAttrParams): boolean {
    return hitResult < HitResult.NO_EFFECT && globalScene.arena.canSetTerrain(this.terrainType);
  }

  override apply({ simulated, pokemon }: PostMoveInteractionAbAttrParams): void {
    if (!simulated) {
      globalScene.arena.trySetTerrain(this.terrainType, false, pokemon);
    }
  }
}

export class PostDefendContactApplyStatusEffectAbAttr extends PostDefendAbAttr {
  private chance: number;
  private effects: StatusEffect[];

  constructor(chance: number, ...effects: StatusEffect[]) {
    super(true);

    this.chance = chance;
    this.effects = effects;
  }

  override canApply({ pokemon, move, opponent: attacker }: PostMoveInteractionAbAttrParams): boolean {
    const effect =
      this.effects.length === 1 ? this.effects[0] : this.effects[pokemon.randBattleSeedInt(this.effects.length)];
    return (
      move.doesFlagEffectApply({ flag: MoveFlags.MAKES_CONTACT, user: attacker, target: pokemon })
      && !attacker.status
      && (this.chance === -1 || pokemon.randBattleSeedInt(100) < this.chance)
      && attacker.canSetStatus(effect, true, false, pokemon)
    );
  }

  override apply({ opponent: attacker, pokemon }: PostMoveInteractionAbAttrParams): void {
    // TODO: Probably want to check against simulated here
    const effect =
      this.effects.length === 1 ? this.effects[0] : this.effects[pokemon.randBattleSeedInt(this.effects.length)];
    attacker.trySetStatus(effect, pokemon);
  }
}

export class EffectSporeAbAttr extends PostDefendContactApplyStatusEffectAbAttr {
  constructor() {
    super(10, StatusEffect.POISON, StatusEffect.PARALYSIS, StatusEffect.SLEEP);
  }

  override canApply(params: PostMoveInteractionAbAttrParams): boolean {
    const attacker = params.opponent;
    return !(attacker.isOfType(PokemonType.GRASS) || attacker.hasAbility(AbilityId.OVERCOAT)) && super.canApply(params);
  }
}

export class PostDefendContactApplyTagChanceAbAttr extends PostDefendAbAttr {
  private chance: number;
  private tagType: BattlerTagType;
  private turnCount: number | undefined;

  constructor(chance: number, tagType: BattlerTagType, turnCount?: number) {
    super();

    this.tagType = tagType;
    this.chance = chance;
    this.turnCount = turnCount;
  }

  override canApply({ move, pokemon, opponent }: PostMoveInteractionAbAttrParams): boolean {
    return (
      move.doesFlagEffectApply({ flag: MoveFlags.MAKES_CONTACT, user: opponent, target: pokemon })
      && pokemon.randBattleSeedInt(100) < this.chance
      && opponent.canAddTag(this.tagType)
    );
  }

  override apply({ pokemon, simulated, opponent, move }: PostMoveInteractionAbAttrParams): void {
    if (!simulated) {
      opponent.addTag(this.tagType, this.turnCount, move.id, pokemon.id);
    }
  }
}

/**
 * Set stat stages when the user gets hit by a critical hit
 *
 * @privateRemarks
 * It is the responsibility of the caller to ensure that this ability attribute is only applied
 * when the user has been hit by a critical hit; such an event is not checked here.
 *
 * @sealed
 */
export class PostReceiveCritStatStageChangeAbAttr extends AbAttr {
  private stat: BattleStat;
  private stages: number;

  constructor(stat: BattleStat, stages: number) {
    super();

    this.stat = stat;
    this.stages = stages;
  }

  override apply({ simulated, pokemon }: PostMoveInteractionAbAttrParams): void {
    if (!simulated) {
      globalScene.phaseManager.unshiftNew(
        "StatStageChangePhase",
        pokemon.getBattlerIndex(),
        true,
        [this.stat],
        this.stages,
      );
    }
  }
}

export class PostDefendContactDamageAbAttr extends PostDefendAbAttr {
  private damageRatio: number;

  constructor(damageRatio: number) {
    super();

    this.damageRatio = damageRatio;
  }

  override canApply({ simulated, move, opponent: attacker, pokemon }: PostMoveInteractionAbAttrParams): boolean {
    return (
      !simulated
      && move.doesFlagEffectApply({ flag: MoveFlags.MAKES_CONTACT, user: attacker, target: pokemon })
      && !attacker.hasAbilityWithAttr("BlockNonDirectDamageAbAttr")
    );
  }

  override apply({ opponent: attacker }: PostMoveInteractionAbAttrParams): void {
    attacker.damageAndUpdate(toDmgValue(attacker.getMaxHp() * (1 / this.damageRatio)), { result: HitResult.INDIRECT });
    attacker.turnData.damageTaken += toDmgValue(attacker.getMaxHp() * (1 / this.damageRatio));
  }

  override getTriggerMessage({ pokemon }: PostMoveInteractionAbAttrParams, abilityName: string): string {
    return i18next.t("abilityTriggers:postDefendContactDamage", {
      pokemonNameWithAffix: getPokemonNameWithAffix(pokemon),
      abilityName,
    });
  }
}
/**
 * This ability applies the Perish Song tag to the attacking pokemon
 * and the defending pokemon if the move makes physical contact and neither pokemon
 * already has the Perish Song tag.
 */
export class PostDefendPerishSongAbAttr extends PostDefendAbAttr {
  private turns: number;

  constructor(turns: number) {
    super();

    this.turns = turns;
  }

  override canApply({ move, opponent: attacker, pokemon }: PostMoveInteractionAbAttrParams): boolean {
    return (
      move.doesFlagEffectApply({ flag: MoveFlags.MAKES_CONTACT, user: attacker, target: pokemon })
      && !attacker.getTag(BattlerTagType.PERISH_SONG)
    );
  }

  override apply({ simulated, opponent: attacker, pokemon }: PostMoveInteractionAbAttrParams): void {
    if (!simulated) {
      attacker.addTag(BattlerTagType.PERISH_SONG, this.turns);
      pokemon.addTag(BattlerTagType.PERISH_SONG, this.turns);
    }
  }

  override getTriggerMessage({ pokemon }: PostMoveInteractionAbAttrParams, abilityName: string): string {
    return i18next.t("abilityTriggers:perishBody", {
      pokemonName: getPokemonNameWithAffix(pokemon),
      abilityName,
    });
  }
}

export class PostDefendWeatherChangeAbAttr extends PostDefendAbAttr {
  private weatherType: WeatherType;
  protected condition?: PokemonDefendCondition;

  constructor(weatherType: WeatherType, condition?: PokemonDefendCondition) {
    super();

    this.weatherType = weatherType;
    this.condition = condition;
  }

  override canApply({ pokemon, opponent: attacker, move }: PostMoveInteractionAbAttrParams): boolean {
    return (
      !(this.condition && !this.condition(pokemon, attacker, move))
      && !globalScene.arena.weather?.isImmutable()
      && globalScene.arena.canSetWeather(this.weatherType)
    );
  }

  override apply({ simulated, pokemon }: PostMoveInteractionAbAttrParams): void {
    if (!simulated) {
      globalScene.arena.trySetWeather(this.weatherType, pokemon);
    }
  }
}

export class PostDefendAbilitySwapAbAttr extends PostDefendAbAttr {
  override canApply({ move, opponent: attacker, pokemon }: PostMoveInteractionAbAttrParams): boolean {
    return (
      move.doesFlagEffectApply({ flag: MoveFlags.MAKES_CONTACT, user: attacker, target: pokemon })
      && attacker.getAbility().swappable
    );
  }

  override apply({ simulated, opponent: attacker, pokemon }: PostMoveInteractionAbAttrParams): void {
    if (!simulated) {
      const tempAbility = attacker.getAbility();
      attacker.setTempAbility(pokemon.getAbility());
      pokemon.setTempAbility(tempAbility);
    }
  }

  override getTriggerMessage({ pokemon }: PostMoveInteractionAbAttrParams, _abilityName: string): string {
    return i18next.t("abilityTriggers:postDefendAbilitySwap", {
      pokemonNameWithAffix: getPokemonNameWithAffix(pokemon),
    });
  }
}

export class PostDefendAbilityGiveAbAttr extends PostDefendAbAttr {
  private ability: AbilityId;

  constructor(ability: AbilityId) {
    super();
    this.ability = ability;
  }

  override canApply({ move, opponent: attacker, pokemon }: PostMoveInteractionAbAttrParams): boolean {
    return (
      move.doesFlagEffectApply({ flag: MoveFlags.MAKES_CONTACT, user: attacker, target: pokemon })
      && attacker.getAbility().suppressable
      && !attacker.getAbility().hasAttr("PostDefendAbilityGiveAbAttr")
    );
  }

  override apply({ simulated, opponent: attacker }: PostMoveInteractionAbAttrParams): void {
    if (!simulated) {
      attacker.setTempAbility(allAbilities[this.ability]);
    }
  }

  override getTriggerMessage({ pokemon }: PostMoveInteractionAbAttrParams, abilityName: string): string {
    return i18next.t("abilityTriggers:postDefendAbilityGive", {
      pokemonNameWithAffix: getPokemonNameWithAffix(pokemon),
      abilityName,
    });
  }
}

export class PostDefendMoveDisableAbAttr extends PostDefendAbAttr {
  private chance: number;
  private attacker: Pokemon;

  constructor(chance: number) {
    super();

    this.chance = chance;
  }

  override canApply({ move, opponent: attacker, pokemon }: PostMoveInteractionAbAttrParams): boolean {
    return (
      attacker.getTag(BattlerTagType.DISABLED) == null
      && move.doesFlagEffectApply({ flag: MoveFlags.MAKES_CONTACT, user: attacker, target: pokemon })
      && (this.chance === -1 || pokemon.randBattleSeedInt(100) < this.chance)
    );
  }

  override apply({ simulated, opponent: attacker, pokemon }: PostMoveInteractionAbAttrParams): void {
    if (!simulated) {
      this.attacker = attacker;
      this.attacker.addTag(BattlerTagType.DISABLED, 4, 0, pokemon.id);
    }
  }
}

export interface PostStatStageChangeAbAttrParams extends AbAttrBaseParams {
  /** The stats that were changed */
  stats: BattleStat[];
  /** The amount of stages that the stats changed by */
  stages: number;
  /** Whether the source of the stat stages were from the user's own move */
  selfTarget: boolean;
}

export class PostStatStageChangeAbAttr extends AbAttr {
  private declare readonly _: never;

  override canApply(_params: Closed<PostStatStageChangeAbAttrParams>) {
    return true;
  }

  override apply(_params: Closed<PostStatStageChangeAbAttrParams>) {}
}

export class PostStatStageChangeStatStageChangeAbAttr extends PostStatStageChangeAbAttr {
  private condition: PokemonStatStageChangeCondition;
  private statsToChange: BattleStat[];
  private stages: number;

  constructor(condition: PokemonStatStageChangeCondition, statsToChange: BattleStat[], stages: number) {
    super(true);

    this.condition = condition;
    this.statsToChange = statsToChange;
    this.stages = stages;
  }

  override canApply({ pokemon, stats, stages, selfTarget }: PostStatStageChangeAbAttrParams): boolean {
    return this.condition(pokemon, stats, stages) && !selfTarget;
  }

  /**
   * Add additional stat changes when one of the pokemon's own stats change
   */
  override apply({ simulated, pokemon }: PostStatStageChangeAbAttrParams): void {
    if (!simulated) {
      globalScene.phaseManager.unshiftNew(
        "StatStageChangePhase",
        pokemon.getBattlerIndex(),
        true,
        this.statsToChange,
        this.stages,
      );
    }
  }
}

export abstract class PreAttackAbAttr extends AbAttr {
  private declare readonly _: never;
}

export interface ModifyMoveEffectChanceAbAttrParams extends AbAttrBaseParams {
  /** The move being used by the attacker */
  move: Move;
  /** Holds the additional effect chance. Must be between `0` and `1` */
  chance: NumberHolder;
}

/**
 * Modifies moves additional effects with multipliers, ie. Sheer Force, Serene Grace.
 */
export class MoveEffectChanceMultiplierAbAttr extends AbAttr {
  private chanceMultiplier: number;

  constructor(chanceMultiplier: number) {
    super(false);
    this.chanceMultiplier = chanceMultiplier;
  }

  override canApply({ chance, move }: ModifyMoveEffectChanceAbAttrParams): boolean {
    const exceptMoves = [MoveId.ORDER_UP, MoveId.ELECTRO_SHOT];
    return !(chance.value <= 0 || exceptMoves.includes(move.id));
  }

  override apply({ chance }: ModifyMoveEffectChanceAbAttrParams): void {
    chance.value *= this.chanceMultiplier;
    chance.value = Math.min(chance.value, 100);
  }
}

/**
 * Sets incoming moves additional effect chance to zero, ignoring all effects from moves. ie. Shield Dust.
 */
export class IgnoreMoveEffectsAbAttr extends PreDefendAbAttr {
  constructor(showAbility = false) {
    super(showAbility);
  }

  override canApply({ chance }: ModifyMoveEffectChanceAbAttrParams): boolean {
    return chance.value > 0;
  }

  override apply({ chance }: ModifyMoveEffectChanceAbAttrParams): void {
    chance.value = 0;
  }
}

export interface FieldPreventExplosiveMovesAbAttrParams extends AbAttrBaseParams {
  /** Holds whether the explosive move should be prevented*/
  cancelled: BooleanHolder;
}

export class FieldPreventExplosiveMovesAbAttr extends CancelInteractionAbAttr {}

export interface FieldMultiplyStatAbAttrParams extends AbAttrBaseParams {
  /** The kind of stat that is being checked for modification */
  stat: Stat;
  /** Holds the value of the stat after multipliers */
  statVal: NumberHolder;
  /** The target of the stat multiplier */
  target: Pokemon;
  /** Holds whether another multiplier has already been applied to the stat.
   *
   * @remarks
   * Intended to be used to prevent the multiplier from stacking
   * with other instances of the ability */
  hasApplied: BooleanHolder;
}

/**
 * Multiplies a Stat if the checked Pokemon lacks this ability.
 * If this ability cannot stack, a BooleanHolder can be used to prevent this from stacking.
 */
export class FieldMultiplyStatAbAttr extends AbAttr {
  private stat: Stat;
  private multiplier: number;
  /**
   * Whether this ability can stack with others of the same type for this stat.
   * @defaultValue `false`
   * @todo Remove due to being literally useless - the ruin abilities are hardcoded to never stack in game
   */
  private canStack: boolean;

  constructor(stat: Stat, multiplier: number, canStack = false) {
    super(false);

    this.stat = stat;
    this.multiplier = multiplier;
    this.canStack = canStack;
  }

  canApply({ hasApplied, target, stat }: FieldMultiplyStatAbAttrParams): boolean {
    return (
      this.canStack
      || (!hasApplied.value
        && this.stat === stat
        && target.getAbilityAttrs("FieldMultiplyStatAbAttr").every(attr => attr.stat !== stat))
    );
  }

  /**
   * Atttempt to multiply a Pokemon's Stat.
   */
  apply({ statVal, hasApplied }: FieldMultiplyStatAbAttrParams): void {
    statVal.value *= this.multiplier;
    hasApplied.value = true;
  }
}

export interface MoveTypeChangeAbAttrParams extends AugmentMoveInteractionAbAttrParams {
  // TODO: Replace the number holder with a holder for the type.
  /** Holds the type of the move, which may change after ability application */
  moveType: NumberHolder;
  /** Holds the power of the move, which may change after ability application */
  power: NumberHolder;
}

export class MoveTypeChangeAbAttr extends PreAttackAbAttr {
  constructor(
    private newType: PokemonType,
    private powerMultiplier: number,
    // TODO: all moves with this attr solely check the move being used...
    private condition?: PokemonAttackCondition,
  ) {
    super(false);
  }

  /**
   * Determine if the move type change attribute can be applied.
   *
   * Can be applied if:
   * - The ability's condition is met, e.g. pixilate only boosts normal moves,
   * - The move is not forbidden from having its type changed by an ability, e.g. {@linkcode MoveId.MULTI_ATTACK}
   * - The user is not Terastallized and using Tera Blast
   * - The user is not a Terastallized Terapagos using Stellar-type Tera Starstorm
   */
  override canApply({ pokemon, opponent: target, move }: MoveTypeChangeAbAttrParams): boolean {
    return (
      (!this.condition || this.condition(pokemon, target, move))
      && !noAbilityTypeOverrideMoves.has(move.id)
      && !(
        pokemon.isTerastallized
        && (move.id === MoveId.TERA_BLAST
          || (move.id === MoveId.TERA_STARSTORM
            && pokemon.getTeraType() === PokemonType.STELLAR
            && pokemon.hasSpecies(SpeciesId.TERAPAGOS)))
      )
    );
  }

  override apply({ moveType, power }: MoveTypeChangeAbAttrParams): void {
    moveType.value = this.newType;
    power.value *= this.powerMultiplier;
  }
}

/**
 * Attribute to change the user's type to that of the move currently being executed.
 * Used by {@linkcode AbilityId.PROTEAN} and {@linkcode AbilityId.LIBERO}.
 */
export class PokemonTypeChangeAbAttr extends PreAttackAbAttr {
  private moveType: PokemonType = PokemonType.UNKNOWN;
  constructor() {
    super(true);
  }

  override canApply({ move, pokemon }: AugmentMoveInteractionAbAttrParams): boolean {
    if (
      pokemon.isTerastallized
      || move.id === MoveId.STRUGGLE /*
       * Skip moves that call other moves because these moves generate a following move that will trigger this ability attribute
       * See: https://bulbapedia.bulbagarden.net/wiki/Category:Moves_that_call_other_moves
       */
      || move.hasAttr("CallMoveAttr")
      || move.hasAttr("NaturePowerAttr") // TODO: remove this line when nature power is made to extend from `CallMoveAttr`
    ) {
      return false;
    }

    // Skip changing type if we're already of the given type as-is
    const moveType = pokemon.getMoveType(move);
    if (pokemon.getTypes().every(t => t === moveType)) {
      return false;
    }

    this.moveType = moveType;
    return true;
  }

  override apply({ simulated, pokemon, move }: AugmentMoveInteractionAbAttrParams): void {
    const moveType = pokemon.getMoveType(move);

    if (!simulated) {
      this.moveType = moveType;
      pokemon.summonData.types = [moveType];
      pokemon.updateInfo();
    }
  }

  getTriggerMessage({ pokemon }: AugmentMoveInteractionAbAttrParams, _abilityName: string): string {
    return i18next.t("abilityTriggers:pokemonTypeChange", {
      pokemonNameWithAffix: getPokemonNameWithAffix(pokemon),
      moveType: i18next.t(`pokemonInfo:type.${toCamelCase(PokemonType[this.moveType])}`),
    });
  }
}

/**
 * Parameters for abilities that modify the hit count and damage of a move
 */
export interface AddSecondStrikeAbAttrParams extends Omit<AugmentMoveInteractionAbAttrParams, "opponent"> {
  /** Holder for the number of hits. May be modified by ability application */
  hitCount?: NumberHolder;
  /** Holder for the damage multiplier _of the current hit_ */
  multiplier?: NumberHolder;
}

/**
 * Class for abilities that add additional strikes to single-target moves.
 * Used by {@linkcode MoveId.PARENTAL_BOND | Parental Bond}.
 */
export class AddSecondStrikeAbAttr extends PreAttackAbAttr {
  /**
   * @param damageMultiplier - The damage multiplier for the second strike, relative to the first
   */
  constructor(private damageMultiplier: number) {
    super(false);
  }

  /**
   * Return whether the move can be multi-strike enhanced.
   */
  override canApply({ pokemon, move }: AddSecondStrikeAbAttrParams): boolean {
    return move.canBeMultiStrikeEnhanced(pokemon, true);
  }

  /**
   * Add one to the move's hit count, and, if the pokemon has only one hit left, sets the damage multiplier
   * to the damage multiplier of this ability.
   */
  override apply({ hitCount, multiplier, pokemon }: AddSecondStrikeAbAttrParams): void {
    if (hitCount?.value) {
      hitCount.value += 1;
    }

    if (multiplier?.value && pokemon.turnData.hitsLeft === 1) {
      multiplier.value = this.damageMultiplier;
    }
  }
}

/**
 * Common interface for parameters used by abilities that modify damage/power of a move before an attack
 */
export interface PreAttackModifyDamageAbAttrParams extends AugmentMoveInteractionAbAttrParams {
  /**
   * The amount of damage dealt by the move. May be modified by ability application.
   */
  damage: NumberHolder;
}

/**
 * Class for abilities that boost the damage of moves
 * For abilities that boost the base power of moves, see VariableMovePowerAbAttr
 * @param damageMultiplier the amount to multiply the damage by
 * @param condition the condition for this ability to be applied
 */
export class DamageBoostAbAttr extends PreAttackAbAttr {
  private damageMultiplier: number;
  private condition: PokemonAttackCondition;

  constructor(damageMultiplier: number, condition: PokemonAttackCondition) {
    super(false);
    this.damageMultiplier = damageMultiplier;
    this.condition = condition;
  }

  override canApply({ pokemon, opponent: target, move }: PreAttackModifyDamageAbAttrParams): boolean {
    return this.condition(pokemon, target, move);
  }

  /**
   * Adjust the power by the damage multiplier.
   */
  override apply({ damage: power }: PreAttackModifyDamageAbAttrParams): void {
    power.value = toDmgValue(power.value * this.damageMultiplier);
  }
}

export interface PreAttackModifyPowerAbAttrParams extends AugmentMoveInteractionAbAttrParams {
  /** Holds the base power of the move, which may be modified after ability application */
  power: NumberHolder;
}

/*
This base class *is* allowed to be invoked directly by `applyAbAttrs`.
As such, we require that all subclasses have compatible `apply` parameters.
To do this, we use the `Closed` type. This ensures that any subclass of `VariableMovePowerAbAttr`
may not modify the type of apply's parameter to an interface that introduces new fields
or changes the type of existing fields.
*/
export abstract class VariableMovePowerAbAttr extends PreAttackAbAttr {
  override canApply(_params: Closed<PreAttackModifyPowerAbAttrParams>): boolean {
    return true;
  }
  override apply(_params: Closed<PreAttackModifyPowerAbAttrParams>): void {}
}

export class MovePowerBoostAbAttr extends VariableMovePowerAbAttr {
  private condition: PokemonAttackCondition;
  private powerMultiplier: number;

  constructor(condition: PokemonAttackCondition, powerMultiplier: number, showAbility = false) {
    super(showAbility);
    this.condition = condition;
    this.powerMultiplier = powerMultiplier;
  }

  override canApply({ pokemon, opponent, move }: PreAttackModifyPowerAbAttrParams): boolean {
    return this.condition(pokemon, opponent, move);
  }

  override apply({ power }: PreAttackModifyPowerAbAttrParams): void {
    power.value *= this.powerMultiplier;
  }
}

export class MoveTypePowerBoostAbAttr extends MovePowerBoostAbAttr {
  constructor(boostedType: PokemonType, powerMultiplier?: number) {
    super((pokemon, _defender, move) => pokemon?.getMoveType(move) === boostedType, powerMultiplier || 1.5, false);
  }
}

export class LowHpMoveTypePowerBoostAbAttr extends MoveTypePowerBoostAbAttr {
  // biome-ignore lint/complexity/noUselessConstructor: Changes the constructor params
  constructor(boostedType: PokemonType) {
    super(boostedType);
  }

  getCondition(): AbAttrCondition {
    return pokemon => pokemon.getHpRatio() <= 0.33;
  }
}

/**
 * Abilities which cause a variable amount of power increase.
 */
export class VariableMovePowerBoostAbAttr extends VariableMovePowerAbAttr {
  private mult: (user: Pokemon, target: Pokemon, move: Move) => number;

  /**
   * @param mult - A function which takes the user, target, and move, and returns the power multiplier. 1 means no multiplier.
   * @param showAbility - Whether to show the ability when it activates.
   */
  constructor(mult: (user: Pokemon, target: Pokemon, move: Move) => number, showAbility = true) {
    super(showAbility);
    this.mult = mult;
  }

  override canApply({ pokemon, opponent, move }: PreAttackModifyPowerAbAttrParams): boolean {
    return this.mult(pokemon, opponent, move) !== 1;
  }

  override apply({ pokemon, opponent, move, power }: PreAttackModifyPowerAbAttrParams): void {
    const multiplier = this.mult(pokemon, opponent, move);
    power.value *= multiplier;
  }
}

/**
 * Boosts the power of a Pokémon's move under certain conditions.
 */
export class FieldMovePowerBoostAbAttr extends AbAttr {
  // TODO: Refactor this class? It extends from base AbAttr but has preAttack methods and gets called directly instead of going through applyAbAttrsInternal
  private condition: PokemonAttackCondition;
  private powerMultiplier: number;

  /**
   * @param condition - A function that determines whether the power boost condition is met.
   * @param powerMultiplier - The multiplier to apply to the move's power when the condition is met.
   */
  constructor(condition: PokemonAttackCondition, powerMultiplier: number) {
    super(false);
    this.condition = condition;
    this.powerMultiplier = powerMultiplier;
  }

  canApply(_params: PreAttackModifyPowerAbAttrParams): boolean {
    return true; // logic for this attr is handled in move.ts instead of normally
  }

  apply({ pokemon, opponent, move, power }: PreAttackModifyPowerAbAttrParams): void {
    if (this.condition(pokemon, opponent, move)) {
      power.value *= this.powerMultiplier;
    }
  }
}

/**
 * Boosts the power of a specific type of move.
 */
export class PreAttackFieldMoveTypePowerBoostAbAttr extends FieldMovePowerBoostAbAttr {
  /**
   * @param boostedType - The type of move that will receive the power boost.
   * @param powerMultiplier - The multiplier to apply to the move's power, defaults to 1.5 if not provided.
   */
  constructor(boostedType: PokemonType, powerMultiplier?: number) {
    super((pokemon, _defender, move) => pokemon?.getMoveType(move) === boostedType, powerMultiplier || 1.5);
  }
}

/**
 * Boosts the power of a specific type of move for all Pokemon in the field.
 */
export class FieldMoveTypePowerBoostAbAttr extends PreAttackFieldMoveTypePowerBoostAbAttr {}

/**
 * Boosts the power of a specific type of move for the user and its allies.
 */
export class UserFieldMoveTypePowerBoostAbAttr extends PreAttackFieldMoveTypePowerBoostAbAttr {}

/**
 * Boosts the power of moves in specified categories.
 */
export class AllyMoveCategoryPowerBoostAbAttr extends FieldMovePowerBoostAbAttr {
  /**
   * @param boostedCategories - The categories of moves that will receive the power boost.
   * @param powerMultiplier - The multiplier to apply to the move's power.
   */
  constructor(boostedCategories: MoveCategory[], powerMultiplier: number) {
    super((_pokemon, _defender, move) => boostedCategories.includes(move.category), powerMultiplier);
  }
}

export interface StatMultiplierAbAttrParams extends AbAttrBaseParams {
  /** The move being used by the user in the interaction*/
  move: Move;
  /** The stat to determine modification for*/
  stat: BattleStat;
  /** Holds the value of the stat, which may change after ability application. */
  statVal: NumberHolder;
}

export class StatMultiplierAbAttr extends AbAttr {
  private declare readonly _: never;
  private stat: BattleStat;
  private multiplier: number;
  /**
   * Function determining if the stat multiplier is able to be applied to the move.
   *
   * @remarks
   * Currently only used by Hustle.
   */
  private condition: PokemonAttackCondition | null;

  constructor(stat: BattleStat, multiplier: number, condition?: PokemonAttackCondition) {
    super(false);

    this.stat = stat;
    this.multiplier = multiplier;
    this.condition = condition ?? null;
  }

  override canApply({ pokemon, move, stat }: StatMultiplierAbAttrParams): boolean {
    return stat === this.stat && (!this.condition || this.condition(pokemon, null, move));
  }

  override apply({ statVal }: StatMultiplierAbAttrParams): void {
    statVal.value *= this.multiplier;
  }
}

export interface AllyStatMultiplierAbAttrParams extends StatMultiplierAbAttrParams {
  /**
   * Whether abilities are being ignored during the interaction (e.g. due to a Mold-Breaker like effect).
   *
   * Note that some abilities that provide stat multipliers to allies apply their boosts regardless of this flag.
   */
  ignoreAbility: boolean;
}

/**
 * Multiplies a Stat from an ally pokemon's ability.
 */
export class AllyStatMultiplierAbAttr extends AbAttr {
  private stat: BattleStat;
  private multiplier: number;
  private ignorable: boolean;

  /**
   * @param stat - The stat being modified
   * @param multiplier - The multiplier to apply to the stat
   * @param ignorable - Whether the multiplier can be ignored by mold breaker-like moves and abilities
   */
  constructor(stat: BattleStat, multiplier: number, ignorable = true) {
    super(false);

    this.stat = stat;
    this.multiplier = multiplier;
    this.ignorable = ignorable;
  }

  /**
   * Multiply a Pokemon's Stat due to an Ally's ability.
   */
  apply({ statVal }: AllyStatMultiplierAbAttrParams) {
    statVal.value *= this.multiplier;
  }

  /**
   * @returns Whether the ability with this attribute can apply to the checked stat
   */
  canApply({ stat, ignoreAbility }: AllyStatMultiplierAbAttrParams): boolean {
    return stat === this.stat && !(ignoreAbility && this.ignorable);
  }
}

/**
 * Takes effect whenever the user's move succesfully executes, such as gorilla tactics' move-locking.
 * (More specifically, whenever a move is pushed to the move history)
 */
export class ExecutedMoveAbAttr extends AbAttr {
  canApply(_params: Closed<AbAttrBaseParams>): boolean {
    return true;
  }

  apply(_params: Closed<AbAttrBaseParams>): void {}
}

/**
 * Ability attribute for {@linkcode AbilityId.GORILLA_TACTICS | Gorilla Tactics}
 * to lock the user into its first selected move.
 */
export class GorillaTacticsAbAttr extends ExecutedMoveAbAttr {
  constructor(showAbility = false) {
    super(showAbility);
  }

  override canApply({ pokemon }: AbAttrBaseParams): boolean {
    // TODO: Consider whether checking against simulated makes sense here
    return !pokemon.getTag(BattlerTagType.GORILLA_TACTICS);
  }

  override apply({ pokemon, simulated }: AbAttrBaseParams): void {
    if (!simulated) {
      pokemon.addTag(BattlerTagType.GORILLA_TACTICS);
    }
  }
}

/*
Subclasses that override the `canApply` and `apply` are not allowed to change the type of their parameters.
This is enforced via the `Closed` type.
*/
/**
 * Base class for abilities that apply some effect after the user's move successfully executes.
 */
export abstract class PostAttackAbAttr extends AbAttr {
  private attackCondition: PokemonAttackCondition;

  /** The default `attackCondition` requires that the selected move is a damaging move */
  constructor(
    attackCondition: PokemonAttackCondition = (_user, _target, move) => move.category !== MoveCategory.STATUS,
    showAbility = true,
  ) {
    super(showAbility);

    this.attackCondition = attackCondition;
  }

  /**
   * By default, this method checks that the move used is a damaging attack before
   * applying the effect of any inherited class.
   * This can be changed by providing a different {@linkcode attackCondition} to the constructor.
   * @see {@linkcode ConfusionOnStatusEffectAbAttr} for an example of an effect that does not require a damaging move.
   */
  override canApply({ pokemon, opponent, move }: Closed<PostMoveInteractionAbAttrParams>): boolean {
    return this.attackCondition(pokemon, opponent, move);
  }

  override apply(_params: Closed<PostMoveInteractionAbAttrParams>): void {}
}

export class PostAttackStealHeldItemAbAttr extends PostAttackAbAttr {
  private stealCondition: PokemonAttackCondition | null;
  private stolenItem?: PokemonHeldItemModifier;

  constructor(stealCondition?: PokemonAttackCondition) {
    super();

    this.stealCondition = stealCondition ?? null;
  }

  override canApply(params: PostMoveInteractionAbAttrParams): boolean {
    const { simulated, pokemon, opponent, move, hitResult } = params;
    // TODO: Revisit the hitResult check here.
    // The PostAttackAbAttr should should only be invoked in cases where the move successfully connected,
    // calling `super.canApply` already checks that the move was a damage move and not a status move.
    if (
      super.canApply(params)
      && !simulated
      && hitResult < HitResult.NO_EFFECT
      && (!this.stealCondition || this.stealCondition(pokemon, opponent, move))
    ) {
      const heldItems = this.getTargetHeldItems(opponent).filter(i => i.isTransferable);
      if (heldItems.length > 0) {
        // Ensure that the stolen item in testing is the same as when the effect is applied
        this.stolenItem = heldItems[pokemon.randBattleSeedInt(heldItems.length)];
        if (globalScene.canTransferHeldItemModifier(this.stolenItem, pokemon)) {
          return true;
        }
      }
    }
    this.stolenItem = undefined;
    return false;
  }

  override apply({ opponent, pokemon }: PostMoveInteractionAbAttrParams): void {
    const heldItems = this.getTargetHeldItems(opponent).filter(i => i.isTransferable);
    if (!this.stolenItem) {
      this.stolenItem = heldItems[pokemon.randBattleSeedInt(heldItems.length)];
    }
    if (globalScene.tryTransferHeldItemModifier(this.stolenItem, pokemon, false)) {
      globalScene.phaseManager.queueMessage(
        i18next.t("abilityTriggers:postAttackStealHeldItem", {
          pokemonNameWithAffix: getPokemonNameWithAffix(pokemon),
          defenderName: opponent.name,
          stolenItemType: this.stolenItem.type.name,
        }),
      );
    }
    this.stolenItem = undefined;
  }

  getTargetHeldItems(target: Pokemon): PokemonHeldItemModifier[] {
    return globalScene.findModifiers(
      m => m instanceof PokemonHeldItemModifier && m.pokemonId === target.id,
      target.isPlayer(),
    ) as PokemonHeldItemModifier[];
  }
}

export class PostAttackApplyStatusEffectAbAttr extends PostAttackAbAttr {
  private contactRequired: boolean;
  private chance: number;
  private effects: StatusEffect[];

  constructor(contactRequired: boolean, chance: number, ...effects: StatusEffect[]) {
    super();

    this.contactRequired = contactRequired;
    this.chance = chance;
    this.effects = effects;
  }

  override canApply(params: PostMoveInteractionAbAttrParams): boolean {
    const { simulated, pokemon, move, opponent } = params;
    if (
      super.canApply(params)
      && (simulated
        || (!opponent.hasAbilityWithAttr("IgnoreMoveEffectsAbAttr")
          && pokemon !== opponent
          && (!this.contactRequired
            || move.doesFlagEffectApply({ flag: MoveFlags.MAKES_CONTACT, user: pokemon, target: opponent }))
          && pokemon.randBattleSeedInt(100) < this.chance
          && !pokemon.status))
    ) {
      const effect =
        this.effects.length === 1 ? this.effects[0] : this.effects[pokemon.randBattleSeedInt(this.effects.length)];
      return simulated || opponent.canSetStatus(effect, true, false, pokemon);
    }

    return false;
  }

  apply({ pokemon, opponent }: PostMoveInteractionAbAttrParams): void {
    const effect =
      this.effects.length === 1 ? this.effects[0] : this.effects[pokemon.randBattleSeedInt(this.effects.length)];
    opponent.trySetStatus(effect, pokemon);
  }
}

export class PostAttackContactApplyStatusEffectAbAttr extends PostAttackApplyStatusEffectAbAttr {
  constructor(chance: number, ...effects: StatusEffect[]) {
    super(true, chance, ...effects);
  }
}

export class PostAttackApplyBattlerTagAbAttr extends PostAttackAbAttr {
  private contactRequired: boolean;
  private chance: (user: Pokemon, target: Pokemon, move: Move) => number;
  private effects: BattlerTagType[];

  constructor(
    contactRequired: boolean,
    chance: (user: Pokemon, target: Pokemon, move: Move) => number,
    ...effects: BattlerTagType[]
  ) {
    super(undefined, false);

    this.contactRequired = contactRequired;
    this.chance = chance;
    this.effects = effects;
  }

  override canApply(params: PostMoveInteractionAbAttrParams): boolean {
    const { pokemon, move, opponent } = params;
    /**Battler tags inflicted by abilities post attacking are also considered additional effects.*/
    return (
      super.canApply(params)
      && !opponent.hasAbilityWithAttr("IgnoreMoveEffectsAbAttr")
      && pokemon !== opponent
      && (!this.contactRequired
        || move.doesFlagEffectApply({ flag: MoveFlags.MAKES_CONTACT, user: opponent, target: pokemon }))
      && pokemon.randBattleSeedInt(100) < this.chance(opponent, pokemon, move)
      && !pokemon.status
    );
  }

  override apply({ pokemon, simulated, opponent }: PostMoveInteractionAbAttrParams): void {
    if (!simulated) {
      const effect =
        this.effects.length === 1 ? this.effects[0] : this.effects[pokemon.randBattleSeedInt(this.effects.length)];
      opponent.addTag(effect);
    }
  }
}

export class PostDefendStealHeldItemAbAttr extends PostDefendAbAttr {
  private condition?: PokemonDefendCondition;
  private stolenItem?: PokemonHeldItemModifier;

  constructor(condition?: PokemonDefendCondition) {
    super();

    this.condition = condition;
  }

  override canApply({ simulated, pokemon, opponent, move, hitResult }: PostMoveInteractionAbAttrParams): boolean {
    if (!simulated && hitResult < HitResult.NO_EFFECT && (!this.condition || this.condition(pokemon, opponent, move))) {
      const heldItems = this.getTargetHeldItems(opponent).filter(i => i.isTransferable);
      if (heldItems.length > 0) {
        this.stolenItem = heldItems[pokemon.randBattleSeedInt(heldItems.length)];
        if (globalScene.canTransferHeldItemModifier(this.stolenItem, pokemon)) {
          return true;
        }
      }
    }
    return false;
  }

  override apply({ pokemon, opponent }: PostMoveInteractionAbAttrParams): void {
    const heldItems = this.getTargetHeldItems(opponent).filter(i => i.isTransferable);
    if (!this.stolenItem) {
      this.stolenItem = heldItems[pokemon.randBattleSeedInt(heldItems.length)];
    }
    if (globalScene.tryTransferHeldItemModifier(this.stolenItem, pokemon, false)) {
      globalScene.phaseManager.queueMessage(
        i18next.t("abilityTriggers:postDefendStealHeldItem", {
          pokemonNameWithAffix: getPokemonNameWithAffix(pokemon),
          attackerName: opponent.name,
          stolenItemType: this.stolenItem.type.name,
        }),
      );
    }
    this.stolenItem = undefined;
  }

  getTargetHeldItems(target: Pokemon): PokemonHeldItemModifier[] {
    return globalScene.findModifiers(
      m => m instanceof PokemonHeldItemModifier && m.pokemonId === target.id,
      target.isPlayer(),
    ) as PokemonHeldItemModifier[];
  }
}

/**
 * Shared parameters used for abilities that apply an effect after the user is inflicted with a status condition.
 */
export interface PostSetStatusAbAttrParams extends AbAttrBaseParams {
  /** The pokemon that set the status condition, or `undefined` if not set by a pokemon */
  sourcePokemon?: Pokemon;
  /** The status effect that was set */
  effect: StatusEffect;
}

/*
Subclasses that override the `canApply` and `apply` methods of `PostSetStatusAbAttr` are not allowed to change the
type of their parameters. This is enforced via the Closed type.
*/
/**
 * Base class for defining all {@linkcode Ability} Attributes after a status effect has been set.
 */
export class PostSetStatusAbAttr extends AbAttr {
  canApply(_params: Closed<PostSetStatusAbAttrParams>): boolean {
    return true;
  }

  apply(_params: Closed<PostSetStatusAbAttrParams>): void {}
}

/**
 * If another Pokemon burns, paralyzes, poisons, or badly poisons this Pokemon,
 * that Pokemon receives the same non-volatile status condition as part of this
 * ability attribute. For Synchronize ability.
 */
export class SynchronizeStatusAbAttr extends PostSetStatusAbAttr {
  /**
   * @returns Whether the status effect that was set is one of the synchronizable statuses:
   * - {@linkcode StatusEffect.BURN | Burn}
   * - {@linkcode StatusEffect.PARALYSIS | Paralysis}
   * - {@linkcode StatusEffect.POISON | Poison}
   * - {@linkcode StatusEffect.TOXIC | Toxic}
   */
  override canApply({ sourcePokemon, effect }: PostSetStatusAbAttrParams): boolean {
    /** Synchronizable statuses */
    const syncStatuses = new Set<StatusEffect>([
      StatusEffect.BURN,
      StatusEffect.PARALYSIS,
      StatusEffect.POISON,
      StatusEffect.TOXIC,
    ]);

    // synchronize does not need to check canSetStatus because the ability shows even if it fails to set the status
    return (sourcePokemon ?? false) && syncStatuses.has(effect);
  }

  /**
   * If the `StatusEffect` that was set is Burn, Paralysis, Poison, or Toxic, and the status
   * was set by a source Pokemon, set the source Pokemon's status to the same `StatusEffect`.
   */
  override apply({ simulated, effect, sourcePokemon, pokemon }: PostSetStatusAbAttrParams): void {
    if (!simulated && sourcePokemon) {
      sourcePokemon.trySetStatus(effect, pokemon);
    }
  }
}

/**
 * Base class for abilities that apply an effect after the user knocks out an opponent in battle.
 *
 * Not to be confused with {@linkcode PostKnockOutAbAttr}, which applies after any pokemon is knocked out in battle.
 */
export class PostVictoryAbAttr extends AbAttr {
  canApply(_params: Closed<AbAttrBaseParams>): boolean {
    return true;
  }

  apply(_params: Closed<AbAttrBaseParams>): void {}
}

class PostVictoryStatStageChangeAbAttr extends PostVictoryAbAttr {
  private stat: BattleStat | ((p: Pokemon) => BattleStat);
  private stages: number;

  constructor(stat: BattleStat | ((p: Pokemon) => BattleStat), stages: number) {
    super();

    this.stat = stat;
    this.stages = stages;
  }

  override apply({ pokemon, simulated }: AbAttrBaseParams): void {
    const stat = typeof this.stat === "function" ? this.stat(pokemon) : this.stat;
    if (!simulated) {
      globalScene.phaseManager.unshiftNew("StatStageChangePhase", pokemon.getBattlerIndex(), true, [stat], this.stages);
    }
  }
}

export class PostVictoryFormChangeAbAttr extends PostVictoryAbAttr {
  private formFunc: (p: Pokemon) => number;

  constructor(formFunc: (p: Pokemon) => number) {
    super(true);

    this.formFunc = formFunc;
  }

  override canApply({ pokemon }: AbAttrBaseParams): boolean {
    const formIndex = this.formFunc(pokemon);
    return formIndex !== pokemon.formIndex;
  }

  override apply({ simulated, pokemon }: AbAttrBaseParams): void {
    if (!simulated) {
      globalScene.triggerPokemonFormChange(pokemon, SpeciesFormChangeAbilityTrigger, false);
    }
  }
}

/**
 * Shared parameters used for abilities that apply an effect after a Pokemon (other than the user) is knocked out.
 */
export interface PostKnockOutAbAttrParams extends AbAttrBaseParams {
  /** The Pokemon that was knocked out */
  victim: Pokemon;
}

/**
 * Base class for ability attributes that apply after a Pokemon (other than the user) is knocked out, including indirectly.
 *
 * Not to be confused with {@linkcode PostVictoryAbAttr}, which applies after the user directly knocks out an opponent.
 */
export abstract class PostKnockOutAbAttr extends AbAttr {
  canApply(_params: Closed<PostKnockOutAbAttrParams>): boolean {
    return true;
  }

  apply(_params: Closed<PostKnockOutAbAttrParams>): void {}
}

export class PostKnockOutStatStageChangeAbAttr extends PostKnockOutAbAttr {
  private stat: BattleStat | ((p: Pokemon) => BattleStat);
  private stages: number;

  constructor(stat: BattleStat | ((p: Pokemon) => BattleStat), stages: number) {
    super();

    this.stat = stat;
    this.stages = stages;
  }

  override apply({ pokemon, simulated }: PostKnockOutAbAttrParams): void {
    const stat = typeof this.stat === "function" ? this.stat(pokemon) : this.stat;
    if (!simulated) {
      globalScene.phaseManager.unshiftNew("StatStageChangePhase", pokemon.getBattlerIndex(), true, [stat], this.stages);
    }
  }
}

export class CopyFaintedAllyAbilityAbAttr extends PostKnockOutAbAttr {
  override canApply({ pokemon, victim }: PostKnockOutAbAttrParams): boolean {
    return pokemon.isPlayer() === victim.isPlayer() && victim.getAbility().copiable;
  }

  override apply({ pokemon, simulated, victim }: PostKnockOutAbAttrParams): void {
    if (!simulated) {
      pokemon.setTempAbility(victim.getAbility());
      globalScene.phaseManager.queueMessage(
        i18next.t("abilityTriggers:copyFaintedAllyAbility", {
          pokemonNameWithAffix: getPokemonNameWithAffix(victim),
          abilityName: allAbilities[victim.getAbility().id].name,
        }),
      );
    }
  }
}

export interface IgnoreOpponentStatStagesAbAttrParams extends AbAttrBaseParams {
  /** The stat to check for ignorability */
  stat: BattleStat;
  /** Holds whether the stat is ignored by the ability */
  ignored: BooleanHolder;
}
/**
 * Ability attribute for ignoring the opponent's stat changes
 * @param stats the stats that should be ignored
 */
export class IgnoreOpponentStatStagesAbAttr extends AbAttr {
  private stats: readonly BattleStat[];

  constructor(stats?: BattleStat[]) {
    super(false);

    this.stats = stats ?? BATTLE_STATS;
  }

  /**
   * @returns Whether `stat` is one of the stats ignored by the ability
   */
  override canApply({ stat }: IgnoreOpponentStatStagesAbAttrParams): boolean {
    return this.stats.includes(stat);
  }

  /**
   * Sets the ignored holder to true.
   */
  override apply({ ignored }: IgnoreOpponentStatStagesAbAttrParams): void {
    ignored.value = true;
  }
}

/**
 * Abilities with this attribute prevent the user from being affected by Intimidate.
 * @sealed
 */
export class IntimidateImmunityAbAttr extends CancelInteractionAbAttr {
  constructor() {
    super(false);
  }

  getTriggerMessage({ pokemon }: AbAttrParamsWithCancel, abilityName: string, ..._args: any[]): string {
    return i18next.t("abilityTriggers:intimidateImmunity", {
      pokemonNameWithAffix: getPokemonNameWithAffix(pokemon),
      abilityName,
    });
  }
}

export class PostIntimidateStatStageChangeAbAttr extends AbAttr {
  private stats: BattleStat[];
  private stages: number;
  private overwrites: boolean;

  constructor(stats: BattleStat[], stages: number, overwrites?: boolean) {
    super(true);
    this.stats = stats;
    this.stages = stages;
    this.overwrites = !!overwrites;
  }

  override apply({ pokemon, simulated, cancelled }: AbAttrParamsWithCancel): void {
    if (!simulated) {
      globalScene.phaseManager.unshiftNew(
        "StatStageChangePhase",
        pokemon.getBattlerIndex(),
        false,
        this.stats,
        this.stages,
      );
    }
    cancelled.value = this.overwrites;
  }
}

/**
 * Base class for defining all {@linkcode Ability} Attributes post summon
 */
export abstract class PostSummonAbAttr extends AbAttr {
  /** Should the ability activate when gained in battle? This will almost always be true */
  private activateOnGain: boolean;

  constructor(showAbility = true, activateOnGain = true) {
    super(showAbility);
    this.activateOnGain = activateOnGain;
  }

  /**
   * @returns Whether the ability should activate when gained in battle
   */
  shouldActivateOnGain(): boolean {
    return this.activateOnGain;
  }

  canApply(_params: Closed<AbAttrBaseParams>): boolean {
    return true;
  }

  /**
   * Applies ability post summon (after switching in)
   */
  apply(_params: Closed<AbAttrBaseParams>): void {}
}

/**
 * Base class for ability attributes which remove an effect on summon
 */
export abstract class PostSummonRemoveEffectAbAttr extends PostSummonAbAttr {}

/**
 * Removes specified arena tags when a Pokemon is summoned.
 */
export class PostSummonRemoveArenaTagAbAttr extends PostSummonAbAttr {
  private arenaTags: ArenaTagType[];

  /**
   * @param arenaTags - The arena tags to be removed
   */
  constructor(arenaTags: ArenaTagType[]) {
    super(true);

    this.arenaTags = arenaTags;
  }

  override canApply(_params: AbAttrBaseParams): boolean {
    return globalScene.arena.tags.some(tag => this.arenaTags.includes(tag.tagType));
  }

  override apply({ simulated }: AbAttrBaseParams): void {
    if (!simulated) {
      for (const arenaTag of this.arenaTags) {
        globalScene.arena.removeTag(arenaTag);
      }
    }
  }
}

/**
 * Generic class to add an arena tag upon switching in
 */
export class PostSummonAddArenaTagAbAttr extends PostSummonAbAttr {
  private readonly tagType: ArenaTagType;
  private readonly turnCount: number;
  private readonly side?: ArenaTagSide;
  private readonly quiet?: boolean;
  private sourceId: number;

  constructor(showAbility: boolean, tagType: ArenaTagType, turnCount: number, side?: ArenaTagSide, quiet?: boolean) {
    super(showAbility);
    this.tagType = tagType;
    this.turnCount = turnCount;
    this.side = side;
    this.quiet = quiet;
  }

  public override apply({ pokemon, simulated }: AbAttrBaseParams): void {
    this.sourceId = pokemon.id;
    if (!simulated) {
      globalScene.arena.addTag(this.tagType, this.turnCount, undefined, this.sourceId, this.side, this.quiet);
    }
  }
}

export class PostSummonMessageAbAttr extends PostSummonAbAttr {
  private messageFunc: (pokemon: Pokemon) => string;

  constructor(messageFunc: (pokemon: Pokemon) => string) {
    super(true);

    this.messageFunc = messageFunc;
  }

  override apply({ simulated, pokemon }: AbAttrBaseParams): void {
    if (!simulated) {
      globalScene.phaseManager.queueMessage(this.messageFunc(pokemon));
    }
  }
}

export class PostSummonUnnamedMessageAbAttr extends PostSummonAbAttr {
  //Attr doesn't force pokemon name on the message
  private message: string;

  constructor(message: string) {
    super(true);

    this.message = message;
  }

  override apply({ simulated }: AbAttrBaseParams): void {
    if (!simulated) {
      globalScene.phaseManager.queueMessage(this.message);
    }
  }
}

export class PostSummonAddBattlerTagAbAttr extends PostSummonAbAttr {
  private tagType: BattlerTagType;
  private turnCount: number;

  constructor(tagType: BattlerTagType, turnCount: number, showAbility?: boolean) {
    super(showAbility);

    this.tagType = tagType;
    this.turnCount = turnCount;
  }

  override canApply({ pokemon }: AbAttrBaseParams): boolean {
    return pokemon.canAddTag(this.tagType);
  }

  override apply({ simulated, pokemon }: AbAttrBaseParams): void {
    if (!simulated) {
      pokemon.addTag(this.tagType, this.turnCount);
    }
  }
}

/**
 * Removes Specific battler tags when a Pokemon is summoned
 *
 * This should realistically only ever activate on gain rather than on summon
 */
export class PostSummonRemoveBattlerTagAbAttr extends PostSummonRemoveEffectAbAttr {
  private immuneTags: BattlerTagType[];

  /**
   * @param immuneTags - The {@linkcode BattlerTagType | battler tags} the Pokémon is immune to.
   */
  constructor(...immuneTags: BattlerTagType[]) {
    super();
    this.immuneTags = immuneTags;
  }

  public override canApply({ pokemon }: AbAttrBaseParams): boolean {
    return this.immuneTags.some(tagType => !!pokemon.getTag(tagType));
  }

  public override apply({ pokemon }: AbAttrBaseParams): void {
    this.immuneTags.forEach(tagType => pokemon.removeTag(tagType));
  }
}

export class PostSummonStatStageChangeAbAttr extends PostSummonAbAttr {
  private stats: BattleStat[];
  private stages: number;
  private selfTarget: boolean;
  private intimidate: boolean;

  constructor(stats: BattleStat[], stages: number, selfTarget?: boolean, intimidate?: boolean) {
    super(true);

    this.stats = stats;
    this.stages = stages;
    this.selfTarget = !!selfTarget;
    this.intimidate = !!intimidate;
  }

  override apply({ pokemon, simulated }: AbAttrBaseParams): void {
    if (simulated) {
      return;
    }

    if (this.selfTarget) {
      // we unshift the StatStageChangePhase to put it right after the showAbility and not at the end of the
      // phase list (which could be after CommandPhase for example)
      globalScene.phaseManager.unshiftNew(
        "StatStageChangePhase",
        pokemon.getBattlerIndex(),
        true,
        this.stats,
        this.stages,
      );
      return;
    }

    for (const opponent of pokemon.getOpponents()) {
      const cancelled = new BooleanHolder(false);
      if (this.intimidate) {
        const params: AbAttrParamsWithCancel = { pokemon: opponent, cancelled, simulated };
        applyAbAttrs("IntimidateImmunityAbAttr", params);
        applyAbAttrs("PostIntimidateStatStageChangeAbAttr", params);

        if (opponent.getTag(BattlerTagType.SUBSTITUTE)) {
          cancelled.value = true;
        }
      }
      if (!cancelled.value) {
        globalScene.phaseManager.unshiftNew(
          "StatStageChangePhase",
          opponent.getBattlerIndex(),
          false,
          this.stats,
          this.stages,
        );
      }
    }
  }
}

export class PostSummonAllyHealAbAttr extends PostSummonAbAttr {
  private healRatio: number;
  private showAnim: boolean;

  constructor(healRatio: number, showAnim = false) {
    super();

    this.healRatio = healRatio || 4;
    this.showAnim = showAnim;
  }

  override canApply({ pokemon }: AbAttrBaseParams): boolean {
    return pokemon.getAlly()?.isActive(true) ?? false;
  }

  override apply({ pokemon, simulated }: AbAttrBaseParams): void {
    const target = pokemon.getAlly();
    if (!simulated && target != null) {
      globalScene.phaseManager.unshiftNew(
        "PokemonHealPhase",
        target.getBattlerIndex(),
        toDmgValue(pokemon.getMaxHp() / this.healRatio),
        i18next.t("abilityTriggers:postSummonAllyHeal", {
          pokemonNameWithAffix: getPokemonNameWithAffix(target),
          pokemonName: pokemon.name,
        }),
        true,
        !this.showAnim,
      );
    }
  }
}

/**
 * Resets an ally's temporary stat boots to zero with no regard to
 * whether this is a positive or negative change
 * @param pokemon The {@link Pokemon} with this {@link AbAttr}
 * @param passive N/A
 * @param args N/A
 * @returns if the move was successful
 */
export class PostSummonClearAllyStatStagesAbAttr extends PostSummonAbAttr {
  override canApply({ pokemon }: AbAttrBaseParams): boolean {
    return pokemon.getAlly()?.isActive(true) ?? false;
  }

  override apply({ pokemon, simulated }: AbAttrBaseParams): void {
    const target = pokemon.getAlly();
    if (!simulated && target != null) {
      for (const s of BATTLE_STATS) {
        target.setStatStage(s, 0);
      }

      globalScene.phaseManager.queueMessage(
        i18next.t("abilityTriggers:postSummonClearAllyStats", {
          pokemonNameWithAffix: getPokemonNameWithAffix(target),
        }),
      );
    }
  }
}

/**
 * Download raises either the Attack stat or Special Attack stat by one stage depending on the foe's currently lowest defensive stat:
 * it will raise Attack if the foe's current Defense is lower than its current Special Defense stat;
 * otherwise, it will raise Special Attack.
 */
export class DownloadAbAttr extends PostSummonAbAttr {
  private enemyDef: number;
  private enemySpDef: number;
  private enemyCountTally: number;
  private stats: BattleStat[];

  override canApply({ pokemon }: AbAttrBaseParams): boolean {
    this.enemyDef = 0;
    this.enemySpDef = 0;
    this.enemyCountTally = 0;

    for (const opponent of pokemon.getOpponents()) {
      this.enemyCountTally++;
      this.enemyDef += opponent.getEffectiveStat(Stat.DEF);
      this.enemySpDef += opponent.getEffectiveStat(Stat.SPDEF);
    }
    this.enemyDef = Math.round(this.enemyDef / this.enemyCountTally);
    this.enemySpDef = Math.round(this.enemySpDef / this.enemyCountTally);
    return this.enemyDef > 0 && this.enemySpDef > 0;
  }

  /**
   * Checks to see if it is the opening turn (starting a new game), if so, Download won't work. This is because Download takes into account
   * vitamins and items, so it needs to use the Stat and the stat alone.
   */
  override apply({ pokemon, simulated }: AbAttrBaseParams): void {
    if (this.enemyDef < this.enemySpDef) {
      this.stats = [Stat.ATK];
    } else {
      this.stats = [Stat.SPATK];
    }

    if (!simulated) {
      globalScene.phaseManager.unshiftNew("StatStageChangePhase", pokemon.getBattlerIndex(), false, this.stats, 1);
    }
  }
}

export class PostSummonWeatherChangeAbAttr extends PostSummonAbAttr {
  private weatherType: WeatherType;

  constructor(weatherType: WeatherType) {
    super();

    this.weatherType = weatherType;
  }

  override canApply(_params: AbAttrBaseParams): boolean {
    const weatherReplaceable =
      this.weatherType === WeatherType.HEAVY_RAIN
      || this.weatherType === WeatherType.HARSH_SUN
      || this.weatherType === WeatherType.STRONG_WINDS
      || !globalScene.arena.weather?.isImmutable();
    return weatherReplaceable && globalScene.arena.canSetWeather(this.weatherType);
  }

  override apply({ pokemon, simulated }: AbAttrBaseParams): void {
    if (!simulated) {
      globalScene.arena.trySetWeather(this.weatherType, pokemon);
    }
  }
}

export class PostSummonTerrainChangeAbAttr extends PostSummonAbAttr {
  private terrainType: TerrainType;

  constructor(terrainType: TerrainType) {
    super();

    this.terrainType = terrainType;
  }

  override canApply(_params: AbAttrBaseParams): boolean {
    return globalScene.arena.canSetTerrain(this.terrainType);
  }

  override apply({ simulated, pokemon }: AbAttrBaseParams): void {
    if (!simulated) {
      globalScene.arena.trySetTerrain(this.terrainType, false, pokemon);
    }
  }
}

/**
 * Heals a status effect if the Pokemon is afflicted with it upon switch in (or gain)
 */
export class PostSummonHealStatusAbAttr extends PostSummonRemoveEffectAbAttr {
  private immuneEffects: StatusEffect[];
  private statusHealed: StatusEffect;

  /**
   * @param immuneEffects - The {@linkcode StatusEffect}s the Pokémon is immune to.
   */
  constructor(...immuneEffects: StatusEffect[]) {
    super();
    this.immuneEffects = immuneEffects;
  }

  public override canApply({ pokemon }: AbAttrBaseParams): boolean {
    const status = pokemon.status?.effect;
    return status != null && (this.immuneEffects.length === 0 || this.immuneEffects.includes(status));
  }

  public override apply({ pokemon }: AbAttrBaseParams): void {
    // TODO: should probably check against simulated...
    const status = pokemon.status?.effect;
    if (status != null) {
      this.statusHealed = status;
      pokemon.resetStatus(false);
      pokemon.updateInfo();
    }
  }

  public override getTriggerMessage({ pokemon }: AbAttrBaseParams): string | null {
    if (this.statusHealed) {
      return getStatusEffectHealText(this.statusHealed, getPokemonNameWithAffix(pokemon));
    }
    return null;
  }
}

export class PostSummonFormChangeAbAttr extends PostSummonAbAttr {
  private formFunc: (p: Pokemon) => number;

  constructor(formFunc: (p: Pokemon) => number) {
    super(true);

    this.formFunc = formFunc;
  }

  override canApply({ pokemon }: AbAttrBaseParams): boolean {
    return this.formFunc(pokemon) !== pokemon.formIndex;
  }

  override apply({ pokemon, simulated }: AbAttrBaseParams): void {
    if (!simulated) {
      globalScene.triggerPokemonFormChange(pokemon, SpeciesFormChangeAbilityTrigger, false);
    }
  }
}

/**
 * Attempts to copy a pokemon's ability
 *
 * @remarks
 * Hardcodes idiosyncrasies specific to trace, so should not be used for other abilities
 * that might copy abilities in the future
 * @sealed
 */
export class PostSummonCopyAbilityAbAttr extends PostSummonAbAttr {
  private target: Pokemon;
  private targetAbilityName: string;

  override canApply({ pokemon, simulated }: AbAttrBaseParams): boolean {
    const targets = pokemon
      .getOpponents()
      .filter(t => t.getAbility().copiable || t.getAbility().id === AbilityId.WONDER_GUARD);
    if (targets.length === 0) {
      return false;
    }

    let target: Pokemon;
    // simulated call always chooses first target so as to not advance RNG
    if (targets.length > 1 && !simulated) {
      target = targets[randSeedInt(targets.length)];
    } else {
      target = targets[0];
    }

    this.target = target;
    this.targetAbilityName = allAbilities[target.getAbility().id].name;
    return true;
  }

  override apply({ pokemon, simulated }: AbAttrBaseParams): void {
    // Protect against this somehow being called before canApply by ensuring target is defined
    if (!simulated && this.target) {
      pokemon.setTempAbility(this.target.getAbility());
      setAbilityRevealed(this.target);
      pokemon.updateInfo();
    }
  }

  getTriggerMessage({ pokemon }, _abilityName: string): string {
    return i18next.t("abilityTriggers:trace", {
      pokemonName: getPokemonNameWithAffix(pokemon),
      targetName: getPokemonNameWithAffix(this.target),
      abilityName: this.targetAbilityName,
    });
  }
}

/**
 * Removes supplied status effects from the user's field.
 */
export class PostSummonUserFieldRemoveStatusEffectAbAttr extends PostSummonAbAttr {
  private statusEffect: StatusEffect[];

  /**
   * @param statusEffect - The status effects to be removed from the user's field.
   */
  constructor(...statusEffect: StatusEffect[]) {
    super(false);

    this.statusEffect = statusEffect;
  }

  override canApply({ pokemon }: AbAttrBaseParams): boolean {
    const party = pokemon.isPlayer() ? globalScene.getPlayerField() : globalScene.getEnemyField();
    return party.filter(p => p.isAllowedInBattle()).length > 0;
  }

  /**
   * Removes supplied status effect from the user's field when user of the ability is summoned.
   */
  override apply({ pokemon, simulated }: AbAttrBaseParams): void {
    if (simulated) {
      return;
    }
    const party = pokemon.isPlayer() ? globalScene.getPlayerField() : globalScene.getEnemyField();
    const allowedParty = party.filter(p => p.isAllowedInBattle());

    for (const pokemon of allowedParty) {
      if (pokemon.status && this.statusEffect.includes(pokemon.status.effect)) {
        globalScene.phaseManager.queueMessage(
          getStatusEffectHealText(pokemon.status.effect, getPokemonNameWithAffix(pokemon)),
        );
        pokemon.resetStatus(false);
        pokemon.updateInfo();
      }
    }
  }
}

/** Attempt to copy the stat changes on an ally pokemon */
export class PostSummonCopyAllyStatsAbAttr extends PostSummonAbAttr {
  override canApply({ pokemon }: AbAttrBaseParams): boolean {
    if (!globalScene.currentBattle.double) {
      return false;
    }

    const ally = pokemon.getAlly();
    return !(ally == null || ally.getStatStages().every(s => s === 0));
  }

  override apply({ pokemon, simulated }: AbAttrBaseParams): void {
    if (simulated) {
      return;
    }
    const ally = pokemon.getAlly();
    if (ally != null) {
      for (const s of BATTLE_STATS) {
        pokemon.setStatStage(s, ally.getStatStage(s));
      }
      pokemon.updateInfo();
    }
  }

  getTriggerMessage({ pokemon }: AbAttrBaseParams, _abilityName: string): string {
    return i18next.t("abilityTriggers:costar", {
      pokemonName: getPokemonNameWithAffix(pokemon),
      allyName: getPokemonNameWithAffix(pokemon.getAlly()),
    });
  }
}

/**
 * Attribute used by {@linkcode AbilityId.IMPOSTER} to transform into a random opposing pokemon on entry.
 */
export class PostSummonTransformAbAttr extends PostSummonAbAttr {
  private targetIndex: BattlerIndex = BattlerIndex.ATTACKER;
  constructor() {
    super(true, false);
  }

  /**
   * Return the correct opponent for Imposter to copy, barring enemies with fusions, substitutes and illusions.
   * @param user - The {@linkcode Pokemon} with this ability.
   * @returns The {@linkcode Pokemon} to transform into, or `undefined` if none are eligible.
   * @remarks
   * This sets the private `targetIndex` field to the target's {@linkcode BattlerIndex} on success.
   */
  private getTarget(user: Pokemon): Pokemon | undefined {
    // As opposed to the mainline behavior of "always copy the opposite slot",
    // PKR Imposter instead attempts to copy a random eligible opposing Pokemon meeting Transform's criteria.
    // If none are eligible to copy, it will not activate.
    const targets = user.getOpponents().filter(opp => user.canTransformInto(opp));
    if (targets.length === 0) {
      return;
    }

    const mon = targets[user.randBattleSeedInt(targets.length)];
    this.targetIndex = mon.getBattlerIndex();
    return mon;
  }

  override canApply({ pokemon }: AbAttrBaseParams): boolean {
    const target = this.getTarget(pokemon);

    return !!target;
  }

  override apply({ pokemon }: AbAttrBaseParams): void {
    globalScene.phaseManager.unshiftNew("PokemonTransformPhase", pokemon.getBattlerIndex(), this.targetIndex, true);
  }
}

/**
 * Reverts weather-based forms to their normal forms when the user is summoned.
 * Used by Cloud Nine and Air Lock.
 */
export class PostSummonWeatherSuppressedFormChangeAbAttr extends PostSummonAbAttr {
  override canApply(_params: AbAttrBaseParams): boolean {
    return getPokemonWithWeatherBasedForms().length > 0;
  }

  /**
   * Triggers {@linkcode Arena.triggerWeatherBasedFormChangesToNormal | triggerWeatherBasedFormChangesToNormal}
   */
  override apply({ simulated }: AbAttrBaseParams): void {
    if (!simulated) {
      globalScene.arena.triggerWeatherBasedFormChangesToNormal();
    }
  }
}

/**
 * Triggers weather-based form change when summoned into an active weather.
 * Used by Forecast and Flower Gift.
 */
export class PostSummonFormChangeByWeatherAbAttr extends PostSummonAbAttr {
  private ability: AbilityId;

  constructor(ability: AbilityId) {
    super(true);

    this.ability = ability;
  }

  /**
   * Determine if the pokemon has a forme change that is triggered by the weather
   */
  override canApply({ pokemon }: AbAttrBaseParams): boolean {
    return !!pokemonFormChanges[pokemon.species.speciesId]?.some(
      fc => fc.findTrigger(SpeciesFormChangeWeatherTrigger) && fc.canChange(pokemon),
    );
  }

  /**
   * Calls the {@linkcode BattleScene.triggerPokemonFormChange | triggerPokemonFormChange} for both
   * {@linkcode SpeciesFormChangeWeatherTrigger} and
   * {@linkcode SpeciesFormChangeRevertWeatherFormTrigger} if it
   * is the specific Pokemon and ability
   */
  override apply({ pokemon, simulated }: AbAttrBaseParams): void {
    if (!simulated) {
      globalScene.triggerPokemonFormChange(pokemon, SpeciesFormChangeWeatherTrigger);
    }
  }
}

/**
 * Attribute implementing the effects of {@link https://bulbapedia.bulbagarden.net/wiki/Commander_(Ability) | Commander}.
 * When the source of an ability with this attribute detects a Dondozo as their active ally, the source "jumps
 * into the Dondozo's mouth", sharply boosting the Dondozo's stats, cancelling the source's moves, and
 * causing attacks that target the source to always miss.
 */
export class CommanderAbAttr extends AbAttr {
  constructor() {
    super(true);
  }

  override canApply({ pokemon }: AbAttrBaseParams): boolean {
    // If the ally Dondozo is fainted or was previously "commanded" by
    // another Pokemon, this effect cannot apply.

    // TODO: Should this work with X + Dondozo fusions?
    const ally = pokemon.getAlly();
    return (
      globalScene.currentBattle?.double
      && ally != null
      && ally.isActive(true)
      && ally.species.speciesId === SpeciesId.DONDOZO
      && !(ally.isFainted() || ally.getTag(BattlerTagType.COMMANDED))
    );
  }

  override apply({ pokemon, simulated }: AbAttrBaseParams): void {
    if (!simulated) {
      // Lapse the source's semi-invulnerable tags (to avoid visual inconsistencies)
      pokemon.lapseTags(BattlerTagLapseType.MOVE_EFFECT);
      // Play an animation of the source jumping into the ally Dondozo's mouth
      globalScene.triggerPokemonBattleAnim(pokemon, PokemonAnimType.COMMANDER_APPLY);
      // Apply boosts from this effect to the ally Dondozo
      pokemon.getAlly()?.addTag(BattlerTagType.COMMANDED, 0, MoveId.NONE, pokemon.id);
      // Cancel the source Pokemon's next move (if a move is queued)
      globalScene.phaseManager.tryRemovePhase("MovePhase", phase => phase.pokemon === pokemon);
    }
  }
}

/**
 * Base class for ability attributes that apply their effect when their user switches out.
 */
export abstract class PreSwitchOutAbAttr extends AbAttr {
  constructor(showAbility = true) {
    super(showAbility);
  }

  canApply(_params: Closed<AbAttrBaseParams>): boolean {
    return true;
  }

  apply(_params: Closed<AbAttrBaseParams>): void {}
}

/**
 * Resets all status effects on the user when it switches out.
 */
export class PreSwitchOutResetStatusAbAttr extends PreSwitchOutAbAttr {
  constructor() {
    super(false);
  }

  override canApply({ pokemon }: AbAttrBaseParams): boolean {
    return pokemon.status != null;
  }

  override apply({ pokemon, simulated }: AbAttrBaseParams): void {
    if (!simulated) {
      pokemon.resetStatus();
      pokemon.updateInfo();
    }
  }
}

/**
 * Clears Desolate Land/Primordial Sea/Delta Stream upon the Pokemon switching out.
 */
export class PreSwitchOutClearWeatherAbAttr extends PreSwitchOutAbAttr {
  override apply({ pokemon, simulated }: AbAttrBaseParams): boolean {
    // TODO: Evaluate why this is returning a boolean rather than relay
    const weatherType = globalScene.arena.weather?.weatherType;
    let turnOffWeather = false;

    // Clear weather only if user's ability matches the weather and no other pokemon has the ability.
    switch (weatherType) {
      case WeatherType.HARSH_SUN:
        if (
          pokemon.hasAbility(AbilityId.DESOLATE_LAND)
          && globalScene
            .getField(true)
            .filter(p => p !== pokemon)
            .filter(p => p.hasAbility(AbilityId.DESOLATE_LAND)).length === 0
        ) {
          turnOffWeather = true;
        }
        break;
      case WeatherType.HEAVY_RAIN:
        if (
          pokemon.hasAbility(AbilityId.PRIMORDIAL_SEA)
          && globalScene
            .getField(true)
            .filter(p => p !== pokemon)
            .filter(p => p.hasAbility(AbilityId.PRIMORDIAL_SEA)).length === 0
        ) {
          turnOffWeather = true;
        }
        break;
      case WeatherType.STRONG_WINDS:
        if (
          pokemon.hasAbility(AbilityId.DELTA_STREAM)
          && globalScene
            .getField(true)
            .filter(p => p !== pokemon)
            .filter(p => p.hasAbility(AbilityId.DELTA_STREAM)).length === 0
        ) {
          turnOffWeather = true;
        }
        break;
    }

    if (simulated) {
      return turnOffWeather;
    }

    if (turnOffWeather) {
      globalScene.arena.trySetWeather(WeatherType.NONE);
      return true;
    }

    return false;
  }
}

export class PreSwitchOutHealAbAttr extends PreSwitchOutAbAttr {
  override canApply({ pokemon }: AbAttrBaseParams): boolean {
    return !pokemon.isFullHp();
  }

  override apply({ pokemon, simulated }: AbAttrBaseParams): void {
    if (!simulated) {
      const healAmount = toDmgValue(pokemon.getMaxHp() * 0.33);
      pokemon.heal(healAmount);
      pokemon.updateInfo();
    }
  }
}

/**
 * Attribute for form changes that occur on switching out
 */
export class PreSwitchOutFormChangeAbAttr extends PreSwitchOutAbAttr {
  private formFunc: (p: Pokemon) => number;

  constructor(formFunc: (p: Pokemon) => number) {
    super();

    this.formFunc = formFunc;
  }

  override canApply({ pokemon }: AbAttrBaseParams): boolean {
    return this.formFunc(pokemon) !== pokemon.formIndex;
  }

  /**
   * On switch out, trigger the form change to the one defined in the ability
   */
  override apply({ simulated, pokemon }: AbAttrBaseParams): void {
    if (!simulated) {
      globalScene.triggerPokemonFormChange(pokemon, SpeciesFormChangeAbilityTrigger, false);
    }
  }
}

/**
 * Base class for ability attributes that apply their effect just before the user leaves the field
 */
export class PreLeaveFieldAbAttr extends AbAttr {
  canApply(_params: Closed<AbAttrBaseParams>): boolean {
    return true;
  }

  apply(_params: Closed<AbAttrBaseParams>): void {}
}

/**
 * Clears Desolate Land/Primordial Sea/Delta Stream upon the Pokemon switching out.
 */
export class PreLeaveFieldClearWeatherAbAttr extends PreLeaveFieldAbAttr {
  override canApply({ pokemon }: AbAttrBaseParams): boolean {
    const weatherType = globalScene.arena.weather?.weatherType;
    // Clear weather only if user's ability matches the weather and no other pokemon has the ability.
    switch (weatherType) {
      case WeatherType.HARSH_SUN:
        if (
          pokemon.hasAbility(AbilityId.DESOLATE_LAND)
          && globalScene
            .getField(true)
            .filter(p => p !== pokemon)
            .filter(p => p.hasAbility(AbilityId.DESOLATE_LAND)).length === 0
        ) {
          return true;
        }
        break;
      case WeatherType.HEAVY_RAIN:
        if (
          pokemon.hasAbility(AbilityId.PRIMORDIAL_SEA)
          && globalScene
            .getField(true)
            .filter(p => p !== pokemon)
            .filter(p => p.hasAbility(AbilityId.PRIMORDIAL_SEA)).length === 0
        ) {
          return true;
        }
        break;
      case WeatherType.STRONG_WINDS:
        if (
          pokemon.hasAbility(AbilityId.DELTA_STREAM)
          && globalScene
            .getField(true)
            .filter(p => p !== pokemon)
            .filter(p => p.hasAbility(AbilityId.DELTA_STREAM)).length === 0
        ) {
          return true;
        }
        break;
    }
    return false;
  }

  override apply({ simulated }: AbAttrBaseParams): void {
    if (!simulated) {
      globalScene.arena.trySetWeather(WeatherType.NONE);
    }
  }
}

/**
 * Updates the active {@linkcode SuppressAbilitiesTag} when a pokemon with {@linkcode AbilityId.NEUTRALIZING_GAS} leaves the field
 *
 * @sealed
 */
export class PreLeaveFieldRemoveSuppressAbilitiesSourceAbAttr extends PreLeaveFieldAbAttr {
  constructor() {
    super(false);
  }

  public override canApply(_params: AbAttrBaseParams): boolean {
    return !!globalScene.arena.getTag(ArenaTagType.NEUTRALIZING_GAS);
  }

  public override apply(_params: AbAttrBaseParams): void {
    const suppressTag = globalScene.arena.getTag(ArenaTagType.NEUTRALIZING_GAS) as SuppressAbilitiesTag;
    suppressTag.onSourceLeave(globalScene.arena);
  }
}

export interface PreStatStageChangeAbAttrParams extends AbAttrBaseParams {
  /** The stat being affected by the stat stage change */
  stat: BattleStat;
  /** The amount of stages to change by (negative if the stat is being decreased) */
  stages: number;
  /**
   * The source of the stat stage drop. May be omitted if the source of the stat drop is the user itself.
   *
   * @remarks
   * Currently, only used by {@linkcode ReflectStatStageChangeAbAttr} in order to reflect the stat stage change
   */
  source?: Pokemon;
  /** Holder that will be set to true if the stat stage change should be cancelled due to the ability */
  cancelled: BooleanHolder;
}

/**
 * Base class for ability attributes that apply their effect before a stat stage change.
 */
export abstract class PreStatStageChangeAbAttr extends AbAttr {
  canApply(_params: Closed<PreStatStageChangeAbAttrParams>): boolean {
    return true;
  }

  apply(_params: Closed<PreStatStageChangeAbAttrParams>): void {}
}

/**
 * Reflect all {@linkcode BattleStat} reductions caused by other Pokémon's moves and Abilities.
 * Currently only applies to Mirror Armor.
 */
export class ReflectStatStageChangeAbAttr extends PreStatStageChangeAbAttr {
  /** {@linkcode BattleStat} to reflect */
  private reflectedStat?: BattleStat;

  override canApply({ source, cancelled }: PreStatStageChangeAbAttrParams): boolean {
    return !!source && !cancelled.value;
  }

  /**
   * Apply the {@linkcode ReflectStatStageChangeAbAttr} to an interaction
   */
  override apply({ source, cancelled, stat, simulated, stages }: PreStatStageChangeAbAttrParams): void {
    if (!source) {
      return;
    }
    this.reflectedStat = stat;
    if (!simulated) {
      globalScene.phaseManager.unshiftNew(
        "StatStageChangePhase",
        source.getBattlerIndex(),
        false,
        [stat],
        stages,
        true,
        false,
        true,
        null,
        true,
      );
    }
    cancelled.value = true;
  }

  getTriggerMessage({ pokemon }: PreStatStageChangeAbAttrParams, abilityName: string): string {
    return i18next.t("abilityTriggers:protectStat", {
      pokemonNameWithAffix: getPokemonNameWithAffix(pokemon),
      abilityName,
      statName: this.reflectedStat ? i18next.t(getStatKey(this.reflectedStat)) : i18next.t("battle:stats"),
    });
  }
}

/**
 * Protect one or all {@linkcode BattleStat} from reductions caused by other Pokémon's moves and Abilities
 */
export class ProtectStatAbAttr extends PreStatStageChangeAbAttr {
  /** {@linkcode BattleStat} to protect or `undefined` if **all** {@linkcode BattleStat} are protected */
  private protectedStat?: BattleStat;

  constructor(protectedStat?: BattleStat) {
    super();

    this.protectedStat = protectedStat;
  }

  override canApply({ stat, cancelled }: PreStatStageChangeAbAttrParams): boolean {
    return !cancelled.value && (this.protectedStat == null || stat === this.protectedStat);
  }

  /**
   * Apply the {@linkcode ProtectedStatAbAttr} to an interaction
   */
  override apply({ cancelled }: PreStatStageChangeAbAttrParams): void {
    cancelled.value = true;
  }

  override getTriggerMessage({ pokemon }: PreStatStageChangeAbAttrParams, abilityName: string): string {
    return i18next.t("abilityTriggers:protectStat", {
      pokemonNameWithAffix: getPokemonNameWithAffix(pokemon),
      abilityName,
      statName: this.protectedStat ? i18next.t(getStatKey(this.protectedStat)) : i18next.t("battle:stats"),
    });
  }
}

export interface ConfusionOnStatusEffectAbAttrParams extends AbAttrBaseParams {
  /** The status effect that was applied */
  effect: StatusEffect;
  /** The move that applied the status effect */
  move: Move;
  /** The opponent that was inflicted with the status effect */
  opponent: Pokemon;
}

/**
 * This attribute applies confusion to the target whenever the user
 * directly poisons them with a move, e.g. Poison Puppeteer.
 * Called in {@linkcode StatusEffectAttr}.
 */
export class ConfusionOnStatusEffectAbAttr extends AbAttr {
  /** List of effects to apply confusion after */
  private effects: ReadonlySet<StatusEffect>;

  constructor(...effects: StatusEffect[]) {
    super();
    this.effects = new Set(effects);
  }

  /**
   * @returns Whether the ability can apply confusion to the opponent
   */
  override canApply({ opponent, effect }: ConfusionOnStatusEffectAbAttrParams): boolean {
    return this.effects.has(effect) && !opponent.isFainted() && opponent.canAddTag(BattlerTagType.CONFUSED);
  }

  /**
   * Applies confusion to the target pokemon.
   */
  override apply({ opponent, simulated, pokemon, move }: ConfusionOnStatusEffectAbAttrParams): void {
    if (!simulated) {
      opponent.addTag(BattlerTagType.CONFUSED, pokemon.randBattleSeedIntRange(2, 5), move.id, opponent.id);
    }
  }
}

export interface PreSetStatusAbAttrParams extends AbAttrBaseParams {
  /** The status effect being applied */
  effect: StatusEffect;
  /** Holds whether the status effect is prevented by the ability */
  cancelled: BooleanHolder;
}

export class PreSetStatusAbAttr extends AbAttr {
  /** Return whether the ability attribute can be applied */
  canApply(_params: Closed<PreSetStatusAbAttrParams>): boolean {
    return true;
  }

  apply(_params: Closed<PreSetStatusAbAttrParams>): void {}
}

/**
 * Provides immunity to status effects to specified targets.
 */
export class PreSetStatusEffectImmunityAbAttr extends PreSetStatusAbAttr {
  protected immuneEffects: StatusEffect[];

  /**
   * @param immuneEffects - An array of {@linkcode StatusEffect}s to prevent application.
   * If none are provided, will block **all** status effects regardless of type.
   */
  constructor(...immuneEffects: StatusEffect[]) {
    super();

    this.immuneEffects = immuneEffects;
  }

  override canApply({ effect, cancelled }: PreSetStatusAbAttrParams): boolean {
    return (
      !cancelled.value
      && ((this.immuneEffects.length === 0 && effect !== StatusEffect.FAINT) || this.immuneEffects.includes(effect))
    );
  }

  /**
   * Applies immunity to supplied status effects.
   */
  override apply({ cancelled }: PreSetStatusAbAttrParams): void {
    cancelled.value = true;
  }

  override getTriggerMessage({ pokemon, effect }: PreSetStatusAbAttrParams, abilityName: string): string {
    return this.immuneEffects.length > 0
      ? i18next.t("abilityTriggers:statusEffectImmunityWithName", {
          pokemonNameWithAffix: getPokemonNameWithAffix(pokemon),
          abilityName,
          statusEffectName: getStatusEffectDescriptor(effect),
        })
      : i18next.t("abilityTriggers:statusEffectImmunity", {
          pokemonNameWithAffix: getPokemonNameWithAffix(pokemon),
          abilityName,
        });
  }
}

// NOTE: There is a good amount of overlapping code between this
// and PreSetStatusEffectImmunity. However, we need these classes to be distinct
// as this one's apply method requires additional parameters
// TODO: Find away to avoid the code duplication without sacrificing
// the subclass split
/**
 * Provides immunity to status effects to the user.
 */
export class StatusEffectImmunityAbAttr extends PreSetStatusEffectImmunityAbAttr {}

export interface UserFieldStatusEffectImmunityAbAttrParams extends AbAttrBaseParams {
  /** The status effect being applied */
  effect: StatusEffect;
  /** Holds whether the status effect is prevented by the ability */
  cancelled: BooleanHolder;
  /** The target of the status effect */
  target: Pokemon;
  // TODO: It may be the case that callers are passing `null` in the case that the pokemon setting the status is the same as the target.
  // Evaluate this and update the tsdoc accordingly.
  /** The source of the status effect, or null if it is not coming from a pokemon */
  source: Pokemon | null;
}

/**
 * Provides immunity to status effects to the user's field.
 */
export class UserFieldStatusEffectImmunityAbAttr extends CancelInteractionAbAttr {
  private declare readonly _: never;
  protected immuneEffects: StatusEffect[];

  /**
   * @param immuneEffects - An array of {@linkcode StatusEffect}s to prevent application.
   * If none are provided, will block **all** status effects regardless of type.
   */
  constructor(...immuneEffects: StatusEffect[]) {
    super();

    this.immuneEffects = immuneEffects;
  }

  override canApply({ effect, cancelled }: UserFieldStatusEffectImmunityAbAttrParams): boolean {
    return (
      (!cancelled.value && this.immuneEffects.length === 0 && effect !== StatusEffect.FAINT)
      || this.immuneEffects.includes(effect)
    );
  }

  // declare here to allow typescript to allow us to override `canApply` method without adjusting params
  declare apply: (params: UserFieldStatusEffectImmunityAbAttrParams) => void;
}

/**
 * Conditionally provides immunity to status effects for the user's field.
 *
 * Used by {@linkcode AbilityId.FLOWER_VEIL | Flower Veil}.
 */
export class ConditionalUserFieldStatusEffectImmunityAbAttr extends UserFieldStatusEffectImmunityAbAttr {
  /**
   * The condition for the field immunity to be applied.
   * @param target - The target of the status effect
   * @param source - The source of the status effect
   */
  private condition: (target: Pokemon, source: Pokemon | null) => boolean;

  /**
   * @param immuneEffects - An array of {@linkcode StatusEffect}s to prevent application.
   * If none are provided, will block **all** status effects regardless of type.
   */
  constructor(condition: (target: Pokemon, source: Pokemon | null) => boolean, ...immuneEffects: StatusEffect[]) {
    super(...immuneEffects);

    this.condition = condition;
  }

  /**
   * Evaluate the condition to determine if the {@linkcode ConditionalUserFieldStatusEffectImmunityAbAttr} can be applied.
   * @returns Whether the ability can be applied to cancel the status effect.
   */
  override canApply(params: UserFieldStatusEffectImmunityAbAttrParams): boolean {
    return !params.cancelled.value && this.condition(params.target, params.source) && super.canApply(params);
  }
}

export interface ConditionalUserFieldProtectStatAbAttrParams extends AbAttrBaseParams {
  /** The stat being affected by the stat stage change */
  stat: BattleStat;
  /** Holds whether the stat stage change is prevented by the ability */
  cancelled: BooleanHolder;
  // TODO: consider making this required and not inherit from PreStatStageChangeAbAttr
  /** The target of the stat stage change */
  target?: Pokemon;
}

/**
 * Conditionally provides immunity to stat drop effects to the user's field.
 *
 * Used by {@linkcode AbilityId.FLOWER_VEIL | Flower Veil}.
 */
export class ConditionalUserFieldProtectStatAbAttr extends PreStatStageChangeAbAttr {
  /** {@linkcode BattleStat} to protect or `undefined` if **all** {@linkcode BattleStat} are protected */
  protected protectedStat?: BattleStat;

  /** If the method evaluates to true, the stat will be protected. */
  protected condition: (target: Pokemon) => boolean;

  constructor(condition: (target: Pokemon) => boolean, _protectedStat?: BattleStat) {
    super();
    this.condition = condition;
  }

  /**
   * @returns Whether the ability can be used to cancel the stat stage change.
   */
  override canApply({ stat, cancelled, target }: ConditionalUserFieldProtectStatAbAttrParams): boolean {
    if (!target) {
      return false;
    }
    return !cancelled.value && (this.protectedStat == null || stat === this.protectedStat) && this.condition(target);
  }

  /**
   * Apply the {@linkcode ConditionalUserFieldStatusEffectImmunityAbAttr} to an interaction
   */
  override apply({ cancelled }: ConditionalUserFieldProtectStatAbAttrParams): void {
    cancelled.value = true;
  }
}

export interface PreApplyBattlerTagAbAttrParams extends AbAttrBaseParams {
  /** The tag being applied */
  tag: BattlerTag;
  /** Holds whether the tag is prevented by the ability */
  cancelled: BooleanHolder;
}

/**
 * Base class for ability attributes that apply their effect before a BattlerTag {@linkcode BattlerTag} is applied.
 *
 * ⚠️ Subclasses violate Liskov Substitution Principle, so this class must not be provided to {@linkcode applyAbAttrs}
 */
export abstract class PreApplyBattlerTagAbAttr extends AbAttr {
  canApply(_params: PreApplyBattlerTagAbAttrParams): boolean {
    return true;
  }

  apply(_params: PreApplyBattlerTagAbAttrParams): void {}
}

// Intentionally not exported because this shouldn't be able to be passed to `applyAbAttrs`. It only exists so that
// PreApplyBattlerTagImmunityAbAttr and UserFieldPreApplyBattlerTagImmunityAbAttr can avoid code duplication
// while preserving type safety. (Since the UserField version require an additional parameter, target, in its apply methods)
abstract class BaseBattlerTagImmunityAbAttr<P extends PreApplyBattlerTagAbAttrParams> extends PreApplyBattlerTagAbAttr {
  protected immuneTagTypes: BattlerTagType[];

  constructor(immuneTagTypes: BattlerTagType | BattlerTagType[]) {
    super(true);

    this.immuneTagTypes = coerceArray(immuneTagTypes);
  }

  override canApply({ cancelled, tag }: P): boolean {
    return !cancelled.value && this.immuneTagTypes.includes(tag.tagType);
  }

  override apply({ cancelled }: P): void {
    cancelled.value = true;
  }

  override getTriggerMessage({ pokemon, tag }: P, abilityName: string): string {
    return i18next.t("abilityTriggers:battlerTagImmunity", {
      pokemonNameWithAffix: getPokemonNameWithAffix(pokemon),
      abilityName,
      battlerTagName: tag.getDescriptor(),
    });
  }
}

// TODO: The battler tag ability attributes are in dire need of improvement
// It is unclear why there is a `PreApplyBattlerTagImmunityAbAttr` class that isn't used,
// and then why there's a BattlerTagImmunityAbAttr class as well.

/**
 * Provides immunity to BattlerTags {@linkcode BattlerTag} to specified targets.
 *
 * This does not check whether the tag is already applied; that check should happen in the caller.
 */
export class PreApplyBattlerTagImmunityAbAttr extends BaseBattlerTagImmunityAbAttr<PreApplyBattlerTagAbAttrParams> {}

/**
 * Provides immunity to BattlerTags {@linkcode BattlerTag} to the user.
 */
export class BattlerTagImmunityAbAttr extends PreApplyBattlerTagImmunityAbAttr {}

export interface UserFieldBattlerTagImmunityAbAttrParams extends PreApplyBattlerTagAbAttrParams {
  /** The pokemon that the battler tag is being applied to */
  target: Pokemon;
}
/**
 * Provides immunity to BattlerTags {@linkcode BattlerTag} to the user's field.
 */
export class UserFieldBattlerTagImmunityAbAttr extends BaseBattlerTagImmunityAbAttr<UserFieldBattlerTagImmunityAbAttrParams> {}

export class ConditionalUserFieldBattlerTagImmunityAbAttr extends UserFieldBattlerTagImmunityAbAttr {
  private condition: (target: Pokemon) => boolean;

  /**
   * Determine whether the {@linkcode ConditionalUserFieldBattlerTagImmunityAbAttr} can be applied by passing the target pokemon to the condition.
   * @returns Whether the ability can be used to cancel the battler tag
   */
  override canApply(params: UserFieldBattlerTagImmunityAbAttrParams): boolean {
    return super.canApply(params) && this.condition(params.target);
  }

  constructor(condition: (target: Pokemon) => boolean, immuneTagTypes: BattlerTagType | BattlerTagType[]) {
    super(immuneTagTypes);

    this.condition = condition;
  }
}

export interface BlockCritAbAttrParams extends AbAttrBaseParams {
  /**
   * Holds a boolean that will be set to `true` if the user's ability prevents the attack from being a critical hit
   */
  readonly blockCrit: BooleanHolder;
}

export class BlockCritAbAttr extends AbAttr {
  constructor() {
    super(false);
  }

  /**
   * Apply the block crit ability by setting the value in the provided boolean holder to `true`.
   */
  override apply({ blockCrit }: BlockCritAbAttrParams): void {
    blockCrit.value = true;
  }
}

export interface BonusCritAbAttrParams extends AbAttrBaseParams {
  /** Holds the crit stage that may be modified by ability application */
  critStage: NumberHolder;
}

export class BonusCritAbAttr extends AbAttr {
  constructor() {
    super(false);
  }

  /**
   * Apply the bonus crit ability by increasing the value in the provided number holder by 1
   */
  override apply({ critStage }: BonusCritAbAttrParams): void {
    critStage.value += 1;
  }
}

export interface MultCritAbAttrParams extends AbAttrBaseParams {
  /** The critical hit multiplier that may be modified by ability application */
  critMult: NumberHolder;
}

export class MultCritAbAttr extends AbAttr {
  public multAmount: number;

  constructor(multAmount: number) {
    super(false);

    this.multAmount = multAmount;
  }

  override canApply({ critMult }: MultCritAbAttrParams): boolean {
    return critMult.value > 1;
  }

  override apply({ critMult }: MultCritAbAttrParams): void {
    critMult.value *= this.multAmount;
  }
}

export interface ConditionalCritAbAttrParams extends AbAttrBaseParams {
  /** Holds a boolean that will be set to true if the attack is guaranteed to crit */
  target: Pokemon;
  /** The move being used */
  move: Move;
  /** Holds whether the attack will critically hit */
  isCritical: BooleanHolder;
}

/**
 * Guarantees a critical hit according to the given condition, except if target prevents critical hits. ie. Merciless
 */
export class ConditionalCritAbAttr extends AbAttr {
  private condition: PokemonAttackCondition;

  constructor(condition: PokemonAttackCondition, _checkUser?: boolean) {
    super(false);

    this.condition = condition;
  }

  override canApply({ isCritical, pokemon, target, move }: ConditionalCritAbAttrParams): boolean {
    return !isCritical.value && this.condition(pokemon, target, move);
  }

  override apply({ isCritical }: ConditionalCritAbAttrParams): void {
    isCritical.value = true;
  }
}

export class BlockNonDirectDamageAbAttr extends CancelInteractionAbAttr {
  constructor() {
    super(false);
  }
}

/**
 * This attribute will block any status damage that you put in the parameter.
 */
export class BlockStatusDamageAbAttr extends CancelInteractionAbAttr {
  private effects: StatusEffect[];

  /**
   * @param effects - The status effect(s) that will be blocked from damaging the ability pokemon
   */
  constructor(...effects: StatusEffect[]) {
    super(false);

    this.effects = effects;
  }

  override canApply({ pokemon, cancelled }: AbAttrParamsWithCancel): boolean {
    return !cancelled.value && !!pokemon.status?.effect && this.effects.includes(pokemon.status.effect);
  }
}

export class BlockOneHitKOAbAttr extends CancelInteractionAbAttr {}

export interface ChangeMovePriorityAbAttrParams extends AbAttrBaseParams {
  /** The move being used */
  move: Move;
  /** The priority of the move being used */
  priority: NumberHolder;
}

/**
 * This governs abilities that alter the priority of moves
 * Abilities: Prankster, Gale Wings, Triage, Mycelium Might, Stall
 * Note - Quick Claw has a separate and distinct implementation outside of priority
 *
 * @sealed
 */
export class ChangeMovePriorityAbAttr extends AbAttr {
  private moveFunc: (pokemon: Pokemon, move: Move) => boolean;
  private changeAmount: number;

  /**
   * @param moveFunc - applies priority-change to moves that meet the condition
   * @param changeAmount - The amount of priority added or subtracted
   */
  constructor(moveFunc: (pokemon: Pokemon, move: Move) => boolean, changeAmount: number) {
    super(false);

    this.moveFunc = moveFunc;
    this.changeAmount = changeAmount;
  }

  override canApply({ pokemon, move }: ChangeMovePriorityAbAttrParams): boolean {
    return this.moveFunc(pokemon, move);
  }

  override apply({ priority }: ChangeMovePriorityAbAttrParams): void {
    priority.value += this.changeAmount;
  }
}

export class IgnoreContactAbAttr extends AbAttr {
  private declare readonly _: never;
}

/**
 * Shared interface for attributes that respond to a weather.
 */
export interface PreWeatherEffectAbAttrParams extends AbAttrParamsWithCancel {
  /** The weather effect for the interaction. `null` is treated as no weather */
  weather: Weather | null;
}

export abstract class PreWeatherEffectAbAttr extends AbAttr {
  override canApply(_params: Closed<PreWeatherEffectAbAttrParams>): boolean {
    return true;
  }

  override apply(_params: Closed<PreWeatherEffectAbAttrParams>): void {}
}

/**
 * Base class for abilities that apply an effect before a weather effect is applied.
 */
export abstract class PreWeatherDamageAbAttr extends PreWeatherEffectAbAttr {}

export class BlockWeatherDamageAttr extends PreWeatherDamageAbAttr {
  private weatherTypes: WeatherType[];

  constructor(...weatherTypes: WeatherType[]) {
    super(false);

    this.weatherTypes = weatherTypes;
  }

  override canApply({ weather, cancelled }: PreWeatherEffectAbAttrParams): boolean {
    if (!weather || cancelled.value) {
      return false;
    }
    const weatherType = weather.weatherType;
    return this.weatherTypes.length === 0 || this.weatherTypes.includes(weatherType);
  }

  override apply({ cancelled }: PreWeatherEffectAbAttrParams): void {
    cancelled.value = true;
  }
}

export class SuppressWeatherEffectAbAttr extends PreWeatherEffectAbAttr {
  public readonly affectsImmutable: boolean;

  constructor(affectsImmutable = false) {
    super(true);

    this.affectsImmutable = affectsImmutable;
  }

  override canApply({ weather, cancelled }: PreWeatherEffectAbAttrParams): boolean {
    if (!weather || cancelled.value) {
      return false;
    }
    return this.affectsImmutable || weather.isImmutable();
  }

  override apply({ cancelled }: PreWeatherEffectAbAttrParams): void {
    cancelled.value = true;
  }
}

/**
 * Condition function to applied to abilities related to Sheer Force.
 * Checks if last move used against target was affected by a Sheer Force user and:
 * Disables: Color Change, Pickpocket, Berserk, Anger Shell
 * @returns An {@linkcode AbAttrCondition} to disable the ability under the proper conditions.
 */
function getSheerForceHitDisableAbCondition(): AbAttrCondition {
  return (pokemon: Pokemon) => {
    const lastReceivedAttack = pokemon.turnData.attacksReceived[0];
    if (!lastReceivedAttack) {
      return true;
    }

    const lastAttacker = pokemon.getOpponents().find(p => p.id === lastReceivedAttack.sourceId);
    if (!lastAttacker) {
      return true;
    }

    /** `true` if the last move's chance is above 0 and the last attacker's ability is sheer force */
    const SheerForceAffected =
      allMoves[lastReceivedAttack.move].chance >= 0 && lastAttacker.hasAbility(AbilityId.SHEER_FORCE);

    return !SheerForceAffected;
  };
}

function getWeatherCondition(...weatherTypes: WeatherType[]): AbAttrCondition {
  return () => {
    if (!globalScene?.arena) {
      return false;
    }
    if (globalScene.arena.weather?.isEffectSuppressed()) {
      return false;
    }
    const weatherType = globalScene.arena.weather?.weatherType;
    return !!weatherType && weatherTypes.indexOf(weatherType) > -1;
  };
}

function getAnticipationCondition(): AbAttrCondition {
  return (pokemon: Pokemon) => {
    for (const opponent of pokemon.getOpponents()) {
      for (const move of opponent.moveset) {
        // ignore null/undefined moves
        if (!move) {
          continue;
        }
        // the move's base type (not accounting for variable type changes) is super effective
        if (
          move.getMove().is("AttackMove")
          && pokemon.getAttackTypeEffectiveness(move.getMove().type, opponent, true, undefined, move.getMove()) >= 2
        ) {
          return true;
        }
        // move is a OHKO
        if (move.getMove().hasAttr("OneHitKOAttr")) {
          return true;
        }
        // edge case for hidden power, type is computed
        if (move.getMove().id === MoveId.HIDDEN_POWER) {
          const iv_val = Math.floor(
            (((opponent.ivs[Stat.HP] & 1)
              + (opponent.ivs[Stat.ATK] & 1) * 2
              + (opponent.ivs[Stat.DEF] & 1) * 4
              + (opponent.ivs[Stat.SPD] & 1) * 8
              + (opponent.ivs[Stat.SPATK] & 1) * 16
              + (opponent.ivs[Stat.SPDEF] & 1) * 32)
              * 15)
              / 63,
          );

          const type = [
            PokemonType.FIGHTING,
            PokemonType.FLYING,
            PokemonType.POISON,
            PokemonType.GROUND,
            PokemonType.ROCK,
            PokemonType.BUG,
            PokemonType.GHOST,
            PokemonType.STEEL,
            PokemonType.FIRE,
            PokemonType.WATER,
            PokemonType.GRASS,
            PokemonType.ELECTRIC,
            PokemonType.PSYCHIC,
            PokemonType.ICE,
            PokemonType.DRAGON,
            PokemonType.DARK,
          ][iv_val];

          if (pokemon.getAttackTypeEffectiveness(type, opponent) >= 2) {
            return true;
          }
        }
      }
    }
    return false;
  };
}

/**
 * Creates an ability condition that causes the ability to fail if that ability
 * has already been used by that pokemon that battle. It requires an ability to
 * be specified due to current limitations in how conditions on abilities work.
 * @param ability The ability to check if it's already been applied
 * @returns The condition
 */
function getOncePerBattleCondition(ability: AbilityId): AbAttrCondition {
  return (pokemon: Pokemon) => {
    return !pokemon.waveData.abilitiesApplied.has(ability);
  };
}

/**
 * @sealed
 */
export class ForewarnAbAttr extends PostSummonAbAttr {
  constructor() {
    super(true);
  }

  override apply({ simulated, pokemon }: AbAttrBaseParams): void {
    if (!simulated) {
      return;
    }
    let maxPowerSeen = 0;
    let maxMove = "";
    let movePower = 0;
    for (const opponent of pokemon.getOpponents()) {
      for (const move of opponent.moveset) {
        if (move?.getMove().is("StatusMove")) {
          movePower = 1;
        } else if (move?.getMove().hasAttr("OneHitKOAttr")) {
          movePower = 150;
        } else if (
          move?.getMove().id === MoveId.COUNTER
          || move?.getMove().id === MoveId.MIRROR_COAT
          || move?.getMove().id === MoveId.METAL_BURST
        ) {
          movePower = 120;
        } else if (move?.getMove().power === -1) {
          movePower = 80;
        } else {
          movePower = move?.getMove().power ?? 0;
        }

        if (movePower > maxPowerSeen) {
          maxPowerSeen = movePower;
          maxMove = move?.getName() ?? "";
        }
      }
    }

    globalScene.phaseManager.queueMessage(
      i18next.t("abilityTriggers:forewarn", {
        pokemonNameWithAffix: getPokemonNameWithAffix(pokemon),
        moveName: maxMove,
      }),
    );
  }
}

/**
 * Ability attribute that reveals the abilities of all opposing Pokémon when the Pokémon with this ability is summoned.
 * @sealed
 */
export class FriskAbAttr extends PostSummonAbAttr {
  constructor() {
    super(true);
  }

  override apply({ simulated, pokemon }: AbAttrBaseParams): void {
    if (!simulated) {
      for (const opponent of pokemon.getOpponents()) {
        globalScene.phaseManager.queueMessage(
          i18next.t("abilityTriggers:frisk", {
            pokemonNameWithAffix: getPokemonNameWithAffix(pokemon),
            opponentName: opponent.name,
            opponentAbilityName: opponent.getAbility().name,
          }),
        );
        setAbilityRevealed(opponent);
      }
    }
  }
}

export interface PostWeatherChangeAbAttrParams extends AbAttrBaseParams {
  /** The kind of the weather that was just changed to */
  weather: WeatherType;
}

/**
 * Base class for ability attributes that apply their effect after a weather change.
 */
export abstract class PostWeatherChangeAbAttr extends AbAttr {
  canApply(_params: Closed<PostWeatherChangeAbAttrParams>): boolean {
    return true;
  }

  apply(_params: Closed<PostWeatherChangeAbAttrParams>): void {}
}

/**
 * Triggers weather-based form change when weather changes.
 * Used by Forecast and Flower Gift.
 *
 * @sealed
 */
export class PostWeatherChangeFormChangeAbAttr extends PostWeatherChangeAbAttr {
  private ability: AbilityId;
  private formRevertingWeathers: WeatherType[];

  constructor(ability: AbilityId, formRevertingWeathers: WeatherType[]) {
    super(false);

    this.ability = ability;
    this.formRevertingWeathers = formRevertingWeathers;
  }

  override canApply({ pokemon }: AbAttrBaseParams): boolean {
    const isCastformWithForecast =
      pokemon.species.speciesId === SpeciesId.CASTFORM && this.ability === AbilityId.FORECAST;
    const isCherrimWithFlowerGift =
      pokemon.species.speciesId === SpeciesId.CHERRIM && this.ability === AbilityId.FLOWER_GIFT;

    return isCastformWithForecast || isCherrimWithFlowerGift;
  }

  /**
   * Calls {@linkcode Arena.triggerWeatherBasedFormChangesToNormal | triggerWeatherBasedFormChangesToNormal} when the
   * weather changed to form-reverting weather, otherwise calls {@linkcode Arena.triggerWeatherBasedFormChanges | triggerWeatherBasedFormChanges}
   */
  override apply({ simulated }: AbAttrBaseParams): void {
    if (simulated) {
      return;
    }

    // TODO: investigate why this is not using the weatherType parameter
    // and is instead reading the weather from the global scene

    const weatherType = globalScene.arena.weather?.weatherType;

    if (weatherType && this.formRevertingWeathers.includes(weatherType)) {
      globalScene.arena.triggerWeatherBasedFormChangesToNormal();
    } else {
      globalScene.arena.triggerWeatherBasedFormChanges();
    }
  }
}

/**
 * Add a battler tag to the pokemon when the weather changes.
 * @sealed
 */
export class PostWeatherChangeAddBattlerTagAttr extends PostWeatherChangeAbAttr {
  private tagType: BattlerTagType;
  private turnCount: number;
  private weatherTypes: WeatherType[];

  constructor(tagType: BattlerTagType, turnCount: number, ...weatherTypes: WeatherType[]) {
    super();

    this.tagType = tagType;
    this.turnCount = turnCount;
    this.weatherTypes = weatherTypes;
  }

  override canApply({ weather, pokemon }: PostWeatherChangeAbAttrParams): boolean {
    return this.weatherTypes.includes(weather) && pokemon.canAddTag(this.tagType);
  }

  override apply({ simulated, pokemon }: PostWeatherChangeAbAttrParams): void {
    if (!simulated) {
      pokemon.addTag(this.tagType, this.turnCount);
    }
  }
}

export type PostWeatherLapseAbAttrParams = Omit<PreWeatherEffectAbAttrParams, "cancelled">;
export class PostWeatherLapseAbAttr extends AbAttr {
  protected weatherTypes: WeatherType[];

  constructor(...weatherTypes: WeatherType[]) {
    super();

    this.weatherTypes = weatherTypes;
  }

  canApply(_params: Closed<PostWeatherLapseAbAttrParams>): boolean {
    return true;
  }

  apply(_params: Closed<PostWeatherLapseAbAttrParams>): void {}

  getCondition(): AbAttrCondition {
    return getWeatherCondition(...this.weatherTypes);
  }
}

export class PostWeatherLapseHealAbAttr extends PostWeatherLapseAbAttr {
  private healFactor: number;

  constructor(healFactor: number, ...weatherTypes: WeatherType[]) {
    super(...weatherTypes);

    this.healFactor = healFactor;
  }

  override canApply({ pokemon }: PostWeatherLapseAbAttrParams): boolean {
    return !pokemon.isFullHp();
  }

  override apply({ pokemon, passive, simulated }: PostWeatherLapseAbAttrParams): void {
    const abilityName = (!passive ? pokemon.getAbility() : pokemon.getPassiveAbility()).name;
    if (!simulated) {
      globalScene.phaseManager.unshiftNew(
        "PokemonHealPhase",
        pokemon.getBattlerIndex(),
        toDmgValue(pokemon.getMaxHp() / (16 / this.healFactor)),
        i18next.t("abilityTriggers:postWeatherLapseHeal", {
          pokemonNameWithAffix: getPokemonNameWithAffix(pokemon),
          abilityName,
        }),
        true,
      );
    }
  }
}

export class PostWeatherLapseDamageAbAttr extends PostWeatherLapseAbAttr {
  private damageFactor: number;

  constructor(damageFactor: number, ...weatherTypes: WeatherType[]) {
    super(...weatherTypes);

    this.damageFactor = damageFactor;
  }

  override canApply({ pokemon }: PostWeatherLapseAbAttrParams): boolean {
    return !pokemon.hasAbilityWithAttr("BlockNonDirectDamageAbAttr");
  }

  override apply({ simulated, pokemon, passive }: PostWeatherLapseAbAttrParams): void {
    if (!simulated) {
      const abilityName = (!passive ? pokemon.getAbility() : pokemon.getPassiveAbility()).name;
      globalScene.phaseManager.queueMessage(
        i18next.t("abilityTriggers:postWeatherLapseDamage", {
          pokemonNameWithAffix: getPokemonNameWithAffix(pokemon),
          abilityName,
        }),
      );
      pokemon.damageAndUpdate(toDmgValue(pokemon.getMaxHp() / (16 / this.damageFactor)), {
        result: HitResult.INDIRECT,
      });
    }
  }
}

export interface PostTerrainChangeAbAttrParams extends AbAttrBaseParams {
  /** The terrain type that is being changed to */
  terrain: TerrainType;
}

export class PostTerrainChangeAbAttr extends AbAttr {
  canApply(_params: Closed<PostTerrainChangeAbAttrParams>): boolean {
    return true;
  }

  apply(_params: Closed<PostTerrainChangeAbAttrParams>): void {}
}

export class PostTerrainChangeAddBattlerTagAttr extends PostTerrainChangeAbAttr {
  private tagType: BattlerTagType;
  private turnCount: number;
  private terrainTypes: TerrainType[];

  constructor(tagType: BattlerTagType, turnCount: number, ...terrainTypes: TerrainType[]) {
    super();

    this.tagType = tagType;
    this.turnCount = turnCount;
    this.terrainTypes = terrainTypes;
  }

  override canApply({ pokemon, terrain }: PostTerrainChangeAbAttrParams): boolean {
    return !!this.terrainTypes.find(t => t === terrain) && pokemon.canAddTag(this.tagType);
  }

  override apply({ pokemon, simulated }: PostTerrainChangeAbAttrParams): void {
    if (!simulated) {
      pokemon.addTag(this.tagType, this.turnCount);
    }
  }
}

function getTerrainCondition(...terrainTypes: TerrainType[]): AbAttrCondition {
  return (_pokemon: Pokemon) => {
    const terrainType = globalScene.arena.terrain?.terrainType;
    return !!terrainType && terrainTypes.indexOf(terrainType) > -1;
  };
}

export class PostTurnAbAttr extends AbAttr {
  canApply(_params: Closed<AbAttrBaseParams>): boolean {
    return true;
  }

  apply(_params: Closed<AbAttrBaseParams>): void {}
}

/**
 * This attribute will heal 1/8th HP if the ability pokemon has the correct status.
 *
 * @sealed
 */
export class PostTurnStatusHealAbAttr extends PostTurnAbAttr {
  private effects: StatusEffect[];

  /**
   * @param effects - The status effect(s) that will qualify healing the ability pokemon
   */
  constructor(...effects: StatusEffect[]) {
    super(false);

    this.effects = effects;
  }

  override canApply({ pokemon }: AbAttrBaseParams): boolean {
    return pokemon.status != null && this.effects.includes(pokemon.status.effect) && !pokemon.isFullHp();
  }

  override apply({ simulated, passive, pokemon }: AbAttrBaseParams): void {
    if (!simulated) {
      const abilityName = (!passive ? pokemon.getAbility() : pokemon.getPassiveAbility()).name;
      globalScene.phaseManager.unshiftNew(
        "PokemonHealPhase",
        pokemon.getBattlerIndex(),
        toDmgValue(pokemon.getMaxHp() / 8),
        i18next.t("abilityTriggers:poisonHeal", { pokemonName: getPokemonNameWithAffix(pokemon), abilityName }),
        true,
      );
    }
  }
}

/**
 * After the turn ends, resets the status of either the user or their ally.
 * @param allyTarget Whether to target the user's ally; default `false` (self-target)
 *
 * @sealed
 */
export class PostTurnResetStatusAbAttr extends PostTurnAbAttr {
  private allyTarget: boolean;
  private target: Pokemon | undefined;

  constructor(allyTarget = false) {
    super(true);
    this.allyTarget = allyTarget;
  }

  override canApply({ pokemon }: AbAttrBaseParams): boolean {
    if (this.allyTarget) {
      this.target = pokemon.getAlly();
    } else {
      this.target = pokemon;
    }

    const effect = this.target?.status?.effect;
    return !!effect && effect !== StatusEffect.FAINT;
  }

  override apply({ simulated }: AbAttrBaseParams): void {
    if (!simulated && this.target?.status) {
      globalScene.phaseManager.queueMessage(
        getStatusEffectHealText(this.target.status?.effect, getPokemonNameWithAffix(this.target)),
      );
      this.target.resetStatus(false);
      this.target.updateInfo();
    }
  }
}

/**
 * Attribute to try and restore eaten berries after the turn ends.
 * Used by {@linkcode AbilityId.HARVEST}.
 */
export class PostTurnRestoreBerryAbAttr extends PostTurnAbAttr {
  /**
   * Array containing all {@linkcode BerryType | BerryTypes} that are under cap and able to be restored.
   * Stored inside the class for a minor performance boost
   */
  private berriesUnderCap: BerryType[];

  /**
   * @param procChance - function providing chance to restore an item
   * @see {@linkcode createEatenBerry}
   */
  constructor(private procChance: (pokemon: Pokemon) => number) {
    super();
  }

  override canApply({ pokemon }: AbAttrBaseParams): boolean {
    // Ensure we have at least 1 recoverable berry (at least 1 berry in berriesEaten is not capped)
    const cappedBerries = new Set(
      globalScene
        .getModifiers(BerryModifier, pokemon.isPlayer())
        .filter(bm => bm.pokemonId === pokemon.id && bm.getCountUnderMax() < 1)
        .map(bm => bm.berryType),
    );

    this.berriesUnderCap = pokemon.battleData.berriesEaten.filter(bt => !cappedBerries.has(bt));

    if (this.berriesUnderCap.length === 0) {
      return false;
    }

    // Clamp procChance to [0, 1]. Skip if didn't proc (less than pass)
    const pass = randSeedFloat();
    return this.procChance(pokemon) >= pass;
  }

  override apply({ simulated, pokemon }: AbAttrBaseParams): void {
    if (!simulated) {
      this.createEatenBerry(pokemon);
    }
  }

  /**
   * Create a new berry chosen randomly from all berries the pokemon ate this battle
   * @param pokemon - The {@linkcode Pokemon} with this ability
   * @returns `true` if a new berry was created
   */
  createEatenBerry(pokemon: Pokemon): boolean {
    // Pick a random available berry to yoink
    const randomIdx = randSeedInt(this.berriesUnderCap.length);
    const chosenBerryType = this.berriesUnderCap[randomIdx];
    pokemon.battleData.berriesEaten.splice(randomIdx, 1); // Remove berry from memory
    const chosenBerry = new BerryModifierType(chosenBerryType);

    // Add the randomly chosen berry or update the existing one
    const berryModifier = globalScene.findModifier(
      m => m instanceof BerryModifier && m.berryType === chosenBerryType && m.pokemonId === pokemon.id,
      pokemon.isPlayer(),
    ) as BerryModifier | undefined;

    if (berryModifier) {
      berryModifier.stackCount++;
    } else {
      const newBerry = new BerryModifier(chosenBerry, pokemon.id, chosenBerryType, 1);
      if (pokemon.isPlayer()) {
        globalScene.addModifier(newBerry);
      } else {
        globalScene.addEnemyModifier(newBerry);
      }
    }

    globalScene.updateModifiers(pokemon.isPlayer());
    globalScene.phaseManager.queueMessage(
      i18next.t("abilityTriggers:postTurnLootCreateEatenBerry", {
        pokemonNameWithAffix: getPokemonNameWithAffix(pokemon),
        berryName: chosenBerry.name,
      }),
    );
    return true;
  }
}

/**
 * Attribute to track and re-trigger last turn's berries at the end of the `BerryPhase`.
 * Must only be used by Cud Chew! Do _not_ reuse this attribute for anything else
 * Used by {@linkcode AbilityId.CUD_CHEW}.
 * @sealed
 */
export class CudChewConsumeBerryAbAttr extends AbAttr {
  /**
   * @returns `true` if the pokemon ate anything last turn
   */
  override canApply({ pokemon }: AbAttrBaseParams): boolean {
    return pokemon.summonData.berriesEatenLast.length > 0;
  }

  override apply({ pokemon }: AbAttrBaseParams): void {
    // TODO: Consider respecting the `simulated` flag
    globalScene.phaseManager.unshiftNew(
      "CommonAnimPhase",
      pokemon.getBattlerIndex(),
      pokemon.getBattlerIndex(),
      CommonAnim.USE_ITEM,
    );

    // Re-apply effects of all berries previously scarfed.
    // This doesn't count as "eating" a berry (for unnerve/stuff cheeks/unburden) as no item is consumed.
    for (const berryType of pokemon.summonData.berriesEatenLast) {
      getBerryEffectFunc(berryType)(pokemon);
      const bMod = new BerryModifier(new BerryModifierType(berryType), pokemon.id, berryType, 1);
      globalScene.eventTarget.dispatchEvent(new BerryUsedEvent(bMod)); // trigger message
    }

    // uncomment to make cheek pouch work with cud chew
    // applyAbAttrs("HealFromBerryUseAbAttr", {pokemon});
  }
}

/**
 * Consume a berry at the end of the turn if the pokemon has one.
 *
 * Must be used in conjunction with {@linkcode CudChewConsumeBerryAbAttr}, and is
 * only used by {@linkcode AbilityId.CUD_CHEW}.
 */
export class CudChewRecordBerryAbAttr extends PostTurnAbAttr {
  constructor() {
    super(false);
  }

  /**
   * Move this {@linkcode Pokemon}'s `berriesEaten` array from `PokemonTurnData`
   * into `PokemonSummonData` on turn end.
   * Both arrays are cleared on switch.
   */
  override apply({ pokemon }: AbAttrBaseParams): void {
    pokemon.summonData.berriesEatenLast = pokemon.turnData.berriesEaten;
  }
}

/**
 * Attribute used for {@linkcode AbilityId.MOODY} to randomly raise and lower stats at turn end.
 */
export class MoodyAbAttr extends PostTurnAbAttr {
  constructor() {
    super(true);
  }
  /**
   * Randomly increases one stat stage by 2 and decreases a different stat stage by 1
   * Any stat stages at +6 or -6 are excluded from being increased or decreased, respectively
   * If the pokemon already has all stat stages raised to 6, it will only decrease one stat stage by 1
   * If the pokemon already has all stat stages lowered to -6, it will only increase one stat stage by 2
   */
  override apply({ pokemon, simulated }: AbAttrBaseParams): void {
    if (simulated) {
      return;
    }
    const canRaise = EFFECTIVE_STATS.filter(s => pokemon.getStatStage(s) < 6);
    let canLower = EFFECTIVE_STATS.filter(s => pokemon.getStatStage(s) > -6);

    if (!simulated) {
      if (canRaise.length > 0) {
        const raisedStat = canRaise[pokemon.randBattleSeedInt(canRaise.length)];
        canLower = canLower.filter(s => s !== raisedStat);
        globalScene.phaseManager.unshiftNew("StatStageChangePhase", pokemon.getBattlerIndex(), true, [raisedStat], 2);
      }
      if (canLower.length > 0) {
        const loweredStat = canLower[pokemon.randBattleSeedInt(canLower.length)];
        globalScene.phaseManager.unshiftNew("StatStageChangePhase", pokemon.getBattlerIndex(), true, [loweredStat], -1);
      }
    }
  }
}

/** @sealed */
export class SpeedBoostAbAttr extends PostTurnAbAttr {
  constructor() {
    super(true);
  }

  override canApply({ simulated, pokemon }: AbAttrBaseParams): boolean {
    // todo: Consider moving the `simulated` check to the `apply` method
    return simulated || (!pokemon.turnData.switchedInThisTurn && !pokemon.turnData.failedRunAway);
  }

  override apply({ pokemon }: AbAttrBaseParams): void {
    globalScene.phaseManager.unshiftNew("StatStageChangePhase", pokemon.getBattlerIndex(), true, [Stat.SPD], 1);
  }
}

export class PostTurnHealAbAttr extends PostTurnAbAttr {
  override canApply({ pokemon }: AbAttrBaseParams): boolean {
    return !pokemon.isFullHp();
  }

  override apply({ simulated, pokemon, passive }: AbAttrBaseParams): void {
    if (!simulated) {
      const abilityName = (!passive ? pokemon.getAbility() : pokemon.getPassiveAbility()).name;
      globalScene.phaseManager.unshiftNew(
        "PokemonHealPhase",
        pokemon.getBattlerIndex(),
        toDmgValue(pokemon.getMaxHp() / 16),
        i18next.t("abilityTriggers:postTurnHeal", {
          pokemonNameWithAffix: getPokemonNameWithAffix(pokemon),
          abilityName,
        }),
        true,
      );
    }
  }
}

/** @sealed */
export class PostTurnFormChangeAbAttr extends PostTurnAbAttr {
  private formFunc: (p: Pokemon) => number;

  constructor(formFunc: (p: Pokemon) => number) {
    super(true);

    this.formFunc = formFunc;
  }

  override canApply({ pokemon }: AbAttrBaseParams): boolean {
    return this.formFunc(pokemon) !== pokemon.formIndex;
  }

  override apply({ simulated, pokemon }: AbAttrBaseParams): void {
    if (!simulated) {
      globalScene.triggerPokemonFormChange(pokemon, SpeciesFormChangeAbilityTrigger, false);
    }
  }
}

/**
 * Attribute used for abilities (Bad Dreams) that damages the opponents for being asleep
 * @sealed
 */
export class PostTurnHurtIfSleepingAbAttr extends PostTurnAbAttr {
  override canApply({ pokemon }: AbAttrBaseParams): boolean {
    return pokemon
      .getOpponents()
      .some(
        opp =>
          (opp.status?.effect === StatusEffect.SLEEP || opp.hasAbility(AbilityId.COMATOSE))
          && !opp.hasAbilityWithAttr("BlockNonDirectDamageAbAttr")
          && !opp.switchOutStatus,
      );
  }

  /** Deal damage to all sleeping, on-field opponents equal to 1/8 of their max hp (min 1). */
  override apply({ pokemon, simulated }: AbAttrBaseParams): void {
    if (simulated) {
      return;
    }

    for (const opp of pokemon.getOpponents()) {
      if ((opp.status?.effect !== StatusEffect.SLEEP && !opp.hasAbility(AbilityId.COMATOSE)) || opp.switchOutStatus) {
        continue;
      }

      const cancelled = new BooleanHolder(false);
      applyAbAttrs("BlockNonDirectDamageAbAttr", { pokemon, simulated, cancelled });

      if (!cancelled.value) {
        opp.damageAndUpdate(toDmgValue(opp.getMaxHp() / 8), { result: HitResult.INDIRECT });
        globalScene.phaseManager.queueMessage(
          i18next.t("abilityTriggers:badDreams", { pokemonName: getPokemonNameWithAffix(opp) }),
        );
      }
    }
  }
}

/**
 * Grabs the last failed Pokeball used
 * @sealed
 */
export class FetchBallAbAttr extends PostTurnAbAttr {
  override canApply({ simulated, pokemon }: AbAttrBaseParams): boolean {
    return !simulated && globalScene.currentBattle.lastUsedPokeball != null && !!pokemon.isPlayer;
  }

  /**
   * Adds the last used Pokeball back into the player's inventory
   */
  override apply({ pokemon }: AbAttrBaseParams): void {
    const lastUsed = globalScene.currentBattle.lastUsedPokeball;
    globalScene.pokeballCounts[lastUsed!]++;
    globalScene.currentBattle.lastUsedPokeball = null;
    globalScene.phaseManager.queueMessage(
      i18next.t("abilityTriggers:fetchBall", {
        pokemonNameWithAffix: getPokemonNameWithAffix(pokemon),
        pokeballName: getPokeballName(lastUsed!),
      }),
    );
  }
}

export class PostBiomeChangeAbAttr extends AbAttr {
  private declare readonly _: never;
}

export class PostBiomeChangeWeatherChangeAbAttr extends PostBiomeChangeAbAttr {
  private weatherType: WeatherType;

  constructor(weatherType: WeatherType) {
    super();

    this.weatherType = weatherType;
  }

  override canApply(_params: AbAttrBaseParams): boolean {
    return (globalScene.arena.weather?.isImmutable() ?? false) && globalScene.arena.canSetWeather(this.weatherType);
  }

  override apply({ simulated, pokemon }: AbAttrBaseParams): void {
    if (!simulated) {
      globalScene.arena.trySetWeather(this.weatherType, pokemon);
    }
  }
}

/** @sealed */
export class PostBiomeChangeTerrainChangeAbAttr extends PostBiomeChangeAbAttr {
  private terrainType: TerrainType;

  constructor(terrainType: TerrainType) {
    super();

    this.terrainType = terrainType;
  }

  override canApply(_params: AbAttrBaseParams): boolean {
    return globalScene.arena.canSetTerrain(this.terrainType);
  }

  override apply({ simulated, pokemon }: AbAttrBaseParams): void {
    if (!simulated) {
      globalScene.arena.trySetTerrain(this.terrainType, false, pokemon);
    }
  }
}

export interface PostMoveUsedAbAttrParams extends AbAttrBaseParams {
  /** The move that was used */
  move: PokemonMove;
  /** The source of the move */
  source: Pokemon;
  /** The targets of the move */
  targets: BattlerIndex[];
}

/**
 * Triggers just after a move is used either by the opponent or the player
 */
export class PostMoveUsedAbAttr extends AbAttr {
  canApply(_params: Closed<PostMoveUsedAbAttrParams>): boolean {
    return true;
  }

  apply(_params: Closed<PostMoveUsedAbAttrParams>): void {}
}

/**
 * Triggers after a dance move is used either by the opponent or the player
 */
export class PostDancingMoveAbAttr extends PostMoveUsedAbAttr {
  override canApply({ source, pokemon }: PostMoveUsedAbAttrParams): boolean {
    // List of tags that prevent the Dancer from replicating the move
    const forbiddenTags = [
      BattlerTagType.FLYING,
      BattlerTagType.UNDERWATER,
      BattlerTagType.UNDERGROUND,
      BattlerTagType.HIDDEN,
    ];
    // The move to replicate cannot come from the Dancer
    return (
      source.getBattlerIndex() !== pokemon.getBattlerIndex()
      && !pokemon.summonData.tags.some(tag => forbiddenTags.includes(tag.tagType))
    );
  }

  /**
   * Resolves the Dancer ability by replicating the move used by the source of the dance
   * either on the source itself or on the target of the dance
   */
  override apply({ source, pokemon, move, targets, simulated }: PostMoveUsedAbAttrParams): void {
    if (!simulated) {
      pokemon.turnData.extraTurns++;
      // If the move is an AttackMove or a StatusMove the Dancer must replicate the move on the source of the Dance
      if (move.getMove().is("AttackMove") || move.getMove().is("StatusMove")) {
        const target = this.getTarget(pokemon, source, targets);
        globalScene.phaseManager.unshiftNew(
          "MovePhase",
          pokemon,
          target,
          move,
          MoveUseMode.INDIRECT,
          MovePhaseTimingModifier.FIRST,
        );
      } else if (move.getMove().is("SelfStatusMove")) {
        // If the move is a SelfStatusMove (ie. Swords Dance) the Dancer should replicate it on itself
        globalScene.phaseManager.unshiftNew(
          "MovePhase",
          pokemon,
          [pokemon.getBattlerIndex()],
          move,
          MoveUseMode.INDIRECT,
          MovePhaseTimingModifier.FIRST,
        );
      }
    }
  }

  /**
   * Get the correct targets of Dancer ability
   *
   * @param dancer - Pokemon with Dancer ability
   * @param source - Source of the dancing move
   * @param targets - Targets of the dancing move
   */
  getTarget(dancer: Pokemon, source: Pokemon, targets: BattlerIndex[]): BattlerIndex[] {
    if (dancer.isPlayer()) {
      return source.isPlayer() ? targets : [source.getBattlerIndex()];
    }
    return source.isPlayer() ? [source.getBattlerIndex()] : targets;
  }
}

/**
 * Triggers after the Pokemon loses or consumes an item
 */
export class PostItemLostAbAttr extends AbAttr {
  canApply(_params: Closed<AbAttrBaseParams>): boolean {
    return true;
  }

  apply(_params: Closed<AbAttrBaseParams>): void {}
}

/**
 * Applies a Battler Tag to the Pokemon after it loses or consumes an item
 */
export class PostItemLostApplyBattlerTagAbAttr extends PostItemLostAbAttr {
  private tagType: BattlerTagType;
  constructor(tagType: BattlerTagType) {
    super(false);
    this.tagType = tagType;
  }

  override canApply({ pokemon, simulated }: AbAttrBaseParams): boolean {
    return !pokemon.getTag(this.tagType) && !simulated;
  }

  /**
   * Adds the last used Pokeball back into the player's inventory
   * @param pokemon {@linkcode Pokemon} with this ability
   * @param _args N/A
   */
  override apply({ pokemon }: AbAttrBaseParams): void {
    pokemon.addTag(this.tagType);
  }
}

export interface StatStageChangeMultiplierAbAttrParams extends AbAttrBaseParams {
  /** Holder for the stages after applying the ability.  */
  numStages: NumberHolder;
}
export class StatStageChangeMultiplierAbAttr extends AbAttr {
  private multiplier: number;

  constructor(multiplier: number) {
    super(false);

    this.multiplier = multiplier;
  }

  override apply({ numStages }: StatStageChangeMultiplierAbAttrParams): void {
    numStages.value *= this.multiplier;
  }
}

export interface StatStageChangeCopyAbAttrParams extends AbAttrBaseParams {
  /** The stats to change */
  stats: BattleStat[];
  /** The number of stages that were changed by the original */
  numStages: number;
}

export class StatStageChangeCopyAbAttr extends AbAttr {
  override apply({ pokemon, stats, numStages, simulated }: StatStageChangeCopyAbAttrParams): void {
    if (!simulated) {
      globalScene.phaseManager.unshiftNew(
        "StatStageChangePhase",
        pokemon.getBattlerIndex(),
        true,
        stats,
        numStages,
        true,
        false,
        false,
      );
    }
  }
}

export class BypassBurnDamageReductionAbAttr extends CancelInteractionAbAttr {
  private declare readonly _: never;
  constructor() {
    super(false);
  }
}

export interface ReduceBurnDamageAbAttrParams extends AbAttrBaseParams {
  /** Holds the damage done by the burn */
  burnDamage: NumberHolder;
}

/**
 * Causes Pokemon to take reduced damage from the {@linkcode StatusEffect.BURN | Burn} status
 * @param multiplier Multiplied with the damage taken
 */
export class ReduceBurnDamageAbAttr extends AbAttr {
  constructor(protected multiplier: number) {
    super(false);
  }

  /**
   * Applies the damage reduction
   */
  override apply({ burnDamage }: ReduceBurnDamageAbAttrParams): void {
    burnDamage.value = toDmgValue(burnDamage.value * this.multiplier);
  }
}

export interface DoubleBerryEffectAbAttrParams extends AbAttrBaseParams {
  /** The value of the berry effect that will be doubled by the ability's application */
  effectValue: NumberHolder;
}

export class DoubleBerryEffectAbAttr extends AbAttr {
  override apply({ effectValue }: DoubleBerryEffectAbAttrParams): void {
    effectValue.value *= 2;
  }
}

/**
 * Attribute to prevent opposing berry use while on the field.
 * Used by {@linkcode AbilityId.UNNERVE}, {@linkcode AbilityId.AS_ONE_GLASTRIER} and {@linkcode AbilityId.AS_ONE_SPECTRIER}
 */
export class PreventBerryUseAbAttr extends CancelInteractionAbAttr {}

/**
 * A Pokemon with this ability heals by a percentage of their maximum hp after eating a berry
 * @param healPercent - Percent of Max HP to heal
 */
export class HealFromBerryUseAbAttr extends AbAttr {
  /** Percent of Max HP to heal */
  private healPercent: number;

  constructor(healPercent: number) {
    super();

    // Clamp healPercent so its between [0,1].
    this.healPercent = Math.max(Math.min(healPercent, 1), 0);
  }

  override apply({ simulated, passive, pokemon }: AbAttrBaseParams): void {
    if (simulated) {
      return;
    }

    const { name: abilityName } = passive ? pokemon.getPassiveAbility() : pokemon.getAbility();
    globalScene.phaseManager.unshiftNew(
      "PokemonHealPhase",
      pokemon.getBattlerIndex(),
      toDmgValue(pokemon.getMaxHp() * this.healPercent),
      i18next.t("abilityTriggers:healFromBerryUse", {
        pokemonNameWithAffix: getPokemonNameWithAffix(pokemon),
        abilityName,
      }),
      true,
    );
  }
}

export interface RunSuccessAbAttrParams extends AbAttrBaseParams {
  /** Holder for the likelihood that the pokemon will flee */
  chance: NumberHolder;
}

export class RunSuccessAbAttr extends AbAttr {
  override apply({ chance }: RunSuccessAbAttrParams): void {
    chance.value = 256;
  }
}

type ArenaTrapCondition = (user: Pokemon, target: Pokemon) => boolean;

/**
 * Base class for checking if a Pokemon is trapped by arena trap
 * @field {@linkcode arenaTrapCondition} Conditional for trapping abilities.
 * For example, Magnet Pull will only activate if opponent is Steel type.
 * @see {@linkcode applyCheckTrapped}
 */
export class CheckTrappedAbAttr extends AbAttr {
  protected arenaTrapCondition: ArenaTrapCondition;
  constructor(condition: ArenaTrapCondition) {
    super(false);
    this.arenaTrapCondition = condition;
  }

  override canApply(_params: Closed<CheckTrappedAbAttrParams>): boolean {
    return true;
  }

  override apply(_params: Closed<CheckTrappedAbAttrParams>): void {}
}

export interface CheckTrappedAbAttrParams extends AbAttrBaseParams {
  /** The pokemon to attempt to trap */
  opponent: Pokemon;
  /** Holds whether the other Pokemon will be trapped or not */
  trapped: BooleanHolder;
}

/**
 * Determines whether a Pokemon is blocked from switching/running away
 * because of a trapping ability or move.
 */
export class ArenaTrapAbAttr extends CheckTrappedAbAttr {
  override canApply({ pokemon, opponent }: CheckTrappedAbAttrParams): boolean {
    return (
      this.arenaTrapCondition(pokemon, opponent)
      && !(
        opponent.getTypes(true).includes(PokemonType.GHOST)
        || (opponent.getTypes(true).includes(PokemonType.STELLAR) && opponent.getTypes().includes(PokemonType.GHOST))
      )
      && !opponent.hasAbility(AbilityId.RUN_AWAY)
    );
  }

  /**
   * Checks if enemy Pokemon is trapped by an Arena Trap-esque ability
   * If the enemy is a Ghost type, it is not trapped
   * If the enemy has the ability Run Away, it is not trapped.
   * If the user has Magnet Pull and the enemy is not a Steel type, it is not trapped.
   * If the user has Arena Trap and the enemy is not grounded, it is not trapped.
   */
  override apply({ trapped }: CheckTrappedAbAttrParams): void {
    trapped.value = true;
  }

  override getTriggerMessage({ pokemon }: CheckTrappedAbAttrParams, abilityName: string): string {
    return i18next.t("abilityTriggers:arenaTrap", {
      pokemonNameWithAffix: getPokemonNameWithAffix(pokemon),
      abilityName,
    });
  }
}

export interface MaxMultiHitAbAttrParams extends AbAttrBaseParams {
  /** The number of hits that the move will do */
  hits: NumberHolder;
}

export class MaxMultiHitAbAttr extends AbAttr {
  constructor() {
    super(false);
  }

  override apply({ hits }: MaxMultiHitAbAttrParams): void {
    hits.value = 0;
  }
}

export interface PostBattleAbAttrParams extends AbAttrBaseParams {
  /** Whether the battle that just ended was a victory */
  victory: boolean;
}

export abstract class PostBattleAbAttr extends AbAttr {
  private declare readonly _: never;
  constructor(showAbility = true) {
    super(showAbility);
  }

  canApply(_params: Closed<PostBattleAbAttrParams>): boolean {
    return true;
  }

  apply(_params: Closed<PostBattleAbAttrParams>): void {}
}

export class PostBattleLootAbAttr extends PostBattleAbAttr {
  private randItem?: PokemonHeldItemModifier;

  override canApply({ simulated, victory, pokemon }: PostBattleAbAttrParams): boolean {
    const postBattleLoot = globalScene.currentBattle.postBattleLoot;
    if (!simulated && postBattleLoot.length > 0 && victory) {
      this.randItem = randSeedItem(postBattleLoot);
      return globalScene.canTransferHeldItemModifier(this.randItem, pokemon, 1);
    }
    return false;
  }

  override apply({ pokemon }: PostBattleAbAttrParams): void {
    const postBattleLoot = globalScene.currentBattle.postBattleLoot;
    if (!this.randItem) {
      this.randItem = randSeedItem(postBattleLoot);
    }

    if (globalScene.tryTransferHeldItemModifier(this.randItem, pokemon, true, 1, true, undefined, false)) {
      postBattleLoot.splice(postBattleLoot.indexOf(this.randItem), 1);
      globalScene.phaseManager.queueMessage(
        i18next.t("abilityTriggers:postBattleLoot", {
          pokemonNameWithAffix: getPokemonNameWithAffix(pokemon),
          itemName: this.randItem.type.name,
        }),
      );
    }
    this.randItem = undefined;
  }
}

/**
 * Shared parameters for ability attributes that trigger after the user faints.
 */
export interface PostFaintAbAttrParams extends AbAttrBaseParams {
  /** The pokemon that caused the user to faint, or `undefined` if not caused by a Pokemon */
  readonly attacker?: Pokemon;
  /** The move that caused the user to faint, or `undefined` if not caused by a move */
  readonly move?: Move;
  /** The result of the hit that caused the user to faint */
  // TODO: Do we need this? It's unused by all classes
  readonly hitResult?: HitResult;
}

export abstract class PostFaintAbAttr extends AbAttr {
  canApply(_params: Closed<PostFaintAbAttrParams>): boolean {
    return true;
  }

  apply(_params: Closed<PostFaintAbAttrParams>): void {}
}

/**
 * Used for weather suppressing abilities to trigger weather-based form changes upon being fainted.
 * Used by Cloud Nine and Air Lock.
 * @sealed
 */
export class PostFaintUnsuppressedWeatherFormChangeAbAttr extends PostFaintAbAttr {
  override canApply(_params: PostFaintAbAttrParams): boolean {
    return getPokemonWithWeatherBasedForms().length > 0;
  }

  /**
   * Triggers {@linkcode Arena.triggerWeatherBasedFormChanges | triggerWeatherBasedFormChanges}
   * when the user of the ability faints
   */
  override apply({ simulated }: PostFaintAbAttrParams): void {
    if (!simulated) {
      globalScene.arena.triggerWeatherBasedFormChanges();
    }
  }
}

export class PostFaintFormChangeAbAttr extends PostFaintAbAttr {
  private formFunc: (p: Pokemon) => number;

  constructor(formFunc: (p: Pokemon) => number) {
    super(true);

    this.formFunc = formFunc;
  }

  override canApply({ pokemon }: AbAttrBaseParams): boolean {
    return this.formFunc(pokemon) !== pokemon.formIndex;
  }

  override apply({ pokemon, simulated }: AbAttrBaseParams): void {
    if (!simulated) {
      globalScene.triggerPokemonFormChange(pokemon, SpeciesFormChangeAbilityTrigger, false);
    }
  }
}

export class PostFaintContactDamageAbAttr extends PostFaintAbAttr {
  private damageRatio: number;

  constructor(damageRatio: number) {
    super(true);

    this.damageRatio = damageRatio;
  }

  override canApply({ pokemon, attacker, move, simulated }: PostFaintAbAttrParams): boolean {
    if (
      move === undefined
      || attacker === undefined
      || !move.doesFlagEffectApply({ flag: MoveFlags.MAKES_CONTACT, user: attacker, target: pokemon })
    ) {
      return false;
    }

    const cancelled = new BooleanHolder(false);
    // TODO: This should be in speed order
    globalScene
      .getField(true)
      .forEach(p => applyAbAttrs("FieldPreventExplosiveMovesAbAttr", { pokemon: p, cancelled, simulated }));

    if (cancelled.value) {
      return false;
    }

    // Confirmed: Aftermath does not activate or show text vs Magic Guard killers
    applyAbAttrs("BlockNonDirectDamageAbAttr", { pokemon: attacker, cancelled });
    return !cancelled.value;
  }

  override apply({ simulated, attacker }: PostFaintAbAttrParams): void {
    if (!attacker || simulated) {
      return;
    }

    attacker.damageAndUpdate(toDmgValue(attacker.getMaxHp() * (1 / this.damageRatio)), {
      result: HitResult.INDIRECT,
    });
    attacker.turnData.damageTaken += toDmgValue(attacker.getMaxHp() * (1 / this.damageRatio));
  }

  getTriggerMessage({ pokemon }: PostFaintAbAttrParams, abilityName: string): string {
    return i18next.t("abilityTriggers:postFaintContactDamage", {
      pokemonNameWithAffix: getPokemonNameWithAffix(pokemon),
      abilityName,
    });
  }
}

/**
 * Attribute used for abilities that damage opponents causing the user to faint
 * equal to the amount of damage the last attack inflicted.
 *
 * Used for {@linkcode AbilityId.INNARDS_OUT | Innards Out}.
 * @sealed
 */
export class PostFaintHPDamageAbAttr extends PostFaintAbAttr {
  override apply({ simulated, pokemon, move, attacker }: PostFaintAbAttrParams): void {
    // return early if the user died to indirect damage, target has magic guard or was KO'd by an ally
    if (!move || !attacker || simulated || attacker.getAlly() === pokemon) {
      return;
    }

    const cancelled = new BooleanHolder(false);
    applyAbAttrs("BlockNonDirectDamageAbAttr", { pokemon: attacker, cancelled });
    if (cancelled.value) {
      return;
    }

    const damage = pokemon.turnData.attacksReceived[0].damage;
    attacker.damageAndUpdate(damage, { result: HitResult.INDIRECT });
    attacker.turnData.damageTaken += damage;
  }

  // Oddly, Innards Out still shows a flyout if the effect was blocked due to Magic Guard...
  // TODO: Verify on cart
  override getTriggerMessage({ pokemon }: PostFaintAbAttrParams, abilityName: string): string {
    return i18next.t("abilityTriggers:postFaintHpDamage", {
      pokemonNameWithAffix: getPokemonNameWithAffix(pokemon),
      abilityName,
    });
  }
}

export interface RedirectMoveAbAttrParams extends AbAttrBaseParams {
  /** The id of the move being redirected */
  moveId: MoveId;
  /** The target's battler index before redirection */
  targetIndex: NumberHolder;
  /** The Pokemon that used the move being redirected */
  sourcePokemon: Pokemon;
}

/**
 * Base class for abilities that redirect moves to the pokemon with this ability.
 */
export abstract class RedirectMoveAbAttr extends AbAttr {
  override canApply({ pokemon, moveId, targetIndex, sourcePokemon }: RedirectMoveAbAttrParams): boolean {
    if (!this.canRedirect(moveId, sourcePokemon)) {
      return false;
    }
    const newTarget = pokemon.getBattlerIndex();
    return targetIndex.value !== newTarget;
  }

  override apply({ pokemon, targetIndex }: RedirectMoveAbAttrParams): void {
    const newTarget = pokemon.getBattlerIndex();
    targetIndex.value = newTarget;
  }

  protected canRedirect(moveId: MoveId, _user: Pokemon): boolean {
    const move = allMoves[moveId];
    return !![MoveTarget.NEAR_OTHER, MoveTarget.OTHER].find(t => move.moveTarget === t);
  }
}

/**
 * @sealed
 */
export class RedirectTypeMoveAbAttr extends RedirectMoveAbAttr {
  public type: PokemonType;

  constructor(type: PokemonType) {
    super();
    this.type = type;
  }

  protected override canRedirect(moveId: MoveId, user: Pokemon): boolean {
    return super.canRedirect(moveId, user) && user.getMoveType(allMoves[moveId]) === this.type;
  }
}

export class BlockRedirectAbAttr extends AbAttr {
  private declare readonly _: never;
}

export interface ReduceStatusEffectDurationAbAttrParams extends AbAttrBaseParams {
  /** The status effect in question */
  statusEffect: StatusEffect;
  /** Holds the number of turns until the status is healed, which may be modified by ability application. */
  duration: NumberHolder;
}

/**
 * Used by Early Bird, makes the pokemon wake up faster
 * @param statusEffect - The {@linkcode StatusEffect} to check for
 * @sealed
 */
export class ReduceStatusEffectDurationAbAttr extends AbAttr {
  private statusEffect: StatusEffect;

  constructor(statusEffect: StatusEffect) {
    super(false);

    this.statusEffect = statusEffect;
  }

  override canApply({ statusEffect }: ReduceStatusEffectDurationAbAttrParams): boolean {
    return statusEffect === this.statusEffect;
  }

  /**
   * Reduces the number of sleep turns remaining by an extra 1 when applied
   * @param args - The args passed to the `AbAttr`:
   * - `[0]` - The {@linkcode StatusEffect} of the Pokemon
   * - `[1]` - The number of turns remaining until the status is healed
   */
  override apply({ duration }: ReduceStatusEffectDurationAbAttrParams): void {
    duration.value -= 1;
  }
}

/**
 * Base class for abilities that apply an effect when the user is flinched.
 */
export abstract class FlinchEffectAbAttr extends AbAttr {
  constructor() {
    super(true);
  }

  canApply(_params: Closed<AbAttrBaseParams>): boolean {
    return true;
  }

  apply(_params: Closed<AbAttrBaseParams>): void {}
}

export class FlinchStatStageChangeAbAttr extends FlinchEffectAbAttr {
  private stats: BattleStat[];
  private stages: number;

  constructor(stats: BattleStat[], stages: number) {
    super();

    this.stats = stats;
    this.stages = stages;
  }

  override apply({ simulated, pokemon }: AbAttrBaseParams): void {
    if (!simulated) {
      globalScene.phaseManager.unshiftNew(
        "StatStageChangePhase",
        pokemon.getBattlerIndex(),
        true,
        this.stats,
        this.stages,
      );
    }
  }
}

export class IncreasePpAbAttr extends AbAttr {
  private declare readonly _: never;
}

/** @sealed */
export class ForceSwitchOutImmunityAbAttr extends CancelInteractionAbAttr {}

export interface ReduceBerryUseThresholdAbAttrParams extends AbAttrBaseParams {
  /** Holds the hp ratio for the berry to proc, which may be modified by ability application */
  hpRatioReq: NumberHolder;
}

/** @sealed */
export class ReduceBerryUseThresholdAbAttr extends AbAttr {
  constructor() {
    super(false);
  }

  override canApply({ pokemon, hpRatioReq }: ReduceBerryUseThresholdAbAttrParams): boolean {
    const hpRatio = pokemon.getHpRatio();
    return hpRatioReq.value < hpRatio;
  }

  override apply({ hpRatioReq }: ReduceBerryUseThresholdAbAttrParams): void {
    hpRatioReq.value *= 2;
  }
}

export interface WeightMultiplierAbAttrParams extends AbAttrBaseParams {
  /** The weight of the Pokemon, which may be modified by ability application */
  weight: NumberHolder;
}

/**
 * Ability attribute used for abilites that change the ability owner's weight
 * Used for Heavy Metal (doubling weight) and Light Metal (halving weight)
 * @sealed
 */
export class WeightMultiplierAbAttr extends AbAttr {
  private multiplier: number;

  constructor(multiplier: number) {
    super(false);

    this.multiplier = multiplier;
  }

  override apply({ weight }: WeightMultiplierAbAttrParams): void {
    weight.value *= this.multiplier;
  }
}

export interface SyncEncounterNatureAbAttrParams extends AbAttrBaseParams {
  /** The Pokemon whose nature is being synced */
  target: Pokemon;
}

/** @sealed */
export class SyncEncounterNatureAbAttr extends AbAttr {
  constructor() {
    super(false);
  }

  override apply({ target, pokemon }: SyncEncounterNatureAbAttrParams): void {
    target.setNature(pokemon.getNature());
  }
}

export interface MoveAbilityBypassAbAttrParams extends AbAttrBaseParams {
  /** The move being used */
  move: Move;
  /** Holds whether the move's ability should be ignored */
  cancelled: BooleanHolder;
}

export class MoveAbilityBypassAbAttr extends AbAttr {
  private moveIgnoreFunc: (pokemon: Pokemon, move: Move) => boolean;

  constructor(moveIgnoreFunc?: (pokemon: Pokemon, move: Move) => boolean) {
    super(false);

    this.moveIgnoreFunc = moveIgnoreFunc || ((_pokemon, _move) => true);
  }

  override canApply({ pokemon, move, cancelled }: MoveAbilityBypassAbAttrParams): boolean {
    return !cancelled.value && this.moveIgnoreFunc(pokemon, move);
  }

  override apply({ cancelled }: MoveAbilityBypassAbAttrParams): void {
    cancelled.value = true;
  }
}

export class AlwaysHitAbAttr extends AbAttr {
  private declare readonly _: never;
}

/** Attribute for abilities that allow moves that make contact to ignore protection (i.e. Unseen Fist) */
export class IgnoreProtectOnContactAbAttr extends AbAttr {
  private declare readonly _: never;
}

export interface InfiltratorAbAttrParams extends AbAttrBaseParams {
  /** Holds a flag indicating that infiltrator's bypass is active */
  bypassed: BooleanHolder;
}

/**
 * Attribute implementing the effects of {@link https://bulbapedia.bulbagarden.net/wiki/Infiltrator_(Ability) | Infiltrator}.
 * Allows the source's moves to bypass the effects of opposing Light Screen, Reflect, Aurora Veil, Safeguard, Mist, and Substitute.
 * @sealed
 */
export class InfiltratorAbAttr extends AbAttr {
  private declare readonly _: never;
  constructor() {
    super(false);
  }

  /** @returns Whether bypassed has not yet been set */
  override canApply({ bypassed }: InfiltratorAbAttrParams): boolean {
    return !bypassed.value;
  }

  /**
   * Sets a flag to bypass screens, Substitute, Safeguard, and Mist
   */
  override apply({ bypassed }: InfiltratorAbAttrParams): void {
    bypassed.value = true;
  }
}

/**
 * Attribute implementing the effects of {@link https://bulbapedia.bulbagarden.net/wiki/Magic_Bounce_(ability) | Magic Bounce}.
 * Allows the source to bounce back {@linkcode MoveFlags.REFLECTABLE | Reflectable}
 *  moves as if the user had used {@linkcode MoveId.MAGIC_COAT | Magic Coat}.
 * @sealed
 * @todo Make reflection a part of this ability's effects
 */
export class ReflectStatusMoveAbAttr extends AbAttr {
  private declare readonly _: never;
}

// TODO: Make these ability attributes be flags instead of dummy attributes
/** @sealed */
export class NoTransformAbilityAbAttr extends AbAttr {
  private declare readonly _: never;
  constructor() {
    super(false);
  }
}

/** @sealed */
export class NoFusionAbilityAbAttr extends AbAttr {
  private declare readonly _: never;
  constructor() {
    super(false);
  }
}

export interface IgnoreTypeImmunityAbAttrParams extends AbAttrBaseParams {
  /** The type of the move being used */
  readonly moveType: PokemonType;
  /** The type being checked for */
  readonly defenderType: PokemonType;
  /** Holds whether the type immunity should be bypassed */
  cancelled: BooleanHolder;
}

/** @sealed */
export class IgnoreTypeImmunityAbAttr extends AbAttr {
  private defenderType: PokemonType;
  private allowedMoveTypes: PokemonType[];

  constructor(defenderType: PokemonType, allowedMoveTypes: PokemonType[]) {
    super(false);
    this.defenderType = defenderType;
    this.allowedMoveTypes = allowedMoveTypes;
  }

  override canApply({ moveType, defenderType, cancelled }: IgnoreTypeImmunityAbAttrParams): boolean {
    return !cancelled.value && this.defenderType === defenderType && this.allowedMoveTypes.includes(moveType);
  }

  override apply({ cancelled }: IgnoreTypeImmunityAbAttrParams): void {
    cancelled.value = true;
  }
}

export interface IgnoreTypeStatusEffectImmunityAbAttrParams extends AbAttrParamsWithCancel {
  /** The status effect being applied */
  readonly statusEffect: StatusEffect;
  /** Holds whether the type immunity should be bypassed */
  readonly defenderType: PokemonType;
}

/**
 * Ignores the type immunity to Status Effects of the defender if the defender is of a certain type
 * @sealed
 */
export class IgnoreTypeStatusEffectImmunityAbAttr extends AbAttr {
  private statusEffect: StatusEffect[];
  private defenderType: PokemonType[];

  constructor(statusEffect: StatusEffect[], defenderType: PokemonType[]) {
    super(false);

    this.statusEffect = statusEffect;
    this.defenderType = defenderType;
  }

  override canApply({ statusEffect, defenderType, cancelled }: IgnoreTypeStatusEffectImmunityAbAttrParams): boolean {
    return !cancelled.value && this.statusEffect.includes(statusEffect) && this.defenderType.includes(defenderType);
  }

  override apply({ cancelled }: IgnoreTypeStatusEffectImmunityAbAttrParams): void {
    cancelled.value = true;
  }
}

/**
 * Gives money to the user after the battle.
 */
export class MoneyAbAttr extends PostBattleAbAttr {
  override canApply({ simulated, victory }: PostBattleAbAttrParams): boolean {
    // TODO: Consider moving the simulated check to the apply method
    return !simulated && victory;
  }

  override apply(_params: PostBattleAbAttrParams): void {
    globalScene.currentBattle.moneyScattered += globalScene.getWaveMoneyAmount(0.2);
  }
}

// TODO: Consider removing this class and just using the PostSummonStatStageChangeAbAttr with a conditionalAttr
// that checks for the presence of the tag.
/**
 * Applies a stat change after a Pokémon is summoned,
 * conditioned on the presence of a specific arena tag.
 * @sealed
 */
export class PostSummonStatStageChangeOnArenaAbAttr extends PostSummonStatStageChangeAbAttr {
  /** The type of arena tag that conditions the stat change. */
  private arenaTagType: ArenaTagType;

  /**
   * Creates an instance of PostSummonStatStageChangeOnArenaAbAttr.
   * Initializes the stat change to increase Attack by 1 stage if the specified arena tag is present.
   *
   * @param tagType - The type of arena tag to check for.
   */
  constructor(tagType: ArenaTagType) {
    super([Stat.ATK], 1, true, false);
    this.arenaTagType = tagType;
  }

  override canApply(params: AbAttrBaseParams): boolean {
    const side = params.pokemon.isPlayer() ? ArenaTagSide.PLAYER : ArenaTagSide.ENEMY;
    return (globalScene.arena.getTagOnSide(this.arenaTagType, side) ?? false) && super.canApply(params);
  }
}

/**
 * Takes no damage from the first hit of a damaging move.
 * This is used in the Disguise and Ice Face abilities.
 *
 * Does not apply to a user's substitute
 * @sealed
 */
export class FormBlockDamageAbAttr extends ReceivedMoveDamageMultiplierAbAttr {
  private multiplier: number;
  private tagType: BattlerTagType;
  private recoilDamageFunc?: (pokemon: Pokemon) => number;
  private triggerMessageFunc: (pokemon: Pokemon, abilityName: string) => string;

  constructor(
    condition: PokemonDefendCondition,
    multiplier: number,
    tagType: BattlerTagType,
    triggerMessageFunc: (pokemon: Pokemon, abilityName: string) => string,
    recoilDamageFunc?: (pokemon: Pokemon) => number,
  ) {
    super(condition, multiplier);

    this.multiplier = multiplier;
    this.tagType = tagType;
    this.recoilDamageFunc = recoilDamageFunc;
    this.triggerMessageFunc = triggerMessageFunc;
  }

  override canApply({ pokemon, opponent, move }: PreDefendModifyDamageAbAttrParams): boolean {
    // TODO: Investigate whether the substitute check can be removed, as it should be accounted for in the move effect phase
    return this.condition(pokemon, opponent, move) && !move.hitsSubstitute(opponent, pokemon);
  }

  /**
   * Applies the pre-defense ability to the Pokémon.
   * Removes the appropriate `BattlerTagType` when hit by an attack and is in its defense form.
   */
  override apply({ pokemon, simulated, damage }: PreDefendModifyDamageAbAttrParams): void {
    if (!simulated) {
      damage.value = this.multiplier;
      pokemon.removeTag(this.tagType);
      if (this.recoilDamageFunc) {
        pokemon.damageAndUpdate(this.recoilDamageFunc(pokemon), {
          result: HitResult.INDIRECT,
          ignoreSegments: true,
          ignoreFaintPhase: true,
        });
      }
    }
  }

  /**
   * Gets the message triggered when the Pokémon avoids damage using the form-changing ability.
   * @returns The trigger message.
   */
  override getTriggerMessage({ pokemon }: PreDefendModifyDamageAbAttrParams, abilityName: string): string {
    return this.triggerMessageFunc(pokemon, abilityName);
  }
}

/**
 * Base class for defining {@linkcode Ability} attributes before summon
 * (should use {@linkcode PostSummonAbAttr} for most ability)
 */
export class PreSummonAbAttr extends AbAttr {
  private declare readonly _: never;
  apply(_params: Closed<AbAttrBaseParams>): void {}

  canApply(_params: Closed<AbAttrBaseParams>): boolean {
    return true;
  }
}

/** @sealed */
export class IllusionPreSummonAbAttr extends PreSummonAbAttr {
  /**
   * Apply a new illusion when summoning Zoroark if the illusion is available
   *
   * @param pokemon - The Pokémon with the Illusion ability.
   */
  override apply({ pokemon }: AbAttrBaseParams): void {
    const party: Pokemon[] = (pokemon.isPlayer() ? globalScene.getPlayerParty() : globalScene.getEnemyParty()).filter(
      p => p.isAllowedInBattle(),
    );
    let illusionPokemon: Pokemon | PokemonSpecies;
    if (pokemon.hasTrainer()) {
      illusionPokemon = party.filter(p => p !== pokemon).at(-1) || pokemon;
    } else {
      illusionPokemon = globalScene.arena.randomSpecies(globalScene.currentBattle.waveIndex, pokemon.level);
    }
    pokemon.setIllusion(illusionPokemon);
  }

  /** @returns Whether the illusion can be applied. */
  override canApply({ pokemon }: AbAttrBaseParams): boolean {
    if (pokemon.hasTrainer()) {
      const party: Pokemon[] = (pokemon.isPlayer() ? globalScene.getPlayerParty() : globalScene.getEnemyParty()).filter(
        p => p.isAllowedInBattle(),
      );
      const lastPokemon: Pokemon = party.filter(p => p !== pokemon).at(-1) || pokemon;
      const speciesId = lastPokemon.species.speciesId;

      // If the last conscious Pokémon in the party is a Terastallized Ogerpon or Terapagos, Illusion will not activate.
      // Illusion will also not activate if the Pokémon with Illusion is Terastallized and the last Pokémon in the party is Ogerpon or Terapagos.
      if (
        lastPokemon === pokemon
        || ((speciesId === SpeciesId.OGERPON || speciesId === SpeciesId.TERAPAGOS)
          && (lastPokemon.isTerastallized || pokemon.isTerastallized))
      ) {
        return false;
      }
    }
    return !pokemon.summonData.illusionBroken;
  }
}

/** @sealed */
export class IllusionBreakAbAttr extends AbAttr {
  private declare readonly _: never;
  // TODO: Consider adding a `canApply` method that checks if the pokemon has an active illusion
  override apply({ pokemon }: AbAttrBaseParams): void {
    pokemon.breakIllusion();
    pokemon.summonData.illusionBroken = true;
  }
}

/** @sealed */
export class PostDefendIllusionBreakAbAttr extends PostDefendAbAttr {
  /**
   * Destroy the illusion upon taking damage
   * @returns - Whether the illusion was destroyed.
   */
  override apply({ pokemon }: PostMoveInteractionAbAttrParams): void {
    pokemon.breakIllusion();
    pokemon.summonData.illusionBroken = true;
  }

  override canApply({ pokemon, hitResult }: PostMoveInteractionAbAttrParams): boolean {
    const breakIllusion: HitResult[] = [
      HitResult.EFFECTIVE,
      HitResult.SUPER_EFFECTIVE,
      HitResult.NOT_VERY_EFFECTIVE,
      HitResult.ONE_HIT_KO,
    ];
    return breakIllusion.includes(hitResult) && !!pokemon.summonData.illusion;
  }
}

export class IllusionPostBattleAbAttr extends PostBattleAbAttr {
  /**
   * Break the illusion once the battle ends
   *
   * @param pokemon - The Pokémon with the Illusion ability.
   * @param _passive - Unused
   * @param _args - Unused
   * @returns - Whether the illusion was applied.
   */
  override apply({ pokemon }: PostBattleAbAttrParams): void {
    pokemon.breakIllusion();
  }
}

/**
 * If a Pokémon with this Ability selects a damaging move, it has a 30% chance of going first in its priority bracket. If the Ability activates, this is announced at the start of the turn (after move selection).
 * @sealed
 */
export class BypassSpeedChanceAbAttr extends AbAttr {
  public chance: number;

  /**
   * @param chance - Probability of the ability activating
   */
  constructor(chance: number) {
    super(true);
    this.chance = chance;
  }

  override canApply({ simulated, pokemon }: AbAttrBaseParams): boolean {
    // TODO: Consider whether we can move the simulated check to the `apply` method
    // May be difficult as we likely do not want to modify the randBattleSeed
    const turnCommand = globalScene.currentBattle.turnCommands[pokemon.getBattlerIndex()];
    const move = turnCommand?.move?.move ? allMoves[turnCommand.move.move] : null;
    const isDamageMove = move?.category === MoveCategory.PHYSICAL || move?.category === MoveCategory.SPECIAL;
    return (
      !simulated
      && pokemon.randBattleSeedInt(100) < this.chance
      && isDamageMove
      && pokemon.canAddTag(BattlerTagType.BYPASS_SPEED)
    );
  }

  /**
   * bypass move order in their priority bracket when pokemon choose damaging move
   */
  override apply({ pokemon }: AbAttrBaseParams): void {
    pokemon.addTag(BattlerTagType.BYPASS_SPEED);
  }

  override getTriggerMessage({ pokemon }: AbAttrBaseParams, _abilityName: string): string {
    return i18next.t("abilityTriggers:quickDraw", { pokemonName: getPokemonNameWithAffix(pokemon) });
  }
}

export interface PreventBypassSpeedChanceAbAttrParams extends AbAttrBaseParams {
  /** Holds whether the speed check is bypassed after ability application */
  bypass: BooleanHolder;
}

/**
 * This attribute checks if a Pokemon's move meets a provided condition to determine if the Pokemon can use Quick Claw
 * It was created because Pokemon with the ability Mycelium Might cannot access Quick Claw's benefits when using status moves.
 * @sealed
 */
export class PreventBypassSpeedChanceAbAttr extends AbAttr {
  private condition: (pokemon: Pokemon, move: Move) => boolean;

  /**
   * @param condition - checks if a move meets certain conditions
   */
  constructor(condition: (pokemon: Pokemon, move: Move) => boolean) {
    super(true);
    this.condition = condition;
  }

  override canApply({ pokemon }: PreventBypassSpeedChanceAbAttrParams): boolean {
    // TODO: Consider having these be passed as parameters instead of being retrieved here
    const turnCommand = globalScene.currentBattle.turnCommands[pokemon.getBattlerIndex()];
    const isCommandFight = turnCommand?.command === Command.FIGHT;
    const move = turnCommand?.move?.move ? allMoves[turnCommand.move.move] : null;
    return isCommandFight && this.condition(pokemon, move!);
  }

  override apply({ bypass }: PreventBypassSpeedChanceAbAttrParams): void {
    bypass.value = false;
  }
}

// Also consider making this a postTerrainChange attribute instead of a post-summon attribute
/**
 * This applies a terrain-based type change to the Pokemon.
 * Used by Mimicry.
 * @sealed
 */
export class TerrainEventTypeChangeAbAttr extends PostSummonAbAttr {
  constructor() {
    super(true);
  }

  override canApply({ pokemon }: AbAttrBaseParams): boolean {
    return !pokemon.isTerastallized;
  }

  override apply({ pokemon }: AbAttrBaseParams): void {
    const currentTerrain = globalScene.arena.getTerrainType();
    const typeChange: PokemonType[] = this.determineTypeChange(pokemon, currentTerrain);
    if (typeChange.length > 0) {
      if (pokemon.summonData.addedType && typeChange.includes(pokemon.summonData.addedType)) {
        pokemon.summonData.addedType = null;
      }
      pokemon.summonData.types = typeChange;
      pokemon.updateInfo();
    }
  }

  /**
   * Retrieves the type(s) the Pokemon should change to in response to a terrain
   * @param pokemon
   * @param currentTerrain {@linkcode TerrainType}
   * @returns a list of type(s)
   */
  private determineTypeChange(pokemon: Pokemon, currentTerrain: TerrainType): PokemonType[] {
    const typeChange: PokemonType[] = [];
    switch (currentTerrain) {
      case TerrainType.ELECTRIC:
        typeChange.push(PokemonType.ELECTRIC);
        break;
      case TerrainType.MISTY:
        typeChange.push(PokemonType.FAIRY);
        break;
      case TerrainType.GRASSY:
        typeChange.push(PokemonType.GRASS);
        break;
      case TerrainType.PSYCHIC:
        typeChange.push(PokemonType.PSYCHIC);
        break;
      default:
        pokemon.getTypes(false, false, true).forEach(t => {
          typeChange.push(t);
        });
        break;
    }
    return typeChange;
  }

  override getTriggerMessage({ pokemon }: AbAttrBaseParams, _abilityName: string) {
    const currentTerrain = globalScene.arena.getTerrainType();
    const pokemonNameWithAffix = getPokemonNameWithAffix(pokemon);
    if (currentTerrain === TerrainType.NONE) {
      return i18next.t("abilityTriggers:pokemonTypeChangeRevert", { pokemonNameWithAffix });
    }
    const moveType = i18next.t(
      `pokemonInfo:type.${toCamelCase(PokemonType[this.determineTypeChange(pokemon, currentTerrain)[0]])}`,
    );
    return i18next.t("abilityTriggers:pokemonTypeChange", { pokemonNameWithAffix, moveType });
  }
}

class ForceSwitchOutHelper {
  constructor(private switchType: SwitchType) {}

  /**
   * Handles the logic for switching out a Pokémon based on battle conditions, HP, and the switch type.
   *
   * @param pokemon The {@linkcode Pokemon} attempting to switch out.
   * @returns `true` if the switch is successful
   */
  // TODO: Make this cancel pending move phases on the switched out target
  public switchOutLogic(pokemon: Pokemon): boolean {
    const switchOutTarget = pokemon;
    /**
     * If the switch-out target is a player-controlled Pokémon, the function checks:
     * - Whether there are available party members to switch in.
     * - If the Pokémon is still alive (hp > 0), and if so, it leaves the field and a new SwitchPhase is initiated.
     */
    if (switchOutTarget.isPlayer()) {
      if (globalScene.getPlayerParty().filter(p => p.isAllowedInBattle() && !p.isOnField()).length === 0) {
        return false;
      }

      if (switchOutTarget.hp > 0) {
        switchOutTarget.leaveField(this.switchType === SwitchType.SWITCH);
        globalScene.phaseManager.queueDeferred(
          "SwitchPhase",
          this.switchType,
          switchOutTarget.getFieldIndex(),
          true,
          true,
        );
        return true;
      }
      /**
       * For non-wild battles, it checks if the opposing party has any available Pokémon to switch in.
       * If yes, the Pokémon leaves the field and a new SwitchSummonPhase is initiated.
       */
    } else if (globalScene.currentBattle.battleType !== BattleType.WILD) {
      if (globalScene.getEnemyParty().filter(p => p.isAllowedInBattle() && !p.isOnField()).length === 0) {
        return false;
      }
      if (switchOutTarget.hp > 0) {
        switchOutTarget.leaveField(this.switchType === SwitchType.SWITCH);
        const summonIndex = globalScene.currentBattle.trainer
          ? globalScene.currentBattle.trainer.getNextSummonIndex((switchOutTarget as EnemyPokemon).trainerSlot)
          : 0;
        globalScene.phaseManager.queueDeferred(
          "SwitchSummonPhase",
          this.switchType,
          switchOutTarget.getFieldIndex(),
          summonIndex,
          false,
          false,
        );
        return true;
      }
      /**
       * For wild Pokémon battles, the Pokémon will flee if the conditions are met (waveIndex and double battles).
       * It will not flee if it is a Mystery Encounter with fleeing disabled (checked in `getSwitchOutCondition()`) or if it is a wave 10x wild boss
       */
    } else {
      const allyPokemon = switchOutTarget.getAlly();

      if (!globalScene.currentBattle.waveIndex || globalScene.currentBattle.waveIndex % 10 === 0) {
        return false;
      }

      if (switchOutTarget.hp > 0) {
        switchOutTarget.leaveField(false);
        globalScene.phaseManager.queueMessage(
          i18next.t("moveTriggers:fled", { pokemonName: getPokemonNameWithAffix(switchOutTarget) }),
          null,
          true,
          500,
        );
        if (globalScene.currentBattle.double && allyPokemon != null) {
          globalScene.redirectPokemonMoves(switchOutTarget, allyPokemon);
        }
      }

      if (!allyPokemon?.isActive(true)) {
        globalScene.clearEnemyHeldItemModifiers();

        if (switchOutTarget.hp) {
          globalScene.phaseManager.pushNew("BattleEndPhase", false);

          if (globalScene.gameMode.hasRandomBiomes || globalScene.isNewBiome()) {
            globalScene.phaseManager.pushNew("SelectBiomePhase");
          }

          globalScene.phaseManager.pushNew("NewBattlePhase");
        }
      }
    }
    return false;
  }

  /**
   * Determines if a Pokémon can switch out based on its status, the opponent's status, and battle conditions.
   *
   * @param pokemon The Pokémon attempting to switch out.
   * @param opponent The opponent Pokémon.
   * @returns `true` if the switch-out condition is met
   */
  public getSwitchOutCondition(pokemon: Pokemon, opponent: Pokemon): boolean {
    const switchOutTarget = pokemon;
    const player = switchOutTarget.isPlayer();

    if (player) {
      const blockedByAbility = new BooleanHolder(false);
      applyAbAttrs("ForceSwitchOutImmunityAbAttr", { pokemon: opponent, cancelled: blockedByAbility });
      return !blockedByAbility.value;
    }

    if (
      !player
      && globalScene.currentBattle.battleType === BattleType.WILD
      && !globalScene.currentBattle.waveIndex
      && globalScene.currentBattle.waveIndex % 10 === 0
    ) {
      return false;
    }

    if (
      !player
      && globalScene.currentBattle.isBattleMysteryEncounter()
      && !globalScene.currentBattle.mysteryEncounter?.fleeAllowed
    ) {
      return false;
    }

    const party = player ? globalScene.getPlayerParty() : globalScene.getEnemyParty();
    return (
      (!player && globalScene.currentBattle.battleType === BattleType.WILD)
      || party.filter(
        p =>
          p.isAllowedInBattle()
          && !p.isOnField()
          && (player || (p as EnemyPokemon).trainerSlot === (switchOutTarget as EnemyPokemon).trainerSlot),
      ).length > 0
    );
  }

  /**
   * Returns a message if the switch-out attempt fails due to ability effects.
   *
   * @param target The target Pokémon.
   * @returns The failure message, or `null` if no failure.
   */
  public getFailedText(target: Pokemon): string | null {
    const blockedByAbility = new BooleanHolder(false);
    applyAbAttrs("ForceSwitchOutImmunityAbAttr", { pokemon: target, cancelled: blockedByAbility });
    return blockedByAbility.value
      ? i18next.t("moveTriggers:cannotBeSwitchedOut", { pokemonName: getPokemonNameWithAffix(target) })
      : null;
  }
}

/**
 * Calculates the amount of recovery from the Shell Bell item.
 *
 * If the Pokémon is holding a Shell Bell, this function computes the amount of health
 * recovered based on the damage dealt in the current turn. The recovery is multiplied by the
 * Shell Bell's modifier (if any).
 *
 * @param pokemon - The Pokémon whose Shell Bell recovery is being calculated.
 * @returns The amount of health recovered by Shell Bell.
 */
function calculateShellBellRecovery(pokemon: Pokemon): number {
  const shellBellModifier = pokemon.getHeldItems().find(m => m instanceof HitHealModifier);
  if (shellBellModifier) {
    return toDmgValue(pokemon.turnData.totalDamageDealt / 8) * shellBellModifier.stackCount;
  }
  return 0;
}

export interface PostDamageAbAttrParams extends AbAttrBaseParams {
  /** The pokemon that caused the damage; omitted if the damage was not from a pokemon */
  source?: Pokemon;
  /** The amount of damage that was dealt */
  readonly damage: number;
}
/**
 * Triggers after the Pokemon takes any damage
 */
export class PostDamageAbAttr extends AbAttr {
  override canApply(_params: PostDamageAbAttrParams): boolean {
    return true;
  }

  override apply(_params: PostDamageAbAttrParams): void {}
}

/**
 * Ability attribute for forcing a Pokémon to switch out after its health drops below half.
 * This attribute checks various conditions related to the damage received, the moves used by the Pokémon
 * and its opponents, and determines whether a forced switch-out should occur.
 *
 * Used by Wimp Out and Emergency Exit
 * @sealed
 */
export class PostDamageForceSwitchAbAttr extends PostDamageAbAttr {
  private helper: ForceSwitchOutHelper = new ForceSwitchOutHelper(SwitchType.SWITCH);
  private hpRatio: number;

  constructor(hpRatio = 0.5) {
    super();
    this.hpRatio = hpRatio;
  }

  // TODO: Refactor to use more early returns
  public override canApply({ pokemon, source, damage }: PostDamageAbAttrParams): boolean {
    // Will not activate when the Pokémon's HP is lowered by cutting its own HP
    const forbiddenAttackingMoves = [MoveId.BELLY_DRUM, MoveId.SUBSTITUTE, MoveId.CURSE, MoveId.PAIN_SPLIT];
    const lastMoveUsed = pokemon.getLastXMoves()[0];
    if (forbiddenAttackingMoves.includes(lastMoveUsed?.move)) {
      return false;
    }

    // Dragon Tail and Circle Throw switch out Pokémon before the Ability activates.
    const forbiddenDefendingMoves = [MoveId.DRAGON_TAIL, MoveId.CIRCLE_THROW];
    if (source) {
      const enemyLastMoveUsed = source.getLastXMoves()[0];
      if (enemyLastMoveUsed) {
        // Will not activate if the Pokémon's HP falls below half while it is in the air during Sky Drop.
        if (
          forbiddenDefendingMoves.includes(enemyLastMoveUsed.move)
          || (enemyLastMoveUsed.move === MoveId.SKY_DROP && enemyLastMoveUsed.result === MoveResult.OTHER)
        ) {
          return false;
          // Will not activate if the Pokémon's HP falls below half by a move affected by Sheer Force.
          // TODO: Make this use the sheer force disable condition
        }
        if (allMoves[enemyLastMoveUsed.move].chance >= 0 && source.hasAbility(AbilityId.SHEER_FORCE)) {
          return false;
        }
        // Activate only after the last hit of multistrike moves
        if (source.turnData.hitsLeft > 1) {
          return false;
        }
        if (source.turnData.hitCount > 1) {
          damage = pokemon.turnData.damageTaken;
        }
      }
    }

    if (pokemon.hp + damage >= pokemon.getMaxHp() * this.hpRatio) {
      const shellBellHeal = calculateShellBellRecovery(pokemon);
      if (pokemon.hp - shellBellHeal < pokemon.getMaxHp() * this.hpRatio) {
        for (const opponent of pokemon.getOpponents()) {
          if (!this.helper.getSwitchOutCondition(pokemon, opponent)) {
            return false;
          }
        }
        return true;
      }
    }

    return false;
  }

  /**
   * Applies the switch-out logic after the Pokémon takes damage.
   * Checks various conditions based on the moves used by the Pokémon, the opponents' moves, and
   * the Pokémon's health after damage to determine whether the switch-out should occur.
   */
  public override apply({ pokemon }: PostDamageAbAttrParams): void {
    // TODO: Consider respecting the `simulated` flag here
    this.helper.switchOutLogic(pokemon);
  }
}

/**
 * Map of all ability attribute constructors, for use with the `.is` method.
 */
const AbilityAttrs = Object.freeze({
  BlockRecoilDamageAttr,
  DoubleBattleChanceAbAttr,
  PostBattleInitAbAttr,
  PostBattleInitFormChangeAbAttr,
  PostTeraFormChangeStatChangeAbAttr,
  ClearWeatherAbAttr,
  ClearTerrainAbAttr,
  PreDefendAbAttr,
  PreDefendFullHpEndureAbAttr,
  BlockItemTheftAbAttr,
  StabBoostAbAttr,
  ReceivedMoveDamageMultiplierAbAttr,
  AlliedFieldDamageReductionAbAttr,
  ReceivedTypeDamageMultiplierAbAttr,
  TypeImmunityAbAttr,
  AttackTypeImmunityAbAttr,
  TypeImmunityHealAbAttr,
  NonSuperEffectiveImmunityAbAttr,
  FullHpResistTypeAbAttr,
  PostDefendAbAttr,
  FieldPriorityMoveImmunityAbAttr,
  PostStatStageChangeAbAttr,
  MoveImmunityAbAttr,
  WonderSkinAbAttr,
  MoveImmunityStatStageChangeAbAttr,
  ReverseDrainAbAttr,
  PostDefendStatStageChangeAbAttr,
  PostDefendHpGatedStatStageChangeAbAttr,
  PostDefendApplyArenaTrapTagAbAttr,
  PostDefendApplyBattlerTagAbAttr,
  PostDefendTypeChangeAbAttr,
  PostDefendTerrainChangeAbAttr,
  PostDefendContactApplyStatusEffectAbAttr,
  EffectSporeAbAttr,
  PostDefendContactApplyTagChanceAbAttr,
  PostReceiveCritStatStageChangeAbAttr,
  PostDefendContactDamageAbAttr,
  PostDefendPerishSongAbAttr,
  PostDefendWeatherChangeAbAttr,
  PostDefendAbilitySwapAbAttr,
  PostDefendAbilityGiveAbAttr,
  PostDefendMoveDisableAbAttr,
  PostStatStageChangeStatStageChangeAbAttr,
  PreAttackAbAttr,
  MoveEffectChanceMultiplierAbAttr,
  IgnoreMoveEffectsAbAttr,
  VariableMovePowerAbAttr,
  FieldPreventExplosiveMovesAbAttr,
  FieldMultiplyStatAbAttr,
  MoveTypeChangeAbAttr,
  PokemonTypeChangeAbAttr,
  AddSecondStrikeAbAttr,
  DamageBoostAbAttr,
  MovePowerBoostAbAttr,
  MoveTypePowerBoostAbAttr,
  LowHpMoveTypePowerBoostAbAttr,
  VariableMovePowerBoostAbAttr,
  FieldMovePowerBoostAbAttr,
  PreAttackFieldMoveTypePowerBoostAbAttr,
  FieldMoveTypePowerBoostAbAttr,
  UserFieldMoveTypePowerBoostAbAttr,
  AllyMoveCategoryPowerBoostAbAttr,
  StatMultiplierAbAttr,
  PostAttackAbAttr,
  AllyStatMultiplierAbAttr,
  ExecutedMoveAbAttr,
  GorillaTacticsAbAttr,
  PostAttackStealHeldItemAbAttr,
  PostAttackApplyStatusEffectAbAttr,
  PostAttackContactApplyStatusEffectAbAttr,
  PostAttackApplyBattlerTagAbAttr,
  PostDefendStealHeldItemAbAttr,
  PostSetStatusAbAttr,
  SynchronizeStatusAbAttr,
  PostVictoryAbAttr,
  PostVictoryFormChangeAbAttr,
  PostKnockOutAbAttr,
  PostKnockOutStatStageChangeAbAttr,
  CopyFaintedAllyAbilityAbAttr,
  IgnoreOpponentStatStagesAbAttr,
  IntimidateImmunityAbAttr,
  PostIntimidateStatStageChangeAbAttr,
  PostSummonAbAttr,
  PostSummonRemoveEffectAbAttr,
  PostSummonRemoveArenaTagAbAttr,
  PostSummonAddArenaTagAbAttr,
  PostSummonMessageAbAttr,
  PostSummonUnnamedMessageAbAttr,
  PostSummonAddBattlerTagAbAttr,
  PostSummonRemoveBattlerTagAbAttr,
  PostSummonStatStageChangeAbAttr,
  PostSummonAllyHealAbAttr,
  PostSummonClearAllyStatStagesAbAttr,
  DownloadAbAttr,
  PostSummonWeatherChangeAbAttr,
  PostSummonTerrainChangeAbAttr,
  PostSummonHealStatusAbAttr,
  PostSummonFormChangeAbAttr,
  PostSummonCopyAbilityAbAttr,
  PostSummonUserFieldRemoveStatusEffectAbAttr,
  PostSummonCopyAllyStatsAbAttr,
  PostSummonTransformAbAttr,
  PostSummonWeatherSuppressedFormChangeAbAttr,
  PostSummonFormChangeByWeatherAbAttr,
  CommanderAbAttr,
  PreSwitchOutAbAttr,
  PreSwitchOutResetStatusAbAttr,
  PreSwitchOutClearWeatherAbAttr,
  PreSwitchOutHealAbAttr,
  PreSwitchOutFormChangeAbAttr,
  PreLeaveFieldAbAttr,
  PreLeaveFieldClearWeatherAbAttr,
  PreLeaveFieldRemoveSuppressAbilitiesSourceAbAttr,
  PreStatStageChangeAbAttr,
  ReflectStatStageChangeAbAttr,
  ProtectStatAbAttr,
  ConfusionOnStatusEffectAbAttr,
  PreSetStatusAbAttr,
  PreSetStatusEffectImmunityAbAttr,
  StatusEffectImmunityAbAttr,
  UserFieldStatusEffectImmunityAbAttr,
  ConditionalUserFieldStatusEffectImmunityAbAttr,
  ConditionalUserFieldProtectStatAbAttr,
  PreApplyBattlerTagAbAttr,
  PreApplyBattlerTagImmunityAbAttr,
  BattlerTagImmunityAbAttr,
  UserFieldBattlerTagImmunityAbAttr,
  ConditionalUserFieldBattlerTagImmunityAbAttr,
  BlockCritAbAttr,
  BonusCritAbAttr,
  MultCritAbAttr,
  ConditionalCritAbAttr,
  BlockNonDirectDamageAbAttr,
  BlockStatusDamageAbAttr,
  BlockOneHitKOAbAttr,
  ChangeMovePriorityAbAttr,
  IgnoreContactAbAttr,
  PreWeatherEffectAbAttr,
  PreWeatherDamageAbAttr,
  SuppressWeatherEffectAbAttr,
  ForewarnAbAttr,
  FriskAbAttr,
  PostWeatherChangeAbAttr,
  PostWeatherChangeFormChangeAbAttr,
  PostWeatherLapseAbAttr,
  PostWeatherLapseHealAbAttr,
  PostWeatherLapseDamageAbAttr,
  PostTerrainChangeAbAttr,
  PostTurnAbAttr,
  PostTurnStatusHealAbAttr,
  PostTurnResetStatusAbAttr,
  PostTurnRestoreBerryAbAttr,
  CudChewConsumeBerryAbAttr,
  CudChewRecordBerryAbAttr,
  MoodyAbAttr,
  SpeedBoostAbAttr,
  PostTurnHealAbAttr,
  PostTurnFormChangeAbAttr,
  PostTurnHurtIfSleepingAbAttr,
  FetchBallAbAttr,
  PostBiomeChangeAbAttr,
  PostBiomeChangeWeatherChangeAbAttr,
  PostBiomeChangeTerrainChangeAbAttr,
  PostMoveUsedAbAttr,
  PostDancingMoveAbAttr,
  PostItemLostAbAttr,
  PostItemLostApplyBattlerTagAbAttr,
  StatStageChangeMultiplierAbAttr,
  StatStageChangeCopyAbAttr,
  BypassBurnDamageReductionAbAttr,
  ReduceBurnDamageAbAttr,
  DoubleBerryEffectAbAttr,
  PreventBerryUseAbAttr,
  HealFromBerryUseAbAttr,
  RunSuccessAbAttr,
  CheckTrappedAbAttr,
  ArenaTrapAbAttr,
  MaxMultiHitAbAttr,
  PostBattleAbAttr,
  PostBattleLootAbAttr,
  PostFaintAbAttr,
  PostFaintUnsuppressedWeatherFormChangeAbAttr,
  PostFaintContactDamageAbAttr,
  PostFaintHPDamageAbAttr,
  RedirectMoveAbAttr,
  RedirectTypeMoveAbAttr,
  BlockRedirectAbAttr,
  ReduceStatusEffectDurationAbAttr,
  FlinchEffectAbAttr,
  FlinchStatStageChangeAbAttr,
  IncreasePpAbAttr,
  ForceSwitchOutImmunityAbAttr,
  ReduceBerryUseThresholdAbAttr,
  WeightMultiplierAbAttr,
  SyncEncounterNatureAbAttr,
  MoveAbilityBypassAbAttr,
  AlwaysHitAbAttr,
  IgnoreProtectOnContactAbAttr,
  InfiltratorAbAttr,
  ReflectStatusMoveAbAttr,
  NoTransformAbilityAbAttr,
  NoFusionAbilityAbAttr,
  IgnoreTypeImmunityAbAttr,
  IgnoreTypeStatusEffectImmunityAbAttr,
  MoneyAbAttr,
  PostSummonStatStageChangeOnArenaAbAttr,
  FormBlockDamageAbAttr,
  PreSummonAbAttr,
  IllusionPreSummonAbAttr,
  IllusionBreakAbAttr,
  PostDefendIllusionBreakAbAttr,
  IllusionPostBattleAbAttr,
  BypassSpeedChanceAbAttr,
  PreventBypassSpeedChanceAbAttr,
  TerrainEventTypeChangeAbAttr,
  PostDamageAbAttr,
  PostDamageForceSwitchAbAttr,
});

/**
 * A map of of all {@linkcode AbAttr} constructors
 */
export type AbAttrConstructorMap = typeof AbilityAttrs;

/**
 * Sets the ability of a Pokémon as revealed.
 * @param pokemon - The Pokémon whose ability is being revealed.
 */
function setAbilityRevealed(pokemon: Pokemon): void {
  pokemon.waveData.abilityRevealed = true;
}

/**
 * Returns all Pokemon on field with weather-based forms
 */
function getPokemonWithWeatherBasedForms() {
  return globalScene
    .getField(true)
    .filter(
      p =>
        (p.hasAbility(AbilityId.FORECAST) && p.species.speciesId === SpeciesId.CASTFORM)
        || (p.hasAbility(AbilityId.FLOWER_GIFT) && p.species.speciesId === SpeciesId.CHERRIM),
    );
}

// biome-ignore format: prevent biome from removing the newlines (e.g. prevent `new Ability(...).attr(...)`)
export function initAbilities() {
  allAbilities.push(
    new AbBuilder(AbilityId.NONE, 3).build(),
    new AbBuilder(AbilityId.STENCH, 3)
      .attr(PostAttackApplyBattlerTagAbAttr, false, (user, target, move) => !move.hasAttr("FlinchAttr") && !move.hitsSubstitute(user, target) ? 10 : 0, BattlerTagType.FLINCHED)
      .build(),
    new AbBuilder(AbilityId.DRIZZLE, 3)
      .attr(PostSummonWeatherChangeAbAttr, WeatherType.RAIN)
      .attr(PostBiomeChangeWeatherChangeAbAttr, WeatherType.RAIN)
      .build(),
    new AbBuilder(AbilityId.SPEED_BOOST, 3)
      .attr(SpeedBoostAbAttr)
      .build(),
    new AbBuilder(AbilityId.BATTLE_ARMOR, 3)
      .attr(BlockCritAbAttr)
      .ignorable()
      .build(),
    new AbBuilder(AbilityId.STURDY, 3)
      .attr(PreDefendFullHpEndureAbAttr)
      .attr(BlockOneHitKOAbAttr)
      .ignorable()
      .build(),
    new AbBuilder(AbilityId.DAMP, 3)
      .attr(FieldPreventExplosiveMovesAbAttr)
      .ignorable()
      .build(),
    new AbBuilder(AbilityId.LIMBER, 3)
      .attr(StatusEffectImmunityAbAttr, StatusEffect.PARALYSIS)
      .attr(PostSummonHealStatusAbAttr, StatusEffect.PARALYSIS)
      .ignorable()
      .build(),
    new AbBuilder(AbilityId.SAND_VEIL, 3)
      .attr(StatMultiplierAbAttr, Stat.EVA, 1.2)
      .attr(BlockWeatherDamageAttr, WeatherType.SANDSTORM)
      .condition(getWeatherCondition(WeatherType.SANDSTORM))
      .ignorable()
      .build(),
    new AbBuilder(AbilityId.STATIC, 3)
      .attr(PostDefendContactApplyStatusEffectAbAttr, 30, StatusEffect.PARALYSIS)
      .bypassFaint()
      .build(),
    new AbBuilder(AbilityId.VOLT_ABSORB, 3)
      .attr(TypeImmunityHealAbAttr, PokemonType.ELECTRIC)
      .ignorable()
      .build(),
    new AbBuilder(AbilityId.WATER_ABSORB, 3)
      .attr(TypeImmunityHealAbAttr, PokemonType.WATER)
      .ignorable()
      .build(),
    new AbBuilder(AbilityId.OBLIVIOUS, 3)
      .attr(BattlerTagImmunityAbAttr, [ BattlerTagType.INFATUATED, BattlerTagType.TAUNT ])
      .attr(PostSummonRemoveBattlerTagAbAttr, BattlerTagType.INFATUATED, BattlerTagType.TAUNT)
      .attr(IntimidateImmunityAbAttr)
      .ignorable()
      .build(),
    new AbBuilder(AbilityId.CLOUD_NINE, 3)
      .attr(SuppressWeatherEffectAbAttr, true)
      .attr(PostSummonUnnamedMessageAbAttr, i18next.t("abilityTriggers:weatherEffectDisappeared"))
      .attr(PostSummonWeatherSuppressedFormChangeAbAttr)
      .attr(PostFaintUnsuppressedWeatherFormChangeAbAttr)
      .bypassFaint()
      .build(),
    new AbBuilder(AbilityId.COMPOUND_EYES, 3)
      .attr(StatMultiplierAbAttr, Stat.ACC, 1.3)
      .build(),
    new AbBuilder(AbilityId.INSOMNIA, 3)
      .attr(StatusEffectImmunityAbAttr, StatusEffect.SLEEP)
      .attr(PostSummonHealStatusAbAttr, StatusEffect.SLEEP)
      .attr(BattlerTagImmunityAbAttr, BattlerTagType.DROWSY)
      .ignorable()
      .build(),
    new AbBuilder(AbilityId.COLOR_CHANGE, 3)
      .attr(PostDefendTypeChangeAbAttr)
      .condition(getSheerForceHitDisableAbCondition())
      .build(),
    new AbBuilder(AbilityId.IMMUNITY, 3)
      .attr(StatusEffectImmunityAbAttr, StatusEffect.POISON, StatusEffect.TOXIC)
      .attr(PostSummonHealStatusAbAttr, StatusEffect.POISON, StatusEffect.TOXIC)
      .ignorable()
      .build(),
    new AbBuilder(AbilityId.FLASH_FIRE, 3)
      .attr(TypeImmunityAddBattlerTagAbAttr, PokemonType.FIRE, BattlerTagType.FIRE_BOOST, 1)
      .ignorable()
      .build(),
    new AbBuilder(AbilityId.SHIELD_DUST, 3)
      .attr(IgnoreMoveEffectsAbAttr)
      .ignorable()
      .build(),
    new AbBuilder(AbilityId.OWN_TEMPO, 3)
      .attr(BattlerTagImmunityAbAttr, BattlerTagType.CONFUSED)
      .attr(PostSummonRemoveBattlerTagAbAttr, BattlerTagType.CONFUSED)
      .attr(IntimidateImmunityAbAttr)
      .ignorable()
      .build(),
    new AbBuilder(AbilityId.SUCTION_CUPS, 3)
      .attr(ForceSwitchOutImmunityAbAttr)
      .ignorable()
      .build(),
    new AbBuilder(AbilityId.INTIMIDATE, 3)
      .attr(PostSummonStatStageChangeAbAttr, [ Stat.ATK ], -1, false, true)
      .build(),
    new AbBuilder(AbilityId.SHADOW_TAG, 3)
      .attr(ArenaTrapAbAttr, (_user, target) => !target.hasAbility(AbilityId.SHADOW_TAG))
      .build(),
    new AbBuilder(AbilityId.ROUGH_SKIN, 3)
      .attr(PostDefendContactDamageAbAttr, 8)
      .bypassFaint()
      .build(),
    new AbBuilder(AbilityId.WONDER_GUARD, 3)
      .attr(NonSuperEffectiveImmunityAbAttr)
      .uncopiable()
      .ignorable()
      .build(),
    new AbBuilder(AbilityId.LEVITATE, 3)
      .attr(AttackTypeImmunityAbAttr, PokemonType.GROUND, (pokemon: Pokemon) => !pokemon.getTag(GroundedTag) && !globalScene.arena.getTag(ArenaTagType.GRAVITY))
      .ignorable()
      .build(),
    new AbBuilder(AbilityId.EFFECT_SPORE, 3)
      .attr(EffectSporeAbAttr)
      .build(),
    new AbBuilder(AbilityId.SYNCHRONIZE, 3)
      .attr(SyncEncounterNatureAbAttr)
      .attr(SynchronizeStatusAbAttr)
      .build(),
    new AbBuilder(AbilityId.CLEAR_BODY, 3)
      .attr(ProtectStatAbAttr)
      .ignorable()
      .build(),
    new AbBuilder(AbilityId.NATURAL_CURE, 3)
      .attr(PreSwitchOutResetStatusAbAttr)
      .build(),
    new AbBuilder(AbilityId.LIGHTNING_ROD, 3)
      .attr(RedirectTypeMoveAbAttr, PokemonType.ELECTRIC)
      .attr(TypeImmunityStatStageChangeAbAttr, PokemonType.ELECTRIC, Stat.SPATK, 1)
      .ignorable()
      .build(),
    new AbBuilder(AbilityId.SERENE_GRACE, 3)
      .attr(MoveEffectChanceMultiplierAbAttr, 2)
      .build(),
    new AbBuilder(AbilityId.SWIFT_SWIM, 3)
      .attr(StatMultiplierAbAttr, Stat.SPD, 2)
      .condition(getWeatherCondition(WeatherType.RAIN, WeatherType.HEAVY_RAIN))
      .build(),
    new AbBuilder(AbilityId.CHLOROPHYLL, 3)
      .attr(StatMultiplierAbAttr, Stat.SPD, 2)
      .condition(getWeatherCondition(WeatherType.SUNNY, WeatherType.HARSH_SUN))
      .build(),
    new AbBuilder(AbilityId.ILLUMINATE, 3)
      .attr(ProtectStatAbAttr, Stat.ACC)
      .attr(DoubleBattleChanceAbAttr)
      .attr(IgnoreOpponentStatStagesAbAttr, [ Stat.EVA ])
      .ignorable()
      .build(),
    new AbBuilder(AbilityId.TRACE, 3)
      .attr(PostSummonCopyAbilityAbAttr)
      .uncopiable()
      .build(),
    new AbBuilder(AbilityId.HUGE_POWER, 3)
      .attr(StatMultiplierAbAttr, Stat.ATK, 2)
      .build(),
    new AbBuilder(AbilityId.POISON_POINT, 3)
      .attr(PostDefendContactApplyStatusEffectAbAttr, 30, StatusEffect.POISON)
      .bypassFaint()
      .build(),
    new AbBuilder(AbilityId.INNER_FOCUS, 3)
      .attr(BattlerTagImmunityAbAttr, BattlerTagType.FLINCHED)
      .attr(IntimidateImmunityAbAttr)
      .ignorable()
      .build(),
    new AbBuilder(AbilityId.MAGMA_ARMOR, 3)
      .attr(StatusEffectImmunityAbAttr, StatusEffect.FREEZE)
      .attr(PostSummonHealStatusAbAttr, StatusEffect.FREEZE)
      .ignorable()
      .build(),
    new AbBuilder(AbilityId.WATER_VEIL, 3)
      .attr(StatusEffectImmunityAbAttr, StatusEffect.BURN)
      .attr(PostSummonHealStatusAbAttr, StatusEffect.BURN)
      .ignorable()
      .build(),
    new AbBuilder(AbilityId.MAGNET_PULL, 3)
      .attr(ArenaTrapAbAttr, (_user, target) => {
        return target.getTypes(true).includes(PokemonType.STEEL) || (target.getTypes(true).includes(PokemonType.STELLAR) && target.getTypes().includes(PokemonType.STEEL));
      })
      .build(),
    new AbBuilder(AbilityId.SOUNDPROOF, 3)
      .attr(MoveImmunityAbAttr, (pokemon, attacker, move) => pokemon !== attacker && move.hasFlag(MoveFlags.SOUND_BASED))
      .ignorable()
      .build(),
    new AbBuilder(AbilityId.RAIN_DISH, 3)
      .attr(PostWeatherLapseHealAbAttr, 1, WeatherType.RAIN, WeatherType.HEAVY_RAIN)
      .build(),
    new AbBuilder(AbilityId.SAND_STREAM, 3)
      .attr(PostSummonWeatherChangeAbAttr, WeatherType.SANDSTORM)
      .attr(PostBiomeChangeWeatherChangeAbAttr, WeatherType.SANDSTORM)
      .build(),
    new AbBuilder(AbilityId.PRESSURE, 3)
      .attr(IncreasePpAbAttr)
      .attr(PostSummonMessageAbAttr, (pokemon: Pokemon) => i18next.t("abilityTriggers:postSummonPressure", { pokemonNameWithAffix: getPokemonNameWithAffix(pokemon) }))
      .build(),
    new AbBuilder(AbilityId.THICK_FAT, 3)
      .attr(ReceivedTypeDamageMultiplierAbAttr, PokemonType.FIRE, 0.5)
      .attr(ReceivedTypeDamageMultiplierAbAttr, PokemonType.ICE, 0.5)
      .ignorable()
      .build(),
    new AbBuilder(AbilityId.EARLY_BIRD, 3)
      .attr(ReduceStatusEffectDurationAbAttr, StatusEffect.SLEEP)
      .build(),
    new AbBuilder(AbilityId.FLAME_BODY, 3)
      .attr(PostDefendContactApplyStatusEffectAbAttr, 30, StatusEffect.BURN)
      .bypassFaint()
      .build(),
    new AbBuilder(AbilityId.RUN_AWAY, 3)
      .attr(RunSuccessAbAttr)
      .build(),
    new AbBuilder(AbilityId.KEEN_EYE, 3)
      .attr(ProtectStatAbAttr, Stat.ACC)
      .ignorable()
      .build(),
    new AbBuilder(AbilityId.HYPER_CUTTER, 3)
      .attr(ProtectStatAbAttr, Stat.ATK)
      .ignorable()
      .build(),
    new AbBuilder(AbilityId.PICKUP, 3)
      .attr(PostBattleLootAbAttr)
      .unsuppressable()
      .build(),
    new AbBuilder(AbilityId.TRUANT, 3)
      .attr(PostSummonAddBattlerTagAbAttr, BattlerTagType.TRUANT, 1, false)
      .build(),
    new AbBuilder(AbilityId.HUSTLE, 3)
      .attr(StatMultiplierAbAttr, Stat.ATK, 1.5)
      .attr(StatMultiplierAbAttr, Stat.ACC, 0.8, (_user, _target, move) => move.category === MoveCategory.PHYSICAL)
      .build(),
    new AbBuilder(AbilityId.CUTE_CHARM, 3)
      .attr(PostDefendContactApplyTagChanceAbAttr, 30, BattlerTagType.INFATUATED)
      .build(),
    new AbBuilder(AbilityId.PLUS, 3)
      .conditionalAttr(p => globalScene.currentBattle.double && [ AbilityId.PLUS, AbilityId.MINUS ].some(a => (p.getAlly()?.hasAbility(a) ?? false)), StatMultiplierAbAttr, Stat.SPATK, 1.5)
      .build(),
    new AbBuilder(AbilityId.MINUS, 3)
      .conditionalAttr(p => globalScene.currentBattle.double && [ AbilityId.PLUS, AbilityId.MINUS ].some(a => (p.getAlly()?.hasAbility(a) ?? false)), StatMultiplierAbAttr, Stat.SPATK, 1.5)
      .build(),
    new AbBuilder(AbilityId.FORECAST, 3, -2)
      .uncopiable()
      .unreplaceable()
      .attr(NoFusionAbilityAbAttr)
      .attr(PostSummonFormChangeByWeatherAbAttr, AbilityId.FORECAST)
      .attr(PostWeatherChangeFormChangeAbAttr, AbilityId.FORECAST, [ WeatherType.NONE, WeatherType.SANDSTORM, WeatherType.STRONG_WINDS, WeatherType.FOG ])
      .build(),
    new AbBuilder(AbilityId.STICKY_HOLD, 3)
      .attr(BlockItemTheftAbAttr)
      .bypassFaint()
      .ignorable()
      .build(),
    new AbBuilder(AbilityId.SHED_SKIN, 3)
      .conditionalAttr(_pokemon => !randSeedInt(3), PostTurnResetStatusAbAttr)
      .build(),
    new AbBuilder(AbilityId.GUTS, 3)
      .attr(BypassBurnDamageReductionAbAttr)
      .conditionalAttr(pokemon => !!pokemon.status || pokemon.hasAbility(AbilityId.COMATOSE), StatMultiplierAbAttr, Stat.ATK, 1.5)
      .build(),
    new AbBuilder(AbilityId.MARVEL_SCALE, 3)
      .conditionalAttr(pokemon => !!pokemon.status || pokemon.hasAbility(AbilityId.COMATOSE), StatMultiplierAbAttr, Stat.DEF, 1.5)
      .ignorable()
      .build(),
    new AbBuilder(AbilityId.LIQUID_OOZE, 3)
      .attr(ReverseDrainAbAttr)
      .build(),
    new AbBuilder(AbilityId.OVERGROW, 3)
      .attr(LowHpMoveTypePowerBoostAbAttr, PokemonType.GRASS)
      .build(),
    new AbBuilder(AbilityId.BLAZE, 3)
      .attr(LowHpMoveTypePowerBoostAbAttr, PokemonType.FIRE)
      .build(),
    new AbBuilder(AbilityId.TORRENT, 3)
      .attr(LowHpMoveTypePowerBoostAbAttr, PokemonType.WATER)
      .build(),
    new AbBuilder(AbilityId.SWARM, 3)
      .attr(LowHpMoveTypePowerBoostAbAttr, PokemonType.BUG)
      .build(),
    new AbBuilder(AbilityId.ROCK_HEAD, 3)
      .attr(BlockRecoilDamageAttr)
      .build(),
    new AbBuilder(AbilityId.DROUGHT, 3)
      .attr(PostSummonWeatherChangeAbAttr, WeatherType.SUNNY)
      .attr(PostBiomeChangeWeatherChangeAbAttr, WeatherType.SUNNY)
      .build(),
    new AbBuilder(AbilityId.ARENA_TRAP, 3)
      .attr(ArenaTrapAbAttr, (_user, target) => target.isGrounded())
      .attr(DoubleBattleChanceAbAttr)
      .build(),
    new AbBuilder(AbilityId.VITAL_SPIRIT, 3)
      .attr(StatusEffectImmunityAbAttr, StatusEffect.SLEEP)
      .attr(PostSummonHealStatusAbAttr, StatusEffect.SLEEP)
      .attr(BattlerTagImmunityAbAttr, BattlerTagType.DROWSY)
      .ignorable()
      .build(),
    new AbBuilder(AbilityId.WHITE_SMOKE, 3)
      .attr(ProtectStatAbAttr)
      .ignorable()
      .build(),
    new AbBuilder(AbilityId.PURE_POWER, 3)
      .attr(StatMultiplierAbAttr, Stat.ATK, 2)
      .build(),
    new AbBuilder(AbilityId.SHELL_ARMOR, 3)
      .attr(BlockCritAbAttr)
      .ignorable()
      .build(),
    new AbBuilder(AbilityId.AIR_LOCK, 3)
      .attr(SuppressWeatherEffectAbAttr, true)
      .attr(PostSummonUnnamedMessageAbAttr, i18next.t("abilityTriggers:weatherEffectDisappeared"))
      .attr(PostSummonWeatherSuppressedFormChangeAbAttr)
      .attr(PostFaintUnsuppressedWeatherFormChangeAbAttr)
      .bypassFaint()
      .build(),
    new AbBuilder(AbilityId.TANGLED_FEET, 4)
      .conditionalAttr(pokemon => !!pokemon.getTag(BattlerTagType.CONFUSED), StatMultiplierAbAttr, Stat.EVA, 2)
      .ignorable()
      .build(),
    new AbBuilder(AbilityId.MOTOR_DRIVE, 4)
      .attr(TypeImmunityStatStageChangeAbAttr, PokemonType.ELECTRIC, Stat.SPD, 1)
      .ignorable()
      .build(),
    new AbBuilder(AbilityId.RIVALRY, 4)
      .attr(MovePowerBoostAbAttr, (user, target, _move) => user?.gender !== Gender.GENDERLESS && target?.gender !== Gender.GENDERLESS && user?.gender === target?.gender, 1.25)
      .attr(MovePowerBoostAbAttr, (user, target, _move) => user?.gender !== Gender.GENDERLESS && target?.gender !== Gender.GENDERLESS && user?.gender !== target?.gender, 0.75)
      .build(),
    new AbBuilder(AbilityId.STEADFAST, 4)
      .attr(FlinchStatStageChangeAbAttr, [ Stat.SPD ], 1)
      .build(),
    new AbBuilder(AbilityId.SNOW_CLOAK, 4)
      .attr(StatMultiplierAbAttr, Stat.EVA, 1.2)
      .attr(BlockWeatherDamageAttr, WeatherType.HAIL)
      .condition(getWeatherCondition(WeatherType.HAIL, WeatherType.SNOW))
      .ignorable()
      .build(),
    new AbBuilder(AbilityId.GLUTTONY, 4)
      .attr(ReduceBerryUseThresholdAbAttr)
      .build(),
    new AbBuilder(AbilityId.ANGER_POINT, 4)
      .attr(PostReceiveCritStatStageChangeAbAttr, Stat.ATK, 12)
      .build(),
    new AbBuilder(AbilityId.UNBURDEN, 4)
      .attr(PostItemLostApplyBattlerTagAbAttr, BattlerTagType.UNBURDEN)
      .bypassFaint() // Allows reviver seed to activate Unburden
      .edgeCase() // Should not restore Unburden boost if Pokemon loses then regains Unburden ability
      .build(),
    new AbBuilder(AbilityId.HEATPROOF, 4)
      .attr(ReceivedTypeDamageMultiplierAbAttr, PokemonType.FIRE, 0.5)
      .attr(ReduceBurnDamageAbAttr, 0.5)
      .ignorable()
      .build(),
    new AbBuilder(AbilityId.SIMPLE, 4)
      .attr(StatStageChangeMultiplierAbAttr, 2)
      .ignorable()
      .build(),
    new AbBuilder(AbilityId.DRY_SKIN, 4)
      .attr(PostWeatherLapseDamageAbAttr, 2, WeatherType.SUNNY, WeatherType.HARSH_SUN)
      .attr(PostWeatherLapseHealAbAttr, 2, WeatherType.RAIN, WeatherType.HEAVY_RAIN)
      .attr(ReceivedTypeDamageMultiplierAbAttr, PokemonType.FIRE, 1.25)
      .attr(TypeImmunityHealAbAttr, PokemonType.WATER)
      .ignorable()
      .build(),
    new AbBuilder(AbilityId.DOWNLOAD, 4)
      .attr(DownloadAbAttr)
      .build(),
    new AbBuilder(AbilityId.IRON_FIST, 4)
      .attr(MovePowerBoostAbAttr, (_user, _target, move) => move.hasFlag(MoveFlags.PUNCHING_MOVE), 1.2)
      .build(),
    new AbBuilder(AbilityId.POISON_HEAL, 4)
      .attr(PostTurnStatusHealAbAttr, StatusEffect.TOXIC, StatusEffect.POISON)
      .attr(BlockStatusDamageAbAttr, StatusEffect.TOXIC, StatusEffect.POISON)
      .build(),
    new AbBuilder(AbilityId.ADAPTABILITY, 4)
      .attr(StabBoostAbAttr)
      .build(),
    new AbBuilder(AbilityId.SKILL_LINK, 4)
      .attr(MaxMultiHitAbAttr)
      .build(),
    new AbBuilder(AbilityId.HYDRATION, 4)
      .attr(PostTurnResetStatusAbAttr)
      .condition(getWeatherCondition(WeatherType.RAIN, WeatherType.HEAVY_RAIN))
      .build(),
    new AbBuilder(AbilityId.SOLAR_POWER, 4)
      .attr(PostWeatherLapseDamageAbAttr, 2, WeatherType.SUNNY, WeatherType.HARSH_SUN)
      .attr(StatMultiplierAbAttr, Stat.SPATK, 1.5)
      .condition(getWeatherCondition(WeatherType.SUNNY, WeatherType.HARSH_SUN))
      .build(),
    new AbBuilder(AbilityId.QUICK_FEET, 4)
      // TODO: This should ignore the speed drop, not manually undo it
      .conditionalAttr(pokemon => pokemon.status ? pokemon.status.effect === StatusEffect.PARALYSIS : false, StatMultiplierAbAttr, Stat.SPD, 2)
      .conditionalAttr(pokemon => !!pokemon.status || pokemon.hasAbility(AbilityId.COMATOSE), StatMultiplierAbAttr, Stat.SPD, 1.5)
      .build(),
    new AbBuilder(AbilityId.NORMALIZE, 4)
      .attr(MoveTypeChangeAbAttr, PokemonType.NORMAL, 1.2)
      .build(),
    new AbBuilder(AbilityId.SNIPER, 4)
      .attr(MultCritAbAttr, 1.5)
      .build(),
    new AbBuilder(AbilityId.MAGIC_GUARD, 4)
      .attr(BlockNonDirectDamageAbAttr)
      .build(),
    new AbBuilder(AbilityId.NO_GUARD, 4)
      .attr(AlwaysHitAbAttr)
      .attr(DoubleBattleChanceAbAttr)
      .build(),
    new AbBuilder(AbilityId.STALL, 4)
      .attr(ChangeMovePriorityAbAttr, (_pokemon, _move: Move) => true, -0.2)
      .build(),
    new AbBuilder(AbilityId.TECHNICIAN, 4)
      .attr(MovePowerBoostAbAttr, (user, target, move) => {
        const power = new NumberHolder(move.power);
        applyMoveAttrs("VariablePowerAttr", user, target, move, power);
        return power.value <= 60;
      }, 1.5)
      .build(),
    new AbBuilder(AbilityId.LEAF_GUARD, 4)
      .attr(StatusEffectImmunityAbAttr)
      .condition(getWeatherCondition(WeatherType.SUNNY, WeatherType.HARSH_SUN))
      .ignorable()
      .build(),
    new AbBuilder(AbilityId.KLUTZ, 4, 1)
      .unimplemented()
      .build(),
    new AbBuilder(AbilityId.MOLD_BREAKER, 4)
      .attr(PostSummonMessageAbAttr, (pokemon: Pokemon) => i18next.t("abilityTriggers:postSummonMoldBreaker", { pokemonNameWithAffix: getPokemonNameWithAffix(pokemon) }))
      .attr(MoveAbilityBypassAbAttr)
      .build(),
    new AbBuilder(AbilityId.SUPER_LUCK, 4)
      .attr(BonusCritAbAttr)
      .build(),
    new AbBuilder(AbilityId.AFTERMATH, 4)
      .attr(PostFaintContactDamageAbAttr, 4)
      .bypassFaint()
      .build(),
    new AbBuilder(AbilityId.ANTICIPATION, 4)
      .conditionalAttr(getAnticipationCondition(), PostSummonMessageAbAttr, (pokemon: Pokemon) => i18next.t("abilityTriggers:postSummonAnticipation", { pokemonNameWithAffix: getPokemonNameWithAffix(pokemon) }))
      .build(),
    new AbBuilder(AbilityId.FOREWARN, 4)
      .attr(ForewarnAbAttr)
      .build(),
    new AbBuilder(AbilityId.UNAWARE, 4)
      .attr(IgnoreOpponentStatStagesAbAttr, [ Stat.ATK, Stat.DEF, Stat.SPATK, Stat.SPDEF, Stat.ACC, Stat.EVA ])
      .ignorable()
      .build(),
    new AbBuilder(AbilityId.TINTED_LENS, 4)
      .attr(DamageBoostAbAttr, 2, (user, target, move) => (target?.getMoveEffectiveness(user!, move) ?? 1) <= 0.5)
      .build(),
    new AbBuilder(AbilityId.FILTER, 4)
      .attr(ReceivedMoveDamageMultiplierAbAttr, (target, user, move) => target.getMoveEffectiveness(user, move) >= 2, 0.75)
      .ignorable()
      .build(),
    new AbBuilder(AbilityId.SLOW_START, 4)
      .attr(PostSummonAddBattlerTagAbAttr, BattlerTagType.SLOW_START, 5)
      .build(),
    new AbBuilder(AbilityId.SCRAPPY, 4)
      .attr(IgnoreTypeImmunityAbAttr, PokemonType.GHOST, [ PokemonType.NORMAL, PokemonType.FIGHTING ])
      .attr(IntimidateImmunityAbAttr)
      .build(),
    new AbBuilder(AbilityId.STORM_DRAIN, 4)
      .attr(RedirectTypeMoveAbAttr, PokemonType.WATER)
      .attr(TypeImmunityStatStageChangeAbAttr, PokemonType.WATER, Stat.SPATK, 1)
      .ignorable()
      .build(),
    new AbBuilder(AbilityId.ICE_BODY, 4)
      .attr(BlockWeatherDamageAttr, WeatherType.HAIL)
      .attr(PostWeatherLapseHealAbAttr, 1, WeatherType.HAIL, WeatherType.SNOW)
      .build(),
    new AbBuilder(AbilityId.SOLID_ROCK, 4)
      .attr(ReceivedMoveDamageMultiplierAbAttr, (target, user, move) => target.getMoveEffectiveness(user, move) >= 2, 0.75)
      .ignorable()
      .build(),
    new AbBuilder(AbilityId.SNOW_WARNING, 4)
      .attr(PostSummonWeatherChangeAbAttr, WeatherType.SNOW)
      .attr(PostBiomeChangeWeatherChangeAbAttr, WeatherType.SNOW)
      .build(),
    new AbBuilder(AbilityId.HONEY_GATHER, 4)
      .attr(MoneyAbAttr)
      .unsuppressable()
      .build(),
    new AbBuilder(AbilityId.FRISK, 4)
      .attr(FriskAbAttr)
      .build(),
    new AbBuilder(AbilityId.RECKLESS, 4)
      .attr(MovePowerBoostAbAttr, (_user, _target, move) => move.hasFlag(MoveFlags.RECKLESS_MOVE), 1.2)
      .build(),
    new AbBuilder(AbilityId.MULTITYPE, 4)
      .attr(NoFusionAbilityAbAttr)
      .uncopiable()
      .unsuppressable()
      .unreplaceable()
      .build(),
    new AbBuilder(AbilityId.FLOWER_GIFT, 4, -2)
      .conditionalAttr(getWeatherCondition(WeatherType.SUNNY || WeatherType.HARSH_SUN), StatMultiplierAbAttr, Stat.ATK, 1.5)
      .conditionalAttr(getWeatherCondition(WeatherType.SUNNY || WeatherType.HARSH_SUN), StatMultiplierAbAttr, Stat.SPDEF, 1.5)
      .conditionalAttr(getWeatherCondition(WeatherType.SUNNY || WeatherType.HARSH_SUN), AllyStatMultiplierAbAttr, Stat.ATK, 1.5)
      .conditionalAttr(getWeatherCondition(WeatherType.SUNNY || WeatherType.HARSH_SUN), AllyStatMultiplierAbAttr, Stat.SPDEF, 1.5)
      .attr(NoFusionAbilityAbAttr)
      .attr(PostSummonFormChangeByWeatherAbAttr, AbilityId.FLOWER_GIFT)
      .attr(PostWeatherChangeFormChangeAbAttr, AbilityId.FLOWER_GIFT, [ WeatherType.NONE, WeatherType.SANDSTORM, WeatherType.STRONG_WINDS, WeatherType.FOG, WeatherType.HAIL, WeatherType.HEAVY_RAIN, WeatherType.SNOW, WeatherType.RAIN ])
      .uncopiable()
      .unreplaceable()
      .ignorable()
      .build(),
    new AbBuilder(AbilityId.BAD_DREAMS, 4)
      .attr(PostTurnHurtIfSleepingAbAttr)
      .build(),
    new AbBuilder(AbilityId.PICKPOCKET, 5)
      .attr(PostDefendStealHeldItemAbAttr, (target, user, move) => move.doesFlagEffectApply({flag: MoveFlags.MAKES_CONTACT, user, target}))
      .condition(getSheerForceHitDisableAbCondition())
      .build(),
    new AbBuilder(AbilityId.SHEER_FORCE, 5)
      .attr(MovePowerBoostAbAttr, (_user, _target, move) => move.chance >= 1, 1.3)
      .attr(MoveEffectChanceMultiplierAbAttr, 0) // This attribute does not seem to function - Should disable life orb, eject button, red card, kee/maranga berry if they get implemented
      .build(),
    new AbBuilder(AbilityId.CONTRARY, 5)
      .attr(StatStageChangeMultiplierAbAttr, -1)
      .ignorable()
      .build(),
    new AbBuilder(AbilityId.UNNERVE, 5, 1)
      .attr(PreventBerryUseAbAttr)
      .build(),
    new AbBuilder(AbilityId.DEFIANT, 5)
      .attr(PostStatStageChangeStatStageChangeAbAttr, (_target, _statsChanged, stages) => stages < 0, [ Stat.ATK ], 2)
      .build(),
    new AbBuilder(AbilityId.DEFEATIST, 5)
      .attr(StatMultiplierAbAttr, Stat.ATK, 0.5)
      .attr(StatMultiplierAbAttr, Stat.SPATK, 0.5)
      .condition((pokemon) => pokemon.getHpRatio() <= 0.5)
      .build(),
    new AbBuilder(AbilityId.CURSED_BODY, 5)
      .attr(PostDefendMoveDisableAbAttr, 30)
      .bypassFaint()
      .build(),
    new AbBuilder(AbilityId.HEALER, 5)
      .conditionalAttr(pokemon => pokemon.getAlly() != null && randSeedInt(10) < 3, PostTurnResetStatusAbAttr, true)
      .build(),
    new AbBuilder(AbilityId.FRIEND_GUARD, 5)
      .attr(AlliedFieldDamageReductionAbAttr, 0.75)
      .ignorable()
      .build(),
    new AbBuilder(AbilityId.WEAK_ARMOR, 5)
      .attr(PostDefendStatStageChangeAbAttr, (_target, _user, move) => move.category === MoveCategory.PHYSICAL, Stat.DEF, -1)
      .attr(PostDefendStatStageChangeAbAttr, (_target, _user, move) => move.category === MoveCategory.PHYSICAL, Stat.SPD, 2)
      .build(),
    new AbBuilder(AbilityId.HEAVY_METAL, 5)
      .attr(WeightMultiplierAbAttr, 2)
      .ignorable()
      .build(),
    new AbBuilder(AbilityId.LIGHT_METAL, 5)
      .attr(WeightMultiplierAbAttr, 0.5)
      .ignorable()
      .build(),
    new AbBuilder(AbilityId.MULTISCALE, 5)
      .attr(ReceivedMoveDamageMultiplierAbAttr, (target, _user, _move) => target.isFullHp(), 0.5)
      .ignorable()
      .build(),
    new AbBuilder(AbilityId.TOXIC_BOOST, 5)
      .attr(MovePowerBoostAbAttr, (user, _target, move) => move.category === MoveCategory.PHYSICAL && (user?.status?.effect === StatusEffect.POISON || user?.status?.effect === StatusEffect.TOXIC), 1.5)
      .build(),
    new AbBuilder(AbilityId.FLARE_BOOST, 5)
      .attr(MovePowerBoostAbAttr, (user, _target, move) => move.category === MoveCategory.SPECIAL && user?.status?.effect === StatusEffect.BURN, 1.5)
      .build(),
    new AbBuilder(AbilityId.HARVEST, 5)
      .attr(
        PostTurnRestoreBerryAbAttr,
        /** Rate is doubled when under sun {@link https://dex.pokemonshowdown.com/abilities/harvest} */
        (pokemon) => 0.5 * (getWeatherCondition(WeatherType.SUNNY, WeatherType.HARSH_SUN)(pokemon) ? 2 : 1)
      )
      .edgeCase() // Cannot recover berries used up by fling or natural gift (unimplemented)
      .build(),
    new AbBuilder(AbilityId.TELEPATHY, 5)
      .attr(MoveImmunityAbAttr, (pokemon, attacker, move) => pokemon.getAlly() === attacker && move.is("AttackMove"))
      .ignorable()
      .build(),
    new AbBuilder(AbilityId.MOODY, 5)
      .attr(MoodyAbAttr)
      .build(),
    new AbBuilder(AbilityId.OVERCOAT, 5)
      .attr(BlockWeatherDamageAttr)
      .attr(MoveImmunityAbAttr, (pokemon, attacker, move) => pokemon !== attacker && move.hasFlag(MoveFlags.POWDER_MOVE))
      .ignorable()
      .build(),
    new AbBuilder(AbilityId.POISON_TOUCH, 5)
      .attr(PostAttackContactApplyStatusEffectAbAttr, 30, StatusEffect.POISON)
      .build(),
    new AbBuilder(AbilityId.REGENERATOR, 5)
      .attr(PreSwitchOutHealAbAttr)
      .build(),
    new AbBuilder(AbilityId.BIG_PECKS, 5)
      .attr(ProtectStatAbAttr, Stat.DEF)
      .ignorable()
      .build(),
    new AbBuilder(AbilityId.SAND_RUSH, 5)
      .attr(StatMultiplierAbAttr, Stat.SPD, 2)
      .attr(BlockWeatherDamageAttr, WeatherType.SANDSTORM)
      .condition(getWeatherCondition(WeatherType.SANDSTORM))
      .build(),
    new AbBuilder(AbilityId.WONDER_SKIN, 5)
      .attr(WonderSkinAbAttr)
      .ignorable()
      .build(),
    new AbBuilder(AbilityId.ANALYTIC, 5)
      .attr(MovePowerBoostAbAttr, (user) =>
        // Boost power if all other Pokemon have already moved (no other moves are slated to execute)
        !globalScene.phaseManager.hasPhaseOfType("MovePhase", phase => phase.pokemon.id !== user?.id),
        1.3)
      .build(),
    new AbBuilder(AbilityId.ILLUSION, 5)
      // The Pokemon generate an illusion if it's available
      .attr(IllusionPreSummonAbAttr, false)
      .attr(IllusionBreakAbAttr)
      // The Pokemon loses its illusion when damaged by a move
      .attr(PostDefendIllusionBreakAbAttr, true)
      // Disable Illusion in fusions
      .attr(NoFusionAbilityAbAttr)
      // Illusion is available again after a battle
      .conditionalAttr((pokemon) => pokemon.isAllowedInBattle(), IllusionPostBattleAbAttr, false)
      .uncopiable()
      .bypassFaint()
      .build(),
    new AbBuilder(AbilityId.IMPOSTER, 5)
      .attr(PostSummonTransformAbAttr)
      .uncopiable()
      .edgeCase() // Should copy rage fist hit count, etc (see Transform edge case for full list)
      .build(),
    new AbBuilder(AbilityId.INFILTRATOR, 5)
      .attr(InfiltratorAbAttr)
      .partial() // does not bypass Mist
      .build(),
    new AbBuilder(AbilityId.MUMMY, 5)
      .attr(PostDefendAbilityGiveAbAttr, AbilityId.MUMMY)
      .bypassFaint()
      .build(),
    new AbBuilder(AbilityId.MOXIE, 5)
      .attr(PostVictoryStatStageChangeAbAttr, Stat.ATK, 1)
      .build(),
    new AbBuilder(AbilityId.JUSTIFIED, 5)
      .attr(PostDefendStatStageChangeAbAttr, (_target, user, move) => user.getMoveType(move) === PokemonType.DARK && move.category !== MoveCategory.STATUS, Stat.ATK, 1)
      .build(),
    new AbBuilder(AbilityId.RATTLED, 5)
      .attr(PostDefendStatStageChangeAbAttr, (_target, user, move) => {
        const moveType = user.getMoveType(move);
        return move.category !== MoveCategory.STATUS
          && (moveType === PokemonType.DARK || moveType === PokemonType.BUG || moveType === PokemonType.GHOST);
      }, Stat.SPD, 1)
      .attr(PostIntimidateStatStageChangeAbAttr, [ Stat.SPD ], 1)
      .build(),
    new AbBuilder(AbilityId.MAGIC_BOUNCE, 5)
      .attr(ReflectStatusMoveAbAttr)
      .ignorable()
      // Interactions with stomping tantrum, instruct, encore, and probably other moves that
      // rely on move history
      .edgeCase()
      .build(),
    new AbBuilder(AbilityId.SAP_SIPPER, 5)
      .attr(TypeImmunityStatStageChangeAbAttr, PokemonType.GRASS, Stat.ATK, 1)
      .ignorable()
      .build(),
    new AbBuilder(AbilityId.PRANKSTER, 5)
      .attr(ChangeMovePriorityAbAttr, (_pokemon, move: Move) => move.category === MoveCategory.STATUS, 1)
      .build(),
    new AbBuilder(AbilityId.SAND_FORCE, 5)
      .attr(MoveTypePowerBoostAbAttr, PokemonType.ROCK, 1.3)
      .attr(MoveTypePowerBoostAbAttr, PokemonType.GROUND, 1.3)
      .attr(MoveTypePowerBoostAbAttr, PokemonType.STEEL, 1.3)
      .attr(BlockWeatherDamageAttr, WeatherType.SANDSTORM)
      .condition(getWeatherCondition(WeatherType.SANDSTORM))
      .build(),
    new AbBuilder(AbilityId.IRON_BARBS, 5)
      .attr(PostDefendContactDamageAbAttr, 8)
      .bypassFaint()
      .build(),
    new AbBuilder(AbilityId.ZEN_MODE, 5)
      .attr(PostBattleInitFormChangeAbAttr, () => 0)
      .attr(PostSummonFormChangeAbAttr, p => p.getHpRatio() <= 0.5 ? 1 : 0)
      .attr(PostTurnFormChangeAbAttr, p => p.getHpRatio() <= 0.5 ? 1 : 0)
      .attr(NoFusionAbilityAbAttr)
      .uncopiable()
      .unreplaceable()
      .unsuppressable()
      .bypassFaint()
      .build(),
    new AbBuilder(AbilityId.VICTORY_STAR, 5)
      .attr(StatMultiplierAbAttr, Stat.ACC, 1.1)
      .attr(AllyStatMultiplierAbAttr, Stat.ACC, 1.1, false)
      .build(),
    new AbBuilder(AbilityId.TURBOBLAZE, 5)
      .attr(PostSummonMessageAbAttr, (pokemon: Pokemon) => i18next.t("abilityTriggers:postSummonTurboblaze", { pokemonNameWithAffix: getPokemonNameWithAffix(pokemon) }))
      .attr(MoveAbilityBypassAbAttr)
      .build(),
    new AbBuilder(AbilityId.TERAVOLT, 5)
      .attr(PostSummonMessageAbAttr, (pokemon: Pokemon) => i18next.t("abilityTriggers:postSummonTeravolt", { pokemonNameWithAffix: getPokemonNameWithAffix(pokemon) }))
      .attr(MoveAbilityBypassAbAttr)
      .build(),
    new AbBuilder(AbilityId.AROMA_VEIL, 6)
      .attr(UserFieldBattlerTagImmunityAbAttr, [ BattlerTagType.INFATUATED, BattlerTagType.TAUNT, BattlerTagType.DISABLED, BattlerTagType.TORMENT, BattlerTagType.HEAL_BLOCK ])
      .ignorable()
      .build(),
    new AbBuilder(AbilityId.FLOWER_VEIL, 6)
      .attr(ConditionalUserFieldStatusEffectImmunityAbAttr, (target: Pokemon, source: Pokemon | null) => {
        return source ? target.getTypes().includes(PokemonType.GRASS) && target.id !== source.id : false;
      })
      .attr(ConditionalUserFieldBattlerTagImmunityAbAttr,
        (target: Pokemon) => {
          return target.getTypes().includes(PokemonType.GRASS);
        },
        [ BattlerTagType.DROWSY ],
      )
      .attr(ConditionalUserFieldProtectStatAbAttr, (target: Pokemon) => {
        return target.getTypes().includes(PokemonType.GRASS);
      })
      .ignorable()
      .build(),
    new AbBuilder(AbilityId.CHEEK_POUCH, 6)
      .attr(HealFromBerryUseAbAttr, 1 / 3)
      .build(),
    new AbBuilder(AbilityId.PROTEAN, 6)
      .attr(PokemonTypeChangeAbAttr)
      // .condition((p) => !p.summonData.abilitiesApplied.includes(AbilityId.PROTEAN)) //Gen 9 Implementation
      // TODO: needs testing on interaction with weather blockage
      .edgeCase()
      .build(),
    new AbBuilder(AbilityId.FUR_COAT, 6)
      .attr(ReceivedMoveDamageMultiplierAbAttr, (_target, _user, move) => move.category === MoveCategory.PHYSICAL, 0.5)
      .ignorable()
      .build(),
    new AbBuilder(AbilityId.MAGICIAN, 6)
      .attr(PostAttackStealHeldItemAbAttr)
      .build(),
    new AbBuilder(AbilityId.BULLETPROOF, 6)
      .attr(MoveImmunityAbAttr, (pokemon, attacker, move) => pokemon !== attacker && move.hasFlag(MoveFlags.BALLBOMB_MOVE))
      .ignorable()
      .build(),
    new AbBuilder(AbilityId.COMPETITIVE, 6)
      .attr(PostStatStageChangeStatStageChangeAbAttr, (_target, _statsChanged, stages) => stages < 0, [ Stat.SPATK ], 2)
      .build(),
    new AbBuilder(AbilityId.STRONG_JAW, 6)
      .attr(MovePowerBoostAbAttr, (_user, _target, move) => move.hasFlag(MoveFlags.BITING_MOVE), 1.5)
      .build(),
    new AbBuilder(AbilityId.REFRIGERATE, 6)
      .attr(MoveTypeChangeAbAttr, PokemonType.ICE, 1.2, (_user, _target, move) => move.type === PokemonType.NORMAL)
      .build(),
    new AbBuilder(AbilityId.SWEET_VEIL, 6)
      .attr(UserFieldStatusEffectImmunityAbAttr, StatusEffect.SLEEP)
      .attr(PostSummonUserFieldRemoveStatusEffectAbAttr, StatusEffect.SLEEP)
      .attr(UserFieldBattlerTagImmunityAbAttr, BattlerTagType.DROWSY)
      .ignorable()
      .partial() // Mold Breaker ally should not be affected by Sweet Veil
      .build(),
    new AbBuilder(AbilityId.STANCE_CHANGE, 6)
      .attr(NoFusionAbilityAbAttr)
      .uncopiable()
      .unreplaceable()
      .unsuppressable()
      .build(),
    new AbBuilder(AbilityId.GALE_WINGS, 6)
      .attr(ChangeMovePriorityAbAttr, (pokemon, move) => pokemon.isFullHp() && pokemon.getMoveType(move) === PokemonType.FLYING, 1)
      .build(),
    new AbBuilder(AbilityId.MEGA_LAUNCHER, 6)
      .attr(MovePowerBoostAbAttr, (_user, _target, move) => move.hasFlag(MoveFlags.PULSE_MOVE), 1.5)
      .build(),
    new AbBuilder(AbilityId.GRASS_PELT, 6)
      .conditionalAttr(getTerrainCondition(TerrainType.GRASSY), StatMultiplierAbAttr, Stat.DEF, 1.5)
      .ignorable()
      .build(),
    new AbBuilder(AbilityId.SYMBIOSIS, 6)
      .unimplemented()
      .build(),
    new AbBuilder(AbilityId.TOUGH_CLAWS, 6)
      .attr(MovePowerBoostAbAttr, (_user, _target, move) => move.hasFlag(MoveFlags.MAKES_CONTACT), 1.3)
      .build(),
    new AbBuilder(AbilityId.PIXILATE, 6)
      .attr(MoveTypeChangeAbAttr, PokemonType.FAIRY, 1.2, (_user, _target, move) => move.type === PokemonType.NORMAL)
      .build(),
    new AbBuilder(AbilityId.GOOEY, 6)
      .attr(PostDefendStatStageChangeAbAttr, (_target, _user, move) => move.hasFlag(MoveFlags.MAKES_CONTACT), Stat.SPD, -1, false)
      .bypassFaint()
      .build(),
    new AbBuilder(AbilityId.AERILATE, 6)
      .attr(MoveTypeChangeAbAttr, PokemonType.FLYING, 1.2, (_user, _target, move) => move.type === PokemonType.NORMAL)
      .build(),
    new AbBuilder(AbilityId.PARENTAL_BOND, 6)
      .attr(AddSecondStrikeAbAttr, 0.25)
      .build(),
    new AbBuilder(AbilityId.DARK_AURA, 6)
      .attr(PostSummonMessageAbAttr, (pokemon: Pokemon) => i18next.t("abilityTriggers:postSummonDarkAura", { pokemonNameWithAffix: getPokemonNameWithAffix(pokemon) }))
      .attr(FieldMoveTypePowerBoostAbAttr, PokemonType.DARK, 4 / 3)
      .build(),
    new AbBuilder(AbilityId.FAIRY_AURA, 6)
      .attr(PostSummonMessageAbAttr, (pokemon: Pokemon) => i18next.t("abilityTriggers:postSummonFairyAura", { pokemonNameWithAffix: getPokemonNameWithAffix(pokemon) }))
      .attr(FieldMoveTypePowerBoostAbAttr, PokemonType.FAIRY, 4 / 3)
      .build(),
    new AbBuilder(AbilityId.AURA_BREAK, 6)
      .ignorable()
      .conditionalAttr(_pokemon => globalScene.getField(true).some(p => p.hasAbility(AbilityId.DARK_AURA)), FieldMoveTypePowerBoostAbAttr, PokemonType.DARK, 9 / 16)
      .conditionalAttr(_pokemon => globalScene.getField(true).some(p => p.hasAbility(AbilityId.FAIRY_AURA)), FieldMoveTypePowerBoostAbAttr, PokemonType.FAIRY, 9 / 16)
      .conditionalAttr(_pokemon => globalScene.getField(true).some(p => p.hasAbility(AbilityId.DARK_AURA) || p.hasAbility(AbilityId.FAIRY_AURA)),
        PostSummonMessageAbAttr, (pokemon: Pokemon) => i18next.t("abilityTriggers:postSummonAuraBreak", { pokemonNameWithAffix: getPokemonNameWithAffix(pokemon) }))
      .build(),
    new AbBuilder(AbilityId.PRIMORDIAL_SEA, 6)
      .attr(PostSummonWeatherChangeAbAttr, WeatherType.HEAVY_RAIN)
      .attr(PostBiomeChangeWeatherChangeAbAttr, WeatherType.HEAVY_RAIN)
      .attr(PreLeaveFieldClearWeatherAbAttr)
      .bypassFaint()
      .build(),
    new AbBuilder(AbilityId.DESOLATE_LAND, 6)
      .attr(PostSummonWeatherChangeAbAttr, WeatherType.HARSH_SUN)
      .attr(PostBiomeChangeWeatherChangeAbAttr, WeatherType.HARSH_SUN)
      .attr(PreLeaveFieldClearWeatherAbAttr)
      .bypassFaint()
      .build(),
    new AbBuilder(AbilityId.DELTA_STREAM, 6)
      .attr(PostSummonWeatherChangeAbAttr, WeatherType.STRONG_WINDS)
      .attr(PostBiomeChangeWeatherChangeAbAttr, WeatherType.STRONG_WINDS)
      .attr(PreLeaveFieldClearWeatherAbAttr)
      .bypassFaint()
      .build(),
    new AbBuilder(AbilityId.STAMINA, 7)
      .attr(PostDefendStatStageChangeAbAttr, (_target, _user, move) => move.category !== MoveCategory.STATUS, Stat.DEF, 1)
      .build(),
    new AbBuilder(AbilityId.WIMP_OUT, 7)
      .attr(PostDamageForceSwitchAbAttr)
      .edgeCase() // Should not trigger when hurting itself in confusion, causes Fake Out to fail turn 1 and succeed turn 2 if pokemon is switched out before battle start via playing in Switch Mode
      .build(),
    new AbBuilder(AbilityId.EMERGENCY_EXIT, 7)
      .attr(PostDamageForceSwitchAbAttr)
      .edgeCase() // Should not trigger when hurting itself in confusion, causes Fake Out to fail turn 1 and succeed turn 2 if pokemon is switched out before battle start via playing in Switch Mode
      .build(),
    new AbBuilder(AbilityId.WATER_COMPACTION, 7)
      .attr(PostDefendStatStageChangeAbAttr, (_target, user, move) => user.getMoveType(move) === PokemonType.WATER && move.category !== MoveCategory.STATUS, Stat.DEF, 2)
      .build(),
    new AbBuilder(AbilityId.MERCILESS, 7)
      .attr(ConditionalCritAbAttr, (_user, target, _move) => target?.status?.effect === StatusEffect.TOXIC || target?.status?.effect === StatusEffect.POISON)
      .build(),
    new AbBuilder(AbilityId.SHIELDS_DOWN, 7, -1)
      // Change into Meteor Form on switch-in or turn end if HP >= 50%,
      // or Core Form if HP <= 50%.
      .attr(PostBattleInitFormChangeAbAttr, p => p.formIndex % 7)
      .attr(PostSummonFormChangeAbAttr, p => p.formIndex % 7 + (p.getHpRatio() <= 0.5 ? 7 : 0))
      .attr(PostTurnFormChangeAbAttr, p => p.formIndex % 7 + (p.getHpRatio() <= 0.5 ? 7 : 0))
      // All variants of Meteor Form are immune to status effects & Yawn
      .conditionalAttr(p => p.formIndex < 7, StatusEffectImmunityAbAttr)
      .conditionalAttr(p => p.formIndex < 7, BattlerTagImmunityAbAttr, BattlerTagType.DROWSY)
      .attr(NoFusionAbilityAbAttr)
      .attr(NoTransformAbilityAbAttr)
      .uncopiable()
      .unreplaceable()
      .unsuppressable()
      .bypassFaint()
      .build(),
    new AbBuilder(AbilityId.STAKEOUT, 7)
      .attr(MovePowerBoostAbAttr, (_user, target, _move) => !!target?.turnData.switchedInThisTurn, 2)
      .build(),
    new AbBuilder(AbilityId.WATER_BUBBLE, 7)
      .attr(ReceivedTypeDamageMultiplierAbAttr, PokemonType.FIRE, 0.5)
      .attr(MoveTypePowerBoostAbAttr, PokemonType.WATER, 2)
      .attr(StatusEffectImmunityAbAttr, StatusEffect.BURN)
      .attr(PostSummonHealStatusAbAttr, StatusEffect.BURN)
      .ignorable()
      .build(),
    new AbBuilder(AbilityId.STEELWORKER, 7)
      .attr(MoveTypePowerBoostAbAttr, PokemonType.STEEL)
      .build(),
    new AbBuilder(AbilityId.BERSERK, 7)
      .attr(PostDefendHpGatedStatStageChangeAbAttr, (_target, _user, move) => move.category !== MoveCategory.STATUS, 0.5, [ Stat.SPATK ], 1)
      .condition(getSheerForceHitDisableAbCondition())
      .build(),
    new AbBuilder(AbilityId.SLUSH_RUSH, 7)
      .attr(StatMultiplierAbAttr, Stat.SPD, 2)
      .condition(getWeatherCondition(WeatherType.HAIL, WeatherType.SNOW))
      .build(),
    new AbBuilder(AbilityId.LONG_REACH, 7)
      .attr(IgnoreContactAbAttr)
      .build(),
    new AbBuilder(AbilityId.LIQUID_VOICE, 7)
      .attr(MoveTypeChangeAbAttr, PokemonType.WATER, 1, (_user, _target, move) => move.hasFlag(MoveFlags.SOUND_BASED))
      .build(),
    new AbBuilder(AbilityId.TRIAGE, 7)
      .attr(ChangeMovePriorityAbAttr, (_pokemon, move) => move.hasFlag(MoveFlags.TRIAGE_MOVE), 3)
      .build(),
    new AbBuilder(AbilityId.GALVANIZE, 7)
      .attr(MoveTypeChangeAbAttr, PokemonType.ELECTRIC, 1.2, (_user, _target, move) => move.type === PokemonType.NORMAL)
      .build(),
    new AbBuilder(AbilityId.SURGE_SURFER, 7)
      .conditionalAttr(getTerrainCondition(TerrainType.ELECTRIC), StatMultiplierAbAttr, Stat.SPD, 2)
      .build(),
    new AbBuilder(AbilityId.SCHOOLING, 7, -1)
      .attr(PostBattleInitFormChangeAbAttr, () => 0)
      .attr(PostSummonFormChangeAbAttr, p => p.level < 20 || p.getHpRatio() <= 0.25 ? 0 : 1)
      .attr(PostTurnFormChangeAbAttr, p => p.level < 20 || p.getHpRatio() <= 0.25 ? 0 : 1)
      .attr(NoFusionAbilityAbAttr)
      .uncopiable()
      .unreplaceable()
      .unsuppressable()
      .bypassFaint()
      .build(),
    new AbBuilder(AbilityId.DISGUISE, 7)
      .attr(NoTransformAbilityAbAttr)
      .attr(NoFusionAbilityAbAttr)
      // Add BattlerTagType.DISGUISE if the pokemon is in its disguised form
      .conditionalAttr(pokemon => pokemon.formIndex === 0, PostSummonAddBattlerTagAbAttr, BattlerTagType.DISGUISE, 0, false)
      .attr(FormBlockDamageAbAttr,
        (target, user, move) => !!target.getTag(BattlerTagType.DISGUISE) && target.getMoveEffectiveness(user, move) > 0, 0, BattlerTagType.DISGUISE,
        (pokemon, abilityName) => i18next.t("abilityTriggers:disguiseAvoidedDamage", { pokemonNameWithAffix: getPokemonNameWithAffix(pokemon), abilityName }),
        (pokemon) => toDmgValue(pokemon.getMaxHp() / 8))
      .attr(PostBattleInitFormChangeAbAttr, () => 0)
      .attr(PostFaintFormChangeAbAttr, () => 0)
      .uncopiable()
      .unreplaceable()
      .unsuppressable()
      .bypassFaint()
      .ignorable()
      .build(),
    new AbBuilder(AbilityId.BATTLE_BOND, 7)
      .attr(PostVictoryFormChangeAbAttr, () => 2)
      .attr(PostBattleInitFormChangeAbAttr, () => 1)
      .attr(PostFaintFormChangeAbAttr, () => 1)
      .attr(NoFusionAbilityAbAttr)
      .uncopiable()
      .unreplaceable()
      .unsuppressable()
      .bypassFaint()
      .build(),
    new AbBuilder(AbilityId.POWER_CONSTRUCT, 7)
      // Change to 10% complete or 50% complete on switchout/turn end if at <50% HP;
      // revert to 10% PC or 50% PC before a new battle starts
      .conditionalAttr(p => p.formIndex === 4 || p.formIndex === 5, PostBattleInitFormChangeAbAttr, p => p.formIndex - 2)
      .conditionalAttr(p => p.getHpRatio() <= 0.5 && (p.formIndex === 2 || p.formIndex === 3), PostSummonFormChangeAbAttr, p => p.formIndex + 2)
      .conditionalAttr(p => p.getHpRatio() <= 0.5 && (p.formIndex === 2 || p.formIndex === 3), PostTurnFormChangeAbAttr, p => p.formIndex + 2)
      .conditionalAttr(p => p.formIndex === 4 || p.formIndex === 5, PostFaintFormChangeAbAttr, p => p.formIndex - 2)
      .attr(NoFusionAbilityAbAttr)
      .uncopiable()
      .unreplaceable()
      .unsuppressable()
      .bypassFaint()
      .build(),
    new AbBuilder(AbilityId.CORROSION, 7)
      .attr(IgnoreTypeStatusEffectImmunityAbAttr, [ StatusEffect.POISON, StatusEffect.TOXIC ], [ PokemonType.STEEL, PokemonType.POISON ])
      .build(),
    new AbBuilder(AbilityId.COMATOSE, 7)
      .attr(StatusEffectImmunityAbAttr, ...getNonVolatileStatusEffects())
      .attr(BattlerTagImmunityAbAttr, BattlerTagType.DROWSY)
      .uncopiable()
      .unreplaceable()
      .unsuppressable()
      .build(),
    new AbBuilder(AbilityId.QUEENLY_MAJESTY, 7)
      .attr(FieldPriorityMoveImmunityAbAttr)
      .ignorable()
      .build(),
    new AbBuilder(AbilityId.INNARDS_OUT, 7)
      .attr(PostFaintHPDamageAbAttr)
      .bypassFaint()
      .build(),
    new AbBuilder(AbilityId.DANCER, 7)
      .attr(PostDancingMoveAbAttr)
      /* Incorrect interations with:
      * Petal Dance (should not lock in or count down timer; currently does both)
      * Flinches (due to tag being removed earlier)
      * Failed/protected moves (should not trigger if original move is protected against)
      */
      .edgeCase()
      .build(),
    new AbBuilder(AbilityId.BATTERY, 7)
      .attr(AllyMoveCategoryPowerBoostAbAttr, [ MoveCategory.SPECIAL ], 1.3)
      .build(),
    new AbBuilder(AbilityId.FLUFFY, 7)
      .attr(ReceivedMoveDamageMultiplierAbAttr, (target, user, move) => move.doesFlagEffectApply({flag: MoveFlags.MAKES_CONTACT, user, target}), 0.5)
      .attr(ReceivedMoveDamageMultiplierAbAttr, (_target, user, move) => user.getMoveType(move) === PokemonType.FIRE, 2)
      .ignorable()
      .build(),
    new AbBuilder(AbilityId.DAZZLING, 7)
      .attr(FieldPriorityMoveImmunityAbAttr)
      .ignorable()
      .build(),
    new AbBuilder(AbilityId.SOUL_HEART, 7)
      .attr(PostKnockOutStatStageChangeAbAttr, Stat.SPATK, 1)
      .build(),
    new AbBuilder(AbilityId.TANGLING_HAIR, 7)
      .attr(PostDefendStatStageChangeAbAttr, (target, user, move) => move.doesFlagEffectApply({flag: MoveFlags.MAKES_CONTACT, user, target}), Stat.SPD, -1, false)
      .bypassFaint()
      .build(),
    new AbBuilder(AbilityId.RECEIVER, 7)
      .attr(CopyFaintedAllyAbilityAbAttr)
      .uncopiable()
      .build(),
    new AbBuilder(AbilityId.POWER_OF_ALCHEMY, 7)
      .attr(CopyFaintedAllyAbilityAbAttr)
      .uncopiable()
      .build(),
    new AbBuilder(AbilityId.BEAST_BOOST, 7)
      .attr(PostVictoryStatStageChangeAbAttr, p => {
        let highestStat: EffectiveStat;
        let highestValue = 0;
        for (const s of EFFECTIVE_STATS) {
          const value = p.getStat(s, false);
          if (value > highestValue) {
            highestStat = s;
            highestValue = value;
          }
        }
        return highestStat!;
      }, 1)
      .build(),
    new AbBuilder(AbilityId.RKS_SYSTEM, 7)
      .attr(NoFusionAbilityAbAttr)
      .uncopiable()
      .unreplaceable()
      .unsuppressable()
      .build(),
    new AbBuilder(AbilityId.ELECTRIC_SURGE, 7)
      .attr(PostSummonTerrainChangeAbAttr, TerrainType.ELECTRIC)
      .attr(PostBiomeChangeTerrainChangeAbAttr, TerrainType.ELECTRIC)
      .build(),
    new AbBuilder(AbilityId.PSYCHIC_SURGE, 7)
      .attr(PostSummonTerrainChangeAbAttr, TerrainType.PSYCHIC)
      .attr(PostBiomeChangeTerrainChangeAbAttr, TerrainType.PSYCHIC)
      .build(),
    new AbBuilder(AbilityId.MISTY_SURGE, 7)
      .attr(PostSummonTerrainChangeAbAttr, TerrainType.MISTY)
      .attr(PostBiomeChangeTerrainChangeAbAttr, TerrainType.MISTY)
      .build(),
    new AbBuilder(AbilityId.GRASSY_SURGE, 7)
      .attr(PostSummonTerrainChangeAbAttr, TerrainType.GRASSY)
      .attr(PostBiomeChangeTerrainChangeAbAttr, TerrainType.GRASSY)
      .build(),
    new AbBuilder(AbilityId.FULL_METAL_BODY, 7)
      .attr(ProtectStatAbAttr)
      .build(),
    new AbBuilder(AbilityId.SHADOW_SHIELD, 7)
      .attr(ReceivedMoveDamageMultiplierAbAttr, (target, _user, _move) => target.isFullHp(), 0.5)
      .build(),
    new AbBuilder(AbilityId.PRISM_ARMOR, 7)
      .attr(ReceivedMoveDamageMultiplierAbAttr, (target, user, move) => target.getMoveEffectiveness(user, move) >= 2, 0.75)
      .build(),
    new AbBuilder(AbilityId.NEUROFORCE, 7)
      .attr(MovePowerBoostAbAttr, (user, target, move) => (target?.getMoveEffectiveness(user!, move) ?? 1) >= 2, 1.25)
      .build(),
    new AbBuilder(AbilityId.INTREPID_SWORD, 8)
      .attr(PostSummonStatStageChangeAbAttr, [ Stat.ATK ], 1, true)
      .build(),
    new AbBuilder(AbilityId.DAUNTLESS_SHIELD, 8)
      .attr(PostSummonStatStageChangeAbAttr, [ Stat.DEF ], 1, true)
      .build(),
    new AbBuilder(AbilityId.LIBERO, 8)
      .attr(PokemonTypeChangeAbAttr)
    //.condition((p) => !p.summonData.abilitiesApplied.includes(AbilityId.LIBERO)), //Gen 9 Implementation
      // TODO: needs testing on interaction with weather blockage
      .edgeCase()
      .build(),
    new AbBuilder(AbilityId.BALL_FETCH, 8)
      .attr(FetchBallAbAttr)
      .condition(getOncePerBattleCondition(AbilityId.BALL_FETCH))
      .build(),
    new AbBuilder(AbilityId.COTTON_DOWN, 8)
      .attr(PostDefendStatStageChangeAbAttr, (_target, _user, move) => move.category !== MoveCategory.STATUS, Stat.SPD, -1, false, true)
      .bypassFaint()
      .build(),
    new AbBuilder(AbilityId.PROPELLER_TAIL, 8)
      .attr(BlockRedirectAbAttr)
      .build(),
    new AbBuilder(AbilityId.MIRROR_ARMOR, 8)
      .attr(ReflectStatStageChangeAbAttr)
      .ignorable()
      .build(),
    /**
     * Right now, the logic is attached to Surf and Dive moves. Ideally, the post-defend/hit should be an
     * ability attribute but the current implementation of move effects for BattlerTag does not support this- in the case
     * where Cramorant is fainted.
     * @see {@linkcode GulpMissileTagAttr} and {@linkcode GulpMissileTag} for Gulp Missile implementation
     */
    new AbBuilder(AbilityId.GULP_MISSILE, 8)
      .attr(NoTransformAbilityAbAttr)
      .attr(NoFusionAbilityAbAttr)
      .unsuppressable()
      .uncopiable()
      .unreplaceable()
      .bypassFaint()
      .build(),
    new AbBuilder(AbilityId.STALWART, 8)
      .attr(BlockRedirectAbAttr)
      .build(),
    new AbBuilder(AbilityId.STEAM_ENGINE, 8)
      .attr(PostDefendStatStageChangeAbAttr, (_target, user, move) => {
        const moveType = user.getMoveType(move);
        return move.category !== MoveCategory.STATUS
          && (moveType === PokemonType.FIRE || moveType === PokemonType.WATER);
      }, Stat.SPD, 6)
      .build(),
    new AbBuilder(AbilityId.PUNK_ROCK, 8)
      .attr(MovePowerBoostAbAttr, (_user, _target, move) => move.hasFlag(MoveFlags.SOUND_BASED), 1.3)
      .attr(ReceivedMoveDamageMultiplierAbAttr, (_target, _user, move) => move.hasFlag(MoveFlags.SOUND_BASED), 0.5)
      .ignorable()
      .build(),
    new AbBuilder(AbilityId.SAND_SPIT, 8)
      .attr(PostDefendWeatherChangeAbAttr, WeatherType.SANDSTORM, (_target, _user, move) => move.category !== MoveCategory.STATUS)
      .bypassFaint()
      .build(),
    new AbBuilder(AbilityId.ICE_SCALES, 8)
      .attr(ReceivedMoveDamageMultiplierAbAttr, (_target, _user, move) => move.category === MoveCategory.SPECIAL, 0.5)
      .ignorable()
      .build(),
    new AbBuilder(AbilityId.RIPEN, 8)
      .attr(DoubleBerryEffectAbAttr)
      .build(),
    new AbBuilder(AbilityId.ICE_FACE, 8, -2)
      .attr(NoTransformAbilityAbAttr)
      .attr(NoFusionAbilityAbAttr)
      // Add BattlerTagType.ICE_FACE if the pokemon is in ice face form
      .conditionalAttr(pokemon => pokemon.formIndex === 0, PostSummonAddBattlerTagAbAttr, BattlerTagType.ICE_FACE, 0, false)
      // When summoned with active HAIL or SNOW, add BattlerTagType.ICE_FACE
      .conditionalAttr(getWeatherCondition(WeatherType.HAIL, WeatherType.SNOW), PostSummonAddBattlerTagAbAttr, BattlerTagType.ICE_FACE, 0)
      // When weather changes to HAIL or SNOW while pokemon is fielded, add BattlerTagType.ICE_FACE
      .attr(PostWeatherChangeAddBattlerTagAttr, BattlerTagType.ICE_FACE, 0, WeatherType.HAIL, WeatherType.SNOW)
      .attr(FormBlockDamageAbAttr,
        (target, _user, move) => move.category === MoveCategory.PHYSICAL && !!target.getTag(BattlerTagType.ICE_FACE), 0, BattlerTagType.ICE_FACE,
        (pokemon, abilityName) => i18next.t("abilityTriggers:iceFaceAvoidedDamage", { pokemonNameWithAffix: getPokemonNameWithAffix(pokemon), abilityName }))
      .attr(PostBattleInitFormChangeAbAttr, () => 0)
      .uncopiable()
      .unreplaceable()
      .unsuppressable()
      .bypassFaint()
      .ignorable()
      .build(),
    new AbBuilder(AbilityId.POWER_SPOT, 8)
      .attr(AllyMoveCategoryPowerBoostAbAttr, [ MoveCategory.SPECIAL, MoveCategory.PHYSICAL ], 1.3)
      .build(),
    new AbBuilder(AbilityId.MIMICRY, 8, -1)
      .attr(TerrainEventTypeChangeAbAttr)
      .build(),
    new AbBuilder(AbilityId.SCREEN_CLEANER, 8)
      .attr(PostSummonRemoveArenaTagAbAttr, [ ArenaTagType.AURORA_VEIL, ArenaTagType.LIGHT_SCREEN, ArenaTagType.REFLECT ])
      .build(),
    new AbBuilder(AbilityId.STEELY_SPIRIT, 8)
      .attr(UserFieldMoveTypePowerBoostAbAttr, PokemonType.STEEL)
      .build(),
    new AbBuilder(AbilityId.PERISH_BODY, 8)
      .attr(PostDefendPerishSongAbAttr, 4)
      .bypassFaint()
      .build(),
    new AbBuilder(AbilityId.WANDERING_SPIRIT, 8)
      .attr(PostDefendAbilitySwapAbAttr)
      .bypassFaint()
      .edgeCase() // interacts incorrectly with rock head. It's meant to switch abilities before recoil would apply so that a pokemon with rock head would lose rock head first and still take the recoil
      .build(),
    new AbBuilder(AbilityId.GORILLA_TACTICS, 8)
      .attr(GorillaTacticsAbAttr)
      // TODO: Verify whether Gorilla Tactics increases struggle's power or not
      .edgeCase()
      .build(),
    new AbBuilder(AbilityId.NEUTRALIZING_GAS, 8, 2)
      .attr(PostSummonAddArenaTagAbAttr, true, ArenaTagType.NEUTRALIZING_GAS, 0)
      .attr(PreLeaveFieldRemoveSuppressAbilitiesSourceAbAttr)
      .uncopiable()
      .attr(NoTransformAbilityAbAttr)
      .bypassFaint()
      .build(),
    new AbBuilder(AbilityId.PASTEL_VEIL, 8)
      .attr(PostSummonUserFieldRemoveStatusEffectAbAttr, StatusEffect.POISON, StatusEffect.TOXIC)
      .attr(UserFieldStatusEffectImmunityAbAttr, StatusEffect.POISON, StatusEffect.TOXIC)
      .ignorable()
      .build(),
    new AbBuilder(AbilityId.HUNGER_SWITCH, 8)
      .attr(PostTurnFormChangeAbAttr, p => p.getFormKey() ? 0 : 1)
      .attr(PostTurnFormChangeAbAttr, p => p.getFormKey() ? 1 : 0)
      .attr(NoTransformAbilityAbAttr)
      .attr(NoFusionAbilityAbAttr)
      .condition((pokemon) => !pokemon.isTerastallized)
      .uncopiable()
      .unreplaceable()
      .build(),
    new AbBuilder(AbilityId.QUICK_DRAW, 8)
      .attr(BypassSpeedChanceAbAttr, 30)
      .build(),
    new AbBuilder(AbilityId.UNSEEN_FIST, 8)
      .attr(IgnoreProtectOnContactAbAttr)
      .build(),
    new AbBuilder(AbilityId.CURIOUS_MEDICINE, 8)
      .attr(PostSummonClearAllyStatStagesAbAttr)
      .build(),
    new AbBuilder(AbilityId.TRANSISTOR, 8)
      .attr(MoveTypePowerBoostAbAttr, PokemonType.ELECTRIC, 1.3)
      .build(),
    new AbBuilder(AbilityId.DRAGONS_MAW, 8)
      .attr(MoveTypePowerBoostAbAttr, PokemonType.DRAGON)
      .build(),
    new AbBuilder(AbilityId.CHILLING_NEIGH, 8)
      .attr(PostVictoryStatStageChangeAbAttr, Stat.ATK, 1)
      .build(),
    new AbBuilder(AbilityId.GRIM_NEIGH, 8)
      .attr(PostVictoryStatStageChangeAbAttr, Stat.SPATK, 1)
      .build(),
    new AbBuilder(AbilityId.AS_ONE_GLASTRIER, 8, 1)
      .attr(PostSummonMessageAbAttr, (pokemon: Pokemon) => i18next.t("abilityTriggers:postSummonAsOneGlastrier", { pokemonNameWithAffix: getPokemonNameWithAffix(pokemon) }))
      .attr(PreventBerryUseAbAttr)
      .attr(PostVictoryStatStageChangeAbAttr, Stat.ATK, 1)
      .uncopiable()
      .unreplaceable()
      .unsuppressable()
      .build(),
    new AbBuilder(AbilityId.AS_ONE_SPECTRIER, 8, 1)
      .attr(PostSummonMessageAbAttr, (pokemon: Pokemon) => i18next.t("abilityTriggers:postSummonAsOneSpectrier", { pokemonNameWithAffix: getPokemonNameWithAffix(pokemon) }))
      .attr(PreventBerryUseAbAttr)
      .attr(PostVictoryStatStageChangeAbAttr, Stat.SPATK, 1)
      .uncopiable()
      .unreplaceable()
      .unsuppressable()
      .build(),
    new AbBuilder(AbilityId.LINGERING_AROMA, 9)
      .attr(PostDefendAbilityGiveAbAttr, AbilityId.LINGERING_AROMA)
      .bypassFaint()
      .build(),
    new AbBuilder(AbilityId.SEED_SOWER, 9)
      .attr(PostDefendTerrainChangeAbAttr, TerrainType.GRASSY)
      .bypassFaint()
      .build(),
    new AbBuilder(AbilityId.THERMAL_EXCHANGE, 9)
      .attr(PostDefendStatStageChangeAbAttr, (_target, user, move) => user.getMoveType(move) === PokemonType.FIRE && move.category !== MoveCategory.STATUS, Stat.ATK, 1)
      .attr(StatusEffectImmunityAbAttr, StatusEffect.BURN)
      .attr(PostSummonHealStatusAbAttr, StatusEffect.BURN)
      .ignorable()
      .build(),
    new AbBuilder(AbilityId.ANGER_SHELL, 9)
      .attr(PostDefendHpGatedStatStageChangeAbAttr, (_target, _user, move) => move.category !== MoveCategory.STATUS, 0.5, [ Stat.ATK, Stat.SPATK, Stat.SPD ], 1)
      .attr(PostDefendHpGatedStatStageChangeAbAttr, (_target, _user, move) => move.category !== MoveCategory.STATUS, 0.5, [ Stat.DEF, Stat.SPDEF ], -1)
      .condition(getSheerForceHitDisableAbCondition())
      .build(),
    new AbBuilder(AbilityId.PURIFYING_SALT, 9)
      .attr(StatusEffectImmunityAbAttr)
      .attr(ReceivedTypeDamageMultiplierAbAttr, PokemonType.GHOST, 0.5)
      .ignorable()
      .build(),
    new AbBuilder(AbilityId.WELL_BAKED_BODY, 9)
      .attr(TypeImmunityStatStageChangeAbAttr, PokemonType.FIRE, Stat.DEF, 2)
      .ignorable()
      .build(),
    new AbBuilder(AbilityId.WIND_RIDER, 9)
      .attr(MoveImmunityStatStageChangeAbAttr, (pokemon, attacker, move) => pokemon !== attacker && move.hasFlag(MoveFlags.WIND_MOVE) && move.category !== MoveCategory.STATUS, Stat.ATK, 1)
      .attr(PostSummonStatStageChangeOnArenaAbAttr, ArenaTagType.TAILWIND)
      .ignorable()
      .build(),
    new AbBuilder(AbilityId.GUARD_DOG, 9)
      .attr(PostIntimidateStatStageChangeAbAttr, [ Stat.ATK ], 1, true)
      .attr(ForceSwitchOutImmunityAbAttr)
      .ignorable()
      .build(),
    new AbBuilder(AbilityId.ROCKY_PAYLOAD, 9)
      .attr(MoveTypePowerBoostAbAttr, PokemonType.ROCK)
      .build(),
    new AbBuilder(AbilityId.WIND_POWER, 9)
      .attr(PostDefendApplyBattlerTagAbAttr, (_target, _user, move) => move.hasFlag(MoveFlags.WIND_MOVE), BattlerTagType.CHARGED)
      .build(),
    new AbBuilder(AbilityId.ZERO_TO_HERO, 9)
      .uncopiable()
      .unreplaceable()
      .unsuppressable()
      .attr(NoTransformAbilityAbAttr)
      .attr(NoFusionAbilityAbAttr)
      .attr(PostBattleInitFormChangeAbAttr, () => 0)
      .attr(PreSwitchOutFormChangeAbAttr, (pokemon) => !pokemon.isFainted() ? 1 : pokemon.formIndex)
      .bypassFaint()
      .build(),
    new AbBuilder(AbilityId.COMMANDER, 9)
      .attr(CommanderAbAttr)
      .attr(DoubleBattleChanceAbAttr)
      .uncopiable()
      .unreplaceable()
      .edgeCase() // Encore, Frenzy, and other non-`TURN_END` tags don't lapse correctly on the commanding Pokemon.
      .build(),
    new AbBuilder(AbilityId.ELECTROMORPHOSIS, 9)
      .attr(PostDefendApplyBattlerTagAbAttr, (_target, _user, move) => move.category !== MoveCategory.STATUS, BattlerTagType.CHARGED)
      .build(),
    new AbBuilder(AbilityId.PROTOSYNTHESIS, 9, -2)
      .conditionalAttr(getWeatherCondition(WeatherType.SUNNY, WeatherType.HARSH_SUN), PostSummonAddBattlerTagAbAttr, BattlerTagType.PROTOSYNTHESIS, 0, true)
      .attr(PostWeatherChangeAddBattlerTagAttr, BattlerTagType.PROTOSYNTHESIS, 0, WeatherType.SUNNY, WeatherType.HARSH_SUN)
      .uncopiable()
      .attr(NoTransformAbilityAbAttr)
      .build(),
    new AbBuilder(AbilityId.QUARK_DRIVE, 9, -2)
      .conditionalAttr(getTerrainCondition(TerrainType.ELECTRIC), PostSummonAddBattlerTagAbAttr, BattlerTagType.QUARK_DRIVE, 0, true)
      .attr(PostTerrainChangeAddBattlerTagAttr, BattlerTagType.QUARK_DRIVE, 0, TerrainType.ELECTRIC)
      .uncopiable()
      .attr(NoTransformAbilityAbAttr)
      .build(),
    new AbBuilder(AbilityId.GOOD_AS_GOLD, 9)
      .attr(MoveImmunityAbAttr, (pokemon, attacker, move) =>
        pokemon !== attacker
        && move.category === MoveCategory.STATUS
        && ![ MoveTarget.ENEMY_SIDE, MoveTarget.BOTH_SIDES, MoveTarget.USER_SIDE ].includes(move.moveTarget)
      )
      .edgeCase() // Heal Bell should not cure the status of a Pokemon with Good As Gold
      .ignorable()
      .build(),
    new AbBuilder(AbilityId.VESSEL_OF_RUIN, 9)
      .attr(FieldMultiplyStatAbAttr, Stat.SPATK, 0.75)
      .attr(PostSummonMessageAbAttr, (user) => i18next.t("abilityTriggers:postSummonVesselOfRuin", { pokemonNameWithAffix: getPokemonNameWithAffix(user), statName: i18next.t(getStatKey(Stat.SPATK)) }))
      .ignorable()
      .build(),
    new AbBuilder(AbilityId.SWORD_OF_RUIN, 9)
      .attr(FieldMultiplyStatAbAttr, Stat.DEF, 0.75)
      .attr(PostSummonMessageAbAttr, (user) => i18next.t("abilityTriggers:postSummonSwordOfRuin", { pokemonNameWithAffix: getPokemonNameWithAffix(user), statName: i18next.t(getStatKey(Stat.DEF)) }))
      .build(),
    new AbBuilder(AbilityId.TABLETS_OF_RUIN, 9)
      .attr(FieldMultiplyStatAbAttr, Stat.ATK, 0.75)
      .attr(PostSummonMessageAbAttr, (user) => i18next.t("abilityTriggers:postSummonTabletsOfRuin", { pokemonNameWithAffix: getPokemonNameWithAffix(user), statName: i18next.t(getStatKey(Stat.ATK)) }))
      .ignorable()
      .build(),
    new AbBuilder(AbilityId.BEADS_OF_RUIN, 9)
      .attr(FieldMultiplyStatAbAttr, Stat.SPDEF, 0.75)
      .attr(PostSummonMessageAbAttr, (user) => i18next.t("abilityTriggers:postSummonBeadsOfRuin", { pokemonNameWithAffix: getPokemonNameWithAffix(user), statName: i18next.t(getStatKey(Stat.SPDEF)) }))
      .build(),
    new AbBuilder(AbilityId.ORICHALCUM_PULSE, 9)
      .attr(PostSummonWeatherChangeAbAttr, WeatherType.SUNNY)
      .attr(PostBiomeChangeWeatherChangeAbAttr, WeatherType.SUNNY)
      .conditionalAttr(getWeatherCondition(WeatherType.SUNNY, WeatherType.HARSH_SUN), StatMultiplierAbAttr, Stat.ATK, 4 / 3)
      .build(),
    new AbBuilder(AbilityId.HADRON_ENGINE, 9)
      .attr(PostSummonTerrainChangeAbAttr, TerrainType.ELECTRIC)
      .attr(PostBiomeChangeTerrainChangeAbAttr, TerrainType.ELECTRIC)
      .conditionalAttr(getTerrainCondition(TerrainType.ELECTRIC), StatMultiplierAbAttr, Stat.SPATK, 4 / 3)
      .build(),
    new AbBuilder(AbilityId.OPPORTUNIST, 9)
      .attr(StatStageChangeCopyAbAttr)
      .build(),
    new AbBuilder(AbilityId.CUD_CHEW, 9)
      .attr(CudChewConsumeBerryAbAttr)
      .attr(CudChewRecordBerryAbAttr)
      .build(),
    new AbBuilder(AbilityId.SHARPNESS, 9)
      .attr(MovePowerBoostAbAttr, (_user, _target, move) => move.hasFlag(MoveFlags.SLICING_MOVE), 1.5)
      .build(),
    new AbBuilder(AbilityId.SUPREME_OVERLORD, 9)
      .conditionalAttr((p) => (p.isPlayer() ? globalScene.arena.playerFaints : globalScene.currentBattle.enemyFaints) > 0, PostSummonAddBattlerTagAbAttr, BattlerTagType.SUPREME_OVERLORD, 0, true)
      .edgeCase() // Tag is not tied to ability, so suppression/removal etc will not function until a structure to allow this is implemented
      .build(),
    new AbBuilder(AbilityId.COSTAR, 9, -2)
      .attr(PostSummonCopyAllyStatsAbAttr)
      .build(),
    new AbBuilder(AbilityId.TOXIC_DEBRIS, 9)
      .attr(PostDefendApplyArenaTrapTagAbAttr, (_target, _user, move) => move.category === MoveCategory.PHYSICAL, ArenaTagType.TOXIC_SPIKES)
      .bypassFaint()
      .build(),
    new AbBuilder(AbilityId.ARMOR_TAIL, 9)
      .attr(FieldPriorityMoveImmunityAbAttr)
      .ignorable()
      .build(),
    new AbBuilder(AbilityId.EARTH_EATER, 9)
      .attr(TypeImmunityHealAbAttr, PokemonType.GROUND)
      .ignorable()
      .build(),
    new AbBuilder(AbilityId.MYCELIUM_MIGHT, 9)
      .attr(ChangeMovePriorityAbAttr, (_pokemon, move) => move.category === MoveCategory.STATUS, -0.2)
      .attr(PreventBypassSpeedChanceAbAttr, (_pokemon, move) => move.category === MoveCategory.STATUS)
      .attr(MoveAbilityBypassAbAttr, (_pokemon, move: Move) => move.category === MoveCategory.STATUS)
      .build(),
    new AbBuilder(AbilityId.MINDS_EYE, 9)
      .attr(IgnoreTypeImmunityAbAttr, PokemonType.GHOST, [ PokemonType.NORMAL, PokemonType.FIGHTING ])
      .attr(ProtectStatAbAttr, Stat.ACC)
      .attr(IgnoreOpponentStatStagesAbAttr, [ Stat.EVA ])
      .ignorable()
      .build(),
    new AbBuilder(AbilityId.SUPERSWEET_SYRUP, 9)
      .attr(PostSummonStatStageChangeAbAttr, [ Stat.EVA ], -1)
      .build(),
    new AbBuilder(AbilityId.HOSPITALITY, 9, -2)
      .attr(PostSummonAllyHealAbAttr, 4, true)
      .build(),
    new AbBuilder(AbilityId.TOXIC_CHAIN, 9)
      .attr(PostAttackApplyStatusEffectAbAttr, false, 30, StatusEffect.TOXIC)
      .build(),
    new AbBuilder(AbilityId.EMBODY_ASPECT_TEAL, 9)
      .attr(PostTeraFormChangeStatChangeAbAttr, [ Stat.SPD ], 1) // Activates immediately upon Terastallizing, as well as upon switching in while Terastallized
      .conditionalAttr(pokemon => pokemon.isTerastallized, PostSummonStatStageChangeAbAttr, [ Stat.SPD ], 1, true)
      .uncopiable()
      .unreplaceable() // TODO is this true?
      .attr(NoTransformAbilityAbAttr)
      .build(),
    new AbBuilder(AbilityId.EMBODY_ASPECT_WELLSPRING, 9)
      .attr(PostTeraFormChangeStatChangeAbAttr, [ Stat.SPDEF ], 1)
      .conditionalAttr(pokemon => pokemon.isTerastallized, PostSummonStatStageChangeAbAttr, [ Stat.SPDEF ], 1, true)
      .uncopiable()
      .unreplaceable()
      .attr(NoTransformAbilityAbAttr)
      .build(),
    new AbBuilder(AbilityId.EMBODY_ASPECT_HEARTHFLAME, 9)
      .attr(PostTeraFormChangeStatChangeAbAttr, [ Stat.ATK ], 1)
      .conditionalAttr(pokemon => pokemon.isTerastallized, PostSummonStatStageChangeAbAttr, [ Stat.ATK ], 1, true)
      .uncopiable()
      .unreplaceable()
      .attr(NoTransformAbilityAbAttr)
      .build(),
    new AbBuilder(AbilityId.EMBODY_ASPECT_CORNERSTONE, 9)
      .attr(PostTeraFormChangeStatChangeAbAttr, [ Stat.DEF ], 1)
      .conditionalAttr(pokemon => pokemon.isTerastallized, PostSummonStatStageChangeAbAttr, [ Stat.DEF ], 1, true)
      .uncopiable()
      .unreplaceable()
      .attr(NoTransformAbilityAbAttr)
      .build(),
    new AbBuilder(AbilityId.TERA_SHIFT, 9, 2)
      .attr(PostSummonFormChangeAbAttr, p => p.getFormKey() ? 0 : 1)
      .uncopiable()
      .unreplaceable()
      .unsuppressable()
      .attr(NoTransformAbilityAbAttr)
      .attr(NoFusionAbilityAbAttr)
      .build(),
    new AbBuilder(AbilityId.TERA_SHELL, 9)
      .attr(FullHpResistTypeAbAttr)
      .uncopiable()
      .unreplaceable()
      .ignorable()
      .build(),
    new AbBuilder(AbilityId.TERAFORM_ZERO, 9)
      .attr(ClearWeatherAbAttr, [ WeatherType.SUNNY, WeatherType.RAIN, WeatherType.SANDSTORM, WeatherType.HAIL, WeatherType.SNOW, WeatherType.FOG, WeatherType.HEAVY_RAIN, WeatherType.HARSH_SUN, WeatherType.STRONG_WINDS ])
      .attr(ClearTerrainAbAttr, [ TerrainType.MISTY, TerrainType.ELECTRIC, TerrainType.GRASSY, TerrainType.PSYCHIC ])
      .uncopiable()
      .unreplaceable()
      .condition(getOncePerBattleCondition(AbilityId.TERAFORM_ZERO))
      .build(),
    new AbBuilder(AbilityId.POISON_PUPPETEER, 9)
      .uncopiable()
      .unreplaceable() // TODO is this true?
      .attr(ConfusionOnStatusEffectAbAttr, StatusEffect.POISON, StatusEffect.TOXIC).build()
  );
}<|MERGE_RESOLUTION|>--- conflicted
+++ resolved
@@ -1082,37 +1082,26 @@
 
 /** Class for abilities that make drain moves deal damage to user instead of healing them. */
 export class ReverseDrainAbAttr extends PostDefendAbAttr {
-<<<<<<< HEAD
-  private attacker: Pokemon;
-  override canApplyPostDefend(
-    _pokemon: Pokemon,
-    _passive: boolean,
-    simulated: boolean,
-    attacker: Pokemon,
-    move: Move,
-    _hitResult: HitResult | null,
-    _args: any[],
-  ): boolean {
+  override canApply({ move, opponent, simulated }: PostMoveInteractionAbAttrParams): boolean {
     const cancelled = new BooleanHolder(false);
-    applyAbAttrs("BlockNonDirectDamageAbAttr", attacker, cancelled, simulated);
-    this.attacker = attacker;
+    applyAbAttrs("BlockNonDirectDamageAbAttr", { pokemon: opponent, cancelled, simulated });
     return !cancelled.value && move.hasAttr("HitHealAttr");
   }
 
-  override applyPostDefend(
-    pokemon: Pokemon,
-    _passive: boolean,
-    _simulated: boolean,
-    attacker: Pokemon,
-    move: Move,
-    _hitResult: HitResult | null,
-    _args: any[],
-  ): void {
-    const damageAmount = move.getAttrs<"HitHealAttr">("HitHealAttr")[0].getHealAmount(attacker, pokemon);
+  /**
+   * Determines if a damage and draining move was used to check if this ability should stop the healing.
+   * Examples include: Absorb, Draining Kiss, Bitter Blade, etc.
+   * Also displays a message to show this ability was activated.
+   */
+  override apply({ move, simulated, opponent, pokemon }: PostMoveInteractionAbAttrParams): void {
+    if (simulated) {
+      return;
+    }
+    const damageAmount = move.getAttrs<"HitHealAttr">("HitHealAttr")[0].getHealAmount(opponent, pokemon);
     pokemon.turnData.damageTaken += damageAmount;
     globalScene.phaseManager.unshiftNew(
       "PokemonHealPhase",
-      attacker.getBattlerIndex(),
+      opponent.getBattlerIndex(),
       -damageAmount,
       null,
       false,
@@ -1120,25 +1109,8 @@
     );
   }
 
-  public override getTriggerMessage(_pokemon: Pokemon, _abilityName: string, ..._args: any[]): string | null {
-    return i18next.t("abilityTriggers:reverseDrain", { pokemonNameWithAffix: getPokemonNameWithAffix(this.attacker) });
-=======
-  override canApply({ move }: PostMoveInteractionAbAttrParams): boolean {
-    return move.hasAttr("HitHealAttr");
-  }
-
-  /**
-   * Determines if a damage and draining move was used to check if this ability should stop the healing.
-   * Examples include: Absorb, Draining Kiss, Bitter Blade, etc.
-   * Also displays a message to show this ability was activated.
-   */
-  override apply({ simulated, opponent: attacker }: PostMoveInteractionAbAttrParams): void {
-    if (!simulated) {
-      globalScene.phaseManager.queueMessage(
-        i18next.t("abilityTriggers:reverseDrain", { pokemonNameWithAffix: getPokemonNameWithAffix(attacker) }),
-      );
-    }
->>>>>>> 219cfb04
+  public override getTriggerMessage({ opponent }: PostMoveInteractionAbAttrParams): string | null {
+    return i18next.t("abilityTriggers:reverseDrain", { pokemonNameWithAffix: getPokemonNameWithAffix(opponent) });
   }
 }
 
