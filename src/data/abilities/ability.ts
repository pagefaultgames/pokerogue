--- conflicted
+++ resolved
@@ -7449,13 +7449,8 @@
     new Ability(AbilityId.ORICHALCUM_PULSE, 9)
       .attr(PostSummonWeatherChangeAbAttr, WeatherType.SUNNY)
       .attr(PostBiomeChangeWeatherChangeAbAttr, WeatherType.SUNNY)
-<<<<<<< HEAD
       .conditionalAttr(getWeatherCondition(WeatherType.SUNNY, WeatherType.HARSH_SUN), StatMultiplierAbAttr, Stat.ATK, 4 / 3), // No game freak rounding jank
-    new Ability(Abilities.HADRON_ENGINE, 9)
-=======
-      .conditionalAttr(getWeatherCondition(WeatherType.SUNNY, WeatherType.HARSH_SUN), StatMultiplierAbAttr, Stat.ATK, 4 / 3),
     new Ability(AbilityId.HADRON_ENGINE, 9)
->>>>>>> fb6d6f5b
       .attr(PostSummonTerrainChangeAbAttr, TerrainType.ELECTRIC)
       .attr(PostBiomeChangeTerrainChangeAbAttr, TerrainType.ELECTRIC)
       .conditionalAttr(getTerrainCondition(TerrainType.ELECTRIC), StatMultiplierAbAttr, Stat.SPATK, 4 / 3),
