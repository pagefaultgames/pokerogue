/* biome-ignore-start lint/correctness/noUnusedImports: tsdoc imports */
import type { BattleScene } from "#app/battle-scene";
import type { SpeciesFormChangeRevertWeatherFormTrigger } from "#data/form-change-triggers";
/* biome-ignore-end lint/correctness/noUnusedImports: tsdoc imports */

import { applyAbAttrs } from "#abilities/apply-ab-attrs";
import { globalScene } from "#app/global-scene";
import { getPokemonNameWithAffix } from "#app/messages";
import type { EntryHazardTag, SuppressAbilitiesTag } from "#data/arena-tag";
import type { BattlerTag } from "#data/battler-tags";
import { GroundedTag } from "#data/battler-tags";
import { getBerryEffectFunc } from "#data/berry";
import { allAbilities, allMoves } from "#data/data-lists";
import { SpeciesFormChangeAbilityTrigger, SpeciesFormChangeWeatherTrigger } from "#data/form-change-triggers";
import { Gender } from "#data/gender";
import { getPokeballName } from "#data/pokeball";
import { pokemonFormChanges } from "#data/pokemon-forms";
import type { PokemonSpecies } from "#data/pokemon-species";
import { getNonVolatileStatusEffects, getStatusEffectDescriptor, getStatusEffectHealText } from "#data/status-effect";
import { TerrainType } from "#data/terrain";
import type { Weather } from "#data/weather";
import { AbilityId } from "#enums/ability-id";
import { ArenaTagSide } from "#enums/arena-tag-side";
import { ArenaTagType } from "#enums/arena-tag-type";
import { BattleType } from "#enums/battle-type";
import { BattlerIndex } from "#enums/battler-index";
import { BattlerTagLapseType } from "#enums/battler-tag-lapse-type";
import { BattlerTagType } from "#enums/battler-tag-type";
import type { BerryType } from "#enums/berry-type";
import { Command } from "#enums/command";
import { HitResult } from "#enums/hit-result";
import { CommonAnim } from "#enums/move-anims-common";
import { MoveCategory } from "#enums/move-category";
import { MoveFlags } from "#enums/move-flags";
import { MoveId } from "#enums/move-id";
import { MoveResult } from "#enums/move-result";
import { MoveTarget } from "#enums/move-target";
import { MoveUseMode } from "#enums/move-use-mode";
import { PokemonAnimType } from "#enums/pokemon-anim-type";
import { PokemonType } from "#enums/pokemon-type";
import { SpeciesId } from "#enums/species-id";
import type { BattleStat, EffectiveStat } from "#enums/stat";
import { BATTLE_STATS, EFFECTIVE_STATS, getStatKey, Stat } from "#enums/stat";
import { StatusEffect } from "#enums/status-effect";
import { SwitchType } from "#enums/switch-type";
import { WeatherType } from "#enums/weather-type";
import { BerryUsedEvent } from "#events/battle-scene";
import type { EnemyPokemon, Pokemon } from "#field/pokemon";
import { BerryModifier, HitHealModifier, PokemonHeldItemModifier } from "#modifiers/modifier";
import { BerryModifierType } from "#modifiers/modifier-type";
import { applyMoveAttrs } from "#moves/apply-attrs";
import { noAbilityTypeOverrideMoves } from "#moves/invalid-moves";
import type { Move } from "#moves/move";
import type { PokemonMove } from "#moves/pokemon-move";
import type { StatStageChangePhase } from "#phases/stat-stage-change-phase";
import type {
  AbAttrCondition,
  AbAttrMap,
  AbAttrString,
  PokemonAttackCondition,
  PokemonDefendCondition,
  PokemonStatStageChangeCondition,
} from "#types/ability-types";
import type { Localizable } from "#types/locales";
import type { Closed, Exact } from "#types/type-helpers";
import type { Constructor } from "#utils/common";
import {
  BooleanHolder,
  coerceArray,
  isNullOrUndefined,
  NumberHolder,
  randSeedFloat,
  randSeedInt,
  randSeedItem,
  toDmgValue,
} from "#utils/common";
import { toCamelCase } from "#utils/strings";
import i18next from "i18next";

export class Ability implements Localizable {
  public id: AbilityId;

  private nameAppend: string;
  public name: string;
  public description: string;
  public generation: number;
  public readonly postSummonPriority: number;
  public isBypassFaint: boolean;
  public isIgnorable: boolean;
  public isSuppressable = true;
  public isCopiable = true;
  public isReplaceable = true;
  public attrs: AbAttr[];
  public conditions: AbAttrCondition[];

  constructor(id: AbilityId, generation: number, postSummonPriority = 0) {
    this.id = id;

    this.nameAppend = "";
    this.generation = generation;
    this.postSummonPriority = postSummonPriority;
    this.attrs = [];
    this.conditions = [];

    this.localize();
  }

  public get isSwappable(): boolean {
    return this.isCopiable && this.isReplaceable;
  }

  localize(): void {
    const i18nKey = toCamelCase(AbilityId[this.id]);

    this.name = this.id ? `${i18next.t(`ability:${i18nKey}.name`)}${this.nameAppend}` : "";
    this.description = this.id ? (i18next.t(`ability:${i18nKey}.description`) as string) : "";
  }

  /**
   * Get all ability attributes that match `attrType`
   * @param attrType - any attribute that extends {@linkcode AbAttr}
   * @returns Array of attributes that match `attrType`, Empty Array if none match.
   */
  getAttrs<T extends AbAttrString>(attrType: T): AbAttrMap[T][] {
    const targetAttr = AbilityAttrs[attrType];
    if (!targetAttr) {
      return [];
    }
    // TODO: figure out how to remove the `as AbAttrMap[T][]` cast
    return this.attrs.filter((a): a is AbAttrMap[T] => a instanceof targetAttr) as AbAttrMap[T][];
  }

  /**
   * Check if an ability has an attribute that matches `attrType`
   * @param attrType - any attribute that extends {@linkcode AbAttr}
   * @returns true if the ability has attribute `attrType`
   */
  hasAttr<T extends AbAttrString>(attrType: T): boolean {
    const targetAttr = AbilityAttrs[attrType];
    if (!targetAttr) {
      return false;
    }
    return this.attrs.some(attr => attr instanceof targetAttr);
  }

  /**
   * Create a new {@linkcode AbAttr} instance and add it to this {@linkcode Ability}.
   * @param attrType - The constructor of the {@linkcode AbAttr} to create.
   * @param args - The arguments needed to instantiate the given class.
   * @returns `this`
   */
  attr<T extends Constructor<AbAttr>>(AttrType: T, ...args: ConstructorParameters<T>): this {
    const attr = new AttrType(...args);
    this.attrs.push(attr);

    return this;
  }

  /**
   * Create a new {@linkcode AbAttr} instance with the given condition and add it to this {@linkcode Ability}.
   * Checked before all other conditions, and is unique to the individual {@linkcode AbAttr} being created.
   * @param condition - The {@linkcode AbAttrCondition} to add.
   * @param attrType - The constructor of the {@linkcode AbAttr} to create.
   * @param args - The arguments needed to instantiate the given class.
   * @returns `this`
   */
  conditionalAttr<T extends Constructor<AbAttr>>(
    condition: AbAttrCondition,
    attrType: T,
    ...args: ConstructorParameters<T>
  ): this {
    const attr = new attrType(...args);
    attr.addCondition(condition);
    this.attrs.push(attr);

    return this;
  }

  /**
   * Make this ability trigger even if the user faints.
   * @returns `this`
   * @remarks
   * This is also required for abilities to trigger when revived via Reviver Seed.
   */
  bypassFaint(): this {
    this.isBypassFaint = true;
    return this;
  }

  /**
   * Make this ability ignorable by effects like {@linkcode MoveId.SUNSTEEL_STRIKE | Sunsteel Strike} or {@linkcode AbilityId.MOLD_BREAKER | Mold Breaker}.
   * @returns `this`
   */
  ignorable(): this {
    this.isIgnorable = true;
    return this;
  }

  /**
   * Make this ability unsuppressable by effects like {@linkcode MoveId.GASTRO_ACID | Gastro Acid} or {@linkcode AbilityId.NEUTRALIZING_GAS | Neutralizing Gas}.
   * @returns `this`
   */
  unsuppressable(): this {
    this.isSuppressable = false;
    return this;
  }

  /**
   * Make this ability uncopiable by effects like {@linkcode MoveId.ROLE_PLAY | Role Play} or {@linkcode AbilityId.TRACE | Trace}.
   * @returns `this`
   */
  uncopiable(): this {
    this.isCopiable = false;
    return this;
  }

  /**
   * Make this ability unreplaceable by effects like {@linkcode MoveId.SIMPLE_BEAM | Simple Beam} or {@linkcode MoveId.ENTRAINMENT | Entrainment}.
   * @returns `this`
   */
  unreplaceable(): this {
    this.isReplaceable = false;
    return this;
  }

  /**
   * Add a condition for this ability to be applied.
   * Applies to **all** attributes of the given ability.
   * @param condition - The {@linkcode AbAttrCondition} to add
   * @returns `this`
   * @see {@linkcode AbAttr.canApply} for setting conditions per attribute type
   * @see {@linkcode conditionalAttr} for setting individual conditions per attribute instance
   * @todo Review if this is necessary anymore - this is used extremely sparingly
   */
  condition(condition: AbAttrCondition): this {
    this.conditions.push(condition);

    return this;
  }

  /**
   * Mark an ability as partially implemented.
   * Partial abilities are expected to have some of their core functionality implemented, but may lack
   * certain notable features or interactions with other moves or abilities.
   * @returns `this`
   */
  partial(): this {
    this.nameAppend += " (P)";
    return this;
  }

  /**
   * Mark an ability as unimplemented.
   * Unimplemented abilities are ones which have _none_ of their basic functionality enabled.
   * @returns `this`
   */
  unimplemented(): this {
    this.nameAppend += " (N)";
    return this;
  }

  /**
   * Mark an ability as having one or more edge cases.
   * It may lack certain niche interactions with other moves/abilities, but still functions
   * as intended in most cases.
   * Does not show up in game and is solely for internal dev use.
   *
   * When using this, make sure to **document the edge case** (or else this becomes pointless).
   * @returns `this`
   */
  edgeCase(): this {
    return this;
  }
}

/**
 * Base set of parameters passed to every ability attribute's {@linkcode AbAttr.apply | apply} method.
 *
 * Extended by sub-classes to contain additional parameters pertaining to the ability type(s) being triggered.
 */
export interface AbAttrBaseParams {
  /** The pokemon that has the ability being applied */
  readonly pokemon: Pokemon;

  /**
   * Whether the ability's effects are being simulated (for instance, during AI damage calculations).
   *
   * @remarks
   * Used to prevent message flyouts and other effects from being triggered.
   * @defaultValue `false`
   */
  readonly simulated?: boolean;

  /**
   * (For callers of {@linkcode applyAbAttrs}): If provided, **only** apply ability attributes of the passive (true) or active (false).
   *
   * This should almost always be left undefined, as otherwise it will *only* apply attributes of *either* the pokemon's passive (true) or
   * non-passive (false) ability. In almost all cases, you want to apply attributes that are from either.
   *
   * (For implementations of {@linkcode AbAttr}): This will *never* be undefined, and will be `true` if the ability being applied
   * is the pokemon's passive, and `false` otherwise.
   */
  passive?: boolean;
}

export interface AbAttrParamsWithCancel extends AbAttrBaseParams {
  /** Whether the ability application results in the interaction being cancelled */
  readonly cancelled: BooleanHolder;
}

/**
 * Abstract class for all ability attributes.
 *
 * Each {@linkcode Ability} may have any number of individual attributes, each functioning independently from one another.
 */
export abstract class AbAttr {
  /**
   * Whether to show this ability as a flyout when applying its effects.
   * Should be kept in parity with mainline where possible.
   * @defaultValue `true`
   */
  public showAbility = true;
  /** The additional condition associated with this AbAttr, if any. */
  private extraCondition?: AbAttrCondition;

  /**
   * Return whether this attribute is of the given type.
   *
   * @remarks
   * Used to avoid requiring the caller to have imported the specific attribute type, avoiding circular dependencies.
   *
   * @param attr - The attribute to check against
   * @returns Whether the attribute is an instance of the given type
   */
  public is<K extends AbAttrString>(attr: K): this is AbAttrMap[K] {
    const targetAttr = AbilityAttrs[attr];
    if (!targetAttr) {
      return false;
    }
    return this instanceof targetAttr;
  }

  /**
   * @param showAbility - Whether to show this ability as a flyout during battle; default `true`.
   * Should be kept in parity with mainline where possible.
   */
  constructor(showAbility = true) {
    this.showAbility = showAbility;
  }

  /**
   * Apply this attribute's effects without checking conditions.
   *
   * @remarks
   * **Never call this method directly!** \
   * Use {@linkcode applyAbAttrs} instead.
   */
  apply(_params: AbAttrBaseParams): void {}

  /**
   * Return the trigger message to show when this attribute is executed.
   * @param _params - The parameters passed to this attribute's {@linkcode apply} function; must match type exactly
   * @param _abilityName - The name of the current ability.
   * @privateRemarks
   * If more fields are provided than needed, any excess can be discarded using destructuring.
   * @todo Remove `null` from signature in lieu of using an empty string
   */
  getTriggerMessage(_params: Exact<Parameters<this["apply"]>[0]>, _abilityName: string): string | null {
    return null;
  }

  /**
   * Check whether this attribute can have its effects successfully applied.
   * Applies to **all** instances of the given attribute.
   * @param _params - The parameters passed to this attribute's {@linkcode apply} function; must match type exactly
   * @privateRemarks
   * If more fields are provided than needed, any excess can be discarded using destructuring.
   */
  canApply(_params: Exact<Parameters<this["apply"]>[0]>): boolean {
    return true;
  }

  /**
   * Return the additional condition associated with this particular AbAttr instance, if any.
   * @returns The extra condition for this {@linkcode AbAttr}, or `null` if none exist
   * @todo Make this use `undefined` instead of `null`
   * @todo Prevent this from being overridden by sub-classes
   */
  getCondition(): AbAttrCondition | null {
    return this.extraCondition || null;
  }

  addCondition(condition: AbAttrCondition): AbAttr {
    this.extraCondition = condition;
    return this;
  }
}

/**
 * Abstract class for ability attributes that simply cancel an interaction
 *
 * @remarks
 * Abilities that have simple cancel interactions (e.g. {@linkcode BlockRecoilDamageAttr}) can extend this class to reuse the `canApply` and `apply` logic
 */
abstract class CancelInteractionAbAttr extends AbAttr {
  override canApply({ cancelled }: AbAttrParamsWithCancel): boolean {
    return !cancelled.value;
  }

  override apply({ cancelled }: AbAttrParamsWithCancel): void {
    cancelled.value = true;
  }
}

export class BlockRecoilDamageAttr extends CancelInteractionAbAttr {
  private declare readonly _: never;
  constructor() {
    super(false);
  }

  override apply({ cancelled }: AbAttrParamsWithCancel): void {
    cancelled.value = true;
  }
}

export interface DoubleBattleChanceAbAttrParams extends AbAttrBaseParams {
  /** Holder for the chance of a double battle that may be modified by the ability */
  chance: NumberHolder;
}

/**
 * Attribute for abilities that increase the chance of a double battle
 * occurring.
 * @see {@linkcode apply}
 */
export class DoubleBattleChanceAbAttr extends AbAttr {
  private declare readonly _: never;
  constructor() {
    super(false);
  }

  /**
   * Increase the chance of a double battle occurring, storing the result in `chance`
   */
  override apply({ chance }: DoubleBattleChanceAbAttrParams): void {
    // This is divided by 4 as the chance is generated as a number from 0 to chance.value using Utils.randSeedInt
    // A double battle will initiate if the generated number is 0.
    chance.value /= 4;
  }
}

export class PostBattleInitAbAttr extends AbAttr {
  private declare readonly _: never;
}

export class PostBattleInitFormChangeAbAttr extends PostBattleInitAbAttr {
  private formFunc: (p: Pokemon) => number;

  constructor(formFunc: (p: Pokemon) => number) {
    super(false);

    this.formFunc = formFunc;
  }

  override canApply({ pokemon, simulated }: AbAttrBaseParams): boolean {
    const formIndex = this.formFunc(pokemon);
    return formIndex !== pokemon.formIndex && !simulated;
  }

  override apply({ pokemon }: AbAttrBaseParams): void {
    globalScene.triggerPokemonFormChange(pokemon, SpeciesFormChangeAbilityTrigger, false);
  }
}

export class PostTeraFormChangeStatChangeAbAttr extends AbAttr {
  private stats: BattleStat[];
  private stages: number;

  constructor(stats: BattleStat[], stages: number) {
    super();

    this.stats = stats;
    this.stages = stages;
  }

  override apply({ pokemon, simulated }: AbAttrBaseParams): void {
    const statStageChangePhases: StatStageChangePhase[] = [];

    if (!simulated) {
      const phaseManager = globalScene.phaseManager;
      statStageChangePhases.push(
        phaseManager.create("StatStageChangePhase", pokemon.getBattlerIndex(), true, this.stats, this.stages),
      );

      for (const statStageChangePhase of statStageChangePhases) {
        phaseManager.unshiftPhase(statStageChangePhase);
      }
    }
  }
}

/**
 * Clears a specified weather whenever this attribute is called.
 */
export class ClearWeatherAbAttr extends AbAttr {
  // TODO: evaluate why this is a field and constructor parameter even though it is never checked
  private weather: WeatherType[];

  /**
   * @param weather {@linkcode WeatherType[]} - the weather to be removed
   */
  constructor(weather: WeatherType[]) {
    super(true);

    this.weather = weather;
  }

  /**
   * @param _params - No parameters are used for this attribute.
   */
  override canApply(_params: AbAttrBaseParams): boolean {
    return globalScene.arena.canSetWeather(WeatherType.NONE);
  }

  override apply({ pokemon, simulated }: AbAttrBaseParams): void {
    if (!simulated) {
      globalScene.arena.trySetWeather(WeatherType.NONE, pokemon);
    }
  }
}

/**
 * Clears a specified terrain whenever this attribute is called.
 */
export class ClearTerrainAbAttr extends AbAttr {
  // TODO: evaluate why this is a field and constructor parameter even though it is never checked
  private terrain: TerrainType[];

  /**
   * @param terrain {@linkcode TerrainType[]} - the terrain to be removed
   */
  constructor(terrain: TerrainType[]) {
    super(true);

    this.terrain = terrain;
  }

  override canApply(_: AbAttrBaseParams): boolean {
    return globalScene.arena.canSetTerrain(TerrainType.NONE);
  }

  public override apply({ pokemon, simulated }: AbAttrBaseParams): void {
    if (!simulated) {
      globalScene.arena.trySetTerrain(TerrainType.NONE, true, pokemon);
    }
  }
}

type PreDefendAbAttrCondition = (pokemon: Pokemon, attacker: Pokemon, move: Move) => boolean;

/**
 * Shared interface for AbAttrs that interact with a move that is being used by or against the user.
 *
 * Often extended by other interfaces to add more parameters.
 * Used, e.g. by {@linkcode PreDefendAbAttr} and {@linkcode PostAttackAbAttr}
 */
export interface AugmentMoveInteractionAbAttrParams extends AbAttrBaseParams {
  /** The move used by (or against, for defend attributes) the pokemon with the ability */
  move: Move;
  /** The pokemon on the other side of the interaction */
  opponent: Pokemon;
}

/**
 * Shared interface for parameters of several {@linkcode PreDefendAbAttr} ability attributes that modify damage.
 */
export interface PreDefendModifyDamageAbAttrParams extends AugmentMoveInteractionAbAttrParams {
  /** Holder for the amount of damage that will be dealt by a move */
  damage: NumberHolder;
}

/**
 * Class for abilities that apply effects before the defending Pokemon takes damage.
 *
 * ⚠️ This attribute must not be called via `applyAbAttrs` as its subclasses violate the Liskov Substitution Principle.
 */
export abstract class PreDefendAbAttr extends AbAttr {
  private declare readonly _: never;
}

export class PreDefendFullHpEndureAbAttr extends PreDefendAbAttr {
  override canApply({ pokemon, damage }: PreDefendModifyDamageAbAttrParams): boolean {
    return (
      pokemon.isFullHp() // Checks if pokemon has wonder_guard (which forces 1hp)
      && pokemon.getMaxHp() > 1 // Damage >= hp
      && damage.value >= pokemon.hp // Cannot apply if the pokemon already has sturdy from some other source
      && !pokemon.getTag(BattlerTagType.STURDY)
    );
  }

  override apply({ pokemon, simulated }: PreDefendModifyDamageAbAttrParams): void {
    if (!simulated) {
      pokemon.addTag(BattlerTagType.STURDY, 1);
    }
  }
}

export class BlockItemTheftAbAttr extends CancelInteractionAbAttr {
  getTriggerMessage({ pokemon }: AbAttrBaseParams, abilityName: string) {
    return i18next.t("abilityTriggers:blockItemTheft", {
      pokemonNameWithAffix: getPokemonNameWithAffix(pokemon),
      abilityName,
    });
  }
}

export interface StabBoostAbAttrParams extends AbAttrBaseParams {
  /** Holds the resolved STAB multiplier after ability application */
  multiplier: NumberHolder;
}

export class StabBoostAbAttr extends AbAttr {
  constructor() {
    super(false);
  }

  override canApply({ multiplier }: StabBoostAbAttrParams): boolean {
    return multiplier.value > 1;
  }

  override apply({ multiplier }: StabBoostAbAttrParams): void {
    multiplier.value += 0.5;
  }
}

export class ReceivedMoveDamageMultiplierAbAttr extends PreDefendAbAttr {
  protected condition: PokemonDefendCondition;
  private damageMultiplier: number;

  constructor(condition: PokemonDefendCondition, damageMultiplier: number, showAbility = false) {
    super(showAbility);

    this.condition = condition;
    this.damageMultiplier = damageMultiplier;
  }

  override canApply({ pokemon, opponent: attacker, move }: PreDefendModifyDamageAbAttrParams): boolean {
    return this.condition(pokemon, attacker, move);
  }

  override apply({ damage }: PreDefendModifyDamageAbAttrParams): void {
    damage.value = toDmgValue(damage.value * this.damageMultiplier);
  }
}

/**
 * Reduces the damage dealt to an allied Pokemon. Used by Friend Guard.
 * @see {@linkcode applyPreDefend}
 */
export class AlliedFieldDamageReductionAbAttr extends PreDefendAbAttr {
  private damageMultiplier: number;

  constructor(damageMultiplier: number) {
    super();
    this.damageMultiplier = damageMultiplier;
  }

  /**
   * Apply the damage reduction multiplier to the damage value.
   */
  override apply({ damage }: PreDefendModifyDamageAbAttrParams): void {
    damage.value = toDmgValue(damage.value * this.damageMultiplier);
  }
}

export class ReceivedTypeDamageMultiplierAbAttr extends ReceivedMoveDamageMultiplierAbAttr {
  constructor(moveType: PokemonType, damageMultiplier: number) {
    super((_target, user, move) => user.getMoveType(move) === moveType, damageMultiplier, false);
  }
}

/**
 * Shared interface used by several {@linkcode PreDefendAbAttr} abilities that influence the computed type effectiveness
 */
export interface TypeMultiplierAbAttrParams extends AugmentMoveInteractionAbAttrParams {
  /** Holds the type multiplier of an attack. In the case of an immunity, this value will be set to `0`. */
  typeMultiplier: NumberHolder;
  /** Its particular meaning depends on the ability attribute, though usually means that the "no effect" message should not be played */
  cancelled: BooleanHolder;
}

/**
 * Determines whether a Pokemon is immune to a move because of an ability.
 * @see {@linkcode applyPreDefend}
 * @see {@linkcode getCondition}
 */
export class TypeImmunityAbAttr extends PreDefendAbAttr {
  private immuneType: PokemonType | null;
  private condition: AbAttrCondition | null;

  // TODO: Change `NonSuperEffectiveImmunityAbAttr` to not pass `null` as immune type
  constructor(immuneType: PokemonType | null, condition?: AbAttrCondition) {
    super(true);

    this.immuneType = immuneType;
    this.condition = condition ?? null;
  }

  override canApply({ move, opponent: attacker, pokemon }: TypeMultiplierAbAttrParams): boolean {
    return (
      ![MoveTarget.BOTH_SIDES, MoveTarget.ENEMY_SIDE, MoveTarget.USER_SIDE].includes(move.moveTarget)
      && attacker !== pokemon
      && attacker.getMoveType(move) === this.immuneType
    );
  }

  override apply({ typeMultiplier }: TypeMultiplierAbAttrParams): void {
    typeMultiplier.value = 0;
  }

  getImmuneType(): PokemonType | null {
    return this.immuneType;
  }

  override getCondition(): AbAttrCondition | null {
    return this.condition;
  }
}

export class AttackTypeImmunityAbAttr extends TypeImmunityAbAttr {
  // biome-ignore lint/complexity/noUselessConstructor: Changes the type of `immuneType`
  constructor(immuneType: PokemonType, condition?: AbAttrCondition) {
    super(immuneType, condition);
  }

  override canApply(params: TypeMultiplierAbAttrParams): boolean {
    const { move } = params;
    return (
      move.category !== MoveCategory.STATUS
      && !move.hasAttr("NeutralDamageAgainstFlyingTypeMultiplierAttr")
      && super.canApply(params)
    );
  }
}

export class TypeImmunityHealAbAttr extends TypeImmunityAbAttr {
  // biome-ignore lint/complexity/noUselessConstructor: Changes the type of `immuneType`
  constructor(immuneType: PokemonType) {
    super(immuneType);
  }

  override apply(params: TypeMultiplierAbAttrParams): void {
    super.apply(params);
    const { pokemon, cancelled, simulated, passive } = params;
    if (!pokemon.isFullHp() && !simulated) {
      const abilityName = (!passive ? pokemon.getAbility() : pokemon.getPassiveAbility()).name;
      globalScene.phaseManager.unshiftNew(
        "PokemonHealPhase",
        pokemon.getBattlerIndex(),
        toDmgValue(pokemon.getMaxHp() / 4),
        i18next.t("abilityTriggers:typeImmunityHeal", {
          pokemonNameWithAffix: getPokemonNameWithAffix(pokemon),
          abilityName,
        }),
        true,
      );
      cancelled.value = true; // Suppresses "No Effect" message
    }
  }
}

class TypeImmunityStatStageChangeAbAttr extends TypeImmunityAbAttr {
  private stat: BattleStat;
  private stages: number;

  constructor(immuneType: PokemonType, stat: BattleStat, stages: number, condition?: AbAttrCondition) {
    super(immuneType, condition);

    this.stat = stat;
    this.stages = stages;
  }

  override apply(params: TypeMultiplierAbAttrParams): void {
    const { cancelled, simulated, pokemon } = params;
    super.apply(params);
    cancelled.value = true; // Suppresses "No Effect" message
    if (!simulated) {
      globalScene.phaseManager.unshiftNew(
        "StatStageChangePhase",
        pokemon.getBattlerIndex(),
        true,
        [this.stat],
        this.stages,
      );
    }
  }
}

class TypeImmunityAddBattlerTagAbAttr extends TypeImmunityAbAttr {
  private tagType: BattlerTagType;
  private turnCount: number;

  constructor(immuneType: PokemonType, tagType: BattlerTagType, turnCount: number, condition?: AbAttrCondition) {
    super(immuneType, condition);

    this.tagType = tagType;
    this.turnCount = turnCount;
  }

  override apply(params: TypeMultiplierAbAttrParams): void {
    const { cancelled, simulated, pokemon } = params;
    super.apply(params);
    cancelled.value = true; // Suppresses "No Effect" message
    if (!simulated) {
      pokemon.addTag(this.tagType, this.turnCount, undefined, pokemon.id);
    }
  }
}

export class NonSuperEffectiveImmunityAbAttr extends TypeImmunityAbAttr {
  constructor(condition?: AbAttrCondition) {
    super(null, condition);
  }

  override canApply({ move, typeMultiplier }: TypeMultiplierAbAttrParams): boolean {
    return move.is("AttackMove") && typeMultiplier.value < 2;
  }

  override apply({ typeMultiplier, cancelled }: TypeMultiplierAbAttrParams): void {
    cancelled.value = true; // Suppresses "No Effect" message
    typeMultiplier.value = 0;
  }

  getTriggerMessage({ pokemon }: TypeMultiplierAbAttrParams, abilityName: string): string {
    return i18next.t("abilityTriggers:nonSuperEffectiveImmunity", {
      pokemonNameWithAffix: getPokemonNameWithAffix(pokemon),
      abilityName,
    });
  }
}

/**
 * Attribute implementing the effects of {@link https://bulbapedia.bulbagarden.net/wiki/Tera_Shell_(Ability) | Tera Shell}
 * When the source is at full HP, incoming attacks will have a maximum 0.5x type effectiveness multiplier.
 * @extends PreDefendAbAttr
 */
export class FullHpResistTypeAbAttr extends PreDefendAbAttr {
  /**
   * Allow application if the pokemon with the ability is at full hp and the mvoe is not fixed damage
   */
  override canApply({ typeMultiplier, move, pokemon }: TypeMultiplierAbAttrParams): boolean {
    return (
      typeMultiplier instanceof NumberHolder
      && !move?.hasAttr("FixedDamageAttr")
      && pokemon.isFullHp()
      && typeMultiplier.value > 0.5
    );
  }

  /**
   * Reduce the type multiplier to 0.5 if the source is at full HP.
   */
  override apply({ typeMultiplier, pokemon }: TypeMultiplierAbAttrParams): void {
    typeMultiplier.value = 0.5;
    pokemon.turnData.moveEffectiveness = 0.5;
  }

  getTriggerMessage({ pokemon }: TypeMultiplierAbAttrParams, _abilityName: string): string {
    return i18next.t("abilityTriggers:fullHpResistType", {
      pokemonNameWithAffix: getPokemonNameWithAffix(pokemon),
    });
  }
}

export interface FieldPriorityMoveImmunityAbAttrParams extends AugmentMoveInteractionAbAttrParams {
  /** Holds whether the pokemon is immune to the move being used */
  cancelled: BooleanHolder;
}

export class FieldPriorityMoveImmunityAbAttr extends PreDefendAbAttr {
  override canApply({ move, opponent: attacker, cancelled }: FieldPriorityMoveImmunityAbAttrParams): boolean {
    return (
      !cancelled.value
      && !(move.moveTarget === MoveTarget.USER || move.moveTarget === MoveTarget.NEAR_ALLY)
      && move.getPriority(attacker) > 0
      && !move.isMultiTarget()
    );
  }

  override apply({ cancelled }: FieldPriorityMoveImmunityAbAttrParams): void {
    cancelled.value = true;
  }
}

export interface MoveImmunityAbAttrParams extends AugmentMoveInteractionAbAttrParams {
  /** Holds whether the standard "no effect" message (due to a type-based immunity) should be suppressed */
  cancelled: BooleanHolder;
}
// TODO: Consider examining whether this move immunity ability attribute
// can be merged with the MoveTypeMultiplierAbAttr in some way.
export class MoveImmunityAbAttr extends PreDefendAbAttr {
  private immuneCondition: PreDefendAbAttrCondition;

  constructor(immuneCondition: PreDefendAbAttrCondition) {
    super(true);

    this.immuneCondition = immuneCondition;
  }

  override canApply({ pokemon, opponent: attacker, move, cancelled }: MoveImmunityAbAttrParams): boolean {
    return !cancelled.value && this.immuneCondition(pokemon, attacker, move);
  }

  override apply({ cancelled }: MoveImmunityAbAttrParams): void {
    cancelled.value = true;
  }

  override getTriggerMessage({ pokemon }: MoveImmunityAbAttrParams, _abilityName: string): string {
    return i18next.t("abilityTriggers:moveImmunity", { pokemonNameWithAffix: getPokemonNameWithAffix(pokemon) });
  }
}

export interface PreDefendModifyAccAbAttrParams extends AugmentMoveInteractionAbAttrParams {
  /** Holds the accuracy of the move after the ability is applied */
  accuracy: NumberHolder;
}

/**
 * Reduces the accuracy of status moves used against the Pokémon with this ability to 50%.
 * Used by Wonder Skin.
 */
export class WonderSkinAbAttr extends PreDefendAbAttr {
  constructor() {
    super(false);
  }

  override canApply({ move, accuracy }: PreDefendModifyAccAbAttrParams): boolean {
    return move.category === MoveCategory.STATUS && accuracy.value >= 50;
  }

  override apply({ accuracy }: PreDefendModifyAccAbAttrParams): void {
    accuracy.value = 50;
  }
}

export class MoveImmunityStatStageChangeAbAttr extends MoveImmunityAbAttr {
  private stat: BattleStat;
  private stages: number;

  constructor(immuneCondition: PreDefendAbAttrCondition, stat: BattleStat, stages: number) {
    super(immuneCondition);
    this.stat = stat;
    this.stages = stages;
  }

  override canApply(params: MoveImmunityAbAttrParams): boolean {
    // TODO: Evaluate whether it makes sense to check against simulated here.
    // We likely want to check 'simulated' when the apply method enqueues the phase
    return !params.simulated && super.canApply(params);
  }

  override apply(params: MoveImmunityAbAttrParams): void {
    super.apply(params);
    // TODO: We probably should not unshift the phase if this is simulated
    globalScene.phaseManager.unshiftNew(
      "StatStageChangePhase",
      params.pokemon.getBattlerIndex(),
      true,
      [this.stat],
      this.stages,
    );
  }
}

/**
 * Shared parameters for ability attributes that apply an effect after move was used by or against the the user.
 */
export interface PostMoveInteractionAbAttrParams extends AugmentMoveInteractionAbAttrParams {
  /** Stores the hit result of the move used in the interaction */
  readonly hitResult: HitResult;
  /** The amount of damage dealt in the interaction */
  readonly damage: number;
}

export class PostDefendAbAttr extends AbAttr {
  private declare readonly _: never;
  override canApply(_params: PostMoveInteractionAbAttrParams): boolean {
    return true;
  }
  override apply(_params: PostMoveInteractionAbAttrParams): void {}
}

/** Class for abilities that make drain moves deal damage to user instead of healing them. */
export class ReverseDrainAbAttr extends PostDefendAbAttr {
  override canApply({ move }: PostMoveInteractionAbAttrParams): boolean {
    return move.hasAttr("HitHealAttr");
  }

  /**
   * Determines if a damage and draining move was used to check if this ability should stop the healing.
   * Examples include: Absorb, Draining Kiss, Bitter Blade, etc.
   * Also displays a message to show this ability was activated.
   */
  override apply({ simulated, opponent: attacker }: PostMoveInteractionAbAttrParams): void {
    if (!simulated) {
      globalScene.phaseManager.queueMessage(
        i18next.t("abilityTriggers:reverseDrain", { pokemonNameWithAffix: getPokemonNameWithAffix(attacker) }),
      );
    }
  }
}

export class PostDefendStatStageChangeAbAttr extends PostDefendAbAttr {
  private condition: PokemonDefendCondition;
  private stat: BattleStat;
  private stages: number;
  private selfTarget: boolean;
  private allOthers: boolean;

  constructor(
    condition: PokemonDefendCondition,
    stat: BattleStat,
    stages: number,
    selfTarget = true,
    allOthers = false,
  ) {
    super(true);

    this.condition = condition;
    this.stat = stat;
    this.stages = stages;
    this.selfTarget = selfTarget;
    this.allOthers = allOthers;
  }

  override canApply({ pokemon, opponent: attacker, move }: PostMoveInteractionAbAttrParams): boolean {
    return this.condition(pokemon, attacker, move);
  }

  override apply({ simulated, pokemon, opponent: attacker }: PostMoveInteractionAbAttrParams): void {
    if (simulated) {
      return;
    }

    if (this.allOthers) {
      const ally = pokemon.getAlly();
      const otherPokemon = !isNullOrUndefined(ally) ? pokemon.getOpponents().concat([ally]) : pokemon.getOpponents();
      for (const other of otherPokemon) {
        globalScene.phaseManager.unshiftNew(
          "StatStageChangePhase",
          other.getBattlerIndex(),
          false,
          [this.stat],
          this.stages,
        );
      }
    } else {
      globalScene.phaseManager.unshiftNew(
        "StatStageChangePhase",
        (this.selfTarget ? pokemon : attacker).getBattlerIndex(),
        this.selfTarget,
        [this.stat],
        this.stages,
      );
    }
  }
}

export class PostDefendHpGatedStatStageChangeAbAttr extends PostDefendAbAttr {
  private condition: PokemonDefendCondition;
  private hpGate: number;
  private stats: BattleStat[];
  private stages: number;
  private selfTarget: boolean;

  constructor(
    condition: PokemonDefendCondition,
    hpGate: number,
    stats: BattleStat[],
    stages: number,
    selfTarget = true,
  ) {
    super(true);

    this.condition = condition;
    this.hpGate = hpGate;
    this.stats = stats;
    this.stages = stages;
    this.selfTarget = selfTarget;
  }

  override canApply({ pokemon, opponent: attacker, move }: PostMoveInteractionAbAttrParams): boolean {
    const hpGateFlat: number = Math.ceil(pokemon.getMaxHp() * this.hpGate);
    const lastAttackReceived = pokemon.turnData.attacksReceived.at(-1);
    const damageReceived = lastAttackReceived?.damage ?? 0;
    return (
      this.condition(pokemon, attacker, move) && pokemon.hp <= hpGateFlat && pokemon.hp + damageReceived > hpGateFlat
    );
  }

  override apply({ simulated, pokemon, opponent }: PostMoveInteractionAbAttrParams): void {
    if (!simulated) {
      globalScene.phaseManager.unshiftNew(
        "StatStageChangePhase",
        (this.selfTarget ? pokemon : opponent).getBattlerIndex(),
        true,
        this.stats,
        this.stages,
      );
    }
  }
}

export class PostDefendApplyArenaTrapTagAbAttr extends PostDefendAbAttr {
  private condition: PokemonDefendCondition;
  private arenaTagType: ArenaTagType;

  constructor(condition: PokemonDefendCondition, tagType: ArenaTagType) {
    super(true);

    this.condition = condition;
    this.arenaTagType = tagType;
  }

  override canApply({ pokemon, opponent: attacker, move }: PostMoveInteractionAbAttrParams): boolean {
    const tag = globalScene.arena.getTag(this.arenaTagType) as EntryHazardTag;
<<<<<<< HEAD
    return this.condition(pokemon, attacker, move) && (!tag || tag.canAdd());
=======
    return (
      this.condition(pokemon, attacker, move)
      && (!globalScene.arena.getTag(this.arenaTagType) || tag.layers < tag.maxLayers)
    );
>>>>>>> acb15221
  }

  override apply({ simulated, pokemon }: PostMoveInteractionAbAttrParams): void {
    if (!simulated) {
      globalScene.arena.addTag(
        this.arenaTagType,
        0,
        undefined,
        pokemon.id,
        pokemon.isPlayer() ? ArenaTagSide.ENEMY : ArenaTagSide.PLAYER,
      );
    }
  }
}

export class PostDefendApplyBattlerTagAbAttr extends PostDefendAbAttr {
  private condition: PokemonDefendCondition;
  private tagType: BattlerTagType;
  constructor(condition: PokemonDefendCondition, tagType: BattlerTagType) {
    super(true);

    this.condition = condition;
    this.tagType = tagType;
  }

  override canApply({ pokemon, opponent: attacker, move }: PostMoveInteractionAbAttrParams): boolean {
    return this.condition(pokemon, attacker, move);
  }

  override apply({ simulated, pokemon, move }: PostMoveInteractionAbAttrParams): void {
    if (!pokemon.getTag(this.tagType) && !simulated) {
      pokemon.addTag(this.tagType, undefined, undefined, pokemon.id);
      globalScene.phaseManager.queueMessage(
        i18next.t("abilityTriggers:windPowerCharged", {
          pokemonName: getPokemonNameWithAffix(pokemon),
          moveName: move.name,
        }),
      );
    }
  }
}

export class PostDefendTypeChangeAbAttr extends PostDefendAbAttr {
  private type: PokemonType;

  override canApply({
    opponent: attacker,
    move,
    pokemon,
    hitResult,
    simulated,
  }: PostMoveInteractionAbAttrParams): boolean {
    this.type = attacker.getMoveType(move);
    const pokemonTypes = pokemon.getTypes(true);
    return hitResult < HitResult.NO_EFFECT && (simulated || pokemonTypes.length !== 1 || pokemonTypes[0] !== this.type);
  }

  override apply({ pokemon, opponent: attacker, move }: PostMoveInteractionAbAttrParams): void {
    const type = attacker.getMoveType(move);
    pokemon.summonData.types = [type];
  }

  override getTriggerMessage({ pokemon }: PostMoveInteractionAbAttrParams, abilityName: string): string {
    return i18next.t("abilityTriggers:postDefendTypeChange", {
      pokemonNameWithAffix: getPokemonNameWithAffix(pokemon),
      abilityName,
      typeName: i18next.t(`pokemonInfo:type.${toCamelCase(PokemonType[this.type])}`),
    });
  }
}

export class PostDefendTerrainChangeAbAttr extends PostDefendAbAttr {
  private terrainType: TerrainType;

  constructor(terrainType: TerrainType) {
    super();

    this.terrainType = terrainType;
  }

  override canApply({ hitResult }: PostMoveInteractionAbAttrParams): boolean {
    return hitResult < HitResult.NO_EFFECT && globalScene.arena.canSetTerrain(this.terrainType);
  }

  override apply({ simulated, pokemon }: PostMoveInteractionAbAttrParams): void {
    if (!simulated) {
      globalScene.arena.trySetTerrain(this.terrainType, false, pokemon);
    }
  }
}

export class PostDefendContactApplyStatusEffectAbAttr extends PostDefendAbAttr {
  private chance: number;
  private effects: StatusEffect[];

  constructor(chance: number, ...effects: StatusEffect[]) {
    super(true);

    this.chance = chance;
    this.effects = effects;
  }

  override canApply({ pokemon, move, opponent: attacker }: PostMoveInteractionAbAttrParams): boolean {
    const effect =
      this.effects.length === 1 ? this.effects[0] : this.effects[pokemon.randBattleSeedInt(this.effects.length)];
    return (
      move.doesFlagEffectApply({ flag: MoveFlags.MAKES_CONTACT, user: attacker, target: pokemon })
      && !attacker.status
      && (this.chance === -1 || pokemon.randBattleSeedInt(100) < this.chance)
      && attacker.canSetStatus(effect, true, false, pokemon)
    );
  }

  override apply({ opponent: attacker, pokemon }: PostMoveInteractionAbAttrParams): void {
    // TODO: Probably want to check against simulated here
    const effect =
      this.effects.length === 1 ? this.effects[0] : this.effects[pokemon.randBattleSeedInt(this.effects.length)];
    attacker.trySetStatus(effect, pokemon);
  }
}

export class EffectSporeAbAttr extends PostDefendContactApplyStatusEffectAbAttr {
  constructor() {
    super(10, StatusEffect.POISON, StatusEffect.PARALYSIS, StatusEffect.SLEEP);
  }

  override canApply(params: PostMoveInteractionAbAttrParams): boolean {
    const attacker = params.opponent;
    return !(attacker.isOfType(PokemonType.GRASS) || attacker.hasAbility(AbilityId.OVERCOAT)) && super.canApply(params);
  }
}

export class PostDefendContactApplyTagChanceAbAttr extends PostDefendAbAttr {
  private chance: number;
  private tagType: BattlerTagType;
  private turnCount: number | undefined;

  constructor(chance: number, tagType: BattlerTagType, turnCount?: number) {
    super();

    this.tagType = tagType;
    this.chance = chance;
    this.turnCount = turnCount;
  }

  override canApply({ move, pokemon, opponent }: PostMoveInteractionAbAttrParams): boolean {
    return (
      move.doesFlagEffectApply({ flag: MoveFlags.MAKES_CONTACT, user: opponent, target: pokemon })
      && pokemon.randBattleSeedInt(100) < this.chance
      && opponent.canAddTag(this.tagType)
    );
  }

  override apply({ pokemon, simulated, opponent, move }: PostMoveInteractionAbAttrParams): void {
    if (!simulated) {
      opponent.addTag(this.tagType, this.turnCount, move.id, pokemon.id);
    }
  }
}

/**
 * Set stat stages when the user gets hit by a critical hit
 *
 * @privateRemarks
 * It is the responsibility of the caller to ensure that this ability attribute is only applied
 * when the user has been hit by a critical hit; such an event is not checked here.
 *
 * @sealed
 */
export class PostReceiveCritStatStageChangeAbAttr extends AbAttr {
  private stat: BattleStat;
  private stages: number;

  constructor(stat: BattleStat, stages: number) {
    super();

    this.stat = stat;
    this.stages = stages;
  }

  override apply({ simulated, pokemon }: PostMoveInteractionAbAttrParams): void {
    if (!simulated) {
      globalScene.phaseManager.unshiftNew(
        "StatStageChangePhase",
        pokemon.getBattlerIndex(),
        true,
        [this.stat],
        this.stages,
      );
    }
  }
}

export class PostDefendContactDamageAbAttr extends PostDefendAbAttr {
  private damageRatio: number;

  constructor(damageRatio: number) {
    super();

    this.damageRatio = damageRatio;
  }

  override canApply({ simulated, move, opponent: attacker, pokemon }: PostMoveInteractionAbAttrParams): boolean {
    return (
      !simulated
      && move.doesFlagEffectApply({ flag: MoveFlags.MAKES_CONTACT, user: attacker, target: pokemon })
      && !attacker.hasAbilityWithAttr("BlockNonDirectDamageAbAttr")
    );
  }

  override apply({ opponent: attacker }: PostMoveInteractionAbAttrParams): void {
    attacker.damageAndUpdate(toDmgValue(attacker.getMaxHp() * (1 / this.damageRatio)), { result: HitResult.INDIRECT });
    attacker.turnData.damageTaken += toDmgValue(attacker.getMaxHp() * (1 / this.damageRatio));
  }

  override getTriggerMessage({ pokemon }: PostMoveInteractionAbAttrParams, abilityName: string): string {
    return i18next.t("abilityTriggers:postDefendContactDamage", {
      pokemonNameWithAffix: getPokemonNameWithAffix(pokemon),
      abilityName,
    });
  }
}
/**
 * @description: This ability applies the Perish Song tag to the attacking pokemon
 * and the defending pokemon if the move makes physical contact and neither pokemon
 * already has the Perish Song tag.
 * @class PostDefendPerishSongAbAttr
 * @extends {PostDefendAbAttr}
 */
export class PostDefendPerishSongAbAttr extends PostDefendAbAttr {
  private turns: number;

  constructor(turns: number) {
    super();

    this.turns = turns;
  }

  override canApply({ move, opponent: attacker, pokemon }: PostMoveInteractionAbAttrParams): boolean {
    return (
      move.doesFlagEffectApply({ flag: MoveFlags.MAKES_CONTACT, user: attacker, target: pokemon })
      && !attacker.getTag(BattlerTagType.PERISH_SONG)
    );
  }

  override apply({ simulated, opponent: attacker, pokemon }: PostMoveInteractionAbAttrParams): void {
    if (!simulated) {
      attacker.addTag(BattlerTagType.PERISH_SONG, this.turns);
      pokemon.addTag(BattlerTagType.PERISH_SONG, this.turns);
    }
  }

  override getTriggerMessage({ pokemon }: PostMoveInteractionAbAttrParams, abilityName: string): string {
    return i18next.t("abilityTriggers:perishBody", {
      pokemonName: getPokemonNameWithAffix(pokemon),
      abilityName,
    });
  }
}

export class PostDefendWeatherChangeAbAttr extends PostDefendAbAttr {
  private weatherType: WeatherType;
  protected condition?: PokemonDefendCondition;

  constructor(weatherType: WeatherType, condition?: PokemonDefendCondition) {
    super();

    this.weatherType = weatherType;
    this.condition = condition;
  }

  override canApply({ pokemon, opponent: attacker, move }: PostMoveInteractionAbAttrParams): boolean {
    return (
      !(this.condition && !this.condition(pokemon, attacker, move))
      && !globalScene.arena.weather?.isImmutable()
      && globalScene.arena.canSetWeather(this.weatherType)
    );
  }

  override apply({ simulated, pokemon }: PostMoveInteractionAbAttrParams): void {
    if (!simulated) {
      globalScene.arena.trySetWeather(this.weatherType, pokemon);
    }
  }
}

export class PostDefendAbilitySwapAbAttr extends PostDefendAbAttr {
  override canApply({ move, opponent: attacker, pokemon }: PostMoveInteractionAbAttrParams): boolean {
    return (
      move.doesFlagEffectApply({ flag: MoveFlags.MAKES_CONTACT, user: attacker, target: pokemon })
      && attacker.getAbility().isSwappable
    );
  }

  override apply({ simulated, opponent: attacker, pokemon }: PostMoveInteractionAbAttrParams): void {
    if (!simulated) {
      const tempAbility = attacker.getAbility();
      attacker.setTempAbility(pokemon.getAbility());
      pokemon.setTempAbility(tempAbility);
    }
  }

  override getTriggerMessage({ pokemon }: PostMoveInteractionAbAttrParams, _abilityName: string): string {
    return i18next.t("abilityTriggers:postDefendAbilitySwap", {
      pokemonNameWithAffix: getPokemonNameWithAffix(pokemon),
    });
  }
}

export class PostDefendAbilityGiveAbAttr extends PostDefendAbAttr {
  private ability: AbilityId;

  constructor(ability: AbilityId) {
    super();
    this.ability = ability;
  }

  override canApply({ move, opponent: attacker, pokemon }: PostMoveInteractionAbAttrParams): boolean {
    return (
      move.doesFlagEffectApply({ flag: MoveFlags.MAKES_CONTACT, user: attacker, target: pokemon })
      && attacker.getAbility().isSuppressable
      && !attacker.getAbility().hasAttr("PostDefendAbilityGiveAbAttr")
    );
  }

  override apply({ simulated, opponent: attacker }: PostMoveInteractionAbAttrParams): void {
    if (!simulated) {
      attacker.setTempAbility(allAbilities[this.ability]);
    }
  }

  override getTriggerMessage({ pokemon }: PostMoveInteractionAbAttrParams, abilityName: string): string {
    return i18next.t("abilityTriggers:postDefendAbilityGive", {
      pokemonNameWithAffix: getPokemonNameWithAffix(pokemon),
      abilityName,
    });
  }
}

export class PostDefendMoveDisableAbAttr extends PostDefendAbAttr {
  private chance: number;
  private attacker: Pokemon;

  constructor(chance: number) {
    super();

    this.chance = chance;
  }

  override canApply({ move, opponent: attacker, pokemon }: PostMoveInteractionAbAttrParams): boolean {
    return (
      isNullOrUndefined(attacker.getTag(BattlerTagType.DISABLED))
      && move.doesFlagEffectApply({ flag: MoveFlags.MAKES_CONTACT, user: attacker, target: pokemon })
      && (this.chance === -1 || pokemon.randBattleSeedInt(100) < this.chance)
    );
  }

  override apply({ simulated, opponent: attacker, pokemon }: PostMoveInteractionAbAttrParams): void {
    if (!simulated) {
      this.attacker = attacker;
      this.attacker.addTag(BattlerTagType.DISABLED, 4, 0, pokemon.id);
    }
  }
}

export interface PostStatStageChangeAbAttrParams extends AbAttrBaseParams {
  /** The stats that were changed */
  stats: BattleStat[];
  /** The amount of stages that the stats changed by */
  stages: number;
  /** Whether the source of the stat stages were from the user's own move */
  selfTarget: boolean;
}

export class PostStatStageChangeAbAttr extends AbAttr {
  private declare readonly _: never;

  override canApply(_params: Closed<PostStatStageChangeAbAttrParams>) {
    return true;
  }

  override apply(_params: Closed<PostStatStageChangeAbAttrParams>) {}
}

export class PostStatStageChangeStatStageChangeAbAttr extends PostStatStageChangeAbAttr {
  private condition: PokemonStatStageChangeCondition;
  private statsToChange: BattleStat[];
  private stages: number;

  constructor(condition: PokemonStatStageChangeCondition, statsToChange: BattleStat[], stages: number) {
    super(true);

    this.condition = condition;
    this.statsToChange = statsToChange;
    this.stages = stages;
  }

  override canApply({ pokemon, stats, stages, selfTarget }: PostStatStageChangeAbAttrParams): boolean {
    return this.condition(pokemon, stats, stages) && !selfTarget;
  }

  /**
   * Add additional stat changes when one of the pokemon's own stats change
   */
  override apply({ simulated, pokemon }: PostStatStageChangeAbAttrParams): void {
    if (!simulated) {
      globalScene.phaseManager.unshiftNew(
        "StatStageChangePhase",
        pokemon.getBattlerIndex(),
        true,
        this.statsToChange,
        this.stages,
      );
    }
  }
}

export abstract class PreAttackAbAttr extends AbAttr {
  private declare readonly _: never;
}

export interface ModifyMoveEffectChanceAbAttrParams extends AbAttrBaseParams {
  /** The move being used by the attacker */
  move: Move;
  /** Holds the additional effect chance. Must be between `0` and `1` */
  chance: NumberHolder;
}

/**
 * Modifies moves additional effects with multipliers, ie. Sheer Force, Serene Grace.
 */
export class MoveEffectChanceMultiplierAbAttr extends AbAttr {
  private chanceMultiplier: number;

  constructor(chanceMultiplier: number) {
    super(false);
    this.chanceMultiplier = chanceMultiplier;
  }

  override canApply({ chance, move }: ModifyMoveEffectChanceAbAttrParams): boolean {
    const exceptMoves = [MoveId.ORDER_UP, MoveId.ELECTRO_SHOT];
    return !(chance.value <= 0 || exceptMoves.includes(move.id));
  }

  override apply({ chance }: ModifyMoveEffectChanceAbAttrParams): void {
    chance.value *= this.chanceMultiplier;
    chance.value = Math.min(chance.value, 100);
  }
}

/**
 * Sets incoming moves additional effect chance to zero, ignoring all effects from moves. ie. Shield Dust.
 */
export class IgnoreMoveEffectsAbAttr extends PreDefendAbAttr {
  constructor(showAbility = false) {
    super(showAbility);
  }

  override canApply({ chance }: ModifyMoveEffectChanceAbAttrParams): boolean {
    return chance.value > 0;
  }

  override apply({ chance }: ModifyMoveEffectChanceAbAttrParams): void {
    chance.value = 0;
  }
}

export interface FieldPreventExplosiveMovesAbAttrParams extends AbAttrBaseParams {
  /** Holds whether the explosive move should be prevented*/
  cancelled: BooleanHolder;
}

export class FieldPreventExplosiveMovesAbAttr extends CancelInteractionAbAttr {}

export interface FieldMultiplyStatAbAttrParams extends AbAttrBaseParams {
  /** The kind of stat that is being checked for modification */
  stat: Stat;
  /** Holds the value of the stat after multipliers */
  statVal: NumberHolder;
  /** The target of the stat multiplier */
  target: Pokemon;
  /** Holds whether another multiplier has already been applied to the stat.
   *
   * @remarks
   * Intended to be used to prevent the multiplier from stacking
   * with other instances of the ability */
  hasApplied: BooleanHolder;
}

/**
 * Multiplies a Stat if the checked Pokemon lacks this ability.
 * If this ability cannot stack, a BooleanHolder can be used to prevent this from stacking.
 */
export class FieldMultiplyStatAbAttr extends AbAttr {
  private stat: Stat;
  private multiplier: number;
  /**
   * Whether this ability can stack with others of the same type for this stat.
   * @defaultValue `false`
   * @todo Remove due to being literally useless - the ruin abilities are hardcoded to never stack in game
   */
  private canStack: boolean;

  constructor(stat: Stat, multiplier: number, canStack = false) {
    super(false);

    this.stat = stat;
    this.multiplier = multiplier;
    this.canStack = canStack;
  }

  canApply({ hasApplied, target, stat }: FieldMultiplyStatAbAttrParams): boolean {
    return (
      this.canStack
      || (!hasApplied.value
        && this.stat === stat
        && target.getAbilityAttrs("FieldMultiplyStatAbAttr").every(attr => attr.stat !== stat))
    );
  }

  /**
   * Atttempt to multiply a Pokemon's Stat.
   */
  apply({ statVal, hasApplied }: FieldMultiplyStatAbAttrParams): void {
    statVal.value *= this.multiplier;
    hasApplied.value = true;
  }
}

export interface MoveTypeChangeAbAttrParams extends AugmentMoveInteractionAbAttrParams {
  // TODO: Replace the number holder with a holder for the type.
  /** Holds the type of the move, which may change after ability application */
  moveType: NumberHolder;
  /** Holds the power of the move, which may change after ability application */
  power: NumberHolder;
}

export class MoveTypeChangeAbAttr extends PreAttackAbAttr {
  constructor(
    private newType: PokemonType,
    private powerMultiplier: number,
    // TODO: all moves with this attr solely check the move being used...
    private condition?: PokemonAttackCondition,
  ) {
    super(false);
  }

  /**
   * Determine if the move type change attribute can be applied.
   *
   * Can be applied if:
   * - The ability's condition is met, e.g. pixilate only boosts normal moves,
   * - The move is not forbidden from having its type changed by an ability, e.g. {@linkcode MoveId.MULTI_ATTACK}
   * - The user is not Terastallized and using Tera Blast
   * - The user is not a Terastallized Terapagos using Stellar-type Tera Starstorm
   */
  override canApply({ pokemon, opponent: target, move }: MoveTypeChangeAbAttrParams): boolean {
    return (
      (!this.condition || this.condition(pokemon, target, move))
      && !noAbilityTypeOverrideMoves.has(move.id)
      && !(
        pokemon.isTerastallized
        && (move.id === MoveId.TERA_BLAST
          || (move.id === MoveId.TERA_STARSTORM
            && pokemon.getTeraType() === PokemonType.STELLAR
            && pokemon.hasSpecies(SpeciesId.TERAPAGOS)))
      )
    );
  }

  override apply({ moveType, power }: MoveTypeChangeAbAttrParams): void {
    moveType.value = this.newType;
    power.value *= this.powerMultiplier;
  }
}

/**
 * Attribute to change the user's type to that of the move currently being executed.
 * Used by {@linkcode AbilityId.PROTEAN} and {@linkcode AbilityId.LIBERO}.
 */
export class PokemonTypeChangeAbAttr extends PreAttackAbAttr {
  private moveType: PokemonType = PokemonType.UNKNOWN;
  constructor() {
    super(true);
  }

  override canApply({ move, pokemon }: AugmentMoveInteractionAbAttrParams): boolean {
    if (
      pokemon.isTerastallized
      || move.id === MoveId.STRUGGLE /*
       * Skip moves that call other moves because these moves generate a following move that will trigger this ability attribute
       * See: https://bulbapedia.bulbagarden.net/wiki/Category:Moves_that_call_other_moves
       */
      || move.hasAttr("CallMoveAttr")
      || move.hasAttr("NaturePowerAttr") // TODO: remove this line when nature power is made to extend from `CallMoveAttr`
    ) {
      return false;
    }

    // Skip changing type if we're already of the given type as-is
    const moveType = pokemon.getMoveType(move);
    if (pokemon.getTypes().every(t => t === moveType)) {
      return false;
    }

    this.moveType = moveType;
    return true;
  }

  override apply({ simulated, pokemon, move }: AugmentMoveInteractionAbAttrParams): void {
    const moveType = pokemon.getMoveType(move);

    if (!simulated) {
      this.moveType = moveType;
      pokemon.summonData.types = [moveType];
      pokemon.updateInfo();
    }
  }

  getTriggerMessage({ pokemon }: AugmentMoveInteractionAbAttrParams, _abilityName: string): string {
    return i18next.t("abilityTriggers:pokemonTypeChange", {
      pokemonNameWithAffix: getPokemonNameWithAffix(pokemon),
      moveType: i18next.t(`pokemonInfo:type.${toCamelCase(PokemonType[this.moveType])}`),
    });
  }
}

/**
 * Parameters for abilities that modify the hit count and damage of a move
 */
export interface AddSecondStrikeAbAttrParams extends Omit<AugmentMoveInteractionAbAttrParams, "opponent"> {
  /** Holder for the number of hits. May be modified by ability application */
  hitCount?: NumberHolder;
  /** Holder for the damage multiplier _of the current hit_ */
  multiplier?: NumberHolder;
}

/**
 * Class for abilities that add additional strikes to single-target moves.
 * Used by {@linkcode MoveId.PARENTAL_BOND | Parental Bond}.
 */
export class AddSecondStrikeAbAttr extends PreAttackAbAttr {
  /**
   * @param damageMultiplier - The damage multiplier for the second strike, relative to the first
   */
  constructor(private damageMultiplier: number) {
    super(false);
  }

  /**
   * Return whether the move can be multi-strike enhanced.
   */
  override canApply({ pokemon, move }: AddSecondStrikeAbAttrParams): boolean {
    return move.canBeMultiStrikeEnhanced(pokemon, true);
  }

  /**
   * Add one to the move's hit count, and, if the pokemon has only one hit left, sets the damage multiplier
   * to the damage multiplier of this ability.
   */
  override apply({ hitCount, multiplier, pokemon }: AddSecondStrikeAbAttrParams): void {
    if (hitCount?.value) {
      hitCount.value += 1;
    }

    if (multiplier?.value && pokemon.turnData.hitsLeft === 1) {
      multiplier.value = this.damageMultiplier;
    }
  }
}

/**
 * Common interface for parameters used by abilities that modify damage/power of a move before an attack
 */
export interface PreAttackModifyDamageAbAttrParams extends AugmentMoveInteractionAbAttrParams {
  /**
   * The amount of damage dealt by the move. May be modified by ability application.
   */
  damage: NumberHolder;
}

/**
 * Class for abilities that boost the damage of moves
 * For abilities that boost the base power of moves, see VariableMovePowerAbAttr
 * @param damageMultiplier the amount to multiply the damage by
 * @param condition the condition for this ability to be applied
 */
export class DamageBoostAbAttr extends PreAttackAbAttr {
  private damageMultiplier: number;
  private condition: PokemonAttackCondition;

  constructor(damageMultiplier: number, condition: PokemonAttackCondition) {
    super(false);
    this.damageMultiplier = damageMultiplier;
    this.condition = condition;
  }

  override canApply({ pokemon, opponent: target, move }: PreAttackModifyDamageAbAttrParams): boolean {
    return this.condition(pokemon, target, move);
  }

  /**
   * Adjust the power by the damage multiplier.
   */
  override apply({ damage: power }: PreAttackModifyDamageAbAttrParams): void {
    power.value = toDmgValue(power.value * this.damageMultiplier);
  }
}

export interface PreAttackModifyPowerAbAttrParams extends AugmentMoveInteractionAbAttrParams {
  /** Holds the base power of the move, which may be modified after ability application */
  power: NumberHolder;
}

/*
This base class *is* allowed to be invoked directly by `applyAbAttrs`.
As such, we require that all subclasses have compatible `apply` parameters.
To do this, we use the `Closed` type. This ensures that any subclass of `VariableMovePowerAbAttr`
may not modify the type of apply's parameter to an interface that introduces new fields
or changes the type of existing fields.
*/
export abstract class VariableMovePowerAbAttr extends PreAttackAbAttr {
  override canApply(_params: Closed<PreAttackModifyPowerAbAttrParams>): boolean {
    return true;
  }
  override apply(_params: Closed<PreAttackModifyPowerAbAttrParams>): void {}
}

export class MovePowerBoostAbAttr extends VariableMovePowerAbAttr {
  private condition: PokemonAttackCondition;
  private powerMultiplier: number;

  constructor(condition: PokemonAttackCondition, powerMultiplier: number, showAbility = false) {
    super(showAbility);
    this.condition = condition;
    this.powerMultiplier = powerMultiplier;
  }

  override canApply({ pokemon, opponent, move }: PreAttackModifyPowerAbAttrParams): boolean {
    return this.condition(pokemon, opponent, move);
  }

  override apply({ power }: PreAttackModifyPowerAbAttrParams): void {
    power.value *= this.powerMultiplier;
  }
}

export class MoveTypePowerBoostAbAttr extends MovePowerBoostAbAttr {
  constructor(boostedType: PokemonType, powerMultiplier?: number) {
    super((pokemon, _defender, move) => pokemon?.getMoveType(move) === boostedType, powerMultiplier || 1.5, false);
  }
}

export class LowHpMoveTypePowerBoostAbAttr extends MoveTypePowerBoostAbAttr {
  // biome-ignore lint/complexity/noUselessConstructor: Changes the constructor params
  constructor(boostedType: PokemonType) {
    super(boostedType);
  }

  getCondition(): AbAttrCondition {
    return pokemon => pokemon.getHpRatio() <= 0.33;
  }
}

/**
 * Abilities which cause a variable amount of power increase.
 */
export class VariableMovePowerBoostAbAttr extends VariableMovePowerAbAttr {
  private mult: (user: Pokemon, target: Pokemon, move: Move) => number;

  /**
   * @param mult - A function which takes the user, target, and move, and returns the power multiplier. 1 means no multiplier.
   * @param showAbility - Whether to show the ability when it activates.
   */
  constructor(mult: (user: Pokemon, target: Pokemon, move: Move) => number, showAbility = true) {
    super(showAbility);
    this.mult = mult;
  }

  override canApply({ pokemon, opponent, move }: PreAttackModifyPowerAbAttrParams): boolean {
    return this.mult(pokemon, opponent, move) !== 1;
  }

  override apply({ pokemon, opponent, move, power }: PreAttackModifyPowerAbAttrParams): void {
    const multiplier = this.mult(pokemon, opponent, move);
    power.value *= multiplier;
  }
}

/**
 * Boosts the power of a Pokémon's move under certain conditions.
 */
export class FieldMovePowerBoostAbAttr extends AbAttr {
  // TODO: Refactor this class? It extends from base AbAttr but has preAttack methods and gets called directly instead of going through applyAbAttrsInternal
  private condition: PokemonAttackCondition;
  private powerMultiplier: number;

  /**
   * @param condition - A function that determines whether the power boost condition is met.
   * @param powerMultiplier - The multiplier to apply to the move's power when the condition is met.
   */
  constructor(condition: PokemonAttackCondition, powerMultiplier: number) {
    super(false);
    this.condition = condition;
    this.powerMultiplier = powerMultiplier;
  }

  canApply(_params: PreAttackModifyPowerAbAttrParams): boolean {
    return true; // logic for this attr is handled in move.ts instead of normally
  }

  apply({ pokemon, opponent, move, power }: PreAttackModifyPowerAbAttrParams): void {
    if (this.condition(pokemon, opponent, move)) {
      power.value *= this.powerMultiplier;
    }
  }
}

/**
 * Boosts the power of a specific type of move.
 */
export class PreAttackFieldMoveTypePowerBoostAbAttr extends FieldMovePowerBoostAbAttr {
  /**
   * @param boostedType - The type of move that will receive the power boost.
   * @param powerMultiplier - The multiplier to apply to the move's power, defaults to 1.5 if not provided.
   */
  constructor(boostedType: PokemonType, powerMultiplier?: number) {
    super((pokemon, _defender, move) => pokemon?.getMoveType(move) === boostedType, powerMultiplier || 1.5);
  }
}

/**
 * Boosts the power of a specific type of move for all Pokemon in the field.
 * @extends PreAttackFieldMoveTypePowerBoostAbAttr
 */
export class FieldMoveTypePowerBoostAbAttr extends PreAttackFieldMoveTypePowerBoostAbAttr {}

/**
 * Boosts the power of a specific type of move for the user and its allies.
 * @extends PreAttackFieldMoveTypePowerBoostAbAttr
 */
export class UserFieldMoveTypePowerBoostAbAttr extends PreAttackFieldMoveTypePowerBoostAbAttr {}

/**
 * Boosts the power of moves in specified categories.
 * @extends FieldMovePowerBoostAbAttr
 */
export class AllyMoveCategoryPowerBoostAbAttr extends FieldMovePowerBoostAbAttr {
  /**
   * @param boostedCategories - The categories of moves that will receive the power boost.
   * @param powerMultiplier - The multiplier to apply to the move's power.
   */
  constructor(boostedCategories: MoveCategory[], powerMultiplier: number) {
    super((_pokemon, _defender, move) => boostedCategories.includes(move.category), powerMultiplier);
  }
}

export interface StatMultiplierAbAttrParams extends AbAttrBaseParams {
  /** The move being used by the user in the interaction*/
  move: Move;
  /** The stat to determine modification for*/
  stat: BattleStat;
  /** Holds the value of the stat, which may change after ability application. */
  statVal: NumberHolder;
}

export class StatMultiplierAbAttr extends AbAttr {
  private declare readonly _: never;
  private stat: BattleStat;
  private multiplier: number;
  /**
   * Function determining if the stat multiplier is able to be applied to the move.
   *
   * @remarks
   * Currently only used by Hustle.
   */
  private condition: PokemonAttackCondition | null;

  constructor(stat: BattleStat, multiplier: number, condition?: PokemonAttackCondition) {
    super(false);

    this.stat = stat;
    this.multiplier = multiplier;
    this.condition = condition ?? null;
  }

  override canApply({ pokemon, move, stat }: StatMultiplierAbAttrParams): boolean {
    return stat === this.stat && (!this.condition || this.condition(pokemon, null, move));
  }

  override apply({ statVal }: StatMultiplierAbAttrParams): void {
    statVal.value *= this.multiplier;
  }
}

export interface AllyStatMultiplierAbAttrParams extends StatMultiplierAbAttrParams {
  /**
   * Whether abilities are being ignored during the interaction (e.g. due to a Mold-Breaker like effect).
   *
   * Note that some abilities that provide stat multipliers to allies apply their boosts regardless of this flag.
   */
  ignoreAbility: boolean;
}

/**
 * Multiplies a Stat from an ally pokemon's ability.
 */
export class AllyStatMultiplierAbAttr extends AbAttr {
  private stat: BattleStat;
  private multiplier: number;
  private ignorable: boolean;

  /**
   * @param stat - The stat being modified
   * @param multiplier - The multiplier to apply to the stat
   * @param ignorable - Whether the multiplier can be ignored by mold breaker-like moves and abilities
   */
  constructor(stat: BattleStat, multiplier: number, ignorable = true) {
    super(false);

    this.stat = stat;
    this.multiplier = multiplier;
    this.ignorable = ignorable;
  }

  /**
   * Multiply a Pokemon's Stat due to an Ally's ability.
   */
  apply({ statVal }: AllyStatMultiplierAbAttrParams) {
    statVal.value *= this.multiplier;
  }

  /**
   * @returns Whether the ability with this attribute can apply to the checked stat
   */
  canApply({ stat, ignoreAbility }: AllyStatMultiplierAbAttrParams): boolean {
    return stat === this.stat && !(ignoreAbility && this.ignorable);
  }
}

/**
 * Takes effect whenever the user's move succesfully executes, such as gorilla tactics' move-locking.
 * (More specifically, whenever a move is pushed to the move history)
 */
export class ExecutedMoveAbAttr extends AbAttr {
  canApply(_params: Closed<AbAttrBaseParams>): boolean {
    return true;
  }

  apply(_params: Closed<AbAttrBaseParams>): void {}
}

/**
 * Ability attribute for {@linkcode AbilityId.GORILLA_TACTICS | Gorilla Tactics}
 * to lock the user into its first selected move.
 */
export class GorillaTacticsAbAttr extends ExecutedMoveAbAttr {
  constructor(showAbility = false) {
    super(showAbility);
  }

  override canApply({ pokemon }: AbAttrBaseParams): boolean {
    // TODO: Consider whether checking against simulated makes sense here
    return !pokemon.getTag(BattlerTagType.GORILLA_TACTICS);
  }

  override apply({ pokemon, simulated }: AbAttrBaseParams): void {
    if (!simulated) {
      pokemon.addTag(BattlerTagType.GORILLA_TACTICS);
    }
  }
}

/*
Subclasses that override the `canApply` and `apply` are not allowed to change the type of their parameters.
This is enforced via the `Closed` type.
*/
/**
 * Base class for abilities that apply some effect after the user's move successfully executes.
 */
export abstract class PostAttackAbAttr extends AbAttr {
  private attackCondition: PokemonAttackCondition;

  /** The default `attackCondition` requires that the selected move is a damaging move */
  constructor(
    attackCondition: PokemonAttackCondition = (_user, _target, move) => move.category !== MoveCategory.STATUS,
    showAbility = true,
  ) {
    super(showAbility);

    this.attackCondition = attackCondition;
  }

  /**
   * By default, this method checks that the move used is a damaging attack before
   * applying the effect of any inherited class.
   * This can be changed by providing a different {@linkcode attackCondition} to the constructor.
   * @see {@linkcode ConfusionOnStatusEffectAbAttr} for an example of an effect that does not require a damaging move.
   */
  override canApply({ pokemon, opponent, move }: Closed<PostMoveInteractionAbAttrParams>): boolean {
    return this.attackCondition(pokemon, opponent, move);
  }

  override apply(_params: Closed<PostMoveInteractionAbAttrParams>): void {}
}

export class PostAttackStealHeldItemAbAttr extends PostAttackAbAttr {
  private stealCondition: PokemonAttackCondition | null;
  private stolenItem?: PokemonHeldItemModifier;

  constructor(stealCondition?: PokemonAttackCondition) {
    super();

    this.stealCondition = stealCondition ?? null;
  }

  override canApply(params: PostMoveInteractionAbAttrParams): boolean {
    const { simulated, pokemon, opponent, move, hitResult } = params;
    // TODO: Revisit the hitResult check here.
    // The PostAttackAbAttr should should only be invoked in cases where the move successfully connected,
    // calling `super.canApply` already checks that the move was a damage move and not a status move.
    if (
      super.canApply(params)
      && !simulated
      && hitResult < HitResult.NO_EFFECT
      && (!this.stealCondition || this.stealCondition(pokemon, opponent, move))
    ) {
      const heldItems = this.getTargetHeldItems(opponent).filter(i => i.isTransferable);
      if (heldItems.length > 0) {
        // Ensure that the stolen item in testing is the same as when the effect is applied
        this.stolenItem = heldItems[pokemon.randBattleSeedInt(heldItems.length)];
        if (globalScene.canTransferHeldItemModifier(this.stolenItem, pokemon)) {
          return true;
        }
      }
    }
    this.stolenItem = undefined;
    return false;
  }

  override apply({ opponent, pokemon }: PostMoveInteractionAbAttrParams): void {
    const heldItems = this.getTargetHeldItems(opponent).filter(i => i.isTransferable);
    if (!this.stolenItem) {
      this.stolenItem = heldItems[pokemon.randBattleSeedInt(heldItems.length)];
    }
    if (globalScene.tryTransferHeldItemModifier(this.stolenItem, pokemon, false)) {
      globalScene.phaseManager.queueMessage(
        i18next.t("abilityTriggers:postAttackStealHeldItem", {
          pokemonNameWithAffix: getPokemonNameWithAffix(pokemon),
          defenderName: opponent.name,
          stolenItemType: this.stolenItem.type.name,
        }),
      );
    }
    this.stolenItem = undefined;
  }

  getTargetHeldItems(target: Pokemon): PokemonHeldItemModifier[] {
    return globalScene.findModifiers(
      m => m instanceof PokemonHeldItemModifier && m.pokemonId === target.id,
      target.isPlayer(),
    ) as PokemonHeldItemModifier[];
  }
}

export class PostAttackApplyStatusEffectAbAttr extends PostAttackAbAttr {
  private contactRequired: boolean;
  private chance: number;
  private effects: StatusEffect[];

  constructor(contactRequired: boolean, chance: number, ...effects: StatusEffect[]) {
    super();

    this.contactRequired = contactRequired;
    this.chance = chance;
    this.effects = effects;
  }

  override canApply(params: PostMoveInteractionAbAttrParams): boolean {
    const { simulated, pokemon, move, opponent } = params;
    if (
      super.canApply(params)
      && (simulated
        || (!opponent.hasAbilityWithAttr("IgnoreMoveEffectsAbAttr")
          && pokemon !== opponent
          && (!this.contactRequired
            || move.doesFlagEffectApply({ flag: MoveFlags.MAKES_CONTACT, user: pokemon, target: opponent }))
          && pokemon.randBattleSeedInt(100) < this.chance
          && !pokemon.status))
    ) {
      const effect =
        this.effects.length === 1 ? this.effects[0] : this.effects[pokemon.randBattleSeedInt(this.effects.length)];
      return simulated || opponent.canSetStatus(effect, true, false, pokemon);
    }

    return false;
  }

  apply({ pokemon, opponent }: PostMoveInteractionAbAttrParams): void {
    const effect =
      this.effects.length === 1 ? this.effects[0] : this.effects[pokemon.randBattleSeedInt(this.effects.length)];
    opponent.trySetStatus(effect, pokemon);
  }
}

export class PostAttackContactApplyStatusEffectAbAttr extends PostAttackApplyStatusEffectAbAttr {
  constructor(chance: number, ...effects: StatusEffect[]) {
    super(true, chance, ...effects);
  }
}

export class PostAttackApplyBattlerTagAbAttr extends PostAttackAbAttr {
  private contactRequired: boolean;
  private chance: (user: Pokemon, target: Pokemon, move: Move) => number;
  private effects: BattlerTagType[];

  constructor(
    contactRequired: boolean,
    chance: (user: Pokemon, target: Pokemon, move: Move) => number,
    ...effects: BattlerTagType[]
  ) {
    super(undefined, false);

    this.contactRequired = contactRequired;
    this.chance = chance;
    this.effects = effects;
  }

  override canApply(params: PostMoveInteractionAbAttrParams): boolean {
    const { pokemon, move, opponent } = params;
    /**Battler tags inflicted by abilities post attacking are also considered additional effects.*/
    return (
      super.canApply(params)
      && !opponent.hasAbilityWithAttr("IgnoreMoveEffectsAbAttr")
      && pokemon !== opponent
      && (!this.contactRequired
        || move.doesFlagEffectApply({ flag: MoveFlags.MAKES_CONTACT, user: opponent, target: pokemon }))
      && pokemon.randBattleSeedInt(100) < this.chance(opponent, pokemon, move)
      && !pokemon.status
    );
  }

  override apply({ pokemon, simulated, opponent }: PostMoveInteractionAbAttrParams): void {
    if (!simulated) {
      const effect =
        this.effects.length === 1 ? this.effects[0] : this.effects[pokemon.randBattleSeedInt(this.effects.length)];
      opponent.addTag(effect);
    }
  }
}

export class PostDefendStealHeldItemAbAttr extends PostDefendAbAttr {
  private condition?: PokemonDefendCondition;
  private stolenItem?: PokemonHeldItemModifier;

  constructor(condition?: PokemonDefendCondition) {
    super();

    this.condition = condition;
  }

  override canApply({ simulated, pokemon, opponent, move, hitResult }: PostMoveInteractionAbAttrParams): boolean {
    if (!simulated && hitResult < HitResult.NO_EFFECT && (!this.condition || this.condition(pokemon, opponent, move))) {
      const heldItems = this.getTargetHeldItems(opponent).filter(i => i.isTransferable);
      if (heldItems.length > 0) {
        this.stolenItem = heldItems[pokemon.randBattleSeedInt(heldItems.length)];
        if (globalScene.canTransferHeldItemModifier(this.stolenItem, pokemon)) {
          return true;
        }
      }
    }
    return false;
  }

  override apply({ pokemon, opponent }: PostMoveInteractionAbAttrParams): void {
    const heldItems = this.getTargetHeldItems(opponent).filter(i => i.isTransferable);
    if (!this.stolenItem) {
      this.stolenItem = heldItems[pokemon.randBattleSeedInt(heldItems.length)];
    }
    if (globalScene.tryTransferHeldItemModifier(this.stolenItem, pokemon, false)) {
      globalScene.phaseManager.queueMessage(
        i18next.t("abilityTriggers:postDefendStealHeldItem", {
          pokemonNameWithAffix: getPokemonNameWithAffix(pokemon),
          attackerName: opponent.name,
          stolenItemType: this.stolenItem.type.name,
        }),
      );
    }
    this.stolenItem = undefined;
  }

  getTargetHeldItems(target: Pokemon): PokemonHeldItemModifier[] {
    return globalScene.findModifiers(
      m => m instanceof PokemonHeldItemModifier && m.pokemonId === target.id,
      target.isPlayer(),
    ) as PokemonHeldItemModifier[];
  }
}

/**
 * Shared parameters used for abilities that apply an effect after the user is inflicted with a status condition.
 */
export interface PostSetStatusAbAttrParams extends AbAttrBaseParams {
  /** The pokemon that set the status condition, or `undefined` if not set by a pokemon */
  sourcePokemon?: Pokemon;
  /** The status effect that was set */
  effect: StatusEffect;
}

/*
Subclasses that override the `canApply` and `apply` methods of `PostSetStatusAbAttr` are not allowed to change the
type of their parameters. This is enforced via the Closed type.
*/
/**
 * Base class for defining all {@linkcode Ability} Attributes after a status effect has been set.
 */
export class PostSetStatusAbAttr extends AbAttr {
  canApply(_params: Closed<PostSetStatusAbAttrParams>): boolean {
    return true;
  }

  apply(_params: Closed<PostSetStatusAbAttrParams>): void {}
}

/**
 * If another Pokemon burns, paralyzes, poisons, or badly poisons this Pokemon,
 * that Pokemon receives the same non-volatile status condition as part of this
 * ability attribute. For Synchronize ability.
 */
export class SynchronizeStatusAbAttr extends PostSetStatusAbAttr {
  /**
   * @returns Whether the status effect that was set is one of the synchronizable statuses:
   * - {@linkcode StatusEffect.BURN | Burn}
   * - {@linkcode StatusEffect.PARALYSIS | Paralysis}
   * - {@linkcode StatusEffect.POISON | Poison}
   * - {@linkcode StatusEffect.TOXIC | Toxic}
   */
  override canApply({ sourcePokemon, effect }: PostSetStatusAbAttrParams): boolean {
    /** Synchronizable statuses */
    const syncStatuses = new Set<StatusEffect>([
      StatusEffect.BURN,
      StatusEffect.PARALYSIS,
      StatusEffect.POISON,
      StatusEffect.TOXIC,
    ]);

    // synchronize does not need to check canSetStatus because the ability shows even if it fails to set the status
    return (sourcePokemon ?? false) && syncStatuses.has(effect);
  }

  /**
   * If the `StatusEffect` that was set is Burn, Paralysis, Poison, or Toxic, and the status
   * was set by a source Pokemon, set the source Pokemon's status to the same `StatusEffect`.
   */
  override apply({ simulated, effect, sourcePokemon, pokemon }: PostSetStatusAbAttrParams): void {
    if (!simulated && sourcePokemon) {
      sourcePokemon.trySetStatus(effect, pokemon);
    }
  }
}

/**
 * Base class for abilities that apply an effect after the user knocks out an opponent in battle.
 *
 * Not to be confused with {@linkcode PostKnockOutAbAttr}, which applies after any pokemon is knocked out in battle.
 */
export class PostVictoryAbAttr extends AbAttr {
  canApply(_params: Closed<AbAttrBaseParams>): boolean {
    return true;
  }

  apply(_params: Closed<AbAttrBaseParams>): void {}
}

class PostVictoryStatStageChangeAbAttr extends PostVictoryAbAttr {
  private stat: BattleStat | ((p: Pokemon) => BattleStat);
  private stages: number;

  constructor(stat: BattleStat | ((p: Pokemon) => BattleStat), stages: number) {
    super();

    this.stat = stat;
    this.stages = stages;
  }

  override apply({ pokemon, simulated }: AbAttrBaseParams): void {
    const stat = typeof this.stat === "function" ? this.stat(pokemon) : this.stat;
    if (!simulated) {
      globalScene.phaseManager.unshiftNew("StatStageChangePhase", pokemon.getBattlerIndex(), true, [stat], this.stages);
    }
  }
}

export class PostVictoryFormChangeAbAttr extends PostVictoryAbAttr {
  private formFunc: (p: Pokemon) => number;

  constructor(formFunc: (p: Pokemon) => number) {
    super(true);

    this.formFunc = formFunc;
  }

  override canApply({ pokemon }: AbAttrBaseParams): boolean {
    const formIndex = this.formFunc(pokemon);
    return formIndex !== pokemon.formIndex;
  }

  override apply({ simulated, pokemon }: AbAttrBaseParams): void {
    if (!simulated) {
      globalScene.triggerPokemonFormChange(pokemon, SpeciesFormChangeAbilityTrigger, false);
    }
  }
}

/**
 * Shared parameters used for abilities that apply an effect after a Pokemon (other than the user) is knocked out.
 */
export interface PostKnockOutAbAttrParams extends AbAttrBaseParams {
  /** The Pokemon that was knocked out */
  victim: Pokemon;
}

/**
 * Base class for ability attributes that apply after a Pokemon (other than the user) is knocked out, including indirectly.
 *
 * Not to be confused with {@linkcode PostVictoryAbAttr}, which applies after the user directly knocks out an opponent.
 */
export abstract class PostKnockOutAbAttr extends AbAttr {
  canApply(_params: Closed<PostKnockOutAbAttrParams>): boolean {
    return true;
  }

  apply(_params: Closed<PostKnockOutAbAttrParams>): void {}
}

export class PostKnockOutStatStageChangeAbAttr extends PostKnockOutAbAttr {
  private stat: BattleStat | ((p: Pokemon) => BattleStat);
  private stages: number;

  constructor(stat: BattleStat | ((p: Pokemon) => BattleStat), stages: number) {
    super();

    this.stat = stat;
    this.stages = stages;
  }

  override apply({ pokemon, simulated }: PostKnockOutAbAttrParams): void {
    const stat = typeof this.stat === "function" ? this.stat(pokemon) : this.stat;
    if (!simulated) {
      globalScene.phaseManager.unshiftNew("StatStageChangePhase", pokemon.getBattlerIndex(), true, [stat], this.stages);
    }
  }
}

export class CopyFaintedAllyAbilityAbAttr extends PostKnockOutAbAttr {
  override canApply({ pokemon, victim }: PostKnockOutAbAttrParams): boolean {
    return pokemon.isPlayer() === victim.isPlayer() && victim.getAbility().isCopiable;
  }

  override apply({ pokemon, simulated, victim }: PostKnockOutAbAttrParams): void {
    if (!simulated) {
      pokemon.setTempAbility(victim.getAbility());
      globalScene.phaseManager.queueMessage(
        i18next.t("abilityTriggers:copyFaintedAllyAbility", {
          pokemonNameWithAffix: getPokemonNameWithAffix(victim),
          abilityName: allAbilities[victim.getAbility().id].name,
        }),
      );
    }
  }
}

export interface IgnoreOpponentStatStagesAbAttrParams extends AbAttrBaseParams {
  /** The stat to check for ignorability */
  stat: BattleStat;
  /** Holds whether the stat is ignored by the ability */
  ignored: BooleanHolder;
}
/**
 * Ability attribute for ignoring the opponent's stat changes
 * @param stats the stats that should be ignored
 */
export class IgnoreOpponentStatStagesAbAttr extends AbAttr {
  private stats: readonly BattleStat[];

  constructor(stats?: BattleStat[]) {
    super(false);

    this.stats = stats ?? BATTLE_STATS;
  }

  /**
   * @returns Whether `stat` is one of the stats ignored by the ability
   */
  override canApply({ stat }: IgnoreOpponentStatStagesAbAttrParams): boolean {
    return this.stats.includes(stat);
  }

  /**
   * Sets the ignored holder to true.
   */
  override apply({ ignored }: IgnoreOpponentStatStagesAbAttrParams): void {
    ignored.value = true;
  }
}

/**
 * Abilities with this attribute prevent the user from being affected by Intimidate.
 * @sealed
 */
export class IntimidateImmunityAbAttr extends CancelInteractionAbAttr {
  constructor() {
    super(false);
  }

  getTriggerMessage({ pokemon }: AbAttrParamsWithCancel, abilityName: string, ..._args: any[]): string {
    return i18next.t("abilityTriggers:intimidateImmunity", {
      pokemonNameWithAffix: getPokemonNameWithAffix(pokemon),
      abilityName,
    });
  }
}

export class PostIntimidateStatStageChangeAbAttr extends AbAttr {
  private stats: BattleStat[];
  private stages: number;
  private overwrites: boolean;

  constructor(stats: BattleStat[], stages: number, overwrites?: boolean) {
    super(true);
    this.stats = stats;
    this.stages = stages;
    this.overwrites = !!overwrites;
  }

  override apply({ pokemon, simulated, cancelled }: AbAttrParamsWithCancel): void {
    if (!simulated) {
      globalScene.phaseManager.pushNew(
        "StatStageChangePhase",
        pokemon.getBattlerIndex(),
        false,
        this.stats,
        this.stages,
      );
    }
    cancelled.value = this.overwrites;
  }
}

/**
 * Base class for defining all {@linkcode Ability} Attributes post summon
 * @see {@linkcode applyPostSummon()}
 */
export abstract class PostSummonAbAttr extends AbAttr {
  /** Should the ability activate when gained in battle? This will almost always be true */
  private activateOnGain: boolean;

  constructor(showAbility = true, activateOnGain = true) {
    super(showAbility);
    this.activateOnGain = activateOnGain;
  }

  /**
   * @returns Whether the ability should activate when gained in battle
   */
  shouldActivateOnGain(): boolean {
    return this.activateOnGain;
  }

  canApply(_params: Closed<AbAttrBaseParams>): boolean {
    return true;
  }

  /**
   * Applies ability post summon (after switching in)
   */
  apply(_params: Closed<AbAttrBaseParams>): void {}
}

/**
 * Base class for ability attributes which remove an effect on summon
 */
export abstract class PostSummonRemoveEffectAbAttr extends PostSummonAbAttr {}

/**
 * Removes specified arena tags when a Pokemon is summoned.
 */
export class PostSummonRemoveArenaTagAbAttr extends PostSummonAbAttr {
  private arenaTags: ArenaTagType[];

  /**
   * @param arenaTags {@linkcode ArenaTagType[]} - the arena tags to be removed
   */
  constructor(arenaTags: ArenaTagType[]) {
    super(true);

    this.arenaTags = arenaTags;
  }

  override canApply(_params: AbAttrBaseParams): boolean {
    return globalScene.arena.tags.some(tag => this.arenaTags.includes(tag.tagType));
  }

  override apply({ simulated }: AbAttrBaseParams): void {
    if (!simulated) {
      for (const arenaTag of this.arenaTags) {
        globalScene.arena.removeTag(arenaTag);
      }
    }
  }
}

/**
 * Generic class to add an arena tag upon switching in
 */
export class PostSummonAddArenaTagAbAttr extends PostSummonAbAttr {
  private readonly tagType: ArenaTagType;
  private readonly turnCount: number;
  private readonly side?: ArenaTagSide;
  private readonly quiet?: boolean;
  private sourceId: number;

  constructor(showAbility: boolean, tagType: ArenaTagType, turnCount: number, side?: ArenaTagSide, quiet?: boolean) {
    super(showAbility);
    this.tagType = tagType;
    this.turnCount = turnCount;
    this.side = side;
    this.quiet = quiet;
  }

  public override apply({ pokemon, simulated }: AbAttrBaseParams): void {
    this.sourceId = pokemon.id;
    if (!simulated) {
      globalScene.arena.addTag(this.tagType, this.turnCount, undefined, this.sourceId, this.side, this.quiet);
    }
  }
}

export class PostSummonMessageAbAttr extends PostSummonAbAttr {
  private messageFunc: (pokemon: Pokemon) => string;

  constructor(messageFunc: (pokemon: Pokemon) => string) {
    super(true);

    this.messageFunc = messageFunc;
  }

  override apply({ simulated, pokemon }: AbAttrBaseParams): void {
    if (!simulated) {
      globalScene.phaseManager.queueMessage(this.messageFunc(pokemon));
    }
  }
}

export class PostSummonUnnamedMessageAbAttr extends PostSummonAbAttr {
  //Attr doesn't force pokemon name on the message
  private message: string;

  constructor(message: string) {
    super(true);

    this.message = message;
  }

  override apply({ simulated }: AbAttrBaseParams): void {
    if (!simulated) {
      globalScene.phaseManager.queueMessage(this.message);
    }
  }
}

export class PostSummonAddBattlerTagAbAttr extends PostSummonAbAttr {
  private tagType: BattlerTagType;
  private turnCount: number;

  constructor(tagType: BattlerTagType, turnCount: number, showAbility?: boolean) {
    super(showAbility);

    this.tagType = tagType;
    this.turnCount = turnCount;
  }

  override canApply({ pokemon }: AbAttrBaseParams): boolean {
    return pokemon.canAddTag(this.tagType);
  }

  override apply({ simulated, pokemon }: AbAttrBaseParams): void {
    if (!simulated) {
      pokemon.addTag(this.tagType, this.turnCount);
    }
  }
}

/**
 * Removes Specific battler tags when a Pokemon is summoned
 *
 * This should realistically only ever activate on gain rather than on summon
 */
export class PostSummonRemoveBattlerTagAbAttr extends PostSummonRemoveEffectAbAttr {
  private immuneTags: BattlerTagType[];

  /**
   * @param immuneTags - The {@linkcode BattlerTagType | battler tags} the Pokémon is immune to.
   */
  constructor(...immuneTags: BattlerTagType[]) {
    super();
    this.immuneTags = immuneTags;
  }

  public override canApply({ pokemon }: AbAttrBaseParams): boolean {
    return this.immuneTags.some(tagType => !!pokemon.getTag(tagType));
  }

  public override apply({ pokemon }: AbAttrBaseParams): void {
    this.immuneTags.forEach(tagType => pokemon.removeTag(tagType));
  }
}

export class PostSummonStatStageChangeAbAttr extends PostSummonAbAttr {
  private stats: BattleStat[];
  private stages: number;
  private selfTarget: boolean;
  private intimidate: boolean;

  constructor(stats: BattleStat[], stages: number, selfTarget?: boolean, intimidate?: boolean) {
    super(true);

    this.stats = stats;
    this.stages = stages;
    this.selfTarget = !!selfTarget;
    this.intimidate = !!intimidate;
  }

  override apply({ pokemon, simulated }: AbAttrBaseParams): void {
    if (simulated) {
      return;
    }

    if (this.selfTarget) {
      // we unshift the StatStageChangePhase to put it right after the showAbility and not at the end of the
      // phase list (which could be after CommandPhase for example)
      globalScene.phaseManager.unshiftNew(
        "StatStageChangePhase",
        pokemon.getBattlerIndex(),
        true,
        this.stats,
        this.stages,
      );
      return;
    }

    for (const opponent of pokemon.getOpponents()) {
      const cancelled = new BooleanHolder(false);
      if (this.intimidate) {
        const params: AbAttrParamsWithCancel = { pokemon: opponent, cancelled, simulated };
        applyAbAttrs("IntimidateImmunityAbAttr", params);
        applyAbAttrs("PostIntimidateStatStageChangeAbAttr", params);

        if (opponent.getTag(BattlerTagType.SUBSTITUTE)) {
          cancelled.value = true;
        }
      }
      if (!cancelled.value) {
        globalScene.phaseManager.unshiftNew(
          "StatStageChangePhase",
          opponent.getBattlerIndex(),
          false,
          this.stats,
          this.stages,
        );
      }
    }
  }
}

export class PostSummonAllyHealAbAttr extends PostSummonAbAttr {
  private healRatio: number;
  private showAnim: boolean;

  constructor(healRatio: number, showAnim = false) {
    super();

    this.healRatio = healRatio || 4;
    this.showAnim = showAnim;
  }

  override canApply({ pokemon }: AbAttrBaseParams): boolean {
    return pokemon.getAlly()?.isActive(true) ?? false;
  }

  override apply({ pokemon, simulated }: AbAttrBaseParams): void {
    const target = pokemon.getAlly();
    if (!simulated && !isNullOrUndefined(target)) {
      globalScene.phaseManager.unshiftNew(
        "PokemonHealPhase",
        target.getBattlerIndex(),
        toDmgValue(pokemon.getMaxHp() / this.healRatio),
        i18next.t("abilityTriggers:postSummonAllyHeal", {
          pokemonNameWithAffix: getPokemonNameWithAffix(target),
          pokemonName: pokemon.name,
        }),
        true,
        !this.showAnim,
      );
    }
  }
}

/**
 * Resets an ally's temporary stat boots to zero with no regard to
 * whether this is a positive or negative change
 * @param pokemon The {@link Pokemon} with this {@link AbAttr}
 * @param passive N/A
 * @param args N/A
 * @returns if the move was successful
 */
export class PostSummonClearAllyStatStagesAbAttr extends PostSummonAbAttr {
  override canApply({ pokemon }: AbAttrBaseParams): boolean {
    return pokemon.getAlly()?.isActive(true) ?? false;
  }

  override apply({ pokemon, simulated }: AbAttrBaseParams): void {
    const target = pokemon.getAlly();
    if (!simulated && !isNullOrUndefined(target)) {
      for (const s of BATTLE_STATS) {
        target.setStatStage(s, 0);
      }

      globalScene.phaseManager.queueMessage(
        i18next.t("abilityTriggers:postSummonClearAllyStats", {
          pokemonNameWithAffix: getPokemonNameWithAffix(target),
        }),
      );
    }
  }
}

/**
 * Download raises either the Attack stat or Special Attack stat by one stage depending on the foe's currently lowest defensive stat:
 * it will raise Attack if the foe's current Defense is lower than its current Special Defense stat;
 * otherwise, it will raise Special Attack.
 */
export class DownloadAbAttr extends PostSummonAbAttr {
  private enemyDef: number;
  private enemySpDef: number;
  private enemyCountTally: number;
  private stats: BattleStat[];

  override canApply({ pokemon }: AbAttrBaseParams): boolean {
    this.enemyDef = 0;
    this.enemySpDef = 0;
    this.enemyCountTally = 0;

    for (const opponent of pokemon.getOpponents()) {
      this.enemyCountTally++;
      this.enemyDef += opponent.getEffectiveStat(Stat.DEF);
      this.enemySpDef += opponent.getEffectiveStat(Stat.SPDEF);
    }
    this.enemyDef = Math.round(this.enemyDef / this.enemyCountTally);
    this.enemySpDef = Math.round(this.enemySpDef / this.enemyCountTally);
    return this.enemyDef > 0 && this.enemySpDef > 0;
  }

  /**
   * Checks to see if it is the opening turn (starting a new game), if so, Download won't work. This is because Download takes into account
   * vitamins and items, so it needs to use the Stat and the stat alone.
   */
  override apply({ pokemon, simulated }: AbAttrBaseParams): void {
    if (this.enemyDef < this.enemySpDef) {
      this.stats = [Stat.ATK];
    } else {
      this.stats = [Stat.SPATK];
    }

    if (!simulated) {
      globalScene.phaseManager.unshiftNew("StatStageChangePhase", pokemon.getBattlerIndex(), false, this.stats, 1);
    }
  }
}

export class PostSummonWeatherChangeAbAttr extends PostSummonAbAttr {
  private weatherType: WeatherType;

  constructor(weatherType: WeatherType) {
    super();

    this.weatherType = weatherType;
  }

  override canApply(_params: AbAttrBaseParams): boolean {
    const weatherReplaceable =
      this.weatherType === WeatherType.HEAVY_RAIN
      || this.weatherType === WeatherType.HARSH_SUN
      || this.weatherType === WeatherType.STRONG_WINDS
      || !globalScene.arena.weather?.isImmutable();
    return weatherReplaceable && globalScene.arena.canSetWeather(this.weatherType);
  }

  override apply({ pokemon, simulated }: AbAttrBaseParams): void {
    if (!simulated) {
      globalScene.arena.trySetWeather(this.weatherType, pokemon);
    }
  }
}

export class PostSummonTerrainChangeAbAttr extends PostSummonAbAttr {
  private terrainType: TerrainType;

  constructor(terrainType: TerrainType) {
    super();

    this.terrainType = terrainType;
  }

  override canApply(_params: AbAttrBaseParams): boolean {
    return globalScene.arena.canSetTerrain(this.terrainType);
  }

  override apply({ simulated, pokemon }: AbAttrBaseParams): void {
    if (!simulated) {
      globalScene.arena.trySetTerrain(this.terrainType, false, pokemon);
    }
  }
}

/**
 * Heals a status effect if the Pokemon is afflicted with it upon switch in (or gain)
 */
export class PostSummonHealStatusAbAttr extends PostSummonRemoveEffectAbAttr {
  private immuneEffects: StatusEffect[];
  private statusHealed: StatusEffect;

  /**
   * @param immuneEffects - The {@linkcode StatusEffect}s the Pokémon is immune to.
   */
  constructor(...immuneEffects: StatusEffect[]) {
    super();
    this.immuneEffects = immuneEffects;
  }

  public override canApply({ pokemon }: AbAttrBaseParams): boolean {
    const status = pokemon.status?.effect;
    return !isNullOrUndefined(status) && (this.immuneEffects.length === 0 || this.immuneEffects.includes(status));
  }

  public override apply({ pokemon }: AbAttrBaseParams): void {
    // TODO: should probably check against simulated...
    const status = pokemon.status?.effect;
    if (!isNullOrUndefined(status)) {
      this.statusHealed = status;
      pokemon.resetStatus(false);
      pokemon.updateInfo();
    }
  }

  public override getTriggerMessage({ pokemon }: AbAttrBaseParams): string | null {
    if (this.statusHealed) {
      return getStatusEffectHealText(this.statusHealed, getPokemonNameWithAffix(pokemon));
    }
    return null;
  }
}

export class PostSummonFormChangeAbAttr extends PostSummonAbAttr {
  private formFunc: (p: Pokemon) => number;

  constructor(formFunc: (p: Pokemon) => number) {
    super(true);

    this.formFunc = formFunc;
  }

  override canApply({ pokemon }: AbAttrBaseParams): boolean {
    return this.formFunc(pokemon) !== pokemon.formIndex;
  }

  override apply({ pokemon, simulated }: AbAttrBaseParams): void {
    if (!simulated) {
      globalScene.triggerPokemonFormChange(pokemon, SpeciesFormChangeAbilityTrigger, false);
    }
  }
}

/**
 * Attempts to copy a pokemon's ability
 *
 * @remarks
 * Hardcodes idiosyncrasies specific to trace, so should not be used for other abilities
 * that might copy abilities in the future
 * @sealed
 */
export class PostSummonCopyAbilityAbAttr extends PostSummonAbAttr {
  private target: Pokemon;
  private targetAbilityName: string;

  override canApply({ pokemon, simulated }: AbAttrBaseParams): boolean {
    const targets = pokemon
      .getOpponents()
      .filter(t => t.getAbility().isCopiable || t.getAbility().id === AbilityId.WONDER_GUARD);
    if (targets.length === 0) {
      return false;
    }

    let target: Pokemon;
    // simulated call always chooses first target so as to not advance RNG
    if (targets.length > 1 && !simulated) {
      target = targets[randSeedInt(targets.length)];
    } else {
      target = targets[0];
    }

    this.target = target;
    this.targetAbilityName = allAbilities[target.getAbility().id].name;
    return true;
  }

  override apply({ pokemon, simulated }: AbAttrBaseParams): void {
    // Protect against this somehow being called before canApply by ensuring target is defined
    if (!simulated && this.target) {
      pokemon.setTempAbility(this.target.getAbility());
      setAbilityRevealed(this.target);
      pokemon.updateInfo();
    }
  }

  getTriggerMessage({ pokemon }, _abilityName: string): string {
    return i18next.t("abilityTriggers:trace", {
      pokemonName: getPokemonNameWithAffix(pokemon),
      targetName: getPokemonNameWithAffix(this.target),
      abilityName: this.targetAbilityName,
    });
  }
}

/**
 * Removes supplied status effects from the user's field.
 */
export class PostSummonUserFieldRemoveStatusEffectAbAttr extends PostSummonAbAttr {
  private statusEffect: StatusEffect[];

  /**
   * @param statusEffect - The status effects to be removed from the user's field.
   */
  constructor(...statusEffect: StatusEffect[]) {
    super(false);

    this.statusEffect = statusEffect;
  }

  override canApply({ pokemon }: AbAttrBaseParams): boolean {
    const party = pokemon.isPlayer() ? globalScene.getPlayerField() : globalScene.getEnemyField();
    return party.filter(p => p.isAllowedInBattle()).length > 0;
  }

  /**
   * Removes supplied status effect from the user's field when user of the ability is summoned.
   */
  override apply({ pokemon, simulated }: AbAttrBaseParams): void {
    if (simulated) {
      return;
    }
    const party = pokemon.isPlayer() ? globalScene.getPlayerField() : globalScene.getEnemyField();
    const allowedParty = party.filter(p => p.isAllowedInBattle());

    for (const pokemon of allowedParty) {
      if (pokemon.status && this.statusEffect.includes(pokemon.status.effect)) {
        globalScene.phaseManager.queueMessage(
          getStatusEffectHealText(pokemon.status.effect, getPokemonNameWithAffix(pokemon)),
        );
        pokemon.resetStatus(false);
        pokemon.updateInfo();
      }
    }
  }
}

/** Attempt to copy the stat changes on an ally pokemon */
export class PostSummonCopyAllyStatsAbAttr extends PostSummonAbAttr {
  override canApply({ pokemon }: AbAttrBaseParams): boolean {
    if (!globalScene.currentBattle.double) {
      return false;
    }

    const ally = pokemon.getAlly();
    return !(isNullOrUndefined(ally) || ally.getStatStages().every(s => s === 0));
  }

  override apply({ pokemon, simulated }: AbAttrBaseParams): void {
    if (simulated) {
      return;
    }
    const ally = pokemon.getAlly();
    if (!isNullOrUndefined(ally)) {
      for (const s of BATTLE_STATS) {
        pokemon.setStatStage(s, ally.getStatStage(s));
      }
      pokemon.updateInfo();
    }
  }

  getTriggerMessage({ pokemon }: AbAttrBaseParams, _abilityName: string): string {
    return i18next.t("abilityTriggers:costar", {
      pokemonName: getPokemonNameWithAffix(pokemon),
      allyName: getPokemonNameWithAffix(pokemon.getAlly()),
    });
  }
}

/**
 * Attribute used by {@linkcode AbilityId.IMPOSTER} to transform into a random opposing pokemon on entry.
 */
export class PostSummonTransformAbAttr extends PostSummonAbAttr {
  private targetIndex: BattlerIndex = BattlerIndex.ATTACKER;
  constructor() {
    super(true, false);
  }

  /**
   * Return the correct opponent for Imposter to copy, barring enemies with fusions, substitutes and illusions.
   * @param user - The {@linkcode Pokemon} with this ability.
   * @returns The {@linkcode Pokemon} to transform into, or `undefined` if none are eligible.
   * @remarks
   * This sets the private `targetIndex` field to the target's {@linkcode BattlerIndex} on success.
   */
  private getTarget(user: Pokemon): Pokemon | undefined {
    // As opposed to the mainline behavior of "always copy the opposite slot",
    // PKR Imposter instead attempts to copy a random eligible opposing Pokemon meeting Transform's criteria.
    // If none are eligible to copy, it will not activate.
    const targets = user.getOpponents().filter(opp => user.canTransformInto(opp));
    if (targets.length === 0) {
      return;
    }

    const mon = targets[user.randBattleSeedInt(targets.length)];
    this.targetIndex = mon.getBattlerIndex();
    return mon;
  }

  override canApply({ pokemon }: AbAttrBaseParams): boolean {
    const target = this.getTarget(pokemon);

    return !!target;
  }

  override apply({ pokemon }: AbAttrBaseParams): void {
    globalScene.phaseManager.unshiftNew("PokemonTransformPhase", pokemon.getBattlerIndex(), this.targetIndex, true);
  }
}

/**
 * Reverts weather-based forms to their normal forms when the user is summoned.
 * Used by Cloud Nine and Air Lock.
 * @extends PostSummonAbAttr
 */
export class PostSummonWeatherSuppressedFormChangeAbAttr extends PostSummonAbAttr {
  override canApply(_params: AbAttrBaseParams): boolean {
    return getPokemonWithWeatherBasedForms().length > 0;
  }

  /**
   * Triggers {@linkcode Arena.triggerWeatherBasedFormChangesToNormal | triggerWeatherBasedFormChangesToNormal}
   */
  override apply({ simulated }: AbAttrBaseParams): void {
    if (!simulated) {
      globalScene.arena.triggerWeatherBasedFormChangesToNormal();
    }
  }
}

/**
 * Triggers weather-based form change when summoned into an active weather.
 * Used by Forecast and Flower Gift.
 * @extends PostSummonAbAttr
 */
export class PostSummonFormChangeByWeatherAbAttr extends PostSummonAbAttr {
  private ability: AbilityId;

  constructor(ability: AbilityId) {
    super(true);

    this.ability = ability;
  }

  /**
   * Determine if the pokemon has a forme change that is triggered by the weather
   */
  override canApply({ pokemon }: AbAttrBaseParams): boolean {
    return !!pokemonFormChanges[pokemon.species.speciesId]?.some(
      fc => fc.findTrigger(SpeciesFormChangeWeatherTrigger) && fc.canChange(pokemon),
    );
  }

  /**
   * Calls the {@linkcode BattleScene.triggerPokemonFormChange | triggerPokemonFormChange} for both
   * {@linkcode SpeciesFormChangeWeatherTrigger} and
   * {@linkcode SpeciesFormChangeRevertWeatherFormTrigger} if it
   * is the specific Pokemon and ability
   */
  override apply({ pokemon, simulated }: AbAttrBaseParams): void {
    if (!simulated) {
      globalScene.triggerPokemonFormChange(pokemon, SpeciesFormChangeWeatherTrigger);
    }
  }
}

/**
 * Attribute implementing the effects of {@link https://bulbapedia.bulbagarden.net/wiki/Commander_(Ability) | Commander}.
 * When the source of an ability with this attribute detects a Dondozo as their active ally, the source "jumps
 * into the Dondozo's mouth", sharply boosting the Dondozo's stats, cancelling the source's moves, and
 * causing attacks that target the source to always miss.
 */
export class CommanderAbAttr extends AbAttr {
  constructor() {
    super(true);
  }

  override canApply({ pokemon }: AbAttrBaseParams): boolean {
    // If the ally Dondozo is fainted or was previously "commanded" by
    // another Pokemon, this effect cannot apply.

    // TODO: Should this work with X + Dondozo fusions?
    const ally = pokemon.getAlly();
    return (
      globalScene.currentBattle?.double
      && !isNullOrUndefined(ally)
      && ally.species.speciesId === SpeciesId.DONDOZO
      && !(ally.isFainted() || ally.getTag(BattlerTagType.COMMANDED))
    );
  }

  override apply({ pokemon, simulated }: AbAttrBaseParams): void {
    if (!simulated) {
      // Lapse the source's semi-invulnerable tags (to avoid visual inconsistencies)
      pokemon.lapseTags(BattlerTagLapseType.MOVE_EFFECT);
      // Play an animation of the source jumping into the ally Dondozo's mouth
      globalScene.triggerPokemonBattleAnim(pokemon, PokemonAnimType.COMMANDER_APPLY);
      // Apply boosts from this effect to the ally Dondozo
      pokemon.getAlly()?.addTag(BattlerTagType.COMMANDED, 0, MoveId.NONE, pokemon.id);
      // Cancel the source Pokemon's next move (if a move is queued)
      globalScene.phaseManager.tryRemovePhase(phase => phase.is("MovePhase") && phase.pokemon === pokemon);
    }
  }
}

/**
 * Base class for ability attributes that apply their effect when their user switches out.
 */
export abstract class PreSwitchOutAbAttr extends AbAttr {
  constructor(showAbility = true) {
    super(showAbility);
  }

  canApply(_params: Closed<AbAttrBaseParams>): boolean {
    return true;
  }

  apply(_params: Closed<AbAttrBaseParams>): void {}
}

/**
 * Resets all status effects on the user when it switches out.
 */
export class PreSwitchOutResetStatusAbAttr extends PreSwitchOutAbAttr {
  constructor() {
    super(false);
  }

  override canApply({ pokemon }: AbAttrBaseParams): boolean {
    return !isNullOrUndefined(pokemon.status);
  }

  override apply({ pokemon, simulated }: AbAttrBaseParams): void {
    if (!simulated) {
      pokemon.resetStatus();
      pokemon.updateInfo();
    }
  }
}

/**
 * Clears Desolate Land/Primordial Sea/Delta Stream upon the Pokemon switching out.
 */
export class PreSwitchOutClearWeatherAbAttr extends PreSwitchOutAbAttr {
  override apply({ pokemon, simulated }: AbAttrBaseParams): boolean {
    // TODO: Evaluate why this is returning a boolean rather than relay
    const weatherType = globalScene.arena.weather?.weatherType;
    let turnOffWeather = false;

    // Clear weather only if user's ability matches the weather and no other pokemon has the ability.
    switch (weatherType) {
      case WeatherType.HARSH_SUN:
        if (
          pokemon.hasAbility(AbilityId.DESOLATE_LAND)
          && globalScene
            .getField(true)
            .filter(p => p !== pokemon)
            .filter(p => p.hasAbility(AbilityId.DESOLATE_LAND)).length === 0
        ) {
          turnOffWeather = true;
        }
        break;
      case WeatherType.HEAVY_RAIN:
        if (
          pokemon.hasAbility(AbilityId.PRIMORDIAL_SEA)
          && globalScene
            .getField(true)
            .filter(p => p !== pokemon)
            .filter(p => p.hasAbility(AbilityId.PRIMORDIAL_SEA)).length === 0
        ) {
          turnOffWeather = true;
        }
        break;
      case WeatherType.STRONG_WINDS:
        if (
          pokemon.hasAbility(AbilityId.DELTA_STREAM)
          && globalScene
            .getField(true)
            .filter(p => p !== pokemon)
            .filter(p => p.hasAbility(AbilityId.DELTA_STREAM)).length === 0
        ) {
          turnOffWeather = true;
        }
        break;
    }

    if (simulated) {
      return turnOffWeather;
    }

    if (turnOffWeather) {
      globalScene.arena.trySetWeather(WeatherType.NONE);
      return true;
    }

    return false;
  }
}

export class PreSwitchOutHealAbAttr extends PreSwitchOutAbAttr {
  override canApply({ pokemon }: AbAttrBaseParams): boolean {
    return !pokemon.isFullHp();
  }

  override apply({ pokemon, simulated }: AbAttrBaseParams): void {
    if (!simulated) {
      const healAmount = toDmgValue(pokemon.getMaxHp() * 0.33);
      pokemon.heal(healAmount);
      pokemon.updateInfo();
    }
  }
}

/**
 * Attribute for form changes that occur on switching out
 * @see {@linkcode applyPreSwitchOut}
 */
export class PreSwitchOutFormChangeAbAttr extends PreSwitchOutAbAttr {
  private formFunc: (p: Pokemon) => number;

  constructor(formFunc: (p: Pokemon) => number) {
    super();

    this.formFunc = formFunc;
  }

  override canApply({ pokemon }: AbAttrBaseParams): boolean {
    return this.formFunc(pokemon) !== pokemon.formIndex;
  }

  /**
   * On switch out, trigger the form change to the one defined in the ability
   */
  override apply({ simulated, pokemon }: AbAttrBaseParams): void {
    if (!simulated) {
      globalScene.triggerPokemonFormChange(pokemon, SpeciesFormChangeAbilityTrigger, false);
    }
  }
}

/**
 * Base class for ability attributes that apply their effect just before the user leaves the field
 */
export class PreLeaveFieldAbAttr extends AbAttr {
  canApply(_params: Closed<AbAttrBaseParams>): boolean {
    return true;
  }

  apply(_params: Closed<AbAttrBaseParams>): void {}
}

/**
 * Clears Desolate Land/Primordial Sea/Delta Stream upon the Pokemon switching out.
 */
export class PreLeaveFieldClearWeatherAbAttr extends PreLeaveFieldAbAttr {
  override canApply({ pokemon }: AbAttrBaseParams): boolean {
    const weatherType = globalScene.arena.weather?.weatherType;
    // Clear weather only if user's ability matches the weather and no other pokemon has the ability.
    switch (weatherType) {
      case WeatherType.HARSH_SUN:
        if (
          pokemon.hasAbility(AbilityId.DESOLATE_LAND)
          && globalScene
            .getField(true)
            .filter(p => p !== pokemon)
            .filter(p => p.hasAbility(AbilityId.DESOLATE_LAND)).length === 0
        ) {
          return true;
        }
        break;
      case WeatherType.HEAVY_RAIN:
        if (
          pokemon.hasAbility(AbilityId.PRIMORDIAL_SEA)
          && globalScene
            .getField(true)
            .filter(p => p !== pokemon)
            .filter(p => p.hasAbility(AbilityId.PRIMORDIAL_SEA)).length === 0
        ) {
          return true;
        }
        break;
      case WeatherType.STRONG_WINDS:
        if (
          pokemon.hasAbility(AbilityId.DELTA_STREAM)
          && globalScene
            .getField(true)
            .filter(p => p !== pokemon)
            .filter(p => p.hasAbility(AbilityId.DELTA_STREAM)).length === 0
        ) {
          return true;
        }
        break;
    }
    return false;
  }

  override apply({ simulated }: AbAttrBaseParams): void {
    if (!simulated) {
      globalScene.arena.trySetWeather(WeatherType.NONE);
    }
  }
}

/**
 * Updates the active {@linkcode SuppressAbilitiesTag} when a pokemon with {@linkcode AbilityId.NEUTRALIZING_GAS} leaves the field
 *
 * @sealed
 */
export class PreLeaveFieldRemoveSuppressAbilitiesSourceAbAttr extends PreLeaveFieldAbAttr {
  constructor() {
    super(false);
  }

  public override canApply(_params: AbAttrBaseParams): boolean {
    return !!globalScene.arena.getTag(ArenaTagType.NEUTRALIZING_GAS);
  }

  public override apply(_params: AbAttrBaseParams): void {
    const suppressTag = globalScene.arena.getTag(ArenaTagType.NEUTRALIZING_GAS) as SuppressAbilitiesTag;
    suppressTag.onSourceLeave(globalScene.arena);
  }
}

export interface PreStatStageChangeAbAttrParams extends AbAttrBaseParams {
  /** The stat being affected by the stat stage change */
  stat: BattleStat;
  /** The amount of stages to change by (negative if the stat is being decreased) */
  stages: number;
  /**
   * The source of the stat stage drop. May be omitted if the source of the stat drop is the user itself.
   *
   * @remarks
   * Currently, only used by {@linkcode ReflectStatStageChangeAbAttr} in order to reflect the stat stage change
   */
  source?: Pokemon;
  /** Holder that will be set to true if the stat stage change should be cancelled due to the ability */
  cancelled: BooleanHolder;
}

/**
 * Base class for ability attributes that apply their effect before a stat stage change.
 */
export abstract class PreStatStageChangeAbAttr extends AbAttr {
  canApply(_params: Closed<PreStatStageChangeAbAttrParams>): boolean {
    return true;
  }

  apply(_params: Closed<PreStatStageChangeAbAttrParams>): void {}
}

/**
 * Reflect all {@linkcode BattleStat} reductions caused by other Pokémon's moves and Abilities.
 * Currently only applies to Mirror Armor.
 */
export class ReflectStatStageChangeAbAttr extends PreStatStageChangeAbAttr {
  /** {@linkcode BattleStat} to reflect */
  private reflectedStat?: BattleStat;

  override canApply({ source, cancelled }: PreStatStageChangeAbAttrParams): boolean {
    return !!source && !cancelled.value;
  }

  /**
   * Apply the {@linkcode ReflectStatStageChangeAbAttr} to an interaction
   */
  override apply({ source, cancelled, stat, simulated, stages }: PreStatStageChangeAbAttrParams): void {
    if (!source) {
      return;
    }
    this.reflectedStat = stat;
    if (!simulated) {
      globalScene.phaseManager.unshiftNew(
        "StatStageChangePhase",
        source.getBattlerIndex(),
        false,
        [stat],
        stages,
        true,
        false,
        true,
        null,
        true,
      );
    }
    cancelled.value = true;
  }

  getTriggerMessage({ pokemon }: PreStatStageChangeAbAttrParams, abilityName: string): string {
    return i18next.t("abilityTriggers:protectStat", {
      pokemonNameWithAffix: getPokemonNameWithAffix(pokemon),
      abilityName,
      statName: this.reflectedStat ? i18next.t(getStatKey(this.reflectedStat)) : i18next.t("battle:stats"),
    });
  }
}

/**
 * Protect one or all {@linkcode BattleStat} from reductions caused by other Pokémon's moves and Abilities
 */
export class ProtectStatAbAttr extends PreStatStageChangeAbAttr {
  /** {@linkcode BattleStat} to protect or `undefined` if **all** {@linkcode BattleStat} are protected */
  private protectedStat?: BattleStat;

  constructor(protectedStat?: BattleStat) {
    super();

    this.protectedStat = protectedStat;
  }

  override canApply({ stat, cancelled }: PreStatStageChangeAbAttrParams): boolean {
    return !cancelled.value && (isNullOrUndefined(this.protectedStat) || stat === this.protectedStat);
  }

  /**
   * Apply the {@linkcode ProtectedStatAbAttr} to an interaction
   */
  override apply({ cancelled }: PreStatStageChangeAbAttrParams): void {
    cancelled.value = true;
  }

  override getTriggerMessage({ pokemon }: PreStatStageChangeAbAttrParams, abilityName: string): string {
    return i18next.t("abilityTriggers:protectStat", {
      pokemonNameWithAffix: getPokemonNameWithAffix(pokemon),
      abilityName,
      statName: this.protectedStat ? i18next.t(getStatKey(this.protectedStat)) : i18next.t("battle:stats"),
    });
  }
}

export interface ConfusionOnStatusEffectAbAttrParams extends AbAttrBaseParams {
  /** The status effect that was applied */
  effect: StatusEffect;
  /** The move that applied the status effect */
  move: Move;
  /** The opponent that was inflicted with the status effect */
  opponent: Pokemon;
}

/**
 * This attribute applies confusion to the target whenever the user
 * directly poisons them with a move, e.g. Poison Puppeteer.
 * Called in {@linkcode StatusEffectAttr}.
 */
export class ConfusionOnStatusEffectAbAttr extends AbAttr {
  /** List of effects to apply confusion after */
  private effects: ReadonlySet<StatusEffect>;

  constructor(...effects: StatusEffect[]) {
    super();
    this.effects = new Set(effects);
  }

  /**
   * @returns Whether the ability can apply confusion to the opponent
   */
  override canApply({ opponent, effect }: ConfusionOnStatusEffectAbAttrParams): boolean {
    return this.effects.has(effect) && !opponent.isFainted() && opponent.canAddTag(BattlerTagType.CONFUSED);
  }

  /**
   * Applies confusion to the target pokemon.
   */
  override apply({ opponent, simulated, pokemon, move }: ConfusionOnStatusEffectAbAttrParams): void {
    if (!simulated) {
      opponent.addTag(BattlerTagType.CONFUSED, pokemon.randBattleSeedIntRange(2, 5), move.id, opponent.id);
    }
  }
}

export interface PreSetStatusAbAttrParams extends AbAttrBaseParams {
  /** The status effect being applied */
  effect: StatusEffect;
  /** Holds whether the status effect is prevented by the ability */
  cancelled: BooleanHolder;
}

export class PreSetStatusAbAttr extends AbAttr {
  /** Return whether the ability attribute can be applied */
  canApply(_params: Closed<PreSetStatusAbAttrParams>): boolean {
    return true;
  }

  apply(_params: Closed<PreSetStatusAbAttrParams>): void {}
}

/**
 * Provides immunity to status effects to specified targets.
 */
export class PreSetStatusEffectImmunityAbAttr extends PreSetStatusAbAttr {
  protected immuneEffects: StatusEffect[];

  /**
   * @param immuneEffects - An array of {@linkcode StatusEffect}s to prevent application.
   * If none are provided, will block **all** status effects regardless of type.
   */
  constructor(...immuneEffects: StatusEffect[]) {
    super();

    this.immuneEffects = immuneEffects;
  }

  override canApply({ effect, cancelled }: PreSetStatusAbAttrParams): boolean {
    return (
      !cancelled.value
      && ((this.immuneEffects.length === 0 && effect !== StatusEffect.FAINT) || this.immuneEffects.includes(effect))
    );
  }

  /**
   * Applies immunity to supplied status effects.
   */
  override apply({ cancelled }: PreSetStatusAbAttrParams): void {
    cancelled.value = true;
  }

  override getTriggerMessage({ pokemon, effect }: PreSetStatusAbAttrParams, abilityName: string): string {
    return this.immuneEffects.length > 0
      ? i18next.t("abilityTriggers:statusEffectImmunityWithName", {
          pokemonNameWithAffix: getPokemonNameWithAffix(pokemon),
          abilityName,
          statusEffectName: getStatusEffectDescriptor(effect),
        })
      : i18next.t("abilityTriggers:statusEffectImmunity", {
          pokemonNameWithAffix: getPokemonNameWithAffix(pokemon),
          abilityName,
        });
  }
}

// NOTE: There is a good amount of overlapping code between this
// and PreSetStatusEffectImmunity. However, we need these classes to be distinct
// as this one's apply method requires additional parameters
// TODO: Find away to avoid the code duplication without sacrificing
// the subclass split
/**
 * Provides immunity to status effects to the user.
 */
export class StatusEffectImmunityAbAttr extends PreSetStatusEffectImmunityAbAttr {}

export interface UserFieldStatusEffectImmunityAbAttrParams extends AbAttrBaseParams {
  /** The status effect being applied */
  effect: StatusEffect;
  /** Holds whether the status effect is prevented by the ability */
  cancelled: BooleanHolder;
  /** The target of the status effect */
  target: Pokemon;
  // TODO: It may be the case that callers are passing `null` in the case that the pokemon setting the status is the same as the target.
  // Evaluate this and update the tsdoc accordingly.
  /** The source of the status effect, or null if it is not coming from a pokemon */
  source: Pokemon | null;
}

/**
 * Provides immunity to status effects to the user's field.
 */
export class UserFieldStatusEffectImmunityAbAttr extends CancelInteractionAbAttr {
  private declare readonly _: never;
  protected immuneEffects: StatusEffect[];

  /**
   * @param immuneEffects - An array of {@linkcode StatusEffect}s to prevent application.
   * If none are provided, will block **all** status effects regardless of type.
   */
  constructor(...immuneEffects: StatusEffect[]) {
    super();

    this.immuneEffects = immuneEffects;
  }

  override canApply({ effect, cancelled }: UserFieldStatusEffectImmunityAbAttrParams): boolean {
    return (
      (!cancelled.value && this.immuneEffects.length === 0 && effect !== StatusEffect.FAINT)
      || this.immuneEffects.includes(effect)
    );
  }

  // declare here to allow typescript to allow us to override `canApply` method without adjusting params
  declare apply: (params: UserFieldStatusEffectImmunityAbAttrParams) => void;
}

/**
 * Conditionally provides immunity to status effects for the user's field.
 *
 * Used by {@linkcode AbilityId.FLOWER_VEIL | Flower Veil}.
 */
export class ConditionalUserFieldStatusEffectImmunityAbAttr extends UserFieldStatusEffectImmunityAbAttr {
  /**
   * The condition for the field immunity to be applied.
   * @param target - The target of the status effect
   * @param source - The source of the status effect
   */
  private condition: (target: Pokemon, source: Pokemon | null) => boolean;

  /**
   * @param immuneEffects - An array of {@linkcode StatusEffect}s to prevent application.
   * If none are provided, will block **all** status effects regardless of type.
   */
  constructor(condition: (target: Pokemon, source: Pokemon | null) => boolean, ...immuneEffects: StatusEffect[]) {
    super(...immuneEffects);

    this.condition = condition;
  }

  /**
   * Evaluate the condition to determine if the {@linkcode ConditionalUserFieldStatusEffectImmunityAbAttr} can be applied.
   * @returns Whether the ability can be applied to cancel the status effect.
   */
  override canApply(params: UserFieldStatusEffectImmunityAbAttrParams): boolean {
    return !params.cancelled.value && this.condition(params.target, params.source) && super.canApply(params);
  }
}

export interface ConditionalUserFieldProtectStatAbAttrParams extends AbAttrBaseParams {
  /** The stat being affected by the stat stage change */
  stat: BattleStat;
  /** Holds whether the stat stage change is prevented by the ability */
  cancelled: BooleanHolder;
  // TODO: consider making this required and not inherit from PreStatStageChangeAbAttr
  /** The target of the stat stage change */
  target?: Pokemon;
}

/**
 * Conditionally provides immunity to stat drop effects to the user's field.
 *
 * Used by {@linkcode AbilityId.FLOWER_VEIL | Flower Veil}.
 */
export class ConditionalUserFieldProtectStatAbAttr extends PreStatStageChangeAbAttr {
  /** {@linkcode BattleStat} to protect or `undefined` if **all** {@linkcode BattleStat} are protected */
  protected protectedStat?: BattleStat;

  /** If the method evaluates to true, the stat will be protected. */
  protected condition: (target: Pokemon) => boolean;

  constructor(condition: (target: Pokemon) => boolean, _protectedStat?: BattleStat) {
    super();
    this.condition = condition;
  }

  /**
   * @returns Whether the ability can be used to cancel the stat stage change.
   */
  override canApply({ stat, cancelled, target }: ConditionalUserFieldProtectStatAbAttrParams): boolean {
    if (!target) {
      return false;
    }
    return (
      !cancelled.value
      && (isNullOrUndefined(this.protectedStat) || stat === this.protectedStat)
      && this.condition(target)
    );
  }

  /**
   * Apply the {@linkcode ConditionalUserFieldStatusEffectImmunityAbAttr} to an interaction
   */
  override apply({ cancelled }: ConditionalUserFieldProtectStatAbAttrParams): void {
    cancelled.value = true;
  }
}

export interface PreApplyBattlerTagAbAttrParams extends AbAttrBaseParams {
  /** The tag being applied */
  tag: BattlerTag;
  /** Holds whether the tag is prevented by the ability */
  cancelled: BooleanHolder;
}

/**
 * Base class for ability attributes that apply their effect before a BattlerTag {@linkcode BattlerTag} is applied.
 *
 * ⚠️ Subclasses violate Liskov Substitution Principle, so this class must not be provided to {@linkcode applyAbAttrs}
 */
export abstract class PreApplyBattlerTagAbAttr extends AbAttr {
  canApply(_params: PreApplyBattlerTagAbAttrParams): boolean {
    return true;
  }

  apply(_params: PreApplyBattlerTagAbAttrParams): void {}
}

// Intentionally not exported because this shouldn't be able to be passed to `applyAbAttrs`. It only exists so that
// PreApplyBattlerTagImmunityAbAttr and UserFieldPreApplyBattlerTagImmunityAbAttr can avoid code duplication
// while preserving type safety. (Since the UserField version require an additional parameter, target, in its apply methods)
abstract class BaseBattlerTagImmunityAbAttr<P extends PreApplyBattlerTagAbAttrParams> extends PreApplyBattlerTagAbAttr {
  protected immuneTagTypes: BattlerTagType[];

  constructor(immuneTagTypes: BattlerTagType | BattlerTagType[]) {
    super(true);

    this.immuneTagTypes = coerceArray(immuneTagTypes);
  }

  override canApply({ cancelled, tag }: P): boolean {
    return !cancelled.value && this.immuneTagTypes.includes(tag.tagType);
  }

  override apply({ cancelled }: P): void {
    cancelled.value = true;
  }

  override getTriggerMessage({ pokemon, tag }: P, abilityName: string): string {
    return i18next.t("abilityTriggers:battlerTagImmunity", {
      pokemonNameWithAffix: getPokemonNameWithAffix(pokemon),
      abilityName,
      battlerTagName: tag.getDescriptor(),
    });
  }
}

// TODO: The battler tag ability attributes are in dire need of improvement
// It is unclear why there is a `PreApplyBattlerTagImmunityAbAttr` class that isn't used,
// and then why there's a BattlerTagImmunityAbAttr class as well.

/**
 * Provides immunity to BattlerTags {@linkcode BattlerTag} to specified targets.
 *
 * This does not check whether the tag is already applied; that check should happen in the caller.
 */
export class PreApplyBattlerTagImmunityAbAttr extends BaseBattlerTagImmunityAbAttr<PreApplyBattlerTagAbAttrParams> {}

/**
 * Provides immunity to BattlerTags {@linkcode BattlerTag} to the user.
 */
export class BattlerTagImmunityAbAttr extends PreApplyBattlerTagImmunityAbAttr {}

export interface UserFieldBattlerTagImmunityAbAttrParams extends PreApplyBattlerTagAbAttrParams {
  /** The pokemon that the battler tag is being applied to */
  target: Pokemon;
}
/**
 * Provides immunity to BattlerTags {@linkcode BattlerTag} to the user's field.
 */
export class UserFieldBattlerTagImmunityAbAttr extends BaseBattlerTagImmunityAbAttr<UserFieldBattlerTagImmunityAbAttrParams> {}

export class ConditionalUserFieldBattlerTagImmunityAbAttr extends UserFieldBattlerTagImmunityAbAttr {
  private condition: (target: Pokemon) => boolean;

  /**
   * Determine whether the {@linkcode ConditionalUserFieldBattlerTagImmunityAbAttr} can be applied by passing the target pokemon to the condition.
   * @returns Whether the ability can be used to cancel the battler tag
   */
  override canApply(params: UserFieldBattlerTagImmunityAbAttrParams): boolean {
    return super.canApply(params) && this.condition(params.target);
  }

  constructor(condition: (target: Pokemon) => boolean, immuneTagTypes: BattlerTagType | BattlerTagType[]) {
    super(immuneTagTypes);

    this.condition = condition;
  }
}

export interface BlockCritAbAttrParams extends AbAttrBaseParams {
  /**
   * Holds a boolean that will be set to `true` if the user's ability prevents the attack from being a critical hit
   */
  readonly blockCrit: BooleanHolder;
}

export class BlockCritAbAttr extends AbAttr {
  constructor() {
    super(false);
  }

  /**
   * Apply the block crit ability by setting the value in the provided boolean holder to `true`.
   */
  override apply({ blockCrit }: BlockCritAbAttrParams): void {
    blockCrit.value = true;
  }
}

export interface BonusCritAbAttrParams extends AbAttrBaseParams {
  /** Holds the crit stage that may be modified by ability application */
  critStage: NumberHolder;
}

export class BonusCritAbAttr extends AbAttr {
  constructor() {
    super(false);
  }

  /**
   * Apply the bonus crit ability by increasing the value in the provided number holder by 1
   */
  override apply({ critStage }: BonusCritAbAttrParams): void {
    critStage.value += 1;
  }
}

export interface MultCritAbAttrParams extends AbAttrBaseParams {
  /** The critical hit multiplier that may be modified by ability application */
  critMult: NumberHolder;
}

export class MultCritAbAttr extends AbAttr {
  public multAmount: number;

  constructor(multAmount: number) {
    super(false);

    this.multAmount = multAmount;
  }

  override canApply({ critMult }: MultCritAbAttrParams): boolean {
    return critMult.value > 1;
  }

  override apply({ critMult }: MultCritAbAttrParams): void {
    critMult.value *= this.multAmount;
  }
}

export interface ConditionalCritAbAttrParams extends AbAttrBaseParams {
  /** Holds a boolean that will be set to true if the attack is guaranteed to crit */
  target: Pokemon;
  /** The move being used */
  move: Move;
  /** Holds whether the attack will critically hit */
  isCritical: BooleanHolder;
}

/**
 * Guarantees a critical hit according to the given condition, except if target prevents critical hits. ie. Merciless
 */
export class ConditionalCritAbAttr extends AbAttr {
  private condition: PokemonAttackCondition;

  constructor(condition: PokemonAttackCondition, _checkUser?: boolean) {
    super(false);

    this.condition = condition;
  }

  override canApply({ isCritical, pokemon, target, move }: ConditionalCritAbAttrParams): boolean {
    return !isCritical.value && this.condition(pokemon, target, move);
  }

  override apply({ isCritical }: ConditionalCritAbAttrParams): void {
    isCritical.value = true;
  }
}

export class BlockNonDirectDamageAbAttr extends CancelInteractionAbAttr {
  constructor() {
    super(false);
  }
}

/**
 * This attribute will block any status damage that you put in the parameter.
 */
export class BlockStatusDamageAbAttr extends CancelInteractionAbAttr {
  private effects: StatusEffect[];

  /**
   * @param effects - The status effect(s) that will be blocked from damaging the ability pokemon
   */
  constructor(...effects: StatusEffect[]) {
    super(false);

    this.effects = effects;
  }

  override canApply({ pokemon, cancelled }: AbAttrParamsWithCancel): boolean {
    return !cancelled.value && !!pokemon.status?.effect && this.effects.includes(pokemon.status.effect);
  }
}

export class BlockOneHitKOAbAttr extends CancelInteractionAbAttr {}

export interface ChangeMovePriorityAbAttrParams extends AbAttrBaseParams {
  /** The move being used */
  move: Move;
  /** The priority of the move being used */
  priority: NumberHolder;
}

/**
 * This governs abilities that alter the priority of moves
 * Abilities: Prankster, Gale Wings, Triage, Mycelium Might, Stall
 * Note - Quick Claw has a separate and distinct implementation outside of priority
 *
 * @sealed
 */
export class ChangeMovePriorityAbAttr extends AbAttr {
  private moveFunc: (pokemon: Pokemon, move: Move) => boolean;
  private changeAmount: number;

  /**
   * @param moveFunc - applies priority-change to moves that meet the condition
   * @param changeAmount - The amount of priority added or subtracted
   */
  constructor(moveFunc: (pokemon: Pokemon, move: Move) => boolean, changeAmount: number) {
    super(false);

    this.moveFunc = moveFunc;
    this.changeAmount = changeAmount;
  }

  override canApply({ pokemon, move }: ChangeMovePriorityAbAttrParams): boolean {
    return this.moveFunc(pokemon, move);
  }

  override apply({ priority }: ChangeMovePriorityAbAttrParams): void {
    priority.value += this.changeAmount;
  }
}

export class IgnoreContactAbAttr extends AbAttr {
  private declare readonly _: never;
}

/**
 * Shared interface for attributes that respond to a weather.
 */
export interface PreWeatherEffectAbAttrParams extends AbAttrParamsWithCancel {
  /** The weather effect for the interaction. `null` is treated as no weather */
  weather: Weather | null;
}

export abstract class PreWeatherEffectAbAttr extends AbAttr {
  override canApply(_params: Closed<PreWeatherEffectAbAttrParams>): boolean {
    return true;
  }

  override apply(_params: Closed<PreWeatherEffectAbAttrParams>): void {}
}

/**
 * Base class for abilities that apply an effect before a weather effect is applied.
 */
export abstract class PreWeatherDamageAbAttr extends PreWeatherEffectAbAttr {}

export class BlockWeatherDamageAttr extends PreWeatherDamageAbAttr {
  private weatherTypes: WeatherType[];

  constructor(...weatherTypes: WeatherType[]) {
    super(false);

    this.weatherTypes = weatherTypes;
  }

  override canApply({ weather, cancelled }: PreWeatherEffectAbAttrParams): boolean {
    if (!weather || cancelled.value) {
      return false;
    }
    const weatherType = weather.weatherType;
    return this.weatherTypes.length === 0 || this.weatherTypes.includes(weatherType);
  }

  override apply({ cancelled }: PreWeatherEffectAbAttrParams): void {
    cancelled.value = true;
  }
}

export class SuppressWeatherEffectAbAttr extends PreWeatherEffectAbAttr {
  public readonly affectsImmutable: boolean;

  constructor(affectsImmutable = false) {
    super(true);

    this.affectsImmutable = affectsImmutable;
  }

  override canApply({ weather, cancelled }: PreWeatherEffectAbAttrParams): boolean {
    if (!weather || cancelled.value) {
      return false;
    }
    return this.affectsImmutable || weather.isImmutable();
  }

  override apply({ cancelled }: PreWeatherEffectAbAttrParams): void {
    cancelled.value = true;
  }
}

/**
 * Condition function to applied to abilities related to Sheer Force.
 * Checks if last move used against target was affected by a Sheer Force user and:
 * Disables: Color Change, Pickpocket, Berserk, Anger Shell
 * @returns An {@linkcode AbAttrCondition} to disable the ability under the proper conditions.
 */
function getSheerForceHitDisableAbCondition(): AbAttrCondition {
  return (pokemon: Pokemon) => {
    const lastReceivedAttack = pokemon.turnData.attacksReceived[0];
    if (!lastReceivedAttack) {
      return true;
    }

    const lastAttacker = pokemon.getOpponents().find(p => p.id === lastReceivedAttack.sourceId);
    if (!lastAttacker) {
      return true;
    }

    /** `true` if the last move's chance is above 0 and the last attacker's ability is sheer force */
    const SheerForceAffected =
      allMoves[lastReceivedAttack.move].chance >= 0 && lastAttacker.hasAbility(AbilityId.SHEER_FORCE);

    return !SheerForceAffected;
  };
}

function getWeatherCondition(...weatherTypes: WeatherType[]): AbAttrCondition {
  return () => {
    if (!globalScene?.arena) {
      return false;
    }
    if (globalScene.arena.weather?.isEffectSuppressed()) {
      return false;
    }
    const weatherType = globalScene.arena.weather?.weatherType;
    return !!weatherType && weatherTypes.indexOf(weatherType) > -1;
  };
}

function getAnticipationCondition(): AbAttrCondition {
  return (pokemon: Pokemon) => {
    for (const opponent of pokemon.getOpponents()) {
      for (const move of opponent.moveset) {
        // ignore null/undefined moves
        if (!move) {
          continue;
        }
        // the move's base type (not accounting for variable type changes) is super effective
        if (
          move.getMove().is("AttackMove")
          && pokemon.getAttackTypeEffectiveness(move.getMove().type, opponent, true, undefined, move.getMove()) >= 2
        ) {
          return true;
        }
        // move is a OHKO
        if (move.getMove().hasAttr("OneHitKOAttr")) {
          return true;
        }
        // edge case for hidden power, type is computed
        if (move.getMove().id === MoveId.HIDDEN_POWER) {
          const iv_val = Math.floor(
            (((opponent.ivs[Stat.HP] & 1)
              + (opponent.ivs[Stat.ATK] & 1) * 2
              + (opponent.ivs[Stat.DEF] & 1) * 4
              + (opponent.ivs[Stat.SPD] & 1) * 8
              + (opponent.ivs[Stat.SPATK] & 1) * 16
              + (opponent.ivs[Stat.SPDEF] & 1) * 32)
              * 15)
              / 63,
          );

          const type = [
            PokemonType.FIGHTING,
            PokemonType.FLYING,
            PokemonType.POISON,
            PokemonType.GROUND,
            PokemonType.ROCK,
            PokemonType.BUG,
            PokemonType.GHOST,
            PokemonType.STEEL,
            PokemonType.FIRE,
            PokemonType.WATER,
            PokemonType.GRASS,
            PokemonType.ELECTRIC,
            PokemonType.PSYCHIC,
            PokemonType.ICE,
            PokemonType.DRAGON,
            PokemonType.DARK,
          ][iv_val];

          if (pokemon.getAttackTypeEffectiveness(type, opponent) >= 2) {
            return true;
          }
        }
      }
    }
    return false;
  };
}

/**
 * Creates an ability condition that causes the ability to fail if that ability
 * has already been used by that pokemon that battle. It requires an ability to
 * be specified due to current limitations in how conditions on abilities work.
 * @param {AbilityId} ability The ability to check if it's already been applied
 * @returns {AbAttrCondition} The condition
 */
function getOncePerBattleCondition(ability: AbilityId): AbAttrCondition {
  return (pokemon: Pokemon) => {
    return !pokemon.waveData.abilitiesApplied.has(ability);
  };
}

/**
 * @sealed
 */
export class ForewarnAbAttr extends PostSummonAbAttr {
  constructor() {
    super(true);
  }

  override apply({ simulated, pokemon }: AbAttrBaseParams): void {
    if (!simulated) {
      return;
    }
    let maxPowerSeen = 0;
    let maxMove = "";
    let movePower = 0;
    for (const opponent of pokemon.getOpponents()) {
      for (const move of opponent.moveset) {
        if (move?.getMove().is("StatusMove")) {
          movePower = 1;
        } else if (move?.getMove().hasAttr("OneHitKOAttr")) {
          movePower = 150;
        } else if (
          move?.getMove().id === MoveId.COUNTER
          || move?.getMove().id === MoveId.MIRROR_COAT
          || move?.getMove().id === MoveId.METAL_BURST
        ) {
          movePower = 120;
        } else if (move?.getMove().power === -1) {
          movePower = 80;
        } else {
          movePower = move?.getMove().power ?? 0;
        }

        if (movePower > maxPowerSeen) {
          maxPowerSeen = movePower;
          maxMove = move?.getName() ?? "";
        }
      }
    }

    globalScene.phaseManager.queueMessage(
      i18next.t("abilityTriggers:forewarn", {
        pokemonNameWithAffix: getPokemonNameWithAffix(pokemon),
        moveName: maxMove,
      }),
    );
  }
}

/**
 * Ability attribute that reveals the abilities of all opposing Pokémon when the Pokémon with this ability is summoned.
 * @sealed
 */
export class FriskAbAttr extends PostSummonAbAttr {
  constructor() {
    super(true);
  }

  override apply({ simulated, pokemon }: AbAttrBaseParams): void {
    if (!simulated) {
      for (const opponent of pokemon.getOpponents()) {
        globalScene.phaseManager.queueMessage(
          i18next.t("abilityTriggers:frisk", {
            pokemonNameWithAffix: getPokemonNameWithAffix(pokemon),
            opponentName: opponent.name,
            opponentAbilityName: opponent.getAbility().name,
          }),
        );
        setAbilityRevealed(opponent);
      }
    }
  }
}

export interface PostWeatherChangeAbAttrParams extends AbAttrBaseParams {
  /** The kind of the weather that was just changed to */
  weather: WeatherType;
}

/**
 * Base class for ability attributes that apply their effect after a weather change.
 */
export abstract class PostWeatherChangeAbAttr extends AbAttr {
  canApply(_params: Closed<PostWeatherChangeAbAttrParams>): boolean {
    return true;
  }

  apply(_params: Closed<PostWeatherChangeAbAttrParams>): void {}
}

/**
 * Triggers weather-based form change when weather changes.
 * Used by Forecast and Flower Gift.
 *
 * @sealed
 */
export class PostWeatherChangeFormChangeAbAttr extends PostWeatherChangeAbAttr {
  private ability: AbilityId;
  private formRevertingWeathers: WeatherType[];

  constructor(ability: AbilityId, formRevertingWeathers: WeatherType[]) {
    super(false);

    this.ability = ability;
    this.formRevertingWeathers = formRevertingWeathers;
  }

  override canApply({ pokemon }: AbAttrBaseParams): boolean {
    const isCastformWithForecast =
      pokemon.species.speciesId === SpeciesId.CASTFORM && this.ability === AbilityId.FORECAST;
    const isCherrimWithFlowerGift =
      pokemon.species.speciesId === SpeciesId.CHERRIM && this.ability === AbilityId.FLOWER_GIFT;

    return isCastformWithForecast || isCherrimWithFlowerGift;
  }

  /**
   * Calls {@linkcode Arena.triggerWeatherBasedFormChangesToNormal | triggerWeatherBasedFormChangesToNormal} when the
   * weather changed to form-reverting weather, otherwise calls {@linkcode Arena.triggerWeatherBasedFormChanges | triggerWeatherBasedFormChanges}
   */
  override apply({ simulated }: AbAttrBaseParams): void {
    if (simulated) {
      return;
    }

    // TODO: investigate why this is not using the weatherType parameter
    // and is instead reading the weather from the global scene

    const weatherType = globalScene.arena.weather?.weatherType;

    if (weatherType && this.formRevertingWeathers.includes(weatherType)) {
      globalScene.arena.triggerWeatherBasedFormChangesToNormal();
    } else {
      globalScene.arena.triggerWeatherBasedFormChanges();
    }
  }
}

/**
 * Add a battler tag to the pokemon when the weather changes.
 * @sealed
 */
export class PostWeatherChangeAddBattlerTagAttr extends PostWeatherChangeAbAttr {
  private tagType: BattlerTagType;
  private turnCount: number;
  private weatherTypes: WeatherType[];

  constructor(tagType: BattlerTagType, turnCount: number, ...weatherTypes: WeatherType[]) {
    super();

    this.tagType = tagType;
    this.turnCount = turnCount;
    this.weatherTypes = weatherTypes;
  }

  override canApply({ weather, pokemon }: PostWeatherChangeAbAttrParams): boolean {
    return this.weatherTypes.includes(weather) && pokemon.canAddTag(this.tagType);
  }

  override apply({ simulated, pokemon }: PostWeatherChangeAbAttrParams): void {
    if (!simulated) {
      pokemon.addTag(this.tagType, this.turnCount);
    }
  }
}

export type PostWeatherLapseAbAttrParams = Omit<PreWeatherEffectAbAttrParams, "cancelled">;
export class PostWeatherLapseAbAttr extends AbAttr {
  protected weatherTypes: WeatherType[];

  constructor(...weatherTypes: WeatherType[]) {
    super();

    this.weatherTypes = weatherTypes;
  }

  canApply(_params: Closed<PostWeatherLapseAbAttrParams>): boolean {
    return true;
  }

  apply(_params: Closed<PostWeatherLapseAbAttrParams>): void {}

  getCondition(): AbAttrCondition {
    return getWeatherCondition(...this.weatherTypes);
  }
}

export class PostWeatherLapseHealAbAttr extends PostWeatherLapseAbAttr {
  private healFactor: number;

  constructor(healFactor: number, ...weatherTypes: WeatherType[]) {
    super(...weatherTypes);

    this.healFactor = healFactor;
  }

  override canApply({ pokemon }: PostWeatherLapseAbAttrParams): boolean {
    return !pokemon.isFullHp();
  }

  override apply({ pokemon, passive, simulated }: PostWeatherLapseAbAttrParams): void {
    const abilityName = (!passive ? pokemon.getAbility() : pokemon.getPassiveAbility()).name;
    if (!simulated) {
      globalScene.phaseManager.unshiftNew(
        "PokemonHealPhase",
        pokemon.getBattlerIndex(),
        toDmgValue(pokemon.getMaxHp() / (16 / this.healFactor)),
        i18next.t("abilityTriggers:postWeatherLapseHeal", {
          pokemonNameWithAffix: getPokemonNameWithAffix(pokemon),
          abilityName,
        }),
        true,
      );
    }
  }
}

export class PostWeatherLapseDamageAbAttr extends PostWeatherLapseAbAttr {
  private damageFactor: number;

  constructor(damageFactor: number, ...weatherTypes: WeatherType[]) {
    super(...weatherTypes);

    this.damageFactor = damageFactor;
  }

  override canApply({ pokemon }: PostWeatherLapseAbAttrParams): boolean {
    return !pokemon.hasAbilityWithAttr("BlockNonDirectDamageAbAttr");
  }

  override apply({ simulated, pokemon, passive }: PostWeatherLapseAbAttrParams): void {
    if (!simulated) {
      const abilityName = (!passive ? pokemon.getAbility() : pokemon.getPassiveAbility()).name;
      globalScene.phaseManager.queueMessage(
        i18next.t("abilityTriggers:postWeatherLapseDamage", {
          pokemonNameWithAffix: getPokemonNameWithAffix(pokemon),
          abilityName,
        }),
      );
      pokemon.damageAndUpdate(toDmgValue(pokemon.getMaxHp() / (16 / this.damageFactor)), {
        result: HitResult.INDIRECT,
      });
    }
  }
}

export interface PostTerrainChangeAbAttrParams extends AbAttrBaseParams {
  /** The terrain type that is being changed to */
  terrain: TerrainType;
}

export class PostTerrainChangeAbAttr extends AbAttr {
  canApply(_params: Closed<PostTerrainChangeAbAttrParams>): boolean {
    return true;
  }

  apply(_params: Closed<PostTerrainChangeAbAttrParams>): void {}
}

export class PostTerrainChangeAddBattlerTagAttr extends PostTerrainChangeAbAttr {
  private tagType: BattlerTagType;
  private turnCount: number;
  private terrainTypes: TerrainType[];

  constructor(tagType: BattlerTagType, turnCount: number, ...terrainTypes: TerrainType[]) {
    super();

    this.tagType = tagType;
    this.turnCount = turnCount;
    this.terrainTypes = terrainTypes;
  }

  override canApply({ pokemon, terrain }: PostTerrainChangeAbAttrParams): boolean {
    return !!this.terrainTypes.find(t => t === terrain) && pokemon.canAddTag(this.tagType);
  }

  override apply({ pokemon, simulated }: PostTerrainChangeAbAttrParams): void {
    if (!simulated) {
      pokemon.addTag(this.tagType, this.turnCount);
    }
  }
}

function getTerrainCondition(...terrainTypes: TerrainType[]): AbAttrCondition {
  return (_pokemon: Pokemon) => {
    const terrainType = globalScene.arena.terrain?.terrainType;
    return !!terrainType && terrainTypes.indexOf(terrainType) > -1;
  };
}

export class PostTurnAbAttr extends AbAttr {
  canApply(_params: Closed<AbAttrBaseParams>): boolean {
    return true;
  }

  apply(_params: Closed<AbAttrBaseParams>): void {}
}

/**
 * This attribute will heal 1/8th HP if the ability pokemon has the correct status.
 *
 * @sealed
 */
export class PostTurnStatusHealAbAttr extends PostTurnAbAttr {
  private effects: StatusEffect[];

  /**
   * @param effects - The status effect(s) that will qualify healing the ability pokemon
   */
  constructor(...effects: StatusEffect[]) {
    super(false);

    this.effects = effects;
  }

  override canApply({ pokemon }: AbAttrBaseParams): boolean {
    return !isNullOrUndefined(pokemon.status) && this.effects.includes(pokemon.status.effect) && !pokemon.isFullHp();
  }

  override apply({ simulated, passive, pokemon }: AbAttrBaseParams): void {
    if (!simulated) {
      const abilityName = (!passive ? pokemon.getAbility() : pokemon.getPassiveAbility()).name;
      globalScene.phaseManager.unshiftNew(
        "PokemonHealPhase",
        pokemon.getBattlerIndex(),
        toDmgValue(pokemon.getMaxHp() / 8),
        i18next.t("abilityTriggers:poisonHeal", { pokemonName: getPokemonNameWithAffix(pokemon), abilityName }),
        true,
      );
    }
  }
}

/**
 * After the turn ends, resets the status of either the user or their ally.
 * @param allyTarget Whether to target the user's ally; default `false` (self-target)
 *
 * @sealed
 */
export class PostTurnResetStatusAbAttr extends PostTurnAbAttr {
  private allyTarget: boolean;
  private target: Pokemon | undefined;

  constructor(allyTarget = false) {
    super(true);
    this.allyTarget = allyTarget;
  }

  override canApply({ pokemon }: AbAttrBaseParams): boolean {
    if (this.allyTarget) {
      this.target = pokemon.getAlly();
    } else {
      this.target = pokemon;
    }

    const effect = this.target?.status?.effect;
    return !!effect && effect !== StatusEffect.FAINT;
  }

  override apply({ simulated }: AbAttrBaseParams): void {
    if (!simulated && this.target?.status) {
      globalScene.phaseManager.queueMessage(
        getStatusEffectHealText(this.target.status?.effect, getPokemonNameWithAffix(this.target)),
      );
      this.target.resetStatus(false);
      this.target.updateInfo();
    }
  }
}

/**
 * Attribute to try and restore eaten berries after the turn ends.
 * Used by {@linkcode AbilityId.HARVEST}.
 */
export class PostTurnRestoreBerryAbAttr extends PostTurnAbAttr {
  /**
   * Array containing all {@linkcode BerryType | BerryTypes} that are under cap and able to be restored.
   * Stored inside the class for a minor performance boost
   */
  private berriesUnderCap: BerryType[];

  /**
   * @param procChance - function providing chance to restore an item
   * @see {@linkcode createEatenBerry()}
   */
  constructor(private procChance: (pokemon: Pokemon) => number) {
    super();
  }

  override canApply({ pokemon }: AbAttrBaseParams): boolean {
    // Ensure we have at least 1 recoverable berry (at least 1 berry in berriesEaten is not capped)
    const cappedBerries = new Set(
      globalScene
        .getModifiers(BerryModifier, pokemon.isPlayer())
        .filter(bm => bm.pokemonId === pokemon.id && bm.getCountUnderMax() < 1)
        .map(bm => bm.berryType),
    );

    this.berriesUnderCap = pokemon.battleData.berriesEaten.filter(bt => !cappedBerries.has(bt));

    if (this.berriesUnderCap.length === 0) {
      return false;
    }

    // Clamp procChance to [0, 1]. Skip if didn't proc (less than pass)
    const pass = randSeedFloat();
    return this.procChance(pokemon) >= pass;
  }

  override apply({ simulated, pokemon }: AbAttrBaseParams): void {
    if (!simulated) {
      this.createEatenBerry(pokemon);
    }
  }

  /**
   * Create a new berry chosen randomly from all berries the pokemon ate this battle
   * @param pokemon - The {@linkcode Pokemon} with this ability
   * @returns `true` if a new berry was created
   */
  createEatenBerry(pokemon: Pokemon): boolean {
    // Pick a random available berry to yoink
    const randomIdx = randSeedInt(this.berriesUnderCap.length);
    const chosenBerryType = this.berriesUnderCap[randomIdx];
    pokemon.battleData.berriesEaten.splice(randomIdx, 1); // Remove berry from memory
    const chosenBerry = new BerryModifierType(chosenBerryType);

    // Add the randomly chosen berry or update the existing one
    const berryModifier = globalScene.findModifier(
      m => m instanceof BerryModifier && m.berryType === chosenBerryType && m.pokemonId === pokemon.id,
      pokemon.isPlayer(),
    ) as BerryModifier | undefined;

    if (berryModifier) {
      berryModifier.stackCount++;
    } else {
      const newBerry = new BerryModifier(chosenBerry, pokemon.id, chosenBerryType, 1);
      if (pokemon.isPlayer()) {
        globalScene.addModifier(newBerry);
      } else {
        globalScene.addEnemyModifier(newBerry);
      }
    }

    globalScene.updateModifiers(pokemon.isPlayer());
    globalScene.phaseManager.queueMessage(
      i18next.t("abilityTriggers:postTurnLootCreateEatenBerry", {
        pokemonNameWithAffix: getPokemonNameWithAffix(pokemon),
        berryName: chosenBerry.name,
      }),
    );
    return true;
  }
}

/**
 * Attribute to track and re-trigger last turn's berries at the end of the `BerryPhase`.
 * Must only be used by Cud Chew! Do _not_ reuse this attribute for anything else
 * Used by {@linkcode AbilityId.CUD_CHEW}.
 * @sealed
 */
export class CudChewConsumeBerryAbAttr extends AbAttr {
  /**
   * @returns `true` if the pokemon ate anything last turn
   */
  override canApply({ pokemon }: AbAttrBaseParams): boolean {
    return pokemon.summonData.berriesEatenLast.length > 0;
  }

  override apply({ pokemon }: AbAttrBaseParams): void {
    // TODO: Consider respecting the `simulated` flag
    globalScene.phaseManager.unshiftNew(
      "CommonAnimPhase",
      pokemon.getBattlerIndex(),
      pokemon.getBattlerIndex(),
      CommonAnim.USE_ITEM,
    );

    // Re-apply effects of all berries previously scarfed.
    // This doesn't count as "eating" a berry (for unnerve/stuff cheeks/unburden) as no item is consumed.
    for (const berryType of pokemon.summonData.berriesEatenLast) {
      getBerryEffectFunc(berryType)(pokemon);
      const bMod = new BerryModifier(new BerryModifierType(berryType), pokemon.id, berryType, 1);
      globalScene.eventTarget.dispatchEvent(new BerryUsedEvent(bMod)); // trigger message
    }

    // uncomment to make cheek pouch work with cud chew
    // applyAbAttrs("HealFromBerryUseAbAttr", {pokemon});
  }
}

/**
 * Consume a berry at the end of the turn if the pokemon has one.
 *
 * Must be used in conjunction with {@linkcode CudChewConsumeBerryAbAttr}, and is
 * only used by {@linkcode AbilityId.CUD_CHEW}.
 */
export class CudChewRecordBerryAbAttr extends PostTurnAbAttr {
  constructor() {
    super(false);
  }

  /**
   * Move this {@linkcode Pokemon}'s `berriesEaten` array from `PokemonTurnData`
   * into `PokemonSummonData` on turn end.
   * Both arrays are cleared on switch.
   */
  override apply({ pokemon }: AbAttrBaseParams): void {
    pokemon.summonData.berriesEatenLast = pokemon.turnData.berriesEaten;
  }
}

/**
 * Attribute used for {@linkcode AbilityId.MOODY} to randomly raise and lower stats at turn end.
 */
export class MoodyAbAttr extends PostTurnAbAttr {
  constructor() {
    super(true);
  }
  /**
   * Randomly increases one stat stage by 2 and decreases a different stat stage by 1
   * Any stat stages at +6 or -6 are excluded from being increased or decreased, respectively
   * If the pokemon already has all stat stages raised to 6, it will only decrease one stat stage by 1
   * If the pokemon already has all stat stages lowered to -6, it will only increase one stat stage by 2
   */
  override apply({ pokemon, simulated }: AbAttrBaseParams): void {
    if (simulated) {
      return;
    }
    const canRaise = EFFECTIVE_STATS.filter(s => pokemon.getStatStage(s) < 6);
    let canLower = EFFECTIVE_STATS.filter(s => pokemon.getStatStage(s) > -6);

    if (!simulated) {
      if (canRaise.length > 0) {
        const raisedStat = canRaise[pokemon.randBattleSeedInt(canRaise.length)];
        canLower = canLower.filter(s => s !== raisedStat);
        globalScene.phaseManager.unshiftNew("StatStageChangePhase", pokemon.getBattlerIndex(), true, [raisedStat], 2);
      }
      if (canLower.length > 0) {
        const loweredStat = canLower[pokemon.randBattleSeedInt(canLower.length)];
        globalScene.phaseManager.unshiftNew("StatStageChangePhase", pokemon.getBattlerIndex(), true, [loweredStat], -1);
      }
    }
  }
}

/** @sealed */
export class SpeedBoostAbAttr extends PostTurnAbAttr {
  constructor() {
    super(true);
  }

  override canApply({ simulated, pokemon }: AbAttrBaseParams): boolean {
    // todo: Consider moving the `simulated` check to the `apply` method
    return simulated || (!pokemon.turnData.switchedInThisTurn && !pokemon.turnData.failedRunAway);
  }

  override apply({ pokemon }: AbAttrBaseParams): void {
    globalScene.phaseManager.unshiftNew("StatStageChangePhase", pokemon.getBattlerIndex(), true, [Stat.SPD], 1);
  }
}

export class PostTurnHealAbAttr extends PostTurnAbAttr {
  override canApply({ pokemon }: AbAttrBaseParams): boolean {
    return !pokemon.isFullHp();
  }

  override apply({ simulated, pokemon, passive }: AbAttrBaseParams): void {
    if (!simulated) {
      const abilityName = (!passive ? pokemon.getAbility() : pokemon.getPassiveAbility()).name;
      globalScene.phaseManager.unshiftNew(
        "PokemonHealPhase",
        pokemon.getBattlerIndex(),
        toDmgValue(pokemon.getMaxHp() / 16),
        i18next.t("abilityTriggers:postTurnHeal", {
          pokemonNameWithAffix: getPokemonNameWithAffix(pokemon),
          abilityName,
        }),
        true,
      );
    }
  }
}

/** @sealed */
export class PostTurnFormChangeAbAttr extends PostTurnAbAttr {
  private formFunc: (p: Pokemon) => number;

  constructor(formFunc: (p: Pokemon) => number) {
    super(true);

    this.formFunc = formFunc;
  }

  override canApply({ pokemon }: AbAttrBaseParams): boolean {
    return this.formFunc(pokemon) !== pokemon.formIndex;
  }

  override apply({ simulated, pokemon }: AbAttrBaseParams): void {
    if (!simulated) {
      globalScene.triggerPokemonFormChange(pokemon, SpeciesFormChangeAbilityTrigger, false);
    }
  }
}

/**
 * Attribute used for abilities (Bad Dreams) that damages the opponents for being asleep
 * @sealed
 */
export class PostTurnHurtIfSleepingAbAttr extends PostTurnAbAttr {
  override canApply({ pokemon }: AbAttrBaseParams): boolean {
    return pokemon
      .getOpponents()
      .some(
        opp =>
          (opp.status?.effect === StatusEffect.SLEEP || opp.hasAbility(AbilityId.COMATOSE))
          && !opp.hasAbilityWithAttr("BlockNonDirectDamageAbAttr")
          && !opp.switchOutStatus,
      );
  }

  /** Deal damage to all sleeping, on-field opponents equal to 1/8 of their max hp (min 1). */
  override apply({ pokemon, simulated }: AbAttrBaseParams): void {
    if (simulated) {
      return;
    }

    for (const opp of pokemon.getOpponents()) {
      if ((opp.status?.effect !== StatusEffect.SLEEP && !opp.hasAbility(AbilityId.COMATOSE)) || opp.switchOutStatus) {
        continue;
      }

      const cancelled = new BooleanHolder(false);
      applyAbAttrs("BlockNonDirectDamageAbAttr", { pokemon, simulated, cancelled });

      if (!cancelled.value) {
        opp.damageAndUpdate(toDmgValue(opp.getMaxHp() / 8), { result: HitResult.INDIRECT });
        globalScene.phaseManager.queueMessage(
          i18next.t("abilityTriggers:badDreams", { pokemonName: getPokemonNameWithAffix(opp) }),
        );
      }
    }
  }
}

/**
 * Grabs the last failed Pokeball used
 * @sealed
 * @see {@linkcode applyPostTurn}
 */
export class FetchBallAbAttr extends PostTurnAbAttr {
  override canApply({ simulated, pokemon }: AbAttrBaseParams): boolean {
    return !simulated && !isNullOrUndefined(globalScene.currentBattle.lastUsedPokeball) && !!pokemon.isPlayer;
  }

  /**
   * Adds the last used Pokeball back into the player's inventory
   */
  override apply({ pokemon }: AbAttrBaseParams): void {
    const lastUsed = globalScene.currentBattle.lastUsedPokeball;
    globalScene.pokeballCounts[lastUsed!]++;
    globalScene.currentBattle.lastUsedPokeball = null;
    globalScene.phaseManager.queueMessage(
      i18next.t("abilityTriggers:fetchBall", {
        pokemonNameWithAffix: getPokemonNameWithAffix(pokemon),
        pokeballName: getPokeballName(lastUsed!),
      }),
    );
  }
}

export class PostBiomeChangeAbAttr extends AbAttr {
  private declare readonly _: never;
}

export class PostBiomeChangeWeatherChangeAbAttr extends PostBiomeChangeAbAttr {
  private weatherType: WeatherType;

  constructor(weatherType: WeatherType) {
    super();

    this.weatherType = weatherType;
  }

  override canApply(_params: AbAttrBaseParams): boolean {
    return (globalScene.arena.weather?.isImmutable() ?? false) && globalScene.arena.canSetWeather(this.weatherType);
  }

  override apply({ simulated, pokemon }: AbAttrBaseParams): void {
    if (!simulated) {
      globalScene.arena.trySetWeather(this.weatherType, pokemon);
    }
  }
}

/** @sealed */
export class PostBiomeChangeTerrainChangeAbAttr extends PostBiomeChangeAbAttr {
  private terrainType: TerrainType;

  constructor(terrainType: TerrainType) {
    super();

    this.terrainType = terrainType;
  }

  override canApply(_params: AbAttrBaseParams): boolean {
    return globalScene.arena.canSetTerrain(this.terrainType);
  }

  override apply({ simulated, pokemon }: AbAttrBaseParams): void {
    if (!simulated) {
      globalScene.arena.trySetTerrain(this.terrainType, false, pokemon);
    }
  }
}

export interface PostMoveUsedAbAttrParams extends AbAttrBaseParams {
  /** The move that was used */
  move: PokemonMove;
  /** The source of the move */
  source: Pokemon;
  /** The targets of the move */
  targets: BattlerIndex[];
}

/**
 * Triggers just after a move is used either by the opponent or the player
 */
export class PostMoveUsedAbAttr extends AbAttr {
  canApply(_params: Closed<PostMoveUsedAbAttrParams>): boolean {
    return true;
  }

  apply(_params: Closed<PostMoveUsedAbAttrParams>): void {}
}

/**
 * Triggers after a dance move is used either by the opponent or the player
 * @extends PostMoveUsedAbAttr
 */
export class PostDancingMoveAbAttr extends PostMoveUsedAbAttr {
  override canApply({ source, pokemon }: PostMoveUsedAbAttrParams): boolean {
    // List of tags that prevent the Dancer from replicating the move
    const forbiddenTags = [
      BattlerTagType.FLYING,
      BattlerTagType.UNDERWATER,
      BattlerTagType.UNDERGROUND,
      BattlerTagType.HIDDEN,
    ];
    // The move to replicate cannot come from the Dancer
    return (
      source.getBattlerIndex() !== pokemon.getBattlerIndex()
      && !pokemon.summonData.tags.some(tag => forbiddenTags.includes(tag.tagType))
    );
  }

  /**
   * Resolves the Dancer ability by replicating the move used by the source of the dance
   * either on the source itself or on the target of the dance
   */
  override apply({ source, pokemon, move, targets, simulated }: PostMoveUsedAbAttrParams): void {
    if (!simulated) {
      pokemon.turnData.extraTurns++;
      // If the move is an AttackMove or a StatusMove the Dancer must replicate the move on the source of the Dance
      if (move.getMove().is("AttackMove") || move.getMove().is("StatusMove")) {
        const target = this.getTarget(pokemon, source, targets);
        globalScene.phaseManager.unshiftNew("MovePhase", pokemon, target, move, MoveUseMode.INDIRECT);
      } else if (move.getMove().is("SelfStatusMove")) {
        // If the move is a SelfStatusMove (ie. Swords Dance) the Dancer should replicate it on itself
        globalScene.phaseManager.unshiftNew(
          "MovePhase",
          pokemon,
          [pokemon.getBattlerIndex()],
          move,
          MoveUseMode.INDIRECT,
        );
      }
    }
  }

  /**
   * Get the correct targets of Dancer ability
   *
   * @param dancer - Pokemon with Dancer ability
   * @param source - Source of the dancing move
   * @param targets - Targets of the dancing move
   */
  getTarget(dancer: Pokemon, source: Pokemon, targets: BattlerIndex[]): BattlerIndex[] {
    if (dancer.isPlayer()) {
      return source.isPlayer() ? targets : [source.getBattlerIndex()];
    }
    return source.isPlayer() ? [source.getBattlerIndex()] : targets;
  }
}

/**
 * Triggers after the Pokemon loses or consumes an item
 * @extends AbAttr
 */
export class PostItemLostAbAttr extends AbAttr {
  canApply(_params: Closed<AbAttrBaseParams>): boolean {
    return true;
  }

  apply(_params: Closed<AbAttrBaseParams>): void {}
}

/**
 * Applies a Battler Tag to the Pokemon after it loses or consumes an item
 */
export class PostItemLostApplyBattlerTagAbAttr extends PostItemLostAbAttr {
  private tagType: BattlerTagType;
  constructor(tagType: BattlerTagType) {
    super(false);
    this.tagType = tagType;
  }

  override canApply({ pokemon, simulated }: AbAttrBaseParams): boolean {
    return !pokemon.getTag(this.tagType) && !simulated;
  }

  /**
   * Adds the last used Pokeball back into the player's inventory
   * @param pokemon {@linkcode Pokemon} with this ability
   * @param _args N/A
   */
  override apply({ pokemon }: AbAttrBaseParams): void {
    pokemon.addTag(this.tagType);
  }
}

export interface StatStageChangeMultiplierAbAttrParams extends AbAttrBaseParams {
  /** Holder for the stages after applying the ability.  */
  numStages: NumberHolder;
}
export class StatStageChangeMultiplierAbAttr extends AbAttr {
  private multiplier: number;

  constructor(multiplier: number) {
    super(false);

    this.multiplier = multiplier;
  }

  override apply({ numStages }: StatStageChangeMultiplierAbAttrParams): void {
    numStages.value *= this.multiplier;
  }
}

export interface StatStageChangeCopyAbAttrParams extends AbAttrBaseParams {
  /** The stats to change */
  stats: BattleStat[];
  /** The number of stages that were changed by the original */
  numStages: number;
}

export class StatStageChangeCopyAbAttr extends AbAttr {
  override apply({ pokemon, stats, numStages, simulated }: StatStageChangeCopyAbAttrParams): void {
    if (!simulated) {
      globalScene.phaseManager.unshiftNew(
        "StatStageChangePhase",
        pokemon.getBattlerIndex(),
        true,
        stats,
        numStages,
        true,
        false,
        false,
      );
    }
  }
}

export class BypassBurnDamageReductionAbAttr extends CancelInteractionAbAttr {
  private declare readonly _: never;
  constructor() {
    super(false);
  }
}

export interface ReduceBurnDamageAbAttrParams extends AbAttrBaseParams {
  /** Holds the damage done by the burn */
  burnDamage: NumberHolder;
}

/**
 * Causes Pokemon to take reduced damage from the {@linkcode StatusEffect.BURN | Burn} status
 * @param multiplier Multiplied with the damage taken
 */
export class ReduceBurnDamageAbAttr extends AbAttr {
  constructor(protected multiplier: number) {
    super(false);
  }

  /**
   * Applies the damage reduction
   */
  override apply({ burnDamage }: ReduceBurnDamageAbAttrParams): void {
    burnDamage.value = toDmgValue(burnDamage.value * this.multiplier);
  }
}

export interface DoubleBerryEffectAbAttrParams extends AbAttrBaseParams {
  /** The value of the berry effect that will be doubled by the ability's application */
  effectValue: NumberHolder;
}

export class DoubleBerryEffectAbAttr extends AbAttr {
  override apply({ effectValue }: DoubleBerryEffectAbAttrParams): void {
    effectValue.value *= 2;
  }
}

/**
 * Attribute to prevent opposing berry use while on the field.
 * Used by {@linkcode AbilityId.UNNERVE}, {@linkcode AbilityId.AS_ONE_GLASTRIER} and {@linkcode AbilityId.AS_ONE_SPECTRIER}
 */
export class PreventBerryUseAbAttr extends CancelInteractionAbAttr {}

/**
 * A Pokemon with this ability heals by a percentage of their maximum hp after eating a berry
 * @param healPercent - Percent of Max HP to heal
 */
export class HealFromBerryUseAbAttr extends AbAttr {
  /** Percent of Max HP to heal */
  private healPercent: number;

  constructor(healPercent: number) {
    super();

    // Clamp healPercent so its between [0,1].
    this.healPercent = Math.max(Math.min(healPercent, 1), 0);
  }

  override apply({ simulated, passive, pokemon }: AbAttrBaseParams): void {
    if (simulated) {
      return;
    }

    const { name: abilityName } = passive ? pokemon.getPassiveAbility() : pokemon.getAbility();
    globalScene.phaseManager.unshiftNew(
      "PokemonHealPhase",
      pokemon.getBattlerIndex(),
      toDmgValue(pokemon.getMaxHp() * this.healPercent),
      i18next.t("abilityTriggers:healFromBerryUse", {
        pokemonNameWithAffix: getPokemonNameWithAffix(pokemon),
        abilityName,
      }),
      true,
    );
  }
}

export interface RunSuccessAbAttrParams extends AbAttrBaseParams {
  /** Holder for the likelihood that the pokemon will flee */
  chance: NumberHolder;
}

export class RunSuccessAbAttr extends AbAttr {
  override apply({ chance }: RunSuccessAbAttrParams): void {
    chance.value = 256;
  }
}

type ArenaTrapCondition = (user: Pokemon, target: Pokemon) => boolean;

/**
 * Base class for checking if a Pokemon is trapped by arena trap
 * @extends AbAttr
 * @field {@linkcode arenaTrapCondition} Conditional for trapping abilities.
 * For example, Magnet Pull will only activate if opponent is Steel type.
 * @see {@linkcode applyCheckTrapped}
 */
export class CheckTrappedAbAttr extends AbAttr {
  protected arenaTrapCondition: ArenaTrapCondition;
  constructor(condition: ArenaTrapCondition) {
    super(false);
    this.arenaTrapCondition = condition;
  }

  override canApply(_params: Closed<CheckTrappedAbAttrParams>): boolean {
    return true;
  }

  override apply(_params: Closed<CheckTrappedAbAttrParams>): void {}
}

export interface CheckTrappedAbAttrParams extends AbAttrBaseParams {
  /** The pokemon to attempt to trap */
  opponent: Pokemon;
  /** Holds whether the other Pokemon will be trapped or not */
  trapped: BooleanHolder;
}

/**
 * Determines whether a Pokemon is blocked from switching/running away
 * because of a trapping ability or move.
 */
export class ArenaTrapAbAttr extends CheckTrappedAbAttr {
  override canApply({ pokemon, opponent }: CheckTrappedAbAttrParams): boolean {
    return (
      this.arenaTrapCondition(pokemon, opponent)
      && !(
        opponent.getTypes(true).includes(PokemonType.GHOST)
        || (opponent.getTypes(true).includes(PokemonType.STELLAR) && opponent.getTypes().includes(PokemonType.GHOST))
      )
      && !opponent.hasAbility(AbilityId.RUN_AWAY)
    );
  }

  /**
   * Checks if enemy Pokemon is trapped by an Arena Trap-esque ability
   * If the enemy is a Ghost type, it is not trapped
   * If the enemy has the ability Run Away, it is not trapped.
   * If the user has Magnet Pull and the enemy is not a Steel type, it is not trapped.
   * If the user has Arena Trap and the enemy is not grounded, it is not trapped.
   */
  override apply({ trapped }: CheckTrappedAbAttrParams): void {
    trapped.value = true;
  }

  override getTriggerMessage({ pokemon }: CheckTrappedAbAttrParams, abilityName: string): string {
    return i18next.t("abilityTriggers:arenaTrap", {
      pokemonNameWithAffix: getPokemonNameWithAffix(pokemon),
      abilityName,
    });
  }
}

export interface MaxMultiHitAbAttrParams extends AbAttrBaseParams {
  /** The number of hits that the move will do */
  hits: NumberHolder;
}

export class MaxMultiHitAbAttr extends AbAttr {
  constructor() {
    super(false);
  }

  override apply({ hits }: MaxMultiHitAbAttrParams): void {
    hits.value = 0;
  }
}

export interface PostBattleAbAttrParams extends AbAttrBaseParams {
  /** Whether the battle that just ended was a victory */
  victory: boolean;
}

export abstract class PostBattleAbAttr extends AbAttr {
  private declare readonly _: never;
  constructor(showAbility = true) {
    super(showAbility);
  }

  canApply(_params: Closed<PostBattleAbAttrParams>): boolean {
    return true;
  }

  apply(_params: Closed<PostBattleAbAttrParams>): void {}
}

export class PostBattleLootAbAttr extends PostBattleAbAttr {
  private randItem?: PokemonHeldItemModifier;

  override canApply({ simulated, victory, pokemon }: PostBattleAbAttrParams): boolean {
    const postBattleLoot = globalScene.currentBattle.postBattleLoot;
    if (!simulated && postBattleLoot.length > 0 && victory) {
      this.randItem = randSeedItem(postBattleLoot);
      return globalScene.canTransferHeldItemModifier(this.randItem, pokemon, 1);
    }
    return false;
  }

  override apply({ pokemon }: PostBattleAbAttrParams): void {
    const postBattleLoot = globalScene.currentBattle.postBattleLoot;
    if (!this.randItem) {
      this.randItem = randSeedItem(postBattleLoot);
    }

    if (globalScene.tryTransferHeldItemModifier(this.randItem, pokemon, true, 1, true, undefined, false)) {
      postBattleLoot.splice(postBattleLoot.indexOf(this.randItem), 1);
      globalScene.phaseManager.queueMessage(
        i18next.t("abilityTriggers:postBattleLoot", {
          pokemonNameWithAffix: getPokemonNameWithAffix(pokemon),
          itemName: this.randItem.type.name,
        }),
      );
    }
    this.randItem = undefined;
  }
}

/**
 * Shared parameters for ability attributes that trigger after the user faints.
 */
export interface PostFaintAbAttrParams extends AbAttrBaseParams {
  /** The pokemon that caused the user to faint, or `undefined` if not caused by a Pokemon */
  readonly attacker?: Pokemon;
  /** The move that caused the user to faint, or `undefined` if not caused by a move */
  readonly move?: Move;
  /** The result of the hit that caused the user to faint */
  // TODO: Do we need this? It's unused by all classes
  readonly hitResult?: HitResult;
}

export abstract class PostFaintAbAttr extends AbAttr {
  canApply(_params: Closed<PostFaintAbAttrParams>): boolean {
    return true;
  }

  apply(_params: Closed<PostFaintAbAttrParams>): void {}
}

/**
 * Used for weather suppressing abilities to trigger weather-based form changes upon being fainted.
 * Used by Cloud Nine and Air Lock.
 * @sealed
 */
export class PostFaintUnsuppressedWeatherFormChangeAbAttr extends PostFaintAbAttr {
  override canApply(_params: PostFaintAbAttrParams): boolean {
    return getPokemonWithWeatherBasedForms().length > 0;
  }

  /**
   * Triggers {@linkcode Arena.triggerWeatherBasedFormChanges | triggerWeatherBasedFormChanges}
   * when the user of the ability faints
   */
  override apply({ simulated }: PostFaintAbAttrParams): void {
    if (!simulated) {
      globalScene.arena.triggerWeatherBasedFormChanges();
    }
  }
}

export class PostFaintFormChangeAbAttr extends PostFaintAbAttr {
  private formFunc: (p: Pokemon) => number;

  constructor(formFunc: (p: Pokemon) => number) {
    super(true);

    this.formFunc = formFunc;
  }

  override canApply({ pokemon }: AbAttrBaseParams): boolean {
    return this.formFunc(pokemon) !== pokemon.formIndex;
  }

  override apply({ pokemon, simulated }: AbAttrBaseParams): void {
    if (!simulated) {
      globalScene.triggerPokemonFormChange(pokemon, SpeciesFormChangeAbilityTrigger, false);
    }
  }
}

export class PostFaintContactDamageAbAttr extends PostFaintAbAttr {
  private damageRatio: number;

  constructor(damageRatio: number) {
    super(true);

    this.damageRatio = damageRatio;
  }

  override canApply({ pokemon, attacker, move, simulated }: PostFaintAbAttrParams): boolean {
    if (
      move === undefined
      || attacker === undefined
      || !move.doesFlagEffectApply({ flag: MoveFlags.MAKES_CONTACT, user: attacker, target: pokemon })
    ) {
      return false;
    }

    const cancelled = new BooleanHolder(false);
    // TODO: This should be in speed order
    globalScene
      .getField(true)
      .forEach(p => applyAbAttrs("FieldPreventExplosiveMovesAbAttr", { pokemon: p, cancelled, simulated }));

    if (cancelled.value) {
      return false;
    }

    // Confirmed: Aftermath does not activate or show text vs Magic Guard killers
    applyAbAttrs("BlockNonDirectDamageAbAttr", { pokemon: attacker, cancelled });
    return !cancelled.value;
  }

  override apply({ simulated, attacker }: PostFaintAbAttrParams): void {
    if (!attacker || simulated) {
      return;
    }

    attacker.damageAndUpdate(toDmgValue(attacker.getMaxHp() * (1 / this.damageRatio)), {
      result: HitResult.INDIRECT,
    });
    attacker.turnData.damageTaken += toDmgValue(attacker.getMaxHp() * (1 / this.damageRatio));
  }

  getTriggerMessage({ pokemon }: PostFaintAbAttrParams, abilityName: string): string {
    return i18next.t("abilityTriggers:postFaintContactDamage", {
      pokemonNameWithAffix: getPokemonNameWithAffix(pokemon),
      abilityName,
    });
  }
}

/**
 * Attribute used for abilities that damage opponents causing the user to faint
 * equal to the amount of damage the last attack inflicted.
 *
 * Used for {@linkcode AbilityId.INNARDS_OUT | Innards Out}.
 * @sealed
 */
export class PostFaintHPDamageAbAttr extends PostFaintAbAttr {
  override apply({ simulated, pokemon, move, attacker }: PostFaintAbAttrParams): void {
    // return early if the user died to indirect damage, target has magic guard or was KO'd by an ally
    if (!move || !attacker || simulated || attacker.getAlly() === pokemon) {
      return;
    }

    const cancelled = new BooleanHolder(false);
    applyAbAttrs("BlockNonDirectDamageAbAttr", { pokemon: attacker, cancelled });
    if (cancelled.value) {
      return;
    }

    const damage = pokemon.turnData.attacksReceived[0].damage;
    attacker.damageAndUpdate(damage, { result: HitResult.INDIRECT });
    attacker.turnData.damageTaken += damage;
  }

  // Oddly, Innards Out still shows a flyout if the effect was blocked due to Magic Guard...
  // TODO: Verify on cart
  override getTriggerMessage({ pokemon }: PostFaintAbAttrParams, abilityName: string): string {
    return i18next.t("abilityTriggers:postFaintHpDamage", {
      pokemonNameWithAffix: getPokemonNameWithAffix(pokemon),
      abilityName,
    });
  }
}

export interface RedirectMoveAbAttrParams extends AbAttrBaseParams {
  /** The id of the move being redirected */
  moveId: MoveId;
  /** The target's battler index before redirection */
  targetIndex: NumberHolder;
  /** The Pokemon that used the move being redirected */
  sourcePokemon: Pokemon;
}

/**
 * Base class for abilities that redirect moves to the pokemon with this ability.
 */
export abstract class RedirectMoveAbAttr extends AbAttr {
  override canApply({ pokemon, moveId, targetIndex, sourcePokemon }: RedirectMoveAbAttrParams): boolean {
    if (!this.canRedirect(moveId, sourcePokemon)) {
      return false;
    }
    const newTarget = pokemon.getBattlerIndex();
    return targetIndex.value !== newTarget;
  }

  override apply({ pokemon, targetIndex }: RedirectMoveAbAttrParams): void {
    const newTarget = pokemon.getBattlerIndex();
    targetIndex.value = newTarget;
  }

  protected canRedirect(moveId: MoveId, _user: Pokemon): boolean {
    const move = allMoves[moveId];
    return !![MoveTarget.NEAR_OTHER, MoveTarget.OTHER].find(t => move.moveTarget === t);
  }
}

/**
 * @sealed
 */
export class RedirectTypeMoveAbAttr extends RedirectMoveAbAttr {
  public type: PokemonType;

  constructor(type: PokemonType) {
    super();
    this.type = type;
  }

  protected override canRedirect(moveId: MoveId, user: Pokemon): boolean {
    return super.canRedirect(moveId, user) && user.getMoveType(allMoves[moveId]) === this.type;
  }
}

export class BlockRedirectAbAttr extends AbAttr {
  private declare readonly _: never;
}

export interface ReduceStatusEffectDurationAbAttrParams extends AbAttrBaseParams {
  /** The status effect in question */
  statusEffect: StatusEffect;
  /** Holds the number of turns until the status is healed, which may be modified by ability application. */
  duration: NumberHolder;
}

/**
 * Used by Early Bird, makes the pokemon wake up faster
 * @param statusEffect - The {@linkcode StatusEffect} to check for
 * @see {@linkcode apply}
 * @sealed
 */
export class ReduceStatusEffectDurationAbAttr extends AbAttr {
  private statusEffect: StatusEffect;

  constructor(statusEffect: StatusEffect) {
    super(false);

    this.statusEffect = statusEffect;
  }

  override canApply({ statusEffect }: ReduceStatusEffectDurationAbAttrParams): boolean {
    return statusEffect === this.statusEffect;
  }

  /**
   * Reduces the number of sleep turns remaining by an extra 1 when applied
   * @param args - The args passed to the `AbAttr`:
   * - `[0]` - The {@linkcode StatusEffect} of the Pokemon
   * - `[1]` - The number of turns remaining until the status is healed
   */
  override apply({ duration }: ReduceStatusEffectDurationAbAttrParams): void {
    duration.value -= 1;
  }
}

/**
 * Base class for abilities that apply an effect when the user is flinched.
 */
export abstract class FlinchEffectAbAttr extends AbAttr {
  constructor() {
    super(true);
  }

  canApply(_params: Closed<AbAttrBaseParams>): boolean {
    return true;
  }

  apply(_params: Closed<AbAttrBaseParams>): void {}
}

export class FlinchStatStageChangeAbAttr extends FlinchEffectAbAttr {
  private stats: BattleStat[];
  private stages: number;

  constructor(stats: BattleStat[], stages: number) {
    super();

    this.stats = stats;
    this.stages = stages;
  }

  override apply({ simulated, pokemon }: AbAttrBaseParams): void {
    if (!simulated) {
      globalScene.phaseManager.unshiftNew(
        "StatStageChangePhase",
        pokemon.getBattlerIndex(),
        true,
        this.stats,
        this.stages,
      );
    }
  }
}

export class IncreasePpAbAttr extends AbAttr {
  private declare readonly _: never;
}

/** @sealed */
export class ForceSwitchOutImmunityAbAttr extends CancelInteractionAbAttr {}

export interface ReduceBerryUseThresholdAbAttrParams extends AbAttrBaseParams {
  /** Holds the hp ratio for the berry to proc, which may be modified by ability application */
  hpRatioReq: NumberHolder;
}

/** @sealed */
export class ReduceBerryUseThresholdAbAttr extends AbAttr {
  constructor() {
    super(false);
  }

  override canApply({ pokemon, hpRatioReq }: ReduceBerryUseThresholdAbAttrParams): boolean {
    const hpRatio = pokemon.getHpRatio();
    return hpRatioReq.value < hpRatio;
  }

  override apply({ hpRatioReq }: ReduceBerryUseThresholdAbAttrParams): void {
    hpRatioReq.value *= 2;
  }
}

export interface WeightMultiplierAbAttrParams extends AbAttrBaseParams {
  /** The weight of the Pokemon, which may be modified by ability application */
  weight: NumberHolder;
}

/**
 * Ability attribute used for abilites that change the ability owner's weight
 * Used for Heavy Metal (doubling weight) and Light Metal (halving weight)
 * @sealed
 */
export class WeightMultiplierAbAttr extends AbAttr {
  private multiplier: number;

  constructor(multiplier: number) {
    super(false);

    this.multiplier = multiplier;
  }

  override apply({ weight }: WeightMultiplierAbAttrParams): void {
    weight.value *= this.multiplier;
  }
}

export interface SyncEncounterNatureAbAttrParams extends AbAttrBaseParams {
  /** The Pokemon whose nature is being synced */
  target: Pokemon;
}

/** @sealed */
export class SyncEncounterNatureAbAttr extends AbAttr {
  constructor() {
    super(false);
  }

  override apply({ target, pokemon }: SyncEncounterNatureAbAttrParams): void {
    target.setNature(pokemon.getNature());
  }
}

export interface MoveAbilityBypassAbAttrParams extends AbAttrBaseParams {
  /** The move being used */
  move: Move;
  /** Holds whether the move's ability should be ignored */
  cancelled: BooleanHolder;
}

export class MoveAbilityBypassAbAttr extends AbAttr {
  private moveIgnoreFunc: (pokemon: Pokemon, move: Move) => boolean;

  constructor(moveIgnoreFunc?: (pokemon: Pokemon, move: Move) => boolean) {
    super(false);

    this.moveIgnoreFunc = moveIgnoreFunc || ((_pokemon, _move) => true);
  }

  override canApply({ pokemon, move, cancelled }: MoveAbilityBypassAbAttrParams): boolean {
    return !cancelled.value && this.moveIgnoreFunc(pokemon, move);
  }

  override apply({ cancelled }: MoveAbilityBypassAbAttrParams): void {
    cancelled.value = true;
  }
}

export class AlwaysHitAbAttr extends AbAttr {
  private declare readonly _: never;
}

/** Attribute for abilities that allow moves that make contact to ignore protection (i.e. Unseen Fist) */
export class IgnoreProtectOnContactAbAttr extends AbAttr {
  private declare readonly _: never;
}

export interface InfiltratorAbAttrParams extends AbAttrBaseParams {
  /** Holds a flag indicating that infiltrator's bypass is active */
  bypassed: BooleanHolder;
}

/**
 * Attribute implementing the effects of {@link https://bulbapedia.bulbagarden.net/wiki/Infiltrator_(Ability) | Infiltrator}.
 * Allows the source's moves to bypass the effects of opposing Light Screen, Reflect, Aurora Veil, Safeguard, Mist, and Substitute.
 * @sealed
 */
export class InfiltratorAbAttr extends AbAttr {
  private declare readonly _: never;
  constructor() {
    super(false);
  }

  /** @returns Whether bypassed has not yet been set */
  override canApply({ bypassed }: InfiltratorAbAttrParams): boolean {
    return !bypassed.value;
  }

  /**
   * Sets a flag to bypass screens, Substitute, Safeguard, and Mist
   */
  override apply({ bypassed }: InfiltratorAbAttrParams): void {
    bypassed.value = true;
  }
}

/**
 * Attribute implementing the effects of {@link https://bulbapedia.bulbagarden.net/wiki/Magic_Bounce_(ability) | Magic Bounce}.
 * Allows the source to bounce back {@linkcode MoveFlags.REFLECTABLE | Reflectable}
 *  moves as if the user had used {@linkcode MoveId.MAGIC_COAT | Magic Coat}.
 * @sealed
 * @todo Make reflection a part of this ability's effects
 */
export class ReflectStatusMoveAbAttr extends AbAttr {
  private declare readonly _: never;
}

// TODO: Make these ability attributes be flags instead of dummy attributes
/** @sealed */
export class NoTransformAbilityAbAttr extends AbAttr {
  private declare readonly _: never;
  constructor() {
    super(false);
  }
}

/** @sealed */
export class NoFusionAbilityAbAttr extends AbAttr {
  private declare readonly _: never;
  constructor() {
    super(false);
  }
}

export interface IgnoreTypeImmunityAbAttrParams extends AbAttrBaseParams {
  /** The type of the move being used */
  readonly moveType: PokemonType;
  /** The type being checked for */
  readonly defenderType: PokemonType;
  /** Holds whether the type immunity should be bypassed */
  cancelled: BooleanHolder;
}

/** @sealed */
export class IgnoreTypeImmunityAbAttr extends AbAttr {
  private defenderType: PokemonType;
  private allowedMoveTypes: PokemonType[];

  constructor(defenderType: PokemonType, allowedMoveTypes: PokemonType[]) {
    super(false);
    this.defenderType = defenderType;
    this.allowedMoveTypes = allowedMoveTypes;
  }

  override canApply({ moveType, defenderType, cancelled }: IgnoreTypeImmunityAbAttrParams): boolean {
    return !cancelled.value && this.defenderType === defenderType && this.allowedMoveTypes.includes(moveType);
  }

  override apply({ cancelled }: IgnoreTypeImmunityAbAttrParams): void {
    cancelled.value = true;
  }
}

export interface IgnoreTypeStatusEffectImmunityAbAttrParams extends AbAttrParamsWithCancel {
  /** The status effect being applied */
  readonly statusEffect: StatusEffect;
  /** Holds whether the type immunity should be bypassed */
  readonly defenderType: PokemonType;
}

/**
 * Ignores the type immunity to Status Effects of the defender if the defender is of a certain type
 * @sealed
 */
export class IgnoreTypeStatusEffectImmunityAbAttr extends AbAttr {
  private statusEffect: StatusEffect[];
  private defenderType: PokemonType[];

  constructor(statusEffect: StatusEffect[], defenderType: PokemonType[]) {
    super(false);

    this.statusEffect = statusEffect;
    this.defenderType = defenderType;
  }

  override canApply({ statusEffect, defenderType, cancelled }: IgnoreTypeStatusEffectImmunityAbAttrParams): boolean {
    return !cancelled.value && this.statusEffect.includes(statusEffect) && this.defenderType.includes(defenderType);
  }

  override apply({ cancelled }: IgnoreTypeStatusEffectImmunityAbAttrParams): void {
    cancelled.value = true;
  }
}

/**
 * Gives money to the user after the battle.
 *
 * @extends PostBattleAbAttr
 */
export class MoneyAbAttr extends PostBattleAbAttr {
  override canApply({ simulated, victory }: PostBattleAbAttrParams): boolean {
    // TODO: Consider moving the simulated check to the apply method
    return !simulated && victory;
  }

  override apply(_params: PostBattleAbAttrParams): void {
    globalScene.currentBattle.moneyScattered += globalScene.getWaveMoneyAmount(0.2);
  }
}

// TODO: Consider removing this class and just using the PostSummonStatStageChangeAbAttr with a conditionalAttr
// that checks for the presence of the tag.
/**
 * Applies a stat change after a Pokémon is summoned,
 * conditioned on the presence of a specific arena tag.
 * @sealed
 */
export class PostSummonStatStageChangeOnArenaAbAttr extends PostSummonStatStageChangeAbAttr {
  /** The type of arena tag that conditions the stat change. */
  private arenaTagType: ArenaTagType;

  /**
   * Creates an instance of PostSummonStatStageChangeOnArenaAbAttr.
   * Initializes the stat change to increase Attack by 1 stage if the specified arena tag is present.
   *
   * @param tagType - The type of arena tag to check for.
   */
  constructor(tagType: ArenaTagType) {
    super([Stat.ATK], 1, true, false);
    this.arenaTagType = tagType;
  }

  override canApply(params: AbAttrBaseParams): boolean {
    const side = params.pokemon.isPlayer() ? ArenaTagSide.PLAYER : ArenaTagSide.ENEMY;
    return (globalScene.arena.getTagOnSide(this.arenaTagType, side) ?? false) && super.canApply(params);
  }
}

/**
 * Takes no damage from the first hit of a damaging move.
 * This is used in the Disguise and Ice Face abilities.
 *
 * Does not apply to a user's substitute
 * @sealed
 */
export class FormBlockDamageAbAttr extends ReceivedMoveDamageMultiplierAbAttr {
  private multiplier: number;
  private tagType: BattlerTagType;
  private recoilDamageFunc?: (pokemon: Pokemon) => number;
  private triggerMessageFunc: (pokemon: Pokemon, abilityName: string) => string;

  constructor(
    condition: PokemonDefendCondition,
    multiplier: number,
    tagType: BattlerTagType,
    triggerMessageFunc: (pokemon: Pokemon, abilityName: string) => string,
    recoilDamageFunc?: (pokemon: Pokemon) => number,
  ) {
    super(condition, multiplier);

    this.multiplier = multiplier;
    this.tagType = tagType;
    this.recoilDamageFunc = recoilDamageFunc;
    this.triggerMessageFunc = triggerMessageFunc;
  }

  override canApply({ pokemon, opponent, move }: PreDefendModifyDamageAbAttrParams): boolean {
    // TODO: Investigate whether the substitute check can be removed, as it should be accounted for in the move effect phase
    return this.condition(pokemon, opponent, move) && !move.hitsSubstitute(opponent, pokemon);
  }

  /**
   * Applies the pre-defense ability to the Pokémon.
   * Removes the appropriate `BattlerTagType` when hit by an attack and is in its defense form.
   */
  override apply({ pokemon, simulated, damage }: PreDefendModifyDamageAbAttrParams): void {
    if (!simulated) {
      damage.value = this.multiplier;
      pokemon.removeTag(this.tagType);
      if (this.recoilDamageFunc) {
        pokemon.damageAndUpdate(this.recoilDamageFunc(pokemon), {
          result: HitResult.INDIRECT,
          ignoreSegments: true,
          ignoreFaintPhase: true,
        });
      }
    }
  }

  /**
   * Gets the message triggered when the Pokémon avoids damage using the form-changing ability.
   * @returns The trigger message.
   */
  override getTriggerMessage({ pokemon }: PreDefendModifyDamageAbAttrParams, abilityName: string): string {
    return this.triggerMessageFunc(pokemon, abilityName);
  }
}

/**
 * Base class for defining {@linkcode Ability} attributes before summon
 * (should use {@linkcode PostSummonAbAttr} for most ability)
 * @see {@linkcode applyPreSummon()}
 */
export class PreSummonAbAttr extends AbAttr {
  private declare readonly _: never;
  apply(_params: Closed<AbAttrBaseParams>): void {}

  canApply(_params: Closed<AbAttrBaseParams>): boolean {
    return true;
  }
}

/** @sealed */
export class IllusionPreSummonAbAttr extends PreSummonAbAttr {
  /**
   * Apply a new illusion when summoning Zoroark if the illusion is available
   *
   * @param pokemon - The Pokémon with the Illusion ability.
   */
  override apply({ pokemon }: AbAttrBaseParams): void {
    const party: Pokemon[] = (pokemon.isPlayer() ? globalScene.getPlayerParty() : globalScene.getEnemyParty()).filter(
      p => p.isAllowedInBattle(),
    );
    let illusionPokemon: Pokemon | PokemonSpecies;
    if (pokemon.hasTrainer()) {
      illusionPokemon = party.filter(p => p !== pokemon).at(-1) || pokemon;
    } else {
      illusionPokemon = globalScene.arena.randomSpecies(globalScene.currentBattle.waveIndex, pokemon.level);
    }
    pokemon.setIllusion(illusionPokemon);
  }

  /** @returns Whether the illusion can be applied. */
  override canApply({ pokemon }: AbAttrBaseParams): boolean {
    if (pokemon.hasTrainer()) {
      const party: Pokemon[] = (pokemon.isPlayer() ? globalScene.getPlayerParty() : globalScene.getEnemyParty()).filter(
        p => p.isAllowedInBattle(),
      );
      const lastPokemon: Pokemon = party.filter(p => p !== pokemon).at(-1) || pokemon;
      const speciesId = lastPokemon.species.speciesId;

      // If the last conscious Pokémon in the party is a Terastallized Ogerpon or Terapagos, Illusion will not activate.
      // Illusion will also not activate if the Pokémon with Illusion is Terastallized and the last Pokémon in the party is Ogerpon or Terapagos.
      if (
        lastPokemon === pokemon
        || ((speciesId === SpeciesId.OGERPON || speciesId === SpeciesId.TERAPAGOS)
          && (lastPokemon.isTerastallized || pokemon.isTerastallized))
      ) {
        return false;
      }
    }
    return !pokemon.summonData.illusionBroken;
  }
}

/** @sealed */
export class IllusionBreakAbAttr extends AbAttr {
  private declare readonly _: never;
  // TODO: Consider adding a `canApply` method that checks if the pokemon has an active illusion
  override apply({ pokemon }: AbAttrBaseParams): void {
    pokemon.breakIllusion();
    pokemon.summonData.illusionBroken = true;
  }
}

/** @sealed */
export class PostDefendIllusionBreakAbAttr extends PostDefendAbAttr {
  /**
   * Destroy the illusion upon taking damage
   * @returns - Whether the illusion was destroyed.
   */
  override apply({ pokemon }: PostMoveInteractionAbAttrParams): void {
    pokemon.breakIllusion();
    pokemon.summonData.illusionBroken = true;
  }

  override canApply({ pokemon, hitResult }: PostMoveInteractionAbAttrParams): boolean {
    const breakIllusion: HitResult[] = [
      HitResult.EFFECTIVE,
      HitResult.SUPER_EFFECTIVE,
      HitResult.NOT_VERY_EFFECTIVE,
      HitResult.ONE_HIT_KO,
    ];
    return breakIllusion.includes(hitResult) && !!pokemon.summonData.illusion;
  }
}

export class IllusionPostBattleAbAttr extends PostBattleAbAttr {
  /**
   * Break the illusion once the battle ends
   *
   * @param pokemon - The Pokémon with the Illusion ability.
   * @param _passive - Unused
   * @param _args - Unused
   * @returns - Whether the illusion was applied.
   */
  override apply({ pokemon }: PostBattleAbAttrParams): void {
    pokemon.breakIllusion();
  }
}

export interface BypassSpeedChanceAbAttrParams extends AbAttrBaseParams {
  /** Holds whether the speed check is bypassed after ability application */
  bypass: BooleanHolder;
}

/**
 * If a Pokémon with this Ability selects a damaging move, it has a 30% chance of going first in its priority bracket. If the Ability activates, this is announced at the start of the turn (after move selection).
 * @sealed
 */
export class BypassSpeedChanceAbAttr extends AbAttr {
  public chance: number;

  /**
   * @param chance - Probability of the ability activating
   */
  constructor(chance: number) {
    super(true);
    this.chance = chance;
  }

  override canApply({ bypass, simulated, pokemon }: BypassSpeedChanceAbAttrParams): boolean {
    // TODO: Consider whether we can move the simulated check to the `apply` method
    // May be difficult as we likely do not want to modify the randBattleSeed
    const turnCommand = globalScene.currentBattle.turnCommands[pokemon.getBattlerIndex()];
    const isCommandFight = turnCommand?.command === Command.FIGHT;
    const move = turnCommand?.move?.move ? allMoves[turnCommand.move.move] : null;
    const isDamageMove = move?.category === MoveCategory.PHYSICAL || move?.category === MoveCategory.SPECIAL;
    return (
      !simulated && !bypass.value && pokemon.randBattleSeedInt(100) < this.chance && isCommandFight && isDamageMove
    );
  }

  /**
   * bypass move order in their priority bracket when pokemon choose damaging move
   */
  override apply({ bypass }: BypassSpeedChanceAbAttrParams): void {
    bypass.value = true;
  }

  override getTriggerMessage({ pokemon }: BypassSpeedChanceAbAttrParams, _abilityName: string): string {
    return i18next.t("abilityTriggers:quickDraw", { pokemonName: getPokemonNameWithAffix(pokemon) });
  }
}

export interface PreventBypassSpeedChanceAbAttrParams extends AbAttrBaseParams {
  /** Holds whether the speed check is bypassed after ability application */
  bypass: BooleanHolder;
  /** Holds whether the Pokemon can check held items for Quick Claw's effects */
  canCheckHeldItems: BooleanHolder;
}

/**
 * This attribute checks if a Pokemon's move meets a provided condition to determine if the Pokemon can use Quick Claw
 * It was created because Pokemon with the ability Mycelium Might cannot access Quick Claw's benefits when using status moves.
 * @sealed
 */
export class PreventBypassSpeedChanceAbAttr extends AbAttr {
  private condition: (pokemon: Pokemon, move: Move) => boolean;

  /**
   * @param condition - checks if a move meets certain conditions
   */
  constructor(condition: (pokemon: Pokemon, move: Move) => boolean) {
    super(true);
    this.condition = condition;
  }

  override canApply({ pokemon }: PreventBypassSpeedChanceAbAttrParams): boolean {
    // TODO: Consider having these be passed as parameters instead of being retrieved here
    const turnCommand = globalScene.currentBattle.turnCommands[pokemon.getBattlerIndex()];
    const isCommandFight = turnCommand?.command === Command.FIGHT;
    const move = turnCommand?.move?.move ? allMoves[turnCommand.move.move] : null;
    return isCommandFight && this.condition(pokemon, move!);
  }

  override apply({ bypass, canCheckHeldItems }: PreventBypassSpeedChanceAbAttrParams): void {
    bypass.value = false;
    canCheckHeldItems.value = false;
  }
}

// Also consider making this a postTerrainChange attribute instead of a post-summon attribute
/**
 * This applies a terrain-based type change to the Pokemon.
 * Used by Mimicry.
 * @sealed
 */
export class TerrainEventTypeChangeAbAttr extends PostSummonAbAttr {
  constructor() {
    super(true);
  }

  override canApply({ pokemon }: AbAttrBaseParams): boolean {
    return !pokemon.isTerastallized;
  }

  override apply({ pokemon }: AbAttrBaseParams): void {
    const currentTerrain = globalScene.arena.getTerrainType();
    const typeChange: PokemonType[] = this.determineTypeChange(pokemon, currentTerrain);
    if (typeChange.length > 0) {
      if (pokemon.summonData.addedType && typeChange.includes(pokemon.summonData.addedType)) {
        pokemon.summonData.addedType = null;
      }
      pokemon.summonData.types = typeChange;
      pokemon.updateInfo();
    }
  }

  /**
   * Retrieves the type(s) the Pokemon should change to in response to a terrain
   * @param pokemon
   * @param currentTerrain {@linkcode TerrainType}
   * @returns a list of type(s)
   */
  private determineTypeChange(pokemon: Pokemon, currentTerrain: TerrainType): PokemonType[] {
    const typeChange: PokemonType[] = [];
    switch (currentTerrain) {
      case TerrainType.ELECTRIC:
        typeChange.push(PokemonType.ELECTRIC);
        break;
      case TerrainType.MISTY:
        typeChange.push(PokemonType.FAIRY);
        break;
      case TerrainType.GRASSY:
        typeChange.push(PokemonType.GRASS);
        break;
      case TerrainType.PSYCHIC:
        typeChange.push(PokemonType.PSYCHIC);
        break;
      default:
        pokemon.getTypes(false, false, true).forEach(t => {
          typeChange.push(t);
        });
        break;
    }
    return typeChange;
  }

  override getTriggerMessage({ pokemon }: AbAttrBaseParams, _abilityName: string) {
    const currentTerrain = globalScene.arena.getTerrainType();
    const pokemonNameWithAffix = getPokemonNameWithAffix(pokemon);
    if (currentTerrain === TerrainType.NONE) {
      return i18next.t("abilityTriggers:pokemonTypeChangeRevert", { pokemonNameWithAffix });
    }
    const moveType = i18next.t(
      `pokemonInfo:type.${toCamelCase(PokemonType[this.determineTypeChange(pokemon, currentTerrain)[0]])}`,
    );
    return i18next.t("abilityTriggers:pokemonTypeChange", { pokemonNameWithAffix, moveType });
  }
}

class ForceSwitchOutHelper {
  constructor(private switchType: SwitchType) {}

  /**
   * Handles the logic for switching out a Pokémon based on battle conditions, HP, and the switch type.
   *
   * @param pokemon The {@linkcode Pokemon} attempting to switch out.
   * @returns `true` if the switch is successful
   */
  // TODO: Make this cancel pending move phases on the switched out target
  public switchOutLogic(pokemon: Pokemon): boolean {
    const switchOutTarget = pokemon;
    /**
     * If the switch-out target is a player-controlled Pokémon, the function checks:
     * - Whether there are available party members to switch in.
     * - If the Pokémon is still alive (hp > 0), and if so, it leaves the field and a new SwitchPhase is initiated.
     */
    if (switchOutTarget.isPlayer()) {
      if (globalScene.getPlayerParty().filter(p => p.isAllowedInBattle() && !p.isOnField()).length === 0) {
        return false;
      }

      if (switchOutTarget.hp > 0) {
        switchOutTarget.leaveField(this.switchType === SwitchType.SWITCH);
        globalScene.phaseManager.prependNewToPhase(
          "MoveEndPhase",
          "SwitchPhase",
          this.switchType,
          switchOutTarget.getFieldIndex(),
          true,
          true,
        );
        return true;
      }
      /**
       * For non-wild battles, it checks if the opposing party has any available Pokémon to switch in.
       * If yes, the Pokémon leaves the field and a new SwitchSummonPhase is initiated.
       */
    } else if (globalScene.currentBattle.battleType !== BattleType.WILD) {
      if (globalScene.getEnemyParty().filter(p => p.isAllowedInBattle() && !p.isOnField()).length === 0) {
        return false;
      }
      if (switchOutTarget.hp > 0) {
        switchOutTarget.leaveField(this.switchType === SwitchType.SWITCH);
        const summonIndex = globalScene.currentBattle.trainer
          ? globalScene.currentBattle.trainer.getNextSummonIndex((switchOutTarget as EnemyPokemon).trainerSlot)
          : 0;
        globalScene.phaseManager.prependNewToPhase(
          "MoveEndPhase",
          "SwitchSummonPhase",
          this.switchType,
          switchOutTarget.getFieldIndex(),
          summonIndex,
          false,
          false,
        );
        return true;
      }
      /**
       * For wild Pokémon battles, the Pokémon will flee if the conditions are met (waveIndex and double battles).
       * It will not flee if it is a Mystery Encounter with fleeing disabled (checked in `getSwitchOutCondition()`) or if it is a wave 10x wild boss
       */
    } else {
      const allyPokemon = switchOutTarget.getAlly();

      if (!globalScene.currentBattle.waveIndex || globalScene.currentBattle.waveIndex % 10 === 0) {
        return false;
      }

      if (switchOutTarget.hp > 0) {
        switchOutTarget.leaveField(false);
        globalScene.phaseManager.queueMessage(
          i18next.t("moveTriggers:fled", { pokemonName: getPokemonNameWithAffix(switchOutTarget) }),
          null,
          true,
          500,
        );
        if (globalScene.currentBattle.double && !isNullOrUndefined(allyPokemon)) {
          globalScene.redirectPokemonMoves(switchOutTarget, allyPokemon);
        }
      }

      if (!allyPokemon?.isActive(true)) {
        globalScene.clearEnemyHeldItemModifiers();

        if (switchOutTarget.hp) {
          globalScene.phaseManager.pushNew("BattleEndPhase", false);

          if (globalScene.gameMode.hasRandomBiomes || globalScene.isNewBiome()) {
            globalScene.phaseManager.pushNew("SelectBiomePhase");
          }

          globalScene.phaseManager.pushNew("NewBattlePhase");
        }
      }
    }
    return false;
  }

  /**
   * Determines if a Pokémon can switch out based on its status, the opponent's status, and battle conditions.
   *
   * @param pokemon The Pokémon attempting to switch out.
   * @param opponent The opponent Pokémon.
   * @returns `true` if the switch-out condition is met
   */
  public getSwitchOutCondition(pokemon: Pokemon, opponent: Pokemon): boolean {
    const switchOutTarget = pokemon;
    const player = switchOutTarget.isPlayer();

    if (player) {
      const blockedByAbility = new BooleanHolder(false);
      applyAbAttrs("ForceSwitchOutImmunityAbAttr", { pokemon: opponent, cancelled: blockedByAbility });
      return !blockedByAbility.value;
    }

    if (
      !player
      && globalScene.currentBattle.battleType === BattleType.WILD
      && !globalScene.currentBattle.waveIndex
      && globalScene.currentBattle.waveIndex % 10 === 0
    ) {
      return false;
    }

    if (
      !player
      && globalScene.currentBattle.isBattleMysteryEncounter()
      && !globalScene.currentBattle.mysteryEncounter?.fleeAllowed
    ) {
      return false;
    }

    const party = player ? globalScene.getPlayerParty() : globalScene.getEnemyParty();
    return (
      (!player && globalScene.currentBattle.battleType === BattleType.WILD)
      || party.filter(
        p =>
          p.isAllowedInBattle()
          && !p.isOnField()
          && (player || (p as EnemyPokemon).trainerSlot === (switchOutTarget as EnemyPokemon).trainerSlot),
      ).length > 0
    );
  }

  /**
   * Returns a message if the switch-out attempt fails due to ability effects.
   *
   * @param target The target Pokémon.
   * @returns The failure message, or `null` if no failure.
   */
  public getFailedText(target: Pokemon): string | null {
    const blockedByAbility = new BooleanHolder(false);
    applyAbAttrs("ForceSwitchOutImmunityAbAttr", { pokemon: target, cancelled: blockedByAbility });
    return blockedByAbility.value
      ? i18next.t("moveTriggers:cannotBeSwitchedOut", { pokemonName: getPokemonNameWithAffix(target) })
      : null;
  }
}

/**
 * Calculates the amount of recovery from the Shell Bell item.
 *
 * If the Pokémon is holding a Shell Bell, this function computes the amount of health
 * recovered based on the damage dealt in the current turn. The recovery is multiplied by the
 * Shell Bell's modifier (if any).
 *
 * @param pokemon - The Pokémon whose Shell Bell recovery is being calculated.
 * @returns The amount of health recovered by Shell Bell.
 */
function calculateShellBellRecovery(pokemon: Pokemon): number {
  const shellBellModifier = pokemon.getHeldItems().find(m => m instanceof HitHealModifier);
  if (shellBellModifier) {
    return toDmgValue(pokemon.turnData.totalDamageDealt / 8) * shellBellModifier.stackCount;
  }
  return 0;
}

export interface PostDamageAbAttrParams extends AbAttrBaseParams {
  /** The pokemon that caused the damage; omitted if the damage was not from a pokemon */
  source?: Pokemon;
  /** The amount of damage that was dealt */
  readonly damage: number;
}
/**
 * Triggers after the Pokemon takes any damage
 */
export class PostDamageAbAttr extends AbAttr {
  override canApply(_params: PostDamageAbAttrParams): boolean {
    return true;
  }

  override apply(_params: PostDamageAbAttrParams): void {}
}

/**
 * Ability attribute for forcing a Pokémon to switch out after its health drops below half.
 * This attribute checks various conditions related to the damage received, the moves used by the Pokémon
 * and its opponents, and determines whether a forced switch-out should occur.
 *
 * Used by Wimp Out and Emergency Exit
 *
 * @see {@linkcode applyPostDamage}
 * @sealed
 */
export class PostDamageForceSwitchAbAttr extends PostDamageAbAttr {
  private helper: ForceSwitchOutHelper = new ForceSwitchOutHelper(SwitchType.SWITCH);
  private hpRatio: number;

  constructor(hpRatio = 0.5) {
    super();
    this.hpRatio = hpRatio;
  }

  // TODO: Refactor to use more early returns
  public override canApply({ pokemon, source, damage }: PostDamageAbAttrParams): boolean {
    // Will not activate when the Pokémon's HP is lowered by cutting its own HP
    const forbiddenAttackingMoves = [MoveId.BELLY_DRUM, MoveId.SUBSTITUTE, MoveId.CURSE, MoveId.PAIN_SPLIT];
    const lastMoveUsed = pokemon.getLastXMoves()[0];
    if (forbiddenAttackingMoves.includes(lastMoveUsed?.move)) {
      return false;
    }

    // Dragon Tail and Circle Throw switch out Pokémon before the Ability activates.
    const forbiddenDefendingMoves = [MoveId.DRAGON_TAIL, MoveId.CIRCLE_THROW];
    if (source) {
      const enemyLastMoveUsed = source.getLastXMoves()[0];
      if (enemyLastMoveUsed) {
        // Will not activate if the Pokémon's HP falls below half while it is in the air during Sky Drop.
        if (
          forbiddenDefendingMoves.includes(enemyLastMoveUsed.move)
          || (enemyLastMoveUsed.move === MoveId.SKY_DROP && enemyLastMoveUsed.result === MoveResult.OTHER)
        ) {
          return false;
          // Will not activate if the Pokémon's HP falls below half by a move affected by Sheer Force.
          // TODO: Make this use the sheer force disable condition
        }
        if (allMoves[enemyLastMoveUsed.move].chance >= 0 && source.hasAbility(AbilityId.SHEER_FORCE)) {
          return false;
        }
        // Activate only after the last hit of multistrike moves
        if (source.turnData.hitsLeft > 1) {
          return false;
        }
        if (source.turnData.hitCount > 1) {
          damage = pokemon.turnData.damageTaken;
        }
      }
    }

    if (pokemon.hp + damage >= pokemon.getMaxHp() * this.hpRatio) {
      const shellBellHeal = calculateShellBellRecovery(pokemon);
      if (pokemon.hp - shellBellHeal < pokemon.getMaxHp() * this.hpRatio) {
        for (const opponent of pokemon.getOpponents()) {
          if (!this.helper.getSwitchOutCondition(pokemon, opponent)) {
            return false;
          }
        }
        return true;
      }
    }

    return false;
  }

  /**
   * Applies the switch-out logic after the Pokémon takes damage.
   * Checks various conditions based on the moves used by the Pokémon, the opponents' moves, and
   * the Pokémon's health after damage to determine whether the switch-out should occur.
   */
  public override apply({ pokemon }: PostDamageAbAttrParams): void {
    // TODO: Consider respecting the `simulated` flag here
    this.helper.switchOutLogic(pokemon);
  }
}

/**
 * Map of all ability attribute constructors, for use with the `.is` method.
 */
const AbilityAttrs = Object.freeze({
  BlockRecoilDamageAttr,
  DoubleBattleChanceAbAttr,
  PostBattleInitAbAttr,
  PostBattleInitFormChangeAbAttr,
  PostTeraFormChangeStatChangeAbAttr,
  ClearWeatherAbAttr,
  ClearTerrainAbAttr,
  PreDefendAbAttr,
  PreDefendFullHpEndureAbAttr,
  BlockItemTheftAbAttr,
  StabBoostAbAttr,
  ReceivedMoveDamageMultiplierAbAttr,
  AlliedFieldDamageReductionAbAttr,
  ReceivedTypeDamageMultiplierAbAttr,
  TypeImmunityAbAttr,
  AttackTypeImmunityAbAttr,
  TypeImmunityHealAbAttr,
  NonSuperEffectiveImmunityAbAttr,
  FullHpResistTypeAbAttr,
  PostDefendAbAttr,
  FieldPriorityMoveImmunityAbAttr,
  PostStatStageChangeAbAttr,
  MoveImmunityAbAttr,
  WonderSkinAbAttr,
  MoveImmunityStatStageChangeAbAttr,
  ReverseDrainAbAttr,
  PostDefendStatStageChangeAbAttr,
  PostDefendHpGatedStatStageChangeAbAttr,
  PostDefendApplyArenaTrapTagAbAttr,
  PostDefendApplyBattlerTagAbAttr,
  PostDefendTypeChangeAbAttr,
  PostDefendTerrainChangeAbAttr,
  PostDefendContactApplyStatusEffectAbAttr,
  EffectSporeAbAttr,
  PostDefendContactApplyTagChanceAbAttr,
  PostReceiveCritStatStageChangeAbAttr,
  PostDefendContactDamageAbAttr,
  PostDefendPerishSongAbAttr,
  PostDefendWeatherChangeAbAttr,
  PostDefendAbilitySwapAbAttr,
  PostDefendAbilityGiveAbAttr,
  PostDefendMoveDisableAbAttr,
  PostStatStageChangeStatStageChangeAbAttr,
  PreAttackAbAttr,
  MoveEffectChanceMultiplierAbAttr,
  IgnoreMoveEffectsAbAttr,
  VariableMovePowerAbAttr,
  FieldPreventExplosiveMovesAbAttr,
  FieldMultiplyStatAbAttr,
  MoveTypeChangeAbAttr,
  PokemonTypeChangeAbAttr,
  AddSecondStrikeAbAttr,
  DamageBoostAbAttr,
  MovePowerBoostAbAttr,
  MoveTypePowerBoostAbAttr,
  LowHpMoveTypePowerBoostAbAttr,
  VariableMovePowerBoostAbAttr,
  FieldMovePowerBoostAbAttr,
  PreAttackFieldMoveTypePowerBoostAbAttr,
  FieldMoveTypePowerBoostAbAttr,
  UserFieldMoveTypePowerBoostAbAttr,
  AllyMoveCategoryPowerBoostAbAttr,
  StatMultiplierAbAttr,
  PostAttackAbAttr,
  AllyStatMultiplierAbAttr,
  ExecutedMoveAbAttr,
  GorillaTacticsAbAttr,
  PostAttackStealHeldItemAbAttr,
  PostAttackApplyStatusEffectAbAttr,
  PostAttackContactApplyStatusEffectAbAttr,
  PostAttackApplyBattlerTagAbAttr,
  PostDefendStealHeldItemAbAttr,
  PostSetStatusAbAttr,
  SynchronizeStatusAbAttr,
  PostVictoryAbAttr,
  PostVictoryFormChangeAbAttr,
  PostKnockOutAbAttr,
  PostKnockOutStatStageChangeAbAttr,
  CopyFaintedAllyAbilityAbAttr,
  IgnoreOpponentStatStagesAbAttr,
  IntimidateImmunityAbAttr,
  PostIntimidateStatStageChangeAbAttr,
  PostSummonAbAttr,
  PostSummonRemoveEffectAbAttr,
  PostSummonRemoveArenaTagAbAttr,
  PostSummonAddArenaTagAbAttr,
  PostSummonMessageAbAttr,
  PostSummonUnnamedMessageAbAttr,
  PostSummonAddBattlerTagAbAttr,
  PostSummonRemoveBattlerTagAbAttr,
  PostSummonStatStageChangeAbAttr,
  PostSummonAllyHealAbAttr,
  PostSummonClearAllyStatStagesAbAttr,
  DownloadAbAttr,
  PostSummonWeatherChangeAbAttr,
  PostSummonTerrainChangeAbAttr,
  PostSummonHealStatusAbAttr,
  PostSummonFormChangeAbAttr,
  PostSummonCopyAbilityAbAttr,
  PostSummonUserFieldRemoveStatusEffectAbAttr,
  PostSummonCopyAllyStatsAbAttr,
  PostSummonTransformAbAttr,
  PostSummonWeatherSuppressedFormChangeAbAttr,
  PostSummonFormChangeByWeatherAbAttr,
  CommanderAbAttr,
  PreSwitchOutAbAttr,
  PreSwitchOutResetStatusAbAttr,
  PreSwitchOutClearWeatherAbAttr,
  PreSwitchOutHealAbAttr,
  PreSwitchOutFormChangeAbAttr,
  PreLeaveFieldAbAttr,
  PreLeaveFieldClearWeatherAbAttr,
  PreLeaveFieldRemoveSuppressAbilitiesSourceAbAttr,
  PreStatStageChangeAbAttr,
  ReflectStatStageChangeAbAttr,
  ProtectStatAbAttr,
  ConfusionOnStatusEffectAbAttr,
  PreSetStatusAbAttr,
  PreSetStatusEffectImmunityAbAttr,
  StatusEffectImmunityAbAttr,
  UserFieldStatusEffectImmunityAbAttr,
  ConditionalUserFieldStatusEffectImmunityAbAttr,
  ConditionalUserFieldProtectStatAbAttr,
  PreApplyBattlerTagAbAttr,
  PreApplyBattlerTagImmunityAbAttr,
  BattlerTagImmunityAbAttr,
  UserFieldBattlerTagImmunityAbAttr,
  ConditionalUserFieldBattlerTagImmunityAbAttr,
  BlockCritAbAttr,
  BonusCritAbAttr,
  MultCritAbAttr,
  ConditionalCritAbAttr,
  BlockNonDirectDamageAbAttr,
  BlockStatusDamageAbAttr,
  BlockOneHitKOAbAttr,
  ChangeMovePriorityAbAttr,
  IgnoreContactAbAttr,
  PreWeatherEffectAbAttr,
  PreWeatherDamageAbAttr,
  SuppressWeatherEffectAbAttr,
  ForewarnAbAttr,
  FriskAbAttr,
  PostWeatherChangeAbAttr,
  PostWeatherChangeFormChangeAbAttr,
  PostWeatherLapseAbAttr,
  PostWeatherLapseHealAbAttr,
  PostWeatherLapseDamageAbAttr,
  PostTerrainChangeAbAttr,
  PostTurnAbAttr,
  PostTurnStatusHealAbAttr,
  PostTurnResetStatusAbAttr,
  PostTurnRestoreBerryAbAttr,
  CudChewConsumeBerryAbAttr,
  CudChewRecordBerryAbAttr,
  MoodyAbAttr,
  SpeedBoostAbAttr,
  PostTurnHealAbAttr,
  PostTurnFormChangeAbAttr,
  PostTurnHurtIfSleepingAbAttr,
  FetchBallAbAttr,
  PostBiomeChangeAbAttr,
  PostBiomeChangeWeatherChangeAbAttr,
  PostBiomeChangeTerrainChangeAbAttr,
  PostMoveUsedAbAttr,
  PostDancingMoveAbAttr,
  PostItemLostAbAttr,
  PostItemLostApplyBattlerTagAbAttr,
  StatStageChangeMultiplierAbAttr,
  StatStageChangeCopyAbAttr,
  BypassBurnDamageReductionAbAttr,
  ReduceBurnDamageAbAttr,
  DoubleBerryEffectAbAttr,
  PreventBerryUseAbAttr,
  HealFromBerryUseAbAttr,
  RunSuccessAbAttr,
  CheckTrappedAbAttr,
  ArenaTrapAbAttr,
  MaxMultiHitAbAttr,
  PostBattleAbAttr,
  PostBattleLootAbAttr,
  PostFaintAbAttr,
  PostFaintUnsuppressedWeatherFormChangeAbAttr,
  PostFaintContactDamageAbAttr,
  PostFaintHPDamageAbAttr,
  RedirectMoveAbAttr,
  RedirectTypeMoveAbAttr,
  BlockRedirectAbAttr,
  ReduceStatusEffectDurationAbAttr,
  FlinchEffectAbAttr,
  FlinchStatStageChangeAbAttr,
  IncreasePpAbAttr,
  ForceSwitchOutImmunityAbAttr,
  ReduceBerryUseThresholdAbAttr,
  WeightMultiplierAbAttr,
  SyncEncounterNatureAbAttr,
  MoveAbilityBypassAbAttr,
  AlwaysHitAbAttr,
  IgnoreProtectOnContactAbAttr,
  InfiltratorAbAttr,
  ReflectStatusMoveAbAttr,
  NoTransformAbilityAbAttr,
  NoFusionAbilityAbAttr,
  IgnoreTypeImmunityAbAttr,
  IgnoreTypeStatusEffectImmunityAbAttr,
  MoneyAbAttr,
  PostSummonStatStageChangeOnArenaAbAttr,
  FormBlockDamageAbAttr,
  PreSummonAbAttr,
  IllusionPreSummonAbAttr,
  IllusionBreakAbAttr,
  PostDefendIllusionBreakAbAttr,
  IllusionPostBattleAbAttr,
  BypassSpeedChanceAbAttr,
  PreventBypassSpeedChanceAbAttr,
  TerrainEventTypeChangeAbAttr,
  PostDamageAbAttr,
  PostDamageForceSwitchAbAttr,
});

/**
 * A map of of all {@linkcode AbAttr} constructors
 */
export type AbAttrConstructorMap = typeof AbilityAttrs;

/**
 * Sets the ability of a Pokémon as revealed.
 * @param pokemon - The Pokémon whose ability is being revealed.
 */
function setAbilityRevealed(pokemon: Pokemon): void {
  pokemon.waveData.abilityRevealed = true;
}

/**
 * Returns all Pokemon on field with weather-based forms
 */
function getPokemonWithWeatherBasedForms() {
  return globalScene
    .getField(true)
    .filter(
      p =>
        (p.hasAbility(AbilityId.FORECAST) && p.species.speciesId === SpeciesId.CASTFORM)
        || (p.hasAbility(AbilityId.FLOWER_GIFT) && p.species.speciesId === SpeciesId.CHERRIM),
    );
}

// biome-ignore format: prevent biome from removing the newlines (e.g. prevent `new Ability(...).attr(...)`)
export function initAbilities() {
  allAbilities.push(
    new Ability(AbilityId.NONE, 3),
    new Ability(AbilityId.STENCH, 3)
      .attr(PostAttackApplyBattlerTagAbAttr, false, (user, target, move) => !move.hasAttr("FlinchAttr") && !move.hitsSubstitute(user, target) ? 10 : 0, BattlerTagType.FLINCHED),
    new Ability(AbilityId.DRIZZLE, 3)
      .attr(PostSummonWeatherChangeAbAttr, WeatherType.RAIN)
      .attr(PostBiomeChangeWeatherChangeAbAttr, WeatherType.RAIN),
    new Ability(AbilityId.SPEED_BOOST, 3)
      .attr(SpeedBoostAbAttr),
    new Ability(AbilityId.BATTLE_ARMOR, 3)
      .attr(BlockCritAbAttr)
      .ignorable(),
    new Ability(AbilityId.STURDY, 3)
      .attr(PreDefendFullHpEndureAbAttr)
      .attr(BlockOneHitKOAbAttr)
      .ignorable(),
    new Ability(AbilityId.DAMP, 3)
      .attr(FieldPreventExplosiveMovesAbAttr)
      .ignorable(),
    new Ability(AbilityId.LIMBER, 3)
      .attr(StatusEffectImmunityAbAttr, StatusEffect.PARALYSIS)
      .attr(PostSummonHealStatusAbAttr, StatusEffect.PARALYSIS)
      .ignorable(),
    new Ability(AbilityId.SAND_VEIL, 3)
      .attr(StatMultiplierAbAttr, Stat.EVA, 1.2)
      .attr(BlockWeatherDamageAttr, WeatherType.SANDSTORM)
      .condition(getWeatherCondition(WeatherType.SANDSTORM))
      .ignorable(),
    new Ability(AbilityId.STATIC, 3)
      .attr(PostDefendContactApplyStatusEffectAbAttr, 30, StatusEffect.PARALYSIS)
      .bypassFaint(),
    new Ability(AbilityId.VOLT_ABSORB, 3)
      .attr(TypeImmunityHealAbAttr, PokemonType.ELECTRIC)
      .ignorable(),
    new Ability(AbilityId.WATER_ABSORB, 3)
      .attr(TypeImmunityHealAbAttr, PokemonType.WATER)
      .ignorable(),
    new Ability(AbilityId.OBLIVIOUS, 3)
      .attr(BattlerTagImmunityAbAttr, [ BattlerTagType.INFATUATED, BattlerTagType.TAUNT ])
      .attr(PostSummonRemoveBattlerTagAbAttr, BattlerTagType.INFATUATED, BattlerTagType.TAUNT)
      .attr(IntimidateImmunityAbAttr)
      .ignorable(),
    new Ability(AbilityId.CLOUD_NINE, 3)
      .attr(SuppressWeatherEffectAbAttr, true)
      .attr(PostSummonUnnamedMessageAbAttr, i18next.t("abilityTriggers:weatherEffectDisappeared"))
      .attr(PostSummonWeatherSuppressedFormChangeAbAttr)
      .attr(PostFaintUnsuppressedWeatherFormChangeAbAttr)
      .bypassFaint(),
    new Ability(AbilityId.COMPOUND_EYES, 3)
      .attr(StatMultiplierAbAttr, Stat.ACC, 1.3),
    new Ability(AbilityId.INSOMNIA, 3)
      .attr(StatusEffectImmunityAbAttr, StatusEffect.SLEEP)
      .attr(PostSummonHealStatusAbAttr, StatusEffect.SLEEP)
      .attr(BattlerTagImmunityAbAttr, BattlerTagType.DROWSY)
      .ignorable(),
    new Ability(AbilityId.COLOR_CHANGE, 3)
      .attr(PostDefendTypeChangeAbAttr)
      .condition(getSheerForceHitDisableAbCondition()),
    new Ability(AbilityId.IMMUNITY, 3)
      .attr(StatusEffectImmunityAbAttr, StatusEffect.POISON, StatusEffect.TOXIC)
      .attr(PostSummonHealStatusAbAttr, StatusEffect.POISON, StatusEffect.TOXIC)
      .ignorable(),
    new Ability(AbilityId.FLASH_FIRE, 3)
      .attr(TypeImmunityAddBattlerTagAbAttr, PokemonType.FIRE, BattlerTagType.FIRE_BOOST, 1)
      .ignorable(),
    new Ability(AbilityId.SHIELD_DUST, 3)
      .attr(IgnoreMoveEffectsAbAttr)
      .ignorable(),
    new Ability(AbilityId.OWN_TEMPO, 3)
      .attr(BattlerTagImmunityAbAttr, BattlerTagType.CONFUSED)
      .attr(PostSummonRemoveBattlerTagAbAttr, BattlerTagType.CONFUSED)
      .attr(IntimidateImmunityAbAttr)
      .ignorable(),
    new Ability(AbilityId.SUCTION_CUPS, 3)
      .attr(ForceSwitchOutImmunityAbAttr)
      .ignorable(),
    new Ability(AbilityId.INTIMIDATE, 3)
      .attr(PostSummonStatStageChangeAbAttr, [ Stat.ATK ], -1, false, true),
    new Ability(AbilityId.SHADOW_TAG, 3)
      .attr(ArenaTrapAbAttr, (_user, target) => !target.hasAbility(AbilityId.SHADOW_TAG)),
    new Ability(AbilityId.ROUGH_SKIN, 3)
      .attr(PostDefendContactDamageAbAttr, 8)
      .bypassFaint(),
    new Ability(AbilityId.WONDER_GUARD, 3)
      .attr(NonSuperEffectiveImmunityAbAttr)
      .uncopiable()
      .ignorable(),
    new Ability(AbilityId.LEVITATE, 3)
      .attr(AttackTypeImmunityAbAttr, PokemonType.GROUND, (pokemon: Pokemon) => !pokemon.getTag(GroundedTag) && !globalScene.arena.getTag(ArenaTagType.GRAVITY))
      .ignorable(),
    new Ability(AbilityId.EFFECT_SPORE, 3)
      .attr(EffectSporeAbAttr),
    new Ability(AbilityId.SYNCHRONIZE, 3)
      .attr(SyncEncounterNatureAbAttr)
      .attr(SynchronizeStatusAbAttr),
    new Ability(AbilityId.CLEAR_BODY, 3)
      .attr(ProtectStatAbAttr)
      .ignorable(),
    new Ability(AbilityId.NATURAL_CURE, 3)
      .attr(PreSwitchOutResetStatusAbAttr),
    new Ability(AbilityId.LIGHTNING_ROD, 3)
      .attr(RedirectTypeMoveAbAttr, PokemonType.ELECTRIC)
      .attr(TypeImmunityStatStageChangeAbAttr, PokemonType.ELECTRIC, Stat.SPATK, 1)
      .ignorable(),
    new Ability(AbilityId.SERENE_GRACE, 3)
      .attr(MoveEffectChanceMultiplierAbAttr, 2),
    new Ability(AbilityId.SWIFT_SWIM, 3)
      .attr(StatMultiplierAbAttr, Stat.SPD, 2)
      .condition(getWeatherCondition(WeatherType.RAIN, WeatherType.HEAVY_RAIN)),
    new Ability(AbilityId.CHLOROPHYLL, 3)
      .attr(StatMultiplierAbAttr, Stat.SPD, 2)
      .condition(getWeatherCondition(WeatherType.SUNNY, WeatherType.HARSH_SUN)),
    new Ability(AbilityId.ILLUMINATE, 3)
      .attr(ProtectStatAbAttr, Stat.ACC)
      .attr(DoubleBattleChanceAbAttr)
      .attr(IgnoreOpponentStatStagesAbAttr, [ Stat.EVA ])
      .ignorable(),
    new Ability(AbilityId.TRACE, 3)
      .attr(PostSummonCopyAbilityAbAttr)
      .uncopiable(),
    new Ability(AbilityId.HUGE_POWER, 3)
      .attr(StatMultiplierAbAttr, Stat.ATK, 2),
    new Ability(AbilityId.POISON_POINT, 3)
      .attr(PostDefendContactApplyStatusEffectAbAttr, 30, StatusEffect.POISON)
      .bypassFaint(),
    new Ability(AbilityId.INNER_FOCUS, 3)
      .attr(BattlerTagImmunityAbAttr, BattlerTagType.FLINCHED)
      .attr(IntimidateImmunityAbAttr)
      .ignorable(),
    new Ability(AbilityId.MAGMA_ARMOR, 3)
      .attr(StatusEffectImmunityAbAttr, StatusEffect.FREEZE)
      .attr(PostSummonHealStatusAbAttr, StatusEffect.FREEZE)
      .ignorable(),
    new Ability(AbilityId.WATER_VEIL, 3)
      .attr(StatusEffectImmunityAbAttr, StatusEffect.BURN)
      .attr(PostSummonHealStatusAbAttr, StatusEffect.BURN)
      .ignorable(),
    new Ability(AbilityId.MAGNET_PULL, 3)
      .attr(ArenaTrapAbAttr, (_user, target) => {
        return target.getTypes(true).includes(PokemonType.STEEL) || (target.getTypes(true).includes(PokemonType.STELLAR) && target.getTypes().includes(PokemonType.STEEL));
      }),
    new Ability(AbilityId.SOUNDPROOF, 3)
      .attr(MoveImmunityAbAttr, (pokemon, attacker, move) => pokemon !== attacker && move.hasFlag(MoveFlags.SOUND_BASED))
      .ignorable(),
    new Ability(AbilityId.RAIN_DISH, 3)
      .attr(PostWeatherLapseHealAbAttr, 1, WeatherType.RAIN, WeatherType.HEAVY_RAIN),
    new Ability(AbilityId.SAND_STREAM, 3)
      .attr(PostSummonWeatherChangeAbAttr, WeatherType.SANDSTORM)
      .attr(PostBiomeChangeWeatherChangeAbAttr, WeatherType.SANDSTORM),
    new Ability(AbilityId.PRESSURE, 3)
      .attr(IncreasePpAbAttr)
      .attr(PostSummonMessageAbAttr, (pokemon: Pokemon) => i18next.t("abilityTriggers:postSummonPressure", { pokemonNameWithAffix: getPokemonNameWithAffix(pokemon) })),
    new Ability(AbilityId.THICK_FAT, 3)
      .attr(ReceivedTypeDamageMultiplierAbAttr, PokemonType.FIRE, 0.5)
      .attr(ReceivedTypeDamageMultiplierAbAttr, PokemonType.ICE, 0.5)
      .ignorable(),
    new Ability(AbilityId.EARLY_BIRD, 3)
      .attr(ReduceStatusEffectDurationAbAttr, StatusEffect.SLEEP),
    new Ability(AbilityId.FLAME_BODY, 3)
      .attr(PostDefendContactApplyStatusEffectAbAttr, 30, StatusEffect.BURN)
      .bypassFaint(),
    new Ability(AbilityId.RUN_AWAY, 3)
      .attr(RunSuccessAbAttr),
    new Ability(AbilityId.KEEN_EYE, 3)
      .attr(ProtectStatAbAttr, Stat.ACC)
      .ignorable(),
    new Ability(AbilityId.HYPER_CUTTER, 3)
      .attr(ProtectStatAbAttr, Stat.ATK)
      .ignorable(),
    new Ability(AbilityId.PICKUP, 3)
      .attr(PostBattleLootAbAttr)
      .unsuppressable(),
    new Ability(AbilityId.TRUANT, 3)
      .attr(PostSummonAddBattlerTagAbAttr, BattlerTagType.TRUANT, 1, false),
    new Ability(AbilityId.HUSTLE, 3)
      .attr(StatMultiplierAbAttr, Stat.ATK, 1.5)
      .attr(StatMultiplierAbAttr, Stat.ACC, 0.8, (_user, _target, move) => move.category === MoveCategory.PHYSICAL),
    new Ability(AbilityId.CUTE_CHARM, 3)
      .attr(PostDefendContactApplyTagChanceAbAttr, 30, BattlerTagType.INFATUATED),
    new Ability(AbilityId.PLUS, 3)
      .conditionalAttr(p => globalScene.currentBattle.double && [ AbilityId.PLUS, AbilityId.MINUS ].some(a => (p.getAlly()?.hasAbility(a) ?? false)), StatMultiplierAbAttr, Stat.SPATK, 1.5),
    new Ability(AbilityId.MINUS, 3)
      .conditionalAttr(p => globalScene.currentBattle.double && [ AbilityId.PLUS, AbilityId.MINUS ].some(a => (p.getAlly()?.hasAbility(a) ?? false)), StatMultiplierAbAttr, Stat.SPATK, 1.5),
    new Ability(AbilityId.FORECAST, 3, -2)
      .uncopiable()
      .unreplaceable()
      .attr(NoFusionAbilityAbAttr)
      .attr(PostSummonFormChangeByWeatherAbAttr, AbilityId.FORECAST)
      .attr(PostWeatherChangeFormChangeAbAttr, AbilityId.FORECAST, [ WeatherType.NONE, WeatherType.SANDSTORM, WeatherType.STRONG_WINDS, WeatherType.FOG ]),
    new Ability(AbilityId.STICKY_HOLD, 3)
      .attr(BlockItemTheftAbAttr)
      .bypassFaint()
      .ignorable(),
    new Ability(AbilityId.SHED_SKIN, 3)
      .conditionalAttr(_pokemon => !randSeedInt(3), PostTurnResetStatusAbAttr),
    new Ability(AbilityId.GUTS, 3)
      .attr(BypassBurnDamageReductionAbAttr)
      .conditionalAttr(pokemon => !!pokemon.status || pokemon.hasAbility(AbilityId.COMATOSE), StatMultiplierAbAttr, Stat.ATK, 1.5),
    new Ability(AbilityId.MARVEL_SCALE, 3)
      .conditionalAttr(pokemon => !!pokemon.status || pokemon.hasAbility(AbilityId.COMATOSE), StatMultiplierAbAttr, Stat.DEF, 1.5)
      .ignorable(),
    new Ability(AbilityId.LIQUID_OOZE, 3)
      .attr(ReverseDrainAbAttr),
    new Ability(AbilityId.OVERGROW, 3)
      .attr(LowHpMoveTypePowerBoostAbAttr, PokemonType.GRASS),
    new Ability(AbilityId.BLAZE, 3)
      .attr(LowHpMoveTypePowerBoostAbAttr, PokemonType.FIRE),
    new Ability(AbilityId.TORRENT, 3)
      .attr(LowHpMoveTypePowerBoostAbAttr, PokemonType.WATER),
    new Ability(AbilityId.SWARM, 3)
      .attr(LowHpMoveTypePowerBoostAbAttr, PokemonType.BUG),
    new Ability(AbilityId.ROCK_HEAD, 3)
      .attr(BlockRecoilDamageAttr),
    new Ability(AbilityId.DROUGHT, 3)
      .attr(PostSummonWeatherChangeAbAttr, WeatherType.SUNNY)
      .attr(PostBiomeChangeWeatherChangeAbAttr, WeatherType.SUNNY),
    new Ability(AbilityId.ARENA_TRAP, 3)
      .attr(ArenaTrapAbAttr, (_user, target) => target.isGrounded())
      .attr(DoubleBattleChanceAbAttr),
    new Ability(AbilityId.VITAL_SPIRIT, 3)
      .attr(StatusEffectImmunityAbAttr, StatusEffect.SLEEP)
      .attr(PostSummonHealStatusAbAttr, StatusEffect.SLEEP)
      .attr(BattlerTagImmunityAbAttr, BattlerTagType.DROWSY)
      .ignorable(),
    new Ability(AbilityId.WHITE_SMOKE, 3)
      .attr(ProtectStatAbAttr)
      .ignorable(),
    new Ability(AbilityId.PURE_POWER, 3)
      .attr(StatMultiplierAbAttr, Stat.ATK, 2),
    new Ability(AbilityId.SHELL_ARMOR, 3)
      .attr(BlockCritAbAttr)
      .ignorable(),
    new Ability(AbilityId.AIR_LOCK, 3)
      .attr(SuppressWeatherEffectAbAttr, true)
      .attr(PostSummonUnnamedMessageAbAttr, i18next.t("abilityTriggers:weatherEffectDisappeared"))
      .attr(PostSummonWeatherSuppressedFormChangeAbAttr)
      .attr(PostFaintUnsuppressedWeatherFormChangeAbAttr)
      .bypassFaint(),
    new Ability(AbilityId.TANGLED_FEET, 4)
      .conditionalAttr(pokemon => !!pokemon.getTag(BattlerTagType.CONFUSED), StatMultiplierAbAttr, Stat.EVA, 2)
      .ignorable(),
    new Ability(AbilityId.MOTOR_DRIVE, 4)
      .attr(TypeImmunityStatStageChangeAbAttr, PokemonType.ELECTRIC, Stat.SPD, 1)
      .ignorable(),
    new Ability(AbilityId.RIVALRY, 4)
      .attr(MovePowerBoostAbAttr, (user, target, _move) => user?.gender !== Gender.GENDERLESS && target?.gender !== Gender.GENDERLESS && user?.gender === target?.gender, 1.25, true)
      .attr(MovePowerBoostAbAttr, (user, target, _move) => user?.gender !== Gender.GENDERLESS && target?.gender !== Gender.GENDERLESS && user?.gender !== target?.gender, 0.75),
    new Ability(AbilityId.STEADFAST, 4)
      .attr(FlinchStatStageChangeAbAttr, [ Stat.SPD ], 1),
    new Ability(AbilityId.SNOW_CLOAK, 4)
      .attr(StatMultiplierAbAttr, Stat.EVA, 1.2)
      .attr(BlockWeatherDamageAttr, WeatherType.HAIL)
      .condition(getWeatherCondition(WeatherType.HAIL, WeatherType.SNOW))
      .ignorable(),
    new Ability(AbilityId.GLUTTONY, 4)
      .attr(ReduceBerryUseThresholdAbAttr),
    new Ability(AbilityId.ANGER_POINT, 4)
      .attr(PostReceiveCritStatStageChangeAbAttr, Stat.ATK, 12),
    new Ability(AbilityId.UNBURDEN, 4)
      .attr(PostItemLostApplyBattlerTagAbAttr, BattlerTagType.UNBURDEN)
      .bypassFaint() // Allows reviver seed to activate Unburden
      .edgeCase(), // Should not restore Unburden boost if Pokemon loses then regains Unburden ability
    new Ability(AbilityId.HEATPROOF, 4)
      .attr(ReceivedTypeDamageMultiplierAbAttr, PokemonType.FIRE, 0.5)
      .attr(ReduceBurnDamageAbAttr, 0.5)
      .ignorable(),
    new Ability(AbilityId.SIMPLE, 4)
      .attr(StatStageChangeMultiplierAbAttr, 2)
      .ignorable(),
    new Ability(AbilityId.DRY_SKIN, 4)
      .attr(PostWeatherLapseDamageAbAttr, 2, WeatherType.SUNNY, WeatherType.HARSH_SUN)
      .attr(PostWeatherLapseHealAbAttr, 2, WeatherType.RAIN, WeatherType.HEAVY_RAIN)
      .attr(ReceivedTypeDamageMultiplierAbAttr, PokemonType.FIRE, 1.25)
      .attr(TypeImmunityHealAbAttr, PokemonType.WATER)
      .ignorable(),
    new Ability(AbilityId.DOWNLOAD, 4)
      .attr(DownloadAbAttr),
    new Ability(AbilityId.IRON_FIST, 4)
      .attr(MovePowerBoostAbAttr, (_user, _target, move) => move.hasFlag(MoveFlags.PUNCHING_MOVE), 1.2),
    new Ability(AbilityId.POISON_HEAL, 4)
      .attr(PostTurnStatusHealAbAttr, StatusEffect.TOXIC, StatusEffect.POISON)
      .attr(BlockStatusDamageAbAttr, StatusEffect.TOXIC, StatusEffect.POISON),
    new Ability(AbilityId.ADAPTABILITY, 4)
      .attr(StabBoostAbAttr),
    new Ability(AbilityId.SKILL_LINK, 4)
      .attr(MaxMultiHitAbAttr),
    new Ability(AbilityId.HYDRATION, 4)
      .attr(PostTurnResetStatusAbAttr)
      .condition(getWeatherCondition(WeatherType.RAIN, WeatherType.HEAVY_RAIN)),
    new Ability(AbilityId.SOLAR_POWER, 4)
      .attr(PostWeatherLapseDamageAbAttr, 2, WeatherType.SUNNY, WeatherType.HARSH_SUN)
      .attr(StatMultiplierAbAttr, Stat.SPATK, 1.5)
      .condition(getWeatherCondition(WeatherType.SUNNY, WeatherType.HARSH_SUN)),
    new Ability(AbilityId.QUICK_FEET, 4)
      .conditionalAttr(pokemon => pokemon.status ? pokemon.status.effect === StatusEffect.PARALYSIS : false, StatMultiplierAbAttr, Stat.SPD, 2)
      .conditionalAttr(pokemon => !!pokemon.status || pokemon.hasAbility(AbilityId.COMATOSE), StatMultiplierAbAttr, Stat.SPD, 1.5),
    new Ability(AbilityId.NORMALIZE, 4)
      .attr(MoveTypeChangeAbAttr, PokemonType.NORMAL, 1.2),
    new Ability(AbilityId.SNIPER, 4)
      .attr(MultCritAbAttr, 1.5),
    new Ability(AbilityId.MAGIC_GUARD, 4)
      .attr(BlockNonDirectDamageAbAttr),
    new Ability(AbilityId.NO_GUARD, 4)
      .attr(AlwaysHitAbAttr)
      .attr(DoubleBattleChanceAbAttr),
    new Ability(AbilityId.STALL, 4)
      .attr(ChangeMovePriorityAbAttr, (_pokemon, _move: Move) => true, -0.2),
    new Ability(AbilityId.TECHNICIAN, 4)
      .attr(MovePowerBoostAbAttr, (user, target, move) => {
        const power = new NumberHolder(move.power);
        applyMoveAttrs("VariablePowerAttr", user, target, move, power);
        return power.value <= 60;
      }, 1.5),
    new Ability(AbilityId.LEAF_GUARD, 4)
      .attr(StatusEffectImmunityAbAttr)
      .condition(getWeatherCondition(WeatherType.SUNNY, WeatherType.HARSH_SUN))
      .ignorable(),
    new Ability(AbilityId.KLUTZ, 4, 1)
      .unimplemented(),
    new Ability(AbilityId.MOLD_BREAKER, 4)
      .attr(PostSummonMessageAbAttr, (pokemon: Pokemon) => i18next.t("abilityTriggers:postSummonMoldBreaker", { pokemonNameWithAffix: getPokemonNameWithAffix(pokemon) }))
      .attr(MoveAbilityBypassAbAttr),
    new Ability(AbilityId.SUPER_LUCK, 4)
      .attr(BonusCritAbAttr),
    new Ability(AbilityId.AFTERMATH, 4)
      .attr(PostFaintContactDamageAbAttr, 4)
      .bypassFaint(),
    new Ability(AbilityId.ANTICIPATION, 4)
      .conditionalAttr(getAnticipationCondition(), PostSummonMessageAbAttr, (pokemon: Pokemon) => i18next.t("abilityTriggers:postSummonAnticipation", { pokemonNameWithAffix: getPokemonNameWithAffix(pokemon) })),
    new Ability(AbilityId.FOREWARN, 4)
      .attr(ForewarnAbAttr),
    new Ability(AbilityId.UNAWARE, 4)
      .attr(IgnoreOpponentStatStagesAbAttr, [ Stat.ATK, Stat.DEF, Stat.SPATK, Stat.SPDEF, Stat.ACC, Stat.EVA ])
      .ignorable(),
    new Ability(AbilityId.TINTED_LENS, 4)
      .attr(DamageBoostAbAttr, 2, (user, target, move) => (target?.getMoveEffectiveness(user!, move) ?? 1) <= 0.5),
    new Ability(AbilityId.FILTER, 4)
      .attr(ReceivedMoveDamageMultiplierAbAttr, (target, user, move) => target.getMoveEffectiveness(user, move) >= 2, 0.75)
      .ignorable(),
    new Ability(AbilityId.SLOW_START, 4)
      .attr(PostSummonAddBattlerTagAbAttr, BattlerTagType.SLOW_START, 5),
    new Ability(AbilityId.SCRAPPY, 4)
      .attr(IgnoreTypeImmunityAbAttr, PokemonType.GHOST, [ PokemonType.NORMAL, PokemonType.FIGHTING ])
      .attr(IntimidateImmunityAbAttr),
    new Ability(AbilityId.STORM_DRAIN, 4)
      .attr(RedirectTypeMoveAbAttr, PokemonType.WATER)
      .attr(TypeImmunityStatStageChangeAbAttr, PokemonType.WATER, Stat.SPATK, 1)
      .ignorable(),
    new Ability(AbilityId.ICE_BODY, 4)
      .attr(BlockWeatherDamageAttr, WeatherType.HAIL)
      .attr(PostWeatherLapseHealAbAttr, 1, WeatherType.HAIL, WeatherType.SNOW),
    new Ability(AbilityId.SOLID_ROCK, 4)
      .attr(ReceivedMoveDamageMultiplierAbAttr, (target, user, move) => target.getMoveEffectiveness(user, move) >= 2, 0.75)
      .ignorable(),
    new Ability(AbilityId.SNOW_WARNING, 4)
      .attr(PostSummonWeatherChangeAbAttr, WeatherType.SNOW)
      .attr(PostBiomeChangeWeatherChangeAbAttr, WeatherType.SNOW),
    new Ability(AbilityId.HONEY_GATHER, 4)
      .attr(MoneyAbAttr)
      .unsuppressable(),
    new Ability(AbilityId.FRISK, 4)
      .attr(FriskAbAttr),
    new Ability(AbilityId.RECKLESS, 4)
      .attr(MovePowerBoostAbAttr, (_user, _target, move) => move.hasFlag(MoveFlags.RECKLESS_MOVE), 1.2),
    new Ability(AbilityId.MULTITYPE, 4)
      .attr(NoFusionAbilityAbAttr)
      .uncopiable()
      .unsuppressable()
      .unreplaceable(),
    new Ability(AbilityId.FLOWER_GIFT, 4, -2)
      .conditionalAttr(getWeatherCondition(WeatherType.SUNNY || WeatherType.HARSH_SUN), StatMultiplierAbAttr, Stat.ATK, 1.5)
      .conditionalAttr(getWeatherCondition(WeatherType.SUNNY || WeatherType.HARSH_SUN), StatMultiplierAbAttr, Stat.SPDEF, 1.5)
      .conditionalAttr(getWeatherCondition(WeatherType.SUNNY || WeatherType.HARSH_SUN), AllyStatMultiplierAbAttr, Stat.ATK, 1.5)
      .conditionalAttr(getWeatherCondition(WeatherType.SUNNY || WeatherType.HARSH_SUN), AllyStatMultiplierAbAttr, Stat.SPDEF, 1.5)
      .attr(NoFusionAbilityAbAttr)
      .attr(PostSummonFormChangeByWeatherAbAttr, AbilityId.FLOWER_GIFT)
      .attr(PostWeatherChangeFormChangeAbAttr, AbilityId.FLOWER_GIFT, [ WeatherType.NONE, WeatherType.SANDSTORM, WeatherType.STRONG_WINDS, WeatherType.FOG, WeatherType.HAIL, WeatherType.HEAVY_RAIN, WeatherType.SNOW, WeatherType.RAIN ])
      .uncopiable()
      .unreplaceable()
      .ignorable(),
    new Ability(AbilityId.BAD_DREAMS, 4)
      .attr(PostTurnHurtIfSleepingAbAttr),
    new Ability(AbilityId.PICKPOCKET, 5)
      .attr(PostDefendStealHeldItemAbAttr, (target, user, move) => move.doesFlagEffectApply({flag: MoveFlags.MAKES_CONTACT, user, target}))
      .condition(getSheerForceHitDisableAbCondition()),
    new Ability(AbilityId.SHEER_FORCE, 5)
      .attr(MovePowerBoostAbAttr, (_user, _target, move) => move.chance >= 1, 1.3)
      .attr(MoveEffectChanceMultiplierAbAttr, 0), // This attribute does not seem to function - Should disable life orb, eject button, red card, kee/maranga berry if they get implemented
    new Ability(AbilityId.CONTRARY, 5)
      .attr(StatStageChangeMultiplierAbAttr, -1)
      .ignorable(),
    new Ability(AbilityId.UNNERVE, 5, 1)
      .attr(PreventBerryUseAbAttr),
    new Ability(AbilityId.DEFIANT, 5)
      .attr(PostStatStageChangeStatStageChangeAbAttr, (_target, _statsChanged, stages) => stages < 0, [ Stat.ATK ], 2),
    new Ability(AbilityId.DEFEATIST, 5)
      .attr(StatMultiplierAbAttr, Stat.ATK, 0.5)
      .attr(StatMultiplierAbAttr, Stat.SPATK, 0.5)
      .condition((pokemon) => pokemon.getHpRatio() <= 0.5),
    new Ability(AbilityId.CURSED_BODY, 5)
      .attr(PostDefendMoveDisableAbAttr, 30)
      .bypassFaint(),
    new Ability(AbilityId.HEALER, 5)
      .conditionalAttr(pokemon => !isNullOrUndefined(pokemon.getAlly()) && randSeedInt(10) < 3, PostTurnResetStatusAbAttr, true),
    new Ability(AbilityId.FRIEND_GUARD, 5)
      .attr(AlliedFieldDamageReductionAbAttr, 0.75)
      .ignorable(),
    new Ability(AbilityId.WEAK_ARMOR, 5)
      .attr(PostDefendStatStageChangeAbAttr, (_target, _user, move) => move.category === MoveCategory.PHYSICAL, Stat.DEF, -1)
      .attr(PostDefendStatStageChangeAbAttr, (_target, _user, move) => move.category === MoveCategory.PHYSICAL, Stat.SPD, 2),
    new Ability(AbilityId.HEAVY_METAL, 5)
      .attr(WeightMultiplierAbAttr, 2)
      .ignorable(),
    new Ability(AbilityId.LIGHT_METAL, 5)
      .attr(WeightMultiplierAbAttr, 0.5)
      .ignorable(),
    new Ability(AbilityId.MULTISCALE, 5)
      .attr(ReceivedMoveDamageMultiplierAbAttr, (target, _user, _move) => target.isFullHp(), 0.5)
      .ignorable(),
    new Ability(AbilityId.TOXIC_BOOST, 5)
      .attr(MovePowerBoostAbAttr, (user, _target, move) => move.category === MoveCategory.PHYSICAL && (user?.status?.effect === StatusEffect.POISON || user?.status?.effect === StatusEffect.TOXIC), 1.5),
    new Ability(AbilityId.FLARE_BOOST, 5)
      .attr(MovePowerBoostAbAttr, (user, _target, move) => move.category === MoveCategory.SPECIAL && user?.status?.effect === StatusEffect.BURN, 1.5),
    new Ability(AbilityId.HARVEST, 5)
      .attr(
        PostTurnRestoreBerryAbAttr,
        /** Rate is doubled when under sun {@link https://dex.pokemonshowdown.com/abilities/harvest} */
        (pokemon) => 0.5 * (getWeatherCondition(WeatherType.SUNNY, WeatherType.HARSH_SUN)(pokemon) ? 2 : 1)
      )
      .edgeCase(), // Cannot recover berries used up by fling or natural gift (unimplemented)
    new Ability(AbilityId.TELEPATHY, 5)
      .attr(MoveImmunityAbAttr, (pokemon, attacker, move) => pokemon.getAlly() === attacker && move.is("AttackMove"))
      .ignorable(),
    new Ability(AbilityId.MOODY, 5)
      .attr(MoodyAbAttr),
    new Ability(AbilityId.OVERCOAT, 5)
      .attr(BlockWeatherDamageAttr)
      .attr(MoveImmunityAbAttr, (pokemon, attacker, move) => pokemon !== attacker && move.hasFlag(MoveFlags.POWDER_MOVE))
      .ignorable(),
    new Ability(AbilityId.POISON_TOUCH, 5)
      .attr(PostAttackContactApplyStatusEffectAbAttr, 30, StatusEffect.POISON),
    new Ability(AbilityId.REGENERATOR, 5)
      .attr(PreSwitchOutHealAbAttr),
    new Ability(AbilityId.BIG_PECKS, 5)
      .attr(ProtectStatAbAttr, Stat.DEF)
      .ignorable(),
    new Ability(AbilityId.SAND_RUSH, 5)
      .attr(StatMultiplierAbAttr, Stat.SPD, 2)
      .attr(BlockWeatherDamageAttr, WeatherType.SANDSTORM)
      .condition(getWeatherCondition(WeatherType.SANDSTORM)),
    new Ability(AbilityId.WONDER_SKIN, 5)
      .attr(WonderSkinAbAttr)
      .ignorable(),
    new Ability(AbilityId.ANALYTIC, 5)
      .attr(MovePowerBoostAbAttr, (user) =>
        // Boost power if all other Pokemon have already moved (no other moves are slated to execute)
        !globalScene.phaseManager.findPhase((phase) => phase.is("MovePhase") && phase.pokemon.id !== user?.id),
        1.3),
    new Ability(AbilityId.ILLUSION, 5)
      // The Pokemon generate an illusion if it's available
      .attr(IllusionPreSummonAbAttr, false)
      .attr(IllusionBreakAbAttr)
      // The Pokemon loses its illusion when damaged by a move
      .attr(PostDefendIllusionBreakAbAttr, true)
      // Disable Illusion in fusions
      .attr(NoFusionAbilityAbAttr)
      // Illusion is available again after a battle
      .conditionalAttr((pokemon) => pokemon.isAllowedInBattle(), IllusionPostBattleAbAttr, false)
      .uncopiable()
      .bypassFaint(),
    new Ability(AbilityId.IMPOSTER, 5)
      .attr(PostSummonTransformAbAttr)
      .uncopiable()
      .edgeCase(), // Should copy rage fist hit count, etc (see Transform edge case for full list)
    new Ability(AbilityId.INFILTRATOR, 5)
      .attr(InfiltratorAbAttr)
      .partial(), // does not bypass Mist
    new Ability(AbilityId.MUMMY, 5)
      .attr(PostDefendAbilityGiveAbAttr, AbilityId.MUMMY)
      .bypassFaint(),
    new Ability(AbilityId.MOXIE, 5)
      .attr(PostVictoryStatStageChangeAbAttr, Stat.ATK, 1),
    new Ability(AbilityId.JUSTIFIED, 5)
      .attr(PostDefendStatStageChangeAbAttr, (_target, user, move) => user.getMoveType(move) === PokemonType.DARK && move.category !== MoveCategory.STATUS, Stat.ATK, 1),
    new Ability(AbilityId.RATTLED, 5)
      .attr(PostDefendStatStageChangeAbAttr, (_target, user, move) => {
        const moveType = user.getMoveType(move);
        return move.category !== MoveCategory.STATUS
          && (moveType === PokemonType.DARK || moveType === PokemonType.BUG || moveType === PokemonType.GHOST);
      }, Stat.SPD, 1)
      .attr(PostIntimidateStatStageChangeAbAttr, [ Stat.SPD ], 1),
    new Ability(AbilityId.MAGIC_BOUNCE, 5)
      .attr(ReflectStatusMoveAbAttr)
      .ignorable()
      // Interactions with stomping tantrum, instruct, encore, and probably other moves that
      // rely on move history
      .edgeCase(),
    new Ability(AbilityId.SAP_SIPPER, 5)
      .attr(TypeImmunityStatStageChangeAbAttr, PokemonType.GRASS, Stat.ATK, 1)
      .ignorable(),
    new Ability(AbilityId.PRANKSTER, 5)
      .attr(ChangeMovePriorityAbAttr, (_pokemon, move: Move) => move.category === MoveCategory.STATUS, 1),
    new Ability(AbilityId.SAND_FORCE, 5)
      .attr(MoveTypePowerBoostAbAttr, PokemonType.ROCK, 1.3)
      .attr(MoveTypePowerBoostAbAttr, PokemonType.GROUND, 1.3)
      .attr(MoveTypePowerBoostAbAttr, PokemonType.STEEL, 1.3)
      .attr(BlockWeatherDamageAttr, WeatherType.SANDSTORM)
      .condition(getWeatherCondition(WeatherType.SANDSTORM)),
    new Ability(AbilityId.IRON_BARBS, 5)
      .attr(PostDefendContactDamageAbAttr, 8)
      .bypassFaint(),
    new Ability(AbilityId.ZEN_MODE, 5)
      .attr(PostBattleInitFormChangeAbAttr, () => 0)
      .attr(PostSummonFormChangeAbAttr, p => p.getHpRatio() <= 0.5 ? 1 : 0)
      .attr(PostTurnFormChangeAbAttr, p => p.getHpRatio() <= 0.5 ? 1 : 0)
      .attr(NoFusionAbilityAbAttr)
      .uncopiable()
      .unreplaceable()
      .unsuppressable()
      .bypassFaint(),
    new Ability(AbilityId.VICTORY_STAR, 5)
      .attr(StatMultiplierAbAttr, Stat.ACC, 1.1)
      .attr(AllyStatMultiplierAbAttr, Stat.ACC, 1.1, false),
    new Ability(AbilityId.TURBOBLAZE, 5)
      .attr(PostSummonMessageAbAttr, (pokemon: Pokemon) => i18next.t("abilityTriggers:postSummonTurboblaze", { pokemonNameWithAffix: getPokemonNameWithAffix(pokemon) }))
      .attr(MoveAbilityBypassAbAttr),
    new Ability(AbilityId.TERAVOLT, 5)
      .attr(PostSummonMessageAbAttr, (pokemon: Pokemon) => i18next.t("abilityTriggers:postSummonTeravolt", { pokemonNameWithAffix: getPokemonNameWithAffix(pokemon) }))
      .attr(MoveAbilityBypassAbAttr),
    new Ability(AbilityId.AROMA_VEIL, 6)
      .attr(UserFieldBattlerTagImmunityAbAttr, [ BattlerTagType.INFATUATED, BattlerTagType.TAUNT, BattlerTagType.DISABLED, BattlerTagType.TORMENT, BattlerTagType.HEAL_BLOCK ])
      .ignorable(),
    new Ability(AbilityId.FLOWER_VEIL, 6)
      .attr(ConditionalUserFieldStatusEffectImmunityAbAttr, (target: Pokemon, source: Pokemon | null) => {
        return source ? target.getTypes().includes(PokemonType.GRASS) && target.id !== source.id : false;
      })
      .attr(ConditionalUserFieldBattlerTagImmunityAbAttr,
        (target: Pokemon) => {
          return target.getTypes().includes(PokemonType.GRASS);
        },
        [ BattlerTagType.DROWSY ],
      )
      .attr(ConditionalUserFieldProtectStatAbAttr, (target: Pokemon) => {
        return target.getTypes().includes(PokemonType.GRASS);
      })
      .ignorable(),
    new Ability(AbilityId.CHEEK_POUCH, 6)
      .attr(HealFromBerryUseAbAttr, 1 / 3),
    new Ability(AbilityId.PROTEAN, 6)
      .attr(PokemonTypeChangeAbAttr)
      // .condition((p) => !p.summonData.abilitiesApplied.includes(AbilityId.PROTEAN)) //Gen 9 Implementation
      // TODO: needs testing on interaction with weather blockage
      .edgeCase(),
    new Ability(AbilityId.FUR_COAT, 6)
      .attr(ReceivedMoveDamageMultiplierAbAttr, (_target, _user, move) => move.category === MoveCategory.PHYSICAL, 0.5)
      .ignorable(),
    new Ability(AbilityId.MAGICIAN, 6)
      .attr(PostAttackStealHeldItemAbAttr),
    new Ability(AbilityId.BULLETPROOF, 6)
      .attr(MoveImmunityAbAttr, (pokemon, attacker, move) => pokemon !== attacker && move.hasFlag(MoveFlags.BALLBOMB_MOVE))
      .ignorable(),
    new Ability(AbilityId.COMPETITIVE, 6)
      .attr(PostStatStageChangeStatStageChangeAbAttr, (_target, _statsChanged, stages) => stages < 0, [ Stat.SPATK ], 2),
    new Ability(AbilityId.STRONG_JAW, 6)
      .attr(MovePowerBoostAbAttr, (_user, _target, move) => move.hasFlag(MoveFlags.BITING_MOVE), 1.5),
    new Ability(AbilityId.REFRIGERATE, 6)
      .attr(MoveTypeChangeAbAttr, PokemonType.ICE, 1.2, (_user, _target, move) => move.type === PokemonType.NORMAL),
    new Ability(AbilityId.SWEET_VEIL, 6)
      .attr(UserFieldStatusEffectImmunityAbAttr, StatusEffect.SLEEP)
      .attr(PostSummonUserFieldRemoveStatusEffectAbAttr, StatusEffect.SLEEP)
      .attr(UserFieldBattlerTagImmunityAbAttr, BattlerTagType.DROWSY)
      .ignorable()
      .partial(), // Mold Breaker ally should not be affected by Sweet Veil
    new Ability(AbilityId.STANCE_CHANGE, 6)
      .attr(NoFusionAbilityAbAttr)
      .uncopiable()
      .unreplaceable()
      .unsuppressable(),
    new Ability(AbilityId.GALE_WINGS, 6)
      .attr(ChangeMovePriorityAbAttr, (pokemon, move) => pokemon.isFullHp() && pokemon.getMoveType(move) === PokemonType.FLYING, 1),
    new Ability(AbilityId.MEGA_LAUNCHER, 6)
      .attr(MovePowerBoostAbAttr, (_user, _target, move) => move.hasFlag(MoveFlags.PULSE_MOVE), 1.5),
    new Ability(AbilityId.GRASS_PELT, 6)
      .conditionalAttr(getTerrainCondition(TerrainType.GRASSY), StatMultiplierAbAttr, Stat.DEF, 1.5)
      .ignorable(),
    new Ability(AbilityId.SYMBIOSIS, 6)
      .unimplemented(),
    new Ability(AbilityId.TOUGH_CLAWS, 6)
      .attr(MovePowerBoostAbAttr, (_user, _target, move) => move.hasFlag(MoveFlags.MAKES_CONTACT), 1.3),
    new Ability(AbilityId.PIXILATE, 6)
      .attr(MoveTypeChangeAbAttr, PokemonType.FAIRY, 1.2, (_user, _target, move) => move.type === PokemonType.NORMAL),
    new Ability(AbilityId.GOOEY, 6)
      .attr(PostDefendStatStageChangeAbAttr, (_target, _user, move) => move.hasFlag(MoveFlags.MAKES_CONTACT), Stat.SPD, -1, false),
    new Ability(AbilityId.AERILATE, 6)
      .attr(MoveTypeChangeAbAttr, PokemonType.FLYING, 1.2, (_user, _target, move) => move.type === PokemonType.NORMAL),
    new Ability(AbilityId.PARENTAL_BOND, 6)
      .attr(AddSecondStrikeAbAttr, 0.25),
    new Ability(AbilityId.DARK_AURA, 6)
      .attr(PostSummonMessageAbAttr, (pokemon: Pokemon) => i18next.t("abilityTriggers:postSummonDarkAura", { pokemonNameWithAffix: getPokemonNameWithAffix(pokemon) }))
      .attr(FieldMoveTypePowerBoostAbAttr, PokemonType.DARK, 4 / 3),
    new Ability(AbilityId.FAIRY_AURA, 6)
      .attr(PostSummonMessageAbAttr, (pokemon: Pokemon) => i18next.t("abilityTriggers:postSummonFairyAura", { pokemonNameWithAffix: getPokemonNameWithAffix(pokemon) }))
      .attr(FieldMoveTypePowerBoostAbAttr, PokemonType.FAIRY, 4 / 3),
    new Ability(AbilityId.AURA_BREAK, 6)
      .ignorable()
      .conditionalAttr(_pokemon => globalScene.getField(true).some(p => p.hasAbility(AbilityId.DARK_AURA)), FieldMoveTypePowerBoostAbAttr, PokemonType.DARK, 9 / 16)
      .conditionalAttr(_pokemon => globalScene.getField(true).some(p => p.hasAbility(AbilityId.FAIRY_AURA)), FieldMoveTypePowerBoostAbAttr, PokemonType.FAIRY, 9 / 16)
      .conditionalAttr(_pokemon => globalScene.getField(true).some(p => p.hasAbility(AbilityId.DARK_AURA) || p.hasAbility(AbilityId.FAIRY_AURA)),
        PostSummonMessageAbAttr, (pokemon: Pokemon) => i18next.t("abilityTriggers:postSummonAuraBreak", { pokemonNameWithAffix: getPokemonNameWithAffix(pokemon) })),
    new Ability(AbilityId.PRIMORDIAL_SEA, 6)
      .attr(PostSummonWeatherChangeAbAttr, WeatherType.HEAVY_RAIN)
      .attr(PostBiomeChangeWeatherChangeAbAttr, WeatherType.HEAVY_RAIN)
      .attr(PreLeaveFieldClearWeatherAbAttr)
      .bypassFaint(),
    new Ability(AbilityId.DESOLATE_LAND, 6)
      .attr(PostSummonWeatherChangeAbAttr, WeatherType.HARSH_SUN)
      .attr(PostBiomeChangeWeatherChangeAbAttr, WeatherType.HARSH_SUN)
      .attr(PreLeaveFieldClearWeatherAbAttr)
      .bypassFaint(),
    new Ability(AbilityId.DELTA_STREAM, 6)
      .attr(PostSummonWeatherChangeAbAttr, WeatherType.STRONG_WINDS)
      .attr(PostBiomeChangeWeatherChangeAbAttr, WeatherType.STRONG_WINDS)
      .attr(PreLeaveFieldClearWeatherAbAttr)
      .bypassFaint(),
    new Ability(AbilityId.STAMINA, 7)
      .attr(PostDefendStatStageChangeAbAttr, (_target, _user, move) => move.category !== MoveCategory.STATUS, Stat.DEF, 1),
    new Ability(AbilityId.WIMP_OUT, 7)
      .attr(PostDamageForceSwitchAbAttr)
      .edgeCase(), // Should not trigger when hurting itself in confusion, causes Fake Out to fail turn 1 and succeed turn 2 if pokemon is switched out before battle start via playing in Switch Mode
    new Ability(AbilityId.EMERGENCY_EXIT, 7)
      .attr(PostDamageForceSwitchAbAttr)
      .edgeCase(), // Should not trigger when hurting itself in confusion, causes Fake Out to fail turn 1 and succeed turn 2 if pokemon is switched out before battle start via playing in Switch Mode
    new Ability(AbilityId.WATER_COMPACTION, 7)
      .attr(PostDefendStatStageChangeAbAttr, (_target, user, move) => user.getMoveType(move) === PokemonType.WATER && move.category !== MoveCategory.STATUS, Stat.DEF, 2),
    new Ability(AbilityId.MERCILESS, 7)
      .attr(ConditionalCritAbAttr, (_user, target, _move) => target?.status?.effect === StatusEffect.TOXIC || target?.status?.effect === StatusEffect.POISON),
    new Ability(AbilityId.SHIELDS_DOWN, 7, -1)
      // Change into Meteor Form on switch-in or turn end if HP >= 50%,
      // or Core Form if HP <= 50%.
      .attr(PostBattleInitFormChangeAbAttr, p => p.formIndex % 7)
      .attr(PostSummonFormChangeAbAttr, p => p.formIndex % 7 + (p.getHpRatio() <= 0.5 ? 7 : 0))
      .attr(PostTurnFormChangeAbAttr, p => p.formIndex % 7 + (p.getHpRatio() <= 0.5 ? 7 : 0))
      // All variants of Meteor Form are immune to status effects & Yawn
      .conditionalAttr(p => p.formIndex < 7, StatusEffectImmunityAbAttr)
      .conditionalAttr(p => p.formIndex < 7, BattlerTagImmunityAbAttr, BattlerTagType.DROWSY)
      .attr(NoFusionAbilityAbAttr)
      .attr(NoTransformAbilityAbAttr)
      .uncopiable()
      .unreplaceable()
      .unsuppressable()
      .bypassFaint(),
    new Ability(AbilityId.STAKEOUT, 7)
      .attr(MovePowerBoostAbAttr, (_user, target, _move) => !!target?.turnData.switchedInThisTurn, 2),
    new Ability(AbilityId.WATER_BUBBLE, 7)
      .attr(ReceivedTypeDamageMultiplierAbAttr, PokemonType.FIRE, 0.5)
      .attr(MoveTypePowerBoostAbAttr, PokemonType.WATER, 2)
      .attr(StatusEffectImmunityAbAttr, StatusEffect.BURN)
      .attr(PostSummonHealStatusAbAttr, StatusEffect.BURN)
      .ignorable(),
    new Ability(AbilityId.STEELWORKER, 7)
      .attr(MoveTypePowerBoostAbAttr, PokemonType.STEEL),
    new Ability(AbilityId.BERSERK, 7)
      .attr(PostDefendHpGatedStatStageChangeAbAttr, (_target, _user, move) => move.category !== MoveCategory.STATUS, 0.5, [ Stat.SPATK ], 1)
      .condition(getSheerForceHitDisableAbCondition()),
    new Ability(AbilityId.SLUSH_RUSH, 7)
      .attr(StatMultiplierAbAttr, Stat.SPD, 2)
      .condition(getWeatherCondition(WeatherType.HAIL, WeatherType.SNOW)),
    new Ability(AbilityId.LONG_REACH, 7)
      .attr(IgnoreContactAbAttr),
    new Ability(AbilityId.LIQUID_VOICE, 7)
      .attr(MoveTypeChangeAbAttr, PokemonType.WATER, 1, (_user, _target, move) => move.hasFlag(MoveFlags.SOUND_BASED)),
    new Ability(AbilityId.TRIAGE, 7)
      .attr(ChangeMovePriorityAbAttr, (_pokemon, move) => move.hasFlag(MoveFlags.TRIAGE_MOVE), 3),
    new Ability(AbilityId.GALVANIZE, 7)
      .attr(MoveTypeChangeAbAttr, PokemonType.ELECTRIC, 1.2, (_user, _target, move) => move.type === PokemonType.NORMAL),
    new Ability(AbilityId.SURGE_SURFER, 7)
      .conditionalAttr(getTerrainCondition(TerrainType.ELECTRIC), StatMultiplierAbAttr, Stat.SPD, 2),
    new Ability(AbilityId.SCHOOLING, 7, -1)
      .attr(PostBattleInitFormChangeAbAttr, () => 0)
      .attr(PostSummonFormChangeAbAttr, p => p.level < 20 || p.getHpRatio() <= 0.25 ? 0 : 1)
      .attr(PostTurnFormChangeAbAttr, p => p.level < 20 || p.getHpRatio() <= 0.25 ? 0 : 1)
      .attr(NoFusionAbilityAbAttr)
      .uncopiable()
      .unreplaceable()
      .unsuppressable()
      .bypassFaint(),
    new Ability(AbilityId.DISGUISE, 7)
      .attr(NoTransformAbilityAbAttr)
      .attr(NoFusionAbilityAbAttr)
      // Add BattlerTagType.DISGUISE if the pokemon is in its disguised form
      .conditionalAttr(pokemon => pokemon.formIndex === 0, PostSummonAddBattlerTagAbAttr, BattlerTagType.DISGUISE, 0, false)
      .attr(FormBlockDamageAbAttr,
        (target, user, move) => !!target.getTag(BattlerTagType.DISGUISE) && target.getMoveEffectiveness(user, move) > 0, 0, BattlerTagType.DISGUISE,
        (pokemon, abilityName) => i18next.t("abilityTriggers:disguiseAvoidedDamage", { pokemonNameWithAffix: getPokemonNameWithAffix(pokemon), abilityName }),
        (pokemon) => toDmgValue(pokemon.getMaxHp() / 8))
      .attr(PostBattleInitFormChangeAbAttr, () => 0)
      .attr(PostFaintFormChangeAbAttr, () => 0)
      .uncopiable()
      .unreplaceable()
      .unsuppressable()
      .bypassFaint()
      .ignorable(),
    new Ability(AbilityId.BATTLE_BOND, 7)
      .attr(PostVictoryFormChangeAbAttr, () => 2)
      .attr(PostBattleInitFormChangeAbAttr, () => 1)
      .attr(PostFaintFormChangeAbAttr, () => 1)
      .attr(NoFusionAbilityAbAttr)
      .uncopiable()
      .unreplaceable()
      .unsuppressable()
      .bypassFaint(),
    new Ability(AbilityId.POWER_CONSTRUCT, 7)
      // Change to 10% complete or 50% complete on switchout/turn end if at <50% HP;
      // revert to 10% PC or 50% PC before a new battle starts
      .conditionalAttr(p => p.formIndex === 4 || p.formIndex === 5, PostBattleInitFormChangeAbAttr, p => p.formIndex - 2)
      .conditionalAttr(p => p.getHpRatio() <= 0.5 && (p.formIndex === 2 || p.formIndex === 3), PostSummonFormChangeAbAttr, p => p.formIndex + 2)
      .conditionalAttr(p => p.getHpRatio() <= 0.5 && (p.formIndex === 2 || p.formIndex === 3), PostTurnFormChangeAbAttr, p => p.formIndex + 2)
      .conditionalAttr(p => p.formIndex === 4 || p.formIndex === 5, PostFaintFormChangeAbAttr, p => p.formIndex - 2)
      .attr(NoFusionAbilityAbAttr)
      .uncopiable()
      .unreplaceable()
      .unsuppressable()
      .bypassFaint(),
    new Ability(AbilityId.CORROSION, 7)
      .attr(IgnoreTypeStatusEffectImmunityAbAttr, [ StatusEffect.POISON, StatusEffect.TOXIC ], [ PokemonType.STEEL, PokemonType.POISON ]),
    new Ability(AbilityId.COMATOSE, 7)
      .attr(StatusEffectImmunityAbAttr, ...getNonVolatileStatusEffects())
      .attr(BattlerTagImmunityAbAttr, BattlerTagType.DROWSY)
      .uncopiable()
      .unreplaceable()
      .unsuppressable(),
    new Ability(AbilityId.QUEENLY_MAJESTY, 7)
      .attr(FieldPriorityMoveImmunityAbAttr)
      .ignorable(),
    new Ability(AbilityId.INNARDS_OUT, 7)
      .attr(PostFaintHPDamageAbAttr)
      .bypassFaint(),
    new Ability(AbilityId.DANCER, 7)
      .attr(PostDancingMoveAbAttr)
      /* Incorrect interations with:
      * Petal Dance (should not lock in or count down timer; currently does both)
      * Flinches (due to tag being removed earlier)
      * Failed/protected moves (should not trigger if original move is protected against)
      */
      .edgeCase(),
    new Ability(AbilityId.BATTERY, 7)
      .attr(AllyMoveCategoryPowerBoostAbAttr, [ MoveCategory.SPECIAL ], 1.3),
    new Ability(AbilityId.FLUFFY, 7)
      .attr(ReceivedMoveDamageMultiplierAbAttr, (target, user, move) => move.doesFlagEffectApply({flag: MoveFlags.MAKES_CONTACT, user, target}), 0.5)
      .attr(ReceivedMoveDamageMultiplierAbAttr, (_target, user, move) => user.getMoveType(move) === PokemonType.FIRE, 2)
      .ignorable(),
    new Ability(AbilityId.DAZZLING, 7)
      .attr(FieldPriorityMoveImmunityAbAttr)
      .ignorable(),
    new Ability(AbilityId.SOUL_HEART, 7)
      .attr(PostKnockOutStatStageChangeAbAttr, Stat.SPATK, 1),
    new Ability(AbilityId.TANGLING_HAIR, 7)
      .attr(PostDefendStatStageChangeAbAttr, (target, user, move) => move.doesFlagEffectApply({flag: MoveFlags.MAKES_CONTACT, user, target}), Stat.SPD, -1, false),
    new Ability(AbilityId.RECEIVER, 7)
      .attr(CopyFaintedAllyAbilityAbAttr)
      .uncopiable(),
    new Ability(AbilityId.POWER_OF_ALCHEMY, 7)
      .attr(CopyFaintedAllyAbilityAbAttr)
      .uncopiable(),
    new Ability(AbilityId.BEAST_BOOST, 7)
      .attr(PostVictoryStatStageChangeAbAttr, p => {
        let highestStat: EffectiveStat;
        let highestValue = 0;
        for (const s of EFFECTIVE_STATS) {
          const value = p.getStat(s, false);
          if (value > highestValue) {
            highestStat = s;
            highestValue = value;
          }
        }
        return highestStat!;
      }, 1),
    new Ability(AbilityId.RKS_SYSTEM, 7)
      .attr(NoFusionAbilityAbAttr)
      .uncopiable()
      .unreplaceable()
      .unsuppressable(),
    new Ability(AbilityId.ELECTRIC_SURGE, 7)
      .attr(PostSummonTerrainChangeAbAttr, TerrainType.ELECTRIC)
      .attr(PostBiomeChangeTerrainChangeAbAttr, TerrainType.ELECTRIC),
    new Ability(AbilityId.PSYCHIC_SURGE, 7)
      .attr(PostSummonTerrainChangeAbAttr, TerrainType.PSYCHIC)
      .attr(PostBiomeChangeTerrainChangeAbAttr, TerrainType.PSYCHIC),
    new Ability(AbilityId.MISTY_SURGE, 7)
      .attr(PostSummonTerrainChangeAbAttr, TerrainType.MISTY)
      .attr(PostBiomeChangeTerrainChangeAbAttr, TerrainType.MISTY),
    new Ability(AbilityId.GRASSY_SURGE, 7)
      .attr(PostSummonTerrainChangeAbAttr, TerrainType.GRASSY)
      .attr(PostBiomeChangeTerrainChangeAbAttr, TerrainType.GRASSY),
    new Ability(AbilityId.FULL_METAL_BODY, 7)
      .attr(ProtectStatAbAttr),
    new Ability(AbilityId.SHADOW_SHIELD, 7)
      .attr(ReceivedMoveDamageMultiplierAbAttr, (target, _user, _move) => target.isFullHp(), 0.5),
    new Ability(AbilityId.PRISM_ARMOR, 7)
      .attr(ReceivedMoveDamageMultiplierAbAttr, (target, user, move) => target.getMoveEffectiveness(user, move) >= 2, 0.75),
    new Ability(AbilityId.NEUROFORCE, 7)
      .attr(MovePowerBoostAbAttr, (user, target, move) => (target?.getMoveEffectiveness(user!, move) ?? 1) >= 2, 1.25),
    new Ability(AbilityId.INTREPID_SWORD, 8)
      .attr(PostSummonStatStageChangeAbAttr, [ Stat.ATK ], 1, true),
    new Ability(AbilityId.DAUNTLESS_SHIELD, 8)
      .attr(PostSummonStatStageChangeAbAttr, [ Stat.DEF ], 1, true),
    new Ability(AbilityId.LIBERO, 8)
      .attr(PokemonTypeChangeAbAttr)
    //.condition((p) => !p.summonData.abilitiesApplied.includes(AbilityId.LIBERO)), //Gen 9 Implementation
      // TODO: needs testing on interaction with weather blockage
      .edgeCase(),
    new Ability(AbilityId.BALL_FETCH, 8)
      .attr(FetchBallAbAttr)
      .condition(getOncePerBattleCondition(AbilityId.BALL_FETCH)),
    new Ability(AbilityId.COTTON_DOWN, 8)
      .attr(PostDefendStatStageChangeAbAttr, (_target, _user, move) => move.category !== MoveCategory.STATUS, Stat.SPD, -1, false, true)
      .bypassFaint(),
    new Ability(AbilityId.PROPELLER_TAIL, 8)
      .attr(BlockRedirectAbAttr),
    new Ability(AbilityId.MIRROR_ARMOR, 8)
      .attr(ReflectStatStageChangeAbAttr)
      .ignorable(),
    /**
     * Right now, the logic is attached to Surf and Dive moves. Ideally, the post-defend/hit should be an
     * ability attribute but the current implementation of move effects for BattlerTag does not support this- in the case
     * where Cramorant is fainted.
     * @see {@linkcode GulpMissileTagAttr} and {@linkcode GulpMissileTag} for Gulp Missile implementation
     */
    new Ability(AbilityId.GULP_MISSILE, 8)
      .attr(NoTransformAbilityAbAttr)
      .attr(NoFusionAbilityAbAttr)
      .unsuppressable()
      .uncopiable()
      .unreplaceable()
      .bypassFaint(),
    new Ability(AbilityId.STALWART, 8)
      .attr(BlockRedirectAbAttr),
    new Ability(AbilityId.STEAM_ENGINE, 8)
      .attr(PostDefendStatStageChangeAbAttr, (_target, user, move) => {
        const moveType = user.getMoveType(move);
        return move.category !== MoveCategory.STATUS
          && (moveType === PokemonType.FIRE || moveType === PokemonType.WATER);
      }, Stat.SPD, 6),
    new Ability(AbilityId.PUNK_ROCK, 8)
      .attr(MovePowerBoostAbAttr, (_user, _target, move) => move.hasFlag(MoveFlags.SOUND_BASED), 1.3)
      .attr(ReceivedMoveDamageMultiplierAbAttr, (_target, _user, move) => move.hasFlag(MoveFlags.SOUND_BASED), 0.5)
      .ignorable(),
    new Ability(AbilityId.SAND_SPIT, 8)
      .attr(PostDefendWeatherChangeAbAttr, WeatherType.SANDSTORM, (_target, _user, move) => move.category !== MoveCategory.STATUS)
      .bypassFaint(),
    new Ability(AbilityId.ICE_SCALES, 8)
      .attr(ReceivedMoveDamageMultiplierAbAttr, (_target, _user, move) => move.category === MoveCategory.SPECIAL, 0.5)
      .ignorable(),
    new Ability(AbilityId.RIPEN, 8)
      .attr(DoubleBerryEffectAbAttr),
    new Ability(AbilityId.ICE_FACE, 8, -2)
      .attr(NoTransformAbilityAbAttr)
      .attr(NoFusionAbilityAbAttr)
      // Add BattlerTagType.ICE_FACE if the pokemon is in ice face form
      .conditionalAttr(pokemon => pokemon.formIndex === 0, PostSummonAddBattlerTagAbAttr, BattlerTagType.ICE_FACE, 0, false)
      // When summoned with active HAIL or SNOW, add BattlerTagType.ICE_FACE
      .conditionalAttr(getWeatherCondition(WeatherType.HAIL, WeatherType.SNOW), PostSummonAddBattlerTagAbAttr, BattlerTagType.ICE_FACE, 0)
      // When weather changes to HAIL or SNOW while pokemon is fielded, add BattlerTagType.ICE_FACE
      .attr(PostWeatherChangeAddBattlerTagAttr, BattlerTagType.ICE_FACE, 0, WeatherType.HAIL, WeatherType.SNOW)
      .attr(FormBlockDamageAbAttr,
        (target, _user, move) => move.category === MoveCategory.PHYSICAL && !!target.getTag(BattlerTagType.ICE_FACE), 0, BattlerTagType.ICE_FACE,
        (pokemon, abilityName) => i18next.t("abilityTriggers:iceFaceAvoidedDamage", { pokemonNameWithAffix: getPokemonNameWithAffix(pokemon), abilityName }))
      .attr(PostBattleInitFormChangeAbAttr, () => 0)
      .uncopiable()
      .unreplaceable()
      .unsuppressable()
      .bypassFaint()
      .ignorable(),
    new Ability(AbilityId.POWER_SPOT, 8)
      .attr(AllyMoveCategoryPowerBoostAbAttr, [ MoveCategory.SPECIAL, MoveCategory.PHYSICAL ], 1.3),
    new Ability(AbilityId.MIMICRY, 8, -1)
      .attr(TerrainEventTypeChangeAbAttr),
    new Ability(AbilityId.SCREEN_CLEANER, 8)
      .attr(PostSummonRemoveArenaTagAbAttr, [ ArenaTagType.AURORA_VEIL, ArenaTagType.LIGHT_SCREEN, ArenaTagType.REFLECT ]),
    new Ability(AbilityId.STEELY_SPIRIT, 8)
      .attr(UserFieldMoveTypePowerBoostAbAttr, PokemonType.STEEL),
    new Ability(AbilityId.PERISH_BODY, 8)
      .attr(PostDefendPerishSongAbAttr, 4)
      .bypassFaint(),
    new Ability(AbilityId.WANDERING_SPIRIT, 8)
      .attr(PostDefendAbilitySwapAbAttr)
      .bypassFaint()
      .edgeCase(), // interacts incorrectly with rock head. It's meant to switch abilities before recoil would apply so that a pokemon with rock head would lose rock head first and still take the recoil
    new Ability(AbilityId.GORILLA_TACTICS, 8)
      .attr(GorillaTacticsAbAttr)
      // TODO: Verify whether Gorilla Tactics increases struggle's power or not
      .edgeCase(),
    new Ability(AbilityId.NEUTRALIZING_GAS, 8, 2)
      .attr(PostSummonAddArenaTagAbAttr, true, ArenaTagType.NEUTRALIZING_GAS, 0)
      .attr(PreLeaveFieldRemoveSuppressAbilitiesSourceAbAttr)
      .uncopiable()
      .attr(NoTransformAbilityAbAttr)
      .bypassFaint(),
    new Ability(AbilityId.PASTEL_VEIL, 8)
      .attr(PostSummonUserFieldRemoveStatusEffectAbAttr, StatusEffect.POISON, StatusEffect.TOXIC)
      .attr(UserFieldStatusEffectImmunityAbAttr, StatusEffect.POISON, StatusEffect.TOXIC)
      .ignorable(),
    new Ability(AbilityId.HUNGER_SWITCH, 8)
      .attr(PostTurnFormChangeAbAttr, p => p.getFormKey() ? 0 : 1)
      .attr(PostTurnFormChangeAbAttr, p => p.getFormKey() ? 1 : 0)
      .attr(NoTransformAbilityAbAttr)
      .attr(NoFusionAbilityAbAttr)
      .condition((pokemon) => !pokemon.isTerastallized)
      .uncopiable()
      .unreplaceable(),
    new Ability(AbilityId.QUICK_DRAW, 8)
      .attr(BypassSpeedChanceAbAttr, 30),
    new Ability(AbilityId.UNSEEN_FIST, 8)
      .attr(IgnoreProtectOnContactAbAttr),
    new Ability(AbilityId.CURIOUS_MEDICINE, 8)
      .attr(PostSummonClearAllyStatStagesAbAttr),
    new Ability(AbilityId.TRANSISTOR, 8)
      .attr(MoveTypePowerBoostAbAttr, PokemonType.ELECTRIC, 1.3),
    new Ability(AbilityId.DRAGONS_MAW, 8)
      .attr(MoveTypePowerBoostAbAttr, PokemonType.DRAGON),
    new Ability(AbilityId.CHILLING_NEIGH, 8)
      .attr(PostVictoryStatStageChangeAbAttr, Stat.ATK, 1),
    new Ability(AbilityId.GRIM_NEIGH, 8)
      .attr(PostVictoryStatStageChangeAbAttr, Stat.SPATK, 1),
    new Ability(AbilityId.AS_ONE_GLASTRIER, 8, 1)
      .attr(PostSummonMessageAbAttr, (pokemon: Pokemon) => i18next.t("abilityTriggers:postSummonAsOneGlastrier", { pokemonNameWithAffix: getPokemonNameWithAffix(pokemon) }))
      .attr(PreventBerryUseAbAttr)
      .attr(PostVictoryStatStageChangeAbAttr, Stat.ATK, 1)
      .uncopiable()
      .unreplaceable()
      .unsuppressable(),
    new Ability(AbilityId.AS_ONE_SPECTRIER, 8, 1)
      .attr(PostSummonMessageAbAttr, (pokemon: Pokemon) => i18next.t("abilityTriggers:postSummonAsOneSpectrier", { pokemonNameWithAffix: getPokemonNameWithAffix(pokemon) }))
      .attr(PreventBerryUseAbAttr)
      .attr(PostVictoryStatStageChangeAbAttr, Stat.SPATK, 1)
      .uncopiable()
      .unreplaceable()
      .unsuppressable(),
    new Ability(AbilityId.LINGERING_AROMA, 9)
      .attr(PostDefendAbilityGiveAbAttr, AbilityId.LINGERING_AROMA)
      .bypassFaint(),
    new Ability(AbilityId.SEED_SOWER, 9)
      .attr(PostDefendTerrainChangeAbAttr, TerrainType.GRASSY)
      .bypassFaint(),
    new Ability(AbilityId.THERMAL_EXCHANGE, 9)
      .attr(PostDefendStatStageChangeAbAttr, (_target, user, move) => user.getMoveType(move) === PokemonType.FIRE && move.category !== MoveCategory.STATUS, Stat.ATK, 1)
      .attr(StatusEffectImmunityAbAttr, StatusEffect.BURN)
      .attr(PostSummonHealStatusAbAttr, StatusEffect.BURN)
      .ignorable(),
    new Ability(AbilityId.ANGER_SHELL, 9)
      .attr(PostDefendHpGatedStatStageChangeAbAttr, (_target, _user, move) => move.category !== MoveCategory.STATUS, 0.5, [ Stat.ATK, Stat.SPATK, Stat.SPD ], 1)
      .attr(PostDefendHpGatedStatStageChangeAbAttr, (_target, _user, move) => move.category !== MoveCategory.STATUS, 0.5, [ Stat.DEF, Stat.SPDEF ], -1)
      .condition(getSheerForceHitDisableAbCondition()),
    new Ability(AbilityId.PURIFYING_SALT, 9)
      .attr(StatusEffectImmunityAbAttr)
      .attr(ReceivedTypeDamageMultiplierAbAttr, PokemonType.GHOST, 0.5)
      .ignorable(),
    new Ability(AbilityId.WELL_BAKED_BODY, 9)
      .attr(TypeImmunityStatStageChangeAbAttr, PokemonType.FIRE, Stat.DEF, 2)
      .ignorable(),
    new Ability(AbilityId.WIND_RIDER, 9)
      .attr(MoveImmunityStatStageChangeAbAttr, (pokemon, attacker, move) => pokemon !== attacker && move.hasFlag(MoveFlags.WIND_MOVE) && move.category !== MoveCategory.STATUS, Stat.ATK, 1)
      .attr(PostSummonStatStageChangeOnArenaAbAttr, ArenaTagType.TAILWIND)
      .ignorable(),
    new Ability(AbilityId.GUARD_DOG, 9)
      .attr(PostIntimidateStatStageChangeAbAttr, [ Stat.ATK ], 1, true)
      .attr(ForceSwitchOutImmunityAbAttr)
      .ignorable(),
    new Ability(AbilityId.ROCKY_PAYLOAD, 9)
      .attr(MoveTypePowerBoostAbAttr, PokemonType.ROCK),
    new Ability(AbilityId.WIND_POWER, 9)
      .attr(PostDefendApplyBattlerTagAbAttr, (_target, _user, move) => move.hasFlag(MoveFlags.WIND_MOVE), BattlerTagType.CHARGED),
    new Ability(AbilityId.ZERO_TO_HERO, 9)
      .uncopiable()
      .unreplaceable()
      .unsuppressable()
      .attr(NoTransformAbilityAbAttr)
      .attr(NoFusionAbilityAbAttr)
      .attr(PostBattleInitFormChangeAbAttr, () => 0)
      .attr(PreSwitchOutFormChangeAbAttr, (pokemon) => !pokemon.isFainted() ? 1 : pokemon.formIndex)
      .bypassFaint(),
    new Ability(AbilityId.COMMANDER, 9)
      .attr(CommanderAbAttr)
      .attr(DoubleBattleChanceAbAttr)
      .uncopiable()
      .unreplaceable()
      .edgeCase(), // Encore, Frenzy, and other non-`TURN_END` tags don't lapse correctly on the commanding Pokemon.
    new Ability(AbilityId.ELECTROMORPHOSIS, 9)
      .attr(PostDefendApplyBattlerTagAbAttr, (_target, _user, move) => move.category !== MoveCategory.STATUS, BattlerTagType.CHARGED),
    new Ability(AbilityId.PROTOSYNTHESIS, 9, -2)
      .conditionalAttr(getWeatherCondition(WeatherType.SUNNY, WeatherType.HARSH_SUN), PostSummonAddBattlerTagAbAttr, BattlerTagType.PROTOSYNTHESIS, 0, true)
      .attr(PostWeatherChangeAddBattlerTagAttr, BattlerTagType.PROTOSYNTHESIS, 0, WeatherType.SUNNY, WeatherType.HARSH_SUN)
      .uncopiable()
      .attr(NoTransformAbilityAbAttr),
    new Ability(AbilityId.QUARK_DRIVE, 9, -2)
      .conditionalAttr(getTerrainCondition(TerrainType.ELECTRIC), PostSummonAddBattlerTagAbAttr, BattlerTagType.QUARK_DRIVE, 0, true)
      .attr(PostTerrainChangeAddBattlerTagAttr, BattlerTagType.QUARK_DRIVE, 0, TerrainType.ELECTRIC)
      .uncopiable()
      .attr(NoTransformAbilityAbAttr),
    new Ability(AbilityId.GOOD_AS_GOLD, 9)
      .attr(MoveImmunityAbAttr, (pokemon, attacker, move) =>
        pokemon !== attacker
        && move.category === MoveCategory.STATUS
        && ![ MoveTarget.ENEMY_SIDE, MoveTarget.BOTH_SIDES, MoveTarget.USER_SIDE ].includes(move.moveTarget)
      )
      .edgeCase() // Heal Bell should not cure the status of a Pokemon with Good As Gold
      .ignorable(),
    new Ability(AbilityId.VESSEL_OF_RUIN, 9)
      .attr(FieldMultiplyStatAbAttr, Stat.SPATK, 0.75)
      .attr(PostSummonMessageAbAttr, (user) => i18next.t("abilityTriggers:postSummonVesselOfRuin", { pokemonNameWithAffix: getPokemonNameWithAffix(user), statName: i18next.t(getStatKey(Stat.SPATK)) }))
      .ignorable(),
    new Ability(AbilityId.SWORD_OF_RUIN, 9)
      .attr(FieldMultiplyStatAbAttr, Stat.DEF, 0.75)
      .attr(PostSummonMessageAbAttr, (user) => i18next.t("abilityTriggers:postSummonSwordOfRuin", { pokemonNameWithAffix: getPokemonNameWithAffix(user), statName: i18next.t(getStatKey(Stat.DEF)) })),
    new Ability(AbilityId.TABLETS_OF_RUIN, 9)
      .attr(FieldMultiplyStatAbAttr, Stat.ATK, 0.75)
      .attr(PostSummonMessageAbAttr, (user) => i18next.t("abilityTriggers:postSummonTabletsOfRuin", { pokemonNameWithAffix: getPokemonNameWithAffix(user), statName: i18next.t(getStatKey(Stat.ATK)) }))
      .ignorable(),
    new Ability(AbilityId.BEADS_OF_RUIN, 9)
      .attr(FieldMultiplyStatAbAttr, Stat.SPDEF, 0.75)
      .attr(PostSummonMessageAbAttr, (user) => i18next.t("abilityTriggers:postSummonBeadsOfRuin", { pokemonNameWithAffix: getPokemonNameWithAffix(user), statName: i18next.t(getStatKey(Stat.SPDEF)) })),
    new Ability(AbilityId.ORICHALCUM_PULSE, 9)
      .attr(PostSummonWeatherChangeAbAttr, WeatherType.SUNNY)
      .attr(PostBiomeChangeWeatherChangeAbAttr, WeatherType.SUNNY)
      .conditionalAttr(getWeatherCondition(WeatherType.SUNNY, WeatherType.HARSH_SUN), StatMultiplierAbAttr, Stat.ATK, 4 / 3),
    new Ability(AbilityId.HADRON_ENGINE, 9)
      .attr(PostSummonTerrainChangeAbAttr, TerrainType.ELECTRIC)
      .attr(PostBiomeChangeTerrainChangeAbAttr, TerrainType.ELECTRIC)
      .conditionalAttr(getTerrainCondition(TerrainType.ELECTRIC), StatMultiplierAbAttr, Stat.SPATK, 4 / 3),
    new Ability(AbilityId.OPPORTUNIST, 9)
      .attr(StatStageChangeCopyAbAttr),
    new Ability(AbilityId.CUD_CHEW, 9)
      .attr(CudChewConsumeBerryAbAttr)
      .attr(CudChewRecordBerryAbAttr),
    new Ability(AbilityId.SHARPNESS, 9)
      .attr(MovePowerBoostAbAttr, (_user, _target, move) => move.hasFlag(MoveFlags.SLICING_MOVE), 1.5),
    new Ability(AbilityId.SUPREME_OVERLORD, 9)
      .attr(VariableMovePowerBoostAbAttr, (user, _target, _move) => 1 + 0.1 * Math.min(user.isPlayer() ? globalScene.arena.playerFaints : globalScene.currentBattle.enemyFaints, 5))
      .partial(), // Should only boost once, on summon
    new Ability(AbilityId.COSTAR, 9, -2)
      .attr(PostSummonCopyAllyStatsAbAttr),
    new Ability(AbilityId.TOXIC_DEBRIS, 9)
      .attr(PostDefendApplyArenaTrapTagAbAttr, (_target, _user, move) => move.category === MoveCategory.PHYSICAL, ArenaTagType.TOXIC_SPIKES)
      .bypassFaint(),
    new Ability(AbilityId.ARMOR_TAIL, 9)
      .attr(FieldPriorityMoveImmunityAbAttr)
      .ignorable(),
    new Ability(AbilityId.EARTH_EATER, 9)
      .attr(TypeImmunityHealAbAttr, PokemonType.GROUND)
      .ignorable(),
    new Ability(AbilityId.MYCELIUM_MIGHT, 9)
      .attr(ChangeMovePriorityAbAttr, (_pokemon, move) => move.category === MoveCategory.STATUS, -0.2)
      .attr(PreventBypassSpeedChanceAbAttr, (_pokemon, move) => move.category === MoveCategory.STATUS)
      .attr(MoveAbilityBypassAbAttr, (_pokemon, move: Move) => move.category === MoveCategory.STATUS),
    new Ability(AbilityId.MINDS_EYE, 9)
      .attr(IgnoreTypeImmunityAbAttr, PokemonType.GHOST, [ PokemonType.NORMAL, PokemonType.FIGHTING ])
      .attr(ProtectStatAbAttr, Stat.ACC)
      .attr(IgnoreOpponentStatStagesAbAttr, [ Stat.EVA ])
      .ignorable(),
    new Ability(AbilityId.SUPERSWEET_SYRUP, 9)
      .attr(PostSummonStatStageChangeAbAttr, [ Stat.EVA ], -1),
    new Ability(AbilityId.HOSPITALITY, 9, -2)
      .attr(PostSummonAllyHealAbAttr, 4, true),
    new Ability(AbilityId.TOXIC_CHAIN, 9)
      .attr(PostAttackApplyStatusEffectAbAttr, false, 30, StatusEffect.TOXIC),
    new Ability(AbilityId.EMBODY_ASPECT_TEAL, 9)
      .attr(PostTeraFormChangeStatChangeAbAttr, [ Stat.SPD ], 1) // Activates immediately upon Terastallizing, as well as upon switching in while Terastallized
      .conditionalAttr(pokemon => pokemon.isTerastallized, PostSummonStatStageChangeAbAttr, [ Stat.SPD ], 1, true)
      .uncopiable()
      .unreplaceable() // TODO is this true?
      .attr(NoTransformAbilityAbAttr),
    new Ability(AbilityId.EMBODY_ASPECT_WELLSPRING, 9)
      .attr(PostTeraFormChangeStatChangeAbAttr, [ Stat.SPDEF ], 1)
      .conditionalAttr(pokemon => pokemon.isTerastallized, PostSummonStatStageChangeAbAttr, [ Stat.SPDEF ], 1, true)
      .uncopiable()
      .unreplaceable()
      .attr(NoTransformAbilityAbAttr),
    new Ability(AbilityId.EMBODY_ASPECT_HEARTHFLAME, 9)
      .attr(PostTeraFormChangeStatChangeAbAttr, [ Stat.ATK ], 1)
      .conditionalAttr(pokemon => pokemon.isTerastallized, PostSummonStatStageChangeAbAttr, [ Stat.ATK ], 1, true)
      .uncopiable()
      .unreplaceable()
      .attr(NoTransformAbilityAbAttr),
    new Ability(AbilityId.EMBODY_ASPECT_CORNERSTONE, 9)
      .attr(PostTeraFormChangeStatChangeAbAttr, [ Stat.DEF ], 1)
      .conditionalAttr(pokemon => pokemon.isTerastallized, PostSummonStatStageChangeAbAttr, [ Stat.DEF ], 1, true)
      .uncopiable()
      .unreplaceable()
      .attr(NoTransformAbilityAbAttr),
    new Ability(AbilityId.TERA_SHIFT, 9, 2)
      .attr(PostSummonFormChangeAbAttr, p => p.getFormKey() ? 0 : 1)
      .uncopiable()
      .unreplaceable()
      .unsuppressable()
      .attr(NoTransformAbilityAbAttr)
      .attr(NoFusionAbilityAbAttr),
    new Ability(AbilityId.TERA_SHELL, 9)
      .attr(FullHpResistTypeAbAttr)
      .uncopiable()
      .unreplaceable()
      .ignorable(),
    new Ability(AbilityId.TERAFORM_ZERO, 9)
      .attr(ClearWeatherAbAttr, [ WeatherType.SUNNY, WeatherType.RAIN, WeatherType.SANDSTORM, WeatherType.HAIL, WeatherType.SNOW, WeatherType.FOG, WeatherType.HEAVY_RAIN, WeatherType.HARSH_SUN, WeatherType.STRONG_WINDS ])
      .attr(ClearTerrainAbAttr, [ TerrainType.MISTY, TerrainType.ELECTRIC, TerrainType.GRASSY, TerrainType.PSYCHIC ])
      .uncopiable()
      .unreplaceable()
      .condition(getOncePerBattleCondition(AbilityId.TERAFORM_ZERO)),
    new Ability(AbilityId.POISON_PUPPETEER, 9)
      .uncopiable()
      .unreplaceable() // TODO is this true?
      .attr(ConfusionOnStatusEffectAbAttr, StatusEffect.POISON, StatusEffect.TOXIC)
  );
}<|MERGE_RESOLUTION|>--- conflicted
+++ resolved
@@ -1124,14 +1124,7 @@
 
   override canApply({ pokemon, opponent: attacker, move }: PostMoveInteractionAbAttrParams): boolean {
     const tag = globalScene.arena.getTag(this.arenaTagType) as EntryHazardTag;
-<<<<<<< HEAD
     return this.condition(pokemon, attacker, move) && (!tag || tag.canAdd());
-=======
-    return (
-      this.condition(pokemon, attacker, move)
-      && (!globalScene.arena.getTag(this.arenaTagType) || tag.layers < tag.maxLayers)
-    );
->>>>>>> acb15221
   }
 
   override apply({ simulated, pokemon }: PostMoveInteractionAbAttrParams): void {
