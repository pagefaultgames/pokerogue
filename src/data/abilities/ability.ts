--- conflicted
+++ resolved
@@ -1172,21 +1172,7 @@
  * @see {@linkcode applyPostDefend}
  */
 export class ReverseDrainAbAttr extends PostDefendAbAttr {
-<<<<<<< HEAD
   private attacker: Pokemon;
-
-  override canApplyPostDefend(_pokemon: Pokemon, _passive: boolean, _simulated: boolean, _attacker: Pokemon, move: Move, _hitResult: HitResult | null, args: any[]): boolean {
-    return move.hasAttr(HitHealAttr);
-  }
-
-  override applyPostDefend(pokemon: Pokemon, passive: boolean, simulated: boolean, attacker: Pokemon, move: Move, hitResult: HitResult | null, args: any[]): void {
-    const cancelled = new BooleanHolder(false);
-    applyAbAttrs(BlockNonDirectDamageAbAttr, attacker, cancelled);
-    if (!cancelled.value) {
-      const damageAmount = move.getAttrs<HitHealAttr>(HitHealAttr)[0].getHealAmount(attacker, pokemon);
-      pokemon.turnData.damageTaken += damageAmount;
-      globalScene.unshiftPhase(new PokemonHealPhase(attacker.getBattlerIndex(), -damageAmount, null, false, true));
-=======
   override canApplyPostDefend(
     _pokemon: Pokemon,
     _passive: boolean,
@@ -1199,35 +1185,17 @@
     return move.hasAttr("HitHealAttr");
   }
 
-  /**
-   * Determines if a damage and draining move was used to check if this ability should stop the healing.
-   * Examples include: Absorb, Draining Kiss, Bitter Blade, etc.
-   * Also displays a message to show this ability was activated.
-   * @param _pokemon {@linkcode Pokemon} with this ability
-   * @param _passive N/A
-   * @param attacker {@linkcode Pokemon} that is attacking this Pokemon
-   * @param _move {@linkcode PokemonMove} that is being used
-   * @param _hitResult N/A
-   * @param _args N/A
-   */
-  override applyPostDefend(
-    _pokemon: Pokemon,
-    _passive: boolean,
-    simulated: boolean,
-    attacker: Pokemon,
-    _move: Move,
-    _hitResult: HitResult,
-    _args: any[],
-  ): void {
-    if (!simulated) {
-      globalScene.phaseManager.queueMessage(
-        i18next.t("abilityTriggers:reverseDrain", { pokemonNameWithAffix: getPokemonNameWithAffix(attacker) }),
-      );
->>>>>>> 2065f4fd
-    }
-  }
-
-  public override getTriggerMessage(pokemon: Pokemon, _abilityName: string, ..._args: any[]): string | null {
+  override applyPostDefend(pokemon: Pokemon, _passive: boolean, _simulated: boolean, attacker: Pokemon, move: Move, _hitResult: HitResult | null, _args: any[]): void {
+    const cancelled = new BooleanHolder(false);
+    applyAbAttrs("BlockNonDirectDamageAbAttr", attacker, cancelled);
+    if (!cancelled.value) {
+      const damageAmount = move.getAttrs<"HitHealAttr">("HitHealAttr")[0].getHealAmount(attacker, pokemon);
+      pokemon.turnData.damageTaken += damageAmount;
+      globalScene.phaseManager.unshiftNew("PokemonHealPhase", attacker.getBattlerIndex(), -damageAmount, null, false, true);
+    }
+  }
+
+  public override getTriggerMessage(_pokemon: Pokemon, _abilityName: string, ..._args: any[]): string | null {
     return i18next.t("abilityTriggers:reverseDrain", { pokemonNameWithAffix: getPokemonNameWithAffix(this.attacker) });
   }
 }
