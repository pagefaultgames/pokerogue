/* biome-ignore-start lint/correctness/noUnusedImports: tsdoc imports */
import type { BattleScene } from "#app/battle-scene";
import type { SpeciesFormChangeRevertWeatherFormTrigger } from "#data/form-change-triggers";
/* biome-ignore-end lint/correctness/noUnusedImports: tsdoc imports */

import { applyAbAttrs } from "#abilities/apply-ab-attrs";
import { globalScene } from "#app/global-scene";
import { getPokemonNameWithAffix } from "#app/messages";
import type { EntryHazardTag, SuppressAbilitiesTag } from "#data/arena-tag";
import type { BattlerTag } from "#data/battler-tags";
import { GroundedTag } from "#data/battler-tags";
import { getBerryEffectFunc } from "#data/berry";
import { allAbilities, allMoves } from "#data/data-lists";
import { SpeciesFormChangeAbilityTrigger, SpeciesFormChangeWeatherTrigger } from "#data/form-change-triggers";
import { Gender } from "#data/gender";
import { getPokeballName } from "#data/pokeball";
import { pokemonFormChanges } from "#data/pokemon-forms";
import type { PokemonSpecies } from "#data/pokemon-species";
import { getNonVolatileStatusEffects, getStatusEffectDescriptor, getStatusEffectHealText } from "#data/status-effect";
import { TerrainType } from "#data/terrain";
import type { Weather } from "#data/weather";
import { AbilityId } from "#enums/ability-id";
import { ArenaTagSide } from "#enums/arena-tag-side";
import { ArenaTagType } from "#enums/arena-tag-type";
import { BattleType } from "#enums/battle-type";
import { BattlerIndex } from "#enums/battler-index";
import { BattlerTagLapseType } from "#enums/battler-tag-lapse-type";
import { BattlerTagType } from "#enums/battler-tag-type";
import type { BerryType } from "#enums/berry-type";
import { Command } from "#enums/command";
import { HitResult } from "#enums/hit-result";
import { CommonAnim } from "#enums/move-anims-common";
import { MoveCategory } from "#enums/move-category";
import { MoveFlags } from "#enums/move-flags";
import { MoveId } from "#enums/move-id";
import { MoveResult } from "#enums/move-result";
import { MoveTarget } from "#enums/move-target";
import { MoveUseMode } from "#enums/move-use-mode";
import { PokemonAnimType } from "#enums/pokemon-anim-type";
import { PokemonType } from "#enums/pokemon-type";
import { SpeciesId } from "#enums/species-id";
import type { BattleStat, EffectiveStat } from "#enums/stat";
import { BATTLE_STATS, EFFECTIVE_STATS, getStatKey, Stat } from "#enums/stat";
import { StatusEffect } from "#enums/status-effect";
import { SwitchType } from "#enums/switch-type";
import { WeatherType } from "#enums/weather-type";
import { BerryUsedEvent } from "#events/battle-scene";
import type { EnemyPokemon, Pokemon } from "#field/pokemon";
import { BerryModifier, HitHealModifier, PokemonHeldItemModifier } from "#modifiers/modifier";
import { BerryModifierType } from "#modifiers/modifier-type";
import { applyMoveAttrs } from "#moves/apply-attrs";
import { noAbilityTypeOverrideMoves } from "#moves/invalid-moves";
import type { Move } from "#moves/move";
import type { PokemonMove } from "#moves/pokemon-move";
import type { StatStageChangePhase } from "#phases/stat-stage-change-phase";
import type {
  AbAttrCondition,
  AbAttrMap,
  AbAttrString,
  PokemonAttackCondition,
  PokemonDefendCondition,
  PokemonStatStageChangeCondition,
} from "#types/ability-types";
import type { Localizable } from "#types/locales";
import type { Closed, Exact } from "#types/type-helpers";
import type { Constructor } from "#utils/common";
import {
  BooleanHolder,
  coerceArray,
  isNullOrUndefined,
  NumberHolder,
  randSeedFloat,
  randSeedInt,
  randSeedItem,
  toDmgValue,
} from "#utils/common";
import { toCamelCase } from "#utils/strings";
import i18next from "i18next";

export class Ability implements Localizable {
  public id: AbilityId;

  private nameAppend: string;
  public name: string;
  public description: string;
  public generation: number;
  public readonly postSummonPriority: number;
  public isBypassFaint: boolean;
  public isIgnorable: boolean;
  public isSuppressable = true;
  public isCopiable = true;
  public isReplaceable = true;
  public attrs: AbAttr[];
  public conditions: AbAttrCondition[];

  constructor(id: AbilityId, generation: number, postSummonPriority = 0) {
    this.id = id;

    this.nameAppend = "";
    this.generation = generation;
    this.postSummonPriority = postSummonPriority;
    this.attrs = [];
    this.conditions = [];

    this.localize();
  }

  public get isSwappable(): boolean {
    return this.isCopiable && this.isReplaceable;
  }

  localize(): void {
    const i18nKey = toCamelCase(AbilityId[this.id]);

    this.name = this.id ? `${i18next.t(`ability:${i18nKey}.name`)}${this.nameAppend}` : "";
    this.description = this.id ? (i18next.t(`ability:${i18nKey}.description`) as string) : "";
  }

  /**
   * Get all ability attributes that match `attrType`
   * @param attrType - any attribute that extends {@linkcode AbAttr}
   * @returns Array of attributes that match `attrType`, Empty Array if none match.
   */
  getAttrs<T extends AbAttrString>(attrType: T): AbAttrMap[T][] {
    const targetAttr = AbilityAttrs[attrType];
    if (!targetAttr) {
      return [];
    }
    // TODO: figure out how to remove the `as AbAttrMap[T][]` cast
    return this.attrs.filter((a): a is AbAttrMap[T] => a instanceof targetAttr) as AbAttrMap[T][];
  }

  /**
   * Check if an ability has an attribute that matches `attrType`
   * @param attrType - any attribute that extends {@linkcode AbAttr}
   * @returns true if the ability has attribute `attrType`
   */
  hasAttr<T extends AbAttrString>(attrType: T): boolean {
    const targetAttr = AbilityAttrs[attrType];
    if (!targetAttr) {
      return false;
    }
    return this.attrs.some(attr => attr instanceof targetAttr);
  }

  /**
   * Create a new {@linkcode AbAttr} instance and add it to this {@linkcode Ability}.
   * @param attrType - The constructor of the {@linkcode AbAttr} to create.
   * @param args - The arguments needed to instantiate the given class.
   * @returns `this`
   */
  attr<T extends Constructor<AbAttr>>(AttrType: T, ...args: ConstructorParameters<T>): this {
    const attr = new AttrType(...args);
    this.attrs.push(attr);

    return this;
  }

  /**
   * Create a new {@linkcode AbAttr} instance with the given condition and add it to this {@linkcode Ability}.
   * Checked before all other conditions, and is unique to the individual {@linkcode AbAttr} being created.
   * @param condition - The {@linkcode AbAttrCondition} to add.
   * @param attrType - The constructor of the {@linkcode AbAttr} to create.
   * @param args - The arguments needed to instantiate the given class.
   * @returns `this`
   */
  conditionalAttr<T extends Constructor<AbAttr>>(
    condition: AbAttrCondition,
    attrType: T,
    ...args: ConstructorParameters<T>
  ): this {
    const attr = new attrType(...args);
    attr.addCondition(condition);
    this.attrs.push(attr);

    return this;
  }

  /**
   * Make this ability trigger even if the user faints.
   * @returns `this`
   * @remarks
   * This is also required for abilities to trigger when revived via Reviver Seed.
   */
  bypassFaint(): this {
    this.isBypassFaint = true;
    return this;
  }

  /**
   * Make this ability ignorable by effects like {@linkcode MoveId.SUNSTEEL_STRIKE | Sunsteel Strike} or {@linkcode AbilityId.MOLD_BREAKER | Mold Breaker}.
   * @returns `this`
   */
  ignorable(): this {
    this.isIgnorable = true;
    return this;
  }

  /**
   * Make this ability unsuppressable by effects like {@linkcode MoveId.GASTRO_ACID | Gastro Acid} or {@linkcode AbilityId.NEUTRALIZING_GAS | Neutralizing Gas}.
   * @returns `this`
   */
  unsuppressable(): this {
    this.isSuppressable = false;
    return this;
  }

  /**
   * Make this ability uncopiable by effects like {@linkcode MoveId.ROLE_PLAY | Role Play} or {@linkcode AbilityId.TRACE | Trace}.
   * @returns `this`
   */
  uncopiable(): this {
    this.isCopiable = false;
    return this;
  }

  /**
   * Make this ability unreplaceable by effects like {@linkcode MoveId.SIMPLE_BEAM | Simple Beam} or {@linkcode MoveId.ENTRAINMENT | Entrainment}.
   * @returns `this`
   */
  unreplaceable(): this {
    this.isReplaceable = false;
    return this;
  }

  /**
   * Add a condition for this ability to be applied.
   * Applies to **all** attributes of the given ability.
   * @param condition - The {@linkcode AbAttrCondition} to add
   * @returns `this`
   * @see {@linkcode AbAttr.canApply} for setting conditions per attribute type
   * @see {@linkcode conditionalAttr} for setting individual conditions per attribute instance
   * @todo Review if this is necessary anymore - this is used extremely sparingly
   */
  condition(condition: AbAttrCondition): this {
    this.conditions.push(condition);

    return this;
  }

  /**
   * Mark an ability as partially implemented.
   * Partial abilities are expected to have some of their core functionality implemented, but may lack
   * certain notable features or interactions with other moves or abilities.
   * @returns `this`
   */
  partial(): this {
    this.nameAppend += " (P)";
    return this;
  }

  /**
   * Mark an ability as unimplemented.
   * Unimplemented abilities are ones which have _none_ of their basic functionality enabled.
   * @returns `this`
   */
  unimplemented(): this {
    this.nameAppend += " (N)";
    return this;
  }

  /**
   * Mark an ability as having one or more edge cases.
   * It may lack certain niche interactions with other moves/abilities, but still functions
   * as intended in most cases.
   * Does not show up in game and is solely for internal dev use.
   *
   * When using this, make sure to **document the edge case** (or else this becomes pointless).
   * @returns `this`
   */
  edgeCase(): this {
    return this;
  }
}

/**
 * Base set of parameters passed to every ability attribute's {@linkcode AbAttr.apply | apply} method.
 *
 * Extended by sub-classes to contain additional parameters pertaining to the ability type(s) being triggered.
 */
export interface AbAttrBaseParams {
  /** The pokemon that has the ability being applied */
  readonly pokemon: Pokemon;

  /**
   * Whether the ability's effects are being simulated (for instance, during AI damage calculations).
   *
   * @remarks
   * Used to prevent message flyouts and other effects from being triggered.
   * @defaultValue `false`
   */
  readonly simulated?: boolean;

  /**
   * (For callers of {@linkcode applyAbAttrs}): If provided, **only** apply ability attributes of the passive (true) or active (false).
   *
   * This should almost always be left undefined, as otherwise it will *only* apply attributes of *either* the pokemon's passive (true) or
   * non-passive (false) ability. In almost all cases, you want to apply attributes that are from either.
   *
   * (For implementations of {@linkcode AbAttr}): This will *never* be undefined, and will be `true` if the ability being applied
   * is the pokemon's passive, and `false` otherwise.
   */
  passive?: boolean;
}

export interface AbAttrParamsWithCancel extends AbAttrBaseParams {
  /** Whether the ability application results in the interaction being cancelled */
  readonly cancelled: BooleanHolder;
}

/**
 * Abstract class for all ability attributes.
 *
 * Each {@linkcode Ability} may have any number of individual attributes, each functioning independently from one another.
 */
export abstract class AbAttr {
  /**
   * Whether to show this ability as a flyout when applying its effects.
   * Should be kept in parity with mainline where possible.
   * @defaultValue `true`
   */
  public showAbility = true;
  /** The additional condition associated with this AbAttr, if any. */
  private extraCondition?: AbAttrCondition;

  /**
   * Return whether this attribute is of the given type.
   *
   * @remarks
   * Used to avoid requiring the caller to have imported the specific attribute type, avoiding circular dependencies.
   *
   * @param attr - The attribute to check against
   * @returns Whether the attribute is an instance of the given type
   */
  public is<K extends AbAttrString>(attr: K): this is AbAttrMap[K] {
    const targetAttr = AbilityAttrs[attr];
    if (!targetAttr) {
      return false;
    }
    return this instanceof targetAttr;
  }

  /**
   * @param showAbility - Whether to show this ability as a flyout during battle; default `true`.
   * Should be kept in parity with mainline where possible.
   */
  constructor(showAbility = true) {
    this.showAbility = showAbility;
  }

  /**
   * Apply this attribute's effects without checking conditions.
   *
   * @remarks
   * **Never call this method directly!** \
   * Use {@linkcode applyAbAttrs} instead.
   */
  apply(_params: AbAttrBaseParams): void {}

  /**
   * Return the trigger message to show when this attribute is executed.
   * @param _params - The parameters passed to this attribute's {@linkcode apply} function; must match type exactly
   * @param _abilityName - The name of the current ability.
   * @privateRemarks
   * If more fields are provided than needed, any excess can be discarded using destructuring.
   * @todo Remove `null` from signature in lieu of using an empty string
   */
  getTriggerMessage(_params: Exact<Parameters<this["apply"]>[0]>, _abilityName: string): string | null {
    return null;
  }

  /**
   * Check whether this attribute can have its effects successfully applied.
   * Applies to **all** instances of the given attribute.
   * @param _params - The parameters passed to this attribute's {@linkcode apply} function; must match type exactly
   * @privateRemarks
   * If more fields are provided than needed, any excess can be discarded using destructuring.
   */
  canApply(_params: Exact<Parameters<this["apply"]>[0]>): boolean {
    return true;
  }

  /**
   * Return the additional condition associated with this particular AbAttr instance, if any.
   * @returns The extra condition for this {@linkcode AbAttr}, or `null` if none exist
   * @todo Make this use `undefined` instead of `null`
   * @todo Prevent this from being overridden by sub-classes
   */
  getCondition(): AbAttrCondition | null {
    return this.extraCondition || null;
  }

  addCondition(condition: AbAttrCondition): AbAttr {
    this.extraCondition = condition;
    return this;
  }
}

/**
 * Abstract class for ability attributes that simply cancel an interaction
 *
 * @remarks
 * Abilities that have simple cancel interactions (e.g. {@linkcode BlockRecoilDamageAttr}) can extend this class to reuse the `canApply` and `apply` logic
 */
abstract class CancelInteractionAbAttr extends AbAttr {
  override canApply({ cancelled }: AbAttrParamsWithCancel): boolean {
    return !cancelled.value;
  }

  override apply({ cancelled }: AbAttrParamsWithCancel): void {
    cancelled.value = true;
  }
}

export class BlockRecoilDamageAttr extends CancelInteractionAbAttr {
  private declare readonly _: never;
  constructor() {
    super(false);
  }

  override apply({ cancelled }: AbAttrParamsWithCancel): void {
    cancelled.value = true;
  }
}

export interface DoubleBattleChanceAbAttrParams extends AbAttrBaseParams {
  /** Holder for the chance of a double battle that may be modified by the ability */
  chance: NumberHolder;
}

/**
 * Attribute for abilities that increase the chance of a double battle
 * occurring.
 * @see {@linkcode apply}
 */
export class DoubleBattleChanceAbAttr extends AbAttr {
  private declare readonly _: never;
  constructor() {
    super(false);
  }

  /**
   * Increase the chance of a double battle occurring, storing the result in `chance`
   */
  override apply({ chance }: DoubleBattleChanceAbAttrParams): void {
    // This is divided by 4 as the chance is generated as a number from 0 to chance.value using Utils.randSeedInt
    // A double battle will initiate if the generated number is 0.
    chance.value /= 4;
  }
}

export class PostBattleInitAbAttr extends AbAttr {
  private declare readonly _: never;
}

export class PostBattleInitFormChangeAbAttr extends PostBattleInitAbAttr {
  private formFunc: (p: Pokemon) => number;

  constructor(formFunc: (p: Pokemon) => number) {
    super(false);

    this.formFunc = formFunc;
  }

  override canApply({ pokemon, simulated }: AbAttrBaseParams): boolean {
    const formIndex = this.formFunc(pokemon);
    return formIndex !== pokemon.formIndex && !simulated;
  }

  override apply({ pokemon }: AbAttrBaseParams): void {
    globalScene.triggerPokemonFormChange(pokemon, SpeciesFormChangeAbilityTrigger, false);
  }
}

export class PostTeraFormChangeStatChangeAbAttr extends AbAttr {
  private stats: BattleStat[];
  private stages: number;

  constructor(stats: BattleStat[], stages: number) {
    super();

    this.stats = stats;
    this.stages = stages;
  }

  override apply({ pokemon, simulated }: AbAttrBaseParams): void {
    const statStageChangePhases: StatStageChangePhase[] = [];

    if (!simulated) {
      const phaseManager = globalScene.phaseManager;
      statStageChangePhases.push(
        phaseManager.create("StatStageChangePhase", pokemon.getBattlerIndex(), true, this.stats, this.stages),
      );

      for (const statStageChangePhase of statStageChangePhases) {
        phaseManager.unshiftPhase(statStageChangePhase);
      }
    }
  }
}

/**
 * Clears a specified weather whenever this attribute is called.
 */
export class ClearWeatherAbAttr extends AbAttr {
  // TODO: evaluate why this is a field and constructor parameter even though it is never checked
  private weather: WeatherType[];

  /**
   * @param weather {@linkcode WeatherType[]} - the weather to be removed
   */
  constructor(weather: WeatherType[]) {
    super(true);

    this.weather = weather;
  }

  /**
   * @param _params - No parameters are used for this attribute.
   */
  override canApply(_params: AbAttrBaseParams): boolean {
    return globalScene.arena.canSetWeather(WeatherType.NONE);
  }

  override apply({ pokemon, simulated }: AbAttrBaseParams): void {
    if (!simulated) {
      globalScene.arena.trySetWeather(WeatherType.NONE, pokemon);
    }
  }
}

/**
 * Clears a specified terrain whenever this attribute is called.
 */
export class ClearTerrainAbAttr extends AbAttr {
  // TODO: evaluate why this is a field and constructor parameter even though it is never checked
  private terrain: TerrainType[];

  /**
   * @param terrain {@linkcode TerrainType[]} - the terrain to be removed
   */
  constructor(terrain: TerrainType[]) {
    super(true);

    this.terrain = terrain;
  }

  override canApply(_: AbAttrBaseParams): boolean {
    return globalScene.arena.canSetTerrain(TerrainType.NONE);
  }

  public override apply({ pokemon, simulated }: AbAttrBaseParams): void {
    if (!simulated) {
      globalScene.arena.trySetTerrain(TerrainType.NONE, true, pokemon);
    }
  }
}

type PreDefendAbAttrCondition = (pokemon: Pokemon, attacker: Pokemon, move: Move) => boolean;

/**
 * Shared interface for AbAttrs that interact with a move that is being used by or against the user.
 *
 * Often extended by other interfaces to add more parameters.
 * Used, e.g. by {@linkcode PreDefendAbAttr} and {@linkcode PostAttackAbAttr}
 */
export interface AugmentMoveInteractionAbAttrParams extends AbAttrBaseParams {
  /** The move used by (or against, for defend attributes) the pokemon with the ability */
  move: Move;
  /** The pokemon on the other side of the interaction */
  opponent: Pokemon;
}

/**
 * Shared interface for parameters of several {@linkcode PreDefendAbAttr} ability attributes that modify damage.
 */
export interface PreDefendModifyDamageAbAttrParams extends AugmentMoveInteractionAbAttrParams {
  /** Holder for the amount of damage that will be dealt by a move */
  damage: NumberHolder;
}

/**
 * Class for abilities that apply effects before the defending Pokemon takes damage.
 *
 * ⚠️ This attribute must not be called via `applyAbAttrs` as its subclasses violate the Liskov Substitution Principle.
 */
export abstract class PreDefendAbAttr extends AbAttr {
  private declare readonly _: never;
}

export class PreDefendFullHpEndureAbAttr extends PreDefendAbAttr {
  override canApply({ pokemon, damage }: PreDefendModifyDamageAbAttrParams): boolean {
    return (
      pokemon.isFullHp() // Checks if pokemon has wonder_guard (which forces 1hp)
      && pokemon.getMaxHp() > 1 // Damage >= hp
      && damage.value >= pokemon.hp // Cannot apply if the pokemon already has sturdy from some other source
      && !pokemon.getTag(BattlerTagType.STURDY)
    );
  }

  override apply({ pokemon, simulated }: PreDefendModifyDamageAbAttrParams): void {
    if (!simulated) {
      pokemon.addTag(BattlerTagType.STURDY, 1);
    }
  }
}

export class BlockItemTheftAbAttr extends CancelInteractionAbAttr {
  getTriggerMessage({ pokemon }: AbAttrBaseParams, abilityName: string) {
    return i18next.t("abilityTriggers:blockItemTheft", {
      pokemonNameWithAffix: getPokemonNameWithAffix(pokemon),
      abilityName,
    });
  }
}

export interface StabBoostAbAttrParams extends AbAttrBaseParams {
  /** Holds the resolved STAB multiplier after ability application */
  multiplier: NumberHolder;
}

export class StabBoostAbAttr extends AbAttr {
  constructor() {
    super(false);
  }

  override canApply({ multiplier }: StabBoostAbAttrParams): boolean {
    return multiplier.value > 1;
  }

  override apply({ multiplier }: StabBoostAbAttrParams): void {
    multiplier.value += 0.5;
  }
}

export class ReceivedMoveDamageMultiplierAbAttr extends PreDefendAbAttr {
  protected condition: PokemonDefendCondition;
  private damageMultiplier: number;

  constructor(condition: PokemonDefendCondition, damageMultiplier: number, showAbility = false) {
    super(showAbility);

    this.condition = condition;
    this.damageMultiplier = damageMultiplier;
  }

  override canApply({ pokemon, opponent: attacker, move }: PreDefendModifyDamageAbAttrParams): boolean {
    return this.condition(pokemon, attacker, move);
  }

  override apply({ damage }: PreDefendModifyDamageAbAttrParams): void {
    damage.value = toDmgValue(damage.value * this.damageMultiplier);
  }
}

/**
 * Reduces the damage dealt to an allied Pokemon. Used by Friend Guard.
 * @see {@linkcode applyPreDefend}
 */
export class AlliedFieldDamageReductionAbAttr extends PreDefendAbAttr {
  private damageMultiplier: number;

  constructor(damageMultiplier: number) {
    super();
    this.damageMultiplier = damageMultiplier;
  }

  /**
   * Apply the damage reduction multiplier to the damage value.
   */
  override apply({ damage }: PreDefendModifyDamageAbAttrParams): void {
    damage.value = toDmgValue(damage.value * this.damageMultiplier);
  }
}

export class ReceivedTypeDamageMultiplierAbAttr extends ReceivedMoveDamageMultiplierAbAttr {
  constructor(moveType: PokemonType, damageMultiplier: number) {
    super((_target, user, move) => user.getMoveType(move) === moveType, damageMultiplier, false);
  }
}

/**
 * Shared interface used by several {@linkcode PreDefendAbAttr} abilities that influence the computed type effectiveness
 */
export interface TypeMultiplierAbAttrParams extends AugmentMoveInteractionAbAttrParams {
  /** Holds the type multiplier of an attack. In the case of an immunity, this value will be set to `0`. */
  typeMultiplier: NumberHolder;
  /** Its particular meaning depends on the ability attribute, though usually means that the "no effect" message should not be played */
  cancelled: BooleanHolder;
}

/**
 * Determines whether a Pokemon is immune to a move because of an ability.
 * @see {@linkcode applyPreDefend}
 * @see {@linkcode getCondition}
 */
export class TypeImmunityAbAttr extends PreDefendAbAttr {
  private immuneType: PokemonType | null;
  private condition: AbAttrCondition | null;

  // TODO: Change `NonSuperEffectiveImmunityAbAttr` to not pass `null` as immune type
  constructor(immuneType: PokemonType | null, condition?: AbAttrCondition) {
    super(true);

    this.immuneType = immuneType;
    this.condition = condition ?? null;
  }

  override canApply({ move, opponent: attacker, pokemon }: TypeMultiplierAbAttrParams): boolean {
    return (
      ![MoveTarget.BOTH_SIDES, MoveTarget.ENEMY_SIDE, MoveTarget.USER_SIDE].includes(move.moveTarget)
      && attacker !== pokemon
      && attacker.getMoveType(move) === this.immuneType
    );
  }

  override apply({ typeMultiplier }: TypeMultiplierAbAttrParams): void {
    typeMultiplier.value = 0;
  }

  getImmuneType(): PokemonType | null {
    return this.immuneType;
  }

  override getCondition(): AbAttrCondition | null {
    return this.condition;
  }
}

export class AttackTypeImmunityAbAttr extends TypeImmunityAbAttr {
  // biome-ignore lint/complexity/noUselessConstructor: Changes the type of `immuneType`
  constructor(immuneType: PokemonType, condition?: AbAttrCondition) {
    super(immuneType, condition);
  }

  override canApply(params: TypeMultiplierAbAttrParams): boolean {
    const { move } = params;
    return (
      move.category !== MoveCategory.STATUS
      && !move.hasAttr("NeutralDamageAgainstFlyingTypeMultiplierAttr")
      && super.canApply(params)
    );
  }
}

export class TypeImmunityHealAbAttr extends TypeImmunityAbAttr {
  // biome-ignore lint/complexity/noUselessConstructor: Changes the type of `immuneType`
  constructor(immuneType: PokemonType) {
    super(immuneType);
  }

  override apply(params: TypeMultiplierAbAttrParams): void {
    super.apply(params);
    const { pokemon, cancelled, simulated, passive } = params;
    if (!pokemon.isFullHp() && !simulated) {
      const abilityName = (!passive ? pokemon.getAbility() : pokemon.getPassiveAbility()).name;
      globalScene.phaseManager.unshiftNew(
        "PokemonHealPhase",
        pokemon.getBattlerIndex(),
        toDmgValue(pokemon.getMaxHp() / 4),
        {
          message: i18next.t("abilityTriggers:typeImmunityHeal", {
            pokemonNameWithAffix: getPokemonNameWithAffix(pokemon),
            abilityName,
          }),
        },
      );
      cancelled.value = true; // Suppresses "No Effect" message
    }
  }
}

class TypeImmunityStatStageChangeAbAttr extends TypeImmunityAbAttr {
  private stat: BattleStat;
  private stages: number;

  constructor(immuneType: PokemonType, stat: BattleStat, stages: number, condition?: AbAttrCondition) {
    super(immuneType, condition);

    this.stat = stat;
    this.stages = stages;
  }

  override apply(params: TypeMultiplierAbAttrParams): void {
    const { cancelled, simulated, pokemon } = params;
    super.apply(params);
    cancelled.value = true; // Suppresses "No Effect" message
    if (!simulated) {
      globalScene.phaseManager.unshiftNew(
        "StatStageChangePhase",
        pokemon.getBattlerIndex(),
        true,
        [this.stat],
        this.stages,
      );
    }
  }
}

class TypeImmunityAddBattlerTagAbAttr extends TypeImmunityAbAttr {
  private tagType: BattlerTagType;
  private turnCount: number;

  constructor(immuneType: PokemonType, tagType: BattlerTagType, turnCount: number, condition?: AbAttrCondition) {
    super(immuneType, condition);

    this.tagType = tagType;
    this.turnCount = turnCount;
  }

  override apply(params: TypeMultiplierAbAttrParams): void {
    const { cancelled, simulated, pokemon } = params;
    super.apply(params);
    cancelled.value = true; // Suppresses "No Effect" message
    if (!simulated) {
      pokemon.addTag(this.tagType, this.turnCount, undefined, pokemon.id);
    }
  }
}

export class NonSuperEffectiveImmunityAbAttr extends TypeImmunityAbAttr {
  constructor(condition?: AbAttrCondition) {
    super(null, condition);
  }

  override canApply({ move, typeMultiplier }: TypeMultiplierAbAttrParams): boolean {
    return move.is("AttackMove") && typeMultiplier.value < 2;
  }

  override apply({ typeMultiplier, cancelled }: TypeMultiplierAbAttrParams): void {
    cancelled.value = true; // Suppresses "No Effect" message
    typeMultiplier.value = 0;
  }

  getTriggerMessage({ pokemon }: TypeMultiplierAbAttrParams, abilityName: string): string {
    return i18next.t("abilityTriggers:nonSuperEffectiveImmunity", {
      pokemonNameWithAffix: getPokemonNameWithAffix(pokemon),
      abilityName,
    });
  }
}

/**
 * Attribute implementing the effects of {@link https://bulbapedia.bulbagarden.net/wiki/Tera_Shell_(Ability) | Tera Shell}
 * When the source is at full HP, incoming attacks will have a maximum 0.5x type effectiveness multiplier.
 * @extends PreDefendAbAttr
 */
export class FullHpResistTypeAbAttr extends PreDefendAbAttr {
  /**
   * Allow application if the pokemon with the ability is at full hp and the mvoe is not fixed damage
   */
  override canApply({ typeMultiplier, move, pokemon }: TypeMultiplierAbAttrParams): boolean {
    return (
      typeMultiplier instanceof NumberHolder
      && !move?.hasAttr("FixedDamageAttr")
      && pokemon.isFullHp()
      && typeMultiplier.value > 0.5
    );
  }

  /**
   * Reduce the type multiplier to 0.5 if the source is at full HP.
   */
  override apply({ typeMultiplier, pokemon }: TypeMultiplierAbAttrParams): void {
    typeMultiplier.value = 0.5;
    pokemon.turnData.moveEffectiveness = 0.5;
  }

  getTriggerMessage({ pokemon }: TypeMultiplierAbAttrParams, _abilityName: string): string {
    return i18next.t("abilityTriggers:fullHpResistType", {
      pokemonNameWithAffix: getPokemonNameWithAffix(pokemon),
    });
  }
}

export interface FieldPriorityMoveImmunityAbAttrParams extends AugmentMoveInteractionAbAttrParams {
  /** Holds whether the pokemon is immune to the move being used */
  cancelled: BooleanHolder;
}

export class FieldPriorityMoveImmunityAbAttr extends PreDefendAbAttr {
  override canApply({ move, opponent: attacker, cancelled }: FieldPriorityMoveImmunityAbAttrParams): boolean {
    return (
      !cancelled.value
      && !(move.moveTarget === MoveTarget.USER || move.moveTarget === MoveTarget.NEAR_ALLY)
      && move.getPriority(attacker) > 0
      && !move.isMultiTarget()
    );
  }

  override apply({ cancelled }: FieldPriorityMoveImmunityAbAttrParams): void {
    cancelled.value = true;
  }
}

export interface MoveImmunityAbAttrParams extends AugmentMoveInteractionAbAttrParams {
  /** Holds whether the standard "no effect" message (due to a type-based immunity) should be suppressed */
  cancelled: BooleanHolder;
}
// TODO: Consider examining whether this move immunity ability attribute
// can be merged with the MoveTypeMultiplierAbAttr in some way.
export class MoveImmunityAbAttr extends PreDefendAbAttr {
  private immuneCondition: PreDefendAbAttrCondition;

  constructor(immuneCondition: PreDefendAbAttrCondition) {
    super(true);

    this.immuneCondition = immuneCondition;
  }

  override canApply({ pokemon, opponent: attacker, move, cancelled }: MoveImmunityAbAttrParams): boolean {
    return !cancelled.value && this.immuneCondition(pokemon, attacker, move);
  }

  override apply({ cancelled }: MoveImmunityAbAttrParams): void {
    cancelled.value = true;
  }

  override getTriggerMessage({ pokemon }: MoveImmunityAbAttrParams, _abilityName: string): string {
    return i18next.t("abilityTriggers:moveImmunity", { pokemonNameWithAffix: getPokemonNameWithAffix(pokemon) });
  }
}

export interface PreDefendModifyAccAbAttrParams extends AugmentMoveInteractionAbAttrParams {
  /** Holds the accuracy of the move after the ability is applied */
  accuracy: NumberHolder;
}

/**
 * Reduces the accuracy of status moves used against the Pokémon with this ability to 50%.
 * Used by Wonder Skin.
 */
export class WonderSkinAbAttr extends PreDefendAbAttr {
  constructor() {
    super(false);
  }

  override canApply({ move, accuracy }: PreDefendModifyAccAbAttrParams): boolean {
    return move.category === MoveCategory.STATUS && accuracy.value >= 50;
  }

  override apply({ accuracy }: PreDefendModifyAccAbAttrParams): void {
    accuracy.value = 50;
  }
}

export class MoveImmunityStatStageChangeAbAttr extends MoveImmunityAbAttr {
  private stat: BattleStat;
  private stages: number;

  constructor(immuneCondition: PreDefendAbAttrCondition, stat: BattleStat, stages: number) {
    super(immuneCondition);
    this.stat = stat;
    this.stages = stages;
  }

  override canApply(params: MoveImmunityAbAttrParams): boolean {
    // TODO: Evaluate whether it makes sense to check against simulated here.
    // We likely want to check 'simulated' when the apply method enqueues the phase
    return !params.simulated && super.canApply(params);
  }

  override apply(params: MoveImmunityAbAttrParams): void {
    super.apply(params);
    // TODO: We probably should not unshift the phase if this is simulated
    globalScene.phaseManager.unshiftNew(
      "StatStageChangePhase",
      params.pokemon.getBattlerIndex(),
      true,
      [this.stat],
      this.stages,
    );
  }
}

/**
 * Shared parameters for ability attributes that apply an effect after move was used by or against the the user.
 */
export interface PostMoveInteractionAbAttrParams extends AugmentMoveInteractionAbAttrParams {
  /** Stores the hit result of the move used in the interaction */
  readonly hitResult: HitResult;
  /** The amount of damage dealt in the interaction */
  readonly damage: number;
}

export class PostDefendAbAttr extends AbAttr {
  private declare readonly _: never;
  override canApply(_params: PostMoveInteractionAbAttrParams): boolean {
    return true;
  }
  override apply(_params: PostMoveInteractionAbAttrParams): void {}
}

/** Class for abilities that make drain moves deal damage to user instead of healing them. */
export class ReverseDrainAbAttr extends PostDefendAbAttr {
  override canApply({ move }: PostMoveInteractionAbAttrParams): boolean {
    return move.hasAttr("HitHealAttr");
  }

  /**
   * Determines if a damage and draining move was used to check if this ability should stop the healing.
   * Examples include: Absorb, Draining Kiss, Bitter Blade, etc.
   * Also displays a message to show this ability was activated.
   */
  override apply({ simulated, opponent: attacker }: PostMoveInteractionAbAttrParams): void {
    if (!simulated) {
      globalScene.phaseManager.queueMessage(
        i18next.t("abilityTriggers:reverseDrain", { pokemonNameWithAffix: getPokemonNameWithAffix(attacker) }),
      );
    }
  }
}

export class PostDefendStatStageChangeAbAttr extends PostDefendAbAttr {
  private condition: PokemonDefendCondition;
  private stat: BattleStat;
  private stages: number;
  private selfTarget: boolean;
  private allOthers: boolean;

  constructor(
    condition: PokemonDefendCondition,
    stat: BattleStat,
    stages: number,
    selfTarget = true,
    allOthers = false,
  ) {
    super(true);

    this.condition = condition;
    this.stat = stat;
    this.stages = stages;
    this.selfTarget = selfTarget;
    this.allOthers = allOthers;
  }

  override canApply({ pokemon, opponent: attacker, move }: PostMoveInteractionAbAttrParams): boolean {
    return this.condition(pokemon, attacker, move);
  }

  override apply({ simulated, pokemon, opponent: attacker }: PostMoveInteractionAbAttrParams): void {
    if (simulated) {
      return;
    }

    if (this.allOthers) {
      const ally = pokemon.getAlly();
      const otherPokemon = !isNullOrUndefined(ally) ? pokemon.getOpponents().concat([ally]) : pokemon.getOpponents();
      for (const other of otherPokemon) {
        globalScene.phaseManager.unshiftNew(
          "StatStageChangePhase",
          other.getBattlerIndex(),
          false,
          [this.stat],
          this.stages,
        );
      }
    } else {
      globalScene.phaseManager.unshiftNew(
        "StatStageChangePhase",
        (this.selfTarget ? pokemon : attacker).getBattlerIndex(),
        this.selfTarget,
        [this.stat],
        this.stages,
      );
    }
  }
}

export class PostDefendHpGatedStatStageChangeAbAttr extends PostDefendAbAttr {
  private condition: PokemonDefendCondition;
  private hpGate: number;
  private stats: BattleStat[];
  private stages: number;
  private selfTarget: boolean;

  constructor(
    condition: PokemonDefendCondition,
    hpGate: number,
    stats: BattleStat[],
    stages: number,
    selfTarget = true,
  ) {
    super(true);

    this.condition = condition;
    this.hpGate = hpGate;
    this.stats = stats;
    this.stages = stages;
    this.selfTarget = selfTarget;
  }

  override canApply({ pokemon, opponent: attacker, move }: PostMoveInteractionAbAttrParams): boolean {
    const hpGateFlat: number = Math.ceil(pokemon.getMaxHp() * this.hpGate);
    const lastAttackReceived = pokemon.turnData.attacksReceived.at(-1);
    const damageReceived = lastAttackReceived?.damage ?? 0;
    return (
      this.condition(pokemon, attacker, move) && pokemon.hp <= hpGateFlat && pokemon.hp + damageReceived > hpGateFlat
    );
  }

  override apply({ simulated, pokemon, opponent }: PostMoveInteractionAbAttrParams): void {
    if (!simulated) {
      globalScene.phaseManager.unshiftNew(
        "StatStageChangePhase",
        (this.selfTarget ? pokemon : opponent).getBattlerIndex(),
        true,
        this.stats,
        this.stages,
      );
    }
  }
}

export class PostDefendApplyArenaTrapTagAbAttr extends PostDefendAbAttr {
  private condition: PokemonDefendCondition;
  private arenaTagType: ArenaTagType;

  constructor(condition: PokemonDefendCondition, tagType: ArenaTagType) {
    super(true);

    this.condition = condition;
    this.arenaTagType = tagType;
  }

  override canApply({ pokemon, opponent: attacker, move }: PostMoveInteractionAbAttrParams): boolean {
    const tag = globalScene.arena.getTag(this.arenaTagType) as EntryHazardTag;
    return (
      this.condition(pokemon, attacker, move)
      && (!globalScene.arena.getTag(this.arenaTagType) || tag.layers < tag.maxLayers)
    );
  }

  override apply({ simulated, pokemon }: PostMoveInteractionAbAttrParams): void {
    if (!simulated) {
      globalScene.arena.addTag(
        this.arenaTagType,
        0,
        undefined,
        pokemon.id,
        pokemon.isPlayer() ? ArenaTagSide.ENEMY : ArenaTagSide.PLAYER,
      );
    }
  }
}

export class PostDefendApplyBattlerTagAbAttr extends PostDefendAbAttr {
  private condition: PokemonDefendCondition;
  private tagType: BattlerTagType;
  constructor(condition: PokemonDefendCondition, tagType: BattlerTagType) {
    super(true);

    this.condition = condition;
    this.tagType = tagType;
  }

  override canApply({ pokemon, opponent: attacker, move }: PostMoveInteractionAbAttrParams): boolean {
    return this.condition(pokemon, attacker, move);
  }

  override apply({ simulated, pokemon, move }: PostMoveInteractionAbAttrParams): void {
    if (!pokemon.getTag(this.tagType) && !simulated) {
      pokemon.addTag(this.tagType, undefined, undefined, pokemon.id);
      globalScene.phaseManager.queueMessage(
        i18next.t("abilityTriggers:windPowerCharged", {
          pokemonName: getPokemonNameWithAffix(pokemon),
          moveName: move.name,
        }),
      );
    }
  }
}

export class PostDefendTypeChangeAbAttr extends PostDefendAbAttr {
  private type: PokemonType;

  override canApply({
    opponent: attacker,
    move,
    pokemon,
    hitResult,
    simulated,
  }: PostMoveInteractionAbAttrParams): boolean {
    this.type = attacker.getMoveType(move);
    const pokemonTypes = pokemon.getTypes(true);
    return hitResult < HitResult.NO_EFFECT && (simulated || pokemonTypes.length !== 1 || pokemonTypes[0] !== this.type);
  }

  override apply({ pokemon, opponent: attacker, move }: PostMoveInteractionAbAttrParams): void {
    const type = attacker.getMoveType(move);
    pokemon.summonData.types = [type];
  }

  override getTriggerMessage({ pokemon }: PostMoveInteractionAbAttrParams, abilityName: string): string {
    return i18next.t("abilityTriggers:postDefendTypeChange", {
      pokemonNameWithAffix: getPokemonNameWithAffix(pokemon),
      abilityName,
      typeName: i18next.t(`pokemonInfo:type.${toCamelCase(PokemonType[this.type])}`),
    });
  }
}

export class PostDefendTerrainChangeAbAttr extends PostDefendAbAttr {
  private terrainType: TerrainType;

  constructor(terrainType: TerrainType) {
    super();

    this.terrainType = terrainType;
  }

  override canApply({ hitResult }: PostMoveInteractionAbAttrParams): boolean {
    return hitResult < HitResult.NO_EFFECT && globalScene.arena.canSetTerrain(this.terrainType);
  }

  override apply({ simulated, pokemon }: PostMoveInteractionAbAttrParams): void {
    if (!simulated) {
      globalScene.arena.trySetTerrain(this.terrainType, false, pokemon);
    }
  }
}

export class PostDefendContactApplyStatusEffectAbAttr extends PostDefendAbAttr {
  private chance: number;
  private effects: StatusEffect[];

  constructor(chance: number, ...effects: StatusEffect[]) {
    super(true);

    this.chance = chance;
    this.effects = effects;
  }

  override canApply({ pokemon, move, opponent: attacker }: PostMoveInteractionAbAttrParams): boolean {
    const effect =
      this.effects.length === 1 ? this.effects[0] : this.effects[pokemon.randBattleSeedInt(this.effects.length)];
    return (
      move.doesFlagEffectApply({ flag: MoveFlags.MAKES_CONTACT, user: attacker, target: pokemon })
      && !attacker.status
      && (this.chance === -1 || pokemon.randBattleSeedInt(100) < this.chance)
      && attacker.canSetStatus(effect, true, false, pokemon)
    );
  }

  override apply({ opponent: attacker, pokemon }: PostMoveInteractionAbAttrParams): void {
    // TODO: Probably want to check against simulated here
    const effect =
      this.effects.length === 1 ? this.effects[0] : this.effects[pokemon.randBattleSeedInt(this.effects.length)];
    attacker.trySetStatus(effect, pokemon);
  }
}

export class EffectSporeAbAttr extends PostDefendContactApplyStatusEffectAbAttr {
  constructor() {
    super(10, StatusEffect.POISON, StatusEffect.PARALYSIS, StatusEffect.SLEEP);
  }

  override canApply(params: PostMoveInteractionAbAttrParams): boolean {
    const attacker = params.opponent;
    return !(attacker.isOfType(PokemonType.GRASS) || attacker.hasAbility(AbilityId.OVERCOAT)) && super.canApply(params);
  }
}

export class PostDefendContactApplyTagChanceAbAttr extends PostDefendAbAttr {
  private chance: number;
  private tagType: BattlerTagType;
  private turnCount: number | undefined;

  constructor(chance: number, tagType: BattlerTagType, turnCount?: number) {
    super();

    this.tagType = tagType;
    this.chance = chance;
    this.turnCount = turnCount;
  }

  override canApply({ move, pokemon, opponent }: PostMoveInteractionAbAttrParams): boolean {
    return (
      move.doesFlagEffectApply({ flag: MoveFlags.MAKES_CONTACT, user: opponent, target: pokemon })
      && pokemon.randBattleSeedInt(100) < this.chance
      && opponent.canAddTag(this.tagType)
    );
  }

  override apply({ pokemon, simulated, opponent, move }: PostMoveInteractionAbAttrParams): void {
    if (!simulated) {
      opponent.addTag(this.tagType, this.turnCount, move.id, pokemon.id);
    }
  }
}

/**
 * Set stat stages when the user gets hit by a critical hit
 *
 * @privateRemarks
 * It is the responsibility of the caller to ensure that this ability attribute is only applied
 * when the user has been hit by a critical hit; such an event is not checked here.
 *
 * @sealed
 */
export class PostReceiveCritStatStageChangeAbAttr extends AbAttr {
  private stat: BattleStat;
  private stages: number;

  constructor(stat: BattleStat, stages: number) {
    super();

    this.stat = stat;
    this.stages = stages;
  }

  override apply({ simulated, pokemon }: PostMoveInteractionAbAttrParams): void {
    if (!simulated) {
      globalScene.phaseManager.unshiftNew(
        "StatStageChangePhase",
        pokemon.getBattlerIndex(),
        true,
        [this.stat],
        this.stages,
      );
    }
  }
}

export class PostDefendContactDamageAbAttr extends PostDefendAbAttr {
  private damageRatio: number;

  constructor(damageRatio: number) {
    super();

    this.damageRatio = damageRatio;
  }

  override canApply({ simulated, move, opponent: attacker, pokemon }: PostMoveInteractionAbAttrParams): boolean {
    return (
      !simulated
      && move.doesFlagEffectApply({ flag: MoveFlags.MAKES_CONTACT, user: attacker, target: pokemon })
      && !attacker.hasAbilityWithAttr("BlockNonDirectDamageAbAttr")
    );
  }

  override apply({ opponent: attacker }: PostMoveInteractionAbAttrParams): void {
    attacker.damageAndUpdate(toDmgValue(attacker.getMaxHp() * (1 / this.damageRatio)), { result: HitResult.INDIRECT });
    attacker.turnData.damageTaken += toDmgValue(attacker.getMaxHp() * (1 / this.damageRatio));
  }

  override getTriggerMessage({ pokemon }: PostMoveInteractionAbAttrParams, abilityName: string): string {
    return i18next.t("abilityTriggers:postDefendContactDamage", {
      pokemonNameWithAffix: getPokemonNameWithAffix(pokemon),
      abilityName,
    });
  }
}
/**
 * @description: This ability applies the Perish Song tag to the attacking pokemon
 * and the defending pokemon if the move makes physical contact and neither pokemon
 * already has the Perish Song tag.
 * @class PostDefendPerishSongAbAttr
 * @extends {PostDefendAbAttr}
 */
export class PostDefendPerishSongAbAttr extends PostDefendAbAttr {
  private turns: number;

  constructor(turns: number) {
    super();

    this.turns = turns;
  }

  override canApply({ move, opponent: attacker, pokemon }: PostMoveInteractionAbAttrParams): boolean {
    return (
      move.doesFlagEffectApply({ flag: MoveFlags.MAKES_CONTACT, user: attacker, target: pokemon })
      && !attacker.getTag(BattlerTagType.PERISH_SONG)
    );
  }

  override apply({ simulated, opponent: attacker, pokemon }: PostMoveInteractionAbAttrParams): void {
    if (!simulated) {
      attacker.addTag(BattlerTagType.PERISH_SONG, this.turns);
      pokemon.addTag(BattlerTagType.PERISH_SONG, this.turns);
    }
  }

  override getTriggerMessage({ pokemon }: PostMoveInteractionAbAttrParams, abilityName: string): string {
    return i18next.t("abilityTriggers:perishBody", {
      pokemonName: getPokemonNameWithAffix(pokemon),
      abilityName,
    });
  }
}

export class PostDefendWeatherChangeAbAttr extends PostDefendAbAttr {
  private weatherType: WeatherType;
  protected condition?: PokemonDefendCondition;

  constructor(weatherType: WeatherType, condition?: PokemonDefendCondition) {
    super();

    this.weatherType = weatherType;
    this.condition = condition;
  }

  override canApply({ pokemon, opponent: attacker, move }: PostMoveInteractionAbAttrParams): boolean {
    return (
      !(this.condition && !this.condition(pokemon, attacker, move))
      && !globalScene.arena.weather?.isImmutable()
      && globalScene.arena.canSetWeather(this.weatherType)
    );
  }

  override apply({ simulated, pokemon }: PostMoveInteractionAbAttrParams): void {
    if (!simulated) {
      globalScene.arena.trySetWeather(this.weatherType, pokemon);
    }
  }
}

export class PostDefendAbilitySwapAbAttr extends PostDefendAbAttr {
  override canApply({ move, opponent: attacker, pokemon }: PostMoveInteractionAbAttrParams): boolean {
    return (
      move.doesFlagEffectApply({ flag: MoveFlags.MAKES_CONTACT, user: attacker, target: pokemon })
      && attacker.getAbility().isSwappable
    );
  }

  override apply({ simulated, opponent: attacker, pokemon }: PostMoveInteractionAbAttrParams): void {
    if (!simulated) {
      const tempAbility = attacker.getAbility();
      attacker.setTempAbility(pokemon.getAbility());
      pokemon.setTempAbility(tempAbility);
    }
  }

  override getTriggerMessage({ pokemon }: PostMoveInteractionAbAttrParams, _abilityName: string): string {
    return i18next.t("abilityTriggers:postDefendAbilitySwap", {
      pokemonNameWithAffix: getPokemonNameWithAffix(pokemon),
    });
  }
}

export class PostDefendAbilityGiveAbAttr extends PostDefendAbAttr {
  private ability: AbilityId;

  constructor(ability: AbilityId) {
    super();
    this.ability = ability;
  }

  override canApply({ move, opponent: attacker, pokemon }: PostMoveInteractionAbAttrParams): boolean {
    return (
      move.doesFlagEffectApply({ flag: MoveFlags.MAKES_CONTACT, user: attacker, target: pokemon })
      && attacker.getAbility().isSuppressable
      && !attacker.getAbility().hasAttr("PostDefendAbilityGiveAbAttr")
    );
  }

  override apply({ simulated, opponent: attacker }: PostMoveInteractionAbAttrParams): void {
    if (!simulated) {
      attacker.setTempAbility(allAbilities[this.ability]);
    }
  }

  override getTriggerMessage({ pokemon }: PostMoveInteractionAbAttrParams, abilityName: string): string {
    return i18next.t("abilityTriggers:postDefendAbilityGive", {
      pokemonNameWithAffix: getPokemonNameWithAffix(pokemon),
      abilityName,
    });
  }
}

export class PostDefendMoveDisableAbAttr extends PostDefendAbAttr {
  private chance: number;
  private attacker: Pokemon;

  constructor(chance: number) {
    super();

    this.chance = chance;
  }

  override canApply({ move, opponent: attacker, pokemon }: PostMoveInteractionAbAttrParams): boolean {
    return (
      isNullOrUndefined(attacker.getTag(BattlerTagType.DISABLED))
      && move.doesFlagEffectApply({ flag: MoveFlags.MAKES_CONTACT, user: attacker, target: pokemon })
      && (this.chance === -1 || pokemon.randBattleSeedInt(100) < this.chance)
    );
  }

  override apply({ simulated, opponent: attacker, pokemon }: PostMoveInteractionAbAttrParams): void {
    if (!simulated) {
      this.attacker = attacker;
      this.attacker.addTag(BattlerTagType.DISABLED, 4, 0, pokemon.id);
    }
  }
}

export interface PostStatStageChangeAbAttrParams extends AbAttrBaseParams {
  /** The stats that were changed */
  stats: BattleStat[];
  /** The amount of stages that the stats changed by */
  stages: number;
  /** Whether the source of the stat stages were from the user's own move */
  selfTarget: boolean;
}

export class PostStatStageChangeAbAttr extends AbAttr {
  private declare readonly _: never;

  override canApply(_params: Closed<PostStatStageChangeAbAttrParams>) {
    return true;
  }

  override apply(_params: Closed<PostStatStageChangeAbAttrParams>) {}
}

export class PostStatStageChangeStatStageChangeAbAttr extends PostStatStageChangeAbAttr {
  private condition: PokemonStatStageChangeCondition;
  private statsToChange: BattleStat[];
  private stages: number;

  constructor(condition: PokemonStatStageChangeCondition, statsToChange: BattleStat[], stages: number) {
    super(true);

    this.condition = condition;
    this.statsToChange = statsToChange;
    this.stages = stages;
  }

  override canApply({ pokemon, stats, stages, selfTarget }: PostStatStageChangeAbAttrParams): boolean {
    return this.condition(pokemon, stats, stages) && !selfTarget;
  }

  /**
   * Add additional stat changes when one of the pokemon's own stats change
   */
  override apply({ simulated, pokemon }: PostStatStageChangeAbAttrParams): void {
    if (!simulated) {
      globalScene.phaseManager.unshiftNew(
        "StatStageChangePhase",
        pokemon.getBattlerIndex(),
        true,
        this.statsToChange,
        this.stages,
      );
    }
  }
}

export abstract class PreAttackAbAttr extends AbAttr {
  private declare readonly _: never;
}

export interface MoveHealBoostAbAttrParams extends AugmentMoveInteractionAbAttrParams {
  /** The base amount of HP being healed, as a fraction of the recipient's maximum HP. */
  healRatio: NumberHolder;
}

/**
 * Ability attribute to boost the healing potency of the user's moves.
 * Used by {@linkcode AbilityId.MEGA_LAUNCHER} to implement Heal Pulse boosting.
 */
export class MoveHealBoostAbAttr extends AbAttr {
  /**
   * The amount to boost the healing by, as a multiplier of the base amount.
   */
  private healMulti: number;
  /**
   * A lambda function determining whether to boost the heal amount.
   * The ability will not be applied if this evaluates to `false`.
   */
  // TODO: Use a `MoveConditionFunc` maybe?
  private boostCondition: (user: Pokemon, target: Pokemon, move: Move) => boolean;

  constructor(
    boostCondition: (user: Pokemon, target: Pokemon, move: Move) => boolean,
    healMulti: number,
    showAbility = false,
  ) {
    super(showAbility);

    if (healMulti === 1) {
      throw new Error("Calling `MoveHealBoostAbAttr` with a multiplier of 1 is useless!");
    }

    this.healMulti = healMulti;
    this.boostCondition = boostCondition;
  }

  override canApply({ pokemon: user, opponent: target, move }: MoveHealBoostAbAttrParams): boolean {
    return this.boostCondition?.(user, target, move) ?? true;
  }

  override apply({ healRatio }: MoveHealBoostAbAttrParams): void {
    healRatio.value *= this.healMulti;
  }
}

export interface ModifyMoveEffectChanceAbAttrParams extends AbAttrBaseParams {
  /** The move being used by the attacker */
  move: Move;
  /** Holds the additional effect chance. Must be between `0` and `1` */
  chance: NumberHolder;
}

/**
 * Modifies moves additional effects with multipliers, ie. Sheer Force, Serene Grace.
 */
export class MoveEffectChanceMultiplierAbAttr extends AbAttr {
  private chanceMultiplier: number;

  constructor(chanceMultiplier: number) {
    super(false);
    this.chanceMultiplier = chanceMultiplier;
  }

  override canApply({ chance, move }: ModifyMoveEffectChanceAbAttrParams): boolean {
    const exceptMoves = [MoveId.ORDER_UP, MoveId.ELECTRO_SHOT];
    return !(chance.value <= 0 || exceptMoves.includes(move.id));
  }

  override apply({ chance }: ModifyMoveEffectChanceAbAttrParams): void {
    chance.value *= this.chanceMultiplier;
    chance.value = Math.min(chance.value, 100);
  }
}

/**
 * Sets incoming moves additional effect chance to zero, ignoring all effects from moves. ie. Shield Dust.
 */
export class IgnoreMoveEffectsAbAttr extends PreDefendAbAttr {
  constructor(showAbility = false) {
    super(showAbility);
  }

  override canApply({ chance }: ModifyMoveEffectChanceAbAttrParams): boolean {
    return chance.value > 0;
  }

  override apply({ chance }: ModifyMoveEffectChanceAbAttrParams): void {
    chance.value = 0;
  }
}

export interface FieldPreventExplosiveMovesAbAttrParams extends AbAttrBaseParams {
  /** Holds whether the explosive move should be prevented*/
  cancelled: BooleanHolder;
}

export class FieldPreventExplosiveMovesAbAttr extends CancelInteractionAbAttr {}

export interface FieldMultiplyStatAbAttrParams extends AbAttrBaseParams {
  /** The kind of stat that is being checked for modification */
  stat: Stat;
  /** Holds the value of the stat after multipliers */
  statVal: NumberHolder;
  /** The target of the stat multiplier */
  target: Pokemon;
  /** Holds whether another multiplier has already been applied to the stat.
   *
   * @remarks
   * Intended to be used to prevent the multiplier from stacking
   * with other instances of the ability */
  hasApplied: BooleanHolder;
}

/**
 * Multiplies a Stat if the checked Pokemon lacks this ability.
 * If this ability cannot stack, a BooleanHolder can be used to prevent this from stacking.
 */
export class FieldMultiplyStatAbAttr extends AbAttr {
  private stat: Stat;
  private multiplier: number;
  /**
   * Whether this ability can stack with others of the same type for this stat.
   * @defaultValue `false`
   * @todo Remove due to being literally useless - the ruin abilities are hardcoded to never stack in game
   */
  private canStack: boolean;

  constructor(stat: Stat, multiplier: number, canStack = false) {
    super(false);

    this.stat = stat;
    this.multiplier = multiplier;
    this.canStack = canStack;
  }

  canApply({ hasApplied, target, stat }: FieldMultiplyStatAbAttrParams): boolean {
    return (
      this.canStack
      || (!hasApplied.value
        && this.stat === stat
        && target.getAbilityAttrs("FieldMultiplyStatAbAttr").every(attr => attr.stat !== stat))
    );
  }

  /**
   * Atttempt to multiply a Pokemon's Stat.
   */
  apply({ statVal, hasApplied }: FieldMultiplyStatAbAttrParams): void {
    statVal.value *= this.multiplier;
    hasApplied.value = true;
  }
}

export interface MoveTypeChangeAbAttrParams extends AugmentMoveInteractionAbAttrParams {
  // TODO: Replace the number holder with a holder for the type.
  /** Holds the type of the move, which may change after ability application */
  moveType: NumberHolder;
  /** Holds the power of the move, which may change after ability application */
  power: NumberHolder;
}

export class MoveTypeChangeAbAttr extends PreAttackAbAttr {
  constructor(
    private newType: PokemonType,
    private powerMultiplier: number,
    // TODO: all moves with this attr solely check the move being used...
    private condition?: PokemonAttackCondition,
  ) {
    super(false);
  }

  /**
   * Determine if the move type change attribute can be applied.
   *
   * Can be applied if:
   * - The ability's condition is met, e.g. pixilate only boosts normal moves,
   * - The move is not forbidden from having its type changed by an ability, e.g. {@linkcode MoveId.MULTI_ATTACK}
   * - The user is not Terastallized and using Tera Blast
   * - The user is not a Terastallized Terapagos using Stellar-type Tera Starstorm
   */
  override canApply({ pokemon, opponent: target, move }: MoveTypeChangeAbAttrParams): boolean {
    return (
<<<<<<< HEAD
      (this.condition?.(pokemon, target, move) ?? true) &&
      !noAbilityTypeOverrideMoves.has(move.id) &&
      !(
        pokemon.isTerastallized &&
        (move.id === MoveId.TERA_BLAST ||
          (move.id === MoveId.TERA_STARSTORM &&
            pokemon.getTeraType() === PokemonType.STELLAR &&
            pokemon.hasSpecies(SpeciesId.TERAPAGOS)))
=======
      (!this.condition || this.condition(pokemon, target, move))
      && !noAbilityTypeOverrideMoves.has(move.id)
      && !(
        pokemon.isTerastallized
        && (move.id === MoveId.TERA_BLAST
          || (move.id === MoveId.TERA_STARSTORM
            && pokemon.getTeraType() === PokemonType.STELLAR
            && pokemon.hasSpecies(SpeciesId.TERAPAGOS)))
>>>>>>> acb15221
      )
    );
  }

  override apply({ moveType, power }: MoveTypeChangeAbAttrParams): void {
    moveType.value = this.newType;
    power.value *= this.powerMultiplier;
  }
}

/**
 * Attribute to change the user's type to that of the move currently being executed.
 * Used by {@linkcode AbilityId.PROTEAN} and {@linkcode AbilityId.LIBERO}.
 */
export class PokemonTypeChangeAbAttr extends PreAttackAbAttr {
  private moveType: PokemonType = PokemonType.UNKNOWN;
  constructor() {
    super(true);
  }

  override canApply({ move, pokemon }: AugmentMoveInteractionAbAttrParams): boolean {
    if (
      pokemon.isTerastallized
      || move.id === MoveId.STRUGGLE /*
       * Skip moves that call other moves because these moves generate a following move that will trigger this ability attribute
       * See: https://bulbapedia.bulbagarden.net/wiki/Category:Moves_that_call_other_moves
       */
      || move.hasAttr("CallMoveAttr")
      || move.hasAttr("NaturePowerAttr") // TODO: remove this line when nature power is made to extend from `CallMoveAttr`
    ) {
      return false;
    }

    // Skip changing type if we're already of the given type as-is
    const moveType = pokemon.getMoveType(move);
    if (pokemon.getTypes().every(t => t === moveType)) {
      return false;
    }

    this.moveType = moveType;
    return true;
  }

  override apply({ simulated, pokemon, move }: AugmentMoveInteractionAbAttrParams): void {
    const moveType = pokemon.getMoveType(move);

    if (!simulated) {
      this.moveType = moveType;
      pokemon.summonData.types = [moveType];
      pokemon.updateInfo();
    }
  }

  getTriggerMessage({ pokemon }: AugmentMoveInteractionAbAttrParams, _abilityName: string): string {
    return i18next.t("abilityTriggers:pokemonTypeChange", {
      pokemonNameWithAffix: getPokemonNameWithAffix(pokemon),
      moveType: i18next.t(`pokemonInfo:type.${toCamelCase(PokemonType[this.moveType])}`),
    });
  }
}

/**
 * Parameters for abilities that modify the hit count and damage of a move
 */
export interface AddSecondStrikeAbAttrParams extends Omit<AugmentMoveInteractionAbAttrParams, "opponent"> {
  /** Holder for the number of hits. May be modified by ability application */
  hitCount?: NumberHolder;
  /** Holder for the damage multiplier _of the current hit_ */
  multiplier?: NumberHolder;
}

/**
 * Class for abilities that add additional strikes to single-target moves.
 * Used by {@linkcode MoveId.PARENTAL_BOND | Parental Bond}.
 */
export class AddSecondStrikeAbAttr extends PreAttackAbAttr {
  /**
   * @param damageMultiplier - The damage multiplier for the second strike, relative to the first
   */
  constructor(private damageMultiplier: number) {
    super(false);
  }

  /**
   * Return whether the move can be multi-strike enhanced.
   */
  override canApply({ pokemon, move }: AddSecondStrikeAbAttrParams): boolean {
    return move.canBeMultiStrikeEnhanced(pokemon, true);
  }

  /**
   * Add one to the move's hit count, and, if the pokemon has only one hit left, sets the damage multiplier
   * to the damage multiplier of this ability.
   */
  override apply({ hitCount, multiplier, pokemon }: AddSecondStrikeAbAttrParams): void {
    if (hitCount?.value) {
      hitCount.value += 1;
    }

    if (multiplier?.value && pokemon.turnData.hitsLeft === 1) {
      multiplier.value = this.damageMultiplier;
    }
  }
}

/**
 * Common interface for parameters used by abilities that modify damage/power of a move before an attack
 */
export interface PreAttackModifyDamageAbAttrParams extends AugmentMoveInteractionAbAttrParams {
  /**
   * The amount of damage dealt by the move. May be modified by ability application.
   */
  damage: NumberHolder;
}

/**
 * Class for abilities that boost the damage of moves
 * For abilities that boost the base power of moves, see VariableMovePowerAbAttr
 * @param damageMultiplier the amount to multiply the damage by
 * @param condition the condition for this ability to be applied
 */
export class DamageBoostAbAttr extends PreAttackAbAttr {
  private damageMultiplier: number;
  private condition: PokemonAttackCondition;

  constructor(damageMultiplier: number, condition: PokemonAttackCondition) {
    super(false);
    this.damageMultiplier = damageMultiplier;
    this.condition = condition;
  }

  override canApply({ pokemon, opponent: target, move }: PreAttackModifyDamageAbAttrParams): boolean {
    return this.condition(pokemon, target, move);
  }

  /**
   * Adjust the power by the damage multiplier.
   */
  override apply({ damage: power }: PreAttackModifyDamageAbAttrParams): void {
    power.value = toDmgValue(power.value * this.damageMultiplier);
  }
}

export interface PreAttackModifyPowerAbAttrParams extends AugmentMoveInteractionAbAttrParams {
  /** Holds the base power of the move, which may be modified after ability application */
  power: NumberHolder;
}

/*
This base class *is* allowed to be invoked directly by `applyAbAttrs`.
As such, we require that all subclasses have compatible `apply` parameters.
To do this, we use the `Closed` type. This ensures that any subclass of `VariableMovePowerAbAttr`
may not modify the type of apply's parameter to an interface that introduces new fields
or changes the type of existing fields.
*/
export abstract class VariableMovePowerAbAttr extends PreAttackAbAttr {
  override canApply(_params: Closed<PreAttackModifyPowerAbAttrParams>): boolean {
    return true;
  }
  override apply(_params: Closed<PreAttackModifyPowerAbAttrParams>): void {}
}

export class MovePowerBoostAbAttr extends VariableMovePowerAbAttr {
  private condition: PokemonAttackCondition;
  private powerMultiplier: number;

  constructor(condition: PokemonAttackCondition, powerMultiplier: number, showAbility = false) {
    super(showAbility);
    this.condition = condition;
    this.powerMultiplier = powerMultiplier;
  }

  override canApply({ pokemon, opponent, move }: PreAttackModifyPowerAbAttrParams): boolean {
    return this.condition(pokemon, opponent, move);
  }

  override apply({ power }: PreAttackModifyPowerAbAttrParams): void {
    power.value *= this.powerMultiplier;
  }
}

export class MoveTypePowerBoostAbAttr extends MovePowerBoostAbAttr {
  constructor(boostedType: PokemonType, powerMultiplier?: number) {
    super((pokemon, _defender, move) => pokemon?.getMoveType(move) === boostedType, powerMultiplier || 1.5, false);
  }
}

export class LowHpMoveTypePowerBoostAbAttr extends MoveTypePowerBoostAbAttr {
  // biome-ignore lint/complexity/noUselessConstructor: Changes the constructor params
  constructor(boostedType: PokemonType) {
    super(boostedType);
  }

  getCondition(): AbAttrCondition {
    return pokemon => pokemon.getHpRatio() <= 0.33;
  }
}

/**
 * Abilities which cause a variable amount of power increase.
 */
export class VariableMovePowerBoostAbAttr extends VariableMovePowerAbAttr {
  private mult: (user: Pokemon, target: Pokemon, move: Move) => number;

  /**
   * @param mult - A function which takes the user, target, and move, and returns the power multiplier. 1 means no multiplier.
   * @param showAbility - Whether to show the ability when it activates.
   */
  constructor(mult: (user: Pokemon, target: Pokemon, move: Move) => number, showAbility = true) {
    super(showAbility);
    this.mult = mult;
  }

  override canApply({ pokemon, opponent, move }: PreAttackModifyPowerAbAttrParams): boolean {
    return this.mult(pokemon, opponent, move) !== 1;
  }

  override apply({ pokemon, opponent, move, power }: PreAttackModifyPowerAbAttrParams): void {
    const multiplier = this.mult(pokemon, opponent, move);
    power.value *= multiplier;
  }
}

/**
 * Boosts the power of a Pokémon's move under certain conditions.
 */
export class FieldMovePowerBoostAbAttr extends AbAttr {
  // TODO: Refactor this class? It extends from base AbAttr but has preAttack methods and gets called directly instead of going through applyAbAttrsInternal
  private condition: PokemonAttackCondition;
  private powerMultiplier: number;

  /**
   * @param condition - A function that determines whether the power boost condition is met.
   * @param powerMultiplier - The multiplier to apply to the move's power when the condition is met.
   */
  constructor(condition: PokemonAttackCondition, powerMultiplier: number) {
    super(false);
    this.condition = condition;
    this.powerMultiplier = powerMultiplier;
  }

  canApply(_params: PreAttackModifyPowerAbAttrParams): boolean {
    return true; // logic for this attr is handled in move.ts instead of normally
  }

  apply({ pokemon, opponent, move, power }: PreAttackModifyPowerAbAttrParams): void {
    if (this.condition(pokemon, opponent, move)) {
      power.value *= this.powerMultiplier;
    }
  }
}

/**
 * Boosts the power of a specific type of move.
 */
export class PreAttackFieldMoveTypePowerBoostAbAttr extends FieldMovePowerBoostAbAttr {
  /**
   * @param boostedType - The type of move that will receive the power boost.
   * @param powerMultiplier - The multiplier to apply to the move's power, defaults to 1.5 if not provided.
   */
  constructor(boostedType: PokemonType, powerMultiplier?: number) {
    super((pokemon, _defender, move) => pokemon?.getMoveType(move) === boostedType, powerMultiplier || 1.5);
  }
}

/**
 * Boosts the power of a specific type of move for all Pokemon in the field.
 * @extends PreAttackFieldMoveTypePowerBoostAbAttr
 */
export class FieldMoveTypePowerBoostAbAttr extends PreAttackFieldMoveTypePowerBoostAbAttr {}

/**
 * Boosts the power of a specific type of move for the user and its allies.
 * @extends PreAttackFieldMoveTypePowerBoostAbAttr
 */
export class UserFieldMoveTypePowerBoostAbAttr extends PreAttackFieldMoveTypePowerBoostAbAttr {}

/**
 * Boosts the power of moves in specified categories.
 * @extends FieldMovePowerBoostAbAttr
 */
export class AllyMoveCategoryPowerBoostAbAttr extends FieldMovePowerBoostAbAttr {
  /**
   * @param boostedCategories - The categories of moves that will receive the power boost.
   * @param powerMultiplier - The multiplier to apply to the move's power.
   */
  constructor(boostedCategories: MoveCategory[], powerMultiplier: number) {
    super((_pokemon, _defender, move) => boostedCategories.includes(move.category), powerMultiplier);
  }
}

export interface StatMultiplierAbAttrParams extends AbAttrBaseParams {
  /** The move being used by the user in the interaction*/
  move: Move;
  /** The stat to determine modification for*/
  stat: BattleStat;
  /** Holds the value of the stat, which may change after ability application. */
  statVal: NumberHolder;
}

export class StatMultiplierAbAttr extends AbAttr {
  private declare readonly _: never;
  private stat: BattleStat;
  private multiplier: number;
  /**
   * Function determining if the stat multiplier is able to be applied to the move.
   *
   * @remarks
   * Currently only used by Hustle.
   */
  private condition: PokemonAttackCondition | null;

  constructor(stat: BattleStat, multiplier: number, condition?: PokemonAttackCondition) {
    super(false);

    this.stat = stat;
    this.multiplier = multiplier;
    this.condition = condition ?? null;
  }

  override canApply({ pokemon, move, stat }: StatMultiplierAbAttrParams): boolean {
    return stat === this.stat && (!this.condition || this.condition(pokemon, null, move));
  }

  override apply({ statVal }: StatMultiplierAbAttrParams): void {
    statVal.value *= this.multiplier;
  }
}

export interface AllyStatMultiplierAbAttrParams extends StatMultiplierAbAttrParams {
  /**
   * Whether abilities are being ignored during the interaction (e.g. due to a Mold-Breaker like effect).
   *
   * Note that some abilities that provide stat multipliers to allies apply their boosts regardless of this flag.
   */
  ignoreAbility: boolean;
}

/**
 * Multiplies a Stat from an ally pokemon's ability.
 */
export class AllyStatMultiplierAbAttr extends AbAttr {
  private stat: BattleStat;
  private multiplier: number;
  private ignorable: boolean;

  /**
   * @param stat - The stat being modified
   * @param multiplier - The multiplier to apply to the stat
   * @param ignorable - Whether the multiplier can be ignored by mold breaker-like moves and abilities
   */
  constructor(stat: BattleStat, multiplier: number, ignorable = true) {
    super(false);

    this.stat = stat;
    this.multiplier = multiplier;
    this.ignorable = ignorable;
  }

  /**
   * Multiply a Pokemon's Stat due to an Ally's ability.
   */
  apply({ statVal }: AllyStatMultiplierAbAttrParams) {
    statVal.value *= this.multiplier;
  }

  /**
   * @returns Whether the ability with this attribute can apply to the checked stat
   */
  canApply({ stat, ignoreAbility }: AllyStatMultiplierAbAttrParams): boolean {
    return stat === this.stat && !(ignoreAbility && this.ignorable);
  }
}

/**
 * Takes effect whenever the user's move succesfully executes, such as gorilla tactics' move-locking.
 * (More specifically, whenever a move is pushed to the move history)
 */
export class ExecutedMoveAbAttr extends AbAttr {
  canApply(_params: Closed<AbAttrBaseParams>): boolean {
    return true;
  }

  apply(_params: Closed<AbAttrBaseParams>): void {}
}

/**
 * Ability attribute for {@linkcode AbilityId.GORILLA_TACTICS | Gorilla Tactics}
 * to lock the user into its first selected move.
 */
export class GorillaTacticsAbAttr extends ExecutedMoveAbAttr {
  constructor(showAbility = false) {
    super(showAbility);
  }

  override canApply({ pokemon }: AbAttrBaseParams): boolean {
    // TODO: Consider whether checking against simulated makes sense here
    return !pokemon.getTag(BattlerTagType.GORILLA_TACTICS);
  }

  override apply({ pokemon, simulated }: AbAttrBaseParams): void {
    if (!simulated) {
      pokemon.addTag(BattlerTagType.GORILLA_TACTICS);
    }
  }
}

/*
Subclasses that override the `canApply` and `apply` are not allowed to change the type of their parameters.
This is enforced via the `Closed` type.
*/
/**
 * Base class for abilities that apply some effect after the user's move successfully executes.
 */
export abstract class PostAttackAbAttr extends AbAttr {
  private attackCondition: PokemonAttackCondition;

  /** The default `attackCondition` requires that the selected move is a damaging move */
  constructor(
    attackCondition: PokemonAttackCondition = (_user, _target, move) => move.category !== MoveCategory.STATUS,
    showAbility = true,
  ) {
    super(showAbility);

    this.attackCondition = attackCondition;
  }

  /**
   * By default, this method checks that the move used is a damaging attack before
   * applying the effect of any inherited class.
   * This can be changed by providing a different {@linkcode attackCondition} to the constructor.
   * @see {@linkcode ConfusionOnStatusEffectAbAttr} for an example of an effect that does not require a damaging move.
   */
  override canApply({ pokemon, opponent, move }: Closed<PostMoveInteractionAbAttrParams>): boolean {
    return this.attackCondition(pokemon, opponent, move);
  }

  override apply(_params: Closed<PostMoveInteractionAbAttrParams>): void {}
}

export class PostAttackStealHeldItemAbAttr extends PostAttackAbAttr {
  private stealCondition: PokemonAttackCondition | null;
  private stolenItem?: PokemonHeldItemModifier;

  constructor(stealCondition?: PokemonAttackCondition) {
    super();

    this.stealCondition = stealCondition ?? null;
  }

  override canApply(params: PostMoveInteractionAbAttrParams): boolean {
    const { simulated, pokemon, opponent, move, hitResult } = params;
    // TODO: Revisit the hitResult check here.
    // The PostAttackAbAttr should should only be invoked in cases where the move successfully connected,
    // calling `super.canApply` already checks that the move was a damage move and not a status move.
    if (
      super.canApply(params)
      && !simulated
      && hitResult < HitResult.NO_EFFECT
      && (!this.stealCondition || this.stealCondition(pokemon, opponent, move))
    ) {
      const heldItems = this.getTargetHeldItems(opponent).filter(i => i.isTransferable);
      if (heldItems.length > 0) {
        // Ensure that the stolen item in testing is the same as when the effect is applied
        this.stolenItem = heldItems[pokemon.randBattleSeedInt(heldItems.length)];
        if (globalScene.canTransferHeldItemModifier(this.stolenItem, pokemon)) {
          return true;
        }
      }
    }
    this.stolenItem = undefined;
    return false;
  }

  override apply({ opponent, pokemon }: PostMoveInteractionAbAttrParams): void {
    const heldItems = this.getTargetHeldItems(opponent).filter(i => i.isTransferable);
    if (!this.stolenItem) {
      this.stolenItem = heldItems[pokemon.randBattleSeedInt(heldItems.length)];
    }
    if (globalScene.tryTransferHeldItemModifier(this.stolenItem, pokemon, false)) {
      globalScene.phaseManager.queueMessage(
        i18next.t("abilityTriggers:postAttackStealHeldItem", {
          pokemonNameWithAffix: getPokemonNameWithAffix(pokemon),
          defenderName: opponent.name,
          stolenItemType: this.stolenItem.type.name,
        }),
      );
    }
    this.stolenItem = undefined;
  }

  getTargetHeldItems(target: Pokemon): PokemonHeldItemModifier[] {
    return globalScene.findModifiers(
      m => m instanceof PokemonHeldItemModifier && m.pokemonId === target.id,
      target.isPlayer(),
    ) as PokemonHeldItemModifier[];
  }
}

export class PostAttackApplyStatusEffectAbAttr extends PostAttackAbAttr {
  private contactRequired: boolean;
  private chance: number;
  private effects: StatusEffect[];

  constructor(contactRequired: boolean, chance: number, ...effects: StatusEffect[]) {
    super();

    this.contactRequired = contactRequired;
    this.chance = chance;
    this.effects = effects;
  }

  override canApply(params: PostMoveInteractionAbAttrParams): boolean {
    const { simulated, pokemon, move, opponent } = params;
    if (
      super.canApply(params)
      && (simulated
        || (!opponent.hasAbilityWithAttr("IgnoreMoveEffectsAbAttr")
          && pokemon !== opponent
          && (!this.contactRequired
            || move.doesFlagEffectApply({ flag: MoveFlags.MAKES_CONTACT, user: pokemon, target: opponent }))
          && pokemon.randBattleSeedInt(100) < this.chance
          && !pokemon.status))
    ) {
      const effect =
        this.effects.length === 1 ? this.effects[0] : this.effects[pokemon.randBattleSeedInt(this.effects.length)];
      return simulated || opponent.canSetStatus(effect, true, false, pokemon);
    }

    return false;
  }

  apply({ pokemon, opponent }: PostMoveInteractionAbAttrParams): void {
    const effect =
      this.effects.length === 1 ? this.effects[0] : this.effects[pokemon.randBattleSeedInt(this.effects.length)];
    opponent.trySetStatus(effect, pokemon);
  }
}

export class PostAttackContactApplyStatusEffectAbAttr extends PostAttackApplyStatusEffectAbAttr {
  constructor(chance: number, ...effects: StatusEffect[]) {
    super(true, chance, ...effects);
  }
}

export class PostAttackApplyBattlerTagAbAttr extends PostAttackAbAttr {
  private contactRequired: boolean;
  private chance: (user: Pokemon, target: Pokemon, move: Move) => number;
  private effects: BattlerTagType[];

  constructor(
    contactRequired: boolean,
    chance: (user: Pokemon, target: Pokemon, move: Move) => number,
    ...effects: BattlerTagType[]
  ) {
    super(undefined, false);

    this.contactRequired = contactRequired;
    this.chance = chance;
    this.effects = effects;
  }

  override canApply(params: PostMoveInteractionAbAttrParams): boolean {
    const { pokemon, move, opponent } = params;
    /**Battler tags inflicted by abilities post attacking are also considered additional effects.*/
    return (
      super.canApply(params)
      && !opponent.hasAbilityWithAttr("IgnoreMoveEffectsAbAttr")
      && pokemon !== opponent
      && (!this.contactRequired
        || move.doesFlagEffectApply({ flag: MoveFlags.MAKES_CONTACT, user: opponent, target: pokemon }))
      && pokemon.randBattleSeedInt(100) < this.chance(opponent, pokemon, move)
      && !pokemon.status
    );
  }

  override apply({ pokemon, simulated, opponent }: PostMoveInteractionAbAttrParams): void {
    if (!simulated) {
      const effect =
        this.effects.length === 1 ? this.effects[0] : this.effects[pokemon.randBattleSeedInt(this.effects.length)];
      opponent.addTag(effect);
    }
  }
}

export class PostDefendStealHeldItemAbAttr extends PostDefendAbAttr {
  private condition?: PokemonDefendCondition;
  private stolenItem?: PokemonHeldItemModifier;

  constructor(condition?: PokemonDefendCondition) {
    super();

    this.condition = condition;
  }

  override canApply({ simulated, pokemon, opponent, move, hitResult }: PostMoveInteractionAbAttrParams): boolean {
    if (!simulated && hitResult < HitResult.NO_EFFECT && (!this.condition || this.condition(pokemon, opponent, move))) {
      const heldItems = this.getTargetHeldItems(opponent).filter(i => i.isTransferable);
      if (heldItems.length > 0) {
        this.stolenItem = heldItems[pokemon.randBattleSeedInt(heldItems.length)];
        if (globalScene.canTransferHeldItemModifier(this.stolenItem, pokemon)) {
          return true;
        }
      }
    }
    return false;
  }

  override apply({ pokemon, opponent }: PostMoveInteractionAbAttrParams): void {
    const heldItems = this.getTargetHeldItems(opponent).filter(i => i.isTransferable);
    if (!this.stolenItem) {
      this.stolenItem = heldItems[pokemon.randBattleSeedInt(heldItems.length)];
    }
    if (globalScene.tryTransferHeldItemModifier(this.stolenItem, pokemon, false)) {
      globalScene.phaseManager.queueMessage(
        i18next.t("abilityTriggers:postDefendStealHeldItem", {
          pokemonNameWithAffix: getPokemonNameWithAffix(pokemon),
          attackerName: opponent.name,
          stolenItemType: this.stolenItem.type.name,
        }),
      );
    }
    this.stolenItem = undefined;
  }

  getTargetHeldItems(target: Pokemon): PokemonHeldItemModifier[] {
    return globalScene.findModifiers(
      m => m instanceof PokemonHeldItemModifier && m.pokemonId === target.id,
      target.isPlayer(),
    ) as PokemonHeldItemModifier[];
  }
}

/**
 * Shared parameters used for abilities that apply an effect after the user is inflicted with a status condition.
 */
export interface PostSetStatusAbAttrParams extends AbAttrBaseParams {
  /** The pokemon that set the status condition, or `undefined` if not set by a pokemon */
  sourcePokemon?: Pokemon;
  /** The status effect that was set */
  effect: StatusEffect;
}

/*
Subclasses that override the `canApply` and `apply` methods of `PostSetStatusAbAttr` are not allowed to change the
type of their parameters. This is enforced via the Closed type.
*/
/**
 * Base class for defining all {@linkcode Ability} Attributes after a status effect has been set.
 */
export class PostSetStatusAbAttr extends AbAttr {
  canApply(_params: Closed<PostSetStatusAbAttrParams>): boolean {
    return true;
  }

  apply(_params: Closed<PostSetStatusAbAttrParams>): void {}
}

/**
 * If another Pokemon burns, paralyzes, poisons, or badly poisons this Pokemon,
 * that Pokemon receives the same non-volatile status condition as part of this
 * ability attribute. For Synchronize ability.
 */
export class SynchronizeStatusAbAttr extends PostSetStatusAbAttr {
  /**
   * @returns Whether the status effect that was set is one of the synchronizable statuses:
   * - {@linkcode StatusEffect.BURN | Burn}
   * - {@linkcode StatusEffect.PARALYSIS | Paralysis}
   * - {@linkcode StatusEffect.POISON | Poison}
   * - {@linkcode StatusEffect.TOXIC | Toxic}
   */
  override canApply({ sourcePokemon, effect }: PostSetStatusAbAttrParams): boolean {
    /** Synchronizable statuses */
    const syncStatuses = new Set<StatusEffect>([
      StatusEffect.BURN,
      StatusEffect.PARALYSIS,
      StatusEffect.POISON,
      StatusEffect.TOXIC,
    ]);

    // synchronize does not need to check canSetStatus because the ability shows even if it fails to set the status
    return (sourcePokemon ?? false) && syncStatuses.has(effect);
  }

  /**
   * If the `StatusEffect` that was set is Burn, Paralysis, Poison, or Toxic, and the status
   * was set by a source Pokemon, set the source Pokemon's status to the same `StatusEffect`.
   */
  override apply({ simulated, effect, sourcePokemon, pokemon }: PostSetStatusAbAttrParams): void {
    if (!simulated && sourcePokemon) {
      sourcePokemon.trySetStatus(effect, pokemon);
    }
  }
}

/**
 * Base class for abilities that apply an effect after the user knocks out an opponent in battle.
 *
 * Not to be confused with {@linkcode PostKnockOutAbAttr}, which applies after any pokemon is knocked out in battle.
 */
export class PostVictoryAbAttr extends AbAttr {
  canApply(_params: Closed<AbAttrBaseParams>): boolean {
    return true;
  }

  apply(_params: Closed<AbAttrBaseParams>): void {}
}

class PostVictoryStatStageChangeAbAttr extends PostVictoryAbAttr {
  private stat: BattleStat | ((p: Pokemon) => BattleStat);
  private stages: number;

  constructor(stat: BattleStat | ((p: Pokemon) => BattleStat), stages: number) {
    super();

    this.stat = stat;
    this.stages = stages;
  }

  override apply({ pokemon, simulated }: AbAttrBaseParams): void {
    const stat = typeof this.stat === "function" ? this.stat(pokemon) : this.stat;
    if (!simulated) {
      globalScene.phaseManager.unshiftNew("StatStageChangePhase", pokemon.getBattlerIndex(), true, [stat], this.stages);
    }
  }
}

export class PostVictoryFormChangeAbAttr extends PostVictoryAbAttr {
  private formFunc: (p: Pokemon) => number;

  constructor(formFunc: (p: Pokemon) => number) {
    super(true);

    this.formFunc = formFunc;
  }

  override canApply({ pokemon }: AbAttrBaseParams): boolean {
    const formIndex = this.formFunc(pokemon);
    return formIndex !== pokemon.formIndex;
  }

  override apply({ simulated, pokemon }: AbAttrBaseParams): void {
    if (!simulated) {
      globalScene.triggerPokemonFormChange(pokemon, SpeciesFormChangeAbilityTrigger, false);
    }
  }
}

/**
 * Shared parameters used for abilities that apply an effect after a Pokemon (other than the user) is knocked out.
 */
export interface PostKnockOutAbAttrParams extends AbAttrBaseParams {
  /** The Pokemon that was knocked out */
  victim: Pokemon;
}

/**
 * Base class for ability attributes that apply after a Pokemon (other than the user) is knocked out, including indirectly.
 *
 * Not to be confused with {@linkcode PostVictoryAbAttr}, which applies after the user directly knocks out an opponent.
 */
export abstract class PostKnockOutAbAttr extends AbAttr {
  canApply(_params: Closed<PostKnockOutAbAttrParams>): boolean {
    return true;
  }

  apply(_params: Closed<PostKnockOutAbAttrParams>): void {}
}

export class PostKnockOutStatStageChangeAbAttr extends PostKnockOutAbAttr {
  private stat: BattleStat | ((p: Pokemon) => BattleStat);
  private stages: number;

  constructor(stat: BattleStat | ((p: Pokemon) => BattleStat), stages: number) {
    super();

    this.stat = stat;
    this.stages = stages;
  }

  override apply({ pokemon, simulated }: PostKnockOutAbAttrParams): void {
    const stat = typeof this.stat === "function" ? this.stat(pokemon) : this.stat;
    if (!simulated) {
      globalScene.phaseManager.unshiftNew("StatStageChangePhase", pokemon.getBattlerIndex(), true, [stat], this.stages);
    }
  }
}

export class CopyFaintedAllyAbilityAbAttr extends PostKnockOutAbAttr {
  override canApply({ pokemon, victim }: PostKnockOutAbAttrParams): boolean {
    return pokemon.isPlayer() === victim.isPlayer() && victim.getAbility().isCopiable;
  }

  override apply({ pokemon, simulated, victim }: PostKnockOutAbAttrParams): void {
    if (!simulated) {
      pokemon.setTempAbility(victim.getAbility());
      globalScene.phaseManager.queueMessage(
        i18next.t("abilityTriggers:copyFaintedAllyAbility", {
          pokemonNameWithAffix: getPokemonNameWithAffix(victim),
          abilityName: allAbilities[victim.getAbility().id].name,
        }),
      );
    }
  }
}

export interface IgnoreOpponentStatStagesAbAttrParams extends AbAttrBaseParams {
  /** The stat to check for ignorability */
  stat: BattleStat;
  /** Holds whether the stat is ignored by the ability */
  ignored: BooleanHolder;
}
/**
 * Ability attribute for ignoring the opponent's stat changes
 * @param stats the stats that should be ignored
 */
export class IgnoreOpponentStatStagesAbAttr extends AbAttr {
  private stats: readonly BattleStat[];

  constructor(stats?: BattleStat[]) {
    super(false);

    this.stats = stats ?? BATTLE_STATS;
  }

  /**
   * @returns Whether `stat` is one of the stats ignored by the ability
   */
  override canApply({ stat }: IgnoreOpponentStatStagesAbAttrParams): boolean {
    return this.stats.includes(stat);
  }

  /**
   * Sets the ignored holder to true.
   */
  override apply({ ignored }: IgnoreOpponentStatStagesAbAttrParams): void {
    ignored.value = true;
  }
}

/**
 * Abilities with this attribute prevent the user from being affected by Intimidate.
 * @sealed
 */
export class IntimidateImmunityAbAttr extends CancelInteractionAbAttr {
  constructor() {
    super(false);
  }

  getTriggerMessage({ pokemon }: AbAttrParamsWithCancel, abilityName: string, ..._args: any[]): string {
    return i18next.t("abilityTriggers:intimidateImmunity", {
      pokemonNameWithAffix: getPokemonNameWithAffix(pokemon),
      abilityName,
    });
  }
}

export class PostIntimidateStatStageChangeAbAttr extends AbAttr {
  private stats: BattleStat[];
  private stages: number;
  private overwrites: boolean;

  constructor(stats: BattleStat[], stages: number, overwrites?: boolean) {
    super(true);
    this.stats = stats;
    this.stages = stages;
    this.overwrites = !!overwrites;
  }

  override apply({ pokemon, simulated, cancelled }: AbAttrParamsWithCancel): void {
    if (!simulated) {
      globalScene.phaseManager.pushNew(
        "StatStageChangePhase",
        pokemon.getBattlerIndex(),
        false,
        this.stats,
        this.stages,
      );
    }
    cancelled.value = this.overwrites;
  }
}

/**
 * Base class for defining all {@linkcode Ability} Attributes post summon
 * @see {@linkcode applyPostSummon()}
 */
export abstract class PostSummonAbAttr extends AbAttr {
  /** Should the ability activate when gained in battle? This will almost always be true */
  private activateOnGain: boolean;

  constructor(showAbility = true, activateOnGain = true) {
    super(showAbility);
    this.activateOnGain = activateOnGain;
  }

  /**
   * @returns Whether the ability should activate when gained in battle
   */
  shouldActivateOnGain(): boolean {
    return this.activateOnGain;
  }

  canApply(_params: Closed<AbAttrBaseParams>): boolean {
    return true;
  }

  /**
   * Applies ability post summon (after switching in)
   */
  apply(_params: Closed<AbAttrBaseParams>): void {}
}

/**
 * Base class for ability attributes which remove an effect on summon
 */
export abstract class PostSummonRemoveEffectAbAttr extends PostSummonAbAttr {}

/**
 * Removes specified arena tags when a Pokemon is summoned.
 */
export class PostSummonRemoveArenaTagAbAttr extends PostSummonAbAttr {
  private arenaTags: ArenaTagType[];

  /**
   * @param arenaTags {@linkcode ArenaTagType[]} - the arena tags to be removed
   */
  constructor(arenaTags: ArenaTagType[]) {
    super(true);

    this.arenaTags = arenaTags;
  }

  override canApply(_params: AbAttrBaseParams): boolean {
    return globalScene.arena.tags.some(tag => this.arenaTags.includes(tag.tagType));
  }

  override apply({ simulated }: AbAttrBaseParams): void {
    if (!simulated) {
      for (const arenaTag of this.arenaTags) {
        globalScene.arena.removeTag(arenaTag);
      }
    }
  }
}

/**
 * Generic class to add an arena tag upon switching in
 */
export class PostSummonAddArenaTagAbAttr extends PostSummonAbAttr {
  private readonly tagType: ArenaTagType;
  private readonly turnCount: number;
  private readonly side?: ArenaTagSide;
  private readonly quiet?: boolean;
  private sourceId: number;

  constructor(showAbility: boolean, tagType: ArenaTagType, turnCount: number, side?: ArenaTagSide, quiet?: boolean) {
    super(showAbility);
    this.tagType = tagType;
    this.turnCount = turnCount;
    this.side = side;
    this.quiet = quiet;
  }

  public override apply({ pokemon, simulated }: AbAttrBaseParams): void {
    this.sourceId = pokemon.id;
    if (!simulated) {
      globalScene.arena.addTag(this.tagType, this.turnCount, undefined, this.sourceId, this.side, this.quiet);
    }
  }
}

export class PostSummonMessageAbAttr extends PostSummonAbAttr {
  private messageFunc: (pokemon: Pokemon) => string;

  constructor(messageFunc: (pokemon: Pokemon) => string) {
    super(true);

    this.messageFunc = messageFunc;
  }

  override apply({ simulated, pokemon }: AbAttrBaseParams): void {
    if (!simulated) {
      globalScene.phaseManager.queueMessage(this.messageFunc(pokemon));
    }
  }
}

export class PostSummonUnnamedMessageAbAttr extends PostSummonAbAttr {
  //Attr doesn't force pokemon name on the message
  private message: string;

  constructor(message: string) {
    super(true);

    this.message = message;
  }

  override apply({ simulated }: AbAttrBaseParams): void {
    if (!simulated) {
      globalScene.phaseManager.queueMessage(this.message);
    }
  }
}

export class PostSummonAddBattlerTagAbAttr extends PostSummonAbAttr {
  private tagType: BattlerTagType;
  private turnCount: number;

  constructor(tagType: BattlerTagType, turnCount: number, showAbility?: boolean) {
    super(showAbility);

    this.tagType = tagType;
    this.turnCount = turnCount;
  }

  override canApply({ pokemon }: AbAttrBaseParams): boolean {
    return pokemon.canAddTag(this.tagType);
  }

  override apply({ simulated, pokemon }: AbAttrBaseParams): void {
    if (!simulated) {
      pokemon.addTag(this.tagType, this.turnCount);
    }
  }
}

/**
 * Removes Specific battler tags when a Pokemon is summoned
 *
 * This should realistically only ever activate on gain rather than on summon
 */
export class PostSummonRemoveBattlerTagAbAttr extends PostSummonRemoveEffectAbAttr {
  private immuneTags: BattlerTagType[];

  /**
   * @param immuneTags - The {@linkcode BattlerTagType | battler tags} the Pokémon is immune to.
   */
  constructor(...immuneTags: BattlerTagType[]) {
    super();
    this.immuneTags = immuneTags;
  }

  public override canApply({ pokemon }: AbAttrBaseParams): boolean {
    return this.immuneTags.some(tagType => !!pokemon.getTag(tagType));
  }

  public override apply({ pokemon }: AbAttrBaseParams): void {
    this.immuneTags.forEach(tagType => pokemon.removeTag(tagType));
  }
}

export class PostSummonStatStageChangeAbAttr extends PostSummonAbAttr {
  private stats: BattleStat[];
  private stages: number;
  private selfTarget: boolean;
  private intimidate: boolean;

  constructor(stats: BattleStat[], stages: number, selfTarget?: boolean, intimidate?: boolean) {
    super(true);

    this.stats = stats;
    this.stages = stages;
    this.selfTarget = !!selfTarget;
    this.intimidate = !!intimidate;
  }

  override apply({ pokemon, simulated }: AbAttrBaseParams): void {
    if (simulated) {
      return;
    }

    if (this.selfTarget) {
      // we unshift the StatStageChangePhase to put it right after the showAbility and not at the end of the
      // phase list (which could be after CommandPhase for example)
      globalScene.phaseManager.unshiftNew(
        "StatStageChangePhase",
        pokemon.getBattlerIndex(),
        true,
        this.stats,
        this.stages,
      );
      return;
    }

    for (const opponent of pokemon.getOpponents()) {
      const cancelled = new BooleanHolder(false);
      if (this.intimidate) {
        const params: AbAttrParamsWithCancel = { pokemon: opponent, cancelled, simulated };
        applyAbAttrs("IntimidateImmunityAbAttr", params);
        applyAbAttrs("PostIntimidateStatStageChangeAbAttr", params);

        if (opponent.getTag(BattlerTagType.SUBSTITUTE)) {
          cancelled.value = true;
        }
      }
      if (!cancelled.value) {
        globalScene.phaseManager.unshiftNew(
          "StatStageChangePhase",
          opponent.getBattlerIndex(),
          false,
          this.stats,
          this.stages,
        );
      }
    }
  }
}

export class PostSummonAllyHealAbAttr extends PostSummonAbAttr {
  private healRatio: number;
  private showAnim: boolean;

  constructor(healRatio: number, showAnim = false) {
    super();

    this.healRatio = healRatio || 4;
    this.showAnim = showAnim;
  }

  override canApply({ pokemon }: AbAttrBaseParams): boolean {
    return pokemon.getAlly()?.isActive(true) ?? false;
  }

  override apply({ pokemon, simulated }: AbAttrBaseParams): void {
    const target = pokemon.getAlly();
    if (!simulated && !isNullOrUndefined(target)) {
      globalScene.phaseManager.unshiftNew(
        "PokemonHealPhase",
        target.getBattlerIndex(),
        toDmgValue(pokemon.getMaxHp() / this.healRatio),
        {
          message: i18next.t("abilityTriggers:postSummonAllyHeal", {
            pokemonNameWithAffix: getPokemonNameWithAffix(target),
            pokemonName: pokemon.name,
          }),
          skipAnim: !this.showAnim,
        },
      );
    }
  }
}

/**
 * Resets an ally's temporary stat boots to zero with no regard to
 * whether this is a positive or negative change
 * @param pokemon The {@link Pokemon} with this {@link AbAttr}
 * @param passive N/A
 * @param args N/A
 * @returns if the move was successful
 */
export class PostSummonClearAllyStatStagesAbAttr extends PostSummonAbAttr {
  override canApply({ pokemon }: AbAttrBaseParams): boolean {
    return pokemon.getAlly()?.isActive(true) ?? false;
  }

  override apply({ pokemon, simulated }: AbAttrBaseParams): void {
    const target = pokemon.getAlly();
    if (!simulated && !isNullOrUndefined(target)) {
      for (const s of BATTLE_STATS) {
        target.setStatStage(s, 0);
      }

      globalScene.phaseManager.queueMessage(
        i18next.t("abilityTriggers:postSummonClearAllyStats", {
          pokemonNameWithAffix: getPokemonNameWithAffix(target),
        }),
      );
    }
  }
}

/**
 * Download raises either the Attack stat or Special Attack stat by one stage depending on the foe's currently lowest defensive stat:
 * it will raise Attack if the foe's current Defense is lower than its current Special Defense stat;
 * otherwise, it will raise Special Attack.
 */
export class DownloadAbAttr extends PostSummonAbAttr {
  private enemyDef: number;
  private enemySpDef: number;
  private enemyCountTally: number;
  private stats: BattleStat[];

  override canApply({ pokemon }: AbAttrBaseParams): boolean {
    this.enemyDef = 0;
    this.enemySpDef = 0;
    this.enemyCountTally = 0;

    for (const opponent of pokemon.getOpponents()) {
      this.enemyCountTally++;
      this.enemyDef += opponent.getEffectiveStat(Stat.DEF);
      this.enemySpDef += opponent.getEffectiveStat(Stat.SPDEF);
    }
    this.enemyDef = Math.round(this.enemyDef / this.enemyCountTally);
    this.enemySpDef = Math.round(this.enemySpDef / this.enemyCountTally);
    return this.enemyDef > 0 && this.enemySpDef > 0;
  }

  /**
   * Checks to see if it is the opening turn (starting a new game), if so, Download won't work. This is because Download takes into account
   * vitamins and items, so it needs to use the Stat and the stat alone.
   */
  override apply({ pokemon, simulated }: AbAttrBaseParams): void {
    if (this.enemyDef < this.enemySpDef) {
      this.stats = [Stat.ATK];
    } else {
      this.stats = [Stat.SPATK];
    }

    if (!simulated) {
      globalScene.phaseManager.unshiftNew("StatStageChangePhase", pokemon.getBattlerIndex(), false, this.stats, 1);
    }
  }
}

export class PostSummonWeatherChangeAbAttr extends PostSummonAbAttr {
  private weatherType: WeatherType;

  constructor(weatherType: WeatherType) {
    super();

    this.weatherType = weatherType;
  }

  override canApply(_params: AbAttrBaseParams): boolean {
    const weatherReplaceable =
      this.weatherType === WeatherType.HEAVY_RAIN
      || this.weatherType === WeatherType.HARSH_SUN
      || this.weatherType === WeatherType.STRONG_WINDS
      || !globalScene.arena.weather?.isImmutable();
    return weatherReplaceable && globalScene.arena.canSetWeather(this.weatherType);
  }

  override apply({ pokemon, simulated }: AbAttrBaseParams): void {
    if (!simulated) {
      globalScene.arena.trySetWeather(this.weatherType, pokemon);
    }
  }
}

export class PostSummonTerrainChangeAbAttr extends PostSummonAbAttr {
  private terrainType: TerrainType;

  constructor(terrainType: TerrainType) {
    super();

    this.terrainType = terrainType;
  }

  override canApply(_params: AbAttrBaseParams): boolean {
    return globalScene.arena.canSetTerrain(this.terrainType);
  }

  override apply({ simulated, pokemon }: AbAttrBaseParams): void {
    if (!simulated) {
      globalScene.arena.trySetTerrain(this.terrainType, false, pokemon);
    }
  }
}

/**
 * Heals a status effect if the Pokemon is afflicted with it upon switch in (or gain)
 */
export class PostSummonHealStatusAbAttr extends PostSummonRemoveEffectAbAttr {
  private immuneEffects: StatusEffect[];
  private statusHealed: StatusEffect;

  /**
   * @param immuneEffects - The {@linkcode StatusEffect}s the Pokémon is immune to.
   */
  constructor(...immuneEffects: StatusEffect[]) {
    super();
    this.immuneEffects = immuneEffects;
  }

  public override canApply({ pokemon }: AbAttrBaseParams): boolean {
    const status = pokemon.status?.effect;
    return !isNullOrUndefined(status) && (this.immuneEffects.length === 0 || this.immuneEffects.includes(status));
  }

  public override apply({ pokemon }: AbAttrBaseParams): void {
    // TODO: should probably check against simulated...
    const status = pokemon.status?.effect;
    if (!isNullOrUndefined(status)) {
      this.statusHealed = status;
      pokemon.resetStatus(false);
      pokemon.updateInfo();
    }
  }

  public override getTriggerMessage({ pokemon }: AbAttrBaseParams): string | null {
    if (this.statusHealed) {
      return getStatusEffectHealText(this.statusHealed, getPokemonNameWithAffix(pokemon));
    }
    return null;
  }
}

export class PostSummonFormChangeAbAttr extends PostSummonAbAttr {
  private formFunc: (p: Pokemon) => number;

  constructor(formFunc: (p: Pokemon) => number) {
    super(true);

    this.formFunc = formFunc;
  }

  override canApply({ pokemon }: AbAttrBaseParams): boolean {
    return this.formFunc(pokemon) !== pokemon.formIndex;
  }

  override apply({ pokemon, simulated }: AbAttrBaseParams): void {
    if (!simulated) {
      globalScene.triggerPokemonFormChange(pokemon, SpeciesFormChangeAbilityTrigger, false);
    }
  }
}

/**
 * Attempts to copy a pokemon's ability
 *
 * @remarks
 * Hardcodes idiosyncrasies specific to trace, so should not be used for other abilities
 * that might copy abilities in the future
 * @sealed
 */
export class PostSummonCopyAbilityAbAttr extends PostSummonAbAttr {
  private target: Pokemon;
  private targetAbilityName: string;

  override canApply({ pokemon, simulated }: AbAttrBaseParams): boolean {
    const targets = pokemon
      .getOpponents()
      .filter(t => t.getAbility().isCopiable || t.getAbility().id === AbilityId.WONDER_GUARD);
    if (targets.length === 0) {
      return false;
    }

    let target: Pokemon;
    // simulated call always chooses first target so as to not advance RNG
    if (targets.length > 1 && !simulated) {
      target = targets[randSeedInt(targets.length)];
    } else {
      target = targets[0];
    }

    this.target = target;
    this.targetAbilityName = allAbilities[target.getAbility().id].name;
    return true;
  }

  override apply({ pokemon, simulated }: AbAttrBaseParams): void {
    // Protect against this somehow being called before canApply by ensuring target is defined
    if (!simulated && this.target) {
      pokemon.setTempAbility(this.target.getAbility());
      setAbilityRevealed(this.target);
      pokemon.updateInfo();
    }
  }

  getTriggerMessage({ pokemon }, _abilityName: string): string {
    return i18next.t("abilityTriggers:trace", {
      pokemonName: getPokemonNameWithAffix(pokemon),
      targetName: getPokemonNameWithAffix(this.target),
      abilityName: this.targetAbilityName,
    });
  }
}

/**
 * Removes supplied status effects from the user's field.
 */
export class PostSummonUserFieldRemoveStatusEffectAbAttr extends PostSummonAbAttr {
  private statusEffect: StatusEffect[];

  /**
   * @param statusEffect - The status effects to be removed from the user's field.
   */
  constructor(...statusEffect: StatusEffect[]) {
    super(false);

    this.statusEffect = statusEffect;
  }

  override canApply({ pokemon }: AbAttrBaseParams): boolean {
    const party = pokemon.isPlayer() ? globalScene.getPlayerField() : globalScene.getEnemyField();
    return party.filter(p => p.isAllowedInBattle()).length > 0;
  }

  /**
   * Removes supplied status effect from the user's field when user of the ability is summoned.
   */
  override apply({ pokemon, simulated }: AbAttrBaseParams): void {
    if (simulated) {
      return;
    }
    const party = pokemon.isPlayer() ? globalScene.getPlayerField() : globalScene.getEnemyField();
    const allowedParty = party.filter(p => p.isAllowedInBattle());

    for (const pokemon of allowedParty) {
      if (pokemon.status && this.statusEffect.includes(pokemon.status.effect)) {
        globalScene.phaseManager.queueMessage(
          getStatusEffectHealText(pokemon.status.effect, getPokemonNameWithAffix(pokemon)),
        );
        pokemon.resetStatus(false);
        pokemon.updateInfo();
      }
    }
  }
}

/** Attempt to copy the stat changes on an ally pokemon */
export class PostSummonCopyAllyStatsAbAttr extends PostSummonAbAttr {
  override canApply({ pokemon }: AbAttrBaseParams): boolean {
    if (!globalScene.currentBattle.double) {
      return false;
    }

    const ally = pokemon.getAlly();
    return !(isNullOrUndefined(ally) || ally.getStatStages().every(s => s === 0));
  }

  override apply({ pokemon, simulated }: AbAttrBaseParams): void {
    if (simulated) {
      return;
    }
    const ally = pokemon.getAlly();
    if (!isNullOrUndefined(ally)) {
      for (const s of BATTLE_STATS) {
        pokemon.setStatStage(s, ally.getStatStage(s));
      }
      pokemon.updateInfo();
    }
  }

  getTriggerMessage({ pokemon }: AbAttrBaseParams, _abilityName: string): string {
    return i18next.t("abilityTriggers:costar", {
      pokemonName: getPokemonNameWithAffix(pokemon),
      allyName: getPokemonNameWithAffix(pokemon.getAlly()),
    });
  }
}

/**
 * Attribute used by {@linkcode AbilityId.IMPOSTER} to transform into a random opposing pokemon on entry.
 */
export class PostSummonTransformAbAttr extends PostSummonAbAttr {
  private targetIndex: BattlerIndex = BattlerIndex.ATTACKER;
  constructor() {
    super(true, false);
  }

  /**
   * Return the correct opponent for Imposter to copy, barring enemies with fusions, substitutes and illusions.
   * @param user - The {@linkcode Pokemon} with this ability.
   * @returns The {@linkcode Pokemon} to transform into, or `undefined` if none are eligible.
   * @remarks
   * This sets the private `targetIndex` field to the target's {@linkcode BattlerIndex} on success.
   */
  private getTarget(user: Pokemon): Pokemon | undefined {
    // As opposed to the mainline behavior of "always copy the opposite slot",
    // PKR Imposter instead attempts to copy a random eligible opposing Pokemon meeting Transform's criteria.
    // If none are eligible to copy, it will not activate.
    const targets = user.getOpponents().filter(opp => user.canTransformInto(opp));
    if (targets.length === 0) {
      return;
    }

    const mon = targets[user.randBattleSeedInt(targets.length)];
    this.targetIndex = mon.getBattlerIndex();
    return mon;
  }

  override canApply({ pokemon }: AbAttrBaseParams): boolean {
    const target = this.getTarget(pokemon);

    return !!target;
  }

  override apply({ pokemon }: AbAttrBaseParams): void {
    globalScene.phaseManager.unshiftNew("PokemonTransformPhase", pokemon.getBattlerIndex(), this.targetIndex, true);
  }
}

/**
 * Reverts weather-based forms to their normal forms when the user is summoned.
 * Used by Cloud Nine and Air Lock.
 * @extends PostSummonAbAttr
 */
export class PostSummonWeatherSuppressedFormChangeAbAttr extends PostSummonAbAttr {
  override canApply(_params: AbAttrBaseParams): boolean {
    return getPokemonWithWeatherBasedForms().length > 0;
  }

  /**
   * Triggers {@linkcode Arena.triggerWeatherBasedFormChangesToNormal | triggerWeatherBasedFormChangesToNormal}
   */
  override apply({ simulated }: AbAttrBaseParams): void {
    if (!simulated) {
      globalScene.arena.triggerWeatherBasedFormChangesToNormal();
    }
  }
}

/**
 * Triggers weather-based form change when summoned into an active weather.
 * Used by Forecast and Flower Gift.
 * @extends PostSummonAbAttr
 */
export class PostSummonFormChangeByWeatherAbAttr extends PostSummonAbAttr {
  private ability: AbilityId;

  constructor(ability: AbilityId) {
    super(true);

    this.ability = ability;
  }

  /**
   * Determine if the pokemon has a forme change that is triggered by the weather
   */
  override canApply({ pokemon }: AbAttrBaseParams): boolean {
    return !!pokemonFormChanges[pokemon.species.speciesId]?.some(
      fc => fc.findTrigger(SpeciesFormChangeWeatherTrigger) && fc.canChange(pokemon),
    );
  }

  /**
   * Calls the {@linkcode BattleScene.triggerPokemonFormChange | triggerPokemonFormChange} for both
   * {@linkcode SpeciesFormChangeWeatherTrigger} and
   * {@linkcode SpeciesFormChangeRevertWeatherFormTrigger} if it
   * is the specific Pokemon and ability
   */
  override apply({ pokemon, simulated }: AbAttrBaseParams): void {
    if (!simulated) {
      globalScene.triggerPokemonFormChange(pokemon, SpeciesFormChangeWeatherTrigger);
    }
  }
}

/**
 * Attribute implementing the effects of {@link https://bulbapedia.bulbagarden.net/wiki/Commander_(Ability) | Commander}.
 * When the source of an ability with this attribute detects a Dondozo as their active ally, the source "jumps
 * into the Dondozo's mouth", sharply boosting the Dondozo's stats, cancelling the source's moves, and
 * causing attacks that target the source to always miss.
 */
export class CommanderAbAttr extends AbAttr {
  constructor() {
    super(true);
  }

  override canApply({ pokemon }: AbAttrBaseParams): boolean {
    // If the ally Dondozo is fainted or was previously "commanded" by
    // another Pokemon, this effect cannot apply.

    // TODO: Should this work with X + Dondozo fusions?
    const ally = pokemon.getAlly();
    return (
      globalScene.currentBattle?.double
      && !isNullOrUndefined(ally)
      && ally.species.speciesId === SpeciesId.DONDOZO
      && !(ally.isFainted() || ally.getTag(BattlerTagType.COMMANDED))
    );
  }

  override apply({ pokemon, simulated }: AbAttrBaseParams): void {
    if (!simulated) {
      // Lapse the source's semi-invulnerable tags (to avoid visual inconsistencies)
      pokemon.lapseTags(BattlerTagLapseType.MOVE_EFFECT);
      // Play an animation of the source jumping into the ally Dondozo's mouth
      globalScene.triggerPokemonBattleAnim(pokemon, PokemonAnimType.COMMANDER_APPLY);
      // Apply boosts from this effect to the ally Dondozo
      pokemon.getAlly()?.addTag(BattlerTagType.COMMANDED, 0, MoveId.NONE, pokemon.id);
      // Cancel the source Pokemon's next move (if a move is queued)
      globalScene.phaseManager.tryRemovePhase(phase => phase.is("MovePhase") && phase.pokemon === pokemon);
    }
  }
}

/**
 * Base class for ability attributes that apply their effect when their user switches out.
 */
export abstract class PreSwitchOutAbAttr extends AbAttr {
  constructor(showAbility = true) {
    super(showAbility);
  }

  canApply(_params: Closed<AbAttrBaseParams>): boolean {
    return true;
  }

  apply(_params: Closed<AbAttrBaseParams>): void {}
}

/**
 * Resets all status effects on the user when it switches out.
 */
export class PreSwitchOutResetStatusAbAttr extends PreSwitchOutAbAttr {
  constructor() {
    super(false);
  }

  override canApply({ pokemon }: AbAttrBaseParams): boolean {
    return !isNullOrUndefined(pokemon.status);
  }

  override apply({ pokemon, simulated }: AbAttrBaseParams): void {
    if (!simulated) {
      pokemon.resetStatus();
      pokemon.updateInfo();
    }
  }
}

/**
 * Clears Desolate Land/Primordial Sea/Delta Stream upon the Pokemon switching out.
 */
export class PreSwitchOutClearWeatherAbAttr extends PreSwitchOutAbAttr {
  override apply({ pokemon, simulated }: AbAttrBaseParams): boolean {
    // TODO: Evaluate why this is returning a boolean rather than relay
    const weatherType = globalScene.arena.weather?.weatherType;
    let turnOffWeather = false;

    // Clear weather only if user's ability matches the weather and no other pokemon has the ability.
    switch (weatherType) {
      case WeatherType.HARSH_SUN:
        if (
          pokemon.hasAbility(AbilityId.DESOLATE_LAND)
          && globalScene
            .getField(true)
            .filter(p => p !== pokemon)
            .filter(p => p.hasAbility(AbilityId.DESOLATE_LAND)).length === 0
        ) {
          turnOffWeather = true;
        }
        break;
      case WeatherType.HEAVY_RAIN:
        if (
          pokemon.hasAbility(AbilityId.PRIMORDIAL_SEA)
          && globalScene
            .getField(true)
            .filter(p => p !== pokemon)
            .filter(p => p.hasAbility(AbilityId.PRIMORDIAL_SEA)).length === 0
        ) {
          turnOffWeather = true;
        }
        break;
      case WeatherType.STRONG_WINDS:
        if (
          pokemon.hasAbility(AbilityId.DELTA_STREAM)
          && globalScene
            .getField(true)
            .filter(p => p !== pokemon)
            .filter(p => p.hasAbility(AbilityId.DELTA_STREAM)).length === 0
        ) {
          turnOffWeather = true;
        }
        break;
    }

    if (simulated) {
      return turnOffWeather;
    }

    if (turnOffWeather) {
      globalScene.arena.trySetWeather(WeatherType.NONE);
      return true;
    }

    return false;
  }
}

export class PreSwitchOutHealAbAttr extends PreSwitchOutAbAttr {
  override canApply({ pokemon }: AbAttrBaseParams): boolean {
    return !pokemon.isFullHp();
  }

  override apply({ pokemon, simulated }: AbAttrBaseParams): void {
    if (!simulated) {
      const healAmount = toDmgValue(pokemon.getMaxHp() * 0.33);
      pokemon.heal(healAmount);
      pokemon.updateInfo();
    }
  }
}

/**
 * Attribute for form changes that occur on switching out
 * @see {@linkcode applyPreSwitchOut}
 */
export class PreSwitchOutFormChangeAbAttr extends PreSwitchOutAbAttr {
  private formFunc: (p: Pokemon) => number;

  constructor(formFunc: (p: Pokemon) => number) {
    super();

    this.formFunc = formFunc;
  }

  override canApply({ pokemon }: AbAttrBaseParams): boolean {
    return this.formFunc(pokemon) !== pokemon.formIndex;
  }

  /**
   * On switch out, trigger the form change to the one defined in the ability
   */
  override apply({ simulated, pokemon }: AbAttrBaseParams): void {
    if (!simulated) {
      globalScene.triggerPokemonFormChange(pokemon, SpeciesFormChangeAbilityTrigger, false);
    }
  }
}

/**
 * Base class for ability attributes that apply their effect just before the user leaves the field
 */
export class PreLeaveFieldAbAttr extends AbAttr {
  canApply(_params: Closed<AbAttrBaseParams>): boolean {
    return true;
  }

  apply(_params: Closed<AbAttrBaseParams>): void {}
}

/**
 * Clears Desolate Land/Primordial Sea/Delta Stream upon the Pokemon switching out.
 */
export class PreLeaveFieldClearWeatherAbAttr extends PreLeaveFieldAbAttr {
  override canApply({ pokemon }: AbAttrBaseParams): boolean {
    const weatherType = globalScene.arena.weather?.weatherType;
    // Clear weather only if user's ability matches the weather and no other pokemon has the ability.
    switch (weatherType) {
      case WeatherType.HARSH_SUN:
        if (
          pokemon.hasAbility(AbilityId.DESOLATE_LAND)
          && globalScene
            .getField(true)
            .filter(p => p !== pokemon)
            .filter(p => p.hasAbility(AbilityId.DESOLATE_LAND)).length === 0
        ) {
          return true;
        }
        break;
      case WeatherType.HEAVY_RAIN:
        if (
          pokemon.hasAbility(AbilityId.PRIMORDIAL_SEA)
          && globalScene
            .getField(true)
            .filter(p => p !== pokemon)
            .filter(p => p.hasAbility(AbilityId.PRIMORDIAL_SEA)).length === 0
        ) {
          return true;
        }
        break;
      case WeatherType.STRONG_WINDS:
        if (
          pokemon.hasAbility(AbilityId.DELTA_STREAM)
          && globalScene
            .getField(true)
            .filter(p => p !== pokemon)
            .filter(p => p.hasAbility(AbilityId.DELTA_STREAM)).length === 0
        ) {
          return true;
        }
        break;
    }
    return false;
  }

  override apply({ simulated }: AbAttrBaseParams): void {
    if (!simulated) {
      globalScene.arena.trySetWeather(WeatherType.NONE);
    }
  }
}

/**
 * Updates the active {@linkcode SuppressAbilitiesTag} when a pokemon with {@linkcode AbilityId.NEUTRALIZING_GAS} leaves the field
 *
 * @sealed
 */
export class PreLeaveFieldRemoveSuppressAbilitiesSourceAbAttr extends PreLeaveFieldAbAttr {
  constructor() {
    super(false);
  }

  public override canApply(_params: AbAttrBaseParams): boolean {
    return !!globalScene.arena.getTag(ArenaTagType.NEUTRALIZING_GAS);
  }

  public override apply(_params: AbAttrBaseParams): void {
    const suppressTag = globalScene.arena.getTag(ArenaTagType.NEUTRALIZING_GAS) as SuppressAbilitiesTag;
    suppressTag.onSourceLeave(globalScene.arena);
  }
}

export interface PreStatStageChangeAbAttrParams extends AbAttrBaseParams {
  /** The stat being affected by the stat stage change */
  stat: BattleStat;
  /** The amount of stages to change by (negative if the stat is being decreased) */
  stages: number;
  /**
   * The source of the stat stage drop. May be omitted if the source of the stat drop is the user itself.
   *
   * @remarks
   * Currently, only used by {@linkcode ReflectStatStageChangeAbAttr} in order to reflect the stat stage change
   */
  source?: Pokemon;
  /** Holder that will be set to true if the stat stage change should be cancelled due to the ability */
  cancelled: BooleanHolder;
}

/**
 * Base class for ability attributes that apply their effect before a stat stage change.
 */
export abstract class PreStatStageChangeAbAttr extends AbAttr {
  canApply(_params: Closed<PreStatStageChangeAbAttrParams>): boolean {
    return true;
  }

  apply(_params: Closed<PreStatStageChangeAbAttrParams>): void {}
}

/**
 * Reflect all {@linkcode BattleStat} reductions caused by other Pokémon's moves and Abilities.
 * Currently only applies to Mirror Armor.
 */
export class ReflectStatStageChangeAbAttr extends PreStatStageChangeAbAttr {
  /** {@linkcode BattleStat} to reflect */
  private reflectedStat?: BattleStat;

  override canApply({ source, cancelled }: PreStatStageChangeAbAttrParams): boolean {
    return !!source && !cancelled.value;
  }

  /**
   * Apply the {@linkcode ReflectStatStageChangeAbAttr} to an interaction
   */
  override apply({ source, cancelled, stat, simulated, stages }: PreStatStageChangeAbAttrParams): void {
    if (!source) {
      return;
    }
    this.reflectedStat = stat;
    if (!simulated) {
      globalScene.phaseManager.unshiftNew(
        "StatStageChangePhase",
        source.getBattlerIndex(),
        false,
        [stat],
        stages,
        true,
        false,
        true,
        null,
        true,
      );
    }
    cancelled.value = true;
  }

  getTriggerMessage({ pokemon }: PreStatStageChangeAbAttrParams, abilityName: string): string {
    return i18next.t("abilityTriggers:protectStat", {
      pokemonNameWithAffix: getPokemonNameWithAffix(pokemon),
      abilityName,
      statName: this.reflectedStat ? i18next.t(getStatKey(this.reflectedStat)) : i18next.t("battle:stats"),
    });
  }
}

/**
 * Protect one or all {@linkcode BattleStat} from reductions caused by other Pokémon's moves and Abilities
 */
export class ProtectStatAbAttr extends PreStatStageChangeAbAttr {
  /** {@linkcode BattleStat} to protect or `undefined` if **all** {@linkcode BattleStat} are protected */
  private protectedStat?: BattleStat;

  constructor(protectedStat?: BattleStat) {
    super();

    this.protectedStat = protectedStat;
  }

  override canApply({ stat, cancelled }: PreStatStageChangeAbAttrParams): boolean {
    return !cancelled.value && (isNullOrUndefined(this.protectedStat) || stat === this.protectedStat);
  }

  /**
   * Apply the {@linkcode ProtectedStatAbAttr} to an interaction
   */
  override apply({ cancelled }: PreStatStageChangeAbAttrParams): void {
    cancelled.value = true;
  }

  override getTriggerMessage({ pokemon }: PreStatStageChangeAbAttrParams, abilityName: string): string {
    return i18next.t("abilityTriggers:protectStat", {
      pokemonNameWithAffix: getPokemonNameWithAffix(pokemon),
      abilityName,
      statName: this.protectedStat ? i18next.t(getStatKey(this.protectedStat)) : i18next.t("battle:stats"),
    });
  }
}

export interface ConfusionOnStatusEffectAbAttrParams extends AbAttrBaseParams {
  /** The status effect that was applied */
  effect: StatusEffect;
  /** The move that applied the status effect */
  move: Move;
  /** The opponent that was inflicted with the status effect */
  opponent: Pokemon;
}

/**
 * This attribute applies confusion to the target whenever the user
 * directly poisons them with a move, e.g. Poison Puppeteer.
 * Called in {@linkcode StatusEffectAttr}.
 */
export class ConfusionOnStatusEffectAbAttr extends AbAttr {
  /** List of effects to apply confusion after */
  private effects: ReadonlySet<StatusEffect>;

  constructor(...effects: StatusEffect[]) {
    super();
    this.effects = new Set(effects);
  }

  /**
   * @returns Whether the ability can apply confusion to the opponent
   */
  override canApply({ opponent, effect }: ConfusionOnStatusEffectAbAttrParams): boolean {
    return this.effects.has(effect) && !opponent.isFainted() && opponent.canAddTag(BattlerTagType.CONFUSED);
  }

  /**
   * Applies confusion to the target pokemon.
   */
  override apply({ opponent, simulated, pokemon, move }: ConfusionOnStatusEffectAbAttrParams): void {
    if (!simulated) {
      opponent.addTag(BattlerTagType.CONFUSED, pokemon.randBattleSeedIntRange(2, 5), move.id, opponent.id);
    }
  }
}

export interface PreSetStatusAbAttrParams extends AbAttrBaseParams {
  /** The status effect being applied */
  effect: StatusEffect;
  /** Holds whether the status effect is prevented by the ability */
  cancelled: BooleanHolder;
}

export class PreSetStatusAbAttr extends AbAttr {
  /** Return whether the ability attribute can be applied */
  canApply(_params: Closed<PreSetStatusAbAttrParams>): boolean {
    return true;
  }

  apply(_params: Closed<PreSetStatusAbAttrParams>): void {}
}

/**
 * Provides immunity to status effects to specified targets.
 */
export class PreSetStatusEffectImmunityAbAttr extends PreSetStatusAbAttr {
  protected immuneEffects: StatusEffect[];

  /**
   * @param immuneEffects - An array of {@linkcode StatusEffect}s to prevent application.
   * If none are provided, will block **all** status effects regardless of type.
   */
  constructor(...immuneEffects: StatusEffect[]) {
    super();

    this.immuneEffects = immuneEffects;
  }

  override canApply({ effect, cancelled }: PreSetStatusAbAttrParams): boolean {
    return (
      !cancelled.value
      && ((this.immuneEffects.length === 0 && effect !== StatusEffect.FAINT) || this.immuneEffects.includes(effect))
    );
  }

  /**
   * Applies immunity to supplied status effects.
   */
  override apply({ cancelled }: PreSetStatusAbAttrParams): void {
    cancelled.value = true;
  }

  override getTriggerMessage({ pokemon, effect }: PreSetStatusAbAttrParams, abilityName: string): string {
    return this.immuneEffects.length > 0
      ? i18next.t("abilityTriggers:statusEffectImmunityWithName", {
          pokemonNameWithAffix: getPokemonNameWithAffix(pokemon),
          abilityName,
          statusEffectName: getStatusEffectDescriptor(effect),
        })
      : i18next.t("abilityTriggers:statusEffectImmunity", {
          pokemonNameWithAffix: getPokemonNameWithAffix(pokemon),
          abilityName,
        });
  }
}

// NOTE: There is a good amount of overlapping code between this
// and PreSetStatusEffectImmunity. However, we need these classes to be distinct
// as this one's apply method requires additional parameters
// TODO: Find away to avoid the code duplication without sacrificing
// the subclass split
/**
 * Provides immunity to status effects to the user.
 */
export class StatusEffectImmunityAbAttr extends PreSetStatusEffectImmunityAbAttr {}

export interface UserFieldStatusEffectImmunityAbAttrParams extends AbAttrBaseParams {
  /** The status effect being applied */
  effect: StatusEffect;
  /** Holds whether the status effect is prevented by the ability */
  cancelled: BooleanHolder;
  /** The target of the status effect */
  target: Pokemon;
  // TODO: It may be the case that callers are passing `null` in the case that the pokemon setting the status is the same as the target.
  // Evaluate this and update the tsdoc accordingly.
  /** The source of the status effect, or null if it is not coming from a pokemon */
  source: Pokemon | null;
}

/**
 * Provides immunity to status effects to the user's field.
 */
export class UserFieldStatusEffectImmunityAbAttr extends CancelInteractionAbAttr {
  private declare readonly _: never;
  protected immuneEffects: StatusEffect[];

  /**
   * @param immuneEffects - An array of {@linkcode StatusEffect}s to prevent application.
   * If none are provided, will block **all** status effects regardless of type.
   */
  constructor(...immuneEffects: StatusEffect[]) {
    super();

    this.immuneEffects = immuneEffects;
  }

  override canApply({ effect, cancelled }: UserFieldStatusEffectImmunityAbAttrParams): boolean {
    return (
      (!cancelled.value && this.immuneEffects.length === 0 && effect !== StatusEffect.FAINT)
      || this.immuneEffects.includes(effect)
    );
  }

  // declare here to allow typescript to allow us to override `canApply` method without adjusting params
  declare apply: (params: UserFieldStatusEffectImmunityAbAttrParams) => void;
}

/**
 * Conditionally provides immunity to status effects for the user's field.
 *
 * Used by {@linkcode AbilityId.FLOWER_VEIL | Flower Veil}.
 */
export class ConditionalUserFieldStatusEffectImmunityAbAttr extends UserFieldStatusEffectImmunityAbAttr {
  /**
   * The condition for the field immunity to be applied.
   * @param target - The target of the status effect
   * @param source - The source of the status effect
   */
  private condition: (target: Pokemon, source: Pokemon | null) => boolean;

  /**
   * @param immuneEffects - An array of {@linkcode StatusEffect}s to prevent application.
   * If none are provided, will block **all** status effects regardless of type.
   */
  constructor(condition: (target: Pokemon, source: Pokemon | null) => boolean, ...immuneEffects: StatusEffect[]) {
    super(...immuneEffects);

    this.condition = condition;
  }

  /**
   * Evaluate the condition to determine if the {@linkcode ConditionalUserFieldStatusEffectImmunityAbAttr} can be applied.
   * @returns Whether the ability can be applied to cancel the status effect.
   */
  override canApply(params: UserFieldStatusEffectImmunityAbAttrParams): boolean {
    return !params.cancelled.value && this.condition(params.target, params.source) && super.canApply(params);
  }
}

export interface ConditionalUserFieldProtectStatAbAttrParams extends AbAttrBaseParams {
  /** The stat being affected by the stat stage change */
  stat: BattleStat;
  /** Holds whether the stat stage change is prevented by the ability */
  cancelled: BooleanHolder;
  // TODO: consider making this required and not inherit from PreStatStageChangeAbAttr
  /** The target of the stat stage change */
  target?: Pokemon;
}

/**
 * Conditionally provides immunity to stat drop effects to the user's field.
 *
 * Used by {@linkcode AbilityId.FLOWER_VEIL | Flower Veil}.
 */
export class ConditionalUserFieldProtectStatAbAttr extends PreStatStageChangeAbAttr {
  /** {@linkcode BattleStat} to protect or `undefined` if **all** {@linkcode BattleStat} are protected */
  protected protectedStat?: BattleStat;

  /** If the method evaluates to true, the stat will be protected. */
  protected condition: (target: Pokemon) => boolean;

  constructor(condition: (target: Pokemon) => boolean, _protectedStat?: BattleStat) {
    super();
    this.condition = condition;
  }

  /**
   * @returns Whether the ability can be used to cancel the stat stage change.
   */
  override canApply({ stat, cancelled, target }: ConditionalUserFieldProtectStatAbAttrParams): boolean {
    if (!target) {
      return false;
    }
    return (
      !cancelled.value
      && (isNullOrUndefined(this.protectedStat) || stat === this.protectedStat)
      && this.condition(target)
    );
  }

  /**
   * Apply the {@linkcode ConditionalUserFieldStatusEffectImmunityAbAttr} to an interaction
   */
  override apply({ cancelled }: ConditionalUserFieldProtectStatAbAttrParams): void {
    cancelled.value = true;
  }
}

export interface PreApplyBattlerTagAbAttrParams extends AbAttrBaseParams {
  /** The tag being applied */
  tag: BattlerTag;
  /** Holds whether the tag is prevented by the ability */
  cancelled: BooleanHolder;
}

/**
 * Base class for ability attributes that apply their effect before a BattlerTag {@linkcode BattlerTag} is applied.
 *
 * ⚠️ Subclasses violate Liskov Substitution Principle, so this class must not be provided to {@linkcode applyAbAttrs}
 */
export abstract class PreApplyBattlerTagAbAttr extends AbAttr {
  canApply(_params: PreApplyBattlerTagAbAttrParams): boolean {
    return true;
  }

  apply(_params: PreApplyBattlerTagAbAttrParams): void {}
}

// Intentionally not exported because this shouldn't be able to be passed to `applyAbAttrs`. It only exists so that
// PreApplyBattlerTagImmunityAbAttr and UserFieldPreApplyBattlerTagImmunityAbAttr can avoid code duplication
// while preserving type safety. (Since the UserField version require an additional parameter, target, in its apply methods)
abstract class BaseBattlerTagImmunityAbAttr<P extends PreApplyBattlerTagAbAttrParams> extends PreApplyBattlerTagAbAttr {
  protected immuneTagTypes: BattlerTagType[];

  constructor(immuneTagTypes: BattlerTagType | BattlerTagType[]) {
    super(true);

    this.immuneTagTypes = coerceArray(immuneTagTypes);
  }

  override canApply({ cancelled, tag }: P): boolean {
    return !cancelled.value && this.immuneTagTypes.includes(tag.tagType);
  }

  override apply({ cancelled }: P): void {
    cancelled.value = true;
  }

  override getTriggerMessage({ pokemon, tag }: P, abilityName: string): string {
    return i18next.t("abilityTriggers:battlerTagImmunity", {
      pokemonNameWithAffix: getPokemonNameWithAffix(pokemon),
      abilityName,
      battlerTagName: tag.getDescriptor(),
    });
  }
}

// TODO: The battler tag ability attributes are in dire need of improvement
// It is unclear why there is a `PreApplyBattlerTagImmunityAbAttr` class that isn't used,
// and then why there's a BattlerTagImmunityAbAttr class as well.

/**
 * Provides immunity to BattlerTags {@linkcode BattlerTag} to specified targets.
 *
 * This does not check whether the tag is already applied; that check should happen in the caller.
 */
export class PreApplyBattlerTagImmunityAbAttr extends BaseBattlerTagImmunityAbAttr<PreApplyBattlerTagAbAttrParams> {}

/**
 * Provides immunity to BattlerTags {@linkcode BattlerTag} to the user.
 */
export class BattlerTagImmunityAbAttr extends PreApplyBattlerTagImmunityAbAttr {}

export interface UserFieldBattlerTagImmunityAbAttrParams extends PreApplyBattlerTagAbAttrParams {
  /** The pokemon that the battler tag is being applied to */
  target: Pokemon;
}
/**
 * Provides immunity to BattlerTags {@linkcode BattlerTag} to the user's field.
 */
export class UserFieldBattlerTagImmunityAbAttr extends BaseBattlerTagImmunityAbAttr<UserFieldBattlerTagImmunityAbAttrParams> {}

export class ConditionalUserFieldBattlerTagImmunityAbAttr extends UserFieldBattlerTagImmunityAbAttr {
  private condition: (target: Pokemon) => boolean;

  /**
   * Determine whether the {@linkcode ConditionalUserFieldBattlerTagImmunityAbAttr} can be applied by passing the target pokemon to the condition.
   * @returns Whether the ability can be used to cancel the battler tag
   */
  override canApply(params: UserFieldBattlerTagImmunityAbAttrParams): boolean {
    return super.canApply(params) && this.condition(params.target);
  }

  constructor(condition: (target: Pokemon) => boolean, immuneTagTypes: BattlerTagType | BattlerTagType[]) {
    super(immuneTagTypes);

    this.condition = condition;
  }
}

export interface BlockCritAbAttrParams extends AbAttrBaseParams {
  /**
   * Holds a boolean that will be set to `true` if the user's ability prevents the attack from being a critical hit
   */
  readonly blockCrit: BooleanHolder;
}

export class BlockCritAbAttr extends AbAttr {
  constructor() {
    super(false);
  }

  /**
   * Apply the block crit ability by setting the value in the provided boolean holder to `true`.
   */
  override apply({ blockCrit }: BlockCritAbAttrParams): void {
    blockCrit.value = true;
  }
}

export interface BonusCritAbAttrParams extends AbAttrBaseParams {
  /** Holds the crit stage that may be modified by ability application */
  critStage: NumberHolder;
}

export class BonusCritAbAttr extends AbAttr {
  constructor() {
    super(false);
  }

  /**
   * Apply the bonus crit ability by increasing the value in the provided number holder by 1
   */
  override apply({ critStage }: BonusCritAbAttrParams): void {
    critStage.value += 1;
  }
}

export interface MultCritAbAttrParams extends AbAttrBaseParams {
  /** The critical hit multiplier that may be modified by ability application */
  critMult: NumberHolder;
}

export class MultCritAbAttr extends AbAttr {
  public multAmount: number;

  constructor(multAmount: number) {
    super(false);

    this.multAmount = multAmount;
  }

  override canApply({ critMult }: MultCritAbAttrParams): boolean {
    return critMult.value > 1;
  }

  override apply({ critMult }: MultCritAbAttrParams): void {
    critMult.value *= this.multAmount;
  }
}

export interface ConditionalCritAbAttrParams extends AbAttrBaseParams {
  /** Holds a boolean that will be set to true if the attack is guaranteed to crit */
  target: Pokemon;
  /** The move being used */
  move: Move;
  /** Holds whether the attack will critically hit */
  isCritical: BooleanHolder;
}

/**
 * Guarantees a critical hit according to the given condition, except if target prevents critical hits. ie. Merciless
 */
export class ConditionalCritAbAttr extends AbAttr {
  private condition: PokemonAttackCondition;

  constructor(condition: PokemonAttackCondition, _checkUser?: boolean) {
    super(false);

    this.condition = condition;
  }

  override canApply({ isCritical, pokemon, target, move }: ConditionalCritAbAttrParams): boolean {
    return !isCritical.value && this.condition(pokemon, target, move);
  }

  override apply({ isCritical }: ConditionalCritAbAttrParams): void {
    isCritical.value = true;
  }
}

export class BlockNonDirectDamageAbAttr extends CancelInteractionAbAttr {
  constructor() {
    super(false);
  }
}

/**
 * This attribute will block any status damage that you put in the parameter.
 */
export class BlockStatusDamageAbAttr extends CancelInteractionAbAttr {
  private effects: StatusEffect[];

  /**
   * @param effects - The status effect(s) that will be blocked from damaging the ability pokemon
   */
  constructor(...effects: StatusEffect[]) {
    super(false);

    this.effects = effects;
  }

  override canApply({ pokemon, cancelled }: AbAttrParamsWithCancel): boolean {
    return !cancelled.value && !!pokemon.status?.effect && this.effects.includes(pokemon.status.effect);
  }
}

export class BlockOneHitKOAbAttr extends CancelInteractionAbAttr {}

export interface ChangeMovePriorityAbAttrParams extends AbAttrBaseParams {
  /** The move being used */
  move: Move;
  /** The priority of the move being used */
  priority: NumberHolder;
}

/**
 * This governs abilities that alter the priority of moves
 * Abilities: Prankster, Gale Wings, Triage, Mycelium Might, Stall
 * Note - Quick Claw has a separate and distinct implementation outside of priority
 *
 * @sealed
 */
export class ChangeMovePriorityAbAttr extends AbAttr {
  private moveFunc: (pokemon: Pokemon, move: Move) => boolean;
  private changeAmount: number;

  /**
   * @param moveFunc - applies priority-change to moves that meet the condition
   * @param changeAmount - The amount of priority added or subtracted
   */
  constructor(moveFunc: (pokemon: Pokemon, move: Move) => boolean, changeAmount: number) {
    super(false);

    this.moveFunc = moveFunc;
    this.changeAmount = changeAmount;
  }

  override canApply({ pokemon, move }: ChangeMovePriorityAbAttrParams): boolean {
    return this.moveFunc(pokemon, move);
  }

  override apply({ priority }: ChangeMovePriorityAbAttrParams): void {
    priority.value += this.changeAmount;
  }
}

export class IgnoreContactAbAttr extends AbAttr {
  private declare readonly _: never;
}

/**
 * Shared interface for attributes that respond to a weather.
 */
export interface PreWeatherEffectAbAttrParams extends AbAttrParamsWithCancel {
  /** The weather effect for the interaction. `null` is treated as no weather */
  weather: Weather | null;
}

export abstract class PreWeatherEffectAbAttr extends AbAttr {
  override canApply(_params: Closed<PreWeatherEffectAbAttrParams>): boolean {
    return true;
  }

  override apply(_params: Closed<PreWeatherEffectAbAttrParams>): void {}
}

/**
 * Base class for abilities that apply an effect before a weather effect is applied.
 */
export abstract class PreWeatherDamageAbAttr extends PreWeatherEffectAbAttr {}

export class BlockWeatherDamageAttr extends PreWeatherDamageAbAttr {
  private weatherTypes: WeatherType[];

  constructor(...weatherTypes: WeatherType[]) {
    super(false);

    this.weatherTypes = weatherTypes;
  }

  override canApply({ weather, cancelled }: PreWeatherEffectAbAttrParams): boolean {
    if (!weather || cancelled.value) {
      return false;
    }
    const weatherType = weather.weatherType;
    return this.weatherTypes.length === 0 || this.weatherTypes.includes(weatherType);
  }

  override apply({ cancelled }: PreWeatherEffectAbAttrParams): void {
    cancelled.value = true;
  }
}

export class SuppressWeatherEffectAbAttr extends PreWeatherEffectAbAttr {
  public readonly affectsImmutable: boolean;

  constructor(affectsImmutable = false) {
    super(true);

    this.affectsImmutable = affectsImmutable;
  }

  override canApply({ weather, cancelled }: PreWeatherEffectAbAttrParams): boolean {
    if (!weather || cancelled.value) {
      return false;
    }
    return this.affectsImmutable || weather.isImmutable();
  }

  override apply({ cancelled }: PreWeatherEffectAbAttrParams): void {
    cancelled.value = true;
  }
}

/**
 * Condition function to applied to abilities related to Sheer Force.
 * Checks if last move used against target was affected by a Sheer Force user and:
 * Disables: Color Change, Pickpocket, Berserk, Anger Shell
 * @returns An {@linkcode AbAttrCondition} to disable the ability under the proper conditions.
 */
function getSheerForceHitDisableAbCondition(): AbAttrCondition {
  return (pokemon: Pokemon) => {
    const lastReceivedAttack = pokemon.turnData.attacksReceived[0];
    if (!lastReceivedAttack) {
      return true;
    }

    const lastAttacker = pokemon.getOpponents().find(p => p.id === lastReceivedAttack.sourceId);
    if (!lastAttacker) {
      return true;
    }

    /** `true` if the last move's chance is above 0 and the last attacker's ability is sheer force */
    const SheerForceAffected =
      allMoves[lastReceivedAttack.move].chance >= 0 && lastAttacker.hasAbility(AbilityId.SHEER_FORCE);

    return !SheerForceAffected;
  };
}

function getWeatherCondition(...weatherTypes: WeatherType[]): AbAttrCondition {
  return () => {
    if (!globalScene?.arena) {
      return false;
    }
    if (globalScene.arena.weather?.isEffectSuppressed()) {
      return false;
    }
    const weatherType = globalScene.arena.weather?.weatherType;
    return !!weatherType && weatherTypes.indexOf(weatherType) > -1;
  };
}

function getAnticipationCondition(): AbAttrCondition {
  return (pokemon: Pokemon) => {
    for (const opponent of pokemon.getOpponents()) {
      for (const move of opponent.moveset) {
        // ignore null/undefined moves
        if (!move) {
          continue;
        }
        // the move's base type (not accounting for variable type changes) is super effective
        if (
          move.getMove().is("AttackMove")
          && pokemon.getAttackTypeEffectiveness(move.getMove().type, opponent, true, undefined, move.getMove()) >= 2
        ) {
          return true;
        }
        // move is a OHKO
        if (move.getMove().hasAttr("OneHitKOAttr")) {
          return true;
        }
        // edge case for hidden power, type is computed
        if (move.getMove().id === MoveId.HIDDEN_POWER) {
          const iv_val = Math.floor(
            (((opponent.ivs[Stat.HP] & 1)
              + (opponent.ivs[Stat.ATK] & 1) * 2
              + (opponent.ivs[Stat.DEF] & 1) * 4
              + (opponent.ivs[Stat.SPD] & 1) * 8
              + (opponent.ivs[Stat.SPATK] & 1) * 16
              + (opponent.ivs[Stat.SPDEF] & 1) * 32)
              * 15)
              / 63,
          );

          const type = [
            PokemonType.FIGHTING,
            PokemonType.FLYING,
            PokemonType.POISON,
            PokemonType.GROUND,
            PokemonType.ROCK,
            PokemonType.BUG,
            PokemonType.GHOST,
            PokemonType.STEEL,
            PokemonType.FIRE,
            PokemonType.WATER,
            PokemonType.GRASS,
            PokemonType.ELECTRIC,
            PokemonType.PSYCHIC,
            PokemonType.ICE,
            PokemonType.DRAGON,
            PokemonType.DARK,
          ][iv_val];

          if (pokemon.getAttackTypeEffectiveness(type, opponent) >= 2) {
            return true;
          }
        }
      }
    }
    return false;
  };
}

/**
 * Creates an ability condition that causes the ability to fail if that ability
 * has already been used by that pokemon that battle. It requires an ability to
 * be specified due to current limitations in how conditions on abilities work.
 * @param {AbilityId} ability The ability to check if it's already been applied
 * @returns {AbAttrCondition} The condition
 */
function getOncePerBattleCondition(ability: AbilityId): AbAttrCondition {
  return (pokemon: Pokemon) => {
    return !pokemon.waveData.abilitiesApplied.has(ability);
  };
}

/**
 * @sealed
 */
export class ForewarnAbAttr extends PostSummonAbAttr {
  constructor() {
    super(true);
  }

  override apply({ simulated, pokemon }: AbAttrBaseParams): void {
    if (!simulated) {
      return;
    }
    let maxPowerSeen = 0;
    let maxMove = "";
    let movePower = 0;
    for (const opponent of pokemon.getOpponents()) {
      for (const move of opponent.moveset) {
        if (move?.getMove().is("StatusMove")) {
          movePower = 1;
        } else if (move?.getMove().hasAttr("OneHitKOAttr")) {
          movePower = 150;
        } else if (
          move?.getMove().id === MoveId.COUNTER
          || move?.getMove().id === MoveId.MIRROR_COAT
          || move?.getMove().id === MoveId.METAL_BURST
        ) {
          movePower = 120;
        } else if (move?.getMove().power === -1) {
          movePower = 80;
        } else {
          movePower = move?.getMove().power ?? 0;
        }

        if (movePower > maxPowerSeen) {
          maxPowerSeen = movePower;
          maxMove = move?.getName() ?? "";
        }
      }
    }

    globalScene.phaseManager.queueMessage(
      i18next.t("abilityTriggers:forewarn", {
        pokemonNameWithAffix: getPokemonNameWithAffix(pokemon),
        moveName: maxMove,
      }),
    );
  }
}

/**
 * Ability attribute that reveals the abilities of all opposing Pokémon when the Pokémon with this ability is summoned.
 * @sealed
 */
export class FriskAbAttr extends PostSummonAbAttr {
  constructor() {
    super(true);
  }

  override apply({ simulated, pokemon }: AbAttrBaseParams): void {
    if (!simulated) {
      for (const opponent of pokemon.getOpponents()) {
        globalScene.phaseManager.queueMessage(
          i18next.t("abilityTriggers:frisk", {
            pokemonNameWithAffix: getPokemonNameWithAffix(pokemon),
            opponentName: opponent.name,
            opponentAbilityName: opponent.getAbility().name,
          }),
        );
        setAbilityRevealed(opponent);
      }
    }
  }
}

export interface PostWeatherChangeAbAttrParams extends AbAttrBaseParams {
  /** The kind of the weather that was just changed to */
  weather: WeatherType;
}

/**
 * Base class for ability attributes that apply their effect after a weather change.
 */
export abstract class PostWeatherChangeAbAttr extends AbAttr {
  canApply(_params: Closed<PostWeatherChangeAbAttrParams>): boolean {
    return true;
  }

  apply(_params: Closed<PostWeatherChangeAbAttrParams>): void {}
}

/**
 * Triggers weather-based form change when weather changes.
 * Used by Forecast and Flower Gift.
 *
 * @sealed
 */
export class PostWeatherChangeFormChangeAbAttr extends PostWeatherChangeAbAttr {
  private ability: AbilityId;
  private formRevertingWeathers: WeatherType[];

  constructor(ability: AbilityId, formRevertingWeathers: WeatherType[]) {
    super(false);

    this.ability = ability;
    this.formRevertingWeathers = formRevertingWeathers;
  }

  override canApply({ pokemon }: AbAttrBaseParams): boolean {
    const isCastformWithForecast =
      pokemon.species.speciesId === SpeciesId.CASTFORM && this.ability === AbilityId.FORECAST;
    const isCherrimWithFlowerGift =
      pokemon.species.speciesId === SpeciesId.CHERRIM && this.ability === AbilityId.FLOWER_GIFT;

    return isCastformWithForecast || isCherrimWithFlowerGift;
  }

  /**
   * Calls {@linkcode Arena.triggerWeatherBasedFormChangesToNormal | triggerWeatherBasedFormChangesToNormal} when the
   * weather changed to form-reverting weather, otherwise calls {@linkcode Arena.triggerWeatherBasedFormChanges | triggerWeatherBasedFormChanges}
   */
  override apply({ simulated }: AbAttrBaseParams): void {
    if (simulated) {
      return;
    }

    // TODO: investigate why this is not using the weatherType parameter
    // and is instead reading the weather from the global scene

    const weatherType = globalScene.arena.weather?.weatherType;

    if (weatherType && this.formRevertingWeathers.includes(weatherType)) {
      globalScene.arena.triggerWeatherBasedFormChangesToNormal();
    } else {
      globalScene.arena.triggerWeatherBasedFormChanges();
    }
  }
}

/**
 * Add a battler tag to the pokemon when the weather changes.
 * @sealed
 */
export class PostWeatherChangeAddBattlerTagAttr extends PostWeatherChangeAbAttr {
  private tagType: BattlerTagType;
  private turnCount: number;
  private weatherTypes: WeatherType[];

  constructor(tagType: BattlerTagType, turnCount: number, ...weatherTypes: WeatherType[]) {
    super();

    this.tagType = tagType;
    this.turnCount = turnCount;
    this.weatherTypes = weatherTypes;
  }

  override canApply({ weather, pokemon }: PostWeatherChangeAbAttrParams): boolean {
    return this.weatherTypes.includes(weather) && pokemon.canAddTag(this.tagType);
  }

  override apply({ simulated, pokemon }: PostWeatherChangeAbAttrParams): void {
    if (!simulated) {
      pokemon.addTag(this.tagType, this.turnCount);
    }
  }
}

export type PostWeatherLapseAbAttrParams = Omit<PreWeatherEffectAbAttrParams, "cancelled">;
export class PostWeatherLapseAbAttr extends AbAttr {
  protected weatherTypes: WeatherType[];

  constructor(...weatherTypes: WeatherType[]) {
    super();

    this.weatherTypes = weatherTypes;
  }

  canApply(_params: Closed<PostWeatherLapseAbAttrParams>): boolean {
    return true;
  }

  apply(_params: Closed<PostWeatherLapseAbAttrParams>): void {}

  getCondition(): AbAttrCondition {
    return getWeatherCondition(...this.weatherTypes);
  }
}

export class PostWeatherLapseHealAbAttr extends PostWeatherLapseAbAttr {
  private healFactor: number;

  constructor(healFactor: number, ...weatherTypes: WeatherType[]) {
    super(...weatherTypes);

    this.healFactor = healFactor;
  }

  override canApply({ pokemon }: PostWeatherLapseAbAttrParams): boolean {
    return !pokemon.isFullHp();
  }

  override apply({ pokemon, passive, simulated }: PostWeatherLapseAbAttrParams): void {
    const abilityName = (!passive ? pokemon.getAbility() : pokemon.getPassiveAbility()).name;
    if (!simulated) {
      globalScene.phaseManager.unshiftNew(
        "PokemonHealPhase",
        pokemon.getBattlerIndex(),
        toDmgValue(pokemon.getMaxHp() / (16 / this.healFactor)),
        {
          message: i18next.t("abilityTriggers:postWeatherLapseHeal", {
            pokemonNameWithAffix: getPokemonNameWithAffix(pokemon),
            abilityName,
          }),
        },
      );
    }
  }
}

export class PostWeatherLapseDamageAbAttr extends PostWeatherLapseAbAttr {
  private damageFactor: number;

  constructor(damageFactor: number, ...weatherTypes: WeatherType[]) {
    super(...weatherTypes);

    this.damageFactor = damageFactor;
  }

  override canApply({ pokemon }: PostWeatherLapseAbAttrParams): boolean {
    return !pokemon.hasAbilityWithAttr("BlockNonDirectDamageAbAttr");
  }

  override apply({ simulated, pokemon, passive }: PostWeatherLapseAbAttrParams): void {
    if (!simulated) {
      const abilityName = (!passive ? pokemon.getAbility() : pokemon.getPassiveAbility()).name;
      globalScene.phaseManager.queueMessage(
        i18next.t("abilityTriggers:postWeatherLapseDamage", {
          pokemonNameWithAffix: getPokemonNameWithAffix(pokemon),
          abilityName,
        }),
      );
      pokemon.damageAndUpdate(toDmgValue(pokemon.getMaxHp() / (16 / this.damageFactor)), {
        result: HitResult.INDIRECT,
      });
    }
  }
}

export interface PostTerrainChangeAbAttrParams extends AbAttrBaseParams {
  /** The terrain type that is being changed to */
  terrain: TerrainType;
}

export class PostTerrainChangeAbAttr extends AbAttr {
  canApply(_params: Closed<PostTerrainChangeAbAttrParams>): boolean {
    return true;
  }

  apply(_params: Closed<PostTerrainChangeAbAttrParams>): void {}
}

export class PostTerrainChangeAddBattlerTagAttr extends PostTerrainChangeAbAttr {
  private tagType: BattlerTagType;
  private turnCount: number;
  private terrainTypes: TerrainType[];

  constructor(tagType: BattlerTagType, turnCount: number, ...terrainTypes: TerrainType[]) {
    super();

    this.tagType = tagType;
    this.turnCount = turnCount;
    this.terrainTypes = terrainTypes;
  }

  override canApply({ pokemon, terrain }: PostTerrainChangeAbAttrParams): boolean {
    return !!this.terrainTypes.find(t => t === terrain) && pokemon.canAddTag(this.tagType);
  }

  override apply({ pokemon, simulated }: PostTerrainChangeAbAttrParams): void {
    if (!simulated) {
      pokemon.addTag(this.tagType, this.turnCount);
    }
  }
}

function getTerrainCondition(...terrainTypes: TerrainType[]): AbAttrCondition {
  return (_pokemon: Pokemon) => {
    const terrainType = globalScene.arena.terrain?.terrainType;
    return !!terrainType && terrainTypes.indexOf(terrainType) > -1;
  };
}

export class PostTurnAbAttr extends AbAttr {
  canApply(_params: Closed<AbAttrBaseParams>): boolean {
    return true;
  }

  apply(_params: Closed<AbAttrBaseParams>): void {}
}

/**
 * This attribute will heal 1/8th HP if the ability pokemon has the correct status.
 *
 * @sealed
 */
export class PostTurnStatusHealAbAttr extends PostTurnAbAttr {
  private effects: StatusEffect[];

  /**
   * @param effects - The status effect(s) that will qualify healing the ability pokemon
   */
  constructor(...effects: StatusEffect[]) {
    super(false);

    this.effects = effects;
  }

  override canApply({ pokemon }: AbAttrBaseParams): boolean {
    return !isNullOrUndefined(pokemon.status) && this.effects.includes(pokemon.status.effect) && !pokemon.isFullHp();
  }

  override apply({ simulated, passive, pokemon }: AbAttrBaseParams): void {
    if (!simulated) {
      const abilityName = (!passive ? pokemon.getAbility() : pokemon.getPassiveAbility()).name;
      globalScene.phaseManager.unshiftNew(
        "PokemonHealPhase",
        pokemon.getBattlerIndex(),
        toDmgValue(pokemon.getMaxHp() / 8),
        {
          message: i18next.t("abilityTriggers:poisonHeal", {
            pokemonName: getPokemonNameWithAffix(pokemon),
            abilityName,
          }),
        },
      );
    }
  }
}

/**
 * After the turn ends, resets the status of either the user or their ally.
 * @param allyTarget Whether to target the user's ally; default `false` (self-target)
 *
 * @sealed
 */
export class PostTurnResetStatusAbAttr extends PostTurnAbAttr {
  private allyTarget: boolean;
  private target: Pokemon | undefined;

  constructor(allyTarget = false) {
    super(true);
    this.allyTarget = allyTarget;
  }

  override canApply({ pokemon }: AbAttrBaseParams): boolean {
    if (this.allyTarget) {
      this.target = pokemon.getAlly();
    } else {
      this.target = pokemon;
    }

    const effect = this.target?.status?.effect;
    return !!effect && effect !== StatusEffect.FAINT;
  }

  override apply({ simulated }: AbAttrBaseParams): void {
    if (!simulated && this.target?.status) {
      globalScene.phaseManager.queueMessage(
        getStatusEffectHealText(this.target.status?.effect, getPokemonNameWithAffix(this.target)),
      );
      this.target.resetStatus(false);
      this.target.updateInfo();
    }
  }
}

/**
 * Attribute to try and restore eaten berries after the turn ends.
 * Used by {@linkcode AbilityId.HARVEST}.
 */
export class PostTurnRestoreBerryAbAttr extends PostTurnAbAttr {
  /**
   * Array containing all {@linkcode BerryType | BerryTypes} that are under cap and able to be restored.
   * Stored inside the class for a minor performance boost
   */
  private berriesUnderCap: BerryType[];

  /**
   * @param procChance - function providing chance to restore an item
   * @see {@linkcode createEatenBerry()}
   */
  constructor(private procChance: (pokemon: Pokemon) => number) {
    super();
  }

  override canApply({ pokemon }: AbAttrBaseParams): boolean {
    // Ensure we have at least 1 recoverable berry (at least 1 berry in berriesEaten is not capped)
    const cappedBerries = new Set(
      globalScene
        .getModifiers(BerryModifier, pokemon.isPlayer())
        .filter(bm => bm.pokemonId === pokemon.id && bm.getCountUnderMax() < 1)
        .map(bm => bm.berryType),
    );

    this.berriesUnderCap = pokemon.battleData.berriesEaten.filter(bt => !cappedBerries.has(bt));

    if (this.berriesUnderCap.length === 0) {
      return false;
    }

    // Clamp procChance to [0, 1]. Skip if didn't proc (less than pass)
    const pass = randSeedFloat();
    return this.procChance(pokemon) >= pass;
  }

  override apply({ simulated, pokemon }: AbAttrBaseParams): void {
    if (!simulated) {
      this.createEatenBerry(pokemon);
    }
  }

  /**
   * Create a new berry chosen randomly from all berries the pokemon ate this battle
   * @param pokemon - The {@linkcode Pokemon} with this ability
   * @returns `true` if a new berry was created
   */
  createEatenBerry(pokemon: Pokemon): boolean {
    // Pick a random available berry to yoink
    const randomIdx = randSeedInt(this.berriesUnderCap.length);
    const chosenBerryType = this.berriesUnderCap[randomIdx];
    pokemon.battleData.berriesEaten.splice(randomIdx, 1); // Remove berry from memory
    const chosenBerry = new BerryModifierType(chosenBerryType);

    // Add the randomly chosen berry or update the existing one
    const berryModifier = globalScene.findModifier(
      m => m instanceof BerryModifier && m.berryType === chosenBerryType && m.pokemonId === pokemon.id,
      pokemon.isPlayer(),
    ) as BerryModifier | undefined;

    if (berryModifier) {
      berryModifier.stackCount++;
    } else {
      const newBerry = new BerryModifier(chosenBerry, pokemon.id, chosenBerryType, 1);
      if (pokemon.isPlayer()) {
        globalScene.addModifier(newBerry);
      } else {
        globalScene.addEnemyModifier(newBerry);
      }
    }

    globalScene.updateModifiers(pokemon.isPlayer());
    globalScene.phaseManager.queueMessage(
      i18next.t("abilityTriggers:postTurnLootCreateEatenBerry", {
        pokemonNameWithAffix: getPokemonNameWithAffix(pokemon),
        berryName: chosenBerry.name,
      }),
    );
    return true;
  }
}

/**
 * Attribute to track and re-trigger last turn's berries at the end of the `BerryPhase`.
 * Must only be used by Cud Chew! Do _not_ reuse this attribute for anything else
 * Used by {@linkcode AbilityId.CUD_CHEW}.
 * @sealed
 */
export class CudChewConsumeBerryAbAttr extends AbAttr {
  /**
   * @returns `true` if the pokemon ate anything last turn
   */
  override canApply({ pokemon }: AbAttrBaseParams): boolean {
    return pokemon.summonData.berriesEatenLast.length > 0;
  }

  override apply({ pokemon }: AbAttrBaseParams): void {
    // TODO: Consider respecting the `simulated` flag
    globalScene.phaseManager.unshiftNew(
      "CommonAnimPhase",
      pokemon.getBattlerIndex(),
      pokemon.getBattlerIndex(),
      CommonAnim.USE_ITEM,
    );

    // Re-apply effects of all berries previously scarfed.
    // This doesn't count as "eating" a berry (for unnerve/stuff cheeks/unburden) as no item is consumed.
    for (const berryType of pokemon.summonData.berriesEatenLast) {
      getBerryEffectFunc(berryType)(pokemon);
      const bMod = new BerryModifier(new BerryModifierType(berryType), pokemon.id, berryType, 1);
      globalScene.eventTarget.dispatchEvent(new BerryUsedEvent(bMod)); // trigger message
    }

    // uncomment to make cheek pouch work with cud chew
    // applyAbAttrs("HealFromBerryUseAbAttr", {pokemon});
  }
}

/**
 * Consume a berry at the end of the turn if the pokemon has one.
 *
 * Must be used in conjunction with {@linkcode CudChewConsumeBerryAbAttr}, and is
 * only used by {@linkcode AbilityId.CUD_CHEW}.
 */
export class CudChewRecordBerryAbAttr extends PostTurnAbAttr {
  constructor() {
    super(false);
  }

  /**
   * Move this {@linkcode Pokemon}'s `berriesEaten` array from `PokemonTurnData`
   * into `PokemonSummonData` on turn end.
   * Both arrays are cleared on switch.
   */
  override apply({ pokemon }: AbAttrBaseParams): void {
    pokemon.summonData.berriesEatenLast = pokemon.turnData.berriesEaten;
  }
}

/**
 * Attribute used for {@linkcode AbilityId.MOODY} to randomly raise and lower stats at turn end.
 */
export class MoodyAbAttr extends PostTurnAbAttr {
  constructor() {
    super(true);
  }
  /**
   * Randomly increases one stat stage by 2 and decreases a different stat stage by 1
   * Any stat stages at +6 or -6 are excluded from being increased or decreased, respectively
   * If the pokemon already has all stat stages raised to 6, it will only decrease one stat stage by 1
   * If the pokemon already has all stat stages lowered to -6, it will only increase one stat stage by 2
   */
  override apply({ pokemon, simulated }: AbAttrBaseParams): void {
    if (simulated) {
      return;
    }
    const canRaise = EFFECTIVE_STATS.filter(s => pokemon.getStatStage(s) < 6);
    let canLower = EFFECTIVE_STATS.filter(s => pokemon.getStatStage(s) > -6);

    if (!simulated) {
      if (canRaise.length > 0) {
        const raisedStat = canRaise[pokemon.randBattleSeedInt(canRaise.length)];
        canLower = canLower.filter(s => s !== raisedStat);
        globalScene.phaseManager.unshiftNew("StatStageChangePhase", pokemon.getBattlerIndex(), true, [raisedStat], 2);
      }
      if (canLower.length > 0) {
        const loweredStat = canLower[pokemon.randBattleSeedInt(canLower.length)];
        globalScene.phaseManager.unshiftNew("StatStageChangePhase", pokemon.getBattlerIndex(), true, [loweredStat], -1);
      }
    }
  }
}

/** @sealed */
export class SpeedBoostAbAttr extends PostTurnAbAttr {
  constructor() {
    super(true);
  }

  override canApply({ simulated, pokemon }: AbAttrBaseParams): boolean {
    // todo: Consider moving the `simulated` check to the `apply` method
    return simulated || (!pokemon.turnData.switchedInThisTurn && !pokemon.turnData.failedRunAway);
  }

  override apply({ pokemon }: AbAttrBaseParams): void {
    globalScene.phaseManager.unshiftNew("StatStageChangePhase", pokemon.getBattlerIndex(), true, [Stat.SPD], 1);
  }
}

export class PostTurnHealAbAttr extends PostTurnAbAttr {
  override canApply({ pokemon }: AbAttrBaseParams): boolean {
    return !pokemon.isFullHp();
  }

  override apply({ simulated, pokemon, passive }: AbAttrBaseParams): void {
    if (!simulated) {
      const abilityName = (!passive ? pokemon.getAbility() : pokemon.getPassiveAbility()).name;
      globalScene.phaseManager.unshiftNew(
        "PokemonHealPhase",
        pokemon.getBattlerIndex(),
        toDmgValue(pokemon.getMaxHp() / 16),
        {
          message: i18next.t("abilityTriggers:postTurnHeal", {
            pokemonNameWithAffix: getPokemonNameWithAffix(pokemon),
            abilityName,
          }),
        },
      );
    }
  }
}

/** @sealed */
export class PostTurnFormChangeAbAttr extends PostTurnAbAttr {
  private formFunc: (p: Pokemon) => number;

  constructor(formFunc: (p: Pokemon) => number) {
    super(true);

    this.formFunc = formFunc;
  }

  override canApply({ pokemon }: AbAttrBaseParams): boolean {
    return this.formFunc(pokemon) !== pokemon.formIndex;
  }

  override apply({ simulated, pokemon }: AbAttrBaseParams): void {
    if (!simulated) {
      globalScene.triggerPokemonFormChange(pokemon, SpeciesFormChangeAbilityTrigger, false);
    }
  }
}

/**
 * Attribute used for abilities (Bad Dreams) that damages the opponents for being asleep
 * @sealed
 */
export class PostTurnHurtIfSleepingAbAttr extends PostTurnAbAttr {
  override canApply({ pokemon }: AbAttrBaseParams): boolean {
    return pokemon
      .getOpponents()
      .some(
        opp =>
          (opp.status?.effect === StatusEffect.SLEEP || opp.hasAbility(AbilityId.COMATOSE))
          && !opp.hasAbilityWithAttr("BlockNonDirectDamageAbAttr")
          && !opp.switchOutStatus,
      );
  }

  /** Deal damage to all sleeping, on-field opponents equal to 1/8 of their max hp (min 1). */
  override apply({ pokemon, simulated }: AbAttrBaseParams): void {
    if (simulated) {
      return;
    }

    for (const opp of pokemon.getOpponents()) {
      if ((opp.status?.effect !== StatusEffect.SLEEP && !opp.hasAbility(AbilityId.COMATOSE)) || opp.switchOutStatus) {
        continue;
      }

      const cancelled = new BooleanHolder(false);
      applyAbAttrs("BlockNonDirectDamageAbAttr", { pokemon, simulated, cancelled });

      if (!cancelled.value) {
        opp.damageAndUpdate(toDmgValue(opp.getMaxHp() / 8), { result: HitResult.INDIRECT });
        globalScene.phaseManager.queueMessage(
          i18next.t("abilityTriggers:badDreams", { pokemonName: getPokemonNameWithAffix(opp) }),
        );
      }
    }
  }
}

/**
 * Grabs the last failed Pokeball used
 * @sealed
 * @see {@linkcode applyPostTurn}
 */
export class FetchBallAbAttr extends PostTurnAbAttr {
  override canApply({ simulated, pokemon }: AbAttrBaseParams): boolean {
    return !simulated && !isNullOrUndefined(globalScene.currentBattle.lastUsedPokeball) && !!pokemon.isPlayer;
  }

  /**
   * Adds the last used Pokeball back into the player's inventory
   */
  override apply({ pokemon }: AbAttrBaseParams): void {
    const lastUsed = globalScene.currentBattle.lastUsedPokeball;
    globalScene.pokeballCounts[lastUsed!]++;
    globalScene.currentBattle.lastUsedPokeball = null;
    globalScene.phaseManager.queueMessage(
      i18next.t("abilityTriggers:fetchBall", {
        pokemonNameWithAffix: getPokemonNameWithAffix(pokemon),
        pokeballName: getPokeballName(lastUsed!),
      }),
    );
  }
}

export class PostBiomeChangeAbAttr extends AbAttr {
  private declare readonly _: never;
}

export class PostBiomeChangeWeatherChangeAbAttr extends PostBiomeChangeAbAttr {
  private weatherType: WeatherType;

  constructor(weatherType: WeatherType) {
    super();

    this.weatherType = weatherType;
  }

  override canApply(_params: AbAttrBaseParams): boolean {
    return (globalScene.arena.weather?.isImmutable() ?? false) && globalScene.arena.canSetWeather(this.weatherType);
  }

  override apply({ simulated, pokemon }: AbAttrBaseParams): void {
    if (!simulated) {
      globalScene.arena.trySetWeather(this.weatherType, pokemon);
    }
  }
}

/** @sealed */
export class PostBiomeChangeTerrainChangeAbAttr extends PostBiomeChangeAbAttr {
  private terrainType: TerrainType;

  constructor(terrainType: TerrainType) {
    super();

    this.terrainType = terrainType;
  }

  override canApply(_params: AbAttrBaseParams): boolean {
    return globalScene.arena.canSetTerrain(this.terrainType);
  }

  override apply({ simulated, pokemon }: AbAttrBaseParams): void {
    if (!simulated) {
      globalScene.arena.trySetTerrain(this.terrainType, false, pokemon);
    }
  }
}

export interface PostMoveUsedAbAttrParams extends AbAttrBaseParams {
  /** The move that was used */
  move: PokemonMove;
  /** The source of the move */
  source: Pokemon;
  /** The targets of the move */
  targets: BattlerIndex[];
}

/**
 * Triggers just after a move is used either by the opponent or the player
 */
export class PostMoveUsedAbAttr extends AbAttr {
  canApply(_params: Closed<PostMoveUsedAbAttrParams>): boolean {
    return true;
  }

  apply(_params: Closed<PostMoveUsedAbAttrParams>): void {}
}

/**
 * Triggers after a dance move is used either by the opponent or the player
 * @extends PostMoveUsedAbAttr
 */
export class PostDancingMoveAbAttr extends PostMoveUsedAbAttr {
  override canApply({ source, pokemon }: PostMoveUsedAbAttrParams): boolean {
    // List of tags that prevent the Dancer from replicating the move
    const forbiddenTags = [
      BattlerTagType.FLYING,
      BattlerTagType.UNDERWATER,
      BattlerTagType.UNDERGROUND,
      BattlerTagType.HIDDEN,
    ];
    // The move to replicate cannot come from the Dancer
    return (
      source.getBattlerIndex() !== pokemon.getBattlerIndex()
      && !pokemon.summonData.tags.some(tag => forbiddenTags.includes(tag.tagType))
    );
  }

  /**
   * Resolves the Dancer ability by replicating the move used by the source of the dance
   * either on the source itself or on the target of the dance
   */
  override apply({ source, pokemon, move, targets, simulated }: PostMoveUsedAbAttrParams): void {
    if (!simulated) {
      pokemon.turnData.extraTurns++;
      // If the move is an AttackMove or a StatusMove the Dancer must replicate the move on the source of the Dance
      if (move.getMove().is("AttackMove") || move.getMove().is("StatusMove")) {
        const target = this.getTarget(pokemon, source, targets);
        globalScene.phaseManager.unshiftNew("MovePhase", pokemon, target, move, MoveUseMode.INDIRECT);
      } else if (move.getMove().is("SelfStatusMove")) {
        // If the move is a SelfStatusMove (ie. Swords Dance) the Dancer should replicate it on itself
        globalScene.phaseManager.unshiftNew(
          "MovePhase",
          pokemon,
          [pokemon.getBattlerIndex()],
          move,
          MoveUseMode.INDIRECT,
        );
      }
    }
  }

  /**
   * Get the correct targets of Dancer ability
   *
   * @param dancer - Pokemon with Dancer ability
   * @param source - Source of the dancing move
   * @param targets - Targets of the dancing move
   */
  getTarget(dancer: Pokemon, source: Pokemon, targets: BattlerIndex[]): BattlerIndex[] {
    if (dancer.isPlayer()) {
      return source.isPlayer() ? targets : [source.getBattlerIndex()];
    }
    return source.isPlayer() ? [source.getBattlerIndex()] : targets;
  }
}

/**
 * Triggers after the Pokemon loses or consumes an item
 * @extends AbAttr
 */
export class PostItemLostAbAttr extends AbAttr {
  canApply(_params: Closed<AbAttrBaseParams>): boolean {
    return true;
  }

  apply(_params: Closed<AbAttrBaseParams>): void {}
}

/**
 * Applies a Battler Tag to the Pokemon after it loses or consumes an item
 */
export class PostItemLostApplyBattlerTagAbAttr extends PostItemLostAbAttr {
  private tagType: BattlerTagType;
  constructor(tagType: BattlerTagType) {
    super(false);
    this.tagType = tagType;
  }

  override canApply({ pokemon, simulated }: AbAttrBaseParams): boolean {
    return !pokemon.getTag(this.tagType) && !simulated;
  }

  /**
   * Adds the last used Pokeball back into the player's inventory
   * @param pokemon {@linkcode Pokemon} with this ability
   * @param _args N/A
   */
  override apply({ pokemon }: AbAttrBaseParams): void {
    pokemon.addTag(this.tagType);
  }
}

export interface StatStageChangeMultiplierAbAttrParams extends AbAttrBaseParams {
  /** Holder for the stages after applying the ability.  */
  numStages: NumberHolder;
}
export class StatStageChangeMultiplierAbAttr extends AbAttr {
  private multiplier: number;

  constructor(multiplier: number) {
    super(false);

    this.multiplier = multiplier;
  }

  override apply({ numStages }: StatStageChangeMultiplierAbAttrParams): void {
    numStages.value *= this.multiplier;
  }
}

export interface StatStageChangeCopyAbAttrParams extends AbAttrBaseParams {
  /** The stats to change */
  stats: BattleStat[];
  /** The number of stages that were changed by the original */
  numStages: number;
}

export class StatStageChangeCopyAbAttr extends AbAttr {
  override apply({ pokemon, stats, numStages, simulated }: StatStageChangeCopyAbAttrParams): void {
    if (!simulated) {
      globalScene.phaseManager.unshiftNew(
        "StatStageChangePhase",
        pokemon.getBattlerIndex(),
        true,
        stats,
        numStages,
        true,
        false,
        false,
      );
    }
  }
}

export class BypassBurnDamageReductionAbAttr extends CancelInteractionAbAttr {
  private declare readonly _: never;
  constructor() {
    super(false);
  }
}

export interface ReduceBurnDamageAbAttrParams extends AbAttrBaseParams {
  /** Holds the damage done by the burn */
  burnDamage: NumberHolder;
}

/**
 * Causes Pokemon to take reduced damage from the {@linkcode StatusEffect.BURN | Burn} status
 * @param multiplier Multiplied with the damage taken
 */
export class ReduceBurnDamageAbAttr extends AbAttr {
  constructor(protected multiplier: number) {
    super(false);
  }

  /**
   * Applies the damage reduction
   */
  override apply({ burnDamage }: ReduceBurnDamageAbAttrParams): void {
    burnDamage.value = toDmgValue(burnDamage.value * this.multiplier);
  }
}

export interface DoubleBerryEffectAbAttrParams extends AbAttrBaseParams {
  /** The value of the berry effect that will be doubled by the ability's application */
  effectValue: NumberHolder;
}

export class DoubleBerryEffectAbAttr extends AbAttr {
  override apply({ effectValue }: DoubleBerryEffectAbAttrParams): void {
    effectValue.value *= 2;
  }
}

/**
 * Attribute to prevent opposing berry use while on the field.
 * Used by {@linkcode AbilityId.UNNERVE}, {@linkcode AbilityId.AS_ONE_GLASTRIER} and {@linkcode AbilityId.AS_ONE_SPECTRIER}
 */
export class PreventBerryUseAbAttr extends CancelInteractionAbAttr {}

/**
 * A Pokemon with this ability heals by a percentage of their maximum hp after eating a berry
 * @param healPercent - Percent of Max HP to heal
 */
export class HealFromBerryUseAbAttr extends AbAttr {
  /** Percent of Max HP to heal */
  private healPercent: number;

  constructor(healPercent: number) {
    super();

    // Clamp healPercent so its between [0,1].
    this.healPercent = Math.max(Math.min(healPercent, 1), 0);
  }

  override apply({ simulated, passive, pokemon }: AbAttrBaseParams): void {
    if (simulated) {
      return;
    }

    const { name: abilityName } = passive ? pokemon.getPassiveAbility() : pokemon.getAbility();
    globalScene.phaseManager.unshiftNew(
      "PokemonHealPhase",
      pokemon.getBattlerIndex(),
      toDmgValue(pokemon.getMaxHp() * this.healPercent),
      {
        message: i18next.t("abilityTriggers:healFromBerryUse", {
          pokemonNameWithAffix: getPokemonNameWithAffix(pokemon),
          abilityName,
        }),
      },
    );
  }
}

export interface RunSuccessAbAttrParams extends AbAttrBaseParams {
  /** Holder for the likelihood that the pokemon will flee */
  chance: NumberHolder;
}

export class RunSuccessAbAttr extends AbAttr {
  override apply({ chance }: RunSuccessAbAttrParams): void {
    chance.value = 256;
  }
}

type ArenaTrapCondition = (user: Pokemon, target: Pokemon) => boolean;

/**
 * Base class for checking if a Pokemon is trapped by arena trap
 * @extends AbAttr
 * @field {@linkcode arenaTrapCondition} Conditional for trapping abilities.
 * For example, Magnet Pull will only activate if opponent is Steel type.
 * @see {@linkcode applyCheckTrapped}
 */
export class CheckTrappedAbAttr extends AbAttr {
  protected arenaTrapCondition: ArenaTrapCondition;
  constructor(condition: ArenaTrapCondition) {
    super(false);
    this.arenaTrapCondition = condition;
  }

  override canApply(_params: Closed<CheckTrappedAbAttrParams>): boolean {
    return true;
  }

  override apply(_params: Closed<CheckTrappedAbAttrParams>): void {}
}

export interface CheckTrappedAbAttrParams extends AbAttrBaseParams {
  /** The pokemon to attempt to trap */
  opponent: Pokemon;
  /** Holds whether the other Pokemon will be trapped or not */
  trapped: BooleanHolder;
}

/**
 * Determines whether a Pokemon is blocked from switching/running away
 * because of a trapping ability or move.
 */
export class ArenaTrapAbAttr extends CheckTrappedAbAttr {
  override canApply({ pokemon, opponent }: CheckTrappedAbAttrParams): boolean {
    return (
      this.arenaTrapCondition(pokemon, opponent)
      && !(
        opponent.getTypes(true).includes(PokemonType.GHOST)
        || (opponent.getTypes(true).includes(PokemonType.STELLAR) && opponent.getTypes().includes(PokemonType.GHOST))
      )
      && !opponent.hasAbility(AbilityId.RUN_AWAY)
    );
  }

  /**
   * Checks if enemy Pokemon is trapped by an Arena Trap-esque ability
   * If the enemy is a Ghost type, it is not trapped
   * If the enemy has the ability Run Away, it is not trapped.
   * If the user has Magnet Pull and the enemy is not a Steel type, it is not trapped.
   * If the user has Arena Trap and the enemy is not grounded, it is not trapped.
   */
  override apply({ trapped }: CheckTrappedAbAttrParams): void {
    trapped.value = true;
  }

  override getTriggerMessage({ pokemon }: CheckTrappedAbAttrParams, abilityName: string): string {
    return i18next.t("abilityTriggers:arenaTrap", {
      pokemonNameWithAffix: getPokemonNameWithAffix(pokemon),
      abilityName,
    });
  }
}

export interface MaxMultiHitAbAttrParams extends AbAttrBaseParams {
  /** The number of hits that the move will do */
  hits: NumberHolder;
}

export class MaxMultiHitAbAttr extends AbAttr {
  constructor() {
    super(false);
  }

  override apply({ hits }: MaxMultiHitAbAttrParams): void {
    hits.value = 0;
  }
}

export interface PostBattleAbAttrParams extends AbAttrBaseParams {
  /** Whether the battle that just ended was a victory */
  victory: boolean;
}

export abstract class PostBattleAbAttr extends AbAttr {
  private declare readonly _: never;
  constructor(showAbility = true) {
    super(showAbility);
  }

  canApply(_params: Closed<PostBattleAbAttrParams>): boolean {
    return true;
  }

  apply(_params: Closed<PostBattleAbAttrParams>): void {}
}

export class PostBattleLootAbAttr extends PostBattleAbAttr {
  private randItem?: PokemonHeldItemModifier;

  override canApply({ simulated, victory, pokemon }: PostBattleAbAttrParams): boolean {
    const postBattleLoot = globalScene.currentBattle.postBattleLoot;
    if (!simulated && postBattleLoot.length > 0 && victory) {
      this.randItem = randSeedItem(postBattleLoot);
      return globalScene.canTransferHeldItemModifier(this.randItem, pokemon, 1);
    }
    return false;
  }

  override apply({ pokemon }: PostBattleAbAttrParams): void {
    const postBattleLoot = globalScene.currentBattle.postBattleLoot;
    if (!this.randItem) {
      this.randItem = randSeedItem(postBattleLoot);
    }

    if (globalScene.tryTransferHeldItemModifier(this.randItem, pokemon, true, 1, true, undefined, false)) {
      postBattleLoot.splice(postBattleLoot.indexOf(this.randItem), 1);
      globalScene.phaseManager.queueMessage(
        i18next.t("abilityTriggers:postBattleLoot", {
          pokemonNameWithAffix: getPokemonNameWithAffix(pokemon),
          itemName: this.randItem.type.name,
        }),
      );
    }
    this.randItem = undefined;
  }
}

/**
 * Shared parameters for ability attributes that trigger after the user faints.
 */
export interface PostFaintAbAttrParams extends AbAttrBaseParams {
  /** The pokemon that caused the user to faint, or `undefined` if not caused by a Pokemon */
  readonly attacker?: Pokemon;
  /** The move that caused the user to faint, or `undefined` if not caused by a move */
  readonly move?: Move;
  /** The result of the hit that caused the user to faint */
  // TODO: Do we need this? It's unused by all classes
  readonly hitResult?: HitResult;
}

export abstract class PostFaintAbAttr extends AbAttr {
  canApply(_params: Closed<PostFaintAbAttrParams>): boolean {
    return true;
  }

  apply(_params: Closed<PostFaintAbAttrParams>): void {}
}

/**
 * Used for weather suppressing abilities to trigger weather-based form changes upon being fainted.
 * Used by Cloud Nine and Air Lock.
 * @sealed
 */
export class PostFaintUnsuppressedWeatherFormChangeAbAttr extends PostFaintAbAttr {
  override canApply(_params: PostFaintAbAttrParams): boolean {
    return getPokemonWithWeatherBasedForms().length > 0;
  }

  /**
   * Triggers {@linkcode Arena.triggerWeatherBasedFormChanges | triggerWeatherBasedFormChanges}
   * when the user of the ability faints
   */
  override apply({ simulated }: PostFaintAbAttrParams): void {
    if (!simulated) {
      globalScene.arena.triggerWeatherBasedFormChanges();
    }
  }
}

export class PostFaintFormChangeAbAttr extends PostFaintAbAttr {
  private formFunc: (p: Pokemon) => number;

  constructor(formFunc: (p: Pokemon) => number) {
    super(true);

    this.formFunc = formFunc;
  }

  override canApply({ pokemon }: AbAttrBaseParams): boolean {
    return this.formFunc(pokemon) !== pokemon.formIndex;
  }

  override apply({ pokemon, simulated }: AbAttrBaseParams): void {
    if (!simulated) {
      globalScene.triggerPokemonFormChange(pokemon, SpeciesFormChangeAbilityTrigger, false);
    }
  }
}

export class PostFaintContactDamageAbAttr extends PostFaintAbAttr {
  private damageRatio: number;

  constructor(damageRatio: number) {
    super(true);

    this.damageRatio = damageRatio;
  }

  override canApply({ pokemon, attacker, move, simulated }: PostFaintAbAttrParams): boolean {
    if (
      move === undefined
      || attacker === undefined
      || !move.doesFlagEffectApply({ flag: MoveFlags.MAKES_CONTACT, user: attacker, target: pokemon })
    ) {
      return false;
    }

    const cancelled = new BooleanHolder(false);
    // TODO: This should be in speed order
    globalScene
      .getField(true)
      .forEach(p => applyAbAttrs("FieldPreventExplosiveMovesAbAttr", { pokemon: p, cancelled, simulated }));

    if (cancelled.value) {
      return false;
    }

    // Confirmed: Aftermath does not activate or show text vs Magic Guard killers
    applyAbAttrs("BlockNonDirectDamageAbAttr", { pokemon: attacker, cancelled });
    return !cancelled.value;
  }

  override apply({ simulated, attacker }: PostFaintAbAttrParams): void {
    if (!attacker || simulated) {
      return;
    }

    attacker.damageAndUpdate(toDmgValue(attacker.getMaxHp() * (1 / this.damageRatio)), {
      result: HitResult.INDIRECT,
    });
    attacker.turnData.damageTaken += toDmgValue(attacker.getMaxHp() * (1 / this.damageRatio));
  }

  getTriggerMessage({ pokemon }: PostFaintAbAttrParams, abilityName: string): string {
    return i18next.t("abilityTriggers:postFaintContactDamage", {
      pokemonNameWithAffix: getPokemonNameWithAffix(pokemon),
      abilityName,
    });
  }
}

/**
 * Attribute used for abilities that damage opponents causing the user to faint
 * equal to the amount of damage the last attack inflicted.
 *
 * Used for {@linkcode AbilityId.INNARDS_OUT | Innards Out}.
 * @sealed
 */
export class PostFaintHPDamageAbAttr extends PostFaintAbAttr {
  override apply({ simulated, pokemon, move, attacker }: PostFaintAbAttrParams): void {
    // return early if the user died to indirect damage, target has magic guard or was KO'd by an ally
    if (!move || !attacker || simulated || attacker.getAlly() === pokemon) {
      return;
    }

    const cancelled = new BooleanHolder(false);
    applyAbAttrs("BlockNonDirectDamageAbAttr", { pokemon: attacker, cancelled });
    if (cancelled.value) {
      return;
    }

    const damage = pokemon.turnData.attacksReceived[0].damage;
    attacker.damageAndUpdate(damage, { result: HitResult.INDIRECT });
    attacker.turnData.damageTaken += damage;
  }

  // Oddly, Innards Out still shows a flyout if the effect was blocked due to Magic Guard...
  // TODO: Verify on cart
  override getTriggerMessage({ pokemon }: PostFaintAbAttrParams, abilityName: string): string {
    return i18next.t("abilityTriggers:postFaintHpDamage", {
      pokemonNameWithAffix: getPokemonNameWithAffix(pokemon),
      abilityName,
    });
  }
}

export interface RedirectMoveAbAttrParams extends AbAttrBaseParams {
  /** The id of the move being redirected */
  moveId: MoveId;
  /** The target's battler index before redirection */
  targetIndex: NumberHolder;
  /** The Pokemon that used the move being redirected */
  sourcePokemon: Pokemon;
}

/**
 * Base class for abilities that redirect moves to the pokemon with this ability.
 */
export abstract class RedirectMoveAbAttr extends AbAttr {
  override canApply({ pokemon, moveId, targetIndex, sourcePokemon }: RedirectMoveAbAttrParams): boolean {
    if (!this.canRedirect(moveId, sourcePokemon)) {
      return false;
    }
    const newTarget = pokemon.getBattlerIndex();
    return targetIndex.value !== newTarget;
  }

  override apply({ pokemon, targetIndex }: RedirectMoveAbAttrParams): void {
    const newTarget = pokemon.getBattlerIndex();
    targetIndex.value = newTarget;
  }

  protected canRedirect(moveId: MoveId, _user: Pokemon): boolean {
    const move = allMoves[moveId];
    return !![MoveTarget.NEAR_OTHER, MoveTarget.OTHER].find(t => move.moveTarget === t);
  }
}

/**
 * @sealed
 */
export class RedirectTypeMoveAbAttr extends RedirectMoveAbAttr {
  public type: PokemonType;

  constructor(type: PokemonType) {
    super();
    this.type = type;
  }

  protected override canRedirect(moveId: MoveId, user: Pokemon): boolean {
    return super.canRedirect(moveId, user) && user.getMoveType(allMoves[moveId]) === this.type;
  }
}

export class BlockRedirectAbAttr extends AbAttr {
  private declare readonly _: never;
}

export interface ReduceStatusEffectDurationAbAttrParams extends AbAttrBaseParams {
  /** The status effect in question */
  statusEffect: StatusEffect;
  /** Holds the number of turns until the status is healed, which may be modified by ability application. */
  duration: NumberHolder;
}

/**
 * Used by Early Bird, makes the pokemon wake up faster
 * @param statusEffect - The {@linkcode StatusEffect} to check for
 * @see {@linkcode apply}
 * @sealed
 */
export class ReduceStatusEffectDurationAbAttr extends AbAttr {
  private statusEffect: StatusEffect;

  constructor(statusEffect: StatusEffect) {
    super(false);

    this.statusEffect = statusEffect;
  }

  override canApply({ statusEffect }: ReduceStatusEffectDurationAbAttrParams): boolean {
    return statusEffect === this.statusEffect;
  }

  /**
   * Reduces the number of sleep turns remaining by an extra 1 when applied
   * @param args - The args passed to the `AbAttr`:
   * - `[0]` - The {@linkcode StatusEffect} of the Pokemon
   * - `[1]` - The number of turns remaining until the status is healed
   */
  override apply({ duration }: ReduceStatusEffectDurationAbAttrParams): void {
    duration.value -= 1;
  }
}

/**
 * Base class for abilities that apply an effect when the user is flinched.
 */
export abstract class FlinchEffectAbAttr extends AbAttr {
  constructor() {
    super(true);
  }

  canApply(_params: Closed<AbAttrBaseParams>): boolean {
    return true;
  }

  apply(_params: Closed<AbAttrBaseParams>): void {}
}

export class FlinchStatStageChangeAbAttr extends FlinchEffectAbAttr {
  private stats: BattleStat[];
  private stages: number;

  constructor(stats: BattleStat[], stages: number) {
    super();

    this.stats = stats;
    this.stages = stages;
  }

  override apply({ simulated, pokemon }: AbAttrBaseParams): void {
    if (!simulated) {
      globalScene.phaseManager.unshiftNew(
        "StatStageChangePhase",
        pokemon.getBattlerIndex(),
        true,
        this.stats,
        this.stages,
      );
    }
  }
}

export class IncreasePpAbAttr extends AbAttr {
  private declare readonly _: never;
}

/** @sealed */
export class ForceSwitchOutImmunityAbAttr extends CancelInteractionAbAttr {}

export interface ReduceBerryUseThresholdAbAttrParams extends AbAttrBaseParams {
  /** Holds the hp ratio for the berry to proc, which may be modified by ability application */
  hpRatioReq: NumberHolder;
}

/** @sealed */
export class ReduceBerryUseThresholdAbAttr extends AbAttr {
  constructor() {
    super(false);
  }

  override canApply({ pokemon, hpRatioReq }: ReduceBerryUseThresholdAbAttrParams): boolean {
    const hpRatio = pokemon.getHpRatio();
    return hpRatioReq.value < hpRatio;
  }

  override apply({ hpRatioReq }: ReduceBerryUseThresholdAbAttrParams): void {
    hpRatioReq.value *= 2;
  }
}

export interface WeightMultiplierAbAttrParams extends AbAttrBaseParams {
  /** The weight of the Pokemon, which may be modified by ability application */
  weight: NumberHolder;
}

/**
 * Ability attribute used for abilites that change the ability owner's weight
 * Used for Heavy Metal (doubling weight) and Light Metal (halving weight)
 * @sealed
 */
export class WeightMultiplierAbAttr extends AbAttr {
  private multiplier: number;

  constructor(multiplier: number) {
    super(false);

    this.multiplier = multiplier;
  }

  override apply({ weight }: WeightMultiplierAbAttrParams): void {
    weight.value *= this.multiplier;
  }
}

export interface SyncEncounterNatureAbAttrParams extends AbAttrBaseParams {
  /** The Pokemon whose nature is being synced */
  target: Pokemon;
}

/** @sealed */
export class SyncEncounterNatureAbAttr extends AbAttr {
  constructor() {
    super(false);
  }

  override apply({ target, pokemon }: SyncEncounterNatureAbAttrParams): void {
    target.setNature(pokemon.getNature());
  }
}

export interface MoveAbilityBypassAbAttrParams extends AbAttrBaseParams {
  /** The move being used */
  move: Move;
  /** Holds whether the move's ability should be ignored */
  cancelled: BooleanHolder;
}

export class MoveAbilityBypassAbAttr extends AbAttr {
  private moveIgnoreFunc: (pokemon: Pokemon, move: Move) => boolean;

  constructor(moveIgnoreFunc?: (pokemon: Pokemon, move: Move) => boolean) {
    super(false);

    this.moveIgnoreFunc = moveIgnoreFunc || ((_pokemon, _move) => true);
  }

  override canApply({ pokemon, move, cancelled }: MoveAbilityBypassAbAttrParams): boolean {
    return !cancelled.value && this.moveIgnoreFunc(pokemon, move);
  }

  override apply({ cancelled }: MoveAbilityBypassAbAttrParams): void {
    cancelled.value = true;
  }
}

export class AlwaysHitAbAttr extends AbAttr {
  private declare readonly _: never;
}

/** Attribute for abilities that allow moves that make contact to ignore protection (i.e. Unseen Fist) */
export class IgnoreProtectOnContactAbAttr extends AbAttr {
  private declare readonly _: never;
}

export interface InfiltratorAbAttrParams extends AbAttrBaseParams {
  /** Holds a flag indicating that infiltrator's bypass is active */
  bypassed: BooleanHolder;
}

/**
 * Attribute implementing the effects of {@link https://bulbapedia.bulbagarden.net/wiki/Infiltrator_(Ability) | Infiltrator}.
 * Allows the source's moves to bypass the effects of opposing Light Screen, Reflect, Aurora Veil, Safeguard, Mist, and Substitute.
 * @sealed
 */
export class InfiltratorAbAttr extends AbAttr {
  private declare readonly _: never;
  constructor() {
    super(false);
  }

  /** @returns Whether bypassed has not yet been set */
  override canApply({ bypassed }: InfiltratorAbAttrParams): boolean {
    return !bypassed.value;
  }

  /**
   * Sets a flag to bypass screens, Substitute, Safeguard, and Mist
   */
  override apply({ bypassed }: InfiltratorAbAttrParams): void {
    bypassed.value = true;
  }
}

/**
 * Attribute implementing the effects of {@link https://bulbapedia.bulbagarden.net/wiki/Magic_Bounce_(ability) | Magic Bounce}.
 * Allows the source to bounce back {@linkcode MoveFlags.REFLECTABLE | Reflectable}
 *  moves as if the user had used {@linkcode MoveId.MAGIC_COAT | Magic Coat}.
 * @sealed
 * @todo Make reflection a part of this ability's effects
 */
export class ReflectStatusMoveAbAttr extends AbAttr {
  private declare readonly _: never;
}

// TODO: Make these ability attributes be flags instead of dummy attributes
/** @sealed */
export class NoTransformAbilityAbAttr extends AbAttr {
  private declare readonly _: never;
  constructor() {
    super(false);
  }
}

/** @sealed */
export class NoFusionAbilityAbAttr extends AbAttr {
  private declare readonly _: never;
  constructor() {
    super(false);
  }
}

export interface IgnoreTypeImmunityAbAttrParams extends AbAttrBaseParams {
  /** The type of the move being used */
  readonly moveType: PokemonType;
  /** The type being checked for */
  readonly defenderType: PokemonType;
  /** Holds whether the type immunity should be bypassed */
  cancelled: BooleanHolder;
}

/** @sealed */
export class IgnoreTypeImmunityAbAttr extends AbAttr {
  private defenderType: PokemonType;
  private allowedMoveTypes: PokemonType[];

  constructor(defenderType: PokemonType, allowedMoveTypes: PokemonType[]) {
    super(false);
    this.defenderType = defenderType;
    this.allowedMoveTypes = allowedMoveTypes;
  }

  override canApply({ moveType, defenderType, cancelled }: IgnoreTypeImmunityAbAttrParams): boolean {
    return !cancelled.value && this.defenderType === defenderType && this.allowedMoveTypes.includes(moveType);
  }

  override apply({ cancelled }: IgnoreTypeImmunityAbAttrParams): void {
    cancelled.value = true;
  }
}

export interface IgnoreTypeStatusEffectImmunityAbAttrParams extends AbAttrParamsWithCancel {
  /** The status effect being applied */
  readonly statusEffect: StatusEffect;
  /** Holds whether the type immunity should be bypassed */
  readonly defenderType: PokemonType;
}

/**
 * Ignores the type immunity to Status Effects of the defender if the defender is of a certain type
 * @sealed
 */
export class IgnoreTypeStatusEffectImmunityAbAttr extends AbAttr {
  private statusEffect: StatusEffect[];
  private defenderType: PokemonType[];

  constructor(statusEffect: StatusEffect[], defenderType: PokemonType[]) {
    super(false);

    this.statusEffect = statusEffect;
    this.defenderType = defenderType;
  }

  override canApply({ statusEffect, defenderType, cancelled }: IgnoreTypeStatusEffectImmunityAbAttrParams): boolean {
    return !cancelled.value && this.statusEffect.includes(statusEffect) && this.defenderType.includes(defenderType);
  }

  override apply({ cancelled }: IgnoreTypeStatusEffectImmunityAbAttrParams): void {
    cancelled.value = true;
  }
}

/**
 * Gives money to the user after the battle.
 *
 * @extends PostBattleAbAttr
 */
export class MoneyAbAttr extends PostBattleAbAttr {
  override canApply({ simulated, victory }: PostBattleAbAttrParams): boolean {
    // TODO: Consider moving the simulated check to the apply method
    return !simulated && victory;
  }

  override apply(_params: PostBattleAbAttrParams): void {
    globalScene.currentBattle.moneyScattered += globalScene.getWaveMoneyAmount(0.2);
  }
}

// TODO: Consider removing this class and just using the PostSummonStatStageChangeAbAttr with a conditionalAttr
// that checks for the presence of the tag.
/**
 * Applies a stat change after a Pokémon is summoned,
 * conditioned on the presence of a specific arena tag.
 * @sealed
 */
export class PostSummonStatStageChangeOnArenaAbAttr extends PostSummonStatStageChangeAbAttr {
  /** The type of arena tag that conditions the stat change. */
  private arenaTagType: ArenaTagType;

  /**
   * Creates an instance of PostSummonStatStageChangeOnArenaAbAttr.
   * Initializes the stat change to increase Attack by 1 stage if the specified arena tag is present.
   *
   * @param tagType - The type of arena tag to check for.
   */
  constructor(tagType: ArenaTagType) {
    super([Stat.ATK], 1, true, false);
    this.arenaTagType = tagType;
  }

  override canApply(params: AbAttrBaseParams): boolean {
    const side = params.pokemon.isPlayer() ? ArenaTagSide.PLAYER : ArenaTagSide.ENEMY;
    return (globalScene.arena.getTagOnSide(this.arenaTagType, side) ?? false) && super.canApply(params);
  }
}

/**
 * Takes no damage from the first hit of a damaging move.
 * This is used in the Disguise and Ice Face abilities.
 *
 * Does not apply to a user's substitute
 * @sealed
 */
export class FormBlockDamageAbAttr extends ReceivedMoveDamageMultiplierAbAttr {
  private multiplier: number;
  private tagType: BattlerTagType;
  private recoilDamageFunc?: (pokemon: Pokemon) => number;
  private triggerMessageFunc: (pokemon: Pokemon, abilityName: string) => string;

  constructor(
    condition: PokemonDefendCondition,
    multiplier: number,
    tagType: BattlerTagType,
    triggerMessageFunc: (pokemon: Pokemon, abilityName: string) => string,
    recoilDamageFunc?: (pokemon: Pokemon) => number,
  ) {
    super(condition, multiplier);

    this.multiplier = multiplier;
    this.tagType = tagType;
    this.recoilDamageFunc = recoilDamageFunc;
    this.triggerMessageFunc = triggerMessageFunc;
  }

  override canApply({ pokemon, opponent, move }: PreDefendModifyDamageAbAttrParams): boolean {
    // TODO: Investigate whether the substitute check can be removed, as it should be accounted for in the move effect phase
    return this.condition(pokemon, opponent, move) && !move.hitsSubstitute(opponent, pokemon);
  }

  /**
   * Applies the pre-defense ability to the Pokémon.
   * Removes the appropriate `BattlerTagType` when hit by an attack and is in its defense form.
   */
  override apply({ pokemon, simulated, damage }: PreDefendModifyDamageAbAttrParams): void {
    if (!simulated) {
      damage.value = this.multiplier;
      pokemon.removeTag(this.tagType);
      if (this.recoilDamageFunc) {
        pokemon.damageAndUpdate(this.recoilDamageFunc(pokemon), {
          result: HitResult.INDIRECT,
          ignoreSegments: true,
          ignoreFaintPhase: true,
        });
      }
    }
  }

  /**
   * Gets the message triggered when the Pokémon avoids damage using the form-changing ability.
   * @returns The trigger message.
   */
  override getTriggerMessage({ pokemon }: PreDefendModifyDamageAbAttrParams, abilityName: string): string {
    return this.triggerMessageFunc(pokemon, abilityName);
  }
}

/**
 * Base class for defining {@linkcode Ability} attributes before summon
 * (should use {@linkcode PostSummonAbAttr} for most ability)
 * @see {@linkcode applyPreSummon()}
 */
export class PreSummonAbAttr extends AbAttr {
  private declare readonly _: never;
  apply(_params: Closed<AbAttrBaseParams>): void {}

  canApply(_params: Closed<AbAttrBaseParams>): boolean {
    return true;
  }
}

/** @sealed */
export class IllusionPreSummonAbAttr extends PreSummonAbAttr {
  /**
   * Apply a new illusion when summoning Zoroark if the illusion is available
   *
   * @param pokemon - The Pokémon with the Illusion ability.
   */
  override apply({ pokemon }: AbAttrBaseParams): void {
    const party: Pokemon[] = (pokemon.isPlayer() ? globalScene.getPlayerParty() : globalScene.getEnemyParty()).filter(
      p => p.isAllowedInBattle(),
    );
    let illusionPokemon: Pokemon | PokemonSpecies;
    if (pokemon.hasTrainer()) {
      illusionPokemon = party.filter(p => p !== pokemon).at(-1) || pokemon;
    } else {
      illusionPokemon = globalScene.arena.randomSpecies(globalScene.currentBattle.waveIndex, pokemon.level);
    }
    pokemon.setIllusion(illusionPokemon);
  }

  /** @returns Whether the illusion can be applied. */
  override canApply({ pokemon }: AbAttrBaseParams): boolean {
    if (pokemon.hasTrainer()) {
      const party: Pokemon[] = (pokemon.isPlayer() ? globalScene.getPlayerParty() : globalScene.getEnemyParty()).filter(
        p => p.isAllowedInBattle(),
      );
      const lastPokemon: Pokemon = party.filter(p => p !== pokemon).at(-1) || pokemon;
      const speciesId = lastPokemon.species.speciesId;

      // If the last conscious Pokémon in the party is a Terastallized Ogerpon or Terapagos, Illusion will not activate.
      // Illusion will also not activate if the Pokémon with Illusion is Terastallized and the last Pokémon in the party is Ogerpon or Terapagos.
      if (
        lastPokemon === pokemon
        || ((speciesId === SpeciesId.OGERPON || speciesId === SpeciesId.TERAPAGOS)
          && (lastPokemon.isTerastallized || pokemon.isTerastallized))
      ) {
        return false;
      }
    }
    return !pokemon.summonData.illusionBroken;
  }
}

/** @sealed */
export class IllusionBreakAbAttr extends AbAttr {
  private declare readonly _: never;
  // TODO: Consider adding a `canApply` method that checks if the pokemon has an active illusion
  override apply({ pokemon }: AbAttrBaseParams): void {
    pokemon.breakIllusion();
    pokemon.summonData.illusionBroken = true;
  }
}

/** @sealed */
export class PostDefendIllusionBreakAbAttr extends PostDefendAbAttr {
  /**
   * Destroy the illusion upon taking damage
   * @returns - Whether the illusion was destroyed.
   */
  override apply({ pokemon }: PostMoveInteractionAbAttrParams): void {
    pokemon.breakIllusion();
    pokemon.summonData.illusionBroken = true;
  }

  override canApply({ pokemon, hitResult }: PostMoveInteractionAbAttrParams): boolean {
    const breakIllusion: HitResult[] = [
      HitResult.EFFECTIVE,
      HitResult.SUPER_EFFECTIVE,
      HitResult.NOT_VERY_EFFECTIVE,
      HitResult.ONE_HIT_KO,
    ];
    return breakIllusion.includes(hitResult) && !!pokemon.summonData.illusion;
  }
}

export class IllusionPostBattleAbAttr extends PostBattleAbAttr {
  /**
   * Break the illusion once the battle ends
   *
   * @param pokemon - The Pokémon with the Illusion ability.
   * @param _passive - Unused
   * @param _args - Unused
   * @returns - Whether the illusion was applied.
   */
  override apply({ pokemon }: PostBattleAbAttrParams): void {
    pokemon.breakIllusion();
  }
}

export interface BypassSpeedChanceAbAttrParams extends AbAttrBaseParams {
  /** Holds whether the speed check is bypassed after ability application */
  bypass: BooleanHolder;
}

/**
 * If a Pokémon with this Ability selects a damaging move, it has a 30% chance of going first in its priority bracket. If the Ability activates, this is announced at the start of the turn (after move selection).
 * @sealed
 */
export class BypassSpeedChanceAbAttr extends AbAttr {
  public chance: number;

  /**
   * @param chance - Probability of the ability activating
   */
  constructor(chance: number) {
    super(true);
    this.chance = chance;
  }

  override canApply({ bypass, simulated, pokemon }: BypassSpeedChanceAbAttrParams): boolean {
    // TODO: Consider whether we can move the simulated check to the `apply` method
    // May be difficult as we likely do not want to modify the randBattleSeed
    const turnCommand = globalScene.currentBattle.turnCommands[pokemon.getBattlerIndex()];
    const isCommandFight = turnCommand?.command === Command.FIGHT;
    const move = turnCommand?.move?.move ? allMoves[turnCommand.move.move] : null;
    const isDamageMove = move?.category === MoveCategory.PHYSICAL || move?.category === MoveCategory.SPECIAL;
    return (
      !simulated && !bypass.value && pokemon.randBattleSeedInt(100) < this.chance && isCommandFight && isDamageMove
    );
  }

  /**
   * bypass move order in their priority bracket when pokemon choose damaging move
   */
  override apply({ bypass }: BypassSpeedChanceAbAttrParams): void {
    bypass.value = true;
  }

  override getTriggerMessage({ pokemon }: BypassSpeedChanceAbAttrParams, _abilityName: string): string {
    return i18next.t("abilityTriggers:quickDraw", { pokemonName: getPokemonNameWithAffix(pokemon) });
  }
}

export interface PreventBypassSpeedChanceAbAttrParams extends AbAttrBaseParams {
  /** Holds whether the speed check is bypassed after ability application */
  bypass: BooleanHolder;
  /** Holds whether the Pokemon can check held items for Quick Claw's effects */
  canCheckHeldItems: BooleanHolder;
}

/**
 * This attribute checks if a Pokemon's move meets a provided condition to determine if the Pokemon can use Quick Claw
 * It was created because Pokemon with the ability Mycelium Might cannot access Quick Claw's benefits when using status moves.
 * @sealed
 */
export class PreventBypassSpeedChanceAbAttr extends AbAttr {
  private condition: (pokemon: Pokemon, move: Move) => boolean;

  /**
   * @param condition - checks if a move meets certain conditions
   */
  constructor(condition: (pokemon: Pokemon, move: Move) => boolean) {
    super(true);
    this.condition = condition;
  }

  override canApply({ pokemon }: PreventBypassSpeedChanceAbAttrParams): boolean {
    // TODO: Consider having these be passed as parameters instead of being retrieved here
    const turnCommand = globalScene.currentBattle.turnCommands[pokemon.getBattlerIndex()];
    const isCommandFight = turnCommand?.command === Command.FIGHT;
    const move = turnCommand?.move?.move ? allMoves[turnCommand.move.move] : null;
    return isCommandFight && this.condition(pokemon, move!);
  }

  override apply({ bypass, canCheckHeldItems }: PreventBypassSpeedChanceAbAttrParams): void {
    bypass.value = false;
    canCheckHeldItems.value = false;
  }
}

// Also consider making this a postTerrainChange attribute instead of a post-summon attribute
/**
 * This applies a terrain-based type change to the Pokemon.
 * Used by Mimicry.
 * @sealed
 */
export class TerrainEventTypeChangeAbAttr extends PostSummonAbAttr {
  constructor() {
    super(true);
  }

  override canApply({ pokemon }: AbAttrBaseParams): boolean {
    return !pokemon.isTerastallized;
  }

  override apply({ pokemon }: AbAttrBaseParams): void {
    const currentTerrain = globalScene.arena.getTerrainType();
    const typeChange: PokemonType[] = this.determineTypeChange(pokemon, currentTerrain);
    if (typeChange.length > 0) {
      if (pokemon.summonData.addedType && typeChange.includes(pokemon.summonData.addedType)) {
        pokemon.summonData.addedType = null;
      }
      pokemon.summonData.types = typeChange;
      pokemon.updateInfo();
    }
  }

  /**
   * Retrieves the type(s) the Pokemon should change to in response to a terrain
   * @param pokemon
   * @param currentTerrain {@linkcode TerrainType}
   * @returns a list of type(s)
   */
  private determineTypeChange(pokemon: Pokemon, currentTerrain: TerrainType): PokemonType[] {
    const typeChange: PokemonType[] = [];
    switch (currentTerrain) {
      case TerrainType.ELECTRIC:
        typeChange.push(PokemonType.ELECTRIC);
        break;
      case TerrainType.MISTY:
        typeChange.push(PokemonType.FAIRY);
        break;
      case TerrainType.GRASSY:
        typeChange.push(PokemonType.GRASS);
        break;
      case TerrainType.PSYCHIC:
        typeChange.push(PokemonType.PSYCHIC);
        break;
      default:
        pokemon.getTypes(false, false, true).forEach(t => {
          typeChange.push(t);
        });
        break;
    }
    return typeChange;
  }

  override getTriggerMessage({ pokemon }: AbAttrBaseParams, _abilityName: string) {
    const currentTerrain = globalScene.arena.getTerrainType();
    const pokemonNameWithAffix = getPokemonNameWithAffix(pokemon);
    if (currentTerrain === TerrainType.NONE) {
      return i18next.t("abilityTriggers:pokemonTypeChangeRevert", { pokemonNameWithAffix });
    }
    const moveType = i18next.t(
      `pokemonInfo:type.${toCamelCase(PokemonType[this.determineTypeChange(pokemon, currentTerrain)[0]])}`,
    );
    return i18next.t("abilityTriggers:pokemonTypeChange", { pokemonNameWithAffix, moveType });
  }
}

class ForceSwitchOutHelper {
  constructor(private switchType: SwitchType) {}

  /**
   * Handles the logic for switching out a Pokémon based on battle conditions, HP, and the switch type.
   *
   * @param pokemon The {@linkcode Pokemon} attempting to switch out.
   * @returns `true` if the switch is successful
   */
  // TODO: Make this cancel pending move phases on the switched out target
  public switchOutLogic(pokemon: Pokemon): boolean {
    const switchOutTarget = pokemon;
    /**
     * If the switch-out target is a player-controlled Pokémon, the function checks:
     * - Whether there are available party members to switch in.
     * - If the Pokémon is still alive (hp > 0), and if so, it leaves the field and a new SwitchPhase is initiated.
     */
    if (switchOutTarget.isPlayer()) {
      if (globalScene.getPlayerParty().filter(p => p.isAllowedInBattle() && !p.isOnField()).length === 0) {
        return false;
      }

      if (switchOutTarget.hp > 0) {
        switchOutTarget.leaveField(this.switchType === SwitchType.SWITCH);
        globalScene.phaseManager.prependNewToPhase(
          "MoveEndPhase",
          "SwitchPhase",
          this.switchType,
          switchOutTarget.getFieldIndex(),
          true,
          true,
        );
        return true;
      }
      /**
       * For non-wild battles, it checks if the opposing party has any available Pokémon to switch in.
       * If yes, the Pokémon leaves the field and a new SwitchSummonPhase is initiated.
       */
    } else if (globalScene.currentBattle.battleType !== BattleType.WILD) {
      if (globalScene.getEnemyParty().filter(p => p.isAllowedInBattle() && !p.isOnField()).length === 0) {
        return false;
      }
      if (switchOutTarget.hp > 0) {
        switchOutTarget.leaveField(this.switchType === SwitchType.SWITCH);
        const summonIndex = globalScene.currentBattle.trainer
          ? globalScene.currentBattle.trainer.getNextSummonIndex((switchOutTarget as EnemyPokemon).trainerSlot)
          : 0;
        globalScene.phaseManager.prependNewToPhase(
          "MoveEndPhase",
          "SwitchSummonPhase",
          this.switchType,
          switchOutTarget.getFieldIndex(),
          summonIndex,
          false,
          false,
        );
        return true;
      }
      /**
       * For wild Pokémon battles, the Pokémon will flee if the conditions are met (waveIndex and double battles).
       * It will not flee if it is a Mystery Encounter with fleeing disabled (checked in `getSwitchOutCondition()`) or if it is a wave 10x wild boss
       */
    } else {
      const allyPokemon = switchOutTarget.getAlly();

      if (!globalScene.currentBattle.waveIndex || globalScene.currentBattle.waveIndex % 10 === 0) {
        return false;
      }

      if (switchOutTarget.hp > 0) {
        switchOutTarget.leaveField(false);
        globalScene.phaseManager.queueMessage(
          i18next.t("moveTriggers:fled", { pokemonName: getPokemonNameWithAffix(switchOutTarget) }),
          null,
          true,
          500,
        );
        if (globalScene.currentBattle.double && !isNullOrUndefined(allyPokemon)) {
          globalScene.redirectPokemonMoves(switchOutTarget, allyPokemon);
        }
      }

      if (!allyPokemon?.isActive(true)) {
        globalScene.clearEnemyHeldItemModifiers();

        if (switchOutTarget.hp) {
          globalScene.phaseManager.pushNew("BattleEndPhase", false);

          if (globalScene.gameMode.hasRandomBiomes || globalScene.isNewBiome()) {
            globalScene.phaseManager.pushNew("SelectBiomePhase");
          }

          globalScene.phaseManager.pushNew("NewBattlePhase");
        }
      }
    }
    return false;
  }

  /**
   * Determines if a Pokémon can switch out based on its status, the opponent's status, and battle conditions.
   *
   * @param pokemon The Pokémon attempting to switch out.
   * @param opponent The opponent Pokémon.
   * @returns `true` if the switch-out condition is met
   */
  public getSwitchOutCondition(pokemon: Pokemon, opponent: Pokemon): boolean {
    const switchOutTarget = pokemon;
    const player = switchOutTarget.isPlayer();

    if (player) {
      const blockedByAbility = new BooleanHolder(false);
      applyAbAttrs("ForceSwitchOutImmunityAbAttr", { pokemon: opponent, cancelled: blockedByAbility });
      return !blockedByAbility.value;
    }

    if (
      !player
      && globalScene.currentBattle.battleType === BattleType.WILD
      && !globalScene.currentBattle.waveIndex
      && globalScene.currentBattle.waveIndex % 10 === 0
    ) {
      return false;
    }

    if (
      !player
      && globalScene.currentBattle.isBattleMysteryEncounter()
      && !globalScene.currentBattle.mysteryEncounter?.fleeAllowed
    ) {
      return false;
    }

    const party = player ? globalScene.getPlayerParty() : globalScene.getEnemyParty();
    return (
      (!player && globalScene.currentBattle.battleType === BattleType.WILD)
      || party.filter(
        p =>
          p.isAllowedInBattle()
          && !p.isOnField()
          && (player || (p as EnemyPokemon).trainerSlot === (switchOutTarget as EnemyPokemon).trainerSlot),
      ).length > 0
    );
  }

  /**
   * Returns a message if the switch-out attempt fails due to ability effects.
   *
   * @param target The target Pokémon.
   * @returns The failure message, or `null` if no failure.
   */
  public getFailedText(target: Pokemon): string | null {
    const blockedByAbility = new BooleanHolder(false);
    applyAbAttrs("ForceSwitchOutImmunityAbAttr", { pokemon: target, cancelled: blockedByAbility });
    return blockedByAbility.value
      ? i18next.t("moveTriggers:cannotBeSwitchedOut", { pokemonName: getPokemonNameWithAffix(target) })
      : null;
  }
}

/**
 * Calculates the amount of recovery from the Shell Bell item.
 *
 * If the Pokémon is holding a Shell Bell, this function computes the amount of health
 * recovered based on the damage dealt in the current turn. The recovery is multiplied by the
 * Shell Bell's modifier (if any).
 *
 * @param pokemon - The Pokémon whose Shell Bell recovery is being calculated.
 * @returns The amount of health recovered by Shell Bell.
 */
function calculateShellBellRecovery(pokemon: Pokemon): number {
  const shellBellModifier = pokemon.getHeldItems().find(m => m instanceof HitHealModifier);
  if (shellBellModifier) {
    return toDmgValue(pokemon.turnData.totalDamageDealt / 8) * shellBellModifier.stackCount;
  }
  return 0;
}

export interface PostDamageAbAttrParams extends AbAttrBaseParams {
  /** The pokemon that caused the damage; omitted if the damage was not from a pokemon */
  source?: Pokemon;
  /** The amount of damage that was dealt */
  readonly damage: number;
}
/**
 * Triggers after the Pokemon takes any damage
 */
export class PostDamageAbAttr extends AbAttr {
  override canApply(_params: PostDamageAbAttrParams): boolean {
    return true;
  }

  override apply(_params: PostDamageAbAttrParams): void {}
}

/**
 * Ability attribute for forcing a Pokémon to switch out after its health drops below half.
 * This attribute checks various conditions related to the damage received, the moves used by the Pokémon
 * and its opponents, and determines whether a forced switch-out should occur.
 *
 * Used by Wimp Out and Emergency Exit
 *
 * @see {@linkcode applyPostDamage}
 * @sealed
 */
export class PostDamageForceSwitchAbAttr extends PostDamageAbAttr {
  private helper: ForceSwitchOutHelper = new ForceSwitchOutHelper(SwitchType.SWITCH);
  private hpRatio: number;

  constructor(hpRatio = 0.5) {
    super();
    this.hpRatio = hpRatio;
  }

  // TODO: Refactor to use more early returns
  public override canApply({ pokemon, source, damage }: PostDamageAbAttrParams): boolean {
    // Will not activate when the Pokémon's HP is lowered by cutting its own HP
    const forbiddenAttackingMoves = [MoveId.BELLY_DRUM, MoveId.SUBSTITUTE, MoveId.CURSE, MoveId.PAIN_SPLIT];
    const lastMoveUsed = pokemon.getLastXMoves()[0];
    if (forbiddenAttackingMoves.includes(lastMoveUsed?.move)) {
      return false;
    }

    // Dragon Tail and Circle Throw switch out Pokémon before the Ability activates.
    const forbiddenDefendingMoves = [MoveId.DRAGON_TAIL, MoveId.CIRCLE_THROW];
    if (source) {
      const enemyLastMoveUsed = source.getLastXMoves()[0];
      if (enemyLastMoveUsed) {
        // Will not activate if the Pokémon's HP falls below half while it is in the air during Sky Drop.
        if (
          forbiddenDefendingMoves.includes(enemyLastMoveUsed.move)
          || (enemyLastMoveUsed.move === MoveId.SKY_DROP && enemyLastMoveUsed.result === MoveResult.OTHER)
        ) {
          return false;
          // Will not activate if the Pokémon's HP falls below half by a move affected by Sheer Force.
          // TODO: Make this use the sheer force disable condition
        }
        if (allMoves[enemyLastMoveUsed.move].chance >= 0 && source.hasAbility(AbilityId.SHEER_FORCE)) {
          return false;
        }
        // Activate only after the last hit of multistrike moves
        if (source.turnData.hitsLeft > 1) {
          return false;
        }
        if (source.turnData.hitCount > 1) {
          damage = pokemon.turnData.damageTaken;
        }
      }
    }

    if (pokemon.hp + damage >= pokemon.getMaxHp() * this.hpRatio) {
      const shellBellHeal = calculateShellBellRecovery(pokemon);
      if (pokemon.hp - shellBellHeal < pokemon.getMaxHp() * this.hpRatio) {
        for (const opponent of pokemon.getOpponents()) {
          if (!this.helper.getSwitchOutCondition(pokemon, opponent)) {
            return false;
          }
        }
        return true;
      }
    }

    return false;
  }

  /**
   * Applies the switch-out logic after the Pokémon takes damage.
   * Checks various conditions based on the moves used by the Pokémon, the opponents' moves, and
   * the Pokémon's health after damage to determine whether the switch-out should occur.
   */
  public override apply({ pokemon }: PostDamageAbAttrParams): void {
    // TODO: Consider respecting the `simulated` flag here
    this.helper.switchOutLogic(pokemon);
  }
}

/**
 * Map of all ability attribute constructors, for use with the `.is` method.
 */
const AbilityAttrs = Object.freeze({
  BlockRecoilDamageAttr,
  DoubleBattleChanceAbAttr,
  PostBattleInitAbAttr,
  PostBattleInitFormChangeAbAttr,
  PostTeraFormChangeStatChangeAbAttr,
  ClearWeatherAbAttr,
  ClearTerrainAbAttr,
  PreDefendAbAttr,
  PreDefendFullHpEndureAbAttr,
  BlockItemTheftAbAttr,
  StabBoostAbAttr,
  ReceivedMoveDamageMultiplierAbAttr,
  AlliedFieldDamageReductionAbAttr,
  ReceivedTypeDamageMultiplierAbAttr,
  TypeImmunityAbAttr,
  AttackTypeImmunityAbAttr,
  TypeImmunityHealAbAttr,
  NonSuperEffectiveImmunityAbAttr,
  FullHpResistTypeAbAttr,
  PostDefendAbAttr,
  FieldPriorityMoveImmunityAbAttr,
  PostStatStageChangeAbAttr,
  MoveImmunityAbAttr,
  WonderSkinAbAttr,
  MoveImmunityStatStageChangeAbAttr,
  ReverseDrainAbAttr,
  PostDefendStatStageChangeAbAttr,
  PostDefendHpGatedStatStageChangeAbAttr,
  PostDefendApplyArenaTrapTagAbAttr,
  PostDefendApplyBattlerTagAbAttr,
  PostDefendTypeChangeAbAttr,
  PostDefendTerrainChangeAbAttr,
  PostDefendContactApplyStatusEffectAbAttr,
  EffectSporeAbAttr,
  PostDefendContactApplyTagChanceAbAttr,
  PostReceiveCritStatStageChangeAbAttr,
  PostDefendContactDamageAbAttr,
  PostDefendPerishSongAbAttr,
  PostDefendWeatherChangeAbAttr,
  PostDefendAbilitySwapAbAttr,
  PostDefendAbilityGiveAbAttr,
  PostDefendMoveDisableAbAttr,
  PostStatStageChangeStatStageChangeAbAttr,
  PreAttackAbAttr,
  MoveHealBoostAbAttr,
  MoveEffectChanceMultiplierAbAttr,
  IgnoreMoveEffectsAbAttr,
  VariableMovePowerAbAttr,
  FieldPreventExplosiveMovesAbAttr,
  FieldMultiplyStatAbAttr,
  MoveTypeChangeAbAttr,
  PokemonTypeChangeAbAttr,
  AddSecondStrikeAbAttr,
  DamageBoostAbAttr,
  MovePowerBoostAbAttr,
  MoveTypePowerBoostAbAttr,
  LowHpMoveTypePowerBoostAbAttr,
  VariableMovePowerBoostAbAttr,
  FieldMovePowerBoostAbAttr,
  PreAttackFieldMoveTypePowerBoostAbAttr,
  FieldMoveTypePowerBoostAbAttr,
  UserFieldMoveTypePowerBoostAbAttr,
  AllyMoveCategoryPowerBoostAbAttr,
  StatMultiplierAbAttr,
  PostAttackAbAttr,
  AllyStatMultiplierAbAttr,
  ExecutedMoveAbAttr,
  GorillaTacticsAbAttr,
  PostAttackStealHeldItemAbAttr,
  PostAttackApplyStatusEffectAbAttr,
  PostAttackContactApplyStatusEffectAbAttr,
  PostAttackApplyBattlerTagAbAttr,
  PostDefendStealHeldItemAbAttr,
  PostSetStatusAbAttr,
  SynchronizeStatusAbAttr,
  PostVictoryAbAttr,
  PostVictoryFormChangeAbAttr,
  PostKnockOutAbAttr,
  PostKnockOutStatStageChangeAbAttr,
  CopyFaintedAllyAbilityAbAttr,
  IgnoreOpponentStatStagesAbAttr,
  IntimidateImmunityAbAttr,
  PostIntimidateStatStageChangeAbAttr,
  PostSummonAbAttr,
  PostSummonRemoveEffectAbAttr,
  PostSummonRemoveArenaTagAbAttr,
  PostSummonAddArenaTagAbAttr,
  PostSummonMessageAbAttr,
  PostSummonUnnamedMessageAbAttr,
  PostSummonAddBattlerTagAbAttr,
  PostSummonRemoveBattlerTagAbAttr,
  PostSummonStatStageChangeAbAttr,
  PostSummonAllyHealAbAttr,
  PostSummonClearAllyStatStagesAbAttr,
  DownloadAbAttr,
  PostSummonWeatherChangeAbAttr,
  PostSummonTerrainChangeAbAttr,
  PostSummonHealStatusAbAttr,
  PostSummonFormChangeAbAttr,
  PostSummonCopyAbilityAbAttr,
  PostSummonUserFieldRemoveStatusEffectAbAttr,
  PostSummonCopyAllyStatsAbAttr,
  PostSummonTransformAbAttr,
  PostSummonWeatherSuppressedFormChangeAbAttr,
  PostSummonFormChangeByWeatherAbAttr,
  CommanderAbAttr,
  PreSwitchOutAbAttr,
  PreSwitchOutResetStatusAbAttr,
  PreSwitchOutClearWeatherAbAttr,
  PreSwitchOutHealAbAttr,
  PreSwitchOutFormChangeAbAttr,
  PreLeaveFieldAbAttr,
  PreLeaveFieldClearWeatherAbAttr,
  PreLeaveFieldRemoveSuppressAbilitiesSourceAbAttr,
  PreStatStageChangeAbAttr,
  ReflectStatStageChangeAbAttr,
  ProtectStatAbAttr,
  ConfusionOnStatusEffectAbAttr,
  PreSetStatusAbAttr,
  PreSetStatusEffectImmunityAbAttr,
  StatusEffectImmunityAbAttr,
  UserFieldStatusEffectImmunityAbAttr,
  ConditionalUserFieldStatusEffectImmunityAbAttr,
  ConditionalUserFieldProtectStatAbAttr,
  PreApplyBattlerTagAbAttr,
  PreApplyBattlerTagImmunityAbAttr,
  BattlerTagImmunityAbAttr,
  UserFieldBattlerTagImmunityAbAttr,
  ConditionalUserFieldBattlerTagImmunityAbAttr,
  BlockCritAbAttr,
  BonusCritAbAttr,
  MultCritAbAttr,
  ConditionalCritAbAttr,
  BlockNonDirectDamageAbAttr,
  BlockStatusDamageAbAttr,
  BlockOneHitKOAbAttr,
  ChangeMovePriorityAbAttr,
  IgnoreContactAbAttr,
  PreWeatherEffectAbAttr,
  PreWeatherDamageAbAttr,
  SuppressWeatherEffectAbAttr,
  ForewarnAbAttr,
  FriskAbAttr,
  PostWeatherChangeAbAttr,
  PostWeatherChangeFormChangeAbAttr,
  PostWeatherLapseAbAttr,
  PostWeatherLapseHealAbAttr,
  PostWeatherLapseDamageAbAttr,
  PostTerrainChangeAbAttr,
  PostTurnAbAttr,
  PostTurnStatusHealAbAttr,
  PostTurnResetStatusAbAttr,
  PostTurnRestoreBerryAbAttr,
  CudChewConsumeBerryAbAttr,
  CudChewRecordBerryAbAttr,
  MoodyAbAttr,
  SpeedBoostAbAttr,
  PostTurnHealAbAttr,
  PostTurnFormChangeAbAttr,
  PostTurnHurtIfSleepingAbAttr,
  FetchBallAbAttr,
  PostBiomeChangeAbAttr,
  PostBiomeChangeWeatherChangeAbAttr,
  PostBiomeChangeTerrainChangeAbAttr,
  PostMoveUsedAbAttr,
  PostDancingMoveAbAttr,
  PostItemLostAbAttr,
  PostItemLostApplyBattlerTagAbAttr,
  StatStageChangeMultiplierAbAttr,
  StatStageChangeCopyAbAttr,
  BypassBurnDamageReductionAbAttr,
  ReduceBurnDamageAbAttr,
  DoubleBerryEffectAbAttr,
  PreventBerryUseAbAttr,
  HealFromBerryUseAbAttr,
  RunSuccessAbAttr,
  CheckTrappedAbAttr,
  ArenaTrapAbAttr,
  MaxMultiHitAbAttr,
  PostBattleAbAttr,
  PostBattleLootAbAttr,
  PostFaintAbAttr,
  PostFaintUnsuppressedWeatherFormChangeAbAttr,
  PostFaintContactDamageAbAttr,
  PostFaintHPDamageAbAttr,
  RedirectMoveAbAttr,
  RedirectTypeMoveAbAttr,
  BlockRedirectAbAttr,
  ReduceStatusEffectDurationAbAttr,
  FlinchEffectAbAttr,
  FlinchStatStageChangeAbAttr,
  IncreasePpAbAttr,
  ForceSwitchOutImmunityAbAttr,
  ReduceBerryUseThresholdAbAttr,
  WeightMultiplierAbAttr,
  SyncEncounterNatureAbAttr,
  MoveAbilityBypassAbAttr,
  AlwaysHitAbAttr,
  IgnoreProtectOnContactAbAttr,
  InfiltratorAbAttr,
  ReflectStatusMoveAbAttr,
  NoTransformAbilityAbAttr,
  NoFusionAbilityAbAttr,
  IgnoreTypeImmunityAbAttr,
  IgnoreTypeStatusEffectImmunityAbAttr,
  MoneyAbAttr,
  PostSummonStatStageChangeOnArenaAbAttr,
  FormBlockDamageAbAttr,
  PreSummonAbAttr,
  IllusionPreSummonAbAttr,
  IllusionBreakAbAttr,
  PostDefendIllusionBreakAbAttr,
  IllusionPostBattleAbAttr,
  BypassSpeedChanceAbAttr,
  PreventBypassSpeedChanceAbAttr,
  TerrainEventTypeChangeAbAttr,
  PostDamageAbAttr,
  PostDamageForceSwitchAbAttr,
});

/**
 * A map of of all {@linkcode AbAttr} constructors
 */
export type AbAttrConstructorMap = typeof AbilityAttrs;

/**
 * Sets the ability of a Pokémon as revealed.
 * @param pokemon - The Pokémon whose ability is being revealed.
 */
function setAbilityRevealed(pokemon: Pokemon): void {
  pokemon.waveData.abilityRevealed = true;
}

/**
 * Returns all Pokemon on field with weather-based forms
 */
function getPokemonWithWeatherBasedForms() {
  return globalScene
    .getField(true)
    .filter(
      p =>
        (p.hasAbility(AbilityId.FORECAST) && p.species.speciesId === SpeciesId.CASTFORM)
        || (p.hasAbility(AbilityId.FLOWER_GIFT) && p.species.speciesId === SpeciesId.CHERRIM),
    );
}

// biome-ignore format: prevent biome from removing the newlines (e.g. prevent `new Ability(...).attr(...)`)
export function initAbilities() {
  allAbilities.push(
    new Ability(AbilityId.NONE, 3),
    new Ability(AbilityId.STENCH, 3)
      .attr(PostAttackApplyBattlerTagAbAttr, false, (user, target, move) => !move.hasAttr("FlinchAttr") && !move.hitsSubstitute(user, target) ? 10 : 0, BattlerTagType.FLINCHED),
    new Ability(AbilityId.DRIZZLE, 3)
      .attr(PostSummonWeatherChangeAbAttr, WeatherType.RAIN)
      .attr(PostBiomeChangeWeatherChangeAbAttr, WeatherType.RAIN),
    new Ability(AbilityId.SPEED_BOOST, 3)
      .attr(SpeedBoostAbAttr),
    new Ability(AbilityId.BATTLE_ARMOR, 3)
      .attr(BlockCritAbAttr)
      .ignorable(),
    new Ability(AbilityId.STURDY, 3)
      .attr(PreDefendFullHpEndureAbAttr)
      .attr(BlockOneHitKOAbAttr)
      .ignorable(),
    new Ability(AbilityId.DAMP, 3)
      .attr(FieldPreventExplosiveMovesAbAttr)
      .ignorable(),
    new Ability(AbilityId.LIMBER, 3)
      .attr(StatusEffectImmunityAbAttr, StatusEffect.PARALYSIS)
      .attr(PostSummonHealStatusAbAttr, StatusEffect.PARALYSIS)
      .ignorable(),
    new Ability(AbilityId.SAND_VEIL, 3)
      .attr(StatMultiplierAbAttr, Stat.EVA, 1.2)
      .attr(BlockWeatherDamageAttr, WeatherType.SANDSTORM)
      .condition(getWeatherCondition(WeatherType.SANDSTORM))
      .ignorable(),
    new Ability(AbilityId.STATIC, 3)
      .attr(PostDefendContactApplyStatusEffectAbAttr, 30, StatusEffect.PARALYSIS)
      .bypassFaint(),
    new Ability(AbilityId.VOLT_ABSORB, 3)
      .attr(TypeImmunityHealAbAttr, PokemonType.ELECTRIC)
      .ignorable(),
    new Ability(AbilityId.WATER_ABSORB, 3)
      .attr(TypeImmunityHealAbAttr, PokemonType.WATER)
      .ignorable(),
    new Ability(AbilityId.OBLIVIOUS, 3)
      .attr(BattlerTagImmunityAbAttr, [ BattlerTagType.INFATUATED, BattlerTagType.TAUNT ])
      .attr(PostSummonRemoveBattlerTagAbAttr, BattlerTagType.INFATUATED, BattlerTagType.TAUNT)
      .attr(IntimidateImmunityAbAttr)
      .ignorable(),
    new Ability(AbilityId.CLOUD_NINE, 3)
      .attr(SuppressWeatherEffectAbAttr, true)
      .attr(PostSummonUnnamedMessageAbAttr, i18next.t("abilityTriggers:weatherEffectDisappeared"))
      .attr(PostSummonWeatherSuppressedFormChangeAbAttr)
      .attr(PostFaintUnsuppressedWeatherFormChangeAbAttr)
      .bypassFaint(),
    new Ability(AbilityId.COMPOUND_EYES, 3)
      .attr(StatMultiplierAbAttr, Stat.ACC, 1.3),
    new Ability(AbilityId.INSOMNIA, 3)
      .attr(StatusEffectImmunityAbAttr, StatusEffect.SLEEP)
      .attr(PostSummonHealStatusAbAttr, StatusEffect.SLEEP)
      .attr(BattlerTagImmunityAbAttr, BattlerTagType.DROWSY)
      .ignorable(),
    new Ability(AbilityId.COLOR_CHANGE, 3)
      .attr(PostDefendTypeChangeAbAttr)
      .condition(getSheerForceHitDisableAbCondition()),
    new Ability(AbilityId.IMMUNITY, 3)
      .attr(StatusEffectImmunityAbAttr, StatusEffect.POISON, StatusEffect.TOXIC)
      .attr(PostSummonHealStatusAbAttr, StatusEffect.POISON, StatusEffect.TOXIC)
      .ignorable(),
    new Ability(AbilityId.FLASH_FIRE, 3)
      .attr(TypeImmunityAddBattlerTagAbAttr, PokemonType.FIRE, BattlerTagType.FIRE_BOOST, 1)
      .ignorable(),
    new Ability(AbilityId.SHIELD_DUST, 3)
      .attr(IgnoreMoveEffectsAbAttr)
      .ignorable(),
    new Ability(AbilityId.OWN_TEMPO, 3)
      .attr(BattlerTagImmunityAbAttr, BattlerTagType.CONFUSED)
      .attr(PostSummonRemoveBattlerTagAbAttr, BattlerTagType.CONFUSED)
      .attr(IntimidateImmunityAbAttr)
      .ignorable(),
    new Ability(AbilityId.SUCTION_CUPS, 3)
      .attr(ForceSwitchOutImmunityAbAttr)
      .ignorable(),
    new Ability(AbilityId.INTIMIDATE, 3)
      .attr(PostSummonStatStageChangeAbAttr, [ Stat.ATK ], -1, false, true),
    new Ability(AbilityId.SHADOW_TAG, 3)
      .attr(ArenaTrapAbAttr, (_user, target) => !target.hasAbility(AbilityId.SHADOW_TAG)),
    new Ability(AbilityId.ROUGH_SKIN, 3)
      .attr(PostDefendContactDamageAbAttr, 8)
      .bypassFaint(),
    new Ability(AbilityId.WONDER_GUARD, 3)
      .attr(NonSuperEffectiveImmunityAbAttr)
      .uncopiable()
      .ignorable(),
    new Ability(AbilityId.LEVITATE, 3)
      .attr(AttackTypeImmunityAbAttr, PokemonType.GROUND, (pokemon: Pokemon) => !pokemon.getTag(GroundedTag) && !globalScene.arena.getTag(ArenaTagType.GRAVITY))
      .ignorable(),
    new Ability(AbilityId.EFFECT_SPORE, 3)
      .attr(EffectSporeAbAttr),
    new Ability(AbilityId.SYNCHRONIZE, 3)
      .attr(SyncEncounterNatureAbAttr)
      .attr(SynchronizeStatusAbAttr),
    new Ability(AbilityId.CLEAR_BODY, 3)
      .attr(ProtectStatAbAttr)
      .ignorable(),
    new Ability(AbilityId.NATURAL_CURE, 3)
      .attr(PreSwitchOutResetStatusAbAttr),
    new Ability(AbilityId.LIGHTNING_ROD, 3)
      .attr(RedirectTypeMoveAbAttr, PokemonType.ELECTRIC)
      .attr(TypeImmunityStatStageChangeAbAttr, PokemonType.ELECTRIC, Stat.SPATK, 1)
      .ignorable(),
    new Ability(AbilityId.SERENE_GRACE, 3)
      .attr(MoveEffectChanceMultiplierAbAttr, 2),
    new Ability(AbilityId.SWIFT_SWIM, 3)
      .attr(StatMultiplierAbAttr, Stat.SPD, 2)
      .condition(getWeatherCondition(WeatherType.RAIN, WeatherType.HEAVY_RAIN)),
    new Ability(AbilityId.CHLOROPHYLL, 3)
      .attr(StatMultiplierAbAttr, Stat.SPD, 2)
      .condition(getWeatherCondition(WeatherType.SUNNY, WeatherType.HARSH_SUN)),
    new Ability(AbilityId.ILLUMINATE, 3)
      .attr(ProtectStatAbAttr, Stat.ACC)
      .attr(DoubleBattleChanceAbAttr)
      .attr(IgnoreOpponentStatStagesAbAttr, [ Stat.EVA ])
      .ignorable(),
    new Ability(AbilityId.TRACE, 3)
      .attr(PostSummonCopyAbilityAbAttr)
      .uncopiable(),
    new Ability(AbilityId.HUGE_POWER, 3)
      .attr(StatMultiplierAbAttr, Stat.ATK, 2),
    new Ability(AbilityId.POISON_POINT, 3)
      .attr(PostDefendContactApplyStatusEffectAbAttr, 30, StatusEffect.POISON)
      .bypassFaint(),
    new Ability(AbilityId.INNER_FOCUS, 3)
      .attr(BattlerTagImmunityAbAttr, BattlerTagType.FLINCHED)
      .attr(IntimidateImmunityAbAttr)
      .ignorable(),
    new Ability(AbilityId.MAGMA_ARMOR, 3)
      .attr(StatusEffectImmunityAbAttr, StatusEffect.FREEZE)
      .attr(PostSummonHealStatusAbAttr, StatusEffect.FREEZE)
      .ignorable(),
    new Ability(AbilityId.WATER_VEIL, 3)
      .attr(StatusEffectImmunityAbAttr, StatusEffect.BURN)
      .attr(PostSummonHealStatusAbAttr, StatusEffect.BURN)
      .ignorable(),
    new Ability(AbilityId.MAGNET_PULL, 3)
      .attr(ArenaTrapAbAttr, (_user, target) => {
        return target.getTypes(true).includes(PokemonType.STEEL) || (target.getTypes(true).includes(PokemonType.STELLAR) && target.getTypes().includes(PokemonType.STEEL));
      }),
    new Ability(AbilityId.SOUNDPROOF, 3)
      .attr(MoveImmunityAbAttr, (pokemon, attacker, move) => pokemon !== attacker && move.hasFlag(MoveFlags.SOUND_BASED))
      .ignorable(),
    new Ability(AbilityId.RAIN_DISH, 3)
      .attr(PostWeatherLapseHealAbAttr, 1, WeatherType.RAIN, WeatherType.HEAVY_RAIN),
    new Ability(AbilityId.SAND_STREAM, 3)
      .attr(PostSummonWeatherChangeAbAttr, WeatherType.SANDSTORM)
      .attr(PostBiomeChangeWeatherChangeAbAttr, WeatherType.SANDSTORM),
    new Ability(AbilityId.PRESSURE, 3)
      .attr(IncreasePpAbAttr)
      .attr(PostSummonMessageAbAttr, (pokemon: Pokemon) => i18next.t("abilityTriggers:postSummonPressure", { pokemonNameWithAffix: getPokemonNameWithAffix(pokemon) })),
    new Ability(AbilityId.THICK_FAT, 3)
      .attr(ReceivedTypeDamageMultiplierAbAttr, PokemonType.FIRE, 0.5)
      .attr(ReceivedTypeDamageMultiplierAbAttr, PokemonType.ICE, 0.5)
      .ignorable(),
    new Ability(AbilityId.EARLY_BIRD, 3)
      .attr(ReduceStatusEffectDurationAbAttr, StatusEffect.SLEEP),
    new Ability(AbilityId.FLAME_BODY, 3)
      .attr(PostDefendContactApplyStatusEffectAbAttr, 30, StatusEffect.BURN)
      .bypassFaint(),
    new Ability(AbilityId.RUN_AWAY, 3)
      .attr(RunSuccessAbAttr),
    new Ability(AbilityId.KEEN_EYE, 3)
      .attr(ProtectStatAbAttr, Stat.ACC)
      .ignorable(),
    new Ability(AbilityId.HYPER_CUTTER, 3)
      .attr(ProtectStatAbAttr, Stat.ATK)
      .ignorable(),
    new Ability(AbilityId.PICKUP, 3)
      .attr(PostBattleLootAbAttr)
      .unsuppressable(),
    new Ability(AbilityId.TRUANT, 3)
      .attr(PostSummonAddBattlerTagAbAttr, BattlerTagType.TRUANT, 1, false),
    new Ability(AbilityId.HUSTLE, 3)
      .attr(StatMultiplierAbAttr, Stat.ATK, 1.5)
      .attr(StatMultiplierAbAttr, Stat.ACC, 0.8, (_user, _target, move) => move.category === MoveCategory.PHYSICAL),
    new Ability(AbilityId.CUTE_CHARM, 3)
      .attr(PostDefendContactApplyTagChanceAbAttr, 30, BattlerTagType.INFATUATED),
    new Ability(AbilityId.PLUS, 3)
      .conditionalAttr(p => globalScene.currentBattle.double && [ AbilityId.PLUS, AbilityId.MINUS ].some(a => (p.getAlly()?.hasAbility(a) ?? false)), StatMultiplierAbAttr, Stat.SPATK, 1.5),
    new Ability(AbilityId.MINUS, 3)
      .conditionalAttr(p => globalScene.currentBattle.double && [ AbilityId.PLUS, AbilityId.MINUS ].some(a => (p.getAlly()?.hasAbility(a) ?? false)), StatMultiplierAbAttr, Stat.SPATK, 1.5),
    new Ability(AbilityId.FORECAST, 3, -2)
      .uncopiable()
      .unreplaceable()
      .attr(NoFusionAbilityAbAttr)
      .attr(PostSummonFormChangeByWeatherAbAttr, AbilityId.FORECAST)
      .attr(PostWeatherChangeFormChangeAbAttr, AbilityId.FORECAST, [ WeatherType.NONE, WeatherType.SANDSTORM, WeatherType.STRONG_WINDS, WeatherType.FOG ]),
    new Ability(AbilityId.STICKY_HOLD, 3)
      .attr(BlockItemTheftAbAttr)
      .bypassFaint()
      .ignorable(),
    new Ability(AbilityId.SHED_SKIN, 3)
      .conditionalAttr(_pokemon => !randSeedInt(3), PostTurnResetStatusAbAttr),
    new Ability(AbilityId.GUTS, 3)
      .attr(BypassBurnDamageReductionAbAttr)
      .conditionalAttr(pokemon => !!pokemon.status || pokemon.hasAbility(AbilityId.COMATOSE), StatMultiplierAbAttr, Stat.ATK, 1.5),
    new Ability(AbilityId.MARVEL_SCALE, 3)
      .conditionalAttr(pokemon => !!pokemon.status || pokemon.hasAbility(AbilityId.COMATOSE), StatMultiplierAbAttr, Stat.DEF, 1.5)
      .ignorable(),
    new Ability(AbilityId.LIQUID_OOZE, 3)
      .attr(ReverseDrainAbAttr),
    new Ability(AbilityId.OVERGROW, 3)
      .attr(LowHpMoveTypePowerBoostAbAttr, PokemonType.GRASS),
    new Ability(AbilityId.BLAZE, 3)
      .attr(LowHpMoveTypePowerBoostAbAttr, PokemonType.FIRE),
    new Ability(AbilityId.TORRENT, 3)
      .attr(LowHpMoveTypePowerBoostAbAttr, PokemonType.WATER),
    new Ability(AbilityId.SWARM, 3)
      .attr(LowHpMoveTypePowerBoostAbAttr, PokemonType.BUG),
    new Ability(AbilityId.ROCK_HEAD, 3)
      .attr(BlockRecoilDamageAttr),
    new Ability(AbilityId.DROUGHT, 3)
      .attr(PostSummonWeatherChangeAbAttr, WeatherType.SUNNY)
      .attr(PostBiomeChangeWeatherChangeAbAttr, WeatherType.SUNNY),
    new Ability(AbilityId.ARENA_TRAP, 3)
      .attr(ArenaTrapAbAttr, (_user, target) => target.isGrounded())
      .attr(DoubleBattleChanceAbAttr),
    new Ability(AbilityId.VITAL_SPIRIT, 3)
      .attr(StatusEffectImmunityAbAttr, StatusEffect.SLEEP)
      .attr(PostSummonHealStatusAbAttr, StatusEffect.SLEEP)
      .attr(BattlerTagImmunityAbAttr, BattlerTagType.DROWSY)
      .ignorable(),
    new Ability(AbilityId.WHITE_SMOKE, 3)
      .attr(ProtectStatAbAttr)
      .ignorable(),
    new Ability(AbilityId.PURE_POWER, 3)
      .attr(StatMultiplierAbAttr, Stat.ATK, 2),
    new Ability(AbilityId.SHELL_ARMOR, 3)
      .attr(BlockCritAbAttr)
      .ignorable(),
    new Ability(AbilityId.AIR_LOCK, 3)
      .attr(SuppressWeatherEffectAbAttr, true)
      .attr(PostSummonUnnamedMessageAbAttr, i18next.t("abilityTriggers:weatherEffectDisappeared"))
      .attr(PostSummonWeatherSuppressedFormChangeAbAttr)
      .attr(PostFaintUnsuppressedWeatherFormChangeAbAttr)
      .bypassFaint(),
    new Ability(AbilityId.TANGLED_FEET, 4)
      .conditionalAttr(pokemon => !!pokemon.getTag(BattlerTagType.CONFUSED), StatMultiplierAbAttr, Stat.EVA, 2)
      .ignorable(),
    new Ability(AbilityId.MOTOR_DRIVE, 4)
      .attr(TypeImmunityStatStageChangeAbAttr, PokemonType.ELECTRIC, Stat.SPD, 1)
      .ignorable(),
    new Ability(AbilityId.RIVALRY, 4)
      .attr(MovePowerBoostAbAttr, (user, target, _move) => user?.gender !== Gender.GENDERLESS && target?.gender !== Gender.GENDERLESS && user?.gender === target?.gender, 1.25, true)
      .attr(MovePowerBoostAbAttr, (user, target, _move) => user?.gender !== Gender.GENDERLESS && target?.gender !== Gender.GENDERLESS && user?.gender !== target?.gender, 0.75),
    new Ability(AbilityId.STEADFAST, 4)
      .attr(FlinchStatStageChangeAbAttr, [ Stat.SPD ], 1),
    new Ability(AbilityId.SNOW_CLOAK, 4)
      .attr(StatMultiplierAbAttr, Stat.EVA, 1.2)
      .attr(BlockWeatherDamageAttr, WeatherType.HAIL)
      .condition(getWeatherCondition(WeatherType.HAIL, WeatherType.SNOW))
      .ignorable(),
    new Ability(AbilityId.GLUTTONY, 4)
      .attr(ReduceBerryUseThresholdAbAttr),
    new Ability(AbilityId.ANGER_POINT, 4)
      .attr(PostReceiveCritStatStageChangeAbAttr, Stat.ATK, 12),
    new Ability(AbilityId.UNBURDEN, 4)
      .attr(PostItemLostApplyBattlerTagAbAttr, BattlerTagType.UNBURDEN)
      .bypassFaint() // Allows reviver seed to activate Unburden
      .edgeCase(), // Should not restore Unburden boost if Pokemon loses then regains Unburden ability
    new Ability(AbilityId.HEATPROOF, 4)
      .attr(ReceivedTypeDamageMultiplierAbAttr, PokemonType.FIRE, 0.5)
      .attr(ReduceBurnDamageAbAttr, 0.5)
      .ignorable(),
    new Ability(AbilityId.SIMPLE, 4)
      .attr(StatStageChangeMultiplierAbAttr, 2)
      .ignorable(),
    new Ability(AbilityId.DRY_SKIN, 4)
      .attr(PostWeatherLapseDamageAbAttr, 2, WeatherType.SUNNY, WeatherType.HARSH_SUN)
      .attr(PostWeatherLapseHealAbAttr, 2, WeatherType.RAIN, WeatherType.HEAVY_RAIN)
      .attr(ReceivedTypeDamageMultiplierAbAttr, PokemonType.FIRE, 1.25)
      .attr(TypeImmunityHealAbAttr, PokemonType.WATER)
      .ignorable(),
    new Ability(AbilityId.DOWNLOAD, 4)
      .attr(DownloadAbAttr),
    new Ability(AbilityId.IRON_FIST, 4)
      .attr(MovePowerBoostAbAttr, (_user, _target, move) => move.hasFlag(MoveFlags.PUNCHING_MOVE), 1.2),
    new Ability(AbilityId.POISON_HEAL, 4)
      .attr(PostTurnStatusHealAbAttr, StatusEffect.TOXIC, StatusEffect.POISON)
      .attr(BlockStatusDamageAbAttr, StatusEffect.TOXIC, StatusEffect.POISON),
    new Ability(AbilityId.ADAPTABILITY, 4)
      .attr(StabBoostAbAttr),
    new Ability(AbilityId.SKILL_LINK, 4)
      .attr(MaxMultiHitAbAttr),
    new Ability(AbilityId.HYDRATION, 4)
      .attr(PostTurnResetStatusAbAttr)
      .condition(getWeatherCondition(WeatherType.RAIN, WeatherType.HEAVY_RAIN)),
    new Ability(AbilityId.SOLAR_POWER, 4)
      .attr(PostWeatherLapseDamageAbAttr, 2, WeatherType.SUNNY, WeatherType.HARSH_SUN)
      .attr(StatMultiplierAbAttr, Stat.SPATK, 1.5)
      .condition(getWeatherCondition(WeatherType.SUNNY, WeatherType.HARSH_SUN)),
    new Ability(AbilityId.QUICK_FEET, 4)
      .conditionalAttr(pokemon => pokemon.status ? pokemon.status.effect === StatusEffect.PARALYSIS : false, StatMultiplierAbAttr, Stat.SPD, 2)
      .conditionalAttr(pokemon => !!pokemon.status || pokemon.hasAbility(AbilityId.COMATOSE), StatMultiplierAbAttr, Stat.SPD, 1.5),
    new Ability(AbilityId.NORMALIZE, 4)
      .attr(MoveTypeChangeAbAttr, PokemonType.NORMAL, 1.2),
    new Ability(AbilityId.SNIPER, 4)
      .attr(MultCritAbAttr, 1.5),
    new Ability(AbilityId.MAGIC_GUARD, 4)
      .attr(BlockNonDirectDamageAbAttr),
    new Ability(AbilityId.NO_GUARD, 4)
      .attr(AlwaysHitAbAttr)
      .attr(DoubleBattleChanceAbAttr),
    new Ability(AbilityId.STALL, 4)
      .attr(ChangeMovePriorityAbAttr, (_pokemon, _move: Move) => true, -0.2),
    new Ability(AbilityId.TECHNICIAN, 4)
      .attr(MovePowerBoostAbAttr, (user, target, move) => {
        const power = new NumberHolder(move.power);
        applyMoveAttrs("VariablePowerAttr", user, target, move, power);
        return power.value <= 60;
      }, 1.5),
    new Ability(AbilityId.LEAF_GUARD, 4)
      .attr(StatusEffectImmunityAbAttr)
      .condition(getWeatherCondition(WeatherType.SUNNY, WeatherType.HARSH_SUN))
      .ignorable(),
    new Ability(AbilityId.KLUTZ, 4, 1)
      .unimplemented(),
    new Ability(AbilityId.MOLD_BREAKER, 4)
      .attr(PostSummonMessageAbAttr, (pokemon: Pokemon) => i18next.t("abilityTriggers:postSummonMoldBreaker", { pokemonNameWithAffix: getPokemonNameWithAffix(pokemon) }))
      .attr(MoveAbilityBypassAbAttr),
    new Ability(AbilityId.SUPER_LUCK, 4)
      .attr(BonusCritAbAttr),
    new Ability(AbilityId.AFTERMATH, 4)
      .attr(PostFaintContactDamageAbAttr, 4)
      .bypassFaint(),
    new Ability(AbilityId.ANTICIPATION, 4)
      .conditionalAttr(getAnticipationCondition(), PostSummonMessageAbAttr, (pokemon: Pokemon) => i18next.t("abilityTriggers:postSummonAnticipation", { pokemonNameWithAffix: getPokemonNameWithAffix(pokemon) })),
    new Ability(AbilityId.FOREWARN, 4)
      .attr(ForewarnAbAttr),
    new Ability(AbilityId.UNAWARE, 4)
      .attr(IgnoreOpponentStatStagesAbAttr, [ Stat.ATK, Stat.DEF, Stat.SPATK, Stat.SPDEF, Stat.ACC, Stat.EVA ])
      .ignorable(),
    new Ability(AbilityId.TINTED_LENS, 4)
      .attr(DamageBoostAbAttr, 2, (user, target, move) => (target?.getMoveEffectiveness(user!, move) ?? 1) <= 0.5),
    new Ability(AbilityId.FILTER, 4)
      .attr(ReceivedMoveDamageMultiplierAbAttr, (target, user, move) => target.getMoveEffectiveness(user, move) >= 2, 0.75)
      .ignorable(),
    new Ability(AbilityId.SLOW_START, 4)
      .attr(PostSummonAddBattlerTagAbAttr, BattlerTagType.SLOW_START, 5),
    new Ability(AbilityId.SCRAPPY, 4)
      .attr(IgnoreTypeImmunityAbAttr, PokemonType.GHOST, [ PokemonType.NORMAL, PokemonType.FIGHTING ])
      .attr(IntimidateImmunityAbAttr),
    new Ability(AbilityId.STORM_DRAIN, 4)
      .attr(RedirectTypeMoveAbAttr, PokemonType.WATER)
      .attr(TypeImmunityStatStageChangeAbAttr, PokemonType.WATER, Stat.SPATK, 1)
      .ignorable(),
    new Ability(AbilityId.ICE_BODY, 4)
      .attr(BlockWeatherDamageAttr, WeatherType.HAIL)
      .attr(PostWeatherLapseHealAbAttr, 1, WeatherType.HAIL, WeatherType.SNOW),
    new Ability(AbilityId.SOLID_ROCK, 4)
      .attr(ReceivedMoveDamageMultiplierAbAttr, (target, user, move) => target.getMoveEffectiveness(user, move) >= 2, 0.75)
      .ignorable(),
    new Ability(AbilityId.SNOW_WARNING, 4)
      .attr(PostSummonWeatherChangeAbAttr, WeatherType.SNOW)
      .attr(PostBiomeChangeWeatherChangeAbAttr, WeatherType.SNOW),
    new Ability(AbilityId.HONEY_GATHER, 4)
      .attr(MoneyAbAttr)
      .unsuppressable(),
    new Ability(AbilityId.FRISK, 4)
      .attr(FriskAbAttr),
    new Ability(AbilityId.RECKLESS, 4)
      .attr(MovePowerBoostAbAttr, (_user, _target, move) => move.hasFlag(MoveFlags.RECKLESS_MOVE), 1.2),
    new Ability(AbilityId.MULTITYPE, 4)
      .attr(NoFusionAbilityAbAttr)
      .uncopiable()
      .unsuppressable()
      .unreplaceable(),
    new Ability(AbilityId.FLOWER_GIFT, 4, -2)
      .conditionalAttr(getWeatherCondition(WeatherType.SUNNY || WeatherType.HARSH_SUN), StatMultiplierAbAttr, Stat.ATK, 1.5)
      .conditionalAttr(getWeatherCondition(WeatherType.SUNNY || WeatherType.HARSH_SUN), StatMultiplierAbAttr, Stat.SPDEF, 1.5)
      .conditionalAttr(getWeatherCondition(WeatherType.SUNNY || WeatherType.HARSH_SUN), AllyStatMultiplierAbAttr, Stat.ATK, 1.5)
      .conditionalAttr(getWeatherCondition(WeatherType.SUNNY || WeatherType.HARSH_SUN), AllyStatMultiplierAbAttr, Stat.SPDEF, 1.5)
      .attr(NoFusionAbilityAbAttr)
      .attr(PostSummonFormChangeByWeatherAbAttr, AbilityId.FLOWER_GIFT)
      .attr(PostWeatherChangeFormChangeAbAttr, AbilityId.FLOWER_GIFT, [ WeatherType.NONE, WeatherType.SANDSTORM, WeatherType.STRONG_WINDS, WeatherType.FOG, WeatherType.HAIL, WeatherType.HEAVY_RAIN, WeatherType.SNOW, WeatherType.RAIN ])
      .uncopiable()
      .unreplaceable()
      .ignorable(),
    new Ability(AbilityId.BAD_DREAMS, 4)
      .attr(PostTurnHurtIfSleepingAbAttr),
    new Ability(AbilityId.PICKPOCKET, 5)
      .attr(PostDefendStealHeldItemAbAttr, (target, user, move) => move.doesFlagEffectApply({flag: MoveFlags.MAKES_CONTACT, user, target}))
      .condition(getSheerForceHitDisableAbCondition()),
    new Ability(AbilityId.SHEER_FORCE, 5)
      .attr(MovePowerBoostAbAttr, (_user, _target, move) => move.chance >= 1, 1.3)
      .attr(MoveEffectChanceMultiplierAbAttr, 0), // This attribute does not seem to function - Should disable life orb, eject button, red card, kee/maranga berry if they get implemented
    new Ability(AbilityId.CONTRARY, 5)
      .attr(StatStageChangeMultiplierAbAttr, -1)
      .ignorable(),
    new Ability(AbilityId.UNNERVE, 5, 1)
      .attr(PreventBerryUseAbAttr),
    new Ability(AbilityId.DEFIANT, 5)
      .attr(PostStatStageChangeStatStageChangeAbAttr, (_target, _statsChanged, stages) => stages < 0, [ Stat.ATK ], 2),
    new Ability(AbilityId.DEFEATIST, 5)
      .attr(StatMultiplierAbAttr, Stat.ATK, 0.5)
      .attr(StatMultiplierAbAttr, Stat.SPATK, 0.5)
      .condition((pokemon) => pokemon.getHpRatio() <= 0.5),
    new Ability(AbilityId.CURSED_BODY, 5)
      .attr(PostDefendMoveDisableAbAttr, 30)
      .bypassFaint(),
    new Ability(AbilityId.HEALER, 5)
      .conditionalAttr(pokemon => !isNullOrUndefined(pokemon.getAlly()) && randSeedInt(10) < 3, PostTurnResetStatusAbAttr, true),
    new Ability(AbilityId.FRIEND_GUARD, 5)
      .attr(AlliedFieldDamageReductionAbAttr, 0.75)
      .ignorable(),
    new Ability(AbilityId.WEAK_ARMOR, 5)
      .attr(PostDefendStatStageChangeAbAttr, (_target, _user, move) => move.category === MoveCategory.PHYSICAL, Stat.DEF, -1)
      .attr(PostDefendStatStageChangeAbAttr, (_target, _user, move) => move.category === MoveCategory.PHYSICAL, Stat.SPD, 2),
    new Ability(AbilityId.HEAVY_METAL, 5)
      .attr(WeightMultiplierAbAttr, 2)
      .ignorable(),
    new Ability(AbilityId.LIGHT_METAL, 5)
      .attr(WeightMultiplierAbAttr, 0.5)
      .ignorable(),
    new Ability(AbilityId.MULTISCALE, 5)
      .attr(ReceivedMoveDamageMultiplierAbAttr, (target, _user, _move) => target.isFullHp(), 0.5)
      .ignorable(),
    new Ability(AbilityId.TOXIC_BOOST, 5)
      .attr(MovePowerBoostAbAttr, (user, _target, move) => move.category === MoveCategory.PHYSICAL && (user?.status?.effect === StatusEffect.POISON || user?.status?.effect === StatusEffect.TOXIC), 1.5),
    new Ability(AbilityId.FLARE_BOOST, 5)
      .attr(MovePowerBoostAbAttr, (user, _target, move) => move.category === MoveCategory.SPECIAL && user?.status?.effect === StatusEffect.BURN, 1.5),
    new Ability(AbilityId.HARVEST, 5)
      .attr(
        PostTurnRestoreBerryAbAttr,
        /** Rate is doubled when under sun {@link https://dex.pokemonshowdown.com/abilities/harvest} */
        (pokemon) => 0.5 * (getWeatherCondition(WeatherType.SUNNY, WeatherType.HARSH_SUN)(pokemon) ? 2 : 1)
      )
      .edgeCase(), // Cannot recover berries used up by fling or natural gift (unimplemented)
    new Ability(AbilityId.TELEPATHY, 5)
      .attr(MoveImmunityAbAttr, (pokemon, attacker, move) => pokemon.getAlly() === attacker && move.is("AttackMove"))
      .ignorable(),
    new Ability(AbilityId.MOODY, 5)
      .attr(MoodyAbAttr),
    new Ability(AbilityId.OVERCOAT, 5)
      .attr(BlockWeatherDamageAttr)
      .attr(MoveImmunityAbAttr, (pokemon, attacker, move) => pokemon !== attacker && move.hasFlag(MoveFlags.POWDER_MOVE))
      .ignorable(),
    new Ability(AbilityId.POISON_TOUCH, 5)
      .attr(PostAttackContactApplyStatusEffectAbAttr, 30, StatusEffect.POISON),
    new Ability(AbilityId.REGENERATOR, 5)
      .attr(PreSwitchOutHealAbAttr),
    new Ability(AbilityId.BIG_PECKS, 5)
      .attr(ProtectStatAbAttr, Stat.DEF)
      .ignorable(),
    new Ability(AbilityId.SAND_RUSH, 5)
      .attr(StatMultiplierAbAttr, Stat.SPD, 2)
      .attr(BlockWeatherDamageAttr, WeatherType.SANDSTORM)
      .condition(getWeatherCondition(WeatherType.SANDSTORM)),
    new Ability(AbilityId.WONDER_SKIN, 5)
      .attr(WonderSkinAbAttr)
      .ignorable(),
    new Ability(AbilityId.ANALYTIC, 5)
      .attr(MovePowerBoostAbAttr, (user) =>
        // Boost power if all other Pokemon have already moved (no other moves are slated to execute)
        !globalScene.phaseManager.findPhase((phase) => phase.is("MovePhase") && phase.pokemon.id !== user?.id),
        1.3),
    new Ability(AbilityId.ILLUSION, 5)
      // The Pokemon generate an illusion if it's available
      .attr(IllusionPreSummonAbAttr, false)
      .attr(IllusionBreakAbAttr)
      // The Pokemon loses its illusion when damaged by a move
      .attr(PostDefendIllusionBreakAbAttr, true)
      // Disable Illusion in fusions
      .attr(NoFusionAbilityAbAttr)
      // Illusion is available again after a battle
      .conditionalAttr((pokemon) => pokemon.isAllowedInBattle(), IllusionPostBattleAbAttr, false)
      .uncopiable()
      .bypassFaint(),
    new Ability(AbilityId.IMPOSTER, 5)
      .attr(PostSummonTransformAbAttr)
      .uncopiable()
      .edgeCase(), // Should copy rage fist hit count, etc (see Transform edge case for full list)
    new Ability(AbilityId.INFILTRATOR, 5)
      .attr(InfiltratorAbAttr)
      .partial(), // does not bypass Mist
    new Ability(AbilityId.MUMMY, 5)
      .attr(PostDefendAbilityGiveAbAttr, AbilityId.MUMMY)
      .bypassFaint(),
    new Ability(AbilityId.MOXIE, 5)
      .attr(PostVictoryStatStageChangeAbAttr, Stat.ATK, 1),
    new Ability(AbilityId.JUSTIFIED, 5)
      .attr(PostDefendStatStageChangeAbAttr, (_target, user, move) => user.getMoveType(move) === PokemonType.DARK && move.category !== MoveCategory.STATUS, Stat.ATK, 1),
    new Ability(AbilityId.RATTLED, 5)
      .attr(PostDefendStatStageChangeAbAttr, (_target, user, move) => {
        const moveType = user.getMoveType(move);
        return move.category !== MoveCategory.STATUS
          && (moveType === PokemonType.DARK || moveType === PokemonType.BUG || moveType === PokemonType.GHOST);
      }, Stat.SPD, 1)
      .attr(PostIntimidateStatStageChangeAbAttr, [ Stat.SPD ], 1),
    new Ability(AbilityId.MAGIC_BOUNCE, 5)
      .attr(ReflectStatusMoveAbAttr)
      .ignorable()
      // Interactions with stomping tantrum, instruct, encore, and probably other moves that
      // rely on move history
      .edgeCase(),
    new Ability(AbilityId.SAP_SIPPER, 5)
      .attr(TypeImmunityStatStageChangeAbAttr, PokemonType.GRASS, Stat.ATK, 1)
      .ignorable(),
    new Ability(AbilityId.PRANKSTER, 5)
      .attr(ChangeMovePriorityAbAttr, (_pokemon, move: Move) => move.category === MoveCategory.STATUS, 1),
    new Ability(AbilityId.SAND_FORCE, 5)
      .attr(MoveTypePowerBoostAbAttr, PokemonType.ROCK, 1.3)
      .attr(MoveTypePowerBoostAbAttr, PokemonType.GROUND, 1.3)
      .attr(MoveTypePowerBoostAbAttr, PokemonType.STEEL, 1.3)
      .attr(BlockWeatherDamageAttr, WeatherType.SANDSTORM)
      .condition(getWeatherCondition(WeatherType.SANDSTORM)),
    new Ability(AbilityId.IRON_BARBS, 5)
      .attr(PostDefendContactDamageAbAttr, 8)
      .bypassFaint(),
    new Ability(AbilityId.ZEN_MODE, 5)
      .attr(PostBattleInitFormChangeAbAttr, () => 0)
      .attr(PostSummonFormChangeAbAttr, p => p.getHpRatio() <= 0.5 ? 1 : 0)
      .attr(PostTurnFormChangeAbAttr, p => p.getHpRatio() <= 0.5 ? 1 : 0)
      .attr(NoFusionAbilityAbAttr)
      .uncopiable()
      .unreplaceable()
      .unsuppressable()
      .bypassFaint(),
    new Ability(AbilityId.VICTORY_STAR, 5)
      .attr(StatMultiplierAbAttr, Stat.ACC, 1.1)
      .attr(AllyStatMultiplierAbAttr, Stat.ACC, 1.1, false),
    new Ability(AbilityId.TURBOBLAZE, 5)
      .attr(PostSummonMessageAbAttr, (pokemon: Pokemon) => i18next.t("abilityTriggers:postSummonTurboblaze", { pokemonNameWithAffix: getPokemonNameWithAffix(pokemon) }))
      .attr(MoveAbilityBypassAbAttr),
    new Ability(AbilityId.TERAVOLT, 5)
      .attr(PostSummonMessageAbAttr, (pokemon: Pokemon) => i18next.t("abilityTriggers:postSummonTeravolt", { pokemonNameWithAffix: getPokemonNameWithAffix(pokemon) }))
      .attr(MoveAbilityBypassAbAttr),
    new Ability(AbilityId.AROMA_VEIL, 6)
      .attr(UserFieldBattlerTagImmunityAbAttr, [ BattlerTagType.INFATUATED, BattlerTagType.TAUNT, BattlerTagType.DISABLED, BattlerTagType.TORMENT, BattlerTagType.HEAL_BLOCK ])
      .ignorable(),
    new Ability(AbilityId.FLOWER_VEIL, 6)
      .attr(ConditionalUserFieldStatusEffectImmunityAbAttr, (target: Pokemon, source: Pokemon | null) => {
        return source ? target.getTypes().includes(PokemonType.GRASS) && target.id !== source.id : false;
      })
      .attr(ConditionalUserFieldBattlerTagImmunityAbAttr,
        (target: Pokemon) => {
          return target.getTypes().includes(PokemonType.GRASS);
        },
        [ BattlerTagType.DROWSY ],
      )
      .attr(ConditionalUserFieldProtectStatAbAttr, (target: Pokemon) => {
        return target.getTypes().includes(PokemonType.GRASS);
      })
      .ignorable(),
    new Ability(AbilityId.CHEEK_POUCH, 6)
      .attr(HealFromBerryUseAbAttr, 1 / 3),
    new Ability(AbilityId.PROTEAN, 6)
      .attr(PokemonTypeChangeAbAttr)
      // .condition((p) => !p.summonData.abilitiesApplied.includes(AbilityId.PROTEAN)) //Gen 9 Implementation
      // TODO: needs testing on interaction with weather blockage
      .edgeCase(),
    new Ability(AbilityId.FUR_COAT, 6)
      .attr(ReceivedMoveDamageMultiplierAbAttr, (_target, _user, move) => move.category === MoveCategory.PHYSICAL, 0.5)
      .ignorable(),
    new Ability(AbilityId.MAGICIAN, 6)
      .attr(PostAttackStealHeldItemAbAttr),
    new Ability(AbilityId.BULLETPROOF, 6)
      .attr(MoveImmunityAbAttr, (pokemon, attacker, move) => pokemon !== attacker && move.hasFlag(MoveFlags.BALLBOMB_MOVE))
      .ignorable(),
    new Ability(AbilityId.COMPETITIVE, 6)
      .attr(PostStatStageChangeStatStageChangeAbAttr, (_target, _statsChanged, stages) => stages < 0, [ Stat.SPATK ], 2),
    new Ability(AbilityId.STRONG_JAW, 6)
      .attr(MovePowerBoostAbAttr, (_user, _target, move) => move.hasFlag(MoveFlags.BITING_MOVE), 1.5),
    new Ability(AbilityId.REFRIGERATE, 6)
      .attr(MoveTypeChangeAbAttr, PokemonType.ICE, 1.2, (_user, _target, move) => move.type === PokemonType.NORMAL),
    new Ability(AbilityId.SWEET_VEIL, 6)
      .attr(UserFieldStatusEffectImmunityAbAttr, StatusEffect.SLEEP)
      .attr(PostSummonUserFieldRemoveStatusEffectAbAttr, StatusEffect.SLEEP)
      .attr(UserFieldBattlerTagImmunityAbAttr, BattlerTagType.DROWSY)
      .ignorable()
      // Mold Breaker ally should not be affected by Sweet Veil
      // TODO: Review this
      .partial(),
    new Ability(AbilityId.STANCE_CHANGE, 6)
      .attr(NoFusionAbilityAbAttr)
      .uncopiable()
      .unreplaceable()
      .unsuppressable(),
    new Ability(AbilityId.GALE_WINGS, 6)
      .attr(ChangeMovePriorityAbAttr, (pokemon, move) => pokemon.isFullHp() && pokemon.getMoveType(move) === PokemonType.FLYING, 1),
    new Ability(AbilityId.MEGA_LAUNCHER, 6)
      .attr(MovePowerBoostAbAttr, (_user, _target, move) => move.hasFlag(MoveFlags.PULSE_MOVE), 1.5)
      .attr(MoveHealBoostAbAttr, (_user, _target, move) => move.hasFlag(MoveFlags.PULSE_MOVE), 1.5),
    new Ability(AbilityId.GRASS_PELT, 6)
      .conditionalAttr(getTerrainCondition(TerrainType.GRASSY), StatMultiplierAbAttr, Stat.DEF, 1.5)
      .ignorable(),
    new Ability(AbilityId.SYMBIOSIS, 6)
      .unimplemented(),
    new Ability(AbilityId.TOUGH_CLAWS, 6)
      .attr(MovePowerBoostAbAttr, (_user, _target, move) => move.hasFlag(MoveFlags.MAKES_CONTACT), 1.3),
    new Ability(AbilityId.PIXILATE, 6)
      .attr(MoveTypeChangeAbAttr, PokemonType.FAIRY, 1.2, (_user, _target, move) => move.type === PokemonType.NORMAL),
    new Ability(AbilityId.GOOEY, 6)
      .attr(PostDefendStatStageChangeAbAttr, (_target, _user, move) => move.hasFlag(MoveFlags.MAKES_CONTACT), Stat.SPD, -1, false),
    new Ability(AbilityId.AERILATE, 6)
      .attr(MoveTypeChangeAbAttr, PokemonType.FLYING, 1.2, (_user, _target, move) => move.type === PokemonType.NORMAL),
    new Ability(AbilityId.PARENTAL_BOND, 6)
      .attr(AddSecondStrikeAbAttr, 0.25),
    new Ability(AbilityId.DARK_AURA, 6)
      .attr(PostSummonMessageAbAttr, (pokemon: Pokemon) => i18next.t("abilityTriggers:postSummonDarkAura", { pokemonNameWithAffix: getPokemonNameWithAffix(pokemon) }))
      .attr(FieldMoveTypePowerBoostAbAttr, PokemonType.DARK, 4 / 3),
    new Ability(AbilityId.FAIRY_AURA, 6)
      .attr(PostSummonMessageAbAttr, (pokemon: Pokemon) => i18next.t("abilityTriggers:postSummonFairyAura", { pokemonNameWithAffix: getPokemonNameWithAffix(pokemon) }))
      .attr(FieldMoveTypePowerBoostAbAttr, PokemonType.FAIRY, 4 / 3),
    new Ability(AbilityId.AURA_BREAK, 6)
      .ignorable()
      .conditionalAttr(_pokemon => globalScene.getField(true).some(p => p.hasAbility(AbilityId.DARK_AURA)), FieldMoveTypePowerBoostAbAttr, PokemonType.DARK, 9 / 16)
      .conditionalAttr(_pokemon => globalScene.getField(true).some(p => p.hasAbility(AbilityId.FAIRY_AURA)), FieldMoveTypePowerBoostAbAttr, PokemonType.FAIRY, 9 / 16)
      .conditionalAttr(_pokemon => globalScene.getField(true).some(p => p.hasAbility(AbilityId.DARK_AURA) || p.hasAbility(AbilityId.FAIRY_AURA)),
        PostSummonMessageAbAttr, (pokemon: Pokemon) => i18next.t("abilityTriggers:postSummonAuraBreak", { pokemonNameWithAffix: getPokemonNameWithAffix(pokemon) })),
    new Ability(AbilityId.PRIMORDIAL_SEA, 6)
      .attr(PostSummonWeatherChangeAbAttr, WeatherType.HEAVY_RAIN)
      .attr(PostBiomeChangeWeatherChangeAbAttr, WeatherType.HEAVY_RAIN)
      .attr(PreLeaveFieldClearWeatherAbAttr)
      .bypassFaint(),
    new Ability(AbilityId.DESOLATE_LAND, 6)
      .attr(PostSummonWeatherChangeAbAttr, WeatherType.HARSH_SUN)
      .attr(PostBiomeChangeWeatherChangeAbAttr, WeatherType.HARSH_SUN)
      .attr(PreLeaveFieldClearWeatherAbAttr)
      .bypassFaint(),
    new Ability(AbilityId.DELTA_STREAM, 6)
      .attr(PostSummonWeatherChangeAbAttr, WeatherType.STRONG_WINDS)
      .attr(PostBiomeChangeWeatherChangeAbAttr, WeatherType.STRONG_WINDS)
      .attr(PreLeaveFieldClearWeatherAbAttr)
      .bypassFaint(),
    new Ability(AbilityId.STAMINA, 7)
      .attr(PostDefendStatStageChangeAbAttr, (_target, _user, move) => move.category !== MoveCategory.STATUS, Stat.DEF, 1),
    new Ability(AbilityId.WIMP_OUT, 7)
      .attr(PostDamageForceSwitchAbAttr)
      .edgeCase(), // Should not trigger when hurting itself in confusion, causes Fake Out to fail turn 1 and succeed turn 2 if pokemon is switched out before battle start via playing in Switch Mode
    new Ability(AbilityId.EMERGENCY_EXIT, 7)
      .attr(PostDamageForceSwitchAbAttr)
      .edgeCase(), // Should not trigger when hurting itself in confusion, causes Fake Out to fail turn 1 and succeed turn 2 if pokemon is switched out before battle start via playing in Switch Mode
    new Ability(AbilityId.WATER_COMPACTION, 7)
      .attr(PostDefendStatStageChangeAbAttr, (_target, user, move) => user.getMoveType(move) === PokemonType.WATER && move.category !== MoveCategory.STATUS, Stat.DEF, 2),
    new Ability(AbilityId.MERCILESS, 7)
      .attr(ConditionalCritAbAttr, (_user, target, _move) => target?.status?.effect === StatusEffect.TOXIC || target?.status?.effect === StatusEffect.POISON),
    new Ability(AbilityId.SHIELDS_DOWN, 7, -1)
      // Change into Meteor Form on switch-in or turn end if HP >= 50%,
      // or Core Form if HP <= 50%.
      .attr(PostBattleInitFormChangeAbAttr, p => p.formIndex % 7)
      .attr(PostSummonFormChangeAbAttr, p => p.formIndex % 7 + (p.getHpRatio() <= 0.5 ? 7 : 0))
      .attr(PostTurnFormChangeAbAttr, p => p.formIndex % 7 + (p.getHpRatio() <= 0.5 ? 7 : 0))
      // All variants of Meteor Form are immune to status effects & Yawn
      .conditionalAttr(p => p.formIndex < 7, StatusEffectImmunityAbAttr)
      .conditionalAttr(p => p.formIndex < 7, BattlerTagImmunityAbAttr, BattlerTagType.DROWSY)
      .attr(NoFusionAbilityAbAttr)
      .attr(NoTransformAbilityAbAttr)
      .uncopiable()
      .unreplaceable()
      .unsuppressable()
      .bypassFaint(),
    new Ability(AbilityId.STAKEOUT, 7)
      .attr(MovePowerBoostAbAttr, (_user, target, _move) => !!target?.turnData.switchedInThisTurn, 2),
    new Ability(AbilityId.WATER_BUBBLE, 7)
      .attr(ReceivedTypeDamageMultiplierAbAttr, PokemonType.FIRE, 0.5)
      .attr(MoveTypePowerBoostAbAttr, PokemonType.WATER, 2)
      .attr(StatusEffectImmunityAbAttr, StatusEffect.BURN)
      .attr(PostSummonHealStatusAbAttr, StatusEffect.BURN)
      .ignorable(),
    new Ability(AbilityId.STEELWORKER, 7)
      .attr(MoveTypePowerBoostAbAttr, PokemonType.STEEL),
    new Ability(AbilityId.BERSERK, 7)
      .attr(PostDefendHpGatedStatStageChangeAbAttr, (_target, _user, move) => move.category !== MoveCategory.STATUS, 0.5, [ Stat.SPATK ], 1)
      .condition(getSheerForceHitDisableAbCondition()),
    new Ability(AbilityId.SLUSH_RUSH, 7)
      .attr(StatMultiplierAbAttr, Stat.SPD, 2)
      .condition(getWeatherCondition(WeatherType.HAIL, WeatherType.SNOW)),
    new Ability(AbilityId.LONG_REACH, 7)
      .attr(IgnoreContactAbAttr),
    new Ability(AbilityId.LIQUID_VOICE, 7)
      .attr(MoveTypeChangeAbAttr, PokemonType.WATER, 1, (_user, _target, move) => move.hasFlag(MoveFlags.SOUND_BASED)),
    new Ability(AbilityId.TRIAGE, 7)
      .attr(ChangeMovePriorityAbAttr, (_pokemon, move) => move.hasFlag(MoveFlags.TRIAGE_MOVE), 3),
    new Ability(AbilityId.GALVANIZE, 7)
      .attr(MoveTypeChangeAbAttr, PokemonType.ELECTRIC, 1.2, (_user, _target, move) => move.type === PokemonType.NORMAL),
    new Ability(AbilityId.SURGE_SURFER, 7)
      .conditionalAttr(getTerrainCondition(TerrainType.ELECTRIC), StatMultiplierAbAttr, Stat.SPD, 2),
    new Ability(AbilityId.SCHOOLING, 7, -1)
      .attr(PostBattleInitFormChangeAbAttr, () => 0)
      .attr(PostSummonFormChangeAbAttr, p => p.level < 20 || p.getHpRatio() <= 0.25 ? 0 : 1)
      .attr(PostTurnFormChangeAbAttr, p => p.level < 20 || p.getHpRatio() <= 0.25 ? 0 : 1)
      .attr(NoFusionAbilityAbAttr)
      .uncopiable()
      .unreplaceable()
      .unsuppressable()
      .bypassFaint(),
    new Ability(AbilityId.DISGUISE, 7)
      .attr(NoTransformAbilityAbAttr)
      .attr(NoFusionAbilityAbAttr)
      // Add BattlerTagType.DISGUISE if the pokemon is in its disguised form
      .conditionalAttr(pokemon => pokemon.formIndex === 0, PostSummonAddBattlerTagAbAttr, BattlerTagType.DISGUISE, 0, false)
      .attr(FormBlockDamageAbAttr,
        (target, user, move) => !!target.getTag(BattlerTagType.DISGUISE) && target.getMoveEffectiveness(user, move) > 0, 0, BattlerTagType.DISGUISE,
        (pokemon, abilityName) => i18next.t("abilityTriggers:disguiseAvoidedDamage", { pokemonNameWithAffix: getPokemonNameWithAffix(pokemon), abilityName }),
        (pokemon) => toDmgValue(pokemon.getMaxHp() / 8))
      .attr(PostBattleInitFormChangeAbAttr, () => 0)
      .attr(PostFaintFormChangeAbAttr, () => 0)
      .uncopiable()
      .unreplaceable()
      .unsuppressable()
      .bypassFaint()
      .ignorable(),
    new Ability(AbilityId.BATTLE_BOND, 7)
      .attr(PostVictoryFormChangeAbAttr, () => 2)
      .attr(PostBattleInitFormChangeAbAttr, () => 1)
      .attr(PostFaintFormChangeAbAttr, () => 1)
      .attr(NoFusionAbilityAbAttr)
      .uncopiable()
      .unreplaceable()
      .unsuppressable()
      .bypassFaint(),
    new Ability(AbilityId.POWER_CONSTRUCT, 7)
      // Change to 10% complete or 50% complete on switchout/turn end if at <50% HP;
      // revert to 10% PC or 50% PC before a new battle starts
      .conditionalAttr(p => p.formIndex === 4 || p.formIndex === 5, PostBattleInitFormChangeAbAttr, p => p.formIndex - 2)
      .conditionalAttr(p => p.getHpRatio() <= 0.5 && (p.formIndex === 2 || p.formIndex === 3), PostSummonFormChangeAbAttr, p => p.formIndex + 2)
      .conditionalAttr(p => p.getHpRatio() <= 0.5 && (p.formIndex === 2 || p.formIndex === 3), PostTurnFormChangeAbAttr, p => p.formIndex + 2)
      .conditionalAttr(p => p.formIndex === 4 || p.formIndex === 5, PostFaintFormChangeAbAttr, p => p.formIndex - 2)
      .attr(NoFusionAbilityAbAttr)
      .uncopiable()
      .unreplaceable()
      .unsuppressable()
      .bypassFaint(),
    new Ability(AbilityId.CORROSION, 7)
      .attr(IgnoreTypeStatusEffectImmunityAbAttr, [ StatusEffect.POISON, StatusEffect.TOXIC ], [ PokemonType.STEEL, PokemonType.POISON ]),
    new Ability(AbilityId.COMATOSE, 7)
      .attr(StatusEffectImmunityAbAttr, ...getNonVolatileStatusEffects())
      .attr(BattlerTagImmunityAbAttr, BattlerTagType.DROWSY)
      .uncopiable()
      .unreplaceable()
      .unsuppressable(),
    new Ability(AbilityId.QUEENLY_MAJESTY, 7)
      .attr(FieldPriorityMoveImmunityAbAttr)
      .ignorable(),
    new Ability(AbilityId.INNARDS_OUT, 7)
      .attr(PostFaintHPDamageAbAttr)
      .bypassFaint(),
    new Ability(AbilityId.DANCER, 7)
      .attr(PostDancingMoveAbAttr)
      /* Incorrect interations with:
      * Petal Dance (should not lock in or count down timer; currently does both)
      * Flinches (due to tag being removed earlier)
      * Failed/protected moves (should not trigger if original move is protected against)
      */
      .edgeCase(),
    new Ability(AbilityId.BATTERY, 7)
      .attr(AllyMoveCategoryPowerBoostAbAttr, [ MoveCategory.SPECIAL ], 1.3),
    new Ability(AbilityId.FLUFFY, 7)
      .attr(ReceivedMoveDamageMultiplierAbAttr, (target, user, move) => move.doesFlagEffectApply({flag: MoveFlags.MAKES_CONTACT, user, target}), 0.5)
      .attr(ReceivedMoveDamageMultiplierAbAttr, (_target, user, move) => user.getMoveType(move) === PokemonType.FIRE, 2)
      .ignorable(),
    new Ability(AbilityId.DAZZLING, 7)
      .attr(FieldPriorityMoveImmunityAbAttr)
      .ignorable(),
    new Ability(AbilityId.SOUL_HEART, 7)
      .attr(PostKnockOutStatStageChangeAbAttr, Stat.SPATK, 1),
    new Ability(AbilityId.TANGLING_HAIR, 7)
      .attr(PostDefendStatStageChangeAbAttr, (target, user, move) => move.doesFlagEffectApply({flag: MoveFlags.MAKES_CONTACT, user, target}), Stat.SPD, -1, false),
    new Ability(AbilityId.RECEIVER, 7)
      .attr(CopyFaintedAllyAbilityAbAttr)
      .uncopiable(),
    new Ability(AbilityId.POWER_OF_ALCHEMY, 7)
      .attr(CopyFaintedAllyAbilityAbAttr)
      .uncopiable(),
    new Ability(AbilityId.BEAST_BOOST, 7)
      .attr(PostVictoryStatStageChangeAbAttr, p => {
        let highestStat: EffectiveStat;
        let highestValue = 0;
        for (const s of EFFECTIVE_STATS) {
          const value = p.getStat(s, false);
          if (value > highestValue) {
            highestStat = s;
            highestValue = value;
          }
        }
        return highestStat!;
      }, 1),
    new Ability(AbilityId.RKS_SYSTEM, 7)
      .attr(NoFusionAbilityAbAttr)
      .uncopiable()
      .unreplaceable()
      .unsuppressable(),
    new Ability(AbilityId.ELECTRIC_SURGE, 7)
      .attr(PostSummonTerrainChangeAbAttr, TerrainType.ELECTRIC)
      .attr(PostBiomeChangeTerrainChangeAbAttr, TerrainType.ELECTRIC),
    new Ability(AbilityId.PSYCHIC_SURGE, 7)
      .attr(PostSummonTerrainChangeAbAttr, TerrainType.PSYCHIC)
      .attr(PostBiomeChangeTerrainChangeAbAttr, TerrainType.PSYCHIC),
    new Ability(AbilityId.MISTY_SURGE, 7)
      .attr(PostSummonTerrainChangeAbAttr, TerrainType.MISTY)
      .attr(PostBiomeChangeTerrainChangeAbAttr, TerrainType.MISTY),
    new Ability(AbilityId.GRASSY_SURGE, 7)
      .attr(PostSummonTerrainChangeAbAttr, TerrainType.GRASSY)
      .attr(PostBiomeChangeTerrainChangeAbAttr, TerrainType.GRASSY),
    new Ability(AbilityId.FULL_METAL_BODY, 7)
      .attr(ProtectStatAbAttr),
    new Ability(AbilityId.SHADOW_SHIELD, 7)
      .attr(ReceivedMoveDamageMultiplierAbAttr, (target, _user, _move) => target.isFullHp(), 0.5),
    new Ability(AbilityId.PRISM_ARMOR, 7)
      .attr(ReceivedMoveDamageMultiplierAbAttr, (target, user, move) => target.getMoveEffectiveness(user, move) >= 2, 0.75),
    new Ability(AbilityId.NEUROFORCE, 7)
      .attr(MovePowerBoostAbAttr, (user, target, move) => (target?.getMoveEffectiveness(user!, move) ?? 1) >= 2, 1.25),
    new Ability(AbilityId.INTREPID_SWORD, 8)
      .attr(PostSummonStatStageChangeAbAttr, [ Stat.ATK ], 1, true),
    new Ability(AbilityId.DAUNTLESS_SHIELD, 8)
      .attr(PostSummonStatStageChangeAbAttr, [ Stat.DEF ], 1, true),
    new Ability(AbilityId.LIBERO, 8)
      .attr(PokemonTypeChangeAbAttr)
    //.condition((p) => !p.summonData.abilitiesApplied.includes(AbilityId.LIBERO)), //Gen 9 Implementation
      // TODO: needs testing on interaction with weather blockage
      .edgeCase(),
    new Ability(AbilityId.BALL_FETCH, 8)
      .attr(FetchBallAbAttr)
      .condition(getOncePerBattleCondition(AbilityId.BALL_FETCH)),
    new Ability(AbilityId.COTTON_DOWN, 8)
      .attr(PostDefendStatStageChangeAbAttr, (_target, _user, move) => move.category !== MoveCategory.STATUS, Stat.SPD, -1, false, true)
      .bypassFaint(),
    new Ability(AbilityId.PROPELLER_TAIL, 8)
      .attr(BlockRedirectAbAttr),
    new Ability(AbilityId.MIRROR_ARMOR, 8)
      .attr(ReflectStatStageChangeAbAttr)
      .ignorable(),
    /**
     * Right now, the logic is attached to Surf and Dive moves. Ideally, the post-defend/hit should be an
     * ability attribute but the current implementation of move effects for BattlerTag does not support this- in the case
     * where Cramorant is fainted.
     * @see {@linkcode GulpMissileTagAttr} and {@linkcode GulpMissileTag} for Gulp Missile implementation
     */
    new Ability(AbilityId.GULP_MISSILE, 8)
      .attr(NoTransformAbilityAbAttr)
      .attr(NoFusionAbilityAbAttr)
      .unsuppressable()
      .uncopiable()
      .unreplaceable()
      .bypassFaint(),
    new Ability(AbilityId.STALWART, 8)
      .attr(BlockRedirectAbAttr),
    new Ability(AbilityId.STEAM_ENGINE, 8)
      .attr(PostDefendStatStageChangeAbAttr, (_target, user, move) => {
        const moveType = user.getMoveType(move);
        return move.category !== MoveCategory.STATUS
          && (moveType === PokemonType.FIRE || moveType === PokemonType.WATER);
      }, Stat.SPD, 6),
    new Ability(AbilityId.PUNK_ROCK, 8)
      .attr(MovePowerBoostAbAttr, (_user, _target, move) => move.hasFlag(MoveFlags.SOUND_BASED), 1.3)
      .attr(ReceivedMoveDamageMultiplierAbAttr, (_target, _user, move) => move.hasFlag(MoveFlags.SOUND_BASED), 0.5)
      .ignorable(),
    new Ability(AbilityId.SAND_SPIT, 8)
      .attr(PostDefendWeatherChangeAbAttr, WeatherType.SANDSTORM, (_target, _user, move) => move.category !== MoveCategory.STATUS)
      .bypassFaint(),
    new Ability(AbilityId.ICE_SCALES, 8)
      .attr(ReceivedMoveDamageMultiplierAbAttr, (_target, _user, move) => move.category === MoveCategory.SPECIAL, 0.5)
      .ignorable(),
    new Ability(AbilityId.RIPEN, 8)
      .attr(DoubleBerryEffectAbAttr),
    new Ability(AbilityId.ICE_FACE, 8, -2)
      .attr(NoTransformAbilityAbAttr)
      .attr(NoFusionAbilityAbAttr)
      // Add BattlerTagType.ICE_FACE if the pokemon is in ice face form
      .conditionalAttr(pokemon => pokemon.formIndex === 0, PostSummonAddBattlerTagAbAttr, BattlerTagType.ICE_FACE, 0, false)
      // When summoned with active HAIL or SNOW, add BattlerTagType.ICE_FACE
      .conditionalAttr(getWeatherCondition(WeatherType.HAIL, WeatherType.SNOW), PostSummonAddBattlerTagAbAttr, BattlerTagType.ICE_FACE, 0)
      // When weather changes to HAIL or SNOW while pokemon is fielded, add BattlerTagType.ICE_FACE
      .attr(PostWeatherChangeAddBattlerTagAttr, BattlerTagType.ICE_FACE, 0, WeatherType.HAIL, WeatherType.SNOW)
      .attr(FormBlockDamageAbAttr,
        (target, _user, move) => move.category === MoveCategory.PHYSICAL && !!target.getTag(BattlerTagType.ICE_FACE), 0, BattlerTagType.ICE_FACE,
        (pokemon, abilityName) => i18next.t("abilityTriggers:iceFaceAvoidedDamage", { pokemonNameWithAffix: getPokemonNameWithAffix(pokemon), abilityName }))
      .attr(PostBattleInitFormChangeAbAttr, () => 0)
      .uncopiable()
      .unreplaceable()
      .unsuppressable()
      .bypassFaint()
      .ignorable(),
    new Ability(AbilityId.POWER_SPOT, 8)
      .attr(AllyMoveCategoryPowerBoostAbAttr, [ MoveCategory.SPECIAL, MoveCategory.PHYSICAL ], 1.3),
    new Ability(AbilityId.MIMICRY, 8, -1)
      .attr(TerrainEventTypeChangeAbAttr),
    new Ability(AbilityId.SCREEN_CLEANER, 8)
      .attr(PostSummonRemoveArenaTagAbAttr, [ ArenaTagType.AURORA_VEIL, ArenaTagType.LIGHT_SCREEN, ArenaTagType.REFLECT ]),
    new Ability(AbilityId.STEELY_SPIRIT, 8)
      .attr(UserFieldMoveTypePowerBoostAbAttr, PokemonType.STEEL),
    new Ability(AbilityId.PERISH_BODY, 8)
      .attr(PostDefendPerishSongAbAttr, 4)
      .bypassFaint(),
    new Ability(AbilityId.WANDERING_SPIRIT, 8)
      .attr(PostDefendAbilitySwapAbAttr)
      .bypassFaint()
      .edgeCase(), // interacts incorrectly with rock head. It's meant to switch abilities before recoil would apply so that a pokemon with rock head would lose rock head first and still take the recoil
    new Ability(AbilityId.GORILLA_TACTICS, 8)
      .attr(GorillaTacticsAbAttr)
      // TODO: Verify whether Gorilla Tactics increases struggle's power or not
      .edgeCase(),
    new Ability(AbilityId.NEUTRALIZING_GAS, 8, 2)
      .attr(PostSummonAddArenaTagAbAttr, true, ArenaTagType.NEUTRALIZING_GAS, 0)
      .attr(PreLeaveFieldRemoveSuppressAbilitiesSourceAbAttr)
      .uncopiable()
      .attr(NoTransformAbilityAbAttr)
      .bypassFaint(),
    new Ability(AbilityId.PASTEL_VEIL, 8)
      .attr(PostSummonUserFieldRemoveStatusEffectAbAttr, StatusEffect.POISON, StatusEffect.TOXIC)
      .attr(UserFieldStatusEffectImmunityAbAttr, StatusEffect.POISON, StatusEffect.TOXIC)
      .ignorable(),
    new Ability(AbilityId.HUNGER_SWITCH, 8)
      .attr(PostTurnFormChangeAbAttr, p => p.getFormKey() ? 0 : 1)
      .attr(PostTurnFormChangeAbAttr, p => p.getFormKey() ? 1 : 0)
      .attr(NoTransformAbilityAbAttr)
      .attr(NoFusionAbilityAbAttr)
      .condition((pokemon) => !pokemon.isTerastallized)
      .uncopiable()
      .unreplaceable(),
    new Ability(AbilityId.QUICK_DRAW, 8)
      .attr(BypassSpeedChanceAbAttr, 30),
    new Ability(AbilityId.UNSEEN_FIST, 8)
      .attr(IgnoreProtectOnContactAbAttr),
    new Ability(AbilityId.CURIOUS_MEDICINE, 8)
      .attr(PostSummonClearAllyStatStagesAbAttr),
    new Ability(AbilityId.TRANSISTOR, 8)
      .attr(MoveTypePowerBoostAbAttr, PokemonType.ELECTRIC, 1.3),
    new Ability(AbilityId.DRAGONS_MAW, 8)
      .attr(MoveTypePowerBoostAbAttr, PokemonType.DRAGON),
    new Ability(AbilityId.CHILLING_NEIGH, 8)
      .attr(PostVictoryStatStageChangeAbAttr, Stat.ATK, 1),
    new Ability(AbilityId.GRIM_NEIGH, 8)
      .attr(PostVictoryStatStageChangeAbAttr, Stat.SPATK, 1),
    new Ability(AbilityId.AS_ONE_GLASTRIER, 8, 1)
      .attr(PostSummonMessageAbAttr, (pokemon: Pokemon) => i18next.t("abilityTriggers:postSummonAsOneGlastrier", { pokemonNameWithAffix: getPokemonNameWithAffix(pokemon) }))
      .attr(PreventBerryUseAbAttr)
      .attr(PostVictoryStatStageChangeAbAttr, Stat.ATK, 1)
      .uncopiable()
      .unreplaceable()
      .unsuppressable(),
    new Ability(AbilityId.AS_ONE_SPECTRIER, 8, 1)
      .attr(PostSummonMessageAbAttr, (pokemon: Pokemon) => i18next.t("abilityTriggers:postSummonAsOneSpectrier", { pokemonNameWithAffix: getPokemonNameWithAffix(pokemon) }))
      .attr(PreventBerryUseAbAttr)
      .attr(PostVictoryStatStageChangeAbAttr, Stat.SPATK, 1)
      .uncopiable()
      .unreplaceable()
      .unsuppressable(),
    new Ability(AbilityId.LINGERING_AROMA, 9)
      .attr(PostDefendAbilityGiveAbAttr, AbilityId.LINGERING_AROMA)
      .bypassFaint(),
    new Ability(AbilityId.SEED_SOWER, 9)
      .attr(PostDefendTerrainChangeAbAttr, TerrainType.GRASSY)
      .bypassFaint(),
    new Ability(AbilityId.THERMAL_EXCHANGE, 9)
      .attr(PostDefendStatStageChangeAbAttr, (_target, user, move) => user.getMoveType(move) === PokemonType.FIRE && move.category !== MoveCategory.STATUS, Stat.ATK, 1)
      .attr(StatusEffectImmunityAbAttr, StatusEffect.BURN)
      .attr(PostSummonHealStatusAbAttr, StatusEffect.BURN)
      .ignorable(),
    new Ability(AbilityId.ANGER_SHELL, 9)
      .attr(PostDefendHpGatedStatStageChangeAbAttr, (_target, _user, move) => move.category !== MoveCategory.STATUS, 0.5, [ Stat.ATK, Stat.SPATK, Stat.SPD ], 1)
      .attr(PostDefendHpGatedStatStageChangeAbAttr, (_target, _user, move) => move.category !== MoveCategory.STATUS, 0.5, [ Stat.DEF, Stat.SPDEF ], -1)
      .condition(getSheerForceHitDisableAbCondition()),
    new Ability(AbilityId.PURIFYING_SALT, 9)
      .attr(StatusEffectImmunityAbAttr)
      .attr(ReceivedTypeDamageMultiplierAbAttr, PokemonType.GHOST, 0.5)
      .ignorable(),
    new Ability(AbilityId.WELL_BAKED_BODY, 9)
      .attr(TypeImmunityStatStageChangeAbAttr, PokemonType.FIRE, Stat.DEF, 2)
      .ignorable(),
    new Ability(AbilityId.WIND_RIDER, 9)
      .attr(MoveImmunityStatStageChangeAbAttr, (pokemon, attacker, move) => pokemon !== attacker && move.hasFlag(MoveFlags.WIND_MOVE) && move.category !== MoveCategory.STATUS, Stat.ATK, 1)
      .attr(PostSummonStatStageChangeOnArenaAbAttr, ArenaTagType.TAILWIND)
      .ignorable(),
    new Ability(AbilityId.GUARD_DOG, 9)
      .attr(PostIntimidateStatStageChangeAbAttr, [ Stat.ATK ], 1, true)
      .attr(ForceSwitchOutImmunityAbAttr)
      .ignorable(),
    new Ability(AbilityId.ROCKY_PAYLOAD, 9)
      .attr(MoveTypePowerBoostAbAttr, PokemonType.ROCK),
    new Ability(AbilityId.WIND_POWER, 9)
      .attr(PostDefendApplyBattlerTagAbAttr, (_target, _user, move) => move.hasFlag(MoveFlags.WIND_MOVE), BattlerTagType.CHARGED),
    new Ability(AbilityId.ZERO_TO_HERO, 9)
      .uncopiable()
      .unreplaceable()
      .unsuppressable()
      .attr(NoTransformAbilityAbAttr)
      .attr(NoFusionAbilityAbAttr)
      .attr(PostBattleInitFormChangeAbAttr, () => 0)
      .attr(PreSwitchOutFormChangeAbAttr, (pokemon) => !pokemon.isFainted() ? 1 : pokemon.formIndex)
      .bypassFaint(),
    new Ability(AbilityId.COMMANDER, 9)
      .attr(CommanderAbAttr)
      .attr(DoubleBattleChanceAbAttr)
      .uncopiable()
      .unreplaceable()
      .edgeCase(), // Encore, Frenzy, and other non-`TURN_END` tags don't lapse correctly on the commanding Pokemon.
    new Ability(AbilityId.ELECTROMORPHOSIS, 9)
      .attr(PostDefendApplyBattlerTagAbAttr, (_target, _user, move) => move.category !== MoveCategory.STATUS, BattlerTagType.CHARGED),
    new Ability(AbilityId.PROTOSYNTHESIS, 9, -2)
      .conditionalAttr(getWeatherCondition(WeatherType.SUNNY, WeatherType.HARSH_SUN), PostSummonAddBattlerTagAbAttr, BattlerTagType.PROTOSYNTHESIS, 0, true)
      .attr(PostWeatherChangeAddBattlerTagAttr, BattlerTagType.PROTOSYNTHESIS, 0, WeatherType.SUNNY, WeatherType.HARSH_SUN)
      .uncopiable()
      .attr(NoTransformAbilityAbAttr),
    new Ability(AbilityId.QUARK_DRIVE, 9, -2)
      .conditionalAttr(getTerrainCondition(TerrainType.ELECTRIC), PostSummonAddBattlerTagAbAttr, BattlerTagType.QUARK_DRIVE, 0, true)
      .attr(PostTerrainChangeAddBattlerTagAttr, BattlerTagType.QUARK_DRIVE, 0, TerrainType.ELECTRIC)
      .uncopiable()
      .attr(NoTransformAbilityAbAttr),
    new Ability(AbilityId.GOOD_AS_GOLD, 9)
      .attr(MoveImmunityAbAttr, (pokemon, attacker, move) =>
        pokemon !== attacker
        && move.category === MoveCategory.STATUS
        && ![ MoveTarget.ENEMY_SIDE, MoveTarget.BOTH_SIDES, MoveTarget.USER_SIDE ].includes(move.moveTarget)
      )
      .edgeCase() // Heal Bell should not cure the status of a Pokemon with Good As Gold
      .ignorable(),
    new Ability(AbilityId.VESSEL_OF_RUIN, 9)
      .attr(FieldMultiplyStatAbAttr, Stat.SPATK, 0.75)
      .attr(PostSummonMessageAbAttr, (user) => i18next.t("abilityTriggers:postSummonVesselOfRuin", { pokemonNameWithAffix: getPokemonNameWithAffix(user), statName: i18next.t(getStatKey(Stat.SPATK)) }))
      .ignorable(),
    new Ability(AbilityId.SWORD_OF_RUIN, 9)
      .attr(FieldMultiplyStatAbAttr, Stat.DEF, 0.75)
      .attr(PostSummonMessageAbAttr, (user) => i18next.t("abilityTriggers:postSummonSwordOfRuin", { pokemonNameWithAffix: getPokemonNameWithAffix(user), statName: i18next.t(getStatKey(Stat.DEF)) })),
    new Ability(AbilityId.TABLETS_OF_RUIN, 9)
      .attr(FieldMultiplyStatAbAttr, Stat.ATK, 0.75)
      .attr(PostSummonMessageAbAttr, (user) => i18next.t("abilityTriggers:postSummonTabletsOfRuin", { pokemonNameWithAffix: getPokemonNameWithAffix(user), statName: i18next.t(getStatKey(Stat.ATK)) }))
      .ignorable(),
    new Ability(AbilityId.BEADS_OF_RUIN, 9)
      .attr(FieldMultiplyStatAbAttr, Stat.SPDEF, 0.75)
      .attr(PostSummonMessageAbAttr, (user) => i18next.t("abilityTriggers:postSummonBeadsOfRuin", { pokemonNameWithAffix: getPokemonNameWithAffix(user), statName: i18next.t(getStatKey(Stat.SPDEF)) })),
    new Ability(AbilityId.ORICHALCUM_PULSE, 9)
      .attr(PostSummonWeatherChangeAbAttr, WeatherType.SUNNY)
      .attr(PostBiomeChangeWeatherChangeAbAttr, WeatherType.SUNNY)
      .conditionalAttr(getWeatherCondition(WeatherType.SUNNY, WeatherType.HARSH_SUN), StatMultiplierAbAttr, Stat.ATK, 4 / 3),
    new Ability(AbilityId.HADRON_ENGINE, 9)
      .attr(PostSummonTerrainChangeAbAttr, TerrainType.ELECTRIC)
      .attr(PostBiomeChangeTerrainChangeAbAttr, TerrainType.ELECTRIC)
      .conditionalAttr(getTerrainCondition(TerrainType.ELECTRIC), StatMultiplierAbAttr, Stat.SPATK, 4 / 3),
    new Ability(AbilityId.OPPORTUNIST, 9)
      .attr(StatStageChangeCopyAbAttr),
    new Ability(AbilityId.CUD_CHEW, 9)
      .attr(CudChewConsumeBerryAbAttr)
      .attr(CudChewRecordBerryAbAttr),
    new Ability(AbilityId.SHARPNESS, 9)
      .attr(MovePowerBoostAbAttr, (_user, _target, move) => move.hasFlag(MoveFlags.SLICING_MOVE), 1.5),
    new Ability(AbilityId.SUPREME_OVERLORD, 9)
      .attr(VariableMovePowerBoostAbAttr, (user, _target, _move) => 1 + 0.1 * Math.min(user.isPlayer() ? globalScene.arena.playerFaints : globalScene.currentBattle.enemyFaints, 5))
      .partial(), // Should only boost once, on summon
    new Ability(AbilityId.COSTAR, 9, -2)
      .attr(PostSummonCopyAllyStatsAbAttr),
    new Ability(AbilityId.TOXIC_DEBRIS, 9)
      .attr(PostDefendApplyArenaTrapTagAbAttr, (_target, _user, move) => move.category === MoveCategory.PHYSICAL, ArenaTagType.TOXIC_SPIKES)
      .bypassFaint(),
    new Ability(AbilityId.ARMOR_TAIL, 9)
      .attr(FieldPriorityMoveImmunityAbAttr)
      .ignorable(),
    new Ability(AbilityId.EARTH_EATER, 9)
      .attr(TypeImmunityHealAbAttr, PokemonType.GROUND)
      .ignorable(),
    new Ability(AbilityId.MYCELIUM_MIGHT, 9)
      .attr(ChangeMovePriorityAbAttr, (_pokemon, move) => move.category === MoveCategory.STATUS, -0.2)
      .attr(PreventBypassSpeedChanceAbAttr, (_pokemon, move) => move.category === MoveCategory.STATUS)
      .attr(MoveAbilityBypassAbAttr, (_pokemon, move: Move) => move.category === MoveCategory.STATUS),
    new Ability(AbilityId.MINDS_EYE, 9)
      .attr(IgnoreTypeImmunityAbAttr, PokemonType.GHOST, [ PokemonType.NORMAL, PokemonType.FIGHTING ])
      .attr(ProtectStatAbAttr, Stat.ACC)
      .attr(IgnoreOpponentStatStagesAbAttr, [ Stat.EVA ])
      .ignorable(),
    new Ability(AbilityId.SUPERSWEET_SYRUP, 9)
      .attr(PostSummonStatStageChangeAbAttr, [ Stat.EVA ], -1),
    new Ability(AbilityId.HOSPITALITY, 9, -2)
      .attr(PostSummonAllyHealAbAttr, 4, true),
    new Ability(AbilityId.TOXIC_CHAIN, 9)
      .attr(PostAttackApplyStatusEffectAbAttr, false, 30, StatusEffect.TOXIC),
    new Ability(AbilityId.EMBODY_ASPECT_TEAL, 9)
      .attr(PostTeraFormChangeStatChangeAbAttr, [ Stat.SPD ], 1) // Activates immediately upon Terastallizing, as well as upon switching in while Terastallized
      .conditionalAttr(pokemon => pokemon.isTerastallized, PostSummonStatStageChangeAbAttr, [ Stat.SPD ], 1, true)
      .uncopiable()
      .unreplaceable() // TODO is this true?
      .attr(NoTransformAbilityAbAttr),
    new Ability(AbilityId.EMBODY_ASPECT_WELLSPRING, 9)
      .attr(PostTeraFormChangeStatChangeAbAttr, [ Stat.SPDEF ], 1)
      .conditionalAttr(pokemon => pokemon.isTerastallized, PostSummonStatStageChangeAbAttr, [ Stat.SPDEF ], 1, true)
      .uncopiable()
      .unreplaceable()
      .attr(NoTransformAbilityAbAttr),
    new Ability(AbilityId.EMBODY_ASPECT_HEARTHFLAME, 9)
      .attr(PostTeraFormChangeStatChangeAbAttr, [ Stat.ATK ], 1)
      .conditionalAttr(pokemon => pokemon.isTerastallized, PostSummonStatStageChangeAbAttr, [ Stat.ATK ], 1, true)
      .uncopiable()
      .unreplaceable()
      .attr(NoTransformAbilityAbAttr),
    new Ability(AbilityId.EMBODY_ASPECT_CORNERSTONE, 9)
      .attr(PostTeraFormChangeStatChangeAbAttr, [ Stat.DEF ], 1)
      .conditionalAttr(pokemon => pokemon.isTerastallized, PostSummonStatStageChangeAbAttr, [ Stat.DEF ], 1, true)
      .uncopiable()
      .unreplaceable()
      .attr(NoTransformAbilityAbAttr),
    new Ability(AbilityId.TERA_SHIFT, 9, 2)
      .attr(PostSummonFormChangeAbAttr, p => p.getFormKey() ? 0 : 1)
      .uncopiable()
      .unreplaceable()
      .unsuppressable()
      .attr(NoTransformAbilityAbAttr)
      .attr(NoFusionAbilityAbAttr),
    new Ability(AbilityId.TERA_SHELL, 9)
      .attr(FullHpResistTypeAbAttr)
      .uncopiable()
      .unreplaceable()
      .ignorable(),
    new Ability(AbilityId.TERAFORM_ZERO, 9)
      .attr(ClearWeatherAbAttr, [ WeatherType.SUNNY, WeatherType.RAIN, WeatherType.SANDSTORM, WeatherType.HAIL, WeatherType.SNOW, WeatherType.FOG, WeatherType.HEAVY_RAIN, WeatherType.HARSH_SUN, WeatherType.STRONG_WINDS ])
      .attr(ClearTerrainAbAttr, [ TerrainType.MISTY, TerrainType.ELECTRIC, TerrainType.GRASSY, TerrainType.PSYCHIC ])
      .uncopiable()
      .unreplaceable()
      .condition(getOncePerBattleCondition(AbilityId.TERAFORM_ZERO)),
    new Ability(AbilityId.POISON_PUPPETEER, 9)
      .uncopiable()
      .unreplaceable() // TODO is this true?
      .attr(ConfusionOnStatusEffectAbAttr, StatusEffect.POISON, StatusEffect.TOXIC)
  );
}<|MERGE_RESOLUTION|>--- conflicted
+++ resolved
@@ -1732,7 +1732,6 @@
    */
   override canApply({ pokemon, opponent: target, move }: MoveTypeChangeAbAttrParams): boolean {
     return (
-<<<<<<< HEAD
       (this.condition?.(pokemon, target, move) ?? true) &&
       !noAbilityTypeOverrideMoves.has(move.id) &&
       !(
@@ -1741,16 +1740,6 @@
           (move.id === MoveId.TERA_STARSTORM &&
             pokemon.getTeraType() === PokemonType.STELLAR &&
             pokemon.hasSpecies(SpeciesId.TERAPAGOS)))
-=======
-      (!this.condition || this.condition(pokemon, target, move))
-      && !noAbilityTypeOverrideMoves.has(move.id)
-      && !(
-        pokemon.isTerastallized
-        && (move.id === MoveId.TERA_BLAST
-          || (move.id === MoveId.TERA_STARSTORM
-            && pokemon.getTeraType() === PokemonType.STELLAR
-            && pokemon.hasSpecies(SpeciesId.TERAPAGOS)))
->>>>>>> acb15221
       )
     );
   }
