--- conflicted
+++ resolved
@@ -2552,7 +2552,7 @@
     this.stages = stages;
   }
 
-  override apply({ pokemon, simulated, cancelled }: AbAttrParamsWithCancel): void {
+  override apply({ pokemon, simulated }: AbAttrParamsWithCancel): void {
     if (!simulated) {
       globalScene.phaseManager.unshiftNew(
         "StatStageChangePhase",
@@ -2763,28 +2763,17 @@
         this.stats,
         this.stages,
       );
-<<<<<<< HEAD
-    } else {
-      for (const opponent of pokemon.getOpponents()) {
-        const cancelled = new BooleanHolder(false);
-        if (this.intimidate) {
-          applyAbAttrs("IntimidateImmunityAbAttr", opponent, cancelled, simulated);
-=======
       return;
     }
->>>>>>> 1c984361
 
     for (const opponent of pokemon.getOpponents()) {
       const cancelled = new BooleanHolder(false);
+      const params: AbAttrParamsWithCancel = { pokemon: opponent, cancelled, simulated };
       if (this.intimidate) {
-        const params: AbAttrParamsWithCancel = { pokemon: opponent, cancelled, simulated };
         applyAbAttrs("IntimidateImmunityAbAttr", params);
-        applyAbAttrs("PostIntimidateStatStageChangeAbAttr", params);
-
         if (opponent.getTag(BattlerTagType.SUBSTITUTE)) {
           cancelled.value = true;
         }
-        applyAbAttrs("PostIntimidateStatStageChangeAbAttr", opponent, cancelled, simulated);
       }
       if (!cancelled.value) {
         globalScene.phaseManager.unshiftNew(
@@ -2795,6 +2784,9 @@
           this.stages,
         );
       }
+      // TODO: Ensure that the stat stage change phase applied here applies after intimidate's
+      // TODO: This will cause rattled to increase with scrappy if mon has both.
+      applyAbAttrs("PostIntimidateStatStageChangeAbAttr", params);
     }
   }
 }
