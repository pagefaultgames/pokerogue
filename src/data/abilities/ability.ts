--- conflicted
+++ resolved
@@ -21,12 +21,7 @@
 import { Gender } from "#app/data/gender";
 import { applyMoveAttrs } from "../moves/apply-attrs";
 import { allMoves } from "../data-lists";
-<<<<<<< HEAD
-import { ArenaTagSide } from "#app/data/arena-tag";
-=======
 import { ArenaTagSide } from "#enums/arena-tag-side";
-import { BerryModifier, HitHealModifier, PokemonHeldItemModifier } from "#app/modifier/modifier";
->>>>>>> 581348ec
 import { TerrainType } from "#app/data/terrain";
 import {
   SpeciesFormChangeRevertWeatherFormTrigger,
@@ -34,12 +29,7 @@
 } from "../pokemon-forms/form-change-triggers";
 import { SpeciesFormChangeAbilityTrigger } from "../pokemon-forms/form-change-triggers";
 import i18next from "i18next";
-<<<<<<< HEAD
-import { Command } from "#app/ui/command-ui-handler";
-=======
 import { Command } from "#enums/command";
-import { BerryModifierType } from "#app/modifier/modifier-type";
->>>>>>> 581348ec
 import { getPokeballName } from "#app/data/pokeball";
 import { BattleType } from "#enums/battle-type";
 import type { StatStageChangePhase } from "#app/phases/stat-stage-change-phase";
