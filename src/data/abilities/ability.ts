import { MoveResult } from "#enums/move-result";
import { HitResult } from "#enums/hit-result";
import {
  BooleanHolder,
  NumberHolder,
  toDmgValue,
  isNullOrUndefined,
  randSeedItem,
  randSeedInt,
  randSeedFloat,
} from "#app/utils/common";
import { getPokemonNameWithAffix } from "#app/messages";
import { GroundedTag } from "#app/data/battler-tags";
import { BattlerTagLapseType } from "#enums/battler-tag-lapse-type";
import {
  getNonVolatileStatusEffects,
  getStatusEffectDescriptor,
  getStatusEffectHealText,
} from "#app/data/status-effect";
import { Gender } from "#app/data/gender";
import { applyMoveAttrs } from "../moves/apply-attrs";
import { allMoves } from "../data-lists";
import { ArenaTagSide } from "#enums/arena-tag-side";
import { BerryModifier, HitHealModifier, PokemonHeldItemModifier } from "#app/modifier/modifier";
import { TerrainType } from "#app/data/terrain";
import {
  SpeciesFormChangeRevertWeatherFormTrigger,
  SpeciesFormChangeWeatherTrigger,
} from "../pokemon-forms/form-change-triggers";
import { SpeciesFormChangeAbilityTrigger } from "../pokemon-forms/form-change-triggers";
import i18next from "i18next";
import { Command } from "#enums/command";
import { BerryModifierType } from "#app/modifier/modifier-type";
import { getPokeballName } from "#app/data/pokeball";
import { BattleType } from "#enums/battle-type";
import { globalScene } from "#app/global-scene";
import { allAbilities } from "#app/data/data-lists";

// Enum imports
import { Stat, BATTLE_STATS, EFFECTIVE_STATS, getStatKey } from "#enums/stat";
import { PokemonType } from "#enums/pokemon-type";
import { PokemonAnimType } from "#enums/pokemon-anim-type";
import { StatusEffect } from "#enums/status-effect";
import { WeatherType } from "#enums/weather-type";
import { AbilityId } from "#enums/ability-id";
import { ArenaTagType } from "#enums/arena-tag-type";
import { BattlerTagType } from "#enums/battler-tag-type";
import { MoveId } from "#enums/move-id";
import { SpeciesId } from "#enums/species-id";
import { SwitchType } from "#enums/switch-type";
import { MoveFlags } from "#enums/MoveFlags";
import { MoveTarget } from "#enums/MoveTarget";
import { MoveCategory } from "#enums/MoveCategory";
import { CommonAnim } from "#enums/move-anims-common";
import { getBerryEffectFunc } from "#app/data/berry";
import { BerryUsedEvent } from "#app/events/battle-scene";
import { noAbilityTypeOverrideMoves } from "#app/data/moves/invalid-moves";
import { MoveUseMode } from "#enums/move-use-mode";

// Type imports
import type { StatStageChangePhase } from "#app/phases/stat-stage-change-phase";
import type { BattleStat, EffectiveStat } from "#enums/stat";
import type { BerryType } from "#enums/berry-type";
import type { EnemyPokemon } from "#app/field/pokemon";
import type { PokemonMove } from "../moves/pokemon-move";
import type Pokemon from "#app/field/pokemon";
import type { Weather } from "#app/data/weather";
import type { BattlerTag } from "#app/data/battler-tags";
import type {
  AbAttrCondition,
  PokemonDefendCondition,
  PokemonStatStageChangeCondition,
  PokemonAttackCondition,
  AbAttrString,
  AbAttrMap,
} from "#app/@types/ability-types";
import type { BattlerIndex } from "#enums/battler-index";
import type Move from "#app/data/moves/move";
import type { ArenaTrapTag, SuppressAbilitiesTag } from "#app/data/arena-tag";
<<<<<<< HEAD
import type { Constructor } from "#app/utils/common";
=======
import { noAbilityTypeOverrideMoves } from "../moves/invalid-moves";
import type { Localizable } from "#app/@types/locales";
import { applyAbAttrs } from "./apply-ab-attrs";

export class Ability implements Localizable {
  public id: AbilityId;

  private nameAppend: string;
  public name: string;
  public description: string;
  public generation: number;
  public readonly postSummonPriority: number;
  public isBypassFaint: boolean;
  public isIgnorable: boolean;
  public isSuppressable = true;
  public isCopiable = true;
  public isReplaceable = true;
  public attrs: AbAttr[];
  public conditions: AbAttrCondition[];

  constructor(id: AbilityId, generation: number, postSummonPriority = 0) {
    this.id = id;

    this.nameAppend = "";
    this.generation = generation;
    this.postSummonPriority = postSummonPriority;
    this.attrs = [];
    this.conditions = [];

    this.localize();
  }

  public get isSwappable(): boolean {
    return this.isCopiable && this.isReplaceable;
  }

  localize(): void {
    const i18nKey = AbilityId[this.id]
      .split("_")
      .filter(f => f)
      .map((f, i) => (i ? `${f[0]}${f.slice(1).toLowerCase()}` : f.toLowerCase()))
      .join("") as string;

    this.name = this.id ? `${i18next.t(`ability:${i18nKey}.name`) as string}${this.nameAppend}` : "";
    this.description = this.id ? (i18next.t(`ability:${i18nKey}.description`) as string) : "";
  }

  /**
   * Get all ability attributes that match `attrType`
   * @param attrType - any attribute that extends {@linkcode AbAttr}
   * @returns Array of attributes that match `attrType`, Empty Array if none match.
   */
  getAttrs<T extends AbAttrString>(attrType: T): AbAttrMap[T][] {
    const targetAttr = AbilityAttrs[attrType];
    if (!targetAttr) {
      return [];
    }
    return this.attrs.filter((a): a is AbAttrMap[T] => a instanceof targetAttr);
  }

  /**
   * Check if an ability has an attribute that matches `attrType`
   * @param attrType - any attribute that extends {@linkcode AbAttr}
   * @returns true if the ability has attribute `attrType`
   */
  hasAttr<T extends AbAttrString>(attrType: T): boolean {
    const targetAttr = AbilityAttrs[attrType];
    if (!targetAttr) {
      return false;
    }
    return this.attrs.some(attr => attr instanceof targetAttr);
  }

  attr<T extends Constructor<AbAttr>>(AttrType: T, ...args: ConstructorParameters<T>): Ability {
    const attr = new AttrType(...args);
    this.attrs.push(attr);

    return this;
  }

  conditionalAttr<T extends Constructor<AbAttr>>(
    condition: AbAttrCondition,
    AttrType: T,
    ...args: ConstructorParameters<T>
  ): Ability {
    const attr = new AttrType(...args);
    attr.addCondition(condition);
    this.attrs.push(attr);

    return this;
  }

  bypassFaint(): Ability {
    this.isBypassFaint = true;
    return this;
  }

  ignorable(): Ability {
    this.isIgnorable = true;
    return this;
  }

  unsuppressable(): Ability {
    this.isSuppressable = false;
    return this;
  }

  uncopiable(): Ability {
    this.isCopiable = false;
    return this;
  }

  unreplaceable(): Ability {
    this.isReplaceable = false;
    return this;
  }

  condition(condition: AbAttrCondition): Ability {
    this.conditions.push(condition);

    return this;
  }

  partial(): this {
    this.nameAppend += " (P)";
    return this;
  }

  unimplemented(): this {
    this.nameAppend += " (N)";
    return this;
  }

  /**
   * Internal flag used for developers to document edge cases. When using this, please be sure to document the edge case.
   * @returns the ability
   */
  edgeCase(): this {
    return this;
  }
}

export abstract class AbAttr {
  public showAbility: boolean;
  private extraCondition: AbAttrCondition;

  /**
   * Return whether this attribute is of the given type.
   *
   * @remarks
   * Used to avoid requiring the caller to have imported the specific attribute type, avoiding circular dependencies.
   *
   * @param attr - The attribute to check against
   * @returns Whether the attribute is an instance of the given type
   */
  public is<K extends AbAttrString>(attr: K): this is AbAttrMap[K] {
    const targetAttr = AbilityAttrs[attr];
    if (!targetAttr) {
      return false;
    }
    return this instanceof targetAttr;
  }

  /**
   * @param showAbility - Whether to show this ability as a flyout during battle; default `true`.
   * Should be kept in parity with mainline where possible.
   */
  constructor(showAbility = true) {
    this.showAbility = showAbility;
  }

  /**
   * Applies ability effects without checking conditions
   * @param _pokemon - The pokemon to apply this ability to
   * @param _passive - Whether or not the ability is a passive
   * @param _simulated - Whether the call is simulated
   * @param _args - Extra args passed to the function. Handled by child classes.
   * @see {@linkcode canApply}
   */
  apply(
    _pokemon: Pokemon,
    _passive: boolean,
    _simulated: boolean,
    _cancelled: BooleanHolder | null,
    _args: any[],
  ): void {}

  getTriggerMessage(_pokemon: Pokemon, _abilityName: string, ..._args: any[]): string | null {
    return null;
  }

  getCondition(): AbAttrCondition | null {
    return this.extraCondition || null;
  }

  addCondition(condition: AbAttrCondition): AbAttr {
    this.extraCondition = condition;
    return this;
  }

  /**
   * Returns a boolean describing whether the ability can be applied under current conditions
   * @param _pokemon - The pokemon to apply this ability to
   * @param _passive - Whether or not the ability is a passive
   * @param _simulated - Whether the call is simulated
   * @param _args - Extra args passed to the function. Handled by child classes.
   * @returns `true` if the ability can be applied, `false` otherwise
   * @see {@linkcode apply}
   */
  canApply(_pokemon: Pokemon, _passive: boolean, _simulated: boolean, _args: any[]): boolean {
    return true;
  }
}
>>>>>>> ff9aefb0

export class BlockRecoilDamageAttr extends AbAttr {
  constructor() {
    super(false);
  }

  override apply(
    _pokemon: Pokemon,
    _passive: boolean,
    _simulated: boolean,
    cancelled: BooleanHolder,
    _args: any[],
  ): void {
    cancelled.value = true;
  }

  getTriggerMessage(pokemon: Pokemon, abilityName: string, ..._args: any[]) {
    return i18next.t("abilityTriggers:blockRecoilDamage", {
      pokemonName: getPokemonNameWithAffix(pokemon),
      abilityName: abilityName,
    });
  }
}

/**
 * Attribute for abilities that increase the chance of a double battle
 * occurring.
 * @see {@linkcode apply}
 */
export class DoubleBattleChanceAbAttr extends AbAttr {
  constructor() {
    super(false);
  }

  /**
   * Increases the chance of a double battle occurring
   * @param args [0] {@linkcode NumberHolder} for double battle chance
   */
  override apply(
    _pokemon: Pokemon,
    _passive: boolean,
    _simulated: boolean,
    _cancelled: BooleanHolder,
    args: any[],
  ): void {
    const doubleBattleChance = args[0] as NumberHolder;
    // This is divided because the chance is generated as a number from 0 to doubleBattleChance.value using Utils.randSeedInt
    // A double battle will initiate if the generated number is 0
    doubleBattleChance.value = doubleBattleChance.value / 4;
  }
}

export class PostBattleInitAbAttr extends AbAttr {
  canApplyPostBattleInit(_pokemon: Pokemon, _passive: boolean, _simulated: boolean, _args?: any[]): boolean {
    return true;
  }

  applyPostBattleInit(_pokemon: Pokemon, _passive: boolean, _simulated: boolean, _args?: any[]): void {}
}

export class PostBattleInitFormChangeAbAttr extends PostBattleInitAbAttr {
  private formFunc: (p: Pokemon) => number;

  constructor(formFunc: (p: Pokemon) => number) {
    super(false);

    this.formFunc = formFunc;
  }

  override canApplyPostBattleInit(pokemon: Pokemon, _passive: boolean, simulated: boolean, _args: never[]): boolean {
    const formIndex = this.formFunc(pokemon);
    return formIndex !== pokemon.formIndex && !simulated;
  }

  override applyPostBattleInit(pokemon: Pokemon, _passive: boolean, _simulated: boolean, _args: any[]): void {
    globalScene.triggerPokemonFormChange(pokemon, SpeciesFormChangeAbilityTrigger, false);
  }
}

export class PostTeraFormChangeStatChangeAbAttr extends AbAttr {
  private stats: BattleStat[];
  private stages: number;

  constructor(stats: BattleStat[], stages: number) {
    super();

    this.stats = stats;
    this.stages = stages;
  }

  override apply(
    pokemon: Pokemon,
    _passive: boolean,
    simulated: boolean,
    _cancelled: BooleanHolder | null,
    _args: any[],
  ): void {
    const statStageChangePhases: StatStageChangePhase[] = [];

    if (!simulated) {
      const phaseManager = globalScene.phaseManager;
      statStageChangePhases.push(
        phaseManager.create("StatStageChangePhase", pokemon.getBattlerIndex(), true, this.stats, this.stages),
      );

      for (const statStageChangePhase of statStageChangePhases) {
        phaseManager.unshiftPhase(statStageChangePhase);
      }
    }
  }
}

/**
 * Clears a specified weather whenever this attribute is called.
 */
export class ClearWeatherAbAttr extends AbAttr {
  private weather: WeatherType[];

  /**
   * @param weather {@linkcode WeatherType[]} - the weather to be removed
   */
  constructor(weather: WeatherType[]) {
    super(true);

    this.weather = weather;
  }

  public override canApply(_pokemon: Pokemon, _passive: boolean, _simulated: boolean, _args: any[]): boolean {
    return globalScene.arena.canSetWeather(WeatherType.NONE);
  }

  public override apply(
    pokemon: Pokemon,
    _passive: boolean,
    simulated: boolean,
    _cancelled: BooleanHolder,
    _args: any[],
  ): void {
    if (!simulated) {
      globalScene.arena.trySetWeather(WeatherType.NONE, pokemon);
    }
  }
}

/**
 * Clears a specified terrain whenever this attribute is called.
 */
export class ClearTerrainAbAttr extends AbAttr {
  private terrain: TerrainType[];

  /**
   * @param terrain {@linkcode TerrainType[]} - the terrain to be removed
   */
  constructor(terrain: TerrainType[]) {
    super(true);

    this.terrain = terrain;
  }

  public override canApply(_pokemon: Pokemon, _passive: boolean, _simulated: boolean, _args: any[]): boolean {
    return globalScene.arena.canSetTerrain(TerrainType.NONE);
  }

  public override apply(
    pokemon: Pokemon,
    _passive: boolean,
    simulated: boolean,
    _cancelled: BooleanHolder,
    _args: any[],
  ): void {
    if (!simulated) {
      globalScene.arena.trySetTerrain(TerrainType.NONE, true, pokemon);
    }
  }
}

type PreDefendAbAttrCondition = (pokemon: Pokemon, attacker: Pokemon, move: Move) => boolean;

export class PreDefendAbAttr extends AbAttr {
  canApplyPreDefend(
    _pokemon: Pokemon,
    _passive: boolean,
    _simulated: boolean,
    _attacker: Pokemon,
    _move: Move | null,
    _cancelled: BooleanHolder | null,
    _args: any[],
  ): boolean {
    return true;
  }

  applyPreDefend(
    _pokemon: Pokemon,
    _passive: boolean,
    _simulated: boolean,
    _attacker: Pokemon,
    _move: Move | null,
    _cancelled: BooleanHolder | null,
    _args: any[],
  ): void {}
}

export class PreDefendFullHpEndureAbAttr extends PreDefendAbAttr {
  override canApplyPreDefend(
    pokemon: Pokemon,
    _passive: boolean,
    _simulated: boolean,
    _attacker: Pokemon,
    _move: Move | null,
    _cancelled: BooleanHolder | null,
    args: any[],
  ): boolean {
    return (
      pokemon.isFullHp() &&
      // Checks if pokemon has wonder_guard (which forces 1hp)
      pokemon.getMaxHp() > 1 &&
      // Damage >= hp
      (args[0] as NumberHolder).value >= pokemon.hp
    );
  }

  override applyPreDefend(
    pokemon: Pokemon,
    _passive: boolean,
    simulated: boolean,
    _attacker: Pokemon,
    _move: Move,
    _cancelled: BooleanHolder,
    _args: any[],
  ): void {
    if (!simulated) {
      pokemon.addTag(BattlerTagType.STURDY, 1);
    }
  }
}

export class BlockItemTheftAbAttr extends AbAttr {
  override apply(
    _pokemon: Pokemon,
    _passive: boolean,
    _simulated: boolean,
    cancelled: BooleanHolder,
    _args: any[],
  ): void {
    cancelled.value = true;
  }

  getTriggerMessage(pokemon: Pokemon, abilityName: string, ..._args: any[]) {
    return i18next.t("abilityTriggers:blockItemTheft", {
      pokemonNameWithAffix: getPokemonNameWithAffix(pokemon),
      abilityName,
    });
  }
}

export class StabBoostAbAttr extends AbAttr {
  constructor() {
    super(false);
  }

  override canApply(_pokemon: Pokemon, _passive: boolean, _simulated: boolean, args: any[]): boolean {
    return (args[0] as NumberHolder).value > 1;
  }

  override apply(
    _pokemon: Pokemon,
    _passive: boolean,
    _simulated: boolean,
    _cancelled: BooleanHolder,
    args: any[],
  ): void {
    (args[0] as NumberHolder).value += 0.5;
  }
}

export class ReceivedMoveDamageMultiplierAbAttr extends PreDefendAbAttr {
  protected condition: PokemonDefendCondition;
  private damageMultiplier: number;

  constructor(condition: PokemonDefendCondition, damageMultiplier: number, showAbility = false) {
    super(showAbility);

    this.condition = condition;
    this.damageMultiplier = damageMultiplier;
  }

  override canApplyPreDefend(
    pokemon: Pokemon,
    _passive: boolean,
    _simulated: boolean,
    attacker: Pokemon,
    move: Move,
    _cancelled: BooleanHolder | null,
    _args: any[],
  ): boolean {
    return this.condition(pokemon, attacker, move);
  }

  override applyPreDefend(
    _pokemon: Pokemon,
    _passive: boolean,
    _simulated: boolean,
    _attacker: Pokemon,
    _move: Move,
    _cancelled: BooleanHolder,
    args: any[],
  ): void {
    (args[0] as NumberHolder).value = toDmgValue((args[0] as NumberHolder).value * this.damageMultiplier);
  }
}

/**
 * Reduces the damage dealt to an allied Pokemon. Used by Friend Guard.
 * @see {@linkcode applyPreDefend}
 */
export class AlliedFieldDamageReductionAbAttr extends PreDefendAbAttr {
  private damageMultiplier: number;

  constructor(damageMultiplier: number) {
    super();
    this.damageMultiplier = damageMultiplier;
  }

  /**
   * Handles the damage reduction
   * @param args
   * - `[0]` {@linkcode NumberHolder} - The damage being dealt
   */
  override applyPreDefend(
    _pokemon: Pokemon,
    _passive: boolean,
    _simulated: boolean,
    _attacker: Pokemon,
    _move: Move,
    _cancelled: BooleanHolder,
    args: any[],
  ): void {
    const damage = args[0] as NumberHolder;
    damage.value = toDmgValue(damage.value * this.damageMultiplier);
  }
}

export class ReceivedTypeDamageMultiplierAbAttr extends ReceivedMoveDamageMultiplierAbAttr {
  constructor(moveType: PokemonType, damageMultiplier: number) {
    super((_target, user, move) => user.getMoveType(move) === moveType, damageMultiplier, false);
  }
}

/**
 * Determines whether a Pokemon is immune to a move because of an ability.
 * @extends PreDefendAbAttr
 * @see {@linkcode applyPreDefend}
 * @see {@linkcode getCondition}
 */
export class TypeImmunityAbAttr extends PreDefendAbAttr {
  private immuneType: PokemonType | null;
  private condition: AbAttrCondition | null;

  // TODO: `immuneType` shouldn't be able to be `null`
  constructor(immuneType: PokemonType | null, condition?: AbAttrCondition) {
    super(true);

    this.immuneType = immuneType;
    this.condition = condition ?? null;
  }

  override canApplyPreDefend(
    pokemon: Pokemon,
    _passive: boolean,
    _simulated: boolean,
    attacker: Pokemon,
    move: Move,
    _cancelled: BooleanHolder | null,
    _args: any[],
  ): boolean {
    return (
      ![MoveTarget.BOTH_SIDES, MoveTarget.ENEMY_SIDE, MoveTarget.USER_SIDE].includes(move.moveTarget) &&
      attacker !== pokemon &&
      attacker.getMoveType(move) === this.immuneType
    );
  }

  /**
   * Applies immunity if this ability grants immunity to the type of the given move.
   * @param _pokemon {@linkcode Pokemon} The defending Pokemon.
   * @param _passive - Whether the ability is passive.
   * @param _attacker {@linkcode Pokemon} The attacking Pokemon.
   * @param _move {@linkcode Move} The attacking move.
   * @param _cancelled {@linkcode BooleanHolder} - A holder for a boolean value indicating if the move was cancelled.
   * @param args [0] {@linkcode NumberHolder} gets set to 0 if move is immuned by an ability.
   * @param args [1] - Whether the move is simulated.
   */
  override applyPreDefend(
    _pokemon: Pokemon,
    _passive: boolean,
    _simulated: boolean,
    _attacker: Pokemon,
    _move: Move,
    _cancelled: BooleanHolder,
    args: any[],
  ): void {
    (args[0] as NumberHolder).value = 0;
  }

  getImmuneType(): PokemonType | null {
    return this.immuneType;
  }

  override getCondition(): AbAttrCondition | null {
    return this.condition;
  }
}

export class AttackTypeImmunityAbAttr extends TypeImmunityAbAttr {
  // biome-ignore lint/complexity/noUselessConstructor: Changes the type of `immuneType`
  constructor(immuneType: PokemonType, condition?: AbAttrCondition) {
    super(immuneType, condition);
  }

  override canApplyPreDefend(
    pokemon: Pokemon,
    passive: boolean,
    simulated: boolean,
    attacker: Pokemon,
    move: Move,
    cancelled: BooleanHolder | null,
    args: any[],
  ): boolean {
    return (
      move.category !== MoveCategory.STATUS &&
      !move.hasAttr("NeutralDamageAgainstFlyingTypeMultiplierAttr") &&
      super.canApplyPreDefend(pokemon, passive, simulated, attacker, move, cancelled, args)
    );
  }

  /**
   * Applies immunity if the move used is not a status move.
   * Type immunity abilities that do not give additional benefits (HP recovery, stat boosts, etc) are not immune to status moves of the type
   * Example: Levitate
   */
  override applyPreDefend(
    pokemon: Pokemon,
    passive: boolean,
    simulated: boolean,
    attacker: Pokemon,
    move: Move,
    cancelled: BooleanHolder,
    args: any[],
  ): void {
    // this is a hacky way to fix the Levitate/Thousand Arrows interaction, but it works for now...
    super.applyPreDefend(pokemon, passive, simulated, attacker, move, cancelled, args);
  }
}

export class TypeImmunityHealAbAttr extends TypeImmunityAbAttr {
  // biome-ignore lint/complexity/noUselessConstructor: Changes the type of `immuneType`
  constructor(immuneType: PokemonType) {
    super(immuneType);
  }

  override canApplyPreDefend(
    pokemon: Pokemon,
    passive: boolean,
    simulated: boolean,
    attacker: Pokemon,
    move: Move,
    cancelled: BooleanHolder | null,
    args: any[],
  ): boolean {
    return super.canApplyPreDefend(pokemon, passive, simulated, attacker, move, cancelled, args);
  }

  override applyPreDefend(
    pokemon: Pokemon,
    passive: boolean,
    simulated: boolean,
    attacker: Pokemon,
    move: Move,
    cancelled: BooleanHolder,
    args: any[],
  ): void {
    super.applyPreDefend(pokemon, passive, simulated, attacker, move, cancelled, args);
    if (!pokemon.isFullHp() && !simulated) {
      const abilityName = (!passive ? pokemon.getAbility() : pokemon.getPassiveAbility()).name;
      globalScene.phaseManager.unshiftNew(
        "PokemonHealPhase",
        pokemon.getBattlerIndex(),
        toDmgValue(pokemon.getMaxHp() / 4),
        i18next.t("abilityTriggers:typeImmunityHeal", {
          pokemonNameWithAffix: getPokemonNameWithAffix(pokemon),
          abilityName,
        }),
        true,
      );
      cancelled.value = true; // Suppresses "No Effect" message
    }
  }
}

class TypeImmunityStatStageChangeAbAttr extends TypeImmunityAbAttr {
  private stat: BattleStat;
  private stages: number;

  constructor(immuneType: PokemonType, stat: BattleStat, stages: number, condition?: AbAttrCondition) {
    super(immuneType, condition);

    this.stat = stat;
    this.stages = stages;
  }

  override canApplyPreDefend(
    pokemon: Pokemon,
    passive: boolean,
    simulated: boolean,
    attacker: Pokemon,
    move: Move,
    cancelled: BooleanHolder | null,
    args: any[],
  ): boolean {
    return super.canApplyPreDefend(pokemon, passive, simulated, attacker, move, cancelled, args);
  }

  override applyPreDefend(
    pokemon: Pokemon,
    passive: boolean,
    simulated: boolean,
    attacker: Pokemon,
    move: Move,
    cancelled: BooleanHolder,
    args: any[],
  ): void {
    super.applyPreDefend(pokemon, passive, simulated, attacker, move, cancelled, args);
    cancelled.value = true; // Suppresses "No Effect" message
    if (!simulated) {
      globalScene.phaseManager.unshiftNew(
        "StatStageChangePhase",
        pokemon.getBattlerIndex(),
        true,
        [this.stat],
        this.stages,
      );
    }
  }
}

class TypeImmunityAddBattlerTagAbAttr extends TypeImmunityAbAttr {
  private tagType: BattlerTagType;
  private turnCount: number;

  constructor(immuneType: PokemonType, tagType: BattlerTagType, turnCount: number, condition?: AbAttrCondition) {
    super(immuneType, condition);

    this.tagType = tagType;
    this.turnCount = turnCount;
  }

  override canApplyPreDefend(
    pokemon: Pokemon,
    passive: boolean,
    simulated: boolean,
    attacker: Pokemon,
    move: Move,
    cancelled: BooleanHolder | null,
    args: any[],
  ): boolean {
    return super.canApplyPreDefend(pokemon, passive, simulated, attacker, move, cancelled, args);
  }

  override applyPreDefend(
    pokemon: Pokemon,
    passive: boolean,
    simulated: boolean,
    attacker: Pokemon,
    move: Move,
    cancelled: BooleanHolder,
    args: any[],
  ): void {
    super.applyPreDefend(pokemon, passive, simulated, attacker, move, cancelled, args);
    cancelled.value = true; // Suppresses "No Effect" message
    if (!simulated) {
      pokemon.addTag(this.tagType, this.turnCount, undefined, pokemon.id);
    }
  }
}

export class NonSuperEffectiveImmunityAbAttr extends TypeImmunityAbAttr {
  constructor(condition?: AbAttrCondition) {
    super(null, condition);
  }

  override canApplyPreDefend(
    pokemon: Pokemon,
    _passive: boolean,
    _simulated: boolean,
    attacker: Pokemon,
    move: Move,
    _cancelled: BooleanHolder | null,
    args: any[],
  ): boolean {
    const modifierValue =
      args.length > 0
        ? (args[0] as NumberHolder).value
        : pokemon.getAttackTypeEffectiveness(attacker.getMoveType(move), attacker, undefined, undefined, move);
    return move.is("AttackMove") && modifierValue < 2;
  }

  override applyPreDefend(
    _pokemon: Pokemon,
    _passive: boolean,
    _simulated: boolean,
    _attacker: Pokemon,
    _move: Move,
    cancelled: BooleanHolder,
    args: any[],
  ): void {
    cancelled.value = true; // Suppresses "No Effect" message
    (args[0] as NumberHolder).value = 0;
  }

  getTriggerMessage(pokemon: Pokemon, abilityName: string, ..._args: any[]): string {
    return i18next.t("abilityTriggers:nonSuperEffectiveImmunity", {
      pokemonNameWithAffix: getPokemonNameWithAffix(pokemon),
      abilityName,
    });
  }
}

/**
 * Attribute implementing the effects of {@link https://bulbapedia.bulbagarden.net/wiki/Tera_Shell_(Ability) | Tera Shell}
 * When the source is at full HP, incoming attacks will have a maximum 0.5x type effectiveness multiplier.
 * @extends PreDefendAbAttr
 */
export class FullHpResistTypeAbAttr extends PreDefendAbAttr {
  override canApplyPreDefend(
    pokemon: Pokemon,
    _passive: boolean,
    _simulated: boolean,
    _attacker: Pokemon,
    move: Move | null,
    _cancelled: BooleanHolder | null,
    args: any[],
  ): boolean {
    const typeMultiplier = args[0];
    return (
      typeMultiplier instanceof NumberHolder &&
      !move?.hasAttr("FixedDamageAttr") &&
      pokemon.isFullHp() &&
      typeMultiplier.value > 0.5
    );
  }

  /**
   * Reduces a type multiplier to 0.5 if the source is at full HP.
   * @param pokemon {@linkcode Pokemon} the Pokemon with this ability
   * @param _passive n/a
   * @param _simulated n/a (this doesn't change game state)
   * @param _attacker n/a
   * @param _move {@linkcode Move} the move being used on the source
   * @param _cancelled n/a
   * @param args `[0]` a container for the move's current type effectiveness multiplier
   */
  override applyPreDefend(
    pokemon: Pokemon,
    _passive: boolean,
    _simulated: boolean,
    _attacker: Pokemon,
    _move: Move | null,
    _cancelled: BooleanHolder | null,
    args: any[],
  ): void {
    const typeMultiplier = args[0];
    typeMultiplier.value = 0.5;
    pokemon.turnData.moveEffectiveness = 0.5;
  }

  getTriggerMessage(pokemon: Pokemon, _abilityName: string, ..._args: any[]): string {
    return i18next.t("abilityTriggers:fullHpResistType", {
      pokemonNameWithAffix: getPokemonNameWithAffix(pokemon),
    });
  }
}

export class PostDefendAbAttr extends AbAttr {
  canApplyPostDefend(
    _pokemon: Pokemon,
    _passive: boolean,
    _simulated: boolean,
    _attacker: Pokemon,
    _move: Move,
    _hitResult: HitResult | null,
    _args: any[],
  ): boolean {
    return true;
  }

  applyPostDefend(
    _pokemon: Pokemon,
    _passive: boolean,
    _simulated: boolean,
    _attacker: Pokemon,
    _move: Move,
    _hitResult: HitResult | null,
    _args: any[],
  ): void {}
}

export class FieldPriorityMoveImmunityAbAttr extends PreDefendAbAttr {
  override canApplyPreDefend(
    _pokemon: Pokemon,
    _passive: boolean,
    _simulated: boolean,
    attacker: Pokemon,
    move: Move,
    _cancelled: BooleanHolder | null,
    _args: any[],
  ): boolean {
    return (
      !(move.moveTarget === MoveTarget.USER || move.moveTarget === MoveTarget.NEAR_ALLY) &&
      move.getPriority(attacker) > 0 &&
      !move.isMultiTarget()
    );
  }

  override applyPreDefend(
    _pokemon: Pokemon,
    _passive: boolean,
    _simulated: boolean,
    _attacker: Pokemon,
    _move: Move,
    cancelled: BooleanHolder,
    _args: any[],
  ): void {
    cancelled.value = true;
  }
}

export class PostStatStageChangeAbAttr extends AbAttr {
  canApplyPostStatStageChange(
    _pokemon: Pokemon,
    _simulated: boolean,
    _statsChanged: BattleStat[],
    _stagesChanged: number,
    _selfTarget: boolean,
    _args: any[],
  ): boolean {
    return true;
  }

  applyPostStatStageChange(
    _pokemon: Pokemon,
    _simulated: boolean,
    _statsChanged: BattleStat[],
    _stagesChanged: number,
    _selfTarget: boolean,
    _args: any[],
  ): void {}
}

export class MoveImmunityAbAttr extends PreDefendAbAttr {
  private immuneCondition: PreDefendAbAttrCondition;

  constructor(immuneCondition: PreDefendAbAttrCondition) {
    super(true);

    this.immuneCondition = immuneCondition;
  }

  override canApplyPreDefend(
    pokemon: Pokemon,
    _passive: boolean,
    _simulated: boolean,
    attacker: Pokemon,
    move: Move,
    _cancelled: BooleanHolder | null,
    _args: any[],
  ): boolean {
    return this.immuneCondition(pokemon, attacker, move);
  }

  override applyPreDefend(
    _pokemon: Pokemon,
    _passive: boolean,
    _simulated: boolean,
    _attacker: Pokemon,
    _move: Move,
    cancelled: BooleanHolder,
    _args: any[],
  ): void {
    cancelled.value = true;
  }

  getTriggerMessage(pokemon: Pokemon, _abilityName: string, ..._args: any[]): string {
    return i18next.t("abilityTriggers:moveImmunity", { pokemonNameWithAffix: getPokemonNameWithAffix(pokemon) });
  }
}

/**
 * Reduces the accuracy of status moves used against the Pokémon with this ability to 50%.
 * Used by Wonder Skin.
 *
 * @extends PreDefendAbAttr
 */
export class WonderSkinAbAttr extends PreDefendAbAttr {
  constructor() {
    super(false);
  }

  override canApplyPreDefend(
    _pokemon: Pokemon,
    _passive: boolean,
    _simulated: boolean,
    _attacker: Pokemon,
    move: Move,
    _cancelled: BooleanHolder | null,
    args: any[],
  ): boolean {
    const moveAccuracy = args[0] as NumberHolder;
    return move.category === MoveCategory.STATUS && moveAccuracy.value >= 50;
  }

  override applyPreDefend(
    _pokemon: Pokemon,
    _passive: boolean,
    _simulated: boolean,
    _attacker: Pokemon,
    _move: Move,
    _cancelled: BooleanHolder,
    args: any[],
  ): void {
    const moveAccuracy = args[0] as NumberHolder;
    moveAccuracy.value = 50;
  }
}

export class MoveImmunityStatStageChangeAbAttr extends MoveImmunityAbAttr {
  private stat: BattleStat;
  private stages: number;

  constructor(immuneCondition: PreDefendAbAttrCondition, stat: BattleStat, stages: number) {
    super(immuneCondition);
    this.stat = stat;
    this.stages = stages;
  }

  override canApplyPreDefend(
    pokemon: Pokemon,
    passive: boolean,
    simulated: boolean,
    attacker: Pokemon,
    move: Move,
    cancelled: BooleanHolder | null,
    args: any[],
  ): boolean {
    return !simulated && super.canApplyPreDefend(pokemon, passive, simulated, attacker, move, cancelled, args);
  }

  override applyPreDefend(
    pokemon: Pokemon,
    passive: boolean,
    simulated: boolean,
    attacker: Pokemon,
    move: Move,
    cancelled: BooleanHolder,
    args: any[],
  ): void {
    super.applyPreDefend(pokemon, passive, simulated, attacker, move, cancelled, args);
    globalScene.phaseManager.unshiftNew(
      "StatStageChangePhase",
      pokemon.getBattlerIndex(),
      true,
      [this.stat],
      this.stages,
    );
  }
}
/**
 * Class for abilities that make drain moves deal damage to user instead of healing them.
 * @extends PostDefendAbAttr
 * @see {@linkcode applyPostDefend}
 */
export class ReverseDrainAbAttr extends PostDefendAbAttr {
  override canApplyPostDefend(
    _pokemon: Pokemon,
    _passive: boolean,
    _simulated: boolean,
    _attacker: Pokemon,
    move: Move,
    _hitResult: HitResult | null,
    _args: any[],
  ): boolean {
    return move.hasAttr("HitHealAttr");
  }

  /**
   * Determines if a damage and draining move was used to check if this ability should stop the healing.
   * Examples include: Absorb, Draining Kiss, Bitter Blade, etc.
   * Also displays a message to show this ability was activated.
   * @param _pokemon {@linkcode Pokemon} with this ability
   * @param _passive N/A
   * @param attacker {@linkcode Pokemon} that is attacking this Pokemon
   * @param _move {@linkcode PokemonMove} that is being used
   * @param _hitResult N/A
   * @param _args N/A
   */
  override applyPostDefend(
    _pokemon: Pokemon,
    _passive: boolean,
    simulated: boolean,
    attacker: Pokemon,
    _move: Move,
    _hitResult: HitResult,
    _args: any[],
  ): void {
    if (!simulated) {
      globalScene.phaseManager.queueMessage(
        i18next.t("abilityTriggers:reverseDrain", { pokemonNameWithAffix: getPokemonNameWithAffix(attacker) }),
      );
    }
  }
}

export class PostDefendStatStageChangeAbAttr extends PostDefendAbAttr {
  private condition: PokemonDefendCondition;
  private stat: BattleStat;
  private stages: number;
  private selfTarget: boolean;
  private allOthers: boolean;

  constructor(
    condition: PokemonDefendCondition,
    stat: BattleStat,
    stages: number,
    selfTarget = true,
    allOthers = false,
  ) {
    super(true);

    this.condition = condition;
    this.stat = stat;
    this.stages = stages;
    this.selfTarget = selfTarget;
    this.allOthers = allOthers;
  }

  override canApplyPostDefend(
    pokemon: Pokemon,
    _passive: boolean,
    _simulated: boolean,
    attacker: Pokemon,
    move: Move,
    _hitResult: HitResult | null,
    _args: any[],
  ): boolean {
    return this.condition(pokemon, attacker, move);
  }

  override applyPostDefend(
    pokemon: Pokemon,
    _passive: boolean,
    simulated: boolean,
    attacker: Pokemon,
    _move: Move,
    _hitResult: HitResult,
    _args: any[],
  ): void {
    if (simulated) {
      return;
    }

    if (this.allOthers) {
      const ally = pokemon.getAlly();
      const otherPokemon = !isNullOrUndefined(ally) ? pokemon.getOpponents().concat([ally]) : pokemon.getOpponents();
      for (const other of otherPokemon) {
        globalScene.phaseManager.unshiftNew(
          "StatStageChangePhase",
          other.getBattlerIndex(),
          false,
          [this.stat],
          this.stages,
        );
      }
    } else {
      globalScene.phaseManager.unshiftNew(
        "StatStageChangePhase",
        (this.selfTarget ? pokemon : attacker).getBattlerIndex(),
        this.selfTarget,
        [this.stat],
        this.stages,
      );
    }
  }
}

export class PostDefendHpGatedStatStageChangeAbAttr extends PostDefendAbAttr {
  private condition: PokemonDefendCondition;
  private hpGate: number;
  private stats: BattleStat[];
  private stages: number;
  private selfTarget: boolean;

  constructor(
    condition: PokemonDefendCondition,
    hpGate: number,
    stats: BattleStat[],
    stages: number,
    selfTarget = true,
  ) {
    super(true);

    this.condition = condition;
    this.hpGate = hpGate;
    this.stats = stats;
    this.stages = stages;
    this.selfTarget = selfTarget;
  }

  override canApplyPostDefend(
    pokemon: Pokemon,
    _passive: boolean,
    _simulated: boolean,
    attacker: Pokemon,
    move: Move,
    _hitResult: HitResult | null,
    _args: any[],
  ): boolean {
    const hpGateFlat: number = Math.ceil(pokemon.getMaxHp() * this.hpGate);
    const lastAttackReceived = pokemon.turnData.attacksReceived[pokemon.turnData.attacksReceived.length - 1];
    const damageReceived = lastAttackReceived?.damage || 0;
    return (
      this.condition(pokemon, attacker, move) && pokemon.hp <= hpGateFlat && pokemon.hp + damageReceived > hpGateFlat
    );
  }

  override applyPostDefend(
    pokemon: Pokemon,
    _passive: boolean,
    simulated: boolean,
    attacker: Pokemon,
    _move: Move,
    _hitResult: HitResult,
    _args: any[],
  ): void {
    if (!simulated) {
      globalScene.phaseManager.unshiftNew(
        "StatStageChangePhase",
        (this.selfTarget ? pokemon : attacker).getBattlerIndex(),
        true,
        this.stats,
        this.stages,
      );
    }
  }
}

export class PostDefendApplyArenaTrapTagAbAttr extends PostDefendAbAttr {
  private condition: PokemonDefendCondition;
  private tagType: ArenaTagType;

  constructor(condition: PokemonDefendCondition, tagType: ArenaTagType) {
    super(true);

    this.condition = condition;
    this.tagType = tagType;
  }

  override canApplyPostDefend(
    pokemon: Pokemon,
    _passive: boolean,
    _simulated: boolean,
    attacker: Pokemon,
    move: Move,
    _hitResult: HitResult | null,
    _args: any[],
  ): boolean {
    const tag = globalScene.arena.getTag(this.tagType) as ArenaTrapTag;
    return (
      this.condition(pokemon, attacker, move) && (!globalScene.arena.getTag(this.tagType) || tag.layers < tag.maxLayers)
    );
  }

  override applyPostDefend(
    pokemon: Pokemon,
    _passive: boolean,
    simulated: boolean,
    _attacker: Pokemon,
    _move: Move,
    _hitResult: HitResult,
    _args: any[],
  ): void {
    if (!simulated) {
      globalScene.arena.addTag(
        this.tagType,
        0,
        undefined,
        pokemon.id,
        pokemon.isPlayer() ? ArenaTagSide.ENEMY : ArenaTagSide.PLAYER,
      );
    }
  }
}

export class PostDefendApplyBattlerTagAbAttr extends PostDefendAbAttr {
  private condition: PokemonDefendCondition;
  private tagType: BattlerTagType;
  constructor(condition: PokemonDefendCondition, tagType: BattlerTagType) {
    super(true);

    this.condition = condition;
    this.tagType = tagType;
  }

  override canApplyPostDefend(
    pokemon: Pokemon,
    _passive: boolean,
    _simulated: boolean,
    attacker: Pokemon,
    move: Move,
    _hitResult: HitResult | null,
    _args: any[],
  ): boolean {
    return this.condition(pokemon, attacker, move);
  }

  override applyPostDefend(
    pokemon: Pokemon,
    _passive: boolean,
    simulated: boolean,
    _attacker: Pokemon,
    move: Move,
    _hitResult: HitResult,
    _args: any[],
  ): void {
    if (!pokemon.getTag(this.tagType) && !simulated) {
      pokemon.addTag(this.tagType, undefined, undefined, pokemon.id);
      globalScene.phaseManager.queueMessage(
        i18next.t("abilityTriggers:windPowerCharged", {
          pokemonName: getPokemonNameWithAffix(pokemon),
          moveName: move.name,
        }),
      );
    }
  }
}

export class PostDefendTypeChangeAbAttr extends PostDefendAbAttr {
  private type: PokemonType;

  override canApplyPostDefend(
    pokemon: Pokemon,
    _passive: boolean,
    simulated: boolean,
    attacker: Pokemon,
    move: Move,
    hitResult: HitResult,
    _args: any[],
  ): boolean {
    this.type = attacker.getMoveType(move);
    const pokemonTypes = pokemon.getTypes(true);
    return hitResult < HitResult.NO_EFFECT && (simulated || pokemonTypes.length !== 1 || pokemonTypes[0] !== this.type);
  }

  override applyPostDefend(
    pokemon: Pokemon,
    _passive: boolean,
    _simulated: boolean,
    attacker: Pokemon,
    move: Move,
    _hitResult: HitResult,
    _args: any[],
  ): void {
    const type = attacker.getMoveType(move);
    pokemon.summonData.types = [type];
  }

  override getTriggerMessage(pokemon: Pokemon, abilityName: string, ..._args: any[]): string {
    return i18next.t("abilityTriggers:postDefendTypeChange", {
      pokemonNameWithAffix: getPokemonNameWithAffix(pokemon),
      abilityName,
      typeName: i18next.t(`pokemonInfo:Type.${PokemonType[this.type]}`),
    });
  }
}

export class PostDefendTerrainChangeAbAttr extends PostDefendAbAttr {
  private terrainType: TerrainType;

  constructor(terrainType: TerrainType) {
    super();

    this.terrainType = terrainType;
  }

  override canApplyPostDefend(
    _pokemon: Pokemon,
    _passive: boolean,
    _simulated: boolean,
    _attacker: Pokemon,
    _move: Move,
    hitResult: HitResult,
    _args: any[],
  ): boolean {
    return hitResult < HitResult.NO_EFFECT && globalScene.arena.canSetTerrain(this.terrainType);
  }

  override applyPostDefend(
    pokemon: Pokemon,
    _passive: boolean,
    simulated: boolean,
    _attacker: Pokemon,
    _move: Move,
    _hitResult: HitResult,
    _args: any[],
  ): void {
    if (!simulated) {
      globalScene.arena.trySetTerrain(this.terrainType, false, pokemon);
    }
  }
}

export class PostDefendContactApplyStatusEffectAbAttr extends PostDefendAbAttr {
  public chance: number;
  private effects: StatusEffect[];

  constructor(chance: number, ...effects: StatusEffect[]) {
    super(true);

    this.chance = chance;
    this.effects = effects;
  }

  override canApplyPostDefend(
    pokemon: Pokemon,
    _passive: boolean,
    _simulated: boolean,
    attacker: Pokemon,
    move: Move,
    _hitResult: HitResult | null,
    _args: any[],
  ): boolean {
    const effect =
      this.effects.length === 1 ? this.effects[0] : this.effects[pokemon.randBattleSeedInt(this.effects.length)];
    return (
      move.doesFlagEffectApply({ flag: MoveFlags.MAKES_CONTACT, user: attacker, target: pokemon }) &&
      !attacker.status &&
      (this.chance === -1 || pokemon.randBattleSeedInt(100) < this.chance) &&
      attacker.canSetStatus(effect, true, false, pokemon)
    );
  }

  override applyPostDefend(
    pokemon: Pokemon,
    _passive: boolean,
    _simulated: boolean,
    attacker: Pokemon,
    _move: Move,
    _hitResult: HitResult,
    _args: any[],
  ): void {
    const effect =
      this.effects.length === 1 ? this.effects[0] : this.effects[pokemon.randBattleSeedInt(this.effects.length)];
    attacker.trySetStatus(effect, true, pokemon);
  }
}

export class EffectSporeAbAttr extends PostDefendContactApplyStatusEffectAbAttr {
  constructor() {
    super(10, StatusEffect.POISON, StatusEffect.PARALYSIS, StatusEffect.SLEEP);
  }

  override canApplyPostDefend(
    pokemon: Pokemon,
    passive: boolean,
    simulated: boolean,
    attacker: Pokemon,
    move: Move,
    hitResult: HitResult | null,
    args: any[],
  ): boolean {
    return (
      !(attacker.hasAbility(AbilityId.OVERCOAT) || attacker.isOfType(PokemonType.GRASS)) &&
      super.canApplyPostDefend(pokemon, passive, simulated, attacker, move, hitResult, args)
    );
  }

  override applyPostDefend(
    pokemon: Pokemon,
    passive: boolean,
    simulated: boolean,
    attacker: Pokemon,
    move: Move,
    hitResult: HitResult,
    args: any[],
  ): void {
    super.applyPostDefend(pokemon, passive, simulated, attacker, move, hitResult, args);
  }
}

export class PostDefendContactApplyTagChanceAbAttr extends PostDefendAbAttr {
  private chance: number;
  private tagType: BattlerTagType;
  private turnCount: number | undefined;

  constructor(chance: number, tagType: BattlerTagType, turnCount?: number) {
    super();

    this.tagType = tagType;
    this.chance = chance;
    this.turnCount = turnCount;
  }

  override canApplyPostDefend(
    pokemon: Pokemon,
    _passive: boolean,
    _simulated: boolean,
    attacker: Pokemon,
    move: Move,
    _hitResult: HitResult | null,
    _args: any[],
  ): boolean {
    return (
      move.doesFlagEffectApply({ flag: MoveFlags.MAKES_CONTACT, user: attacker, target: pokemon }) &&
      pokemon.randBattleSeedInt(100) < this.chance &&
      attacker.canAddTag(this.tagType)
    );
  }

  override applyPostDefend(
    _pokemon: Pokemon,
    _passive: boolean,
    simulated: boolean,
    attacker: Pokemon,
    move: Move,
    _hitResult: HitResult,
    _args: any[],
  ): void {
    if (!simulated) {
      attacker.addTag(this.tagType, this.turnCount, move.id, attacker.id);
    }
  }
}

export class PostDefendCritStatStageChangeAbAttr extends PostDefendAbAttr {
  private stat: BattleStat;
  private stages: number;

  constructor(stat: BattleStat, stages: number) {
    super();

    this.stat = stat;
    this.stages = stages;
  }

  override applyPostDefend(
    pokemon: Pokemon,
    _passive: boolean,
    simulated: boolean,
    _attacker: Pokemon,
    _move: Move,
    _hitResult: HitResult,
    _args: any[],
  ): void {
    if (!simulated) {
      globalScene.phaseManager.unshiftNew(
        "StatStageChangePhase",
        pokemon.getBattlerIndex(),
        true,
        [this.stat],
        this.stages,
      );
    }
  }

  override getCondition(): AbAttrCondition {
    return (pokemon: Pokemon) =>
      pokemon.turnData.attacksReceived.length !== 0 &&
      pokemon.turnData.attacksReceived[pokemon.turnData.attacksReceived.length - 1].critical;
  }
}

export class PostDefendContactDamageAbAttr extends PostDefendAbAttr {
  private damageRatio: number;

  constructor(damageRatio: number) {
    super();

    this.damageRatio = damageRatio;
  }

  override canApplyPostDefend(
    pokemon: Pokemon,
    _passive: boolean,
    simulated: boolean,
    attacker: Pokemon,
    move: Move,
    _hitResult: HitResult | null,
    _args: any[],
  ): boolean {
    return (
      !simulated &&
      move.doesFlagEffectApply({ flag: MoveFlags.MAKES_CONTACT, user: attacker, target: pokemon }) &&
      !attacker.hasAbilityWithAttr("BlockNonDirectDamageAbAttr")
    );
  }

  override applyPostDefend(
    _pokemon: Pokemon,
    _passive: boolean,
    _simulated: boolean,
    attacker: Pokemon,
    _move: Move,
    _hitResult: HitResult,
    _args: any[],
  ): void {
    attacker.damageAndUpdate(toDmgValue(attacker.getMaxHp() * (1 / this.damageRatio)), { result: HitResult.INDIRECT });
    attacker.turnData.damageTaken += toDmgValue(attacker.getMaxHp() * (1 / this.damageRatio));
  }

  override getTriggerMessage(pokemon: Pokemon, abilityName: string, ..._args: any[]): string {
    return i18next.t("abilityTriggers:postDefendContactDamage", {
      pokemonNameWithAffix: getPokemonNameWithAffix(pokemon),
      abilityName,
    });
  }
}
/**
 * @description: This ability applies the Perish Song tag to the attacking pokemon
 * and the defending pokemon if the move makes physical contact and neither pokemon
 * already has the Perish Song tag.
 * @class PostDefendPerishSongAbAttr
 * @extends {PostDefendAbAttr}
 */
export class PostDefendPerishSongAbAttr extends PostDefendAbAttr {
  private turns: number;

  constructor(turns: number) {
    super();

    this.turns = turns;
  }

  override canApplyPostDefend(
    pokemon: Pokemon,
    _passive: boolean,
    _simulated: boolean,
    attacker: Pokemon,
    move: Move,
    _hitResult: HitResult | null,
    _args: any[],
  ): boolean {
    return (
      move.doesFlagEffectApply({ flag: MoveFlags.MAKES_CONTACT, user: attacker, target: pokemon }) &&
      !attacker.getTag(BattlerTagType.PERISH_SONG)
    );
  }

  override applyPostDefend(
    pokemon: Pokemon,
    _passive: boolean,
    simulated: boolean,
    attacker: Pokemon,
    _move: Move,
    _hitResult: HitResult,
    _args: any[],
  ): void {
    if (!simulated) {
      attacker.addTag(BattlerTagType.PERISH_SONG, this.turns);
      pokemon.addTag(BattlerTagType.PERISH_SONG, this.turns);
    }
  }

  override getTriggerMessage(pokemon: Pokemon, abilityName: string, ..._args: any[]): string {
    return i18next.t("abilityTriggers:perishBody", {
      pokemonName: getPokemonNameWithAffix(pokemon),
      abilityName: abilityName,
    });
  }
}

export class PostDefendWeatherChangeAbAttr extends PostDefendAbAttr {
  private weatherType: WeatherType;
  protected condition?: PokemonDefendCondition;

  constructor(weatherType: WeatherType, condition?: PokemonDefendCondition) {
    super();

    this.weatherType = weatherType;
    this.condition = condition;
  }

  override canApplyPostDefend(
    pokemon: Pokemon,
    _passive: boolean,
    _simulated: boolean,
    attacker: Pokemon,
    move: Move,
    _hitResult: HitResult | null,
    _args: any[],
  ): boolean {
    return (
      !(this.condition && !this.condition(pokemon, attacker, move)) &&
      !globalScene.arena.weather?.isImmutable() &&
      globalScene.arena.canSetWeather(this.weatherType)
    );
  }

  override applyPostDefend(
    pokemon: Pokemon,
    _passive: boolean,
    simulated: boolean,
    _attacker: Pokemon,
    _move: Move,
    _hitResult: HitResult,
    _args: any[],
  ): void {
    if (!simulated) {
      globalScene.arena.trySetWeather(this.weatherType, pokemon);
    }
  }
}

export class PostDefendAbilitySwapAbAttr extends PostDefendAbAttr {
  override canApplyPostDefend(
    pokemon: Pokemon,
    _passive: boolean,
    _simulated: boolean,
    attacker: Pokemon,
    move: Move,
    _hitResult: HitResult | null,
    _args: any[],
  ): boolean {
    return (
      move.doesFlagEffectApply({ flag: MoveFlags.MAKES_CONTACT, user: attacker, target: pokemon }) &&
      attacker.getAbility().isSwappable
    );
  }

  override applyPostDefend(
    pokemon: Pokemon,
    _passive: boolean,
    simulated: boolean,
    attacker: Pokemon,
    _move: Move,
    _hitResult: HitResult,
    _args: any[],
  ): void {
    if (!simulated) {
      const tempAbility = attacker.getAbility();
      attacker.setTempAbility(pokemon.getAbility());
      pokemon.setTempAbility(tempAbility);
    }
  }

  override getTriggerMessage(pokemon: Pokemon, _abilityName: string, ..._args: any[]): string {
    return i18next.t("abilityTriggers:postDefendAbilitySwap", {
      pokemonNameWithAffix: getPokemonNameWithAffix(pokemon),
    });
  }
}

export class PostDefendAbilityGiveAbAttr extends PostDefendAbAttr {
  private ability: AbilityId;

  constructor(ability: AbilityId) {
    super();
    this.ability = ability;
  }

  override canApplyPostDefend(
    pokemon: Pokemon,
    _passive: boolean,
    _simulated: boolean,
    attacker: Pokemon,
    move: Move,
    _hitResult: HitResult | null,
    _args: any[],
  ): boolean {
    return (
      move.doesFlagEffectApply({ flag: MoveFlags.MAKES_CONTACT, user: attacker, target: pokemon }) &&
      attacker.getAbility().isSuppressable &&
      !attacker.getAbility().hasAttr("PostDefendAbilityGiveAbAttr")
    );
  }

  override applyPostDefend(
    _pokemon: Pokemon,
    _passive: boolean,
    simulated: boolean,
    attacker: Pokemon,
    _move: Move,
    _hitResult: HitResult,
    _args: any[],
  ): void {
    if (!simulated) {
      attacker.setTempAbility(allAbilities[this.ability]);
    }
  }

  override getTriggerMessage(pokemon: Pokemon, abilityName: string, ..._args: any[]): string {
    return i18next.t("abilityTriggers:postDefendAbilityGive", {
      pokemonNameWithAffix: getPokemonNameWithAffix(pokemon),
      abilityName,
    });
  }
}

export class PostDefendMoveDisableAbAttr extends PostDefendAbAttr {
  private chance: number;
  private attacker: Pokemon;
  private move: Move;

  constructor(chance: number) {
    super();

    this.chance = chance;
  }

  override canApplyPostDefend(
    pokemon: Pokemon,
    _passive: boolean,
    _simulated: boolean,
    attacker: Pokemon,
    move: Move,
    _hitResult: HitResult | null,
    _args: any[],
  ): boolean {
    return (
      isNullOrUndefined(attacker.getTag(BattlerTagType.DISABLED)) &&
      move.doesFlagEffectApply({ flag: MoveFlags.MAKES_CONTACT, user: attacker, target: pokemon }) &&
      (this.chance === -1 || pokemon.randBattleSeedInt(100) < this.chance)
    );
  }

  override applyPostDefend(
    pokemon: Pokemon,
    _passive: boolean,
    simulated: boolean,
    attacker: Pokemon,
    move: Move,
    _hitResult: HitResult,
    _args: any[],
  ): void {
    if (!simulated) {
      this.attacker = attacker;
      this.move = move;
      this.attacker.addTag(BattlerTagType.DISABLED, 4, 0, pokemon.id);
    }
  }
}

export class PostStatStageChangeStatStageChangeAbAttr extends PostStatStageChangeAbAttr {
  private condition: PokemonStatStageChangeCondition;
  private statsToChange: BattleStat[];
  private stages: number;

  constructor(condition: PokemonStatStageChangeCondition, statsToChange: BattleStat[], stages: number) {
    super(true);

    this.condition = condition;
    this.statsToChange = statsToChange;
    this.stages = stages;
  }

  override canApplyPostStatStageChange(
    pokemon: Pokemon,
    _simulated: boolean,
    statStagesChanged: BattleStat[],
    stagesChanged: number,
    selfTarget: boolean,
    _args: any[],
  ): boolean {
    return this.condition(pokemon, statStagesChanged, stagesChanged) && !selfTarget;
  }

  override applyPostStatStageChange(
    pokemon: Pokemon,
    simulated: boolean,
    _statStagesChanged: BattleStat[],
    _stagesChanged: number,
    _selfTarget: boolean,
    _args: any[],
  ): void {
    if (!simulated) {
      globalScene.phaseManager.unshiftNew(
        "StatStageChangePhase",
        pokemon.getBattlerIndex(),
        true,
        this.statsToChange,
        this.stages,
      );
    }
  }
}

export class PreAttackAbAttr extends AbAttr {
  canApplyPreAttack(
    _pokemon: Pokemon,
    _passive: boolean,
    _simulated: boolean,
    _defender: Pokemon | null,
    _move: Move,
    _args: any[],
  ): boolean {
    return true;
  }

  applyPreAttack(
    _pokemon: Pokemon,
    _passive: boolean,
    _simulated: boolean,
    _defender: Pokemon | null,
    _move: Move,
    _args: any[],
  ): void {}
}

/**
 * Modifies moves additional effects with multipliers, ie. Sheer Force, Serene Grace.
 * @extends AbAttr
 * @see {@linkcode apply}
 */
export class MoveEffectChanceMultiplierAbAttr extends AbAttr {
  private chanceMultiplier: number;

  constructor(chanceMultiplier: number) {
    super(false);
    this.chanceMultiplier = chanceMultiplier;
  }

  override canApply(_pokemon: Pokemon, _passive: boolean, _simulated: boolean, args: any[]): boolean {
    const exceptMoves = [MoveId.ORDER_UP, MoveId.ELECTRO_SHOT];
    return !((args[0] as NumberHolder).value <= 0 || exceptMoves.includes((args[1] as Move).id));
  }

  /**
   * @param args [0]: {@linkcode NumberHolder} Move additional effect chance. Has to be higher than or equal to 0.
   *             [1]: {@linkcode MoveId } Move used by the ability user.
   */
  override apply(
    _pokemon: Pokemon,
    _passive: boolean,
    _simulated: boolean,
    _cancelled: BooleanHolder,
    args: any[],
  ): void {
    (args[0] as NumberHolder).value *= this.chanceMultiplier;
    (args[0] as NumberHolder).value = Math.min((args[0] as NumberHolder).value, 100);
  }
}

/**
 * Sets incoming moves additional effect chance to zero, ignoring all effects from moves. ie. Shield Dust.
 * @extends PreDefendAbAttr
 * @see {@linkcode applyPreDefend}
 */
export class IgnoreMoveEffectsAbAttr extends PreDefendAbAttr {
  constructor(showAbility = false) {
    super(showAbility);
  }

  override canApplyPreDefend(
    _pokemon: Pokemon,
    _passive: boolean,
    _simulated: boolean,
    _attacker: Pokemon,
    _move: Move | null,
    _cancelled: BooleanHolder | null,
    args: any[],
  ): boolean {
    return (args[0] as NumberHolder).value > 0;
  }

  /**
   * @param args [0]: {@linkcode NumberHolder} Move additional effect chance.
   */
  override applyPreDefend(
    _pokemon: Pokemon,
    _passive: boolean,
    _simulated: boolean,
    _attacker: Pokemon,
    _move: Move,
    _cancelled: BooleanHolder,
    args: any[],
  ): void {
    (args[0] as NumberHolder).value = 0;
  }
}

export class VariableMovePowerAbAttr extends PreAttackAbAttr {
  override canApplyPreAttack(
    _pokemon: Pokemon,
    _passive: boolean,
    _simulated: boolean,
    _defender: Pokemon,
    _move: Move,
    _args: any[],
  ): boolean {
    return true;
  }
}

export class FieldPreventExplosiveMovesAbAttr extends AbAttr {
  override apply(
    _pokemon: Pokemon,
    _passive: boolean,
    _simulated: boolean,
    cancelled: BooleanHolder,
    _args: any[],
  ): void {
    cancelled.value = true;
  }
}

/**
 * Multiplies a Stat if the checked Pokemon lacks this ability.
 * If this ability cannot stack, a BooleanHolder can be used to prevent this from stacking.
 * @see {@link applyFieldStatMultiplierAbAttrs}
 * @see {@link applyFieldStat}
 * @see {@link BooleanHolder}
 */
export class FieldMultiplyStatAbAttr extends AbAttr {
  private stat: Stat;
  private multiplier: number;
  private canStack: boolean;

  constructor(stat: Stat, multiplier: number, canStack = false) {
    super(false);

    this.stat = stat;
    this.multiplier = multiplier;
    this.canStack = canStack;
  }

  canApplyFieldStat(
    _pokemon: Pokemon,
    _passive: boolean,
    _simulated: boolean,
    stat: Stat,
    _statValue: NumberHolder,
    checkedPokemon: Pokemon,
    hasApplied: BooleanHolder,
    _args: any[],
  ): boolean {
    return (
      this.canStack ||
      (!hasApplied.value &&
        this.stat === stat &&
        checkedPokemon.getAbilityAttrs("FieldMultiplyStatAbAttr").every(attr => attr.stat !== stat))
    );
  }

  /**
   * applyFieldStat: Tries to multiply a Pokemon's Stat
   * @param _pokemon {@linkcode Pokemon} the Pokemon using this ability
   * @param _passive {@linkcode boolean} unused
   * @param _stat {@linkcode Stat} the type of the checked stat
   * @param statValue {@linkcode NumberHolder} the value of the checked stat
   * @param _checkedPokemon {@linkcode Pokemon} the Pokemon this ability is targeting
   * @param hasApplied {@linkcode BooleanHolder} whether or not another multiplier has been applied to this stat
   * @param _args {any[]} unused
   */
  applyFieldStat(
    _pokemon: Pokemon,
    _passive: boolean,
    _simulated: boolean,
    _stat: Stat,
    statValue: NumberHolder,
    _checkedPokemon: Pokemon,
    hasApplied: BooleanHolder,
    _args: any[],
  ): void {
    statValue.value *= this.multiplier;
    hasApplied.value = true;
  }
}

export class MoveTypeChangeAbAttr extends PreAttackAbAttr {
  constructor(
    private newType: PokemonType,
    private powerMultiplier: number,
    private condition?: PokemonAttackCondition,
  ) {
    super(false);
  }

  /**
   * Determine if the move type change attribute can be applied
   *
   * Can be applied if:
   * - The ability's condition is met, e.g. pixilate only boosts normal moves,
   * - The move is not forbidden from having its type changed by an ability, e.g. {@linkcode MoveId.MULTI_ATTACK}
   * - The user is not terastallized and using tera blast
   * - The user is not a terastallized terapagos with tera stellar using tera starstorm
   * @param pokemon - The pokemon that has the move type changing ability and is using the attacking move
   * @param _passive - Unused
   * @param _simulated - Unused
   * @param _defender - The pokemon being attacked (unused)
   * @param move - The move being used
   * @param _args - args[0] holds the type that the move is changed to, args[1] holds the multiplier
   * @returns whether the move type change attribute can be applied
   */
  override canApplyPreAttack(
    pokemon: Pokemon,
    _passive: boolean,
    _simulated: boolean,
    _defender: Pokemon | null,
    move: Move,
    _args: [NumberHolder?, NumberHolder?, ...any],
  ): boolean {
    return (
      (!this.condition || this.condition(pokemon, _defender, move)) &&
      !noAbilityTypeOverrideMoves.has(move.id) &&
      (!pokemon.isTerastallized ||
        (move.id !== MoveId.TERA_BLAST &&
          (move.id !== MoveId.TERA_STARSTORM ||
            pokemon.getTeraType() !== PokemonType.STELLAR ||
            !pokemon.hasSpecies(SpeciesId.TERAPAGOS))))
    );
  }

  /**
   * @param _pokemon - The pokemon that has the move type changing ability and is using the attacking move
   * @param _passive - Unused
   * @param _simulated - Unused
   * @param _defender - The pokemon being attacked (unused)
   * @param _move - The move being used
   * @param args - args[0] holds the type that the move is changed to, args[1] holds the multiplier
   */
  override applyPreAttack(
    _pokemon: Pokemon,
    _passive: boolean,
    _simulated: boolean,
    _defender: Pokemon,
    _move: Move,
    args: [NumberHolder?, NumberHolder?, ...any],
  ): void {
    if (args[0] && args[0] instanceof NumberHolder) {
      args[0].value = this.newType;
    }
    if (args[1] && args[1] instanceof NumberHolder) {
      args[1].value *= this.powerMultiplier;
    }
  }
}

/** Ability attribute for changing a pokemon's type before using a move */
export class PokemonTypeChangeAbAttr extends PreAttackAbAttr {
  private moveType: PokemonType;

  constructor() {
    super(true);
  }

  override canApplyPreAttack(
    pokemon: Pokemon,
    _passive: boolean,
    _simulated: boolean,
    _defender: Pokemon | null,
    move: Move,
    _args: any[],
  ): boolean {
    if (
      !pokemon.isTerastallized &&
      move.id !== MoveId.STRUGGLE &&
      /**
       * Skip moves that call other moves because these moves generate a following move that will trigger this ability attribute
       * @see {@link https://bulbapedia.bulbagarden.net/wiki/Category:Moves_that_call_other_moves}
       */
      !move.findAttr(
        attr =>
          attr.is("RandomMovesetMoveAttr") ||
          attr.is("RandomMoveAttr") ||
          attr.is("NaturePowerAttr") ||
          attr.is("CopyMoveAttr"),
      )
    ) {
      const moveType = pokemon.getMoveType(move);
      if (pokemon.getTypes().some(t => t !== moveType)) {
        this.moveType = moveType;
        return true;
      }
    }
    return false;
  }

  override applyPreAttack(
    pokemon: Pokemon,
    _passive: boolean,
    simulated: boolean,
    _defender: Pokemon,
    move: Move,
    _args: any[],
  ): void {
    const moveType = pokemon.getMoveType(move);

    if (!simulated) {
      this.moveType = moveType;
      pokemon.summonData.types = [moveType];
      pokemon.updateInfo();
    }
  }

  getTriggerMessage(pokemon: Pokemon, _abilityName: string, ..._args: any[]): string {
    return i18next.t("abilityTriggers:pokemonTypeChange", {
      pokemonNameWithAffix: getPokemonNameWithAffix(pokemon),
      moveType: i18next.t(`pokemonInfo:Type.${PokemonType[this.moveType]}`),
    });
  }
}

/**
 * Class for abilities that convert single-strike moves to two-strike moves (i.e. Parental Bond).
 * @param damageMultiplier the damage multiplier for the second strike, relative to the first.
 */
export class AddSecondStrikeAbAttr extends PreAttackAbAttr {
  private damageMultiplier: number;

  constructor(damageMultiplier: number) {
    super(false);

    this.damageMultiplier = damageMultiplier;
  }

  override canApplyPreAttack(
    pokemon: Pokemon,
    _passive: boolean,
    _simulated: boolean,
    _defender: Pokemon | null,
    move: Move,
    _args: any[],
  ): boolean {
    return move.canBeMultiStrikeEnhanced(pokemon, true);
  }

  /**
   * If conditions are met, this doubles the move's hit count (via args[1])
   * or multiplies the damage of secondary strikes (via args[2])
   * @param pokemon the {@linkcode Pokemon} using the move
   * @param _passive n/a
   * @param _defender n/a
   * @param _move the {@linkcode Move} used by the ability source
   * @param args Additional arguments:
   * - `[0]` the number of strikes this move currently has ({@linkcode NumberHolder})
   * - `[1]` the damage multiplier for the current strike ({@linkcode NumberHolder})
   */
  override applyPreAttack(
    pokemon: Pokemon,
    _passive: boolean,
    _simulated: boolean,
    _defender: Pokemon,
    _move: Move,
    args: any[],
  ): void {
    const hitCount = args[0] as NumberHolder;
    const multiplier = args[1] as NumberHolder;
    if (hitCount?.value) {
      hitCount.value += 1;
    }

    if (multiplier?.value && pokemon.turnData.hitsLeft === 1) {
      multiplier.value = this.damageMultiplier;
    }
  }
}

/**
 * Class for abilities that boost the damage of moves
 * For abilities that boost the base power of moves, see VariableMovePowerAbAttr
 * @param damageMultiplier the amount to multiply the damage by
 * @param condition the condition for this ability to be applied
 */
export class DamageBoostAbAttr extends PreAttackAbAttr {
  private damageMultiplier: number;
  private condition: PokemonAttackCondition;

  constructor(damageMultiplier: number, condition: PokemonAttackCondition) {
    super(false);
    this.damageMultiplier = damageMultiplier;
    this.condition = condition;
  }

  override canApplyPreAttack(
    pokemon: Pokemon,
    _passive: boolean,
    _simulated: boolean,
    defender: Pokemon | null,
    move: Move,
    _args: any[],
  ): boolean {
    return this.condition(pokemon, defender, move);
  }

  /**
   *
   * @param _pokemon the attacker pokemon
   * @param _passive N/A
   * @param _defender the target pokemon
   * @param _move the move used by the attacker pokemon
   * @param args Utils.NumberHolder as damage
   */
  override applyPreAttack(
    _pokemon: Pokemon,
    _passive: boolean,
    _simulated: boolean,
    _defender: Pokemon,
    _move: Move,
    args: any[],
  ): void {
    const power = args[0] as NumberHolder;
    power.value = toDmgValue(power.value * this.damageMultiplier);
  }
}

export class MovePowerBoostAbAttr extends VariableMovePowerAbAttr {
  private condition: PokemonAttackCondition;
  private powerMultiplier: number;

  constructor(condition: PokemonAttackCondition, powerMultiplier: number, showAbility = false) {
    super(showAbility);
    this.condition = condition;
    this.powerMultiplier = powerMultiplier;
  }

  override canApplyPreAttack(
    pokemon: Pokemon,
    _passive: boolean,
    _simulated: boolean,
    defender: Pokemon | null,
    move: Move,
    _args: any[],
  ): boolean {
    return this.condition(pokemon, defender, move);
  }

  override applyPreAttack(
    _pokemon: Pokemon,
    _passive: boolean,
    _simulated: boolean,
    _defender: Pokemon,
    _move: Move,
    args: any[],
  ): void {
    (args[0] as NumberHolder).value *= this.powerMultiplier;
  }
}

export class MoveTypePowerBoostAbAttr extends MovePowerBoostAbAttr {
  constructor(boostedType: PokemonType, powerMultiplier?: number) {
    super((pokemon, _defender, move) => pokemon?.getMoveType(move) === boostedType, powerMultiplier || 1.5, false);
  }
}

export class LowHpMoveTypePowerBoostAbAttr extends MoveTypePowerBoostAbAttr {
  // biome-ignore lint/complexity/noUselessConstructor: Changes the constructor params
  constructor(boostedType: PokemonType) {
    super(boostedType);
  }

  getCondition(): AbAttrCondition {
    return pokemon => pokemon.getHpRatio() <= 0.33;
  }
}

/**
 * Abilities which cause a variable amount of power increase.
 * @extends VariableMovePowerAbAttr
 * @see {@link applyPreAttack}
 */
export class VariableMovePowerBoostAbAttr extends VariableMovePowerAbAttr {
  private mult: (user: Pokemon, target: Pokemon, move: Move) => number;

  /**
   * @param mult A function which takes the user, target, and move, and returns the power multiplier. 1 means no multiplier.
   * @param {boolean} showAbility Whether to show the ability when it activates.
   */
  constructor(mult: (user: Pokemon, target: Pokemon, move: Move) => number, showAbility = true) {
    super(showAbility);
    this.mult = mult;
  }

  override canApplyPreAttack(
    pokemon: Pokemon,
    _passive: boolean,
    _simulated: boolean,
    defender: Pokemon,
    move: Move,
    _args: any[],
  ): boolean {
    return this.mult(pokemon, defender, move) !== 1;
  }

  override applyPreAttack(
    pokemon: Pokemon,
    _passive: boolean,
    _simulated: boolean,
    defender: Pokemon,
    move: Move,
    args: any[],
  ): void {
    const multiplier = this.mult(pokemon, defender, move);
    (args[0] as NumberHolder).value *= multiplier;
  }
}

/**
 * Boosts the power of a Pokémon's move under certain conditions.
 * @extends AbAttr
 */
export class FieldMovePowerBoostAbAttr extends AbAttr {
  // TODO: Refactor this class? It extends from base AbAttr but has preAttack methods and gets called directly instead of going through applyAbAttrsInternal
  private condition: PokemonAttackCondition;
  private powerMultiplier: number;

  /**
   * @param condition - A function that determines whether the power boost condition is met.
   * @param powerMultiplier - The multiplier to apply to the move's power when the condition is met.
   */
  constructor(condition: PokemonAttackCondition, powerMultiplier: number) {
    super(false);
    this.condition = condition;
    this.powerMultiplier = powerMultiplier;
  }

  canApplyPreAttack(
    _pokemon: Pokemon | null,
    _passive: boolean | null,
    _simulated: boolean,
    _defender: Pokemon | null,
    _move: Move,
    _args: any[],
  ): boolean {
    return true; // logic for this attr is handled in move.ts instead of normally
  }

  applyPreAttack(
    pokemon: Pokemon | null,
    _passive: boolean | null,
    _simulated: boolean,
    defender: Pokemon | null,
    move: Move,
    args: any[],
  ): void {
    if (this.condition(pokemon, defender, move)) {
      (args[0] as NumberHolder).value *= this.powerMultiplier;
    }
  }
}

/**
 * Boosts the power of a specific type of move.
 * @extends FieldMovePowerBoostAbAttr
 */
export class PreAttackFieldMoveTypePowerBoostAbAttr extends FieldMovePowerBoostAbAttr {
  /**
   * @param boostedType - The type of move that will receive the power boost.
   * @param powerMultiplier - The multiplier to apply to the move's power, defaults to 1.5 if not provided.
   */
  constructor(boostedType: PokemonType, powerMultiplier?: number) {
    super((pokemon, _defender, move) => pokemon?.getMoveType(move) === boostedType, powerMultiplier || 1.5);
  }
}

/**
 * Boosts the power of a specific type of move for all Pokemon in the field.
 * @extends PreAttackFieldMoveTypePowerBoostAbAttr
 */
export class FieldMoveTypePowerBoostAbAttr extends PreAttackFieldMoveTypePowerBoostAbAttr {}

/**
 * Boosts the power of a specific type of move for the user and its allies.
 * @extends PreAttackFieldMoveTypePowerBoostAbAttr
 */
export class UserFieldMoveTypePowerBoostAbAttr extends PreAttackFieldMoveTypePowerBoostAbAttr {}

/**
 * Boosts the power of moves in specified categories.
 * @extends FieldMovePowerBoostAbAttr
 */
export class AllyMoveCategoryPowerBoostAbAttr extends FieldMovePowerBoostAbAttr {
  /**
   * @param boostedCategories - The categories of moves that will receive the power boost.
   * @param powerMultiplier - The multiplier to apply to the move's power.
   */
  constructor(boostedCategories: MoveCategory[], powerMultiplier: number) {
    super((_pokemon, _defender, move) => boostedCategories.includes(move.category), powerMultiplier);
  }
}

export class StatMultiplierAbAttr extends AbAttr {
  private stat: BattleStat;
  private multiplier: number;
  private condition: PokemonAttackCondition | null;

  constructor(stat: BattleStat, multiplier: number, condition?: PokemonAttackCondition) {
    super(false);

    this.stat = stat;
    this.multiplier = multiplier;
    this.condition = condition ?? null;
  }

  canApplyStatStage(
    pokemon: Pokemon,
    _passive: boolean,
    _simulated: boolean,
    stat: BattleStat,
    _statValue: NumberHolder,
    args: any[],
  ): boolean {
    const move = args[0] as Move;
    return stat === this.stat && (!this.condition || this.condition(pokemon, null, move));
  }

  applyStatStage(
    _pokemon: Pokemon,
    _passive: boolean,
    _simulated: boolean,
    _stat: BattleStat,
    statValue: NumberHolder,
    _args: any[],
  ): void {
    statValue.value *= this.multiplier;
  }
}

export class PostAttackAbAttr extends AbAttr {
  private attackCondition: PokemonAttackCondition;

  /** The default attackCondition requires that the selected move is a damaging move */
  constructor(
    attackCondition: PokemonAttackCondition = (_user, _target, move) => move.category !== MoveCategory.STATUS,
    showAbility = true,
  ) {
    super(showAbility);

    this.attackCondition = attackCondition;
  }

  /**
   * By default, this method checks that the move used is a damaging attack before
   * applying the effect of any inherited class. This can be changed by providing a different {@link attackCondition} to the constructor. See {@link ConfusionOnStatusEffectAbAttr}
   * for an example of an effect that does not require a damaging move.
   */
  canApplyPostAttack(
    pokemon: Pokemon,
    _passive: boolean,
    _simulated: boolean,
    defender: Pokemon,
    move: Move,
    _hitResult: HitResult | null,
    _args: any[],
  ): boolean {
    // When attackRequired is true, we require the move to be an attack move and to deal damage before checking secondary requirements.
    // If attackRequired is false, we always defer to the secondary requirements.
    return this.attackCondition(pokemon, defender, move);
  }

  applyPostAttack(
    _pokemon: Pokemon,
    _passive: boolean,
    _simulated: boolean,
    _defender: Pokemon,
    _move: Move,
    _hitResult: HitResult | null,
    _args: any[],
  ): void {}
}

/**
 * Multiplies a Stat from an ally pokemon's ability.
 * @see {@link applyAllyStatMultiplierAbAttrs}
 * @see {@link applyAllyStat}
 */
export class AllyStatMultiplierAbAttr extends AbAttr {
  private stat: BattleStat;
  private multiplier: number;
  private ignorable: boolean;

  /**
   * @param stat - The stat being modified
   * @param multipler - The multiplier to apply to the stat
   * @param ignorable - Whether the multiplier can be ignored by mold breaker-like moves and abilities
   */
  constructor(stat: BattleStat, multiplier: number, ignorable = true) {
    super(false);

    this.stat = stat;
    this.multiplier = multiplier;
    this.ignorable = ignorable;
  }

  /**
   * Multiply a Pokemon's Stat due to an Ally's ability.
   * @param _pokemon - The ally {@linkcode Pokemon} with the ability (unused)
   * @param passive - unused
   * @param _simulated - Whether the ability is being simulated (unused)
   * @param _stat - The type of the checked {@linkcode Stat} (unused)
   * @param statValue - {@linkcode NumberHolder} containing the value of the checked stat
   * @param _checkedPokemon - The {@linkcode Pokemon} this ability is targeting (unused)
   * @param _ignoreAbility - Whether the ability should be ignored if possible
   * @param _args - unused
   * @returns `true` if this changed the checked stat, `false` otherwise.
   */
  applyAllyStat(
    _pokemon: Pokemon,
    _passive: boolean,
    _simulated: boolean,
    _stat: BattleStat,
    statValue: NumberHolder,
    _checkedPokemon: Pokemon,
    _ignoreAbility: boolean,
    _args: any[],
  ) {
    statValue.value *= this.multiplier;
  }

  /**
   * Check if this ability can apply to the checked stat.
   * @param _pokemon - The ally {@linkcode Pokemon} with the ability (unused)
   * @param passive - unused
   * @param _simulated - Whether the ability is being simulated (unused)
   * @param stat - The type of the checked {@linkcode Stat}
   * @param _statValue - {@linkcode NumberHolder} containing the value of the checked stat
   * @param _checkedPokemon - The {@linkcode Pokemon} this ability is targeting (unused)
   * @param ignoreAbility - Whether the ability should be ignored if possible
   * @param _args - unused
   * @returns `true` if this can apply to the checked stat, `false` otherwise.
   */
  canApplyAllyStat(
    _pokemon: Pokemon,
    _passive: boolean,
    _simulated: boolean,
    stat: BattleStat,
    _statValue: NumberHolder,
    _checkedPokemon: Pokemon,
    ignoreAbility: boolean,
    _args: any[],
  ): boolean {
    return stat === this.stat && !(ignoreAbility && this.ignorable);
  }
}

/**
 * Takes effect whenever a move succesfully executes, such as gorilla tactics' move-locking.
 * (More specifically, whenever a move is pushed to the move history)
 */
export class ExecutedMoveAbAttr extends AbAttr {
  canApplyExecutedMove(_pokemon: Pokemon, _simulated: boolean): boolean {
    return true;
  }

  applyExecutedMove(_pokemon: Pokemon, _simulated: boolean): void {}
}

/**
 * Ability attribute for {@linkcode AbilityId.GORILLA_TACTICS | Gorilla Tactics}
 * to lock the user into its first selected move.
 */
export class GorillaTacticsAbAttr extends ExecutedMoveAbAttr {
  constructor(showAbility = false) {
    super(showAbility);
  }

  override canApplyExecutedMove(pokemon: Pokemon, _simulated: boolean): boolean {
    return !pokemon.getTag(BattlerTagType.GORILLA_TACTICS);
  }

  override applyExecutedMove(pokemon: Pokemon, simulated: boolean): void {
    if (!simulated) {
      pokemon.addTag(BattlerTagType.GORILLA_TACTICS);
    }
  }
}

export class PostAttackStealHeldItemAbAttr extends PostAttackAbAttr {
  private stealCondition: PokemonAttackCondition | null;
  private stolenItem?: PokemonHeldItemModifier;

  constructor(stealCondition?: PokemonAttackCondition) {
    super();

    this.stealCondition = stealCondition ?? null;
  }

  override canApplyPostAttack(
    pokemon: Pokemon,
    passive: boolean,
    simulated: boolean,
    defender: Pokemon,
    move: Move,
    hitResult: HitResult,
    args: any[],
  ): boolean {
    if (
      super.canApplyPostAttack(pokemon, passive, simulated, defender, move, hitResult, args) &&
      !simulated &&
      hitResult < HitResult.NO_EFFECT &&
      (!this.stealCondition || this.stealCondition(pokemon, defender, move))
    ) {
      const heldItems = this.getTargetHeldItems(defender).filter(i => i.isTransferable);
      if (heldItems.length) {
        // Ensure that the stolen item in testing is the same as when the effect is applied
        this.stolenItem = heldItems[pokemon.randBattleSeedInt(heldItems.length)];
        if (globalScene.canTransferHeldItemModifier(this.stolenItem, pokemon)) {
          return true;
        }
      }
    }
    this.stolenItem = undefined;
    return false;
  }

  override applyPostAttack(
    pokemon: Pokemon,
    _passive: boolean,
    _simulated: boolean,
    defender: Pokemon,
    _move: Move,
    _hitResult: HitResult,
    _args: any[],
  ): void {
    const heldItems = this.getTargetHeldItems(defender).filter(i => i.isTransferable);
    if (!this.stolenItem) {
      this.stolenItem = heldItems[pokemon.randBattleSeedInt(heldItems.length)];
    }
    if (globalScene.tryTransferHeldItemModifier(this.stolenItem, pokemon, false)) {
      globalScene.phaseManager.queueMessage(
        i18next.t("abilityTriggers:postAttackStealHeldItem", {
          pokemonNameWithAffix: getPokemonNameWithAffix(pokemon),
          defenderName: defender.name,
          stolenItemType: this.stolenItem.type.name,
        }),
      );
    }
    this.stolenItem = undefined;
  }

  getTargetHeldItems(target: Pokemon): PokemonHeldItemModifier[] {
    return globalScene.findModifiers(
      m => m instanceof PokemonHeldItemModifier && m.pokemonId === target.id,
      target.isPlayer(),
    ) as PokemonHeldItemModifier[];
  }
}

export class PostAttackApplyStatusEffectAbAttr extends PostAttackAbAttr {
  private contactRequired: boolean;
  private chance: number;
  private effects: StatusEffect[];

  constructor(contactRequired: boolean, chance: number, ...effects: StatusEffect[]) {
    super();

    this.contactRequired = contactRequired;
    this.chance = chance;
    this.effects = effects;
  }

  override canApplyPostAttack(
    pokemon: Pokemon,
    passive: boolean,
    simulated: boolean,
    attacker: Pokemon,
    move: Move,
    hitResult: HitResult | null,
    args: any[],
  ): boolean {
    if (
      super.canApplyPostAttack(pokemon, passive, simulated, attacker, move, hitResult, args) &&
      (simulated ||
        (!attacker.hasAbilityWithAttr("IgnoreMoveEffectsAbAttr") &&
          pokemon !== attacker &&
          (!this.contactRequired ||
            move.doesFlagEffectApply({ flag: MoveFlags.MAKES_CONTACT, user: attacker, target: pokemon })) &&
          pokemon.randBattleSeedInt(100) < this.chance &&
          !pokemon.status))
    ) {
      const effect =
        this.effects.length === 1 ? this.effects[0] : this.effects[pokemon.randBattleSeedInt(this.effects.length)];
      return simulated || attacker.canSetStatus(effect, true, false, pokemon);
    }

    return false;
  }

  applyPostAttack(
    pokemon: Pokemon,
    _passive: boolean,
    _simulated: boolean,
    attacker: Pokemon,
    _move: Move,
    _hitResult: HitResult,
    _args: any[],
  ): void {
    const effect =
      this.effects.length === 1 ? this.effects[0] : this.effects[pokemon.randBattleSeedInt(this.effects.length)];
    attacker.trySetStatus(effect, true, pokemon);
  }
}

export class PostAttackContactApplyStatusEffectAbAttr extends PostAttackApplyStatusEffectAbAttr {
  constructor(chance: number, ...effects: StatusEffect[]) {
    super(true, chance, ...effects);
  }
}

export class PostAttackApplyBattlerTagAbAttr extends PostAttackAbAttr {
  private contactRequired: boolean;
  private chance: (user: Pokemon, target: Pokemon, move: Move) => number;
  private effects: BattlerTagType[];

  constructor(
    contactRequired: boolean,
    chance: (user: Pokemon, target: Pokemon, move: Move) => number,
    ...effects: BattlerTagType[]
  ) {
    super(undefined, false);

    this.contactRequired = contactRequired;
    this.chance = chance;
    this.effects = effects;
  }

  override canApplyPostAttack(
    pokemon: Pokemon,
    passive: boolean,
    simulated: boolean,
    attacker: Pokemon,
    move: Move,
    hitResult: HitResult | null,
    args: any[],
  ): boolean {
    /**Battler tags inflicted by abilities post attacking are also considered additional effects.*/
    return (
      super.canApplyPostAttack(pokemon, passive, simulated, attacker, move, hitResult, args) &&
      !attacker.hasAbilityWithAttr("IgnoreMoveEffectsAbAttr") &&
      pokemon !== attacker &&
      (!this.contactRequired ||
        move.doesFlagEffectApply({ flag: MoveFlags.MAKES_CONTACT, user: attacker, target: pokemon })) &&
      pokemon.randBattleSeedInt(100) < this.chance(attacker, pokemon, move) &&
      !pokemon.status
    );
  }

  override applyPostAttack(
    pokemon: Pokemon,
    _passive: boolean,
    simulated: boolean,
    attacker: Pokemon,
    _move: Move,
    _hitResult: HitResult,
    _args: any[],
  ): void {
    if (!simulated) {
      const effect =
        this.effects.length === 1 ? this.effects[0] : this.effects[pokemon.randBattleSeedInt(this.effects.length)];
      attacker.addTag(effect);
    }
  }
}

export class PostDefendStealHeldItemAbAttr extends PostDefendAbAttr {
  private condition?: PokemonDefendCondition;
  private stolenItem?: PokemonHeldItemModifier;

  constructor(condition?: PokemonDefendCondition) {
    super();

    this.condition = condition;
  }

  override canApplyPostDefend(
    pokemon: Pokemon,
    _passive: boolean,
    simulated: boolean,
    attacker: Pokemon,
    move: Move,
    hitResult: HitResult,
    _args: any[],
  ): boolean {
    if (!simulated && hitResult < HitResult.NO_EFFECT && (!this.condition || this.condition(pokemon, attacker, move))) {
      const heldItems = this.getTargetHeldItems(attacker).filter(i => i.isTransferable);
      if (heldItems.length) {
        this.stolenItem = heldItems[pokemon.randBattleSeedInt(heldItems.length)];
        if (globalScene.canTransferHeldItemModifier(this.stolenItem, pokemon)) {
          return true;
        }
      }
    }
    return false;
  }

  override applyPostDefend(
    pokemon: Pokemon,
    _passive: boolean,
    _simulated: boolean,
    attacker: Pokemon,
    _move: Move,
    _hitResult: HitResult,
    _args: any[],
  ): void {
    const heldItems = this.getTargetHeldItems(attacker).filter(i => i.isTransferable);
    if (!this.stolenItem) {
      this.stolenItem = heldItems[pokemon.randBattleSeedInt(heldItems.length)];
    }
    if (globalScene.tryTransferHeldItemModifier(this.stolenItem, pokemon, false)) {
      globalScene.phaseManager.queueMessage(
        i18next.t("abilityTriggers:postDefendStealHeldItem", {
          pokemonNameWithAffix: getPokemonNameWithAffix(pokemon),
          attackerName: attacker.name,
          stolenItemType: this.stolenItem.type.name,
        }),
      );
    }
    this.stolenItem = undefined;
  }

  getTargetHeldItems(target: Pokemon): PokemonHeldItemModifier[] {
    return globalScene.findModifiers(
      m => m instanceof PokemonHeldItemModifier && m.pokemonId === target.id,
      target.isPlayer(),
    ) as PokemonHeldItemModifier[];
  }
}

/**
 * Base class for defining all {@linkcode Ability} Attributes after a status effect has been set.
 * @see {@linkcode applyPostSetStatus()}.
 */
export class PostSetStatusAbAttr extends AbAttr {
  canApplyPostSetStatus(
    _pokemon: Pokemon,
    _sourcePokemon: Pokemon | null = null,
    _passive: boolean,
    _effect: StatusEffect,
    _simulated: boolean,
    _rgs: any[],
  ): boolean {
    return true;
  }

  /**
   * Does nothing after a status condition is set.
   * @param _pokemon {@linkcode Pokemon} that status condition was set on.
   * @param _sourcePokemon {@linkcode Pokemon} that that set the status condition. Is `null` if status was not set by a Pokemon.
   * @param _passive Whether this ability is a passive.
   * @param _effect {@linkcode StatusEffect} that was set.
   * @param _args Set of unique arguments needed by this attribute.
   */
  applyPostSetStatus(
    _pokemon: Pokemon,
    _sourcePokemon: Pokemon | null = null,
    _passive: boolean,
    _effect: StatusEffect,
    _simulated: boolean,
    _args: any[],
  ): void {}
}

/**
 * If another Pokemon burns, paralyzes, poisons, or badly poisons this Pokemon,
 * that Pokemon receives the same non-volatile status condition as part of this
 * ability attribute. For Synchronize ability.
 */
export class SynchronizeStatusAbAttr extends PostSetStatusAbAttr {
  override canApplyPostSetStatus(
    _pokemon: Pokemon,
    sourcePokemon: (Pokemon | null) | undefined,
    _passive: boolean,
    effect: StatusEffect,
    _simulated: boolean,
    _args: any[],
  ): boolean {
    /** Synchronizable statuses */
    const syncStatuses = new Set<StatusEffect>([
      StatusEffect.BURN,
      StatusEffect.PARALYSIS,
      StatusEffect.POISON,
      StatusEffect.TOXIC,
    ]);

    // synchronize does not need to check canSetStatus because the ability shows even if it fails to set the status
    return (sourcePokemon ?? false) && syncStatuses.has(effect);
  }

  /**
   * If the `StatusEffect` that was set is Burn, Paralysis, Poison, or Toxic, and the status
   * was set by a source Pokemon, set the source Pokemon's status to the same `StatusEffect`.
   * @param pokemon {@linkcode Pokemon} that status condition was set on.
   * @param sourcePokemon {@linkcode Pokemon} that that set the status condition. Is null if status was not set by a Pokemon.
   * @param _passive Whether this ability is a passive.
   * @param effect {@linkcode StatusEffect} that was set.
   * @param _args Set of unique arguments needed by this attribute.
   */
  override applyPostSetStatus(
    pokemon: Pokemon,
    sourcePokemon: Pokemon | null = null,
    _passive: boolean,
    effect: StatusEffect,
    simulated: boolean,
    _args: any[],
  ): void {
    if (!simulated && sourcePokemon) {
      sourcePokemon.trySetStatus(effect, true, pokemon);
    }
  }
}

export class PostVictoryAbAttr extends AbAttr {
  canApplyPostVictory(_pokemon: Pokemon, _passive: boolean, _simulated: boolean, _args: any[]): boolean {
    return true;
  }

  applyPostVictory(_pokemon: Pokemon, _passive: boolean, _simulated: boolean, _args: any[]): void {}
}

class PostVictoryStatStageChangeAbAttr extends PostVictoryAbAttr {
  private stat: BattleStat | ((p: Pokemon) => BattleStat);
  private stages: number;

  constructor(stat: BattleStat | ((p: Pokemon) => BattleStat), stages: number) {
    super();

    this.stat = stat;
    this.stages = stages;
  }

  override applyPostVictory(pokemon: Pokemon, _passive: boolean, simulated: boolean, _args: any[]): void {
    const stat = typeof this.stat === "function" ? this.stat(pokemon) : this.stat;
    if (!simulated) {
      globalScene.phaseManager.unshiftNew("StatStageChangePhase", pokemon.getBattlerIndex(), true, [stat], this.stages);
    }
  }
}

export class PostVictoryFormChangeAbAttr extends PostVictoryAbAttr {
  private formFunc: (p: Pokemon) => number;

  constructor(formFunc: (p: Pokemon) => number) {
    super(true);

    this.formFunc = formFunc;
  }

  override canApplyPostVictory(pokemon: Pokemon, _passive: boolean, _simulated: boolean, _args: any[]): boolean {
    const formIndex = this.formFunc(pokemon);
    return formIndex !== pokemon.formIndex;
  }

  override applyPostVictory(pokemon: Pokemon, _passive: boolean, simulated: boolean, _args: any[]): void {
    if (!simulated) {
      globalScene.triggerPokemonFormChange(pokemon, SpeciesFormChangeAbilityTrigger, false);
    }
  }
}

export class PostKnockOutAbAttr extends AbAttr {
  canApplyPostKnockOut(
    _pokemon: Pokemon,
    _passive: boolean,
    _simulated: boolean,
    _knockedOut: Pokemon,
    _args: any[],
  ): boolean {
    return true;
  }

  applyPostKnockOut(
    _pokemon: Pokemon,
    _passive: boolean,
    _simulated: boolean,
    _knockedOut: Pokemon,
    _args: any[],
  ): void {}
}

export class PostKnockOutStatStageChangeAbAttr extends PostKnockOutAbAttr {
  private stat: BattleStat | ((p: Pokemon) => BattleStat);
  private stages: number;

  constructor(stat: BattleStat | ((p: Pokemon) => BattleStat), stages: number) {
    super();

    this.stat = stat;
    this.stages = stages;
  }

  override applyPostKnockOut(
    pokemon: Pokemon,
    _passive: boolean,
    simulated: boolean,
    _knockedOut: Pokemon,
    _args: any[],
  ): void {
    const stat = typeof this.stat === "function" ? this.stat(pokemon) : this.stat;
    if (!simulated) {
      globalScene.phaseManager.unshiftNew("StatStageChangePhase", pokemon.getBattlerIndex(), true, [stat], this.stages);
    }
  }
}

export class CopyFaintedAllyAbilityAbAttr extends PostKnockOutAbAttr {
  override canApplyPostKnockOut(
    pokemon: Pokemon,
    _passive: boolean,
    _simulated: boolean,
    knockedOut: Pokemon,
    _args: any[],
  ): boolean {
    return pokemon.isPlayer() === knockedOut.isPlayer() && knockedOut.getAbility().isCopiable;
  }

  override applyPostKnockOut(
    pokemon: Pokemon,
    _passive: boolean,
    simulated: boolean,
    knockedOut: Pokemon,
    _args: any[],
  ): void {
    if (!simulated) {
      pokemon.setTempAbility(knockedOut.getAbility());
      globalScene.phaseManager.queueMessage(
        i18next.t("abilityTriggers:copyFaintedAllyAbility", {
          pokemonNameWithAffix: getPokemonNameWithAffix(knockedOut),
          abilityName: allAbilities[knockedOut.getAbility().id].name,
        }),
      );
    }
  }
}

/**
 * Ability attribute for ignoring the opponent's stat changes
 * @param stats the stats that should be ignored
 */
export class IgnoreOpponentStatStagesAbAttr extends AbAttr {
  private stats: readonly BattleStat[];

  constructor(stats?: BattleStat[]) {
    super(false);

    this.stats = stats ?? BATTLE_STATS;
  }

  override canApply(_pokemon: Pokemon, _passive: boolean, _simulated: boolean, args: any[]): boolean {
    return this.stats.includes(args[0]);
  }

  /**
   * Modifies a BooleanHolder and returns the result to see if a stat is ignored or not
   * @param _pokemon n/a
   * @param _passive n/a
   * @param _simulated n/a
   * @param _cancelled n/a
   * @param args A BooleanHolder that represents whether or not to ignore a stat's stat changes
   */
  override apply(
    _pokemon: Pokemon,
    _passive: boolean,
    _simulated: boolean,
    _cancelled: BooleanHolder,
    args: any[],
  ): void {
    (args[1] as BooleanHolder).value = true;
  }
}

export class IntimidateImmunityAbAttr extends AbAttr {
  constructor() {
    super(false);
  }

  override apply(
    _pokemon: Pokemon,
    _passive: boolean,
    _simulated: boolean,
    cancelled: BooleanHolder,
    _args: any[],
  ): void {
    cancelled.value = true;
  }

  getTriggerMessage(pokemon: Pokemon, abilityName: string, ..._args: any[]): string {
    return i18next.t("abilityTriggers:intimidateImmunity", {
      pokemonNameWithAffix: getPokemonNameWithAffix(pokemon),
      abilityName,
    });
  }
}

export class PostIntimidateStatStageChangeAbAttr extends AbAttr {
  private stats: BattleStat[];
  private stages: number;
  private overwrites: boolean;

  constructor(stats: BattleStat[], stages: number, overwrites?: boolean) {
    super(true);
    this.stats = stats;
    this.stages = stages;
    this.overwrites = !!overwrites;
  }

  override apply(
    pokemon: Pokemon,
    _passive: boolean,
    simulated: boolean,
    cancelled: BooleanHolder,
    _args: any[],
  ): void {
    if (!simulated) {
      globalScene.phaseManager.pushNew(
        "StatStageChangePhase",
        pokemon.getBattlerIndex(),
        false,
        this.stats,
        this.stages,
      );
    }
    cancelled.value = this.overwrites;
  }
}

/**
 * Base class for defining all {@linkcode Ability} Attributes post summon
 * @see {@linkcode applyPostSummon()}
 */
export class PostSummonAbAttr extends AbAttr {
  /** Should the ability activate when gained in battle? This will almost always be true */
  private activateOnGain: boolean;

  constructor(showAbility = true, activateOnGain = true) {
    super(showAbility);
    this.activateOnGain = activateOnGain;
  }

  /**
   * @returns Whether the ability should activate when gained in battle
   */
  shouldActivateOnGain(): boolean {
    return this.activateOnGain;
  }

  canApplyPostSummon(_pokemon: Pokemon, _passive: boolean, _simulated: boolean, _args: any[]): boolean {
    return true;
  }

  /**
   * Applies ability post summon (after switching in)
   * @param _pokemon {@linkcode Pokemon} with this ability
   * @param _passive Whether this ability is a passive
   * @param _args Set of unique arguments needed by this attribute
   */
  applyPostSummon(_pokemon: Pokemon, _passive: boolean, _simulated: boolean, _args: any[]): void {}
}

/**
 * Base class for ability attributes which remove an effect on summon
 */
export class PostSummonRemoveEffectAbAttr extends PostSummonAbAttr {}

/**
 * Removes specified arena tags when a Pokemon is summoned.
 */
export class PostSummonRemoveArenaTagAbAttr extends PostSummonAbAttr {
  private arenaTags: ArenaTagType[];

  /**
   * @param arenaTags {@linkcode ArenaTagType[]} - the arena tags to be removed
   */
  constructor(arenaTags: ArenaTagType[]) {
    super(true);

    this.arenaTags = arenaTags;
  }

  override canApplyPostSummon(_pokemon: Pokemon, _passive: boolean, _simulated: boolean, _args: any[]): boolean {
    return globalScene.arena.tags.some(tag => this.arenaTags.includes(tag.tagType));
  }

  override applyPostSummon(_pokemon: Pokemon, _passive: boolean, simulated: boolean, _args: any[]): void {
    if (!simulated) {
      for (const arenaTag of this.arenaTags) {
        globalScene.arena.removeTag(arenaTag);
      }
    }
  }
}

/**
 * Generic class to add an arena tag upon switching in
 */
export class PostSummonAddArenaTagAbAttr extends PostSummonAbAttr {
  private readonly tagType: ArenaTagType;
  private readonly turnCount: number;
  private readonly side?: ArenaTagSide;
  private readonly quiet?: boolean;
  private sourceId: number;

  constructor(showAbility: boolean, tagType: ArenaTagType, turnCount: number, side?: ArenaTagSide, quiet?: boolean) {
    super(showAbility);
    this.tagType = tagType;
    this.turnCount = turnCount;
    this.side = side;
    this.quiet = quiet;
  }

  public override applyPostSummon(pokemon: Pokemon, _passive: boolean, simulated: boolean, _args: any[]): void {
    this.sourceId = pokemon.id;
    if (!simulated) {
      globalScene.arena.addTag(this.tagType, this.turnCount, undefined, this.sourceId, this.side, this.quiet);
    }
  }
}

export class PostSummonMessageAbAttr extends PostSummonAbAttr {
  private messageFunc: (pokemon: Pokemon) => string;

  constructor(messageFunc: (pokemon: Pokemon) => string) {
    super(true);

    this.messageFunc = messageFunc;
  }

  override applyPostSummon(pokemon: Pokemon, _passive: boolean, simulated: boolean, _args: any[]): void {
    if (!simulated) {
      globalScene.phaseManager.queueMessage(this.messageFunc(pokemon));
    }
  }
}

export class PostSummonUnnamedMessageAbAttr extends PostSummonAbAttr {
  //Attr doesn't force pokemon name on the message
  private message: string;

  constructor(message: string) {
    super(true);

    this.message = message;
  }

  override applyPostSummon(_pokemon: Pokemon, _passive: boolean, simulated: boolean, _args: any[]): void {
    if (!simulated) {
      globalScene.phaseManager.queueMessage(this.message);
    }
  }
}

export class PostSummonAddBattlerTagAbAttr extends PostSummonAbAttr {
  private tagType: BattlerTagType;
  private turnCount: number;

  constructor(tagType: BattlerTagType, turnCount: number, showAbility?: boolean) {
    super(showAbility);

    this.tagType = tagType;
    this.turnCount = turnCount;
  }

  override canApplyPostSummon(pokemon: Pokemon, _passive: boolean, _simulated: boolean, _args: any[]): boolean {
    return pokemon.canAddTag(this.tagType);
  }

  override applyPostSummon(pokemon: Pokemon, _passive: boolean, simulated: boolean, _args: any[]): void {
    if (!simulated) {
      pokemon.addTag(this.tagType, this.turnCount);
    }
  }
}

/**
 * Removes Specific battler tags when a Pokemon is summoned
 *
 * This should realistically only ever activate on gain rather than on summon
 */
export class PostSummonRemoveBattlerTagAbAttr extends PostSummonRemoveEffectAbAttr {
  private immuneTags: BattlerTagType[];

  /**
   * @param immuneTags - The {@linkcode BattlerTagType | battler tags} the Pokémon is immune to.
   */
  constructor(...immuneTags: BattlerTagType[]) {
    super();
    this.immuneTags = immuneTags;
  }

  public override canApplyPostSummon(pokemon: Pokemon, _passive: boolean, _simulated: boolean, _args: any[]): boolean {
    return this.immuneTags.some(tagType => !!pokemon.getTag(tagType));
  }

  public override applyPostSummon(pokemon: Pokemon, _passive: boolean, _simulated: boolean, _args: any[]): void {
    this.immuneTags.forEach(tagType => pokemon.removeTag(tagType));
  }
}

export class PostSummonStatStageChangeAbAttr extends PostSummonAbAttr {
  private stats: BattleStat[];
  private stages: number;
  private selfTarget: boolean;
  private intimidate: boolean;

  constructor(stats: BattleStat[], stages: number, selfTarget?: boolean, intimidate?: boolean) {
    super(true);

    this.stats = stats;
    this.stages = stages;
    this.selfTarget = !!selfTarget;
    this.intimidate = !!intimidate;
  }

  override applyPostSummon(pokemon: Pokemon, _passive: boolean, simulated: boolean, _args: any[]): void {
    if (simulated) {
      return;
    }

    if (this.selfTarget) {
      // we unshift the StatStageChangePhase to put it right after the showAbility and not at the end of the
      // phase list (which could be after CommandPhase for example)
      globalScene.phaseManager.unshiftNew(
        "StatStageChangePhase",
        pokemon.getBattlerIndex(),
        true,
        this.stats,
        this.stages,
      );
    } else {
      for (const opponent of pokemon.getOpponents()) {
        const cancelled = new BooleanHolder(false);
        if (this.intimidate) {
          applyAbAttrs("IntimidateImmunityAbAttr", opponent, cancelled, simulated);
          applyAbAttrs("PostIntimidateStatStageChangeAbAttr", opponent, cancelled, simulated);

          if (opponent.getTag(BattlerTagType.SUBSTITUTE)) {
            cancelled.value = true;
          }
        }
        if (!cancelled.value) {
          globalScene.phaseManager.unshiftNew(
            "StatStageChangePhase",
            opponent.getBattlerIndex(),
            false,
            this.stats,
            this.stages,
          );
        }
      }
    }
  }
}

export class PostSummonAllyHealAbAttr extends PostSummonAbAttr {
  private healRatio: number;
  private showAnim: boolean;

  constructor(healRatio: number, showAnim = false) {
    super();

    this.healRatio = healRatio || 4;
    this.showAnim = showAnim;
  }

  override canApplyPostSummon(pokemon: Pokemon, _passive: boolean, _simulated: boolean, _args: any[]): boolean {
    return pokemon.getAlly()?.isActive(true) ?? false;
  }

  override applyPostSummon(pokemon: Pokemon, _passive: boolean, simulated: boolean, _args: any[]): void {
    const target = pokemon.getAlly();
    if (!simulated && !isNullOrUndefined(target)) {
      globalScene.phaseManager.unshiftNew(
        "PokemonHealPhase",
        target.getBattlerIndex(),
        toDmgValue(pokemon.getMaxHp() / this.healRatio),
        i18next.t("abilityTriggers:postSummonAllyHeal", {
          pokemonNameWithAffix: getPokemonNameWithAffix(target),
          pokemonName: pokemon.name,
        }),
        true,
        !this.showAnim,
      );
    }
  }
}

/**
 * Resets an ally's temporary stat boots to zero with no regard to
 * whether this is a positive or negative change
 * @param pokemon The {@link Pokemon} with this {@link AbAttr}
 * @param passive N/A
 * @param args N/A
 * @returns if the move was successful
 */
export class PostSummonClearAllyStatStagesAbAttr extends PostSummonAbAttr {
  override canApplyPostSummon(pokemon: Pokemon, _passive: boolean, _simulated: boolean, _args: any[]): boolean {
    return pokemon.getAlly()?.isActive(true) ?? false;
  }

  override applyPostSummon(pokemon: Pokemon, _passive: boolean, simulated: boolean, _args: any[]): void {
    const target = pokemon.getAlly();
    if (!simulated && !isNullOrUndefined(target)) {
      for (const s of BATTLE_STATS) {
        target.setStatStage(s, 0);
      }

      globalScene.phaseManager.queueMessage(
        i18next.t("abilityTriggers:postSummonClearAllyStats", {
          pokemonNameWithAffix: getPokemonNameWithAffix(target),
        }),
      );
    }
  }
}

/**
 * Download raises either the Attack stat or Special Attack stat by one stage depending on the foe's currently lowest defensive stat:
 * it will raise Attack if the foe's current Defense is lower than its current Special Defense stat;
 * otherwise, it will raise Special Attack.
 * @extends PostSummonAbAttr
 * @see {applyPostSummon}
 */
export class DownloadAbAttr extends PostSummonAbAttr {
  private enemyDef: number;
  private enemySpDef: number;
  private enemyCountTally: number;
  private stats: BattleStat[];

  override canApplyPostSummon(pokemon: Pokemon, _passive: boolean, _simulated: boolean, _args: any[]): boolean {
    this.enemyDef = 0;
    this.enemySpDef = 0;
    this.enemyCountTally = 0;

    for (const opponent of pokemon.getOpponents()) {
      this.enemyCountTally++;
      this.enemyDef += opponent.getEffectiveStat(Stat.DEF);
      this.enemySpDef += opponent.getEffectiveStat(Stat.SPDEF);
    }
    this.enemyDef = Math.round(this.enemyDef / this.enemyCountTally);
    this.enemySpDef = Math.round(this.enemySpDef / this.enemyCountTally);
    return this.enemyDef > 0 && this.enemySpDef > 0;
  }

  /**
   * Checks to see if it is the opening turn (starting a new game), if so, Download won't work. This is because Download takes into account
   * vitamins and items, so it needs to use the Stat and the stat alone.
   * @param {Pokemon} pokemon Pokemon that is using the move, as well as seeing the opposing pokemon.
   * @param {boolean} _passive N/A
   * @param {any[]} _args N/A
   */
  override applyPostSummon(pokemon: Pokemon, _passive: boolean, simulated: boolean, _args: any[]): void {
    if (this.enemyDef < this.enemySpDef) {
      this.stats = [Stat.ATK];
    } else {
      this.stats = [Stat.SPATK];
    }

    if (!simulated) {
      globalScene.phaseManager.unshiftNew("StatStageChangePhase", pokemon.getBattlerIndex(), false, this.stats, 1);
    }
  }
}

export class PostSummonWeatherChangeAbAttr extends PostSummonAbAttr {
  private weatherType: WeatherType;

  constructor(weatherType: WeatherType) {
    super();

    this.weatherType = weatherType;
  }

  override canApplyPostSummon(_pokemon: Pokemon, _passive: boolean, _simulated: boolean, _args: any[]): boolean {
    const weatherReplaceable =
      this.weatherType === WeatherType.HEAVY_RAIN ||
      this.weatherType === WeatherType.HARSH_SUN ||
      this.weatherType === WeatherType.STRONG_WINDS ||
      !globalScene.arena.weather?.isImmutable();
    return weatherReplaceable && globalScene.arena.canSetWeather(this.weatherType);
  }

  override applyPostSummon(pokemon: Pokemon, _passive: boolean, simulated: boolean, _args: any[]): void {
    if (!simulated) {
      globalScene.arena.trySetWeather(this.weatherType, pokemon);
    }
  }
}

export class PostSummonTerrainChangeAbAttr extends PostSummonAbAttr {
  private terrainType: TerrainType;

  constructor(terrainType: TerrainType) {
    super();

    this.terrainType = terrainType;
  }

  override canApplyPostSummon(_pokemon: Pokemon, _passive: boolean, _simulated: boolean, _args: any[]): boolean {
    return globalScene.arena.canSetTerrain(this.terrainType);
  }

  override applyPostSummon(pokemon: Pokemon, _passive: boolean, simulated: boolean, _args: any[]): void {
    if (!simulated) {
      globalScene.arena.trySetTerrain(this.terrainType, false, pokemon);
    }
  }
}

/**
 * Heals a status effect if the Pokemon is afflicted with it upon switch in (or gain)
 */
export class PostSummonHealStatusAbAttr extends PostSummonRemoveEffectAbAttr {
  private immuneEffects: StatusEffect[];
  private statusHealed: StatusEffect;

  /**
   * @param immuneEffects - The {@linkcode StatusEffect}s the Pokémon is immune to.
   */
  constructor(...immuneEffects: StatusEffect[]) {
    super();
    this.immuneEffects = immuneEffects;
  }

  public override canApplyPostSummon(pokemon: Pokemon, _passive: boolean, _simulated: boolean, _args: any[]): boolean {
    const status = pokemon.status?.effect;
    return !isNullOrUndefined(status) && (this.immuneEffects.length < 1 || this.immuneEffects.includes(status));
  }

  public override applyPostSummon(pokemon: Pokemon, _passive: boolean, _simulated: boolean, _args: any[]): void {
    const status = pokemon.status?.effect;
    if (!isNullOrUndefined(status)) {
      this.statusHealed = status;
      pokemon.resetStatus(false);
      pokemon.updateInfo();
    }
  }

  public override getTriggerMessage(_pokemon: Pokemon, _abilityName: string, ..._args: any[]): string | null {
    if (this.statusHealed) {
      return getStatusEffectHealText(this.statusHealed, getPokemonNameWithAffix(_pokemon));
    }
    return null;
  }
}

export class PostSummonFormChangeAbAttr extends PostSummonAbAttr {
  private formFunc: (p: Pokemon) => number;

  constructor(formFunc: (p: Pokemon) => number) {
    super(true);

    this.formFunc = formFunc;
  }

  override canApplyPostSummon(pokemon: Pokemon, _passive: boolean, _simulated: boolean, _args: any[]): boolean {
    return this.formFunc(pokemon) !== pokemon.formIndex;
  }

  override applyPostSummon(pokemon: Pokemon, _passive: boolean, simulated: boolean, _args: any[]): void {
    if (!simulated) {
      globalScene.triggerPokemonFormChange(pokemon, SpeciesFormChangeAbilityTrigger, false);
    }
  }
}

/** Attempts to copy a pokemon's ability */
export class PostSummonCopyAbilityAbAttr extends PostSummonAbAttr {
  private target: Pokemon;
  private targetAbilityName: string;

  override canApplyPostSummon(pokemon: Pokemon, _passive: boolean, _simulated: boolean, _args: any[]): boolean {
    const targets = pokemon.getOpponents();
    if (!targets.length) {
      return false;
    }

    let target: Pokemon;
    if (targets.length > 1) {
      globalScene.executeWithSeedOffset(() => (target = randSeedItem(targets)), globalScene.currentBattle.waveIndex);
    } else {
      target = targets[0];
    }

    if (
      !target!.getAbility().isCopiable &&
      // Wonder Guard is normally uncopiable so has the attribute, but Trace specifically can copy it
      !(pokemon.hasAbility(AbilityId.TRACE) && target!.getAbility().id === AbilityId.WONDER_GUARD)
    ) {
      return false;
    }

    this.target = target!;
    this.targetAbilityName = allAbilities[target!.getAbility().id].name;
    return true;
  }

  override applyPostSummon(pokemon: Pokemon, _passive: boolean, simulated: boolean, _args: any[]): void {
    if (!simulated) {
      pokemon.setTempAbility(this.target!.getAbility());
      setAbilityRevealed(this.target!);
      pokemon.updateInfo();
    }
  }

  getTriggerMessage(pokemon: Pokemon, _abilityName: string, ..._args: any[]): string {
    return i18next.t("abilityTriggers:trace", {
      pokemonName: getPokemonNameWithAffix(pokemon),
      targetName: getPokemonNameWithAffix(this.target),
      abilityName: this.targetAbilityName,
    });
  }
}

/**
 * Removes supplied status effects from the user's field.
 */
export class PostSummonUserFieldRemoveStatusEffectAbAttr extends PostSummonAbAttr {
  private statusEffect: StatusEffect[];

  /**
   * @param statusEffect - The status effects to be removed from the user's field.
   */
  constructor(...statusEffect: StatusEffect[]) {
    super(false);

    this.statusEffect = statusEffect;
  }

  override canApplyPostSummon(pokemon: Pokemon, _passive: boolean, _simulated: boolean, _args: any[]): boolean {
    const party = pokemon.isPlayer() ? globalScene.getPlayerField() : globalScene.getEnemyField();
    return party.filter(p => p.isAllowedInBattle()).length > 0;
  }

  /**
   * Removes supplied status effect from the user's field when user of the ability is summoned.
   *
   * @param pokemon - The Pokémon that triggered the ability.
   * @param _passive - n/a
   * @param _args - n/a
   */
  override applyPostSummon(pokemon: Pokemon, _passive: boolean, simulated: boolean, _args: any[]): void {
    const party = pokemon.isPlayer() ? globalScene.getPlayerField() : globalScene.getEnemyField();
    const allowedParty = party.filter(p => p.isAllowedInBattle());

    if (!simulated) {
      for (const pokemon of allowedParty) {
        if (pokemon.status && this.statusEffect.includes(pokemon.status.effect)) {
          globalScene.phaseManager.queueMessage(
            getStatusEffectHealText(pokemon.status.effect, getPokemonNameWithAffix(pokemon)),
          );
          pokemon.resetStatus(false);
          pokemon.updateInfo();
        }
      }
    }
  }
}

/** Attempt to copy the stat changes on an ally pokemon */
export class PostSummonCopyAllyStatsAbAttr extends PostSummonAbAttr {
  override canApplyPostSummon(pokemon: Pokemon, _passive: boolean, _simulated: boolean, _args: any[]): boolean {
    if (!globalScene.currentBattle.double) {
      return false;
    }

    const ally = pokemon.getAlly();
    return !(isNullOrUndefined(ally) || ally.getStatStages().every(s => s === 0));
  }

  override applyPostSummon(pokemon: Pokemon, _passive: boolean, simulated: boolean, _args: any[]): void {
    const ally = pokemon.getAlly();
    if (!simulated && !isNullOrUndefined(ally)) {
      for (const s of BATTLE_STATS) {
        pokemon.setStatStage(s, ally.getStatStage(s));
      }
      pokemon.updateInfo();
    }
  }

  getTriggerMessage(pokemon: Pokemon, _abilityName: string, ..._args: any[]): string {
    return i18next.t("abilityTriggers:costar", {
      pokemonName: getPokemonNameWithAffix(pokemon),
      allyName: getPokemonNameWithAffix(pokemon.getAlly()),
    });
  }
}

/**
 * Attribute used by {@linkcode AbilityId.IMPOSTER} to transform into a random opposing pokemon on entry.
 */
export class PostSummonTransformAbAttr extends PostSummonAbAttr {
  constructor() {
    super(true, false);
  }

  private getTarget(targets: Pokemon[]): Pokemon {
    let target: Pokemon = targets[0];
    if (targets.length > 1) {
      globalScene.executeWithSeedOffset(() => {
        // in a double battle, if one of the opposing pokemon is fused the other one will be chosen
        // if both are fused, then Imposter will fail below
        if (targets[0].fusionSpecies) {
          target = targets[1];
          return;
        }
        if (targets[1].fusionSpecies) {
          target = targets[0];
          return;
        }
        target = randSeedItem(targets);
      }, globalScene.currentBattle.waveIndex);
    } else {
      target = targets[0];
    }

    target = target!;

    return target;
  }

  override canApplyPostSummon(pokemon: Pokemon, _passive: boolean, simulated: boolean, _args: any[]): boolean {
    const targets = pokemon.getOpponents();
    const target = this.getTarget(targets);

    if (target.summonData.illusion) {
      return false;
    }

    if (simulated || !targets.length) {
      return simulated;
    }

    // transforming from or into fusion pokemon causes various problems (including crashes and save corruption)
    return !(this.getTarget(targets).fusionSpecies || pokemon.fusionSpecies);
  }

  override applyPostSummon(pokemon: Pokemon, _passive: boolean, _simulated: boolean, _args: any[]): void {
    const target = this.getTarget(pokemon.getOpponents());

    globalScene.phaseManager.unshiftNew(
      "PokemonTransformPhase",
      pokemon.getBattlerIndex(),
      target.getBattlerIndex(),
      true,
    );
  }
}

/**
 * Reverts weather-based forms to their normal forms when the user is summoned.
 * Used by Cloud Nine and Air Lock.
 * @extends PostSummonAbAttr
 */
export class PostSummonWeatherSuppressedFormChangeAbAttr extends PostSummonAbAttr {
  override canApplyPostSummon(_pokemon: Pokemon, _passive: boolean, _simulated: boolean, _args: any[]): boolean {
    return getPokemonWithWeatherBasedForms().length > 0;
  }

  /**
   * Triggers {@linkcode Arena.triggerWeatherBasedFormChangesToNormal | triggerWeatherBasedFormChangesToNormal}
   * @param {Pokemon} _pokemon the Pokemon with this ability
   * @param _passive n/a
   * @param _args n/a
   */
  override applyPostSummon(_pokemon: Pokemon, _passive: boolean, simulated: boolean, _args: any[]): void {
    if (!simulated) {
      globalScene.arena.triggerWeatherBasedFormChangesToNormal();
    }
  }
}

/**
 * Triggers weather-based form change when summoned into an active weather.
 * Used by Forecast and Flower Gift.
 * @extends PostSummonAbAttr
 */
export class PostSummonFormChangeByWeatherAbAttr extends PostSummonAbAttr {
  private ability: AbilityId;

  constructor(ability: AbilityId) {
    super(true);

    this.ability = ability;
  }

  override canApplyPostSummon(pokemon: Pokemon, _passive: boolean, _simulated: boolean, _args: any[]): boolean {
    const isCastformWithForecast =
      pokemon.species.speciesId === SpeciesId.CASTFORM && this.ability === AbilityId.FORECAST;
    const isCherrimWithFlowerGift =
      pokemon.species.speciesId === SpeciesId.CHERRIM && this.ability === AbilityId.FLOWER_GIFT;
    return isCastformWithForecast || isCherrimWithFlowerGift;
  }

  /**
   * Calls the {@linkcode BattleScene.triggerPokemonFormChange | triggerPokemonFormChange} for both
   * {@linkcode SpeciesFormChange.SpeciesFormChangeWeatherTrigger | SpeciesFormChangeWeatherTrigger} and
   * {@linkcode SpeciesFormChange.SpeciesFormChangeWeatherTrigger | SpeciesFormChangeRevertWeatherFormTrigger} if it
   * is the specific Pokemon and ability
   * @param {Pokemon} pokemon the Pokemon with this ability
   * @param _passive n/a
   * @param _args n/a
   */
  override applyPostSummon(pokemon: Pokemon, _passive: boolean, simulated: boolean, _args: any[]): void {
    if (!simulated) {
      globalScene.triggerPokemonFormChange(pokemon, SpeciesFormChangeWeatherTrigger);
      globalScene.triggerPokemonFormChange(pokemon, SpeciesFormChangeRevertWeatherFormTrigger);
    }
  }
}

/**
 * Attribute implementing the effects of {@link https://bulbapedia.bulbagarden.net/wiki/Commander_(Ability) | Commander}.
 * When the source of an ability with this attribute detects a Dondozo as their active ally, the source "jumps
 * into the Dondozo's mouth," sharply boosting the Dondozo's stats, cancelling the source's moves, and
 * causing attacks that target the source to always miss.
 */
export class CommanderAbAttr extends AbAttr {
  constructor() {
    super(true);
  }

  override canApply(pokemon: Pokemon, _passive: boolean, _simulated: boolean, _args: any[]): boolean {
    // If the ally Dondozo is fainted or was previously "commanded" by
    // another Pokemon, this effect cannot apply.

    // TODO: Should this work with X + Dondozo fusions?
    const ally = pokemon.getAlly();
    return (
      globalScene.currentBattle?.double &&
      !isNullOrUndefined(ally) &&
      ally.species.speciesId === SpeciesId.DONDOZO &&
      !(ally.isFainted() || ally.getTag(BattlerTagType.COMMANDED))
    );
  }

  override apply(pokemon: Pokemon, _passive: boolean, simulated: boolean, _cancelled: null, _args: any[]): void {
    if (!simulated) {
      // Lapse the source's semi-invulnerable tags (to avoid visual inconsistencies)
      pokemon.lapseTags(BattlerTagLapseType.MOVE_EFFECT);
      // Play an animation of the source jumping into the ally Dondozo's mouth
      globalScene.triggerPokemonBattleAnim(pokemon, PokemonAnimType.COMMANDER_APPLY);
      // Apply boosts from this effect to the ally Dondozo
      pokemon.getAlly()?.addTag(BattlerTagType.COMMANDED, 0, MoveId.NONE, pokemon.id);
      // Cancel the source Pokemon's next move (if a move is queued)
      globalScene.phaseManager.tryRemovePhase(phase => phase.is("MovePhase") && phase.pokemon === pokemon);
    }
  }
}

export class PreSwitchOutAbAttr extends AbAttr {
  constructor(showAbility = true) {
    super(showAbility);
  }

  canApplyPreSwitchOut(_pokemon: Pokemon, _passive: boolean, _simulated: boolean, _args: any[]): boolean {
    return true;
  }

  applyPreSwitchOut(_pokemon: Pokemon, _passive: boolean, _simulated: boolean, _args: any[]): void {}
}

export class PreSwitchOutResetStatusAbAttr extends PreSwitchOutAbAttr {
  constructor() {
    super(false);
  }

  override canApplyPreSwitchOut(pokemon: Pokemon, _passive: boolean, _simulated: boolean, _args: any[]): boolean {
    return !isNullOrUndefined(pokemon.status);
  }

  override applyPreSwitchOut(pokemon: Pokemon, _passive: boolean, simulated: boolean, _args: any[]): void {
    if (!simulated) {
      pokemon.resetStatus();
      pokemon.updateInfo();
    }
  }
}

/**
 * Clears Desolate Land/Primordial Sea/Delta Stream upon the Pokemon switching out.
 */
export class PreSwitchOutClearWeatherAbAttr extends PreSwitchOutAbAttr {
  /**
   * @param pokemon The {@linkcode Pokemon} with the ability
   * @param _passive N/A
   * @param _args N/A
   * @returns {boolean} Returns true if the weather clears, otherwise false.
   */
  override applyPreSwitchOut(pokemon: Pokemon, _passive: boolean, simulated: boolean, _args: any[]): boolean {
    const weatherType = globalScene.arena.weather?.weatherType;
    let turnOffWeather = false;

    // Clear weather only if user's ability matches the weather and no other pokemon has the ability.
    switch (weatherType) {
      case WeatherType.HARSH_SUN:
        if (
          pokemon.hasAbility(AbilityId.DESOLATE_LAND) &&
          globalScene
            .getField(true)
            .filter(p => p !== pokemon)
            .filter(p => p.hasAbility(AbilityId.DESOLATE_LAND)).length === 0
        ) {
          turnOffWeather = true;
        }
        break;
      case WeatherType.HEAVY_RAIN:
        if (
          pokemon.hasAbility(AbilityId.PRIMORDIAL_SEA) &&
          globalScene
            .getField(true)
            .filter(p => p !== pokemon)
            .filter(p => p.hasAbility(AbilityId.PRIMORDIAL_SEA)).length === 0
        ) {
          turnOffWeather = true;
        }
        break;
      case WeatherType.STRONG_WINDS:
        if (
          pokemon.hasAbility(AbilityId.DELTA_STREAM) &&
          globalScene
            .getField(true)
            .filter(p => p !== pokemon)
            .filter(p => p.hasAbility(AbilityId.DELTA_STREAM)).length === 0
        ) {
          turnOffWeather = true;
        }
        break;
    }

    if (simulated) {
      return turnOffWeather;
    }

    if (turnOffWeather) {
      globalScene.arena.trySetWeather(WeatherType.NONE);
      return true;
    }

    return false;
  }
}

export class PreSwitchOutHealAbAttr extends PreSwitchOutAbAttr {
  override canApplyPreSwitchOut(pokemon: Pokemon, _passive: boolean, _simulated: boolean, _args: any[]): boolean {
    return !pokemon.isFullHp();
  }

  override applyPreSwitchOut(pokemon: Pokemon, _passive: boolean, simulated: boolean, _args: any[]): void {
    if (!simulated) {
      const healAmount = toDmgValue(pokemon.getMaxHp() * 0.33);
      pokemon.heal(healAmount);
      pokemon.updateInfo();
    }
  }
}

/**
 * Attribute for form changes that occur on switching out
 * @extends PreSwitchOutAbAttr
 * @see {@linkcode applyPreSwitchOut}
 */
export class PreSwitchOutFormChangeAbAttr extends PreSwitchOutAbAttr {
  private formFunc: (p: Pokemon) => number;

  constructor(formFunc: (p: Pokemon) => number) {
    super();

    this.formFunc = formFunc;
  }

  override canApplyPreSwitchOut(pokemon: Pokemon, _passive: boolean, _simulated: boolean, _args: any[]): boolean {
    return this.formFunc(pokemon) !== pokemon.formIndex;
  }

  /**
   * On switch out, trigger the form change to the one defined in the ability
   * @param pokemon The pokemon switching out and changing form {@linkcode Pokemon}
   * @param _passive N/A
   * @param _args N/A
   */
  override applyPreSwitchOut(pokemon: Pokemon, _passive: boolean, simulated: boolean, _args: any[]): void {
    if (!simulated) {
      globalScene.triggerPokemonFormChange(pokemon, SpeciesFormChangeAbilityTrigger, false);
    }
  }
}

export class PreLeaveFieldAbAttr extends AbAttr {
  canApplyPreLeaveField(_pokemon: Pokemon, _passive: boolean, _simulated: boolean, _args: any[]): boolean {
    return true;
  }

  applyPreLeaveField(_pokemon: Pokemon, _passive: boolean, _simulated: boolean, _args: any[]): void {}
}

/**
 * Clears Desolate Land/Primordial Sea/Delta Stream upon the Pokemon switching out.
 */
export class PreLeaveFieldClearWeatherAbAttr extends PreLeaveFieldAbAttr {
  override canApplyPreLeaveField(pokemon: Pokemon, _passive: boolean, _simulated: boolean, _args: any[]): boolean {
    const weatherType = globalScene.arena.weather?.weatherType;
    // Clear weather only if user's ability matches the weather and no other pokemon has the ability.
    switch (weatherType) {
      case WeatherType.HARSH_SUN:
        if (
          pokemon.hasAbility(AbilityId.DESOLATE_LAND) &&
          globalScene
            .getField(true)
            .filter(p => p !== pokemon)
            .filter(p => p.hasAbility(AbilityId.DESOLATE_LAND)).length === 0
        ) {
          return true;
        }
        break;
      case WeatherType.HEAVY_RAIN:
        if (
          pokemon.hasAbility(AbilityId.PRIMORDIAL_SEA) &&
          globalScene
            .getField(true)
            .filter(p => p !== pokemon)
            .filter(p => p.hasAbility(AbilityId.PRIMORDIAL_SEA)).length === 0
        ) {
          return true;
        }
        break;
      case WeatherType.STRONG_WINDS:
        if (
          pokemon.hasAbility(AbilityId.DELTA_STREAM) &&
          globalScene
            .getField(true)
            .filter(p => p !== pokemon)
            .filter(p => p.hasAbility(AbilityId.DELTA_STREAM)).length === 0
        ) {
          return true;
        }
        break;
    }
    return false;
  }

  /**
   * @param _pokemon The {@linkcode Pokemon} with the ability
   * @param _passive N/A
   * @param _args N/A
   */
  override applyPreLeaveField(_pokemon: Pokemon, _passive: boolean, simulated: boolean, _args: any[]): void {
    if (!simulated) {
      globalScene.arena.trySetWeather(WeatherType.NONE);
    }
  }
}

/**
 * Updates the active {@linkcode SuppressAbilitiesTag} when a pokemon with {@linkcode AbilityId.NEUTRALIZING_GAS} leaves the field
 */
export class PreLeaveFieldRemoveSuppressAbilitiesSourceAbAttr extends PreLeaveFieldAbAttr {
  constructor() {
    super(false);
  }

  public override canApplyPreLeaveField(
    _pokemon: Pokemon,
    _passive: boolean,
    _simulated: boolean,
    _args: any[],
  ): boolean {
    return !!globalScene.arena.getTag(ArenaTagType.NEUTRALIZING_GAS);
  }

  public override applyPreLeaveField(_pokemon: Pokemon, _passive: boolean, _simulated: boolean, _args: any[]): void {
    const suppressTag = globalScene.arena.getTag(ArenaTagType.NEUTRALIZING_GAS) as SuppressAbilitiesTag;
    suppressTag.onSourceLeave(globalScene.arena);
  }
}

export class PreStatStageChangeAbAttr extends AbAttr {
  canApplyPreStatStageChange(
    _pokemon: Pokemon | null,
    _passive: boolean,
    _simulated: boolean,
    _stat: BattleStat,
    _cancelled: BooleanHolder,
    _args: any[],
  ): boolean {
    return true;
  }

  applyPreStatStageChange(
    _pokemon: Pokemon | null,
    _passive: boolean,
    _simulated: boolean,
    _stat: BattleStat,
    _cancelled: BooleanHolder,
    _args: any[],
  ): void {}
}

/**
 * Reflect all {@linkcode BattleStat} reductions caused by other Pokémon's moves and Abilities.
 * Currently only applies to Mirror Armor.
 */
export class ReflectStatStageChangeAbAttr extends PreStatStageChangeAbAttr {
  /** {@linkcode BattleStat} to reflect */
  private reflectedStat?: BattleStat;

  /**
   * Apply the {@linkcode ReflectStatStageChangeAbAttr} to an interaction
   * @param _pokemon The user pokemon
   * @param _passive N/A
   * @param simulated `true` if the ability is being simulated by the AI
   * @param stat the {@linkcode BattleStat} being affected
   * @param cancelled The {@linkcode BooleanHolder} that will be set to true due to reflection
   * @param args
   */
  override applyPreStatStageChange(
    _pokemon: Pokemon,
    _passive: boolean,
    simulated: boolean,
    stat: BattleStat,
    cancelled: BooleanHolder,
    args: any[],
  ): void {
    const attacker: Pokemon = args[0];
    const stages = args[1];
    this.reflectedStat = stat;
    if (!simulated) {
      globalScene.phaseManager.unshiftNew(
        "StatStageChangePhase",
        attacker.getBattlerIndex(),
        false,
        [stat],
        stages,
        true,
        false,
        true,
        null,
        true,
      );
    }
    cancelled.value = true;
  }

  getTriggerMessage(pokemon: Pokemon, abilityName: string, ..._args: any[]): string {
    return i18next.t("abilityTriggers:protectStat", {
      pokemonNameWithAffix: getPokemonNameWithAffix(pokemon),
      abilityName,
      statName: this.reflectedStat ? i18next.t(getStatKey(this.reflectedStat)) : i18next.t("battle:stats"),
    });
  }
}

/**
 * Protect one or all {@linkcode BattleStat} from reductions caused by other Pokémon's moves and Abilities
 */
export class ProtectStatAbAttr extends PreStatStageChangeAbAttr {
  /** {@linkcode BattleStat} to protect or `undefined` if **all** {@linkcode BattleStat} are protected */
  private protectedStat?: BattleStat;

  constructor(protectedStat?: BattleStat) {
    super();

    this.protectedStat = protectedStat;
  }

  override canApplyPreStatStageChange(
    _pokemon: Pokemon | null,
    _passive: boolean,
    _simulated: boolean,
    stat: BattleStat,
    _cancelled: BooleanHolder,
    _args: any[],
  ): boolean {
    return isNullOrUndefined(this.protectedStat) || stat === this.protectedStat;
  }

  /**
   * Apply the {@linkcode ProtectedStatAbAttr} to an interaction
   * @param _pokemon
   * @param _passive
   * @param simulated
   * @param _stat the {@linkcode BattleStat} being affected
   * @param cancelled The {@linkcode BooleanHolder} that will be set to true if the stat is protected
   * @param _args
   */
  override applyPreStatStageChange(
    _pokemon: Pokemon,
    _passive: boolean,
    _simulated: boolean,
    _stat: BattleStat,
    cancelled: BooleanHolder,
    _args: any[],
  ): void {
    cancelled.value = true;
  }

  getTriggerMessage(pokemon: Pokemon, abilityName: string, ..._args: any[]): string {
    return i18next.t("abilityTriggers:protectStat", {
      pokemonNameWithAffix: getPokemonNameWithAffix(pokemon),
      abilityName,
      statName: this.protectedStat ? i18next.t(getStatKey(this.protectedStat)) : i18next.t("battle:stats"),
    });
  }
}

/**
 * This attribute applies confusion to the target whenever the user
 * directly poisons them with a move, e.g. Poison Puppeteer.
 * Called in {@linkcode StatusEffectAttr}.
 * @extends PostAttackAbAttr
 * @see {@linkcode applyPostAttack}
 */
export class ConfusionOnStatusEffectAbAttr extends PostAttackAbAttr {
  /** List of effects to apply confusion after */
  private effects: StatusEffect[];

  constructor(...effects: StatusEffect[]) {
    /** This effect does not require a damaging move */
    super((_user, _target, _move) => true);
    this.effects = effects;
  }

  override canApplyPostAttack(
    pokemon: Pokemon,
    passive: boolean,
    simulated: boolean,
    defender: Pokemon,
    move: Move,
    hitResult: HitResult | null,
    args: any[],
  ): boolean {
    return (
      super.canApplyPostAttack(pokemon, passive, simulated, defender, move, hitResult, args) &&
      this.effects.indexOf(args[0]) > -1 &&
      !defender.isFainted() &&
      defender.canAddTag(BattlerTagType.CONFUSED)
    );
  }

  /**
   * Applies confusion to the target pokemon.
   * @param pokemon {@link Pokemon} attacking
   * @param _passive N/A
   * @param defender {@link Pokemon} defending
   * @param move {@link Move} used to apply status effect and confusion
   * @param _hitResult N/A
   * @param _args [0] {@linkcode StatusEffect} applied by move
   */
  override applyPostAttack(
    pokemon: Pokemon,
    _passive: boolean,
    simulated: boolean,
    defender: Pokemon,
    move: Move,
    _hitResult: HitResult,
    _args: any[],
  ): void {
    if (!simulated) {
      defender.addTag(BattlerTagType.CONFUSED, pokemon.randBattleSeedIntRange(2, 5), move.id, defender.id);
    }
  }
}

export class PreSetStatusAbAttr extends AbAttr {
  /** Return whether the ability attribute can be applied */
  canApplyPreSetStatus(
    _pokemon: Pokemon,
    _passive: boolean,
    _simulated: boolean,
    _effect: StatusEffect | undefined,
    _cancelled: BooleanHolder,
    _args: any[],
  ): boolean {
    return true;
  }

  applyPreSetStatus(
    _pokemon: Pokemon,
    _passive: boolean,
    _simulated: boolean,
    _effect: StatusEffect | undefined,
    _cancelled: BooleanHolder,
    _args: any[],
  ): void {}
}

/**
 * Provides immunity to status effects to specified targets.
 */
export class PreSetStatusEffectImmunityAbAttr extends PreSetStatusAbAttr {
  protected immuneEffects: StatusEffect[];
  private lastEffect: StatusEffect;

  /**
   * @param immuneEffects - The status effects to which the Pokémon is immune.
   */
  constructor(...immuneEffects: StatusEffect[]) {
    super();

    this.immuneEffects = immuneEffects;
  }

  override canApplyPreSetStatus(
    _pokemon: Pokemon,
    _passive: boolean,
    _simulated: boolean,
    effect: StatusEffect,
    _cancelled: BooleanHolder,
    _args: any[],
  ): boolean {
    return (effect !== StatusEffect.FAINT && this.immuneEffects.length < 1) || this.immuneEffects.includes(effect);
  }

  /**
   * Applies immunity to supplied status effects.
   *
   * @param _pokemon - The Pokémon to which the status is being applied.
   * @param _passive - n/a
   * @param effect - The status effect being applied.
   * @param cancelled - A holder for a boolean value indicating if the status application was cancelled.
   * @param _args - n/a
   */
  override applyPreSetStatus(
    _pokemon: Pokemon,
    _passive: boolean,
    _simulated: boolean,
    effect: StatusEffect,
    cancelled: BooleanHolder,
    _args: any[],
  ): void {
    cancelled.value = true;
    this.lastEffect = effect;
  }

  getTriggerMessage(pokemon: Pokemon, abilityName: string, ..._args: any[]): string {
    return this.immuneEffects.length
      ? i18next.t("abilityTriggers:statusEffectImmunityWithName", {
          pokemonNameWithAffix: getPokemonNameWithAffix(pokemon),
          abilityName,
          statusEffectName: getStatusEffectDescriptor(this.lastEffect),
        })
      : i18next.t("abilityTriggers:statusEffectImmunity", {
          pokemonNameWithAffix: getPokemonNameWithAffix(pokemon),
          abilityName,
        });
  }
}

/**
 * Provides immunity to status effects to the user.
 * @extends PreSetStatusEffectImmunityAbAttr
 */
export class StatusEffectImmunityAbAttr extends PreSetStatusEffectImmunityAbAttr {}

/**
 * Provides immunity to status effects to the user's field.
 * @extends PreSetStatusEffectImmunityAbAttr
 */
export class UserFieldStatusEffectImmunityAbAttr extends PreSetStatusEffectImmunityAbAttr {}

/**
 * Conditionally provides immunity to status effects to the user's field.
 *
 * Used by {@linkcode AbilityId.FLOWER_VEIL | Flower Veil}.
 * @extends UserFieldStatusEffectImmunityAbAttr
 *
 */
export class ConditionalUserFieldStatusEffectImmunityAbAttr extends UserFieldStatusEffectImmunityAbAttr {
  /**
   * The condition for the field immunity to be applied.
   * @param target The target of the status effect
   * @param source The source of the status effect
   */
  protected condition: (target: Pokemon, source: Pokemon | null) => boolean;

  /**
   * Evaluate the condition to determine if the {@linkcode ConditionalUserFieldStatusEffectImmunityAbAttr} can be applied.
   * @param _pokemon The pokemon with the ability
   * @param _passive unused
   * @param _simulated Whether the ability is being simulated
   * @param effect The status effect being applied
   * @param cancelled Holds whether the status effect was cancelled by a prior effect
   * @param args `Args[0]` is the target of the status effect, `Args[1]` is the source.
   * @returns Whether the ability can be applied to cancel the status effect.
   */
  override canApplyPreSetStatus(
    _pokemon: Pokemon,
    _passive: boolean,
    _simulated: boolean,
    effect: StatusEffect,
    cancelled: BooleanHolder,
    args: [Pokemon, Pokemon | null, ...any],
  ): boolean {
    return (
      ((!cancelled.value && effect !== StatusEffect.FAINT && this.immuneEffects.length < 1) ||
        this.immuneEffects.includes(effect)) &&
      this.condition(args[0], args[1])
    );
  }

  constructor(condition: (target: Pokemon, source: Pokemon | null) => boolean, ...immuneEffects: StatusEffect[]) {
    super(...immuneEffects);

    this.condition = condition;
  }
}

/**
 * Conditionally provides immunity to stat drop effects to the user's field.
 *
 * Used by {@linkcode AbilityId.FLOWER_VEIL | Flower Veil}.
 */
export class ConditionalUserFieldProtectStatAbAttr extends PreStatStageChangeAbAttr {
  /** {@linkcode BattleStat} to protect or `undefined` if **all** {@linkcode BattleStat} are protected */
  protected protectedStat?: BattleStat;

  /** If the method evaluates to true, the stat will be protected. */
  protected condition: (target: Pokemon) => boolean;

  constructor(condition: (target: Pokemon) => boolean, _protectedStat?: BattleStat) {
    super();
    this.condition = condition;
  }

  /**
   * Determine whether the {@linkcode ConditionalUserFieldProtectStatAbAttr} can be applied.
   * @param _pokemon The pokemon with the ability
   * @param _passive unused
   * @param _simulated Unused
   * @param stat The stat being affected
   * @param cancelled Holds whether the stat change was already prevented.
   * @param args Args[0] is the target pokemon of the stat change.
   * @returns
   */
  override canApplyPreStatStageChange(
    _pokemon: Pokemon,
    _passive: boolean,
    _simulated: boolean,
    stat: BattleStat,
    cancelled: BooleanHolder,
    args: [Pokemon, ...any],
  ): boolean {
    const target = args[0];
    if (!target) {
      return false;
    }
    return (
      !cancelled.value &&
      (isNullOrUndefined(this.protectedStat) || stat === this.protectedStat) &&
      this.condition(target)
    );
  }

  /**
   * Apply the {@linkcode ConditionalUserFieldStatusEffectImmunityAbAttr} to an interaction
   * @param _pokemon The pokemon the stat change is affecting (unused)
   * @param _passive unused
   * @param _simulated unused
   * @param stat The stat being affected
   * @param cancelled Will be set to true if the stat change is prevented
   * @param _args unused
   */
  override applyPreStatStageChange(
    _pokemon: Pokemon,
    _passive: boolean,
    _simulated: boolean,
    _stat: BattleStat,
    cancelled: BooleanHolder,
    _args: any[],
  ): void {
    cancelled.value = true;
  }
}

export class PreApplyBattlerTagAbAttr extends AbAttr {
  canApplyPreApplyBattlerTag(
    _pokemon: Pokemon,
    _passive: boolean,
    _simulated: boolean,
    _tag: BattlerTag,
    _cancelled: BooleanHolder,
    _args: any[],
  ): boolean {
    return true;
  }

  applyPreApplyBattlerTag(
    _pokemon: Pokemon,
    _passive: boolean,
    _simulated: boolean,
    _tag: BattlerTag,
    _cancelled: BooleanHolder,
    _args: any[],
  ): void {}
}

/**
 * Provides immunity to BattlerTags {@linkcode BattlerTag} to specified targets.
 */
export class PreApplyBattlerTagImmunityAbAttr extends PreApplyBattlerTagAbAttr {
  protected immuneTagTypes: BattlerTagType[];
  protected battlerTag: BattlerTag;

  constructor(immuneTagTypes: BattlerTagType | BattlerTagType[]) {
    super(true);

    this.immuneTagTypes = Array.isArray(immuneTagTypes) ? immuneTagTypes : [immuneTagTypes];
  }

  override canApplyPreApplyBattlerTag(
    _pokemon: Pokemon,
    _passive: boolean,
    _simulated: boolean,
    tag: BattlerTag,
    cancelled: BooleanHolder,
    _args: any[],
  ): boolean {
    this.battlerTag = tag;

    return !cancelled.value && this.immuneTagTypes.includes(tag.tagType);
  }

  override applyPreApplyBattlerTag(
    _pokemon: Pokemon,
    _passive: boolean,
    _simulated: boolean,
    _tag: BattlerTag,
    cancelled: BooleanHolder,
    _args: any[],
  ): void {
    cancelled.value = true;
  }

  getTriggerMessage(pokemon: Pokemon, abilityName: string, ..._args: any[]): string {
    return i18next.t("abilityTriggers:battlerTagImmunity", {
      pokemonNameWithAffix: getPokemonNameWithAffix(pokemon),
      abilityName,
      battlerTagName: this.battlerTag.getDescriptor(),
    });
  }
}

/**
 * Provides immunity to BattlerTags {@linkcode BattlerTag} to the user.
 * @extends PreApplyBattlerTagImmunityAbAttr
 */
export class BattlerTagImmunityAbAttr extends PreApplyBattlerTagImmunityAbAttr {}

/**
 * Provides immunity to BattlerTags {@linkcode BattlerTag} to the user's field.
 * @extends PreApplyBattlerTagImmunityAbAttr
 */
export class UserFieldBattlerTagImmunityAbAttr extends PreApplyBattlerTagImmunityAbAttr {}

export class ConditionalUserFieldBattlerTagImmunityAbAttr extends UserFieldBattlerTagImmunityAbAttr {
  private condition: (target: Pokemon) => boolean;

  /**
   * Determine whether the {@linkcode ConditionalUserFieldBattlerTagImmunityAbAttr} can be applied by passing the target pokemon to the condition.
   * @param pokemon The pokemon owning the ability
   * @param passive unused
   * @param simulated whether the ability is being simulated (unused)
   * @param tag The {@linkcode BattlerTag} being applied
   * @param cancelled Holds whether the tag was previously cancelled (unused)
   * @param args Args[0] is the target that the tag is attempting to be applied to
   * @returns Whether the ability can be used to cancel the battler tag
   */
  override canApplyPreApplyBattlerTag(
    pokemon: Pokemon,
    passive: boolean,
    simulated: boolean,
    tag: BattlerTag,
    cancelled: BooleanHolder,
    args: [Pokemon, ...any],
  ): boolean {
    return (
      super.canApplyPreApplyBattlerTag(pokemon, passive, simulated, tag, cancelled, args) && this.condition(args[0])
    );
  }

  constructor(condition: (target: Pokemon) => boolean, immuneTagTypes: BattlerTagType | BattlerTagType[]) {
    super(immuneTagTypes);

    this.condition = condition;
  }
}

export class BlockCritAbAttr extends AbAttr {
  constructor() {
    super(false);
  }

  /**
   * Apply the block crit ability by setting the value in the provided boolean holder to false
   * @param args - [0] is a boolean holder representing whether the attack can crit
   */
  override apply(
    _pokemon: Pokemon,
    _passive: boolean,
    _simulated: boolean,
    _cancelled: BooleanHolder,
    args: [BooleanHolder, ...any],
  ): void {
    args[0].value = false;
  }
}

export class BonusCritAbAttr extends AbAttr {
  constructor() {
    super(false);
  }

  /**
   * Apply the bonus crit ability by increasing the value in the provided number holder by 1
   *
   * @param _pokemon The pokemon with the BonusCrit ability (unused)
   * @param _passive Unused
   * @param _simulated Unused
   * @param _cancelled Unused
   * @param args Args[0] is a number holder containing the crit stage.
   */
  override apply(
    _pokemon: Pokemon,
    _passive: boolean,
    _simulated: boolean,
    _cancelled: BooleanHolder,
    args: [NumberHolder, ...any],
  ): void {
    (args[0] as NumberHolder).value += 1;
  }
}

export class MultCritAbAttr extends AbAttr {
  public multAmount: number;

  constructor(multAmount: number) {
    super(false);

    this.multAmount = multAmount;
  }

  override canApply(_pokemon: Pokemon, _passive: boolean, _simulated: boolean, args: any[]): boolean {
    const critMult = args[0] as NumberHolder;
    return critMult.value > 1;
  }

  override apply(
    _pokemon: Pokemon,
    _passive: boolean,
    _simulated: boolean,
    _cancelled: BooleanHolder,
    args: any[],
  ): void {
    const critMult = args[0] as NumberHolder;
    critMult.value *= this.multAmount;
  }
}

/**
 * Guarantees a critical hit according to the given condition, except if target prevents critical hits. ie. Merciless
 * @extends AbAttr
 * @see {@linkcode apply}
 */
export class ConditionalCritAbAttr extends AbAttr {
  private condition: PokemonAttackCondition;

  constructor(condition: PokemonAttackCondition, _checkUser?: boolean) {
    super(false);

    this.condition = condition;
  }

  override canApply(pokemon: Pokemon, _passive: boolean, _simulated: boolean, args: any[]): boolean {
    const target = args[1] as Pokemon;
    const move = args[2] as Move;
    return this.condition(pokemon, target, move);
  }

  /**
   * @param _pokemon {@linkcode Pokemon} user.
   * @param args [0] {@linkcode BooleanHolder} If true critical hit is guaranteed.
   *             [1] {@linkcode Pokemon} Target.
   *             [2] {@linkcode Move} used by ability user.
   */
  override apply(
    _pokemon: Pokemon,
    _passive: boolean,
    _simulated: boolean,
    _cancelled: BooleanHolder,
    args: any[],
  ): void {
    (args[0] as BooleanHolder).value = true;
  }
}

export class BlockNonDirectDamageAbAttr extends AbAttr {
  constructor() {
    super(false);
  }

  override apply(
    _pokemon: Pokemon,
    _passive: boolean,
    _simulated: boolean,
    cancelled: BooleanHolder,
    _args: any[],
  ): void {
    cancelled.value = true;
  }
}

/**
 * This attribute will block any status damage that you put in the parameter.
 */
export class BlockStatusDamageAbAttr extends AbAttr {
  private effects: StatusEffect[];

  /**
   * @param {StatusEffect[]} effects The status effect(s) that will be blocked from damaging the ability pokemon
   */
  constructor(...effects: StatusEffect[]) {
    super(false);

    this.effects = effects;
  }

  override canApply(pokemon: Pokemon, _passive: boolean, _simulated: boolean, _args: any[]): boolean {
    return !!pokemon.status?.effect && this.effects.includes(pokemon.status.effect);
  }

  /**
   * @param {Pokemon} _pokemon The pokemon with the ability
   * @param {boolean} _passive N/A
   * @param {BooleanHolder} cancelled Whether to cancel the status damage
   * @param {any[]} _args N/A
   */
  override apply(
    _pokemon: Pokemon,
    _passive: boolean,
    _simulated: boolean,
    cancelled: BooleanHolder,
    _args: any[],
  ): void {
    cancelled.value = true;
  }
}

export class BlockOneHitKOAbAttr extends AbAttr {
  override apply(
    _pokemon: Pokemon,
    _passive: boolean,
    _simulated: boolean,
    cancelled: BooleanHolder,
    _args: any[],
  ): void {
    cancelled.value = true;
  }
}

/**
 * This governs abilities that alter the priority of moves
 * Abilities: Prankster, Gale Wings, Triage, Mycelium Might, Stall
 * Note - Quick Claw has a separate and distinct implementation outside of priority
 */
export class ChangeMovePriorityAbAttr extends AbAttr {
  private moveFunc: (pokemon: Pokemon, move: Move) => boolean;
  private changeAmount: number;

  /**
   * @param {(pokemon, move) => boolean} moveFunc applies priority-change to moves within a provided category
   * @param {number} changeAmount the amount of priority added or subtracted
   */
  constructor(moveFunc: (pokemon: Pokemon, move: Move) => boolean, changeAmount: number) {
    super(false);

    this.moveFunc = moveFunc;
    this.changeAmount = changeAmount;
  }

  override canApply(pokemon: Pokemon, _passive: boolean, _simulated: boolean, args: any[]): boolean {
    return this.moveFunc(pokemon, args[0] as Move);
  }

  override apply(
    _pokemon: Pokemon,
    _passive: boolean,
    _simulated: boolean,
    _cancelled: BooleanHolder,
    args: any[],
  ): void {
    (args[1] as NumberHolder).value += this.changeAmount;
  }
}

export class IgnoreContactAbAttr extends AbAttr {}

export class PreWeatherEffectAbAttr extends AbAttr {
  canApplyPreWeatherEffect(
    _pokemon: Pokemon,
    _passive: boolean,
    _simulated: boolean,
    _weather: Weather | null,
    _cancelled: BooleanHolder,
    _args: any[],
  ): boolean {
    return true;
  }

  applyPreWeatherEffect(
    _pokemon: Pokemon,
    _passive: boolean,
    _simulated: boolean,
    _weather: Weather | null,
    _cancelled: BooleanHolder,
    _args: any[],
  ): void {}
}

export class PreWeatherDamageAbAttr extends PreWeatherEffectAbAttr {}

export class BlockWeatherDamageAttr extends PreWeatherDamageAbAttr {
  private weatherTypes: WeatherType[];

  constructor(...weatherTypes: WeatherType[]) {
    super(false);

    this.weatherTypes = weatherTypes;
  }

  override canApplyPreWeatherEffect(
    _pokemon: Pokemon,
    _passive: boolean,
    _simulated: boolean,
    weather: Weather,
    _cancelled: BooleanHolder,
    _args: any[],
  ): boolean {
    return !this.weatherTypes.length || this.weatherTypes.indexOf(weather?.weatherType) > -1;
  }

  override applyPreWeatherEffect(
    _pokemon: Pokemon,
    _passive: boolean,
    _simulated: boolean,
    _weather: Weather,
    cancelled: BooleanHolder,
    _args: any[],
  ): void {
    cancelled.value = true;
  }
}

export class SuppressWeatherEffectAbAttr extends PreWeatherEffectAbAttr {
  public affectsImmutable: boolean;

  constructor(affectsImmutable?: boolean) {
    super(true);

    this.affectsImmutable = !!affectsImmutable;
  }

  override canApplyPreWeatherEffect(
    _pokemon: Pokemon,
    _passive: boolean,
    _simulated: boolean,
    weather: Weather,
    _cancelled: BooleanHolder,
    _args: any[],
  ): boolean {
    return this.affectsImmutable || weather.isImmutable();
  }

  override applyPreWeatherEffect(
    _pokemon: Pokemon,
    _passive: boolean,
    _simulated: boolean,
    _weather: Weather,
    cancelled: BooleanHolder,
    _args: any[],
  ): void {
    cancelled.value = true;
  }
}

/**
 * Condition function to applied to abilities related to Sheer Force.
 * Checks if last move used against target was affected by a Sheer Force user and:
 * Disables: Color Change, Pickpocket, Berserk, Anger Shell
 * @returns An {@linkcode AbAttrCondition} to disable the ability under the proper conditions.
 */
function getSheerForceHitDisableAbCondition(): AbAttrCondition {
  return (pokemon: Pokemon) => {
    const lastReceivedAttack = pokemon.turnData.attacksReceived[0];
    if (!lastReceivedAttack) {
      return true;
    }

    const lastAttacker = pokemon.getOpponents().find(p => p.id === lastReceivedAttack.sourceId);
    if (!lastAttacker) {
      return true;
    }

    /** `true` if the last move's chance is above 0 and the last attacker's ability is sheer force */
    const SheerForceAffected =
      allMoves[lastReceivedAttack.move].chance >= 0 && lastAttacker.hasAbility(AbilityId.SHEER_FORCE);

    return !SheerForceAffected;
  };
}

function getWeatherCondition(...weatherTypes: WeatherType[]): AbAttrCondition {
  return () => {
    if (!globalScene?.arena) {
      return false;
    }
    if (globalScene.arena.weather?.isEffectSuppressed()) {
      return false;
    }
    const weatherType = globalScene.arena.weather?.weatherType;
    return !!weatherType && weatherTypes.indexOf(weatherType) > -1;
  };
}

function getAnticipationCondition(): AbAttrCondition {
  return (pokemon: Pokemon) => {
    for (const opponent of pokemon.getOpponents()) {
      for (const move of opponent.moveset) {
        // ignore null/undefined moves
        if (!move) {
          continue;
        }
        // the move's base type (not accounting for variable type changes) is super effective
        if (
          move.getMove().is("AttackMove") &&
          pokemon.getAttackTypeEffectiveness(move.getMove().type, opponent, true, undefined, move.getMove()) >= 2
        ) {
          return true;
        }
        // move is a OHKO
        if (move.getMove().hasAttr("OneHitKOAttr")) {
          return true;
        }
        // edge case for hidden power, type is computed
        if (move.getMove().id === MoveId.HIDDEN_POWER) {
          const iv_val = Math.floor(
            (((opponent.ivs[Stat.HP] & 1) +
              (opponent.ivs[Stat.ATK] & 1) * 2 +
              (opponent.ivs[Stat.DEF] & 1) * 4 +
              (opponent.ivs[Stat.SPD] & 1) * 8 +
              (opponent.ivs[Stat.SPATK] & 1) * 16 +
              (opponent.ivs[Stat.SPDEF] & 1) * 32) *
              15) /
              63,
          );

          const type = [
            PokemonType.FIGHTING,
            PokemonType.FLYING,
            PokemonType.POISON,
            PokemonType.GROUND,
            PokemonType.ROCK,
            PokemonType.BUG,
            PokemonType.GHOST,
            PokemonType.STEEL,
            PokemonType.FIRE,
            PokemonType.WATER,
            PokemonType.GRASS,
            PokemonType.ELECTRIC,
            PokemonType.PSYCHIC,
            PokemonType.ICE,
            PokemonType.DRAGON,
            PokemonType.DARK,
          ][iv_val];

          if (pokemon.getAttackTypeEffectiveness(type, opponent) >= 2) {
            return true;
          }
        }
      }
    }
    return false;
  };
}

/**
 * Creates an ability condition that causes the ability to fail if that ability
 * has already been used by that pokemon that battle. It requires an ability to
 * be specified due to current limitations in how conditions on abilities work.
 * @param {AbilityId} ability The ability to check if it's already been applied
 * @returns {AbAttrCondition} The condition
 */
function getOncePerBattleCondition(ability: AbilityId): AbAttrCondition {
  return (pokemon: Pokemon) => {
    return !pokemon.waveData.abilitiesApplied.has(ability);
  };
}

export class ForewarnAbAttr extends PostSummonAbAttr {
  constructor() {
    super(true);
  }

  override applyPostSummon(pokemon: Pokemon, _passive: boolean, simulated: boolean, _args: any[]): void {
    let maxPowerSeen = 0;
    let maxMove = "";
    let movePower = 0;
    for (const opponent of pokemon.getOpponents()) {
      for (const move of opponent.moveset) {
        if (move?.getMove().is("StatusMove")) {
          movePower = 1;
        } else if (move?.getMove().hasAttr("OneHitKOAttr")) {
          movePower = 150;
        } else if (
          move?.getMove().id === MoveId.COUNTER ||
          move?.getMove().id === MoveId.MIRROR_COAT ||
          move?.getMove().id === MoveId.METAL_BURST
        ) {
          movePower = 120;
        } else if (move?.getMove().power === -1) {
          movePower = 80;
        } else {
          movePower = move?.getMove().power ?? 0;
        }

        if (movePower > maxPowerSeen) {
          maxPowerSeen = movePower;
          maxMove = move?.getName() ?? "";
        }
      }
    }
    if (!simulated) {
      globalScene.phaseManager.queueMessage(
        i18next.t("abilityTriggers:forewarn", {
          pokemonNameWithAffix: getPokemonNameWithAffix(pokemon),
          moveName: maxMove,
        }),
      );
    }
  }
}

export class FriskAbAttr extends PostSummonAbAttr {
  constructor() {
    super(true);
  }

  override applyPostSummon(pokemon: Pokemon, _passive: boolean, simulated: boolean, _args: any[]): void {
    if (!simulated) {
      for (const opponent of pokemon.getOpponents()) {
        globalScene.phaseManager.queueMessage(
          i18next.t("abilityTriggers:frisk", {
            pokemonNameWithAffix: getPokemonNameWithAffix(pokemon),
            opponentName: opponent.name,
            opponentAbilityName: opponent.getAbility().name,
          }),
        );
        setAbilityRevealed(opponent);
      }
    }
  }
}

export class PostWeatherChangeAbAttr extends AbAttr {
  canApplyPostWeatherChange(
    _pokemon: Pokemon,
    _passive: boolean,
    _simulated: boolean,
    _weather: WeatherType,
    _args: any[],
  ): boolean {
    return true;
  }

  applyPostWeatherChange(
    _pokemon: Pokemon,
    _passive: boolean,
    _simulated: boolean,
    _weather: WeatherType,
    _args: any[],
  ): void {}
}

/**
 * Triggers weather-based form change when weather changes.
 * Used by Forecast and Flower Gift.
 * @extends PostWeatherChangeAbAttr
 */
export class PostWeatherChangeFormChangeAbAttr extends PostWeatherChangeAbAttr {
  private ability: AbilityId;
  private formRevertingWeathers: WeatherType[];

  constructor(ability: AbilityId, formRevertingWeathers: WeatherType[]) {
    super(false);

    this.ability = ability;
    this.formRevertingWeathers = formRevertingWeathers;
  }

  override canApplyPostWeatherChange(
    pokemon: Pokemon,
    _passive: boolean,
    _simulated: boolean,
    _weather: WeatherType,
    _args: any[],
  ): boolean {
    const isCastformWithForecast =
      pokemon.species.speciesId === SpeciesId.CASTFORM && this.ability === AbilityId.FORECAST;
    const isCherrimWithFlowerGift =
      pokemon.species.speciesId === SpeciesId.CHERRIM && this.ability === AbilityId.FLOWER_GIFT;

    return isCastformWithForecast || isCherrimWithFlowerGift;
  }

  /**
   * Calls {@linkcode Arena.triggerWeatherBasedFormChangesToNormal | triggerWeatherBasedFormChangesToNormal} when the
   * weather changed to form-reverting weather, otherwise calls {@linkcode Arena.triggerWeatherBasedFormChanges | triggerWeatherBasedFormChanges}
   * @param {Pokemon} _pokemon the Pokemon with this ability
   * @param _passive n/a
   * @param _weather n/a
   * @param _args n/a
   */
  override applyPostWeatherChange(
    _pokemon: Pokemon,
    _passive: boolean,
    simulated: boolean,
    _weather: WeatherType,
    _args: any[],
  ): void {
    if (simulated) {
      return;
    }

    const weatherType = globalScene.arena.weather?.weatherType;

    if (weatherType && this.formRevertingWeathers.includes(weatherType)) {
      globalScene.arena.triggerWeatherBasedFormChangesToNormal();
    } else {
      globalScene.arena.triggerWeatherBasedFormChanges();
    }
  }
}

export class PostWeatherChangeAddBattlerTagAttr extends PostWeatherChangeAbAttr {
  private tagType: BattlerTagType;
  private turnCount: number;
  private weatherTypes: WeatherType[];

  constructor(tagType: BattlerTagType, turnCount: number, ...weatherTypes: WeatherType[]) {
    super();

    this.tagType = tagType;
    this.turnCount = turnCount;
    this.weatherTypes = weatherTypes;
  }

  override canApplyPostWeatherChange(
    pokemon: Pokemon,
    _passive: boolean,
    _simulated: boolean,
    weather: WeatherType,
    _args: any[],
  ): boolean {
    return !!this.weatherTypes.find(w => weather === w) && pokemon.canAddTag(this.tagType);
  }

  override applyPostWeatherChange(
    pokemon: Pokemon,
    _passive: boolean,
    simulated: boolean,
    _weather: WeatherType,
    _args: any[],
  ): void {
    if (!simulated) {
      pokemon.addTag(this.tagType, this.turnCount);
    }
  }
}

export class PostWeatherLapseAbAttr extends AbAttr {
  protected weatherTypes: WeatherType[];

  constructor(...weatherTypes: WeatherType[]) {
    super();

    this.weatherTypes = weatherTypes;
  }

  canApplyPostWeatherLapse(
    _pokemon: Pokemon,
    _passive: boolean,
    _simulated: boolean,
    _weather: Weather | null,
    _args: any[],
  ): boolean {
    return true;
  }

  applyPostWeatherLapse(
    _pokemon: Pokemon,
    _passive: boolean,
    _simulated: boolean,
    _weather: Weather | null,
    _args: any[],
  ): void {}

  getCondition(): AbAttrCondition {
    return getWeatherCondition(...this.weatherTypes);
  }
}

export class PostWeatherLapseHealAbAttr extends PostWeatherLapseAbAttr {
  private healFactor: number;

  constructor(healFactor: number, ...weatherTypes: WeatherType[]) {
    super(...weatherTypes);

    this.healFactor = healFactor;
  }

  override canApplyPostWeatherLapse(
    pokemon: Pokemon,
    _passive: boolean,
    _simulated: boolean,
    _weather: Weather | null,
    _args: any[],
  ): boolean {
    return !pokemon.isFullHp();
  }

  override applyPostWeatherLapse(
    pokemon: Pokemon,
    passive: boolean,
    simulated: boolean,
    _weather: Weather,
    _args: any[],
  ): void {
    const abilityName = (!passive ? pokemon.getAbility() : pokemon.getPassiveAbility()).name;
    if (!simulated) {
      globalScene.phaseManager.unshiftNew(
        "PokemonHealPhase",
        pokemon.getBattlerIndex(),
        toDmgValue(pokemon.getMaxHp() / (16 / this.healFactor)),
        i18next.t("abilityTriggers:postWeatherLapseHeal", {
          pokemonNameWithAffix: getPokemonNameWithAffix(pokemon),
          abilityName,
        }),
        true,
      );
    }
  }
}

export class PostWeatherLapseDamageAbAttr extends PostWeatherLapseAbAttr {
  private damageFactor: number;

  constructor(damageFactor: number, ...weatherTypes: WeatherType[]) {
    super(...weatherTypes);

    this.damageFactor = damageFactor;
  }

  override canApplyPostWeatherLapse(
    pokemon: Pokemon,
    _passive: boolean,
    _simulated: boolean,
    _weather: Weather | null,
    _args: any[],
  ): boolean {
    return !pokemon.hasAbilityWithAttr("BlockNonDirectDamageAbAttr");
  }

  override applyPostWeatherLapse(
    pokemon: Pokemon,
    passive: boolean,
    simulated: boolean,
    _weather: Weather,
    _args: any[],
  ): void {
    if (!simulated) {
      const abilityName = (!passive ? pokemon.getAbility() : pokemon.getPassiveAbility()).name;
      globalScene.phaseManager.queueMessage(
        i18next.t("abilityTriggers:postWeatherLapseDamage", {
          pokemonNameWithAffix: getPokemonNameWithAffix(pokemon),
          abilityName,
        }),
      );
      pokemon.damageAndUpdate(toDmgValue(pokemon.getMaxHp() / (16 / this.damageFactor)), {
        result: HitResult.INDIRECT,
      });
    }
  }
}

export class PostTerrainChangeAbAttr extends AbAttr {
  canApplyPostTerrainChange(
    _pokemon: Pokemon,
    _passive: boolean,
    _simulated: boolean,
    _terrain: TerrainType,
    _args: any[],
  ): boolean {
    return true;
  }

  applyPostTerrainChange(
    _pokemon: Pokemon,
    _passive: boolean,
    _simulated: boolean,
    _terrain: TerrainType,
    _args: any[],
  ): void {}
}

export class PostTerrainChangeAddBattlerTagAttr extends PostTerrainChangeAbAttr {
  private tagType: BattlerTagType;
  private turnCount: number;
  private terrainTypes: TerrainType[];

  constructor(tagType: BattlerTagType, turnCount: number, ...terrainTypes: TerrainType[]) {
    super();

    this.tagType = tagType;
    this.turnCount = turnCount;
    this.terrainTypes = terrainTypes;
  }

  override canApplyPostTerrainChange(
    pokemon: Pokemon,
    _passive: boolean,
    _simulated: boolean,
    terrain: TerrainType,
    _args: any[],
  ): boolean {
    return !!this.terrainTypes.find(t => t === terrain) && pokemon.canAddTag(this.tagType);
  }

  override applyPostTerrainChange(
    pokemon: Pokemon,
    _passive: boolean,
    simulated: boolean,
    _terrain: TerrainType,
    _args: any[],
  ): void {
    if (!simulated) {
      pokemon.addTag(this.tagType, this.turnCount);
    }
  }
}

function getTerrainCondition(...terrainTypes: TerrainType[]): AbAttrCondition {
  return (_pokemon: Pokemon) => {
    const terrainType = globalScene.arena.terrain?.terrainType;
    return !!terrainType && terrainTypes.indexOf(terrainType) > -1;
  };
}

export class PostTurnAbAttr extends AbAttr {
  canApplyPostTurn(_pokemon: Pokemon, _passive: boolean, _simulated: boolean, _args: any[]): boolean {
    return true;
  }

  applyPostTurn(_pokemon: Pokemon, _passive: boolean, _simulated: boolean, _args: any[]): void {}
}

/**
 * This attribute will heal 1/8th HP if the ability pokemon has the correct status.
 */
export class PostTurnStatusHealAbAttr extends PostTurnAbAttr {
  private effects: StatusEffect[];

  /**
   * @param {StatusEffect[]} effects The status effect(s) that will qualify healing the ability pokemon
   */
  constructor(...effects: StatusEffect[]) {
    super(false);

    this.effects = effects;
  }

  override canApplyPostTurn(pokemon: Pokemon, _passive: boolean, _simulated: boolean, _args: any[]): boolean {
    return !isNullOrUndefined(pokemon.status) && this.effects.includes(pokemon.status.effect) && !pokemon.isFullHp();
  }

  /**
   * @param {Pokemon} pokemon The pokemon with the ability that will receive the healing
   * @param {Boolean} passive N/A
   * @param {any[]} _args N/A
   */
  override applyPostTurn(pokemon: Pokemon, passive: boolean, simulated: boolean, _args: any[]): void {
    if (!simulated) {
      const abilityName = (!passive ? pokemon.getAbility() : pokemon.getPassiveAbility()).name;
      globalScene.phaseManager.unshiftNew(
        "PokemonHealPhase",
        pokemon.getBattlerIndex(),
        toDmgValue(pokemon.getMaxHp() / 8),
        i18next.t("abilityTriggers:poisonHeal", { pokemonName: getPokemonNameWithAffix(pokemon), abilityName }),
        true,
      );
    }
  }
}

/**
 * After the turn ends, resets the status of either the ability holder or their ally
 * @param allyTarget Whether to target ally, defaults to false (self-target)
 */
export class PostTurnResetStatusAbAttr extends PostTurnAbAttr {
  private allyTarget: boolean;
  private target: Pokemon | undefined;

  constructor(allyTarget = false) {
    super(true);
    this.allyTarget = allyTarget;
  }

  override canApplyPostTurn(pokemon: Pokemon, _passive: boolean, _simulated: boolean, _args: any[]): boolean {
    if (this.allyTarget) {
      this.target = pokemon.getAlly();
    } else {
      this.target = pokemon;
    }

    const effect = this.target?.status?.effect;
    return !!effect && effect !== StatusEffect.FAINT;
  }

  override applyPostTurn(_pokemon: Pokemon, _passive: boolean, simulated: boolean, _args: any[]): void {
    if (!simulated && this.target?.status) {
      globalScene.phaseManager.queueMessage(
        getStatusEffectHealText(this.target.status?.effect, getPokemonNameWithAffix(this.target)),
      );
      this.target.resetStatus(false);
      this.target.updateInfo();
    }
  }
}

/**
 * Attribute to try and restore eaten berries after the turn ends.
 * Used by {@linkcode AbilityId.HARVEST}.
 */
export class PostTurnRestoreBerryAbAttr extends PostTurnAbAttr {
  /**
   * Array containing all {@linkcode BerryType | BerryTypes} that are under cap and able to be restored.
   * Stored inside the class for a minor performance boost
   */
  private berriesUnderCap: BerryType[];

  /**
   * @param procChance - function providing chance to restore an item
   * @see {@linkcode createEatenBerry()}
   */
  constructor(private procChance: (pokemon: Pokemon) => number) {
    super();
  }

  override canApplyPostTurn(pokemon: Pokemon, _passive: boolean, _simulated: boolean, _args: any[]): boolean {
    // Ensure we have at least 1 recoverable berry (at least 1 berry in berriesEaten is not capped)
    const cappedBerries = new Set(
      globalScene
        .getModifiers(BerryModifier, pokemon.isPlayer())
        .filter(bm => bm.pokemonId === pokemon.id && bm.getCountUnderMax() < 1)
        .map(bm => bm.berryType),
    );

    this.berriesUnderCap = pokemon.battleData.berriesEaten.filter(bt => !cappedBerries.has(bt));

    if (!this.berriesUnderCap.length) {
      return false;
    }

    // Clamp procChance to [0, 1]. Skip if didn't proc (less than pass)
    const pass = randSeedFloat();
    return this.procChance(pokemon) >= pass;
  }

  override applyPostTurn(pokemon: Pokemon, _passive: boolean, simulated: boolean, _args: any[]): void {
    if (!simulated) {
      this.createEatenBerry(pokemon);
    }
  }

  /**
   * Create a new berry chosen randomly from all berries the pokemon ate this battle
   * @param pokemon - The {@linkcode Pokemon} with this ability
   * @returns `true` if a new berry was created
   */
  createEatenBerry(pokemon: Pokemon): boolean {
    // Pick a random available berry to yoink
    const randomIdx = randSeedInt(this.berriesUnderCap.length);
    const chosenBerryType = this.berriesUnderCap[randomIdx];
    pokemon.battleData.berriesEaten.splice(randomIdx, 1); // Remove berry from memory
    const chosenBerry = new BerryModifierType(chosenBerryType);

    // Add the randomly chosen berry or update the existing one
    const berryModifier = globalScene.findModifier(
      m => m instanceof BerryModifier && m.berryType === chosenBerryType && m.pokemonId === pokemon.id,
      pokemon.isPlayer(),
    ) as BerryModifier | undefined;

    if (berryModifier) {
      berryModifier.stackCount++;
    } else {
      const newBerry = new BerryModifier(chosenBerry, pokemon.id, chosenBerryType, 1);
      if (pokemon.isPlayer()) {
        globalScene.addModifier(newBerry);
      } else {
        globalScene.addEnemyModifier(newBerry);
      }
    }

    globalScene.updateModifiers(pokemon.isPlayer());
    globalScene.phaseManager.queueMessage(
      i18next.t("abilityTriggers:postTurnLootCreateEatenBerry", {
        pokemonNameWithAffix: getPokemonNameWithAffix(pokemon),
        berryName: chosenBerry.name,
      }),
    );
    return true;
  }
}

/**
 * Attribute to track and re-trigger last turn's berries at the end of the `BerryPhase`.
 * Used by {@linkcode AbilityId.CUD_CHEW}.
 */
export class RepeatBerryNextTurnAbAttr extends PostTurnAbAttr {
  /**
   * @returns `true` if the pokemon ate anything last turn
   */
  override canApply(pokemon: Pokemon, _passive: boolean, _simulated: boolean, _args: any[]): boolean {
    // force ability popup for ability triggers on normal turns.
    // Still not used if ability doesn't proc
    this.showAbility = true;
    return !!pokemon.summonData.berriesEatenLast.length;
  }

  /**
   * Cause this {@linkcode Pokemon} to regurgitate and eat all berries inside its `berriesEatenLast` array.
   * Triggers a berry use animation, but does *not* count for other berry or item-related abilities.
   * @param pokemon - The {@linkcode Pokemon} having a bad tummy ache
   * @param _passive - N/A
   * @param _simulated - N/A
   * @param _cancelled - N/A
   * @param _args - N/A
   */
  override apply(
    pokemon: Pokemon,
    _passive: boolean,
    _simulated: boolean,
    _cancelled: BooleanHolder | null,
    _args: any[],
  ): void {
    globalScene.phaseManager.unshiftNew(
      "CommonAnimPhase",
      pokemon.getBattlerIndex(),
      pokemon.getBattlerIndex(),
      CommonAnim.USE_ITEM,
    );

    // Re-apply effects of all berries previously scarfed.
    // This doesn't count as "eating" a berry (for unnerve/stuff cheeks/unburden) as no item is consumed.
    for (const berryType of pokemon.summonData.berriesEatenLast) {
      getBerryEffectFunc(berryType)(pokemon);
      const bMod = new BerryModifier(new BerryModifierType(berryType), pokemon.id, berryType, 1);
      globalScene.eventTarget.dispatchEvent(new BerryUsedEvent(bMod)); // trigger message
    }

    // uncomment to make cheek pouch work with cud chew
    // applyAbAttrs("HealFromBerryUseAbAttr", pokemon, new BooleanHolder(false));
  }

  /**
   * @returns always `true` as we always want to move berries into summon data
   */
  override canApplyPostTurn(_pokemon: Pokemon, _passive: boolean, _simulated: boolean, _args: any[]): boolean {
    this.showAbility = false; // don't show popup for turn end berry moving (should ideally be hidden)
    return true;
  }

  /**
   * Move this {@linkcode Pokemon}'s `berriesEaten` array from `PokemonTurnData`
   * into `PokemonSummonData` on turn end.
   * Both arrays are cleared on switch.
   * @param pokemon - The {@linkcode Pokemon} having a nice snack
   * @param _passive - N/A
   * @param _simulated - N/A
   * @param _args - N/A
   */
  override applyPostTurn(pokemon: Pokemon, _passive: boolean, _simulated: boolean, _args: any[]): void {
    pokemon.summonData.berriesEatenLast = pokemon.turnData.berriesEaten;
  }
}

/**
 * Attribute used for {@linkcode AbilityId.MOODY} to randomly raise and lower stats at turn end.
 */
export class MoodyAbAttr extends PostTurnAbAttr {
  constructor() {
    super(true);
  }
  /**
   * Randomly increases one stat stage by 2 and decreases a different stat stage by 1
   * @param {Pokemon} pokemon Pokemon that has this ability
   * @param _passive N/A
   * @param simulated true if applying in a simulated call.
   * @param _args N/A
   *
   * Any stat stages at +6 or -6 are excluded from being increased or decreased, respectively
   * If the pokemon already has all stat stages raised to 6, it will only decrease one stat stage by 1
   * If the pokemon already has all stat stages lowered to -6, it will only increase one stat stage by 2
   */
  override applyPostTurn(pokemon: Pokemon, _passive: boolean, simulated: boolean, _args: any[]): void {
    const canRaise = EFFECTIVE_STATS.filter(s => pokemon.getStatStage(s) < 6);
    let canLower = EFFECTIVE_STATS.filter(s => pokemon.getStatStage(s) > -6);

    if (!simulated) {
      if (canRaise.length > 0) {
        const raisedStat = canRaise[pokemon.randBattleSeedInt(canRaise.length)];
        canLower = canRaise.filter(s => s !== raisedStat);
        globalScene.phaseManager.unshiftNew("StatStageChangePhase", pokemon.getBattlerIndex(), true, [raisedStat], 2);
      }
      if (canLower.length > 0) {
        const loweredStat = canLower[pokemon.randBattleSeedInt(canLower.length)];
        globalScene.phaseManager.unshiftNew("StatStageChangePhase", pokemon.getBattlerIndex(), true, [loweredStat], -1);
      }
    }
  }
}

export class SpeedBoostAbAttr extends PostTurnAbAttr {
  constructor() {
    super(true);
  }

  override canApplyPostTurn(pokemon: Pokemon, _passive: boolean, simulated: boolean, _args: any[]): boolean {
    return simulated || (!pokemon.turnData.switchedInThisTurn && !pokemon.turnData.failedRunAway);
  }

  override applyPostTurn(pokemon: Pokemon, _passive: boolean, _simulated: boolean, _args: any[]): void {
    globalScene.phaseManager.unshiftNew("StatStageChangePhase", pokemon.getBattlerIndex(), true, [Stat.SPD], 1);
  }
}

export class PostTurnHealAbAttr extends PostTurnAbAttr {
  override canApplyPostTurn(pokemon: Pokemon, _passive: boolean, _simulated: boolean, _args: any[]): boolean {
    return !pokemon.isFullHp();
  }

  override applyPostTurn(pokemon: Pokemon, passive: boolean, simulated: boolean, _args: any[]): void {
    if (!simulated) {
      const abilityName = (!passive ? pokemon.getAbility() : pokemon.getPassiveAbility()).name;
      globalScene.phaseManager.unshiftNew(
        "PokemonHealPhase",
        pokemon.getBattlerIndex(),
        toDmgValue(pokemon.getMaxHp() / 16),
        i18next.t("abilityTriggers:postTurnHeal", {
          pokemonNameWithAffix: getPokemonNameWithAffix(pokemon),
          abilityName,
        }),
        true,
      );
    }
  }
}

export class PostTurnFormChangeAbAttr extends PostTurnAbAttr {
  private formFunc: (p: Pokemon) => number;

  constructor(formFunc: (p: Pokemon) => number) {
    super(true);

    this.formFunc = formFunc;
  }

  override canApplyPostTurn(pokemon: Pokemon, _passive: boolean, _simulated: boolean, _args: any[]): boolean {
    return this.formFunc(pokemon) !== pokemon.formIndex;
  }

  override applyPostTurn(pokemon: Pokemon, _passive: boolean, simulated: boolean, _args: any[]): void {
    if (!simulated) {
      globalScene.triggerPokemonFormChange(pokemon, SpeciesFormChangeAbilityTrigger, false);
    }
  }
}

/**
 * Attribute used for abilities (Bad Dreams) that damages the opponents for being asleep
 */
export class PostTurnHurtIfSleepingAbAttr extends PostTurnAbAttr {
  override canApplyPostTurn(pokemon: Pokemon, _passive: boolean, _simulated: boolean, _args: any[]): boolean {
    return pokemon
      .getOpponents()
      .some(
        opp =>
          (opp.status?.effect === StatusEffect.SLEEP || opp.hasAbility(AbilityId.COMATOSE)) &&
          !opp.hasAbilityWithAttr("BlockNonDirectDamageAbAttr") &&
          !opp.switchOutStatus,
      );
  }
  /**
   * Deals damage to all sleeping opponents equal to 1/8 of their max hp (min 1)
   * @param pokemon {@linkcode Pokemon} with this ability
   * @param _passive N/A
   * @param simulated `true` if applying in a simulated call.
   * @param _args N/A
   */
  override applyPostTurn(pokemon: Pokemon, _passive: boolean, simulated: boolean, _args: any[]): void {
    for (const opp of pokemon.getOpponents()) {
      if (
        (opp.status?.effect === StatusEffect.SLEEP || opp.hasAbility(AbilityId.COMATOSE)) &&
        !opp.hasAbilityWithAttr("BlockNonDirectDamageAbAttr") &&
        !opp.switchOutStatus
      ) {
        if (!simulated) {
          opp.damageAndUpdate(toDmgValue(opp.getMaxHp() / 8), { result: HitResult.INDIRECT });
          globalScene.phaseManager.queueMessage(
            i18next.t("abilityTriggers:badDreams", { pokemonName: getPokemonNameWithAffix(opp) }),
          );
        }
      }
    }
  }
}

/**
 * Grabs the last failed Pokeball used
 * @extends PostTurnAbAttr
 * @see {@linkcode applyPostTurn} */
export class FetchBallAbAttr extends PostTurnAbAttr {
  override canApplyPostTurn(pokemon: Pokemon, _passive: boolean, simulated: boolean, _args: any[]): boolean {
    return !simulated && !isNullOrUndefined(globalScene.currentBattle.lastUsedPokeball) && !!pokemon.isPlayer;
  }

  /**
   * Adds the last used Pokeball back into the player's inventory
   * @param pokemon {@linkcode Pokemon} with this ability
   * @param _passive N/A
   * @param _args N/A
   */
  override applyPostTurn(pokemon: Pokemon, _passive: boolean, _simulated: boolean, _args: any[]): void {
    const lastUsed = globalScene.currentBattle.lastUsedPokeball;
    globalScene.pokeballCounts[lastUsed!]++;
    globalScene.currentBattle.lastUsedPokeball = null;
    globalScene.phaseManager.queueMessage(
      i18next.t("abilityTriggers:fetchBall", {
        pokemonNameWithAffix: getPokemonNameWithAffix(pokemon),
        pokeballName: getPokeballName(lastUsed!),
      }),
    );
  }
}

export class PostBiomeChangeAbAttr extends AbAttr {}

export class PostBiomeChangeWeatherChangeAbAttr extends PostBiomeChangeAbAttr {
  private weatherType: WeatherType;

  constructor(weatherType: WeatherType) {
    super();

    this.weatherType = weatherType;
  }

  override canApply(_pokemon: Pokemon, _passive: boolean, _simulated: boolean, _args: any[]): boolean {
    return (globalScene.arena.weather?.isImmutable() ?? false) && globalScene.arena.canSetWeather(this.weatherType);
  }

  override apply(
    pokemon: Pokemon,
    _passive: boolean,
    simulated: boolean,
    _cancelled: BooleanHolder,
    _args: any[],
  ): void {
    if (!simulated) {
      globalScene.arena.trySetWeather(this.weatherType, pokemon);
    }
  }
}

export class PostBiomeChangeTerrainChangeAbAttr extends PostBiomeChangeAbAttr {
  private terrainType: TerrainType;

  constructor(terrainType: TerrainType) {
    super();

    this.terrainType = terrainType;
  }

  override canApply(_pokemon: Pokemon, _passive: boolean, _simulated: boolean, _args: any[]): boolean {
    return globalScene.arena.canSetTerrain(this.terrainType);
  }

  override apply(
    pokemon: Pokemon,
    _passive: boolean,
    simulated: boolean,
    _cancelled: BooleanHolder,
    _args: any[],
  ): void {
    if (!simulated) {
      globalScene.arena.trySetTerrain(this.terrainType, false, pokemon);
    }
  }
}

/**
 * Triggers just after a move is used either by the opponent or the player
 * @extends AbAttr
 */
export class PostMoveUsedAbAttr extends AbAttr {
  canApplyPostMoveUsed(
    _pokemon: Pokemon,
    _move: PokemonMove,
    _source: Pokemon,
    _targets: BattlerIndex[],
    _simulated: boolean,
    _args: any[],
  ): boolean {
    return true;
  }

  applyPostMoveUsed(
    _pokemon: Pokemon,
    _move: PokemonMove,
    _source: Pokemon,
    _targets: BattlerIndex[],
    _simulated: boolean,
    _args: any[],
  ): void {}
}

/**
 * Triggers after a dance move is used either by the opponent or the player
 * @extends PostMoveUsedAbAttr
 */
export class PostDancingMoveAbAttr extends PostMoveUsedAbAttr {
  override canApplyPostMoveUsed(
    dancer: Pokemon,
    _move: PokemonMove,
    source: Pokemon,
    _targets: BattlerIndex[],
    _simulated: boolean,
    _args: any[],
  ): boolean {
    // List of tags that prevent the Dancer from replicating the move
    const forbiddenTags = [
      BattlerTagType.FLYING,
      BattlerTagType.UNDERWATER,
      BattlerTagType.UNDERGROUND,
      BattlerTagType.HIDDEN,
    ];
    // The move to replicate cannot come from the Dancer
    return (
      source.getBattlerIndex() !== dancer.getBattlerIndex() &&
      !dancer.summonData.tags.some(tag => forbiddenTags.includes(tag.tagType))
    );
  }

  /**
   * Resolves the Dancer ability by replicating the move used by the source of the dance
   * either on the source itself or on the target of the dance
   * @param dancer {@linkcode Pokemon} with Dancer ability
   * @param move {@linkcode PokemonMove} Dancing move used by the source
   * @param source {@linkcode Pokemon} that used the dancing move
   * @param targets {@linkcode BattlerIndex}Targets of the dancing move
   * @param _args N/A
   */
  override applyPostMoveUsed(
    dancer: Pokemon,
    move: PokemonMove,
    source: Pokemon,
    targets: BattlerIndex[],
    simulated: boolean,
    _args: any[],
  ): void {
    if (!simulated) {
      dancer.turnData.extraTurns++;
      // If the move is an AttackMove or a StatusMove the Dancer must replicate the move on the source of the Dance
      if (move.getMove().is("AttackMove") || move.getMove().is("StatusMove")) {
        const target = this.getTarget(dancer, source, targets);
        globalScene.phaseManager.unshiftNew("MovePhase", dancer, target, move, MoveUseMode.INDIRECT);
      } else if (move.getMove().is("SelfStatusMove")) {
        // If the move is a SelfStatusMove (ie. Swords Dance) the Dancer should replicate it on itself
        globalScene.phaseManager.unshiftNew(
          "MovePhase",
          dancer,
          [dancer.getBattlerIndex()],
          move,
          MoveUseMode.INDIRECT,
        );
      }
    }
  }

  /**
   * Get the correct targets of Dancer ability
   *
   * @param dancer {@linkcode Pokemon} Pokemon with Dancer ability
   * @param source {@linkcode Pokemon} Source of the dancing move
   * @param targets {@linkcode BattlerIndex} Targets of the dancing move
   */
  getTarget(dancer: Pokemon, source: Pokemon, targets: BattlerIndex[]): BattlerIndex[] {
    if (dancer.isPlayer()) {
      return source.isPlayer() ? targets : [source.getBattlerIndex()];
    }
    return source.isPlayer() ? [source.getBattlerIndex()] : targets;
  }
}

/**
 * Triggers after the Pokemon loses or consumes an item
 * @extends AbAttr
 */
export class PostItemLostAbAttr extends AbAttr {
  canApplyPostItemLost(_pokemon: Pokemon, _simulated: boolean, _args: any[]): boolean {
    return true;
  }

  applyPostItemLost(_pokemon: Pokemon, _simulated: boolean, _args: any[]): void {}
}

/**
 * Applies a Battler Tag to the Pokemon after it loses or consumes an item
 * @extends PostItemLostAbAttr
 */
export class PostItemLostApplyBattlerTagAbAttr extends PostItemLostAbAttr {
  private tagType: BattlerTagType;
  constructor(tagType: BattlerTagType) {
    super(false);
    this.tagType = tagType;
  }

  override canApplyPostItemLost(pokemon: Pokemon, simulated: boolean, _args: any[]): boolean {
    return !pokemon.getTag(this.tagType) && !simulated;
  }

  /**
   * Adds the last used Pokeball back into the player's inventory
   * @param pokemon {@linkcode Pokemon} with this ability
   * @param _args N/A
   */
  override applyPostItemLost(pokemon: Pokemon, _simulated: boolean, _args: any[]): void {
    pokemon.addTag(this.tagType);
  }
}

export class StatStageChangeMultiplierAbAttr extends AbAttr {
  private multiplier: number;

  constructor(multiplier: number) {
    super(false);

    this.multiplier = multiplier;
  }

  override apply(
    _pokemon: Pokemon,
    _passive: boolean,
    _simulated: boolean,
    _cancelled: BooleanHolder,
    args: any[],
  ): void {
    (args[0] as NumberHolder).value *= this.multiplier;
  }
}

export class StatStageChangeCopyAbAttr extends AbAttr {
  override apply(
    pokemon: Pokemon,
    _passive: boolean,
    simulated: boolean,
    _cancelled: BooleanHolder,
    args: any[],
  ): void {
    if (!simulated) {
      globalScene.phaseManager.unshiftNew(
        "StatStageChangePhase",
        pokemon.getBattlerIndex(),
        true,
        args[0] as BattleStat[],
        args[1] as number,
        true,
        false,
        false,
      );
    }
  }
}

export class BypassBurnDamageReductionAbAttr extends AbAttr {
  constructor() {
    super(false);
  }

  override apply(
    _pokemon: Pokemon,
    _passive: boolean,
    _simulated: boolean,
    cancelled: BooleanHolder,
    _args: any[],
  ): void {
    cancelled.value = true;
  }
}

/**
 * Causes Pokemon to take reduced damage from the {@linkcode StatusEffect.BURN | Burn} status
 * @param multiplier Multiplied with the damage taken
 */
export class ReduceBurnDamageAbAttr extends AbAttr {
  constructor(protected multiplier: number) {
    super(false);
  }

  /**
   * Applies the damage reduction
   * @param _pokemon N/A
   * @param _passive N/A
   * @param _cancelled N/A
   * @param args `[0]` {@linkcode NumberHolder} The damage value being modified
   */
  override apply(
    _pokemon: Pokemon,
    _passive: boolean,
    _simulated: boolean,
    _cancelled: BooleanHolder,
    args: any[],
  ): void {
    (args[0] as NumberHolder).value = toDmgValue((args[0] as NumberHolder).value * this.multiplier);
  }
}

export class DoubleBerryEffectAbAttr extends AbAttr {
  override apply(
    _pokemon: Pokemon,
    _passive: boolean,
    _simulated: boolean,
    _cancelled: BooleanHolder,
    args: any[],
  ): void {
    (args[0] as NumberHolder).value *= 2;
  }
}

/**
 * Attribute to prevent opposing berry use while on the field.
 * Used by {@linkcode AbilityId.UNNERVE}, {@linkcode AbilityId.AS_ONE_GLASTRIER} and {@linkcode AbilityId.AS_ONE_SPECTRIER}
 */
export class PreventBerryUseAbAttr extends AbAttr {
  /**
   * Prevent use of opposing berries.
   * @param _pokemon - Unused
   * @param _passive - Unused
   * @param _simulated - Unused
   * @param cancelled - {@linkcode BooleanHolder} containing whether to block berry use
   */
  override apply(_pokemon: Pokemon, _passive: boolean, _simulated: boolean, cancelled: BooleanHolder): void {
    cancelled.value = true;
  }
}

/**
 * A Pokemon with this ability heals by a percentage of their maximum hp after eating a berry
 * @param healPercent - Percent of Max HP to heal
 * @see {@linkcode apply()} for implementation
 */
export class HealFromBerryUseAbAttr extends AbAttr {
  /** Percent of Max HP to heal */
  private healPercent: number;

  constructor(healPercent: number) {
    super();

    // Clamp healPercent so its between [0,1].
    this.healPercent = Math.max(Math.min(healPercent, 1), 0);
  }

  override apply(pokemon: Pokemon, passive: boolean, simulated: boolean, ..._args: [BooleanHolder, any[]]): void {
    if (simulated) {
      return;
    }

    const { name: abilityName } = passive ? pokemon.getPassiveAbility() : pokemon.getAbility();
    globalScene.phaseManager.unshiftNew(
      "PokemonHealPhase",
      pokemon.getBattlerIndex(),
      toDmgValue(pokemon.getMaxHp() * this.healPercent),
      i18next.t("abilityTriggers:healFromBerryUse", {
        pokemonNameWithAffix: getPokemonNameWithAffix(pokemon),
        abilityName,
      }),
      true,
    );
  }
}

export class RunSuccessAbAttr extends AbAttr {
  override apply(
    _pokemon: Pokemon,
    _passive: boolean,
    _simulated: boolean,
    _cancelled: BooleanHolder,
    args: any[],
  ): void {
    (args[0] as NumberHolder).value = 256;
  }
}

type ArenaTrapCondition = (user: Pokemon, target: Pokemon) => boolean;

/**
 * Base class for checking if a Pokemon is trapped by arena trap
 * @extends AbAttr
 * @field {@linkcode arenaTrapCondition} Conditional for trapping abilities.
 * For example, Magnet Pull will only activate if opponent is Steel type.
 * @see {@linkcode applyCheckTrapped}
 */
export class CheckTrappedAbAttr extends AbAttr {
  protected arenaTrapCondition: ArenaTrapCondition;
  constructor(condition: ArenaTrapCondition) {
    super(false);
    this.arenaTrapCondition = condition;
  }

  canApplyCheckTrapped(
    _pokemon: Pokemon,
    _passive: boolean,
    _simulated: boolean,
    _trapped: BooleanHolder,
    _otherPokemon: Pokemon,
    _args: any[],
  ): boolean {
    return true;
  }

  applyCheckTrapped(
    _pokemon: Pokemon,
    _passive: boolean,
    _simulated: boolean,
    _trapped: BooleanHolder,
    _otherPokemon: Pokemon,
    _args: any[],
  ): void {}
}

/**
 * Determines whether a Pokemon is blocked from switching/running away
 * because of a trapping ability or move.
 * @extends CheckTrappedAbAttr
 * @see {@linkcode applyCheckTrapped}
 */
export class ArenaTrapAbAttr extends CheckTrappedAbAttr {
  override canApplyCheckTrapped(
    pokemon: Pokemon,
    _passive: boolean,
    _simulated: boolean,
    _trapped: BooleanHolder,
    otherPokemon: Pokemon,
    _args: any[],
  ): boolean {
    return (
      this.arenaTrapCondition(pokemon, otherPokemon) &&
      !(
        otherPokemon.getTypes(true).includes(PokemonType.GHOST) ||
        (otherPokemon.getTypes(true).includes(PokemonType.STELLAR) &&
          otherPokemon.getTypes().includes(PokemonType.GHOST))
      ) &&
      !otherPokemon.hasAbility(AbilityId.RUN_AWAY)
    );
  }

  /**
   * Checks if enemy Pokemon is trapped by an Arena Trap-esque ability
   * If the enemy is a Ghost type, it is not trapped
   * If the enemy has the ability Run Away, it is not trapped.
   * If the user has Magnet Pull and the enemy is not a Steel type, it is not trapped.
   * If the user has Arena Trap and the enemy is not grounded, it is not trapped.
   * @param _pokemon The {@link Pokemon} with this {@link AbAttr}
   * @param _passive N/A
   * @param trapped {@link BooleanHolder} indicating whether the other Pokemon is trapped or not
   * @param _otherPokemon The {@link Pokemon} that is affected by an Arena Trap ability
   * @param _args N/A
   */
  override applyCheckTrapped(
    _pokemon: Pokemon,
    _passive: boolean,
    _simulated: boolean,
    trapped: BooleanHolder,
    _otherPokemon: Pokemon,
    _args: any[],
  ): void {
    trapped.value = true;
  }

  getTriggerMessage(pokemon: Pokemon, abilityName: string, ..._args: any[]): string {
    return i18next.t("abilityTriggers:arenaTrap", {
      pokemonNameWithAffix: getPokemonNameWithAffix(pokemon),
      abilityName,
    });
  }
}

export class MaxMultiHitAbAttr extends AbAttr {
  constructor() {
    super(false);
  }

  override apply(
    _pokemon: Pokemon,
    _passive: boolean,
    _simulated: boolean,
    _cancelled: BooleanHolder,
    args: any[],
  ): void {
    (args[0] as NumberHolder).value = 0;
  }
}

export class PostBattleAbAttr extends AbAttr {
  constructor(showAbility = true) {
    super(showAbility);
  }

  canApplyPostBattle(_pokemon: Pokemon, _passive: boolean, _simulated: boolean, _args: any[]): boolean {
    return true;
  }

  applyPostBattle(_pokemon: Pokemon, _passive: boolean, _simulated: boolean, _args: any[]): void {}
}

export class PostBattleLootAbAttr extends PostBattleAbAttr {
  private randItem?: PokemonHeldItemModifier;

  override canApplyPostBattle(pokemon: Pokemon, _passive: boolean, simulated: boolean, args: any[]): boolean {
    const postBattleLoot = globalScene.currentBattle.postBattleLoot;
    if (!simulated && postBattleLoot.length && args[0]) {
      this.randItem = randSeedItem(postBattleLoot);
      return globalScene.canTransferHeldItemModifier(this.randItem, pokemon, 1);
    }
    return false;
  }

  /**
   * @param _args - `[0]`: boolean for if the battle ended in a victory
   */
  override applyPostBattle(pokemon: Pokemon, _passive: boolean, _simulated: boolean, _args: any[]): void {
    const postBattleLoot = globalScene.currentBattle.postBattleLoot;
    if (!this.randItem) {
      this.randItem = randSeedItem(postBattleLoot);
    }

    if (globalScene.tryTransferHeldItemModifier(this.randItem, pokemon, true, 1, true, undefined, false)) {
      postBattleLoot.splice(postBattleLoot.indexOf(this.randItem), 1);
      globalScene.phaseManager.queueMessage(
        i18next.t("abilityTriggers:postBattleLoot", {
          pokemonNameWithAffix: getPokemonNameWithAffix(pokemon),
          itemName: this.randItem.type.name,
        }),
      );
    }
    this.randItem = undefined;
  }
}

export class PostFaintAbAttr extends AbAttr {
  canApplyPostFaint(
    _pokemon: Pokemon,
    _passive: boolean,
    _simulated: boolean,
    _attacker?: Pokemon,
    _move?: Move,
    _hitResult?: HitResult,
    ..._args: any[]
  ): boolean {
    return true;
  }

  applyPostFaint(
    _pokemon: Pokemon,
    _passive: boolean,
    _simulated: boolean,
    _attacker?: Pokemon,
    _move?: Move,
    _hitResult?: HitResult,
    ..._args: any[]
  ): void {}
}

/**
 * Used for weather suppressing abilities to trigger weather-based form changes upon being fainted.
 * Used by Cloud Nine and Air Lock.
 * @extends PostFaintAbAttr
 */
export class PostFaintUnsuppressedWeatherFormChangeAbAttr extends PostFaintAbAttr {
  override canApplyPostFaint(
    _pokemon: Pokemon,
    _passive: boolean,
    _simulated: boolean,
    _attacker?: Pokemon,
    _move?: Move,
    _hitResult?: HitResult,
    ..._args: any[]
  ): boolean {
    return getPokemonWithWeatherBasedForms().length > 0;
  }

  /**
   * Triggers {@linkcode Arena.triggerWeatherBasedFormChanges | triggerWeatherBasedFormChanges}
   * when the user of the ability faints
   * @param {Pokemon} _pokemon the fainted Pokemon
   * @param _passive n/a
   * @param _attacker n/a
   * @param _move n/a
   * @param _hitResult n/a
   * @param _args n/a
   */
  override applyPostFaint(
    _pokemon: Pokemon,
    _passive: boolean,
    simulated: boolean,
    _attacker: Pokemon,
    _move: Move,
    _hitResult: HitResult,
    _args: any[],
  ): void {
    if (!simulated) {
      globalScene.arena.triggerWeatherBasedFormChanges();
    }
  }
}

export class PostFaintContactDamageAbAttr extends PostFaintAbAttr {
  private damageRatio: number;

  constructor(damageRatio: number) {
    super(true);

    this.damageRatio = damageRatio;
  }

  override canApplyPostFaint(
    pokemon: Pokemon,
    _passive: boolean,
    simulated: boolean,
    attacker?: Pokemon,
    move?: Move,
    _hitResult?: HitResult,
    ..._args: any[]
  ): boolean {
    const diedToDirectDamage =
      move !== undefined &&
      attacker !== undefined &&
      move.doesFlagEffectApply({ flag: MoveFlags.MAKES_CONTACT, user: attacker, target: pokemon });
    const cancelled = new BooleanHolder(false);
    globalScene.getField(true).map(p => applyAbAttrs("FieldPreventExplosiveMovesAbAttr", p, cancelled, simulated));
    return !(!diedToDirectDamage || cancelled.value || attacker!.hasAbilityWithAttr("BlockNonDirectDamageAbAttr"));
  }

  override applyPostFaint(
    _pokemon: Pokemon,
    _passive: boolean,
    simulated: boolean,
    attacker?: Pokemon,
    _move?: Move,
    _hitResult?: HitResult,
    ..._args: any[]
  ): void {
    if (!simulated) {
      attacker!.damageAndUpdate(toDmgValue(attacker!.getMaxHp() * (1 / this.damageRatio)), {
        result: HitResult.INDIRECT,
      });
      attacker!.turnData.damageTaken += toDmgValue(attacker!.getMaxHp() * (1 / this.damageRatio));
    }
  }

  getTriggerMessage(pokemon: Pokemon, abilityName: string, ..._args: any[]): string {
    return i18next.t("abilityTriggers:postFaintContactDamage", {
      pokemonNameWithAffix: getPokemonNameWithAffix(pokemon),
      abilityName,
    });
  }
}

/**
 * Attribute used for abilities (Innards Out) that damage the opponent based on how much HP the last attack used to knock out the owner of the ability.
 */
export class PostFaintHPDamageAbAttr extends PostFaintAbAttr {
  override applyPostFaint(
    pokemon: Pokemon,
    _passive: boolean,
    simulated: boolean,
    attacker?: Pokemon,
    move?: Move,
    _hitResult?: HitResult,
    ..._args: any[]
  ): void {
    //If the mon didn't die to indirect damage
    if (move !== undefined && attacker !== undefined && !simulated) {
      const damage = pokemon.turnData.attacksReceived[0].damage;
      attacker.damageAndUpdate(damage, { result: HitResult.INDIRECT });
      attacker.turnData.damageTaken += damage;
    }
  }

  getTriggerMessage(pokemon: Pokemon, abilityName: string, ..._args: any[]): string {
    return i18next.t("abilityTriggers:postFaintHpDamage", {
      pokemonNameWithAffix: getPokemonNameWithAffix(pokemon),
      abilityName,
    });
  }
}

/**
 * Redirects a move to the pokemon with this ability if it meets the conditions
 */
export class RedirectMoveAbAttr extends AbAttr {
  /**
   * @param pokemon - The Pokemon with the redirection ability
   * @param args - The args passed to the `AbAttr`:
   *  - `[0]` - The id of the {@linkcode Move} used
   *  - `[1]` - The target's battler index (before redirection)
   *  - `[2]` - The Pokemon that used the move being redirected
   */

  override canApply(pokemon: Pokemon, _passive: boolean, _simulated: boolean, args: any[]): boolean {
    if (!this.canRedirect(args[0] as MoveId, args[2] as Pokemon)) {
      return false;
    }
    const target = args[1] as NumberHolder;
    const newTarget = pokemon.getBattlerIndex();
    return target.value !== newTarget;
  }

  override apply(
    pokemon: Pokemon,
    _passive: boolean,
    _simulated: boolean,
    _cancelled: BooleanHolder,
    args: any[],
  ): void {
    const target = args[1] as NumberHolder;
    const newTarget = pokemon.getBattlerIndex();
    target.value = newTarget;
  }

  canRedirect(moveId: MoveId, _user: Pokemon): boolean {
    const move = allMoves[moveId];
    return !![MoveTarget.NEAR_OTHER, MoveTarget.OTHER].find(t => move.moveTarget === t);
  }
}

export class RedirectTypeMoveAbAttr extends RedirectMoveAbAttr {
  public type: PokemonType;

  constructor(type: PokemonType) {
    super();
    this.type = type;
  }

  canRedirect(moveId: MoveId, user: Pokemon): boolean {
    return super.canRedirect(moveId, user) && user.getMoveType(allMoves[moveId]) === this.type;
  }
}

export class BlockRedirectAbAttr extends AbAttr {}

/**
 * Used by Early Bird, makes the pokemon wake up faster
 * @param statusEffect - The {@linkcode StatusEffect} to check for
 * @see {@linkcode apply}
 */
export class ReduceStatusEffectDurationAbAttr extends AbAttr {
  private statusEffect: StatusEffect;

  constructor(statusEffect: StatusEffect) {
    super(false);

    this.statusEffect = statusEffect;
  }

  override canApply(_pokemon: Pokemon, _passive: boolean, _simulated: boolean, args: any[]): boolean {
    return args[1] instanceof NumberHolder && args[0] === this.statusEffect;
  }

  /**
   * Reduces the number of sleep turns remaining by an extra 1 when applied
   * @param args - The args passed to the `AbAttr`:
   * - `[0]` - The {@linkcode StatusEffect} of the Pokemon
   * - `[1]` - The number of turns remaining until the status is healed
   */
  override apply(
    _pokemon: Pokemon,
    _passive: boolean,
    _simulated: boolean,
    _cancelled: BooleanHolder,
    args: any[],
  ): void {
    args[1].value -= 1;
  }
}

export class FlinchEffectAbAttr extends AbAttr {
  constructor() {
    super(true);
  }
}

export class FlinchStatStageChangeAbAttr extends FlinchEffectAbAttr {
  private stats: BattleStat[];
  private stages: number;

  constructor(stats: BattleStat[], stages: number) {
    super();

    this.stats = Array.isArray(stats) ? stats : [stats];
    this.stages = stages;
  }

  override apply(
    pokemon: Pokemon,
    _passive: boolean,
    simulated: boolean,
    _cancelled: BooleanHolder,
    _args: any[],
  ): void {
    if (!simulated) {
      globalScene.phaseManager.unshiftNew(
        "StatStageChangePhase",
        pokemon.getBattlerIndex(),
        true,
        this.stats,
        this.stages,
      );
    }
  }
}

export class IncreasePpAbAttr extends AbAttr {}

export class ForceSwitchOutImmunityAbAttr extends AbAttr {
  override apply(
    _pokemon: Pokemon,
    _passive: boolean,
    _simulated: boolean,
    cancelled: BooleanHolder,
    _args: any[],
  ): void {
    cancelled.value = true;
  }
}

export class ReduceBerryUseThresholdAbAttr extends AbAttr {
  constructor() {
    super(false);
  }

  override canApply(pokemon: Pokemon, _passive: boolean, _simulated: boolean, args: any[]): boolean {
    const hpRatio = pokemon.getHpRatio();
    return args[0].value < hpRatio;
  }

  override apply(
    _pokemon: Pokemon,
    _passive: boolean,
    _simulated: boolean,
    _cancelled: BooleanHolder,
    args: any[],
  ): void {
    args[0].value *= 2;
  }
}

/**
 * Ability attribute used for abilites that change the ability owner's weight
 * Used for Heavy Metal (doubling weight) and Light Metal (halving weight)
 */
export class WeightMultiplierAbAttr extends AbAttr {
  private multiplier: number;

  constructor(multiplier: number) {
    super(false);

    this.multiplier = multiplier;
  }

  override apply(
    _pokemon: Pokemon,
    _passive: boolean,
    _simulated: boolean,
    _cancelled: BooleanHolder,
    args: any[],
  ): void {
    (args[0] as NumberHolder).value *= this.multiplier;
  }
}

export class SyncEncounterNatureAbAttr extends AbAttr {
  constructor() {
    super(false);
  }

  override apply(
    pokemon: Pokemon,
    _passive: boolean,
    _simulated: boolean,
    _cancelled: BooleanHolder,
    args: any[],
  ): void {
    (args[0] as Pokemon).setNature(pokemon.getNature());
  }
}

export class MoveAbilityBypassAbAttr extends AbAttr {
  private moveIgnoreFunc: (pokemon: Pokemon, move: Move) => boolean;

  constructor(moveIgnoreFunc?: (pokemon: Pokemon, move: Move) => boolean) {
    super(false);

    this.moveIgnoreFunc = moveIgnoreFunc || ((_pokemon, _move) => true);
  }

  override canApply(pokemon: Pokemon, _passive: boolean, _simulated: boolean, args: any[]): boolean {
    return this.moveIgnoreFunc(pokemon, args[0] as Move);
  }

  override apply(
    _pokemon: Pokemon,
    _passive: boolean,
    _simulated: boolean,
    cancelled: BooleanHolder,
    _args: any[],
  ): void {
    cancelled.value = true;
  }
}

export class AlwaysHitAbAttr extends AbAttr {}

/** Attribute for abilities that allow moves that make contact to ignore protection (i.e. Unseen Fist) */
export class IgnoreProtectOnContactAbAttr extends AbAttr {}

/**
 * Attribute implementing the effects of {@link https://bulbapedia.bulbagarden.net/wiki/Infiltrator_(Ability) | Infiltrator}.
 * Allows the source's moves to bypass the effects of opposing Light Screen, Reflect, Aurora Veil, Safeguard, Mist, and Substitute.
 */
export class InfiltratorAbAttr extends AbAttr {
  constructor() {
    super(false);
  }

  override canApply(_pokemon: Pokemon, _passive: boolean, _simulated: boolean, args: any[]): boolean {
    return args[0] instanceof BooleanHolder;
  }

  /**
   * Sets a flag to bypass screens, Substitute, Safeguard, and Mist
   * @param _pokemon n/a
   * @param _passive n/a
   * @param _simulated n/a
   * @param _cancelled n/a
   * @param args `[0]` a {@linkcode BooleanHolder | BooleanHolder} containing the flag
   */
  override apply(_pokemon: Pokemon, _passive: boolean, _simulated: boolean, _cancelled: null, args: any[]): void {
    const bypassed = args[0];
    bypassed.value = true;
  }
}

/**
 * Attribute implementing the effects of {@link https://bulbapedia.bulbagarden.net/wiki/Magic_Bounce_(ability) | Magic Bounce}.
 * Allows the source to bounce back {@linkcode MoveFlags.REFLECTABLE | Reflectable}
 *  moves as if the user had used {@linkcode MoveId.MAGIC_COAT | Magic Coat}.
 */
export class ReflectStatusMoveAbAttr extends AbAttr {}

export class NoTransformAbilityAbAttr extends AbAttr {
  constructor() {
    super(false);
  }
}

export class NoFusionAbilityAbAttr extends AbAttr {
  constructor() {
    super(false);
  }
}

export class IgnoreTypeImmunityAbAttr extends AbAttr {
  private defenderType: PokemonType;
  private allowedMoveTypes: PokemonType[];

  constructor(defenderType: PokemonType, allowedMoveTypes: PokemonType[]) {
    super(false);
    this.defenderType = defenderType;
    this.allowedMoveTypes = allowedMoveTypes;
  }

  override canApply(_pokemon: Pokemon, _passive: boolean, _simulated: boolean, args: any[]): boolean {
    return this.defenderType === (args[1] as PokemonType) && this.allowedMoveTypes.includes(args[0] as PokemonType);
  }

  override apply(
    _pokemon: Pokemon,
    _passive: boolean,
    _simulated: boolean,
    cancelled: BooleanHolder,
    _args: any[],
  ): void {
    cancelled.value = true;
  }
}

/**
 * Ignores the type immunity to Status Effects of the defender if the defender is of a certain type
 */
export class IgnoreTypeStatusEffectImmunityAbAttr extends AbAttr {
  private statusEffect: StatusEffect[];
  private defenderType: PokemonType[];

  constructor(statusEffect: StatusEffect[], defenderType: PokemonType[]) {
    super(false);

    this.statusEffect = statusEffect;
    this.defenderType = defenderType;
  }

  override canApply(_pokemon: Pokemon, _passive: boolean, _simulated: boolean, args: any[]): boolean {
    return this.statusEffect.includes(args[0] as StatusEffect) && this.defenderType.includes(args[1] as PokemonType);
  }

  override apply(
    _pokemon: Pokemon,
    _passive: boolean,
    _simulated: boolean,
    cancelled: BooleanHolder,
    _args: any[],
  ): void {
    cancelled.value = true;
  }
}

/**
 * Gives money to the user after the battle.
 *
 * @extends PostBattleAbAttr
 * @see {@linkcode applyPostBattle}
 */
export class MoneyAbAttr extends PostBattleAbAttr {
  override canApplyPostBattle(_pokemon: Pokemon, _passive: boolean, simulated: boolean, args: any[]): boolean {
    return !simulated && args[0];
  }

  /**
   * @param _pokemon {@linkcode Pokemon} that is the user of this ability.
   * @param _passive N/A
   * @param _args - `[0]`: boolean for if the battle ended in a victory
   */
  override applyPostBattle(_pokemon: Pokemon, _passive: boolean, _simulated: boolean, _args: any[]): void {
    globalScene.currentBattle.moneyScattered += globalScene.getWaveMoneyAmount(0.2);
  }
}

/**
 * Applies a stat change after a Pokémon is summoned,
 * conditioned on the presence of a specific arena tag.
 *
 * @extends PostSummonStatStageChangeAbAttr
 */
export class PostSummonStatStageChangeOnArenaAbAttr extends PostSummonStatStageChangeAbAttr {
  /**
   * The type of arena tag that conditions the stat change.
   * @private
   */
  private tagType: ArenaTagType;

  /**
   * Creates an instance of PostSummonStatStageChangeOnArenaAbAttr.
   * Initializes the stat change to increase Attack by 1 stage if the specified arena tag is present.
   *
   * @param {ArenaTagType} tagType - The type of arena tag to check for.
   */
  constructor(tagType: ArenaTagType) {
    super([Stat.ATK], 1, true, false);
    this.tagType = tagType;
  }

  override canApplyPostSummon(pokemon: Pokemon, passive: boolean, simulated: boolean, args: any[]): boolean {
    const side = pokemon.isPlayer() ? ArenaTagSide.PLAYER : ArenaTagSide.ENEMY;
    return (
      (globalScene.arena.getTagOnSide(this.tagType, side) ?? false) &&
      super.canApplyPostSummon(pokemon, passive, simulated, args)
    );
  }

  /**
   * Applies the post-summon stat change if the specified arena tag is present on pokemon's side.
   * This is used in Wind Rider ability.
   *
   * @param {Pokemon} pokemon - The Pokémon being summoned.
   * @param {boolean} passive - Whether the effect is passive.
   * @param {any[]} args - Additional arguments.
   */
  override applyPostSummon(pokemon: Pokemon, passive: boolean, simulated: boolean, args: any[]): void {
    super.applyPostSummon(pokemon, passive, simulated, args);
  }
}

/**
 * Takes no damage from the first hit of a damaging move.
 * This is used in the Disguise and Ice Face abilities.
 *
 * Does not apply to a user's substitute
 * @extends ReceivedMoveDamageMultiplierAbAttr
 */
export class FormBlockDamageAbAttr extends ReceivedMoveDamageMultiplierAbAttr {
  private multiplier: number;
  private tagType: BattlerTagType;
  private recoilDamageFunc?: (pokemon: Pokemon) => number;
  private triggerMessageFunc: (pokemon: Pokemon, abilityName: string) => string;

  constructor(
    condition: PokemonDefendCondition,
    multiplier: number,
    tagType: BattlerTagType,
    triggerMessageFunc: (pokemon: Pokemon, abilityName: string) => string,
    recoilDamageFunc?: (pokemon: Pokemon) => number,
  ) {
    super(condition, multiplier);

    this.multiplier = multiplier;
    this.tagType = tagType;
    this.recoilDamageFunc = recoilDamageFunc;
    this.triggerMessageFunc = triggerMessageFunc;
  }

  override canApplyPreDefend(
    pokemon: Pokemon,
    _passive: boolean,
    _simulated: boolean,
    attacker: Pokemon,
    move: Move,
    _cancelled: BooleanHolder | null,
    _args: any[],
  ): boolean {
    return this.condition(pokemon, attacker, move) && !move.hitsSubstitute(attacker, pokemon);
  }

  /**
   * Applies the pre-defense ability to the Pokémon.
   * Removes the appropriate `BattlerTagType` when hit by an attack and is in its defense form.
   *
   * @param pokemon The Pokémon with the ability.
   * @param _passive n/a
   * @param _attacker The attacking Pokémon.
   * @param _move The move being used.
   * @param _cancelled n/a
   * @param args Additional arguments.
   */
  override applyPreDefend(
    pokemon: Pokemon,
    _passive: boolean,
    simulated: boolean,
    _attacker: Pokemon,
    _move: Move,
    _cancelled: BooleanHolder,
    args: any[],
  ): void {
    if (!simulated) {
      (args[0] as NumberHolder).value = this.multiplier;
      pokemon.removeTag(this.tagType);
      if (this.recoilDamageFunc) {
        pokemon.damageAndUpdate(this.recoilDamageFunc(pokemon), {
          result: HitResult.INDIRECT,
          ignoreSegments: true,
          ignoreFaintPhase: true,
        });
      }
    }
  }

  /**
   * Gets the message triggered when the Pokémon avoids damage using the form-changing ability.
   * @param pokemon The Pokémon with the ability.
   * @param abilityName The name of the ability.
   * @param _args n/a
   * @returns The trigger message.
   */
  getTriggerMessage(pokemon: Pokemon, abilityName: string, ..._args: any[]): string {
    return this.triggerMessageFunc(pokemon, abilityName);
  }
}

/**
 * Base class for defining {@linkcode Ability} attributes before summon
 * (should use {@linkcode PostSummonAbAttr} for most ability)
 * @see {@linkcode applyPreSummon()}
 */
export class PreSummonAbAttr extends AbAttr {
  applyPreSummon(_pokemon: Pokemon, _passive: boolean, _args: any[]): void {}

  canApplyPreSummon(_pokemon: Pokemon, _passive: boolean, _args: any[]): boolean {
    return true;
  }
}

export class IllusionPreSummonAbAttr extends PreSummonAbAttr {
  /**
   * Apply a new illusion when summoning Zoroark if the illusion is available
   *
   * @param pokemon - The Pokémon with the Illusion ability.
   * @param _passive - N/A
   * @param _args - N/A
   * @returns Whether the illusion was applied.
   */
  override applyPreSummon(pokemon: Pokemon, _passive: boolean, _args: any[]): void {
    const party: Pokemon[] = (pokemon.isPlayer() ? globalScene.getPlayerParty() : globalScene.getEnemyParty()).filter(
      p => p.isAllowedInBattle(),
    );
    const lastPokemon: Pokemon = party.filter(p => p !== pokemon).at(-1) || pokemon;
    pokemon.setIllusion(lastPokemon);
  }

  override canApplyPreSummon(pokemon: Pokemon, _passive: boolean, _args: any[]): boolean {
    if (pokemon.hasTrainer()) {
      const party: Pokemon[] = (pokemon.isPlayer() ? globalScene.getPlayerParty() : globalScene.getEnemyParty()).filter(
        p => p.isAllowedInBattle(),
      );
      const lastPokemon: Pokemon = party.filter(p => p !== pokemon).at(-1) || pokemon;
      const speciesId = lastPokemon.species.speciesId;

      // If the last conscious Pokémon in the party is a Terastallized Ogerpon or Terapagos, Illusion will not activate.
      // Illusion will also not activate if the Pokémon with Illusion is Terastallized and the last Pokémon in the party is Ogerpon or Terapagos.
      if (
        lastPokemon === pokemon ||
        ((speciesId === SpeciesId.OGERPON || speciesId === SpeciesId.TERAPAGOS) &&
          (lastPokemon.isTerastallized || pokemon.isTerastallized))
      ) {
        return false;
      }
    }
    return !pokemon.summonData.illusionBroken;
  }
}

export class IllusionBreakAbAttr extends AbAttr {
  override apply(
    pokemon: Pokemon,
    _passive: boolean,
    _simulated: boolean,
    _cancelled: BooleanHolder | null,
    _args: any[],
  ): void {
    pokemon.breakIllusion();
    pokemon.summonData.illusionBroken = true;
  }
}

export class PostDefendIllusionBreakAbAttr extends PostDefendAbAttr {
  /**
   * Destroy the illusion upon taking damage
   *
   * @param pokemon - The Pokémon with the Illusion ability.
   * @param _passive - unused
   * @param _attacker - The attacking Pokémon.
   * @param _move - The move being used.
   * @param _hitResult - The type of hitResult the pokemon got
   * @param _args - unused
   * @returns - Whether the illusion was destroyed.
   */
  override applyPostDefend(
    pokemon: Pokemon,
    _passive: boolean,
    _simulated: boolean,
    _attacker: Pokemon,
    _move: Move,
    _hitResult: HitResult,
    _args: any[],
  ): void {
    pokemon.breakIllusion();
    pokemon.summonData.illusionBroken = true;
  }

  override canApplyPostDefend(
    pokemon: Pokemon,
    _passive: boolean,
    _simulated: boolean,
    _attacker: Pokemon,
    _move: Move,
    hitResult: HitResult,
    _args: any[],
  ): boolean {
    const breakIllusion: HitResult[] = [
      HitResult.EFFECTIVE,
      HitResult.SUPER_EFFECTIVE,
      HitResult.NOT_VERY_EFFECTIVE,
      HitResult.ONE_HIT_KO,
    ];
    return breakIllusion.includes(hitResult) && !!pokemon.summonData.illusion;
  }
}

export class IllusionPostBattleAbAttr extends PostBattleAbAttr {
  /**
   * Break the illusion once the battle ends
   *
   * @param pokemon - The Pokémon with the Illusion ability.
   * @param _passive - Unused
   * @param _args - Unused
   * @returns - Whether the illusion was applied.
   */
  override applyPostBattle(pokemon: Pokemon, _passive: boolean, _simulated: boolean, _args: any[]): void {
    pokemon.breakIllusion();
  }
}

/**
 * If a Pokémon with this Ability selects a damaging move, it has a 30% chance of going first in its priority bracket. If the Ability activates, this is announced at the start of the turn (after move selection).
 *
 * @extends AbAttr
 */
export class BypassSpeedChanceAbAttr extends AbAttr {
  public chance: number;

  /**
   * @param {number} chance probability of ability being active.
   */
  constructor(chance: number) {
    super(true);
    this.chance = chance;
  }

  override canApply(pokemon: Pokemon, _passive: boolean, simulated: boolean, args: any[]): boolean {
    const bypassSpeed = args[0] as BooleanHolder;
    const turnCommand = globalScene.currentBattle.turnCommands[pokemon.getBattlerIndex()];
    const isCommandFight = turnCommand?.command === Command.FIGHT;
    const move = turnCommand?.move?.move ? allMoves[turnCommand.move.move] : null;
    const isDamageMove = move?.category === MoveCategory.PHYSICAL || move?.category === MoveCategory.SPECIAL;
    return (
      !simulated && !bypassSpeed.value && pokemon.randBattleSeedInt(100) < this.chance && isCommandFight && isDamageMove
    );
  }

  /**
   * bypass move order in their priority bracket when pokemon choose damaging move
   * @param {Pokemon} _pokemon {@linkcode Pokemon}  the Pokemon applying this ability
   * @param {boolean} _passive N/A
   * @param {BooleanHolder} _cancelled N/A
   * @param {any[]} args [0] {@linkcode BooleanHolder} set to true when the ability activated
   */
  override apply(
    _pokemon: Pokemon,
    _passive: boolean,
    _simulated: boolean,
    _cancelled: BooleanHolder,
    args: any[],
  ): void {
    const bypassSpeed = args[0] as BooleanHolder;
    bypassSpeed.value = true;
  }

  getTriggerMessage(pokemon: Pokemon, _abilityName: string, ..._args: any[]): string {
    return i18next.t("abilityTriggers:quickDraw", { pokemonName: getPokemonNameWithAffix(pokemon) });
  }
}

/**
 * This attribute checks if a Pokemon's move meets a provided condition to determine if the Pokemon can use Quick Claw
 * It was created because Pokemon with the ability Mycelium Might cannot access Quick Claw's benefits when using status moves.
 */
export class PreventBypassSpeedChanceAbAttr extends AbAttr {
  private condition: (pokemon: Pokemon, move: Move) => boolean;

  /**
   * @param {function} condition - checks if a move meets certain conditions
   */
  constructor(condition: (pokemon: Pokemon, move: Move) => boolean) {
    super(true);
    this.condition = condition;
  }

  override canApply(pokemon: Pokemon, _passive: boolean, _simulated: boolean, _args: any[]): boolean {
    const turnCommand = globalScene.currentBattle.turnCommands[pokemon.getBattlerIndex()];
    const isCommandFight = turnCommand?.command === Command.FIGHT;
    const move = turnCommand?.move?.move ? allMoves[turnCommand.move.move] : null;
    return isCommandFight && this.condition(pokemon, move!);
  }

  /**
   * @argument {boolean} bypassSpeed - determines if a Pokemon is able to bypass speed at the moment
   * @argument {boolean} canCheckHeldItems - determines if a Pokemon has access to Quick Claw's effects or not
   */
  override apply(
    _pokemon: Pokemon,
    _passive: boolean,
    _simulated: boolean,
    _cancelled: BooleanHolder,
    args: any[],
  ): void {
    const bypassSpeed = args[0] as BooleanHolder;
    const canCheckHeldItems = args[1] as BooleanHolder;
    bypassSpeed.value = false;
    canCheckHeldItems.value = false;
  }
}

/**
 * This applies a terrain-based type change to the Pokemon.
 * Used by Mimicry.
 */
export class TerrainEventTypeChangeAbAttr extends PostSummonAbAttr {
  constructor() {
    super(true);
  }

  override canApply(pokemon: Pokemon, _passive: boolean, _simulated: boolean, _args: any[]): boolean {
    return !pokemon.isTerastallized;
  }

  override apply(
    pokemon: Pokemon,
    _passive: boolean,
    _simulated: boolean,
    _cancelled: BooleanHolder,
    _args: any[],
  ): void {
    const currentTerrain = globalScene.arena.getTerrainType();
    const typeChange: PokemonType[] = this.determineTypeChange(pokemon, currentTerrain);
    if (typeChange.length !== 0) {
      if (pokemon.summonData.addedType && typeChange.includes(pokemon.summonData.addedType)) {
        pokemon.summonData.addedType = null;
      }
      pokemon.summonData.types = typeChange;
      pokemon.updateInfo();
    }
  }

  /**
   * Retrieves the type(s) the Pokemon should change to in response to a terrain
   * @param pokemon
   * @param currentTerrain {@linkcode TerrainType}
   * @returns a list of type(s)
   */
  private determineTypeChange(pokemon: Pokemon, currentTerrain: TerrainType): PokemonType[] {
    const typeChange: PokemonType[] = [];
    switch (currentTerrain) {
      case TerrainType.ELECTRIC:
        typeChange.push(PokemonType.ELECTRIC);
        break;
      case TerrainType.MISTY:
        typeChange.push(PokemonType.FAIRY);
        break;
      case TerrainType.GRASSY:
        typeChange.push(PokemonType.GRASS);
        break;
      case TerrainType.PSYCHIC:
        typeChange.push(PokemonType.PSYCHIC);
        break;
      default:
        pokemon.getTypes(false, false, true).forEach(t => {
          typeChange.push(t);
        });
        break;
    }
    return typeChange;
  }

  override canApplyPostSummon(pokemon: Pokemon, passive: boolean, simulated: boolean, args: any[]): boolean {
    return globalScene.arena.getTerrainType() !== TerrainType.NONE && this.canApply(pokemon, passive, simulated, args);
  }

  /**
   * Checks if the Pokemon should change types if summoned into an active terrain
   */
  override applyPostSummon(pokemon: Pokemon, passive: boolean, simulated: boolean, _args: any[]): void {
    this.apply(pokemon, passive, simulated, new BooleanHolder(false), []);
  }

  override getTriggerMessage(pokemon: Pokemon, _abilityName: string, ..._args: any[]) {
    const currentTerrain = globalScene.arena.getTerrainType();
    const pokemonNameWithAffix = getPokemonNameWithAffix(pokemon);
    if (currentTerrain === TerrainType.NONE) {
      return i18next.t("abilityTriggers:pokemonTypeChangeRevert", { pokemonNameWithAffix });
    }
    const moveType = i18next.t(`pokemonInfo:Type.${PokemonType[this.determineTypeChange(pokemon, currentTerrain)[0]]}`);
    return i18next.t("abilityTriggers:pokemonTypeChange", { pokemonNameWithAffix, moveType });
  }
}

class ForceSwitchOutHelper {
  constructor(private switchType: SwitchType) {}

  /**
   * Handles the logic for switching out a Pokémon based on battle conditions, HP, and the switch type.
   *
   * @param pokemon The {@linkcode Pokemon} attempting to switch out.
   * @returns `true` if the switch is successful
   */
  // TODO: Make this cancel pending move phases on the switched out target
  public switchOutLogic(pokemon: Pokemon): boolean {
    const switchOutTarget = pokemon;
    /**
     * If the switch-out target is a player-controlled Pokémon, the function checks:
     * - Whether there are available party members to switch in.
     * - If the Pokémon is still alive (hp > 0), and if so, it leaves the field and a new SwitchPhase is initiated.
     */
    if (switchOutTarget.isPlayer()) {
      if (globalScene.getPlayerParty().filter(p => p.isAllowedInBattle() && !p.isOnField()).length < 1) {
        return false;
      }

      if (switchOutTarget.hp > 0) {
        switchOutTarget.leaveField(this.switchType === SwitchType.SWITCH);
        globalScene.phaseManager.prependNewToPhase(
          "MoveEndPhase",
          "SwitchPhase",
          this.switchType,
          switchOutTarget.getFieldIndex(),
          true,
          true,
        );
        return true;
      }
      /**
       * For non-wild battles, it checks if the opposing party has any available Pokémon to switch in.
       * If yes, the Pokémon leaves the field and a new SwitchSummonPhase is initiated.
       */
    } else if (globalScene.currentBattle.battleType !== BattleType.WILD) {
      if (globalScene.getEnemyParty().filter(p => p.isAllowedInBattle() && !p.isOnField()).length < 1) {
        return false;
      }
      if (switchOutTarget.hp > 0) {
        switchOutTarget.leaveField(this.switchType === SwitchType.SWITCH);
        const summonIndex = globalScene.currentBattle.trainer
          ? globalScene.currentBattle.trainer.getNextSummonIndex((switchOutTarget as EnemyPokemon).trainerSlot)
          : 0;
        globalScene.phaseManager.prependNewToPhase(
          "MoveEndPhase",
          "SwitchSummonPhase",
          this.switchType,
          switchOutTarget.getFieldIndex(),
          summonIndex,
          false,
          false,
        );
        return true;
      }
      /**
       * For wild Pokémon battles, the Pokémon will flee if the conditions are met (waveIndex and double battles).
       * It will not flee if it is a Mystery Encounter with fleeing disabled (checked in `getSwitchOutCondition()`) or if it is a wave 10x wild boss
       */
    } else {
      const allyPokemon = switchOutTarget.getAlly();

      if (!globalScene.currentBattle.waveIndex || globalScene.currentBattle.waveIndex % 10 === 0) {
        return false;
      }

      if (switchOutTarget.hp > 0) {
        switchOutTarget.leaveField(false);
        globalScene.phaseManager.queueMessage(
          i18next.t("moveTriggers:fled", { pokemonName: getPokemonNameWithAffix(switchOutTarget) }),
          null,
          true,
          500,
        );
        if (globalScene.currentBattle.double && !isNullOrUndefined(allyPokemon)) {
          globalScene.redirectPokemonMoves(switchOutTarget, allyPokemon);
        }
      }

      if (!allyPokemon?.isActive(true)) {
        globalScene.clearEnemyHeldItemModifiers();

        if (switchOutTarget.hp) {
          globalScene.phaseManager.pushNew("BattleEndPhase", false);

          if (globalScene.gameMode.hasRandomBiomes || globalScene.isNewBiome()) {
            globalScene.phaseManager.pushNew("SelectBiomePhase");
          }

          globalScene.phaseManager.pushNew("NewBattlePhase");
        }
      }
    }
    return false;
  }

  /**
   * Determines if a Pokémon can switch out based on its status, the opponent's status, and battle conditions.
   *
   * @param pokemon The Pokémon attempting to switch out.
   * @param opponent The opponent Pokémon.
   * @returns `true` if the switch-out condition is met
   */
  public getSwitchOutCondition(pokemon: Pokemon, opponent: Pokemon): boolean {
    const switchOutTarget = pokemon;
    const player = switchOutTarget.isPlayer();

    if (player) {
      const blockedByAbility = new BooleanHolder(false);
      applyAbAttrs("ForceSwitchOutImmunityAbAttr", opponent, blockedByAbility);
      return !blockedByAbility.value;
    }

    if (!player && globalScene.currentBattle.battleType === BattleType.WILD) {
      if (!globalScene.currentBattle.waveIndex && globalScene.currentBattle.waveIndex % 10 === 0) {
        return false;
      }
    }

    if (
      !player &&
      globalScene.currentBattle.isBattleMysteryEncounter() &&
      !globalScene.currentBattle.mysteryEncounter?.fleeAllowed
    ) {
      return false;
    }

    const party = player ? globalScene.getPlayerParty() : globalScene.getEnemyParty();
    return (
      (!player && globalScene.currentBattle.battleType === BattleType.WILD) ||
      party.filter(
        p =>
          p.isAllowedInBattle() &&
          !p.isOnField() &&
          (player || (p as EnemyPokemon).trainerSlot === (switchOutTarget as EnemyPokemon).trainerSlot),
      ).length > 0
    );
  }

  /**
   * Returns a message if the switch-out attempt fails due to ability effects.
   *
   * @param target The target Pokémon.
   * @returns The failure message, or `null` if no failure.
   */
  public getFailedText(target: Pokemon): string | null {
    const blockedByAbility = new BooleanHolder(false);
    applyAbAttrs("ForceSwitchOutImmunityAbAttr", target, blockedByAbility);
    return blockedByAbility.value
      ? i18next.t("moveTriggers:cannotBeSwitchedOut", { pokemonName: getPokemonNameWithAffix(target) })
      : null;
  }
}

/**
 * Calculates the amount of recovery from the Shell Bell item.
 *
 * If the Pokémon is holding a Shell Bell, this function computes the amount of health
 * recovered based on the damage dealt in the current turn. The recovery is multiplied by the
 * Shell Bell's modifier (if any).
 *
 * @param pokemon - The Pokémon whose Shell Bell recovery is being calculated.
 * @returns The amount of health recovered by Shell Bell.
 */
function calculateShellBellRecovery(pokemon: Pokemon): number {
  const shellBellModifier = pokemon.getHeldItems().find(m => m instanceof HitHealModifier);
  if (shellBellModifier) {
    return toDmgValue(pokemon.turnData.totalDamageDealt / 8) * shellBellModifier.stackCount;
  }
  return 0;
}

/**
 * Triggers after the Pokemon takes any damage
 * @extends AbAttr
 */
export class PostDamageAbAttr extends AbAttr {
  public canApplyPostDamage(
    _pokemon: Pokemon,
    _damage: number,
    _passive: boolean,
    _simulated: boolean,
    _args: any[],
    _source?: Pokemon,
  ): boolean {
    return true;
  }

  public applyPostDamage(
    _pokemon: Pokemon,
    _damage: number,
    _passive: boolean,
    _simulated: boolean,
    _args: any[],
    _source?: Pokemon,
  ): void {}
}

/**
 * Ability attribute for forcing a Pokémon to switch out after its health drops below half.
 * This attribute checks various conditions related to the damage received, the moves used by the Pokémon
 * and its opponents, and determines whether a forced switch-out should occur.
 *
 * Used by Wimp Out and Emergency Exit
 *
 * @extends PostDamageAbAttr
 * @see {@linkcode applyPostDamage}
 */
export class PostDamageForceSwitchAbAttr extends PostDamageAbAttr {
  private helper: ForceSwitchOutHelper = new ForceSwitchOutHelper(SwitchType.SWITCH);
  private hpRatio: number;

  constructor(hpRatio = 0.5) {
    super();
    this.hpRatio = hpRatio;
  }

  // TODO: Refactor to use more early returns
  public override canApplyPostDamage(
    pokemon: Pokemon,
    damage: number,
    _passive: boolean,
    _simulated: boolean,
    _args: any[],
    source?: Pokemon,
  ): boolean {
    const moveHistory = pokemon.getMoveHistory();
    // Will not activate when the Pokémon's HP is lowered by cutting its own HP
    const fordbiddenAttackingMoves = [MoveId.BELLY_DRUM, MoveId.SUBSTITUTE, MoveId.CURSE, MoveId.PAIN_SPLIT];
    if (moveHistory.length > 0) {
      const lastMoveUsed = moveHistory[moveHistory.length - 1];
      if (fordbiddenAttackingMoves.includes(lastMoveUsed.move)) {
        return false;
      }
    }

    // Dragon Tail and Circle Throw switch out Pokémon before the Ability activates.
    const fordbiddenDefendingMoves = [MoveId.DRAGON_TAIL, MoveId.CIRCLE_THROW];
    if (source) {
      const enemyMoveHistory = source.getMoveHistory();
      if (enemyMoveHistory.length > 0) {
        const enemyLastMoveUsed = enemyMoveHistory[enemyMoveHistory.length - 1];
        // Will not activate if the Pokémon's HP falls below half while it is in the air during Sky Drop.
        if (
          fordbiddenDefendingMoves.includes(enemyLastMoveUsed.move) ||
          (enemyLastMoveUsed.move === MoveId.SKY_DROP && enemyLastMoveUsed.result === MoveResult.OTHER)
        ) {
          return false;
          // Will not activate if the Pokémon's HP falls below half by a move affected by Sheer Force.
          // TODO: Make this use the sheer force disable condition
        }
        if (allMoves[enemyLastMoveUsed.move].chance >= 0 && source.hasAbility(AbilityId.SHEER_FORCE)) {
          return false;
        }
        // Activate only after the last hit of multistrike moves
        if (source.turnData.hitsLeft > 1) {
          return false;
        }
        if (source.turnData.hitCount > 1) {
          damage = pokemon.turnData.damageTaken;
        }
      }
    }

    if (pokemon.hp + damage >= pokemon.getMaxHp() * this.hpRatio) {
      const shellBellHeal = calculateShellBellRecovery(pokemon);
      if (pokemon.hp - shellBellHeal < pokemon.getMaxHp() * this.hpRatio) {
        for (const opponent of pokemon.getOpponents()) {
          if (!this.helper.getSwitchOutCondition(pokemon, opponent)) {
            return false;
          }
        }
        return true;
      }
    }

    return false;
  }

  /**
   * Applies the switch-out logic after the Pokémon takes damage.
   * Checks various conditions based on the moves used by the Pokémon, the opponents' moves, and
   * the Pokémon's health after damage to determine whether the switch-out should occur.
   *
   * @param pokemon The Pokémon that took damage.
   * @param _damage N/A
   * @param _passive N/A
   * @param _simulated Whether the ability is being simulated.
   * @param _args N/A
   * @param _source N/A
   */
  public override applyPostDamage(
    pokemon: Pokemon,
    _damage: number,
    _passive: boolean,
    _simulated: boolean,
    _args: any[],
    _source?: Pokemon,
  ): void {
    this.helper.switchOutLogic(pokemon);
  }
}

/**
 * Map of all ability attribute constructors, for use with the `.is` method.
 */
const AbilityAttrs = Object.freeze({
  BlockRecoilDamageAttr,
  DoubleBattleChanceAbAttr,
  PostBattleInitAbAttr,
  PostBattleInitFormChangeAbAttr,
  PostTeraFormChangeStatChangeAbAttr,
  ClearWeatherAbAttr,
  ClearTerrainAbAttr,
  PreDefendAbAttr,
  PreDefendFullHpEndureAbAttr,
  BlockItemTheftAbAttr,
  StabBoostAbAttr,
  ReceivedMoveDamageMultiplierAbAttr,
  AlliedFieldDamageReductionAbAttr,
  ReceivedTypeDamageMultiplierAbAttr,
  TypeImmunityAbAttr,
  AttackTypeImmunityAbAttr,
  TypeImmunityHealAbAttr,
  NonSuperEffectiveImmunityAbAttr,
  FullHpResistTypeAbAttr,
  PostDefendAbAttr,
  FieldPriorityMoveImmunityAbAttr,
  PostStatStageChangeAbAttr,
  MoveImmunityAbAttr,
  WonderSkinAbAttr,
  MoveImmunityStatStageChangeAbAttr,
  ReverseDrainAbAttr,
  PostDefendStatStageChangeAbAttr,
  PostDefendHpGatedStatStageChangeAbAttr,
  PostDefendApplyArenaTrapTagAbAttr,
  PostDefendApplyBattlerTagAbAttr,
  PostDefendTypeChangeAbAttr,
  PostDefendTerrainChangeAbAttr,
  PostDefendContactApplyStatusEffectAbAttr,
  EffectSporeAbAttr,
  PostDefendContactApplyTagChanceAbAttr,
  PostDefendCritStatStageChangeAbAttr,
  PostDefendContactDamageAbAttr,
  PostDefendPerishSongAbAttr,
  PostDefendWeatherChangeAbAttr,
  PostDefendAbilitySwapAbAttr,
  PostDefendAbilityGiveAbAttr,
  PostDefendMoveDisableAbAttr,
  PostStatStageChangeStatStageChangeAbAttr,
  PreAttackAbAttr,
  MoveEffectChanceMultiplierAbAttr,
  IgnoreMoveEffectsAbAttr,
  VariableMovePowerAbAttr,
  FieldPreventExplosiveMovesAbAttr,
  FieldMultiplyStatAbAttr,
  MoveTypeChangeAbAttr,
  PokemonTypeChangeAbAttr,
  AddSecondStrikeAbAttr,
  DamageBoostAbAttr,
  MovePowerBoostAbAttr,
  MoveTypePowerBoostAbAttr,
  LowHpMoveTypePowerBoostAbAttr,
  VariableMovePowerBoostAbAttr,
  FieldMovePowerBoostAbAttr,
  PreAttackFieldMoveTypePowerBoostAbAttr,
  FieldMoveTypePowerBoostAbAttr,
  UserFieldMoveTypePowerBoostAbAttr,
  AllyMoveCategoryPowerBoostAbAttr,
  StatMultiplierAbAttr,
  PostAttackAbAttr,
  AllyStatMultiplierAbAttr,
  ExecutedMoveAbAttr,
  GorillaTacticsAbAttr,
  PostAttackStealHeldItemAbAttr,
  PostAttackApplyStatusEffectAbAttr,
  PostAttackContactApplyStatusEffectAbAttr,
  PostAttackApplyBattlerTagAbAttr,
  PostDefendStealHeldItemAbAttr,
  PostSetStatusAbAttr,
  SynchronizeStatusAbAttr,
  PostVictoryAbAttr,
  PostVictoryFormChangeAbAttr,
  PostKnockOutAbAttr,
  PostKnockOutStatStageChangeAbAttr,
  CopyFaintedAllyAbilityAbAttr,
  IgnoreOpponentStatStagesAbAttr,
  IntimidateImmunityAbAttr,
  PostIntimidateStatStageChangeAbAttr,
  PostSummonAbAttr,
  PostSummonRemoveEffectAbAttr,
  PostSummonRemoveArenaTagAbAttr,
  PostSummonAddArenaTagAbAttr,
  PostSummonMessageAbAttr,
  PostSummonUnnamedMessageAbAttr,
  PostSummonAddBattlerTagAbAttr,
  PostSummonRemoveBattlerTagAbAttr,
  PostSummonStatStageChangeAbAttr,
  PostSummonAllyHealAbAttr,
  PostSummonClearAllyStatStagesAbAttr,
  DownloadAbAttr,
  PostSummonWeatherChangeAbAttr,
  PostSummonTerrainChangeAbAttr,
  PostSummonHealStatusAbAttr,
  PostSummonFormChangeAbAttr,
  PostSummonCopyAbilityAbAttr,
  PostSummonUserFieldRemoveStatusEffectAbAttr,
  PostSummonCopyAllyStatsAbAttr,
  PostSummonTransformAbAttr,
  PostSummonWeatherSuppressedFormChangeAbAttr,
  PostSummonFormChangeByWeatherAbAttr,
  CommanderAbAttr,
  PreSwitchOutAbAttr,
  PreSwitchOutResetStatusAbAttr,
  PreSwitchOutClearWeatherAbAttr,
  PreSwitchOutHealAbAttr,
  PreSwitchOutFormChangeAbAttr,
  PreLeaveFieldAbAttr,
  PreLeaveFieldClearWeatherAbAttr,
  PreLeaveFieldRemoveSuppressAbilitiesSourceAbAttr,
  PreStatStageChangeAbAttr,
  ReflectStatStageChangeAbAttr,
  ProtectStatAbAttr,
  ConfusionOnStatusEffectAbAttr,
  PreSetStatusAbAttr,
  PreSetStatusEffectImmunityAbAttr,
  StatusEffectImmunityAbAttr,
  UserFieldStatusEffectImmunityAbAttr,
  ConditionalUserFieldStatusEffectImmunityAbAttr,
  ConditionalUserFieldProtectStatAbAttr,
  PreApplyBattlerTagAbAttr,
  PreApplyBattlerTagImmunityAbAttr,
  BattlerTagImmunityAbAttr,
  UserFieldBattlerTagImmunityAbAttr,
  ConditionalUserFieldBattlerTagImmunityAbAttr,
  BlockCritAbAttr,
  BonusCritAbAttr,
  MultCritAbAttr,
  ConditionalCritAbAttr,
  BlockNonDirectDamageAbAttr,
  BlockStatusDamageAbAttr,
  BlockOneHitKOAbAttr,
  ChangeMovePriorityAbAttr,
  IgnoreContactAbAttr,
  PreWeatherEffectAbAttr,
  PreWeatherDamageAbAttr,
  SuppressWeatherEffectAbAttr,
  ForewarnAbAttr,
  FriskAbAttr,
  PostWeatherChangeAbAttr,
  PostWeatherChangeFormChangeAbAttr,
  PostWeatherLapseAbAttr,
  PostWeatherLapseHealAbAttr,
  PostWeatherLapseDamageAbAttr,
  PostTerrainChangeAbAttr,
  PostTurnAbAttr,
  PostTurnStatusHealAbAttr,
  PostTurnResetStatusAbAttr,
  PostTurnRestoreBerryAbAttr,
  RepeatBerryNextTurnAbAttr,
  MoodyAbAttr,
  SpeedBoostAbAttr,
  PostTurnHealAbAttr,
  PostTurnFormChangeAbAttr,
  PostTurnHurtIfSleepingAbAttr,
  FetchBallAbAttr,
  PostBiomeChangeAbAttr,
  PostBiomeChangeWeatherChangeAbAttr,
  PostBiomeChangeTerrainChangeAbAttr,
  PostMoveUsedAbAttr,
  PostDancingMoveAbAttr,
  PostItemLostAbAttr,
  PostItemLostApplyBattlerTagAbAttr,
  StatStageChangeMultiplierAbAttr,
  StatStageChangeCopyAbAttr,
  BypassBurnDamageReductionAbAttr,
  ReduceBurnDamageAbAttr,
  DoubleBerryEffectAbAttr,
  PreventBerryUseAbAttr,
  HealFromBerryUseAbAttr,
  RunSuccessAbAttr,
  CheckTrappedAbAttr,
  ArenaTrapAbAttr,
  MaxMultiHitAbAttr,
  PostBattleAbAttr,
  PostBattleLootAbAttr,
  PostFaintAbAttr,
  PostFaintUnsuppressedWeatherFormChangeAbAttr,
  PostFaintContactDamageAbAttr,
  PostFaintHPDamageAbAttr,
  RedirectMoveAbAttr,
  RedirectTypeMoveAbAttr,
  BlockRedirectAbAttr,
  ReduceStatusEffectDurationAbAttr,
  FlinchEffectAbAttr,
  FlinchStatStageChangeAbAttr,
  IncreasePpAbAttr,
  ForceSwitchOutImmunityAbAttr,
  ReduceBerryUseThresholdAbAttr,
  WeightMultiplierAbAttr,
  SyncEncounterNatureAbAttr,
  MoveAbilityBypassAbAttr,
  AlwaysHitAbAttr,
  IgnoreProtectOnContactAbAttr,
  InfiltratorAbAttr,
  ReflectStatusMoveAbAttr,
  NoTransformAbilityAbAttr,
  NoFusionAbilityAbAttr,
  IgnoreTypeImmunityAbAttr,
  IgnoreTypeStatusEffectImmunityAbAttr,
  MoneyAbAttr,
  PostSummonStatStageChangeOnArenaAbAttr,
  FormBlockDamageAbAttr,
  PreSummonAbAttr,
  IllusionPreSummonAbAttr,
  IllusionBreakAbAttr,
  PostDefendIllusionBreakAbAttr,
  IllusionPostBattleAbAttr,
  BypassSpeedChanceAbAttr,
  PreventBypassSpeedChanceAbAttr,
  TerrainEventTypeChangeAbAttr,
  PostDamageAbAttr,
  PostDamageForceSwitchAbAttr,
});

/**
 * A map of of all {@linkcode AbAttr} constructors
 */
export type AbAttrConstructorMap = typeof AbilityAttrs;

/**
 * Sets the ability of a Pokémon as revealed.
 * @param pokemon - The Pokémon whose ability is being revealed.
 */
function setAbilityRevealed(pokemon: Pokemon): void {
  pokemon.waveData.abilityRevealed = true;
}

/**
 * Returns all Pokemon on field with weather-based forms
 */
function getPokemonWithWeatherBasedForms() {
  return globalScene
    .getField(true)
    .filter(
      p =>
        (p.hasAbility(AbilityId.FORECAST) && p.species.speciesId === SpeciesId.CASTFORM) ||
        (p.hasAbility(AbilityId.FLOWER_GIFT) && p.species.speciesId === SpeciesId.CHERRIM),
    );
}

// biome-ignore format: prevent biome from removing the newlines (e.g. prevent `new Ability(...).attr(...)`)
export function initAbilities() {
  allAbilities.push(
    new Ability(AbilityId.NONE, 3),
    new Ability(AbilityId.STENCH, 3)
      .attr(PostAttackApplyBattlerTagAbAttr, false, (user, target, move) => !move.hasAttr("FlinchAttr") && !move.hitsSubstitute(user, target) ? 10 : 0, BattlerTagType.FLINCHED),
    new Ability(AbilityId.DRIZZLE, 3)
      .attr(PostSummonWeatherChangeAbAttr, WeatherType.RAIN)
      .attr(PostBiomeChangeWeatherChangeAbAttr, WeatherType.RAIN),
    new Ability(AbilityId.SPEED_BOOST, 3)
      .attr(SpeedBoostAbAttr),
    new Ability(AbilityId.BATTLE_ARMOR, 3)
      .attr(BlockCritAbAttr)
      .ignorable(),
    new Ability(AbilityId.STURDY, 3)
      .attr(PreDefendFullHpEndureAbAttr)
      .attr(BlockOneHitKOAbAttr)
      .ignorable(),
    new Ability(AbilityId.DAMP, 3)
      .attr(FieldPreventExplosiveMovesAbAttr)
      .ignorable(),
    new Ability(AbilityId.LIMBER, 3)
      .attr(StatusEffectImmunityAbAttr, StatusEffect.PARALYSIS)
      .attr(PostSummonHealStatusAbAttr, StatusEffect.PARALYSIS)
      .ignorable(),
    new Ability(AbilityId.SAND_VEIL, 3)
      .attr(StatMultiplierAbAttr, Stat.EVA, 1.2)
      .attr(BlockWeatherDamageAttr, WeatherType.SANDSTORM)
      .condition(getWeatherCondition(WeatherType.SANDSTORM))
      .ignorable(),
    new Ability(AbilityId.STATIC, 3)
      .attr(PostDefendContactApplyStatusEffectAbAttr, 30, StatusEffect.PARALYSIS)
      .bypassFaint(),
    new Ability(AbilityId.VOLT_ABSORB, 3)
      .attr(TypeImmunityHealAbAttr, PokemonType.ELECTRIC)
      .ignorable(),
    new Ability(AbilityId.WATER_ABSORB, 3)
      .attr(TypeImmunityHealAbAttr, PokemonType.WATER)
      .ignorable(),
    new Ability(AbilityId.OBLIVIOUS, 3)
      .attr(BattlerTagImmunityAbAttr, [ BattlerTagType.INFATUATED, BattlerTagType.TAUNT ])
      .attr(PostSummonRemoveBattlerTagAbAttr, BattlerTagType.INFATUATED, BattlerTagType.TAUNT)
      .attr(IntimidateImmunityAbAttr)
      .ignorable(),
    new Ability(AbilityId.CLOUD_NINE, 3)
      .attr(SuppressWeatherEffectAbAttr, true)
      .attr(PostSummonUnnamedMessageAbAttr, i18next.t("abilityTriggers:weatherEffectDisappeared"))
      .attr(PostSummonWeatherSuppressedFormChangeAbAttr)
      .attr(PostFaintUnsuppressedWeatherFormChangeAbAttr)
      .bypassFaint(),
    new Ability(AbilityId.COMPOUND_EYES, 3)
      .attr(StatMultiplierAbAttr, Stat.ACC, 1.3),
    new Ability(AbilityId.INSOMNIA, 3)
      .attr(StatusEffectImmunityAbAttr, StatusEffect.SLEEP)
      .attr(PostSummonHealStatusAbAttr, StatusEffect.SLEEP)
      .attr(BattlerTagImmunityAbAttr, BattlerTagType.DROWSY)
      .ignorable(),
    new Ability(AbilityId.COLOR_CHANGE, 3)
      .attr(PostDefendTypeChangeAbAttr)
      .condition(getSheerForceHitDisableAbCondition()),
    new Ability(AbilityId.IMMUNITY, 3)
      .attr(StatusEffectImmunityAbAttr, StatusEffect.POISON, StatusEffect.TOXIC)
      .attr(PostSummonHealStatusAbAttr, StatusEffect.POISON, StatusEffect.TOXIC)
      .ignorable(),
    new Ability(AbilityId.FLASH_FIRE, 3)
      .attr(TypeImmunityAddBattlerTagAbAttr, PokemonType.FIRE, BattlerTagType.FIRE_BOOST, 1)
      .ignorable(),
    new Ability(AbilityId.SHIELD_DUST, 3)
      .attr(IgnoreMoveEffectsAbAttr)
      .ignorable(),
    new Ability(AbilityId.OWN_TEMPO, 3)
      .attr(BattlerTagImmunityAbAttr, BattlerTagType.CONFUSED)
      .attr(PostSummonRemoveBattlerTagAbAttr, BattlerTagType.CONFUSED)
      .attr(IntimidateImmunityAbAttr)
      .ignorable(),
    new Ability(AbilityId.SUCTION_CUPS, 3)
      .attr(ForceSwitchOutImmunityAbAttr)
      .ignorable(),
    new Ability(AbilityId.INTIMIDATE, 3)
      .attr(PostSummonStatStageChangeAbAttr, [ Stat.ATK ], -1, false, true),
    new Ability(AbilityId.SHADOW_TAG, 3)
      .attr(ArenaTrapAbAttr, (_user, target) => !target.hasAbility(AbilityId.SHADOW_TAG)),
    new Ability(AbilityId.ROUGH_SKIN, 3)
      .attr(PostDefendContactDamageAbAttr, 8)
      .bypassFaint(),
    new Ability(AbilityId.WONDER_GUARD, 3)
      .attr(NonSuperEffectiveImmunityAbAttr)
      .uncopiable()
      .ignorable(),
    new Ability(AbilityId.LEVITATE, 3)
      .attr(AttackTypeImmunityAbAttr, PokemonType.GROUND, (pokemon: Pokemon) => !pokemon.getTag(GroundedTag) && !globalScene.arena.getTag(ArenaTagType.GRAVITY))
      .ignorable(),
    new Ability(AbilityId.EFFECT_SPORE, 3)
      .attr(EffectSporeAbAttr),
    new Ability(AbilityId.SYNCHRONIZE, 3)
      .attr(SyncEncounterNatureAbAttr)
      .attr(SynchronizeStatusAbAttr),
    new Ability(AbilityId.CLEAR_BODY, 3)
      .attr(ProtectStatAbAttr)
      .ignorable(),
    new Ability(AbilityId.NATURAL_CURE, 3)
      .attr(PreSwitchOutResetStatusAbAttr),
    new Ability(AbilityId.LIGHTNING_ROD, 3)
      .attr(RedirectTypeMoveAbAttr, PokemonType.ELECTRIC)
      .attr(TypeImmunityStatStageChangeAbAttr, PokemonType.ELECTRIC, Stat.SPATK, 1)
      .ignorable(),
    new Ability(AbilityId.SERENE_GRACE, 3)
      .attr(MoveEffectChanceMultiplierAbAttr, 2),
    new Ability(AbilityId.SWIFT_SWIM, 3)
      .attr(StatMultiplierAbAttr, Stat.SPD, 2)
      .condition(getWeatherCondition(WeatherType.RAIN, WeatherType.HEAVY_RAIN)),
    new Ability(AbilityId.CHLOROPHYLL, 3)
      .attr(StatMultiplierAbAttr, Stat.SPD, 2)
      .condition(getWeatherCondition(WeatherType.SUNNY, WeatherType.HARSH_SUN)),
    new Ability(AbilityId.ILLUMINATE, 3)
      .attr(ProtectStatAbAttr, Stat.ACC)
      .attr(DoubleBattleChanceAbAttr)
      .attr(IgnoreOpponentStatStagesAbAttr, [ Stat.EVA ])
      .ignorable(),
    new Ability(AbilityId.TRACE, 3)
      .attr(PostSummonCopyAbilityAbAttr)
      .uncopiable(),
    new Ability(AbilityId.HUGE_POWER, 3)
      .attr(StatMultiplierAbAttr, Stat.ATK, 2),
    new Ability(AbilityId.POISON_POINT, 3)
      .attr(PostDefendContactApplyStatusEffectAbAttr, 30, StatusEffect.POISON)
      .bypassFaint(),
    new Ability(AbilityId.INNER_FOCUS, 3)
      .attr(BattlerTagImmunityAbAttr, BattlerTagType.FLINCHED)
      .attr(IntimidateImmunityAbAttr)
      .ignorable(),
    new Ability(AbilityId.MAGMA_ARMOR, 3)
      .attr(StatusEffectImmunityAbAttr, StatusEffect.FREEZE)
      .attr(PostSummonHealStatusAbAttr, StatusEffect.FREEZE)
      .ignorable(),
    new Ability(AbilityId.WATER_VEIL, 3)
      .attr(StatusEffectImmunityAbAttr, StatusEffect.BURN)
      .attr(PostSummonHealStatusAbAttr, StatusEffect.BURN)
      .ignorable(),
    new Ability(AbilityId.MAGNET_PULL, 3)
      .attr(ArenaTrapAbAttr, (_user, target) => {
        return target.getTypes(true).includes(PokemonType.STEEL) || (target.getTypes(true).includes(PokemonType.STELLAR) && target.getTypes().includes(PokemonType.STEEL));
      }),
    new Ability(AbilityId.SOUNDPROOF, 3)
      .attr(MoveImmunityAbAttr, (pokemon, attacker, move) => pokemon !== attacker && move.hasFlag(MoveFlags.SOUND_BASED))
      .ignorable(),
    new Ability(AbilityId.RAIN_DISH, 3)
      .attr(PostWeatherLapseHealAbAttr, 1, WeatherType.RAIN, WeatherType.HEAVY_RAIN),
    new Ability(AbilityId.SAND_STREAM, 3)
      .attr(PostSummonWeatherChangeAbAttr, WeatherType.SANDSTORM)
      .attr(PostBiomeChangeWeatherChangeAbAttr, WeatherType.SANDSTORM),
    new Ability(AbilityId.PRESSURE, 3)
      .attr(IncreasePpAbAttr)
      .attr(PostSummonMessageAbAttr, (pokemon: Pokemon) => i18next.t("abilityTriggers:postSummonPressure", { pokemonNameWithAffix: getPokemonNameWithAffix(pokemon) })),
    new Ability(AbilityId.THICK_FAT, 3)
      .attr(ReceivedTypeDamageMultiplierAbAttr, PokemonType.FIRE, 0.5)
      .attr(ReceivedTypeDamageMultiplierAbAttr, PokemonType.ICE, 0.5)
      .ignorable(),
    new Ability(AbilityId.EARLY_BIRD, 3)
      .attr(ReduceStatusEffectDurationAbAttr, StatusEffect.SLEEP),
    new Ability(AbilityId.FLAME_BODY, 3)
      .attr(PostDefendContactApplyStatusEffectAbAttr, 30, StatusEffect.BURN)
      .bypassFaint(),
    new Ability(AbilityId.RUN_AWAY, 3)
      .attr(RunSuccessAbAttr),
    new Ability(AbilityId.KEEN_EYE, 3)
      .attr(ProtectStatAbAttr, Stat.ACC)
      .ignorable(),
    new Ability(AbilityId.HYPER_CUTTER, 3)
      .attr(ProtectStatAbAttr, Stat.ATK)
      .ignorable(),
    new Ability(AbilityId.PICKUP, 3)
      .attr(PostBattleLootAbAttr)
      .unsuppressable(),
    new Ability(AbilityId.TRUANT, 3)
      .attr(PostSummonAddBattlerTagAbAttr, BattlerTagType.TRUANT, 1, false),
    new Ability(AbilityId.HUSTLE, 3)
      .attr(StatMultiplierAbAttr, Stat.ATK, 1.5)
      .attr(StatMultiplierAbAttr, Stat.ACC, 0.8, (_user, _target, move) => move.category === MoveCategory.PHYSICAL),
    new Ability(AbilityId.CUTE_CHARM, 3)
      .attr(PostDefendContactApplyTagChanceAbAttr, 30, BattlerTagType.INFATUATED),
    new Ability(AbilityId.PLUS, 3)
      .conditionalAttr(p => globalScene.currentBattle.double && [ AbilityId.PLUS, AbilityId.MINUS ].some(a => (p.getAlly()?.hasAbility(a) ?? false)), StatMultiplierAbAttr, Stat.SPATK, 1.5),
    new Ability(AbilityId.MINUS, 3)
      .conditionalAttr(p => globalScene.currentBattle.double && [ AbilityId.PLUS, AbilityId.MINUS ].some(a => (p.getAlly()?.hasAbility(a) ?? false)), StatMultiplierAbAttr, Stat.SPATK, 1.5),
    new Ability(AbilityId.FORECAST, 3, -2)
      .uncopiable()
      .unreplaceable()
      .attr(NoFusionAbilityAbAttr)
      .attr(PostSummonFormChangeByWeatherAbAttr, AbilityId.FORECAST)
      .attr(PostWeatherChangeFormChangeAbAttr, AbilityId.FORECAST, [ WeatherType.NONE, WeatherType.SANDSTORM, WeatherType.STRONG_WINDS, WeatherType.FOG ]),
    new Ability(AbilityId.STICKY_HOLD, 3)
      .attr(BlockItemTheftAbAttr)
      .bypassFaint()
      .ignorable(),
    new Ability(AbilityId.SHED_SKIN, 3)
      .conditionalAttr(_pokemon => !randSeedInt(3), PostTurnResetStatusAbAttr),
    new Ability(AbilityId.GUTS, 3)
      .attr(BypassBurnDamageReductionAbAttr)
      .conditionalAttr(pokemon => !!pokemon.status || pokemon.hasAbility(AbilityId.COMATOSE), StatMultiplierAbAttr, Stat.ATK, 1.5),
    new Ability(AbilityId.MARVEL_SCALE, 3)
      .conditionalAttr(pokemon => !!pokemon.status || pokemon.hasAbility(AbilityId.COMATOSE), StatMultiplierAbAttr, Stat.DEF, 1.5)
      .ignorable(),
    new Ability(AbilityId.LIQUID_OOZE, 3)
      .attr(ReverseDrainAbAttr),
    new Ability(AbilityId.OVERGROW, 3)
      .attr(LowHpMoveTypePowerBoostAbAttr, PokemonType.GRASS),
    new Ability(AbilityId.BLAZE, 3)
      .attr(LowHpMoveTypePowerBoostAbAttr, PokemonType.FIRE),
    new Ability(AbilityId.TORRENT, 3)
      .attr(LowHpMoveTypePowerBoostAbAttr, PokemonType.WATER),
    new Ability(AbilityId.SWARM, 3)
      .attr(LowHpMoveTypePowerBoostAbAttr, PokemonType.BUG),
    new Ability(AbilityId.ROCK_HEAD, 3)
      .attr(BlockRecoilDamageAttr),
    new Ability(AbilityId.DROUGHT, 3)
      .attr(PostSummonWeatherChangeAbAttr, WeatherType.SUNNY)
      .attr(PostBiomeChangeWeatherChangeAbAttr, WeatherType.SUNNY),
    new Ability(AbilityId.ARENA_TRAP, 3)
      .attr(ArenaTrapAbAttr, (_user, target) => target.isGrounded())
      .attr(DoubleBattleChanceAbAttr),
    new Ability(AbilityId.VITAL_SPIRIT, 3)
      .attr(StatusEffectImmunityAbAttr, StatusEffect.SLEEP)
      .attr(PostSummonHealStatusAbAttr, StatusEffect.SLEEP)
      .attr(BattlerTagImmunityAbAttr, BattlerTagType.DROWSY)
      .ignorable(),
    new Ability(AbilityId.WHITE_SMOKE, 3)
      .attr(ProtectStatAbAttr)
      .ignorable(),
    new Ability(AbilityId.PURE_POWER, 3)
      .attr(StatMultiplierAbAttr, Stat.ATK, 2),
    new Ability(AbilityId.SHELL_ARMOR, 3)
      .attr(BlockCritAbAttr)
      .ignorable(),
    new Ability(AbilityId.AIR_LOCK, 3)
      .attr(SuppressWeatherEffectAbAttr, true)
      .attr(PostSummonUnnamedMessageAbAttr, i18next.t("abilityTriggers:weatherEffectDisappeared"))
      .attr(PostSummonWeatherSuppressedFormChangeAbAttr)
      .attr(PostFaintUnsuppressedWeatherFormChangeAbAttr)
      .bypassFaint(),
    new Ability(AbilityId.TANGLED_FEET, 4)
      .conditionalAttr(pokemon => !!pokemon.getTag(BattlerTagType.CONFUSED), StatMultiplierAbAttr, Stat.EVA, 2)
      .ignorable(),
    new Ability(AbilityId.MOTOR_DRIVE, 4)
      .attr(TypeImmunityStatStageChangeAbAttr, PokemonType.ELECTRIC, Stat.SPD, 1)
      .ignorable(),
    new Ability(AbilityId.RIVALRY, 4)
      .attr(MovePowerBoostAbAttr, (user, target, _move) => user?.gender !== Gender.GENDERLESS && target?.gender !== Gender.GENDERLESS && user?.gender === target?.gender, 1.25, true)
      .attr(MovePowerBoostAbAttr, (user, target, _move) => user?.gender !== Gender.GENDERLESS && target?.gender !== Gender.GENDERLESS && user?.gender !== target?.gender, 0.75),
    new Ability(AbilityId.STEADFAST, 4)
      .attr(FlinchStatStageChangeAbAttr, [ Stat.SPD ], 1),
    new Ability(AbilityId.SNOW_CLOAK, 4)
      .attr(StatMultiplierAbAttr, Stat.EVA, 1.2)
      .attr(BlockWeatherDamageAttr, WeatherType.HAIL)
      .condition(getWeatherCondition(WeatherType.HAIL, WeatherType.SNOW))
      .ignorable(),
    new Ability(AbilityId.GLUTTONY, 4)
      .attr(ReduceBerryUseThresholdAbAttr),
    new Ability(AbilityId.ANGER_POINT, 4)
      .attr(PostDefendCritStatStageChangeAbAttr, Stat.ATK, 6),
    new Ability(AbilityId.UNBURDEN, 4)
      .attr(PostItemLostApplyBattlerTagAbAttr, BattlerTagType.UNBURDEN)
      .bypassFaint() // Allows reviver seed to activate Unburden
      .edgeCase(), // Should not restore Unburden boost if Pokemon loses then regains Unburden ability
    new Ability(AbilityId.HEATPROOF, 4)
      .attr(ReceivedTypeDamageMultiplierAbAttr, PokemonType.FIRE, 0.5)
      .attr(ReduceBurnDamageAbAttr, 0.5)
      .ignorable(),
    new Ability(AbilityId.SIMPLE, 4)
      .attr(StatStageChangeMultiplierAbAttr, 2)
      .ignorable(),
    new Ability(AbilityId.DRY_SKIN, 4)
      .attr(PostWeatherLapseDamageAbAttr, 2, WeatherType.SUNNY, WeatherType.HARSH_SUN)
      .attr(PostWeatherLapseHealAbAttr, 2, WeatherType.RAIN, WeatherType.HEAVY_RAIN)
      .attr(ReceivedTypeDamageMultiplierAbAttr, PokemonType.FIRE, 1.25)
      .attr(TypeImmunityHealAbAttr, PokemonType.WATER)
      .ignorable(),
    new Ability(AbilityId.DOWNLOAD, 4)
      .attr(DownloadAbAttr),
    new Ability(AbilityId.IRON_FIST, 4)
      .attr(MovePowerBoostAbAttr, (_user, _target, move) => move.hasFlag(MoveFlags.PUNCHING_MOVE), 1.2),
    new Ability(AbilityId.POISON_HEAL, 4)
      .attr(PostTurnStatusHealAbAttr, StatusEffect.TOXIC, StatusEffect.POISON)
      .attr(BlockStatusDamageAbAttr, StatusEffect.TOXIC, StatusEffect.POISON),
    new Ability(AbilityId.ADAPTABILITY, 4)
      .attr(StabBoostAbAttr),
    new Ability(AbilityId.SKILL_LINK, 4)
      .attr(MaxMultiHitAbAttr),
    new Ability(AbilityId.HYDRATION, 4)
      .attr(PostTurnResetStatusAbAttr)
      .condition(getWeatherCondition(WeatherType.RAIN, WeatherType.HEAVY_RAIN)),
    new Ability(AbilityId.SOLAR_POWER, 4)
      .attr(PostWeatherLapseDamageAbAttr, 2, WeatherType.SUNNY, WeatherType.HARSH_SUN)
      .attr(StatMultiplierAbAttr, Stat.SPATK, 1.5)
      .condition(getWeatherCondition(WeatherType.SUNNY, WeatherType.HARSH_SUN)),
    new Ability(AbilityId.QUICK_FEET, 4)
      .conditionalAttr(pokemon => pokemon.status ? pokemon.status.effect === StatusEffect.PARALYSIS : false, StatMultiplierAbAttr, Stat.SPD, 2)
      .conditionalAttr(pokemon => !!pokemon.status || pokemon.hasAbility(AbilityId.COMATOSE), StatMultiplierAbAttr, Stat.SPD, 1.5),
    new Ability(AbilityId.NORMALIZE, 4)
      .attr(MoveTypeChangeAbAttr, PokemonType.NORMAL, 1.2),
    new Ability(AbilityId.SNIPER, 4)
      .attr(MultCritAbAttr, 1.5),
    new Ability(AbilityId.MAGIC_GUARD, 4)
      .attr(BlockNonDirectDamageAbAttr),
    new Ability(AbilityId.NO_GUARD, 4)
      .attr(AlwaysHitAbAttr)
      .attr(DoubleBattleChanceAbAttr),
    new Ability(AbilityId.STALL, 4)
      .attr(ChangeMovePriorityAbAttr, (_pokemon, _move: Move) => true, -0.2),
    new Ability(AbilityId.TECHNICIAN, 4)
      .attr(MovePowerBoostAbAttr, (user, target, move) => {
        const power = new NumberHolder(move.power);
        applyMoveAttrs("VariablePowerAttr", user, target, move, power);
        return power.value <= 60;
      }, 1.5),
    new Ability(AbilityId.LEAF_GUARD, 4)
      .attr(StatusEffectImmunityAbAttr)
      .condition(getWeatherCondition(WeatherType.SUNNY, WeatherType.HARSH_SUN))
      .ignorable(),
    new Ability(AbilityId.KLUTZ, 4, 1)
      .unimplemented(),
    new Ability(AbilityId.MOLD_BREAKER, 4)
      .attr(PostSummonMessageAbAttr, (pokemon: Pokemon) => i18next.t("abilityTriggers:postSummonMoldBreaker", { pokemonNameWithAffix: getPokemonNameWithAffix(pokemon) }))
      .attr(MoveAbilityBypassAbAttr),
    new Ability(AbilityId.SUPER_LUCK, 4)
      .attr(BonusCritAbAttr),
    new Ability(AbilityId.AFTERMATH, 4)
      .attr(PostFaintContactDamageAbAttr, 4)
      .bypassFaint(),
    new Ability(AbilityId.ANTICIPATION, 4)
      .conditionalAttr(getAnticipationCondition(), PostSummonMessageAbAttr, (pokemon: Pokemon) => i18next.t("abilityTriggers:postSummonAnticipation", { pokemonNameWithAffix: getPokemonNameWithAffix(pokemon) })),
    new Ability(AbilityId.FOREWARN, 4)
      .attr(ForewarnAbAttr),
    new Ability(AbilityId.UNAWARE, 4)
      .attr(IgnoreOpponentStatStagesAbAttr, [ Stat.ATK, Stat.DEF, Stat.SPATK, Stat.SPDEF, Stat.ACC, Stat.EVA ])
      .ignorable(),
    new Ability(AbilityId.TINTED_LENS, 4)
      .attr(DamageBoostAbAttr, 2, (user, target, move) => (target?.getMoveEffectiveness(user!, move) ?? 1) <= 0.5),
    new Ability(AbilityId.FILTER, 4)
      .attr(ReceivedMoveDamageMultiplierAbAttr, (target, user, move) => target.getMoveEffectiveness(user, move) >= 2, 0.75)
      .ignorable(),
    new Ability(AbilityId.SLOW_START, 4)
      .attr(PostSummonAddBattlerTagAbAttr, BattlerTagType.SLOW_START, 5),
    new Ability(AbilityId.SCRAPPY, 4)
      .attr(IgnoreTypeImmunityAbAttr, PokemonType.GHOST, [ PokemonType.NORMAL, PokemonType.FIGHTING ])
      .attr(IntimidateImmunityAbAttr),
    new Ability(AbilityId.STORM_DRAIN, 4)
      .attr(RedirectTypeMoveAbAttr, PokemonType.WATER)
      .attr(TypeImmunityStatStageChangeAbAttr, PokemonType.WATER, Stat.SPATK, 1)
      .ignorable(),
    new Ability(AbilityId.ICE_BODY, 4)
      .attr(BlockWeatherDamageAttr, WeatherType.HAIL)
      .attr(PostWeatherLapseHealAbAttr, 1, WeatherType.HAIL, WeatherType.SNOW),
    new Ability(AbilityId.SOLID_ROCK, 4)
      .attr(ReceivedMoveDamageMultiplierAbAttr, (target, user, move) => target.getMoveEffectiveness(user, move) >= 2, 0.75)
      .ignorable(),
    new Ability(AbilityId.SNOW_WARNING, 4)
      .attr(PostSummonWeatherChangeAbAttr, WeatherType.SNOW)
      .attr(PostBiomeChangeWeatherChangeAbAttr, WeatherType.SNOW),
    new Ability(AbilityId.HONEY_GATHER, 4)
      .attr(MoneyAbAttr)
      .unsuppressable(),
    new Ability(AbilityId.FRISK, 4)
      .attr(FriskAbAttr),
    new Ability(AbilityId.RECKLESS, 4)
      .attr(MovePowerBoostAbAttr, (_user, _target, move) => move.hasFlag(MoveFlags.RECKLESS_MOVE), 1.2),
    new Ability(AbilityId.MULTITYPE, 4)
      .attr(NoFusionAbilityAbAttr)
      .uncopiable()
      .unsuppressable()
      .unreplaceable(),
    new Ability(AbilityId.FLOWER_GIFT, 4, -2)
      .conditionalAttr(getWeatherCondition(WeatherType.SUNNY || WeatherType.HARSH_SUN), StatMultiplierAbAttr, Stat.ATK, 1.5)
      .conditionalAttr(getWeatherCondition(WeatherType.SUNNY || WeatherType.HARSH_SUN), StatMultiplierAbAttr, Stat.SPDEF, 1.5)
      .conditionalAttr(getWeatherCondition(WeatherType.SUNNY || WeatherType.HARSH_SUN), AllyStatMultiplierAbAttr, Stat.ATK, 1.5)
      .conditionalAttr(getWeatherCondition(WeatherType.SUNNY || WeatherType.HARSH_SUN), AllyStatMultiplierAbAttr, Stat.SPDEF, 1.5)
      .attr(NoFusionAbilityAbAttr)
      .attr(PostSummonFormChangeByWeatherAbAttr, AbilityId.FLOWER_GIFT)
      .attr(PostWeatherChangeFormChangeAbAttr, AbilityId.FLOWER_GIFT, [ WeatherType.NONE, WeatherType.SANDSTORM, WeatherType.STRONG_WINDS, WeatherType.FOG, WeatherType.HAIL, WeatherType.HEAVY_RAIN, WeatherType.SNOW, WeatherType.RAIN ])
      .uncopiable()
      .unreplaceable()
      .ignorable(),
    new Ability(AbilityId.BAD_DREAMS, 4)
      .attr(PostTurnHurtIfSleepingAbAttr),
    new Ability(AbilityId.PICKPOCKET, 5)
      .attr(PostDefendStealHeldItemAbAttr, (target, user, move) => move.doesFlagEffectApply({flag: MoveFlags.MAKES_CONTACT, user, target}))
      .condition(getSheerForceHitDisableAbCondition()),
    new Ability(AbilityId.SHEER_FORCE, 5)
      .attr(MovePowerBoostAbAttr, (_user, _target, move) => move.chance >= 1, 1.3)
      .attr(MoveEffectChanceMultiplierAbAttr, 0), // This attribute does not seem to function - Should disable life orb, eject button, red card, kee/maranga berry if they get implemented
    new Ability(AbilityId.CONTRARY, 5)
      .attr(StatStageChangeMultiplierAbAttr, -1)
      .ignorable(),
    new Ability(AbilityId.UNNERVE, 5, 1)
      .attr(PreventBerryUseAbAttr),
    new Ability(AbilityId.DEFIANT, 5)
      .attr(PostStatStageChangeStatStageChangeAbAttr, (_target, _statsChanged, stages) => stages < 0, [ Stat.ATK ], 2),
    new Ability(AbilityId.DEFEATIST, 5)
      .attr(StatMultiplierAbAttr, Stat.ATK, 0.5)
      .attr(StatMultiplierAbAttr, Stat.SPATK, 0.5)
      .condition((pokemon) => pokemon.getHpRatio() <= 0.5),
    new Ability(AbilityId.CURSED_BODY, 5)
      .attr(PostDefendMoveDisableAbAttr, 30)
      .bypassFaint(),
    new Ability(AbilityId.HEALER, 5)
      .conditionalAttr(pokemon => !isNullOrUndefined(pokemon.getAlly()) && randSeedInt(10) < 3, PostTurnResetStatusAbAttr, true),
    new Ability(AbilityId.FRIEND_GUARD, 5)
      .attr(AlliedFieldDamageReductionAbAttr, 0.75)
      .ignorable(),
    new Ability(AbilityId.WEAK_ARMOR, 5)
      .attr(PostDefendStatStageChangeAbAttr, (_target, _user, move) => move.category === MoveCategory.PHYSICAL, Stat.DEF, -1)
      .attr(PostDefendStatStageChangeAbAttr, (_target, _user, move) => move.category === MoveCategory.PHYSICAL, Stat.SPD, 2),
    new Ability(AbilityId.HEAVY_METAL, 5)
      .attr(WeightMultiplierAbAttr, 2)
      .ignorable(),
    new Ability(AbilityId.LIGHT_METAL, 5)
      .attr(WeightMultiplierAbAttr, 0.5)
      .ignorable(),
    new Ability(AbilityId.MULTISCALE, 5)
      .attr(ReceivedMoveDamageMultiplierAbAttr, (target, _user, _move) => target.isFullHp(), 0.5)
      .ignorable(),
    new Ability(AbilityId.TOXIC_BOOST, 5)
      .attr(MovePowerBoostAbAttr, (user, _target, move) => move.category === MoveCategory.PHYSICAL && (user?.status?.effect === StatusEffect.POISON || user?.status?.effect === StatusEffect.TOXIC), 1.5),
    new Ability(AbilityId.FLARE_BOOST, 5)
      .attr(MovePowerBoostAbAttr, (user, _target, move) => move.category === MoveCategory.SPECIAL && user?.status?.effect === StatusEffect.BURN, 1.5),
    new Ability(AbilityId.HARVEST, 5)
      .attr(
        PostTurnRestoreBerryAbAttr,
        /** Rate is doubled when under sun {@link https://dex.pokemonshowdown.com/abilities/harvest} */
        (pokemon) => 0.5 * (getWeatherCondition(WeatherType.SUNNY, WeatherType.HARSH_SUN)(pokemon) ? 2 : 1)
      )
      .edgeCase(), // Cannot recover berries used up by fling or natural gift (unimplemented)
    new Ability(AbilityId.TELEPATHY, 5)
      .attr(MoveImmunityAbAttr, (pokemon, attacker, move) => pokemon.getAlly() === attacker && move.is("AttackMove"))
      .ignorable(),
    new Ability(AbilityId.MOODY, 5)
      .attr(MoodyAbAttr),
    new Ability(AbilityId.OVERCOAT, 5)
      .attr(BlockWeatherDamageAttr)
      .attr(MoveImmunityAbAttr, (pokemon, attacker, move) => pokemon !== attacker && move.hasFlag(MoveFlags.POWDER_MOVE))
      .ignorable(),
    new Ability(AbilityId.POISON_TOUCH, 5)
      .attr(PostAttackContactApplyStatusEffectAbAttr, 30, StatusEffect.POISON),
    new Ability(AbilityId.REGENERATOR, 5)
      .attr(PreSwitchOutHealAbAttr),
    new Ability(AbilityId.BIG_PECKS, 5)
      .attr(ProtectStatAbAttr, Stat.DEF)
      .ignorable(),
    new Ability(AbilityId.SAND_RUSH, 5)
      .attr(StatMultiplierAbAttr, Stat.SPD, 2)
      .attr(BlockWeatherDamageAttr, WeatherType.SANDSTORM)
      .condition(getWeatherCondition(WeatherType.SANDSTORM)),
    new Ability(AbilityId.WONDER_SKIN, 5)
      .attr(WonderSkinAbAttr)
      .ignorable(),
    new Ability(AbilityId.ANALYTIC, 5)
      .attr(MovePowerBoostAbAttr, (user) =>
        // Boost power if all other Pokemon have already moved (no other moves are slated to execute)
        !globalScene.phaseManager.findPhase((phase) => phase.is("MovePhase") && phase.pokemon.id !== user?.id),
        1.3),
    new Ability(AbilityId.ILLUSION, 5)
      // The Pokemon generate an illusion if it's available
      .attr(IllusionPreSummonAbAttr, false)
      .attr(IllusionBreakAbAttr)
      // The Pokemon loses its illusion when damaged by a move
      .attr(PostDefendIllusionBreakAbAttr, true)
      // Disable Illusion in fusions
      .attr(NoFusionAbilityAbAttr)
      // Illusion is available again after a battle
      .conditionalAttr((pokemon) => pokemon.isAllowedInBattle(), IllusionPostBattleAbAttr, false)
      .uncopiable()
      .bypassFaint(),
    new Ability(AbilityId.IMPOSTER, 5)
      .attr(PostSummonTransformAbAttr)
      .uncopiable(),
    new Ability(AbilityId.INFILTRATOR, 5)
      .attr(InfiltratorAbAttr)
      .partial(), // does not bypass Mist
    new Ability(AbilityId.MUMMY, 5)
      .attr(PostDefendAbilityGiveAbAttr, AbilityId.MUMMY)
      .bypassFaint(),
    new Ability(AbilityId.MOXIE, 5)
      .attr(PostVictoryStatStageChangeAbAttr, Stat.ATK, 1),
    new Ability(AbilityId.JUSTIFIED, 5)
      .attr(PostDefendStatStageChangeAbAttr, (_target, user, move) => user.getMoveType(move) === PokemonType.DARK && move.category !== MoveCategory.STATUS, Stat.ATK, 1),
    new Ability(AbilityId.RATTLED, 5)
      .attr(PostDefendStatStageChangeAbAttr, (_target, user, move) => {
        const moveType = user.getMoveType(move);
        return move.category !== MoveCategory.STATUS
          && (moveType === PokemonType.DARK || moveType === PokemonType.BUG || moveType === PokemonType.GHOST);
      }, Stat.SPD, 1)
      .attr(PostIntimidateStatStageChangeAbAttr, [ Stat.SPD ], 1),
    new Ability(AbilityId.MAGIC_BOUNCE, 5)
      .attr(ReflectStatusMoveAbAttr)
      .ignorable()
      // Interactions with stomping tantrum, instruct, encore, and probably other moves that
      // rely on move history
      .edgeCase(),
    new Ability(AbilityId.SAP_SIPPER, 5)
      .attr(TypeImmunityStatStageChangeAbAttr, PokemonType.GRASS, Stat.ATK, 1)
      .ignorable(),
    new Ability(AbilityId.PRANKSTER, 5)
      .attr(ChangeMovePriorityAbAttr, (_pokemon, move: Move) => move.category === MoveCategory.STATUS, 1),
    new Ability(AbilityId.SAND_FORCE, 5)
      .attr(MoveTypePowerBoostAbAttr, PokemonType.ROCK, 1.3)
      .attr(MoveTypePowerBoostAbAttr, PokemonType.GROUND, 1.3)
      .attr(MoveTypePowerBoostAbAttr, PokemonType.STEEL, 1.3)
      .attr(BlockWeatherDamageAttr, WeatherType.SANDSTORM)
      .condition(getWeatherCondition(WeatherType.SANDSTORM)),
    new Ability(AbilityId.IRON_BARBS, 5)
      .attr(PostDefendContactDamageAbAttr, 8)
      .bypassFaint(),
    new Ability(AbilityId.ZEN_MODE, 5)
      .attr(PostBattleInitFormChangeAbAttr, () => 0)
      .attr(PostSummonFormChangeAbAttr, p => p.getHpRatio() <= 0.5 ? 1 : 0)
      .attr(PostTurnFormChangeAbAttr, p => p.getHpRatio() <= 0.5 ? 1 : 0)
      .attr(NoFusionAbilityAbAttr)
      .uncopiable()
      .unreplaceable()
      .unsuppressable()
      .bypassFaint(),
    new Ability(AbilityId.VICTORY_STAR, 5)
      .attr(StatMultiplierAbAttr, Stat.ACC, 1.1)
      .attr(AllyStatMultiplierAbAttr, Stat.ACC, 1.1, false),
    new Ability(AbilityId.TURBOBLAZE, 5)
      .attr(PostSummonMessageAbAttr, (pokemon: Pokemon) => i18next.t("abilityTriggers:postSummonTurboblaze", { pokemonNameWithAffix: getPokemonNameWithAffix(pokemon) }))
      .attr(MoveAbilityBypassAbAttr),
    new Ability(AbilityId.TERAVOLT, 5)
      .attr(PostSummonMessageAbAttr, (pokemon: Pokemon) => i18next.t("abilityTriggers:postSummonTeravolt", { pokemonNameWithAffix: getPokemonNameWithAffix(pokemon) }))
      .attr(MoveAbilityBypassAbAttr),
    new Ability(AbilityId.AROMA_VEIL, 6)
      .attr(UserFieldBattlerTagImmunityAbAttr, [ BattlerTagType.INFATUATED, BattlerTagType.TAUNT, BattlerTagType.DISABLED, BattlerTagType.TORMENT, BattlerTagType.HEAL_BLOCK ])
      .ignorable(),
    new Ability(AbilityId.FLOWER_VEIL, 6)
      .attr(ConditionalUserFieldStatusEffectImmunityAbAttr, (target: Pokemon, source: Pokemon | null) => {
        return source ? target.getTypes().includes(PokemonType.GRASS) && target.id !== source.id : false;
      })
      .attr(ConditionalUserFieldBattlerTagImmunityAbAttr,
        (target: Pokemon) => {
          return target.getTypes().includes(PokemonType.GRASS);
        },
        [ BattlerTagType.DROWSY ],
      )
      .attr(ConditionalUserFieldProtectStatAbAttr, (target: Pokemon) => {
        return target.getTypes().includes(PokemonType.GRASS);
      })
      .ignorable(),
    new Ability(AbilityId.CHEEK_POUCH, 6)
      .attr(HealFromBerryUseAbAttr, 1 / 3),
    new Ability(AbilityId.PROTEAN, 6)
      .attr(PokemonTypeChangeAbAttr),
    //.condition((p) => !p.summonData.abilitiesApplied.includes(AbilityId.PROTEAN)), //Gen 9 Implementation
    new Ability(AbilityId.FUR_COAT, 6)
      .attr(ReceivedMoveDamageMultiplierAbAttr, (_target, _user, move) => move.category === MoveCategory.PHYSICAL, 0.5)
      .ignorable(),
    new Ability(AbilityId.MAGICIAN, 6)
      .attr(PostAttackStealHeldItemAbAttr),
    new Ability(AbilityId.BULLETPROOF, 6)
      .attr(MoveImmunityAbAttr, (pokemon, attacker, move) => pokemon !== attacker && move.hasFlag(MoveFlags.BALLBOMB_MOVE))
      .ignorable(),
    new Ability(AbilityId.COMPETITIVE, 6)
      .attr(PostStatStageChangeStatStageChangeAbAttr, (_target, _statsChanged, stages) => stages < 0, [ Stat.SPATK ], 2),
    new Ability(AbilityId.STRONG_JAW, 6)
      .attr(MovePowerBoostAbAttr, (_user, _target, move) => move.hasFlag(MoveFlags.BITING_MOVE), 1.5),
    new Ability(AbilityId.REFRIGERATE, 6)
      .attr(MoveTypeChangeAbAttr, PokemonType.ICE, 1.2, (_user, _target, move) => move.type === PokemonType.NORMAL),
    new Ability(AbilityId.SWEET_VEIL, 6)
      .attr(UserFieldStatusEffectImmunityAbAttr, StatusEffect.SLEEP)
      .attr(PostSummonUserFieldRemoveStatusEffectAbAttr, StatusEffect.SLEEP)
      .attr(UserFieldBattlerTagImmunityAbAttr, BattlerTagType.DROWSY)
      .ignorable()
      .partial(), // Mold Breaker ally should not be affected by Sweet Veil
    new Ability(AbilityId.STANCE_CHANGE, 6)
      .attr(NoFusionAbilityAbAttr)
      .uncopiable()
      .unreplaceable()
      .unsuppressable(),
    new Ability(AbilityId.GALE_WINGS, 6)
      .attr(ChangeMovePriorityAbAttr, (pokemon, move) => pokemon.isFullHp() && pokemon.getMoveType(move) === PokemonType.FLYING, 1),
    new Ability(AbilityId.MEGA_LAUNCHER, 6)
      .attr(MovePowerBoostAbAttr, (_user, _target, move) => move.hasFlag(MoveFlags.PULSE_MOVE), 1.5),
    new Ability(AbilityId.GRASS_PELT, 6)
      .conditionalAttr(getTerrainCondition(TerrainType.GRASSY), StatMultiplierAbAttr, Stat.DEF, 1.5)
      .ignorable(),
    new Ability(AbilityId.SYMBIOSIS, 6)
      .unimplemented(),
    new Ability(AbilityId.TOUGH_CLAWS, 6)
      .attr(MovePowerBoostAbAttr, (_user, _target, move) => move.hasFlag(MoveFlags.MAKES_CONTACT), 1.3),
    new Ability(AbilityId.PIXILATE, 6)
      .attr(MoveTypeChangeAbAttr, PokemonType.FAIRY, 1.2, (_user, _target, move) => move.type === PokemonType.NORMAL),
    new Ability(AbilityId.GOOEY, 6)
      .attr(PostDefendStatStageChangeAbAttr, (_target, _user, move) => move.hasFlag(MoveFlags.MAKES_CONTACT), Stat.SPD, -1, false),
    new Ability(AbilityId.AERILATE, 6)
      .attr(MoveTypeChangeAbAttr, PokemonType.FLYING, 1.2, (_user, _target, move) => move.type === PokemonType.NORMAL),
    new Ability(AbilityId.PARENTAL_BOND, 6)
      .attr(AddSecondStrikeAbAttr, 0.25),
    new Ability(AbilityId.DARK_AURA, 6)
      .attr(PostSummonMessageAbAttr, (pokemon: Pokemon) => i18next.t("abilityTriggers:postSummonDarkAura", { pokemonNameWithAffix: getPokemonNameWithAffix(pokemon) }))
      .attr(FieldMoveTypePowerBoostAbAttr, PokemonType.DARK, 4 / 3),
    new Ability(AbilityId.FAIRY_AURA, 6)
      .attr(PostSummonMessageAbAttr, (pokemon: Pokemon) => i18next.t("abilityTriggers:postSummonFairyAura", { pokemonNameWithAffix: getPokemonNameWithAffix(pokemon) }))
      .attr(FieldMoveTypePowerBoostAbAttr, PokemonType.FAIRY, 4 / 3),
    new Ability(AbilityId.AURA_BREAK, 6)
      .ignorable()
      .conditionalAttr(_pokemon => globalScene.getField(true).some(p => p.hasAbility(AbilityId.DARK_AURA)), FieldMoveTypePowerBoostAbAttr, PokemonType.DARK, 9 / 16)
      .conditionalAttr(_pokemon => globalScene.getField(true).some(p => p.hasAbility(AbilityId.FAIRY_AURA)), FieldMoveTypePowerBoostAbAttr, PokemonType.FAIRY, 9 / 16)
      .conditionalAttr(_pokemon => globalScene.getField(true).some(p => p.hasAbility(AbilityId.DARK_AURA) || p.hasAbility(AbilityId.FAIRY_AURA)),
        PostSummonMessageAbAttr, (pokemon: Pokemon) => i18next.t("abilityTriggers:postSummonAuraBreak", { pokemonNameWithAffix: getPokemonNameWithAffix(pokemon) })),
    new Ability(AbilityId.PRIMORDIAL_SEA, 6)
      .attr(PostSummonWeatherChangeAbAttr, WeatherType.HEAVY_RAIN)
      .attr(PostBiomeChangeWeatherChangeAbAttr, WeatherType.HEAVY_RAIN)
      .attr(PreLeaveFieldClearWeatherAbAttr)
      .bypassFaint(),
    new Ability(AbilityId.DESOLATE_LAND, 6)
      .attr(PostSummonWeatherChangeAbAttr, WeatherType.HARSH_SUN)
      .attr(PostBiomeChangeWeatherChangeAbAttr, WeatherType.HARSH_SUN)
      .attr(PreLeaveFieldClearWeatherAbAttr)
      .bypassFaint(),
    new Ability(AbilityId.DELTA_STREAM, 6)
      .attr(PostSummonWeatherChangeAbAttr, WeatherType.STRONG_WINDS)
      .attr(PostBiomeChangeWeatherChangeAbAttr, WeatherType.STRONG_WINDS)
      .attr(PreLeaveFieldClearWeatherAbAttr)
      .bypassFaint(),
    new Ability(AbilityId.STAMINA, 7)
      .attr(PostDefendStatStageChangeAbAttr, (_target, _user, move) => move.category !== MoveCategory.STATUS, Stat.DEF, 1),
    new Ability(AbilityId.WIMP_OUT, 7)
      .attr(PostDamageForceSwitchAbAttr)
      .edgeCase(), // Should not trigger when hurting itself in confusion, causes Fake Out to fail turn 1 and succeed turn 2 if pokemon is switched out before battle start via playing in Switch Mode
    new Ability(AbilityId.EMERGENCY_EXIT, 7)
      .attr(PostDamageForceSwitchAbAttr)
      .edgeCase(), // Should not trigger when hurting itself in confusion, causes Fake Out to fail turn 1 and succeed turn 2 if pokemon is switched out before battle start via playing in Switch Mode
    new Ability(AbilityId.WATER_COMPACTION, 7)
      .attr(PostDefendStatStageChangeAbAttr, (_target, user, move) => user.getMoveType(move) === PokemonType.WATER && move.category !== MoveCategory.STATUS, Stat.DEF, 2),
    new Ability(AbilityId.MERCILESS, 7)
      .attr(ConditionalCritAbAttr, (_user, target, _move) => target?.status?.effect === StatusEffect.TOXIC || target?.status?.effect === StatusEffect.POISON),
    new Ability(AbilityId.SHIELDS_DOWN, 7, -1)
      .attr(PostBattleInitFormChangeAbAttr, () => 0)
      .attr(PostSummonFormChangeAbAttr, p => p.formIndex % 7 + (p.getHpRatio() <= 0.5 ? 7 : 0))
      .attr(PostTurnFormChangeAbAttr, p => p.formIndex % 7 + (p.getHpRatio() <= 0.5 ? 7 : 0))
      .conditionalAttr(p => p.formIndex !== 7, StatusEffectImmunityAbAttr)
      .conditionalAttr(p => p.formIndex !== 7, BattlerTagImmunityAbAttr, BattlerTagType.DROWSY)
      .attr(NoFusionAbilityAbAttr)
      .attr(NoTransformAbilityAbAttr)
      .uncopiable()
      .unreplaceable()
      .unsuppressable()
      .bypassFaint(),
    new Ability(AbilityId.STAKEOUT, 7)
      .attr(MovePowerBoostAbAttr, (_user, target, _move) => !!target?.turnData.switchedInThisTurn, 2),
    new Ability(AbilityId.WATER_BUBBLE, 7)
      .attr(ReceivedTypeDamageMultiplierAbAttr, PokemonType.FIRE, 0.5)
      .attr(MoveTypePowerBoostAbAttr, PokemonType.WATER, 2)
      .attr(StatusEffectImmunityAbAttr, StatusEffect.BURN)
      .attr(PostSummonHealStatusAbAttr, StatusEffect.BURN)
      .ignorable(),
    new Ability(AbilityId.STEELWORKER, 7)
      .attr(MoveTypePowerBoostAbAttr, PokemonType.STEEL),
    new Ability(AbilityId.BERSERK, 7)
      .attr(PostDefendHpGatedStatStageChangeAbAttr, (_target, _user, move) => move.category !== MoveCategory.STATUS, 0.5, [ Stat.SPATK ], 1)
      .condition(getSheerForceHitDisableAbCondition()),
    new Ability(AbilityId.SLUSH_RUSH, 7)
      .attr(StatMultiplierAbAttr, Stat.SPD, 2)
      .condition(getWeatherCondition(WeatherType.HAIL, WeatherType.SNOW)),
    new Ability(AbilityId.LONG_REACH, 7)
      .attr(IgnoreContactAbAttr),
    new Ability(AbilityId.LIQUID_VOICE, 7)
      .attr(MoveTypeChangeAbAttr, PokemonType.WATER, 1, (_user, _target, move) => move.hasFlag(MoveFlags.SOUND_BASED)),
    new Ability(AbilityId.TRIAGE, 7)
      .attr(ChangeMovePriorityAbAttr, (_pokemon, move) => move.hasFlag(MoveFlags.TRIAGE_MOVE), 3),
    new Ability(AbilityId.GALVANIZE, 7)
      .attr(MoveTypeChangeAbAttr, PokemonType.ELECTRIC, 1.2, (_user, _target, move) => move.type === PokemonType.NORMAL),
    new Ability(AbilityId.SURGE_SURFER, 7)
      .conditionalAttr(getTerrainCondition(TerrainType.ELECTRIC), StatMultiplierAbAttr, Stat.SPD, 2),
    new Ability(AbilityId.SCHOOLING, 7, -1)
      .attr(PostBattleInitFormChangeAbAttr, () => 0)
      .attr(PostSummonFormChangeAbAttr, p => p.level < 20 || p.getHpRatio() <= 0.25 ? 0 : 1)
      .attr(PostTurnFormChangeAbAttr, p => p.level < 20 || p.getHpRatio() <= 0.25 ? 0 : 1)
      .attr(NoFusionAbilityAbAttr)
      .uncopiable()
      .unreplaceable()
      .unsuppressable()
      .bypassFaint(),
    new Ability(AbilityId.DISGUISE, 7)
      .attr(NoTransformAbilityAbAttr)
      .attr(NoFusionAbilityAbAttr)
      // Add BattlerTagType.DISGUISE if the pokemon is in its disguised form
      .conditionalAttr(pokemon => pokemon.formIndex === 0, PostSummonAddBattlerTagAbAttr, BattlerTagType.DISGUISE, 0, false)
      .attr(FormBlockDamageAbAttr,
        (target, user, move) => !!target.getTag(BattlerTagType.DISGUISE) && target.getMoveEffectiveness(user, move) > 0, 0, BattlerTagType.DISGUISE,
        (pokemon, abilityName) => i18next.t("abilityTriggers:disguiseAvoidedDamage", { pokemonNameWithAffix: getPokemonNameWithAffix(pokemon), abilityName: abilityName }),
        (pokemon) => toDmgValue(pokemon.getMaxHp() / 8))
      .attr(PostBattleInitFormChangeAbAttr, () => 0)
      .uncopiable()
      .unreplaceable()
      .unsuppressable()
      .bypassFaint()
      .ignorable(),
    new Ability(AbilityId.BATTLE_BOND, 7)
      .attr(PostVictoryFormChangeAbAttr, () => 2)
      .attr(PostBattleInitFormChangeAbAttr, () => 1)
      .attr(NoFusionAbilityAbAttr)
      .uncopiable()
      .unreplaceable()
      .unsuppressable()
      .bypassFaint(),
    new Ability(AbilityId.POWER_CONSTRUCT, 7)
      .conditionalAttr(pokemon => pokemon.formIndex === 2 || pokemon.formIndex === 4, PostBattleInitFormChangeAbAttr, () => 2)
      .conditionalAttr(pokemon => pokemon.formIndex === 3 || pokemon.formIndex === 5, PostBattleInitFormChangeAbAttr, () => 3)
      .conditionalAttr(pokemon => pokemon.formIndex === 2 || pokemon.formIndex === 4, PostSummonFormChangeAbAttr, p => p.getHpRatio() <= 0.5 || p.getFormKey() === "complete" ? 4 : 2)
      .conditionalAttr(pokemon => pokemon.formIndex === 2 || pokemon.formIndex === 4, PostTurnFormChangeAbAttr, p => p.getHpRatio() <= 0.5 || p.getFormKey() === "complete" ? 4 : 2)
      .conditionalAttr(pokemon => pokemon.formIndex === 3 || pokemon.formIndex === 5, PostSummonFormChangeAbAttr, p => p.getHpRatio() <= 0.5 || p.getFormKey() === "10-complete" ? 5 : 3)
      .conditionalAttr(pokemon => pokemon.formIndex === 3 || pokemon.formIndex === 5, PostTurnFormChangeAbAttr, p => p.getHpRatio() <= 0.5 || p.getFormKey() === "10-complete" ? 5 : 3)
      .attr(NoFusionAbilityAbAttr)
      .uncopiable()
      .unreplaceable()
      .unsuppressable()
      .bypassFaint(),
    new Ability(AbilityId.CORROSION, 7)
      .attr(IgnoreTypeStatusEffectImmunityAbAttr, [ StatusEffect.POISON, StatusEffect.TOXIC ], [ PokemonType.STEEL, PokemonType.POISON ])
      .edgeCase(), // Should poison itself with toxic orb.
    new Ability(AbilityId.COMATOSE, 7)
      .attr(StatusEffectImmunityAbAttr, ...getNonVolatileStatusEffects())
      .attr(BattlerTagImmunityAbAttr, BattlerTagType.DROWSY)
      .uncopiable()
      .unreplaceable()
      .unsuppressable(),
    new Ability(AbilityId.QUEENLY_MAJESTY, 7)
      .attr(FieldPriorityMoveImmunityAbAttr)
      .ignorable(),
    new Ability(AbilityId.INNARDS_OUT, 7)
      .attr(PostFaintHPDamageAbAttr)
      .bypassFaint(),
    new Ability(AbilityId.DANCER, 7)
      .attr(PostDancingMoveAbAttr)
      /* Incorrect interations with:
      * Petal Dance (should not lock in or count down timer; currently does both)
      * Flinches (due to tag being removed earlier)
      * Failed/protected moves (should not trigger if original move is protected against)
      */
      .edgeCase(),
    new Ability(AbilityId.BATTERY, 7)
      .attr(AllyMoveCategoryPowerBoostAbAttr, [ MoveCategory.SPECIAL ], 1.3),
    new Ability(AbilityId.FLUFFY, 7)
      .attr(ReceivedMoveDamageMultiplierAbAttr, (target, user, move) => move.doesFlagEffectApply({flag: MoveFlags.MAKES_CONTACT, user, target}), 0.5)
      .attr(ReceivedMoveDamageMultiplierAbAttr, (_target, user, move) => user.getMoveType(move) === PokemonType.FIRE, 2)
      .ignorable(),
    new Ability(AbilityId.DAZZLING, 7)
      .attr(FieldPriorityMoveImmunityAbAttr)
      .ignorable(),
    new Ability(AbilityId.SOUL_HEART, 7)
      .attr(PostKnockOutStatStageChangeAbAttr, Stat.SPATK, 1),
    new Ability(AbilityId.TANGLING_HAIR, 7)
      .attr(PostDefendStatStageChangeAbAttr, (target, user, move) => move.doesFlagEffectApply({flag: MoveFlags.MAKES_CONTACT, user, target}), Stat.SPD, -1, false),
    new Ability(AbilityId.RECEIVER, 7)
      .attr(CopyFaintedAllyAbilityAbAttr)
      .uncopiable(),
    new Ability(AbilityId.POWER_OF_ALCHEMY, 7)
      .attr(CopyFaintedAllyAbilityAbAttr)
      .uncopiable(),
    new Ability(AbilityId.BEAST_BOOST, 7)
      .attr(PostVictoryStatStageChangeAbAttr, p => {
        let highestStat: EffectiveStat;
        let highestValue = 0;
        for (const s of EFFECTIVE_STATS) {
          const value = p.getStat(s, false);
          if (value > highestValue) {
            highestStat = s;
            highestValue = value;
          }
        }
        return highestStat!;
      }, 1),
    new Ability(AbilityId.RKS_SYSTEM, 7)
      .attr(NoFusionAbilityAbAttr)
      .uncopiable()
      .unreplaceable()
      .unsuppressable(),
    new Ability(AbilityId.ELECTRIC_SURGE, 7)
      .attr(PostSummonTerrainChangeAbAttr, TerrainType.ELECTRIC)
      .attr(PostBiomeChangeTerrainChangeAbAttr, TerrainType.ELECTRIC),
    new Ability(AbilityId.PSYCHIC_SURGE, 7)
      .attr(PostSummonTerrainChangeAbAttr, TerrainType.PSYCHIC)
      .attr(PostBiomeChangeTerrainChangeAbAttr, TerrainType.PSYCHIC),
    new Ability(AbilityId.MISTY_SURGE, 7)
      .attr(PostSummonTerrainChangeAbAttr, TerrainType.MISTY)
      .attr(PostBiomeChangeTerrainChangeAbAttr, TerrainType.MISTY),
    new Ability(AbilityId.GRASSY_SURGE, 7)
      .attr(PostSummonTerrainChangeAbAttr, TerrainType.GRASSY)
      .attr(PostBiomeChangeTerrainChangeAbAttr, TerrainType.GRASSY),
    new Ability(AbilityId.FULL_METAL_BODY, 7)
      .attr(ProtectStatAbAttr),
    new Ability(AbilityId.SHADOW_SHIELD, 7)
      .attr(ReceivedMoveDamageMultiplierAbAttr, (target, _user, _move) => target.isFullHp(), 0.5),
    new Ability(AbilityId.PRISM_ARMOR, 7)
      .attr(ReceivedMoveDamageMultiplierAbAttr, (target, user, move) => target.getMoveEffectiveness(user, move) >= 2, 0.75),
    new Ability(AbilityId.NEUROFORCE, 7)
      .attr(MovePowerBoostAbAttr, (user, target, move) => (target?.getMoveEffectiveness(user!, move) ?? 1) >= 2, 1.25),
    new Ability(AbilityId.INTREPID_SWORD, 8)
      .attr(PostSummonStatStageChangeAbAttr, [ Stat.ATK ], 1, true),
    new Ability(AbilityId.DAUNTLESS_SHIELD, 8)
      .attr(PostSummonStatStageChangeAbAttr, [ Stat.DEF ], 1, true),
    new Ability(AbilityId.LIBERO, 8)
      .attr(PokemonTypeChangeAbAttr),
    //.condition((p) => !p.summonData.abilitiesApplied.includes(AbilityId.LIBERO)), //Gen 9 Implementation
    new Ability(AbilityId.BALL_FETCH, 8)
      .attr(FetchBallAbAttr)
      .condition(getOncePerBattleCondition(AbilityId.BALL_FETCH)),
    new Ability(AbilityId.COTTON_DOWN, 8)
      .attr(PostDefendStatStageChangeAbAttr, (_target, _user, move) => move.category !== MoveCategory.STATUS, Stat.SPD, -1, false, true)
      .bypassFaint(),
    new Ability(AbilityId.PROPELLER_TAIL, 8)
      .attr(BlockRedirectAbAttr),
    new Ability(AbilityId.MIRROR_ARMOR, 8)
      .attr(ReflectStatStageChangeAbAttr)
      .ignorable(),
    /**
     * Right now, the logic is attached to Surf and Dive moves. Ideally, the post-defend/hit should be an
     * ability attribute but the current implementation of move effects for BattlerTag does not support this- in the case
     * where Cramorant is fainted.
     * @see {@linkcode GulpMissileTagAttr} and {@linkcode GulpMissileTag} for Gulp Missile implementation
     */
    new Ability(AbilityId.GULP_MISSILE, 8)
      .attr(NoTransformAbilityAbAttr)
      .attr(NoFusionAbilityAbAttr)
      .unsuppressable()
      .uncopiable()
      .unreplaceable()
      .bypassFaint(),
    new Ability(AbilityId.STALWART, 8)
      .attr(BlockRedirectAbAttr),
    new Ability(AbilityId.STEAM_ENGINE, 8)
      .attr(PostDefendStatStageChangeAbAttr, (_target, user, move) => {
        const moveType = user.getMoveType(move);
        return move.category !== MoveCategory.STATUS
          && (moveType === PokemonType.FIRE || moveType === PokemonType.WATER);
      }, Stat.SPD, 6),
    new Ability(AbilityId.PUNK_ROCK, 8)
      .attr(MovePowerBoostAbAttr, (_user, _target, move) => move.hasFlag(MoveFlags.SOUND_BASED), 1.3)
      .attr(ReceivedMoveDamageMultiplierAbAttr, (_target, _user, move) => move.hasFlag(MoveFlags.SOUND_BASED), 0.5)
      .ignorable(),
    new Ability(AbilityId.SAND_SPIT, 8)
      .attr(PostDefendWeatherChangeAbAttr, WeatherType.SANDSTORM, (_target, _user, move) => move.category !== MoveCategory.STATUS)
      .bypassFaint(),
    new Ability(AbilityId.ICE_SCALES, 8)
      .attr(ReceivedMoveDamageMultiplierAbAttr, (_target, _user, move) => move.category === MoveCategory.SPECIAL, 0.5)
      .ignorable(),
    new Ability(AbilityId.RIPEN, 8)
      .attr(DoubleBerryEffectAbAttr),
    new Ability(AbilityId.ICE_FACE, 8, -2)
      .attr(NoTransformAbilityAbAttr)
      .attr(NoFusionAbilityAbAttr)
      // Add BattlerTagType.ICE_FACE if the pokemon is in ice face form
      .conditionalAttr(pokemon => pokemon.formIndex === 0, PostSummonAddBattlerTagAbAttr, BattlerTagType.ICE_FACE, 0, false)
      // When summoned with active HAIL or SNOW, add BattlerTagType.ICE_FACE
      .conditionalAttr(getWeatherCondition(WeatherType.HAIL, WeatherType.SNOW), PostSummonAddBattlerTagAbAttr, BattlerTagType.ICE_FACE, 0)
      // When weather changes to HAIL or SNOW while pokemon is fielded, add BattlerTagType.ICE_FACE
      .attr(PostWeatherChangeAddBattlerTagAttr, BattlerTagType.ICE_FACE, 0, WeatherType.HAIL, WeatherType.SNOW)
      .attr(FormBlockDamageAbAttr,
        (target, _user, move) => move.category === MoveCategory.PHYSICAL && !!target.getTag(BattlerTagType.ICE_FACE), 0, BattlerTagType.ICE_FACE,
        (pokemon, abilityName) => i18next.t("abilityTriggers:iceFaceAvoidedDamage", { pokemonNameWithAffix: getPokemonNameWithAffix(pokemon), abilityName: abilityName }))
      .attr(PostBattleInitFormChangeAbAttr, () => 0)
      .uncopiable()
      .unreplaceable()
      .unsuppressable()
      .bypassFaint()
      .ignorable(),
    new Ability(AbilityId.POWER_SPOT, 8)
      .attr(AllyMoveCategoryPowerBoostAbAttr, [ MoveCategory.SPECIAL, MoveCategory.PHYSICAL ], 1.3),
    new Ability(AbilityId.MIMICRY, 8, -1)
      .attr(TerrainEventTypeChangeAbAttr),
    new Ability(AbilityId.SCREEN_CLEANER, 8)
      .attr(PostSummonRemoveArenaTagAbAttr, [ ArenaTagType.AURORA_VEIL, ArenaTagType.LIGHT_SCREEN, ArenaTagType.REFLECT ]),
    new Ability(AbilityId.STEELY_SPIRIT, 8)
      .attr(UserFieldMoveTypePowerBoostAbAttr, PokemonType.STEEL),
    new Ability(AbilityId.PERISH_BODY, 8)
      .attr(PostDefendPerishSongAbAttr, 4)
      .bypassFaint(),
    new Ability(AbilityId.WANDERING_SPIRIT, 8)
      .attr(PostDefendAbilitySwapAbAttr)
      .bypassFaint()
      .edgeCase(), //  interacts incorrectly with rock head. It's meant to switch abilities before recoil would apply so that a pokemon with rock head would lose rock head first and still take the recoil
    new Ability(AbilityId.GORILLA_TACTICS, 8)
<<<<<<< HEAD
      .attr(GorillaTacticsAbAttr)
      // TODO: Verify whether Gorilla Tactics increases struggle's power or not
      .edgeCase(),
    new Ability(AbilityId.NEUTRALIZING_GAS, 8)
=======
      .attr(GorillaTacticsAbAttr),
    new Ability(AbilityId.NEUTRALIZING_GAS, 8, 2)
>>>>>>> ff9aefb0
      .attr(PostSummonAddArenaTagAbAttr, true, ArenaTagType.NEUTRALIZING_GAS, 0)
      .attr(PreLeaveFieldRemoveSuppressAbilitiesSourceAbAttr)
      .uncopiable()
      .attr(NoTransformAbilityAbAttr)
      .bypassFaint(),
    new Ability(AbilityId.PASTEL_VEIL, 8)
      .attr(PostSummonUserFieldRemoveStatusEffectAbAttr, StatusEffect.POISON, StatusEffect.TOXIC)
      .attr(UserFieldStatusEffectImmunityAbAttr, StatusEffect.POISON, StatusEffect.TOXIC)
      .ignorable(),
    new Ability(AbilityId.HUNGER_SWITCH, 8)
      .attr(PostTurnFormChangeAbAttr, p => p.getFormKey() ? 0 : 1)
      .attr(PostTurnFormChangeAbAttr, p => p.getFormKey() ? 1 : 0)
      .attr(NoTransformAbilityAbAttr)
      .attr(NoFusionAbilityAbAttr)
      .condition((pokemon) => !pokemon.isTerastallized)
      .uncopiable()
      .unreplaceable(),
    new Ability(AbilityId.QUICK_DRAW, 8)
      .attr(BypassSpeedChanceAbAttr, 30),
    new Ability(AbilityId.UNSEEN_FIST, 8)
      .attr(IgnoreProtectOnContactAbAttr),
    new Ability(AbilityId.CURIOUS_MEDICINE, 8)
      .attr(PostSummonClearAllyStatStagesAbAttr),
    new Ability(AbilityId.TRANSISTOR, 8)
      .attr(MoveTypePowerBoostAbAttr, PokemonType.ELECTRIC, 1.3),
    new Ability(AbilityId.DRAGONS_MAW, 8)
      .attr(MoveTypePowerBoostAbAttr, PokemonType.DRAGON),
    new Ability(AbilityId.CHILLING_NEIGH, 8)
      .attr(PostVictoryStatStageChangeAbAttr, Stat.ATK, 1),
    new Ability(AbilityId.GRIM_NEIGH, 8)
      .attr(PostVictoryStatStageChangeAbAttr, Stat.SPATK, 1),
    new Ability(AbilityId.AS_ONE_GLASTRIER, 8, 1)
      .attr(PostSummonMessageAbAttr, (pokemon: Pokemon) => i18next.t("abilityTriggers:postSummonAsOneGlastrier", { pokemonNameWithAffix: getPokemonNameWithAffix(pokemon) }))
      .attr(PreventBerryUseAbAttr)
      .attr(PostVictoryStatStageChangeAbAttr, Stat.ATK, 1)
      .uncopiable()
      .unreplaceable()
      .unsuppressable(),
    new Ability(AbilityId.AS_ONE_SPECTRIER, 8, 1)
      .attr(PostSummonMessageAbAttr, (pokemon: Pokemon) => i18next.t("abilityTriggers:postSummonAsOneSpectrier", { pokemonNameWithAffix: getPokemonNameWithAffix(pokemon) }))
      .attr(PreventBerryUseAbAttr)
      .attr(PostVictoryStatStageChangeAbAttr, Stat.SPATK, 1)
      .uncopiable()
      .unreplaceable()
      .unsuppressable(),
    new Ability(AbilityId.LINGERING_AROMA, 9)
      .attr(PostDefendAbilityGiveAbAttr, AbilityId.LINGERING_AROMA)
      .bypassFaint(),
    new Ability(AbilityId.SEED_SOWER, 9)
      .attr(PostDefendTerrainChangeAbAttr, TerrainType.GRASSY)
      .bypassFaint(),
    new Ability(AbilityId.THERMAL_EXCHANGE, 9)
      .attr(PostDefendStatStageChangeAbAttr, (_target, user, move) => user.getMoveType(move) === PokemonType.FIRE && move.category !== MoveCategory.STATUS, Stat.ATK, 1)
      .attr(StatusEffectImmunityAbAttr, StatusEffect.BURN)
      .attr(PostSummonHealStatusAbAttr, StatusEffect.BURN)
      .ignorable(),
    new Ability(AbilityId.ANGER_SHELL, 9)
      .attr(PostDefendHpGatedStatStageChangeAbAttr, (_target, _user, move) => move.category !== MoveCategory.STATUS, 0.5, [ Stat.ATK, Stat.SPATK, Stat.SPD ], 1)
      .attr(PostDefendHpGatedStatStageChangeAbAttr, (_target, _user, move) => move.category !== MoveCategory.STATUS, 0.5, [ Stat.DEF, Stat.SPDEF ], -1)
      .condition(getSheerForceHitDisableAbCondition()),
    new Ability(AbilityId.PURIFYING_SALT, 9)
      .attr(StatusEffectImmunityAbAttr)
      .attr(ReceivedTypeDamageMultiplierAbAttr, PokemonType.GHOST, 0.5)
      .ignorable(),
    new Ability(AbilityId.WELL_BAKED_BODY, 9)
      .attr(TypeImmunityStatStageChangeAbAttr, PokemonType.FIRE, Stat.DEF, 2)
      .ignorable(),
    new Ability(AbilityId.WIND_RIDER, 9)
      .attr(MoveImmunityStatStageChangeAbAttr, (pokemon, attacker, move) => pokemon !== attacker && move.hasFlag(MoveFlags.WIND_MOVE) && move.category !== MoveCategory.STATUS, Stat.ATK, 1)
      .attr(PostSummonStatStageChangeOnArenaAbAttr, ArenaTagType.TAILWIND)
      .ignorable(),
    new Ability(AbilityId.GUARD_DOG, 9)
      .attr(PostIntimidateStatStageChangeAbAttr, [ Stat.ATK ], 1, true)
      .attr(ForceSwitchOutImmunityAbAttr)
      .ignorable(),
    new Ability(AbilityId.ROCKY_PAYLOAD, 9)
      .attr(MoveTypePowerBoostAbAttr, PokemonType.ROCK),
    new Ability(AbilityId.WIND_POWER, 9)
      .attr(PostDefendApplyBattlerTagAbAttr, (_target, _user, move) => move.hasFlag(MoveFlags.WIND_MOVE), BattlerTagType.CHARGED),
    new Ability(AbilityId.ZERO_TO_HERO, 9)
      .uncopiable()
      .unreplaceable()
      .unsuppressable()
      .attr(NoTransformAbilityAbAttr)
      .attr(NoFusionAbilityAbAttr)
      .attr(PostBattleInitFormChangeAbAttr, () => 0)
      .attr(PreSwitchOutFormChangeAbAttr, (pokemon) => !pokemon.isFainted() ? 1 : pokemon.formIndex)
      .bypassFaint(),
    new Ability(AbilityId.COMMANDER, 9)
      .attr(CommanderAbAttr)
      .attr(DoubleBattleChanceAbAttr)
      .uncopiable()
      .unreplaceable()
      .edgeCase(), // Encore, Frenzy, and other non-`TURN_END` tags don't lapse correctly on the commanding Pokemon.
    new Ability(AbilityId.ELECTROMORPHOSIS, 9)
      .attr(PostDefendApplyBattlerTagAbAttr, (_target, _user, move) => move.category !== MoveCategory.STATUS, BattlerTagType.CHARGED),
    new Ability(AbilityId.PROTOSYNTHESIS, 9, -2)
      .conditionalAttr(getWeatherCondition(WeatherType.SUNNY, WeatherType.HARSH_SUN), PostSummonAddBattlerTagAbAttr, BattlerTagType.PROTOSYNTHESIS, 0, true)
      .attr(PostWeatherChangeAddBattlerTagAttr, BattlerTagType.PROTOSYNTHESIS, 0, WeatherType.SUNNY, WeatherType.HARSH_SUN)
      .uncopiable()
      .attr(NoTransformAbilityAbAttr),
    new Ability(AbilityId.QUARK_DRIVE, 9, -2)
      .conditionalAttr(getTerrainCondition(TerrainType.ELECTRIC), PostSummonAddBattlerTagAbAttr, BattlerTagType.QUARK_DRIVE, 0, true)
      .attr(PostTerrainChangeAddBattlerTagAttr, BattlerTagType.QUARK_DRIVE, 0, TerrainType.ELECTRIC)
      .uncopiable()
      .attr(NoTransformAbilityAbAttr),
    new Ability(AbilityId.GOOD_AS_GOLD, 9)
      .attr(MoveImmunityAbAttr, (pokemon, attacker, move) =>
        pokemon !== attacker
        && move.category === MoveCategory.STATUS
        && ![ MoveTarget.ENEMY_SIDE, MoveTarget.BOTH_SIDES, MoveTarget.USER_SIDE ].includes(move.moveTarget)
      )
      .edgeCase() // Heal Bell should not cure the status of a Pokemon with Good As Gold
      .ignorable(),
    new Ability(AbilityId.VESSEL_OF_RUIN, 9)
      .attr(FieldMultiplyStatAbAttr, Stat.SPATK, 0.75)
      .attr(PostSummonMessageAbAttr, (user) => i18next.t("abilityTriggers:postSummonVesselOfRuin", { pokemonNameWithAffix: getPokemonNameWithAffix(user), statName: i18next.t(getStatKey(Stat.SPATK)) }))
      .ignorable(),
    new Ability(AbilityId.SWORD_OF_RUIN, 9)
      .attr(FieldMultiplyStatAbAttr, Stat.DEF, 0.75)
      .attr(PostSummonMessageAbAttr, (user) => i18next.t("abilityTriggers:postSummonSwordOfRuin", { pokemonNameWithAffix: getPokemonNameWithAffix(user), statName: i18next.t(getStatKey(Stat.DEF)) })),
    new Ability(AbilityId.TABLETS_OF_RUIN, 9)
      .attr(FieldMultiplyStatAbAttr, Stat.ATK, 0.75)
      .attr(PostSummonMessageAbAttr, (user) => i18next.t("abilityTriggers:postSummonTabletsOfRuin", { pokemonNameWithAffix: getPokemonNameWithAffix(user), statName: i18next.t(getStatKey(Stat.ATK)) }))
      .ignorable(),
    new Ability(AbilityId.BEADS_OF_RUIN, 9)
      .attr(FieldMultiplyStatAbAttr, Stat.SPDEF, 0.75)
      .attr(PostSummonMessageAbAttr, (user) => i18next.t("abilityTriggers:postSummonBeadsOfRuin", { pokemonNameWithAffix: getPokemonNameWithAffix(user), statName: i18next.t(getStatKey(Stat.SPDEF)) })),
    new Ability(AbilityId.ORICHALCUM_PULSE, 9)
      .attr(PostSummonWeatherChangeAbAttr, WeatherType.SUNNY)
      .attr(PostBiomeChangeWeatherChangeAbAttr, WeatherType.SUNNY)
      .conditionalAttr(getWeatherCondition(WeatherType.SUNNY, WeatherType.HARSH_SUN), StatMultiplierAbAttr, Stat.ATK, 4 / 3),
    new Ability(AbilityId.HADRON_ENGINE, 9)
      .attr(PostSummonTerrainChangeAbAttr, TerrainType.ELECTRIC)
      .attr(PostBiomeChangeTerrainChangeAbAttr, TerrainType.ELECTRIC)
      .conditionalAttr(getTerrainCondition(TerrainType.ELECTRIC), StatMultiplierAbAttr, Stat.SPATK, 4 / 3),
    new Ability(AbilityId.OPPORTUNIST, 9)
      .attr(StatStageChangeCopyAbAttr),
    new Ability(AbilityId.CUD_CHEW, 9)
      .attr(RepeatBerryNextTurnAbAttr),
    new Ability(AbilityId.SHARPNESS, 9)
      .attr(MovePowerBoostAbAttr, (_user, _target, move) => move.hasFlag(MoveFlags.SLICING_MOVE), 1.5),
    new Ability(AbilityId.SUPREME_OVERLORD, 9)
      .attr(VariableMovePowerBoostAbAttr, (user, _target, _move) => 1 + 0.1 * Math.min(user.isPlayer() ? globalScene.arena.playerFaints : globalScene.currentBattle.enemyFaints, 5))
      .partial(), // Should only boost once, on summon
    new Ability(AbilityId.COSTAR, 9, -2)
      .attr(PostSummonCopyAllyStatsAbAttr),
    new Ability(AbilityId.TOXIC_DEBRIS, 9)
      .attr(PostDefendApplyArenaTrapTagAbAttr, (_target, _user, move) => move.category === MoveCategory.PHYSICAL, ArenaTagType.TOXIC_SPIKES)
      .bypassFaint(),
    new Ability(AbilityId.ARMOR_TAIL, 9)
      .attr(FieldPriorityMoveImmunityAbAttr)
      .ignorable(),
    new Ability(AbilityId.EARTH_EATER, 9)
      .attr(TypeImmunityHealAbAttr, PokemonType.GROUND)
      .ignorable(),
    new Ability(AbilityId.MYCELIUM_MIGHT, 9)
      .attr(ChangeMovePriorityAbAttr, (_pokemon, move) => move.category === MoveCategory.STATUS, -0.2)
      .attr(PreventBypassSpeedChanceAbAttr, (_pokemon, move) => move.category === MoveCategory.STATUS)
      .attr(MoveAbilityBypassAbAttr, (_pokemon, move: Move) => move.category === MoveCategory.STATUS),
    new Ability(AbilityId.MINDS_EYE, 9)
      .attr(IgnoreTypeImmunityAbAttr, PokemonType.GHOST, [ PokemonType.NORMAL, PokemonType.FIGHTING ])
      .attr(ProtectStatAbAttr, Stat.ACC)
      .attr(IgnoreOpponentStatStagesAbAttr, [ Stat.EVA ])
      .ignorable(),
    new Ability(AbilityId.SUPERSWEET_SYRUP, 9)
      .attr(PostSummonStatStageChangeAbAttr, [ Stat.EVA ], -1),
    new Ability(AbilityId.HOSPITALITY, 9, -2)
      .attr(PostSummonAllyHealAbAttr, 4, true),
    new Ability(AbilityId.TOXIC_CHAIN, 9)
      .attr(PostAttackApplyStatusEffectAbAttr, false, 30, StatusEffect.TOXIC),
    new Ability(AbilityId.EMBODY_ASPECT_TEAL, 9)
      .attr(PostTeraFormChangeStatChangeAbAttr, [ Stat.SPD ], 1)
      .uncopiable()
      .unreplaceable() // TODO is this true?
      .attr(NoTransformAbilityAbAttr),
    new Ability(AbilityId.EMBODY_ASPECT_WELLSPRING, 9)
      .attr(PostTeraFormChangeStatChangeAbAttr, [ Stat.SPDEF ], 1)
      .uncopiable()
      .unreplaceable()
      .attr(NoTransformAbilityAbAttr),
    new Ability(AbilityId.EMBODY_ASPECT_HEARTHFLAME, 9)
      .attr(PostTeraFormChangeStatChangeAbAttr, [ Stat.ATK ], 1)
      .uncopiable()
      .unreplaceable()
      .attr(NoTransformAbilityAbAttr),
    new Ability(AbilityId.EMBODY_ASPECT_CORNERSTONE, 9)
      .attr(PostTeraFormChangeStatChangeAbAttr, [ Stat.DEF ], 1)
      .uncopiable()
      .unreplaceable()
      .attr(NoTransformAbilityAbAttr),
    new Ability(AbilityId.TERA_SHIFT, 9, 2)
      .attr(PostSummonFormChangeAbAttr, p => p.getFormKey() ? 0 : 1)
      .uncopiable()
      .unreplaceable()
      .unsuppressable()
      .attr(NoTransformAbilityAbAttr)
      .attr(NoFusionAbilityAbAttr),
    new Ability(AbilityId.TERA_SHELL, 9)
      .attr(FullHpResistTypeAbAttr)
      .uncopiable()
      .unreplaceable()
      .ignorable(),
    new Ability(AbilityId.TERAFORM_ZERO, 9)
      .attr(ClearWeatherAbAttr, [ WeatherType.SUNNY, WeatherType.RAIN, WeatherType.SANDSTORM, WeatherType.HAIL, WeatherType.SNOW, WeatherType.FOG, WeatherType.HEAVY_RAIN, WeatherType.HARSH_SUN, WeatherType.STRONG_WINDS ])
      .attr(ClearTerrainAbAttr, [ TerrainType.MISTY, TerrainType.ELECTRIC, TerrainType.GRASSY, TerrainType.PSYCHIC ])
      .uncopiable()
      .unreplaceable()
      .condition(getOncePerBattleCondition(AbilityId.TERAFORM_ZERO)),
    new Ability(AbilityId.POISON_PUPPETEER, 9)
      .uncopiable()
      .unreplaceable() // TODO is this true?
      .attr(ConfusionOnStatusEffectAbAttr, StatusEffect.POISON, StatusEffect.TOXIC)
  );
}<|MERGE_RESOLUTION|>--- conflicted
+++ resolved
@@ -77,10 +77,7 @@
 import type { BattlerIndex } from "#enums/battler-index";
 import type Move from "#app/data/moves/move";
 import type { ArenaTrapTag, SuppressAbilitiesTag } from "#app/data/arena-tag";
-<<<<<<< HEAD
 import type { Constructor } from "#app/utils/common";
-=======
-import { noAbilityTypeOverrideMoves } from "../moves/invalid-moves";
 import type { Localizable } from "#app/@types/locales";
 import { applyAbAttrs } from "./apply-ab-attrs";
 
@@ -293,7 +290,6 @@
     return true;
   }
 }
->>>>>>> ff9aefb0
 
 export class BlockRecoilDamageAttr extends AbAttr {
   constructor() {
@@ -8812,17 +8808,12 @@
     new Ability(AbilityId.WANDERING_SPIRIT, 8)
       .attr(PostDefendAbilitySwapAbAttr)
       .bypassFaint()
-      .edgeCase(), //  interacts incorrectly with rock head. It's meant to switch abilities before recoil would apply so that a pokemon with rock head would lose rock head first and still take the recoil
+      .edgeCase(), // interacts incorrectly with rock head. It's meant to switch abilities before recoil would apply so that a pokemon with rock head would lose rock head first and still take the recoil
     new Ability(AbilityId.GORILLA_TACTICS, 8)
-<<<<<<< HEAD
       .attr(GorillaTacticsAbAttr)
       // TODO: Verify whether Gorilla Tactics increases struggle's power or not
       .edgeCase(),
-    new Ability(AbilityId.NEUTRALIZING_GAS, 8)
-=======
-      .attr(GorillaTacticsAbAttr),
     new Ability(AbilityId.NEUTRALIZING_GAS, 8, 2)
->>>>>>> ff9aefb0
       .attr(PostSummonAddArenaTagAbAttr, true, ArenaTagType.NEUTRALIZING_GAS, 0)
       .attr(PreLeaveFieldRemoveSuppressAbilitiesSourceAbAttr)
       .uncopiable()
