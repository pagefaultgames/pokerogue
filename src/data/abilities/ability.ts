--- conflicted
+++ resolved
@@ -6,7 +6,6 @@
   isNullOrUndefined,
   randSeedItem,
   randSeedInt,
-  type Constructor,
   randSeedFloat,
 } from "#app/utils/common";
 import { getPokemonNameWithAffix } from "#app/messages";
@@ -47,14 +46,13 @@
 import { BerryModifierType } from "#app/modifier/modifier-type";
 import { getPokeballName } from "#app/data/pokeball";
 import { BattleType } from "#enums/battle-type";
-import type { StatStageChangePhase } from "#app/phases/stat-stage-change-phase";
 import { globalScene } from "#app/global-scene";
 import { allAbilities } from "#app/data/data-lists";
 import { AbAttr } from "#app/data/abilities/ab-attrs/ab-attr";
 import { Ability } from "#app/data/abilities/ability-class";
 
 // Enum imports
-import { Stat, type BattleStat, BATTLE_STATS, EFFECTIVE_STATS, getStatKey, type EffectiveStat } from "#enums/stat";
+import { Stat, BATTLE_STATS, EFFECTIVE_STATS, getStatKey } from "#enums/stat";
 import { PokemonType } from "#enums/pokemon-type";
 import { PokemonAnimType } from "#enums/pokemon-anim-type";
 import { StatusEffect } from "#enums/status-effect";
@@ -68,13 +66,18 @@
 import { MoveFlags } from "#enums/MoveFlags";
 import { MoveTarget } from "#enums/MoveTarget";
 import { MoveCategory } from "#enums/MoveCategory";
+import { CommonAnim } from "../battle-anims";
+import { getBerryEffectFunc } from "#app/data/berry";
+import { BerryUsedEvent } from "#app/events/battle-scene";
+import { noAbilityTypeOverrideMoves } from "#app/data/moves/invalid-moves";
+import { MoveUseMode } from "#enums/move-use-mode";
+
+// Type imports
+import type { StatStageChangePhase } from "#app/phases/stat-stage-change-phase";
+import type { BattleStat, EffectiveStat } from "#enums/stat";
 import type { BerryType } from "#enums/berry-type";
-import { CommonAnim } from "../battle-anims";
-import { getBerryEffectFunc } from "../berry";
-import { BerryUsedEvent } from "#app/events/battle-scene";
-
-// Type imports
-import Pokemon, { EnemyPokemon, PokemonMove } from "#app/field/pokemon";
+import type Pokemon from "#app/field/pokemon";
+import type { EnemyPokemon, PokemonMove } from "#app/field/pokemon";
 import type { Weather } from "#app/data/weather";
 import type { BattlerTag } from "#app/data/battler-tags";
 import type {
@@ -88,12 +91,7 @@
 import type { BattlerIndex } from "#app/battle";
 import type Move from "#app/data/moves/move";
 import type { ArenaTrapTag, SuppressAbilitiesTag } from "#app/data/arena-tag";
-<<<<<<< HEAD
-import { SelectBiomePhase } from "#app/phases/select-biome-phase";
-import { MoveUseMode } from "#enums/move-use-mode";
-=======
->>>>>>> 1c4edabd
-import { noAbilityTypeOverrideMoves } from "../moves/invalid-moves";
+import type { Constructor } from "#app/utils/common"
 
 export class BlockRecoilDamageAttr extends AbAttr {
   constructor() {
@@ -1710,11 +1708,6 @@
     this.chance = chance;
   }
 
-<<<<<<< HEAD
-  override canApplyPostDefend(pokemon: Pokemon, passive: boolean, simulated: boolean, attacker: Pokemon, move: Move, hitResult: HitResult | null, args: any[]): boolean {
-    return isNullOrUndefined(attacker.getTag(BattlerTagType.DISABLED))
-      && move.doesFlagEffectApply({flag: MoveFlags.MAKES_CONTACT, user: attacker, target: pokemon}) && (this.chance === -1 || pokemon.randBattleSeedInt(100) < this.chance);
-=======
   override canApplyPostDefend(
     pokemon: Pokemon,
     _passive: boolean,
@@ -1725,11 +1718,10 @@
     _args: any[],
   ): boolean {
     return (
-      attacker.getTag(BattlerTagType.DISABLED) === null &&
+      isNullOrUndefined(attacker.getTag(BattlerTagType.DISABLED)) &&
       move.doesFlagEffectApply({ flag: MoveFlags.MAKES_CONTACT, user: attacker, target: pokemon }) &&
       (this.chance === -1 || pokemon.randBattleSeedInt(100) < this.chance)
     );
->>>>>>> 1c4edabd
   }
 
   override applyPostDefend(
@@ -5892,21 +5884,19 @@
   ): void {
     if (!simulated) {
       dancer.turnData.extraTurns++;
-      const phaseManager = globalScene.phaseManager;
       // If the move is an AttackMove or a StatusMove the Dancer must replicate the move on the source of the Dance
       if (move.getMove() instanceof AttackMove || move.getMove() instanceof StatusMove) {
         const target = this.getTarget(dancer, source, targets);
-<<<<<<< HEAD
-        globalScene.unshiftPhase(new MovePhase(dancer, target, move, MoveUseMode.INDIRECT));
+        globalScene.phaseManager.unshiftNew("MovePhase", dancer, target, move, MoveUseMode.INDIRECT);
       } else if (move.getMove() instanceof SelfStatusMove) {
         // If the move is a SelfStatusMove (ie. Swords Dance) the Dancer should replicate it on itself
-        globalScene.unshiftPhase(new MovePhase(dancer, [ dancer.getBattlerIndex() ], move, MoveUseMode.INDIRECT))
-=======
-        phaseManager.unshiftNew("MovePhase", dancer, target, move, true, true);
-      } else if (move.getMove() instanceof SelfStatusMove) {
-        // If the move is a SelfStatusMove (ie. Swords Dance) the Dancer should replicate it on itself
-        phaseManager.unshiftNew("MovePhase", dancer, [dancer.getBattlerIndex()], move, true, true);
->>>>>>> 1c4edabd
+        globalScene.phaseManager.unshiftNew(
+          "MovePhase",
+          dancer,
+          [dancer.getBattlerIndex()],
+          move,
+          MoveUseMode.INDIRECT,
+        );
       }
     }
   }
@@ -7271,7 +7261,7 @@
    *
    * @param pokemon The {@linkcode Pokemon} attempting to switch out.
    * @returns `true` if the switch is successful
-  */
+   */
   // TODO: Make this cancel pending move phases on the switched out target
   public switchOutLogic(pokemon: Pokemon): boolean {
     const switchOutTarget = pokemon;
@@ -8670,17 +8660,10 @@
       .attr(WonderSkinAbAttr)
       .ignorable(),
     new Ability(AbilityId.ANALYTIC, 5)
-<<<<<<< HEAD
       .attr(MovePowerBoostAbAttr, (user) =>
         // Boost power if all other Pokemon have already moved (no other moves are slated to execute)
-        !globalScene.findPhase((phase) => phase.is("MovePhase") && phase.pokemon.id !== user?.id),
+        !globalScene.phaseManager.findPhase((phase) => phase.is("MovePhase") && phase.pokemon.id !== user?.id),
         1.3),
-=======
-      .attr(MovePowerBoostAbAttr, (user, _target, _move) => {
-        const movePhase = globalScene.phaseManager.findPhase((phase) => phase.is("MovePhase") && phase.pokemon.id !== user?.id);
-        return isNullOrUndefined(movePhase);
-      }, 1.3),
->>>>>>> 1c4edabd
     new Ability(AbilityId.ILLUSION, 5)
       // The Pokemon generate an illusion if it's available
       .attr(IllusionPreSummonAbAttr, false)
