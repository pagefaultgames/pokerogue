--- conflicted
+++ resolved
@@ -22,7 +22,7 @@
 import { ArenaTagSide } from "#enums/arena-tag-side";
 import { ArenaTagType } from "#enums/arena-tag-type";
 import { BattleType } from "#enums/battle-type";
-import type { BattlerIndex } from "#enums/battler-index";
+import { BattlerIndex } from "#enums/battler-index";
 import { BattlerTagLapseType } from "#enums/battler-tag-lapse-type";
 import { BattlerTagType } from "#enums/battler-tag-type";
 import type { BerryType } from "#enums/berry-type";
@@ -59,7 +59,6 @@
   PokemonAttackCondition,
   PokemonDefendCondition,
   PokemonStatStageChangeCondition,
-<<<<<<< HEAD
 } from "#types/ability-types";
 import type { Localizable } from "#types/locales";
 import type { Closed, Exact } from "#types/type-helpers";
@@ -76,24 +75,6 @@
 } from "#utils/common";
 import i18next from "i18next";
 
-=======
-  PokemonAttackCondition,
-  AbAttrString,
-  AbAttrMap,
-} from "#app/@types/ability-types";
-import { BattlerIndex } from "#enums/battler-index";
-import type Move from "#app/data/moves/move";
-import type { ArenaTrapTag, SuppressAbilitiesTag } from "#app/data/arena-tag";
-import type { Constructor } from "#app/utils/common";
-import type { Localizable } from "#app/@types/locales";
-import { applyAbAttrs } from "./apply-ab-attrs";
-import type { Closed, Exact } from "#app/@types/type-helpers";
-
-// biome-ignore-start lint/correctness/noUnusedImports: Used in TSDoc
-import type BattleScene from "#app/battle-scene";
-import type { SpeciesFormChangeRevertWeatherFormTrigger } from "../pokemon-forms/form-change-triggers";
-// biome-ignore-end lint/correctness/noUnusedImports: Used in TSDoc
->>>>>>> 22c386ea
 export class Ability implements Localizable {
   public id: AbilityId;
 
