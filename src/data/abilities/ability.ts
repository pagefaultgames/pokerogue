/* biome-ignore-start lint/correctness/noUnusedImports: tsdoc imports */
import type { BattleScene } from "#app/battle-scene";
import type { SpeciesFormChangeRevertWeatherFormTrigger } from "#data/form-change-triggers";
/* biome-ignore-end lint/correctness/noUnusedImports: tsdoc imports */

import { applyAbAttrs } from "#abilities/apply-ab-attrs";
import { globalScene } from "#app/global-scene";
import { getPokemonNameWithAffix } from "#app/messages";
import type { EntryHazardTag, SuppressAbilitiesTag } from "#data/arena-tag";
import type { BattlerTag } from "#data/battler-tags";
import { GroundedTag } from "#data/battler-tags";
import { getBerryEffectFunc } from "#data/berry";
import { allAbilities, allHeldItems, allMoves } from "#data/data-lists";
import { SpeciesFormChangeAbilityTrigger, SpeciesFormChangeWeatherTrigger } from "#data/form-change-triggers";
import { Gender } from "#data/gender";
import { getPokeballName } from "#data/pokeball";
import { pokemonFormChanges } from "#data/pokemon-forms";
import type { PokemonSpecies } from "#data/pokemon-species";
import { getNonVolatileStatusEffects, getStatusEffectDescriptor, getStatusEffectHealText } from "#data/status-effect";
import { TerrainType } from "#data/terrain";
import type { Weather } from "#data/weather";
import { AbilityId } from "#enums/ability-id";
import { ArenaTagSide } from "#enums/arena-tag-side";
import { ArenaTagType } from "#enums/arena-tag-type";
import { BattleType } from "#enums/battle-type";
import { BattlerIndex } from "#enums/battler-index";
import { BattlerTagLapseType } from "#enums/battler-tag-lapse-type";
import { BattlerTagType } from "#enums/battler-tag-type";
import type { BerryType } from "#enums/berry-type";
import { Command } from "#enums/command";
import { HeldItemCategoryId, HeldItemId, isItemInCategory } from "#enums/held-item-id";
import { HitResult } from "#enums/hit-result";
import { CommonAnim } from "#enums/move-anims-common";
import { MoveCategory } from "#enums/move-category";
import { MoveFlags } from "#enums/move-flags";
import { MoveId } from "#enums/move-id";
import { MoveResult } from "#enums/move-result";
import { MoveTarget } from "#enums/move-target";
import { MoveUseMode } from "#enums/move-use-mode";
import { PokemonAnimType } from "#enums/pokemon-anim-type";
import { PokemonType } from "#enums/pokemon-type";
import { SpeciesId } from "#enums/species-id";
import type { BattleStat, EffectiveStat } from "#enums/stat";
import { BATTLE_STATS, EFFECTIVE_STATS, getStatKey, Stat } from "#enums/stat";
import { StatusEffect } from "#enums/status-effect";
import { SwitchType } from "#enums/switch-type";
import { WeatherType } from "#enums/weather-type";
import { BerryUsedEvent } from "#events/battle-scene";
import type { EnemyPokemon, Pokemon } from "#field/pokemon";
import { type BerryHeldItem, berryTypeToHeldItem } from "#items/berry";
import { applyMoveAttrs } from "#moves/apply-attrs";
import { noAbilityTypeOverrideMoves } from "#moves/invalid-moves";
import type { Move } from "#moves/move";
import type { PokemonMove } from "#moves/pokemon-move";
import type { StatStageChangePhase } from "#phases/stat-stage-change-phase";
import type {
  AbAttrCondition,
  AbAttrMap,
  AbAttrString,
  PokemonAttackCondition,
  PokemonDefendCondition,
  PokemonStatStageChangeCondition,
} from "#types/ability-types";
import type { Localizable } from "#types/locales";
import type { Closed, Exact } from "#types/type-helpers";
import type { Constructor } from "#utils/common";
import {
  BooleanHolder,
  coerceArray,
  isNullOrUndefined,
  NumberHolder,
  randSeedFloat,
  randSeedInt,
  randSeedItem,
  toDmgValue,
} from "#utils/common";
import { toCamelCase } from "#utils/strings";
import i18next from "i18next";

export class Ability implements Localizable {
  public id: AbilityId;

  private nameAppend: string;
  public name: string;
  public description: string;
  public generation: number;
  public readonly postSummonPriority: number;
  public isBypassFaint: boolean;
  public isIgnorable: boolean;
  public isSuppressable = true;
  public isCopiable = true;
  public isReplaceable = true;
  public attrs: AbAttr[];
  public conditions: AbAttrCondition[];

  constructor(id: AbilityId, generation: number, postSummonPriority = 0) {
    this.id = id;

    this.nameAppend = "";
    this.generation = generation;
    this.postSummonPriority = postSummonPriority;
    this.attrs = [];
    this.conditions = [];

    this.localize();
  }

  public get isSwappable(): boolean {
    return this.isCopiable && this.isReplaceable;
  }

  localize(): void {
    const i18nKey = toCamelCase(AbilityId[this.id]);

    this.name = this.id ? `${i18next.t(`ability:${i18nKey}.name`)}${this.nameAppend}` : "";
    this.description = this.id ? (i18next.t(`ability:${i18nKey}.description`) as string) : "";
  }

  /**
   * Get all ability attributes that match `attrType`
   * @param attrType - any attribute that extends {@linkcode AbAttr}
   * @returns Array of attributes that match `attrType`, Empty Array if none match.
   */
  getAttrs<T extends AbAttrString>(attrType: T): AbAttrMap[T][] {
    const targetAttr = AbilityAttrs[attrType];
    if (!targetAttr) {
      return [];
    }
    // TODO: figure out how to remove the `as AbAttrMap[T][]` cast
    return this.attrs.filter((a): a is AbAttrMap[T] => a instanceof targetAttr) as AbAttrMap[T][];
  }

  /**
   * Check if an ability has an attribute that matches `attrType`
   * @param attrType - any attribute that extends {@linkcode AbAttr}
   * @returns true if the ability has attribute `attrType`
   */
  hasAttr<T extends AbAttrString>(attrType: T): boolean {
    const targetAttr = AbilityAttrs[attrType];
    if (!targetAttr) {
      return false;
    }
    return this.attrs.some(attr => attr instanceof targetAttr);
  }

  /**
   * Create a new {@linkcode AbAttr} instance and add it to this {@linkcode Ability}.
   * @param attrType - The constructor of the {@linkcode AbAttr} to create.
   * @param args - The arguments needed to instantiate the given class.
   * @returns `this`
   */
  attr<T extends Constructor<AbAttr>>(AttrType: T, ...args: ConstructorParameters<T>): this {
    const attr = new AttrType(...args);
    this.attrs.push(attr);

    return this;
  }

  /**
   * Create a new {@linkcode AbAttr} instance with the given condition and add it to this {@linkcode Ability}.
   * Checked before all other conditions, and is unique to the individual {@linkcode AbAttr} being created.
   * @param condition - The {@linkcode AbAttrCondition} to add.
   * @param attrType - The constructor of the {@linkcode AbAttr} to create.
   * @param args - The arguments needed to instantiate the given class.
   * @returns `this`
   */
  conditionalAttr<T extends Constructor<AbAttr>>(
    condition: AbAttrCondition,
    attrType: T,
    ...args: ConstructorParameters<T>
  ): this {
    const attr = new attrType(...args);
    attr.addCondition(condition);
    this.attrs.push(attr);

    return this;
  }

  /**
   * Make this ability trigger even if the user faints.
   * @returns `this`
   * @remarks
   * This is also required for abilities to trigger when revived via Reviver Seed.
   */
  bypassFaint(): this {
    this.isBypassFaint = true;
    return this;
  }

  /**
   * Make this ability ignorable by effects like {@linkcode MoveId.SUNSTEEL_STRIKE | Sunsteel Strike} or {@linkcode AbilityId.MOLD_BREAKER | Mold Breaker}.
   * @returns `this`
   */
  ignorable(): this {
    this.isIgnorable = true;
    return this;
  }

  /**
   * Make this ability unsuppressable by effects like {@linkcode MoveId.GASTRO_ACID | Gastro Acid} or {@linkcode AbilityId.NEUTRALIZING_GAS | Neutralizing Gas}.
   * @returns `this`
   */
  unsuppressable(): this {
    this.isSuppressable = false;
    return this;
  }

  /**
   * Make this ability uncopiable by effects like {@linkcode MoveId.ROLE_PLAY | Role Play} or {@linkcode AbilityId.TRACE | Trace}.
   * @returns `this`
   */
  uncopiable(): this {
    this.isCopiable = false;
    return this;
  }

  /**
   * Make this ability unreplaceable by effects like {@linkcode MoveId.SIMPLE_BEAM | Simple Beam} or {@linkcode MoveId.ENTRAINMENT | Entrainment}.
   * @returns `this`
   */
  unreplaceable(): this {
    this.isReplaceable = false;
    return this;
  }

  /**
   * Add a condition for this ability to be applied.
   * Applies to **all** attributes of the given ability.
   * @param condition - The {@linkcode AbAttrCondition} to add
   * @returns `this`
   * @see {@linkcode AbAttr.canApply} for setting conditions per attribute type
   * @see {@linkcode conditionalAttr} for setting individual conditions per attribute instance
   * @todo Review if this is necessary anymore - this is used extremely sparingly
   */
  condition(condition: AbAttrCondition): this {
    this.conditions.push(condition);

    return this;
  }

  /**
   * Mark an ability as partially implemented.
   * Partial abilities are expected to have some of their core functionality implemented, but may lack
   * certain notable features or interactions with other moves or abilities.
   * @returns `this`
   */
  partial(): this {
    this.nameAppend += " (P)";
    return this;
  }

  /**
   * Mark an ability as unimplemented.
   * Unimplemented abilities are ones which have _none_ of their basic functionality enabled.
   * @returns `this`
   */
  unimplemented(): this {
    this.nameAppend += " (N)";
    return this;
  }

  /**
   * Mark an ability as having one or more edge cases.
   * It may lack certain niche interactions with other moves/abilities, but still functions
   * as intended in most cases.
   * Does not show up in game and is solely for internal dev use.
   *
   * When using this, make sure to **document the edge case** (or else this becomes pointless).
   * @returns `this`
   */
  edgeCase(): this {
    return this;
  }
}

/**
 * Base set of parameters passed to every ability attribute's {@linkcode AbAttr.apply | apply} method.
 *
 * Extended by sub-classes to contain additional parameters pertaining to the ability type(s) being triggered.
 */
export interface AbAttrBaseParams {
  /** The pokemon that has the ability being applied */
  readonly pokemon: Pokemon;

  /**
   * Whether the ability's effects are being simulated (for instance, during AI damage calculations).
   *
   * @remarks
   * Used to prevent message flyouts and other effects from being triggered.
   * @defaultValue `false`
   */
  readonly simulated?: boolean;

  /**
   * (For callers of {@linkcode applyAbAttrs}): If provided, **only** apply ability attributes of the passive (true) or active (false).
   *
   * This should almost always be left undefined, as otherwise it will *only* apply attributes of *either* the pokemon's passive (true) or
   * non-passive (false) ability. In almost all cases, you want to apply attributes that are from either.
   *
   * (For implementations of {@linkcode AbAttr}): This will *never* be undefined, and will be `true` if the ability being applied
   * is the pokemon's passive, and `false` otherwise.
   */
  passive?: boolean;
}

export interface AbAttrParamsWithCancel extends AbAttrBaseParams {
  /** Whether the ability application results in the interaction being cancelled */
  readonly cancelled: BooleanHolder;
}

/**
 * Abstract class for all ability attributes.
 *
 * Each {@linkcode Ability} may have any number of individual attributes, each functioning independently from one another.
 */
export abstract class AbAttr {
  /**
   * Whether to show this ability as a flyout when applying its effects.
   * Should be kept in parity with mainline where possible.
   * @defaultValue `true`
   */
  public showAbility = true;
  /** The additional condition associated with this AbAttr, if any. */
  private extraCondition?: AbAttrCondition;

  /**
   * Return whether this attribute is of the given type.
   *
   * @remarks
   * Used to avoid requiring the caller to have imported the specific attribute type, avoiding circular dependencies.
   *
   * @param attr - The attribute to check against
   * @returns Whether the attribute is an instance of the given type
   */
  public is<K extends AbAttrString>(attr: K): this is AbAttrMap[K] {
    const targetAttr = AbilityAttrs[attr];
    if (!targetAttr) {
      return false;
    }
    return this instanceof targetAttr;
  }

  /**
   * @param showAbility - Whether to show this ability as a flyout during battle; default `true`.
   * Should be kept in parity with mainline where possible.
   */
  constructor(showAbility = true) {
    this.showAbility = showAbility;
  }

  /**
   * Apply this attribute's effects without checking conditions.
   *
   * @remarks
   * **Never call this method directly!** \
   * Use {@linkcode applyAbAttrs} instead.
   */
  apply(_params: AbAttrBaseParams): void {}

  /**
   * Return the trigger message to show when this attribute is executed.
   * @param _params - The parameters passed to this attribute's {@linkcode apply} function; must match type exactly
   * @param _abilityName - The name of the current ability.
   * @privateRemarks
   * If more fields are provided than needed, any excess can be discarded using destructuring.
   * @todo Remove `null` from signature in lieu of using an empty string
   */
  getTriggerMessage(_params: Exact<Parameters<this["apply"]>[0]>, _abilityName: string): string | null {
    return null;
  }

  /**
   * Check whether this attribute can have its effects successfully applied.
   * Applies to **all** instances of the given attribute.
   * @param _params - The parameters passed to this attribute's {@linkcode apply} function; must match type exactly
   * @privateRemarks
   * If more fields are provided than needed, any excess can be discarded using destructuring.
   */
  canApply(_params: Exact<Parameters<this["apply"]>[0]>): boolean {
    return true;
  }

  /**
   * Return the additional condition associated with this particular AbAttr instance, if any.
   * @returns The extra condition for this {@linkcode AbAttr}, or `null` if none exist
   * @todo Make this use `undefined` instead of `null`
   * @todo Prevent this from being overridden by sub-classes
   */
  getCondition(): AbAttrCondition | null {
    return this.extraCondition || null;
  }

  addCondition(condition: AbAttrCondition): AbAttr {
    this.extraCondition = condition;
    return this;
  }
}

/**
 * Abstract class for ability attributes that simply cancel an interaction
 *
 * @remarks
 * Abilities that have simple cancel interactions (e.g. {@linkcode BlockRecoilDamageAttr}) can extend this class to reuse the `canApply` and `apply` logic
 */
abstract class CancelInteractionAbAttr extends AbAttr {
  override canApply({ cancelled }: AbAttrParamsWithCancel): boolean {
    return !cancelled.value;
  }

  override apply({ cancelled }: AbAttrParamsWithCancel): void {
    cancelled.value = true;
  }
}

export class BlockRecoilDamageAttr extends CancelInteractionAbAttr {
  private declare readonly _: never;
  constructor() {
    super(false);
  }

  override apply({ cancelled }: AbAttrParamsWithCancel): void {
    cancelled.value = true;
  }
}

export interface DoubleBattleChanceAbAttrParams extends AbAttrBaseParams {
  /** Holder for the chance of a double battle that may be modified by the ability */
  chance: NumberHolder;
}

/**
 * Attribute for abilities that increase the chance of a double battle
 * occurring.
 * @see {@linkcode apply}
 */
export class DoubleBattleChanceAbAttr extends AbAttr {
  private declare readonly _: never;
  constructor() {
    super(false);
  }

  /**
   * Increase the chance of a double battle occurring, storing the result in `chance`
   */
  override apply({ chance }: DoubleBattleChanceAbAttrParams): void {
    // This is divided by 4 as the chance is generated as a number from 0 to chance.value using Utils.randSeedInt
    // A double battle will initiate if the generated number is 0.
    chance.value /= 4;
  }
}

export class PostBattleInitAbAttr extends AbAttr {
  private declare readonly _: never;
}

export class PostBattleInitFormChangeAbAttr extends PostBattleInitAbAttr {
  private formFunc: (p: Pokemon) => number;

  constructor(formFunc: (p: Pokemon) => number) {
    super(false);

    this.formFunc = formFunc;
  }

  override canApply({ pokemon, simulated }: AbAttrBaseParams): boolean {
    const formIndex = this.formFunc(pokemon);
    return formIndex !== pokemon.formIndex && !simulated;
  }

  override apply({ pokemon }: AbAttrBaseParams): void {
    globalScene.triggerPokemonFormChange(pokemon, SpeciesFormChangeAbilityTrigger, false);
  }
}

export class PostTeraFormChangeStatChangeAbAttr extends AbAttr {
  private stats: BattleStat[];
  private stages: number;

  constructor(stats: BattleStat[], stages: number) {
    super();

    this.stats = stats;
    this.stages = stages;
  }

  override apply({ pokemon, simulated }: AbAttrBaseParams): void {
    const statStageChangePhases: StatStageChangePhase[] = [];

    if (!simulated) {
      const phaseManager = globalScene.phaseManager;
      statStageChangePhases.push(
        phaseManager.create("StatStageChangePhase", pokemon.getBattlerIndex(), true, this.stats, this.stages),
      );

      for (const statStageChangePhase of statStageChangePhases) {
        phaseManager.unshiftPhase(statStageChangePhase);
      }
    }
  }
}

/**
 * Clears a specified weather whenever this attribute is called.
 */
export class ClearWeatherAbAttr extends AbAttr {
  // TODO: evaluate why this is a field and constructor parameter even though it is never checked
  private weather: WeatherType[];

  /**
   * @param weather {@linkcode WeatherType[]} - the weather to be removed
   */
  constructor(weather: WeatherType[]) {
    super(true);

    this.weather = weather;
  }

  /**
   * @param _params - No parameters are used for this attribute.
   */
  override canApply(_params: AbAttrBaseParams): boolean {
    return globalScene.arena.canSetWeather(WeatherType.NONE);
  }

  override apply({ pokemon, simulated }: AbAttrBaseParams): void {
    if (!simulated) {
      globalScene.arena.trySetWeather(WeatherType.NONE, pokemon);
    }
  }
}

/**
 * Clears a specified terrain whenever this attribute is called.
 */
export class ClearTerrainAbAttr extends AbAttr {
  // TODO: evaluate why this is a field and constructor parameter even though it is never checked
  private terrain: TerrainType[];

  /**
   * @param terrain {@linkcode TerrainType[]} - the terrain to be removed
   */
  constructor(terrain: TerrainType[]) {
    super(true);

    this.terrain = terrain;
  }

  override canApply(_: AbAttrBaseParams): boolean {
    return globalScene.arena.canSetTerrain(TerrainType.NONE);
  }

  public override apply({ pokemon, simulated }: AbAttrBaseParams): void {
    if (!simulated) {
      globalScene.arena.trySetTerrain(TerrainType.NONE, true, pokemon);
    }
  }
}

type PreDefendAbAttrCondition = (pokemon: Pokemon, attacker: Pokemon, move: Move) => boolean;

/**
 * Shared interface for AbAttrs that interact with a move that is being used by or against the user.
 *
 * Often extended by other interfaces to add more parameters.
 * Used, e.g. by {@linkcode PreDefendAbAttr} and {@linkcode PostAttackAbAttr}
 */
export interface AugmentMoveInteractionAbAttrParams extends AbAttrBaseParams {
  /** The move used by (or against, for defend attributes) the pokemon with the ability */
  move: Move;
  /** The pokemon on the other side of the interaction */
  opponent: Pokemon;
}

/**
 * Shared interface for parameters of several {@linkcode PreDefendAbAttr} ability attributes that modify damage.
 */
export interface PreDefendModifyDamageAbAttrParams extends AugmentMoveInteractionAbAttrParams {
  /** Holder for the amount of damage that will be dealt by a move */
  damage: NumberHolder;
}

/**
 * Class for abilities that apply effects before the defending Pokemon takes damage.
 *
 * ⚠️ This attribute must not be called via `applyAbAttrs` as its subclasses violate the Liskov Substitution Principle.
 */
export abstract class PreDefendAbAttr extends AbAttr {
  private declare readonly _: never;
}

export class PreDefendFullHpEndureAbAttr extends PreDefendAbAttr {
  override canApply({ pokemon, damage }: PreDefendModifyDamageAbAttrParams): boolean {
    return (
      pokemon.isFullHp() // Checks if pokemon has wonder_guard (which forces 1hp)
      && pokemon.getMaxHp() > 1 // Damage >= hp
      && damage.value >= pokemon.hp // Cannot apply if the pokemon already has sturdy from some other source
      && !pokemon.getTag(BattlerTagType.STURDY)
    );
  }

  override apply({ pokemon, simulated }: PreDefendModifyDamageAbAttrParams): void {
    if (!simulated) {
      pokemon.addTag(BattlerTagType.STURDY, 1);
    }
  }
}

export class BlockItemTheftAbAttr extends CancelInteractionAbAttr {
  getTriggerMessage({ pokemon }: AbAttrBaseParams, abilityName: string) {
    return i18next.t("abilityTriggers:blockItemTheft", {
      pokemonNameWithAffix: getPokemonNameWithAffix(pokemon),
      abilityName,
    });
  }
}

export interface StabBoostAbAttrParams extends AbAttrBaseParams {
  /** Holds the resolved STAB multiplier after ability application */
  multiplier: NumberHolder;
}

export class StabBoostAbAttr extends AbAttr {
  constructor() {
    super(false);
  }

  override canApply({ multiplier }: StabBoostAbAttrParams): boolean {
    return multiplier.value > 1;
  }

  override apply({ multiplier }: StabBoostAbAttrParams): void {
    multiplier.value += 0.5;
  }
}

export class ReceivedMoveDamageMultiplierAbAttr extends PreDefendAbAttr {
  protected condition: PokemonDefendCondition;
  private damageMultiplier: number;

  constructor(condition: PokemonDefendCondition, damageMultiplier: number, showAbility = false) {
    super(showAbility);

    this.condition = condition;
    this.damageMultiplier = damageMultiplier;
  }

  override canApply({ pokemon, opponent: attacker, move }: PreDefendModifyDamageAbAttrParams): boolean {
    return this.condition(pokemon, attacker, move);
  }

  override apply({ damage }: PreDefendModifyDamageAbAttrParams): void {
    damage.value = toDmgValue(damage.value * this.damageMultiplier);
  }
}

/**
 * Reduces the damage dealt to an allied Pokemon. Used by Friend Guard.
 * @see {@linkcode applyPreDefend}
 */
export class AlliedFieldDamageReductionAbAttr extends PreDefendAbAttr {
  private damageMultiplier: number;

  constructor(damageMultiplier: number) {
    super();
    this.damageMultiplier = damageMultiplier;
  }

  /**
   * Apply the damage reduction multiplier to the damage value.
   */
  override apply({ damage }: PreDefendModifyDamageAbAttrParams): void {
    damage.value = toDmgValue(damage.value * this.damageMultiplier);
  }
}

export class ReceivedTypeDamageMultiplierAbAttr extends ReceivedMoveDamageMultiplierAbAttr {
  constructor(moveType: PokemonType, damageMultiplier: number) {
    super((_target, user, move) => user.getMoveType(move) === moveType, damageMultiplier, false);
  }
}

/**
 * Shared interface used by several {@linkcode PreDefendAbAttr} abilities that influence the computed type effectiveness
 */
export interface TypeMultiplierAbAttrParams extends AugmentMoveInteractionAbAttrParams {
  /** Holds the type multiplier of an attack. In the case of an immunity, this value will be set to `0`. */
  typeMultiplier: NumberHolder;
  /** Its particular meaning depends on the ability attribute, though usually means that the "no effect" message should not be played */
  cancelled: BooleanHolder;
}

/**
 * Determines whether a Pokemon is immune to a move because of an ability.
 * @see {@linkcode applyPreDefend}
 * @see {@linkcode getCondition}
 */
export class TypeImmunityAbAttr extends PreDefendAbAttr {
  private immuneType: PokemonType | null;
  private condition: AbAttrCondition | null;

  // TODO: Change `NonSuperEffectiveImmunityAbAttr` to not pass `null` as immune type
  constructor(immuneType: PokemonType | null, condition?: AbAttrCondition) {
    super(true);

    this.immuneType = immuneType;
    this.condition = condition ?? null;
  }

  override canApply({ move, opponent: attacker, pokemon }: TypeMultiplierAbAttrParams): boolean {
    return (
      ![MoveTarget.BOTH_SIDES, MoveTarget.ENEMY_SIDE, MoveTarget.USER_SIDE].includes(move.moveTarget)
      && attacker !== pokemon
      && attacker.getMoveType(move) === this.immuneType
    );
  }

  override apply({ typeMultiplier }: TypeMultiplierAbAttrParams): void {
    typeMultiplier.value = 0;
  }

  getImmuneType(): PokemonType | null {
    return this.immuneType;
  }

  override getCondition(): AbAttrCondition | null {
    return this.condition;
  }
}

export class AttackTypeImmunityAbAttr extends TypeImmunityAbAttr {
  // biome-ignore lint/complexity/noUselessConstructor: Changes the type of `immuneType`
  constructor(immuneType: PokemonType, condition?: AbAttrCondition) {
    super(immuneType, condition);
  }

  override canApply(params: TypeMultiplierAbAttrParams): boolean {
    const { move } = params;
    return (
      move.category !== MoveCategory.STATUS
      && !move.hasAttr("NeutralDamageAgainstFlyingTypeMultiplierAttr")
      && super.canApply(params)
    );
  }
}

export class TypeImmunityHealAbAttr extends TypeImmunityAbAttr {
  // biome-ignore lint/complexity/noUselessConstructor: Changes the type of `immuneType`
  constructor(immuneType: PokemonType) {
    super(immuneType);
  }

  override apply(params: TypeMultiplierAbAttrParams): void {
    super.apply(params);
    const { pokemon, cancelled, simulated, passive } = params;
    if (!pokemon.isFullHp() && !simulated) {
      const abilityName = (!passive ? pokemon.getAbility() : pokemon.getPassiveAbility()).name;
      globalScene.phaseManager.unshiftNew(
        "PokemonHealPhase",
        pokemon.getBattlerIndex(),
        toDmgValue(pokemon.getMaxHp() / 4),
        i18next.t("abilityTriggers:typeImmunityHeal", {
          pokemonNameWithAffix: getPokemonNameWithAffix(pokemon),
          abilityName,
        }),
        true,
      );
      cancelled.value = true; // Suppresses "No Effect" message
    }
  }
}

class TypeImmunityStatStageChangeAbAttr extends TypeImmunityAbAttr {
  private stat: BattleStat;
  private stages: number;

  constructor(immuneType: PokemonType, stat: BattleStat, stages: number, condition?: AbAttrCondition) {
    super(immuneType, condition);

    this.stat = stat;
    this.stages = stages;
  }

  override apply(params: TypeMultiplierAbAttrParams): void {
    const { cancelled, simulated, pokemon } = params;
    super.apply(params);
    cancelled.value = true; // Suppresses "No Effect" message
    if (!simulated) {
      globalScene.phaseManager.unshiftNew(
        "StatStageChangePhase",
        pokemon.getBattlerIndex(),
        true,
        [this.stat],
        this.stages,
      );
    }
  }
}

class TypeImmunityAddBattlerTagAbAttr extends TypeImmunityAbAttr {
  private tagType: BattlerTagType;
  private turnCount: number;

  constructor(immuneType: PokemonType, tagType: BattlerTagType, turnCount: number, condition?: AbAttrCondition) {
    super(immuneType, condition);

    this.tagType = tagType;
    this.turnCount = turnCount;
  }

  override apply(params: TypeMultiplierAbAttrParams): void {
    const { cancelled, simulated, pokemon } = params;
    super.apply(params);
    cancelled.value = true; // Suppresses "No Effect" message
    if (!simulated) {
      pokemon.addTag(this.tagType, this.turnCount, undefined, pokemon.id);
    }
  }
}

export class NonSuperEffectiveImmunityAbAttr extends TypeImmunityAbAttr {
  constructor(condition?: AbAttrCondition) {
    super(null, condition);
  }

  override canApply({ move, typeMultiplier }: TypeMultiplierAbAttrParams): boolean {
    return move.is("AttackMove") && typeMultiplier.value < 2;
  }

  override apply({ typeMultiplier, cancelled }: TypeMultiplierAbAttrParams): void {
    cancelled.value = true; // Suppresses "No Effect" message
    typeMultiplier.value = 0;
  }

  getTriggerMessage({ pokemon }: TypeMultiplierAbAttrParams, abilityName: string): string {
    return i18next.t("abilityTriggers:nonSuperEffectiveImmunity", {
      pokemonNameWithAffix: getPokemonNameWithAffix(pokemon),
      abilityName,
    });
  }
}

/**
 * Attribute implementing the effects of {@link https://bulbapedia.bulbagarden.net/wiki/Tera_Shell_(Ability) | Tera Shell}
 * When the source is at full HP, incoming attacks will have a maximum 0.5x type effectiveness multiplier.
 * @extends PreDefendAbAttr
 */
export class FullHpResistTypeAbAttr extends PreDefendAbAttr {
  /**
   * Allow application if the pokemon with the ability is at full hp and the mvoe is not fixed damage
   */
  override canApply({ typeMultiplier, move, pokemon }: TypeMultiplierAbAttrParams): boolean {
    return (
      typeMultiplier instanceof NumberHolder
      && !move?.hasAttr("FixedDamageAttr")
      && pokemon.isFullHp()
      && typeMultiplier.value > 0.5
    );
  }

  /**
   * Reduce the type multiplier to 0.5 if the source is at full HP.
   */
  override apply({ typeMultiplier, pokemon }: TypeMultiplierAbAttrParams): void {
    typeMultiplier.value = 0.5;
    pokemon.turnData.moveEffectiveness = 0.5;
  }

  getTriggerMessage({ pokemon }: TypeMultiplierAbAttrParams, _abilityName: string): string {
    return i18next.t("abilityTriggers:fullHpResistType", {
      pokemonNameWithAffix: getPokemonNameWithAffix(pokemon),
    });
  }
}

export interface FieldPriorityMoveImmunityAbAttrParams extends AugmentMoveInteractionAbAttrParams {
  /** Holds whether the pokemon is immune to the move being used */
  cancelled: BooleanHolder;
}

export class FieldPriorityMoveImmunityAbAttr extends PreDefendAbAttr {
  override canApply({ move, opponent: attacker, cancelled }: FieldPriorityMoveImmunityAbAttrParams): boolean {
    return (
      !cancelled.value
      && !(move.moveTarget === MoveTarget.USER || move.moveTarget === MoveTarget.NEAR_ALLY)
      && move.getPriority(attacker) > 0
      && !move.isMultiTarget()
    );
  }

  override apply({ cancelled }: FieldPriorityMoveImmunityAbAttrParams): void {
    cancelled.value = true;
  }
}

export interface MoveImmunityAbAttrParams extends AugmentMoveInteractionAbAttrParams {
  /** Holds whether the standard "no effect" message (due to a type-based immunity) should be suppressed */
  cancelled: BooleanHolder;
}
// TODO: Consider examining whether this move immunity ability attribute
// can be merged with the MoveTypeMultiplierAbAttr in some way.
export class MoveImmunityAbAttr extends PreDefendAbAttr {
  private immuneCondition: PreDefendAbAttrCondition;

  constructor(immuneCondition: PreDefendAbAttrCondition) {
    super(true);

    this.immuneCondition = immuneCondition;
  }

  override canApply({ pokemon, opponent: attacker, move, cancelled }: MoveImmunityAbAttrParams): boolean {
    return !cancelled.value && this.immuneCondition(pokemon, attacker, move);
  }

  override apply({ cancelled }: MoveImmunityAbAttrParams): void {
    cancelled.value = true;
  }

  override getTriggerMessage({ pokemon }: MoveImmunityAbAttrParams, _abilityName: string): string {
    return i18next.t("abilityTriggers:moveImmunity", { pokemonNameWithAffix: getPokemonNameWithAffix(pokemon) });
  }
}

export interface PreDefendModifyAccAbAttrParams extends AugmentMoveInteractionAbAttrParams {
  /** Holds the accuracy of the move after the ability is applied */
  accuracy: NumberHolder;
}

/**
 * Reduces the accuracy of status moves used against the Pokémon with this ability to 50%.
 * Used by Wonder Skin.
 */
export class WonderSkinAbAttr extends PreDefendAbAttr {
  constructor() {
    super(false);
  }

  override canApply({ move, accuracy }: PreDefendModifyAccAbAttrParams): boolean {
    return move.category === MoveCategory.STATUS && accuracy.value >= 50;
  }

  override apply({ accuracy }: PreDefendModifyAccAbAttrParams): void {
    accuracy.value = 50;
  }
}

export class MoveImmunityStatStageChangeAbAttr extends MoveImmunityAbAttr {
  private stat: BattleStat;
  private stages: number;

  constructor(immuneCondition: PreDefendAbAttrCondition, stat: BattleStat, stages: number) {
    super(immuneCondition);
    this.stat = stat;
    this.stages = stages;
  }

  override canApply(params: MoveImmunityAbAttrParams): boolean {
    // TODO: Evaluate whether it makes sense to check against simulated here.
    // We likely want to check 'simulated' when the apply method enqueues the phase
    return !params.simulated && super.canApply(params);
  }

  override apply(params: MoveImmunityAbAttrParams): void {
    super.apply(params);
    // TODO: We probably should not unshift the phase if this is simulated
    globalScene.phaseManager.unshiftNew(
      "StatStageChangePhase",
      params.pokemon.getBattlerIndex(),
      true,
      [this.stat],
      this.stages,
    );
  }
}

/**
 * Shared parameters for ability attributes that apply an effect after move was used by or against the the user.
 */
export interface PostMoveInteractionAbAttrParams extends AugmentMoveInteractionAbAttrParams {
  /** Stores the hit result of the move used in the interaction */
  readonly hitResult: HitResult;
  /** The amount of damage dealt in the interaction */
  readonly damage: number;
}

export class PostDefendAbAttr extends AbAttr {
  private declare readonly _: never;
  override canApply(_params: PostMoveInteractionAbAttrParams): boolean {
    return true;
  }
  override apply(_params: PostMoveInteractionAbAttrParams): void {}
}

/** Class for abilities that make drain moves deal damage to user instead of healing them. */
export class ReverseDrainAbAttr extends PostDefendAbAttr {
  override canApply({ move }: PostMoveInteractionAbAttrParams): boolean {
    return move.hasAttr("HitHealAttr");
  }

  /**
   * Determines if a damage and draining move was used to check if this ability should stop the healing.
   * Examples include: Absorb, Draining Kiss, Bitter Blade, etc.
   * Also displays a message to show this ability was activated.
   */
  override apply({ simulated, opponent: attacker }: PostMoveInteractionAbAttrParams): void {
    if (!simulated) {
      globalScene.phaseManager.queueMessage(
        i18next.t("abilityTriggers:reverseDrain", { pokemonNameWithAffix: getPokemonNameWithAffix(attacker) }),
      );
    }
  }
}

export class PostDefendStatStageChangeAbAttr extends PostDefendAbAttr {
  private condition: PokemonDefendCondition;
  private stat: BattleStat;
  private stages: number;
  private selfTarget: boolean;
  private allOthers: boolean;

  constructor(
    condition: PokemonDefendCondition,
    stat: BattleStat,
    stages: number,
    selfTarget = true,
    allOthers = false,
  ) {
    super(true);

    this.condition = condition;
    this.stat = stat;
    this.stages = stages;
    this.selfTarget = selfTarget;
    this.allOthers = allOthers;
  }

  override canApply({ pokemon, opponent: attacker, move }: PostMoveInteractionAbAttrParams): boolean {
    return this.condition(pokemon, attacker, move);
  }

  override apply({ simulated, pokemon, opponent: attacker }: PostMoveInteractionAbAttrParams): void {
    if (simulated) {
      return;
    }

    if (this.allOthers) {
      const ally = pokemon.getAlly();
      const otherPokemon = !isNullOrUndefined(ally) ? pokemon.getOpponents().concat([ally]) : pokemon.getOpponents();
      for (const other of otherPokemon) {
        globalScene.phaseManager.unshiftNew(
          "StatStageChangePhase",
          other.getBattlerIndex(),
          false,
          [this.stat],
          this.stages,
        );
      }
    } else {
      globalScene.phaseManager.unshiftNew(
        "StatStageChangePhase",
        (this.selfTarget ? pokemon : attacker).getBattlerIndex(),
        this.selfTarget,
        [this.stat],
        this.stages,
      );
    }
  }
}

export class PostDefendHpGatedStatStageChangeAbAttr extends PostDefendAbAttr {
  private condition: PokemonDefendCondition;
  private hpGate: number;
  private stats: BattleStat[];
  private stages: number;
  private selfTarget: boolean;

  constructor(
    condition: PokemonDefendCondition,
    hpGate: number,
    stats: BattleStat[],
    stages: number,
    selfTarget = true,
  ) {
    super(true);

    this.condition = condition;
    this.hpGate = hpGate;
    this.stats = stats;
    this.stages = stages;
    this.selfTarget = selfTarget;
  }

  override canApply({ pokemon, opponent: attacker, move }: PostMoveInteractionAbAttrParams): boolean {
    const hpGateFlat: number = Math.ceil(pokemon.getMaxHp() * this.hpGate);
    const lastAttackReceived = pokemon.turnData.attacksReceived.at(-1);
    const damageReceived = lastAttackReceived?.damage ?? 0;
    return (
      this.condition(pokemon, attacker, move) && pokemon.hp <= hpGateFlat && pokemon.hp + damageReceived > hpGateFlat
    );
  }

  override apply({ simulated, pokemon, opponent }: PostMoveInteractionAbAttrParams): void {
    if (!simulated) {
      globalScene.phaseManager.unshiftNew(
        "StatStageChangePhase",
        (this.selfTarget ? pokemon : opponent).getBattlerIndex(),
        true,
        this.stats,
        this.stages,
      );
    }
  }
}

export class PostDefendApplyArenaTrapTagAbAttr extends PostDefendAbAttr {
  private condition: PokemonDefendCondition;
  private arenaTagType: ArenaTagType;

  constructor(condition: PokemonDefendCondition, tagType: ArenaTagType) {
    super(true);

    this.condition = condition;
    this.arenaTagType = tagType;
  }

  override canApply({ pokemon, opponent: attacker, move }: PostMoveInteractionAbAttrParams): boolean {
    const tag = globalScene.arena.getTag(this.arenaTagType) as EntryHazardTag;
    return (
      this.condition(pokemon, attacker, move)
      && (!globalScene.arena.getTag(this.arenaTagType) || tag.layers < tag.maxLayers)
    );
  }

  override apply({ simulated, pokemon }: PostMoveInteractionAbAttrParams): void {
    if (!simulated) {
      globalScene.arena.addTag(
        this.arenaTagType,
        0,
        undefined,
        pokemon.id,
        pokemon.isPlayer() ? ArenaTagSide.ENEMY : ArenaTagSide.PLAYER,
      );
    }
  }
}

export class PostDefendApplyBattlerTagAbAttr extends PostDefendAbAttr {
  private condition: PokemonDefendCondition;
  private tagType: BattlerTagType;
  constructor(condition: PokemonDefendCondition, tagType: BattlerTagType) {
    super(true);

    this.condition = condition;
    this.tagType = tagType;
  }

  override canApply({ pokemon, opponent: attacker, move }: PostMoveInteractionAbAttrParams): boolean {
    return this.condition(pokemon, attacker, move);
  }

  override apply({ simulated, pokemon, move }: PostMoveInteractionAbAttrParams): void {
    if (!pokemon.getTag(this.tagType) && !simulated) {
      pokemon.addTag(this.tagType, undefined, undefined, pokemon.id);
      globalScene.phaseManager.queueMessage(
        i18next.t("abilityTriggers:windPowerCharged", {
          pokemonName: getPokemonNameWithAffix(pokemon),
          moveName: move.name,
        }),
      );
    }
  }
}

export class PostDefendTypeChangeAbAttr extends PostDefendAbAttr {
  private type: PokemonType;

  override canApply({
    opponent: attacker,
    move,
    pokemon,
    hitResult,
    simulated,
  }: PostMoveInteractionAbAttrParams): boolean {
    this.type = attacker.getMoveType(move);
    const pokemonTypes = pokemon.getTypes(true);
    return hitResult < HitResult.NO_EFFECT && (simulated || pokemonTypes.length !== 1 || pokemonTypes[0] !== this.type);
  }

  override apply({ pokemon, opponent: attacker, move }: PostMoveInteractionAbAttrParams): void {
    const type = attacker.getMoveType(move);
    pokemon.summonData.types = [type];
  }

  override getTriggerMessage({ pokemon }: PostMoveInteractionAbAttrParams, abilityName: string): string {
    return i18next.t("abilityTriggers:postDefendTypeChange", {
      pokemonNameWithAffix: getPokemonNameWithAffix(pokemon),
      abilityName,
      typeName: i18next.t(`pokemonInfo:type.${toCamelCase(PokemonType[this.type])}`),
    });
  }
}

export class PostDefendTerrainChangeAbAttr extends PostDefendAbAttr {
  private terrainType: TerrainType;

  constructor(terrainType: TerrainType) {
    super();

    this.terrainType = terrainType;
  }

  override canApply({ hitResult }: PostMoveInteractionAbAttrParams): boolean {
    return hitResult < HitResult.NO_EFFECT && globalScene.arena.canSetTerrain(this.terrainType);
  }

  override apply({ simulated, pokemon }: PostMoveInteractionAbAttrParams): void {
    if (!simulated) {
      globalScene.arena.trySetTerrain(this.terrainType, false, pokemon);
    }
  }
}

export class PostDefendContactApplyStatusEffectAbAttr extends PostDefendAbAttr {
  private chance: number;
  private effects: StatusEffect[];

  constructor(chance: number, ...effects: StatusEffect[]) {
    super(true);

    this.chance = chance;
    this.effects = effects;
  }

  override canApply({ pokemon, move, opponent: attacker }: PostMoveInteractionAbAttrParams): boolean {
    const effect =
      this.effects.length === 1 ? this.effects[0] : this.effects[pokemon.randBattleSeedInt(this.effects.length)];
    return (
      move.doesFlagEffectApply({ flag: MoveFlags.MAKES_CONTACT, user: attacker, target: pokemon })
      && !attacker.status
      && (this.chance === -1 || pokemon.randBattleSeedInt(100) < this.chance)
      && attacker.canSetStatus(effect, true, false, pokemon)
    );
  }

  override apply({ opponent: attacker, pokemon }: PostMoveInteractionAbAttrParams): void {
    // TODO: Probably want to check against simulated here
    const effect =
      this.effects.length === 1 ? this.effects[0] : this.effects[pokemon.randBattleSeedInt(this.effects.length)];
    attacker.trySetStatus(effect, pokemon);
  }
}

export class EffectSporeAbAttr extends PostDefendContactApplyStatusEffectAbAttr {
  constructor() {
    super(10, StatusEffect.POISON, StatusEffect.PARALYSIS, StatusEffect.SLEEP);
  }

  override canApply(params: PostMoveInteractionAbAttrParams): boolean {
    const attacker = params.opponent;
    return !(attacker.isOfType(PokemonType.GRASS) || attacker.hasAbility(AbilityId.OVERCOAT)) && super.canApply(params);
  }
}

export class PostDefendContactApplyTagChanceAbAttr extends PostDefendAbAttr {
  private chance: number;
  private tagType: BattlerTagType;
  private turnCount: number | undefined;

  constructor(chance: number, tagType: BattlerTagType, turnCount?: number) {
    super();

    this.tagType = tagType;
    this.chance = chance;
    this.turnCount = turnCount;
  }

  override canApply({ move, pokemon, opponent }: PostMoveInteractionAbAttrParams): boolean {
    return (
      move.doesFlagEffectApply({ flag: MoveFlags.MAKES_CONTACT, user: opponent, target: pokemon })
      && pokemon.randBattleSeedInt(100) < this.chance
      && opponent.canAddTag(this.tagType)
    );
  }

  override apply({ pokemon, simulated, opponent, move }: PostMoveInteractionAbAttrParams): void {
    if (!simulated) {
      opponent.addTag(this.tagType, this.turnCount, move.id, pokemon.id);
    }
  }
}

/**
 * Set stat stages when the user gets hit by a critical hit
 *
 * @privateRemarks
 * It is the responsibility of the caller to ensure that this ability attribute is only applied
 * when the user has been hit by a critical hit; such an event is not checked here.
 *
 * @sealed
 */
export class PostReceiveCritStatStageChangeAbAttr extends AbAttr {
  private stat: BattleStat;
  private stages: number;

  constructor(stat: BattleStat, stages: number) {
    super();

    this.stat = stat;
    this.stages = stages;
  }

  override apply({ simulated, pokemon }: PostMoveInteractionAbAttrParams): void {
    if (!simulated) {
      globalScene.phaseManager.unshiftNew(
        "StatStageChangePhase",
        pokemon.getBattlerIndex(),
        true,
        [this.stat],
        this.stages,
      );
    }
  }
}

export class PostDefendContactDamageAbAttr extends PostDefendAbAttr {
  private damageRatio: number;

  constructor(damageRatio: number) {
    super();

    this.damageRatio = damageRatio;
  }

  override canApply({ simulated, move, opponent: attacker, pokemon }: PostMoveInteractionAbAttrParams): boolean {
    return (
      !simulated
      && move.doesFlagEffectApply({ flag: MoveFlags.MAKES_CONTACT, user: attacker, target: pokemon })
      && !attacker.hasAbilityWithAttr("BlockNonDirectDamageAbAttr")
    );
  }

  override apply({ opponent: attacker }: PostMoveInteractionAbAttrParams): void {
    attacker.damageAndUpdate(toDmgValue(attacker.getMaxHp() * (1 / this.damageRatio)), { result: HitResult.INDIRECT });
    attacker.turnData.damageTaken += toDmgValue(attacker.getMaxHp() * (1 / this.damageRatio));
  }

  override getTriggerMessage({ pokemon }: PostMoveInteractionAbAttrParams, abilityName: string): string {
    return i18next.t("abilityTriggers:postDefendContactDamage", {
      pokemonNameWithAffix: getPokemonNameWithAffix(pokemon),
      abilityName,
    });
  }
}
/**
 * @description: This ability applies the Perish Song tag to the attacking pokemon
 * and the defending pokemon if the move makes physical contact and neither pokemon
 * already has the Perish Song tag.
 * @class PostDefendPerishSongAbAttr
 * @extends {PostDefendAbAttr}
 */
export class PostDefendPerishSongAbAttr extends PostDefendAbAttr {
  private turns: number;

  constructor(turns: number) {
    super();

    this.turns = turns;
  }

  override canApply({ move, opponent: attacker, pokemon }: PostMoveInteractionAbAttrParams): boolean {
    return (
      move.doesFlagEffectApply({ flag: MoveFlags.MAKES_CONTACT, user: attacker, target: pokemon })
      && !attacker.getTag(BattlerTagType.PERISH_SONG)
    );
  }

  override apply({ simulated, opponent: attacker, pokemon }: PostMoveInteractionAbAttrParams): void {
    if (!simulated) {
      attacker.addTag(BattlerTagType.PERISH_SONG, this.turns);
      pokemon.addTag(BattlerTagType.PERISH_SONG, this.turns);
    }
  }

  override getTriggerMessage({ pokemon }: PostMoveInteractionAbAttrParams, abilityName: string): string {
    return i18next.t("abilityTriggers:perishBody", {
      pokemonName: getPokemonNameWithAffix(pokemon),
      abilityName,
    });
  }
}

export class PostDefendWeatherChangeAbAttr extends PostDefendAbAttr {
  private weatherType: WeatherType;
  protected condition?: PokemonDefendCondition;

  constructor(weatherType: WeatherType, condition?: PokemonDefendCondition) {
    super();

    this.weatherType = weatherType;
    this.condition = condition;
  }

  override canApply({ pokemon, opponent: attacker, move }: PostMoveInteractionAbAttrParams): boolean {
    return (
      !(this.condition && !this.condition(pokemon, attacker, move))
      && !globalScene.arena.weather?.isImmutable()
      && globalScene.arena.canSetWeather(this.weatherType)
    );
  }

  override apply({ simulated, pokemon }: PostMoveInteractionAbAttrParams): void {
    if (!simulated) {
      globalScene.arena.trySetWeather(this.weatherType, pokemon);
    }
  }
}

export class PostDefendAbilitySwapAbAttr extends PostDefendAbAttr {
  override canApply({ move, opponent: attacker, pokemon }: PostMoveInteractionAbAttrParams): boolean {
    return (
      move.doesFlagEffectApply({ flag: MoveFlags.MAKES_CONTACT, user: attacker, target: pokemon })
      && attacker.getAbility().isSwappable
    );
  }

  override apply({ simulated, opponent: attacker, pokemon }: PostMoveInteractionAbAttrParams): void {
    if (!simulated) {
      const tempAbility = attacker.getAbility();
      attacker.setTempAbility(pokemon.getAbility());
      pokemon.setTempAbility(tempAbility);
    }
  }

  override getTriggerMessage({ pokemon }: PostMoveInteractionAbAttrParams, _abilityName: string): string {
    return i18next.t("abilityTriggers:postDefendAbilitySwap", {
      pokemonNameWithAffix: getPokemonNameWithAffix(pokemon),
    });
  }
}

export class PostDefendAbilityGiveAbAttr extends PostDefendAbAttr {
  private ability: AbilityId;

  constructor(ability: AbilityId) {
    super();
    this.ability = ability;
  }

  override canApply({ move, opponent: attacker, pokemon }: PostMoveInteractionAbAttrParams): boolean {
    return (
      move.doesFlagEffectApply({ flag: MoveFlags.MAKES_CONTACT, user: attacker, target: pokemon })
      && attacker.getAbility().isSuppressable
      && !attacker.getAbility().hasAttr("PostDefendAbilityGiveAbAttr")
    );
  }

  override apply({ simulated, opponent: attacker }: PostMoveInteractionAbAttrParams): void {
    if (!simulated) {
      attacker.setTempAbility(allAbilities[this.ability]);
    }
  }

  override getTriggerMessage({ pokemon }: PostMoveInteractionAbAttrParams, abilityName: string): string {
    return i18next.t("abilityTriggers:postDefendAbilityGive", {
      pokemonNameWithAffix: getPokemonNameWithAffix(pokemon),
      abilityName,
    });
  }
}

export class PostDefendMoveDisableAbAttr extends PostDefendAbAttr {
  private chance: number;
  private attacker: Pokemon;

  constructor(chance: number) {
    super();

    this.chance = chance;
  }

  override canApply({ move, opponent: attacker, pokemon }: PostMoveInteractionAbAttrParams): boolean {
    return (
      isNullOrUndefined(attacker.getTag(BattlerTagType.DISABLED))
      && move.doesFlagEffectApply({ flag: MoveFlags.MAKES_CONTACT, user: attacker, target: pokemon })
      && (this.chance === -1 || pokemon.randBattleSeedInt(100) < this.chance)
    );
  }

  override apply({ simulated, opponent: attacker, pokemon }: PostMoveInteractionAbAttrParams): void {
    if (!simulated) {
      this.attacker = attacker;
      this.attacker.addTag(BattlerTagType.DISABLED, 4, 0, pokemon.id);
    }
  }
}

export interface PostStatStageChangeAbAttrParams extends AbAttrBaseParams {
  /** The stats that were changed */
  stats: BattleStat[];
  /** The amount of stages that the stats changed by */
  stages: number;
  /** Whether the source of the stat stages were from the user's own move */
  selfTarget: boolean;
}

export class PostStatStageChangeAbAttr extends AbAttr {
  private declare readonly _: never;

  override canApply(_params: Closed<PostStatStageChangeAbAttrParams>) {
    return true;
  }

  override apply(_params: Closed<PostStatStageChangeAbAttrParams>) {}
}

export class PostStatStageChangeStatStageChangeAbAttr extends PostStatStageChangeAbAttr {
  private condition: PokemonStatStageChangeCondition;
  private statsToChange: BattleStat[];
  private stages: number;

  constructor(condition: PokemonStatStageChangeCondition, statsToChange: BattleStat[], stages: number) {
    super(true);

    this.condition = condition;
    this.statsToChange = statsToChange;
    this.stages = stages;
  }

  override canApply({ pokemon, stats, stages, selfTarget }: PostStatStageChangeAbAttrParams): boolean {
    return this.condition(pokemon, stats, stages) && !selfTarget;
  }

  /**
   * Add additional stat changes when one of the pokemon's own stats change
   */
  override apply({ simulated, pokemon }: PostStatStageChangeAbAttrParams): void {
    if (!simulated) {
      globalScene.phaseManager.unshiftNew(
        "StatStageChangePhase",
        pokemon.getBattlerIndex(),
        true,
        this.statsToChange,
        this.stages,
      );
    }
  }
}

export abstract class PreAttackAbAttr extends AbAttr {
  private declare readonly _: never;
}

export interface ModifyMoveEffectChanceAbAttrParams extends AbAttrBaseParams {
  /** The move being used by the attacker */
  move: Move;
  /** Holds the additional effect chance. Must be between `0` and `1` */
  chance: NumberHolder;
}

/**
 * Modifies moves additional effects with multipliers, ie. Sheer Force, Serene Grace.
 */
export class MoveEffectChanceMultiplierAbAttr extends AbAttr {
  private chanceMultiplier: number;

  constructor(chanceMultiplier: number) {
    super(false);
    this.chanceMultiplier = chanceMultiplier;
  }

  override canApply({ chance, move }: ModifyMoveEffectChanceAbAttrParams): boolean {
    const exceptMoves = [MoveId.ORDER_UP, MoveId.ELECTRO_SHOT];
    return !(chance.value <= 0 || exceptMoves.includes(move.id));
  }

  override apply({ chance }: ModifyMoveEffectChanceAbAttrParams): void {
    chance.value *= this.chanceMultiplier;
    chance.value = Math.min(chance.value, 100);
  }
}

/**
 * Sets incoming moves additional effect chance to zero, ignoring all effects from moves. ie. Shield Dust.
 */
export class IgnoreMoveEffectsAbAttr extends PreDefendAbAttr {
  constructor(showAbility = false) {
    super(showAbility);
  }

  override canApply({ chance }: ModifyMoveEffectChanceAbAttrParams): boolean {
    return chance.value > 0;
  }

  override apply({ chance }: ModifyMoveEffectChanceAbAttrParams): void {
    chance.value = 0;
  }
}

export interface FieldPreventExplosiveMovesAbAttrParams extends AbAttrBaseParams {
  /** Holds whether the explosive move should be prevented*/
  cancelled: BooleanHolder;
}

export class FieldPreventExplosiveMovesAbAttr extends CancelInteractionAbAttr {}

export interface FieldMultiplyStatAbAttrParams extends AbAttrBaseParams {
  /** The kind of stat that is being checked for modification */
  stat: Stat;
  /** Holds the value of the stat after multipliers */
  statVal: NumberHolder;
  /** The target of the stat multiplier */
  target: Pokemon;
  /** Holds whether another multiplier has already been applied to the stat.
   *
   * @remarks
   * Intended to be used to prevent the multiplier from stacking
   * with other instances of the ability */
  hasApplied: BooleanHolder;
}

/**
 * Multiplies a Stat if the checked Pokemon lacks this ability.
 * If this ability cannot stack, a BooleanHolder can be used to prevent this from stacking.
 */
export class FieldMultiplyStatAbAttr extends AbAttr {
  private stat: Stat;
  private multiplier: number;
  /**
   * Whether this ability can stack with others of the same type for this stat.
   * @defaultValue `false`
   * @todo Remove due to being literally useless - the ruin abilities are hardcoded to never stack in game
   */
  private canStack: boolean;

  constructor(stat: Stat, multiplier: number, canStack = false) {
    super(false);

    this.stat = stat;
    this.multiplier = multiplier;
    this.canStack = canStack;
  }

  canApply({ hasApplied, target, stat }: FieldMultiplyStatAbAttrParams): boolean {
    return (
      this.canStack
      || (!hasApplied.value
        && this.stat === stat
        && target.getAbilityAttrs("FieldMultiplyStatAbAttr").every(attr => attr.stat !== stat))
    );
  }

  /**
   * Atttempt to multiply a Pokemon's Stat.
   */
  apply({ statVal, hasApplied }: FieldMultiplyStatAbAttrParams): void {
    statVal.value *= this.multiplier;
    hasApplied.value = true;
  }
}

export interface MoveTypeChangeAbAttrParams extends AugmentMoveInteractionAbAttrParams {
  // TODO: Replace the number holder with a holder for the type.
  /** Holds the type of the move, which may change after ability application */
  moveType: NumberHolder;
  /** Holds the power of the move, which may change after ability application */
  power: NumberHolder;
}

export class MoveTypeChangeAbAttr extends PreAttackAbAttr {
  constructor(
    private newType: PokemonType,
    private powerMultiplier: number,
    // TODO: all moves with this attr solely check the move being used...
    private condition?: PokemonAttackCondition,
  ) {
    super(false);
  }

  /**
   * Determine if the move type change attribute can be applied.
   *
   * Can be applied if:
   * - The ability's condition is met, e.g. pixilate only boosts normal moves,
   * - The move is not forbidden from having its type changed by an ability, e.g. {@linkcode MoveId.MULTI_ATTACK}
   * - The user is not Terastallized and using Tera Blast
   * - The user is not a Terastallized Terapagos using Stellar-type Tera Starstorm
   */
  override canApply({ pokemon, opponent: target, move }: MoveTypeChangeAbAttrParams): boolean {
    return (
      (!this.condition || this.condition(pokemon, target, move))
      && !noAbilityTypeOverrideMoves.has(move.id)
      && !(
        pokemon.isTerastallized
        && (move.id === MoveId.TERA_BLAST
          || (move.id === MoveId.TERA_STARSTORM
            && pokemon.getTeraType() === PokemonType.STELLAR
            && pokemon.hasSpecies(SpeciesId.TERAPAGOS)))
      )
    );
  }

  override apply({ moveType, power }: MoveTypeChangeAbAttrParams): void {
    moveType.value = this.newType;
    power.value *= this.powerMultiplier;
  }
}

/**
 * Attribute to change the user's type to that of the move currently being executed.
 * Used by {@linkcode AbilityId.PROTEAN} and {@linkcode AbilityId.LIBERO}.
 */
export class PokemonTypeChangeAbAttr extends PreAttackAbAttr {
  private moveType: PokemonType = PokemonType.UNKNOWN;
  constructor() {
    super(true);
  }

  override canApply({ move, pokemon }: AugmentMoveInteractionAbAttrParams): boolean {
    if (
      pokemon.isTerastallized
      || move.id === MoveId.STRUGGLE /*
       * Skip moves that call other moves because these moves generate a following move that will trigger this ability attribute
       * See: https://bulbapedia.bulbagarden.net/wiki/Category:Moves_that_call_other_moves
       */
      || move.hasAttr("CallMoveAttr")
      || move.hasAttr("NaturePowerAttr") // TODO: remove this line when nature power is made to extend from `CallMoveAttr`
    ) {
      return false;
    }

    // Skip changing type if we're already of the given type as-is
    const moveType = pokemon.getMoveType(move);
    if (pokemon.getTypes().every(t => t === moveType)) {
      return false;
    }

    this.moveType = moveType;
    return true;
  }

  override apply({ simulated, pokemon, move }: AugmentMoveInteractionAbAttrParams): void {
    const moveType = pokemon.getMoveType(move);

    if (!simulated) {
      this.moveType = moveType;
      pokemon.summonData.types = [moveType];
      pokemon.updateInfo();
    }
  }

  getTriggerMessage({ pokemon }: AugmentMoveInteractionAbAttrParams, _abilityName: string): string {
    return i18next.t("abilityTriggers:pokemonTypeChange", {
      pokemonNameWithAffix: getPokemonNameWithAffix(pokemon),
      moveType: i18next.t(`pokemonInfo:type.${toCamelCase(PokemonType[this.moveType])}`),
    });
  }
}

/**
 * Parameters for abilities that modify the hit count and damage of a move
 */
export interface AddSecondStrikeAbAttrParams extends Omit<AugmentMoveInteractionAbAttrParams, "opponent"> {
  /** Holder for the number of hits. May be modified by ability application */
  hitCount?: NumberHolder;
  /** Holder for the damage multiplier _of the current hit_ */
  multiplier?: NumberHolder;
}

/**
 * Class for abilities that add additional strikes to single-target moves.
 * Used by {@linkcode MoveId.PARENTAL_BOND | Parental Bond}.
 */
export class AddSecondStrikeAbAttr extends PreAttackAbAttr {
  /**
   * @param damageMultiplier - The damage multiplier for the second strike, relative to the first
   */
  constructor(private damageMultiplier: number) {
    super(false);
  }

  /**
   * Return whether the move can be multi-strike enhanced.
   */
  override canApply({ pokemon, move }: AddSecondStrikeAbAttrParams): boolean {
    return move.canBeMultiStrikeEnhanced(pokemon, true);
  }

  /**
   * Add one to the move's hit count, and, if the pokemon has only one hit left, sets the damage multiplier
   * to the damage multiplier of this ability.
   */
  override apply({ hitCount, multiplier, pokemon }: AddSecondStrikeAbAttrParams): void {
    if (hitCount?.value) {
      hitCount.value += 1;
    }

    if (multiplier?.value && pokemon.turnData.hitsLeft === 1) {
      multiplier.value = this.damageMultiplier;
    }
  }
}

/**
 * Common interface for parameters used by abilities that modify damage/power of a move before an attack
 */
export interface PreAttackModifyDamageAbAttrParams extends AugmentMoveInteractionAbAttrParams {
  /**
   * The amount of damage dealt by the move. May be modified by ability application.
   */
  damage: NumberHolder;
}

/**
 * Class for abilities that boost the damage of moves
 * For abilities that boost the base power of moves, see VariableMovePowerAbAttr
 * @param damageMultiplier the amount to multiply the damage by
 * @param condition the condition for this ability to be applied
 */
export class DamageBoostAbAttr extends PreAttackAbAttr {
  private damageMultiplier: number;
  private condition: PokemonAttackCondition;

  constructor(damageMultiplier: number, condition: PokemonAttackCondition) {
    super(false);
    this.damageMultiplier = damageMultiplier;
    this.condition = condition;
  }

  override canApply({ pokemon, opponent: target, move }: PreAttackModifyDamageAbAttrParams): boolean {
    return this.condition(pokemon, target, move);
  }

  /**
   * Adjust the power by the damage multiplier.
   */
  override apply({ damage: power }: PreAttackModifyDamageAbAttrParams): void {
    power.value = toDmgValue(power.value * this.damageMultiplier);
  }
}

export interface PreAttackModifyPowerAbAttrParams extends AugmentMoveInteractionAbAttrParams {
  /** Holds the base power of the move, which may be modified after ability application */
  power: NumberHolder;
}

/*
This base class *is* allowed to be invoked directly by `applyAbAttrs`.
As such, we require that all subclasses have compatible `apply` parameters.
To do this, we use the `Closed` type. This ensures that any subclass of `VariableMovePowerAbAttr`
may not modify the type of apply's parameter to an interface that introduces new fields
or changes the type of existing fields.
*/
export abstract class VariableMovePowerAbAttr extends PreAttackAbAttr {
  override canApply(_params: Closed<PreAttackModifyPowerAbAttrParams>): boolean {
    return true;
  }
  override apply(_params: Closed<PreAttackModifyPowerAbAttrParams>): void {}
}

export class MovePowerBoostAbAttr extends VariableMovePowerAbAttr {
  private condition: PokemonAttackCondition;
  private powerMultiplier: number;

  constructor(condition: PokemonAttackCondition, powerMultiplier: number, showAbility = false) {
    super(showAbility);
    this.condition = condition;
    this.powerMultiplier = powerMultiplier;
  }

  override canApply({ pokemon, opponent, move }: PreAttackModifyPowerAbAttrParams): boolean {
    return this.condition(pokemon, opponent, move);
  }

  override apply({ power }: PreAttackModifyPowerAbAttrParams): void {
    power.value *= this.powerMultiplier;
  }
}

export class MoveTypePowerBoostAbAttr extends MovePowerBoostAbAttr {
  constructor(boostedType: PokemonType, powerMultiplier?: number) {
    super((pokemon, _defender, move) => pokemon?.getMoveType(move) === boostedType, powerMultiplier || 1.5, false);
  }
}

export class LowHpMoveTypePowerBoostAbAttr extends MoveTypePowerBoostAbAttr {
  // biome-ignore lint/complexity/noUselessConstructor: Changes the constructor params
  constructor(boostedType: PokemonType) {
    super(boostedType);
  }

  getCondition(): AbAttrCondition {
    return pokemon => pokemon.getHpRatio() <= 0.33;
  }
}

/**
 * Abilities which cause a variable amount of power increase.
 */
export class VariableMovePowerBoostAbAttr extends VariableMovePowerAbAttr {
  private mult: (user: Pokemon, target: Pokemon, move: Move) => number;

  /**
   * @param mult - A function which takes the user, target, and move, and returns the power multiplier. 1 means no multiplier.
   * @param showAbility - Whether to show the ability when it activates.
   */
  constructor(mult: (user: Pokemon, target: Pokemon, move: Move) => number, showAbility = true) {
    super(showAbility);
    this.mult = mult;
  }

  override canApply({ pokemon, opponent, move }: PreAttackModifyPowerAbAttrParams): boolean {
    return this.mult(pokemon, opponent, move) !== 1;
  }

  override apply({ pokemon, opponent, move, power }: PreAttackModifyPowerAbAttrParams): void {
    const multiplier = this.mult(pokemon, opponent, move);
    power.value *= multiplier;
  }
}

/**
 * Boosts the power of a Pokémon's move under certain conditions.
 */
export class FieldMovePowerBoostAbAttr extends AbAttr {
  // TODO: Refactor this class? It extends from base AbAttr but has preAttack methods and gets called directly instead of going through applyAbAttrsInternal
  private condition: PokemonAttackCondition;
  private powerMultiplier: number;

  /**
   * @param condition - A function that determines whether the power boost condition is met.
   * @param powerMultiplier - The multiplier to apply to the move's power when the condition is met.
   */
  constructor(condition: PokemonAttackCondition, powerMultiplier: number) {
    super(false);
    this.condition = condition;
    this.powerMultiplier = powerMultiplier;
  }

  canApply(_params: PreAttackModifyPowerAbAttrParams): boolean {
    return true; // logic for this attr is handled in move.ts instead of normally
  }

  apply({ pokemon, opponent, move, power }: PreAttackModifyPowerAbAttrParams): void {
    if (this.condition(pokemon, opponent, move)) {
      power.value *= this.powerMultiplier;
    }
  }
}

/**
 * Boosts the power of a specific type of move.
 */
export class PreAttackFieldMoveTypePowerBoostAbAttr extends FieldMovePowerBoostAbAttr {
  /**
   * @param boostedType - The type of move that will receive the power boost.
   * @param powerMultiplier - The multiplier to apply to the move's power, defaults to 1.5 if not provided.
   */
  constructor(boostedType: PokemonType, powerMultiplier?: number) {
    super((pokemon, _defender, move) => pokemon?.getMoveType(move) === boostedType, powerMultiplier || 1.5);
  }
}

/**
 * Boosts the power of a specific type of move for all Pokemon in the field.
 * @extends PreAttackFieldMoveTypePowerBoostAbAttr
 */
export class FieldMoveTypePowerBoostAbAttr extends PreAttackFieldMoveTypePowerBoostAbAttr {}

/**
 * Boosts the power of a specific type of move for the user and its allies.
 * @extends PreAttackFieldMoveTypePowerBoostAbAttr
 */
export class UserFieldMoveTypePowerBoostAbAttr extends PreAttackFieldMoveTypePowerBoostAbAttr {}

/**
 * Boosts the power of moves in specified categories.
 * @extends FieldMovePowerBoostAbAttr
 */
export class AllyMoveCategoryPowerBoostAbAttr extends FieldMovePowerBoostAbAttr {
  /**
   * @param boostedCategories - The categories of moves that will receive the power boost.
   * @param powerMultiplier - The multiplier to apply to the move's power.
   */
  constructor(boostedCategories: MoveCategory[], powerMultiplier: number) {
    super((_pokemon, _defender, move) => boostedCategories.includes(move.category), powerMultiplier);
  }
}

export interface StatMultiplierAbAttrParams extends AbAttrBaseParams {
  /** The move being used by the user in the interaction*/
  move: Move;
  /** The stat to determine modification for*/
  stat: BattleStat;
  /** Holds the value of the stat, which may change after ability application. */
  statVal: NumberHolder;
}

export class StatMultiplierAbAttr extends AbAttr {
  private declare readonly _: never;
  private stat: BattleStat;
  private multiplier: number;
  /**
   * Function determining if the stat multiplier is able to be applied to the move.
   *
   * @remarks
   * Currently only used by Hustle.
   */
  private condition: PokemonAttackCondition | null;

  constructor(stat: BattleStat, multiplier: number, condition?: PokemonAttackCondition) {
    super(false);

    this.stat = stat;
    this.multiplier = multiplier;
    this.condition = condition ?? null;
  }

  override canApply({ pokemon, move, stat }: StatMultiplierAbAttrParams): boolean {
    return stat === this.stat && (!this.condition || this.condition(pokemon, null, move));
  }

  override apply({ statVal }: StatMultiplierAbAttrParams): void {
    statVal.value *= this.multiplier;
  }
}

export interface AllyStatMultiplierAbAttrParams extends StatMultiplierAbAttrParams {
  /**
   * Whether abilities are being ignored during the interaction (e.g. due to a Mold-Breaker like effect).
   *
   * Note that some abilities that provide stat multipliers to allies apply their boosts regardless of this flag.
   */
  ignoreAbility: boolean;
}

/**
 * Multiplies a Stat from an ally pokemon's ability.
 */
export class AllyStatMultiplierAbAttr extends AbAttr {
  private stat: BattleStat;
  private multiplier: number;
  private ignorable: boolean;

  /**
   * @param stat - The stat being modified
   * @param multiplier - The multiplier to apply to the stat
   * @param ignorable - Whether the multiplier can be ignored by mold breaker-like moves and abilities
   */
  constructor(stat: BattleStat, multiplier: number, ignorable = true) {
    super(false);

    this.stat = stat;
    this.multiplier = multiplier;
    this.ignorable = ignorable;
  }

  /**
   * Multiply a Pokemon's Stat due to an Ally's ability.
   */
  apply({ statVal }: AllyStatMultiplierAbAttrParams) {
    statVal.value *= this.multiplier;
  }

  /**
   * @returns Whether the ability with this attribute can apply to the checked stat
   */
  canApply({ stat, ignoreAbility }: AllyStatMultiplierAbAttrParams): boolean {
    return stat === this.stat && !(ignoreAbility && this.ignorable);
  }
}

/**
 * Takes effect whenever the user's move succesfully executes, such as gorilla tactics' move-locking.
 * (More specifically, whenever a move is pushed to the move history)
 */
export class ExecutedMoveAbAttr extends AbAttr {
  canApply(_params: Closed<AbAttrBaseParams>): boolean {
    return true;
  }

  apply(_params: Closed<AbAttrBaseParams>): void {}
}

/**
 * Ability attribute for {@linkcode AbilityId.GORILLA_TACTICS | Gorilla Tactics}
 * to lock the user into its first selected move.
 */
export class GorillaTacticsAbAttr extends ExecutedMoveAbAttr {
  constructor(showAbility = false) {
    super(showAbility);
  }

  override canApply({ pokemon }: AbAttrBaseParams): boolean {
    // TODO: Consider whether checking against simulated makes sense here
    return !pokemon.getTag(BattlerTagType.GORILLA_TACTICS);
  }

  override apply({ pokemon, simulated }: AbAttrBaseParams): void {
    if (!simulated) {
      pokemon.addTag(BattlerTagType.GORILLA_TACTICS);
    }
  }
}

/*
Subclasses that override the `canApply` and `apply` are not allowed to change the type of their parameters.
This is enforced via the `Closed` type.
*/
/**
 * Base class for abilities that apply some effect after the user's move successfully executes.
 */
export abstract class PostAttackAbAttr extends AbAttr {
  private attackCondition: PokemonAttackCondition;

  /** The default `attackCondition` requires that the selected move is a damaging move */
  constructor(
    attackCondition: PokemonAttackCondition = (_user, _target, move) => move.category !== MoveCategory.STATUS,
    showAbility = true,
  ) {
    super(showAbility);

    this.attackCondition = attackCondition;
  }

  /**
   * By default, this method checks that the move used is a damaging attack before
   * applying the effect of any inherited class.
   * This can be changed by providing a different {@linkcode attackCondition} to the constructor.
   * @see {@linkcode ConfusionOnStatusEffectAbAttr} for an example of an effect that does not require a damaging move.
   */
  override canApply({ pokemon, opponent, move }: Closed<PostMoveInteractionAbAttrParams>): boolean {
    return this.attackCondition(pokemon, opponent, move);
  }

  override apply(_params: Closed<PostMoveInteractionAbAttrParams>): void {}
}

export class PostAttackStealHeldItemAbAttr extends PostAttackAbAttr {
  private stealCondition: PokemonAttackCondition | null;
  private stolenItem?: HeldItemId;

  constructor(stealCondition?: PokemonAttackCondition) {
    super();

    this.stealCondition = stealCondition ?? null;
  }

  override canApply(params: PostMoveInteractionAbAttrParams): boolean {
    const { simulated, pokemon, opponent, move, hitResult } = params;
    // TODO: Revisit the hitResult check here.
    // The PostAttackAbAttr should should only be invoked in cases where the move successfully connected,
    // calling `super.canApply` already checks that the move was a damage move and not a status move.
    if (
      super.canApply(params)
      && !simulated
      && hitResult < HitResult.NO_EFFECT
      && (!this.stealCondition || this.stealCondition(pokemon, opponent, move))
    ) {
<<<<<<< HEAD
      const heldItems = opponent.heldItemManager.getTransferableHeldItems();
      if (heldItems.length) {
=======
      const heldItems = this.getTargetHeldItems(opponent).filter(i => i.isTransferable);
      if (heldItems.length > 0) {
>>>>>>> d3462a14
        // Ensure that the stolen item in testing is the same as when the effect is applied
        this.stolenItem = heldItems[pokemon.randBattleSeedInt(heldItems.length)];
        if (globalScene.canTransferHeldItem(this.stolenItem, opponent, pokemon)) {
          return true;
        }
      }
    }
    this.stolenItem = undefined;
    return false;
  }

  override apply({ opponent, pokemon }: PostMoveInteractionAbAttrParams): void {
    const heldItems = opponent.heldItemManager.getTransferableHeldItems();
    if (!this.stolenItem) {
      this.stolenItem = heldItems[pokemon.randBattleSeedInt(heldItems.length)];
    }
    if (globalScene.tryTransferHeldItem(this.stolenItem, opponent, pokemon, false)) {
      globalScene.phaseManager.queueMessage(
        i18next.t("abilityTriggers:postAttackStealHeldItem", {
          pokemonNameWithAffix: getPokemonNameWithAffix(pokemon),
          defenderName: opponent.name,
          stolenItemType: allHeldItems[this.stolenItem].name,
        }),
      );
    }
    this.stolenItem = undefined;
  }
}

export class PostAttackApplyStatusEffectAbAttr extends PostAttackAbAttr {
  private contactRequired: boolean;
  private chance: number;
  private effects: StatusEffect[];

  constructor(contactRequired: boolean, chance: number, ...effects: StatusEffect[]) {
    super();

    this.contactRequired = contactRequired;
    this.chance = chance;
    this.effects = effects;
  }

  override canApply(params: PostMoveInteractionAbAttrParams): boolean {
    const { simulated, pokemon, move, opponent } = params;
    if (
      super.canApply(params)
      && (simulated
        || (!opponent.hasAbilityWithAttr("IgnoreMoveEffectsAbAttr")
          && pokemon !== opponent
          && (!this.contactRequired
            || move.doesFlagEffectApply({ flag: MoveFlags.MAKES_CONTACT, user: pokemon, target: opponent }))
          && pokemon.randBattleSeedInt(100) < this.chance
          && !pokemon.status))
    ) {
      const effect =
        this.effects.length === 1 ? this.effects[0] : this.effects[pokemon.randBattleSeedInt(this.effects.length)];
      return simulated || opponent.canSetStatus(effect, true, false, pokemon);
    }

    return false;
  }

  apply({ pokemon, opponent }: PostMoveInteractionAbAttrParams): void {
    const effect =
      this.effects.length === 1 ? this.effects[0] : this.effects[pokemon.randBattleSeedInt(this.effects.length)];
    opponent.trySetStatus(effect, pokemon);
  }
}

export class PostAttackContactApplyStatusEffectAbAttr extends PostAttackApplyStatusEffectAbAttr {
  constructor(chance: number, ...effects: StatusEffect[]) {
    super(true, chance, ...effects);
  }
}

export class PostAttackApplyBattlerTagAbAttr extends PostAttackAbAttr {
  private contactRequired: boolean;
  private chance: (user: Pokemon, target: Pokemon, move: Move) => number;
  private effects: BattlerTagType[];

  constructor(
    contactRequired: boolean,
    chance: (user: Pokemon, target: Pokemon, move: Move) => number,
    ...effects: BattlerTagType[]
  ) {
    super(undefined, false);

    this.contactRequired = contactRequired;
    this.chance = chance;
    this.effects = effects;
  }

  override canApply(params: PostMoveInteractionAbAttrParams): boolean {
    const { pokemon, move, opponent } = params;
    /**Battler tags inflicted by abilities post attacking are also considered additional effects.*/
    return (
      super.canApply(params)
      && !opponent.hasAbilityWithAttr("IgnoreMoveEffectsAbAttr")
      && pokemon !== opponent
      && (!this.contactRequired
        || move.doesFlagEffectApply({ flag: MoveFlags.MAKES_CONTACT, user: opponent, target: pokemon }))
      && pokemon.randBattleSeedInt(100) < this.chance(opponent, pokemon, move)
      && !pokemon.status
    );
  }

  override apply({ pokemon, simulated, opponent }: PostMoveInteractionAbAttrParams): void {
    if (!simulated) {
      const effect =
        this.effects.length === 1 ? this.effects[0] : this.effects[pokemon.randBattleSeedInt(this.effects.length)];
      opponent.addTag(effect);
    }
  }
}

export class PostDefendStealHeldItemAbAttr extends PostDefendAbAttr {
  private condition?: PokemonDefendCondition;
  private stolenItem?: HeldItemId;

  constructor(condition?: PokemonDefendCondition) {
    super();

    this.condition = condition;
  }

  override canApply({ simulated, pokemon, opponent, move, hitResult }: PostMoveInteractionAbAttrParams): boolean {
    if (!simulated && hitResult < HitResult.NO_EFFECT && (!this.condition || this.condition(pokemon, opponent, move))) {
<<<<<<< HEAD
      const heldItems = opponent.heldItemManager.getTransferableHeldItems();
      if (heldItems.length) {
=======
      const heldItems = this.getTargetHeldItems(opponent).filter(i => i.isTransferable);
      if (heldItems.length > 0) {
>>>>>>> d3462a14
        this.stolenItem = heldItems[pokemon.randBattleSeedInt(heldItems.length)];
        if (globalScene.canTransferHeldItem(this.stolenItem, opponent, pokemon)) {
          return true;
        }
      }
    }
    return false;
  }

  override apply({ pokemon, opponent }: PostMoveInteractionAbAttrParams): void {
    const heldItems = opponent.heldItemManager.getTransferableHeldItems();
    if (!this.stolenItem) {
      this.stolenItem = heldItems[pokemon.randBattleSeedInt(heldItems.length)];
    }
    if (globalScene.tryTransferHeldItem(this.stolenItem, opponent, pokemon, false)) {
      globalScene.phaseManager.queueMessage(
        i18next.t("abilityTriggers:postDefendStealHeldItem", {
          pokemonNameWithAffix: getPokemonNameWithAffix(pokemon),
          attackerName: opponent.name,
          stolenItemType: allHeldItems[this.stolenItem].name,
        }),
      );
    }
    this.stolenItem = undefined;
  }
}

/**
 * Shared parameters used for abilities that apply an effect after the user is inflicted with a status condition.
 */
export interface PostSetStatusAbAttrParams extends AbAttrBaseParams {
  /** The pokemon that set the status condition, or `undefined` if not set by a pokemon */
  sourcePokemon?: Pokemon;
  /** The status effect that was set */
  effect: StatusEffect;
}

/*
Subclasses that override the `canApply` and `apply` methods of `PostSetStatusAbAttr` are not allowed to change the
type of their parameters. This is enforced via the Closed type.
*/
/**
 * Base class for defining all {@linkcode Ability} Attributes after a status effect has been set.
 */
export class PostSetStatusAbAttr extends AbAttr {
  canApply(_params: Closed<PostSetStatusAbAttrParams>): boolean {
    return true;
  }

  apply(_params: Closed<PostSetStatusAbAttrParams>): void {}
}

/**
 * If another Pokemon burns, paralyzes, poisons, or badly poisons this Pokemon,
 * that Pokemon receives the same non-volatile status condition as part of this
 * ability attribute. For Synchronize ability.
 */
export class SynchronizeStatusAbAttr extends PostSetStatusAbAttr {
  /**
   * @returns Whether the status effect that was set is one of the synchronizable statuses:
   * - {@linkcode StatusEffect.BURN | Burn}
   * - {@linkcode StatusEffect.PARALYSIS | Paralysis}
   * - {@linkcode StatusEffect.POISON | Poison}
   * - {@linkcode StatusEffect.TOXIC | Toxic}
   */
  override canApply({ sourcePokemon, effect }: PostSetStatusAbAttrParams): boolean {
    /** Synchronizable statuses */
    const syncStatuses = new Set<StatusEffect>([
      StatusEffect.BURN,
      StatusEffect.PARALYSIS,
      StatusEffect.POISON,
      StatusEffect.TOXIC,
    ]);

    // synchronize does not need to check canSetStatus because the ability shows even if it fails to set the status
    return (sourcePokemon ?? false) && syncStatuses.has(effect);
  }

  /**
   * If the `StatusEffect` that was set is Burn, Paralysis, Poison, or Toxic, and the status
   * was set by a source Pokemon, set the source Pokemon's status to the same `StatusEffect`.
   */
  override apply({ simulated, effect, sourcePokemon, pokemon }: PostSetStatusAbAttrParams): void {
    if (!simulated && sourcePokemon) {
      sourcePokemon.trySetStatus(effect, pokemon);
    }
  }
}

/**
 * Base class for abilities that apply an effect after the user knocks out an opponent in battle.
 *
 * Not to be confused with {@linkcode PostKnockOutAbAttr}, which applies after any pokemon is knocked out in battle.
 */
export class PostVictoryAbAttr extends AbAttr {
  canApply(_params: Closed<AbAttrBaseParams>): boolean {
    return true;
  }

  apply(_params: Closed<AbAttrBaseParams>): void {}
}

class PostVictoryStatStageChangeAbAttr extends PostVictoryAbAttr {
  private stat: BattleStat | ((p: Pokemon) => BattleStat);
  private stages: number;

  constructor(stat: BattleStat | ((p: Pokemon) => BattleStat), stages: number) {
    super();

    this.stat = stat;
    this.stages = stages;
  }

  override apply({ pokemon, simulated }: AbAttrBaseParams): void {
    const stat = typeof this.stat === "function" ? this.stat(pokemon) : this.stat;
    if (!simulated) {
      globalScene.phaseManager.unshiftNew("StatStageChangePhase", pokemon.getBattlerIndex(), true, [stat], this.stages);
    }
  }
}

export class PostVictoryFormChangeAbAttr extends PostVictoryAbAttr {
  private formFunc: (p: Pokemon) => number;

  constructor(formFunc: (p: Pokemon) => number) {
    super(true);

    this.formFunc = formFunc;
  }

  override canApply({ pokemon }: AbAttrBaseParams): boolean {
    const formIndex = this.formFunc(pokemon);
    return formIndex !== pokemon.formIndex;
  }

  override apply({ simulated, pokemon }: AbAttrBaseParams): void {
    if (!simulated) {
      globalScene.triggerPokemonFormChange(pokemon, SpeciesFormChangeAbilityTrigger, false);
    }
  }
}

/**
 * Shared parameters used for abilities that apply an effect after a Pokemon (other than the user) is knocked out.
 */
export interface PostKnockOutAbAttrParams extends AbAttrBaseParams {
  /** The Pokemon that was knocked out */
  victim: Pokemon;
}

/**
 * Base class for ability attributes that apply after a Pokemon (other than the user) is knocked out, including indirectly.
 *
 * Not to be confused with {@linkcode PostVictoryAbAttr}, which applies after the user directly knocks out an opponent.
 */
export abstract class PostKnockOutAbAttr extends AbAttr {
  canApply(_params: Closed<PostKnockOutAbAttrParams>): boolean {
    return true;
  }

  apply(_params: Closed<PostKnockOutAbAttrParams>): void {}
}

export class PostKnockOutStatStageChangeAbAttr extends PostKnockOutAbAttr {
  private stat: BattleStat | ((p: Pokemon) => BattleStat);
  private stages: number;

  constructor(stat: BattleStat | ((p: Pokemon) => BattleStat), stages: number) {
    super();

    this.stat = stat;
    this.stages = stages;
  }

  override apply({ pokemon, simulated }: PostKnockOutAbAttrParams): void {
    const stat = typeof this.stat === "function" ? this.stat(pokemon) : this.stat;
    if (!simulated) {
      globalScene.phaseManager.unshiftNew("StatStageChangePhase", pokemon.getBattlerIndex(), true, [stat], this.stages);
    }
  }
}

export class CopyFaintedAllyAbilityAbAttr extends PostKnockOutAbAttr {
  override canApply({ pokemon, victim }: PostKnockOutAbAttrParams): boolean {
    return pokemon.isPlayer() === victim.isPlayer() && victim.getAbility().isCopiable;
  }

  override apply({ pokemon, simulated, victim }: PostKnockOutAbAttrParams): void {
    if (!simulated) {
      pokemon.setTempAbility(victim.getAbility());
      globalScene.phaseManager.queueMessage(
        i18next.t("abilityTriggers:copyFaintedAllyAbility", {
          pokemonNameWithAffix: getPokemonNameWithAffix(victim),
          abilityName: allAbilities[victim.getAbility().id].name,
        }),
      );
    }
  }
}

export interface IgnoreOpponentStatStagesAbAttrParams extends AbAttrBaseParams {
  /** The stat to check for ignorability */
  stat: BattleStat;
  /** Holds whether the stat is ignored by the ability */
  ignored: BooleanHolder;
}
/**
 * Ability attribute for ignoring the opponent's stat changes
 * @param stats the stats that should be ignored
 */
export class IgnoreOpponentStatStagesAbAttr extends AbAttr {
  private stats: readonly BattleStat[];

  constructor(stats?: BattleStat[]) {
    super(false);

    this.stats = stats ?? BATTLE_STATS;
  }

  /**
   * @returns Whether `stat` is one of the stats ignored by the ability
   */
  override canApply({ stat }: IgnoreOpponentStatStagesAbAttrParams): boolean {
    return this.stats.includes(stat);
  }

  /**
   * Sets the ignored holder to true.
   */
  override apply({ ignored }: IgnoreOpponentStatStagesAbAttrParams): void {
    ignored.value = true;
  }
}

/**
 * Abilities with this attribute prevent the user from being affected by Intimidate.
 * @sealed
 */
export class IntimidateImmunityAbAttr extends CancelInteractionAbAttr {
  constructor() {
    super(false);
  }

  getTriggerMessage({ pokemon }: AbAttrParamsWithCancel, abilityName: string, ..._args: any[]): string {
    return i18next.t("abilityTriggers:intimidateImmunity", {
      pokemonNameWithAffix: getPokemonNameWithAffix(pokemon),
      abilityName,
    });
  }
}

export class PostIntimidateStatStageChangeAbAttr extends AbAttr {
  private stats: BattleStat[];
  private stages: number;
  private overwrites: boolean;

  constructor(stats: BattleStat[], stages: number, overwrites?: boolean) {
    super(true);
    this.stats = stats;
    this.stages = stages;
    this.overwrites = !!overwrites;
  }

  override apply({ pokemon, simulated, cancelled }: AbAttrParamsWithCancel): void {
    if (!simulated) {
      globalScene.phaseManager.pushNew(
        "StatStageChangePhase",
        pokemon.getBattlerIndex(),
        false,
        this.stats,
        this.stages,
      );
    }
    cancelled.value = this.overwrites;
  }
}

/**
 * Base class for defining all {@linkcode Ability} Attributes post summon
 * @see {@linkcode applyPostSummon()}
 */
export abstract class PostSummonAbAttr extends AbAttr {
  /** Should the ability activate when gained in battle? This will almost always be true */
  private activateOnGain: boolean;

  constructor(showAbility = true, activateOnGain = true) {
    super(showAbility);
    this.activateOnGain = activateOnGain;
  }

  /**
   * @returns Whether the ability should activate when gained in battle
   */
  shouldActivateOnGain(): boolean {
    return this.activateOnGain;
  }

  canApply(_params: Closed<AbAttrBaseParams>): boolean {
    return true;
  }

  /**
   * Applies ability post summon (after switching in)
   */
  apply(_params: Closed<AbAttrBaseParams>): void {}
}

/**
 * Base class for ability attributes which remove an effect on summon
 */
export abstract class PostSummonRemoveEffectAbAttr extends PostSummonAbAttr {}

/**
 * Removes specified arena tags when a Pokemon is summoned.
 */
export class PostSummonRemoveArenaTagAbAttr extends PostSummonAbAttr {
  private arenaTags: ArenaTagType[];

  /**
   * @param arenaTags {@linkcode ArenaTagType[]} - the arena tags to be removed
   */
  constructor(arenaTags: ArenaTagType[]) {
    super(true);

    this.arenaTags = arenaTags;
  }

  override canApply(_params: AbAttrBaseParams): boolean {
    return globalScene.arena.tags.some(tag => this.arenaTags.includes(tag.tagType));
  }

  override apply({ simulated }: AbAttrBaseParams): void {
    if (!simulated) {
      for (const arenaTag of this.arenaTags) {
        globalScene.arena.removeTag(arenaTag);
      }
    }
  }
}

/**
 * Generic class to add an arena tag upon switching in
 */
export class PostSummonAddArenaTagAbAttr extends PostSummonAbAttr {
  private readonly tagType: ArenaTagType;
  private readonly turnCount: number;
  private readonly side?: ArenaTagSide;
  private readonly quiet?: boolean;
  private sourceId: number;

  constructor(showAbility: boolean, tagType: ArenaTagType, turnCount: number, side?: ArenaTagSide, quiet?: boolean) {
    super(showAbility);
    this.tagType = tagType;
    this.turnCount = turnCount;
    this.side = side;
    this.quiet = quiet;
  }

  public override apply({ pokemon, simulated }: AbAttrBaseParams): void {
    this.sourceId = pokemon.id;
    if (!simulated) {
      globalScene.arena.addTag(this.tagType, this.turnCount, undefined, this.sourceId, this.side, this.quiet);
    }
  }
}

export class PostSummonMessageAbAttr extends PostSummonAbAttr {
  private messageFunc: (pokemon: Pokemon) => string;

  constructor(messageFunc: (pokemon: Pokemon) => string) {
    super(true);

    this.messageFunc = messageFunc;
  }

  override apply({ simulated, pokemon }: AbAttrBaseParams): void {
    if (!simulated) {
      globalScene.phaseManager.queueMessage(this.messageFunc(pokemon));
    }
  }
}

export class PostSummonUnnamedMessageAbAttr extends PostSummonAbAttr {
  //Attr doesn't force pokemon name on the message
  private message: string;

  constructor(message: string) {
    super(true);

    this.message = message;
  }

  override apply({ simulated }: AbAttrBaseParams): void {
    if (!simulated) {
      globalScene.phaseManager.queueMessage(this.message);
    }
  }
}

export class PostSummonAddBattlerTagAbAttr extends PostSummonAbAttr {
  private tagType: BattlerTagType;
  private turnCount: number;

  constructor(tagType: BattlerTagType, turnCount: number, showAbility?: boolean) {
    super(showAbility);

    this.tagType = tagType;
    this.turnCount = turnCount;
  }

  override canApply({ pokemon }: AbAttrBaseParams): boolean {
    return pokemon.canAddTag(this.tagType);
  }

  override apply({ simulated, pokemon }: AbAttrBaseParams): void {
    if (!simulated) {
      pokemon.addTag(this.tagType, this.turnCount);
    }
  }
}

/**
 * Removes Specific battler tags when a Pokemon is summoned
 *
 * This should realistically only ever activate on gain rather than on summon
 */
export class PostSummonRemoveBattlerTagAbAttr extends PostSummonRemoveEffectAbAttr {
  private immuneTags: BattlerTagType[];

  /**
   * @param immuneTags - The {@linkcode BattlerTagType | battler tags} the Pokémon is immune to.
   */
  constructor(...immuneTags: BattlerTagType[]) {
    super();
    this.immuneTags = immuneTags;
  }

  public override canApply({ pokemon }: AbAttrBaseParams): boolean {
    return this.immuneTags.some(tagType => !!pokemon.getTag(tagType));
  }

  public override apply({ pokemon }: AbAttrBaseParams): void {
    this.immuneTags.forEach(tagType => pokemon.removeTag(tagType));
  }
}

export class PostSummonStatStageChangeAbAttr extends PostSummonAbAttr {
  private stats: BattleStat[];
  private stages: number;
  private selfTarget: boolean;
  private intimidate: boolean;

  constructor(stats: BattleStat[], stages: number, selfTarget?: boolean, intimidate?: boolean) {
    super(true);

    this.stats = stats;
    this.stages = stages;
    this.selfTarget = !!selfTarget;
    this.intimidate = !!intimidate;
  }

  override apply({ pokemon, simulated }: AbAttrBaseParams): void {
    if (simulated) {
      return;
    }

    if (this.selfTarget) {
      // we unshift the StatStageChangePhase to put it right after the showAbility and not at the end of the
      // phase list (which could be after CommandPhase for example)
      globalScene.phaseManager.unshiftNew(
        "StatStageChangePhase",
        pokemon.getBattlerIndex(),
        true,
        this.stats,
        this.stages,
      );
      return;
    }

    for (const opponent of pokemon.getOpponents()) {
      const cancelled = new BooleanHolder(false);
      if (this.intimidate) {
        const params: AbAttrParamsWithCancel = { pokemon: opponent, cancelled, simulated };
        applyAbAttrs("IntimidateImmunityAbAttr", params);
        applyAbAttrs("PostIntimidateStatStageChangeAbAttr", params);

        if (opponent.getTag(BattlerTagType.SUBSTITUTE)) {
          cancelled.value = true;
        }
      }
      if (!cancelled.value) {
        globalScene.phaseManager.unshiftNew(
          "StatStageChangePhase",
          opponent.getBattlerIndex(),
          false,
          this.stats,
          this.stages,
        );
      }
    }
  }
}

export class PostSummonAllyHealAbAttr extends PostSummonAbAttr {
  private healRatio: number;
  private showAnim: boolean;

  constructor(healRatio: number, showAnim = false) {
    super();

    this.healRatio = healRatio || 4;
    this.showAnim = showAnim;
  }

  override canApply({ pokemon }: AbAttrBaseParams): boolean {
    return pokemon.getAlly()?.isActive(true) ?? false;
  }

  override apply({ pokemon, simulated }: AbAttrBaseParams): void {
    const target = pokemon.getAlly();
    if (!simulated && !isNullOrUndefined(target)) {
      globalScene.phaseManager.unshiftNew(
        "PokemonHealPhase",
        target.getBattlerIndex(),
        toDmgValue(pokemon.getMaxHp() / this.healRatio),
        i18next.t("abilityTriggers:postSummonAllyHeal", {
          pokemonNameWithAffix: getPokemonNameWithAffix(target),
          pokemonName: pokemon.name,
        }),
        true,
        !this.showAnim,
      );
    }
  }
}

/**
 * Resets an ally's temporary stat boots to zero with no regard to
 * whether this is a positive or negative change
 * @param pokemon The {@link Pokemon} with this {@link AbAttr}
 * @param passive N/A
 * @param args N/A
 * @returns if the move was successful
 */
export class PostSummonClearAllyStatStagesAbAttr extends PostSummonAbAttr {
  override canApply({ pokemon }: AbAttrBaseParams): boolean {
    return pokemon.getAlly()?.isActive(true) ?? false;
  }

  override apply({ pokemon, simulated }: AbAttrBaseParams): void {
    const target = pokemon.getAlly();
    if (!simulated && !isNullOrUndefined(target)) {
      for (const s of BATTLE_STATS) {
        target.setStatStage(s, 0);
      }

      globalScene.phaseManager.queueMessage(
        i18next.t("abilityTriggers:postSummonClearAllyStats", {
          pokemonNameWithAffix: getPokemonNameWithAffix(target),
        }),
      );
    }
  }
}

/**
 * Download raises either the Attack stat or Special Attack stat by one stage depending on the foe's currently lowest defensive stat:
 * it will raise Attack if the foe's current Defense is lower than its current Special Defense stat;
 * otherwise, it will raise Special Attack.
 */
export class DownloadAbAttr extends PostSummonAbAttr {
  private enemyDef: number;
  private enemySpDef: number;
  private enemyCountTally: number;
  private stats: BattleStat[];

  override canApply({ pokemon }: AbAttrBaseParams): boolean {
    this.enemyDef = 0;
    this.enemySpDef = 0;
    this.enemyCountTally = 0;

    for (const opponent of pokemon.getOpponents()) {
      this.enemyCountTally++;
      this.enemyDef += opponent.getEffectiveStat(Stat.DEF);
      this.enemySpDef += opponent.getEffectiveStat(Stat.SPDEF);
    }
    this.enemyDef = Math.round(this.enemyDef / this.enemyCountTally);
    this.enemySpDef = Math.round(this.enemySpDef / this.enemyCountTally);
    return this.enemyDef > 0 && this.enemySpDef > 0;
  }

  /**
   * Checks to see if it is the opening turn (starting a new game), if so, Download won't work. This is because Download takes into account
   * vitamins and items, so it needs to use the Stat and the stat alone.
   */
  override apply({ pokemon, simulated }: AbAttrBaseParams): void {
    if (this.enemyDef < this.enemySpDef) {
      this.stats = [Stat.ATK];
    } else {
      this.stats = [Stat.SPATK];
    }

    if (!simulated) {
      globalScene.phaseManager.unshiftNew("StatStageChangePhase", pokemon.getBattlerIndex(), false, this.stats, 1);
    }
  }
}

export class PostSummonWeatherChangeAbAttr extends PostSummonAbAttr {
  private weatherType: WeatherType;

  constructor(weatherType: WeatherType) {
    super();

    this.weatherType = weatherType;
  }

  override canApply(_params: AbAttrBaseParams): boolean {
    const weatherReplaceable =
      this.weatherType === WeatherType.HEAVY_RAIN
      || this.weatherType === WeatherType.HARSH_SUN
      || this.weatherType === WeatherType.STRONG_WINDS
      || !globalScene.arena.weather?.isImmutable();
    return weatherReplaceable && globalScene.arena.canSetWeather(this.weatherType);
  }

  override apply({ pokemon, simulated }: AbAttrBaseParams): void {
    if (!simulated) {
      globalScene.arena.trySetWeather(this.weatherType, pokemon);
    }
  }
}

export class PostSummonTerrainChangeAbAttr extends PostSummonAbAttr {
  private terrainType: TerrainType;

  constructor(terrainType: TerrainType) {
    super();

    this.terrainType = terrainType;
  }

  override canApply(_params: AbAttrBaseParams): boolean {
    return globalScene.arena.canSetTerrain(this.terrainType);
  }

  override apply({ simulated, pokemon }: AbAttrBaseParams): void {
    if (!simulated) {
      globalScene.arena.trySetTerrain(this.terrainType, false, pokemon);
    }
  }
}

/**
 * Heals a status effect if the Pokemon is afflicted with it upon switch in (or gain)
 */
export class PostSummonHealStatusAbAttr extends PostSummonRemoveEffectAbAttr {
  private immuneEffects: StatusEffect[];
  private statusHealed: StatusEffect;

  /**
   * @param immuneEffects - The {@linkcode StatusEffect}s the Pokémon is immune to.
   */
  constructor(...immuneEffects: StatusEffect[]) {
    super();
    this.immuneEffects = immuneEffects;
  }

  public override canApply({ pokemon }: AbAttrBaseParams): boolean {
    const status = pokemon.status?.effect;
    return !isNullOrUndefined(status) && (this.immuneEffects.length === 0 || this.immuneEffects.includes(status));
  }

  public override apply({ pokemon }: AbAttrBaseParams): void {
    // TODO: should probably check against simulated...
    const status = pokemon.status?.effect;
    if (!isNullOrUndefined(status)) {
      this.statusHealed = status;
      pokemon.resetStatus(false);
      pokemon.updateInfo();
    }
  }

  public override getTriggerMessage({ pokemon }: AbAttrBaseParams): string | null {
    if (this.statusHealed) {
      return getStatusEffectHealText(this.statusHealed, getPokemonNameWithAffix(pokemon));
    }
    return null;
  }
}

export class PostSummonFormChangeAbAttr extends PostSummonAbAttr {
  private formFunc: (p: Pokemon) => number;

  constructor(formFunc: (p: Pokemon) => number) {
    super(true);

    this.formFunc = formFunc;
  }

  override canApply({ pokemon }: AbAttrBaseParams): boolean {
    return this.formFunc(pokemon) !== pokemon.formIndex;
  }

  override apply({ pokemon, simulated }: AbAttrBaseParams): void {
    if (!simulated) {
      globalScene.triggerPokemonFormChange(pokemon, SpeciesFormChangeAbilityTrigger, false);
    }
  }
}

/**
 * Attempts to copy a pokemon's ability
 *
 * @remarks
 * Hardcodes idiosyncrasies specific to trace, so should not be used for other abilities
 * that might copy abilities in the future
 * @sealed
 */
export class PostSummonCopyAbilityAbAttr extends PostSummonAbAttr {
  private target: Pokemon;
  private targetAbilityName: string;

  override canApply({ pokemon, simulated }: AbAttrBaseParams): boolean {
    const targets = pokemon
      .getOpponents()
      .filter(t => t.getAbility().isCopiable || t.getAbility().id === AbilityId.WONDER_GUARD);
    if (targets.length === 0) {
      return false;
    }

    let target: Pokemon;
    // simulated call always chooses first target so as to not advance RNG
    if (targets.length > 1 && !simulated) {
      target = targets[randSeedInt(targets.length)];
    } else {
      target = targets[0];
    }

    this.target = target;
    this.targetAbilityName = allAbilities[target.getAbility().id].name;
    return true;
  }

  override apply({ pokemon, simulated }: AbAttrBaseParams): void {
    // Protect against this somehow being called before canApply by ensuring target is defined
    if (!simulated && this.target) {
      pokemon.setTempAbility(this.target.getAbility());
      setAbilityRevealed(this.target);
      pokemon.updateInfo();
    }
  }

  getTriggerMessage({ pokemon }, _abilityName: string): string {
    return i18next.t("abilityTriggers:trace", {
      pokemonName: getPokemonNameWithAffix(pokemon),
      targetName: getPokemonNameWithAffix(this.target),
      abilityName: this.targetAbilityName,
    });
  }
}

/**
 * Removes supplied status effects from the user's field.
 */
export class PostSummonUserFieldRemoveStatusEffectAbAttr extends PostSummonAbAttr {
  private statusEffect: StatusEffect[];

  /**
   * @param statusEffect - The status effects to be removed from the user's field.
   */
  constructor(...statusEffect: StatusEffect[]) {
    super(false);

    this.statusEffect = statusEffect;
  }

  override canApply({ pokemon }: AbAttrBaseParams): boolean {
    const party = pokemon.isPlayer() ? globalScene.getPlayerField() : globalScene.getEnemyField();
    return party.filter(p => p.isAllowedInBattle()).length > 0;
  }

  /**
   * Removes supplied status effect from the user's field when user of the ability is summoned.
   */
  override apply({ pokemon, simulated }: AbAttrBaseParams): void {
    if (simulated) {
      return;
    }
    const party = pokemon.isPlayer() ? globalScene.getPlayerField() : globalScene.getEnemyField();
    const allowedParty = party.filter(p => p.isAllowedInBattle());

    for (const pokemon of allowedParty) {
      if (pokemon.status && this.statusEffect.includes(pokemon.status.effect)) {
        globalScene.phaseManager.queueMessage(
          getStatusEffectHealText(pokemon.status.effect, getPokemonNameWithAffix(pokemon)),
        );
        pokemon.resetStatus(false);
        pokemon.updateInfo();
      }
    }
  }
}

/** Attempt to copy the stat changes on an ally pokemon */
export class PostSummonCopyAllyStatsAbAttr extends PostSummonAbAttr {
  override canApply({ pokemon }: AbAttrBaseParams): boolean {
    if (!globalScene.currentBattle.double) {
      return false;
    }

    const ally = pokemon.getAlly();
    return !(isNullOrUndefined(ally) || ally.getStatStages().every(s => s === 0));
  }

  override apply({ pokemon, simulated }: AbAttrBaseParams): void {
    if (simulated) {
      return;
    }
    const ally = pokemon.getAlly();
    if (!isNullOrUndefined(ally)) {
      for (const s of BATTLE_STATS) {
        pokemon.setStatStage(s, ally.getStatStage(s));
      }
      pokemon.updateInfo();
    }
  }

  getTriggerMessage({ pokemon }: AbAttrBaseParams, _abilityName: string): string {
    return i18next.t("abilityTriggers:costar", {
      pokemonName: getPokemonNameWithAffix(pokemon),
      allyName: getPokemonNameWithAffix(pokemon.getAlly()),
    });
  }
}

/**
 * Attribute used by {@linkcode AbilityId.IMPOSTER} to transform into a random opposing pokemon on entry.
 */
export class PostSummonTransformAbAttr extends PostSummonAbAttr {
  private targetIndex: BattlerIndex = BattlerIndex.ATTACKER;
  constructor() {
    super(true, false);
  }

  /**
   * Return the correct opponent for Imposter to copy, barring enemies with fusions, substitutes and illusions.
   * @param user - The {@linkcode Pokemon} with this ability.
   * @returns The {@linkcode Pokemon} to transform into, or `undefined` if none are eligible.
   * @remarks
   * This sets the private `targetIndex` field to the target's {@linkcode BattlerIndex} on success.
   */
  private getTarget(user: Pokemon): Pokemon | undefined {
    // As opposed to the mainline behavior of "always copy the opposite slot",
    // PKR Imposter instead attempts to copy a random eligible opposing Pokemon meeting Transform's criteria.
    // If none are eligible to copy, it will not activate.
    const targets = user.getOpponents().filter(opp => user.canTransformInto(opp));
    if (targets.length === 0) {
      return;
    }

    const mon = targets[user.randBattleSeedInt(targets.length)];
    this.targetIndex = mon.getBattlerIndex();
    return mon;
  }

  override canApply({ pokemon }: AbAttrBaseParams): boolean {
    const target = this.getTarget(pokemon);

    return !!target;
  }

  override apply({ pokemon }: AbAttrBaseParams): void {
    globalScene.phaseManager.unshiftNew("PokemonTransformPhase", pokemon.getBattlerIndex(), this.targetIndex, true);
  }
}

/**
 * Reverts weather-based forms to their normal forms when the user is summoned.
 * Used by Cloud Nine and Air Lock.
 * @extends PostSummonAbAttr
 */
export class PostSummonWeatherSuppressedFormChangeAbAttr extends PostSummonAbAttr {
  override canApply(_params: AbAttrBaseParams): boolean {
    return getPokemonWithWeatherBasedForms().length > 0;
  }

  /**
   * Triggers {@linkcode Arena.triggerWeatherBasedFormChangesToNormal | triggerWeatherBasedFormChangesToNormal}
   */
  override apply({ simulated }: AbAttrBaseParams): void {
    if (!simulated) {
      globalScene.arena.triggerWeatherBasedFormChangesToNormal();
    }
  }
}

/**
 * Triggers weather-based form change when summoned into an active weather.
 * Used by Forecast and Flower Gift.
 * @extends PostSummonAbAttr
 */
export class PostSummonFormChangeByWeatherAbAttr extends PostSummonAbAttr {
  private ability: AbilityId;

  constructor(ability: AbilityId) {
    super(true);

    this.ability = ability;
  }

  /**
   * Determine if the pokemon has a forme change that is triggered by the weather
   */
  override canApply({ pokemon }: AbAttrBaseParams): boolean {
    return !!pokemonFormChanges[pokemon.species.speciesId]?.some(
      fc => fc.findTrigger(SpeciesFormChangeWeatherTrigger) && fc.canChange(pokemon),
    );
  }

  /**
   * Calls the {@linkcode BattleScene.triggerPokemonFormChange | triggerPokemonFormChange} for both
   * {@linkcode SpeciesFormChangeWeatherTrigger} and
   * {@linkcode SpeciesFormChangeRevertWeatherFormTrigger} if it
   * is the specific Pokemon and ability
   */
  override apply({ pokemon, simulated }: AbAttrBaseParams): void {
    if (!simulated) {
      globalScene.triggerPokemonFormChange(pokemon, SpeciesFormChangeWeatherTrigger);
    }
  }
}

/**
 * Attribute implementing the effects of {@link https://bulbapedia.bulbagarden.net/wiki/Commander_(Ability) | Commander}.
 * When the source of an ability with this attribute detects a Dondozo as their active ally, the source "jumps
 * into the Dondozo's mouth", sharply boosting the Dondozo's stats, cancelling the source's moves, and
 * causing attacks that target the source to always miss.
 */
export class CommanderAbAttr extends AbAttr {
  constructor() {
    super(true);
  }

  override canApply({ pokemon }: AbAttrBaseParams): boolean {
    // If the ally Dondozo is fainted or was previously "commanded" by
    // another Pokemon, this effect cannot apply.

    // TODO: Should this work with X + Dondozo fusions?
    const ally = pokemon.getAlly();
    return (
      globalScene.currentBattle?.double
      && !isNullOrUndefined(ally)
      && ally.species.speciesId === SpeciesId.DONDOZO
      && !(ally.isFainted() || ally.getTag(BattlerTagType.COMMANDED))
    );
  }

  override apply({ pokemon, simulated }: AbAttrBaseParams): void {
    if (!simulated) {
      // Lapse the source's semi-invulnerable tags (to avoid visual inconsistencies)
      pokemon.lapseTags(BattlerTagLapseType.MOVE_EFFECT);
      // Play an animation of the source jumping into the ally Dondozo's mouth
      globalScene.triggerPokemonBattleAnim(pokemon, PokemonAnimType.COMMANDER_APPLY);
      // Apply boosts from this effect to the ally Dondozo
      pokemon.getAlly()?.addTag(BattlerTagType.COMMANDED, 0, MoveId.NONE, pokemon.id);
      // Cancel the source Pokemon's next move (if a move is queued)
      globalScene.phaseManager.tryRemovePhase(phase => phase.is("MovePhase") && phase.pokemon === pokemon);
    }
  }
}

/**
 * Base class for ability attributes that apply their effect when their user switches out.
 */
export abstract class PreSwitchOutAbAttr extends AbAttr {
  constructor(showAbility = true) {
    super(showAbility);
  }

  canApply(_params: Closed<AbAttrBaseParams>): boolean {
    return true;
  }

  apply(_params: Closed<AbAttrBaseParams>): void {}
}

/**
 * Resets all status effects on the user when it switches out.
 */
export class PreSwitchOutResetStatusAbAttr extends PreSwitchOutAbAttr {
  constructor() {
    super(false);
  }

  override canApply({ pokemon }: AbAttrBaseParams): boolean {
    return !isNullOrUndefined(pokemon.status);
  }

  override apply({ pokemon, simulated }: AbAttrBaseParams): void {
    if (!simulated) {
      pokemon.resetStatus();
      pokemon.updateInfo();
    }
  }
}

/**
 * Clears Desolate Land/Primordial Sea/Delta Stream upon the Pokemon switching out.
 */
export class PreSwitchOutClearWeatherAbAttr extends PreSwitchOutAbAttr {
  override apply({ pokemon, simulated }: AbAttrBaseParams): boolean {
    // TODO: Evaluate why this is returning a boolean rather than relay
    const weatherType = globalScene.arena.weather?.weatherType;
    let turnOffWeather = false;

    // Clear weather only if user's ability matches the weather and no other pokemon has the ability.
    switch (weatherType) {
      case WeatherType.HARSH_SUN:
        if (
          pokemon.hasAbility(AbilityId.DESOLATE_LAND)
          && globalScene
            .getField(true)
            .filter(p => p !== pokemon)
            .filter(p => p.hasAbility(AbilityId.DESOLATE_LAND)).length === 0
        ) {
          turnOffWeather = true;
        }
        break;
      case WeatherType.HEAVY_RAIN:
        if (
          pokemon.hasAbility(AbilityId.PRIMORDIAL_SEA)
          && globalScene
            .getField(true)
            .filter(p => p !== pokemon)
            .filter(p => p.hasAbility(AbilityId.PRIMORDIAL_SEA)).length === 0
        ) {
          turnOffWeather = true;
        }
        break;
      case WeatherType.STRONG_WINDS:
        if (
          pokemon.hasAbility(AbilityId.DELTA_STREAM)
          && globalScene
            .getField(true)
            .filter(p => p !== pokemon)
            .filter(p => p.hasAbility(AbilityId.DELTA_STREAM)).length === 0
        ) {
          turnOffWeather = true;
        }
        break;
    }

    if (simulated) {
      return turnOffWeather;
    }

    if (turnOffWeather) {
      globalScene.arena.trySetWeather(WeatherType.NONE);
      return true;
    }

    return false;
  }
}

export class PreSwitchOutHealAbAttr extends PreSwitchOutAbAttr {
  override canApply({ pokemon }: AbAttrBaseParams): boolean {
    return !pokemon.isFullHp();
  }

  override apply({ pokemon, simulated }: AbAttrBaseParams): void {
    if (!simulated) {
      const healAmount = toDmgValue(pokemon.getMaxHp() * 0.33);
      pokemon.heal(healAmount);
      pokemon.updateInfo();
    }
  }
}

/**
 * Attribute for form changes that occur on switching out
 * @see {@linkcode applyPreSwitchOut}
 */
export class PreSwitchOutFormChangeAbAttr extends PreSwitchOutAbAttr {
  private formFunc: (p: Pokemon) => number;

  constructor(formFunc: (p: Pokemon) => number) {
    super();

    this.formFunc = formFunc;
  }

  override canApply({ pokemon }: AbAttrBaseParams): boolean {
    return this.formFunc(pokemon) !== pokemon.formIndex;
  }

  /**
   * On switch out, trigger the form change to the one defined in the ability
   */
  override apply({ simulated, pokemon }: AbAttrBaseParams): void {
    if (!simulated) {
      globalScene.triggerPokemonFormChange(pokemon, SpeciesFormChangeAbilityTrigger, false);
    }
  }
}

/**
 * Base class for ability attributes that apply their effect just before the user leaves the field
 */
export class PreLeaveFieldAbAttr extends AbAttr {
  canApply(_params: Closed<AbAttrBaseParams>): boolean {
    return true;
  }

  apply(_params: Closed<AbAttrBaseParams>): void {}
}

/**
 * Clears Desolate Land/Primordial Sea/Delta Stream upon the Pokemon switching out.
 */
export class PreLeaveFieldClearWeatherAbAttr extends PreLeaveFieldAbAttr {
  override canApply({ pokemon }: AbAttrBaseParams): boolean {
    const weatherType = globalScene.arena.weather?.weatherType;
    // Clear weather only if user's ability matches the weather and no other pokemon has the ability.
    switch (weatherType) {
      case WeatherType.HARSH_SUN:
        if (
          pokemon.hasAbility(AbilityId.DESOLATE_LAND)
          && globalScene
            .getField(true)
            .filter(p => p !== pokemon)
            .filter(p => p.hasAbility(AbilityId.DESOLATE_LAND)).length === 0
        ) {
          return true;
        }
        break;
      case WeatherType.HEAVY_RAIN:
        if (
          pokemon.hasAbility(AbilityId.PRIMORDIAL_SEA)
          && globalScene
            .getField(true)
            .filter(p => p !== pokemon)
            .filter(p => p.hasAbility(AbilityId.PRIMORDIAL_SEA)).length === 0
        ) {
          return true;
        }
        break;
      case WeatherType.STRONG_WINDS:
        if (
          pokemon.hasAbility(AbilityId.DELTA_STREAM)
          && globalScene
            .getField(true)
            .filter(p => p !== pokemon)
            .filter(p => p.hasAbility(AbilityId.DELTA_STREAM)).length === 0
        ) {
          return true;
        }
        break;
    }
    return false;
  }

  override apply({ simulated }: AbAttrBaseParams): void {
    if (!simulated) {
      globalScene.arena.trySetWeather(WeatherType.NONE);
    }
  }
}

/**
 * Updates the active {@linkcode SuppressAbilitiesTag} when a pokemon with {@linkcode AbilityId.NEUTRALIZING_GAS} leaves the field
 *
 * @sealed
 */
export class PreLeaveFieldRemoveSuppressAbilitiesSourceAbAttr extends PreLeaveFieldAbAttr {
  constructor() {
    super(false);
  }

  public override canApply(_params: AbAttrBaseParams): boolean {
    return !!globalScene.arena.getTag(ArenaTagType.NEUTRALIZING_GAS);
  }

  public override apply(_params: AbAttrBaseParams): void {
    const suppressTag = globalScene.arena.getTag(ArenaTagType.NEUTRALIZING_GAS) as SuppressAbilitiesTag;
    suppressTag.onSourceLeave(globalScene.arena);
  }
}

export interface PreStatStageChangeAbAttrParams extends AbAttrBaseParams {
  /** The stat being affected by the stat stage change */
  stat: BattleStat;
  /** The amount of stages to change by (negative if the stat is being decreased) */
  stages: number;
  /**
   * The source of the stat stage drop. May be omitted if the source of the stat drop is the user itself.
   *
   * @remarks
   * Currently, only used by {@linkcode ReflectStatStageChangeAbAttr} in order to reflect the stat stage change
   */
  source?: Pokemon;
  /** Holder that will be set to true if the stat stage change should be cancelled due to the ability */
  cancelled: BooleanHolder;
}

/**
 * Base class for ability attributes that apply their effect before a stat stage change.
 */
export abstract class PreStatStageChangeAbAttr extends AbAttr {
  canApply(_params: Closed<PreStatStageChangeAbAttrParams>): boolean {
    return true;
  }

  apply(_params: Closed<PreStatStageChangeAbAttrParams>): void {}
}

/**
 * Reflect all {@linkcode BattleStat} reductions caused by other Pokémon's moves and Abilities.
 * Currently only applies to Mirror Armor.
 */
export class ReflectStatStageChangeAbAttr extends PreStatStageChangeAbAttr {
  /** {@linkcode BattleStat} to reflect */
  private reflectedStat?: BattleStat;

  override canApply({ source, cancelled }: PreStatStageChangeAbAttrParams): boolean {
    return !!source && !cancelled.value;
  }

  /**
   * Apply the {@linkcode ReflectStatStageChangeAbAttr} to an interaction
   */
  override apply({ source, cancelled, stat, simulated, stages }: PreStatStageChangeAbAttrParams): void {
    if (!source) {
      return;
    }
    this.reflectedStat = stat;
    if (!simulated) {
      globalScene.phaseManager.unshiftNew(
        "StatStageChangePhase",
        source.getBattlerIndex(),
        false,
        [stat],
        stages,
        true,
        false,
        true,
        null,
        true,
      );
    }
    cancelled.value = true;
  }

  getTriggerMessage({ pokemon }: PreStatStageChangeAbAttrParams, abilityName: string): string {
    return i18next.t("abilityTriggers:protectStat", {
      pokemonNameWithAffix: getPokemonNameWithAffix(pokemon),
      abilityName,
      statName: this.reflectedStat ? i18next.t(getStatKey(this.reflectedStat)) : i18next.t("battle:stats"),
    });
  }
}

/**
 * Protect one or all {@linkcode BattleStat} from reductions caused by other Pokémon's moves and Abilities
 */
export class ProtectStatAbAttr extends PreStatStageChangeAbAttr {
  /** {@linkcode BattleStat} to protect or `undefined` if **all** {@linkcode BattleStat} are protected */
  private protectedStat?: BattleStat;

  constructor(protectedStat?: BattleStat) {
    super();

    this.protectedStat = protectedStat;
  }

  override canApply({ stat, cancelled }: PreStatStageChangeAbAttrParams): boolean {
    return !cancelled.value && (isNullOrUndefined(this.protectedStat) || stat === this.protectedStat);
  }

  /**
   * Apply the {@linkcode ProtectedStatAbAttr} to an interaction
   */
  override apply({ cancelled }: PreStatStageChangeAbAttrParams): void {
    cancelled.value = true;
  }

  override getTriggerMessage({ pokemon }: PreStatStageChangeAbAttrParams, abilityName: string): string {
    return i18next.t("abilityTriggers:protectStat", {
      pokemonNameWithAffix: getPokemonNameWithAffix(pokemon),
      abilityName,
      statName: this.protectedStat ? i18next.t(getStatKey(this.protectedStat)) : i18next.t("battle:stats"),
    });
  }
}

export interface ConfusionOnStatusEffectAbAttrParams extends AbAttrBaseParams {
  /** The status effect that was applied */
  effect: StatusEffect;
  /** The move that applied the status effect */
  move: Move;
  /** The opponent that was inflicted with the status effect */
  opponent: Pokemon;
}

/**
 * This attribute applies confusion to the target whenever the user
 * directly poisons them with a move, e.g. Poison Puppeteer.
 * Called in {@linkcode StatusEffectAttr}.
 */
export class ConfusionOnStatusEffectAbAttr extends AbAttr {
  /** List of effects to apply confusion after */
  private effects: ReadonlySet<StatusEffect>;

  constructor(...effects: StatusEffect[]) {
    super();
    this.effects = new Set(effects);
  }

  /**
   * @returns Whether the ability can apply confusion to the opponent
   */
  override canApply({ opponent, effect }: ConfusionOnStatusEffectAbAttrParams): boolean {
    return this.effects.has(effect) && !opponent.isFainted() && opponent.canAddTag(BattlerTagType.CONFUSED);
  }

  /**
   * Applies confusion to the target pokemon.
   */
  override apply({ opponent, simulated, pokemon, move }: ConfusionOnStatusEffectAbAttrParams): void {
    if (!simulated) {
      opponent.addTag(BattlerTagType.CONFUSED, pokemon.randBattleSeedIntRange(2, 5), move.id, opponent.id);
    }
  }
}

export interface PreSetStatusAbAttrParams extends AbAttrBaseParams {
  /** The status effect being applied */
  effect: StatusEffect;
  /** Holds whether the status effect is prevented by the ability */
  cancelled: BooleanHolder;
}

export class PreSetStatusAbAttr extends AbAttr {
  /** Return whether the ability attribute can be applied */
  canApply(_params: Closed<PreSetStatusAbAttrParams>): boolean {
    return true;
  }

  apply(_params: Closed<PreSetStatusAbAttrParams>): void {}
}

/**
 * Provides immunity to status effects to specified targets.
 */
export class PreSetStatusEffectImmunityAbAttr extends PreSetStatusAbAttr {
  protected immuneEffects: StatusEffect[];

  /**
   * @param immuneEffects - An array of {@linkcode StatusEffect}s to prevent application.
   * If none are provided, will block **all** status effects regardless of type.
   */
  constructor(...immuneEffects: StatusEffect[]) {
    super();

    this.immuneEffects = immuneEffects;
  }

  override canApply({ effect, cancelled }: PreSetStatusAbAttrParams): boolean {
    return (
      !cancelled.value
      && ((this.immuneEffects.length === 0 && effect !== StatusEffect.FAINT) || this.immuneEffects.includes(effect))
    );
  }

  /**
   * Applies immunity to supplied status effects.
   */
  override apply({ cancelled }: PreSetStatusAbAttrParams): void {
    cancelled.value = true;
  }

  override getTriggerMessage({ pokemon, effect }: PreSetStatusAbAttrParams, abilityName: string): string {
    return this.immuneEffects.length > 0
      ? i18next.t("abilityTriggers:statusEffectImmunityWithName", {
          pokemonNameWithAffix: getPokemonNameWithAffix(pokemon),
          abilityName,
          statusEffectName: getStatusEffectDescriptor(effect),
        })
      : i18next.t("abilityTriggers:statusEffectImmunity", {
          pokemonNameWithAffix: getPokemonNameWithAffix(pokemon),
          abilityName,
        });
  }
}

// NOTE: There is a good amount of overlapping code between this
// and PreSetStatusEffectImmunity. However, we need these classes to be distinct
// as this one's apply method requires additional parameters
// TODO: Find away to avoid the code duplication without sacrificing
// the subclass split
/**
 * Provides immunity to status effects to the user.
 */
export class StatusEffectImmunityAbAttr extends PreSetStatusEffectImmunityAbAttr {}

export interface UserFieldStatusEffectImmunityAbAttrParams extends AbAttrBaseParams {
  /** The status effect being applied */
  effect: StatusEffect;
  /** Holds whether the status effect is prevented by the ability */
  cancelled: BooleanHolder;
  /** The target of the status effect */
  target: Pokemon;
  // TODO: It may be the case that callers are passing `null` in the case that the pokemon setting the status is the same as the target.
  // Evaluate this and update the tsdoc accordingly.
  /** The source of the status effect, or null if it is not coming from a pokemon */
  source: Pokemon | null;
}

/**
 * Provides immunity to status effects to the user's field.
 */
export class UserFieldStatusEffectImmunityAbAttr extends CancelInteractionAbAttr {
  private declare readonly _: never;
  protected immuneEffects: StatusEffect[];

  /**
   * @param immuneEffects - An array of {@linkcode StatusEffect}s to prevent application.
   * If none are provided, will block **all** status effects regardless of type.
   */
  constructor(...immuneEffects: StatusEffect[]) {
    super();

    this.immuneEffects = immuneEffects;
  }

  override canApply({ effect, cancelled }: UserFieldStatusEffectImmunityAbAttrParams): boolean {
    return (
      (!cancelled.value && this.immuneEffects.length === 0 && effect !== StatusEffect.FAINT)
      || this.immuneEffects.includes(effect)
    );
  }

  // declare here to allow typescript to allow us to override `canApply` method without adjusting params
  declare apply: (params: UserFieldStatusEffectImmunityAbAttrParams) => void;
}

/**
 * Conditionally provides immunity to status effects for the user's field.
 *
 * Used by {@linkcode AbilityId.FLOWER_VEIL | Flower Veil}.
 */
export class ConditionalUserFieldStatusEffectImmunityAbAttr extends UserFieldStatusEffectImmunityAbAttr {
  /**
   * The condition for the field immunity to be applied.
   * @param target - The target of the status effect
   * @param source - The source of the status effect
   */
  private condition: (target: Pokemon, source: Pokemon | null) => boolean;

  /**
   * @param immuneEffects - An array of {@linkcode StatusEffect}s to prevent application.
   * If none are provided, will block **all** status effects regardless of type.
   */
  constructor(condition: (target: Pokemon, source: Pokemon | null) => boolean, ...immuneEffects: StatusEffect[]) {
    super(...immuneEffects);

    this.condition = condition;
  }

  /**
   * Evaluate the condition to determine if the {@linkcode ConditionalUserFieldStatusEffectImmunityAbAttr} can be applied.
   * @returns Whether the ability can be applied to cancel the status effect.
   */
  override canApply(params: UserFieldStatusEffectImmunityAbAttrParams): boolean {
    return !params.cancelled.value && this.condition(params.target, params.source) && super.canApply(params);
  }
}

export interface ConditionalUserFieldProtectStatAbAttrParams extends AbAttrBaseParams {
  /** The stat being affected by the stat stage change */
  stat: BattleStat;
  /** Holds whether the stat stage change is prevented by the ability */
  cancelled: BooleanHolder;
  // TODO: consider making this required and not inherit from PreStatStageChangeAbAttr
  /** The target of the stat stage change */
  target?: Pokemon;
}

/**
 * Conditionally provides immunity to stat drop effects to the user's field.
 *
 * Used by {@linkcode AbilityId.FLOWER_VEIL | Flower Veil}.
 */
export class ConditionalUserFieldProtectStatAbAttr extends PreStatStageChangeAbAttr {
  /** {@linkcode BattleStat} to protect or `undefined` if **all** {@linkcode BattleStat} are protected */
  protected protectedStat?: BattleStat;

  /** If the method evaluates to true, the stat will be protected. */
  protected condition: (target: Pokemon) => boolean;

  constructor(condition: (target: Pokemon) => boolean, _protectedStat?: BattleStat) {
    super();
    this.condition = condition;
  }

  /**
   * @returns Whether the ability can be used to cancel the stat stage change.
   */
  override canApply({ stat, cancelled, target }: ConditionalUserFieldProtectStatAbAttrParams): boolean {
    if (!target) {
      return false;
    }
    return (
      !cancelled.value
      && (isNullOrUndefined(this.protectedStat) || stat === this.protectedStat)
      && this.condition(target)
    );
  }

  /**
   * Apply the {@linkcode ConditionalUserFieldStatusEffectImmunityAbAttr} to an interaction
   */
  override apply({ cancelled }: ConditionalUserFieldProtectStatAbAttrParams): void {
    cancelled.value = true;
  }
}

export interface PreApplyBattlerTagAbAttrParams extends AbAttrBaseParams {
  /** The tag being applied */
  tag: BattlerTag;
  /** Holds whether the tag is prevented by the ability */
  cancelled: BooleanHolder;
}

/**
 * Base class for ability attributes that apply their effect before a BattlerTag {@linkcode BattlerTag} is applied.
 *
 * ⚠️ Subclasses violate Liskov Substitution Principle, so this class must not be provided to {@linkcode applyAbAttrs}
 */
export abstract class PreApplyBattlerTagAbAttr extends AbAttr {
  canApply(_params: PreApplyBattlerTagAbAttrParams): boolean {
    return true;
  }

  apply(_params: PreApplyBattlerTagAbAttrParams): void {}
}

// Intentionally not exported because this shouldn't be able to be passed to `applyAbAttrs`. It only exists so that
// PreApplyBattlerTagImmunityAbAttr and UserFieldPreApplyBattlerTagImmunityAbAttr can avoid code duplication
// while preserving type safety. (Since the UserField version require an additional parameter, target, in its apply methods)
abstract class BaseBattlerTagImmunityAbAttr<P extends PreApplyBattlerTagAbAttrParams> extends PreApplyBattlerTagAbAttr {
  protected immuneTagTypes: BattlerTagType[];

  constructor(immuneTagTypes: BattlerTagType | BattlerTagType[]) {
    super(true);

    this.immuneTagTypes = coerceArray(immuneTagTypes);
  }

  override canApply({ cancelled, tag }: P): boolean {
    return !cancelled.value && this.immuneTagTypes.includes(tag.tagType);
  }

  override apply({ cancelled }: P): void {
    cancelled.value = true;
  }

  override getTriggerMessage({ pokemon, tag }: P, abilityName: string): string {
    return i18next.t("abilityTriggers:battlerTagImmunity", {
      pokemonNameWithAffix: getPokemonNameWithAffix(pokemon),
      abilityName,
      battlerTagName: tag.getDescriptor(),
    });
  }
}

// TODO: The battler tag ability attributes are in dire need of improvement
// It is unclear why there is a `PreApplyBattlerTagImmunityAbAttr` class that isn't used,
// and then why there's a BattlerTagImmunityAbAttr class as well.

/**
 * Provides immunity to BattlerTags {@linkcode BattlerTag} to specified targets.
 *
 * This does not check whether the tag is already applied; that check should happen in the caller.
 */
export class PreApplyBattlerTagImmunityAbAttr extends BaseBattlerTagImmunityAbAttr<PreApplyBattlerTagAbAttrParams> {}

/**
 * Provides immunity to BattlerTags {@linkcode BattlerTag} to the user.
 */
export class BattlerTagImmunityAbAttr extends PreApplyBattlerTagImmunityAbAttr {}

export interface UserFieldBattlerTagImmunityAbAttrParams extends PreApplyBattlerTagAbAttrParams {
  /** The pokemon that the battler tag is being applied to */
  target: Pokemon;
}
/**
 * Provides immunity to BattlerTags {@linkcode BattlerTag} to the user's field.
 */
export class UserFieldBattlerTagImmunityAbAttr extends BaseBattlerTagImmunityAbAttr<UserFieldBattlerTagImmunityAbAttrParams> {}

export class ConditionalUserFieldBattlerTagImmunityAbAttr extends UserFieldBattlerTagImmunityAbAttr {
  private condition: (target: Pokemon) => boolean;

  /**
   * Determine whether the {@linkcode ConditionalUserFieldBattlerTagImmunityAbAttr} can be applied by passing the target pokemon to the condition.
   * @returns Whether the ability can be used to cancel the battler tag
   */
  override canApply(params: UserFieldBattlerTagImmunityAbAttrParams): boolean {
    return super.canApply(params) && this.condition(params.target);
  }

  constructor(condition: (target: Pokemon) => boolean, immuneTagTypes: BattlerTagType | BattlerTagType[]) {
    super(immuneTagTypes);

    this.condition = condition;
  }
}

export interface BlockCritAbAttrParams extends AbAttrBaseParams {
  /**
   * Holds a boolean that will be set to `true` if the user's ability prevents the attack from being a critical hit
   */
  readonly blockCrit: BooleanHolder;
}

export class BlockCritAbAttr extends AbAttr {
  constructor() {
    super(false);
  }

  /**
   * Apply the block crit ability by setting the value in the provided boolean holder to `true`.
   */
  override apply({ blockCrit }: BlockCritAbAttrParams): void {
    blockCrit.value = true;
  }
}

export interface BonusCritAbAttrParams extends AbAttrBaseParams {
  /** Holds the crit stage that may be modified by ability application */
  critStage: NumberHolder;
}

export class BonusCritAbAttr extends AbAttr {
  constructor() {
    super(false);
  }

  /**
   * Apply the bonus crit ability by increasing the value in the provided number holder by 1
   */
  override apply({ critStage }: BonusCritAbAttrParams): void {
    critStage.value += 1;
  }
}

export interface MultCritAbAttrParams extends AbAttrBaseParams {
  /** The critical hit multiplier that may be modified by ability application */
  critMult: NumberHolder;
}

export class MultCritAbAttr extends AbAttr {
  public multAmount: number;

  constructor(multAmount: number) {
    super(false);

    this.multAmount = multAmount;
  }

  override canApply({ critMult }: MultCritAbAttrParams): boolean {
    return critMult.value > 1;
  }

  override apply({ critMult }: MultCritAbAttrParams): void {
    critMult.value *= this.multAmount;
  }
}

export interface ConditionalCritAbAttrParams extends AbAttrBaseParams {
  /** Holds a boolean that will be set to true if the attack is guaranteed to crit */
  target: Pokemon;
  /** The move being used */
  move: Move;
  /** Holds whether the attack will critically hit */
  isCritical: BooleanHolder;
}

/**
 * Guarantees a critical hit according to the given condition, except if target prevents critical hits. ie. Merciless
 */
export class ConditionalCritAbAttr extends AbAttr {
  private condition: PokemonAttackCondition;

  constructor(condition: PokemonAttackCondition, _checkUser?: boolean) {
    super(false);

    this.condition = condition;
  }

  override canApply({ isCritical, pokemon, target, move }: ConditionalCritAbAttrParams): boolean {
    return !isCritical.value && this.condition(pokemon, target, move);
  }

  override apply({ isCritical }: ConditionalCritAbAttrParams): void {
    isCritical.value = true;
  }
}

export class BlockNonDirectDamageAbAttr extends CancelInteractionAbAttr {
  constructor() {
    super(false);
  }
}

/**
 * This attribute will block any status damage that you put in the parameter.
 */
export class BlockStatusDamageAbAttr extends CancelInteractionAbAttr {
  private effects: StatusEffect[];

  /**
   * @param effects - The status effect(s) that will be blocked from damaging the ability pokemon
   */
  constructor(...effects: StatusEffect[]) {
    super(false);

    this.effects = effects;
  }

  override canApply({ pokemon, cancelled }: AbAttrParamsWithCancel): boolean {
    return !cancelled.value && !!pokemon.status?.effect && this.effects.includes(pokemon.status.effect);
  }
}

export class BlockOneHitKOAbAttr extends CancelInteractionAbAttr {}

export interface ChangeMovePriorityAbAttrParams extends AbAttrBaseParams {
  /** The move being used */
  move: Move;
  /** The priority of the move being used */
  priority: NumberHolder;
}

/**
 * This governs abilities that alter the priority of moves
 * Abilities: Prankster, Gale Wings, Triage, Mycelium Might, Stall
 * Note - Quick Claw has a separate and distinct implementation outside of priority
 *
 * @sealed
 */
export class ChangeMovePriorityAbAttr extends AbAttr {
  private moveFunc: (pokemon: Pokemon, move: Move) => boolean;
  private changeAmount: number;

  /**
   * @param moveFunc - applies priority-change to moves that meet the condition
   * @param changeAmount - The amount of priority added or subtracted
   */
  constructor(moveFunc: (pokemon: Pokemon, move: Move) => boolean, changeAmount: number) {
    super(false);

    this.moveFunc = moveFunc;
    this.changeAmount = changeAmount;
  }

  override canApply({ pokemon, move }: ChangeMovePriorityAbAttrParams): boolean {
    return this.moveFunc(pokemon, move);
  }

  override apply({ priority }: ChangeMovePriorityAbAttrParams): void {
    priority.value += this.changeAmount;
  }
}

export class IgnoreContactAbAttr extends AbAttr {
  private declare readonly _: never;
}

/**
 * Shared interface for attributes that respond to a weather.
 */
export interface PreWeatherEffectAbAttrParams extends AbAttrParamsWithCancel {
  /** The weather effect for the interaction. `null` is treated as no weather */
  weather: Weather | null;
}

export abstract class PreWeatherEffectAbAttr extends AbAttr {
  override canApply(_params: Closed<PreWeatherEffectAbAttrParams>): boolean {
    return true;
  }

  override apply(_params: Closed<PreWeatherEffectAbAttrParams>): void {}
}

/**
 * Base class for abilities that apply an effect before a weather effect is applied.
 */
export abstract class PreWeatherDamageAbAttr extends PreWeatherEffectAbAttr {}

export class BlockWeatherDamageAttr extends PreWeatherDamageAbAttr {
  private weatherTypes: WeatherType[];

  constructor(...weatherTypes: WeatherType[]) {
    super(false);

    this.weatherTypes = weatherTypes;
  }

  override canApply({ weather, cancelled }: PreWeatherEffectAbAttrParams): boolean {
    if (!weather || cancelled.value) {
      return false;
    }
    const weatherType = weather.weatherType;
    return this.weatherTypes.length === 0 || this.weatherTypes.includes(weatherType);
  }

  override apply({ cancelled }: PreWeatherEffectAbAttrParams): void {
    cancelled.value = true;
  }
}

export class SuppressWeatherEffectAbAttr extends PreWeatherEffectAbAttr {
  public readonly affectsImmutable: boolean;

  constructor(affectsImmutable = false) {
    super(true);

    this.affectsImmutable = affectsImmutable;
  }

  override canApply({ weather, cancelled }: PreWeatherEffectAbAttrParams): boolean {
    if (!weather || cancelled.value) {
      return false;
    }
    return this.affectsImmutable || weather.isImmutable();
  }

  override apply({ cancelled }: PreWeatherEffectAbAttrParams): void {
    cancelled.value = true;
  }
}

/**
 * Condition function to applied to abilities related to Sheer Force.
 * Checks if last move used against target was affected by a Sheer Force user and:
 * Disables: Color Change, Pickpocket, Berserk, Anger Shell
 * @returns An {@linkcode AbAttrCondition} to disable the ability under the proper conditions.
 */
function getSheerForceHitDisableAbCondition(): AbAttrCondition {
  return (pokemon: Pokemon) => {
    const lastReceivedAttack = pokemon.turnData.attacksReceived[0];
    if (!lastReceivedAttack) {
      return true;
    }

    const lastAttacker = pokemon.getOpponents().find(p => p.id === lastReceivedAttack.sourceId);
    if (!lastAttacker) {
      return true;
    }

    /** `true` if the last move's chance is above 0 and the last attacker's ability is sheer force */
    const SheerForceAffected =
      allMoves[lastReceivedAttack.move].chance >= 0 && lastAttacker.hasAbility(AbilityId.SHEER_FORCE);

    return !SheerForceAffected;
  };
}

function getWeatherCondition(...weatherTypes: WeatherType[]): AbAttrCondition {
  return () => {
    if (!globalScene?.arena) {
      return false;
    }
    if (globalScene.arena.weather?.isEffectSuppressed()) {
      return false;
    }
    const weatherType = globalScene.arena.weather?.weatherType;
    return !!weatherType && weatherTypes.indexOf(weatherType) > -1;
  };
}

function getAnticipationCondition(): AbAttrCondition {
  return (pokemon: Pokemon) => {
    for (const opponent of pokemon.getOpponents()) {
      for (const move of opponent.moveset) {
        // ignore null/undefined moves
        if (!move) {
          continue;
        }
        // the move's base type (not accounting for variable type changes) is super effective
        if (
          move.getMove().is("AttackMove")
          && pokemon.getAttackTypeEffectiveness(move.getMove().type, opponent, true, undefined, move.getMove()) >= 2
        ) {
          return true;
        }
        // move is a OHKO
        if (move.getMove().hasAttr("OneHitKOAttr")) {
          return true;
        }
        // edge case for hidden power, type is computed
        if (move.getMove().id === MoveId.HIDDEN_POWER) {
          const iv_val = Math.floor(
            (((opponent.ivs[Stat.HP] & 1)
              + (opponent.ivs[Stat.ATK] & 1) * 2
              + (opponent.ivs[Stat.DEF] & 1) * 4
              + (opponent.ivs[Stat.SPD] & 1) * 8
              + (opponent.ivs[Stat.SPATK] & 1) * 16
              + (opponent.ivs[Stat.SPDEF] & 1) * 32)
              * 15)
              / 63,
          );

          const type = [
            PokemonType.FIGHTING,
            PokemonType.FLYING,
            PokemonType.POISON,
            PokemonType.GROUND,
            PokemonType.ROCK,
            PokemonType.BUG,
            PokemonType.GHOST,
            PokemonType.STEEL,
            PokemonType.FIRE,
            PokemonType.WATER,
            PokemonType.GRASS,
            PokemonType.ELECTRIC,
            PokemonType.PSYCHIC,
            PokemonType.ICE,
            PokemonType.DRAGON,
            PokemonType.DARK,
          ][iv_val];

          if (pokemon.getAttackTypeEffectiveness(type, opponent) >= 2) {
            return true;
          }
        }
      }
    }
    return false;
  };
}

/**
 * Creates an ability condition that causes the ability to fail if that ability
 * has already been used by that pokemon that battle. It requires an ability to
 * be specified due to current limitations in how conditions on abilities work.
 * @param {AbilityId} ability The ability to check if it's already been applied
 * @returns {AbAttrCondition} The condition
 */
function getOncePerBattleCondition(ability: AbilityId): AbAttrCondition {
  return (pokemon: Pokemon) => {
    return !pokemon.waveData.abilitiesApplied.has(ability);
  };
}

/**
 * @sealed
 */
export class ForewarnAbAttr extends PostSummonAbAttr {
  constructor() {
    super(true);
  }

  override apply({ simulated, pokemon }: AbAttrBaseParams): void {
    if (!simulated) {
      return;
    }
    let maxPowerSeen = 0;
    let maxMove = "";
    let movePower = 0;
    for (const opponent of pokemon.getOpponents()) {
      for (const move of opponent.moveset) {
        if (move?.getMove().is("StatusMove")) {
          movePower = 1;
        } else if (move?.getMove().hasAttr("OneHitKOAttr")) {
          movePower = 150;
        } else if (
          move?.getMove().id === MoveId.COUNTER
          || move?.getMove().id === MoveId.MIRROR_COAT
          || move?.getMove().id === MoveId.METAL_BURST
        ) {
          movePower = 120;
        } else if (move?.getMove().power === -1) {
          movePower = 80;
        } else {
          movePower = move?.getMove().power ?? 0;
        }

        if (movePower > maxPowerSeen) {
          maxPowerSeen = movePower;
          maxMove = move?.getName() ?? "";
        }
      }
    }

    globalScene.phaseManager.queueMessage(
      i18next.t("abilityTriggers:forewarn", {
        pokemonNameWithAffix: getPokemonNameWithAffix(pokemon),
        moveName: maxMove,
      }),
    );
  }
}

/**
 * Ability attribute that reveals the abilities of all opposing Pokémon when the Pokémon with this ability is summoned.
 * @sealed
 */
export class FriskAbAttr extends PostSummonAbAttr {
  constructor() {
    super(true);
  }

  override apply({ simulated, pokemon }: AbAttrBaseParams): void {
    if (!simulated) {
      for (const opponent of pokemon.getOpponents()) {
        globalScene.phaseManager.queueMessage(
          i18next.t("abilityTriggers:frisk", {
            pokemonNameWithAffix: getPokemonNameWithAffix(pokemon),
            opponentName: opponent.name,
            opponentAbilityName: opponent.getAbility().name,
          }),
        );
        setAbilityRevealed(opponent);
      }
    }
  }
}

export interface PostWeatherChangeAbAttrParams extends AbAttrBaseParams {
  /** The kind of the weather that was just changed to */
  weather: WeatherType;
}

/**
 * Base class for ability attributes that apply their effect after a weather change.
 */
export abstract class PostWeatherChangeAbAttr extends AbAttr {
  canApply(_params: Closed<PostWeatherChangeAbAttrParams>): boolean {
    return true;
  }

  apply(_params: Closed<PostWeatherChangeAbAttrParams>): void {}
}

/**
 * Triggers weather-based form change when weather changes.
 * Used by Forecast and Flower Gift.
 *
 * @sealed
 */
export class PostWeatherChangeFormChangeAbAttr extends PostWeatherChangeAbAttr {
  private ability: AbilityId;
  private formRevertingWeathers: WeatherType[];

  constructor(ability: AbilityId, formRevertingWeathers: WeatherType[]) {
    super(false);

    this.ability = ability;
    this.formRevertingWeathers = formRevertingWeathers;
  }

  override canApply({ pokemon }: AbAttrBaseParams): boolean {
    const isCastformWithForecast =
      pokemon.species.speciesId === SpeciesId.CASTFORM && this.ability === AbilityId.FORECAST;
    const isCherrimWithFlowerGift =
      pokemon.species.speciesId === SpeciesId.CHERRIM && this.ability === AbilityId.FLOWER_GIFT;

    return isCastformWithForecast || isCherrimWithFlowerGift;
  }

  /**
   * Calls {@linkcode Arena.triggerWeatherBasedFormChangesToNormal | triggerWeatherBasedFormChangesToNormal} when the
   * weather changed to form-reverting weather, otherwise calls {@linkcode Arena.triggerWeatherBasedFormChanges | triggerWeatherBasedFormChanges}
   */
  override apply({ simulated }: AbAttrBaseParams): void {
    if (simulated) {
      return;
    }

    // TODO: investigate why this is not using the weatherType parameter
    // and is instead reading the weather from the global scene

    const weatherType = globalScene.arena.weather?.weatherType;

    if (weatherType && this.formRevertingWeathers.includes(weatherType)) {
      globalScene.arena.triggerWeatherBasedFormChangesToNormal();
    } else {
      globalScene.arena.triggerWeatherBasedFormChanges();
    }
  }
}

/**
 * Add a battler tag to the pokemon when the weather changes.
 * @sealed
 */
export class PostWeatherChangeAddBattlerTagAttr extends PostWeatherChangeAbAttr {
  private tagType: BattlerTagType;
  private turnCount: number;
  private weatherTypes: WeatherType[];

  constructor(tagType: BattlerTagType, turnCount: number, ...weatherTypes: WeatherType[]) {
    super();

    this.tagType = tagType;
    this.turnCount = turnCount;
    this.weatherTypes = weatherTypes;
  }

  override canApply({ weather, pokemon }: PostWeatherChangeAbAttrParams): boolean {
    return this.weatherTypes.includes(weather) && pokemon.canAddTag(this.tagType);
  }

  override apply({ simulated, pokemon }: PostWeatherChangeAbAttrParams): void {
    if (!simulated) {
      pokemon.addTag(this.tagType, this.turnCount);
    }
  }
}

export type PostWeatherLapseAbAttrParams = Omit<PreWeatherEffectAbAttrParams, "cancelled">;
export class PostWeatherLapseAbAttr extends AbAttr {
  protected weatherTypes: WeatherType[];

  constructor(...weatherTypes: WeatherType[]) {
    super();

    this.weatherTypes = weatherTypes;
  }

  canApply(_params: Closed<PostWeatherLapseAbAttrParams>): boolean {
    return true;
  }

  apply(_params: Closed<PostWeatherLapseAbAttrParams>): void {}

  getCondition(): AbAttrCondition {
    return getWeatherCondition(...this.weatherTypes);
  }
}

export class PostWeatherLapseHealAbAttr extends PostWeatherLapseAbAttr {
  private healFactor: number;

  constructor(healFactor: number, ...weatherTypes: WeatherType[]) {
    super(...weatherTypes);

    this.healFactor = healFactor;
  }

  override canApply({ pokemon }: PostWeatherLapseAbAttrParams): boolean {
    return !pokemon.isFullHp();
  }

  override apply({ pokemon, passive, simulated }: PostWeatherLapseAbAttrParams): void {
    const abilityName = (!passive ? pokemon.getAbility() : pokemon.getPassiveAbility()).name;
    if (!simulated) {
      globalScene.phaseManager.unshiftNew(
        "PokemonHealPhase",
        pokemon.getBattlerIndex(),
        toDmgValue(pokemon.getMaxHp() / (16 / this.healFactor)),
        i18next.t("abilityTriggers:postWeatherLapseHeal", {
          pokemonNameWithAffix: getPokemonNameWithAffix(pokemon),
          abilityName,
        }),
        true,
      );
    }
  }
}

export class PostWeatherLapseDamageAbAttr extends PostWeatherLapseAbAttr {
  private damageFactor: number;

  constructor(damageFactor: number, ...weatherTypes: WeatherType[]) {
    super(...weatherTypes);

    this.damageFactor = damageFactor;
  }

  override canApply({ pokemon }: PostWeatherLapseAbAttrParams): boolean {
    return !pokemon.hasAbilityWithAttr("BlockNonDirectDamageAbAttr");
  }

  override apply({ simulated, pokemon, passive }: PostWeatherLapseAbAttrParams): void {
    if (!simulated) {
      const abilityName = (!passive ? pokemon.getAbility() : pokemon.getPassiveAbility()).name;
      globalScene.phaseManager.queueMessage(
        i18next.t("abilityTriggers:postWeatherLapseDamage", {
          pokemonNameWithAffix: getPokemonNameWithAffix(pokemon),
          abilityName,
        }),
      );
      pokemon.damageAndUpdate(toDmgValue(pokemon.getMaxHp() / (16 / this.damageFactor)), {
        result: HitResult.INDIRECT,
      });
    }
  }
}

export interface PostTerrainChangeAbAttrParams extends AbAttrBaseParams {
  /** The terrain type that is being changed to */
  terrain: TerrainType;
}

export class PostTerrainChangeAbAttr extends AbAttr {
  canApply(_params: Closed<PostTerrainChangeAbAttrParams>): boolean {
    return true;
  }

  apply(_params: Closed<PostTerrainChangeAbAttrParams>): void {}
}

export class PostTerrainChangeAddBattlerTagAttr extends PostTerrainChangeAbAttr {
  private tagType: BattlerTagType;
  private turnCount: number;
  private terrainTypes: TerrainType[];

  constructor(tagType: BattlerTagType, turnCount: number, ...terrainTypes: TerrainType[]) {
    super();

    this.tagType = tagType;
    this.turnCount = turnCount;
    this.terrainTypes = terrainTypes;
  }

  override canApply({ pokemon, terrain }: PostTerrainChangeAbAttrParams): boolean {
    return !!this.terrainTypes.find(t => t === terrain) && pokemon.canAddTag(this.tagType);
  }

  override apply({ pokemon, simulated }: PostTerrainChangeAbAttrParams): void {
    if (!simulated) {
      pokemon.addTag(this.tagType, this.turnCount);
    }
  }
}

function getTerrainCondition(...terrainTypes: TerrainType[]): AbAttrCondition {
  return (_pokemon: Pokemon) => {
    const terrainType = globalScene.arena.terrain?.terrainType;
    return !!terrainType && terrainTypes.indexOf(terrainType) > -1;
  };
}

export class PostTurnAbAttr extends AbAttr {
  canApply(_params: Closed<AbAttrBaseParams>): boolean {
    return true;
  }

  apply(_params: Closed<AbAttrBaseParams>): void {}
}

/**
 * This attribute will heal 1/8th HP if the ability pokemon has the correct status.
 *
 * @sealed
 */
export class PostTurnStatusHealAbAttr extends PostTurnAbAttr {
  private effects: StatusEffect[];

  /**
   * @param effects - The status effect(s) that will qualify healing the ability pokemon
   */
  constructor(...effects: StatusEffect[]) {
    super(false);

    this.effects = effects;
  }

  override canApply({ pokemon }: AbAttrBaseParams): boolean {
    return !isNullOrUndefined(pokemon.status) && this.effects.includes(pokemon.status.effect) && !pokemon.isFullHp();
  }

  override apply({ simulated, passive, pokemon }: AbAttrBaseParams): void {
    if (!simulated) {
      const abilityName = (!passive ? pokemon.getAbility() : pokemon.getPassiveAbility()).name;
      globalScene.phaseManager.unshiftNew(
        "PokemonHealPhase",
        pokemon.getBattlerIndex(),
        toDmgValue(pokemon.getMaxHp() / 8),
        i18next.t("abilityTriggers:poisonHeal", { pokemonName: getPokemonNameWithAffix(pokemon), abilityName }),
        true,
      );
    }
  }
}

/**
 * After the turn ends, resets the status of either the user or their ally.
 * @param allyTarget Whether to target the user's ally; default `false` (self-target)
 *
 * @sealed
 */
export class PostTurnResetStatusAbAttr extends PostTurnAbAttr {
  private allyTarget: boolean;
  private target: Pokemon | undefined;

  constructor(allyTarget = false) {
    super(true);
    this.allyTarget = allyTarget;
  }

  override canApply({ pokemon }: AbAttrBaseParams): boolean {
    if (this.allyTarget) {
      this.target = pokemon.getAlly();
    } else {
      this.target = pokemon;
    }

    const effect = this.target?.status?.effect;
    return !!effect && effect !== StatusEffect.FAINT;
  }

  override apply({ simulated }: AbAttrBaseParams): void {
    if (!simulated && this.target?.status) {
      globalScene.phaseManager.queueMessage(
        getStatusEffectHealText(this.target.status?.effect, getPokemonNameWithAffix(this.target)),
      );
      this.target.resetStatus(false);
      this.target.updateInfo();
    }
  }
}

/**
 * Attribute to try and restore eaten berries after the turn ends.
 * Used by {@linkcode AbilityId.HARVEST}.
 */
export class PostTurnRestoreBerryAbAttr extends PostTurnAbAttr {
  /**
   * Array containing all {@linkcode BerryType | BerryTypes} that are under cap and able to be restored.
   * Stored inside the class for a minor performance boost
   */
  private berriesUnderCap: BerryType[];

  /**
   * @param procChance - function providing chance to restore an item
   * @see {@linkcode createEatenBerry()}
   */
  constructor(private procChance: (pokemon: Pokemon) => number) {
    super();
  }

  override canApply({ pokemon }: AbAttrBaseParams): boolean {
    // Ensure we have at least 1 recoverable berry (at least 1 berry in berriesEaten is not capped)
    const cappedBerries = new Set(
      pokemon
        .getHeldItems()
        .filter(
          bm =>
            isItemInCategory(bm, HeldItemCategoryId.BERRY) &&
            pokemon.heldItemManager.getStack(bm) < allHeldItems[bm].maxStackCount,
        )
        .map(bm => (allHeldItems[bm] as BerryHeldItem).berryType),
    );

    this.berriesUnderCap = pokemon.battleData.berriesEaten.filter(bt => !cappedBerries.has(bt));

    if (this.berriesUnderCap.length === 0) {
      return false;
    }

    // Clamp procChance to [0, 1]. Skip if didn't proc (less than pass)
    const pass = randSeedFloat();
    return this.procChance(pokemon) >= pass;
  }

  override apply({ simulated, pokemon }: AbAttrBaseParams): void {
    if (!simulated) {
      this.createEatenBerry(pokemon);
    }
  }

  /**
   * Create a new berry chosen randomly from all berries the pokemon ate this battle
   * @param pokemon - The {@linkcode Pokemon} with this ability
   * @returns `true` if a new berry was created
   */
  createEatenBerry(pokemon: Pokemon): boolean {
    // Pick a random available berry to yoink
    const randomIdx = randSeedInt(this.berriesUnderCap.length);
    const chosenBerryType = this.berriesUnderCap[randomIdx];
    pokemon.battleData.berriesEaten.splice(randomIdx, 1); // Remove berry from memory
    const chosenBerry = berryTypeToHeldItem[chosenBerryType];

    pokemon.heldItemManager.add(chosenBerry);

    globalScene.updateItems(pokemon.isPlayer());
    globalScene.phaseManager.queueMessage(
      i18next.t("abilityTriggers:postTurnLootCreateEatenBerry", {
        pokemonNameWithAffix: getPokemonNameWithAffix(pokemon),
        berryName: allHeldItems[chosenBerry].name,
      }),
    );
    return true;
  }
}

/**
 * Attribute to track and re-trigger last turn's berries at the end of the `BerryPhase`.
 * Must only be used by Cud Chew! Do _not_ reuse this attribute for anything else
 * Used by {@linkcode AbilityId.CUD_CHEW}.
 * @sealed
 */
export class CudChewConsumeBerryAbAttr extends AbAttr {
  /**
   * @returns `true` if the pokemon ate anything last turn
   */
  override canApply({ pokemon }: AbAttrBaseParams): boolean {
    return pokemon.summonData.berriesEatenLast.length > 0;
  }

  override apply({ pokemon }: AbAttrBaseParams): void {
    // TODO: Consider respecting the `simulated` flag
    globalScene.phaseManager.unshiftNew(
      "CommonAnimPhase",
      pokemon.getBattlerIndex(),
      pokemon.getBattlerIndex(),
      CommonAnim.USE_ITEM,
    );

    // Re-apply effects of all berries previously scarfed.
    // This doesn't count as "eating" a berry (for unnerve/stuff cheeks/unburden) as no item is consumed.
    for (const berryType of pokemon.summonData.berriesEatenLast) {
      getBerryEffectFunc(berryType)(pokemon);
      globalScene.eventTarget.dispatchEvent(new BerryUsedEvent(pokemon, berryType)); // trigger message
    }

    // uncomment to make cheek pouch work with cud chew
    // applyAbAttrs("HealFromBerryUseAbAttr", {pokemon});
  }
}

/**
 * Consume a berry at the end of the turn if the pokemon has one.
 *
 * Must be used in conjunction with {@linkcode CudChewConsumeBerryAbAttr}, and is
 * only used by {@linkcode AbilityId.CUD_CHEW}.
 */
export class CudChewRecordBerryAbAttr extends PostTurnAbAttr {
  constructor() {
    super(false);
  }

  /**
   * Move this {@linkcode Pokemon}'s `berriesEaten` array from `PokemonTurnData`
   * into `PokemonSummonData` on turn end.
   * Both arrays are cleared on switch.
   */
  override apply({ pokemon }: AbAttrBaseParams): void {
    pokemon.summonData.berriesEatenLast = pokemon.turnData.berriesEaten;
  }
}

/**
 * Attribute used for {@linkcode AbilityId.MOODY} to randomly raise and lower stats at turn end.
 */
export class MoodyAbAttr extends PostTurnAbAttr {
  constructor() {
    super(true);
  }
  /**
   * Randomly increases one stat stage by 2 and decreases a different stat stage by 1
   * Any stat stages at +6 or -6 are excluded from being increased or decreased, respectively
   * If the pokemon already has all stat stages raised to 6, it will only decrease one stat stage by 1
   * If the pokemon already has all stat stages lowered to -6, it will only increase one stat stage by 2
   */
  override apply({ pokemon, simulated }: AbAttrBaseParams): void {
    if (simulated) {
      return;
    }
    const canRaise = EFFECTIVE_STATS.filter(s => pokemon.getStatStage(s) < 6);
    let canLower = EFFECTIVE_STATS.filter(s => pokemon.getStatStage(s) > -6);

    if (!simulated) {
      if (canRaise.length > 0) {
        const raisedStat = canRaise[pokemon.randBattleSeedInt(canRaise.length)];
        canLower = canLower.filter(s => s !== raisedStat);
        globalScene.phaseManager.unshiftNew("StatStageChangePhase", pokemon.getBattlerIndex(), true, [raisedStat], 2);
      }
      if (canLower.length > 0) {
        const loweredStat = canLower[pokemon.randBattleSeedInt(canLower.length)];
        globalScene.phaseManager.unshiftNew("StatStageChangePhase", pokemon.getBattlerIndex(), true, [loweredStat], -1);
      }
    }
  }
}

/** @sealed */
export class SpeedBoostAbAttr extends PostTurnAbAttr {
  constructor() {
    super(true);
  }

  override canApply({ simulated, pokemon }: AbAttrBaseParams): boolean {
    // todo: Consider moving the `simulated` check to the `apply` method
    return simulated || (!pokemon.turnData.switchedInThisTurn && !pokemon.turnData.failedRunAway);
  }

  override apply({ pokemon }: AbAttrBaseParams): void {
    globalScene.phaseManager.unshiftNew("StatStageChangePhase", pokemon.getBattlerIndex(), true, [Stat.SPD], 1);
  }
}

export class PostTurnHealAbAttr extends PostTurnAbAttr {
  override canApply({ pokemon }: AbAttrBaseParams): boolean {
    return !pokemon.isFullHp();
  }

  override apply({ simulated, pokemon, passive }: AbAttrBaseParams): void {
    if (!simulated) {
      const abilityName = (!passive ? pokemon.getAbility() : pokemon.getPassiveAbility()).name;
      globalScene.phaseManager.unshiftNew(
        "PokemonHealPhase",
        pokemon.getBattlerIndex(),
        toDmgValue(pokemon.getMaxHp() / 16),
        i18next.t("abilityTriggers:postTurnHeal", {
          pokemonNameWithAffix: getPokemonNameWithAffix(pokemon),
          abilityName,
        }),
        true,
      );
    }
  }
}

/** @sealed */
export class PostTurnFormChangeAbAttr extends PostTurnAbAttr {
  private formFunc: (p: Pokemon) => number;

  constructor(formFunc: (p: Pokemon) => number) {
    super(true);

    this.formFunc = formFunc;
  }

  override canApply({ pokemon }: AbAttrBaseParams): boolean {
    return this.formFunc(pokemon) !== pokemon.formIndex;
  }

  override apply({ simulated, pokemon }: AbAttrBaseParams): void {
    if (!simulated) {
      globalScene.triggerPokemonFormChange(pokemon, SpeciesFormChangeAbilityTrigger, false);
    }
  }
}

/**
 * Attribute used for abilities (Bad Dreams) that damages the opponents for being asleep
 * @sealed
 */
export class PostTurnHurtIfSleepingAbAttr extends PostTurnAbAttr {
  override canApply({ pokemon }: AbAttrBaseParams): boolean {
    return pokemon
      .getOpponents()
      .some(
        opp =>
          (opp.status?.effect === StatusEffect.SLEEP || opp.hasAbility(AbilityId.COMATOSE))
          && !opp.hasAbilityWithAttr("BlockNonDirectDamageAbAttr")
          && !opp.switchOutStatus,
      );
  }

  /** Deal damage to all sleeping, on-field opponents equal to 1/8 of their max hp (min 1). */
  override apply({ pokemon, simulated }: AbAttrBaseParams): void {
    if (simulated) {
      return;
    }

    for (const opp of pokemon.getOpponents()) {
      if ((opp.status?.effect !== StatusEffect.SLEEP && !opp.hasAbility(AbilityId.COMATOSE)) || opp.switchOutStatus) {
        continue;
      }

      const cancelled = new BooleanHolder(false);
      applyAbAttrs("BlockNonDirectDamageAbAttr", { pokemon, simulated, cancelled });

      if (!cancelled.value) {
        opp.damageAndUpdate(toDmgValue(opp.getMaxHp() / 8), { result: HitResult.INDIRECT });
        globalScene.phaseManager.queueMessage(
          i18next.t("abilityTriggers:badDreams", { pokemonName: getPokemonNameWithAffix(opp) }),
        );
      }
    }
  }
}

/**
 * Grabs the last failed Pokeball used
 * @sealed
 * @see {@linkcode applyPostTurn}
 */
export class FetchBallAbAttr extends PostTurnAbAttr {
  override canApply({ simulated, pokemon }: AbAttrBaseParams): boolean {
    return !simulated && !isNullOrUndefined(globalScene.currentBattle.lastUsedPokeball) && !!pokemon.isPlayer;
  }

  /**
   * Adds the last used Pokeball back into the player's inventory
   */
  override apply({ pokemon }: AbAttrBaseParams): void {
    const lastUsed = globalScene.currentBattle.lastUsedPokeball;
    globalScene.pokeballCounts[lastUsed!]++;
    globalScene.currentBattle.lastUsedPokeball = null;
    globalScene.phaseManager.queueMessage(
      i18next.t("abilityTriggers:fetchBall", {
        pokemonNameWithAffix: getPokemonNameWithAffix(pokemon),
        pokeballName: getPokeballName(lastUsed!),
      }),
    );
  }
}

export class PostBiomeChangeAbAttr extends AbAttr {
  private declare readonly _: never;
}

export class PostBiomeChangeWeatherChangeAbAttr extends PostBiomeChangeAbAttr {
  private weatherType: WeatherType;

  constructor(weatherType: WeatherType) {
    super();

    this.weatherType = weatherType;
  }

  override canApply(_params: AbAttrBaseParams): boolean {
    return (globalScene.arena.weather?.isImmutable() ?? false) && globalScene.arena.canSetWeather(this.weatherType);
  }

  override apply({ simulated, pokemon }: AbAttrBaseParams): void {
    if (!simulated) {
      globalScene.arena.trySetWeather(this.weatherType, pokemon);
    }
  }
}

/** @sealed */
export class PostBiomeChangeTerrainChangeAbAttr extends PostBiomeChangeAbAttr {
  private terrainType: TerrainType;

  constructor(terrainType: TerrainType) {
    super();

    this.terrainType = terrainType;
  }

  override canApply(_params: AbAttrBaseParams): boolean {
    return globalScene.arena.canSetTerrain(this.terrainType);
  }

  override apply({ simulated, pokemon }: AbAttrBaseParams): void {
    if (!simulated) {
      globalScene.arena.trySetTerrain(this.terrainType, false, pokemon);
    }
  }
}

export interface PostMoveUsedAbAttrParams extends AbAttrBaseParams {
  /** The move that was used */
  move: PokemonMove;
  /** The source of the move */
  source: Pokemon;
  /** The targets of the move */
  targets: BattlerIndex[];
}

/**
 * Triggers just after a move is used either by the opponent or the player
 */
export class PostMoveUsedAbAttr extends AbAttr {
  canApply(_params: Closed<PostMoveUsedAbAttrParams>): boolean {
    return true;
  }

  apply(_params: Closed<PostMoveUsedAbAttrParams>): void {}
}

/**
 * Triggers after a dance move is used either by the opponent or the player
 * @extends PostMoveUsedAbAttr
 */
export class PostDancingMoveAbAttr extends PostMoveUsedAbAttr {
  override canApply({ source, pokemon }: PostMoveUsedAbAttrParams): boolean {
    // List of tags that prevent the Dancer from replicating the move
    const forbiddenTags = [
      BattlerTagType.FLYING,
      BattlerTagType.UNDERWATER,
      BattlerTagType.UNDERGROUND,
      BattlerTagType.HIDDEN,
    ];
    // The move to replicate cannot come from the Dancer
    return (
      source.getBattlerIndex() !== pokemon.getBattlerIndex()
      && !pokemon.summonData.tags.some(tag => forbiddenTags.includes(tag.tagType))
    );
  }

  /**
   * Resolves the Dancer ability by replicating the move used by the source of the dance
   * either on the source itself or on the target of the dance
   */
  override apply({ source, pokemon, move, targets, simulated }: PostMoveUsedAbAttrParams): void {
    if (!simulated) {
      pokemon.turnData.extraTurns++;
      // If the move is an AttackMove or a StatusMove the Dancer must replicate the move on the source of the Dance
      if (move.getMove().is("AttackMove") || move.getMove().is("StatusMove")) {
        const target = this.getTarget(pokemon, source, targets);
        globalScene.phaseManager.unshiftNew("MovePhase", pokemon, target, move, MoveUseMode.INDIRECT);
      } else if (move.getMove().is("SelfStatusMove")) {
        // If the move is a SelfStatusMove (ie. Swords Dance) the Dancer should replicate it on itself
        globalScene.phaseManager.unshiftNew(
          "MovePhase",
          pokemon,
          [pokemon.getBattlerIndex()],
          move,
          MoveUseMode.INDIRECT,
        );
      }
    }
  }

  /**
   * Get the correct targets of Dancer ability
   *
   * @param dancer - Pokemon with Dancer ability
   * @param source - Source of the dancing move
   * @param targets - Targets of the dancing move
   */
  getTarget(dancer: Pokemon, source: Pokemon, targets: BattlerIndex[]): BattlerIndex[] {
    if (dancer.isPlayer()) {
      return source.isPlayer() ? targets : [source.getBattlerIndex()];
    }
    return source.isPlayer() ? [source.getBattlerIndex()] : targets;
  }
}

/**
 * Triggers after the Pokemon loses or consumes an item
 * @extends AbAttr
 */
export class PostItemLostAbAttr extends AbAttr {
  canApply(_params: Closed<AbAttrBaseParams>): boolean {
    return true;
  }

  apply(_params: Closed<AbAttrBaseParams>): void {}
}

/**
 * Applies a Battler Tag to the Pokemon after it loses or consumes an item
 */
export class PostItemLostApplyBattlerTagAbAttr extends PostItemLostAbAttr {
  private tagType: BattlerTagType;
  constructor(tagType: BattlerTagType) {
    super(false);
    this.tagType = tagType;
  }

  override canApply({ pokemon, simulated }: AbAttrBaseParams): boolean {
    return !pokemon.getTag(this.tagType) && !simulated;
  }

  /**
   * Adds the last used Pokeball back into the player's inventory
   * @param pokemon {@linkcode Pokemon} with this ability
   * @param _args N/A
   */
  override apply({ pokemon }: AbAttrBaseParams): void {
    pokemon.addTag(this.tagType);
  }
}

export interface StatStageChangeMultiplierAbAttrParams extends AbAttrBaseParams {
  /** Holder for the stages after applying the ability.  */
  numStages: NumberHolder;
}
export class StatStageChangeMultiplierAbAttr extends AbAttr {
  private multiplier: number;

  constructor(multiplier: number) {
    super(false);

    this.multiplier = multiplier;
  }

  override apply({ numStages }: StatStageChangeMultiplierAbAttrParams): void {
    numStages.value *= this.multiplier;
  }
}

export interface StatStageChangeCopyAbAttrParams extends AbAttrBaseParams {
  /** The stats to change */
  stats: BattleStat[];
  /** The number of stages that were changed by the original */
  numStages: number;
}

export class StatStageChangeCopyAbAttr extends AbAttr {
  override apply({ pokemon, stats, numStages, simulated }: StatStageChangeCopyAbAttrParams): void {
    if (!simulated) {
      globalScene.phaseManager.unshiftNew(
        "StatStageChangePhase",
        pokemon.getBattlerIndex(),
        true,
        stats,
        numStages,
        true,
        false,
        false,
      );
    }
  }
}

export class BypassBurnDamageReductionAbAttr extends CancelInteractionAbAttr {
  private declare readonly _: never;
  constructor() {
    super(false);
  }
}

export interface ReduceBurnDamageAbAttrParams extends AbAttrBaseParams {
  /** Holds the damage done by the burn */
  burnDamage: NumberHolder;
}

/**
 * Causes Pokemon to take reduced damage from the {@linkcode StatusEffect.BURN | Burn} status
 * @param multiplier Multiplied with the damage taken
 */
export class ReduceBurnDamageAbAttr extends AbAttr {
  constructor(protected multiplier: number) {
    super(false);
  }

  /**
   * Applies the damage reduction
   */
  override apply({ burnDamage }: ReduceBurnDamageAbAttrParams): void {
    burnDamage.value = toDmgValue(burnDamage.value * this.multiplier);
  }
}

export interface DoubleBerryEffectAbAttrParams extends AbAttrBaseParams {
  /** The value of the berry effect that will be doubled by the ability's application */
  effectValue: NumberHolder;
}

export class DoubleBerryEffectAbAttr extends AbAttr {
  override apply({ effectValue }: DoubleBerryEffectAbAttrParams): void {
    effectValue.value *= 2;
  }
}

/**
 * Attribute to prevent opposing berry use while on the field.
 * Used by {@linkcode AbilityId.UNNERVE}, {@linkcode AbilityId.AS_ONE_GLASTRIER} and {@linkcode AbilityId.AS_ONE_SPECTRIER}
 */
export class PreventBerryUseAbAttr extends CancelInteractionAbAttr {}

/**
 * A Pokemon with this ability heals by a percentage of their maximum hp after eating a berry
 * @param healPercent - Percent of Max HP to heal
 */
export class HealFromBerryUseAbAttr extends AbAttr {
  /** Percent of Max HP to heal */
  private healPercent: number;

  constructor(healPercent: number) {
    super();

    // Clamp healPercent so its between [0,1].
    this.healPercent = Math.max(Math.min(healPercent, 1), 0);
  }

  override apply({ simulated, passive, pokemon }: AbAttrBaseParams): void {
    if (simulated) {
      return;
    }

    const { name: abilityName } = passive ? pokemon.getPassiveAbility() : pokemon.getAbility();
    globalScene.phaseManager.unshiftNew(
      "PokemonHealPhase",
      pokemon.getBattlerIndex(),
      toDmgValue(pokemon.getMaxHp() * this.healPercent),
      i18next.t("abilityTriggers:healFromBerryUse", {
        pokemonNameWithAffix: getPokemonNameWithAffix(pokemon),
        abilityName,
      }),
      true,
    );
  }
}

export interface RunSuccessAbAttrParams extends AbAttrBaseParams {
  /** Holder for the likelihood that the pokemon will flee */
  chance: NumberHolder;
}

export class RunSuccessAbAttr extends AbAttr {
  override apply({ chance }: RunSuccessAbAttrParams): void {
    chance.value = 256;
  }
}

type ArenaTrapCondition = (user: Pokemon, target: Pokemon) => boolean;

/**
 * Base class for checking if a Pokemon is trapped by arena trap
 * @extends AbAttr
 * @field {@linkcode arenaTrapCondition} Conditional for trapping abilities.
 * For example, Magnet Pull will only activate if opponent is Steel type.
 * @see {@linkcode applyCheckTrapped}
 */
export class CheckTrappedAbAttr extends AbAttr {
  protected arenaTrapCondition: ArenaTrapCondition;
  constructor(condition: ArenaTrapCondition) {
    super(false);
    this.arenaTrapCondition = condition;
  }

  override canApply(_params: Closed<CheckTrappedAbAttrParams>): boolean {
    return true;
  }

  override apply(_params: Closed<CheckTrappedAbAttrParams>): void {}
}

export interface CheckTrappedAbAttrParams extends AbAttrBaseParams {
  /** The pokemon to attempt to trap */
  opponent: Pokemon;
  /** Holds whether the other Pokemon will be trapped or not */
  trapped: BooleanHolder;
}

/**
 * Determines whether a Pokemon is blocked from switching/running away
 * because of a trapping ability or move.
 */
export class ArenaTrapAbAttr extends CheckTrappedAbAttr {
  override canApply({ pokemon, opponent }: CheckTrappedAbAttrParams): boolean {
    return (
      this.arenaTrapCondition(pokemon, opponent)
      && !(
        opponent.getTypes(true).includes(PokemonType.GHOST)
        || (opponent.getTypes(true).includes(PokemonType.STELLAR) && opponent.getTypes().includes(PokemonType.GHOST))
      )
      && !opponent.hasAbility(AbilityId.RUN_AWAY)
    );
  }

  /**
   * Checks if enemy Pokemon is trapped by an Arena Trap-esque ability
   * If the enemy is a Ghost type, it is not trapped
   * If the enemy has the ability Run Away, it is not trapped.
   * If the user has Magnet Pull and the enemy is not a Steel type, it is not trapped.
   * If the user has Arena Trap and the enemy is not grounded, it is not trapped.
   */
  override apply({ trapped }: CheckTrappedAbAttrParams): void {
    trapped.value = true;
  }

  override getTriggerMessage({ pokemon }: CheckTrappedAbAttrParams, abilityName: string): string {
    return i18next.t("abilityTriggers:arenaTrap", {
      pokemonNameWithAffix: getPokemonNameWithAffix(pokemon),
      abilityName,
    });
  }
}

export interface MaxMultiHitAbAttrParams extends AbAttrBaseParams {
  /** The number of hits that the move will do */
  hits: NumberHolder;
}

export class MaxMultiHitAbAttr extends AbAttr {
  constructor() {
    super(false);
  }

  override apply({ hits }: MaxMultiHitAbAttrParams): void {
    hits.value = 0;
  }
}

export interface PostBattleAbAttrParams extends AbAttrBaseParams {
  /** Whether the battle that just ended was a victory */
  victory: boolean;
}

export abstract class PostBattleAbAttr extends AbAttr {
  private declare readonly _: never;
  constructor(showAbility = true) {
    super(showAbility);
  }

  canApply(_params: Closed<PostBattleAbAttrParams>): boolean {
    return true;
  }

  apply(_params: Closed<PostBattleAbAttrParams>): void {}
}

export class PostBattleLootAbAttr extends PostBattleAbAttr {
  private randItem?: HeldItemId;

  override canApply({ simulated, victory, pokemon }: PostBattleAbAttrParams): boolean {
    const postBattleLoot = globalScene.currentBattle.postBattleLoot;
    if (!simulated && postBattleLoot.length > 0 && victory) {
      this.randItem = randSeedItem(postBattleLoot);
      return pokemon.heldItemManager.getStack(this.randItem) < allHeldItems[this.randItem].maxStackCount;
    }
    return false;
  }

  override apply({ pokemon }: PostBattleAbAttrParams): void {
    const postBattleLoot = globalScene.currentBattle.postBattleLoot;
    if (!this.randItem) {
      this.randItem = randSeedItem(postBattleLoot);
    }

    if (pokemon.heldItemManager.add(this.randItem)) {
      postBattleLoot.splice(postBattleLoot.indexOf(this.randItem), 1);
      globalScene.phaseManager.queueMessage(
        i18next.t("abilityTriggers:postBattleLoot", {
          pokemonNameWithAffix: getPokemonNameWithAffix(pokemon),
          itemName: allHeldItems[this.randItem].name,
        }),
      );
    }
    this.randItem = undefined;
  }
}

/**
 * Shared parameters for ability attributes that trigger after the user faints.
 */
export interface PostFaintAbAttrParams extends AbAttrBaseParams {
  /** The pokemon that caused the user to faint, or `undefined` if not caused by a Pokemon */
  readonly attacker?: Pokemon;
  /** The move that caused the user to faint, or `undefined` if not caused by a move */
  readonly move?: Move;
  /** The result of the hit that caused the user to faint */
  // TODO: Do we need this? It's unused by all classes
  readonly hitResult?: HitResult;
}

export abstract class PostFaintAbAttr extends AbAttr {
  canApply(_params: Closed<PostFaintAbAttrParams>): boolean {
    return true;
  }

  apply(_params: Closed<PostFaintAbAttrParams>): void {}
}

/**
 * Used for weather suppressing abilities to trigger weather-based form changes upon being fainted.
 * Used by Cloud Nine and Air Lock.
 * @sealed
 */
export class PostFaintUnsuppressedWeatherFormChangeAbAttr extends PostFaintAbAttr {
  override canApply(_params: PostFaintAbAttrParams): boolean {
    return getPokemonWithWeatherBasedForms().length > 0;
  }

  /**
   * Triggers {@linkcode Arena.triggerWeatherBasedFormChanges | triggerWeatherBasedFormChanges}
   * when the user of the ability faints
   */
  override apply({ simulated }: PostFaintAbAttrParams): void {
    if (!simulated) {
      globalScene.arena.triggerWeatherBasedFormChanges();
    }
  }
}

export class PostFaintFormChangeAbAttr extends PostFaintAbAttr {
  private formFunc: (p: Pokemon) => number;

  constructor(formFunc: (p: Pokemon) => number) {
    super(true);

    this.formFunc = formFunc;
  }

  override canApply({ pokemon }: AbAttrBaseParams): boolean {
    return this.formFunc(pokemon) !== pokemon.formIndex;
  }

  override apply({ pokemon, simulated }: AbAttrBaseParams): void {
    if (!simulated) {
      globalScene.triggerPokemonFormChange(pokemon, SpeciesFormChangeAbilityTrigger, false);
    }
  }
}

export class PostFaintContactDamageAbAttr extends PostFaintAbAttr {
  private damageRatio: number;

  constructor(damageRatio: number) {
    super(true);

    this.damageRatio = damageRatio;
  }

  override canApply({ pokemon, attacker, move, simulated }: PostFaintAbAttrParams): boolean {
    if (
      move === undefined
      || attacker === undefined
      || !move.doesFlagEffectApply({ flag: MoveFlags.MAKES_CONTACT, user: attacker, target: pokemon })
    ) {
      return false;
    }

    const cancelled = new BooleanHolder(false);
    // TODO: This should be in speed order
    globalScene
      .getField(true)
      .forEach(p => applyAbAttrs("FieldPreventExplosiveMovesAbAttr", { pokemon: p, cancelled, simulated }));

    if (cancelled.value) {
      return false;
    }

    // Confirmed: Aftermath does not activate or show text vs Magic Guard killers
    applyAbAttrs("BlockNonDirectDamageAbAttr", { pokemon: attacker, cancelled });
    return !cancelled.value;
  }

  override apply({ simulated, attacker }: PostFaintAbAttrParams): void {
    if (!attacker || simulated) {
      return;
    }

    attacker.damageAndUpdate(toDmgValue(attacker.getMaxHp() * (1 / this.damageRatio)), {
      result: HitResult.INDIRECT,
    });
    attacker.turnData.damageTaken += toDmgValue(attacker.getMaxHp() * (1 / this.damageRatio));
  }

  getTriggerMessage({ pokemon }: PostFaintAbAttrParams, abilityName: string): string {
    return i18next.t("abilityTriggers:postFaintContactDamage", {
      pokemonNameWithAffix: getPokemonNameWithAffix(pokemon),
      abilityName,
    });
  }
}

/**
 * Attribute used for abilities that damage opponents causing the user to faint
 * equal to the amount of damage the last attack inflicted.
 *
 * Used for {@linkcode AbilityId.INNARDS_OUT | Innards Out}.
 * @sealed
 */
export class PostFaintHPDamageAbAttr extends PostFaintAbAttr {
  override apply({ simulated, pokemon, move, attacker }: PostFaintAbAttrParams): void {
    // return early if the user died to indirect damage, target has magic guard or was KO'd by an ally
    if (!move || !attacker || simulated || attacker.getAlly() === pokemon) {
      return;
    }

    const cancelled = new BooleanHolder(false);
    applyAbAttrs("BlockNonDirectDamageAbAttr", { pokemon: attacker, cancelled });
    if (cancelled.value) {
      return;
    }

    const damage = pokemon.turnData.attacksReceived[0].damage;
    attacker.damageAndUpdate(damage, { result: HitResult.INDIRECT });
    attacker.turnData.damageTaken += damage;
  }

  // Oddly, Innards Out still shows a flyout if the effect was blocked due to Magic Guard...
  // TODO: Verify on cart
  override getTriggerMessage({ pokemon }: PostFaintAbAttrParams, abilityName: string): string {
    return i18next.t("abilityTriggers:postFaintHpDamage", {
      pokemonNameWithAffix: getPokemonNameWithAffix(pokemon),
      abilityName,
    });
  }
}

export interface RedirectMoveAbAttrParams extends AbAttrBaseParams {
  /** The id of the move being redirected */
  moveId: MoveId;
  /** The target's battler index before redirection */
  targetIndex: NumberHolder;
  /** The Pokemon that used the move being redirected */
  sourcePokemon: Pokemon;
}

/**
 * Base class for abilities that redirect moves to the pokemon with this ability.
 */
export abstract class RedirectMoveAbAttr extends AbAttr {
  override canApply({ pokemon, moveId, targetIndex, sourcePokemon }: RedirectMoveAbAttrParams): boolean {
    if (!this.canRedirect(moveId, sourcePokemon)) {
      return false;
    }
    const newTarget = pokemon.getBattlerIndex();
    return targetIndex.value !== newTarget;
  }

  override apply({ pokemon, targetIndex }: RedirectMoveAbAttrParams): void {
    const newTarget = pokemon.getBattlerIndex();
    targetIndex.value = newTarget;
  }

  protected canRedirect(moveId: MoveId, _user: Pokemon): boolean {
    const move = allMoves[moveId];
    return !![MoveTarget.NEAR_OTHER, MoveTarget.OTHER].find(t => move.moveTarget === t);
  }
}

/**
 * @sealed
 */
export class RedirectTypeMoveAbAttr extends RedirectMoveAbAttr {
  public type: PokemonType;

  constructor(type: PokemonType) {
    super();
    this.type = type;
  }

  protected override canRedirect(moveId: MoveId, user: Pokemon): boolean {
    return super.canRedirect(moveId, user) && user.getMoveType(allMoves[moveId]) === this.type;
  }
}

export class BlockRedirectAbAttr extends AbAttr {
  private declare readonly _: never;
}

export interface ReduceStatusEffectDurationAbAttrParams extends AbAttrBaseParams {
  /** The status effect in question */
  statusEffect: StatusEffect;
  /** Holds the number of turns until the status is healed, which may be modified by ability application. */
  duration: NumberHolder;
}

/**
 * Used by Early Bird, makes the pokemon wake up faster
 * @param statusEffect - The {@linkcode StatusEffect} to check for
 * @see {@linkcode apply}
 * @sealed
 */
export class ReduceStatusEffectDurationAbAttr extends AbAttr {
  private statusEffect: StatusEffect;

  constructor(statusEffect: StatusEffect) {
    super(false);

    this.statusEffect = statusEffect;
  }

  override canApply({ statusEffect }: ReduceStatusEffectDurationAbAttrParams): boolean {
    return statusEffect === this.statusEffect;
  }

  /**
   * Reduces the number of sleep turns remaining by an extra 1 when applied
   * @param args - The args passed to the `AbAttr`:
   * - `[0]` - The {@linkcode StatusEffect} of the Pokemon
   * - `[1]` - The number of turns remaining until the status is healed
   */
  override apply({ duration }: ReduceStatusEffectDurationAbAttrParams): void {
    duration.value -= 1;
  }
}

/**
 * Base class for abilities that apply an effect when the user is flinched.
 */
export abstract class FlinchEffectAbAttr extends AbAttr {
  constructor() {
    super(true);
  }

  canApply(_params: Closed<AbAttrBaseParams>): boolean {
    return true;
  }

  apply(_params: Closed<AbAttrBaseParams>): void {}
}

export class FlinchStatStageChangeAbAttr extends FlinchEffectAbAttr {
  private stats: BattleStat[];
  private stages: number;

  constructor(stats: BattleStat[], stages: number) {
    super();

    this.stats = stats;
    this.stages = stages;
  }

  override apply({ simulated, pokemon }: AbAttrBaseParams): void {
    if (!simulated) {
      globalScene.phaseManager.unshiftNew(
        "StatStageChangePhase",
        pokemon.getBattlerIndex(),
        true,
        this.stats,
        this.stages,
      );
    }
  }
}

export class IncreasePpAbAttr extends AbAttr {
  private declare readonly _: never;
}

/** @sealed */
export class ForceSwitchOutImmunityAbAttr extends CancelInteractionAbAttr {}

export interface ReduceBerryUseThresholdAbAttrParams extends AbAttrBaseParams {
  /** Holds the hp ratio for the berry to proc, which may be modified by ability application */
  hpRatioReq: NumberHolder;
}

/** @sealed */
export class ReduceBerryUseThresholdAbAttr extends AbAttr {
  constructor() {
    super(false);
  }

  override canApply({ pokemon, hpRatioReq }: ReduceBerryUseThresholdAbAttrParams): boolean {
    const hpRatio = pokemon.getHpRatio();
    return hpRatioReq.value < hpRatio;
  }

  override apply({ hpRatioReq }: ReduceBerryUseThresholdAbAttrParams): void {
    hpRatioReq.value *= 2;
  }
}

export interface WeightMultiplierAbAttrParams extends AbAttrBaseParams {
  /** The weight of the Pokemon, which may be modified by ability application */
  weight: NumberHolder;
}

/**
 * Ability attribute used for abilites that change the ability owner's weight
 * Used for Heavy Metal (doubling weight) and Light Metal (halving weight)
 * @sealed
 */
export class WeightMultiplierAbAttr extends AbAttr {
  private multiplier: number;

  constructor(multiplier: number) {
    super(false);

    this.multiplier = multiplier;
  }

  override apply({ weight }: WeightMultiplierAbAttrParams): void {
    weight.value *= this.multiplier;
  }
}

export interface SyncEncounterNatureAbAttrParams extends AbAttrBaseParams {
  /** The Pokemon whose nature is being synced */
  target: Pokemon;
}

/** @sealed */
export class SyncEncounterNatureAbAttr extends AbAttr {
  constructor() {
    super(false);
  }

  override apply({ target, pokemon }: SyncEncounterNatureAbAttrParams): void {
    target.setNature(pokemon.getNature());
  }
}

export interface MoveAbilityBypassAbAttrParams extends AbAttrBaseParams {
  /** The move being used */
  move: Move;
  /** Holds whether the move's ability should be ignored */
  cancelled: BooleanHolder;
}

export class MoveAbilityBypassAbAttr extends AbAttr {
  private moveIgnoreFunc: (pokemon: Pokemon, move: Move) => boolean;

  constructor(moveIgnoreFunc?: (pokemon: Pokemon, move: Move) => boolean) {
    super(false);

    this.moveIgnoreFunc = moveIgnoreFunc || ((_pokemon, _move) => true);
  }

  override canApply({ pokemon, move, cancelled }: MoveAbilityBypassAbAttrParams): boolean {
    return !cancelled.value && this.moveIgnoreFunc(pokemon, move);
  }

  override apply({ cancelled }: MoveAbilityBypassAbAttrParams): void {
    cancelled.value = true;
  }
}

export class AlwaysHitAbAttr extends AbAttr {
  private declare readonly _: never;
}

/** Attribute for abilities that allow moves that make contact to ignore protection (i.e. Unseen Fist) */
export class IgnoreProtectOnContactAbAttr extends AbAttr {
  private declare readonly _: never;
}

export interface InfiltratorAbAttrParams extends AbAttrBaseParams {
  /** Holds a flag indicating that infiltrator's bypass is active */
  bypassed: BooleanHolder;
}

/**
 * Attribute implementing the effects of {@link https://bulbapedia.bulbagarden.net/wiki/Infiltrator_(Ability) | Infiltrator}.
 * Allows the source's moves to bypass the effects of opposing Light Screen, Reflect, Aurora Veil, Safeguard, Mist, and Substitute.
 * @sealed
 */
export class InfiltratorAbAttr extends AbAttr {
  private declare readonly _: never;
  constructor() {
    super(false);
  }

  /** @returns Whether bypassed has not yet been set */
  override canApply({ bypassed }: InfiltratorAbAttrParams): boolean {
    return !bypassed.value;
  }

  /**
   * Sets a flag to bypass screens, Substitute, Safeguard, and Mist
   */
  override apply({ bypassed }: InfiltratorAbAttrParams): void {
    bypassed.value = true;
  }
}

/**
 * Attribute implementing the effects of {@link https://bulbapedia.bulbagarden.net/wiki/Magic_Bounce_(ability) | Magic Bounce}.
 * Allows the source to bounce back {@linkcode MoveFlags.REFLECTABLE | Reflectable}
 *  moves as if the user had used {@linkcode MoveId.MAGIC_COAT | Magic Coat}.
 * @sealed
 * @todo Make reflection a part of this ability's effects
 */
export class ReflectStatusMoveAbAttr extends AbAttr {
  private declare readonly _: never;
}

// TODO: Make these ability attributes be flags instead of dummy attributes
/** @sealed */
export class NoTransformAbilityAbAttr extends AbAttr {
  private declare readonly _: never;
  constructor() {
    super(false);
  }
}

/** @sealed */
export class NoFusionAbilityAbAttr extends AbAttr {
  private declare readonly _: never;
  constructor() {
    super(false);
  }
}

export interface IgnoreTypeImmunityAbAttrParams extends AbAttrBaseParams {
  /** The type of the move being used */
  readonly moveType: PokemonType;
  /** The type being checked for */
  readonly defenderType: PokemonType;
  /** Holds whether the type immunity should be bypassed */
  cancelled: BooleanHolder;
}

/** @sealed */
export class IgnoreTypeImmunityAbAttr extends AbAttr {
  private defenderType: PokemonType;
  private allowedMoveTypes: PokemonType[];

  constructor(defenderType: PokemonType, allowedMoveTypes: PokemonType[]) {
    super(false);
    this.defenderType = defenderType;
    this.allowedMoveTypes = allowedMoveTypes;
  }

  override canApply({ moveType, defenderType, cancelled }: IgnoreTypeImmunityAbAttrParams): boolean {
    return !cancelled.value && this.defenderType === defenderType && this.allowedMoveTypes.includes(moveType);
  }

  override apply({ cancelled }: IgnoreTypeImmunityAbAttrParams): void {
    cancelled.value = true;
  }
}

export interface IgnoreTypeStatusEffectImmunityAbAttrParams extends AbAttrParamsWithCancel {
  /** The status effect being applied */
  readonly statusEffect: StatusEffect;
  /** Holds whether the type immunity should be bypassed */
  readonly defenderType: PokemonType;
}

/**
 * Ignores the type immunity to Status Effects of the defender if the defender is of a certain type
 * @sealed
 */
export class IgnoreTypeStatusEffectImmunityAbAttr extends AbAttr {
  private statusEffect: StatusEffect[];
  private defenderType: PokemonType[];

  constructor(statusEffect: StatusEffect[], defenderType: PokemonType[]) {
    super(false);

    this.statusEffect = statusEffect;
    this.defenderType = defenderType;
  }

  override canApply({ statusEffect, defenderType, cancelled }: IgnoreTypeStatusEffectImmunityAbAttrParams): boolean {
    return !cancelled.value && this.statusEffect.includes(statusEffect) && this.defenderType.includes(defenderType);
  }

  override apply({ cancelled }: IgnoreTypeStatusEffectImmunityAbAttrParams): void {
    cancelled.value = true;
  }
}

/**
 * Gives money to the user after the battle.
 *
 * @extends PostBattleAbAttr
 */
export class MoneyAbAttr extends PostBattleAbAttr {
  override canApply({ simulated, victory }: PostBattleAbAttrParams): boolean {
    // TODO: Consider moving the simulated check to the apply method
    return !simulated && victory;
  }

  override apply(_params: PostBattleAbAttrParams): void {
    globalScene.currentBattle.moneyScattered += globalScene.getWaveMoneyAmount(0.2);
  }
}

// TODO: Consider removing this class and just using the PostSummonStatStageChangeAbAttr with a conditionalAttr
// that checks for the presence of the tag.
/**
 * Applies a stat change after a Pokémon is summoned,
 * conditioned on the presence of a specific arena tag.
 * @sealed
 */
export class PostSummonStatStageChangeOnArenaAbAttr extends PostSummonStatStageChangeAbAttr {
  /** The type of arena tag that conditions the stat change. */
  private arenaTagType: ArenaTagType;

  /**
   * Creates an instance of PostSummonStatStageChangeOnArenaAbAttr.
   * Initializes the stat change to increase Attack by 1 stage if the specified arena tag is present.
   *
   * @param tagType - The type of arena tag to check for.
   */
  constructor(tagType: ArenaTagType) {
    super([Stat.ATK], 1, true, false);
    this.arenaTagType = tagType;
  }

  override canApply(params: AbAttrBaseParams): boolean {
    const side = params.pokemon.isPlayer() ? ArenaTagSide.PLAYER : ArenaTagSide.ENEMY;
    return (globalScene.arena.getTagOnSide(this.arenaTagType, side) ?? false) && super.canApply(params);
  }
}

/**
 * Takes no damage from the first hit of a damaging move.
 * This is used in the Disguise and Ice Face abilities.
 *
 * Does not apply to a user's substitute
 * @sealed
 */
export class FormBlockDamageAbAttr extends ReceivedMoveDamageMultiplierAbAttr {
  private multiplier: number;
  private tagType: BattlerTagType;
  private recoilDamageFunc?: (pokemon: Pokemon) => number;
  private triggerMessageFunc: (pokemon: Pokemon, abilityName: string) => string;

  constructor(
    condition: PokemonDefendCondition,
    multiplier: number,
    tagType: BattlerTagType,
    triggerMessageFunc: (pokemon: Pokemon, abilityName: string) => string,
    recoilDamageFunc?: (pokemon: Pokemon) => number,
  ) {
    super(condition, multiplier);

    this.multiplier = multiplier;
    this.tagType = tagType;
    this.recoilDamageFunc = recoilDamageFunc;
    this.triggerMessageFunc = triggerMessageFunc;
  }

  override canApply({ pokemon, opponent, move }: PreDefendModifyDamageAbAttrParams): boolean {
    // TODO: Investigate whether the substitute check can be removed, as it should be accounted for in the move effect phase
    return this.condition(pokemon, opponent, move) && !move.hitsSubstitute(opponent, pokemon);
  }

  /**
   * Applies the pre-defense ability to the Pokémon.
   * Removes the appropriate `BattlerTagType` when hit by an attack and is in its defense form.
   */
  override apply({ pokemon, simulated, damage }: PreDefendModifyDamageAbAttrParams): void {
    if (!simulated) {
      damage.value = this.multiplier;
      pokemon.removeTag(this.tagType);
      if (this.recoilDamageFunc) {
        pokemon.damageAndUpdate(this.recoilDamageFunc(pokemon), {
          result: HitResult.INDIRECT,
          ignoreSegments: true,
          ignoreFaintPhase: true,
        });
      }
    }
  }

  /**
   * Gets the message triggered when the Pokémon avoids damage using the form-changing ability.
   * @returns The trigger message.
   */
  override getTriggerMessage({ pokemon }: PreDefendModifyDamageAbAttrParams, abilityName: string): string {
    return this.triggerMessageFunc(pokemon, abilityName);
  }
}

/**
 * Base class for defining {@linkcode Ability} attributes before summon
 * (should use {@linkcode PostSummonAbAttr} for most ability)
 * @see {@linkcode applyPreSummon()}
 */
export class PreSummonAbAttr extends AbAttr {
  private declare readonly _: never;
  apply(_params: Closed<AbAttrBaseParams>): void {}

  canApply(_params: Closed<AbAttrBaseParams>): boolean {
    return true;
  }
}

/** @sealed */
export class IllusionPreSummonAbAttr extends PreSummonAbAttr {
  /**
   * Apply a new illusion when summoning Zoroark if the illusion is available
   *
   * @param pokemon - The Pokémon with the Illusion ability.
   */
  override apply({ pokemon }: AbAttrBaseParams): void {
    const party: Pokemon[] = (pokemon.isPlayer() ? globalScene.getPlayerParty() : globalScene.getEnemyParty()).filter(
      p => p.isAllowedInBattle(),
    );
    let illusionPokemon: Pokemon | PokemonSpecies;
    if (pokemon.hasTrainer()) {
      illusionPokemon = party.filter(p => p !== pokemon).at(-1) || pokemon;
    } else {
      illusionPokemon = globalScene.arena.randomSpecies(globalScene.currentBattle.waveIndex, pokemon.level);
    }
    pokemon.setIllusion(illusionPokemon);
  }

  /** @returns Whether the illusion can be applied. */
  override canApply({ pokemon }: AbAttrBaseParams): boolean {
    if (pokemon.hasTrainer()) {
      const party: Pokemon[] = (pokemon.isPlayer() ? globalScene.getPlayerParty() : globalScene.getEnemyParty()).filter(
        p => p.isAllowedInBattle(),
      );
      const lastPokemon: Pokemon = party.filter(p => p !== pokemon).at(-1) || pokemon;
      const speciesId = lastPokemon.species.speciesId;

      // If the last conscious Pokémon in the party is a Terastallized Ogerpon or Terapagos, Illusion will not activate.
      // Illusion will also not activate if the Pokémon with Illusion is Terastallized and the last Pokémon in the party is Ogerpon or Terapagos.
      if (
        lastPokemon === pokemon
        || ((speciesId === SpeciesId.OGERPON || speciesId === SpeciesId.TERAPAGOS)
          && (lastPokemon.isTerastallized || pokemon.isTerastallized))
      ) {
        return false;
      }
    }
    return !pokemon.summonData.illusionBroken;
  }
}

/** @sealed */
export class IllusionBreakAbAttr extends AbAttr {
  private declare readonly _: never;
  // TODO: Consider adding a `canApply` method that checks if the pokemon has an active illusion
  override apply({ pokemon }: AbAttrBaseParams): void {
    pokemon.breakIllusion();
    pokemon.summonData.illusionBroken = true;
  }
}

/** @sealed */
export class PostDefendIllusionBreakAbAttr extends PostDefendAbAttr {
  /**
   * Destroy the illusion upon taking damage
   * @returns - Whether the illusion was destroyed.
   */
  override apply({ pokemon }: PostMoveInteractionAbAttrParams): void {
    pokemon.breakIllusion();
    pokemon.summonData.illusionBroken = true;
  }

  override canApply({ pokemon, hitResult }: PostMoveInteractionAbAttrParams): boolean {
    const breakIllusion: HitResult[] = [
      HitResult.EFFECTIVE,
      HitResult.SUPER_EFFECTIVE,
      HitResult.NOT_VERY_EFFECTIVE,
      HitResult.ONE_HIT_KO,
    ];
    return breakIllusion.includes(hitResult) && !!pokemon.summonData.illusion;
  }
}

export class IllusionPostBattleAbAttr extends PostBattleAbAttr {
  /**
   * Break the illusion once the battle ends
   *
   * @param pokemon - The Pokémon with the Illusion ability.
   * @param _passive - Unused
   * @param _args - Unused
   * @returns - Whether the illusion was applied.
   */
  override apply({ pokemon }: PostBattleAbAttrParams): void {
    pokemon.breakIllusion();
  }
}

export interface BypassSpeedChanceAbAttrParams extends AbAttrBaseParams {
  /** Holds whether the speed check is bypassed after ability application */
  bypass: BooleanHolder;
}

/**
 * If a Pokémon with this Ability selects a damaging move, it has a 30% chance of going first in its priority bracket. If the Ability activates, this is announced at the start of the turn (after move selection).
 * @sealed
 */
export class BypassSpeedChanceAbAttr extends AbAttr {
  public chance: number;

  /**
   * @param chance - Probability of the ability activating
   */
  constructor(chance: number) {
    super(true);
    this.chance = chance;
  }

  override canApply({ bypass, simulated, pokemon }: BypassSpeedChanceAbAttrParams): boolean {
    // TODO: Consider whether we can move the simulated check to the `apply` method
    // May be difficult as we likely do not want to modify the randBattleSeed
    const turnCommand = globalScene.currentBattle.turnCommands[pokemon.getBattlerIndex()];
    const isCommandFight = turnCommand?.command === Command.FIGHT;
    const move = turnCommand?.move?.move ? allMoves[turnCommand.move.move] : null;
    const isDamageMove = move?.category === MoveCategory.PHYSICAL || move?.category === MoveCategory.SPECIAL;
    return (
      !simulated && !bypass.value && pokemon.randBattleSeedInt(100) < this.chance && isCommandFight && isDamageMove
    );
  }

  /**
   * bypass move order in their priority bracket when pokemon choose damaging move
   */
  override apply({ bypass }: BypassSpeedChanceAbAttrParams): void {
    bypass.value = true;
  }

  override getTriggerMessage({ pokemon }: BypassSpeedChanceAbAttrParams, _abilityName: string): string {
    return i18next.t("abilityTriggers:quickDraw", { pokemonName: getPokemonNameWithAffix(pokemon) });
  }
}

export interface PreventBypassSpeedChanceAbAttrParams extends AbAttrBaseParams {
  /** Holds whether the speed check is bypassed after ability application */
  bypass: BooleanHolder;
  /** Holds whether the Pokemon can check held items for Quick Claw's effects */
  canCheckHeldItems: BooleanHolder;
}

/**
 * This attribute checks if a Pokemon's move meets a provided condition to determine if the Pokemon can use Quick Claw
 * It was created because Pokemon with the ability Mycelium Might cannot access Quick Claw's benefits when using status moves.
 * @sealed
 */
export class PreventBypassSpeedChanceAbAttr extends AbAttr {
  private condition: (pokemon: Pokemon, move: Move) => boolean;

  /**
   * @param condition - checks if a move meets certain conditions
   */
  constructor(condition: (pokemon: Pokemon, move: Move) => boolean) {
    super(true);
    this.condition = condition;
  }

  override canApply({ pokemon }: PreventBypassSpeedChanceAbAttrParams): boolean {
    // TODO: Consider having these be passed as parameters instead of being retrieved here
    const turnCommand = globalScene.currentBattle.turnCommands[pokemon.getBattlerIndex()];
    const isCommandFight = turnCommand?.command === Command.FIGHT;
    const move = turnCommand?.move?.move ? allMoves[turnCommand.move.move] : null;
    return isCommandFight && this.condition(pokemon, move!);
  }

  override apply({ bypass, canCheckHeldItems }: PreventBypassSpeedChanceAbAttrParams): void {
    bypass.value = false;
    canCheckHeldItems.value = false;
  }
}

// Also consider making this a postTerrainChange attribute instead of a post-summon attribute
/**
 * This applies a terrain-based type change to the Pokemon.
 * Used by Mimicry.
 * @sealed
 */
export class TerrainEventTypeChangeAbAttr extends PostSummonAbAttr {
  constructor() {
    super(true);
  }

  override canApply({ pokemon }: AbAttrBaseParams): boolean {
    return !pokemon.isTerastallized;
  }

  override apply({ pokemon }: AbAttrBaseParams): void {
    const currentTerrain = globalScene.arena.getTerrainType();
    const typeChange: PokemonType[] = this.determineTypeChange(pokemon, currentTerrain);
    if (typeChange.length > 0) {
      if (pokemon.summonData.addedType && typeChange.includes(pokemon.summonData.addedType)) {
        pokemon.summonData.addedType = null;
      }
      pokemon.summonData.types = typeChange;
      pokemon.updateInfo();
    }
  }

  /**
   * Retrieves the type(s) the Pokemon should change to in response to a terrain
   * @param pokemon
   * @param currentTerrain {@linkcode TerrainType}
   * @returns a list of type(s)
   */
  private determineTypeChange(pokemon: Pokemon, currentTerrain: TerrainType): PokemonType[] {
    const typeChange: PokemonType[] = [];
    switch (currentTerrain) {
      case TerrainType.ELECTRIC:
        typeChange.push(PokemonType.ELECTRIC);
        break;
      case TerrainType.MISTY:
        typeChange.push(PokemonType.FAIRY);
        break;
      case TerrainType.GRASSY:
        typeChange.push(PokemonType.GRASS);
        break;
      case TerrainType.PSYCHIC:
        typeChange.push(PokemonType.PSYCHIC);
        break;
      default:
        pokemon.getTypes(false, false, true).forEach(t => {
          typeChange.push(t);
        });
        break;
    }
    return typeChange;
  }

  override getTriggerMessage({ pokemon }: AbAttrBaseParams, _abilityName: string) {
    const currentTerrain = globalScene.arena.getTerrainType();
    const pokemonNameWithAffix = getPokemonNameWithAffix(pokemon);
    if (currentTerrain === TerrainType.NONE) {
      return i18next.t("abilityTriggers:pokemonTypeChangeRevert", { pokemonNameWithAffix });
    }
    const moveType = i18next.t(
      `pokemonInfo:type.${toCamelCase(PokemonType[this.determineTypeChange(pokemon, currentTerrain)[0]])}`,
    );
    return i18next.t("abilityTriggers:pokemonTypeChange", { pokemonNameWithAffix, moveType });
  }
}

class ForceSwitchOutHelper {
  constructor(private switchType: SwitchType) {}

  /**
   * Handles the logic for switching out a Pokémon based on battle conditions, HP, and the switch type.
   *
   * @param pokemon The {@linkcode Pokemon} attempting to switch out.
   * @returns `true` if the switch is successful
   */
  // TODO: Make this cancel pending move phases on the switched out target
  public switchOutLogic(pokemon: Pokemon): boolean {
    const switchOutTarget = pokemon;
    /**
     * If the switch-out target is a player-controlled Pokémon, the function checks:
     * - Whether there are available party members to switch in.
     * - If the Pokémon is still alive (hp > 0), and if so, it leaves the field and a new SwitchPhase is initiated.
     */
    if (switchOutTarget.isPlayer()) {
      if (globalScene.getPlayerParty().filter(p => p.isAllowedInBattle() && !p.isOnField()).length === 0) {
        return false;
      }

      if (switchOutTarget.hp > 0) {
        switchOutTarget.leaveField(this.switchType === SwitchType.SWITCH);
        globalScene.phaseManager.prependNewToPhase(
          "MoveEndPhase",
          "SwitchPhase",
          this.switchType,
          switchOutTarget.getFieldIndex(),
          true,
          true,
        );
        return true;
      }
      /**
       * For non-wild battles, it checks if the opposing party has any available Pokémon to switch in.
       * If yes, the Pokémon leaves the field and a new SwitchSummonPhase is initiated.
       */
    } else if (globalScene.currentBattle.battleType !== BattleType.WILD) {
      if (globalScene.getEnemyParty().filter(p => p.isAllowedInBattle() && !p.isOnField()).length === 0) {
        return false;
      }
      if (switchOutTarget.hp > 0) {
        switchOutTarget.leaveField(this.switchType === SwitchType.SWITCH);
        const summonIndex = globalScene.currentBattle.trainer
          ? globalScene.currentBattle.trainer.getNextSummonIndex((switchOutTarget as EnemyPokemon).trainerSlot)
          : 0;
        globalScene.phaseManager.prependNewToPhase(
          "MoveEndPhase",
          "SwitchSummonPhase",
          this.switchType,
          switchOutTarget.getFieldIndex(),
          summonIndex,
          false,
          false,
        );
        return true;
      }
      /**
       * For wild Pokémon battles, the Pokémon will flee if the conditions are met (waveIndex and double battles).
       * It will not flee if it is a Mystery Encounter with fleeing disabled (checked in `getSwitchOutCondition()`) or if it is a wave 10x wild boss
       */
    } else {
      const allyPokemon = switchOutTarget.getAlly();

      if (!globalScene.currentBattle.waveIndex || globalScene.currentBattle.waveIndex % 10 === 0) {
        return false;
      }

      if (switchOutTarget.hp > 0) {
        switchOutTarget.leaveField(false);
        globalScene.phaseManager.queueMessage(
          i18next.t("moveTriggers:fled", { pokemonName: getPokemonNameWithAffix(switchOutTarget) }),
          null,
          true,
          500,
        );
        if (globalScene.currentBattle.double && !isNullOrUndefined(allyPokemon)) {
          globalScene.redirectPokemonMoves(switchOutTarget, allyPokemon);
        }
      }

      if (!allyPokemon?.isActive(true)) {
        if (switchOutTarget.hp) {
          globalScene.phaseManager.pushNew("BattleEndPhase", false);

          if (globalScene.gameMode.hasRandomBiomes || globalScene.isNewBiome()) {
            globalScene.phaseManager.pushNew("SelectBiomePhase");
          }

          globalScene.phaseManager.pushNew("NewBattlePhase");
        }
      }
    }
    return false;
  }

  /**
   * Determines if a Pokémon can switch out based on its status, the opponent's status, and battle conditions.
   *
   * @param pokemon The Pokémon attempting to switch out.
   * @param opponent The opponent Pokémon.
   * @returns `true` if the switch-out condition is met
   */
  public getSwitchOutCondition(pokemon: Pokemon, opponent: Pokemon): boolean {
    const switchOutTarget = pokemon;
    const player = switchOutTarget.isPlayer();

    if (player) {
      const blockedByAbility = new BooleanHolder(false);
      applyAbAttrs("ForceSwitchOutImmunityAbAttr", { pokemon: opponent, cancelled: blockedByAbility });
      return !blockedByAbility.value;
    }

    if (
      !player
      && globalScene.currentBattle.battleType === BattleType.WILD
      && !globalScene.currentBattle.waveIndex
      && globalScene.currentBattle.waveIndex % 10 === 0
    ) {
      return false;
    }

    if (
      !player
      && globalScene.currentBattle.isBattleMysteryEncounter()
      && !globalScene.currentBattle.mysteryEncounter?.fleeAllowed
    ) {
      return false;
    }

    const party = player ? globalScene.getPlayerParty() : globalScene.getEnemyParty();
    return (
      (!player && globalScene.currentBattle.battleType === BattleType.WILD)
      || party.filter(
        p =>
          p.isAllowedInBattle()
          && !p.isOnField()
          && (player || (p as EnemyPokemon).trainerSlot === (switchOutTarget as EnemyPokemon).trainerSlot),
      ).length > 0
    );
  }

  /**
   * Returns a message if the switch-out attempt fails due to ability effects.
   *
   * @param target The target Pokémon.
   * @returns The failure message, or `null` if no failure.
   */
  public getFailedText(target: Pokemon): string | null {
    const blockedByAbility = new BooleanHolder(false);
    applyAbAttrs("ForceSwitchOutImmunityAbAttr", { pokemon: target, cancelled: blockedByAbility });
    return blockedByAbility.value
      ? i18next.t("moveTriggers:cannotBeSwitchedOut", { pokemonName: getPokemonNameWithAffix(target) })
      : null;
  }
}

/**
 * Calculates the amount of recovery from the Shell Bell item.
 *
 * If the Pokémon is holding a Shell Bell, this function computes the amount of health
 * recovered based on the damage dealt in the current turn. The recovery is multiplied by the
 * Shell Bell's modifier (if any).
 *
 * @param pokemon - The Pokémon whose Shell Bell recovery is being calculated.
 * @returns The amount of health recovered by Shell Bell.
 */
function calculateShellBellRecovery(pokemon: Pokemon): number {
  // Returns 0 if no Shell Bell is present
  const shellBellStack = pokemon.heldItemManager.getStack(HeldItemId.SHELL_BELL);
  return toDmgValue(pokemon.turnData.totalDamageDealt / 8) * shellBellStack;
}

export interface PostDamageAbAttrParams extends AbAttrBaseParams {
  /** The pokemon that caused the damage; omitted if the damage was not from a pokemon */
  source?: Pokemon;
  /** The amount of damage that was dealt */
  readonly damage: number;
}
/**
 * Triggers after the Pokemon takes any damage
 */
export class PostDamageAbAttr extends AbAttr {
  override canApply(_params: PostDamageAbAttrParams): boolean {
    return true;
  }

  override apply(_params: PostDamageAbAttrParams): void {}
}

/**
 * Ability attribute for forcing a Pokémon to switch out after its health drops below half.
 * This attribute checks various conditions related to the damage received, the moves used by the Pokémon
 * and its opponents, and determines whether a forced switch-out should occur.
 *
 * Used by Wimp Out and Emergency Exit
 *
 * @see {@linkcode applyPostDamage}
 * @sealed
 */
export class PostDamageForceSwitchAbAttr extends PostDamageAbAttr {
  private helper: ForceSwitchOutHelper = new ForceSwitchOutHelper(SwitchType.SWITCH);
  private hpRatio: number;

  constructor(hpRatio = 0.5) {
    super();
    this.hpRatio = hpRatio;
  }

  // TODO: Refactor to use more early returns
  public override canApply({ pokemon, source, damage }: PostDamageAbAttrParams): boolean {
    // Will not activate when the Pokémon's HP is lowered by cutting its own HP
    const forbiddenAttackingMoves = [MoveId.BELLY_DRUM, MoveId.SUBSTITUTE, MoveId.CURSE, MoveId.PAIN_SPLIT];
    const lastMoveUsed = pokemon.getLastXMoves()[0];
    if (forbiddenAttackingMoves.includes(lastMoveUsed?.move)) {
      return false;
    }

    // Dragon Tail and Circle Throw switch out Pokémon before the Ability activates.
    const forbiddenDefendingMoves = [MoveId.DRAGON_TAIL, MoveId.CIRCLE_THROW];
    if (source) {
      const enemyLastMoveUsed = source.getLastXMoves()[0];
      if (enemyLastMoveUsed) {
        // Will not activate if the Pokémon's HP falls below half while it is in the air during Sky Drop.
        if (
          forbiddenDefendingMoves.includes(enemyLastMoveUsed.move)
          || (enemyLastMoveUsed.move === MoveId.SKY_DROP && enemyLastMoveUsed.result === MoveResult.OTHER)
        ) {
          return false;
          // Will not activate if the Pokémon's HP falls below half by a move affected by Sheer Force.
          // TODO: Make this use the sheer force disable condition
        }
        if (allMoves[enemyLastMoveUsed.move].chance >= 0 && source.hasAbility(AbilityId.SHEER_FORCE)) {
          return false;
        }
        // Activate only after the last hit of multistrike moves
        if (source.turnData.hitsLeft > 1) {
          return false;
        }
        if (source.turnData.hitCount > 1) {
          damage = pokemon.turnData.damageTaken;
        }
      }
    }

    if (pokemon.hp + damage >= pokemon.getMaxHp() * this.hpRatio) {
      const shellBellHeal = calculateShellBellRecovery(pokemon);
      if (pokemon.hp - shellBellHeal < pokemon.getMaxHp() * this.hpRatio) {
        for (const opponent of pokemon.getOpponents()) {
          if (!this.helper.getSwitchOutCondition(pokemon, opponent)) {
            return false;
          }
        }
        return true;
      }
    }

    return false;
  }

  /**
   * Applies the switch-out logic after the Pokémon takes damage.
   * Checks various conditions based on the moves used by the Pokémon, the opponents' moves, and
   * the Pokémon's health after damage to determine whether the switch-out should occur.
   */
  public override apply({ pokemon }: PostDamageAbAttrParams): void {
    // TODO: Consider respecting the `simulated` flag here
    this.helper.switchOutLogic(pokemon);
  }
}

/**
 * Map of all ability attribute constructors, for use with the `.is` method.
 */
const AbilityAttrs = Object.freeze({
  BlockRecoilDamageAttr,
  DoubleBattleChanceAbAttr,
  PostBattleInitAbAttr,
  PostBattleInitFormChangeAbAttr,
  PostTeraFormChangeStatChangeAbAttr,
  ClearWeatherAbAttr,
  ClearTerrainAbAttr,
  PreDefendAbAttr,
  PreDefendFullHpEndureAbAttr,
  BlockItemTheftAbAttr,
  StabBoostAbAttr,
  ReceivedMoveDamageMultiplierAbAttr,
  AlliedFieldDamageReductionAbAttr,
  ReceivedTypeDamageMultiplierAbAttr,
  TypeImmunityAbAttr,
  AttackTypeImmunityAbAttr,
  TypeImmunityHealAbAttr,
  NonSuperEffectiveImmunityAbAttr,
  FullHpResistTypeAbAttr,
  PostDefendAbAttr,
  FieldPriorityMoveImmunityAbAttr,
  PostStatStageChangeAbAttr,
  MoveImmunityAbAttr,
  WonderSkinAbAttr,
  MoveImmunityStatStageChangeAbAttr,
  ReverseDrainAbAttr,
  PostDefendStatStageChangeAbAttr,
  PostDefendHpGatedStatStageChangeAbAttr,
  PostDefendApplyArenaTrapTagAbAttr,
  PostDefendApplyBattlerTagAbAttr,
  PostDefendTypeChangeAbAttr,
  PostDefendTerrainChangeAbAttr,
  PostDefendContactApplyStatusEffectAbAttr,
  EffectSporeAbAttr,
  PostDefendContactApplyTagChanceAbAttr,
  PostReceiveCritStatStageChangeAbAttr,
  PostDefendContactDamageAbAttr,
  PostDefendPerishSongAbAttr,
  PostDefendWeatherChangeAbAttr,
  PostDefendAbilitySwapAbAttr,
  PostDefendAbilityGiveAbAttr,
  PostDefendMoveDisableAbAttr,
  PostStatStageChangeStatStageChangeAbAttr,
  PreAttackAbAttr,
  MoveEffectChanceMultiplierAbAttr,
  IgnoreMoveEffectsAbAttr,
  VariableMovePowerAbAttr,
  FieldPreventExplosiveMovesAbAttr,
  FieldMultiplyStatAbAttr,
  MoveTypeChangeAbAttr,
  PokemonTypeChangeAbAttr,
  AddSecondStrikeAbAttr,
  DamageBoostAbAttr,
  MovePowerBoostAbAttr,
  MoveTypePowerBoostAbAttr,
  LowHpMoveTypePowerBoostAbAttr,
  VariableMovePowerBoostAbAttr,
  FieldMovePowerBoostAbAttr,
  PreAttackFieldMoveTypePowerBoostAbAttr,
  FieldMoveTypePowerBoostAbAttr,
  UserFieldMoveTypePowerBoostAbAttr,
  AllyMoveCategoryPowerBoostAbAttr,
  StatMultiplierAbAttr,
  PostAttackAbAttr,
  AllyStatMultiplierAbAttr,
  ExecutedMoveAbAttr,
  GorillaTacticsAbAttr,
  PostAttackStealHeldItemAbAttr,
  PostAttackApplyStatusEffectAbAttr,
  PostAttackContactApplyStatusEffectAbAttr,
  PostAttackApplyBattlerTagAbAttr,
  PostDefendStealHeldItemAbAttr,
  PostSetStatusAbAttr,
  SynchronizeStatusAbAttr,
  PostVictoryAbAttr,
  PostVictoryFormChangeAbAttr,
  PostKnockOutAbAttr,
  PostKnockOutStatStageChangeAbAttr,
  CopyFaintedAllyAbilityAbAttr,
  IgnoreOpponentStatStagesAbAttr,
  IntimidateImmunityAbAttr,
  PostIntimidateStatStageChangeAbAttr,
  PostSummonAbAttr,
  PostSummonRemoveEffectAbAttr,
  PostSummonRemoveArenaTagAbAttr,
  PostSummonAddArenaTagAbAttr,
  PostSummonMessageAbAttr,
  PostSummonUnnamedMessageAbAttr,
  PostSummonAddBattlerTagAbAttr,
  PostSummonRemoveBattlerTagAbAttr,
  PostSummonStatStageChangeAbAttr,
  PostSummonAllyHealAbAttr,
  PostSummonClearAllyStatStagesAbAttr,
  DownloadAbAttr,
  PostSummonWeatherChangeAbAttr,
  PostSummonTerrainChangeAbAttr,
  PostSummonHealStatusAbAttr,
  PostSummonFormChangeAbAttr,
  PostSummonCopyAbilityAbAttr,
  PostSummonUserFieldRemoveStatusEffectAbAttr,
  PostSummonCopyAllyStatsAbAttr,
  PostSummonTransformAbAttr,
  PostSummonWeatherSuppressedFormChangeAbAttr,
  PostSummonFormChangeByWeatherAbAttr,
  CommanderAbAttr,
  PreSwitchOutAbAttr,
  PreSwitchOutResetStatusAbAttr,
  PreSwitchOutClearWeatherAbAttr,
  PreSwitchOutHealAbAttr,
  PreSwitchOutFormChangeAbAttr,
  PreLeaveFieldAbAttr,
  PreLeaveFieldClearWeatherAbAttr,
  PreLeaveFieldRemoveSuppressAbilitiesSourceAbAttr,
  PreStatStageChangeAbAttr,
  ReflectStatStageChangeAbAttr,
  ProtectStatAbAttr,
  ConfusionOnStatusEffectAbAttr,
  PreSetStatusAbAttr,
  PreSetStatusEffectImmunityAbAttr,
  StatusEffectImmunityAbAttr,
  UserFieldStatusEffectImmunityAbAttr,
  ConditionalUserFieldStatusEffectImmunityAbAttr,
  ConditionalUserFieldProtectStatAbAttr,
  PreApplyBattlerTagAbAttr,
  PreApplyBattlerTagImmunityAbAttr,
  BattlerTagImmunityAbAttr,
  UserFieldBattlerTagImmunityAbAttr,
  ConditionalUserFieldBattlerTagImmunityAbAttr,
  BlockCritAbAttr,
  BonusCritAbAttr,
  MultCritAbAttr,
  ConditionalCritAbAttr,
  BlockNonDirectDamageAbAttr,
  BlockStatusDamageAbAttr,
  BlockOneHitKOAbAttr,
  ChangeMovePriorityAbAttr,
  IgnoreContactAbAttr,
  PreWeatherEffectAbAttr,
  PreWeatherDamageAbAttr,
  SuppressWeatherEffectAbAttr,
  ForewarnAbAttr,
  FriskAbAttr,
  PostWeatherChangeAbAttr,
  PostWeatherChangeFormChangeAbAttr,
  PostWeatherLapseAbAttr,
  PostWeatherLapseHealAbAttr,
  PostWeatherLapseDamageAbAttr,
  PostTerrainChangeAbAttr,
  PostTurnAbAttr,
  PostTurnStatusHealAbAttr,
  PostTurnResetStatusAbAttr,
  PostTurnRestoreBerryAbAttr,
  CudChewConsumeBerryAbAttr,
  CudChewRecordBerryAbAttr,
  MoodyAbAttr,
  SpeedBoostAbAttr,
  PostTurnHealAbAttr,
  PostTurnFormChangeAbAttr,
  PostTurnHurtIfSleepingAbAttr,
  FetchBallAbAttr,
  PostBiomeChangeAbAttr,
  PostBiomeChangeWeatherChangeAbAttr,
  PostBiomeChangeTerrainChangeAbAttr,
  PostMoveUsedAbAttr,
  PostDancingMoveAbAttr,
  PostItemLostAbAttr,
  PostItemLostApplyBattlerTagAbAttr,
  StatStageChangeMultiplierAbAttr,
  StatStageChangeCopyAbAttr,
  BypassBurnDamageReductionAbAttr,
  ReduceBurnDamageAbAttr,
  DoubleBerryEffectAbAttr,
  PreventBerryUseAbAttr,
  HealFromBerryUseAbAttr,
  RunSuccessAbAttr,
  CheckTrappedAbAttr,
  ArenaTrapAbAttr,
  MaxMultiHitAbAttr,
  PostBattleAbAttr,
  PostBattleLootAbAttr,
  PostFaintAbAttr,
  PostFaintUnsuppressedWeatherFormChangeAbAttr,
  PostFaintContactDamageAbAttr,
  PostFaintHPDamageAbAttr,
  RedirectMoveAbAttr,
  RedirectTypeMoveAbAttr,
  BlockRedirectAbAttr,
  ReduceStatusEffectDurationAbAttr,
  FlinchEffectAbAttr,
  FlinchStatStageChangeAbAttr,
  IncreasePpAbAttr,
  ForceSwitchOutImmunityAbAttr,
  ReduceBerryUseThresholdAbAttr,
  WeightMultiplierAbAttr,
  SyncEncounterNatureAbAttr,
  MoveAbilityBypassAbAttr,
  AlwaysHitAbAttr,
  IgnoreProtectOnContactAbAttr,
  InfiltratorAbAttr,
  ReflectStatusMoveAbAttr,
  NoTransformAbilityAbAttr,
  NoFusionAbilityAbAttr,
  IgnoreTypeImmunityAbAttr,
  IgnoreTypeStatusEffectImmunityAbAttr,
  MoneyAbAttr,
  PostSummonStatStageChangeOnArenaAbAttr,
  FormBlockDamageAbAttr,
  PreSummonAbAttr,
  IllusionPreSummonAbAttr,
  IllusionBreakAbAttr,
  PostDefendIllusionBreakAbAttr,
  IllusionPostBattleAbAttr,
  BypassSpeedChanceAbAttr,
  PreventBypassSpeedChanceAbAttr,
  TerrainEventTypeChangeAbAttr,
  PostDamageAbAttr,
  PostDamageForceSwitchAbAttr,
});

/**
 * A map of of all {@linkcode AbAttr} constructors
 */
export type AbAttrConstructorMap = typeof AbilityAttrs;

/**
 * Sets the ability of a Pokémon as revealed.
 * @param pokemon - The Pokémon whose ability is being revealed.
 */
function setAbilityRevealed(pokemon: Pokemon): void {
  pokemon.waveData.abilityRevealed = true;
}

/**
 * Returns all Pokemon on field with weather-based forms
 */
function getPokemonWithWeatherBasedForms() {
  return globalScene
    .getField(true)
    .filter(
      p =>
        (p.hasAbility(AbilityId.FORECAST) && p.species.speciesId === SpeciesId.CASTFORM)
        || (p.hasAbility(AbilityId.FLOWER_GIFT) && p.species.speciesId === SpeciesId.CHERRIM),
    );
}

// biome-ignore format: prevent biome from removing the newlines (e.g. prevent `new Ability(...).attr(...)`)
export function initAbilities() {
  allAbilities.push(
    new Ability(AbilityId.NONE, 3),
    new Ability(AbilityId.STENCH, 3)
      .attr(PostAttackApplyBattlerTagAbAttr, false, (user, target, move) => !move.hasAttr("FlinchAttr") && !move.hitsSubstitute(user, target) ? 10 : 0, BattlerTagType.FLINCHED),
    new Ability(AbilityId.DRIZZLE, 3)
      .attr(PostSummonWeatherChangeAbAttr, WeatherType.RAIN)
      .attr(PostBiomeChangeWeatherChangeAbAttr, WeatherType.RAIN),
    new Ability(AbilityId.SPEED_BOOST, 3)
      .attr(SpeedBoostAbAttr),
    new Ability(AbilityId.BATTLE_ARMOR, 3)
      .attr(BlockCritAbAttr)
      .ignorable(),
    new Ability(AbilityId.STURDY, 3)
      .attr(PreDefendFullHpEndureAbAttr)
      .attr(BlockOneHitKOAbAttr)
      .ignorable(),
    new Ability(AbilityId.DAMP, 3)
      .attr(FieldPreventExplosiveMovesAbAttr)
      .ignorable(),
    new Ability(AbilityId.LIMBER, 3)
      .attr(StatusEffectImmunityAbAttr, StatusEffect.PARALYSIS)
      .attr(PostSummonHealStatusAbAttr, StatusEffect.PARALYSIS)
      .ignorable(),
    new Ability(AbilityId.SAND_VEIL, 3)
      .attr(StatMultiplierAbAttr, Stat.EVA, 1.2)
      .attr(BlockWeatherDamageAttr, WeatherType.SANDSTORM)
      .condition(getWeatherCondition(WeatherType.SANDSTORM))
      .ignorable(),
    new Ability(AbilityId.STATIC, 3)
      .attr(PostDefendContactApplyStatusEffectAbAttr, 30, StatusEffect.PARALYSIS)
      .bypassFaint(),
    new Ability(AbilityId.VOLT_ABSORB, 3)
      .attr(TypeImmunityHealAbAttr, PokemonType.ELECTRIC)
      .ignorable(),
    new Ability(AbilityId.WATER_ABSORB, 3)
      .attr(TypeImmunityHealAbAttr, PokemonType.WATER)
      .ignorable(),
    new Ability(AbilityId.OBLIVIOUS, 3)
      .attr(BattlerTagImmunityAbAttr, [ BattlerTagType.INFATUATED, BattlerTagType.TAUNT ])
      .attr(PostSummonRemoveBattlerTagAbAttr, BattlerTagType.INFATUATED, BattlerTagType.TAUNT)
      .attr(IntimidateImmunityAbAttr)
      .ignorable(),
    new Ability(AbilityId.CLOUD_NINE, 3)
      .attr(SuppressWeatherEffectAbAttr, true)
      .attr(PostSummonUnnamedMessageAbAttr, i18next.t("abilityTriggers:weatherEffectDisappeared"))
      .attr(PostSummonWeatherSuppressedFormChangeAbAttr)
      .attr(PostFaintUnsuppressedWeatherFormChangeAbAttr)
      .bypassFaint(),
    new Ability(AbilityId.COMPOUND_EYES, 3)
      .attr(StatMultiplierAbAttr, Stat.ACC, 1.3),
    new Ability(AbilityId.INSOMNIA, 3)
      .attr(StatusEffectImmunityAbAttr, StatusEffect.SLEEP)
      .attr(PostSummonHealStatusAbAttr, StatusEffect.SLEEP)
      .attr(BattlerTagImmunityAbAttr, BattlerTagType.DROWSY)
      .ignorable(),
    new Ability(AbilityId.COLOR_CHANGE, 3)
      .attr(PostDefendTypeChangeAbAttr)
      .condition(getSheerForceHitDisableAbCondition()),
    new Ability(AbilityId.IMMUNITY, 3)
      .attr(StatusEffectImmunityAbAttr, StatusEffect.POISON, StatusEffect.TOXIC)
      .attr(PostSummonHealStatusAbAttr, StatusEffect.POISON, StatusEffect.TOXIC)
      .ignorable(),
    new Ability(AbilityId.FLASH_FIRE, 3)
      .attr(TypeImmunityAddBattlerTagAbAttr, PokemonType.FIRE, BattlerTagType.FIRE_BOOST, 1)
      .ignorable(),
    new Ability(AbilityId.SHIELD_DUST, 3)
      .attr(IgnoreMoveEffectsAbAttr)
      .ignorable(),
    new Ability(AbilityId.OWN_TEMPO, 3)
      .attr(BattlerTagImmunityAbAttr, BattlerTagType.CONFUSED)
      .attr(PostSummonRemoveBattlerTagAbAttr, BattlerTagType.CONFUSED)
      .attr(IntimidateImmunityAbAttr)
      .ignorable(),
    new Ability(AbilityId.SUCTION_CUPS, 3)
      .attr(ForceSwitchOutImmunityAbAttr)
      .ignorable(),
    new Ability(AbilityId.INTIMIDATE, 3)
      .attr(PostSummonStatStageChangeAbAttr, [ Stat.ATK ], -1, false, true),
    new Ability(AbilityId.SHADOW_TAG, 3)
      .attr(ArenaTrapAbAttr, (_user, target) => !target.hasAbility(AbilityId.SHADOW_TAG)),
    new Ability(AbilityId.ROUGH_SKIN, 3)
      .attr(PostDefendContactDamageAbAttr, 8)
      .bypassFaint(),
    new Ability(AbilityId.WONDER_GUARD, 3)
      .attr(NonSuperEffectiveImmunityAbAttr)
      .uncopiable()
      .ignorable(),
    new Ability(AbilityId.LEVITATE, 3)
      .attr(AttackTypeImmunityAbAttr, PokemonType.GROUND, (pokemon: Pokemon) => !pokemon.getTag(GroundedTag) && !globalScene.arena.getTag(ArenaTagType.GRAVITY))
      .ignorable(),
    new Ability(AbilityId.EFFECT_SPORE, 3)
      .attr(EffectSporeAbAttr),
    new Ability(AbilityId.SYNCHRONIZE, 3)
      .attr(SyncEncounterNatureAbAttr)
      .attr(SynchronizeStatusAbAttr),
    new Ability(AbilityId.CLEAR_BODY, 3)
      .attr(ProtectStatAbAttr)
      .ignorable(),
    new Ability(AbilityId.NATURAL_CURE, 3)
      .attr(PreSwitchOutResetStatusAbAttr),
    new Ability(AbilityId.LIGHTNING_ROD, 3)
      .attr(RedirectTypeMoveAbAttr, PokemonType.ELECTRIC)
      .attr(TypeImmunityStatStageChangeAbAttr, PokemonType.ELECTRIC, Stat.SPATK, 1)
      .ignorable(),
    new Ability(AbilityId.SERENE_GRACE, 3)
      .attr(MoveEffectChanceMultiplierAbAttr, 2),
    new Ability(AbilityId.SWIFT_SWIM, 3)
      .attr(StatMultiplierAbAttr, Stat.SPD, 2)
      .condition(getWeatherCondition(WeatherType.RAIN, WeatherType.HEAVY_RAIN)),
    new Ability(AbilityId.CHLOROPHYLL, 3)
      .attr(StatMultiplierAbAttr, Stat.SPD, 2)
      .condition(getWeatherCondition(WeatherType.SUNNY, WeatherType.HARSH_SUN)),
    new Ability(AbilityId.ILLUMINATE, 3)
      .attr(ProtectStatAbAttr, Stat.ACC)
      .attr(DoubleBattleChanceAbAttr)
      .attr(IgnoreOpponentStatStagesAbAttr, [ Stat.EVA ])
      .ignorable(),
    new Ability(AbilityId.TRACE, 3)
      .attr(PostSummonCopyAbilityAbAttr)
      .uncopiable(),
    new Ability(AbilityId.HUGE_POWER, 3)
      .attr(StatMultiplierAbAttr, Stat.ATK, 2),
    new Ability(AbilityId.POISON_POINT, 3)
      .attr(PostDefendContactApplyStatusEffectAbAttr, 30, StatusEffect.POISON)
      .bypassFaint(),
    new Ability(AbilityId.INNER_FOCUS, 3)
      .attr(BattlerTagImmunityAbAttr, BattlerTagType.FLINCHED)
      .attr(IntimidateImmunityAbAttr)
      .ignorable(),
    new Ability(AbilityId.MAGMA_ARMOR, 3)
      .attr(StatusEffectImmunityAbAttr, StatusEffect.FREEZE)
      .attr(PostSummonHealStatusAbAttr, StatusEffect.FREEZE)
      .ignorable(),
    new Ability(AbilityId.WATER_VEIL, 3)
      .attr(StatusEffectImmunityAbAttr, StatusEffect.BURN)
      .attr(PostSummonHealStatusAbAttr, StatusEffect.BURN)
      .ignorable(),
    new Ability(AbilityId.MAGNET_PULL, 3)
      .attr(ArenaTrapAbAttr, (_user, target) => {
        return target.getTypes(true).includes(PokemonType.STEEL) || (target.getTypes(true).includes(PokemonType.STELLAR) && target.getTypes().includes(PokemonType.STEEL));
      }),
    new Ability(AbilityId.SOUNDPROOF, 3)
      .attr(MoveImmunityAbAttr, (pokemon, attacker, move) => pokemon !== attacker && move.hasFlag(MoveFlags.SOUND_BASED))
      .ignorable(),
    new Ability(AbilityId.RAIN_DISH, 3)
      .attr(PostWeatherLapseHealAbAttr, 1, WeatherType.RAIN, WeatherType.HEAVY_RAIN),
    new Ability(AbilityId.SAND_STREAM, 3)
      .attr(PostSummonWeatherChangeAbAttr, WeatherType.SANDSTORM)
      .attr(PostBiomeChangeWeatherChangeAbAttr, WeatherType.SANDSTORM),
    new Ability(AbilityId.PRESSURE, 3)
      .attr(IncreasePpAbAttr)
      .attr(PostSummonMessageAbAttr, (pokemon: Pokemon) => i18next.t("abilityTriggers:postSummonPressure", { pokemonNameWithAffix: getPokemonNameWithAffix(pokemon) })),
    new Ability(AbilityId.THICK_FAT, 3)
      .attr(ReceivedTypeDamageMultiplierAbAttr, PokemonType.FIRE, 0.5)
      .attr(ReceivedTypeDamageMultiplierAbAttr, PokemonType.ICE, 0.5)
      .ignorable(),
    new Ability(AbilityId.EARLY_BIRD, 3)
      .attr(ReduceStatusEffectDurationAbAttr, StatusEffect.SLEEP),
    new Ability(AbilityId.FLAME_BODY, 3)
      .attr(PostDefendContactApplyStatusEffectAbAttr, 30, StatusEffect.BURN)
      .bypassFaint(),
    new Ability(AbilityId.RUN_AWAY, 3)
      .attr(RunSuccessAbAttr),
    new Ability(AbilityId.KEEN_EYE, 3)
      .attr(ProtectStatAbAttr, Stat.ACC)
      .ignorable(),
    new Ability(AbilityId.HYPER_CUTTER, 3)
      .attr(ProtectStatAbAttr, Stat.ATK)
      .ignorable(),
    new Ability(AbilityId.PICKUP, 3)
      .attr(PostBattleLootAbAttr)
      .unsuppressable(),
    new Ability(AbilityId.TRUANT, 3)
      .attr(PostSummonAddBattlerTagAbAttr, BattlerTagType.TRUANT, 1, false),
    new Ability(AbilityId.HUSTLE, 3)
      .attr(StatMultiplierAbAttr, Stat.ATK, 1.5)
      .attr(StatMultiplierAbAttr, Stat.ACC, 0.8, (_user, _target, move) => move.category === MoveCategory.PHYSICAL),
    new Ability(AbilityId.CUTE_CHARM, 3)
      .attr(PostDefendContactApplyTagChanceAbAttr, 30, BattlerTagType.INFATUATED),
    new Ability(AbilityId.PLUS, 3)
      .conditionalAttr(p => globalScene.currentBattle.double && [ AbilityId.PLUS, AbilityId.MINUS ].some(a => (p.getAlly()?.hasAbility(a) ?? false)), StatMultiplierAbAttr, Stat.SPATK, 1.5),
    new Ability(AbilityId.MINUS, 3)
      .conditionalAttr(p => globalScene.currentBattle.double && [ AbilityId.PLUS, AbilityId.MINUS ].some(a => (p.getAlly()?.hasAbility(a) ?? false)), StatMultiplierAbAttr, Stat.SPATK, 1.5),
    new Ability(AbilityId.FORECAST, 3, -2)
      .uncopiable()
      .unreplaceable()
      .attr(NoFusionAbilityAbAttr)
      .attr(PostSummonFormChangeByWeatherAbAttr, AbilityId.FORECAST)
      .attr(PostWeatherChangeFormChangeAbAttr, AbilityId.FORECAST, [ WeatherType.NONE, WeatherType.SANDSTORM, WeatherType.STRONG_WINDS, WeatherType.FOG ]),
    new Ability(AbilityId.STICKY_HOLD, 3)
      .attr(BlockItemTheftAbAttr)
      .bypassFaint()
      .ignorable(),
    new Ability(AbilityId.SHED_SKIN, 3)
      .conditionalAttr(_pokemon => !randSeedInt(3), PostTurnResetStatusAbAttr),
    new Ability(AbilityId.GUTS, 3)
      .attr(BypassBurnDamageReductionAbAttr)
      .conditionalAttr(pokemon => !!pokemon.status || pokemon.hasAbility(AbilityId.COMATOSE), StatMultiplierAbAttr, Stat.ATK, 1.5),
    new Ability(AbilityId.MARVEL_SCALE, 3)
      .conditionalAttr(pokemon => !!pokemon.status || pokemon.hasAbility(AbilityId.COMATOSE), StatMultiplierAbAttr, Stat.DEF, 1.5)
      .ignorable(),
    new Ability(AbilityId.LIQUID_OOZE, 3)
      .attr(ReverseDrainAbAttr),
    new Ability(AbilityId.OVERGROW, 3)
      .attr(LowHpMoveTypePowerBoostAbAttr, PokemonType.GRASS),
    new Ability(AbilityId.BLAZE, 3)
      .attr(LowHpMoveTypePowerBoostAbAttr, PokemonType.FIRE),
    new Ability(AbilityId.TORRENT, 3)
      .attr(LowHpMoveTypePowerBoostAbAttr, PokemonType.WATER),
    new Ability(AbilityId.SWARM, 3)
      .attr(LowHpMoveTypePowerBoostAbAttr, PokemonType.BUG),
    new Ability(AbilityId.ROCK_HEAD, 3)
      .attr(BlockRecoilDamageAttr),
    new Ability(AbilityId.DROUGHT, 3)
      .attr(PostSummonWeatherChangeAbAttr, WeatherType.SUNNY)
      .attr(PostBiomeChangeWeatherChangeAbAttr, WeatherType.SUNNY),
    new Ability(AbilityId.ARENA_TRAP, 3)
      .attr(ArenaTrapAbAttr, (_user, target) => target.isGrounded())
      .attr(DoubleBattleChanceAbAttr),
    new Ability(AbilityId.VITAL_SPIRIT, 3)
      .attr(StatusEffectImmunityAbAttr, StatusEffect.SLEEP)
      .attr(PostSummonHealStatusAbAttr, StatusEffect.SLEEP)
      .attr(BattlerTagImmunityAbAttr, BattlerTagType.DROWSY)
      .ignorable(),
    new Ability(AbilityId.WHITE_SMOKE, 3)
      .attr(ProtectStatAbAttr)
      .ignorable(),
    new Ability(AbilityId.PURE_POWER, 3)
      .attr(StatMultiplierAbAttr, Stat.ATK, 2),
    new Ability(AbilityId.SHELL_ARMOR, 3)
      .attr(BlockCritAbAttr)
      .ignorable(),
    new Ability(AbilityId.AIR_LOCK, 3)
      .attr(SuppressWeatherEffectAbAttr, true)
      .attr(PostSummonUnnamedMessageAbAttr, i18next.t("abilityTriggers:weatherEffectDisappeared"))
      .attr(PostSummonWeatherSuppressedFormChangeAbAttr)
      .attr(PostFaintUnsuppressedWeatherFormChangeAbAttr)
      .bypassFaint(),
    new Ability(AbilityId.TANGLED_FEET, 4)
      .conditionalAttr(pokemon => !!pokemon.getTag(BattlerTagType.CONFUSED), StatMultiplierAbAttr, Stat.EVA, 2)
      .ignorable(),
    new Ability(AbilityId.MOTOR_DRIVE, 4)
      .attr(TypeImmunityStatStageChangeAbAttr, PokemonType.ELECTRIC, Stat.SPD, 1)
      .ignorable(),
    new Ability(AbilityId.RIVALRY, 4)
      .attr(MovePowerBoostAbAttr, (user, target, _move) => user?.gender !== Gender.GENDERLESS && target?.gender !== Gender.GENDERLESS && user?.gender === target?.gender, 1.25, true)
      .attr(MovePowerBoostAbAttr, (user, target, _move) => user?.gender !== Gender.GENDERLESS && target?.gender !== Gender.GENDERLESS && user?.gender !== target?.gender, 0.75),
    new Ability(AbilityId.STEADFAST, 4)
      .attr(FlinchStatStageChangeAbAttr, [ Stat.SPD ], 1),
    new Ability(AbilityId.SNOW_CLOAK, 4)
      .attr(StatMultiplierAbAttr, Stat.EVA, 1.2)
      .attr(BlockWeatherDamageAttr, WeatherType.HAIL)
      .condition(getWeatherCondition(WeatherType.HAIL, WeatherType.SNOW))
      .ignorable(),
    new Ability(AbilityId.GLUTTONY, 4)
      .attr(ReduceBerryUseThresholdAbAttr),
    new Ability(AbilityId.ANGER_POINT, 4)
      .attr(PostReceiveCritStatStageChangeAbAttr, Stat.ATK, 12),
    new Ability(AbilityId.UNBURDEN, 4)
      .attr(PostItemLostApplyBattlerTagAbAttr, BattlerTagType.UNBURDEN)
      .bypassFaint() // Allows reviver seed to activate Unburden
      .edgeCase(), // Should not restore Unburden boost if Pokemon loses then regains Unburden ability
    new Ability(AbilityId.HEATPROOF, 4)
      .attr(ReceivedTypeDamageMultiplierAbAttr, PokemonType.FIRE, 0.5)
      .attr(ReduceBurnDamageAbAttr, 0.5)
      .ignorable(),
    new Ability(AbilityId.SIMPLE, 4)
      .attr(StatStageChangeMultiplierAbAttr, 2)
      .ignorable(),
    new Ability(AbilityId.DRY_SKIN, 4)
      .attr(PostWeatherLapseDamageAbAttr, 2, WeatherType.SUNNY, WeatherType.HARSH_SUN)
      .attr(PostWeatherLapseHealAbAttr, 2, WeatherType.RAIN, WeatherType.HEAVY_RAIN)
      .attr(ReceivedTypeDamageMultiplierAbAttr, PokemonType.FIRE, 1.25)
      .attr(TypeImmunityHealAbAttr, PokemonType.WATER)
      .ignorable(),
    new Ability(AbilityId.DOWNLOAD, 4)
      .attr(DownloadAbAttr),
    new Ability(AbilityId.IRON_FIST, 4)
      .attr(MovePowerBoostAbAttr, (_user, _target, move) => move.hasFlag(MoveFlags.PUNCHING_MOVE), 1.2),
    new Ability(AbilityId.POISON_HEAL, 4)
      .attr(PostTurnStatusHealAbAttr, StatusEffect.TOXIC, StatusEffect.POISON)
      .attr(BlockStatusDamageAbAttr, StatusEffect.TOXIC, StatusEffect.POISON),
    new Ability(AbilityId.ADAPTABILITY, 4)
      .attr(StabBoostAbAttr),
    new Ability(AbilityId.SKILL_LINK, 4)
      .attr(MaxMultiHitAbAttr),
    new Ability(AbilityId.HYDRATION, 4)
      .attr(PostTurnResetStatusAbAttr)
      .condition(getWeatherCondition(WeatherType.RAIN, WeatherType.HEAVY_RAIN)),
    new Ability(AbilityId.SOLAR_POWER, 4)
      .attr(PostWeatherLapseDamageAbAttr, 2, WeatherType.SUNNY, WeatherType.HARSH_SUN)
      .attr(StatMultiplierAbAttr, Stat.SPATK, 1.5)
      .condition(getWeatherCondition(WeatherType.SUNNY, WeatherType.HARSH_SUN)),
    new Ability(AbilityId.QUICK_FEET, 4)
      .conditionalAttr(pokemon => pokemon.status ? pokemon.status.effect === StatusEffect.PARALYSIS : false, StatMultiplierAbAttr, Stat.SPD, 2)
      .conditionalAttr(pokemon => !!pokemon.status || pokemon.hasAbility(AbilityId.COMATOSE), StatMultiplierAbAttr, Stat.SPD, 1.5),
    new Ability(AbilityId.NORMALIZE, 4)
      .attr(MoveTypeChangeAbAttr, PokemonType.NORMAL, 1.2),
    new Ability(AbilityId.SNIPER, 4)
      .attr(MultCritAbAttr, 1.5),
    new Ability(AbilityId.MAGIC_GUARD, 4)
      .attr(BlockNonDirectDamageAbAttr),
    new Ability(AbilityId.NO_GUARD, 4)
      .attr(AlwaysHitAbAttr)
      .attr(DoubleBattleChanceAbAttr),
    new Ability(AbilityId.STALL, 4)
      .attr(ChangeMovePriorityAbAttr, (_pokemon, _move: Move) => true, -0.2),
    new Ability(AbilityId.TECHNICIAN, 4)
      .attr(MovePowerBoostAbAttr, (user, target, move) => {
        const power = new NumberHolder(move.power);
        applyMoveAttrs("VariablePowerAttr", user, target, move, power);
        return power.value <= 60;
      }, 1.5),
    new Ability(AbilityId.LEAF_GUARD, 4)
      .attr(StatusEffectImmunityAbAttr)
      .condition(getWeatherCondition(WeatherType.SUNNY, WeatherType.HARSH_SUN))
      .ignorable(),
    new Ability(AbilityId.KLUTZ, 4, 1)
      .unimplemented(),
    new Ability(AbilityId.MOLD_BREAKER, 4)
      .attr(PostSummonMessageAbAttr, (pokemon: Pokemon) => i18next.t("abilityTriggers:postSummonMoldBreaker", { pokemonNameWithAffix: getPokemonNameWithAffix(pokemon) }))
      .attr(MoveAbilityBypassAbAttr),
    new Ability(AbilityId.SUPER_LUCK, 4)
      .attr(BonusCritAbAttr),
    new Ability(AbilityId.AFTERMATH, 4)
      .attr(PostFaintContactDamageAbAttr, 4)
      .bypassFaint(),
    new Ability(AbilityId.ANTICIPATION, 4)
      .conditionalAttr(getAnticipationCondition(), PostSummonMessageAbAttr, (pokemon: Pokemon) => i18next.t("abilityTriggers:postSummonAnticipation", { pokemonNameWithAffix: getPokemonNameWithAffix(pokemon) })),
    new Ability(AbilityId.FOREWARN, 4)
      .attr(ForewarnAbAttr),
    new Ability(AbilityId.UNAWARE, 4)
      .attr(IgnoreOpponentStatStagesAbAttr, [ Stat.ATK, Stat.DEF, Stat.SPATK, Stat.SPDEF, Stat.ACC, Stat.EVA ])
      .ignorable(),
    new Ability(AbilityId.TINTED_LENS, 4)
      .attr(DamageBoostAbAttr, 2, (user, target, move) => (target?.getMoveEffectiveness(user!, move) ?? 1) <= 0.5),
    new Ability(AbilityId.FILTER, 4)
      .attr(ReceivedMoveDamageMultiplierAbAttr, (target, user, move) => target.getMoveEffectiveness(user, move) >= 2, 0.75)
      .ignorable(),
    new Ability(AbilityId.SLOW_START, 4)
      .attr(PostSummonAddBattlerTagAbAttr, BattlerTagType.SLOW_START, 5),
    new Ability(AbilityId.SCRAPPY, 4)
      .attr(IgnoreTypeImmunityAbAttr, PokemonType.GHOST, [ PokemonType.NORMAL, PokemonType.FIGHTING ])
      .attr(IntimidateImmunityAbAttr),
    new Ability(AbilityId.STORM_DRAIN, 4)
      .attr(RedirectTypeMoveAbAttr, PokemonType.WATER)
      .attr(TypeImmunityStatStageChangeAbAttr, PokemonType.WATER, Stat.SPATK, 1)
      .ignorable(),
    new Ability(AbilityId.ICE_BODY, 4)
      .attr(BlockWeatherDamageAttr, WeatherType.HAIL)
      .attr(PostWeatherLapseHealAbAttr, 1, WeatherType.HAIL, WeatherType.SNOW),
    new Ability(AbilityId.SOLID_ROCK, 4)
      .attr(ReceivedMoveDamageMultiplierAbAttr, (target, user, move) => target.getMoveEffectiveness(user, move) >= 2, 0.75)
      .ignorable(),
    new Ability(AbilityId.SNOW_WARNING, 4)
      .attr(PostSummonWeatherChangeAbAttr, WeatherType.SNOW)
      .attr(PostBiomeChangeWeatherChangeAbAttr, WeatherType.SNOW),
    new Ability(AbilityId.HONEY_GATHER, 4)
      .attr(MoneyAbAttr)
      .unsuppressable(),
    new Ability(AbilityId.FRISK, 4)
      .attr(FriskAbAttr),
    new Ability(AbilityId.RECKLESS, 4)
      .attr(MovePowerBoostAbAttr, (_user, _target, move) => move.hasFlag(MoveFlags.RECKLESS_MOVE), 1.2),
    new Ability(AbilityId.MULTITYPE, 4)
      .attr(NoFusionAbilityAbAttr)
      .uncopiable()
      .unsuppressable()
      .unreplaceable(),
    new Ability(AbilityId.FLOWER_GIFT, 4, -2)
      .conditionalAttr(getWeatherCondition(WeatherType.SUNNY || WeatherType.HARSH_SUN), StatMultiplierAbAttr, Stat.ATK, 1.5)
      .conditionalAttr(getWeatherCondition(WeatherType.SUNNY || WeatherType.HARSH_SUN), StatMultiplierAbAttr, Stat.SPDEF, 1.5)
      .conditionalAttr(getWeatherCondition(WeatherType.SUNNY || WeatherType.HARSH_SUN), AllyStatMultiplierAbAttr, Stat.ATK, 1.5)
      .conditionalAttr(getWeatherCondition(WeatherType.SUNNY || WeatherType.HARSH_SUN), AllyStatMultiplierAbAttr, Stat.SPDEF, 1.5)
      .attr(NoFusionAbilityAbAttr)
      .attr(PostSummonFormChangeByWeatherAbAttr, AbilityId.FLOWER_GIFT)
      .attr(PostWeatherChangeFormChangeAbAttr, AbilityId.FLOWER_GIFT, [ WeatherType.NONE, WeatherType.SANDSTORM, WeatherType.STRONG_WINDS, WeatherType.FOG, WeatherType.HAIL, WeatherType.HEAVY_RAIN, WeatherType.SNOW, WeatherType.RAIN ])
      .uncopiable()
      .unreplaceable()
      .ignorable(),
    new Ability(AbilityId.BAD_DREAMS, 4)
      .attr(PostTurnHurtIfSleepingAbAttr),
    new Ability(AbilityId.PICKPOCKET, 5)
      .attr(PostDefendStealHeldItemAbAttr, (target, user, move) => move.doesFlagEffectApply({flag: MoveFlags.MAKES_CONTACT, user, target}))
      .condition(getSheerForceHitDisableAbCondition()),
    new Ability(AbilityId.SHEER_FORCE, 5)
      .attr(MovePowerBoostAbAttr, (_user, _target, move) => move.chance >= 1, 1.3)
      .attr(MoveEffectChanceMultiplierAbAttr, 0), // This attribute does not seem to function - Should disable life orb, eject button, red card, kee/maranga berry if they get implemented
    new Ability(AbilityId.CONTRARY, 5)
      .attr(StatStageChangeMultiplierAbAttr, -1)
      .ignorable(),
    new Ability(AbilityId.UNNERVE, 5, 1)
      .attr(PreventBerryUseAbAttr),
    new Ability(AbilityId.DEFIANT, 5)
      .attr(PostStatStageChangeStatStageChangeAbAttr, (_target, _statsChanged, stages) => stages < 0, [ Stat.ATK ], 2),
    new Ability(AbilityId.DEFEATIST, 5)
      .attr(StatMultiplierAbAttr, Stat.ATK, 0.5)
      .attr(StatMultiplierAbAttr, Stat.SPATK, 0.5)
      .condition((pokemon) => pokemon.getHpRatio() <= 0.5),
    new Ability(AbilityId.CURSED_BODY, 5)
      .attr(PostDefendMoveDisableAbAttr, 30)
      .bypassFaint(),
    new Ability(AbilityId.HEALER, 5)
      .conditionalAttr(pokemon => !isNullOrUndefined(pokemon.getAlly()) && randSeedInt(10) < 3, PostTurnResetStatusAbAttr, true),
    new Ability(AbilityId.FRIEND_GUARD, 5)
      .attr(AlliedFieldDamageReductionAbAttr, 0.75)
      .ignorable(),
    new Ability(AbilityId.WEAK_ARMOR, 5)
      .attr(PostDefendStatStageChangeAbAttr, (_target, _user, move) => move.category === MoveCategory.PHYSICAL, Stat.DEF, -1)
      .attr(PostDefendStatStageChangeAbAttr, (_target, _user, move) => move.category === MoveCategory.PHYSICAL, Stat.SPD, 2),
    new Ability(AbilityId.HEAVY_METAL, 5)
      .attr(WeightMultiplierAbAttr, 2)
      .ignorable(),
    new Ability(AbilityId.LIGHT_METAL, 5)
      .attr(WeightMultiplierAbAttr, 0.5)
      .ignorable(),
    new Ability(AbilityId.MULTISCALE, 5)
      .attr(ReceivedMoveDamageMultiplierAbAttr, (target, _user, _move) => target.isFullHp(), 0.5)
      .ignorable(),
    new Ability(AbilityId.TOXIC_BOOST, 5)
      .attr(MovePowerBoostAbAttr, (user, _target, move) => move.category === MoveCategory.PHYSICAL && (user?.status?.effect === StatusEffect.POISON || user?.status?.effect === StatusEffect.TOXIC), 1.5),
    new Ability(AbilityId.FLARE_BOOST, 5)
      .attr(MovePowerBoostAbAttr, (user, _target, move) => move.category === MoveCategory.SPECIAL && user?.status?.effect === StatusEffect.BURN, 1.5),
    new Ability(AbilityId.HARVEST, 5)
      .attr(
        PostTurnRestoreBerryAbAttr,
        /** Rate is doubled when under sun {@link https://dex.pokemonshowdown.com/abilities/harvest} */
        (pokemon) => 0.5 * (getWeatherCondition(WeatherType.SUNNY, WeatherType.HARSH_SUN)(pokemon) ? 2 : 1)
      )
      .edgeCase(), // Cannot recover berries used up by fling or natural gift (unimplemented)
    new Ability(AbilityId.TELEPATHY, 5)
      .attr(MoveImmunityAbAttr, (pokemon, attacker, move) => pokemon.getAlly() === attacker && move.is("AttackMove"))
      .ignorable(),
    new Ability(AbilityId.MOODY, 5)
      .attr(MoodyAbAttr),
    new Ability(AbilityId.OVERCOAT, 5)
      .attr(BlockWeatherDamageAttr)
      .attr(MoveImmunityAbAttr, (pokemon, attacker, move) => pokemon !== attacker && move.hasFlag(MoveFlags.POWDER_MOVE))
      .ignorable(),
    new Ability(AbilityId.POISON_TOUCH, 5)
      .attr(PostAttackContactApplyStatusEffectAbAttr, 30, StatusEffect.POISON),
    new Ability(AbilityId.REGENERATOR, 5)
      .attr(PreSwitchOutHealAbAttr),
    new Ability(AbilityId.BIG_PECKS, 5)
      .attr(ProtectStatAbAttr, Stat.DEF)
      .ignorable(),
    new Ability(AbilityId.SAND_RUSH, 5)
      .attr(StatMultiplierAbAttr, Stat.SPD, 2)
      .attr(BlockWeatherDamageAttr, WeatherType.SANDSTORM)
      .condition(getWeatherCondition(WeatherType.SANDSTORM)),
    new Ability(AbilityId.WONDER_SKIN, 5)
      .attr(WonderSkinAbAttr)
      .ignorable(),
    new Ability(AbilityId.ANALYTIC, 5)
      .attr(MovePowerBoostAbAttr, (user) =>
        // Boost power if all other Pokemon have already moved (no other moves are slated to execute)
        !globalScene.phaseManager.findPhase((phase) => phase.is("MovePhase") && phase.pokemon.id !== user?.id),
        1.3),
    new Ability(AbilityId.ILLUSION, 5)
      // The Pokemon generate an illusion if it's available
      .attr(IllusionPreSummonAbAttr, false)
      .attr(IllusionBreakAbAttr)
      // The Pokemon loses its illusion when damaged by a move
      .attr(PostDefendIllusionBreakAbAttr, true)
      // Disable Illusion in fusions
      .attr(NoFusionAbilityAbAttr)
      // Illusion is available again after a battle
      .conditionalAttr((pokemon) => pokemon.isAllowedInBattle(), IllusionPostBattleAbAttr, false)
      .uncopiable()
      .bypassFaint(),
    new Ability(AbilityId.IMPOSTER, 5)
      .attr(PostSummonTransformAbAttr)
      .uncopiable()
      .edgeCase(), // Should copy rage fist hit count, etc (see Transform edge case for full list)
    new Ability(AbilityId.INFILTRATOR, 5)
      .attr(InfiltratorAbAttr)
      .partial(), // does not bypass Mist
    new Ability(AbilityId.MUMMY, 5)
      .attr(PostDefendAbilityGiveAbAttr, AbilityId.MUMMY)
      .bypassFaint(),
    new Ability(AbilityId.MOXIE, 5)
      .attr(PostVictoryStatStageChangeAbAttr, Stat.ATK, 1),
    new Ability(AbilityId.JUSTIFIED, 5)
      .attr(PostDefendStatStageChangeAbAttr, (_target, user, move) => user.getMoveType(move) === PokemonType.DARK && move.category !== MoveCategory.STATUS, Stat.ATK, 1),
    new Ability(AbilityId.RATTLED, 5)
      .attr(PostDefendStatStageChangeAbAttr, (_target, user, move) => {
        const moveType = user.getMoveType(move);
        return move.category !== MoveCategory.STATUS
          && (moveType === PokemonType.DARK || moveType === PokemonType.BUG || moveType === PokemonType.GHOST);
      }, Stat.SPD, 1)
      .attr(PostIntimidateStatStageChangeAbAttr, [ Stat.SPD ], 1),
    new Ability(AbilityId.MAGIC_BOUNCE, 5)
      .attr(ReflectStatusMoveAbAttr)
      .ignorable()
      // Interactions with stomping tantrum, instruct, encore, and probably other moves that
      // rely on move history
      .edgeCase(),
    new Ability(AbilityId.SAP_SIPPER, 5)
      .attr(TypeImmunityStatStageChangeAbAttr, PokemonType.GRASS, Stat.ATK, 1)
      .ignorable(),
    new Ability(AbilityId.PRANKSTER, 5)
      .attr(ChangeMovePriorityAbAttr, (_pokemon, move: Move) => move.category === MoveCategory.STATUS, 1),
    new Ability(AbilityId.SAND_FORCE, 5)
      .attr(MoveTypePowerBoostAbAttr, PokemonType.ROCK, 1.3)
      .attr(MoveTypePowerBoostAbAttr, PokemonType.GROUND, 1.3)
      .attr(MoveTypePowerBoostAbAttr, PokemonType.STEEL, 1.3)
      .attr(BlockWeatherDamageAttr, WeatherType.SANDSTORM)
      .condition(getWeatherCondition(WeatherType.SANDSTORM)),
    new Ability(AbilityId.IRON_BARBS, 5)
      .attr(PostDefendContactDamageAbAttr, 8)
      .bypassFaint(),
    new Ability(AbilityId.ZEN_MODE, 5)
      .attr(PostBattleInitFormChangeAbAttr, () => 0)
      .attr(PostSummonFormChangeAbAttr, p => p.getHpRatio() <= 0.5 ? 1 : 0)
      .attr(PostTurnFormChangeAbAttr, p => p.getHpRatio() <= 0.5 ? 1 : 0)
      .attr(NoFusionAbilityAbAttr)
      .uncopiable()
      .unreplaceable()
      .unsuppressable()
      .bypassFaint(),
    new Ability(AbilityId.VICTORY_STAR, 5)
      .attr(StatMultiplierAbAttr, Stat.ACC, 1.1)
      .attr(AllyStatMultiplierAbAttr, Stat.ACC, 1.1, false),
    new Ability(AbilityId.TURBOBLAZE, 5)
      .attr(PostSummonMessageAbAttr, (pokemon: Pokemon) => i18next.t("abilityTriggers:postSummonTurboblaze", { pokemonNameWithAffix: getPokemonNameWithAffix(pokemon) }))
      .attr(MoveAbilityBypassAbAttr),
    new Ability(AbilityId.TERAVOLT, 5)
      .attr(PostSummonMessageAbAttr, (pokemon: Pokemon) => i18next.t("abilityTriggers:postSummonTeravolt", { pokemonNameWithAffix: getPokemonNameWithAffix(pokemon) }))
      .attr(MoveAbilityBypassAbAttr),
    new Ability(AbilityId.AROMA_VEIL, 6)
      .attr(UserFieldBattlerTagImmunityAbAttr, [ BattlerTagType.INFATUATED, BattlerTagType.TAUNT, BattlerTagType.DISABLED, BattlerTagType.TORMENT, BattlerTagType.HEAL_BLOCK ])
      .ignorable(),
    new Ability(AbilityId.FLOWER_VEIL, 6)
      .attr(ConditionalUserFieldStatusEffectImmunityAbAttr, (target: Pokemon, source: Pokemon | null) => {
        return source ? target.getTypes().includes(PokemonType.GRASS) && target.id !== source.id : false;
      })
      .attr(ConditionalUserFieldBattlerTagImmunityAbAttr,
        (target: Pokemon) => {
          return target.getTypes().includes(PokemonType.GRASS);
        },
        [ BattlerTagType.DROWSY ],
      )
      .attr(ConditionalUserFieldProtectStatAbAttr, (target: Pokemon) => {
        return target.getTypes().includes(PokemonType.GRASS);
      })
      .ignorable(),
    new Ability(AbilityId.CHEEK_POUCH, 6)
      .attr(HealFromBerryUseAbAttr, 1 / 3),
    new Ability(AbilityId.PROTEAN, 6)
      .attr(PokemonTypeChangeAbAttr)
      // .condition((p) => !p.summonData.abilitiesApplied.includes(AbilityId.PROTEAN)) //Gen 9 Implementation
      // TODO: needs testing on interaction with weather blockage
      .edgeCase(),
    new Ability(AbilityId.FUR_COAT, 6)
      .attr(ReceivedMoveDamageMultiplierAbAttr, (_target, _user, move) => move.category === MoveCategory.PHYSICAL, 0.5)
      .ignorable(),
    new Ability(AbilityId.MAGICIAN, 6)
      .attr(PostAttackStealHeldItemAbAttr),
    new Ability(AbilityId.BULLETPROOF, 6)
      .attr(MoveImmunityAbAttr, (pokemon, attacker, move) => pokemon !== attacker && move.hasFlag(MoveFlags.BALLBOMB_MOVE))
      .ignorable(),
    new Ability(AbilityId.COMPETITIVE, 6)
      .attr(PostStatStageChangeStatStageChangeAbAttr, (_target, _statsChanged, stages) => stages < 0, [ Stat.SPATK ], 2),
    new Ability(AbilityId.STRONG_JAW, 6)
      .attr(MovePowerBoostAbAttr, (_user, _target, move) => move.hasFlag(MoveFlags.BITING_MOVE), 1.5),
    new Ability(AbilityId.REFRIGERATE, 6)
      .attr(MoveTypeChangeAbAttr, PokemonType.ICE, 1.2, (_user, _target, move) => move.type === PokemonType.NORMAL),
    new Ability(AbilityId.SWEET_VEIL, 6)
      .attr(UserFieldStatusEffectImmunityAbAttr, StatusEffect.SLEEP)
      .attr(PostSummonUserFieldRemoveStatusEffectAbAttr, StatusEffect.SLEEP)
      .attr(UserFieldBattlerTagImmunityAbAttr, BattlerTagType.DROWSY)
      .ignorable()
      .partial(), // Mold Breaker ally should not be affected by Sweet Veil
    new Ability(AbilityId.STANCE_CHANGE, 6)
      .attr(NoFusionAbilityAbAttr)
      .uncopiable()
      .unreplaceable()
      .unsuppressable(),
    new Ability(AbilityId.GALE_WINGS, 6)
      .attr(ChangeMovePriorityAbAttr, (pokemon, move) => pokemon.isFullHp() && pokemon.getMoveType(move) === PokemonType.FLYING, 1),
    new Ability(AbilityId.MEGA_LAUNCHER, 6)
      .attr(MovePowerBoostAbAttr, (_user, _target, move) => move.hasFlag(MoveFlags.PULSE_MOVE), 1.5),
    new Ability(AbilityId.GRASS_PELT, 6)
      .conditionalAttr(getTerrainCondition(TerrainType.GRASSY), StatMultiplierAbAttr, Stat.DEF, 1.5)
      .ignorable(),
    new Ability(AbilityId.SYMBIOSIS, 6)
      .unimplemented(),
    new Ability(AbilityId.TOUGH_CLAWS, 6)
      .attr(MovePowerBoostAbAttr, (_user, _target, move) => move.hasFlag(MoveFlags.MAKES_CONTACT), 1.3),
    new Ability(AbilityId.PIXILATE, 6)
      .attr(MoveTypeChangeAbAttr, PokemonType.FAIRY, 1.2, (_user, _target, move) => move.type === PokemonType.NORMAL),
    new Ability(AbilityId.GOOEY, 6)
      .attr(PostDefendStatStageChangeAbAttr, (_target, _user, move) => move.hasFlag(MoveFlags.MAKES_CONTACT), Stat.SPD, -1, false),
    new Ability(AbilityId.AERILATE, 6)
      .attr(MoveTypeChangeAbAttr, PokemonType.FLYING, 1.2, (_user, _target, move) => move.type === PokemonType.NORMAL),
    new Ability(AbilityId.PARENTAL_BOND, 6)
      .attr(AddSecondStrikeAbAttr, 0.25),
    new Ability(AbilityId.DARK_AURA, 6)
      .attr(PostSummonMessageAbAttr, (pokemon: Pokemon) => i18next.t("abilityTriggers:postSummonDarkAura", { pokemonNameWithAffix: getPokemonNameWithAffix(pokemon) }))
      .attr(FieldMoveTypePowerBoostAbAttr, PokemonType.DARK, 4 / 3),
    new Ability(AbilityId.FAIRY_AURA, 6)
      .attr(PostSummonMessageAbAttr, (pokemon: Pokemon) => i18next.t("abilityTriggers:postSummonFairyAura", { pokemonNameWithAffix: getPokemonNameWithAffix(pokemon) }))
      .attr(FieldMoveTypePowerBoostAbAttr, PokemonType.FAIRY, 4 / 3),
    new Ability(AbilityId.AURA_BREAK, 6)
      .ignorable()
      .conditionalAttr(_pokemon => globalScene.getField(true).some(p => p.hasAbility(AbilityId.DARK_AURA)), FieldMoveTypePowerBoostAbAttr, PokemonType.DARK, 9 / 16)
      .conditionalAttr(_pokemon => globalScene.getField(true).some(p => p.hasAbility(AbilityId.FAIRY_AURA)), FieldMoveTypePowerBoostAbAttr, PokemonType.FAIRY, 9 / 16)
      .conditionalAttr(_pokemon => globalScene.getField(true).some(p => p.hasAbility(AbilityId.DARK_AURA) || p.hasAbility(AbilityId.FAIRY_AURA)),
        PostSummonMessageAbAttr, (pokemon: Pokemon) => i18next.t("abilityTriggers:postSummonAuraBreak", { pokemonNameWithAffix: getPokemonNameWithAffix(pokemon) })),
    new Ability(AbilityId.PRIMORDIAL_SEA, 6)
      .attr(PostSummonWeatherChangeAbAttr, WeatherType.HEAVY_RAIN)
      .attr(PostBiomeChangeWeatherChangeAbAttr, WeatherType.HEAVY_RAIN)
      .attr(PreLeaveFieldClearWeatherAbAttr)
      .bypassFaint(),
    new Ability(AbilityId.DESOLATE_LAND, 6)
      .attr(PostSummonWeatherChangeAbAttr, WeatherType.HARSH_SUN)
      .attr(PostBiomeChangeWeatherChangeAbAttr, WeatherType.HARSH_SUN)
      .attr(PreLeaveFieldClearWeatherAbAttr)
      .bypassFaint(),
    new Ability(AbilityId.DELTA_STREAM, 6)
      .attr(PostSummonWeatherChangeAbAttr, WeatherType.STRONG_WINDS)
      .attr(PostBiomeChangeWeatherChangeAbAttr, WeatherType.STRONG_WINDS)
      .attr(PreLeaveFieldClearWeatherAbAttr)
      .bypassFaint(),
    new Ability(AbilityId.STAMINA, 7)
      .attr(PostDefendStatStageChangeAbAttr, (_target, _user, move) => move.category !== MoveCategory.STATUS, Stat.DEF, 1),
    new Ability(AbilityId.WIMP_OUT, 7)
      .attr(PostDamageForceSwitchAbAttr)
      .edgeCase(), // Should not trigger when hurting itself in confusion, causes Fake Out to fail turn 1 and succeed turn 2 if pokemon is switched out before battle start via playing in Switch Mode
    new Ability(AbilityId.EMERGENCY_EXIT, 7)
      .attr(PostDamageForceSwitchAbAttr)
      .edgeCase(), // Should not trigger when hurting itself in confusion, causes Fake Out to fail turn 1 and succeed turn 2 if pokemon is switched out before battle start via playing in Switch Mode
    new Ability(AbilityId.WATER_COMPACTION, 7)
      .attr(PostDefendStatStageChangeAbAttr, (_target, user, move) => user.getMoveType(move) === PokemonType.WATER && move.category !== MoveCategory.STATUS, Stat.DEF, 2),
    new Ability(AbilityId.MERCILESS, 7)
      .attr(ConditionalCritAbAttr, (_user, target, _move) => target?.status?.effect === StatusEffect.TOXIC || target?.status?.effect === StatusEffect.POISON),
    new Ability(AbilityId.SHIELDS_DOWN, 7, -1)
      // Change into Meteor Form on switch-in or turn end if HP >= 50%,
      // or Core Form if HP <= 50%.
      .attr(PostBattleInitFormChangeAbAttr, p => p.formIndex % 7)
      .attr(PostSummonFormChangeAbAttr, p => p.formIndex % 7 + (p.getHpRatio() <= 0.5 ? 7 : 0))
      .attr(PostTurnFormChangeAbAttr, p => p.formIndex % 7 + (p.getHpRatio() <= 0.5 ? 7 : 0))
      // All variants of Meteor Form are immune to status effects & Yawn
      .conditionalAttr(p => p.formIndex < 7, StatusEffectImmunityAbAttr)
      .conditionalAttr(p => p.formIndex < 7, BattlerTagImmunityAbAttr, BattlerTagType.DROWSY)
      .attr(NoFusionAbilityAbAttr)
      .attr(NoTransformAbilityAbAttr)
      .uncopiable()
      .unreplaceable()
      .unsuppressable()
      .bypassFaint(),
    new Ability(AbilityId.STAKEOUT, 7)
      .attr(MovePowerBoostAbAttr, (_user, target, _move) => !!target?.turnData.switchedInThisTurn, 2),
    new Ability(AbilityId.WATER_BUBBLE, 7)
      .attr(ReceivedTypeDamageMultiplierAbAttr, PokemonType.FIRE, 0.5)
      .attr(MoveTypePowerBoostAbAttr, PokemonType.WATER, 2)
      .attr(StatusEffectImmunityAbAttr, StatusEffect.BURN)
      .attr(PostSummonHealStatusAbAttr, StatusEffect.BURN)
      .ignorable(),
    new Ability(AbilityId.STEELWORKER, 7)
      .attr(MoveTypePowerBoostAbAttr, PokemonType.STEEL),
    new Ability(AbilityId.BERSERK, 7)
      .attr(PostDefendHpGatedStatStageChangeAbAttr, (_target, _user, move) => move.category !== MoveCategory.STATUS, 0.5, [ Stat.SPATK ], 1)
      .condition(getSheerForceHitDisableAbCondition()),
    new Ability(AbilityId.SLUSH_RUSH, 7)
      .attr(StatMultiplierAbAttr, Stat.SPD, 2)
      .condition(getWeatherCondition(WeatherType.HAIL, WeatherType.SNOW)),
    new Ability(AbilityId.LONG_REACH, 7)
      .attr(IgnoreContactAbAttr),
    new Ability(AbilityId.LIQUID_VOICE, 7)
      .attr(MoveTypeChangeAbAttr, PokemonType.WATER, 1, (_user, _target, move) => move.hasFlag(MoveFlags.SOUND_BASED)),
    new Ability(AbilityId.TRIAGE, 7)
      .attr(ChangeMovePriorityAbAttr, (_pokemon, move) => move.hasFlag(MoveFlags.TRIAGE_MOVE), 3),
    new Ability(AbilityId.GALVANIZE, 7)
      .attr(MoveTypeChangeAbAttr, PokemonType.ELECTRIC, 1.2, (_user, _target, move) => move.type === PokemonType.NORMAL),
    new Ability(AbilityId.SURGE_SURFER, 7)
      .conditionalAttr(getTerrainCondition(TerrainType.ELECTRIC), StatMultiplierAbAttr, Stat.SPD, 2),
    new Ability(AbilityId.SCHOOLING, 7, -1)
      .attr(PostBattleInitFormChangeAbAttr, () => 0)
      .attr(PostSummonFormChangeAbAttr, p => p.level < 20 || p.getHpRatio() <= 0.25 ? 0 : 1)
      .attr(PostTurnFormChangeAbAttr, p => p.level < 20 || p.getHpRatio() <= 0.25 ? 0 : 1)
      .attr(NoFusionAbilityAbAttr)
      .uncopiable()
      .unreplaceable()
      .unsuppressable()
      .bypassFaint(),
    new Ability(AbilityId.DISGUISE, 7)
      .attr(NoTransformAbilityAbAttr)
      .attr(NoFusionAbilityAbAttr)
      // Add BattlerTagType.DISGUISE if the pokemon is in its disguised form
      .conditionalAttr(pokemon => pokemon.formIndex === 0, PostSummonAddBattlerTagAbAttr, BattlerTagType.DISGUISE, 0, false)
      .attr(FormBlockDamageAbAttr,
        (target, user, move) => !!target.getTag(BattlerTagType.DISGUISE) && target.getMoveEffectiveness(user, move) > 0, 0, BattlerTagType.DISGUISE,
        (pokemon, abilityName) => i18next.t("abilityTriggers:disguiseAvoidedDamage", { pokemonNameWithAffix: getPokemonNameWithAffix(pokemon), abilityName }),
        (pokemon) => toDmgValue(pokemon.getMaxHp() / 8))
      .attr(PostBattleInitFormChangeAbAttr, () => 0)
      .attr(PostFaintFormChangeAbAttr, () => 0)
      .uncopiable()
      .unreplaceable()
      .unsuppressable()
      .bypassFaint()
      .ignorable(),
    new Ability(AbilityId.BATTLE_BOND, 7)
      .attr(PostVictoryFormChangeAbAttr, () => 2)
      .attr(PostBattleInitFormChangeAbAttr, () => 1)
      .attr(PostFaintFormChangeAbAttr, () => 1)
      .attr(NoFusionAbilityAbAttr)
      .uncopiable()
      .unreplaceable()
      .unsuppressable()
      .bypassFaint(),
    new Ability(AbilityId.POWER_CONSTRUCT, 7)
      // Change to 10% complete or 50% complete on switchout/turn end if at <50% HP;
      // revert to 10% PC or 50% PC before a new battle starts
      .conditionalAttr(p => p.formIndex === 4 || p.formIndex === 5, PostBattleInitFormChangeAbAttr, p => p.formIndex - 2)
      .conditionalAttr(p => p.getHpRatio() <= 0.5 && (p.formIndex === 2 || p.formIndex === 3), PostSummonFormChangeAbAttr, p => p.formIndex + 2)
      .conditionalAttr(p => p.getHpRatio() <= 0.5 && (p.formIndex === 2 || p.formIndex === 3), PostTurnFormChangeAbAttr, p => p.formIndex + 2)
      .conditionalAttr(p => p.formIndex === 4 || p.formIndex === 5, PostFaintFormChangeAbAttr, p => p.formIndex - 2)
      .attr(NoFusionAbilityAbAttr)
      .uncopiable()
      .unreplaceable()
      .unsuppressable()
      .bypassFaint(),
    new Ability(AbilityId.CORROSION, 7)
      .attr(IgnoreTypeStatusEffectImmunityAbAttr, [ StatusEffect.POISON, StatusEffect.TOXIC ], [ PokemonType.STEEL, PokemonType.POISON ]),
    new Ability(AbilityId.COMATOSE, 7)
      .attr(StatusEffectImmunityAbAttr, ...getNonVolatileStatusEffects())
      .attr(BattlerTagImmunityAbAttr, BattlerTagType.DROWSY)
      .uncopiable()
      .unreplaceable()
      .unsuppressable(),
    new Ability(AbilityId.QUEENLY_MAJESTY, 7)
      .attr(FieldPriorityMoveImmunityAbAttr)
      .ignorable(),
    new Ability(AbilityId.INNARDS_OUT, 7)
      .attr(PostFaintHPDamageAbAttr)
      .bypassFaint(),
    new Ability(AbilityId.DANCER, 7)
      .attr(PostDancingMoveAbAttr)
      /* Incorrect interations with:
      * Petal Dance (should not lock in or count down timer; currently does both)
      * Flinches (due to tag being removed earlier)
      * Failed/protected moves (should not trigger if original move is protected against)
      */
      .edgeCase(),
    new Ability(AbilityId.BATTERY, 7)
      .attr(AllyMoveCategoryPowerBoostAbAttr, [ MoveCategory.SPECIAL ], 1.3),
    new Ability(AbilityId.FLUFFY, 7)
      .attr(ReceivedMoveDamageMultiplierAbAttr, (target, user, move) => move.doesFlagEffectApply({flag: MoveFlags.MAKES_CONTACT, user, target}), 0.5)
      .attr(ReceivedMoveDamageMultiplierAbAttr, (_target, user, move) => user.getMoveType(move) === PokemonType.FIRE, 2)
      .ignorable(),
    new Ability(AbilityId.DAZZLING, 7)
      .attr(FieldPriorityMoveImmunityAbAttr)
      .ignorable(),
    new Ability(AbilityId.SOUL_HEART, 7)
      .attr(PostKnockOutStatStageChangeAbAttr, Stat.SPATK, 1),
    new Ability(AbilityId.TANGLING_HAIR, 7)
      .attr(PostDefendStatStageChangeAbAttr, (target, user, move) => move.doesFlagEffectApply({flag: MoveFlags.MAKES_CONTACT, user, target}), Stat.SPD, -1, false),
    new Ability(AbilityId.RECEIVER, 7)
      .attr(CopyFaintedAllyAbilityAbAttr)
      .uncopiable(),
    new Ability(AbilityId.POWER_OF_ALCHEMY, 7)
      .attr(CopyFaintedAllyAbilityAbAttr)
      .uncopiable(),
    new Ability(AbilityId.BEAST_BOOST, 7)
      .attr(PostVictoryStatStageChangeAbAttr, p => {
        let highestStat: EffectiveStat;
        let highestValue = 0;
        for (const s of EFFECTIVE_STATS) {
          const value = p.getStat(s, false);
          if (value > highestValue) {
            highestStat = s;
            highestValue = value;
          }
        }
        return highestStat!;
      }, 1),
    new Ability(AbilityId.RKS_SYSTEM, 7)
      .attr(NoFusionAbilityAbAttr)
      .uncopiable()
      .unreplaceable()
      .unsuppressable(),
    new Ability(AbilityId.ELECTRIC_SURGE, 7)
      .attr(PostSummonTerrainChangeAbAttr, TerrainType.ELECTRIC)
      .attr(PostBiomeChangeTerrainChangeAbAttr, TerrainType.ELECTRIC),
    new Ability(AbilityId.PSYCHIC_SURGE, 7)
      .attr(PostSummonTerrainChangeAbAttr, TerrainType.PSYCHIC)
      .attr(PostBiomeChangeTerrainChangeAbAttr, TerrainType.PSYCHIC),
    new Ability(AbilityId.MISTY_SURGE, 7)
      .attr(PostSummonTerrainChangeAbAttr, TerrainType.MISTY)
      .attr(PostBiomeChangeTerrainChangeAbAttr, TerrainType.MISTY),
    new Ability(AbilityId.GRASSY_SURGE, 7)
      .attr(PostSummonTerrainChangeAbAttr, TerrainType.GRASSY)
      .attr(PostBiomeChangeTerrainChangeAbAttr, TerrainType.GRASSY),
    new Ability(AbilityId.FULL_METAL_BODY, 7)
      .attr(ProtectStatAbAttr),
    new Ability(AbilityId.SHADOW_SHIELD, 7)
      .attr(ReceivedMoveDamageMultiplierAbAttr, (target, _user, _move) => target.isFullHp(), 0.5),
    new Ability(AbilityId.PRISM_ARMOR, 7)
      .attr(ReceivedMoveDamageMultiplierAbAttr, (target, user, move) => target.getMoveEffectiveness(user, move) >= 2, 0.75),
    new Ability(AbilityId.NEUROFORCE, 7)
      .attr(MovePowerBoostAbAttr, (user, target, move) => (target?.getMoveEffectiveness(user!, move) ?? 1) >= 2, 1.25),
    new Ability(AbilityId.INTREPID_SWORD, 8)
      .attr(PostSummonStatStageChangeAbAttr, [ Stat.ATK ], 1, true),
    new Ability(AbilityId.DAUNTLESS_SHIELD, 8)
      .attr(PostSummonStatStageChangeAbAttr, [ Stat.DEF ], 1, true),
    new Ability(AbilityId.LIBERO, 8)
      .attr(PokemonTypeChangeAbAttr)
    //.condition((p) => !p.summonData.abilitiesApplied.includes(AbilityId.LIBERO)), //Gen 9 Implementation
      // TODO: needs testing on interaction with weather blockage
      .edgeCase(),
    new Ability(AbilityId.BALL_FETCH, 8)
      .attr(FetchBallAbAttr)
      .condition(getOncePerBattleCondition(AbilityId.BALL_FETCH)),
    new Ability(AbilityId.COTTON_DOWN, 8)
      .attr(PostDefendStatStageChangeAbAttr, (_target, _user, move) => move.category !== MoveCategory.STATUS, Stat.SPD, -1, false, true)
      .bypassFaint(),
    new Ability(AbilityId.PROPELLER_TAIL, 8)
      .attr(BlockRedirectAbAttr),
    new Ability(AbilityId.MIRROR_ARMOR, 8)
      .attr(ReflectStatStageChangeAbAttr)
      .ignorable(),
    /**
     * Right now, the logic is attached to Surf and Dive moves. Ideally, the post-defend/hit should be an
     * ability attribute but the current implementation of move effects for BattlerTag does not support this- in the case
     * where Cramorant is fainted.
     * @see {@linkcode GulpMissileTagAttr} and {@linkcode GulpMissileTag} for Gulp Missile implementation
     */
    new Ability(AbilityId.GULP_MISSILE, 8)
      .attr(NoTransformAbilityAbAttr)
      .attr(NoFusionAbilityAbAttr)
      .unsuppressable()
      .uncopiable()
      .unreplaceable()
      .bypassFaint(),
    new Ability(AbilityId.STALWART, 8)
      .attr(BlockRedirectAbAttr),
    new Ability(AbilityId.STEAM_ENGINE, 8)
      .attr(PostDefendStatStageChangeAbAttr, (_target, user, move) => {
        const moveType = user.getMoveType(move);
        return move.category !== MoveCategory.STATUS
          && (moveType === PokemonType.FIRE || moveType === PokemonType.WATER);
      }, Stat.SPD, 6),
    new Ability(AbilityId.PUNK_ROCK, 8)
      .attr(MovePowerBoostAbAttr, (_user, _target, move) => move.hasFlag(MoveFlags.SOUND_BASED), 1.3)
      .attr(ReceivedMoveDamageMultiplierAbAttr, (_target, _user, move) => move.hasFlag(MoveFlags.SOUND_BASED), 0.5)
      .ignorable(),
    new Ability(AbilityId.SAND_SPIT, 8)
      .attr(PostDefendWeatherChangeAbAttr, WeatherType.SANDSTORM, (_target, _user, move) => move.category !== MoveCategory.STATUS)
      .bypassFaint(),
    new Ability(AbilityId.ICE_SCALES, 8)
      .attr(ReceivedMoveDamageMultiplierAbAttr, (_target, _user, move) => move.category === MoveCategory.SPECIAL, 0.5)
      .ignorable(),
    new Ability(AbilityId.RIPEN, 8)
      .attr(DoubleBerryEffectAbAttr),
    new Ability(AbilityId.ICE_FACE, 8, -2)
      .attr(NoTransformAbilityAbAttr)
      .attr(NoFusionAbilityAbAttr)
      // Add BattlerTagType.ICE_FACE if the pokemon is in ice face form
      .conditionalAttr(pokemon => pokemon.formIndex === 0, PostSummonAddBattlerTagAbAttr, BattlerTagType.ICE_FACE, 0, false)
      // When summoned with active HAIL or SNOW, add BattlerTagType.ICE_FACE
      .conditionalAttr(getWeatherCondition(WeatherType.HAIL, WeatherType.SNOW), PostSummonAddBattlerTagAbAttr, BattlerTagType.ICE_FACE, 0)
      // When weather changes to HAIL or SNOW while pokemon is fielded, add BattlerTagType.ICE_FACE
      .attr(PostWeatherChangeAddBattlerTagAttr, BattlerTagType.ICE_FACE, 0, WeatherType.HAIL, WeatherType.SNOW)
      .attr(FormBlockDamageAbAttr,
        (target, _user, move) => move.category === MoveCategory.PHYSICAL && !!target.getTag(BattlerTagType.ICE_FACE), 0, BattlerTagType.ICE_FACE,
        (pokemon, abilityName) => i18next.t("abilityTriggers:iceFaceAvoidedDamage", { pokemonNameWithAffix: getPokemonNameWithAffix(pokemon), abilityName }))
      .attr(PostBattleInitFormChangeAbAttr, () => 0)
      .uncopiable()
      .unreplaceable()
      .unsuppressable()
      .bypassFaint()
      .ignorable(),
    new Ability(AbilityId.POWER_SPOT, 8)
      .attr(AllyMoveCategoryPowerBoostAbAttr, [ MoveCategory.SPECIAL, MoveCategory.PHYSICAL ], 1.3),
    new Ability(AbilityId.MIMICRY, 8, -1)
      .attr(TerrainEventTypeChangeAbAttr),
    new Ability(AbilityId.SCREEN_CLEANER, 8)
      .attr(PostSummonRemoveArenaTagAbAttr, [ ArenaTagType.AURORA_VEIL, ArenaTagType.LIGHT_SCREEN, ArenaTagType.REFLECT ]),
    new Ability(AbilityId.STEELY_SPIRIT, 8)
      .attr(UserFieldMoveTypePowerBoostAbAttr, PokemonType.STEEL),
    new Ability(AbilityId.PERISH_BODY, 8)
      .attr(PostDefendPerishSongAbAttr, 4)
      .bypassFaint(),
    new Ability(AbilityId.WANDERING_SPIRIT, 8)
      .attr(PostDefendAbilitySwapAbAttr)
      .bypassFaint()
      .edgeCase(), // interacts incorrectly with rock head. It's meant to switch abilities before recoil would apply so that a pokemon with rock head would lose rock head first and still take the recoil
    new Ability(AbilityId.GORILLA_TACTICS, 8)
      .attr(GorillaTacticsAbAttr)
      // TODO: Verify whether Gorilla Tactics increases struggle's power or not
      .edgeCase(),
    new Ability(AbilityId.NEUTRALIZING_GAS, 8, 2)
      .attr(PostSummonAddArenaTagAbAttr, true, ArenaTagType.NEUTRALIZING_GAS, 0)
      .attr(PreLeaveFieldRemoveSuppressAbilitiesSourceAbAttr)
      .uncopiable()
      .attr(NoTransformAbilityAbAttr)
      .bypassFaint(),
    new Ability(AbilityId.PASTEL_VEIL, 8)
      .attr(PostSummonUserFieldRemoveStatusEffectAbAttr, StatusEffect.POISON, StatusEffect.TOXIC)
      .attr(UserFieldStatusEffectImmunityAbAttr, StatusEffect.POISON, StatusEffect.TOXIC)
      .ignorable(),
    new Ability(AbilityId.HUNGER_SWITCH, 8)
      .attr(PostTurnFormChangeAbAttr, p => p.getFormKey() ? 0 : 1)
      .attr(PostTurnFormChangeAbAttr, p => p.getFormKey() ? 1 : 0)
      .attr(NoTransformAbilityAbAttr)
      .attr(NoFusionAbilityAbAttr)
      .condition((pokemon) => !pokemon.isTerastallized)
      .uncopiable()
      .unreplaceable(),
    new Ability(AbilityId.QUICK_DRAW, 8)
      .attr(BypassSpeedChanceAbAttr, 30),
    new Ability(AbilityId.UNSEEN_FIST, 8)
      .attr(IgnoreProtectOnContactAbAttr),
    new Ability(AbilityId.CURIOUS_MEDICINE, 8)
      .attr(PostSummonClearAllyStatStagesAbAttr),
    new Ability(AbilityId.TRANSISTOR, 8)
      .attr(MoveTypePowerBoostAbAttr, PokemonType.ELECTRIC, 1.3),
    new Ability(AbilityId.DRAGONS_MAW, 8)
      .attr(MoveTypePowerBoostAbAttr, PokemonType.DRAGON),
    new Ability(AbilityId.CHILLING_NEIGH, 8)
      .attr(PostVictoryStatStageChangeAbAttr, Stat.ATK, 1),
    new Ability(AbilityId.GRIM_NEIGH, 8)
      .attr(PostVictoryStatStageChangeAbAttr, Stat.SPATK, 1),
    new Ability(AbilityId.AS_ONE_GLASTRIER, 8, 1)
      .attr(PostSummonMessageAbAttr, (pokemon: Pokemon) => i18next.t("abilityTriggers:postSummonAsOneGlastrier", { pokemonNameWithAffix: getPokemonNameWithAffix(pokemon) }))
      .attr(PreventBerryUseAbAttr)
      .attr(PostVictoryStatStageChangeAbAttr, Stat.ATK, 1)
      .uncopiable()
      .unreplaceable()
      .unsuppressable(),
    new Ability(AbilityId.AS_ONE_SPECTRIER, 8, 1)
      .attr(PostSummonMessageAbAttr, (pokemon: Pokemon) => i18next.t("abilityTriggers:postSummonAsOneSpectrier", { pokemonNameWithAffix: getPokemonNameWithAffix(pokemon) }))
      .attr(PreventBerryUseAbAttr)
      .attr(PostVictoryStatStageChangeAbAttr, Stat.SPATK, 1)
      .uncopiable()
      .unreplaceable()
      .unsuppressable(),
    new Ability(AbilityId.LINGERING_AROMA, 9)
      .attr(PostDefendAbilityGiveAbAttr, AbilityId.LINGERING_AROMA)
      .bypassFaint(),
    new Ability(AbilityId.SEED_SOWER, 9)
      .attr(PostDefendTerrainChangeAbAttr, TerrainType.GRASSY)
      .bypassFaint(),
    new Ability(AbilityId.THERMAL_EXCHANGE, 9)
      .attr(PostDefendStatStageChangeAbAttr, (_target, user, move) => user.getMoveType(move) === PokemonType.FIRE && move.category !== MoveCategory.STATUS, Stat.ATK, 1)
      .attr(StatusEffectImmunityAbAttr, StatusEffect.BURN)
      .attr(PostSummonHealStatusAbAttr, StatusEffect.BURN)
      .ignorable(),
    new Ability(AbilityId.ANGER_SHELL, 9)
      .attr(PostDefendHpGatedStatStageChangeAbAttr, (_target, _user, move) => move.category !== MoveCategory.STATUS, 0.5, [ Stat.ATK, Stat.SPATK, Stat.SPD ], 1)
      .attr(PostDefendHpGatedStatStageChangeAbAttr, (_target, _user, move) => move.category !== MoveCategory.STATUS, 0.5, [ Stat.DEF, Stat.SPDEF ], -1)
      .condition(getSheerForceHitDisableAbCondition()),
    new Ability(AbilityId.PURIFYING_SALT, 9)
      .attr(StatusEffectImmunityAbAttr)
      .attr(ReceivedTypeDamageMultiplierAbAttr, PokemonType.GHOST, 0.5)
      .ignorable(),
    new Ability(AbilityId.WELL_BAKED_BODY, 9)
      .attr(TypeImmunityStatStageChangeAbAttr, PokemonType.FIRE, Stat.DEF, 2)
      .ignorable(),
    new Ability(AbilityId.WIND_RIDER, 9)
      .attr(MoveImmunityStatStageChangeAbAttr, (pokemon, attacker, move) => pokemon !== attacker && move.hasFlag(MoveFlags.WIND_MOVE) && move.category !== MoveCategory.STATUS, Stat.ATK, 1)
      .attr(PostSummonStatStageChangeOnArenaAbAttr, ArenaTagType.TAILWIND)
      .ignorable(),
    new Ability(AbilityId.GUARD_DOG, 9)
      .attr(PostIntimidateStatStageChangeAbAttr, [ Stat.ATK ], 1, true)
      .attr(ForceSwitchOutImmunityAbAttr)
      .ignorable(),
    new Ability(AbilityId.ROCKY_PAYLOAD, 9)
      .attr(MoveTypePowerBoostAbAttr, PokemonType.ROCK),
    new Ability(AbilityId.WIND_POWER, 9)
      .attr(PostDefendApplyBattlerTagAbAttr, (_target, _user, move) => move.hasFlag(MoveFlags.WIND_MOVE), BattlerTagType.CHARGED),
    new Ability(AbilityId.ZERO_TO_HERO, 9)
      .uncopiable()
      .unreplaceable()
      .unsuppressable()
      .attr(NoTransformAbilityAbAttr)
      .attr(NoFusionAbilityAbAttr)
      .attr(PostBattleInitFormChangeAbAttr, () => 0)
      .attr(PreSwitchOutFormChangeAbAttr, (pokemon) => !pokemon.isFainted() ? 1 : pokemon.formIndex)
      .bypassFaint(),
    new Ability(AbilityId.COMMANDER, 9)
      .attr(CommanderAbAttr)
      .attr(DoubleBattleChanceAbAttr)
      .uncopiable()
      .unreplaceable()
      .edgeCase(), // Encore, Frenzy, and other non-`TURN_END` tags don't lapse correctly on the commanding Pokemon.
    new Ability(AbilityId.ELECTROMORPHOSIS, 9)
      .attr(PostDefendApplyBattlerTagAbAttr, (_target, _user, move) => move.category !== MoveCategory.STATUS, BattlerTagType.CHARGED),
    new Ability(AbilityId.PROTOSYNTHESIS, 9, -2)
      .conditionalAttr(getWeatherCondition(WeatherType.SUNNY, WeatherType.HARSH_SUN), PostSummonAddBattlerTagAbAttr, BattlerTagType.PROTOSYNTHESIS, 0, true)
      .attr(PostWeatherChangeAddBattlerTagAttr, BattlerTagType.PROTOSYNTHESIS, 0, WeatherType.SUNNY, WeatherType.HARSH_SUN)
      .uncopiable()
      .attr(NoTransformAbilityAbAttr),
    new Ability(AbilityId.QUARK_DRIVE, 9, -2)
      .conditionalAttr(getTerrainCondition(TerrainType.ELECTRIC), PostSummonAddBattlerTagAbAttr, BattlerTagType.QUARK_DRIVE, 0, true)
      .attr(PostTerrainChangeAddBattlerTagAttr, BattlerTagType.QUARK_DRIVE, 0, TerrainType.ELECTRIC)
      .uncopiable()
      .attr(NoTransformAbilityAbAttr),
    new Ability(AbilityId.GOOD_AS_GOLD, 9)
      .attr(MoveImmunityAbAttr, (pokemon, attacker, move) =>
        pokemon !== attacker
        && move.category === MoveCategory.STATUS
        && ![ MoveTarget.ENEMY_SIDE, MoveTarget.BOTH_SIDES, MoveTarget.USER_SIDE ].includes(move.moveTarget)
      )
      .edgeCase() // Heal Bell should not cure the status of a Pokemon with Good As Gold
      .ignorable(),
    new Ability(AbilityId.VESSEL_OF_RUIN, 9)
      .attr(FieldMultiplyStatAbAttr, Stat.SPATK, 0.75)
      .attr(PostSummonMessageAbAttr, (user) => i18next.t("abilityTriggers:postSummonVesselOfRuin", { pokemonNameWithAffix: getPokemonNameWithAffix(user), statName: i18next.t(getStatKey(Stat.SPATK)) }))
      .ignorable(),
    new Ability(AbilityId.SWORD_OF_RUIN, 9)
      .attr(FieldMultiplyStatAbAttr, Stat.DEF, 0.75)
      .attr(PostSummonMessageAbAttr, (user) => i18next.t("abilityTriggers:postSummonSwordOfRuin", { pokemonNameWithAffix: getPokemonNameWithAffix(user), statName: i18next.t(getStatKey(Stat.DEF)) })),
    new Ability(AbilityId.TABLETS_OF_RUIN, 9)
      .attr(FieldMultiplyStatAbAttr, Stat.ATK, 0.75)
      .attr(PostSummonMessageAbAttr, (user) => i18next.t("abilityTriggers:postSummonTabletsOfRuin", { pokemonNameWithAffix: getPokemonNameWithAffix(user), statName: i18next.t(getStatKey(Stat.ATK)) }))
      .ignorable(),
    new Ability(AbilityId.BEADS_OF_RUIN, 9)
      .attr(FieldMultiplyStatAbAttr, Stat.SPDEF, 0.75)
      .attr(PostSummonMessageAbAttr, (user) => i18next.t("abilityTriggers:postSummonBeadsOfRuin", { pokemonNameWithAffix: getPokemonNameWithAffix(user), statName: i18next.t(getStatKey(Stat.SPDEF)) })),
    new Ability(AbilityId.ORICHALCUM_PULSE, 9)
      .attr(PostSummonWeatherChangeAbAttr, WeatherType.SUNNY)
      .attr(PostBiomeChangeWeatherChangeAbAttr, WeatherType.SUNNY)
      .conditionalAttr(getWeatherCondition(WeatherType.SUNNY, WeatherType.HARSH_SUN), StatMultiplierAbAttr, Stat.ATK, 4 / 3),
    new Ability(AbilityId.HADRON_ENGINE, 9)
      .attr(PostSummonTerrainChangeAbAttr, TerrainType.ELECTRIC)
      .attr(PostBiomeChangeTerrainChangeAbAttr, TerrainType.ELECTRIC)
      .conditionalAttr(getTerrainCondition(TerrainType.ELECTRIC), StatMultiplierAbAttr, Stat.SPATK, 4 / 3),
    new Ability(AbilityId.OPPORTUNIST, 9)
      .attr(StatStageChangeCopyAbAttr),
    new Ability(AbilityId.CUD_CHEW, 9)
      .attr(CudChewConsumeBerryAbAttr)
      .attr(CudChewRecordBerryAbAttr),
    new Ability(AbilityId.SHARPNESS, 9)
      .attr(MovePowerBoostAbAttr, (_user, _target, move) => move.hasFlag(MoveFlags.SLICING_MOVE), 1.5),
    new Ability(AbilityId.SUPREME_OVERLORD, 9)
      .attr(VariableMovePowerBoostAbAttr, (user, _target, _move) => 1 + 0.1 * Math.min(user.isPlayer() ? globalScene.arena.playerFaints : globalScene.currentBattle.enemyFaints, 5))
      .partial(), // Should only boost once, on summon
    new Ability(AbilityId.COSTAR, 9, -2)
      .attr(PostSummonCopyAllyStatsAbAttr),
    new Ability(AbilityId.TOXIC_DEBRIS, 9)
      .attr(PostDefendApplyArenaTrapTagAbAttr, (_target, _user, move) => move.category === MoveCategory.PHYSICAL, ArenaTagType.TOXIC_SPIKES)
      .bypassFaint(),
    new Ability(AbilityId.ARMOR_TAIL, 9)
      .attr(FieldPriorityMoveImmunityAbAttr)
      .ignorable(),
    new Ability(AbilityId.EARTH_EATER, 9)
      .attr(TypeImmunityHealAbAttr, PokemonType.GROUND)
      .ignorable(),
    new Ability(AbilityId.MYCELIUM_MIGHT, 9)
      .attr(ChangeMovePriorityAbAttr, (_pokemon, move) => move.category === MoveCategory.STATUS, -0.2)
      .attr(PreventBypassSpeedChanceAbAttr, (_pokemon, move) => move.category === MoveCategory.STATUS)
      .attr(MoveAbilityBypassAbAttr, (_pokemon, move: Move) => move.category === MoveCategory.STATUS),
    new Ability(AbilityId.MINDS_EYE, 9)
      .attr(IgnoreTypeImmunityAbAttr, PokemonType.GHOST, [ PokemonType.NORMAL, PokemonType.FIGHTING ])
      .attr(ProtectStatAbAttr, Stat.ACC)
      .attr(IgnoreOpponentStatStagesAbAttr, [ Stat.EVA ])
      .ignorable(),
    new Ability(AbilityId.SUPERSWEET_SYRUP, 9)
      .attr(PostSummonStatStageChangeAbAttr, [ Stat.EVA ], -1),
    new Ability(AbilityId.HOSPITALITY, 9, -2)
      .attr(PostSummonAllyHealAbAttr, 4, true),
    new Ability(AbilityId.TOXIC_CHAIN, 9)
      .attr(PostAttackApplyStatusEffectAbAttr, false, 30, StatusEffect.TOXIC),
    new Ability(AbilityId.EMBODY_ASPECT_TEAL, 9)
      .attr(PostTeraFormChangeStatChangeAbAttr, [ Stat.SPD ], 1) // Activates immediately upon Terastallizing, as well as upon switching in while Terastallized
      .conditionalAttr(pokemon => pokemon.isTerastallized, PostSummonStatStageChangeAbAttr, [ Stat.SPD ], 1, true)
      .uncopiable()
      .unreplaceable() // TODO is this true?
      .attr(NoTransformAbilityAbAttr),
    new Ability(AbilityId.EMBODY_ASPECT_WELLSPRING, 9)
      .attr(PostTeraFormChangeStatChangeAbAttr, [ Stat.SPDEF ], 1)
      .conditionalAttr(pokemon => pokemon.isTerastallized, PostSummonStatStageChangeAbAttr, [ Stat.SPDEF ], 1, true)
      .uncopiable()
      .unreplaceable()
      .attr(NoTransformAbilityAbAttr),
    new Ability(AbilityId.EMBODY_ASPECT_HEARTHFLAME, 9)
      .attr(PostTeraFormChangeStatChangeAbAttr, [ Stat.ATK ], 1)
      .conditionalAttr(pokemon => pokemon.isTerastallized, PostSummonStatStageChangeAbAttr, [ Stat.ATK ], 1, true)
      .uncopiable()
      .unreplaceable()
      .attr(NoTransformAbilityAbAttr),
    new Ability(AbilityId.EMBODY_ASPECT_CORNERSTONE, 9)
      .attr(PostTeraFormChangeStatChangeAbAttr, [ Stat.DEF ], 1)
      .conditionalAttr(pokemon => pokemon.isTerastallized, PostSummonStatStageChangeAbAttr, [ Stat.DEF ], 1, true)
      .uncopiable()
      .unreplaceable()
      .attr(NoTransformAbilityAbAttr),
    new Ability(AbilityId.TERA_SHIFT, 9, 2)
      .attr(PostSummonFormChangeAbAttr, p => p.getFormKey() ? 0 : 1)
      .uncopiable()
      .unreplaceable()
      .unsuppressable()
      .attr(NoTransformAbilityAbAttr)
      .attr(NoFusionAbilityAbAttr),
    new Ability(AbilityId.TERA_SHELL, 9)
      .attr(FullHpResistTypeAbAttr)
      .uncopiable()
      .unreplaceable()
      .ignorable(),
    new Ability(AbilityId.TERAFORM_ZERO, 9)
      .attr(ClearWeatherAbAttr, [ WeatherType.SUNNY, WeatherType.RAIN, WeatherType.SANDSTORM, WeatherType.HAIL, WeatherType.SNOW, WeatherType.FOG, WeatherType.HEAVY_RAIN, WeatherType.HARSH_SUN, WeatherType.STRONG_WINDS ])
      .attr(ClearTerrainAbAttr, [ TerrainType.MISTY, TerrainType.ELECTRIC, TerrainType.GRASSY, TerrainType.PSYCHIC ])
      .uncopiable()
      .unreplaceable()
      .condition(getOncePerBattleCondition(AbilityId.TERAFORM_ZERO)),
    new Ability(AbilityId.POISON_PUPPETEER, 9)
      .uncopiable()
      .unreplaceable() // TODO is this true?
      .attr(ConfusionOnStatusEffectAbAttr, StatusEffect.POISON, StatusEffect.TOXIC)
  );
}<|MERGE_RESOLUTION|>--- conflicted
+++ resolved
@@ -2155,13 +2155,8 @@
       && hitResult < HitResult.NO_EFFECT
       && (!this.stealCondition || this.stealCondition(pokemon, opponent, move))
     ) {
-<<<<<<< HEAD
       const heldItems = opponent.heldItemManager.getTransferableHeldItems();
-      if (heldItems.length) {
-=======
-      const heldItems = this.getTargetHeldItems(opponent).filter(i => i.isTransferable);
       if (heldItems.length > 0) {
->>>>>>> d3462a14
         // Ensure that the stolen item in testing is the same as when the effect is applied
         this.stolenItem = heldItems[pokemon.randBattleSeedInt(heldItems.length)];
         if (globalScene.canTransferHeldItem(this.stolenItem, opponent, pokemon)) {
@@ -2289,13 +2284,8 @@
 
   override canApply({ simulated, pokemon, opponent, move, hitResult }: PostMoveInteractionAbAttrParams): boolean {
     if (!simulated && hitResult < HitResult.NO_EFFECT && (!this.condition || this.condition(pokemon, opponent, move))) {
-<<<<<<< HEAD
       const heldItems = opponent.heldItemManager.getTransferableHeldItems();
-      if (heldItems.length) {
-=======
-      const heldItems = this.getTargetHeldItems(opponent).filter(i => i.isTransferable);
       if (heldItems.length > 0) {
->>>>>>> d3462a14
         this.stolenItem = heldItems[pokemon.randBattleSeedInt(heldItems.length)];
         if (globalScene.canTransferHeldItem(this.stolenItem, opponent, pokemon)) {
           return true;
