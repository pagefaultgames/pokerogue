import { HitResult, MoveResult, PlayerPokemon } from "#app/field/pokemon";
import { BooleanHolder, NumberHolder, toDmgValue, isNullOrUndefined, randSeedItem, randSeedInt, type Constructor } from "#app/utils/common";
import { getPokemonNameWithAffix } from "#app/messages";
import { BattlerTagLapseType, GroundedTag } from "#app/data/battler-tags";
import { getNonVolatileStatusEffects, getStatusEffectDescriptor, getStatusEffectHealText } from "#app/data/status-effect";
import { Gender } from "#app/data/gender";
import {
  AttackMove,
  FlinchAttr,
  OneHitKOAttr,
  HitHealAttr,
  StatusMove,
  SelfStatusMove,
  VariablePowerAttr,
  applyMoveAttrs,
  RandomMovesetMoveAttr,
  RandomMoveAttr,
  NaturePowerAttr,
  CopyMoveAttr,
  NeutralDamageAgainstFlyingTypeMultiplierAttr,
  FixedDamageAttr,
} from "#app/data/moves/move";
import { allMoves } from "../data-lists";
import { ArenaTagSide } from "#app/data/arena-tag";
import { BerryModifier, HitHealModifier, PokemonHeldItemModifier } from "#app/modifier/modifier";
import { TerrainType } from "#app/data/terrain";
import { SpeciesFormChangeAbilityTrigger, SpeciesFormChangeRevertWeatherFormTrigger, SpeciesFormChangeWeatherTrigger } from "#app/data/pokemon-forms";
import i18next from "i18next";
import { Command } from "#app/ui/command-ui-handler";
import { BerryModifierType } from "#app/modifier/modifier-type";
import { getPokeballName } from "#app/data/pokeball";
import { BattleType } from "#enums/battle-type";
import { MovePhase } from "#app/phases/move-phase";
import { PokemonHealPhase } from "#app/phases/pokemon-heal-phase";
import { StatStageChangePhase } from "#app/phases/stat-stage-change-phase";
import { globalScene } from "#app/global-scene";
import { SwitchPhase } from "#app/phases/switch-phase";
import { SwitchSummonPhase } from "#app/phases/switch-summon-phase";
import { BattleEndPhase } from "#app/phases/battle-end-phase";
import { NewBattlePhase } from "#app/phases/new-battle-phase";
import { MoveEndPhase } from "#app/phases/move-end-phase";
import { PokemonTransformPhase } from "#app/phases/pokemon-transform-phase";
import { allAbilities } from "#app/data/data-lists";
import { AbAttr } from "#app/data/abilities/ab-attrs/ab-attr";
import { Ability } from "#app/data/abilities/ability-class";

// Enum imports
import { Stat, type BattleStat, BATTLE_STATS, EFFECTIVE_STATS, getStatKey, type EffectiveStat } from "#enums/stat";
import { PokemonType } from "#enums/pokemon-type";
import { PokemonAnimType } from "#enums/pokemon-anim-type";
import { StatusEffect } from "#enums/status-effect";
import { WeatherType } from "#enums/weather-type";
import { AbilityId } from "#enums/ability-id";
import { ArenaTagType } from "#enums/arena-tag-type";
import { BattlerTagType } from "#enums/battler-tag-type";
import { MoveId } from "#enums/move-id";
import { SpeciesId } from "#enums/species-id";
import { SwitchType } from "#enums/switch-type";
import { MoveFlags } from "#enums/MoveFlags";
import { MoveTarget } from "#enums/MoveTarget";
import { MoveCategory } from "#enums/MoveCategory";
import type { BerryType } from "#enums/berry-type";
import { CommonAnimPhase } from "#app/phases/common-anim-phase";
import { CommonAnim } from "../battle-anims";
import { getBerryEffectFunc } from "../berry";
import { BerryUsedEvent } from "#app/events/battle-scene";


// Type imports
import type { EnemyPokemon, PokemonMove } from "#app/field/pokemon";
import type Pokemon from "#app/field/pokemon";
import type { Weather } from "#app/data/weather";
import type { BattlerTag } from "#app/data/battler-tags";
import type { AbAttrCondition, PokemonDefendCondition, PokemonStatStageChangeCondition, PokemonAttackCondition, AbAttrApplyFunc, AbAttrSuccessFunc } from "#app/@types/ability-types";
import type { BattlerIndex } from "#app/battle";
import type Move from "#app/data/moves/move";
import type { ArenaTrapTag, SuppressAbilitiesTag } from "#app/data/arena-tag";
import { SelectBiomePhase } from "#app/phases/select-biome-phase";
import { noAbilityTypeOverrideMoves } from "../moves/invalid-moves";

export class BlockRecoilDamageAttr extends AbAttr {
  constructor() {
    super(false);
  }

  override apply(pokemon: Pokemon, passive: boolean, simulated: boolean, cancelled: BooleanHolder, args: any[]): void {
    cancelled.value = true;
  }

  getTriggerMessage(pokemon: Pokemon, abilityName: string, ..._args: any[]) {
    return i18next.t("abilityTriggers:blockRecoilDamage", { pokemonName: getPokemonNameWithAffix(pokemon), abilityName: abilityName });
  }
}

/**
 * Attribute for abilities that increase the chance of a double battle
 * occurring.
 * @see {@linkcode apply}
 */
export class DoubleBattleChanceAbAttr extends AbAttr {
  constructor() {
    super(false);
  }

  /**
   * Increases the chance of a double battle occurring
   * @param args [0] {@linkcode NumberHolder} for double battle chance
   */
  override apply(_pokemon: Pokemon, _passive: boolean, _simulated: boolean, _cancelled: BooleanHolder, args: any[]): void {
    const doubleBattleChance = args[0] as NumberHolder;
    // This is divided because the chance is generated as a number from 0 to doubleBattleChance.value using Utils.randSeedInt
    // A double battle will initiate if the generated number is 0
    doubleBattleChance.value = doubleBattleChance.value / 4;
  }
}

export class PostBattleInitAbAttr extends AbAttr {
  canApplyPostBattleInit(pokemon: Pokemon, passive: boolean, simulated: boolean, args: any[]): boolean {
    return true;
  }

  applyPostBattleInit(pokemon: Pokemon, passive: boolean, simulated: boolean, args: any[]): void {}
}

export class PostBattleInitFormChangeAbAttr extends PostBattleInitAbAttr {
  private formFunc: (p: Pokemon) => number;

  constructor(formFunc: ((p: Pokemon) => number)) {
    super(false);

    this.formFunc = formFunc;
  }

  override canApplyPostBattleInit(pokemon: Pokemon, passive: boolean, simulated: boolean, args: any[]): boolean {
    const formIndex = this.formFunc(pokemon);
    return formIndex !== pokemon.formIndex && !simulated;
  }

  override applyPostBattleInit(pokemon: Pokemon, passive: boolean, simulated: boolean, args: any[]): void {
    globalScene.triggerPokemonFormChange(pokemon, SpeciesFormChangeAbilityTrigger, false);
  }
}

export class PostTeraFormChangeStatChangeAbAttr extends AbAttr {
  private stats: BattleStat[];
  private stages: number;

  constructor(stats: BattleStat[], stages: number) {
    super();

    this.stats = stats;
    this.stages = stages;
  }

  override apply(pokemon: Pokemon, passive: boolean, simulated: boolean, cancelled: BooleanHolder | null, args: any[]): void {
    const statStageChangePhases: StatStageChangePhase[] = [];

    if (!simulated) {
      statStageChangePhases.push(new StatStageChangePhase(pokemon.getBattlerIndex(), true, this.stats, this.stages));

      for (const statStageChangePhase of statStageChangePhases) {
        globalScene.unshiftPhase(statStageChangePhase);
      }
    }
  }
}

/**
 * Clears a specified weather whenever this attribute is called.
 */
export class ClearWeatherAbAttr extends AbAttr {
  private weather: WeatherType[];

  /**
   * @param weather {@linkcode WeatherType[]} - the weather to be removed
   */
  constructor(weather: WeatherType[]) {
    super(true);

    this.weather = weather;
  }

  public override canApply(pokemon: Pokemon, passive: boolean, simulated: boolean, args: any[]): boolean {
    return globalScene.arena.canSetWeather(WeatherType.NONE);
  }

  public override apply(pokemon: Pokemon, passive: boolean, simulated:boolean, cancelled: BooleanHolder, args: any[]): void {
    if (!simulated) {
      globalScene.arena.trySetWeather(WeatherType.NONE, pokemon);
    }
  }
}

/**
 * Clears a specified terrain whenever this attribute is called.
 */
export class ClearTerrainAbAttr extends AbAttr {
  private terrain: TerrainType[];

  /**
   * @param terrain {@linkcode TerrainType[]} - the terrain to be removed
   */
  constructor(terrain: TerrainType[]) {
    super(true);

    this.terrain = terrain;
  }

  public override canApply(pokemon: Pokemon, passive: boolean, simulated: boolean, args: any[]): boolean {
    return globalScene.arena.canSetTerrain(TerrainType.NONE);
  }

  public override apply(pokemon: Pokemon, passive: boolean, simulated:boolean, cancelled: BooleanHolder, args: any[]): void {
    if (!simulated) {
      globalScene.arena.trySetTerrain(TerrainType.NONE, true, pokemon);
    }
  }
}

type PreDefendAbAttrCondition = (pokemon: Pokemon, attacker: Pokemon, move: Move) => boolean;

export class PreDefendAbAttr extends AbAttr {
  canApplyPreDefend(
    pokemon: Pokemon,
    passive: boolean,
    simulated: boolean,
    attacker: Pokemon,
    move: Move | null,
    cancelled: BooleanHolder | null,
    args: any[]): boolean {
    return true;
  }

  applyPreDefend(
    pokemon: Pokemon,
    passive: boolean,
    simulated: boolean,
    attacker: Pokemon,
    move: Move | null,
    cancelled: BooleanHolder | null,
    args: any[],
  ): void {}
}

export class PreDefendFullHpEndureAbAttr extends PreDefendAbAttr {
  override canApplyPreDefend(pokemon: Pokemon, passive: boolean, simulated: boolean, attacker: Pokemon, move: Move | null, cancelled: BooleanHolder | null, args: any[]): boolean {
    return pokemon.isFullHp()
    && pokemon.getMaxHp() > 1 //Checks if pokemon has wonder_guard (which forces 1hp)
    && (args[0] as NumberHolder).value >= pokemon.hp; //Damage >= hp
  }

  override applyPreDefend(pokemon: Pokemon, passive: boolean, simulated: boolean, attacker: Pokemon, move: Move, cancelled: BooleanHolder, args: any[]): void {
    if (!simulated) {
      pokemon.addTag(BattlerTagType.STURDY, 1);
    }
  }
}

export class BlockItemTheftAbAttr extends AbAttr {
  override apply(pokemon: Pokemon, passive: boolean, simulated: boolean, cancelled: BooleanHolder, args: any[]): void {
    cancelled.value = true;
  }

  getTriggerMessage(pokemon: Pokemon, abilityName: string, ...args: any[]) {
    return i18next.t("abilityTriggers:blockItemTheft", {
      pokemonNameWithAffix: getPokemonNameWithAffix(pokemon),
      abilityName
    });
  }
}

export class StabBoostAbAttr extends AbAttr {
  constructor() {
    super(false);
  }

  override canApply(pokemon: Pokemon, passive: boolean, simulated: boolean, args: any[]): boolean {
    return (args[0] as NumberHolder).value > 1;
  }

  override apply(pokemon: Pokemon, passive: boolean, simulated: boolean, cancelled: BooleanHolder, args: any[]): void {
    (args[0] as NumberHolder).value += 0.5;
  }
}

export class ReceivedMoveDamageMultiplierAbAttr extends PreDefendAbAttr {
  protected condition: PokemonDefendCondition;
  private damageMultiplier: number;

  constructor(condition: PokemonDefendCondition, damageMultiplier: number, showAbility: boolean = false) {
    super(showAbility);

    this.condition = condition;
    this.damageMultiplier = damageMultiplier;
  }

  override canApplyPreDefend(pokemon: Pokemon, passive: boolean, simulated: boolean, attacker: Pokemon, move: Move, cancelled: BooleanHolder | null, args: any[]): boolean {
    return this.condition(pokemon, attacker, move);
  }

  override applyPreDefend(pokemon: Pokemon, passive: boolean, simulated: boolean, attacker: Pokemon, move: Move, cancelled: BooleanHolder, args: any[]): void {
    (args[0] as NumberHolder).value = toDmgValue((args[0] as NumberHolder).value * this.damageMultiplier);
  }
}

/**
 * Reduces the damage dealt to an allied Pokemon. Used by Friend Guard.
 * @see {@linkcode applyPreDefend}
 */
export class AlliedFieldDamageReductionAbAttr extends PreDefendAbAttr {
  private damageMultiplier: number;

  constructor(damageMultiplier: number) {
    super();
    this.damageMultiplier = damageMultiplier;
  }

  /**
   * Handles the damage reduction
   * @param args
   * - `[0]` {@linkcode NumberHolder} - The damage being dealt
   */
  override applyPreDefend(_pokemon: Pokemon, _passive: boolean, _simulated: boolean, _attacker: Pokemon, _move: Move, _cancelled: BooleanHolder, args: any[]): void {
    const damage = args[0] as NumberHolder;
    damage.value = toDmgValue(damage.value * this.damageMultiplier);
  }
}

export class ReceivedTypeDamageMultiplierAbAttr extends ReceivedMoveDamageMultiplierAbAttr {
  constructor(moveType: PokemonType, damageMultiplier: number) {
    super((target, user, move) => user.getMoveType(move) === moveType, damageMultiplier, false);
  }
}

/**
 * Determines whether a Pokemon is immune to a move because of an ability.
 * @extends PreDefendAbAttr
 * @see {@linkcode applyPreDefend}
 * @see {@linkcode getCondition}
 */
export class TypeImmunityAbAttr extends PreDefendAbAttr {
  private immuneType: PokemonType | null;
  private condition: AbAttrCondition | null;

  constructor(immuneType: PokemonType | null, condition?: AbAttrCondition) {
    super(true);

    this.immuneType = immuneType;
    this.condition = condition ?? null;
  }

  override canApplyPreDefend(pokemon: Pokemon, passive: boolean, simulated: boolean, attacker: Pokemon, move: Move, cancelled: BooleanHolder | null, args: any[]): boolean {
    return ![ MoveTarget.BOTH_SIDES, MoveTarget.ENEMY_SIDE, MoveTarget.USER_SIDE ].includes(move.moveTarget) && attacker !== pokemon && attacker.getMoveType(move) === this.immuneType;
  }

  /**
   * Applies immunity if this ability grants immunity to the type of the given move.
   * @param pokemon {@linkcode Pokemon} The defending Pokemon.
   * @param passive - Whether the ability is passive.
   * @param attacker {@linkcode Pokemon} The attacking Pokemon.
   * @param move {@linkcode Move} The attacking move.
   * @param cancelled {@linkcode BooleanHolder} - A holder for a boolean value indicating if the move was cancelled.
   * @param args [0] {@linkcode NumberHolder} gets set to 0 if move is immuned by an ability.
   * @param args [1] - Whether the move is simulated.
   */
  override applyPreDefend(pokemon: Pokemon, passive: boolean, simulated: boolean, attacker: Pokemon, move: Move, cancelled: BooleanHolder, args: any[]): void {
    (args[0] as NumberHolder).value = 0;
  }

  getImmuneType(): PokemonType | null {
    return this.immuneType;
  }

  override getCondition(): AbAttrCondition | null {
    return this.condition;
  }
}

export class AttackTypeImmunityAbAttr extends TypeImmunityAbAttr {
  constructor(immuneType: PokemonType, condition?: AbAttrCondition) {
    super(immuneType, condition);
  }

  override canApplyPreDefend(pokemon: Pokemon, passive: boolean, simulated: boolean, attacker: Pokemon, move: Move, cancelled: BooleanHolder | null, args: any[]): boolean {
    return move.category !== MoveCategory.STATUS && !move.hasAttr(NeutralDamageAgainstFlyingTypeMultiplierAttr)
            && super.canApplyPreDefend(pokemon, passive, simulated, attacker, move, cancelled, args);
  }

  /**
   * Applies immunity if the move used is not a status move.
   * Type immunity abilities that do not give additional benefits (HP recovery, stat boosts, etc) are not immune to status moves of the type
   * Example: Levitate
   */
  override applyPreDefend(pokemon: Pokemon, passive: boolean, simulated: boolean, attacker: Pokemon, move: Move, cancelled: BooleanHolder, args: any[]): void {
    // this is a hacky way to fix the Levitate/Thousand Arrows interaction, but it works for now...
    super.applyPreDefend(pokemon, passive, simulated, attacker, move, cancelled, args);
  }
}

export class TypeImmunityHealAbAttr extends TypeImmunityAbAttr {
  constructor(immuneType: PokemonType) {
    super(immuneType);
  }

  override canApplyPreDefend(pokemon: Pokemon, passive: boolean, simulated: boolean, attacker: Pokemon, move: Move, cancelled: BooleanHolder | null, args: any[]): boolean {
    return super.canApplyPreDefend(pokemon, passive, simulated, attacker, move, cancelled, args);
  }

  override applyPreDefend(pokemon: Pokemon, passive: boolean, simulated: boolean, attacker: Pokemon, move: Move, cancelled: BooleanHolder, args: any[]): void {
    super.applyPreDefend(pokemon, passive, simulated, attacker, move, cancelled, args);
    if (!pokemon.isFullHp() && !simulated) {
      const abilityName = (!passive ? pokemon.getAbility() : pokemon.getPassiveAbility()).name;
      globalScene.unshiftPhase(new PokemonHealPhase(pokemon.getBattlerIndex(),
        toDmgValue(pokemon.getMaxHp() / 4), i18next.t("abilityTriggers:typeImmunityHeal", { pokemonNameWithAffix: getPokemonNameWithAffix(pokemon), abilityName }), true));
      cancelled.value = true; // Suppresses "No Effect" message
    }
  }
}

class TypeImmunityStatStageChangeAbAttr extends TypeImmunityAbAttr {
  private stat: BattleStat;
  private stages: number;

  constructor(immuneType: PokemonType, stat: BattleStat, stages: number, condition?: AbAttrCondition) {
    super(immuneType, condition);

    this.stat = stat;
    this.stages = stages;
  }

  override canApplyPreDefend(pokemon: Pokemon, passive: boolean, simulated: boolean, attacker: Pokemon, move: Move, cancelled: BooleanHolder | null, args: any[]): boolean {
    return super.canApplyPreDefend(pokemon, passive, simulated, attacker, move, cancelled, args);
  }

  override applyPreDefend(pokemon: Pokemon, passive: boolean, simulated: boolean, attacker: Pokemon, move: Move, cancelled: BooleanHolder, args: any[]): void {
    super.applyPreDefend(pokemon, passive, simulated, attacker, move, cancelled, args);
    cancelled.value = true; // Suppresses "No Effect" message
    if (!simulated) {
      globalScene.unshiftPhase(new StatStageChangePhase(pokemon.getBattlerIndex(), true, [ this.stat ], this.stages));
    }
  }
}

class TypeImmunityAddBattlerTagAbAttr extends TypeImmunityAbAttr {
  private tagType: BattlerTagType;
  private turnCount: number;

  constructor(immuneType: PokemonType, tagType: BattlerTagType, turnCount: number, condition?: AbAttrCondition) {
    super(immuneType, condition);

    this.tagType = tagType;
    this.turnCount = turnCount;
  }

  override canApplyPreDefend(pokemon: Pokemon, passive: boolean, simulated: boolean, attacker: Pokemon, move: Move, cancelled: BooleanHolder | null, args: any[]): boolean {
    return super.canApplyPreDefend(pokemon, passive, simulated, attacker, move, cancelled, args);
  }

  override applyPreDefend(pokemon: Pokemon, passive: boolean, simulated: boolean, attacker: Pokemon, move: Move, cancelled: BooleanHolder, args: any[]): void {
    super.applyPreDefend(pokemon, passive, simulated, attacker, move, cancelled, args);
    cancelled.value = true; // Suppresses "No Effect" message
    if (!simulated) {
      pokemon.addTag(this.tagType, this.turnCount, undefined, pokemon.id);
    }
  }
}

export class NonSuperEffectiveImmunityAbAttr extends TypeImmunityAbAttr {
  constructor(condition?: AbAttrCondition) {
    super(null, condition);
  }

  override canApplyPreDefend(pokemon: Pokemon, passive: boolean, simulated: boolean, attacker: Pokemon, move: Move, cancelled: BooleanHolder | null, args: any[]): boolean {
    const modifierValue = args.length > 0
      ? (args[0] as NumberHolder).value
      : pokemon.getAttackTypeEffectiveness(attacker.getMoveType(move), attacker, undefined, undefined, move);
    return move instanceof AttackMove && modifierValue < 2;
  }

  override applyPreDefend(pokemon: Pokemon, passive: boolean, simulated: boolean, attacker: Pokemon, move: Move, cancelled: BooleanHolder, args: any[]): void {
    cancelled.value = true; // Suppresses "No Effect" message
    (args[0] as NumberHolder).value = 0;
  }

  getTriggerMessage(pokemon: Pokemon, abilityName: string, ...args: any[]): string {
    return i18next.t("abilityTriggers:nonSuperEffectiveImmunity", {
      pokemonNameWithAffix: getPokemonNameWithAffix(pokemon),
      abilityName
    });
  }
}

/**
 * Attribute implementing the effects of {@link https://bulbapedia.bulbagarden.net/wiki/Tera_Shell_(Ability) | Tera Shell}
 * When the source is at full HP, incoming attacks will have a maximum 0.5x type effectiveness multiplier.
 * @extends PreDefendAbAttr
 */
export class FullHpResistTypeAbAttr extends PreDefendAbAttr {

  override canApplyPreDefend(pokemon: Pokemon, passive: boolean, simulated: boolean, attacker: Pokemon, move: Move | null, cancelled: BooleanHolder | null, args: any[]): boolean {
    const typeMultiplier = args[0];
    return (typeMultiplier && typeMultiplier instanceof NumberHolder) && !(move && move.hasAttr(FixedDamageAttr)) && pokemon.isFullHp() && typeMultiplier.value > 0.5;
  }

  /**
   * Reduces a type multiplier to 0.5 if the source is at full HP.
   * @param pokemon {@linkcode Pokemon} the Pokemon with this ability
   * @param passive n/a
   * @param simulated n/a (this doesn't change game state)
   * @param attacker n/a
   * @param move {@linkcode Move} the move being used on the source
   * @param cancelled n/a
   * @param args `[0]` a container for the move's current type effectiveness multiplier
   */
  override applyPreDefend(
    pokemon: Pokemon,
    passive: boolean,
    simulated: boolean,
    attacker: Pokemon,
    move: Move | null,
    cancelled: BooleanHolder | null,
    args: any[]): void {
    const typeMultiplier = args[0];
    typeMultiplier.value = 0.5;
    pokemon.turnData.moveEffectiveness = 0.5;
  }

  getTriggerMessage(pokemon: Pokemon, abilityName: string, ...args: any[]): string {
    return i18next.t("abilityTriggers:fullHpResistType", {
      pokemonNameWithAffix: getPokemonNameWithAffix(pokemon)
    });
  }
}

export class PostDefendAbAttr extends AbAttr {
  canApplyPostDefend(
    pokemon: Pokemon,
    passive: boolean,
    simulated: boolean,
    attacker: Pokemon,
    move: Move,
    hitResult: HitResult | null,
    args: any[]): boolean {
    return true;
  }

  applyPostDefend(
    pokemon: Pokemon,
    passive: boolean,
    simulated: boolean,
    attacker: Pokemon,
    move: Move,
    hitResult: HitResult | null,
    args: any[],
  ): void {}
}

export class FieldPriorityMoveImmunityAbAttr extends PreDefendAbAttr {

  override canApplyPreDefend(pokemon: Pokemon, passive: boolean, simulated: boolean, attacker: Pokemon, move: Move, cancelled: BooleanHolder | null, args: any[]): boolean {
    return !(move.moveTarget === MoveTarget.USER || move.moveTarget === MoveTarget.NEAR_ALLY) && move.getPriority(attacker) > 0 && !move.isMultiTarget();
  }

  override applyPreDefend(pokemon: Pokemon, passive: boolean, simulated: boolean, attacker: Pokemon, move: Move, cancelled: BooleanHolder, args: any[]): void {
    cancelled.value = true;
  }
}

export class PostStatStageChangeAbAttr extends AbAttr {
  canApplyPostStatStageChange(
    pokemon: Pokemon,
    simulated: boolean,
    statsChanged: BattleStat[],
    stagesChanged: number,
    selfTarget: boolean,
    args: any[]): boolean {
    return true;
  }

  applyPostStatStageChange(
    pokemon: Pokemon,
    simulated: boolean,
    statsChanged: BattleStat[],
    stagesChanged: number,
    selfTarget: boolean,
    args: any[],
  ): void {}
}

export class MoveImmunityAbAttr extends PreDefendAbAttr {
  private immuneCondition: PreDefendAbAttrCondition;

  constructor(immuneCondition: PreDefendAbAttrCondition) {
    super(true);

    this.immuneCondition = immuneCondition;
  }

  override canApplyPreDefend(pokemon: Pokemon, passive: boolean, simulated: boolean, attacker: Pokemon, move: Move, cancelled: BooleanHolder | null, args: any[]): boolean {
    return this.immuneCondition(pokemon, attacker, move);
  }

  override applyPreDefend(pokemon: Pokemon, passive: boolean, simulated: boolean, attacker: Pokemon, move: Move, cancelled: BooleanHolder, args: any[]): void {
    cancelled.value = true;
  }

  getTriggerMessage(pokemon: Pokemon, abilityName: string, ...args: any[]): string {
    return i18next.t("abilityTriggers:moveImmunity", { pokemonNameWithAffix: getPokemonNameWithAffix(pokemon) });
  }
}

/**
 * Reduces the accuracy of status moves used against the Pokémon with this ability to 50%.
 * Used by Wonder Skin.
 *
 * @extends PreDefendAbAttr
 */
export class WonderSkinAbAttr extends PreDefendAbAttr {

  constructor() {
    super(false);
  }

  override canApplyPreDefend(pokemon: Pokemon, passive: boolean, simulated: boolean, attacker: Pokemon, move: Move, cancelled: BooleanHolder | null, args: any[]): boolean {
    const moveAccuracy = args[0] as NumberHolder;
    return move.category === MoveCategory.STATUS && moveAccuracy.value >= 50;
  }

  override applyPreDefend(pokemon: Pokemon, passive: boolean, simulated: boolean, attacker: Pokemon, move: Move, cancelled: BooleanHolder, args: any[]): void {
    const moveAccuracy = args[0] as NumberHolder;
    moveAccuracy.value = 50;
  }
}

export class MoveImmunityStatStageChangeAbAttr extends MoveImmunityAbAttr {
  private stat: BattleStat;
  private stages: number;

  constructor(immuneCondition: PreDefendAbAttrCondition, stat: BattleStat, stages: number) {
    super(immuneCondition);
    this.stat = stat;
    this.stages = stages;
  }

  override canApplyPreDefend(pokemon: Pokemon, passive: boolean, simulated: boolean, attacker: Pokemon, move: Move, cancelled: BooleanHolder | null, args: any[]): boolean {
    return !simulated && super.canApplyPreDefend(pokemon, passive, simulated, attacker, move, cancelled, args);
  }

  override applyPreDefend(pokemon: Pokemon, passive: boolean, simulated: boolean, attacker: Pokemon, move: Move, cancelled: BooleanHolder, args: any[]): void {
    super.applyPreDefend(pokemon, passive, simulated, attacker, move, cancelled, args);
    globalScene.unshiftPhase(new StatStageChangePhase(pokemon.getBattlerIndex(), true, [ this.stat ], this.stages));
  }
}
/**
 * Class for abilities that make drain moves deal damage to user instead of healing them.
 * @extends PostDefendAbAttr
 * @see {@linkcode applyPostDefend}
 */
export class ReverseDrainAbAttr extends PostDefendAbAttr {

  override canApplyPostDefend(_pokemon: Pokemon, _passive: boolean, _simulated: boolean, _attacker: Pokemon, move: Move, _hitResult: HitResult | null, args: any[]): boolean {
    return move.hasAttr(HitHealAttr);
  }

  /**
   * Determines if a damage and draining move was used to check if this ability should stop the healing.
   * Examples include: Absorb, Draining Kiss, Bitter Blade, etc.
   * Also displays a message to show this ability was activated.
   * @param pokemon {@linkcode Pokemon} with this ability
   * @param _passive N/A
   * @param attacker {@linkcode Pokemon} that is attacking this Pokemon
   * @param move {@linkcode PokemonMove} that is being used
   * @param _hitResult N/A
   * @param _args N/A
   */
  override applyPostDefend(pokemon: Pokemon, _passive: boolean, simulated: boolean, attacker: Pokemon, move: Move, _hitResult: HitResult, _args: any[]): void {
    if (!simulated) {
      globalScene.queueMessage(i18next.t("abilityTriggers:reverseDrain", { pokemonNameWithAffix: getPokemonNameWithAffix(attacker) }));
    }
  }
}

export class PostDefendStatStageChangeAbAttr extends PostDefendAbAttr {
  private condition: PokemonDefendCondition;
  private stat: BattleStat;
  private stages: number;
  private selfTarget: boolean;
  private allOthers: boolean;

  constructor(condition: PokemonDefendCondition, stat: BattleStat, stages: number, selfTarget = true, allOthers = false) {
    super(true);

    this.condition = condition;
    this.stat = stat;
    this.stages = stages;
    this.selfTarget = selfTarget;
    this.allOthers = allOthers;
  }

  override canApplyPostDefend(pokemon: Pokemon, passive: boolean, simulated: boolean, attacker: Pokemon, move: Move, hitResult: HitResult | null, args: any[]): boolean {
    return this.condition(pokemon, attacker, move);
  }

  override applyPostDefend(pokemon: Pokemon, _passive: boolean, simulated: boolean, attacker: Pokemon, move: Move, _hitResult: HitResult, _args: any[]): void {
    if (simulated) {
      return;
    }

    if (this.allOthers) {
      const ally = pokemon.getAlly();
      const otherPokemon = !isNullOrUndefined(ally) ? pokemon.getOpponents().concat([ ally ]) : pokemon.getOpponents();
      for (const other of otherPokemon) {
        globalScene.unshiftPhase(new StatStageChangePhase((other).getBattlerIndex(), false, [ this.stat ], this.stages));
      }
    } else {
      globalScene.unshiftPhase(new StatStageChangePhase((this.selfTarget ? pokemon : attacker).getBattlerIndex(), this.selfTarget, [ this.stat ], this.stages));
    }
  }
}

export class PostDefendHpGatedStatStageChangeAbAttr extends PostDefendAbAttr {
  private condition: PokemonDefendCondition;
  private hpGate: number;
  private stats: BattleStat[];
  private stages: number;
  private selfTarget: boolean;

  constructor(condition: PokemonDefendCondition, hpGate: number, stats: BattleStat[], stages: number, selfTarget = true) {
    super(true);

    this.condition = condition;
    this.hpGate = hpGate;
    this.stats = stats;
    this.stages = stages;
    this.selfTarget = selfTarget;
  }

  override canApplyPostDefend(pokemon: Pokemon, passive: boolean, simulated: boolean, attacker: Pokemon, move: Move, hitResult: HitResult | null, args: any[]): boolean {
    const hpGateFlat: number = Math.ceil(pokemon.getMaxHp() * this.hpGate);
    const lastAttackReceived = pokemon.turnData.attacksReceived[pokemon.turnData.attacksReceived.length - 1];
    const damageReceived = lastAttackReceived?.damage || 0;
    return this.condition(pokemon, attacker, move) && (pokemon.hp <= hpGateFlat && (pokemon.hp + damageReceived) > hpGateFlat);
  }

  override applyPostDefend(pokemon: Pokemon, _passive: boolean, simulated: boolean, attacker: Pokemon, move: Move, _hitResult: HitResult, _args: any[]): void {
    if (!simulated) {
      globalScene.unshiftPhase(new StatStageChangePhase((this.selfTarget ? pokemon : attacker).getBattlerIndex(), true, this.stats, this.stages));
    }
  }
}

export class PostDefendApplyArenaTrapTagAbAttr extends PostDefendAbAttr {
  private condition: PokemonDefendCondition;
  private tagType: ArenaTagType;

  constructor(condition: PokemonDefendCondition, tagType: ArenaTagType) {
    super(true);

    this.condition = condition;
    this.tagType = tagType;
  }

  override canApplyPostDefend(pokemon: Pokemon, passive: boolean, simulated: boolean, attacker: Pokemon, move: Move, hitResult: HitResult | null, args: any[]): boolean {
    const tag = globalScene.arena.getTag(this.tagType) as ArenaTrapTag;
    return (this.condition(pokemon, attacker, move))
    && (!globalScene.arena.getTag(this.tagType) || tag.layers < tag.maxLayers);
  }

  override applyPostDefend(pokemon: Pokemon, _passive: boolean, simulated: boolean, attacker: Pokemon, move: Move, _hitResult: HitResult, _args: any[]): void {
    if (!simulated) {
      globalScene.arena.addTag(this.tagType, 0, undefined, pokemon.id, pokemon.isPlayer() ? ArenaTagSide.ENEMY : ArenaTagSide.PLAYER);
    }
  }
}

export class PostDefendApplyBattlerTagAbAttr extends PostDefendAbAttr {
  private condition: PokemonDefendCondition;
  private tagType: BattlerTagType;
  constructor(condition: PokemonDefendCondition, tagType: BattlerTagType) {
    super(true);

    this.condition = condition;
    this.tagType = tagType;
  }

  override canApplyPostDefend(pokemon: Pokemon, passive: boolean, simulated: boolean, attacker: Pokemon, move: Move, hitResult: HitResult | null, args: any[]): boolean {
    return this.condition(pokemon, attacker, move);
  }

  override applyPostDefend(pokemon: Pokemon, _passive: boolean, simulated: boolean, attacker: Pokemon, move: Move, _hitResult: HitResult, _args: any[]): void {
    if (!pokemon.getTag(this.tagType) && !simulated) {
      pokemon.addTag(this.tagType, undefined, undefined, pokemon.id);
      globalScene.queueMessage(i18next.t("abilityTriggers:windPowerCharged", { pokemonName: getPokemonNameWithAffix(pokemon), moveName: move.name }));
    }
  }
}

export class PostDefendTypeChangeAbAttr extends PostDefendAbAttr {
  private type: PokemonType;

  override canApplyPostDefend(pokemon: Pokemon, passive: boolean, simulated: boolean, attacker: Pokemon, move: Move, hitResult: HitResult, args: any[]): boolean {
    this.type = attacker.getMoveType(move);
    const pokemonTypes = pokemon.getTypes(true);
    return hitResult < HitResult.NO_EFFECT && (simulated || pokemonTypes.length !== 1 || pokemonTypes[0] !== this.type);
  }

  override applyPostDefend(pokemon: Pokemon, _passive: boolean, simulated: boolean, attacker: Pokemon, move: Move, hitResult: HitResult, _args: any[]): void {
    const type = attacker.getMoveType(move);
    pokemon.summonData.types = [ type ];
  }

  override getTriggerMessage(pokemon: Pokemon, abilityName: string, ..._args: any[]): string {
    return i18next.t("abilityTriggers:postDefendTypeChange", {
      pokemonNameWithAffix: getPokemonNameWithAffix(pokemon),
      abilityName,
      typeName: i18next.t(`pokemonInfo:Type.${PokemonType[this.type]}`)
    });
  }
}

export class PostDefendTerrainChangeAbAttr extends PostDefendAbAttr {
  private terrainType: TerrainType;

  constructor(terrainType: TerrainType) {
    super();

    this.terrainType = terrainType;
  }

  override canApplyPostDefend(pokemon: Pokemon, passive: boolean, simulated: boolean, attacker: Pokemon, move: Move, hitResult: HitResult, args: any[]): boolean {
    return hitResult < HitResult.NO_EFFECT && globalScene.arena.canSetTerrain(this.terrainType);
  }

  override applyPostDefend(pokemon: Pokemon, _passive: boolean, simulated: boolean, attacker: Pokemon, move: Move, hitResult: HitResult, _args: any[]): void {
    if (!simulated) {
      globalScene.arena.trySetTerrain(this.terrainType, false, pokemon);
    }
  }
}

export class PostDefendContactApplyStatusEffectAbAttr extends PostDefendAbAttr {
  public chance: number;
  private effects: StatusEffect[];

  constructor(chance: number, ...effects: StatusEffect[]) {
    super(true);

    this.chance = chance;
    this.effects = effects;
  }

  override canApplyPostDefend(pokemon: Pokemon, passive: boolean, simulated: boolean, attacker: Pokemon, move: Move, hitResult: HitResult | null, args: any[]): boolean {
    const effect = this.effects.length === 1 ? this.effects[0] : this.effects[pokemon.randBattleSeedInt(this.effects.length)];
    return move.doesFlagEffectApply({flag: MoveFlags.MAKES_CONTACT, user: attacker, target: pokemon}) && !attacker.status
      && (this.chance === -1 || pokemon.randBattleSeedInt(100) < this.chance)
      && attacker.canSetStatus(effect, true, false, pokemon);
  }

  override applyPostDefend(pokemon: Pokemon, _passive: boolean, simulated: boolean, attacker: Pokemon, move: Move, _hitResult: HitResult, _args: any[]): void {
    const effect = this.effects.length === 1 ? this.effects[0] : this.effects[pokemon.randBattleSeedInt(this.effects.length)];
    attacker.trySetStatus(effect, true, pokemon);
  }
}

export class EffectSporeAbAttr extends PostDefendContactApplyStatusEffectAbAttr {
  constructor() {
    super(10, StatusEffect.POISON, StatusEffect.PARALYSIS, StatusEffect.SLEEP);
  }

  override canApplyPostDefend(pokemon: Pokemon, passive: boolean, simulated: boolean, attacker: Pokemon, move: Move, hitResult: HitResult | null, args: any[]): boolean {
    return !(attacker.hasAbility(AbilityId.OVERCOAT) || attacker.isOfType(PokemonType.GRASS))
      && super.canApplyPostDefend(pokemon, passive, simulated, attacker, move, hitResult, args);
  }

  override applyPostDefend(pokemon: Pokemon, passive: boolean, simulated: boolean, attacker: Pokemon, move: Move, hitResult: HitResult, args: any[]): void {
    super.applyPostDefend(pokemon, passive, simulated, attacker, move, hitResult, args);
  }
}

export class PostDefendContactApplyTagChanceAbAttr extends PostDefendAbAttr {
  private chance: number;
  private tagType: BattlerTagType;
  private turnCount: number | undefined;

  constructor(chance: number, tagType: BattlerTagType, turnCount?: number) {
    super();

    this.tagType = tagType;
    this.chance = chance;
    this.turnCount = turnCount;
  }

  override canApplyPostDefend(pokemon: Pokemon, passive: boolean, simulated: boolean, attacker: Pokemon, move: Move, hitResult: HitResult | null, args: any[]): boolean {
    return move.doesFlagEffectApply({flag: MoveFlags.MAKES_CONTACT, user: attacker, target: pokemon}) && pokemon.randBattleSeedInt(100) < this.chance
    && attacker.canAddTag(this.tagType);
  }

  override applyPostDefend(pokemon: Pokemon, _passive: boolean, simulated: boolean, attacker: Pokemon, move: Move, _hitResult: HitResult, _args: any[]): void {
    if (!simulated) {
      attacker.addTag(this.tagType, this.turnCount, move.id, attacker.id);
    }
  }
}

export class PostDefendCritStatStageChangeAbAttr extends PostDefendAbAttr {
  private stat: BattleStat;
  private stages: number;

  constructor(stat: BattleStat, stages: number) {
    super();

    this.stat = stat;
    this.stages = stages;
  }

  override applyPostDefend(pokemon: Pokemon, _passive: boolean, simulated: boolean, attacker: Pokemon, move: Move, _hitResult: HitResult, _args: any[]): void {
    if (!simulated) {
      globalScene.unshiftPhase(new StatStageChangePhase(pokemon.getBattlerIndex(), true, [ this.stat ], this.stages));
    }
  }

  override getCondition(): AbAttrCondition {
    return (pokemon: Pokemon) => pokemon.turnData.attacksReceived.length !== 0 && pokemon.turnData.attacksReceived[pokemon.turnData.attacksReceived.length - 1].critical;
  }
}

export class PostDefendContactDamageAbAttr extends PostDefendAbAttr {
  private damageRatio: number;

  constructor(damageRatio: number) {
    super();

    this.damageRatio = damageRatio;
  }

  override canApplyPostDefend(pokemon: Pokemon, passive: boolean, simulated: boolean, attacker: Pokemon, move: Move, hitResult: HitResult | null, args: any[]): boolean {
    return !simulated && move.doesFlagEffectApply({flag: MoveFlags.MAKES_CONTACT, user: attacker, target: pokemon})
      && !attacker.hasAbilityWithAttr(BlockNonDirectDamageAbAttr);
  }

  override applyPostDefend(pokemon: Pokemon, _passive: boolean, simulated: boolean, attacker: Pokemon, move: Move, _hitResult: HitResult, _args: any[]): void {
    attacker.damageAndUpdate(toDmgValue(attacker.getMaxHp() * (1 / this.damageRatio)), { result: HitResult.INDIRECT });
    attacker.turnData.damageTaken += toDmgValue(attacker.getMaxHp() * (1 / this.damageRatio));
  }

  override getTriggerMessage(pokemon: Pokemon, abilityName: string, ..._args: any[]): string {
    return i18next.t("abilityTriggers:postDefendContactDamage", {
      pokemonNameWithAffix: getPokemonNameWithAffix(pokemon),
      abilityName
    });
  }
}
/**
 * @description: This ability applies the Perish Song tag to the attacking pokemon
 * and the defending pokemon if the move makes physical contact and neither pokemon
 * already has the Perish Song tag.
 * @class PostDefendPerishSongAbAttr
 * @extends {PostDefendAbAttr}
 */
export class PostDefendPerishSongAbAttr extends PostDefendAbAttr {
  private turns: number;

  constructor(turns: number) {
    super();

    this.turns = turns;
  }

  override canApplyPostDefend(pokemon: Pokemon, passive: boolean, simulated: boolean, attacker: Pokemon, move: Move, hitResult: HitResult | null, args: any[]): boolean {
    return move.doesFlagEffectApply({flag: MoveFlags.MAKES_CONTACT, user: attacker, target: pokemon}) && !attacker.getTag(BattlerTagType.PERISH_SONG);
  }

  override applyPostDefend(pokemon: Pokemon, _passive: boolean, simulated: boolean, attacker: Pokemon, move: Move, _hitResult: HitResult, _args: any[]): void {
    if (!simulated) {
      attacker.addTag(BattlerTagType.PERISH_SONG, this.turns);
      pokemon.addTag(BattlerTagType.PERISH_SONG, this.turns);
    }
  }

  override getTriggerMessage(pokemon: Pokemon, abilityName: string, ..._args: any[]): string {
    return i18next.t("abilityTriggers:perishBody", { pokemonName: getPokemonNameWithAffix(pokemon), abilityName: abilityName });
  }
}

export class PostDefendWeatherChangeAbAttr extends PostDefendAbAttr {
  private weatherType: WeatherType;
  protected condition?: PokemonDefendCondition;

  constructor(weatherType: WeatherType, condition?: PokemonDefendCondition) {
    super();

    this.weatherType = weatherType;
    this.condition = condition;
  }

  override canApplyPostDefend(pokemon: Pokemon, passive: boolean, simulated: boolean, attacker: Pokemon, move: Move, hitResult: HitResult | null, args: any[]): boolean {
    return (!(this.condition && !this.condition(pokemon, attacker, move))
    && !globalScene.arena.weather?.isImmutable() && globalScene.arena.canSetWeather(this.weatherType));
  }

  override applyPostDefend(pokemon: Pokemon, _passive: boolean, simulated: boolean, attacker: Pokemon, move: Move, _hitResult: HitResult, _args: any[]): void {
    if (!simulated) {
      globalScene.arena.trySetWeather(this.weatherType, pokemon);
    }
  }
}

export class PostDefendAbilitySwapAbAttr extends PostDefendAbAttr {
  constructor() {
    super();
  }

  override canApplyPostDefend(pokemon: Pokemon, passive: boolean, simulated: boolean, attacker: Pokemon, move: Move, hitResult: HitResult | null, args: any[]): boolean {
    return move.doesFlagEffectApply({flag: MoveFlags.MAKES_CONTACT, user: attacker, target: pokemon})
      && attacker.getAbility().isSwappable;
  }

  override applyPostDefend(pokemon: Pokemon, _passive: boolean, simulated: boolean, attacker: Pokemon, move: Move, _hitResult: HitResult, args: any[]): void {
    if (!simulated) {
      const tempAbility = attacker.getAbility();
      attacker.setTempAbility(pokemon.getAbility());
      pokemon.setTempAbility(tempAbility);
    }
  }

  override getTriggerMessage(pokemon: Pokemon, _abilityName: string, ..._args: any[]): string {
    return i18next.t("abilityTriggers:postDefendAbilitySwap", { pokemonNameWithAffix: getPokemonNameWithAffix(pokemon) });
  }
}

export class PostDefendAbilityGiveAbAttr extends PostDefendAbAttr {
  private ability: AbilityId;

  constructor(ability: AbilityId) {
    super();
    this.ability = ability;
  }

  override canApplyPostDefend(pokemon: Pokemon, passive: boolean, simulated: boolean, attacker: Pokemon, move: Move, hitResult: HitResult | null, args: any[]): boolean {
    return move.doesFlagEffectApply({flag: MoveFlags.MAKES_CONTACT, user: attacker, target: pokemon}) && attacker.getAbility().isSuppressable
      && !attacker.getAbility().hasAttr(PostDefendAbilityGiveAbAttr);
  }

  override applyPostDefend(_pokemon: Pokemon, _passive: boolean, simulated: boolean, attacker: Pokemon, move: Move, _hitResult: HitResult, _args: any[]): void {
    if (!simulated) {
      attacker.setTempAbility(allAbilities[this.ability]);
    }
  }

  override getTriggerMessage(pokemon: Pokemon, abilityName: string, ..._args: any[]): string {
    return i18next.t("abilityTriggers:postDefendAbilityGive", {
      pokemonNameWithAffix: getPokemonNameWithAffix(pokemon),
      abilityName
    });
  }
}

export class PostDefendMoveDisableAbAttr extends PostDefendAbAttr {
  private chance: number;
  private attacker: Pokemon;
  private move: Move;

  constructor(chance: number) {
    super();

    this.chance = chance;
  }

  override canApplyPostDefend(pokemon: Pokemon, passive: boolean, simulated: boolean, attacker: Pokemon, move: Move, hitResult: HitResult | null, args: any[]): boolean {
    return attacker.getTag(BattlerTagType.DISABLED) === null
      && move.doesFlagEffectApply({flag: MoveFlags.MAKES_CONTACT, user: attacker, target: pokemon}) && (this.chance === -1 || pokemon.randBattleSeedInt(100) < this.chance);
  }

  override applyPostDefend(pokemon: Pokemon, _passive: boolean, simulated: boolean, attacker: Pokemon, move: Move, _hitResult: HitResult, _args: any[]): void {
    if (!simulated) {
      this.attacker = attacker;
      this.move = move;
      this.attacker.addTag(BattlerTagType.DISABLED, 4, 0, pokemon.id);
    }
  }
}

export class PostStatStageChangeStatStageChangeAbAttr extends PostStatStageChangeAbAttr {
  private condition: PokemonStatStageChangeCondition;
  private statsToChange: BattleStat[];
  private stages: number;

  constructor(condition: PokemonStatStageChangeCondition, statsToChange: BattleStat[], stages: number) {
    super(true);

    this.condition = condition;
    this.statsToChange = statsToChange;
    this.stages = stages;
  }

  override canApplyPostStatStageChange(pokemon: Pokemon, simulated: boolean, statStagesChanged: BattleStat[], stagesChanged: integer, selfTarget: boolean, args: any[]): boolean {
    return this.condition(pokemon, statStagesChanged, stagesChanged) && !selfTarget;
  }

  override applyPostStatStageChange(pokemon: Pokemon, simulated: boolean, statStagesChanged: BattleStat[], stagesChanged: number, selfTarget: boolean, args: any[]): void {
    if (!simulated) {
      globalScene.unshiftPhase(new StatStageChangePhase((pokemon).getBattlerIndex(), true, this.statsToChange, this.stages));
    }
  }
}

export class PreAttackAbAttr extends AbAttr {
  canApplyPreAttack(
    pokemon: Pokemon,
    passive: boolean,
    simulated: boolean,
    defender: Pokemon | null,
    move: Move,
    args: any[]): boolean {
    return true;
  }

  applyPreAttack(
    pokemon: Pokemon,
    passive: boolean,
    simulated: boolean,
    defender: Pokemon | null,
    move: Move,
    args: any[],
  ): void {}
}

/**
 * Modifies moves additional effects with multipliers, ie. Sheer Force, Serene Grace.
 * @extends AbAttr
 * @see {@linkcode apply}
 */
export class MoveEffectChanceMultiplierAbAttr extends AbAttr {
  private chanceMultiplier: number;

  constructor(chanceMultiplier: number) {
    super(false);
    this.chanceMultiplier = chanceMultiplier;
  }

  override canApply(pokemon: Pokemon, passive: boolean, simulated: boolean, args: any[]): boolean {
    const exceptMoves = [ MoveId.ORDER_UP, MoveId.ELECTRO_SHOT ];
    return !((args[0] as NumberHolder).value <= 0 || exceptMoves.includes((args[1] as Move).id));
  }

  /**
   * @param args [0]: {@linkcode NumberHolder} Move additional effect chance. Has to be higher than or equal to 0.
   *             [1]: {@linkcode MoveId } Move used by the ability user.
   */
  override apply(pokemon: Pokemon, passive: boolean, simulated: boolean, cancelled: BooleanHolder, args: any[]): void {
    (args[0] as NumberHolder).value *= this.chanceMultiplier;
    (args[0] as NumberHolder).value = Math.min((args[0] as NumberHolder).value, 100);
  }
}

/**
 * Sets incoming moves additional effect chance to zero, ignoring all effects from moves. ie. Shield Dust.
 * @extends PreDefendAbAttr
 * @see {@linkcode applyPreDefend}
 */
export class IgnoreMoveEffectsAbAttr extends PreDefendAbAttr {
  constructor(showAbility: boolean = false) {
    super(showAbility);
  }

  override canApplyPreDefend(pokemon: Pokemon, passive: boolean, simulated: boolean, attacker: Pokemon, move: Move | null, cancelled: BooleanHolder | null, args: any[]): boolean {
    return (args[0] as NumberHolder).value > 0;
  }

  /**
   * @param args [0]: {@linkcode NumberHolder} Move additional effect chance.
   */
  override applyPreDefend(pokemon: Pokemon, passive: boolean, simulated: boolean, attacker: Pokemon, move: Move, cancelled: BooleanHolder, args: any[]): void {
    (args[0] as NumberHolder).value = 0;
  }
}

export class VariableMovePowerAbAttr extends PreAttackAbAttr {
  override canApplyPreAttack(pokemon: Pokemon, passive: boolean, simulated: boolean, defender: Pokemon, move: Move, args: any[]): boolean {
    return true;
  }
}

export class FieldPreventExplosiveMovesAbAttr extends AbAttr {
  override apply(
    pokemon: Pokemon,
    passive: boolean,
    simulated: boolean,
    cancelled: BooleanHolder,
    args: any[],
  ): void {
    cancelled.value = true;
  }
}

/**
 * Multiplies a Stat if the checked Pokemon lacks this ability.
 * If this ability cannot stack, a BooleanHolder can be used to prevent this from stacking.
 * @see {@link applyFieldStatMultiplierAbAttrs}
 * @see {@link applyFieldStat}
 * @see {@link BooleanHolder}
 */
export class FieldMultiplyStatAbAttr extends AbAttr {
  private stat: Stat;
  private multiplier: number;
  private canStack: boolean;

  constructor(stat: Stat, multiplier: number, canStack = false) {
    super(false);

    this.stat = stat;
    this.multiplier = multiplier;
    this.canStack = canStack;
  }

  canApplyFieldStat(pokemon: Pokemon, passive: boolean, simulated: boolean, stat: Stat, statValue: NumberHolder, checkedPokemon: Pokemon, hasApplied: BooleanHolder, args: any[]): boolean {
    return this.canStack || !hasApplied.value
      && this.stat === stat && checkedPokemon.getAbilityAttrs(FieldMultiplyStatAbAttr).every(attr => (attr as FieldMultiplyStatAbAttr).stat !== stat);
  }

  /**
   * applyFieldStat: Tries to multiply a Pokemon's Stat
   * @param pokemon {@linkcode Pokemon} the Pokemon using this ability
   * @param passive {@linkcode boolean} unused
   * @param stat {@linkcode Stat} the type of the checked stat
   * @param statValue {@linkcode NumberHolder} the value of the checked stat
   * @param checkedPokemon {@linkcode Pokemon} the Pokemon this ability is targeting
   * @param hasApplied {@linkcode BooleanHolder} whether or not another multiplier has been applied to this stat
   * @param args {any[]} unused
   */
  applyFieldStat(pokemon: Pokemon, passive: boolean, simulated: boolean, stat: Stat, statValue: NumberHolder, checkedPokemon: Pokemon, hasApplied: BooleanHolder, args: any[]): void {
    statValue.value *= this.multiplier;
    hasApplied.value = true;
  }

}

export class MoveTypeChangeAbAttr extends PreAttackAbAttr {
  constructor(
    private newType: PokemonType,
    private powerMultiplier: number,
    private condition?: PokemonAttackCondition
  ) {
    super(false);
  }

  /**
   * Determine if the move type change attribute can be applied
   *
   * Can be applied if:
   * - The ability's condition is met, e.g. pixilate only boosts normal moves,
   * - The move is not forbidden from having its type changed by an ability, e.g. {@linkcode MoveId.MULTI_ATTACK}
   * - The user is not terastallized and using tera blast
   * - The user is not a terastallized terapagos with tera stellar using tera starstorm
   * @param pokemon - The pokemon that has the move type changing ability and is using the attacking move
   * @param _passive - Unused
   * @param _simulated - Unused
   * @param _defender - The pokemon being attacked (unused)
   * @param move - The move being used
   * @param _args - args[0] holds the type that the move is changed to, args[1] holds the multiplier
   * @returns whether the move type change attribute can be applied
   */
  override canApplyPreAttack(pokemon: Pokemon, _passive: boolean, _simulated: boolean, _defender: Pokemon | null, move: Move, _args: [NumberHolder?, NumberHolder?, ...any]): boolean {
    return (!this.condition || this.condition(pokemon, _defender, move)) &&
            !noAbilityTypeOverrideMoves.has(move.id) &&
            (!pokemon.isTerastallized ||
              (move.id !== MoveId.TERA_BLAST &&
              (move.id !== MoveId.TERA_STARSTORM || pokemon.getTeraType() !== PokemonType.STELLAR || !pokemon.hasSpecies(SpeciesId.TERAPAGOS))));
  }

  /**
   * @param pokemon - The pokemon that has the move type changing ability and is using the attacking move
   * @param passive - Unused
   * @param simulated - Unused
   * @param defender - The pokemon being attacked (unused)
   * @param move - The move being used
   * @param args - args[0] holds the type that the move is changed to, args[1] holds the multiplier
   */
  override applyPreAttack(pokemon: Pokemon, passive: boolean, simulated: boolean, defender: Pokemon, move: Move, args: [NumberHolder?, NumberHolder?, ...any]): void {
    if (args[0] && args[0] instanceof NumberHolder) {
      args[0].value = this.newType;
    }
    if (args[1] && args[1] instanceof NumberHolder) {
      args[1].value *= this.powerMultiplier;
    }
  }
}

/** Ability attribute for changing a pokemon's type before using a move */
export class PokemonTypeChangeAbAttr extends PreAttackAbAttr {
  private moveType: PokemonType;

  constructor() {
    super(true);
  }

  override canApplyPreAttack(pokemon: Pokemon, passive: boolean, simulated: boolean, defender: Pokemon | null, move: Move, args: any[]): boolean {
    if (!pokemon.isTerastallized &&
    move.id !== MoveId.STRUGGLE &&
    /**
     * Skip moves that call other moves because these moves generate a following move that will trigger this ability attribute
     * @see {@link https://bulbapedia.bulbagarden.net/wiki/Category:Moves_that_call_other_moves}
     */
    !move.findAttr((attr) =>
      attr instanceof RandomMovesetMoveAttr ||
      attr instanceof RandomMoveAttr ||
      attr instanceof NaturePowerAttr ||
      attr instanceof CopyMoveAttr)) {
      const moveType = pokemon.getMoveType(move);
      if (pokemon.getTypes().some((t) => t !== moveType)) {
        this.moveType = moveType;
        return true;
      }
    }
    return false;
  }

  override applyPreAttack(pokemon: Pokemon, passive: boolean, simulated: boolean, defender: Pokemon, move: Move, args: any[]): void {
    const moveType = pokemon.getMoveType(move);

    if (!simulated) {
      this.moveType = moveType;
      pokemon.summonData.types = [ moveType ];
      pokemon.updateInfo();
    }
  }

  getTriggerMessage(pokemon: Pokemon, abilityName: string, ...args: any[]): string {
    return i18next.t("abilityTriggers:pokemonTypeChange", {
      pokemonNameWithAffix: getPokemonNameWithAffix(pokemon),
      moveType: i18next.t(`pokemonInfo:Type.${PokemonType[this.moveType]}`),
    });
  }
}

/**
 * Class for abilities that convert single-strike moves to two-strike moves (i.e. Parental Bond).
 * @param damageMultiplier the damage multiplier for the second strike, relative to the first.
 */
export class AddSecondStrikeAbAttr extends PreAttackAbAttr {
  private damageMultiplier: number;

  constructor(damageMultiplier: number) {
    super(false);

    this.damageMultiplier = damageMultiplier;
  }

  override canApplyPreAttack(pokemon: Pokemon, passive: boolean, simulated: boolean, defender: Pokemon | null, move: Move, args: any[]): boolean {
    return move.canBeMultiStrikeEnhanced(pokemon, true);
  }

  /**
   * If conditions are met, this doubles the move's hit count (via args[1])
   * or multiplies the damage of secondary strikes (via args[2])
   * @param pokemon the {@linkcode Pokemon} using the move
   * @param passive n/a
   * @param defender n/a
   * @param move the {@linkcode Move} used by the ability source
   * @param args Additional arguments:
   * - `[0]` the number of strikes this move currently has ({@linkcode NumberHolder})
   * - `[1]` the damage multiplier for the current strike ({@linkcode NumberHolder})
   */
  override applyPreAttack(pokemon: Pokemon, passive: boolean, simulated: boolean, defender: Pokemon, move: Move, args: any[]): void {
    const hitCount = args[0] as NumberHolder;
    const multiplier = args[1] as NumberHolder;
    if (hitCount?.value) {
      hitCount.value += 1;
    }

    if (multiplier?.value && pokemon.turnData.hitsLeft === 1) {
      multiplier.value = this.damageMultiplier;
    }
  }
}

/**
 * Class for abilities that boost the damage of moves
 * For abilities that boost the base power of moves, see VariableMovePowerAbAttr
 * @param damageMultiplier the amount to multiply the damage by
 * @param condition the condition for this ability to be applied
 */
export class DamageBoostAbAttr extends PreAttackAbAttr {
  private damageMultiplier: number;
  private condition: PokemonAttackCondition;

  constructor(damageMultiplier: number, condition: PokemonAttackCondition) {
    super(false);
    this.damageMultiplier = damageMultiplier;
    this.condition = condition;
  }

  override canApplyPreAttack(pokemon: Pokemon, passive: boolean, simulated: boolean, defender: Pokemon | null, move: Move, args: any[]): boolean {
    return this.condition(pokemon, defender, move);
  }

  /**
   *
   * @param pokemon the attacker pokemon
   * @param passive N/A
   * @param defender the target pokemon
   * @param move the move used by the attacker pokemon
   * @param args Utils.NumberHolder as damage
   */
  override applyPreAttack(pokemon: Pokemon, passive: boolean, simulated: boolean, defender: Pokemon, move: Move, args: any[]): void {
    const power = args[0] as NumberHolder;
    power.value = toDmgValue(power.value * this.damageMultiplier);
  }
}

export class MovePowerBoostAbAttr extends VariableMovePowerAbAttr {
  private condition: PokemonAttackCondition;
  private powerMultiplier: number;

  constructor(condition: PokemonAttackCondition, powerMultiplier: number, showAbility: boolean = false) {
    super(showAbility);
    this.condition = condition;
    this.powerMultiplier = powerMultiplier;
  }

  override canApplyPreAttack(pokemon: Pokemon, passive: boolean, simulated: boolean, defender: Pokemon | null, move: Move, args: any[]): boolean {
    return this.condition(pokemon, defender, move);
  }

  override applyPreAttack(pokemon: Pokemon, passive: boolean, simulated: boolean, defender: Pokemon, move: Move, args: any[]): void {
    (args[0] as NumberHolder).value *= this.powerMultiplier;
  }
}

export class MoveTypePowerBoostAbAttr extends MovePowerBoostAbAttr {
  constructor(boostedType: PokemonType, powerMultiplier?: number) {
    super((pokemon, defender, move) => pokemon?.getMoveType(move) === boostedType, powerMultiplier || 1.5, false);
  }
}

export class LowHpMoveTypePowerBoostAbAttr extends MoveTypePowerBoostAbAttr {
  constructor(boostedType: PokemonType) {
    super(boostedType);
  }

  getCondition(): AbAttrCondition {
    return (pokemon) => pokemon.getHpRatio() <= 0.33;
  }
}

/**
 * Abilities which cause a variable amount of power increase.
 * @extends VariableMovePowerAbAttr
 * @see {@link applyPreAttack}
 */
export class VariableMovePowerBoostAbAttr extends VariableMovePowerAbAttr {
  private mult: (user: Pokemon, target: Pokemon, move: Move) => number;

  /**
   * @param mult A function which takes the user, target, and move, and returns the power multiplier. 1 means no multiplier.
   * @param {boolean} showAbility Whether to show the ability when it activates.
   */
  constructor(mult: (user: Pokemon, target: Pokemon, move: Move) => number, showAbility = true) {
    super(showAbility);
    this.mult = mult;
  }

  override canApplyPreAttack(pokemon: Pokemon, passive: boolean, simulated: boolean, defender: Pokemon, move: Move, args: any[]): boolean {
    return this.mult(pokemon, defender, move) !== 1;
  }

  override applyPreAttack(pokemon: Pokemon, passive: boolean, simulated: boolean, defender: Pokemon, move: Move, args: any[]): void {
    const multiplier = this.mult(pokemon, defender, move);
    (args[0] as NumberHolder).value *= multiplier;
  }
}

/**
 * Boosts the power of a Pokémon's move under certain conditions.
 * @extends AbAttr
 */
export class FieldMovePowerBoostAbAttr extends AbAttr {
  // TODO: Refactor this class? It extends from base AbAttr but has preAttack methods and gets called directly instead of going through applyAbAttrsInternal
  private condition: PokemonAttackCondition;
  private powerMultiplier: number;

  /**
   * @param condition - A function that determines whether the power boost condition is met.
   * @param powerMultiplier - The multiplier to apply to the move's power when the condition is met.
   */
  constructor(condition: PokemonAttackCondition, powerMultiplier: number) {
    super(false);
    this.condition = condition;
    this.powerMultiplier = powerMultiplier;
  }

  canApplyPreAttack(pokemon: Pokemon | null, passive: boolean | null, simulated: boolean, defender: Pokemon | null, move: Move, args: any[]): boolean {
    return true; // logic for this attr is handled in move.ts instead of normally
  }

  applyPreAttack(pokemon: Pokemon | null, passive: boolean | null, simulated: boolean, defender: Pokemon | null, move: Move, args: any[]): void {
    if (this.condition(pokemon, defender, move)) {
      (args[0] as NumberHolder).value *= this.powerMultiplier;
    }
  }
}

/**
 * Boosts the power of a specific type of move.
 * @extends FieldMovePowerBoostAbAttr
 */
export class PreAttackFieldMoveTypePowerBoostAbAttr extends FieldMovePowerBoostAbAttr {
  /**
   * @param boostedType - The type of move that will receive the power boost.
   * @param powerMultiplier - The multiplier to apply to the move's power, defaults to 1.5 if not provided.
   */
  constructor(boostedType: PokemonType, powerMultiplier?: number) {
    super((pokemon, defender, move) => pokemon?.getMoveType(move) === boostedType, powerMultiplier || 1.5);
  }
}

/**
 * Boosts the power of a specific type of move for all Pokemon in the field.
 * @extends PreAttackFieldMoveTypePowerBoostAbAttr
 */
export class FieldMoveTypePowerBoostAbAttr extends PreAttackFieldMoveTypePowerBoostAbAttr { }

/**
 * Boosts the power of a specific type of move for the user and its allies.
 * @extends PreAttackFieldMoveTypePowerBoostAbAttr
 */
export class UserFieldMoveTypePowerBoostAbAttr extends PreAttackFieldMoveTypePowerBoostAbAttr { }

/**
 * Boosts the power of moves in specified categories.
 * @extends FieldMovePowerBoostAbAttr
 */
export class AllyMoveCategoryPowerBoostAbAttr extends FieldMovePowerBoostAbAttr {
  /**
   * @param boostedCategories - The categories of moves that will receive the power boost.
   * @param powerMultiplier - The multiplier to apply to the move's power.
   */
  constructor(boostedCategories: MoveCategory[], powerMultiplier: number) {
    super((pokemon, defender, move) => boostedCategories.includes(move.category), powerMultiplier);
  }
}

export class StatMultiplierAbAttr extends AbAttr {
  private stat: BattleStat;
  private multiplier: number;
  private condition: PokemonAttackCondition | null;

  constructor(stat: BattleStat, multiplier: number, condition?: PokemonAttackCondition) {
    super(false);

    this.stat = stat;
    this.multiplier = multiplier;
    this.condition = condition ?? null;
  }

  canApplyStatStage(
    pokemon: Pokemon,
    _passive: boolean,
    simulated: boolean,
    stat: BattleStat,
    statValue: NumberHolder,
    args: any[]): boolean {
    const move = (args[0] as Move);
    return stat === this.stat && (!this.condition || this.condition(pokemon, null, move));
  }

  applyStatStage(
    pokemon: Pokemon,
    _passive: boolean,
    simulated: boolean,
    stat: BattleStat,
    statValue: NumberHolder,
    args: any[]): void {
    statValue.value *= this.multiplier;
  }
}

export class PostAttackAbAttr extends AbAttr {
  private attackCondition: PokemonAttackCondition;

  /** The default attackCondition requires that the selected move is a damaging move */
  constructor(attackCondition: PokemonAttackCondition = (user, target, move) => (move.category !== MoveCategory.STATUS), showAbility = true) {
    super(showAbility);

    this.attackCondition = attackCondition;
  }

  /**
   * By default, this method checks that the move used is a damaging attack before
   * applying the effect of any inherited class. This can be changed by providing a different {@link attackCondition} to the constructor. See {@link ConfusionOnStatusEffectAbAttr}
   * for an example of an effect that does not require a damaging move.
   */
  canApplyPostAttack(
    pokemon: Pokemon,
    passive: boolean,
    simulated: boolean,
    defender: Pokemon,
    move: Move,
    hitResult: HitResult | null,
    args: any[]): boolean {
    // When attackRequired is true, we require the move to be an attack move and to deal damage before checking secondary requirements.
    // If attackRequired is false, we always defer to the secondary requirements.
    return this.attackCondition(pokemon, defender, move);
  }

  applyPostAttack(
    pokemon: Pokemon,
    passive: boolean,
    simulated: boolean,
    defender: Pokemon,
    move: Move,
    hitResult: HitResult | null,
    args: any[]): void {}
}

/**
 * Multiplies a Stat from an ally pokemon's ability.
 * @see {@link applyAllyStatMultiplierAbAttrs}
 * @see {@link applyAllyStat}
 */
export class AllyStatMultiplierAbAttr extends AbAttr {
  private stat: BattleStat;
  private multiplier: number;
  private ignorable: boolean;

  /**
   * @param stat - The stat being modified
   * @param multipler - The multiplier to apply to the stat
   * @param ignorable - Whether the multiplier can be ignored by mold breaker-like moves and abilities
   */
  constructor(stat: BattleStat, multiplier: number, ignorable: boolean = true) {
    super(false);

    this.stat = stat;
    this.multiplier = multiplier;
    this.ignorable = ignorable;
  }

  /**
   * Multiply a Pokemon's Stat due to an Ally's ability.
   * @param _pokemon - The ally {@linkcode Pokemon} with the ability (unused)
   * @param passive - unused
   * @param _simulated - Whether the ability is being simulated (unused)
   * @param _stat - The type of the checked {@linkcode Stat} (unused)
   * @param statValue - {@linkcode NumberHolder} containing the value of the checked stat
   * @param _checkedPokemon - The {@linkcode Pokemon} this ability is targeting (unused)
   * @param _ignoreAbility - Whether the ability should be ignored if possible
   * @param _args - unused
   * @returns `true` if this changed the checked stat, `false` otherwise.
   */
  applyAllyStat(_pokemon: Pokemon, _passive: boolean, _simulated: boolean, _stat: BattleStat, statValue: NumberHolder, _checkedPokemon: Pokemon, _ignoreAbility: boolean, _args: any[]) {
    statValue.value *= this.multiplier;
  }

  /**
   * Check if this ability can apply to the checked stat.
   * @param pokemon - The ally {@linkcode Pokemon} with the ability (unused)
   * @param passive - unused
   * @param simulated - Whether the ability is being simulated (unused)
   * @param stat - The type of the checked {@linkcode Stat}
   * @param statValue - {@linkcode NumberHolder} containing the value of the checked stat
   * @param checkedPokemon - The {@linkcode Pokemon} this ability is targeting (unused)
   * @param ignoreAbility - Whether the ability should be ignored if possible
   * @param args - unused
   * @returns `true` if this can apply to the checked stat, `false` otherwise.
   */
  canApplyAllyStat(pokemon: Pokemon, _passive: boolean, simulated: boolean, stat: BattleStat, statValue: NumberHolder, checkedPokemon: Pokemon, ignoreAbility: boolean, args: any[]): boolean {
    return stat === this.stat && !(ignoreAbility && this.ignorable);
  }
}

/**
 * Ability attribute for Gorilla Tactics
 * @extends PostAttackAbAttr
 */
export class GorillaTacticsAbAttr extends PostAttackAbAttr {
  constructor() {
    super((user, target, move) => true, false);
  }

  override canApplyPostAttack(
    pokemon: Pokemon,
    passive: boolean,
    simulated: boolean,
    defender: Pokemon,
    move: Move,
    hitResult: HitResult | null,
    args: any[]): boolean {
    return super.canApplyPostAttack(pokemon, passive, simulated, defender, move, hitResult, args)
      && simulated || !pokemon.getTag(BattlerTagType.GORILLA_TACTICS);
  }

  /**
   *
   * @param {Pokemon} pokemon the {@linkcode Pokemon} with this ability
   * @param passive n/a
   * @param simulated whether the ability is being simulated
   * @param defender n/a
   * @param move n/a
   * @param hitResult n/a
   * @param args n/a
   */
  override applyPostAttack(
    pokemon: Pokemon,
    passive: boolean,
    simulated: boolean,
    defender: Pokemon,
    move: Move,
    hitResult: HitResult | null,
    args: any[]): void {
    if (!simulated) {
      pokemon.addTag(BattlerTagType.GORILLA_TACTICS);
    }
  }
}

export class PostAttackStealHeldItemAbAttr extends PostAttackAbAttr {
  private stealCondition: PokemonAttackCondition | null;
  private stolenItem?: PokemonHeldItemModifier;

  constructor(stealCondition?: PokemonAttackCondition) {
    super();

    this.stealCondition = stealCondition ?? null;
  }

  override canApplyPostAttack(
    pokemon: Pokemon,
    passive: boolean,
    simulated: boolean,
    defender: Pokemon,
    move: Move,
    hitResult: HitResult,
    args: any[]): boolean {
    if (
      super.canApplyPostAttack(pokemon, passive, simulated, defender, move, hitResult, args) &&
      !simulated &&
      hitResult < HitResult.NO_EFFECT &&
      (!this.stealCondition || this.stealCondition(pokemon, defender, move))
    ) {
      const heldItems = this.getTargetHeldItems(defender).filter((i) => i.isTransferable);
      if (heldItems.length) {
        // Ensure that the stolen item in testing is the same as when the effect is applied
        this.stolenItem = heldItems[pokemon.randBattleSeedInt(heldItems.length)];
        if (globalScene.canTransferHeldItemModifier(this.stolenItem, pokemon)) {
          return true;
        }
      }
    }
    this.stolenItem = undefined;
    return false;
  }

  override applyPostAttack(
    pokemon: Pokemon,
    passive: boolean,
    simulated: boolean,
    defender: Pokemon,
    move: Move,
    hitResult: HitResult,
    args: any[],
  ): void {
    const heldItems = this.getTargetHeldItems(defender).filter((i) => i.isTransferable);
    if (!this.stolenItem) {
      this.stolenItem = heldItems[pokemon.randBattleSeedInt(heldItems.length)];
    }
    if (globalScene.tryTransferHeldItemModifier(this.stolenItem, pokemon, false)) {
      globalScene.queueMessage(
        i18next.t("abilityTriggers:postAttackStealHeldItem", {
          pokemonNameWithAffix: getPokemonNameWithAffix(pokemon),
          defenderName: defender.name,
          stolenItemType: this.stolenItem.type.name,
        }),
      );
    }
    this.stolenItem = undefined;
  }

  getTargetHeldItems(target: Pokemon): PokemonHeldItemModifier[] {
    return globalScene.findModifiers(m => m instanceof PokemonHeldItemModifier
      && m.pokemonId === target.id, target.isPlayer()) as PokemonHeldItemModifier[];
  }
}

export class PostAttackApplyStatusEffectAbAttr extends PostAttackAbAttr {
  private contactRequired: boolean;
  private chance: number;
  private effects: StatusEffect[];

  constructor(contactRequired: boolean, chance: number, ...effects: StatusEffect[]) {
    super();

    this.contactRequired = contactRequired;
    this.chance = chance;
    this.effects = effects;
  }

  override canApplyPostAttack(pokemon: Pokemon, passive: boolean, simulated: boolean, attacker: Pokemon, move: Move, hitResult: HitResult | null, args: any[]): boolean {
    if (
      super.canApplyPostAttack(pokemon, passive, simulated, attacker, move, hitResult, args)
      && (simulated || !attacker.hasAbilityWithAttr(IgnoreMoveEffectsAbAttr) && pokemon !== attacker
      && (!this.contactRequired || move.doesFlagEffectApply({flag: MoveFlags.MAKES_CONTACT, user: attacker, target: pokemon})) && pokemon.randBattleSeedInt(100) < this.chance && !pokemon.status)
    ) {
      const effect = this.effects.length === 1 ? this.effects[0] : this.effects[pokemon.randBattleSeedInt(this.effects.length)];
      return simulated || attacker.canSetStatus(effect, true, false, pokemon);
    }

    return false;
  }

  applyPostAttack(pokemon: Pokemon, passive: boolean, simulated: boolean, attacker: Pokemon, move: Move, hitResult: HitResult, args: any[]): void {
    const effect = this.effects.length === 1 ? this.effects[0] : this.effects[pokemon.randBattleSeedInt(this.effects.length)];
    attacker.trySetStatus(effect, true, pokemon);
  }
}

export class PostAttackContactApplyStatusEffectAbAttr extends PostAttackApplyStatusEffectAbAttr {
  constructor(chance: number, ...effects: StatusEffect[]) {
    super(true, chance, ...effects);
  }
}

export class PostAttackApplyBattlerTagAbAttr extends PostAttackAbAttr {
  private contactRequired: boolean;
  private chance: (user: Pokemon, target: Pokemon, move: Move) => number;
  private effects: BattlerTagType[];


  constructor(contactRequired: boolean, chance: (user: Pokemon, target: Pokemon, move: Move) =>  number, ...effects: BattlerTagType[]) {
    super(undefined, false);

    this.contactRequired = contactRequired;
    this.chance = chance;
    this.effects = effects;
  }

  override canApplyPostAttack(pokemon: Pokemon, passive: boolean, simulated: boolean, attacker: Pokemon, move: Move, hitResult: HitResult | null, args: any[]): boolean {
    /**Battler tags inflicted by abilities post attacking are also considered additional effects.*/
    return super.canApplyPostAttack(pokemon, passive, simulated, attacker, move, hitResult, args) &&
      !attacker.hasAbilityWithAttr(IgnoreMoveEffectsAbAttr) && pokemon !== attacker &&
      (!this.contactRequired || move.doesFlagEffectApply({flag: MoveFlags.MAKES_CONTACT, user: attacker, target: pokemon})) &&
      pokemon.randBattleSeedInt(100) < this.chance(attacker, pokemon, move) && !pokemon.status;
  }

  override applyPostAttack(pokemon: Pokemon, passive: boolean, simulated: boolean, attacker: Pokemon, move: Move, hitResult: HitResult, args: any[]): void {
    if (!simulated) {
      const effect = this.effects.length === 1 ? this.effects[0] : this.effects[pokemon.randBattleSeedInt(this.effects.length)];
      attacker.addTag(effect);
    }
  }
}

export class PostDefendStealHeldItemAbAttr extends PostDefendAbAttr {
  private condition?: PokemonDefendCondition;
  private stolenItem?: PokemonHeldItemModifier;

  constructor(condition?: PokemonDefendCondition) {
    super();

    this.condition = condition;
  }

  override canApplyPostDefend(pokemon: Pokemon, passive: boolean, simulated: boolean, attacker: Pokemon, move: Move, hitResult: HitResult, args: any[]): boolean {
    if (
      !simulated &&
      hitResult < HitResult.NO_EFFECT &&
      (!this.condition || this.condition(pokemon, attacker, move))
    ) {
      const heldItems = this.getTargetHeldItems(attacker).filter((i) => i.isTransferable);
      if (heldItems.length) {
        this.stolenItem = heldItems[pokemon.randBattleSeedInt(heldItems.length)];
        if (globalScene.canTransferHeldItemModifier(this.stolenItem, pokemon)) {
          return true;
        }
      }
    }
    return false;
  }

  override applyPostDefend(
    pokemon: Pokemon,
    _passive: boolean,
    simulated: boolean,
    attacker: Pokemon,
    move: Move,
    hitResult: HitResult,
    _args: any[],
  ): void {

    const heldItems = this.getTargetHeldItems(attacker).filter((i) => i.isTransferable);
    if (!this.stolenItem) {
      this.stolenItem = heldItems[pokemon.randBattleSeedInt(heldItems.length)];
    }
    if (globalScene.tryTransferHeldItemModifier(this.stolenItem, pokemon, false)) {
      globalScene.queueMessage(
        i18next.t("abilityTriggers:postDefendStealHeldItem", {
          pokemonNameWithAffix: getPokemonNameWithAffix(pokemon),
          attackerName: attacker.name,
          stolenItemType: this.stolenItem.type.name,
        }),
      );
    }
    this.stolenItem = undefined;
  }

  getTargetHeldItems(target: Pokemon): PokemonHeldItemModifier[] {
    return globalScene.findModifiers(m => m instanceof PokemonHeldItemModifier
      && m.pokemonId === target.id, target.isPlayer()) as PokemonHeldItemModifier[];
  }
}

/**
 * Base class for defining all {@linkcode Ability} Attributes after a status effect has been set.
 * @see {@linkcode applyPostSetStatus()}.
 */
export class PostSetStatusAbAttr extends AbAttr {
  canApplyPostSetStatus(
    pokemon: Pokemon,
    sourcePokemon: Pokemon | null = null,
    passive: boolean,
    effect: StatusEffect,
    simulated: boolean,
    rgs: any[]): boolean {
    return true;
  }

  /**
   * Does nothing after a status condition is set.
   * @param pokemon {@linkcode Pokemon} that status condition was set on.
   * @param sourcePokemon {@linkcode Pokemon} that that set the status condition. Is `null` if status was not set by a Pokemon.
   * @param passive Whether this ability is a passive.
   * @param effect {@linkcode StatusEffect} that was set.
   * @param args Set of unique arguments needed by this attribute.
   */
  applyPostSetStatus(
    pokemon: Pokemon,
    sourcePokemon: Pokemon | null = null,
    passive: boolean,
    effect: StatusEffect,
    simulated: boolean,
    args: any[],
  ): void {}
}

/**
 * If another Pokemon burns, paralyzes, poisons, or badly poisons this Pokemon,
 * that Pokemon receives the same non-volatile status condition as part of this
 * ability attribute. For Synchronize ability.
 */
export class SynchronizeStatusAbAttr extends PostSetStatusAbAttr {
  override canApplyPostSetStatus(pokemon: Pokemon, sourcePokemon: (Pokemon | null) | undefined, passive: boolean, effect: StatusEffect, simulated: boolean, args: any[]): boolean {
    /** Synchronizable statuses */
    const syncStatuses = new Set<StatusEffect>([
      StatusEffect.BURN,
      StatusEffect.PARALYSIS,
      StatusEffect.POISON,
      StatusEffect.TOXIC
    ]);

    // synchronize does not need to check canSetStatus because the ability shows even if it fails to set the status
    return ((sourcePokemon ?? false) && syncStatuses.has(effect));
  }

  /**
   * If the `StatusEffect` that was set is Burn, Paralysis, Poison, or Toxic, and the status
   * was set by a source Pokemon, set the source Pokemon's status to the same `StatusEffect`.
   * @param pokemon {@linkcode Pokemon} that status condition was set on.
   * @param sourcePokemon {@linkcode Pokemon} that that set the status condition. Is null if status was not set by a Pokemon.
   * @param passive Whether this ability is a passive.
   * @param effect {@linkcode StatusEffect} that was set.
   * @param args Set of unique arguments needed by this attribute.
   */
  override applyPostSetStatus(pokemon: Pokemon, sourcePokemon: Pokemon | null = null, passive: boolean, effect: StatusEffect, simulated: boolean, args: any[]): void {
    if (!simulated && sourcePokemon) {
      sourcePokemon.trySetStatus(effect, true, pokemon);
    }
  }
}

export class PostVictoryAbAttr extends AbAttr {
  canApplyPostVictory(pokemon: Pokemon, passive: boolean, simulated: boolean, args: any[]): boolean {
    return true;
  }

  applyPostVictory(pokemon: Pokemon, passive: boolean, simulated: boolean, args: any[]): void {}
}

class PostVictoryStatStageChangeAbAttr extends PostVictoryAbAttr {
  private stat: BattleStat | ((p: Pokemon) => BattleStat);
  private stages: number;

  constructor(stat: BattleStat | ((p: Pokemon) => BattleStat), stages: number) {
    super();

    this.stat = stat;
    this.stages = stages;
  }

  override applyPostVictory(pokemon: Pokemon, passive: boolean, simulated: boolean, args: any[]): void {
    const stat = typeof this.stat === "function" ? this.stat(pokemon) : this.stat;
    if (!simulated) {
      globalScene.unshiftPhase(new StatStageChangePhase(pokemon.getBattlerIndex(), true, [ stat ], this.stages));
    }
  }
}

export class PostVictoryFormChangeAbAttr extends PostVictoryAbAttr {
  private formFunc: (p: Pokemon) => number;

  constructor(formFunc: ((p: Pokemon) => number)) {
    super(true);

    this.formFunc = formFunc;
  }

  override canApplyPostVictory(pokemon: Pokemon, passive: boolean, simulated: boolean, args: any[]): boolean {
    const formIndex = this.formFunc(pokemon);
    return formIndex !== pokemon.formIndex;
  }

  override applyPostVictory(pokemon: Pokemon, passive: boolean, simulated: boolean, args: any[]): void {
    if (!simulated) {
      globalScene.triggerPokemonFormChange(pokemon, SpeciesFormChangeAbilityTrigger, false);
    }
  }
}

export class PostKnockOutAbAttr extends AbAttr {
  canApplyPostKnockOut(pokemon: Pokemon, passive: boolean, simulated: boolean, knockedOut: Pokemon, args: any[]): boolean {
    return true;
  }

  applyPostKnockOut(pokemon: Pokemon, passive: boolean, simulated: boolean, knockedOut: Pokemon, args: any[]): void {}
}

export class PostKnockOutStatStageChangeAbAttr extends PostKnockOutAbAttr {
  private stat: BattleStat | ((p: Pokemon) => BattleStat);
  private stages: number;

  constructor(stat: BattleStat | ((p: Pokemon) => BattleStat), stages: number) {
    super();

    this.stat = stat;
    this.stages = stages;
  }

  override applyPostKnockOut(pokemon: Pokemon, passive: boolean, simulated: boolean, knockedOut: Pokemon, args: any[]): void {
    const stat = typeof this.stat === "function" ? this.stat(pokemon) : this.stat;
    if (!simulated) {
      globalScene.unshiftPhase(new StatStageChangePhase(pokemon.getBattlerIndex(), true, [ stat ], this.stages));
    }
  }
}

export class CopyFaintedAllyAbilityAbAttr extends PostKnockOutAbAttr {
  constructor() {
    super();
  }

  override canApplyPostKnockOut(pokemon: Pokemon, passive: boolean, simulated: boolean, knockedOut: Pokemon, args: any[]): boolean {
    return pokemon.isPlayer() === knockedOut.isPlayer() && knockedOut.getAbility().isCopiable;
  }

  override applyPostKnockOut(pokemon: Pokemon, passive: boolean, simulated: boolean, knockedOut: Pokemon, args: any[]): void {
    if (!simulated) {
      pokemon.setTempAbility(knockedOut.getAbility());
      globalScene.queueMessage(i18next.t("abilityTriggers:copyFaintedAllyAbility", { pokemonNameWithAffix: getPokemonNameWithAffix(knockedOut), abilityName: allAbilities[knockedOut.getAbility().id].name }));
    }
  }
}

/**
 * Ability attribute for ignoring the opponent's stat changes
 * @param stats the stats that should be ignored
 */
export class IgnoreOpponentStatStagesAbAttr extends AbAttr {
  private stats: readonly BattleStat[];

  constructor(stats?: BattleStat[]) {
    super(false);

    this.stats = stats ?? BATTLE_STATS;
  }

  override canApply(pokemon: Pokemon, passive: boolean, simulated: boolean, args: any[]): boolean {
    return this.stats.includes(args[0]);
  }

  /**
   * Modifies a BooleanHolder and returns the result to see if a stat is ignored or not
   * @param _pokemon n/a
   * @param _passive n/a
   * @param simulated n/a
   * @param _cancelled n/a
   * @param args A BooleanHolder that represents whether or not to ignore a stat's stat changes
   */
  override apply(_pokemon: Pokemon, _passive: boolean, simulated: boolean, _cancelled: BooleanHolder, args: any[]): void {
    (args[1] as BooleanHolder).value = true;
  }
}

export class IntimidateImmunityAbAttr extends AbAttr {
  constructor() {
    super(false);
  }

  override apply(pokemon: Pokemon, passive: boolean, simulated: boolean, cancelled: BooleanHolder, args: any[]): void {
    cancelled.value = true;
  }

  getTriggerMessage(pokemon: Pokemon, abilityName: string, ...args: any[]): string {
    return i18next.t("abilityTriggers:intimidateImmunity", {
      pokemonNameWithAffix: getPokemonNameWithAffix(pokemon),
      abilityName
    });
  }
}

export class PostIntimidateStatStageChangeAbAttr extends AbAttr {
  private stats: BattleStat[];
  private stages: number;
  private overwrites: boolean;

  constructor(stats: BattleStat[], stages: number, overwrites?: boolean) {
    super(true);
    this.stats = stats;
    this.stages = stages;
    this.overwrites = !!overwrites;
  }

  override apply(pokemon: Pokemon, passive: boolean, simulated:boolean, cancelled: BooleanHolder, args: any[]): void {
    if (!simulated) {
      globalScene.pushPhase(new StatStageChangePhase(pokemon.getBattlerIndex(), false, this.stats, this.stages));
    }
    cancelled.value = this.overwrites;
  }
}

/**
 * Base class for defining all {@linkcode Ability} Attributes post summon
 * @see {@linkcode applyPostSummon()}
 */
export class PostSummonAbAttr extends AbAttr {
  /** Should the ability activate when gained in battle? This will almost always be true */
  private activateOnGain: boolean;

  constructor(showAbility = true, activateOnGain = true) {
    super(showAbility);
    this.activateOnGain = activateOnGain;
  }

  /**
   * @returns Whether the ability should activate when gained in battle
   */
  shouldActivateOnGain(): boolean {
    return this.activateOnGain;
  }

  canApplyPostSummon(pokemon: Pokemon, passive: boolean, simulated: boolean, args: any[]): boolean {
    return true;
  }

  /**
   * Applies ability post summon (after switching in)
   * @param pokemon {@linkcode Pokemon} with this ability
   * @param passive Whether this ability is a passive
   * @param args Set of unique arguments needed by this attribute
   */
  applyPostSummon(pokemon: Pokemon, passive: boolean, simulated: boolean, args: any[]): void {}
}

/**
 * Base class for ability attributes which remove an effect on summon
 */
export class PostSummonRemoveEffectAbAttr extends PostSummonAbAttr {}

/**
 * Removes specified arena tags when a Pokemon is summoned.
 */
export class PostSummonRemoveArenaTagAbAttr extends PostSummonAbAttr {
  private arenaTags: ArenaTagType[];

  /**
   * @param arenaTags {@linkcode ArenaTagType[]} - the arena tags to be removed
   */
  constructor(arenaTags: ArenaTagType[]) {
    super(true);

    this.arenaTags = arenaTags;
  }

  override canApplyPostSummon(pokemon: Pokemon, passive: boolean, simulated: boolean, args: any[]): boolean {
    return globalScene.arena.tags.some(tag => this.arenaTags.includes(tag.tagType));
  }

  override applyPostSummon(pokemon: Pokemon, passive: boolean, simulated: boolean, args: any[]): void {
    if (!simulated) {
      for (const arenaTag of this.arenaTags) {
        globalScene.arena.removeTag(arenaTag);
      }
    }
  }
}

/**
 * Generic class to add an arena tag upon switching in
 */
export class PostSummonAddArenaTagAbAttr extends PostSummonAbAttr {
  private readonly tagType: ArenaTagType;
  private readonly turnCount: number;
  private readonly side?: ArenaTagSide;
  private readonly quiet?: boolean;
  private sourceId: number;


  constructor(showAbility: boolean, tagType: ArenaTagType, turnCount: number, side?: ArenaTagSide, quiet?: boolean) {
    super(showAbility);
    this.tagType = tagType;
    this.turnCount = turnCount;
    this.side = side;
    this.quiet = quiet;
  }

  public override applyPostSummon(pokemon: Pokemon, passive: boolean, simulated: boolean, args: any[]): void {
    this.sourceId = pokemon.id;
    if (!simulated) {
      globalScene.arena.addTag(this.tagType, this.turnCount, undefined, this.sourceId, this.side, this.quiet);
    }
  }
}

export class PostSummonMessageAbAttr extends PostSummonAbAttr {
  private messageFunc: (pokemon: Pokemon) => string;

  constructor(messageFunc: (pokemon: Pokemon) => string) {
    super(true);

    this.messageFunc = messageFunc;
  }

  override applyPostSummon(pokemon: Pokemon, passive: boolean, simulated: boolean, args: any[]): void {
    if (!simulated) {
      globalScene.queueMessage(this.messageFunc(pokemon));
    }
  }
}

export class PostSummonUnnamedMessageAbAttr extends PostSummonAbAttr {
  //Attr doesn't force pokemon name on the message
  private message: string;

  constructor(message: string) {
    super(true);

    this.message = message;
  }

  override applyPostSummon(pokemon: Pokemon, passive: boolean, simulated: boolean, args: any[]): void {
    if (!simulated) {
      globalScene.queueMessage(this.message);
    }
  }
}

export class PostSummonAddBattlerTagAbAttr extends PostSummonAbAttr {
  private tagType: BattlerTagType;
  private turnCount: number;

  constructor(tagType: BattlerTagType, turnCount: number, showAbility?: boolean) {
    super(showAbility);

    this.tagType = tagType;
    this.turnCount = turnCount;
  }

  override canApplyPostSummon(pokemon: Pokemon, passive: boolean, simulated: boolean, args: any[]): boolean {
    return pokemon.canAddTag(this.tagType);
  }

  override applyPostSummon(pokemon: Pokemon, passive: boolean, simulated: boolean, args: any[]): void {
    if (!simulated) {
      pokemon.addTag(this.tagType, this.turnCount);
    }
  }
}

/**
 * Removes Specific battler tags when a Pokemon is summoned
 *
 * This should realistically only ever activate on gain rather than on summon
 */
export class PostSummonRemoveBattlerTagAbAttr extends PostSummonRemoveEffectAbAttr {
  private immuneTags: BattlerTagType[];

  /**
   * @param immuneTags - The {@linkcode BattlerTagType | battler tags} the Pokémon is immune to.
   */
  constructor(...immuneTags: BattlerTagType[]) {
    super();
    this.immuneTags = immuneTags;
  }

  public override canApplyPostSummon(pokemon: Pokemon, passive: boolean, simulated: boolean, args: any[]): boolean {
    return this.immuneTags.some(tagType => !!pokemon.getTag(tagType));
  }

  public override applyPostSummon(pokemon: Pokemon, passive: boolean, simulated: boolean, args: any[]): void {
    this.immuneTags.forEach(tagType => pokemon.removeTag(tagType));
  }
}

export class PostSummonStatStageChangeAbAttr extends PostSummonAbAttr {
  private stats: BattleStat[];
  private stages: number;
  private selfTarget: boolean;
  private intimidate: boolean;

  constructor(stats: BattleStat[], stages: number, selfTarget?: boolean, intimidate?: boolean) {
    super(true);

    this.stats = stats;
    this.stages = stages;
    this.selfTarget = !!selfTarget;
    this.intimidate = !!intimidate;
  }

  override applyPostSummon(pokemon: Pokemon, passive: boolean, simulated: boolean, args: any[]): void {
    if (simulated) {
      return;
    }

    if (this.selfTarget) {
      // we unshift the StatStageChangePhase to put it right after the showAbility and not at the end of the
      // phase list (which could be after CommandPhase for example)
      globalScene.unshiftPhase(new StatStageChangePhase(pokemon.getBattlerIndex(), true, this.stats, this.stages));
    } else {
      for (const opponent of pokemon.getOpponents()) {
        const cancelled = new BooleanHolder(false);
        if (this.intimidate) {
          applyAbAttrs(IntimidateImmunityAbAttr, opponent, cancelled, simulated);
          applyAbAttrs(PostIntimidateStatStageChangeAbAttr, opponent, cancelled, simulated);

          if (opponent.getTag(BattlerTagType.SUBSTITUTE)) {
            cancelled.value = true;
          }
        }
        if (!cancelled.value) {
          globalScene.unshiftPhase(new StatStageChangePhase(opponent.getBattlerIndex(), false, this.stats, this.stages));
        }
      }
    }
  }
}

export class PostSummonAllyHealAbAttr extends PostSummonAbAttr {
  private healRatio: number;
  private showAnim: boolean;

  constructor(healRatio: number, showAnim = false) {
    super();

    this.healRatio = healRatio || 4;
    this.showAnim = showAnim;
  }

  override canApplyPostSummon(pokemon: Pokemon, passive: boolean, simulated: boolean, args: any[]): boolean {
    return pokemon.getAlly()?.isActive(true) ?? false;
  }

  override applyPostSummon(pokemon: Pokemon, passive: boolean, simulated: boolean, args: any[]): void {
    const target = pokemon.getAlly();
    if (!simulated && !isNullOrUndefined(target)) {
      globalScene.unshiftPhase(new PokemonHealPhase(target.getBattlerIndex(),
        toDmgValue(pokemon.getMaxHp() / this.healRatio), i18next.t("abilityTriggers:postSummonAllyHeal", { pokemonNameWithAffix: getPokemonNameWithAffix(target), pokemonName: pokemon.name }), true, !this.showAnim));
    }
  }
}

/**
 * Resets an ally's temporary stat boots to zero with no regard to
 * whether this is a positive or negative change
 * @param pokemon The {@link Pokemon} with this {@link AbAttr}
 * @param passive N/A
 * @param args N/A
 * @returns if the move was successful
 */
export class PostSummonClearAllyStatStagesAbAttr extends PostSummonAbAttr {
  constructor() {
    super();
  }

  override canApplyPostSummon(pokemon: Pokemon, passive: boolean, simulated: boolean, args: any[]): boolean {
    return pokemon.getAlly()?.isActive(true) ?? false;
  }

  override applyPostSummon(pokemon: Pokemon, passive: boolean, simulated: boolean, args: any[]): void {
    const target = pokemon.getAlly();
    if (!simulated && !isNullOrUndefined(target)) {
      for (const s of BATTLE_STATS) {
        target.setStatStage(s, 0);
      }

      globalScene.queueMessage(i18next.t("abilityTriggers:postSummonClearAllyStats", { pokemonNameWithAffix: getPokemonNameWithAffix(target) }));
    }
  }
}

/**
 * Download raises either the Attack stat or Special Attack stat by one stage depending on the foe's currently lowest defensive stat:
 * it will raise Attack if the foe's current Defense is lower than its current Special Defense stat;
 * otherwise, it will raise Special Attack.
 * @extends PostSummonAbAttr
 * @see {applyPostSummon}
 */
export class DownloadAbAttr extends PostSummonAbAttr {
  private enemyDef: number;
  private enemySpDef: number;
  private enemyCountTally: number;
  private stats: BattleStat[];

  override canApplyPostSummon(pokemon: Pokemon, passive: boolean, simulated: boolean, args: any[]): boolean {
    this.enemyDef = 0;
    this.enemySpDef = 0;
    this.enemyCountTally = 0;

    for (const opponent of pokemon.getOpponents()) {
      this.enemyCountTally++;
      this.enemyDef += opponent.getEffectiveStat(Stat.DEF);
      this.enemySpDef += opponent.getEffectiveStat(Stat.SPDEF);
    }
    this.enemyDef = Math.round(this.enemyDef / this.enemyCountTally);
    this.enemySpDef = Math.round(this.enemySpDef / this.enemyCountTally);
    return this.enemyDef > 0 && this.enemySpDef > 0;
  }

  /**
   * Checks to see if it is the opening turn (starting a new game), if so, Download won't work. This is because Download takes into account
   * vitamins and items, so it needs to use the Stat and the stat alone.
   * @param {Pokemon} pokemon Pokemon that is using the move, as well as seeing the opposing pokemon.
   * @param {boolean} passive N/A
   * @param {any[]} args N/A
   */
  override applyPostSummon(pokemon: Pokemon, passive: boolean, simulated: boolean, args: any[]): void {
    if (this.enemyDef < this.enemySpDef) {
      this.stats = [ Stat.ATK ];
    } else {
      this.stats = [ Stat.SPATK ];
    }

    if (!simulated) {
      globalScene.unshiftPhase(new StatStageChangePhase(pokemon.getBattlerIndex(), false, this.stats, 1));
    }
  }
}

export class PostSummonWeatherChangeAbAttr extends PostSummonAbAttr {
  private weatherType: WeatherType;

  constructor(weatherType: WeatherType) {
    super();

    this.weatherType = weatherType;
  }

  override canApplyPostSummon(pokemon: Pokemon, passive: boolean, simulated: boolean, args: any[]): boolean {
    const weatherReplaceable = (this.weatherType === WeatherType.HEAVY_RAIN ||
      this.weatherType === WeatherType.HARSH_SUN ||
      this.weatherType === WeatherType.STRONG_WINDS) || !globalScene.arena.weather?.isImmutable();
    return weatherReplaceable && globalScene.arena.canSetWeather(this.weatherType);
  }

  override applyPostSummon(pokemon: Pokemon, passive: boolean, simulated: boolean, args: any[]): void {
    if (!simulated) {
      globalScene.arena.trySetWeather(this.weatherType, pokemon);
    }
  }
}

export class PostSummonTerrainChangeAbAttr extends PostSummonAbAttr {
  private terrainType: TerrainType;

  constructor(terrainType: TerrainType) {
    super();

    this.terrainType = terrainType;
  }

  override canApplyPostSummon(pokemon: Pokemon, passive: boolean, simulated: boolean, args: any[]): boolean {
    return globalScene.arena.canSetTerrain(this.terrainType);
  }

  override applyPostSummon(pokemon: Pokemon, passive: boolean, simulated: boolean, args: any[]): void {
    if (!simulated) {
      globalScene.arena.trySetTerrain(this.terrainType, false, pokemon);
    }
  }
}

/**
 * Heals a status effect if the Pokemon is afflicted with it upon switch in (or gain)
 */
export class PostSummonHealStatusAbAttr extends PostSummonRemoveEffectAbAttr {
  private immuneEffects: StatusEffect[];
  private statusHealed: StatusEffect;

  /**
   * @param immuneEffects - The {@linkcode StatusEffect}s the Pokémon is immune to.
   */
  constructor(...immuneEffects: StatusEffect[]) {
    super();
    this.immuneEffects = immuneEffects;
  }

  public override canApplyPostSummon(pokemon: Pokemon, passive: boolean, simulated: boolean, args: any[]): boolean {
    const status = pokemon.status?.effect;
    return !isNullOrUndefined(status) && (this.immuneEffects.length < 1 || this.immuneEffects.includes(status))
  }

  public override applyPostSummon(pokemon: Pokemon, passive: boolean, simulated: boolean, args: any[]): void {
    const status = pokemon.status?.effect;
    if (!isNullOrUndefined(status)) {
      this.statusHealed = status;
      pokemon.resetStatus(false);
      pokemon.updateInfo();
    }
  }

  public override getTriggerMessage(_pokemon: Pokemon, _abilityName: string, ..._args: any[]): string | null {
    if (this.statusHealed) {
      return getStatusEffectHealText(this.statusHealed, getPokemonNameWithAffix(_pokemon));
    }
    return null;
  }
}

export class PostSummonFormChangeAbAttr extends PostSummonAbAttr {
  private formFunc: (p: Pokemon) => number;

  constructor(formFunc: ((p: Pokemon) => number)) {
    super(true);

    this.formFunc = formFunc;
  }

  override canApplyPostSummon(pokemon: Pokemon, passive: boolean, simulated: boolean, args: any[]): boolean {
    return this.formFunc(pokemon) !== pokemon.formIndex;
  }

  override applyPostSummon(pokemon: Pokemon, passive: boolean, simulated: boolean, args: any[]): void {
    if (!simulated) {
      globalScene.triggerPokemonFormChange(pokemon, SpeciesFormChangeAbilityTrigger, false);
    }
  }
}

/** Attempts to copy a pokemon's ability */
export class PostSummonCopyAbilityAbAttr extends PostSummonAbAttr {
  private target: Pokemon;
  private targetAbilityName: string;

  override canApplyPostSummon(pokemon: Pokemon, passive: boolean, simulated: boolean, args: any[]): boolean {
    const targets = pokemon.getOpponents();
    if (!targets.length) {
      return false;
    }

    let target: Pokemon;
    if (targets.length > 1) {
      globalScene.executeWithSeedOffset(() => target = randSeedItem(targets), globalScene.currentBattle.waveIndex);
    } else {
      target = targets[0];
    }

    if (
      !target!.getAbility().isCopiable &&
      // Wonder Guard is normally uncopiable so has the attribute, but Trace specifically can copy it
      !(pokemon.hasAbility(AbilityId.TRACE) && target!.getAbility().id === AbilityId.WONDER_GUARD)
    ) {
      return false;
    }

    this.target = target!;
    this.targetAbilityName = allAbilities[target!.getAbility().id].name;
    return true;
  }

  override applyPostSummon(pokemon: Pokemon, passive: boolean, simulated: boolean, args: any[]): void {
    if (!simulated) {
      pokemon.setTempAbility(this.target!.getAbility());
      setAbilityRevealed(this.target!);
      pokemon.updateInfo();
    }
  }

  getTriggerMessage(pokemon: Pokemon, abilityName: string, ...args: any[]): string {
    return i18next.t("abilityTriggers:trace", {
      pokemonName: getPokemonNameWithAffix(pokemon),
      targetName: getPokemonNameWithAffix(this.target),
      abilityName: this.targetAbilityName,
    });
  }
}

/**
 * Removes supplied status effects from the user's field.
 */
export class PostSummonUserFieldRemoveStatusEffectAbAttr extends PostSummonAbAttr {
  private statusEffect: StatusEffect[];

  /**
   * @param statusEffect - The status effects to be removed from the user's field.
   */
  constructor(...statusEffect: StatusEffect[]) {
    super(false);

    this.statusEffect = statusEffect;
  }

  override canApplyPostSummon(pokemon: Pokemon, passive: boolean, simulated: boolean, args: any[]): boolean {
    const party = pokemon instanceof PlayerPokemon ? globalScene.getPlayerField() : globalScene.getEnemyField();
    return party.filter(p => p.isAllowedInBattle()).length > 0;
  }

  /**
   * Removes supplied status effect from the user's field when user of the ability is summoned.
   *
   * @param pokemon - The Pokémon that triggered the ability.
   * @param passive - n/a
   * @param args - n/a
   */
  override applyPostSummon(pokemon: Pokemon, passive: boolean, simulated: boolean, args: any[]): void {
    const party = pokemon instanceof PlayerPokemon ? globalScene.getPlayerField() : globalScene.getEnemyField();
    const allowedParty = party.filter(p => p.isAllowedInBattle());

    if (!simulated) {
      for (const pokemon of allowedParty) {
        if (pokemon.status && this.statusEffect.includes(pokemon.status.effect)) {
          globalScene.queueMessage(getStatusEffectHealText(pokemon.status.effect, getPokemonNameWithAffix(pokemon)));
          pokemon.resetStatus(false);
          pokemon.updateInfo();
        }
      }
    }
  }
}


/** Attempt to copy the stat changes on an ally pokemon */
export class PostSummonCopyAllyStatsAbAttr extends PostSummonAbAttr {
  override canApplyPostSummon(pokemon: Pokemon, passive: boolean, simulated: boolean, args: any[]): boolean {
    if (!globalScene.currentBattle.double) {
      return false;
    }

    const ally = pokemon.getAlly();
    return !(isNullOrUndefined(ally) || ally.getStatStages().every(s => s === 0));
  }

  override applyPostSummon(pokemon: Pokemon, passive: boolean, simulated: boolean, args: any[]): void {
    const ally = pokemon.getAlly();
    if (!simulated && !isNullOrUndefined(ally)) {
      for (const s of BATTLE_STATS) {
        pokemon.setStatStage(s, ally.getStatStage(s));
      }
      pokemon.updateInfo();
    }
  }

  getTriggerMessage(pokemon: Pokemon, abilityName: string, ...args: any[]): string {
    return i18next.t("abilityTriggers:costar", {
      pokemonName: getPokemonNameWithAffix(pokemon),
      allyName: getPokemonNameWithAffix(pokemon.getAlly()),
    });
  }
}

/**
 * Attribute used by {@linkcode AbilityId.IMPOSTER} to transform into a random opposing pokemon on entry.
 */
export class PostSummonTransformAbAttr extends PostSummonAbAttr {
  constructor() {
    super(true, false);
  }

  private getTarget(targets: Pokemon[]): Pokemon {
    let target: Pokemon = targets[0];
    if (targets.length > 1) {
      globalScene.executeWithSeedOffset(() => {
        // in a double battle, if one of the opposing pokemon is fused the other one will be chosen
        // if both are fused, then Imposter will fail below
        if (targets[0].fusionSpecies) {
          target = targets[1];
          return;
        } else if (targets[1].fusionSpecies) {
          target = targets[0];
          return;
        }
        target = randSeedItem(targets);
      }, globalScene.currentBattle.waveIndex);
    } else {
      target = targets[0];
    }

    target = target!;

    return target;
  }

  override canApplyPostSummon(pokemon: Pokemon, passive: boolean, simulated: boolean, args: any[]): boolean {
    const targets = pokemon.getOpponents();
    const target = this.getTarget(targets);

    if (target.summonData.illusion) {
      return false;
    }

    if (simulated || !targets.length) {
      return simulated;
    }

    // transforming from or into fusion pokemon causes various problems (including crashes and save corruption)
    return !(this.getTarget(targets).fusionSpecies || pokemon.fusionSpecies);
  }

  override applyPostSummon(pokemon: Pokemon, _passive: boolean, simulated: boolean, _args: any[]): void {
    const target = this.getTarget(pokemon.getOpponents());

    globalScene.unshiftPhase(new PokemonTransformPhase(pokemon.getBattlerIndex(), target.getBattlerIndex(), true));

  }
}

/**
 * Reverts weather-based forms to their normal forms when the user is summoned.
 * Used by Cloud Nine and Air Lock.
 * @extends PostSummonAbAttr
 */
export class PostSummonWeatherSuppressedFormChangeAbAttr extends PostSummonAbAttr {
  override canApplyPostSummon(pokemon: Pokemon, passive: boolean, simulated: boolean, args: any[]): boolean {
    return getPokemonWithWeatherBasedForms().length > 0;
  }

  /**
   * Triggers {@linkcode Arena.triggerWeatherBasedFormChangesToNormal | triggerWeatherBasedFormChangesToNormal}
   * @param {Pokemon} pokemon the Pokemon with this ability
   * @param passive n/a
   * @param args n/a
   */
  override applyPostSummon(pokemon: Pokemon, passive: boolean, simulated: boolean, args: any[]): void {
    if (!simulated) {
      globalScene.arena.triggerWeatherBasedFormChangesToNormal();
    }
  }
}

/**
 * Triggers weather-based form change when summoned into an active weather.
 * Used by Forecast and Flower Gift.
 * @extends PostSummonAbAttr
 */
export class PostSummonFormChangeByWeatherAbAttr extends PostSummonAbAttr {
  private ability: AbilityId;

  constructor(ability: AbilityId) {
    super(true);

    this.ability = ability;
  }

  override canApplyPostSummon(pokemon: Pokemon, passive: boolean, simulated: boolean, args: any[]): boolean {
    const isCastformWithForecast = (pokemon.species.speciesId === SpeciesId.CASTFORM && this.ability === AbilityId.FORECAST);
    const isCherrimWithFlowerGift = (pokemon.species.speciesId === SpeciesId.CHERRIM && this.ability === AbilityId.FLOWER_GIFT);
    return isCastformWithForecast || isCherrimWithFlowerGift;
  }

  /**
   * Calls the {@linkcode BattleScene.triggerPokemonFormChange | triggerPokemonFormChange} for both
   * {@linkcode SpeciesFormChange.SpeciesFormChangeWeatherTrigger | SpeciesFormChangeWeatherTrigger} and
   * {@linkcode SpeciesFormChange.SpeciesFormChangeWeatherTrigger | SpeciesFormChangeRevertWeatherFormTrigger} if it
   * is the specific Pokemon and ability
   * @param {Pokemon} pokemon the Pokemon with this ability
   * @param passive n/a
   * @param args n/a
   */
  override applyPostSummon(pokemon: Pokemon, passive: boolean, simulated: boolean, args: any[]): void {
    if (!simulated) {
      globalScene.triggerPokemonFormChange(pokemon, SpeciesFormChangeWeatherTrigger);
      globalScene.triggerPokemonFormChange(pokemon, SpeciesFormChangeRevertWeatherFormTrigger);
    }
  }
}

/**
 * Attribute implementing the effects of {@link https://bulbapedia.bulbagarden.net/wiki/Commander_(Ability) | Commander}.
 * When the source of an ability with this attribute detects a Dondozo as their active ally, the source "jumps
 * into the Dondozo's mouth," sharply boosting the Dondozo's stats, cancelling the source's moves, and
 * causing attacks that target the source to always miss.
 */
export class CommanderAbAttr extends AbAttr {
  constructor() {
    super(true);
  }

  override canApply(pokemon: Pokemon, passive: boolean, simulated: boolean, args: any[]): boolean {
    // If the ally Dondozo is fainted or was previously "commanded" by
    // another Pokemon, this effect cannot apply.

    // TODO: Should this work with X + Dondozo fusions?
    const ally = pokemon.getAlly();
    return globalScene.currentBattle?.double && !isNullOrUndefined(ally) && ally.species.speciesId === SpeciesId.DONDOZO
           && !(ally.isFainted() || ally.getTag(BattlerTagType.COMMANDED));
  }

  override apply(pokemon: Pokemon, passive: boolean, simulated: boolean, cancelled: null, args: any[]): void {
    if (!simulated) {
      // Lapse the source's semi-invulnerable tags (to avoid visual inconsistencies)
      pokemon.lapseTags(BattlerTagLapseType.MOVE_EFFECT);
      // Play an animation of the source jumping into the ally Dondozo's mouth
      globalScene.triggerPokemonBattleAnim(pokemon, PokemonAnimType.COMMANDER_APPLY);
      // Apply boosts from this effect to the ally Dondozo
      pokemon.getAlly()?.addTag(BattlerTagType.COMMANDED, 0, MoveId.NONE, pokemon.id);
      // Cancel the source Pokemon's next move (if a move is queued)
      globalScene.tryRemovePhase((phase) => phase instanceof MovePhase && phase.pokemon === pokemon);
    }
  }
}

export class PreSwitchOutAbAttr extends AbAttr {
  constructor(showAbility: boolean = true) {
    super(showAbility);
  }

  canApplyPreSwitchOut(pokemon: Pokemon, passive: boolean, simulated: boolean, args: any[]): boolean {
    return true;
  }

  applyPreSwitchOut(pokemon: Pokemon, passive: boolean, simulated: boolean, args: any[]): void {}
}

export class PreSwitchOutResetStatusAbAttr extends PreSwitchOutAbAttr {
  constructor() {
    super(false);
  }

  override canApplyPreSwitchOut(pokemon: Pokemon, passive: boolean, simulated: boolean, args: any[]): boolean {
    return !isNullOrUndefined(pokemon.status);
  }

  override applyPreSwitchOut(pokemon: Pokemon, passive: boolean, simulated: boolean, args: any[]): void {
    if (!simulated) {
      pokemon.resetStatus();
      pokemon.updateInfo();
    }
  }
}

/**
 * Clears Desolate Land/Primordial Sea/Delta Stream upon the Pokemon switching out.
 */
export class PreSwitchOutClearWeatherAbAttr extends PreSwitchOutAbAttr {
  /**
   * @param pokemon The {@linkcode Pokemon} with the ability
   * @param passive N/A
   * @param args N/A
   * @returns {boolean} Returns true if the weather clears, otherwise false.
   */
  override applyPreSwitchOut(pokemon: Pokemon, passive: boolean, simulated: boolean, args: any[]): boolean {
    const weatherType = globalScene.arena.weather?.weatherType;
    let turnOffWeather = false;

    // Clear weather only if user's ability matches the weather and no other pokemon has the ability.
    switch (weatherType) {
      case WeatherType.HARSH_SUN:
        if (
          pokemon.hasAbility(AbilityId.DESOLATE_LAND) &&
          globalScene
            .getField(true)
            .filter((p) => p !== pokemon)
            .filter((p) => p.hasAbility(AbilityId.DESOLATE_LAND)).length === 0
        ) {
          turnOffWeather = true;
        }
        break;
      case WeatherType.HEAVY_RAIN:
        if (
          pokemon.hasAbility(AbilityId.PRIMORDIAL_SEA) &&
          globalScene
            .getField(true)
            .filter((p) => p !== pokemon)
            .filter((p) => p.hasAbility(AbilityId.PRIMORDIAL_SEA)).length === 0
        ) {
          turnOffWeather = true;
        }
        break;
      case WeatherType.STRONG_WINDS:
        if (
          pokemon.hasAbility(AbilityId.DELTA_STREAM) &&
          globalScene
            .getField(true)
            .filter((p) => p !== pokemon)
            .filter((p) => p.hasAbility(AbilityId.DELTA_STREAM)).length === 0
        ) {
          turnOffWeather = true;
        }
        break;
    }

    if (simulated) {
      return turnOffWeather;
    }

    if (turnOffWeather) {
      globalScene.arena.trySetWeather(WeatherType.NONE);
      return true;
    }

    return false;
  }
}

export class PreSwitchOutHealAbAttr extends PreSwitchOutAbAttr {
  override canApplyPreSwitchOut(pokemon: Pokemon, passive: boolean, simulated: boolean, args: any[]): boolean {
    return !pokemon.isFullHp();
  }

  override applyPreSwitchOut(pokemon: Pokemon, passive: boolean, simulated: boolean, args: any[]): void {
    if (!simulated) {
      const healAmount = toDmgValue(pokemon.getMaxHp() * 0.33);
      pokemon.heal(healAmount);
      pokemon.updateInfo();
    }
  }
}

/**
 * Attribute for form changes that occur on switching out
 * @extends PreSwitchOutAbAttr
 * @see {@linkcode applyPreSwitchOut}
 */
export class PreSwitchOutFormChangeAbAttr extends PreSwitchOutAbAttr {
  private formFunc: (p: Pokemon) => number;

  constructor(formFunc: ((p: Pokemon) => number)) {
    super();

    this.formFunc = formFunc;
  }

  override canApplyPreSwitchOut(pokemon: Pokemon, passive: boolean, simulated: boolean, args: any[]): boolean {
    return this.formFunc(pokemon) !== pokemon.formIndex;
  }

  /**
   * On switch out, trigger the form change to the one defined in the ability
   * @param pokemon The pokemon switching out and changing form {@linkcode Pokemon}
   * @param passive N/A
   * @param args N/A
   */
  override applyPreSwitchOut(pokemon: Pokemon, passive: boolean, simulated: boolean, args: any[]): void {
    if (!simulated) {
      globalScene.triggerPokemonFormChange(pokemon, SpeciesFormChangeAbilityTrigger, false);
    }
  }

}

export class PreLeaveFieldAbAttr extends AbAttr {
  canApplyPreLeaveField(pokemon: Pokemon, passive: boolean, simulated: boolean, args: any[]): boolean {
    return true;
  }

  applyPreLeaveField(pokemon: Pokemon, passive: boolean, simulated: boolean, args: any[]): void {}
}

/**
 * Clears Desolate Land/Primordial Sea/Delta Stream upon the Pokemon switching out.
 */
export class PreLeaveFieldClearWeatherAbAttr extends PreLeaveFieldAbAttr {

  override canApplyPreLeaveField(pokemon: Pokemon, passive: boolean, simulated: boolean, args: any[]): boolean {
    const weatherType = globalScene.arena.weather?.weatherType;
    // Clear weather only if user's ability matches the weather and no other pokemon has the ability.
    switch (weatherType) {
      case (WeatherType.HARSH_SUN):
        if (pokemon.hasAbility(AbilityId.DESOLATE_LAND)
          && globalScene.getField(true).filter(p => p !== pokemon).filter(p => p.hasAbility(AbilityId.DESOLATE_LAND)).length === 0) {
          return true;
        }
        break;
      case (WeatherType.HEAVY_RAIN):
        if (pokemon.hasAbility(AbilityId.PRIMORDIAL_SEA)
          && globalScene.getField(true).filter(p => p !== pokemon).filter(p => p.hasAbility(AbilityId.PRIMORDIAL_SEA)).length === 0) {
          return true;
        }
        break;
      case (WeatherType.STRONG_WINDS):
        if (pokemon.hasAbility(AbilityId.DELTA_STREAM)
          && globalScene.getField(true).filter(p => p !== pokemon).filter(p => p.hasAbility(AbilityId.DELTA_STREAM)).length === 0) {
          return true;
        }
        break;
    }
    return false;
  }

  /**
   * @param pokemon The {@linkcode Pokemon} with the ability
   * @param passive N/A
   * @param args N/A
   */
  override applyPreLeaveField(pokemon: Pokemon, passive: boolean, simulated: boolean, args: any[]): void {
    if (!simulated) {
      globalScene.arena.trySetWeather(WeatherType.NONE);
    }
  }
}

/**
 * Updates the active {@linkcode SuppressAbilitiesTag} when a pokemon with {@linkcode AbilityId.NEUTRALIZING_GAS} leaves the field
 */
export class PreLeaveFieldRemoveSuppressAbilitiesSourceAbAttr extends PreLeaveFieldAbAttr {
  constructor() {
    super(false);
  }

  public override canApplyPreLeaveField(pokemon: Pokemon, passive: boolean, simulated: boolean, args: any[]): boolean {
    return !!globalScene.arena.getTag(ArenaTagType.NEUTRALIZING_GAS);
  }

  public override applyPreLeaveField(pokemon: Pokemon, passive: boolean, simulated: boolean, args: any[]): void {
    const suppressTag = globalScene.arena.getTag(ArenaTagType.NEUTRALIZING_GAS) as SuppressAbilitiesTag;
    suppressTag.onSourceLeave(globalScene.arena);
  }
}

export class PreStatStageChangeAbAttr extends AbAttr {
  canApplyPreStatStageChange(
    pokemon: Pokemon | null,
    passive: boolean,
    simulated: boolean,
    stat: BattleStat,
    cancelled: BooleanHolder,
    args: any[]): boolean {
    return true;
  }

  applyPreStatStageChange(
    pokemon: Pokemon | null,
    passive: boolean,
    simulated: boolean,
    stat: BattleStat,
    cancelled: BooleanHolder,
    args: any[],
  ): void {}
}

/**
 * Reflect all {@linkcode BattleStat} reductions caused by other Pokémon's moves and Abilities.
 * Currently only applies to Mirror Armor.
 */
export class ReflectStatStageChangeAbAttr extends PreStatStageChangeAbAttr {
  /** {@linkcode BattleStat} to reflect */
  private reflectedStat? : BattleStat;

  /**
   * Apply the {@linkcode ReflectStatStageChangeAbAttr} to an interaction
   * @param _pokemon The user pokemon
   * @param _passive N/A
   * @param simulated `true` if the ability is being simulated by the AI
   * @param stat the {@linkcode BattleStat} being affected
   * @param cancelled The {@linkcode BooleanHolder} that will be set to true due to reflection
   * @param args
   */
  override applyPreStatStageChange(_pokemon: Pokemon, _passive: boolean, simulated: boolean, stat: BattleStat, cancelled: BooleanHolder, args: any[]): void {
    const attacker: Pokemon = args[0];
    const stages = args[1];
    this.reflectedStat = stat;
    if (!simulated) {
      globalScene.unshiftPhase(new StatStageChangePhase(attacker.getBattlerIndex(), false, [ stat ], stages, true, false, true, null, true));
    }
    cancelled.value = true;
  }

  getTriggerMessage(pokemon: Pokemon, abilityName: string, ..._args: any[]): string {
    return i18next.t("abilityTriggers:protectStat", {
      pokemonNameWithAffix: getPokemonNameWithAffix(pokemon),
      abilityName,
      statName: this.reflectedStat ? i18next.t(getStatKey(this.reflectedStat)) : i18next.t("battle:stats")
    });
  }
}

/**
 * Protect one or all {@linkcode BattleStat} from reductions caused by other Pokémon's moves and Abilities
 */
export class ProtectStatAbAttr extends PreStatStageChangeAbAttr {
  /** {@linkcode BattleStat} to protect or `undefined` if **all** {@linkcode BattleStat} are protected */
  private protectedStat?: BattleStat;

  constructor(protectedStat?: BattleStat) {
    super();

    this.protectedStat = protectedStat;
  }

  override canApplyPreStatStageChange(pokemon: Pokemon | null, passive: boolean, simulated: boolean, stat: BattleStat, cancelled: BooleanHolder, args: any[]): boolean {
    return isNullOrUndefined(this.protectedStat) || stat === this.protectedStat;
  }

  /**
   * Apply the {@linkcode ProtectedStatAbAttr} to an interaction
   * @param _pokemon
   * @param _passive
   * @param simulated
   * @param stat the {@linkcode BattleStat} being affected
   * @param cancelled The {@linkcode BooleanHolder} that will be set to true if the stat is protected
   * @param _args
   */
  override applyPreStatStageChange(_pokemon: Pokemon, _passive: boolean, _simulated: boolean, stat: BattleStat, cancelled: BooleanHolder, _args: any[]): void {
    cancelled.value = true;
  }

  getTriggerMessage(pokemon: Pokemon, abilityName: string, ..._args: any[]): string {
    return i18next.t("abilityTriggers:protectStat", {
      pokemonNameWithAffix: getPokemonNameWithAffix(pokemon),
      abilityName,
      statName: this.protectedStat ? i18next.t(getStatKey(this.protectedStat)) : i18next.t("battle:stats")
    });
  }
}

/**
 * This attribute applies confusion to the target whenever the user
 * directly poisons them with a move, e.g. Poison Puppeteer.
 * Called in {@linkcode StatusEffectAttr}.
 * @extends PostAttackAbAttr
 * @see {@linkcode applyPostAttack}
 */
export class ConfusionOnStatusEffectAbAttr extends PostAttackAbAttr {
  /** List of effects to apply confusion after */
  private effects: StatusEffect[];

  constructor(...effects: StatusEffect[]) {
    /** This effect does not require a damaging move */
    super((user, target, move) => true);
    this.effects = effects;
  }

  override canApplyPostAttack(pokemon: Pokemon, passive: boolean, simulated: boolean, defender: Pokemon, move: Move, hitResult: HitResult | null, args: any[]): boolean {
    return super.canApplyPostAttack(pokemon, passive, simulated, defender, move, hitResult, args)
        && this.effects.indexOf(args[0]) > -1 && !defender.isFainted() && defender.canAddTag(BattlerTagType.CONFUSED);
  }


  /**
   * Applies confusion to the target pokemon.
   * @param pokemon {@link Pokemon} attacking
   * @param passive N/A
   * @param defender {@link Pokemon} defending
   * @param move {@link Move} used to apply status effect and confusion
   * @param hitResult N/A
   * @param args [0] {@linkcode StatusEffect} applied by move
   */
  override applyPostAttack(pokemon: Pokemon, passive: boolean, simulated: boolean, defender: Pokemon, move: Move, hitResult: HitResult, args: any[]): void {
    if (!simulated) {
      defender.addTag(BattlerTagType.CONFUSED, pokemon.randBattleSeedIntRange(2, 5), move.id, defender.id);
    }
  }
}

export class PreSetStatusAbAttr extends AbAttr {
  /** Return whether the ability attribute can be applied */
  canApplyPreSetStatus(
    pokemon: Pokemon,
    passive: boolean,
    simulated: boolean,
    effect: StatusEffect | undefined,
    cancelled: BooleanHolder,
    args: any[]): boolean {
    return true;
  }

  applyPreSetStatus(
    pokemon: Pokemon,
    passive: boolean,
    simulated: boolean,
    effect: StatusEffect | undefined,
    cancelled: BooleanHolder,
    args: any[],
  ): void {}
}

/**
 * Provides immunity to status effects to specified targets.
 */
export class PreSetStatusEffectImmunityAbAttr extends PreSetStatusAbAttr {
  protected immuneEffects: StatusEffect[];
  private lastEffect: StatusEffect;

  /**
   * @param immuneEffects - The status effects to which the Pokémon is immune.
   */
  constructor(...immuneEffects: StatusEffect[]) {
    super();

    this.immuneEffects = immuneEffects;
  }

  override canApplyPreSetStatus(pokemon: Pokemon, passive: boolean, simulated: boolean, effect: StatusEffect, cancelled: BooleanHolder, args: any[]): boolean {
    return effect !== StatusEffect.FAINT && this.immuneEffects.length < 1 || this.immuneEffects.includes(effect);
  }

  /**
   * Applies immunity to supplied status effects.
   *
   * @param pokemon - The Pokémon to which the status is being applied.
   * @param passive - n/a
   * @param effect - The status effect being applied.
   * @param cancelled - A holder for a boolean value indicating if the status application was cancelled.
   * @param args - n/a
   */
  override applyPreSetStatus(pokemon: Pokemon, passive: boolean, simulated: boolean, effect: StatusEffect, cancelled: BooleanHolder, args: any[]): void {
    cancelled.value = true;
    this.lastEffect = effect;
  }

  getTriggerMessage(pokemon: Pokemon, abilityName: string, ...args: any[]): string {
    return this.immuneEffects.length ?
      i18next.t("abilityTriggers:statusEffectImmunityWithName", {
        pokemonNameWithAffix: getPokemonNameWithAffix(pokemon),
        abilityName,
        statusEffectName: getStatusEffectDescriptor(this.lastEffect)
      }) :
      i18next.t("abilityTriggers:statusEffectImmunity", {
        pokemonNameWithAffix: getPokemonNameWithAffix(pokemon),
        abilityName
      });
  }
}

/**
 * Provides immunity to status effects to the user.
 * @extends PreSetStatusEffectImmunityAbAttr
 */
export class StatusEffectImmunityAbAttr extends PreSetStatusEffectImmunityAbAttr { }

/**
 * Provides immunity to status effects to the user's field.
 * @extends PreSetStatusEffectImmunityAbAttr
 */
export class UserFieldStatusEffectImmunityAbAttr extends PreSetStatusEffectImmunityAbAttr { }

/**
 * Conditionally provides immunity to status effects to the user's field.
 *
 * Used by {@linkcode AbilityId.FLOWER_VEIL | Flower Veil}.
 * @extends UserFieldStatusEffectImmunityAbAttr
 *
 */
export class ConditionalUserFieldStatusEffectImmunityAbAttr extends UserFieldStatusEffectImmunityAbAttr {
  /**
   * The condition for the field immunity to be applied.
   * @param target The target of the status effect
   * @param source The source of the status effect
   */
  protected condition: (target: Pokemon, source: Pokemon | null) => boolean;

  /**
   * Evaluate the condition to determine if the {@linkcode ConditionalUserFieldStatusEffectImmunityAbAttr} can be applied.
   * @param pokemon The pokemon with the ability
   * @param passive unused
   * @param simulated Whether the ability is being simulated
   * @param effect The status effect being applied
   * @param cancelled Holds whether the status effect was cancelled by a prior effect
   * @param args `Args[0]` is the target of the status effect, `Args[1]` is the source.
   * @returns Whether the ability can be applied to cancel the status effect.
   */
  override canApplyPreSetStatus(pokemon: Pokemon, passive: boolean, simulated: boolean, effect: StatusEffect, cancelled: BooleanHolder, args: [Pokemon, Pokemon | null, ...any]): boolean {
    return (!cancelled.value && effect !== StatusEffect.FAINT && this.immuneEffects.length < 1 || this.immuneEffects.includes(effect)) && this.condition(args[0], args[1]);
  }

  constructor(condition: (target: Pokemon, source: Pokemon | null) => boolean, ...immuneEffects: StatusEffect[]) {
    super(...immuneEffects);

    this.condition = condition;
  }
}

/**
 * Conditionally provides immunity to stat drop effects to the user's field.
 *
 * Used by {@linkcode AbilityId.FLOWER_VEIL | Flower Veil}.
 */
export class ConditionalUserFieldProtectStatAbAttr extends PreStatStageChangeAbAttr {
  /** {@linkcode BattleStat} to protect or `undefined` if **all** {@linkcode BattleStat} are protected */
  protected protectedStat?: BattleStat;

  /** If the method evaluates to true, the stat will be protected. */
  protected condition: (target: Pokemon) => boolean;

  constructor(condition: (target: Pokemon) => boolean, protectedStat?: BattleStat) {
    super();
    this.condition = condition;
  }

  /**
   * Determine whether the {@linkcode ConditionalUserFieldProtectStatAbAttr} can be applied.
   * @param pokemon The pokemon with the ability
   * @param passive unused
   * @param simulated Unused
   * @param stat The stat being affected
   * @param cancelled Holds whether the stat change was already prevented.
   * @param args Args[0] is the target pokemon of the stat change.
   * @returns
   */
  override canApplyPreStatStageChange(pokemon: Pokemon, passive: boolean, simulated: boolean, stat: BattleStat, cancelled: BooleanHolder, args: [Pokemon, ...any]): boolean {
    const target = args[0];
    if (!target) {
      return false;
    }
    return !cancelled.value && (isNullOrUndefined(this.protectedStat) || stat === this.protectedStat) && this.condition(target);
  }

  /**
   * Apply the {@linkcode ConditionalUserFieldStatusEffectImmunityAbAttr} to an interaction
   * @param _pokemon The pokemon the stat change is affecting (unused)
   * @param _passive unused
   * @param _simulated unused
   * @param stat The stat being affected
   * @param cancelled Will be set to true if the stat change is prevented
   * @param _args unused
   */
  override applyPreStatStageChange(_pokemon: Pokemon, _passive: boolean, _simulated: boolean, _stat: BattleStat, cancelled: BooleanHolder, _args: any[]): void {
    cancelled.value = true;
  }
}


export class PreApplyBattlerTagAbAttr extends AbAttr {
  canApplyPreApplyBattlerTag(
    pokemon: Pokemon,
    passive: boolean,
    simulated: boolean,
    tag: BattlerTag,
    cancelled: BooleanHolder,
    args: any[],
  ): boolean {
    return true;
  }

  applyPreApplyBattlerTag(
    pokemon: Pokemon,
    passive: boolean,
    simulated: boolean,
    tag: BattlerTag,
    cancelled: BooleanHolder,
    args: any[],
  ): void {}
}

/**
 * Provides immunity to BattlerTags {@linkcode BattlerTag} to specified targets.
 */
export class PreApplyBattlerTagImmunityAbAttr extends PreApplyBattlerTagAbAttr {
  protected immuneTagTypes: BattlerTagType[];
  protected battlerTag: BattlerTag;

  constructor(immuneTagTypes: BattlerTagType | BattlerTagType[]) {
    super(true);

    this.immuneTagTypes = Array.isArray(immuneTagTypes) ? immuneTagTypes : [ immuneTagTypes ];
  }

  override canApplyPreApplyBattlerTag(pokemon: Pokemon, passive: boolean, simulated: boolean, tag: BattlerTag, cancelled: BooleanHolder, args: any[]): boolean {
    this.battlerTag = tag;

    return !cancelled.value && this.immuneTagTypes.includes(tag.tagType);
  }

  override applyPreApplyBattlerTag(pokemon: Pokemon, passive: boolean, simulated: boolean, tag: BattlerTag, cancelled: BooleanHolder, args: any[]): void {
    cancelled.value = true;
  }

  getTriggerMessage(pokemon: Pokemon, abilityName: string, ...args: any[]): string {
    return i18next.t("abilityTriggers:battlerTagImmunity", {
      pokemonNameWithAffix: getPokemonNameWithAffix(pokemon),
      abilityName,
      battlerTagName: this.battlerTag.getDescriptor()
    });
  }
}

/**
 * Provides immunity to BattlerTags {@linkcode BattlerTag} to the user.
 * @extends PreApplyBattlerTagImmunityAbAttr
 */
export class BattlerTagImmunityAbAttr extends PreApplyBattlerTagImmunityAbAttr { }

/**
 * Provides immunity to BattlerTags {@linkcode BattlerTag} to the user's field.
 * @extends PreApplyBattlerTagImmunityAbAttr
 */
export class UserFieldBattlerTagImmunityAbAttr extends PreApplyBattlerTagImmunityAbAttr { }

export class ConditionalUserFieldBattlerTagImmunityAbAttr extends UserFieldBattlerTagImmunityAbAttr {
  private condition: (target: Pokemon) => boolean;

  /**
   * Determine whether the {@linkcode ConditionalUserFieldBattlerTagImmunityAbAttr} can be applied by passing the target pokemon to the condition.
   * @param pokemon The pokemon owning the ability
   * @param passive unused
   * @param simulated whether the ability is being simulated (unused)
   * @param tag The {@linkcode BattlerTag} being applied
   * @param cancelled Holds whether the tag was previously cancelled (unused)
   * @param args Args[0] is the target that the tag is attempting to be applied to
   * @returns Whether the ability can be used to cancel the battler tag
   */
  override canApplyPreApplyBattlerTag(pokemon: Pokemon, passive: boolean, simulated: boolean, tag: BattlerTag, cancelled: BooleanHolder, args: [Pokemon, ...any]): boolean {
    return super.canApplyPreApplyBattlerTag(pokemon, passive, simulated, tag, cancelled, args) && this.condition(args[0]);
  }

  constructor(condition: (target: Pokemon) => boolean, immuneTagTypes: BattlerTagType | BattlerTagType[]) {
    super(immuneTagTypes);

    this.condition = condition;
  }
}

export class BlockCritAbAttr extends AbAttr {
  constructor() {
    super(false);
  }

  /**
   * Apply the block crit ability by setting the value in the provided boolean holder to false
   * @param args - [0] is a boolean holder representing whether the attack can crit
   */
  override apply(_pokemon: Pokemon, _passive: boolean, _simulated: boolean, _cancelled: BooleanHolder, args: [BooleanHolder, ...any]): void {
    (args[0]).value = false;
  }
}

export class BonusCritAbAttr extends AbAttr {
  constructor() {
    super(false);
  }

  /**
   * Apply the bonus crit ability by increasing the value in the provided number holder by 1
   *
   * @param pokemon The pokemon with the BonusCrit ability (unused)
   * @param passive Unused
   * @param simulated Unused
   * @param cancelled Unused
   * @param args Args[0] is a number holder containing the crit stage.
   */
  override apply(pokemon: Pokemon, passive: boolean, simulated: boolean, cancelled: BooleanHolder, args: [NumberHolder, ...any]): void {
    (args[0] as NumberHolder).value += 1;
  }
}

export class MultCritAbAttr extends AbAttr {
  public multAmount: number;

  constructor(multAmount: number) {
    super(false);

    this.multAmount = multAmount;
  }

  override canApply(pokemon: Pokemon, passive: boolean, simulated: boolean, args: any[]): boolean {
    const critMult = args[0] as NumberHolder;
    return critMult.value > 1;
  }

  override apply(pokemon: Pokemon, passive: boolean, simulated: boolean, cancelled: BooleanHolder, args: any[]): void {
    const critMult = args[0] as NumberHolder;
    critMult.value *= this.multAmount;
  }
}

/**
 * Guarantees a critical hit according to the given condition, except if target prevents critical hits. ie. Merciless
 * @extends AbAttr
 * @see {@linkcode apply}
 */
export class ConditionalCritAbAttr extends AbAttr {
  private condition: PokemonAttackCondition;

  constructor(condition: PokemonAttackCondition, checkUser?: boolean) {
    super(false);

    this.condition = condition;
  }

  override canApply(pokemon: Pokemon, passive: boolean, simulated: boolean, args: any[]): boolean {
    const target = (args[1] as Pokemon);
    const move = (args[2] as Move);
    return this.condition(pokemon, target, move);
  }

  /**
   * @param pokemon {@linkcode Pokemon} user.
   * @param args [0] {@linkcode BooleanHolder} If true critical hit is guaranteed.
   *             [1] {@linkcode Pokemon} Target.
   *             [2] {@linkcode Move} used by ability user.
   */
  override apply(pokemon: Pokemon, passive: boolean, simulated: boolean, cancelled: BooleanHolder, args: any[]): void {
    (args[0] as BooleanHolder).value = true;
  }
}

export class BlockNonDirectDamageAbAttr extends AbAttr {
  constructor() {
    super(false);
  }

  override apply(pokemon: Pokemon, passive: boolean, simulated: boolean, cancelled: BooleanHolder, args: any[]): void {
    cancelled.value = true;
  }
}

/**
 * This attribute will block any status damage that you put in the parameter.
 */
export class BlockStatusDamageAbAttr extends AbAttr {
  private effects: StatusEffect[];

  /**
   * @param {StatusEffect[]} effects The status effect(s) that will be blocked from damaging the ability pokemon
   */
  constructor(...effects: StatusEffect[]) {
    super(false);

    this.effects = effects;
  }

  override canApply(pokemon: Pokemon, passive: boolean, simulated: boolean, args: any[]): boolean {
    return !!pokemon.status?.effect && this.effects.includes(pokemon.status.effect);
  }

  /**
   * @param {Pokemon} pokemon The pokemon with the ability
   * @param {boolean} passive N/A
   * @param {BooleanHolder} cancelled Whether to cancel the status damage
   * @param {any[]} args N/A
   */
  override apply(pokemon: Pokemon, passive: boolean, simulated: boolean, cancelled: BooleanHolder, args: any[]): void {
    cancelled.value = true;
  }
}

export class BlockOneHitKOAbAttr extends AbAttr {
  override apply(pokemon: Pokemon, passive: boolean, simulated: boolean, cancelled: BooleanHolder, args: any[]): void {
    cancelled.value = true;
  }
}

/**
 * This governs abilities that alter the priority of moves
 * Abilities: Prankster, Gale Wings, Triage, Mycelium Might, Stall
 * Note - Quick Claw has a separate and distinct implementation outside of priority
 */
export class ChangeMovePriorityAbAttr extends AbAttr {
  private moveFunc: (pokemon: Pokemon, move: Move) => boolean;
  private changeAmount: number;

  /**
   * @param {(pokemon, move) => boolean} moveFunc applies priority-change to moves within a provided category
   * @param {number} changeAmount the amount of priority added or subtracted
   */
  constructor(moveFunc: (pokemon: Pokemon, move: Move) => boolean, changeAmount: number) {
    super(false);

    this.moveFunc = moveFunc;
    this.changeAmount = changeAmount;
  }

  override canApply(pokemon: Pokemon, passive: boolean, simulated: boolean, args: any[]): boolean {
    return this.moveFunc(pokemon, args[0] as Move);
  }

  override apply(pokemon: Pokemon, passive: boolean, simulated: boolean, cancelled: BooleanHolder, args: any[]): void {
    (args[1] as NumberHolder).value += this.changeAmount;
  }
}

export class IgnoreContactAbAttr extends AbAttr { }

export class PreWeatherEffectAbAttr extends AbAttr {
  canApplyPreWeatherEffect(
    pokemon: Pokemon,
    passive: Boolean,
    simulated: boolean,
    weather: Weather | null,
    cancelled: BooleanHolder,
    args: any[]): boolean {
    return true;
  }

  applyPreWeatherEffect(
    pokemon: Pokemon,
    passive: boolean,
    simulated: boolean,
    weather: Weather | null,
    cancelled: BooleanHolder,
    args: any[],
  ): void {}
}

export class PreWeatherDamageAbAttr extends PreWeatherEffectAbAttr { }

export class BlockWeatherDamageAttr extends PreWeatherDamageAbAttr {
  private weatherTypes: WeatherType[];

  constructor(...weatherTypes: WeatherType[]) {
    super(false);

    this.weatherTypes = weatherTypes;
  }

  override canApplyPreWeatherEffect(pokemon: Pokemon, passive: Boolean, simulated: boolean, weather: Weather, cancelled: BooleanHolder, args: any[]): boolean {
    return !this.weatherTypes.length || this.weatherTypes.indexOf(weather?.weatherType) > -1;
  }

  override applyPreWeatherEffect(pokemon: Pokemon, passive: boolean, simulated: boolean, weather: Weather, cancelled: BooleanHolder, args: any[]): void {
    cancelled.value = true;
  }
}

export class SuppressWeatherEffectAbAttr extends PreWeatherEffectAbAttr {
  public affectsImmutable: boolean;

  constructor(affectsImmutable?: boolean) {
    super(true);

    this.affectsImmutable = !!affectsImmutable;
  }

  override canApplyPreWeatherEffect(pokemon: Pokemon, passive: Boolean, simulated: boolean, weather: Weather, cancelled: BooleanHolder, args: any[]): boolean {
    return this.affectsImmutable || weather.isImmutable();
  }

  override applyPreWeatherEffect(pokemon: Pokemon, passive: boolean, simulated: boolean, weather: Weather, cancelled: BooleanHolder, args: any[]): void {
    cancelled.value = true;
  }
}

/**
 * Condition function to applied to abilities related to Sheer Force.
 * Checks if last move used against target was affected by a Sheer Force user and:
 * Disables: Color Change, Pickpocket, Berserk, Anger Shell
 * @returns An {@linkcode AbAttrCondition} to disable the ability under the proper conditions.
 */
function getSheerForceHitDisableAbCondition(): AbAttrCondition {
  return (pokemon: Pokemon) => {
    const lastReceivedAttack = pokemon.turnData.attacksReceived[0];
    if (!lastReceivedAttack) {
      return true;
    }

    const lastAttacker = pokemon.getOpponents().find(p => p.id === lastReceivedAttack.sourceId);
    if (!lastAttacker) {
      return true;
    }

    /** `true` if the last move's chance is above 0 and the last attacker's ability is sheer force */
    const SheerForceAffected = allMoves[lastReceivedAttack.move].chance >= 0 && lastAttacker.hasAbility(AbilityId.SHEER_FORCE);

    return !SheerForceAffected;
  };
}

function getWeatherCondition(...weatherTypes: WeatherType[]): AbAttrCondition {
  return () => {
    if (!globalScene?.arena) {
      return false;
    }
    if (globalScene.arena.weather?.isEffectSuppressed()) {
      return false;
    }
    const weatherType = globalScene.arena.weather?.weatherType;
    return !!weatherType && weatherTypes.indexOf(weatherType) > -1;
  };
}

function getAnticipationCondition(): AbAttrCondition {
  return (pokemon: Pokemon) => {
    for (const opponent of pokemon.getOpponents()) {
      for (const move of opponent.moveset) {
        // ignore null/undefined moves
        if (!move) {
          continue;
        }
        // the move's base type (not accounting for variable type changes) is super effective
        if (move.getMove() instanceof AttackMove && pokemon.getAttackTypeEffectiveness(move.getMove().type, opponent, true, undefined, move.getMove()) >= 2) {
          return true;
        }
        // move is a OHKO
        if (move.getMove().hasAttr(OneHitKOAttr)) {
          return true;
        }
        // edge case for hidden power, type is computed
        if (move.getMove().id === MoveId.HIDDEN_POWER) {
          const iv_val = Math.floor(((opponent.ivs[Stat.HP] & 1)
              + (opponent.ivs[Stat.ATK] & 1) * 2
              + (opponent.ivs[Stat.DEF] & 1) * 4
              + (opponent.ivs[Stat.SPD] & 1) * 8
              + (opponent.ivs[Stat.SPATK] & 1) * 16
              + (opponent.ivs[Stat.SPDEF] & 1) * 32) * 15 / 63);

          const type = [
            PokemonType.FIGHTING, PokemonType.FLYING, PokemonType.POISON, PokemonType.GROUND,
            PokemonType.ROCK, PokemonType.BUG, PokemonType.GHOST, PokemonType.STEEL,
            PokemonType.FIRE, PokemonType.WATER, PokemonType.GRASS, PokemonType.ELECTRIC,
            PokemonType.PSYCHIC, PokemonType.ICE, PokemonType.DRAGON, PokemonType.DARK ][iv_val];

          if (pokemon.getAttackTypeEffectiveness(type, opponent) >= 2) {
            return true;
          }
        }
      }
    }
    return false;
  };
}

/**
 * Creates an ability condition that causes the ability to fail if that ability
 * has already been used by that pokemon that battle. It requires an ability to
 * be specified due to current limitations in how conditions on abilities work.
 * @param {AbilityId} ability The ability to check if it's already been applied
 * @returns {AbAttrCondition} The condition
 */
function getOncePerBattleCondition(ability: AbilityId): AbAttrCondition {
  return (pokemon: Pokemon) => {
    return !pokemon.waveData.abilitiesApplied.has(ability);
  };
}

export class ForewarnAbAttr extends PostSummonAbAttr {
  constructor() {
    super(true);
  }

  override applyPostSummon(pokemon: Pokemon, passive: boolean, simulated: boolean, args: any[]): void {
    let maxPowerSeen = 0;
    let maxMove = "";
    let movePower = 0;
    for (const opponent of pokemon.getOpponents()) {
      for (const move of opponent.moveset) {
        if (move?.getMove() instanceof StatusMove) {
          movePower = 1;
        } else if (move?.getMove().hasAttr(OneHitKOAttr)) {
          movePower = 150;
        } else if (move?.getMove().id === MoveId.COUNTER || move?.getMove().id === MoveId.MIRROR_COAT || move?.getMove().id === MoveId.METAL_BURST) {
          movePower = 120;
        } else if (move?.getMove().power === -1) {
          movePower = 80;
        } else {
          movePower = move?.getMove().power ?? 0;
        }

        if (movePower > maxPowerSeen) {
          maxPowerSeen = movePower;
          maxMove = move?.getName() ?? "";
        }
      }
    }
    if (!simulated) {
      globalScene.queueMessage(i18next.t("abilityTriggers:forewarn", { pokemonNameWithAffix: getPokemonNameWithAffix(pokemon), moveName: maxMove }));
    }
  }
}

export class FriskAbAttr extends PostSummonAbAttr {
  constructor() {
    super(true);
  }

  override applyPostSummon(pokemon: Pokemon, passive: boolean, simulated: boolean, args: any[]): void {
    if (!simulated) {
      for (const opponent of pokemon.getOpponents()) {
        globalScene.queueMessage(i18next.t("abilityTriggers:frisk", { pokemonNameWithAffix: getPokemonNameWithAffix(pokemon), opponentName: opponent.name, opponentAbilityName: opponent.getAbility().name }));
        setAbilityRevealed(opponent);
      }
    }
  }
}

export class PostWeatherChangeAbAttr extends AbAttr {
  canApplyPostWeatherChange(pokemon: Pokemon, passive: boolean, simulated: boolean, weather: WeatherType, args: any[]): boolean {
    return true;
  }

  applyPostWeatherChange(pokemon: Pokemon, passive: boolean, simulated: boolean, weather: WeatherType, args: any[]): void {}
}

/**
 * Triggers weather-based form change when weather changes.
 * Used by Forecast and Flower Gift.
 * @extends PostWeatherChangeAbAttr
 */
export class PostWeatherChangeFormChangeAbAttr extends PostWeatherChangeAbAttr {
  private ability: AbilityId;
  private formRevertingWeathers: WeatherType[];

  constructor(ability: AbilityId, formRevertingWeathers: WeatherType[]) {
    super(false);

    this.ability = ability;
    this.formRevertingWeathers = formRevertingWeathers;
  }

  override canApplyPostWeatherChange(pokemon: Pokemon, passive: boolean, simulated: boolean, weather: WeatherType, args: any[]): boolean {
    const isCastformWithForecast = (pokemon.species.speciesId === SpeciesId.CASTFORM && this.ability === AbilityId.FORECAST);
    const isCherrimWithFlowerGift = (pokemon.species.speciesId === SpeciesId.CHERRIM && this.ability === AbilityId.FLOWER_GIFT);

    return isCastformWithForecast || isCherrimWithFlowerGift;
  }

  /**
   * Calls {@linkcode Arena.triggerWeatherBasedFormChangesToNormal | triggerWeatherBasedFormChangesToNormal} when the
   * weather changed to form-reverting weather, otherwise calls {@linkcode Arena.triggerWeatherBasedFormChanges | triggerWeatherBasedFormChanges}
   * @param {Pokemon} pokemon the Pokemon with this ability
   * @param passive n/a
   * @param weather n/a
   * @param args n/a
   */
  override applyPostWeatherChange(pokemon: Pokemon, passive: boolean, simulated: boolean, weather: WeatherType, args: any[]): void {
    if (simulated) {
      return;
    }

    const weatherType = globalScene.arena.weather?.weatherType;

    if (weatherType && this.formRevertingWeathers.includes(weatherType)) {
      globalScene.arena.triggerWeatherBasedFormChangesToNormal();
    } else {
      globalScene.arena.triggerWeatherBasedFormChanges();
    }
  }
}

export class PostWeatherChangeAddBattlerTagAttr extends PostWeatherChangeAbAttr {
  private tagType: BattlerTagType;
  private turnCount: number;
  private weatherTypes: WeatherType[];

  constructor(tagType: BattlerTagType, turnCount: number, ...weatherTypes: WeatherType[]) {
    super();

    this.tagType = tagType;
    this.turnCount = turnCount;
    this.weatherTypes = weatherTypes;
  }

  override canApplyPostWeatherChange(pokemon: Pokemon, passive: boolean, simulated: boolean, weather: WeatherType, args: any[]): boolean {
    return !!this.weatherTypes.find(w => weather === w) && pokemon.canAddTag(this.tagType);
  }

  override applyPostWeatherChange(pokemon: Pokemon, passive: boolean, simulated: boolean, weather: WeatherType, args: any[]): void {
    if (!simulated) {
      pokemon.addTag(this.tagType, this.turnCount);
    }
  }
}

export class PostWeatherLapseAbAttr extends AbAttr {
  protected weatherTypes: WeatherType[];

  constructor(...weatherTypes: WeatherType[]) {
    super();

    this.weatherTypes = weatherTypes;
  }

  canApplyPostWeatherLapse(
    pokemon: Pokemon,
    passive: boolean,
    simulated: boolean,
    weather: Weather | null,
    args: any[]): boolean {
    return true;
  }

  applyPostWeatherLapse(
    pokemon: Pokemon,
    passive: boolean,
    simulated: boolean,
    weather: Weather | null,
    args: any[],
  ): void {}

  getCondition(): AbAttrCondition {
    return getWeatherCondition(...this.weatherTypes);
  }
}

export class PostWeatherLapseHealAbAttr extends PostWeatherLapseAbAttr {
  private healFactor: number;

  constructor(healFactor: number, ...weatherTypes: WeatherType[]) {
    super(...weatherTypes);

    this.healFactor = healFactor;
  }

  override canApplyPostWeatherLapse(pokemon: Pokemon, passive: boolean, simulated: boolean, weather: Weather | null, args: any[]): boolean {
    return !pokemon.isFullHp();
  }

  override applyPostWeatherLapse(pokemon: Pokemon, passive: boolean, simulated: boolean, weather: Weather, args: any[]): void {
    const abilityName = (!passive ? pokemon.getAbility() : pokemon.getPassiveAbility()).name;
    if (!simulated) {
      globalScene.unshiftPhase(new PokemonHealPhase(pokemon.getBattlerIndex(),
        toDmgValue(pokemon.getMaxHp() / (16 / this.healFactor)), i18next.t("abilityTriggers:postWeatherLapseHeal", { pokemonNameWithAffix: getPokemonNameWithAffix(pokemon), abilityName }), true));
    }
  }
}

export class PostWeatherLapseDamageAbAttr extends PostWeatherLapseAbAttr {
  private damageFactor: number;

  constructor(damageFactor: number, ...weatherTypes: WeatherType[]) {
    super(...weatherTypes);

    this.damageFactor = damageFactor;
  }

  override canApplyPostWeatherLapse(pokemon: Pokemon, passive: boolean, simulated: boolean, weather: Weather | null, args: any[]): boolean {
    return !pokemon.hasAbilityWithAttr(BlockNonDirectDamageAbAttr);
  }

  override applyPostWeatherLapse(pokemon: Pokemon, passive: boolean, simulated: boolean, weather: Weather, args: any[]): void {
    if (!simulated) {
      const abilityName = (!passive ? pokemon.getAbility() : pokemon.getPassiveAbility()).name;
      globalScene.queueMessage(i18next.t("abilityTriggers:postWeatherLapseDamage", { pokemonNameWithAffix: getPokemonNameWithAffix(pokemon), abilityName }));
      pokemon.damageAndUpdate(toDmgValue(pokemon.getMaxHp() / (16 / this.damageFactor)), { result: HitResult.INDIRECT });
    }
  }
}

export class PostTerrainChangeAbAttr extends AbAttr {
  canApplyPostTerrainChange(pokemon: Pokemon, passive: boolean, simulated: boolean, terrain: TerrainType, args: any[]): boolean {
    return true;
  }

  applyPostTerrainChange(pokemon: Pokemon, passive: boolean, simulated: boolean, terrain: TerrainType, args: any[]): void {}
}

export class PostTerrainChangeAddBattlerTagAttr extends PostTerrainChangeAbAttr {
  private tagType: BattlerTagType;
  private turnCount: number;
  private terrainTypes: TerrainType[];

  constructor(tagType: BattlerTagType, turnCount: number, ...terrainTypes: TerrainType[]) {
    super();

    this.tagType = tagType;
    this.turnCount = turnCount;
    this.terrainTypes = terrainTypes;
  }

  override canApplyPostTerrainChange(pokemon: Pokemon, passive: boolean, simulated: boolean, terrain: TerrainType, args: any[]): boolean {
    return !!this.terrainTypes.find(t => t === terrain) && pokemon.canAddTag(this.tagType);
  }

  override applyPostTerrainChange(pokemon: Pokemon, passive: boolean, simulated: boolean, terrain: TerrainType, args: any[]): void {
    if (!simulated) {
      pokemon.addTag(this.tagType, this.turnCount);
    }
  }
}

function getTerrainCondition(...terrainTypes: TerrainType[]): AbAttrCondition {
  return (pokemon: Pokemon) => {
    const terrainType = globalScene.arena.terrain?.terrainType;
    return !!terrainType && terrainTypes.indexOf(terrainType) > -1;
  };
}

export class PostTurnAbAttr extends AbAttr {
  canApplyPostTurn(pokemon: Pokemon, passive: boolean, simulated: boolean, args: any[]): boolean {
    return true;
  }

  applyPostTurn(pokemon: Pokemon, passive: boolean, simulated: boolean, args: any[]): void {}
}

/**
 * This attribute will heal 1/8th HP if the ability pokemon has the correct status.
 */
export class PostTurnStatusHealAbAttr extends PostTurnAbAttr {
  private effects: StatusEffect[];

  /**
   * @param {StatusEffect[]} effects The status effect(s) that will qualify healing the ability pokemon
   */
  constructor(...effects: StatusEffect[]) {
    super(false);

    this.effects = effects;
  }

  override canApplyPostTurn(pokemon: Pokemon, passive: boolean, simulated: boolean, args: any[]): boolean {
    return !isNullOrUndefined(pokemon.status) && this.effects.includes(pokemon.status.effect) && !pokemon.isFullHp();
  }

  /**
   * @param {Pokemon} pokemon The pokemon with the ability that will receive the healing
   * @param {Boolean} passive N/A
   * @param {any[]} args N/A
   */
  override applyPostTurn(pokemon: Pokemon, passive: boolean, simulated: boolean, args: any[]): void {
    if (!simulated) {
      const abilityName = (!passive ? pokemon.getAbility() : pokemon.getPassiveAbility()).name;
      globalScene.unshiftPhase(new PokemonHealPhase(pokemon.getBattlerIndex(),
        toDmgValue(pokemon.getMaxHp() / 8), i18next.t("abilityTriggers:poisonHeal", { pokemonName: getPokemonNameWithAffix(pokemon), abilityName }), true));
    }
  }
}

/**
 * After the turn ends, resets the status of either the ability holder or their ally
 * @param allyTarget Whether to target ally, defaults to false (self-target)
 */
export class PostTurnResetStatusAbAttr extends PostTurnAbAttr {
  private allyTarget: boolean;
  private target: Pokemon | undefined;

  constructor(allyTarget = false) {
    super(true);
    this.allyTarget = allyTarget;
  }

  override canApplyPostTurn(pokemon: Pokemon, passive: boolean, simulated: boolean, args: any[]): boolean {
    if (this.allyTarget) {
      this.target = pokemon.getAlly();
    } else {
      this.target = pokemon;
    }

    const effect = this.target?.status?.effect;
    return !!effect && effect !== StatusEffect.FAINT;
  }

  override applyPostTurn(pokemon: Pokemon, passive: boolean, simulated: boolean, args: any[]): void {
    if (!simulated && this.target?.status) {
      globalScene.queueMessage(getStatusEffectHealText(this.target.status?.effect, getPokemonNameWithAffix(this.target)));
      this.target.resetStatus(false);
      this.target.updateInfo();
    }
  }
}

/**
 * Attribute to try and restore eaten berries after the turn ends.
 * Used by {@linkcode AbilityId.HARVEST}.
 */
export class PostTurnRestoreBerryAbAttr extends PostTurnAbAttr {
  /**
   * Array containing all {@linkcode BerryType | BerryTypes} that are under cap and able to be restored.
   * Stored inside the class for a minor performance boost
   */
  private berriesUnderCap: BerryType[]

  /**
   * @param procChance - function providing chance to restore an item
   * @see {@linkcode createEatenBerry()}
   */
  constructor(
    private procChance: (pokemon: Pokemon) => number
  ) {
    super();
  }

  override canApplyPostTurn(pokemon: Pokemon, _passive: boolean, _simulated: boolean, _args: any[]): boolean {
    // Ensure we have at least 1 recoverable berry (at least 1 berry in berriesEaten is not capped)
    const cappedBerries = new Set(
      globalScene.getModifiers(BerryModifier, pokemon.isPlayer()).filter(
        bm => bm.pokemonId === pokemon.id && bm.getCountUnderMax() < 1
      ).map(bm => bm.berryType)
    );

    this.berriesUnderCap = pokemon.battleData.berriesEaten.filter(
      bt => !cappedBerries.has(bt)
    );

    if (!this.berriesUnderCap.length) {
      return false;
    }

    // Clamp procChance to [0, 1]. Skip if didn't proc (less than pass)
    const pass = Phaser.Math.RND.realInRange(0, 1);
    return Phaser.Math.Clamp(this.procChance(pokemon), 0, 1) >= pass;
  }

  override applyPostTurn(pokemon: Pokemon, passive: boolean, simulated: boolean, args: any[]): void {
    if (!simulated) {
      this.createEatenBerry(pokemon);
    }
  }

  /**
   * Create a new berry chosen randomly from all berries the pokemon ate this battle
   * @param pokemon - The {@linkcode Pokemon} with this ability
   * @returns `true` if a new berry was created
   */
  createEatenBerry(pokemon: Pokemon): boolean {
    // Pick a random available berry to yoink
    const randomIdx = randSeedInt(this.berriesUnderCap.length);
    const chosenBerryType = this.berriesUnderCap[randomIdx];
    pokemon.battleData.berriesEaten.splice(randomIdx, 1); // Remove berry from memory
    const chosenBerry = new BerryModifierType(chosenBerryType);

    // Add the randomly chosen berry or update the existing one
    const berryModifier = globalScene.findModifier(
      (m) => m instanceof BerryModifier && m.berryType === chosenBerryType && m.pokemonId == pokemon.id,
      pokemon.isPlayer()
    ) as BerryModifier | undefined;

    if (berryModifier) {
      berryModifier.stackCount++
    } else {
      const newBerry = new BerryModifier(chosenBerry, pokemon.id, chosenBerryType, 1);
      if (pokemon.isPlayer()) {
        globalScene.addModifier(newBerry);
      } else {
        globalScene.addEnemyModifier(newBerry);
      }
    }

    globalScene.updateModifiers(pokemon.isPlayer());
    globalScene.queueMessage(i18next.t("abilityTriggers:postTurnLootCreateEatenBerry", { pokemonNameWithAffix: getPokemonNameWithAffix(pokemon), berryName: chosenBerry.name }));
    return true;
  }
}

/**
  * Attribute to track and re-trigger last turn's berries at the end of the `BerryPhase`.
  * Used by {@linkcode AbilityId.CUD_CHEW}.
*/
export class RepeatBerryNextTurnAbAttr extends PostTurnAbAttr {
  /**
   * @returns `true` if the pokemon ate anything last turn
   */
  override canApply(pokemon: Pokemon, _passive: boolean, _simulated: boolean, _args: any[]): boolean {
    // force ability popup for ability triggers on normal turns.
    // Still not used if ability doesn't proc
    this.showAbility = true;
    return !!pokemon.summonData.berriesEatenLast.length;
  }

  /**
   * Cause this {@linkcode Pokemon} to regurgitate and eat all berries inside its `berriesEatenLast` array.
   * Triggers a berry use animation, but does *not* count for other berry or item-related abilities.
   * @param pokemon - The {@linkcode Pokemon} having a bad tummy ache
   * @param _passive - N/A
   * @param _simulated - N/A
   * @param _cancelled - N/A
   * @param _args - N/A
   */
  override apply(pokemon: Pokemon, _passive: boolean, _simulated: boolean, _cancelled: BooleanHolder | null, _args: any[]): void {
    globalScene.unshiftPhase(
      new CommonAnimPhase(pokemon.getBattlerIndex(), pokemon.getBattlerIndex(), CommonAnim.USE_ITEM),
    );

    // Re-apply effects of all berries previously scarfed.
    // This doesn't count as "eating" a berry (for unnerve/stuff cheeks/unburden) as no item is consumed.
    for (const berryType of pokemon.summonData.berriesEatenLast) {
      getBerryEffectFunc(berryType)(pokemon);
      const bMod = new BerryModifier(new BerryModifierType(berryType), pokemon.id, berryType, 1);
      globalScene.eventTarget.dispatchEvent(new BerryUsedEvent(bMod)); // trigger message
    }

    // uncomment to make cheek pouch work with cud chew
    // applyAbAttrs(HealFromBerryUseAbAttr, pokemon, new BooleanHolder(false));
  }

  /**
   * @returns always `true` as we always want to move berries into summon data
   */
  override canApplyPostTurn(pokemon: Pokemon, _passive: boolean, _simulated: boolean, _args: any[]): boolean {
    this.showAbility = false; // don't show popup for turn end berry moving (should ideally be hidden)
    return true;
  }

  /**
   * Move this {@linkcode Pokemon}'s `berriesEaten` array from `PokemonTurnData`
   * into `PokemonSummonData` on turn end.
   * Both arrays are cleared on switch.
   * @param pokemon - The {@linkcode Pokemon} having a nice snack
   * @param _passive - N/A
   * @param _simulated - N/A
   * @param _args - N/A
   */
  override applyPostTurn(pokemon: Pokemon, _passive: boolean, _simulated: boolean, _args: any[]): void {
    pokemon.summonData.berriesEatenLast = pokemon.turnData.berriesEaten;
  }
}

/**
 * Attribute used for {@linkcode AbilityId.MOODY} to randomly raise and lower stats at turn end.
 */
export class MoodyAbAttr extends PostTurnAbAttr {
  constructor() {
    super(true);
  }
  /**
   * Randomly increases one stat stage by 2 and decreases a different stat stage by 1
   * @param {Pokemon} pokemon Pokemon that has this ability
   * @param passive N/A
   * @param simulated true if applying in a simulated call.
   * @param args N/A
   *
   * Any stat stages at +6 or -6 are excluded from being increased or decreased, respectively
   * If the pokemon already has all stat stages raised to 6, it will only decrease one stat stage by 1
   * If the pokemon already has all stat stages lowered to -6, it will only increase one stat stage by 2
   */
  override applyPostTurn(pokemon: Pokemon, passive: boolean, simulated: boolean, args: any[]): void {
    const canRaise = EFFECTIVE_STATS.filter(s => pokemon.getStatStage(s) < 6);
    let canLower = EFFECTIVE_STATS.filter(s => pokemon.getStatStage(s) > -6);

    if (!simulated) {
      if (canRaise.length > 0) {
        const raisedStat = canRaise[pokemon.randBattleSeedInt(canRaise.length)];
        canLower = canRaise.filter(s => s !== raisedStat);
        globalScene.unshiftPhase(new StatStageChangePhase(pokemon.getBattlerIndex(), true, [ raisedStat ], 2));
      }
      if (canLower.length > 0) {
        const loweredStat = canLower[pokemon.randBattleSeedInt(canLower.length)];
        globalScene.unshiftPhase(new StatStageChangePhase(pokemon.getBattlerIndex(), true, [ loweredStat ], -1));
      }
    }
  }
}

export class SpeedBoostAbAttr extends PostTurnAbAttr {

  constructor() {
    super(true);
  }

  override canApplyPostTurn(pokemon: Pokemon, passive: boolean, simulated: boolean, args: any[]): boolean {
    return simulated || (!pokemon.turnData.switchedInThisTurn && !pokemon.turnData.failedRunAway);
  }

  override applyPostTurn(pokemon: Pokemon, passive: boolean, simulated: boolean, args: any[]): void {
    globalScene.unshiftPhase(new StatStageChangePhase(pokemon.getBattlerIndex(), true, [ Stat.SPD ], 1));
  }
}

export class PostTurnHealAbAttr extends PostTurnAbAttr {
  override canApplyPostTurn(pokemon: Pokemon, passive: boolean, simulated: boolean, args: any[]): boolean {
    return !pokemon.isFullHp();
  }

  override applyPostTurn(pokemon: Pokemon, passive: boolean, simulated: boolean, args: any[]): void {
    if (!simulated) {
      const abilityName = (!passive ? pokemon.getAbility() : pokemon.getPassiveAbility()).name;
      globalScene.unshiftPhase(new PokemonHealPhase(pokemon.getBattlerIndex(),
        toDmgValue(pokemon.getMaxHp() / 16), i18next.t("abilityTriggers:postTurnHeal", { pokemonNameWithAffix: getPokemonNameWithAffix(pokemon), abilityName }), true));
    }
  }
}

export class PostTurnFormChangeAbAttr extends PostTurnAbAttr {
  private formFunc: (p: Pokemon) => number;

  constructor(formFunc: ((p: Pokemon) => number)) {
    super(true);

    this.formFunc = formFunc;
  }

  override canApplyPostTurn(pokemon: Pokemon, passive: boolean, simulated: boolean, args: any[]): boolean {
    return this.formFunc(pokemon) !== pokemon.formIndex;
  }

  override applyPostTurn(pokemon: Pokemon, passive: boolean, simulated: boolean, args: any[]): void {
    if (!simulated) {
      globalScene.triggerPokemonFormChange(pokemon, SpeciesFormChangeAbilityTrigger, false);
    }
  }
}


/**
 * Attribute used for abilities (Bad Dreams) that damages the opponents for being asleep
 */
export class PostTurnHurtIfSleepingAbAttr extends PostTurnAbAttr {
  override canApplyPostTurn(pokemon: Pokemon, passive: boolean, simulated: boolean, args: any[]): boolean {
    return pokemon.getOpponents().some(opp => (opp.status?.effect === StatusEffect.SLEEP || opp.hasAbility(AbilityId.COMATOSE)) && !opp.hasAbilityWithAttr(BlockNonDirectDamageAbAttr) && !opp.switchOutStatus);
  }
  /**
   * Deals damage to all sleeping opponents equal to 1/8 of their max hp (min 1)
   * @param pokemon {@linkcode Pokemon} with this ability
   * @param passive N/A
   * @param simulated `true` if applying in a simulated call.
   * @param args N/A
   */
  override applyPostTurn(pokemon: Pokemon, passive: boolean, simulated: boolean, args: any[]): void {
    for (const opp of pokemon.getOpponents()) {
      if ((opp.status?.effect === StatusEffect.SLEEP || opp.hasAbility(AbilityId.COMATOSE)) && !opp.hasAbilityWithAttr(BlockNonDirectDamageAbAttr) && !opp.switchOutStatus) {
        if (!simulated) {
          opp.damageAndUpdate(toDmgValue(opp.getMaxHp() / 8), { result: HitResult.INDIRECT });
          globalScene.queueMessage(i18next.t("abilityTriggers:badDreams", { pokemonName: getPokemonNameWithAffix(opp) }));
        }
      }
    }
  }
}


/**
 * Grabs the last failed Pokeball used
 * @extends PostTurnAbAttr
 * @see {@linkcode applyPostTurn} */
export class FetchBallAbAttr extends PostTurnAbAttr {
  constructor() {
    super();
  }

  override canApplyPostTurn(pokemon: Pokemon, passive: boolean, simulated: boolean, args: any[]): boolean {
    return !simulated && !isNullOrUndefined(globalScene.currentBattle.lastUsedPokeball) && !!pokemon.isPlayer;
  }

  /**
   * Adds the last used Pokeball back into the player's inventory
   * @param pokemon {@linkcode Pokemon} with this ability
   * @param passive N/A
   * @param args N/A
   */
  override applyPostTurn(pokemon: Pokemon, passive: boolean, simulated: boolean, args: any[]): void {
    const lastUsed = globalScene.currentBattle.lastUsedPokeball;
    globalScene.pokeballCounts[lastUsed!]++;
    globalScene.currentBattle.lastUsedPokeball = null;
    globalScene.queueMessage(i18next.t("abilityTriggers:fetchBall", { pokemonNameWithAffix: getPokemonNameWithAffix(pokemon), pokeballName: getPokeballName(lastUsed!) }));
  }
}

export class PostBiomeChangeAbAttr extends AbAttr { }

export class PostBiomeChangeWeatherChangeAbAttr extends PostBiomeChangeAbAttr {
  private weatherType: WeatherType;

  constructor(weatherType: WeatherType) {
    super();

    this.weatherType = weatherType;
  }

  override canApply(pokemon: Pokemon, passive: boolean, simulated: boolean, args: any[]): boolean {
    return ((globalScene.arena.weather?.isImmutable() ?? false) && globalScene.arena.canSetWeather(this.weatherType));
  }

  override apply(pokemon: Pokemon, passive: boolean, simulated: boolean, cancelled: BooleanHolder, args: any[]): void {
    if (!simulated) {
      globalScene.arena.trySetWeather(this.weatherType, pokemon);
    }
  }
}

export class PostBiomeChangeTerrainChangeAbAttr extends PostBiomeChangeAbAttr {
  private terrainType: TerrainType;

  constructor(terrainType: TerrainType) {
    super();

    this.terrainType = terrainType;
  }

  override canApply(pokemon: Pokemon, passive: boolean, simulated: boolean, args: any[]): boolean {
    return globalScene.arena.canSetTerrain(this.terrainType);
  }

  override apply(pokemon: Pokemon, passive: boolean, simulated: boolean, cancelled: BooleanHolder, args: any[]): void {
    if (!simulated) {
      globalScene.arena.trySetTerrain(this.terrainType, false, pokemon);
    }
  }
}

/**
 * Triggers just after a move is used either by the opponent or the player
 * @extends AbAttr
 */
export class PostMoveUsedAbAttr extends AbAttr {
  canApplyPostMoveUsed(
    pokemon: Pokemon,
    move: PokemonMove,
    source: Pokemon,
    targets: BattlerIndex[],
    simulated: boolean,
    args: any[]): boolean {
    return true;
  }

  applyPostMoveUsed(
    pokemon: Pokemon,
    move: PokemonMove,
    source: Pokemon,
    targets: BattlerIndex[],
    simulated: boolean,
    args: any[],
  ): void {}
}

/**
 * Triggers after a dance move is used either by the opponent or the player
 * @extends PostMoveUsedAbAttr
 */
export class PostDancingMoveAbAttr extends PostMoveUsedAbAttr {
  override canApplyPostMoveUsed(dancer: Pokemon, move: PokemonMove, source: Pokemon, targets: BattlerIndex[], simulated: boolean, args: any[]): boolean {
    // List of tags that prevent the Dancer from replicating the move
    const forbiddenTags = [ BattlerTagType.FLYING, BattlerTagType.UNDERWATER,
      BattlerTagType.UNDERGROUND, BattlerTagType.HIDDEN ];
    // The move to replicate cannot come from the Dancer
    return source.getBattlerIndex() !== dancer.getBattlerIndex()
    && !dancer.summonData.tags.some(tag => forbiddenTags.includes(tag.tagType));
  }

  /**
   * Resolves the Dancer ability by replicating the move used by the source of the dance
   * either on the source itself or on the target of the dance
   * @param dancer {@linkcode Pokemon} with Dancer ability
   * @param move {@linkcode PokemonMove} Dancing move used by the source
   * @param source {@linkcode Pokemon} that used the dancing move
   * @param targets {@linkcode BattlerIndex}Targets of the dancing move
   * @param args N/A
   */
  override applyPostMoveUsed(
    dancer: Pokemon,
    move: PokemonMove,
    source: Pokemon,
    targets: BattlerIndex[],
    simulated: boolean,
    args: any[]): void {
    if (!simulated) {
      // If the move is an AttackMove or a StatusMove the Dancer must replicate the move on the source of the Dance
      if (move.getMove() instanceof AttackMove || move.getMove() instanceof StatusMove) {
        const target = this.getTarget(dancer, source, targets);
        globalScene.unshiftPhase(new MovePhase(dancer, target, move, true, true));
      } else if (move.getMove() instanceof SelfStatusMove) {
        // If the move is a SelfStatusMove (ie. Swords Dance) the Dancer should replicate it on itself
        globalScene.unshiftPhase(new MovePhase(dancer, [ dancer.getBattlerIndex() ], move, true, true));
      }
    }
  }

  /**
   * Get the correct targets of Dancer ability
   *
   * @param dancer {@linkcode Pokemon} Pokemon with Dancer ability
   * @param source {@linkcode Pokemon} Source of the dancing move
   * @param targets {@linkcode BattlerIndex} Targets of the dancing move
   */
  getTarget(dancer: Pokemon, source: Pokemon, targets: BattlerIndex[]) : BattlerIndex[] {
    if (dancer.isPlayer()) {
      return source.isPlayer() ? targets : [ source.getBattlerIndex() ];
    }
    return source.isPlayer() ? [ source.getBattlerIndex() ] : targets;
  }
}

/**
 * Triggers after the Pokemon loses or consumes an item
 * @extends AbAttr
 */
export class PostItemLostAbAttr extends AbAttr {
  canApplyPostItemLost(pokemon: Pokemon, simulated: boolean, args: any[]): boolean {
    return true;
  }

  applyPostItemLost(pokemon: Pokemon, simulated: boolean, args: any[]): void {}
}

/**
 * Applies a Battler Tag to the Pokemon after it loses or consumes an item
 * @extends PostItemLostAbAttr
 */
export class PostItemLostApplyBattlerTagAbAttr extends PostItemLostAbAttr {
  private tagType: BattlerTagType;
  constructor(tagType: BattlerTagType) {
    super(false);
    this.tagType = tagType;
  }

  override canApplyPostItemLost(pokemon: Pokemon, simulated: boolean, args: any[]): boolean {
    return !pokemon.getTag(this.tagType) && !simulated;
  }

  /**
   * Adds the last used Pokeball back into the player's inventory
   * @param pokemon {@linkcode Pokemon} with this ability
   * @param args N/A
   */
  override applyPostItemLost(pokemon: Pokemon, simulated: boolean, args: any[]): void {
    pokemon.addTag(this.tagType);
  }
}

export class StatStageChangeMultiplierAbAttr extends AbAttr {
  private multiplier: number;

  constructor(multiplier: number) {
    super(false);

    this.multiplier = multiplier;
  }

  override apply(pokemon: Pokemon, passive: boolean, simulated: boolean, cancelled: BooleanHolder, args: any[]): void {
    (args[0] as NumberHolder).value *= this.multiplier;
  }
}

export class StatStageChangeCopyAbAttr extends AbAttr {
  override apply(
    pokemon: Pokemon,
    passive: boolean,
    simulated: boolean,
    cancelled: BooleanHolder,
    args: any[],
  ): void {
    if (!simulated) {
      globalScene.unshiftPhase(new StatStageChangePhase(pokemon.getBattlerIndex(), true, (args[0] as BattleStat[]), (args[1] as number), true, false, false));
    }
  }
}

export class BypassBurnDamageReductionAbAttr extends AbAttr {
  constructor() {
    super(false);
  }

  override apply(pokemon: Pokemon, passive: boolean, simulated: boolean, cancelled: BooleanHolder, args: any[]): void {
    cancelled.value = true;
  }
}

/**
 * Causes Pokemon to take reduced damage from the {@linkcode StatusEffect.BURN | Burn} status
 * @param multiplier Multiplied with the damage taken
*/
export class ReduceBurnDamageAbAttr extends AbAttr {
  constructor(protected multiplier: number) {
    super(false);
  }

  /**
   * Applies the damage reduction
   * @param pokemon N/A
   * @param passive N/A
   * @param cancelled N/A
   * @param args `[0]` {@linkcode NumberHolder} The damage value being modified
   */
  override apply(pokemon: Pokemon, passive: boolean, simulated: boolean, cancelled: BooleanHolder, args: any[]): void {
    (args[0] as NumberHolder).value = toDmgValue((args[0] as NumberHolder).value * this.multiplier);
  }
}

export class DoubleBerryEffectAbAttr extends AbAttr {
  override apply(pokemon: Pokemon, passive: boolean, simulated: boolean, cancelled: BooleanHolder, args: any[]): void {
    (args[0] as NumberHolder).value *= 2;
  }
}

/**
 * Attribute to prevent opposing berry use while on the field.
 * Used by {@linkcode AbilityId.UNNERVE}, {@linkcode AbilityId.AS_ONE_GLASTRIER} and {@linkcode AbilityId.AS_ONE_SPECTRIER}
 */
export class PreventBerryUseAbAttr extends AbAttr {
  /**
   * Prevent use of opposing berries.
   * @param _pokemon - Unused
   * @param _passive - Unused
   * @param _simulated - Unused
   * @param cancelled - {@linkcode BooleanHolder} containing whether to block berry use
   */
  override apply(_pokemon: Pokemon, _passive: boolean, _simulated: boolean, cancelled: BooleanHolder): void {
    cancelled.value = true;
  }
}

/**
 * A Pokemon with this ability heals by a percentage of their maximum hp after eating a berry
 * @param healPercent - Percent of Max HP to heal
 * @see {@linkcode apply()} for implementation
 */
export class HealFromBerryUseAbAttr extends AbAttr {
  /** Percent of Max HP to heal */
  private healPercent: number;

  constructor(healPercent: number) {
    super();

    // Clamp healPercent so its between [0,1].
    this.healPercent = Math.max(Math.min(healPercent, 1), 0);
  }

  override apply(pokemon: Pokemon, passive: boolean, simulated: boolean, ...args: [BooleanHolder, any[]]): void {
    if (simulated) {
      return;
    }

    const { name: abilityName } = passive ? pokemon.getPassiveAbility() : pokemon.getAbility();
    globalScene.unshiftPhase(
      new PokemonHealPhase(
        pokemon.getBattlerIndex(),
        toDmgValue(pokemon.getMaxHp() * this.healPercent),
        i18next.t("abilityTriggers:healFromBerryUse", { pokemonNameWithAffix: getPokemonNameWithAffix(pokemon), abilityName }),
        true
        )
      );
  }
}

export class RunSuccessAbAttr extends AbAttr {
  override apply(pokemon: Pokemon, passive: boolean, simulated: boolean, cancelled: BooleanHolder, args: any[]): void {
    (args[0] as NumberHolder).value = 256;
  }
}

type ArenaTrapCondition = (user: Pokemon, target: Pokemon) => boolean;

/**
 * Base class for checking if a Pokemon is trapped by arena trap
 * @extends AbAttr
 * @field {@linkcode arenaTrapCondition} Conditional for trapping abilities.
 * For example, Magnet Pull will only activate if opponent is Steel type.
 * @see {@linkcode applyCheckTrapped}
 */
export class CheckTrappedAbAttr extends AbAttr {
  protected arenaTrapCondition: ArenaTrapCondition;
  constructor(condition: ArenaTrapCondition) {
    super(false);
    this.arenaTrapCondition = condition;
  }

  canApplyCheckTrapped(
    pokemon: Pokemon,
    passive: boolean,
    simulated: boolean,
    trapped: BooleanHolder,
    otherPokemon: Pokemon,
    args: any[],
  ): boolean {
    return true;
  }

  applyCheckTrapped(
    pokemon: Pokemon,
    passive: boolean,
    simulated: boolean,
    trapped: BooleanHolder,
    otherPokemon: Pokemon,
    args: any[],
  ): void {}
}

/**
 * Determines whether a Pokemon is blocked from switching/running away
 * because of a trapping ability or move.
 * @extends CheckTrappedAbAttr
 * @see {@linkcode applyCheckTrapped}
 */
export class ArenaTrapAbAttr extends CheckTrappedAbAttr {
  override canApplyCheckTrapped(pokemon: Pokemon, passive: boolean, simulated: boolean, trapped: BooleanHolder, otherPokemon: Pokemon, args: any[]): boolean {
    return this.arenaTrapCondition(pokemon, otherPokemon)
    && !(otherPokemon.getTypes(true).includes(PokemonType.GHOST) || (otherPokemon.getTypes(true).includes(PokemonType.STELLAR) && otherPokemon.getTypes().includes(PokemonType.GHOST)))
    && !otherPokemon.hasAbility(AbilityId.RUN_AWAY);
  }

  /**
   * Checks if enemy Pokemon is trapped by an Arena Trap-esque ability
   * If the enemy is a Ghost type, it is not trapped
   * If the enemy has the ability Run Away, it is not trapped.
   * If the user has Magnet Pull and the enemy is not a Steel type, it is not trapped.
   * If the user has Arena Trap and the enemy is not grounded, it is not trapped.
   * @param pokemon The {@link Pokemon} with this {@link AbAttr}
   * @param passive N/A
   * @param trapped {@link BooleanHolder} indicating whether the other Pokemon is trapped or not
   * @param otherPokemon The {@link Pokemon} that is affected by an Arena Trap ability
   * @param args N/A
   */
  override applyCheckTrapped(pokemon: Pokemon, passive: boolean, simulated: boolean, trapped: BooleanHolder, otherPokemon: Pokemon, args: any[]): void {
    trapped.value = true;
  }

  getTriggerMessage(pokemon: Pokemon, abilityName: string, ...args: any[]): string {
    return i18next.t("abilityTriggers:arenaTrap", { pokemonNameWithAffix: getPokemonNameWithAffix(pokemon), abilityName });
  }
}

export class MaxMultiHitAbAttr extends AbAttr {
  constructor() {
    super(false);
  }

  override apply(pokemon: Pokemon, passive: boolean, simulated: boolean, cancelled: BooleanHolder, args: any[]): void {
    (args[0] as NumberHolder).value = 0;
  }
}

export class PostBattleAbAttr extends AbAttr {
  constructor(showAbility: boolean = true) {
    super(showAbility);
  }

  canApplyPostBattle(pokemon: Pokemon, passive: boolean, simulated: boolean, args: any[]): boolean {
    return true;
  }

  applyPostBattle(pokemon: Pokemon, passive: boolean, simulated: boolean, args: any[]): void {}
}

export class PostBattleLootAbAttr extends PostBattleAbAttr {
  private randItem?: PokemonHeldItemModifier;

  override canApplyPostBattle(pokemon: Pokemon, passive: boolean, simulated: boolean, args: any[]): boolean {
    const postBattleLoot = globalScene.currentBattle.postBattleLoot;
    if (!simulated && postBattleLoot.length && args[0]) {
      this.randItem = randSeedItem(postBattleLoot);
      return globalScene.canTransferHeldItemModifier(this.randItem, pokemon, 1);
    }
    return false;
  }

  /**
   * @param args - `[0]`: boolean for if the battle ended in a victory
   */
  override applyPostBattle(pokemon: Pokemon, passive: boolean, simulated: boolean, args: any[]): void {
    const postBattleLoot = globalScene.currentBattle.postBattleLoot;
    if (!this.randItem) {
      this.randItem = randSeedItem(postBattleLoot);
    }

    if (globalScene.tryTransferHeldItemModifier(this.randItem, pokemon, true, 1, true, undefined, false)) {
      postBattleLoot.splice(postBattleLoot.indexOf(this.randItem), 1);
      globalScene.queueMessage(i18next.t("abilityTriggers:postBattleLoot", { pokemonNameWithAffix: getPokemonNameWithAffix(pokemon), itemName: this.randItem.type.name }));
    }
    this.randItem = undefined;
  }
}

export class PostFaintAbAttr extends AbAttr {
  canApplyPostFaint(pokemon: Pokemon, passive: boolean, simulated: boolean, attacker?: Pokemon, move?: Move, hitResult?: HitResult, ...args: any[]): boolean {
    return true;
  }

  applyPostFaint(pokemon: Pokemon, passive: boolean, simulated: boolean, attacker?: Pokemon, move?: Move, hitResult?: HitResult, ...args: any[]): void {}
}

/**
 * Used for weather suppressing abilities to trigger weather-based form changes upon being fainted.
 * Used by Cloud Nine and Air Lock.
 * @extends PostFaintAbAttr
 */
export class PostFaintUnsuppressedWeatherFormChangeAbAttr extends PostFaintAbAttr {
  override canApplyPostFaint(pokemon: Pokemon, passive: boolean, simulated: boolean, attacker?: Pokemon, move?: Move, hitResult?: HitResult, ...args: any[]): boolean {
    return getPokemonWithWeatherBasedForms().length > 0;
  }

  /**
   * Triggers {@linkcode Arena.triggerWeatherBasedFormChanges | triggerWeatherBasedFormChanges}
   * when the user of the ability faints
   * @param {Pokemon} pokemon the fainted Pokemon
   * @param passive n/a
   * @param attacker n/a
   * @param move n/a
   * @param hitResult n/a
   * @param args n/a
   */
  override applyPostFaint(pokemon: Pokemon, passive: boolean, simulated: boolean, attacker: Pokemon, move: Move, hitResult: HitResult, args: any[]): void {
    if (!simulated) {
      globalScene.arena.triggerWeatherBasedFormChanges();
    }
  }
}

export class PostFaintContactDamageAbAttr extends PostFaintAbAttr {
  private damageRatio: number;

  constructor(damageRatio: number) {
    super(true);

    this.damageRatio = damageRatio;
  }

  override canApplyPostFaint(pokemon: Pokemon, passive: boolean, simulated: boolean, attacker?: Pokemon, move?: Move, hitResult?: HitResult, ...args: any[]): boolean {
    const diedToDirectDamage = move !== undefined && attacker !== undefined && move.doesFlagEffectApply({flag: MoveFlags.MAKES_CONTACT, user: attacker, target: pokemon});
    const cancelled = new BooleanHolder(false);
    globalScene.getField(true).map(p => applyAbAttrs(FieldPreventExplosiveMovesAbAttr, p, cancelled, simulated));
    return !(!diedToDirectDamage || cancelled.value || attacker!.hasAbilityWithAttr(BlockNonDirectDamageAbAttr));
  }

  override applyPostFaint(pokemon: Pokemon, passive: boolean, simulated: boolean, attacker?: Pokemon, move?: Move, hitResult?: HitResult, ...args: any[]): void {
    if (!simulated) {
      attacker!.damageAndUpdate(toDmgValue(attacker!.getMaxHp() * (1 / this.damageRatio)), { result: HitResult.INDIRECT });
      attacker!.turnData.damageTaken += toDmgValue(attacker!.getMaxHp() * (1 / this.damageRatio));
    }
  }

  getTriggerMessage(pokemon: Pokemon, abilityName: string, ...args: any[]): string {
    return i18next.t("abilityTriggers:postFaintContactDamage", { pokemonNameWithAffix: getPokemonNameWithAffix(pokemon), abilityName });
  }
}

/**
 * Attribute used for abilities (Innards Out) that damage the opponent based on how much HP the last attack used to knock out the owner of the ability.
 */
export class PostFaintHPDamageAbAttr extends PostFaintAbAttr {
  constructor() {
    super ();
  }

  override applyPostFaint(pokemon: Pokemon, passive: boolean, simulated: boolean, attacker?: Pokemon, move?: Move, hitResult?: HitResult, ...args: any[]): void {
    if (move !== undefined && attacker !== undefined && !simulated) { //If the mon didn't die to indirect damage
      const damage = pokemon.turnData.attacksReceived[0].damage;
      attacker.damageAndUpdate((damage), { result: HitResult.INDIRECT });
      attacker.turnData.damageTaken += damage;
    }
  }

  getTriggerMessage(pokemon: Pokemon, abilityName: string, ...args: any[]): string {
    return i18next.t("abilityTriggers:postFaintHpDamage", { pokemonNameWithAffix: getPokemonNameWithAffix(pokemon), abilityName });
  }
}

/**
 * Redirects a move to the pokemon with this ability if it meets the conditions
 */
export class RedirectMoveAbAttr extends AbAttr {
  /**
   * @param pokemon - The Pokemon with the redirection ability
   * @param args - The args passed to the `AbAttr`:
   *  - `[0]` - The id of the {@linkcode Move} used
   *  - `[1]` - The target's battler index (before redirection)
   *  - `[2]` - The Pokemon that used the move being redirected
   */

  override canApply(pokemon: Pokemon, passive: boolean, simulated: boolean, args: any[]): boolean {
    if (!this.canRedirect(args[0] as MoveId, args[2] as Pokemon)) {
      return false;
    }
    const target = args[1] as NumberHolder;
    const newTarget = pokemon.getBattlerIndex();
    return target.value !== newTarget;
  }

  override apply(pokemon: Pokemon, passive: boolean, simulated: boolean, cancelled: BooleanHolder, args: any[]): void {
    const target = args[1] as NumberHolder;
    const newTarget = pokemon.getBattlerIndex();
    target.value = newTarget;
  }

  canRedirect(moveId: MoveId, user: Pokemon): boolean {
    const move = allMoves[moveId];
    return !![ MoveTarget.NEAR_OTHER, MoveTarget.OTHER ].find(t => move.moveTarget === t);
  }
}

export class RedirectTypeMoveAbAttr extends RedirectMoveAbAttr {
  public type: PokemonType;

  constructor(type: PokemonType) {
    super();
    this.type = type;
  }

  canRedirect(moveId: MoveId, user: Pokemon): boolean {
    return super.canRedirect(moveId, user) && user.getMoveType(allMoves[moveId]) === this.type;
  }
}

export class BlockRedirectAbAttr extends AbAttr { }

/**
 * Used by Early Bird, makes the pokemon wake up faster
 * @param statusEffect - The {@linkcode StatusEffect} to check for
 * @see {@linkcode apply}
 */
export class ReduceStatusEffectDurationAbAttr extends AbAttr {
  private statusEffect: StatusEffect;

  constructor(statusEffect: StatusEffect) {
    super(false);

    this.statusEffect = statusEffect;
  }

  override canApply(pokemon: Pokemon, passive: boolean, simulated: boolean, args: any[]): boolean {
    return args[1] instanceof NumberHolder && args[0] === this.statusEffect;
  }

  /**
   * Reduces the number of sleep turns remaining by an extra 1 when applied
   * @param args - The args passed to the `AbAttr`:
   * - `[0]` - The {@linkcode StatusEffect} of the Pokemon
   * - `[1]` - The number of turns remaining until the status is healed
   */
  override apply(_pokemon: Pokemon, _passive: boolean, _simulated: boolean, _cancelled: BooleanHolder, args: any[]): void {
    args[1].value -= 1;
  }
}

export class FlinchEffectAbAttr extends AbAttr {
  constructor() {
    super(true);
  }
}

export class FlinchStatStageChangeAbAttr extends FlinchEffectAbAttr {
  private stats: BattleStat[];
  private stages: number;

  constructor(stats: BattleStat[], stages: number) {
    super();

    this.stats = Array.isArray(stats)
      ? stats
      : [ stats ];
    this.stages = stages;
  }

  override apply(pokemon: Pokemon, passive: boolean, simulated: boolean, cancelled: BooleanHolder, args: any[]): void {
    if (!simulated) {
      globalScene.unshiftPhase(new StatStageChangePhase(pokemon.getBattlerIndex(), true, this.stats, this.stages));
    }
  }
}

export class IncreasePpAbAttr extends AbAttr { }

export class ForceSwitchOutImmunityAbAttr extends AbAttr {
  override apply(pokemon: Pokemon, passive: boolean, simulated: boolean, cancelled: BooleanHolder, args: any[]): void {
    cancelled.value = true;
  }
}

export class ReduceBerryUseThresholdAbAttr extends AbAttr {
  constructor() {
    super(false);
  }

  override canApply(pokemon: Pokemon, passive: boolean, simulated: boolean, args: any[]): boolean {
    const hpRatio = pokemon.getHpRatio();
    return args[0].value < hpRatio;
  }

  override apply(pokemon: Pokemon, passive: boolean, simulated: boolean, cancelled: BooleanHolder, args: any[]): void {
    args[0].value *= 2;
  }
}

/**
 * Ability attribute used for abilites that change the ability owner's weight
 * Used for Heavy Metal (doubling weight) and Light Metal (halving weight)
 */
export class WeightMultiplierAbAttr extends AbAttr {
  private multiplier: number;

  constructor(multiplier: number) {
    super(false);

    this.multiplier = multiplier;
  }

  override apply(pokemon: Pokemon, passive: boolean, simulated: boolean, cancelled: BooleanHolder, args: any[]): void {
    (args[0] as NumberHolder).value *= this.multiplier;
  }
}

export class SyncEncounterNatureAbAttr extends AbAttr {
  constructor() {
    super(false);
  }

  override apply(pokemon: Pokemon, passive: boolean, simulated: boolean, cancelled: BooleanHolder, args: any[]): void {
    (args[0] as Pokemon).setNature(pokemon.getNature());
  }
}

export class MoveAbilityBypassAbAttr extends AbAttr {
  private moveIgnoreFunc: (pokemon: Pokemon, move: Move) => boolean;

  constructor(moveIgnoreFunc?: (pokemon: Pokemon, move: Move) => boolean) {
    super(false);

    this.moveIgnoreFunc = moveIgnoreFunc || ((pokemon, move) => true);
  }

  override canApply(pokemon: Pokemon, passive: boolean, simulated: boolean, args: any[]): boolean {
    return this.moveIgnoreFunc(pokemon, (args[0] as Move));
  }

  override apply(pokemon: Pokemon, passive: boolean, simulated: boolean, cancelled: BooleanHolder, args: any[]): void {
    cancelled.value = true;
  }
}

export class AlwaysHitAbAttr extends AbAttr { }

/** Attribute for abilities that allow moves that make contact to ignore protection (i.e. Unseen Fist) */
export class IgnoreProtectOnContactAbAttr extends AbAttr { }

/**
 * Attribute implementing the effects of {@link https://bulbapedia.bulbagarden.net/wiki/Infiltrator_(Ability) | Infiltrator}.
 * Allows the source's moves to bypass the effects of opposing Light Screen, Reflect, Aurora Veil, Safeguard, Mist, and Substitute.
 */
export class InfiltratorAbAttr extends AbAttr {
  constructor() {
    super(false);
  }

  override canApply(pokemon: Pokemon, passive: boolean, simulated: boolean, args: any[]): boolean {
    return args[0] instanceof BooleanHolder;
  }

  /**
   * Sets a flag to bypass screens, Substitute, Safeguard, and Mist
   * @param pokemon n/a
   * @param passive n/a
   * @param simulated n/a
   * @param cancelled n/a
   * @param args `[0]` a {@linkcode BooleanHolder | BooleanHolder} containing the flag
   */
  override apply(pokemon: Pokemon, passive: boolean, simulated: boolean, cancelled: null, args: any[]): void {
    const bypassed = args[0];
    bypassed.value = true;
  }
}

/**
 * Attribute implementing the effects of {@link https://bulbapedia.bulbagarden.net/wiki/Magic_Bounce_(ability) | Magic Bounce}.
 * Allows the source to bounce back {@linkcode MoveFlags.REFLECTABLE | Reflectable}
 *  moves as if the user had used {@linkcode MoveId.MAGIC_COAT | Magic Coat}.
 */
export class ReflectStatusMoveAbAttr extends AbAttr { }

export class NoTransformAbilityAbAttr extends AbAttr {
  constructor() {
    super(false);
  }
}

export class NoFusionAbilityAbAttr extends AbAttr {
  constructor() {
    super(false);
  }
}

export class IgnoreTypeImmunityAbAttr extends AbAttr {
  private defenderType: PokemonType;
  private allowedMoveTypes: PokemonType[];

  constructor(defenderType: PokemonType, allowedMoveTypes: PokemonType[]) {
    super(false);
    this.defenderType = defenderType;
    this.allowedMoveTypes = allowedMoveTypes;
  }

  override canApply(pokemon: Pokemon, passive: boolean, simulated: boolean, args: any[]): boolean {
    return this.defenderType === (args[1] as PokemonType) && this.allowedMoveTypes.includes(args[0] as PokemonType);
  }

  override apply(pokemon: Pokemon, passive: boolean, simulated: boolean, cancelled: BooleanHolder, args: any[]): void {
    cancelled.value = true;
  }
}

/**
 * Ignores the type immunity to Status Effects of the defender if the defender is of a certain type
 */
export class IgnoreTypeStatusEffectImmunityAbAttr extends AbAttr {
  private statusEffect: StatusEffect[];
  private defenderType: PokemonType[];

  constructor(statusEffect: StatusEffect[], defenderType: PokemonType[]) {
    super(false);

    this.statusEffect = statusEffect;
    this.defenderType = defenderType;
  }

  override canApply(pokemon: Pokemon, passive: boolean, simulated: boolean, args: any[]): boolean {
    return this.statusEffect.includes(args[0] as StatusEffect) && this.defenderType.includes(args[1] as PokemonType);
  }

  override apply(pokemon: Pokemon, passive: boolean, simulated: boolean, cancelled: BooleanHolder, args: any[]): void {
    cancelled.value = true;
  }
}

/**
 * Gives money to the user after the battle.
 *
 * @extends PostBattleAbAttr
 * @see {@linkcode applyPostBattle}
 */
export class MoneyAbAttr extends PostBattleAbAttr {
  constructor() {
    super();
  }

  override canApplyPostBattle(pokemon: Pokemon, passive: boolean, simulated: boolean, args: any[]): boolean {
    return !simulated && args[0];
  }

  /**
   * @param pokemon {@linkcode Pokemon} that is the user of this ability.
   * @param passive N/A
   * @param args - `[0]`: boolean for if the battle ended in a victory
   */
  override applyPostBattle(pokemon: Pokemon, passive: boolean, simulated: boolean, args: any[]): void {
    globalScene.currentBattle.moneyScattered += globalScene.getWaveMoneyAmount(0.2);
  }
}

/**
 * Applies a stat change after a Pokémon is summoned,
 * conditioned on the presence of a specific arena tag.
 *
 * @extends PostSummonStatStageChangeAbAttr
 */
export class PostSummonStatStageChangeOnArenaAbAttr extends PostSummonStatStageChangeAbAttr {
  /**
   * The type of arena tag that conditions the stat change.
   * @private
   */
  private tagType: ArenaTagType;

  /**
   * Creates an instance of PostSummonStatStageChangeOnArenaAbAttr.
   * Initializes the stat change to increase Attack by 1 stage if the specified arena tag is present.
   *
   * @param {ArenaTagType} tagType - The type of arena tag to check for.
   */
  constructor(tagType: ArenaTagType) {
    super([ Stat.ATK ], 1, true, false);
    this.tagType = tagType;
  }

  override canApplyPostSummon(pokemon: Pokemon, passive: boolean, simulated: boolean, args: any[]): boolean {
    const side = pokemon.isPlayer() ? ArenaTagSide.PLAYER : ArenaTagSide.ENEMY;
    return (globalScene.arena.getTagOnSide(this.tagType, side) ?? false)
      && super.canApplyPostSummon(pokemon, passive, simulated, args);
  }

  /**
   * Applies the post-summon stat change if the specified arena tag is present on pokemon's side.
   * This is used in Wind Rider ability.
   *
   * @param {Pokemon} pokemon - The Pokémon being summoned.
   * @param {boolean} passive - Whether the effect is passive.
   * @param {any[]} args - Additional arguments.
   */
  override applyPostSummon(pokemon: Pokemon, passive: boolean, simulated: boolean, args: any[]): void {
    super.applyPostSummon(pokemon, passive, simulated, args);
  }
}

/**
 * Takes no damage from the first hit of a damaging move.
 * This is used in the Disguise and Ice Face abilities.
 *
 * Does not apply to a user's substitute
 * @extends ReceivedMoveDamageMultiplierAbAttr
 */
export class FormBlockDamageAbAttr extends ReceivedMoveDamageMultiplierAbAttr {
  private multiplier: number;
  private tagType: BattlerTagType;
  private recoilDamageFunc?: ((pokemon: Pokemon) => number);
  private triggerMessageFunc: (pokemon: Pokemon, abilityName: string) => string;

  constructor(condition: PokemonDefendCondition, multiplier: number, tagType: BattlerTagType, triggerMessageFunc: (pokemon: Pokemon, abilityName: string) => string, recoilDamageFunc?: (pokemon: Pokemon) => number) {
    super(condition, multiplier);

    this.multiplier = multiplier;
    this.tagType = tagType;
    this.recoilDamageFunc = recoilDamageFunc;
    this.triggerMessageFunc = triggerMessageFunc;
  }

  override canApplyPreDefend(pokemon: Pokemon, passive: boolean, simulated: boolean, attacker: Pokemon, move: Move, cancelled: BooleanHolder | null, args: any[]): boolean {
    return this.condition(pokemon, attacker, move) && !move.hitsSubstitute(attacker, pokemon);
  }

  /**
   * Applies the pre-defense ability to the Pokémon.
   * Removes the appropriate `BattlerTagType` when hit by an attack and is in its defense form.
   *
   * @param pokemon The Pokémon with the ability.
   * @param _passive n/a
   * @param attacker The attacking Pokémon.
   * @param move The move being used.
   * @param _cancelled n/a
   * @param args Additional arguments.
   */
  override applyPreDefend(pokemon: Pokemon, _passive: boolean, simulated: boolean, attacker: Pokemon, move: Move, _cancelled: BooleanHolder, args: any[]): void {
    if (!simulated) {
      (args[0] as NumberHolder).value = this.multiplier;
      pokemon.removeTag(this.tagType);
      if (this.recoilDamageFunc) {
        pokemon.damageAndUpdate(this.recoilDamageFunc(pokemon), { result: HitResult.INDIRECT, ignoreSegments: true, ignoreFaintPhase: true });
      }
    }
  }

  /**
   * Gets the message triggered when the Pokémon avoids damage using the form-changing ability.
   * @param pokemon The Pokémon with the ability.
   * @param abilityName The name of the ability.
   * @param _args n/a
   * @returns The trigger message.
   */
  getTriggerMessage(pokemon: Pokemon, abilityName: string, ..._args: any[]): string {
    return this.triggerMessageFunc(pokemon, abilityName);
  }
}

/**
 * Base class for defining {@linkcode Ability} attributes before summon
 * (should use {@linkcode PostSummonAbAttr} for most ability)
 * @see {@linkcode applyPreSummon()}
 */
export class PreSummonAbAttr extends AbAttr {
  applyPreSummon(pokemon: Pokemon, passive: boolean, args: any[]): void {}

  canApplyPreSummon(pokemon: Pokemon, passive: boolean, args: any[]): boolean {
    return true;
  }
}

export class IllusionPreSummonAbAttr extends PreSummonAbAttr {
  /**
   * Apply a new illusion when summoning Zoroark if the illusion is available
   *
   * @param pokemon - The Pokémon with the Illusion ability.
   * @param passive - N/A
   * @param args - N/A
   * @returns Whether the illusion was applied.
   */
  override applyPreSummon(pokemon: Pokemon, passive: boolean, args: any[]): void {
    const party: Pokemon[] = (pokemon.isPlayer() ? globalScene.getPlayerParty() : globalScene.getEnemyParty()).filter(p => p.isAllowedInBattle());
    const lastPokemon: Pokemon = party.filter(p => p !==pokemon).at(-1) || pokemon;
    pokemon.setIllusion(lastPokemon);
  }

  override canApplyPreSummon(pokemon: Pokemon, passive: boolean, args: any[]): boolean {
    if (pokemon.hasTrainer()) {
      const party: Pokemon[] = (pokemon.isPlayer() ? globalScene.getPlayerParty() : globalScene.getEnemyParty()).filter(p => p.isAllowedInBattle());
      const lastPokemon: Pokemon = party.filter(p => p !==pokemon).at(-1) || pokemon;
      const speciesId = lastPokemon.species.speciesId;

      // If the last conscious Pokémon in the party is a Terastallized Ogerpon or Terapagos, Illusion will not activate.
      // Illusion will also not activate if the Pokémon with Illusion is Terastallized and the last Pokémon in the party is Ogerpon or Terapagos.
      if (
        lastPokemon === pokemon ||
        ((speciesId === SpeciesId.OGERPON || speciesId === SpeciesId.TERAPAGOS) && (lastPokemon.isTerastallized || pokemon.isTerastallized))
      ) {
        return false;
      }
    }
    return !pokemon.summonData.illusionBroken;
  }
}

export class IllusionBreakAbAttr extends AbAttr {
  override apply(pokemon: Pokemon, _passive: boolean, _simulated: boolean, _cancelled: BooleanHolder | null, _args: any[]): void {
    pokemon.breakIllusion();
    pokemon.summonData.illusionBroken = true;
  }
}

export class PostDefendIllusionBreakAbAttr extends PostDefendAbAttr {
  /**
   * Destroy the illusion upon taking damage
   *
   * @param pokemon - The Pokémon with the Illusion ability.
   * @param passive - unused
   * @param attacker - The attacking Pokémon.
   * @param move - The move being used.
   * @param hitResult - The type of hitResult the pokemon got
   * @param args - unused
   * @returns - Whether the illusion was destroyed.
   */
  override applyPostDefend(pokemon: Pokemon, passive: boolean, simulated: boolean, attacker: Pokemon, move: Move, hitResult: HitResult, args: any[]): void {
    pokemon.breakIllusion();
    pokemon.summonData.illusionBroken = true;
  }

  override canApplyPostDefend(pokemon: Pokemon, passive: boolean, simulated: boolean, attacker: Pokemon, move: Move, hitResult: HitResult, args: any[]): boolean {
    const breakIllusion: HitResult[] = [ HitResult.EFFECTIVE, HitResult.SUPER_EFFECTIVE, HitResult.NOT_VERY_EFFECTIVE, HitResult.ONE_HIT_KO ];
    return breakIllusion.includes(hitResult) && !!pokemon.summonData.illusion
  }
}

export class IllusionPostBattleAbAttr extends PostBattleAbAttr {
  /**
   * Break the illusion once the battle ends
   *
   * @param pokemon - The Pokémon with the Illusion ability.
   * @param passive - Unused
   * @param args - Unused
   * @returns - Whether the illusion was applied.
   */
  override applyPostBattle(pokemon: Pokemon, passive: boolean, simulated:boolean, args: any[]): void {
   pokemon.breakIllusion()
  }
}


/**
 * If a Pokémon with this Ability selects a damaging move, it has a 30% chance of going first in its priority bracket. If the Ability activates, this is announced at the start of the turn (after move selection).
 *
 * @extends AbAttr
 */
export class BypassSpeedChanceAbAttr extends AbAttr {
  public chance: number;

  /**
   * @param {number} chance probability of ability being active.
   */
  constructor(chance: number) {
    super(true);
    this.chance = chance;
  }

  override canApply(pokemon: Pokemon, passive: boolean, simulated: boolean, args: any[]): boolean {
    const bypassSpeed = args[0] as BooleanHolder;
    const turnCommand = globalScene.currentBattle.turnCommands[pokemon.getBattlerIndex()];
    const isCommandFight = turnCommand?.command === Command.FIGHT;
    const move = turnCommand?.move?.move ? allMoves[turnCommand.move.move] : null;
    const isDamageMove = move?.category === MoveCategory.PHYSICAL || move?.category === MoveCategory.SPECIAL;
    return !simulated && !bypassSpeed.value && pokemon.randBattleSeedInt(100) < this.chance && isCommandFight && isDamageMove;
  }

  /**
   * bypass move order in their priority bracket when pokemon choose damaging move
   * @param {Pokemon} pokemon {@linkcode Pokemon}  the Pokemon applying this ability
   * @param {boolean} passive N/A
   * @param {BooleanHolder} cancelled N/A
   * @param {any[]} args [0] {@linkcode BooleanHolder} set to true when the ability activated
   */
  override apply(pokemon: Pokemon, passive: boolean, simulated: boolean, cancelled: BooleanHolder, args: any[]): void {
    const bypassSpeed = args[0] as BooleanHolder;
    bypassSpeed.value = true;
  }

  getTriggerMessage(pokemon: Pokemon, abilityName: string, ...args: any[]): string {
    return i18next.t("abilityTriggers:quickDraw", { pokemonName: getPokemonNameWithAffix(pokemon) });
  }
}

/**
 * This attribute checks if a Pokemon's move meets a provided condition to determine if the Pokemon can use Quick Claw
 * It was created because Pokemon with the ability Mycelium Might cannot access Quick Claw's benefits when using status moves.
*/
export class PreventBypassSpeedChanceAbAttr extends AbAttr {
  private condition: ((pokemon: Pokemon, move: Move) => boolean);

  /**
   * @param {function} condition - checks if a move meets certain conditions
   */
  constructor(condition: (pokemon: Pokemon, move: Move) => boolean) {
    super(true);
    this.condition = condition;
  }

  override canApply(pokemon: Pokemon, passive: boolean, simulated: boolean, args: any[]): boolean {
    const turnCommand = globalScene.currentBattle.turnCommands[pokemon.getBattlerIndex()];
    const isCommandFight = turnCommand?.command === Command.FIGHT;
    const move = turnCommand?.move?.move ? allMoves[turnCommand.move.move] : null;
    return isCommandFight && this.condition(pokemon, move!);
  }

  /**
   * @argument {boolean} bypassSpeed - determines if a Pokemon is able to bypass speed at the moment
   * @argument {boolean} canCheckHeldItems - determines if a Pokemon has access to Quick Claw's effects or not
   */
  override apply(pokemon: Pokemon, passive: boolean, simulated: boolean, cancelled: BooleanHolder, args: any[]): void {
    const bypassSpeed = args[0] as BooleanHolder;
    const canCheckHeldItems = args[1] as BooleanHolder;
    bypassSpeed.value = false;
    canCheckHeldItems.value = false;
  }
}

/**
 * This applies a terrain-based type change to the Pokemon.
 * Used by Mimicry.
 */
export class TerrainEventTypeChangeAbAttr extends PostSummonAbAttr {
  constructor() {
    super(true);
  }

  override canApply(pokemon: Pokemon, passive: boolean, simulated: boolean, args: any[]): boolean {
    return !pokemon.isTerastallized;
  }

  override apply(pokemon: Pokemon, _passive: boolean, _simulated: boolean, _cancelled: BooleanHolder, _args: any[]): void {
    const currentTerrain = globalScene.arena.getTerrainType();
    const typeChange: PokemonType[] = this.determineTypeChange(pokemon, currentTerrain);
    if (typeChange.length !== 0) {
      if (pokemon.summonData.addedType && typeChange.includes(pokemon.summonData.addedType)) {
        pokemon.summonData.addedType = null;
      }
      pokemon.summonData.types = typeChange;
      pokemon.updateInfo();
    }
  }

  /**
   * Retrieves the type(s) the Pokemon should change to in response to a terrain
   * @param pokemon
   * @param currentTerrain {@linkcode TerrainType}
   * @returns a list of type(s)
   */
  private determineTypeChange(pokemon: Pokemon, currentTerrain: TerrainType): PokemonType[] {
    const typeChange: PokemonType[] = [];
    switch (currentTerrain) {
      case TerrainType.ELECTRIC:
        typeChange.push(PokemonType.ELECTRIC);
        break;
      case TerrainType.MISTY:
        typeChange.push(PokemonType.FAIRY);
        break;
      case TerrainType.GRASSY:
        typeChange.push(PokemonType.GRASS);
        break;
      case TerrainType.PSYCHIC:
        typeChange.push(PokemonType.PSYCHIC);
        break;
      default:
        pokemon.getTypes(false, false, true).forEach(t => {
          typeChange.push(t);
        });
        break;
    }
    return typeChange;
  }

  override canApplyPostSummon(pokemon: Pokemon, passive: boolean, simulated: boolean, args: any[]): boolean {
    return globalScene.arena.getTerrainType() !== TerrainType.NONE &&
      this.canApply(pokemon, passive, simulated, args);
  }

  /**
   * Checks if the Pokemon should change types if summoned into an active terrain
   */
  override applyPostSummon(pokemon: Pokemon, passive: boolean, simulated: boolean, args: any[]): void {
    this.apply(pokemon, passive, simulated, new BooleanHolder(false), []);
  }

  override getTriggerMessage(pokemon: Pokemon, abilityName: string, ...args: any[]) {
    const currentTerrain = globalScene.arena.getTerrainType();
    const pokemonNameWithAffix = getPokemonNameWithAffix(pokemon);
    if (currentTerrain === TerrainType.NONE) {
      return i18next.t("abilityTriggers:pokemonTypeChangeRevert", { pokemonNameWithAffix });
    } else {
      const moveType = i18next.t(`pokemonInfo:Type.${PokemonType[this.determineTypeChange(pokemon, currentTerrain)[0]]}`);
      return i18next.t("abilityTriggers:pokemonTypeChange", { pokemonNameWithAffix, moveType });
    }
  }
}

function applySingleAbAttrs<TAttr extends AbAttr>(
  pokemon: Pokemon,
  passive: boolean,
  attrType: Constructor<TAttr>,
  applyFunc: AbAttrApplyFunc<TAttr>,
  successFunc: AbAttrSuccessFunc<TAttr>,
  args: any[],
  gainedMidTurn: boolean = false,
  simulated: boolean = false,
  messages: string[] = []
) {
  if (!pokemon?.canApplyAbility(passive) || (passive && (pokemon.getPassiveAbility().id === pokemon.getAbility().id))) {
    return;
  }

  const ability = passive ? pokemon.getPassiveAbility() : pokemon.getAbility();
  if (gainedMidTurn && ability.getAttrs(attrType).some(attr => attr instanceof PostSummonAbAttr && !attr.shouldActivateOnGain())) {
    return;
  }

  for (const attr of ability.getAttrs(attrType)) {
    const condition = attr.getCondition();
    let abShown = false;
    if (condition && !condition(pokemon) || !successFunc(attr, passive)) {
      continue;
    }

    globalScene.setPhaseQueueSplice();

    if (attr.showAbility && !simulated) {
      globalScene.queueAbilityDisplay(pokemon, passive, true);
      abShown = true;
    }
    const message = attr.getTriggerMessage(pokemon, ability.name, args);
    if (message) {
      if (!simulated) {
        globalScene.queueMessage(message);
      }
      messages.push(message);
    }

    applyFunc(attr, passive);

    if (abShown) {
      globalScene.queueAbilityDisplay(pokemon, passive, false);
    }

    if (!simulated) {
      pokemon.waveData.abilitiesApplied.add(ability.id);
    }

    globalScene.clearPhaseQueueSplice();
  }
}

class ForceSwitchOutHelper {
  constructor(private switchType: SwitchType) {}

  /**
   * Handles the logic for switching out a Pokémon based on battle conditions, HP, and the switch type.
   *
   * @param pokemon The {@linkcode Pokemon} attempting to switch out.
   * @returns `true` if the switch is successful
   */
  public switchOutLogic(pokemon: Pokemon): boolean {
    const switchOutTarget = pokemon;
    /**
     * If the switch-out target is a player-controlled Pokémon, the function checks:
     * - Whether there are available party members to switch in.
     * - If the Pokémon is still alive (hp > 0), and if so, it leaves the field and a new SwitchPhase is initiated.
     */
    if (switchOutTarget instanceof PlayerPokemon) {
      if (globalScene.getPlayerParty().filter((p) => p.isAllowedInBattle() && !p.isOnField()).length < 1) {
        return false;
      }

      if (switchOutTarget.hp > 0) {
        switchOutTarget.leaveField(this.switchType === SwitchType.SWITCH);
        globalScene.prependToPhase(new SwitchPhase(this.switchType, switchOutTarget.getFieldIndex(), true, true), MoveEndPhase);
        return true;
      }
    /**
     * For non-wild battles, it checks if the opposing party has any available Pokémon to switch in.
     * If yes, the Pokémon leaves the field and a new SwitchSummonPhase is initiated.
     */
    } else if (globalScene.currentBattle.battleType !== BattleType.WILD) {
      if (globalScene.getEnemyParty().filter((p) => p.isAllowedInBattle() && !p.isOnField()).length < 1) {
        return false;
      }
      if (switchOutTarget.hp > 0) {
        switchOutTarget.leaveField(this.switchType === SwitchType.SWITCH);
        const summonIndex = (globalScene.currentBattle.trainer ? globalScene.currentBattle.trainer.getNextSummonIndex((switchOutTarget as EnemyPokemon).trainerSlot) : 0);
        globalScene.prependToPhase(new SwitchSummonPhase(this.switchType, switchOutTarget.getFieldIndex(), summonIndex, false, false), MoveEndPhase);
        return true;
      }
    /**
     * For wild Pokémon battles, the Pokémon will flee if the conditions are met (waveIndex and double battles).
     * It will not flee if it is a Mystery Encounter with fleeing disabled (checked in `getSwitchOutCondition()`) or if it is a wave 10x wild boss
     */
    } else {
      const allyPokemon = switchOutTarget.getAlly();

      if (!globalScene.currentBattle.waveIndex || globalScene.currentBattle.waveIndex % 10 === 0) {
        return false;
      }

      if (switchOutTarget.hp > 0) {
        switchOutTarget.leaveField(false);
        globalScene.queueMessage(i18next.t("moveTriggers:fled", { pokemonName: getPokemonNameWithAffix(switchOutTarget) }), null, true, 500);
        if (globalScene.currentBattle.double && !isNullOrUndefined(allyPokemon)) {
          globalScene.redirectPokemonMoves(switchOutTarget, allyPokemon);
        }
      }

      if (!allyPokemon?.isActive(true)) {
        globalScene.clearEnemyHeldItemModifiers();

        if (switchOutTarget.hp) {
          globalScene.pushPhase(new BattleEndPhase(false));

          if (globalScene.gameMode.hasRandomBiomes || globalScene.isNewBiome()) {
            globalScene.pushPhase(new SelectBiomePhase());
          }

          globalScene.pushPhase(new NewBattlePhase());
        }
      }
    }
    return false;
  }

  /**
   * Determines if a Pokémon can switch out based on its status, the opponent's status, and battle conditions.
   *
   * @param pokemon The Pokémon attempting to switch out.
   * @param opponent The opponent Pokémon.
   * @returns `true` if the switch-out condition is met
   */
  public getSwitchOutCondition(pokemon: Pokemon, opponent: Pokemon): boolean {
    const switchOutTarget = pokemon;
    const player = switchOutTarget instanceof PlayerPokemon;

    if (player) {
      const blockedByAbility = new BooleanHolder(false);
      applyAbAttrs(ForceSwitchOutImmunityAbAttr, opponent, blockedByAbility);
      return !blockedByAbility.value;
    }

    if (!player && globalScene.currentBattle.battleType === BattleType.WILD) {
      if (!globalScene.currentBattle.waveIndex && globalScene.currentBattle.waveIndex % 10 === 0) {
        return false;
      }
    }

    if (!player && globalScene.currentBattle.isBattleMysteryEncounter() && !globalScene.currentBattle.mysteryEncounter?.fleeAllowed) {
      return false;
    }

    const party = player ? globalScene.getPlayerParty() : globalScene.getEnemyParty();
    return (!player && globalScene.currentBattle.battleType === BattleType.WILD)
      || party.filter(p => p.isAllowedInBattle() && !p.isOnField()
        && (player || (p as EnemyPokemon).trainerSlot === (switchOutTarget as EnemyPokemon).trainerSlot)).length > 0;
  }

  /**
   * Returns a message if the switch-out attempt fails due to ability effects.
   *
   * @param target The target Pokémon.
   * @returns The failure message, or `null` if no failure.
   */
  public getFailedText(target: Pokemon): string | null {
    const blockedByAbility = new BooleanHolder(false);
    applyAbAttrs(ForceSwitchOutImmunityAbAttr, target, blockedByAbility);
    return blockedByAbility.value ? i18next.t("moveTriggers:cannotBeSwitchedOut", { pokemonName: getPokemonNameWithAffix(target) }) : null;
  }
}

/**
 * Calculates the amount of recovery from the Shell Bell item.
 *
 * If the Pokémon is holding a Shell Bell, this function computes the amount of health
 * recovered based on the damage dealt in the current turn. The recovery is multiplied by the
 * Shell Bell's modifier (if any).
 *
 * @param pokemon - The Pokémon whose Shell Bell recovery is being calculated.
 * @returns The amount of health recovered by Shell Bell.
 */
function calculateShellBellRecovery(pokemon: Pokemon): number {
  const shellBellModifier = pokemon.getHeldItems().find(m => m instanceof HitHealModifier);
  if (shellBellModifier) {
    return toDmgValue(pokemon.turnData.totalDamageDealt / 8) * shellBellModifier.stackCount;
  }
  return 0;
}

/**
 * Triggers after the Pokemon takes any damage
 * @extends AbAttr
 */
export class PostDamageAbAttr extends AbAttr {
  public canApplyPostDamage(
    pokemon: Pokemon,
    damage: number,
    passive: boolean,
    simulated: boolean,
    args: any[],
    source?: Pokemon): boolean {
    return true;
  }

  public applyPostDamage(
    pokemon: Pokemon,
    damage: number,
    passive: boolean,
    simulated: boolean,
    args: any[],
    source?: Pokemon,
  ): void {}
}

/**
 * Ability attribute for forcing a Pokémon to switch out after its health drops below half.
 * This attribute checks various conditions related to the damage received, the moves used by the Pokémon
 * and its opponents, and determines whether a forced switch-out should occur.
 *
 * Used by Wimp Out and Emergency Exit
 *
 * @extends PostDamageAbAttr
 * @see {@linkcode applyPostDamage}
 */
export class PostDamageForceSwitchAbAttr extends PostDamageAbAttr {
  private helper: ForceSwitchOutHelper = new ForceSwitchOutHelper(SwitchType.SWITCH);
  private hpRatio: number;

  constructor(hpRatio = 0.5) {
    super();
    this.hpRatio = hpRatio;
  }

  // TODO: Refactor to use more early returns
  public override canApplyPostDamage(
    pokemon: Pokemon,
    damage: number,
    passive: boolean,
    simulated: boolean,
    args: any[],
    source?: Pokemon): boolean {
    const moveHistory = pokemon.getMoveHistory();
    // Will not activate when the Pokémon's HP is lowered by cutting its own HP
    const fordbiddenAttackingMoves = [ MoveId.BELLY_DRUM, MoveId.SUBSTITUTE, MoveId.CURSE, MoveId.PAIN_SPLIT ];
    if (moveHistory.length > 0) {
      const lastMoveUsed = moveHistory[moveHistory.length - 1];
      if (fordbiddenAttackingMoves.includes(lastMoveUsed.move)) {
        return false;
      }
    }

    // Dragon Tail and Circle Throw switch out Pokémon before the Ability activates.
    const fordbiddenDefendingMoves = [ MoveId.DRAGON_TAIL, MoveId.CIRCLE_THROW ];
    if (source) {
      const enemyMoveHistory = source.getMoveHistory();
      if (enemyMoveHistory.length > 0) {
        const enemyLastMoveUsed = enemyMoveHistory[enemyMoveHistory.length - 1];
        // Will not activate if the Pokémon's HP falls below half while it is in the air during Sky Drop.
        if (fordbiddenDefendingMoves.includes(enemyLastMoveUsed.move) || enemyLastMoveUsed.move === MoveId.SKY_DROP && enemyLastMoveUsed.result === MoveResult.OTHER) {
          return false;
        // Will not activate if the Pokémon's HP falls below half by a move affected by Sheer Force.
        // TODO: Make this use the sheer force disable condition
        } else if (allMoves[enemyLastMoveUsed.move].chance >= 0 && source.hasAbility(AbilityId.SHEER_FORCE)) {
          return false;
        // Activate only after the last hit of multistrike moves
        } else if (source.turnData.hitsLeft > 1) {
          return false;
        }
        if (source.turnData.hitCount > 1) {
          damage = pokemon.turnData.damageTaken;
        }
      }
    }

    if (pokemon.hp + damage >= pokemon.getMaxHp() * this.hpRatio) {
      const shellBellHeal = calculateShellBellRecovery(pokemon);
      if (pokemon.hp - shellBellHeal < pokemon.getMaxHp() * this.hpRatio) {
        for (const opponent of pokemon.getOpponents()) {
          if (!this.helper.getSwitchOutCondition(pokemon, opponent)) {
            return false;
          }
        }
        return true;
      }
    }

    return false;
  }

  /**
   * Applies the switch-out logic after the Pokémon takes damage.
   * Checks various conditions based on the moves used by the Pokémon, the opponents' moves, and
   * the Pokémon's health after damage to determine whether the switch-out should occur.
   *
   * @param pokemon The Pokémon that took damage.
   * @param damage N/A
   * @param passive N/A
   * @param simulated Whether the ability is being simulated.
   * @param args N/A
   * @param source N/A
   */
  public override applyPostDamage(pokemon: Pokemon, damage: number, passive: boolean, simulated: boolean, args: any[], source?: Pokemon): void {
    this.helper.switchOutLogic(pokemon);
  }
}
function applyAbAttrsInternal<TAttr extends AbAttr>(
  attrType: Constructor<TAttr>,
  pokemon: Pokemon | null,
  applyFunc: AbAttrApplyFunc<TAttr>,
  successFunc: AbAttrSuccessFunc<TAttr>,
  args: any[],
  simulated: boolean = false,
  messages: string[] = [],
  gainedMidTurn = false
) {
  for (const passive of [ false, true ]) {
    if (pokemon) {
      applySingleAbAttrs(pokemon, passive, attrType, applyFunc, successFunc, args, gainedMidTurn, simulated, messages);
      globalScene.clearPhaseQueueSplice();
    }
  }
}

export function applyAbAttrs(
  attrType: Constructor<AbAttr>,
  pokemon: Pokemon,
  cancelled: BooleanHolder | null,
  simulated = false,
  ...args: any[]
): void {
  applyAbAttrsInternal<AbAttr>(
    attrType,
    pokemon,
    (attr, passive) => attr.apply(pokemon, passive, simulated, cancelled, args),
    (attr, passive) => attr.canApply(pokemon, passive, simulated, args),
    args,
    simulated,
  );
}

export function applyPostBattleInitAbAttrs(
  attrType: Constructor<PostBattleInitAbAttr>,
  pokemon: Pokemon,
  simulated = false,
  ...args: any[]
): void {
  applyAbAttrsInternal<PostBattleInitAbAttr>(
    attrType,
    pokemon,
    (attr, passive) => attr.applyPostBattleInit(pokemon, passive, simulated, args),
    (attr, passive) => attr.canApplyPostBattleInit(pokemon, passive, simulated, args),
    args,
    simulated,
  );
}

export function applyPreDefendAbAttrs(
  attrType: Constructor<PreDefendAbAttr>,
  pokemon: Pokemon,
  attacker: Pokemon,
  move: Move | null,
  cancelled: BooleanHolder | null,
  simulated = false,
  ...args: any[]
): void {
  applyAbAttrsInternal<PreDefendAbAttr>(
    attrType,
    pokemon,
    (attr, passive) => attr.applyPreDefend(pokemon, passive, simulated, attacker, move, cancelled, args),
    (attr, passive) => attr.canApplyPreDefend(pokemon, passive, simulated, attacker, move, cancelled, args),
    args,
    simulated,
  );
}

export function applyPostDefendAbAttrs(
  attrType: Constructor<PostDefendAbAttr>,
  pokemon: Pokemon,
  attacker: Pokemon,
  move: Move,
  hitResult: HitResult | null,
  simulated = false,
  ...args: any[]
): void {
  applyAbAttrsInternal<PostDefendAbAttr>(
    attrType,
    pokemon,
    (attr, passive) => attr.applyPostDefend(pokemon, passive, simulated, attacker, move, hitResult, args),
    (attr, passive) => attr.canApplyPostDefend(pokemon, passive, simulated, attacker, move, hitResult, args), args,
    simulated,
  );
}

export function applyPostMoveUsedAbAttrs(
  attrType: Constructor<PostMoveUsedAbAttr>,
  pokemon: Pokemon,
  move: PokemonMove,
  source: Pokemon,
  targets: BattlerIndex[],
  simulated = false,
  ...args: any[]
): void {
  applyAbAttrsInternal<PostMoveUsedAbAttr>(
    attrType,
    pokemon,
    (attr, passive) => attr.applyPostMoveUsed(pokemon, move, source, targets, simulated, args),
    (attr, passive) => attr.canApplyPostMoveUsed(pokemon, move, source, targets, simulated, args),
    args,
    simulated,
  );
}

export function applyStatMultiplierAbAttrs(
  attrType: Constructor<StatMultiplierAbAttr>,
  pokemon: Pokemon,
  stat: BattleStat,
  statValue: NumberHolder,
  simulated = false,
  ...args: any[]
): void {
  applyAbAttrsInternal<StatMultiplierAbAttr>(
    attrType,
    pokemon,
    (attr, passive) => attr.applyStatStage(pokemon, passive, simulated, stat, statValue, args),
    (attr, passive) => attr.canApplyStatStage(pokemon, passive, simulated, stat, statValue, args),
    args,
  );
}

/**
 * Applies an ally's Stat multiplier attribute
 * @param attrType - {@linkcode AllyStatMultiplierAbAttr} should always be AllyStatMultiplierAbAttr for the time being
 * @param pokemon - The {@linkcode Pokemon} with the ability
 * @param stat - The type of the checked {@linkcode Stat}
 * @param statValue - {@linkcode NumberHolder} containing the value of the checked stat
 * @param checkedPokemon - The {@linkcode Pokemon} with the checked stat
 * @param ignoreAbility - Whether or not the ability should be ignored by the pokemon or its move.
 * @param args - unused
 */
export function applyAllyStatMultiplierAbAttrs(attrType: Constructor<AllyStatMultiplierAbAttr>,
  pokemon: Pokemon, stat: BattleStat, statValue: NumberHolder, simulated: boolean = false, checkedPokemon: Pokemon, ignoreAbility: boolean, ...args: any[]
): void {
  return applyAbAttrsInternal<AllyStatMultiplierAbAttr>(
    attrType,
    pokemon,
    (attr, passive) => attr.applyAllyStat(pokemon, passive, simulated, stat, statValue, checkedPokemon, ignoreAbility, args),
    (attr, passive) => attr.canApplyAllyStat(pokemon, passive, simulated, stat, statValue, checkedPokemon, ignoreAbility, args),
    args,
    simulated,
  );
}

export function applyPostSetStatusAbAttrs(
  attrType: Constructor<PostSetStatusAbAttr>,
  pokemon: Pokemon,
  effect: StatusEffect,
  sourcePokemon?: Pokemon | null,
  simulated = false,
  ...args: any[]
): void {
  applyAbAttrsInternal<PostSetStatusAbAttr>(
    attrType,
    pokemon,
    (attr, passive) => attr.applyPostSetStatus(pokemon, sourcePokemon, passive, effect, simulated, args),
    (attr, passive) => attr.canApplyPostSetStatus(pokemon, sourcePokemon, passive, effect, simulated, args),
    args,
    simulated,
  );
}

export function applyPostDamageAbAttrs(
  attrType: Constructor<PostDamageAbAttr>,
  pokemon: Pokemon,
  damage: number,
  passive: boolean,
  simulated = false,
  args: any[],
  source?: Pokemon,
): void {
  applyAbAttrsInternal<PostDamageAbAttr>(
    attrType,
    pokemon,
    (attr, passive) => attr.applyPostDamage(pokemon, damage, passive, simulated, args, source),
    (attr, passive) => attr.canApplyPostDamage(pokemon, damage, passive, simulated, args, source),
    args,
  );
}

/**
 * Applies a field Stat multiplier attribute
 * @param attrType {@linkcode FieldMultiplyStatAbAttr} should always be FieldMultiplyBattleStatAbAttr for the time being
 * @param pokemon {@linkcode Pokemon} the Pokemon applying this ability
 * @param stat {@linkcode Stat} the type of the checked stat
 * @param statValue {@linkcode NumberHolder} the value of the checked stat
 * @param checkedPokemon {@linkcode Pokemon} the Pokemon with the checked stat
 * @param hasApplied {@linkcode BooleanHolder} whether or not a FieldMultiplyBattleStatAbAttr has already affected this stat
 * @param args unused
 */
export function applyFieldStatMultiplierAbAttrs(
  attrType: Constructor<FieldMultiplyStatAbAttr>,
  pokemon: Pokemon,
  stat: Stat,
  statValue: NumberHolder,
  checkedPokemon: Pokemon,
  hasApplied: BooleanHolder,
  simulated = false,
  ...args: any[]
): void {
  applyAbAttrsInternal<FieldMultiplyStatAbAttr>(
    attrType,
    pokemon,
    (attr, passive) => attr.applyFieldStat(pokemon, passive, simulated, stat, statValue, checkedPokemon, hasApplied, args),
    (attr, passive) => attr.canApplyFieldStat(pokemon, passive, simulated, stat, statValue, checkedPokemon, hasApplied, args), args,
  );
}

export function applyPreAttackAbAttrs(
  attrType: Constructor<PreAttackAbAttr>,
  pokemon: Pokemon,
  defender: Pokemon | null,
  move: Move,
  simulated = false,
  ...args: any[]
): void {
  applyAbAttrsInternal<PreAttackAbAttr>(
    attrType,
    pokemon,
    (attr, passive) => attr.applyPreAttack(pokemon, passive, simulated, defender, move, args),
    (attr, passive) => attr.canApplyPreAttack(pokemon, passive, simulated, defender, move, args),
    args,
    simulated,
  );
}

export function applyPostAttackAbAttrs(
  attrType: Constructor<PostAttackAbAttr>,
  pokemon: Pokemon,
  defender: Pokemon,
  move: Move,
  hitResult: HitResult | null,
  simulated = false,
  ...args: any[]
): void {
  applyAbAttrsInternal<PostAttackAbAttr>(
    attrType,
    pokemon,
    (attr, passive) => attr.applyPostAttack(pokemon, passive, simulated, defender, move, hitResult, args),
    (attr, passive) => attr.canApplyPostAttack(pokemon, passive, simulated, defender, move, hitResult, args), args,
    simulated,
  );
}

export function applyPostKnockOutAbAttrs(
  attrType: Constructor<PostKnockOutAbAttr>,
  pokemon: Pokemon,
  knockedOut: Pokemon,
  simulated = false,
  ...args: any[]
): void {
  applyAbAttrsInternal<PostKnockOutAbAttr>(
    attrType,
    pokemon,
    (attr, passive) => attr.applyPostKnockOut(pokemon, passive, simulated, knockedOut, args),
    (attr, passive) => attr.canApplyPostKnockOut(pokemon, passive, simulated, knockedOut, args),
    args,
    simulated,
  );
}

export function applyPostVictoryAbAttrs(
  attrType: Constructor<PostVictoryAbAttr>,
  pokemon: Pokemon,
  simulated = false,
  ...args: any[]
): void {
  applyAbAttrsInternal<PostVictoryAbAttr>(
    attrType,
    pokemon,
    (attr, passive) => attr.applyPostVictory(pokemon, passive, simulated, args),
    (attr, passive) => attr.canApplyPostVictory(pokemon, passive, simulated, args),
    args,
    simulated,
  );
}

export function applyPostSummonAbAttrs(
  attrType: Constructor<PostSummonAbAttr>,
  pokemon: Pokemon,
  simulated = false,
  ...args: any[]
): void {
  applyAbAttrsInternal<PostSummonAbAttr>(
    attrType,
    pokemon,
    (attr, passive) => attr.applyPostSummon(pokemon, passive, simulated, args),
    (attr, passive) => attr.canApplyPostSummon(pokemon, passive, simulated, args),
    args,
    simulated,
  );
}

export function applyPreSummonAbAttrs(
  attrType: Constructor<PreSummonAbAttr>,
  pokemon: Pokemon,
  ...args: any[]
): void {
  applyAbAttrsInternal<PreSummonAbAttr>(
    attrType,
    pokemon,
    (attr, passive) => attr.applyPreSummon(pokemon, passive, args),
    (attr, passive) => attr.canApplyPreSummon(pokemon, passive, args),
    args
  );
}

export function applyPreSwitchOutAbAttrs(
  attrType: Constructor<PreSwitchOutAbAttr>,
  pokemon: Pokemon,
  simulated = false,
  ...args: any[]
): void {
  applyAbAttrsInternal<PreSwitchOutAbAttr>(
    attrType,
    pokemon,
    (attr, passive) => attr.applyPreSwitchOut(pokemon, passive, simulated, args),
    (attr, passive) => attr.canApplyPreSwitchOut(pokemon, passive, simulated, args),
    args,
    simulated,
  );
}

export function applyPreLeaveFieldAbAttrs(
  attrType: Constructor<PreLeaveFieldAbAttr>,
  pokemon: Pokemon,
  simulated = false,
  ...args: any[]
): void {
  return applyAbAttrsInternal<PreLeaveFieldAbAttr>(
    attrType,
    pokemon,
    (attr, passive) =>
      attr.applyPreLeaveField(pokemon, passive, simulated, args),
    (attr, passive) => attr.canApplyPreLeaveField(pokemon, passive, simulated, args),
    args,
    simulated
  );
}

export function applyPreStatStageChangeAbAttrs<T extends PreStatStageChangeAbAttr > (
  attrType: Constructor<T>,
  pokemon: Pokemon | null,
  stat: BattleStat,
  cancelled: BooleanHolder,
  simulated = false,
  ...args: any[]
): void {
  applyAbAttrsInternal<T>(
    attrType,
    pokemon,
    (attr, passive) => attr.applyPreStatStageChange(pokemon, passive, simulated, stat, cancelled, args),
    (attr, passive) => attr.canApplyPreStatStageChange(pokemon, passive, simulated, stat, cancelled, args),
    args,
    simulated,
  );
}

export function applyPostStatStageChangeAbAttrs(
  attrType: Constructor<PostStatStageChangeAbAttr>,
  pokemon: Pokemon,
  stats: BattleStat[],
  stages: integer,
  selfTarget: boolean,
  simulated = false,
  ...args: any[]
): void {
  applyAbAttrsInternal<PostStatStageChangeAbAttr>(
    attrType,
    pokemon,
    (attr, _passive) => attr.applyPostStatStageChange(pokemon, simulated, stats, stages, selfTarget, args),
    (attr, _passive) => attr.canApplyPostStatStageChange(pokemon, simulated, stats, stages, selfTarget, args), args,
    simulated,
  );
}

export function applyPreSetStatusAbAttrs(
  attrType: Constructor<PreSetStatusAbAttr>,
  pokemon: Pokemon,
  effect: StatusEffect | undefined,
  cancelled: BooleanHolder,
  simulated = false,
  ...args: any[]
): void {
  applyAbAttrsInternal<PreSetStatusAbAttr>(
    attrType,
    pokemon,
    (attr, passive) => attr.applyPreSetStatus(pokemon, passive, simulated, effect, cancelled, args),
    (attr, passive) => attr.canApplyPreSetStatus(pokemon, passive, simulated, effect, cancelled, args),
    args,
    simulated,
  );
}

export function applyPreApplyBattlerTagAbAttrs(
  attrType: Constructor<PreApplyBattlerTagAbAttr>,
  pokemon: Pokemon,
  tag: BattlerTag,
  cancelled: BooleanHolder,
  simulated = false,
  ...args: any[]
): void {
  applyAbAttrsInternal<PreApplyBattlerTagAbAttr>(
    attrType,
    pokemon,
    (attr, passive) => attr.applyPreApplyBattlerTag(pokemon, passive, simulated, tag, cancelled, args),
    (attr, passive) => attr.canApplyPreApplyBattlerTag(pokemon, passive, simulated, tag, cancelled, args),
    args,
    simulated,
  );
}

export function applyPreWeatherEffectAbAttrs(
  attrType: Constructor<PreWeatherEffectAbAttr>,
  pokemon: Pokemon,
  weather: Weather | null,
  cancelled: BooleanHolder,
  simulated = false,
  ...args: any[]
): void {
  applyAbAttrsInternal<PreWeatherDamageAbAttr>(
    attrType,
    pokemon,
    (attr, passive) => attr.applyPreWeatherEffect(pokemon, passive, simulated, weather, cancelled, args),
    (attr, passive) => attr.canApplyPreWeatherEffect(pokemon, passive, simulated, weather, cancelled, args),
    args,
    simulated,
  );
}

export function applyPostTurnAbAttrs(
  attrType: Constructor<PostTurnAbAttr>,
  pokemon: Pokemon,
  simulated = false,
  ...args: any[]
): void {
  applyAbAttrsInternal<PostTurnAbAttr>(
    attrType,
    pokemon,
    (attr, passive) => attr.applyPostTurn(pokemon, passive, simulated, args),
    (attr, passive) => attr.canApplyPostTurn(pokemon, passive, simulated, args),
    args,
    simulated,
  );
}

export function applyPostWeatherChangeAbAttrs(
  attrType: Constructor<PostWeatherChangeAbAttr>,
  pokemon: Pokemon,
  weather: WeatherType,
  simulated = false,
  ...args: any[]
): void {
  applyAbAttrsInternal<PostWeatherChangeAbAttr>(
    attrType,
    pokemon,
    (attr, passive) => attr.applyPostWeatherChange(pokemon, passive, simulated, weather, args),
    (attr, passive) => attr.canApplyPostWeatherChange(pokemon, passive, simulated, weather, args),
    args,
    simulated,
  );
}

export function applyPostWeatherLapseAbAttrs(
  attrType: Constructor<PostWeatherLapseAbAttr>,
  pokemon: Pokemon,
  weather: Weather | null,
  simulated = false,
  ...args: any[]
): void {
  applyAbAttrsInternal<PostWeatherLapseAbAttr>(
    attrType,
    pokemon,
    (attr, passive) => attr.applyPostWeatherLapse(pokemon, passive, simulated, weather, args),
    (attr, passive) => attr.canApplyPostWeatherLapse(pokemon, passive, simulated, weather, args),
    args,
    simulated,
  );
}

export function applyPostTerrainChangeAbAttrs(
  attrType: Constructor<PostTerrainChangeAbAttr>,
  pokemon: Pokemon,
  terrain: TerrainType,
  simulated = false,
  ...args: any[]
): void {
  applyAbAttrsInternal<PostTerrainChangeAbAttr>(
    attrType,
    pokemon,
    (attr, passive) => attr.applyPostTerrainChange(pokemon, passive, simulated, terrain, args),
    (attr, passive) => attr.canApplyPostTerrainChange(pokemon, passive, simulated, terrain, args),
    args,
    simulated,
  );
}

export function applyCheckTrappedAbAttrs(
  attrType: Constructor<CheckTrappedAbAttr>,
  pokemon: Pokemon,
  trapped: BooleanHolder,
  otherPokemon: Pokemon,
  messages: string[],
  simulated = false,
  ...args: any[]
): void {
  applyAbAttrsInternal<CheckTrappedAbAttr>(
    attrType,
    pokemon,
    (attr, passive) => attr.applyCheckTrapped(pokemon, passive, simulated, trapped, otherPokemon, args),
    (attr, passive) => attr.canApplyCheckTrapped(pokemon, passive, simulated, trapped, otherPokemon, args), args,
    simulated,
    messages,
  );
}

export function applyPostBattleAbAttrs(
  attrType: Constructor<PostBattleAbAttr>,
  pokemon: Pokemon,
  simulated = false,
  ...args: any[]
): void {
  applyAbAttrsInternal<PostBattleAbAttr>(
    attrType,
    pokemon,
    (attr, passive) => attr.applyPostBattle(pokemon, passive, simulated, args),
    (attr, passive) => attr.canApplyPostBattle(pokemon, passive, simulated, args),
    args,
    simulated,
  );
}

export function applyPostFaintAbAttrs(
  attrType: Constructor<PostFaintAbAttr>,
  pokemon: Pokemon,
  attacker?: Pokemon,
  move?: Move,
  hitResult?: HitResult,
  simulated = false,
  ...args: any[]
): void {
  applyAbAttrsInternal<PostFaintAbAttr>(
    attrType,
    pokemon,
    (attr, passive) => attr.applyPostFaint(pokemon, passive, simulated, attacker, move, hitResult, args),
    (attr, passive) => attr.canApplyPostFaint(pokemon, passive, simulated, attacker, move, hitResult, args),
    args,
    simulated,
  );
}

export function applyPostItemLostAbAttrs(
  attrType: Constructor<PostItemLostAbAttr>,
  pokemon: Pokemon,
  simulated = false,
  ...args: any[]
): void {
  applyAbAttrsInternal<PostItemLostAbAttr>(
    attrType,
    pokemon,
    (attr, passive) => attr.applyPostItemLost(pokemon, simulated, args),
    (attr, passive) => attr.canApplyPostItemLost(pokemon, simulated, args),
    args,
  );
}

/**
 * Applies abilities when they become active mid-turn (ability switch)
 *
 * Ignores passives as they don't change and shouldn't be reapplied when main abilities change
 */
export function applyOnGainAbAttrs(
  pokemon: Pokemon,
  passive: boolean = false,
  simulated: boolean = false,
  ...args: any[]): void {
  applySingleAbAttrs<PostSummonAbAttr>(
    pokemon,
    passive,
    PostSummonAbAttr,
    (attr, passive) => attr.applyPostSummon(pokemon, passive, simulated, args),
    (attr, passive) => attr.canApplyPostSummon(pokemon, passive, simulated, args),
    args,
    true,
    simulated,
  );
}

/**
 * Applies ability attributes which activate when the ability is lost or suppressed (i.e. primal weather)
 */
export function applyOnLoseAbAttrs(pokemon: Pokemon, passive = false, simulated = false, ...args: any[]): void {
  applySingleAbAttrs<PreLeaveFieldAbAttr>(
    pokemon,
    passive,
    PreLeaveFieldAbAttr,
    (attr, passive) => attr.applyPreLeaveField(pokemon, passive, simulated, [ ...args, true ]),
    (attr, passive) => attr.canApplyPreLeaveField(pokemon, passive, simulated, [ ...args, true ]),
    args,
    true,
    simulated);

  applySingleAbAttrs<IllusionBreakAbAttr>(
    pokemon,
    passive,
    IllusionBreakAbAttr,
    (attr, passive) => attr.apply(pokemon, passive, simulated, null, args),
    (attr, passive) => attr.canApply(pokemon, passive, simulated, args),
    args,
    true,
    simulated
  )
}

/**
 * Sets the ability of a Pokémon as revealed.
 * @param pokemon - The Pokémon whose ability is being revealed.
 */
function setAbilityRevealed(pokemon: Pokemon): void {
  pokemon.waveData.abilityRevealed = true;
}

/**
 * Returns all Pokemon on field with weather-based forms
 */
function getPokemonWithWeatherBasedForms() {
  return globalScene.getField(true).filter(p =>
    (p.hasAbility(AbilityId.FORECAST) && p.species.speciesId === SpeciesId.CASTFORM)
    || (p.hasAbility(AbilityId.FLOWER_GIFT) && p.species.speciesId === SpeciesId.CHERRIM)
  );
}

export function initAbilities() {
  allAbilities.push(
    new Ability(AbilityId.NONE, 3),
    new Ability(AbilityId.STENCH, 3)
      .attr(PostAttackApplyBattlerTagAbAttr, false, (user, target, move) => !move.hasAttr(FlinchAttr) && !move.hitsSubstitute(user, target) ? 10 : 0, BattlerTagType.FLINCHED),
    new Ability(AbilityId.DRIZZLE, 3)
      .attr(PostSummonWeatherChangeAbAttr, WeatherType.RAIN)
      .attr(PostBiomeChangeWeatherChangeAbAttr, WeatherType.RAIN),
    new Ability(AbilityId.SPEED_BOOST, 3)
      .attr(SpeedBoostAbAttr),
    new Ability(AbilityId.BATTLE_ARMOR, 3)
      .attr(BlockCritAbAttr)
      .ignorable(),
    new Ability(AbilityId.STURDY, 3)
      .attr(PreDefendFullHpEndureAbAttr)
      .attr(BlockOneHitKOAbAttr)
      .ignorable(),
    new Ability(AbilityId.DAMP, 3)
      .attr(FieldPreventExplosiveMovesAbAttr)
      .ignorable(),
    new Ability(AbilityId.LIMBER, 3)
      .attr(StatusEffectImmunityAbAttr, StatusEffect.PARALYSIS)
      .attr(PostSummonHealStatusAbAttr, StatusEffect.PARALYSIS)
      .ignorable(),
    new Ability(AbilityId.SAND_VEIL, 3)
      .attr(StatMultiplierAbAttr, Stat.EVA, 1.2)
      .attr(BlockWeatherDamageAttr, WeatherType.SANDSTORM)
      .condition(getWeatherCondition(WeatherType.SANDSTORM))
      .ignorable(),
    new Ability(AbilityId.STATIC, 3)
      .attr(PostDefendContactApplyStatusEffectAbAttr, 30, StatusEffect.PARALYSIS)
      .bypassFaint(),
    new Ability(AbilityId.VOLT_ABSORB, 3)
      .attr(TypeImmunityHealAbAttr, PokemonType.ELECTRIC)
      .ignorable(),
    new Ability(AbilityId.WATER_ABSORB, 3)
      .attr(TypeImmunityHealAbAttr, PokemonType.WATER)
      .ignorable(),
    new Ability(AbilityId.OBLIVIOUS, 3)
      .attr(BattlerTagImmunityAbAttr, [ BattlerTagType.INFATUATED, BattlerTagType.TAUNT ])
      .attr(PostSummonRemoveBattlerTagAbAttr, BattlerTagType.INFATUATED, BattlerTagType.TAUNT)
      .attr(IntimidateImmunityAbAttr)
      .ignorable(),
    new Ability(AbilityId.CLOUD_NINE, 3)
      .attr(SuppressWeatherEffectAbAttr, true)
      .attr(PostSummonUnnamedMessageAbAttr, i18next.t("abilityTriggers:weatherEffectDisappeared"))
      .attr(PostSummonWeatherSuppressedFormChangeAbAttr)
      .attr(PostFaintUnsuppressedWeatherFormChangeAbAttr)
      .bypassFaint(),
    new Ability(AbilityId.COMPOUND_EYES, 3)
      .attr(StatMultiplierAbAttr, Stat.ACC, 1.3),
    new Ability(AbilityId.INSOMNIA, 3)
      .attr(StatusEffectImmunityAbAttr, StatusEffect.SLEEP)
      .attr(PostSummonHealStatusAbAttr, StatusEffect.SLEEP)
      .attr(BattlerTagImmunityAbAttr, BattlerTagType.DROWSY)
      .ignorable(),
    new Ability(AbilityId.COLOR_CHANGE, 3)
      .attr(PostDefendTypeChangeAbAttr)
      .condition(getSheerForceHitDisableAbCondition()),
    new Ability(AbilityId.IMMUNITY, 3)
      .attr(StatusEffectImmunityAbAttr, StatusEffect.POISON, StatusEffect.TOXIC)
      .attr(PostSummonHealStatusAbAttr, StatusEffect.POISON, StatusEffect.TOXIC)
      .ignorable(),
    new Ability(AbilityId.FLASH_FIRE, 3)
      .attr(TypeImmunityAddBattlerTagAbAttr, PokemonType.FIRE, BattlerTagType.FIRE_BOOST, 1)
      .ignorable(),
    new Ability(AbilityId.SHIELD_DUST, 3)
      .attr(IgnoreMoveEffectsAbAttr)
      .ignorable(),
    new Ability(AbilityId.OWN_TEMPO, 3)
      .attr(BattlerTagImmunityAbAttr, BattlerTagType.CONFUSED)
      .attr(PostSummonRemoveBattlerTagAbAttr, BattlerTagType.CONFUSED)
      .attr(IntimidateImmunityAbAttr)
      .ignorable(),
    new Ability(AbilityId.SUCTION_CUPS, 3)
      .attr(ForceSwitchOutImmunityAbAttr)
      .ignorable(),
    new Ability(AbilityId.INTIMIDATE, 3)
      .attr(PostSummonStatStageChangeAbAttr, [ Stat.ATK ], -1, false, true),
    new Ability(AbilityId.SHADOW_TAG, 3)
      .attr(ArenaTrapAbAttr, (user, target) => {
<<<<<<< HEAD
        return !(target.hasAbility(Abilities.SHADOW_TAG));
=======
        if (target.hasAbility(AbilityId.SHADOW_TAG)) {
          return false;
        }
        return true;
>>>>>>> 0c54fc1b
      }),
    new Ability(AbilityId.ROUGH_SKIN, 3)
      .attr(PostDefendContactDamageAbAttr, 8)
      .bypassFaint(),
    new Ability(AbilityId.WONDER_GUARD, 3)
      .attr(NonSuperEffectiveImmunityAbAttr)
      .uncopiable()
      .ignorable(),
    new Ability(AbilityId.LEVITATE, 3)
      .attr(AttackTypeImmunityAbAttr, PokemonType.GROUND, (pokemon: Pokemon) => !pokemon.getTag(GroundedTag) && !globalScene.arena.getTag(ArenaTagType.GRAVITY))
      .ignorable(),
    new Ability(AbilityId.EFFECT_SPORE, 3)
      .attr(EffectSporeAbAttr),
    new Ability(AbilityId.SYNCHRONIZE, 3)
      .attr(SyncEncounterNatureAbAttr)
      .attr(SynchronizeStatusAbAttr),
    new Ability(AbilityId.CLEAR_BODY, 3)
      .attr(ProtectStatAbAttr)
      .ignorable(),
    new Ability(AbilityId.NATURAL_CURE, 3)
      .attr(PreSwitchOutResetStatusAbAttr),
    new Ability(AbilityId.LIGHTNING_ROD, 3)
      .attr(RedirectTypeMoveAbAttr, PokemonType.ELECTRIC)
      .attr(TypeImmunityStatStageChangeAbAttr, PokemonType.ELECTRIC, Stat.SPATK, 1)
      .ignorable(),
    new Ability(AbilityId.SERENE_GRACE, 3)
      .attr(MoveEffectChanceMultiplierAbAttr, 2),
    new Ability(AbilityId.SWIFT_SWIM, 3)
      .attr(StatMultiplierAbAttr, Stat.SPD, 2)
      .condition(getWeatherCondition(WeatherType.RAIN, WeatherType.HEAVY_RAIN)),
    new Ability(AbilityId.CHLOROPHYLL, 3)
      .attr(StatMultiplierAbAttr, Stat.SPD, 2)
      .condition(getWeatherCondition(WeatherType.SUNNY, WeatherType.HARSH_SUN)),
    new Ability(AbilityId.ILLUMINATE, 3)
      .attr(ProtectStatAbAttr, Stat.ACC)
      .attr(DoubleBattleChanceAbAttr)
      .attr(IgnoreOpponentStatStagesAbAttr, [ Stat.EVA ])
      .ignorable(),
    new Ability(AbilityId.TRACE, 3)
      .attr(PostSummonCopyAbilityAbAttr)
      .uncopiable(),
    new Ability(AbilityId.HUGE_POWER, 3)
      .attr(StatMultiplierAbAttr, Stat.ATK, 2),
    new Ability(AbilityId.POISON_POINT, 3)
      .attr(PostDefendContactApplyStatusEffectAbAttr, 30, StatusEffect.POISON)
      .bypassFaint(),
    new Ability(AbilityId.INNER_FOCUS, 3)
      .attr(BattlerTagImmunityAbAttr, BattlerTagType.FLINCHED)
      .attr(IntimidateImmunityAbAttr)
      .ignorable(),
    new Ability(AbilityId.MAGMA_ARMOR, 3)
      .attr(StatusEffectImmunityAbAttr, StatusEffect.FREEZE)
      .attr(PostSummonHealStatusAbAttr, StatusEffect.FREEZE)
      .ignorable(),
    new Ability(AbilityId.WATER_VEIL, 3)
      .attr(StatusEffectImmunityAbAttr, StatusEffect.BURN)
      .attr(PostSummonHealStatusAbAttr, StatusEffect.BURN)
      .ignorable(),
    new Ability(AbilityId.MAGNET_PULL, 3)
      .attr(ArenaTrapAbAttr, (user, target) => {
        return target.getTypes(true).includes(PokemonType.STEEL) || (target.getTypes(true).includes(PokemonType.STELLAR) && target.getTypes().includes(PokemonType.STEEL));
      }),
    new Ability(AbilityId.SOUNDPROOF, 3)
      .attr(MoveImmunityAbAttr, (pokemon, attacker, move) => pokemon !== attacker && move.hasFlag(MoveFlags.SOUND_BASED))
      .ignorable(),
    new Ability(AbilityId.RAIN_DISH, 3)
      .attr(PostWeatherLapseHealAbAttr, 1, WeatherType.RAIN, WeatherType.HEAVY_RAIN),
    new Ability(AbilityId.SAND_STREAM, 3)
      .attr(PostSummonWeatherChangeAbAttr, WeatherType.SANDSTORM)
      .attr(PostBiomeChangeWeatherChangeAbAttr, WeatherType.SANDSTORM),
    new Ability(AbilityId.PRESSURE, 3)
      .attr(IncreasePpAbAttr)
      .attr(PostSummonMessageAbAttr, (pokemon: Pokemon) => i18next.t("abilityTriggers:postSummonPressure", { pokemonNameWithAffix: getPokemonNameWithAffix(pokemon) })),
    new Ability(AbilityId.THICK_FAT, 3)
      .attr(ReceivedTypeDamageMultiplierAbAttr, PokemonType.FIRE, 0.5)
      .attr(ReceivedTypeDamageMultiplierAbAttr, PokemonType.ICE, 0.5)
      .ignorable(),
    new Ability(AbilityId.EARLY_BIRD, 3)
      .attr(ReduceStatusEffectDurationAbAttr, StatusEffect.SLEEP),
    new Ability(AbilityId.FLAME_BODY, 3)
      .attr(PostDefendContactApplyStatusEffectAbAttr, 30, StatusEffect.BURN)
      .bypassFaint(),
    new Ability(AbilityId.RUN_AWAY, 3)
      .attr(RunSuccessAbAttr),
    new Ability(AbilityId.KEEN_EYE, 3)
      .attr(ProtectStatAbAttr, Stat.ACC)
      .ignorable(),
    new Ability(AbilityId.HYPER_CUTTER, 3)
      .attr(ProtectStatAbAttr, Stat.ATK)
      .ignorable(),
    new Ability(AbilityId.PICKUP, 3)
      .attr(PostBattleLootAbAttr)
      .unsuppressable(),
    new Ability(AbilityId.TRUANT, 3)
      .attr(PostSummonAddBattlerTagAbAttr, BattlerTagType.TRUANT, 1, false),
    new Ability(AbilityId.HUSTLE, 3)
      .attr(StatMultiplierAbAttr, Stat.ATK, 1.5)
      .attr(StatMultiplierAbAttr, Stat.ACC, 0.8, (_user, _target, move) => move.category === MoveCategory.PHYSICAL),
    new Ability(AbilityId.CUTE_CHARM, 3)
      .attr(PostDefendContactApplyTagChanceAbAttr, 30, BattlerTagType.INFATUATED),
    new Ability(AbilityId.PLUS, 3)
      .conditionalAttr(p => globalScene.currentBattle.double && [ AbilityId.PLUS, AbilityId.MINUS ].some(a => (p.getAlly()?.hasAbility(a) ?? false)), StatMultiplierAbAttr, Stat.SPATK, 1.5),
    new Ability(AbilityId.MINUS, 3)
      .conditionalAttr(p => globalScene.currentBattle.double && [ AbilityId.PLUS, AbilityId.MINUS ].some(a => (p.getAlly()?.hasAbility(a) ?? false)), StatMultiplierAbAttr, Stat.SPATK, 1.5),
    new Ability(AbilityId.FORECAST, 3)
      .uncopiable()
      .unreplaceable()
      .attr(NoFusionAbilityAbAttr)
      .attr(PostSummonFormChangeByWeatherAbAttr, AbilityId.FORECAST)
      .attr(PostWeatherChangeFormChangeAbAttr, AbilityId.FORECAST, [ WeatherType.NONE, WeatherType.SANDSTORM, WeatherType.STRONG_WINDS, WeatherType.FOG ]),
    new Ability(AbilityId.STICKY_HOLD, 3)
      .attr(BlockItemTheftAbAttr)
      .bypassFaint()
      .ignorable(),
    new Ability(AbilityId.SHED_SKIN, 3)
      .conditionalAttr(pokemon => !randSeedInt(3), PostTurnResetStatusAbAttr),
    new Ability(AbilityId.GUTS, 3)
      .attr(BypassBurnDamageReductionAbAttr)
      .conditionalAttr(pokemon => !!pokemon.status || pokemon.hasAbility(AbilityId.COMATOSE), StatMultiplierAbAttr, Stat.ATK, 1.5),
    new Ability(AbilityId.MARVEL_SCALE, 3)
      .conditionalAttr(pokemon => !!pokemon.status || pokemon.hasAbility(AbilityId.COMATOSE), StatMultiplierAbAttr, Stat.DEF, 1.5)
      .ignorable(),
    new Ability(AbilityId.LIQUID_OOZE, 3)
      .attr(ReverseDrainAbAttr),
    new Ability(AbilityId.OVERGROW, 3)
      .attr(LowHpMoveTypePowerBoostAbAttr, PokemonType.GRASS),
    new Ability(AbilityId.BLAZE, 3)
      .attr(LowHpMoveTypePowerBoostAbAttr, PokemonType.FIRE),
    new Ability(AbilityId.TORRENT, 3)
      .attr(LowHpMoveTypePowerBoostAbAttr, PokemonType.WATER),
    new Ability(AbilityId.SWARM, 3)
      .attr(LowHpMoveTypePowerBoostAbAttr, PokemonType.BUG),
    new Ability(AbilityId.ROCK_HEAD, 3)
      .attr(BlockRecoilDamageAttr),
    new Ability(AbilityId.DROUGHT, 3)
      .attr(PostSummonWeatherChangeAbAttr, WeatherType.SUNNY)
      .attr(PostBiomeChangeWeatherChangeAbAttr, WeatherType.SUNNY),
<<<<<<< HEAD
    new Ability(Abilities.ARENA_TRAP, 3)
      .attr(ArenaTrapAbAttr, (user, target) => target.isGrounded())
=======
    new Ability(AbilityId.ARENA_TRAP, 3)
      .attr(ArenaTrapAbAttr, (user, target) => {
        if (target.isGrounded()) {
          return true;
        }
        return false;
      })
>>>>>>> 0c54fc1b
      .attr(DoubleBattleChanceAbAttr),
    new Ability(AbilityId.VITAL_SPIRIT, 3)
      .attr(StatusEffectImmunityAbAttr, StatusEffect.SLEEP)
      .attr(PostSummonHealStatusAbAttr, StatusEffect.SLEEP)
      .attr(BattlerTagImmunityAbAttr, BattlerTagType.DROWSY)
      .ignorable(),
    new Ability(AbilityId.WHITE_SMOKE, 3)
      .attr(ProtectStatAbAttr)
      .ignorable(),
    new Ability(AbilityId.PURE_POWER, 3)
      .attr(StatMultiplierAbAttr, Stat.ATK, 2),
    new Ability(AbilityId.SHELL_ARMOR, 3)
      .attr(BlockCritAbAttr)
      .ignorable(),
    new Ability(AbilityId.AIR_LOCK, 3)
      .attr(SuppressWeatherEffectAbAttr, true)
      .attr(PostSummonUnnamedMessageAbAttr, i18next.t("abilityTriggers:weatherEffectDisappeared"))
      .attr(PostSummonWeatherSuppressedFormChangeAbAttr)
      .attr(PostFaintUnsuppressedWeatherFormChangeAbAttr)
      .bypassFaint(),
    new Ability(AbilityId.TANGLED_FEET, 4)
      .conditionalAttr(pokemon => !!pokemon.getTag(BattlerTagType.CONFUSED), StatMultiplierAbAttr, Stat.EVA, 2)
      .ignorable(),
    new Ability(AbilityId.MOTOR_DRIVE, 4)
      .attr(TypeImmunityStatStageChangeAbAttr, PokemonType.ELECTRIC, Stat.SPD, 1)
      .ignorable(),
    new Ability(AbilityId.RIVALRY, 4)
      .attr(MovePowerBoostAbAttr, (user, target, move) => user?.gender !== Gender.GENDERLESS && target?.gender !== Gender.GENDERLESS && user?.gender === target?.gender, 1.25, true)
      .attr(MovePowerBoostAbAttr, (user, target, move) => user?.gender !== Gender.GENDERLESS && target?.gender !== Gender.GENDERLESS && user?.gender !== target?.gender, 0.75),
    new Ability(AbilityId.STEADFAST, 4)
      .attr(FlinchStatStageChangeAbAttr, [ Stat.SPD ], 1),
    new Ability(AbilityId.SNOW_CLOAK, 4)
      .attr(StatMultiplierAbAttr, Stat.EVA, 1.2)
      .attr(BlockWeatherDamageAttr, WeatherType.HAIL)
      .condition(getWeatherCondition(WeatherType.HAIL, WeatherType.SNOW))
      .ignorable(),
    new Ability(AbilityId.GLUTTONY, 4)
      .attr(ReduceBerryUseThresholdAbAttr),
    new Ability(AbilityId.ANGER_POINT, 4)
      .attr(PostDefendCritStatStageChangeAbAttr, Stat.ATK, 6),
    new Ability(AbilityId.UNBURDEN, 4)
      .attr(PostItemLostApplyBattlerTagAbAttr, BattlerTagType.UNBURDEN)
      .bypassFaint() // Allows reviver seed to activate Unburden
      .edgeCase(), // Should not restore Unburden boost if Pokemon loses then regains Unburden ability
    new Ability(AbilityId.HEATPROOF, 4)
      .attr(ReceivedTypeDamageMultiplierAbAttr, PokemonType.FIRE, 0.5)
      .attr(ReduceBurnDamageAbAttr, 0.5)
      .ignorable(),
    new Ability(AbilityId.SIMPLE, 4)
      .attr(StatStageChangeMultiplierAbAttr, 2)
      .ignorable(),
    new Ability(AbilityId.DRY_SKIN, 4)
      .attr(PostWeatherLapseDamageAbAttr, 2, WeatherType.SUNNY, WeatherType.HARSH_SUN)
      .attr(PostWeatherLapseHealAbAttr, 2, WeatherType.RAIN, WeatherType.HEAVY_RAIN)
      .attr(ReceivedTypeDamageMultiplierAbAttr, PokemonType.FIRE, 1.25)
      .attr(TypeImmunityHealAbAttr, PokemonType.WATER)
      .ignorable(),
    new Ability(AbilityId.DOWNLOAD, 4)
      .attr(DownloadAbAttr),
    new Ability(AbilityId.IRON_FIST, 4)
      .attr(MovePowerBoostAbAttr, (user, target, move) => move.hasFlag(MoveFlags.PUNCHING_MOVE), 1.2),
    new Ability(AbilityId.POISON_HEAL, 4)
      .attr(PostTurnStatusHealAbAttr, StatusEffect.TOXIC, StatusEffect.POISON)
      .attr(BlockStatusDamageAbAttr, StatusEffect.TOXIC, StatusEffect.POISON),
    new Ability(AbilityId.ADAPTABILITY, 4)
      .attr(StabBoostAbAttr),
    new Ability(AbilityId.SKILL_LINK, 4)
      .attr(MaxMultiHitAbAttr),
    new Ability(AbilityId.HYDRATION, 4)
      .attr(PostTurnResetStatusAbAttr)
      .condition(getWeatherCondition(WeatherType.RAIN, WeatherType.HEAVY_RAIN)),
    new Ability(AbilityId.SOLAR_POWER, 4)
      .attr(PostWeatherLapseDamageAbAttr, 2, WeatherType.SUNNY, WeatherType.HARSH_SUN)
      .attr(StatMultiplierAbAttr, Stat.SPATK, 1.5)
      .condition(getWeatherCondition(WeatherType.SUNNY, WeatherType.HARSH_SUN)),
    new Ability(AbilityId.QUICK_FEET, 4)
      .conditionalAttr(pokemon => pokemon.status ? pokemon.status.effect === StatusEffect.PARALYSIS : false, StatMultiplierAbAttr, Stat.SPD, 2)
      .conditionalAttr(pokemon => !!pokemon.status || pokemon.hasAbility(AbilityId.COMATOSE), StatMultiplierAbAttr, Stat.SPD, 1.5),
    new Ability(AbilityId.NORMALIZE, 4)
      .attr(MoveTypeChangeAbAttr, PokemonType.NORMAL, 1.2),
    new Ability(AbilityId.SNIPER, 4)
      .attr(MultCritAbAttr, 1.5),
    new Ability(AbilityId.MAGIC_GUARD, 4)
      .attr(BlockNonDirectDamageAbAttr),
    new Ability(AbilityId.NO_GUARD, 4)
      .attr(AlwaysHitAbAttr)
      .attr(DoubleBattleChanceAbAttr),
    new Ability(AbilityId.STALL, 4)
      .attr(ChangeMovePriorityAbAttr, (pokemon, move: Move) => true, -0.2),
    new Ability(AbilityId.TECHNICIAN, 4)
      .attr(MovePowerBoostAbAttr, (user, target, move) => {
        const power = new NumberHolder(move.power);
        applyMoveAttrs(VariablePowerAttr, user, target, move, power);
        return power.value <= 60;
      }, 1.5),
    new Ability(AbilityId.LEAF_GUARD, 4)
      .attr(StatusEffectImmunityAbAttr)
      .condition(getWeatherCondition(WeatherType.SUNNY, WeatherType.HARSH_SUN))
      .ignorable(),
    new Ability(AbilityId.KLUTZ, 4)
      .unimplemented(),
    new Ability(AbilityId.MOLD_BREAKER, 4)
      .attr(PostSummonMessageAbAttr, (pokemon: Pokemon) => i18next.t("abilityTriggers:postSummonMoldBreaker", { pokemonNameWithAffix: getPokemonNameWithAffix(pokemon) }))
      .attr(MoveAbilityBypassAbAttr),
    new Ability(AbilityId.SUPER_LUCK, 4)
      .attr(BonusCritAbAttr),
    new Ability(AbilityId.AFTERMATH, 4)
      .attr(PostFaintContactDamageAbAttr, 4)
      .bypassFaint(),
    new Ability(AbilityId.ANTICIPATION, 4)
      .conditionalAttr(getAnticipationCondition(), PostSummonMessageAbAttr, (pokemon: Pokemon) => i18next.t("abilityTriggers:postSummonAnticipation", { pokemonNameWithAffix: getPokemonNameWithAffix(pokemon) })),
    new Ability(AbilityId.FOREWARN, 4)
      .attr(ForewarnAbAttr),
    new Ability(AbilityId.UNAWARE, 4)
      .attr(IgnoreOpponentStatStagesAbAttr, [ Stat.ATK, Stat.DEF, Stat.SPATK, Stat.SPDEF, Stat.ACC, Stat.EVA ])
      .ignorable(),
    new Ability(AbilityId.TINTED_LENS, 4)
      .attr(DamageBoostAbAttr, 2, (user, target, move) => (target?.getMoveEffectiveness(user!, move) ?? 1) <= 0.5),
    new Ability(AbilityId.FILTER, 4)
      .attr(ReceivedMoveDamageMultiplierAbAttr, (target, user, move) => target.getMoveEffectiveness(user, move) >= 2, 0.75)
      .ignorable(),
    new Ability(AbilityId.SLOW_START, 4)
      .attr(PostSummonAddBattlerTagAbAttr, BattlerTagType.SLOW_START, 5),
    new Ability(AbilityId.SCRAPPY, 4)
      .attr(IgnoreTypeImmunityAbAttr, PokemonType.GHOST, [ PokemonType.NORMAL, PokemonType.FIGHTING ])
      .attr(IntimidateImmunityAbAttr),
    new Ability(AbilityId.STORM_DRAIN, 4)
      .attr(RedirectTypeMoveAbAttr, PokemonType.WATER)
      .attr(TypeImmunityStatStageChangeAbAttr, PokemonType.WATER, Stat.SPATK, 1)
      .ignorable(),
    new Ability(AbilityId.ICE_BODY, 4)
      .attr(BlockWeatherDamageAttr, WeatherType.HAIL)
      .attr(PostWeatherLapseHealAbAttr, 1, WeatherType.HAIL, WeatherType.SNOW),
    new Ability(AbilityId.SOLID_ROCK, 4)
      .attr(ReceivedMoveDamageMultiplierAbAttr, (target, user, move) => target.getMoveEffectiveness(user, move) >= 2, 0.75)
      .ignorable(),
    new Ability(AbilityId.SNOW_WARNING, 4)
      .attr(PostSummonWeatherChangeAbAttr, WeatherType.SNOW)
      .attr(PostBiomeChangeWeatherChangeAbAttr, WeatherType.SNOW),
    new Ability(AbilityId.HONEY_GATHER, 4)
      .attr(MoneyAbAttr)
      .unsuppressable(),
    new Ability(AbilityId.FRISK, 4)
      .attr(FriskAbAttr),
    new Ability(AbilityId.RECKLESS, 4)
      .attr(MovePowerBoostAbAttr, (user, target, move) => move.hasFlag(MoveFlags.RECKLESS_MOVE), 1.2),
    new Ability(AbilityId.MULTITYPE, 4)
      .attr(NoFusionAbilityAbAttr)
      .uncopiable()
      .unsuppressable()
      .unreplaceable(),
    new Ability(AbilityId.FLOWER_GIFT, 4)
      .conditionalAttr(getWeatherCondition(WeatherType.SUNNY || WeatherType.HARSH_SUN), StatMultiplierAbAttr, Stat.ATK, 1.5)
      .conditionalAttr(getWeatherCondition(WeatherType.SUNNY || WeatherType.HARSH_SUN), StatMultiplierAbAttr, Stat.SPDEF, 1.5)
      .conditionalAttr(getWeatherCondition(WeatherType.SUNNY || WeatherType.HARSH_SUN), AllyStatMultiplierAbAttr, Stat.ATK, 1.5)
      .conditionalAttr(getWeatherCondition(WeatherType.SUNNY || WeatherType.HARSH_SUN), AllyStatMultiplierAbAttr, Stat.SPDEF, 1.5)
      .attr(NoFusionAbilityAbAttr)
      .attr(PostSummonFormChangeByWeatherAbAttr, AbilityId.FLOWER_GIFT)
      .attr(PostWeatherChangeFormChangeAbAttr, AbilityId.FLOWER_GIFT, [ WeatherType.NONE, WeatherType.SANDSTORM, WeatherType.STRONG_WINDS, WeatherType.FOG, WeatherType.HAIL, WeatherType.HEAVY_RAIN, WeatherType.SNOW, WeatherType.RAIN ])
      .uncopiable()
      .unreplaceable()
      .ignorable(),
    new Ability(AbilityId.BAD_DREAMS, 4)
      .attr(PostTurnHurtIfSleepingAbAttr),
    new Ability(AbilityId.PICKPOCKET, 5)
      .attr(PostDefendStealHeldItemAbAttr, (target, user, move) => move.doesFlagEffectApply({flag: MoveFlags.MAKES_CONTACT, user, target}))
      .condition(getSheerForceHitDisableAbCondition()),
    new Ability(AbilityId.SHEER_FORCE, 5)
      .attr(MovePowerBoostAbAttr, (user, target, move) => move.chance >= 1, 1.3)
      .attr(MoveEffectChanceMultiplierAbAttr, 0), // This attribute does not seem to function - Should disable life orb, eject button, red card, kee/maranga berry if they get implemented
    new Ability(AbilityId.CONTRARY, 5)
      .attr(StatStageChangeMultiplierAbAttr, -1)
      .ignorable(),
    new Ability(AbilityId.UNNERVE, 5)
      .attr(PreventBerryUseAbAttr),
    new Ability(AbilityId.DEFIANT, 5)
      .attr(PostStatStageChangeStatStageChangeAbAttr, (target, statsChanged, stages) => stages < 0, [ Stat.ATK ], 2),
    new Ability(AbilityId.DEFEATIST, 5)
      .attr(StatMultiplierAbAttr, Stat.ATK, 0.5)
      .attr(StatMultiplierAbAttr, Stat.SPATK, 0.5)
      .condition((pokemon) => pokemon.getHpRatio() <= 0.5),
    new Ability(AbilityId.CURSED_BODY, 5)
      .attr(PostDefendMoveDisableAbAttr, 30)
      .bypassFaint(),
    new Ability(AbilityId.HEALER, 5)
      .conditionalAttr(pokemon => !isNullOrUndefined(pokemon.getAlly()) && randSeedInt(10) < 3, PostTurnResetStatusAbAttr, true),
    new Ability(AbilityId.FRIEND_GUARD, 5)
      .attr(AlliedFieldDamageReductionAbAttr, 0.75)
      .ignorable(),
    new Ability(AbilityId.WEAK_ARMOR, 5)
      .attr(PostDefendStatStageChangeAbAttr, (target, user, move) => move.category === MoveCategory.PHYSICAL, Stat.DEF, -1)
      .attr(PostDefendStatStageChangeAbAttr, (target, user, move) => move.category === MoveCategory.PHYSICAL, Stat.SPD, 2),
    new Ability(AbilityId.HEAVY_METAL, 5)
      .attr(WeightMultiplierAbAttr, 2)
      .ignorable(),
    new Ability(AbilityId.LIGHT_METAL, 5)
      .attr(WeightMultiplierAbAttr, 0.5)
      .ignorable(),
    new Ability(AbilityId.MULTISCALE, 5)
      .attr(ReceivedMoveDamageMultiplierAbAttr, (target, user, move) => target.isFullHp(), 0.5)
      .ignorable(),
    new Ability(AbilityId.TOXIC_BOOST, 5)
      .attr(MovePowerBoostAbAttr, (user, target, move) => move.category === MoveCategory.PHYSICAL && (user?.status?.effect === StatusEffect.POISON || user?.status?.effect === StatusEffect.TOXIC), 1.5),
    new Ability(AbilityId.FLARE_BOOST, 5)
      .attr(MovePowerBoostAbAttr, (user, target, move) => move.category === MoveCategory.SPECIAL && user?.status?.effect === StatusEffect.BURN, 1.5),
    new Ability(AbilityId.HARVEST, 5)
      .attr(
        PostTurnRestoreBerryAbAttr,
        /** Rate is doubled when under sun {@link https://dex.pokemonshowdown.com/abilities/harvest} */
        (pokemon) => 0.5 * (getWeatherCondition(WeatherType.SUNNY, WeatherType.HARSH_SUN)(pokemon) ? 2 : 1)
      )
      .edgeCase(), // Cannot recover berries used up by fling or natural gift (unimplemented)
    new Ability(AbilityId.TELEPATHY, 5)
      .attr(MoveImmunityAbAttr, (pokemon, attacker, move) => pokemon.getAlly() === attacker && move instanceof AttackMove)
      .ignorable(),
    new Ability(AbilityId.MOODY, 5)
      .attr(MoodyAbAttr),
    new Ability(AbilityId.OVERCOAT, 5)
      .attr(BlockWeatherDamageAttr)
      .attr(MoveImmunityAbAttr, (pokemon, attacker, move) => pokemon !== attacker && move.hasFlag(MoveFlags.POWDER_MOVE))
      .ignorable(),
    new Ability(AbilityId.POISON_TOUCH, 5)
      .attr(PostAttackContactApplyStatusEffectAbAttr, 30, StatusEffect.POISON),
    new Ability(AbilityId.REGENERATOR, 5)
      .attr(PreSwitchOutHealAbAttr),
    new Ability(AbilityId.BIG_PECKS, 5)
      .attr(ProtectStatAbAttr, Stat.DEF)
      .ignorable(),
    new Ability(AbilityId.SAND_RUSH, 5)
      .attr(StatMultiplierAbAttr, Stat.SPD, 2)
      .attr(BlockWeatherDamageAttr, WeatherType.SANDSTORM)
      .condition(getWeatherCondition(WeatherType.SANDSTORM)),
    new Ability(AbilityId.WONDER_SKIN, 5)
      .attr(WonderSkinAbAttr)
      .ignorable(),
    new Ability(AbilityId.ANALYTIC, 5)
      .attr(MovePowerBoostAbAttr, (user, target, move) => {
        const movePhase = globalScene.findPhase((phase) => phase instanceof MovePhase && phase.pokemon.id !== user?.id);
        return isNullOrUndefined(movePhase);
      }, 1.3),
    new Ability(AbilityId.ILLUSION, 5)
      // The Pokemon generate an illusion if it's available
      .attr(IllusionPreSummonAbAttr, false)
      .attr(IllusionBreakAbAttr)
      // The Pokemon loses its illusion when damaged by a move
      .attr(PostDefendIllusionBreakAbAttr, true)
      // Disable Illusion in fusions
      .attr(NoFusionAbilityAbAttr)
      // Illusion is available again after a battle
      .conditionalAttr((pokemon) => pokemon.isAllowedInBattle(), IllusionPostBattleAbAttr, false)
      .uncopiable()
      .bypassFaint(),
    new Ability(AbilityId.IMPOSTER, 5)
      .attr(PostSummonTransformAbAttr)
      .uncopiable(),
    new Ability(AbilityId.INFILTRATOR, 5)
      .attr(InfiltratorAbAttr)
      .partial(), // does not bypass Mist
    new Ability(AbilityId.MUMMY, 5)
      .attr(PostDefendAbilityGiveAbAttr, AbilityId.MUMMY)
      .bypassFaint(),
    new Ability(AbilityId.MOXIE, 5)
      .attr(PostVictoryStatStageChangeAbAttr, Stat.ATK, 1),
    new Ability(AbilityId.JUSTIFIED, 5)
      .attr(PostDefendStatStageChangeAbAttr, (target, user, move) => user.getMoveType(move) === PokemonType.DARK && move.category !== MoveCategory.STATUS, Stat.ATK, 1),
    new Ability(AbilityId.RATTLED, 5)
      .attr(PostDefendStatStageChangeAbAttr, (target, user, move) => {
        const moveType = user.getMoveType(move);
        return move.category !== MoveCategory.STATUS
          && (moveType === PokemonType.DARK || moveType === PokemonType.BUG || moveType === PokemonType.GHOST);
      }, Stat.SPD, 1)
      .attr(PostIntimidateStatStageChangeAbAttr, [ Stat.SPD ], 1),
    new Ability(AbilityId.MAGIC_BOUNCE, 5)
      .attr(ReflectStatusMoveAbAttr)
      .ignorable()
      // Interactions with stomping tantrum, instruct, encore, and probably other moves that
      // rely on move history
      .edgeCase(),
    new Ability(AbilityId.SAP_SIPPER, 5)
      .attr(TypeImmunityStatStageChangeAbAttr, PokemonType.GRASS, Stat.ATK, 1)
      .ignorable(),
    new Ability(AbilityId.PRANKSTER, 5)
      .attr(ChangeMovePriorityAbAttr, (pokemon, move: Move) => move.category === MoveCategory.STATUS, 1),
    new Ability(AbilityId.SAND_FORCE, 5)
      .attr(MoveTypePowerBoostAbAttr, PokemonType.ROCK, 1.3)
      .attr(MoveTypePowerBoostAbAttr, PokemonType.GROUND, 1.3)
      .attr(MoveTypePowerBoostAbAttr, PokemonType.STEEL, 1.3)
      .attr(BlockWeatherDamageAttr, WeatherType.SANDSTORM)
      .condition(getWeatherCondition(WeatherType.SANDSTORM)),
    new Ability(AbilityId.IRON_BARBS, 5)
      .attr(PostDefendContactDamageAbAttr, 8)
      .bypassFaint(),
    new Ability(AbilityId.ZEN_MODE, 5)
      .attr(PostBattleInitFormChangeAbAttr, () => 0)
      .attr(PostSummonFormChangeAbAttr, p => p.getHpRatio() <= 0.5 ? 1 : 0)
      .attr(PostTurnFormChangeAbAttr, p => p.getHpRatio() <= 0.5 ? 1 : 0)
      .attr(NoFusionAbilityAbAttr)
      .uncopiable()
      .unreplaceable()
      .unsuppressable()
      .bypassFaint(),
    new Ability(AbilityId.VICTORY_STAR, 5)
      .attr(StatMultiplierAbAttr, Stat.ACC, 1.1)
      .attr(AllyStatMultiplierAbAttr, Stat.ACC, 1.1, false),
    new Ability(AbilityId.TURBOBLAZE, 5)
      .attr(PostSummonMessageAbAttr, (pokemon: Pokemon) => i18next.t("abilityTriggers:postSummonTurboblaze", { pokemonNameWithAffix: getPokemonNameWithAffix(pokemon) }))
      .attr(MoveAbilityBypassAbAttr),
    new Ability(AbilityId.TERAVOLT, 5)
      .attr(PostSummonMessageAbAttr, (pokemon: Pokemon) => i18next.t("abilityTriggers:postSummonTeravolt", { pokemonNameWithAffix: getPokemonNameWithAffix(pokemon) }))
      .attr(MoveAbilityBypassAbAttr),
    new Ability(AbilityId.AROMA_VEIL, 6)
      .attr(UserFieldBattlerTagImmunityAbAttr, [ BattlerTagType.INFATUATED, BattlerTagType.TAUNT, BattlerTagType.DISABLED, BattlerTagType.TORMENT, BattlerTagType.HEAL_BLOCK ])
      .ignorable(),
    new Ability(AbilityId.FLOWER_VEIL, 6)
      .attr(ConditionalUserFieldStatusEffectImmunityAbAttr, (target: Pokemon, source: Pokemon | null) => {
        return source ? target.getTypes().includes(PokemonType.GRASS) && target.id !== source.id : false;
      })
      .attr(ConditionalUserFieldBattlerTagImmunityAbAttr,
        (target: Pokemon) => {
          return target.getTypes().includes(PokemonType.GRASS);
        },
        [ BattlerTagType.DROWSY ],
      )
      .attr(ConditionalUserFieldProtectStatAbAttr, (target: Pokemon) => {
        return target.getTypes().includes(PokemonType.GRASS);
      })
      .ignorable(),
    new Ability(AbilityId.CHEEK_POUCH, 6)
      .attr(HealFromBerryUseAbAttr, 1 / 3),
    new Ability(AbilityId.PROTEAN, 6)
      .attr(PokemonTypeChangeAbAttr),
    //.condition((p) => !p.summonData.abilitiesApplied.includes(AbilityId.PROTEAN)), //Gen 9 Implementation
    new Ability(AbilityId.FUR_COAT, 6)
      .attr(ReceivedMoveDamageMultiplierAbAttr, (target, user, move) => move.category === MoveCategory.PHYSICAL, 0.5)
      .ignorable(),
    new Ability(AbilityId.MAGICIAN, 6)
      .attr(PostAttackStealHeldItemAbAttr),
    new Ability(AbilityId.BULLETPROOF, 6)
      .attr(MoveImmunityAbAttr, (pokemon, attacker, move) => pokemon !== attacker && move.hasFlag(MoveFlags.BALLBOMB_MOVE))
      .ignorable(),
    new Ability(AbilityId.COMPETITIVE, 6)
      .attr(PostStatStageChangeStatStageChangeAbAttr, (target, statsChanged, stages) => stages < 0, [ Stat.SPATK ], 2),
    new Ability(AbilityId.STRONG_JAW, 6)
      .attr(MovePowerBoostAbAttr, (user, target, move) => move.hasFlag(MoveFlags.BITING_MOVE), 1.5),
    new Ability(AbilityId.REFRIGERATE, 6)
      .attr(MoveTypeChangeAbAttr, PokemonType.ICE, 1.2, (user, target, move) => move.type === PokemonType.NORMAL),
    new Ability(AbilityId.SWEET_VEIL, 6)
      .attr(UserFieldStatusEffectImmunityAbAttr, StatusEffect.SLEEP)
      .attr(PostSummonUserFieldRemoveStatusEffectAbAttr, StatusEffect.SLEEP)
      .attr(UserFieldBattlerTagImmunityAbAttr, BattlerTagType.DROWSY)
      .ignorable()
      .partial(), // Mold Breaker ally should not be affected by Sweet Veil
    new Ability(AbilityId.STANCE_CHANGE, 6)
      .attr(NoFusionAbilityAbAttr)
      .uncopiable()
      .unreplaceable()
      .unsuppressable(),
    new Ability(AbilityId.GALE_WINGS, 6)
      .attr(ChangeMovePriorityAbAttr, (pokemon, move) => pokemon.isFullHp() && pokemon.getMoveType(move) === PokemonType.FLYING, 1),
    new Ability(AbilityId.MEGA_LAUNCHER, 6)
      .attr(MovePowerBoostAbAttr, (user, target, move) => move.hasFlag(MoveFlags.PULSE_MOVE), 1.5),
    new Ability(AbilityId.GRASS_PELT, 6)
      .conditionalAttr(getTerrainCondition(TerrainType.GRASSY), StatMultiplierAbAttr, Stat.DEF, 1.5)
      .ignorable(),
    new Ability(AbilityId.SYMBIOSIS, 6)
      .unimplemented(),
    new Ability(AbilityId.TOUGH_CLAWS, 6)
      .attr(MovePowerBoostAbAttr, (user, target, move) => move.hasFlag(MoveFlags.MAKES_CONTACT), 1.3),
    new Ability(AbilityId.PIXILATE, 6)
      .attr(MoveTypeChangeAbAttr, PokemonType.FAIRY, 1.2, (user, target, move) => move.type === PokemonType.NORMAL),
    new Ability(AbilityId.GOOEY, 6)
      .attr(PostDefendStatStageChangeAbAttr, (target, user, move) => move.hasFlag(MoveFlags.MAKES_CONTACT), Stat.SPD, -1, false),
    new Ability(AbilityId.AERILATE, 6)
      .attr(MoveTypeChangeAbAttr, PokemonType.FLYING, 1.2, (user, target, move) => move.type === PokemonType.NORMAL),
    new Ability(AbilityId.PARENTAL_BOND, 6)
      .attr(AddSecondStrikeAbAttr, 0.25),
    new Ability(AbilityId.DARK_AURA, 6)
      .attr(PostSummonMessageAbAttr, (pokemon: Pokemon) => i18next.t("abilityTriggers:postSummonDarkAura", { pokemonNameWithAffix: getPokemonNameWithAffix(pokemon) }))
      .attr(FieldMoveTypePowerBoostAbAttr, PokemonType.DARK, 4 / 3),
    new Ability(AbilityId.FAIRY_AURA, 6)
      .attr(PostSummonMessageAbAttr, (pokemon: Pokemon) => i18next.t("abilityTriggers:postSummonFairyAura", { pokemonNameWithAffix: getPokemonNameWithAffix(pokemon) }))
      .attr(FieldMoveTypePowerBoostAbAttr, PokemonType.FAIRY, 4 / 3),
    new Ability(AbilityId.AURA_BREAK, 6)
      .ignorable()
      .conditionalAttr(pokemon => globalScene.getField(true).some(p => p.hasAbility(AbilityId.DARK_AURA)), FieldMoveTypePowerBoostAbAttr, PokemonType.DARK, 9 / 16)
      .conditionalAttr(pokemon => globalScene.getField(true).some(p => p.hasAbility(AbilityId.FAIRY_AURA)), FieldMoveTypePowerBoostAbAttr, PokemonType.FAIRY, 9 / 16)
      .conditionalAttr(pokemon => globalScene.getField(true).some(p => p.hasAbility(AbilityId.DARK_AURA) || p.hasAbility(AbilityId.FAIRY_AURA)),
        PostSummonMessageAbAttr, (pokemon: Pokemon) => i18next.t("abilityTriggers:postSummonAuraBreak", { pokemonNameWithAffix: getPokemonNameWithAffix(pokemon) })),
    new Ability(AbilityId.PRIMORDIAL_SEA, 6)
      .attr(PostSummonWeatherChangeAbAttr, WeatherType.HEAVY_RAIN)
      .attr(PostBiomeChangeWeatherChangeAbAttr, WeatherType.HEAVY_RAIN)
      .attr(PreLeaveFieldClearWeatherAbAttr)
      .bypassFaint(),
    new Ability(AbilityId.DESOLATE_LAND, 6)
      .attr(PostSummonWeatherChangeAbAttr, WeatherType.HARSH_SUN)
      .attr(PostBiomeChangeWeatherChangeAbAttr, WeatherType.HARSH_SUN)
      .attr(PreLeaveFieldClearWeatherAbAttr)
      .bypassFaint(),
    new Ability(AbilityId.DELTA_STREAM, 6)
      .attr(PostSummonWeatherChangeAbAttr, WeatherType.STRONG_WINDS)
      .attr(PostBiomeChangeWeatherChangeAbAttr, WeatherType.STRONG_WINDS)
      .attr(PreLeaveFieldClearWeatherAbAttr)
      .bypassFaint(),
    new Ability(AbilityId.STAMINA, 7)
      .attr(PostDefendStatStageChangeAbAttr, (target, user, move) => move.category !== MoveCategory.STATUS, Stat.DEF, 1),
    new Ability(AbilityId.WIMP_OUT, 7)
      .attr(PostDamageForceSwitchAbAttr)
      .edgeCase(), // Should not trigger when hurting itself in confusion, causes Fake Out to fail turn 1 and succeed turn 2 if pokemon is switched out before battle start via playing in Switch Mode
    new Ability(AbilityId.EMERGENCY_EXIT, 7)
      .attr(PostDamageForceSwitchAbAttr)
      .edgeCase(), // Should not trigger when hurting itself in confusion, causes Fake Out to fail turn 1 and succeed turn 2 if pokemon is switched out before battle start via playing in Switch Mode
    new Ability(AbilityId.WATER_COMPACTION, 7)
      .attr(PostDefendStatStageChangeAbAttr, (target, user, move) => user.getMoveType(move) === PokemonType.WATER && move.category !== MoveCategory.STATUS, Stat.DEF, 2),
    new Ability(AbilityId.MERCILESS, 7)
      .attr(ConditionalCritAbAttr, (user, target, move) => target?.status?.effect === StatusEffect.TOXIC || target?.status?.effect === StatusEffect.POISON),
    new Ability(AbilityId.SHIELDS_DOWN, 7)
      .attr(PostBattleInitFormChangeAbAttr, () => 0)
      .attr(PostSummonFormChangeAbAttr, p => p.formIndex % 7 + (p.getHpRatio() <= 0.5 ? 7 : 0))
      .attr(PostTurnFormChangeAbAttr, p => p.formIndex % 7 + (p.getHpRatio() <= 0.5 ? 7 : 0))
      .conditionalAttr(p => p.formIndex !== 7, StatusEffectImmunityAbAttr)
      .conditionalAttr(p => p.formIndex !== 7, BattlerTagImmunityAbAttr, BattlerTagType.DROWSY)
      .attr(NoFusionAbilityAbAttr)
      .attr(NoTransformAbilityAbAttr)
      .uncopiable()
      .unreplaceable()
      .unsuppressable()
      .bypassFaint(),
    new Ability(AbilityId.STAKEOUT, 7)
      .attr(MovePowerBoostAbAttr, (user, target, move) => !!target?.turnData.switchedInThisTurn, 2),
    new Ability(AbilityId.WATER_BUBBLE, 7)
      .attr(ReceivedTypeDamageMultiplierAbAttr, PokemonType.FIRE, 0.5)
      .attr(MoveTypePowerBoostAbAttr, PokemonType.WATER, 2)
      .attr(StatusEffectImmunityAbAttr, StatusEffect.BURN)
      .attr(PostSummonHealStatusAbAttr, StatusEffect.BURN)
      .ignorable(),
    new Ability(AbilityId.STEELWORKER, 7)
      .attr(MoveTypePowerBoostAbAttr, PokemonType.STEEL),
    new Ability(AbilityId.BERSERK, 7)
      .attr(PostDefendHpGatedStatStageChangeAbAttr, (target, user, move) => move.category !== MoveCategory.STATUS, 0.5, [ Stat.SPATK ], 1)
      .condition(getSheerForceHitDisableAbCondition()),
    new Ability(AbilityId.SLUSH_RUSH, 7)
      .attr(StatMultiplierAbAttr, Stat.SPD, 2)
      .condition(getWeatherCondition(WeatherType.HAIL, WeatherType.SNOW)),
    new Ability(AbilityId.LONG_REACH, 7)
      .attr(IgnoreContactAbAttr),
    new Ability(AbilityId.LIQUID_VOICE, 7)
      .attr(MoveTypeChangeAbAttr, PokemonType.WATER, 1, (user, target, move) => move.hasFlag(MoveFlags.SOUND_BASED)),
    new Ability(AbilityId.TRIAGE, 7)
      .attr(ChangeMovePriorityAbAttr, (pokemon, move) => move.hasFlag(MoveFlags.TRIAGE_MOVE), 3),
    new Ability(AbilityId.GALVANIZE, 7)
      .attr(MoveTypeChangeAbAttr, PokemonType.ELECTRIC, 1.2, (_user, _target, move) => move.type === PokemonType.NORMAL),
    new Ability(AbilityId.SURGE_SURFER, 7)
      .conditionalAttr(getTerrainCondition(TerrainType.ELECTRIC), StatMultiplierAbAttr, Stat.SPD, 2),
    new Ability(AbilityId.SCHOOLING, 7)
      .attr(PostBattleInitFormChangeAbAttr, () => 0)
      .attr(PostSummonFormChangeAbAttr, p => p.level < 20 || p.getHpRatio() <= 0.25 ? 0 : 1)
      .attr(PostTurnFormChangeAbAttr, p => p.level < 20 || p.getHpRatio() <= 0.25 ? 0 : 1)
      .attr(NoFusionAbilityAbAttr)
      .uncopiable()
      .unreplaceable()
      .unsuppressable()
      .bypassFaint(),
    new Ability(AbilityId.DISGUISE, 7)
      .attr(NoTransformAbilityAbAttr)
      .attr(NoFusionAbilityAbAttr)
      // Add BattlerTagType.DISGUISE if the pokemon is in its disguised form
      .conditionalAttr(pokemon => pokemon.formIndex === 0, PostSummonAddBattlerTagAbAttr, BattlerTagType.DISGUISE, 0, false)
      .attr(FormBlockDamageAbAttr,
        (target, user, move) => !!target.getTag(BattlerTagType.DISGUISE) && target.getMoveEffectiveness(user, move) > 0, 0, BattlerTagType.DISGUISE,
        (pokemon, abilityName) => i18next.t("abilityTriggers:disguiseAvoidedDamage", { pokemonNameWithAffix: getPokemonNameWithAffix(pokemon), abilityName: abilityName }),
        (pokemon) => toDmgValue(pokemon.getMaxHp() / 8))
      .attr(PostBattleInitFormChangeAbAttr, () => 0)
      .uncopiable()
      .unreplaceable()
      .unsuppressable()
      .bypassFaint()
      .ignorable(),
    new Ability(AbilityId.BATTLE_BOND, 7)
      .attr(PostVictoryFormChangeAbAttr, () => 2)
      .attr(PostBattleInitFormChangeAbAttr, () => 1)
      .attr(NoFusionAbilityAbAttr)
      .uncopiable()
      .unreplaceable()
      .unsuppressable()
      .bypassFaint(),
    new Ability(AbilityId.POWER_CONSTRUCT, 7)
      .conditionalAttr(pokemon => pokemon.formIndex === 2 || pokemon.formIndex === 4, PostBattleInitFormChangeAbAttr, () => 2)
      .conditionalAttr(pokemon => pokemon.formIndex === 3 || pokemon.formIndex === 5, PostBattleInitFormChangeAbAttr, () => 3)
      .conditionalAttr(pokemon => pokemon.formIndex === 2 || pokemon.formIndex === 4, PostSummonFormChangeAbAttr, p => p.getHpRatio() <= 0.5 || p.getFormKey() === "complete" ? 4 : 2)
      .conditionalAttr(pokemon => pokemon.formIndex === 2 || pokemon.formIndex === 4, PostTurnFormChangeAbAttr, p => p.getHpRatio() <= 0.5 || p.getFormKey() === "complete" ? 4 : 2)
      .conditionalAttr(pokemon => pokemon.formIndex === 3 || pokemon.formIndex === 5, PostSummonFormChangeAbAttr, p => p.getHpRatio() <= 0.5 || p.getFormKey() === "10-complete" ? 5 : 3)
      .conditionalAttr(pokemon => pokemon.formIndex === 3 || pokemon.formIndex === 5, PostTurnFormChangeAbAttr, p => p.getHpRatio() <= 0.5 || p.getFormKey() === "10-complete" ? 5 : 3)
      .attr(NoFusionAbilityAbAttr)
      .uncopiable()
      .unreplaceable()
      .unsuppressable()
      .bypassFaint(),
    new Ability(AbilityId.CORROSION, 7)
      .attr(IgnoreTypeStatusEffectImmunityAbAttr, [ StatusEffect.POISON, StatusEffect.TOXIC ], [ PokemonType.STEEL, PokemonType.POISON ])
      .edgeCase(), // Should poison itself with toxic orb.
    new Ability(AbilityId.COMATOSE, 7)
      .attr(StatusEffectImmunityAbAttr, ...getNonVolatileStatusEffects())
      .attr(BattlerTagImmunityAbAttr, BattlerTagType.DROWSY)
      .uncopiable()
      .unreplaceable()
      .unsuppressable(),
    new Ability(AbilityId.QUEENLY_MAJESTY, 7)
      .attr(FieldPriorityMoveImmunityAbAttr)
      .ignorable(),
    new Ability(AbilityId.INNARDS_OUT, 7)
      .attr(PostFaintHPDamageAbAttr)
      .bypassFaint(),
    new Ability(AbilityId.DANCER, 7)
      .attr(PostDancingMoveAbAttr),
    new Ability(AbilityId.BATTERY, 7)
      .attr(AllyMoveCategoryPowerBoostAbAttr, [ MoveCategory.SPECIAL ], 1.3),
    new Ability(AbilityId.FLUFFY, 7)
      .attr(ReceivedMoveDamageMultiplierAbAttr, (target, user, move) => move.doesFlagEffectApply({flag: MoveFlags.MAKES_CONTACT, user, target}), 0.5)
      .attr(ReceivedMoveDamageMultiplierAbAttr, (target, user, move) => user.getMoveType(move) === PokemonType.FIRE, 2)
      .ignorable(),
    new Ability(AbilityId.DAZZLING, 7)
      .attr(FieldPriorityMoveImmunityAbAttr)
      .ignorable(),
    new Ability(AbilityId.SOUL_HEART, 7)
      .attr(PostKnockOutStatStageChangeAbAttr, Stat.SPATK, 1),
    new Ability(AbilityId.TANGLING_HAIR, 7)
      .attr(PostDefendStatStageChangeAbAttr, (target, user, move) => move.doesFlagEffectApply({flag: MoveFlags.MAKES_CONTACT, user, target}), Stat.SPD, -1, false),
    new Ability(AbilityId.RECEIVER, 7)
      .attr(CopyFaintedAllyAbilityAbAttr)
      .uncopiable(),
    new Ability(AbilityId.POWER_OF_ALCHEMY, 7)
      .attr(CopyFaintedAllyAbilityAbAttr)
      .uncopiable(),
    new Ability(AbilityId.BEAST_BOOST, 7)
      .attr(PostVictoryStatStageChangeAbAttr, p => {
        let highestStat: EffectiveStat;
        let highestValue = 0;
        for (const s of EFFECTIVE_STATS) {
          const value = p.getStat(s, false);
          if (value > highestValue) {
            highestStat = s;
            highestValue = value;
          }
        }
        return highestStat!;
      }, 1),
    new Ability(AbilityId.RKS_SYSTEM, 7)
      .attr(NoFusionAbilityAbAttr)
      .uncopiable()
      .unreplaceable()
      .unsuppressable(),
    new Ability(AbilityId.ELECTRIC_SURGE, 7)
      .attr(PostSummonTerrainChangeAbAttr, TerrainType.ELECTRIC)
      .attr(PostBiomeChangeTerrainChangeAbAttr, TerrainType.ELECTRIC),
    new Ability(AbilityId.PSYCHIC_SURGE, 7)
      .attr(PostSummonTerrainChangeAbAttr, TerrainType.PSYCHIC)
      .attr(PostBiomeChangeTerrainChangeAbAttr, TerrainType.PSYCHIC),
    new Ability(AbilityId.MISTY_SURGE, 7)
      .attr(PostSummonTerrainChangeAbAttr, TerrainType.MISTY)
      .attr(PostBiomeChangeTerrainChangeAbAttr, TerrainType.MISTY),
    new Ability(AbilityId.GRASSY_SURGE, 7)
      .attr(PostSummonTerrainChangeAbAttr, TerrainType.GRASSY)
      .attr(PostBiomeChangeTerrainChangeAbAttr, TerrainType.GRASSY),
    new Ability(AbilityId.FULL_METAL_BODY, 7)
      .attr(ProtectStatAbAttr),
    new Ability(AbilityId.SHADOW_SHIELD, 7)
      .attr(ReceivedMoveDamageMultiplierAbAttr, (target, user, move) => target.isFullHp(), 0.5),
    new Ability(AbilityId.PRISM_ARMOR, 7)
      .attr(ReceivedMoveDamageMultiplierAbAttr, (target, user, move) => target.getMoveEffectiveness(user, move) >= 2, 0.75),
    new Ability(AbilityId.NEUROFORCE, 7)
      .attr(MovePowerBoostAbAttr, (user, target, move) => (target?.getMoveEffectiveness(user!, move) ?? 1) >= 2, 1.25),
    new Ability(AbilityId.INTREPID_SWORD, 8)
      .attr(PostSummonStatStageChangeAbAttr, [ Stat.ATK ], 1, true),
    new Ability(AbilityId.DAUNTLESS_SHIELD, 8)
      .attr(PostSummonStatStageChangeAbAttr, [ Stat.DEF ], 1, true),
    new Ability(AbilityId.LIBERO, 8)
      .attr(PokemonTypeChangeAbAttr),
    //.condition((p) => !p.summonData.abilitiesApplied.includes(AbilityId.LIBERO)), //Gen 9 Implementation
    new Ability(AbilityId.BALL_FETCH, 8)
      .attr(FetchBallAbAttr)
      .condition(getOncePerBattleCondition(AbilityId.BALL_FETCH)),
    new Ability(AbilityId.COTTON_DOWN, 8)
      .attr(PostDefendStatStageChangeAbAttr, (target, user, move) => move.category !== MoveCategory.STATUS, Stat.SPD, -1, false, true)
      .bypassFaint(),
    new Ability(AbilityId.PROPELLER_TAIL, 8)
      .attr(BlockRedirectAbAttr),
    new Ability(AbilityId.MIRROR_ARMOR, 8)
      .attr(ReflectStatStageChangeAbAttr)
      .ignorable(),
    /**
     * Right now, the logic is attached to Surf and Dive moves. Ideally, the post-defend/hit should be an
     * ability attribute but the current implementation of move effects for BattlerTag does not support this- in the case
     * where Cramorant is fainted.
     * @see {@linkcode GulpMissileTagAttr} and {@linkcode GulpMissileTag} for Gulp Missile implementation
     */
    new Ability(AbilityId.GULP_MISSILE, 8)
      .attr(NoTransformAbilityAbAttr)
      .attr(NoFusionAbilityAbAttr)
      .unsuppressable()
      .uncopiable()
      .unreplaceable()
      .bypassFaint(),
    new Ability(AbilityId.STALWART, 8)
      .attr(BlockRedirectAbAttr),
    new Ability(AbilityId.STEAM_ENGINE, 8)
      .attr(PostDefendStatStageChangeAbAttr, (target, user, move) => {
        const moveType = user.getMoveType(move);
        return move.category !== MoveCategory.STATUS
          && (moveType === PokemonType.FIRE || moveType === PokemonType.WATER);
      }, Stat.SPD, 6),
    new Ability(AbilityId.PUNK_ROCK, 8)
      .attr(MovePowerBoostAbAttr, (user, target, move) => move.hasFlag(MoveFlags.SOUND_BASED), 1.3)
      .attr(ReceivedMoveDamageMultiplierAbAttr, (target, user, move) => move.hasFlag(MoveFlags.SOUND_BASED), 0.5)
      .ignorable(),
    new Ability(AbilityId.SAND_SPIT, 8)
      .attr(PostDefendWeatherChangeAbAttr, WeatherType.SANDSTORM, (target, user, move) => move.category !== MoveCategory.STATUS)
      .bypassFaint(),
    new Ability(AbilityId.ICE_SCALES, 8)
      .attr(ReceivedMoveDamageMultiplierAbAttr, (target, user, move) => move.category === MoveCategory.SPECIAL, 0.5)
      .ignorable(),
    new Ability(AbilityId.RIPEN, 8)
      .attr(DoubleBerryEffectAbAttr),
    new Ability(AbilityId.ICE_FACE, 8)
      .attr(NoTransformAbilityAbAttr)
      .attr(NoFusionAbilityAbAttr)
      // Add BattlerTagType.ICE_FACE if the pokemon is in ice face form
      .conditionalAttr(pokemon => pokemon.formIndex === 0, PostSummonAddBattlerTagAbAttr, BattlerTagType.ICE_FACE, 0, false)
      // When summoned with active HAIL or SNOW, add BattlerTagType.ICE_FACE
      .conditionalAttr(getWeatherCondition(WeatherType.HAIL, WeatherType.SNOW), PostSummonAddBattlerTagAbAttr, BattlerTagType.ICE_FACE, 0)
      // When weather changes to HAIL or SNOW while pokemon is fielded, add BattlerTagType.ICE_FACE
      .attr(PostWeatherChangeAddBattlerTagAttr, BattlerTagType.ICE_FACE, 0, WeatherType.HAIL, WeatherType.SNOW)
      .attr(FormBlockDamageAbAttr,
        (target, user, move) => move.category === MoveCategory.PHYSICAL && !!target.getTag(BattlerTagType.ICE_FACE), 0, BattlerTagType.ICE_FACE,
        (pokemon, abilityName) => i18next.t("abilityTriggers:iceFaceAvoidedDamage", { pokemonNameWithAffix: getPokemonNameWithAffix(pokemon), abilityName: abilityName }))
      .attr(PostBattleInitFormChangeAbAttr, () => 0)
      .uncopiable()
      .unreplaceable()
      .unsuppressable()
      .bypassFaint()
      .ignorable(),
    new Ability(AbilityId.POWER_SPOT, 8)
      .attr(AllyMoveCategoryPowerBoostAbAttr, [ MoveCategory.SPECIAL, MoveCategory.PHYSICAL ], 1.3),
    new Ability(AbilityId.MIMICRY, 8)
      .attr(TerrainEventTypeChangeAbAttr),
    new Ability(AbilityId.SCREEN_CLEANER, 8)
      .attr(PostSummonRemoveArenaTagAbAttr, [ ArenaTagType.AURORA_VEIL, ArenaTagType.LIGHT_SCREEN, ArenaTagType.REFLECT ]),
    new Ability(AbilityId.STEELY_SPIRIT, 8)
      .attr(UserFieldMoveTypePowerBoostAbAttr, PokemonType.STEEL),
    new Ability(AbilityId.PERISH_BODY, 8)
      .attr(PostDefendPerishSongAbAttr, 4)
      .bypassFaint(),
    new Ability(AbilityId.WANDERING_SPIRIT, 8)
      .attr(PostDefendAbilitySwapAbAttr)
      .bypassFaint()
      .edgeCase(), //  interacts incorrectly with rock head. It's meant to switch abilities before recoil would apply so that a pokemon with rock head would lose rock head first and still take the recoil
    new Ability(AbilityId.GORILLA_TACTICS, 8)
      .attr(GorillaTacticsAbAttr),
    new Ability(AbilityId.NEUTRALIZING_GAS, 8)
      .attr(PostSummonAddArenaTagAbAttr, true, ArenaTagType.NEUTRALIZING_GAS, 0)
      .attr(PreLeaveFieldRemoveSuppressAbilitiesSourceAbAttr)
      .uncopiable()
      .attr(NoTransformAbilityAbAttr)
      .bypassFaint(),
    new Ability(AbilityId.PASTEL_VEIL, 8)
      .attr(PostSummonUserFieldRemoveStatusEffectAbAttr, StatusEffect.POISON, StatusEffect.TOXIC)
      .attr(UserFieldStatusEffectImmunityAbAttr, StatusEffect.POISON, StatusEffect.TOXIC)
      .ignorable(),
    new Ability(AbilityId.HUNGER_SWITCH, 8)
      .attr(PostTurnFormChangeAbAttr, p => p.getFormKey() ? 0 : 1)
      .attr(PostTurnFormChangeAbAttr, p => p.getFormKey() ? 1 : 0)
      .attr(NoTransformAbilityAbAttr)
      .attr(NoFusionAbilityAbAttr)
      .condition((pokemon) => !pokemon.isTerastallized)
      .uncopiable()
      .unreplaceable(),
    new Ability(AbilityId.QUICK_DRAW, 8)
      .attr(BypassSpeedChanceAbAttr, 30),
    new Ability(AbilityId.UNSEEN_FIST, 8)
      .attr(IgnoreProtectOnContactAbAttr),
    new Ability(AbilityId.CURIOUS_MEDICINE, 8)
      .attr(PostSummonClearAllyStatStagesAbAttr),
    new Ability(AbilityId.TRANSISTOR, 8)
      .attr(MoveTypePowerBoostAbAttr, PokemonType.ELECTRIC, 1.3),
    new Ability(AbilityId.DRAGONS_MAW, 8)
      .attr(MoveTypePowerBoostAbAttr, PokemonType.DRAGON),
    new Ability(AbilityId.CHILLING_NEIGH, 8)
      .attr(PostVictoryStatStageChangeAbAttr, Stat.ATK, 1),
    new Ability(AbilityId.GRIM_NEIGH, 8)
      .attr(PostVictoryStatStageChangeAbAttr, Stat.SPATK, 1),
    new Ability(AbilityId.AS_ONE_GLASTRIER, 8)
      .attr(PostSummonMessageAbAttr, (pokemon: Pokemon) => i18next.t("abilityTriggers:postSummonAsOneGlastrier", { pokemonNameWithAffix: getPokemonNameWithAffix(pokemon) }))
      .attr(PreventBerryUseAbAttr)
      .attr(PostVictoryStatStageChangeAbAttr, Stat.ATK, 1)
      .uncopiable()
      .unreplaceable()
      .unsuppressable(),
    new Ability(AbilityId.AS_ONE_SPECTRIER, 8)
      .attr(PostSummonMessageAbAttr, (pokemon: Pokemon) => i18next.t("abilityTriggers:postSummonAsOneSpectrier", { pokemonNameWithAffix: getPokemonNameWithAffix(pokemon) }))
      .attr(PreventBerryUseAbAttr)
      .attr(PostVictoryStatStageChangeAbAttr, Stat.SPATK, 1)
      .uncopiable()
      .unreplaceable()
      .unsuppressable(),
    new Ability(AbilityId.LINGERING_AROMA, 9)
      .attr(PostDefendAbilityGiveAbAttr, AbilityId.LINGERING_AROMA)
      .bypassFaint(),
    new Ability(AbilityId.SEED_SOWER, 9)
      .attr(PostDefendTerrainChangeAbAttr, TerrainType.GRASSY)
      .bypassFaint(),
    new Ability(AbilityId.THERMAL_EXCHANGE, 9)
      .attr(PostDefendStatStageChangeAbAttr, (target, user, move) => user.getMoveType(move) === PokemonType.FIRE && move.category !== MoveCategory.STATUS, Stat.ATK, 1)
      .attr(StatusEffectImmunityAbAttr, StatusEffect.BURN)
      .attr(PostSummonHealStatusAbAttr, StatusEffect.BURN)
      .ignorable(),
    new Ability(AbilityId.ANGER_SHELL, 9)
      .attr(PostDefendHpGatedStatStageChangeAbAttr, (target, user, move) => move.category !== MoveCategory.STATUS, 0.5, [ Stat.ATK, Stat.SPATK, Stat.SPD ], 1)
      .attr(PostDefendHpGatedStatStageChangeAbAttr, (target, user, move) => move.category !== MoveCategory.STATUS, 0.5, [ Stat.DEF, Stat.SPDEF ], -1)
      .condition(getSheerForceHitDisableAbCondition()),
    new Ability(AbilityId.PURIFYING_SALT, 9)
      .attr(StatusEffectImmunityAbAttr)
      .attr(ReceivedTypeDamageMultiplierAbAttr, PokemonType.GHOST, 0.5)
      .ignorable(),
    new Ability(AbilityId.WELL_BAKED_BODY, 9)
      .attr(TypeImmunityStatStageChangeAbAttr, PokemonType.FIRE, Stat.DEF, 2)
      .ignorable(),
    new Ability(AbilityId.WIND_RIDER, 9)
      .attr(MoveImmunityStatStageChangeAbAttr, (pokemon, attacker, move) => pokemon !== attacker && move.hasFlag(MoveFlags.WIND_MOVE) && move.category !== MoveCategory.STATUS, Stat.ATK, 1)
      .attr(PostSummonStatStageChangeOnArenaAbAttr, ArenaTagType.TAILWIND)
      .ignorable(),
    new Ability(AbilityId.GUARD_DOG, 9)
      .attr(PostIntimidateStatStageChangeAbAttr, [ Stat.ATK ], 1, true)
      .attr(ForceSwitchOutImmunityAbAttr)
      .ignorable(),
    new Ability(AbilityId.ROCKY_PAYLOAD, 9)
      .attr(MoveTypePowerBoostAbAttr, PokemonType.ROCK),
    new Ability(AbilityId.WIND_POWER, 9)
      .attr(PostDefendApplyBattlerTagAbAttr, (target, user, move) => move.hasFlag(MoveFlags.WIND_MOVE), BattlerTagType.CHARGED),
    new Ability(AbilityId.ZERO_TO_HERO, 9)
      .uncopiable()
      .unreplaceable()
      .unsuppressable()
      .attr(NoTransformAbilityAbAttr)
      .attr(NoFusionAbilityAbAttr)
      .attr(PostBattleInitFormChangeAbAttr, () => 0)
      .attr(PreSwitchOutFormChangeAbAttr, (pokemon) => !pokemon.isFainted() ? 1 : pokemon.formIndex)
      .bypassFaint(),
    new Ability(AbilityId.COMMANDER, 9)
      .attr(CommanderAbAttr)
      .attr(DoubleBattleChanceAbAttr)
      .uncopiable()
      .unreplaceable()
      .edgeCase(), // Encore, Frenzy, and other non-`TURN_END` tags don't lapse correctly on the commanding Pokemon.
    new Ability(AbilityId.ELECTROMORPHOSIS, 9)
      .attr(PostDefendApplyBattlerTagAbAttr, (target, user, move) => move.category !== MoveCategory.STATUS, BattlerTagType.CHARGED),
    new Ability(AbilityId.PROTOSYNTHESIS, 9)
      .conditionalAttr(getWeatherCondition(WeatherType.SUNNY, WeatherType.HARSH_SUN), PostSummonAddBattlerTagAbAttr, BattlerTagType.PROTOSYNTHESIS, 0, true)
      .attr(PostWeatherChangeAddBattlerTagAttr, BattlerTagType.PROTOSYNTHESIS, 0, WeatherType.SUNNY, WeatherType.HARSH_SUN)
      .uncopiable()
      .attr(NoTransformAbilityAbAttr),
    new Ability(AbilityId.QUARK_DRIVE, 9)
      .conditionalAttr(getTerrainCondition(TerrainType.ELECTRIC), PostSummonAddBattlerTagAbAttr, BattlerTagType.QUARK_DRIVE, 0, true)
      .attr(PostTerrainChangeAddBattlerTagAttr, BattlerTagType.QUARK_DRIVE, 0, TerrainType.ELECTRIC)
      .uncopiable()
      .attr(NoTransformAbilityAbAttr),
    new Ability(AbilityId.GOOD_AS_GOLD, 9)
      .attr(MoveImmunityAbAttr, (pokemon, attacker, move) =>
        pokemon !== attacker
        && move.category === MoveCategory.STATUS
        && ![ MoveTarget.ENEMY_SIDE, MoveTarget.BOTH_SIDES, MoveTarget.USER_SIDE ].includes(move.moveTarget)
      )
      .edgeCase() // Heal Bell should not cure the status of a Pokemon with Good As Gold
      .ignorable(),
    new Ability(AbilityId.VESSEL_OF_RUIN, 9)
      .attr(FieldMultiplyStatAbAttr, Stat.SPATK, 0.75)
      .attr(PostSummonMessageAbAttr, (user) => i18next.t("abilityTriggers:postSummonVesselOfRuin", { pokemonNameWithAffix: getPokemonNameWithAffix(user), statName: i18next.t(getStatKey(Stat.SPATK)) }))
      .ignorable(),
    new Ability(AbilityId.SWORD_OF_RUIN, 9)
      .attr(FieldMultiplyStatAbAttr, Stat.DEF, 0.75)
      .attr(PostSummonMessageAbAttr, (user) => i18next.t("abilityTriggers:postSummonSwordOfRuin", { pokemonNameWithAffix: getPokemonNameWithAffix(user), statName: i18next.t(getStatKey(Stat.DEF)) })),
    new Ability(AbilityId.TABLETS_OF_RUIN, 9)
      .attr(FieldMultiplyStatAbAttr, Stat.ATK, 0.75)
      .attr(PostSummonMessageAbAttr, (user) => i18next.t("abilityTriggers:postSummonTabletsOfRuin", { pokemonNameWithAffix: getPokemonNameWithAffix(user), statName: i18next.t(getStatKey(Stat.ATK)) }))
      .ignorable(),
    new Ability(AbilityId.BEADS_OF_RUIN, 9)
      .attr(FieldMultiplyStatAbAttr, Stat.SPDEF, 0.75)
      .attr(PostSummonMessageAbAttr, (user) => i18next.t("abilityTriggers:postSummonBeadsOfRuin", { pokemonNameWithAffix: getPokemonNameWithAffix(user), statName: i18next.t(getStatKey(Stat.SPDEF)) })),
    new Ability(AbilityId.ORICHALCUM_PULSE, 9)
      .attr(PostSummonWeatherChangeAbAttr, WeatherType.SUNNY)
      .attr(PostBiomeChangeWeatherChangeAbAttr, WeatherType.SUNNY)
      .conditionalAttr(getWeatherCondition(WeatherType.SUNNY, WeatherType.HARSH_SUN), StatMultiplierAbAttr, Stat.ATK, 4 / 3),
    new Ability(AbilityId.HADRON_ENGINE, 9)
      .attr(PostSummonTerrainChangeAbAttr, TerrainType.ELECTRIC)
      .attr(PostBiomeChangeTerrainChangeAbAttr, TerrainType.ELECTRIC)
      .conditionalAttr(getTerrainCondition(TerrainType.ELECTRIC), StatMultiplierAbAttr, Stat.SPATK, 4 / 3),
    new Ability(AbilityId.OPPORTUNIST, 9)
      .attr(StatStageChangeCopyAbAttr),
    new Ability(AbilityId.CUD_CHEW, 9)
      .attr(RepeatBerryNextTurnAbAttr),
    new Ability(AbilityId.SHARPNESS, 9)
      .attr(MovePowerBoostAbAttr, (user, target, move) => move.hasFlag(MoveFlags.SLICING_MOVE), 1.5),
    new Ability(AbilityId.SUPREME_OVERLORD, 9)
      .attr(VariableMovePowerBoostAbAttr, (user, target, move) => 1 + 0.1 * Math.min(user.isPlayer() ? globalScene.arena.playerFaints : globalScene.currentBattle.enemyFaints, 5))
      .partial(), // Should only boost once, on summon
    new Ability(AbilityId.COSTAR, 9)
      .attr(PostSummonCopyAllyStatsAbAttr),
    new Ability(AbilityId.TOXIC_DEBRIS, 9)
      .attr(PostDefendApplyArenaTrapTagAbAttr, (target, user, move) => move.category === MoveCategory.PHYSICAL, ArenaTagType.TOXIC_SPIKES)
      .bypassFaint(),
    new Ability(AbilityId.ARMOR_TAIL, 9)
      .attr(FieldPriorityMoveImmunityAbAttr)
      .ignorable(),
    new Ability(AbilityId.EARTH_EATER, 9)
      .attr(TypeImmunityHealAbAttr, PokemonType.GROUND)
      .ignorable(),
    new Ability(AbilityId.MYCELIUM_MIGHT, 9)
      .attr(ChangeMovePriorityAbAttr, (pokemon, move) => move.category === MoveCategory.STATUS, -0.2)
      .attr(PreventBypassSpeedChanceAbAttr, (pokemon, move) => move.category === MoveCategory.STATUS)
      .attr(MoveAbilityBypassAbAttr, (pokemon, move: Move) => move.category === MoveCategory.STATUS),
    new Ability(AbilityId.MINDS_EYE, 9)
      .attr(IgnoreTypeImmunityAbAttr, PokemonType.GHOST, [ PokemonType.NORMAL, PokemonType.FIGHTING ])
      .attr(ProtectStatAbAttr, Stat.ACC)
      .attr(IgnoreOpponentStatStagesAbAttr, [ Stat.EVA ])
      .ignorable(),
    new Ability(AbilityId.SUPERSWEET_SYRUP, 9)
      .attr(PostSummonStatStageChangeAbAttr, [ Stat.EVA ], -1),
    new Ability(AbilityId.HOSPITALITY, 9)
      .attr(PostSummonAllyHealAbAttr, 4, true),
    new Ability(AbilityId.TOXIC_CHAIN, 9)
      .attr(PostAttackApplyStatusEffectAbAttr, false, 30, StatusEffect.TOXIC),
    new Ability(AbilityId.EMBODY_ASPECT_TEAL, 9)
      .attr(PostTeraFormChangeStatChangeAbAttr, [ Stat.SPD ], 1)
      .uncopiable()
      .unreplaceable() // TODO is this true?
      .attr(NoTransformAbilityAbAttr),
    new Ability(AbilityId.EMBODY_ASPECT_WELLSPRING, 9)
      .attr(PostTeraFormChangeStatChangeAbAttr, [ Stat.SPDEF ], 1)
      .uncopiable()
      .unreplaceable()
      .attr(NoTransformAbilityAbAttr),
    new Ability(AbilityId.EMBODY_ASPECT_HEARTHFLAME, 9)
      .attr(PostTeraFormChangeStatChangeAbAttr, [ Stat.ATK ], 1)
      .uncopiable()
      .unreplaceable()
      .attr(NoTransformAbilityAbAttr),
    new Ability(AbilityId.EMBODY_ASPECT_CORNERSTONE, 9)
      .attr(PostTeraFormChangeStatChangeAbAttr, [ Stat.DEF ], 1)
      .uncopiable()
      .unreplaceable()
      .attr(NoTransformAbilityAbAttr),
    new Ability(AbilityId.TERA_SHIFT, 9)
      .attr(PostSummonFormChangeAbAttr, p => p.getFormKey() ? 0 : 1)
      .uncopiable()
      .unreplaceable()
      .unsuppressable()
      .attr(NoTransformAbilityAbAttr)
      .attr(NoFusionAbilityAbAttr),
    new Ability(AbilityId.TERA_SHELL, 9)
      .attr(FullHpResistTypeAbAttr)
      .uncopiable()
      .unreplaceable()
      .ignorable(),
    new Ability(AbilityId.TERAFORM_ZERO, 9)
      .attr(ClearWeatherAbAttr, [ WeatherType.SUNNY, WeatherType.RAIN, WeatherType.SANDSTORM, WeatherType.HAIL, WeatherType.SNOW, WeatherType.FOG, WeatherType.HEAVY_RAIN, WeatherType.HARSH_SUN, WeatherType.STRONG_WINDS ])
      .attr(ClearTerrainAbAttr, [ TerrainType.MISTY, TerrainType.ELECTRIC, TerrainType.GRASSY, TerrainType.PSYCHIC ])
      .uncopiable()
      .unreplaceable()
      .condition(getOncePerBattleCondition(AbilityId.TERAFORM_ZERO)),
    new Ability(AbilityId.POISON_PUPPETEER, 9)
      .uncopiable()
      .unreplaceable() // TODO is this true?
      .attr(ConfusionOnStatusEffectAbAttr, StatusEffect.POISON, StatusEffect.TOXIC)
  );
}<|MERGE_RESOLUTION|>--- conflicted
+++ resolved
@@ -6493,16 +6493,7 @@
     new Ability(AbilityId.INTIMIDATE, 3)
       .attr(PostSummonStatStageChangeAbAttr, [ Stat.ATK ], -1, false, true),
     new Ability(AbilityId.SHADOW_TAG, 3)
-      .attr(ArenaTrapAbAttr, (user, target) => {
-<<<<<<< HEAD
-        return !(target.hasAbility(Abilities.SHADOW_TAG));
-=======
-        if (target.hasAbility(AbilityId.SHADOW_TAG)) {
-          return false;
-        }
-        return true;
->>>>>>> 0c54fc1b
-      }),
+      .attr(ArenaTrapAbAttr, (_user, target) => !target.hasAbility(AbilityId.SHADOW_TAG)),
     new Ability(AbilityId.ROUGH_SKIN, 3)
       .attr(PostDefendContactDamageAbAttr, 8)
       .bypassFaint(),
@@ -6639,18 +6630,8 @@
     new Ability(AbilityId.DROUGHT, 3)
       .attr(PostSummonWeatherChangeAbAttr, WeatherType.SUNNY)
       .attr(PostBiomeChangeWeatherChangeAbAttr, WeatherType.SUNNY),
-<<<<<<< HEAD
     new Ability(Abilities.ARENA_TRAP, 3)
       .attr(ArenaTrapAbAttr, (user, target) => target.isGrounded())
-=======
-    new Ability(AbilityId.ARENA_TRAP, 3)
-      .attr(ArenaTrapAbAttr, (user, target) => {
-        if (target.isGrounded()) {
-          return true;
-        }
-        return false;
-      })
->>>>>>> 0c54fc1b
       .attr(DoubleBattleChanceAbAttr),
     new Ability(AbilityId.VITAL_SPIRIT, 3)
       .attr(StatusEffectImmunityAbAttr, StatusEffect.SLEEP)
