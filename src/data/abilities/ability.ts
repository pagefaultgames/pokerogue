--- conflicted
+++ resolved
@@ -59,27 +59,6 @@
   PokemonAttackCondition,
   PokemonDefendCondition,
   PokemonStatStageChangeCondition,
-<<<<<<< HEAD
-  PokemonAttackCondition,
-  AbAttrString,
-  AbAttrMap,
-} from "#app/@types/ability-types";
-import type { BattlerIndex } from "#enums/battler-index";
-import type Move from "#app/data/moves/move";
-import type { ArenaTrapTag, SuppressAbilitiesTag } from "#app/data/arena-tag";
-import type { Constructor } from "#app/utils/common";
-import type { Localizable } from "#app/@types/locales";
-import { applyAbAttrs } from "./apply-ab-attrs";
-import type { Closed, Exact } from "#app/@types/type-helpers";
-import { MovePriorityModifier } from "#enums/move-priority-modifier";
-import { MovePhaseTimingModifier } from "#enums/move-phase-timing-modifier";
-import type { MovePhase } from "#app/phases/move-phase";
-
-// biome-ignore-start lint/correctness/noUnusedImports: Used in TSDoc
-import type BattleScene from "#app/battle-scene";
-import type { SpeciesFormChangeRevertWeatherFormTrigger } from "../pokemon-forms/form-change-triggers";
-// biome-ignore-end lint/correctness/noUnusedImports: Used in TSDoc
-=======
 } from "#types/ability-types";
 import type { Localizable } from "#types/locales";
 import type { Closed, Exact } from "#types/type-helpers";
@@ -95,8 +74,9 @@
   toDmgValue,
 } from "#utils/common";
 import i18next from "i18next";
-
->>>>>>> 275ea487
+import { MovePriorityModifier } from "#enums/move-priority-modifier";
+import { MovePhaseTimingModifier } from "#enums/move-phase-timing-modifier";
+
 export class Ability implements Localizable {
   public id: AbilityId;
 
@@ -7103,7 +7083,7 @@
     new Ability(AbilityId.ANALYTIC, 5)
       .attr(MovePowerBoostAbAttr, (user) =>
         // Boost power if all other Pokemon have already moved (no other moves are slated to execute)
-        !globalScene.phaseManager.hasPhaseOfType("MovePhase", (phase: MovePhase) => phase.pokemon.id !== user?.id),
+        !globalScene.phaseManager.hasPhaseOfType("MovePhase", phase => phase.pokemon.id !== user?.id),
         1.3),
     new Ability(AbilityId.ILLUSION, 5)
       // The Pokemon generate an illusion if it's available
