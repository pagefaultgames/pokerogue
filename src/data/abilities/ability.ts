--- conflicted
+++ resolved
@@ -6298,21 +6298,10 @@
       }
 
       if (switchOutTarget.hp > 0) {
-<<<<<<< HEAD
         globalScene.phaseManager.queueBattlerSwitchOut(switchOutTarget.getBattlerIndex(), {
           switchType: this.switchType,
           when: "deferred",
         });
-=======
-        globalScene.phaseManager.queueDeferred(
-          "SwitchPhase",
-          this.switchType,
-          switchOutTarget.getFieldIndex(),
-          true,
-          true,
-        );
-        return true;
->>>>>>> 7376bd5a
       }
       /**
        * For non-wild battles, it checks if the opposing party has any available Pokémon to switch in.
