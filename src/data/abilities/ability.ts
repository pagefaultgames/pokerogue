import { HitResult, MoveResult, PlayerPokemon } from "#app/field/pokemon";
import { BooleanHolder, NumberHolder, toDmgValue, isNullOrUndefined, randSeedItem, randSeedInt, type Constructor } from "#app/utils/common";
import { getPokemonNameWithAffix } from "#app/messages";
import { BattlerTagLapseType, GroundedTag } from "#app/data/battler-tags";
import { getNonVolatileStatusEffects, getStatusEffectDescriptor, getStatusEffectHealText } from "#app/data/status-effect";
import { Gender } from "#app/data/gender";
import {
  AttackMove,
  FlinchAttr,
  OneHitKOAttr,
  HitHealAttr,
  StatusMove,
  SelfStatusMove,
  VariablePowerAttr,
  applyMoveAttrs,
  RandomMovesetMoveAttr,
  RandomMoveAttr,
  NaturePowerAttr,
  CopyMoveAttr,
  NeutralDamageAgainstFlyingTypeMultiplierAttr,
  FixedDamageAttr,
} from "#app/data/moves/move";
import { allMoves } from "../data-lists";
import { ArenaTagSide } from "#app/data/arena-tag";
import { BerryModifier, HitHealModifier, PokemonHeldItemModifier } from "#app/modifier/modifier";
import { TerrainType } from "#app/data/terrain";
import { SpeciesFormChangeAbilityTrigger, SpeciesFormChangeRevertWeatherFormTrigger, SpeciesFormChangeWeatherTrigger } from "#app/data/pokemon-forms";
import i18next from "i18next";
import { Command } from "#app/ui/command-ui-handler";
import { BerryModifierType } from "#app/modifier/modifier-type";
import { getPokeballName } from "#app/data/pokeball";
import { BattleType } from "#enums/battle-type";
import { MovePhase } from "#app/phases/move-phase";
import { PokemonHealPhase } from "#app/phases/pokemon-heal-phase";
import { StatStageChangePhase } from "#app/phases/stat-stage-change-phase";
import { globalScene } from "#app/global-scene";
import { SwitchPhase } from "#app/phases/switch-phase";
import { SwitchSummonPhase } from "#app/phases/switch-summon-phase";
import { BattleEndPhase } from "#app/phases/battle-end-phase";
import { NewBattlePhase } from "#app/phases/new-battle-phase";
import { MoveEndPhase } from "#app/phases/move-end-phase";
import { PokemonTransformPhase } from "#app/phases/pokemon-transform-phase";
import { allAbilities } from "#app/data/data-lists";
import { AbAttr } from "#app/data/abilities/ab-attrs/ab-attr";
import { Ability } from "#app/data/abilities/ability-class";

// Enum imports
import { Stat, type BattleStat, BATTLE_STATS, EFFECTIVE_STATS, getStatKey, type EffectiveStat } from "#enums/stat";
import { PokemonType } from "#enums/pokemon-type";
import { PokemonAnimType } from "#enums/pokemon-anim-type";
import { StatusEffect } from "#enums/status-effect";
import { WeatherType } from "#enums/weather-type";
import { AbilityId } from "#enums/ability-id";
import { ArenaTagType } from "#enums/arena-tag-type";
import { BattlerTagType } from "#enums/battler-tag-type";
import { MoveId } from "#enums/move-id";
import { SpeciesId } from "#enums/species-id";
import { SwitchType } from "#enums/switch-type";
import { MoveFlags } from "#enums/MoveFlags";
import { MoveTarget } from "#enums/MoveTarget";
import { MoveCategory } from "#enums/MoveCategory";
import type { BerryType } from "#enums/berry-type";
import { CommonAnimPhase } from "#app/phases/common-anim-phase";
import { CommonAnim } from "../battle-anims";
import { getBerryEffectFunc } from "../berry";
import { BerryUsedEvent } from "#app/events/battle-scene";


// Type imports
import type { EnemyPokemon, PokemonMove } from "#app/field/pokemon";
import type Pokemon from "#app/field/pokemon";
import type { Weather } from "#app/data/weather";
import type { BattlerTag } from "#app/data/battler-tags";
import type { AbAttrCondition, PokemonDefendCondition, PokemonStatStageChangeCondition, PokemonAttackCondition, AbAttrApplyFunc, AbAttrSuccessFunc } from "#app/@types/ability-types";
import type { BattlerIndex } from "#app/battle";
import type Move from "#app/data/moves/move";
import type { ArenaTrapTag, SuppressAbilitiesTag } from "#app/data/arena-tag";
import { SelectBiomePhase } from "#app/phases/select-biome-phase";
import { noAbilityTypeOverrideMoves } from "../moves/invalid-moves";

export class BlockRecoilDamageAttr extends AbAttr {
  constructor() {
    super(false);
  }

  override apply(pokemon: Pokemon, passive: boolean, simulated: boolean, cancelled: BooleanHolder, args: any[]): void {
    cancelled.value = true;
  }

  getTriggerMessage(pokemon: Pokemon, abilityName: string, ..._args: any[]) {
    return i18next.t("abilityTriggers:blockRecoilDamage", { pokemonName: getPokemonNameWithAffix(pokemon), abilityName: abilityName });
  }
}

/**
 * Attribute for abilities that increase the chance of a double battle
 * occurring.
 * @see {@linkcode apply}
 */
export class DoubleBattleChanceAbAttr extends AbAttr {
  constructor() {
    super(false);
  }

  /**
   * Increases the chance of a double battle occurring
   * @param args [0] {@linkcode NumberHolder} for double battle chance
   */
  override apply(_pokemon: Pokemon, _passive: boolean, _simulated: boolean, _cancelled: BooleanHolder, args: any[]): void {
    const doubleBattleChance = args[0] as NumberHolder;
    // This is divided because the chance is generated as a number from 0 to doubleBattleChance.value using Utils.randSeedInt
    // A double battle will initiate if the generated number is 0
    doubleBattleChance.value = doubleBattleChance.value / 4;
  }
}

export class PostBattleInitAbAttr extends AbAttr {
  canApplyPostBattleInit(pokemon: Pokemon, passive: boolean, simulated: boolean, args: any[]): boolean {
    return true;
  }

  applyPostBattleInit(pokemon: Pokemon, passive: boolean, simulated: boolean, args: any[]): void {}
}

export class PostBattleInitFormChangeAbAttr extends PostBattleInitAbAttr {
  private formFunc: (p: Pokemon) => number;

  constructor(formFunc: ((p: Pokemon) => number)) {
    super(false);

    this.formFunc = formFunc;
  }

  override canApplyPostBattleInit(pokemon: Pokemon, passive: boolean, simulated: boolean, args: any[]): boolean {
    const formIndex = this.formFunc(pokemon);
    return formIndex !== pokemon.formIndex && !simulated;
  }

  override applyPostBattleInit(pokemon: Pokemon, passive: boolean, simulated: boolean, args: any[]): void {
    globalScene.triggerPokemonFormChange(pokemon, SpeciesFormChangeAbilityTrigger, false);
  }
}

export class PostTeraFormChangeStatChangeAbAttr extends AbAttr {
  private stats: BattleStat[];
  private stages: number;

  constructor(stats: BattleStat[], stages: number) {
    super();

    this.stats = stats;
    this.stages = stages;
  }

  override apply(pokemon: Pokemon, passive: boolean, simulated: boolean, cancelled: BooleanHolder | null, args: any[]): void {
    const statStageChangePhases: StatStageChangePhase[] = [];

    if (!simulated) {
      statStageChangePhases.push(new StatStageChangePhase(pokemon.getBattlerIndex(), true, this.stats, this.stages));

      for (const statStageChangePhase of statStageChangePhases) {
        globalScene.unshiftPhase(statStageChangePhase);
      }
    }
  }
}

/**
 * Clears a specified weather whenever this attribute is called.
 */
export class ClearWeatherAbAttr extends AbAttr {
  private weather: WeatherType[];

  /**
   * @param weather {@linkcode WeatherType[]} - the weather to be removed
   */
  constructor(weather: WeatherType[]) {
    super(true);

    this.weather = weather;
  }

  public override canApply(pokemon: Pokemon, passive: boolean, simulated: boolean, args: any[]): boolean {
    return globalScene.arena.canSetWeather(WeatherType.NONE);
  }

  public override apply(pokemon: Pokemon, passive: boolean, simulated:boolean, cancelled: BooleanHolder, args: any[]): void {
    if (!simulated) {
      globalScene.arena.trySetWeather(WeatherType.NONE, pokemon);
    }
  }
}

/**
 * Clears a specified terrain whenever this attribute is called.
 */
export class ClearTerrainAbAttr extends AbAttr {
  private terrain: TerrainType[];

  /**
   * @param terrain {@linkcode TerrainType[]} - the terrain to be removed
   */
  constructor(terrain: TerrainType[]) {
    super(true);

    this.terrain = terrain;
  }

  public override canApply(pokemon: Pokemon, passive: boolean, simulated: boolean, args: any[]): boolean {
    return globalScene.arena.canSetTerrain(TerrainType.NONE);
  }

  public override apply(pokemon: Pokemon, passive: boolean, simulated:boolean, cancelled: BooleanHolder, args: any[]): void {
    if (!simulated) {
      globalScene.arena.trySetTerrain(TerrainType.NONE, true, pokemon);
    }
  }
}

type PreDefendAbAttrCondition = (pokemon: Pokemon, attacker: Pokemon, move: Move) => boolean;

export class PreDefendAbAttr extends AbAttr {
  canApplyPreDefend(
    pokemon: Pokemon,
    passive: boolean,
    simulated: boolean,
    attacker: Pokemon,
    move: Move | null,
    cancelled: BooleanHolder | null,
    args: any[]): boolean {
    return true;
  }

  applyPreDefend(
    pokemon: Pokemon,
    passive: boolean,
    simulated: boolean,
    attacker: Pokemon,
    move: Move | null,
    cancelled: BooleanHolder | null,
    args: any[],
  ): void {}
}

export class PreDefendFullHpEndureAbAttr extends PreDefendAbAttr {
  override canApplyPreDefend(pokemon: Pokemon, passive: boolean, simulated: boolean, attacker: Pokemon, move: Move | null, cancelled: BooleanHolder | null, args: any[]): boolean {
    return pokemon.isFullHp()
    && pokemon.getMaxHp() > 1 //Checks if pokemon has wonder_guard (which forces 1hp)
    && (args[0] as NumberHolder).value >= pokemon.hp; //Damage >= hp
  }

  override applyPreDefend(pokemon: Pokemon, passive: boolean, simulated: boolean, attacker: Pokemon, move: Move, cancelled: BooleanHolder, args: any[]): void {
    if (!simulated) {
      pokemon.addTag(BattlerTagType.STURDY, 1);
    }
  }
}

export class BlockItemTheftAbAttr extends AbAttr {
  override apply(pokemon: Pokemon, passive: boolean, simulated: boolean, cancelled: BooleanHolder, args: any[]): void {
    cancelled.value = true;
  }

  getTriggerMessage(pokemon: Pokemon, abilityName: string, ...args: any[]) {
    return i18next.t("abilityTriggers:blockItemTheft", {
      pokemonNameWithAffix: getPokemonNameWithAffix(pokemon),
      abilityName
    });
  }
}

export class StabBoostAbAttr extends AbAttr {
  constructor() {
    super(false);
  }

  override canApply(pokemon: Pokemon, passive: boolean, simulated: boolean, args: any[]): boolean {
    return (args[0] as NumberHolder).value > 1;
  }

  override apply(pokemon: Pokemon, passive: boolean, simulated: boolean, cancelled: BooleanHolder, args: any[]): void {
    (args[0] as NumberHolder).value += 0.5;
  }
}

export class ReceivedMoveDamageMultiplierAbAttr extends PreDefendAbAttr {
  protected condition: PokemonDefendCondition;
  private damageMultiplier: number;

  constructor(condition: PokemonDefendCondition, damageMultiplier: number, showAbility: boolean = false) {
    super(showAbility);

    this.condition = condition;
    this.damageMultiplier = damageMultiplier;
  }

  override canApplyPreDefend(pokemon: Pokemon, passive: boolean, simulated: boolean, attacker: Pokemon, move: Move, cancelled: BooleanHolder | null, args: any[]): boolean {
    return this.condition(pokemon, attacker, move);
  }

  override applyPreDefend(pokemon: Pokemon, passive: boolean, simulated: boolean, attacker: Pokemon, move: Move, cancelled: BooleanHolder, args: any[]): void {
    (args[0] as NumberHolder).value = toDmgValue((args[0] as NumberHolder).value * this.damageMultiplier);
  }
}

/**
 * Reduces the damage dealt to an allied Pokemon. Used by Friend Guard.
 * @see {@linkcode applyPreDefend}
 */
export class AlliedFieldDamageReductionAbAttr extends PreDefendAbAttr {
  private damageMultiplier: number;

  constructor(damageMultiplier: number) {
    super();
    this.damageMultiplier = damageMultiplier;
  }

  /**
   * Handles the damage reduction
   * @param args
   * - `[0]` {@linkcode NumberHolder} - The damage being dealt
   */
  override applyPreDefend(_pokemon: Pokemon, _passive: boolean, _simulated: boolean, _attacker: Pokemon, _move: Move, _cancelled: BooleanHolder, args: any[]): void {
    const damage = args[0] as NumberHolder;
    damage.value = toDmgValue(damage.value * this.damageMultiplier);
  }
}

export class ReceivedTypeDamageMultiplierAbAttr extends ReceivedMoveDamageMultiplierAbAttr {
  constructor(moveType: PokemonType, damageMultiplier: number) {
    super((target, user, move) => user.getMoveType(move) === moveType, damageMultiplier, false);
  }
}

/**
 * Determines whether a Pokemon is immune to a move because of an ability.
 * @extends PreDefendAbAttr
 * @see {@linkcode applyPreDefend}
 * @see {@linkcode getCondition}
 */
export class TypeImmunityAbAttr extends PreDefendAbAttr {
  private immuneType: PokemonType | null;
  private condition: AbAttrCondition | null;

  constructor(immuneType: PokemonType | null, condition?: AbAttrCondition) {
    super(true);

    this.immuneType = immuneType;
    this.condition = condition ?? null;
  }

  override canApplyPreDefend(pokemon: Pokemon, passive: boolean, simulated: boolean, attacker: Pokemon, move: Move, cancelled: BooleanHolder | null, args: any[]): boolean {
    return ![ MoveTarget.BOTH_SIDES, MoveTarget.ENEMY_SIDE, MoveTarget.USER_SIDE ].includes(move.moveTarget) && attacker !== pokemon && attacker.getMoveType(move) === this.immuneType;
  }

  /**
   * Applies immunity if this ability grants immunity to the type of the given move.
   * @param pokemon {@linkcode Pokemon} The defending Pokemon.
   * @param passive - Whether the ability is passive.
   * @param attacker {@linkcode Pokemon} The attacking Pokemon.
   * @param move {@linkcode Move} The attacking move.
   * @param cancelled {@linkcode BooleanHolder} - A holder for a boolean value indicating if the move was cancelled.
   * @param args [0] {@linkcode NumberHolder} gets set to 0 if move is immuned by an ability.
   * @param args [1] - Whether the move is simulated.
   */
  override applyPreDefend(pokemon: Pokemon, passive: boolean, simulated: boolean, attacker: Pokemon, move: Move, cancelled: BooleanHolder, args: any[]): void {
    (args[0] as NumberHolder).value = 0;
  }

  getImmuneType(): PokemonType | null {
    return this.immuneType;
  }

  override getCondition(): AbAttrCondition | null {
    return this.condition;
  }
}

export class AttackTypeImmunityAbAttr extends TypeImmunityAbAttr {
  constructor(immuneType: PokemonType, condition?: AbAttrCondition) {
    super(immuneType, condition);
  }

  override canApplyPreDefend(pokemon: Pokemon, passive: boolean, simulated: boolean, attacker: Pokemon, move: Move, cancelled: BooleanHolder | null, args: any[]): boolean {
    return move.category !== MoveCategory.STATUS && !move.hasAttr(NeutralDamageAgainstFlyingTypeMultiplierAttr)
            && super.canApplyPreDefend(pokemon, passive, simulated, attacker, move, cancelled, args);
  }

  /**
   * Applies immunity if the move used is not a status move.
   * Type immunity abilities that do not give additional benefits (HP recovery, stat boosts, etc) are not immune to status moves of the type
   * Example: Levitate
   */
  override applyPreDefend(pokemon: Pokemon, passive: boolean, simulated: boolean, attacker: Pokemon, move: Move, cancelled: BooleanHolder, args: any[]): void {
    // this is a hacky way to fix the Levitate/Thousand Arrows interaction, but it works for now...
    super.applyPreDefend(pokemon, passive, simulated, attacker, move, cancelled, args);
  }
}

export class TypeImmunityHealAbAttr extends TypeImmunityAbAttr {
  constructor(immuneType: PokemonType) {
    super(immuneType);
  }

  override canApplyPreDefend(pokemon: Pokemon, passive: boolean, simulated: boolean, attacker: Pokemon, move: Move, cancelled: BooleanHolder | null, args: any[]): boolean {
    return super.canApplyPreDefend(pokemon, passive, simulated, attacker, move, cancelled, args);
  }

  override applyPreDefend(pokemon: Pokemon, passive: boolean, simulated: boolean, attacker: Pokemon, move: Move, cancelled: BooleanHolder, args: any[]): void {
    super.applyPreDefend(pokemon, passive, simulated, attacker, move, cancelled, args);
    if (!pokemon.isFullHp() && !simulated) {
      const abilityName = (!passive ? pokemon.getAbility() : pokemon.getPassiveAbility()).name;
      globalScene.unshiftPhase(new PokemonHealPhase(pokemon.getBattlerIndex(),
        toDmgValue(pokemon.getMaxHp() / 4), i18next.t("abilityTriggers:typeImmunityHeal", { pokemonNameWithAffix: getPokemonNameWithAffix(pokemon), abilityName }), true));
      cancelled.value = true; // Suppresses "No Effect" message
    }
  }
}

class TypeImmunityStatStageChangeAbAttr extends TypeImmunityAbAttr {
  private stat: BattleStat;
  private stages: number;

  constructor(immuneType: PokemonType, stat: BattleStat, stages: number, condition?: AbAttrCondition) {
    super(immuneType, condition);

    this.stat = stat;
    this.stages = stages;
  }

  override canApplyPreDefend(pokemon: Pokemon, passive: boolean, simulated: boolean, attacker: Pokemon, move: Move, cancelled: BooleanHolder | null, args: any[]): boolean {
    return super.canApplyPreDefend(pokemon, passive, simulated, attacker, move, cancelled, args);
  }

  override applyPreDefend(pokemon: Pokemon, passive: boolean, simulated: boolean, attacker: Pokemon, move: Move, cancelled: BooleanHolder, args: any[]): void {
    super.applyPreDefend(pokemon, passive, simulated, attacker, move, cancelled, args);
    cancelled.value = true; // Suppresses "No Effect" message
    if (!simulated) {
      globalScene.unshiftPhase(new StatStageChangePhase(pokemon.getBattlerIndex(), true, [ this.stat ], this.stages));
    }
  }
}

class TypeImmunityAddBattlerTagAbAttr extends TypeImmunityAbAttr {
  private tagType: BattlerTagType;
  private turnCount: number;

  constructor(immuneType: PokemonType, tagType: BattlerTagType, turnCount: number, condition?: AbAttrCondition) {
    super(immuneType, condition);

    this.tagType = tagType;
    this.turnCount = turnCount;
  }

  override canApplyPreDefend(pokemon: Pokemon, passive: boolean, simulated: boolean, attacker: Pokemon, move: Move, cancelled: BooleanHolder | null, args: any[]): boolean {
    return super.canApplyPreDefend(pokemon, passive, simulated, attacker, move, cancelled, args);
  }

  override applyPreDefend(pokemon: Pokemon, passive: boolean, simulated: boolean, attacker: Pokemon, move: Move, cancelled: BooleanHolder, args: any[]): void {
    super.applyPreDefend(pokemon, passive, simulated, attacker, move, cancelled, args);
    cancelled.value = true; // Suppresses "No Effect" message
    if (!simulated) {
      pokemon.addTag(this.tagType, this.turnCount, undefined, pokemon.id);
    }
  }
}

export class NonSuperEffectiveImmunityAbAttr extends TypeImmunityAbAttr {
  constructor(condition?: AbAttrCondition) {
    super(null, condition);
  }

  override canApplyPreDefend(pokemon: Pokemon, passive: boolean, simulated: boolean, attacker: Pokemon, move: Move, cancelled: BooleanHolder | null, args: any[]): boolean {
    const modifierValue = args.length > 0
      ? (args[0] as NumberHolder).value
      : pokemon.getAttackTypeEffectiveness(attacker.getMoveType(move), attacker, undefined, undefined, move);
    return move instanceof AttackMove && modifierValue < 2;
  }

  override applyPreDefend(pokemon: Pokemon, passive: boolean, simulated: boolean, attacker: Pokemon, move: Move, cancelled: BooleanHolder, args: any[]): void {
    cancelled.value = true; // Suppresses "No Effect" message
    (args[0] as NumberHolder).value = 0;
  }

  getTriggerMessage(pokemon: Pokemon, abilityName: string, ...args: any[]): string {
    return i18next.t("abilityTriggers:nonSuperEffectiveImmunity", {
      pokemonNameWithAffix: getPokemonNameWithAffix(pokemon),
      abilityName
    });
  }
}

/**
 * Attribute implementing the effects of {@link https://bulbapedia.bulbagarden.net/wiki/Tera_Shell_(Ability) | Tera Shell}
 * When the source is at full HP, incoming attacks will have a maximum 0.5x type effectiveness multiplier.
 * @extends PreDefendAbAttr
 */
export class FullHpResistTypeAbAttr extends PreDefendAbAttr {

  override canApplyPreDefend(pokemon: Pokemon, passive: boolean, simulated: boolean, attacker: Pokemon, move: Move | null, cancelled: BooleanHolder | null, args: any[]): boolean {
    const typeMultiplier = args[0];
    return (typeMultiplier && typeMultiplier instanceof NumberHolder) && !(move && move.hasAttr(FixedDamageAttr)) && pokemon.isFullHp() && typeMultiplier.value > 0.5;
  }

  /**
   * Reduces a type multiplier to 0.5 if the source is at full HP.
   * @param pokemon {@linkcode Pokemon} the Pokemon with this ability
   * @param passive n/a
   * @param simulated n/a (this doesn't change game state)
   * @param attacker n/a
   * @param move {@linkcode Move} the move being used on the source
   * @param cancelled n/a
   * @param args `[0]` a container for the move's current type effectiveness multiplier
   */
  override applyPreDefend(
    pokemon: Pokemon,
    passive: boolean,
    simulated: boolean,
    attacker: Pokemon,
    move: Move | null,
    cancelled: BooleanHolder | null,
    args: any[]): void {
    const typeMultiplier = args[0];
    typeMultiplier.value = 0.5;
    pokemon.turnData.moveEffectiveness = 0.5;
  }

  getTriggerMessage(pokemon: Pokemon, abilityName: string, ...args: any[]): string {
    return i18next.t("abilityTriggers:fullHpResistType", {
      pokemonNameWithAffix: getPokemonNameWithAffix(pokemon)
    });
  }
}

export class PostDefendAbAttr extends AbAttr {
  canApplyPostDefend(
    pokemon: Pokemon,
    passive: boolean,
    simulated: boolean,
    attacker: Pokemon,
    move: Move,
    hitResult: HitResult | null,
    args: any[]): boolean {
    return true;
  }

  applyPostDefend(
    pokemon: Pokemon,
    passive: boolean,
    simulated: boolean,
    attacker: Pokemon,
    move: Move,
    hitResult: HitResult | null,
    args: any[],
  ): void {}
}

export class FieldPriorityMoveImmunityAbAttr extends PreDefendAbAttr {

  override canApplyPreDefend(pokemon: Pokemon, passive: boolean, simulated: boolean, attacker: Pokemon, move: Move, cancelled: BooleanHolder | null, args: any[]): boolean {
    return !(move.moveTarget === MoveTarget.USER || move.moveTarget === MoveTarget.NEAR_ALLY) && move.getPriority(attacker) > 0 && !move.isMultiTarget();
  }

  override applyPreDefend(pokemon: Pokemon, passive: boolean, simulated: boolean, attacker: Pokemon, move: Move, cancelled: BooleanHolder, args: any[]): void {
    cancelled.value = true;
  }
}

export class PostStatStageChangeAbAttr extends AbAttr {
  canApplyPostStatStageChange(
    pokemon: Pokemon,
    simulated: boolean,
    statsChanged: BattleStat[],
    stagesChanged: number,
    selfTarget: boolean,
    args: any[]): boolean {
    return true;
  }

  applyPostStatStageChange(
    pokemon: Pokemon,
    simulated: boolean,
    statsChanged: BattleStat[],
    stagesChanged: number,
    selfTarget: boolean,
    args: any[],
  ): void {}
}

export class MoveImmunityAbAttr extends PreDefendAbAttr {
  private immuneCondition: PreDefendAbAttrCondition;

  constructor(immuneCondition: PreDefendAbAttrCondition) {
    super(true);

    this.immuneCondition = immuneCondition;
  }

  override canApplyPreDefend(pokemon: Pokemon, passive: boolean, simulated: boolean, attacker: Pokemon, move: Move, cancelled: BooleanHolder | null, args: any[]): boolean {
    return this.immuneCondition(pokemon, attacker, move);
  }

  override applyPreDefend(pokemon: Pokemon, passive: boolean, simulated: boolean, attacker: Pokemon, move: Move, cancelled: BooleanHolder, args: any[]): void {
    cancelled.value = true;
  }

  getTriggerMessage(pokemon: Pokemon, abilityName: string, ...args: any[]): string {
    return i18next.t("abilityTriggers:moveImmunity", { pokemonNameWithAffix: getPokemonNameWithAffix(pokemon) });
  }
}

/**
 * Reduces the accuracy of status moves used against the Pokémon with this ability to 50%.
 * Used by Wonder Skin.
 *
 * @extends PreDefendAbAttr
 */
export class WonderSkinAbAttr extends PreDefendAbAttr {

  constructor() {
    super(false);
  }

  override canApplyPreDefend(pokemon: Pokemon, passive: boolean, simulated: boolean, attacker: Pokemon, move: Move, cancelled: BooleanHolder | null, args: any[]): boolean {
    const moveAccuracy = args[0] as NumberHolder;
    return move.category === MoveCategory.STATUS && moveAccuracy.value >= 50;
  }

  override applyPreDefend(pokemon: Pokemon, passive: boolean, simulated: boolean, attacker: Pokemon, move: Move, cancelled: BooleanHolder, args: any[]): void {
    const moveAccuracy = args[0] as NumberHolder;
    moveAccuracy.value = 50;
  }
}

export class MoveImmunityStatStageChangeAbAttr extends MoveImmunityAbAttr {
  private stat: BattleStat;
  private stages: number;

  constructor(immuneCondition: PreDefendAbAttrCondition, stat: BattleStat, stages: number) {
    super(immuneCondition);
    this.stat = stat;
    this.stages = stages;
  }

  override canApplyPreDefend(pokemon: Pokemon, passive: boolean, simulated: boolean, attacker: Pokemon, move: Move, cancelled: BooleanHolder | null, args: any[]): boolean {
    return !simulated && super.canApplyPreDefend(pokemon, passive, simulated, attacker, move, cancelled, args);
  }

  override applyPreDefend(pokemon: Pokemon, passive: boolean, simulated: boolean, attacker: Pokemon, move: Move, cancelled: BooleanHolder, args: any[]): void {
    super.applyPreDefend(pokemon, passive, simulated, attacker, move, cancelled, args);
    globalScene.unshiftPhase(new StatStageChangePhase(pokemon.getBattlerIndex(), true, [ this.stat ], this.stages));
  }
}
/**
 * Class for abilities that make drain moves deal damage to user instead of healing them.
 * @extends PostDefendAbAttr
 * @see {@linkcode applyPostDefend}
 */
export class ReverseDrainAbAttr extends PostDefendAbAttr {

  override canApplyPostDefend(_pokemon: Pokemon, _passive: boolean, _simulated: boolean, _attacker: Pokemon, move: Move, _hitResult: HitResult | null, args: any[]): boolean {
    return move.hasAttr(HitHealAttr);
  }

  /**
   * Determines if a damage and draining move was used to check if this ability should stop the healing.
   * Examples include: Absorb, Draining Kiss, Bitter Blade, etc.
   * Also displays a message to show this ability was activated.
   * @param pokemon {@linkcode Pokemon} with this ability
   * @param _passive N/A
   * @param attacker {@linkcode Pokemon} that is attacking this Pokemon
   * @param move {@linkcode PokemonMove} that is being used
   * @param _hitResult N/A
   * @param _args N/A
   */
  override applyPostDefend(pokemon: Pokemon, _passive: boolean, simulated: boolean, attacker: Pokemon, move: Move, _hitResult: HitResult, _args: any[]): void {
    if (!simulated) {
      globalScene.queueMessage(i18next.t("abilityTriggers:reverseDrain", { pokemonNameWithAffix: getPokemonNameWithAffix(attacker) }));
    }
  }
}

export class PostDefendStatStageChangeAbAttr extends PostDefendAbAttr {
  private condition: PokemonDefendCondition;
  private stat: BattleStat;
  private stages: number;
  private selfTarget: boolean;
  private allOthers: boolean;

  constructor(condition: PokemonDefendCondition, stat: BattleStat, stages: number, selfTarget = true, allOthers = false) {
    super(true);

    this.condition = condition;
    this.stat = stat;
    this.stages = stages;
    this.selfTarget = selfTarget;
    this.allOthers = allOthers;
  }

  override canApplyPostDefend(pokemon: Pokemon, passive: boolean, simulated: boolean, attacker: Pokemon, move: Move, hitResult: HitResult | null, args: any[]): boolean {
    return this.condition(pokemon, attacker, move);
  }

  override applyPostDefend(pokemon: Pokemon, _passive: boolean, simulated: boolean, attacker: Pokemon, move: Move, _hitResult: HitResult, _args: any[]): void {
    if (simulated) {
      return;
    }

    if (this.allOthers) {
      const ally = pokemon.getAlly();
      const otherPokemon = !isNullOrUndefined(ally) ? pokemon.getOpponents().concat([ ally ]) : pokemon.getOpponents();
      for (const other of otherPokemon) {
        globalScene.unshiftPhase(new StatStageChangePhase((other).getBattlerIndex(), false, [ this.stat ], this.stages));
      }
    } else {
      globalScene.unshiftPhase(new StatStageChangePhase((this.selfTarget ? pokemon : attacker).getBattlerIndex(), this.selfTarget, [ this.stat ], this.stages));
    }
  }
}

export class PostDefendHpGatedStatStageChangeAbAttr extends PostDefendAbAttr {
  private condition: PokemonDefendCondition;
  private hpGate: number;
  private stats: BattleStat[];
  private stages: number;
  private selfTarget: boolean;

  constructor(condition: PokemonDefendCondition, hpGate: number, stats: BattleStat[], stages: number, selfTarget = true) {
    super(true);

    this.condition = condition;
    this.hpGate = hpGate;
    this.stats = stats;
    this.stages = stages;
    this.selfTarget = selfTarget;
  }

  override canApplyPostDefend(pokemon: Pokemon, passive: boolean, simulated: boolean, attacker: Pokemon, move: Move, hitResult: HitResult | null, args: any[]): boolean {
    const hpGateFlat: number = Math.ceil(pokemon.getMaxHp() * this.hpGate);
    const lastAttackReceived = pokemon.turnData.attacksReceived[pokemon.turnData.attacksReceived.length - 1];
    const damageReceived = lastAttackReceived?.damage || 0;
    return this.condition(pokemon, attacker, move) && (pokemon.hp <= hpGateFlat && (pokemon.hp + damageReceived) > hpGateFlat);
  }

  override applyPostDefend(pokemon: Pokemon, _passive: boolean, simulated: boolean, attacker: Pokemon, move: Move, _hitResult: HitResult, _args: any[]): void {
    if (!simulated) {
      globalScene.unshiftPhase(new StatStageChangePhase((this.selfTarget ? pokemon : attacker).getBattlerIndex(), true, this.stats, this.stages));
    }
  }
}

export class PostDefendApplyArenaTrapTagAbAttr extends PostDefendAbAttr {
  private condition: PokemonDefendCondition;
  private tagType: ArenaTagType;

  constructor(condition: PokemonDefendCondition, tagType: ArenaTagType) {
    super(true);

    this.condition = condition;
    this.tagType = tagType;
  }

  override canApplyPostDefend(pokemon: Pokemon, passive: boolean, simulated: boolean, attacker: Pokemon, move: Move, hitResult: HitResult | null, args: any[]): boolean {
    const tag = globalScene.arena.getTag(this.tagType) as ArenaTrapTag;
    return (this.condition(pokemon, attacker, move))
    && (!globalScene.arena.getTag(this.tagType) || tag.layers < tag.maxLayers);
  }

  override applyPostDefend(pokemon: Pokemon, _passive: boolean, simulated: boolean, attacker: Pokemon, move: Move, _hitResult: HitResult, _args: any[]): void {
    if (!simulated) {
      globalScene.arena.addTag(this.tagType, 0, undefined, pokemon.id, pokemon.isPlayer() ? ArenaTagSide.ENEMY : ArenaTagSide.PLAYER);
    }
  }
}

export class PostDefendApplyBattlerTagAbAttr extends PostDefendAbAttr {
  private condition: PokemonDefendCondition;
  private tagType: BattlerTagType;
  constructor(condition: PokemonDefendCondition, tagType: BattlerTagType) {
    super(true);

    this.condition = condition;
    this.tagType = tagType;
  }

  override canApplyPostDefend(pokemon: Pokemon, passive: boolean, simulated: boolean, attacker: Pokemon, move: Move, hitResult: HitResult | null, args: any[]): boolean {
    return this.condition(pokemon, attacker, move);
  }

  override applyPostDefend(pokemon: Pokemon, _passive: boolean, simulated: boolean, attacker: Pokemon, move: Move, _hitResult: HitResult, _args: any[]): void {
    if (!pokemon.getTag(this.tagType) && !simulated) {
      pokemon.addTag(this.tagType, undefined, undefined, pokemon.id);
      globalScene.queueMessage(i18next.t("abilityTriggers:windPowerCharged", { pokemonName: getPokemonNameWithAffix(pokemon), moveName: move.name }));
    }
  }
}

export class PostDefendTypeChangeAbAttr extends PostDefendAbAttr {
  private type: PokemonType;

  override canApplyPostDefend(pokemon: Pokemon, passive: boolean, simulated: boolean, attacker: Pokemon, move: Move, hitResult: HitResult, args: any[]): boolean {
    this.type = attacker.getMoveType(move);
    const pokemonTypes = pokemon.getTypes(true);
    return hitResult < HitResult.NO_EFFECT && (simulated || pokemonTypes.length !== 1 || pokemonTypes[0] !== this.type);
  }

  override applyPostDefend(pokemon: Pokemon, _passive: boolean, simulated: boolean, attacker: Pokemon, move: Move, hitResult: HitResult, _args: any[]): void {
    const type = attacker.getMoveType(move);
    pokemon.summonData.types = [ type ];
  }

  override getTriggerMessage(pokemon: Pokemon, abilityName: string, ..._args: any[]): string {
    return i18next.t("abilityTriggers:postDefendTypeChange", {
      pokemonNameWithAffix: getPokemonNameWithAffix(pokemon),
      abilityName,
      typeName: i18next.t(`pokemonInfo:Type.${PokemonType[this.type]}`)
    });
  }
}

export class PostDefendTerrainChangeAbAttr extends PostDefendAbAttr {
  private terrainType: TerrainType;

  constructor(terrainType: TerrainType) {
    super();

    this.terrainType = terrainType;
  }

  override canApplyPostDefend(pokemon: Pokemon, passive: boolean, simulated: boolean, attacker: Pokemon, move: Move, hitResult: HitResult, args: any[]): boolean {
    return hitResult < HitResult.NO_EFFECT && globalScene.arena.canSetTerrain(this.terrainType);
  }

  override applyPostDefend(pokemon: Pokemon, _passive: boolean, simulated: boolean, attacker: Pokemon, move: Move, hitResult: HitResult, _args: any[]): void {
    if (!simulated) {
      globalScene.arena.trySetTerrain(this.terrainType, false, pokemon);
    }
  }
}

export class PostDefendContactApplyStatusEffectAbAttr extends PostDefendAbAttr {
  public chance: number;
  private effects: StatusEffect[];

  constructor(chance: number, ...effects: StatusEffect[]) {
    super(true);

    this.chance = chance;
    this.effects = effects;
  }

  override canApplyPostDefend(pokemon: Pokemon, passive: boolean, simulated: boolean, attacker: Pokemon, move: Move, hitResult: HitResult | null, args: any[]): boolean {
    const effect = this.effects.length === 1 ? this.effects[0] : this.effects[pokemon.randBattleSeedInt(this.effects.length)];
    return move.doesFlagEffectApply({flag: MoveFlags.MAKES_CONTACT, user: attacker, target: pokemon}) && !attacker.status
      && (this.chance === -1 || pokemon.randBattleSeedInt(100) < this.chance)
      && attacker.canSetStatus(effect, true, false, pokemon);
  }

  override applyPostDefend(pokemon: Pokemon, _passive: boolean, simulated: boolean, attacker: Pokemon, move: Move, _hitResult: HitResult, _args: any[]): void {
    const effect = this.effects.length === 1 ? this.effects[0] : this.effects[pokemon.randBattleSeedInt(this.effects.length)];
    attacker.trySetStatus(effect, true, pokemon);
  }
}

export class EffectSporeAbAttr extends PostDefendContactApplyStatusEffectAbAttr {
  constructor() {
    super(10, StatusEffect.POISON, StatusEffect.PARALYSIS, StatusEffect.SLEEP);
  }

  override canApplyPostDefend(pokemon: Pokemon, passive: boolean, simulated: boolean, attacker: Pokemon, move: Move, hitResult: HitResult | null, args: any[]): boolean {
    return !(attacker.hasAbility(AbilityId.OVERCOAT) || attacker.isOfType(PokemonType.GRASS))
      && super.canApplyPostDefend(pokemon, passive, simulated, attacker, move, hitResult, args);
  }

  override applyPostDefend(pokemon: Pokemon, passive: boolean, simulated: boolean, attacker: Pokemon, move: Move, hitResult: HitResult, args: any[]): void {
    super.applyPostDefend(pokemon, passive, simulated, attacker, move, hitResult, args);
  }
}

export class PostDefendContactApplyTagChanceAbAttr extends PostDefendAbAttr {
  private chance: number;
  private tagType: BattlerTagType;
  private turnCount: number | undefined;

  constructor(chance: number, tagType: BattlerTagType, turnCount?: number) {
    super();

    this.tagType = tagType;
    this.chance = chance;
    this.turnCount = turnCount;
  }

  override canApplyPostDefend(pokemon: Pokemon, passive: boolean, simulated: boolean, attacker: Pokemon, move: Move, hitResult: HitResult | null, args: any[]): boolean {
    return move.doesFlagEffectApply({flag: MoveFlags.MAKES_CONTACT, user: attacker, target: pokemon}) && pokemon.randBattleSeedInt(100) < this.chance
    && attacker.canAddTag(this.tagType);
  }

  override applyPostDefend(pokemon: Pokemon, _passive: boolean, simulated: boolean, attacker: Pokemon, move: Move, _hitResult: HitResult, _args: any[]): void {
    if (!simulated) {
      attacker.addTag(this.tagType, this.turnCount, move.id, attacker.id);
    }
  }
}

export class PostDefendCritStatStageChangeAbAttr extends PostDefendAbAttr {
  private stat: BattleStat;
  private stages: number;

  constructor(stat: BattleStat, stages: number) {
    super();

    this.stat = stat;
    this.stages = stages;
  }

  override applyPostDefend(pokemon: Pokemon, _passive: boolean, simulated: boolean, attacker: Pokemon, move: Move, _hitResult: HitResult, _args: any[]): void {
    if (!simulated) {
      globalScene.unshiftPhase(new StatStageChangePhase(pokemon.getBattlerIndex(), true, [ this.stat ], this.stages));
    }
  }

  override getCondition(): AbAttrCondition {
    return (pokemon: Pokemon) => pokemon.turnData.attacksReceived.length !== 0 && pokemon.turnData.attacksReceived[pokemon.turnData.attacksReceived.length - 1].critical;
  }
}

export class PostDefendContactDamageAbAttr extends PostDefendAbAttr {
  private damageRatio: number;

  constructor(damageRatio: number) {
    super();

    this.damageRatio = damageRatio;
  }

  override canApplyPostDefend(pokemon: Pokemon, passive: boolean, simulated: boolean, attacker: Pokemon, move: Move, hitResult: HitResult | null, args: any[]): boolean {
    return !simulated && move.doesFlagEffectApply({flag: MoveFlags.MAKES_CONTACT, user: attacker, target: pokemon})
      && !attacker.hasAbilityWithAttr(BlockNonDirectDamageAbAttr);
  }

  override applyPostDefend(pokemon: Pokemon, _passive: boolean, simulated: boolean, attacker: Pokemon, move: Move, _hitResult: HitResult, _args: any[]): void {
    attacker.damageAndUpdate(toDmgValue(attacker.getMaxHp() * (1 / this.damageRatio)), { result: HitResult.INDIRECT });
    attacker.turnData.damageTaken += toDmgValue(attacker.getMaxHp() * (1 / this.damageRatio));
  }

  override getTriggerMessage(pokemon: Pokemon, abilityName: string, ..._args: any[]): string {
    return i18next.t("abilityTriggers:postDefendContactDamage", {
      pokemonNameWithAffix: getPokemonNameWithAffix(pokemon),
      abilityName
    });
  }
}
/**
 * @description: This ability applies the Perish Song tag to the attacking pokemon
 * and the defending pokemon if the move makes physical contact and neither pokemon
 * already has the Perish Song tag.
 * @class PostDefendPerishSongAbAttr
 * @extends {PostDefendAbAttr}
 */
export class PostDefendPerishSongAbAttr extends PostDefendAbAttr {
  private turns: number;

  constructor(turns: number) {
    super();

    this.turns = turns;
  }

  override canApplyPostDefend(pokemon: Pokemon, passive: boolean, simulated: boolean, attacker: Pokemon, move: Move, hitResult: HitResult | null, args: any[]): boolean {
    return move.doesFlagEffectApply({flag: MoveFlags.MAKES_CONTACT, user: attacker, target: pokemon}) && !attacker.getTag(BattlerTagType.PERISH_SONG);
  }

  override applyPostDefend(pokemon: Pokemon, _passive: boolean, simulated: boolean, attacker: Pokemon, move: Move, _hitResult: HitResult, _args: any[]): void {
    if (!simulated) {
      attacker.addTag(BattlerTagType.PERISH_SONG, this.turns);
      pokemon.addTag(BattlerTagType.PERISH_SONG, this.turns);
    }
  }

  override getTriggerMessage(pokemon: Pokemon, abilityName: string, ..._args: any[]): string {
    return i18next.t("abilityTriggers:perishBody", { pokemonName: getPokemonNameWithAffix(pokemon), abilityName: abilityName });
  }
}

export class PostDefendWeatherChangeAbAttr extends PostDefendAbAttr {
  private weatherType: WeatherType;
  protected condition?: PokemonDefendCondition;

  constructor(weatherType: WeatherType, condition?: PokemonDefendCondition) {
    super();

    this.weatherType = weatherType;
    this.condition = condition;
  }

  override canApplyPostDefend(pokemon: Pokemon, passive: boolean, simulated: boolean, attacker: Pokemon, move: Move, hitResult: HitResult | null, args: any[]): boolean {
    return (!(this.condition && !this.condition(pokemon, attacker, move))
    && !globalScene.arena.weather?.isImmutable() && globalScene.arena.canSetWeather(this.weatherType));
  }

  override applyPostDefend(pokemon: Pokemon, _passive: boolean, simulated: boolean, attacker: Pokemon, move: Move, _hitResult: HitResult, _args: any[]): void {
    if (!simulated) {
      globalScene.arena.trySetWeather(this.weatherType, pokemon);
    }
  }
}

export class PostDefendAbilitySwapAbAttr extends PostDefendAbAttr {
  constructor() {
    super();
  }

  override canApplyPostDefend(pokemon: Pokemon, passive: boolean, simulated: boolean, attacker: Pokemon, move: Move, hitResult: HitResult | null, args: any[]): boolean {
    return move.doesFlagEffectApply({flag: MoveFlags.MAKES_CONTACT, user: attacker, target: pokemon})
      && attacker.getAbility().isSwappable;
  }

  override applyPostDefend(pokemon: Pokemon, _passive: boolean, simulated: boolean, attacker: Pokemon, move: Move, _hitResult: HitResult, args: any[]): void {
    if (!simulated) {
      const tempAbility = attacker.getAbility();
      attacker.setTempAbility(pokemon.getAbility());
      pokemon.setTempAbility(tempAbility);
    }
  }

  override getTriggerMessage(pokemon: Pokemon, _abilityName: string, ..._args: any[]): string {
    return i18next.t("abilityTriggers:postDefendAbilitySwap", { pokemonNameWithAffix: getPokemonNameWithAffix(pokemon) });
  }
}

export class PostDefendAbilityGiveAbAttr extends PostDefendAbAttr {
  private ability: AbilityId;

  constructor(ability: AbilityId) {
    super();
    this.ability = ability;
  }

  override canApplyPostDefend(pokemon: Pokemon, passive: boolean, simulated: boolean, attacker: Pokemon, move: Move, hitResult: HitResult | null, args: any[]): boolean {
    return move.doesFlagEffectApply({flag: MoveFlags.MAKES_CONTACT, user: attacker, target: pokemon}) && attacker.getAbility().isSuppressable
      && !attacker.getAbility().hasAttr(PostDefendAbilityGiveAbAttr);
  }

  override applyPostDefend(_pokemon: Pokemon, _passive: boolean, simulated: boolean, attacker: Pokemon, move: Move, _hitResult: HitResult, _args: any[]): void {
    if (!simulated) {
      attacker.setTempAbility(allAbilities[this.ability]);
    }
  }

  override getTriggerMessage(pokemon: Pokemon, abilityName: string, ..._args: any[]): string {
    return i18next.t("abilityTriggers:postDefendAbilityGive", {
      pokemonNameWithAffix: getPokemonNameWithAffix(pokemon),
      abilityName
    });
  }
}

export class PostDefendMoveDisableAbAttr extends PostDefendAbAttr {
  private chance: number;
  private attacker: Pokemon;
  private move: Move;

  constructor(chance: number) {
    super();

    this.chance = chance;
  }

  override canApplyPostDefend(pokemon: Pokemon, passive: boolean, simulated: boolean, attacker: Pokemon, move: Move, hitResult: HitResult | null, args: any[]): boolean {
    return attacker.getTag(BattlerTagType.DISABLED) === null
      && move.doesFlagEffectApply({flag: MoveFlags.MAKES_CONTACT, user: attacker, target: pokemon}) && (this.chance === -1 || pokemon.randBattleSeedInt(100) < this.chance);
  }

  override applyPostDefend(pokemon: Pokemon, _passive: boolean, simulated: boolean, attacker: Pokemon, move: Move, _hitResult: HitResult, _args: any[]): void {
    if (!simulated) {
      this.attacker = attacker;
      this.move = move;
      this.attacker.addTag(BattlerTagType.DISABLED, 4, 0, pokemon.id);
    }
  }
}

export class PostStatStageChangeStatStageChangeAbAttr extends PostStatStageChangeAbAttr {
  private condition: PokemonStatStageChangeCondition;
  private statsToChange: BattleStat[];
  private stages: number;

  constructor(condition: PokemonStatStageChangeCondition, statsToChange: BattleStat[], stages: number) {
    super(true);

    this.condition = condition;
    this.statsToChange = statsToChange;
    this.stages = stages;
  }

  override canApplyPostStatStageChange(pokemon: Pokemon, simulated: boolean, statStagesChanged: BattleStat[], stagesChanged: integer, selfTarget: boolean, args: any[]): boolean {
    return this.condition(pokemon, statStagesChanged, stagesChanged) && !selfTarget;
  }

  override applyPostStatStageChange(pokemon: Pokemon, simulated: boolean, statStagesChanged: BattleStat[], stagesChanged: number, selfTarget: boolean, args: any[]): void {
    if (!simulated) {
      globalScene.unshiftPhase(new StatStageChangePhase((pokemon).getBattlerIndex(), true, this.statsToChange, this.stages));
    }
  }
}

export class PreAttackAbAttr extends AbAttr {
  canApplyPreAttack(
    pokemon: Pokemon,
    passive: boolean,
    simulated: boolean,
    defender: Pokemon | null,
    move: Move,
    args: any[]): boolean {
    return true;
  }

  applyPreAttack(
    pokemon: Pokemon,
    passive: boolean,
    simulated: boolean,
    defender: Pokemon | null,
    move: Move,
    args: any[],
  ): void {}
}

/**
 * Modifies moves additional effects with multipliers, ie. Sheer Force, Serene Grace.
 * @extends AbAttr
 * @see {@linkcode apply}
 */
export class MoveEffectChanceMultiplierAbAttr extends AbAttr {
  private chanceMultiplier: number;

  constructor(chanceMultiplier: number) {
    super(false);
    this.chanceMultiplier = chanceMultiplier;
  }

  override canApply(pokemon: Pokemon, passive: boolean, simulated: boolean, args: any[]): boolean {
    const exceptMoves = [ MoveId.ORDER_UP, MoveId.ELECTRO_SHOT ];
    return !((args[0] as NumberHolder).value <= 0 || exceptMoves.includes((args[1] as Move).id));
  }

  /**
   * @param args [0]: {@linkcode NumberHolder} Move additional effect chance. Has to be higher than or equal to 0.
   *             [1]: {@linkcode MoveId } Move used by the ability user.
   */
  override apply(pokemon: Pokemon, passive: boolean, simulated: boolean, cancelled: BooleanHolder, args: any[]): void {
    (args[0] as NumberHolder).value *= this.chanceMultiplier;
    (args[0] as NumberHolder).value = Math.min((args[0] as NumberHolder).value, 100);
  }
}

/**
 * Sets incoming moves additional effect chance to zero, ignoring all effects from moves. ie. Shield Dust.
 * @extends PreDefendAbAttr
 * @see {@linkcode applyPreDefend}
 */
export class IgnoreMoveEffectsAbAttr extends PreDefendAbAttr {
  constructor(showAbility: boolean = false) {
    super(showAbility);
  }

  override canApplyPreDefend(pokemon: Pokemon, passive: boolean, simulated: boolean, attacker: Pokemon, move: Move | null, cancelled: BooleanHolder | null, args: any[]): boolean {
    return (args[0] as NumberHolder).value > 0;
  }

  /**
   * @param args [0]: {@linkcode NumberHolder} Move additional effect chance.
   */
  override applyPreDefend(pokemon: Pokemon, passive: boolean, simulated: boolean, attacker: Pokemon, move: Move, cancelled: BooleanHolder, args: any[]): void {
    (args[0] as NumberHolder).value = 0;
  }
}

export class VariableMovePowerAbAttr extends PreAttackAbAttr {
  override canApplyPreAttack(pokemon: Pokemon, passive: boolean, simulated: boolean, defender: Pokemon, move: Move, args: any[]): boolean {
    return true;
  }
}

export class FieldPreventExplosiveMovesAbAttr extends AbAttr {
  override apply(
    pokemon: Pokemon,
    passive: boolean,
    simulated: boolean,
    cancelled: BooleanHolder,
    args: any[],
  ): void {
    cancelled.value = true;
  }
}

/**
 * Multiplies a Stat if the checked Pokemon lacks this ability.
 * If this ability cannot stack, a BooleanHolder can be used to prevent this from stacking.
 * @see {@link applyFieldStatMultiplierAbAttrs}
 * @see {@link applyFieldStat}
 * @see {@link BooleanHolder}
 */
export class FieldMultiplyStatAbAttr extends AbAttr {
  private stat: Stat;
  private multiplier: number;
  private canStack: boolean;

  constructor(stat: Stat, multiplier: number, canStack = false) {
    super(false);

    this.stat = stat;
    this.multiplier = multiplier;
    this.canStack = canStack;
  }

  canApplyFieldStat(pokemon: Pokemon, passive: boolean, simulated: boolean, stat: Stat, statValue: NumberHolder, checkedPokemon: Pokemon, hasApplied: BooleanHolder, args: any[]): boolean {
    return this.canStack || !hasApplied.value
      && this.stat === stat && checkedPokemon.getAbilityAttrs(FieldMultiplyStatAbAttr).every(attr => (attr as FieldMultiplyStatAbAttr).stat !== stat);
  }

  /**
   * applyFieldStat: Tries to multiply a Pokemon's Stat
   * @param pokemon {@linkcode Pokemon} the Pokemon using this ability
   * @param passive {@linkcode boolean} unused
   * @param stat {@linkcode Stat} the type of the checked stat
   * @param statValue {@linkcode NumberHolder} the value of the checked stat
   * @param checkedPokemon {@linkcode Pokemon} the Pokemon this ability is targeting
   * @param hasApplied {@linkcode BooleanHolder} whether or not another multiplier has been applied to this stat
   * @param args {any[]} unused
   */
  applyFieldStat(pokemon: Pokemon, passive: boolean, simulated: boolean, stat: Stat, statValue: NumberHolder, checkedPokemon: Pokemon, hasApplied: BooleanHolder, args: any[]): void {
    statValue.value *= this.multiplier;
    hasApplied.value = true;
  }

}

export class MoveTypeChangeAbAttr extends PreAttackAbAttr {
  constructor(
    private newType: PokemonType,
    private powerMultiplier: number,
    private condition?: PokemonAttackCondition
  ) {
    super(false);
  }

  /**
   * Determine if the move type change attribute can be applied
   *
   * Can be applied if:
   * - The ability's condition is met, e.g. pixilate only boosts normal moves,
   * - The move is not forbidden from having its type changed by an ability, e.g. {@linkcode MoveId.MULTI_ATTACK}
   * - The user is not terastallized and using tera blast
   * - The user is not a terastallized terapagos with tera stellar using tera starstorm
   * @param pokemon - The pokemon that has the move type changing ability and is using the attacking move
   * @param _passive - Unused
   * @param _simulated - Unused
   * @param _defender - The pokemon being attacked (unused)
   * @param move - The move being used
   * @param _args - args[0] holds the type that the move is changed to, args[1] holds the multiplier
   * @returns whether the move type change attribute can be applied
   */
  override canApplyPreAttack(pokemon: Pokemon, _passive: boolean, _simulated: boolean, _defender: Pokemon | null, move: Move, _args: [NumberHolder?, NumberHolder?, ...any]): boolean {
    return (!this.condition || this.condition(pokemon, _defender, move)) &&
            !noAbilityTypeOverrideMoves.has(move.id) &&
            (!pokemon.isTerastallized ||
              (move.id !== MoveId.TERA_BLAST &&
              (move.id !== MoveId.TERA_STARSTORM || pokemon.getTeraType() !== PokemonType.STELLAR || !pokemon.hasSpecies(SpeciesId.TERAPAGOS))));
  }

  /**
   * @param pokemon - The pokemon that has the move type changing ability and is using the attacking move
   * @param passive - Unused
   * @param simulated - Unused
   * @param defender - The pokemon being attacked (unused)
   * @param move - The move being used
   * @param args - args[0] holds the type that the move is changed to, args[1] holds the multiplier
   */
  override applyPreAttack(pokemon: Pokemon, passive: boolean, simulated: boolean, defender: Pokemon, move: Move, args: [NumberHolder?, NumberHolder?, ...any]): void {
    if (args[0] && args[0] instanceof NumberHolder) {
      args[0].value = this.newType;
    }
    if (args[1] && args[1] instanceof NumberHolder) {
      args[1].value *= this.powerMultiplier;
    }
  }
}

/** Ability attribute for changing a pokemon's type before using a move */
export class PokemonTypeChangeAbAttr extends PreAttackAbAttr {
  private moveType: PokemonType;

  constructor() {
    super(true);
  }

  override canApplyPreAttack(pokemon: Pokemon, passive: boolean, simulated: boolean, defender: Pokemon | null, move: Move, args: any[]): boolean {
    if (!pokemon.isTerastallized &&
    move.id !== MoveId.STRUGGLE &&
    /**
     * Skip moves that call other moves because these moves generate a following move that will trigger this ability attribute
     * @see {@link https://bulbapedia.bulbagarden.net/wiki/Category:Moves_that_call_other_moves}
     */
    !move.findAttr((attr) =>
      attr instanceof RandomMovesetMoveAttr ||
      attr instanceof RandomMoveAttr ||
      attr instanceof NaturePowerAttr ||
      attr instanceof CopyMoveAttr)) {
      const moveType = pokemon.getMoveType(move);
      if (pokemon.getTypes().some((t) => t !== moveType)) {
        this.moveType = moveType;
        return true;
      }
    }
    return false;
  }

  override applyPreAttack(pokemon: Pokemon, passive: boolean, simulated: boolean, defender: Pokemon, move: Move, args: any[]): void {
    const moveType = pokemon.getMoveType(move);

    if (!simulated) {
      this.moveType = moveType;
      pokemon.summonData.types = [ moveType ];
      pokemon.updateInfo();
    }
  }

  getTriggerMessage(pokemon: Pokemon, abilityName: string, ...args: any[]): string {
    return i18next.t("abilityTriggers:pokemonTypeChange", {
      pokemonNameWithAffix: getPokemonNameWithAffix(pokemon),
      moveType: i18next.t(`pokemonInfo:Type.${PokemonType[this.moveType]}`),
    });
  }
}

/**
 * Class for abilities that convert single-strike moves to two-strike moves (i.e. Parental Bond).
 * @param damageMultiplier the damage multiplier for the second strike, relative to the first.
 */
export class AddSecondStrikeAbAttr extends PreAttackAbAttr {
  private damageMultiplier: number;

  constructor(damageMultiplier: number) {
    super(false);

    this.damageMultiplier = damageMultiplier;
  }

  override canApplyPreAttack(pokemon: Pokemon, passive: boolean, simulated: boolean, defender: Pokemon | null, move: Move, args: any[]): boolean {
    return move.canBeMultiStrikeEnhanced(pokemon, true);
  }

  /**
   * If conditions are met, this doubles the move's hit count (via args[1])
   * or multiplies the damage of secondary strikes (via args[2])
   * @param pokemon the {@linkcode Pokemon} using the move
   * @param passive n/a
   * @param defender n/a
   * @param move the {@linkcode Move} used by the ability source
   * @param args Additional arguments:
   * - `[0]` the number of strikes this move currently has ({@linkcode NumberHolder})
   * - `[1]` the damage multiplier for the current strike ({@linkcode NumberHolder})
   */
  override applyPreAttack(pokemon: Pokemon, passive: boolean, simulated: boolean, defender: Pokemon, move: Move, args: any[]): void {
    const hitCount = args[0] as NumberHolder;
    const multiplier = args[1] as NumberHolder;
    if (hitCount?.value) {
      hitCount.value += 1;
    }

    if (multiplier?.value && pokemon.turnData.hitsLeft === 1) {
      multiplier.value = this.damageMultiplier;
    }
  }
}

/**
 * Class for abilities that boost the damage of moves
 * For abilities that boost the base power of moves, see VariableMovePowerAbAttr
 * @param damageMultiplier the amount to multiply the damage by
 * @param condition the condition for this ability to be applied
 */
export class DamageBoostAbAttr extends PreAttackAbAttr {
  private damageMultiplier: number;
  private condition: PokemonAttackCondition;

  constructor(damageMultiplier: number, condition: PokemonAttackCondition) {
    super(false);
    this.damageMultiplier = damageMultiplier;
    this.condition = condition;
  }

  override canApplyPreAttack(pokemon: Pokemon, passive: boolean, simulated: boolean, defender: Pokemon | null, move: Move, args: any[]): boolean {
    return this.condition(pokemon, defender, move);
  }

  /**
   *
   * @param pokemon the attacker pokemon
   * @param passive N/A
   * @param defender the target pokemon
   * @param move the move used by the attacker pokemon
   * @param args Utils.NumberHolder as damage
   */
  override applyPreAttack(pokemon: Pokemon, passive: boolean, simulated: boolean, defender: Pokemon, move: Move, args: any[]): void {
    const power = args[0] as NumberHolder;
    power.value = toDmgValue(power.value * this.damageMultiplier);
  }
}

export class MovePowerBoostAbAttr extends VariableMovePowerAbAttr {
  private condition: PokemonAttackCondition;
  private powerMultiplier: number;

  constructor(condition: PokemonAttackCondition, powerMultiplier: number, showAbility: boolean = false) {
    super(showAbility);
    this.condition = condition;
    this.powerMultiplier = powerMultiplier;
  }

  override canApplyPreAttack(pokemon: Pokemon, passive: boolean, simulated: boolean, defender: Pokemon | null, move: Move, args: any[]): boolean {
    return this.condition(pokemon, defender, move);
  }

  override applyPreAttack(pokemon: Pokemon, passive: boolean, simulated: boolean, defender: Pokemon, move: Move, args: any[]): void {
    (args[0] as NumberHolder).value *= this.powerMultiplier;
  }
}

export class MoveTypePowerBoostAbAttr extends MovePowerBoostAbAttr {
  constructor(boostedType: PokemonType, powerMultiplier?: number) {
    super((pokemon, defender, move) => pokemon?.getMoveType(move) === boostedType, powerMultiplier || 1.5, false);
  }
}

export class LowHpMoveTypePowerBoostAbAttr extends MoveTypePowerBoostAbAttr {
  constructor(boostedType: PokemonType) {
    super(boostedType);
  }

  getCondition(): AbAttrCondition {
    return (pokemon) => pokemon.getHpRatio() <= 0.33;
  }
}

/**
 * Abilities which cause a variable amount of power increase.
 * @extends VariableMovePowerAbAttr
 * @see {@link applyPreAttack}
 */
export class VariableMovePowerBoostAbAttr extends VariableMovePowerAbAttr {
  private mult: (user: Pokemon, target: Pokemon, move: Move) => number;

  /**
   * @param mult A function which takes the user, target, and move, and returns the power multiplier. 1 means no multiplier.
   * @param {boolean} showAbility Whether to show the ability when it activates.
   */
  constructor(mult: (user: Pokemon, target: Pokemon, move: Move) => number, showAbility = true) {
    super(showAbility);
    this.mult = mult;
  }

  override canApplyPreAttack(pokemon: Pokemon, passive: boolean, simulated: boolean, defender: Pokemon, move: Move, args: any[]): boolean {
    return this.mult(pokemon, defender, move) !== 1;
  }

  override applyPreAttack(pokemon: Pokemon, passive: boolean, simulated: boolean, defender: Pokemon, move: Move, args: any[]): void {
    const multiplier = this.mult(pokemon, defender, move);
    (args[0] as NumberHolder).value *= multiplier;
  }
}

/**
 * Boosts the power of a Pokémon's move under certain conditions.
 * @extends AbAttr
 */
export class FieldMovePowerBoostAbAttr extends AbAttr {
  // TODO: Refactor this class? It extends from base AbAttr but has preAttack methods and gets called directly instead of going through applyAbAttrsInternal
  private condition: PokemonAttackCondition;
  private powerMultiplier: number;

  /**
   * @param condition - A function that determines whether the power boost condition is met.
   * @param powerMultiplier - The multiplier to apply to the move's power when the condition is met.
   */
  constructor(condition: PokemonAttackCondition, powerMultiplier: number) {
    super(false);
    this.condition = condition;
    this.powerMultiplier = powerMultiplier;
  }

  canApplyPreAttack(pokemon: Pokemon | null, passive: boolean | null, simulated: boolean, defender: Pokemon | null, move: Move, args: any[]): boolean {
    return true; // logic for this attr is handled in move.ts instead of normally
  }

  applyPreAttack(pokemon: Pokemon | null, passive: boolean | null, simulated: boolean, defender: Pokemon | null, move: Move, args: any[]): void {
    if (this.condition(pokemon, defender, move)) {
      (args[0] as NumberHolder).value *= this.powerMultiplier;
    }
  }
}

/**
 * Boosts the power of a specific type of move.
 * @extends FieldMovePowerBoostAbAttr
 */
export class PreAttackFieldMoveTypePowerBoostAbAttr extends FieldMovePowerBoostAbAttr {
  /**
   * @param boostedType - The type of move that will receive the power boost.
   * @param powerMultiplier - The multiplier to apply to the move's power, defaults to 1.5 if not provided.
   */
  constructor(boostedType: PokemonType, powerMultiplier?: number) {
    super((pokemon, defender, move) => pokemon?.getMoveType(move) === boostedType, powerMultiplier || 1.5);
  }
}

/**
 * Boosts the power of a specific type of move for all Pokemon in the field.
 * @extends PreAttackFieldMoveTypePowerBoostAbAttr
 */
export class FieldMoveTypePowerBoostAbAttr extends PreAttackFieldMoveTypePowerBoostAbAttr { }

/**
 * Boosts the power of a specific type of move for the user and its allies.
 * @extends PreAttackFieldMoveTypePowerBoostAbAttr
 */
export class UserFieldMoveTypePowerBoostAbAttr extends PreAttackFieldMoveTypePowerBoostAbAttr { }

/**
 * Boosts the power of moves in specified categories.
 * @extends FieldMovePowerBoostAbAttr
 */
export class AllyMoveCategoryPowerBoostAbAttr extends FieldMovePowerBoostAbAttr {
  /**
   * @param boostedCategories - The categories of moves that will receive the power boost.
   * @param powerMultiplier - The multiplier to apply to the move's power.
   */
  constructor(boostedCategories: MoveCategory[], powerMultiplier: number) {
    super((pokemon, defender, move) => boostedCategories.includes(move.category), powerMultiplier);
  }
}

export class StatMultiplierAbAttr extends AbAttr {
  private stat: BattleStat;
  private multiplier: number;
  private condition: PokemonAttackCondition | null;

  constructor(stat: BattleStat, multiplier: number, condition?: PokemonAttackCondition) {
    super(false);

    this.stat = stat;
    this.multiplier = multiplier;
    this.condition = condition ?? null;
  }

  canApplyStatStage(
    pokemon: Pokemon,
    _passive: boolean,
    simulated: boolean,
    stat: BattleStat,
    statValue: NumberHolder,
    args: any[]): boolean {
    const move = (args[0] as Move);
    return stat === this.stat && (!this.condition || this.condition(pokemon, null, move));
  }

  applyStatStage(
    pokemon: Pokemon,
    _passive: boolean,
    simulated: boolean,
    stat: BattleStat,
    statValue: NumberHolder,
    args: any[]): void {
    statValue.value *= this.multiplier;
  }
}

export class PostAttackAbAttr extends AbAttr {
  private attackCondition: PokemonAttackCondition;

  /** The default attackCondition requires that the selected move is a damaging move */
  constructor(attackCondition: PokemonAttackCondition = (user, target, move) => (move.category !== MoveCategory.STATUS), showAbility = true) {
    super(showAbility);

    this.attackCondition = attackCondition;
  }

  /**
   * By default, this method checks that the move used is a damaging attack before
   * applying the effect of any inherited class. This can be changed by providing a different {@link attackCondition} to the constructor. See {@link ConfusionOnStatusEffectAbAttr}
   * for an example of an effect that does not require a damaging move.
   */
  canApplyPostAttack(
    pokemon: Pokemon,
    passive: boolean,
    simulated: boolean,
    defender: Pokemon,
    move: Move,
    hitResult: HitResult | null,
    args: any[]): boolean {
    // When attackRequired is true, we require the move to be an attack move and to deal damage before checking secondary requirements.
    // If attackRequired is false, we always defer to the secondary requirements.
    return this.attackCondition(pokemon, defender, move);
  }

  applyPostAttack(
    pokemon: Pokemon,
    passive: boolean,
    simulated: boolean,
    defender: Pokemon,
    move: Move,
    hitResult: HitResult | null,
    args: any[]): void {}
}

/**
 * Multiplies a Stat from an ally pokemon's ability.
 * @see {@link applyAllyStatMultiplierAbAttrs}
 * @see {@link applyAllyStat}
 */
export class AllyStatMultiplierAbAttr extends AbAttr {
  private stat: BattleStat;
  private multiplier: number;
  private ignorable: boolean;

  /**
   * @param stat - The stat being modified
   * @param multipler - The multiplier to apply to the stat
   * @param ignorable - Whether the multiplier can be ignored by mold breaker-like moves and abilities
   */
  constructor(stat: BattleStat, multiplier: number, ignorable: boolean = true) {
    super(false);

    this.stat = stat;
    this.multiplier = multiplier;
    this.ignorable = ignorable;
  }

  /**
   * Multiply a Pokemon's Stat due to an Ally's ability.
   * @param _pokemon - The ally {@linkcode Pokemon} with the ability (unused)
   * @param passive - unused
   * @param _simulated - Whether the ability is being simulated (unused)
   * @param _stat - The type of the checked {@linkcode Stat} (unused)
   * @param statValue - {@linkcode NumberHolder} containing the value of the checked stat
   * @param _checkedPokemon - The {@linkcode Pokemon} this ability is targeting (unused)
   * @param _ignoreAbility - Whether the ability should be ignored if possible
   * @param _args - unused
   * @returns `true` if this changed the checked stat, `false` otherwise.
   */
  applyAllyStat(_pokemon: Pokemon, _passive: boolean, _simulated: boolean, _stat: BattleStat, statValue: NumberHolder, _checkedPokemon: Pokemon, _ignoreAbility: boolean, _args: any[]) {
    statValue.value *= this.multiplier;
  }

  /**
   * Check if this ability can apply to the checked stat.
   * @param pokemon - The ally {@linkcode Pokemon} with the ability (unused)
   * @param passive - unused
   * @param simulated - Whether the ability is being simulated (unused)
   * @param stat - The type of the checked {@linkcode Stat}
   * @param statValue - {@linkcode NumberHolder} containing the value of the checked stat
   * @param checkedPokemon - The {@linkcode Pokemon} this ability is targeting (unused)
   * @param ignoreAbility - Whether the ability should be ignored if possible
   * @param args - unused
   * @returns `true` if this can apply to the checked stat, `false` otherwise.
   */
  canApplyAllyStat(pokemon: Pokemon, _passive: boolean, simulated: boolean, stat: BattleStat, statValue: NumberHolder, checkedPokemon: Pokemon, ignoreAbility: boolean, args: any[]): boolean {
    return stat === this.stat && !(ignoreAbility && this.ignorable);
  }
}

/**
 * Ability attribute for Gorilla Tactics
 * @extends PostAttackAbAttr
 */
export class GorillaTacticsAbAttr extends PostAttackAbAttr {
  constructor() {
    super((user, target, move) => true, false);
  }

  override canApplyPostAttack(
    pokemon: Pokemon,
    passive: boolean,
    simulated: boolean,
    defender: Pokemon,
    move: Move,
    hitResult: HitResult | null,
    args: any[]): boolean {
    return super.canApplyPostAttack(pokemon, passive, simulated, defender, move, hitResult, args)
      && simulated || !pokemon.getTag(BattlerTagType.GORILLA_TACTICS);
  }

  /**
   *
   * @param {Pokemon} pokemon the {@linkcode Pokemon} with this ability
   * @param passive n/a
   * @param simulated whether the ability is being simulated
   * @param defender n/a
   * @param move n/a
   * @param hitResult n/a
   * @param args n/a
   */
  override applyPostAttack(
    pokemon: Pokemon,
    passive: boolean,
    simulated: boolean,
    defender: Pokemon,
    move: Move,
    hitResult: HitResult | null,
    args: any[]): void {
    if (!simulated) {
      pokemon.addTag(BattlerTagType.GORILLA_TACTICS);
    }
  }
}

export class PostAttackStealHeldItemAbAttr extends PostAttackAbAttr {
  private stealCondition: PokemonAttackCondition | null;
  private stolenItem?: PokemonHeldItemModifier;

  constructor(stealCondition?: PokemonAttackCondition) {
    super();

    this.stealCondition = stealCondition ?? null;
  }

  override canApplyPostAttack(
    pokemon: Pokemon,
    passive: boolean,
    simulated: boolean,
    defender: Pokemon,
    move: Move,
    hitResult: HitResult,
    args: any[]): boolean {
    if (
      super.canApplyPostAttack(pokemon, passive, simulated, defender, move, hitResult, args) &&
      !simulated &&
      hitResult < HitResult.NO_EFFECT &&
      (!this.stealCondition || this.stealCondition(pokemon, defender, move))
    ) {
      const heldItems = this.getTargetHeldItems(defender).filter((i) => i.isTransferable);
      if (heldItems.length) {
        // Ensure that the stolen item in testing is the same as when the effect is applied
        this.stolenItem = heldItems[pokemon.randBattleSeedInt(heldItems.length)];
        if (globalScene.canTransferHeldItemModifier(this.stolenItem, pokemon)) {
          return true;
        }
      }
    }
    this.stolenItem = undefined;
    return false;
  }

  override applyPostAttack(
    pokemon: Pokemon,
    passive: boolean,
    simulated: boolean,
    defender: Pokemon,
    move: Move,
    hitResult: HitResult,
    args: any[],
  ): void {
    const heldItems = this.getTargetHeldItems(defender).filter((i) => i.isTransferable);
    if (!this.stolenItem) {
      this.stolenItem = heldItems[pokemon.randBattleSeedInt(heldItems.length)];
    }
    if (globalScene.tryTransferHeldItemModifier(this.stolenItem, pokemon, false)) {
      globalScene.queueMessage(
        i18next.t("abilityTriggers:postAttackStealHeldItem", {
          pokemonNameWithAffix: getPokemonNameWithAffix(pokemon),
          defenderName: defender.name,
          stolenItemType: this.stolenItem.type.name,
        }),
      );
    }
    this.stolenItem = undefined;
  }

  getTargetHeldItems(target: Pokemon): PokemonHeldItemModifier[] {
    return globalScene.findModifiers(m => m instanceof PokemonHeldItemModifier
      && m.pokemonId === target.id, target.isPlayer()) as PokemonHeldItemModifier[];
  }
}

export class PostAttackApplyStatusEffectAbAttr extends PostAttackAbAttr {
  private contactRequired: boolean;
  private chance: number;
  private effects: StatusEffect[];

  constructor(contactRequired: boolean, chance: number, ...effects: StatusEffect[]) {
    super();

    this.contactRequired = contactRequired;
    this.chance = chance;
    this.effects = effects;
  }

  override canApplyPostAttack(pokemon: Pokemon, passive: boolean, simulated: boolean, attacker: Pokemon, move: Move, hitResult: HitResult | null, args: any[]): boolean {
    if (
      super.canApplyPostAttack(pokemon, passive, simulated, attacker, move, hitResult, args)
      && (simulated || !attacker.hasAbilityWithAttr(IgnoreMoveEffectsAbAttr) && pokemon !== attacker
      && (!this.contactRequired || move.doesFlagEffectApply({flag: MoveFlags.MAKES_CONTACT, user: attacker, target: pokemon})) && pokemon.randBattleSeedInt(100) < this.chance && !pokemon.status)
    ) {
      const effect = this.effects.length === 1 ? this.effects[0] : this.effects[pokemon.randBattleSeedInt(this.effects.length)];
      return simulated || attacker.canSetStatus(effect, true, false, pokemon);
    }

    return false;
  }

  applyPostAttack(pokemon: Pokemon, passive: boolean, simulated: boolean, attacker: Pokemon, move: Move, hitResult: HitResult, args: any[]): void {
    const effect = this.effects.length === 1 ? this.effects[0] : this.effects[pokemon.randBattleSeedInt(this.effects.length)];
    attacker.trySetStatus(effect, true, pokemon);
  }
}

export class PostAttackContactApplyStatusEffectAbAttr extends PostAttackApplyStatusEffectAbAttr {
  constructor(chance: number, ...effects: StatusEffect[]) {
    super(true, chance, ...effects);
  }
}

export class PostAttackApplyBattlerTagAbAttr extends PostAttackAbAttr {
  private contactRequired: boolean;
  private chance: (user: Pokemon, target: Pokemon, move: Move) => number;
  private effects: BattlerTagType[];


  constructor(contactRequired: boolean, chance: (user: Pokemon, target: Pokemon, move: Move) =>  number, ...effects: BattlerTagType[]) {
    super(undefined, false);

    this.contactRequired = contactRequired;
    this.chance = chance;
    this.effects = effects;
  }

  override canApplyPostAttack(pokemon: Pokemon, passive: boolean, simulated: boolean, attacker: Pokemon, move: Move, hitResult: HitResult | null, args: any[]): boolean {
    /**Battler tags inflicted by abilities post attacking are also considered additional effects.*/
    return super.canApplyPostAttack(pokemon, passive, simulated, attacker, move, hitResult, args) &&
      !attacker.hasAbilityWithAttr(IgnoreMoveEffectsAbAttr) && pokemon !== attacker &&
      (!this.contactRequired || move.doesFlagEffectApply({flag: MoveFlags.MAKES_CONTACT, user: attacker, target: pokemon})) &&
      pokemon.randBattleSeedInt(100) < this.chance(attacker, pokemon, move) && !pokemon.status;
  }

  override applyPostAttack(pokemon: Pokemon, passive: boolean, simulated: boolean, attacker: Pokemon, move: Move, hitResult: HitResult, args: any[]): void {
    if (!simulated) {
      const effect = this.effects.length === 1 ? this.effects[0] : this.effects[pokemon.randBattleSeedInt(this.effects.length)];
      attacker.addTag(effect);
    }
  }
}

export class PostDefendStealHeldItemAbAttr extends PostDefendAbAttr {
  private condition?: PokemonDefendCondition;
  private stolenItem?: PokemonHeldItemModifier;

  constructor(condition?: PokemonDefendCondition) {
    super();

    this.condition = condition;
  }

  override canApplyPostDefend(pokemon: Pokemon, passive: boolean, simulated: boolean, attacker: Pokemon, move: Move, hitResult: HitResult, args: any[]): boolean {
    if (
      !simulated &&
      hitResult < HitResult.NO_EFFECT &&
      (!this.condition || this.condition(pokemon, attacker, move))
    ) {
      const heldItems = this.getTargetHeldItems(attacker).filter((i) => i.isTransferable);
      if (heldItems.length) {
        this.stolenItem = heldItems[pokemon.randBattleSeedInt(heldItems.length)];
        if (globalScene.canTransferHeldItemModifier(this.stolenItem, pokemon)) {
          return true;
        }
      }
    }
    return false;
  }

  override applyPostDefend(
    pokemon: Pokemon,
    _passive: boolean,
    simulated: boolean,
    attacker: Pokemon,
    move: Move,
    hitResult: HitResult,
    _args: any[],
  ): void {

    const heldItems = this.getTargetHeldItems(attacker).filter((i) => i.isTransferable);
    if (!this.stolenItem) {
      this.stolenItem = heldItems[pokemon.randBattleSeedInt(heldItems.length)];
    }
    if (globalScene.tryTransferHeldItemModifier(this.stolenItem, pokemon, false)) {
      globalScene.queueMessage(
        i18next.t("abilityTriggers:postDefendStealHeldItem", {
          pokemonNameWithAffix: getPokemonNameWithAffix(pokemon),
          attackerName: attacker.name,
          stolenItemType: this.stolenItem.type.name,
        }),
      );
    }
    this.stolenItem = undefined;
  }

  getTargetHeldItems(target: Pokemon): PokemonHeldItemModifier[] {
    return globalScene.findModifiers(m => m instanceof PokemonHeldItemModifier
      && m.pokemonId === target.id, target.isPlayer()) as PokemonHeldItemModifier[];
  }
}

/**
 * Base class for defining all {@linkcode Ability} Attributes after a status effect has been set.
 * @see {@linkcode applyPostSetStatus()}.
 */
export class PostSetStatusAbAttr extends AbAttr {
  canApplyPostSetStatus(
    pokemon: Pokemon,
    sourcePokemon: Pokemon | null = null,
    passive: boolean,
    effect: StatusEffect,
    simulated: boolean,
    rgs: any[]): boolean {
    return true;
  }

  /**
   * Does nothing after a status condition is set.
   * @param pokemon {@linkcode Pokemon} that status condition was set on.
   * @param sourcePokemon {@linkcode Pokemon} that that set the status condition. Is `null` if status was not set by a Pokemon.
   * @param passive Whether this ability is a passive.
   * @param effect {@linkcode StatusEffect} that was set.
   * @param args Set of unique arguments needed by this attribute.
   */
  applyPostSetStatus(
    pokemon: Pokemon,
    sourcePokemon: Pokemon | null = null,
    passive: boolean,
    effect: StatusEffect,
    simulated: boolean,
    args: any[],
  ): void {}
}

/**
 * If another Pokemon burns, paralyzes, poisons, or badly poisons this Pokemon,
 * that Pokemon receives the same non-volatile status condition as part of this
 * ability attribute. For Synchronize ability.
 */
export class SynchronizeStatusAbAttr extends PostSetStatusAbAttr {
  override canApplyPostSetStatus(pokemon: Pokemon, sourcePokemon: (Pokemon | null) | undefined, passive: boolean, effect: StatusEffect, simulated: boolean, args: any[]): boolean {
    /** Synchronizable statuses */
    const syncStatuses = new Set<StatusEffect>([
      StatusEffect.BURN,
      StatusEffect.PARALYSIS,
      StatusEffect.POISON,
      StatusEffect.TOXIC
    ]);

    // synchronize does not need to check canSetStatus because the ability shows even if it fails to set the status
    return ((sourcePokemon ?? false) && syncStatuses.has(effect));
  }

  /**
   * If the `StatusEffect` that was set is Burn, Paralysis, Poison, or Toxic, and the status
   * was set by a source Pokemon, set the source Pokemon's status to the same `StatusEffect`.
   * @param pokemon {@linkcode Pokemon} that status condition was set on.
   * @param sourcePokemon {@linkcode Pokemon} that that set the status condition. Is null if status was not set by a Pokemon.
   * @param passive Whether this ability is a passive.
   * @param effect {@linkcode StatusEffect} that was set.
   * @param args Set of unique arguments needed by this attribute.
   */
  override applyPostSetStatus(pokemon: Pokemon, sourcePokemon: Pokemon | null = null, passive: boolean, effect: StatusEffect, simulated: boolean, args: any[]): void {
    if (!simulated && sourcePokemon) {
      sourcePokemon.trySetStatus(effect, true, pokemon);
    }
  }
}

export class PostVictoryAbAttr extends AbAttr {
  canApplyPostVictory(pokemon: Pokemon, passive: boolean, simulated: boolean, args: any[]): boolean {
    return true;
  }

  applyPostVictory(pokemon: Pokemon, passive: boolean, simulated: boolean, args: any[]): void {}
}

class PostVictoryStatStageChangeAbAttr extends PostVictoryAbAttr {
  private stat: BattleStat | ((p: Pokemon) => BattleStat);
  private stages: number;

  constructor(stat: BattleStat | ((p: Pokemon) => BattleStat), stages: number) {
    super();

    this.stat = stat;
    this.stages = stages;
  }

  override applyPostVictory(pokemon: Pokemon, passive: boolean, simulated: boolean, args: any[]): void {
    const stat = typeof this.stat === "function" ? this.stat(pokemon) : this.stat;
    if (!simulated) {
      globalScene.unshiftPhase(new StatStageChangePhase(pokemon.getBattlerIndex(), true, [ stat ], this.stages));
    }
  }
}

export class PostVictoryFormChangeAbAttr extends PostVictoryAbAttr {
  private formFunc: (p: Pokemon) => number;

  constructor(formFunc: ((p: Pokemon) => number)) {
    super(true);

    this.formFunc = formFunc;
  }

  override canApplyPostVictory(pokemon: Pokemon, passive: boolean, simulated: boolean, args: any[]): boolean {
    const formIndex = this.formFunc(pokemon);
    return formIndex !== pokemon.formIndex;
  }

  override applyPostVictory(pokemon: Pokemon, passive: boolean, simulated: boolean, args: any[]): void {
    if (!simulated) {
      globalScene.triggerPokemonFormChange(pokemon, SpeciesFormChangeAbilityTrigger, false);
    }
  }
}

export class PostKnockOutAbAttr extends AbAttr {
  canApplyPostKnockOut(pokemon: Pokemon, passive: boolean, simulated: boolean, knockedOut: Pokemon, args: any[]): boolean {
    return true;
  }

  applyPostKnockOut(pokemon: Pokemon, passive: boolean, simulated: boolean, knockedOut: Pokemon, args: any[]): void {}
}

export class PostKnockOutStatStageChangeAbAttr extends PostKnockOutAbAttr {
  private stat: BattleStat | ((p: Pokemon) => BattleStat);
  private stages: number;

  constructor(stat: BattleStat | ((p: Pokemon) => BattleStat), stages: number) {
    super();

    this.stat = stat;
    this.stages = stages;
  }

  override applyPostKnockOut(pokemon: Pokemon, passive: boolean, simulated: boolean, knockedOut: Pokemon, args: any[]): void {
    const stat = typeof this.stat === "function" ? this.stat(pokemon) : this.stat;
    if (!simulated) {
      globalScene.unshiftPhase(new StatStageChangePhase(pokemon.getBattlerIndex(), true, [ stat ], this.stages));
    }
  }
}

export class CopyFaintedAllyAbilityAbAttr extends PostKnockOutAbAttr {
  constructor() {
    super();
  }

  override canApplyPostKnockOut(pokemon: Pokemon, passive: boolean, simulated: boolean, knockedOut: Pokemon, args: any[]): boolean {
    return pokemon.isPlayer() === knockedOut.isPlayer() && knockedOut.getAbility().isCopiable;
  }

  override applyPostKnockOut(pokemon: Pokemon, passive: boolean, simulated: boolean, knockedOut: Pokemon, args: any[]): void {
    if (!simulated) {
      pokemon.setTempAbility(knockedOut.getAbility());
      globalScene.queueMessage(i18next.t("abilityTriggers:copyFaintedAllyAbility", { pokemonNameWithAffix: getPokemonNameWithAffix(knockedOut), abilityName: allAbilities[knockedOut.getAbility().id].name }));
    }
  }
}

/**
 * Ability attribute for ignoring the opponent's stat changes
 * @param stats the stats that should be ignored
 */
export class IgnoreOpponentStatStagesAbAttr extends AbAttr {
  private stats: readonly BattleStat[];

  constructor(stats?: BattleStat[]) {
    super(false);

    this.stats = stats ?? BATTLE_STATS;
  }

  override canApply(pokemon: Pokemon, passive: boolean, simulated: boolean, args: any[]): boolean {
    return this.stats.includes(args[0]);
  }

  /**
   * Modifies a BooleanHolder and returns the result to see if a stat is ignored or not
   * @param _pokemon n/a
   * @param _passive n/a
   * @param simulated n/a
   * @param _cancelled n/a
   * @param args A BooleanHolder that represents whether or not to ignore a stat's stat changes
   */
  override apply(_pokemon: Pokemon, _passive: boolean, simulated: boolean, _cancelled: BooleanHolder, args: any[]): void {
    (args[1] as BooleanHolder).value = true;
  }
}

export class IntimidateImmunityAbAttr extends AbAttr {
  constructor() {
    super(false);
  }

  override apply(pokemon: Pokemon, passive: boolean, simulated: boolean, cancelled: BooleanHolder, args: any[]): void {
    cancelled.value = true;
  }

  getTriggerMessage(pokemon: Pokemon, abilityName: string, ...args: any[]): string {
    return i18next.t("abilityTriggers:intimidateImmunity", {
      pokemonNameWithAffix: getPokemonNameWithAffix(pokemon),
      abilityName
    });
  }
}

export class PostIntimidateStatStageChangeAbAttr extends AbAttr {
  private stats: BattleStat[];
  private stages: number;

  constructor(stats: BattleStat[], stages: number) {
    super(true);
    this.stats = stats;
    this.stages = stages;
  }

<<<<<<< HEAD
  override apply(pokemon: Pokemon, _passive: boolean, simulated: boolean, _cancelled: BooleanHolder, _args: any[]): void {
    if (!simulated) {
      globalScene.unshiftPhase(new StatStageChangePhase(pokemon.getBattlerIndex(), false, this.stats, this.stages));
    }
=======
  override apply(pokemon: Pokemon, passive: boolean, simulated:boolean, cancelled: BooleanHolder, args: any[]): void {
    if (simulated) {
      cancelled.value = this.overwrites;
      return;
    }

    const newStatStageChangePhase = new StatStageChangePhase(pokemon.getBattlerIndex(), false, this.stats, this.stages);
    if (globalScene.findPhase(m => m instanceof MovePhase)) {
      globalScene.prependToPhase(newStatStageChangePhase, MovePhase);
    } else if (globalScene.findPhase(m => m instanceof SwitchSummonPhase)) {
      globalScene.prependToPhase(newStatStageChangePhase, SwitchSummonPhase);
    } else {
      globalScene.pushPhase(newStatStageChangePhase);
    }
    cancelled.value = this.overwrites;
>>>>>>> dcab1c46
  }
}

/**
 * Base class for defining all {@linkcode Ability} Attributes post summon
 * @see {@linkcode applyPostSummon()}
 */
export class PostSummonAbAttr extends AbAttr {
  /** Should the ability activate when gained in battle? This will almost always be true */
  private activateOnGain: boolean;

  constructor(showAbility = true, activateOnGain = true) {
    super(showAbility);
    this.activateOnGain = activateOnGain;
  }

  /**
   * @returns Whether the ability should activate when gained in battle
   */
  shouldActivateOnGain(): boolean {
    return this.activateOnGain;
  }

  canApplyPostSummon(pokemon: Pokemon, passive: boolean, simulated: boolean, args: any[]): boolean {
    return true;
  }

  /**
   * Applies ability post summon (after switching in)
   * @param pokemon {@linkcode Pokemon} with this ability
   * @param passive Whether this ability is a passive
   * @param args Set of unique arguments needed by this attribute
   */
  applyPostSummon(pokemon: Pokemon, passive: boolean, simulated: boolean, args: any[]): void {}
}

/**
 * Base class for ability attributes which remove an effect on summon
 */
export class PostSummonRemoveEffectAbAttr extends PostSummonAbAttr {}

/**
 * Removes specified arena tags when a Pokemon is summoned.
 */
export class PostSummonRemoveArenaTagAbAttr extends PostSummonAbAttr {
  private arenaTags: ArenaTagType[];

  /**
   * @param arenaTags {@linkcode ArenaTagType[]} - the arena tags to be removed
   */
  constructor(arenaTags: ArenaTagType[]) {
    super(true);

    this.arenaTags = arenaTags;
  }

  override canApplyPostSummon(pokemon: Pokemon, passive: boolean, simulated: boolean, args: any[]): boolean {
    return globalScene.arena.tags.some(tag => this.arenaTags.includes(tag.tagType));
  }

  override applyPostSummon(pokemon: Pokemon, passive: boolean, simulated: boolean, args: any[]): void {
    if (!simulated) {
      for (const arenaTag of this.arenaTags) {
        globalScene.arena.removeTag(arenaTag);
      }
    }
  }
}

/**
 * Generic class to add an arena tag upon switching in
 */
export class PostSummonAddArenaTagAbAttr extends PostSummonAbAttr {
  private readonly tagType: ArenaTagType;
  private readonly turnCount: number;
  private readonly side?: ArenaTagSide;
  private readonly quiet?: boolean;
  private sourceId: number;


  constructor(showAbility: boolean, tagType: ArenaTagType, turnCount: number, side?: ArenaTagSide, quiet?: boolean) {
    super(showAbility);
    this.tagType = tagType;
    this.turnCount = turnCount;
    this.side = side;
    this.quiet = quiet;
  }

  public override applyPostSummon(pokemon: Pokemon, passive: boolean, simulated: boolean, args: any[]): void {
    this.sourceId = pokemon.id;
    if (!simulated) {
      globalScene.arena.addTag(this.tagType, this.turnCount, undefined, this.sourceId, this.side, this.quiet);
    }
  }
}

export class PostSummonMessageAbAttr extends PostSummonAbAttr {
  private messageFunc: (pokemon: Pokemon) => string;

  constructor(messageFunc: (pokemon: Pokemon) => string) {
    super(true);

    this.messageFunc = messageFunc;
  }

  override applyPostSummon(pokemon: Pokemon, passive: boolean, simulated: boolean, args: any[]): void {
    if (!simulated) {
      globalScene.queueMessage(this.messageFunc(pokemon));
    }
  }
}

export class PostSummonUnnamedMessageAbAttr extends PostSummonAbAttr {
  //Attr doesn't force pokemon name on the message
  private message: string;

  constructor(message: string) {
    super(true);

    this.message = message;
  }

  override applyPostSummon(pokemon: Pokemon, passive: boolean, simulated: boolean, args: any[]): void {
    if (!simulated) {
      globalScene.queueMessage(this.message);
    }
  }
}

export class PostSummonAddBattlerTagAbAttr extends PostSummonAbAttr {
  private tagType: BattlerTagType;
  private turnCount: number;

  constructor(tagType: BattlerTagType, turnCount: number, showAbility?: boolean) {
    super(showAbility);

    this.tagType = tagType;
    this.turnCount = turnCount;
  }

  override canApplyPostSummon(pokemon: Pokemon, passive: boolean, simulated: boolean, args: any[]): boolean {
    return pokemon.canAddTag(this.tagType);
  }

  override applyPostSummon(pokemon: Pokemon, passive: boolean, simulated: boolean, args: any[]): void {
    if (!simulated) {
      pokemon.addTag(this.tagType, this.turnCount);
    }
  }
}

/**
 * Removes Specific battler tags when a Pokemon is summoned
 *
 * This should realistically only ever activate on gain rather than on summon
 */
export class PostSummonRemoveBattlerTagAbAttr extends PostSummonRemoveEffectAbAttr {
  private immuneTags: BattlerTagType[];

  /**
   * @param immuneTags - The {@linkcode BattlerTagType | battler tags} the Pokémon is immune to.
   */
  constructor(...immuneTags: BattlerTagType[]) {
    super();
    this.immuneTags = immuneTags;
  }

  public override canApplyPostSummon(pokemon: Pokemon, passive: boolean, simulated: boolean, args: any[]): boolean {
    return this.immuneTags.some(tagType => !!pokemon.getTag(tagType));
  }

  public override applyPostSummon(pokemon: Pokemon, passive: boolean, simulated: boolean, args: any[]): void {
    this.immuneTags.forEach(tagType => pokemon.removeTag(tagType));
  }
}

export class PostSummonStatStageChangeAbAttr extends PostSummonAbAttr {
  private stats: BattleStat[];
  private stages: number;
  private selfTarget: boolean;
  private intimidate: boolean;

  constructor(stats: BattleStat[], stages: number, selfTarget?: boolean, intimidate?: boolean) {
    super(true);

    this.stats = stats;
    this.stages = stages;
    this.selfTarget = !!selfTarget;
    this.intimidate = !!intimidate;
  }

  override applyPostSummon(pokemon: Pokemon, passive: boolean, simulated: boolean, args: any[]): void {
    if (simulated) {
      return;
    }

    if (this.selfTarget) {
      // we unshift the StatStageChangePhase to put it right after the showAbility and not at the end of the
      // phase list (which could be after CommandPhase for example)
      globalScene.unshiftPhase(new StatStageChangePhase(pokemon.getBattlerIndex(), true, this.stats, this.stages));
    } else {
      for (const opponent of pokemon.getOpponents()) {
        const cancelled = new BooleanHolder(false);
        if (this.intimidate) {
          applyAbAttrs(IntimidateImmunityAbAttr, opponent, cancelled, simulated);
          if (opponent.getTag(BattlerTagType.SUBSTITUTE)) {
            cancelled.value = true;
          }
        }
        if (!cancelled.value) {
          globalScene.unshiftPhase(new StatStageChangePhase(opponent.getBattlerIndex(), false, this.stats, this.stages));
        }
        applyAbAttrs(PostIntimidateStatStageChangeAbAttr, opponent, cancelled, simulated);
      }
    }
  }
}

export class PostSummonAllyHealAbAttr extends PostSummonAbAttr {
  private healRatio: number;
  private showAnim: boolean;

  constructor(healRatio: number, showAnim = false) {
    super();

    this.healRatio = healRatio || 4;
    this.showAnim = showAnim;
  }

  override canApplyPostSummon(pokemon: Pokemon, passive: boolean, simulated: boolean, args: any[]): boolean {
    return pokemon.getAlly()?.isActive(true) ?? false;
  }

  override applyPostSummon(pokemon: Pokemon, passive: boolean, simulated: boolean, args: any[]): void {
    const target = pokemon.getAlly();
    if (!simulated && !isNullOrUndefined(target)) {
      globalScene.unshiftPhase(new PokemonHealPhase(target.getBattlerIndex(),
        toDmgValue(pokemon.getMaxHp() / this.healRatio), i18next.t("abilityTriggers:postSummonAllyHeal", { pokemonNameWithAffix: getPokemonNameWithAffix(target), pokemonName: pokemon.name }), true, !this.showAnim));
    }
  }
}

/**
 * Resets an ally's temporary stat boots to zero with no regard to
 * whether this is a positive or negative change
 * @param pokemon The {@link Pokemon} with this {@link AbAttr}
 * @param passive N/A
 * @param args N/A
 * @returns if the move was successful
 */
export class PostSummonClearAllyStatStagesAbAttr extends PostSummonAbAttr {
  constructor() {
    super();
  }

  override canApplyPostSummon(pokemon: Pokemon, passive: boolean, simulated: boolean, args: any[]): boolean {
    return pokemon.getAlly()?.isActive(true) ?? false;
  }

  override applyPostSummon(pokemon: Pokemon, passive: boolean, simulated: boolean, args: any[]): void {
    const target = pokemon.getAlly();
    if (!simulated && !isNullOrUndefined(target)) {
      for (const s of BATTLE_STATS) {
        target.setStatStage(s, 0);
      }

      globalScene.queueMessage(i18next.t("abilityTriggers:postSummonClearAllyStats", { pokemonNameWithAffix: getPokemonNameWithAffix(target) }));
    }
  }
}

/**
 * Download raises either the Attack stat or Special Attack stat by one stage depending on the foe's currently lowest defensive stat:
 * it will raise Attack if the foe's current Defense is lower than its current Special Defense stat;
 * otherwise, it will raise Special Attack.
 * @extends PostSummonAbAttr
 * @see {applyPostSummon}
 */
export class DownloadAbAttr extends PostSummonAbAttr {
  private enemyDef: number;
  private enemySpDef: number;
  private enemyCountTally: number;
  private stats: BattleStat[];

  override canApplyPostSummon(pokemon: Pokemon, passive: boolean, simulated: boolean, args: any[]): boolean {
    this.enemyDef = 0;
    this.enemySpDef = 0;
    this.enemyCountTally = 0;

    for (const opponent of pokemon.getOpponents()) {
      this.enemyCountTally++;
      this.enemyDef += opponent.getEffectiveStat(Stat.DEF);
      this.enemySpDef += opponent.getEffectiveStat(Stat.SPDEF);
    }
    this.enemyDef = Math.round(this.enemyDef / this.enemyCountTally);
    this.enemySpDef = Math.round(this.enemySpDef / this.enemyCountTally);
    return this.enemyDef > 0 && this.enemySpDef > 0;
  }

  /**
   * Checks to see if it is the opening turn (starting a new game), if so, Download won't work. This is because Download takes into account
   * vitamins and items, so it needs to use the Stat and the stat alone.
   * @param {Pokemon} pokemon Pokemon that is using the move, as well as seeing the opposing pokemon.
   * @param {boolean} passive N/A
   * @param {any[]} args N/A
   */
  override applyPostSummon(pokemon: Pokemon, passive: boolean, simulated: boolean, args: any[]): void {
    if (this.enemyDef < this.enemySpDef) {
      this.stats = [ Stat.ATK ];
    } else {
      this.stats = [ Stat.SPATK ];
    }

    if (!simulated) {
      globalScene.unshiftPhase(new StatStageChangePhase(pokemon.getBattlerIndex(), false, this.stats, 1));
    }
  }
}

export class PostSummonWeatherChangeAbAttr extends PostSummonAbAttr {
  private weatherType: WeatherType;

  constructor(weatherType: WeatherType) {
    super();

    this.weatherType = weatherType;
  }

  override canApplyPostSummon(pokemon: Pokemon, passive: boolean, simulated: boolean, args: any[]): boolean {
    const weatherReplaceable = (this.weatherType === WeatherType.HEAVY_RAIN ||
      this.weatherType === WeatherType.HARSH_SUN ||
      this.weatherType === WeatherType.STRONG_WINDS) || !globalScene.arena.weather?.isImmutable();
    return weatherReplaceable && globalScene.arena.canSetWeather(this.weatherType);
  }

  override applyPostSummon(pokemon: Pokemon, passive: boolean, simulated: boolean, args: any[]): void {
    if (!simulated) {
      globalScene.arena.trySetWeather(this.weatherType, pokemon);
    }
  }
}

export class PostSummonTerrainChangeAbAttr extends PostSummonAbAttr {
  private terrainType: TerrainType;

  constructor(terrainType: TerrainType) {
    super();

    this.terrainType = terrainType;
  }

  override canApplyPostSummon(pokemon: Pokemon, passive: boolean, simulated: boolean, args: any[]): boolean {
    return globalScene.arena.canSetTerrain(this.terrainType);
  }

  override applyPostSummon(pokemon: Pokemon, passive: boolean, simulated: boolean, args: any[]): void {
    if (!simulated) {
      globalScene.arena.trySetTerrain(this.terrainType, false, pokemon);
    }
  }
}

/**
 * Heals a status effect if the Pokemon is afflicted with it upon switch in (or gain)
 */
export class PostSummonHealStatusAbAttr extends PostSummonRemoveEffectAbAttr {
  private immuneEffects: StatusEffect[];
  private statusHealed: StatusEffect;

  /**
   * @param immuneEffects - The {@linkcode StatusEffect}s the Pokémon is immune to.
   */
  constructor(...immuneEffects: StatusEffect[]) {
    super();
    this.immuneEffects = immuneEffects;
  }

  public override canApplyPostSummon(pokemon: Pokemon, passive: boolean, simulated: boolean, args: any[]): boolean {
    const status = pokemon.status?.effect;
    return !isNullOrUndefined(status) && (this.immuneEffects.length < 1 || this.immuneEffects.includes(status))
  }

  public override applyPostSummon(pokemon: Pokemon, passive: boolean, simulated: boolean, args: any[]): void {
    const status = pokemon.status?.effect;
    if (!isNullOrUndefined(status)) {
      this.statusHealed = status;
      pokemon.resetStatus(false);
      pokemon.updateInfo();
    }
  }

  public override getTriggerMessage(_pokemon: Pokemon, _abilityName: string, ..._args: any[]): string | null {
    if (this.statusHealed) {
      return getStatusEffectHealText(this.statusHealed, getPokemonNameWithAffix(_pokemon));
    }
    return null;
  }
}

export class PostSummonFormChangeAbAttr extends PostSummonAbAttr {
  private formFunc: (p: Pokemon) => number;

  constructor(formFunc: ((p: Pokemon) => number)) {
    super(true);

    this.formFunc = formFunc;
  }

  override canApplyPostSummon(pokemon: Pokemon, passive: boolean, simulated: boolean, args: any[]): boolean {
    return this.formFunc(pokemon) !== pokemon.formIndex;
  }

  override applyPostSummon(pokemon: Pokemon, passive: boolean, simulated: boolean, args: any[]): void {
    if (!simulated) {
      globalScene.triggerPokemonFormChange(pokemon, SpeciesFormChangeAbilityTrigger, false);
    }
  }
}

/** Attempts to copy a pokemon's ability */
export class PostSummonCopyAbilityAbAttr extends PostSummonAbAttr {
  private target: Pokemon;
  private targetAbilityName: string;

  override canApplyPostSummon(pokemon: Pokemon, passive: boolean, simulated: boolean, args: any[]): boolean {
    const targets = pokemon.getOpponents();
    if (!targets.length) {
      return false;
    }

    let target: Pokemon;
    if (targets.length > 1) {
      globalScene.executeWithSeedOffset(() => target = randSeedItem(targets), globalScene.currentBattle.waveIndex);
    } else {
      target = targets[0];
    }

    if (
      !target!.getAbility().isCopiable &&
      // Wonder Guard is normally uncopiable so has the attribute, but Trace specifically can copy it
      !(pokemon.hasAbility(AbilityId.TRACE) && target!.getAbility().id === AbilityId.WONDER_GUARD)
    ) {
      return false;
    }

    this.target = target!;
    this.targetAbilityName = allAbilities[target!.getAbility().id].name;
    return true;
  }

  override applyPostSummon(pokemon: Pokemon, passive: boolean, simulated: boolean, args: any[]): void {
    if (!simulated) {
      pokemon.setTempAbility(this.target!.getAbility());
      setAbilityRevealed(this.target!);
      pokemon.updateInfo();
    }
  }

  getTriggerMessage(pokemon: Pokemon, abilityName: string, ...args: any[]): string {
    return i18next.t("abilityTriggers:trace", {
      pokemonName: getPokemonNameWithAffix(pokemon),
      targetName: getPokemonNameWithAffix(this.target),
      abilityName: this.targetAbilityName,
    });
  }
}

/**
 * Removes supplied status effects from the user's field.
 */
export class PostSummonUserFieldRemoveStatusEffectAbAttr extends PostSummonAbAttr {
  private statusEffect: StatusEffect[];

  /**
   * @param statusEffect - The status effects to be removed from the user's field.
   */
  constructor(...statusEffect: StatusEffect[]) {
    super(false);

    this.statusEffect = statusEffect;
  }

  override canApplyPostSummon(pokemon: Pokemon, passive: boolean, simulated: boolean, args: any[]): boolean {
    const party = pokemon instanceof PlayerPokemon ? globalScene.getPlayerField() : globalScene.getEnemyField();
    return party.filter(p => p.isAllowedInBattle()).length > 0;
  }

  /**
   * Removes supplied status effect from the user's field when user of the ability is summoned.
   *
   * @param pokemon - The Pokémon that triggered the ability.
   * @param passive - n/a
   * @param args - n/a
   */
  override applyPostSummon(pokemon: Pokemon, passive: boolean, simulated: boolean, args: any[]): void {
    const party = pokemon instanceof PlayerPokemon ? globalScene.getPlayerField() : globalScene.getEnemyField();
    const allowedParty = party.filter(p => p.isAllowedInBattle());

    if (!simulated) {
      for (const pokemon of allowedParty) {
        if (pokemon.status && this.statusEffect.includes(pokemon.status.effect)) {
          globalScene.queueMessage(getStatusEffectHealText(pokemon.status.effect, getPokemonNameWithAffix(pokemon)));
          pokemon.resetStatus(false);
          pokemon.updateInfo();
        }
      }
    }
  }
}


/** Attempt to copy the stat changes on an ally pokemon */
export class PostSummonCopyAllyStatsAbAttr extends PostSummonAbAttr {
  override canApplyPostSummon(pokemon: Pokemon, passive: boolean, simulated: boolean, args: any[]): boolean {
    if (!globalScene.currentBattle.double) {
      return false;
    }

    const ally = pokemon.getAlly();
    return !(isNullOrUndefined(ally) || ally.getStatStages().every(s => s === 0));
  }

  override applyPostSummon(pokemon: Pokemon, passive: boolean, simulated: boolean, args: any[]): void {
    const ally = pokemon.getAlly();
    if (!simulated && !isNullOrUndefined(ally)) {
      for (const s of BATTLE_STATS) {
        pokemon.setStatStage(s, ally.getStatStage(s));
      }
      pokemon.updateInfo();
    }
  }

  getTriggerMessage(pokemon: Pokemon, abilityName: string, ...args: any[]): string {
    return i18next.t("abilityTriggers:costar", {
      pokemonName: getPokemonNameWithAffix(pokemon),
      allyName: getPokemonNameWithAffix(pokemon.getAlly()),
    });
  }
}

/**
 * Attribute used by {@linkcode AbilityId.IMPOSTER} to transform into a random opposing pokemon on entry.
 */
export class PostSummonTransformAbAttr extends PostSummonAbAttr {
  constructor() {
    super(true, false);
  }

  private getTarget(targets: Pokemon[]): Pokemon {
    let target: Pokemon = targets[0];
    if (targets.length > 1) {
      globalScene.executeWithSeedOffset(() => {
        // in a double battle, if one of the opposing pokemon is fused the other one will be chosen
        // if both are fused, then Imposter will fail below
        if (targets[0].fusionSpecies) {
          target = targets[1];
          return;
        } else if (targets[1].fusionSpecies) {
          target = targets[0];
          return;
        }
        target = randSeedItem(targets);
      }, globalScene.currentBattle.waveIndex);
    } else {
      target = targets[0];
    }

    target = target!;

    return target;
  }

  override canApplyPostSummon(pokemon: Pokemon, passive: boolean, simulated: boolean, args: any[]): boolean {
    const targets = pokemon.getOpponents();
    const target = this.getTarget(targets);

    if (target.summonData.illusion) {
      return false;
    }

    if (simulated || !targets.length) {
      return simulated;
    }

    // transforming from or into fusion pokemon causes various problems (including crashes and save corruption)
    return !(this.getTarget(targets).fusionSpecies || pokemon.fusionSpecies);
  }

  override applyPostSummon(pokemon: Pokemon, _passive: boolean, simulated: boolean, _args: any[]): void {
    const target = this.getTarget(pokemon.getOpponents());

    globalScene.unshiftPhase(new PokemonTransformPhase(pokemon.getBattlerIndex(), target.getBattlerIndex(), true));

  }
}

/**
 * Reverts weather-based forms to their normal forms when the user is summoned.
 * Used by Cloud Nine and Air Lock.
 * @extends PostSummonAbAttr
 */
export class PostSummonWeatherSuppressedFormChangeAbAttr extends PostSummonAbAttr {
  override canApplyPostSummon(pokemon: Pokemon, passive: boolean, simulated: boolean, args: any[]): boolean {
    return getPokemonWithWeatherBasedForms().length > 0;
  }

  /**
   * Triggers {@linkcode Arena.triggerWeatherBasedFormChangesToNormal | triggerWeatherBasedFormChangesToNormal}
   * @param {Pokemon} pokemon the Pokemon with this ability
   * @param passive n/a
   * @param args n/a
   */
  override applyPostSummon(pokemon: Pokemon, passive: boolean, simulated: boolean, args: any[]): void {
    if (!simulated) {
      globalScene.arena.triggerWeatherBasedFormChangesToNormal();
    }
  }
}

/**
 * Triggers weather-based form change when summoned into an active weather.
 * Used by Forecast and Flower Gift.
 * @extends PostSummonAbAttr
 */
export class PostSummonFormChangeByWeatherAbAttr extends PostSummonAbAttr {
  private ability: AbilityId;

  constructor(ability: AbilityId) {
    super(true);

    this.ability = ability;
  }

  override canApplyPostSummon(pokemon: Pokemon, passive: boolean, simulated: boolean, args: any[]): boolean {
    const isCastformWithForecast = (pokemon.species.speciesId === SpeciesId.CASTFORM && this.ability === AbilityId.FORECAST);
    const isCherrimWithFlowerGift = (pokemon.species.speciesId === SpeciesId.CHERRIM && this.ability === AbilityId.FLOWER_GIFT);
    return isCastformWithForecast || isCherrimWithFlowerGift;
  }

  /**
   * Calls the {@linkcode BattleScene.triggerPokemonFormChange | triggerPokemonFormChange} for both
   * {@linkcode SpeciesFormChange.SpeciesFormChangeWeatherTrigger | SpeciesFormChangeWeatherTrigger} and
   * {@linkcode SpeciesFormChange.SpeciesFormChangeWeatherTrigger | SpeciesFormChangeRevertWeatherFormTrigger} if it
   * is the specific Pokemon and ability
   * @param {Pokemon} pokemon the Pokemon with this ability
   * @param passive n/a
   * @param args n/a
   */
  override applyPostSummon(pokemon: Pokemon, passive: boolean, simulated: boolean, args: any[]): void {
    if (!simulated) {
      globalScene.triggerPokemonFormChange(pokemon, SpeciesFormChangeWeatherTrigger);
      globalScene.triggerPokemonFormChange(pokemon, SpeciesFormChangeRevertWeatherFormTrigger);
    }
  }
}

/**
 * Attribute implementing the effects of {@link https://bulbapedia.bulbagarden.net/wiki/Commander_(Ability) | Commander}.
 * When the source of an ability with this attribute detects a Dondozo as their active ally, the source "jumps
 * into the Dondozo's mouth," sharply boosting the Dondozo's stats, cancelling the source's moves, and
 * causing attacks that target the source to always miss.
 */
export class CommanderAbAttr extends AbAttr {
  constructor() {
    super(true);
  }

  override canApply(pokemon: Pokemon, passive: boolean, simulated: boolean, args: any[]): boolean {
    // If the ally Dondozo is fainted or was previously "commanded" by
    // another Pokemon, this effect cannot apply.

    // TODO: Should this work with X + Dondozo fusions?
    const ally = pokemon.getAlly();
    return globalScene.currentBattle?.double && !isNullOrUndefined(ally) && ally.species.speciesId === SpeciesId.DONDOZO
           && !(ally.isFainted() || ally.getTag(BattlerTagType.COMMANDED));
  }

  override apply(pokemon: Pokemon, passive: boolean, simulated: boolean, cancelled: null, args: any[]): void {
    if (!simulated) {
      // Lapse the source's semi-invulnerable tags (to avoid visual inconsistencies)
      pokemon.lapseTags(BattlerTagLapseType.MOVE_EFFECT);
      // Play an animation of the source jumping into the ally Dondozo's mouth
      globalScene.triggerPokemonBattleAnim(pokemon, PokemonAnimType.COMMANDER_APPLY);
      // Apply boosts from this effect to the ally Dondozo
      pokemon.getAlly()?.addTag(BattlerTagType.COMMANDED, 0, MoveId.NONE, pokemon.id);
      // Cancel the source Pokemon's next move (if a move is queued)
      globalScene.tryRemovePhase((phase) => phase.is("MovePhase") && phase.pokemon === pokemon);
    }
  }
}

export class PreSwitchOutAbAttr extends AbAttr {
  constructor(showAbility: boolean = true) {
    super(showAbility);
  }

  canApplyPreSwitchOut(pokemon: Pokemon, passive: boolean, simulated: boolean, args: any[]): boolean {
    return true;
  }

  applyPreSwitchOut(pokemon: Pokemon, passive: boolean, simulated: boolean, args: any[]): void {}
}

export class PreSwitchOutResetStatusAbAttr extends PreSwitchOutAbAttr {
  constructor() {
    super(false);
  }

  override canApplyPreSwitchOut(pokemon: Pokemon, passive: boolean, simulated: boolean, args: any[]): boolean {
    return !isNullOrUndefined(pokemon.status);
  }

  override applyPreSwitchOut(pokemon: Pokemon, passive: boolean, simulated: boolean, args: any[]): void {
    if (!simulated) {
      pokemon.resetStatus();
      pokemon.updateInfo();
    }
  }
}

/**
 * Clears Desolate Land/Primordial Sea/Delta Stream upon the Pokemon switching out.
 */
export class PreSwitchOutClearWeatherAbAttr extends PreSwitchOutAbAttr {
  /**
   * @param pokemon The {@linkcode Pokemon} with the ability
   * @param passive N/A
   * @param args N/A
   * @returns {boolean} Returns true if the weather clears, otherwise false.
   */
  override applyPreSwitchOut(pokemon: Pokemon, passive: boolean, simulated: boolean, args: any[]): boolean {
    const weatherType = globalScene.arena.weather?.weatherType;
    let turnOffWeather = false;

    // Clear weather only if user's ability matches the weather and no other pokemon has the ability.
    switch (weatherType) {
      case WeatherType.HARSH_SUN:
        if (
          pokemon.hasAbility(AbilityId.DESOLATE_LAND) &&
          globalScene
            .getField(true)
            .filter((p) => p !== pokemon)
            .filter((p) => p.hasAbility(AbilityId.DESOLATE_LAND)).length === 0
        ) {
          turnOffWeather = true;
        }
        break;
      case WeatherType.HEAVY_RAIN:
        if (
          pokemon.hasAbility(AbilityId.PRIMORDIAL_SEA) &&
          globalScene
            .getField(true)
            .filter((p) => p !== pokemon)
            .filter((p) => p.hasAbility(AbilityId.PRIMORDIAL_SEA)).length === 0
        ) {
          turnOffWeather = true;
        }
        break;
      case WeatherType.STRONG_WINDS:
        if (
          pokemon.hasAbility(AbilityId.DELTA_STREAM) &&
          globalScene
            .getField(true)
            .filter((p) => p !== pokemon)
            .filter((p) => p.hasAbility(AbilityId.DELTA_STREAM)).length === 0
        ) {
          turnOffWeather = true;
        }
        break;
    }

    if (simulated) {
      return turnOffWeather;
    }

    if (turnOffWeather) {
      globalScene.arena.trySetWeather(WeatherType.NONE);
      return true;
    }

    return false;
  }
}

export class PreSwitchOutHealAbAttr extends PreSwitchOutAbAttr {
  override canApplyPreSwitchOut(pokemon: Pokemon, passive: boolean, simulated: boolean, args: any[]): boolean {
    return !pokemon.isFullHp();
  }

  override applyPreSwitchOut(pokemon: Pokemon, passive: boolean, simulated: boolean, args: any[]): void {
    if (!simulated) {
      const healAmount = toDmgValue(pokemon.getMaxHp() * 0.33);
      pokemon.heal(healAmount);
      pokemon.updateInfo();
    }
  }
}

/**
 * Attribute for form changes that occur on switching out
 * @extends PreSwitchOutAbAttr
 * @see {@linkcode applyPreSwitchOut}
 */
export class PreSwitchOutFormChangeAbAttr extends PreSwitchOutAbAttr {
  private formFunc: (p: Pokemon) => number;

  constructor(formFunc: ((p: Pokemon) => number)) {
    super();

    this.formFunc = formFunc;
  }

  override canApplyPreSwitchOut(pokemon: Pokemon, passive: boolean, simulated: boolean, args: any[]): boolean {
    return this.formFunc(pokemon) !== pokemon.formIndex;
  }

  /**
   * On switch out, trigger the form change to the one defined in the ability
   * @param pokemon The pokemon switching out and changing form {@linkcode Pokemon}
   * @param passive N/A
   * @param args N/A
   */
  override applyPreSwitchOut(pokemon: Pokemon, passive: boolean, simulated: boolean, args: any[]): void {
    if (!simulated) {
      globalScene.triggerPokemonFormChange(pokemon, SpeciesFormChangeAbilityTrigger, false);
    }
  }

}

export class PreLeaveFieldAbAttr extends AbAttr {
  canApplyPreLeaveField(pokemon: Pokemon, passive: boolean, simulated: boolean, args: any[]): boolean {
    return true;
  }

  applyPreLeaveField(pokemon: Pokemon, passive: boolean, simulated: boolean, args: any[]): void {}
}

/**
 * Clears Desolate Land/Primordial Sea/Delta Stream upon the Pokemon switching out.
 */
export class PreLeaveFieldClearWeatherAbAttr extends PreLeaveFieldAbAttr {

  override canApplyPreLeaveField(pokemon: Pokemon, passive: boolean, simulated: boolean, args: any[]): boolean {
    const weatherType = globalScene.arena.weather?.weatherType;
    // Clear weather only if user's ability matches the weather and no other pokemon has the ability.
    switch (weatherType) {
      case (WeatherType.HARSH_SUN):
        if (pokemon.hasAbility(AbilityId.DESOLATE_LAND)
          && globalScene.getField(true).filter(p => p !== pokemon).filter(p => p.hasAbility(AbilityId.DESOLATE_LAND)).length === 0) {
          return true;
        }
        break;
      case (WeatherType.HEAVY_RAIN):
        if (pokemon.hasAbility(AbilityId.PRIMORDIAL_SEA)
          && globalScene.getField(true).filter(p => p !== pokemon).filter(p => p.hasAbility(AbilityId.PRIMORDIAL_SEA)).length === 0) {
          return true;
        }
        break;
      case (WeatherType.STRONG_WINDS):
        if (pokemon.hasAbility(AbilityId.DELTA_STREAM)
          && globalScene.getField(true).filter(p => p !== pokemon).filter(p => p.hasAbility(AbilityId.DELTA_STREAM)).length === 0) {
          return true;
        }
        break;
    }
    return false;
  }

  /**
   * @param pokemon The {@linkcode Pokemon} with the ability
   * @param passive N/A
   * @param args N/A
   */
  override applyPreLeaveField(pokemon: Pokemon, passive: boolean, simulated: boolean, args: any[]): void {
    if (!simulated) {
      globalScene.arena.trySetWeather(WeatherType.NONE);
    }
  }
}

/**
 * Updates the active {@linkcode SuppressAbilitiesTag} when a pokemon with {@linkcode AbilityId.NEUTRALIZING_GAS} leaves the field
 */
export class PreLeaveFieldRemoveSuppressAbilitiesSourceAbAttr extends PreLeaveFieldAbAttr {
  constructor() {
    super(false);
  }

  public override canApplyPreLeaveField(pokemon: Pokemon, passive: boolean, simulated: boolean, args: any[]): boolean {
    return !!globalScene.arena.getTag(ArenaTagType.NEUTRALIZING_GAS);
  }

  public override applyPreLeaveField(pokemon: Pokemon, passive: boolean, simulated: boolean, args: any[]): void {
    const suppressTag = globalScene.arena.getTag(ArenaTagType.NEUTRALIZING_GAS) as SuppressAbilitiesTag;
    suppressTag.onSourceLeave(globalScene.arena);
  }
}

export class PreStatStageChangeAbAttr extends AbAttr {
  canApplyPreStatStageChange(
    pokemon: Pokemon | null,
    passive: boolean,
    simulated: boolean,
    stat: BattleStat,
    cancelled: BooleanHolder,
    args: any[]): boolean {
    return true;
  }

  applyPreStatStageChange(
    pokemon: Pokemon | null,
    passive: boolean,
    simulated: boolean,
    stat: BattleStat,
    cancelled: BooleanHolder,
    args: any[],
  ): void {}
}

/**
 * Reflect all {@linkcode BattleStat} reductions caused by other Pokémon's moves and Abilities.
 * Currently only applies to Mirror Armor.
 */
export class ReflectStatStageChangeAbAttr extends PreStatStageChangeAbAttr {
  /** {@linkcode BattleStat} to reflect */
  private reflectedStat? : BattleStat;

  /**
   * Apply the {@linkcode ReflectStatStageChangeAbAttr} to an interaction
   * @param _pokemon The user pokemon
   * @param _passive N/A
   * @param simulated `true` if the ability is being simulated by the AI
   * @param stat the {@linkcode BattleStat} being affected
   * @param cancelled The {@linkcode BooleanHolder} that will be set to true due to reflection
   * @param args
   */
  override applyPreStatStageChange(_pokemon: Pokemon, _passive: boolean, simulated: boolean, stat: BattleStat, cancelled: BooleanHolder, args: any[]): void {
    const attacker: Pokemon = args[0];
    const stages = args[1];
    this.reflectedStat = stat;
    if (!simulated) {
      globalScene.unshiftPhase(new StatStageChangePhase(attacker.getBattlerIndex(), false, [ stat ], stages, true, false, true, null, true));
    }
    cancelled.value = true;
  }

  getTriggerMessage(pokemon: Pokemon, abilityName: string, ..._args: any[]): string {
    return i18next.t("abilityTriggers:protectStat", {
      pokemonNameWithAffix: getPokemonNameWithAffix(pokemon),
      abilityName,
      statName: this.reflectedStat ? i18next.t(getStatKey(this.reflectedStat)) : i18next.t("battle:stats")
    });
  }
}

/**
 * Protect one or all {@linkcode BattleStat} from reductions caused by other Pokémon's moves and Abilities
 */
export class ProtectStatAbAttr extends PreStatStageChangeAbAttr {
  /** {@linkcode BattleStat} to protect or `undefined` if **all** {@linkcode BattleStat} are protected */
  private protectedStat?: BattleStat;

  constructor(protectedStat?: BattleStat) {
    super();

    this.protectedStat = protectedStat;
  }

  override canApplyPreStatStageChange(pokemon: Pokemon | null, passive: boolean, simulated: boolean, stat: BattleStat, cancelled: BooleanHolder, args: any[]): boolean {
    return isNullOrUndefined(this.protectedStat) || stat === this.protectedStat;
  }

  /**
   * Apply the {@linkcode ProtectedStatAbAttr} to an interaction
   * @param _pokemon
   * @param _passive
   * @param simulated
   * @param stat the {@linkcode BattleStat} being affected
   * @param cancelled The {@linkcode BooleanHolder} that will be set to true if the stat is protected
   * @param _args
   */
  override applyPreStatStageChange(_pokemon: Pokemon, _passive: boolean, _simulated: boolean, stat: BattleStat, cancelled: BooleanHolder, _args: any[]): void {
    cancelled.value = true;
  }

  getTriggerMessage(pokemon: Pokemon, abilityName: string, ..._args: any[]): string {
    return i18next.t("abilityTriggers:protectStat", {
      pokemonNameWithAffix: getPokemonNameWithAffix(pokemon),
      abilityName,
      statName: this.protectedStat ? i18next.t(getStatKey(this.protectedStat)) : i18next.t("battle:stats")
    });
  }
}

/**
 * This attribute applies confusion to the target whenever the user
 * directly poisons them with a move, e.g. Poison Puppeteer.
 * Called in {@linkcode StatusEffectAttr}.
 * @extends PostAttackAbAttr
 * @see {@linkcode applyPostAttack}
 */
export class ConfusionOnStatusEffectAbAttr extends PostAttackAbAttr {
  /** List of effects to apply confusion after */
  private effects: StatusEffect[];

  constructor(...effects: StatusEffect[]) {
    /** This effect does not require a damaging move */
    super((user, target, move) => true);
    this.effects = effects;
  }

  override canApplyPostAttack(pokemon: Pokemon, passive: boolean, simulated: boolean, defender: Pokemon, move: Move, hitResult: HitResult | null, args: any[]): boolean {
    return super.canApplyPostAttack(pokemon, passive, simulated, defender, move, hitResult, args)
        && this.effects.indexOf(args[0]) > -1 && !defender.isFainted() && defender.canAddTag(BattlerTagType.CONFUSED);
  }


  /**
   * Applies confusion to the target pokemon.
   * @param pokemon {@link Pokemon} attacking
   * @param passive N/A
   * @param defender {@link Pokemon} defending
   * @param move {@link Move} used to apply status effect and confusion
   * @param hitResult N/A
   * @param args [0] {@linkcode StatusEffect} applied by move
   */
  override applyPostAttack(pokemon: Pokemon, passive: boolean, simulated: boolean, defender: Pokemon, move: Move, hitResult: HitResult, args: any[]): void {
    if (!simulated) {
      defender.addTag(BattlerTagType.CONFUSED, pokemon.randBattleSeedIntRange(2, 5), move.id, defender.id);
    }
  }
}

export class PreSetStatusAbAttr extends AbAttr {
  /** Return whether the ability attribute can be applied */
  canApplyPreSetStatus(
    pokemon: Pokemon,
    passive: boolean,
    simulated: boolean,
    effect: StatusEffect | undefined,
    cancelled: BooleanHolder,
    args: any[]): boolean {
    return true;
  }

  applyPreSetStatus(
    pokemon: Pokemon,
    passive: boolean,
    simulated: boolean,
    effect: StatusEffect | undefined,
    cancelled: BooleanHolder,
    args: any[],
  ): void {}
}

/**
 * Provides immunity to status effects to specified targets.
 */
export class PreSetStatusEffectImmunityAbAttr extends PreSetStatusAbAttr {
  protected immuneEffects: StatusEffect[];
  private lastEffect: StatusEffect;

  /**
   * @param immuneEffects - The status effects to which the Pokémon is immune.
   */
  constructor(...immuneEffects: StatusEffect[]) {
    super();

    this.immuneEffects = immuneEffects;
  }

  override canApplyPreSetStatus(pokemon: Pokemon, passive: boolean, simulated: boolean, effect: StatusEffect, cancelled: BooleanHolder, args: any[]): boolean {
    return effect !== StatusEffect.FAINT && this.immuneEffects.length < 1 || this.immuneEffects.includes(effect);
  }

  /**
   * Applies immunity to supplied status effects.
   *
   * @param pokemon - The Pokémon to which the status is being applied.
   * @param passive - n/a
   * @param effect - The status effect being applied.
   * @param cancelled - A holder for a boolean value indicating if the status application was cancelled.
   * @param args - n/a
   */
  override applyPreSetStatus(pokemon: Pokemon, passive: boolean, simulated: boolean, effect: StatusEffect, cancelled: BooleanHolder, args: any[]): void {
    cancelled.value = true;
    this.lastEffect = effect;
  }

  getTriggerMessage(pokemon: Pokemon, abilityName: string, ...args: any[]): string {
    return this.immuneEffects.length ?
      i18next.t("abilityTriggers:statusEffectImmunityWithName", {
        pokemonNameWithAffix: getPokemonNameWithAffix(pokemon),
        abilityName,
        statusEffectName: getStatusEffectDescriptor(this.lastEffect)
      }) :
      i18next.t("abilityTriggers:statusEffectImmunity", {
        pokemonNameWithAffix: getPokemonNameWithAffix(pokemon),
        abilityName
      });
  }
}

/**
 * Provides immunity to status effects to the user.
 * @extends PreSetStatusEffectImmunityAbAttr
 */
export class StatusEffectImmunityAbAttr extends PreSetStatusEffectImmunityAbAttr { }

/**
 * Provides immunity to status effects to the user's field.
 * @extends PreSetStatusEffectImmunityAbAttr
 */
export class UserFieldStatusEffectImmunityAbAttr extends PreSetStatusEffectImmunityAbAttr { }

/**
 * Conditionally provides immunity to status effects to the user's field.
 *
 * Used by {@linkcode AbilityId.FLOWER_VEIL | Flower Veil}.
 * @extends UserFieldStatusEffectImmunityAbAttr
 *
 */
export class ConditionalUserFieldStatusEffectImmunityAbAttr extends UserFieldStatusEffectImmunityAbAttr {
  /**
   * The condition for the field immunity to be applied.
   * @param target The target of the status effect
   * @param source The source of the status effect
   */
  protected condition: (target: Pokemon, source: Pokemon | null) => boolean;

  /**
   * Evaluate the condition to determine if the {@linkcode ConditionalUserFieldStatusEffectImmunityAbAttr} can be applied.
   * @param pokemon The pokemon with the ability
   * @param passive unused
   * @param simulated Whether the ability is being simulated
   * @param effect The status effect being applied
   * @param cancelled Holds whether the status effect was cancelled by a prior effect
   * @param args `Args[0]` is the target of the status effect, `Args[1]` is the source.
   * @returns Whether the ability can be applied to cancel the status effect.
   */
  override canApplyPreSetStatus(pokemon: Pokemon, passive: boolean, simulated: boolean, effect: StatusEffect, cancelled: BooleanHolder, args: [Pokemon, Pokemon | null, ...any]): boolean {
    return (!cancelled.value && effect !== StatusEffect.FAINT && this.immuneEffects.length < 1 || this.immuneEffects.includes(effect)) && this.condition(args[0], args[1]);
  }

  constructor(condition: (target: Pokemon, source: Pokemon | null) => boolean, ...immuneEffects: StatusEffect[]) {
    super(...immuneEffects);

    this.condition = condition;
  }
}

/**
 * Conditionally provides immunity to stat drop effects to the user's field.
 *
 * Used by {@linkcode AbilityId.FLOWER_VEIL | Flower Veil}.
 */
export class ConditionalUserFieldProtectStatAbAttr extends PreStatStageChangeAbAttr {
  /** {@linkcode BattleStat} to protect or `undefined` if **all** {@linkcode BattleStat} are protected */
  protected protectedStat?: BattleStat;

  /** If the method evaluates to true, the stat will be protected. */
  protected condition: (target: Pokemon) => boolean;

  constructor(condition: (target: Pokemon) => boolean, protectedStat?: BattleStat) {
    super();
    this.condition = condition;
  }

  /**
   * Determine whether the {@linkcode ConditionalUserFieldProtectStatAbAttr} can be applied.
   * @param pokemon The pokemon with the ability
   * @param passive unused
   * @param simulated Unused
   * @param stat The stat being affected
   * @param cancelled Holds whether the stat change was already prevented.
   * @param args Args[0] is the target pokemon of the stat change.
   * @returns
   */
  override canApplyPreStatStageChange(pokemon: Pokemon, passive: boolean, simulated: boolean, stat: BattleStat, cancelled: BooleanHolder, args: [Pokemon, ...any]): boolean {
    const target = args[0];
    if (!target) {
      return false;
    }
    return !cancelled.value && (isNullOrUndefined(this.protectedStat) || stat === this.protectedStat) && this.condition(target);
  }

  /**
   * Apply the {@linkcode ConditionalUserFieldStatusEffectImmunityAbAttr} to an interaction
   * @param _pokemon The pokemon the stat change is affecting (unused)
   * @param _passive unused
   * @param _simulated unused
   * @param stat The stat being affected
   * @param cancelled Will be set to true if the stat change is prevented
   * @param _args unused
   */
  override applyPreStatStageChange(_pokemon: Pokemon, _passive: boolean, _simulated: boolean, _stat: BattleStat, cancelled: BooleanHolder, _args: any[]): void {
    cancelled.value = true;
  }
}


export class PreApplyBattlerTagAbAttr extends AbAttr {
  canApplyPreApplyBattlerTag(
    pokemon: Pokemon,
    passive: boolean,
    simulated: boolean,
    tag: BattlerTag,
    cancelled: BooleanHolder,
    args: any[],
  ): boolean {
    return true;
  }

  applyPreApplyBattlerTag(
    pokemon: Pokemon,
    passive: boolean,
    simulated: boolean,
    tag: BattlerTag,
    cancelled: BooleanHolder,
    args: any[],
  ): void {}
}

/**
 * Provides immunity to BattlerTags {@linkcode BattlerTag} to specified targets.
 */
export class PreApplyBattlerTagImmunityAbAttr extends PreApplyBattlerTagAbAttr {
  protected immuneTagTypes: BattlerTagType[];
  protected battlerTag: BattlerTag;

  constructor(immuneTagTypes: BattlerTagType | BattlerTagType[]) {
    super(true);

    this.immuneTagTypes = Array.isArray(immuneTagTypes) ? immuneTagTypes : [ immuneTagTypes ];
  }

  override canApplyPreApplyBattlerTag(pokemon: Pokemon, passive: boolean, simulated: boolean, tag: BattlerTag, cancelled: BooleanHolder, args: any[]): boolean {
    this.battlerTag = tag;

    return !cancelled.value && this.immuneTagTypes.includes(tag.tagType);
  }

  override applyPreApplyBattlerTag(pokemon: Pokemon, passive: boolean, simulated: boolean, tag: BattlerTag, cancelled: BooleanHolder, args: any[]): void {
    cancelled.value = true;
  }

  getTriggerMessage(pokemon: Pokemon, abilityName: string, ...args: any[]): string {
    return i18next.t("abilityTriggers:battlerTagImmunity", {
      pokemonNameWithAffix: getPokemonNameWithAffix(pokemon),
      abilityName,
      battlerTagName: this.battlerTag.getDescriptor()
    });
  }
}

/**
 * Provides immunity to BattlerTags {@linkcode BattlerTag} to the user.
 * @extends PreApplyBattlerTagImmunityAbAttr
 */
export class BattlerTagImmunityAbAttr extends PreApplyBattlerTagImmunityAbAttr { }

/**
 * Provides immunity to BattlerTags {@linkcode BattlerTag} to the user's field.
 * @extends PreApplyBattlerTagImmunityAbAttr
 */
export class UserFieldBattlerTagImmunityAbAttr extends PreApplyBattlerTagImmunityAbAttr { }

export class ConditionalUserFieldBattlerTagImmunityAbAttr extends UserFieldBattlerTagImmunityAbAttr {
  private condition: (target: Pokemon) => boolean;

  /**
   * Determine whether the {@linkcode ConditionalUserFieldBattlerTagImmunityAbAttr} can be applied by passing the target pokemon to the condition.
   * @param pokemon The pokemon owning the ability
   * @param passive unused
   * @param simulated whether the ability is being simulated (unused)
   * @param tag The {@linkcode BattlerTag} being applied
   * @param cancelled Holds whether the tag was previously cancelled (unused)
   * @param args Args[0] is the target that the tag is attempting to be applied to
   * @returns Whether the ability can be used to cancel the battler tag
   */
  override canApplyPreApplyBattlerTag(pokemon: Pokemon, passive: boolean, simulated: boolean, tag: BattlerTag, cancelled: BooleanHolder, args: [Pokemon, ...any]): boolean {
    return super.canApplyPreApplyBattlerTag(pokemon, passive, simulated, tag, cancelled, args) && this.condition(args[0]);
  }

  constructor(condition: (target: Pokemon) => boolean, immuneTagTypes: BattlerTagType | BattlerTagType[]) {
    super(immuneTagTypes);

    this.condition = condition;
  }
}

export class BlockCritAbAttr extends AbAttr {
  constructor() {
    super(false);
  }

  /**
   * Apply the block crit ability by setting the value in the provided boolean holder to false
   * @param args - [0] is a boolean holder representing whether the attack can crit
   */
  override apply(_pokemon: Pokemon, _passive: boolean, _simulated: boolean, _cancelled: BooleanHolder, args: [BooleanHolder, ...any]): void {
    (args[0]).value = false;
  }
}

export class BonusCritAbAttr extends AbAttr {
  constructor() {
    super(false);
  }

  /**
   * Apply the bonus crit ability by increasing the value in the provided number holder by 1
   *
   * @param pokemon The pokemon with the BonusCrit ability (unused)
   * @param passive Unused
   * @param simulated Unused
   * @param cancelled Unused
   * @param args Args[0] is a number holder containing the crit stage.
   */
  override apply(pokemon: Pokemon, passive: boolean, simulated: boolean, cancelled: BooleanHolder, args: [NumberHolder, ...any]): void {
    (args[0] as NumberHolder).value += 1;
  }
}

export class MultCritAbAttr extends AbAttr {
  public multAmount: number;

  constructor(multAmount: number) {
    super(false);

    this.multAmount = multAmount;
  }

  override canApply(pokemon: Pokemon, passive: boolean, simulated: boolean, args: any[]): boolean {
    const critMult = args[0] as NumberHolder;
    return critMult.value > 1;
  }

  override apply(pokemon: Pokemon, passive: boolean, simulated: boolean, cancelled: BooleanHolder, args: any[]): void {
    const critMult = args[0] as NumberHolder;
    critMult.value *= this.multAmount;
  }
}

/**
 * Guarantees a critical hit according to the given condition, except if target prevents critical hits. ie. Merciless
 * @extends AbAttr
 * @see {@linkcode apply}
 */
export class ConditionalCritAbAttr extends AbAttr {
  private condition: PokemonAttackCondition;

  constructor(condition: PokemonAttackCondition, checkUser?: boolean) {
    super(false);

    this.condition = condition;
  }

  override canApply(pokemon: Pokemon, passive: boolean, simulated: boolean, args: any[]): boolean {
    const target = (args[1] as Pokemon);
    const move = (args[2] as Move);
    return this.condition(pokemon, target, move);
  }

  /**
   * @param pokemon {@linkcode Pokemon} user.
   * @param args [0] {@linkcode BooleanHolder} If true critical hit is guaranteed.
   *             [1] {@linkcode Pokemon} Target.
   *             [2] {@linkcode Move} used by ability user.
   */
  override apply(pokemon: Pokemon, passive: boolean, simulated: boolean, cancelled: BooleanHolder, args: any[]): void {
    (args[0] as BooleanHolder).value = true;
  }
}

export class BlockNonDirectDamageAbAttr extends AbAttr {
  constructor() {
    super(false);
  }

  override apply(pokemon: Pokemon, passive: boolean, simulated: boolean, cancelled: BooleanHolder, args: any[]): void {
    cancelled.value = true;
  }
}

/**
 * This attribute will block any status damage that you put in the parameter.
 */
export class BlockStatusDamageAbAttr extends AbAttr {
  private effects: StatusEffect[];

  /**
   * @param {StatusEffect[]} effects The status effect(s) that will be blocked from damaging the ability pokemon
   */
  constructor(...effects: StatusEffect[]) {
    super(false);

    this.effects = effects;
  }

  override canApply(pokemon: Pokemon, passive: boolean, simulated: boolean, args: any[]): boolean {
    return !!pokemon.status?.effect && this.effects.includes(pokemon.status.effect);
  }

  /**
   * @param {Pokemon} pokemon The pokemon with the ability
   * @param {boolean} passive N/A
   * @param {BooleanHolder} cancelled Whether to cancel the status damage
   * @param {any[]} args N/A
   */
  override apply(pokemon: Pokemon, passive: boolean, simulated: boolean, cancelled: BooleanHolder, args: any[]): void {
    cancelled.value = true;
  }
}

export class BlockOneHitKOAbAttr extends AbAttr {
  override apply(pokemon: Pokemon, passive: boolean, simulated: boolean, cancelled: BooleanHolder, args: any[]): void {
    cancelled.value = true;
  }
}

/**
 * This governs abilities that alter the priority of moves
 * Abilities: Prankster, Gale Wings, Triage, Mycelium Might, Stall
 * Note - Quick Claw has a separate and distinct implementation outside of priority
 */
export class ChangeMovePriorityAbAttr extends AbAttr {
  private moveFunc: (pokemon: Pokemon, move: Move) => boolean;
  private changeAmount: number;

  /**
   * @param {(pokemon, move) => boolean} moveFunc applies priority-change to moves within a provided category
   * @param {number} changeAmount the amount of priority added or subtracted
   */
  constructor(moveFunc: (pokemon: Pokemon, move: Move) => boolean, changeAmount: number) {
    super(false);

    this.moveFunc = moveFunc;
    this.changeAmount = changeAmount;
  }

  override canApply(pokemon: Pokemon, passive: boolean, simulated: boolean, args: any[]): boolean {
    return this.moveFunc(pokemon, args[0] as Move);
  }

  override apply(pokemon: Pokemon, passive: boolean, simulated: boolean, cancelled: BooleanHolder, args: any[]): void {
    (args[1] as NumberHolder).value += this.changeAmount;
  }
}

export class IgnoreContactAbAttr extends AbAttr { }

export class PreWeatherEffectAbAttr extends AbAttr {
  canApplyPreWeatherEffect(
    pokemon: Pokemon,
    passive: Boolean,
    simulated: boolean,
    weather: Weather | null,
    cancelled: BooleanHolder,
    args: any[]): boolean {
    return true;
  }

  applyPreWeatherEffect(
    pokemon: Pokemon,
    passive: boolean,
    simulated: boolean,
    weather: Weather | null,
    cancelled: BooleanHolder,
    args: any[],
  ): void {}
}

export class PreWeatherDamageAbAttr extends PreWeatherEffectAbAttr { }

export class BlockWeatherDamageAttr extends PreWeatherDamageAbAttr {
  private weatherTypes: WeatherType[];

  constructor(...weatherTypes: WeatherType[]) {
    super(false);

    this.weatherTypes = weatherTypes;
  }

  override canApplyPreWeatherEffect(pokemon: Pokemon, passive: Boolean, simulated: boolean, weather: Weather, cancelled: BooleanHolder, args: any[]): boolean {
    return !this.weatherTypes.length || this.weatherTypes.indexOf(weather?.weatherType) > -1;
  }

  override applyPreWeatherEffect(pokemon: Pokemon, passive: boolean, simulated: boolean, weather: Weather, cancelled: BooleanHolder, args: any[]): void {
    cancelled.value = true;
  }
}

export class SuppressWeatherEffectAbAttr extends PreWeatherEffectAbAttr {
  public affectsImmutable: boolean;

  constructor(affectsImmutable?: boolean) {
    super(true);

    this.affectsImmutable = !!affectsImmutable;
  }

  override canApplyPreWeatherEffect(pokemon: Pokemon, passive: Boolean, simulated: boolean, weather: Weather, cancelled: BooleanHolder, args: any[]): boolean {
    return this.affectsImmutable || weather.isImmutable();
  }

  override applyPreWeatherEffect(pokemon: Pokemon, passive: boolean, simulated: boolean, weather: Weather, cancelled: BooleanHolder, args: any[]): void {
    cancelled.value = true;
  }
}

/**
 * Condition function to applied to abilities related to Sheer Force.
 * Checks if last move used against target was affected by a Sheer Force user and:
 * Disables: Color Change, Pickpocket, Berserk, Anger Shell
 * @returns An {@linkcode AbAttrCondition} to disable the ability under the proper conditions.
 */
function getSheerForceHitDisableAbCondition(): AbAttrCondition {
  return (pokemon: Pokemon) => {
    const lastReceivedAttack = pokemon.turnData.attacksReceived[0];
    if (!lastReceivedAttack) {
      return true;
    }

    const lastAttacker = pokemon.getOpponents().find(p => p.id === lastReceivedAttack.sourceId);
    if (!lastAttacker) {
      return true;
    }

    /** `true` if the last move's chance is above 0 and the last attacker's ability is sheer force */
    const SheerForceAffected = allMoves[lastReceivedAttack.move].chance >= 0 && lastAttacker.hasAbility(AbilityId.SHEER_FORCE);

    return !SheerForceAffected;
  };
}

function getWeatherCondition(...weatherTypes: WeatherType[]): AbAttrCondition {
  return () => {
    if (!globalScene?.arena) {
      return false;
    }
    if (globalScene.arena.weather?.isEffectSuppressed()) {
      return false;
    }
    const weatherType = globalScene.arena.weather?.weatherType;
    return !!weatherType && weatherTypes.indexOf(weatherType) > -1;
  };
}

function getAnticipationCondition(): AbAttrCondition {
  return (pokemon: Pokemon) => {
    for (const opponent of pokemon.getOpponents()) {
      for (const move of opponent.moveset) {
        // ignore null/undefined moves
        if (!move) {
          continue;
        }
        // the move's base type (not accounting for variable type changes) is super effective
        if (move.getMove() instanceof AttackMove && pokemon.getAttackTypeEffectiveness(move.getMove().type, opponent, true, undefined, move.getMove()) >= 2) {
          return true;
        }
        // move is a OHKO
        if (move.getMove().hasAttr(OneHitKOAttr)) {
          return true;
        }
        // edge case for hidden power, type is computed
        if (move.getMove().id === MoveId.HIDDEN_POWER) {
          const iv_val = Math.floor(((opponent.ivs[Stat.HP] & 1)
              + (opponent.ivs[Stat.ATK] & 1) * 2
              + (opponent.ivs[Stat.DEF] & 1) * 4
              + (opponent.ivs[Stat.SPD] & 1) * 8
              + (opponent.ivs[Stat.SPATK] & 1) * 16
              + (opponent.ivs[Stat.SPDEF] & 1) * 32) * 15 / 63);

          const type = [
            PokemonType.FIGHTING, PokemonType.FLYING, PokemonType.POISON, PokemonType.GROUND,
            PokemonType.ROCK, PokemonType.BUG, PokemonType.GHOST, PokemonType.STEEL,
            PokemonType.FIRE, PokemonType.WATER, PokemonType.GRASS, PokemonType.ELECTRIC,
            PokemonType.PSYCHIC, PokemonType.ICE, PokemonType.DRAGON, PokemonType.DARK ][iv_val];

          if (pokemon.getAttackTypeEffectiveness(type, opponent) >= 2) {
            return true;
          }
        }
      }
    }
    return false;
  };
}

/**
 * Creates an ability condition that causes the ability to fail if that ability
 * has already been used by that pokemon that battle. It requires an ability to
 * be specified due to current limitations in how conditions on abilities work.
 * @param {AbilityId} ability The ability to check if it's already been applied
 * @returns {AbAttrCondition} The condition
 */
function getOncePerBattleCondition(ability: AbilityId): AbAttrCondition {
  return (pokemon: Pokemon) => {
    return !pokemon.waveData.abilitiesApplied.has(ability);
  };
}

export class ForewarnAbAttr extends PostSummonAbAttr {
  constructor() {
    super(true);
  }

  override applyPostSummon(pokemon: Pokemon, passive: boolean, simulated: boolean, args: any[]): void {
    let maxPowerSeen = 0;
    let maxMove = "";
    let movePower = 0;
    for (const opponent of pokemon.getOpponents()) {
      for (const move of opponent.moveset) {
        if (move?.getMove() instanceof StatusMove) {
          movePower = 1;
        } else if (move?.getMove().hasAttr(OneHitKOAttr)) {
          movePower = 150;
        } else if (move?.getMove().id === MoveId.COUNTER || move?.getMove().id === MoveId.MIRROR_COAT || move?.getMove().id === MoveId.METAL_BURST) {
          movePower = 120;
        } else if (move?.getMove().power === -1) {
          movePower = 80;
        } else {
          movePower = move?.getMove().power ?? 0;
        }

        if (movePower > maxPowerSeen) {
          maxPowerSeen = movePower;
          maxMove = move?.getName() ?? "";
        }
      }
    }
    if (!simulated) {
      globalScene.queueMessage(i18next.t("abilityTriggers:forewarn", { pokemonNameWithAffix: getPokemonNameWithAffix(pokemon), moveName: maxMove }));
    }
  }
}

export class FriskAbAttr extends PostSummonAbAttr {
  constructor() {
    super(true);
  }

  override applyPostSummon(pokemon: Pokemon, passive: boolean, simulated: boolean, args: any[]): void {
    if (!simulated) {
      for (const opponent of pokemon.getOpponents()) {
        globalScene.queueMessage(i18next.t("abilityTriggers:frisk", { pokemonNameWithAffix: getPokemonNameWithAffix(pokemon), opponentName: opponent.name, opponentAbilityName: opponent.getAbility().name }));
        setAbilityRevealed(opponent);
      }
    }
  }
}

export class PostWeatherChangeAbAttr extends AbAttr {
  canApplyPostWeatherChange(pokemon: Pokemon, passive: boolean, simulated: boolean, weather: WeatherType, args: any[]): boolean {
    return true;
  }

  applyPostWeatherChange(pokemon: Pokemon, passive: boolean, simulated: boolean, weather: WeatherType, args: any[]): void {}
}

/**
 * Triggers weather-based form change when weather changes.
 * Used by Forecast and Flower Gift.
 * @extends PostWeatherChangeAbAttr
 */
export class PostWeatherChangeFormChangeAbAttr extends PostWeatherChangeAbAttr {
  private ability: AbilityId;
  private formRevertingWeathers: WeatherType[];

  constructor(ability: AbilityId, formRevertingWeathers: WeatherType[]) {
    super(false);

    this.ability = ability;
    this.formRevertingWeathers = formRevertingWeathers;
  }

  override canApplyPostWeatherChange(pokemon: Pokemon, passive: boolean, simulated: boolean, weather: WeatherType, args: any[]): boolean {
    const isCastformWithForecast = (pokemon.species.speciesId === SpeciesId.CASTFORM && this.ability === AbilityId.FORECAST);
    const isCherrimWithFlowerGift = (pokemon.species.speciesId === SpeciesId.CHERRIM && this.ability === AbilityId.FLOWER_GIFT);

    return isCastformWithForecast || isCherrimWithFlowerGift;
  }

  /**
   * Calls {@linkcode Arena.triggerWeatherBasedFormChangesToNormal | triggerWeatherBasedFormChangesToNormal} when the
   * weather changed to form-reverting weather, otherwise calls {@linkcode Arena.triggerWeatherBasedFormChanges | triggerWeatherBasedFormChanges}
   * @param {Pokemon} pokemon the Pokemon with this ability
   * @param passive n/a
   * @param weather n/a
   * @param args n/a
   */
  override applyPostWeatherChange(pokemon: Pokemon, passive: boolean, simulated: boolean, weather: WeatherType, args: any[]): void {
    if (simulated) {
      return;
    }

    const weatherType = globalScene.arena.weather?.weatherType;

    if (weatherType && this.formRevertingWeathers.includes(weatherType)) {
      globalScene.arena.triggerWeatherBasedFormChangesToNormal();
    } else {
      globalScene.arena.triggerWeatherBasedFormChanges();
    }
  }
}

export class PostWeatherChangeAddBattlerTagAttr extends PostWeatherChangeAbAttr {
  private tagType: BattlerTagType;
  private turnCount: number;
  private weatherTypes: WeatherType[];

  constructor(tagType: BattlerTagType, turnCount: number, ...weatherTypes: WeatherType[]) {
    super();

    this.tagType = tagType;
    this.turnCount = turnCount;
    this.weatherTypes = weatherTypes;
  }

  override canApplyPostWeatherChange(pokemon: Pokemon, passive: boolean, simulated: boolean, weather: WeatherType, args: any[]): boolean {
    return !!this.weatherTypes.find(w => weather === w) && pokemon.canAddTag(this.tagType);
  }

  override applyPostWeatherChange(pokemon: Pokemon, passive: boolean, simulated: boolean, weather: WeatherType, args: any[]): void {
    if (!simulated) {
      pokemon.addTag(this.tagType, this.turnCount);
    }
  }
}

export class PostWeatherLapseAbAttr extends AbAttr {
  protected weatherTypes: WeatherType[];

  constructor(...weatherTypes: WeatherType[]) {
    super();

    this.weatherTypes = weatherTypes;
  }

  canApplyPostWeatherLapse(
    pokemon: Pokemon,
    passive: boolean,
    simulated: boolean,
    weather: Weather | null,
    args: any[]): boolean {
    return true;
  }

  applyPostWeatherLapse(
    pokemon: Pokemon,
    passive: boolean,
    simulated: boolean,
    weather: Weather | null,
    args: any[],
  ): void {}

  getCondition(): AbAttrCondition {
    return getWeatherCondition(...this.weatherTypes);
  }
}

export class PostWeatherLapseHealAbAttr extends PostWeatherLapseAbAttr {
  private healFactor: number;

  constructor(healFactor: number, ...weatherTypes: WeatherType[]) {
    super(...weatherTypes);

    this.healFactor = healFactor;
  }

  override canApplyPostWeatherLapse(pokemon: Pokemon, passive: boolean, simulated: boolean, weather: Weather | null, args: any[]): boolean {
    return !pokemon.isFullHp();
  }

  override applyPostWeatherLapse(pokemon: Pokemon, passive: boolean, simulated: boolean, weather: Weather, args: any[]): void {
    const abilityName = (!passive ? pokemon.getAbility() : pokemon.getPassiveAbility()).name;
    if (!simulated) {
      globalScene.unshiftPhase(new PokemonHealPhase(pokemon.getBattlerIndex(),
        toDmgValue(pokemon.getMaxHp() / (16 / this.healFactor)), i18next.t("abilityTriggers:postWeatherLapseHeal", { pokemonNameWithAffix: getPokemonNameWithAffix(pokemon), abilityName }), true));
    }
  }
}

export class PostWeatherLapseDamageAbAttr extends PostWeatherLapseAbAttr {
  private damageFactor: number;

  constructor(damageFactor: number, ...weatherTypes: WeatherType[]) {
    super(...weatherTypes);

    this.damageFactor = damageFactor;
  }

  override canApplyPostWeatherLapse(pokemon: Pokemon, passive: boolean, simulated: boolean, weather: Weather | null, args: any[]): boolean {
    return !pokemon.hasAbilityWithAttr(BlockNonDirectDamageAbAttr);
  }

  override applyPostWeatherLapse(pokemon: Pokemon, passive: boolean, simulated: boolean, weather: Weather, args: any[]): void {
    if (!simulated) {
      const abilityName = (!passive ? pokemon.getAbility() : pokemon.getPassiveAbility()).name;
      globalScene.queueMessage(i18next.t("abilityTriggers:postWeatherLapseDamage", { pokemonNameWithAffix: getPokemonNameWithAffix(pokemon), abilityName }));
      pokemon.damageAndUpdate(toDmgValue(pokemon.getMaxHp() / (16 / this.damageFactor)), { result: HitResult.INDIRECT });
    }
  }
}

export class PostTerrainChangeAbAttr extends AbAttr {
  canApplyPostTerrainChange(pokemon: Pokemon, passive: boolean, simulated: boolean, terrain: TerrainType, args: any[]): boolean {
    return true;
  }

  applyPostTerrainChange(pokemon: Pokemon, passive: boolean, simulated: boolean, terrain: TerrainType, args: any[]): void {}
}

export class PostTerrainChangeAddBattlerTagAttr extends PostTerrainChangeAbAttr {
  private tagType: BattlerTagType;
  private turnCount: number;
  private terrainTypes: TerrainType[];

  constructor(tagType: BattlerTagType, turnCount: number, ...terrainTypes: TerrainType[]) {
    super();

    this.tagType = tagType;
    this.turnCount = turnCount;
    this.terrainTypes = terrainTypes;
  }

  override canApplyPostTerrainChange(pokemon: Pokemon, passive: boolean, simulated: boolean, terrain: TerrainType, args: any[]): boolean {
    return !!this.terrainTypes.find(t => t === terrain) && pokemon.canAddTag(this.tagType);
  }

  override applyPostTerrainChange(pokemon: Pokemon, passive: boolean, simulated: boolean, terrain: TerrainType, args: any[]): void {
    if (!simulated) {
      pokemon.addTag(this.tagType, this.turnCount);
    }
  }
}

function getTerrainCondition(...terrainTypes: TerrainType[]): AbAttrCondition {
  return (pokemon: Pokemon) => {
    const terrainType = globalScene.arena.terrain?.terrainType;
    return !!terrainType && terrainTypes.indexOf(terrainType) > -1;
  };
}

export class PostTurnAbAttr extends AbAttr {
  canApplyPostTurn(pokemon: Pokemon, passive: boolean, simulated: boolean, args: any[]): boolean {
    return true;
  }

  applyPostTurn(pokemon: Pokemon, passive: boolean, simulated: boolean, args: any[]): void {}
}

/**
 * This attribute will heal 1/8th HP if the ability pokemon has the correct status.
 */
export class PostTurnStatusHealAbAttr extends PostTurnAbAttr {
  private effects: StatusEffect[];

  /**
   * @param {StatusEffect[]} effects The status effect(s) that will qualify healing the ability pokemon
   */
  constructor(...effects: StatusEffect[]) {
    super(false);

    this.effects = effects;
  }

  override canApplyPostTurn(pokemon: Pokemon, passive: boolean, simulated: boolean, args: any[]): boolean {
    return !isNullOrUndefined(pokemon.status) && this.effects.includes(pokemon.status.effect) && !pokemon.isFullHp();
  }

  /**
   * @param {Pokemon} pokemon The pokemon with the ability that will receive the healing
   * @param {Boolean} passive N/A
   * @param {any[]} args N/A
   */
  override applyPostTurn(pokemon: Pokemon, passive: boolean, simulated: boolean, args: any[]): void {
    if (!simulated) {
      const abilityName = (!passive ? pokemon.getAbility() : pokemon.getPassiveAbility()).name;
      globalScene.unshiftPhase(new PokemonHealPhase(pokemon.getBattlerIndex(),
        toDmgValue(pokemon.getMaxHp() / 8), i18next.t("abilityTriggers:poisonHeal", { pokemonName: getPokemonNameWithAffix(pokemon), abilityName }), true));
    }
  }
}

/**
 * After the turn ends, resets the status of either the ability holder or their ally
 * @param allyTarget Whether to target ally, defaults to false (self-target)
 */
export class PostTurnResetStatusAbAttr extends PostTurnAbAttr {
  private allyTarget: boolean;
  private target: Pokemon | undefined;

  constructor(allyTarget = false) {
    super(true);
    this.allyTarget = allyTarget;
  }

  override canApplyPostTurn(pokemon: Pokemon, passive: boolean, simulated: boolean, args: any[]): boolean {
    if (this.allyTarget) {
      this.target = pokemon.getAlly();
    } else {
      this.target = pokemon;
    }

    const effect = this.target?.status?.effect;
    return !!effect && effect !== StatusEffect.FAINT;
  }

  override applyPostTurn(pokemon: Pokemon, passive: boolean, simulated: boolean, args: any[]): void {
    if (!simulated && this.target?.status) {
      globalScene.queueMessage(getStatusEffectHealText(this.target.status?.effect, getPokemonNameWithAffix(this.target)));
      this.target.resetStatus(false);
      this.target.updateInfo();
    }
  }
}

/**
 * Attribute to try and restore eaten berries after the turn ends.
 * Used by {@linkcode AbilityId.HARVEST}.
 */
export class PostTurnRestoreBerryAbAttr extends PostTurnAbAttr {
  /**
   * Array containing all {@linkcode BerryType | BerryTypes} that are under cap and able to be restored.
   * Stored inside the class for a minor performance boost
   */
  private berriesUnderCap: BerryType[]

  /**
   * @param procChance - function providing chance to restore an item
   * @see {@linkcode createEatenBerry()}
   */
  constructor(
    private procChance: (pokemon: Pokemon) => number
  ) {
    super();
  }

  override canApplyPostTurn(pokemon: Pokemon, _passive: boolean, _simulated: boolean, _args: any[]): boolean {
    // Ensure we have at least 1 recoverable berry (at least 1 berry in berriesEaten is not capped)
    const cappedBerries = new Set(
      globalScene.getModifiers(BerryModifier, pokemon.isPlayer()).filter(
        bm => bm.pokemonId === pokemon.id && bm.getCountUnderMax() < 1
      ).map(bm => bm.berryType)
    );

    this.berriesUnderCap = pokemon.battleData.berriesEaten.filter(
      bt => !cappedBerries.has(bt)
    );

    if (!this.berriesUnderCap.length) {
      return false;
    }

    // Clamp procChance to [0, 1]. Skip if didn't proc (less than pass)
    const pass = Phaser.Math.RND.realInRange(0, 1);
    return Phaser.Math.Clamp(this.procChance(pokemon), 0, 1) >= pass;
  }

  override applyPostTurn(pokemon: Pokemon, passive: boolean, simulated: boolean, args: any[]): void {
    if (!simulated) {
      this.createEatenBerry(pokemon);
    }
  }

  /**
   * Create a new berry chosen randomly from all berries the pokemon ate this battle
   * @param pokemon - The {@linkcode Pokemon} with this ability
   * @returns `true` if a new berry was created
   */
  createEatenBerry(pokemon: Pokemon): boolean {
    // Pick a random available berry to yoink
    const randomIdx = randSeedInt(this.berriesUnderCap.length);
    const chosenBerryType = this.berriesUnderCap[randomIdx];
    pokemon.battleData.berriesEaten.splice(randomIdx, 1); // Remove berry from memory
    const chosenBerry = new BerryModifierType(chosenBerryType);

    // Add the randomly chosen berry or update the existing one
    const berryModifier = globalScene.findModifier(
      (m) => m instanceof BerryModifier && m.berryType === chosenBerryType && m.pokemonId == pokemon.id,
      pokemon.isPlayer()
    ) as BerryModifier | undefined;

    if (berryModifier) {
      berryModifier.stackCount++
    } else {
      const newBerry = new BerryModifier(chosenBerry, pokemon.id, chosenBerryType, 1);
      if (pokemon.isPlayer()) {
        globalScene.addModifier(newBerry);
      } else {
        globalScene.addEnemyModifier(newBerry);
      }
    }

    globalScene.updateModifiers(pokemon.isPlayer());
    globalScene.queueMessage(i18next.t("abilityTriggers:postTurnLootCreateEatenBerry", { pokemonNameWithAffix: getPokemonNameWithAffix(pokemon), berryName: chosenBerry.name }));
    return true;
  }
}

/**
  * Attribute to track and re-trigger last turn's berries at the end of the `BerryPhase`.
  * Used by {@linkcode AbilityId.CUD_CHEW}.
*/
export class RepeatBerryNextTurnAbAttr extends PostTurnAbAttr {
  /**
   * @returns `true` if the pokemon ate anything last turn
   */
  override canApply(pokemon: Pokemon, _passive: boolean, _simulated: boolean, _args: any[]): boolean {
    // force ability popup for ability triggers on normal turns.
    // Still not used if ability doesn't proc
    this.showAbility = true;
    return !!pokemon.summonData.berriesEatenLast.length;
  }

  /**
   * Cause this {@linkcode Pokemon} to regurgitate and eat all berries inside its `berriesEatenLast` array.
   * Triggers a berry use animation, but does *not* count for other berry or item-related abilities.
   * @param pokemon - The {@linkcode Pokemon} having a bad tummy ache
   * @param _passive - N/A
   * @param _simulated - N/A
   * @param _cancelled - N/A
   * @param _args - N/A
   */
  override apply(pokemon: Pokemon, _passive: boolean, _simulated: boolean, _cancelled: BooleanHolder | null, _args: any[]): void {
    globalScene.unshiftPhase(
      new CommonAnimPhase(pokemon.getBattlerIndex(), pokemon.getBattlerIndex(), CommonAnim.USE_ITEM),
    );

    // Re-apply effects of all berries previously scarfed.
    // This doesn't count as "eating" a berry (for unnerve/stuff cheeks/unburden) as no item is consumed.
    for (const berryType of pokemon.summonData.berriesEatenLast) {
      getBerryEffectFunc(berryType)(pokemon);
      const bMod = new BerryModifier(new BerryModifierType(berryType), pokemon.id, berryType, 1);
      globalScene.eventTarget.dispatchEvent(new BerryUsedEvent(bMod)); // trigger message
    }

    // uncomment to make cheek pouch work with cud chew
    // applyAbAttrs(HealFromBerryUseAbAttr, pokemon, new BooleanHolder(false));
  }

  /**
   * @returns always `true` as we always want to move berries into summon data
   */
  override canApplyPostTurn(pokemon: Pokemon, _passive: boolean, _simulated: boolean, _args: any[]): boolean {
    this.showAbility = false; // don't show popup for turn end berry moving (should ideally be hidden)
    return true;
  }

  /**
   * Move this {@linkcode Pokemon}'s `berriesEaten` array from `PokemonTurnData`
   * into `PokemonSummonData` on turn end.
   * Both arrays are cleared on switch.
   * @param pokemon - The {@linkcode Pokemon} having a nice snack
   * @param _passive - N/A
   * @param _simulated - N/A
   * @param _args - N/A
   */
  override applyPostTurn(pokemon: Pokemon, _passive: boolean, _simulated: boolean, _args: any[]): void {
    pokemon.summonData.berriesEatenLast = pokemon.turnData.berriesEaten;
  }
}

/**
 * Attribute used for {@linkcode AbilityId.MOODY} to randomly raise and lower stats at turn end.
 */
export class MoodyAbAttr extends PostTurnAbAttr {
  constructor() {
    super(true);
  }
  /**
   * Randomly increases one stat stage by 2 and decreases a different stat stage by 1
   * @param {Pokemon} pokemon Pokemon that has this ability
   * @param passive N/A
   * @param simulated true if applying in a simulated call.
   * @param args N/A
   *
   * Any stat stages at +6 or -6 are excluded from being increased or decreased, respectively
   * If the pokemon already has all stat stages raised to 6, it will only decrease one stat stage by 1
   * If the pokemon already has all stat stages lowered to -6, it will only increase one stat stage by 2
   */
  override applyPostTurn(pokemon: Pokemon, passive: boolean, simulated: boolean, args: any[]): void {
    const canRaise = EFFECTIVE_STATS.filter(s => pokemon.getStatStage(s) < 6);
    let canLower = EFFECTIVE_STATS.filter(s => pokemon.getStatStage(s) > -6);

    if (!simulated) {
      if (canRaise.length > 0) {
        const raisedStat = canRaise[pokemon.randBattleSeedInt(canRaise.length)];
        canLower = canRaise.filter(s => s !== raisedStat);
        globalScene.unshiftPhase(new StatStageChangePhase(pokemon.getBattlerIndex(), true, [ raisedStat ], 2));
      }
      if (canLower.length > 0) {
        const loweredStat = canLower[pokemon.randBattleSeedInt(canLower.length)];
        globalScene.unshiftPhase(new StatStageChangePhase(pokemon.getBattlerIndex(), true, [ loweredStat ], -1));
      }
    }
  }
}

export class SpeedBoostAbAttr extends PostTurnAbAttr {

  constructor() {
    super(true);
  }

  override canApplyPostTurn(pokemon: Pokemon, passive: boolean, simulated: boolean, args: any[]): boolean {
    return simulated || (!pokemon.turnData.switchedInThisTurn && !pokemon.turnData.failedRunAway);
  }

  override applyPostTurn(pokemon: Pokemon, passive: boolean, simulated: boolean, args: any[]): void {
    globalScene.unshiftPhase(new StatStageChangePhase(pokemon.getBattlerIndex(), true, [ Stat.SPD ], 1));
  }
}

export class PostTurnHealAbAttr extends PostTurnAbAttr {
  override canApplyPostTurn(pokemon: Pokemon, passive: boolean, simulated: boolean, args: any[]): boolean {
    return !pokemon.isFullHp();
  }

  override applyPostTurn(pokemon: Pokemon, passive: boolean, simulated: boolean, args: any[]): void {
    if (!simulated) {
      const abilityName = (!passive ? pokemon.getAbility() : pokemon.getPassiveAbility()).name;
      globalScene.unshiftPhase(new PokemonHealPhase(pokemon.getBattlerIndex(),
        toDmgValue(pokemon.getMaxHp() / 16), i18next.t("abilityTriggers:postTurnHeal", { pokemonNameWithAffix: getPokemonNameWithAffix(pokemon), abilityName }), true));
    }
  }
}

export class PostTurnFormChangeAbAttr extends PostTurnAbAttr {
  private formFunc: (p: Pokemon) => number;

  constructor(formFunc: ((p: Pokemon) => number)) {
    super(true);

    this.formFunc = formFunc;
  }

  override canApplyPostTurn(pokemon: Pokemon, passive: boolean, simulated: boolean, args: any[]): boolean {
    return this.formFunc(pokemon) !== pokemon.formIndex;
  }

  override applyPostTurn(pokemon: Pokemon, passive: boolean, simulated: boolean, args: any[]): void {
    if (!simulated) {
      globalScene.triggerPokemonFormChange(pokemon, SpeciesFormChangeAbilityTrigger, false);
    }
  }
}


/**
 * Attribute used for abilities (Bad Dreams) that damages the opponents for being asleep
 */
export class PostTurnHurtIfSleepingAbAttr extends PostTurnAbAttr {
  override canApplyPostTurn(pokemon: Pokemon, passive: boolean, simulated: boolean, args: any[]): boolean {
    return pokemon.getOpponents().some(opp => (opp.status?.effect === StatusEffect.SLEEP || opp.hasAbility(AbilityId.COMATOSE)) && !opp.hasAbilityWithAttr(BlockNonDirectDamageAbAttr) && !opp.switchOutStatus);
  }
  /**
   * Deals damage to all sleeping opponents equal to 1/8 of their max hp (min 1)
   * @param pokemon {@linkcode Pokemon} with this ability
   * @param passive N/A
   * @param simulated `true` if applying in a simulated call.
   * @param args N/A
   */
  override applyPostTurn(pokemon: Pokemon, passive: boolean, simulated: boolean, args: any[]): void {
    for (const opp of pokemon.getOpponents()) {
      if ((opp.status?.effect === StatusEffect.SLEEP || opp.hasAbility(AbilityId.COMATOSE)) && !opp.hasAbilityWithAttr(BlockNonDirectDamageAbAttr) && !opp.switchOutStatus) {
        if (!simulated) {
          opp.damageAndUpdate(toDmgValue(opp.getMaxHp() / 8), { result: HitResult.INDIRECT });
          globalScene.queueMessage(i18next.t("abilityTriggers:badDreams", { pokemonName: getPokemonNameWithAffix(opp) }));
        }
      }
    }
  }
}


/**
 * Grabs the last failed Pokeball used
 * @extends PostTurnAbAttr
 * @see {@linkcode applyPostTurn} */
export class FetchBallAbAttr extends PostTurnAbAttr {
  constructor() {
    super();
  }

  override canApplyPostTurn(pokemon: Pokemon, passive: boolean, simulated: boolean, args: any[]): boolean {
    return !simulated && !isNullOrUndefined(globalScene.currentBattle.lastUsedPokeball) && !!pokemon.isPlayer;
  }

  /**
   * Adds the last used Pokeball back into the player's inventory
   * @param pokemon {@linkcode Pokemon} with this ability
   * @param passive N/A
   * @param args N/A
   */
  override applyPostTurn(pokemon: Pokemon, passive: boolean, simulated: boolean, args: any[]): void {
    const lastUsed = globalScene.currentBattle.lastUsedPokeball;
    globalScene.pokeballCounts[lastUsed!]++;
    globalScene.currentBattle.lastUsedPokeball = null;
    globalScene.queueMessage(i18next.t("abilityTriggers:fetchBall", { pokemonNameWithAffix: getPokemonNameWithAffix(pokemon), pokeballName: getPokeballName(lastUsed!) }));
  }
}

export class PostBiomeChangeAbAttr extends AbAttr { }

export class PostBiomeChangeWeatherChangeAbAttr extends PostBiomeChangeAbAttr {
  private weatherType: WeatherType;

  constructor(weatherType: WeatherType) {
    super();

    this.weatherType = weatherType;
  }

  override canApply(pokemon: Pokemon, passive: boolean, simulated: boolean, args: any[]): boolean {
    return ((globalScene.arena.weather?.isImmutable() ?? false) && globalScene.arena.canSetWeather(this.weatherType));
  }

  override apply(pokemon: Pokemon, passive: boolean, simulated: boolean, cancelled: BooleanHolder, args: any[]): void {
    if (!simulated) {
      globalScene.arena.trySetWeather(this.weatherType, pokemon);
    }
  }
}

export class PostBiomeChangeTerrainChangeAbAttr extends PostBiomeChangeAbAttr {
  private terrainType: TerrainType;

  constructor(terrainType: TerrainType) {
    super();

    this.terrainType = terrainType;
  }

  override canApply(pokemon: Pokemon, passive: boolean, simulated: boolean, args: any[]): boolean {
    return globalScene.arena.canSetTerrain(this.terrainType);
  }

  override apply(pokemon: Pokemon, passive: boolean, simulated: boolean, cancelled: BooleanHolder, args: any[]): void {
    if (!simulated) {
      globalScene.arena.trySetTerrain(this.terrainType, false, pokemon);
    }
  }
}

/**
 * Triggers just after a move is used either by the opponent or the player
 * @extends AbAttr
 */
export class PostMoveUsedAbAttr extends AbAttr {
  canApplyPostMoveUsed(
    pokemon: Pokemon,
    move: PokemonMove,
    source: Pokemon,
    targets: BattlerIndex[],
    simulated: boolean,
    args: any[]): boolean {
    return true;
  }

  applyPostMoveUsed(
    pokemon: Pokemon,
    move: PokemonMove,
    source: Pokemon,
    targets: BattlerIndex[],
    simulated: boolean,
    args: any[],
  ): void {}
}

/**
 * Triggers after a dance move is used either by the opponent or the player
 * @extends PostMoveUsedAbAttr
 */
export class PostDancingMoveAbAttr extends PostMoveUsedAbAttr {
  override canApplyPostMoveUsed(dancer: Pokemon, move: PokemonMove, source: Pokemon, targets: BattlerIndex[], simulated: boolean, args: any[]): boolean {
    // List of tags that prevent the Dancer from replicating the move
    const forbiddenTags = [ BattlerTagType.FLYING, BattlerTagType.UNDERWATER,
      BattlerTagType.UNDERGROUND, BattlerTagType.HIDDEN ];
    // The move to replicate cannot come from the Dancer
    return source.getBattlerIndex() !== dancer.getBattlerIndex()
    && !dancer.summonData.tags.some(tag => forbiddenTags.includes(tag.tagType));
  }

  /**
   * Resolves the Dancer ability by replicating the move used by the source of the dance
   * either on the source itself or on the target of the dance
   * @param dancer {@linkcode Pokemon} with Dancer ability
   * @param move {@linkcode PokemonMove} Dancing move used by the source
   * @param source {@linkcode Pokemon} that used the dancing move
   * @param targets {@linkcode BattlerIndex}Targets of the dancing move
   * @param args N/A
   */
  override applyPostMoveUsed(
    dancer: Pokemon,
    move: PokemonMove,
    source: Pokemon,
    targets: BattlerIndex[],
    simulated: boolean,
    args: any[]): void {
    if (!simulated) {
      // If the move is an AttackMove or a StatusMove the Dancer must replicate the move on the source of the Dance
      if (move.getMove() instanceof AttackMove || move.getMove() instanceof StatusMove) {
        const target = this.getTarget(dancer, source, targets);
        globalScene.unshiftPhase(new MovePhase(dancer, target, move, true, true));
      } else if (move.getMove() instanceof SelfStatusMove) {
        // If the move is a SelfStatusMove (ie. Swords Dance) the Dancer should replicate it on itself
        globalScene.unshiftPhase(new MovePhase(dancer, [ dancer.getBattlerIndex() ], move, true, true));
      }
    }
  }

  /**
   * Get the correct targets of Dancer ability
   *
   * @param dancer {@linkcode Pokemon} Pokemon with Dancer ability
   * @param source {@linkcode Pokemon} Source of the dancing move
   * @param targets {@linkcode BattlerIndex} Targets of the dancing move
   */
  getTarget(dancer: Pokemon, source: Pokemon, targets: BattlerIndex[]) : BattlerIndex[] {
    if (dancer.isPlayer()) {
      return source.isPlayer() ? targets : [ source.getBattlerIndex() ];
    }
    return source.isPlayer() ? [ source.getBattlerIndex() ] : targets;
  }
}

/**
 * Triggers after the Pokemon loses or consumes an item
 * @extends AbAttr
 */
export class PostItemLostAbAttr extends AbAttr {
  canApplyPostItemLost(pokemon: Pokemon, simulated: boolean, args: any[]): boolean {
    return true;
  }

  applyPostItemLost(pokemon: Pokemon, simulated: boolean, args: any[]): void {}
}

/**
 * Applies a Battler Tag to the Pokemon after it loses or consumes an item
 * @extends PostItemLostAbAttr
 */
export class PostItemLostApplyBattlerTagAbAttr extends PostItemLostAbAttr {
  private tagType: BattlerTagType;
  constructor(tagType: BattlerTagType) {
    super(false);
    this.tagType = tagType;
  }

  override canApplyPostItemLost(pokemon: Pokemon, simulated: boolean, args: any[]): boolean {
    return !pokemon.getTag(this.tagType) && !simulated;
  }

  /**
   * Adds the last used Pokeball back into the player's inventory
   * @param pokemon {@linkcode Pokemon} with this ability
   * @param args N/A
   */
  override applyPostItemLost(pokemon: Pokemon, simulated: boolean, args: any[]): void {
    pokemon.addTag(this.tagType);
  }
}

export class StatStageChangeMultiplierAbAttr extends AbAttr {
  private multiplier: number;

  constructor(multiplier: number) {
    super(false);

    this.multiplier = multiplier;
  }

  override apply(pokemon: Pokemon, passive: boolean, simulated: boolean, cancelled: BooleanHolder, args: any[]): void {
    (args[0] as NumberHolder).value *= this.multiplier;
  }
}

export class StatStageChangeCopyAbAttr extends AbAttr {
  override apply(
    pokemon: Pokemon,
    passive: boolean,
    simulated: boolean,
    cancelled: BooleanHolder,
    args: any[],
  ): void {
    if (!simulated) {
      globalScene.unshiftPhase(new StatStageChangePhase(pokemon.getBattlerIndex(), true, (args[0] as BattleStat[]), (args[1] as number), true, false, false));
    }
  }
}

export class BypassBurnDamageReductionAbAttr extends AbAttr {
  constructor() {
    super(false);
  }

  override apply(pokemon: Pokemon, passive: boolean, simulated: boolean, cancelled: BooleanHolder, args: any[]): void {
    cancelled.value = true;
  }
}

/**
 * Causes Pokemon to take reduced damage from the {@linkcode StatusEffect.BURN | Burn} status
 * @param multiplier Multiplied with the damage taken
*/
export class ReduceBurnDamageAbAttr extends AbAttr {
  constructor(protected multiplier: number) {
    super(false);
  }

  /**
   * Applies the damage reduction
   * @param pokemon N/A
   * @param passive N/A
   * @param cancelled N/A
   * @param args `[0]` {@linkcode NumberHolder} The damage value being modified
   */
  override apply(pokemon: Pokemon, passive: boolean, simulated: boolean, cancelled: BooleanHolder, args: any[]): void {
    (args[0] as NumberHolder).value = toDmgValue((args[0] as NumberHolder).value * this.multiplier);
  }
}

export class DoubleBerryEffectAbAttr extends AbAttr {
  override apply(pokemon: Pokemon, passive: boolean, simulated: boolean, cancelled: BooleanHolder, args: any[]): void {
    (args[0] as NumberHolder).value *= 2;
  }
}

/**
 * Attribute to prevent opposing berry use while on the field.
 * Used by {@linkcode AbilityId.UNNERVE}, {@linkcode AbilityId.AS_ONE_GLASTRIER} and {@linkcode AbilityId.AS_ONE_SPECTRIER}
 */
export class PreventBerryUseAbAttr extends AbAttr {
  /**
   * Prevent use of opposing berries.
   * @param _pokemon - Unused
   * @param _passive - Unused
   * @param _simulated - Unused
   * @param cancelled - {@linkcode BooleanHolder} containing whether to block berry use
   */
  override apply(_pokemon: Pokemon, _passive: boolean, _simulated: boolean, cancelled: BooleanHolder): void {
    cancelled.value = true;
  }
}

/**
 * A Pokemon with this ability heals by a percentage of their maximum hp after eating a berry
 * @param healPercent - Percent of Max HP to heal
 * @see {@linkcode apply()} for implementation
 */
export class HealFromBerryUseAbAttr extends AbAttr {
  /** Percent of Max HP to heal */
  private healPercent: number;

  constructor(healPercent: number) {
    super();

    // Clamp healPercent so its between [0,1].
    this.healPercent = Math.max(Math.min(healPercent, 1), 0);
  }

  override apply(pokemon: Pokemon, passive: boolean, simulated: boolean, ...args: [BooleanHolder, any[]]): void {
    if (simulated) {
      return;
    }

    const { name: abilityName } = passive ? pokemon.getPassiveAbility() : pokemon.getAbility();
    globalScene.unshiftPhase(
      new PokemonHealPhase(
        pokemon.getBattlerIndex(),
        toDmgValue(pokemon.getMaxHp() * this.healPercent),
        i18next.t("abilityTriggers:healFromBerryUse", { pokemonNameWithAffix: getPokemonNameWithAffix(pokemon), abilityName }),
        true
        )
      );
  }
}

export class RunSuccessAbAttr extends AbAttr {
  override apply(pokemon: Pokemon, passive: boolean, simulated: boolean, cancelled: BooleanHolder, args: any[]): void {
    (args[0] as NumberHolder).value = 256;
  }
}

type ArenaTrapCondition = (user: Pokemon, target: Pokemon) => boolean;

/**
 * Base class for checking if a Pokemon is trapped by arena trap
 * @extends AbAttr
 * @field {@linkcode arenaTrapCondition} Conditional for trapping abilities.
 * For example, Magnet Pull will only activate if opponent is Steel type.
 * @see {@linkcode applyCheckTrapped}
 */
export class CheckTrappedAbAttr extends AbAttr {
  protected arenaTrapCondition: ArenaTrapCondition;
  constructor(condition: ArenaTrapCondition) {
    super(false);
    this.arenaTrapCondition = condition;
  }

  canApplyCheckTrapped(
    pokemon: Pokemon,
    passive: boolean,
    simulated: boolean,
    trapped: BooleanHolder,
    otherPokemon: Pokemon,
    args: any[],
  ): boolean {
    return true;
  }

  applyCheckTrapped(
    pokemon: Pokemon,
    passive: boolean,
    simulated: boolean,
    trapped: BooleanHolder,
    otherPokemon: Pokemon,
    args: any[],
  ): void {}
}

/**
 * Determines whether a Pokemon is blocked from switching/running away
 * because of a trapping ability or move.
 * @extends CheckTrappedAbAttr
 * @see {@linkcode applyCheckTrapped}
 */
export class ArenaTrapAbAttr extends CheckTrappedAbAttr {
  override canApplyCheckTrapped(pokemon: Pokemon, passive: boolean, simulated: boolean, trapped: BooleanHolder, otherPokemon: Pokemon, args: any[]): boolean {
    return this.arenaTrapCondition(pokemon, otherPokemon)
    && !(otherPokemon.getTypes(true).includes(PokemonType.GHOST) || (otherPokemon.getTypes(true).includes(PokemonType.STELLAR) && otherPokemon.getTypes().includes(PokemonType.GHOST)))
    && !otherPokemon.hasAbility(AbilityId.RUN_AWAY);
  }

  /**
   * Checks if enemy Pokemon is trapped by an Arena Trap-esque ability
   * If the enemy is a Ghost type, it is not trapped
   * If the enemy has the ability Run Away, it is not trapped.
   * If the user has Magnet Pull and the enemy is not a Steel type, it is not trapped.
   * If the user has Arena Trap and the enemy is not grounded, it is not trapped.
   * @param pokemon The {@link Pokemon} with this {@link AbAttr}
   * @param passive N/A
   * @param trapped {@link BooleanHolder} indicating whether the other Pokemon is trapped or not
   * @param otherPokemon The {@link Pokemon} that is affected by an Arena Trap ability
   * @param args N/A
   */
  override applyCheckTrapped(pokemon: Pokemon, passive: boolean, simulated: boolean, trapped: BooleanHolder, otherPokemon: Pokemon, args: any[]): void {
    trapped.value = true;
  }

  getTriggerMessage(pokemon: Pokemon, abilityName: string, ...args: any[]): string {
    return i18next.t("abilityTriggers:arenaTrap", { pokemonNameWithAffix: getPokemonNameWithAffix(pokemon), abilityName });
  }
}

export class MaxMultiHitAbAttr extends AbAttr {
  constructor() {
    super(false);
  }

  override apply(pokemon: Pokemon, passive: boolean, simulated: boolean, cancelled: BooleanHolder, args: any[]): void {
    (args[0] as NumberHolder).value = 0;
  }
}

export class PostBattleAbAttr extends AbAttr {
  constructor(showAbility: boolean = true) {
    super(showAbility);
  }

  canApplyPostBattle(pokemon: Pokemon, passive: boolean, simulated: boolean, args: any[]): boolean {
    return true;
  }

  applyPostBattle(pokemon: Pokemon, passive: boolean, simulated: boolean, args: any[]): void {}
}

export class PostBattleLootAbAttr extends PostBattleAbAttr {
  private randItem?: PokemonHeldItemModifier;

  override canApplyPostBattle(pokemon: Pokemon, passive: boolean, simulated: boolean, args: any[]): boolean {
    const postBattleLoot = globalScene.currentBattle.postBattleLoot;
    if (!simulated && postBattleLoot.length && args[0]) {
      this.randItem = randSeedItem(postBattleLoot);
      return globalScene.canTransferHeldItemModifier(this.randItem, pokemon, 1);
    }
    return false;
  }

  /**
   * @param args - `[0]`: boolean for if the battle ended in a victory
   */
  override applyPostBattle(pokemon: Pokemon, passive: boolean, simulated: boolean, args: any[]): void {
    const postBattleLoot = globalScene.currentBattle.postBattleLoot;
    if (!this.randItem) {
      this.randItem = randSeedItem(postBattleLoot);
    }

    if (globalScene.tryTransferHeldItemModifier(this.randItem, pokemon, true, 1, true, undefined, false)) {
      postBattleLoot.splice(postBattleLoot.indexOf(this.randItem), 1);
      globalScene.queueMessage(i18next.t("abilityTriggers:postBattleLoot", { pokemonNameWithAffix: getPokemonNameWithAffix(pokemon), itemName: this.randItem.type.name }));
    }
    this.randItem = undefined;
  }
}

export class PostFaintAbAttr extends AbAttr {
  canApplyPostFaint(pokemon: Pokemon, passive: boolean, simulated: boolean, attacker?: Pokemon, move?: Move, hitResult?: HitResult, ...args: any[]): boolean {
    return true;
  }

  applyPostFaint(pokemon: Pokemon, passive: boolean, simulated: boolean, attacker?: Pokemon, move?: Move, hitResult?: HitResult, ...args: any[]): void {}
}

/**
 * Used for weather suppressing abilities to trigger weather-based form changes upon being fainted.
 * Used by Cloud Nine and Air Lock.
 * @extends PostFaintAbAttr
 */
export class PostFaintUnsuppressedWeatherFormChangeAbAttr extends PostFaintAbAttr {
  override canApplyPostFaint(pokemon: Pokemon, passive: boolean, simulated: boolean, attacker?: Pokemon, move?: Move, hitResult?: HitResult, ...args: any[]): boolean {
    return getPokemonWithWeatherBasedForms().length > 0;
  }

  /**
   * Triggers {@linkcode Arena.triggerWeatherBasedFormChanges | triggerWeatherBasedFormChanges}
   * when the user of the ability faints
   * @param {Pokemon} pokemon the fainted Pokemon
   * @param passive n/a
   * @param attacker n/a
   * @param move n/a
   * @param hitResult n/a
   * @param args n/a
   */
  override applyPostFaint(pokemon: Pokemon, passive: boolean, simulated: boolean, attacker: Pokemon, move: Move, hitResult: HitResult, args: any[]): void {
    if (!simulated) {
      globalScene.arena.triggerWeatherBasedFormChanges();
    }
  }
}

export class PostFaintContactDamageAbAttr extends PostFaintAbAttr {
  private damageRatio: number;

  constructor(damageRatio: number) {
    super(true);

    this.damageRatio = damageRatio;
  }

  override canApplyPostFaint(pokemon: Pokemon, passive: boolean, simulated: boolean, attacker?: Pokemon, move?: Move, hitResult?: HitResult, ...args: any[]): boolean {
    const diedToDirectDamage = move !== undefined && attacker !== undefined && move.doesFlagEffectApply({flag: MoveFlags.MAKES_CONTACT, user: attacker, target: pokemon});
    const cancelled = new BooleanHolder(false);
    globalScene.getField(true).map(p => applyAbAttrs(FieldPreventExplosiveMovesAbAttr, p, cancelled, simulated));
    return !(!diedToDirectDamage || cancelled.value || attacker!.hasAbilityWithAttr(BlockNonDirectDamageAbAttr));
  }

  override applyPostFaint(pokemon: Pokemon, passive: boolean, simulated: boolean, attacker?: Pokemon, move?: Move, hitResult?: HitResult, ...args: any[]): void {
    if (!simulated) {
      attacker!.damageAndUpdate(toDmgValue(attacker!.getMaxHp() * (1 / this.damageRatio)), { result: HitResult.INDIRECT });
      attacker!.turnData.damageTaken += toDmgValue(attacker!.getMaxHp() * (1 / this.damageRatio));
    }
  }

  getTriggerMessage(pokemon: Pokemon, abilityName: string, ...args: any[]): string {
    return i18next.t("abilityTriggers:postFaintContactDamage", { pokemonNameWithAffix: getPokemonNameWithAffix(pokemon), abilityName });
  }
}

/**
 * Attribute used for abilities (Innards Out) that damage the opponent based on how much HP the last attack used to knock out the owner of the ability.
 */
export class PostFaintHPDamageAbAttr extends PostFaintAbAttr {
  constructor() {
    super ();
  }

  override applyPostFaint(pokemon: Pokemon, passive: boolean, simulated: boolean, attacker?: Pokemon, move?: Move, hitResult?: HitResult, ...args: any[]): void {
    if (move !== undefined && attacker !== undefined && !simulated) { //If the mon didn't die to indirect damage
      const damage = pokemon.turnData.attacksReceived[0].damage;
      attacker.damageAndUpdate((damage), { result: HitResult.INDIRECT });
      attacker.turnData.damageTaken += damage;
    }
  }

  getTriggerMessage(pokemon: Pokemon, abilityName: string, ...args: any[]): string {
    return i18next.t("abilityTriggers:postFaintHpDamage", { pokemonNameWithAffix: getPokemonNameWithAffix(pokemon), abilityName });
  }
}

/**
 * Redirects a move to the pokemon with this ability if it meets the conditions
 */
export class RedirectMoveAbAttr extends AbAttr {
  /**
   * @param pokemon - The Pokemon with the redirection ability
   * @param args - The args passed to the `AbAttr`:
   *  - `[0]` - The id of the {@linkcode Move} used
   *  - `[1]` - The target's battler index (before redirection)
   *  - `[2]` - The Pokemon that used the move being redirected
   */

  override canApply(pokemon: Pokemon, passive: boolean, simulated: boolean, args: any[]): boolean {
    if (!this.canRedirect(args[0] as MoveId, args[2] as Pokemon)) {
      return false;
    }
    const target = args[1] as NumberHolder;
    const newTarget = pokemon.getBattlerIndex();
    return target.value !== newTarget;
  }

  override apply(pokemon: Pokemon, passive: boolean, simulated: boolean, cancelled: BooleanHolder, args: any[]): void {
    const target = args[1] as NumberHolder;
    const newTarget = pokemon.getBattlerIndex();
    target.value = newTarget;
  }

  canRedirect(moveId: MoveId, user: Pokemon): boolean {
    const move = allMoves[moveId];
    return !![ MoveTarget.NEAR_OTHER, MoveTarget.OTHER ].find(t => move.moveTarget === t);
  }
}

export class RedirectTypeMoveAbAttr extends RedirectMoveAbAttr {
  public type: PokemonType;

  constructor(type: PokemonType) {
    super();
    this.type = type;
  }

  canRedirect(moveId: MoveId, user: Pokemon): boolean {
    return super.canRedirect(moveId, user) && user.getMoveType(allMoves[moveId]) === this.type;
  }
}

export class BlockRedirectAbAttr extends AbAttr { }

/**
 * Used by Early Bird, makes the pokemon wake up faster
 * @param statusEffect - The {@linkcode StatusEffect} to check for
 * @see {@linkcode apply}
 */
export class ReduceStatusEffectDurationAbAttr extends AbAttr {
  private statusEffect: StatusEffect;

  constructor(statusEffect: StatusEffect) {
    super(false);

    this.statusEffect = statusEffect;
  }

  override canApply(pokemon: Pokemon, passive: boolean, simulated: boolean, args: any[]): boolean {
    return args[1] instanceof NumberHolder && args[0] === this.statusEffect;
  }

  /**
   * Reduces the number of sleep turns remaining by an extra 1 when applied
   * @param args - The args passed to the `AbAttr`:
   * - `[0]` - The {@linkcode StatusEffect} of the Pokemon
   * - `[1]` - The number of turns remaining until the status is healed
   */
  override apply(_pokemon: Pokemon, _passive: boolean, _simulated: boolean, _cancelled: BooleanHolder, args: any[]): void {
    args[1].value -= 1;
  }
}

export class FlinchEffectAbAttr extends AbAttr {
  constructor() {
    super(true);
  }
}

export class FlinchStatStageChangeAbAttr extends FlinchEffectAbAttr {
  private stats: BattleStat[];
  private stages: number;

  constructor(stats: BattleStat[], stages: number) {
    super();

    this.stats = Array.isArray(stats)
      ? stats
      : [ stats ];
    this.stages = stages;
  }

  override apply(pokemon: Pokemon, passive: boolean, simulated: boolean, cancelled: BooleanHolder, args: any[]): void {
    if (!simulated) {
      globalScene.unshiftPhase(new StatStageChangePhase(pokemon.getBattlerIndex(), true, this.stats, this.stages));
    }
  }
}

export class IncreasePpAbAttr extends AbAttr { }

export class ForceSwitchOutImmunityAbAttr extends AbAttr {
  override apply(pokemon: Pokemon, passive: boolean, simulated: boolean, cancelled: BooleanHolder, args: any[]): void {
    cancelled.value = true;
  }
}

export class ReduceBerryUseThresholdAbAttr extends AbAttr {
  constructor() {
    super(false);
  }

  override canApply(pokemon: Pokemon, passive: boolean, simulated: boolean, args: any[]): boolean {
    const hpRatio = pokemon.getHpRatio();
    return args[0].value < hpRatio;
  }

  override apply(pokemon: Pokemon, passive: boolean, simulated: boolean, cancelled: BooleanHolder, args: any[]): void {
    args[0].value *= 2;
  }
}

/**
 * Ability attribute used for abilites that change the ability owner's weight
 * Used for Heavy Metal (doubling weight) and Light Metal (halving weight)
 */
export class WeightMultiplierAbAttr extends AbAttr {
  private multiplier: number;

  constructor(multiplier: number) {
    super(false);

    this.multiplier = multiplier;
  }

  override apply(pokemon: Pokemon, passive: boolean, simulated: boolean, cancelled: BooleanHolder, args: any[]): void {
    (args[0] as NumberHolder).value *= this.multiplier;
  }
}

export class SyncEncounterNatureAbAttr extends AbAttr {
  constructor() {
    super(false);
  }

  override apply(pokemon: Pokemon, passive: boolean, simulated: boolean, cancelled: BooleanHolder, args: any[]): void {
    (args[0] as Pokemon).setNature(pokemon.getNature());
  }
}

export class MoveAbilityBypassAbAttr extends AbAttr {
  private moveIgnoreFunc: (pokemon: Pokemon, move: Move) => boolean;

  constructor(moveIgnoreFunc?: (pokemon: Pokemon, move: Move) => boolean) {
    super(false);

    this.moveIgnoreFunc = moveIgnoreFunc || ((pokemon, move) => true);
  }

  override canApply(pokemon: Pokemon, passive: boolean, simulated: boolean, args: any[]): boolean {
    return this.moveIgnoreFunc(pokemon, (args[0] as Move));
  }

  override apply(pokemon: Pokemon, passive: boolean, simulated: boolean, cancelled: BooleanHolder, args: any[]): void {
    cancelled.value = true;
  }
}

export class AlwaysHitAbAttr extends AbAttr { }

/** Attribute for abilities that allow moves that make contact to ignore protection (i.e. Unseen Fist) */
export class IgnoreProtectOnContactAbAttr extends AbAttr { }

/**
 * Attribute implementing the effects of {@link https://bulbapedia.bulbagarden.net/wiki/Infiltrator_(Ability) | Infiltrator}.
 * Allows the source's moves to bypass the effects of opposing Light Screen, Reflect, Aurora Veil, Safeguard, Mist, and Substitute.
 */
export class InfiltratorAbAttr extends AbAttr {
  constructor() {
    super(false);
  }

  override canApply(pokemon: Pokemon, passive: boolean, simulated: boolean, args: any[]): boolean {
    return args[0] instanceof BooleanHolder;
  }

  /**
   * Sets a flag to bypass screens, Substitute, Safeguard, and Mist
   * @param pokemon n/a
   * @param passive n/a
   * @param simulated n/a
   * @param cancelled n/a
   * @param args `[0]` a {@linkcode BooleanHolder | BooleanHolder} containing the flag
   */
  override apply(pokemon: Pokemon, passive: boolean, simulated: boolean, cancelled: null, args: any[]): void {
    const bypassed = args[0];
    bypassed.value = true;
  }
}

/**
 * Attribute implementing the effects of {@link https://bulbapedia.bulbagarden.net/wiki/Magic_Bounce_(ability) | Magic Bounce}.
 * Allows the source to bounce back {@linkcode MoveFlags.REFLECTABLE | Reflectable}
 *  moves as if the user had used {@linkcode MoveId.MAGIC_COAT | Magic Coat}.
 */
export class ReflectStatusMoveAbAttr extends AbAttr { }

export class NoTransformAbilityAbAttr extends AbAttr {
  constructor() {
    super(false);
  }
}

export class NoFusionAbilityAbAttr extends AbAttr {
  constructor() {
    super(false);
  }
}

export class IgnoreTypeImmunityAbAttr extends AbAttr {
  private defenderType: PokemonType;
  private allowedMoveTypes: PokemonType[];

  constructor(defenderType: PokemonType, allowedMoveTypes: PokemonType[]) {
    super(false);
    this.defenderType = defenderType;
    this.allowedMoveTypes = allowedMoveTypes;
  }

  override canApply(pokemon: Pokemon, passive: boolean, simulated: boolean, args: any[]): boolean {
    return this.defenderType === (args[1] as PokemonType) && this.allowedMoveTypes.includes(args[0] as PokemonType);
  }

  override apply(pokemon: Pokemon, passive: boolean, simulated: boolean, cancelled: BooleanHolder, args: any[]): void {
    cancelled.value = true;
  }
}

/**
 * Ignores the type immunity to Status Effects of the defender if the defender is of a certain type
 */
export class IgnoreTypeStatusEffectImmunityAbAttr extends AbAttr {
  private statusEffect: StatusEffect[];
  private defenderType: PokemonType[];

  constructor(statusEffect: StatusEffect[], defenderType: PokemonType[]) {
    super(false);

    this.statusEffect = statusEffect;
    this.defenderType = defenderType;
  }

  override canApply(pokemon: Pokemon, passive: boolean, simulated: boolean, args: any[]): boolean {
    return this.statusEffect.includes(args[0] as StatusEffect) && this.defenderType.includes(args[1] as PokemonType);
  }

  override apply(pokemon: Pokemon, passive: boolean, simulated: boolean, cancelled: BooleanHolder, args: any[]): void {
    cancelled.value = true;
  }
}

/**
 * Gives money to the user after the battle.
 *
 * @extends PostBattleAbAttr
 * @see {@linkcode applyPostBattle}
 */
export class MoneyAbAttr extends PostBattleAbAttr {
  constructor() {
    super();
  }

  override canApplyPostBattle(pokemon: Pokemon, passive: boolean, simulated: boolean, args: any[]): boolean {
    return !simulated && args[0];
  }

  /**
   * @param pokemon {@linkcode Pokemon} that is the user of this ability.
   * @param passive N/A
   * @param args - `[0]`: boolean for if the battle ended in a victory
   */
  override applyPostBattle(pokemon: Pokemon, passive: boolean, simulated: boolean, args: any[]): void {
    globalScene.currentBattle.moneyScattered += globalScene.getWaveMoneyAmount(0.2);
  }
}

/**
 * Applies a stat change after a Pokémon is summoned,
 * conditioned on the presence of a specific arena tag.
 *
 * @extends PostSummonStatStageChangeAbAttr
 */
export class PostSummonStatStageChangeOnArenaAbAttr extends PostSummonStatStageChangeAbAttr {
  /**
   * The type of arena tag that conditions the stat change.
   * @private
   */
  private tagType: ArenaTagType;

  /**
   * Creates an instance of PostSummonStatStageChangeOnArenaAbAttr.
   * Initializes the stat change to increase Attack by 1 stage if the specified arena tag is present.
   *
   * @param {ArenaTagType} tagType - The type of arena tag to check for.
   */
  constructor(tagType: ArenaTagType) {
    super([ Stat.ATK ], 1, true, false);
    this.tagType = tagType;
  }

  override canApplyPostSummon(pokemon: Pokemon, passive: boolean, simulated: boolean, args: any[]): boolean {
    const side = pokemon.isPlayer() ? ArenaTagSide.PLAYER : ArenaTagSide.ENEMY;
    return (globalScene.arena.getTagOnSide(this.tagType, side) ?? false)
      && super.canApplyPostSummon(pokemon, passive, simulated, args);
  }

  /**
   * Applies the post-summon stat change if the specified arena tag is present on pokemon's side.
   * This is used in Wind Rider ability.
   *
   * @param {Pokemon} pokemon - The Pokémon being summoned.
   * @param {boolean} passive - Whether the effect is passive.
   * @param {any[]} args - Additional arguments.
   */
  override applyPostSummon(pokemon: Pokemon, passive: boolean, simulated: boolean, args: any[]): void {
    super.applyPostSummon(pokemon, passive, simulated, args);
  }
}

/**
 * Takes no damage from the first hit of a damaging move.
 * This is used in the Disguise and Ice Face abilities.
 *
 * Does not apply to a user's substitute
 * @extends ReceivedMoveDamageMultiplierAbAttr
 */
export class FormBlockDamageAbAttr extends ReceivedMoveDamageMultiplierAbAttr {
  private multiplier: number;
  private tagType: BattlerTagType;
  private recoilDamageFunc?: ((pokemon: Pokemon) => number);
  private triggerMessageFunc: (pokemon: Pokemon, abilityName: string) => string;

  constructor(condition: PokemonDefendCondition, multiplier: number, tagType: BattlerTagType, triggerMessageFunc: (pokemon: Pokemon, abilityName: string) => string, recoilDamageFunc?: (pokemon: Pokemon) => number) {
    super(condition, multiplier);

    this.multiplier = multiplier;
    this.tagType = tagType;
    this.recoilDamageFunc = recoilDamageFunc;
    this.triggerMessageFunc = triggerMessageFunc;
  }

  override canApplyPreDefend(pokemon: Pokemon, passive: boolean, simulated: boolean, attacker: Pokemon, move: Move, cancelled: BooleanHolder | null, args: any[]): boolean {
    return this.condition(pokemon, attacker, move) && !move.hitsSubstitute(attacker, pokemon);
  }

  /**
   * Applies the pre-defense ability to the Pokémon.
   * Removes the appropriate `BattlerTagType` when hit by an attack and is in its defense form.
   *
   * @param pokemon The Pokémon with the ability.
   * @param _passive n/a
   * @param attacker The attacking Pokémon.
   * @param move The move being used.
   * @param _cancelled n/a
   * @param args Additional arguments.
   */
  override applyPreDefend(pokemon: Pokemon, _passive: boolean, simulated: boolean, attacker: Pokemon, move: Move, _cancelled: BooleanHolder, args: any[]): void {
    if (!simulated) {
      (args[0] as NumberHolder).value = this.multiplier;
      pokemon.removeTag(this.tagType);
      if (this.recoilDamageFunc) {
        pokemon.damageAndUpdate(this.recoilDamageFunc(pokemon), { result: HitResult.INDIRECT, ignoreSegments: true, ignoreFaintPhase: true });
      }
    }
  }

  /**
   * Gets the message triggered when the Pokémon avoids damage using the form-changing ability.
   * @param pokemon The Pokémon with the ability.
   * @param abilityName The name of the ability.
   * @param _args n/a
   * @returns The trigger message.
   */
  getTriggerMessage(pokemon: Pokemon, abilityName: string, ..._args: any[]): string {
    return this.triggerMessageFunc(pokemon, abilityName);
  }
}

/**
 * Base class for defining {@linkcode Ability} attributes before summon
 * (should use {@linkcode PostSummonAbAttr} for most ability)
 * @see {@linkcode applyPreSummon()}
 */
export class PreSummonAbAttr extends AbAttr {
  applyPreSummon(pokemon: Pokemon, passive: boolean, args: any[]): void {}

  canApplyPreSummon(pokemon: Pokemon, passive: boolean, args: any[]): boolean {
    return true;
  }
}

export class IllusionPreSummonAbAttr extends PreSummonAbAttr {
  /**
   * Apply a new illusion when summoning Zoroark if the illusion is available
   *
   * @param pokemon - The Pokémon with the Illusion ability.
   * @param passive - N/A
   * @param args - N/A
   * @returns Whether the illusion was applied.
   */
  override applyPreSummon(pokemon: Pokemon, passive: boolean, args: any[]): void {
    const party: Pokemon[] = (pokemon.isPlayer() ? globalScene.getPlayerParty() : globalScene.getEnemyParty()).filter(p => p.isAllowedInBattle());
    const lastPokemon: Pokemon = party.filter(p => p !==pokemon).at(-1) || pokemon;
    pokemon.setIllusion(lastPokemon);
  }

  override canApplyPreSummon(pokemon: Pokemon, passive: boolean, args: any[]): boolean {
    if (pokemon.hasTrainer()) {
      const party: Pokemon[] = (pokemon.isPlayer() ? globalScene.getPlayerParty() : globalScene.getEnemyParty()).filter(p => p.isAllowedInBattle());
      const lastPokemon: Pokemon = party.filter(p => p !==pokemon).at(-1) || pokemon;
      const speciesId = lastPokemon.species.speciesId;

      // If the last conscious Pokémon in the party is a Terastallized Ogerpon or Terapagos, Illusion will not activate.
      // Illusion will also not activate if the Pokémon with Illusion is Terastallized and the last Pokémon in the party is Ogerpon or Terapagos.
      if (
        lastPokemon === pokemon ||
        ((speciesId === SpeciesId.OGERPON || speciesId === SpeciesId.TERAPAGOS) && (lastPokemon.isTerastallized || pokemon.isTerastallized))
      ) {
        return false;
      }
    }
    return !pokemon.summonData.illusionBroken;
  }
}

export class IllusionBreakAbAttr extends AbAttr {
  override apply(pokemon: Pokemon, _passive: boolean, _simulated: boolean, _cancelled: BooleanHolder | null, _args: any[]): void {
    pokemon.breakIllusion();
    pokemon.summonData.illusionBroken = true;
  }
}

export class PostDefendIllusionBreakAbAttr extends PostDefendAbAttr {
  /**
   * Destroy the illusion upon taking damage
   *
   * @param pokemon - The Pokémon with the Illusion ability.
   * @param passive - unused
   * @param attacker - The attacking Pokémon.
   * @param move - The move being used.
   * @param hitResult - The type of hitResult the pokemon got
   * @param args - unused
   * @returns - Whether the illusion was destroyed.
   */
  override applyPostDefend(pokemon: Pokemon, passive: boolean, simulated: boolean, attacker: Pokemon, move: Move, hitResult: HitResult, args: any[]): void {
    pokemon.breakIllusion();
    pokemon.summonData.illusionBroken = true;
  }

  override canApplyPostDefend(pokemon: Pokemon, passive: boolean, simulated: boolean, attacker: Pokemon, move: Move, hitResult: HitResult, args: any[]): boolean {
    const breakIllusion: HitResult[] = [ HitResult.EFFECTIVE, HitResult.SUPER_EFFECTIVE, HitResult.NOT_VERY_EFFECTIVE, HitResult.ONE_HIT_KO ];
    return breakIllusion.includes(hitResult) && !!pokemon.summonData.illusion
  }
}

export class IllusionPostBattleAbAttr extends PostBattleAbAttr {
  /**
   * Break the illusion once the battle ends
   *
   * @param pokemon - The Pokémon with the Illusion ability.
   * @param passive - Unused
   * @param args - Unused
   * @returns - Whether the illusion was applied.
   */
  override applyPostBattle(pokemon: Pokemon, passive: boolean, simulated:boolean, args: any[]): void {
   pokemon.breakIllusion()
  }
}


/**
 * If a Pokémon with this Ability selects a damaging move, it has a 30% chance of going first in its priority bracket. If the Ability activates, this is announced at the start of the turn (after move selection).
 *
 * @extends AbAttr
 */
export class BypassSpeedChanceAbAttr extends AbAttr {
  public chance: number;

  /**
   * @param {number} chance probability of ability being active.
   */
  constructor(chance: number) {
    super(true);
    this.chance = chance;
  }

  override canApply(pokemon: Pokemon, passive: boolean, simulated: boolean, args: any[]): boolean {
    const bypassSpeed = args[0] as BooleanHolder;
    const turnCommand = globalScene.currentBattle.turnCommands[pokemon.getBattlerIndex()];
    const isCommandFight = turnCommand?.command === Command.FIGHT;
    const move = turnCommand?.move?.move ? allMoves[turnCommand.move.move] : null;
    const isDamageMove = move?.category === MoveCategory.PHYSICAL || move?.category === MoveCategory.SPECIAL;
    return !simulated && !bypassSpeed.value && pokemon.randBattleSeedInt(100) < this.chance && isCommandFight && isDamageMove;
  }

  /**
   * bypass move order in their priority bracket when pokemon choose damaging move
   * @param {Pokemon} pokemon {@linkcode Pokemon}  the Pokemon applying this ability
   * @param {boolean} passive N/A
   * @param {BooleanHolder} cancelled N/A
   * @param {any[]} args [0] {@linkcode BooleanHolder} set to true when the ability activated
   */
  override apply(pokemon: Pokemon, passive: boolean, simulated: boolean, cancelled: BooleanHolder, args: any[]): void {
    const bypassSpeed = args[0] as BooleanHolder;
    bypassSpeed.value = true;
  }

  getTriggerMessage(pokemon: Pokemon, abilityName: string, ...args: any[]): string {
    return i18next.t("abilityTriggers:quickDraw", { pokemonName: getPokemonNameWithAffix(pokemon) });
  }
}

/**
 * This attribute checks if a Pokemon's move meets a provided condition to determine if the Pokemon can use Quick Claw
 * It was created because Pokemon with the ability Mycelium Might cannot access Quick Claw's benefits when using status moves.
*/
export class PreventBypassSpeedChanceAbAttr extends AbAttr {
  private condition: ((pokemon: Pokemon, move: Move) => boolean);

  /**
   * @param {function} condition - checks if a move meets certain conditions
   */
  constructor(condition: (pokemon: Pokemon, move: Move) => boolean) {
    super(true);
    this.condition = condition;
  }

  override canApply(pokemon: Pokemon, passive: boolean, simulated: boolean, args: any[]): boolean {
    const turnCommand = globalScene.currentBattle.turnCommands[pokemon.getBattlerIndex()];
    const isCommandFight = turnCommand?.command === Command.FIGHT;
    const move = turnCommand?.move?.move ? allMoves[turnCommand.move.move] : null;
    return isCommandFight && this.condition(pokemon, move!);
  }

  /**
   * @argument {boolean} bypassSpeed - determines if a Pokemon is able to bypass speed at the moment
   * @argument {boolean} canCheckHeldItems - determines if a Pokemon has access to Quick Claw's effects or not
   */
  override apply(pokemon: Pokemon, passive: boolean, simulated: boolean, cancelled: BooleanHolder, args: any[]): void {
    const bypassSpeed = args[0] as BooleanHolder;
    const canCheckHeldItems = args[1] as BooleanHolder;
    bypassSpeed.value = false;
    canCheckHeldItems.value = false;
  }
}

/**
 * This applies a terrain-based type change to the Pokemon.
 * Used by Mimicry.
 */
export class TerrainEventTypeChangeAbAttr extends PostSummonAbAttr {
  constructor() {
    super(true);
  }

  override canApply(pokemon: Pokemon, passive: boolean, simulated: boolean, args: any[]): boolean {
    return !pokemon.isTerastallized;
  }

  override apply(pokemon: Pokemon, _passive: boolean, _simulated: boolean, _cancelled: BooleanHolder, _args: any[]): void {
    const currentTerrain = globalScene.arena.getTerrainType();
    const typeChange: PokemonType[] = this.determineTypeChange(pokemon, currentTerrain);
    if (typeChange.length !== 0) {
      if (pokemon.summonData.addedType && typeChange.includes(pokemon.summonData.addedType)) {
        pokemon.summonData.addedType = null;
      }
      pokemon.summonData.types = typeChange;
      pokemon.updateInfo();
    }
  }

  /**
   * Retrieves the type(s) the Pokemon should change to in response to a terrain
   * @param pokemon
   * @param currentTerrain {@linkcode TerrainType}
   * @returns a list of type(s)
   */
  private determineTypeChange(pokemon: Pokemon, currentTerrain: TerrainType): PokemonType[] {
    const typeChange: PokemonType[] = [];
    switch (currentTerrain) {
      case TerrainType.ELECTRIC:
        typeChange.push(PokemonType.ELECTRIC);
        break;
      case TerrainType.MISTY:
        typeChange.push(PokemonType.FAIRY);
        break;
      case TerrainType.GRASSY:
        typeChange.push(PokemonType.GRASS);
        break;
      case TerrainType.PSYCHIC:
        typeChange.push(PokemonType.PSYCHIC);
        break;
      default:
        pokemon.getTypes(false, false, true).forEach(t => {
          typeChange.push(t);
        });
        break;
    }
    return typeChange;
  }

  override canApplyPostSummon(pokemon: Pokemon, passive: boolean, simulated: boolean, args: any[]): boolean {
    return globalScene.arena.getTerrainType() !== TerrainType.NONE &&
      this.canApply(pokemon, passive, simulated, args);
  }

  /**
   * Checks if the Pokemon should change types if summoned into an active terrain
   */
  override applyPostSummon(pokemon: Pokemon, passive: boolean, simulated: boolean, args: any[]): void {
    this.apply(pokemon, passive, simulated, new BooleanHolder(false), []);
  }

  override getTriggerMessage(pokemon: Pokemon, abilityName: string, ...args: any[]) {
    const currentTerrain = globalScene.arena.getTerrainType();
    const pokemonNameWithAffix = getPokemonNameWithAffix(pokemon);
    if (currentTerrain === TerrainType.NONE) {
      return i18next.t("abilityTriggers:pokemonTypeChangeRevert", { pokemonNameWithAffix });
    } else {
      const moveType = i18next.t(`pokemonInfo:Type.${PokemonType[this.determineTypeChange(pokemon, currentTerrain)[0]]}`);
      return i18next.t("abilityTriggers:pokemonTypeChange", { pokemonNameWithAffix, moveType });
    }
  }
}

function applySingleAbAttrs<TAttr extends AbAttr>(
  pokemon: Pokemon,
  passive: boolean,
  attrType: Constructor<TAttr>,
  applyFunc: AbAttrApplyFunc<TAttr>,
  successFunc: AbAttrSuccessFunc<TAttr>,
  args: any[],
  gainedMidTurn: boolean = false,
  simulated: boolean = false,
  messages: string[] = []
) {
  if (!pokemon?.canApplyAbility(passive) || (passive && (pokemon.getPassiveAbility().id === pokemon.getAbility().id))) {
    return;
  }

  const ability = passive ? pokemon.getPassiveAbility() : pokemon.getAbility();
  if (gainedMidTurn && ability.getAttrs(attrType).some(attr => attr instanceof PostSummonAbAttr && !attr.shouldActivateOnGain())) {
    return;
  }

  for (const attr of ability.getAttrs(attrType)) {
    const condition = attr.getCondition();
    let abShown = false;
    if (condition && !condition(pokemon) || !successFunc(attr, passive)) {
      continue;
    }

    globalScene.setPhaseQueueSplice();

    if (attr.showAbility && !simulated) {
      globalScene.queueAbilityDisplay(pokemon, passive, true);
      abShown = true;
    }
    const message = attr.getTriggerMessage(pokemon, ability.name, args);
    if (message) {
      if (!simulated) {
        globalScene.queueMessage(message);
      }
      messages.push(message);
    }

    applyFunc(attr, passive);

    if (abShown) {
      globalScene.queueAbilityDisplay(pokemon, passive, false);
    }

    if (!simulated) {
      pokemon.waveData.abilitiesApplied.add(ability.id);
    }

    globalScene.clearPhaseQueueSplice();
  }
}

class ForceSwitchOutHelper {
  constructor(private switchType: SwitchType) {}

  /**
   * Handles the logic for switching out a Pokémon based on battle conditions, HP, and the switch type.
   *
   * @param pokemon The {@linkcode Pokemon} attempting to switch out.
   * @returns `true` if the switch is successful
   */
  public switchOutLogic(pokemon: Pokemon): boolean {
    const switchOutTarget = pokemon;
    /**
     * If the switch-out target is a player-controlled Pokémon, the function checks:
     * - Whether there are available party members to switch in.
     * - If the Pokémon is still alive (hp > 0), and if so, it leaves the field and a new SwitchPhase is initiated.
     */
    if (switchOutTarget instanceof PlayerPokemon) {
      if (globalScene.getPlayerParty().filter((p) => p.isAllowedInBattle() && !p.isOnField()).length < 1) {
        return false;
      }

      if (switchOutTarget.hp > 0) {
        switchOutTarget.leaveField(this.switchType === SwitchType.SWITCH);
        globalScene.prependToPhase(new SwitchPhase(this.switchType, switchOutTarget.getFieldIndex(), true, true), MoveEndPhase);
        return true;
      }
    /**
     * For non-wild battles, it checks if the opposing party has any available Pokémon to switch in.
     * If yes, the Pokémon leaves the field and a new SwitchSummonPhase is initiated.
     */
    } else if (globalScene.currentBattle.battleType !== BattleType.WILD) {
      if (globalScene.getEnemyParty().filter((p) => p.isAllowedInBattle() && !p.isOnField()).length < 1) {
        return false;
      }
      if (switchOutTarget.hp > 0) {
        switchOutTarget.leaveField(this.switchType === SwitchType.SWITCH);
        const summonIndex = (globalScene.currentBattle.trainer ? globalScene.currentBattle.trainer.getNextSummonIndex((switchOutTarget as EnemyPokemon).trainerSlot) : 0);
        globalScene.prependToPhase(new SwitchSummonPhase(this.switchType, switchOutTarget.getFieldIndex(), summonIndex, false, false), MoveEndPhase);
        return true;
      }
    /**
     * For wild Pokémon battles, the Pokémon will flee if the conditions are met (waveIndex and double battles).
     * It will not flee if it is a Mystery Encounter with fleeing disabled (checked in `getSwitchOutCondition()`) or if it is a wave 10x wild boss
     */
    } else {
      const allyPokemon = switchOutTarget.getAlly();

      if (!globalScene.currentBattle.waveIndex || globalScene.currentBattle.waveIndex % 10 === 0) {
        return false;
      }

      if (switchOutTarget.hp > 0) {
        switchOutTarget.leaveField(false);
        globalScene.queueMessage(i18next.t("moveTriggers:fled", { pokemonName: getPokemonNameWithAffix(switchOutTarget) }), null, true, 500);
        if (globalScene.currentBattle.double && !isNullOrUndefined(allyPokemon)) {
          globalScene.redirectPokemonMoves(switchOutTarget, allyPokemon);
        }
      }

      if (!allyPokemon?.isActive(true)) {
        globalScene.clearEnemyHeldItemModifiers();

        if (switchOutTarget.hp) {
          globalScene.pushPhase(new BattleEndPhase(false));

          if (globalScene.gameMode.hasRandomBiomes || globalScene.isNewBiome()) {
            globalScene.pushPhase(new SelectBiomePhase());
          }

          globalScene.pushPhase(new NewBattlePhase());
        }
      }
    }
    return false;
  }

  /**
   * Determines if a Pokémon can switch out based on its status, the opponent's status, and battle conditions.
   *
   * @param pokemon The Pokémon attempting to switch out.
   * @param opponent The opponent Pokémon.
   * @returns `true` if the switch-out condition is met
   */
  public getSwitchOutCondition(pokemon: Pokemon, opponent: Pokemon): boolean {
    const switchOutTarget = pokemon;
    const player = switchOutTarget instanceof PlayerPokemon;

    if (player) {
      const blockedByAbility = new BooleanHolder(false);
      applyAbAttrs(ForceSwitchOutImmunityAbAttr, opponent, blockedByAbility);
      return !blockedByAbility.value;
    }

    if (!player && globalScene.currentBattle.battleType === BattleType.WILD) {
      if (!globalScene.currentBattle.waveIndex && globalScene.currentBattle.waveIndex % 10 === 0) {
        return false;
      }
    }

    if (!player && globalScene.currentBattle.isBattleMysteryEncounter() && !globalScene.currentBattle.mysteryEncounter?.fleeAllowed) {
      return false;
    }

    const party = player ? globalScene.getPlayerParty() : globalScene.getEnemyParty();
    return (!player && globalScene.currentBattle.battleType === BattleType.WILD)
      || party.filter(p => p.isAllowedInBattle() && !p.isOnField()
        && (player || (p as EnemyPokemon).trainerSlot === (switchOutTarget as EnemyPokemon).trainerSlot)).length > 0;
  }

  /**
   * Returns a message if the switch-out attempt fails due to ability effects.
   *
   * @param target The target Pokémon.
   * @returns The failure message, or `null` if no failure.
   */
  public getFailedText(target: Pokemon): string | null {
    const blockedByAbility = new BooleanHolder(false);
    applyAbAttrs(ForceSwitchOutImmunityAbAttr, target, blockedByAbility);
    return blockedByAbility.value ? i18next.t("moveTriggers:cannotBeSwitchedOut", { pokemonName: getPokemonNameWithAffix(target) }) : null;
  }
}

/**
 * Calculates the amount of recovery from the Shell Bell item.
 *
 * If the Pokémon is holding a Shell Bell, this function computes the amount of health
 * recovered based on the damage dealt in the current turn. The recovery is multiplied by the
 * Shell Bell's modifier (if any).
 *
 * @param pokemon - The Pokémon whose Shell Bell recovery is being calculated.
 * @returns The amount of health recovered by Shell Bell.
 */
function calculateShellBellRecovery(pokemon: Pokemon): number {
  const shellBellModifier = pokemon.getHeldItems().find(m => m instanceof HitHealModifier);
  if (shellBellModifier) {
    return toDmgValue(pokemon.turnData.totalDamageDealt / 8) * shellBellModifier.stackCount;
  }
  return 0;
}

/**
 * Triggers after the Pokemon takes any damage
 * @extends AbAttr
 */
export class PostDamageAbAttr extends AbAttr {
  public canApplyPostDamage(
    pokemon: Pokemon,
    damage: number,
    passive: boolean,
    simulated: boolean,
    args: any[],
    source?: Pokemon): boolean {
    return true;
  }

  public applyPostDamage(
    pokemon: Pokemon,
    damage: number,
    passive: boolean,
    simulated: boolean,
    args: any[],
    source?: Pokemon,
  ): void {}
}

/**
 * Ability attribute for forcing a Pokémon to switch out after its health drops below half.
 * This attribute checks various conditions related to the damage received, the moves used by the Pokémon
 * and its opponents, and determines whether a forced switch-out should occur.
 *
 * Used by Wimp Out and Emergency Exit
 *
 * @extends PostDamageAbAttr
 * @see {@linkcode applyPostDamage}
 */
export class PostDamageForceSwitchAbAttr extends PostDamageAbAttr {
  private helper: ForceSwitchOutHelper = new ForceSwitchOutHelper(SwitchType.SWITCH);
  private hpRatio: number;

  constructor(hpRatio = 0.5) {
    super();
    this.hpRatio = hpRatio;
  }

  // TODO: Refactor to use more early returns
  public override canApplyPostDamage(
    pokemon: Pokemon,
    damage: number,
    passive: boolean,
    simulated: boolean,
    args: any[],
    source?: Pokemon): boolean {
    const moveHistory = pokemon.getMoveHistory();
    // Will not activate when the Pokémon's HP is lowered by cutting its own HP
    const fordbiddenAttackingMoves = [ MoveId.BELLY_DRUM, MoveId.SUBSTITUTE, MoveId.CURSE, MoveId.PAIN_SPLIT ];
    if (moveHistory.length > 0) {
      const lastMoveUsed = moveHistory[moveHistory.length - 1];
      if (fordbiddenAttackingMoves.includes(lastMoveUsed.move)) {
        return false;
      }
    }

    // Dragon Tail and Circle Throw switch out Pokémon before the Ability activates.
    const fordbiddenDefendingMoves = [ MoveId.DRAGON_TAIL, MoveId.CIRCLE_THROW ];
    if (source) {
      const enemyMoveHistory = source.getMoveHistory();
      if (enemyMoveHistory.length > 0) {
        const enemyLastMoveUsed = enemyMoveHistory[enemyMoveHistory.length - 1];
        // Will not activate if the Pokémon's HP falls below half while it is in the air during Sky Drop.
        if (fordbiddenDefendingMoves.includes(enemyLastMoveUsed.move) || enemyLastMoveUsed.move === MoveId.SKY_DROP && enemyLastMoveUsed.result === MoveResult.OTHER) {
          return false;
        // Will not activate if the Pokémon's HP falls below half by a move affected by Sheer Force.
        // TODO: Make this use the sheer force disable condition
        } else if (allMoves[enemyLastMoveUsed.move].chance >= 0 && source.hasAbility(AbilityId.SHEER_FORCE)) {
          return false;
        // Activate only after the last hit of multistrike moves
        } else if (source.turnData.hitsLeft > 1) {
          return false;
        }
        if (source.turnData.hitCount > 1) {
          damage = pokemon.turnData.damageTaken;
        }
      }
    }

    if (pokemon.hp + damage >= pokemon.getMaxHp() * this.hpRatio) {
      const shellBellHeal = calculateShellBellRecovery(pokemon);
      if (pokemon.hp - shellBellHeal < pokemon.getMaxHp() * this.hpRatio) {
        for (const opponent of pokemon.getOpponents()) {
          if (!this.helper.getSwitchOutCondition(pokemon, opponent)) {
            return false;
          }
        }
        return true;
      }
    }

    return false;
  }

  /**
   * Applies the switch-out logic after the Pokémon takes damage.
   * Checks various conditions based on the moves used by the Pokémon, the opponents' moves, and
   * the Pokémon's health after damage to determine whether the switch-out should occur.
   *
   * @param pokemon The Pokémon that took damage.
   * @param damage N/A
   * @param passive N/A
   * @param simulated Whether the ability is being simulated.
   * @param args N/A
   * @param source N/A
   */
  public override applyPostDamage(pokemon: Pokemon, damage: number, passive: boolean, simulated: boolean, args: any[], source?: Pokemon): void {
    this.helper.switchOutLogic(pokemon);
  }
}
function applyAbAttrsInternal<TAttr extends AbAttr>(
  attrType: Constructor<TAttr>,
  pokemon: Pokemon | null,
  applyFunc: AbAttrApplyFunc<TAttr>,
  successFunc: AbAttrSuccessFunc<TAttr>,
  args: any[],
  simulated: boolean = false,
  messages: string[] = [],
  gainedMidTurn = false
) {
  for (const passive of [ false, true ]) {
    if (pokemon) {
      applySingleAbAttrs(pokemon, passive, attrType, applyFunc, successFunc, args, gainedMidTurn, simulated, messages);
      globalScene.clearPhaseQueueSplice();
    }
  }
}

export function applyAbAttrs(
  attrType: Constructor<AbAttr>,
  pokemon: Pokemon,
  cancelled: BooleanHolder | null,
  simulated = false,
  ...args: any[]
): void {
  applyAbAttrsInternal<AbAttr>(
    attrType,
    pokemon,
    (attr, passive) => attr.apply(pokemon, passive, simulated, cancelled, args),
    (attr, passive) => attr.canApply(pokemon, passive, simulated, args),
    args,
    simulated,
  );
}

export function applyPostBattleInitAbAttrs(
  attrType: Constructor<PostBattleInitAbAttr>,
  pokemon: Pokemon,
  simulated = false,
  ...args: any[]
): void {
  applyAbAttrsInternal<PostBattleInitAbAttr>(
    attrType,
    pokemon,
    (attr, passive) => attr.applyPostBattleInit(pokemon, passive, simulated, args),
    (attr, passive) => attr.canApplyPostBattleInit(pokemon, passive, simulated, args),
    args,
    simulated,
  );
}

export function applyPreDefendAbAttrs(
  attrType: Constructor<PreDefendAbAttr>,
  pokemon: Pokemon,
  attacker: Pokemon,
  move: Move | null,
  cancelled: BooleanHolder | null,
  simulated = false,
  ...args: any[]
): void {
  applyAbAttrsInternal<PreDefendAbAttr>(
    attrType,
    pokemon,
    (attr, passive) => attr.applyPreDefend(pokemon, passive, simulated, attacker, move, cancelled, args),
    (attr, passive) => attr.canApplyPreDefend(pokemon, passive, simulated, attacker, move, cancelled, args),
    args,
    simulated,
  );
}

export function applyPostDefendAbAttrs(
  attrType: Constructor<PostDefendAbAttr>,
  pokemon: Pokemon,
  attacker: Pokemon,
  move: Move,
  hitResult: HitResult | null,
  simulated = false,
  ...args: any[]
): void {
  applyAbAttrsInternal<PostDefendAbAttr>(
    attrType,
    pokemon,
    (attr, passive) => attr.applyPostDefend(pokemon, passive, simulated, attacker, move, hitResult, args),
    (attr, passive) => attr.canApplyPostDefend(pokemon, passive, simulated, attacker, move, hitResult, args), args,
    simulated,
  );
}

export function applyPostMoveUsedAbAttrs(
  attrType: Constructor<PostMoveUsedAbAttr>,
  pokemon: Pokemon,
  move: PokemonMove,
  source: Pokemon,
  targets: BattlerIndex[],
  simulated = false,
  ...args: any[]
): void {
  applyAbAttrsInternal<PostMoveUsedAbAttr>(
    attrType,
    pokemon,
    (attr, passive) => attr.applyPostMoveUsed(pokemon, move, source, targets, simulated, args),
    (attr, passive) => attr.canApplyPostMoveUsed(pokemon, move, source, targets, simulated, args),
    args,
    simulated,
  );
}

export function applyStatMultiplierAbAttrs(
  attrType: Constructor<StatMultiplierAbAttr>,
  pokemon: Pokemon,
  stat: BattleStat,
  statValue: NumberHolder,
  simulated = false,
  ...args: any[]
): void {
  applyAbAttrsInternal<StatMultiplierAbAttr>(
    attrType,
    pokemon,
    (attr, passive) => attr.applyStatStage(pokemon, passive, simulated, stat, statValue, args),
    (attr, passive) => attr.canApplyStatStage(pokemon, passive, simulated, stat, statValue, args),
    args,
  );
}

/**
 * Applies an ally's Stat multiplier attribute
 * @param attrType - {@linkcode AllyStatMultiplierAbAttr} should always be AllyStatMultiplierAbAttr for the time being
 * @param pokemon - The {@linkcode Pokemon} with the ability
 * @param stat - The type of the checked {@linkcode Stat}
 * @param statValue - {@linkcode NumberHolder} containing the value of the checked stat
 * @param checkedPokemon - The {@linkcode Pokemon} with the checked stat
 * @param ignoreAbility - Whether or not the ability should be ignored by the pokemon or its move.
 * @param args - unused
 */
export function applyAllyStatMultiplierAbAttrs(attrType: Constructor<AllyStatMultiplierAbAttr>,
  pokemon: Pokemon, stat: BattleStat, statValue: NumberHolder, simulated: boolean = false, checkedPokemon: Pokemon, ignoreAbility: boolean, ...args: any[]
): void {
  return applyAbAttrsInternal<AllyStatMultiplierAbAttr>(
    attrType,
    pokemon,
    (attr, passive) => attr.applyAllyStat(pokemon, passive, simulated, stat, statValue, checkedPokemon, ignoreAbility, args),
    (attr, passive) => attr.canApplyAllyStat(pokemon, passive, simulated, stat, statValue, checkedPokemon, ignoreAbility, args),
    args,
    simulated,
  );
}

export function applyPostSetStatusAbAttrs(
  attrType: Constructor<PostSetStatusAbAttr>,
  pokemon: Pokemon,
  effect: StatusEffect,
  sourcePokemon?: Pokemon | null,
  simulated = false,
  ...args: any[]
): void {
  applyAbAttrsInternal<PostSetStatusAbAttr>(
    attrType,
    pokemon,
    (attr, passive) => attr.applyPostSetStatus(pokemon, sourcePokemon, passive, effect, simulated, args),
    (attr, passive) => attr.canApplyPostSetStatus(pokemon, sourcePokemon, passive, effect, simulated, args),
    args,
    simulated,
  );
}

export function applyPostDamageAbAttrs(
  attrType: Constructor<PostDamageAbAttr>,
  pokemon: Pokemon,
  damage: number,
  passive: boolean,
  simulated = false,
  args: any[],
  source?: Pokemon,
): void {
  applyAbAttrsInternal<PostDamageAbAttr>(
    attrType,
    pokemon,
    (attr, passive) => attr.applyPostDamage(pokemon, damage, passive, simulated, args, source),
    (attr, passive) => attr.canApplyPostDamage(pokemon, damage, passive, simulated, args, source),
    args,
  );
}

/**
 * Applies a field Stat multiplier attribute
 * @param attrType {@linkcode FieldMultiplyStatAbAttr} should always be FieldMultiplyBattleStatAbAttr for the time being
 * @param pokemon {@linkcode Pokemon} the Pokemon applying this ability
 * @param stat {@linkcode Stat} the type of the checked stat
 * @param statValue {@linkcode NumberHolder} the value of the checked stat
 * @param checkedPokemon {@linkcode Pokemon} the Pokemon with the checked stat
 * @param hasApplied {@linkcode BooleanHolder} whether or not a FieldMultiplyBattleStatAbAttr has already affected this stat
 * @param args unused
 */
export function applyFieldStatMultiplierAbAttrs(
  attrType: Constructor<FieldMultiplyStatAbAttr>,
  pokemon: Pokemon,
  stat: Stat,
  statValue: NumberHolder,
  checkedPokemon: Pokemon,
  hasApplied: BooleanHolder,
  simulated = false,
  ...args: any[]
): void {
  applyAbAttrsInternal<FieldMultiplyStatAbAttr>(
    attrType,
    pokemon,
    (attr, passive) => attr.applyFieldStat(pokemon, passive, simulated, stat, statValue, checkedPokemon, hasApplied, args),
    (attr, passive) => attr.canApplyFieldStat(pokemon, passive, simulated, stat, statValue, checkedPokemon, hasApplied, args), args,
  );
}

export function applyPreAttackAbAttrs(
  attrType: Constructor<PreAttackAbAttr>,
  pokemon: Pokemon,
  defender: Pokemon | null,
  move: Move,
  simulated = false,
  ...args: any[]
): void {
  applyAbAttrsInternal<PreAttackAbAttr>(
    attrType,
    pokemon,
    (attr, passive) => attr.applyPreAttack(pokemon, passive, simulated, defender, move, args),
    (attr, passive) => attr.canApplyPreAttack(pokemon, passive, simulated, defender, move, args),
    args,
    simulated,
  );
}

export function applyPostAttackAbAttrs(
  attrType: Constructor<PostAttackAbAttr>,
  pokemon: Pokemon,
  defender: Pokemon,
  move: Move,
  hitResult: HitResult | null,
  simulated = false,
  ...args: any[]
): void {
  applyAbAttrsInternal<PostAttackAbAttr>(
    attrType,
    pokemon,
    (attr, passive) => attr.applyPostAttack(pokemon, passive, simulated, defender, move, hitResult, args),
    (attr, passive) => attr.canApplyPostAttack(pokemon, passive, simulated, defender, move, hitResult, args), args,
    simulated,
  );
}

export function applyPostKnockOutAbAttrs(
  attrType: Constructor<PostKnockOutAbAttr>,
  pokemon: Pokemon,
  knockedOut: Pokemon,
  simulated = false,
  ...args: any[]
): void {
  applyAbAttrsInternal<PostKnockOutAbAttr>(
    attrType,
    pokemon,
    (attr, passive) => attr.applyPostKnockOut(pokemon, passive, simulated, knockedOut, args),
    (attr, passive) => attr.canApplyPostKnockOut(pokemon, passive, simulated, knockedOut, args),
    args,
    simulated,
  );
}

export function applyPostVictoryAbAttrs(
  attrType: Constructor<PostVictoryAbAttr>,
  pokemon: Pokemon,
  simulated = false,
  ...args: any[]
): void {
  applyAbAttrsInternal<PostVictoryAbAttr>(
    attrType,
    pokemon,
    (attr, passive) => attr.applyPostVictory(pokemon, passive, simulated, args),
    (attr, passive) => attr.canApplyPostVictory(pokemon, passive, simulated, args),
    args,
    simulated,
  );
}

export function applyPostSummonAbAttrs(
  attrType: Constructor<PostSummonAbAttr>,
  pokemon: Pokemon,
  simulated = false,
  ...args: any[]
): void {
  applyAbAttrsInternal<PostSummonAbAttr>(
    attrType,
    pokemon,
    (attr, passive) => attr.applyPostSummon(pokemon, passive, simulated, args),
    (attr, passive) => attr.canApplyPostSummon(pokemon, passive, simulated, args),
    args,
    simulated,
  );
}

export function applyPreSummonAbAttrs(
  attrType: Constructor<PreSummonAbAttr>,
  pokemon: Pokemon,
  ...args: any[]
): void {
  applyAbAttrsInternal<PreSummonAbAttr>(
    attrType,
    pokemon,
    (attr, passive) => attr.applyPreSummon(pokemon, passive, args),
    (attr, passive) => attr.canApplyPreSummon(pokemon, passive, args),
    args
  );
}

export function applyPreSwitchOutAbAttrs(
  attrType: Constructor<PreSwitchOutAbAttr>,
  pokemon: Pokemon,
  simulated = false,
  ...args: any[]
): void {
  applyAbAttrsInternal<PreSwitchOutAbAttr>(
    attrType,
    pokemon,
    (attr, passive) => attr.applyPreSwitchOut(pokemon, passive, simulated, args),
    (attr, passive) => attr.canApplyPreSwitchOut(pokemon, passive, simulated, args),
    args,
    simulated,
  );
}

export function applyPreLeaveFieldAbAttrs(
  attrType: Constructor<PreLeaveFieldAbAttr>,
  pokemon: Pokemon,
  simulated = false,
  ...args: any[]
): void {
  return applyAbAttrsInternal<PreLeaveFieldAbAttr>(
    attrType,
    pokemon,
    (attr, passive) =>
      attr.applyPreLeaveField(pokemon, passive, simulated, args),
    (attr, passive) => attr.canApplyPreLeaveField(pokemon, passive, simulated, args),
    args,
    simulated
  );
}

export function applyPreStatStageChangeAbAttrs<T extends PreStatStageChangeAbAttr > (
  attrType: Constructor<T>,
  pokemon: Pokemon | null,
  stat: BattleStat,
  cancelled: BooleanHolder,
  simulated = false,
  ...args: any[]
): void {
  applyAbAttrsInternal<T>(
    attrType,
    pokemon,
    (attr, passive) => attr.applyPreStatStageChange(pokemon, passive, simulated, stat, cancelled, args),
    (attr, passive) => attr.canApplyPreStatStageChange(pokemon, passive, simulated, stat, cancelled, args),
    args,
    simulated,
  );
}

export function applyPostStatStageChangeAbAttrs(
  attrType: Constructor<PostStatStageChangeAbAttr>,
  pokemon: Pokemon,
  stats: BattleStat[],
  stages: integer,
  selfTarget: boolean,
  simulated = false,
  ...args: any[]
): void {
  applyAbAttrsInternal<PostStatStageChangeAbAttr>(
    attrType,
    pokemon,
    (attr, _passive) => attr.applyPostStatStageChange(pokemon, simulated, stats, stages, selfTarget, args),
    (attr, _passive) => attr.canApplyPostStatStageChange(pokemon, simulated, stats, stages, selfTarget, args), args,
    simulated,
  );
}

export function applyPreSetStatusAbAttrs(
  attrType: Constructor<PreSetStatusAbAttr>,
  pokemon: Pokemon,
  effect: StatusEffect | undefined,
  cancelled: BooleanHolder,
  simulated = false,
  ...args: any[]
): void {
  applyAbAttrsInternal<PreSetStatusAbAttr>(
    attrType,
    pokemon,
    (attr, passive) => attr.applyPreSetStatus(pokemon, passive, simulated, effect, cancelled, args),
    (attr, passive) => attr.canApplyPreSetStatus(pokemon, passive, simulated, effect, cancelled, args),
    args,
    simulated,
  );
}

export function applyPreApplyBattlerTagAbAttrs(
  attrType: Constructor<PreApplyBattlerTagAbAttr>,
  pokemon: Pokemon,
  tag: BattlerTag,
  cancelled: BooleanHolder,
  simulated = false,
  ...args: any[]
): void {
  applyAbAttrsInternal<PreApplyBattlerTagAbAttr>(
    attrType,
    pokemon,
    (attr, passive) => attr.applyPreApplyBattlerTag(pokemon, passive, simulated, tag, cancelled, args),
    (attr, passive) => attr.canApplyPreApplyBattlerTag(pokemon, passive, simulated, tag, cancelled, args),
    args,
    simulated,
  );
}

export function applyPreWeatherEffectAbAttrs(
  attrType: Constructor<PreWeatherEffectAbAttr>,
  pokemon: Pokemon,
  weather: Weather | null,
  cancelled: BooleanHolder,
  simulated = false,
  ...args: any[]
): void {
  applyAbAttrsInternal<PreWeatherDamageAbAttr>(
    attrType,
    pokemon,
    (attr, passive) => attr.applyPreWeatherEffect(pokemon, passive, simulated, weather, cancelled, args),
    (attr, passive) => attr.canApplyPreWeatherEffect(pokemon, passive, simulated, weather, cancelled, args),
    args,
    simulated,
  );
}

export function applyPostTurnAbAttrs(
  attrType: Constructor<PostTurnAbAttr>,
  pokemon: Pokemon,
  simulated = false,
  ...args: any[]
): void {
  applyAbAttrsInternal<PostTurnAbAttr>(
    attrType,
    pokemon,
    (attr, passive) => attr.applyPostTurn(pokemon, passive, simulated, args),
    (attr, passive) => attr.canApplyPostTurn(pokemon, passive, simulated, args),
    args,
    simulated,
  );
}

export function applyPostWeatherChangeAbAttrs(
  attrType: Constructor<PostWeatherChangeAbAttr>,
  pokemon: Pokemon,
  weather: WeatherType,
  simulated = false,
  ...args: any[]
): void {
  applyAbAttrsInternal<PostWeatherChangeAbAttr>(
    attrType,
    pokemon,
    (attr, passive) => attr.applyPostWeatherChange(pokemon, passive, simulated, weather, args),
    (attr, passive) => attr.canApplyPostWeatherChange(pokemon, passive, simulated, weather, args),
    args,
    simulated,
  );
}

export function applyPostWeatherLapseAbAttrs(
  attrType: Constructor<PostWeatherLapseAbAttr>,
  pokemon: Pokemon,
  weather: Weather | null,
  simulated = false,
  ...args: any[]
): void {
  applyAbAttrsInternal<PostWeatherLapseAbAttr>(
    attrType,
    pokemon,
    (attr, passive) => attr.applyPostWeatherLapse(pokemon, passive, simulated, weather, args),
    (attr, passive) => attr.canApplyPostWeatherLapse(pokemon, passive, simulated, weather, args),
    args,
    simulated,
  );
}

export function applyPostTerrainChangeAbAttrs(
  attrType: Constructor<PostTerrainChangeAbAttr>,
  pokemon: Pokemon,
  terrain: TerrainType,
  simulated = false,
  ...args: any[]
): void {
  applyAbAttrsInternal<PostTerrainChangeAbAttr>(
    attrType,
    pokemon,
    (attr, passive) => attr.applyPostTerrainChange(pokemon, passive, simulated, terrain, args),
    (attr, passive) => attr.canApplyPostTerrainChange(pokemon, passive, simulated, terrain, args),
    args,
    simulated,
  );
}

export function applyCheckTrappedAbAttrs(
  attrType: Constructor<CheckTrappedAbAttr>,
  pokemon: Pokemon,
  trapped: BooleanHolder,
  otherPokemon: Pokemon,
  messages: string[],
  simulated = false,
  ...args: any[]
): void {
  applyAbAttrsInternal<CheckTrappedAbAttr>(
    attrType,
    pokemon,
    (attr, passive) => attr.applyCheckTrapped(pokemon, passive, simulated, trapped, otherPokemon, args),
    (attr, passive) => attr.canApplyCheckTrapped(pokemon, passive, simulated, trapped, otherPokemon, args), args,
    simulated,
    messages,
  );
}

export function applyPostBattleAbAttrs(
  attrType: Constructor<PostBattleAbAttr>,
  pokemon: Pokemon,
  simulated = false,
  ...args: any[]
): void {
  applyAbAttrsInternal<PostBattleAbAttr>(
    attrType,
    pokemon,
    (attr, passive) => attr.applyPostBattle(pokemon, passive, simulated, args),
    (attr, passive) => attr.canApplyPostBattle(pokemon, passive, simulated, args),
    args,
    simulated,
  );
}

export function applyPostFaintAbAttrs(
  attrType: Constructor<PostFaintAbAttr>,
  pokemon: Pokemon,
  attacker?: Pokemon,
  move?: Move,
  hitResult?: HitResult,
  simulated = false,
  ...args: any[]
): void {
  applyAbAttrsInternal<PostFaintAbAttr>(
    attrType,
    pokemon,
    (attr, passive) => attr.applyPostFaint(pokemon, passive, simulated, attacker, move, hitResult, args),
    (attr, passive) => attr.canApplyPostFaint(pokemon, passive, simulated, attacker, move, hitResult, args),
    args,
    simulated,
  );
}

export function applyPostItemLostAbAttrs(
  attrType: Constructor<PostItemLostAbAttr>,
  pokemon: Pokemon,
  simulated = false,
  ...args: any[]
): void {
  applyAbAttrsInternal<PostItemLostAbAttr>(
    attrType,
    pokemon,
    (attr, passive) => attr.applyPostItemLost(pokemon, simulated, args),
    (attr, passive) => attr.canApplyPostItemLost(pokemon, simulated, args),
    args,
  );
}

/**
 * Applies abilities when they become active mid-turn (ability switch)
 *
 * Ignores passives as they don't change and shouldn't be reapplied when main abilities change
 */
export function applyOnGainAbAttrs(
  pokemon: Pokemon,
  passive: boolean = false,
  simulated: boolean = false,
  ...args: any[]): void {
  applySingleAbAttrs<PostSummonAbAttr>(
    pokemon,
    passive,
    PostSummonAbAttr,
    (attr, passive) => attr.applyPostSummon(pokemon, passive, simulated, args),
    (attr, passive) => attr.canApplyPostSummon(pokemon, passive, simulated, args),
    args,
    true,
    simulated,
  );
}

/**
 * Applies ability attributes which activate when the ability is lost or suppressed (i.e. primal weather)
 */
export function applyOnLoseAbAttrs(pokemon: Pokemon, passive = false, simulated = false, ...args: any[]): void {
  applySingleAbAttrs<PreLeaveFieldAbAttr>(
    pokemon,
    passive,
    PreLeaveFieldAbAttr,
    (attr, passive) => attr.applyPreLeaveField(pokemon, passive, simulated, [ ...args, true ]),
    (attr, passive) => attr.canApplyPreLeaveField(pokemon, passive, simulated, [ ...args, true ]),
    args,
    true,
    simulated);

  applySingleAbAttrs<IllusionBreakAbAttr>(
    pokemon,
    passive,
    IllusionBreakAbAttr,
    (attr, passive) => attr.apply(pokemon, passive, simulated, null, args),
    (attr, passive) => attr.canApply(pokemon, passive, simulated, args),
    args,
    true,
    simulated
  )
}

/**
 * Sets the ability of a Pokémon as revealed.
 * @param pokemon - The Pokémon whose ability is being revealed.
 */
function setAbilityRevealed(pokemon: Pokemon): void {
  pokemon.waveData.abilityRevealed = true;
}

/**
 * Returns all Pokemon on field with weather-based forms
 */
function getPokemonWithWeatherBasedForms() {
  return globalScene.getField(true).filter(p =>
    (p.hasAbility(AbilityId.FORECAST) && p.species.speciesId === SpeciesId.CASTFORM)
    || (p.hasAbility(AbilityId.FLOWER_GIFT) && p.species.speciesId === SpeciesId.CHERRIM)
  );
}

export function initAbilities() {
  allAbilities.push(
    new Ability(AbilityId.NONE, 3),
    new Ability(AbilityId.STENCH, 3)
      .attr(PostAttackApplyBattlerTagAbAttr, false, (user, target, move) => !move.hasAttr(FlinchAttr) && !move.hitsSubstitute(user, target) ? 10 : 0, BattlerTagType.FLINCHED),
    new Ability(AbilityId.DRIZZLE, 3)
      .attr(PostSummonWeatherChangeAbAttr, WeatherType.RAIN)
      .attr(PostBiomeChangeWeatherChangeAbAttr, WeatherType.RAIN),
    new Ability(AbilityId.SPEED_BOOST, 3)
      .attr(SpeedBoostAbAttr),
    new Ability(AbilityId.BATTLE_ARMOR, 3)
      .attr(BlockCritAbAttr)
      .ignorable(),
    new Ability(AbilityId.STURDY, 3)
      .attr(PreDefendFullHpEndureAbAttr)
      .attr(BlockOneHitKOAbAttr)
      .ignorable(),
    new Ability(AbilityId.DAMP, 3)
      .attr(FieldPreventExplosiveMovesAbAttr)
      .ignorable(),
    new Ability(AbilityId.LIMBER, 3)
      .attr(StatusEffectImmunityAbAttr, StatusEffect.PARALYSIS)
      .attr(PostSummonHealStatusAbAttr, StatusEffect.PARALYSIS)
      .ignorable(),
    new Ability(AbilityId.SAND_VEIL, 3)
      .attr(StatMultiplierAbAttr, Stat.EVA, 1.2)
      .attr(BlockWeatherDamageAttr, WeatherType.SANDSTORM)
      .condition(getWeatherCondition(WeatherType.SANDSTORM))
      .ignorable(),
    new Ability(AbilityId.STATIC, 3)
      .attr(PostDefendContactApplyStatusEffectAbAttr, 30, StatusEffect.PARALYSIS)
      .bypassFaint(),
    new Ability(AbilityId.VOLT_ABSORB, 3)
      .attr(TypeImmunityHealAbAttr, PokemonType.ELECTRIC)
      .ignorable(),
    new Ability(AbilityId.WATER_ABSORB, 3)
      .attr(TypeImmunityHealAbAttr, PokemonType.WATER)
      .ignorable(),
    new Ability(AbilityId.OBLIVIOUS, 3)
      .attr(BattlerTagImmunityAbAttr, [ BattlerTagType.INFATUATED, BattlerTagType.TAUNT ])
      .attr(PostSummonRemoveBattlerTagAbAttr, BattlerTagType.INFATUATED, BattlerTagType.TAUNT)
      .attr(IntimidateImmunityAbAttr)
      .ignorable(),
    new Ability(AbilityId.CLOUD_NINE, 3)
      .attr(SuppressWeatherEffectAbAttr, true)
      .attr(PostSummonUnnamedMessageAbAttr, i18next.t("abilityTriggers:weatherEffectDisappeared"))
      .attr(PostSummonWeatherSuppressedFormChangeAbAttr)
      .attr(PostFaintUnsuppressedWeatherFormChangeAbAttr)
      .bypassFaint(),
    new Ability(AbilityId.COMPOUND_EYES, 3)
      .attr(StatMultiplierAbAttr, Stat.ACC, 1.3),
    new Ability(AbilityId.INSOMNIA, 3)
      .attr(StatusEffectImmunityAbAttr, StatusEffect.SLEEP)
      .attr(PostSummonHealStatusAbAttr, StatusEffect.SLEEP)
      .attr(BattlerTagImmunityAbAttr, BattlerTagType.DROWSY)
      .ignorable(),
    new Ability(AbilityId.COLOR_CHANGE, 3)
      .attr(PostDefendTypeChangeAbAttr)
      .condition(getSheerForceHitDisableAbCondition()),
    new Ability(AbilityId.IMMUNITY, 3)
      .attr(StatusEffectImmunityAbAttr, StatusEffect.POISON, StatusEffect.TOXIC)
      .attr(PostSummonHealStatusAbAttr, StatusEffect.POISON, StatusEffect.TOXIC)
      .ignorable(),
    new Ability(AbilityId.FLASH_FIRE, 3)
      .attr(TypeImmunityAddBattlerTagAbAttr, PokemonType.FIRE, BattlerTagType.FIRE_BOOST, 1)
      .ignorable(),
    new Ability(AbilityId.SHIELD_DUST, 3)
      .attr(IgnoreMoveEffectsAbAttr)
      .ignorable(),
    new Ability(AbilityId.OWN_TEMPO, 3)
      .attr(BattlerTagImmunityAbAttr, BattlerTagType.CONFUSED)
      .attr(PostSummonRemoveBattlerTagAbAttr, BattlerTagType.CONFUSED)
      .attr(IntimidateImmunityAbAttr)
      .ignorable(),
    new Ability(AbilityId.SUCTION_CUPS, 3)
      .attr(ForceSwitchOutImmunityAbAttr)
      .ignorable(),
    new Ability(AbilityId.INTIMIDATE, 3)
      .attr(PostSummonStatStageChangeAbAttr, [ Stat.ATK ], -1, false, true),
    new Ability(AbilityId.SHADOW_TAG, 3)
      .attr(ArenaTrapAbAttr, (_user, target) => !target.hasAbility(AbilityId.SHADOW_TAG)),
    new Ability(AbilityId.ROUGH_SKIN, 3)
      .attr(PostDefendContactDamageAbAttr, 8)
      .bypassFaint(),
    new Ability(AbilityId.WONDER_GUARD, 3)
      .attr(NonSuperEffectiveImmunityAbAttr)
      .uncopiable()
      .ignorable(),
    new Ability(AbilityId.LEVITATE, 3)
      .attr(AttackTypeImmunityAbAttr, PokemonType.GROUND, (pokemon: Pokemon) => !pokemon.getTag(GroundedTag) && !globalScene.arena.getTag(ArenaTagType.GRAVITY))
      .ignorable(),
    new Ability(AbilityId.EFFECT_SPORE, 3)
      .attr(EffectSporeAbAttr),
    new Ability(AbilityId.SYNCHRONIZE, 3)
      .attr(SyncEncounterNatureAbAttr)
      .attr(SynchronizeStatusAbAttr),
    new Ability(AbilityId.CLEAR_BODY, 3)
      .attr(ProtectStatAbAttr)
      .ignorable(),
    new Ability(AbilityId.NATURAL_CURE, 3)
      .attr(PreSwitchOutResetStatusAbAttr),
    new Ability(AbilityId.LIGHTNING_ROD, 3)
      .attr(RedirectTypeMoveAbAttr, PokemonType.ELECTRIC)
      .attr(TypeImmunityStatStageChangeAbAttr, PokemonType.ELECTRIC, Stat.SPATK, 1)
      .ignorable(),
    new Ability(AbilityId.SERENE_GRACE, 3)
      .attr(MoveEffectChanceMultiplierAbAttr, 2),
    new Ability(AbilityId.SWIFT_SWIM, 3)
      .attr(StatMultiplierAbAttr, Stat.SPD, 2)
      .condition(getWeatherCondition(WeatherType.RAIN, WeatherType.HEAVY_RAIN)),
    new Ability(AbilityId.CHLOROPHYLL, 3)
      .attr(StatMultiplierAbAttr, Stat.SPD, 2)
      .condition(getWeatherCondition(WeatherType.SUNNY, WeatherType.HARSH_SUN)),
    new Ability(AbilityId.ILLUMINATE, 3)
      .attr(ProtectStatAbAttr, Stat.ACC)
      .attr(DoubleBattleChanceAbAttr)
      .attr(IgnoreOpponentStatStagesAbAttr, [ Stat.EVA ])
      .ignorable(),
    new Ability(AbilityId.TRACE, 3)
      .attr(PostSummonCopyAbilityAbAttr)
      .uncopiable(),
    new Ability(AbilityId.HUGE_POWER, 3)
      .attr(StatMultiplierAbAttr, Stat.ATK, 2),
    new Ability(AbilityId.POISON_POINT, 3)
      .attr(PostDefendContactApplyStatusEffectAbAttr, 30, StatusEffect.POISON)
      .bypassFaint(),
    new Ability(AbilityId.INNER_FOCUS, 3)
      .attr(BattlerTagImmunityAbAttr, BattlerTagType.FLINCHED)
      .attr(IntimidateImmunityAbAttr)
      .ignorable(),
    new Ability(AbilityId.MAGMA_ARMOR, 3)
      .attr(StatusEffectImmunityAbAttr, StatusEffect.FREEZE)
      .attr(PostSummonHealStatusAbAttr, StatusEffect.FREEZE)
      .ignorable(),
    new Ability(AbilityId.WATER_VEIL, 3)
      .attr(StatusEffectImmunityAbAttr, StatusEffect.BURN)
      .attr(PostSummonHealStatusAbAttr, StatusEffect.BURN)
      .ignorable(),
    new Ability(AbilityId.MAGNET_PULL, 3)
      .attr(ArenaTrapAbAttr, (user, target) => {
        return target.getTypes(true).includes(PokemonType.STEEL) || (target.getTypes(true).includes(PokemonType.STELLAR) && target.getTypes().includes(PokemonType.STEEL));
      }),
    new Ability(AbilityId.SOUNDPROOF, 3)
      .attr(MoveImmunityAbAttr, (pokemon, attacker, move) => pokemon !== attacker && move.hasFlag(MoveFlags.SOUND_BASED))
      .ignorable(),
    new Ability(AbilityId.RAIN_DISH, 3)
      .attr(PostWeatherLapseHealAbAttr, 1, WeatherType.RAIN, WeatherType.HEAVY_RAIN),
    new Ability(AbilityId.SAND_STREAM, 3)
      .attr(PostSummonWeatherChangeAbAttr, WeatherType.SANDSTORM)
      .attr(PostBiomeChangeWeatherChangeAbAttr, WeatherType.SANDSTORM),
    new Ability(AbilityId.PRESSURE, 3)
      .attr(IncreasePpAbAttr)
      .attr(PostSummonMessageAbAttr, (pokemon: Pokemon) => i18next.t("abilityTriggers:postSummonPressure", { pokemonNameWithAffix: getPokemonNameWithAffix(pokemon) })),
    new Ability(AbilityId.THICK_FAT, 3)
      .attr(ReceivedTypeDamageMultiplierAbAttr, PokemonType.FIRE, 0.5)
      .attr(ReceivedTypeDamageMultiplierAbAttr, PokemonType.ICE, 0.5)
      .ignorable(),
    new Ability(AbilityId.EARLY_BIRD, 3)
      .attr(ReduceStatusEffectDurationAbAttr, StatusEffect.SLEEP),
    new Ability(AbilityId.FLAME_BODY, 3)
      .attr(PostDefendContactApplyStatusEffectAbAttr, 30, StatusEffect.BURN)
      .bypassFaint(),
    new Ability(AbilityId.RUN_AWAY, 3)
      .attr(RunSuccessAbAttr),
    new Ability(AbilityId.KEEN_EYE, 3)
      .attr(ProtectStatAbAttr, Stat.ACC)
      .ignorable(),
    new Ability(AbilityId.HYPER_CUTTER, 3)
      .attr(ProtectStatAbAttr, Stat.ATK)
      .ignorable(),
    new Ability(AbilityId.PICKUP, 3)
      .attr(PostBattleLootAbAttr)
      .unsuppressable(),
    new Ability(AbilityId.TRUANT, 3)
      .attr(PostSummonAddBattlerTagAbAttr, BattlerTagType.TRUANT, 1, false),
    new Ability(AbilityId.HUSTLE, 3)
      .attr(StatMultiplierAbAttr, Stat.ATK, 1.5)
      .attr(StatMultiplierAbAttr, Stat.ACC, 0.8, (_user, _target, move) => move.category === MoveCategory.PHYSICAL),
    new Ability(AbilityId.CUTE_CHARM, 3)
      .attr(PostDefendContactApplyTagChanceAbAttr, 30, BattlerTagType.INFATUATED),
    new Ability(AbilityId.PLUS, 3)
      .conditionalAttr(p => globalScene.currentBattle.double && [ AbilityId.PLUS, AbilityId.MINUS ].some(a => (p.getAlly()?.hasAbility(a) ?? false)), StatMultiplierAbAttr, Stat.SPATK, 1.5),
    new Ability(AbilityId.MINUS, 3)
      .conditionalAttr(p => globalScene.currentBattle.double && [ AbilityId.PLUS, AbilityId.MINUS ].some(a => (p.getAlly()?.hasAbility(a) ?? false)), StatMultiplierAbAttr, Stat.SPATK, 1.5),
    new Ability(AbilityId.FORECAST, 3)
      .uncopiable()
      .unreplaceable()
      .attr(NoFusionAbilityAbAttr)
      .attr(PostSummonFormChangeByWeatherAbAttr, AbilityId.FORECAST)
      .attr(PostWeatherChangeFormChangeAbAttr, AbilityId.FORECAST, [ WeatherType.NONE, WeatherType.SANDSTORM, WeatherType.STRONG_WINDS, WeatherType.FOG ]),
    new Ability(AbilityId.STICKY_HOLD, 3)
      .attr(BlockItemTheftAbAttr)
      .bypassFaint()
      .ignorable(),
    new Ability(AbilityId.SHED_SKIN, 3)
      .conditionalAttr(pokemon => !randSeedInt(3), PostTurnResetStatusAbAttr),
    new Ability(AbilityId.GUTS, 3)
      .attr(BypassBurnDamageReductionAbAttr)
      .conditionalAttr(pokemon => !!pokemon.status || pokemon.hasAbility(AbilityId.COMATOSE), StatMultiplierAbAttr, Stat.ATK, 1.5),
    new Ability(AbilityId.MARVEL_SCALE, 3)
      .conditionalAttr(pokemon => !!pokemon.status || pokemon.hasAbility(AbilityId.COMATOSE), StatMultiplierAbAttr, Stat.DEF, 1.5)
      .ignorable(),
    new Ability(AbilityId.LIQUID_OOZE, 3)
      .attr(ReverseDrainAbAttr),
    new Ability(AbilityId.OVERGROW, 3)
      .attr(LowHpMoveTypePowerBoostAbAttr, PokemonType.GRASS),
    new Ability(AbilityId.BLAZE, 3)
      .attr(LowHpMoveTypePowerBoostAbAttr, PokemonType.FIRE),
    new Ability(AbilityId.TORRENT, 3)
      .attr(LowHpMoveTypePowerBoostAbAttr, PokemonType.WATER),
    new Ability(AbilityId.SWARM, 3)
      .attr(LowHpMoveTypePowerBoostAbAttr, PokemonType.BUG),
    new Ability(AbilityId.ROCK_HEAD, 3)
      .attr(BlockRecoilDamageAttr),
    new Ability(AbilityId.DROUGHT, 3)
      .attr(PostSummonWeatherChangeAbAttr, WeatherType.SUNNY)
      .attr(PostBiomeChangeWeatherChangeAbAttr, WeatherType.SUNNY),
    new Ability(AbilityId.ARENA_TRAP, 3)
      .attr(ArenaTrapAbAttr, (user, target) => target.isGrounded())
      .attr(DoubleBattleChanceAbAttr),
    new Ability(AbilityId.VITAL_SPIRIT, 3)
      .attr(StatusEffectImmunityAbAttr, StatusEffect.SLEEP)
      .attr(PostSummonHealStatusAbAttr, StatusEffect.SLEEP)
      .attr(BattlerTagImmunityAbAttr, BattlerTagType.DROWSY)
      .ignorable(),
    new Ability(AbilityId.WHITE_SMOKE, 3)
      .attr(ProtectStatAbAttr)
      .ignorable(),
    new Ability(AbilityId.PURE_POWER, 3)
      .attr(StatMultiplierAbAttr, Stat.ATK, 2),
    new Ability(AbilityId.SHELL_ARMOR, 3)
      .attr(BlockCritAbAttr)
      .ignorable(),
    new Ability(AbilityId.AIR_LOCK, 3)
      .attr(SuppressWeatherEffectAbAttr, true)
      .attr(PostSummonUnnamedMessageAbAttr, i18next.t("abilityTriggers:weatherEffectDisappeared"))
      .attr(PostSummonWeatherSuppressedFormChangeAbAttr)
      .attr(PostFaintUnsuppressedWeatherFormChangeAbAttr)
      .bypassFaint(),
    new Ability(AbilityId.TANGLED_FEET, 4)
      .conditionalAttr(pokemon => !!pokemon.getTag(BattlerTagType.CONFUSED), StatMultiplierAbAttr, Stat.EVA, 2)
      .ignorable(),
    new Ability(AbilityId.MOTOR_DRIVE, 4)
      .attr(TypeImmunityStatStageChangeAbAttr, PokemonType.ELECTRIC, Stat.SPD, 1)
      .ignorable(),
    new Ability(AbilityId.RIVALRY, 4)
      .attr(MovePowerBoostAbAttr, (user, target, move) => user?.gender !== Gender.GENDERLESS && target?.gender !== Gender.GENDERLESS && user?.gender === target?.gender, 1.25, true)
      .attr(MovePowerBoostAbAttr, (user, target, move) => user?.gender !== Gender.GENDERLESS && target?.gender !== Gender.GENDERLESS && user?.gender !== target?.gender, 0.75),
    new Ability(AbilityId.STEADFAST, 4)
      .attr(FlinchStatStageChangeAbAttr, [ Stat.SPD ], 1),
    new Ability(AbilityId.SNOW_CLOAK, 4)
      .attr(StatMultiplierAbAttr, Stat.EVA, 1.2)
      .attr(BlockWeatherDamageAttr, WeatherType.HAIL)
      .condition(getWeatherCondition(WeatherType.HAIL, WeatherType.SNOW))
      .ignorable(),
    new Ability(AbilityId.GLUTTONY, 4)
      .attr(ReduceBerryUseThresholdAbAttr),
    new Ability(AbilityId.ANGER_POINT, 4)
      .attr(PostDefendCritStatStageChangeAbAttr, Stat.ATK, 6),
    new Ability(AbilityId.UNBURDEN, 4)
      .attr(PostItemLostApplyBattlerTagAbAttr, BattlerTagType.UNBURDEN)
      .bypassFaint() // Allows reviver seed to activate Unburden
      .edgeCase(), // Should not restore Unburden boost if Pokemon loses then regains Unburden ability
    new Ability(AbilityId.HEATPROOF, 4)
      .attr(ReceivedTypeDamageMultiplierAbAttr, PokemonType.FIRE, 0.5)
      .attr(ReduceBurnDamageAbAttr, 0.5)
      .ignorable(),
    new Ability(AbilityId.SIMPLE, 4)
      .attr(StatStageChangeMultiplierAbAttr, 2)
      .ignorable(),
    new Ability(AbilityId.DRY_SKIN, 4)
      .attr(PostWeatherLapseDamageAbAttr, 2, WeatherType.SUNNY, WeatherType.HARSH_SUN)
      .attr(PostWeatherLapseHealAbAttr, 2, WeatherType.RAIN, WeatherType.HEAVY_RAIN)
      .attr(ReceivedTypeDamageMultiplierAbAttr, PokemonType.FIRE, 1.25)
      .attr(TypeImmunityHealAbAttr, PokemonType.WATER)
      .ignorable(),
    new Ability(AbilityId.DOWNLOAD, 4)
      .attr(DownloadAbAttr),
    new Ability(AbilityId.IRON_FIST, 4)
      .attr(MovePowerBoostAbAttr, (user, target, move) => move.hasFlag(MoveFlags.PUNCHING_MOVE), 1.2),
    new Ability(AbilityId.POISON_HEAL, 4)
      .attr(PostTurnStatusHealAbAttr, StatusEffect.TOXIC, StatusEffect.POISON)
      .attr(BlockStatusDamageAbAttr, StatusEffect.TOXIC, StatusEffect.POISON),
    new Ability(AbilityId.ADAPTABILITY, 4)
      .attr(StabBoostAbAttr),
    new Ability(AbilityId.SKILL_LINK, 4)
      .attr(MaxMultiHitAbAttr),
    new Ability(AbilityId.HYDRATION, 4)
      .attr(PostTurnResetStatusAbAttr)
      .condition(getWeatherCondition(WeatherType.RAIN, WeatherType.HEAVY_RAIN)),
    new Ability(AbilityId.SOLAR_POWER, 4)
      .attr(PostWeatherLapseDamageAbAttr, 2, WeatherType.SUNNY, WeatherType.HARSH_SUN)
      .attr(StatMultiplierAbAttr, Stat.SPATK, 1.5)
      .condition(getWeatherCondition(WeatherType.SUNNY, WeatherType.HARSH_SUN)),
    new Ability(AbilityId.QUICK_FEET, 4)
      .conditionalAttr(pokemon => pokemon.status ? pokemon.status.effect === StatusEffect.PARALYSIS : false, StatMultiplierAbAttr, Stat.SPD, 2)
      .conditionalAttr(pokemon => !!pokemon.status || pokemon.hasAbility(AbilityId.COMATOSE), StatMultiplierAbAttr, Stat.SPD, 1.5),
    new Ability(AbilityId.NORMALIZE, 4)
      .attr(MoveTypeChangeAbAttr, PokemonType.NORMAL, 1.2),
    new Ability(AbilityId.SNIPER, 4)
      .attr(MultCritAbAttr, 1.5),
    new Ability(AbilityId.MAGIC_GUARD, 4)
      .attr(BlockNonDirectDamageAbAttr),
    new Ability(AbilityId.NO_GUARD, 4)
      .attr(AlwaysHitAbAttr)
      .attr(DoubleBattleChanceAbAttr),
    new Ability(AbilityId.STALL, 4)
      .attr(ChangeMovePriorityAbAttr, (pokemon, move: Move) => true, -0.2),
    new Ability(AbilityId.TECHNICIAN, 4)
      .attr(MovePowerBoostAbAttr, (user, target, move) => {
        const power = new NumberHolder(move.power);
        applyMoveAttrs(VariablePowerAttr, user, target, move, power);
        return power.value <= 60;
      }, 1.5),
    new Ability(AbilityId.LEAF_GUARD, 4)
      .attr(StatusEffectImmunityAbAttr)
      .condition(getWeatherCondition(WeatherType.SUNNY, WeatherType.HARSH_SUN))
      .ignorable(),
    new Ability(AbilityId.KLUTZ, 4)
      .unimplemented(),
    new Ability(AbilityId.MOLD_BREAKER, 4)
      .attr(PostSummonMessageAbAttr, (pokemon: Pokemon) => i18next.t("abilityTriggers:postSummonMoldBreaker", { pokemonNameWithAffix: getPokemonNameWithAffix(pokemon) }))
      .attr(MoveAbilityBypassAbAttr),
    new Ability(AbilityId.SUPER_LUCK, 4)
      .attr(BonusCritAbAttr),
    new Ability(AbilityId.AFTERMATH, 4)
      .attr(PostFaintContactDamageAbAttr, 4)
      .bypassFaint(),
    new Ability(AbilityId.ANTICIPATION, 4)
      .conditionalAttr(getAnticipationCondition(), PostSummonMessageAbAttr, (pokemon: Pokemon) => i18next.t("abilityTriggers:postSummonAnticipation", { pokemonNameWithAffix: getPokemonNameWithAffix(pokemon) })),
    new Ability(AbilityId.FOREWARN, 4)
      .attr(ForewarnAbAttr),
    new Ability(AbilityId.UNAWARE, 4)
      .attr(IgnoreOpponentStatStagesAbAttr, [ Stat.ATK, Stat.DEF, Stat.SPATK, Stat.SPDEF, Stat.ACC, Stat.EVA ])
      .ignorable(),
    new Ability(AbilityId.TINTED_LENS, 4)
      .attr(DamageBoostAbAttr, 2, (user, target, move) => (target?.getMoveEffectiveness(user!, move) ?? 1) <= 0.5),
    new Ability(AbilityId.FILTER, 4)
      .attr(ReceivedMoveDamageMultiplierAbAttr, (target, user, move) => target.getMoveEffectiveness(user, move) >= 2, 0.75)
      .ignorable(),
    new Ability(AbilityId.SLOW_START, 4)
      .attr(PostSummonAddBattlerTagAbAttr, BattlerTagType.SLOW_START, 5),
    new Ability(AbilityId.SCRAPPY, 4)
      .attr(IgnoreTypeImmunityAbAttr, PokemonType.GHOST, [ PokemonType.NORMAL, PokemonType.FIGHTING ])
      .attr(IntimidateImmunityAbAttr),
    new Ability(AbilityId.STORM_DRAIN, 4)
      .attr(RedirectTypeMoveAbAttr, PokemonType.WATER)
      .attr(TypeImmunityStatStageChangeAbAttr, PokemonType.WATER, Stat.SPATK, 1)
      .ignorable(),
    new Ability(AbilityId.ICE_BODY, 4)
      .attr(BlockWeatherDamageAttr, WeatherType.HAIL)
      .attr(PostWeatherLapseHealAbAttr, 1, WeatherType.HAIL, WeatherType.SNOW),
    new Ability(AbilityId.SOLID_ROCK, 4)
      .attr(ReceivedMoveDamageMultiplierAbAttr, (target, user, move) => target.getMoveEffectiveness(user, move) >= 2, 0.75)
      .ignorable(),
    new Ability(AbilityId.SNOW_WARNING, 4)
      .attr(PostSummonWeatherChangeAbAttr, WeatherType.SNOW)
      .attr(PostBiomeChangeWeatherChangeAbAttr, WeatherType.SNOW),
    new Ability(AbilityId.HONEY_GATHER, 4)
      .attr(MoneyAbAttr)
      .unsuppressable(),
    new Ability(AbilityId.FRISK, 4)
      .attr(FriskAbAttr),
    new Ability(AbilityId.RECKLESS, 4)
      .attr(MovePowerBoostAbAttr, (user, target, move) => move.hasFlag(MoveFlags.RECKLESS_MOVE), 1.2),
    new Ability(AbilityId.MULTITYPE, 4)
      .attr(NoFusionAbilityAbAttr)
      .uncopiable()
      .unsuppressable()
      .unreplaceable(),
    new Ability(AbilityId.FLOWER_GIFT, 4)
      .conditionalAttr(getWeatherCondition(WeatherType.SUNNY || WeatherType.HARSH_SUN), StatMultiplierAbAttr, Stat.ATK, 1.5)
      .conditionalAttr(getWeatherCondition(WeatherType.SUNNY || WeatherType.HARSH_SUN), StatMultiplierAbAttr, Stat.SPDEF, 1.5)
      .conditionalAttr(getWeatherCondition(WeatherType.SUNNY || WeatherType.HARSH_SUN), AllyStatMultiplierAbAttr, Stat.ATK, 1.5)
      .conditionalAttr(getWeatherCondition(WeatherType.SUNNY || WeatherType.HARSH_SUN), AllyStatMultiplierAbAttr, Stat.SPDEF, 1.5)
      .attr(NoFusionAbilityAbAttr)
      .attr(PostSummonFormChangeByWeatherAbAttr, AbilityId.FLOWER_GIFT)
      .attr(PostWeatherChangeFormChangeAbAttr, AbilityId.FLOWER_GIFT, [ WeatherType.NONE, WeatherType.SANDSTORM, WeatherType.STRONG_WINDS, WeatherType.FOG, WeatherType.HAIL, WeatherType.HEAVY_RAIN, WeatherType.SNOW, WeatherType.RAIN ])
      .uncopiable()
      .unreplaceable()
      .ignorable(),
    new Ability(AbilityId.BAD_DREAMS, 4)
      .attr(PostTurnHurtIfSleepingAbAttr),
    new Ability(AbilityId.PICKPOCKET, 5)
      .attr(PostDefendStealHeldItemAbAttr, (target, user, move) => move.doesFlagEffectApply({flag: MoveFlags.MAKES_CONTACT, user, target}))
      .condition(getSheerForceHitDisableAbCondition()),
    new Ability(AbilityId.SHEER_FORCE, 5)
      .attr(MovePowerBoostAbAttr, (user, target, move) => move.chance >= 1, 1.3)
      .attr(MoveEffectChanceMultiplierAbAttr, 0), // This attribute does not seem to function - Should disable life orb, eject button, red card, kee/maranga berry if they get implemented
    new Ability(AbilityId.CONTRARY, 5)
      .attr(StatStageChangeMultiplierAbAttr, -1)
      .ignorable(),
    new Ability(AbilityId.UNNERVE, 5)
      .attr(PreventBerryUseAbAttr),
    new Ability(AbilityId.DEFIANT, 5)
      .attr(PostStatStageChangeStatStageChangeAbAttr, (target, statsChanged, stages) => stages < 0, [ Stat.ATK ], 2),
    new Ability(AbilityId.DEFEATIST, 5)
      .attr(StatMultiplierAbAttr, Stat.ATK, 0.5)
      .attr(StatMultiplierAbAttr, Stat.SPATK, 0.5)
      .condition((pokemon) => pokemon.getHpRatio() <= 0.5),
    new Ability(AbilityId.CURSED_BODY, 5)
      .attr(PostDefendMoveDisableAbAttr, 30)
      .bypassFaint(),
    new Ability(AbilityId.HEALER, 5)
      .conditionalAttr(pokemon => !isNullOrUndefined(pokemon.getAlly()) && randSeedInt(10) < 3, PostTurnResetStatusAbAttr, true),
    new Ability(AbilityId.FRIEND_GUARD, 5)
      .attr(AlliedFieldDamageReductionAbAttr, 0.75)
      .ignorable(),
    new Ability(AbilityId.WEAK_ARMOR, 5)
      .attr(PostDefendStatStageChangeAbAttr, (target, user, move) => move.category === MoveCategory.PHYSICAL, Stat.DEF, -1)
      .attr(PostDefendStatStageChangeAbAttr, (target, user, move) => move.category === MoveCategory.PHYSICAL, Stat.SPD, 2),
    new Ability(AbilityId.HEAVY_METAL, 5)
      .attr(WeightMultiplierAbAttr, 2)
      .ignorable(),
    new Ability(AbilityId.LIGHT_METAL, 5)
      .attr(WeightMultiplierAbAttr, 0.5)
      .ignorable(),
    new Ability(AbilityId.MULTISCALE, 5)
      .attr(ReceivedMoveDamageMultiplierAbAttr, (target, user, move) => target.isFullHp(), 0.5)
      .ignorable(),
    new Ability(AbilityId.TOXIC_BOOST, 5)
      .attr(MovePowerBoostAbAttr, (user, target, move) => move.category === MoveCategory.PHYSICAL && (user?.status?.effect === StatusEffect.POISON || user?.status?.effect === StatusEffect.TOXIC), 1.5),
    new Ability(AbilityId.FLARE_BOOST, 5)
      .attr(MovePowerBoostAbAttr, (user, target, move) => move.category === MoveCategory.SPECIAL && user?.status?.effect === StatusEffect.BURN, 1.5),
    new Ability(AbilityId.HARVEST, 5)
      .attr(
        PostTurnRestoreBerryAbAttr,
        /** Rate is doubled when under sun {@link https://dex.pokemonshowdown.com/abilities/harvest} */
        (pokemon) => 0.5 * (getWeatherCondition(WeatherType.SUNNY, WeatherType.HARSH_SUN)(pokemon) ? 2 : 1)
      )
      .edgeCase(), // Cannot recover berries used up by fling or natural gift (unimplemented)
    new Ability(AbilityId.TELEPATHY, 5)
      .attr(MoveImmunityAbAttr, (pokemon, attacker, move) => pokemon.getAlly() === attacker && move instanceof AttackMove)
      .ignorable(),
    new Ability(AbilityId.MOODY, 5)
      .attr(MoodyAbAttr),
    new Ability(AbilityId.OVERCOAT, 5)
      .attr(BlockWeatherDamageAttr)
      .attr(MoveImmunityAbAttr, (pokemon, attacker, move) => pokemon !== attacker && move.hasFlag(MoveFlags.POWDER_MOVE))
      .ignorable(),
    new Ability(AbilityId.POISON_TOUCH, 5)
      .attr(PostAttackContactApplyStatusEffectAbAttr, 30, StatusEffect.POISON),
    new Ability(AbilityId.REGENERATOR, 5)
      .attr(PreSwitchOutHealAbAttr),
    new Ability(AbilityId.BIG_PECKS, 5)
      .attr(ProtectStatAbAttr, Stat.DEF)
      .ignorable(),
    new Ability(AbilityId.SAND_RUSH, 5)
      .attr(StatMultiplierAbAttr, Stat.SPD, 2)
      .attr(BlockWeatherDamageAttr, WeatherType.SANDSTORM)
      .condition(getWeatherCondition(WeatherType.SANDSTORM)),
    new Ability(AbilityId.WONDER_SKIN, 5)
      .attr(WonderSkinAbAttr)
      .ignorable(),
    new Ability(AbilityId.ANALYTIC, 5)
      .attr(MovePowerBoostAbAttr, (user, target, move) => {
        const movePhase = globalScene.findPhase((phase) => phase.is("MovePhase") && phase.pokemon.id !== user?.id);
        return isNullOrUndefined(movePhase);
      }, 1.3),
    new Ability(AbilityId.ILLUSION, 5)
      // The Pokemon generate an illusion if it's available
      .attr(IllusionPreSummonAbAttr, false)
      .attr(IllusionBreakAbAttr)
      // The Pokemon loses its illusion when damaged by a move
      .attr(PostDefendIllusionBreakAbAttr, true)
      // Disable Illusion in fusions
      .attr(NoFusionAbilityAbAttr)
      // Illusion is available again after a battle
      .conditionalAttr((pokemon) => pokemon.isAllowedInBattle(), IllusionPostBattleAbAttr, false)
      .uncopiable()
      .bypassFaint(),
    new Ability(AbilityId.IMPOSTER, 5)
      .attr(PostSummonTransformAbAttr)
      .uncopiable(),
    new Ability(AbilityId.INFILTRATOR, 5)
      .attr(InfiltratorAbAttr)
      .partial(), // does not bypass Mist
    new Ability(AbilityId.MUMMY, 5)
      .attr(PostDefendAbilityGiveAbAttr, AbilityId.MUMMY)
      .bypassFaint(),
    new Ability(AbilityId.MOXIE, 5)
      .attr(PostVictoryStatStageChangeAbAttr, Stat.ATK, 1),
    new Ability(AbilityId.JUSTIFIED, 5)
      .attr(PostDefendStatStageChangeAbAttr, (target, user, move) => user.getMoveType(move) === PokemonType.DARK && move.category !== MoveCategory.STATUS, Stat.ATK, 1),
    new Ability(AbilityId.RATTLED, 5)
      .attr(PostDefendStatStageChangeAbAttr, (target, user, move) => {
        const moveType = user.getMoveType(move);
        return move.category !== MoveCategory.STATUS
          && (moveType === PokemonType.DARK || moveType === PokemonType.BUG || moveType === PokemonType.GHOST);
      }, Stat.SPD, 1)
      .attr(PostIntimidateStatStageChangeAbAttr, [ Stat.SPD ], 1),
    new Ability(AbilityId.MAGIC_BOUNCE, 5)
      .attr(ReflectStatusMoveAbAttr)
      .ignorable()
      // Interactions with stomping tantrum, instruct, encore, and probably other moves that
      // rely on move history
      .edgeCase(),
    new Ability(AbilityId.SAP_SIPPER, 5)
      .attr(TypeImmunityStatStageChangeAbAttr, PokemonType.GRASS, Stat.ATK, 1)
      .ignorable(),
    new Ability(AbilityId.PRANKSTER, 5)
      .attr(ChangeMovePriorityAbAttr, (pokemon, move: Move) => move.category === MoveCategory.STATUS, 1),
    new Ability(AbilityId.SAND_FORCE, 5)
      .attr(MoveTypePowerBoostAbAttr, PokemonType.ROCK, 1.3)
      .attr(MoveTypePowerBoostAbAttr, PokemonType.GROUND, 1.3)
      .attr(MoveTypePowerBoostAbAttr, PokemonType.STEEL, 1.3)
      .attr(BlockWeatherDamageAttr, WeatherType.SANDSTORM)
      .condition(getWeatherCondition(WeatherType.SANDSTORM)),
    new Ability(AbilityId.IRON_BARBS, 5)
      .attr(PostDefendContactDamageAbAttr, 8)
      .bypassFaint(),
    new Ability(AbilityId.ZEN_MODE, 5)
      .attr(PostBattleInitFormChangeAbAttr, () => 0)
      .attr(PostSummonFormChangeAbAttr, p => p.getHpRatio() <= 0.5 ? 1 : 0)
      .attr(PostTurnFormChangeAbAttr, p => p.getHpRatio() <= 0.5 ? 1 : 0)
      .attr(NoFusionAbilityAbAttr)
      .uncopiable()
      .unreplaceable()
      .unsuppressable()
      .bypassFaint(),
    new Ability(AbilityId.VICTORY_STAR, 5)
      .attr(StatMultiplierAbAttr, Stat.ACC, 1.1)
      .attr(AllyStatMultiplierAbAttr, Stat.ACC, 1.1, false),
    new Ability(AbilityId.TURBOBLAZE, 5)
      .attr(PostSummonMessageAbAttr, (pokemon: Pokemon) => i18next.t("abilityTriggers:postSummonTurboblaze", { pokemonNameWithAffix: getPokemonNameWithAffix(pokemon) }))
      .attr(MoveAbilityBypassAbAttr),
    new Ability(AbilityId.TERAVOLT, 5)
      .attr(PostSummonMessageAbAttr, (pokemon: Pokemon) => i18next.t("abilityTriggers:postSummonTeravolt", { pokemonNameWithAffix: getPokemonNameWithAffix(pokemon) }))
      .attr(MoveAbilityBypassAbAttr),
    new Ability(AbilityId.AROMA_VEIL, 6)
      .attr(UserFieldBattlerTagImmunityAbAttr, [ BattlerTagType.INFATUATED, BattlerTagType.TAUNT, BattlerTagType.DISABLED, BattlerTagType.TORMENT, BattlerTagType.HEAL_BLOCK ])
      .ignorable(),
    new Ability(AbilityId.FLOWER_VEIL, 6)
      .attr(ConditionalUserFieldStatusEffectImmunityAbAttr, (target: Pokemon, source: Pokemon | null) => {
        return source ? target.getTypes().includes(PokemonType.GRASS) && target.id !== source.id : false;
      })
      .attr(ConditionalUserFieldBattlerTagImmunityAbAttr,
        (target: Pokemon) => {
          return target.getTypes().includes(PokemonType.GRASS);
        },
        [ BattlerTagType.DROWSY ],
      )
      .attr(ConditionalUserFieldProtectStatAbAttr, (target: Pokemon) => {
        return target.getTypes().includes(PokemonType.GRASS);
      })
      .ignorable(),
    new Ability(AbilityId.CHEEK_POUCH, 6)
      .attr(HealFromBerryUseAbAttr, 1 / 3),
    new Ability(AbilityId.PROTEAN, 6)
      .attr(PokemonTypeChangeAbAttr),
    //.condition((p) => !p.summonData.abilitiesApplied.includes(AbilityId.PROTEAN)), //Gen 9 Implementation
    new Ability(AbilityId.FUR_COAT, 6)
      .attr(ReceivedMoveDamageMultiplierAbAttr, (target, user, move) => move.category === MoveCategory.PHYSICAL, 0.5)
      .ignorable(),
    new Ability(AbilityId.MAGICIAN, 6)
      .attr(PostAttackStealHeldItemAbAttr),
    new Ability(AbilityId.BULLETPROOF, 6)
      .attr(MoveImmunityAbAttr, (pokemon, attacker, move) => pokemon !== attacker && move.hasFlag(MoveFlags.BALLBOMB_MOVE))
      .ignorable(),
    new Ability(AbilityId.COMPETITIVE, 6)
      .attr(PostStatStageChangeStatStageChangeAbAttr, (target, statsChanged, stages) => stages < 0, [ Stat.SPATK ], 2),
    new Ability(AbilityId.STRONG_JAW, 6)
      .attr(MovePowerBoostAbAttr, (user, target, move) => move.hasFlag(MoveFlags.BITING_MOVE), 1.5),
    new Ability(AbilityId.REFRIGERATE, 6)
      .attr(MoveTypeChangeAbAttr, PokemonType.ICE, 1.2, (user, target, move) => move.type === PokemonType.NORMAL),
    new Ability(AbilityId.SWEET_VEIL, 6)
      .attr(UserFieldStatusEffectImmunityAbAttr, StatusEffect.SLEEP)
      .attr(PostSummonUserFieldRemoveStatusEffectAbAttr, StatusEffect.SLEEP)
      .attr(UserFieldBattlerTagImmunityAbAttr, BattlerTagType.DROWSY)
      .ignorable()
      .partial(), // Mold Breaker ally should not be affected by Sweet Veil
    new Ability(AbilityId.STANCE_CHANGE, 6)
      .attr(NoFusionAbilityAbAttr)
      .uncopiable()
      .unreplaceable()
      .unsuppressable(),
    new Ability(AbilityId.GALE_WINGS, 6)
      .attr(ChangeMovePriorityAbAttr, (pokemon, move) => pokemon.isFullHp() && pokemon.getMoveType(move) === PokemonType.FLYING, 1),
    new Ability(AbilityId.MEGA_LAUNCHER, 6)
      .attr(MovePowerBoostAbAttr, (user, target, move) => move.hasFlag(MoveFlags.PULSE_MOVE), 1.5),
    new Ability(AbilityId.GRASS_PELT, 6)
      .conditionalAttr(getTerrainCondition(TerrainType.GRASSY), StatMultiplierAbAttr, Stat.DEF, 1.5)
      .ignorable(),
    new Ability(AbilityId.SYMBIOSIS, 6)
      .unimplemented(),
    new Ability(AbilityId.TOUGH_CLAWS, 6)
      .attr(MovePowerBoostAbAttr, (user, target, move) => move.hasFlag(MoveFlags.MAKES_CONTACT), 1.3),
    new Ability(AbilityId.PIXILATE, 6)
      .attr(MoveTypeChangeAbAttr, PokemonType.FAIRY, 1.2, (user, target, move) => move.type === PokemonType.NORMAL),
    new Ability(AbilityId.GOOEY, 6)
      .attr(PostDefendStatStageChangeAbAttr, (target, user, move) => move.hasFlag(MoveFlags.MAKES_CONTACT), Stat.SPD, -1, false),
    new Ability(AbilityId.AERILATE, 6)
      .attr(MoveTypeChangeAbAttr, PokemonType.FLYING, 1.2, (user, target, move) => move.type === PokemonType.NORMAL),
    new Ability(AbilityId.PARENTAL_BOND, 6)
      .attr(AddSecondStrikeAbAttr, 0.25),
    new Ability(AbilityId.DARK_AURA, 6)
      .attr(PostSummonMessageAbAttr, (pokemon: Pokemon) => i18next.t("abilityTriggers:postSummonDarkAura", { pokemonNameWithAffix: getPokemonNameWithAffix(pokemon) }))
      .attr(FieldMoveTypePowerBoostAbAttr, PokemonType.DARK, 4 / 3),
    new Ability(AbilityId.FAIRY_AURA, 6)
      .attr(PostSummonMessageAbAttr, (pokemon: Pokemon) => i18next.t("abilityTriggers:postSummonFairyAura", { pokemonNameWithAffix: getPokemonNameWithAffix(pokemon) }))
      .attr(FieldMoveTypePowerBoostAbAttr, PokemonType.FAIRY, 4 / 3),
    new Ability(AbilityId.AURA_BREAK, 6)
      .ignorable()
      .conditionalAttr(pokemon => globalScene.getField(true).some(p => p.hasAbility(AbilityId.DARK_AURA)), FieldMoveTypePowerBoostAbAttr, PokemonType.DARK, 9 / 16)
      .conditionalAttr(pokemon => globalScene.getField(true).some(p => p.hasAbility(AbilityId.FAIRY_AURA)), FieldMoveTypePowerBoostAbAttr, PokemonType.FAIRY, 9 / 16)
      .conditionalAttr(pokemon => globalScene.getField(true).some(p => p.hasAbility(AbilityId.DARK_AURA) || p.hasAbility(AbilityId.FAIRY_AURA)),
        PostSummonMessageAbAttr, (pokemon: Pokemon) => i18next.t("abilityTriggers:postSummonAuraBreak", { pokemonNameWithAffix: getPokemonNameWithAffix(pokemon) })),
    new Ability(AbilityId.PRIMORDIAL_SEA, 6)
      .attr(PostSummonWeatherChangeAbAttr, WeatherType.HEAVY_RAIN)
      .attr(PostBiomeChangeWeatherChangeAbAttr, WeatherType.HEAVY_RAIN)
      .attr(PreLeaveFieldClearWeatherAbAttr)
      .bypassFaint(),
    new Ability(AbilityId.DESOLATE_LAND, 6)
      .attr(PostSummonWeatherChangeAbAttr, WeatherType.HARSH_SUN)
      .attr(PostBiomeChangeWeatherChangeAbAttr, WeatherType.HARSH_SUN)
      .attr(PreLeaveFieldClearWeatherAbAttr)
      .bypassFaint(),
    new Ability(AbilityId.DELTA_STREAM, 6)
      .attr(PostSummonWeatherChangeAbAttr, WeatherType.STRONG_WINDS)
      .attr(PostBiomeChangeWeatherChangeAbAttr, WeatherType.STRONG_WINDS)
      .attr(PreLeaveFieldClearWeatherAbAttr)
      .bypassFaint(),
    new Ability(AbilityId.STAMINA, 7)
      .attr(PostDefendStatStageChangeAbAttr, (target, user, move) => move.category !== MoveCategory.STATUS, Stat.DEF, 1),
    new Ability(AbilityId.WIMP_OUT, 7)
      .attr(PostDamageForceSwitchAbAttr)
      .edgeCase(), // Should not trigger when hurting itself in confusion, causes Fake Out to fail turn 1 and succeed turn 2 if pokemon is switched out before battle start via playing in Switch Mode
    new Ability(AbilityId.EMERGENCY_EXIT, 7)
      .attr(PostDamageForceSwitchAbAttr)
      .edgeCase(), // Should not trigger when hurting itself in confusion, causes Fake Out to fail turn 1 and succeed turn 2 if pokemon is switched out before battle start via playing in Switch Mode
    new Ability(AbilityId.WATER_COMPACTION, 7)
      .attr(PostDefendStatStageChangeAbAttr, (target, user, move) => user.getMoveType(move) === PokemonType.WATER && move.category !== MoveCategory.STATUS, Stat.DEF, 2),
    new Ability(AbilityId.MERCILESS, 7)
      .attr(ConditionalCritAbAttr, (user, target, move) => target?.status?.effect === StatusEffect.TOXIC || target?.status?.effect === StatusEffect.POISON),
    new Ability(AbilityId.SHIELDS_DOWN, 7)
      .attr(PostBattleInitFormChangeAbAttr, () => 0)
      .attr(PostSummonFormChangeAbAttr, p => p.formIndex % 7 + (p.getHpRatio() <= 0.5 ? 7 : 0))
      .attr(PostTurnFormChangeAbAttr, p => p.formIndex % 7 + (p.getHpRatio() <= 0.5 ? 7 : 0))
      .conditionalAttr(p => p.formIndex !== 7, StatusEffectImmunityAbAttr)
      .conditionalAttr(p => p.formIndex !== 7, BattlerTagImmunityAbAttr, BattlerTagType.DROWSY)
      .attr(NoFusionAbilityAbAttr)
      .attr(NoTransformAbilityAbAttr)
      .uncopiable()
      .unreplaceable()
      .unsuppressable()
      .bypassFaint(),
    new Ability(AbilityId.STAKEOUT, 7)
      .attr(MovePowerBoostAbAttr, (user, target, move) => !!target?.turnData.switchedInThisTurn, 2),
    new Ability(AbilityId.WATER_BUBBLE, 7)
      .attr(ReceivedTypeDamageMultiplierAbAttr, PokemonType.FIRE, 0.5)
      .attr(MoveTypePowerBoostAbAttr, PokemonType.WATER, 2)
      .attr(StatusEffectImmunityAbAttr, StatusEffect.BURN)
      .attr(PostSummonHealStatusAbAttr, StatusEffect.BURN)
      .ignorable(),
    new Ability(AbilityId.STEELWORKER, 7)
      .attr(MoveTypePowerBoostAbAttr, PokemonType.STEEL),
    new Ability(AbilityId.BERSERK, 7)
      .attr(PostDefendHpGatedStatStageChangeAbAttr, (target, user, move) => move.category !== MoveCategory.STATUS, 0.5, [ Stat.SPATK ], 1)
      .condition(getSheerForceHitDisableAbCondition()),
    new Ability(AbilityId.SLUSH_RUSH, 7)
      .attr(StatMultiplierAbAttr, Stat.SPD, 2)
      .condition(getWeatherCondition(WeatherType.HAIL, WeatherType.SNOW)),
    new Ability(AbilityId.LONG_REACH, 7)
      .attr(IgnoreContactAbAttr),
    new Ability(AbilityId.LIQUID_VOICE, 7)
      .attr(MoveTypeChangeAbAttr, PokemonType.WATER, 1, (user, target, move) => move.hasFlag(MoveFlags.SOUND_BASED)),
    new Ability(AbilityId.TRIAGE, 7)
      .attr(ChangeMovePriorityAbAttr, (pokemon, move) => move.hasFlag(MoveFlags.TRIAGE_MOVE), 3),
    new Ability(AbilityId.GALVANIZE, 7)
      .attr(MoveTypeChangeAbAttr, PokemonType.ELECTRIC, 1.2, (_user, _target, move) => move.type === PokemonType.NORMAL),
    new Ability(AbilityId.SURGE_SURFER, 7)
      .conditionalAttr(getTerrainCondition(TerrainType.ELECTRIC), StatMultiplierAbAttr, Stat.SPD, 2),
    new Ability(AbilityId.SCHOOLING, 7)
      .attr(PostBattleInitFormChangeAbAttr, () => 0)
      .attr(PostSummonFormChangeAbAttr, p => p.level < 20 || p.getHpRatio() <= 0.25 ? 0 : 1)
      .attr(PostTurnFormChangeAbAttr, p => p.level < 20 || p.getHpRatio() <= 0.25 ? 0 : 1)
      .attr(NoFusionAbilityAbAttr)
      .uncopiable()
      .unreplaceable()
      .unsuppressable()
      .bypassFaint(),
    new Ability(AbilityId.DISGUISE, 7)
      .attr(NoTransformAbilityAbAttr)
      .attr(NoFusionAbilityAbAttr)
      // Add BattlerTagType.DISGUISE if the pokemon is in its disguised form
      .conditionalAttr(pokemon => pokemon.formIndex === 0, PostSummonAddBattlerTagAbAttr, BattlerTagType.DISGUISE, 0, false)
      .attr(FormBlockDamageAbAttr,
        (target, user, move) => !!target.getTag(BattlerTagType.DISGUISE) && target.getMoveEffectiveness(user, move) > 0, 0, BattlerTagType.DISGUISE,
        (pokemon, abilityName) => i18next.t("abilityTriggers:disguiseAvoidedDamage", { pokemonNameWithAffix: getPokemonNameWithAffix(pokemon), abilityName: abilityName }),
        (pokemon) => toDmgValue(pokemon.getMaxHp() / 8))
      .attr(PostBattleInitFormChangeAbAttr, () => 0)
      .uncopiable()
      .unreplaceable()
      .unsuppressable()
      .bypassFaint()
      .ignorable(),
    new Ability(AbilityId.BATTLE_BOND, 7)
      .attr(PostVictoryFormChangeAbAttr, () => 2)
      .attr(PostBattleInitFormChangeAbAttr, () => 1)
      .attr(NoFusionAbilityAbAttr)
      .uncopiable()
      .unreplaceable()
      .unsuppressable()
      .bypassFaint(),
    new Ability(AbilityId.POWER_CONSTRUCT, 7)
      .conditionalAttr(pokemon => pokemon.formIndex === 2 || pokemon.formIndex === 4, PostBattleInitFormChangeAbAttr, () => 2)
      .conditionalAttr(pokemon => pokemon.formIndex === 3 || pokemon.formIndex === 5, PostBattleInitFormChangeAbAttr, () => 3)
      .conditionalAttr(pokemon => pokemon.formIndex === 2 || pokemon.formIndex === 4, PostSummonFormChangeAbAttr, p => p.getHpRatio() <= 0.5 || p.getFormKey() === "complete" ? 4 : 2)
      .conditionalAttr(pokemon => pokemon.formIndex === 2 || pokemon.formIndex === 4, PostTurnFormChangeAbAttr, p => p.getHpRatio() <= 0.5 || p.getFormKey() === "complete" ? 4 : 2)
      .conditionalAttr(pokemon => pokemon.formIndex === 3 || pokemon.formIndex === 5, PostSummonFormChangeAbAttr, p => p.getHpRatio() <= 0.5 || p.getFormKey() === "10-complete" ? 5 : 3)
      .conditionalAttr(pokemon => pokemon.formIndex === 3 || pokemon.formIndex === 5, PostTurnFormChangeAbAttr, p => p.getHpRatio() <= 0.5 || p.getFormKey() === "10-complete" ? 5 : 3)
      .attr(NoFusionAbilityAbAttr)
      .uncopiable()
      .unreplaceable()
      .unsuppressable()
      .bypassFaint(),
    new Ability(AbilityId.CORROSION, 7)
      .attr(IgnoreTypeStatusEffectImmunityAbAttr, [ StatusEffect.POISON, StatusEffect.TOXIC ], [ PokemonType.STEEL, PokemonType.POISON ])
      .edgeCase(), // Should poison itself with toxic orb.
    new Ability(AbilityId.COMATOSE, 7)
      .attr(StatusEffectImmunityAbAttr, ...getNonVolatileStatusEffects())
      .attr(BattlerTagImmunityAbAttr, BattlerTagType.DROWSY)
      .uncopiable()
      .unreplaceable()
      .unsuppressable(),
    new Ability(AbilityId.QUEENLY_MAJESTY, 7)
      .attr(FieldPriorityMoveImmunityAbAttr)
      .ignorable(),
    new Ability(AbilityId.INNARDS_OUT, 7)
      .attr(PostFaintHPDamageAbAttr)
      .bypassFaint(),
    new Ability(AbilityId.DANCER, 7)
      .attr(PostDancingMoveAbAttr),
    new Ability(AbilityId.BATTERY, 7)
      .attr(AllyMoveCategoryPowerBoostAbAttr, [ MoveCategory.SPECIAL ], 1.3),
    new Ability(AbilityId.FLUFFY, 7)
      .attr(ReceivedMoveDamageMultiplierAbAttr, (target, user, move) => move.doesFlagEffectApply({flag: MoveFlags.MAKES_CONTACT, user, target}), 0.5)
      .attr(ReceivedMoveDamageMultiplierAbAttr, (target, user, move) => user.getMoveType(move) === PokemonType.FIRE, 2)
      .ignorable(),
    new Ability(AbilityId.DAZZLING, 7)
      .attr(FieldPriorityMoveImmunityAbAttr)
      .ignorable(),
    new Ability(AbilityId.SOUL_HEART, 7)
      .attr(PostKnockOutStatStageChangeAbAttr, Stat.SPATK, 1),
    new Ability(AbilityId.TANGLING_HAIR, 7)
      .attr(PostDefendStatStageChangeAbAttr, (target, user, move) => move.doesFlagEffectApply({flag: MoveFlags.MAKES_CONTACT, user, target}), Stat.SPD, -1, false),
    new Ability(AbilityId.RECEIVER, 7)
      .attr(CopyFaintedAllyAbilityAbAttr)
      .uncopiable(),
    new Ability(AbilityId.POWER_OF_ALCHEMY, 7)
      .attr(CopyFaintedAllyAbilityAbAttr)
      .uncopiable(),
    new Ability(AbilityId.BEAST_BOOST, 7)
      .attr(PostVictoryStatStageChangeAbAttr, p => {
        let highestStat: EffectiveStat;
        let highestValue = 0;
        for (const s of EFFECTIVE_STATS) {
          const value = p.getStat(s, false);
          if (value > highestValue) {
            highestStat = s;
            highestValue = value;
          }
        }
        return highestStat!;
      }, 1),
    new Ability(AbilityId.RKS_SYSTEM, 7)
      .attr(NoFusionAbilityAbAttr)
      .uncopiable()
      .unreplaceable()
      .unsuppressable(),
    new Ability(AbilityId.ELECTRIC_SURGE, 7)
      .attr(PostSummonTerrainChangeAbAttr, TerrainType.ELECTRIC)
      .attr(PostBiomeChangeTerrainChangeAbAttr, TerrainType.ELECTRIC),
    new Ability(AbilityId.PSYCHIC_SURGE, 7)
      .attr(PostSummonTerrainChangeAbAttr, TerrainType.PSYCHIC)
      .attr(PostBiomeChangeTerrainChangeAbAttr, TerrainType.PSYCHIC),
    new Ability(AbilityId.MISTY_SURGE, 7)
      .attr(PostSummonTerrainChangeAbAttr, TerrainType.MISTY)
      .attr(PostBiomeChangeTerrainChangeAbAttr, TerrainType.MISTY),
    new Ability(AbilityId.GRASSY_SURGE, 7)
      .attr(PostSummonTerrainChangeAbAttr, TerrainType.GRASSY)
      .attr(PostBiomeChangeTerrainChangeAbAttr, TerrainType.GRASSY),
    new Ability(AbilityId.FULL_METAL_BODY, 7)
      .attr(ProtectStatAbAttr),
    new Ability(AbilityId.SHADOW_SHIELD, 7)
      .attr(ReceivedMoveDamageMultiplierAbAttr, (target, user, move) => target.isFullHp(), 0.5),
    new Ability(AbilityId.PRISM_ARMOR, 7)
      .attr(ReceivedMoveDamageMultiplierAbAttr, (target, user, move) => target.getMoveEffectiveness(user, move) >= 2, 0.75),
    new Ability(AbilityId.NEUROFORCE, 7)
      .attr(MovePowerBoostAbAttr, (user, target, move) => (target?.getMoveEffectiveness(user!, move) ?? 1) >= 2, 1.25),
    new Ability(AbilityId.INTREPID_SWORD, 8)
      .attr(PostSummonStatStageChangeAbAttr, [ Stat.ATK ], 1, true),
    new Ability(AbilityId.DAUNTLESS_SHIELD, 8)
      .attr(PostSummonStatStageChangeAbAttr, [ Stat.DEF ], 1, true),
    new Ability(AbilityId.LIBERO, 8)
      .attr(PokemonTypeChangeAbAttr),
    //.condition((p) => !p.summonData.abilitiesApplied.includes(AbilityId.LIBERO)), //Gen 9 Implementation
    new Ability(AbilityId.BALL_FETCH, 8)
      .attr(FetchBallAbAttr)
      .condition(getOncePerBattleCondition(AbilityId.BALL_FETCH)),
    new Ability(AbilityId.COTTON_DOWN, 8)
      .attr(PostDefendStatStageChangeAbAttr, (target, user, move) => move.category !== MoveCategory.STATUS, Stat.SPD, -1, false, true)
      .bypassFaint(),
    new Ability(AbilityId.PROPELLER_TAIL, 8)
      .attr(BlockRedirectAbAttr),
    new Ability(AbilityId.MIRROR_ARMOR, 8)
      .attr(ReflectStatStageChangeAbAttr)
      .ignorable(),
    /**
     * Right now, the logic is attached to Surf and Dive moves. Ideally, the post-defend/hit should be an
     * ability attribute but the current implementation of move effects for BattlerTag does not support this- in the case
     * where Cramorant is fainted.
     * @see {@linkcode GulpMissileTagAttr} and {@linkcode GulpMissileTag} for Gulp Missile implementation
     */
    new Ability(AbilityId.GULP_MISSILE, 8)
      .attr(NoTransformAbilityAbAttr)
      .attr(NoFusionAbilityAbAttr)
      .unsuppressable()
      .uncopiable()
      .unreplaceable()
      .bypassFaint(),
    new Ability(AbilityId.STALWART, 8)
      .attr(BlockRedirectAbAttr),
    new Ability(AbilityId.STEAM_ENGINE, 8)
      .attr(PostDefendStatStageChangeAbAttr, (target, user, move) => {
        const moveType = user.getMoveType(move);
        return move.category !== MoveCategory.STATUS
          && (moveType === PokemonType.FIRE || moveType === PokemonType.WATER);
      }, Stat.SPD, 6),
    new Ability(AbilityId.PUNK_ROCK, 8)
      .attr(MovePowerBoostAbAttr, (user, target, move) => move.hasFlag(MoveFlags.SOUND_BASED), 1.3)
      .attr(ReceivedMoveDamageMultiplierAbAttr, (target, user, move) => move.hasFlag(MoveFlags.SOUND_BASED), 0.5)
      .ignorable(),
    new Ability(AbilityId.SAND_SPIT, 8)
      .attr(PostDefendWeatherChangeAbAttr, WeatherType.SANDSTORM, (target, user, move) => move.category !== MoveCategory.STATUS)
      .bypassFaint(),
    new Ability(AbilityId.ICE_SCALES, 8)
      .attr(ReceivedMoveDamageMultiplierAbAttr, (target, user, move) => move.category === MoveCategory.SPECIAL, 0.5)
      .ignorable(),
    new Ability(AbilityId.RIPEN, 8)
      .attr(DoubleBerryEffectAbAttr),
    new Ability(AbilityId.ICE_FACE, 8)
      .attr(NoTransformAbilityAbAttr)
      .attr(NoFusionAbilityAbAttr)
      // Add BattlerTagType.ICE_FACE if the pokemon is in ice face form
      .conditionalAttr(pokemon => pokemon.formIndex === 0, PostSummonAddBattlerTagAbAttr, BattlerTagType.ICE_FACE, 0, false)
      // When summoned with active HAIL or SNOW, add BattlerTagType.ICE_FACE
      .conditionalAttr(getWeatherCondition(WeatherType.HAIL, WeatherType.SNOW), PostSummonAddBattlerTagAbAttr, BattlerTagType.ICE_FACE, 0)
      // When weather changes to HAIL or SNOW while pokemon is fielded, add BattlerTagType.ICE_FACE
      .attr(PostWeatherChangeAddBattlerTagAttr, BattlerTagType.ICE_FACE, 0, WeatherType.HAIL, WeatherType.SNOW)
      .attr(FormBlockDamageAbAttr,
        (target, user, move) => move.category === MoveCategory.PHYSICAL && !!target.getTag(BattlerTagType.ICE_FACE), 0, BattlerTagType.ICE_FACE,
        (pokemon, abilityName) => i18next.t("abilityTriggers:iceFaceAvoidedDamage", { pokemonNameWithAffix: getPokemonNameWithAffix(pokemon), abilityName: abilityName }))
      .attr(PostBattleInitFormChangeAbAttr, () => 0)
      .uncopiable()
      .unreplaceable()
      .unsuppressable()
      .bypassFaint()
      .ignorable(),
    new Ability(AbilityId.POWER_SPOT, 8)
      .attr(AllyMoveCategoryPowerBoostAbAttr, [ MoveCategory.SPECIAL, MoveCategory.PHYSICAL ], 1.3),
    new Ability(AbilityId.MIMICRY, 8)
      .attr(TerrainEventTypeChangeAbAttr),
    new Ability(AbilityId.SCREEN_CLEANER, 8)
      .attr(PostSummonRemoveArenaTagAbAttr, [ ArenaTagType.AURORA_VEIL, ArenaTagType.LIGHT_SCREEN, ArenaTagType.REFLECT ]),
    new Ability(AbilityId.STEELY_SPIRIT, 8)
      .attr(UserFieldMoveTypePowerBoostAbAttr, PokemonType.STEEL),
    new Ability(AbilityId.PERISH_BODY, 8)
      .attr(PostDefendPerishSongAbAttr, 4)
      .bypassFaint(),
    new Ability(AbilityId.WANDERING_SPIRIT, 8)
      .attr(PostDefendAbilitySwapAbAttr)
      .bypassFaint()
      .edgeCase(), //  interacts incorrectly with rock head. It's meant to switch abilities before recoil would apply so that a pokemon with rock head would lose rock head first and still take the recoil
    new Ability(AbilityId.GORILLA_TACTICS, 8)
      .attr(GorillaTacticsAbAttr),
    new Ability(AbilityId.NEUTRALIZING_GAS, 8)
      .attr(PostSummonAddArenaTagAbAttr, true, ArenaTagType.NEUTRALIZING_GAS, 0)
      .attr(PreLeaveFieldRemoveSuppressAbilitiesSourceAbAttr)
      .uncopiable()
      .attr(NoTransformAbilityAbAttr)
      .bypassFaint(),
    new Ability(AbilityId.PASTEL_VEIL, 8)
      .attr(PostSummonUserFieldRemoveStatusEffectAbAttr, StatusEffect.POISON, StatusEffect.TOXIC)
      .attr(UserFieldStatusEffectImmunityAbAttr, StatusEffect.POISON, StatusEffect.TOXIC)
      .ignorable(),
    new Ability(AbilityId.HUNGER_SWITCH, 8)
      .attr(PostTurnFormChangeAbAttr, p => p.getFormKey() ? 0 : 1)
      .attr(PostTurnFormChangeAbAttr, p => p.getFormKey() ? 1 : 0)
      .attr(NoTransformAbilityAbAttr)
      .attr(NoFusionAbilityAbAttr)
      .condition((pokemon) => !pokemon.isTerastallized)
      .uncopiable()
      .unreplaceable(),
    new Ability(AbilityId.QUICK_DRAW, 8)
      .attr(BypassSpeedChanceAbAttr, 30),
    new Ability(AbilityId.UNSEEN_FIST, 8)
      .attr(IgnoreProtectOnContactAbAttr),
    new Ability(AbilityId.CURIOUS_MEDICINE, 8)
      .attr(PostSummonClearAllyStatStagesAbAttr),
    new Ability(AbilityId.TRANSISTOR, 8)
      .attr(MoveTypePowerBoostAbAttr, PokemonType.ELECTRIC, 1.3),
    new Ability(AbilityId.DRAGONS_MAW, 8)
      .attr(MoveTypePowerBoostAbAttr, PokemonType.DRAGON),
    new Ability(AbilityId.CHILLING_NEIGH, 8)
      .attr(PostVictoryStatStageChangeAbAttr, Stat.ATK, 1),
    new Ability(AbilityId.GRIM_NEIGH, 8)
      .attr(PostVictoryStatStageChangeAbAttr, Stat.SPATK, 1),
    new Ability(AbilityId.AS_ONE_GLASTRIER, 8)
      .attr(PostSummonMessageAbAttr, (pokemon: Pokemon) => i18next.t("abilityTriggers:postSummonAsOneGlastrier", { pokemonNameWithAffix: getPokemonNameWithAffix(pokemon) }))
      .attr(PreventBerryUseAbAttr)
      .attr(PostVictoryStatStageChangeAbAttr, Stat.ATK, 1)
      .uncopiable()
      .unreplaceable()
      .unsuppressable(),
    new Ability(AbilityId.AS_ONE_SPECTRIER, 8)
      .attr(PostSummonMessageAbAttr, (pokemon: Pokemon) => i18next.t("abilityTriggers:postSummonAsOneSpectrier", { pokemonNameWithAffix: getPokemonNameWithAffix(pokemon) }))
      .attr(PreventBerryUseAbAttr)
      .attr(PostVictoryStatStageChangeAbAttr, Stat.SPATK, 1)
      .uncopiable()
      .unreplaceable()
      .unsuppressable(),
    new Ability(AbilityId.LINGERING_AROMA, 9)
      .attr(PostDefendAbilityGiveAbAttr, AbilityId.LINGERING_AROMA)
      .bypassFaint(),
    new Ability(AbilityId.SEED_SOWER, 9)
      .attr(PostDefendTerrainChangeAbAttr, TerrainType.GRASSY)
      .bypassFaint(),
    new Ability(AbilityId.THERMAL_EXCHANGE, 9)
      .attr(PostDefendStatStageChangeAbAttr, (target, user, move) => user.getMoveType(move) === PokemonType.FIRE && move.category !== MoveCategory.STATUS, Stat.ATK, 1)
      .attr(StatusEffectImmunityAbAttr, StatusEffect.BURN)
      .attr(PostSummonHealStatusAbAttr, StatusEffect.BURN)
      .ignorable(),
    new Ability(AbilityId.ANGER_SHELL, 9)
      .attr(PostDefendHpGatedStatStageChangeAbAttr, (target, user, move) => move.category !== MoveCategory.STATUS, 0.5, [ Stat.ATK, Stat.SPATK, Stat.SPD ], 1)
      .attr(PostDefendHpGatedStatStageChangeAbAttr, (target, user, move) => move.category !== MoveCategory.STATUS, 0.5, [ Stat.DEF, Stat.SPDEF ], -1)
      .condition(getSheerForceHitDisableAbCondition()),
    new Ability(AbilityId.PURIFYING_SALT, 9)
      .attr(StatusEffectImmunityAbAttr)
      .attr(ReceivedTypeDamageMultiplierAbAttr, PokemonType.GHOST, 0.5)
      .ignorable(),
    new Ability(AbilityId.WELL_BAKED_BODY, 9)
      .attr(TypeImmunityStatStageChangeAbAttr, PokemonType.FIRE, Stat.DEF, 2)
      .ignorable(),
    new Ability(AbilityId.WIND_RIDER, 9)
      .attr(MoveImmunityStatStageChangeAbAttr, (pokemon, attacker, move) => pokemon !== attacker && move.hasFlag(MoveFlags.WIND_MOVE) && move.category !== MoveCategory.STATUS, Stat.ATK, 1)
      .attr(PostSummonStatStageChangeOnArenaAbAttr, ArenaTagType.TAILWIND)
      .ignorable(),
    new Ability(AbilityId.GUARD_DOG, 9)
      .attr(PostIntimidateStatStageChangeAbAttr, [ Stat.ATK ], 1)
      .attr(IntimidateImmunityAbAttr)
      .attr(ForceSwitchOutImmunityAbAttr)
      .ignorable(),
    new Ability(AbilityId.ROCKY_PAYLOAD, 9)
      .attr(MoveTypePowerBoostAbAttr, PokemonType.ROCK),
    new Ability(AbilityId.WIND_POWER, 9)
      .attr(PostDefendApplyBattlerTagAbAttr, (target, user, move) => move.hasFlag(MoveFlags.WIND_MOVE), BattlerTagType.CHARGED),
    new Ability(AbilityId.ZERO_TO_HERO, 9)
      .uncopiable()
      .unreplaceable()
      .unsuppressable()
      .attr(NoTransformAbilityAbAttr)
      .attr(NoFusionAbilityAbAttr)
      .attr(PostBattleInitFormChangeAbAttr, () => 0)
      .attr(PreSwitchOutFormChangeAbAttr, (pokemon) => !pokemon.isFainted() ? 1 : pokemon.formIndex)
      .bypassFaint(),
    new Ability(AbilityId.COMMANDER, 9)
      .attr(CommanderAbAttr)
      .attr(DoubleBattleChanceAbAttr)
      .uncopiable()
      .unreplaceable()
      .edgeCase(), // Encore, Frenzy, and other non-`TURN_END` tags don't lapse correctly on the commanding Pokemon.
    new Ability(AbilityId.ELECTROMORPHOSIS, 9)
      .attr(PostDefendApplyBattlerTagAbAttr, (target, user, move) => move.category !== MoveCategory.STATUS, BattlerTagType.CHARGED),
    new Ability(AbilityId.PROTOSYNTHESIS, 9)
      .conditionalAttr(getWeatherCondition(WeatherType.SUNNY, WeatherType.HARSH_SUN), PostSummonAddBattlerTagAbAttr, BattlerTagType.PROTOSYNTHESIS, 0, true)
      .attr(PostWeatherChangeAddBattlerTagAttr, BattlerTagType.PROTOSYNTHESIS, 0, WeatherType.SUNNY, WeatherType.HARSH_SUN)
      .uncopiable()
      .attr(NoTransformAbilityAbAttr),
    new Ability(AbilityId.QUARK_DRIVE, 9)
      .conditionalAttr(getTerrainCondition(TerrainType.ELECTRIC), PostSummonAddBattlerTagAbAttr, BattlerTagType.QUARK_DRIVE, 0, true)
      .attr(PostTerrainChangeAddBattlerTagAttr, BattlerTagType.QUARK_DRIVE, 0, TerrainType.ELECTRIC)
      .uncopiable()
      .attr(NoTransformAbilityAbAttr),
    new Ability(AbilityId.GOOD_AS_GOLD, 9)
      .attr(MoveImmunityAbAttr, (pokemon, attacker, move) =>
        pokemon !== attacker
        && move.category === MoveCategory.STATUS
        && ![ MoveTarget.ENEMY_SIDE, MoveTarget.BOTH_SIDES, MoveTarget.USER_SIDE ].includes(move.moveTarget)
      )
      .edgeCase() // Heal Bell should not cure the status of a Pokemon with Good As Gold
      .ignorable(),
    new Ability(AbilityId.VESSEL_OF_RUIN, 9)
      .attr(FieldMultiplyStatAbAttr, Stat.SPATK, 0.75)
      .attr(PostSummonMessageAbAttr, (user) => i18next.t("abilityTriggers:postSummonVesselOfRuin", { pokemonNameWithAffix: getPokemonNameWithAffix(user), statName: i18next.t(getStatKey(Stat.SPATK)) }))
      .ignorable(),
    new Ability(AbilityId.SWORD_OF_RUIN, 9)
      .attr(FieldMultiplyStatAbAttr, Stat.DEF, 0.75)
      .attr(PostSummonMessageAbAttr, (user) => i18next.t("abilityTriggers:postSummonSwordOfRuin", { pokemonNameWithAffix: getPokemonNameWithAffix(user), statName: i18next.t(getStatKey(Stat.DEF)) })),
    new Ability(AbilityId.TABLETS_OF_RUIN, 9)
      .attr(FieldMultiplyStatAbAttr, Stat.ATK, 0.75)
      .attr(PostSummonMessageAbAttr, (user) => i18next.t("abilityTriggers:postSummonTabletsOfRuin", { pokemonNameWithAffix: getPokemonNameWithAffix(user), statName: i18next.t(getStatKey(Stat.ATK)) }))
      .ignorable(),
    new Ability(AbilityId.BEADS_OF_RUIN, 9)
      .attr(FieldMultiplyStatAbAttr, Stat.SPDEF, 0.75)
      .attr(PostSummonMessageAbAttr, (user) => i18next.t("abilityTriggers:postSummonBeadsOfRuin", { pokemonNameWithAffix: getPokemonNameWithAffix(user), statName: i18next.t(getStatKey(Stat.SPDEF)) })),
    new Ability(AbilityId.ORICHALCUM_PULSE, 9)
      .attr(PostSummonWeatherChangeAbAttr, WeatherType.SUNNY)
      .attr(PostBiomeChangeWeatherChangeAbAttr, WeatherType.SUNNY)
      .conditionalAttr(getWeatherCondition(WeatherType.SUNNY, WeatherType.HARSH_SUN), StatMultiplierAbAttr, Stat.ATK, 4 / 3),
    new Ability(AbilityId.HADRON_ENGINE, 9)
      .attr(PostSummonTerrainChangeAbAttr, TerrainType.ELECTRIC)
      .attr(PostBiomeChangeTerrainChangeAbAttr, TerrainType.ELECTRIC)
      .conditionalAttr(getTerrainCondition(TerrainType.ELECTRIC), StatMultiplierAbAttr, Stat.SPATK, 4 / 3),
    new Ability(AbilityId.OPPORTUNIST, 9)
      .attr(StatStageChangeCopyAbAttr),
    new Ability(AbilityId.CUD_CHEW, 9)
      .attr(RepeatBerryNextTurnAbAttr),
    new Ability(AbilityId.SHARPNESS, 9)
      .attr(MovePowerBoostAbAttr, (user, target, move) => move.hasFlag(MoveFlags.SLICING_MOVE), 1.5),
    new Ability(AbilityId.SUPREME_OVERLORD, 9)
      .attr(VariableMovePowerBoostAbAttr, (user, target, move) => 1 + 0.1 * Math.min(user.isPlayer() ? globalScene.arena.playerFaints : globalScene.currentBattle.enemyFaints, 5))
      .partial(), // Should only boost once, on summon
    new Ability(AbilityId.COSTAR, 9)
      .attr(PostSummonCopyAllyStatsAbAttr),
    new Ability(AbilityId.TOXIC_DEBRIS, 9)
      .attr(PostDefendApplyArenaTrapTagAbAttr, (target, user, move) => move.category === MoveCategory.PHYSICAL, ArenaTagType.TOXIC_SPIKES)
      .bypassFaint(),
    new Ability(AbilityId.ARMOR_TAIL, 9)
      .attr(FieldPriorityMoveImmunityAbAttr)
      .ignorable(),
    new Ability(AbilityId.EARTH_EATER, 9)
      .attr(TypeImmunityHealAbAttr, PokemonType.GROUND)
      .ignorable(),
    new Ability(AbilityId.MYCELIUM_MIGHT, 9)
      .attr(ChangeMovePriorityAbAttr, (pokemon, move) => move.category === MoveCategory.STATUS, -0.2)
      .attr(PreventBypassSpeedChanceAbAttr, (pokemon, move) => move.category === MoveCategory.STATUS)
      .attr(MoveAbilityBypassAbAttr, (pokemon, move: Move) => move.category === MoveCategory.STATUS),
    new Ability(AbilityId.MINDS_EYE, 9)
      .attr(IgnoreTypeImmunityAbAttr, PokemonType.GHOST, [ PokemonType.NORMAL, PokemonType.FIGHTING ])
      .attr(ProtectStatAbAttr, Stat.ACC)
      .attr(IgnoreOpponentStatStagesAbAttr, [ Stat.EVA ])
      .ignorable(),
    new Ability(AbilityId.SUPERSWEET_SYRUP, 9)
      .attr(PostSummonStatStageChangeAbAttr, [ Stat.EVA ], -1),
    new Ability(AbilityId.HOSPITALITY, 9)
      .attr(PostSummonAllyHealAbAttr, 4, true),
    new Ability(AbilityId.TOXIC_CHAIN, 9)
      .attr(PostAttackApplyStatusEffectAbAttr, false, 30, StatusEffect.TOXIC),
    new Ability(AbilityId.EMBODY_ASPECT_TEAL, 9)
      .attr(PostTeraFormChangeStatChangeAbAttr, [ Stat.SPD ], 1)
      .uncopiable()
      .unreplaceable() // TODO is this true?
      .attr(NoTransformAbilityAbAttr),
    new Ability(AbilityId.EMBODY_ASPECT_WELLSPRING, 9)
      .attr(PostTeraFormChangeStatChangeAbAttr, [ Stat.SPDEF ], 1)
      .uncopiable()
      .unreplaceable()
      .attr(NoTransformAbilityAbAttr),
    new Ability(AbilityId.EMBODY_ASPECT_HEARTHFLAME, 9)
      .attr(PostTeraFormChangeStatChangeAbAttr, [ Stat.ATK ], 1)
      .uncopiable()
      .unreplaceable()
      .attr(NoTransformAbilityAbAttr),
    new Ability(AbilityId.EMBODY_ASPECT_CORNERSTONE, 9)
      .attr(PostTeraFormChangeStatChangeAbAttr, [ Stat.DEF ], 1)
      .uncopiable()
      .unreplaceable()
      .attr(NoTransformAbilityAbAttr),
    new Ability(AbilityId.TERA_SHIFT, 9)
      .attr(PostSummonFormChangeAbAttr, p => p.getFormKey() ? 0 : 1)
      .uncopiable()
      .unreplaceable()
      .unsuppressable()
      .attr(NoTransformAbilityAbAttr)
      .attr(NoFusionAbilityAbAttr),
    new Ability(AbilityId.TERA_SHELL, 9)
      .attr(FullHpResistTypeAbAttr)
      .uncopiable()
      .unreplaceable()
      .ignorable(),
    new Ability(AbilityId.TERAFORM_ZERO, 9)
      .attr(ClearWeatherAbAttr, [ WeatherType.SUNNY, WeatherType.RAIN, WeatherType.SANDSTORM, WeatherType.HAIL, WeatherType.SNOW, WeatherType.FOG, WeatherType.HEAVY_RAIN, WeatherType.HARSH_SUN, WeatherType.STRONG_WINDS ])
      .attr(ClearTerrainAbAttr, [ TerrainType.MISTY, TerrainType.ELECTRIC, TerrainType.GRASSY, TerrainType.PSYCHIC ])
      .uncopiable()
      .unreplaceable()
      .condition(getOncePerBattleCondition(AbilityId.TERAFORM_ZERO)),
    new Ability(AbilityId.POISON_PUPPETEER, 9)
      .uncopiable()
      .unreplaceable() // TODO is this true?
      .attr(ConfusionOnStatusEffectAbAttr, StatusEffect.POISON, StatusEffect.TOXIC)
  );
}<|MERGE_RESOLUTION|>--- conflicted
+++ resolved
@@ -2126,28 +2126,11 @@
     this.stages = stages;
   }
 
-<<<<<<< HEAD
   override apply(pokemon: Pokemon, _passive: boolean, simulated: boolean, _cancelled: BooleanHolder, _args: any[]): void {
     if (!simulated) {
       globalScene.unshiftPhase(new StatStageChangePhase(pokemon.getBattlerIndex(), false, this.stats, this.stages));
     }
-=======
-  override apply(pokemon: Pokemon, passive: boolean, simulated:boolean, cancelled: BooleanHolder, args: any[]): void {
-    if (simulated) {
-      cancelled.value = this.overwrites;
-      return;
-    }
-
-    const newStatStageChangePhase = new StatStageChangePhase(pokemon.getBattlerIndex(), false, this.stats, this.stages);
-    if (globalScene.findPhase(m => m instanceof MovePhase)) {
-      globalScene.prependToPhase(newStatStageChangePhase, MovePhase);
-    } else if (globalScene.findPhase(m => m instanceof SwitchSummonPhase)) {
-      globalScene.prependToPhase(newStatStageChangePhase, SwitchSummonPhase);
-    } else {
-      globalScene.pushPhase(newStatStageChangePhase);
-    }
     cancelled.value = this.overwrites;
->>>>>>> dcab1c46
   }
 }
 
