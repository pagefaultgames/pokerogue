--- conflicted
+++ resolved
@@ -2135,11 +2135,7 @@
   apply({ pokemon, opponent }: PostMoveInteractionAbAttrParams): void {
     const effect =
       this.effects.length === 1 ? this.effects[0] : this.effects[pokemon.randBattleSeedInt(this.effects.length)];
-<<<<<<< HEAD
-    attacker.trySetStatus(effect, pokemon);
-=======
-    opponent.trySetStatus(effect, true, pokemon);
->>>>>>> 6547e1d5
+    opponent.trySetStatus(effect, pokemon);
   }
 }
 
@@ -3577,33 +3573,11 @@
 
 export class PreSetStatusAbAttr extends AbAttr {
   /** Return whether the ability attribute can be applied */
-<<<<<<< HEAD
-  canApplyPreSetStatus(
-    _pokemon: Pokemon,
-    _passive: boolean,
-    _simulated: boolean,
-    _effect: StatusEffect,
-    _cancelled: BooleanHolder,
-    _args: any[],
-  ): boolean {
-    return true;
-  }
-
-  applyPreSetStatus(
-    _pokemon: Pokemon,
-    _passive: boolean,
-    _simulated: boolean,
-    _effect: StatusEffect,
-    _cancelled: BooleanHolder,
-    _args: any[],
-  ): void {}
-=======
   canApply(_params: Closed<PreSetStatusAbAttrParams>): boolean {
     return true;
   }
 
   apply(_params: Closed<PreSetStatusAbAttrParams>): void {}
->>>>>>> 6547e1d5
 }
 
 /**
@@ -3613,7 +3587,8 @@
   protected immuneEffects: StatusEffect[];
 
   /**
-   * @param immuneEffects - The status effects to which the Pokémon is immune.
+   * @param immuneEffects - An array of {@linkcode StatusEffect}s to prevent application.
+   * If none are provided, will block **all** status effects regardless of type.
    */
   constructor(...immuneEffects: StatusEffect[]) {
     super();
@@ -3622,7 +3597,7 @@
   }
 
   override canApply({ effect }: PreSetStatusAbAttrParams): boolean {
-    return (effect !== StatusEffect.FAINT && this.immuneEffects.length < 1) || this.immuneEffects.includes(effect);
+    return (this.immuneEffects.length === 0 && effect !== StatusEffect.FAINT) || this.immuneEffects.includes(effect);
   }
 
   /**
@@ -3674,6 +3649,11 @@
  */
 export class UserFieldStatusEffectImmunityAbAttr extends AbAttr {
   protected immuneEffects: StatusEffect[];
+
+  /**
+   * @param immuneEffects - An array of {@linkcode StatusEffect}s to prevent application.
+   * If none are provided, will block **all** status effects regardless of type.
+   */
   constructor(...immuneEffects: StatusEffect[]) {
     super();
 
@@ -3682,7 +3662,7 @@
 
   override canApply({ effect, cancelled }: UserFieldStatusEffectImmunityAbAttrParams): boolean {
     return (
-      (!cancelled.value && effect !== StatusEffect.FAINT && this.immuneEffects.length < 1) ||
+      (!cancelled.value && this.immuneEffects.length === 0 && effect !== StatusEffect.FAINT) ||
       this.immuneEffects.includes(effect)
     );
   }
@@ -3708,6 +3688,10 @@
    */
   private condition: (target: Pokemon, source: Pokemon | null) => boolean;
 
+  /**
+   * @param immuneEffects - An array of {@linkcode StatusEffect}s to prevent application.
+   * If none are provided, will block **all** status effects regardless of type.
+   */
   constructor(condition: (target: Pokemon, source: Pokemon | null) => boolean, ...immuneEffects: StatusEffect[]) {
     super(...immuneEffects);
 
