--- conflicted
+++ resolved
@@ -6868,15 +6868,10 @@
       .attr(WonderSkinAbAttr)
       .ignorable(),
     new Ability(AbilityId.ANALYTIC, 5)
-      .attr(MovePowerBoostAbAttr, (user, target, move) => {
-<<<<<<< HEAD
+      .attr(MovePowerBoostAbAttr, (user) =>
         // Boost power if all other Pokemon have already moved (no other moves are slated to execute)
-        const movePhase = globalScene.findPhase((phase) => phase instanceof MovePhase && phase.pokemon.id !== user?.id);
-=======
-        const movePhase = globalScene.findPhase((phase) => phase.is("MovePhase") && phase.pokemon.id !== user?.id);
->>>>>>> 88e4ab97
-        return isNullOrUndefined(movePhase);
-      }, 1.3),
+        !globalScene.findPhase((phase) => phase.is("MovePhase") && phase.pokemon.id !== user?.id),
+        1.3),
     new Ability(AbilityId.ILLUSION, 5)
       // The Pokemon generate an illusion if it's available
       .attr(IllusionPreSummonAbAttr, false)
