--- conflicted
+++ resolved
@@ -3514,13 +3514,8 @@
       for (const opponent of pokemon.getOpponents()) {
         const cancelled = new BooleanHolder(false);
         if (this.intimidate) {
-<<<<<<< HEAD
-          applyAbAttrs(IntimidateImmunityAbAttr, opponent, cancelled, simulated);
-=======
           applyAbAttrs("IntimidateImmunityAbAttr", opponent, cancelled, simulated);
-          applyAbAttrs("PostIntimidateStatStageChangeAbAttr", opponent, cancelled, simulated);
-
->>>>>>> 7c6189e8
+
           if (opponent.getTag(BattlerTagType.SUBSTITUTE)) {
             cancelled.value = true;
           }
@@ -3534,7 +3529,7 @@
             this.stages,
           );
         }
-        applyAbAttrs(PostIntimidateStatStageChangeAbAttr, opponent, cancelled, simulated);
+        applyAbAttrs("PostIntimidateStatStageChangeAbAttr", opponent, cancelled, simulated);
       }
     }
   }
