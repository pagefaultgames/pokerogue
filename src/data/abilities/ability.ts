/* biome-ignore-start lint/correctness/noUnusedImports: tsdoc imports */
import type { BattleScene } from "#app/battle-scene";
import type { SpeciesFormChangeRevertWeatherFormTrigger } from "#data/form-change-triggers";
/* biome-ignore-end lint/correctness/noUnusedImports: tsdoc imports */

import { applyAbAttrs } from "#abilities/apply-ab-attrs";
import { globalScene } from "#app/global-scene";
import { getPokemonNameWithAffix } from "#app/messages";
import type { EntryHazardTag, SuppressAbilitiesTag } from "#data/arena-tag";
import type { BattlerTag } from "#data/battler-tags";
import { GroundedTag } from "#data/battler-tags";
import { getBerryEffectFunc } from "#data/berry";
import { allAbilities, allMoves } from "#data/data-lists";
import { SpeciesFormChangeAbilityTrigger, SpeciesFormChangeWeatherTrigger } from "#data/form-change-triggers";
import { Gender } from "#data/gender";
import { getPokeballName } from "#data/pokeball";
import { pokemonFormChanges } from "#data/pokemon-forms";
import type { PokemonSpecies } from "#data/pokemon-species";
import { getNonVolatileStatusEffects, getStatusEffectDescriptor, getStatusEffectHealText } from "#data/status-effect";
import { TerrainType } from "#data/terrain";
import type { Weather } from "#data/weather";
import { AbilityId } from "#enums/ability-id";
import { ArenaTagSide } from "#enums/arena-tag-side";
import { ArenaTagType } from "#enums/arena-tag-type";
import { BattleType } from "#enums/battle-type";
import { BattlerIndex } from "#enums/battler-index";
import { BattlerTagLapseType } from "#enums/battler-tag-lapse-type";
import { BattlerTagType } from "#enums/battler-tag-type";
import type { BerryType } from "#enums/berry-type";
import { Command } from "#enums/command";
import { HitResult } from "#enums/hit-result";
import { CommonAnim } from "#enums/move-anims-common";
import { MoveCategory } from "#enums/move-category";
import { MoveFlags } from "#enums/move-flags";
import { MoveId } from "#enums/move-id";
import { MovePhaseTimingModifier } from "#enums/move-phase-timing-modifier";
import { MoveResult } from "#enums/move-result";
import { MoveTarget } from "#enums/move-target";
import { MoveUseMode } from "#enums/move-use-mode";
import { PokemonAnimType } from "#enums/pokemon-anim-type";
import { PokemonType } from "#enums/pokemon-type";
import { SpeciesId } from "#enums/species-id";
import type { BattleStat, EffectiveStat } from "#enums/stat";
import { BATTLE_STATS, EFFECTIVE_STATS, getStatKey, Stat } from "#enums/stat";
import { StatusEffect } from "#enums/status-effect";
import { SwitchType } from "#enums/switch-type";
import { WeatherType } from "#enums/weather-type";
import { BerryUsedEvent } from "#events/battle-scene";
import type { EnemyPokemon, Pokemon } from "#field/pokemon";
import { BerryModifier, HitHealModifier, PokemonHeldItemModifier } from "#modifiers/modifier";
import { BerryModifierType } from "#modifiers/modifier-type";
import { applyMoveAttrs } from "#moves/apply-attrs";
import { noAbilityTypeOverrideMoves } from "#moves/invalid-moves";
import type { Move } from "#moves/move";
import type { PokemonMove } from "#moves/pokemon-move";
import type { StatStageChangePhase } from "#phases/stat-stage-change-phase";
import type {
  AbAttrCondition,
  AbAttrMap,
  AbAttrString,
  PokemonAttackCondition,
  PokemonDefendCondition,
  PokemonStatStageChangeCondition,
} from "#types/ability-types";
import type { Constructor } from "#types/common";
import type { Closed, Exact } from "#types/type-helpers";
<<<<<<< HEAD
import type { Constructor } from "#utils/common";
import {
  BooleanHolder,
  coerceArray,
  NumberHolder,
  randSeedFloat,
  randSeedInt,
  randSeedItem,
  toDmgValue,
} from "#utils/common";
import { inSpeedOrder } from "#utils/speed-order-generator";
=======
import { coerceArray } from "#utils/array";
import { BooleanHolder, NumberHolder, randSeedFloat, randSeedInt, randSeedItem, toDmgValue } from "#utils/common";
>>>>>>> b3bee27d
import { toCamelCase } from "#utils/strings";
import i18next from "i18next";

/** Bit set for an ability's `bypass faint` flag */
const AB_FLAG_BYPASS_FAINT = 1;
/** Bit set for an ability's `ignorable` flag */
const AB_FLAG_IGNORABLE = 2;
/** Bit set for an ability's `suppressable` flag */
const AB_FLAG_UNSUPPRESSABLE = 4;
/** Bit set for an ability's `uncopiable` flag */
const AB_FLAG_UNCOPIABLE = 8;
/** Bit set for an ability's `unreplaceable` flag */
const AB_FLAG_UNREPLACEABLE = 16;
/** Bit set for an ability's `unimplemented` flag */
const AB_FLAG_UNIMPLEMENTED = 32;
/** Bit set for an ability's `partial` flag */
const AB_FLAG_PARTIAL = 64;

/** Bits set for a swappable ability */
const AB_FLAG_UNSWAPPABLE = AB_FLAG_UNCOPIABLE | AB_FLAG_UNREPLACEABLE;

export class Ability {
  /** The ability's unique identifier */
  public readonly id: AbilityId;
  /** Key used to localize the ability's name */
  private readonly i18nKey: string;
  /** The localized ability name
   * @remarks
   * Includes The (P) or (N) suffix, if the ability is partial/unimplemented
   */
  public get name(): string {
    if (this.id === AbilityId.NONE) {
      return "";
    }
    const name = i18next.t(`ability:${this.i18nKey}.name`);

    // TODO: Make a `getDisplayName` method (or another getter) that puts the (N) and (P) markers after the name
    // Also, consider whether these markers should be localized
    if (this.unimplemented) {
      return name + " (N)";
    }
    if (this.partial) {
      return name + " (P)";
    }
    return name;
  }
  public readonly attrs: readonly AbAttr[];
  public readonly conditions: readonly AbAttrCondition[];

  /** The localized ability description */
  public get description(): string {
    if (this.id === AbilityId.NONE) {
      return "";
    }
    return i18next.t(`ability:${this.i18nKey}.description`);
  }
  /** Whether the retains its effects through a faint */
  public get bypassFaint(): boolean {
    return (this.flags & AB_FLAG_BYPASS_FAINT) !== 0;
  }
  /** Whether the ability is ignorable by mold breaker like effects */
  public get ignorable(): boolean {
    return (this.flags & AB_FLAG_IGNORABLE) !== 0;
  }
  /** Whether the ability can be suppressed by gastro acid and neutralizing gas */
  public get suppressable(): boolean {
    return !(this.flags & AB_FLAG_UNSUPPRESSABLE);
  }
  /** Whether the ability can be copied, such as via trace */
  public get copiable(): boolean {
    return !(this.flags & AB_FLAG_UNCOPIABLE);
  }
  /** Whether the ability can be replaced, such as via entrainment */
  public get replaceable(): boolean {
    return !(this.flags & AB_FLAG_UNREPLACEABLE);
  }
  /** Whether the ability is partially implemented. Mutually exclusive with {@linkcode unimplemented} */
  public get partial(): boolean {
    return (this.flags & AB_FLAG_PARTIAL) !== 0;
  }
  /** Whether the ability is unimplemented. Mutually exclusive with {@linkcode partial} */
  public get unimplemented(): boolean {
    return (this.flags & AB_FLAG_UNIMPLEMENTED) !== 0;
  }
  /** Whether this ability can be swapped via moves like skill swap */
  public get swappable(): boolean {
    return !(this.flags & AB_FLAG_UNSWAPPABLE);
  }

  /** The generation the ability was introduced in */
  public readonly generation: number;

  /** The ability's post summon priority order */
  public readonly postSummonPriority: number;

  /** Holder for the ability's flags */
  protected readonly flags: number;

  private constructor(builder: AbBuilder) {
    this.id = builder.id;
    this.generation = builder.generation;
    this.i18nKey = toCamelCase(AbilityId[this.id]);
    this.flags = builder.flags;
    this.postSummonPriority = builder.postSummonPriority;
    this.attrs = builder.attrs;
    this.conditions = builder.conditions;
  }

  /**
   * Check if an ability has an attribute that matches `attrType`
   * @param attrType - any attribute that extends {@linkcode AbAttr}
   * @returns true if the ability has attribute `attrType`
   */
  hasAttr<T extends AbAttrString>(attrType: T): boolean {
    const targetAttr = AbilityAttrs[attrType];
    if (!targetAttr) {
      return false;
    }
    return this.attrs.some(attr => attr instanceof targetAttr);
  }

  /**
   * Get all ability attributes that match `attrType`
   * @param attrType - any attribute that extends {@linkcode AbAttr}
   * @returns Array of attributes that match `attrType`, Empty Array if none match.
   */
  getAttrs<T extends AbAttrString>(attrType: T): AbAttrMap[T][] {
    const targetAttr = AbilityAttrs[attrType];
    if (!targetAttr) {
      return [];
    }
    // TODO: figure out how to remove the `as AbAttrMap[T][]` cast
    return this.attrs.filter((a): a is AbAttrMap[T] => a instanceof targetAttr) as AbAttrMap[T][];
  }
}

/**
 * Builder class for creating new {@linkcode Ability} instances.
 */
class AbBuilder {
  public readonly id: AbilityId;
  /** The generation the ability was introduced */
  public readonly generation: number;
  public readonly postSummonPriority: number;
  public flags = 0;
  public readonly attrs: AbAttr[] = [];
  public readonly conditions: AbAttrCondition[] = [];

  constructor(id: AbilityId, generation: number, postSummonPriority = 0) {
    this.id = id;
    this.generation = generation;
    this.postSummonPriority = postSummonPriority;
  }

  /**
   * Construct the ability set by this builder
   * @returns A new {@linkcode Ability} instance with the parameters set in this builder.
   */
  public build(): Ability {
    // @ts-expect-error: Typescript doesn't support friend classes, but we only
    // want this builder to be able to create new abilities.
    return new Ability(this);
  }

  /**
   * Create a new {@linkcode AbAttr} instance and add it to this {@linkcode Ability}.
   * @param attrType - The constructor of the {@linkcode AbAttr} to create.
   * @param args - The arguments needed to instantiate the given class.
   * @returns `this`
   */
  attr<T extends Constructor<AbAttr>>(AttrType: T, ...args: ConstructorParameters<T>): this {
    const attr = new AttrType(...args);
    this.attrs.push(attr);

    return this;
  }

  /**
   * Create a new {@linkcode AbAttr} instance with the given condition and add it to this {@linkcode Ability}.
   * Checked before all other conditions, and is unique to the individual {@linkcode AbAttr} being created.
   * @param condition - The {@linkcode AbAttrCondition} to add.
   * @param attrType - The constructor of the {@linkcode AbAttr} to create.
   * @param args - The arguments needed to instantiate the given class.
   * @returns `this`
   */
  conditionalAttr<T extends Constructor<AbAttr>>(
    condition: AbAttrCondition,
    attrType: T,
    ...args: ConstructorParameters<T>
  ): this {
    const attr = new attrType(...args);
    attr.addCondition(condition);
    this.attrs.push(attr);

    return this;
  }

  /**
   * Make this ability trigger even if the user faints.
   * @returns `this`
   * @remarks
   * This is also required for abilities to trigger when revived via Reviver Seed.
   */
  bypassFaint(): this {
    this.flags |= AB_FLAG_BYPASS_FAINT;
    return this;
  }

  /**
   * Make this ability ignorable by effects like {@linkcode MoveId.SUNSTEEL_STRIKE | Sunsteel Strike} or {@linkcode AbilityId.MOLD_BREAKER | Mold Breaker}.
   * @returns `this`
   */
  ignorable(): this {
    this.flags |= AB_FLAG_IGNORABLE;
    return this;
  }

  /**
   * Make this ability unsuppressable by effects like {@linkcode MoveId.GASTRO_ACID | Gastro Acid} or {@linkcode AbilityId.NEUTRALIZING_GAS | Neutralizing Gas}.
   * @returns `this`
   */
  unsuppressable(): this {
    this.flags |= AB_FLAG_UNSUPPRESSABLE;
    return this;
  }

  /**
   * Make this ability uncopiable by effects like {@linkcode MoveId.ROLE_PLAY | Role Play} or {@linkcode AbilityId.TRACE | Trace}.
   * @returns `this`
   */
  uncopiable(): this {
    this.flags |= AB_FLAG_UNCOPIABLE;
    return this;
  }

  /**
   * Make this ability unreplaceable by effects like {@linkcode MoveId.SIMPLE_BEAM | Simple Beam} or {@linkcode MoveId.ENTRAINMENT | Entrainment}.
   * @returns `this`
   */
  unreplaceable(): this {
    this.flags |= AB_FLAG_UNREPLACEABLE;
    return this;
  }

  /**
   * Add a condition for this ability to be applied.
   * Applies to **all** attributes of the given ability.
   * @param condition - The {@linkcode AbAttrCondition} to add
   * @returns `this`
   * @see {@linkcode AbAttr.canApply} for setting conditions per attribute type
   * @see {@linkcode conditionalAttr} for setting individual conditions per attribute instance
   * @todo Review if this is necessary anymore - this is used extremely sparingly
   */
  condition(condition: AbAttrCondition): this {
    this.conditions.push(condition);

    return this;
  }

  /**
   * Mark an ability as partially implemented.
   * Partial abilities are expected to have some of their core functionality implemented, but may lack
   * certain notable features or interactions with other moves or abilities.
   * @returns `this`
   */
  partial(): this {
    this.flags |= AB_FLAG_PARTIAL;
    return this;
  }

  /**
   * Mark an ability as unimplemented.
   * Unimplemented abilities are ones which have _none_ of their basic functionality enabled.
   * @returns `this`
   */
  unimplemented(): this {
    this.flags |= AB_FLAG_UNIMPLEMENTED;
    return this;
  }

  /**
   * Mark an ability as having one or more edge cases.
   * It may lack certain niche interactions with other moves/abilities, but still functions
   * as intended in most cases.
   * Does not show up in game and is solely for internal dev use.
   *
   * When using this, make sure to **document the edge case** (or else this becomes pointless).
   * @returns `this`
   */
  edgeCase(): this {
    return this;
  }
}

/**
 * Base set of parameters passed to every ability attribute's {@linkcode AbAttr.apply | apply} method.
 *
 * Extended by sub-classes to contain additional parameters pertaining to the ability type(s) being triggered.
 */
export interface AbAttrBaseParams {
  /** The pokemon that has the ability being applied */
  readonly pokemon: Pokemon;

  /**
   * Whether the ability's effects are being simulated (for instance, during AI damage calculations).
   *
   * @remarks
   * Used to prevent message flyouts and other effects from being triggered.
   * @defaultValue `false`
   */
  readonly simulated?: boolean;

  /**
   * (For callers of {@linkcode applyAbAttrs}): If provided, **only** apply ability attributes of the passive (true) or active (false).
   *
   * This should almost always be left undefined, as otherwise it will *only* apply attributes of *either* the pokemon's passive (true) or
   * non-passive (false) ability. In almost all cases, you want to apply attributes that are from either.
   *
   * (For implementations of {@linkcode AbAttr}): This will *never* be undefined, and will be `true` if the ability being applied
   * is the pokemon's passive, and `false` otherwise.
   */
  passive?: boolean;
}

export interface AbAttrParamsWithCancel extends AbAttrBaseParams {
  /** Whether the ability application results in the interaction being cancelled */
  readonly cancelled: BooleanHolder;
}

/**
 * Abstract class for all ability attributes.
 *
 * Each {@linkcode Ability} may have any number of individual attributes, each functioning independently from one another.
 */
export abstract class AbAttr {
  /**
   * Whether to show this ability as a flyout when applying its effects.
   * Should be kept in parity with mainline where possible.
   * @defaultValue `true`
   */
  public showAbility = true;
  /** The additional condition associated with this AbAttr, if any. */
  private extraCondition?: AbAttrCondition;

  /**
   * Return whether this attribute is of the given type.
   *
   * @remarks
   * Used to avoid requiring the caller to have imported the specific attribute type, avoiding circular dependencies.
   *
   * @param attr - The attribute to check against
   * @returns Whether the attribute is an instance of the given type
   */
  public is<K extends AbAttrString>(attr: K): this is AbAttrMap[K] {
    const targetAttr = AbilityAttrs[attr];
    if (!targetAttr) {
      return false;
    }
    return this instanceof targetAttr;
  }

  /**
   * @param showAbility - Whether to show this ability as a flyout during battle; default `true`.
   * Should be kept in parity with mainline where possible.
   */
  constructor(showAbility = true) {
    this.showAbility = showAbility;
  }

  /**
   * Apply this attribute's effects without checking conditions.
   *
   * @remarks
   * **Never call this method directly!** \
   * Use {@linkcode applyAbAttrs} instead.
   */
  apply(_params: AbAttrBaseParams): void {}

  /**
   * Return the trigger message to show when this attribute is executed.
   * @param _params - The parameters passed to this attribute's {@linkcode apply} function; must match type exactly
   * @param _abilityName - The name of the current ability.
   * @privateRemarks
   * If more fields are provided than needed, any excess can be discarded using destructuring.
   * @todo Remove `null` from signature in lieu of using an empty string
   */
  getTriggerMessage(_params: Exact<Parameters<this["apply"]>[0]>, _abilityName: string): string | null {
    return null;
  }

  /**
   * Check whether this attribute can have its effects successfully applied.
   * Applies to **all** instances of the given attribute.
   * @param _params - The parameters passed to this attribute's {@linkcode apply} function; must match type exactly
   * @privateRemarks
   * If more fields are provided than needed, any excess can be discarded using destructuring.
   */
  canApply(_params: Exact<Parameters<this["apply"]>[0]>): boolean {
    return true;
  }

  /**
   * Return the additional condition associated with this particular AbAttr instance, if any.
   * @returns The extra condition for this {@linkcode AbAttr}, or `null` if none exist
   * @todo Make this use `undefined` instead of `null`
   * @todo Prevent this from being overridden by sub-classes
   */
  getCondition(): AbAttrCondition | null {
    return this.extraCondition || null;
  }

  addCondition(condition: AbAttrCondition): AbAttr {
    this.extraCondition = condition;
    return this;
  }
}

/**
 * Abstract class for ability attributes that simply cancel an interaction
 *
 * @remarks
 * Abilities that have simple cancel interactions (e.g. {@linkcode BlockRecoilDamageAttr}) can extend this class to reuse the `canApply` and `apply` logic
 */
abstract class CancelInteractionAbAttr extends AbAttr {
  override canApply({ cancelled }: AbAttrParamsWithCancel): boolean {
    return !cancelled.value;
  }

  override apply({ cancelled }: AbAttrParamsWithCancel): void {
    cancelled.value = true;
  }
}

export class BlockRecoilDamageAttr extends CancelInteractionAbAttr {
  private declare readonly _: never;
  constructor() {
    super(false);
  }

  override apply({ cancelled }: AbAttrParamsWithCancel): void {
    cancelled.value = true;
  }
}

export interface DoubleBattleChanceAbAttrParams extends AbAttrBaseParams {
  /** Holder for the chance of a double battle that may be modified by the ability */
  chance: NumberHolder;
}

/**
 * Attribute for abilities that increase the chance of a double battle
 * occurring.
 * @see {@linkcode apply}
 */
export class DoubleBattleChanceAbAttr extends AbAttr {
  private declare readonly _: never;
  constructor() {
    super(false);
  }

  /**
   * Increase the chance of a double battle occurring, storing the result in `chance`
   */
  override apply({ chance }: DoubleBattleChanceAbAttrParams): void {
    // This is divided by 4 as the chance is generated as a number from 0 to chance.value using Utils.randSeedInt
    // A double battle will initiate if the generated number is 0.
    chance.value /= 4;
  }
}

export class PostBattleInitAbAttr extends AbAttr {
  private declare readonly _: never;
}

export class PostBattleInitFormChangeAbAttr extends PostBattleInitAbAttr {
  private readonly formFunc: (p: Pokemon) => number;

  constructor(formFunc: (p: Pokemon) => number) {
    super(false);

    this.formFunc = formFunc;
  }

  override canApply({ pokemon, simulated }: AbAttrBaseParams): boolean {
    const formIndex = this.formFunc(pokemon);
    return formIndex !== pokemon.formIndex && !simulated;
  }

  override apply({ pokemon }: AbAttrBaseParams): void {
    globalScene.triggerPokemonFormChange(pokemon, SpeciesFormChangeAbilityTrigger, false);
  }
}

export class PostTeraFormChangeStatChangeAbAttr extends AbAttr {
  private readonly stats: readonly BattleStat[];
  private readonly stages: number;

  constructor(stats: BattleStat[], stages: number) {
    super();

    this.stats = stats;
    this.stages = stages;
  }

  override apply({ pokemon, simulated }: AbAttrBaseParams): void {
    const statStageChangePhases: StatStageChangePhase[] = [];

    if (!simulated) {
      const phaseManager = globalScene.phaseManager;
      statStageChangePhases.push(
        phaseManager.create("StatStageChangePhase", pokemon.getBattlerIndex(), true, this.stats, this.stages),
      );

      for (const statStageChangePhase of statStageChangePhases) {
        phaseManager.unshiftPhase(statStageChangePhase);
      }
    }
  }
}

/**
 * Clears all weather whenever this attribute is applied
 */
export class ClearWeatherAbAttr extends AbAttr {
  /**
   * @param _params - No parameters are used for this attribute.
   */
  override canApply(_params: AbAttrBaseParams): boolean {
    return globalScene.arena.canSetWeather(WeatherType.NONE);
  }

  override apply({ pokemon, simulated }: AbAttrBaseParams): void {
    if (!simulated) {
      globalScene.arena.trySetWeather(WeatherType.NONE, pokemon);
    }
  }
}

/**
 * Clears all terrain whenever this attribute is called.
 */
export class ClearTerrainAbAttr extends AbAttr {
  override canApply(_: AbAttrBaseParams): boolean {
    return globalScene.arena.canSetTerrain(TerrainType.NONE);
  }

  public override apply({ pokemon, simulated }: AbAttrBaseParams): void {
    if (!simulated) {
      globalScene.arena.trySetTerrain(TerrainType.NONE, true, pokemon);
    }
  }
}

type PreDefendAbAttrCondition = (pokemon: Pokemon, attacker: Pokemon, move: Move) => boolean;

/**
 * Shared interface for AbAttrs that interact with a move that is being used by or against the user.
 *
 * Often extended by other interfaces to add more parameters.
 * Used, e.g. by {@linkcode PreDefendAbAttr} and {@linkcode PostAttackAbAttr}
 */
export interface AugmentMoveInteractionAbAttrParams extends AbAttrBaseParams {
  /** The move used by (or against, for defend attributes) the pokemon with the ability */
  move: Move;
  /** The pokemon on the other side of the interaction */
  opponent: Pokemon;
}

/**
 * Shared interface for parameters of several {@linkcode PreDefendAbAttr} ability attributes that modify damage.
 */
export interface PreDefendModifyDamageAbAttrParams extends AugmentMoveInteractionAbAttrParams {
  /** Holder for the amount of damage that will be dealt by a move */
  damage: NumberHolder;
}

/**
 * Class for abilities that apply effects before the defending Pokemon takes damage.
 *
 * ⚠️ This attribute must not be called via `applyAbAttrs` as its subclasses violate the Liskov Substitution Principle.
 */
export abstract class PreDefendAbAttr extends AbAttr {
  private declare readonly _: never;
}

export class PreDefendFullHpEndureAbAttr extends PreDefendAbAttr {
  override canApply({ pokemon, damage }: PreDefendModifyDamageAbAttrParams): boolean {
    return (
      pokemon.isFullHp() // Checks if pokemon has wonder_guard (which forces 1hp)
      && pokemon.getMaxHp() > 1 // Damage >= hp
      && damage.value >= pokemon.hp // Cannot apply if the pokemon already has sturdy from some other source
      && !pokemon.getTag(BattlerTagType.STURDY)
    );
  }

  override apply({ pokemon, simulated }: PreDefendModifyDamageAbAttrParams): void {
    if (!simulated) {
      pokemon.addTag(BattlerTagType.STURDY, 1);
    }
  }
}

export class BlockItemTheftAbAttr extends CancelInteractionAbAttr {
  getTriggerMessage({ pokemon }: AbAttrBaseParams, abilityName: string) {
    return i18next.t("abilityTriggers:blockItemTheft", {
      pokemonNameWithAffix: getPokemonNameWithAffix(pokemon),
      abilityName,
    });
  }
}

export interface StabBoostAbAttrParams extends AbAttrBaseParams {
  /** Holds the resolved STAB multiplier after ability application */
  multiplier: NumberHolder;
}

export class StabBoostAbAttr extends AbAttr {
  constructor() {
    super(false);
  }

  override canApply({ multiplier }: StabBoostAbAttrParams): boolean {
    return multiplier.value > 1;
  }

  override apply({ multiplier }: StabBoostAbAttrParams): void {
    multiplier.value += 0.5;
  }
}

export class ReceivedMoveDamageMultiplierAbAttr extends PreDefendAbAttr {
  protected readonly condition: PokemonDefendCondition;
  private readonly damageMultiplier: number;

  constructor(condition: PokemonDefendCondition, damageMultiplier: number, showAbility = false) {
    super(showAbility);

    this.condition = condition;
    this.damageMultiplier = damageMultiplier;
  }

  override canApply({ pokemon, opponent: attacker, move }: PreDefendModifyDamageAbAttrParams): boolean {
    return this.condition(pokemon, attacker, move);
  }

  override apply({ damage }: PreDefendModifyDamageAbAttrParams): void {
    damage.value = toDmgValue(damage.value * this.damageMultiplier);
  }
}

/**
 * Reduces the damage dealt to an allied Pokemon. Used by Friend Guard.
 */
export class AlliedFieldDamageReductionAbAttr extends PreDefendAbAttr {
  private readonly damageMultiplier: number;

  constructor(damageMultiplier: number) {
    super();
    this.damageMultiplier = damageMultiplier;
  }

  /**
   * Apply the damage reduction multiplier to the damage value.
   */
  override apply({ damage }: PreDefendModifyDamageAbAttrParams): void {
    damage.value = toDmgValue(damage.value * this.damageMultiplier);
  }
}

export class ReceivedTypeDamageMultiplierAbAttr extends ReceivedMoveDamageMultiplierAbAttr {
  constructor(moveType: PokemonType, damageMultiplier: number) {
    super((_target, user, move) => user.getMoveType(move) === moveType, damageMultiplier, false);
  }
}

/**
 * Shared interface used by several {@linkcode PreDefendAbAttr} abilities that influence the computed type effectiveness
 */
export interface TypeMultiplierAbAttrParams extends AugmentMoveInteractionAbAttrParams {
  /** Holds the type multiplier of an attack. In the case of an immunity, this value will be set to `0`. */
  typeMultiplier: NumberHolder;
  /** Its particular meaning depends on the ability attribute, though usually means that the "no effect" message should not be played */
  cancelled: BooleanHolder;
}

/**
 * Determines whether a Pokemon is immune to a move because of an ability.
 */
export class TypeImmunityAbAttr extends PreDefendAbAttr {
  private readonly immuneType: PokemonType | null;
  private readonly condition: AbAttrCondition | null;

  // TODO: Change `NonSuperEffectiveImmunityAbAttr` to not pass `null` as immune type
  constructor(immuneType: PokemonType | null, condition?: AbAttrCondition) {
    super(true);

    this.immuneType = immuneType;
    this.condition = condition ?? null;
  }

  override canApply({ move, opponent: attacker, pokemon }: TypeMultiplierAbAttrParams): boolean {
    return (
      ![MoveTarget.BOTH_SIDES, MoveTarget.ENEMY_SIDE, MoveTarget.USER_SIDE].includes(move.moveTarget)
      && attacker !== pokemon
      && attacker.getMoveType(move) === this.immuneType
    );
  }

  override apply({ typeMultiplier }: TypeMultiplierAbAttrParams): void {
    typeMultiplier.value = 0;
  }

  getImmuneType(): PokemonType | null {
    return this.immuneType;
  }

  override getCondition(): AbAttrCondition | null {
    return this.condition;
  }
}

export class AttackTypeImmunityAbAttr extends TypeImmunityAbAttr {
  // biome-ignore lint/complexity/noUselessConstructor: Changes the type of `immuneType`
  constructor(immuneType: PokemonType, condition?: AbAttrCondition) {
    super(immuneType, condition);
  }

  override canApply(params: TypeMultiplierAbAttrParams): boolean {
    const { move } = params;
    return (
      move.category !== MoveCategory.STATUS
      && !move.hasAttr("NeutralDamageAgainstFlyingTypeMultiplierAttr")
      && super.canApply(params)
    );
  }
}

export class TypeImmunityHealAbAttr extends TypeImmunityAbAttr {
  // biome-ignore lint/complexity/noUselessConstructor: Changes the type of `immuneType`
  constructor(immuneType: PokemonType) {
    super(immuneType);
  }

  override apply(params: TypeMultiplierAbAttrParams): void {
    super.apply(params);
    const { pokemon, cancelled, simulated, passive } = params;
    if (!pokemon.isFullHp() && !simulated) {
      const abilityName = (passive ? pokemon.getPassiveAbility() : pokemon.getAbility()).name;
      globalScene.phaseManager.unshiftNew(
        "PokemonHealPhase",
        pokemon.getBattlerIndex(),
        toDmgValue(pokemon.getMaxHp() / 4),
        i18next.t("abilityTriggers:typeImmunityHeal", {
          pokemonNameWithAffix: getPokemonNameWithAffix(pokemon),
          abilityName,
        }),
        true,
      );
      cancelled.value = true; // Suppresses "No Effect" message
    }
  }
}

class TypeImmunityStatStageChangeAbAttr extends TypeImmunityAbAttr {
  private readonly stat: BattleStat;
  private readonly stages: number;

  constructor(immuneType: PokemonType, stat: BattleStat, stages: number, condition?: AbAttrCondition) {
    super(immuneType, condition);

    this.stat = stat;
    this.stages = stages;
  }

  override apply(params: TypeMultiplierAbAttrParams): void {
    const { cancelled, simulated, pokemon } = params;
    super.apply(params);
    cancelled.value = true; // Suppresses "No Effect" message
    if (!simulated) {
      globalScene.phaseManager.unshiftNew(
        "StatStageChangePhase",
        pokemon.getBattlerIndex(),
        true,
        [this.stat],
        this.stages,
      );
    }
  }
}

class TypeImmunityAddBattlerTagAbAttr extends TypeImmunityAbAttr {
  private readonly tagType: BattlerTagType;
  private readonly turnCount: number;

  constructor(immuneType: PokemonType, tagType: BattlerTagType, turnCount: number, condition?: AbAttrCondition) {
    super(immuneType, condition);

    this.tagType = tagType;
    this.turnCount = turnCount;
  }

  override apply(params: TypeMultiplierAbAttrParams): void {
    const { cancelled, simulated, pokemon } = params;
    super.apply(params);
    cancelled.value = true; // Suppresses "No Effect" message
    if (!simulated) {
      pokemon.addTag(this.tagType, this.turnCount, undefined, pokemon.id);
    }
  }
}

export class NonSuperEffectiveImmunityAbAttr extends TypeImmunityAbAttr {
  constructor(condition?: AbAttrCondition) {
    super(null, condition);
  }

  override canApply({ move, typeMultiplier }: TypeMultiplierAbAttrParams): boolean {
    return move.is("AttackMove") && typeMultiplier.value < 2;
  }

  override apply({ typeMultiplier, cancelled }: TypeMultiplierAbAttrParams): void {
    cancelled.value = true; // Suppresses "No Effect" message
    typeMultiplier.value = 0;
  }

  getTriggerMessage({ pokemon }: TypeMultiplierAbAttrParams, abilityName: string): string {
    return i18next.t("abilityTriggers:nonSuperEffectiveImmunity", {
      pokemonNameWithAffix: getPokemonNameWithAffix(pokemon),
      abilityName,
    });
  }
}

/**
 * Attribute implementing the effects of {@link https://bulbapedia.bulbagarden.net/wiki/Tera_Shell_(Ability) | Tera Shell}
 * When the source is at full HP, incoming attacks will have a maximum 0.5x type effectiveness multiplier.
 */
export class FullHpResistTypeAbAttr extends PreDefendAbAttr {
  /**
   * Allow application if the pokemon with the ability is at full hp and the mvoe is not fixed damage
   */
  override canApply({ typeMultiplier, move, pokemon }: TypeMultiplierAbAttrParams): boolean {
    return (
      typeMultiplier instanceof NumberHolder
      && !move?.hasAttr("FixedDamageAttr")
      && pokemon.isFullHp()
      && typeMultiplier.value > 0.5
    );
  }

  /**
   * Reduce the type multiplier to 0.5 if the source is at full HP.
   */
  override apply({ typeMultiplier, pokemon }: TypeMultiplierAbAttrParams): void {
    typeMultiplier.value = 0.5;
    pokemon.turnData.moveEffectiveness = 0.5;
  }

  getTriggerMessage({ pokemon }: TypeMultiplierAbAttrParams, _abilityName: string): string {
    return i18next.t("abilityTriggers:fullHpResistType", {
      pokemonNameWithAffix: getPokemonNameWithAffix(pokemon),
    });
  }
}

export interface FieldPriorityMoveImmunityAbAttrParams extends AugmentMoveInteractionAbAttrParams {
  /** Holds whether the pokemon is immune to the move being used */
  cancelled: BooleanHolder;
}

export class FieldPriorityMoveImmunityAbAttr extends PreDefendAbAttr {
  override canApply({ move, opponent: attacker, cancelled }: FieldPriorityMoveImmunityAbAttrParams): boolean {
    return (
      !cancelled.value
      && !(move.moveTarget === MoveTarget.USER || move.moveTarget === MoveTarget.NEAR_ALLY)
      && move.getPriority(attacker) > 0
      && !move.isMultiTarget()
    );
  }

  override apply({ cancelled }: FieldPriorityMoveImmunityAbAttrParams): void {
    cancelled.value = true;
  }
}

export interface MoveImmunityAbAttrParams extends AugmentMoveInteractionAbAttrParams {
  /** Holds whether the standard "no effect" message (due to a type-based immunity) should be suppressed */
  cancelled: BooleanHolder;
}
// TODO: Consider examining whether this move immunity ability attribute
// can be merged with the MoveTypeMultiplierAbAttr in some way.
export class MoveImmunityAbAttr extends PreDefendAbAttr {
  private readonly immuneCondition: PreDefendAbAttrCondition;

  constructor(immuneCondition: PreDefendAbAttrCondition) {
    super(true);

    this.immuneCondition = immuneCondition;
  }

  override canApply({ pokemon, opponent: attacker, move, cancelled }: MoveImmunityAbAttrParams): boolean {
    return !cancelled.value && this.immuneCondition(pokemon, attacker, move);
  }

  override apply({ cancelled }: MoveImmunityAbAttrParams): void {
    cancelled.value = true;
  }

  override getTriggerMessage({ pokemon }: MoveImmunityAbAttrParams, _abilityName: string): string {
    return i18next.t("abilityTriggers:moveImmunity", { pokemonNameWithAffix: getPokemonNameWithAffix(pokemon) });
  }
}

export interface PreDefendModifyAccAbAttrParams extends AugmentMoveInteractionAbAttrParams {
  /** Holds the accuracy of the move after the ability is applied */
  accuracy: NumberHolder;
}

/**
 * Reduces the accuracy of status moves used against the Pokémon with this ability to 50%.
 * Used by Wonder Skin.
 */
export class WonderSkinAbAttr extends PreDefendAbAttr {
  constructor() {
    super(false);
  }

  override canApply({ move, accuracy }: PreDefendModifyAccAbAttrParams): boolean {
    return move.category === MoveCategory.STATUS && accuracy.value >= 50;
  }

  override apply({ accuracy }: PreDefendModifyAccAbAttrParams): void {
    accuracy.value = 50;
  }
}

export class MoveImmunityStatStageChangeAbAttr extends MoveImmunityAbAttr {
  private readonly stat: BattleStat;
  private readonly stages: number;

  constructor(immuneCondition: PreDefendAbAttrCondition, stat: BattleStat, stages: number) {
    super(immuneCondition);
    this.stat = stat;
    this.stages = stages;
  }

  override canApply(params: MoveImmunityAbAttrParams): boolean {
    // TODO: Evaluate whether it makes sense to check against simulated here.
    // We likely want to check 'simulated' when the apply method enqueues the phase
    return !params.simulated && super.canApply(params);
  }

  override apply(params: MoveImmunityAbAttrParams): void {
    super.apply(params);
    // TODO: We probably should not unshift the phase if this is simulated
    globalScene.phaseManager.unshiftNew(
      "StatStageChangePhase",
      params.pokemon.getBattlerIndex(),
      true,
      [this.stat],
      this.stages,
    );
  }
}

/**
 * Shared parameters for ability attributes that apply an effect after move was used by or against the the user.
 */
export interface PostMoveInteractionAbAttrParams extends AugmentMoveInteractionAbAttrParams {
  /** Stores the hit result of the move used in the interaction */
  readonly hitResult: HitResult;
  /** The amount of damage dealt in the interaction */
  readonly damage: number;
}

export class PostDefendAbAttr extends AbAttr {
  private declare readonly _: never;
  override canApply(_params: PostMoveInteractionAbAttrParams): boolean {
    return true;
  }
  override apply(_params: PostMoveInteractionAbAttrParams): void {}
}

/** Class for abilities that make drain moves deal damage to user instead of healing them. */
export class ReverseDrainAbAttr extends PostDefendAbAttr {
  override canApply({ move, opponent, simulated }: PostMoveInteractionAbAttrParams): boolean {
    const cancelled = new BooleanHolder(false);
    applyAbAttrs("BlockNonDirectDamageAbAttr", { pokemon: opponent, cancelled, simulated });
    return !cancelled.value && move.hasAttr("HitHealAttr");
  }

  /**
   * Determines if a damage and draining move was used to check if this ability should stop the healing.
   * Examples include: Absorb, Draining Kiss, Bitter Blade, etc.
   * Also displays a message to show this ability was activated.
   */
  override apply({ move, simulated, opponent, pokemon }: PostMoveInteractionAbAttrParams): void {
    if (simulated) {
      return;
    }
    const damageAmount = move.getAttrs<"HitHealAttr">("HitHealAttr")[0].getHealAmount(opponent, pokemon);
    pokemon.turnData.damageTaken += damageAmount;
    globalScene.phaseManager.unshiftNew(
      "PokemonHealPhase",
      opponent.getBattlerIndex(),
      -damageAmount,
      null,
      false,
      true,
    );
  }

  public override getTriggerMessage({ opponent }: PostMoveInteractionAbAttrParams): string | null {
    return i18next.t("abilityTriggers:reverseDrain", { pokemonNameWithAffix: getPokemonNameWithAffix(opponent) });
  }
}

export class PostDefendStatStageChangeAbAttr extends PostDefendAbAttr {
  private readonly condition: PokemonDefendCondition;
  private readonly stat: BattleStat;
  private readonly stages: number;
  private readonly selfTarget: boolean;
  private readonly allOthers: boolean;

  constructor(
    condition: PokemonDefendCondition,
    stat: BattleStat,
    stages: number,
    selfTarget = true,
    allOthers = false,
  ) {
    super(true);

    this.condition = condition;
    this.stat = stat;
    this.stages = stages;
    this.selfTarget = selfTarget;
    this.allOthers = allOthers;
  }

  override canApply({ pokemon, opponent: attacker, move }: PostMoveInteractionAbAttrParams): boolean {
    return this.condition(pokemon, attacker, move);
  }

  override apply({ simulated, pokemon, opponent: attacker }: PostMoveInteractionAbAttrParams): void {
    if (simulated) {
      return;
    }

    if (this.allOthers) {
      const ally = pokemon.getAlly();
      const otherPokemon = ally != null ? pokemon.getOpponents().concat([ally]) : pokemon.getOpponents();
      for (const other of otherPokemon) {
        globalScene.phaseManager.unshiftNew(
          "StatStageChangePhase",
          other.getBattlerIndex(),
          false,
          [this.stat],
          this.stages,
        );
      }
    } else {
      globalScene.phaseManager.unshiftNew(
        "StatStageChangePhase",
        (this.selfTarget ? pokemon : attacker).getBattlerIndex(),
        this.selfTarget,
        [this.stat],
        this.stages,
      );
    }
  }
}

export class PostDefendHpGatedStatStageChangeAbAttr extends PostDefendAbAttr {
  private readonly condition: PokemonDefendCondition;
  private readonly hpGate: number;
  private readonly stats: readonly BattleStat[];
  private readonly stages: number;
  private readonly selfTarget: boolean;

  constructor(
    condition: PokemonDefendCondition,
    hpGate: number,
    stats: BattleStat[],
    stages: number,
    selfTarget = true,
  ) {
    super(true);

    this.condition = condition;
    this.hpGate = hpGate;
    this.stats = stats;
    this.stages = stages;
    this.selfTarget = selfTarget;
  }

  override canApply({ pokemon, opponent: attacker, move }: PostMoveInteractionAbAttrParams): boolean {
    const hpGateFlat: number = Math.ceil(pokemon.getMaxHp() * this.hpGate);
    const lastAttackReceived = pokemon.turnData.attacksReceived.at(-1);
    const damageReceived = lastAttackReceived?.damage ?? 0;
    return (
      this.condition(pokemon, attacker, move) && pokemon.hp <= hpGateFlat && pokemon.hp + damageReceived > hpGateFlat
    );
  }

  override apply({ simulated, pokemon, opponent }: PostMoveInteractionAbAttrParams): void {
    if (!simulated) {
      globalScene.phaseManager.unshiftNew(
        "StatStageChangePhase",
        (this.selfTarget ? pokemon : opponent).getBattlerIndex(),
        true,
        this.stats,
        this.stages,
      );
    }
  }
}

export class PostDefendApplyArenaTrapTagAbAttr extends PostDefendAbAttr {
  private readonly condition: PokemonDefendCondition;
  private readonly arenaTagType: ArenaTagType;

  constructor(condition: PokemonDefendCondition, tagType: ArenaTagType) {
    super(true);

    this.condition = condition;
    this.arenaTagType = tagType;
  }

  override canApply({ pokemon, opponent: attacker, move }: PostMoveInteractionAbAttrParams): boolean {
    const tag = globalScene.arena.getTag(this.arenaTagType) as EntryHazardTag;
    return this.condition(pokemon, attacker, move) && (!tag || tag.canAdd());
  }

  override apply({ simulated, pokemon }: PostMoveInteractionAbAttrParams): void {
    if (!simulated) {
      globalScene.arena.addTag(
        this.arenaTagType,
        0,
        undefined,
        pokemon.id,
        pokemon.isPlayer() ? ArenaTagSide.ENEMY : ArenaTagSide.PLAYER,
      );
    }
  }
}

export class PostDefendApplyBattlerTagAbAttr extends PostDefendAbAttr {
  private readonly condition: PokemonDefendCondition;
  private readonly tagType: BattlerTagType;
  constructor(condition: PokemonDefendCondition, tagType: BattlerTagType) {
    super(true);

    this.condition = condition;
    this.tagType = tagType;
  }

  override canApply({ pokemon, opponent: attacker, move }: PostMoveInteractionAbAttrParams): boolean {
    return this.condition(pokemon, attacker, move);
  }

  override apply({ simulated, pokemon, move }: PostMoveInteractionAbAttrParams): void {
    if (!pokemon.getTag(this.tagType) && !simulated) {
      pokemon.addTag(this.tagType, undefined, undefined, pokemon.id);
      globalScene.phaseManager.queueMessage(
        i18next.t("abilityTriggers:windPowerCharged", {
          pokemonName: getPokemonNameWithAffix(pokemon),
          moveName: move.name,
        }),
      );
    }
  }
}

export class PostDefendTypeChangeAbAttr extends PostDefendAbAttr {
  private type: PokemonType;

  override canApply({
    opponent: attacker,
    move,
    pokemon,
    hitResult,
    simulated,
  }: PostMoveInteractionAbAttrParams): boolean {
    this.type = attacker.getMoveType(move);
    const pokemonTypes = pokemon.getTypes(true);
    return hitResult < HitResult.NO_EFFECT && (simulated || pokemonTypes.length !== 1 || pokemonTypes[0] !== this.type);
  }

  override apply({ pokemon, opponent: attacker, move }: PostMoveInteractionAbAttrParams): void {
    const type = attacker.getMoveType(move);
    pokemon.summonData.types = [type];
  }

  override getTriggerMessage({ pokemon }: PostMoveInteractionAbAttrParams, abilityName: string): string {
    return i18next.t("abilityTriggers:postDefendTypeChange", {
      pokemonNameWithAffix: getPokemonNameWithAffix(pokemon),
      abilityName,
      typeName: i18next.t(`pokemonInfo:type.${toCamelCase(PokemonType[this.type])}`),
    });
  }
}

export class PostDefendTerrainChangeAbAttr extends PostDefendAbAttr {
  private readonly terrainType: TerrainType;

  constructor(terrainType: TerrainType) {
    super();

    this.terrainType = terrainType;
  }

  override canApply({ hitResult }: PostMoveInteractionAbAttrParams): boolean {
    return hitResult < HitResult.NO_EFFECT && globalScene.arena.canSetTerrain(this.terrainType);
  }

  override apply({ simulated, pokemon }: PostMoveInteractionAbAttrParams): void {
    if (!simulated) {
      globalScene.arena.trySetTerrain(this.terrainType, false, pokemon);
    }
  }
}

export class PostDefendContactApplyStatusEffectAbAttr extends PostDefendAbAttr {
  private readonly chance: number;
  private readonly effects: readonly StatusEffect[];

  constructor(chance: number, ...effects: StatusEffect[]) {
    super(true);

    this.chance = chance;
    this.effects = effects;
  }

  override canApply({ pokemon, move, opponent: attacker }: PostMoveInteractionAbAttrParams): boolean {
    const effect =
      this.effects.length === 1 ? this.effects[0] : this.effects[pokemon.randBattleSeedInt(this.effects.length)];
    return (
      move.doesFlagEffectApply({ flag: MoveFlags.MAKES_CONTACT, user: attacker, target: pokemon })
      && !attacker.status
      && (this.chance === -1 || pokemon.randBattleSeedInt(100) < this.chance)
      && attacker.canSetStatus(effect, true, false, pokemon)
    );
  }

  override apply({ opponent: attacker, pokemon }: PostMoveInteractionAbAttrParams): void {
    // TODO: Probably want to check against simulated here
    const effect =
      this.effects.length === 1 ? this.effects[0] : this.effects[pokemon.randBattleSeedInt(this.effects.length)];
    attacker.trySetStatus(effect, pokemon);
  }
}

export class EffectSporeAbAttr extends PostDefendContactApplyStatusEffectAbAttr {
  constructor() {
    super(10, StatusEffect.POISON, StatusEffect.PARALYSIS, StatusEffect.SLEEP);
  }

  override canApply(params: PostMoveInteractionAbAttrParams): boolean {
    const attacker = params.opponent;
    return !(attacker.isOfType(PokemonType.GRASS) || attacker.hasAbility(AbilityId.OVERCOAT)) && super.canApply(params);
  }
}

export class PostDefendContactApplyTagChanceAbAttr extends PostDefendAbAttr {
  private readonly chance: number;
  private readonly tagType: BattlerTagType;
  private readonly turnCount: number | undefined;

  constructor(chance: number, tagType: BattlerTagType, turnCount?: number) {
    super();

    this.tagType = tagType;
    this.chance = chance;
    this.turnCount = turnCount;
  }

  override canApply({ move, pokemon, opponent }: PostMoveInteractionAbAttrParams): boolean {
    return (
      move.doesFlagEffectApply({ flag: MoveFlags.MAKES_CONTACT, user: opponent, target: pokemon })
      && pokemon.randBattleSeedInt(100) < this.chance
      && opponent.canAddTag(this.tagType)
    );
  }

  override apply({ pokemon, simulated, opponent, move }: PostMoveInteractionAbAttrParams): void {
    if (!simulated) {
      opponent.addTag(this.tagType, this.turnCount, move.id, pokemon.id);
    }
  }
}

/**
 * Set stat stages when the user gets hit by a critical hit
 *
 * @privateRemarks
 * It is the responsibility of the caller to ensure that this ability attribute is only applied
 * when the user has been hit by a critical hit; such an event is not checked here.
 *
 * @sealed
 */
export class PostReceiveCritStatStageChangeAbAttr extends AbAttr {
  private readonly stat: BattleStat;
  private readonly stages: number;

  constructor(stat: BattleStat, stages: number) {
    super();

    this.stat = stat;
    this.stages = stages;
  }

  override apply({ simulated, pokemon }: PostMoveInteractionAbAttrParams): void {
    if (!simulated) {
      globalScene.phaseManager.unshiftNew(
        "StatStageChangePhase",
        pokemon.getBattlerIndex(),
        true,
        [this.stat],
        this.stages,
      );
    }
  }
}

export class PostDefendContactDamageAbAttr extends PostDefendAbAttr {
  private readonly damageRatio: number;

  constructor(damageRatio: number) {
    super();

    this.damageRatio = damageRatio;
  }

  override canApply({ simulated, move, opponent: attacker, pokemon }: PostMoveInteractionAbAttrParams): boolean {
    return (
      !simulated
      && move.doesFlagEffectApply({ flag: MoveFlags.MAKES_CONTACT, user: attacker, target: pokemon })
      && !attacker.hasAbilityWithAttr("BlockNonDirectDamageAbAttr")
    );
  }

  override apply({ opponent: attacker }: PostMoveInteractionAbAttrParams): void {
    attacker.damageAndUpdate(toDmgValue(attacker.getMaxHp() * (1 / this.damageRatio)), { result: HitResult.INDIRECT });
    attacker.turnData.damageTaken += toDmgValue(attacker.getMaxHp() * (1 / this.damageRatio));
  }

  override getTriggerMessage({ pokemon }: PostMoveInteractionAbAttrParams, abilityName: string): string {
    return i18next.t("abilityTriggers:postDefendContactDamage", {
      pokemonNameWithAffix: getPokemonNameWithAffix(pokemon),
      abilityName,
    });
  }
}
/**
 * This ability applies the Perish Song tag to the attacking pokemon
 * and the defending pokemon if the move makes physical contact and neither pokemon
 * already has the Perish Song tag.
 */
export class PostDefendPerishSongAbAttr extends PostDefendAbAttr {
  private readonly turns: number;

  constructor(turns: number) {
    super();

    this.turns = turns;
  }

  override canApply({ move, opponent: attacker, pokemon }: PostMoveInteractionAbAttrParams): boolean {
    return (
      move.doesFlagEffectApply({ flag: MoveFlags.MAKES_CONTACT, user: attacker, target: pokemon })
      && !attacker.getTag(BattlerTagType.PERISH_SONG)
    );
  }

  override apply({ simulated, opponent: attacker, pokemon }: PostMoveInteractionAbAttrParams): void {
    if (!simulated) {
      attacker.addTag(BattlerTagType.PERISH_SONG, this.turns);
      pokemon.addTag(BattlerTagType.PERISH_SONG, this.turns);
    }
  }

  override getTriggerMessage({ pokemon }: PostMoveInteractionAbAttrParams, abilityName: string): string {
    return i18next.t("abilityTriggers:perishBody", {
      pokemonName: getPokemonNameWithAffix(pokemon),
      abilityName,
    });
  }
}

export class PostDefendWeatherChangeAbAttr extends PostDefendAbAttr {
  private readonly weatherType: WeatherType;
  protected readonly condition?: PokemonDefendCondition;

  constructor(weatherType: WeatherType, condition?: PokemonDefendCondition) {
    super();

    this.weatherType = weatherType;
    if (condition != null) {
      this.condition = condition;
    }
  }

  override canApply({ pokemon, opponent: attacker, move }: PostMoveInteractionAbAttrParams): boolean {
    return (
      !(this.condition && !this.condition(pokemon, attacker, move))
      && !globalScene.arena.weather?.isImmutable()
      && globalScene.arena.canSetWeather(this.weatherType)
    );
  }

  override apply({ simulated, pokemon }: PostMoveInteractionAbAttrParams): void {
    if (!simulated) {
      globalScene.arena.trySetWeather(this.weatherType, pokemon);
    }
  }
}

export class PostDefendAbilitySwapAbAttr extends PostDefendAbAttr {
  override canApply({ move, opponent: attacker, pokemon }: PostMoveInteractionAbAttrParams): boolean {
    return (
      move.doesFlagEffectApply({ flag: MoveFlags.MAKES_CONTACT, user: attacker, target: pokemon })
      && attacker.getAbility().swappable
    );
  }

  override apply({ simulated, opponent: attacker, pokemon }: PostMoveInteractionAbAttrParams): void {
    if (!simulated) {
      const tempAbility = attacker.getAbility();
      attacker.setTempAbility(pokemon.getAbility());
      pokemon.setTempAbility(tempAbility);
    }
  }

  override getTriggerMessage({ pokemon }: PostMoveInteractionAbAttrParams, _abilityName: string): string {
    return i18next.t("abilityTriggers:postDefendAbilitySwap", {
      pokemonNameWithAffix: getPokemonNameWithAffix(pokemon),
    });
  }
}

export class PostDefendAbilityGiveAbAttr extends PostDefendAbAttr {
  private readonly ability: AbilityId;

  constructor(ability: AbilityId) {
    super();
    this.ability = ability;
  }

  override canApply({ move, opponent: attacker, pokemon }: PostMoveInteractionAbAttrParams): boolean {
    return (
      move.doesFlagEffectApply({ flag: MoveFlags.MAKES_CONTACT, user: attacker, target: pokemon })
      && attacker.getAbility().suppressable
      && !attacker.getAbility().hasAttr("PostDefendAbilityGiveAbAttr")
    );
  }

  override apply({ simulated, opponent: attacker }: PostMoveInteractionAbAttrParams): void {
    if (!simulated) {
      attacker.setTempAbility(allAbilities[this.ability]);
    }
  }

  override getTriggerMessage({ pokemon }: PostMoveInteractionAbAttrParams, abilityName: string): string {
    return i18next.t("abilityTriggers:postDefendAbilityGive", {
      pokemonNameWithAffix: getPokemonNameWithAffix(pokemon),
      abilityName,
    });
  }
}

export class PostDefendMoveDisableAbAttr extends PostDefendAbAttr {
  private readonly chance: number;

  constructor(chance: number) {
    super();

    this.chance = chance;
  }

  override canApply({ move, opponent: attacker, pokemon }: PostMoveInteractionAbAttrParams): boolean {
    return (
      attacker.getTag(BattlerTagType.DISABLED) == null
      && move.doesFlagEffectApply({ flag: MoveFlags.MAKES_CONTACT, user: attacker, target: pokemon })
      && (this.chance === -1 || pokemon.randBattleSeedInt(100) < this.chance)
    );
  }

  override apply({ simulated, opponent, pokemon }: PostMoveInteractionAbAttrParams): void {
    if (!simulated) {
      opponent.addTag(BattlerTagType.DISABLED, 4, 0, pokemon.id);
    }
  }
}

export interface PostStatStageChangeAbAttrParams extends AbAttrBaseParams {
  /** The stats that were changed */
  stats: readonly BattleStat[];
  /** The amount of stages that the stats changed by */
  stages: number;
  /** Whether the source of the stat stages were from the user's own move */
  selfTarget: boolean;
}

export class PostStatStageChangeAbAttr extends AbAttr {
  private declare readonly _: never;

  override canApply(_params: Closed<PostStatStageChangeAbAttrParams>) {
    return true;
  }

  override apply(_params: Closed<PostStatStageChangeAbAttrParams>) {}
}

export class PostStatStageChangeStatStageChangeAbAttr extends PostStatStageChangeAbAttr {
  private readonly condition: PokemonStatStageChangeCondition;
  private readonly statsToChange: readonly BattleStat[];
  private readonly stages: number;

  constructor(condition: PokemonStatStageChangeCondition, statsToChange: BattleStat[], stages: number) {
    super(true);

    this.condition = condition;
    this.statsToChange = statsToChange;
    this.stages = stages;
  }

  override canApply({ pokemon, stats, stages, selfTarget }: PostStatStageChangeAbAttrParams): boolean {
    return this.condition(pokemon, stats, stages) && !selfTarget;
  }

  /**
   * Add additional stat changes when one of the pokemon's own stats change
   */
  override apply({ simulated, pokemon }: PostStatStageChangeAbAttrParams): void {
    if (!simulated) {
      globalScene.phaseManager.unshiftNew(
        "StatStageChangePhase",
        pokemon.getBattlerIndex(),
        true,
        this.statsToChange,
        this.stages,
      );
    }
  }
}

export abstract class PreAttackAbAttr extends AbAttr {
  private declare readonly _: never;
}

export interface ModifyMoveEffectChanceAbAttrParams extends AbAttrBaseParams {
  /** The move being used by the attacker */
  move: Move;
  /** Holds the additional effect chance. Must be between `0` and `1` */
  chance: NumberHolder;
}

/**
 * Modifies moves additional effects with multipliers, ie. Sheer Force, Serene Grace.
 */
export class MoveEffectChanceMultiplierAbAttr extends AbAttr {
  private readonly chanceMultiplier: number;

  constructor(chanceMultiplier: number) {
    super(false);
    this.chanceMultiplier = chanceMultiplier;
  }

  override canApply({ chance, move }: ModifyMoveEffectChanceAbAttrParams): boolean {
    const exceptMoves = [MoveId.ORDER_UP, MoveId.ELECTRO_SHOT];
    return !(chance.value <= 0 || exceptMoves.includes(move.id));
  }

  override apply({ chance }: ModifyMoveEffectChanceAbAttrParams): void {
    chance.value *= this.chanceMultiplier;
    chance.value = Math.min(chance.value, 100);
  }
}

/**
 * Sets incoming moves additional effect chance to zero, ignoring all effects from moves. ie. Shield Dust.
 */
export class IgnoreMoveEffectsAbAttr extends PreDefendAbAttr {
  constructor(showAbility = false) {
    super(showAbility);
  }

  override canApply({ chance }: ModifyMoveEffectChanceAbAttrParams): boolean {
    return chance.value > 0;
  }

  override apply({ chance }: ModifyMoveEffectChanceAbAttrParams): void {
    chance.value = 0;
  }
}

export interface FieldPreventExplosiveMovesAbAttrParams extends AbAttrBaseParams {
  /** Holds whether the explosive move should be prevented*/
  cancelled: BooleanHolder;
}

export class FieldPreventExplosiveMovesAbAttr extends CancelInteractionAbAttr {}

export interface FieldMultiplyStatAbAttrParams extends AbAttrBaseParams {
  /** The kind of stat that is being checked for modification */
  stat: Stat;
  /** Holds the value of the stat after multipliers */
  statVal: NumberHolder;
  /** The target of the stat multiplier */
  target: Pokemon;
  /** Holds whether another multiplier has already been applied to the stat.
   *
   * @remarks
   * Intended to be used to prevent the multiplier from stacking
   * with other instances of the ability */
  hasApplied: BooleanHolder;
}

/**
 * Multiplies a Stat if the checked Pokemon lacks this ability.
 * If this ability cannot stack, a BooleanHolder can be used to prevent this from stacking.
 */
export class FieldMultiplyStatAbAttr extends AbAttr {
  private readonly stat: Stat;
  private readonly multiplier: number;
  /**
   * Whether this ability can stack with others of the same type for this stat.
   * @defaultValue `false`
   * @todo Remove due to being literally useless - the ruin abilities are hardcoded to never stack in game
   */
  private readonly canStack: boolean;

  constructor(stat: Stat, multiplier: number, canStack = false) {
    super(false);

    this.stat = stat;
    this.multiplier = multiplier;
    this.canStack = canStack;
  }

  canApply({ hasApplied, target, stat }: FieldMultiplyStatAbAttrParams): boolean {
    return (
      this.canStack
      || (!hasApplied.value
        && this.stat === stat
        && target.getAbilityAttrs("FieldMultiplyStatAbAttr").every(attr => attr.stat !== stat))
    );
  }

  /**
   * Atttempt to multiply a Pokemon's Stat.
   */
  apply({ statVal, hasApplied }: FieldMultiplyStatAbAttrParams): void {
    statVal.value *= this.multiplier;
    hasApplied.value = true;
  }
}

export interface MoveTypeChangeAbAttrParams extends AugmentMoveInteractionAbAttrParams {
  // TODO: Replace the number holder with a holder for the type.
  /** Holds the type of the move, which may change after ability application */
  moveType: NumberHolder;
  /** Holds the power of the move, which may change after ability application */
  power: NumberHolder;
}

export class MoveTypeChangeAbAttr extends PreAttackAbAttr {
  private readonly newType: PokemonType;
  private readonly powerMultiplier: number;
  private readonly condition?: PokemonAttackCondition;

  constructor(
    newType: PokemonType,
    powerMultiplier: number,
    // TODO: all moves with this attr solely check the move being used...
    condition?: PokemonAttackCondition,
  ) {
    super(false);
    this.newType = newType;
    this.powerMultiplier = powerMultiplier;
    this.condition = condition;
  }

  /**
   * Determine if the move type change attribute can be applied.
   *
   * Can be applied if:
   * - The ability's condition is met, e.g. pixilate only boosts normal moves,
   * - The move is not forbidden from having its type changed by an ability, e.g. {@linkcode MoveId.MULTI_ATTACK}
   * - The user is not Terastallized and using Tera Blast
   * - The user is not a Terastallized Terapagos using Stellar-type Tera Starstorm
   */
  override canApply({ pokemon, opponent: target, move }: MoveTypeChangeAbAttrParams): boolean {
    return (
      (!this.condition || this.condition(pokemon, target, move))
      && !noAbilityTypeOverrideMoves.has(move.id)
      && !(
        pokemon.isTerastallized
        && (move.id === MoveId.TERA_BLAST
          || (move.id === MoveId.TERA_STARSTORM
            && pokemon.getTeraType() === PokemonType.STELLAR
            && pokemon.hasSpecies(SpeciesId.TERAPAGOS)))
      )
    );
  }

  override apply({ moveType, power }: MoveTypeChangeAbAttrParams): void {
    moveType.value = this.newType;
    power.value *= this.powerMultiplier;
  }
}

/**
 * Attribute to change the user's type to that of the move currently being executed.
 * Used by {@linkcode AbilityId.PROTEAN} and {@linkcode AbilityId.LIBERO}.
 */
export class PokemonTypeChangeAbAttr extends PreAttackAbAttr {
  private moveType: PokemonType = PokemonType.UNKNOWN;
  constructor() {
    super(true);
  }

  override canApply({ move, pokemon }: AugmentMoveInteractionAbAttrParams): boolean {
    if (
      pokemon.isTerastallized
      || move.id === MoveId.STRUGGLE /*
       * Skip moves that call other moves because these moves generate a following move that will trigger this ability attribute
       * See: https://bulbapedia.bulbagarden.net/wiki/Category:Moves_that_call_other_moves
       */
      || move.hasAttr("CallMoveAttr")
      || move.hasAttr("NaturePowerAttr") // TODO: remove this line when nature power is made to extend from `CallMoveAttr`
    ) {
      return false;
    }

    // Skip changing type if we're already of the given type as-is
    const moveType = pokemon.getMoveType(move);
    if (pokemon.getTypes().every(t => t === moveType)) {
      return false;
    }

    this.moveType = moveType;
    return true;
  }

  override apply({ simulated, pokemon, move }: AugmentMoveInteractionAbAttrParams): void {
    const moveType = pokemon.getMoveType(move);

    if (!simulated) {
      this.moveType = moveType;
      pokemon.summonData.types = [moveType];
      pokemon.updateInfo();
    }
  }

  getTriggerMessage({ pokemon }: AugmentMoveInteractionAbAttrParams, _abilityName: string): string {
    return i18next.t("abilityTriggers:pokemonTypeChange", {
      pokemonNameWithAffix: getPokemonNameWithAffix(pokemon),
      moveType: i18next.t(`pokemonInfo:type.${toCamelCase(PokemonType[this.moveType])}`),
    });
  }
}

/**
 * Parameters for abilities that modify the hit count and damage of a move
 */
export interface AddSecondStrikeAbAttrParams extends Omit<AugmentMoveInteractionAbAttrParams, "opponent"> {
  /** Holder for the number of hits. May be modified by ability application */
  hitCount?: NumberHolder;
  /** Holder for the damage multiplier _of the current hit_ */
  multiplier?: NumberHolder;
}

/**
 * Class for abilities that add additional strikes to single-target moves.
 * Used by {@linkcode MoveId.PARENTAL_BOND | Parental Bond}.
 */
export class AddSecondStrikeAbAttr extends PreAttackAbAttr {
  /** The damage multiplier for the second strike, relative to the first */
  private readonly damageMultiplier: number;
  /**
   * @param damageMultiplier - The damage multiplier for the second strike, relative to the first
   */
  constructor(damageMultiplier: number) {
    super(false);
    this.damageMultiplier = damageMultiplier;
  }

  /**
   * Return whether the move can be multi-strike enhanced.
   */
  override canApply({ pokemon, move }: AddSecondStrikeAbAttrParams): boolean {
    return move.canBeMultiStrikeEnhanced(pokemon, true);
  }

  /**
   * Add one to the move's hit count, and, if the pokemon has only one hit left, sets the damage multiplier
   * to the damage multiplier of this ability.
   */
  override apply({ hitCount, multiplier, pokemon }: AddSecondStrikeAbAttrParams): void {
    if (hitCount?.value) {
      hitCount.value += 1;
    }

    if (multiplier?.value && pokemon.turnData.hitsLeft === 1) {
      multiplier.value = this.damageMultiplier;
    }
  }
}

/**
 * Common interface for parameters used by abilities that modify damage/power of a move before an attack
 */
export interface PreAttackModifyDamageAbAttrParams extends AugmentMoveInteractionAbAttrParams {
  /**
   * The amount of damage dealt by the move. May be modified by ability application.
   */
  damage: NumberHolder;
}

/**
 * Class for abilities that boost the damage of moves
 * For abilities that boost the base power of moves, see VariableMovePowerAbAttr
 * @param damageMultiplier the amount to multiply the damage by
 * @param condition the condition for this ability to be applied
 */
export class DamageBoostAbAttr extends PreAttackAbAttr {
  private readonly damageMultiplier: number;
  private readonly condition: PokemonAttackCondition;

  constructor(damageMultiplier: number, condition: PokemonAttackCondition) {
    super(false);
    this.damageMultiplier = damageMultiplier;
    this.condition = condition;
  }

  override canApply({ pokemon, opponent: target, move }: PreAttackModifyDamageAbAttrParams): boolean {
    return this.condition(pokemon, target, move);
  }

  /**
   * Adjust the power by the damage multiplier.
   */
  override apply({ damage: power }: PreAttackModifyDamageAbAttrParams): void {
    power.value = toDmgValue(power.value * this.damageMultiplier);
  }
}

export interface PreAttackModifyPowerAbAttrParams extends AugmentMoveInteractionAbAttrParams {
  /** Holds the base power of the move, which may be modified after ability application */
  power: NumberHolder;
}

/*
This base class *is* allowed to be invoked directly by `applyAbAttrs`.
As such, we require that all subclasses have compatible `apply` parameters.
To do this, we use the `Closed` type. This ensures that any subclass of `VariableMovePowerAbAttr`
may not modify the type of apply's parameter to an interface that introduces new fields
or changes the type of existing fields.
*/
export abstract class VariableMovePowerAbAttr extends PreAttackAbAttr {
  override canApply(_params: Closed<PreAttackModifyPowerAbAttrParams>): boolean {
    return true;
  }
  override apply(_params: Closed<PreAttackModifyPowerAbAttrParams>): void {}
}

export class MovePowerBoostAbAttr extends VariableMovePowerAbAttr {
  private readonly condition: PokemonAttackCondition;
  private readonly powerMultiplier: number;

  constructor(condition: PokemonAttackCondition, powerMultiplier: number, showAbility = false) {
    super(showAbility);
    this.condition = condition;
    this.powerMultiplier = powerMultiplier;
  }

  override canApply({ pokemon, opponent, move }: PreAttackModifyPowerAbAttrParams): boolean {
    return this.condition(pokemon, opponent, move);
  }

  override apply({ power }: PreAttackModifyPowerAbAttrParams): void {
    power.value *= this.powerMultiplier;
  }
}

export class MoveTypePowerBoostAbAttr extends MovePowerBoostAbAttr {
  constructor(boostedType: PokemonType, powerMultiplier?: number) {
    super((pokemon, _defender, move) => pokemon?.getMoveType(move) === boostedType, powerMultiplier || 1.5, false);
  }
}

export class LowHpMoveTypePowerBoostAbAttr extends MoveTypePowerBoostAbAttr {
  // biome-ignore lint/complexity/noUselessConstructor: Changes the constructor params
  constructor(boostedType: PokemonType) {
    super(boostedType);
  }

  getCondition(): AbAttrCondition {
    return pokemon => pokemon.getHpRatio() <= 0.33;
  }
}

/**
 * Abilities which cause a variable amount of power increase.
 */
export class VariableMovePowerBoostAbAttr extends VariableMovePowerAbAttr {
  private readonly mult: (user: Pokemon, target: Pokemon, move: Move) => number;

  /**
   * @param mult - A function which takes the user, target, and move, and returns the power multiplier. 1 means no multiplier.
   * @param showAbility - Whether to show the ability when it activates.
   */
  constructor(mult: (user: Pokemon, target: Pokemon, move: Move) => number, showAbility = true) {
    super(showAbility);
    this.mult = mult;
  }

  override canApply({ pokemon, opponent, move }: PreAttackModifyPowerAbAttrParams): boolean {
    return this.mult(pokemon, opponent, move) !== 1;
  }

  override apply({ pokemon, opponent, move, power }: PreAttackModifyPowerAbAttrParams): void {
    const multiplier = this.mult(pokemon, opponent, move);
    power.value *= multiplier;
  }
}

/**
 * Boosts the power of a Pokémon's move under certain conditions.
 */
export class FieldMovePowerBoostAbAttr extends AbAttr {
  // TODO: Refactor this class? It extends from base AbAttr but has preAttack methods and gets called directly instead of going through applyAbAttrsInternal
  private readonly condition: PokemonAttackCondition;
  private readonly powerMultiplier: number;

  /**
   * @param condition - A function that determines whether the power boost condition is met.
   * @param powerMultiplier - The multiplier to apply to the move's power when the condition is met.
   */
  constructor(condition: PokemonAttackCondition, powerMultiplier: number) {
    super(false);
    this.condition = condition;
    this.powerMultiplier = powerMultiplier;
  }

  canApply(_params: PreAttackModifyPowerAbAttrParams): boolean {
    return true; // logic for this attr is handled in move.ts instead of normally
  }

  apply({ pokemon, opponent, move, power }: PreAttackModifyPowerAbAttrParams): void {
    if (this.condition(pokemon, opponent, move)) {
      power.value *= this.powerMultiplier;
    }
  }
}

/**
 * Boosts the power of a specific type of move.
 */
export class PreAttackFieldMoveTypePowerBoostAbAttr extends FieldMovePowerBoostAbAttr {
  /**
   * @param boostedType - The type of move that will receive the power boost.
   * @param powerMultiplier - The multiplier to apply to the move's power, defaults to 1.5 if not provided.
   */
  constructor(boostedType: PokemonType, powerMultiplier?: number) {
    super((pokemon, _defender, move) => pokemon?.getMoveType(move) === boostedType, powerMultiplier || 1.5);
  }
}

/**
 * Boosts the power of a specific type of move for all Pokemon in the field.
 */
export class FieldMoveTypePowerBoostAbAttr extends PreAttackFieldMoveTypePowerBoostAbAttr {}

/**
 * Boosts the power of a specific type of move for the user and its allies.
 */
export class UserFieldMoveTypePowerBoostAbAttr extends PreAttackFieldMoveTypePowerBoostAbAttr {}

/**
 * Boosts the power of moves in specified categories.
 */
export class AllyMoveCategoryPowerBoostAbAttr extends FieldMovePowerBoostAbAttr {
  /**
   * @param boostedCategories - The categories of moves that will receive the power boost.
   * @param powerMultiplier - The multiplier to apply to the move's power.
   */
  constructor(boostedCategories: MoveCategory[], powerMultiplier: number) {
    super((_pokemon, _defender, move) => boostedCategories.includes(move.category), powerMultiplier);
  }
}

export interface StatMultiplierAbAttrParams extends AbAttrBaseParams {
  /** The move being used by the user in the interaction*/
  move: Move;
  /** The stat to determine modification for*/
  stat: BattleStat;
  /** Holds the value of the stat, which may change after ability application. */
  statVal: NumberHolder;
}

export class StatMultiplierAbAttr extends AbAttr {
  private declare readonly _: never;
  private readonly stat: BattleStat;
  private readonly multiplier: number;
  /**
   * Function determining if the stat multiplier is able to be applied to the move.
   *
   * @remarks
   * Currently only used by Hustle.
   */
  private readonly condition?: PokemonAttackCondition;

  constructor(stat: BattleStat, multiplier: number, condition?: PokemonAttackCondition) {
    super(false);

    this.stat = stat;
    this.multiplier = multiplier;
    if (condition != null) {
      this.condition = condition;
    }
  }

  override canApply({ pokemon, move, stat }: StatMultiplierAbAttrParams): boolean {
    return stat === this.stat && (!this.condition || this.condition(pokemon, null, move));
  }

  override apply({ statVal }: StatMultiplierAbAttrParams): void {
    statVal.value *= this.multiplier;
  }
}

export interface AllyStatMultiplierAbAttrParams extends StatMultiplierAbAttrParams {
  /**
   * Whether abilities are being ignored during the interaction (e.g. due to a Mold-Breaker like effect).
   *
   * Note that some abilities that provide stat multipliers to allies apply their boosts regardless of this flag.
   */
  ignoreAbility: boolean;
}

/**
 * Multiplies a Stat from an ally pokemon's ability.
 */
export class AllyStatMultiplierAbAttr extends AbAttr {
  private readonly stat: BattleStat;
  private readonly multiplier: number;
  private readonly ignorable: boolean;

  /**
   * @param stat - The stat being modified
   * @param multiplier - The multiplier to apply to the stat
   * @param ignorable - Whether the multiplier can be ignored by mold breaker-like moves and abilities
   */
  constructor(stat: BattleStat, multiplier: number, ignorable = true) {
    super(false);

    this.stat = stat;
    this.multiplier = multiplier;
    this.ignorable = ignorable;
  }

  /**
   * Multiply a Pokemon's Stat due to an Ally's ability.
   */
  apply({ statVal }: AllyStatMultiplierAbAttrParams) {
    statVal.value *= this.multiplier;
  }

  /**
   * @returns Whether the ability with this attribute can apply to the checked stat
   */
  canApply({ stat, ignoreAbility }: AllyStatMultiplierAbAttrParams): boolean {
    return stat === this.stat && !(ignoreAbility && this.ignorable);
  }
}

/**
 * Takes effect whenever the user's move succesfully executes, such as gorilla tactics' move-locking.
 * (More specifically, whenever a move is pushed to the move history)
 */
export class ExecutedMoveAbAttr extends AbAttr {
  canApply(_params: Closed<AbAttrBaseParams>): boolean {
    return true;
  }

  apply(_params: Closed<AbAttrBaseParams>): void {}
}

/**
 * Ability attribute for {@linkcode AbilityId.GORILLA_TACTICS | Gorilla Tactics}
 * to lock the user into its first selected move.
 */
export class GorillaTacticsAbAttr extends ExecutedMoveAbAttr {
  constructor(showAbility = false) {
    super(showAbility);
  }

  override canApply({ pokemon }: AbAttrBaseParams): boolean {
    // TODO: Consider whether checking against simulated makes sense here
    return !pokemon.getTag(BattlerTagType.GORILLA_TACTICS);
  }

  override apply({ pokemon, simulated }: AbAttrBaseParams): void {
    if (!simulated) {
      pokemon.addTag(BattlerTagType.GORILLA_TACTICS);
    }
  }
}

/*
Subclasses that override the `canApply` and `apply` are not allowed to change the type of their parameters.
This is enforced via the `Closed` type.
*/
/**
 * Base class for abilities that apply some effect after the user's move successfully executes.
 */
export abstract class PostAttackAbAttr extends AbAttr {
  private readonly attackCondition: PokemonAttackCondition;

  /** The default `attackCondition` requires that the selected move is a damaging move */
  constructor(
    attackCondition: PokemonAttackCondition = (_user, _target, move) => move.category !== MoveCategory.STATUS,
    showAbility = true,
  ) {
    super(showAbility);

    this.attackCondition = attackCondition;
  }

  /**
   * By default, this method checks that the move used is a damaging attack before
   * applying the effect of any inherited class.
   * This can be changed by providing a different {@linkcode attackCondition} to the constructor.
   * @see {@linkcode ConfusionOnStatusEffectAbAttr} for an example of an effect that does not require a damaging move.
   */
  override canApply({ pokemon, opponent, move }: Closed<PostMoveInteractionAbAttrParams>): boolean {
    return this.attackCondition(pokemon, opponent, move);
  }

  override apply(_params: Closed<PostMoveInteractionAbAttrParams>): void {}
}

export class PostAttackStealHeldItemAbAttr extends PostAttackAbAttr {
  private readonly stealCondition?: PokemonAttackCondition;
  private stolenItem?: PokemonHeldItemModifier;

  constructor(stealCondition?: PokemonAttackCondition) {
    super();
    if (stealCondition != null) {
      this.stealCondition = stealCondition;
    }
  }

  override canApply(params: PostMoveInteractionAbAttrParams): boolean {
    const { simulated, pokemon, opponent, move, hitResult } = params;
    // TODO: Revisit the hitResult check here.
    // The PostAttackAbAttr should should only be invoked in cases where the move successfully connected,
    // calling `super.canApply` already checks that the move was a damage move and not a status move.
    if (
      super.canApply(params)
      && !simulated
      && hitResult < HitResult.NO_EFFECT
      && (!this.stealCondition || this.stealCondition(pokemon, opponent, move))
    ) {
      const heldItems = this.getTargetHeldItems(opponent).filter(i => i.isTransferable);
      if (heldItems.length > 0) {
        // Ensure that the stolen item in testing is the same as when the effect is applied
        this.stolenItem = heldItems[pokemon.randBattleSeedInt(heldItems.length)];
        if (globalScene.canTransferHeldItemModifier(this.stolenItem, pokemon)) {
          return true;
        }
      }
    }
    this.stolenItem = undefined;
    return false;
  }

  override apply({ opponent, pokemon }: PostMoveInteractionAbAttrParams): void {
    const heldItems = this.getTargetHeldItems(opponent).filter(i => i.isTransferable);
    if (!this.stolenItem) {
      this.stolenItem = heldItems[pokemon.randBattleSeedInt(heldItems.length)];
    }
    if (globalScene.tryTransferHeldItemModifier(this.stolenItem, pokemon, false)) {
      globalScene.phaseManager.queueMessage(
        i18next.t("abilityTriggers:postAttackStealHeldItem", {
          pokemonNameWithAffix: getPokemonNameWithAffix(pokemon),
          defenderName: opponent.name,
          stolenItemType: this.stolenItem.type.name,
        }),
      );
    }
    this.stolenItem = undefined;
  }

  getTargetHeldItems(target: Pokemon): PokemonHeldItemModifier[] {
    return globalScene.findModifiers(
      m => m instanceof PokemonHeldItemModifier && m.pokemonId === target.id,
      target.isPlayer(),
    ) as PokemonHeldItemModifier[];
  }
}

export class PostAttackApplyStatusEffectAbAttr extends PostAttackAbAttr {
  private readonly contactRequired: boolean;
  private readonly chance: number;
  private readonly effects: readonly StatusEffect[];

  constructor(contactRequired: boolean, chance: number, ...effects: StatusEffect[]) {
    super();

    this.contactRequired = contactRequired;
    this.chance = chance;
    this.effects = effects;
  }

  override canApply(params: PostMoveInteractionAbAttrParams): boolean {
    const { simulated, pokemon, move, opponent } = params;
    if (
      super.canApply(params)
      && (simulated
        || (!opponent.hasAbilityWithAttr("IgnoreMoveEffectsAbAttr")
          && pokemon !== opponent
          && (!this.contactRequired
            || move.doesFlagEffectApply({ flag: MoveFlags.MAKES_CONTACT, user: pokemon, target: opponent }))
          && pokemon.randBattleSeedInt(100) < this.chance
          && !pokemon.status))
    ) {
      const effect =
        this.effects.length === 1 ? this.effects[0] : this.effects[pokemon.randBattleSeedInt(this.effects.length)];
      return simulated || opponent.canSetStatus(effect, true, false, pokemon);
    }

    return false;
  }

  apply({ pokemon, opponent }: PostMoveInteractionAbAttrParams): void {
    const effect =
      this.effects.length === 1 ? this.effects[0] : this.effects[pokemon.randBattleSeedInt(this.effects.length)];
    opponent.trySetStatus(effect, pokemon);
  }
}

export class PostAttackContactApplyStatusEffectAbAttr extends PostAttackApplyStatusEffectAbAttr {
  constructor(chance: number, ...effects: StatusEffect[]) {
    super(true, chance, ...effects);
  }
}

export class PostAttackApplyBattlerTagAbAttr extends PostAttackAbAttr {
  private readonly contactRequired: boolean;
  private readonly chance: (user: Pokemon, target: Pokemon, move: Move) => number;
  private readonly effects: readonly BattlerTagType[];

  constructor(
    contactRequired: boolean,
    chance: (user: Pokemon, target: Pokemon, move: Move) => number,
    ...effects: BattlerTagType[]
  ) {
    super(undefined, false);

    this.contactRequired = contactRequired;
    this.chance = chance;
    this.effects = effects;
  }

  override canApply(params: PostMoveInteractionAbAttrParams): boolean {
    const { pokemon, move, opponent } = params;
    /**Battler tags inflicted by abilities post attacking are also considered additional effects.*/
    return (
      super.canApply(params)
      && !opponent.hasAbilityWithAttr("IgnoreMoveEffectsAbAttr")
      && pokemon !== opponent
      && (!this.contactRequired
        || move.doesFlagEffectApply({ flag: MoveFlags.MAKES_CONTACT, user: opponent, target: pokemon }))
      && pokemon.randBattleSeedInt(100) < this.chance(opponent, pokemon, move)
      && !pokemon.status
    );
  }

  override apply({ pokemon, simulated, opponent }: PostMoveInteractionAbAttrParams): void {
    if (!simulated) {
      const effect =
        this.effects.length === 1 ? this.effects[0] : this.effects[pokemon.randBattleSeedInt(this.effects.length)];
      opponent.addTag(effect);
    }
  }
}

export class PostDefendStealHeldItemAbAttr extends PostDefendAbAttr {
  private readonly condition?: PokemonDefendCondition;
  private stolenItem?: PokemonHeldItemModifier;

  constructor(condition?: PokemonDefendCondition) {
    super();
    if (condition) {
      this.condition = condition;
    }
  }

  override canApply({ simulated, pokemon, opponent, move, hitResult }: PostMoveInteractionAbAttrParams): boolean {
    if (!simulated && hitResult < HitResult.NO_EFFECT && (!this.condition || this.condition(pokemon, opponent, move))) {
      const heldItems = this.getTargetHeldItems(opponent).filter(i => i.isTransferable);
      if (heldItems.length > 0) {
        this.stolenItem = heldItems[pokemon.randBattleSeedInt(heldItems.length)];
        if (globalScene.canTransferHeldItemModifier(this.stolenItem, pokemon)) {
          return true;
        }
      }
    }
    return false;
  }

  override apply({ pokemon, opponent }: PostMoveInteractionAbAttrParams): void {
    const heldItems = this.getTargetHeldItems(opponent).filter(i => i.isTransferable);
    if (!this.stolenItem) {
      this.stolenItem = heldItems[pokemon.randBattleSeedInt(heldItems.length)];
    }
    if (globalScene.tryTransferHeldItemModifier(this.stolenItem, pokemon, false)) {
      globalScene.phaseManager.queueMessage(
        i18next.t("abilityTriggers:postDefendStealHeldItem", {
          pokemonNameWithAffix: getPokemonNameWithAffix(pokemon),
          attackerName: opponent.name,
          stolenItemType: this.stolenItem.type.name,
        }),
      );
    }
    this.stolenItem = undefined;
  }

  getTargetHeldItems(target: Pokemon): PokemonHeldItemModifier[] {
    return globalScene.findModifiers(
      m => m instanceof PokemonHeldItemModifier && m.pokemonId === target.id,
      target.isPlayer(),
    ) as PokemonHeldItemModifier[];
  }
}

/**
 * Shared parameters used for abilities that apply an effect after the user is inflicted with a status condition.
 */
export interface PostSetStatusAbAttrParams extends AbAttrBaseParams {
  /** The pokemon that set the status condition, or `undefined` if not set by a pokemon */
  sourcePokemon?: Pokemon;
  /** The status effect that was set */
  effect: StatusEffect;
}

/*
Subclasses that override the `canApply` and `apply` methods of `PostSetStatusAbAttr` are not allowed to change the
type of their parameters. This is enforced via the Closed type.
*/
/**
 * Base class for defining all {@linkcode Ability} Attributes after a status effect has been set.
 */
export class PostSetStatusAbAttr extends AbAttr {
  canApply(_params: Closed<PostSetStatusAbAttrParams>): boolean {
    return true;
  }

  apply(_params: Closed<PostSetStatusAbAttrParams>): void {}
}

/**
 * If another Pokemon burns, paralyzes, poisons, or badly poisons this Pokemon,
 * that Pokemon receives the same non-volatile status condition as part of this
 * ability attribute. For Synchronize ability.
 */
export class SynchronizeStatusAbAttr extends PostSetStatusAbAttr {
  /**
   * @returns Whether the status effect that was set is one of the synchronizable statuses:
   * - {@linkcode StatusEffect.BURN | Burn}
   * - {@linkcode StatusEffect.PARALYSIS | Paralysis}
   * - {@linkcode StatusEffect.POISON | Poison}
   * - {@linkcode StatusEffect.TOXIC | Toxic}
   */
  override canApply({ sourcePokemon, effect }: PostSetStatusAbAttrParams): boolean {
    /** Synchronizable statuses */
    const syncStatuses = new Set<StatusEffect>([
      StatusEffect.BURN,
      StatusEffect.PARALYSIS,
      StatusEffect.POISON,
      StatusEffect.TOXIC,
    ]);

    // synchronize does not need to check canSetStatus because the ability shows even if it fails to set the status
    return (sourcePokemon ?? false) && syncStatuses.has(effect);
  }

  /**
   * If the `StatusEffect` that was set is Burn, Paralysis, Poison, or Toxic, and the status
   * was set by a source Pokemon, set the source Pokemon's status to the same `StatusEffect`.
   */
  override apply({ simulated, effect, sourcePokemon, pokemon }: PostSetStatusAbAttrParams): void {
    if (!simulated && sourcePokemon) {
      sourcePokemon.trySetStatus(effect, pokemon);
    }
  }
}

/**
 * Base class for abilities that apply an effect after the user knocks out an opponent in battle.
 *
 * Not to be confused with {@linkcode PostKnockOutAbAttr}, which applies after any pokemon is knocked out in battle.
 */
export class PostVictoryAbAttr extends AbAttr {
  canApply(_params: Closed<AbAttrBaseParams>): boolean {
    return true;
  }

  apply(_params: Closed<AbAttrBaseParams>): void {}
}

class PostVictoryStatStageChangeAbAttr extends PostVictoryAbAttr {
  private readonly stat: BattleStat | ((p: Pokemon) => BattleStat);
  private readonly stages: number;

  constructor(stat: BattleStat | ((p: Pokemon) => BattleStat), stages: number) {
    super();

    this.stat = stat;
    this.stages = stages;
  }

  override apply({ pokemon, simulated }: AbAttrBaseParams): void {
    const stat = typeof this.stat === "function" ? this.stat(pokemon) : this.stat;
    if (!simulated) {
      globalScene.phaseManager.unshiftNew("StatStageChangePhase", pokemon.getBattlerIndex(), true, [stat], this.stages);
    }
  }
}

export class PostVictoryFormChangeAbAttr extends PostVictoryAbAttr {
  private readonly formFunc: (p: Pokemon) => number;

  constructor(formFunc: (p: Pokemon) => number) {
    super(true);

    this.formFunc = formFunc;
  }

  override canApply({ pokemon }: AbAttrBaseParams): boolean {
    const formIndex = this.formFunc(pokemon);
    return formIndex !== pokemon.formIndex;
  }

  override apply({ simulated, pokemon }: AbAttrBaseParams): void {
    if (!simulated) {
      globalScene.triggerPokemonFormChange(pokemon, SpeciesFormChangeAbilityTrigger, false);
    }
  }
}

/**
 * Shared parameters used for abilities that apply an effect after a Pokemon (other than the user) is knocked out.
 */
export interface PostKnockOutAbAttrParams extends AbAttrBaseParams {
  /** The Pokemon that was knocked out */
  victim: Pokemon;
}

/**
 * Base class for ability attributes that apply after a Pokemon (other than the user) is knocked out, including indirectly.
 *
 * Not to be confused with {@linkcode PostVictoryAbAttr}, which applies after the user directly knocks out an opponent.
 */
export abstract class PostKnockOutAbAttr extends AbAttr {
  canApply(_params: Closed<PostKnockOutAbAttrParams>): boolean {
    return true;
  }

  apply(_params: Closed<PostKnockOutAbAttrParams>): void {}
}

export class PostKnockOutStatStageChangeAbAttr extends PostKnockOutAbAttr {
  private readonly stat: BattleStat | ((p: Pokemon) => BattleStat);
  private readonly stages: number;

  constructor(stat: BattleStat | ((p: Pokemon) => BattleStat), stages: number) {
    super();

    this.stat = stat;
    this.stages = stages;
  }

  override apply({ pokemon, simulated }: PostKnockOutAbAttrParams): void {
    const stat = typeof this.stat === "function" ? this.stat(pokemon) : this.stat;
    if (!simulated) {
      globalScene.phaseManager.unshiftNew("StatStageChangePhase", pokemon.getBattlerIndex(), true, [stat], this.stages);
    }
  }
}

export class CopyFaintedAllyAbilityAbAttr extends PostKnockOutAbAttr {
  override canApply({ pokemon, victim }: PostKnockOutAbAttrParams): boolean {
    return pokemon.isPlayer() === victim.isPlayer() && victim.getAbility().copiable;
  }

  override apply({ pokemon, simulated, victim }: PostKnockOutAbAttrParams): void {
    if (!simulated) {
      pokemon.setTempAbility(victim.getAbility());
      globalScene.phaseManager.queueMessage(
        i18next.t("abilityTriggers:copyFaintedAllyAbility", {
          pokemonNameWithAffix: getPokemonNameWithAffix(victim),
          abilityName: allAbilities[victim.getAbility().id].name,
        }),
      );
    }
  }
}

export interface IgnoreOpponentStatStagesAbAttrParams extends AbAttrBaseParams {
  /** The stat to check for ignorability */
  stat: BattleStat;
  /** Holds whether the stat is ignored by the ability */
  ignored: BooleanHolder;
}
/**
 * Ability attribute for ignoring the opponent's stat changes
 * @param stats the stats that should be ignored
 */
export class IgnoreOpponentStatStagesAbAttr extends AbAttr {
  private readonly stats: readonly BattleStat[];

  constructor(stats?: BattleStat[]) {
    super(false);

    this.stats = stats ?? BATTLE_STATS;
  }

  /**
   * @returns Whether `stat` is one of the stats ignored by the ability
   */
  override canApply({ stat }: IgnoreOpponentStatStagesAbAttrParams): boolean {
    return this.stats.includes(stat);
  }

  /**
   * Sets the ignored holder to true.
   */
  override apply({ ignored }: IgnoreOpponentStatStagesAbAttrParams): void {
    ignored.value = true;
  }
}

/**
 * Abilities with this attribute prevent the user from being affected by Intimidate.
 * @sealed
 */
export class IntimidateImmunityAbAttr extends CancelInteractionAbAttr {
  constructor() {
    super(false);
  }

  getTriggerMessage({ pokemon }: AbAttrParamsWithCancel, abilityName: string, ..._args: any[]): string {
    return i18next.t("abilityTriggers:intimidateImmunity", {
      pokemonNameWithAffix: getPokemonNameWithAffix(pokemon),
      abilityName,
    });
  }
}

export class PostIntimidateStatStageChangeAbAttr extends AbAttr {
  private readonly stats: readonly BattleStat[];
  private readonly stages: number;
  private readonly overwrites: boolean;

  constructor(stats: readonly BattleStat[], stages: number, overwrites?: boolean) {
    super(true);
    this.stats = stats;
    this.stages = stages;
    this.overwrites = !!overwrites;
  }

  override apply({ pokemon, simulated, cancelled }: AbAttrParamsWithCancel): void {
    if (!simulated) {
      globalScene.phaseManager.unshiftNew(
        "StatStageChangePhase",
        pokemon.getBattlerIndex(),
        false,
        this.stats,
        this.stages,
      );
    }
    cancelled.value = this.overwrites;
  }
}

/**
 * Base class for defining all {@linkcode Ability} Attributes post summon
 */
export abstract class PostSummonAbAttr extends AbAttr {
  /** Should the ability activate when gained in battle? This will almost always be true */
  private readonly activateOnGain: boolean;

  constructor(showAbility = true, activateOnGain = true) {
    super(showAbility);
    this.activateOnGain = activateOnGain;
  }

  /**
   * @returns Whether the ability should activate when gained in battle
   */
  shouldActivateOnGain(): boolean {
    return this.activateOnGain;
  }

  canApply(_params: Closed<AbAttrBaseParams>): boolean {
    return true;
  }

  /**
   * Applies ability post summon (after switching in)
   */
  apply(_params: Closed<AbAttrBaseParams>): void {}
}

/**
 * Base class for ability attributes which remove an effect on summon
 */
export abstract class PostSummonRemoveEffectAbAttr extends PostSummonAbAttr {}

/**
 * Removes specified arena tags when a Pokemon is summoned.
 */
export class PostSummonRemoveArenaTagAbAttr extends PostSummonAbAttr {
  private readonly arenaTags: readonly ArenaTagType[];

  /**
   * @param arenaTags - The arena tags to be removed
   */
  constructor(arenaTags: readonly ArenaTagType[]) {
    super(true);

    this.arenaTags = arenaTags;
  }

  override canApply(_params: AbAttrBaseParams): boolean {
    return globalScene.arena.tags.some(tag => this.arenaTags.includes(tag.tagType));
  }

  override apply({ simulated }: AbAttrBaseParams): void {
    if (!simulated) {
      for (const arenaTag of this.arenaTags) {
        globalScene.arena.removeTag(arenaTag);
      }
    }
  }
}

/**
 * Generic class to add an arena tag upon switching in
 */
export class PostSummonAddArenaTagAbAttr extends PostSummonAbAttr {
  private readonly tagType: ArenaTagType;
  private readonly turnCount: number;
  private readonly side?: ArenaTagSide;
  private readonly quiet?: boolean;
  private sourceId: number;

  constructor(showAbility: boolean, tagType: ArenaTagType, turnCount: number, side?: ArenaTagSide, quiet?: boolean) {
    super(showAbility);
    this.tagType = tagType;
    this.turnCount = turnCount;
    this.side = side;
    this.quiet = quiet;
  }

  public override apply({ pokemon, simulated }: AbAttrBaseParams): void {
    this.sourceId = pokemon.id;
    if (!simulated) {
      globalScene.arena.addTag(this.tagType, this.turnCount, undefined, this.sourceId, this.side, this.quiet);
    }
  }
}

export class PostSummonMessageAbAttr extends PostSummonAbAttr {
  private readonly messageFunc: (pokemon: Pokemon) => string;

  constructor(messageFunc: (pokemon: Pokemon) => string) {
    super(true);

    this.messageFunc = messageFunc;
  }

  override apply({ simulated, pokemon }: AbAttrBaseParams): void {
    if (!simulated) {
      globalScene.phaseManager.queueMessage(this.messageFunc(pokemon));
    }
  }
}

export class PostSummonUnnamedMessageAbAttr extends PostSummonAbAttr {
  //Attr doesn't force pokemon name on the message
  private readonly message: string;

  constructor(message: string) {
    super(true);

    this.message = message;
  }

  override apply({ simulated }: AbAttrBaseParams): void {
    if (!simulated) {
      globalScene.phaseManager.queueMessage(this.message);
    }
  }
}

export class PostSummonAddBattlerTagAbAttr extends PostSummonAbAttr {
  private readonly tagType: BattlerTagType;
  private readonly turnCount: number;

  constructor(tagType: BattlerTagType, turnCount: number, showAbility?: boolean) {
    super(showAbility);

    this.tagType = tagType;
    this.turnCount = turnCount;
  }

  override canApply({ pokemon }: AbAttrBaseParams): boolean {
    return pokemon.canAddTag(this.tagType);
  }

  override apply({ simulated, pokemon }: AbAttrBaseParams): void {
    if (!simulated) {
      pokemon.addTag(this.tagType, this.turnCount);
    }
  }
}

/**
 * Removes Specific battler tags when a Pokemon is summoned
 *
 * This should realistically only ever activate on gain rather than on summon
 */
export class PostSummonRemoveBattlerTagAbAttr extends PostSummonRemoveEffectAbAttr {
  private readonly immuneTags: readonly BattlerTagType[];

  /**
   * @param immuneTags - The {@linkcode BattlerTagType | battler tags} the Pokémon is immune to.
   */
  constructor(...immuneTags: BattlerTagType[]) {
    super();
    this.immuneTags = immuneTags;
  }

  public override canApply({ pokemon }: AbAttrBaseParams): boolean {
    return this.immuneTags.some(tagType => !!pokemon.getTag(tagType));
  }

  public override apply({ pokemon }: AbAttrBaseParams): void {
    this.immuneTags.forEach(tagType => pokemon.removeTag(tagType));
  }
}

export class PostSummonStatStageChangeAbAttr extends PostSummonAbAttr {
  private readonly stats: readonly BattleStat[];
  private readonly stages: number;
  private readonly selfTarget: boolean;
  private readonly intimidate: boolean;

  constructor(stats: readonly BattleStat[], stages: number, selfTarget?: boolean, intimidate?: boolean) {
    super(true);

    this.stats = stats;
    this.stages = stages;
    this.selfTarget = !!selfTarget;
    this.intimidate = !!intimidate;
  }

  override apply({ pokemon, simulated }: AbAttrBaseParams): void {
    if (simulated) {
      return;
    }

    if (this.selfTarget) {
      // we unshift the StatStageChangePhase to put it right after the showAbility and not at the end of the
      // phase list (which could be after CommandPhase for example)
      globalScene.phaseManager.unshiftNew(
        "StatStageChangePhase",
        pokemon.getBattlerIndex(),
        true,
        this.stats,
        this.stages,
      );
      return;
    }

    for (const opponent of pokemon.getOpponentsGenerator()) {
      const cancelled = new BooleanHolder(false);
      if (this.intimidate) {
        const params: AbAttrParamsWithCancel = { pokemon: opponent, cancelled, simulated };
        applyAbAttrs("IntimidateImmunityAbAttr", params);
        applyAbAttrs("PostIntimidateStatStageChangeAbAttr", params);

        if (opponent.getTag(BattlerTagType.SUBSTITUTE)) {
          cancelled.value = true;
        }
      }
      if (!cancelled.value) {
        globalScene.phaseManager.unshiftNew(
          "StatStageChangePhase",
          opponent.getBattlerIndex(),
          false,
          this.stats,
          this.stages,
        );
      }
    }
  }
}

export class PostSummonAllyHealAbAttr extends PostSummonAbAttr {
  private readonly healRatio: number;
  private readonly showAnim: boolean;

  constructor(healRatio: number, showAnim = false) {
    super();

    this.healRatio = healRatio || 4;
    this.showAnim = showAnim;
  }

  override canApply({ pokemon }: AbAttrBaseParams): boolean {
    return pokemon.getAlly()?.isActive(true) ?? false;
  }

  override apply({ pokemon, simulated }: AbAttrBaseParams): void {
    const target = pokemon.getAlly();
    if (!simulated && target != null) {
      globalScene.phaseManager.unshiftNew(
        "PokemonHealPhase",
        target.getBattlerIndex(),
        toDmgValue(pokemon.getMaxHp() / this.healRatio),
        i18next.t("abilityTriggers:postSummonAllyHeal", {
          pokemonNameWithAffix: getPokemonNameWithAffix(target),
          pokemonName: pokemon.name,
        }),
        true,
        !this.showAnim,
      );
    }
  }
}

/**
 * Resets an ally's temporary stat boots to zero with no regard to
 * whether this is a positive or negative change
 * @param pokemon The {@link Pokemon} with this {@link AbAttr}
 * @param passive N/A
 * @param args N/A
 * @returns if the move was successful
 */
export class PostSummonClearAllyStatStagesAbAttr extends PostSummonAbAttr {
  override canApply({ pokemon }: AbAttrBaseParams): boolean {
    return pokemon.getAlly()?.isActive(true) ?? false;
  }

  override apply({ pokemon, simulated }: AbAttrBaseParams): void {
    const target = pokemon.getAlly();
    if (!simulated && target != null) {
      for (const s of BATTLE_STATS) {
        target.setStatStage(s, 0);
      }

      globalScene.phaseManager.queueMessage(
        i18next.t("abilityTriggers:postSummonClearAllyStats", {
          pokemonNameWithAffix: getPokemonNameWithAffix(target),
        }),
      );
    }
  }
}

/**
 * Download raises either the Attack stat or Special Attack stat by one stage depending on the foe's currently lowest defensive stat:
 * it will raise Attack if the foe's current Defense is lower than its current Special Defense stat;
 * otherwise, it will raise Special Attack.
 */
export class DownloadAbAttr extends PostSummonAbAttr {
  private enemyDef: number;
  private enemySpDef: number;
  private enemyCountTally: number;
  private stats: BattleStat[];

  override canApply({ pokemon }: AbAttrBaseParams): boolean {
    this.enemyDef = 0;
    this.enemySpDef = 0;
    this.enemyCountTally = 0;

    for (const opponent of pokemon.getOpponents()) {
      this.enemyCountTally++;
      this.enemyDef += opponent.getEffectiveStat(Stat.DEF);
      this.enemySpDef += opponent.getEffectiveStat(Stat.SPDEF);
    }
    this.enemyDef = Math.round(this.enemyDef / this.enemyCountTally);
    this.enemySpDef = Math.round(this.enemySpDef / this.enemyCountTally);
    return this.enemyDef > 0 && this.enemySpDef > 0;
  }

  /**
   * Checks to see if it is the opening turn (starting a new game), if so, Download won't work. This is because Download takes into account
   * vitamins and items, so it needs to use the Stat and the stat alone.
   */
  override apply({ pokemon, simulated }: AbAttrBaseParams): void {
    if (this.enemyDef < this.enemySpDef) {
      this.stats = [Stat.ATK];
    } else {
      this.stats = [Stat.SPATK];
    }

    if (!simulated) {
      globalScene.phaseManager.unshiftNew("StatStageChangePhase", pokemon.getBattlerIndex(), false, this.stats, 1);
    }
  }
}

export class PostSummonWeatherChangeAbAttr extends PostSummonAbAttr {
  private readonly weatherType: WeatherType;

  constructor(weatherType: WeatherType) {
    super();

    this.weatherType = weatherType;
  }

  override canApply(_params: AbAttrBaseParams): boolean {
    const weatherReplaceable =
      this.weatherType === WeatherType.HEAVY_RAIN
      || this.weatherType === WeatherType.HARSH_SUN
      || this.weatherType === WeatherType.STRONG_WINDS
      || !globalScene.arena.weather?.isImmutable();
    return weatherReplaceable && globalScene.arena.canSetWeather(this.weatherType);
  }

  override apply({ pokemon, simulated }: AbAttrBaseParams): void {
    if (!simulated) {
      globalScene.arena.trySetWeather(this.weatherType, pokemon);
    }
  }
}

export class PostSummonTerrainChangeAbAttr extends PostSummonAbAttr {
  private readonly terrainType: TerrainType;

  constructor(terrainType: TerrainType) {
    super();

    this.terrainType = terrainType;
  }

  override canApply(_params: AbAttrBaseParams): boolean {
    return globalScene.arena.canSetTerrain(this.terrainType);
  }

  override apply({ simulated, pokemon }: AbAttrBaseParams): void {
    if (!simulated) {
      globalScene.arena.trySetTerrain(this.terrainType, false, pokemon);
    }
  }
}

/**
 * Heals a status effect if the Pokemon is afflicted with it upon switch in (or gain)
 */
export class PostSummonHealStatusAbAttr extends PostSummonRemoveEffectAbAttr {
  private readonly immuneEffects: readonly StatusEffect[];
  private statusHealed: StatusEffect;

  /**
   * @param immuneEffects - The {@linkcode StatusEffect}s the Pokémon is immune to.
   */
  constructor(...immuneEffects: StatusEffect[]) {
    super();
    this.immuneEffects = immuneEffects;
  }

  public override canApply({ pokemon }: AbAttrBaseParams): boolean {
    const status = pokemon.status?.effect;
    const immuneEffects = this.immuneEffects;
    return status != null && (immuneEffects.length === 0 || immuneEffects.includes(status));
  }

  public override apply({ pokemon }: AbAttrBaseParams): void {
    // TODO: should probably check against simulated...
    const status = pokemon.status?.effect;
    if (status != null) {
      this.statusHealed = status;
      pokemon.resetStatus(false);
      pokemon.updateInfo();
    }
  }

  public override getTriggerMessage({ pokemon }: AbAttrBaseParams): string | null {
    if (this.statusHealed) {
      return getStatusEffectHealText(this.statusHealed, getPokemonNameWithAffix(pokemon));
    }
    return null;
  }
}

export class PostSummonFormChangeAbAttr extends PostSummonAbAttr {
  private readonly formFunc: (p: Pokemon) => number;

  constructor(formFunc: (p: Pokemon) => number) {
    super(true);

    this.formFunc = formFunc;
  }

  override canApply({ pokemon }: AbAttrBaseParams): boolean {
    return this.formFunc(pokemon) !== pokemon.formIndex;
  }

  override apply({ pokemon, simulated }: AbAttrBaseParams): void {
    if (!simulated) {
      globalScene.triggerPokemonFormChange(pokemon, SpeciesFormChangeAbilityTrigger, false);
    }
  }
}

/**
 * Attempts to copy a pokemon's ability
 *
 * @remarks
 * Hardcodes idiosyncrasies specific to trace, so should not be used for other abilities
 * that might copy abilities in the future
 * @sealed
 */
export class PostSummonCopyAbilityAbAttr extends PostSummonAbAttr {
  private target: Pokemon;
  private targetAbilityName: string;

  override canApply({ pokemon, simulated }: AbAttrBaseParams): boolean {
    const targets = pokemon
      .getOpponents()
      .filter(t => t.getAbility().copiable || t.getAbility().id === AbilityId.WONDER_GUARD);
    if (targets.length === 0) {
      return false;
    }

    let target: Pokemon;
    // simulated call always chooses first target so as to not advance RNG
    if (targets.length > 1 && !simulated) {
      target = targets[randSeedInt(targets.length)];
    } else {
      target = targets[0];
    }

    this.target = target;
    this.targetAbilityName = allAbilities[target.getAbility().id].name;
    return true;
  }

  override apply({ pokemon, simulated }: AbAttrBaseParams): void {
    // Protect against this somehow being called before canApply by ensuring target is defined
    if (!simulated && this.target) {
      pokemon.setTempAbility(this.target.getAbility());
      setAbilityRevealed(this.target);
      pokemon.updateInfo();
    }
  }

  getTriggerMessage({ pokemon }, _abilityName: string): string {
    return i18next.t("abilityTriggers:trace", {
      pokemonName: getPokemonNameWithAffix(pokemon),
      targetName: getPokemonNameWithAffix(this.target),
      abilityName: this.targetAbilityName,
    });
  }
}

/**
 * Removes supplied status effects from the user's field.
 */
export class PostSummonUserFieldRemoveStatusEffectAbAttr extends PostSummonAbAttr {
  private readonly statusEffect: readonly StatusEffect[];

  /**
   * @param statusEffect - The status effects to be removed from the user's field.
   */
  constructor(...statusEffect: StatusEffect[]) {
    super(false);

    this.statusEffect = statusEffect;
  }

  override canApply({ pokemon }: AbAttrBaseParams): boolean {
    const party = pokemon.isPlayer() ? globalScene.getPlayerField() : globalScene.getEnemyField();
    return party.filter(p => p.isAllowedInBattle()).length > 0;
  }

  /**
   * Removes supplied status effect from the user's field when user of the ability is summoned.
   */
  override apply({ pokemon, simulated }: AbAttrBaseParams): void {
    if (simulated) {
      return;
    }

<<<<<<< HEAD
    for (const p of pokemon.getAlliesGenerator()) {
      if (p.status && this.statusEffect.includes(p.status.effect)) {
        globalScene.phaseManager.queueMessage(getStatusEffectHealText(p.status.effect, getPokemonNameWithAffix(p)));
        p.resetStatus(false);
        p.updateInfo();
=======
    for (const partyPokemon of allowedParty) {
      if (partyPokemon.status && this.statusEffect.includes(partyPokemon.status.effect)) {
        globalScene.phaseManager.queueMessage(
          getStatusEffectHealText(partyPokemon.status.effect, getPokemonNameWithAffix(partyPokemon)),
        );
        partyPokemon.resetStatus(false);
        partyPokemon.updateInfo();
>>>>>>> b3bee27d
      }
    }
  }
}

/** Attempt to copy the stat changes on an ally pokemon */
export class PostSummonCopyAllyStatsAbAttr extends PostSummonAbAttr {
  override canApply({ pokemon }: AbAttrBaseParams): boolean {
    if (!globalScene.currentBattle.double) {
      return false;
    }

    const ally = pokemon.getAlly();
    return !(ally == null || ally.getStatStages().every(s => s === 0));
  }

  override apply({ pokemon, simulated }: AbAttrBaseParams): void {
    if (simulated) {
      return;
    }
    const ally = pokemon.getAlly();
    if (ally != null) {
      for (const s of BATTLE_STATS) {
        pokemon.setStatStage(s, ally.getStatStage(s));
      }
      pokemon.updateInfo();
    }
  }

  getTriggerMessage({ pokemon }: AbAttrBaseParams, _abilityName: string): string {
    return i18next.t("abilityTriggers:costar", {
      pokemonName: getPokemonNameWithAffix(pokemon),
      allyName: getPokemonNameWithAffix(pokemon.getAlly()),
    });
  }
}

/**
 * Attribute used by {@linkcode AbilityId.IMPOSTER} to transform into a random opposing pokemon on entry.
 */
export class PostSummonTransformAbAttr extends PostSummonAbAttr {
  private targetIndex: BattlerIndex = BattlerIndex.ATTACKER;
  constructor() {
    super(true, false);
  }

  /**
   * Return the correct opponent for Imposter to copy, barring enemies with fusions, substitutes and illusions.
   * @param user - The {@linkcode Pokemon} with this ability.
   * @returns The {@linkcode Pokemon} to transform into, or `undefined` if none are eligible.
   * @remarks
   * This sets the private `targetIndex` field to the target's {@linkcode BattlerIndex} on success.
   */
  private getTarget(user: Pokemon): Pokemon | undefined {
    // As opposed to the mainline behavior of "always copy the opposite slot",
    // PKR Imposter instead attempts to copy a random eligible opposing Pokemon meeting Transform's criteria.
    // If none are eligible to copy, it will not activate.
    const targets = user.getOpponents().filter(opp => user.canTransformInto(opp));
    if (targets.length === 0) {
      return;
    }

    const mon = targets[user.randBattleSeedInt(targets.length)];
    this.targetIndex = mon.getBattlerIndex();
    return mon;
  }

  override canApply({ pokemon }: AbAttrBaseParams): boolean {
    const target = this.getTarget(pokemon);

    return !!target;
  }

  override apply({ pokemon }: AbAttrBaseParams): void {
    globalScene.phaseManager.unshiftNew("PokemonTransformPhase", pokemon.getBattlerIndex(), this.targetIndex, true);
  }
}

/**
 * Reverts weather-based forms to their normal forms when the user is summoned.
 * Used by Cloud Nine and Air Lock.
 */
export class PostSummonWeatherSuppressedFormChangeAbAttr extends PostSummonAbAttr {
  override canApply(_params: AbAttrBaseParams): boolean {
    return getPokemonWithWeatherBasedForms().length > 0;
  }

  /**
   * Triggers {@linkcode Arena.triggerWeatherBasedFormChangesToNormal | triggerWeatherBasedFormChangesToNormal}
   */
  override apply({ simulated }: AbAttrBaseParams): void {
    if (!simulated) {
      globalScene.arena.triggerWeatherBasedFormChangesToNormal();
    }
  }
}

/**
 * Triggers weather-based form change when summoned into an active weather.
 * Used by Forecast and Flower Gift.
 */
export class PostSummonFormChangeByWeatherAbAttr extends PostSummonAbAttr {
  /**
   * Determine if the pokemon has a forme change that is triggered by the weather
   */
  override canApply({ pokemon }: AbAttrBaseParams): boolean {
    return !!pokemonFormChanges[pokemon.species.speciesId]?.some(
      fc => fc.findTrigger(SpeciesFormChangeWeatherTrigger) && fc.canChange(pokemon),
    );
  }

  /**
   * Calls the {@linkcode BattleScene.triggerPokemonFormChange | triggerPokemonFormChange} for both
   * {@linkcode SpeciesFormChangeWeatherTrigger} and
   * {@linkcode SpeciesFormChangeRevertWeatherFormTrigger} if it
   * is the specific Pokemon and ability
   */
  override apply({ pokemon, simulated }: AbAttrBaseParams): void {
    if (!simulated) {
      globalScene.triggerPokemonFormChange(pokemon, SpeciesFormChangeWeatherTrigger);
    }
  }
}

/**
 * Attribute implementing the effects of {@link https://bulbapedia.bulbagarden.net/wiki/Commander_(Ability) | Commander}.
 * When the source of an ability with this attribute detects a Dondozo as their active ally, the source "jumps
 * into the Dondozo's mouth", sharply boosting the Dondozo's stats, cancelling the source's moves, and
 * causing attacks that target the source to always miss.
 */
export class CommanderAbAttr extends AbAttr {
  constructor() {
    super(true);
  }

  override canApply({ pokemon }: AbAttrBaseParams): boolean {
    // If the ally Dondozo is fainted or was previously "commanded" by
    // another Pokemon, this effect cannot apply.

    // TODO: Should this work with X + Dondozo fusions?
    const ally = pokemon.getAlly();
    return (
      globalScene.currentBattle?.double
      && ally != null
      && ally.isActive(true)
      && ally.species.speciesId === SpeciesId.DONDOZO
      && !(ally.isFainted() || ally.getTag(BattlerTagType.COMMANDED))
    );
  }

  override apply({ pokemon, simulated }: AbAttrBaseParams): void {
    if (!simulated) {
      // Lapse the source's semi-invulnerable tags (to avoid visual inconsistencies)
      pokemon.lapseTags(BattlerTagLapseType.MOVE_EFFECT);
      // Play an animation of the source jumping into the ally Dondozo's mouth
      globalScene.triggerPokemonBattleAnim(pokemon, PokemonAnimType.COMMANDER_APPLY);
      // Apply boosts from this effect to the ally Dondozo
      pokemon.getAlly()?.addTag(BattlerTagType.COMMANDED, 0, MoveId.NONE, pokemon.id);
      // Cancel the source Pokemon's next move (if a move is queued)
      globalScene.phaseManager.tryRemovePhase("MovePhase", phase => phase.pokemon === pokemon);
    }
  }
}

/**
 * Base class for ability attributes that apply their effect when their user switches out.
 */
export abstract class PreSwitchOutAbAttr extends AbAttr {
  constructor(showAbility = true) {
    super(showAbility);
  }

  canApply(_params: Closed<AbAttrBaseParams>): boolean {
    return true;
  }

  apply(_params: Closed<AbAttrBaseParams>): void {}
}

/**
 * Resets all status effects on the user when it switches out.
 */
export class PreSwitchOutResetStatusAbAttr extends PreSwitchOutAbAttr {
  constructor() {
    super(false);
  }

  override canApply({ pokemon }: AbAttrBaseParams): boolean {
    return pokemon.status != null;
  }

  override apply({ pokemon, simulated }: AbAttrBaseParams): void {
    if (!simulated) {
      pokemon.resetStatus();
      pokemon.updateInfo();
    }
  }
}

/**
 * Clears Desolate Land/Primordial Sea/Delta Stream upon the Pokemon switching out.
 */
export class PreSwitchOutClearWeatherAbAttr extends PreSwitchOutAbAttr {
  override apply({ pokemon, simulated }: AbAttrBaseParams): boolean {
    // TODO: Evaluate why this is returning a boolean rather than relay
    const weatherType = globalScene.arena.weather?.weatherType;
    let turnOffWeather = false;

    // Clear weather only if user's ability matches the weather and no other pokemon has the ability.
    switch (weatherType) {
      case WeatherType.HARSH_SUN:
        if (
          pokemon.hasAbility(AbilityId.DESOLATE_LAND)
          && globalScene
            .getField(true)
            .filter(p => p !== pokemon)
            .filter(p => p.hasAbility(AbilityId.DESOLATE_LAND)).length === 0
        ) {
          turnOffWeather = true;
        }
        break;
      case WeatherType.HEAVY_RAIN:
        if (
          pokemon.hasAbility(AbilityId.PRIMORDIAL_SEA)
          && globalScene
            .getField(true)
            .filter(p => p !== pokemon)
            .filter(p => p.hasAbility(AbilityId.PRIMORDIAL_SEA)).length === 0
        ) {
          turnOffWeather = true;
        }
        break;
      case WeatherType.STRONG_WINDS:
        if (
          pokemon.hasAbility(AbilityId.DELTA_STREAM)
          && globalScene
            .getField(true)
            .filter(p => p !== pokemon)
            .filter(p => p.hasAbility(AbilityId.DELTA_STREAM)).length === 0
        ) {
          turnOffWeather = true;
        }
        break;
    }

    if (simulated) {
      return turnOffWeather;
    }

    if (turnOffWeather) {
      globalScene.arena.trySetWeather(WeatherType.NONE);
      return true;
    }

    return false;
  }
}

export class PreSwitchOutHealAbAttr extends PreSwitchOutAbAttr {
  override canApply({ pokemon }: AbAttrBaseParams): boolean {
    return !pokemon.isFullHp();
  }

  override apply({ pokemon, simulated }: AbAttrBaseParams): void {
    if (!simulated) {
      const healAmount = toDmgValue(pokemon.getMaxHp() * 0.33);
      pokemon.heal(healAmount);
      pokemon.updateInfo();
    }
  }
}

/**
 * Attribute for form changes that occur on switching out
 */
export class PreSwitchOutFormChangeAbAttr extends PreSwitchOutAbAttr {
  private readonly formFunc: (p: Pokemon) => number;

  constructor(formFunc: (p: Pokemon) => number) {
    super();

    this.formFunc = formFunc;
  }

  override canApply({ pokemon }: AbAttrBaseParams): boolean {
    return this.formFunc(pokemon) !== pokemon.formIndex;
  }

  /**
   * On switch out, trigger the form change to the one defined in the ability
   */
  override apply({ simulated, pokemon }: AbAttrBaseParams): void {
    if (!simulated) {
      globalScene.triggerPokemonFormChange(pokemon, SpeciesFormChangeAbilityTrigger, false);
    }
  }
}

/**
 * Base class for ability attributes that apply their effect just before the user leaves the field
 */
export class PreLeaveFieldAbAttr extends AbAttr {
  canApply(_params: Closed<AbAttrBaseParams>): boolean {
    return true;
  }

  apply(_params: Closed<AbAttrBaseParams>): void {}
}

/**
 * Clears Desolate Land/Primordial Sea/Delta Stream upon the Pokemon switching out.
 */
export class PreLeaveFieldClearWeatherAbAttr extends PreLeaveFieldAbAttr {
  override canApply({ pokemon }: AbAttrBaseParams): boolean {
    const weatherType = globalScene.arena.weather?.weatherType;
    // Clear weather only if user's ability matches the weather and no other pokemon has the ability.
    switch (weatherType) {
      case WeatherType.HARSH_SUN:
        if (
          pokemon.hasAbility(AbilityId.DESOLATE_LAND)
          && globalScene
            .getField(true)
            .filter(p => p !== pokemon)
            .filter(p => p.hasAbility(AbilityId.DESOLATE_LAND)).length === 0
        ) {
          return true;
        }
        break;
      case WeatherType.HEAVY_RAIN:
        if (
          pokemon.hasAbility(AbilityId.PRIMORDIAL_SEA)
          && globalScene
            .getField(true)
            .filter(p => p !== pokemon)
            .filter(p => p.hasAbility(AbilityId.PRIMORDIAL_SEA)).length === 0
        ) {
          return true;
        }
        break;
      case WeatherType.STRONG_WINDS:
        if (
          pokemon.hasAbility(AbilityId.DELTA_STREAM)
          && globalScene
            .getField(true)
            .filter(p => p !== pokemon)
            .filter(p => p.hasAbility(AbilityId.DELTA_STREAM)).length === 0
        ) {
          return true;
        }
        break;
    }
    return false;
  }

  override apply({ simulated }: AbAttrBaseParams): void {
    if (!simulated) {
      globalScene.arena.trySetWeather(WeatherType.NONE);
    }
  }
}

/**
 * Updates the active {@linkcode SuppressAbilitiesTag} when a pokemon with {@linkcode AbilityId.NEUTRALIZING_GAS} leaves the field
 *
 * @sealed
 */
export class PreLeaveFieldRemoveSuppressAbilitiesSourceAbAttr extends PreLeaveFieldAbAttr {
  constructor() {
    super(false);
  }

  public override canApply(_params: AbAttrBaseParams): boolean {
    return !!globalScene.arena.getTag(ArenaTagType.NEUTRALIZING_GAS);
  }

  public override apply(_params: AbAttrBaseParams): void {
    const suppressTag = globalScene.arena.getTag(ArenaTagType.NEUTRALIZING_GAS) as SuppressAbilitiesTag;
    suppressTag.onSourceLeave(globalScene.arena);
  }
}

export interface PreStatStageChangeAbAttrParams extends AbAttrBaseParams {
  /** The stat being affected by the stat stage change */
  stat: BattleStat;
  /** The amount of stages to change by (negative if the stat is being decreased) */
  stages: number;
  /**
   * The source of the stat stage drop. May be omitted if the source of the stat drop is the user itself.
   *
   * @remarks
   * Currently, only used by {@linkcode ReflectStatStageChangeAbAttr} in order to reflect the stat stage change
   */
  source?: Pokemon;
  /** Holder that will be set to true if the stat stage change should be cancelled due to the ability */
  cancelled: BooleanHolder;
}

/**
 * Base class for ability attributes that apply their effect before a stat stage change.
 */
export abstract class PreStatStageChangeAbAttr extends AbAttr {
  canApply(_params: Closed<PreStatStageChangeAbAttrParams>): boolean {
    return true;
  }

  apply(_params: Closed<PreStatStageChangeAbAttrParams>): void {}
}

/**
 * Reflect all {@linkcode BattleStat} reductions caused by other Pokémon's moves and Abilities.
 * Currently only applies to Mirror Armor.
 */
export class ReflectStatStageChangeAbAttr extends PreStatStageChangeAbAttr {
  /** {@linkcode BattleStat} to reflect */
  private reflectedStat?: BattleStat;

  override canApply({ source, cancelled }: PreStatStageChangeAbAttrParams): boolean {
    return !!source && !cancelled.value;
  }

  /**
   * Apply the {@linkcode ReflectStatStageChangeAbAttr} to an interaction
   */
  override apply({ source, cancelled, stat, simulated, stages }: PreStatStageChangeAbAttrParams): void {
    if (!source) {
      return;
    }
    this.reflectedStat = stat;
    if (!simulated) {
      globalScene.phaseManager.unshiftNew(
        "StatStageChangePhase",
        source.getBattlerIndex(),
        false,
        [stat],
        stages,
        true,
        false,
        true,
        null,
        true,
      );
    }
    cancelled.value = true;
  }

  getTriggerMessage({ pokemon }: PreStatStageChangeAbAttrParams, abilityName: string): string {
    return i18next.t("abilityTriggers:protectStat", {
      pokemonNameWithAffix: getPokemonNameWithAffix(pokemon),
      abilityName,
      statName: this.reflectedStat ? i18next.t(getStatKey(this.reflectedStat)) : i18next.t("battle:stats"),
    });
  }
}

/**
 * Protect one or all {@linkcode BattleStat} from reductions caused by other Pokémon's moves and Abilities
 */
export class ProtectStatAbAttr extends PreStatStageChangeAbAttr {
  /** {@linkcode BattleStat} to protect or `undefined` if **all** {@linkcode BattleStat} are protected */
  private readonly protectedStat?: BattleStat;

  constructor(protectedStat?: BattleStat) {
    super();
    if (protectedStat != null) {
      this.protectedStat = protectedStat;
    }
  }

  override canApply({ stat, cancelled }: PreStatStageChangeAbAttrParams): boolean {
    return !cancelled.value && (this.protectedStat == null || stat === this.protectedStat);
  }

  /**
   * Apply the {@linkcode ProtectedStatAbAttr} to an interaction
   */
  override apply({ cancelled }: PreStatStageChangeAbAttrParams): void {
    cancelled.value = true;
  }

  override getTriggerMessage({ pokemon }: PreStatStageChangeAbAttrParams, abilityName: string): string {
    return i18next.t("abilityTriggers:protectStat", {
      pokemonNameWithAffix: getPokemonNameWithAffix(pokemon),
      abilityName,
      statName: this.protectedStat ? i18next.t(getStatKey(this.protectedStat)) : i18next.t("battle:stats"),
    });
  }
}

export interface ConfusionOnStatusEffectAbAttrParams extends AbAttrBaseParams {
  /** The status effect that was applied */
  effect: StatusEffect;
  /** The move that applied the status effect */
  move: Move;
  /** The opponent that was inflicted with the status effect */
  opponent: Pokemon;
}

/**
 * This attribute applies confusion to the target whenever the user
 * directly poisons them with a move, e.g. Poison Puppeteer.
 * Called in {@linkcode StatusEffectAttr}.
 */
export class ConfusionOnStatusEffectAbAttr extends AbAttr {
  /** List of effects to apply confusion after */
  private readonly effects: ReadonlySet<StatusEffect>;

  constructor(...effects: StatusEffect[]) {
    super();
    this.effects = new Set(effects);
  }

  /**
   * @returns Whether the ability can apply confusion to the opponent
   */
  override canApply({ opponent, effect }: ConfusionOnStatusEffectAbAttrParams): boolean {
    return this.effects.has(effect) && !opponent.isFainted() && opponent.canAddTag(BattlerTagType.CONFUSED);
  }

  /**
   * Applies confusion to the target pokemon.
   */
  override apply({ opponent, simulated, pokemon, move }: ConfusionOnStatusEffectAbAttrParams): void {
    if (!simulated) {
      opponent.addTag(BattlerTagType.CONFUSED, pokemon.randBattleSeedIntRange(2, 5), move.id, opponent.id);
    }
  }
}

export interface PreSetStatusAbAttrParams extends AbAttrBaseParams {
  /** The status effect being applied */
  effect: StatusEffect;
  /** Holds whether the status effect is prevented by the ability */
  cancelled: BooleanHolder;
}

export class PreSetStatusAbAttr extends AbAttr {
  /** Return whether the ability attribute can be applied */
  canApply(_params: Closed<PreSetStatusAbAttrParams>): boolean {
    return true;
  }

  apply(_params: Closed<PreSetStatusAbAttrParams>): void {}
}

/**
 * Provides immunity to status effects to specified targets.
 */
export class PreSetStatusEffectImmunityAbAttr extends PreSetStatusAbAttr {
  protected readonly immuneEffects: readonly StatusEffect[];

  /**
   * @param immuneEffects - An array of {@linkcode StatusEffect}s to prevent application.
   * If none are provided, will block **all** status effects regardless of type.
   */
  constructor(...immuneEffects: StatusEffect[]) {
    super();

    this.immuneEffects = immuneEffects;
  }

  override canApply({ effect, cancelled }: PreSetStatusAbAttrParams): boolean {
    return (
      !cancelled.value
      && ((this.immuneEffects.length === 0 && effect !== StatusEffect.FAINT) || this.immuneEffects.includes(effect))
    );
  }

  /**
   * Applies immunity to supplied status effects.
   */
  override apply({ cancelled }: PreSetStatusAbAttrParams): void {
    cancelled.value = true;
  }

  override getTriggerMessage({ pokemon, effect }: PreSetStatusAbAttrParams, abilityName: string): string {
    return this.immuneEffects.length > 0
      ? i18next.t("abilityTriggers:statusEffectImmunityWithName", {
          pokemonNameWithAffix: getPokemonNameWithAffix(pokemon),
          abilityName,
          statusEffectName: getStatusEffectDescriptor(effect),
        })
      : i18next.t("abilityTriggers:statusEffectImmunity", {
          pokemonNameWithAffix: getPokemonNameWithAffix(pokemon),
          abilityName,
        });
  }
}

// NOTE: There is a good amount of overlapping code between this
// and PreSetStatusEffectImmunity. However, we need these classes to be distinct
// as this one's apply method requires additional parameters
// TODO: Find away to avoid the code duplication without sacrificing
// the subclass split
/**
 * Provides immunity to status effects to the user.
 */
export class StatusEffectImmunityAbAttr extends PreSetStatusEffectImmunityAbAttr {}

export interface UserFieldStatusEffectImmunityAbAttrParams extends AbAttrBaseParams {
  /** The status effect being applied */
  effect: StatusEffect;
  /** Holds whether the status effect is prevented by the ability */
  cancelled: BooleanHolder;
  /** The target of the status effect */
  target: Pokemon;
  // TODO: It may be the case that callers are passing `null` in the case that the pokemon setting the status is the same as the target.
  // Evaluate this and update the tsdoc accordingly.
  /** The source of the status effect, or null if it is not coming from a pokemon */
  source: Pokemon | null;
}

/**
 * Provides immunity to status effects to the user's field.
 */
export class UserFieldStatusEffectImmunityAbAttr extends CancelInteractionAbAttr {
  private declare readonly _: never;
  protected readonly immuneEffects: readonly StatusEffect[];

  /**
   * @param immuneEffects - An array of {@linkcode StatusEffect}s to prevent application.
   * If none are provided, will block **all** status effects regardless of type.
   */
  constructor(...immuneEffects: StatusEffect[]) {
    super();

    this.immuneEffects = immuneEffects;
  }

  override canApply({ effect, cancelled }: UserFieldStatusEffectImmunityAbAttrParams): boolean {
    return (
      (!cancelled.value && this.immuneEffects.length === 0 && effect !== StatusEffect.FAINT)
      || this.immuneEffects.includes(effect)
    );
  }

  // declare here to allow typescript to allow us to override `canApply` method without adjusting params
  declare apply: (params: UserFieldStatusEffectImmunityAbAttrParams) => void;
}

/**
 * Conditionally provides immunity to status effects for the user's field.
 *
 * Used by {@linkcode AbilityId.FLOWER_VEIL | Flower Veil}.
 */
export class ConditionalUserFieldStatusEffectImmunityAbAttr extends UserFieldStatusEffectImmunityAbAttr {
  /**
   * The condition for the field immunity to be applied.
   * @param target - The target of the status effect
   * @param source - The source of the status effect
   */
  private readonly condition: (target: Pokemon, source: Pokemon | null) => boolean;

  /**
   * @param immuneEffects - An array of {@linkcode StatusEffect}s to prevent application.
   * If none are provided, will block **all** status effects regardless of type.
   */
  constructor(condition: (target: Pokemon, source: Pokemon | null) => boolean, ...immuneEffects: StatusEffect[]) {
    super(...immuneEffects);

    this.condition = condition;
  }

  /**
   * Evaluate the condition to determine if the {@linkcode ConditionalUserFieldStatusEffectImmunityAbAttr} can be applied.
   * @returns Whether the ability can be applied to cancel the status effect.
   */
  override canApply(params: UserFieldStatusEffectImmunityAbAttrParams): boolean {
    return !params.cancelled.value && this.condition(params.target, params.source) && super.canApply(params);
  }
}

export interface ConditionalUserFieldProtectStatAbAttrParams extends AbAttrBaseParams {
  /** The stat being affected by the stat stage change */
  stat: BattleStat;
  /** Holds whether the stat stage change is prevented by the ability */
  cancelled: BooleanHolder;
  // TODO: consider making this required and not inherit from PreStatStageChangeAbAttr
  /** The target of the stat stage change */
  target?: Pokemon;
}

/**
 * Conditionally provides immunity to stat drop effects to the user's field.
 *
 * Used by {@linkcode AbilityId.FLOWER_VEIL | Flower Veil}.
 */
export class ConditionalUserFieldProtectStatAbAttr extends PreStatStageChangeAbAttr {
  /** {@linkcode BattleStat} to protect or `undefined` if **all** {@linkcode BattleStat} are protected */
  protected protectedStat?: BattleStat;

  /** If the method evaluates to true, the stat will be protected. */
  protected condition: (target: Pokemon) => boolean;

  constructor(condition: (target: Pokemon) => boolean, _protectedStat?: BattleStat) {
    super();
    this.condition = condition;
  }

  /**
   * @returns Whether the ability can be used to cancel the stat stage change.
   */
  override canApply({ stat, cancelled, target }: ConditionalUserFieldProtectStatAbAttrParams): boolean {
    if (!target) {
      return false;
    }
    return !cancelled.value && (this.protectedStat == null || stat === this.protectedStat) && this.condition(target);
  }

  /**
   * Apply the {@linkcode ConditionalUserFieldStatusEffectImmunityAbAttr} to an interaction
   */
  override apply({ cancelled }: ConditionalUserFieldProtectStatAbAttrParams): void {
    cancelled.value = true;
  }
}

export interface PreApplyBattlerTagAbAttrParams extends AbAttrBaseParams {
  /** The tag being applied */
  tag: BattlerTag;
  /** Holds whether the tag is prevented by the ability */
  cancelled: BooleanHolder;
}

/**
 * Base class for ability attributes that apply their effect before a BattlerTag {@linkcode BattlerTag} is applied.
 *
 * ⚠️ Subclasses violate Liskov Substitution Principle, so this class must not be provided to {@linkcode applyAbAttrs}
 */
export abstract class PreApplyBattlerTagAbAttr extends AbAttr {
  canApply(_params: PreApplyBattlerTagAbAttrParams): boolean {
    return true;
  }

  apply(_params: PreApplyBattlerTagAbAttrParams): void {}
}

// Intentionally not exported because this shouldn't be able to be passed to `applyAbAttrs`. It only exists so that
// PreApplyBattlerTagImmunityAbAttr and UserFieldPreApplyBattlerTagImmunityAbAttr can avoid code duplication
// while preserving type safety. (Since the UserField version require an additional parameter, target, in its apply methods)
abstract class BaseBattlerTagImmunityAbAttr<P extends PreApplyBattlerTagAbAttrParams> extends PreApplyBattlerTagAbAttr {
  protected immuneTagTypes: BattlerTagType[];

  constructor(immuneTagTypes: BattlerTagType | BattlerTagType[]) {
    super(true);

    this.immuneTagTypes = coerceArray(immuneTagTypes);
  }

  override canApply({ cancelled, tag }: P): boolean {
    return !cancelled.value && this.immuneTagTypes.includes(tag.tagType);
  }

  override apply({ cancelled }: P): void {
    cancelled.value = true;
  }

  override getTriggerMessage({ pokemon, tag }: P, abilityName: string): string {
    return i18next.t("abilityTriggers:battlerTagImmunity", {
      pokemonNameWithAffix: getPokemonNameWithAffix(pokemon),
      abilityName,
      battlerTagName: tag.getDescriptor(),
    });
  }
}

// TODO: The battler tag ability attributes are in dire need of improvement
// It is unclear why there is a `PreApplyBattlerTagImmunityAbAttr` class that isn't used,
// and then why there's a BattlerTagImmunityAbAttr class as well.

/**
 * Provides immunity to BattlerTags {@linkcode BattlerTag} to specified targets.
 *
 * This does not check whether the tag is already applied; that check should happen in the caller.
 */
export class PreApplyBattlerTagImmunityAbAttr extends BaseBattlerTagImmunityAbAttr<PreApplyBattlerTagAbAttrParams> {}

/**
 * Provides immunity to BattlerTags {@linkcode BattlerTag} to the user.
 */
export class BattlerTagImmunityAbAttr extends PreApplyBattlerTagImmunityAbAttr {}

export interface UserFieldBattlerTagImmunityAbAttrParams extends PreApplyBattlerTagAbAttrParams {
  /** The pokemon that the battler tag is being applied to */
  target: Pokemon;
}
/**
 * Provides immunity to BattlerTags {@linkcode BattlerTag} to the user's field.
 */
export class UserFieldBattlerTagImmunityAbAttr extends BaseBattlerTagImmunityAbAttr<UserFieldBattlerTagImmunityAbAttrParams> {}

export class ConditionalUserFieldBattlerTagImmunityAbAttr extends UserFieldBattlerTagImmunityAbAttr {
  private readonly condition: (target: Pokemon) => boolean;

  /**
   * Determine whether the {@linkcode ConditionalUserFieldBattlerTagImmunityAbAttr} can be applied by passing the target pokemon to the condition.
   * @returns Whether the ability can be used to cancel the battler tag
   */
  override canApply(params: UserFieldBattlerTagImmunityAbAttrParams): boolean {
    return super.canApply(params) && this.condition(params.target);
  }

  constructor(condition: (target: Pokemon) => boolean, immuneTagTypes: BattlerTagType | BattlerTagType[]) {
    super(immuneTagTypes);

    this.condition = condition;
  }
}

export interface BlockCritAbAttrParams extends AbAttrBaseParams {
  /**
   * Holds a boolean that will be set to `true` if the user's ability prevents the attack from being a critical hit
   */
  readonly blockCrit: BooleanHolder;
}

export class BlockCritAbAttr extends AbAttr {
  constructor() {
    super(false);
  }

  /**
   * Apply the block crit ability by setting the value in the provided boolean holder to `true`.
   */
  override apply({ blockCrit }: BlockCritAbAttrParams): void {
    blockCrit.value = true;
  }
}

export interface BonusCritAbAttrParams extends AbAttrBaseParams {
  /** Holds the crit stage that may be modified by ability application */
  critStage: NumberHolder;
}

export class BonusCritAbAttr extends AbAttr {
  constructor() {
    super(false);
  }

  /**
   * Apply the bonus crit ability by increasing the value in the provided number holder by 1
   */
  override apply({ critStage }: BonusCritAbAttrParams): void {
    critStage.value += 1;
  }
}

export interface MultCritAbAttrParams extends AbAttrBaseParams {
  /** The critical hit multiplier that may be modified by ability application */
  critMult: NumberHolder;
}

export class MultCritAbAttr extends AbAttr {
  public multAmount: number;

  constructor(multAmount: number) {
    super(false);

    this.multAmount = multAmount;
  }

  override canApply({ critMult }: MultCritAbAttrParams): boolean {
    return critMult.value > 1;
  }

  override apply({ critMult }: MultCritAbAttrParams): void {
    critMult.value *= this.multAmount;
  }
}

export interface ConditionalCritAbAttrParams extends AbAttrBaseParams {
  /** Holds a boolean that will be set to true if the attack is guaranteed to crit */
  target: Pokemon;
  /** The move being used */
  move: Move;
  /** Holds whether the attack will critically hit */
  isCritical: BooleanHolder;
}

/**
 * Guarantees a critical hit according to the given condition, except if target prevents critical hits. ie. Merciless
 */
export class ConditionalCritAbAttr extends AbAttr {
  private readonly condition: PokemonAttackCondition;

  constructor(condition: PokemonAttackCondition, _checkUser?: boolean) {
    super(false);

    this.condition = condition;
  }

  override canApply({ isCritical, pokemon, target, move }: ConditionalCritAbAttrParams): boolean {
    return !isCritical.value && this.condition(pokemon, target, move);
  }

  override apply({ isCritical }: ConditionalCritAbAttrParams): void {
    isCritical.value = true;
  }
}

export class BlockNonDirectDamageAbAttr extends CancelInteractionAbAttr {
  constructor() {
    super(false);
  }
}

/**
 * This attribute will block any status damage that you put in the parameter.
 */
export class BlockStatusDamageAbAttr extends CancelInteractionAbAttr {
  private readonly effects: readonly StatusEffect[];

  /**
   * @param effects - The status effect(s) that will be blocked from damaging the ability pokemon
   */
  constructor(...effects: StatusEffect[]) {
    super(false);

    this.effects = effects;
  }

  override canApply({ pokemon, cancelled }: AbAttrParamsWithCancel): boolean {
    return !cancelled.value && !!pokemon.status?.effect && this.effects.includes(pokemon.status.effect);
  }
}

export class BlockOneHitKOAbAttr extends CancelInteractionAbAttr {}

export interface ChangeMovePriorityAbAttrParams extends AbAttrBaseParams {
  /** The move being used */
  move: Move;
  /** The priority of the move being used */
  priority: NumberHolder;
}

/**
 * This governs abilities that alter the priority of moves
 * Abilities: Prankster, Gale Wings, Triage, Mycelium Might, Stall
 * Note - Quick Claw has a separate and distinct implementation outside of priority
 *
 * @sealed
 */
export class ChangeMovePriorityAbAttr extends AbAttr {
  private readonly moveFunc: (pokemon: Pokemon, move: Move) => boolean;
  private readonly changeAmount: number;

  /**
   * @param moveFunc - applies priority-change to moves that meet the condition
   * @param changeAmount - The amount of priority added or subtracted
   */
  constructor(moveFunc: (pokemon: Pokemon, move: Move) => boolean, changeAmount: number) {
    super(false);

    this.moveFunc = moveFunc;
    this.changeAmount = changeAmount;
  }

  override canApply({ pokemon, move }: ChangeMovePriorityAbAttrParams): boolean {
    return this.moveFunc(pokemon, move);
  }

  override apply({ priority }: ChangeMovePriorityAbAttrParams): void {
    priority.value += this.changeAmount;
  }
}

export class IgnoreContactAbAttr extends AbAttr {
  private declare readonly _: never;
}

/**
 * Shared interface for attributes that respond to a weather.
 */
export interface PreWeatherEffectAbAttrParams extends AbAttrParamsWithCancel {
  /** The weather effect for the interaction. `null` is treated as no weather */
  weather: Weather | null;
}

export abstract class PreWeatherEffectAbAttr extends AbAttr {
  override canApply(_params: Closed<PreWeatherEffectAbAttrParams>): boolean {
    return true;
  }

  override apply(_params: Closed<PreWeatherEffectAbAttrParams>): void {}
}

/**
 * Base class for abilities that apply an effect before a weather effect is applied.
 */
export abstract class PreWeatherDamageAbAttr extends PreWeatherEffectAbAttr {}

export class BlockWeatherDamageAttr extends PreWeatherDamageAbAttr {
  private readonly weatherTypes: readonly WeatherType[];

  constructor(...weatherTypes: WeatherType[]) {
    super(false);

    this.weatherTypes = weatherTypes;
  }

  override canApply({ weather, cancelled }: PreWeatherEffectAbAttrParams): boolean {
    if (!weather || cancelled.value) {
      return false;
    }
    const weatherType = weather.weatherType;
    return this.weatherTypes.length === 0 || this.weatherTypes.includes(weatherType);
  }

  override apply({ cancelled }: PreWeatherEffectAbAttrParams): void {
    cancelled.value = true;
  }
}

export class SuppressWeatherEffectAbAttr extends PreWeatherEffectAbAttr {
  public readonly affectsImmutable: boolean;

  constructor(affectsImmutable = false) {
    super(true);

    this.affectsImmutable = affectsImmutable;
  }

  override canApply({ weather, cancelled }: PreWeatherEffectAbAttrParams): boolean {
    if (!weather || cancelled.value) {
      return false;
    }
    return this.affectsImmutable || weather.isImmutable();
  }

  override apply({ cancelled }: PreWeatherEffectAbAttrParams): void {
    cancelled.value = true;
  }
}

/**
 * Condition function to applied to abilities related to Sheer Force.
 * Checks if last move used against target was affected by a Sheer Force user and:
 * Disables: Color Change, Pickpocket, Berserk, Anger Shell
 * @returns An {@linkcode AbAttrCondition} to disable the ability under the proper conditions.
 */
function getSheerForceHitDisableAbCondition(): AbAttrCondition {
  return (pokemon: Pokemon) => {
    const lastReceivedAttack = pokemon.turnData.attacksReceived[0];
    if (!lastReceivedAttack) {
      return true;
    }

    const lastAttacker = pokemon.getOpponents().find(p => p.id === lastReceivedAttack.sourceId);
    if (!lastAttacker) {
      return true;
    }

    /** `true` if the last move's chance is above 0 and the last attacker's ability is sheer force */
    const SheerForceAffected =
      allMoves[lastReceivedAttack.move].chance >= 0 && lastAttacker.hasAbility(AbilityId.SHEER_FORCE);

    return !SheerForceAffected;
  };
}

function getWeatherCondition(...weatherTypes: WeatherType[]): AbAttrCondition {
  return () => {
    if (!globalScene?.arena) {
      return false;
    }
    if (globalScene.arena.weather?.isEffectSuppressed()) {
      return false;
    }
    const weatherType = globalScene.arena.weather?.weatherType;
    return !!weatherType && weatherTypes.indexOf(weatherType) > -1;
  };
}

function getAnticipationCondition(): AbAttrCondition {
  return (pokemon: Pokemon) => {
    for (const opponent of pokemon.getOpponents()) {
      for (const move of opponent.moveset) {
        // ignore null/undefined moves
        if (!move) {
          continue;
        }
        // the move's base type (not accounting for variable type changes) is super effective
        if (
          move.getMove().is("AttackMove")
          && pokemon.getAttackTypeEffectiveness(move.getMove().type, opponent, true, undefined, move.getMove()) >= 2
        ) {
          return true;
        }
        // move is a OHKO
        if (move.getMove().hasAttr("OneHitKOAttr")) {
          return true;
        }
        // edge case for hidden power, type is computed
        if (move.getMove().id === MoveId.HIDDEN_POWER) {
          const iv_val = Math.floor(
            (((opponent.ivs[Stat.HP] & 1)
              + (opponent.ivs[Stat.ATK] & 1) * 2
              + (opponent.ivs[Stat.DEF] & 1) * 4
              + (opponent.ivs[Stat.SPD] & 1) * 8
              + (opponent.ivs[Stat.SPATK] & 1) * 16
              + (opponent.ivs[Stat.SPDEF] & 1) * 32)
              * 15)
              / 63,
          );

          const type = [
            PokemonType.FIGHTING,
            PokemonType.FLYING,
            PokemonType.POISON,
            PokemonType.GROUND,
            PokemonType.ROCK,
            PokemonType.BUG,
            PokemonType.GHOST,
            PokemonType.STEEL,
            PokemonType.FIRE,
            PokemonType.WATER,
            PokemonType.GRASS,
            PokemonType.ELECTRIC,
            PokemonType.PSYCHIC,
            PokemonType.ICE,
            PokemonType.DRAGON,
            PokemonType.DARK,
          ][iv_val];

          if (pokemon.getAttackTypeEffectiveness(type, opponent) >= 2) {
            return true;
          }
        }
      }
    }
    return false;
  };
}

/**
 * Creates an ability condition that causes the ability to fail if that ability
 * has already been used by that pokemon that battle. It requires an ability to
 * be specified due to current limitations in how conditions on abilities work.
 * @param ability The ability to check if it's already been applied
 * @returns The condition
 */
function getOncePerBattleCondition(ability: AbilityId): AbAttrCondition {
  return (pokemon: Pokemon) => {
    return !pokemon.waveData.abilitiesApplied.has(ability);
  };
}

/**
 * Ability attribute used by {@linkcode AbilityId.FOREWARN}.
 *
 * Displays a message on switch-in containing the highest power Move known by the user's opponents,
 * picking randomly in the case of a tie.
 * @see {@link https://www.smogon.com/dex/sv/abilities/forewarn/}
 * @sealed
 */
export class ForewarnAbAttr extends PostSummonAbAttr {
  constructor() {
    super(true);
  }

  override canApply({ pokemon }: AbAttrBaseParams): boolean {
    return pokemon.getOpponents().some(opp => opp.getMoveset().length > 0);
  }

  override apply({ simulated, pokemon }: AbAttrBaseParams): void {
    if (simulated) {
      return;
    }

    let maxPowerSeen = 0;
    const movesAtMaxPower: string[] = [];

    // Record all moves in all opponents' movesets seen at our max power threshold, clearing it if a new "highest power" is found
    // TODO: Change to `pokemon.getOpponents().flatMap(p => p.getMoveset())` if or when we upgrade to ES2025
    for (const opp of pokemon.getOpponents()) {
      for (const oppMove of opp.getMoveset()) {
        const move = oppMove.getMove();
        const movePower = getForewarnPower(move);
        if (movePower < maxPowerSeen) {
          continue;
        }

        // Another move at current max found; add to tiebreaker array
        if (movePower === maxPowerSeen) {
          movesAtMaxPower.push(move.name);
          continue;
        }

        // New max reached; clear prior results and update tracker
        maxPowerSeen = movePower;
        movesAtMaxPower.splice(0, movesAtMaxPower.length, move.name);
      }
    }

    // Pick a random move in our list.
    if (movesAtMaxPower.length === 0) {
      return;
    }
    const chosenMove = movesAtMaxPower[pokemon.randBattleSeedInt(movesAtMaxPower.length)];
    globalScene.phaseManager.queueMessage(
      i18next.t("abilityTriggers:forewarn", {
        pokemonNameWithAffix: getPokemonNameWithAffix(pokemon),
        moveName: chosenMove,
      }),
    );
  }
}

/**
 * Helper function to return the estimated power used by Forewarn's "highest power" ranking.
 * @param move - The `Move` being checked
 * @returns The "forewarned" power of the move.
 * @see {@link https://www.smogon.com/dex/sv/abilities/forewarn/}
 */
function getForewarnPower(move: Move): number {
  if (move.is("StatusMove")) {
    return 1;
  }

  if (move.hasAttr("OneHitKOAttr")) {
    return 150;
  }

  // NB: Mainline doesn't count Comeuppance in its "counter move exceptions" list, which is dumb
  if (move.hasAttr("CounterDamageAttr")) {
    return 120;
  }

  // All damaging moves with unlisted powers use 80 as a fallback
  if (move.power === -1) {
    return 80;
  }
  return move.power;
}

/**
 * Ability attribute that reveals the abilities of all opposing Pokémon when the Pokémon with this ability is summoned.
 * @sealed
 */
export class FriskAbAttr extends PostSummonAbAttr {
  constructor() {
    super(true);
  }

  override apply({ simulated, pokemon }: AbAttrBaseParams): void {
    if (!simulated) {
      for (const opponent of pokemon.getOpponentsGenerator()) {
        globalScene.phaseManager.queueMessage(
          i18next.t("abilityTriggers:frisk", {
            pokemonNameWithAffix: getPokemonNameWithAffix(pokemon),
            opponentName: opponent.name,
            opponentAbilityName: opponent.getAbility().name,
          }),
        );
        setAbilityRevealed(opponent);
      }
    }
  }
}

export interface PostWeatherChangeAbAttrParams extends AbAttrBaseParams {
  /** The kind of the weather that was just changed to */
  weather: WeatherType;
}

/**
 * Base class for ability attributes that apply their effect after a weather change.
 */
export abstract class PostWeatherChangeAbAttr extends AbAttr {
  canApply(_params: Closed<PostWeatherChangeAbAttrParams>): boolean {
    return true;
  }

  apply(_params: Closed<PostWeatherChangeAbAttrParams>): void {}
}

/**
 * Triggers weather-based form change when weather changes.
 * Used by Forecast and Flower Gift.
 *
 * @sealed
 */
export class PostWeatherChangeFormChangeAbAttr extends PostWeatherChangeAbAttr {
  private readonly ability: AbilityId;
  private readonly formRevertingWeathers: readonly WeatherType[];

  constructor(ability: AbilityId, formRevertingWeathers: readonly WeatherType[]) {
    super(false);

    this.ability = ability;
    this.formRevertingWeathers = formRevertingWeathers;
  }

  override canApply({ pokemon }: AbAttrBaseParams): boolean {
    const isCastformWithForecast =
      pokemon.species.speciesId === SpeciesId.CASTFORM && this.ability === AbilityId.FORECAST;
    const isCherrimWithFlowerGift =
      pokemon.species.speciesId === SpeciesId.CHERRIM && this.ability === AbilityId.FLOWER_GIFT;

    return isCastformWithForecast || isCherrimWithFlowerGift;
  }

  /**
   * Calls {@linkcode Arena.triggerWeatherBasedFormChangesToNormal | triggerWeatherBasedFormChangesToNormal} when the
   * weather changed to form-reverting weather, otherwise calls {@linkcode Arena.triggerWeatherBasedFormChanges | triggerWeatherBasedFormChanges}
   */
  override apply({ simulated }: AbAttrBaseParams): void {
    if (simulated) {
      return;
    }

    // TODO: investigate why this is not using the weatherType parameter
    // and is instead reading the weather from the global scene

    const weatherType = globalScene.arena.weather?.weatherType;

    if (weatherType && this.formRevertingWeathers.includes(weatherType)) {
      globalScene.arena.triggerWeatherBasedFormChangesToNormal();
    } else {
      globalScene.arena.triggerWeatherBasedFormChanges();
    }
  }
}

/**
 * Add a battler tag to the pokemon when the weather changes.
 * @sealed
 */
export class PostWeatherChangeAddBattlerTagAttr extends PostWeatherChangeAbAttr {
  private readonly tagType: BattlerTagType;
  private readonly turnCount: number;
  private readonly weatherTypes: readonly WeatherType[];

  constructor(tagType: BattlerTagType, turnCount: number, ...weatherTypes: WeatherType[]) {
    super();

    this.tagType = tagType;
    this.turnCount = turnCount;
    this.weatherTypes = weatherTypes;
  }

  override canApply({ weather, pokemon }: PostWeatherChangeAbAttrParams): boolean {
    return this.weatherTypes.includes(weather) && pokemon.canAddTag(this.tagType);
  }

  override apply({ simulated, pokemon }: PostWeatherChangeAbAttrParams): void {
    if (!simulated) {
      pokemon.addTag(this.tagType, this.turnCount);
    }
  }
}

export type PostWeatherLapseAbAttrParams = Omit<PreWeatherEffectAbAttrParams, "cancelled">;
export class PostWeatherLapseAbAttr extends AbAttr {
  protected weatherTypes: WeatherType[];

  constructor(...weatherTypes: WeatherType[]) {
    super();

    this.weatherTypes = weatherTypes;
  }

  canApply(_params: Closed<PostWeatherLapseAbAttrParams>): boolean {
    return true;
  }

  apply(_params: Closed<PostWeatherLapseAbAttrParams>): void {}

  getCondition(): AbAttrCondition {
    return getWeatherCondition(...this.weatherTypes);
  }
}

export class PostWeatherLapseHealAbAttr extends PostWeatherLapseAbAttr {
  private readonly healFactor: number;

  constructor(healFactor: number, ...weatherTypes: WeatherType[]) {
    super(...weatherTypes);

    this.healFactor = healFactor;
  }

  override canApply({ pokemon }: PostWeatherLapseAbAttrParams): boolean {
    return !pokemon.isFullHp();
  }

  override apply({ pokemon, passive, simulated }: PostWeatherLapseAbAttrParams): void {
    const abilityName = (passive ? pokemon.getPassiveAbility() : pokemon.getAbility()).name;
    if (!simulated) {
      globalScene.phaseManager.unshiftNew(
        "PokemonHealPhase",
        pokemon.getBattlerIndex(),
        toDmgValue(pokemon.getMaxHp() / (16 / this.healFactor)),
        i18next.t("abilityTriggers:postWeatherLapseHeal", {
          pokemonNameWithAffix: getPokemonNameWithAffix(pokemon),
          abilityName,
        }),
        true,
      );
    }
  }
}

export class PostWeatherLapseDamageAbAttr extends PostWeatherLapseAbAttr {
  private readonly damageFactor: number;

  constructor(damageFactor: number, ...weatherTypes: WeatherType[]) {
    super(...weatherTypes);

    this.damageFactor = damageFactor;
  }

  override canApply({ pokemon }: PostWeatherLapseAbAttrParams): boolean {
    return !pokemon.hasAbilityWithAttr("BlockNonDirectDamageAbAttr");
  }

  override apply({ simulated, pokemon, passive }: PostWeatherLapseAbAttrParams): void {
    if (!simulated) {
      const abilityName = (passive ? pokemon.getPassiveAbility() : pokemon.getAbility()).name;
      globalScene.phaseManager.queueMessage(
        i18next.t("abilityTriggers:postWeatherLapseDamage", {
          pokemonNameWithAffix: getPokemonNameWithAffix(pokemon),
          abilityName,
        }),
      );
      pokemon.damageAndUpdate(toDmgValue(pokemon.getMaxHp() / (16 / this.damageFactor)), {
        result: HitResult.INDIRECT,
      });
    }
  }
}

export interface PostTerrainChangeAbAttrParams extends AbAttrBaseParams {
  /** The terrain type that is being changed to */
  terrain: TerrainType;
}

export class PostTerrainChangeAbAttr extends AbAttr {
  canApply(_params: Closed<PostTerrainChangeAbAttrParams>): boolean {
    return true;
  }

  apply(_params: Closed<PostTerrainChangeAbAttrParams>): void {}
}

export class PostTerrainChangeAddBattlerTagAttr extends PostTerrainChangeAbAttr {
  private readonly tagType: BattlerTagType;
  private readonly turnCount: number;
  private readonly terrainTypes: readonly TerrainType[];

  constructor(tagType: BattlerTagType, turnCount: number, ...terrainTypes: TerrainType[]) {
    super();

    this.tagType = tagType;
    this.turnCount = turnCount;
    this.terrainTypes = terrainTypes;
  }

  override canApply({ pokemon, terrain }: PostTerrainChangeAbAttrParams): boolean {
    return !!this.terrainTypes.find(t => t === terrain) && pokemon.canAddTag(this.tagType);
  }

  override apply({ pokemon, simulated }: PostTerrainChangeAbAttrParams): void {
    if (!simulated) {
      pokemon.addTag(this.tagType, this.turnCount);
    }
  }
}

function getTerrainCondition(...terrainTypes: TerrainType[]): AbAttrCondition {
  return (_pokemon: Pokemon) => {
    const terrainType = globalScene.arena.terrain?.terrainType;
    return !!terrainType && terrainTypes.indexOf(terrainType) > -1;
  };
}

export class PostTurnAbAttr extends AbAttr {
  canApply(_params: Closed<AbAttrBaseParams>): boolean {
    return true;
  }

  apply(_params: Closed<AbAttrBaseParams>): void {}
}

/**
 * This attribute will heal 1/8th HP if the ability pokemon has the correct status.
 *
 * @sealed
 */
export class PostTurnStatusHealAbAttr extends PostTurnAbAttr {
  private readonly effects: readonly StatusEffect[];

  /**
   * @param effects - The status effect(s) that will qualify healing the ability pokemon
   */
  constructor(...effects: StatusEffect[]) {
    super(false);

    this.effects = effects;
  }

  override canApply({ pokemon }: AbAttrBaseParams): boolean {
    return pokemon.status != null && this.effects.includes(pokemon.status.effect) && !pokemon.isFullHp();
  }

  override apply({ simulated, passive, pokemon }: AbAttrBaseParams): void {
    if (!simulated) {
      const abilityName = (passive ? pokemon.getPassiveAbility() : pokemon.getAbility()).name;
      globalScene.phaseManager.unshiftNew(
        "PokemonHealPhase",
        pokemon.getBattlerIndex(),
        toDmgValue(pokemon.getMaxHp() / 8),
        i18next.t("abilityTriggers:poisonHeal", { pokemonName: getPokemonNameWithAffix(pokemon), abilityName }),
        true,
      );
    }
  }
}

/**
 * After the turn ends, resets the status of either the user or their ally.
 * @param allyTarget Whether to target the user's ally; default `false` (self-target)
 *
 * @sealed
 */
export class PostTurnResetStatusAbAttr extends PostTurnAbAttr {
  private readonly allyTarget: boolean;
  private target: Pokemon | undefined;

  constructor(allyTarget = false) {
    super(true);
    this.allyTarget = allyTarget;
  }

  override canApply({ pokemon }: AbAttrBaseParams): boolean {
    if (this.allyTarget) {
      this.target = pokemon.getAlly();
    } else {
      this.target = pokemon;
    }

    const effect = this.target?.status?.effect;
    return !!effect && effect !== StatusEffect.FAINT;
  }

  override apply({ simulated }: AbAttrBaseParams): void {
    if (!simulated && this.target?.status) {
      globalScene.phaseManager.queueMessage(
        getStatusEffectHealText(this.target.status?.effect, getPokemonNameWithAffix(this.target)),
      );
      this.target.resetStatus(false);
      this.target.updateInfo();
    }
  }
}

/**
 * Attribute to try and restore eaten berries after the turn ends.
 * Used by {@linkcode AbilityId.HARVEST}.
 */
export class PostTurnRestoreBerryAbAttr extends PostTurnAbAttr {
  /**
   * Array containing all {@linkcode BerryType | BerryTypes} that are under cap and able to be restored.
   * Stored inside the class for a minor performance boost
   */
  private berriesUnderCap: readonly BerryType[];
  private readonly procChance: (pokemon: Pokemon) => number;

  /**
   * @param procChance - function providing chance to restore an item
   * @see {@linkcode createEatenBerry}
   */
  constructor(procChance: (pokemon: Pokemon) => number) {
    super();
    this.procChance = procChance;
  }

  override canApply({ pokemon }: AbAttrBaseParams): boolean {
    // Ensure we have at least 1 recoverable berry (at least 1 berry in berriesEaten is not capped)
    const cappedBerries = new Set(
      globalScene
        .getModifiers(BerryModifier, pokemon.isPlayer())
        .filter(bm => bm.pokemonId === pokemon.id && bm.getCountUnderMax() < 1)
        .map(bm => bm.berryType),
    );

    this.berriesUnderCap = pokemon.battleData.berriesEaten.filter(bt => !cappedBerries.has(bt));

    if (this.berriesUnderCap.length === 0) {
      return false;
    }

    // Clamp procChance to [0, 1]. Skip if didn't proc (less than pass)
    const pass = randSeedFloat();
    return this.procChance(pokemon) >= pass;
  }

  override apply({ simulated, pokemon }: AbAttrBaseParams): void {
    if (!simulated) {
      this.createEatenBerry(pokemon);
    }
  }

  /**
   * Create a new berry chosen randomly from all berries the pokemon ate this battle
   * @param pokemon - The {@linkcode Pokemon} with this ability
   * @returns `true` if a new berry was created
   */
  createEatenBerry(pokemon: Pokemon): boolean {
    // Pick a random available berry to yoink
    const randomIdx = randSeedInt(this.berriesUnderCap.length);
    const chosenBerryType = this.berriesUnderCap[randomIdx];
    pokemon.battleData.berriesEaten.splice(randomIdx, 1); // Remove berry from memory
    const chosenBerry = new BerryModifierType(chosenBerryType);

    // Add the randomly chosen berry or update the existing one
    const berryModifier = globalScene.findModifier(
      m => m instanceof BerryModifier && m.berryType === chosenBerryType && m.pokemonId === pokemon.id,
      pokemon.isPlayer(),
    ) as BerryModifier | undefined;

    if (berryModifier) {
      berryModifier.stackCount++;
    } else {
      const newBerry = new BerryModifier(chosenBerry, pokemon.id, chosenBerryType, 1);
      if (pokemon.isPlayer()) {
        globalScene.addModifier(newBerry);
      } else {
        globalScene.addEnemyModifier(newBerry);
      }
    }

    globalScene.updateModifiers(pokemon.isPlayer());
    globalScene.phaseManager.queueMessage(
      i18next.t("abilityTriggers:postTurnLootCreateEatenBerry", {
        pokemonNameWithAffix: getPokemonNameWithAffix(pokemon),
        berryName: chosenBerry.name,
      }),
    );
    return true;
  }
}

/**
 * Attribute to track and re-trigger last turn's berries at the end of the `BerryPhase`.
 * Must only be used by Cud Chew! Do _not_ reuse this attribute for anything else
 * Used by {@linkcode AbilityId.CUD_CHEW}.
 * @sealed
 */
export class CudChewConsumeBerryAbAttr extends AbAttr {
  /**
   * @returns `true` if the pokemon ate anything last turn
   */
  override canApply({ pokemon }: AbAttrBaseParams): boolean {
    return pokemon.summonData.berriesEatenLast.length > 0;
  }

  override apply({ pokemon }: AbAttrBaseParams): void {
    // TODO: Consider respecting the `simulated` flag
    globalScene.phaseManager.unshiftNew(
      "CommonAnimPhase",
      pokemon.getBattlerIndex(),
      pokemon.getBattlerIndex(),
      CommonAnim.USE_ITEM,
    );

    // Re-apply effects of all berries previously scarfed.
    // This doesn't count as "eating" a berry (for unnerve/stuff cheeks/unburden) as no item is consumed.
    for (const berryType of pokemon.summonData.berriesEatenLast) {
      getBerryEffectFunc(berryType)(pokemon);
      const bMod = new BerryModifier(new BerryModifierType(berryType), pokemon.id, berryType, 1);
      globalScene.eventTarget.dispatchEvent(new BerryUsedEvent(bMod)); // trigger message
    }

    // uncomment to make cheek pouch work with cud chew
    // applyAbAttrs("HealFromBerryUseAbAttr", {pokemon});
  }
}

/**
 * Consume a berry at the end of the turn if the pokemon has one.
 *
 * Must be used in conjunction with {@linkcode CudChewConsumeBerryAbAttr}, and is
 * only used by {@linkcode AbilityId.CUD_CHEW}.
 */
export class CudChewRecordBerryAbAttr extends PostTurnAbAttr {
  constructor() {
    super(false);
  }

  /**
   * Move this {@linkcode Pokemon}'s `berriesEaten` array from `PokemonTurnData`
   * into `PokemonSummonData` on turn end.
   * Both arrays are cleared on switch.
   */
  override apply({ pokemon }: AbAttrBaseParams): void {
    pokemon.summonData.berriesEatenLast = pokemon.turnData.berriesEaten;
  }
}

/**
 * Attribute used for {@linkcode AbilityId.MOODY} to randomly raise and lower stats at turn end.
 */
export class MoodyAbAttr extends PostTurnAbAttr {
  constructor() {
    super(true);
  }
  /**
   * Randomly increases one stat stage by 2 and decreases a different stat stage by 1
   * Any stat stages at +6 or -6 are excluded from being increased or decreased, respectively
   * If the pokemon already has all stat stages raised to 6, it will only decrease one stat stage by 1
   * If the pokemon already has all stat stages lowered to -6, it will only increase one stat stage by 2
   */
  override apply({ pokemon, simulated }: AbAttrBaseParams): void {
    if (simulated) {
      return;
    }
    const canRaise = EFFECTIVE_STATS.filter(s => pokemon.getStatStage(s) < 6);
    let canLower = EFFECTIVE_STATS.filter(s => pokemon.getStatStage(s) > -6);

    if (!simulated) {
      if (canRaise.length > 0) {
        const raisedStat = canRaise[pokemon.randBattleSeedInt(canRaise.length)];
        canLower = canLower.filter(s => s !== raisedStat);
        globalScene.phaseManager.unshiftNew("StatStageChangePhase", pokemon.getBattlerIndex(), true, [raisedStat], 2);
      }
      if (canLower.length > 0) {
        const loweredStat = canLower[pokemon.randBattleSeedInt(canLower.length)];
        globalScene.phaseManager.unshiftNew("StatStageChangePhase", pokemon.getBattlerIndex(), true, [loweredStat], -1);
      }
    }
  }
}

/** @sealed */
export class SpeedBoostAbAttr extends PostTurnAbAttr {
  constructor() {
    super(true);
  }

  override canApply({ simulated, pokemon }: AbAttrBaseParams): boolean {
    // todo: Consider moving the `simulated` check to the `apply` method
    return simulated || (!pokemon.turnData.switchedInThisTurn && !pokemon.turnData.failedRunAway);
  }

  override apply({ pokemon }: AbAttrBaseParams): void {
    globalScene.phaseManager.unshiftNew("StatStageChangePhase", pokemon.getBattlerIndex(), true, [Stat.SPD], 1);
  }
}

export class PostTurnHealAbAttr extends PostTurnAbAttr {
  override canApply({ pokemon }: AbAttrBaseParams): boolean {
    return !pokemon.isFullHp();
  }

  override apply({ simulated, pokemon, passive }: AbAttrBaseParams): void {
    if (!simulated) {
      const abilityName = (passive ? pokemon.getPassiveAbility() : pokemon.getAbility()).name;
      globalScene.phaseManager.unshiftNew(
        "PokemonHealPhase",
        pokemon.getBattlerIndex(),
        toDmgValue(pokemon.getMaxHp() / 16),
        i18next.t("abilityTriggers:postTurnHeal", {
          pokemonNameWithAffix: getPokemonNameWithAffix(pokemon),
          abilityName,
        }),
        true,
      );
    }
  }
}

/** @sealed */
export class PostTurnFormChangeAbAttr extends PostTurnAbAttr {
  private readonly formFunc: (p: Pokemon) => number;

  constructor(formFunc: (p: Pokemon) => number) {
    super(true);

    this.formFunc = formFunc;
  }

  override canApply({ pokemon }: AbAttrBaseParams): boolean {
    return this.formFunc(pokemon) !== pokemon.formIndex;
  }

  override apply({ simulated, pokemon }: AbAttrBaseParams): void {
    if (!simulated) {
      globalScene.triggerPokemonFormChange(pokemon, SpeciesFormChangeAbilityTrigger, false);
    }
  }
}

/**
 * Attribute used for abilities (Bad Dreams) that damages the opponents for being asleep
 * @sealed
 */
export class PostTurnHurtIfSleepingAbAttr extends PostTurnAbAttr {
  override canApply({ pokemon }: AbAttrBaseParams): boolean {
    return pokemon
      .getOpponents()
      .some(
        opp =>
          (opp.status?.effect === StatusEffect.SLEEP || opp.hasAbility(AbilityId.COMATOSE))
          && !opp.hasAbilityWithAttr("BlockNonDirectDamageAbAttr")
          && !opp.switchOutStatus,
      );
  }

  /** Deal damage to all sleeping, on-field opponents equal to 1/8 of their max hp (min 1). */
  override apply({ pokemon, simulated }: AbAttrBaseParams): void {
    if (simulated) {
      return;
    }

    for (const opp of pokemon.getOpponentsGenerator()) {
      if ((opp.status?.effect !== StatusEffect.SLEEP && !opp.hasAbility(AbilityId.COMATOSE)) || opp.switchOutStatus) {
        continue;
      }

      const cancelled = new BooleanHolder(false);
      applyAbAttrs("BlockNonDirectDamageAbAttr", { pokemon, simulated, cancelled });

      if (!cancelled.value) {
        opp.damageAndUpdate(toDmgValue(opp.getMaxHp() / 8), { result: HitResult.INDIRECT });
        globalScene.phaseManager.queueMessage(
          i18next.t("abilityTriggers:badDreams", { pokemonName: getPokemonNameWithAffix(opp) }),
        );
      }
    }
  }
}

/**
 * Grabs the last failed Pokeball used
 * @sealed
 */
export class FetchBallAbAttr extends PostTurnAbAttr {
  override canApply({ simulated, pokemon }: AbAttrBaseParams): boolean {
    return !simulated && globalScene.currentBattle.lastUsedPokeball != null && !!pokemon.isPlayer;
  }

  /**
   * Adds the last used Pokeball back into the player's inventory
   */
  override apply({ pokemon }: AbAttrBaseParams): void {
    const lastUsed = globalScene.currentBattle.lastUsedPokeball;
    globalScene.pokeballCounts[lastUsed!]++;
    globalScene.currentBattle.lastUsedPokeball = null;
    globalScene.phaseManager.queueMessage(
      i18next.t("abilityTriggers:fetchBall", {
        pokemonNameWithAffix: getPokemonNameWithAffix(pokemon),
        pokeballName: getPokeballName(lastUsed!),
      }),
    );
  }
}

export class PostBiomeChangeAbAttr extends AbAttr {
  private declare readonly _: never;
}

export class PostBiomeChangeWeatherChangeAbAttr extends PostBiomeChangeAbAttr {
  private readonly weatherType: WeatherType;

  constructor(weatherType: WeatherType) {
    super();

    this.weatherType = weatherType;
  }

  override canApply(_params: AbAttrBaseParams): boolean {
    return (globalScene.arena.weather?.isImmutable() ?? false) && globalScene.arena.canSetWeather(this.weatherType);
  }

  override apply({ simulated, pokemon }: AbAttrBaseParams): void {
    if (!simulated) {
      globalScene.arena.trySetWeather(this.weatherType, pokemon);
    }
  }
}

/** @sealed */
export class PostBiomeChangeTerrainChangeAbAttr extends PostBiomeChangeAbAttr {
  private readonly terrainType: TerrainType;

  constructor(terrainType: TerrainType) {
    super();

    this.terrainType = terrainType;
  }

  override canApply(_params: AbAttrBaseParams): boolean {
    return globalScene.arena.canSetTerrain(this.terrainType);
  }

  override apply({ simulated, pokemon }: AbAttrBaseParams): void {
    if (!simulated) {
      globalScene.arena.trySetTerrain(this.terrainType, false, pokemon);
    }
  }
}

export interface PostMoveUsedAbAttrParams extends AbAttrBaseParams {
  /** The move that was used */
  move: PokemonMove;
  /** The source of the move */
  source: Pokemon;
  /** The targets of the move */
  targets: BattlerIndex[];
}

/**
 * Triggers just after a move is used either by the opponent or the player
 */
export class PostMoveUsedAbAttr extends AbAttr {
  canApply(_params: Closed<PostMoveUsedAbAttrParams>): boolean {
    return true;
  }

  apply(_params: Closed<PostMoveUsedAbAttrParams>): void {}
}

/**
 * Triggers after a dance move is used either by the opponent or the player
 */
export class PostDancingMoveAbAttr extends PostMoveUsedAbAttr {
  override canApply({ source, pokemon }: PostMoveUsedAbAttrParams): boolean {
    // List of tags that prevent the Dancer from replicating the move
    const forbiddenTags = [
      BattlerTagType.FLYING,
      BattlerTagType.UNDERWATER,
      BattlerTagType.UNDERGROUND,
      BattlerTagType.HIDDEN,
    ];
    // The move to replicate cannot come from the Dancer
    return (
      source.getBattlerIndex() !== pokemon.getBattlerIndex()
      && !pokemon.summonData.tags.some(tag => forbiddenTags.includes(tag.tagType))
    );
  }

  /**
   * Resolves the Dancer ability by replicating the move used by the source of the dance
   * either on the source itself or on the target of the dance
   */
  override apply({ source, pokemon, move, targets, simulated }: PostMoveUsedAbAttrParams): void {
    if (!simulated) {
      pokemon.turnData.extraTurns++;
      // If the move is an AttackMove or a StatusMove the Dancer must replicate the move on the source of the Dance
      if (move.getMove().is("AttackMove") || move.getMove().is("StatusMove")) {
        const target = this.getTarget(pokemon, source, targets);
        globalScene.phaseManager.unshiftNew(
          "MovePhase",
          pokemon,
          target,
          move,
          MoveUseMode.INDIRECT,
          MovePhaseTimingModifier.FIRST,
        );
      } else if (move.getMove().is("SelfStatusMove")) {
        // If the move is a SelfStatusMove (ie. Swords Dance) the Dancer should replicate it on itself
        globalScene.phaseManager.unshiftNew(
          "MovePhase",
          pokemon,
          [pokemon.getBattlerIndex()],
          move,
          MoveUseMode.INDIRECT,
          MovePhaseTimingModifier.FIRST,
        );
      }
    }
  }

  /**
   * Get the correct targets of Dancer ability
   *
   * @param dancer - Pokemon with Dancer ability
   * @param source - Source of the dancing move
   * @param targets - Targets of the dancing move
   */
  getTarget(dancer: Pokemon, source: Pokemon, targets: BattlerIndex[]): BattlerIndex[] {
    if (dancer.isPlayer()) {
      return source.isPlayer() ? targets : [source.getBattlerIndex()];
    }
    return source.isPlayer() ? [source.getBattlerIndex()] : targets;
  }
}

/**
 * Triggers after the Pokemon loses or consumes an item
 */
export class PostItemLostAbAttr extends AbAttr {
  canApply(_params: Closed<AbAttrBaseParams>): boolean {
    return true;
  }

  apply(_params: Closed<AbAttrBaseParams>): void {}
}

/**
 * Applies a Battler Tag to the Pokemon after it loses or consumes an item
 */
export class PostItemLostApplyBattlerTagAbAttr extends PostItemLostAbAttr {
  private readonly tagType: BattlerTagType;
  constructor(tagType: BattlerTagType) {
    super(false);
    this.tagType = tagType;
  }

  override canApply({ pokemon, simulated }: AbAttrBaseParams): boolean {
    return !pokemon.getTag(this.tagType) && !simulated;
  }

  /**
   * Adds the last used Pokeball back into the player's inventory
   * @param pokemon {@linkcode Pokemon} with this ability
   * @param _args N/A
   */
  override apply({ pokemon }: AbAttrBaseParams): void {
    pokemon.addTag(this.tagType);
  }
}

export interface StatStageChangeMultiplierAbAttrParams extends AbAttrBaseParams {
  /** Holder for the stages after applying the ability.  */
  numStages: NumberHolder;
}
export class StatStageChangeMultiplierAbAttr extends AbAttr {
  private readonly multiplier: number;

  constructor(multiplier: number) {
    super(false);

    this.multiplier = multiplier;
  }

  override apply({ numStages }: StatStageChangeMultiplierAbAttrParams): void {
    numStages.value *= this.multiplier;
  }
}

export interface StatStageChangeCopyAbAttrParams extends AbAttrBaseParams {
  /** The stats to change */
  stats: readonly BattleStat[];
  /** The number of stages that were changed by the original */
  numStages: number;
}

export class StatStageChangeCopyAbAttr extends AbAttr {
  override apply({ pokemon, stats, numStages, simulated }: StatStageChangeCopyAbAttrParams): void {
    if (!simulated) {
      globalScene.phaseManager.unshiftNew(
        "StatStageChangePhase",
        pokemon.getBattlerIndex(),
        true,
        stats,
        numStages,
        true,
        false,
        false,
      );
    }
  }
}

export class BypassBurnDamageReductionAbAttr extends CancelInteractionAbAttr {
  private declare readonly _: never;
  constructor() {
    super(false);
  }
}

export interface ReduceBurnDamageAbAttrParams extends AbAttrBaseParams {
  /** Holds the damage done by the burn */
  burnDamage: NumberHolder;
}

/**
 * Causes Pokemon to take reduced damage from the {@linkcode StatusEffect.BURN | Burn} status
 * @param multiplier Multiplied with the damage taken
 */
export class ReduceBurnDamageAbAttr extends AbAttr {
  protected readonly multiplier: number;
  constructor(multiplier: number) {
    super(false);
    this.multiplier = multiplier;
  }

  /**
   * Applies the damage reduction
   */
  override apply({ burnDamage }: ReduceBurnDamageAbAttrParams): void {
    burnDamage.value = toDmgValue(burnDamage.value * this.multiplier);
  }
}

export interface DoubleBerryEffectAbAttrParams extends AbAttrBaseParams {
  /** The value of the berry effect that will be doubled by the ability's application */
  effectValue: NumberHolder;
}

export class DoubleBerryEffectAbAttr extends AbAttr {
  override apply({ effectValue }: DoubleBerryEffectAbAttrParams): void {
    effectValue.value *= 2;
  }
}

/**
 * Attribute to prevent opposing berry use while on the field.
 * Used by {@linkcode AbilityId.UNNERVE}, {@linkcode AbilityId.AS_ONE_GLASTRIER} and {@linkcode AbilityId.AS_ONE_SPECTRIER}
 */
export class PreventBerryUseAbAttr extends CancelInteractionAbAttr {}

/**
 * A Pokemon with this ability heals by a percentage of their maximum hp after eating a berry
 * @param healPercent - Percent of Max HP to heal
 */
export class HealFromBerryUseAbAttr extends AbAttr {
  /** Percent of Max HP to heal */
  private readonly healPercent: number;

  constructor(healPercent: number) {
    super();

    // Clamp healPercent so its between [0,1].
    this.healPercent = Math.max(Math.min(healPercent, 1), 0);
  }

  override apply({ simulated, passive, pokemon }: AbAttrBaseParams): void {
    if (simulated) {
      return;
    }

    const { name: abilityName } = passive ? pokemon.getPassiveAbility() : pokemon.getAbility();
    globalScene.phaseManager.unshiftNew(
      "PokemonHealPhase",
      pokemon.getBattlerIndex(),
      toDmgValue(pokemon.getMaxHp() * this.healPercent),
      i18next.t("abilityTriggers:healFromBerryUse", {
        pokemonNameWithAffix: getPokemonNameWithAffix(pokemon),
        abilityName,
      }),
      true,
    );
  }
}

export interface RunSuccessAbAttrParams extends AbAttrBaseParams {
  /** Holder for the likelihood that the pokemon will flee */
  chance: NumberHolder;
}

export class RunSuccessAbAttr extends AbAttr {
  override apply({ chance }: RunSuccessAbAttrParams): void {
    chance.value = 256;
  }
}

type ArenaTrapCondition = (user: Pokemon, target: Pokemon) => boolean;

/**
 * Base class for checking if a Pokemon is trapped by arena trap
 * @field {@linkcode arenaTrapCondition} Conditional for trapping abilities.
 * For example, Magnet Pull will only activate if opponent is Steel type.
 * @see {@linkcode applyCheckTrapped}
 */
export class CheckTrappedAbAttr extends AbAttr {
  protected arenaTrapCondition: ArenaTrapCondition;
  constructor(condition: ArenaTrapCondition) {
    super(false);
    this.arenaTrapCondition = condition;
  }

  override canApply(_params: Closed<CheckTrappedAbAttrParams>): boolean {
    return true;
  }

  override apply(_params: Closed<CheckTrappedAbAttrParams>): void {}
}

export interface CheckTrappedAbAttrParams extends AbAttrBaseParams {
  /** The pokemon to attempt to trap */
  opponent: Pokemon;
  /** Holds whether the other Pokemon will be trapped or not */
  trapped: BooleanHolder;
}

/**
 * Determines whether a Pokemon is blocked from switching/running away
 * because of a trapping ability or move.
 */
export class ArenaTrapAbAttr extends CheckTrappedAbAttr {
  override canApply({ pokemon, opponent }: CheckTrappedAbAttrParams): boolean {
    return (
      this.arenaTrapCondition(pokemon, opponent)
      && !(
        opponent.getTypes(true).includes(PokemonType.GHOST)
        || (opponent.getTypes(true).includes(PokemonType.STELLAR) && opponent.getTypes().includes(PokemonType.GHOST))
      )
      && !opponent.hasAbility(AbilityId.RUN_AWAY)
    );
  }

  /**
   * Checks if enemy Pokemon is trapped by an Arena Trap-esque ability
   * If the enemy is a Ghost type, it is not trapped
   * If the enemy has the ability Run Away, it is not trapped.
   * If the user has Magnet Pull and the enemy is not a Steel type, it is not trapped.
   * If the user has Arena Trap and the enemy is not grounded, it is not trapped.
   */
  override apply({ trapped }: CheckTrappedAbAttrParams): void {
    trapped.value = true;
  }

  override getTriggerMessage({ pokemon }: CheckTrappedAbAttrParams, abilityName: string): string {
    return i18next.t("abilityTriggers:arenaTrap", {
      pokemonNameWithAffix: getPokemonNameWithAffix(pokemon),
      abilityName,
    });
  }
}

export interface MaxMultiHitAbAttrParams extends AbAttrBaseParams {
  /** The number of hits that the move will do */
  hits: NumberHolder;
}

export class MaxMultiHitAbAttr extends AbAttr {
  constructor() {
    super(false);
  }

  override apply({ hits }: MaxMultiHitAbAttrParams): void {
    hits.value = 0;
  }
}

export interface PostBattleAbAttrParams extends AbAttrBaseParams {
  /** Whether the battle that just ended was a victory */
  victory: boolean;
}

export abstract class PostBattleAbAttr extends AbAttr {
  private declare readonly _: never;
  constructor(showAbility = true) {
    super(showAbility);
  }

  canApply(_params: Closed<PostBattleAbAttrParams>): boolean {
    return true;
  }

  apply(_params: Closed<PostBattleAbAttrParams>): void {}
}

export class PostBattleLootAbAttr extends PostBattleAbAttr {
  private randItem?: PokemonHeldItemModifier;

  override canApply({ simulated, victory, pokemon }: PostBattleAbAttrParams): boolean {
    const postBattleLoot = globalScene.currentBattle.postBattleLoot;
    if (!simulated && postBattleLoot.length > 0 && victory) {
      this.randItem = randSeedItem(postBattleLoot);
      return globalScene.canTransferHeldItemModifier(this.randItem, pokemon, 1);
    }
    return false;
  }

  override apply({ pokemon }: PostBattleAbAttrParams): void {
    const postBattleLoot = globalScene.currentBattle.postBattleLoot;
    if (!this.randItem) {
      this.randItem = randSeedItem(postBattleLoot);
    }

    if (globalScene.tryTransferHeldItemModifier(this.randItem, pokemon, true, 1, true, undefined, false)) {
      postBattleLoot.splice(postBattleLoot.indexOf(this.randItem), 1);
      globalScene.phaseManager.queueMessage(
        i18next.t("abilityTriggers:postBattleLoot", {
          pokemonNameWithAffix: getPokemonNameWithAffix(pokemon),
          itemName: this.randItem.type.name,
        }),
      );
    }
    this.randItem = undefined;
  }
}

/**
 * Shared parameters for ability attributes that trigger after the user faints.
 */
export interface PostFaintAbAttrParams extends AbAttrBaseParams {
  /** The pokemon that caused the user to faint, or `undefined` if not caused by a Pokemon */
  readonly attacker?: Pokemon;
  /** The move that caused the user to faint, or `undefined` if not caused by a move */
  readonly move?: Move;
  /** The result of the hit that caused the user to faint */
  // TODO: Do we need this? It's unused by all classes
  readonly hitResult?: HitResult;
}

export abstract class PostFaintAbAttr extends AbAttr {
  canApply(_params: Closed<PostFaintAbAttrParams>): boolean {
    return true;
  }

  apply(_params: Closed<PostFaintAbAttrParams>): void {}
}

/**
 * Used for weather suppressing abilities to trigger weather-based form changes upon being fainted.
 * Used by Cloud Nine and Air Lock.
 * @sealed
 */
export class PostFaintUnsuppressedWeatherFormChangeAbAttr extends PostFaintAbAttr {
  override canApply(_params: PostFaintAbAttrParams): boolean {
    return getPokemonWithWeatherBasedForms().length > 0;
  }

  /**
   * Triggers {@linkcode Arena.triggerWeatherBasedFormChanges | triggerWeatherBasedFormChanges}
   * when the user of the ability faints
   */
  override apply({ simulated }: PostFaintAbAttrParams): void {
    if (!simulated) {
      globalScene.arena.triggerWeatherBasedFormChanges();
    }
  }
}

export class PostFaintFormChangeAbAttr extends PostFaintAbAttr {
  private readonly formFunc: (p: Pokemon) => number;

  constructor(formFunc: (p: Pokemon) => number) {
    super(true);

    this.formFunc = formFunc;
  }

  override canApply({ pokemon }: AbAttrBaseParams): boolean {
    return this.formFunc(pokemon) !== pokemon.formIndex;
  }

  override apply({ pokemon, simulated }: AbAttrBaseParams): void {
    if (!simulated) {
      globalScene.triggerPokemonFormChange(pokemon, SpeciesFormChangeAbilityTrigger, false);
    }
  }
}

export class PostFaintContactDamageAbAttr extends PostFaintAbAttr {
  private readonly damageRatio: number;

  constructor(damageRatio: number) {
    super(true);

    this.damageRatio = damageRatio;
  }

  override canApply({ pokemon, attacker, move, simulated }: PostFaintAbAttrParams): boolean {
    if (
      move === undefined
      || attacker === undefined
      || !move.doesFlagEffectApply({ flag: MoveFlags.MAKES_CONTACT, user: attacker, target: pokemon })
    ) {
      return false;
    }

    const cancelled = new BooleanHolder(false);
    for (const p of inSpeedOrder(ArenaTagSide.BOTH)) {
      applyAbAttrs("FieldPreventExplosiveMovesAbAttr", { pokemon: p, cancelled, simulated });
    }

    if (cancelled.value) {
      return false;
    }

    // Confirmed: Aftermath does not activate or show text vs Magic Guard killers
    applyAbAttrs("BlockNonDirectDamageAbAttr", { pokemon: attacker, cancelled });
    return !cancelled.value;
  }

  override apply({ simulated, attacker }: PostFaintAbAttrParams): void {
    if (!attacker || simulated) {
      return;
    }

    attacker.damageAndUpdate(toDmgValue(attacker.getMaxHp() * (1 / this.damageRatio)), {
      result: HitResult.INDIRECT,
    });
    attacker.turnData.damageTaken += toDmgValue(attacker.getMaxHp() * (1 / this.damageRatio));
  }

  getTriggerMessage({ pokemon }: PostFaintAbAttrParams, abilityName: string): string {
    return i18next.t("abilityTriggers:postFaintContactDamage", {
      pokemonNameWithAffix: getPokemonNameWithAffix(pokemon),
      abilityName,
    });
  }
}

/**
 * Attribute used for abilities that damage opponents causing the user to faint
 * equal to the amount of damage the last attack inflicted.
 *
 * Used for {@linkcode AbilityId.INNARDS_OUT | Innards Out}.
 * @sealed
 */
export class PostFaintHPDamageAbAttr extends PostFaintAbAttr {
  override apply({ simulated, pokemon, move, attacker }: PostFaintAbAttrParams): void {
    // return early if the user died to indirect damage, target has magic guard or was KO'd by an ally
    if (!move || !attacker || simulated || attacker.getAlly() === pokemon) {
      return;
    }

    const cancelled = new BooleanHolder(false);
    applyAbAttrs("BlockNonDirectDamageAbAttr", { pokemon: attacker, cancelled });
    if (cancelled.value) {
      return;
    }

    const damage = pokemon.turnData.attacksReceived[0].damage;
    attacker.damageAndUpdate(damage, { result: HitResult.INDIRECT });
    attacker.turnData.damageTaken += damage;
  }

  // Oddly, Innards Out still shows a flyout if the effect was blocked due to Magic Guard...
  // TODO: Verify on cart
  override getTriggerMessage({ pokemon }: PostFaintAbAttrParams, abilityName: string): string {
    return i18next.t("abilityTriggers:postFaintHpDamage", {
      pokemonNameWithAffix: getPokemonNameWithAffix(pokemon),
      abilityName,
    });
  }
}

export interface RedirectMoveAbAttrParams extends AbAttrBaseParams {
  /** The id of the move being redirected */
  moveId: MoveId;
  /** The target's battler index before redirection */
  targetIndex: NumberHolder;
  /** The Pokemon that used the move being redirected */
  sourcePokemon: Pokemon;
}

/**
 * Base class for abilities that redirect moves to the pokemon with this ability.
 */
export abstract class RedirectMoveAbAttr extends AbAttr {
  override canApply({ pokemon, moveId, targetIndex, sourcePokemon }: RedirectMoveAbAttrParams): boolean {
    if (!this.canRedirect(moveId, sourcePokemon)) {
      return false;
    }
    const newTarget = pokemon.getBattlerIndex();
    return targetIndex.value !== newTarget;
  }

  override apply({ pokemon, targetIndex }: RedirectMoveAbAttrParams): void {
    const newTarget = pokemon.getBattlerIndex();
    targetIndex.value = newTarget;
  }

  protected canRedirect(moveId: MoveId, _user: Pokemon): boolean {
    const move = allMoves[moveId];
    return !![MoveTarget.NEAR_OTHER, MoveTarget.OTHER].find(t => move.moveTarget === t);
  }
}

/**
 * @sealed
 */
export class RedirectTypeMoveAbAttr extends RedirectMoveAbAttr {
  public type: PokemonType;

  constructor(type: PokemonType) {
    super();
    this.type = type;
  }

  protected override canRedirect(moveId: MoveId, user: Pokemon): boolean {
    return super.canRedirect(moveId, user) && user.getMoveType(allMoves[moveId]) === this.type;
  }
}

export class BlockRedirectAbAttr extends AbAttr {
  private declare readonly _: never;
}

export interface ReduceStatusEffectDurationAbAttrParams extends AbAttrBaseParams {
  /** The status effect in question */
  statusEffect: StatusEffect;
  /** Holds the number of turns until the status is healed, which may be modified by ability application. */
  duration: NumberHolder;
}

/**
 * Used by Early Bird, makes the pokemon wake up faster
 * @param statusEffect - The {@linkcode StatusEffect} to check for
 * @sealed
 */
export class ReduceStatusEffectDurationAbAttr extends AbAttr {
  private readonly statusEffect: StatusEffect;

  constructor(statusEffect: StatusEffect) {
    super(false);

    this.statusEffect = statusEffect;
  }

  override canApply({ statusEffect }: ReduceStatusEffectDurationAbAttrParams): boolean {
    return statusEffect === this.statusEffect;
  }

  /**
   * Reduces the number of sleep turns remaining by an extra 1 when applied
   * @param args - The args passed to the `AbAttr`:
   * - `[0]` - The {@linkcode StatusEffect} of the Pokemon
   * - `[1]` - The number of turns remaining until the status is healed
   */
  override apply({ duration }: ReduceStatusEffectDurationAbAttrParams): void {
    duration.value -= 1;
  }
}

/**
 * Base class for abilities that apply an effect when the user is flinched.
 */
export abstract class FlinchEffectAbAttr extends AbAttr {
  constructor() {
    super(true);
  }

  canApply(_params: Closed<AbAttrBaseParams>): boolean {
    return true;
  }

  apply(_params: Closed<AbAttrBaseParams>): void {}
}

export class FlinchStatStageChangeAbAttr extends FlinchEffectAbAttr {
  private readonly stats: readonly BattleStat[];
  private readonly stages: number;

  constructor(stats: readonly BattleStat[], stages: number) {
    super();

    this.stats = stats;
    this.stages = stages;
  }

  override apply({ simulated, pokemon }: AbAttrBaseParams): void {
    if (!simulated) {
      globalScene.phaseManager.unshiftNew(
        "StatStageChangePhase",
        pokemon.getBattlerIndex(),
        true,
        this.stats,
        this.stages,
      );
    }
  }
}

export class IncreasePpAbAttr extends AbAttr {
  private declare readonly _: never;
}

/** @sealed */
export class ForceSwitchOutImmunityAbAttr extends CancelInteractionAbAttr {}

export interface ReduceBerryUseThresholdAbAttrParams extends AbAttrBaseParams {
  /** Holds the hp ratio for the berry to proc, which may be modified by ability application */
  hpRatioReq: NumberHolder;
}

/** @sealed */
export class ReduceBerryUseThresholdAbAttr extends AbAttr {
  constructor() {
    super(false);
  }

  override canApply({ pokemon, hpRatioReq }: ReduceBerryUseThresholdAbAttrParams): boolean {
    const hpRatio = pokemon.getHpRatio();
    return hpRatioReq.value < hpRatio;
  }

  override apply({ hpRatioReq }: ReduceBerryUseThresholdAbAttrParams): void {
    hpRatioReq.value *= 2;
  }
}

export interface WeightMultiplierAbAttrParams extends AbAttrBaseParams {
  /** The weight of the Pokemon, which may be modified by ability application */
  weight: NumberHolder;
}

/**
 * Ability attribute used for abilites that change the ability owner's weight
 * Used for Heavy Metal (doubling weight) and Light Metal (halving weight)
 * @sealed
 */
export class WeightMultiplierAbAttr extends AbAttr {
  private readonly multiplier: number;

  constructor(multiplier: number) {
    super(false);

    this.multiplier = multiplier;
  }

  override apply({ weight }: WeightMultiplierAbAttrParams): void {
    weight.value *= this.multiplier;
  }
}

export interface SyncEncounterNatureAbAttrParams extends AbAttrBaseParams {
  /** The Pokemon whose nature is being synced */
  target: Pokemon;
}

/** @sealed */
export class SyncEncounterNatureAbAttr extends AbAttr {
  constructor() {
    super(false);
  }

  override apply({ target, pokemon }: SyncEncounterNatureAbAttrParams): void {
    target.setNature(pokemon.getNature());
  }
}

export interface MoveAbilityBypassAbAttrParams extends AbAttrBaseParams {
  /** The move being used */
  move: Move;
  /** Holds whether the move's ability should be ignored */
  cancelled: BooleanHolder;
}

export class MoveAbilityBypassAbAttr extends AbAttr {
  private readonly moveIgnoreFunc: (pokemon: Pokemon, move: Move) => boolean;

  constructor(moveIgnoreFunc?: (pokemon: Pokemon, move: Move) => boolean) {
    super(false);

    this.moveIgnoreFunc = moveIgnoreFunc || ((_pokemon, _move) => true);
  }

  override canApply({ pokemon, move, cancelled }: MoveAbilityBypassAbAttrParams): boolean {
    return !cancelled.value && this.moveIgnoreFunc(pokemon, move);
  }

  override apply({ cancelled }: MoveAbilityBypassAbAttrParams): void {
    cancelled.value = true;
  }
}

export class AlwaysHitAbAttr extends AbAttr {
  private declare readonly _: never;
}

/** Attribute for abilities that allow moves that make contact to ignore protection (i.e. Unseen Fist) */
export class IgnoreProtectOnContactAbAttr extends AbAttr {
  private declare readonly _: never;
}

export interface InfiltratorAbAttrParams extends AbAttrBaseParams {
  /** Holds a flag indicating that infiltrator's bypass is active */
  bypassed: BooleanHolder;
}

/**
 * Attribute implementing the effects of {@link https://bulbapedia.bulbagarden.net/wiki/Infiltrator_(Ability) | Infiltrator}.
 * Allows the source's moves to bypass the effects of opposing Light Screen, Reflect, Aurora Veil, Safeguard, Mist, and Substitute.
 * @sealed
 */
export class InfiltratorAbAttr extends AbAttr {
  private declare readonly _: never;
  constructor() {
    super(false);
  }

  /** @returns Whether bypassed has not yet been set */
  override canApply({ bypassed }: InfiltratorAbAttrParams): boolean {
    return !bypassed.value;
  }

  /**
   * Sets a flag to bypass screens, Substitute, Safeguard, and Mist
   */
  override apply({ bypassed }: InfiltratorAbAttrParams): void {
    bypassed.value = true;
  }
}

/**
 * Attribute implementing the effects of {@link https://bulbapedia.bulbagarden.net/wiki/Magic_Bounce_(ability) | Magic Bounce}.
 * Allows the source to bounce back {@linkcode MoveFlags.REFLECTABLE | Reflectable}
 *  moves as if the user had used {@linkcode MoveId.MAGIC_COAT | Magic Coat}.
 * @sealed
 * @todo Make reflection a part of this ability's effects
 */
export class ReflectStatusMoveAbAttr extends AbAttr {
  private declare readonly _: never;
}

// TODO: Make these ability attributes be flags instead of dummy attributes
/** @sealed */
export class NoTransformAbilityAbAttr extends AbAttr {
  private declare readonly _: never;
  constructor() {
    super(false);
  }
}

/** @sealed */
export class NoFusionAbilityAbAttr extends AbAttr {
  private declare readonly _: never;
  constructor() {
    super(false);
  }
}

export interface IgnoreTypeImmunityAbAttrParams extends AbAttrBaseParams {
  /** The type of the move being used */
  readonly moveType: PokemonType;
  /** The type being checked for */
  readonly defenderType: PokemonType;
  /** Holds whether the type immunity should be bypassed */
  cancelled: BooleanHolder;
}

/** @sealed */
export class IgnoreTypeImmunityAbAttr extends AbAttr {
  private readonly defenderType: PokemonType;
  private readonly allowedMoveTypes: readonly PokemonType[];

  constructor(defenderType: PokemonType, allowedMoveTypes: readonly PokemonType[]) {
    super(false);
    this.defenderType = defenderType;
    this.allowedMoveTypes = allowedMoveTypes;
  }

  override canApply({ moveType, defenderType, cancelled }: IgnoreTypeImmunityAbAttrParams): boolean {
    return !cancelled.value && this.defenderType === defenderType && this.allowedMoveTypes.includes(moveType);
  }

  override apply({ cancelled }: IgnoreTypeImmunityAbAttrParams): void {
    cancelled.value = true;
  }
}

export interface IgnoreTypeStatusEffectImmunityAbAttrParams extends AbAttrParamsWithCancel {
  /** The status effect being applied */
  readonly statusEffect: StatusEffect;
  /** Holds whether the type immunity should be bypassed */
  readonly defenderType: PokemonType;
}

/**
 * Ignores the type immunity to Status Effects of the defender if the defender is of a certain type
 * @sealed
 */
export class IgnoreTypeStatusEffectImmunityAbAttr extends AbAttr {
  private readonly statusEffect: readonly StatusEffect[];
  private readonly defenderType: readonly PokemonType[];

  constructor(statusEffect: readonly StatusEffect[], defenderType: readonly PokemonType[]) {
    super(false);

    this.statusEffect = statusEffect;
    this.defenderType = defenderType;
  }

  override canApply({ statusEffect, defenderType, cancelled }: IgnoreTypeStatusEffectImmunityAbAttrParams): boolean {
    return !cancelled.value && this.statusEffect.includes(statusEffect) && this.defenderType.includes(defenderType);
  }

  override apply({ cancelled }: IgnoreTypeStatusEffectImmunityAbAttrParams): void {
    cancelled.value = true;
  }
}

/**
 * Gives money to the user after the battle.
 */
export class MoneyAbAttr extends PostBattleAbAttr {
  override canApply({ simulated, victory }: PostBattleAbAttrParams): boolean {
    // TODO: Consider moving the simulated check to the apply method
    return !simulated && victory;
  }

  override apply(_params: PostBattleAbAttrParams): void {
    globalScene.currentBattle.moneyScattered += globalScene.getWaveMoneyAmount(0.2);
  }
}

// TODO: Consider removing this class and just using the PostSummonStatStageChangeAbAttr with a conditionalAttr
// that checks for the presence of the tag.
/**
 * Applies a stat change after a Pokémon is summoned,
 * conditioned on the presence of a specific arena tag.
 * @sealed
 */
export class PostSummonStatStageChangeOnArenaAbAttr extends PostSummonStatStageChangeAbAttr {
  /** The type of arena tag that conditions the stat change. */
  private readonly arenaTagType: ArenaTagType;

  /**
   * Creates an instance of PostSummonStatStageChangeOnArenaAbAttr.
   * Initializes the stat change to increase Attack by 1 stage if the specified arena tag is present.
   *
   * @param tagType - The type of arena tag to check for.
   */
  constructor(tagType: ArenaTagType) {
    super([Stat.ATK], 1, true, false);
    this.arenaTagType = tagType;
  }

  override canApply(params: AbAttrBaseParams): boolean {
    const side = params.pokemon.isPlayer() ? ArenaTagSide.PLAYER : ArenaTagSide.ENEMY;
    return (globalScene.arena.getTagOnSide(this.arenaTagType, side) ?? false) && super.canApply(params);
  }
}

/**
 * Takes no damage from the first hit of a damaging move.
 * This is used in the Disguise and Ice Face abilities.
 *
 * Does not apply to a user's substitute
 * @sealed
 */
export class FormBlockDamageAbAttr extends ReceivedMoveDamageMultiplierAbAttr {
  private readonly multiplier: number;
  private readonly tagType: BattlerTagType;
  private readonly recoilDamageFunc?: (pokemon: Pokemon) => number;
  private readonly triggerMessageFunc: (pokemon: Pokemon, abilityName: string) => string;

  constructor(
    condition: PokemonDefendCondition,
    multiplier: number,
    tagType: BattlerTagType,
    triggerMessageFunc: (pokemon: Pokemon, abilityName: string) => string,
    recoilDamageFunc?: (pokemon: Pokemon) => number,
  ) {
    super(condition, multiplier);

    this.multiplier = multiplier;
    this.tagType = tagType;
    this.triggerMessageFunc = triggerMessageFunc;
    if (recoilDamageFunc != null) {
      this.recoilDamageFunc = recoilDamageFunc;
    }
  }

  override canApply({ pokemon, opponent, move }: PreDefendModifyDamageAbAttrParams): boolean {
    // TODO: Investigate whether the substitute check can be removed, as it should be accounted for in the move effect phase
    return this.condition(pokemon, opponent, move) && !move.hitsSubstitute(opponent, pokemon);
  }

  /**
   * Applies the pre-defense ability to the Pokémon.
   * Removes the appropriate `BattlerTagType` when hit by an attack and is in its defense form.
   */
  override apply({ pokemon, simulated, damage }: PreDefendModifyDamageAbAttrParams): void {
    if (!simulated) {
      damage.value = this.multiplier;
      pokemon.removeTag(this.tagType);
      if (this.recoilDamageFunc) {
        pokemon.damageAndUpdate(this.recoilDamageFunc(pokemon), {
          result: HitResult.INDIRECT,
          ignoreSegments: true,
          ignoreFaintPhase: true,
        });
      }
    }
  }

  /**
   * Gets the message triggered when the Pokémon avoids damage using the form-changing ability.
   * @returns The trigger message.
   */
  override getTriggerMessage({ pokemon }: PreDefendModifyDamageAbAttrParams, abilityName: string): string {
    return this.triggerMessageFunc(pokemon, abilityName);
  }
}

/**
 * Base class for defining {@linkcode Ability} attributes before summon
 * (should use {@linkcode PostSummonAbAttr} for most ability)
 */
export class PreSummonAbAttr extends AbAttr {
  private declare readonly _: never;
  apply(_params: Closed<AbAttrBaseParams>): void {}

  canApply(_params: Closed<AbAttrBaseParams>): boolean {
    return true;
  }
}

/** @sealed */
export class IllusionPreSummonAbAttr extends PreSummonAbAttr {
  /**
   * Apply a new illusion when summoning Zoroark if the illusion is available
   *
   * @param pokemon - The Pokémon with the Illusion ability.
   */
  override apply({ pokemon }: AbAttrBaseParams): void {
    const party: Pokemon[] = (pokemon.isPlayer() ? globalScene.getPlayerParty() : globalScene.getEnemyParty()).filter(
      p => p.isAllowedInBattle(),
    );
    let illusionPokemon: Pokemon | PokemonSpecies;
    if (pokemon.hasTrainer()) {
      illusionPokemon = party.filter(p => p !== pokemon).at(-1) || pokemon;
    } else {
      illusionPokemon = globalScene.arena.randomSpecies(globalScene.currentBattle.waveIndex, pokemon.level);
    }
    pokemon.setIllusion(illusionPokemon);
  }

  /** @returns Whether the illusion can be applied. */
  override canApply({ pokemon }: AbAttrBaseParams): boolean {
    if (pokemon.hasTrainer()) {
      const party: Pokemon[] = (pokemon.isPlayer() ? globalScene.getPlayerParty() : globalScene.getEnemyParty()).filter(
        p => p.isAllowedInBattle(),
      );
      const lastPokemon: Pokemon = party.filter(p => p !== pokemon).at(-1) || pokemon;
      const speciesId = lastPokemon.species.speciesId;

      // If the last conscious Pokémon in the party is a Terastallized Ogerpon or Terapagos, Illusion will not activate.
      // Illusion will also not activate if the Pokémon with Illusion is Terastallized and the last Pokémon in the party is Ogerpon or Terapagos.
      if (
        lastPokemon === pokemon
        || ((speciesId === SpeciesId.OGERPON || speciesId === SpeciesId.TERAPAGOS)
          && (lastPokemon.isTerastallized || pokemon.isTerastallized))
      ) {
        return false;
      }
    }
    return !pokemon.summonData.illusionBroken;
  }
}

/** @sealed */
export class IllusionBreakAbAttr extends AbAttr {
  private declare readonly _: never;
  // TODO: Consider adding a `canApply` method that checks if the pokemon has an active illusion
  override apply({ pokemon }: AbAttrBaseParams): void {
    pokemon.breakIllusion();
    pokemon.summonData.illusionBroken = true;
  }
}

/** @sealed */
export class PostDefendIllusionBreakAbAttr extends PostDefendAbAttr {
  /**
   * Destroy the illusion upon taking damage
   * @returns - Whether the illusion was destroyed.
   */
  override apply({ pokemon }: PostMoveInteractionAbAttrParams): void {
    pokemon.breakIllusion();
    pokemon.summonData.illusionBroken = true;
  }

  override canApply({ pokemon, hitResult }: PostMoveInteractionAbAttrParams): boolean {
    const breakIllusion: HitResult[] = [
      HitResult.EFFECTIVE,
      HitResult.SUPER_EFFECTIVE,
      HitResult.NOT_VERY_EFFECTIVE,
      HitResult.ONE_HIT_KO,
    ];
    return breakIllusion.includes(hitResult) && !!pokemon.summonData.illusion;
  }
}

export class IllusionPostBattleAbAttr extends PostBattleAbAttr {
  /**
   * Break the illusion once the battle ends
   *
   * @param pokemon - The Pokémon with the Illusion ability.
   * @param _passive - Unused
   * @param _args - Unused
   * @returns - Whether the illusion was applied.
   */
  override apply({ pokemon }: PostBattleAbAttrParams): void {
    pokemon.breakIllusion();
  }
}

/**
 * If a Pokémon with this Ability selects a damaging move, it has a 30% chance of going first in its priority bracket. If the Ability activates, this is announced at the start of the turn (after move selection).
 * @sealed
 */
export class BypassSpeedChanceAbAttr extends AbAttr {
  public readonly chance: number;

  /**
   * @param chance - Probability of the ability activating
   */
  constructor(chance: number) {
    super(true);
    this.chance = chance;
  }

  override canApply({ simulated, pokemon }: AbAttrBaseParams): boolean {
    // TODO: Consider whether we can move the simulated check to the `apply` method
    // May be difficult as we likely do not want to modify the randBattleSeed
    const turnCommand = globalScene.currentBattle.turnCommands[pokemon.getBattlerIndex()];
    const move = turnCommand?.move?.move ? allMoves[turnCommand.move.move] : null;
    const isDamageMove = move?.category === MoveCategory.PHYSICAL || move?.category === MoveCategory.SPECIAL;
    return (
      !simulated
      && pokemon.randBattleSeedInt(100) < this.chance
      && isDamageMove
      && pokemon.canAddTag(BattlerTagType.BYPASS_SPEED)
    );
  }

  /**
   * bypass move order in their priority bracket when pokemon choose damaging move
   */
  override apply({ pokemon }: AbAttrBaseParams): void {
    pokemon.addTag(BattlerTagType.BYPASS_SPEED);
  }

  override getTriggerMessage({ pokemon }: AbAttrBaseParams, _abilityName: string): string {
    return i18next.t("abilityTriggers:quickDraw", { pokemonName: getPokemonNameWithAffix(pokemon) });
  }
}

export interface PreventBypassSpeedChanceAbAttrParams extends AbAttrBaseParams {
  /** Holds whether the speed check is bypassed after ability application */
  bypass: BooleanHolder;
}

/**
 * This attribute checks if a Pokemon's move meets a provided condition to determine if the Pokemon can use Quick Claw
 * It was created because Pokemon with the ability Mycelium Might cannot access Quick Claw's benefits when using status moves.
 * @sealed
 */
export class PreventBypassSpeedChanceAbAttr extends AbAttr {
  private readonly condition: (pokemon: Pokemon, move: Move) => boolean;

  /**
   * @param condition - checks if a move meets certain conditions
   */
  constructor(condition: (pokemon: Pokemon, move: Move) => boolean) {
    super(true);
    this.condition = condition;
  }

  override canApply({ pokemon }: PreventBypassSpeedChanceAbAttrParams): boolean {
    // TODO: Consider having these be passed as parameters instead of being retrieved here
    const turnCommand = globalScene.currentBattle.turnCommands[pokemon.getBattlerIndex()];
    const isCommandFight = turnCommand?.command === Command.FIGHT;
    const move = turnCommand?.move?.move ? allMoves[turnCommand.move.move] : null;
    return isCommandFight && this.condition(pokemon, move!);
  }

  override apply({ bypass }: PreventBypassSpeedChanceAbAttrParams): void {
    bypass.value = false;
  }
}

// Also consider making this a postTerrainChange attribute instead of a post-summon attribute
/**
 * This applies a terrain-based type change to the Pokemon.
 * Used by Mimicry.
 * @sealed
 */
export class TerrainEventTypeChangeAbAttr extends PostSummonAbAttr {
  constructor() {
    super(true);
  }

  override canApply({ pokemon }: AbAttrBaseParams): boolean {
    return !pokemon.isTerastallized;
  }

  override apply({ pokemon }: AbAttrBaseParams): void {
    const currentTerrain = globalScene.arena.getTerrainType();
    const typeChange: PokemonType[] = this.determineTypeChange(pokemon, currentTerrain);
    if (typeChange.length > 0) {
      if (pokemon.summonData.addedType && typeChange.includes(pokemon.summonData.addedType)) {
        pokemon.summonData.addedType = null;
      }
      pokemon.summonData.types = typeChange;
      pokemon.updateInfo();
    }
  }

  /**
   * Retrieves the type(s) the Pokemon should change to in response to a terrain
   * @param pokemon
   * @param currentTerrain {@linkcode TerrainType}
   * @returns a list of type(s)
   */
  private determineTypeChange(pokemon: Pokemon, currentTerrain: TerrainType): PokemonType[] {
    const typeChange: PokemonType[] = [];
    switch (currentTerrain) {
      case TerrainType.ELECTRIC:
        typeChange.push(PokemonType.ELECTRIC);
        break;
      case TerrainType.MISTY:
        typeChange.push(PokemonType.FAIRY);
        break;
      case TerrainType.GRASSY:
        typeChange.push(PokemonType.GRASS);
        break;
      case TerrainType.PSYCHIC:
        typeChange.push(PokemonType.PSYCHIC);
        break;
      default:
        pokemon.getTypes(false, false, true).forEach(t => {
          typeChange.push(t);
        });
        break;
    }
    return typeChange;
  }

  override getTriggerMessage({ pokemon }: AbAttrBaseParams, _abilityName: string) {
    const currentTerrain = globalScene.arena.getTerrainType();
    const pokemonNameWithAffix = getPokemonNameWithAffix(pokemon);
    if (currentTerrain === TerrainType.NONE) {
      return i18next.t("abilityTriggers:pokemonTypeChangeRevert", { pokemonNameWithAffix });
    }
    const moveType = i18next.t(
      `pokemonInfo:type.${toCamelCase(PokemonType[this.determineTypeChange(pokemon, currentTerrain)[0]])}`,
    );
    return i18next.t("abilityTriggers:pokemonTypeChange", { pokemonNameWithAffix, moveType });
  }
}

class ForceSwitchOutHelper {
  private readonly switchType: SwitchType;
  constructor(switchType: SwitchType) {
    this.switchType = switchType;
  }

  /**
   * Handles the logic for switching out a Pokémon based on battle conditions, HP, and the switch type.
   *
   * @param pokemon The {@linkcode Pokemon} attempting to switch out.
   * @returns `true` if the switch is successful
   */
  // TODO: Make this cancel pending move phases on the switched out target
  public switchOutLogic(pokemon: Pokemon): boolean {
    const switchOutTarget = pokemon;
    /**
     * If the switch-out target is a player-controlled Pokémon, the function checks:
     * - Whether there are available party members to switch in.
     * - If the Pokémon is still alive (hp > 0), and if so, it leaves the field and a new SwitchPhase is initiated.
     */
    if (switchOutTarget.isPlayer()) {
      if (globalScene.getPlayerParty().filter(p => p.isAllowedInBattle() && !p.isOnField()).length === 0) {
        return false;
      }

      if (switchOutTarget.hp > 0) {
        switchOutTarget.leaveField(this.switchType === SwitchType.SWITCH);
        globalScene.phaseManager.queueDeferred(
          "SwitchPhase",
          this.switchType,
          switchOutTarget.getFieldIndex(),
          true,
          true,
        );
        return true;
      }
      /**
       * For non-wild battles, it checks if the opposing party has any available Pokémon to switch in.
       * If yes, the Pokémon leaves the field and a new SwitchSummonPhase is initiated.
       */
    } else if (globalScene.currentBattle.battleType !== BattleType.WILD) {
      if (globalScene.getEnemyParty().filter(p => p.isAllowedInBattle() && !p.isOnField()).length === 0) {
        return false;
      }
      if (switchOutTarget.hp > 0) {
        switchOutTarget.leaveField(this.switchType === SwitchType.SWITCH);
        const summonIndex = globalScene.currentBattle.trainer
          ? globalScene.currentBattle.trainer.getNextSummonIndex((switchOutTarget as EnemyPokemon).trainerSlot)
          : 0;
        globalScene.phaseManager.queueDeferred(
          "SwitchSummonPhase",
          this.switchType,
          switchOutTarget.getFieldIndex(),
          summonIndex,
          false,
          false,
        );
        return true;
      }
      /**
       * For wild Pokémon battles, the Pokémon will flee if the conditions are met (waveIndex and double battles).
       * It will not flee if it is a Mystery Encounter with fleeing disabled (checked in `getSwitchOutCondition()`) or if it is a wave 10x wild boss
       */
    } else {
      const allyPokemon = switchOutTarget.getAlly();

      if (!globalScene.currentBattle.waveIndex || globalScene.currentBattle.waveIndex % 10 === 0) {
        return false;
      }

      if (switchOutTarget.hp > 0) {
        switchOutTarget.leaveField(false);
        globalScene.phaseManager.queueMessage(
          i18next.t("moveTriggers:fled", { pokemonName: getPokemonNameWithAffix(switchOutTarget) }),
          null,
          true,
          500,
        );
        if (globalScene.currentBattle.double && allyPokemon != null) {
          globalScene.redirectPokemonMoves(switchOutTarget, allyPokemon);
        }
      }

      if (!allyPokemon?.isActive(true)) {
        globalScene.clearEnemyHeldItemModifiers();

        if (switchOutTarget.hp) {
          globalScene.phaseManager.pushNew("BattleEndPhase", false);

          if (globalScene.gameMode.hasRandomBiomes || globalScene.isNewBiome()) {
            globalScene.phaseManager.pushNew("SelectBiomePhase");
          }

          globalScene.phaseManager.pushNew("NewBattlePhase");
        }
      }
    }
    return false;
  }

  /**
   * Determines if a Pokémon can switch out based on its status, the opponent's status, and battle conditions.
   *
   * @param pokemon The Pokémon attempting to switch out.
   * @param opponent The opponent Pokémon.
   * @returns `true` if the switch-out condition is met
   */
  public getSwitchOutCondition(pokemon: Pokemon, opponent: Pokemon): boolean {
    const switchOutTarget = pokemon;
    const player = switchOutTarget.isPlayer();

    if (player) {
      const blockedByAbility = new BooleanHolder(false);
      applyAbAttrs("ForceSwitchOutImmunityAbAttr", { pokemon: opponent, cancelled: blockedByAbility });
      return !blockedByAbility.value;
    }

    if (
      !player
      && globalScene.currentBattle.battleType === BattleType.WILD
      && !globalScene.currentBattle.waveIndex
      && globalScene.currentBattle.waveIndex % 10 === 0
    ) {
      return false;
    }

    if (
      !player
      && globalScene.currentBattle.isBattleMysteryEncounter()
      && !globalScene.currentBattle.mysteryEncounter?.fleeAllowed
    ) {
      return false;
    }

    const party = player ? globalScene.getPlayerParty() : globalScene.getEnemyParty();
    return (
      (!player && globalScene.currentBattle.battleType === BattleType.WILD)
      || party.filter(
        p =>
          p.isAllowedInBattle()
          && !p.isOnField()
          && (player || (p as EnemyPokemon).trainerSlot === (switchOutTarget as EnemyPokemon).trainerSlot),
      ).length > 0
    );
  }

  /**
   * Returns a message if the switch-out attempt fails due to ability effects.
   *
   * @param target The target Pokémon.
   * @returns The failure message, or `null` if no failure.
   */
  public getFailedText(target: Pokemon): string | null {
    const blockedByAbility = new BooleanHolder(false);
    applyAbAttrs("ForceSwitchOutImmunityAbAttr", { pokemon: target, cancelled: blockedByAbility });
    return blockedByAbility.value
      ? i18next.t("moveTriggers:cannotBeSwitchedOut", { pokemonName: getPokemonNameWithAffix(target) })
      : null;
  }
}

/**
 * Calculates the amount of recovery from the Shell Bell item.
 *
 * If the Pokémon is holding a Shell Bell, this function computes the amount of health
 * recovered based on the damage dealt in the current turn. The recovery is multiplied by the
 * Shell Bell's modifier (if any).
 *
 * @param pokemon - The Pokémon whose Shell Bell recovery is being calculated.
 * @returns The amount of health recovered by Shell Bell.
 */
function calculateShellBellRecovery(pokemon: Pokemon): number {
  const shellBellModifier = pokemon.getHeldItems().find(m => m instanceof HitHealModifier);
  if (shellBellModifier) {
    return toDmgValue(pokemon.turnData.totalDamageDealt / 8) * shellBellModifier.stackCount;
  }
  return 0;
}

export interface PostDamageAbAttrParams extends AbAttrBaseParams {
  /** The pokemon that caused the damage; omitted if the damage was not from a pokemon */
  source?: Pokemon;
  /** The amount of damage that was dealt */
  readonly damage: number;
}
/**
 * Triggers after the Pokemon takes any damage
 */
export class PostDamageAbAttr extends AbAttr {
  override canApply(_params: PostDamageAbAttrParams): boolean {
    return true;
  }

  override apply(_params: PostDamageAbAttrParams): void {}
}

/**
 * Ability attribute for forcing a Pokémon to switch out after its health drops below half.
 * This attribute checks various conditions related to the damage received, the moves used by the Pokémon
 * and its opponents, and determines whether a forced switch-out should occur.
 *
 * Used by Wimp Out and Emergency Exit
 * @sealed
 */
export class PostDamageForceSwitchAbAttr extends PostDamageAbAttr {
  private readonly helper: ForceSwitchOutHelper = new ForceSwitchOutHelper(SwitchType.SWITCH);
  private readonly hpRatio: number;

  constructor(hpRatio = 0.5) {
    super();
    this.hpRatio = hpRatio;
  }

  // TODO: Refactor to use more early returns
  public override canApply({ pokemon, source, damage }: PostDamageAbAttrParams): boolean {
    // Will not activate when the Pokémon's HP is lowered by cutting its own HP
    const forbiddenAttackingMoves = [MoveId.BELLY_DRUM, MoveId.SUBSTITUTE, MoveId.CURSE, MoveId.PAIN_SPLIT];
    const lastMoveUsed = pokemon.getLastXMoves()[0];
    if (forbiddenAttackingMoves.includes(lastMoveUsed?.move)) {
      return false;
    }

    // Dragon Tail and Circle Throw switch out Pokémon before the Ability activates.
    const forbiddenDefendingMoves = [MoveId.DRAGON_TAIL, MoveId.CIRCLE_THROW];
    if (source) {
      const enemyLastMoveUsed = source.getLastXMoves()[0];
      if (enemyLastMoveUsed) {
        // Will not activate if the Pokémon's HP falls below half while it is in the air during Sky Drop.
        if (
          forbiddenDefendingMoves.includes(enemyLastMoveUsed.move)
          || (enemyLastMoveUsed.move === MoveId.SKY_DROP && enemyLastMoveUsed.result === MoveResult.OTHER)
        ) {
          return false;
          // Will not activate if the Pokémon's HP falls below half by a move affected by Sheer Force.
          // TODO: Make this use the sheer force disable condition
        }
        if (allMoves[enemyLastMoveUsed.move].chance >= 0 && source.hasAbility(AbilityId.SHEER_FORCE)) {
          return false;
        }
        // Activate only after the last hit of multistrike moves
        if (source.turnData.hitsLeft > 1) {
          return false;
        }
        if (source.turnData.hitCount > 1) {
          damage = pokemon.turnData.damageTaken;
        }
      }
    }

    if (pokemon.hp + damage >= pokemon.getMaxHp() * this.hpRatio) {
      const shellBellHeal = calculateShellBellRecovery(pokemon);
      if (pokemon.hp - shellBellHeal < pokemon.getMaxHp() * this.hpRatio) {
        for (const opponent of pokemon.getOpponents()) {
          if (!this.helper.getSwitchOutCondition(pokemon, opponent)) {
            return false;
          }
        }
        return true;
      }
    }

    return false;
  }

  /**
   * Applies the switch-out logic after the Pokémon takes damage.
   * Checks various conditions based on the moves used by the Pokémon, the opponents' moves, and
   * the Pokémon's health after damage to determine whether the switch-out should occur.
   */
  public override apply({ pokemon }: PostDamageAbAttrParams): void {
    // TODO: Consider respecting the `simulated` flag here
    this.helper.switchOutLogic(pokemon);
  }
}

/**
 * Map of all ability attribute constructors, for use with the `.is` method.
 */
const AbilityAttrs = Object.freeze({
  BlockRecoilDamageAttr,
  DoubleBattleChanceAbAttr,
  PostBattleInitAbAttr,
  PostBattleInitFormChangeAbAttr,
  PostTeraFormChangeStatChangeAbAttr,
  ClearWeatherAbAttr,
  ClearTerrainAbAttr,
  PreDefendAbAttr,
  PreDefendFullHpEndureAbAttr,
  BlockItemTheftAbAttr,
  StabBoostAbAttr,
  ReceivedMoveDamageMultiplierAbAttr,
  AlliedFieldDamageReductionAbAttr,
  ReceivedTypeDamageMultiplierAbAttr,
  TypeImmunityAbAttr,
  AttackTypeImmunityAbAttr,
  TypeImmunityHealAbAttr,
  NonSuperEffectiveImmunityAbAttr,
  FullHpResistTypeAbAttr,
  PostDefendAbAttr,
  FieldPriorityMoveImmunityAbAttr,
  PostStatStageChangeAbAttr,
  MoveImmunityAbAttr,
  WonderSkinAbAttr,
  MoveImmunityStatStageChangeAbAttr,
  ReverseDrainAbAttr,
  PostDefendStatStageChangeAbAttr,
  PostDefendHpGatedStatStageChangeAbAttr,
  PostDefendApplyArenaTrapTagAbAttr,
  PostDefendApplyBattlerTagAbAttr,
  PostDefendTypeChangeAbAttr,
  PostDefendTerrainChangeAbAttr,
  PostDefendContactApplyStatusEffectAbAttr,
  EffectSporeAbAttr,
  PostDefendContactApplyTagChanceAbAttr,
  PostReceiveCritStatStageChangeAbAttr,
  PostDefendContactDamageAbAttr,
  PostDefendPerishSongAbAttr,
  PostDefendWeatherChangeAbAttr,
  PostDefendAbilitySwapAbAttr,
  PostDefendAbilityGiveAbAttr,
  PostDefendMoveDisableAbAttr,
  PostStatStageChangeStatStageChangeAbAttr,
  PreAttackAbAttr,
  MoveEffectChanceMultiplierAbAttr,
  IgnoreMoveEffectsAbAttr,
  VariableMovePowerAbAttr,
  FieldPreventExplosiveMovesAbAttr,
  FieldMultiplyStatAbAttr,
  MoveTypeChangeAbAttr,
  PokemonTypeChangeAbAttr,
  AddSecondStrikeAbAttr,
  DamageBoostAbAttr,
  MovePowerBoostAbAttr,
  MoveTypePowerBoostAbAttr,
  LowHpMoveTypePowerBoostAbAttr,
  VariableMovePowerBoostAbAttr,
  FieldMovePowerBoostAbAttr,
  PreAttackFieldMoveTypePowerBoostAbAttr,
  FieldMoveTypePowerBoostAbAttr,
  UserFieldMoveTypePowerBoostAbAttr,
  AllyMoveCategoryPowerBoostAbAttr,
  StatMultiplierAbAttr,
  PostAttackAbAttr,
  AllyStatMultiplierAbAttr,
  ExecutedMoveAbAttr,
  GorillaTacticsAbAttr,
  PostAttackStealHeldItemAbAttr,
  PostAttackApplyStatusEffectAbAttr,
  PostAttackContactApplyStatusEffectAbAttr,
  PostAttackApplyBattlerTagAbAttr,
  PostDefendStealHeldItemAbAttr,
  PostSetStatusAbAttr,
  SynchronizeStatusAbAttr,
  PostVictoryAbAttr,
  PostVictoryFormChangeAbAttr,
  PostKnockOutAbAttr,
  PostKnockOutStatStageChangeAbAttr,
  CopyFaintedAllyAbilityAbAttr,
  IgnoreOpponentStatStagesAbAttr,
  IntimidateImmunityAbAttr,
  PostIntimidateStatStageChangeAbAttr,
  PostSummonAbAttr,
  PostSummonRemoveEffectAbAttr,
  PostSummonRemoveArenaTagAbAttr,
  PostSummonAddArenaTagAbAttr,
  PostSummonMessageAbAttr,
  PostSummonUnnamedMessageAbAttr,
  PostSummonAddBattlerTagAbAttr,
  PostSummonRemoveBattlerTagAbAttr,
  PostSummonStatStageChangeAbAttr,
  PostSummonAllyHealAbAttr,
  PostSummonClearAllyStatStagesAbAttr,
  DownloadAbAttr,
  PostSummonWeatherChangeAbAttr,
  PostSummonTerrainChangeAbAttr,
  PostSummonHealStatusAbAttr,
  PostSummonFormChangeAbAttr,
  PostSummonCopyAbilityAbAttr,
  PostSummonUserFieldRemoveStatusEffectAbAttr,
  PostSummonCopyAllyStatsAbAttr,
  PostSummonTransformAbAttr,
  PostSummonWeatherSuppressedFormChangeAbAttr,
  PostSummonFormChangeByWeatherAbAttr,
  CommanderAbAttr,
  PreSwitchOutAbAttr,
  PreSwitchOutResetStatusAbAttr,
  PreSwitchOutClearWeatherAbAttr,
  PreSwitchOutHealAbAttr,
  PreSwitchOutFormChangeAbAttr,
  PreLeaveFieldAbAttr,
  PreLeaveFieldClearWeatherAbAttr,
  PreLeaveFieldRemoveSuppressAbilitiesSourceAbAttr,
  PreStatStageChangeAbAttr,
  ReflectStatStageChangeAbAttr,
  ProtectStatAbAttr,
  ConfusionOnStatusEffectAbAttr,
  PreSetStatusAbAttr,
  PreSetStatusEffectImmunityAbAttr,
  StatusEffectImmunityAbAttr,
  UserFieldStatusEffectImmunityAbAttr,
  ConditionalUserFieldStatusEffectImmunityAbAttr,
  ConditionalUserFieldProtectStatAbAttr,
  PreApplyBattlerTagAbAttr,
  PreApplyBattlerTagImmunityAbAttr,
  BattlerTagImmunityAbAttr,
  UserFieldBattlerTagImmunityAbAttr,
  ConditionalUserFieldBattlerTagImmunityAbAttr,
  BlockCritAbAttr,
  BonusCritAbAttr,
  MultCritAbAttr,
  ConditionalCritAbAttr,
  BlockNonDirectDamageAbAttr,
  BlockStatusDamageAbAttr,
  BlockOneHitKOAbAttr,
  ChangeMovePriorityAbAttr,
  IgnoreContactAbAttr,
  PreWeatherEffectAbAttr,
  PreWeatherDamageAbAttr,
  SuppressWeatherEffectAbAttr,
  ForewarnAbAttr,
  FriskAbAttr,
  PostWeatherChangeAbAttr,
  PostWeatherChangeFormChangeAbAttr,
  PostWeatherLapseAbAttr,
  PostWeatherLapseHealAbAttr,
  PostWeatherLapseDamageAbAttr,
  PostTerrainChangeAbAttr,
  PostTurnAbAttr,
  PostTurnStatusHealAbAttr,
  PostTurnResetStatusAbAttr,
  PostTurnRestoreBerryAbAttr,
  CudChewConsumeBerryAbAttr,
  CudChewRecordBerryAbAttr,
  MoodyAbAttr,
  SpeedBoostAbAttr,
  PostTurnHealAbAttr,
  PostTurnFormChangeAbAttr,
  PostTurnHurtIfSleepingAbAttr,
  FetchBallAbAttr,
  PostBiomeChangeAbAttr,
  PostBiomeChangeWeatherChangeAbAttr,
  PostBiomeChangeTerrainChangeAbAttr,
  PostMoveUsedAbAttr,
  PostDancingMoveAbAttr,
  PostItemLostAbAttr,
  PostItemLostApplyBattlerTagAbAttr,
  StatStageChangeMultiplierAbAttr,
  StatStageChangeCopyAbAttr,
  BypassBurnDamageReductionAbAttr,
  ReduceBurnDamageAbAttr,
  DoubleBerryEffectAbAttr,
  PreventBerryUseAbAttr,
  HealFromBerryUseAbAttr,
  RunSuccessAbAttr,
  CheckTrappedAbAttr,
  ArenaTrapAbAttr,
  MaxMultiHitAbAttr,
  PostBattleAbAttr,
  PostBattleLootAbAttr,
  PostFaintAbAttr,
  PostFaintUnsuppressedWeatherFormChangeAbAttr,
  PostFaintContactDamageAbAttr,
  PostFaintHPDamageAbAttr,
  RedirectMoveAbAttr,
  RedirectTypeMoveAbAttr,
  BlockRedirectAbAttr,
  ReduceStatusEffectDurationAbAttr,
  FlinchEffectAbAttr,
  FlinchStatStageChangeAbAttr,
  IncreasePpAbAttr,
  ForceSwitchOutImmunityAbAttr,
  ReduceBerryUseThresholdAbAttr,
  WeightMultiplierAbAttr,
  SyncEncounterNatureAbAttr,
  MoveAbilityBypassAbAttr,
  AlwaysHitAbAttr,
  IgnoreProtectOnContactAbAttr,
  InfiltratorAbAttr,
  ReflectStatusMoveAbAttr,
  NoTransformAbilityAbAttr,
  NoFusionAbilityAbAttr,
  IgnoreTypeImmunityAbAttr,
  IgnoreTypeStatusEffectImmunityAbAttr,
  MoneyAbAttr,
  PostSummonStatStageChangeOnArenaAbAttr,
  FormBlockDamageAbAttr,
  PreSummonAbAttr,
  IllusionPreSummonAbAttr,
  IllusionBreakAbAttr,
  PostDefendIllusionBreakAbAttr,
  IllusionPostBattleAbAttr,
  BypassSpeedChanceAbAttr,
  PreventBypassSpeedChanceAbAttr,
  TerrainEventTypeChangeAbAttr,
  PostDamageAbAttr,
  PostDamageForceSwitchAbAttr,
});

/**
 * A map of of all {@linkcode AbAttr} constructors
 */
export type AbAttrConstructorMap = typeof AbilityAttrs;

/**
 * Sets the ability of a Pokémon as revealed.
 * @param pokemon - The Pokémon whose ability is being revealed.
 */
function setAbilityRevealed(pokemon: Pokemon): void {
  pokemon.waveData.abilityRevealed = true;
}

/**
 * Returns all Pokemon on field with weather-based forms
 */
function getPokemonWithWeatherBasedForms() {
  return globalScene
    .getField(true)
    .filter(
      p =>
        (p.hasAbility(AbilityId.FORECAST) && p.species.speciesId === SpeciesId.CASTFORM)
        || (p.hasAbility(AbilityId.FLOWER_GIFT) && p.species.speciesId === SpeciesId.CHERRIM),
    );
}

// biome-ignore format: prevent biome from removing the newlines (e.g. prevent `new Ability(...).attr(...)`)
export function initAbilities() {
  (allAbilities as Ability[]).push(
    new AbBuilder(AbilityId.NONE, 3).build(),
    new AbBuilder(AbilityId.STENCH, 3)
      .attr(PostAttackApplyBattlerTagAbAttr, false, (user, target, move) => !move.hasAttr("FlinchAttr") && !move.hitsSubstitute(user, target) ? 10 : 0, BattlerTagType.FLINCHED)
      .build(),
    new AbBuilder(AbilityId.DRIZZLE, 3)
      .attr(PostSummonWeatherChangeAbAttr, WeatherType.RAIN)
      .attr(PostBiomeChangeWeatherChangeAbAttr, WeatherType.RAIN)
      .build(),
    new AbBuilder(AbilityId.SPEED_BOOST, 3)
      .attr(SpeedBoostAbAttr)
      .build(),
    new AbBuilder(AbilityId.BATTLE_ARMOR, 3)
      .attr(BlockCritAbAttr)
      .ignorable()
      .build(),
    new AbBuilder(AbilityId.STURDY, 3)
      .attr(PreDefendFullHpEndureAbAttr)
      .attr(BlockOneHitKOAbAttr)
      .ignorable()
      .build(),
    new AbBuilder(AbilityId.DAMP, 3)
      .attr(FieldPreventExplosiveMovesAbAttr)
      .ignorable()
      .build(),
    new AbBuilder(AbilityId.LIMBER, 3)
      .attr(StatusEffectImmunityAbAttr, StatusEffect.PARALYSIS)
      .attr(PostSummonHealStatusAbAttr, StatusEffect.PARALYSIS)
      .ignorable()
      .build(),
    new AbBuilder(AbilityId.SAND_VEIL, 3)
      .attr(StatMultiplierAbAttr, Stat.EVA, 1.2)
      .attr(BlockWeatherDamageAttr, WeatherType.SANDSTORM)
      .condition(getWeatherCondition(WeatherType.SANDSTORM))
      .ignorable()
      .build(),
    new AbBuilder(AbilityId.STATIC, 3)
      .attr(PostDefendContactApplyStatusEffectAbAttr, 30, StatusEffect.PARALYSIS)
      .bypassFaint()
      .build(),
    new AbBuilder(AbilityId.VOLT_ABSORB, 3)
      .attr(TypeImmunityHealAbAttr, PokemonType.ELECTRIC)
      .ignorable()
      .build(),
    new AbBuilder(AbilityId.WATER_ABSORB, 3)
      .attr(TypeImmunityHealAbAttr, PokemonType.WATER)
      .ignorable()
      .build(),
    new AbBuilder(AbilityId.OBLIVIOUS, 3)
      .attr(BattlerTagImmunityAbAttr, [ BattlerTagType.INFATUATED, BattlerTagType.TAUNT ])
      .attr(PostSummonRemoveBattlerTagAbAttr, BattlerTagType.INFATUATED, BattlerTagType.TAUNT)
      .attr(IntimidateImmunityAbAttr)
      .ignorable()
      .build(),
    new AbBuilder(AbilityId.CLOUD_NINE, 3)
      .attr(SuppressWeatherEffectAbAttr, true)
      .attr(PostSummonUnnamedMessageAbAttr, i18next.t("abilityTriggers:weatherEffectDisappeared"))
      .attr(PostSummonWeatherSuppressedFormChangeAbAttr)
      .attr(PostFaintUnsuppressedWeatherFormChangeAbAttr)
      .bypassFaint()
      .build(),
    new AbBuilder(AbilityId.COMPOUND_EYES, 3)
      .attr(StatMultiplierAbAttr, Stat.ACC, 1.3)
      .build(),
    new AbBuilder(AbilityId.INSOMNIA, 3)
      .attr(StatusEffectImmunityAbAttr, StatusEffect.SLEEP)
      .attr(PostSummonHealStatusAbAttr, StatusEffect.SLEEP)
      .attr(BattlerTagImmunityAbAttr, BattlerTagType.DROWSY)
      .ignorable()
      .build(),
    new AbBuilder(AbilityId.COLOR_CHANGE, 3)
      .attr(PostDefendTypeChangeAbAttr)
      .condition(getSheerForceHitDisableAbCondition())
      .build(),
    new AbBuilder(AbilityId.IMMUNITY, 3)
      .attr(StatusEffectImmunityAbAttr, StatusEffect.POISON, StatusEffect.TOXIC)
      .attr(PostSummonHealStatusAbAttr, StatusEffect.POISON, StatusEffect.TOXIC)
      .ignorable()
      .build(),
    new AbBuilder(AbilityId.FLASH_FIRE, 3)
      .attr(TypeImmunityAddBattlerTagAbAttr, PokemonType.FIRE, BattlerTagType.FIRE_BOOST, 1)
      .ignorable()
      .build(),
    new AbBuilder(AbilityId.SHIELD_DUST, 3)
      .attr(IgnoreMoveEffectsAbAttr)
      .ignorable()
      .build(),
    new AbBuilder(AbilityId.OWN_TEMPO, 3)
      .attr(BattlerTagImmunityAbAttr, BattlerTagType.CONFUSED)
      .attr(PostSummonRemoveBattlerTagAbAttr, BattlerTagType.CONFUSED)
      .attr(IntimidateImmunityAbAttr)
      .ignorable()
      .build(),
    new AbBuilder(AbilityId.SUCTION_CUPS, 3)
      .attr(ForceSwitchOutImmunityAbAttr)
      .ignorable()
      .build(),
    new AbBuilder(AbilityId.INTIMIDATE, 3)
      .attr(PostSummonStatStageChangeAbAttr, [ Stat.ATK ], -1, false, true)
      .build(),
    new AbBuilder(AbilityId.SHADOW_TAG, 3)
      .attr(ArenaTrapAbAttr, (_user, target) => !target.hasAbility(AbilityId.SHADOW_TAG))
      .build(),
    new AbBuilder(AbilityId.ROUGH_SKIN, 3)
      .attr(PostDefendContactDamageAbAttr, 8)
      .bypassFaint()
      .build(),
    new AbBuilder(AbilityId.WONDER_GUARD, 3)
      .attr(NonSuperEffectiveImmunityAbAttr)
      .uncopiable()
      .ignorable()
      .build(),
    new AbBuilder(AbilityId.LEVITATE, 3)
      .attr(AttackTypeImmunityAbAttr, PokemonType.GROUND, (pokemon: Pokemon) => !pokemon.getTag(GroundedTag) && !globalScene.arena.getTag(ArenaTagType.GRAVITY))
      .ignorable()
      .build(),
    new AbBuilder(AbilityId.EFFECT_SPORE, 3)
      .attr(EffectSporeAbAttr)
      .build(),
    new AbBuilder(AbilityId.SYNCHRONIZE, 3)
      .attr(SyncEncounterNatureAbAttr)
      .attr(SynchronizeStatusAbAttr)
      .build(),
    new AbBuilder(AbilityId.CLEAR_BODY, 3)
      .attr(ProtectStatAbAttr)
      .ignorable()
      .build(),
    new AbBuilder(AbilityId.NATURAL_CURE, 3)
      .attr(PreSwitchOutResetStatusAbAttr)
      .build(),
    new AbBuilder(AbilityId.LIGHTNING_ROD, 3)
      .attr(RedirectTypeMoveAbAttr, PokemonType.ELECTRIC)
      .attr(TypeImmunityStatStageChangeAbAttr, PokemonType.ELECTRIC, Stat.SPATK, 1)
      .ignorable()
      .build(),
    new AbBuilder(AbilityId.SERENE_GRACE, 3)
      .attr(MoveEffectChanceMultiplierAbAttr, 2)
      .build(),
    new AbBuilder(AbilityId.SWIFT_SWIM, 3)
      .attr(StatMultiplierAbAttr, Stat.SPD, 2)
      .condition(getWeatherCondition(WeatherType.RAIN, WeatherType.HEAVY_RAIN))
      .build(),
    new AbBuilder(AbilityId.CHLOROPHYLL, 3)
      .attr(StatMultiplierAbAttr, Stat.SPD, 2)
      .condition(getWeatherCondition(WeatherType.SUNNY, WeatherType.HARSH_SUN))
      .build(),
    new AbBuilder(AbilityId.ILLUMINATE, 3)
      .attr(ProtectStatAbAttr, Stat.ACC)
      .attr(DoubleBattleChanceAbAttr)
      .attr(IgnoreOpponentStatStagesAbAttr, [ Stat.EVA ])
      .ignorable()
      .build(),
    new AbBuilder(AbilityId.TRACE, 3)
      .attr(PostSummonCopyAbilityAbAttr)
      .uncopiable()
      .build(),
    new AbBuilder(AbilityId.HUGE_POWER, 3)
      .attr(StatMultiplierAbAttr, Stat.ATK, 2)
      .build(),
    new AbBuilder(AbilityId.POISON_POINT, 3)
      .attr(PostDefendContactApplyStatusEffectAbAttr, 30, StatusEffect.POISON)
      .bypassFaint()
      .build(),
    new AbBuilder(AbilityId.INNER_FOCUS, 3)
      .attr(BattlerTagImmunityAbAttr, BattlerTagType.FLINCHED)
      .attr(IntimidateImmunityAbAttr)
      .ignorable()
      .build(),
    new AbBuilder(AbilityId.MAGMA_ARMOR, 3)
      .attr(StatusEffectImmunityAbAttr, StatusEffect.FREEZE)
      .attr(PostSummonHealStatusAbAttr, StatusEffect.FREEZE)
      .ignorable()
      .build(),
    new AbBuilder(AbilityId.WATER_VEIL, 3)
      .attr(StatusEffectImmunityAbAttr, StatusEffect.BURN)
      .attr(PostSummonHealStatusAbAttr, StatusEffect.BURN)
      .ignorable()
      .build(),
    new AbBuilder(AbilityId.MAGNET_PULL, 3)
      .attr(ArenaTrapAbAttr, (_user, target) => {
        return target.getTypes(true).includes(PokemonType.STEEL) || (target.getTypes(true).includes(PokemonType.STELLAR) && target.getTypes().includes(PokemonType.STEEL));
      })
      .build(),
    new AbBuilder(AbilityId.SOUNDPROOF, 3)
      .attr(MoveImmunityAbAttr, (pokemon, attacker, move) => pokemon !== attacker && move.hasFlag(MoveFlags.SOUND_BASED))
      .ignorable()
      .build(),
    new AbBuilder(AbilityId.RAIN_DISH, 3)
      .attr(PostWeatherLapseHealAbAttr, 1, WeatherType.RAIN, WeatherType.HEAVY_RAIN)
      .build(),
    new AbBuilder(AbilityId.SAND_STREAM, 3)
      .attr(PostSummonWeatherChangeAbAttr, WeatherType.SANDSTORM)
      .attr(PostBiomeChangeWeatherChangeAbAttr, WeatherType.SANDSTORM)
      .build(),
    new AbBuilder(AbilityId.PRESSURE, 3)
      .attr(IncreasePpAbAttr)
      .attr(PostSummonMessageAbAttr, (pokemon: Pokemon) => i18next.t("abilityTriggers:postSummonPressure", { pokemonNameWithAffix: getPokemonNameWithAffix(pokemon) }))
      .build(),
    new AbBuilder(AbilityId.THICK_FAT, 3)
      .attr(ReceivedTypeDamageMultiplierAbAttr, PokemonType.FIRE, 0.5)
      .attr(ReceivedTypeDamageMultiplierAbAttr, PokemonType.ICE, 0.5)
      .ignorable()
      .build(),
    new AbBuilder(AbilityId.EARLY_BIRD, 3)
      .attr(ReduceStatusEffectDurationAbAttr, StatusEffect.SLEEP)
      .build(),
    new AbBuilder(AbilityId.FLAME_BODY, 3)
      .attr(PostDefendContactApplyStatusEffectAbAttr, 30, StatusEffect.BURN)
      .bypassFaint()
      .build(),
    new AbBuilder(AbilityId.RUN_AWAY, 3)
      .attr(RunSuccessAbAttr)
      .build(),
    new AbBuilder(AbilityId.KEEN_EYE, 3)
      .attr(ProtectStatAbAttr, Stat.ACC)
      .ignorable()
      .build(),
    new AbBuilder(AbilityId.HYPER_CUTTER, 3)
      .attr(ProtectStatAbAttr, Stat.ATK)
      .ignorable()
      .build(),
    new AbBuilder(AbilityId.PICKUP, 3)
      .attr(PostBattleLootAbAttr)
      .unsuppressable()
      .build(),
    new AbBuilder(AbilityId.TRUANT, 3)
      .attr(PostSummonAddBattlerTagAbAttr, BattlerTagType.TRUANT, 1, false)
      .build(),
    new AbBuilder(AbilityId.HUSTLE, 3)
      .attr(StatMultiplierAbAttr, Stat.ATK, 1.5)
      .attr(StatMultiplierAbAttr, Stat.ACC, 0.8, (_user, _target, move) => move.category === MoveCategory.PHYSICAL)
      .build(),
    new AbBuilder(AbilityId.CUTE_CHARM, 3)
      .attr(PostDefendContactApplyTagChanceAbAttr, 30, BattlerTagType.INFATUATED)
      .build(),
    new AbBuilder(AbilityId.PLUS, 3)
      .conditionalAttr(p => globalScene.currentBattle.double && [ AbilityId.PLUS, AbilityId.MINUS ].some(a => (p.getAlly()?.hasAbility(a) ?? false)), StatMultiplierAbAttr, Stat.SPATK, 1.5)
      .build(),
    new AbBuilder(AbilityId.MINUS, 3)
      .conditionalAttr(p => globalScene.currentBattle.double && [ AbilityId.PLUS, AbilityId.MINUS ].some(a => (p.getAlly()?.hasAbility(a) ?? false)), StatMultiplierAbAttr, Stat.SPATK, 1.5)
      .build(),
    new AbBuilder(AbilityId.FORECAST, 3, -2)
      .uncopiable()
      .unreplaceable()
      .attr(NoFusionAbilityAbAttr)
      .attr(PostSummonFormChangeByWeatherAbAttr)
      .attr(PostWeatherChangeFormChangeAbAttr, AbilityId.FORECAST, [ WeatherType.NONE, WeatherType.SANDSTORM, WeatherType.STRONG_WINDS, WeatherType.FOG ])
      .build(),
    new AbBuilder(AbilityId.STICKY_HOLD, 3)
      .attr(BlockItemTheftAbAttr)
      .bypassFaint()
      .ignorable()
      .build(),
    new AbBuilder(AbilityId.SHED_SKIN, 3)
      .conditionalAttr(_pokemon => !randSeedInt(3), PostTurnResetStatusAbAttr)
      .build(),
    new AbBuilder(AbilityId.GUTS, 3)
      .attr(BypassBurnDamageReductionAbAttr)
      .conditionalAttr(pokemon => !!pokemon.status || pokemon.hasAbility(AbilityId.COMATOSE), StatMultiplierAbAttr, Stat.ATK, 1.5)
      .build(),
    new AbBuilder(AbilityId.MARVEL_SCALE, 3)
      .conditionalAttr(pokemon => !!pokemon.status || pokemon.hasAbility(AbilityId.COMATOSE), StatMultiplierAbAttr, Stat.DEF, 1.5)
      .ignorable()
      .build(),
    new AbBuilder(AbilityId.LIQUID_OOZE, 3)
      .attr(ReverseDrainAbAttr)
      .build(),
    new AbBuilder(AbilityId.OVERGROW, 3)
      .attr(LowHpMoveTypePowerBoostAbAttr, PokemonType.GRASS)
      .build(),
    new AbBuilder(AbilityId.BLAZE, 3)
      .attr(LowHpMoveTypePowerBoostAbAttr, PokemonType.FIRE)
      .build(),
    new AbBuilder(AbilityId.TORRENT, 3)
      .attr(LowHpMoveTypePowerBoostAbAttr, PokemonType.WATER)
      .build(),
    new AbBuilder(AbilityId.SWARM, 3)
      .attr(LowHpMoveTypePowerBoostAbAttr, PokemonType.BUG)
      .build(),
    new AbBuilder(AbilityId.ROCK_HEAD, 3)
      .attr(BlockRecoilDamageAttr)
      .build(),
    new AbBuilder(AbilityId.DROUGHT, 3)
      .attr(PostSummonWeatherChangeAbAttr, WeatherType.SUNNY)
      .attr(PostBiomeChangeWeatherChangeAbAttr, WeatherType.SUNNY)
      .build(),
    new AbBuilder(AbilityId.ARENA_TRAP, 3)
      .attr(ArenaTrapAbAttr, (_user, target) => target.isGrounded())
      .attr(DoubleBattleChanceAbAttr)
      .build(),
    new AbBuilder(AbilityId.VITAL_SPIRIT, 3)
      .attr(StatusEffectImmunityAbAttr, StatusEffect.SLEEP)
      .attr(PostSummonHealStatusAbAttr, StatusEffect.SLEEP)
      .attr(BattlerTagImmunityAbAttr, BattlerTagType.DROWSY)
      .ignorable()
      .build(),
    new AbBuilder(AbilityId.WHITE_SMOKE, 3)
      .attr(ProtectStatAbAttr)
      .ignorable()
      .build(),
    new AbBuilder(AbilityId.PURE_POWER, 3)
      .attr(StatMultiplierAbAttr, Stat.ATK, 2)
      .build(),
    new AbBuilder(AbilityId.SHELL_ARMOR, 3)
      .attr(BlockCritAbAttr)
      .ignorable()
      .build(),
    new AbBuilder(AbilityId.AIR_LOCK, 3)
      .attr(SuppressWeatherEffectAbAttr, true)
      .attr(PostSummonUnnamedMessageAbAttr, i18next.t("abilityTriggers:weatherEffectDisappeared"))
      .attr(PostSummonWeatherSuppressedFormChangeAbAttr)
      .attr(PostFaintUnsuppressedWeatherFormChangeAbAttr)
      .bypassFaint()
      .build(),
    new AbBuilder(AbilityId.TANGLED_FEET, 4)
      .conditionalAttr(pokemon => !!pokemon.getTag(BattlerTagType.CONFUSED), StatMultiplierAbAttr, Stat.EVA, 2)
      .ignorable()
      .build(),
    new AbBuilder(AbilityId.MOTOR_DRIVE, 4)
      .attr(TypeImmunityStatStageChangeAbAttr, PokemonType.ELECTRIC, Stat.SPD, 1)
      .ignorable()
      .build(),
    new AbBuilder(AbilityId.RIVALRY, 4)
      .attr(MovePowerBoostAbAttr, (user, target, _move) => user?.gender !== Gender.GENDERLESS && target?.gender !== Gender.GENDERLESS && user?.gender === target?.gender, 1.25)
      .attr(MovePowerBoostAbAttr, (user, target, _move) => user?.gender !== Gender.GENDERLESS && target?.gender !== Gender.GENDERLESS && user?.gender !== target?.gender, 0.75)
      .build(),
    new AbBuilder(AbilityId.STEADFAST, 4)
      .attr(FlinchStatStageChangeAbAttr, [ Stat.SPD ], 1)
      .build(),
    new AbBuilder(AbilityId.SNOW_CLOAK, 4)
      .attr(StatMultiplierAbAttr, Stat.EVA, 1.2)
      .attr(BlockWeatherDamageAttr, WeatherType.HAIL)
      .condition(getWeatherCondition(WeatherType.HAIL, WeatherType.SNOW))
      .ignorable()
      .build(),
    new AbBuilder(AbilityId.GLUTTONY, 4)
      .attr(ReduceBerryUseThresholdAbAttr)
      .build(),
    new AbBuilder(AbilityId.ANGER_POINT, 4)
      .attr(PostReceiveCritStatStageChangeAbAttr, Stat.ATK, 12)
      .build(),
    new AbBuilder(AbilityId.UNBURDEN, 4)
      .attr(PostItemLostApplyBattlerTagAbAttr, BattlerTagType.UNBURDEN)
      .bypassFaint() // Allows reviver seed to activate Unburden
      .edgeCase() // Should not restore Unburden boost if Pokemon loses then regains Unburden ability
      .build(),
    new AbBuilder(AbilityId.HEATPROOF, 4)
      .attr(ReceivedTypeDamageMultiplierAbAttr, PokemonType.FIRE, 0.5)
      .attr(ReduceBurnDamageAbAttr, 0.5)
      .ignorable()
      .build(),
    new AbBuilder(AbilityId.SIMPLE, 4)
      .attr(StatStageChangeMultiplierAbAttr, 2)
      .ignorable()
      .build(),
    new AbBuilder(AbilityId.DRY_SKIN, 4)
      .attr(PostWeatherLapseDamageAbAttr, 2, WeatherType.SUNNY, WeatherType.HARSH_SUN)
      .attr(PostWeatherLapseHealAbAttr, 2, WeatherType.RAIN, WeatherType.HEAVY_RAIN)
      .attr(ReceivedTypeDamageMultiplierAbAttr, PokemonType.FIRE, 1.25)
      .attr(TypeImmunityHealAbAttr, PokemonType.WATER)
      .ignorable()
      .build(),
    new AbBuilder(AbilityId.DOWNLOAD, 4)
      .attr(DownloadAbAttr)
      .build(),
    new AbBuilder(AbilityId.IRON_FIST, 4)
      .attr(MovePowerBoostAbAttr, (_user, _target, move) => move.hasFlag(MoveFlags.PUNCHING_MOVE), 1.2)
      .build(),
    new AbBuilder(AbilityId.POISON_HEAL, 4)
      .attr(PostTurnStatusHealAbAttr, StatusEffect.TOXIC, StatusEffect.POISON)
      .attr(BlockStatusDamageAbAttr, StatusEffect.TOXIC, StatusEffect.POISON)
      .build(),
    new AbBuilder(AbilityId.ADAPTABILITY, 4)
      .attr(StabBoostAbAttr)
      .build(),
    new AbBuilder(AbilityId.SKILL_LINK, 4)
      .attr(MaxMultiHitAbAttr)
      .build(),
    new AbBuilder(AbilityId.HYDRATION, 4)
      .attr(PostTurnResetStatusAbAttr)
      .condition(getWeatherCondition(WeatherType.RAIN, WeatherType.HEAVY_RAIN))
      .build(),
    new AbBuilder(AbilityId.SOLAR_POWER, 4)
      .attr(PostWeatherLapseDamageAbAttr, 2, WeatherType.SUNNY, WeatherType.HARSH_SUN)
      .attr(StatMultiplierAbAttr, Stat.SPATK, 1.5)
      .condition(getWeatherCondition(WeatherType.SUNNY, WeatherType.HARSH_SUN))
      .build(),
    new AbBuilder(AbilityId.QUICK_FEET, 4)
      // TODO: This should ignore the speed drop, not manually undo it
      .conditionalAttr(pokemon => pokemon.status ? pokemon.status.effect === StatusEffect.PARALYSIS : false, StatMultiplierAbAttr, Stat.SPD, 2)
      .conditionalAttr(pokemon => !!pokemon.status || pokemon.hasAbility(AbilityId.COMATOSE), StatMultiplierAbAttr, Stat.SPD, 1.5)
      .build(),
    new AbBuilder(AbilityId.NORMALIZE, 4)
      .attr(MoveTypeChangeAbAttr, PokemonType.NORMAL, 1.2)
      .build(),
    new AbBuilder(AbilityId.SNIPER, 4)
      .attr(MultCritAbAttr, 1.5)
      .build(),
    new AbBuilder(AbilityId.MAGIC_GUARD, 4)
      .attr(BlockNonDirectDamageAbAttr)
      .build(),
    new AbBuilder(AbilityId.NO_GUARD, 4)
      .attr(AlwaysHitAbAttr)
      .attr(DoubleBattleChanceAbAttr)
      .build(),
    new AbBuilder(AbilityId.STALL, 4)
      .attr(ChangeMovePriorityAbAttr, (_pokemon, _move: Move) => true, -0.2)
      .build(),
    new AbBuilder(AbilityId.TECHNICIAN, 4)
      .attr(MovePowerBoostAbAttr, (user, target, move) => {
        const power = new NumberHolder(move.power);
        applyMoveAttrs("VariablePowerAttr", user, target, move, power);
        return power.value <= 60;
      }, 1.5)
      .build(),
    new AbBuilder(AbilityId.LEAF_GUARD, 4)
      .attr(StatusEffectImmunityAbAttr)
      .condition(getWeatherCondition(WeatherType.SUNNY, WeatherType.HARSH_SUN))
      .ignorable()
      .build(),
    new AbBuilder(AbilityId.KLUTZ, 4, 1)
      .unimplemented()
      .build(),
    new AbBuilder(AbilityId.MOLD_BREAKER, 4)
      .attr(PostSummonMessageAbAttr, (pokemon: Pokemon) => i18next.t("abilityTriggers:postSummonMoldBreaker", { pokemonNameWithAffix: getPokemonNameWithAffix(pokemon) }))
      .attr(MoveAbilityBypassAbAttr)
      .build(),
    new AbBuilder(AbilityId.SUPER_LUCK, 4)
      .attr(BonusCritAbAttr)
      .build(),
    new AbBuilder(AbilityId.AFTERMATH, 4)
      .attr(PostFaintContactDamageAbAttr, 4)
      .bypassFaint()
      .build(),
    new AbBuilder(AbilityId.ANTICIPATION, 4)
      .conditionalAttr(getAnticipationCondition(), PostSummonMessageAbAttr, (pokemon: Pokemon) => i18next.t("abilityTriggers:postSummonAnticipation", { pokemonNameWithAffix: getPokemonNameWithAffix(pokemon) }))
      .build(),
    new AbBuilder(AbilityId.FOREWARN, 4)
      .attr(ForewarnAbAttr)
      .build(),
    new AbBuilder(AbilityId.UNAWARE, 4)
      .attr(IgnoreOpponentStatStagesAbAttr, [ Stat.ATK, Stat.DEF, Stat.SPATK, Stat.SPDEF, Stat.ACC, Stat.EVA ])
      .ignorable()
      .build(),
    new AbBuilder(AbilityId.TINTED_LENS, 4)
      .attr(DamageBoostAbAttr, 2, (user, target, move) => (target?.getMoveEffectiveness(user!, move) ?? 1) <= 0.5)
      .build(),
    new AbBuilder(AbilityId.FILTER, 4)
      .attr(ReceivedMoveDamageMultiplierAbAttr, (target, user, move) => target.getMoveEffectiveness(user, move) >= 2, 0.75)
      .ignorable()
      .build(),
    new AbBuilder(AbilityId.SLOW_START, 4)
      .attr(PostSummonAddBattlerTagAbAttr, BattlerTagType.SLOW_START, 5)
      .build(),
    new AbBuilder(AbilityId.SCRAPPY, 4)
      .attr(IgnoreTypeImmunityAbAttr, PokemonType.GHOST, [ PokemonType.NORMAL, PokemonType.FIGHTING ])
      .attr(IntimidateImmunityAbAttr)
      .build(),
    new AbBuilder(AbilityId.STORM_DRAIN, 4)
      .attr(RedirectTypeMoveAbAttr, PokemonType.WATER)
      .attr(TypeImmunityStatStageChangeAbAttr, PokemonType.WATER, Stat.SPATK, 1)
      .ignorable()
      .build(),
    new AbBuilder(AbilityId.ICE_BODY, 4)
      .attr(BlockWeatherDamageAttr, WeatherType.HAIL)
      .attr(PostWeatherLapseHealAbAttr, 1, WeatherType.HAIL, WeatherType.SNOW)
      .build(),
    new AbBuilder(AbilityId.SOLID_ROCK, 4)
      .attr(ReceivedMoveDamageMultiplierAbAttr, (target, user, move) => target.getMoveEffectiveness(user, move) >= 2, 0.75)
      .ignorable()
      .build(),
    new AbBuilder(AbilityId.SNOW_WARNING, 4)
      .attr(PostSummonWeatherChangeAbAttr, WeatherType.SNOW)
      .attr(PostBiomeChangeWeatherChangeAbAttr, WeatherType.SNOW)
      .build(),
    new AbBuilder(AbilityId.HONEY_GATHER, 4)
      .attr(MoneyAbAttr)
      .unsuppressable()
      .build(),
    new AbBuilder(AbilityId.FRISK, 4)
      .attr(FriskAbAttr)
      .build(),
    new AbBuilder(AbilityId.RECKLESS, 4)
      .attr(MovePowerBoostAbAttr, (_user, _target, move) => move.hasFlag(MoveFlags.RECKLESS_MOVE), 1.2)
      .build(),
    new AbBuilder(AbilityId.MULTITYPE, 4)
      .attr(NoFusionAbilityAbAttr)
      .uncopiable()
      .unsuppressable()
      .unreplaceable()
      .build(),
    new AbBuilder(AbilityId.FLOWER_GIFT, 4, -2)
      .conditionalAttr(getWeatherCondition(WeatherType.SUNNY || WeatherType.HARSH_SUN), StatMultiplierAbAttr, Stat.ATK, 1.5)
      .conditionalAttr(getWeatherCondition(WeatherType.SUNNY || WeatherType.HARSH_SUN), StatMultiplierAbAttr, Stat.SPDEF, 1.5)
      .conditionalAttr(getWeatherCondition(WeatherType.SUNNY || WeatherType.HARSH_SUN), AllyStatMultiplierAbAttr, Stat.ATK, 1.5)
      .conditionalAttr(getWeatherCondition(WeatherType.SUNNY || WeatherType.HARSH_SUN), AllyStatMultiplierAbAttr, Stat.SPDEF, 1.5)
      .attr(NoFusionAbilityAbAttr)
      .attr(PostSummonFormChangeByWeatherAbAttr)
      .attr(PostWeatherChangeFormChangeAbAttr, AbilityId.FLOWER_GIFT, [ WeatherType.NONE, WeatherType.SANDSTORM, WeatherType.STRONG_WINDS, WeatherType.FOG, WeatherType.HAIL, WeatherType.HEAVY_RAIN, WeatherType.SNOW, WeatherType.RAIN ])
      .uncopiable()
      .unreplaceable()
      .ignorable()
      .build(),
    new AbBuilder(AbilityId.BAD_DREAMS, 4)
      .attr(PostTurnHurtIfSleepingAbAttr)
      .build(),
    new AbBuilder(AbilityId.PICKPOCKET, 5)
      .attr(PostDefendStealHeldItemAbAttr, (target, user, move) => move.doesFlagEffectApply({flag: MoveFlags.MAKES_CONTACT, user, target}))
      .condition(getSheerForceHitDisableAbCondition())
      .build(),
    new AbBuilder(AbilityId.SHEER_FORCE, 5)
      .attr(MovePowerBoostAbAttr, (_user, _target, move) => move.chance >= 1, 1.3)
      .attr(MoveEffectChanceMultiplierAbAttr, 0) // This attribute does not seem to function - Should disable life orb, eject button, red card, kee/maranga berry if they get implemented
      .build(),
    new AbBuilder(AbilityId.CONTRARY, 5)
      .attr(StatStageChangeMultiplierAbAttr, -1)
      .ignorable()
      .build(),
    new AbBuilder(AbilityId.UNNERVE, 5, 1)
      .attr(PreventBerryUseAbAttr)
      .build(),
    new AbBuilder(AbilityId.DEFIANT, 5)
      .attr(PostStatStageChangeStatStageChangeAbAttr, (_target, _statsChanged, stages) => stages < 0, [ Stat.ATK ], 2)
      .build(),
    new AbBuilder(AbilityId.DEFEATIST, 5)
      .attr(StatMultiplierAbAttr, Stat.ATK, 0.5)
      .attr(StatMultiplierAbAttr, Stat.SPATK, 0.5)
      .condition((pokemon) => pokemon.getHpRatio() <= 0.5)
      .build(),
    new AbBuilder(AbilityId.CURSED_BODY, 5)
      .attr(PostDefendMoveDisableAbAttr, 30)
      .bypassFaint()
      .build(),
    new AbBuilder(AbilityId.HEALER, 5)
      .conditionalAttr(pokemon => pokemon.getAlly() != null && randSeedInt(10) < 3, PostTurnResetStatusAbAttr, true)
      .build(),
    new AbBuilder(AbilityId.FRIEND_GUARD, 5)
      .attr(AlliedFieldDamageReductionAbAttr, 0.75)
      .ignorable()
      .build(),
    new AbBuilder(AbilityId.WEAK_ARMOR, 5)
      .attr(PostDefendStatStageChangeAbAttr, (_target, _user, move) => move.category === MoveCategory.PHYSICAL, Stat.DEF, -1)
      .attr(PostDefendStatStageChangeAbAttr, (_target, _user, move) => move.category === MoveCategory.PHYSICAL, Stat.SPD, 2)
      .build(),
    new AbBuilder(AbilityId.HEAVY_METAL, 5)
      .attr(WeightMultiplierAbAttr, 2)
      .ignorable()
      .build(),
    new AbBuilder(AbilityId.LIGHT_METAL, 5)
      .attr(WeightMultiplierAbAttr, 0.5)
      .ignorable()
      .build(),
    new AbBuilder(AbilityId.MULTISCALE, 5)
      .attr(ReceivedMoveDamageMultiplierAbAttr, (target, _user, _move) => target.isFullHp(), 0.5)
      .ignorable()
      .build(),
    new AbBuilder(AbilityId.TOXIC_BOOST, 5)
      .attr(MovePowerBoostAbAttr, (user, _target, move) => move.category === MoveCategory.PHYSICAL && (user?.status?.effect === StatusEffect.POISON || user?.status?.effect === StatusEffect.TOXIC), 1.5)
      .build(),
    new AbBuilder(AbilityId.FLARE_BOOST, 5)
      .attr(MovePowerBoostAbAttr, (user, _target, move) => move.category === MoveCategory.SPECIAL && user?.status?.effect === StatusEffect.BURN, 1.5)
      .build(),
    new AbBuilder(AbilityId.HARVEST, 5)
      .attr(
        PostTurnRestoreBerryAbAttr,
        /** Rate is doubled when under sun {@link https://dex.pokemonshowdown.com/abilities/harvest} */
        (pokemon) => 0.5 * (getWeatherCondition(WeatherType.SUNNY, WeatherType.HARSH_SUN)(pokemon) ? 2 : 1)
      )
      .edgeCase() // Cannot recover berries used up by fling or natural gift (unimplemented)
      .build(),
    new AbBuilder(AbilityId.TELEPATHY, 5)
      .attr(MoveImmunityAbAttr, (pokemon, attacker, move) => pokemon.getAlly() === attacker && move.is("AttackMove"))
      .ignorable()
      .build(),
    new AbBuilder(AbilityId.MOODY, 5)
      .attr(MoodyAbAttr)
      .build(),
    new AbBuilder(AbilityId.OVERCOAT, 5)
      .attr(BlockWeatherDamageAttr)
      .attr(MoveImmunityAbAttr, (pokemon, attacker, move) => pokemon !== attacker && move.hasFlag(MoveFlags.POWDER_MOVE))
      .ignorable()
      .build(),
    new AbBuilder(AbilityId.POISON_TOUCH, 5)
      .attr(PostAttackContactApplyStatusEffectAbAttr, 30, StatusEffect.POISON)
      .build(),
    new AbBuilder(AbilityId.REGENERATOR, 5)
      .attr(PreSwitchOutHealAbAttr)
      .build(),
    new AbBuilder(AbilityId.BIG_PECKS, 5)
      .attr(ProtectStatAbAttr, Stat.DEF)
      .ignorable()
      .build(),
    new AbBuilder(AbilityId.SAND_RUSH, 5)
      .attr(StatMultiplierAbAttr, Stat.SPD, 2)
      .attr(BlockWeatherDamageAttr, WeatherType.SANDSTORM)
      .condition(getWeatherCondition(WeatherType.SANDSTORM))
      .build(),
    new AbBuilder(AbilityId.WONDER_SKIN, 5)
      .attr(WonderSkinAbAttr)
      .ignorable()
      .build(),
    new AbBuilder(AbilityId.ANALYTIC, 5)
      .attr(MovePowerBoostAbAttr, (user) =>
        // Boost power if all other Pokemon have already moved (no other moves are slated to execute)
        !globalScene.phaseManager.hasPhaseOfType("MovePhase", phase => phase.pokemon.id !== user?.id),
        1.3)
      .build(),
    new AbBuilder(AbilityId.ILLUSION, 5)
      // The Pokemon generate an illusion if it's available
      .attr(IllusionPreSummonAbAttr, false)
      .attr(IllusionBreakAbAttr)
      // The Pokemon loses its illusion when damaged by a move
      .attr(PostDefendIllusionBreakAbAttr, true)
      // Disable Illusion in fusions
      .attr(NoFusionAbilityAbAttr)
      // Illusion is available again after a battle
      .conditionalAttr((pokemon) => pokemon.isAllowedInBattle(), IllusionPostBattleAbAttr, false)
      .uncopiable()
      .bypassFaint()
      .build(),
    new AbBuilder(AbilityId.IMPOSTER, 5)
      .attr(PostSummonTransformAbAttr)
      .uncopiable()
      .edgeCase() // Should copy rage fist hit count, etc (see Transform edge case for full list)
      .build(),
    new AbBuilder(AbilityId.INFILTRATOR, 5)
      .attr(InfiltratorAbAttr)
      .partial() // does not bypass Mist
      .build(),
    new AbBuilder(AbilityId.MUMMY, 5)
      .attr(PostDefendAbilityGiveAbAttr, AbilityId.MUMMY)
      .bypassFaint()
      .build(),
    new AbBuilder(AbilityId.MOXIE, 5)
      .attr(PostVictoryStatStageChangeAbAttr, Stat.ATK, 1)
      .build(),
    new AbBuilder(AbilityId.JUSTIFIED, 5)
      .attr(PostDefendStatStageChangeAbAttr, (_target, user, move) => user.getMoveType(move) === PokemonType.DARK && move.category !== MoveCategory.STATUS, Stat.ATK, 1)
      .build(),
    new AbBuilder(AbilityId.RATTLED, 5)
      .attr(PostDefendStatStageChangeAbAttr, (_target, user, move) => {
        const moveType = user.getMoveType(move);
        return move.category !== MoveCategory.STATUS
          && (moveType === PokemonType.DARK || moveType === PokemonType.BUG || moveType === PokemonType.GHOST);
      }, Stat.SPD, 1)
      .attr(PostIntimidateStatStageChangeAbAttr, [ Stat.SPD ], 1)
      .build(),
    new AbBuilder(AbilityId.MAGIC_BOUNCE, 5)
      .attr(ReflectStatusMoveAbAttr)
      .ignorable()
      // Interactions with stomping tantrum, instruct, encore, and probably other moves that
      // rely on move history
      .edgeCase()
      .build(),
    new AbBuilder(AbilityId.SAP_SIPPER, 5)
      .attr(TypeImmunityStatStageChangeAbAttr, PokemonType.GRASS, Stat.ATK, 1)
      .ignorable()
      .build(),
    new AbBuilder(AbilityId.PRANKSTER, 5)
      .attr(ChangeMovePriorityAbAttr, (_pokemon, move: Move) => move.category === MoveCategory.STATUS, 1)
      .build(),
    new AbBuilder(AbilityId.SAND_FORCE, 5)
      .attr(MoveTypePowerBoostAbAttr, PokemonType.ROCK, 1.3)
      .attr(MoveTypePowerBoostAbAttr, PokemonType.GROUND, 1.3)
      .attr(MoveTypePowerBoostAbAttr, PokemonType.STEEL, 1.3)
      .attr(BlockWeatherDamageAttr, WeatherType.SANDSTORM)
      .condition(getWeatherCondition(WeatherType.SANDSTORM))
      .build(),
    new AbBuilder(AbilityId.IRON_BARBS, 5)
      .attr(PostDefendContactDamageAbAttr, 8)
      .bypassFaint()
      .build(),
    new AbBuilder(AbilityId.ZEN_MODE, 5)
      .attr(PostBattleInitFormChangeAbAttr, () => 0)
      .attr(PostSummonFormChangeAbAttr, p => p.getHpRatio() <= 0.5 ? 1 : 0)
      .attr(PostTurnFormChangeAbAttr, p => p.getHpRatio() <= 0.5 ? 1 : 0)
      .attr(NoFusionAbilityAbAttr)
      .uncopiable()
      .unreplaceable()
      .unsuppressable()
      .bypassFaint()
      .build(),
    new AbBuilder(AbilityId.VICTORY_STAR, 5)
      .attr(StatMultiplierAbAttr, Stat.ACC, 1.1)
      .attr(AllyStatMultiplierAbAttr, Stat.ACC, 1.1, false)
      .build(),
    new AbBuilder(AbilityId.TURBOBLAZE, 5)
      .attr(PostSummonMessageAbAttr, (pokemon: Pokemon) => i18next.t("abilityTriggers:postSummonTurboblaze", { pokemonNameWithAffix: getPokemonNameWithAffix(pokemon) }))
      .attr(MoveAbilityBypassAbAttr)
      .build(),
    new AbBuilder(AbilityId.TERAVOLT, 5)
      .attr(PostSummonMessageAbAttr, (pokemon: Pokemon) => i18next.t("abilityTriggers:postSummonTeravolt", { pokemonNameWithAffix: getPokemonNameWithAffix(pokemon) }))
      .attr(MoveAbilityBypassAbAttr)
      .build(),
    new AbBuilder(AbilityId.AROMA_VEIL, 6)
      .attr(UserFieldBattlerTagImmunityAbAttr, [ BattlerTagType.INFATUATED, BattlerTagType.TAUNT, BattlerTagType.DISABLED, BattlerTagType.TORMENT, BattlerTagType.HEAL_BLOCK ])
      .ignorable()
      .build(),
    new AbBuilder(AbilityId.FLOWER_VEIL, 6)
      .attr(ConditionalUserFieldStatusEffectImmunityAbAttr, (target: Pokemon, source: Pokemon | null) => {
        return source ? target.getTypes().includes(PokemonType.GRASS) && target.id !== source.id : false;
      })
      .attr(ConditionalUserFieldBattlerTagImmunityAbAttr,
        (target: Pokemon) => {
          return target.getTypes().includes(PokemonType.GRASS);
        },
        [ BattlerTagType.DROWSY ],
      )
      .attr(ConditionalUserFieldProtectStatAbAttr, (target: Pokemon) => {
        return target.getTypes().includes(PokemonType.GRASS);
      })
      .ignorable()
      .build(),
    new AbBuilder(AbilityId.CHEEK_POUCH, 6)
      .attr(HealFromBerryUseAbAttr, 1 / 3)
      .build(),
    new AbBuilder(AbilityId.PROTEAN, 6)
      .attr(PokemonTypeChangeAbAttr)
      // .condition((p) => !p.summonData.abilitiesApplied.includes(AbilityId.PROTEAN)) //Gen 9 Implementation
      // TODO: needs testing on interaction with weather blockage
      .edgeCase()
      .build(),
    new AbBuilder(AbilityId.FUR_COAT, 6)
      .attr(ReceivedMoveDamageMultiplierAbAttr, (_target, _user, move) => move.category === MoveCategory.PHYSICAL, 0.5)
      .ignorable()
      .build(),
    new AbBuilder(AbilityId.MAGICIAN, 6)
      .attr(PostAttackStealHeldItemAbAttr)
      .build(),
    new AbBuilder(AbilityId.BULLETPROOF, 6)
      .attr(MoveImmunityAbAttr, (pokemon, attacker, move) => pokemon !== attacker && move.hasFlag(MoveFlags.BALLBOMB_MOVE))
      .ignorable()
      .build(),
    new AbBuilder(AbilityId.COMPETITIVE, 6)
      .attr(PostStatStageChangeStatStageChangeAbAttr, (_target, _statsChanged, stages) => stages < 0, [ Stat.SPATK ], 2)
      .build(),
    new AbBuilder(AbilityId.STRONG_JAW, 6)
      .attr(MovePowerBoostAbAttr, (_user, _target, move) => move.hasFlag(MoveFlags.BITING_MOVE), 1.5)
      .build(),
    new AbBuilder(AbilityId.REFRIGERATE, 6)
      .attr(MoveTypeChangeAbAttr, PokemonType.ICE, 1.2, (_user, _target, move) => move.type === PokemonType.NORMAL)
      .build(),
    new AbBuilder(AbilityId.SWEET_VEIL, 6)
      .attr(UserFieldStatusEffectImmunityAbAttr, StatusEffect.SLEEP)
      .attr(PostSummonUserFieldRemoveStatusEffectAbAttr, StatusEffect.SLEEP)
      .attr(UserFieldBattlerTagImmunityAbAttr, BattlerTagType.DROWSY)
      .ignorable()
      .partial() // Mold Breaker ally should not be affected by Sweet Veil
      .build(),
    new AbBuilder(AbilityId.STANCE_CHANGE, 6)
      .attr(NoFusionAbilityAbAttr)
      .uncopiable()
      .unreplaceable()
      .unsuppressable()
      .build(),
    new AbBuilder(AbilityId.GALE_WINGS, 6)
      .attr(ChangeMovePriorityAbAttr, (pokemon, move) => pokemon.isFullHp() && pokemon.getMoveType(move) === PokemonType.FLYING, 1)
      .build(),
    new AbBuilder(AbilityId.MEGA_LAUNCHER, 6)
      .attr(MovePowerBoostAbAttr, (_user, _target, move) => move.hasFlag(MoveFlags.PULSE_MOVE), 1.5)
      .build(),
    new AbBuilder(AbilityId.GRASS_PELT, 6)
      .conditionalAttr(getTerrainCondition(TerrainType.GRASSY), StatMultiplierAbAttr, Stat.DEF, 1.5)
      .ignorable()
      .build(),
    new AbBuilder(AbilityId.SYMBIOSIS, 6)
      .unimplemented()
      .build(),
    new AbBuilder(AbilityId.TOUGH_CLAWS, 6)
      .attr(MovePowerBoostAbAttr, (_user, _target, move) => move.hasFlag(MoveFlags.MAKES_CONTACT), 1.3)
      .build(),
    new AbBuilder(AbilityId.PIXILATE, 6)
      .attr(MoveTypeChangeAbAttr, PokemonType.FAIRY, 1.2, (_user, _target, move) => move.type === PokemonType.NORMAL)
      .build(),
    new AbBuilder(AbilityId.GOOEY, 6)
      .attr(PostDefendStatStageChangeAbAttr, (_target, _user, move) => move.hasFlag(MoveFlags.MAKES_CONTACT), Stat.SPD, -1, false)
      .bypassFaint()
      .build(),
    new AbBuilder(AbilityId.AERILATE, 6)
      .attr(MoveTypeChangeAbAttr, PokemonType.FLYING, 1.2, (_user, _target, move) => move.type === PokemonType.NORMAL)
      .build(),
    new AbBuilder(AbilityId.PARENTAL_BOND, 6)
      .attr(AddSecondStrikeAbAttr, 0.25)
      .build(),
    new AbBuilder(AbilityId.DARK_AURA, 6)
      .attr(PostSummonMessageAbAttr, (pokemon: Pokemon) => i18next.t("abilityTriggers:postSummonDarkAura", { pokemonNameWithAffix: getPokemonNameWithAffix(pokemon) }))
      .attr(FieldMoveTypePowerBoostAbAttr, PokemonType.DARK, 4 / 3)
      .build(),
    new AbBuilder(AbilityId.FAIRY_AURA, 6)
      .attr(PostSummonMessageAbAttr, (pokemon: Pokemon) => i18next.t("abilityTriggers:postSummonFairyAura", { pokemonNameWithAffix: getPokemonNameWithAffix(pokemon) }))
      .attr(FieldMoveTypePowerBoostAbAttr, PokemonType.FAIRY, 4 / 3)
      .build(),
    new AbBuilder(AbilityId.AURA_BREAK, 6)
      .ignorable()
      .conditionalAttr(_pokemon => globalScene.getField(true).some(p => p.hasAbility(AbilityId.DARK_AURA)), FieldMoveTypePowerBoostAbAttr, PokemonType.DARK, 9 / 16)
      .conditionalAttr(_pokemon => globalScene.getField(true).some(p => p.hasAbility(AbilityId.FAIRY_AURA)), FieldMoveTypePowerBoostAbAttr, PokemonType.FAIRY, 9 / 16)
      .conditionalAttr(_pokemon => globalScene.getField(true).some(p => p.hasAbility(AbilityId.DARK_AURA) || p.hasAbility(AbilityId.FAIRY_AURA)),
        PostSummonMessageAbAttr, (pokemon: Pokemon) => i18next.t("abilityTriggers:postSummonAuraBreak", { pokemonNameWithAffix: getPokemonNameWithAffix(pokemon) }))
      .build(),
    new AbBuilder(AbilityId.PRIMORDIAL_SEA, 6)
      .attr(PostSummonWeatherChangeAbAttr, WeatherType.HEAVY_RAIN)
      .attr(PostBiomeChangeWeatherChangeAbAttr, WeatherType.HEAVY_RAIN)
      .attr(PreLeaveFieldClearWeatherAbAttr)
      .bypassFaint()
      .build(),
    new AbBuilder(AbilityId.DESOLATE_LAND, 6)
      .attr(PostSummonWeatherChangeAbAttr, WeatherType.HARSH_SUN)
      .attr(PostBiomeChangeWeatherChangeAbAttr, WeatherType.HARSH_SUN)
      .attr(PreLeaveFieldClearWeatherAbAttr)
      .bypassFaint()
      .build(),
    new AbBuilder(AbilityId.DELTA_STREAM, 6)
      .attr(PostSummonWeatherChangeAbAttr, WeatherType.STRONG_WINDS)
      .attr(PostBiomeChangeWeatherChangeAbAttr, WeatherType.STRONG_WINDS)
      .attr(PreLeaveFieldClearWeatherAbAttr)
      .bypassFaint()
      .build(),
    new AbBuilder(AbilityId.STAMINA, 7)
      .attr(PostDefendStatStageChangeAbAttr, (_target, _user, move) => move.category !== MoveCategory.STATUS, Stat.DEF, 1)
      .build(),
    new AbBuilder(AbilityId.WIMP_OUT, 7)
      .attr(PostDamageForceSwitchAbAttr)
      .edgeCase() // Should not trigger when hurting itself in confusion, causes Fake Out to fail turn 1 and succeed turn 2 if pokemon is switched out before battle start via playing in Switch Mode
      .build(),
    new AbBuilder(AbilityId.EMERGENCY_EXIT, 7)
      .attr(PostDamageForceSwitchAbAttr)
      .edgeCase() // Should not trigger when hurting itself in confusion, causes Fake Out to fail turn 1 and succeed turn 2 if pokemon is switched out before battle start via playing in Switch Mode
      .build(),
    new AbBuilder(AbilityId.WATER_COMPACTION, 7)
      .attr(PostDefendStatStageChangeAbAttr, (_target, user, move) => user.getMoveType(move) === PokemonType.WATER && move.category !== MoveCategory.STATUS, Stat.DEF, 2)
      .build(),
    new AbBuilder(AbilityId.MERCILESS, 7)
      .attr(ConditionalCritAbAttr, (_user, target, _move) => target?.status?.effect === StatusEffect.TOXIC || target?.status?.effect === StatusEffect.POISON)
      .build(),
    new AbBuilder(AbilityId.SHIELDS_DOWN, 7, -1)
      // Change into Meteor Form on switch-in or turn end if HP >= 50%,
      // or Core Form if HP <= 50%.
      .attr(PostBattleInitFormChangeAbAttr, p => p.formIndex % 7)
      .attr(PostSummonFormChangeAbAttr, p => p.formIndex % 7 + (p.getHpRatio() <= 0.5 ? 7 : 0))
      .attr(PostTurnFormChangeAbAttr, p => p.formIndex % 7 + (p.getHpRatio() <= 0.5 ? 7 : 0))
      // All variants of Meteor Form are immune to status effects & Yawn
      .conditionalAttr(p => p.formIndex < 7, StatusEffectImmunityAbAttr)
      .conditionalAttr(p => p.formIndex < 7, BattlerTagImmunityAbAttr, BattlerTagType.DROWSY)
      .attr(NoFusionAbilityAbAttr)
      .attr(NoTransformAbilityAbAttr)
      .uncopiable()
      .unreplaceable()
      .unsuppressable()
      .bypassFaint()
      .build(),
    new AbBuilder(AbilityId.STAKEOUT, 7)
      .attr(MovePowerBoostAbAttr, (_user, target, _move) => !!target?.turnData.switchedInThisTurn, 2)
      .build(),
    new AbBuilder(AbilityId.WATER_BUBBLE, 7)
      .attr(ReceivedTypeDamageMultiplierAbAttr, PokemonType.FIRE, 0.5)
      .attr(MoveTypePowerBoostAbAttr, PokemonType.WATER, 2)
      .attr(StatusEffectImmunityAbAttr, StatusEffect.BURN)
      .attr(PostSummonHealStatusAbAttr, StatusEffect.BURN)
      .ignorable()
      .build(),
    new AbBuilder(AbilityId.STEELWORKER, 7)
      .attr(MoveTypePowerBoostAbAttr, PokemonType.STEEL)
      .build(),
    new AbBuilder(AbilityId.BERSERK, 7)
      .attr(PostDefendHpGatedStatStageChangeAbAttr, (_target, _user, move) => move.category !== MoveCategory.STATUS, 0.5, [ Stat.SPATK ], 1)
      .condition(getSheerForceHitDisableAbCondition())
      .build(),
    new AbBuilder(AbilityId.SLUSH_RUSH, 7)
      .attr(StatMultiplierAbAttr, Stat.SPD, 2)
      .condition(getWeatherCondition(WeatherType.HAIL, WeatherType.SNOW))
      .build(),
    new AbBuilder(AbilityId.LONG_REACH, 7)
      .attr(IgnoreContactAbAttr)
      .build(),
    new AbBuilder(AbilityId.LIQUID_VOICE, 7)
      .attr(MoveTypeChangeAbAttr, PokemonType.WATER, 1, (_user, _target, move) => move.hasFlag(MoveFlags.SOUND_BASED))
      .build(),
    new AbBuilder(AbilityId.TRIAGE, 7)
      .attr(ChangeMovePriorityAbAttr, (_pokemon, move) => move.hasFlag(MoveFlags.TRIAGE_MOVE), 3)
      .build(),
    new AbBuilder(AbilityId.GALVANIZE, 7)
      .attr(MoveTypeChangeAbAttr, PokemonType.ELECTRIC, 1.2, (_user, _target, move) => move.type === PokemonType.NORMAL)
      .build(),
    new AbBuilder(AbilityId.SURGE_SURFER, 7)
      .conditionalAttr(getTerrainCondition(TerrainType.ELECTRIC), StatMultiplierAbAttr, Stat.SPD, 2)
      .build(),
    new AbBuilder(AbilityId.SCHOOLING, 7, -1)
      .attr(PostBattleInitFormChangeAbAttr, () => 0)
      .attr(PostSummonFormChangeAbAttr, p => p.level < 20 || p.getHpRatio() <= 0.25 ? 0 : 1)
      .attr(PostTurnFormChangeAbAttr, p => p.level < 20 || p.getHpRatio() <= 0.25 ? 0 : 1)
      .attr(NoFusionAbilityAbAttr)
      .uncopiable()
      .unreplaceable()
      .unsuppressable()
      .bypassFaint()
      .build(),
    new AbBuilder(AbilityId.DISGUISE, 7)
      .attr(NoTransformAbilityAbAttr)
      .attr(NoFusionAbilityAbAttr)
      // Add BattlerTagType.DISGUISE if the pokemon is in its disguised form
      .conditionalAttr(pokemon => pokemon.formIndex === 0, PostSummonAddBattlerTagAbAttr, BattlerTagType.DISGUISE, 0, false)
      .attr(FormBlockDamageAbAttr,
        (target, user, move) => !!target.getTag(BattlerTagType.DISGUISE) && target.getMoveEffectiveness(user, move) > 0, 0, BattlerTagType.DISGUISE,
        (pokemon, abilityName) => i18next.t("abilityTriggers:disguiseAvoidedDamage", { pokemonNameWithAffix: getPokemonNameWithAffix(pokemon), abilityName }),
        (pokemon) => toDmgValue(pokemon.getMaxHp() / 8))
      .attr(PostBattleInitFormChangeAbAttr, () => 0)
      .attr(PostFaintFormChangeAbAttr, () => 0)
      .uncopiable()
      .unreplaceable()
      .unsuppressable()
      .bypassFaint()
      .ignorable()
      .build(),
    new AbBuilder(AbilityId.BATTLE_BOND, 7)
      .attr(PostVictoryFormChangeAbAttr, () => 2)
      .attr(PostBattleInitFormChangeAbAttr, () => 1)
      .attr(PostFaintFormChangeAbAttr, () => 1)
      .attr(NoFusionAbilityAbAttr)
      .uncopiable()
      .unreplaceable()
      .unsuppressable()
      .bypassFaint()
      .build(),
    new AbBuilder(AbilityId.POWER_CONSTRUCT, 7)
      // Change to 10% complete or 50% complete on switchout/turn end if at <50% HP;
      // revert to 10% PC or 50% PC before a new battle starts
      .conditionalAttr(p => p.formIndex === 4 || p.formIndex === 5, PostBattleInitFormChangeAbAttr, p => p.formIndex - 2)
      .conditionalAttr(p => p.getHpRatio() <= 0.5 && (p.formIndex === 2 || p.formIndex === 3), PostSummonFormChangeAbAttr, p => p.formIndex + 2)
      .conditionalAttr(p => p.getHpRatio() <= 0.5 && (p.formIndex === 2 || p.formIndex === 3), PostTurnFormChangeAbAttr, p => p.formIndex + 2)
      .conditionalAttr(p => p.formIndex === 4 || p.formIndex === 5, PostFaintFormChangeAbAttr, p => p.formIndex - 2)
      .attr(NoFusionAbilityAbAttr)
      .uncopiable()
      .unreplaceable()
      .unsuppressable()
      .bypassFaint()
      .build(),
    new AbBuilder(AbilityId.CORROSION, 7)
      .attr(IgnoreTypeStatusEffectImmunityAbAttr, [ StatusEffect.POISON, StatusEffect.TOXIC ], [ PokemonType.STEEL, PokemonType.POISON ])
      .build(),
    new AbBuilder(AbilityId.COMATOSE, 7)
      .attr(StatusEffectImmunityAbAttr, ...getNonVolatileStatusEffects())
      .attr(BattlerTagImmunityAbAttr, BattlerTagType.DROWSY)
      .uncopiable()
      .unreplaceable()
      .unsuppressable()
      .build(),
    new AbBuilder(AbilityId.QUEENLY_MAJESTY, 7)
      .attr(FieldPriorityMoveImmunityAbAttr)
      .ignorable()
      .build(),
    new AbBuilder(AbilityId.INNARDS_OUT, 7)
      .attr(PostFaintHPDamageAbAttr)
      .bypassFaint()
      .build(),
    new AbBuilder(AbilityId.DANCER, 7)
      .attr(PostDancingMoveAbAttr)
      /* Incorrect interations with:
      * Petal Dance (should not lock in or count down timer; currently does both)
      * Flinches (due to tag being removed earlier)
      * Failed/protected moves (should not trigger if original move is protected against)
      */
      .edgeCase()
      .build(),
    new AbBuilder(AbilityId.BATTERY, 7)
      .attr(AllyMoveCategoryPowerBoostAbAttr, [ MoveCategory.SPECIAL ], 1.3)
      .build(),
    new AbBuilder(AbilityId.FLUFFY, 7)
      .attr(ReceivedMoveDamageMultiplierAbAttr, (target, user, move) => move.doesFlagEffectApply({flag: MoveFlags.MAKES_CONTACT, user, target}), 0.5)
      .attr(ReceivedMoveDamageMultiplierAbAttr, (_target, user, move) => user.getMoveType(move) === PokemonType.FIRE, 2)
      .ignorable()
      .build(),
    new AbBuilder(AbilityId.DAZZLING, 7)
      .attr(FieldPriorityMoveImmunityAbAttr)
      .ignorable()
      .build(),
    new AbBuilder(AbilityId.SOUL_HEART, 7)
      .attr(PostKnockOutStatStageChangeAbAttr, Stat.SPATK, 1)
      .build(),
    new AbBuilder(AbilityId.TANGLING_HAIR, 7)
      .attr(PostDefendStatStageChangeAbAttr, (target, user, move) => move.doesFlagEffectApply({flag: MoveFlags.MAKES_CONTACT, user, target}), Stat.SPD, -1, false)
      .bypassFaint()
      .build(),
    new AbBuilder(AbilityId.RECEIVER, 7)
      .attr(CopyFaintedAllyAbilityAbAttr)
      .uncopiable()
      .build(),
    new AbBuilder(AbilityId.POWER_OF_ALCHEMY, 7)
      .attr(CopyFaintedAllyAbilityAbAttr)
      .uncopiable()
      .build(),
    new AbBuilder(AbilityId.BEAST_BOOST, 7)
      .attr(PostVictoryStatStageChangeAbAttr, p => {
        let highestStat: EffectiveStat;
        let highestValue = 0;
        for (const s of EFFECTIVE_STATS) {
          const value = p.getStat(s, false);
          if (value > highestValue) {
            highestStat = s;
            highestValue = value;
          }
        }
        return highestStat!;
      }, 1)
      .build(),
    new AbBuilder(AbilityId.RKS_SYSTEM, 7)
      .attr(NoFusionAbilityAbAttr)
      .uncopiable()
      .unreplaceable()
      .unsuppressable()
      .build(),
    new AbBuilder(AbilityId.ELECTRIC_SURGE, 7)
      .attr(PostSummonTerrainChangeAbAttr, TerrainType.ELECTRIC)
      .attr(PostBiomeChangeTerrainChangeAbAttr, TerrainType.ELECTRIC)
      .build(),
    new AbBuilder(AbilityId.PSYCHIC_SURGE, 7)
      .attr(PostSummonTerrainChangeAbAttr, TerrainType.PSYCHIC)
      .attr(PostBiomeChangeTerrainChangeAbAttr, TerrainType.PSYCHIC)
      .build(),
    new AbBuilder(AbilityId.MISTY_SURGE, 7)
      .attr(PostSummonTerrainChangeAbAttr, TerrainType.MISTY)
      .attr(PostBiomeChangeTerrainChangeAbAttr, TerrainType.MISTY)
      .build(),
    new AbBuilder(AbilityId.GRASSY_SURGE, 7)
      .attr(PostSummonTerrainChangeAbAttr, TerrainType.GRASSY)
      .attr(PostBiomeChangeTerrainChangeAbAttr, TerrainType.GRASSY)
      .build(),
    new AbBuilder(AbilityId.FULL_METAL_BODY, 7)
      .attr(ProtectStatAbAttr)
      .build(),
    new AbBuilder(AbilityId.SHADOW_SHIELD, 7)
      .attr(ReceivedMoveDamageMultiplierAbAttr, (target, _user, _move) => target.isFullHp(), 0.5)
      .build(),
    new AbBuilder(AbilityId.PRISM_ARMOR, 7)
      .attr(ReceivedMoveDamageMultiplierAbAttr, (target, user, move) => target.getMoveEffectiveness(user, move) >= 2, 0.75)
      .build(),
    new AbBuilder(AbilityId.NEUROFORCE, 7)
      .attr(MovePowerBoostAbAttr, (user, target, move) => (target?.getMoveEffectiveness(user!, move) ?? 1) >= 2, 1.25)
      .build(),
    new AbBuilder(AbilityId.INTREPID_SWORD, 8)
      .attr(PostSummonStatStageChangeAbAttr, [ Stat.ATK ], 1, true)
      .build(),
    new AbBuilder(AbilityId.DAUNTLESS_SHIELD, 8)
      .attr(PostSummonStatStageChangeAbAttr, [ Stat.DEF ], 1, true)
      .build(),
    new AbBuilder(AbilityId.LIBERO, 8)
      .attr(PokemonTypeChangeAbAttr)
    //.condition((p) => !p.summonData.abilitiesApplied.includes(AbilityId.LIBERO)), //Gen 9 Implementation
      // TODO: needs testing on interaction with weather blockage
      .edgeCase()
      .build(),
    new AbBuilder(AbilityId.BALL_FETCH, 8)
      .attr(FetchBallAbAttr)
      .condition(getOncePerBattleCondition(AbilityId.BALL_FETCH))
      .build(),
    new AbBuilder(AbilityId.COTTON_DOWN, 8)
      .attr(PostDefendStatStageChangeAbAttr, (_target, _user, move) => move.category !== MoveCategory.STATUS, Stat.SPD, -1, false, true)
      .bypassFaint()
      .build(),
    new AbBuilder(AbilityId.PROPELLER_TAIL, 8)
      .attr(BlockRedirectAbAttr)
      .build(),
    new AbBuilder(AbilityId.MIRROR_ARMOR, 8)
      .attr(ReflectStatStageChangeAbAttr)
      .ignorable()
      .build(),
    /**
     * Right now, the logic is attached to Surf and Dive moves. Ideally, the post-defend/hit should be an
     * ability attribute but the current implementation of move effects for BattlerTag does not support this- in the case
     * where Cramorant is fainted.
     * @see {@linkcode GulpMissileTagAttr} and {@linkcode GulpMissileTag} for Gulp Missile implementation
     */
    new AbBuilder(AbilityId.GULP_MISSILE, 8)
      .attr(NoTransformAbilityAbAttr)
      .attr(NoFusionAbilityAbAttr)
      .unsuppressable()
      .uncopiable()
      .unreplaceable()
      .bypassFaint()
      .build(),
    new AbBuilder(AbilityId.STALWART, 8)
      .attr(BlockRedirectAbAttr)
      .build(),
    new AbBuilder(AbilityId.STEAM_ENGINE, 8)
      .attr(PostDefendStatStageChangeAbAttr, (_target, user, move) => {
        const moveType = user.getMoveType(move);
        return move.category !== MoveCategory.STATUS
          && (moveType === PokemonType.FIRE || moveType === PokemonType.WATER);
      }, Stat.SPD, 6)
      .build(),
    new AbBuilder(AbilityId.PUNK_ROCK, 8)
      .attr(MovePowerBoostAbAttr, (_user, _target, move) => move.hasFlag(MoveFlags.SOUND_BASED), 1.3)
      .attr(ReceivedMoveDamageMultiplierAbAttr, (_target, _user, move) => move.hasFlag(MoveFlags.SOUND_BASED), 0.5)
      .ignorable()
      .build(),
    new AbBuilder(AbilityId.SAND_SPIT, 8)
      .attr(PostDefendWeatherChangeAbAttr, WeatherType.SANDSTORM, (_target, _user, move) => move.category !== MoveCategory.STATUS)
      .bypassFaint()
      .build(),
    new AbBuilder(AbilityId.ICE_SCALES, 8)
      .attr(ReceivedMoveDamageMultiplierAbAttr, (_target, _user, move) => move.category === MoveCategory.SPECIAL, 0.5)
      .ignorable()
      .build(),
    new AbBuilder(AbilityId.RIPEN, 8)
      .attr(DoubleBerryEffectAbAttr)
      .build(),
    new AbBuilder(AbilityId.ICE_FACE, 8, -2)
      .attr(NoTransformAbilityAbAttr)
      .attr(NoFusionAbilityAbAttr)
      // Add BattlerTagType.ICE_FACE if the pokemon is in ice face form
      .conditionalAttr(pokemon => pokemon.formIndex === 0, PostSummonAddBattlerTagAbAttr, BattlerTagType.ICE_FACE, 0, false)
      // When summoned with active HAIL or SNOW, add BattlerTagType.ICE_FACE
      .conditionalAttr(getWeatherCondition(WeatherType.HAIL, WeatherType.SNOW), PostSummonAddBattlerTagAbAttr, BattlerTagType.ICE_FACE, 0)
      // When weather changes to HAIL or SNOW while pokemon is fielded, add BattlerTagType.ICE_FACE
      .attr(PostWeatherChangeAddBattlerTagAttr, BattlerTagType.ICE_FACE, 0, WeatherType.HAIL, WeatherType.SNOW)
      .attr(FormBlockDamageAbAttr,
        (target, _user, move) => move.category === MoveCategory.PHYSICAL && !!target.getTag(BattlerTagType.ICE_FACE), 0, BattlerTagType.ICE_FACE,
        (pokemon, abilityName) => i18next.t("abilityTriggers:iceFaceAvoidedDamage", { pokemonNameWithAffix: getPokemonNameWithAffix(pokemon), abilityName }))
      .attr(PostBattleInitFormChangeAbAttr, () => 0)
      .uncopiable()
      .unreplaceable()
      .unsuppressable()
      .bypassFaint()
      .ignorable()
      .build(),
    new AbBuilder(AbilityId.POWER_SPOT, 8)
      .attr(AllyMoveCategoryPowerBoostAbAttr, [ MoveCategory.SPECIAL, MoveCategory.PHYSICAL ], 1.3)
      .build(),
    new AbBuilder(AbilityId.MIMICRY, 8, -1)
      .attr(TerrainEventTypeChangeAbAttr)
      .build(),
    new AbBuilder(AbilityId.SCREEN_CLEANER, 8)
      .attr(PostSummonRemoveArenaTagAbAttr, [ ArenaTagType.AURORA_VEIL, ArenaTagType.LIGHT_SCREEN, ArenaTagType.REFLECT ])
      .build(),
    new AbBuilder(AbilityId.STEELY_SPIRIT, 8)
      .attr(UserFieldMoveTypePowerBoostAbAttr, PokemonType.STEEL)
      .build(),
    new AbBuilder(AbilityId.PERISH_BODY, 8)
      .attr(PostDefendPerishSongAbAttr, 4)
      .bypassFaint()
      .build(),
    new AbBuilder(AbilityId.WANDERING_SPIRIT, 8)
      .attr(PostDefendAbilitySwapAbAttr)
      .bypassFaint()
      .edgeCase() // interacts incorrectly with rock head. It's meant to switch abilities before recoil would apply so that a pokemon with rock head would lose rock head first and still take the recoil
      .build(),
    new AbBuilder(AbilityId.GORILLA_TACTICS, 8)
      .attr(GorillaTacticsAbAttr)
      // TODO: Verify whether Gorilla Tactics increases struggle's power or not
      .edgeCase()
      .build(),
    new AbBuilder(AbilityId.NEUTRALIZING_GAS, 8, 2)
      .attr(PostSummonAddArenaTagAbAttr, true, ArenaTagType.NEUTRALIZING_GAS, 0)
      .attr(PreLeaveFieldRemoveSuppressAbilitiesSourceAbAttr)
      .uncopiable()
      .attr(NoTransformAbilityAbAttr)
      .bypassFaint()
      .build(),
    new AbBuilder(AbilityId.PASTEL_VEIL, 8)
      .attr(PostSummonUserFieldRemoveStatusEffectAbAttr, StatusEffect.POISON, StatusEffect.TOXIC)
      .attr(UserFieldStatusEffectImmunityAbAttr, StatusEffect.POISON, StatusEffect.TOXIC)
      .ignorable()
      .build(),
    new AbBuilder(AbilityId.HUNGER_SWITCH, 8)
      .attr(PostTurnFormChangeAbAttr, p => p.getFormKey() ? 0 : 1)
      .attr(PostTurnFormChangeAbAttr, p => p.getFormKey() ? 1 : 0)
      .attr(NoTransformAbilityAbAttr)
      .attr(NoFusionAbilityAbAttr)
      .condition((pokemon) => !pokemon.isTerastallized)
      .uncopiable()
      .unreplaceable()
      .build(),
    new AbBuilder(AbilityId.QUICK_DRAW, 8)
      .attr(BypassSpeedChanceAbAttr, 30)
      .build(),
    new AbBuilder(AbilityId.UNSEEN_FIST, 8)
      .attr(IgnoreProtectOnContactAbAttr)
      .build(),
    new AbBuilder(AbilityId.CURIOUS_MEDICINE, 8)
      .attr(PostSummonClearAllyStatStagesAbAttr)
      .build(),
    new AbBuilder(AbilityId.TRANSISTOR, 8)
      .attr(MoveTypePowerBoostAbAttr, PokemonType.ELECTRIC, 1.3)
      .build(),
    new AbBuilder(AbilityId.DRAGONS_MAW, 8)
      .attr(MoveTypePowerBoostAbAttr, PokemonType.DRAGON)
      .build(),
    new AbBuilder(AbilityId.CHILLING_NEIGH, 8)
      .attr(PostVictoryStatStageChangeAbAttr, Stat.ATK, 1)
      .build(),
    new AbBuilder(AbilityId.GRIM_NEIGH, 8)
      .attr(PostVictoryStatStageChangeAbAttr, Stat.SPATK, 1)
      .build(),
    new AbBuilder(AbilityId.AS_ONE_GLASTRIER, 8, 1)
      .attr(PostSummonMessageAbAttr, (pokemon: Pokemon) => i18next.t("abilityTriggers:postSummonAsOneGlastrier", { pokemonNameWithAffix: getPokemonNameWithAffix(pokemon) }))
      .attr(PreventBerryUseAbAttr)
      .attr(PostVictoryStatStageChangeAbAttr, Stat.ATK, 1)
      .uncopiable()
      .unreplaceable()
      .unsuppressable()
      .build(),
    new AbBuilder(AbilityId.AS_ONE_SPECTRIER, 8, 1)
      .attr(PostSummonMessageAbAttr, (pokemon: Pokemon) => i18next.t("abilityTriggers:postSummonAsOneSpectrier", { pokemonNameWithAffix: getPokemonNameWithAffix(pokemon) }))
      .attr(PreventBerryUseAbAttr)
      .attr(PostVictoryStatStageChangeAbAttr, Stat.SPATK, 1)
      .uncopiable()
      .unreplaceable()
      .unsuppressable()
      .build(),
    new AbBuilder(AbilityId.LINGERING_AROMA, 9)
      .attr(PostDefendAbilityGiveAbAttr, AbilityId.LINGERING_AROMA)
      .bypassFaint()
      .build(),
    new AbBuilder(AbilityId.SEED_SOWER, 9)
      .attr(PostDefendTerrainChangeAbAttr, TerrainType.GRASSY)
      .bypassFaint()
      .build(),
    new AbBuilder(AbilityId.THERMAL_EXCHANGE, 9)
      .attr(PostDefendStatStageChangeAbAttr, (_target, user, move) => user.getMoveType(move) === PokemonType.FIRE && move.category !== MoveCategory.STATUS, Stat.ATK, 1)
      .attr(StatusEffectImmunityAbAttr, StatusEffect.BURN)
      .attr(PostSummonHealStatusAbAttr, StatusEffect.BURN)
      .ignorable()
      .build(),
    new AbBuilder(AbilityId.ANGER_SHELL, 9)
      .attr(PostDefendHpGatedStatStageChangeAbAttr, (_target, _user, move) => move.category !== MoveCategory.STATUS, 0.5, [ Stat.ATK, Stat.SPATK, Stat.SPD ], 1)
      .attr(PostDefendHpGatedStatStageChangeAbAttr, (_target, _user, move) => move.category !== MoveCategory.STATUS, 0.5, [ Stat.DEF, Stat.SPDEF ], -1)
      .condition(getSheerForceHitDisableAbCondition())
      .build(),
    new AbBuilder(AbilityId.PURIFYING_SALT, 9)
      .attr(StatusEffectImmunityAbAttr)
      .attr(ReceivedTypeDamageMultiplierAbAttr, PokemonType.GHOST, 0.5)
      .ignorable()
      .build(),
    new AbBuilder(AbilityId.WELL_BAKED_BODY, 9)
      .attr(TypeImmunityStatStageChangeAbAttr, PokemonType.FIRE, Stat.DEF, 2)
      .ignorable()
      .build(),
    new AbBuilder(AbilityId.WIND_RIDER, 9)
      .attr(MoveImmunityStatStageChangeAbAttr, (pokemon, attacker, move) => pokemon !== attacker && move.hasFlag(MoveFlags.WIND_MOVE) && move.category !== MoveCategory.STATUS, Stat.ATK, 1)
      .attr(PostSummonStatStageChangeOnArenaAbAttr, ArenaTagType.TAILWIND)
      .ignorable()
      .build(),
    new AbBuilder(AbilityId.GUARD_DOG, 9)
      .attr(PostIntimidateStatStageChangeAbAttr, [ Stat.ATK ], 1, true)
      .attr(ForceSwitchOutImmunityAbAttr)
      .ignorable()
      .build(),
    new AbBuilder(AbilityId.ROCKY_PAYLOAD, 9)
      .attr(MoveTypePowerBoostAbAttr, PokemonType.ROCK)
      .build(),
    new AbBuilder(AbilityId.WIND_POWER, 9)
      .attr(PostDefendApplyBattlerTagAbAttr, (_target, _user, move) => move.hasFlag(MoveFlags.WIND_MOVE), BattlerTagType.CHARGED)
      .build(),
    new AbBuilder(AbilityId.ZERO_TO_HERO, 9)
      .uncopiable()
      .unreplaceable()
      .unsuppressable()
      .attr(NoTransformAbilityAbAttr)
      .attr(NoFusionAbilityAbAttr)
      .attr(PostBattleInitFormChangeAbAttr, () => 0)
      .attr(PreSwitchOutFormChangeAbAttr, (pokemon) => pokemon.isFainted() ? pokemon.formIndex : 1)
      .bypassFaint()
      .build(),
    new AbBuilder(AbilityId.COMMANDER, 9)
      .attr(CommanderAbAttr)
      .attr(DoubleBattleChanceAbAttr)
      .uncopiable()
      .unreplaceable()
      .edgeCase() // Encore, Frenzy, and other non-`TURN_END` tags don't lapse correctly on the commanding Pokemon.
      .build(),
    new AbBuilder(AbilityId.ELECTROMORPHOSIS, 9)
      .attr(PostDefendApplyBattlerTagAbAttr, (_target, _user, move) => move.category !== MoveCategory.STATUS, BattlerTagType.CHARGED)
      .build(),
    new AbBuilder(AbilityId.PROTOSYNTHESIS, 9, -2)
      .conditionalAttr(getWeatherCondition(WeatherType.SUNNY, WeatherType.HARSH_SUN), PostSummonAddBattlerTagAbAttr, BattlerTagType.PROTOSYNTHESIS, 0, true)
      .attr(PostWeatherChangeAddBattlerTagAttr, BattlerTagType.PROTOSYNTHESIS, 0, WeatherType.SUNNY, WeatherType.HARSH_SUN)
      .uncopiable()
      .attr(NoTransformAbilityAbAttr)
      .build(),
    new AbBuilder(AbilityId.QUARK_DRIVE, 9, -2)
      .conditionalAttr(getTerrainCondition(TerrainType.ELECTRIC), PostSummonAddBattlerTagAbAttr, BattlerTagType.QUARK_DRIVE, 0, true)
      .attr(PostTerrainChangeAddBattlerTagAttr, BattlerTagType.QUARK_DRIVE, 0, TerrainType.ELECTRIC)
      .uncopiable()
      .attr(NoTransformAbilityAbAttr)
      .build(),
    new AbBuilder(AbilityId.GOOD_AS_GOLD, 9)
      .attr(MoveImmunityAbAttr, (pokemon, attacker, move) =>
        pokemon !== attacker
        && move.category === MoveCategory.STATUS
        && ![ MoveTarget.ENEMY_SIDE, MoveTarget.BOTH_SIDES, MoveTarget.USER_SIDE ].includes(move.moveTarget)
      )
      .edgeCase() // Heal Bell should not cure the status of a Pokemon with Good As Gold
      .ignorable()
      .build(),
    new AbBuilder(AbilityId.VESSEL_OF_RUIN, 9)
      .attr(FieldMultiplyStatAbAttr, Stat.SPATK, 0.75)
      .attr(PostSummonMessageAbAttr, (user) => i18next.t("abilityTriggers:postSummonVesselOfRuin", { pokemonNameWithAffix: getPokemonNameWithAffix(user), statName: i18next.t(getStatKey(Stat.SPATK)) }))
      .ignorable()
      .build(),
    new AbBuilder(AbilityId.SWORD_OF_RUIN, 9)
      .attr(FieldMultiplyStatAbAttr, Stat.DEF, 0.75)
      .attr(PostSummonMessageAbAttr, (user) => i18next.t("abilityTriggers:postSummonSwordOfRuin", { pokemonNameWithAffix: getPokemonNameWithAffix(user), statName: i18next.t(getStatKey(Stat.DEF)) }))
      .build(),
    new AbBuilder(AbilityId.TABLETS_OF_RUIN, 9)
      .attr(FieldMultiplyStatAbAttr, Stat.ATK, 0.75)
      .attr(PostSummonMessageAbAttr, (user) => i18next.t("abilityTriggers:postSummonTabletsOfRuin", { pokemonNameWithAffix: getPokemonNameWithAffix(user), statName: i18next.t(getStatKey(Stat.ATK)) }))
      .ignorable()
      .build(),
    new AbBuilder(AbilityId.BEADS_OF_RUIN, 9)
      .attr(FieldMultiplyStatAbAttr, Stat.SPDEF, 0.75)
      .attr(PostSummonMessageAbAttr, (user) => i18next.t("abilityTriggers:postSummonBeadsOfRuin", { pokemonNameWithAffix: getPokemonNameWithAffix(user), statName: i18next.t(getStatKey(Stat.SPDEF)) }))
      .build(),
    new AbBuilder(AbilityId.ORICHALCUM_PULSE, 9)
      .attr(PostSummonWeatherChangeAbAttr, WeatherType.SUNNY)
      .attr(PostBiomeChangeWeatherChangeAbAttr, WeatherType.SUNNY)
      .conditionalAttr(getWeatherCondition(WeatherType.SUNNY, WeatherType.HARSH_SUN), StatMultiplierAbAttr, Stat.ATK, 4 / 3)
      .build(),
    new AbBuilder(AbilityId.HADRON_ENGINE, 9)
      .attr(PostSummonTerrainChangeAbAttr, TerrainType.ELECTRIC)
      .attr(PostBiomeChangeTerrainChangeAbAttr, TerrainType.ELECTRIC)
      .conditionalAttr(getTerrainCondition(TerrainType.ELECTRIC), StatMultiplierAbAttr, Stat.SPATK, 4 / 3)
      .build(),
    new AbBuilder(AbilityId.OPPORTUNIST, 9)
      .attr(StatStageChangeCopyAbAttr)
      .build(),
    new AbBuilder(AbilityId.CUD_CHEW, 9)
      .attr(CudChewConsumeBerryAbAttr)
      .attr(CudChewRecordBerryAbAttr)
      .build(),
    new AbBuilder(AbilityId.SHARPNESS, 9)
      .attr(MovePowerBoostAbAttr, (_user, _target, move) => move.hasFlag(MoveFlags.SLICING_MOVE), 1.5)
      .build(),
    new AbBuilder(AbilityId.SUPREME_OVERLORD, 9)
      .conditionalAttr((p) => (p.isPlayer() ? globalScene.arena.playerFaints : globalScene.currentBattle.enemyFaints) > 0, PostSummonAddBattlerTagAbAttr, BattlerTagType.SUPREME_OVERLORD, 0, true)
      .edgeCase() // Tag is not tied to ability, so suppression/removal etc will not function until a structure to allow this is implemented
      .build(),
    new AbBuilder(AbilityId.COSTAR, 9, -2)
      .attr(PostSummonCopyAllyStatsAbAttr)
      .build(),
    new AbBuilder(AbilityId.TOXIC_DEBRIS, 9)
      .attr(PostDefendApplyArenaTrapTagAbAttr, (_target, _user, move) => move.category === MoveCategory.PHYSICAL, ArenaTagType.TOXIC_SPIKES)
      .bypassFaint()
      .build(),
    new AbBuilder(AbilityId.ARMOR_TAIL, 9)
      .attr(FieldPriorityMoveImmunityAbAttr)
      .ignorable()
      .build(),
    new AbBuilder(AbilityId.EARTH_EATER, 9)
      .attr(TypeImmunityHealAbAttr, PokemonType.GROUND)
      .ignorable()
      .build(),
    new AbBuilder(AbilityId.MYCELIUM_MIGHT, 9)
      .attr(ChangeMovePriorityAbAttr, (_pokemon, move) => move.category === MoveCategory.STATUS, -0.2)
      .attr(PreventBypassSpeedChanceAbAttr, (_pokemon, move) => move.category === MoveCategory.STATUS)
      .attr(MoveAbilityBypassAbAttr, (_pokemon, move: Move) => move.category === MoveCategory.STATUS)
      .build(),
    new AbBuilder(AbilityId.MINDS_EYE, 9)
      .attr(IgnoreTypeImmunityAbAttr, PokemonType.GHOST, [ PokemonType.NORMAL, PokemonType.FIGHTING ])
      .attr(ProtectStatAbAttr, Stat.ACC)
      .attr(IgnoreOpponentStatStagesAbAttr, [ Stat.EVA ])
      .ignorable()
      .build(),
    new AbBuilder(AbilityId.SUPERSWEET_SYRUP, 9)
      .attr(PostSummonStatStageChangeAbAttr, [ Stat.EVA ], -1)
      .build(),
    new AbBuilder(AbilityId.HOSPITALITY, 9, -2)
      .attr(PostSummonAllyHealAbAttr, 4, true)
      .build(),
    new AbBuilder(AbilityId.TOXIC_CHAIN, 9)
      .attr(PostAttackApplyStatusEffectAbAttr, false, 30, StatusEffect.TOXIC)
      .build(),
    new AbBuilder(AbilityId.EMBODY_ASPECT_TEAL, 9)
      .attr(PostTeraFormChangeStatChangeAbAttr, [ Stat.SPD ], 1) // Activates immediately upon Terastallizing, as well as upon switching in while Terastallized
      .conditionalAttr(pokemon => pokemon.isTerastallized, PostSummonStatStageChangeAbAttr, [ Stat.SPD ], 1, true)
      .uncopiable()
      .unreplaceable() // TODO is this true?
      .attr(NoTransformAbilityAbAttr)
      .build(),
    new AbBuilder(AbilityId.EMBODY_ASPECT_WELLSPRING, 9)
      .attr(PostTeraFormChangeStatChangeAbAttr, [ Stat.SPDEF ], 1)
      .conditionalAttr(pokemon => pokemon.isTerastallized, PostSummonStatStageChangeAbAttr, [ Stat.SPDEF ], 1, true)
      .uncopiable()
      .unreplaceable()
      .attr(NoTransformAbilityAbAttr)
      .build(),
    new AbBuilder(AbilityId.EMBODY_ASPECT_HEARTHFLAME, 9)
      .attr(PostTeraFormChangeStatChangeAbAttr, [ Stat.ATK ], 1)
      .conditionalAttr(pokemon => pokemon.isTerastallized, PostSummonStatStageChangeAbAttr, [ Stat.ATK ], 1, true)
      .uncopiable()
      .unreplaceable()
      .attr(NoTransformAbilityAbAttr)
      .build(),
    new AbBuilder(AbilityId.EMBODY_ASPECT_CORNERSTONE, 9)
      .attr(PostTeraFormChangeStatChangeAbAttr, [ Stat.DEF ], 1)
      .conditionalAttr(pokemon => pokemon.isTerastallized, PostSummonStatStageChangeAbAttr, [ Stat.DEF ], 1, true)
      .uncopiable()
      .unreplaceable()
      .attr(NoTransformAbilityAbAttr)
      .build(),
    new AbBuilder(AbilityId.TERA_SHIFT, 9, 2)
      .attr(PostSummonFormChangeAbAttr, p => p.getFormKey() ? 0 : 1)
      .uncopiable()
      .unreplaceable()
      .unsuppressable()
      .attr(NoTransformAbilityAbAttr)
      .attr(NoFusionAbilityAbAttr)
      .build(),
    new AbBuilder(AbilityId.TERA_SHELL, 9)
      .attr(FullHpResistTypeAbAttr)
      .uncopiable()
      .unreplaceable()
      .ignorable()
      .build(),
    new AbBuilder(AbilityId.TERAFORM_ZERO, 9)
      .attr(ClearWeatherAbAttr)
      .attr(ClearTerrainAbAttr)
      .uncopiable()
      .unreplaceable()
      .condition(getOncePerBattleCondition(AbilityId.TERAFORM_ZERO))
      .build(),
    new AbBuilder(AbilityId.POISON_PUPPETEER, 9)
      .uncopiable()
      .unreplaceable() // TODO is this true?
      .attr(ConfusionOnStatusEffectAbAttr, StatusEffect.POISON, StatusEffect.TOXIC).build()
  );
}<|MERGE_RESOLUTION|>--- conflicted
+++ resolved
@@ -64,22 +64,9 @@
 } from "#types/ability-types";
 import type { Constructor } from "#types/common";
 import type { Closed, Exact } from "#types/type-helpers";
-<<<<<<< HEAD
-import type { Constructor } from "#utils/common";
-import {
-  BooleanHolder,
-  coerceArray,
-  NumberHolder,
-  randSeedFloat,
-  randSeedInt,
-  randSeedItem,
-  toDmgValue,
-} from "#utils/common";
-import { inSpeedOrder } from "#utils/speed-order-generator";
-=======
 import { coerceArray } from "#utils/array";
 import { BooleanHolder, NumberHolder, randSeedFloat, randSeedInt, randSeedItem, toDmgValue } from "#utils/common";
->>>>>>> b3bee27d
+import { inSpeedOrder } from "#utils/speed-order-generator";
 import { toCamelCase } from "#utils/strings";
 import i18next from "i18next";
 
@@ -3183,21 +3170,13 @@
       return;
     }
 
-<<<<<<< HEAD
-    for (const p of pokemon.getAlliesGenerator()) {
-      if (p.status && this.statusEffect.includes(p.status.effect)) {
-        globalScene.phaseManager.queueMessage(getStatusEffectHealText(p.status.effect, getPokemonNameWithAffix(p)));
-        p.resetStatus(false);
-        p.updateInfo();
-=======
-    for (const partyPokemon of allowedParty) {
+    for (const partyPokemon of pokemon.getAlliesGenerator()) {
       if (partyPokemon.status && this.statusEffect.includes(partyPokemon.status.effect)) {
         globalScene.phaseManager.queueMessage(
           getStatusEffectHealText(partyPokemon.status.effect, getPokemonNameWithAffix(partyPokemon)),
         );
         partyPokemon.resetStatus(false);
         partyPokemon.updateInfo();
->>>>>>> b3bee27d
       }
     }
   }
