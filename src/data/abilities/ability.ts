--- conflicted
+++ resolved
@@ -83,6 +83,7 @@
 import { applyAbAttrs } from "./apply-ab-attrs";
 import { MovePriorityModifier } from "#enums/move-priority-modifier";
 import { MovePhaseTimingModifier } from "#enums/move-phase-timing-modifier";
+import { MovePhase } from "#app/phases/move-phase";
 
 export class Ability implements Localizable {
   public id: AbilityId;
@@ -6101,29 +6102,16 @@
       // If the move is an AttackMove or a StatusMove the Dancer must replicate the move on the source of the Dance
       if (move.getMove().is("AttackMove") || move.getMove().is("StatusMove")) {
         const target = this.getTarget(dancer, source, targets);
-<<<<<<< HEAD
-        phaseManager.pushNew("MovePhase", dancer, target, move, true, true, false, MovePhaseTimingModifier.FIRST);
+        globalScene.phaseManager.pushNew("MovePhase", dancer, target, move, MoveUseMode.INDIRECT, MovePhaseTimingModifier.FIRST);
       } else if (move.getMove().is("SelfStatusMove")) {
         // If the move is a SelfStatusMove (ie. Swords Dance) the Dancer should replicate it on itself
-        phaseManager.pushNew(
-=======
-        globalScene.phaseManager.unshiftNew("MovePhase", dancer, target, move, MoveUseMode.INDIRECT);
-      } else if (move.getMove().is("SelfStatusMove")) {
-        // If the move is a SelfStatusMove (ie. Swords Dance) the Dancer should replicate it on itself
-        globalScene.phaseManager.unshiftNew(
->>>>>>> 6ff258fb
+        globalScene.phaseManager.pushNew(
           "MovePhase",
           dancer,
           [dancer.getBattlerIndex()],
           move,
-<<<<<<< HEAD
-          true,
-          true,
-          false,
+          MoveUseMode.INDIRECT,
           MovePhaseTimingModifier.FIRST,
-=======
-          MoveUseMode.INDIRECT,
->>>>>>> 6ff258fb
         );
       }
     }
@@ -8431,17 +8419,10 @@
       .attr(WonderSkinAbAttr)
       .ignorable(),
     new Ability(AbilityId.ANALYTIC, 5)
-<<<<<<< HEAD
-      .attr(MovePowerBoostAbAttr, (user, _target, _move) => {
-        const movePhase = globalScene.phaseManager.findPhase("MovePhase", (phase) => phase.is("MovePhase") && phase.pokemon.id !== user?.id);
-        return isNullOrUndefined(movePhase);
-      }, 1.3),
-=======
       .attr(MovePowerBoostAbAttr, (user) =>
         // Boost power if all other Pokemon have already moved (no other moves are slated to execute)
-        !globalScene.phaseManager.findPhase((phase) => phase.is("MovePhase") && phase.pokemon.id !== user?.id),
+        !globalScene.phaseManager.hasPhaseOfType("MovePhase", (phase: MovePhase) => phase.pokemon.id !== user?.id),
         1.3),
->>>>>>> 6ff258fb
     new Ability(AbilityId.ILLUSION, 5)
       // The Pokemon generate an illusion if it's available
       .attr(IllusionPreSummonAbAttr, false)
