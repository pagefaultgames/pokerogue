import { MoveResult } from "#enums/move-result";
import { HitResult } from "#enums/hit-result";
import {
  BooleanHolder,
  NumberHolder,
  toDmgValue,
  isNullOrUndefined,
  randSeedItem,
  randSeedInt,
  type Constructor,
  randSeedFloat,
} from "#app/utils/common";
import { getPokemonNameWithAffix } from "#app/messages";
import { GroundedTag } from "#app/data/battler-tags";
import { BattlerTagLapseType } from "#enums/battler-tag-lapse-type";
import {
  getNonVolatileStatusEffects,
  getStatusEffectDescriptor,
  getStatusEffectHealText,
} from "#app/data/status-effect";
import { Gender } from "#app/data/gender";
import { applyMoveAttrs } from "../moves/apply-attrs";
import { allMoves } from "../data-lists";
import { ArenaTagSide } from "#enums/arena-tag-side";
import { BerryModifier, HitHealModifier, PokemonHeldItemModifier } from "#app/modifier/modifier";
import { TerrainType } from "#app/data/terrain";
import {
  SpeciesFormChangeRevertWeatherFormTrigger,
  SpeciesFormChangeWeatherTrigger,
} from "../pokemon-forms/form-change-triggers";
import { SpeciesFormChangeAbilityTrigger } from "../pokemon-forms/form-change-triggers";
import i18next from "i18next";
import { Command } from "#enums/command";
import { BerryModifierType } from "#app/modifier/modifier-type";
import { getPokeballName } from "#app/data/pokeball";
import { BattleType } from "#enums/battle-type";
import type { StatStageChangePhase } from "#app/phases/stat-stage-change-phase";
import { globalScene } from "#app/global-scene";
import { allAbilities } from "#app/data/data-lists";

// Enum imports
import { Stat, type BattleStat, BATTLE_STATS, EFFECTIVE_STATS, getStatKey, type EffectiveStat } from "#enums/stat";
import { PokemonType } from "#enums/pokemon-type";
import { PokemonAnimType } from "#enums/pokemon-anim-type";
import { StatusEffect } from "#enums/status-effect";
import { WeatherType } from "#enums/weather-type";
import { AbilityId } from "#enums/ability-id";
import { ArenaTagType } from "#enums/arena-tag-type";
import { BattlerTagType } from "#enums/battler-tag-type";
import { MoveId } from "#enums/move-id";
import { SpeciesId } from "#enums/species-id";
import { SwitchType } from "#enums/switch-type";
import { MoveFlags } from "#enums/MoveFlags";
import { MoveTarget } from "#enums/MoveTarget";
import { MoveCategory } from "#enums/MoveCategory";
import type { BerryType } from "#enums/berry-type";
import { CommonAnim } from "#enums/move-anims-common";
import { getBerryEffectFunc } from "../berry";
import { BerryUsedEvent } from "#app/events/battle-scene";

// Type imports
import type { EnemyPokemon } from "#app/field/pokemon";
import type { PokemonMove } from "../moves/pokemon-move";
import type Pokemon from "#app/field/pokemon";
import type { Weather } from "#app/data/weather";
import type { BattlerTag } from "#app/data/battler-tags";
import type {
  AbAttrCondition,
  PokemonDefendCondition,
  PokemonStatStageChangeCondition,
  PokemonAttackCondition,
  AbAttrString,
  AbAttrMap,
} from "#app/@types/ability-types";
import type { BattlerIndex } from "#enums/battler-index";
import type Move from "#app/data/moves/move";
import type { ArenaTrapTag, SuppressAbilitiesTag } from "#app/data/arena-tag";
import { noAbilityTypeOverrideMoves } from "../moves/invalid-moves";
import type { Localizable } from "#app/@types/locales";
import { applyAbAttrs } from "./apply-ab-attrs";

export class Ability implements Localizable {
  public id: AbilityId;

  private nameAppend: string;
  public name: string;
  public description: string;
  public generation: number;
  public isBypassFaint: boolean;
  public isIgnorable: boolean;
  public isSuppressable = true;
  public isCopiable = true;
  public isReplaceable = true;
  public attrs: AbAttr[];
  public conditions: AbAttrCondition[];

  constructor(id: AbilityId, generation: number) {
    this.id = id;

    this.nameAppend = "";
    this.generation = generation;
    this.attrs = [];
    this.conditions = [];

    this.localize();
  }

  public get isSwappable(): boolean {
    return this.isCopiable && this.isReplaceable;
  }

  localize(): void {
    const i18nKey = AbilityId[this.id]
      .split("_")
      .filter(f => f)
      .map((f, i) => (i ? `${f[0]}${f.slice(1).toLowerCase()}` : f.toLowerCase()))
      .join("") as string;

    this.name = this.id ? `${i18next.t(`ability:${i18nKey}.name`) as string}${this.nameAppend}` : "";
    this.description = this.id ? (i18next.t(`ability:${i18nKey}.description`) as string) : "";
  }

  /**
   * Get all ability attributes that match `attrType`
   * @param attrType - any attribute that extends {@linkcode AbAttr}
   * @returns Array of attributes that match `attrType`, Empty Array if none match.
   */
  getAttrs<T extends AbAttrString>(attrType: T): AbAttrMap[T][] {
    const targetAttr = AbilityAttrs[attrType];
    if (!targetAttr) {
      return [];
    }
    return this.attrs.filter((a): a is AbAttrMap[T] => a instanceof targetAttr);
  }

  /**
   * Check if an ability has an attribute that matches `attrType`
   * @param attrType - any attribute that extends {@linkcode AbAttr}
   * @returns true if the ability has attribute `attrType`
   */
  hasAttr<T extends AbAttrString>(attrType: T): boolean {
    const targetAttr = AbilityAttrs[attrType];
    if (!targetAttr) {
      return false;
    }
    return this.attrs.some(attr => attr instanceof targetAttr);
  }

  attr<T extends Constructor<AbAttr>>(AttrType: T, ...args: ConstructorParameters<T>): Ability {
    const attr = new AttrType(...args);
    this.attrs.push(attr);

    return this;
  }

  conditionalAttr<T extends Constructor<AbAttr>>(
    condition: AbAttrCondition,
    AttrType: T,
    ...args: ConstructorParameters<T>
  ): Ability {
    const attr = new AttrType(...args);
    attr.addCondition(condition);
    this.attrs.push(attr);

    return this;
  }

  bypassFaint(): Ability {
    this.isBypassFaint = true;
    return this;
  }

  ignorable(): Ability {
    this.isIgnorable = true;
    return this;
  }

  unsuppressable(): Ability {
    this.isSuppressable = false;
    return this;
  }

  uncopiable(): Ability {
    this.isCopiable = false;
    return this;
  }

  unreplaceable(): Ability {
    this.isReplaceable = false;
    return this;
  }

  condition(condition: AbAttrCondition): Ability {
    this.conditions.push(condition);

    return this;
  }

  partial(): this {
    this.nameAppend += " (P)";
    return this;
  }

  unimplemented(): this {
    this.nameAppend += " (N)";
    return this;
  }

  /**
   * Internal flag used for developers to document edge cases. When using this, please be sure to document the edge case.
   * @returns the ability
   */
  edgeCase(): this {
    return this;
  }
}

export abstract class AbAttr {
  public showAbility: boolean;
  private extraCondition: AbAttrCondition;

  /**
   * Return whether this attribute is of the given type.
   *
   * @remarks
   * Used to avoid requiring the caller to have imported the specific attribute type, avoiding circular dependencies.
   *
   * @param attr - The attribute to check against
   * @returns Whether the attribute is an instance of the given type
   */
  public is<K extends AbAttrString>(attr: K): this is AbAttrMap[K] {
    const targetAttr = AbilityAttrs[attr];
    if (!targetAttr) {
      return false;
    }
    return this instanceof targetAttr;
  }

  /**
   * @param showAbility - Whether to show this ability as a flyout during battle; default `true`.
   * Should be kept in parity with mainline where possible.
   */
  constructor(showAbility = true) {
    this.showAbility = showAbility;
  }

  /**
   * Applies ability effects without checking conditions
   * @param _pokemon - The pokemon to apply this ability to
   * @param _passive - Whether or not the ability is a passive
   * @param _simulated - Whether the call is simulated
   * @param _args - Extra args passed to the function. Handled by child classes.
   * @see {@linkcode canApply}
   */
  apply(
    _pokemon: Pokemon,
    _passive: boolean,
    _simulated: boolean,
    _cancelled: BooleanHolder | null,
    _args: any[],
  ): void {}

  getTriggerMessage(_pokemon: Pokemon, _abilityName: string, ..._args: any[]): string | null {
    return null;
  }

  getCondition(): AbAttrCondition | null {
    return this.extraCondition || null;
  }

  addCondition(condition: AbAttrCondition): AbAttr {
    this.extraCondition = condition;
    return this;
  }

  /**
   * Returns a boolean describing whether the ability can be applied under current conditions
   * @param _pokemon - The pokemon to apply this ability to
   * @param _passive - Whether or not the ability is a passive
   * @param _simulated - Whether the call is simulated
   * @param _args - Extra args passed to the function. Handled by child classes.
   * @returns `true` if the ability can be applied, `false` otherwise
   * @see {@linkcode apply}
   */
  canApply(_pokemon: Pokemon, _passive: boolean, _simulated: boolean, _args: any[]): boolean {
    return true;
  }
}

export class BlockRecoilDamageAttr extends AbAttr {
  constructor() {
    super(false);
  }

  override apply(
    _pokemon: Pokemon,
    _passive: boolean,
    _simulated: boolean,
    cancelled: BooleanHolder,
    _args: any[],
  ): void {
    cancelled.value = true;
  }

  getTriggerMessage(pokemon: Pokemon, abilityName: string, ..._args: any[]) {
    return i18next.t("abilityTriggers:blockRecoilDamage", {
      pokemonName: getPokemonNameWithAffix(pokemon),
      abilityName: abilityName,
    });
  }
}

/**
 * Attribute for abilities that increase the chance of a double battle
 * occurring.
 * @see {@linkcode apply}
 */
export class DoubleBattleChanceAbAttr extends AbAttr {
  constructor() {
    super(false);
  }

  /**
   * Increases the chance of a double battle occurring
   * @param args [0] {@linkcode NumberHolder} for double battle chance
   */
  override apply(
    _pokemon: Pokemon,
    _passive: boolean,
    _simulated: boolean,
    _cancelled: BooleanHolder,
    args: any[],
  ): void {
    const doubleBattleChance = args[0] as NumberHolder;
    // This is divided because the chance is generated as a number from 0 to doubleBattleChance.value using Utils.randSeedInt
    // A double battle will initiate if the generated number is 0
    doubleBattleChance.value = doubleBattleChance.value / 4;
  }
}

export class PostBattleInitAbAttr extends AbAttr {
  canApplyPostBattleInit(_pokemon: Pokemon, _passive: boolean, _simulated: boolean, _args?: any[]): boolean {
    return true;
  }

  applyPostBattleInit(_pokemon: Pokemon, _passive: boolean, _simulated: boolean, _args?: any[]): void {}
}

export class PostBattleInitFormChangeAbAttr extends PostBattleInitAbAttr {
  private formFunc: (p: Pokemon) => number;

  constructor(formFunc: (p: Pokemon) => number) {
    super(false);

    this.formFunc = formFunc;
  }

  override canApplyPostBattleInit(pokemon: Pokemon, _passive: boolean, simulated: boolean, _args: never[]): boolean {
    const formIndex = this.formFunc(pokemon);
    return formIndex !== pokemon.formIndex && !simulated;
  }

  override applyPostBattleInit(pokemon: Pokemon, _passive: boolean, _simulated: boolean, _args: any[]): void {
    globalScene.triggerPokemonFormChange(pokemon, SpeciesFormChangeAbilityTrigger, false);
  }
}

export class PostTeraFormChangeStatChangeAbAttr extends AbAttr {
  private stats: BattleStat[];
  private stages: number;

  constructor(stats: BattleStat[], stages: number) {
    super();

    this.stats = stats;
    this.stages = stages;
  }

  override apply(
    pokemon: Pokemon,
    _passive: boolean,
    simulated: boolean,
    _cancelled: BooleanHolder | null,
    _args: any[],
  ): void {
    const statStageChangePhases: StatStageChangePhase[] = [];

    if (!simulated) {
      const phaseManager = globalScene.phaseManager;
      statStageChangePhases.push(
        phaseManager.create("StatStageChangePhase", pokemon.getBattlerIndex(), true, this.stats, this.stages),
      );

      for (const statStageChangePhase of statStageChangePhases) {
        phaseManager.unshiftPhase(statStageChangePhase);
      }
    }
  }
}

/**
 * Clears a specified weather whenever this attribute is called.
 */
export class ClearWeatherAbAttr extends AbAttr {
  private weather: WeatherType[];

  /**
   * @param weather {@linkcode WeatherType[]} - the weather to be removed
   */
  constructor(weather: WeatherType[]) {
    super(true);

    this.weather = weather;
  }

  public override canApply(_pokemon: Pokemon, _passive: boolean, _simulated: boolean, _args: any[]): boolean {
    return globalScene.arena.canSetWeather(WeatherType.NONE);
  }

  public override apply(
    pokemon: Pokemon,
    _passive: boolean,
    simulated: boolean,
    _cancelled: BooleanHolder,
    _args: any[],
  ): void {
    if (!simulated) {
      globalScene.arena.trySetWeather(WeatherType.NONE, pokemon);
    }
  }
}

/**
 * Clears a specified terrain whenever this attribute is called.
 */
export class ClearTerrainAbAttr extends AbAttr {
  private terrain: TerrainType[];

  /**
   * @param terrain {@linkcode TerrainType[]} - the terrain to be removed
   */
  constructor(terrain: TerrainType[]) {
    super(true);

    this.terrain = terrain;
  }

  public override canApply(_pokemon: Pokemon, _passive: boolean, _simulated: boolean, _args: any[]): boolean {
    return globalScene.arena.canSetTerrain(TerrainType.NONE);
  }

  public override apply(
    pokemon: Pokemon,
    _passive: boolean,
    simulated: boolean,
    _cancelled: BooleanHolder,
    _args: any[],
  ): void {
    if (!simulated) {
      globalScene.arena.trySetTerrain(TerrainType.NONE, true, pokemon);
    }
  }
}

type PreDefendAbAttrCondition = (pokemon: Pokemon, attacker: Pokemon, move: Move) => boolean;

export class PreDefendAbAttr extends AbAttr {
  canApplyPreDefend(
    _pokemon: Pokemon,
    _passive: boolean,
    _simulated: boolean,
    _attacker: Pokemon,
    _move: Move | null,
    _cancelled: BooleanHolder | null,
    _args: any[],
  ): boolean {
    return true;
  }

  applyPreDefend(
    _pokemon: Pokemon,
    _passive: boolean,
    _simulated: boolean,
    _attacker: Pokemon,
    _move: Move | null,
    _cancelled: BooleanHolder | null,
    _args: any[],
  ): void {}
}

export class PreDefendFullHpEndureAbAttr extends PreDefendAbAttr {
  override canApplyPreDefend(
    pokemon: Pokemon,
    _passive: boolean,
    _simulated: boolean,
    _attacker: Pokemon,
    _move: Move | null,
    _cancelled: BooleanHolder | null,
    args: any[],
  ): boolean {
    return (
      pokemon.isFullHp() &&
      // Checks if pokemon has wonder_guard (which forces 1hp)
      pokemon.getMaxHp() > 1 &&
      // Damage >= hp
      (args[0] as NumberHolder).value >= pokemon.hp
    );
  }

  override applyPreDefend(
    pokemon: Pokemon,
    _passive: boolean,
    simulated: boolean,
    _attacker: Pokemon,
    _move: Move,
    _cancelled: BooleanHolder,
    _args: any[],
  ): void {
    if (!simulated) {
      pokemon.addTag(BattlerTagType.STURDY, 1);
    }
  }
}

export class BlockItemTheftAbAttr extends AbAttr {
  override apply(
    _pokemon: Pokemon,
    _passive: boolean,
    _simulated: boolean,
    cancelled: BooleanHolder,
    _args: any[],
  ): void {
    cancelled.value = true;
  }

  getTriggerMessage(pokemon: Pokemon, abilityName: string, ..._args: any[]) {
    return i18next.t("abilityTriggers:blockItemTheft", {
      pokemonNameWithAffix: getPokemonNameWithAffix(pokemon),
      abilityName,
    });
  }
}

export class StabBoostAbAttr extends AbAttr {
  constructor() {
    super(false);
  }

  override canApply(_pokemon: Pokemon, _passive: boolean, _simulated: boolean, args: any[]): boolean {
    return (args[0] as NumberHolder).value > 1;
  }

  override apply(
    _pokemon: Pokemon,
    _passive: boolean,
    _simulated: boolean,
    _cancelled: BooleanHolder,
    args: any[],
  ): void {
    (args[0] as NumberHolder).value += 0.5;
  }
}

export class ReceivedMoveDamageMultiplierAbAttr extends PreDefendAbAttr {
  protected condition: PokemonDefendCondition;
  private damageMultiplier: number;

  constructor(condition: PokemonDefendCondition, damageMultiplier: number, showAbility = false) {
    super(showAbility);

    this.condition = condition;
    this.damageMultiplier = damageMultiplier;
  }

  override canApplyPreDefend(
    pokemon: Pokemon,
    _passive: boolean,
    _simulated: boolean,
    attacker: Pokemon,
    move: Move,
    _cancelled: BooleanHolder | null,
    _args: any[],
  ): boolean {
    return this.condition(pokemon, attacker, move);
  }

  override applyPreDefend(
    _pokemon: Pokemon,
    _passive: boolean,
    _simulated: boolean,
    _attacker: Pokemon,
    _move: Move,
    _cancelled: BooleanHolder,
    args: any[],
  ): void {
    (args[0] as NumberHolder).value = toDmgValue((args[0] as NumberHolder).value * this.damageMultiplier);
  }
}

/**
 * Reduces the damage dealt to an allied Pokemon. Used by Friend Guard.
 * @see {@linkcode applyPreDefend}
 */
export class AlliedFieldDamageReductionAbAttr extends PreDefendAbAttr {
  private damageMultiplier: number;

  constructor(damageMultiplier: number) {
    super();
    this.damageMultiplier = damageMultiplier;
  }

  /**
   * Handles the damage reduction
   * @param args
   * - `[0]` {@linkcode NumberHolder} - The damage being dealt
   */
  override applyPreDefend(
    _pokemon: Pokemon,
    _passive: boolean,
    _simulated: boolean,
    _attacker: Pokemon,
    _move: Move,
    _cancelled: BooleanHolder,
    args: any[],
  ): void {
    const damage = args[0] as NumberHolder;
    damage.value = toDmgValue(damage.value * this.damageMultiplier);
  }
}

export class ReceivedTypeDamageMultiplierAbAttr extends ReceivedMoveDamageMultiplierAbAttr {
  constructor(moveType: PokemonType, damageMultiplier: number) {
    super((_target, user, move) => user.getMoveType(move) === moveType, damageMultiplier, false);
  }
}

/**
 * Determines whether a Pokemon is immune to a move because of an ability.
 * @extends PreDefendAbAttr
 * @see {@linkcode applyPreDefend}
 * @see {@linkcode getCondition}
 */
export class TypeImmunityAbAttr extends PreDefendAbAttr {
  private immuneType: PokemonType | null;
  private condition: AbAttrCondition | null;

  // TODO: `immuneType` shouldn't be able to be `null`
  constructor(immuneType: PokemonType | null, condition?: AbAttrCondition) {
    super(true);

    this.immuneType = immuneType;
    this.condition = condition ?? null;
  }

  override canApplyPreDefend(
    pokemon: Pokemon,
    _passive: boolean,
    _simulated: boolean,
    attacker: Pokemon,
    move: Move,
    _cancelled: BooleanHolder | null,
    _args: any[],
  ): boolean {
    return (
      ![MoveTarget.BOTH_SIDES, MoveTarget.ENEMY_SIDE, MoveTarget.USER_SIDE].includes(move.moveTarget) &&
      attacker !== pokemon &&
      attacker.getMoveType(move) === this.immuneType
    );
  }

  /**
   * Applies immunity if this ability grants immunity to the type of the given move.
   * @param _pokemon {@linkcode Pokemon} The defending Pokemon.
   * @param _passive - Whether the ability is passive.
   * @param _attacker {@linkcode Pokemon} The attacking Pokemon.
   * @param _move {@linkcode Move} The attacking move.
   * @param _cancelled {@linkcode BooleanHolder} - A holder for a boolean value indicating if the move was cancelled.
   * @param args [0] {@linkcode NumberHolder} gets set to 0 if move is immuned by an ability.
   * @param args [1] - Whether the move is simulated.
   */
  override applyPreDefend(
    _pokemon: Pokemon,
    _passive: boolean,
    _simulated: boolean,
    _attacker: Pokemon,
    _move: Move,
    _cancelled: BooleanHolder,
    args: any[],
  ): void {
    (args[0] as NumberHolder).value = 0;
  }

  getImmuneType(): PokemonType | null {
    return this.immuneType;
  }

  override getCondition(): AbAttrCondition | null {
    return this.condition;
  }
}

export class AttackTypeImmunityAbAttr extends TypeImmunityAbAttr {
  // biome-ignore lint/complexity/noUselessConstructor: Changes the type of `immuneType`
  constructor(immuneType: PokemonType, condition?: AbAttrCondition) {
    super(immuneType, condition);
  }

  override canApplyPreDefend(
    pokemon: Pokemon,
    passive: boolean,
    simulated: boolean,
    attacker: Pokemon,
    move: Move,
    cancelled: BooleanHolder | null,
    args: any[],
  ): boolean {
    return (
      move.category !== MoveCategory.STATUS &&
      !move.hasAttr("NeutralDamageAgainstFlyingTypeMultiplierAttr") &&
      super.canApplyPreDefend(pokemon, passive, simulated, attacker, move, cancelled, args)
    );
  }

  /**
   * Applies immunity if the move used is not a status move.
   * Type immunity abilities that do not give additional benefits (HP recovery, stat boosts, etc) are not immune to status moves of the type
   * Example: Levitate
   */
  override applyPreDefend(
    pokemon: Pokemon,
    passive: boolean,
    simulated: boolean,
    attacker: Pokemon,
    move: Move,
    cancelled: BooleanHolder,
    args: any[],
  ): void {
    // this is a hacky way to fix the Levitate/Thousand Arrows interaction, but it works for now...
    super.applyPreDefend(pokemon, passive, simulated, attacker, move, cancelled, args);
  }
}

export class TypeImmunityHealAbAttr extends TypeImmunityAbAttr {
  // biome-ignore lint/complexity/noUselessConstructor: Changes the type of `immuneType`
  constructor(immuneType: PokemonType) {
    super(immuneType);
  }

  override canApplyPreDefend(
    pokemon: Pokemon,
    passive: boolean,
    simulated: boolean,
    attacker: Pokemon,
    move: Move,
    cancelled: BooleanHolder | null,
    args: any[],
  ): boolean {
    return super.canApplyPreDefend(pokemon, passive, simulated, attacker, move, cancelled, args);
  }

  override applyPreDefend(
    pokemon: Pokemon,
    passive: boolean,
    simulated: boolean,
    attacker: Pokemon,
    move: Move,
    cancelled: BooleanHolder,
    args: any[],
  ): void {
    super.applyPreDefend(pokemon, passive, simulated, attacker, move, cancelled, args);
    if (!pokemon.isFullHp() && !simulated) {
      const abilityName = (!passive ? pokemon.getAbility() : pokemon.getPassiveAbility()).name;
      globalScene.phaseManager.unshiftNew(
        "PokemonHealPhase",
        pokemon.getBattlerIndex(),
        toDmgValue(pokemon.getMaxHp() / 4),
        i18next.t("abilityTriggers:typeImmunityHeal", {
          pokemonNameWithAffix: getPokemonNameWithAffix(pokemon),
          abilityName,
        }),
        true,
      );
      cancelled.value = true; // Suppresses "No Effect" message
    }
  }
}

class TypeImmunityStatStageChangeAbAttr extends TypeImmunityAbAttr {
  private stat: BattleStat;
  private stages: number;

  constructor(immuneType: PokemonType, stat: BattleStat, stages: number, condition?: AbAttrCondition) {
    super(immuneType, condition);

    this.stat = stat;
    this.stages = stages;
  }

  override canApplyPreDefend(
    pokemon: Pokemon,
    passive: boolean,
    simulated: boolean,
    attacker: Pokemon,
    move: Move,
    cancelled: BooleanHolder | null,
    args: any[],
  ): boolean {
    return super.canApplyPreDefend(pokemon, passive, simulated, attacker, move, cancelled, args);
  }

  override applyPreDefend(
    pokemon: Pokemon,
    passive: boolean,
    simulated: boolean,
    attacker: Pokemon,
    move: Move,
    cancelled: BooleanHolder,
    args: any[],
  ): void {
    super.applyPreDefend(pokemon, passive, simulated, attacker, move, cancelled, args);
    cancelled.value = true; // Suppresses "No Effect" message
    if (!simulated) {
      globalScene.phaseManager.unshiftNew(
        "StatStageChangePhase",
        pokemon.getBattlerIndex(),
        true,
        [this.stat],
        this.stages,
      );
    }
  }
}

class TypeImmunityAddBattlerTagAbAttr extends TypeImmunityAbAttr {
  private tagType: BattlerTagType;
  private turnCount: number;

  constructor(immuneType: PokemonType, tagType: BattlerTagType, turnCount: number, condition?: AbAttrCondition) {
    super(immuneType, condition);

    this.tagType = tagType;
    this.turnCount = turnCount;
  }

  override canApplyPreDefend(
    pokemon: Pokemon,
    passive: boolean,
    simulated: boolean,
    attacker: Pokemon,
    move: Move,
    cancelled: BooleanHolder | null,
    args: any[],
  ): boolean {
    return super.canApplyPreDefend(pokemon, passive, simulated, attacker, move, cancelled, args);
  }

  override applyPreDefend(
    pokemon: Pokemon,
    passive: boolean,
    simulated: boolean,
    attacker: Pokemon,
    move: Move,
    cancelled: BooleanHolder,
    args: any[],
  ): void {
    super.applyPreDefend(pokemon, passive, simulated, attacker, move, cancelled, args);
    cancelled.value = true; // Suppresses "No Effect" message
    if (!simulated) {
      pokemon.addTag(this.tagType, this.turnCount, undefined, pokemon.id);
    }
  }
}

export class NonSuperEffectiveImmunityAbAttr extends TypeImmunityAbAttr {
  constructor(condition?: AbAttrCondition) {
    super(null, condition);
  }

  override canApplyPreDefend(
    pokemon: Pokemon,
    _passive: boolean,
    _simulated: boolean,
    attacker: Pokemon,
    move: Move,
    _cancelled: BooleanHolder | null,
    args: any[],
  ): boolean {
    const modifierValue =
      args.length > 0
        ? (args[0] as NumberHolder).value
        : pokemon.getAttackTypeEffectiveness(attacker.getMoveType(move), attacker, undefined, undefined, move);
    return move.is("AttackMove") && modifierValue < 2;
  }

  override applyPreDefend(
    _pokemon: Pokemon,
    _passive: boolean,
    _simulated: boolean,
    _attacker: Pokemon,
    _move: Move,
    cancelled: BooleanHolder,
    args: any[],
  ): void {
    cancelled.value = true; // Suppresses "No Effect" message
    (args[0] as NumberHolder).value = 0;
  }

  getTriggerMessage(pokemon: Pokemon, abilityName: string, ..._args: any[]): string {
    return i18next.t("abilityTriggers:nonSuperEffectiveImmunity", {
      pokemonNameWithAffix: getPokemonNameWithAffix(pokemon),
      abilityName,
    });
  }
}

/**
 * Attribute implementing the effects of {@link https://bulbapedia.bulbagarden.net/wiki/Tera_Shell_(Ability) | Tera Shell}
 * When the source is at full HP, incoming attacks will have a maximum 0.5x type effectiveness multiplier.
 * @extends PreDefendAbAttr
 */
export class FullHpResistTypeAbAttr extends PreDefendAbAttr {
  override canApplyPreDefend(
    pokemon: Pokemon,
    _passive: boolean,
    _simulated: boolean,
    _attacker: Pokemon,
    move: Move | null,
    _cancelled: BooleanHolder | null,
    args: any[],
  ): boolean {
    const typeMultiplier = args[0];
    return (
      typeMultiplier instanceof NumberHolder &&
      !move?.hasAttr("FixedDamageAttr") &&
      pokemon.isFullHp() &&
      typeMultiplier.value > 0.5
    );
  }

  /**
   * Reduces a type multiplier to 0.5 if the source is at full HP.
   * @param pokemon {@linkcode Pokemon} the Pokemon with this ability
   * @param _passive n/a
   * @param _simulated n/a (this doesn't change game state)
   * @param _attacker n/a
   * @param _move {@linkcode Move} the move being used on the source
   * @param _cancelled n/a
   * @param args `[0]` a container for the move's current type effectiveness multiplier
   */
  override applyPreDefend(
    pokemon: Pokemon,
    _passive: boolean,
    _simulated: boolean,
    _attacker: Pokemon,
    _move: Move | null,
    _cancelled: BooleanHolder | null,
    args: any[],
  ): void {
    const typeMultiplier = args[0];
    typeMultiplier.value = 0.5;
    pokemon.turnData.moveEffectiveness = 0.5;
  }

  getTriggerMessage(pokemon: Pokemon, _abilityName: string, ..._args: any[]): string {
    return i18next.t("abilityTriggers:fullHpResistType", {
      pokemonNameWithAffix: getPokemonNameWithAffix(pokemon),
    });
  }
}

export class PostDefendAbAttr extends AbAttr {
  canApplyPostDefend(
    _pokemon: Pokemon,
    _passive: boolean,
    _simulated: boolean,
    _attacker: Pokemon,
    _move: Move,
    _hitResult: HitResult | null,
    _args: any[],
  ): boolean {
    return true;
  }

  applyPostDefend(
    _pokemon: Pokemon,
    _passive: boolean,
    _simulated: boolean,
    _attacker: Pokemon,
    _move: Move,
    _hitResult: HitResult | null,
    _args: any[],
  ): void {}
}

export class FieldPriorityMoveImmunityAbAttr extends PreDefendAbAttr {
  override canApplyPreDefend(
    _pokemon: Pokemon,
    _passive: boolean,
    _simulated: boolean,
    attacker: Pokemon,
    move: Move,
    _cancelled: BooleanHolder | null,
    _args: any[],
  ): boolean {
    return (
      !(move.moveTarget === MoveTarget.USER || move.moveTarget === MoveTarget.NEAR_ALLY) &&
      move.getPriority(attacker) > 0 &&
      !move.isMultiTarget()
    );
  }

  override applyPreDefend(
    _pokemon: Pokemon,
    _passive: boolean,
    _simulated: boolean,
    _attacker: Pokemon,
    _move: Move,
    cancelled: BooleanHolder,
    _args: any[],
  ): void {
    cancelled.value = true;
  }
}

export class PostStatStageChangeAbAttr extends AbAttr {
  canApplyPostStatStageChange(
    _pokemon: Pokemon,
    _simulated: boolean,
    _statsChanged: BattleStat[],
    _stagesChanged: number,
    _selfTarget: boolean,
    _args: any[],
  ): boolean {
    return true;
  }

  applyPostStatStageChange(
    _pokemon: Pokemon,
    _simulated: boolean,
    _statsChanged: BattleStat[],
    _stagesChanged: number,
    _selfTarget: boolean,
    _args: any[],
  ): void {}
}

export class MoveImmunityAbAttr extends PreDefendAbAttr {
  private immuneCondition: PreDefendAbAttrCondition;

  constructor(immuneCondition: PreDefendAbAttrCondition) {
    super(true);

    this.immuneCondition = immuneCondition;
  }

  override canApplyPreDefend(
    pokemon: Pokemon,
    _passive: boolean,
    _simulated: boolean,
    attacker: Pokemon,
    move: Move,
    _cancelled: BooleanHolder | null,
    _args: any[],
  ): boolean {
    return this.immuneCondition(pokemon, attacker, move);
  }

  override applyPreDefend(
    _pokemon: Pokemon,
    _passive: boolean,
    _simulated: boolean,
    _attacker: Pokemon,
    _move: Move,
    cancelled: BooleanHolder,
    _args: any[],
  ): void {
    cancelled.value = true;
  }

  getTriggerMessage(pokemon: Pokemon, _abilityName: string, ..._args: any[]): string {
    return i18next.t("abilityTriggers:moveImmunity", { pokemonNameWithAffix: getPokemonNameWithAffix(pokemon) });
  }
}

/**
 * Reduces the accuracy of status moves used against the Pokémon with this ability to 50%.
 * Used by Wonder Skin.
 *
 * @extends PreDefendAbAttr
 */
export class WonderSkinAbAttr extends PreDefendAbAttr {
  constructor() {
    super(false);
  }

  override canApplyPreDefend(
    _pokemon: Pokemon,
    _passive: boolean,
    _simulated: boolean,
    _attacker: Pokemon,
    move: Move,
    _cancelled: BooleanHolder | null,
    args: any[],
  ): boolean {
    const moveAccuracy = args[0] as NumberHolder;
    return move.category === MoveCategory.STATUS && moveAccuracy.value >= 50;
  }

  override applyPreDefend(
    _pokemon: Pokemon,
    _passive: boolean,
    _simulated: boolean,
    _attacker: Pokemon,
    _move: Move,
    _cancelled: BooleanHolder,
    args: any[],
  ): void {
    const moveAccuracy = args[0] as NumberHolder;
    moveAccuracy.value = 50;
  }
}

export class MoveImmunityStatStageChangeAbAttr extends MoveImmunityAbAttr {
  private stat: BattleStat;
  private stages: number;

  constructor(immuneCondition: PreDefendAbAttrCondition, stat: BattleStat, stages: number) {
    super(immuneCondition);
    this.stat = stat;
    this.stages = stages;
  }

  override canApplyPreDefend(
    pokemon: Pokemon,
    passive: boolean,
    simulated: boolean,
    attacker: Pokemon,
    move: Move,
    cancelled: BooleanHolder | null,
    args: any[],
  ): boolean {
    return !simulated && super.canApplyPreDefend(pokemon, passive, simulated, attacker, move, cancelled, args);
  }

  override applyPreDefend(
    pokemon: Pokemon,
    passive: boolean,
    simulated: boolean,
    attacker: Pokemon,
    move: Move,
    cancelled: BooleanHolder,
    args: any[],
  ): void {
    super.applyPreDefend(pokemon, passive, simulated, attacker, move, cancelled, args);
    globalScene.phaseManager.unshiftNew(
      "StatStageChangePhase",
      pokemon.getBattlerIndex(),
      true,
      [this.stat],
      this.stages,
    );
  }
}
/**
 * Class for abilities that make drain moves deal damage to user instead of healing them.
 * @extends PostDefendAbAttr
 * @see {@linkcode applyPostDefend}
 */
export class ReverseDrainAbAttr extends PostDefendAbAttr {
  override canApplyPostDefend(
    _pokemon: Pokemon,
    _passive: boolean,
    _simulated: boolean,
    _attacker: Pokemon,
    move: Move,
    _hitResult: HitResult | null,
    _args: any[],
  ): boolean {
    return move.hasAttr("HitHealAttr");
  }

  /**
   * Determines if a damage and draining move was used to check if this ability should stop the healing.
   * Examples include: Absorb, Draining Kiss, Bitter Blade, etc.
   * Also displays a message to show this ability was activated.
   * @param _pokemon {@linkcode Pokemon} with this ability
   * @param _passive N/A
   * @param attacker {@linkcode Pokemon} that is attacking this Pokemon
   * @param _move {@linkcode PokemonMove} that is being used
   * @param _hitResult N/A
   * @param _args N/A
   */
  override applyPostDefend(
    _pokemon: Pokemon,
    _passive: boolean,
    simulated: boolean,
    attacker: Pokemon,
    _move: Move,
    _hitResult: HitResult,
    _args: any[],
  ): void {
    if (!simulated) {
      globalScene.phaseManager.queueMessage(
        i18next.t("abilityTriggers:reverseDrain", { pokemonNameWithAffix: getPokemonNameWithAffix(attacker) }),
      );
    }
  }
}

export class PostDefendStatStageChangeAbAttr extends PostDefendAbAttr {
  private condition: PokemonDefendCondition;
  private stat: BattleStat;
  private stages: number;
  private selfTarget: boolean;
  private allOthers: boolean;

  constructor(
    condition: PokemonDefendCondition,
    stat: BattleStat,
    stages: number,
    selfTarget = true,
    allOthers = false,
  ) {
    super(true);

    this.condition = condition;
    this.stat = stat;
    this.stages = stages;
    this.selfTarget = selfTarget;
    this.allOthers = allOthers;
  }

  override canApplyPostDefend(
    pokemon: Pokemon,
    _passive: boolean,
    _simulated: boolean,
    attacker: Pokemon,
    move: Move,
    _hitResult: HitResult | null,
    _args: any[],
  ): boolean {
    return this.condition(pokemon, attacker, move);
  }

  override applyPostDefend(
    pokemon: Pokemon,
    _passive: boolean,
    simulated: boolean,
    attacker: Pokemon,
    _move: Move,
    _hitResult: HitResult,
    _args: any[],
  ): void {
    if (simulated) {
      return;
    }

    if (this.allOthers) {
      const ally = pokemon.getAlly();
      const otherPokemon = !isNullOrUndefined(ally) ? pokemon.getOpponents().concat([ally]) : pokemon.getOpponents();
      for (const other of otherPokemon) {
        globalScene.phaseManager.unshiftNew(
          "StatStageChangePhase",
          other.getBattlerIndex(),
          false,
          [this.stat],
          this.stages,
        );
      }
    } else {
      globalScene.phaseManager.unshiftNew(
        "StatStageChangePhase",
        (this.selfTarget ? pokemon : attacker).getBattlerIndex(),
        this.selfTarget,
        [this.stat],
        this.stages,
      );
    }
  }
}

export class PostDefendHpGatedStatStageChangeAbAttr extends PostDefendAbAttr {
  private condition: PokemonDefendCondition;
  private hpGate: number;
  private stats: BattleStat[];
  private stages: number;
  private selfTarget: boolean;

  constructor(
    condition: PokemonDefendCondition,
    hpGate: number,
    stats: BattleStat[],
    stages: number,
    selfTarget = true,
  ) {
    super(true);

    this.condition = condition;
    this.hpGate = hpGate;
    this.stats = stats;
    this.stages = stages;
    this.selfTarget = selfTarget;
  }

  override canApplyPostDefend(
    pokemon: Pokemon,
    _passive: boolean,
    _simulated: boolean,
    attacker: Pokemon,
    move: Move,
    _hitResult: HitResult | null,
    _args: any[],
  ): boolean {
    const hpGateFlat: number = Math.ceil(pokemon.getMaxHp() * this.hpGate);
    const lastAttackReceived = pokemon.turnData.attacksReceived[pokemon.turnData.attacksReceived.length - 1];
    const damageReceived = lastAttackReceived?.damage || 0;
    return (
      this.condition(pokemon, attacker, move) && pokemon.hp <= hpGateFlat && pokemon.hp + damageReceived > hpGateFlat
    );
  }

  override applyPostDefend(
    pokemon: Pokemon,
    _passive: boolean,
    simulated: boolean,
    attacker: Pokemon,
    _move: Move,
    _hitResult: HitResult,
    _args: any[],
  ): void {
    if (!simulated) {
      globalScene.phaseManager.unshiftNew(
        "StatStageChangePhase",
        (this.selfTarget ? pokemon : attacker).getBattlerIndex(),
        true,
        this.stats,
        this.stages,
      );
    }
  }
}

export class PostDefendApplyArenaTrapTagAbAttr extends PostDefendAbAttr {
  private condition: PokemonDefendCondition;
  private tagType: ArenaTagType;

  constructor(condition: PokemonDefendCondition, tagType: ArenaTagType) {
    super(true);

    this.condition = condition;
    this.tagType = tagType;
  }

  override canApplyPostDefend(
    pokemon: Pokemon,
    _passive: boolean,
    _simulated: boolean,
    attacker: Pokemon,
    move: Move,
    _hitResult: HitResult | null,
    _args: any[],
  ): boolean {
    const tag = globalScene.arena.getTag(this.tagType) as ArenaTrapTag;
    return (
      this.condition(pokemon, attacker, move) && (!globalScene.arena.getTag(this.tagType) || tag.layers < tag.maxLayers)
    );
  }

  override applyPostDefend(
    pokemon: Pokemon,
    _passive: boolean,
    simulated: boolean,
    _attacker: Pokemon,
    _move: Move,
    _hitResult: HitResult,
    _args: any[],
  ): void {
    if (!simulated) {
      globalScene.arena.addTag(
        this.tagType,
        0,
        undefined,
        pokemon.id,
        pokemon.isPlayer() ? ArenaTagSide.ENEMY : ArenaTagSide.PLAYER,
      );
    }
  }
}

export class PostDefendApplyBattlerTagAbAttr extends PostDefendAbAttr {
  private condition: PokemonDefendCondition;
  private tagType: BattlerTagType;
  constructor(condition: PokemonDefendCondition, tagType: BattlerTagType) {
    super(true);

    this.condition = condition;
    this.tagType = tagType;
  }

  override canApplyPostDefend(
    pokemon: Pokemon,
    _passive: boolean,
    _simulated: boolean,
    attacker: Pokemon,
    move: Move,
    _hitResult: HitResult | null,
    _args: any[],
  ): boolean {
    return this.condition(pokemon, attacker, move);
  }

  override applyPostDefend(
    pokemon: Pokemon,
    _passive: boolean,
    simulated: boolean,
    _attacker: Pokemon,
    move: Move,
    _hitResult: HitResult,
    _args: any[],
  ): void {
    if (!pokemon.getTag(this.tagType) && !simulated) {
      pokemon.addTag(this.tagType, undefined, undefined, pokemon.id);
      globalScene.phaseManager.queueMessage(
        i18next.t("abilityTriggers:windPowerCharged", {
          pokemonName: getPokemonNameWithAffix(pokemon),
          moveName: move.name,
        }),
      );
    }
  }
}

export class PostDefendTypeChangeAbAttr extends PostDefendAbAttr {
  private type: PokemonType;

  override canApplyPostDefend(
    pokemon: Pokemon,
    _passive: boolean,
    simulated: boolean,
    attacker: Pokemon,
    move: Move,
    hitResult: HitResult,
    _args: any[],
  ): boolean {
    this.type = attacker.getMoveType(move);
    const pokemonTypes = pokemon.getTypes(true);
    return hitResult < HitResult.NO_EFFECT && (simulated || pokemonTypes.length !== 1 || pokemonTypes[0] !== this.type);
  }

  override applyPostDefend(
    pokemon: Pokemon,
    _passive: boolean,
    _simulated: boolean,
    attacker: Pokemon,
    move: Move,
    _hitResult: HitResult,
    _args: any[],
  ): void {
    const type = attacker.getMoveType(move);
    pokemon.summonData.types = [type];
  }

  override getTriggerMessage(pokemon: Pokemon, abilityName: string, ..._args: any[]): string {
    return i18next.t("abilityTriggers:postDefendTypeChange", {
      pokemonNameWithAffix: getPokemonNameWithAffix(pokemon),
      abilityName,
      typeName: i18next.t(`pokemonInfo:Type.${PokemonType[this.type]}`),
    });
  }
}

export class PostDefendTerrainChangeAbAttr extends PostDefendAbAttr {
  private terrainType: TerrainType;

  constructor(terrainType: TerrainType) {
    super();

    this.terrainType = terrainType;
  }

  override canApplyPostDefend(
    _pokemon: Pokemon,
    _passive: boolean,
    _simulated: boolean,
    _attacker: Pokemon,
    _move: Move,
    hitResult: HitResult,
    _args: any[],
  ): boolean {
    return hitResult < HitResult.NO_EFFECT && globalScene.arena.canSetTerrain(this.terrainType);
  }

  override applyPostDefend(
    pokemon: Pokemon,
    _passive: boolean,
    simulated: boolean,
    _attacker: Pokemon,
    _move: Move,
    _hitResult: HitResult,
    _args: any[],
  ): void {
    if (!simulated) {
      globalScene.arena.trySetTerrain(this.terrainType, false, pokemon);
    }
  }
}

export class PostDefendContactApplyStatusEffectAbAttr extends PostDefendAbAttr {
  public chance: number;
  private effects: StatusEffect[];

  constructor(chance: number, ...effects: StatusEffect[]) {
    super(true);

    this.chance = chance;
    this.effects = effects;
  }

  override canApplyPostDefend(
    pokemon: Pokemon,
    _passive: boolean,
    _simulated: boolean,
    attacker: Pokemon,
    move: Move,
    _hitResult: HitResult | null,
    _args: any[],
  ): boolean {
    const effect =
      this.effects.length === 1 ? this.effects[0] : this.effects[pokemon.randBattleSeedInt(this.effects.length)];
    return (
      move.doesFlagEffectApply({ flag: MoveFlags.MAKES_CONTACT, user: attacker, target: pokemon }) &&
      !attacker.status &&
      (this.chance === -1 || pokemon.randBattleSeedInt(100) < this.chance) &&
      attacker.canSetStatus(effect, true, false, pokemon)
    );
  }

  override applyPostDefend(
    pokemon: Pokemon,
    _passive: boolean,
    _simulated: boolean,
    attacker: Pokemon,
    _move: Move,
    _hitResult: HitResult,
    _args: any[],
  ): void {
    const effect =
      this.effects.length === 1 ? this.effects[0] : this.effects[pokemon.randBattleSeedInt(this.effects.length)];
    attacker.trySetStatus(effect, true, pokemon);
  }
}

export class EffectSporeAbAttr extends PostDefendContactApplyStatusEffectAbAttr {
  constructor() {
    super(10, StatusEffect.POISON, StatusEffect.PARALYSIS, StatusEffect.SLEEP);
  }

  override canApplyPostDefend(
    pokemon: Pokemon,
    passive: boolean,
    simulated: boolean,
    attacker: Pokemon,
    move: Move,
    hitResult: HitResult | null,
    args: any[],
  ): boolean {
    return (
      !(attacker.hasAbility(AbilityId.OVERCOAT) || attacker.isOfType(PokemonType.GRASS)) &&
      super.canApplyPostDefend(pokemon, passive, simulated, attacker, move, hitResult, args)
    );
  }

  override applyPostDefend(
    pokemon: Pokemon,
    passive: boolean,
    simulated: boolean,
    attacker: Pokemon,
    move: Move,
    hitResult: HitResult,
    args: any[],
  ): void {
    super.applyPostDefend(pokemon, passive, simulated, attacker, move, hitResult, args);
  }
}

export class PostDefendContactApplyTagChanceAbAttr extends PostDefendAbAttr {
  private chance: number;
  private tagType: BattlerTagType;
  private turnCount: number | undefined;

  constructor(chance: number, tagType: BattlerTagType, turnCount?: number) {
    super();

    this.tagType = tagType;
    this.chance = chance;
    this.turnCount = turnCount;
  }

  override canApplyPostDefend(
    pokemon: Pokemon,
    _passive: boolean,
    _simulated: boolean,
    attacker: Pokemon,
    move: Move,
    _hitResult: HitResult | null,
    _args: any[],
  ): boolean {
    return (
      move.doesFlagEffectApply({ flag: MoveFlags.MAKES_CONTACT, user: attacker, target: pokemon }) &&
      pokemon.randBattleSeedInt(100) < this.chance &&
      attacker.canAddTag(this.tagType)
    );
  }

  override applyPostDefend(
    _pokemon: Pokemon,
    _passive: boolean,
    simulated: boolean,
    attacker: Pokemon,
    move: Move,
    _hitResult: HitResult,
    _args: any[],
  ): void {
    if (!simulated) {
      attacker.addTag(this.tagType, this.turnCount, move.id, attacker.id);
    }
  }
}

export class PostDefendCritStatStageChangeAbAttr extends PostDefendAbAttr {
  private stat: BattleStat;
  private stages: number;

  constructor(stat: BattleStat, stages: number) {
    super();

    this.stat = stat;
    this.stages = stages;
  }

  override applyPostDefend(
    pokemon: Pokemon,
    _passive: boolean,
    simulated: boolean,
    _attacker: Pokemon,
    _move: Move,
    _hitResult: HitResult,
    _args: any[],
  ): void {
    if (!simulated) {
      globalScene.phaseManager.unshiftNew(
        "StatStageChangePhase",
        pokemon.getBattlerIndex(),
        true,
        [this.stat],
        this.stages,
      );
    }
  }

  override getCondition(): AbAttrCondition {
    return (pokemon: Pokemon) =>
      pokemon.turnData.attacksReceived.length !== 0 &&
      pokemon.turnData.attacksReceived[pokemon.turnData.attacksReceived.length - 1].critical;
  }
}

export class PostDefendContactDamageAbAttr extends PostDefendAbAttr {
  private damageRatio: number;

  constructor(damageRatio: number) {
    super();

    this.damageRatio = damageRatio;
  }

  override canApplyPostDefend(
    pokemon: Pokemon,
    _passive: boolean,
    simulated: boolean,
    attacker: Pokemon,
    move: Move,
    _hitResult: HitResult | null,
    _args: any[],
  ): boolean {
    return (
      !simulated &&
      move.doesFlagEffectApply({ flag: MoveFlags.MAKES_CONTACT, user: attacker, target: pokemon }) &&
      !attacker.hasAbilityWithAttr("BlockNonDirectDamageAbAttr")
    );
  }

  override applyPostDefend(
    _pokemon: Pokemon,
    _passive: boolean,
    _simulated: boolean,
    attacker: Pokemon,
    _move: Move,
    _hitResult: HitResult,
    _args: any[],
  ): void {
    attacker.damageAndUpdate(toDmgValue(attacker.getMaxHp() * (1 / this.damageRatio)), { result: HitResult.INDIRECT });
    attacker.turnData.damageTaken += toDmgValue(attacker.getMaxHp() * (1 / this.damageRatio));
  }

  override getTriggerMessage(pokemon: Pokemon, abilityName: string, ..._args: any[]): string {
    return i18next.t("abilityTriggers:postDefendContactDamage", {
      pokemonNameWithAffix: getPokemonNameWithAffix(pokemon),
      abilityName,
    });
  }
}
/**
 * @description: This ability applies the Perish Song tag to the attacking pokemon
 * and the defending pokemon if the move makes physical contact and neither pokemon
 * already has the Perish Song tag.
 * @class PostDefendPerishSongAbAttr
 * @extends {PostDefendAbAttr}
 */
export class PostDefendPerishSongAbAttr extends PostDefendAbAttr {
  private turns: number;

  constructor(turns: number) {
    super();

    this.turns = turns;
  }

  override canApplyPostDefend(
    pokemon: Pokemon,
    _passive: boolean,
    _simulated: boolean,
    attacker: Pokemon,
    move: Move,
    _hitResult: HitResult | null,
    _args: any[],
  ): boolean {
    return (
      move.doesFlagEffectApply({ flag: MoveFlags.MAKES_CONTACT, user: attacker, target: pokemon }) &&
      !attacker.getTag(BattlerTagType.PERISH_SONG)
    );
  }

  override applyPostDefend(
    pokemon: Pokemon,
    _passive: boolean,
    simulated: boolean,
    attacker: Pokemon,
    _move: Move,
    _hitResult: HitResult,
    _args: any[],
  ): void {
    if (!simulated) {
      attacker.addTag(BattlerTagType.PERISH_SONG, this.turns);
      pokemon.addTag(BattlerTagType.PERISH_SONG, this.turns);
    }
  }

  override getTriggerMessage(pokemon: Pokemon, abilityName: string, ..._args: any[]): string {
    return i18next.t("abilityTriggers:perishBody", {
      pokemonName: getPokemonNameWithAffix(pokemon),
      abilityName: abilityName,
    });
  }
}

export class PostDefendWeatherChangeAbAttr extends PostDefendAbAttr {
  private weatherType: WeatherType;
  protected condition?: PokemonDefendCondition;

  constructor(weatherType: WeatherType, condition?: PokemonDefendCondition) {
    super();

    this.weatherType = weatherType;
    this.condition = condition;
  }

  override canApplyPostDefend(
    pokemon: Pokemon,
    _passive: boolean,
    _simulated: boolean,
    attacker: Pokemon,
    move: Move,
    _hitResult: HitResult | null,
    _args: any[],
  ): boolean {
    return (
      !(this.condition && !this.condition(pokemon, attacker, move)) &&
      !globalScene.arena.weather?.isImmutable() &&
      globalScene.arena.canSetWeather(this.weatherType)
    );
  }

  override applyPostDefend(
    pokemon: Pokemon,
    _passive: boolean,
    simulated: boolean,
    _attacker: Pokemon,
    _move: Move,
    _hitResult: HitResult,
    _args: any[],
  ): void {
    if (!simulated) {
      globalScene.arena.trySetWeather(this.weatherType, pokemon);
    }
  }
}

export class PostDefendAbilitySwapAbAttr extends PostDefendAbAttr {
  override canApplyPostDefend(
    pokemon: Pokemon,
    _passive: boolean,
    _simulated: boolean,
    attacker: Pokemon,
    move: Move,
    _hitResult: HitResult | null,
    _args: any[],
  ): boolean {
    return (
      move.doesFlagEffectApply({ flag: MoveFlags.MAKES_CONTACT, user: attacker, target: pokemon }) &&
      attacker.getAbility().isSwappable
    );
  }

  override applyPostDefend(
    pokemon: Pokemon,
    _passive: boolean,
    simulated: boolean,
    attacker: Pokemon,
    _move: Move,
    _hitResult: HitResult,
    _args: any[],
  ): void {
    if (!simulated) {
      const tempAbility = attacker.getAbility();
      attacker.setTempAbility(pokemon.getAbility());
      pokemon.setTempAbility(tempAbility);
    }
  }

  override getTriggerMessage(pokemon: Pokemon, _abilityName: string, ..._args: any[]): string {
    return i18next.t("abilityTriggers:postDefendAbilitySwap", {
      pokemonNameWithAffix: getPokemonNameWithAffix(pokemon),
    });
  }
}

export class PostDefendAbilityGiveAbAttr extends PostDefendAbAttr {
  private ability: AbilityId;

  constructor(ability: AbilityId) {
    super();
    this.ability = ability;
  }

  override canApplyPostDefend(
    pokemon: Pokemon,
    _passive: boolean,
    _simulated: boolean,
    attacker: Pokemon,
    move: Move,
    _hitResult: HitResult | null,
    _args: any[],
  ): boolean {
    return (
      move.doesFlagEffectApply({ flag: MoveFlags.MAKES_CONTACT, user: attacker, target: pokemon }) &&
      attacker.getAbility().isSuppressable &&
      !attacker.getAbility().hasAttr("PostDefendAbilityGiveAbAttr")
    );
  }

  override applyPostDefend(
    _pokemon: Pokemon,
    _passive: boolean,
    simulated: boolean,
    attacker: Pokemon,
    _move: Move,
    _hitResult: HitResult,
    _args: any[],
  ): void {
    if (!simulated) {
      attacker.setTempAbility(allAbilities[this.ability]);
    }
  }

  override getTriggerMessage(pokemon: Pokemon, abilityName: string, ..._args: any[]): string {
    return i18next.t("abilityTriggers:postDefendAbilityGive", {
      pokemonNameWithAffix: getPokemonNameWithAffix(pokemon),
      abilityName,
    });
  }
}

export class PostDefendMoveDisableAbAttr extends PostDefendAbAttr {
  private chance: number;
  private attacker: Pokemon;
  private move: Move;

  constructor(chance: number) {
    super();

    this.chance = chance;
  }

  override canApplyPostDefend(
    pokemon: Pokemon,
    _passive: boolean,
    _simulated: boolean,
    attacker: Pokemon,
    move: Move,
    _hitResult: HitResult | null,
    _args: any[],
  ): boolean {
    return (
      attacker.getTag(BattlerTagType.DISABLED) === null &&
      move.doesFlagEffectApply({ flag: MoveFlags.MAKES_CONTACT, user: attacker, target: pokemon }) &&
      (this.chance === -1 || pokemon.randBattleSeedInt(100) < this.chance)
    );
  }

  override applyPostDefend(
    pokemon: Pokemon,
    _passive: boolean,
    simulated: boolean,
    attacker: Pokemon,
    move: Move,
    _hitResult: HitResult,
    _args: any[],
  ): void {
    if (!simulated) {
      this.attacker = attacker;
      this.move = move;
      this.attacker.addTag(BattlerTagType.DISABLED, 4, 0, pokemon.id);
    }
  }
}

export class PostStatStageChangeStatStageChangeAbAttr extends PostStatStageChangeAbAttr {
  private condition: PokemonStatStageChangeCondition;
  private statsToChange: BattleStat[];
  private stages: number;

  constructor(condition: PokemonStatStageChangeCondition, statsToChange: BattleStat[], stages: number) {
    super(true);

    this.condition = condition;
    this.statsToChange = statsToChange;
    this.stages = stages;
  }

  override canApplyPostStatStageChange(
    pokemon: Pokemon,
    _simulated: boolean,
    statStagesChanged: BattleStat[],
    stagesChanged: number,
    selfTarget: boolean,
    _args: any[],
  ): boolean {
    return this.condition(pokemon, statStagesChanged, stagesChanged) && !selfTarget;
  }

  override applyPostStatStageChange(
    pokemon: Pokemon,
    simulated: boolean,
    _statStagesChanged: BattleStat[],
    _stagesChanged: number,
    _selfTarget: boolean,
    _args: any[],
  ): void {
    if (!simulated) {
      globalScene.phaseManager.unshiftNew(
        "StatStageChangePhase",
        pokemon.getBattlerIndex(),
        true,
        this.statsToChange,
        this.stages,
      );
    }
  }
}

export class PreAttackAbAttr extends AbAttr {
  canApplyPreAttack(
    _pokemon: Pokemon,
    _passive: boolean,
    _simulated: boolean,
    _defender: Pokemon | null,
    _move: Move,
    _args: any[],
  ): boolean {
    return true;
  }

  applyPreAttack(
    _pokemon: Pokemon,
    _passive: boolean,
    _simulated: boolean,
    _defender: Pokemon | null,
    _move: Move,
    _args: any[],
  ): void {}
}

/**
 * Modifies moves additional effects with multipliers, ie. Sheer Force, Serene Grace.
 * @extends AbAttr
 * @see {@linkcode apply}
 */
export class MoveEffectChanceMultiplierAbAttr extends AbAttr {
  private chanceMultiplier: number;

  constructor(chanceMultiplier: number) {
    super(false);
    this.chanceMultiplier = chanceMultiplier;
  }

  override canApply(_pokemon: Pokemon, _passive: boolean, _simulated: boolean, args: any[]): boolean {
    const exceptMoves = [MoveId.ORDER_UP, MoveId.ELECTRO_SHOT];
    return !((args[0] as NumberHolder).value <= 0 || exceptMoves.includes((args[1] as Move).id));
  }

  /**
   * @param args [0]: {@linkcode NumberHolder} Move additional effect chance. Has to be higher than or equal to 0.
   *             [1]: {@linkcode MoveId } Move used by the ability user.
   */
  override apply(
    _pokemon: Pokemon,
    _passive: boolean,
    _simulated: boolean,
    _cancelled: BooleanHolder,
    args: any[],
  ): void {
    (args[0] as NumberHolder).value *= this.chanceMultiplier;
    (args[0] as NumberHolder).value = Math.min((args[0] as NumberHolder).value, 100);
  }
}

/**
 * Sets incoming moves additional effect chance to zero, ignoring all effects from moves. ie. Shield Dust.
 * @extends PreDefendAbAttr
 * @see {@linkcode applyPreDefend}
 */
export class IgnoreMoveEffectsAbAttr extends PreDefendAbAttr {
  constructor(showAbility = false) {
    super(showAbility);
  }

  override canApplyPreDefend(
    _pokemon: Pokemon,
    _passive: boolean,
    _simulated: boolean,
    _attacker: Pokemon,
    _move: Move | null,
    _cancelled: BooleanHolder | null,
    args: any[],
  ): boolean {
    return (args[0] as NumberHolder).value > 0;
  }

  /**
   * @param args [0]: {@linkcode NumberHolder} Move additional effect chance.
   */
  override applyPreDefend(
    _pokemon: Pokemon,
    _passive: boolean,
    _simulated: boolean,
    _attacker: Pokemon,
    _move: Move,
    _cancelled: BooleanHolder,
    args: any[],
  ): void {
    (args[0] as NumberHolder).value = 0;
  }
}

export class VariableMovePowerAbAttr extends PreAttackAbAttr {
  override canApplyPreAttack(
    _pokemon: Pokemon,
    _passive: boolean,
    _simulated: boolean,
    _defender: Pokemon,
    _move: Move,
    _args: any[],
  ): boolean {
    return true;
  }
}

export class FieldPreventExplosiveMovesAbAttr extends AbAttr {
  override apply(
    _pokemon: Pokemon,
    _passive: boolean,
    _simulated: boolean,
    cancelled: BooleanHolder,
    _args: any[],
  ): void {
    cancelled.value = true;
  }
}

/**
 * Multiplies a Stat if the checked Pokemon lacks this ability.
 * If this ability cannot stack, a BooleanHolder can be used to prevent this from stacking.
 * @see {@link applyFieldStatMultiplierAbAttrs}
 * @see {@link applyFieldStat}
 * @see {@link BooleanHolder}
 */
export class FieldMultiplyStatAbAttr extends AbAttr {
  private stat: Stat;
  private multiplier: number;
  private canStack: boolean;

  constructor(stat: Stat, multiplier: number, canStack = false) {
    super(false);

    this.stat = stat;
    this.multiplier = multiplier;
    this.canStack = canStack;
  }

  canApplyFieldStat(
    _pokemon: Pokemon,
    _passive: boolean,
    _simulated: boolean,
    stat: Stat,
    _statValue: NumberHolder,
    checkedPokemon: Pokemon,
    hasApplied: BooleanHolder,
    _args: any[],
  ): boolean {
    return (
      this.canStack ||
      (!hasApplied.value &&
        this.stat === stat &&
        checkedPokemon.getAbilityAttrs("FieldMultiplyStatAbAttr").every(attr => attr.stat !== stat))
    );
  }

  /**
   * applyFieldStat: Tries to multiply a Pokemon's Stat
   * @param _pokemon {@linkcode Pokemon} the Pokemon using this ability
   * @param _passive {@linkcode boolean} unused
   * @param _stat {@linkcode Stat} the type of the checked stat
   * @param statValue {@linkcode NumberHolder} the value of the checked stat
   * @param _checkedPokemon {@linkcode Pokemon} the Pokemon this ability is targeting
   * @param hasApplied {@linkcode BooleanHolder} whether or not another multiplier has been applied to this stat
   * @param _args {any[]} unused
   */
  applyFieldStat(
    _pokemon: Pokemon,
    _passive: boolean,
    _simulated: boolean,
    _stat: Stat,
    statValue: NumberHolder,
    _checkedPokemon: Pokemon,
    hasApplied: BooleanHolder,
    _args: any[],
  ): void {
    statValue.value *= this.multiplier;
    hasApplied.value = true;
  }
}

export class MoveTypeChangeAbAttr extends PreAttackAbAttr {
  constructor(
    private newType: PokemonType,
    private powerMultiplier: number,
    private condition?: PokemonAttackCondition,
  ) {
    super(false);
  }

  /**
   * Determine if the move type change attribute can be applied
   *
   * Can be applied if:
   * - The ability's condition is met, e.g. pixilate only boosts normal moves,
   * - The move is not forbidden from having its type changed by an ability, e.g. {@linkcode MoveId.MULTI_ATTACK}
   * - The user is not terastallized and using tera blast
   * - The user is not a terastallized terapagos with tera stellar using tera starstorm
   * @param pokemon - The pokemon that has the move type changing ability and is using the attacking move
   * @param _passive - Unused
   * @param _simulated - Unused
   * @param _defender - The pokemon being attacked (unused)
   * @param move - The move being used
   * @param _args - args[0] holds the type that the move is changed to, args[1] holds the multiplier
   * @returns whether the move type change attribute can be applied
   */
  override canApplyPreAttack(
    pokemon: Pokemon,
    _passive: boolean,
    _simulated: boolean,
    _defender: Pokemon | null,
    move: Move,
    _args: [NumberHolder?, NumberHolder?, ...any],
  ): boolean {
    return (
      (!this.condition || this.condition(pokemon, _defender, move)) &&
      !noAbilityTypeOverrideMoves.has(move.id) &&
      (!pokemon.isTerastallized ||
        (move.id !== MoveId.TERA_BLAST &&
          (move.id !== MoveId.TERA_STARSTORM ||
            pokemon.getTeraType() !== PokemonType.STELLAR ||
            !pokemon.hasSpecies(SpeciesId.TERAPAGOS))))
    );
  }

  /**
   * @param _pokemon - The pokemon that has the move type changing ability and is using the attacking move
   * @param _passive - Unused
   * @param _simulated - Unused
   * @param _defender - The pokemon being attacked (unused)
   * @param _move - The move being used
   * @param args - args[0] holds the type that the move is changed to, args[1] holds the multiplier
   */
  override applyPreAttack(
    _pokemon: Pokemon,
    _passive: boolean,
    _simulated: boolean,
    _defender: Pokemon,
    _move: Move,
    args: [NumberHolder?, NumberHolder?, ...any],
  ): void {
    if (args[0] && args[0] instanceof NumberHolder) {
      args[0].value = this.newType;
    }
    if (args[1] && args[1] instanceof NumberHolder) {
      args[1].value *= this.powerMultiplier;
    }
  }
}

/** Ability attribute for changing a pokemon's type before using a move */
export class PokemonTypeChangeAbAttr extends PreAttackAbAttr {
  private moveType: PokemonType;

  constructor() {
    super(true);
  }

  override canApplyPreAttack(
    pokemon: Pokemon,
    _passive: boolean,
    _simulated: boolean,
    _defender: Pokemon | null,
    move: Move,
    _args: any[],
  ): boolean {
    if (
      !pokemon.isTerastallized &&
      move.id !== MoveId.STRUGGLE &&
      /**
       * Skip moves that call other moves because these moves generate a following move that will trigger this ability attribute
       * @see {@link https://bulbapedia.bulbagarden.net/wiki/Category:Moves_that_call_other_moves}
       */
      !move.findAttr(
        attr =>
          attr.is("RandomMovesetMoveAttr") ||
          attr.is("RandomMoveAttr") ||
          attr.is("NaturePowerAttr") ||
          attr.is("CopyMoveAttr"),
      )
    ) {
      const moveType = pokemon.getMoveType(move);
      if (pokemon.getTypes().some(t => t !== moveType)) {
        this.moveType = moveType;
        return true;
      }
    }
    return false;
  }

  override applyPreAttack(
    pokemon: Pokemon,
    _passive: boolean,
    simulated: boolean,
    _defender: Pokemon,
    move: Move,
    _args: any[],
  ): void {
    const moveType = pokemon.getMoveType(move);

    if (!simulated) {
      this.moveType = moveType;
      pokemon.summonData.types = [moveType];
      pokemon.updateInfo();
    }
  }

  getTriggerMessage(pokemon: Pokemon, _abilityName: string, ..._args: any[]): string {
    return i18next.t("abilityTriggers:pokemonTypeChange", {
      pokemonNameWithAffix: getPokemonNameWithAffix(pokemon),
      moveType: i18next.t(`pokemonInfo:Type.${PokemonType[this.moveType]}`),
    });
  }
}

/**
 * Class for abilities that convert single-strike moves to two-strike moves (i.e. Parental Bond).
 * @param damageMultiplier the damage multiplier for the second strike, relative to the first.
 */
export class AddSecondStrikeAbAttr extends PreAttackAbAttr {
  private damageMultiplier: number;

  constructor(damageMultiplier: number) {
    super(false);

    this.damageMultiplier = damageMultiplier;
  }

  override canApplyPreAttack(
    pokemon: Pokemon,
    _passive: boolean,
    _simulated: boolean,
    _defender: Pokemon | null,
    move: Move,
    _args: any[],
  ): boolean {
    return move.canBeMultiStrikeEnhanced(pokemon, true);
  }

  /**
   * If conditions are met, this doubles the move's hit count (via args[1])
   * or multiplies the damage of secondary strikes (via args[2])
   * @param pokemon the {@linkcode Pokemon} using the move
   * @param _passive n/a
   * @param _defender n/a
   * @param _move the {@linkcode Move} used by the ability source
   * @param args Additional arguments:
   * - `[0]` the number of strikes this move currently has ({@linkcode NumberHolder})
   * - `[1]` the damage multiplier for the current strike ({@linkcode NumberHolder})
   */
  override applyPreAttack(
    pokemon: Pokemon,
    _passive: boolean,
    _simulated: boolean,
    _defender: Pokemon,
    _move: Move,
    args: any[],
  ): void {
    const hitCount = args[0] as NumberHolder;
    const multiplier = args[1] as NumberHolder;
    if (hitCount?.value) {
      hitCount.value += 1;
    }

    if (multiplier?.value && pokemon.turnData.hitsLeft === 1) {
      multiplier.value = this.damageMultiplier;
    }
  }
}

/**
 * Class for abilities that boost the damage of moves
 * For abilities that boost the base power of moves, see VariableMovePowerAbAttr
 * @param damageMultiplier the amount to multiply the damage by
 * @param condition the condition for this ability to be applied
 */
export class DamageBoostAbAttr extends PreAttackAbAttr {
  private damageMultiplier: number;
  private condition: PokemonAttackCondition;

  constructor(damageMultiplier: number, condition: PokemonAttackCondition) {
    super(false);
    this.damageMultiplier = damageMultiplier;
    this.condition = condition;
  }

  override canApplyPreAttack(
    pokemon: Pokemon,
    _passive: boolean,
    _simulated: boolean,
    defender: Pokemon | null,
    move: Move,
    _args: any[],
  ): boolean {
    return this.condition(pokemon, defender, move);
  }

  /**
   *
   * @param _pokemon the attacker pokemon
   * @param _passive N/A
   * @param _defender the target pokemon
   * @param _move the move used by the attacker pokemon
   * @param args Utils.NumberHolder as damage
   */
  override applyPreAttack(
    _pokemon: Pokemon,
    _passive: boolean,
    _simulated: boolean,
    _defender: Pokemon,
    _move: Move,
    args: any[],
  ): void {
    const power = args[0] as NumberHolder;
    power.value = toDmgValue(power.value * this.damageMultiplier);
  }
}

export class MovePowerBoostAbAttr extends VariableMovePowerAbAttr {
  private condition: PokemonAttackCondition;
  private powerMultiplier: number;

  constructor(condition: PokemonAttackCondition, powerMultiplier: number, showAbility = false) {
    super(showAbility);
    this.condition = condition;
    this.powerMultiplier = powerMultiplier;
  }

  override canApplyPreAttack(
    pokemon: Pokemon,
    _passive: boolean,
    _simulated: boolean,
    defender: Pokemon | null,
    move: Move,
    _args: any[],
  ): boolean {
    return this.condition(pokemon, defender, move);
  }

  override applyPreAttack(
    _pokemon: Pokemon,
    _passive: boolean,
    _simulated: boolean,
    _defender: Pokemon,
    _move: Move,
    args: any[],
  ): void {
    (args[0] as NumberHolder).value *= this.powerMultiplier;
  }
}

export class MoveTypePowerBoostAbAttr extends MovePowerBoostAbAttr {
  constructor(boostedType: PokemonType, powerMultiplier?: number) {
    super((pokemon, _defender, move) => pokemon?.getMoveType(move) === boostedType, powerMultiplier || 1.5, false);
  }
}

export class LowHpMoveTypePowerBoostAbAttr extends MoveTypePowerBoostAbAttr {
  // biome-ignore lint/complexity/noUselessConstructor: Changes the constructor params
  constructor(boostedType: PokemonType) {
    super(boostedType);
  }

  getCondition(): AbAttrCondition {
    return pokemon => pokemon.getHpRatio() <= 0.33;
  }
}

/**
 * Abilities which cause a variable amount of power increase.
 * @extends VariableMovePowerAbAttr
 * @see {@link applyPreAttack}
 */
export class VariableMovePowerBoostAbAttr extends VariableMovePowerAbAttr {
  private mult: (user: Pokemon, target: Pokemon, move: Move) => number;

  /**
   * @param mult A function which takes the user, target, and move, and returns the power multiplier. 1 means no multiplier.
   * @param {boolean} showAbility Whether to show the ability when it activates.
   */
  constructor(mult: (user: Pokemon, target: Pokemon, move: Move) => number, showAbility = true) {
    super(showAbility);
    this.mult = mult;
  }

  override canApplyPreAttack(
    pokemon: Pokemon,
    _passive: boolean,
    _simulated: boolean,
    defender: Pokemon,
    move: Move,
    _args: any[],
  ): boolean {
    return this.mult(pokemon, defender, move) !== 1;
  }

  override applyPreAttack(
    pokemon: Pokemon,
    _passive: boolean,
    _simulated: boolean,
    defender: Pokemon,
    move: Move,
    args: any[],
  ): void {
    const multiplier = this.mult(pokemon, defender, move);
    (args[0] as NumberHolder).value *= multiplier;
  }
}

/**
 * Boosts the power of a Pokémon's move under certain conditions.
 * @extends AbAttr
 */
export class FieldMovePowerBoostAbAttr extends AbAttr {
  // TODO: Refactor this class? It extends from base AbAttr but has preAttack methods and gets called directly instead of going through applyAbAttrsInternal
  private condition: PokemonAttackCondition;
  private powerMultiplier: number;

  /**
   * @param condition - A function that determines whether the power boost condition is met.
   * @param powerMultiplier - The multiplier to apply to the move's power when the condition is met.
   */
  constructor(condition: PokemonAttackCondition, powerMultiplier: number) {
    super(false);
    this.condition = condition;
    this.powerMultiplier = powerMultiplier;
  }

  canApplyPreAttack(
    _pokemon: Pokemon | null,
    _passive: boolean | null,
    _simulated: boolean,
    _defender: Pokemon | null,
    _move: Move,
    _args: any[],
  ): boolean {
    return true; // logic for this attr is handled in move.ts instead of normally
  }

  applyPreAttack(
    pokemon: Pokemon | null,
    _passive: boolean | null,
    _simulated: boolean,
    defender: Pokemon | null,
    move: Move,
    args: any[],
  ): void {
    if (this.condition(pokemon, defender, move)) {
      (args[0] as NumberHolder).value *= this.powerMultiplier;
    }
  }
}

/**
 * Boosts the power of a specific type of move.
 * @extends FieldMovePowerBoostAbAttr
 */
export class PreAttackFieldMoveTypePowerBoostAbAttr extends FieldMovePowerBoostAbAttr {
  /**
   * @param boostedType - The type of move that will receive the power boost.
   * @param powerMultiplier - The multiplier to apply to the move's power, defaults to 1.5 if not provided.
   */
  constructor(boostedType: PokemonType, powerMultiplier?: number) {
    super((pokemon, _defender, move) => pokemon?.getMoveType(move) === boostedType, powerMultiplier || 1.5);
  }
}

/**
 * Boosts the power of a specific type of move for all Pokemon in the field.
 * @extends PreAttackFieldMoveTypePowerBoostAbAttr
 */
export class FieldMoveTypePowerBoostAbAttr extends PreAttackFieldMoveTypePowerBoostAbAttr {}

/**
 * Boosts the power of a specific type of move for the user and its allies.
 * @extends PreAttackFieldMoveTypePowerBoostAbAttr
 */
export class UserFieldMoveTypePowerBoostAbAttr extends PreAttackFieldMoveTypePowerBoostAbAttr {}

/**
 * Boosts the power of moves in specified categories.
 * @extends FieldMovePowerBoostAbAttr
 */
export class AllyMoveCategoryPowerBoostAbAttr extends FieldMovePowerBoostAbAttr {
  /**
   * @param boostedCategories - The categories of moves that will receive the power boost.
   * @param powerMultiplier - The multiplier to apply to the move's power.
   */
  constructor(boostedCategories: MoveCategory[], powerMultiplier: number) {
    super((_pokemon, _defender, move) => boostedCategories.includes(move.category), powerMultiplier);
  }
}

export class StatMultiplierAbAttr extends AbAttr {
  private stat: BattleStat;
  private multiplier: number;
  private condition: PokemonAttackCondition | null;

  constructor(stat: BattleStat, multiplier: number, condition?: PokemonAttackCondition) {
    super(false);

    this.stat = stat;
    this.multiplier = multiplier;
    this.condition = condition ?? null;
  }

  canApplyStatStage(
    pokemon: Pokemon,
    _passive: boolean,
    _simulated: boolean,
    stat: BattleStat,
    _statValue: NumberHolder,
    args: any[],
  ): boolean {
    const move = args[0] as Move;
    return stat === this.stat && (!this.condition || this.condition(pokemon, null, move));
  }

  applyStatStage(
    _pokemon: Pokemon,
    _passive: boolean,
    _simulated: boolean,
    _stat: BattleStat,
    statValue: NumberHolder,
    _args: any[],
  ): void {
    statValue.value *= this.multiplier;
  }
}

export class PostAttackAbAttr extends AbAttr {
  private attackCondition: PokemonAttackCondition;

  /** The default attackCondition requires that the selected move is a damaging move */
  constructor(
    attackCondition: PokemonAttackCondition = (_user, _target, move) => move.category !== MoveCategory.STATUS,
    showAbility = true,
  ) {
    super(showAbility);

    this.attackCondition = attackCondition;
  }

  /**
   * By default, this method checks that the move used is a damaging attack before
   * applying the effect of any inherited class. This can be changed by providing a different {@link attackCondition} to the constructor. See {@link ConfusionOnStatusEffectAbAttr}
   * for an example of an effect that does not require a damaging move.
   */
  canApplyPostAttack(
    pokemon: Pokemon,
    _passive: boolean,
    _simulated: boolean,
    defender: Pokemon,
    move: Move,
    _hitResult: HitResult | null,
    _args: any[],
  ): boolean {
    // When attackRequired is true, we require the move to be an attack move and to deal damage before checking secondary requirements.
    // If attackRequired is false, we always defer to the secondary requirements.
    return this.attackCondition(pokemon, defender, move);
  }

  applyPostAttack(
    _pokemon: Pokemon,
    _passive: boolean,
    _simulated: boolean,
    _defender: Pokemon,
    _move: Move,
    _hitResult: HitResult | null,
    _args: any[],
  ): void {}
}

/**
 * Multiplies a Stat from an ally pokemon's ability.
 * @see {@link applyAllyStatMultiplierAbAttrs}
 * @see {@link applyAllyStat}
 */
export class AllyStatMultiplierAbAttr extends AbAttr {
  private stat: BattleStat;
  private multiplier: number;
  private ignorable: boolean;

  /**
   * @param stat - The stat being modified
   * @param multipler - The multiplier to apply to the stat
   * @param ignorable - Whether the multiplier can be ignored by mold breaker-like moves and abilities
   */
  constructor(stat: BattleStat, multiplier: number, ignorable = true) {
    super(false);

    this.stat = stat;
    this.multiplier = multiplier;
    this.ignorable = ignorable;
  }

  /**
   * Multiply a Pokemon's Stat due to an Ally's ability.
   * @param _pokemon - The ally {@linkcode Pokemon} with the ability (unused)
   * @param passive - unused
   * @param _simulated - Whether the ability is being simulated (unused)
   * @param _stat - The type of the checked {@linkcode Stat} (unused)
   * @param statValue - {@linkcode NumberHolder} containing the value of the checked stat
   * @param _checkedPokemon - The {@linkcode Pokemon} this ability is targeting (unused)
   * @param _ignoreAbility - Whether the ability should be ignored if possible
   * @param _args - unused
   * @returns `true` if this changed the checked stat, `false` otherwise.
   */
  applyAllyStat(
    _pokemon: Pokemon,
    _passive: boolean,
    _simulated: boolean,
    _stat: BattleStat,
    statValue: NumberHolder,
    _checkedPokemon: Pokemon,
    _ignoreAbility: boolean,
    _args: any[],
  ) {
    statValue.value *= this.multiplier;
  }

  /**
   * Check if this ability can apply to the checked stat.
   * @param _pokemon - The ally {@linkcode Pokemon} with the ability (unused)
   * @param passive - unused
   * @param _simulated - Whether the ability is being simulated (unused)
   * @param stat - The type of the checked {@linkcode Stat}
   * @param _statValue - {@linkcode NumberHolder} containing the value of the checked stat
   * @param _checkedPokemon - The {@linkcode Pokemon} this ability is targeting (unused)
   * @param ignoreAbility - Whether the ability should be ignored if possible
   * @param _args - unused
   * @returns `true` if this can apply to the checked stat, `false` otherwise.
   */
  canApplyAllyStat(
    _pokemon: Pokemon,
    _passive: boolean,
    _simulated: boolean,
    stat: BattleStat,
    _statValue: NumberHolder,
    _checkedPokemon: Pokemon,
    ignoreAbility: boolean,
    _args: any[],
  ): boolean {
    return stat === this.stat && !(ignoreAbility && this.ignorable);
  }
}

/**
 * Takes effect whenever a move succesfully executes, such as gorilla tactics' move-locking.
 * (More specifically, whenever a move is pushed to the move history)
 * @extends AbAttr
 */
export class ExecutedMoveAbAttr extends AbAttr {
  canApplyExecutedMove(_pokemon: Pokemon, _simulated: boolean): boolean {
    return true;
  }

  applyExecutedMove(_pokemon: Pokemon, _simulated: boolean): void {}
}

/**
 * Ability attribute for Gorilla Tactics
 * @extends ExecutedMoveAbAttr
 */
export class GorillaTacticsAbAttr extends ExecutedMoveAbAttr {
  constructor(showAbility = false) {
    super(showAbility);
  }

  override canApplyExecutedMove(pokemon: Pokemon, simulated: boolean): boolean {
    return simulated || !pokemon.getTag(BattlerTagType.GORILLA_TACTICS);
  }

  override applyExecutedMove(pokemon: Pokemon, simulated: boolean): void {
    if (!simulated) {
      pokemon.addTag(BattlerTagType.GORILLA_TACTICS);
    }
  }
}

export class PostAttackStealHeldItemAbAttr extends PostAttackAbAttr {
  private stealCondition: PokemonAttackCondition | null;
  private stolenItem?: PokemonHeldItemModifier;

  constructor(stealCondition?: PokemonAttackCondition) {
    super();

    this.stealCondition = stealCondition ?? null;
  }

  override canApplyPostAttack(
    pokemon: Pokemon,
    passive: boolean,
    simulated: boolean,
    defender: Pokemon,
    move: Move,
    hitResult: HitResult,
    args: any[],
  ): boolean {
    if (
      super.canApplyPostAttack(pokemon, passive, simulated, defender, move, hitResult, args) &&
      !simulated &&
      hitResult < HitResult.NO_EFFECT &&
      (!this.stealCondition || this.stealCondition(pokemon, defender, move))
    ) {
      const heldItems = this.getTargetHeldItems(defender).filter(i => i.isTransferable);
      if (heldItems.length) {
        // Ensure that the stolen item in testing is the same as when the effect is applied
        this.stolenItem = heldItems[pokemon.randBattleSeedInt(heldItems.length)];
        if (globalScene.canTransferHeldItemModifier(this.stolenItem, pokemon)) {
          return true;
        }
      }
    }
    this.stolenItem = undefined;
    return false;
  }

  override applyPostAttack(
    pokemon: Pokemon,
    _passive: boolean,
    _simulated: boolean,
    defender: Pokemon,
    _move: Move,
    _hitResult: HitResult,
    _args: any[],
  ): void {
    const heldItems = this.getTargetHeldItems(defender).filter(i => i.isTransferable);
    if (!this.stolenItem) {
      this.stolenItem = heldItems[pokemon.randBattleSeedInt(heldItems.length)];
    }
    if (globalScene.tryTransferHeldItemModifier(this.stolenItem, pokemon, false)) {
      globalScene.phaseManager.queueMessage(
        i18next.t("abilityTriggers:postAttackStealHeldItem", {
          pokemonNameWithAffix: getPokemonNameWithAffix(pokemon),
          defenderName: defender.name,
          stolenItemType: this.stolenItem.type.name,
        }),
      );
    }
    this.stolenItem = undefined;
  }

  getTargetHeldItems(target: Pokemon): PokemonHeldItemModifier[] {
    return globalScene.findModifiers(
      m => m instanceof PokemonHeldItemModifier && m.pokemonId === target.id,
      target.isPlayer(),
    ) as PokemonHeldItemModifier[];
  }
}

export class PostAttackApplyStatusEffectAbAttr extends PostAttackAbAttr {
  private contactRequired: boolean;
  private chance: number;
  private effects: StatusEffect[];

  constructor(contactRequired: boolean, chance: number, ...effects: StatusEffect[]) {
    super();

    this.contactRequired = contactRequired;
    this.chance = chance;
    this.effects = effects;
  }

  override canApplyPostAttack(
    pokemon: Pokemon,
    passive: boolean,
    simulated: boolean,
    attacker: Pokemon,
    move: Move,
    hitResult: HitResult | null,
    args: any[],
  ): boolean {
    if (
      super.canApplyPostAttack(pokemon, passive, simulated, attacker, move, hitResult, args) &&
      (simulated ||
        (!attacker.hasAbilityWithAttr("IgnoreMoveEffectsAbAttr") &&
          pokemon !== attacker &&
          (!this.contactRequired ||
            move.doesFlagEffectApply({ flag: MoveFlags.MAKES_CONTACT, user: attacker, target: pokemon })) &&
          pokemon.randBattleSeedInt(100) < this.chance &&
          !pokemon.status))
    ) {
      const effect =
        this.effects.length === 1 ? this.effects[0] : this.effects[pokemon.randBattleSeedInt(this.effects.length)];
      return simulated || attacker.canSetStatus(effect, true, false, pokemon);
    }

    return false;
  }

  applyPostAttack(
    pokemon: Pokemon,
    _passive: boolean,
    _simulated: boolean,
    attacker: Pokemon,
    _move: Move,
    _hitResult: HitResult,
    _args: any[],
  ): void {
    const effect =
      this.effects.length === 1 ? this.effects[0] : this.effects[pokemon.randBattleSeedInt(this.effects.length)];
    attacker.trySetStatus(effect, true, pokemon);
  }
}

export class PostAttackContactApplyStatusEffectAbAttr extends PostAttackApplyStatusEffectAbAttr {
  constructor(chance: number, ...effects: StatusEffect[]) {
    super(true, chance, ...effects);
  }
}

export class PostAttackApplyBattlerTagAbAttr extends PostAttackAbAttr {
  private contactRequired: boolean;
  private chance: (user: Pokemon, target: Pokemon, move: Move) => number;
  private effects: BattlerTagType[];

  constructor(
    contactRequired: boolean,
    chance: (user: Pokemon, target: Pokemon, move: Move) => number,
    ...effects: BattlerTagType[]
  ) {
    super(undefined, false);

    this.contactRequired = contactRequired;
    this.chance = chance;
    this.effects = effects;
  }

  override canApplyPostAttack(
    pokemon: Pokemon,
    passive: boolean,
    simulated: boolean,
    attacker: Pokemon,
    move: Move,
    hitResult: HitResult | null,
    args: any[],
  ): boolean {
    /**Battler tags inflicted by abilities post attacking are also considered additional effects.*/
    return (
      super.canApplyPostAttack(pokemon, passive, simulated, attacker, move, hitResult, args) &&
      !attacker.hasAbilityWithAttr("IgnoreMoveEffectsAbAttr") &&
      pokemon !== attacker &&
      (!this.contactRequired ||
        move.doesFlagEffectApply({ flag: MoveFlags.MAKES_CONTACT, user: attacker, target: pokemon })) &&
      pokemon.randBattleSeedInt(100) < this.chance(attacker, pokemon, move) &&
      !pokemon.status
    );
  }

  override applyPostAttack(
    pokemon: Pokemon,
    _passive: boolean,
    simulated: boolean,
    attacker: Pokemon,
    _move: Move,
    _hitResult: HitResult,
    _args: any[],
  ): void {
    if (!simulated) {
      const effect =
        this.effects.length === 1 ? this.effects[0] : this.effects[pokemon.randBattleSeedInt(this.effects.length)];
      attacker.addTag(effect);
    }
  }
}

export class PostDefendStealHeldItemAbAttr extends PostDefendAbAttr {
  private condition?: PokemonDefendCondition;
  private stolenItem?: PokemonHeldItemModifier;

  constructor(condition?: PokemonDefendCondition) {
    super();

    this.condition = condition;
  }

  override canApplyPostDefend(
    pokemon: Pokemon,
    _passive: boolean,
    simulated: boolean,
    attacker: Pokemon,
    move: Move,
    hitResult: HitResult,
    _args: any[],
  ): boolean {
    if (!simulated && hitResult < HitResult.NO_EFFECT && (!this.condition || this.condition(pokemon, attacker, move))) {
      const heldItems = this.getTargetHeldItems(attacker).filter(i => i.isTransferable);
      if (heldItems.length) {
        this.stolenItem = heldItems[pokemon.randBattleSeedInt(heldItems.length)];
        if (globalScene.canTransferHeldItemModifier(this.stolenItem, pokemon)) {
          return true;
        }
      }
    }
    return false;
  }

  override applyPostDefend(
    pokemon: Pokemon,
    _passive: boolean,
    _simulated: boolean,
    attacker: Pokemon,
    _move: Move,
    _hitResult: HitResult,
    _args: any[],
  ): void {
    const heldItems = this.getTargetHeldItems(attacker).filter(i => i.isTransferable);
    if (!this.stolenItem) {
      this.stolenItem = heldItems[pokemon.randBattleSeedInt(heldItems.length)];
    }
    if (globalScene.tryTransferHeldItemModifier(this.stolenItem, pokemon, false)) {
      globalScene.phaseManager.queueMessage(
        i18next.t("abilityTriggers:postDefendStealHeldItem", {
          pokemonNameWithAffix: getPokemonNameWithAffix(pokemon),
          attackerName: attacker.name,
          stolenItemType: this.stolenItem.type.name,
        }),
      );
    }
    this.stolenItem = undefined;
  }

  getTargetHeldItems(target: Pokemon): PokemonHeldItemModifier[] {
    return globalScene.findModifiers(
      m => m instanceof PokemonHeldItemModifier && m.pokemonId === target.id,
      target.isPlayer(),
    ) as PokemonHeldItemModifier[];
  }
}

/**
 * Base class for defining all {@linkcode Ability} Attributes after a status effect has been set.
 * @see {@linkcode applyPostSetStatus()}.
 */
export class PostSetStatusAbAttr extends AbAttr {
  canApplyPostSetStatus(
    _pokemon: Pokemon,
    _sourcePokemon: Pokemon | null = null,
    _passive: boolean,
    _effect: StatusEffect,
    _simulated: boolean,
    _rgs: any[],
  ): boolean {
    return true;
  }

  /**
   * Does nothing after a status condition is set.
   * @param _pokemon {@linkcode Pokemon} that status condition was set on.
   * @param _sourcePokemon {@linkcode Pokemon} that that set the status condition. Is `null` if status was not set by a Pokemon.
   * @param _passive Whether this ability is a passive.
   * @param _effect {@linkcode StatusEffect} that was set.
   * @param _args Set of unique arguments needed by this attribute.
   */
  applyPostSetStatus(
    _pokemon: Pokemon,
    _sourcePokemon: Pokemon | null = null,
    _passive: boolean,
    _effect: StatusEffect,
    _simulated: boolean,
    _args: any[],
  ): void {}
}

/**
 * If another Pokemon burns, paralyzes, poisons, or badly poisons this Pokemon,
 * that Pokemon receives the same non-volatile status condition as part of this
 * ability attribute. For Synchronize ability.
 */
export class SynchronizeStatusAbAttr extends PostSetStatusAbAttr {
  override canApplyPostSetStatus(
    _pokemon: Pokemon,
    sourcePokemon: (Pokemon | null) | undefined,
    _passive: boolean,
    effect: StatusEffect,
    _simulated: boolean,
    _args: any[],
  ): boolean {
    /** Synchronizable statuses */
    const syncStatuses = new Set<StatusEffect>([
      StatusEffect.BURN,
      StatusEffect.PARALYSIS,
      StatusEffect.POISON,
      StatusEffect.TOXIC,
    ]);

    // synchronize does not need to check canSetStatus because the ability shows even if it fails to set the status
    return (sourcePokemon ?? false) && syncStatuses.has(effect);
  }

  /**
   * If the `StatusEffect` that was set is Burn, Paralysis, Poison, or Toxic, and the status
   * was set by a source Pokemon, set the source Pokemon's status to the same `StatusEffect`.
   * @param pokemon {@linkcode Pokemon} that status condition was set on.
   * @param sourcePokemon {@linkcode Pokemon} that that set the status condition. Is null if status was not set by a Pokemon.
   * @param _passive Whether this ability is a passive.
   * @param effect {@linkcode StatusEffect} that was set.
   * @param _args Set of unique arguments needed by this attribute.
   */
  override applyPostSetStatus(
    pokemon: Pokemon,
    sourcePokemon: Pokemon | null = null,
    _passive: boolean,
    effect: StatusEffect,
    simulated: boolean,
    _args: any[],
  ): void {
    if (!simulated && sourcePokemon) {
      sourcePokemon.trySetStatus(effect, true, pokemon);
    }
  }
}

export class PostVictoryAbAttr extends AbAttr {
  canApplyPostVictory(_pokemon: Pokemon, _passive: boolean, _simulated: boolean, _args: any[]): boolean {
    return true;
  }

  applyPostVictory(_pokemon: Pokemon, _passive: boolean, _simulated: boolean, _args: any[]): void {}
}

class PostVictoryStatStageChangeAbAttr extends PostVictoryAbAttr {
  private stat: BattleStat | ((p: Pokemon) => BattleStat);
  private stages: number;

  constructor(stat: BattleStat | ((p: Pokemon) => BattleStat), stages: number) {
    super();

    this.stat = stat;
    this.stages = stages;
  }

  override applyPostVictory(pokemon: Pokemon, _passive: boolean, simulated: boolean, _args: any[]): void {
    const stat = typeof this.stat === "function" ? this.stat(pokemon) : this.stat;
    if (!simulated) {
      globalScene.phaseManager.unshiftNew("StatStageChangePhase", pokemon.getBattlerIndex(), true, [stat], this.stages);
    }
  }
}

export class PostVictoryFormChangeAbAttr extends PostVictoryAbAttr {
  private formFunc: (p: Pokemon) => number;

  constructor(formFunc: (p: Pokemon) => number) {
    super(true);

    this.formFunc = formFunc;
  }

  override canApplyPostVictory(pokemon: Pokemon, _passive: boolean, _simulated: boolean, _args: any[]): boolean {
    const formIndex = this.formFunc(pokemon);
    return formIndex !== pokemon.formIndex;
  }

  override applyPostVictory(pokemon: Pokemon, _passive: boolean, simulated: boolean, _args: any[]): void {
    if (!simulated) {
      globalScene.triggerPokemonFormChange(pokemon, SpeciesFormChangeAbilityTrigger, false);
    }
  }
}

export class PostKnockOutAbAttr extends AbAttr {
  canApplyPostKnockOut(
    _pokemon: Pokemon,
    _passive: boolean,
    _simulated: boolean,
    _knockedOut: Pokemon,
    _args: any[],
  ): boolean {
    return true;
  }

  applyPostKnockOut(
    _pokemon: Pokemon,
    _passive: boolean,
    _simulated: boolean,
    _knockedOut: Pokemon,
    _args: any[],
  ): void {}
}

export class PostKnockOutStatStageChangeAbAttr extends PostKnockOutAbAttr {
  private stat: BattleStat | ((p: Pokemon) => BattleStat);
  private stages: number;

  constructor(stat: BattleStat | ((p: Pokemon) => BattleStat), stages: number) {
    super();

    this.stat = stat;
    this.stages = stages;
  }

  override applyPostKnockOut(
    pokemon: Pokemon,
    _passive: boolean,
    simulated: boolean,
    _knockedOut: Pokemon,
    _args: any[],
  ): void {
    const stat = typeof this.stat === "function" ? this.stat(pokemon) : this.stat;
    if (!simulated) {
      globalScene.phaseManager.unshiftNew("StatStageChangePhase", pokemon.getBattlerIndex(), true, [stat], this.stages);
    }
  }
}

export class CopyFaintedAllyAbilityAbAttr extends PostKnockOutAbAttr {
  override canApplyPostKnockOut(
    pokemon: Pokemon,
    _passive: boolean,
    _simulated: boolean,
    knockedOut: Pokemon,
    _args: any[],
  ): boolean {
    return pokemon.isPlayer() === knockedOut.isPlayer() && knockedOut.getAbility().isCopiable;
  }

  override applyPostKnockOut(
    pokemon: Pokemon,
    _passive: boolean,
    simulated: boolean,
    knockedOut: Pokemon,
    _args: any[],
  ): void {
    if (!simulated) {
      pokemon.setTempAbility(knockedOut.getAbility());
      globalScene.phaseManager.queueMessage(
        i18next.t("abilityTriggers:copyFaintedAllyAbility", {
          pokemonNameWithAffix: getPokemonNameWithAffix(knockedOut),
          abilityName: allAbilities[knockedOut.getAbility().id].name,
        }),
      );
    }
  }
}

/**
 * Ability attribute for ignoring the opponent's stat changes
 * @param stats the stats that should be ignored
 */
export class IgnoreOpponentStatStagesAbAttr extends AbAttr {
  private stats: readonly BattleStat[];

  constructor(stats?: BattleStat[]) {
    super(false);

    this.stats = stats ?? BATTLE_STATS;
  }

  override canApply(_pokemon: Pokemon, _passive: boolean, _simulated: boolean, args: any[]): boolean {
    return this.stats.includes(args[0]);
  }

  /**
   * Modifies a BooleanHolder and returns the result to see if a stat is ignored or not
   * @param _pokemon n/a
   * @param _passive n/a
   * @param _simulated n/a
   * @param _cancelled n/a
   * @param args A BooleanHolder that represents whether or not to ignore a stat's stat changes
   */
  override apply(
    _pokemon: Pokemon,
    _passive: boolean,
    _simulated: boolean,
    _cancelled: BooleanHolder,
    args: any[],
  ): void {
    (args[1] as BooleanHolder).value = true;
  }
}

export class IntimidateImmunityAbAttr extends AbAttr {
  constructor() {
    super(false);
  }

  override apply(
    _pokemon: Pokemon,
    _passive: boolean,
    _simulated: boolean,
    cancelled: BooleanHolder,
    _args: any[],
  ): void {
    cancelled.value = true;
  }

  getTriggerMessage(pokemon: Pokemon, abilityName: string, ..._args: any[]): string {
    return i18next.t("abilityTriggers:intimidateImmunity", {
      pokemonNameWithAffix: getPokemonNameWithAffix(pokemon),
      abilityName,
    });
  }
}

export class PostIntimidateStatStageChangeAbAttr extends AbAttr {
  private stats: BattleStat[];
  private stages: number;
  private overwrites: boolean;

  constructor(stats: BattleStat[], stages: number, overwrites?: boolean) {
    super(true);
    this.stats = stats;
    this.stages = stages;
    this.overwrites = !!overwrites;
  }

  override apply(
    pokemon: Pokemon,
    _passive: boolean,
    simulated: boolean,
    cancelled: BooleanHolder,
    _args: any[],
  ): void {
    if (!simulated) {
      globalScene.phaseManager.pushNew(
        "StatStageChangePhase",
        pokemon.getBattlerIndex(),
        false,
        this.stats,
        this.stages,
      );
    }
    cancelled.value = this.overwrites;
  }
}

/**
 * Base class for defining all {@linkcode Ability} Attributes post summon
 * @see {@linkcode applyPostSummon()}
 */
export class PostSummonAbAttr extends AbAttr {
  /** Should the ability activate when gained in battle? This will almost always be true */
  private activateOnGain: boolean;

  constructor(showAbility = true, activateOnGain = true) {
    super(showAbility);
    this.activateOnGain = activateOnGain;
  }

  /**
   * @returns Whether the ability should activate when gained in battle
   */
  shouldActivateOnGain(): boolean {
    return this.activateOnGain;
  }

  canApplyPostSummon(_pokemon: Pokemon, _passive: boolean, _simulated: boolean, _args: any[]): boolean {
    return true;
  }

  /**
   * Applies ability post summon (after switching in)
   * @param _pokemon {@linkcode Pokemon} with this ability
   * @param _passive Whether this ability is a passive
   * @param _args Set of unique arguments needed by this attribute
   */
  applyPostSummon(_pokemon: Pokemon, _passive: boolean, _simulated: boolean, _args: any[]): void {}
}

/**
 * Base class for ability attributes which remove an effect on summon
 */
export class PostSummonRemoveEffectAbAttr extends PostSummonAbAttr {}

/**
 * Removes specified arena tags when a Pokemon is summoned.
 */
export class PostSummonRemoveArenaTagAbAttr extends PostSummonAbAttr {
  private arenaTags: ArenaTagType[];

  /**
   * @param arenaTags {@linkcode ArenaTagType[]} - the arena tags to be removed
   */
  constructor(arenaTags: ArenaTagType[]) {
    super(true);

    this.arenaTags = arenaTags;
  }

  override canApplyPostSummon(_pokemon: Pokemon, _passive: boolean, _simulated: boolean, _args: any[]): boolean {
    return globalScene.arena.tags.some(tag => this.arenaTags.includes(tag.tagType));
  }

  override applyPostSummon(_pokemon: Pokemon, _passive: boolean, simulated: boolean, _args: any[]): void {
    if (!simulated) {
      for (const arenaTag of this.arenaTags) {
        globalScene.arena.removeTag(arenaTag);
      }
    }
  }
}

/**
 * Generic class to add an arena tag upon switching in
 */
export class PostSummonAddArenaTagAbAttr extends PostSummonAbAttr {
  private readonly tagType: ArenaTagType;
  private readonly turnCount: number;
  private readonly side?: ArenaTagSide;
  private readonly quiet?: boolean;
  private sourceId: number;

  constructor(showAbility: boolean, tagType: ArenaTagType, turnCount: number, side?: ArenaTagSide, quiet?: boolean) {
    super(showAbility);
    this.tagType = tagType;
    this.turnCount = turnCount;
    this.side = side;
    this.quiet = quiet;
  }

  public override applyPostSummon(pokemon: Pokemon, _passive: boolean, simulated: boolean, _args: any[]): void {
    this.sourceId = pokemon.id;
    if (!simulated) {
      globalScene.arena.addTag(this.tagType, this.turnCount, undefined, this.sourceId, this.side, this.quiet);
    }
  }
}

export class PostSummonMessageAbAttr extends PostSummonAbAttr {
  private messageFunc: (pokemon: Pokemon) => string;

  constructor(messageFunc: (pokemon: Pokemon) => string) {
    super(true);

    this.messageFunc = messageFunc;
  }

  override applyPostSummon(pokemon: Pokemon, _passive: boolean, simulated: boolean, _args: any[]): void {
    if (!simulated) {
      globalScene.phaseManager.queueMessage(this.messageFunc(pokemon));
    }
  }
}

export class PostSummonUnnamedMessageAbAttr extends PostSummonAbAttr {
  //Attr doesn't force pokemon name on the message
  private message: string;

  constructor(message: string) {
    super(true);

    this.message = message;
  }

  override applyPostSummon(_pokemon: Pokemon, _passive: boolean, simulated: boolean, _args: any[]): void {
    if (!simulated) {
      globalScene.phaseManager.queueMessage(this.message);
    }
  }
}

export class PostSummonAddBattlerTagAbAttr extends PostSummonAbAttr {
  private tagType: BattlerTagType;
  private turnCount: number;

  constructor(tagType: BattlerTagType, turnCount: number, showAbility?: boolean) {
    super(showAbility);

    this.tagType = tagType;
    this.turnCount = turnCount;
  }

  override canApplyPostSummon(pokemon: Pokemon, _passive: boolean, _simulated: boolean, _args: any[]): boolean {
    return pokemon.canAddTag(this.tagType);
  }

  override applyPostSummon(pokemon: Pokemon, _passive: boolean, simulated: boolean, _args: any[]): void {
    if (!simulated) {
      pokemon.addTag(this.tagType, this.turnCount);
    }
  }
}

/**
 * Removes Specific battler tags when a Pokemon is summoned
 *
 * This should realistically only ever activate on gain rather than on summon
 */
export class PostSummonRemoveBattlerTagAbAttr extends PostSummonRemoveEffectAbAttr {
  private immuneTags: BattlerTagType[];

  /**
   * @param immuneTags - The {@linkcode BattlerTagType | battler tags} the Pokémon is immune to.
   */
  constructor(...immuneTags: BattlerTagType[]) {
    super();
    this.immuneTags = immuneTags;
  }

  public override canApplyPostSummon(pokemon: Pokemon, _passive: boolean, _simulated: boolean, _args: any[]): boolean {
    return this.immuneTags.some(tagType => !!pokemon.getTag(tagType));
  }

  public override applyPostSummon(pokemon: Pokemon, _passive: boolean, _simulated: boolean, _args: any[]): void {
    this.immuneTags.forEach(tagType => pokemon.removeTag(tagType));
  }
}

export class PostSummonStatStageChangeAbAttr extends PostSummonAbAttr {
  private stats: BattleStat[];
  private stages: number;
  private selfTarget: boolean;
  private intimidate: boolean;

  constructor(stats: BattleStat[], stages: number, selfTarget?: boolean, intimidate?: boolean) {
    super(true);

    this.stats = stats;
    this.stages = stages;
    this.selfTarget = !!selfTarget;
    this.intimidate = !!intimidate;
  }

  override applyPostSummon(pokemon: Pokemon, _passive: boolean, simulated: boolean, _args: any[]): void {
    if (simulated) {
      return;
    }

    if (this.selfTarget) {
      // we unshift the StatStageChangePhase to put it right after the showAbility and not at the end of the
      // phase list (which could be after CommandPhase for example)
      globalScene.phaseManager.unshiftNew(
        "StatStageChangePhase",
        pokemon.getBattlerIndex(),
        true,
        this.stats,
        this.stages,
      );
    } else {
      for (const opponent of pokemon.getOpponents()) {
        const cancelled = new BooleanHolder(false);
        if (this.intimidate) {
          applyAbAttrs("IntimidateImmunityAbAttr", opponent, cancelled, simulated);
          applyAbAttrs("PostIntimidateStatStageChangeAbAttr", opponent, cancelled, simulated);

          if (opponent.getTag(BattlerTagType.SUBSTITUTE)) {
            cancelled.value = true;
          }
        }
        if (!cancelled.value) {
          globalScene.phaseManager.unshiftNew(
            "StatStageChangePhase",
            opponent.getBattlerIndex(),
            false,
            this.stats,
            this.stages,
          );
        }
      }
    }
  }
}

export class PostSummonAllyHealAbAttr extends PostSummonAbAttr {
  private healRatio: number;
  private showAnim: boolean;

  constructor(healRatio: number, showAnim = false) {
    super();

    this.healRatio = healRatio || 4;
    this.showAnim = showAnim;
  }

  override canApplyPostSummon(pokemon: Pokemon, _passive: boolean, _simulated: boolean, _args: any[]): boolean {
    return pokemon.getAlly()?.isActive(true) ?? false;
  }

  override applyPostSummon(pokemon: Pokemon, _passive: boolean, simulated: boolean, _args: any[]): void {
    const target = pokemon.getAlly();
    if (!simulated && !isNullOrUndefined(target)) {
      globalScene.phaseManager.unshiftNew(
        "PokemonHealPhase",
        target.getBattlerIndex(),
        toDmgValue(pokemon.getMaxHp() / this.healRatio),
        i18next.t("abilityTriggers:postSummonAllyHeal", {
          pokemonNameWithAffix: getPokemonNameWithAffix(target),
          pokemonName: pokemon.name,
        }),
        true,
        !this.showAnim,
      );
    }
  }
}

/**
 * Resets an ally's temporary stat boots to zero with no regard to
 * whether this is a positive or negative change
 * @param pokemon The {@link Pokemon} with this {@link AbAttr}
 * @param passive N/A
 * @param args N/A
 * @returns if the move was successful
 */
export class PostSummonClearAllyStatStagesAbAttr extends PostSummonAbAttr {
  override canApplyPostSummon(pokemon: Pokemon, _passive: boolean, _simulated: boolean, _args: any[]): boolean {
    return pokemon.getAlly()?.isActive(true) ?? false;
  }

  override applyPostSummon(pokemon: Pokemon, _passive: boolean, simulated: boolean, _args: any[]): void {
    const target = pokemon.getAlly();
    if (!simulated && !isNullOrUndefined(target)) {
      for (const s of BATTLE_STATS) {
        target.setStatStage(s, 0);
      }

      globalScene.phaseManager.queueMessage(
        i18next.t("abilityTriggers:postSummonClearAllyStats", {
          pokemonNameWithAffix: getPokemonNameWithAffix(target),
        }),
      );
    }
  }
}

/**
 * Download raises either the Attack stat or Special Attack stat by one stage depending on the foe's currently lowest defensive stat:
 * it will raise Attack if the foe's current Defense is lower than its current Special Defense stat;
 * otherwise, it will raise Special Attack.
 * @extends PostSummonAbAttr
 * @see {applyPostSummon}
 */
export class DownloadAbAttr extends PostSummonAbAttr {
  private enemyDef: number;
  private enemySpDef: number;
  private enemyCountTally: number;
  private stats: BattleStat[];

  override canApplyPostSummon(pokemon: Pokemon, _passive: boolean, _simulated: boolean, _args: any[]): boolean {
    this.enemyDef = 0;
    this.enemySpDef = 0;
    this.enemyCountTally = 0;

    for (const opponent of pokemon.getOpponents()) {
      this.enemyCountTally++;
      this.enemyDef += opponent.getEffectiveStat(Stat.DEF);
      this.enemySpDef += opponent.getEffectiveStat(Stat.SPDEF);
    }
    this.enemyDef = Math.round(this.enemyDef / this.enemyCountTally);
    this.enemySpDef = Math.round(this.enemySpDef / this.enemyCountTally);
    return this.enemyDef > 0 && this.enemySpDef > 0;
  }

  /**
   * Checks to see if it is the opening turn (starting a new game), if so, Download won't work. This is because Download takes into account
   * vitamins and items, so it needs to use the Stat and the stat alone.
   * @param {Pokemon} pokemon Pokemon that is using the move, as well as seeing the opposing pokemon.
   * @param {boolean} _passive N/A
   * @param {any[]} _args N/A
   */
  override applyPostSummon(pokemon: Pokemon, _passive: boolean, simulated: boolean, _args: any[]): void {
    if (this.enemyDef < this.enemySpDef) {
      this.stats = [Stat.ATK];
    } else {
      this.stats = [Stat.SPATK];
    }

    if (!simulated) {
      globalScene.phaseManager.unshiftNew("StatStageChangePhase", pokemon.getBattlerIndex(), false, this.stats, 1);
    }
  }
}

export class PostSummonWeatherChangeAbAttr extends PostSummonAbAttr {
  private weatherType: WeatherType;

  constructor(weatherType: WeatherType) {
    super();

    this.weatherType = weatherType;
  }

  override canApplyPostSummon(_pokemon: Pokemon, _passive: boolean, _simulated: boolean, _args: any[]): boolean {
    const weatherReplaceable =
      this.weatherType === WeatherType.HEAVY_RAIN ||
      this.weatherType === WeatherType.HARSH_SUN ||
      this.weatherType === WeatherType.STRONG_WINDS ||
      !globalScene.arena.weather?.isImmutable();
    return weatherReplaceable && globalScene.arena.canSetWeather(this.weatherType);
  }

  override applyPostSummon(pokemon: Pokemon, _passive: boolean, simulated: boolean, _args: any[]): void {
    if (!simulated) {
      globalScene.arena.trySetWeather(this.weatherType, pokemon);
    }
  }
}

export class PostSummonTerrainChangeAbAttr extends PostSummonAbAttr {
  private terrainType: TerrainType;

  constructor(terrainType: TerrainType) {
    super();

    this.terrainType = terrainType;
  }

  override canApplyPostSummon(_pokemon: Pokemon, _passive: boolean, _simulated: boolean, _args: any[]): boolean {
    return globalScene.arena.canSetTerrain(this.terrainType);
  }

  override applyPostSummon(pokemon: Pokemon, _passive: boolean, simulated: boolean, _args: any[]): void {
    if (!simulated) {
      globalScene.arena.trySetTerrain(this.terrainType, false, pokemon);
    }
  }
}

/**
 * Heals a status effect if the Pokemon is afflicted with it upon switch in (or gain)
 */
export class PostSummonHealStatusAbAttr extends PostSummonRemoveEffectAbAttr {
  private immuneEffects: StatusEffect[];
  private statusHealed: StatusEffect;

  /**
   * @param immuneEffects - The {@linkcode StatusEffect}s the Pokémon is immune to.
   */
  constructor(...immuneEffects: StatusEffect[]) {
    super();
    this.immuneEffects = immuneEffects;
  }

  public override canApplyPostSummon(pokemon: Pokemon, _passive: boolean, _simulated: boolean, _args: any[]): boolean {
    const status = pokemon.status?.effect;
    return !isNullOrUndefined(status) && (this.immuneEffects.length < 1 || this.immuneEffects.includes(status));
  }

  public override applyPostSummon(pokemon: Pokemon, _passive: boolean, _simulated: boolean, _args: any[]): void {
    const status = pokemon.status?.effect;
    if (!isNullOrUndefined(status)) {
      this.statusHealed = status;
      pokemon.resetStatus(false);
      pokemon.updateInfo();
    }
  }

  public override getTriggerMessage(_pokemon: Pokemon, _abilityName: string, ..._args: any[]): string | null {
    if (this.statusHealed) {
      return getStatusEffectHealText(this.statusHealed, getPokemonNameWithAffix(_pokemon));
    }
    return null;
  }
}

export class PostSummonFormChangeAbAttr extends PostSummonAbAttr {
  private formFunc: (p: Pokemon) => number;

  constructor(formFunc: (p: Pokemon) => number) {
    super(true);

    this.formFunc = formFunc;
  }

  override canApplyPostSummon(pokemon: Pokemon, _passive: boolean, _simulated: boolean, _args: any[]): boolean {
    return this.formFunc(pokemon) !== pokemon.formIndex;
  }

  override applyPostSummon(pokemon: Pokemon, _passive: boolean, simulated: boolean, _args: any[]): void {
    if (!simulated) {
      globalScene.triggerPokemonFormChange(pokemon, SpeciesFormChangeAbilityTrigger, false);
    }
  }
}

/** Attempts to copy a pokemon's ability */
export class PostSummonCopyAbilityAbAttr extends PostSummonAbAttr {
  private target: Pokemon;
  private targetAbilityName: string;

  override canApplyPostSummon(pokemon: Pokemon, _passive: boolean, _simulated: boolean, _args: any[]): boolean {
    const targets = pokemon.getOpponents();
    if (!targets.length) {
      return false;
    }

    let target: Pokemon;
    if (targets.length > 1) {
      globalScene.executeWithSeedOffset(() => (target = randSeedItem(targets)), globalScene.currentBattle.waveIndex);
    } else {
      target = targets[0];
    }

    if (
      !target!.getAbility().isCopiable &&
      // Wonder Guard is normally uncopiable so has the attribute, but Trace specifically can copy it
      !(pokemon.hasAbility(AbilityId.TRACE) && target!.getAbility().id === AbilityId.WONDER_GUARD)
    ) {
      return false;
    }

    this.target = target!;
    this.targetAbilityName = allAbilities[target!.getAbility().id].name;
    return true;
  }

  override applyPostSummon(pokemon: Pokemon, _passive: boolean, simulated: boolean, _args: any[]): void {
    if (!simulated) {
      pokemon.setTempAbility(this.target!.getAbility());
      setAbilityRevealed(this.target!);
      pokemon.updateInfo();
    }
  }

  getTriggerMessage(pokemon: Pokemon, _abilityName: string, ..._args: any[]): string {
    return i18next.t("abilityTriggers:trace", {
      pokemonName: getPokemonNameWithAffix(pokemon),
      targetName: getPokemonNameWithAffix(this.target),
      abilityName: this.targetAbilityName,
    });
  }
}

/**
 * Removes supplied status effects from the user's field.
 */
export class PostSummonUserFieldRemoveStatusEffectAbAttr extends PostSummonAbAttr {
  private statusEffect: StatusEffect[];

  /**
   * @param statusEffect - The status effects to be removed from the user's field.
   */
  constructor(...statusEffect: StatusEffect[]) {
    super(false);

    this.statusEffect = statusEffect;
  }

  override canApplyPostSummon(pokemon: Pokemon, _passive: boolean, _simulated: boolean, _args: any[]): boolean {
    const party = pokemon.isPlayer() ? globalScene.getPlayerField() : globalScene.getEnemyField();
    return party.filter(p => p.isAllowedInBattle()).length > 0;
  }

  /**
   * Removes supplied status effect from the user's field when user of the ability is summoned.
   *
   * @param pokemon - The Pokémon that triggered the ability.
   * @param _passive - n/a
   * @param _args - n/a
   */
  override applyPostSummon(pokemon: Pokemon, _passive: boolean, simulated: boolean, _args: any[]): void {
    const party = pokemon.isPlayer() ? globalScene.getPlayerField() : globalScene.getEnemyField();
    const allowedParty = party.filter(p => p.isAllowedInBattle());

    if (!simulated) {
      for (const pokemon of allowedParty) {
        if (pokemon.status && this.statusEffect.includes(pokemon.status.effect)) {
          globalScene.phaseManager.queueMessage(
            getStatusEffectHealText(pokemon.status.effect, getPokemonNameWithAffix(pokemon)),
          );
          pokemon.resetStatus(false);
          pokemon.updateInfo();
        }
      }
    }
  }
}

/** Attempt to copy the stat changes on an ally pokemon */
export class PostSummonCopyAllyStatsAbAttr extends PostSummonAbAttr {
  override canApplyPostSummon(pokemon: Pokemon, _passive: boolean, _simulated: boolean, _args: any[]): boolean {
    if (!globalScene.currentBattle.double) {
      return false;
    }

    const ally = pokemon.getAlly();
    return !(isNullOrUndefined(ally) || ally.getStatStages().every(s => s === 0));
  }

  override applyPostSummon(pokemon: Pokemon, _passive: boolean, simulated: boolean, _args: any[]): void {
    const ally = pokemon.getAlly();
    if (!simulated && !isNullOrUndefined(ally)) {
      for (const s of BATTLE_STATS) {
        pokemon.setStatStage(s, ally.getStatStage(s));
      }
      pokemon.updateInfo();
    }
  }

  getTriggerMessage(pokemon: Pokemon, _abilityName: string, ..._args: any[]): string {
    return i18next.t("abilityTriggers:costar", {
      pokemonName: getPokemonNameWithAffix(pokemon),
      allyName: getPokemonNameWithAffix(pokemon.getAlly()),
    });
  }
}

/**
 * Attribute used by {@linkcode AbilityId.IMPOSTER} to transform into a random opposing pokemon on entry.
 */
export class PostSummonTransformAbAttr extends PostSummonAbAttr {
  constructor() {
    super(true, false);
  }

  private getTarget(targets: Pokemon[]): Pokemon {
    let target: Pokemon = targets[0];
    if (targets.length > 1) {
      globalScene.executeWithSeedOffset(() => {
        // in a double battle, if one of the opposing pokemon is fused the other one will be chosen
        // if both are fused, then Imposter will fail below
        if (targets[0].fusionSpecies) {
          target = targets[1];
          return;
        }
        if (targets[1].fusionSpecies) {
          target = targets[0];
          return;
        }
        target = randSeedItem(targets);
      }, globalScene.currentBattle.waveIndex);
    } else {
      target = targets[0];
    }

    target = target!;

    return target;
  }

  override canApplyPostSummon(pokemon: Pokemon, _passive: boolean, simulated: boolean, _args: any[]): boolean {
    const targets = pokemon.getOpponents();
    const target = this.getTarget(targets);

    if (target.summonData.illusion) {
      return false;
    }

    if (simulated || !targets.length) {
      return simulated;
    }

    // transforming from or into fusion pokemon causes various problems (including crashes and save corruption)
    return !(this.getTarget(targets).fusionSpecies || pokemon.fusionSpecies);
  }

  override applyPostSummon(pokemon: Pokemon, _passive: boolean, _simulated: boolean, _args: any[]): void {
    const target = this.getTarget(pokemon.getOpponents());

    globalScene.phaseManager.unshiftNew(
      "PokemonTransformPhase",
      pokemon.getBattlerIndex(),
      target.getBattlerIndex(),
      true,
    );
  }
}

/**
 * Reverts weather-based forms to their normal forms when the user is summoned.
 * Used by Cloud Nine and Air Lock.
 * @extends PostSummonAbAttr
 */
export class PostSummonWeatherSuppressedFormChangeAbAttr extends PostSummonAbAttr {
  override canApplyPostSummon(_pokemon: Pokemon, _passive: boolean, _simulated: boolean, _args: any[]): boolean {
    return getPokemonWithWeatherBasedForms().length > 0;
  }

  /**
   * Triggers {@linkcode Arena.triggerWeatherBasedFormChangesToNormal | triggerWeatherBasedFormChangesToNormal}
   * @param {Pokemon} _pokemon the Pokemon with this ability
   * @param _passive n/a
   * @param _args n/a
   */
  override applyPostSummon(_pokemon: Pokemon, _passive: boolean, simulated: boolean, _args: any[]): void {
    if (!simulated) {
      globalScene.arena.triggerWeatherBasedFormChangesToNormal();
    }
  }
}

/**
 * Triggers weather-based form change when summoned into an active weather.
 * Used by Forecast and Flower Gift.
 * @extends PostSummonAbAttr
 */
export class PostSummonFormChangeByWeatherAbAttr extends PostSummonAbAttr {
  private ability: AbilityId;

  constructor(ability: AbilityId) {
    super(true);

    this.ability = ability;
  }

  override canApplyPostSummon(pokemon: Pokemon, _passive: boolean, _simulated: boolean, _args: any[]): boolean {
    const isCastformWithForecast =
      pokemon.species.speciesId === SpeciesId.CASTFORM && this.ability === AbilityId.FORECAST;
    const isCherrimWithFlowerGift =
      pokemon.species.speciesId === SpeciesId.CHERRIM && this.ability === AbilityId.FLOWER_GIFT;
    return isCastformWithForecast || isCherrimWithFlowerGift;
  }

  /**
   * Calls the {@linkcode BattleScene.triggerPokemonFormChange | triggerPokemonFormChange} for both
   * {@linkcode SpeciesFormChange.SpeciesFormChangeWeatherTrigger | SpeciesFormChangeWeatherTrigger} and
   * {@linkcode SpeciesFormChange.SpeciesFormChangeWeatherTrigger | SpeciesFormChangeRevertWeatherFormTrigger} if it
   * is the specific Pokemon and ability
   * @param {Pokemon} pokemon the Pokemon with this ability
   * @param _passive n/a
   * @param _args n/a
   */
  override applyPostSummon(pokemon: Pokemon, _passive: boolean, simulated: boolean, _args: any[]): void {
    if (!simulated) {
      globalScene.triggerPokemonFormChange(pokemon, SpeciesFormChangeWeatherTrigger);
      globalScene.triggerPokemonFormChange(pokemon, SpeciesFormChangeRevertWeatherFormTrigger);
    }
  }
}

/**
 * Attribute implementing the effects of {@link https://bulbapedia.bulbagarden.net/wiki/Commander_(Ability) | Commander}.
 * When the source of an ability with this attribute detects a Dondozo as their active ally, the source "jumps
 * into the Dondozo's mouth," sharply boosting the Dondozo's stats, cancelling the source's moves, and
 * causing attacks that target the source to always miss.
 */
export class CommanderAbAttr extends AbAttr {
  constructor() {
    super(true);
  }

  override canApply(pokemon: Pokemon, _passive: boolean, _simulated: boolean, _args: any[]): boolean {
    // If the ally Dondozo is fainted or was previously "commanded" by
    // another Pokemon, this effect cannot apply.

    // TODO: Should this work with X + Dondozo fusions?
    const ally = pokemon.getAlly();
    return (
      globalScene.currentBattle?.double &&
      !isNullOrUndefined(ally) &&
      ally.species.speciesId === SpeciesId.DONDOZO &&
      !(ally.isFainted() || ally.getTag(BattlerTagType.COMMANDED))
    );
  }

  override apply(pokemon: Pokemon, _passive: boolean, simulated: boolean, _cancelled: null, _args: any[]): void {
    if (!simulated) {
      // Lapse the source's semi-invulnerable tags (to avoid visual inconsistencies)
      pokemon.lapseTags(BattlerTagLapseType.MOVE_EFFECT);
      // Play an animation of the source jumping into the ally Dondozo's mouth
      globalScene.triggerPokemonBattleAnim(pokemon, PokemonAnimType.COMMANDER_APPLY);
      // Apply boosts from this effect to the ally Dondozo
      pokemon.getAlly()?.addTag(BattlerTagType.COMMANDED, 0, MoveId.NONE, pokemon.id);
      // Cancel the source Pokemon's next move (if a move is queued)
      globalScene.phaseManager.tryRemovePhase(phase => phase.is("MovePhase") && phase.pokemon === pokemon);
    }
  }
}

export class PreSwitchOutAbAttr extends AbAttr {
  constructor(showAbility = true) {
    super(showAbility);
  }

  canApplyPreSwitchOut(_pokemon: Pokemon, _passive: boolean, _simulated: boolean, _args: any[]): boolean {
    return true;
  }

  applyPreSwitchOut(_pokemon: Pokemon, _passive: boolean, _simulated: boolean, _args: any[]): void {}
}

export class PreSwitchOutResetStatusAbAttr extends PreSwitchOutAbAttr {
  constructor() {
    super(false);
  }

  override canApplyPreSwitchOut(pokemon: Pokemon, _passive: boolean, _simulated: boolean, _args: any[]): boolean {
    return !isNullOrUndefined(pokemon.status);
  }

  override applyPreSwitchOut(pokemon: Pokemon, _passive: boolean, simulated: boolean, _args: any[]): void {
    if (!simulated) {
      pokemon.resetStatus();
      pokemon.updateInfo();
    }
  }
}

/**
 * Clears Desolate Land/Primordial Sea/Delta Stream upon the Pokemon switching out.
 */
export class PreSwitchOutClearWeatherAbAttr extends PreSwitchOutAbAttr {
  /**
   * @param pokemon The {@linkcode Pokemon} with the ability
   * @param _passive N/A
   * @param _args N/A
   * @returns {boolean} Returns true if the weather clears, otherwise false.
   */
  override applyPreSwitchOut(pokemon: Pokemon, _passive: boolean, simulated: boolean, _args: any[]): boolean {
    const weatherType = globalScene.arena.weather?.weatherType;
    let turnOffWeather = false;

    // Clear weather only if user's ability matches the weather and no other pokemon has the ability.
    switch (weatherType) {
      case WeatherType.HARSH_SUN:
        if (
          pokemon.hasAbility(AbilityId.DESOLATE_LAND) &&
          globalScene
            .getField(true)
            .filter(p => p !== pokemon)
            .filter(p => p.hasAbility(AbilityId.DESOLATE_LAND)).length === 0
        ) {
          turnOffWeather = true;
        }
        break;
      case WeatherType.HEAVY_RAIN:
        if (
          pokemon.hasAbility(AbilityId.PRIMORDIAL_SEA) &&
          globalScene
            .getField(true)
            .filter(p => p !== pokemon)
            .filter(p => p.hasAbility(AbilityId.PRIMORDIAL_SEA)).length === 0
        ) {
          turnOffWeather = true;
        }
        break;
      case WeatherType.STRONG_WINDS:
        if (
          pokemon.hasAbility(AbilityId.DELTA_STREAM) &&
          globalScene
            .getField(true)
            .filter(p => p !== pokemon)
            .filter(p => p.hasAbility(AbilityId.DELTA_STREAM)).length === 0
        ) {
          turnOffWeather = true;
        }
        break;
    }

    if (simulated) {
      return turnOffWeather;
    }

    if (turnOffWeather) {
      globalScene.arena.trySetWeather(WeatherType.NONE);
      return true;
    }

    return false;
  }
}

export class PreSwitchOutHealAbAttr extends PreSwitchOutAbAttr {
  override canApplyPreSwitchOut(pokemon: Pokemon, _passive: boolean, _simulated: boolean, _args: any[]): boolean {
    return !pokemon.isFullHp();
  }

  override applyPreSwitchOut(pokemon: Pokemon, _passive: boolean, simulated: boolean, _args: any[]): void {
    if (!simulated) {
      const healAmount = toDmgValue(pokemon.getMaxHp() * 0.33);
      pokemon.heal(healAmount);
      pokemon.updateInfo();
    }
  }
}

/**
 * Attribute for form changes that occur on switching out
 * @extends PreSwitchOutAbAttr
 * @see {@linkcode applyPreSwitchOut}
 */
export class PreSwitchOutFormChangeAbAttr extends PreSwitchOutAbAttr {
  private formFunc: (p: Pokemon) => number;

  constructor(formFunc: (p: Pokemon) => number) {
    super();

    this.formFunc = formFunc;
  }

  override canApplyPreSwitchOut(pokemon: Pokemon, _passive: boolean, _simulated: boolean, _args: any[]): boolean {
    return this.formFunc(pokemon) !== pokemon.formIndex;
  }

  /**
   * On switch out, trigger the form change to the one defined in the ability
   * @param pokemon The pokemon switching out and changing form {@linkcode Pokemon}
   * @param _passive N/A
   * @param _args N/A
   */
  override applyPreSwitchOut(pokemon: Pokemon, _passive: boolean, simulated: boolean, _args: any[]): void {
    if (!simulated) {
      globalScene.triggerPokemonFormChange(pokemon, SpeciesFormChangeAbilityTrigger, false);
    }
  }
}

export class PreLeaveFieldAbAttr extends AbAttr {
  canApplyPreLeaveField(_pokemon: Pokemon, _passive: boolean, _simulated: boolean, _args: any[]): boolean {
    return true;
  }

  applyPreLeaveField(_pokemon: Pokemon, _passive: boolean, _simulated: boolean, _args: any[]): void {}
}

/**
 * Clears Desolate Land/Primordial Sea/Delta Stream upon the Pokemon switching out.
 */
export class PreLeaveFieldClearWeatherAbAttr extends PreLeaveFieldAbAttr {
  override canApplyPreLeaveField(pokemon: Pokemon, _passive: boolean, _simulated: boolean, _args: any[]): boolean {
    const weatherType = globalScene.arena.weather?.weatherType;
    // Clear weather only if user's ability matches the weather and no other pokemon has the ability.
    switch (weatherType) {
      case WeatherType.HARSH_SUN:
        if (
          pokemon.hasAbility(AbilityId.DESOLATE_LAND) &&
          globalScene
            .getField(true)
            .filter(p => p !== pokemon)
            .filter(p => p.hasAbility(AbilityId.DESOLATE_LAND)).length === 0
        ) {
          return true;
        }
        break;
      case WeatherType.HEAVY_RAIN:
        if (
          pokemon.hasAbility(AbilityId.PRIMORDIAL_SEA) &&
          globalScene
            .getField(true)
            .filter(p => p !== pokemon)
            .filter(p => p.hasAbility(AbilityId.PRIMORDIAL_SEA)).length === 0
        ) {
          return true;
        }
        break;
      case WeatherType.STRONG_WINDS:
        if (
          pokemon.hasAbility(AbilityId.DELTA_STREAM) &&
          globalScene
            .getField(true)
            .filter(p => p !== pokemon)
            .filter(p => p.hasAbility(AbilityId.DELTA_STREAM)).length === 0
        ) {
          return true;
        }
        break;
    }
    return false;
  }

  /**
   * @param _pokemon The {@linkcode Pokemon} with the ability
   * @param _passive N/A
   * @param _args N/A
   */
  override applyPreLeaveField(_pokemon: Pokemon, _passive: boolean, simulated: boolean, _args: any[]): void {
    if (!simulated) {
      globalScene.arena.trySetWeather(WeatherType.NONE);
    }
  }
}

/**
 * Updates the active {@linkcode SuppressAbilitiesTag} when a pokemon with {@linkcode AbilityId.NEUTRALIZING_GAS} leaves the field
 */
export class PreLeaveFieldRemoveSuppressAbilitiesSourceAbAttr extends PreLeaveFieldAbAttr {
  constructor() {
    super(false);
  }

  public override canApplyPreLeaveField(
    _pokemon: Pokemon,
    _passive: boolean,
    _simulated: boolean,
    _args: any[],
  ): boolean {
    return !!globalScene.arena.getTag(ArenaTagType.NEUTRALIZING_GAS);
  }

  public override applyPreLeaveField(_pokemon: Pokemon, _passive: boolean, _simulated: boolean, _args: any[]): void {
    const suppressTag = globalScene.arena.getTag(ArenaTagType.NEUTRALIZING_GAS) as SuppressAbilitiesTag;
    suppressTag.onSourceLeave(globalScene.arena);
  }
}

export class PreStatStageChangeAbAttr extends AbAttr {
  canApplyPreStatStageChange(
    _pokemon: Pokemon | null,
    _passive: boolean,
    _simulated: boolean,
    _stat: BattleStat,
    _cancelled: BooleanHolder,
    _args: any[],
  ): boolean {
    return true;
  }

  applyPreStatStageChange(
    _pokemon: Pokemon | null,
    _passive: boolean,
    _simulated: boolean,
    _stat: BattleStat,
    _cancelled: BooleanHolder,
    _args: any[],
  ): void {}
}

/**
 * Reflect all {@linkcode BattleStat} reductions caused by other Pokémon's moves and Abilities.
 * Currently only applies to Mirror Armor.
 */
export class ReflectStatStageChangeAbAttr extends PreStatStageChangeAbAttr {
  /** {@linkcode BattleStat} to reflect */
  private reflectedStat?: BattleStat;

  /**
   * Apply the {@linkcode ReflectStatStageChangeAbAttr} to an interaction
   * @param _pokemon The user pokemon
   * @param _passive N/A
   * @param simulated `true` if the ability is being simulated by the AI
   * @param stat the {@linkcode BattleStat} being affected
   * @param cancelled The {@linkcode BooleanHolder} that will be set to true due to reflection
   * @param args
   */
  override applyPreStatStageChange(
    _pokemon: Pokemon,
    _passive: boolean,
    simulated: boolean,
    stat: BattleStat,
    cancelled: BooleanHolder,
    args: any[],
  ): void {
    const attacker: Pokemon = args[0];
    const stages = args[1];
    this.reflectedStat = stat;
    if (!simulated) {
      globalScene.phaseManager.unshiftNew(
        "StatStageChangePhase",
        attacker.getBattlerIndex(),
        false,
        [stat],
        stages,
        true,
        false,
        true,
        null,
        true,
      );
    }
    cancelled.value = true;
  }

  getTriggerMessage(pokemon: Pokemon, abilityName: string, ..._args: any[]): string {
    return i18next.t("abilityTriggers:protectStat", {
      pokemonNameWithAffix: getPokemonNameWithAffix(pokemon),
      abilityName,
      statName: this.reflectedStat ? i18next.t(getStatKey(this.reflectedStat)) : i18next.t("battle:stats"),
    });
  }
}

/**
 * Protect one or all {@linkcode BattleStat} from reductions caused by other Pokémon's moves and Abilities
 */
export class ProtectStatAbAttr extends PreStatStageChangeAbAttr {
  /** {@linkcode BattleStat} to protect or `undefined` if **all** {@linkcode BattleStat} are protected */
  private protectedStat?: BattleStat;

  constructor(protectedStat?: BattleStat) {
    super();

    this.protectedStat = protectedStat;
  }

  override canApplyPreStatStageChange(
    _pokemon: Pokemon | null,
    _passive: boolean,
    _simulated: boolean,
    stat: BattleStat,
    _cancelled: BooleanHolder,
    _args: any[],
  ): boolean {
    return isNullOrUndefined(this.protectedStat) || stat === this.protectedStat;
  }

  /**
   * Apply the {@linkcode ProtectedStatAbAttr} to an interaction
   * @param _pokemon
   * @param _passive
   * @param simulated
   * @param _stat the {@linkcode BattleStat} being affected
   * @param cancelled The {@linkcode BooleanHolder} that will be set to true if the stat is protected
   * @param _args
   */
  override applyPreStatStageChange(
    _pokemon: Pokemon,
    _passive: boolean,
    _simulated: boolean,
    _stat: BattleStat,
    cancelled: BooleanHolder,
    _args: any[],
  ): void {
    cancelled.value = true;
  }

  getTriggerMessage(pokemon: Pokemon, abilityName: string, ..._args: any[]): string {
    return i18next.t("abilityTriggers:protectStat", {
      pokemonNameWithAffix: getPokemonNameWithAffix(pokemon),
      abilityName,
      statName: this.protectedStat ? i18next.t(getStatKey(this.protectedStat)) : i18next.t("battle:stats"),
    });
  }
}

/**
 * This attribute applies confusion to the target whenever the user
 * directly poisons them with a move, e.g. Poison Puppeteer.
 * Called in {@linkcode StatusEffectAttr}.
 * @extends PostAttackAbAttr
 * @see {@linkcode applyPostAttack}
 */
export class ConfusionOnStatusEffectAbAttr extends PostAttackAbAttr {
  /** List of effects to apply confusion after */
  private effects: StatusEffect[];

  constructor(...effects: StatusEffect[]) {
    /** This effect does not require a damaging move */
    super((_user, _target, _move) => true);
    this.effects = effects;
  }

  override canApplyPostAttack(
    pokemon: Pokemon,
    passive: boolean,
    simulated: boolean,
    defender: Pokemon,
    move: Move,
    hitResult: HitResult | null,
    args: any[],
  ): boolean {
    return (
      super.canApplyPostAttack(pokemon, passive, simulated, defender, move, hitResult, args) &&
      this.effects.indexOf(args[0]) > -1 &&
      !defender.isFainted() &&
      defender.canAddTag(BattlerTagType.CONFUSED)
    );
  }

  /**
   * Applies confusion to the target pokemon.
   * @param pokemon {@link Pokemon} attacking
   * @param _passive N/A
   * @param defender {@link Pokemon} defending
   * @param move {@link Move} used to apply status effect and confusion
   * @param _hitResult N/A
   * @param _args [0] {@linkcode StatusEffect} applied by move
   */
  override applyPostAttack(
    pokemon: Pokemon,
    _passive: boolean,
    simulated: boolean,
    defender: Pokemon,
    move: Move,
    _hitResult: HitResult,
    _args: any[],
  ): void {
    if (!simulated) {
      defender.addTag(BattlerTagType.CONFUSED, pokemon.randBattleSeedIntRange(2, 5), move.id, defender.id);
    }
  }
}

export class PreSetStatusAbAttr extends AbAttr {
  /** Return whether the ability attribute can be applied */
  canApplyPreSetStatus(
    _pokemon: Pokemon,
    _passive: boolean,
    _simulated: boolean,
    _effect: StatusEffect | undefined,
    _cancelled: BooleanHolder,
    _args: any[],
  ): boolean {
    return true;
  }

  applyPreSetStatus(
    _pokemon: Pokemon,
    _passive: boolean,
    _simulated: boolean,
    _effect: StatusEffect | undefined,
    _cancelled: BooleanHolder,
    _args: any[],
  ): void {}
}

/**
 * Provides immunity to status effects to specified targets.
 */
export class PreSetStatusEffectImmunityAbAttr extends PreSetStatusAbAttr {
  protected immuneEffects: StatusEffect[];
  private lastEffect: StatusEffect;

  /**
   * @param immuneEffects - The status effects to which the Pokémon is immune.
   */
  constructor(...immuneEffects: StatusEffect[]) {
    super();

    this.immuneEffects = immuneEffects;
  }

  override canApplyPreSetStatus(
    _pokemon: Pokemon,
    _passive: boolean,
    _simulated: boolean,
    effect: StatusEffect,
    _cancelled: BooleanHolder,
    _args: any[],
  ): boolean {
    return (effect !== StatusEffect.FAINT && this.immuneEffects.length < 1) || this.immuneEffects.includes(effect);
  }

  /**
   * Applies immunity to supplied status effects.
   *
   * @param _pokemon - The Pokémon to which the status is being applied.
   * @param _passive - n/a
   * @param effect - The status effect being applied.
   * @param cancelled - A holder for a boolean value indicating if the status application was cancelled.
   * @param _args - n/a
   */
  override applyPreSetStatus(
    _pokemon: Pokemon,
    _passive: boolean,
    _simulated: boolean,
    effect: StatusEffect,
    cancelled: BooleanHolder,
    _args: any[],
  ): void {
    cancelled.value = true;
    this.lastEffect = effect;
  }

  getTriggerMessage(pokemon: Pokemon, abilityName: string, ..._args: any[]): string {
    return this.immuneEffects.length
      ? i18next.t("abilityTriggers:statusEffectImmunityWithName", {
          pokemonNameWithAffix: getPokemonNameWithAffix(pokemon),
          abilityName,
          statusEffectName: getStatusEffectDescriptor(this.lastEffect),
        })
      : i18next.t("abilityTriggers:statusEffectImmunity", {
          pokemonNameWithAffix: getPokemonNameWithAffix(pokemon),
          abilityName,
        });
  }
}

/**
 * Provides immunity to status effects to the user.
 * @extends PreSetStatusEffectImmunityAbAttr
 */
export class StatusEffectImmunityAbAttr extends PreSetStatusEffectImmunityAbAttr {}

/**
 * Provides immunity to status effects to the user's field.
 * @extends PreSetStatusEffectImmunityAbAttr
 */
export class UserFieldStatusEffectImmunityAbAttr extends PreSetStatusEffectImmunityAbAttr {}

/**
 * Conditionally provides immunity to status effects to the user's field.
 *
 * Used by {@linkcode AbilityId.FLOWER_VEIL | Flower Veil}.
 * @extends UserFieldStatusEffectImmunityAbAttr
 *
 */
export class ConditionalUserFieldStatusEffectImmunityAbAttr extends UserFieldStatusEffectImmunityAbAttr {
  /**
   * The condition for the field immunity to be applied.
   * @param target The target of the status effect
   * @param source The source of the status effect
   */
  protected condition: (target: Pokemon, source: Pokemon | null) => boolean;

  /**
   * Evaluate the condition to determine if the {@linkcode ConditionalUserFieldStatusEffectImmunityAbAttr} can be applied.
   * @param _pokemon The pokemon with the ability
   * @param _passive unused
   * @param _simulated Whether the ability is being simulated
   * @param effect The status effect being applied
   * @param cancelled Holds whether the status effect was cancelled by a prior effect
   * @param args `Args[0]` is the target of the status effect, `Args[1]` is the source.
   * @returns Whether the ability can be applied to cancel the status effect.
   */
  override canApplyPreSetStatus(
    _pokemon: Pokemon,
    _passive: boolean,
    _simulated: boolean,
    effect: StatusEffect,
    cancelled: BooleanHolder,
    args: [Pokemon, Pokemon | null, ...any],
  ): boolean {
    return (
      ((!cancelled.value && effect !== StatusEffect.FAINT && this.immuneEffects.length < 1) ||
        this.immuneEffects.includes(effect)) &&
      this.condition(args[0], args[1])
    );
  }

  constructor(condition: (target: Pokemon, source: Pokemon | null) => boolean, ...immuneEffects: StatusEffect[]) {
    super(...immuneEffects);

    this.condition = condition;
  }
}

/**
 * Conditionally provides immunity to stat drop effects to the user's field.
 *
 * Used by {@linkcode AbilityId.FLOWER_VEIL | Flower Veil}.
 */
export class ConditionalUserFieldProtectStatAbAttr extends PreStatStageChangeAbAttr {
  /** {@linkcode BattleStat} to protect or `undefined` if **all** {@linkcode BattleStat} are protected */
  protected protectedStat?: BattleStat;

  /** If the method evaluates to true, the stat will be protected. */
  protected condition: (target: Pokemon) => boolean;

  constructor(condition: (target: Pokemon) => boolean, _protectedStat?: BattleStat) {
    super();
    this.condition = condition;
  }

  /**
   * Determine whether the {@linkcode ConditionalUserFieldProtectStatAbAttr} can be applied.
   * @param _pokemon The pokemon with the ability
   * @param _passive unused
   * @param _simulated Unused
   * @param stat The stat being affected
   * @param cancelled Holds whether the stat change was already prevented.
   * @param args Args[0] is the target pokemon of the stat change.
   * @returns
   */
  override canApplyPreStatStageChange(
    _pokemon: Pokemon,
    _passive: boolean,
    _simulated: boolean,
    stat: BattleStat,
    cancelled: BooleanHolder,
    args: [Pokemon, ...any],
  ): boolean {
    const target = args[0];
    if (!target) {
      return false;
    }
    return (
      !cancelled.value &&
      (isNullOrUndefined(this.protectedStat) || stat === this.protectedStat) &&
      this.condition(target)
    );
  }

  /**
   * Apply the {@linkcode ConditionalUserFieldStatusEffectImmunityAbAttr} to an interaction
   * @param _pokemon The pokemon the stat change is affecting (unused)
   * @param _passive unused
   * @param _simulated unused
   * @param stat The stat being affected
   * @param cancelled Will be set to true if the stat change is prevented
   * @param _args unused
   */
  override applyPreStatStageChange(
    _pokemon: Pokemon,
    _passive: boolean,
    _simulated: boolean,
    _stat: BattleStat,
    cancelled: BooleanHolder,
    _args: any[],
  ): void {
    cancelled.value = true;
  }
}

export class PreApplyBattlerTagAbAttr extends AbAttr {
  canApplyPreApplyBattlerTag(
    _pokemon: Pokemon,
    _passive: boolean,
    _simulated: boolean,
    _tag: BattlerTag,
    _cancelled: BooleanHolder,
    _args: any[],
  ): boolean {
    return true;
  }

  applyPreApplyBattlerTag(
    _pokemon: Pokemon,
    _passive: boolean,
    _simulated: boolean,
    _tag: BattlerTag,
    _cancelled: BooleanHolder,
    _args: any[],
  ): void {}
}

/**
 * Provides immunity to BattlerTags {@linkcode BattlerTag} to specified targets.
 */
export class PreApplyBattlerTagImmunityAbAttr extends PreApplyBattlerTagAbAttr {
  protected immuneTagTypes: BattlerTagType[];
  protected battlerTag: BattlerTag;

  constructor(immuneTagTypes: BattlerTagType | BattlerTagType[]) {
    super(true);

    this.immuneTagTypes = Array.isArray(immuneTagTypes) ? immuneTagTypes : [immuneTagTypes];
  }

  override canApplyPreApplyBattlerTag(
    _pokemon: Pokemon,
    _passive: boolean,
    _simulated: boolean,
    tag: BattlerTag,
    cancelled: BooleanHolder,
    _args: any[],
  ): boolean {
    this.battlerTag = tag;

    return !cancelled.value && this.immuneTagTypes.includes(tag.tagType);
  }

  override applyPreApplyBattlerTag(
    _pokemon: Pokemon,
    _passive: boolean,
    _simulated: boolean,
    _tag: BattlerTag,
    cancelled: BooleanHolder,
    _args: any[],
  ): void {
    cancelled.value = true;
  }

  getTriggerMessage(pokemon: Pokemon, abilityName: string, ..._args: any[]): string {
    return i18next.t("abilityTriggers:battlerTagImmunity", {
      pokemonNameWithAffix: getPokemonNameWithAffix(pokemon),
      abilityName,
      battlerTagName: this.battlerTag.getDescriptor(),
    });
  }
}

/**
 * Provides immunity to BattlerTags {@linkcode BattlerTag} to the user.
 * @extends PreApplyBattlerTagImmunityAbAttr
 */
export class BattlerTagImmunityAbAttr extends PreApplyBattlerTagImmunityAbAttr {}

/**
 * Provides immunity to BattlerTags {@linkcode BattlerTag} to the user's field.
 * @extends PreApplyBattlerTagImmunityAbAttr
 */
export class UserFieldBattlerTagImmunityAbAttr extends PreApplyBattlerTagImmunityAbAttr {}

export class ConditionalUserFieldBattlerTagImmunityAbAttr extends UserFieldBattlerTagImmunityAbAttr {
  private condition: (target: Pokemon) => boolean;

  /**
   * Determine whether the {@linkcode ConditionalUserFieldBattlerTagImmunityAbAttr} can be applied by passing the target pokemon to the condition.
   * @param pokemon The pokemon owning the ability
   * @param passive unused
   * @param simulated whether the ability is being simulated (unused)
   * @param tag The {@linkcode BattlerTag} being applied
   * @param cancelled Holds whether the tag was previously cancelled (unused)
   * @param args Args[0] is the target that the tag is attempting to be applied to
   * @returns Whether the ability can be used to cancel the battler tag
   */
  override canApplyPreApplyBattlerTag(
    pokemon: Pokemon,
    passive: boolean,
    simulated: boolean,
    tag: BattlerTag,
    cancelled: BooleanHolder,
    args: [Pokemon, ...any],
  ): boolean {
    return (
      super.canApplyPreApplyBattlerTag(pokemon, passive, simulated, tag, cancelled, args) && this.condition(args[0])
    );
  }

  constructor(condition: (target: Pokemon) => boolean, immuneTagTypes: BattlerTagType | BattlerTagType[]) {
    super(immuneTagTypes);

    this.condition = condition;
  }
}

export class BlockCritAbAttr extends AbAttr {
  constructor() {
    super(false);
  }

  /**
   * Apply the block crit ability by setting the value in the provided boolean holder to false
   * @param args - [0] is a boolean holder representing whether the attack can crit
   */
  override apply(
    _pokemon: Pokemon,
    _passive: boolean,
    _simulated: boolean,
    _cancelled: BooleanHolder,
    args: [BooleanHolder, ...any],
  ): void {
    args[0].value = false;
  }
}

export class BonusCritAbAttr extends AbAttr {
  constructor() {
    super(false);
  }

  /**
   * Apply the bonus crit ability by increasing the value in the provided number holder by 1
   *
   * @param _pokemon The pokemon with the BonusCrit ability (unused)
   * @param _passive Unused
   * @param _simulated Unused
   * @param _cancelled Unused
   * @param args Args[0] is a number holder containing the crit stage.
   */
  override apply(
    _pokemon: Pokemon,
    _passive: boolean,
    _simulated: boolean,
    _cancelled: BooleanHolder,
    args: [NumberHolder, ...any],
  ): void {
    (args[0] as NumberHolder).value += 1;
  }
}

export class MultCritAbAttr extends AbAttr {
  public multAmount: number;

  constructor(multAmount: number) {
    super(false);

    this.multAmount = multAmount;
  }

  override canApply(_pokemon: Pokemon, _passive: boolean, _simulated: boolean, args: any[]): boolean {
    const critMult = args[0] as NumberHolder;
    return critMult.value > 1;
  }

  override apply(
    _pokemon: Pokemon,
    _passive: boolean,
    _simulated: boolean,
    _cancelled: BooleanHolder,
    args: any[],
  ): void {
    const critMult = args[0] as NumberHolder;
    critMult.value *= this.multAmount;
  }
}

/**
 * Guarantees a critical hit according to the given condition, except if target prevents critical hits. ie. Merciless
 * @extends AbAttr
 * @see {@linkcode apply}
 */
export class ConditionalCritAbAttr extends AbAttr {
  private condition: PokemonAttackCondition;

  constructor(condition: PokemonAttackCondition, _checkUser?: boolean) {
    super(false);

    this.condition = condition;
  }

  override canApply(pokemon: Pokemon, _passive: boolean, _simulated: boolean, args: any[]): boolean {
    const target = args[1] as Pokemon;
    const move = args[2] as Move;
    return this.condition(pokemon, target, move);
  }

  /**
   * @param _pokemon {@linkcode Pokemon} user.
   * @param args [0] {@linkcode BooleanHolder} If true critical hit is guaranteed.
   *             [1] {@linkcode Pokemon} Target.
   *             [2] {@linkcode Move} used by ability user.
   */
  override apply(
    _pokemon: Pokemon,
    _passive: boolean,
    _simulated: boolean,
    _cancelled: BooleanHolder,
    args: any[],
  ): void {
    (args[0] as BooleanHolder).value = true;
  }
}

export class BlockNonDirectDamageAbAttr extends AbAttr {
  constructor() {
    super(false);
  }

  override apply(
    _pokemon: Pokemon,
    _passive: boolean,
    _simulated: boolean,
    cancelled: BooleanHolder,
    _args: any[],
  ): void {
    cancelled.value = true;
  }
}

/**
 * This attribute will block any status damage that you put in the parameter.
 */
export class BlockStatusDamageAbAttr extends AbAttr {
  private effects: StatusEffect[];

  /**
   * @param {StatusEffect[]} effects The status effect(s) that will be blocked from damaging the ability pokemon
   */
  constructor(...effects: StatusEffect[]) {
    super(false);

    this.effects = effects;
  }

  override canApply(pokemon: Pokemon, _passive: boolean, _simulated: boolean, _args: any[]): boolean {
    return !!pokemon.status?.effect && this.effects.includes(pokemon.status.effect);
  }

  /**
   * @param {Pokemon} _pokemon The pokemon with the ability
   * @param {boolean} _passive N/A
   * @param {BooleanHolder} cancelled Whether to cancel the status damage
   * @param {any[]} _args N/A
   */
  override apply(
    _pokemon: Pokemon,
    _passive: boolean,
    _simulated: boolean,
    cancelled: BooleanHolder,
    _args: any[],
  ): void {
    cancelled.value = true;
  }
}

export class BlockOneHitKOAbAttr extends AbAttr {
  override apply(
    _pokemon: Pokemon,
    _passive: boolean,
    _simulated: boolean,
    cancelled: BooleanHolder,
    _args: any[],
  ): void {
    cancelled.value = true;
  }
}

/**
 * This governs abilities that alter the priority of moves
 * Abilities: Prankster, Gale Wings, Triage, Mycelium Might, Stall
 * Note - Quick Claw has a separate and distinct implementation outside of priority
 */
export class ChangeMovePriorityAbAttr extends AbAttr {
  private moveFunc: (pokemon: Pokemon, move: Move) => boolean;
  private changeAmount: number;

  /**
   * @param {(pokemon, move) => boolean} moveFunc applies priority-change to moves within a provided category
   * @param {number} changeAmount the amount of priority added or subtracted
   */
  constructor(moveFunc: (pokemon: Pokemon, move: Move) => boolean, changeAmount: number) {
    super(false);

    this.moveFunc = moveFunc;
    this.changeAmount = changeAmount;
  }

  override canApply(pokemon: Pokemon, _passive: boolean, _simulated: boolean, args: any[]): boolean {
    return this.moveFunc(pokemon, args[0] as Move);
  }

  override apply(
    _pokemon: Pokemon,
    _passive: boolean,
    _simulated: boolean,
    _cancelled: BooleanHolder,
    args: any[],
  ): void {
    (args[1] as NumberHolder).value += this.changeAmount;
  }
}

export class IgnoreContactAbAttr extends AbAttr {}

export class PreWeatherEffectAbAttr extends AbAttr {
  canApplyPreWeatherEffect(
    _pokemon: Pokemon,
    _passive: boolean,
    _simulated: boolean,
    _weather: Weather | null,
    _cancelled: BooleanHolder,
    _args: any[],
  ): boolean {
    return true;
  }

  applyPreWeatherEffect(
    _pokemon: Pokemon,
    _passive: boolean,
    _simulated: boolean,
    _weather: Weather | null,
    _cancelled: BooleanHolder,
    _args: any[],
  ): void {}
}

export class PreWeatherDamageAbAttr extends PreWeatherEffectAbAttr {}

export class BlockWeatherDamageAttr extends PreWeatherDamageAbAttr {
  private weatherTypes: WeatherType[];

  constructor(...weatherTypes: WeatherType[]) {
    super(false);

    this.weatherTypes = weatherTypes;
  }

  override canApplyPreWeatherEffect(
    _pokemon: Pokemon,
    _passive: boolean,
    _simulated: boolean,
    weather: Weather,
    _cancelled: BooleanHolder,
    _args: any[],
  ): boolean {
    return !this.weatherTypes.length || this.weatherTypes.indexOf(weather?.weatherType) > -1;
  }

  override applyPreWeatherEffect(
    _pokemon: Pokemon,
    _passive: boolean,
    _simulated: boolean,
    _weather: Weather,
    cancelled: BooleanHolder,
    _args: any[],
  ): void {
    cancelled.value = true;
  }
}

export class SuppressWeatherEffectAbAttr extends PreWeatherEffectAbAttr {
  public affectsImmutable: boolean;

  constructor(affectsImmutable?: boolean) {
    super(true);

    this.affectsImmutable = !!affectsImmutable;
  }

  override canApplyPreWeatherEffect(
    _pokemon: Pokemon,
    _passive: boolean,
    _simulated: boolean,
    weather: Weather,
    _cancelled: BooleanHolder,
    _args: any[],
  ): boolean {
    return this.affectsImmutable || weather.isImmutable();
  }

  override applyPreWeatherEffect(
    _pokemon: Pokemon,
    _passive: boolean,
    _simulated: boolean,
    _weather: Weather,
    cancelled: BooleanHolder,
    _args: any[],
  ): void {
    cancelled.value = true;
  }
}

/**
 * Condition function to applied to abilities related to Sheer Force.
 * Checks if last move used against target was affected by a Sheer Force user and:
 * Disables: Color Change, Pickpocket, Berserk, Anger Shell
 * @returns An {@linkcode AbAttrCondition} to disable the ability under the proper conditions.
 */
function getSheerForceHitDisableAbCondition(): AbAttrCondition {
  return (pokemon: Pokemon) => {
    const lastReceivedAttack = pokemon.turnData.attacksReceived[0];
    if (!lastReceivedAttack) {
      return true;
    }

    const lastAttacker = pokemon.getOpponents().find(p => p.id === lastReceivedAttack.sourceId);
    if (!lastAttacker) {
      return true;
    }

    /** `true` if the last move's chance is above 0 and the last attacker's ability is sheer force */
    const SheerForceAffected =
      allMoves[lastReceivedAttack.move].chance >= 0 && lastAttacker.hasAbility(AbilityId.SHEER_FORCE);

    return !SheerForceAffected;
  };
}

function getWeatherCondition(...weatherTypes: WeatherType[]): AbAttrCondition {
  return () => {
    if (!globalScene?.arena) {
      return false;
    }
    if (globalScene.arena.weather?.isEffectSuppressed()) {
      return false;
    }
    const weatherType = globalScene.arena.weather?.weatherType;
    return !!weatherType && weatherTypes.indexOf(weatherType) > -1;
  };
}

function getAnticipationCondition(): AbAttrCondition {
  return (pokemon: Pokemon) => {
    for (const opponent of pokemon.getOpponents()) {
      for (const move of opponent.moveset) {
        // ignore null/undefined moves
        if (!move) {
          continue;
        }
        // the move's base type (not accounting for variable type changes) is super effective
        if (
          move.getMove().is("AttackMove") &&
          pokemon.getAttackTypeEffectiveness(move.getMove().type, opponent, true, undefined, move.getMove()) >= 2
        ) {
          return true;
        }
        // move is a OHKO
        if (move.getMove().hasAttr("OneHitKOAttr")) {
          return true;
        }
        // edge case for hidden power, type is computed
        if (move.getMove().id === MoveId.HIDDEN_POWER) {
          const iv_val = Math.floor(
            (((opponent.ivs[Stat.HP] & 1) +
              (opponent.ivs[Stat.ATK] & 1) * 2 +
              (opponent.ivs[Stat.DEF] & 1) * 4 +
              (opponent.ivs[Stat.SPD] & 1) * 8 +
              (opponent.ivs[Stat.SPATK] & 1) * 16 +
              (opponent.ivs[Stat.SPDEF] & 1) * 32) *
              15) /
              63,
          );

          const type = [
            PokemonType.FIGHTING,
            PokemonType.FLYING,
            PokemonType.POISON,
            PokemonType.GROUND,
            PokemonType.ROCK,
            PokemonType.BUG,
            PokemonType.GHOST,
            PokemonType.STEEL,
            PokemonType.FIRE,
            PokemonType.WATER,
            PokemonType.GRASS,
            PokemonType.ELECTRIC,
            PokemonType.PSYCHIC,
            PokemonType.ICE,
            PokemonType.DRAGON,
            PokemonType.DARK,
          ][iv_val];

          if (pokemon.getAttackTypeEffectiveness(type, opponent) >= 2) {
            return true;
          }
        }
      }
    }
    return false;
  };
}

/**
 * Creates an ability condition that causes the ability to fail if that ability
 * has already been used by that pokemon that battle. It requires an ability to
 * be specified due to current limitations in how conditions on abilities work.
 * @param {AbilityId} ability The ability to check if it's already been applied
 * @returns {AbAttrCondition} The condition
 */
function getOncePerBattleCondition(ability: AbilityId): AbAttrCondition {
  return (pokemon: Pokemon) => {
    return !pokemon.waveData.abilitiesApplied.has(ability);
  };
}

export class ForewarnAbAttr extends PostSummonAbAttr {
  constructor() {
    super(true);
  }

  override applyPostSummon(pokemon: Pokemon, _passive: boolean, simulated: boolean, _args: any[]): void {
    let maxPowerSeen = 0;
    let maxMove = "";
    let movePower = 0;
    for (const opponent of pokemon.getOpponents()) {
      for (const move of opponent.moveset) {
        if (move?.getMove().is("StatusMove")) {
          movePower = 1;
        } else if (move?.getMove().hasAttr("OneHitKOAttr")) {
          movePower = 150;
        } else if (
          move?.getMove().id === MoveId.COUNTER ||
          move?.getMove().id === MoveId.MIRROR_COAT ||
          move?.getMove().id === MoveId.METAL_BURST
        ) {
          movePower = 120;
        } else if (move?.getMove().power === -1) {
          movePower = 80;
        } else {
          movePower = move?.getMove().power ?? 0;
        }

        if (movePower > maxPowerSeen) {
          maxPowerSeen = movePower;
          maxMove = move?.getName() ?? "";
        }
      }
    }
    if (!simulated) {
      globalScene.phaseManager.queueMessage(
        i18next.t("abilityTriggers:forewarn", {
          pokemonNameWithAffix: getPokemonNameWithAffix(pokemon),
          moveName: maxMove,
        }),
      );
    }
  }
}

export class FriskAbAttr extends PostSummonAbAttr {
  constructor() {
    super(true);
  }

  override applyPostSummon(pokemon: Pokemon, _passive: boolean, simulated: boolean, _args: any[]): void {
    if (!simulated) {
      for (const opponent of pokemon.getOpponents()) {
        globalScene.phaseManager.queueMessage(
          i18next.t("abilityTriggers:frisk", {
            pokemonNameWithAffix: getPokemonNameWithAffix(pokemon),
            opponentName: opponent.name,
            opponentAbilityName: opponent.getAbility().name,
          }),
        );
        setAbilityRevealed(opponent);
      }
    }
  }
}

export class PostWeatherChangeAbAttr extends AbAttr {
  canApplyPostWeatherChange(
    _pokemon: Pokemon,
    _passive: boolean,
    _simulated: boolean,
    _weather: WeatherType,
    _args: any[],
  ): boolean {
    return true;
  }

  applyPostWeatherChange(
    _pokemon: Pokemon,
    _passive: boolean,
    _simulated: boolean,
    _weather: WeatherType,
    _args: any[],
  ): void {}
}

/**
 * Triggers weather-based form change when weather changes.
 * Used by Forecast and Flower Gift.
 * @extends PostWeatherChangeAbAttr
 */
export class PostWeatherChangeFormChangeAbAttr extends PostWeatherChangeAbAttr {
  private ability: AbilityId;
  private formRevertingWeathers: WeatherType[];

  constructor(ability: AbilityId, formRevertingWeathers: WeatherType[]) {
    super(false);

    this.ability = ability;
    this.formRevertingWeathers = formRevertingWeathers;
  }

  override canApplyPostWeatherChange(
    pokemon: Pokemon,
    _passive: boolean,
    _simulated: boolean,
    _weather: WeatherType,
    _args: any[],
  ): boolean {
    const isCastformWithForecast =
      pokemon.species.speciesId === SpeciesId.CASTFORM && this.ability === AbilityId.FORECAST;
    const isCherrimWithFlowerGift =
      pokemon.species.speciesId === SpeciesId.CHERRIM && this.ability === AbilityId.FLOWER_GIFT;

    return isCastformWithForecast || isCherrimWithFlowerGift;
  }

  /**
   * Calls {@linkcode Arena.triggerWeatherBasedFormChangesToNormal | triggerWeatherBasedFormChangesToNormal} when the
   * weather changed to form-reverting weather, otherwise calls {@linkcode Arena.triggerWeatherBasedFormChanges | triggerWeatherBasedFormChanges}
   * @param {Pokemon} _pokemon the Pokemon with this ability
   * @param _passive n/a
   * @param _weather n/a
   * @param _args n/a
   */
  override applyPostWeatherChange(
    _pokemon: Pokemon,
    _passive: boolean,
    simulated: boolean,
    _weather: WeatherType,
    _args: any[],
  ): void {
    if (simulated) {
      return;
    }

    const weatherType = globalScene.arena.weather?.weatherType;

    if (weatherType && this.formRevertingWeathers.includes(weatherType)) {
      globalScene.arena.triggerWeatherBasedFormChangesToNormal();
    } else {
      globalScene.arena.triggerWeatherBasedFormChanges();
    }
  }
}

export class PostWeatherChangeAddBattlerTagAttr extends PostWeatherChangeAbAttr {
  private tagType: BattlerTagType;
  private turnCount: number;
  private weatherTypes: WeatherType[];

  constructor(tagType: BattlerTagType, turnCount: number, ...weatherTypes: WeatherType[]) {
    super();

    this.tagType = tagType;
    this.turnCount = turnCount;
    this.weatherTypes = weatherTypes;
  }

  override canApplyPostWeatherChange(
    pokemon: Pokemon,
    _passive: boolean,
    _simulated: boolean,
    weather: WeatherType,
    _args: any[],
  ): boolean {
    return !!this.weatherTypes.find(w => weather === w) && pokemon.canAddTag(this.tagType);
  }

  override applyPostWeatherChange(
    pokemon: Pokemon,
    _passive: boolean,
    simulated: boolean,
    _weather: WeatherType,
    _args: any[],
  ): void {
    if (!simulated) {
      pokemon.addTag(this.tagType, this.turnCount);
    }
  }
}

export class PostWeatherLapseAbAttr extends AbAttr {
  protected weatherTypes: WeatherType[];

  constructor(...weatherTypes: WeatherType[]) {
    super();

    this.weatherTypes = weatherTypes;
  }

  canApplyPostWeatherLapse(
    _pokemon: Pokemon,
    _passive: boolean,
    _simulated: boolean,
    _weather: Weather | null,
    _args: any[],
  ): boolean {
    return true;
  }

  applyPostWeatherLapse(
    _pokemon: Pokemon,
    _passive: boolean,
    _simulated: boolean,
    _weather: Weather | null,
    _args: any[],
  ): void {}

  getCondition(): AbAttrCondition {
    return getWeatherCondition(...this.weatherTypes);
  }
}

export class PostWeatherLapseHealAbAttr extends PostWeatherLapseAbAttr {
  private healFactor: number;

  constructor(healFactor: number, ...weatherTypes: WeatherType[]) {
    super(...weatherTypes);

    this.healFactor = healFactor;
  }

  override canApplyPostWeatherLapse(
    pokemon: Pokemon,
    _passive: boolean,
    _simulated: boolean,
    _weather: Weather | null,
    _args: any[],
  ): boolean {
    return !pokemon.isFullHp();
  }

  override applyPostWeatherLapse(
    pokemon: Pokemon,
    passive: boolean,
    simulated: boolean,
    _weather: Weather,
    _args: any[],
  ): void {
    const abilityName = (!passive ? pokemon.getAbility() : pokemon.getPassiveAbility()).name;
    if (!simulated) {
      globalScene.phaseManager.unshiftNew(
        "PokemonHealPhase",
        pokemon.getBattlerIndex(),
        toDmgValue(pokemon.getMaxHp() / (16 / this.healFactor)),
        i18next.t("abilityTriggers:postWeatherLapseHeal", {
          pokemonNameWithAffix: getPokemonNameWithAffix(pokemon),
          abilityName,
        }),
        true,
      );
    }
  }
}

export class PostWeatherLapseDamageAbAttr extends PostWeatherLapseAbAttr {
  private damageFactor: number;

  constructor(damageFactor: number, ...weatherTypes: WeatherType[]) {
    super(...weatherTypes);

    this.damageFactor = damageFactor;
  }

  override canApplyPostWeatherLapse(
    pokemon: Pokemon,
    _passive: boolean,
    _simulated: boolean,
    _weather: Weather | null,
    _args: any[],
  ): boolean {
    return !pokemon.hasAbilityWithAttr("BlockNonDirectDamageAbAttr");
  }

  override applyPostWeatherLapse(
    pokemon: Pokemon,
    passive: boolean,
    simulated: boolean,
    _weather: Weather,
    _args: any[],
  ): void {
    if (!simulated) {
      const abilityName = (!passive ? pokemon.getAbility() : pokemon.getPassiveAbility()).name;
      globalScene.phaseManager.queueMessage(
        i18next.t("abilityTriggers:postWeatherLapseDamage", {
          pokemonNameWithAffix: getPokemonNameWithAffix(pokemon),
          abilityName,
        }),
      );
      pokemon.damageAndUpdate(toDmgValue(pokemon.getMaxHp() / (16 / this.damageFactor)), {
        result: HitResult.INDIRECT,
      });
    }
  }
}

export class PostTerrainChangeAbAttr extends AbAttr {
  canApplyPostTerrainChange(
    _pokemon: Pokemon,
    _passive: boolean,
    _simulated: boolean,
    _terrain: TerrainType,
    _args: any[],
  ): boolean {
    return true;
  }

  applyPostTerrainChange(
    _pokemon: Pokemon,
    _passive: boolean,
    _simulated: boolean,
    _terrain: TerrainType,
    _args: any[],
  ): void {}
}

export class PostTerrainChangeAddBattlerTagAttr extends PostTerrainChangeAbAttr {
  private tagType: BattlerTagType;
  private turnCount: number;
  private terrainTypes: TerrainType[];

  constructor(tagType: BattlerTagType, turnCount: number, ...terrainTypes: TerrainType[]) {
    super();

    this.tagType = tagType;
    this.turnCount = turnCount;
    this.terrainTypes = terrainTypes;
  }

  override canApplyPostTerrainChange(
    pokemon: Pokemon,
    _passive: boolean,
    _simulated: boolean,
    terrain: TerrainType,
    _args: any[],
  ): boolean {
    return !!this.terrainTypes.find(t => t === terrain) && pokemon.canAddTag(this.tagType);
  }

  override applyPostTerrainChange(
    pokemon: Pokemon,
    _passive: boolean,
    simulated: boolean,
    _terrain: TerrainType,
    _args: any[],
  ): void {
    if (!simulated) {
      pokemon.addTag(this.tagType, this.turnCount);
    }
  }
}

function getTerrainCondition(...terrainTypes: TerrainType[]): AbAttrCondition {
  return (_pokemon: Pokemon) => {
    const terrainType = globalScene.arena.terrain?.terrainType;
    return !!terrainType && terrainTypes.indexOf(terrainType) > -1;
  };
}

export class PostTurnAbAttr extends AbAttr {
  canApplyPostTurn(_pokemon: Pokemon, _passive: boolean, _simulated: boolean, _args: any[]): boolean {
    return true;
  }

  applyPostTurn(_pokemon: Pokemon, _passive: boolean, _simulated: boolean, _args: any[]): void {}
}

/**
 * This attribute will heal 1/8th HP if the ability pokemon has the correct status.
 */
export class PostTurnStatusHealAbAttr extends PostTurnAbAttr {
  private effects: StatusEffect[];

  /**
   * @param {StatusEffect[]} effects The status effect(s) that will qualify healing the ability pokemon
   */
  constructor(...effects: StatusEffect[]) {
    super(false);

    this.effects = effects;
  }

  override canApplyPostTurn(pokemon: Pokemon, _passive: boolean, _simulated: boolean, _args: any[]): boolean {
    return !isNullOrUndefined(pokemon.status) && this.effects.includes(pokemon.status.effect) && !pokemon.isFullHp();
  }

  /**
   * @param {Pokemon} pokemon The pokemon with the ability that will receive the healing
   * @param {Boolean} passive N/A
   * @param {any[]} _args N/A
   */
  override applyPostTurn(pokemon: Pokemon, passive: boolean, simulated: boolean, _args: any[]): void {
    if (!simulated) {
      const abilityName = (!passive ? pokemon.getAbility() : pokemon.getPassiveAbility()).name;
      globalScene.phaseManager.unshiftNew(
        "PokemonHealPhase",
        pokemon.getBattlerIndex(),
        toDmgValue(pokemon.getMaxHp() / 8),
        i18next.t("abilityTriggers:poisonHeal", { pokemonName: getPokemonNameWithAffix(pokemon), abilityName }),
        true,
      );
    }
  }
}

/**
 * After the turn ends, resets the status of either the ability holder or their ally
 * @param allyTarget Whether to target ally, defaults to false (self-target)
 */
export class PostTurnResetStatusAbAttr extends PostTurnAbAttr {
  private allyTarget: boolean;
  private target: Pokemon | undefined;

  constructor(allyTarget = false) {
    super(true);
    this.allyTarget = allyTarget;
  }

  override canApplyPostTurn(pokemon: Pokemon, _passive: boolean, _simulated: boolean, _args: any[]): boolean {
    if (this.allyTarget) {
      this.target = pokemon.getAlly();
    } else {
      this.target = pokemon;
    }

    const effect = this.target?.status?.effect;
    return !!effect && effect !== StatusEffect.FAINT;
  }

  override applyPostTurn(_pokemon: Pokemon, _passive: boolean, simulated: boolean, _args: any[]): void {
    if (!simulated && this.target?.status) {
      globalScene.phaseManager.queueMessage(
        getStatusEffectHealText(this.target.status?.effect, getPokemonNameWithAffix(this.target)),
      );
      this.target.resetStatus(false);
      this.target.updateInfo();
    }
  }
}

/**
 * Attribute to try and restore eaten berries after the turn ends.
 * Used by {@linkcode AbilityId.HARVEST}.
 */
export class PostTurnRestoreBerryAbAttr extends PostTurnAbAttr {
  /**
   * Array containing all {@linkcode BerryType | BerryTypes} that are under cap and able to be restored.
   * Stored inside the class for a minor performance boost
   */
  private berriesUnderCap: BerryType[];

  /**
   * @param procChance - function providing chance to restore an item
   * @see {@linkcode createEatenBerry()}
   */
  constructor(private procChance: (pokemon: Pokemon) => number) {
    super();
  }

  override canApplyPostTurn(pokemon: Pokemon, _passive: boolean, _simulated: boolean, _args: any[]): boolean {
    // Ensure we have at least 1 recoverable berry (at least 1 berry in berriesEaten is not capped)
    const cappedBerries = new Set(
      globalScene
        .getModifiers(BerryModifier, pokemon.isPlayer())
        .filter(bm => bm.pokemonId === pokemon.id && bm.getCountUnderMax() < 1)
        .map(bm => bm.berryType),
    );

    this.berriesUnderCap = pokemon.battleData.berriesEaten.filter(bt => !cappedBerries.has(bt));

    if (!this.berriesUnderCap.length) {
      return false;
    }

    // Clamp procChance to [0, 1]. Skip if didn't proc (less than pass)
    const pass = randSeedFloat();
    return this.procChance(pokemon) >= pass;
  }

  override applyPostTurn(pokemon: Pokemon, _passive: boolean, simulated: boolean, _args: any[]): void {
    if (!simulated) {
      this.createEatenBerry(pokemon);
    }
  }

  /**
   * Create a new berry chosen randomly from all berries the pokemon ate this battle
   * @param pokemon - The {@linkcode Pokemon} with this ability
   * @returns `true` if a new berry was created
   */
  createEatenBerry(pokemon: Pokemon): boolean {
    // Pick a random available berry to yoink
    const randomIdx = randSeedInt(this.berriesUnderCap.length);
    const chosenBerryType = this.berriesUnderCap[randomIdx];
    pokemon.battleData.berriesEaten.splice(randomIdx, 1); // Remove berry from memory
    const chosenBerry = new BerryModifierType(chosenBerryType);

    // Add the randomly chosen berry or update the existing one
    const berryModifier = globalScene.findModifier(
      m => m instanceof BerryModifier && m.berryType === chosenBerryType && m.pokemonId === pokemon.id,
      pokemon.isPlayer(),
    ) as BerryModifier | undefined;

    if (berryModifier) {
      berryModifier.stackCount++;
    } else {
      const newBerry = new BerryModifier(chosenBerry, pokemon.id, chosenBerryType, 1);
      if (pokemon.isPlayer()) {
        globalScene.addModifier(newBerry);
      } else {
        globalScene.addEnemyModifier(newBerry);
      }
    }

    globalScene.updateModifiers(pokemon.isPlayer());
    globalScene.phaseManager.queueMessage(
      i18next.t("abilityTriggers:postTurnLootCreateEatenBerry", {
        pokemonNameWithAffix: getPokemonNameWithAffix(pokemon),
        berryName: chosenBerry.name,
      }),
    );
    return true;
  }
}

/**
 * Attribute to track and re-trigger last turn's berries at the end of the `BerryPhase`.
 * Used by {@linkcode AbilityId.CUD_CHEW}.
 */
export class RepeatBerryNextTurnAbAttr extends PostTurnAbAttr {
  /**
   * @returns `true` if the pokemon ate anything last turn
   */
  override canApply(pokemon: Pokemon, _passive: boolean, _simulated: boolean, _args: any[]): boolean {
    // force ability popup for ability triggers on normal turns.
    // Still not used if ability doesn't proc
    this.showAbility = true;
    return !!pokemon.summonData.berriesEatenLast.length;
  }

  /**
   * Cause this {@linkcode Pokemon} to regurgitate and eat all berries inside its `berriesEatenLast` array.
   * Triggers a berry use animation, but does *not* count for other berry or item-related abilities.
   * @param pokemon - The {@linkcode Pokemon} having a bad tummy ache
   * @param _passive - N/A
   * @param _simulated - N/A
   * @param _cancelled - N/A
   * @param _args - N/A
   */
  override apply(
    pokemon: Pokemon,
    _passive: boolean,
    _simulated: boolean,
    _cancelled: BooleanHolder | null,
    _args: any[],
  ): void {
    globalScene.phaseManager.unshiftNew(
      "CommonAnimPhase",
      pokemon.getBattlerIndex(),
      pokemon.getBattlerIndex(),
      CommonAnim.USE_ITEM,
    );

    // Re-apply effects of all berries previously scarfed.
    // This doesn't count as "eating" a berry (for unnerve/stuff cheeks/unburden) as no item is consumed.
    for (const berryType of pokemon.summonData.berriesEatenLast) {
      getBerryEffectFunc(berryType)(pokemon);
      const bMod = new BerryModifier(new BerryModifierType(berryType), pokemon.id, berryType, 1);
      globalScene.eventTarget.dispatchEvent(new BerryUsedEvent(bMod)); // trigger message
    }

    // uncomment to make cheek pouch work with cud chew
    // applyAbAttrs("HealFromBerryUseAbAttr", pokemon, new BooleanHolder(false));
  }

  /**
   * @returns always `true` as we always want to move berries into summon data
   */
  override canApplyPostTurn(_pokemon: Pokemon, _passive: boolean, _simulated: boolean, _args: any[]): boolean {
    this.showAbility = false; // don't show popup for turn end berry moving (should ideally be hidden)
    return true;
  }

  /**
   * Move this {@linkcode Pokemon}'s `berriesEaten` array from `PokemonTurnData`
   * into `PokemonSummonData` on turn end.
   * Both arrays are cleared on switch.
   * @param pokemon - The {@linkcode Pokemon} having a nice snack
   * @param _passive - N/A
   * @param _simulated - N/A
   * @param _args - N/A
   */
  override applyPostTurn(pokemon: Pokemon, _passive: boolean, _simulated: boolean, _args: any[]): void {
    pokemon.summonData.berriesEatenLast = pokemon.turnData.berriesEaten;
  }
}

/**
 * Attribute used for {@linkcode AbilityId.MOODY} to randomly raise and lower stats at turn end.
 */
export class MoodyAbAttr extends PostTurnAbAttr {
  constructor() {
    super(true);
  }
  /**
   * Randomly increases one stat stage by 2 and decreases a different stat stage by 1
   * @param {Pokemon} pokemon Pokemon that has this ability
   * @param _passive N/A
   * @param simulated true if applying in a simulated call.
   * @param _args N/A
   *
   * Any stat stages at +6 or -6 are excluded from being increased or decreased, respectively
   * If the pokemon already has all stat stages raised to 6, it will only decrease one stat stage by 1
   * If the pokemon already has all stat stages lowered to -6, it will only increase one stat stage by 2
   */
  override applyPostTurn(pokemon: Pokemon, _passive: boolean, simulated: boolean, _args: any[]): void {
    const canRaise = EFFECTIVE_STATS.filter(s => pokemon.getStatStage(s) < 6);
    let canLower = EFFECTIVE_STATS.filter(s => pokemon.getStatStage(s) > -6);

    if (!simulated) {
      if (canRaise.length > 0) {
        const raisedStat = canRaise[pokemon.randBattleSeedInt(canRaise.length)];
        canLower = canRaise.filter(s => s !== raisedStat);
        globalScene.phaseManager.unshiftNew("StatStageChangePhase", pokemon.getBattlerIndex(), true, [raisedStat], 2);
      }
      if (canLower.length > 0) {
        const loweredStat = canLower[pokemon.randBattleSeedInt(canLower.length)];
        globalScene.phaseManager.unshiftNew("StatStageChangePhase", pokemon.getBattlerIndex(), true, [loweredStat], -1);
      }
    }
  }
}

export class SpeedBoostAbAttr extends PostTurnAbAttr {
  constructor() {
    super(true);
  }

  override canApplyPostTurn(pokemon: Pokemon, _passive: boolean, simulated: boolean, _args: any[]): boolean {
    return simulated || (!pokemon.turnData.switchedInThisTurn && !pokemon.turnData.failedRunAway);
  }

  override applyPostTurn(pokemon: Pokemon, _passive: boolean, _simulated: boolean, _args: any[]): void {
    globalScene.phaseManager.unshiftNew("StatStageChangePhase", pokemon.getBattlerIndex(), true, [Stat.SPD], 1);
  }
}

export class PostTurnHealAbAttr extends PostTurnAbAttr {
  override canApplyPostTurn(pokemon: Pokemon, _passive: boolean, _simulated: boolean, _args: any[]): boolean {
    return !pokemon.isFullHp();
  }

  override applyPostTurn(pokemon: Pokemon, passive: boolean, simulated: boolean, _args: any[]): void {
    if (!simulated) {
      const abilityName = (!passive ? pokemon.getAbility() : pokemon.getPassiveAbility()).name;
      globalScene.phaseManager.unshiftNew(
        "PokemonHealPhase",
        pokemon.getBattlerIndex(),
        toDmgValue(pokemon.getMaxHp() / 16),
        i18next.t("abilityTriggers:postTurnHeal", {
          pokemonNameWithAffix: getPokemonNameWithAffix(pokemon),
          abilityName,
        }),
        true,
      );
    }
  }
}

export class PostTurnFormChangeAbAttr extends PostTurnAbAttr {
  private formFunc: (p: Pokemon) => number;

  constructor(formFunc: (p: Pokemon) => number) {
    super(true);

    this.formFunc = formFunc;
  }

  override canApplyPostTurn(pokemon: Pokemon, _passive: boolean, _simulated: boolean, _args: any[]): boolean {
    return this.formFunc(pokemon) !== pokemon.formIndex;
  }

  override applyPostTurn(pokemon: Pokemon, _passive: boolean, simulated: boolean, _args: any[]): void {
    if (!simulated) {
      globalScene.triggerPokemonFormChange(pokemon, SpeciesFormChangeAbilityTrigger, false);
    }
  }
}

/**
 * Attribute used for abilities (Bad Dreams) that damages the opponents for being asleep
 */
export class PostTurnHurtIfSleepingAbAttr extends PostTurnAbAttr {
  override canApplyPostTurn(pokemon: Pokemon, _passive: boolean, _simulated: boolean, _args: any[]): boolean {
    return pokemon
      .getOpponents()
      .some(
        opp =>
          (opp.status?.effect === StatusEffect.SLEEP || opp.hasAbility(AbilityId.COMATOSE)) &&
          !opp.hasAbilityWithAttr("BlockNonDirectDamageAbAttr") &&
          !opp.switchOutStatus,
      );
  }
  /**
   * Deals damage to all sleeping opponents equal to 1/8 of their max hp (min 1)
   * @param pokemon {@linkcode Pokemon} with this ability
   * @param _passive N/A
   * @param simulated `true` if applying in a simulated call.
   * @param _args N/A
   */
  override applyPostTurn(pokemon: Pokemon, _passive: boolean, simulated: boolean, _args: any[]): void {
    for (const opp of pokemon.getOpponents()) {
      if (
        (opp.status?.effect === StatusEffect.SLEEP || opp.hasAbility(AbilityId.COMATOSE)) &&
        !opp.hasAbilityWithAttr("BlockNonDirectDamageAbAttr") &&
        !opp.switchOutStatus
      ) {
        if (!simulated) {
          opp.damageAndUpdate(toDmgValue(opp.getMaxHp() / 8), { result: HitResult.INDIRECT });
          globalScene.phaseManager.queueMessage(
            i18next.t("abilityTriggers:badDreams", { pokemonName: getPokemonNameWithAffix(opp) }),
          );
        }
      }
    }
  }
}

/**
 * Grabs the last failed Pokeball used
 * @extends PostTurnAbAttr
 * @see {@linkcode applyPostTurn} */
export class FetchBallAbAttr extends PostTurnAbAttr {
  override canApplyPostTurn(pokemon: Pokemon, _passive: boolean, simulated: boolean, _args: any[]): boolean {
    return !simulated && !isNullOrUndefined(globalScene.currentBattle.lastUsedPokeball) && !!pokemon.isPlayer;
  }

  /**
   * Adds the last used Pokeball back into the player's inventory
   * @param pokemon {@linkcode Pokemon} with this ability
   * @param _passive N/A
   * @param _args N/A
   */
  override applyPostTurn(pokemon: Pokemon, _passive: boolean, _simulated: boolean, _args: any[]): void {
    const lastUsed = globalScene.currentBattle.lastUsedPokeball;
    globalScene.pokeballCounts[lastUsed!]++;
    globalScene.currentBattle.lastUsedPokeball = null;
    globalScene.phaseManager.queueMessage(
      i18next.t("abilityTriggers:fetchBall", {
        pokemonNameWithAffix: getPokemonNameWithAffix(pokemon),
        pokeballName: getPokeballName(lastUsed!),
      }),
    );
  }
}

export class PostBiomeChangeAbAttr extends AbAttr {}

export class PostBiomeChangeWeatherChangeAbAttr extends PostBiomeChangeAbAttr {
  private weatherType: WeatherType;

  constructor(weatherType: WeatherType) {
    super();

    this.weatherType = weatherType;
  }

  override canApply(_pokemon: Pokemon, _passive: boolean, _simulated: boolean, _args: any[]): boolean {
    return (globalScene.arena.weather?.isImmutable() ?? false) && globalScene.arena.canSetWeather(this.weatherType);
  }

  override apply(
    pokemon: Pokemon,
    _passive: boolean,
    simulated: boolean,
    _cancelled: BooleanHolder,
    _args: any[],
  ): void {
    if (!simulated) {
      globalScene.arena.trySetWeather(this.weatherType, pokemon);
    }
  }
}

export class PostBiomeChangeTerrainChangeAbAttr extends PostBiomeChangeAbAttr {
  private terrainType: TerrainType;

  constructor(terrainType: TerrainType) {
    super();

    this.terrainType = terrainType;
  }

  override canApply(_pokemon: Pokemon, _passive: boolean, _simulated: boolean, _args: any[]): boolean {
    return globalScene.arena.canSetTerrain(this.terrainType);
  }

  override apply(
    pokemon: Pokemon,
    _passive: boolean,
    simulated: boolean,
    _cancelled: BooleanHolder,
    _args: any[],
  ): void {
    if (!simulated) {
      globalScene.arena.trySetTerrain(this.terrainType, false, pokemon);
    }
  }
}

/**
 * Triggers just after a move is used either by the opponent or the player
 * @extends AbAttr
 */
export class PostMoveUsedAbAttr extends AbAttr {
  canApplyPostMoveUsed(
    _pokemon: Pokemon,
    _move: PokemonMove,
    _source: Pokemon,
    _targets: BattlerIndex[],
    _simulated: boolean,
    _args: any[],
  ): boolean {
    return true;
  }

  applyPostMoveUsed(
    _pokemon: Pokemon,
    _move: PokemonMove,
    _source: Pokemon,
    _targets: BattlerIndex[],
    _simulated: boolean,
    _args: any[],
  ): void {}
}

/**
 * Triggers after a dance move is used either by the opponent or the player
 * @extends PostMoveUsedAbAttr
 */
export class PostDancingMoveAbAttr extends PostMoveUsedAbAttr {
  override canApplyPostMoveUsed(
    dancer: Pokemon,
    _move: PokemonMove,
    source: Pokemon,
    _targets: BattlerIndex[],
    _simulated: boolean,
    _args: any[],
  ): boolean {
    // List of tags that prevent the Dancer from replicating the move
    const forbiddenTags = [
      BattlerTagType.FLYING,
      BattlerTagType.UNDERWATER,
      BattlerTagType.UNDERGROUND,
      BattlerTagType.HIDDEN,
    ];
    // The move to replicate cannot come from the Dancer
    return (
      source.getBattlerIndex() !== dancer.getBattlerIndex() &&
      !dancer.summonData.tags.some(tag => forbiddenTags.includes(tag.tagType))
    );
  }

  /**
   * Resolves the Dancer ability by replicating the move used by the source of the dance
   * either on the source itself or on the target of the dance
   * @param dancer {@linkcode Pokemon} with Dancer ability
   * @param move {@linkcode PokemonMove} Dancing move used by the source
   * @param source {@linkcode Pokemon} that used the dancing move
   * @param targets {@linkcode BattlerIndex}Targets of the dancing move
   * @param _args N/A
   */
  override applyPostMoveUsed(
    dancer: Pokemon,
    move: PokemonMove,
    source: Pokemon,
    targets: BattlerIndex[],
    simulated: boolean,
    _args: any[],
  ): void {
    if (!simulated) {
      dancer.turnData.extraTurns++;
      const phaseManager = globalScene.phaseManager;
      // If the move is an AttackMove or a StatusMove the Dancer must replicate the move on the source of the Dance
      if (move.getMove().is("AttackMove") || move.getMove().is("StatusMove")) {
        const target = this.getTarget(dancer, source, targets);
        phaseManager.unshiftNew("MovePhase", dancer, target, move, true, true);
      } else if (move.getMove().is("SelfStatusMove")) {
        // If the move is a SelfStatusMove (ie. Swords Dance) the Dancer should replicate it on itself
        phaseManager.unshiftNew("MovePhase", dancer, [dancer.getBattlerIndex()], move, true, true);
      }
    }
  }

  /**
   * Get the correct targets of Dancer ability
   *
   * @param dancer {@linkcode Pokemon} Pokemon with Dancer ability
   * @param source {@linkcode Pokemon} Source of the dancing move
   * @param targets {@linkcode BattlerIndex} Targets of the dancing move
   */
  getTarget(dancer: Pokemon, source: Pokemon, targets: BattlerIndex[]): BattlerIndex[] {
    if (dancer.isPlayer()) {
      return source.isPlayer() ? targets : [source.getBattlerIndex()];
    }
    return source.isPlayer() ? [source.getBattlerIndex()] : targets;
  }
}

/**
 * Triggers after the Pokemon loses or consumes an item
 * @extends AbAttr
 */
export class PostItemLostAbAttr extends AbAttr {
  canApplyPostItemLost(_pokemon: Pokemon, _simulated: boolean, _args: any[]): boolean {
    return true;
  }

  applyPostItemLost(_pokemon: Pokemon, _simulated: boolean, _args: any[]): void {}
}

/**
 * Applies a Battler Tag to the Pokemon after it loses or consumes an item
 * @extends PostItemLostAbAttr
 */
export class PostItemLostApplyBattlerTagAbAttr extends PostItemLostAbAttr {
  private tagType: BattlerTagType;
  constructor(tagType: BattlerTagType) {
    super(false);
    this.tagType = tagType;
  }

  override canApplyPostItemLost(pokemon: Pokemon, simulated: boolean, _args: any[]): boolean {
    return !pokemon.getTag(this.tagType) && !simulated;
  }

  /**
   * Adds the last used Pokeball back into the player's inventory
   * @param pokemon {@linkcode Pokemon} with this ability
   * @param _args N/A
   */
  override applyPostItemLost(pokemon: Pokemon, _simulated: boolean, _args: any[]): void {
    pokemon.addTag(this.tagType);
  }
}

export class StatStageChangeMultiplierAbAttr extends AbAttr {
  private multiplier: number;

  constructor(multiplier: number) {
    super(false);

    this.multiplier = multiplier;
  }

  override apply(
    _pokemon: Pokemon,
    _passive: boolean,
    _simulated: boolean,
    _cancelled: BooleanHolder,
    args: any[],
  ): void {
    (args[0] as NumberHolder).value *= this.multiplier;
  }
}

export class StatStageChangeCopyAbAttr extends AbAttr {
  override apply(
    pokemon: Pokemon,
    _passive: boolean,
    simulated: boolean,
    _cancelled: BooleanHolder,
    args: any[],
  ): void {
    if (!simulated) {
      globalScene.phaseManager.unshiftNew(
        "StatStageChangePhase",
        pokemon.getBattlerIndex(),
        true,
        args[0] as BattleStat[],
        args[1] as number,
        true,
        false,
        false,
      );
    }
  }
}

export class BypassBurnDamageReductionAbAttr extends AbAttr {
  constructor() {
    super(false);
  }

  override apply(
    _pokemon: Pokemon,
    _passive: boolean,
    _simulated: boolean,
    cancelled: BooleanHolder,
    _args: any[],
  ): void {
    cancelled.value = true;
  }
}

/**
 * Causes Pokemon to take reduced damage from the {@linkcode StatusEffect.BURN | Burn} status
 * @param multiplier Multiplied with the damage taken
 */
export class ReduceBurnDamageAbAttr extends AbAttr {
  constructor(protected multiplier: number) {
    super(false);
  }

  /**
   * Applies the damage reduction
   * @param _pokemon N/A
   * @param _passive N/A
   * @param _cancelled N/A
   * @param args `[0]` {@linkcode NumberHolder} The damage value being modified
   */
  override apply(
    _pokemon: Pokemon,
    _passive: boolean,
    _simulated: boolean,
    _cancelled: BooleanHolder,
    args: any[],
  ): void {
    (args[0] as NumberHolder).value = toDmgValue((args[0] as NumberHolder).value * this.multiplier);
  }
}

export class DoubleBerryEffectAbAttr extends AbAttr {
  override apply(
    _pokemon: Pokemon,
    _passive: boolean,
    _simulated: boolean,
    _cancelled: BooleanHolder,
    args: any[],
  ): void {
    (args[0] as NumberHolder).value *= 2;
  }
}

/**
 * Attribute to prevent opposing berry use while on the field.
 * Used by {@linkcode AbilityId.UNNERVE}, {@linkcode AbilityId.AS_ONE_GLASTRIER} and {@linkcode AbilityId.AS_ONE_SPECTRIER}
 */
export class PreventBerryUseAbAttr extends AbAttr {
  /**
   * Prevent use of opposing berries.
   * @param _pokemon - Unused
   * @param _passive - Unused
   * @param _simulated - Unused
   * @param cancelled - {@linkcode BooleanHolder} containing whether to block berry use
   */
  override apply(_pokemon: Pokemon, _passive: boolean, _simulated: boolean, cancelled: BooleanHolder): void {
    cancelled.value = true;
  }
}

/**
 * A Pokemon with this ability heals by a percentage of their maximum hp after eating a berry
 * @param healPercent - Percent of Max HP to heal
 * @see {@linkcode apply()} for implementation
 */
export class HealFromBerryUseAbAttr extends AbAttr {
  /** Percent of Max HP to heal */
  private healPercent: number;

  constructor(healPercent: number) {
    super();

    // Clamp healPercent so its between [0,1].
    this.healPercent = Math.max(Math.min(healPercent, 1), 0);
  }

  override apply(pokemon: Pokemon, passive: boolean, simulated: boolean, ..._args: [BooleanHolder, any[]]): void {
    if (simulated) {
      return;
    }

    const { name: abilityName } = passive ? pokemon.getPassiveAbility() : pokemon.getAbility();
    globalScene.phaseManager.unshiftNew(
      "PokemonHealPhase",
      pokemon.getBattlerIndex(),
      toDmgValue(pokemon.getMaxHp() * this.healPercent),
      i18next.t("abilityTriggers:healFromBerryUse", {
        pokemonNameWithAffix: getPokemonNameWithAffix(pokemon),
        abilityName,
      }),
      true,
    );
  }
}

export class RunSuccessAbAttr extends AbAttr {
  override apply(
    _pokemon: Pokemon,
    _passive: boolean,
    _simulated: boolean,
    _cancelled: BooleanHolder,
    args: any[],
  ): void {
    (args[0] as NumberHolder).value = 256;
  }
}

type ArenaTrapCondition = (user: Pokemon, target: Pokemon) => boolean;

/**
 * Base class for checking if a Pokemon is trapped by arena trap
 * @extends AbAttr
 * @field {@linkcode arenaTrapCondition} Conditional for trapping abilities.
 * For example, Magnet Pull will only activate if opponent is Steel type.
 * @see {@linkcode applyCheckTrapped}
 */
export class CheckTrappedAbAttr extends AbAttr {
  protected arenaTrapCondition: ArenaTrapCondition;
  constructor(condition: ArenaTrapCondition) {
    super(false);
    this.arenaTrapCondition = condition;
  }

  canApplyCheckTrapped(
    _pokemon: Pokemon,
    _passive: boolean,
    _simulated: boolean,
    _trapped: BooleanHolder,
    _otherPokemon: Pokemon,
    _args: any[],
  ): boolean {
    return true;
  }

  applyCheckTrapped(
    _pokemon: Pokemon,
    _passive: boolean,
    _simulated: boolean,
    _trapped: BooleanHolder,
    _otherPokemon: Pokemon,
    _args: any[],
  ): void {}
}

/**
 * Determines whether a Pokemon is blocked from switching/running away
 * because of a trapping ability or move.
 * @extends CheckTrappedAbAttr
 * @see {@linkcode applyCheckTrapped}
 */
export class ArenaTrapAbAttr extends CheckTrappedAbAttr {
  override canApplyCheckTrapped(
    pokemon: Pokemon,
    _passive: boolean,
    _simulated: boolean,
    _trapped: BooleanHolder,
    otherPokemon: Pokemon,
    _args: any[],
  ): boolean {
    return (
      this.arenaTrapCondition(pokemon, otherPokemon) &&
      !(
        otherPokemon.getTypes(true).includes(PokemonType.GHOST) ||
        (otherPokemon.getTypes(true).includes(PokemonType.STELLAR) &&
          otherPokemon.getTypes().includes(PokemonType.GHOST))
      ) &&
      !otherPokemon.hasAbility(AbilityId.RUN_AWAY)
    );
  }

  /**
   * Checks if enemy Pokemon is trapped by an Arena Trap-esque ability
   * If the enemy is a Ghost type, it is not trapped
   * If the enemy has the ability Run Away, it is not trapped.
   * If the user has Magnet Pull and the enemy is not a Steel type, it is not trapped.
   * If the user has Arena Trap and the enemy is not grounded, it is not trapped.
   * @param _pokemon The {@link Pokemon} with this {@link AbAttr}
   * @param _passive N/A
   * @param trapped {@link BooleanHolder} indicating whether the other Pokemon is trapped or not
   * @param _otherPokemon The {@link Pokemon} that is affected by an Arena Trap ability
   * @param _args N/A
   */
  override applyCheckTrapped(
    _pokemon: Pokemon,
    _passive: boolean,
    _simulated: boolean,
    trapped: BooleanHolder,
    _otherPokemon: Pokemon,
    _args: any[],
  ): void {
    trapped.value = true;
  }

  getTriggerMessage(pokemon: Pokemon, abilityName: string, ..._args: any[]): string {
    return i18next.t("abilityTriggers:arenaTrap", {
      pokemonNameWithAffix: getPokemonNameWithAffix(pokemon),
      abilityName,
    });
  }
}

export class MaxMultiHitAbAttr extends AbAttr {
  constructor() {
    super(false);
  }

  override apply(
    _pokemon: Pokemon,
    _passive: boolean,
    _simulated: boolean,
    _cancelled: BooleanHolder,
    args: any[],
  ): void {
    (args[0] as NumberHolder).value = 0;
  }
}

export class PostBattleAbAttr extends AbAttr {
  constructor(showAbility = true) {
    super(showAbility);
  }

  canApplyPostBattle(_pokemon: Pokemon, _passive: boolean, _simulated: boolean, _args: any[]): boolean {
    return true;
  }

  applyPostBattle(_pokemon: Pokemon, _passive: boolean, _simulated: boolean, _args: any[]): void {}
}

export class PostBattleLootAbAttr extends PostBattleAbAttr {
  private randItem?: PokemonHeldItemModifier;

  override canApplyPostBattle(pokemon: Pokemon, _passive: boolean, simulated: boolean, args: any[]): boolean {
    const postBattleLoot = globalScene.currentBattle.postBattleLoot;
    if (!simulated && postBattleLoot.length && args[0]) {
      this.randItem = randSeedItem(postBattleLoot);
      return globalScene.canTransferHeldItemModifier(this.randItem, pokemon, 1);
    }
    return false;
  }

  /**
   * @param _args - `[0]`: boolean for if the battle ended in a victory
   */
  override applyPostBattle(pokemon: Pokemon, _passive: boolean, _simulated: boolean, _args: any[]): void {
    const postBattleLoot = globalScene.currentBattle.postBattleLoot;
    if (!this.randItem) {
      this.randItem = randSeedItem(postBattleLoot);
    }

    if (globalScene.tryTransferHeldItemModifier(this.randItem, pokemon, true, 1, true, undefined, false)) {
      postBattleLoot.splice(postBattleLoot.indexOf(this.randItem), 1);
      globalScene.phaseManager.queueMessage(
        i18next.t("abilityTriggers:postBattleLoot", {
          pokemonNameWithAffix: getPokemonNameWithAffix(pokemon),
          itemName: this.randItem.type.name,
        }),
      );
    }
    this.randItem = undefined;
  }
}

export class PostFaintAbAttr extends AbAttr {
  canApplyPostFaint(
    _pokemon: Pokemon,
    _passive: boolean,
    _simulated: boolean,
    _attacker?: Pokemon,
    _move?: Move,
    _hitResult?: HitResult,
    ..._args: any[]
  ): boolean {
    return true;
  }

  applyPostFaint(
    _pokemon: Pokemon,
    _passive: boolean,
    _simulated: boolean,
    _attacker?: Pokemon,
    _move?: Move,
    _hitResult?: HitResult,
    ..._args: any[]
  ): void {}
}

/**
 * Used for weather suppressing abilities to trigger weather-based form changes upon being fainted.
 * Used by Cloud Nine and Air Lock.
 * @extends PostFaintAbAttr
 */
export class PostFaintUnsuppressedWeatherFormChangeAbAttr extends PostFaintAbAttr {
  override canApplyPostFaint(
    _pokemon: Pokemon,
    _passive: boolean,
    _simulated: boolean,
    _attacker?: Pokemon,
    _move?: Move,
    _hitResult?: HitResult,
    ..._args: any[]
  ): boolean {
    return getPokemonWithWeatherBasedForms().length > 0;
  }

  /**
   * Triggers {@linkcode Arena.triggerWeatherBasedFormChanges | triggerWeatherBasedFormChanges}
   * when the user of the ability faints
   * @param {Pokemon} _pokemon the fainted Pokemon
   * @param _passive n/a
   * @param _attacker n/a
   * @param _move n/a
   * @param _hitResult n/a
   * @param _args n/a
   */
  override applyPostFaint(
    _pokemon: Pokemon,
    _passive: boolean,
    simulated: boolean,
    _attacker: Pokemon,
    _move: Move,
    _hitResult: HitResult,
    _args: any[],
  ): void {
    if (!simulated) {
      globalScene.arena.triggerWeatherBasedFormChanges();
    }
  }
}

export class PostFaintContactDamageAbAttr extends PostFaintAbAttr {
  private damageRatio: number;

  constructor(damageRatio: number) {
    super(true);

    this.damageRatio = damageRatio;
  }

  override canApplyPostFaint(
    pokemon: Pokemon,
    _passive: boolean,
    simulated: boolean,
    attacker?: Pokemon,
    move?: Move,
    _hitResult?: HitResult,
    ..._args: any[]
  ): boolean {
    const diedToDirectDamage =
      move !== undefined &&
      attacker !== undefined &&
      move.doesFlagEffectApply({ flag: MoveFlags.MAKES_CONTACT, user: attacker, target: pokemon });
    const cancelled = new BooleanHolder(false);
    globalScene.getField(true).map(p => applyAbAttrs("FieldPreventExplosiveMovesAbAttr", p, cancelled, simulated));
    return !(!diedToDirectDamage || cancelled.value || attacker!.hasAbilityWithAttr("BlockNonDirectDamageAbAttr"));
  }

  override applyPostFaint(
    _pokemon: Pokemon,
    _passive: boolean,
    simulated: boolean,
    attacker?: Pokemon,
    _move?: Move,
    _hitResult?: HitResult,
    ..._args: any[]
  ): void {
    if (!simulated) {
      attacker!.damageAndUpdate(toDmgValue(attacker!.getMaxHp() * (1 / this.damageRatio)), {
        result: HitResult.INDIRECT,
      });
      attacker!.turnData.damageTaken += toDmgValue(attacker!.getMaxHp() * (1 / this.damageRatio));
    }
  }

  getTriggerMessage(pokemon: Pokemon, abilityName: string, ..._args: any[]): string {
    return i18next.t("abilityTriggers:postFaintContactDamage", {
      pokemonNameWithAffix: getPokemonNameWithAffix(pokemon),
      abilityName,
    });
  }
}

/**
 * Attribute used for abilities (Innards Out) that damage the opponent based on how much HP the last attack used to knock out the owner of the ability.
 */
export class PostFaintHPDamageAbAttr extends PostFaintAbAttr {
  override applyPostFaint(
    pokemon: Pokemon,
    _passive: boolean,
    simulated: boolean,
    attacker?: Pokemon,
    move?: Move,
    _hitResult?: HitResult,
    ..._args: any[]
  ): void {
    //If the mon didn't die to indirect damage
    if (move !== undefined && attacker !== undefined && !simulated) {
      const damage = pokemon.turnData.attacksReceived[0].damage;
      attacker.damageAndUpdate(damage, { result: HitResult.INDIRECT });
      attacker.turnData.damageTaken += damage;
    }
  }

  getTriggerMessage(pokemon: Pokemon, abilityName: string, ..._args: any[]): string {
    return i18next.t("abilityTriggers:postFaintHpDamage", {
      pokemonNameWithAffix: getPokemonNameWithAffix(pokemon),
      abilityName,
    });
  }
}

/**
 * Redirects a move to the pokemon with this ability if it meets the conditions
 */
export class RedirectMoveAbAttr extends AbAttr {
  /**
   * @param pokemon - The Pokemon with the redirection ability
   * @param args - The args passed to the `AbAttr`:
   *  - `[0]` - The id of the {@linkcode Move} used
   *  - `[1]` - The target's battler index (before redirection)
   *  - `[2]` - The Pokemon that used the move being redirected
   */

  override canApply(pokemon: Pokemon, _passive: boolean, _simulated: boolean, args: any[]): boolean {
    if (!this.canRedirect(args[0] as MoveId, args[2] as Pokemon)) {
      return false;
    }
    const target = args[1] as NumberHolder;
    const newTarget = pokemon.getBattlerIndex();
    return target.value !== newTarget;
  }

  override apply(
    pokemon: Pokemon,
    _passive: boolean,
    _simulated: boolean,
    _cancelled: BooleanHolder,
    args: any[],
  ): void {
    const target = args[1] as NumberHolder;
    const newTarget = pokemon.getBattlerIndex();
    target.value = newTarget;
  }

  canRedirect(moveId: MoveId, _user: Pokemon): boolean {
    const move = allMoves[moveId];
    return !![MoveTarget.NEAR_OTHER, MoveTarget.OTHER].find(t => move.moveTarget === t);
  }
}

export class RedirectTypeMoveAbAttr extends RedirectMoveAbAttr {
  public type: PokemonType;

  constructor(type: PokemonType) {
    super();
    this.type = type;
  }

  canRedirect(moveId: MoveId, user: Pokemon): boolean {
    return super.canRedirect(moveId, user) && user.getMoveType(allMoves[moveId]) === this.type;
  }
}

export class BlockRedirectAbAttr extends AbAttr {}

/**
 * Used by Early Bird, makes the pokemon wake up faster
 * @param statusEffect - The {@linkcode StatusEffect} to check for
 * @see {@linkcode apply}
 */
export class ReduceStatusEffectDurationAbAttr extends AbAttr {
  private statusEffect: StatusEffect;

  constructor(statusEffect: StatusEffect) {
    super(false);

    this.statusEffect = statusEffect;
  }

  override canApply(_pokemon: Pokemon, _passive: boolean, _simulated: boolean, args: any[]): boolean {
    return args[1] instanceof NumberHolder && args[0] === this.statusEffect;
  }

  /**
   * Reduces the number of sleep turns remaining by an extra 1 when applied
   * @param args - The args passed to the `AbAttr`:
   * - `[0]` - The {@linkcode StatusEffect} of the Pokemon
   * - `[1]` - The number of turns remaining until the status is healed
   */
  override apply(
    _pokemon: Pokemon,
    _passive: boolean,
    _simulated: boolean,
    _cancelled: BooleanHolder,
    args: any[],
  ): void {
    args[1].value -= 1;
  }
}

export class FlinchEffectAbAttr extends AbAttr {
  constructor() {
    super(true);
  }
}

export class FlinchStatStageChangeAbAttr extends FlinchEffectAbAttr {
  private stats: BattleStat[];
  private stages: number;

  constructor(stats: BattleStat[], stages: number) {
    super();

    this.stats = Array.isArray(stats) ? stats : [stats];
    this.stages = stages;
  }

  override apply(
    pokemon: Pokemon,
    _passive: boolean,
    simulated: boolean,
    _cancelled: BooleanHolder,
    _args: any[],
  ): void {
    if (!simulated) {
      globalScene.phaseManager.unshiftNew(
        "StatStageChangePhase",
        pokemon.getBattlerIndex(),
        true,
        this.stats,
        this.stages,
      );
    }
  }
}

export class IncreasePpAbAttr extends AbAttr {}

export class ForceSwitchOutImmunityAbAttr extends AbAttr {
  override apply(
    _pokemon: Pokemon,
    _passive: boolean,
    _simulated: boolean,
    cancelled: BooleanHolder,
    _args: any[],
  ): void {
    cancelled.value = true;
  }
}

export class ReduceBerryUseThresholdAbAttr extends AbAttr {
  constructor() {
    super(false);
  }

  override canApply(pokemon: Pokemon, _passive: boolean, _simulated: boolean, args: any[]): boolean {
    const hpRatio = pokemon.getHpRatio();
    return args[0].value < hpRatio;
  }

  override apply(
    _pokemon: Pokemon,
    _passive: boolean,
    _simulated: boolean,
    _cancelled: BooleanHolder,
    args: any[],
  ): void {
    args[0].value *= 2;
  }
}

/**
 * Ability attribute used for abilites that change the ability owner's weight
 * Used for Heavy Metal (doubling weight) and Light Metal (halving weight)
 */
export class WeightMultiplierAbAttr extends AbAttr {
  private multiplier: number;

  constructor(multiplier: number) {
    super(false);

    this.multiplier = multiplier;
  }

  override apply(
    _pokemon: Pokemon,
    _passive: boolean,
    _simulated: boolean,
    _cancelled: BooleanHolder,
    args: any[],
  ): void {
    (args[0] as NumberHolder).value *= this.multiplier;
  }
}

export class SyncEncounterNatureAbAttr extends AbAttr {
  constructor() {
    super(false);
  }

  override apply(
    pokemon: Pokemon,
    _passive: boolean,
    _simulated: boolean,
    _cancelled: BooleanHolder,
    args: any[],
  ): void {
    (args[0] as Pokemon).setNature(pokemon.getNature());
  }
}

export class MoveAbilityBypassAbAttr extends AbAttr {
  private moveIgnoreFunc: (pokemon: Pokemon, move: Move) => boolean;

  constructor(moveIgnoreFunc?: (pokemon: Pokemon, move: Move) => boolean) {
    super(false);

    this.moveIgnoreFunc = moveIgnoreFunc || ((_pokemon, _move) => true);
  }

  override canApply(pokemon: Pokemon, _passive: boolean, _simulated: boolean, args: any[]): boolean {
    return this.moveIgnoreFunc(pokemon, args[0] as Move);
  }

  override apply(
    _pokemon: Pokemon,
    _passive: boolean,
    _simulated: boolean,
    cancelled: BooleanHolder,
    _args: any[],
  ): void {
    cancelled.value = true;
  }
}

export class AlwaysHitAbAttr extends AbAttr {}

/** Attribute for abilities that allow moves that make contact to ignore protection (i.e. Unseen Fist) */
export class IgnoreProtectOnContactAbAttr extends AbAttr {}

/**
 * Attribute implementing the effects of {@link https://bulbapedia.bulbagarden.net/wiki/Infiltrator_(Ability) | Infiltrator}.
 * Allows the source's moves to bypass the effects of opposing Light Screen, Reflect, Aurora Veil, Safeguard, Mist, and Substitute.
 */
export class InfiltratorAbAttr extends AbAttr {
  constructor() {
    super(false);
  }

  override canApply(_pokemon: Pokemon, _passive: boolean, _simulated: boolean, args: any[]): boolean {
    return args[0] instanceof BooleanHolder;
  }

  /**
   * Sets a flag to bypass screens, Substitute, Safeguard, and Mist
   * @param _pokemon n/a
   * @param _passive n/a
   * @param _simulated n/a
   * @param _cancelled n/a
   * @param args `[0]` a {@linkcode BooleanHolder | BooleanHolder} containing the flag
   */
  override apply(_pokemon: Pokemon, _passive: boolean, _simulated: boolean, _cancelled: null, args: any[]): void {
    const bypassed = args[0];
    bypassed.value = true;
  }
}

/**
 * Attribute implementing the effects of {@link https://bulbapedia.bulbagarden.net/wiki/Magic_Bounce_(ability) | Magic Bounce}.
 * Allows the source to bounce back {@linkcode MoveFlags.REFLECTABLE | Reflectable}
 *  moves as if the user had used {@linkcode MoveId.MAGIC_COAT | Magic Coat}.
 */
export class ReflectStatusMoveAbAttr extends AbAttr {}

export class NoTransformAbilityAbAttr extends AbAttr {
  constructor() {
    super(false);
  }
}

export class NoFusionAbilityAbAttr extends AbAttr {
  constructor() {
    super(false);
  }
}

export class IgnoreTypeImmunityAbAttr extends AbAttr {
  private defenderType: PokemonType;
  private allowedMoveTypes: PokemonType[];

  constructor(defenderType: PokemonType, allowedMoveTypes: PokemonType[]) {
    super(false);
    this.defenderType = defenderType;
    this.allowedMoveTypes = allowedMoveTypes;
  }

  override canApply(_pokemon: Pokemon, _passive: boolean, _simulated: boolean, args: any[]): boolean {
    return this.defenderType === (args[1] as PokemonType) && this.allowedMoveTypes.includes(args[0] as PokemonType);
  }

  override apply(
    _pokemon: Pokemon,
    _passive: boolean,
    _simulated: boolean,
    cancelled: BooleanHolder,
    _args: any[],
  ): void {
    cancelled.value = true;
  }
}

/**
 * Ignores the type immunity to Status Effects of the defender if the defender is of a certain type
 */
export class IgnoreTypeStatusEffectImmunityAbAttr extends AbAttr {
  private statusEffect: StatusEffect[];
  private defenderType: PokemonType[];

  constructor(statusEffect: StatusEffect[], defenderType: PokemonType[]) {
    super(false);

    this.statusEffect = statusEffect;
    this.defenderType = defenderType;
  }

  override canApply(_pokemon: Pokemon, _passive: boolean, _simulated: boolean, args: any[]): boolean {
    return this.statusEffect.includes(args[0] as StatusEffect) && this.defenderType.includes(args[1] as PokemonType);
  }

  override apply(
    _pokemon: Pokemon,
    _passive: boolean,
    _simulated: boolean,
    cancelled: BooleanHolder,
    _args: any[],
  ): void {
    cancelled.value = true;
  }
}

/**
 * Gives money to the user after the battle.
 *
 * @extends PostBattleAbAttr
 * @see {@linkcode applyPostBattle}
 */
export class MoneyAbAttr extends PostBattleAbAttr {
  override canApplyPostBattle(_pokemon: Pokemon, _passive: boolean, simulated: boolean, args: any[]): boolean {
    return !simulated && args[0];
  }

  /**
   * @param _pokemon {@linkcode Pokemon} that is the user of this ability.
   * @param _passive N/A
   * @param _args - `[0]`: boolean for if the battle ended in a victory
   */
  override applyPostBattle(_pokemon: Pokemon, _passive: boolean, _simulated: boolean, _args: any[]): void {
    globalScene.currentBattle.moneyScattered += globalScene.getWaveMoneyAmount(0.2);
  }
}

/**
 * Applies a stat change after a Pokémon is summoned,
 * conditioned on the presence of a specific arena tag.
 *
 * @extends PostSummonStatStageChangeAbAttr
 */
export class PostSummonStatStageChangeOnArenaAbAttr extends PostSummonStatStageChangeAbAttr {
  /**
   * The type of arena tag that conditions the stat change.
   * @private
   */
  private tagType: ArenaTagType;

  /**
   * Creates an instance of PostSummonStatStageChangeOnArenaAbAttr.
   * Initializes the stat change to increase Attack by 1 stage if the specified arena tag is present.
   *
   * @param {ArenaTagType} tagType - The type of arena tag to check for.
   */
  constructor(tagType: ArenaTagType) {
    super([Stat.ATK], 1, true, false);
    this.tagType = tagType;
  }

  override canApplyPostSummon(pokemon: Pokemon, passive: boolean, simulated: boolean, args: any[]): boolean {
    const side = pokemon.isPlayer() ? ArenaTagSide.PLAYER : ArenaTagSide.ENEMY;
    return (
      (globalScene.arena.getTagOnSide(this.tagType, side) ?? false) &&
      super.canApplyPostSummon(pokemon, passive, simulated, args)
    );
  }

  /**
   * Applies the post-summon stat change if the specified arena tag is present on pokemon's side.
   * This is used in Wind Rider ability.
   *
   * @param {Pokemon} pokemon - The Pokémon being summoned.
   * @param {boolean} passive - Whether the effect is passive.
   * @param {any[]} args - Additional arguments.
   */
  override applyPostSummon(pokemon: Pokemon, passive: boolean, simulated: boolean, args: any[]): void {
    super.applyPostSummon(pokemon, passive, simulated, args);
  }
}

/**
 * Takes no damage from the first hit of a damaging move.
 * This is used in the Disguise and Ice Face abilities.
 *
 * Does not apply to a user's substitute
 * @extends ReceivedMoveDamageMultiplierAbAttr
 */
export class FormBlockDamageAbAttr extends ReceivedMoveDamageMultiplierAbAttr {
  private multiplier: number;
  private tagType: BattlerTagType;
  private recoilDamageFunc?: (pokemon: Pokemon) => number;
  private triggerMessageFunc: (pokemon: Pokemon, abilityName: string) => string;

  constructor(
    condition: PokemonDefendCondition,
    multiplier: number,
    tagType: BattlerTagType,
    triggerMessageFunc: (pokemon: Pokemon, abilityName: string) => string,
    recoilDamageFunc?: (pokemon: Pokemon) => number,
  ) {
    super(condition, multiplier);

    this.multiplier = multiplier;
    this.tagType = tagType;
    this.recoilDamageFunc = recoilDamageFunc;
    this.triggerMessageFunc = triggerMessageFunc;
  }

  override canApplyPreDefend(
    pokemon: Pokemon,
    _passive: boolean,
    _simulated: boolean,
    attacker: Pokemon,
    move: Move,
    _cancelled: BooleanHolder | null,
    _args: any[],
  ): boolean {
    return this.condition(pokemon, attacker, move) && !move.hitsSubstitute(attacker, pokemon);
  }

  /**
   * Applies the pre-defense ability to the Pokémon.
   * Removes the appropriate `BattlerTagType` when hit by an attack and is in its defense form.
   *
   * @param pokemon The Pokémon with the ability.
   * @param _passive n/a
   * @param _attacker The attacking Pokémon.
   * @param _move The move being used.
   * @param _cancelled n/a
   * @param args Additional arguments.
   */
  override applyPreDefend(
    pokemon: Pokemon,
    _passive: boolean,
    simulated: boolean,
    _attacker: Pokemon,
    _move: Move,
    _cancelled: BooleanHolder,
    args: any[],
  ): void {
    if (!simulated) {
      (args[0] as NumberHolder).value = this.multiplier;
      pokemon.removeTag(this.tagType);
      if (this.recoilDamageFunc) {
        pokemon.damageAndUpdate(this.recoilDamageFunc(pokemon), {
          result: HitResult.INDIRECT,
          ignoreSegments: true,
          ignoreFaintPhase: true,
        });
      }
    }
  }

  /**
   * Gets the message triggered when the Pokémon avoids damage using the form-changing ability.
   * @param pokemon The Pokémon with the ability.
   * @param abilityName The name of the ability.
   * @param _args n/a
   * @returns The trigger message.
   */
  getTriggerMessage(pokemon: Pokemon, abilityName: string, ..._args: any[]): string {
    return this.triggerMessageFunc(pokemon, abilityName);
  }
}

/**
 * Base class for defining {@linkcode Ability} attributes before summon
 * (should use {@linkcode PostSummonAbAttr} for most ability)
 * @see {@linkcode applyPreSummon()}
 */
export class PreSummonAbAttr extends AbAttr {
  applyPreSummon(_pokemon: Pokemon, _passive: boolean, _args: any[]): void {}

  canApplyPreSummon(_pokemon: Pokemon, _passive: boolean, _args: any[]): boolean {
    return true;
  }
}

export class IllusionPreSummonAbAttr extends PreSummonAbAttr {
  /**
   * Apply a new illusion when summoning Zoroark if the illusion is available
   *
   * @param pokemon - The Pokémon with the Illusion ability.
   * @param _passive - N/A
   * @param _args - N/A
   * @returns Whether the illusion was applied.
   */
  override applyPreSummon(pokemon: Pokemon, _passive: boolean, _args: any[]): void {
    const party: Pokemon[] = (pokemon.isPlayer() ? globalScene.getPlayerParty() : globalScene.getEnemyParty()).filter(
      p => p.isAllowedInBattle(),
    );
    const lastPokemon: Pokemon = party.filter(p => p !== pokemon).at(-1) || pokemon;
    pokemon.setIllusion(lastPokemon);
  }

  override canApplyPreSummon(pokemon: Pokemon, _passive: boolean, _args: any[]): boolean {
    if (pokemon.hasTrainer()) {
      const party: Pokemon[] = (pokemon.isPlayer() ? globalScene.getPlayerParty() : globalScene.getEnemyParty()).filter(
        p => p.isAllowedInBattle(),
      );
      const lastPokemon: Pokemon = party.filter(p => p !== pokemon).at(-1) || pokemon;
      const speciesId = lastPokemon.species.speciesId;

      // If the last conscious Pokémon in the party is a Terastallized Ogerpon or Terapagos, Illusion will not activate.
      // Illusion will also not activate if the Pokémon with Illusion is Terastallized and the last Pokémon in the party is Ogerpon or Terapagos.
      if (
        lastPokemon === pokemon ||
        ((speciesId === SpeciesId.OGERPON || speciesId === SpeciesId.TERAPAGOS) &&
          (lastPokemon.isTerastallized || pokemon.isTerastallized))
      ) {
        return false;
      }
    }
    return !pokemon.summonData.illusionBroken;
  }
}

export class IllusionBreakAbAttr extends AbAttr {
  override apply(
    pokemon: Pokemon,
    _passive: boolean,
    _simulated: boolean,
    _cancelled: BooleanHolder | null,
    _args: any[],
  ): void {
    pokemon.breakIllusion();
    pokemon.summonData.illusionBroken = true;
  }
}

export class PostDefendIllusionBreakAbAttr extends PostDefendAbAttr {
  /**
   * Destroy the illusion upon taking damage
   *
   * @param pokemon - The Pokémon with the Illusion ability.
   * @param _passive - unused
   * @param _attacker - The attacking Pokémon.
   * @param _move - The move being used.
   * @param _hitResult - The type of hitResult the pokemon got
   * @param _args - unused
   * @returns - Whether the illusion was destroyed.
   */
  override applyPostDefend(
    pokemon: Pokemon,
    _passive: boolean,
    _simulated: boolean,
    _attacker: Pokemon,
    _move: Move,
    _hitResult: HitResult,
    _args: any[],
  ): void {
    pokemon.breakIllusion();
    pokemon.summonData.illusionBroken = true;
  }

  override canApplyPostDefend(
    pokemon: Pokemon,
    _passive: boolean,
    _simulated: boolean,
    _attacker: Pokemon,
    _move: Move,
    hitResult: HitResult,
    _args: any[],
  ): boolean {
    const breakIllusion: HitResult[] = [
      HitResult.EFFECTIVE,
      HitResult.SUPER_EFFECTIVE,
      HitResult.NOT_VERY_EFFECTIVE,
      HitResult.ONE_HIT_KO,
    ];
    return breakIllusion.includes(hitResult) && !!pokemon.summonData.illusion;
  }
}

export class IllusionPostBattleAbAttr extends PostBattleAbAttr {
  /**
   * Break the illusion once the battle ends
   *
   * @param pokemon - The Pokémon with the Illusion ability.
   * @param _passive - Unused
   * @param _args - Unused
   * @returns - Whether the illusion was applied.
   */
  override applyPostBattle(pokemon: Pokemon, _passive: boolean, _simulated: boolean, _args: any[]): void {
    pokemon.breakIllusion();
  }
}

/**
 * If a Pokémon with this Ability selects a damaging move, it has a 30% chance of going first in its priority bracket. If the Ability activates, this is announced at the start of the turn (after move selection).
 *
 * @extends AbAttr
 */
export class BypassSpeedChanceAbAttr extends AbAttr {
  public chance: number;

  /**
   * @param {number} chance probability of ability being active.
   */
  constructor(chance: number) {
    super(true);
    this.chance = chance;
  }

  override canApply(pokemon: Pokemon, _passive: boolean, simulated: boolean, args: any[]): boolean {
    const bypassSpeed = args[0] as BooleanHolder;
    const turnCommand = globalScene.currentBattle.turnCommands[pokemon.getBattlerIndex()];
    const isCommandFight = turnCommand?.command === Command.FIGHT;
    const move = turnCommand?.move?.move ? allMoves[turnCommand.move.move] : null;
    const isDamageMove = move?.category === MoveCategory.PHYSICAL || move?.category === MoveCategory.SPECIAL;
    return (
      !simulated && !bypassSpeed.value && pokemon.randBattleSeedInt(100) < this.chance && isCommandFight && isDamageMove
    );
  }

  /**
   * bypass move order in their priority bracket when pokemon choose damaging move
   * @param {Pokemon} _pokemon {@linkcode Pokemon}  the Pokemon applying this ability
   * @param {boolean} _passive N/A
   * @param {BooleanHolder} _cancelled N/A
   * @param {any[]} args [0] {@linkcode BooleanHolder} set to true when the ability activated
   */
  override apply(
    _pokemon: Pokemon,
    _passive: boolean,
    _simulated: boolean,
    _cancelled: BooleanHolder,
    args: any[],
  ): void {
    const bypassSpeed = args[0] as BooleanHolder;
    bypassSpeed.value = true;
  }

  getTriggerMessage(pokemon: Pokemon, _abilityName: string, ..._args: any[]): string {
    return i18next.t("abilityTriggers:quickDraw", { pokemonName: getPokemonNameWithAffix(pokemon) });
  }
}

/**
 * This attribute checks if a Pokemon's move meets a provided condition to determine if the Pokemon can use Quick Claw
 * It was created because Pokemon with the ability Mycelium Might cannot access Quick Claw's benefits when using status moves.
 */
export class PreventBypassSpeedChanceAbAttr extends AbAttr {
  private condition: (pokemon: Pokemon, move: Move) => boolean;

  /**
   * @param {function} condition - checks if a move meets certain conditions
   */
  constructor(condition: (pokemon: Pokemon, move: Move) => boolean) {
    super(true);
    this.condition = condition;
  }

  override canApply(pokemon: Pokemon, _passive: boolean, _simulated: boolean, _args: any[]): boolean {
    const turnCommand = globalScene.currentBattle.turnCommands[pokemon.getBattlerIndex()];
    const isCommandFight = turnCommand?.command === Command.FIGHT;
    const move = turnCommand?.move?.move ? allMoves[turnCommand.move.move] : null;
    return isCommandFight && this.condition(pokemon, move!);
  }

  /**
   * @argument {boolean} bypassSpeed - determines if a Pokemon is able to bypass speed at the moment
   * @argument {boolean} canCheckHeldItems - determines if a Pokemon has access to Quick Claw's effects or not
   */
  override apply(
    _pokemon: Pokemon,
    _passive: boolean,
    _simulated: boolean,
    _cancelled: BooleanHolder,
    args: any[],
  ): void {
    const bypassSpeed = args[0] as BooleanHolder;
    const canCheckHeldItems = args[1] as BooleanHolder;
    bypassSpeed.value = false;
    canCheckHeldItems.value = false;
  }
}

/**
 * This applies a terrain-based type change to the Pokemon.
 * Used by Mimicry.
 */
export class TerrainEventTypeChangeAbAttr extends PostSummonAbAttr {
  constructor() {
    super(true);
  }

  override canApply(pokemon: Pokemon, _passive: boolean, _simulated: boolean, _args: any[]): boolean {
    return !pokemon.isTerastallized;
  }

  override apply(
    pokemon: Pokemon,
    _passive: boolean,
    _simulated: boolean,
    _cancelled: BooleanHolder,
    _args: any[],
  ): void {
    const currentTerrain = globalScene.arena.getTerrainType();
    const typeChange: PokemonType[] = this.determineTypeChange(pokemon, currentTerrain);
    if (typeChange.length !== 0) {
      if (pokemon.summonData.addedType && typeChange.includes(pokemon.summonData.addedType)) {
        pokemon.summonData.addedType = null;
      }
      pokemon.summonData.types = typeChange;
      pokemon.updateInfo();
    }
  }

  /**
   * Retrieves the type(s) the Pokemon should change to in response to a terrain
   * @param pokemon
   * @param currentTerrain {@linkcode TerrainType}
   * @returns a list of type(s)
   */
  private determineTypeChange(pokemon: Pokemon, currentTerrain: TerrainType): PokemonType[] {
    const typeChange: PokemonType[] = [];
    switch (currentTerrain) {
      case TerrainType.ELECTRIC:
        typeChange.push(PokemonType.ELECTRIC);
        break;
      case TerrainType.MISTY:
        typeChange.push(PokemonType.FAIRY);
        break;
      case TerrainType.GRASSY:
        typeChange.push(PokemonType.GRASS);
        break;
      case TerrainType.PSYCHIC:
        typeChange.push(PokemonType.PSYCHIC);
        break;
      default:
        pokemon.getTypes(false, false, true).forEach(t => {
          typeChange.push(t);
        });
        break;
    }
    return typeChange;
  }

  override canApplyPostSummon(pokemon: Pokemon, passive: boolean, simulated: boolean, args: any[]): boolean {
    return globalScene.arena.getTerrainType() !== TerrainType.NONE && this.canApply(pokemon, passive, simulated, args);
  }

  /**
   * Checks if the Pokemon should change types if summoned into an active terrain
   */
  override applyPostSummon(pokemon: Pokemon, passive: boolean, simulated: boolean, _args: any[]): void {
    this.apply(pokemon, passive, simulated, new BooleanHolder(false), []);
  }

  override getTriggerMessage(pokemon: Pokemon, _abilityName: string, ..._args: any[]) {
    const currentTerrain = globalScene.arena.getTerrainType();
    const pokemonNameWithAffix = getPokemonNameWithAffix(pokemon);
    if (currentTerrain === TerrainType.NONE) {
      return i18next.t("abilityTriggers:pokemonTypeChangeRevert", { pokemonNameWithAffix });
    }
    const moveType = i18next.t(`pokemonInfo:Type.${PokemonType[this.determineTypeChange(pokemon, currentTerrain)[0]]}`);
    return i18next.t("abilityTriggers:pokemonTypeChange", { pokemonNameWithAffix, moveType });
  }
}

class ForceSwitchOutHelper {
  constructor(private switchType: SwitchType) {}

  /**
   * Handles the logic for switching out a Pokémon based on battle conditions, HP, and the switch type.
   *
   * @param pokemon The {@linkcode Pokemon} attempting to switch out.
   * @returns `true` if the switch is successful
   */
  public switchOutLogic(pokemon: Pokemon): boolean {
    const switchOutTarget = pokemon;
    /**
     * If the switch-out target is a player-controlled Pokémon, the function checks:
     * - Whether there are available party members to switch in.
     * - If the Pokémon is still alive (hp > 0), and if so, it leaves the field and a new SwitchPhase is initiated.
     */
    if (switchOutTarget.isPlayer()) {
      if (globalScene.getPlayerParty().filter(p => p.isAllowedInBattle() && !p.isOnField()).length < 1) {
        return false;
      }

      if (switchOutTarget.hp > 0) {
        switchOutTarget.leaveField(this.switchType === SwitchType.SWITCH);
        globalScene.phaseManager.prependNewToPhase(
          "MoveEndPhase",
          "SwitchPhase",
          this.switchType,
          switchOutTarget.getFieldIndex(),
          true,
          true,
        );
        return true;
      }
      /**
       * For non-wild battles, it checks if the opposing party has any available Pokémon to switch in.
       * If yes, the Pokémon leaves the field and a new SwitchSummonPhase is initiated.
       */
    } else if (globalScene.currentBattle.battleType !== BattleType.WILD) {
      if (globalScene.getEnemyParty().filter(p => p.isAllowedInBattle() && !p.isOnField()).length < 1) {
        return false;
      }
      if (switchOutTarget.hp > 0) {
        switchOutTarget.leaveField(this.switchType === SwitchType.SWITCH);
        const summonIndex = globalScene.currentBattle.trainer
          ? globalScene.currentBattle.trainer.getNextSummonIndex((switchOutTarget as EnemyPokemon).trainerSlot)
          : 0;
        globalScene.phaseManager.prependNewToPhase(
          "MoveEndPhase",
          "SwitchSummonPhase",
          this.switchType,
          switchOutTarget.getFieldIndex(),
          summonIndex,
          false,
          false,
        );
        return true;
      }
      /**
       * For wild Pokémon battles, the Pokémon will flee if the conditions are met (waveIndex and double battles).
       * It will not flee if it is a Mystery Encounter with fleeing disabled (checked in `getSwitchOutCondition()`) or if it is a wave 10x wild boss
       */
    } else {
      const allyPokemon = switchOutTarget.getAlly();

      if (!globalScene.currentBattle.waveIndex || globalScene.currentBattle.waveIndex % 10 === 0) {
        return false;
      }

      if (switchOutTarget.hp > 0) {
        switchOutTarget.leaveField(false);
        globalScene.phaseManager.queueMessage(
          i18next.t("moveTriggers:fled", { pokemonName: getPokemonNameWithAffix(switchOutTarget) }),
          null,
          true,
          500,
        );
        if (globalScene.currentBattle.double && !isNullOrUndefined(allyPokemon)) {
          globalScene.redirectPokemonMoves(switchOutTarget, allyPokemon);
        }
      }

      if (!allyPokemon?.isActive(true)) {
        globalScene.clearEnemyHeldItemModifiers();

        if (switchOutTarget.hp) {
          globalScene.phaseManager.pushNew("BattleEndPhase", false);

          if (globalScene.gameMode.hasRandomBiomes || globalScene.isNewBiome()) {
            globalScene.phaseManager.pushNew("SelectBiomePhase");
          }

          globalScene.phaseManager.pushNew("NewBattlePhase");
        }
      }
    }
    return false;
  }

  /**
   * Determines if a Pokémon can switch out based on its status, the opponent's status, and battle conditions.
   *
   * @param pokemon The Pokémon attempting to switch out.
   * @param opponent The opponent Pokémon.
   * @returns `true` if the switch-out condition is met
   */
  public getSwitchOutCondition(pokemon: Pokemon, opponent: Pokemon): boolean {
    const switchOutTarget = pokemon;
    const player = switchOutTarget.isPlayer();

    if (player) {
      const blockedByAbility = new BooleanHolder(false);
      applyAbAttrs("ForceSwitchOutImmunityAbAttr", opponent, blockedByAbility);
      return !blockedByAbility.value;
    }

    if (!player && globalScene.currentBattle.battleType === BattleType.WILD) {
      if (!globalScene.currentBattle.waveIndex && globalScene.currentBattle.waveIndex % 10 === 0) {
        return false;
      }
    }

    if (
      !player &&
      globalScene.currentBattle.isBattleMysteryEncounter() &&
      !globalScene.currentBattle.mysteryEncounter?.fleeAllowed
    ) {
      return false;
    }

    const party = player ? globalScene.getPlayerParty() : globalScene.getEnemyParty();
    return (
      (!player && globalScene.currentBattle.battleType === BattleType.WILD) ||
      party.filter(
        p =>
          p.isAllowedInBattle() &&
          !p.isOnField() &&
          (player || (p as EnemyPokemon).trainerSlot === (switchOutTarget as EnemyPokemon).trainerSlot),
      ).length > 0
    );
  }

  /**
   * Returns a message if the switch-out attempt fails due to ability effects.
   *
   * @param target The target Pokémon.
   * @returns The failure message, or `null` if no failure.
   */
  public getFailedText(target: Pokemon): string | null {
    const blockedByAbility = new BooleanHolder(false);
    applyAbAttrs("ForceSwitchOutImmunityAbAttr", target, blockedByAbility);
    return blockedByAbility.value
      ? i18next.t("moveTriggers:cannotBeSwitchedOut", { pokemonName: getPokemonNameWithAffix(target) })
      : null;
  }
}

/**
 * Calculates the amount of recovery from the Shell Bell item.
 *
 * If the Pokémon is holding a Shell Bell, this function computes the amount of health
 * recovered based on the damage dealt in the current turn. The recovery is multiplied by the
 * Shell Bell's modifier (if any).
 *
 * @param pokemon - The Pokémon whose Shell Bell recovery is being calculated.
 * @returns The amount of health recovered by Shell Bell.
 */
function calculateShellBellRecovery(pokemon: Pokemon): number {
  const shellBellModifier = pokemon.getHeldItems().find(m => m instanceof HitHealModifier);
  if (shellBellModifier) {
    return toDmgValue(pokemon.turnData.totalDamageDealt / 8) * shellBellModifier.stackCount;
  }
  return 0;
}

/**
 * Triggers after the Pokemon takes any damage
 * @extends AbAttr
 */
export class PostDamageAbAttr extends AbAttr {
  public canApplyPostDamage(
    _pokemon: Pokemon,
    _damage: number,
    _passive: boolean,
    _simulated: boolean,
    _args: any[],
    _source?: Pokemon,
  ): boolean {
    return true;
  }

  public applyPostDamage(
    _pokemon: Pokemon,
    _damage: number,
    _passive: boolean,
    _simulated: boolean,
    _args: any[],
    _source?: Pokemon,
  ): void {}
}

/**
 * Ability attribute for forcing a Pokémon to switch out after its health drops below half.
 * This attribute checks various conditions related to the damage received, the moves used by the Pokémon
 * and its opponents, and determines whether a forced switch-out should occur.
 *
 * Used by Wimp Out and Emergency Exit
 *
 * @extends PostDamageAbAttr
 * @see {@linkcode applyPostDamage}
 */
export class PostDamageForceSwitchAbAttr extends PostDamageAbAttr {
  private helper: ForceSwitchOutHelper = new ForceSwitchOutHelper(SwitchType.SWITCH);
  private hpRatio: number;

  constructor(hpRatio = 0.5) {
    super();
    this.hpRatio = hpRatio;
  }

  // TODO: Refactor to use more early returns
  public override canApplyPostDamage(
    pokemon: Pokemon,
    damage: number,
    _passive: boolean,
    _simulated: boolean,
    _args: any[],
    source?: Pokemon,
  ): boolean {
    const moveHistory = pokemon.getMoveHistory();
    // Will not activate when the Pokémon's HP is lowered by cutting its own HP
    const fordbiddenAttackingMoves = [MoveId.BELLY_DRUM, MoveId.SUBSTITUTE, MoveId.CURSE, MoveId.PAIN_SPLIT];
    if (moveHistory.length > 0) {
      const lastMoveUsed = moveHistory[moveHistory.length - 1];
      if (fordbiddenAttackingMoves.includes(lastMoveUsed.move)) {
        return false;
      }
    }

    // Dragon Tail and Circle Throw switch out Pokémon before the Ability activates.
    const fordbiddenDefendingMoves = [MoveId.DRAGON_TAIL, MoveId.CIRCLE_THROW];
    if (source) {
      const enemyMoveHistory = source.getMoveHistory();
      if (enemyMoveHistory.length > 0) {
        const enemyLastMoveUsed = enemyMoveHistory[enemyMoveHistory.length - 1];
        // Will not activate if the Pokémon's HP falls below half while it is in the air during Sky Drop.
        if (
          fordbiddenDefendingMoves.includes(enemyLastMoveUsed.move) ||
          (enemyLastMoveUsed.move === MoveId.SKY_DROP && enemyLastMoveUsed.result === MoveResult.OTHER)
        ) {
          return false;
          // Will not activate if the Pokémon's HP falls below half by a move affected by Sheer Force.
          // TODO: Make this use the sheer force disable condition
        }
        if (allMoves[enemyLastMoveUsed.move].chance >= 0 && source.hasAbility(AbilityId.SHEER_FORCE)) {
          return false;
        }
        // Activate only after the last hit of multistrike moves
        if (source.turnData.hitsLeft > 1) {
          return false;
        }
        if (source.turnData.hitCount > 1) {
          damage = pokemon.turnData.damageTaken;
        }
      }
    }

    if (pokemon.hp + damage >= pokemon.getMaxHp() * this.hpRatio) {
      const shellBellHeal = calculateShellBellRecovery(pokemon);
      if (pokemon.hp - shellBellHeal < pokemon.getMaxHp() * this.hpRatio) {
        for (const opponent of pokemon.getOpponents()) {
          if (!this.helper.getSwitchOutCondition(pokemon, opponent)) {
            return false;
          }
        }
        return true;
      }
    }

    return false;
  }

  /**
   * Applies the switch-out logic after the Pokémon takes damage.
   * Checks various conditions based on the moves used by the Pokémon, the opponents' moves, and
   * the Pokémon's health after damage to determine whether the switch-out should occur.
   *
   * @param pokemon The Pokémon that took damage.
   * @param _damage N/A
   * @param _passive N/A
   * @param _simulated Whether the ability is being simulated.
   * @param _args N/A
   * @param _source N/A
   */
  public override applyPostDamage(
    pokemon: Pokemon,
    _damage: number,
    _passive: boolean,
    _simulated: boolean,
    _args: any[],
    _source?: Pokemon,
  ): void {
    this.helper.switchOutLogic(pokemon);
  }
}
<<<<<<< HEAD

/**
 * Main Function for handling ability application. Applies both the normal ability and passive of the Pokemon
 * @param attrType The type of {@linkcode AbAttr} to apply
 * @param pokemon The {@linkcode Pokemon} whose abilities should be applied
 * @param applyFunc The {@linkcode AbAttrApplyFunc} corresponding to {@linkcode attrType}
 * @param args Extra arguments, handled by individual {@linkcode AbAttr}s
 * @param showAbilityInstant If `true`, show the ability bar instantly instead of queuing it
 * @param simulated `true` if the call is simulated and the battle state should not be changes
 * @param messages Array of messages which will be added to if the ability displays a message
 * @param gainedMidTurn `true` if the ability is activating because it was gained during the battle
 */
function applyAbAttrsInternal<TAttr extends AbAttr>(
  attrType: Constructor<TAttr>,
  pokemon: Pokemon | null,
  applyFunc: AbAttrApplyFunc<TAttr>,
  successFunc: AbAttrSuccessFunc<TAttr>,
  args: any[],
  simulated = false,
  messages: string[] = [],
  gainedMidTurn = false,
) {
  for (const passive of [false, true]) {
    if (pokemon) {
      applySingleAbAttrs(pokemon, passive, attrType, applyFunc, successFunc, args, gainedMidTurn, simulated, messages);
      globalScene.phaseManager.clearPhaseQueueSplice();
    }
  }
}

export function applyAbAttrs(
  attrType: Constructor<AbAttr>,
  pokemon: Pokemon,
  cancelled: BooleanHolder | null,
  simulated = false,
  ...args: any[]
): void {
  applyAbAttrsInternal<AbAttr>(
    attrType,
    pokemon,
    (attr, passive) => attr.apply(pokemon, passive, simulated, cancelled, args),
    (attr, passive) => attr.canApply(pokemon, passive, simulated, args),
    args,
    simulated,
  );
}

export function applyPostBattleInitAbAttrs(
  attrType: Constructor<PostBattleInitAbAttr>,
  pokemon: Pokemon,
  simulated = false,
  ...args: any[]
): void {
  applyAbAttrsInternal<PostBattleInitAbAttr>(
    attrType,
    pokemon,
    (attr, passive) => attr.applyPostBattleInit(pokemon, passive, simulated, args),
    (attr, passive) => attr.canApplyPostBattleInit(pokemon, passive, simulated, args),
    args,
    simulated,
  );
}

export function applyPreDefendAbAttrs(
  attrType: Constructor<PreDefendAbAttr>,
  pokemon: Pokemon,
  attacker: Pokemon,
  move: Move | null,
  cancelled: BooleanHolder | null,
  simulated = false,
  ...args: any[]
): void {
  applyAbAttrsInternal<PreDefendAbAttr>(
    attrType,
    pokemon,
    (attr, passive) => attr.applyPreDefend(pokemon, passive, simulated, attacker, move, cancelled, args),
    (attr, passive) => attr.canApplyPreDefend(pokemon, passive, simulated, attacker, move, cancelled, args),
    args,
    simulated,
  );
}

export function applyPostDefendAbAttrs(
  attrType: Constructor<PostDefendAbAttr>,
  pokemon: Pokemon,
  attacker: Pokemon,
  move: Move,
  hitResult: HitResult | null,
  simulated = false,
  ...args: any[]
): void {
  applyAbAttrsInternal<PostDefendAbAttr>(
    attrType,
    pokemon,
    (attr, passive) => attr.applyPostDefend(pokemon, passive, simulated, attacker, move, hitResult, args),
    (attr, passive) => attr.canApplyPostDefend(pokemon, passive, simulated, attacker, move, hitResult, args),
    args,
    simulated,
  );
}

export function applyPostMoveUsedAbAttrs(
  attrType: Constructor<PostMoveUsedAbAttr>,
  pokemon: Pokemon,
  move: PokemonMove,
  source: Pokemon,
  targets: BattlerIndex[],
  simulated = false,
  ...args: any[]
): void {
  applyAbAttrsInternal<PostMoveUsedAbAttr>(
    attrType,
    pokemon,
    (attr, _passive) => attr.applyPostMoveUsed(pokemon, move, source, targets, simulated, args),
    (attr, _passive) => attr.canApplyPostMoveUsed(pokemon, move, source, targets, simulated, args),
    args,
    simulated,
  );
}

export function applyStatMultiplierAbAttrs(
  attrType: Constructor<StatMultiplierAbAttr>,
  pokemon: Pokemon,
  stat: BattleStat,
  statValue: NumberHolder,
  simulated = false,
  ...args: any[]
): void {
  applyAbAttrsInternal<StatMultiplierAbAttr>(
    attrType,
    pokemon,
    (attr, passive) => attr.applyStatStage(pokemon, passive, simulated, stat, statValue, args),
    (attr, passive) => attr.canApplyStatStage(pokemon, passive, simulated, stat, statValue, args),
    args,
  );
}

/**
 * Applies an ally's Stat multiplier attribute
 * @param attrType - {@linkcode AllyStatMultiplierAbAttr} should always be AllyStatMultiplierAbAttr for the time being
 * @param pokemon - The {@linkcode Pokemon} with the ability
 * @param stat - The type of the checked {@linkcode Stat}
 * @param statValue - {@linkcode NumberHolder} containing the value of the checked stat
 * @param checkedPokemon - The {@linkcode Pokemon} with the checked stat
 * @param ignoreAbility - Whether or not the ability should be ignored by the pokemon or its move.
 * @param args - unused
 */
export function applyAllyStatMultiplierAbAttrs(
  attrType: Constructor<AllyStatMultiplierAbAttr>,
  pokemon: Pokemon,
  stat: BattleStat,
  statValue: NumberHolder,
  simulated = false,
  checkedPokemon: Pokemon,
  ignoreAbility: boolean,
  ...args: any[]
): void {
  applyAbAttrsInternal<AllyStatMultiplierAbAttr>(
    attrType,
    pokemon,
    (attr, passive) =>
      attr.applyAllyStat(pokemon, passive, simulated, stat, statValue, checkedPokemon, ignoreAbility, args),
    (attr, passive) =>
      attr.canApplyAllyStat(pokemon, passive, simulated, stat, statValue, checkedPokemon, ignoreAbility, args),
    args,
    simulated,
  );
}

export function applyPostSetStatusAbAttrs(
  attrType: Constructor<PostSetStatusAbAttr>,
  pokemon: Pokemon,
  effect: StatusEffect,
  sourcePokemon?: Pokemon | null,
  simulated = false,
  ...args: any[]
): void {
  applyAbAttrsInternal<PostSetStatusAbAttr>(
    attrType,
    pokemon,
    (attr, passive) => attr.applyPostSetStatus(pokemon, sourcePokemon, passive, effect, simulated, args),
    (attr, passive) => attr.canApplyPostSetStatus(pokemon, sourcePokemon, passive, effect, simulated, args),
    args,
    simulated,
  );
}

export function applyPostDamageAbAttrs(
  attrType: Constructor<PostDamageAbAttr>,
  pokemon: Pokemon,
  damage: number,
  _passive: boolean,
  simulated = false,
  args: any[],
  source?: Pokemon,
): void {
  applyAbAttrsInternal<PostDamageAbAttr>(
    attrType,
    pokemon,
    (attr, passive) => attr.applyPostDamage(pokemon, damage, passive, simulated, args, source),
    (attr, passive) => attr.canApplyPostDamage(pokemon, damage, passive, simulated, args, source),
    args,
  );
}

/**
 * Applies a field Stat multiplier attribute
 * @param attrType {@linkcode FieldMultiplyStatAbAttr} should always be FieldMultiplyBattleStatAbAttr for the time being
 * @param pokemon {@linkcode Pokemon} the Pokemon applying this ability
 * @param stat {@linkcode Stat} the type of the checked stat
 * @param statValue {@linkcode NumberHolder} the value of the checked stat
 * @param checkedPokemon {@linkcode Pokemon} the Pokemon with the checked stat
 * @param hasApplied {@linkcode BooleanHolder} whether or not a FieldMultiplyBattleStatAbAttr has already affected this stat
 * @param args unused
 */
export function applyFieldStatMultiplierAbAttrs(
  attrType: Constructor<FieldMultiplyStatAbAttr>,
  pokemon: Pokemon,
  stat: Stat,
  statValue: NumberHolder,
  checkedPokemon: Pokemon,
  hasApplied: BooleanHolder,
  simulated = false,
  ...args: any[]
): void {
  applyAbAttrsInternal<FieldMultiplyStatAbAttr>(
    attrType,
    pokemon,
    (attr, passive) =>
      attr.applyFieldStat(pokemon, passive, simulated, stat, statValue, checkedPokemon, hasApplied, args),
    (attr, passive) =>
      attr.canApplyFieldStat(pokemon, passive, simulated, stat, statValue, checkedPokemon, hasApplied, args),
    args,
  );
}

export function applyPreAttackAbAttrs(
  attrType: Constructor<PreAttackAbAttr>,
  pokemon: Pokemon,
  defender: Pokemon | null,
  move: Move,
  simulated = false,
  ...args: any[]
): void {
  applyAbAttrsInternal<PreAttackAbAttr>(
    attrType,
    pokemon,
    (attr, passive) => attr.applyPreAttack(pokemon, passive, simulated, defender, move, args),
    (attr, passive) => attr.canApplyPreAttack(pokemon, passive, simulated, defender, move, args),
    args,
    simulated,
  );
}

export function applyExecutedMoveAbAttrs(
  attrType: Constructor<ExecutedMoveAbAttr>,
  pokemon: Pokemon,
  simulated = false,
  ...args: any[]
): void {
  applyAbAttrsInternal<ExecutedMoveAbAttr>(
    attrType,
    pokemon,
    attr => attr.applyExecutedMove(pokemon, simulated),
    attr => attr.canApplyExecutedMove(pokemon, simulated),
    args,
    simulated,
  );
}

export function applyPostAttackAbAttrs(
  attrType: Constructor<PostAttackAbAttr>,
  pokemon: Pokemon,
  defender: Pokemon,
  move: Move,
  hitResult: HitResult | null,
  simulated = false,
  ...args: any[]
): void {
  applyAbAttrsInternal<PostAttackAbAttr>(
    attrType,
    pokemon,
    (attr, passive) => attr.applyPostAttack(pokemon, passive, simulated, defender, move, hitResult, args),
    (attr, passive) => attr.canApplyPostAttack(pokemon, passive, simulated, defender, move, hitResult, args),
    args,
    simulated,
  );
}

export function applyPostKnockOutAbAttrs(
  attrType: Constructor<PostKnockOutAbAttr>,
  pokemon: Pokemon,
  knockedOut: Pokemon,
  simulated = false,
  ...args: any[]
): void {
  applyAbAttrsInternal<PostKnockOutAbAttr>(
    attrType,
    pokemon,
    (attr, passive) => attr.applyPostKnockOut(pokemon, passive, simulated, knockedOut, args),
    (attr, passive) => attr.canApplyPostKnockOut(pokemon, passive, simulated, knockedOut, args),
    args,
    simulated,
  );
}

export function applyPostVictoryAbAttrs(
  attrType: Constructor<PostVictoryAbAttr>,
  pokemon: Pokemon,
  simulated = false,
  ...args: any[]
): void {
  applyAbAttrsInternal<PostVictoryAbAttr>(
    attrType,
    pokemon,
    (attr, passive) => attr.applyPostVictory(pokemon, passive, simulated, args),
    (attr, passive) => attr.canApplyPostVictory(pokemon, passive, simulated, args),
    args,
    simulated,
  );
}

export function applyPostSummonAbAttrs(
  attrType: Constructor<PostSummonAbAttr>,
  pokemon: Pokemon,
  passive = false,
  simulated = false,
  ...args: any[]
): void {
  applySingleAbAttrs<PostSummonAbAttr>(
    pokemon,
    passive,
    attrType,
    (attr, passive) => attr.applyPostSummon(pokemon, passive, simulated, args),
    (attr, passive) => attr.canApplyPostSummon(pokemon, passive, simulated, args),
    args,
    false,
    simulated
  );
}

export function applyPreSummonAbAttrs(attrType: Constructor<PreSummonAbAttr>, pokemon: Pokemon, ...args: any[]): void {
  applyAbAttrsInternal<PreSummonAbAttr>(
    attrType,
    pokemon,
    (attr, passive) => attr.applyPreSummon(pokemon, passive, args),
    (attr, passive) => attr.canApplyPreSummon(pokemon, passive, args),
    args,
  );
}

export function applyPreSwitchOutAbAttrs(
  attrType: Constructor<PreSwitchOutAbAttr>,
  pokemon: Pokemon,
  simulated = false,
  ...args: any[]
): void {
  applyAbAttrsInternal<PreSwitchOutAbAttr>(
    attrType,
    pokemon,
    (attr, passive) => attr.applyPreSwitchOut(pokemon, passive, simulated, args),
    (attr, passive) => attr.canApplyPreSwitchOut(pokemon, passive, simulated, args),
    args,
    simulated,
  );
}

export function applyPreLeaveFieldAbAttrs(
  attrType: Constructor<PreLeaveFieldAbAttr>,
  pokemon: Pokemon,
  simulated = false,
  ...args: any[]
): void {
  applyAbAttrsInternal<PreLeaveFieldAbAttr>(
    attrType,
    pokemon,
    (attr, passive) => attr.applyPreLeaveField(pokemon, passive, simulated, args),
    (attr, passive) => attr.canApplyPreLeaveField(pokemon, passive, simulated, args),
    args,
    simulated,
  );
}

export function applyPreStatStageChangeAbAttrs<T extends PreStatStageChangeAbAttr>(
  attrType: Constructor<T>,
  pokemon: Pokemon | null,
  stat: BattleStat,
  cancelled: BooleanHolder,
  simulated = false,
  ...args: any[]
): void {
  applyAbAttrsInternal<T>(
    attrType,
    pokemon,
    (attr, passive) => attr.applyPreStatStageChange(pokemon, passive, simulated, stat, cancelled, args),
    (attr, passive) => attr.canApplyPreStatStageChange(pokemon, passive, simulated, stat, cancelled, args),
    args,
    simulated,
  );
}

export function applyPostStatStageChangeAbAttrs(
  attrType: Constructor<PostStatStageChangeAbAttr>,
  pokemon: Pokemon,
  stats: BattleStat[],
  stages: number,
  selfTarget: boolean,
  simulated = false,
  ...args: any[]
): void {
  applyAbAttrsInternal<PostStatStageChangeAbAttr>(
    attrType,
    pokemon,
    (attr, _passive) => attr.applyPostStatStageChange(pokemon, simulated, stats, stages, selfTarget, args),
    (attr, _passive) => attr.canApplyPostStatStageChange(pokemon, simulated, stats, stages, selfTarget, args),
    args,
    simulated,
  );
}

export function applyPreSetStatusAbAttrs(
  attrType: Constructor<PreSetStatusAbAttr>,
  pokemon: Pokemon,
  effect: StatusEffect | undefined,
  cancelled: BooleanHolder,
  simulated = false,
  ...args: any[]
): void {
  applyAbAttrsInternal<PreSetStatusAbAttr>(
    attrType,
    pokemon,
    (attr, passive) => attr.applyPreSetStatus(pokemon, passive, simulated, effect, cancelled, args),
    (attr, passive) => attr.canApplyPreSetStatus(pokemon, passive, simulated, effect, cancelled, args),
    args,
    simulated,
  );
}

export function applyPreApplyBattlerTagAbAttrs(
  attrType: Constructor<PreApplyBattlerTagAbAttr>,
  pokemon: Pokemon,
  tag: BattlerTag,
  cancelled: BooleanHolder,
  simulated = false,
  ...args: any[]
): void {
  applyAbAttrsInternal<PreApplyBattlerTagAbAttr>(
    attrType,
    pokemon,
    (attr, passive) => attr.applyPreApplyBattlerTag(pokemon, passive, simulated, tag, cancelled, args),
    (attr, passive) => attr.canApplyPreApplyBattlerTag(pokemon, passive, simulated, tag, cancelled, args),
    args,
    simulated,
  );
}

export function applyPreWeatherEffectAbAttrs(
  attrType: Constructor<PreWeatherEffectAbAttr>,
  pokemon: Pokemon,
  weather: Weather | null,
  cancelled: BooleanHolder,
  simulated = false,
  ...args: any[]
): void {
  applyAbAttrsInternal<PreWeatherDamageAbAttr>(
    attrType,
    pokemon,
    (attr, passive) => attr.applyPreWeatherEffect(pokemon, passive, simulated, weather, cancelled, args),
    (attr, passive) => attr.canApplyPreWeatherEffect(pokemon, passive, simulated, weather, cancelled, args),
    args,
    simulated,
  );
}

export function applyPostTurnAbAttrs(
  attrType: Constructor<PostTurnAbAttr>,
  pokemon: Pokemon,
  simulated = false,
  ...args: any[]
): void {
  applyAbAttrsInternal<PostTurnAbAttr>(
    attrType,
    pokemon,
    (attr, passive) => attr.applyPostTurn(pokemon, passive, simulated, args),
    (attr, passive) => attr.canApplyPostTurn(pokemon, passive, simulated, args),
    args,
    simulated,
  );
}

export function applyPostWeatherChangeAbAttrs(
  attrType: Constructor<PostWeatherChangeAbAttr>,
  pokemon: Pokemon,
  weather: WeatherType,
  simulated = false,
  ...args: any[]
): void {
  applyAbAttrsInternal<PostWeatherChangeAbAttr>(
    attrType,
    pokemon,
    (attr, passive) => attr.applyPostWeatherChange(pokemon, passive, simulated, weather, args),
    (attr, passive) => attr.canApplyPostWeatherChange(pokemon, passive, simulated, weather, args),
    args,
    simulated,
  );
}

export function applyPostWeatherLapseAbAttrs(
  attrType: Constructor<PostWeatherLapseAbAttr>,
  pokemon: Pokemon,
  weather: Weather | null,
  simulated = false,
  ...args: any[]
): void {
  applyAbAttrsInternal<PostWeatherLapseAbAttr>(
    attrType,
    pokemon,
    (attr, passive) => attr.applyPostWeatherLapse(pokemon, passive, simulated, weather, args),
    (attr, passive) => attr.canApplyPostWeatherLapse(pokemon, passive, simulated, weather, args),
    args,
    simulated,
  );
}

export function applyPostTerrainChangeAbAttrs(
  attrType: Constructor<PostTerrainChangeAbAttr>,
  pokemon: Pokemon,
  terrain: TerrainType,
  simulated = false,
  ...args: any[]
): void {
  applyAbAttrsInternal<PostTerrainChangeAbAttr>(
    attrType,
    pokemon,
    (attr, passive) => attr.applyPostTerrainChange(pokemon, passive, simulated, terrain, args),
    (attr, passive) => attr.canApplyPostTerrainChange(pokemon, passive, simulated, terrain, args),
    args,
    simulated,
  );
}

export function applyCheckTrappedAbAttrs(
  attrType: Constructor<CheckTrappedAbAttr>,
  pokemon: Pokemon,
  trapped: BooleanHolder,
  otherPokemon: Pokemon,
  messages: string[],
  simulated = false,
  ...args: any[]
): void {
  applyAbAttrsInternal<CheckTrappedAbAttr>(
    attrType,
    pokemon,
    (attr, passive) => attr.applyCheckTrapped(pokemon, passive, simulated, trapped, otherPokemon, args),
    (attr, passive) => attr.canApplyCheckTrapped(pokemon, passive, simulated, trapped, otherPokemon, args),
    args,
    simulated,
    messages,
  );
}

export function applyPostBattleAbAttrs(
  attrType: Constructor<PostBattleAbAttr>,
  pokemon: Pokemon,
  simulated = false,
  ...args: any[]
): void {
  applyAbAttrsInternal<PostBattleAbAttr>(
    attrType,
    pokemon,
    (attr, passive) => attr.applyPostBattle(pokemon, passive, simulated, args),
    (attr, passive) => attr.canApplyPostBattle(pokemon, passive, simulated, args),
    args,
    simulated,
  );
}

export function applyPostFaintAbAttrs(
  attrType: Constructor<PostFaintAbAttr>,
  pokemon: Pokemon,
  attacker?: Pokemon,
  move?: Move,
  hitResult?: HitResult,
  simulated = false,
  ...args: any[]
): void {
  applyAbAttrsInternal<PostFaintAbAttr>(
    attrType,
    pokemon,
    (attr, passive) => attr.applyPostFaint(pokemon, passive, simulated, attacker, move, hitResult, args),
    (attr, passive) => attr.canApplyPostFaint(pokemon, passive, simulated, attacker, move, hitResult, args),
    args,
    simulated,
  );
}

export function applyPostItemLostAbAttrs(
  attrType: Constructor<PostItemLostAbAttr>,
  pokemon: Pokemon,
  simulated = false,
  ...args: any[]
): void {
  applyAbAttrsInternal<PostItemLostAbAttr>(
    attrType,
    pokemon,
    (attr, _passive) => attr.applyPostItemLost(pokemon, simulated, args),
    (attr, _passive) => attr.canApplyPostItemLost(pokemon, simulated, args),
    args,
  );
}
=======
>>>>>>> 1029afcd

/**
 * Map of all ability attribute constructors, for use with the `.is` method.
 */
const AbilityAttrs = Object.freeze({
  BlockRecoilDamageAttr,
  DoubleBattleChanceAbAttr,
  PostBattleInitAbAttr,
  PostBattleInitFormChangeAbAttr,
  PostTeraFormChangeStatChangeAbAttr,
  ClearWeatherAbAttr,
  ClearTerrainAbAttr,
  PreDefendAbAttr,
  PreDefendFullHpEndureAbAttr,
  BlockItemTheftAbAttr,
  StabBoostAbAttr,
  ReceivedMoveDamageMultiplierAbAttr,
  AlliedFieldDamageReductionAbAttr,
  ReceivedTypeDamageMultiplierAbAttr,
  TypeImmunityAbAttr,
  AttackTypeImmunityAbAttr,
  TypeImmunityHealAbAttr,
  NonSuperEffectiveImmunityAbAttr,
  FullHpResistTypeAbAttr,
  PostDefendAbAttr,
  FieldPriorityMoveImmunityAbAttr,
  PostStatStageChangeAbAttr,
  MoveImmunityAbAttr,
  WonderSkinAbAttr,
  MoveImmunityStatStageChangeAbAttr,
  ReverseDrainAbAttr,
  PostDefendStatStageChangeAbAttr,
  PostDefendHpGatedStatStageChangeAbAttr,
  PostDefendApplyArenaTrapTagAbAttr,
  PostDefendApplyBattlerTagAbAttr,
  PostDefendTypeChangeAbAttr,
  PostDefendTerrainChangeAbAttr,
  PostDefendContactApplyStatusEffectAbAttr,
  EffectSporeAbAttr,
  PostDefendContactApplyTagChanceAbAttr,
  PostDefendCritStatStageChangeAbAttr,
  PostDefendContactDamageAbAttr,
  PostDefendPerishSongAbAttr,
  PostDefendWeatherChangeAbAttr,
  PostDefendAbilitySwapAbAttr,
  PostDefendAbilityGiveAbAttr,
  PostDefendMoveDisableAbAttr,
  PostStatStageChangeStatStageChangeAbAttr,
  PreAttackAbAttr,
  MoveEffectChanceMultiplierAbAttr,
  IgnoreMoveEffectsAbAttr,
  VariableMovePowerAbAttr,
  FieldPreventExplosiveMovesAbAttr,
  FieldMultiplyStatAbAttr,
  MoveTypeChangeAbAttr,
  PokemonTypeChangeAbAttr,
  AddSecondStrikeAbAttr,
  DamageBoostAbAttr,
  MovePowerBoostAbAttr,
  MoveTypePowerBoostAbAttr,
  LowHpMoveTypePowerBoostAbAttr,
  VariableMovePowerBoostAbAttr,
  FieldMovePowerBoostAbAttr,
  PreAttackFieldMoveTypePowerBoostAbAttr,
  FieldMoveTypePowerBoostAbAttr,
  UserFieldMoveTypePowerBoostAbAttr,
  AllyMoveCategoryPowerBoostAbAttr,
  StatMultiplierAbAttr,
  PostAttackAbAttr,
  AllyStatMultiplierAbAttr,
  ExecutedMoveAbAttr,
  GorillaTacticsAbAttr,
  PostAttackStealHeldItemAbAttr,
  PostAttackApplyStatusEffectAbAttr,
  PostAttackContactApplyStatusEffectAbAttr,
  PostAttackApplyBattlerTagAbAttr,
  PostDefendStealHeldItemAbAttr,
  PostSetStatusAbAttr,
  SynchronizeStatusAbAttr,
  PostVictoryAbAttr,
  PostVictoryFormChangeAbAttr,
  PostKnockOutAbAttr,
  PostKnockOutStatStageChangeAbAttr,
  CopyFaintedAllyAbilityAbAttr,
  IgnoreOpponentStatStagesAbAttr,
  IntimidateImmunityAbAttr,
  PostIntimidateStatStageChangeAbAttr,
  PostSummonAbAttr,
  PostSummonRemoveEffectAbAttr,
  PostSummonRemoveArenaTagAbAttr,
  PostSummonAddArenaTagAbAttr,
  PostSummonMessageAbAttr,
  PostSummonUnnamedMessageAbAttr,
  PostSummonAddBattlerTagAbAttr,
  PostSummonRemoveBattlerTagAbAttr,
  PostSummonStatStageChangeAbAttr,
  PostSummonAllyHealAbAttr,
  PostSummonClearAllyStatStagesAbAttr,
  DownloadAbAttr,
  PostSummonWeatherChangeAbAttr,
  PostSummonTerrainChangeAbAttr,
  PostSummonHealStatusAbAttr,
  PostSummonFormChangeAbAttr,
  PostSummonCopyAbilityAbAttr,
  PostSummonUserFieldRemoveStatusEffectAbAttr,
  PostSummonCopyAllyStatsAbAttr,
  PostSummonTransformAbAttr,
  PostSummonWeatherSuppressedFormChangeAbAttr,
  PostSummonFormChangeByWeatherAbAttr,
  CommanderAbAttr,
  PreSwitchOutAbAttr,
  PreSwitchOutResetStatusAbAttr,
  PreSwitchOutClearWeatherAbAttr,
  PreSwitchOutHealAbAttr,
  PreSwitchOutFormChangeAbAttr,
  PreLeaveFieldAbAttr,
  PreLeaveFieldClearWeatherAbAttr,
  PreLeaveFieldRemoveSuppressAbilitiesSourceAbAttr,
  PreStatStageChangeAbAttr,
  ReflectStatStageChangeAbAttr,
  ProtectStatAbAttr,
  ConfusionOnStatusEffectAbAttr,
  PreSetStatusAbAttr,
  PreSetStatusEffectImmunityAbAttr,
  StatusEffectImmunityAbAttr,
  UserFieldStatusEffectImmunityAbAttr,
  ConditionalUserFieldStatusEffectImmunityAbAttr,
  ConditionalUserFieldProtectStatAbAttr,
  PreApplyBattlerTagAbAttr,
  PreApplyBattlerTagImmunityAbAttr,
  BattlerTagImmunityAbAttr,
  UserFieldBattlerTagImmunityAbAttr,
  ConditionalUserFieldBattlerTagImmunityAbAttr,
  BlockCritAbAttr,
  BonusCritAbAttr,
  MultCritAbAttr,
  ConditionalCritAbAttr,
  BlockNonDirectDamageAbAttr,
  BlockStatusDamageAbAttr,
  BlockOneHitKOAbAttr,
  ChangeMovePriorityAbAttr,
  IgnoreContactAbAttr,
  PreWeatherEffectAbAttr,
  PreWeatherDamageAbAttr,
  SuppressWeatherEffectAbAttr,
  ForewarnAbAttr,
  FriskAbAttr,
  PostWeatherChangeAbAttr,
  PostWeatherChangeFormChangeAbAttr,
  PostWeatherLapseAbAttr,
  PostWeatherLapseHealAbAttr,
  PostWeatherLapseDamageAbAttr,
  PostTerrainChangeAbAttr,
  PostTurnAbAttr,
  PostTurnStatusHealAbAttr,
  PostTurnResetStatusAbAttr,
  PostTurnRestoreBerryAbAttr,
  RepeatBerryNextTurnAbAttr,
  MoodyAbAttr,
  SpeedBoostAbAttr,
  PostTurnHealAbAttr,
  PostTurnFormChangeAbAttr,
  PostTurnHurtIfSleepingAbAttr,
  FetchBallAbAttr,
  PostBiomeChangeAbAttr,
  PostBiomeChangeWeatherChangeAbAttr,
  PostBiomeChangeTerrainChangeAbAttr,
  PostMoveUsedAbAttr,
  PostDancingMoveAbAttr,
  PostItemLostAbAttr,
  PostItemLostApplyBattlerTagAbAttr,
  StatStageChangeMultiplierAbAttr,
  StatStageChangeCopyAbAttr,
  BypassBurnDamageReductionAbAttr,
  ReduceBurnDamageAbAttr,
  DoubleBerryEffectAbAttr,
  PreventBerryUseAbAttr,
  HealFromBerryUseAbAttr,
  RunSuccessAbAttr,
  CheckTrappedAbAttr,
  ArenaTrapAbAttr,
  MaxMultiHitAbAttr,
  PostBattleAbAttr,
  PostBattleLootAbAttr,
  PostFaintAbAttr,
  PostFaintUnsuppressedWeatherFormChangeAbAttr,
  PostFaintContactDamageAbAttr,
  PostFaintHPDamageAbAttr,
  RedirectMoveAbAttr,
  RedirectTypeMoveAbAttr,
  BlockRedirectAbAttr,
  ReduceStatusEffectDurationAbAttr,
  FlinchEffectAbAttr,
  FlinchStatStageChangeAbAttr,
  IncreasePpAbAttr,
  ForceSwitchOutImmunityAbAttr,
  ReduceBerryUseThresholdAbAttr,
  WeightMultiplierAbAttr,
  SyncEncounterNatureAbAttr,
  MoveAbilityBypassAbAttr,
  AlwaysHitAbAttr,
  IgnoreProtectOnContactAbAttr,
  InfiltratorAbAttr,
  ReflectStatusMoveAbAttr,
  NoTransformAbilityAbAttr,
  NoFusionAbilityAbAttr,
  IgnoreTypeImmunityAbAttr,
  IgnoreTypeStatusEffectImmunityAbAttr,
  MoneyAbAttr,
  PostSummonStatStageChangeOnArenaAbAttr,
  FormBlockDamageAbAttr,
  PreSummonAbAttr,
  IllusionPreSummonAbAttr,
  IllusionBreakAbAttr,
  PostDefendIllusionBreakAbAttr,
  IllusionPostBattleAbAttr,
  BypassSpeedChanceAbAttr,
  PreventBypassSpeedChanceAbAttr,
  TerrainEventTypeChangeAbAttr,
  PostDamageAbAttr,
  PostDamageForceSwitchAbAttr,
});

/**
 * A map of of all {@linkcode AbAttr} constructors
 */
export type AbAttrConstructorMap = typeof AbilityAttrs;

/**
 * Sets the ability of a Pokémon as revealed.
 * @param pokemon - The Pokémon whose ability is being revealed.
 */
function setAbilityRevealed(pokemon: Pokemon): void {
  pokemon.waveData.abilityRevealed = true;
}

/**
 * Returns all Pokemon on field with weather-based forms
 */
function getPokemonWithWeatherBasedForms() {
  return globalScene
    .getField(true)
    .filter(
      p =>
        (p.hasAbility(AbilityId.FORECAST) && p.species.speciesId === SpeciesId.CASTFORM) ||
        (p.hasAbility(AbilityId.FLOWER_GIFT) && p.species.speciesId === SpeciesId.CHERRIM),
    );
}

// biome-ignore format: prevent biome from removing the newlines (e.g. prevent `new Ability(...).attr(...)`)
export function initAbilities() {
  allAbilities.push(
    new Ability(AbilityId.NONE, 3),
    new Ability(AbilityId.STENCH, 3)
      .attr(PostAttackApplyBattlerTagAbAttr, false, (user, target, move) => !move.hasAttr("FlinchAttr") && !move.hitsSubstitute(user, target) ? 10 : 0, BattlerTagType.FLINCHED),
    new Ability(AbilityId.DRIZZLE, 3)
      .attr(PostSummonWeatherChangeAbAttr, WeatherType.RAIN)
      .attr(PostBiomeChangeWeatherChangeAbAttr, WeatherType.RAIN),
    new Ability(AbilityId.SPEED_BOOST, 3)
      .attr(SpeedBoostAbAttr),
    new Ability(AbilityId.BATTLE_ARMOR, 3)
      .attr(BlockCritAbAttr)
      .ignorable(),
    new Ability(AbilityId.STURDY, 3)
      .attr(PreDefendFullHpEndureAbAttr)
      .attr(BlockOneHitKOAbAttr)
      .ignorable(),
    new Ability(AbilityId.DAMP, 3)
      .attr(FieldPreventExplosiveMovesAbAttr)
      .ignorable(),
    new Ability(AbilityId.LIMBER, 3)
      .attr(StatusEffectImmunityAbAttr, StatusEffect.PARALYSIS)
      .attr(PostSummonHealStatusAbAttr, StatusEffect.PARALYSIS)
      .ignorable(),
    new Ability(AbilityId.SAND_VEIL, 3)
      .attr(StatMultiplierAbAttr, Stat.EVA, 1.2)
      .attr(BlockWeatherDamageAttr, WeatherType.SANDSTORM)
      .condition(getWeatherCondition(WeatherType.SANDSTORM))
      .ignorable(),
    new Ability(AbilityId.STATIC, 3)
      .attr(PostDefendContactApplyStatusEffectAbAttr, 30, StatusEffect.PARALYSIS)
      .bypassFaint(),
    new Ability(AbilityId.VOLT_ABSORB, 3)
      .attr(TypeImmunityHealAbAttr, PokemonType.ELECTRIC)
      .ignorable(),
    new Ability(AbilityId.WATER_ABSORB, 3)
      .attr(TypeImmunityHealAbAttr, PokemonType.WATER)
      .ignorable(),
    new Ability(AbilityId.OBLIVIOUS, 3)
      .attr(BattlerTagImmunityAbAttr, [ BattlerTagType.INFATUATED, BattlerTagType.TAUNT ])
      .attr(PostSummonRemoveBattlerTagAbAttr, BattlerTagType.INFATUATED, BattlerTagType.TAUNT)
      .attr(IntimidateImmunityAbAttr)
      .ignorable(),
    new Ability(AbilityId.CLOUD_NINE, 3)
      .attr(SuppressWeatherEffectAbAttr, true)
      .attr(PostSummonUnnamedMessageAbAttr, i18next.t("abilityTriggers:weatherEffectDisappeared"))
      .attr(PostSummonWeatherSuppressedFormChangeAbAttr)
      .attr(PostFaintUnsuppressedWeatherFormChangeAbAttr)
      .bypassFaint(),
    new Ability(AbilityId.COMPOUND_EYES, 3)
      .attr(StatMultiplierAbAttr, Stat.ACC, 1.3),
    new Ability(AbilityId.INSOMNIA, 3)
      .attr(StatusEffectImmunityAbAttr, StatusEffect.SLEEP)
      .attr(PostSummonHealStatusAbAttr, StatusEffect.SLEEP)
      .attr(BattlerTagImmunityAbAttr, BattlerTagType.DROWSY)
      .ignorable(),
    new Ability(AbilityId.COLOR_CHANGE, 3)
      .attr(PostDefendTypeChangeAbAttr)
      .condition(getSheerForceHitDisableAbCondition()),
    new Ability(AbilityId.IMMUNITY, 3)
      .attr(StatusEffectImmunityAbAttr, StatusEffect.POISON, StatusEffect.TOXIC)
      .attr(PostSummonHealStatusAbAttr, StatusEffect.POISON, StatusEffect.TOXIC)
      .ignorable(),
    new Ability(AbilityId.FLASH_FIRE, 3)
      .attr(TypeImmunityAddBattlerTagAbAttr, PokemonType.FIRE, BattlerTagType.FIRE_BOOST, 1)
      .ignorable(),
    new Ability(AbilityId.SHIELD_DUST, 3)
      .attr(IgnoreMoveEffectsAbAttr)
      .ignorable(),
    new Ability(AbilityId.OWN_TEMPO, 3)
      .attr(BattlerTagImmunityAbAttr, BattlerTagType.CONFUSED)
      .attr(PostSummonRemoveBattlerTagAbAttr, BattlerTagType.CONFUSED)
      .attr(IntimidateImmunityAbAttr)
      .ignorable(),
    new Ability(AbilityId.SUCTION_CUPS, 3)
      .attr(ForceSwitchOutImmunityAbAttr)
      .ignorable(),
    new Ability(AbilityId.INTIMIDATE, 3)
      .attr(PostSummonStatStageChangeAbAttr, [ Stat.ATK ], -1, false, true),
    new Ability(AbilityId.SHADOW_TAG, 3)
      .attr(ArenaTrapAbAttr, (_user, target) => !target.hasAbility(AbilityId.SHADOW_TAG)),
    new Ability(AbilityId.ROUGH_SKIN, 3)
      .attr(PostDefendContactDamageAbAttr, 8)
      .bypassFaint(),
    new Ability(AbilityId.WONDER_GUARD, 3)
      .attr(NonSuperEffectiveImmunityAbAttr)
      .uncopiable()
      .ignorable(),
    new Ability(AbilityId.LEVITATE, 3)
      .attr(AttackTypeImmunityAbAttr, PokemonType.GROUND, (pokemon: Pokemon) => !pokemon.getTag(GroundedTag) && !globalScene.arena.getTag(ArenaTagType.GRAVITY))
      .ignorable(),
    new Ability(AbilityId.EFFECT_SPORE, 3)
      .attr(EffectSporeAbAttr),
    new Ability(AbilityId.SYNCHRONIZE, 3)
      .attr(SyncEncounterNatureAbAttr)
      .attr(SynchronizeStatusAbAttr),
    new Ability(AbilityId.CLEAR_BODY, 3)
      .attr(ProtectStatAbAttr)
      .ignorable(),
    new Ability(AbilityId.NATURAL_CURE, 3)
      .attr(PreSwitchOutResetStatusAbAttr),
    new Ability(AbilityId.LIGHTNING_ROD, 3)
      .attr(RedirectTypeMoveAbAttr, PokemonType.ELECTRIC)
      .attr(TypeImmunityStatStageChangeAbAttr, PokemonType.ELECTRIC, Stat.SPATK, 1)
      .ignorable(),
    new Ability(AbilityId.SERENE_GRACE, 3)
      .attr(MoveEffectChanceMultiplierAbAttr, 2),
    new Ability(AbilityId.SWIFT_SWIM, 3)
      .attr(StatMultiplierAbAttr, Stat.SPD, 2)
      .condition(getWeatherCondition(WeatherType.RAIN, WeatherType.HEAVY_RAIN)),
    new Ability(AbilityId.CHLOROPHYLL, 3)
      .attr(StatMultiplierAbAttr, Stat.SPD, 2)
      .condition(getWeatherCondition(WeatherType.SUNNY, WeatherType.HARSH_SUN)),
    new Ability(AbilityId.ILLUMINATE, 3)
      .attr(ProtectStatAbAttr, Stat.ACC)
      .attr(DoubleBattleChanceAbAttr)
      .attr(IgnoreOpponentStatStagesAbAttr, [ Stat.EVA ])
      .ignorable(),
    new Ability(AbilityId.TRACE, 3)
      .attr(PostSummonCopyAbilityAbAttr)
      .uncopiable(),
    new Ability(AbilityId.HUGE_POWER, 3)
      .attr(StatMultiplierAbAttr, Stat.ATK, 2),
    new Ability(AbilityId.POISON_POINT, 3)
      .attr(PostDefendContactApplyStatusEffectAbAttr, 30, StatusEffect.POISON)
      .bypassFaint(),
    new Ability(AbilityId.INNER_FOCUS, 3)
      .attr(BattlerTagImmunityAbAttr, BattlerTagType.FLINCHED)
      .attr(IntimidateImmunityAbAttr)
      .ignorable(),
    new Ability(AbilityId.MAGMA_ARMOR, 3)
      .attr(StatusEffectImmunityAbAttr, StatusEffect.FREEZE)
      .attr(PostSummonHealStatusAbAttr, StatusEffect.FREEZE)
      .ignorable(),
    new Ability(AbilityId.WATER_VEIL, 3)
      .attr(StatusEffectImmunityAbAttr, StatusEffect.BURN)
      .attr(PostSummonHealStatusAbAttr, StatusEffect.BURN)
      .ignorable(),
    new Ability(AbilityId.MAGNET_PULL, 3)
      .attr(ArenaTrapAbAttr, (_user, target) => {
        return target.getTypes(true).includes(PokemonType.STEEL) || (target.getTypes(true).includes(PokemonType.STELLAR) && target.getTypes().includes(PokemonType.STEEL));
      }),
    new Ability(AbilityId.SOUNDPROOF, 3)
      .attr(MoveImmunityAbAttr, (pokemon, attacker, move) => pokemon !== attacker && move.hasFlag(MoveFlags.SOUND_BASED))
      .ignorable(),
    new Ability(AbilityId.RAIN_DISH, 3)
      .attr(PostWeatherLapseHealAbAttr, 1, WeatherType.RAIN, WeatherType.HEAVY_RAIN),
    new Ability(AbilityId.SAND_STREAM, 3)
      .attr(PostSummonWeatherChangeAbAttr, WeatherType.SANDSTORM)
      .attr(PostBiomeChangeWeatherChangeAbAttr, WeatherType.SANDSTORM),
    new Ability(AbilityId.PRESSURE, 3)
      .attr(IncreasePpAbAttr)
      .attr(PostSummonMessageAbAttr, (pokemon: Pokemon) => i18next.t("abilityTriggers:postSummonPressure", { pokemonNameWithAffix: getPokemonNameWithAffix(pokemon) })),
    new Ability(AbilityId.THICK_FAT, 3)
      .attr(ReceivedTypeDamageMultiplierAbAttr, PokemonType.FIRE, 0.5)
      .attr(ReceivedTypeDamageMultiplierAbAttr, PokemonType.ICE, 0.5)
      .ignorable(),
    new Ability(AbilityId.EARLY_BIRD, 3)
      .attr(ReduceStatusEffectDurationAbAttr, StatusEffect.SLEEP),
    new Ability(AbilityId.FLAME_BODY, 3)
      .attr(PostDefendContactApplyStatusEffectAbAttr, 30, StatusEffect.BURN)
      .bypassFaint(),
    new Ability(AbilityId.RUN_AWAY, 3)
      .attr(RunSuccessAbAttr),
    new Ability(AbilityId.KEEN_EYE, 3)
      .attr(ProtectStatAbAttr, Stat.ACC)
      .ignorable(),
    new Ability(AbilityId.HYPER_CUTTER, 3)
      .attr(ProtectStatAbAttr, Stat.ATK)
      .ignorable(),
    new Ability(AbilityId.PICKUP, 3)
      .attr(PostBattleLootAbAttr)
      .unsuppressable(),
    new Ability(AbilityId.TRUANT, 3)
      .attr(PostSummonAddBattlerTagAbAttr, BattlerTagType.TRUANT, 1, false),
    new Ability(AbilityId.HUSTLE, 3)
      .attr(StatMultiplierAbAttr, Stat.ATK, 1.5)
      .attr(StatMultiplierAbAttr, Stat.ACC, 0.8, (_user, _target, move) => move.category === MoveCategory.PHYSICAL),
    new Ability(AbilityId.CUTE_CHARM, 3)
      .attr(PostDefendContactApplyTagChanceAbAttr, 30, BattlerTagType.INFATUATED),
    new Ability(AbilityId.PLUS, 3)
      .conditionalAttr(p => globalScene.currentBattle.double && [ AbilityId.PLUS, AbilityId.MINUS ].some(a => (p.getAlly()?.hasAbility(a) ?? false)), StatMultiplierAbAttr, Stat.SPATK, 1.5),
    new Ability(AbilityId.MINUS, 3)
      .conditionalAttr(p => globalScene.currentBattle.double && [ AbilityId.PLUS, AbilityId.MINUS ].some(a => (p.getAlly()?.hasAbility(a) ?? false)), StatMultiplierAbAttr, Stat.SPATK, 1.5),
    new Ability(AbilityId.FORECAST, 3, -2)
      .uncopiable()
      .unreplaceable()
      .attr(NoFusionAbilityAbAttr)
      .attr(PostSummonFormChangeByWeatherAbAttr, AbilityId.FORECAST)
      .attr(PostWeatherChangeFormChangeAbAttr, AbilityId.FORECAST, [ WeatherType.NONE, WeatherType.SANDSTORM, WeatherType.STRONG_WINDS, WeatherType.FOG ]),
    new Ability(AbilityId.STICKY_HOLD, 3)
      .attr(BlockItemTheftAbAttr)
      .bypassFaint()
      .ignorable(),
    new Ability(AbilityId.SHED_SKIN, 3)
      .conditionalAttr(_pokemon => !randSeedInt(3), PostTurnResetStatusAbAttr),
    new Ability(AbilityId.GUTS, 3)
      .attr(BypassBurnDamageReductionAbAttr)
      .conditionalAttr(pokemon => !!pokemon.status || pokemon.hasAbility(AbilityId.COMATOSE), StatMultiplierAbAttr, Stat.ATK, 1.5),
    new Ability(AbilityId.MARVEL_SCALE, 3)
      .conditionalAttr(pokemon => !!pokemon.status || pokemon.hasAbility(AbilityId.COMATOSE), StatMultiplierAbAttr, Stat.DEF, 1.5)
      .ignorable(),
    new Ability(AbilityId.LIQUID_OOZE, 3)
      .attr(ReverseDrainAbAttr),
    new Ability(AbilityId.OVERGROW, 3)
      .attr(LowHpMoveTypePowerBoostAbAttr, PokemonType.GRASS),
    new Ability(AbilityId.BLAZE, 3)
      .attr(LowHpMoveTypePowerBoostAbAttr, PokemonType.FIRE),
    new Ability(AbilityId.TORRENT, 3)
      .attr(LowHpMoveTypePowerBoostAbAttr, PokemonType.WATER),
    new Ability(AbilityId.SWARM, 3)
      .attr(LowHpMoveTypePowerBoostAbAttr, PokemonType.BUG),
    new Ability(AbilityId.ROCK_HEAD, 3)
      .attr(BlockRecoilDamageAttr),
    new Ability(AbilityId.DROUGHT, 3)
      .attr(PostSummonWeatherChangeAbAttr, WeatherType.SUNNY)
      .attr(PostBiomeChangeWeatherChangeAbAttr, WeatherType.SUNNY),
    new Ability(AbilityId.ARENA_TRAP, 3)
      .attr(ArenaTrapAbAttr, (_user, target) => target.isGrounded())
      .attr(DoubleBattleChanceAbAttr),
    new Ability(AbilityId.VITAL_SPIRIT, 3)
      .attr(StatusEffectImmunityAbAttr, StatusEffect.SLEEP)
      .attr(PostSummonHealStatusAbAttr, StatusEffect.SLEEP)
      .attr(BattlerTagImmunityAbAttr, BattlerTagType.DROWSY)
      .ignorable(),
    new Ability(AbilityId.WHITE_SMOKE, 3)
      .attr(ProtectStatAbAttr)
      .ignorable(),
    new Ability(AbilityId.PURE_POWER, 3)
      .attr(StatMultiplierAbAttr, Stat.ATK, 2),
    new Ability(AbilityId.SHELL_ARMOR, 3)
      .attr(BlockCritAbAttr)
      .ignorable(),
    new Ability(AbilityId.AIR_LOCK, 3)
      .attr(SuppressWeatherEffectAbAttr, true)
      .attr(PostSummonUnnamedMessageAbAttr, i18next.t("abilityTriggers:weatherEffectDisappeared"))
      .attr(PostSummonWeatherSuppressedFormChangeAbAttr)
      .attr(PostFaintUnsuppressedWeatherFormChangeAbAttr)
      .bypassFaint(),
    new Ability(AbilityId.TANGLED_FEET, 4)
      .conditionalAttr(pokemon => !!pokemon.getTag(BattlerTagType.CONFUSED), StatMultiplierAbAttr, Stat.EVA, 2)
      .ignorable(),
    new Ability(AbilityId.MOTOR_DRIVE, 4)
      .attr(TypeImmunityStatStageChangeAbAttr, PokemonType.ELECTRIC, Stat.SPD, 1)
      .ignorable(),
    new Ability(AbilityId.RIVALRY, 4)
      .attr(MovePowerBoostAbAttr, (user, target, _move) => user?.gender !== Gender.GENDERLESS && target?.gender !== Gender.GENDERLESS && user?.gender === target?.gender, 1.25, true)
      .attr(MovePowerBoostAbAttr, (user, target, _move) => user?.gender !== Gender.GENDERLESS && target?.gender !== Gender.GENDERLESS && user?.gender !== target?.gender, 0.75),
    new Ability(AbilityId.STEADFAST, 4)
      .attr(FlinchStatStageChangeAbAttr, [ Stat.SPD ], 1),
    new Ability(AbilityId.SNOW_CLOAK, 4)
      .attr(StatMultiplierAbAttr, Stat.EVA, 1.2)
      .attr(BlockWeatherDamageAttr, WeatherType.HAIL)
      .condition(getWeatherCondition(WeatherType.HAIL, WeatherType.SNOW))
      .ignorable(),
    new Ability(AbilityId.GLUTTONY, 4)
      .attr(ReduceBerryUseThresholdAbAttr),
    new Ability(AbilityId.ANGER_POINT, 4)
      .attr(PostDefendCritStatStageChangeAbAttr, Stat.ATK, 6),
    new Ability(AbilityId.UNBURDEN, 4)
      .attr(PostItemLostApplyBattlerTagAbAttr, BattlerTagType.UNBURDEN)
      .bypassFaint() // Allows reviver seed to activate Unburden
      .edgeCase(), // Should not restore Unburden boost if Pokemon loses then regains Unburden ability
    new Ability(AbilityId.HEATPROOF, 4)
      .attr(ReceivedTypeDamageMultiplierAbAttr, PokemonType.FIRE, 0.5)
      .attr(ReduceBurnDamageAbAttr, 0.5)
      .ignorable(),
    new Ability(AbilityId.SIMPLE, 4)
      .attr(StatStageChangeMultiplierAbAttr, 2)
      .ignorable(),
    new Ability(AbilityId.DRY_SKIN, 4)
      .attr(PostWeatherLapseDamageAbAttr, 2, WeatherType.SUNNY, WeatherType.HARSH_SUN)
      .attr(PostWeatherLapseHealAbAttr, 2, WeatherType.RAIN, WeatherType.HEAVY_RAIN)
      .attr(ReceivedTypeDamageMultiplierAbAttr, PokemonType.FIRE, 1.25)
      .attr(TypeImmunityHealAbAttr, PokemonType.WATER)
      .ignorable(),
    new Ability(AbilityId.DOWNLOAD, 4)
      .attr(DownloadAbAttr),
    new Ability(AbilityId.IRON_FIST, 4)
      .attr(MovePowerBoostAbAttr, (_user, _target, move) => move.hasFlag(MoveFlags.PUNCHING_MOVE), 1.2),
    new Ability(AbilityId.POISON_HEAL, 4)
      .attr(PostTurnStatusHealAbAttr, StatusEffect.TOXIC, StatusEffect.POISON)
      .attr(BlockStatusDamageAbAttr, StatusEffect.TOXIC, StatusEffect.POISON),
    new Ability(AbilityId.ADAPTABILITY, 4)
      .attr(StabBoostAbAttr),
    new Ability(AbilityId.SKILL_LINK, 4)
      .attr(MaxMultiHitAbAttr),
    new Ability(AbilityId.HYDRATION, 4)
      .attr(PostTurnResetStatusAbAttr)
      .condition(getWeatherCondition(WeatherType.RAIN, WeatherType.HEAVY_RAIN)),
    new Ability(AbilityId.SOLAR_POWER, 4)
      .attr(PostWeatherLapseDamageAbAttr, 2, WeatherType.SUNNY, WeatherType.HARSH_SUN)
      .attr(StatMultiplierAbAttr, Stat.SPATK, 1.5)
      .condition(getWeatherCondition(WeatherType.SUNNY, WeatherType.HARSH_SUN)),
    new Ability(AbilityId.QUICK_FEET, 4)
      .conditionalAttr(pokemon => pokemon.status ? pokemon.status.effect === StatusEffect.PARALYSIS : false, StatMultiplierAbAttr, Stat.SPD, 2)
      .conditionalAttr(pokemon => !!pokemon.status || pokemon.hasAbility(AbilityId.COMATOSE), StatMultiplierAbAttr, Stat.SPD, 1.5),
    new Ability(AbilityId.NORMALIZE, 4)
      .attr(MoveTypeChangeAbAttr, PokemonType.NORMAL, 1.2),
    new Ability(AbilityId.SNIPER, 4)
      .attr(MultCritAbAttr, 1.5),
    new Ability(AbilityId.MAGIC_GUARD, 4)
      .attr(BlockNonDirectDamageAbAttr),
    new Ability(AbilityId.NO_GUARD, 4)
      .attr(AlwaysHitAbAttr)
      .attr(DoubleBattleChanceAbAttr),
    new Ability(AbilityId.STALL, 4)
      .attr(ChangeMovePriorityAbAttr, (_pokemon, _move: Move) => true, -0.2),
    new Ability(AbilityId.TECHNICIAN, 4)
      .attr(MovePowerBoostAbAttr, (user, target, move) => {
        const power = new NumberHolder(move.power);
        applyMoveAttrs("VariablePowerAttr", user, target, move, power);
        return power.value <= 60;
      }, 1.5),
    new Ability(AbilityId.LEAF_GUARD, 4)
      .attr(StatusEffectImmunityAbAttr)
      .condition(getWeatherCondition(WeatherType.SUNNY, WeatherType.HARSH_SUN))
      .ignorable(),
    new Ability(AbilityId.KLUTZ, 4, 1)
      .unimplemented(),
    new Ability(AbilityId.MOLD_BREAKER, 4)
      .attr(PostSummonMessageAbAttr, (pokemon: Pokemon) => i18next.t("abilityTriggers:postSummonMoldBreaker", { pokemonNameWithAffix: getPokemonNameWithAffix(pokemon) }))
      .attr(MoveAbilityBypassAbAttr),
    new Ability(AbilityId.SUPER_LUCK, 4)
      .attr(BonusCritAbAttr),
    new Ability(AbilityId.AFTERMATH, 4)
      .attr(PostFaintContactDamageAbAttr, 4)
      .bypassFaint(),
    new Ability(AbilityId.ANTICIPATION, 4)
      .conditionalAttr(getAnticipationCondition(), PostSummonMessageAbAttr, (pokemon: Pokemon) => i18next.t("abilityTriggers:postSummonAnticipation", { pokemonNameWithAffix: getPokemonNameWithAffix(pokemon) })),
    new Ability(AbilityId.FOREWARN, 4)
      .attr(ForewarnAbAttr),
    new Ability(AbilityId.UNAWARE, 4)
      .attr(IgnoreOpponentStatStagesAbAttr, [ Stat.ATK, Stat.DEF, Stat.SPATK, Stat.SPDEF, Stat.ACC, Stat.EVA ])
      .ignorable(),
    new Ability(AbilityId.TINTED_LENS, 4)
      .attr(DamageBoostAbAttr, 2, (user, target, move) => (target?.getMoveEffectiveness(user!, move) ?? 1) <= 0.5),
    new Ability(AbilityId.FILTER, 4)
      .attr(ReceivedMoveDamageMultiplierAbAttr, (target, user, move) => target.getMoveEffectiveness(user, move) >= 2, 0.75)
      .ignorable(),
    new Ability(AbilityId.SLOW_START, 4)
      .attr(PostSummonAddBattlerTagAbAttr, BattlerTagType.SLOW_START, 5),
    new Ability(AbilityId.SCRAPPY, 4)
      .attr(IgnoreTypeImmunityAbAttr, PokemonType.GHOST, [ PokemonType.NORMAL, PokemonType.FIGHTING ])
      .attr(IntimidateImmunityAbAttr),
    new Ability(AbilityId.STORM_DRAIN, 4)
      .attr(RedirectTypeMoveAbAttr, PokemonType.WATER)
      .attr(TypeImmunityStatStageChangeAbAttr, PokemonType.WATER, Stat.SPATK, 1)
      .ignorable(),
    new Ability(AbilityId.ICE_BODY, 4)
      .attr(BlockWeatherDamageAttr, WeatherType.HAIL)
      .attr(PostWeatherLapseHealAbAttr, 1, WeatherType.HAIL, WeatherType.SNOW),
    new Ability(AbilityId.SOLID_ROCK, 4)
      .attr(ReceivedMoveDamageMultiplierAbAttr, (target, user, move) => target.getMoveEffectiveness(user, move) >= 2, 0.75)
      .ignorable(),
    new Ability(AbilityId.SNOW_WARNING, 4)
      .attr(PostSummonWeatherChangeAbAttr, WeatherType.SNOW)
      .attr(PostBiomeChangeWeatherChangeAbAttr, WeatherType.SNOW),
    new Ability(AbilityId.HONEY_GATHER, 4)
      .attr(MoneyAbAttr)
      .unsuppressable(),
    new Ability(AbilityId.FRISK, 4)
      .attr(FriskAbAttr),
    new Ability(AbilityId.RECKLESS, 4)
      .attr(MovePowerBoostAbAttr, (_user, _target, move) => move.hasFlag(MoveFlags.RECKLESS_MOVE), 1.2),
    new Ability(AbilityId.MULTITYPE, 4)
      .attr(NoFusionAbilityAbAttr)
      .uncopiable()
      .unsuppressable()
      .unreplaceable(),
    new Ability(AbilityId.FLOWER_GIFT, 4, -2)
      .conditionalAttr(getWeatherCondition(WeatherType.SUNNY || WeatherType.HARSH_SUN), StatMultiplierAbAttr, Stat.ATK, 1.5)
      .conditionalAttr(getWeatherCondition(WeatherType.SUNNY || WeatherType.HARSH_SUN), StatMultiplierAbAttr, Stat.SPDEF, 1.5)
      .conditionalAttr(getWeatherCondition(WeatherType.SUNNY || WeatherType.HARSH_SUN), AllyStatMultiplierAbAttr, Stat.ATK, 1.5)
      .conditionalAttr(getWeatherCondition(WeatherType.SUNNY || WeatherType.HARSH_SUN), AllyStatMultiplierAbAttr, Stat.SPDEF, 1.5)
      .attr(NoFusionAbilityAbAttr)
      .attr(PostSummonFormChangeByWeatherAbAttr, AbilityId.FLOWER_GIFT)
      .attr(PostWeatherChangeFormChangeAbAttr, AbilityId.FLOWER_GIFT, [ WeatherType.NONE, WeatherType.SANDSTORM, WeatherType.STRONG_WINDS, WeatherType.FOG, WeatherType.HAIL, WeatherType.HEAVY_RAIN, WeatherType.SNOW, WeatherType.RAIN ])
      .uncopiable()
      .unreplaceable()
      .ignorable(),
    new Ability(AbilityId.BAD_DREAMS, 4)
      .attr(PostTurnHurtIfSleepingAbAttr),
    new Ability(AbilityId.PICKPOCKET, 5)
      .attr(PostDefendStealHeldItemAbAttr, (target, user, move) => move.doesFlagEffectApply({flag: MoveFlags.MAKES_CONTACT, user, target}))
      .condition(getSheerForceHitDisableAbCondition()),
    new Ability(AbilityId.SHEER_FORCE, 5)
      .attr(MovePowerBoostAbAttr, (_user, _target, move) => move.chance >= 1, 1.3)
      .attr(MoveEffectChanceMultiplierAbAttr, 0), // This attribute does not seem to function - Should disable life orb, eject button, red card, kee/maranga berry if they get implemented
    new Ability(AbilityId.CONTRARY, 5)
      .attr(StatStageChangeMultiplierAbAttr, -1)
      .ignorable(),
    new Ability(AbilityId.UNNERVE, 5, 1)
      .attr(PreventBerryUseAbAttr),
    new Ability(AbilityId.DEFIANT, 5)
      .attr(PostStatStageChangeStatStageChangeAbAttr, (_target, _statsChanged, stages) => stages < 0, [ Stat.ATK ], 2),
    new Ability(AbilityId.DEFEATIST, 5)
      .attr(StatMultiplierAbAttr, Stat.ATK, 0.5)
      .attr(StatMultiplierAbAttr, Stat.SPATK, 0.5)
      .condition((pokemon) => pokemon.getHpRatio() <= 0.5),
    new Ability(AbilityId.CURSED_BODY, 5)
      .attr(PostDefendMoveDisableAbAttr, 30)
      .bypassFaint(),
    new Ability(AbilityId.HEALER, 5)
      .conditionalAttr(pokemon => !isNullOrUndefined(pokemon.getAlly()) && randSeedInt(10) < 3, PostTurnResetStatusAbAttr, true),
    new Ability(AbilityId.FRIEND_GUARD, 5)
      .attr(AlliedFieldDamageReductionAbAttr, 0.75)
      .ignorable(),
    new Ability(AbilityId.WEAK_ARMOR, 5)
      .attr(PostDefendStatStageChangeAbAttr, (_target, _user, move) => move.category === MoveCategory.PHYSICAL, Stat.DEF, -1)
      .attr(PostDefendStatStageChangeAbAttr, (_target, _user, move) => move.category === MoveCategory.PHYSICAL, Stat.SPD, 2),
    new Ability(AbilityId.HEAVY_METAL, 5)
      .attr(WeightMultiplierAbAttr, 2)
      .ignorable(),
    new Ability(AbilityId.LIGHT_METAL, 5)
      .attr(WeightMultiplierAbAttr, 0.5)
      .ignorable(),
    new Ability(AbilityId.MULTISCALE, 5)
      .attr(ReceivedMoveDamageMultiplierAbAttr, (target, _user, _move) => target.isFullHp(), 0.5)
      .ignorable(),
    new Ability(AbilityId.TOXIC_BOOST, 5)
      .attr(MovePowerBoostAbAttr, (user, _target, move) => move.category === MoveCategory.PHYSICAL && (user?.status?.effect === StatusEffect.POISON || user?.status?.effect === StatusEffect.TOXIC), 1.5),
    new Ability(AbilityId.FLARE_BOOST, 5)
      .attr(MovePowerBoostAbAttr, (user, _target, move) => move.category === MoveCategory.SPECIAL && user?.status?.effect === StatusEffect.BURN, 1.5),
    new Ability(AbilityId.HARVEST, 5)
      .attr(
        PostTurnRestoreBerryAbAttr,
        /** Rate is doubled when under sun {@link https://dex.pokemonshowdown.com/abilities/harvest} */
        (pokemon) => 0.5 * (getWeatherCondition(WeatherType.SUNNY, WeatherType.HARSH_SUN)(pokemon) ? 2 : 1)
      )
      .edgeCase(), // Cannot recover berries used up by fling or natural gift (unimplemented)
    new Ability(AbilityId.TELEPATHY, 5)
      .attr(MoveImmunityAbAttr, (pokemon, attacker, move) => pokemon.getAlly() === attacker && move.is("AttackMove"))
      .ignorable(),
    new Ability(AbilityId.MOODY, 5)
      .attr(MoodyAbAttr),
    new Ability(AbilityId.OVERCOAT, 5)
      .attr(BlockWeatherDamageAttr)
      .attr(MoveImmunityAbAttr, (pokemon, attacker, move) => pokemon !== attacker && move.hasFlag(MoveFlags.POWDER_MOVE))
      .ignorable(),
    new Ability(AbilityId.POISON_TOUCH, 5)
      .attr(PostAttackContactApplyStatusEffectAbAttr, 30, StatusEffect.POISON),
    new Ability(AbilityId.REGENERATOR, 5)
      .attr(PreSwitchOutHealAbAttr),
    new Ability(AbilityId.BIG_PECKS, 5)
      .attr(ProtectStatAbAttr, Stat.DEF)
      .ignorable(),
    new Ability(AbilityId.SAND_RUSH, 5)
      .attr(StatMultiplierAbAttr, Stat.SPD, 2)
      .attr(BlockWeatherDamageAttr, WeatherType.SANDSTORM)
      .condition(getWeatherCondition(WeatherType.SANDSTORM)),
    new Ability(AbilityId.WONDER_SKIN, 5)
      .attr(WonderSkinAbAttr)
      .ignorable(),
    new Ability(AbilityId.ANALYTIC, 5)
      .attr(MovePowerBoostAbAttr, (user, _target, _move) => {
        const movePhase = globalScene.phaseManager.findPhase((phase) => phase.is("MovePhase") && phase.pokemon.id !== user?.id);
        return isNullOrUndefined(movePhase);
      }, 1.3),
    new Ability(AbilityId.ILLUSION, 5)
      // The Pokemon generate an illusion if it's available
      .attr(IllusionPreSummonAbAttr, false)
      .attr(IllusionBreakAbAttr)
      // The Pokemon loses its illusion when damaged by a move
      .attr(PostDefendIllusionBreakAbAttr, true)
      // Disable Illusion in fusions
      .attr(NoFusionAbilityAbAttr)
      // Illusion is available again after a battle
      .conditionalAttr((pokemon) => pokemon.isAllowedInBattle(), IllusionPostBattleAbAttr, false)
      .uncopiable()
      .bypassFaint(),
    new Ability(AbilityId.IMPOSTER, 5)
      .attr(PostSummonTransformAbAttr)
      .uncopiable(),
    new Ability(AbilityId.INFILTRATOR, 5)
      .attr(InfiltratorAbAttr)
      .partial(), // does not bypass Mist
    new Ability(AbilityId.MUMMY, 5)
      .attr(PostDefendAbilityGiveAbAttr, AbilityId.MUMMY)
      .bypassFaint(),
    new Ability(AbilityId.MOXIE, 5)
      .attr(PostVictoryStatStageChangeAbAttr, Stat.ATK, 1),
    new Ability(AbilityId.JUSTIFIED, 5)
      .attr(PostDefendStatStageChangeAbAttr, (_target, user, move) => user.getMoveType(move) === PokemonType.DARK && move.category !== MoveCategory.STATUS, Stat.ATK, 1),
    new Ability(AbilityId.RATTLED, 5)
      .attr(PostDefendStatStageChangeAbAttr, (_target, user, move) => {
        const moveType = user.getMoveType(move);
        return move.category !== MoveCategory.STATUS
          && (moveType === PokemonType.DARK || moveType === PokemonType.BUG || moveType === PokemonType.GHOST);
      }, Stat.SPD, 1)
      .attr(PostIntimidateStatStageChangeAbAttr, [ Stat.SPD ], 1),
    new Ability(AbilityId.MAGIC_BOUNCE, 5)
      .attr(ReflectStatusMoveAbAttr)
      .ignorable()
      // Interactions with stomping tantrum, instruct, encore, and probably other moves that
      // rely on move history
      .edgeCase(),
    new Ability(AbilityId.SAP_SIPPER, 5)
      .attr(TypeImmunityStatStageChangeAbAttr, PokemonType.GRASS, Stat.ATK, 1)
      .ignorable(),
    new Ability(AbilityId.PRANKSTER, 5)
      .attr(ChangeMovePriorityAbAttr, (_pokemon, move: Move) => move.category === MoveCategory.STATUS, 1),
    new Ability(AbilityId.SAND_FORCE, 5)
      .attr(MoveTypePowerBoostAbAttr, PokemonType.ROCK, 1.3)
      .attr(MoveTypePowerBoostAbAttr, PokemonType.GROUND, 1.3)
      .attr(MoveTypePowerBoostAbAttr, PokemonType.STEEL, 1.3)
      .attr(BlockWeatherDamageAttr, WeatherType.SANDSTORM)
      .condition(getWeatherCondition(WeatherType.SANDSTORM)),
    new Ability(AbilityId.IRON_BARBS, 5)
      .attr(PostDefendContactDamageAbAttr, 8)
      .bypassFaint(),
    new Ability(AbilityId.ZEN_MODE, 5)
      .attr(PostBattleInitFormChangeAbAttr, () => 0)
      .attr(PostSummonFormChangeAbAttr, p => p.getHpRatio() <= 0.5 ? 1 : 0)
      .attr(PostTurnFormChangeAbAttr, p => p.getHpRatio() <= 0.5 ? 1 : 0)
      .attr(NoFusionAbilityAbAttr)
      .uncopiable()
      .unreplaceable()
      .unsuppressable()
      .bypassFaint(),
    new Ability(AbilityId.VICTORY_STAR, 5)
      .attr(StatMultiplierAbAttr, Stat.ACC, 1.1)
      .attr(AllyStatMultiplierAbAttr, Stat.ACC, 1.1, false),
    new Ability(AbilityId.TURBOBLAZE, 5)
      .attr(PostSummonMessageAbAttr, (pokemon: Pokemon) => i18next.t("abilityTriggers:postSummonTurboblaze", { pokemonNameWithAffix: getPokemonNameWithAffix(pokemon) }))
      .attr(MoveAbilityBypassAbAttr),
    new Ability(AbilityId.TERAVOLT, 5)
      .attr(PostSummonMessageAbAttr, (pokemon: Pokemon) => i18next.t("abilityTriggers:postSummonTeravolt", { pokemonNameWithAffix: getPokemonNameWithAffix(pokemon) }))
      .attr(MoveAbilityBypassAbAttr),
    new Ability(AbilityId.AROMA_VEIL, 6)
      .attr(UserFieldBattlerTagImmunityAbAttr, [ BattlerTagType.INFATUATED, BattlerTagType.TAUNT, BattlerTagType.DISABLED, BattlerTagType.TORMENT, BattlerTagType.HEAL_BLOCK ])
      .ignorable(),
    new Ability(AbilityId.FLOWER_VEIL, 6)
      .attr(ConditionalUserFieldStatusEffectImmunityAbAttr, (target: Pokemon, source: Pokemon | null) => {
        return source ? target.getTypes().includes(PokemonType.GRASS) && target.id !== source.id : false;
      })
      .attr(ConditionalUserFieldBattlerTagImmunityAbAttr,
        (target: Pokemon) => {
          return target.getTypes().includes(PokemonType.GRASS);
        },
        [ BattlerTagType.DROWSY ],
      )
      .attr(ConditionalUserFieldProtectStatAbAttr, (target: Pokemon) => {
        return target.getTypes().includes(PokemonType.GRASS);
      })
      .ignorable(),
    new Ability(AbilityId.CHEEK_POUCH, 6)
      .attr(HealFromBerryUseAbAttr, 1 / 3),
    new Ability(AbilityId.PROTEAN, 6)
      .attr(PokemonTypeChangeAbAttr),
    //.condition((p) => !p.summonData.abilitiesApplied.includes(AbilityId.PROTEAN)), //Gen 9 Implementation
    new Ability(AbilityId.FUR_COAT, 6)
      .attr(ReceivedMoveDamageMultiplierAbAttr, (_target, _user, move) => move.category === MoveCategory.PHYSICAL, 0.5)
      .ignorable(),
    new Ability(AbilityId.MAGICIAN, 6)
      .attr(PostAttackStealHeldItemAbAttr),
    new Ability(AbilityId.BULLETPROOF, 6)
      .attr(MoveImmunityAbAttr, (pokemon, attacker, move) => pokemon !== attacker && move.hasFlag(MoveFlags.BALLBOMB_MOVE))
      .ignorable(),
    new Ability(AbilityId.COMPETITIVE, 6)
      .attr(PostStatStageChangeStatStageChangeAbAttr, (_target, _statsChanged, stages) => stages < 0, [ Stat.SPATK ], 2),
    new Ability(AbilityId.STRONG_JAW, 6)
      .attr(MovePowerBoostAbAttr, (_user, _target, move) => move.hasFlag(MoveFlags.BITING_MOVE), 1.5),
    new Ability(AbilityId.REFRIGERATE, 6)
      .attr(MoveTypeChangeAbAttr, PokemonType.ICE, 1.2, (_user, _target, move) => move.type === PokemonType.NORMAL),
    new Ability(AbilityId.SWEET_VEIL, 6)
      .attr(UserFieldStatusEffectImmunityAbAttr, StatusEffect.SLEEP)
      .attr(PostSummonUserFieldRemoveStatusEffectAbAttr, StatusEffect.SLEEP)
      .attr(UserFieldBattlerTagImmunityAbAttr, BattlerTagType.DROWSY)
      .ignorable()
      .partial(), // Mold Breaker ally should not be affected by Sweet Veil
    new Ability(AbilityId.STANCE_CHANGE, 6)
      .attr(NoFusionAbilityAbAttr)
      .uncopiable()
      .unreplaceable()
      .unsuppressable(),
    new Ability(AbilityId.GALE_WINGS, 6)
      .attr(ChangeMovePriorityAbAttr, (pokemon, move) => pokemon.isFullHp() && pokemon.getMoveType(move) === PokemonType.FLYING, 1),
    new Ability(AbilityId.MEGA_LAUNCHER, 6)
      .attr(MovePowerBoostAbAttr, (_user, _target, move) => move.hasFlag(MoveFlags.PULSE_MOVE), 1.5),
    new Ability(AbilityId.GRASS_PELT, 6)
      .conditionalAttr(getTerrainCondition(TerrainType.GRASSY), StatMultiplierAbAttr, Stat.DEF, 1.5)
      .ignorable(),
    new Ability(AbilityId.SYMBIOSIS, 6)
      .unimplemented(),
    new Ability(AbilityId.TOUGH_CLAWS, 6)
      .attr(MovePowerBoostAbAttr, (_user, _target, move) => move.hasFlag(MoveFlags.MAKES_CONTACT), 1.3),
    new Ability(AbilityId.PIXILATE, 6)
      .attr(MoveTypeChangeAbAttr, PokemonType.FAIRY, 1.2, (_user, _target, move) => move.type === PokemonType.NORMAL),
    new Ability(AbilityId.GOOEY, 6)
      .attr(PostDefendStatStageChangeAbAttr, (_target, _user, move) => move.hasFlag(MoveFlags.MAKES_CONTACT), Stat.SPD, -1, false),
    new Ability(AbilityId.AERILATE, 6)
      .attr(MoveTypeChangeAbAttr, PokemonType.FLYING, 1.2, (_user, _target, move) => move.type === PokemonType.NORMAL),
    new Ability(AbilityId.PARENTAL_BOND, 6)
      .attr(AddSecondStrikeAbAttr, 0.25),
    new Ability(AbilityId.DARK_AURA, 6)
      .attr(PostSummonMessageAbAttr, (pokemon: Pokemon) => i18next.t("abilityTriggers:postSummonDarkAura", { pokemonNameWithAffix: getPokemonNameWithAffix(pokemon) }))
      .attr(FieldMoveTypePowerBoostAbAttr, PokemonType.DARK, 4 / 3),
    new Ability(AbilityId.FAIRY_AURA, 6)
      .attr(PostSummonMessageAbAttr, (pokemon: Pokemon) => i18next.t("abilityTriggers:postSummonFairyAura", { pokemonNameWithAffix: getPokemonNameWithAffix(pokemon) }))
      .attr(FieldMoveTypePowerBoostAbAttr, PokemonType.FAIRY, 4 / 3),
    new Ability(AbilityId.AURA_BREAK, 6)
      .ignorable()
      .conditionalAttr(_pokemon => globalScene.getField(true).some(p => p.hasAbility(AbilityId.DARK_AURA)), FieldMoveTypePowerBoostAbAttr, PokemonType.DARK, 9 / 16)
      .conditionalAttr(_pokemon => globalScene.getField(true).some(p => p.hasAbility(AbilityId.FAIRY_AURA)), FieldMoveTypePowerBoostAbAttr, PokemonType.FAIRY, 9 / 16)
      .conditionalAttr(_pokemon => globalScene.getField(true).some(p => p.hasAbility(AbilityId.DARK_AURA) || p.hasAbility(AbilityId.FAIRY_AURA)),
        PostSummonMessageAbAttr, (pokemon: Pokemon) => i18next.t("abilityTriggers:postSummonAuraBreak", { pokemonNameWithAffix: getPokemonNameWithAffix(pokemon) })),
    new Ability(AbilityId.PRIMORDIAL_SEA, 6)
      .attr(PostSummonWeatherChangeAbAttr, WeatherType.HEAVY_RAIN)
      .attr(PostBiomeChangeWeatherChangeAbAttr, WeatherType.HEAVY_RAIN)
      .attr(PreLeaveFieldClearWeatherAbAttr)
      .bypassFaint(),
    new Ability(AbilityId.DESOLATE_LAND, 6)
      .attr(PostSummonWeatherChangeAbAttr, WeatherType.HARSH_SUN)
      .attr(PostBiomeChangeWeatherChangeAbAttr, WeatherType.HARSH_SUN)
      .attr(PreLeaveFieldClearWeatherAbAttr)
      .bypassFaint(),
    new Ability(AbilityId.DELTA_STREAM, 6)
      .attr(PostSummonWeatherChangeAbAttr, WeatherType.STRONG_WINDS)
      .attr(PostBiomeChangeWeatherChangeAbAttr, WeatherType.STRONG_WINDS)
      .attr(PreLeaveFieldClearWeatherAbAttr)
      .bypassFaint(),
    new Ability(AbilityId.STAMINA, 7)
      .attr(PostDefendStatStageChangeAbAttr, (_target, _user, move) => move.category !== MoveCategory.STATUS, Stat.DEF, 1),
    new Ability(AbilityId.WIMP_OUT, 7)
      .attr(PostDamageForceSwitchAbAttr)
      .edgeCase(), // Should not trigger when hurting itself in confusion, causes Fake Out to fail turn 1 and succeed turn 2 if pokemon is switched out before battle start via playing in Switch Mode
    new Ability(AbilityId.EMERGENCY_EXIT, 7)
      .attr(PostDamageForceSwitchAbAttr)
      .edgeCase(), // Should not trigger when hurting itself in confusion, causes Fake Out to fail turn 1 and succeed turn 2 if pokemon is switched out before battle start via playing in Switch Mode
    new Ability(AbilityId.WATER_COMPACTION, 7)
      .attr(PostDefendStatStageChangeAbAttr, (_target, user, move) => user.getMoveType(move) === PokemonType.WATER && move.category !== MoveCategory.STATUS, Stat.DEF, 2),
    new Ability(AbilityId.MERCILESS, 7)
      .attr(ConditionalCritAbAttr, (_user, target, _move) => target?.status?.effect === StatusEffect.TOXIC || target?.status?.effect === StatusEffect.POISON),
    new Ability(AbilityId.SHIELDS_DOWN, 7, -1)
      .attr(PostBattleInitFormChangeAbAttr, () => 0)
      .attr(PostSummonFormChangeAbAttr, p => p.formIndex % 7 + (p.getHpRatio() <= 0.5 ? 7 : 0))
      .attr(PostTurnFormChangeAbAttr, p => p.formIndex % 7 + (p.getHpRatio() <= 0.5 ? 7 : 0))
      .conditionalAttr(p => p.formIndex !== 7, StatusEffectImmunityAbAttr)
      .conditionalAttr(p => p.formIndex !== 7, BattlerTagImmunityAbAttr, BattlerTagType.DROWSY)
      .attr(NoFusionAbilityAbAttr)
      .attr(NoTransformAbilityAbAttr)
      .uncopiable()
      .unreplaceable()
      .unsuppressable()
      .bypassFaint(),
    new Ability(AbilityId.STAKEOUT, 7)
      .attr(MovePowerBoostAbAttr, (_user, target, _move) => !!target?.turnData.switchedInThisTurn, 2),
    new Ability(AbilityId.WATER_BUBBLE, 7)
      .attr(ReceivedTypeDamageMultiplierAbAttr, PokemonType.FIRE, 0.5)
      .attr(MoveTypePowerBoostAbAttr, PokemonType.WATER, 2)
      .attr(StatusEffectImmunityAbAttr, StatusEffect.BURN)
      .attr(PostSummonHealStatusAbAttr, StatusEffect.BURN)
      .ignorable(),
    new Ability(AbilityId.STEELWORKER, 7)
      .attr(MoveTypePowerBoostAbAttr, PokemonType.STEEL),
    new Ability(AbilityId.BERSERK, 7)
      .attr(PostDefendHpGatedStatStageChangeAbAttr, (_target, _user, move) => move.category !== MoveCategory.STATUS, 0.5, [ Stat.SPATK ], 1)
      .condition(getSheerForceHitDisableAbCondition()),
    new Ability(AbilityId.SLUSH_RUSH, 7)
      .attr(StatMultiplierAbAttr, Stat.SPD, 2)
      .condition(getWeatherCondition(WeatherType.HAIL, WeatherType.SNOW)),
    new Ability(AbilityId.LONG_REACH, 7)
      .attr(IgnoreContactAbAttr),
    new Ability(AbilityId.LIQUID_VOICE, 7)
      .attr(MoveTypeChangeAbAttr, PokemonType.WATER, 1, (_user, _target, move) => move.hasFlag(MoveFlags.SOUND_BASED)),
    new Ability(AbilityId.TRIAGE, 7)
      .attr(ChangeMovePriorityAbAttr, (_pokemon, move) => move.hasFlag(MoveFlags.TRIAGE_MOVE), 3),
    new Ability(AbilityId.GALVANIZE, 7)
      .attr(MoveTypeChangeAbAttr, PokemonType.ELECTRIC, 1.2, (_user, _target, move) => move.type === PokemonType.NORMAL),
    new Ability(AbilityId.SURGE_SURFER, 7)
      .conditionalAttr(getTerrainCondition(TerrainType.ELECTRIC), StatMultiplierAbAttr, Stat.SPD, 2),
    new Ability(AbilityId.SCHOOLING, 7, -1)
      .attr(PostBattleInitFormChangeAbAttr, () => 0)
      .attr(PostSummonFormChangeAbAttr, p => p.level < 20 || p.getHpRatio() <= 0.25 ? 0 : 1)
      .attr(PostTurnFormChangeAbAttr, p => p.level < 20 || p.getHpRatio() <= 0.25 ? 0 : 1)
      .attr(NoFusionAbilityAbAttr)
      .uncopiable()
      .unreplaceable()
      .unsuppressable()
      .bypassFaint(),
    new Ability(AbilityId.DISGUISE, 7)
      .attr(NoTransformAbilityAbAttr)
      .attr(NoFusionAbilityAbAttr)
      // Add BattlerTagType.DISGUISE if the pokemon is in its disguised form
      .conditionalAttr(pokemon => pokemon.formIndex === 0, PostSummonAddBattlerTagAbAttr, BattlerTagType.DISGUISE, 0, false)
      .attr(FormBlockDamageAbAttr,
        (target, user, move) => !!target.getTag(BattlerTagType.DISGUISE) && target.getMoveEffectiveness(user, move) > 0, 0, BattlerTagType.DISGUISE,
        (pokemon, abilityName) => i18next.t("abilityTriggers:disguiseAvoidedDamage", { pokemonNameWithAffix: getPokemonNameWithAffix(pokemon), abilityName: abilityName }),
        (pokemon) => toDmgValue(pokemon.getMaxHp() / 8))
      .attr(PostBattleInitFormChangeAbAttr, () => 0)
      .uncopiable()
      .unreplaceable()
      .unsuppressable()
      .bypassFaint()
      .ignorable(),
    new Ability(AbilityId.BATTLE_BOND, 7)
      .attr(PostVictoryFormChangeAbAttr, () => 2)
      .attr(PostBattleInitFormChangeAbAttr, () => 1)
      .attr(NoFusionAbilityAbAttr)
      .uncopiable()
      .unreplaceable()
      .unsuppressable()
      .bypassFaint(),
    new Ability(AbilityId.POWER_CONSTRUCT, 7)
      .conditionalAttr(pokemon => pokemon.formIndex === 2 || pokemon.formIndex === 4, PostBattleInitFormChangeAbAttr, () => 2)
      .conditionalAttr(pokemon => pokemon.formIndex === 3 || pokemon.formIndex === 5, PostBattleInitFormChangeAbAttr, () => 3)
      .conditionalAttr(pokemon => pokemon.formIndex === 2 || pokemon.formIndex === 4, PostSummonFormChangeAbAttr, p => p.getHpRatio() <= 0.5 || p.getFormKey() === "complete" ? 4 : 2)
      .conditionalAttr(pokemon => pokemon.formIndex === 2 || pokemon.formIndex === 4, PostTurnFormChangeAbAttr, p => p.getHpRatio() <= 0.5 || p.getFormKey() === "complete" ? 4 : 2)
      .conditionalAttr(pokemon => pokemon.formIndex === 3 || pokemon.formIndex === 5, PostSummonFormChangeAbAttr, p => p.getHpRatio() <= 0.5 || p.getFormKey() === "10-complete" ? 5 : 3)
      .conditionalAttr(pokemon => pokemon.formIndex === 3 || pokemon.formIndex === 5, PostTurnFormChangeAbAttr, p => p.getHpRatio() <= 0.5 || p.getFormKey() === "10-complete" ? 5 : 3)
      .attr(NoFusionAbilityAbAttr)
      .uncopiable()
      .unreplaceable()
      .unsuppressable()
      .bypassFaint(),
    new Ability(AbilityId.CORROSION, 7)
      .attr(IgnoreTypeStatusEffectImmunityAbAttr, [ StatusEffect.POISON, StatusEffect.TOXIC ], [ PokemonType.STEEL, PokemonType.POISON ])
      .edgeCase(), // Should poison itself with toxic orb.
    new Ability(AbilityId.COMATOSE, 7)
      .attr(StatusEffectImmunityAbAttr, ...getNonVolatileStatusEffects())
      .attr(BattlerTagImmunityAbAttr, BattlerTagType.DROWSY)
      .uncopiable()
      .unreplaceable()
      .unsuppressable(),
    new Ability(AbilityId.QUEENLY_MAJESTY, 7)
      .attr(FieldPriorityMoveImmunityAbAttr)
      .ignorable(),
    new Ability(AbilityId.INNARDS_OUT, 7)
      .attr(PostFaintHPDamageAbAttr)
      .bypassFaint(),
    new Ability(AbilityId.DANCER, 7)
      .attr(PostDancingMoveAbAttr),
    new Ability(AbilityId.BATTERY, 7)
      .attr(AllyMoveCategoryPowerBoostAbAttr, [ MoveCategory.SPECIAL ], 1.3),
    new Ability(AbilityId.FLUFFY, 7)
      .attr(ReceivedMoveDamageMultiplierAbAttr, (target, user, move) => move.doesFlagEffectApply({flag: MoveFlags.MAKES_CONTACT, user, target}), 0.5)
      .attr(ReceivedMoveDamageMultiplierAbAttr, (_target, user, move) => user.getMoveType(move) === PokemonType.FIRE, 2)
      .ignorable(),
    new Ability(AbilityId.DAZZLING, 7)
      .attr(FieldPriorityMoveImmunityAbAttr)
      .ignorable(),
    new Ability(AbilityId.SOUL_HEART, 7)
      .attr(PostKnockOutStatStageChangeAbAttr, Stat.SPATK, 1),
    new Ability(AbilityId.TANGLING_HAIR, 7)
      .attr(PostDefendStatStageChangeAbAttr, (target, user, move) => move.doesFlagEffectApply({flag: MoveFlags.MAKES_CONTACT, user, target}), Stat.SPD, -1, false),
    new Ability(AbilityId.RECEIVER, 7)
      .attr(CopyFaintedAllyAbilityAbAttr)
      .uncopiable(),
    new Ability(AbilityId.POWER_OF_ALCHEMY, 7)
      .attr(CopyFaintedAllyAbilityAbAttr)
      .uncopiable(),
    new Ability(AbilityId.BEAST_BOOST, 7)
      .attr(PostVictoryStatStageChangeAbAttr, p => {
        let highestStat: EffectiveStat;
        let highestValue = 0;
        for (const s of EFFECTIVE_STATS) {
          const value = p.getStat(s, false);
          if (value > highestValue) {
            highestStat = s;
            highestValue = value;
          }
        }
        return highestStat!;
      }, 1),
    new Ability(AbilityId.RKS_SYSTEM, 7)
      .attr(NoFusionAbilityAbAttr)
      .uncopiable()
      .unreplaceable()
      .unsuppressable(),
    new Ability(AbilityId.ELECTRIC_SURGE, 7)
      .attr(PostSummonTerrainChangeAbAttr, TerrainType.ELECTRIC)
      .attr(PostBiomeChangeTerrainChangeAbAttr, TerrainType.ELECTRIC),
    new Ability(AbilityId.PSYCHIC_SURGE, 7)
      .attr(PostSummonTerrainChangeAbAttr, TerrainType.PSYCHIC)
      .attr(PostBiomeChangeTerrainChangeAbAttr, TerrainType.PSYCHIC),
    new Ability(AbilityId.MISTY_SURGE, 7)
      .attr(PostSummonTerrainChangeAbAttr, TerrainType.MISTY)
      .attr(PostBiomeChangeTerrainChangeAbAttr, TerrainType.MISTY),
    new Ability(AbilityId.GRASSY_SURGE, 7)
      .attr(PostSummonTerrainChangeAbAttr, TerrainType.GRASSY)
      .attr(PostBiomeChangeTerrainChangeAbAttr, TerrainType.GRASSY),
    new Ability(AbilityId.FULL_METAL_BODY, 7)
      .attr(ProtectStatAbAttr),
    new Ability(AbilityId.SHADOW_SHIELD, 7)
      .attr(ReceivedMoveDamageMultiplierAbAttr, (target, _user, _move) => target.isFullHp(), 0.5),
    new Ability(AbilityId.PRISM_ARMOR, 7)
      .attr(ReceivedMoveDamageMultiplierAbAttr, (target, user, move) => target.getMoveEffectiveness(user, move) >= 2, 0.75),
    new Ability(AbilityId.NEUROFORCE, 7)
      .attr(MovePowerBoostAbAttr, (user, target, move) => (target?.getMoveEffectiveness(user!, move) ?? 1) >= 2, 1.25),
    new Ability(AbilityId.INTREPID_SWORD, 8)
      .attr(PostSummonStatStageChangeAbAttr, [ Stat.ATK ], 1, true),
    new Ability(AbilityId.DAUNTLESS_SHIELD, 8)
      .attr(PostSummonStatStageChangeAbAttr, [ Stat.DEF ], 1, true),
    new Ability(AbilityId.LIBERO, 8)
      .attr(PokemonTypeChangeAbAttr),
    //.condition((p) => !p.summonData.abilitiesApplied.includes(AbilityId.LIBERO)), //Gen 9 Implementation
    new Ability(AbilityId.BALL_FETCH, 8)
      .attr(FetchBallAbAttr)
      .condition(getOncePerBattleCondition(AbilityId.BALL_FETCH)),
    new Ability(AbilityId.COTTON_DOWN, 8)
      .attr(PostDefendStatStageChangeAbAttr, (_target, _user, move) => move.category !== MoveCategory.STATUS, Stat.SPD, -1, false, true)
      .bypassFaint(),
    new Ability(AbilityId.PROPELLER_TAIL, 8)
      .attr(BlockRedirectAbAttr),
    new Ability(AbilityId.MIRROR_ARMOR, 8)
      .attr(ReflectStatStageChangeAbAttr)
      .ignorable(),
    /**
     * Right now, the logic is attached to Surf and Dive moves. Ideally, the post-defend/hit should be an
     * ability attribute but the current implementation of move effects for BattlerTag does not support this- in the case
     * where Cramorant is fainted.
     * @see {@linkcode GulpMissileTagAttr} and {@linkcode GulpMissileTag} for Gulp Missile implementation
     */
    new Ability(AbilityId.GULP_MISSILE, 8)
      .attr(NoTransformAbilityAbAttr)
      .attr(NoFusionAbilityAbAttr)
      .unsuppressable()
      .uncopiable()
      .unreplaceable()
      .bypassFaint(),
    new Ability(AbilityId.STALWART, 8)
      .attr(BlockRedirectAbAttr),
    new Ability(AbilityId.STEAM_ENGINE, 8)
      .attr(PostDefendStatStageChangeAbAttr, (_target, user, move) => {
        const moveType = user.getMoveType(move);
        return move.category !== MoveCategory.STATUS
          && (moveType === PokemonType.FIRE || moveType === PokemonType.WATER);
      }, Stat.SPD, 6),
    new Ability(AbilityId.PUNK_ROCK, 8)
      .attr(MovePowerBoostAbAttr, (_user, _target, move) => move.hasFlag(MoveFlags.SOUND_BASED), 1.3)
      .attr(ReceivedMoveDamageMultiplierAbAttr, (_target, _user, move) => move.hasFlag(MoveFlags.SOUND_BASED), 0.5)
      .ignorable(),
    new Ability(AbilityId.SAND_SPIT, 8)
      .attr(PostDefendWeatherChangeAbAttr, WeatherType.SANDSTORM, (_target, _user, move) => move.category !== MoveCategory.STATUS)
      .bypassFaint(),
    new Ability(AbilityId.ICE_SCALES, 8)
      .attr(ReceivedMoveDamageMultiplierAbAttr, (_target, _user, move) => move.category === MoveCategory.SPECIAL, 0.5)
      .ignorable(),
    new Ability(AbilityId.RIPEN, 8)
      .attr(DoubleBerryEffectAbAttr),
    new Ability(AbilityId.ICE_FACE, 8, -2)
      .attr(NoTransformAbilityAbAttr)
      .attr(NoFusionAbilityAbAttr)
      // Add BattlerTagType.ICE_FACE if the pokemon is in ice face form
      .conditionalAttr(pokemon => pokemon.formIndex === 0, PostSummonAddBattlerTagAbAttr, BattlerTagType.ICE_FACE, 0, false)
      // When summoned with active HAIL or SNOW, add BattlerTagType.ICE_FACE
      .conditionalAttr(getWeatherCondition(WeatherType.HAIL, WeatherType.SNOW), PostSummonAddBattlerTagAbAttr, BattlerTagType.ICE_FACE, 0)
      // When weather changes to HAIL or SNOW while pokemon is fielded, add BattlerTagType.ICE_FACE
      .attr(PostWeatherChangeAddBattlerTagAttr, BattlerTagType.ICE_FACE, 0, WeatherType.HAIL, WeatherType.SNOW)
      .attr(FormBlockDamageAbAttr,
        (target, _user, move) => move.category === MoveCategory.PHYSICAL && !!target.getTag(BattlerTagType.ICE_FACE), 0, BattlerTagType.ICE_FACE,
        (pokemon, abilityName) => i18next.t("abilityTriggers:iceFaceAvoidedDamage", { pokemonNameWithAffix: getPokemonNameWithAffix(pokemon), abilityName: abilityName }))
      .attr(PostBattleInitFormChangeAbAttr, () => 0)
      .uncopiable()
      .unreplaceable()
      .unsuppressable()
      .bypassFaint()
      .ignorable(),
    new Ability(AbilityId.POWER_SPOT, 8)
      .attr(AllyMoveCategoryPowerBoostAbAttr, [ MoveCategory.SPECIAL, MoveCategory.PHYSICAL ], 1.3),
    new Ability(AbilityId.MIMICRY, 8, -1)
      .attr(TerrainEventTypeChangeAbAttr),
    new Ability(AbilityId.SCREEN_CLEANER, 8)
      .attr(PostSummonRemoveArenaTagAbAttr, [ ArenaTagType.AURORA_VEIL, ArenaTagType.LIGHT_SCREEN, ArenaTagType.REFLECT ]),
    new Ability(AbilityId.STEELY_SPIRIT, 8)
      .attr(UserFieldMoveTypePowerBoostAbAttr, PokemonType.STEEL),
    new Ability(AbilityId.PERISH_BODY, 8)
      .attr(PostDefendPerishSongAbAttr, 4)
      .bypassFaint(),
    new Ability(AbilityId.WANDERING_SPIRIT, 8)
      .attr(PostDefendAbilitySwapAbAttr)
      .bypassFaint()
      .edgeCase(), //  interacts incorrectly with rock head. It's meant to switch abilities before recoil would apply so that a pokemon with rock head would lose rock head first and still take the recoil
    new Ability(AbilityId.GORILLA_TACTICS, 8)
      .attr(GorillaTacticsAbAttr),
    new Ability(AbilityId.NEUTRALIZING_GAS, 8, 2)
      .attr(PostSummonAddArenaTagAbAttr, true, ArenaTagType.NEUTRALIZING_GAS, 0)
      .attr(PreLeaveFieldRemoveSuppressAbilitiesSourceAbAttr)
      .uncopiable()
      .attr(NoTransformAbilityAbAttr)
      .bypassFaint(),
    new Ability(AbilityId.PASTEL_VEIL, 8)
      .attr(PostSummonUserFieldRemoveStatusEffectAbAttr, StatusEffect.POISON, StatusEffect.TOXIC)
      .attr(UserFieldStatusEffectImmunityAbAttr, StatusEffect.POISON, StatusEffect.TOXIC)
      .ignorable(),
    new Ability(AbilityId.HUNGER_SWITCH, 8)
      .attr(PostTurnFormChangeAbAttr, p => p.getFormKey() ? 0 : 1)
      .attr(PostTurnFormChangeAbAttr, p => p.getFormKey() ? 1 : 0)
      .attr(NoTransformAbilityAbAttr)
      .attr(NoFusionAbilityAbAttr)
      .condition((pokemon) => !pokemon.isTerastallized)
      .uncopiable()
      .unreplaceable(),
    new Ability(AbilityId.QUICK_DRAW, 8)
      .attr(BypassSpeedChanceAbAttr, 30),
    new Ability(AbilityId.UNSEEN_FIST, 8)
      .attr(IgnoreProtectOnContactAbAttr),
    new Ability(AbilityId.CURIOUS_MEDICINE, 8)
      .attr(PostSummonClearAllyStatStagesAbAttr),
    new Ability(AbilityId.TRANSISTOR, 8)
      .attr(MoveTypePowerBoostAbAttr, PokemonType.ELECTRIC, 1.3),
    new Ability(AbilityId.DRAGONS_MAW, 8)
      .attr(MoveTypePowerBoostAbAttr, PokemonType.DRAGON),
    new Ability(AbilityId.CHILLING_NEIGH, 8)
      .attr(PostVictoryStatStageChangeAbAttr, Stat.ATK, 1),
    new Ability(AbilityId.GRIM_NEIGH, 8)
      .attr(PostVictoryStatStageChangeAbAttr, Stat.SPATK, 1),
    new Ability(AbilityId.AS_ONE_GLASTRIER, 8, 1)
      .attr(PostSummonMessageAbAttr, (pokemon: Pokemon) => i18next.t("abilityTriggers:postSummonAsOneGlastrier", { pokemonNameWithAffix: getPokemonNameWithAffix(pokemon) }))
      .attr(PreventBerryUseAbAttr)
      .attr(PostVictoryStatStageChangeAbAttr, Stat.ATK, 1)
      .uncopiable()
      .unreplaceable()
      .unsuppressable(),
    new Ability(AbilityId.AS_ONE_SPECTRIER, 8, 1)
      .attr(PostSummonMessageAbAttr, (pokemon: Pokemon) => i18next.t("abilityTriggers:postSummonAsOneSpectrier", { pokemonNameWithAffix: getPokemonNameWithAffix(pokemon) }))
      .attr(PreventBerryUseAbAttr)
      .attr(PostVictoryStatStageChangeAbAttr, Stat.SPATK, 1)
      .uncopiable()
      .unreplaceable()
      .unsuppressable(),
    new Ability(AbilityId.LINGERING_AROMA, 9)
      .attr(PostDefendAbilityGiveAbAttr, AbilityId.LINGERING_AROMA)
      .bypassFaint(),
    new Ability(AbilityId.SEED_SOWER, 9)
      .attr(PostDefendTerrainChangeAbAttr, TerrainType.GRASSY)
      .bypassFaint(),
    new Ability(AbilityId.THERMAL_EXCHANGE, 9)
      .attr(PostDefendStatStageChangeAbAttr, (_target, user, move) => user.getMoveType(move) === PokemonType.FIRE && move.category !== MoveCategory.STATUS, Stat.ATK, 1)
      .attr(StatusEffectImmunityAbAttr, StatusEffect.BURN)
      .attr(PostSummonHealStatusAbAttr, StatusEffect.BURN)
      .ignorable(),
    new Ability(AbilityId.ANGER_SHELL, 9)
      .attr(PostDefendHpGatedStatStageChangeAbAttr, (_target, _user, move) => move.category !== MoveCategory.STATUS, 0.5, [ Stat.ATK, Stat.SPATK, Stat.SPD ], 1)
      .attr(PostDefendHpGatedStatStageChangeAbAttr, (_target, _user, move) => move.category !== MoveCategory.STATUS, 0.5, [ Stat.DEF, Stat.SPDEF ], -1)
      .condition(getSheerForceHitDisableAbCondition()),
    new Ability(AbilityId.PURIFYING_SALT, 9)
      .attr(StatusEffectImmunityAbAttr)
      .attr(ReceivedTypeDamageMultiplierAbAttr, PokemonType.GHOST, 0.5)
      .ignorable(),
    new Ability(AbilityId.WELL_BAKED_BODY, 9)
      .attr(TypeImmunityStatStageChangeAbAttr, PokemonType.FIRE, Stat.DEF, 2)
      .ignorable(),
    new Ability(AbilityId.WIND_RIDER, 9)
      .attr(MoveImmunityStatStageChangeAbAttr, (pokemon, attacker, move) => pokemon !== attacker && move.hasFlag(MoveFlags.WIND_MOVE) && move.category !== MoveCategory.STATUS, Stat.ATK, 1)
      .attr(PostSummonStatStageChangeOnArenaAbAttr, ArenaTagType.TAILWIND)
      .ignorable(),
    new Ability(AbilityId.GUARD_DOG, 9)
      .attr(PostIntimidateStatStageChangeAbAttr, [ Stat.ATK ], 1, true)
      .attr(ForceSwitchOutImmunityAbAttr)
      .ignorable(),
    new Ability(AbilityId.ROCKY_PAYLOAD, 9)
      .attr(MoveTypePowerBoostAbAttr, PokemonType.ROCK),
    new Ability(AbilityId.WIND_POWER, 9)
      .attr(PostDefendApplyBattlerTagAbAttr, (_target, _user, move) => move.hasFlag(MoveFlags.WIND_MOVE), BattlerTagType.CHARGED),
    new Ability(AbilityId.ZERO_TO_HERO, 9)
      .uncopiable()
      .unreplaceable()
      .unsuppressable()
      .attr(NoTransformAbilityAbAttr)
      .attr(NoFusionAbilityAbAttr)
      .attr(PostBattleInitFormChangeAbAttr, () => 0)
      .attr(PreSwitchOutFormChangeAbAttr, (pokemon) => !pokemon.isFainted() ? 1 : pokemon.formIndex)
      .bypassFaint(),
    new Ability(AbilityId.COMMANDER, 9)
      .attr(CommanderAbAttr)
      .attr(DoubleBattleChanceAbAttr)
      .uncopiable()
      .unreplaceable()
      .edgeCase(), // Encore, Frenzy, and other non-`TURN_END` tags don't lapse correctly on the commanding Pokemon.
    new Ability(AbilityId.ELECTROMORPHOSIS, 9)
      .attr(PostDefendApplyBattlerTagAbAttr, (_target, _user, move) => move.category !== MoveCategory.STATUS, BattlerTagType.CHARGED),
    new Ability(AbilityId.PROTOSYNTHESIS, 9, -2)
      .conditionalAttr(getWeatherCondition(WeatherType.SUNNY, WeatherType.HARSH_SUN), PostSummonAddBattlerTagAbAttr, BattlerTagType.PROTOSYNTHESIS, 0, true)
      .attr(PostWeatherChangeAddBattlerTagAttr, BattlerTagType.PROTOSYNTHESIS, 0, WeatherType.SUNNY, WeatherType.HARSH_SUN)
      .uncopiable()
      .attr(NoTransformAbilityAbAttr),
    new Ability(AbilityId.QUARK_DRIVE, 9, -2)
      .conditionalAttr(getTerrainCondition(TerrainType.ELECTRIC), PostSummonAddBattlerTagAbAttr, BattlerTagType.QUARK_DRIVE, 0, true)
      .attr(PostTerrainChangeAddBattlerTagAttr, BattlerTagType.QUARK_DRIVE, 0, TerrainType.ELECTRIC)
      .uncopiable()
      .attr(NoTransformAbilityAbAttr),
    new Ability(AbilityId.GOOD_AS_GOLD, 9)
      .attr(MoveImmunityAbAttr, (pokemon, attacker, move) =>
        pokemon !== attacker
        && move.category === MoveCategory.STATUS
        && ![ MoveTarget.ENEMY_SIDE, MoveTarget.BOTH_SIDES, MoveTarget.USER_SIDE ].includes(move.moveTarget)
      )
      .edgeCase() // Heal Bell should not cure the status of a Pokemon with Good As Gold
      .ignorable(),
    new Ability(AbilityId.VESSEL_OF_RUIN, 9)
      .attr(FieldMultiplyStatAbAttr, Stat.SPATK, 0.75)
      .attr(PostSummonMessageAbAttr, (user) => i18next.t("abilityTriggers:postSummonVesselOfRuin", { pokemonNameWithAffix: getPokemonNameWithAffix(user), statName: i18next.t(getStatKey(Stat.SPATK)) }))
      .ignorable(),
    new Ability(AbilityId.SWORD_OF_RUIN, 9)
      .attr(FieldMultiplyStatAbAttr, Stat.DEF, 0.75)
      .attr(PostSummonMessageAbAttr, (user) => i18next.t("abilityTriggers:postSummonSwordOfRuin", { pokemonNameWithAffix: getPokemonNameWithAffix(user), statName: i18next.t(getStatKey(Stat.DEF)) })),
    new Ability(AbilityId.TABLETS_OF_RUIN, 9)
      .attr(FieldMultiplyStatAbAttr, Stat.ATK, 0.75)
      .attr(PostSummonMessageAbAttr, (user) => i18next.t("abilityTriggers:postSummonTabletsOfRuin", { pokemonNameWithAffix: getPokemonNameWithAffix(user), statName: i18next.t(getStatKey(Stat.ATK)) }))
      .ignorable(),
    new Ability(AbilityId.BEADS_OF_RUIN, 9)
      .attr(FieldMultiplyStatAbAttr, Stat.SPDEF, 0.75)
      .attr(PostSummonMessageAbAttr, (user) => i18next.t("abilityTriggers:postSummonBeadsOfRuin", { pokemonNameWithAffix: getPokemonNameWithAffix(user), statName: i18next.t(getStatKey(Stat.SPDEF)) })),
    new Ability(AbilityId.ORICHALCUM_PULSE, 9)
      .attr(PostSummonWeatherChangeAbAttr, WeatherType.SUNNY)
      .attr(PostBiomeChangeWeatherChangeAbAttr, WeatherType.SUNNY)
      .conditionalAttr(getWeatherCondition(WeatherType.SUNNY, WeatherType.HARSH_SUN), StatMultiplierAbAttr, Stat.ATK, 4 / 3),
    new Ability(AbilityId.HADRON_ENGINE, 9)
      .attr(PostSummonTerrainChangeAbAttr, TerrainType.ELECTRIC)
      .attr(PostBiomeChangeTerrainChangeAbAttr, TerrainType.ELECTRIC)
      .conditionalAttr(getTerrainCondition(TerrainType.ELECTRIC), StatMultiplierAbAttr, Stat.SPATK, 4 / 3),
    new Ability(AbilityId.OPPORTUNIST, 9)
      .attr(StatStageChangeCopyAbAttr),
    new Ability(AbilityId.CUD_CHEW, 9)
      .attr(RepeatBerryNextTurnAbAttr),
    new Ability(AbilityId.SHARPNESS, 9)
      .attr(MovePowerBoostAbAttr, (_user, _target, move) => move.hasFlag(MoveFlags.SLICING_MOVE), 1.5),
    new Ability(AbilityId.SUPREME_OVERLORD, 9)
      .attr(VariableMovePowerBoostAbAttr, (user, _target, _move) => 1 + 0.1 * Math.min(user.isPlayer() ? globalScene.arena.playerFaints : globalScene.currentBattle.enemyFaints, 5))
      .partial(), // Should only boost once, on summon
    new Ability(AbilityId.COSTAR, 9, -2)
      .attr(PostSummonCopyAllyStatsAbAttr),
    new Ability(AbilityId.TOXIC_DEBRIS, 9)
      .attr(PostDefendApplyArenaTrapTagAbAttr, (_target, _user, move) => move.category === MoveCategory.PHYSICAL, ArenaTagType.TOXIC_SPIKES)
      .bypassFaint(),
    new Ability(AbilityId.ARMOR_TAIL, 9)
      .attr(FieldPriorityMoveImmunityAbAttr)
      .ignorable(),
    new Ability(AbilityId.EARTH_EATER, 9)
      .attr(TypeImmunityHealAbAttr, PokemonType.GROUND)
      .ignorable(),
    new Ability(AbilityId.MYCELIUM_MIGHT, 9)
      .attr(ChangeMovePriorityAbAttr, (_pokemon, move) => move.category === MoveCategory.STATUS, -0.2)
      .attr(PreventBypassSpeedChanceAbAttr, (_pokemon, move) => move.category === MoveCategory.STATUS)
      .attr(MoveAbilityBypassAbAttr, (_pokemon, move: Move) => move.category === MoveCategory.STATUS),
    new Ability(AbilityId.MINDS_EYE, 9)
      .attr(IgnoreTypeImmunityAbAttr, PokemonType.GHOST, [ PokemonType.NORMAL, PokemonType.FIGHTING ])
      .attr(ProtectStatAbAttr, Stat.ACC)
      .attr(IgnoreOpponentStatStagesAbAttr, [ Stat.EVA ])
      .ignorable(),
    new Ability(AbilityId.SUPERSWEET_SYRUP, 9)
      .attr(PostSummonStatStageChangeAbAttr, [ Stat.EVA ], -1),
    new Ability(AbilityId.HOSPITALITY, 9, -2)
      .attr(PostSummonAllyHealAbAttr, 4, true),
    new Ability(AbilityId.TOXIC_CHAIN, 9)
      .attr(PostAttackApplyStatusEffectAbAttr, false, 30, StatusEffect.TOXIC),
    new Ability(AbilityId.EMBODY_ASPECT_TEAL, 9)
      .attr(PostTeraFormChangeStatChangeAbAttr, [ Stat.SPD ], 1)
      .uncopiable()
      .unreplaceable() // TODO is this true?
      .attr(NoTransformAbilityAbAttr),
    new Ability(AbilityId.EMBODY_ASPECT_WELLSPRING, 9)
      .attr(PostTeraFormChangeStatChangeAbAttr, [ Stat.SPDEF ], 1)
      .uncopiable()
      .unreplaceable()
      .attr(NoTransformAbilityAbAttr),
    new Ability(AbilityId.EMBODY_ASPECT_HEARTHFLAME, 9)
      .attr(PostTeraFormChangeStatChangeAbAttr, [ Stat.ATK ], 1)
      .uncopiable()
      .unreplaceable()
      .attr(NoTransformAbilityAbAttr),
    new Ability(AbilityId.EMBODY_ASPECT_CORNERSTONE, 9)
      .attr(PostTeraFormChangeStatChangeAbAttr, [ Stat.DEF ], 1)
      .uncopiable()
      .unreplaceable()
      .attr(NoTransformAbilityAbAttr),
    new Ability(AbilityId.TERA_SHIFT, 9, 2)
      .attr(PostSummonFormChangeAbAttr, p => p.getFormKey() ? 0 : 1)
      .uncopiable()
      .unreplaceable()
      .unsuppressable()
      .attr(NoTransformAbilityAbAttr)
      .attr(NoFusionAbilityAbAttr),
    new Ability(AbilityId.TERA_SHELL, 9)
      .attr(FullHpResistTypeAbAttr)
      .uncopiable()
      .unreplaceable()
      .ignorable(),
    new Ability(AbilityId.TERAFORM_ZERO, 9)
      .attr(ClearWeatherAbAttr, [ WeatherType.SUNNY, WeatherType.RAIN, WeatherType.SANDSTORM, WeatherType.HAIL, WeatherType.SNOW, WeatherType.FOG, WeatherType.HEAVY_RAIN, WeatherType.HARSH_SUN, WeatherType.STRONG_WINDS ])
      .attr(ClearTerrainAbAttr, [ TerrainType.MISTY, TerrainType.ELECTRIC, TerrainType.GRASSY, TerrainType.PSYCHIC ])
      .uncopiable()
      .unreplaceable()
      .condition(getOncePerBattleCondition(AbilityId.TERAFORM_ZERO)),
    new Ability(AbilityId.POISON_PUPPETEER, 9)
      .uncopiable()
      .unreplaceable() // TODO is this true?
      .attr(ConfusionOnStatusEffectAbAttr, StatusEffect.POISON, StatusEffect.TOXIC)
  );
}<|MERGE_RESOLUTION|>--- conflicted
+++ resolved
@@ -86,6 +86,7 @@
   public name: string;
   public description: string;
   public generation: number;
+  public postSummonPriority: number;
   public isBypassFaint: boolean;
   public isIgnorable: boolean;
   public isSuppressable = true;
@@ -94,11 +95,12 @@
   public attrs: AbAttr[];
   public conditions: AbAttrCondition[];
 
-  constructor(id: AbilityId, generation: number) {
+  constructor(id: AbilityId, generation: number, postSummonPriority = 0) {
     this.id = id;
 
     this.nameAppend = "";
     this.generation = generation;
+    this.postSummonPriority = postSummonPriority;
     this.attrs = [];
     this.conditions = [];
 
@@ -7670,619 +7672,6 @@
     this.helper.switchOutLogic(pokemon);
   }
 }
-<<<<<<< HEAD
-
-/**
- * Main Function for handling ability application. Applies both the normal ability and passive of the Pokemon
- * @param attrType The type of {@linkcode AbAttr} to apply
- * @param pokemon The {@linkcode Pokemon} whose abilities should be applied
- * @param applyFunc The {@linkcode AbAttrApplyFunc} corresponding to {@linkcode attrType}
- * @param args Extra arguments, handled by individual {@linkcode AbAttr}s
- * @param showAbilityInstant If `true`, show the ability bar instantly instead of queuing it
- * @param simulated `true` if the call is simulated and the battle state should not be changes
- * @param messages Array of messages which will be added to if the ability displays a message
- * @param gainedMidTurn `true` if the ability is activating because it was gained during the battle
- */
-function applyAbAttrsInternal<TAttr extends AbAttr>(
-  attrType: Constructor<TAttr>,
-  pokemon: Pokemon | null,
-  applyFunc: AbAttrApplyFunc<TAttr>,
-  successFunc: AbAttrSuccessFunc<TAttr>,
-  args: any[],
-  simulated = false,
-  messages: string[] = [],
-  gainedMidTurn = false,
-) {
-  for (const passive of [false, true]) {
-    if (pokemon) {
-      applySingleAbAttrs(pokemon, passive, attrType, applyFunc, successFunc, args, gainedMidTurn, simulated, messages);
-      globalScene.phaseManager.clearPhaseQueueSplice();
-    }
-  }
-}
-
-export function applyAbAttrs(
-  attrType: Constructor<AbAttr>,
-  pokemon: Pokemon,
-  cancelled: BooleanHolder | null,
-  simulated = false,
-  ...args: any[]
-): void {
-  applyAbAttrsInternal<AbAttr>(
-    attrType,
-    pokemon,
-    (attr, passive) => attr.apply(pokemon, passive, simulated, cancelled, args),
-    (attr, passive) => attr.canApply(pokemon, passive, simulated, args),
-    args,
-    simulated,
-  );
-}
-
-export function applyPostBattleInitAbAttrs(
-  attrType: Constructor<PostBattleInitAbAttr>,
-  pokemon: Pokemon,
-  simulated = false,
-  ...args: any[]
-): void {
-  applyAbAttrsInternal<PostBattleInitAbAttr>(
-    attrType,
-    pokemon,
-    (attr, passive) => attr.applyPostBattleInit(pokemon, passive, simulated, args),
-    (attr, passive) => attr.canApplyPostBattleInit(pokemon, passive, simulated, args),
-    args,
-    simulated,
-  );
-}
-
-export function applyPreDefendAbAttrs(
-  attrType: Constructor<PreDefendAbAttr>,
-  pokemon: Pokemon,
-  attacker: Pokemon,
-  move: Move | null,
-  cancelled: BooleanHolder | null,
-  simulated = false,
-  ...args: any[]
-): void {
-  applyAbAttrsInternal<PreDefendAbAttr>(
-    attrType,
-    pokemon,
-    (attr, passive) => attr.applyPreDefend(pokemon, passive, simulated, attacker, move, cancelled, args),
-    (attr, passive) => attr.canApplyPreDefend(pokemon, passive, simulated, attacker, move, cancelled, args),
-    args,
-    simulated,
-  );
-}
-
-export function applyPostDefendAbAttrs(
-  attrType: Constructor<PostDefendAbAttr>,
-  pokemon: Pokemon,
-  attacker: Pokemon,
-  move: Move,
-  hitResult: HitResult | null,
-  simulated = false,
-  ...args: any[]
-): void {
-  applyAbAttrsInternal<PostDefendAbAttr>(
-    attrType,
-    pokemon,
-    (attr, passive) => attr.applyPostDefend(pokemon, passive, simulated, attacker, move, hitResult, args),
-    (attr, passive) => attr.canApplyPostDefend(pokemon, passive, simulated, attacker, move, hitResult, args),
-    args,
-    simulated,
-  );
-}
-
-export function applyPostMoveUsedAbAttrs(
-  attrType: Constructor<PostMoveUsedAbAttr>,
-  pokemon: Pokemon,
-  move: PokemonMove,
-  source: Pokemon,
-  targets: BattlerIndex[],
-  simulated = false,
-  ...args: any[]
-): void {
-  applyAbAttrsInternal<PostMoveUsedAbAttr>(
-    attrType,
-    pokemon,
-    (attr, _passive) => attr.applyPostMoveUsed(pokemon, move, source, targets, simulated, args),
-    (attr, _passive) => attr.canApplyPostMoveUsed(pokemon, move, source, targets, simulated, args),
-    args,
-    simulated,
-  );
-}
-
-export function applyStatMultiplierAbAttrs(
-  attrType: Constructor<StatMultiplierAbAttr>,
-  pokemon: Pokemon,
-  stat: BattleStat,
-  statValue: NumberHolder,
-  simulated = false,
-  ...args: any[]
-): void {
-  applyAbAttrsInternal<StatMultiplierAbAttr>(
-    attrType,
-    pokemon,
-    (attr, passive) => attr.applyStatStage(pokemon, passive, simulated, stat, statValue, args),
-    (attr, passive) => attr.canApplyStatStage(pokemon, passive, simulated, stat, statValue, args),
-    args,
-  );
-}
-
-/**
- * Applies an ally's Stat multiplier attribute
- * @param attrType - {@linkcode AllyStatMultiplierAbAttr} should always be AllyStatMultiplierAbAttr for the time being
- * @param pokemon - The {@linkcode Pokemon} with the ability
- * @param stat - The type of the checked {@linkcode Stat}
- * @param statValue - {@linkcode NumberHolder} containing the value of the checked stat
- * @param checkedPokemon - The {@linkcode Pokemon} with the checked stat
- * @param ignoreAbility - Whether or not the ability should be ignored by the pokemon or its move.
- * @param args - unused
- */
-export function applyAllyStatMultiplierAbAttrs(
-  attrType: Constructor<AllyStatMultiplierAbAttr>,
-  pokemon: Pokemon,
-  stat: BattleStat,
-  statValue: NumberHolder,
-  simulated = false,
-  checkedPokemon: Pokemon,
-  ignoreAbility: boolean,
-  ...args: any[]
-): void {
-  applyAbAttrsInternal<AllyStatMultiplierAbAttr>(
-    attrType,
-    pokemon,
-    (attr, passive) =>
-      attr.applyAllyStat(pokemon, passive, simulated, stat, statValue, checkedPokemon, ignoreAbility, args),
-    (attr, passive) =>
-      attr.canApplyAllyStat(pokemon, passive, simulated, stat, statValue, checkedPokemon, ignoreAbility, args),
-    args,
-    simulated,
-  );
-}
-
-export function applyPostSetStatusAbAttrs(
-  attrType: Constructor<PostSetStatusAbAttr>,
-  pokemon: Pokemon,
-  effect: StatusEffect,
-  sourcePokemon?: Pokemon | null,
-  simulated = false,
-  ...args: any[]
-): void {
-  applyAbAttrsInternal<PostSetStatusAbAttr>(
-    attrType,
-    pokemon,
-    (attr, passive) => attr.applyPostSetStatus(pokemon, sourcePokemon, passive, effect, simulated, args),
-    (attr, passive) => attr.canApplyPostSetStatus(pokemon, sourcePokemon, passive, effect, simulated, args),
-    args,
-    simulated,
-  );
-}
-
-export function applyPostDamageAbAttrs(
-  attrType: Constructor<PostDamageAbAttr>,
-  pokemon: Pokemon,
-  damage: number,
-  _passive: boolean,
-  simulated = false,
-  args: any[],
-  source?: Pokemon,
-): void {
-  applyAbAttrsInternal<PostDamageAbAttr>(
-    attrType,
-    pokemon,
-    (attr, passive) => attr.applyPostDamage(pokemon, damage, passive, simulated, args, source),
-    (attr, passive) => attr.canApplyPostDamage(pokemon, damage, passive, simulated, args, source),
-    args,
-  );
-}
-
-/**
- * Applies a field Stat multiplier attribute
- * @param attrType {@linkcode FieldMultiplyStatAbAttr} should always be FieldMultiplyBattleStatAbAttr for the time being
- * @param pokemon {@linkcode Pokemon} the Pokemon applying this ability
- * @param stat {@linkcode Stat} the type of the checked stat
- * @param statValue {@linkcode NumberHolder} the value of the checked stat
- * @param checkedPokemon {@linkcode Pokemon} the Pokemon with the checked stat
- * @param hasApplied {@linkcode BooleanHolder} whether or not a FieldMultiplyBattleStatAbAttr has already affected this stat
- * @param args unused
- */
-export function applyFieldStatMultiplierAbAttrs(
-  attrType: Constructor<FieldMultiplyStatAbAttr>,
-  pokemon: Pokemon,
-  stat: Stat,
-  statValue: NumberHolder,
-  checkedPokemon: Pokemon,
-  hasApplied: BooleanHolder,
-  simulated = false,
-  ...args: any[]
-): void {
-  applyAbAttrsInternal<FieldMultiplyStatAbAttr>(
-    attrType,
-    pokemon,
-    (attr, passive) =>
-      attr.applyFieldStat(pokemon, passive, simulated, stat, statValue, checkedPokemon, hasApplied, args),
-    (attr, passive) =>
-      attr.canApplyFieldStat(pokemon, passive, simulated, stat, statValue, checkedPokemon, hasApplied, args),
-    args,
-  );
-}
-
-export function applyPreAttackAbAttrs(
-  attrType: Constructor<PreAttackAbAttr>,
-  pokemon: Pokemon,
-  defender: Pokemon | null,
-  move: Move,
-  simulated = false,
-  ...args: any[]
-): void {
-  applyAbAttrsInternal<PreAttackAbAttr>(
-    attrType,
-    pokemon,
-    (attr, passive) => attr.applyPreAttack(pokemon, passive, simulated, defender, move, args),
-    (attr, passive) => attr.canApplyPreAttack(pokemon, passive, simulated, defender, move, args),
-    args,
-    simulated,
-  );
-}
-
-export function applyExecutedMoveAbAttrs(
-  attrType: Constructor<ExecutedMoveAbAttr>,
-  pokemon: Pokemon,
-  simulated = false,
-  ...args: any[]
-): void {
-  applyAbAttrsInternal<ExecutedMoveAbAttr>(
-    attrType,
-    pokemon,
-    attr => attr.applyExecutedMove(pokemon, simulated),
-    attr => attr.canApplyExecutedMove(pokemon, simulated),
-    args,
-    simulated,
-  );
-}
-
-export function applyPostAttackAbAttrs(
-  attrType: Constructor<PostAttackAbAttr>,
-  pokemon: Pokemon,
-  defender: Pokemon,
-  move: Move,
-  hitResult: HitResult | null,
-  simulated = false,
-  ...args: any[]
-): void {
-  applyAbAttrsInternal<PostAttackAbAttr>(
-    attrType,
-    pokemon,
-    (attr, passive) => attr.applyPostAttack(pokemon, passive, simulated, defender, move, hitResult, args),
-    (attr, passive) => attr.canApplyPostAttack(pokemon, passive, simulated, defender, move, hitResult, args),
-    args,
-    simulated,
-  );
-}
-
-export function applyPostKnockOutAbAttrs(
-  attrType: Constructor<PostKnockOutAbAttr>,
-  pokemon: Pokemon,
-  knockedOut: Pokemon,
-  simulated = false,
-  ...args: any[]
-): void {
-  applyAbAttrsInternal<PostKnockOutAbAttr>(
-    attrType,
-    pokemon,
-    (attr, passive) => attr.applyPostKnockOut(pokemon, passive, simulated, knockedOut, args),
-    (attr, passive) => attr.canApplyPostKnockOut(pokemon, passive, simulated, knockedOut, args),
-    args,
-    simulated,
-  );
-}
-
-export function applyPostVictoryAbAttrs(
-  attrType: Constructor<PostVictoryAbAttr>,
-  pokemon: Pokemon,
-  simulated = false,
-  ...args: any[]
-): void {
-  applyAbAttrsInternal<PostVictoryAbAttr>(
-    attrType,
-    pokemon,
-    (attr, passive) => attr.applyPostVictory(pokemon, passive, simulated, args),
-    (attr, passive) => attr.canApplyPostVictory(pokemon, passive, simulated, args),
-    args,
-    simulated,
-  );
-}
-
-export function applyPostSummonAbAttrs(
-  attrType: Constructor<PostSummonAbAttr>,
-  pokemon: Pokemon,
-  passive = false,
-  simulated = false,
-  ...args: any[]
-): void {
-  applySingleAbAttrs<PostSummonAbAttr>(
-    pokemon,
-    passive,
-    attrType,
-    (attr, passive) => attr.applyPostSummon(pokemon, passive, simulated, args),
-    (attr, passive) => attr.canApplyPostSummon(pokemon, passive, simulated, args),
-    args,
-    false,
-    simulated
-  );
-}
-
-export function applyPreSummonAbAttrs(attrType: Constructor<PreSummonAbAttr>, pokemon: Pokemon, ...args: any[]): void {
-  applyAbAttrsInternal<PreSummonAbAttr>(
-    attrType,
-    pokemon,
-    (attr, passive) => attr.applyPreSummon(pokemon, passive, args),
-    (attr, passive) => attr.canApplyPreSummon(pokemon, passive, args),
-    args,
-  );
-}
-
-export function applyPreSwitchOutAbAttrs(
-  attrType: Constructor<PreSwitchOutAbAttr>,
-  pokemon: Pokemon,
-  simulated = false,
-  ...args: any[]
-): void {
-  applyAbAttrsInternal<PreSwitchOutAbAttr>(
-    attrType,
-    pokemon,
-    (attr, passive) => attr.applyPreSwitchOut(pokemon, passive, simulated, args),
-    (attr, passive) => attr.canApplyPreSwitchOut(pokemon, passive, simulated, args),
-    args,
-    simulated,
-  );
-}
-
-export function applyPreLeaveFieldAbAttrs(
-  attrType: Constructor<PreLeaveFieldAbAttr>,
-  pokemon: Pokemon,
-  simulated = false,
-  ...args: any[]
-): void {
-  applyAbAttrsInternal<PreLeaveFieldAbAttr>(
-    attrType,
-    pokemon,
-    (attr, passive) => attr.applyPreLeaveField(pokemon, passive, simulated, args),
-    (attr, passive) => attr.canApplyPreLeaveField(pokemon, passive, simulated, args),
-    args,
-    simulated,
-  );
-}
-
-export function applyPreStatStageChangeAbAttrs<T extends PreStatStageChangeAbAttr>(
-  attrType: Constructor<T>,
-  pokemon: Pokemon | null,
-  stat: BattleStat,
-  cancelled: BooleanHolder,
-  simulated = false,
-  ...args: any[]
-): void {
-  applyAbAttrsInternal<T>(
-    attrType,
-    pokemon,
-    (attr, passive) => attr.applyPreStatStageChange(pokemon, passive, simulated, stat, cancelled, args),
-    (attr, passive) => attr.canApplyPreStatStageChange(pokemon, passive, simulated, stat, cancelled, args),
-    args,
-    simulated,
-  );
-}
-
-export function applyPostStatStageChangeAbAttrs(
-  attrType: Constructor<PostStatStageChangeAbAttr>,
-  pokemon: Pokemon,
-  stats: BattleStat[],
-  stages: number,
-  selfTarget: boolean,
-  simulated = false,
-  ...args: any[]
-): void {
-  applyAbAttrsInternal<PostStatStageChangeAbAttr>(
-    attrType,
-    pokemon,
-    (attr, _passive) => attr.applyPostStatStageChange(pokemon, simulated, stats, stages, selfTarget, args),
-    (attr, _passive) => attr.canApplyPostStatStageChange(pokemon, simulated, stats, stages, selfTarget, args),
-    args,
-    simulated,
-  );
-}
-
-export function applyPreSetStatusAbAttrs(
-  attrType: Constructor<PreSetStatusAbAttr>,
-  pokemon: Pokemon,
-  effect: StatusEffect | undefined,
-  cancelled: BooleanHolder,
-  simulated = false,
-  ...args: any[]
-): void {
-  applyAbAttrsInternal<PreSetStatusAbAttr>(
-    attrType,
-    pokemon,
-    (attr, passive) => attr.applyPreSetStatus(pokemon, passive, simulated, effect, cancelled, args),
-    (attr, passive) => attr.canApplyPreSetStatus(pokemon, passive, simulated, effect, cancelled, args),
-    args,
-    simulated,
-  );
-}
-
-export function applyPreApplyBattlerTagAbAttrs(
-  attrType: Constructor<PreApplyBattlerTagAbAttr>,
-  pokemon: Pokemon,
-  tag: BattlerTag,
-  cancelled: BooleanHolder,
-  simulated = false,
-  ...args: any[]
-): void {
-  applyAbAttrsInternal<PreApplyBattlerTagAbAttr>(
-    attrType,
-    pokemon,
-    (attr, passive) => attr.applyPreApplyBattlerTag(pokemon, passive, simulated, tag, cancelled, args),
-    (attr, passive) => attr.canApplyPreApplyBattlerTag(pokemon, passive, simulated, tag, cancelled, args),
-    args,
-    simulated,
-  );
-}
-
-export function applyPreWeatherEffectAbAttrs(
-  attrType: Constructor<PreWeatherEffectAbAttr>,
-  pokemon: Pokemon,
-  weather: Weather | null,
-  cancelled: BooleanHolder,
-  simulated = false,
-  ...args: any[]
-): void {
-  applyAbAttrsInternal<PreWeatherDamageAbAttr>(
-    attrType,
-    pokemon,
-    (attr, passive) => attr.applyPreWeatherEffect(pokemon, passive, simulated, weather, cancelled, args),
-    (attr, passive) => attr.canApplyPreWeatherEffect(pokemon, passive, simulated, weather, cancelled, args),
-    args,
-    simulated,
-  );
-}
-
-export function applyPostTurnAbAttrs(
-  attrType: Constructor<PostTurnAbAttr>,
-  pokemon: Pokemon,
-  simulated = false,
-  ...args: any[]
-): void {
-  applyAbAttrsInternal<PostTurnAbAttr>(
-    attrType,
-    pokemon,
-    (attr, passive) => attr.applyPostTurn(pokemon, passive, simulated, args),
-    (attr, passive) => attr.canApplyPostTurn(pokemon, passive, simulated, args),
-    args,
-    simulated,
-  );
-}
-
-export function applyPostWeatherChangeAbAttrs(
-  attrType: Constructor<PostWeatherChangeAbAttr>,
-  pokemon: Pokemon,
-  weather: WeatherType,
-  simulated = false,
-  ...args: any[]
-): void {
-  applyAbAttrsInternal<PostWeatherChangeAbAttr>(
-    attrType,
-    pokemon,
-    (attr, passive) => attr.applyPostWeatherChange(pokemon, passive, simulated, weather, args),
-    (attr, passive) => attr.canApplyPostWeatherChange(pokemon, passive, simulated, weather, args),
-    args,
-    simulated,
-  );
-}
-
-export function applyPostWeatherLapseAbAttrs(
-  attrType: Constructor<PostWeatherLapseAbAttr>,
-  pokemon: Pokemon,
-  weather: Weather | null,
-  simulated = false,
-  ...args: any[]
-): void {
-  applyAbAttrsInternal<PostWeatherLapseAbAttr>(
-    attrType,
-    pokemon,
-    (attr, passive) => attr.applyPostWeatherLapse(pokemon, passive, simulated, weather, args),
-    (attr, passive) => attr.canApplyPostWeatherLapse(pokemon, passive, simulated, weather, args),
-    args,
-    simulated,
-  );
-}
-
-export function applyPostTerrainChangeAbAttrs(
-  attrType: Constructor<PostTerrainChangeAbAttr>,
-  pokemon: Pokemon,
-  terrain: TerrainType,
-  simulated = false,
-  ...args: any[]
-): void {
-  applyAbAttrsInternal<PostTerrainChangeAbAttr>(
-    attrType,
-    pokemon,
-    (attr, passive) => attr.applyPostTerrainChange(pokemon, passive, simulated, terrain, args),
-    (attr, passive) => attr.canApplyPostTerrainChange(pokemon, passive, simulated, terrain, args),
-    args,
-    simulated,
-  );
-}
-
-export function applyCheckTrappedAbAttrs(
-  attrType: Constructor<CheckTrappedAbAttr>,
-  pokemon: Pokemon,
-  trapped: BooleanHolder,
-  otherPokemon: Pokemon,
-  messages: string[],
-  simulated = false,
-  ...args: any[]
-): void {
-  applyAbAttrsInternal<CheckTrappedAbAttr>(
-    attrType,
-    pokemon,
-    (attr, passive) => attr.applyCheckTrapped(pokemon, passive, simulated, trapped, otherPokemon, args),
-    (attr, passive) => attr.canApplyCheckTrapped(pokemon, passive, simulated, trapped, otherPokemon, args),
-    args,
-    simulated,
-    messages,
-  );
-}
-
-export function applyPostBattleAbAttrs(
-  attrType: Constructor<PostBattleAbAttr>,
-  pokemon: Pokemon,
-  simulated = false,
-  ...args: any[]
-): void {
-  applyAbAttrsInternal<PostBattleAbAttr>(
-    attrType,
-    pokemon,
-    (attr, passive) => attr.applyPostBattle(pokemon, passive, simulated, args),
-    (attr, passive) => attr.canApplyPostBattle(pokemon, passive, simulated, args),
-    args,
-    simulated,
-  );
-}
-
-export function applyPostFaintAbAttrs(
-  attrType: Constructor<PostFaintAbAttr>,
-  pokemon: Pokemon,
-  attacker?: Pokemon,
-  move?: Move,
-  hitResult?: HitResult,
-  simulated = false,
-  ...args: any[]
-): void {
-  applyAbAttrsInternal<PostFaintAbAttr>(
-    attrType,
-    pokemon,
-    (attr, passive) => attr.applyPostFaint(pokemon, passive, simulated, attacker, move, hitResult, args),
-    (attr, passive) => attr.canApplyPostFaint(pokemon, passive, simulated, attacker, move, hitResult, args),
-    args,
-    simulated,
-  );
-}
-
-export function applyPostItemLostAbAttrs(
-  attrType: Constructor<PostItemLostAbAttr>,
-  pokemon: Pokemon,
-  simulated = false,
-  ...args: any[]
-): void {
-  applyAbAttrsInternal<PostItemLostAbAttr>(
-    attrType,
-    pokemon,
-    (attr, _passive) => attr.applyPostItemLost(pokemon, simulated, args),
-    (attr, _passive) => attr.canApplyPostItemLost(pokemon, simulated, args),
-    args,
-  );
-}
-=======
->>>>>>> 1029afcd
 
 /**
  * Map of all ability attribute constructors, for use with the `.is` method.
