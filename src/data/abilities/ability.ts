import { applyAbAttrs } from "#abilities/apply-ab-attrs";
import type { BattleScene } from "#app/battle-scene";
import { globalScene } from "#app/global-scene";
import { getPokemonNameWithAffix } from "#app/messages";
import type { EntryHazardTag, SuppressAbilitiesTag } from "#data/arena-tag";
import type { BattlerTag } from "#data/battler-tags";
import { GroundedTag } from "#data/battler-tags";
import { getBerryEffectFunc } from "#data/berry";
import { allAbilities, allMoves } from "#data/data-lists";
import type { SpeciesFormChangeRevertWeatherFormTrigger } from "#data/form-change-triggers";
import { SpeciesFormChangeAbilityTrigger, SpeciesFormChangeWeatherTrigger } from "#data/form-change-triggers";
import { Gender } from "#data/gender";
import { getPokeballName } from "#data/pokeball";
import { pokemonFormChanges } from "#data/pokemon-forms";
import type { PokemonSpecies } from "#data/pokemon-species";
import { getNonVolatileStatusEffects, getStatusEffectDescriptor, getStatusEffectHealText } from "#data/status-effect";
import { TerrainType } from "#data/terrain";
import type { Weather } from "#data/weather";
import { AbilityId } from "#enums/ability-id";
import { ArenaTagSide } from "#enums/arena-tag-side";
import { ArenaTagType } from "#enums/arena-tag-type";
import { BattleType } from "#enums/battle-type";
import { BattlerIndex } from "#enums/battler-index";
import { BattlerTagLapseType } from "#enums/battler-tag-lapse-type";
import { BattlerTagType } from "#enums/battler-tag-type";
import type { BerryType } from "#enums/berry-type";
import { Command } from "#enums/command";
import { HitResult } from "#enums/hit-result";
import { CommonAnim } from "#enums/move-anims-common";
import { MoveCategory } from "#enums/move-category";
import { MoveFlags } from "#enums/move-flags";
import { MoveId } from "#enums/move-id";
import { MovePhaseTimingModifier } from "#enums/move-phase-timing-modifier";
import { MovePriorityInBracket } from "#enums/move-priority-in-bracket";
import { MoveResult } from "#enums/move-result";
import { MoveTarget } from "#enums/move-target";
import { MoveUseMode } from "#enums/move-use-mode";
import { PokemonAnimType } from "#enums/pokemon-anim-type";
import { PokemonType } from "#enums/pokemon-type";
import { SpeciesId } from "#enums/species-id";
import type { BattleStat, EffectiveStat } from "#enums/stat";
import { BATTLE_STATS, EFFECTIVE_STATS, getStatKey, Stat } from "#enums/stat";
import { StatusEffect } from "#enums/status-effect";
import { SwitchType } from "#enums/switch-type";
import { WeatherType } from "#enums/weather-type";
import { BerryUsedEvent } from "#events/battle-scene";
import type { EnemyPokemon, Pokemon } from "#field/pokemon";
import { BerryModifier, HitHealModifier, PokemonHeldItemModifier } from "#modifiers/modifier";
import { BerryModifierType } from "#modifiers/modifier-type";
import { applyMoveAttrs } from "#moves/apply-attrs";
import { noAbilityTypeOverrideMoves } from "#moves/invalid-moves";
import type { Move } from "#moves/move";
import type { PokemonMove } from "#moves/pokemon-move";
import type {
  AbAttrCondition,
  AbAttrMap,
  AbAttrString,
  PokemonAttackCondition,
  PokemonDefendCondition,
  PokemonStatStageChangeCondition,
} from "#types/ability-types";
import type { Constructor } from "#types/common";
import type { Closed, Exact } from "#types/type-helpers";
import { coerceArray } from "#utils/array";
import { BooleanHolder, NumberHolder, randSeedFloat, randSeedInt, randSeedItem, toDmgValue } from "#utils/common";
import { inSpeedOrder } from "#utils/speed-order-generator";
import { toCamelCase } from "#utils/strings";
import i18next from "i18next";

//#region Bit sets
/** Bit set for an ability's `bypass faint` flag */
const AB_FLAG_BYPASS_FAINT = 1 << 0;
/** Bit set for an ability's `ignorable` flag */
const AB_FLAG_IGNORABLE = 1 << 1;
/** Bit set for an ability's `suppressable` flag */
const AB_FLAG_UNSUPPRESSABLE = 1 << 2;
/** Bit set for an ability's `uncopiable` flag */
const AB_FLAG_UNCOPIABLE = 1 << 3;
/** Bit set for an ability's `unreplaceable` flag */
const AB_FLAG_UNREPLACEABLE = 1 << 4;
/** Bit set for an ability's `unimplemented` flag */
const AB_FLAG_UNIMPLEMENTED = 1 << 5;
/** Bit set for an ability's `partial` flag */
const AB_FLAG_PARTIAL = 1 << 6;
/** Bit set for an unswappable ability */
const AB_FLAG_UNSWAPPABLE = AB_FLAG_UNCOPIABLE | AB_FLAG_UNREPLACEABLE;

//#endregion Bit sets

/**
 * An Ability is a class representing the various Abilities Pokemon may have. \
 * Each has one or more {@linkcode AbAttr | attributes} that can apply independently
 * of one another.
 */
export class Ability {
  /** The ability's unique identifier */
  public readonly id: AbilityId;
  /** The locales key for the ability's name. */
  private readonly i18nKey: string;
  /**
   * The localized ability name.
   * @remarks
   * Includes the `"(P)"` or `"(N)"` suffix if the ability is partial/unimplemented
   */
  public get name(): string {
    if (this.id === AbilityId.NONE) {
      return "";
    }
    const name = i18next.t(`ability:${this.i18nKey}.name`);

    // TODO: Make a `getDisplayName` method (or another getter) that puts the (N) and (P) markers after the name
    // Also, consider whether these markers should be localized
    if (this.unimplemented) {
      return name + " (N)";
    }
    if (this.partial) {
      return name + " (P)";
    }
    return name;
  }
  public readonly attrs: readonly AbAttr[];
  public readonly conditions: readonly AbAttrCondition[];

  /** The localized ability description */
  public get description(): string {
    if (this.id === AbilityId.NONE) {
      return "";
    }
    return i18next.t(`ability:${this.i18nKey}.description`);
  }

  /**
   * Whether this ability can activate even if the user faints.
   * @remarks
   * If `true`, the ability will also activate when revived via Reviver Seed.
   */
  public get bypassFaint(): boolean {
    return (this.flags & AB_FLAG_BYPASS_FAINT) !== 0;
  }
  /**
   * Whether this ability can be ignored by effects like
   * {@linkcode MoveId.SUNSTEEL_STRIKE | Sunsteel Strike} or {@linkcode AbilityId.MOLD_BREAKER | Mold Breaker}.
   */
  public get ignorable(): boolean {
    return (this.flags & AB_FLAG_IGNORABLE) !== 0;
  }
  /**
   * Whether this ability can be suppressed by effects like
   * {@linkcode MoveId.GASTRO_ACID | Gastro Acid} or {@linkcode AbilityId.NEUTRALIZING_GAS | Neutralizing Gas}.
   */
  public get suppressable(): boolean {
    return !(this.flags & AB_FLAG_UNSUPPRESSABLE);
  }
  /**
   * Whether this ability can be copied by effects like
   * {@linkcode MoveId.ROLE_PLAY | Role Play} or {@linkcode AbilityId.TRACE | Trace}.
   */
  public get copiable(): boolean {
    return !(this.flags & AB_FLAG_UNCOPIABLE);
  }
  /**
   * Whether this ability can be replaced by effects like
   * {@linkcode MoveId.SIMPLE_BEAM | Simple Beam} or {@linkcode MoveId.ENTRAINMENT | Entrainment}.
   */
  public get replaceable(): boolean {
    return !(this.flags & AB_FLAG_UNREPLACEABLE);
  }
  /**
   * Whether this ability is partially implemented.
   * @remarks
   * Mutually exclusive with {@linkcode unimplemented}
   */
  public get partial(): boolean {
    return (this.flags & AB_FLAG_PARTIAL) !== 0;
  }
  /**
   * Whether this ability is unimplemented.
   * @remarks
   * Mutually exclusive with {@linkcode partial}
   */
  public get unimplemented(): boolean {
    return (this.flags & AB_FLAG_UNIMPLEMENTED) !== 0;
  }
  /**
   * Whether this ability can be swapped via effects like {@linkcode MoveId.SKILL_SWAP | Skill Swap}.
   * @remarks
   * Logically equivalent to `this.copiable && this.replaceable`, albeit slightly faster
   * due to using a pre-computed bitmask.
   */
  public get swappable(): boolean {
    return !(this.flags & AB_FLAG_UNSWAPPABLE);
  }

  /** The generation the ability was introduced in */
  public readonly generation: number;

  /** The ability's post summon priority order */
  public readonly postSummonPriority: number;

  /** Holder for the ability's flags */
  protected readonly flags: number;

  private constructor(builder: AbBuilder) {
    this.id = builder.id;
    this.generation = builder.generation;
    this.i18nKey = toCamelCase(AbilityId[this.id]);
    this.flags = builder.flags;
    this.postSummonPriority = builder.postSummonPriority;
    this.attrs = builder.attrs;
    this.conditions = builder.conditions;
  }

  /**
   * Check if an ability has an attribute that matches `attrType`
   * @param attrType - any attribute that extends {@linkcode AbAttr}
   * @returns true if the ability has attribute `attrType`
   */
  hasAttr<T extends AbAttrString>(attrType: T): boolean {
    const targetAttr = AbilityAttrs[attrType];
    if (!targetAttr) {
      return false;
    }
    return this.attrs.some(attr => attr instanceof targetAttr);
  }

  /**
   * Get all ability attributes that match `attrType`
   * @param attrType - any attribute that extends {@linkcode AbAttr}
   * @returns Array of attributes that match `attrType`, Empty Array if none match.
   */
  getAttrs<T extends AbAttrString>(attrType: T): AbAttrMap[T][] {
    const targetAttr = AbilityAttrs[attrType];
    if (!targetAttr) {
      return [];
    }
    // TODO: figure out how to remove the `as AbAttrMap[T][]` cast
    return this.attrs.filter((a): a is AbAttrMap[T] => a instanceof targetAttr) as AbAttrMap[T][];
  }
}

/**
 * Builder class for creating new {@linkcode Ability} instances.
 */
class AbBuilder {
  public readonly id: AbilityId;
  /** The generation the ability was introduced */
  public readonly generation: number;
  public readonly postSummonPriority: number;
  public flags = 0;
  public readonly attrs: AbAttr[] = [];
  public readonly conditions: AbAttrCondition[] = [];

  constructor(id: AbilityId, generation: number, postSummonPriority = 0) {
    this.id = id;
    this.generation = generation;
    this.postSummonPriority = postSummonPriority;
  }

  /**
   * Construct the ability set by this builder
   * @returns A new {@linkcode Ability} instance with the parameters set in this builder.
   */
  public build(): Ability {
    // @ts-expect-error: Typescript doesn't support friend classes, but we only
    // want this builder to be able to create new abilities.
    return new Ability(this);
  }

  /**
   * Create a new {@linkcode AbAttr} instance and add it to this {@linkcode Ability}.
   * @param attrType - The constructor of the {@linkcode AbAttr} to create.
   * @param args - The arguments needed to instantiate the given class.
   * @returns `this`
   */
  attr<T extends Constructor<AbAttr>>(attrType: T, ...args: ConstructorParameters<T>): this {
    const attr = new attrType(...args);
    this.attrs.push(attr);

    return this;
  }

  /**
   * Create a new {@linkcode AbAttr} instance with the given condition and add it to this {@linkcode Ability}.
   * Checked before all other conditions, and is unique to the individual {@linkcode AbAttr} being created.
   * @param condition - The {@linkcode AbAttrCondition} to add.
   * @param attrType - The constructor of the {@linkcode AbAttr} to create.
   * @param args - The arguments needed to instantiate the given class.
   * @returns `this`
   */
  conditionalAttr<T extends Constructor<AbAttr>>(
    condition: AbAttrCondition,
    attrType: T,
    ...args: ConstructorParameters<T>
  ): this {
    const attr = new attrType(...args);
    attr.addCondition(condition);
    this.attrs.push(attr);

    return this;
  }

  /**
   * Make this ability trigger even if the user faints.
   * @returns `this`
   * @remarks
   * This is also required for abilities to trigger when revived via Reviver Seed.
   */
  bypassFaint(): this {
    this.flags |= AB_FLAG_BYPASS_FAINT;
    return this;
  }

  /**
   * Make this ability ignorable by effects like {@linkcode MoveId.SUNSTEEL_STRIKE | Sunsteel Strike} or {@linkcode AbilityId.MOLD_BREAKER | Mold Breaker}.
   * @returns `this`
   */
  ignorable(): this {
    this.flags |= AB_FLAG_IGNORABLE;
    return this;
  }

  /**
   * Make this ability unsuppressable by effects like {@linkcode MoveId.GASTRO_ACID | Gastro Acid} or {@linkcode AbilityId.NEUTRALIZING_GAS | Neutralizing Gas}.
   * @returns `this`
   */
  unsuppressable(): this {
    this.flags |= AB_FLAG_UNSUPPRESSABLE;
    return this;
  }

  /**
   * Make this ability uncopiable by effects like {@linkcode MoveId.ROLE_PLAY | Role Play} or {@linkcode AbilityId.TRACE | Trace}.
   * @returns `this`
   */
  uncopiable(): this {
    this.flags |= AB_FLAG_UNCOPIABLE;
    return this;
  }

  /**
   * Make this ability unreplaceable by effects like {@linkcode MoveId.SIMPLE_BEAM | Simple Beam} or {@linkcode MoveId.ENTRAINMENT | Entrainment}.
   * @returns `this`
   */
  unreplaceable(): this {
    this.flags |= AB_FLAG_UNREPLACEABLE;
    return this;
  }

  /**
   * Add a condition for this ability to be applied.
   * Applies to **all** attributes of the given ability.
   * @param condition - The {@linkcode AbAttrCondition} to add
   * @returns `this`
   * @see {@linkcode AbAttr.canApply} for setting conditions per attribute type
   * @see {@linkcode conditionalAttr} for setting individual conditions per attribute instance
   * @todo Review if this is necessary anymore - this is used extremely sparingly
   */
  condition(condition: AbAttrCondition): this {
    this.conditions.push(condition);

    return this;
  }

  /**
   * Mark an ability as partially implemented.
   * Partial abilities are expected to have some of their core functionality implemented, but may lack
   * certain notable features or interactions with other moves or abilities.
   * @returns `this`
   */
  partial(): this {
    this.flags |= AB_FLAG_PARTIAL;
    return this;
  }

  /**
   * Mark an ability as unimplemented.
   * Unimplemented abilities are ones which have _none_ of their basic functionality enabled.
   * @returns `this`
   */
  unimplemented(): this {
    this.flags |= AB_FLAG_UNIMPLEMENTED;
    return this;
  }

  /**
   * Mark an ability as having one or more edge cases.
   * It may lack certain niche interactions with other moves/abilities, but still functions
   * as intended in most cases.
   * Does not show up in game and is solely for internal dev use.
   *
   * When using this, make sure to **document the edge case** (or else this becomes pointless).
   * @returns `this`
   */
  edgeCase(): this {
    return this;
  }
}

/**
 * Base set of parameters passed to every ability attribute's {@linkcode AbAttr.apply | apply} method.
 *
 * Extended by sub-classes to contain additional parameters pertaining to the ability type(s) being triggered.
 */
export interface AbAttrBaseParams {
  /** The pokemon that has the ability being applied */
  readonly pokemon: Pokemon;

  /**
   * Whether the ability's effects are being simulated (for instance, during AI damage calculations).
   *
   * @remarks
   * Used to prevent message flyouts and other effects from being triggered.
   * @defaultValue `false`
   */
  readonly simulated?: boolean;

  /**
   * (For callers of {@linkcode applyAbAttrs}): If provided, **only** apply ability attributes of the passive (true) or active (false).
   *
   * This should almost always be left undefined, as otherwise it will *only* apply attributes of *either* the pokemon's passive (true) or
   * non-passive (false) ability. In almost all cases, you want to apply attributes that are from either.
   *
   * (For implementations of {@linkcode AbAttr}): This will *never* be undefined, and will be `true` if the ability being applied
   * is the pokemon's passive, and `false` otherwise.
   */
  passive?: boolean;
}

export interface AbAttrParamsWithCancel extends AbAttrBaseParams {
  /** Whether the ability application results in the interaction being cancelled */
  readonly cancelled: BooleanHolder;
}

/**
 * Abstract class for all ability attributes.
 *
 * Each {@linkcode Ability} may have any number of individual attributes, each functioning independently from one another.
 */
export abstract class AbAttr {
  /**
   * Whether to show this ability as a flyout when applying its effects.
   * Should be kept in parity with mainline where possible.
   * @defaultValue `true`
   */
  public showAbility = true;
  /** The additional condition associated with this AbAttr, if any. */
  private extraCondition?: AbAttrCondition;

  /**
   * Return whether this attribute is of the given type.
   *
   * @remarks
   * Used to avoid requiring the caller to have imported the specific attribute type, avoiding circular dependencies.
   *
   * @param attr - The attribute to check against
   * @returns Whether the attribute is an instance of the given type
   */
  public is<K extends AbAttrString>(attr: K): this is AbAttrMap[K] {
    const targetAttr = AbilityAttrs[attr];
    if (!targetAttr) {
      return false;
    }
    return this instanceof targetAttr;
  }

  /**
   * @param showAbility - Whether to show this ability as a flyout during battle; default `true`.
   * Should be kept in parity with mainline where possible.
   */
  constructor(showAbility = true) {
    this.showAbility = showAbility;
  }

  /**
   * Apply this attribute's effects without checking conditions.
   *
   * @remarks
   * **Never call this method directly!** \
   * Use {@linkcode applyAbAttrs} instead.
   */
  apply(_params: AbAttrBaseParams): void {}

  /**
   * Return the trigger message to show when this attribute is executed.
   * @param _params - The parameters passed to this attribute's {@linkcode apply} function; must match type exactly
   * @param _abilityName - The name of the current ability.
   * @privateRemarks
   * If more fields are provided than needed, any excess can be discarded using destructuring.
   * @todo Remove `null` from signature in lieu of using an empty string
   */
  getTriggerMessage(_params: Exact<Parameters<this["apply"]>[0]>, _abilityName: string): string | null {
    return null;
  }

  /**
   * Check whether this attribute can have its effects successfully applied.
   * Applies to **all** instances of the given attribute.
   * @param _params - The parameters passed to this attribute's {@linkcode apply} function; must match type exactly
   * @privateRemarks
   * If more fields are provided than needed, any excess can be discarded using destructuring.
   */
  canApply(_params: Exact<Parameters<this["apply"]>[0]>): boolean {
    return true;
  }

  /**
   * Return the additional condition associated with this particular AbAttr instance, if any.
   * @returns The extra condition for this {@linkcode AbAttr}, or `null` if none exist
   * @todo Make this use `undefined` instead of `null`
   * @todo Prevent this from being overridden by sub-classes
   */
  getCondition(): AbAttrCondition | null {
    return this.extraCondition || null;
  }

  addCondition(condition: AbAttrCondition): AbAttr {
    this.extraCondition = condition;
    return this;
  }
}

/**
 * Abstract class for ability attributes that simply cancel an interaction
 *
 * @remarks
 * Abilities that have simple cancel interactions (e.g. {@linkcode BlockRecoilDamageAttr}) can extend this class to reuse the `canApply` and `apply` logic
 */
abstract class CancelInteractionAbAttr extends AbAttr {
  override canApply({ cancelled }: AbAttrParamsWithCancel): boolean {
    return !cancelled.value;
  }

  override apply({ cancelled }: AbAttrParamsWithCancel): void {
    cancelled.value = true;
  }
}

export class BlockRecoilDamageAttr extends CancelInteractionAbAttr {
  private declare readonly _: never;
  constructor() {
    super(false);
  }

  override apply({ cancelled }: AbAttrParamsWithCancel): void {
    cancelled.value = true;
  }
}

export interface DoubleBattleChanceAbAttrParams extends AbAttrBaseParams {
  /** Holder for the chance of a double battle that may be modified by the ability */
  chance: NumberHolder;
}

/**
 * Attribute for abilities that increase the chance of a double battle
 * occurring.
 * @see {@linkcode apply}
 */
export class DoubleBattleChanceAbAttr extends AbAttr {
  private declare readonly _: never;
  constructor() {
    super(false);
  }

  /**
   * Increase the chance of a double battle occurring, storing the result in `chance`
   */
  override apply({ chance }: DoubleBattleChanceAbAttrParams): void {
    // This is divided by 4 as the chance is generated as a number from 0 to chance.value using Utils.randSeedInt
    // A double battle will initiate if the generated number is 0.
    chance.value /= 4;
  }
}

export class PostBattleInitAbAttr extends AbAttr {
  private declare readonly _: never;
}

export class PostBattleInitFormChangeAbAttr extends PostBattleInitAbAttr {
  private readonly formFunc: (p: Pokemon) => number;

  constructor(formFunc: (p: Pokemon) => number) {
    super(false);

    this.formFunc = formFunc;
  }

  override canApply({ pokemon, simulated }: AbAttrBaseParams): boolean {
    const formIndex = this.formFunc(pokemon);
    return formIndex !== pokemon.formIndex && !simulated;
  }

  override apply({ pokemon }: AbAttrBaseParams): void {
    globalScene.triggerPokemonFormChange(pokemon, SpeciesFormChangeAbilityTrigger, false);
  }
}

type PreDefendAbAttrCondition = (pokemon: Pokemon, attacker: Pokemon, move: Move) => boolean;

/**
 * Shared interface for AbAttrs that interact with a move that is being used by or against the user.
 *
 * Often extended by other interfaces to add more parameters.
 * Used, e.g. by {@linkcode PreDefendAbAttr} and {@linkcode PostAttackAbAttr}
 */
export interface AugmentMoveInteractionAbAttrParams extends AbAttrBaseParams {
  /** The move used by (or against, for defend attributes) the pokemon with the ability */
  move: Move;
  /** The pokemon on the other side of the interaction */
  opponent: Pokemon;
}

/**
 * Shared interface for parameters of several {@linkcode PreDefendAbAttr} ability attributes that modify damage.
 */
export interface PreDefendModifyDamageAbAttrParams extends AugmentMoveInteractionAbAttrParams {
  /** Holder for the amount of damage that will be dealt by a move */
  damage: NumberHolder;
}

/**
 * Class for abilities that apply effects before the defending Pokemon takes damage.
 *
 * ⚠️ This attribute must not be called via `applyAbAttrs` as its subclasses violate the Liskov Substitution Principle.
 */
export abstract class PreDefendAbAttr extends AbAttr {
  private declare readonly _: never;
}

export class PreDefendFullHpEndureAbAttr extends PreDefendAbAttr {
  override canApply({ pokemon, damage }: PreDefendModifyDamageAbAttrParams): boolean {
    return (
      pokemon.isFullHp() // Checks if pokemon has wonder_guard (which forces 1hp)
      && pokemon.getMaxHp() > 1 // Damage >= hp
      && damage.value >= pokemon.hp // Cannot apply if the pokemon already has sturdy from some other source
      && !pokemon.getTag(BattlerTagType.STURDY)
    );
  }

  override apply({ pokemon, simulated }: PreDefendModifyDamageAbAttrParams): void {
    if (!simulated) {
      pokemon.addTag(BattlerTagType.STURDY, 1);
    }
  }
}

export class BlockItemTheftAbAttr extends CancelInteractionAbAttr {
  getTriggerMessage({ pokemon }: AbAttrBaseParams, abilityName: string) {
    return i18next.t("abilityTriggers:blockItemTheft", {
      pokemonNameWithAffix: getPokemonNameWithAffix(pokemon),
      abilityName,
    });
  }
}

export interface StabBoostAbAttrParams extends AbAttrBaseParams {
  /** Holds the resolved STAB multiplier after ability application */
  multiplier: NumberHolder;
}

export class StabBoostAbAttr extends AbAttr {
  constructor() {
    super(false);
  }

  override canApply({ multiplier }: StabBoostAbAttrParams): boolean {
    return multiplier.value > 1;
  }

  override apply({ multiplier }: StabBoostAbAttrParams): void {
    multiplier.value += 0.5;
  }
}

export class ReceivedMoveDamageMultiplierAbAttr extends PreDefendAbAttr {
  protected readonly condition: PokemonDefendCondition;
  private readonly damageMultiplier: number;

  constructor(condition: PokemonDefendCondition, damageMultiplier: number, showAbility = false) {
    super(showAbility);

    this.condition = condition;
    this.damageMultiplier = damageMultiplier;
  }

  override canApply({ pokemon, opponent: attacker, move }: PreDefendModifyDamageAbAttrParams): boolean {
    return this.condition(pokemon, attacker, move);
  }

  override apply({ damage }: PreDefendModifyDamageAbAttrParams): void {
    damage.value = toDmgValue(damage.value * this.damageMultiplier);
  }
}

/**
 * Reduces the damage dealt to an allied Pokemon. Used by Friend Guard.
 */
export class AlliedFieldDamageReductionAbAttr extends PreDefendAbAttr {
  private readonly damageMultiplier: number;

  constructor(damageMultiplier: number) {
    super();
    this.damageMultiplier = damageMultiplier;
  }

  /**
   * Apply the damage reduction multiplier to the damage value.
   */
  override apply({ damage }: PreDefendModifyDamageAbAttrParams): void {
    damage.value = toDmgValue(damage.value * this.damageMultiplier);
  }
}

export class ReceivedTypeDamageMultiplierAbAttr extends ReceivedMoveDamageMultiplierAbAttr {
  constructor(moveType: PokemonType, damageMultiplier: number) {
    super((_target, user, move) => user.getMoveType(move) === moveType, damageMultiplier, false);
  }
}

/**
 * Shared interface used by several {@linkcode PreDefendAbAttr} abilities that influence the computed type effectiveness
 */
export interface TypeMultiplierAbAttrParams extends AugmentMoveInteractionAbAttrParams {
  /** Holds the type multiplier of an attack. In the case of an immunity, this value will be set to `0`. */
  typeMultiplier: NumberHolder;
  /** Its particular meaning depends on the ability attribute, though usually means that the "no effect" message should not be played */
  cancelled: BooleanHolder;
}

/**
 * Determines whether a Pokemon is immune to a move because of an ability.
 */
export class TypeImmunityAbAttr extends PreDefendAbAttr {
  private readonly immuneType: PokemonType | null;
  private readonly condition: AbAttrCondition | null;

  // TODO: Change `NonSuperEffectiveImmunityAbAttr` to not pass `null` as immune type
  constructor(immuneType: PokemonType | null, condition?: AbAttrCondition) {
    super(true);

    this.immuneType = immuneType;
    this.condition = condition ?? null;
  }

  override canApply({ move, opponent: attacker, pokemon }: TypeMultiplierAbAttrParams): boolean {
    return (
      ![MoveTarget.BOTH_SIDES, MoveTarget.ENEMY_SIDE, MoveTarget.USER_SIDE].includes(move.moveTarget)
      && attacker !== pokemon
      && attacker.getMoveType(move) === this.immuneType
    );
  }

  override apply({ typeMultiplier }: TypeMultiplierAbAttrParams): void {
    typeMultiplier.value = 0;
  }

  getImmuneType(): PokemonType | null {
    return this.immuneType;
  }

  override getCondition(): AbAttrCondition | null {
    return this.condition;
  }
}

export class AttackTypeImmunityAbAttr extends TypeImmunityAbAttr {
  // biome-ignore lint/complexity/noUselessConstructor: Changes the type of `immuneType`
  constructor(immuneType: PokemonType, condition?: AbAttrCondition) {
    super(immuneType, condition);
  }

  override canApply(params: TypeMultiplierAbAttrParams): boolean {
    const { move } = params;
    return (
      move.category !== MoveCategory.STATUS
      && !move.hasAttr("NeutralDamageAgainstFlyingTypeMultiplierAttr")
      && super.canApply(params)
    );
  }
}

export class TypeImmunityHealAbAttr extends TypeImmunityAbAttr {
  // biome-ignore lint/complexity/noUselessConstructor: Changes the type of `immuneType`
  constructor(immuneType: PokemonType) {
    super(immuneType);
  }

  override apply(params: TypeMultiplierAbAttrParams): void {
    super.apply(params);
    const { pokemon, cancelled, simulated, passive } = params;
    if (!pokemon.isFullHp() && !simulated) {
      const abilityName = (passive ? pokemon.getPassiveAbility() : pokemon.getAbility()).name;
      globalScene.phaseManager.unshiftNew(
        "PokemonHealPhase",
        pokemon.getBattlerIndex(),
        toDmgValue(pokemon.getMaxHp() / 4),
        i18next.t("abilityTriggers:typeImmunityHeal", {
          pokemonNameWithAffix: getPokemonNameWithAffix(pokemon),
          abilityName,
        }),
        true,
      );
      cancelled.value = true; // Suppresses "No Effect" message
    }
  }
}

class TypeImmunityStatStageChangeAbAttr extends TypeImmunityAbAttr {
  private readonly stat: BattleStat;
  private readonly stages: number;

  constructor(immuneType: PokemonType, stat: BattleStat, stages: number, condition?: AbAttrCondition) {
    super(immuneType, condition);

    this.stat = stat;
    this.stages = stages;
  }

  override apply(params: TypeMultiplierAbAttrParams): void {
    const { cancelled, simulated, pokemon } = params;
    super.apply(params);
    cancelled.value = true; // Suppresses "No Effect" message
    if (!simulated) {
      globalScene.phaseManager.unshiftNew(
        "StatStageChangePhase",
        pokemon.getBattlerIndex(),
        true,
        [this.stat],
        this.stages,
      );
    }
  }
}

class TypeImmunityAddBattlerTagAbAttr extends TypeImmunityAbAttr {
  private readonly tagType: BattlerTagType;
  private readonly turnCount: number;

  constructor(immuneType: PokemonType, tagType: BattlerTagType, turnCount: number, condition?: AbAttrCondition) {
    super(immuneType, condition);

    this.tagType = tagType;
    this.turnCount = turnCount;
  }

  override apply(params: TypeMultiplierAbAttrParams): void {
    const { cancelled, simulated, pokemon } = params;
    super.apply(params);
    cancelled.value = true; // Suppresses "No Effect" message
    if (!simulated) {
      pokemon.addTag(this.tagType, this.turnCount, undefined, pokemon.id);
    }
  }
}

export class NonSuperEffectiveImmunityAbAttr extends TypeImmunityAbAttr {
  constructor(condition?: AbAttrCondition) {
    super(null, condition);
  }

  override canApply({ move, typeMultiplier }: TypeMultiplierAbAttrParams): boolean {
    return move.is("AttackMove") && typeMultiplier.value < 2;
  }

  override apply({ typeMultiplier, cancelled }: TypeMultiplierAbAttrParams): void {
    cancelled.value = true; // Suppresses "No Effect" message
    typeMultiplier.value = 0;
  }

  getTriggerMessage({ pokemon }: TypeMultiplierAbAttrParams, abilityName: string): string {
    return i18next.t("abilityTriggers:nonSuperEffectiveImmunity", {
      pokemonNameWithAffix: getPokemonNameWithAffix(pokemon),
      abilityName,
    });
  }
}

/**
 * Attribute implementing the effects of {@link https://bulbapedia.bulbagarden.net/wiki/Tera_Shell_(Ability) | Tera Shell}
 * When the source is at full HP, incoming attacks will have a maximum 0.5x type effectiveness multiplier.
 */
export class FullHpResistTypeAbAttr extends PreDefendAbAttr {
  /**
   * Allow application if the pokemon with the ability is at full hp and the mvoe is not fixed damage
   */
  override canApply({ typeMultiplier, move, pokemon }: TypeMultiplierAbAttrParams): boolean {
    return (
      typeMultiplier instanceof NumberHolder
      && !move?.hasAttr("FixedDamageAttr")
      && pokemon.isFullHp()
      && typeMultiplier.value > 0.5
    );
  }

  /**
   * Reduce the type multiplier to 0.5 if the source is at full HP.
   */
  override apply({ typeMultiplier, pokemon }: TypeMultiplierAbAttrParams): void {
    typeMultiplier.value = 0.5;
    pokemon.turnData.moveEffectiveness = 0.5;
  }

  getTriggerMessage({ pokemon }: TypeMultiplierAbAttrParams, _abilityName: string): string {
    return i18next.t("abilityTriggers:fullHpResistType", {
      pokemonNameWithAffix: getPokemonNameWithAffix(pokemon),
    });
  }
}

export interface FieldPriorityMoveImmunityAbAttrParams extends AugmentMoveInteractionAbAttrParams {
  /** Holds whether the pokemon is immune to the move being used */
  cancelled: BooleanHolder;
}

export class FieldPriorityMoveImmunityAbAttr extends PreDefendAbAttr {
  override canApply({ move, opponent: attacker, cancelled }: FieldPriorityMoveImmunityAbAttrParams): boolean {
    return (
      !cancelled.value
      && !(move.moveTarget === MoveTarget.USER || move.moveTarget === MoveTarget.NEAR_ALLY)
      && move.getPriority(attacker) > 0
      && !move.isMultiTarget()
    );
  }

  override apply({ cancelled }: FieldPriorityMoveImmunityAbAttrParams): void {
    cancelled.value = true;
  }
}

export interface MoveImmunityAbAttrParams extends AugmentMoveInteractionAbAttrParams {
  /** Holds whether the standard "no effect" message (due to a type-based immunity) should be suppressed */
  cancelled: BooleanHolder;
}
// TODO: Consider examining whether this move immunity ability attribute
// can be merged with the MoveTypeMultiplierAbAttr in some way.
export class MoveImmunityAbAttr extends PreDefendAbAttr {
  private readonly immuneCondition: PreDefendAbAttrCondition;

  constructor(immuneCondition: PreDefendAbAttrCondition) {
    super(true);

    this.immuneCondition = immuneCondition;
  }

  override canApply({ pokemon, opponent: attacker, move, cancelled }: MoveImmunityAbAttrParams): boolean {
    return !cancelled.value && this.immuneCondition(pokemon, attacker, move);
  }

  override apply({ cancelled }: MoveImmunityAbAttrParams): void {
    cancelled.value = true;
  }

  override getTriggerMessage({ pokemon }: MoveImmunityAbAttrParams, _abilityName: string): string {
    return i18next.t("abilityTriggers:moveImmunity", { pokemonNameWithAffix: getPokemonNameWithAffix(pokemon) });
  }
}

export interface PreDefendModifyAccAbAttrParams extends AugmentMoveInteractionAbAttrParams {
  /** Holds the accuracy of the move after the ability is applied */
  accuracy: NumberHolder;
}

/**
 * Reduces the accuracy of status moves used against the Pokémon with this ability to 50%.
 * Used by Wonder Skin.
 */
export class WonderSkinAbAttr extends PreDefendAbAttr {
  constructor() {
    super(false);
  }

  override canApply({ move, accuracy }: PreDefendModifyAccAbAttrParams): boolean {
    return move.category === MoveCategory.STATUS && accuracy.value >= 50;
  }

  override apply({ accuracy }: PreDefendModifyAccAbAttrParams): void {
    accuracy.value = 50;
  }
}

export class MoveImmunityStatStageChangeAbAttr extends MoveImmunityAbAttr {
  private readonly stat: BattleStat;
  private readonly stages: number;

  constructor(immuneCondition: PreDefendAbAttrCondition, stat: BattleStat, stages: number) {
    super(immuneCondition);
    this.stat = stat;
    this.stages = stages;
  }

  override canApply(params: MoveImmunityAbAttrParams): boolean {
    // TODO: Evaluate whether it makes sense to check against simulated here.
    // We likely want to check 'simulated' when the apply method enqueues the phase
    return !params.simulated && super.canApply(params);
  }

  override apply(params: MoveImmunityAbAttrParams): void {
    super.apply(params);
    // TODO: We probably should not unshift the phase if this is simulated
    globalScene.phaseManager.unshiftNew(
      "StatStageChangePhase",
      params.pokemon.getBattlerIndex(),
      true,
      [this.stat],
      this.stages,
    );
  }
}

/**
 * Shared parameters for ability attributes that apply an effect after move was used by or against the the user.
 */
export interface PostMoveInteractionAbAttrParams extends AugmentMoveInteractionAbAttrParams {
  /** Stores the hit result of the move used in the interaction */
  readonly hitResult: HitResult;
  /** The amount of damage dealt in the interaction */
  readonly damage: number;
}

export class PostDefendAbAttr extends AbAttr {
  private declare readonly _: never;
  override canApply(_params: PostMoveInteractionAbAttrParams): boolean {
    return true;
  }
  override apply(_params: PostMoveInteractionAbAttrParams): void {}
}

/** Class for abilities that make drain moves deal damage to user instead of healing them. */
export class ReverseDrainAbAttr extends PostDefendAbAttr {
  override canApply({ move, opponent, simulated }: PostMoveInteractionAbAttrParams): boolean {
    const cancelled = new BooleanHolder(false);
    applyAbAttrs("BlockNonDirectDamageAbAttr", { pokemon: opponent, cancelled, simulated });
    return !cancelled.value && move.hasAttr("HitHealAttr");
  }

  /**
   * Determines if a damage and draining move was used to check if this ability should stop the healing.
   * Examples include: Absorb, Draining Kiss, Bitter Blade, etc.
   * Also displays a message to show this ability was activated.
   */
  override apply({ move, simulated, opponent, pokemon }: PostMoveInteractionAbAttrParams): void {
    if (simulated) {
      return;
    }
    const damageAmount = move.getAttrs<"HitHealAttr">("HitHealAttr")[0].getHealAmount(opponent, pokemon);
    pokemon.turnData.damageTaken += damageAmount;
    globalScene.phaseManager.unshiftNew(
      "PokemonHealPhase",
      opponent.getBattlerIndex(),
      -damageAmount,
      null,
      false,
      true,
    );
  }

  public override getTriggerMessage({ opponent }: PostMoveInteractionAbAttrParams): string | null {
    return i18next.t("abilityTriggers:reverseDrain", { pokemonNameWithAffix: getPokemonNameWithAffix(opponent) });
  }
}

export class PostDefendStatStageChangeAbAttr extends PostDefendAbAttr {
  private readonly condition: PokemonDefendCondition;
  private readonly stat: BattleStat;
  private readonly stages: number;
  private readonly selfTarget: boolean;
  private readonly allOthers: boolean;

  constructor(
    condition: PokemonDefendCondition,
    stat: BattleStat,
    stages: number,
    selfTarget = true,
    allOthers = false,
  ) {
    super(true);

    this.condition = condition;
    this.stat = stat;
    this.stages = stages;
    this.selfTarget = selfTarget;
    this.allOthers = allOthers;
  }

  override canApply({ pokemon, opponent: attacker, move }: PostMoveInteractionAbAttrParams): boolean {
    return this.condition(pokemon, attacker, move);
  }

  override apply({ simulated, pokemon, opponent: attacker }: PostMoveInteractionAbAttrParams): void {
    if (simulated) {
      return;
    }

    if (this.allOthers) {
      const ally = pokemon.getAlly();
      const otherPokemon = ally != null ? pokemon.getOpponents().concat([ally]) : pokemon.getOpponents();
      for (const other of otherPokemon) {
        globalScene.phaseManager.unshiftNew(
          "StatStageChangePhase",
          other.getBattlerIndex(),
          false,
          [this.stat],
          this.stages,
        );
      }
    } else {
      globalScene.phaseManager.unshiftNew(
        "StatStageChangePhase",
        (this.selfTarget ? pokemon : attacker).getBattlerIndex(),
        this.selfTarget,
        [this.stat],
        this.stages,
      );
    }
  }
}

export class PostDefendHpGatedStatStageChangeAbAttr extends PostDefendAbAttr {
  private readonly condition: PokemonDefendCondition;
  private readonly hpGate: number;
  private readonly stats: readonly BattleStat[];
  private readonly stages: number;
  private readonly selfTarget: boolean;

  constructor(
    condition: PokemonDefendCondition,
    hpGate: number,
    stats: BattleStat[],
    stages: number,
    selfTarget = true,
  ) {
    super(true);

    this.condition = condition;
    this.hpGate = hpGate;
    this.stats = stats;
    this.stages = stages;
    this.selfTarget = selfTarget;
  }

  override canApply({ pokemon, opponent: attacker, move }: PostMoveInteractionAbAttrParams): boolean {
    const hpGateFlat: number = Math.ceil(pokemon.getMaxHp() * this.hpGate);
    const lastAttackReceived = pokemon.turnData.attacksReceived.at(-1);
    const damageReceived = lastAttackReceived?.damage ?? 0;
    return (
      this.condition(pokemon, attacker, move) && pokemon.hp <= hpGateFlat && pokemon.hp + damageReceived > hpGateFlat
    );
  }

  override apply({ simulated, pokemon, opponent }: PostMoveInteractionAbAttrParams): void {
    if (!simulated) {
      globalScene.phaseManager.unshiftNew(
        "StatStageChangePhase",
        (this.selfTarget ? pokemon : opponent).getBattlerIndex(),
        true,
        this.stats,
        this.stages,
      );
    }
  }
}

export class PostDefendApplyArenaTrapTagAbAttr extends PostDefendAbAttr {
  private readonly condition: PokemonDefendCondition;
  private readonly arenaTagType: ArenaTagType;

  constructor(condition: PokemonDefendCondition, tagType: ArenaTagType) {
    super(true);

    this.condition = condition;
    this.arenaTagType = tagType;
  }

  override canApply({ pokemon, opponent: attacker, move }: PostMoveInteractionAbAttrParams): boolean {
    const tag = globalScene.arena.getTag(this.arenaTagType) as EntryHazardTag;
    return this.condition(pokemon, attacker, move) && (!tag || tag.canAdd());
  }

  override apply({ simulated, pokemon }: PostMoveInteractionAbAttrParams): void {
    if (!simulated) {
      globalScene.arena.addTag(
        this.arenaTagType,
        0,
        undefined,
        pokemon.id,
        pokemon.isPlayer() ? ArenaTagSide.ENEMY : ArenaTagSide.PLAYER,
      );
    }
  }
}

export class PostDefendApplyBattlerTagAbAttr extends PostDefendAbAttr {
  private readonly condition: PokemonDefendCondition;
  private readonly tagType: BattlerTagType;
  constructor(condition: PokemonDefendCondition, tagType: BattlerTagType) {
    super(true);

    this.condition = condition;
    this.tagType = tagType;
  }

  override canApply({ pokemon, opponent: attacker, move }: PostMoveInteractionAbAttrParams): boolean {
    return this.condition(pokemon, attacker, move);
  }

  override apply({ simulated, pokemon, move }: PostMoveInteractionAbAttrParams): void {
    if (!pokemon.getTag(this.tagType) && !simulated) {
      pokemon.addTag(this.tagType, undefined, undefined, pokemon.id);
      globalScene.phaseManager.queueMessage(
        i18next.t("abilityTriggers:windPowerCharged", {
          pokemonName: getPokemonNameWithAffix(pokemon),
          moveName: move.name,
        }),
      );
    }
  }
}

export class PostDefendTypeChangeAbAttr extends PostDefendAbAttr {
  private type: PokemonType;

  override canApply({
    opponent: attacker,
    move,
    pokemon,
    hitResult,
    simulated,
  }: PostMoveInteractionAbAttrParams): boolean {
    this.type = attacker.getMoveType(move);
    const pokemonTypes = pokemon.getTypes(true);
    return hitResult < HitResult.NO_EFFECT && (simulated || pokemonTypes.length !== 1 || pokemonTypes[0] !== this.type);
  }

  override apply({ pokemon, opponent: attacker, move }: PostMoveInteractionAbAttrParams): void {
    const type = attacker.getMoveType(move);
    pokemon.summonData.types = [type];
  }

  override getTriggerMessage({ pokemon }: PostMoveInteractionAbAttrParams, abilityName: string): string {
    return i18next.t("abilityTriggers:postDefendTypeChange", {
      pokemonNameWithAffix: getPokemonNameWithAffix(pokemon),
      abilityName,
      typeName: i18next.t(`pokemonInfo:type.${toCamelCase(PokemonType[this.type])}`),
    });
  }
}

export class PostDefendTerrainChangeAbAttr extends PostDefendAbAttr {
  private readonly terrainType: TerrainType;

  constructor(terrainType: TerrainType) {
    super();

    this.terrainType = terrainType;
  }

  override canApply({ hitResult }: PostMoveInteractionAbAttrParams): boolean {
    return hitResult < HitResult.NO_EFFECT && globalScene.arena.canSetTerrain(this.terrainType);
  }

  override apply({ simulated, pokemon }: PostMoveInteractionAbAttrParams): void {
    if (!simulated) {
      globalScene.arena.trySetTerrain(this.terrainType, false, pokemon);
    }
  }
}

export class PostDefendContactApplyStatusEffectAbAttr extends PostDefendAbAttr {
  private readonly chance: number;
  private readonly effects: readonly StatusEffect[];

  constructor(chance: number, ...effects: StatusEffect[]) {
    super(true);

    this.chance = chance;
    this.effects = effects;
  }

  override canApply({ pokemon, move, opponent: attacker }: PostMoveInteractionAbAttrParams): boolean {
    const effect =
      this.effects.length === 1 ? this.effects[0] : this.effects[pokemon.randBattleSeedInt(this.effects.length)];
    return (
      move.doesFlagEffectApply({ flag: MoveFlags.MAKES_CONTACT, user: attacker, target: pokemon })
      && !attacker.status
      && (this.chance === -1 || pokemon.randBattleSeedInt(100) < this.chance)
      && attacker.canSetStatus(effect, true, false, pokemon)
    );
  }

  override apply({ opponent: attacker, pokemon }: PostMoveInteractionAbAttrParams): void {
    // TODO: Probably want to check against simulated here
    const effect =
      this.effects.length === 1 ? this.effects[0] : this.effects[pokemon.randBattleSeedInt(this.effects.length)];
    attacker.trySetStatus(effect, pokemon);
  }
}

export class EffectSporeAbAttr extends PostDefendContactApplyStatusEffectAbAttr {
  constructor() {
    super(10, StatusEffect.POISON, StatusEffect.PARALYSIS, StatusEffect.SLEEP);
  }

  override canApply(params: PostMoveInteractionAbAttrParams): boolean {
    const attacker = params.opponent;
    return !(attacker.isOfType(PokemonType.GRASS) || attacker.hasAbility(AbilityId.OVERCOAT)) && super.canApply(params);
  }
}

export class PostDefendContactApplyTagChanceAbAttr extends PostDefendAbAttr {
  private readonly chance: number;
  private readonly tagType: BattlerTagType;
  private readonly turnCount: number | undefined;

  constructor(chance: number, tagType: BattlerTagType, turnCount?: number) {
    super();

    this.tagType = tagType;
    this.chance = chance;
    this.turnCount = turnCount;
  }

  override canApply({ move, pokemon, opponent }: PostMoveInteractionAbAttrParams): boolean {
    return (
      move.doesFlagEffectApply({ flag: MoveFlags.MAKES_CONTACT, user: opponent, target: pokemon })
      && pokemon.randBattleSeedInt(100) < this.chance
      && opponent.canAddTag(this.tagType)
    );
  }

  override apply({ pokemon, simulated, opponent, move }: PostMoveInteractionAbAttrParams): void {
    if (!simulated) {
      opponent.addTag(this.tagType, this.turnCount, move.id, pokemon.id);
    }
  }
}

/**
 * Set stat stages when the user gets hit by a critical hit
 *
 * @privateRemarks
 * It is the responsibility of the caller to ensure that this ability attribute is only applied
 * when the user has been hit by a critical hit; such an event is not checked here.
 *
 * @sealed
 */
export class PostReceiveCritStatStageChangeAbAttr extends AbAttr {
  private readonly stat: BattleStat;
  private readonly stages: number;

  constructor(stat: BattleStat, stages: number) {
    super();

    this.stat = stat;
    this.stages = stages;
  }

  override apply({ simulated, pokemon }: PostMoveInteractionAbAttrParams): void {
    if (!simulated) {
      globalScene.phaseManager.unshiftNew(
        "StatStageChangePhase",
        pokemon.getBattlerIndex(),
        true,
        [this.stat],
        this.stages,
      );
    }
  }
}

export class PostDefendContactDamageAbAttr extends PostDefendAbAttr {
  private readonly damageRatio: number;

  constructor(damageRatio: number) {
    super();

    this.damageRatio = damageRatio;
  }

  override canApply({ simulated, move, opponent: attacker, pokemon }: PostMoveInteractionAbAttrParams): boolean {
    return (
      !simulated
      && move.doesFlagEffectApply({ flag: MoveFlags.MAKES_CONTACT, user: attacker, target: pokemon })
      && !attacker.hasAbilityWithAttr("BlockNonDirectDamageAbAttr")
    );
  }

  override apply({ opponent: attacker }: PostMoveInteractionAbAttrParams): void {
    attacker.damageAndUpdate(toDmgValue(attacker.getMaxHp() * (1 / this.damageRatio)), { result: HitResult.INDIRECT });
    attacker.turnData.damageTaken += toDmgValue(attacker.getMaxHp() * (1 / this.damageRatio));
  }

  override getTriggerMessage({ pokemon }: PostMoveInteractionAbAttrParams, abilityName: string): string {
    return i18next.t("abilityTriggers:postDefendContactDamage", {
      pokemonNameWithAffix: getPokemonNameWithAffix(pokemon),
      abilityName,
    });
  }
}
/**
 * This ability applies the Perish Song tag to the attacking pokemon
 * and the defending pokemon if the move makes physical contact and neither pokemon
 * already has the Perish Song tag.
 */
export class PostDefendPerishSongAbAttr extends PostDefendAbAttr {
  private readonly turns: number;

  constructor(turns: number) {
    super();

    this.turns = turns;
  }

  override canApply({ move, opponent: attacker, pokemon }: PostMoveInteractionAbAttrParams): boolean {
    return (
      move.doesFlagEffectApply({ flag: MoveFlags.MAKES_CONTACT, user: attacker, target: pokemon })
      && !attacker.getTag(BattlerTagType.PERISH_SONG)
    );
  }

  override apply({ simulated, opponent: attacker, pokemon }: PostMoveInteractionAbAttrParams): void {
    if (!simulated) {
      attacker.addTag(BattlerTagType.PERISH_SONG, this.turns);
      pokemon.addTag(BattlerTagType.PERISH_SONG, this.turns);
    }
  }

  override getTriggerMessage({ pokemon }: PostMoveInteractionAbAttrParams, abilityName: string): string {
    return i18next.t("abilityTriggers:perishBody", {
      pokemonName: getPokemonNameWithAffix(pokemon),
      abilityName,
    });
  }
}

export class PostDefendWeatherChangeAbAttr extends PostDefendAbAttr {
  private readonly weatherType: WeatherType;
  protected readonly condition?: PokemonDefendCondition;

  constructor(weatherType: WeatherType, condition?: PokemonDefendCondition) {
    super();

    this.weatherType = weatherType;
    if (condition != null) {
      this.condition = condition;
    }
  }

  override canApply({ pokemon, opponent: attacker, move }: PostMoveInteractionAbAttrParams): boolean {
    return (
      !(this.condition && !this.condition(pokemon, attacker, move))
      && !globalScene.arena.weather?.isImmutable()
      && globalScene.arena.canSetWeather(this.weatherType)
    );
  }

  override apply({ simulated, pokemon }: PostMoveInteractionAbAttrParams): void {
    if (!simulated) {
      globalScene.arena.trySetWeather(this.weatherType, pokemon);
    }
  }
}

export class PostDefendAbilitySwapAbAttr extends PostDefendAbAttr {
  override canApply({ move, opponent: attacker, pokemon }: PostMoveInteractionAbAttrParams): boolean {
    return (
      move.doesFlagEffectApply({ flag: MoveFlags.MAKES_CONTACT, user: attacker, target: pokemon })
      && attacker.getAbility().swappable
    );
  }

  override apply({ simulated, opponent: attacker, pokemon }: PostMoveInteractionAbAttrParams): void {
    if (!simulated) {
      const tempAbility = attacker.getAbility();
      attacker.setTempAbility(pokemon.getAbility());
      pokemon.setTempAbility(tempAbility);
    }
  }

  override getTriggerMessage({ pokemon }: PostMoveInteractionAbAttrParams, _abilityName: string): string {
    return i18next.t("abilityTriggers:postDefendAbilitySwap", {
      pokemonNameWithAffix: getPokemonNameWithAffix(pokemon),
    });
  }
}

export class PostDefendAbilityGiveAbAttr extends PostDefendAbAttr {
  private readonly ability: AbilityId;

  constructor(ability: AbilityId) {
    super();
    this.ability = ability;
  }

  override canApply({ move, opponent: attacker, pokemon }: PostMoveInteractionAbAttrParams): boolean {
    return (
      move.doesFlagEffectApply({ flag: MoveFlags.MAKES_CONTACT, user: attacker, target: pokemon })
      && attacker.getAbility().suppressable
      && !attacker.getAbility().hasAttr("PostDefendAbilityGiveAbAttr")
    );
  }

  override apply({ simulated, opponent: attacker }: PostMoveInteractionAbAttrParams): void {
    if (!simulated) {
      attacker.setTempAbility(allAbilities[this.ability]);
    }
  }

  override getTriggerMessage({ pokemon }: PostMoveInteractionAbAttrParams, abilityName: string): string {
    return i18next.t("abilityTriggers:postDefendAbilityGive", {
      pokemonNameWithAffix: getPokemonNameWithAffix(pokemon),
      abilityName,
    });
  }
}

export class PostDefendMoveDisableAbAttr extends PostDefendAbAttr {
  private readonly chance: number;

  constructor(chance: number) {
    super();

    this.chance = chance;
  }

  override canApply({ move, opponent: attacker, pokemon }: PostMoveInteractionAbAttrParams): boolean {
    return (
      attacker.getTag(BattlerTagType.DISABLED) == null
      && move.doesFlagEffectApply({ flag: MoveFlags.MAKES_CONTACT, user: attacker, target: pokemon })
      && (this.chance === -1 || pokemon.randBattleSeedInt(100) < this.chance)
    );
  }

  override apply({ simulated, opponent, pokemon }: PostMoveInteractionAbAttrParams): void {
    if (!simulated) {
      opponent.addTag(BattlerTagType.DISABLED, 4, 0, pokemon.id);
    }
  }
}

export interface PostStatStageChangeAbAttrParams extends AbAttrBaseParams {
  /** The stats that were changed */
  stats: readonly BattleStat[];
  /** The amount of stages that the stats changed by */
  stages: number;
  /** Whether the source of the stat stages were from the user's own move */
  selfTarget: boolean;
}

export class PostStatStageChangeAbAttr extends AbAttr {
  private declare readonly _: never;

  override canApply(_params: Closed<PostStatStageChangeAbAttrParams>) {
    return true;
  }

  override apply(_params: Closed<PostStatStageChangeAbAttrParams>) {}
}

export class PostStatStageChangeStatStageChangeAbAttr extends PostStatStageChangeAbAttr {
  private readonly condition: PokemonStatStageChangeCondition;
  private readonly statsToChange: readonly BattleStat[];
  private readonly stages: number;

  constructor(condition: PokemonStatStageChangeCondition, statsToChange: BattleStat[], stages: number) {
    super(true);

    this.condition = condition;
    this.statsToChange = statsToChange;
    this.stages = stages;
  }

  override canApply({ pokemon, stats, stages, selfTarget }: PostStatStageChangeAbAttrParams): boolean {
    return this.condition(pokemon, stats, stages) && !selfTarget;
  }

  /**
   * Add additional stat changes when one of the pokemon's own stats change
   */
  override apply({ simulated, pokemon }: PostStatStageChangeAbAttrParams): void {
    if (!simulated) {
      globalScene.phaseManager.unshiftNew(
        "StatStageChangePhase",
        pokemon.getBattlerIndex(),
        true,
        this.statsToChange,
        this.stages,
      );
    }
  }
}

export abstract class PreAttackAbAttr extends AbAttr {
  private declare readonly _: never;
}

export interface ModifyMoveEffectChanceAbAttrParams extends AbAttrBaseParams {
  /** The move being used by the attacker */
  move: Move;
  /** Holds the additional effect chance. Must be between `0` and `1` */
  chance: NumberHolder;
}

/**
 * Modifies moves additional effects with multipliers, ie. Sheer Force, Serene Grace.
 */
export class MoveEffectChanceMultiplierAbAttr extends AbAttr {
  private readonly chanceMultiplier: number;

  constructor(chanceMultiplier: number) {
    super(false);
    this.chanceMultiplier = chanceMultiplier;
  }

  override canApply({ chance, move }: ModifyMoveEffectChanceAbAttrParams): boolean {
    const exceptMoves = [MoveId.ORDER_UP, MoveId.ELECTRO_SHOT];
    return !(chance.value <= 0 || exceptMoves.includes(move.id));
  }

  override apply({ chance }: ModifyMoveEffectChanceAbAttrParams): void {
    chance.value *= this.chanceMultiplier;
    chance.value = Math.min(chance.value, 100);
  }
}

/**
 * Sets incoming moves additional effect chance to zero, ignoring all effects from moves. ie. Shield Dust.
 */
export class IgnoreMoveEffectsAbAttr extends PreDefendAbAttr {
  constructor(showAbility = false) {
    super(showAbility);
  }

  override canApply({ chance }: ModifyMoveEffectChanceAbAttrParams): boolean {
    return chance.value > 0;
  }

  override apply({ chance }: ModifyMoveEffectChanceAbAttrParams): void {
    chance.value = 0;
  }
}

export class FieldPreventExplosiveMovesAbAttr extends CancelInteractionAbAttr {}

export interface FieldMultiplyStatAbAttrParams extends AbAttrBaseParams {
  /** The kind of stat that is being checked for modification */
  stat: Stat;
  /** Holds the value of the stat after multipliers */
  statVal: NumberHolder;
  /** The target of the stat multiplier */
  target: Pokemon;
  /** Holds whether another multiplier has already been applied to the stat.
   *
   * @remarks
   * Intended to be used to prevent the multiplier from stacking
   * with other instances of the ability */
  hasApplied: BooleanHolder;
}

/**
 * Multiplies a Stat if the checked Pokemon lacks this ability.
 * If this ability cannot stack, a BooleanHolder can be used to prevent this from stacking.
 */
export class FieldMultiplyStatAbAttr extends AbAttr {
  private readonly stat: Stat;
  private readonly multiplier: number;
  /**
   * Whether this ability can stack with others of the same type for this stat.
   * @defaultValue `false`
   * @todo Remove due to being literally useless - the ruin abilities are hardcoded to never stack in game
   */
  private readonly canStack: boolean;

  constructor(stat: Stat, multiplier: number, canStack = false) {
    super(false);

    this.stat = stat;
    this.multiplier = multiplier;
    this.canStack = canStack;
  }

  canApply({ hasApplied, target, stat }: FieldMultiplyStatAbAttrParams): boolean {
    return (
      this.canStack
      || (!hasApplied.value
        && this.stat === stat
        && target.getAbilityAttrs("FieldMultiplyStatAbAttr").every(attr => attr.stat !== stat))
    );
  }

  /**
   * Atttempt to multiply a Pokemon's Stat.
   */
  apply({ statVal, hasApplied }: FieldMultiplyStatAbAttrParams): void {
    statVal.value *= this.multiplier;
    hasApplied.value = true;
  }
}

export interface MoveTypeChangeAbAttrParams extends AugmentMoveInteractionAbAttrParams {
  // TODO: Replace the number holder with a holder for the type.
  /** Holds the type of the move, which may change after ability application */
  moveType: NumberHolder;
  /** Holds the power of the move, which may change after ability application */
  power: NumberHolder;
}

export class MoveTypeChangeAbAttr extends PreAttackAbAttr {
  private readonly newType: PokemonType;
  private readonly powerMultiplier: number;
  private readonly condition?: PokemonAttackCondition;

  constructor(
    newType: PokemonType,
    powerMultiplier: number,
    // TODO: all moves with this attr solely check the move being used...
    condition?: PokemonAttackCondition,
  ) {
    super(false);
    this.newType = newType;
    this.powerMultiplier = powerMultiplier;
    this.condition = condition;
  }

  /**
   * Determine if the move type change attribute can be applied.
   *
   * Can be applied if:
   * - The ability's condition is met, e.g. pixilate only boosts normal moves,
   * - The move is not forbidden from having its type changed by an ability, e.g. {@linkcode MoveId.MULTI_ATTACK}
   * - The user is not Terastallized and using Tera Blast
   * - The user is not a Terastallized Terapagos using Stellar-type Tera Starstorm
   */
  override canApply({ pokemon, opponent: target, move }: MoveTypeChangeAbAttrParams): boolean {
    return (
      (!this.condition || this.condition(pokemon, target, move))
      && !noAbilityTypeOverrideMoves.has(move.id)
      && !(
        pokemon.isTerastallized
        && (move.id === MoveId.TERA_BLAST
          || (move.id === MoveId.TERA_STARSTORM
            && pokemon.getTeraType() === PokemonType.STELLAR
            && pokemon.hasSpecies(SpeciesId.TERAPAGOS)))
      )
    );
  }

  override apply({ moveType, power }: MoveTypeChangeAbAttrParams): void {
    moveType.value = this.newType;
    power.value *= this.powerMultiplier;
  }
}

/**
 * Attribute to change the user's type to that of the move currently being executed.
 * Used by {@linkcode AbilityId.PROTEAN} and {@linkcode AbilityId.LIBERO}.
 */
export class PokemonTypeChangeAbAttr extends PreAttackAbAttr {
  private moveType: PokemonType = PokemonType.UNKNOWN;
  constructor() {
    super(true);
  }

  override canApply({ move, pokemon }: AugmentMoveInteractionAbAttrParams): boolean {
    if (
      pokemon.isTerastallized
      || move.id === MoveId.STRUGGLE /*
       * Skip moves that call other moves because these moves generate a following move that will trigger this ability attribute
       * See: https://bulbapedia.bulbagarden.net/wiki/Category:Moves_that_call_other_moves
       */
      || move.hasAttr("CallMoveAttr")
      || move.hasAttr("NaturePowerAttr") // TODO: remove this line when nature power is made to extend from `CallMoveAttr`
    ) {
      return false;
    }

    // Skip changing type if we're already of the given type as-is
    const moveType = pokemon.getMoveType(move);
    if (pokemon.getTypes().every(t => t === moveType)) {
      return false;
    }

    this.moveType = moveType;
    return true;
  }

  override apply({ simulated, pokemon, move }: AugmentMoveInteractionAbAttrParams): void {
    const moveType = pokemon.getMoveType(move);

    if (!simulated) {
      this.moveType = moveType;
      pokemon.summonData.types = [moveType];
      pokemon.updateInfo();
    }
  }

  getTriggerMessage({ pokemon }: AugmentMoveInteractionAbAttrParams, _abilityName: string): string {
    return i18next.t("abilityTriggers:pokemonTypeChange", {
      pokemonNameWithAffix: getPokemonNameWithAffix(pokemon),
      moveType: i18next.t(`pokemonInfo:type.${toCamelCase(PokemonType[this.moveType])}`),
    });
  }
}

/**
 * Parameters for abilities that modify the hit count of a move.
 */
export interface AddSecondStrikeAbAttrParams extends Omit<AugmentMoveInteractionAbAttrParams, "opponent"> {
  /** Holder for the number of hits. Modified by ability application */
  hitCount: NumberHolder;
  /** The Pokemon on the other side of this interaction */
  opponent: Pokemon | undefined;
}

/**
 * Class for abilities that add additional strikes to single-target moves.
 * Used by {@linkcode MoveId.PARENTAL_BOND | Parental Bond}.
 */
export class AddSecondStrikeAbAttr extends PreAttackAbAttr {
  override canApply({ pokemon, opponent, move }: AddSecondStrikeAbAttrParams): boolean {
    return move.canBeMultiStrikeEnhanced(pokemon, true, opponent);
  }

  override apply({ hitCount }: AddSecondStrikeAbAttrParams): void {
    hitCount.value += 1;
  }
}

/**
 * Common interface for parameters used by abilities that modify damage/power of a move before an attack
 */
export interface PreAttackModifyDamageAbAttrParams extends AugmentMoveInteractionAbAttrParams {
  /**
   * The amount of damage dealt by the move. May be modified by ability application.
   */
  damage: NumberHolder;
}

/**
 * Class for abilities that boost the damage of moves
 * For abilities that boost the base power of moves, see VariableMovePowerAbAttr
 * @param damageMultiplier the amount to multiply the damage by
 * @param condition the condition for this ability to be applied
 */
export class MoveDamageBoostAbAttr extends PreAttackAbAttr {
  private readonly damageMultiplier: number;
  private readonly condition: PokemonAttackCondition;

  // TODO: This should not take a `PokemonAttackCondition` (with nullish parameters)
  // as it's effectively offloading nullishness checks to its child attributes
  constructor(damageMultiplier: number, condition: PokemonAttackCondition) {
    super(false);
    this.damageMultiplier = damageMultiplier;
    this.condition = condition;
  }

  override canApply({ pokemon, opponent: target, move }: PreAttackModifyDamageAbAttrParams): boolean {
    return this.condition(pokemon, target, move);
  }

  /**
   * Adjust the power by the damage multiplier.
   */
  override apply({ damage: power }: PreAttackModifyDamageAbAttrParams): void {
    power.value = toDmgValue(power.value * this.damageMultiplier);
  }
}

export interface PreAttackModifyPowerAbAttrParams extends AugmentMoveInteractionAbAttrParams {
  /** Holds the base power of the move, which may be modified after ability application */
  power: NumberHolder;
}

/*
This base class *is* allowed to be invoked directly by `applyAbAttrs`.
As such, we require that all subclasses have compatible `apply` parameters.
To do this, we use the `Closed` type. This ensures that any subclass of `VariableMovePowerAbAttr`
may not modify the type of apply's parameter to an interface that introduces new fields
or changes the type of existing fields.
*/
export abstract class VariableMovePowerAbAttr extends PreAttackAbAttr {
  override canApply(_params: Closed<PreAttackModifyPowerAbAttrParams>): boolean {
    return true;
  }
  override apply(_params: Closed<PreAttackModifyPowerAbAttrParams>): void {}
}

export class MovePowerBoostAbAttr extends VariableMovePowerAbAttr {
  private readonly condition: PokemonAttackCondition;
  private readonly powerMultiplier: number;

  constructor(condition: PokemonAttackCondition, powerMultiplier: number, showAbility = false) {
    super(showAbility);
    this.condition = condition;
    this.powerMultiplier = powerMultiplier;
  }

  override canApply({ pokemon, opponent, move }: PreAttackModifyPowerAbAttrParams): boolean {
    return this.condition(pokemon, opponent, move);
  }

  override apply({ power }: PreAttackModifyPowerAbAttrParams): void {
    power.value *= this.powerMultiplier;
  }
}

export class MoveTypePowerBoostAbAttr extends MovePowerBoostAbAttr {
  constructor(boostedType: PokemonType, powerMultiplier?: number) {
    super((pokemon, _defender, move) => pokemon?.getMoveType(move) === boostedType, powerMultiplier || 1.5, false);
  }
}

export class LowHpMoveTypePowerBoostAbAttr extends MoveTypePowerBoostAbAttr {
  // biome-ignore lint/complexity/noUselessConstructor: Changes the constructor params
  constructor(boostedType: PokemonType) {
    super(boostedType);
  }

  getCondition(): AbAttrCondition {
    return pokemon => pokemon.getHpRatio() <= 0.33;
  }
}

/**
 * Abilities which cause a variable amount of power increase.
 */
export class VariableMovePowerBoostAbAttr extends VariableMovePowerAbAttr {
  private readonly mult: (user: Pokemon, target: Pokemon, move: Move) => number;

  /**
   * @param mult - A function which takes the user, target, and move, and returns the power multiplier. 1 means no multiplier.
   * @param showAbility - Whether to show the ability when it activates.
   */
  constructor(mult: (user: Pokemon, target: Pokemon, move: Move) => number, showAbility = true) {
    super(showAbility);
    this.mult = mult;
  }

  override canApply({ pokemon, opponent, move }: PreAttackModifyPowerAbAttrParams): boolean {
    return this.mult(pokemon, opponent, move) !== 1;
  }

  override apply({ pokemon, opponent, move, power }: PreAttackModifyPowerAbAttrParams): void {
    const multiplier = this.mult(pokemon, opponent, move);
    power.value *= multiplier;
  }
}

/**
 * Boosts the power of a Pokémon's move under certain conditions.
 */
export class FieldMovePowerBoostAbAttr extends AbAttr {
  // TODO: Refactor this class? It extends from base AbAttr but has preAttack methods and gets called directly instead of going through applyAbAttrsInternal
  private readonly condition: PokemonAttackCondition;
  private readonly powerMultiplier: number;

  /**
   * @param condition - A function that determines whether the power boost condition is met.
   * @param powerMultiplier - The multiplier to apply to the move's power when the condition is met.
   */
  constructor(condition: PokemonAttackCondition, powerMultiplier: number) {
    super(false);
    this.condition = condition;
    this.powerMultiplier = powerMultiplier;
  }

  canApply(_params: PreAttackModifyPowerAbAttrParams): boolean {
    return true; // logic for this attr is handled in move.ts instead of normally
  }

  apply({ pokemon, opponent, move, power }: PreAttackModifyPowerAbAttrParams): void {
    if (this.condition(pokemon, opponent, move)) {
      power.value *= this.powerMultiplier;
    }
  }
}

/**
 * Boosts the power of a specific type of move.
 */
export class PreAttackFieldMoveTypePowerBoostAbAttr extends FieldMovePowerBoostAbAttr {
  /**
   * @param boostedType - The type of move that will receive the power boost.
   * @param powerMultiplier - The multiplier to apply to the move's power, defaults to 1.5 if not provided.
   */
  constructor(boostedType: PokemonType, powerMultiplier?: number) {
    super((pokemon, _defender, move) => pokemon?.getMoveType(move) === boostedType, powerMultiplier || 1.5);
  }
}

/**
 * Boosts the power of a specific type of move for all Pokemon in the field.
 */
export class FieldMoveTypePowerBoostAbAttr extends PreAttackFieldMoveTypePowerBoostAbAttr {}

/**
 * Boosts the power of a specific type of move for the user and its allies.
 */
export class UserFieldMoveTypePowerBoostAbAttr extends PreAttackFieldMoveTypePowerBoostAbAttr {}

/**
 * Boosts the power of moves in specified categories.
 */
export class AllyMoveCategoryPowerBoostAbAttr extends FieldMovePowerBoostAbAttr {
  /**
   * @param boostedCategories - The categories of moves that will receive the power boost.
   * @param powerMultiplier - The multiplier to apply to the move's power.
   */
  constructor(boostedCategories: MoveCategory[], powerMultiplier: number) {
    super((_pokemon, _defender, move) => boostedCategories.includes(move.category), powerMultiplier);
  }
}

export interface StatMultiplierAbAttrParams extends AbAttrBaseParams {
  /** The move being used by the user in the interaction*/
  move: Move;
  /** The stat to determine modification for*/
  stat: BattleStat;
  /** Holds the value of the stat, which may change after ability application. */
  statVal: NumberHolder;
}

export class StatMultiplierAbAttr extends AbAttr {
  private declare readonly _: never;
  private readonly stat: BattleStat;
  private readonly multiplier: number;
  /**
   * Function determining if the stat multiplier is able to be applied to the move.
   *
   * @remarks
   * Currently only used by Hustle.
   */
  private readonly condition?: PokemonAttackCondition;

  constructor(stat: BattleStat, multiplier: number, condition?: PokemonAttackCondition) {
    super(false);

    this.stat = stat;
    this.multiplier = multiplier;
    if (condition != null) {
      this.condition = condition;
    }
  }

  override canApply({ pokemon, move, stat }: StatMultiplierAbAttrParams): boolean {
    return stat === this.stat && (!this.condition || this.condition(pokemon, null, move));
  }

  override apply({ statVal }: StatMultiplierAbAttrParams): void {
    statVal.value *= this.multiplier;
  }
}

export interface AllyStatMultiplierAbAttrParams extends StatMultiplierAbAttrParams {
  /**
   * Whether abilities are being ignored during the interaction (e.g. due to a Mold-Breaker like effect).
   *
   * Note that some abilities that provide stat multipliers to allies apply their boosts regardless of this flag.
   */
  ignoreAbility: boolean;
}

/**
 * Multiplies a Stat from an ally pokemon's ability.
 */
export class AllyStatMultiplierAbAttr extends AbAttr {
  private readonly stat: BattleStat;
  private readonly multiplier: number;
  private readonly ignorable: boolean;

  /**
   * @param stat - The stat being modified
   * @param multiplier - The multiplier to apply to the stat
   * @param ignorable - Whether the multiplier can be ignored by mold breaker-like moves and abilities
   */
  constructor(stat: BattleStat, multiplier: number, ignorable = true) {
    super(false);

    this.stat = stat;
    this.multiplier = multiplier;
    this.ignorable = ignorable;
  }

  /**
   * Multiply a Pokemon's Stat due to an Ally's ability.
   */
  apply({ statVal }: AllyStatMultiplierAbAttrParams) {
    statVal.value *= this.multiplier;
  }

  /**
   * @returns Whether the ability with this attribute can apply to the checked stat
   */
  canApply({ stat, ignoreAbility }: AllyStatMultiplierAbAttrParams): boolean {
    return stat === this.stat && !(ignoreAbility && this.ignorable);
  }
}

/**
 * Takes effect whenever the user's move succesfully executes, such as gorilla tactics' move-locking.
 * (More specifically, whenever a move is pushed to the move history)
 */
export class ExecutedMoveAbAttr extends AbAttr {
  canApply(_params: Closed<AbAttrBaseParams>): boolean {
    return true;
  }

  apply(_params: Closed<AbAttrBaseParams>): void {}
}

/**
 * Ability attribute for {@linkcode AbilityId.GORILLA_TACTICS | Gorilla Tactics}
 * to lock the user into its first selected move.
 */
export class GorillaTacticsAbAttr extends ExecutedMoveAbAttr {
  constructor(showAbility = false) {
    super(showAbility);
  }

  override canApply({ pokemon }: AbAttrBaseParams): boolean {
    // TODO: Consider whether checking against simulated makes sense here
    return !pokemon.getTag(BattlerTagType.GORILLA_TACTICS);
  }

  override apply({ pokemon, simulated }: AbAttrBaseParams): void {
    if (!simulated) {
      pokemon.addTag(BattlerTagType.GORILLA_TACTICS);
    }
  }
}

/*
Subclasses that override the `canApply` and `apply` are not allowed to change the type of their parameters.
This is enforced via the `Closed` type.
*/
/**
 * Base class for abilities that apply some effect after the user's move successfully executes.
 */
export abstract class PostAttackAbAttr extends AbAttr {
  private readonly attackCondition: PokemonAttackCondition;

  /** The default `attackCondition` requires that the selected move is a damaging move */
  constructor(
    attackCondition: PokemonAttackCondition = (_user, _target, move) => move.category !== MoveCategory.STATUS,
    showAbility = true,
  ) {
    super(showAbility);

    this.attackCondition = attackCondition;
  }

  /**
   * By default, this method checks that the move used is a damaging attack before
   * applying the effect of any inherited class.
   * This can be changed by providing a different {@linkcode attackCondition} to the constructor.
   * @see {@linkcode ConfusionOnStatusEffectAbAttr} for an example of an effect that does not require a damaging move.
   */
  override canApply({ pokemon, opponent, move }: Closed<PostMoveInteractionAbAttrParams>): boolean {
    return this.attackCondition(pokemon, opponent, move);
  }

  override apply(_params: Closed<PostMoveInteractionAbAttrParams>): void {}
}

export class PostAttackStealHeldItemAbAttr extends PostAttackAbAttr {
  private readonly stealCondition?: PokemonAttackCondition;
  private stolenItem?: PokemonHeldItemModifier;

  constructor(stealCondition?: PokemonAttackCondition) {
    super();
    if (stealCondition != null) {
      this.stealCondition = stealCondition;
    }
  }

  override canApply(params: PostMoveInteractionAbAttrParams): boolean {
    const { simulated, pokemon, opponent, move, hitResult } = params;
    // TODO: Revisit the hitResult check here.
    // The PostAttackAbAttr should should only be invoked in cases where the move successfully connected,
    // calling `super.canApply` already checks that the move was a damage move and not a status move.
    if (
      super.canApply(params)
      && !simulated
      && hitResult < HitResult.NO_EFFECT
      && (!this.stealCondition || this.stealCondition(pokemon, opponent, move))
    ) {
      const heldItems = this.getTargetHeldItems(opponent).filter(i => i.isTransferable);
      if (heldItems.length > 0) {
        // Ensure that the stolen item in testing is the same as when the effect is applied
        this.stolenItem = heldItems[pokemon.randBattleSeedInt(heldItems.length)];
        if (globalScene.canTransferHeldItemModifier(this.stolenItem, pokemon)) {
          return true;
        }
      }
    }
    this.stolenItem = undefined;
    return false;
  }

  override apply({ opponent, pokemon }: PostMoveInteractionAbAttrParams): void {
    const heldItems = this.getTargetHeldItems(opponent).filter(i => i.isTransferable);
    if (!this.stolenItem) {
      this.stolenItem = heldItems[pokemon.randBattleSeedInt(heldItems.length)];
    }
    if (globalScene.tryTransferHeldItemModifier(this.stolenItem, pokemon, false)) {
      globalScene.phaseManager.queueMessage(
        i18next.t("abilityTriggers:postAttackStealHeldItem", {
          pokemonNameWithAffix: getPokemonNameWithAffix(pokemon),
          defenderName: opponent.name,
          stolenItemType: this.stolenItem.type.name,
        }),
      );
    }
    this.stolenItem = undefined;
  }

  getTargetHeldItems(target: Pokemon): PokemonHeldItemModifier[] {
    return globalScene.findModifiers(
      m => m instanceof PokemonHeldItemModifier && m.pokemonId === target.id,
      target.isPlayer(),
    ) as PokemonHeldItemModifier[];
  }
}

export class PostAttackApplyStatusEffectAbAttr extends PostAttackAbAttr {
  private readonly contactRequired: boolean;
  private readonly chance: number;
  private readonly effects: readonly StatusEffect[];

  constructor(contactRequired: boolean, chance: number, ...effects: StatusEffect[]) {
    super();

    this.contactRequired = contactRequired;
    this.chance = chance;
    this.effects = effects;
  }

  override canApply(params: PostMoveInteractionAbAttrParams): boolean {
    const { simulated, pokemon, move, opponent } = params;
    if (
      super.canApply(params)
      && (simulated
        || (!opponent.hasAbilityWithAttr("IgnoreMoveEffectsAbAttr")
          && pokemon !== opponent
          && (!this.contactRequired
            || move.doesFlagEffectApply({ flag: MoveFlags.MAKES_CONTACT, user: pokemon, target: opponent }))
          && pokemon.randBattleSeedInt(100) < this.chance
          && !pokemon.status))
    ) {
      const effect =
        this.effects.length === 1 ? this.effects[0] : this.effects[pokemon.randBattleSeedInt(this.effects.length)];
      return simulated || opponent.canSetStatus(effect, true, false, pokemon);
    }

    return false;
  }

  apply({ pokemon, opponent }: PostMoveInteractionAbAttrParams): void {
    const effect =
      this.effects.length === 1 ? this.effects[0] : this.effects[pokemon.randBattleSeedInt(this.effects.length)];
    opponent.trySetStatus(effect, pokemon);
  }
}

export class PostAttackContactApplyStatusEffectAbAttr extends PostAttackApplyStatusEffectAbAttr {
  constructor(chance: number, ...effects: StatusEffect[]) {
    super(true, chance, ...effects);
  }
}

export class PostAttackApplyBattlerTagAbAttr extends PostAttackAbAttr {
  private readonly contactRequired: boolean;
  private readonly chance: (user: Pokemon, target: Pokemon, move: Move) => number;
  private readonly effects: readonly BattlerTagType[];

  constructor(
    contactRequired: boolean,
    chance: (user: Pokemon, target: Pokemon, move: Move) => number,
    ...effects: BattlerTagType[]
  ) {
    super(undefined, false);

    this.contactRequired = contactRequired;
    this.chance = chance;
    this.effects = effects;
  }

  override canApply(params: PostMoveInteractionAbAttrParams): boolean {
    const { pokemon, move, opponent } = params;
    // Battler tags inflicted by abilities post attacking are also considered additional effects.
    return (
      super.canApply(params)
      && !opponent.hasAbilityWithAttr("IgnoreMoveEffectsAbAttr")
      && pokemon !== opponent
      && (!this.contactRequired
        || move.doesFlagEffectApply({ flag: MoveFlags.MAKES_CONTACT, user: opponent, target: pokemon }))
      && pokemon.randBattleSeedInt(100) < this.chance(opponent, pokemon, move)
      && !pokemon.status
    );
  }

  override apply({ pokemon, simulated, opponent }: PostMoveInteractionAbAttrParams): void {
    if (!simulated) {
      const effect =
        this.effects.length === 1 ? this.effects[0] : this.effects[pokemon.randBattleSeedInt(this.effects.length)];
      opponent.addTag(effect);
    }
  }
}

export class PostDefendStealHeldItemAbAttr extends PostDefendAbAttr {
  private readonly condition?: PokemonDefendCondition;
  private stolenItem?: PokemonHeldItemModifier;

  constructor(condition?: PokemonDefendCondition) {
    super();
    if (condition) {
      this.condition = condition;
    }
  }

  override canApply({ simulated, pokemon, opponent, move, hitResult }: PostMoveInteractionAbAttrParams): boolean {
    if (!simulated && hitResult < HitResult.NO_EFFECT && (!this.condition || this.condition(pokemon, opponent, move))) {
      const heldItems = this.getTargetHeldItems(opponent).filter(i => i.isTransferable);
      if (heldItems.length > 0) {
        this.stolenItem = heldItems[pokemon.randBattleSeedInt(heldItems.length)];
        if (globalScene.canTransferHeldItemModifier(this.stolenItem, pokemon)) {
          return true;
        }
      }
    }
    return false;
  }

  override apply({ pokemon, opponent }: PostMoveInteractionAbAttrParams): void {
    const heldItems = this.getTargetHeldItems(opponent).filter(i => i.isTransferable);
    if (!this.stolenItem) {
      this.stolenItem = heldItems[pokemon.randBattleSeedInt(heldItems.length)];
    }
    if (globalScene.tryTransferHeldItemModifier(this.stolenItem, pokemon, false)) {
      globalScene.phaseManager.queueMessage(
        i18next.t("abilityTriggers:postDefendStealHeldItem", {
          pokemonNameWithAffix: getPokemonNameWithAffix(pokemon),
          attackerName: opponent.name,
          stolenItemType: this.stolenItem.type.name,
        }),
      );
    }
    this.stolenItem = undefined;
  }

  getTargetHeldItems(target: Pokemon): PokemonHeldItemModifier[] {
    return globalScene.findModifiers(
      m => m instanceof PokemonHeldItemModifier && m.pokemonId === target.id,
      target.isPlayer(),
    ) as PokemonHeldItemModifier[];
  }
}

/**
 * Shared parameters used for abilities that apply an effect after the user is inflicted with a status condition.
 */
export interface PostSetStatusAbAttrParams extends AbAttrBaseParams {
  /** The pokemon that set the status condition, or `undefined` if not set by a pokemon */
  sourcePokemon?: Pokemon;
  /** The status effect that was set */
  effect: StatusEffect;
}

/*
Subclasses that override the `canApply` and `apply` methods of `PostSetStatusAbAttr` are not allowed to change the
type of their parameters. This is enforced via the Closed type.
*/
/**
 * Base class for defining all {@linkcode Ability} Attributes after a status effect has been set.
 */
export class PostSetStatusAbAttr extends AbAttr {
  canApply(_params: Closed<PostSetStatusAbAttrParams>): boolean {
    return true;
  }

  apply(_params: Closed<PostSetStatusAbAttrParams>): void {}
}

/**
 * If another Pokemon burns, paralyzes, poisons, or badly poisons this Pokemon,
 * that Pokemon receives the same non-volatile status condition as part of this
 * ability attribute. For Synchronize ability.
 */
export class SynchronizeStatusAbAttr extends PostSetStatusAbAttr {
  /**
   * @returns Whether the status effect that was set is one of the synchronizable statuses:
   * - {@linkcode StatusEffect.BURN | Burn}
   * - {@linkcode StatusEffect.PARALYSIS | Paralysis}
   * - {@linkcode StatusEffect.POISON | Poison}
   * - {@linkcode StatusEffect.TOXIC | Toxic}
   */
  override canApply({ sourcePokemon, effect }: PostSetStatusAbAttrParams): boolean {
    /** Synchronizable statuses */
    const syncStatuses = new Set<StatusEffect>([
      StatusEffect.BURN,
      StatusEffect.PARALYSIS,
      StatusEffect.POISON,
      StatusEffect.TOXIC,
    ]);

    // synchronize does not need to check canSetStatus because the ability shows even if it fails to set the status
    return (sourcePokemon ?? false) && syncStatuses.has(effect);
  }

  /**
   * If the `StatusEffect` that was set is Burn, Paralysis, Poison, or Toxic, and the status
   * was set by a source Pokemon, set the source Pokemon's status to the same `StatusEffect`.
   */
  override apply({ simulated, effect, sourcePokemon, pokemon }: PostSetStatusAbAttrParams): void {
    if (!simulated && sourcePokemon) {
      sourcePokemon.trySetStatus(effect, pokemon);
    }
  }
}

/**
 * Base class for abilities that apply an effect after the user knocks out an opponent in battle.
 *
 * Not to be confused with {@linkcode PostKnockOutAbAttr}, which applies after any pokemon is knocked out in battle.
 */
export class PostVictoryAbAttr extends AbAttr {
  canApply(_params: Closed<AbAttrBaseParams>): boolean {
    return true;
  }

  apply(_params: Closed<AbAttrBaseParams>): void {}
}

class PostVictoryStatStageChangeAbAttr extends PostVictoryAbAttr {
  private readonly stat: BattleStat | ((p: Pokemon) => BattleStat);
  private readonly stages: number;

  constructor(stat: BattleStat | ((p: Pokemon) => BattleStat), stages: number) {
    super();

    this.stat = stat;
    this.stages = stages;
  }

  override apply({ pokemon, simulated }: AbAttrBaseParams): void {
    const stat = typeof this.stat === "function" ? this.stat(pokemon) : this.stat;
    if (!simulated) {
      globalScene.phaseManager.unshiftNew("StatStageChangePhase", pokemon.getBattlerIndex(), true, [stat], this.stages);
    }
  }
}

export class PostVictoryFormChangeAbAttr extends PostVictoryAbAttr {
  private readonly formFunc: (p: Pokemon) => number;

  constructor(formFunc: (p: Pokemon) => number) {
    super(true);

    this.formFunc = formFunc;
  }

  override canApply({ pokemon }: AbAttrBaseParams): boolean {
    const formIndex = this.formFunc(pokemon);
    return formIndex !== pokemon.formIndex;
  }

  override apply({ simulated, pokemon }: AbAttrBaseParams): void {
    if (!simulated) {
      globalScene.triggerPokemonFormChange(pokemon, SpeciesFormChangeAbilityTrigger, false);
    }
  }
}

/**
 * Shared parameters used for abilities that apply an effect after a Pokemon (other than the user) is knocked out.
 */
export interface PostKnockOutAbAttrParams extends AbAttrBaseParams {
  /** The Pokemon that was knocked out */
  victim: Pokemon;
}

/**
 * Base class for ability attributes that apply after a Pokemon (other than the user) is knocked out, including indirectly.
 *
 * Not to be confused with {@linkcode PostVictoryAbAttr}, which applies after the user directly knocks out an opponent.
 */
export abstract class PostKnockOutAbAttr extends AbAttr {
  canApply(_params: Closed<PostKnockOutAbAttrParams>): boolean {
    return true;
  }

  apply(_params: Closed<PostKnockOutAbAttrParams>): void {}
}

export class PostKnockOutStatStageChangeAbAttr extends PostKnockOutAbAttr {
  private readonly stat: BattleStat | ((p: Pokemon) => BattleStat);
  private readonly stages: number;

  constructor(stat: BattleStat | ((p: Pokemon) => BattleStat), stages: number) {
    super();

    this.stat = stat;
    this.stages = stages;
  }

  override apply({ pokemon, simulated }: PostKnockOutAbAttrParams): void {
    const stat = typeof this.stat === "function" ? this.stat(pokemon) : this.stat;
    if (!simulated) {
      globalScene.phaseManager.unshiftNew("StatStageChangePhase", pokemon.getBattlerIndex(), true, [stat], this.stages);
    }
  }
}

export class CopyFaintedAllyAbilityAbAttr extends PostKnockOutAbAttr {
  override canApply({ pokemon, victim }: PostKnockOutAbAttrParams): boolean {
    return pokemon.isPlayer() === victim.isPlayer() && victim.getAbility().copiable;
  }

  override apply({ pokemon, simulated, victim }: PostKnockOutAbAttrParams): void {
    if (!simulated) {
      pokemon.setTempAbility(victim.getAbility());
      globalScene.phaseManager.queueMessage(
        i18next.t("abilityTriggers:copyFaintedAllyAbility", {
          pokemonNameWithAffix: getPokemonNameWithAffix(victim),
          abilityName: allAbilities[victim.getAbility().id].name,
        }),
      );
    }
  }
}

export interface IgnoreOpponentStatStagesAbAttrParams extends AbAttrBaseParams {
  /** The stat to check for ignorability */
  stat: BattleStat;
  /** Holds whether the stat is ignored by the ability */
  ignored: BooleanHolder;
}
/**
 * Ability attribute for ignoring the opponent's stat changes
 * @param stats the stats that should be ignored
 */
export class IgnoreOpponentStatStagesAbAttr extends AbAttr {
  private readonly stats: readonly BattleStat[];

  constructor(stats?: BattleStat[]) {
    super(false);

    this.stats = stats ?? BATTLE_STATS;
  }

  /**
   * @returns Whether `stat` is one of the stats ignored by the ability
   */
  override canApply({ stat }: IgnoreOpponentStatStagesAbAttrParams): boolean {
    return this.stats.includes(stat);
  }

  /**
   * Sets the ignored holder to true.
   */
  override apply({ ignored }: IgnoreOpponentStatStagesAbAttrParams): void {
    ignored.value = true;
  }
}

/**
 * Abilities with this attribute prevent the user from being affected by Intimidate.
 * @sealed
 */
export class IntimidateImmunityAbAttr extends CancelInteractionAbAttr {
  constructor() {
    super(false);
  }

  getTriggerMessage({ pokemon }: AbAttrParamsWithCancel, abilityName: string, ..._args: any[]): string {
    return i18next.t("abilityTriggers:intimidateImmunity", {
      pokemonNameWithAffix: getPokemonNameWithAffix(pokemon),
      abilityName,
    });
  }
}

export class PostIntimidateStatStageChangeAbAttr extends AbAttr {
  private readonly stats: readonly BattleStat[];
  private readonly stages: number;
  private readonly overwrites: boolean;

  constructor(stats: readonly BattleStat[], stages: number, overwrites?: boolean) {
    super(true);
    this.stats = stats;
    this.stages = stages;
    this.overwrites = !!overwrites;
  }

  override apply({ pokemon, simulated, cancelled }: AbAttrParamsWithCancel): void {
    if (!simulated) {
      globalScene.phaseManager.unshiftNew(
        "StatStageChangePhase",
        pokemon.getBattlerIndex(),
        false,
        this.stats,
        this.stages,
      );
    }
    cancelled.value = this.overwrites;
  }
}

/**
 * Base class for defining all {@linkcode Ability} Attributes post summon
 */
export abstract class PostSummonAbAttr extends AbAttr {
  /**
   * Whether to activate the ability when gained in battle
   * @defaultValue `true`
   * @remarks
   * Used exclusively by Imposter.
   */
  // TODO: Make this a publicly accessible getter
  private readonly activateOnGain: boolean;

  constructor(showAbility = true, activateOnGain = true) {
    super(showAbility);
    this.activateOnGain = activateOnGain;
  }

  /**
   * @returns Whether the ability should activate when gained in battle
   */
  shouldActivateOnGain(): boolean {
    return this.activateOnGain;
  }

  canApply(_params: Closed<AbAttrBaseParams>): boolean {
    return true;
  }

  /**
   * Applies ability post summon (after switching in)
   */
  apply(_params: Closed<AbAttrBaseParams>): void {}
}

/**
 * Base class for ability attributes which remove an effect on summon
 */
export abstract class PostSummonRemoveEffectAbAttr extends PostSummonAbAttr {}

/**
 * Removes specified arena tags when a Pokemon is summoned.
 */
export class PostSummonRemoveArenaTagAbAttr extends PostSummonAbAttr {
  private readonly arenaTags: readonly ArenaTagType[];

  /**
   * @param arenaTags - The arena tags to be removed
   */
  constructor(arenaTags: readonly ArenaTagType[]) {
    super(true);

    this.arenaTags = arenaTags;
  }

  override canApply(_params: AbAttrBaseParams): boolean {
    return globalScene.arena.tags.some(tag => this.arenaTags.includes(tag.tagType));
  }

  override apply({ simulated }: AbAttrBaseParams): void {
    if (!simulated) {
      for (const arenaTag of this.arenaTags) {
        globalScene.arena.removeTag(arenaTag);
      }
    }
  }
}

/**
 * Generic class to add an arena tag upon switching in
 */
export class PostSummonAddArenaTagAbAttr extends PostSummonAbAttr {
  private readonly tagType: ArenaTagType;
  private readonly turnCount: number;
  private readonly side?: ArenaTagSide;
  private readonly quiet?: boolean;
  // TODO: This should not need to track the source ID in a tempvar
  private sourceId: number;

  constructor(showAbility: boolean, tagType: ArenaTagType, turnCount: number, side?: ArenaTagSide, quiet?: boolean) {
    super(showAbility);
    this.tagType = tagType;
    this.turnCount = turnCount;
    this.side = side;
    this.quiet = quiet;
  }

  public override apply({ pokemon, simulated }: AbAttrBaseParams): void {
    this.sourceId = pokemon.id;
    if (!simulated) {
      globalScene.arena.addTag(this.tagType, this.turnCount, undefined, this.sourceId, this.side, this.quiet);
    }
  }
}

export class PostSummonMessageAbAttr extends PostSummonAbAttr {
  private readonly messageFunc: (pokemon: Pokemon) => string;

  constructor(messageFunc: (pokemon: Pokemon) => string) {
    super(true);

    this.messageFunc = messageFunc;
  }

  override apply({ simulated, pokemon }: AbAttrBaseParams): void {
    if (!simulated) {
      globalScene.phaseManager.queueMessage(this.messageFunc(pokemon));
    }
  }
}

// TODO: This should be merged with message func
export class PostSummonUnnamedMessageAbAttr extends PostSummonAbAttr {
  //Attr doesn't force pokemon name on the message
  private readonly message: string;

  constructor(message: string) {
    super(true);

    this.message = message;
  }

  override apply({ simulated }: AbAttrBaseParams): void {
    if (!simulated) {
      globalScene.phaseManager.queueMessage(this.message);
    }
  }
}

export class PostSummonAddBattlerTagAbAttr extends PostSummonAbAttr {
  private readonly tagType: BattlerTagType;
  private readonly turnCount: number;

  constructor(tagType: BattlerTagType, turnCount: number, showAbility?: boolean) {
    super(showAbility);

    this.tagType = tagType;
    this.turnCount = turnCount;
  }

  override canApply({ pokemon }: AbAttrBaseParams): boolean {
    return pokemon.canAddTag(this.tagType);
  }

  override apply({ simulated, pokemon }: AbAttrBaseParams): void {
    if (!simulated) {
      pokemon.addTag(this.tagType, this.turnCount);
    }
  }
}

/**
 * Removes Specific battler tags when a Pokemon is summoned
 *
 * This should realistically only ever activate on gain rather than on summon
 */
export class PostSummonRemoveBattlerTagAbAttr extends PostSummonRemoveEffectAbAttr {
  private readonly immuneTags: readonly BattlerTagType[];

  /**
   * @param immuneTags - The {@linkcode BattlerTagType | battler tags} the Pokémon is immune to.
   */
  constructor(...immuneTags: BattlerTagType[]) {
    super();
    this.immuneTags = immuneTags;
  }

  public override canApply({ pokemon }: AbAttrBaseParams): boolean {
    return this.immuneTags.some(tagType => !!pokemon.getTag(tagType));
  }

  public override apply({ pokemon }: AbAttrBaseParams): void {
    this.immuneTags.forEach(tagType => pokemon.removeTag(tagType));
  }
}

export class PostSummonStatStageChangeAbAttr extends PostSummonAbAttr {
  private readonly stats: readonly BattleStat[];
  private readonly stages: number;
  private readonly selfTarget: boolean;
  private readonly intimidate: boolean;

  constructor(stats: readonly BattleStat[], stages: number, selfTarget = false, intimidate = true) {
    super(true);

    this.stats = stats;
    this.stages = stages;
    this.selfTarget = selfTarget;
    this.intimidate = intimidate;
  }

  override apply({ pokemon, simulated }: AbAttrBaseParams): void {
    if (simulated) {
      return;
    }

    if (this.selfTarget) {
      // we unshift the StatStageChangePhase to put it right after the showAbility and not at the end of the
      // phase list (which could be after CommandPhase for example)
      globalScene.phaseManager.unshiftNew(
        "StatStageChangePhase",
        pokemon.getBattlerIndex(),
        true,
        this.stats,
        this.stages,
      );
      return;
    }

    for (const opponent of pokemon.getOpponentsGenerator()) {
      const cancelled = new BooleanHolder(false);
      if (this.intimidate) {
        const params: AbAttrParamsWithCancel = { pokemon: opponent, cancelled, simulated };
        applyAbAttrs("IntimidateImmunityAbAttr", params);
        applyAbAttrs("PostIntimidateStatStageChangeAbAttr", params);

        if (opponent.getTag(BattlerTagType.SUBSTITUTE)) {
          cancelled.value = true;
        }
      }
      if (!cancelled.value) {
        globalScene.phaseManager.unshiftNew(
          "StatStageChangePhase",
          opponent.getBattlerIndex(),
          false,
          this.stats,
          this.stages,
        );
      }
    }
  }
}

export class PostSummonAllyHealAbAttr extends PostSummonAbAttr {
  private readonly healRatio: number;
  private readonly showAnim: boolean;

  constructor(healRatio: number, showAnim = false) {
    super();

    this.healRatio = healRatio || 4;
    this.showAnim = showAnim;
  }

  override canApply({ pokemon }: AbAttrBaseParams): boolean {
    return pokemon.getAlly()?.isActive(true) ?? false;
  }

  override apply({ pokemon, simulated }: AbAttrBaseParams): void {
    const target = pokemon.getAlly();
    if (!simulated && target != null) {
      globalScene.phaseManager.unshiftNew(
        "PokemonHealPhase",
        target.getBattlerIndex(),
        toDmgValue(pokemon.getMaxHp() / this.healRatio),
        i18next.t("abilityTriggers:postSummonAllyHeal", {
          pokemonNameWithAffix: getPokemonNameWithAffix(target),
          pokemonName: pokemon.name,
        }),
        true,
        !this.showAnim,
      );
    }
  }
}

/**
 * Resets an ally's temporary stat boots to zero with no regard to
 * whether this is a positive or negative change
 * @param pokemon The {@link Pokemon} with this {@link AbAttr}
 * @param passive N/A
 * @param args N/A
 * @returns if the move was successful
 */
export class PostSummonClearAllyStatStagesAbAttr extends PostSummonAbAttr {
  override canApply({ pokemon }: AbAttrBaseParams): boolean {
    return pokemon.getAlly()?.isActive(true) ?? false;
  }

  override apply({ pokemon, simulated }: AbAttrBaseParams): void {
    const target = pokemon.getAlly();
    if (!simulated && target != null) {
      for (const s of BATTLE_STATS) {
        target.setStatStage(s, 0);
      }

      globalScene.phaseManager.queueMessage(
        i18next.t("abilityTriggers:postSummonClearAllyStats", {
          pokemonNameWithAffix: getPokemonNameWithAffix(target),
        }),
      );
    }
  }
}

/**
 * Download raises either the Attack stat or Special Attack stat by one stage depending on the foe's currently lowest defensive stat:
 * it will raise Attack if the foe's current Defense is lower than its current Special Defense stat;
 * otherwise, it will raise Special Attack.
 */
export class DownloadAbAttr extends PostSummonAbAttr {
  private enemyDef: number;
  private enemySpDef: number;
  private enemyCountTally: number;
  private stats: BattleStat[];

  override canApply({ pokemon }: AbAttrBaseParams): boolean {
    this.enemyDef = 0;
    this.enemySpDef = 0;
    this.enemyCountTally = 0;

    for (const opponent of pokemon.getOpponents()) {
      this.enemyCountTally++;
      this.enemyDef += opponent.getEffectiveStat(Stat.DEF);
      this.enemySpDef += opponent.getEffectiveStat(Stat.SPDEF);
    }
    this.enemyDef = Math.round(this.enemyDef / this.enemyCountTally);
    this.enemySpDef = Math.round(this.enemySpDef / this.enemyCountTally);
    return this.enemyDef > 0 && this.enemySpDef > 0;
  }

  /**
   * Checks to see if it is the opening turn (starting a new game), if so, Download won't work. This is because Download takes into account
   * vitamins and items, so it needs to use the Stat and the stat alone.
   */
  override apply({ pokemon, simulated }: AbAttrBaseParams): void {
    if (this.enemyDef < this.enemySpDef) {
      this.stats = [Stat.ATK];
    } else {
      this.stats = [Stat.SPATK];
    }

    if (!simulated) {
      globalScene.phaseManager.unshiftNew("StatStageChangePhase", pokemon.getBattlerIndex(), false, this.stats, 1);
    }
  }
}

export class PostSummonWeatherChangeAbAttr extends PostSummonAbAttr {
  private readonly weatherType: WeatherType;

  constructor(weatherType: WeatherType) {
    super();

    this.weatherType = weatherType;
  }

  override canApply(_params: AbAttrBaseParams): boolean {
    const weatherReplaceable =
      this.weatherType === WeatherType.HEAVY_RAIN
      || this.weatherType === WeatherType.HARSH_SUN
      || this.weatherType === WeatherType.STRONG_WINDS
      || !globalScene.arena.weather?.isImmutable();
    return weatherReplaceable && globalScene.arena.canSetWeather(this.weatherType);
  }

  override apply({ pokemon, simulated }: AbAttrBaseParams): void {
    if (!simulated) {
      globalScene.arena.trySetWeather(this.weatherType, pokemon);
    }
  }
}

export class PostSummonTerrainChangeAbAttr extends PostSummonAbAttr {
  private readonly terrainType: TerrainType;

  constructor(terrainType: TerrainType) {
    super();

    this.terrainType = terrainType;
  }

  override canApply(_params: AbAttrBaseParams): boolean {
    return globalScene.arena.canSetTerrain(this.terrainType);
  }

  override apply({ simulated, pokemon }: AbAttrBaseParams): void {
    if (!simulated) {
      globalScene.arena.trySetTerrain(this.terrainType, false, pokemon);
    }
  }
}

/**
 * Heals a status effect if the Pokemon is afflicted with it upon switch in (or gain)
 */
export class PostSummonHealStatusAbAttr extends PostSummonRemoveEffectAbAttr {
  private readonly immuneEffects: readonly StatusEffect[];
  private statusHealed: StatusEffect;

  /**
   * @param immuneEffects - The {@linkcode StatusEffect}s the Pokémon is immune to.
   */
  constructor(...immuneEffects: StatusEffect[]) {
    super();
    this.immuneEffects = immuneEffects;
  }

  public override canApply({ pokemon }: AbAttrBaseParams): boolean {
    const status = pokemon.status?.effect;
    const immuneEffects = this.immuneEffects;
    return status != null && (immuneEffects.length === 0 || immuneEffects.includes(status));
  }

  public override apply({ pokemon }: AbAttrBaseParams): void {
    // TODO: should probably check against simulated...
    const status = pokemon.status?.effect;
    if (status != null) {
      this.statusHealed = status;
      pokemon.resetStatus(false);
      pokemon.updateInfo();
    }
  }

  public override getTriggerMessage({ pokemon }: AbAttrBaseParams): string | null {
    if (this.statusHealed) {
      return getStatusEffectHealText(this.statusHealed, getPokemonNameWithAffix(pokemon));
    }
    return null;
  }
}

export class PostSummonFormChangeAbAttr extends PostSummonAbAttr {
  private readonly formFunc: (p: Pokemon) => number;

  constructor(formFunc: (p: Pokemon) => number) {
    super(true);

    this.formFunc = formFunc;
  }

  override canApply({ pokemon }: AbAttrBaseParams): boolean {
    return this.formFunc(pokemon) !== pokemon.formIndex;
  }

  override apply({ pokemon, simulated }: AbAttrBaseParams): void {
    if (!simulated) {
      globalScene.triggerPokemonFormChange(pokemon, SpeciesFormChangeAbilityTrigger, false);
    }
  }
}

/**
 * Attempts to copy a pokemon's ability
 *
 * @remarks
 * Hardcodes idiosyncrasies specific to trace, so should not be used for other abilities
 * that might copy abilities in the future
 * @sealed
 */
export class PostSummonCopyAbilityAbAttr extends PostSummonAbAttr {
  private target: Pokemon;
  private targetAbilityName: string;

  override canApply({ pokemon, simulated }: AbAttrBaseParams): boolean {
    const targets = pokemon
      .getOpponents()
      .filter(t => t.getAbility().copiable || t.getAbility().id === AbilityId.WONDER_GUARD);
    if (targets.length === 0) {
      return false;
    }

    let target: Pokemon;
    // simulated call always chooses first target so as to not advance RNG
    if (targets.length > 1 && !simulated) {
      target = targets[randSeedInt(targets.length)];
    } else {
      target = targets[0];
    }

    this.target = target;
    this.targetAbilityName = allAbilities[target.getAbility().id].name;
    return true;
  }

  override apply({ pokemon, simulated }: AbAttrBaseParams): void {
    // Protect against this somehow being called before canApply by ensuring target is defined
    if (!simulated && this.target) {
      pokemon.setTempAbility(this.target.getAbility());
      setAbilityRevealed(this.target);
      pokemon.updateInfo();
    }
  }

  getTriggerMessage({ pokemon }, _abilityName: string): string {
    return i18next.t("abilityTriggers:trace", {
      pokemonName: getPokemonNameWithAffix(pokemon),
      targetName: getPokemonNameWithAffix(this.target),
      abilityName: this.targetAbilityName,
    });
  }
}

/**
 * Removes supplied status effects from the user's field.
 */
export class PostSummonUserFieldRemoveStatusEffectAbAttr extends PostSummonAbAttr {
  private readonly statusEffect: readonly StatusEffect[];

  /**
   * @param statusEffect - The status effects to be removed from the user's field.
   */
  constructor(...statusEffect: StatusEffect[]) {
    super(false);

    this.statusEffect = statusEffect;
  }

  override canApply({ pokemon }: AbAttrBaseParams): boolean {
    const party = pokemon.isPlayer() ? globalScene.getPlayerField() : globalScene.getEnemyField();
    return party.filter(p => p.isAllowedInBattle()).length > 0;
  }

  /**
   * Removes supplied status effect from the user's field when user of the ability is summoned.
   */
  override apply({ pokemon, simulated }: AbAttrBaseParams): void {
    if (simulated) {
      return;
    }

    for (const partyPokemon of pokemon.getAlliesGenerator()) {
      if (partyPokemon.status && this.statusEffect.includes(partyPokemon.status.effect)) {
        globalScene.phaseManager.queueMessage(
          getStatusEffectHealText(partyPokemon.status.effect, getPokemonNameWithAffix(partyPokemon)),
        );
        partyPokemon.resetStatus(false);
        partyPokemon.updateInfo();
      }
    }
  }
}

/** Attempt to copy the stat changes on an ally pokemon */
export class PostSummonCopyAllyStatsAbAttr extends PostSummonAbAttr {
  override canApply({ pokemon }: AbAttrBaseParams): boolean {
    if (!globalScene.currentBattle.double) {
      return false;
    }

    const ally = pokemon.getAlly();
    return !(ally == null || ally.getStatStages().every(s => s === 0));
  }

  override apply({ pokemon, simulated }: AbAttrBaseParams): void {
    if (simulated) {
      return;
    }
    const ally = pokemon.getAlly();
    if (ally != null) {
      for (const s of BATTLE_STATS) {
        pokemon.setStatStage(s, ally.getStatStage(s));
      }
      pokemon.updateInfo();
    }
  }

  getTriggerMessage({ pokemon }: AbAttrBaseParams, _abilityName: string): string {
    return i18next.t("abilityTriggers:costar", {
      pokemonName: getPokemonNameWithAffix(pokemon),
      allyName: getPokemonNameWithAffix(pokemon.getAlly()),
    });
  }
}

/**
 * Attribute used by {@linkcode AbilityId.IMPOSTER} to transform into a random opposing pokemon on entry.
 */
export class PostSummonTransformAbAttr extends PostSummonAbAttr {
  private targetIndex: BattlerIndex = BattlerIndex.ATTACKER;
  constructor() {
    super(true, false);
  }

  /**
   * Return the correct opponent for Imposter to copy, barring enemies with fusions, substitutes and illusions.
   * @param user - The {@linkcode Pokemon} with this ability.
   * @returns The {@linkcode Pokemon} to transform into, or `undefined` if none are eligible.
   * @remarks
   * This sets the private `targetIndex` field to the target's {@linkcode BattlerIndex} on success.
   */
  private getTarget(user: Pokemon): Pokemon | undefined {
    // As opposed to the mainline behavior of "always copy the opposite slot",
    // PKR Imposter instead attempts to copy a random eligible opposing Pokemon meeting Transform's criteria.
    // If none are eligible to copy, it will not activate.
    const targets = user.getOpponents().filter(opp => user.canTransformInto(opp));
    if (targets.length === 0) {
      return;
    }

    const mon = targets[user.randBattleSeedInt(targets.length)];
    this.targetIndex = mon.getBattlerIndex();
    return mon;
  }

  override canApply({ pokemon }: AbAttrBaseParams): boolean {
    const target = this.getTarget(pokemon);

    return !!target;
  }

  override apply({ pokemon }: AbAttrBaseParams): void {
    globalScene.phaseManager.unshiftNew("PokemonTransformPhase", pokemon.getBattlerIndex(), this.targetIndex, true);
  }
}

/**
 * Reverts weather-based forms to their normal forms when the user is summoned.
 * Used by Cloud Nine and Air Lock.
 */
export class PostSummonWeatherSuppressedFormChangeAbAttr extends PostSummonAbAttr {
  override canApply(_params: AbAttrBaseParams): boolean {
    return getPokemonWithWeatherBasedForms().length > 0;
  }

  /**
   * Triggers {@linkcode Arena.triggerWeatherBasedFormChangesToNormal | triggerWeatherBasedFormChangesToNormal}
   */
  override apply({ simulated }: AbAttrBaseParams): void {
    if (!simulated) {
      globalScene.arena.triggerWeatherBasedFormChangesToNormal();
    }
  }
}

/**
 * Triggers weather-based form change when summoned into an active weather.
 * Used by Forecast and Flower Gift.
 */
export class PostSummonFormChangeByWeatherAbAttr extends PostSummonAbAttr {
  /**
   * Determine if the pokemon has a forme change that is triggered by the weather
   */
  override canApply({ pokemon }: AbAttrBaseParams): boolean {
    return !!pokemonFormChanges[pokemon.species.speciesId]?.some(
      fc => fc.findTrigger(SpeciesFormChangeWeatherTrigger) && fc.canChange(pokemon),
    );
  }

  /**
   * Calls the {@linkcode BattleScene.triggerPokemonFormChange | triggerPokemonFormChange} for both
   * {@linkcode SpeciesFormChangeWeatherTrigger} and
   * {@linkcode SpeciesFormChangeRevertWeatherFormTrigger} if it
   * is the specific Pokemon and ability
   */
  override apply({ pokemon, simulated }: AbAttrBaseParams): void {
    if (!simulated) {
      globalScene.triggerPokemonFormChange(pokemon, SpeciesFormChangeWeatherTrigger);
    }
  }
}

/**
 * Attribute implementing the effects of {@link https://bulbapedia.bulbagarden.net/wiki/Commander_(Ability) | Commander}.
 * When the source of an ability with this attribute detects a Dondozo as their active ally, the source "jumps
 * into the Dondozo's mouth", sharply boosting the Dondozo's stats, cancelling the source's moves, and
 * causing attacks that target the source to always miss.
 */
export class CommanderAbAttr extends AbAttr {
  constructor() {
    super(true);
  }

  override canApply({ pokemon }: AbAttrBaseParams): boolean {
    // If the ally Dondozo is fainted or was previously "commanded" by
    // another Pokemon, this effect cannot apply.

    // TODO: Should this work with X + Dondozo fusions?
    const ally = pokemon.getAlly();
    return (
      globalScene.currentBattle?.double
      && ally != null
      && ally.isActive(true)
      && ally.species.speciesId === SpeciesId.DONDOZO
      && !(ally.isFainted() || ally.getTag(BattlerTagType.COMMANDED))
    );
  }

  override apply({ pokemon, simulated }: AbAttrBaseParams): void {
    if (!simulated) {
      // Lapse the source's semi-invulnerable tags (to avoid visual inconsistencies)
      pokemon.lapseTags(BattlerTagLapseType.MOVE_EFFECT);
      // Play an animation of the source jumping into the ally Dondozo's mouth
      globalScene.triggerPokemonBattleAnim(pokemon, PokemonAnimType.COMMANDER_APPLY);
      // Apply boosts from this effect to the ally Dondozo
      pokemon.getAlly()?.addTag(BattlerTagType.COMMANDED, 0, MoveId.NONE, pokemon.id);
      // Cancel the source Pokemon's next move (if a move is queued)
      globalScene.phaseManager.tryRemovePhase("MovePhase", phase => phase.pokemon === pokemon);
    }
  }
}

/**
 * Base class for ability attributes that apply their effect when their user switches out.
 */
// TODO: Clarify the differences between this and `PreLeaveFieldAbAttr`
export abstract class PreSwitchOutAbAttr extends AbAttr {
  constructor(showAbility = true) {
    super(showAbility);
  }

  canApply(_params: Closed<AbAttrBaseParams>): boolean {
    return true;
  }

  apply(_params: Closed<AbAttrBaseParams>): void {}
}

/**
 * Resets all status effects on the user when it switches out.
 */
export class PreSwitchOutResetStatusAbAttr extends PreSwitchOutAbAttr {
  constructor() {
    super(false);
  }

  override canApply({ pokemon }: AbAttrBaseParams): boolean {
    return pokemon.status != null;
  }

  override apply({ pokemon, simulated }: AbAttrBaseParams): void {
    if (!simulated) {
      pokemon.resetStatus();
      pokemon.updateInfo();
    }
  }
}

export class PreSwitchOutHealAbAttr extends PreSwitchOutAbAttr {
  override canApply({ pokemon }: AbAttrBaseParams): boolean {
    return !pokemon.isFullHp();
  }

  override apply({ pokemon, simulated }: AbAttrBaseParams): void {
    if (!simulated) {
      const healAmount = toDmgValue(pokemon.getMaxHp() * 0.33);
      pokemon.heal(healAmount);
      pokemon.updateInfo();
    }
  }
}

/**
 * Attribute for form changes that occur on switching out
 */
export class PreSwitchOutFormChangeAbAttr extends PreSwitchOutAbAttr {
  private readonly formFunc: (p: Pokemon) => number;

  constructor(formFunc: (p: Pokemon) => number) {
    super();

    this.formFunc = formFunc;
  }

  override canApply({ pokemon }: AbAttrBaseParams): boolean {
    return this.formFunc(pokemon) !== pokemon.formIndex;
  }

  /**
   * On switch out, trigger the form change to the one defined in the ability
   */
  override apply({ simulated, pokemon }: AbAttrBaseParams): void {
    if (!simulated) {
      globalScene.triggerPokemonFormChange(pokemon, SpeciesFormChangeAbilityTrigger, false);
    }
  }
}

/**
 * Base class for ability attributes that apply their effect just before the user leaves the field
 */
export class PreLeaveFieldAbAttr extends AbAttr {
  canApply(_params: Closed<AbAttrBaseParams>): boolean {
    return true;
  }

  apply(_params: Closed<AbAttrBaseParams>): void {}
}

/**
 * Clears Desolate Land/Primordial Sea/Delta Stream upon the Pokemon switching out.
 */
export class PreLeaveFieldClearWeatherAbAttr extends PreLeaveFieldAbAttr {
  override canApply({ pokemon }: AbAttrBaseParams): boolean {
    const weatherType = globalScene.arena.weather?.weatherType;
    // Clear weather only if user's ability matches the weather and no other pokemon has the ability.
    switch (weatherType) {
      case WeatherType.HARSH_SUN:
        if (
          pokemon.hasAbility(AbilityId.DESOLATE_LAND)
          && globalScene
            .getField(true)
            .filter(p => p !== pokemon)
            .filter(p => p.hasAbility(AbilityId.DESOLATE_LAND)).length === 0
        ) {
          return true;
        }
        break;
      case WeatherType.HEAVY_RAIN:
        if (
          pokemon.hasAbility(AbilityId.PRIMORDIAL_SEA)
          && globalScene
            .getField(true)
            .filter(p => p !== pokemon)
            .filter(p => p.hasAbility(AbilityId.PRIMORDIAL_SEA)).length === 0
        ) {
          return true;
        }
        break;
      case WeatherType.STRONG_WINDS:
        if (
          pokemon.hasAbility(AbilityId.DELTA_STREAM)
          && globalScene
            .getField(true)
            .filter(p => p !== pokemon)
            .filter(p => p.hasAbility(AbilityId.DELTA_STREAM)).length === 0
        ) {
          return true;
        }
        break;
    }
    return false;
  }

  override apply({ simulated }: AbAttrBaseParams): void {
    if (!simulated) {
      globalScene.arena.trySetWeather(WeatherType.NONE);
    }
  }
}

/**
 * Updates the active {@linkcode SuppressAbilitiesTag} when a pokemon with {@linkcode AbilityId.NEUTRALIZING_GAS} leaves the field
 *
 * @sealed
 */
export class PreLeaveFieldRemoveSuppressAbilitiesSourceAbAttr extends PreLeaveFieldAbAttr {
  constructor() {
    super(false);
  }

  public override canApply(_params: AbAttrBaseParams): boolean {
    return !!globalScene.arena.getTag(ArenaTagType.NEUTRALIZING_GAS);
  }

  public override apply(_params: AbAttrBaseParams): void {
    const suppressTag = globalScene.arena.getTag(ArenaTagType.NEUTRALIZING_GAS) as SuppressAbilitiesTag;
    suppressTag.onSourceLeave(globalScene.arena);
  }
}

export interface PreStatStageChangeAbAttrParams extends AbAttrBaseParams {
  /** The stat being affected by the stat stage change */
  stat: BattleStat;
  /** The amount of stages to change by (negative if the stat is being decreased) */
  stages: number;
  /**
   * The source of the stat stage drop. May be omitted if the source of the stat drop is the user itself.
   *
   * @remarks
   * Currently, only used by {@linkcode ReflectStatStageChangeAbAttr} in order to reflect the stat stage change
   */
  source?: Pokemon;
  /** Holder that will be set to true if the stat stage change should be cancelled due to the ability */
  cancelled: BooleanHolder;
}

/**
 * Base class for ability attributes that apply their effect before a stat stage change.
 */
export abstract class PreStatStageChangeAbAttr extends AbAttr {
  canApply(_params: Closed<PreStatStageChangeAbAttrParams>): boolean {
    return true;
  }

  apply(_params: Closed<PreStatStageChangeAbAttrParams>): void {}
}

/**
 * Reflect all {@linkcode BattleStat} reductions caused by other Pokémon's moves and Abilities.
 * Currently only applies to Mirror Armor.
 */
export class ReflectStatStageChangeAbAttr extends PreStatStageChangeAbAttr {
  /** {@linkcode BattleStat} to reflect */
  private reflectedStat?: BattleStat;

  override canApply({ source, cancelled }: PreStatStageChangeAbAttrParams): boolean {
    return !!source && !cancelled.value;
  }

  /**
   * Apply the {@linkcode ReflectStatStageChangeAbAttr} to an interaction
   */
  override apply({ source, cancelled, stat, simulated, stages }: PreStatStageChangeAbAttrParams): void {
    if (!source) {
      return;
    }
    this.reflectedStat = stat;
    if (!simulated) {
      globalScene.phaseManager.unshiftNew(
        "StatStageChangePhase",
        source.getBattlerIndex(),
        false,
        [stat],
        stages,
        true,
        false,
        true,
        null,
        true,
      );
    }
    cancelled.value = true;
  }

  getTriggerMessage({ pokemon }: PreStatStageChangeAbAttrParams, abilityName: string): string {
    return i18next.t("abilityTriggers:protectStat", {
      pokemonNameWithAffix: getPokemonNameWithAffix(pokemon),
      abilityName,
      statName: this.reflectedStat ? i18next.t(getStatKey(this.reflectedStat)) : i18next.t("battle:stats"),
    });
  }
}

/**
 * Protect one or all {@linkcode BattleStat} from reductions caused by other Pokémon's moves and Abilities
 */
export class ProtectStatAbAttr extends PreStatStageChangeAbAttr {
  /** {@linkcode BattleStat} to protect or `undefined` if **all** {@linkcode BattleStat} are protected */
  private readonly protectedStat?: BattleStat;

  constructor(protectedStat?: BattleStat) {
    super();
    if (protectedStat != null) {
      this.protectedStat = protectedStat;
    }
  }

  override canApply({ stat, cancelled }: PreStatStageChangeAbAttrParams): boolean {
    return !cancelled.value && (this.protectedStat == null || stat === this.protectedStat);
  }

  /**
   * Apply the {@linkcode ProtectedStatAbAttr} to an interaction
   */
  override apply({ cancelled }: PreStatStageChangeAbAttrParams): void {
    cancelled.value = true;
  }

  override getTriggerMessage({ pokemon }: PreStatStageChangeAbAttrParams, abilityName: string): string {
    return i18next.t("abilityTriggers:protectStat", {
      pokemonNameWithAffix: getPokemonNameWithAffix(pokemon),
      abilityName,
      statName: this.protectedStat ? i18next.t(getStatKey(this.protectedStat)) : i18next.t("battle:stats"),
    });
  }
}

export interface ConfusionOnStatusEffectAbAttrParams extends AbAttrBaseParams {
  /** The status effect that was applied */
  effect: StatusEffect;
  /** The opponent that was inflicted with the status effect */
  opponent: Pokemon;
}

/**
 * This attribute applies confusion to the target whenever the user
 * directly poisons them with a move, e.g. Poison Puppeteer.
 * Called in {@linkcode StatusEffectAttr}.
 */
export class ConfusionOnStatusEffectAbAttr extends AbAttr {
  /** List of effects to apply confusion after */
  private readonly effects: ReadonlySet<StatusEffect>;

  constructor(...effects: StatusEffect[]) {
    super();
    this.effects = new Set(effects);
  }

  /**
   * @returns Whether the ability can apply confusion to the opponent
   */
  override canApply({ opponent, effect }: ConfusionOnStatusEffectAbAttrParams): boolean {
    return this.effects.has(effect) && !opponent.isFainted() && opponent.canAddTag(BattlerTagType.CONFUSED);
  }

  /**
   * Applies confusion to the target pokemon.
   */
  override apply({ opponent, simulated, pokemon }: ConfusionOnStatusEffectAbAttrParams): void {
    if (!simulated) {
      opponent.addTag(BattlerTagType.CONFUSED, pokemon.randBattleSeedIntRange(2, 5), undefined, opponent.id);
    }
  }
}

export interface PreSetStatusAbAttrParams extends AbAttrBaseParams {
  /** The status effect being applied */
  effect: StatusEffect;
  /** Holds whether the status effect is prevented by the ability */
  cancelled: BooleanHolder;
}

export class PreSetStatusAbAttr extends AbAttr {
  /** Return whether the ability attribute can be applied */
  canApply(_params: Closed<PreSetStatusAbAttrParams>): boolean {
    return true;
  }

  apply(_params: Closed<PreSetStatusAbAttrParams>): void {}
}

/**
 * Provides immunity to status effects to specified targets.
 */
export class PreSetStatusEffectImmunityAbAttr extends PreSetStatusAbAttr {
  protected readonly immuneEffects: readonly StatusEffect[];

  /**
   * @param immuneEffects - An array of {@linkcode StatusEffect}s to prevent application.
   * If none are provided, will block **all** status effects regardless of type.
   */
  constructor(...immuneEffects: StatusEffect[]) {
    super();

    this.immuneEffects = immuneEffects;
  }

  override canApply({ effect, cancelled }: PreSetStatusAbAttrParams): boolean {
    return (
      !cancelled.value
      && ((this.immuneEffects.length === 0 && effect !== StatusEffect.FAINT) || this.immuneEffects.includes(effect))
    );
  }

  /**
   * Applies immunity to supplied status effects.
   */
  override apply({ cancelled }: PreSetStatusAbAttrParams): void {
    cancelled.value = true;
  }

  override getTriggerMessage({ pokemon, effect }: PreSetStatusAbAttrParams, abilityName: string): string {
    return this.immuneEffects.length > 0
      ? i18next.t("abilityTriggers:statusEffectImmunityWithName", {
          pokemonNameWithAffix: getPokemonNameWithAffix(pokemon),
          abilityName,
          statusEffectName: getStatusEffectDescriptor(effect),
        })
      : i18next.t("abilityTriggers:statusEffectImmunity", {
          pokemonNameWithAffix: getPokemonNameWithAffix(pokemon),
          abilityName,
        });
  }
}

// NOTE: There is a good amount of overlapping code between this
// and PreSetStatusEffectImmunity. However, we need these classes to be distinct
// as this one's apply method requires additional parameters
// TODO: Find away to avoid the code duplication without sacrificing
// the subclass split
/**
 * Provides immunity to status effects to the user.
 */
export class StatusEffectImmunityAbAttr extends PreSetStatusEffectImmunityAbAttr {}

export interface UserFieldStatusEffectImmunityAbAttrParams extends AbAttrBaseParams {
  /** The status effect being applied */
  effect: StatusEffect;
  /** Holds whether the status effect is prevented by the ability */
  cancelled: BooleanHolder;
  /** The target of the status effect */
  target: Pokemon;
  // TODO: It may be the case that callers are passing `null` in the case that the pokemon setting the status is the same as the target.
  // Evaluate this and update the tsdoc accordingly.
  /** The source of the status effect, or null if it is not coming from a pokemon */
  source: Pokemon | null;
}

/**
 * Provides immunity to status effects to the user's field.
 */
export class UserFieldStatusEffectImmunityAbAttr extends CancelInteractionAbAttr {
  private declare readonly _: never;
  protected readonly immuneEffects: readonly StatusEffect[];

  /**
   * @param immuneEffects - An array of {@linkcode StatusEffect}s to prevent application.
   * If none are provided, will block **all** status effects regardless of type.
   */
  constructor(...immuneEffects: StatusEffect[]) {
    super();

    this.immuneEffects = immuneEffects;
  }

  override canApply({ effect, cancelled }: UserFieldStatusEffectImmunityAbAttrParams): boolean {
    return (
      (!cancelled.value && this.immuneEffects.length === 0 && effect !== StatusEffect.FAINT)
      || this.immuneEffects.includes(effect)
    );
  }

  // declare here to allow typescript to allow us to override `canApply` method without adjusting params
  declare apply: (params: UserFieldStatusEffectImmunityAbAttrParams) => void;
}

/**
 * Conditionally provides immunity to status effects for the user's field.
 *
 * Used by {@linkcode AbilityId.FLOWER_VEIL | Flower Veil}.
 */
export class ConditionalUserFieldStatusEffectImmunityAbAttr extends UserFieldStatusEffectImmunityAbAttr {
  /**
   * The condition for the field immunity to be applied.
   * @param target - The target of the status effect
   * @param source - The source of the status effect
   */
  private readonly condition: (target: Pokemon, source: Pokemon | null) => boolean;

  /**
   * @param immuneEffects - An array of {@linkcode StatusEffect}s to prevent application.
   * If none are provided, will block **all** status effects regardless of type.
   */
  constructor(condition: (target: Pokemon, source: Pokemon | null) => boolean, ...immuneEffects: StatusEffect[]) {
    super(...immuneEffects);

    this.condition = condition;
  }

  /**
   * Evaluate the condition to determine if the {@linkcode ConditionalUserFieldStatusEffectImmunityAbAttr} can be applied.
   * @returns Whether the ability can be applied to cancel the status effect.
   */
  override canApply(params: UserFieldStatusEffectImmunityAbAttrParams): boolean {
    return !params.cancelled.value && this.condition(params.target, params.source) && super.canApply(params);
  }
}

export interface ConditionalUserFieldProtectStatAbAttrParams extends AbAttrBaseParams {
  /** The stat being affected by the stat stage change */
  stat: BattleStat;
  /** Holds whether the stat stage change is prevented by the ability */
  cancelled: BooleanHolder;
  // TODO: consider making this required and not inherit from PreStatStageChangeAbAttr
  /** The target of the stat stage change */
  target?: Pokemon;
}

/**
 * Conditionally provides immunity to stat drop effects to the user's field.
 *
 * Used by {@linkcode AbilityId.FLOWER_VEIL | Flower Veil}.
 */
export class ConditionalUserFieldProtectStatAbAttr extends PreStatStageChangeAbAttr {
  /** {@linkcode BattleStat} to protect or `undefined` if **all** {@linkcode BattleStat} are protected */
  protected protectedStat?: BattleStat;

  /** If the method evaluates to true, the stat will be protected. */
  protected condition: (target: Pokemon) => boolean;

  constructor(condition: (target: Pokemon) => boolean, _protectedStat?: BattleStat) {
    super();
    this.condition = condition;
  }

  /**
   * @returns Whether the ability can be used to cancel the stat stage change.
   */
  override canApply({ stat, cancelled, target }: ConditionalUserFieldProtectStatAbAttrParams): boolean {
    if (!target) {
      return false;
    }
    return !cancelled.value && (this.protectedStat == null || stat === this.protectedStat) && this.condition(target);
  }

  /**
   * Apply the {@linkcode ConditionalUserFieldStatusEffectImmunityAbAttr} to an interaction
   */
  override apply({ cancelled }: ConditionalUserFieldProtectStatAbAttrParams): void {
    cancelled.value = true;
  }
}

export interface PreApplyBattlerTagAbAttrParams extends AbAttrBaseParams {
  /** The tag being applied */
  tag: BattlerTag;
  /** Holds whether the tag is prevented by the ability */
  cancelled: BooleanHolder;
}

/**
 * Base class for ability attributes that apply their effect before a BattlerTag {@linkcode BattlerTag} is applied.
 *
 * ⚠️ Subclasses violate Liskov Substitution Principle, so this class must not be provided to {@linkcode applyAbAttrs}
 */
export abstract class PreApplyBattlerTagAbAttr extends AbAttr {
  canApply(_params: PreApplyBattlerTagAbAttrParams): boolean {
    return true;
  }

  apply(_params: PreApplyBattlerTagAbAttrParams): void {}
}

// Intentionally not exported because this shouldn't be able to be passed to `applyAbAttrs`. It only exists so that
// PreApplyBattlerTagImmunityAbAttr and UserFieldPreApplyBattlerTagImmunityAbAttr can avoid code duplication
// while preserving type safety. (Since the UserField version require an additional parameter, target, in its apply methods)
abstract class BaseBattlerTagImmunityAbAttr<P extends PreApplyBattlerTagAbAttrParams> extends PreApplyBattlerTagAbAttr {
  protected immuneTagTypes: BattlerTagType[];

  constructor(immuneTagTypes: BattlerTagType | BattlerTagType[]) {
    super(true);

    this.immuneTagTypes = coerceArray(immuneTagTypes);
  }

  override canApply({ cancelled, tag }: P): boolean {
    return !cancelled.value && this.immuneTagTypes.includes(tag.tagType);
  }

  override apply({ cancelled }: P): void {
    cancelled.value = true;
  }

  override getTriggerMessage({ pokemon, tag }: P, abilityName: string): string {
    return i18next.t("abilityTriggers:battlerTagImmunity", {
      pokemonNameWithAffix: getPokemonNameWithAffix(pokemon),
      abilityName,
      battlerTagName: tag.getDescriptor(),
    });
  }
}

// TODO: The battler tag ability attributes are in dire need of improvement
// It is unclear why there is a `PreApplyBattlerTagImmunityAbAttr` class that isn't used,
// and then why there's a BattlerTagImmunityAbAttr class as well.

/**
 * Provides immunity to BattlerTags {@linkcode BattlerTag} to specified targets.
 *
 * This does not check whether the tag is already applied; that check should happen in the caller.
 */
export class PreApplyBattlerTagImmunityAbAttr extends BaseBattlerTagImmunityAbAttr<PreApplyBattlerTagAbAttrParams> {}

/**
 * Provides immunity to BattlerTags {@linkcode BattlerTag} to the user.
 */
export class BattlerTagImmunityAbAttr extends PreApplyBattlerTagImmunityAbAttr {}

export interface UserFieldBattlerTagImmunityAbAttrParams extends PreApplyBattlerTagAbAttrParams {
  /** The pokemon that the battler tag is being applied to */
  target: Pokemon;
}
/**
 * Provides immunity to BattlerTags {@linkcode BattlerTag} to the user's field.
 */
export class UserFieldBattlerTagImmunityAbAttr extends BaseBattlerTagImmunityAbAttr<UserFieldBattlerTagImmunityAbAttrParams> {}

export class ConditionalUserFieldBattlerTagImmunityAbAttr extends UserFieldBattlerTagImmunityAbAttr {
  private readonly condition: (target: Pokemon) => boolean;

  /**
   * Determine whether the {@linkcode ConditionalUserFieldBattlerTagImmunityAbAttr} can be applied by passing the target pokemon to the condition.
   * @returns Whether the ability can be used to cancel the battler tag
   */
  override canApply(params: UserFieldBattlerTagImmunityAbAttrParams): boolean {
    return super.canApply(params) && this.condition(params.target);
  }

  constructor(condition: (target: Pokemon) => boolean, immuneTagTypes: BattlerTagType | BattlerTagType[]) {
    super(immuneTagTypes);

    this.condition = condition;
  }
}

export interface BlockCritAbAttrParams extends AbAttrBaseParams {
  /**
   * Holds a boolean that will be set to `true` if the user's ability prevents the attack from being a critical hit
   */
  readonly blockCrit: BooleanHolder;
}

export class BlockCritAbAttr extends AbAttr {
  constructor() {
    super(false);
  }

  /**
   * Apply the block crit ability by setting the value in the provided boolean holder to `true`.
   */
  override apply({ blockCrit }: BlockCritAbAttrParams): void {
    blockCrit.value = true;
  }
}

export interface BonusCritAbAttrParams extends AbAttrBaseParams {
  /** Holds the crit stage that may be modified by ability application */
  critStage: NumberHolder;
}

export class BonusCritAbAttr extends AbAttr {
  constructor() {
    super(false);
  }

  /**
   * Apply the bonus crit ability by increasing the value in the provided number holder by 1
   */
  override apply({ critStage }: BonusCritAbAttrParams): void {
    critStage.value += 1;
  }
}

export interface MultCritAbAttrParams extends AbAttrBaseParams {
  /** The critical hit multiplier that may be modified by ability application */
  critMult: NumberHolder;
}

export class MultCritAbAttr extends AbAttr {
  public multAmount: number;

  constructor(multAmount: number) {
    super(false);

    this.multAmount = multAmount;
  }

  override canApply({ critMult }: MultCritAbAttrParams): boolean {
    return critMult.value > 1;
  }

  override apply({ critMult }: MultCritAbAttrParams): void {
    critMult.value *= this.multAmount;
  }
}

export interface ConditionalCritAbAttrParams extends AbAttrBaseParams {
  /** Holds a boolean that will be set to true if the attack is guaranteed to crit */
  target: Pokemon;
  /** The move being used */
  move: Move;
  /** Holds whether the attack will critically hit */
  isCritical: BooleanHolder;
}

/**
 * Guarantees a critical hit according to the given condition, except if target prevents critical hits. ie. Merciless
 */
export class ConditionalCritAbAttr extends AbAttr {
  private readonly condition: PokemonAttackCondition;

  constructor(condition: PokemonAttackCondition, _checkUser?: boolean) {
    super(false);

    this.condition = condition;
  }

  override canApply({ isCritical, pokemon, target, move }: ConditionalCritAbAttrParams): boolean {
    return !isCritical.value && this.condition(pokemon, target, move);
  }

  override apply({ isCritical }: ConditionalCritAbAttrParams): void {
    isCritical.value = true;
  }
}

export class BlockNonDirectDamageAbAttr extends CancelInteractionAbAttr {
  constructor() {
    super(false);
  }
}

/**
 * This attribute will block any status damage that you put in the parameter.
 */
export class BlockStatusDamageAbAttr extends CancelInteractionAbAttr {
  private readonly effects: readonly StatusEffect[];

  /**
   * @param effects - The status effect(s) that will be blocked from damaging the ability pokemon
   */
  constructor(...effects: StatusEffect[]) {
    super(false);

    this.effects = effects;
  }

  override canApply({ pokemon, cancelled }: AbAttrParamsWithCancel): boolean {
    return !cancelled.value && !!pokemon.status?.effect && this.effects.includes(pokemon.status.effect);
  }
}

export class BlockOneHitKOAbAttr extends CancelInteractionAbAttr {}

export interface ChangeMovePriorityAbAttrParams extends AbAttrBaseParams {
  /** The move being used */
  move: Move;
  /** The priority of the move being used */
  priority: NumberHolder;
}

/**
 * This governs abilities that alter the priority of moves
 * Abilities: Prankster, Gale Wings, Triage, Mycelium Might, Stall
 * Note - Quick Claw has a separate and distinct implementation outside of priority
 *
 * @sealed
 */
export class ChangeMovePriorityAbAttr extends AbAttr {
  private readonly moveFunc: (pokemon: Pokemon, move: Move) => boolean;
  private readonly changeAmount: number;

  /**
   * @param moveFunc - applies priority-change to moves that meet the condition
   * @param changeAmount - The amount of priority added or subtracted
   */
  constructor(moveFunc: (pokemon: Pokemon, move: Move) => boolean, changeAmount: number) {
    super(false);

    this.moveFunc = moveFunc;
    this.changeAmount = changeAmount;
  }

  override canApply({ pokemon, move }: ChangeMovePriorityAbAttrParams): boolean {
    return this.moveFunc(pokemon, move);
  }

  override apply({ priority }: ChangeMovePriorityAbAttrParams): void {
    priority.value += this.changeAmount;
  }
}

export class ChangeMovePriorityInBracketAbAttr extends AbAttr {
  private readonly newModifier: MovePriorityInBracket;
  private readonly moveFunc: (pokemon: Pokemon, move: Move) => boolean;

  constructor(moveFunc: (pokemon: Pokemon, move: Move) => boolean, newModifier: MovePriorityInBracket) {
    super(false);
    this.newModifier = newModifier;
    this.moveFunc = moveFunc;
  }

  override canApply({ pokemon, move }: ChangeMovePriorityAbAttrParams): boolean {
    return this.moveFunc(pokemon, move);
  }

  override apply({ priority }: ChangeMovePriorityAbAttrParams): void {
    priority.value = this.newModifier;
  }
}

export class IgnoreContactAbAttr extends AbAttr {
  private declare readonly _: never;
}

/**
 * Shared interface for attributes that respond to a weather.
 */
export interface PreWeatherEffectAbAttrParams extends AbAttrParamsWithCancel {
  /** The weather effect for the interaction. `null` is treated as no weather */
  weather: Weather | null;
}

export abstract class PreWeatherEffectAbAttr extends AbAttr {
  override canApply(_params: Closed<PreWeatherEffectAbAttrParams>): boolean {
    return true;
  }

  override apply(_params: Closed<PreWeatherEffectAbAttrParams>): void {}
}

/**
 * Base class for abilities that apply an effect before a weather effect is applied.
 */
export abstract class PreWeatherDamageAbAttr extends PreWeatherEffectAbAttr {}

export class BlockWeatherDamageAttr extends PreWeatherDamageAbAttr {
  private readonly weatherTypes: readonly WeatherType[];

  constructor(...weatherTypes: WeatherType[]) {
    super(false);

    this.weatherTypes = weatherTypes;
  }

  override canApply({ weather, cancelled }: PreWeatherEffectAbAttrParams): boolean {
    if (!weather || cancelled.value) {
      return false;
    }
    const weatherType = weather.weatherType;
    return this.weatherTypes.length === 0 || this.weatherTypes.includes(weatherType);
  }

  override apply({ cancelled }: PreWeatherEffectAbAttrParams): void {
    cancelled.value = true;
  }
}

export class SuppressWeatherEffectAbAttr extends PreWeatherEffectAbAttr {
  public readonly affectsImmutable: boolean;

  constructor(affectsImmutable = false) {
    super(true);

    this.affectsImmutable = affectsImmutable;
  }

  override canApply({ weather, cancelled }: PreWeatherEffectAbAttrParams): boolean {
    if (!weather || cancelled.value) {
      return false;
    }
    return this.affectsImmutable || weather.isImmutable();
  }

  override apply({ cancelled }: PreWeatherEffectAbAttrParams): void {
    cancelled.value = true;
  }
}

/**
 * Condition function to applied to abilities related to Sheer Force.
 * Checks if last move used against target was affected by a Sheer Force user and:
 * Disables: Color Change, Pickpocket, Berserk, Anger Shell, Wimp Out, Emergency Exit
 * @returns An {@linkcode AbAttrCondition} to disable the ability under the proper conditions.
 */
const sheerForceHitDisableAbCondition: AbAttrCondition = (pokemon: Pokemon) => {
  const lastReceivedAttack = pokemon.turnData.attacksReceived[0];
  if (!lastReceivedAttack) {
    return true;
  }

  const lastAttacker = pokemon.getOpponents().find(p => p.id === lastReceivedAttack.sourceId);
  if (!lastAttacker) {
    return true;
  }

  /** `true` if the last move's chance is above 0 and the last attacker's ability is sheer force */
  const sheerForceAffected =
    allMoves[lastReceivedAttack.move].chance >= 0 && lastAttacker.hasAbility(AbilityId.SHEER_FORCE);

  return !sheerForceAffected;
};

function getWeatherCondition(...weatherTypes: WeatherType[]): AbAttrCondition {
  return () => {
    if (!globalScene?.arena) {
      return false;
    }
    if (globalScene.arena.weather?.isEffectSuppressed()) {
      return false;
    }
    const weatherType = globalScene.arena.weather?.weatherType;
    return !!weatherType && weatherTypes.indexOf(weatherType) > -1;
  };
}

function getAnticipationCondition(): AbAttrCondition {
  return (pokemon: Pokemon) => {
    for (const opponent of pokemon.getOpponents()) {
      for (const move of opponent.moveset) {
        // ignore null/undefined moves
        if (!move) {
          continue;
        }
        // the move's base type (not accounting for variable type changes) is super effective
        if (
          move.getMove().is("AttackMove")
          && pokemon.getAttackTypeEffectiveness(move.getMove().type, opponent, true, undefined, move.getMove()) >= 2
        ) {
          return true;
        }
        // move is a OHKO
        if (move.getMove().hasAttr("OneHitKOAttr")) {
          return true;
        }
        // edge case for hidden power, type is computed
        if (move.getMove().id === MoveId.HIDDEN_POWER) {
          const iv_val = Math.floor(
            (((opponent.ivs[Stat.HP] & 1)
              + (opponent.ivs[Stat.ATK] & 1) * 2
              + (opponent.ivs[Stat.DEF] & 1) * 4
              + (opponent.ivs[Stat.SPD] & 1) * 8
              + (opponent.ivs[Stat.SPATK] & 1) * 16
              + (opponent.ivs[Stat.SPDEF] & 1) * 32)
              * 15)
              / 63,
          );

          const type = [
            PokemonType.FIGHTING,
            PokemonType.FLYING,
            PokemonType.POISON,
            PokemonType.GROUND,
            PokemonType.ROCK,
            PokemonType.BUG,
            PokemonType.GHOST,
            PokemonType.STEEL,
            PokemonType.FIRE,
            PokemonType.WATER,
            PokemonType.GRASS,
            PokemonType.ELECTRIC,
            PokemonType.PSYCHIC,
            PokemonType.ICE,
            PokemonType.DRAGON,
            PokemonType.DARK,
          ][iv_val];

          if (pokemon.getAttackTypeEffectiveness(type, opponent) >= 2) {
            return true;
          }
        }
      }
    }
    return false;
  };
}

/**
 * Creates an ability condition that causes the ability to fail if that ability
 * has already been used by that pokemon that battle. It requires an ability to
 * be specified due to current limitations in how conditions on abilities work.
 * @param ability The ability to check if it's already been applied
 * @returns The condition
 */
function getOncePerBattleCondition(ability: AbilityId): AbAttrCondition {
  return (pokemon: Pokemon) => {
    return !pokemon.waveData.abilitiesApplied.has(ability);
  };
}

/**
 * Ability attribute used by {@linkcode AbilityId.FOREWARN}.
 *
 * Displays a message on switch-in containing the highest power Move known by the user's opponents,
 * picking randomly in the case of a tie.
 * @see {@link https://www.smogon.com/dex/sv/abilities/forewarn/}
 * @sealed
 */
export class ForewarnAbAttr extends PostSummonAbAttr {
  constructor() {
    super(true);
  }

  override canApply({ pokemon }: AbAttrBaseParams): boolean {
    return pokemon.getOpponents().some(opp => opp.getMoveset().length > 0);
  }

  override apply({ simulated, pokemon }: AbAttrBaseParams): void {
    if (simulated) {
      return;
    }

    let maxPowerSeen = 0;
    const movesAtMaxPower: string[] = [];

    // Record all moves in all opponents' movesets seen at our max power threshold, clearing it if a new "highest power" is found
    // TODO: Change to `pokemon.getOpponents().flatMap(p => p.getMoveset())` if or when we upgrade to ES2025
    for (const opp of pokemon.getOpponents()) {
      for (const oppMove of opp.getMoveset()) {
        const move = oppMove.getMove();
        const movePower = getForewarnPower(move);
        if (movePower < maxPowerSeen) {
          continue;
        }

        // Another move at current max found; add to tiebreaker array
        if (movePower === maxPowerSeen) {
          movesAtMaxPower.push(move.name);
          continue;
        }

        // New max reached; clear prior results and update tracker
        maxPowerSeen = movePower;
        movesAtMaxPower.splice(0, movesAtMaxPower.length, move.name);
      }
    }

    // Pick a random move in our list.
    if (movesAtMaxPower.length === 0) {
      return;
    }
    const chosenMove = movesAtMaxPower[pokemon.randBattleSeedInt(movesAtMaxPower.length)];
    globalScene.phaseManager.queueMessage(
      i18next.t("abilityTriggers:forewarn", {
        pokemonNameWithAffix: getPokemonNameWithAffix(pokemon),
        moveName: chosenMove,
      }),
    );
  }
}

/**
 * Helper function to return the estimated power used by Forewarn's "highest power" ranking.
 * @param move - The `Move` being checked
 * @returns The "forewarned" power of the move.
 * @see {@link https://www.smogon.com/dex/sv/abilities/forewarn/}
 */
function getForewarnPower(move: Move): number {
  if (move.is("StatusMove")) {
    return 1;
  }

  if (move.hasAttr("OneHitKOAttr")) {
    return 150;
  }

  // NB: Mainline doesn't count Comeuppance in its "counter move exceptions" list, which is dumb
  if (move.hasAttr("CounterDamageAttr")) {
    return 120;
  }

  // All damaging moves with unlisted powers use 80 as a fallback
  if (move.power === -1) {
    return 80;
  }
  return move.power;
}

/**
 * Ability attribute that reveals the abilities of all opposing Pokémon when the Pokémon with this ability is summoned.
 * @sealed
 */
export class FriskAbAttr extends PostSummonAbAttr {
  constructor() {
    super(true);
  }

  override apply({ simulated, pokemon }: AbAttrBaseParams): void {
    if (!simulated) {
      for (const opponent of pokemon.getOpponentsGenerator()) {
        globalScene.phaseManager.queueMessage(
          i18next.t("abilityTriggers:frisk", {
            pokemonNameWithAffix: getPokemonNameWithAffix(pokemon),
            opponentName: opponent.name,
            opponentAbilityName: opponent.getAbility().name,
          }),
        );
        setAbilityRevealed(opponent);
      }
    }
  }
}

export interface PostWeatherChangeAbAttrParams extends AbAttrBaseParams {
  /** The kind of the weather that was just changed to */
  weather: WeatherType;
}

/**
 * Base class for ability attributes that apply their effect after a weather change.
 */
export abstract class PostWeatherChangeAbAttr extends AbAttr {
  canApply(_params: Closed<PostWeatherChangeAbAttrParams>): boolean {
    return true;
  }

  apply(_params: Closed<PostWeatherChangeAbAttrParams>): void {}
}

/**
 * Triggers weather-based form change when weather changes.
 * Used by Forecast and Flower Gift.
 *
 * @sealed
 */
export class PostWeatherChangeFormChangeAbAttr extends PostWeatherChangeAbAttr {
  private readonly ability: AbilityId;
  private readonly formRevertingWeathers: readonly WeatherType[];

  constructor(ability: AbilityId, formRevertingWeathers: readonly WeatherType[]) {
    super(false);

    this.ability = ability;
    this.formRevertingWeathers = formRevertingWeathers;
  }

  override canApply({ pokemon }: AbAttrBaseParams): boolean {
    const isCastformWithForecast =
      pokemon.species.speciesId === SpeciesId.CASTFORM && this.ability === AbilityId.FORECAST;
    const isCherrimWithFlowerGift =
      pokemon.species.speciesId === SpeciesId.CHERRIM && this.ability === AbilityId.FLOWER_GIFT;

    return isCastformWithForecast || isCherrimWithFlowerGift;
  }

  /**
   * Calls {@linkcode Arena.triggerWeatherBasedFormChangesToNormal | triggerWeatherBasedFormChangesToNormal} when the
   * weather changed to form-reverting weather, otherwise calls {@linkcode Arena.triggerWeatherBasedFormChanges | triggerWeatherBasedFormChanges}
   */
  override apply({ simulated }: AbAttrBaseParams): void {
    if (simulated) {
      return;
    }

    // TODO: investigate why this is not using the weatherType parameter
    // and is instead reading the weather from the global scene

    const weatherType = globalScene.arena.weather?.weatherType;

    if (weatherType && this.formRevertingWeathers.includes(weatherType)) {
      globalScene.arena.triggerWeatherBasedFormChangesToNormal();
    } else {
      globalScene.arena.triggerWeatherBasedFormChanges();
    }
  }
}

/**
 * Add a battler tag to the pokemon when the weather changes.
 * @sealed
 */
export class PostWeatherChangeAddBattlerTagAttr extends PostWeatherChangeAbAttr {
  private readonly tagType: BattlerTagType;
  private readonly turnCount: number;
  private readonly weatherTypes: readonly WeatherType[];

  constructor(tagType: BattlerTagType, turnCount: number, ...weatherTypes: WeatherType[]) {
    super();

    this.tagType = tagType;
    this.turnCount = turnCount;
    this.weatherTypes = weatherTypes;
  }

  override canApply({ weather, pokemon }: PostWeatherChangeAbAttrParams): boolean {
    return this.weatherTypes.includes(weather) && pokemon.canAddTag(this.tagType);
  }

  override apply({ simulated, pokemon }: PostWeatherChangeAbAttrParams): void {
    if (!simulated) {
      pokemon.addTag(this.tagType, this.turnCount);
    }
  }
}

export type PostWeatherLapseAbAttrParams = Omit<PreWeatherEffectAbAttrParams, "cancelled">;
export class PostWeatherLapseAbAttr extends AbAttr {
  protected weatherTypes: WeatherType[];

  constructor(...weatherTypes: WeatherType[]) {
    super();

    this.weatherTypes = weatherTypes;
  }

  canApply(_params: Closed<PostWeatherLapseAbAttrParams>): boolean {
    return true;
  }

  apply(_params: Closed<PostWeatherLapseAbAttrParams>): void {}

  getCondition(): AbAttrCondition {
    return getWeatherCondition(...this.weatherTypes);
  }
}

export class PostWeatherLapseHealAbAttr extends PostWeatherLapseAbAttr {
  private readonly healFactor: number;

  constructor(healFactor: number, ...weatherTypes: WeatherType[]) {
    super(...weatherTypes);

    this.healFactor = healFactor;
  }

  override canApply({ pokemon }: PostWeatherLapseAbAttrParams): boolean {
    return !pokemon.isFullHp();
  }

  override apply({ pokemon, passive, simulated }: PostWeatherLapseAbAttrParams): void {
    const abilityName = (passive ? pokemon.getPassiveAbility() : pokemon.getAbility()).name;
    if (!simulated) {
      globalScene.phaseManager.unshiftNew(
        "PokemonHealPhase",
        pokemon.getBattlerIndex(),
        toDmgValue(pokemon.getMaxHp() / (16 / this.healFactor)),
        i18next.t("abilityTriggers:postWeatherLapseHeal", {
          pokemonNameWithAffix: getPokemonNameWithAffix(pokemon),
          abilityName,
        }),
        true,
      );
    }
  }
}

export class PostWeatherLapseDamageAbAttr extends PostWeatherLapseAbAttr {
  private readonly damageFactor: number;

  constructor(damageFactor: number, ...weatherTypes: WeatherType[]) {
    super(...weatherTypes);

    this.damageFactor = damageFactor;
  }

  override canApply({ pokemon }: PostWeatherLapseAbAttrParams): boolean {
    return !pokemon.hasAbilityWithAttr("BlockNonDirectDamageAbAttr");
  }

  override apply({ simulated, pokemon, passive }: PostWeatherLapseAbAttrParams): void {
    if (!simulated) {
      const abilityName = (passive ? pokemon.getPassiveAbility() : pokemon.getAbility()).name;
      globalScene.phaseManager.queueMessage(
        i18next.t("abilityTriggers:postWeatherLapseDamage", {
          pokemonNameWithAffix: getPokemonNameWithAffix(pokemon),
          abilityName,
        }),
      );
      pokemon.damageAndUpdate(toDmgValue(pokemon.getMaxHp() / (16 / this.damageFactor)), {
        result: HitResult.INDIRECT,
      });
    }
  }
}

export interface PostTerrainChangeAbAttrParams extends AbAttrBaseParams {
  /** The terrain type that is being changed to */
  terrain: TerrainType;
}

export class PostTerrainChangeAbAttr extends AbAttr {
  canApply(_params: Closed<PostTerrainChangeAbAttrParams>): boolean {
    return true;
  }

  apply(_params: Closed<PostTerrainChangeAbAttrParams>): void {}
}

export class PostTerrainChangeAddBattlerTagAttr extends PostTerrainChangeAbAttr {
  private readonly tagType: BattlerTagType;
  private readonly turnCount: number;
  private readonly terrainTypes: readonly TerrainType[];

  constructor(tagType: BattlerTagType, turnCount: number, ...terrainTypes: TerrainType[]) {
    super();

    this.tagType = tagType;
    this.turnCount = turnCount;
    this.terrainTypes = terrainTypes;
  }

  override canApply({ pokemon, terrain }: PostTerrainChangeAbAttrParams): boolean {
    return !!this.terrainTypes.find(t => t === terrain) && pokemon.canAddTag(this.tagType);
  }

  override apply({ pokemon, simulated }: PostTerrainChangeAbAttrParams): void {
    if (!simulated) {
      pokemon.addTag(this.tagType, this.turnCount);
    }
  }
}

function getTerrainCondition(...terrainTypes: TerrainType[]): AbAttrCondition {
  return (_pokemon: Pokemon) => {
    const terrainType = globalScene.arena.terrain?.terrainType;
    return !!terrainType && terrainTypes.indexOf(terrainType) > -1;
  };
}

export class PostTurnAbAttr extends AbAttr {
  canApply(_params: Closed<AbAttrBaseParams>): boolean {
    return true;
  }

  apply(_params: Closed<AbAttrBaseParams>): void {}
}

/**
 * This attribute will heal 1/8th HP if the ability pokemon has the correct status.
 *
 * @sealed
 */
export class PostTurnStatusHealAbAttr extends PostTurnAbAttr {
  private readonly effects: readonly StatusEffect[];

  /**
   * @param effects - The status effect(s) that will qualify healing the ability pokemon
   */
  constructor(...effects: StatusEffect[]) {
    super(false);

    this.effects = effects;
  }

  override canApply({ pokemon }: AbAttrBaseParams): boolean {
    return pokemon.status != null && this.effects.includes(pokemon.status.effect) && !pokemon.isFullHp();
  }

  override apply({ simulated, passive, pokemon }: AbAttrBaseParams): void {
    if (!simulated) {
      const abilityName = (passive ? pokemon.getPassiveAbility() : pokemon.getAbility()).name;
      globalScene.phaseManager.unshiftNew(
        "PokemonHealPhase",
        pokemon.getBattlerIndex(),
        toDmgValue(pokemon.getMaxHp() / 8),
        i18next.t("abilityTriggers:poisonHeal", { pokemonName: getPokemonNameWithAffix(pokemon), abilityName }),
        true,
      );
    }
  }
}

/**
 * After the turn ends, resets the status of either the user or their ally.
 * @param allyTarget Whether to target the user's ally; default `false` (self-target)
 *
 * @sealed
 */
export class PostTurnResetStatusAbAttr extends PostTurnAbAttr {
  private readonly allyTarget: boolean;
  private target: Pokemon | undefined;

  constructor(allyTarget = false) {
    super(true);
    this.allyTarget = allyTarget;
  }

  override canApply({ pokemon }: AbAttrBaseParams): boolean {
    if (this.allyTarget) {
      this.target = pokemon.getAlly();
    } else {
      this.target = pokemon;
    }

    const effect = this.target?.status?.effect;
    return !!effect && effect !== StatusEffect.FAINT;
  }

  override apply({ simulated }: AbAttrBaseParams): void {
    if (!simulated && this.target?.status) {
      globalScene.phaseManager.queueMessage(
        getStatusEffectHealText(this.target.status?.effect, getPokemonNameWithAffix(this.target)),
      );
      this.target.resetStatus(false);
      this.target.updateInfo();
    }
  }
}

/**
 * Attribute to try and restore eaten berries after the turn ends.
 * Used by {@linkcode AbilityId.HARVEST}.
 */
export class PostTurnRestoreBerryAbAttr extends PostTurnAbAttr {
  /**
   * Array containing all {@linkcode BerryType | BerryTypes} that are under cap and able to be restored.
   * Stored inside the class for a minor performance boost
   */
  private berriesUnderCap: readonly BerryType[];
  private readonly procChance: (pokemon: Pokemon) => number;

  /**
   * @param procChance - function providing chance to restore an item
   * @see {@linkcode createEatenBerry}
   */
  constructor(procChance: (pokemon: Pokemon) => number) {
    super();
    this.procChance = procChance;
  }

  override canApply({ pokemon }: AbAttrBaseParams): boolean {
    // Ensure we have at least 1 recoverable berry (at least 1 berry in berriesEaten is not capped)
    const cappedBerries = new Set(
      globalScene
        .getModifiers(BerryModifier, pokemon.isPlayer())
        .filter(bm => bm.pokemonId === pokemon.id && bm.getCountUnderMax() < 1)
        .map(bm => bm.berryType),
    );

    this.berriesUnderCap = pokemon.battleData.berriesEaten.filter(bt => !cappedBerries.has(bt));

    if (this.berriesUnderCap.length === 0) {
      return false;
    }

    // Clamp procChance to [0, 1]. Skip if didn't proc (less than pass)
    const pass = randSeedFloat();
    return this.procChance(pokemon) >= pass;
  }

  override apply({ simulated, pokemon }: AbAttrBaseParams): void {
    if (!simulated) {
      this.createEatenBerry(pokemon);
    }
  }

  /**
   * Create a new berry chosen randomly from all berries the pokemon ate this battle
   * @param pokemon - The {@linkcode Pokemon} with this ability
   * @returns `true` if a new berry was created
   */
  createEatenBerry(pokemon: Pokemon): boolean {
    // Pick a random available berry to yoink
    const randomIdx = randSeedInt(this.berriesUnderCap.length);
    const chosenBerryType = this.berriesUnderCap[randomIdx];
    pokemon.battleData.berriesEaten.splice(randomIdx, 1); // Remove berry from memory
    const chosenBerry = new BerryModifierType(chosenBerryType);

    // Add the randomly chosen berry or update the existing one
    const berryModifier = globalScene.findModifier(
      m => m instanceof BerryModifier && m.berryType === chosenBerryType && m.pokemonId === pokemon.id,
      pokemon.isPlayer(),
    ) as BerryModifier | undefined;

    if (berryModifier) {
      berryModifier.stackCount++;
    } else {
      const newBerry = new BerryModifier(chosenBerry, pokemon.id, chosenBerryType, 1);
      if (pokemon.isPlayer()) {
        globalScene.addModifier(newBerry);
      } else {
        globalScene.addEnemyModifier(newBerry);
      }
    }

    globalScene.updateModifiers(pokemon.isPlayer());
    globalScene.phaseManager.queueMessage(
      i18next.t("abilityTriggers:postTurnLootCreateEatenBerry", {
        pokemonNameWithAffix: getPokemonNameWithAffix(pokemon),
        berryName: chosenBerry.name,
      }),
    );
    return true;
  }
}

/**
 * Attribute to track and re-trigger last turn's berries at the end of the `BerryPhase`.
 * Must only be used by Cud Chew! Do _not_ reuse this attribute for anything else
 * Used by {@linkcode AbilityId.CUD_CHEW}.
 * @sealed
 */
export class CudChewConsumeBerryAbAttr extends AbAttr {
  /**
   * @returns `true` if the pokemon ate anything last turn
   */
  override canApply({ pokemon }: AbAttrBaseParams): boolean {
    return pokemon.summonData.berriesEatenLast.length > 0;
  }

  override apply({ pokemon }: AbAttrBaseParams): void {
    // TODO: Consider respecting the `simulated` flag
    globalScene.phaseManager.unshiftNew(
      "CommonAnimPhase",
      pokemon.getBattlerIndex(),
      pokemon.getBattlerIndex(),
      CommonAnim.USE_ITEM,
    );

    // Re-apply effects of all berries previously scarfed.
    // This doesn't count as "eating" a berry (for unnerve/stuff cheeks/unburden) as no item is consumed.
    for (const berryType of pokemon.summonData.berriesEatenLast) {
      getBerryEffectFunc(berryType)(pokemon);
      const bMod = new BerryModifier(new BerryModifierType(berryType), pokemon.id, berryType, 1);
      globalScene.eventTarget.dispatchEvent(new BerryUsedEvent(bMod)); // trigger message
    }

    // uncomment to make cheek pouch work with cud chew
    // applyAbAttrs("HealFromBerryUseAbAttr", {pokemon});
  }
}

/**
 * Consume a berry at the end of the turn if the pokemon has one.
 *
 * Must be used in conjunction with {@linkcode CudChewConsumeBerryAbAttr}, and is
 * only used by {@linkcode AbilityId.CUD_CHEW}.
 */
export class CudChewRecordBerryAbAttr extends PostTurnAbAttr {
  constructor() {
    super(false);
  }

  /**
   * Move this {@linkcode Pokemon}'s `berriesEaten` array from `PokemonTurnData`
   * into `PokemonSummonData` on turn end.
   * Both arrays are cleared on switch.
   */
  override apply({ pokemon }: AbAttrBaseParams): void {
    pokemon.summonData.berriesEatenLast = pokemon.turnData.berriesEaten;
  }
}

/**
 * Attribute used for {@linkcode AbilityId.MOODY} to randomly raise and lower stats at turn end.
 */
export class MoodyAbAttr extends PostTurnAbAttr {
  constructor() {
    super(true);
  }
  /**
   * Randomly increases one stat stage by 2 and decreases a different stat stage by 1
   * Any stat stages at +6 or -6 are excluded from being increased or decreased, respectively
   * If the pokemon already has all stat stages raised to 6, it will only decrease one stat stage by 1
   * If the pokemon already has all stat stages lowered to -6, it will only increase one stat stage by 2
   */
  override apply({ pokemon, simulated }: AbAttrBaseParams): void {
    if (simulated) {
      return;
    }
    const canRaise = EFFECTIVE_STATS.filter(s => pokemon.getStatStage(s) < 6);
    let canLower = EFFECTIVE_STATS.filter(s => pokemon.getStatStage(s) > -6);

    if (!simulated) {
      if (canRaise.length > 0) {
        const raisedStat = canRaise[pokemon.randBattleSeedInt(canRaise.length)];
        canLower = canLower.filter(s => s !== raisedStat);
        globalScene.phaseManager.unshiftNew("StatStageChangePhase", pokemon.getBattlerIndex(), true, [raisedStat], 2);
      }
      if (canLower.length > 0) {
        const loweredStat = canLower[pokemon.randBattleSeedInt(canLower.length)];
        globalScene.phaseManager.unshiftNew("StatStageChangePhase", pokemon.getBattlerIndex(), true, [loweredStat], -1);
      }
    }
  }
}

/** @sealed */
export class SpeedBoostAbAttr extends PostTurnAbAttr {
  constructor() {
    super(true);
  }

  override canApply({ simulated, pokemon }: AbAttrBaseParams): boolean {
    // todo: Consider moving the `simulated` check to the `apply` method
    return simulated || (!pokemon.turnData.switchedInThisTurn && !pokemon.turnData.failedRunAway);
  }

  override apply({ pokemon }: AbAttrBaseParams): void {
    globalScene.phaseManager.unshiftNew("StatStageChangePhase", pokemon.getBattlerIndex(), true, [Stat.SPD], 1);
  }
}

export class PostTurnHealAbAttr extends PostTurnAbAttr {
  override canApply({ pokemon }: AbAttrBaseParams): boolean {
    return !pokemon.isFullHp();
  }

  override apply({ simulated, pokemon, passive }: AbAttrBaseParams): void {
    if (!simulated) {
      const abilityName = (passive ? pokemon.getPassiveAbility() : pokemon.getAbility()).name;
      globalScene.phaseManager.unshiftNew(
        "PokemonHealPhase",
        pokemon.getBattlerIndex(),
        toDmgValue(pokemon.getMaxHp() / 16),
        i18next.t("abilityTriggers:postTurnHeal", {
          pokemonNameWithAffix: getPokemonNameWithAffix(pokemon),
          abilityName,
        }),
        true,
      );
    }
  }
}

/** @sealed */
export class PostTurnFormChangeAbAttr extends PostTurnAbAttr {
  private readonly formFunc: (p: Pokemon) => number;

  constructor(formFunc: (p: Pokemon) => number) {
    super(true);

    this.formFunc = formFunc;
  }

  override canApply({ pokemon }: AbAttrBaseParams): boolean {
    return this.formFunc(pokemon) !== pokemon.formIndex;
  }

  override apply({ simulated, pokemon }: AbAttrBaseParams): void {
    if (!simulated) {
      globalScene.triggerPokemonFormChange(pokemon, SpeciesFormChangeAbilityTrigger, false);
    }
  }
}

/**
 * Attribute used for abilities (Bad Dreams) that damages the opponents for being asleep
 * @sealed
 */
export class PostTurnHurtIfSleepingAbAttr extends PostTurnAbAttr {
  override canApply({ pokemon }: AbAttrBaseParams): boolean {
    return pokemon
      .getOpponents()
      .some(
        opp =>
          (opp.status?.effect === StatusEffect.SLEEP || opp.hasAbility(AbilityId.COMATOSE))
          && !opp.hasAbilityWithAttr("BlockNonDirectDamageAbAttr")
          && !opp.switchOutStatus,
      );
  }

  /** Deal damage to all sleeping, on-field opponents equal to 1/8 of their max hp (min 1). */
  override apply({ pokemon, simulated }: AbAttrBaseParams): void {
    if (simulated) {
      return;
    }

    for (const opp of pokemon.getOpponentsGenerator()) {
      if ((opp.status?.effect !== StatusEffect.SLEEP && !opp.hasAbility(AbilityId.COMATOSE)) || opp.switchOutStatus) {
        continue;
      }

      const cancelled = new BooleanHolder(false);
      applyAbAttrs("BlockNonDirectDamageAbAttr", { pokemon, simulated, cancelled });

      if (!cancelled.value) {
        opp.damageAndUpdate(toDmgValue(opp.getMaxHp() / 8), { result: HitResult.INDIRECT });
        globalScene.phaseManager.queueMessage(
          i18next.t("abilityTriggers:badDreams", { pokemonName: getPokemonNameWithAffix(opp) }),
        );
      }
    }
  }
}

/**
 * Grabs the last failed Pokeball used
 * @sealed
 */
export class FetchBallAbAttr extends PostTurnAbAttr {
  override canApply({ simulated, pokemon }: AbAttrBaseParams): boolean {
    return !simulated && globalScene.currentBattle.lastUsedPokeball != null && pokemon.isPlayer();
  }

  /**
   * Adds the last used Pokeball back into the player's inventory
   */
  override apply({ pokemon }: AbAttrBaseParams): void {
    const lastUsed = globalScene.currentBattle.lastUsedPokeball!;
    globalScene.pokeballCounts[lastUsed]++;
    globalScene.currentBattle.lastUsedPokeball = null;
    globalScene.phaseManager.queueMessage(
      i18next.t("abilityTriggers:fetchBall", {
        pokemonNameWithAffix: getPokemonNameWithAffix(pokemon),
        pokeballName: getPokeballName(lastUsed),
      }),
    );
  }
}

// TODO: Remove this and just replace it with applying `PostSummonChangeTerrainAbAttr` again
export class PostBiomeChangeAbAttr extends AbAttr {
  private declare readonly _: never;
}

export class PostBiomeChangeWeatherChangeAbAttr extends PostBiomeChangeAbAttr {
  private readonly weatherType: WeatherType;

  constructor(weatherType: WeatherType) {
    super();

    this.weatherType = weatherType;
  }

  override canApply(_params: AbAttrBaseParams): boolean {
    return (globalScene.arena.weather?.isImmutable() ?? false) && globalScene.arena.canSetWeather(this.weatherType);
  }

  override apply({ simulated, pokemon }: AbAttrBaseParams): void {
    if (!simulated) {
      globalScene.arena.trySetWeather(this.weatherType, pokemon);
    }
  }
}

// TODO: Remove this and just replace it with applying `PostSummonChangeTerrainAbAttr` again
/** @sealed */
export class PostBiomeChangeTerrainChangeAbAttr extends PostBiomeChangeAbAttr {
  private readonly terrainType: TerrainType;

  constructor(terrainType: TerrainType) {
    super();

    this.terrainType = terrainType;
  }

  override canApply(_params: AbAttrBaseParams): boolean {
    return globalScene.arena.canSetTerrain(this.terrainType);
  }

  override apply({ simulated, pokemon }: AbAttrBaseParams): void {
    if (!simulated) {
      globalScene.arena.trySetTerrain(this.terrainType, false, pokemon);
    }
  }
}

export interface PostMoveUsedAbAttrParams extends AbAttrBaseParams {
  /** The move that was used */
  move: PokemonMove;
  /** The source of the move */
  source: Pokemon;
  /** The targets of the move */
  targets: BattlerIndex[];
}

/**
 * Triggers just after a move is used either by the opponent or the player
 */
export class PostMoveUsedAbAttr extends AbAttr {
  canApply(_params: Closed<PostMoveUsedAbAttrParams>): boolean {
    return true;
  }

  apply(_params: Closed<PostMoveUsedAbAttrParams>): void {}
}

/**
 * Triggers after a dance move is used either by the opponent or the player
 */
export class PostDancingMoveAbAttr extends PostMoveUsedAbAttr {
  override canApply({ source, pokemon }: PostMoveUsedAbAttrParams): boolean {
    // List of tags that prevent the Dancer from replicating the move
    const forbiddenTags = [
      BattlerTagType.FLYING,
      BattlerTagType.UNDERWATER,
      BattlerTagType.UNDERGROUND,
      BattlerTagType.HIDDEN,
    ];
    // The move to replicate cannot come from the Dancer
    return (
      source.getBattlerIndex() !== pokemon.getBattlerIndex()
      && !pokemon.summonData.tags.some(tag => forbiddenTags.includes(tag.tagType))
    );
  }

  /**
   * Resolves the Dancer ability by replicating the move used by the source of the dance
   * either on the source itself or on the target of the dance
   */
  override apply({ source, pokemon, move, targets, simulated }: PostMoveUsedAbAttrParams): void {
    if (!simulated) {
      // If the move is an AttackMove or a StatusMove the Dancer must replicate the move on the source of the Dance
      if (move.getMove().is("AttackMove") || move.getMove().is("StatusMove")) {
        const target = this.getTarget(pokemon, source, targets);
        globalScene.phaseManager.unshiftNew(
          "MovePhase",
          pokemon,
          target,
          move,
          MoveUseMode.INDIRECT,
          MovePhaseTimingModifier.FIRST,
        );
      } else if (move.getMove().is("SelfStatusMove")) {
        // If the move is a SelfStatusMove (ie. Swords Dance) the Dancer should replicate it on itself
        globalScene.phaseManager.unshiftNew(
          "MovePhase",
          pokemon,
          [pokemon.getBattlerIndex()],
          move,
          MoveUseMode.INDIRECT,
          MovePhaseTimingModifier.FIRST,
        );
      }
    }
  }

  /**
   * Get the correct targets of Dancer ability
   *
   * @param dancer - Pokemon with Dancer ability
   * @param source - Source of the dancing move
   * @param targets - Targets of the dancing move
   */
  getTarget(dancer: Pokemon, source: Pokemon, targets: BattlerIndex[]): BattlerIndex[] {
    if (dancer.isPlayer()) {
      return source.isPlayer() ? targets : [source.getBattlerIndex()];
    }
    return source.isPlayer() ? [source.getBattlerIndex()] : targets;
  }
}

/**
 * Triggers after the Pokemon loses or consumes an item
 */
export class PostItemLostAbAttr extends AbAttr {
  canApply(_params: Closed<AbAttrBaseParams>): boolean {
    return true;
  }

  apply(_params: Closed<AbAttrBaseParams>): void {}
}

/**
 * Applies a Battler Tag to the Pokemon after it loses or consumes an item
 */
export class PostItemLostApplyBattlerTagAbAttr extends PostItemLostAbAttr {
  private readonly tagType: BattlerTagType;
  constructor(tagType: BattlerTagType) {
    super(false);
    this.tagType = tagType;
  }

  override canApply({ pokemon, simulated }: AbAttrBaseParams): boolean {
    return !pokemon.getTag(this.tagType) && !simulated;
  }

  /**
   * Adds the last used Pokeball back into the player's inventory
   * @param pokemon {@linkcode Pokemon} with this ability
   * @param _args N/A
   */
  override apply({ pokemon }: AbAttrBaseParams): void {
    pokemon.addTag(this.tagType);
  }
}

export interface StatStageChangeMultiplierAbAttrParams extends AbAttrBaseParams {
  /** Holder for the stages after applying the ability.  */
  numStages: NumberHolder;
}
export class StatStageChangeMultiplierAbAttr extends AbAttr {
  private readonly multiplier: number;

  constructor(multiplier: number) {
    super(false);

    this.multiplier = multiplier;
  }

  override apply({ numStages }: StatStageChangeMultiplierAbAttrParams): void {
    numStages.value *= this.multiplier;
  }
}

export interface StatStageChangeCopyAbAttrParams extends AbAttrBaseParams {
  /** The stats to change */
  stats: readonly BattleStat[];
  /** The number of stages that were changed by the original */
  numStages: number;
}

export class StatStageChangeCopyAbAttr extends AbAttr {
  override apply({ pokemon, stats, numStages, simulated }: StatStageChangeCopyAbAttrParams): void {
    if (!simulated) {
      globalScene.phaseManager.unshiftNew(
        "StatStageChangePhase",
        pokemon.getBattlerIndex(),
        true,
        stats,
        numStages,
        true,
        false,
        false,
      );
    }
  }
}

export class BypassBurnDamageReductionAbAttr extends CancelInteractionAbAttr {
  private declare readonly _: never;
  constructor() {
    super(false);
  }
}

export interface ReduceBurnDamageAbAttrParams extends AbAttrBaseParams {
  /** Holds the damage done by the burn */
  burnDamage: NumberHolder;
}

/**
 * Causes Pokemon to take reduced damage from the {@linkcode StatusEffect.BURN | Burn} status
 * @param multiplier Multiplied with the damage taken
 */
export class ReduceBurnDamageAbAttr extends AbAttr {
  protected readonly multiplier: number;
  constructor(multiplier: number) {
    super(false);
    this.multiplier = multiplier;
  }

  /**
   * Applies the damage reduction
   */
  override apply({ burnDamage }: ReduceBurnDamageAbAttrParams): void {
    burnDamage.value = toDmgValue(burnDamage.value * this.multiplier);
  }
}

export interface DoubleBerryEffectAbAttrParams extends AbAttrBaseParams {
  /** The value of the berry effect that will be doubled by the ability's application */
  effectValue: NumberHolder;
}

export class DoubleBerryEffectAbAttr extends AbAttr {
  override apply({ effectValue }: DoubleBerryEffectAbAttrParams): void {
    effectValue.value *= 2;
  }
}

/**
 * Attribute to prevent opposing berry use while on the field.
 * Used by {@linkcode AbilityId.UNNERVE}, {@linkcode AbilityId.AS_ONE_GLASTRIER} and {@linkcode AbilityId.AS_ONE_SPECTRIER}
 */
export class PreventBerryUseAbAttr extends CancelInteractionAbAttr {}

/**
 * A Pokemon with this ability heals by a percentage of their maximum hp after eating a berry
 * @param healPercent - Percent of Max HP to heal
 */
export class HealFromBerryUseAbAttr extends AbAttr {
  /** Percent of Max HP to heal */
  private readonly healPercent: number;

  constructor(healPercent: number) {
    super();

    // Clamp healPercent so its between [0,1].
    this.healPercent = Math.max(Math.min(healPercent, 1), 0);
  }

  override apply({ simulated, passive, pokemon }: AbAttrBaseParams): void {
    if (simulated) {
      return;
    }

    const { name: abilityName } = passive ? pokemon.getPassiveAbility() : pokemon.getAbility();
    globalScene.phaseManager.unshiftNew(
      "PokemonHealPhase",
      pokemon.getBattlerIndex(),
      toDmgValue(pokemon.getMaxHp() * this.healPercent),
      i18next.t("abilityTriggers:healFromBerryUse", {
        pokemonNameWithAffix: getPokemonNameWithAffix(pokemon),
        abilityName,
      }),
      true,
    );
  }
}

export interface RunSuccessAbAttrParams extends AbAttrBaseParams {
  /** Holder for the likelihood that the pokemon will flee */
  chance: NumberHolder;
}

export class RunSuccessAbAttr extends AbAttr {
  override apply({ chance }: RunSuccessAbAttrParams): void {
    chance.value = 256;
  }
}

type ArenaTrapCondition = (user: Pokemon, target: Pokemon) => boolean;

/**
 * Base class for checking if a Pokemon is trapped by arena trap
 * @field {@linkcode arenaTrapCondition} Conditional for trapping abilities.
 * For example, Magnet Pull will only activate if opponent is Steel type.
 * @see {@linkcode applyCheckTrapped}
 */
export class CheckTrappedAbAttr extends AbAttr {
  protected arenaTrapCondition: ArenaTrapCondition;
  constructor(condition: ArenaTrapCondition) {
    super(false);
    this.arenaTrapCondition = condition;
  }

  override canApply(_params: Closed<CheckTrappedAbAttrParams>): boolean {
    return true;
  }

  override apply(_params: Closed<CheckTrappedAbAttrParams>): void {}
}

export interface CheckTrappedAbAttrParams extends AbAttrBaseParams {
  /** The pokemon to attempt to trap */
  opponent: Pokemon;
  /** Holds whether the other Pokemon will be trapped or not */
  trapped: BooleanHolder;
}

/**
 * Determines whether a Pokemon is blocked from switching/running away
 * because of a trapping ability or move.
 */
export class ArenaTrapAbAttr extends CheckTrappedAbAttr {
  override canApply({ pokemon, opponent }: CheckTrappedAbAttrParams): boolean {
    return (
      this.arenaTrapCondition(pokemon, opponent)
      && !(
        opponent.getTypes(true).includes(PokemonType.GHOST)
        || (opponent.getTypes(true).includes(PokemonType.STELLAR) && opponent.getTypes().includes(PokemonType.GHOST))
      )
      && !opponent.hasAbility(AbilityId.RUN_AWAY)
    );
  }

  /**
   * Checks if enemy Pokemon is trapped by an Arena Trap-esque ability
   * If the enemy is a Ghost type, it is not trapped
   * If the enemy has the ability Run Away, it is not trapped.
   * If the user has Magnet Pull and the enemy is not a Steel type, it is not trapped.
   * If the user has Arena Trap and the enemy is not grounded, it is not trapped.
   */
  override apply({ trapped }: CheckTrappedAbAttrParams): void {
    trapped.value = true;
  }

  override getTriggerMessage({ pokemon }: CheckTrappedAbAttrParams, abilityName: string): string {
    return i18next.t("abilityTriggers:arenaTrap", {
      pokemonNameWithAffix: getPokemonNameWithAffix(pokemon),
      abilityName,
    });
  }
}

export interface MaxMultiHitAbAttrParams extends AbAttrBaseParams {
  /** The number of hits that the move will do */
  hits: NumberHolder;
}

export class MaxMultiHitAbAttr extends AbAttr {
  constructor() {
    super(false);
  }

  override apply({ hits }: MaxMultiHitAbAttrParams): void {
    hits.value = 0;
  }
}

export interface PostBattleAbAttrParams extends AbAttrBaseParams {
  /** Whether the battle that just ended was a victory */
  victory: boolean;
}

export abstract class PostBattleAbAttr extends AbAttr {
  private declare readonly _: never;
  constructor(showAbility = true) {
    super(showAbility);
  }

  canApply(_params: Closed<PostBattleAbAttrParams>): boolean {
    return true;
  }

  apply(_params: Closed<PostBattleAbAttrParams>): void {}
}

export class PostBattleLootAbAttr extends PostBattleAbAttr {
  private randItem?: PokemonHeldItemModifier;

  override canApply({ simulated, victory, pokemon }: PostBattleAbAttrParams): boolean {
    const postBattleLoot = globalScene.currentBattle.postBattleLoot;
    if (!simulated && postBattleLoot.length > 0 && victory) {
      this.randItem = randSeedItem(postBattleLoot);
      return globalScene.canTransferHeldItemModifier(this.randItem, pokemon, 1);
    }
    return false;
  }

  override apply({ pokemon }: PostBattleAbAttrParams): void {
    const postBattleLoot = globalScene.currentBattle.postBattleLoot;
    if (!this.randItem) {
      this.randItem = randSeedItem(postBattleLoot);
    }

    if (globalScene.tryTransferHeldItemModifier(this.randItem, pokemon, true, 1, true, undefined, false)) {
      postBattleLoot.splice(postBattleLoot.indexOf(this.randItem), 1);
      globalScene.phaseManager.queueMessage(
        i18next.t("abilityTriggers:postBattleLoot", {
          pokemonNameWithAffix: getPokemonNameWithAffix(pokemon),
          itemName: this.randItem.type.name,
        }),
      );
    }
    this.randItem = undefined;
  }
}

/**
 * Shared parameters for ability attributes that trigger after the user faints.
 */
export interface PostFaintAbAttrParams extends AbAttrBaseParams {
  /** The pokemon that caused the user to faint, or `undefined` if not caused by a Pokemon */
  readonly attacker?: Pokemon;
  /** The move that caused the user to faint, or `undefined` if not caused by a move */
  readonly move?: Move;
  /** The result of the hit that caused the user to faint */
  // TODO: Do we need this? It's unused by all classes
  readonly hitResult?: HitResult;
}

export abstract class PostFaintAbAttr extends AbAttr {
  canApply(_params: Closed<PostFaintAbAttrParams>): boolean {
    return true;
  }

  apply(_params: Closed<PostFaintAbAttrParams>): void {}
}

/**
 * Used for weather suppressing abilities to trigger weather-based form changes upon being fainted.
 * Used by Cloud Nine and Air Lock.
 * @sealed
 */
export class PostFaintUnsuppressedWeatherFormChangeAbAttr extends PostFaintAbAttr {
  override canApply(_params: PostFaintAbAttrParams): boolean {
    return getPokemonWithWeatherBasedForms().length > 0;
  }

  /**
   * Triggers {@linkcode Arena.triggerWeatherBasedFormChanges | triggerWeatherBasedFormChanges}
   * when the user of the ability faints
   */
  override apply({ simulated }: PostFaintAbAttrParams): void {
    if (!simulated) {
      globalScene.arena.triggerWeatherBasedFormChanges();
    }
  }
}

export class PostFaintFormChangeAbAttr extends PostFaintAbAttr {
  private readonly formFunc: (p: Pokemon) => number;

  constructor(formFunc: (p: Pokemon) => number) {
    super(true);

    this.formFunc = formFunc;
  }

  override canApply({ pokemon }: AbAttrBaseParams): boolean {
    return this.formFunc(pokemon) !== pokemon.formIndex;
  }

  override apply({ pokemon, simulated }: AbAttrBaseParams): void {
    if (!simulated) {
      globalScene.triggerPokemonFormChange(pokemon, SpeciesFormChangeAbilityTrigger, false);
    }
  }
}

export class PostFaintContactDamageAbAttr extends PostFaintAbAttr {
  private readonly damageRatio: number;

  constructor(damageRatio: number) {
    super(true);

    this.damageRatio = damageRatio;
  }

  override canApply({ pokemon, attacker, move, simulated }: PostFaintAbAttrParams): boolean {
    if (
      move === undefined
      || attacker === undefined
      || !move.doesFlagEffectApply({ flag: MoveFlags.MAKES_CONTACT, user: attacker, target: pokemon })
    ) {
      return false;
    }

    const cancelled = new BooleanHolder(false);
    for (const p of inSpeedOrder(ArenaTagSide.BOTH)) {
      applyAbAttrs("FieldPreventExplosiveMovesAbAttr", { pokemon: p, cancelled, simulated });
    }

    if (cancelled.value) {
      return false;
    }

    // Confirmed: Aftermath does not activate or show text vs Magic Guard killers
    applyAbAttrs("BlockNonDirectDamageAbAttr", { pokemon: attacker, cancelled });
    return !cancelled.value;
  }

  override apply({ simulated, attacker }: PostFaintAbAttrParams): void {
    if (!attacker || simulated) {
      return;
    }

    attacker.damageAndUpdate(toDmgValue(attacker.getMaxHp() * (1 / this.damageRatio)), {
      result: HitResult.INDIRECT,
    });
    attacker.turnData.damageTaken += toDmgValue(attacker.getMaxHp() * (1 / this.damageRatio));
  }

  getTriggerMessage({ pokemon }: PostFaintAbAttrParams, abilityName: string): string {
    return i18next.t("abilityTriggers:postFaintContactDamage", {
      pokemonNameWithAffix: getPokemonNameWithAffix(pokemon),
      abilityName,
    });
  }
}

/**
 * Attribute used for abilities that damage opponents causing the user to faint
 * equal to the amount of damage the last attack inflicted.
 *
 * Used for {@linkcode AbilityId.INNARDS_OUT | Innards Out}.
 * @sealed
 */
export class PostFaintHPDamageAbAttr extends PostFaintAbAttr {
  override apply({ simulated, pokemon, move, attacker }: PostFaintAbAttrParams): void {
    // return early if the user died to indirect damage, target has magic guard or was KO'd by an ally
    if (!move || !attacker || simulated || attacker.getAlly() === pokemon) {
      return;
    }

    const cancelled = new BooleanHolder(false);
    applyAbAttrs("BlockNonDirectDamageAbAttr", { pokemon: attacker, cancelled });
    if (cancelled.value) {
      return;
    }

    const damage = pokemon.turnData.attacksReceived[0].damage;
    attacker.damageAndUpdate(damage, { result: HitResult.INDIRECT });
    attacker.turnData.damageTaken += damage;
  }

  // Oddly, Innards Out still shows a flyout if the effect was blocked due to Magic Guard...
  // TODO: Verify on cart
  override getTriggerMessage({ pokemon }: PostFaintAbAttrParams, abilityName: string): string {
    return i18next.t("abilityTriggers:postFaintHpDamage", {
      pokemonNameWithAffix: getPokemonNameWithAffix(pokemon),
      abilityName,
    });
  }
}

export interface RedirectMoveAbAttrParams extends AbAttrBaseParams {
  /** The id of the move being redirected */
  moveId: MoveId;
  /** The target's battler index before redirection */
  targetIndex: NumberHolder;
  /** The Pokemon that used the move being redirected */
  sourcePokemon: Pokemon;
}

/**
 * Base class for abilities that redirect moves to the pokemon with this ability.
 */
export abstract class RedirectMoveAbAttr extends AbAttr {
  override canApply({ pokemon, moveId, targetIndex, sourcePokemon }: RedirectMoveAbAttrParams): boolean {
    if (!this.canRedirect(moveId, sourcePokemon)) {
      return false;
    }
    const newTarget = pokemon.getBattlerIndex();
    return targetIndex.value !== newTarget;
  }

  override apply({ pokemon, targetIndex }: RedirectMoveAbAttrParams): void {
    const newTarget = pokemon.getBattlerIndex();
    targetIndex.value = newTarget;
  }

  protected canRedirect(moveId: MoveId, _user: Pokemon): boolean {
    const move = allMoves[moveId];
    return !![MoveTarget.NEAR_OTHER, MoveTarget.OTHER].find(t => move.moveTarget === t);
  }
}

/**
 * @sealed
 */
export class RedirectTypeMoveAbAttr extends RedirectMoveAbAttr {
  public type: PokemonType;

  constructor(type: PokemonType) {
    super();
    this.type = type;
  }

  protected override canRedirect(moveId: MoveId, user: Pokemon): boolean {
    return super.canRedirect(moveId, user) && user.getMoveType(allMoves[moveId]) === this.type;
  }
}

export class BlockRedirectAbAttr extends AbAttr {
  private declare readonly _: never;
}

export interface ReduceStatusEffectDurationAbAttrParams extends AbAttrBaseParams {
  /** The status effect in question */
  statusEffect: StatusEffect;
  /** Holds the number of turns until the status is healed, which may be modified by ability application. */
  duration: NumberHolder;
}

/**
 * Used by Early Bird, makes the pokemon wake up faster
 * @param statusEffect - The {@linkcode StatusEffect} to check for
 * @sealed
 */
export class ReduceStatusEffectDurationAbAttr extends AbAttr {
  private readonly statusEffect: StatusEffect;

  constructor(statusEffect: StatusEffect) {
    super(false);

    this.statusEffect = statusEffect;
  }

  override canApply({ statusEffect }: ReduceStatusEffectDurationAbAttrParams): boolean {
    return statusEffect === this.statusEffect;
  }

  /**
   * Reduces the number of sleep turns remaining by an extra 1 when applied
   * @param args - The args passed to the `AbAttr`:
   * - `[0]` - The {@linkcode StatusEffect} of the Pokemon
   * - `[1]` - The number of turns remaining until the status is healed
   */
  override apply({ duration }: ReduceStatusEffectDurationAbAttrParams): void {
    duration.value -= 1;
  }
}

/**
 * Base class for abilities that apply an effect when the user is flinched.
 */
export abstract class FlinchEffectAbAttr extends AbAttr {
  constructor() {
    super(true);
  }

  canApply(_params: Closed<AbAttrBaseParams>): boolean {
    return true;
  }

  apply(_params: Closed<AbAttrBaseParams>): void {}
}

export class FlinchStatStageChangeAbAttr extends FlinchEffectAbAttr {
  private readonly stats: readonly BattleStat[];
  private readonly stages: number;

  constructor(stats: readonly BattleStat[], stages: number) {
    super();

    this.stats = stats;
    this.stages = stages;
  }

  override apply({ simulated, pokemon }: AbAttrBaseParams): void {
    if (!simulated) {
      globalScene.phaseManager.unshiftNew(
        "StatStageChangePhase",
        pokemon.getBattlerIndex(),
        true,
        this.stats,
        this.stages,
      );
    }
  }
}

export class IncreasePpAbAttr extends AbAttr {
  private declare readonly _: never;
}

/** @sealed */
export class ForceSwitchOutImmunityAbAttr extends CancelInteractionAbAttr {}

export interface ReduceBerryUseThresholdAbAttrParams extends AbAttrBaseParams {
  /** Holds the hp ratio for the berry to proc, which may be modified by ability application */
  hpRatioReq: NumberHolder;
}

/** @sealed */
export class ReduceBerryUseThresholdAbAttr extends AbAttr {
  constructor() {
    super(false);
  }

  override canApply({ pokemon, hpRatioReq }: ReduceBerryUseThresholdAbAttrParams): boolean {
    const hpRatio = pokemon.getHpRatio();
    return hpRatioReq.value < hpRatio;
  }

  override apply({ hpRatioReq }: ReduceBerryUseThresholdAbAttrParams): void {
    hpRatioReq.value *= 2;
  }
}

export interface WeightMultiplierAbAttrParams extends AbAttrBaseParams {
  /** The weight of the Pokemon, which may be modified by ability application */
  weight: NumberHolder;
}

/**
 * Ability attribute used for abilites that change the ability owner's weight
 * Used for Heavy Metal (doubling weight) and Light Metal (halving weight)
 * @sealed
 */
export class WeightMultiplierAbAttr extends AbAttr {
  private readonly multiplier: number;

  constructor(multiplier: number) {
    super(false);

    this.multiplier = multiplier;
  }

  override apply({ weight }: WeightMultiplierAbAttrParams): void {
    weight.value *= this.multiplier;
  }
}

export interface SyncEncounterNatureAbAttrParams extends AbAttrBaseParams {
  /** The Pokemon whose nature is being synced */
  target: Pokemon;
}

/** @sealed */
export class SyncEncounterNatureAbAttr extends AbAttr {
  constructor() {
    super(false);
  }

  override apply({ target, pokemon }: SyncEncounterNatureAbAttrParams): void {
    target.setNature(pokemon.getNature());
  }
}

export interface MoveAbilityBypassAbAttrParams extends AbAttrBaseParams {
  /** The move being used */
  move: Move;
  /** Holds whether the move's ability should be ignored */
  cancelled: BooleanHolder;
}

export class MoveAbilityBypassAbAttr extends AbAttr {
  private readonly moveIgnoreFunc: (pokemon: Pokemon, move: Move) => boolean;

  constructor(moveIgnoreFunc: (pokemon: Pokemon, move: Move) => boolean = () => true) {
    super(false);

    this.moveIgnoreFunc = moveIgnoreFunc;
  }

  override canApply({ pokemon, move, cancelled }: MoveAbilityBypassAbAttrParams): boolean {
    return !cancelled.value && this.moveIgnoreFunc(pokemon, move);
  }

  override apply({ cancelled }: MoveAbilityBypassAbAttrParams): void {
    cancelled.value = true;
  }
}

export class AlwaysHitAbAttr extends AbAttr {
  private declare readonly _: never;
}

/** Attribute for abilities that allow moves that make contact to ignore protection (i.e. Unseen Fist) */
export class IgnoreProtectOnContactAbAttr extends AbAttr {
  private declare readonly _: never;
}

export interface InfiltratorAbAttrParams extends AbAttrBaseParams {
  /** Holds a flag indicating that infiltrator's bypass is active */
  bypassed: BooleanHolder;
}

/**
 * Attribute implementing the effects of {@link https://bulbapedia.bulbagarden.net/wiki/Infiltrator_(Ability) | Infiltrator}.
 * Allows the source's moves to bypass the effects of opposing Light Screen, Reflect, Aurora Veil, Safeguard, Mist, and Substitute.
 * @sealed
 */
export class InfiltratorAbAttr extends AbAttr {
  private declare readonly _: never;
  constructor() {
    super(false);
  }

  /** @returns Whether bypassed has not yet been set */
  override canApply({ bypassed }: InfiltratorAbAttrParams): boolean {
    return !bypassed.value;
  }

  /**
   * Sets a flag to bypass screens, Substitute, Safeguard, and Mist
   */
  override apply({ bypassed }: InfiltratorAbAttrParams): void {
    bypassed.value = true;
  }
}

/**
 * Attribute implementing the effects of {@link https://bulbapedia.bulbagarden.net/wiki/Magic_Bounce_(ability) | Magic Bounce}.
 * Allows the source to bounce back {@linkcode MoveFlags.REFLECTABLE | Reflectable}
 *  moves as if the user had used {@linkcode MoveId.MAGIC_COAT | Magic Coat}.
 * @sealed
 * @todo Make reflection a part of this ability's effects
 */
export class ReflectStatusMoveAbAttr extends AbAttr {
  private declare readonly _: never;
}

// TODO: Make these ability attributes be flags instead of dummy attributes
/** @sealed */
export class NoTransformAbilityAbAttr extends AbAttr {
  private declare readonly _: never;
  constructor() {
    super(false);
  }
}

/** @sealed */
export class NoFusionAbilityAbAttr extends AbAttr {
  private declare readonly _: never;
  constructor() {
    super(false);
  }
}

export interface IgnoreTypeImmunityAbAttrParams extends AbAttrBaseParams {
  /** The type of the move being used */
  readonly moveType: PokemonType;
  /** The type being checked for */
  readonly defenderType: PokemonType;
  /** Holds whether the type immunity should be bypassed */
  cancelled: BooleanHolder;
}

/** @sealed */
export class IgnoreTypeImmunityAbAttr extends AbAttr {
  private readonly defenderType: PokemonType;
  private readonly allowedMoveTypes: readonly PokemonType[];

  constructor(defenderType: PokemonType, allowedMoveTypes: readonly PokemonType[]) {
    super(false);
    this.defenderType = defenderType;
    this.allowedMoveTypes = allowedMoveTypes;
  }

  override canApply({ moveType, defenderType, cancelled }: IgnoreTypeImmunityAbAttrParams): boolean {
    return !cancelled.value && this.defenderType === defenderType && this.allowedMoveTypes.includes(moveType);
  }

  override apply({ cancelled }: IgnoreTypeImmunityAbAttrParams): void {
    cancelled.value = true;
  }
}

export interface IgnoreTypeStatusEffectImmunityAbAttrParams extends AbAttrParamsWithCancel {
  /** The status effect being applied */
  readonly statusEffect: StatusEffect;
  /** Holds whether the type immunity should be bypassed */
  readonly defenderType: PokemonType;
}

/**
 * Ignores the type immunity to Status Effects of the defender if the defender is of a certain type
 * @sealed
 */
export class IgnoreTypeStatusEffectImmunityAbAttr extends AbAttr {
  private readonly statusEffect: readonly StatusEffect[];
  private readonly defenderType: readonly PokemonType[];

  constructor(statusEffect: readonly StatusEffect[], defenderType: readonly PokemonType[]) {
    super(false);

    this.statusEffect = statusEffect;
    this.defenderType = defenderType;
  }

  override canApply({ statusEffect, defenderType, cancelled }: IgnoreTypeStatusEffectImmunityAbAttrParams): boolean {
    return !cancelled.value && this.statusEffect.includes(statusEffect) && this.defenderType.includes(defenderType);
  }

  override apply({ cancelled }: IgnoreTypeStatusEffectImmunityAbAttrParams): void {
    cancelled.value = true;
  }
}

/**
 * Gives money to the user after the battle.
 */
export class MoneyAbAttr extends PostBattleAbAttr {
  override canApply({ simulated, victory }: PostBattleAbAttrParams): boolean {
    // TODO: Consider moving the simulated check to the apply method
    return !simulated && victory;
  }

  override apply(_params: PostBattleAbAttrParams): void {
    globalScene.currentBattle.moneyScattered += globalScene.getWaveMoneyAmount(0.2);
  }
}

// TODO: Consider removing this class and just using the PostSummonStatStageChangeAbAttr with a conditionalAttr
// that checks for the presence of the tag.
/**
 * Applies a stat change after a Pokémon is summoned,
 * conditioned on the presence of a specific arena tag.
 * @sealed
 */
export class PostSummonStatStageChangeOnArenaAbAttr extends PostSummonStatStageChangeAbAttr {
  /** The type of arena tag that conditions the stat change. */
  private readonly arenaTagType: ArenaTagType;

  /**
   * Creates an instance of PostSummonStatStageChangeOnArenaAbAttr.
   * Initializes the stat change to increase Attack by 1 stage if the specified arena tag is present.
   *
   * @param tagType - The type of arena tag to check for.
   */
  constructor(tagType: ArenaTagType) {
    super([Stat.ATK], 1, true, false);
    this.arenaTagType = tagType;
  }

  override canApply(params: AbAttrBaseParams): boolean {
    const side = params.pokemon.isPlayer() ? ArenaTagSide.PLAYER : ArenaTagSide.ENEMY;
    return (globalScene.arena.getTagOnSide(this.arenaTagType, side) ?? false) && super.canApply(params);
  }
}

/**
 * Takes no damage from the first hit of a damaging move.
 * This is used in the Disguise and Ice Face abilities.
 *
 * Does not apply to a user's substitute
 * @sealed
 */
export class FormBlockDamageAbAttr extends ReceivedMoveDamageMultiplierAbAttr {
  private readonly multiplier: number;
  private readonly tagType: BattlerTagType;
  private readonly recoilDamageFunc?: (pokemon: Pokemon) => number;
  private readonly triggerMessageFunc: (pokemon: Pokemon, abilityName: string) => string;

  constructor(
    condition: PokemonDefendCondition,
    multiplier: number,
    tagType: BattlerTagType,
    triggerMessageFunc: (pokemon: Pokemon, abilityName: string) => string,
    recoilDamageFunc?: (pokemon: Pokemon) => number,
  ) {
    super(condition, multiplier);

    this.multiplier = multiplier;
    this.tagType = tagType;
    this.triggerMessageFunc = triggerMessageFunc;
    if (recoilDamageFunc != null) {
      this.recoilDamageFunc = recoilDamageFunc;
    }
  }

  override canApply({ pokemon, opponent, move }: PreDefendModifyDamageAbAttrParams): boolean {
    // TODO: Investigate whether the substitute check can be removed, as it should be accounted for in the move effect phase
    return this.condition(pokemon, opponent, move) && !move.hitsSubstitute(opponent, pokemon);
  }

  /**
   * Applies the pre-defense ability to the Pokémon.
   * Removes the appropriate `BattlerTagType` when hit by an attack and is in its defense form.
   */
  override apply({ pokemon, simulated, damage }: PreDefendModifyDamageAbAttrParams): void {
    if (!simulated) {
      damage.value = this.multiplier;
      pokemon.removeTag(this.tagType);
      if (this.recoilDamageFunc) {
        pokemon.damageAndUpdate(this.recoilDamageFunc(pokemon), {
          result: HitResult.INDIRECT,
          ignoreSegments: true,
          ignoreFaintPhase: true,
        });
      }
    }
  }

  /**
   * Gets the message triggered when the Pokémon avoids damage using the form-changing ability.
   * @returns The trigger message.
   */
  override getTriggerMessage({ pokemon }: PreDefendModifyDamageAbAttrParams, abilityName: string): string {
    return this.triggerMessageFunc(pokemon, abilityName);
  }
}

/**
 * Base class for defining {@linkcode Ability} attributes before summon
 * (should use {@linkcode PostSummonAbAttr} for most ability)
 */
export class PreSummonAbAttr extends AbAttr {
  private declare readonly _: never;
  apply(_params: Closed<AbAttrBaseParams>): void {}

  canApply(_params: Closed<AbAttrBaseParams>): boolean {
    return true;
  }
}

/** @sealed */
export class IllusionPreSummonAbAttr extends PreSummonAbAttr {
  /**
   * Apply a new illusion when summoning Zoroark if the illusion is available
   *
   * @param pokemon - The Pokémon with the Illusion ability.
   */
  override apply({ pokemon }: AbAttrBaseParams): void {
    const party: Pokemon[] = (pokemon.isPlayer() ? globalScene.getPlayerParty() : globalScene.getEnemyParty()).filter(
      p => p.isAllowedInBattle(),
    );
    let illusionPokemon: Pokemon | PokemonSpecies;
    if (pokemon.hasTrainer()) {
      illusionPokemon = party.filter(p => p !== pokemon).at(-1) || pokemon;
    } else {
      illusionPokemon = globalScene.arena.randomSpecies(globalScene.currentBattle.waveIndex, pokemon.level);
    }
    pokemon.setIllusion(illusionPokemon);
  }

  /** @returns Whether the illusion can be applied. */
  override canApply({ pokemon }: AbAttrBaseParams): boolean {
    if (pokemon.hasTrainer()) {
      const party: Pokemon[] = (pokemon.isPlayer() ? globalScene.getPlayerParty() : globalScene.getEnemyParty()).filter(
        p => p.isAllowedInBattle(),
      );
      const lastPokemon: Pokemon = party.filter(p => p !== pokemon).at(-1) || pokemon;
      const speciesId = lastPokemon.species.speciesId;

      // If the last conscious Pokémon in the party is a Terastallized Ogerpon or Terapagos, Illusion will not activate.
      // Illusion will also not activate if the Pokémon with Illusion is Terastallized and the last Pokémon in the party is Ogerpon or Terapagos.
      if (
        lastPokemon === pokemon
        || ((speciesId === SpeciesId.OGERPON || speciesId === SpeciesId.TERAPAGOS)
          && (lastPokemon.isTerastallized || pokemon.isTerastallized))
      ) {
        return false;
      }
    }
    return pokemon.summonData.illusion != null;
  }
}

/** @sealed */
export class IllusionBreakAbAttr extends AbAttr {
  private declare readonly _: never;
  // TODO: Consider adding a `canApply` method that checks if the pokemon has an active illusion
  override apply({ pokemon }: AbAttrBaseParams): void {
    pokemon.breakIllusion();
  }
}

/** @sealed */
export class PostDefendIllusionBreakAbAttr extends PostDefendAbAttr {
  override apply({ pokemon }: PostMoveInteractionAbAttrParams): void {
    pokemon.breakIllusion();
  }

  override canApply({ pokemon, hitResult }: PostMoveInteractionAbAttrParams): boolean {
    // TODO: I remember this or a derivative being declared elsewhere - merge the 2 into 1
    // and store it somewhere globally accessible
    const damagingHitResults: ReadonlySet<HitResult> = new Set([
      HitResult.EFFECTIVE,
      HitResult.SUPER_EFFECTIVE,
      HitResult.NOT_VERY_EFFECTIVE,
      HitResult.ONE_HIT_KO,
    ]);
    return damagingHitResults.has(hitResult) && pokemon.summonData.illusion != null;
  }
}

export class IllusionPostBattleAbAttr extends PostBattleAbAttr {
  /**
   * Break the illusion once the battle ends
   *
   * @param pokemon - The Pokémon with the Illusion ability.
   * @param _passive - Unused
   * @param _args - Unused
   * @returns - Whether the illusion was applied.
   */
  override apply({ pokemon }: PostBattleAbAttrParams): void {
    pokemon.breakIllusion();
  }
}

/**
 * If a Pokémon with this Ability selects a damaging move, it has a 30% chance of going first in its priority bracket. If the Ability activates, this is announced at the start of the turn (after move selection).
 * @sealed
 */
export class BypassSpeedChanceAbAttr extends AbAttr {
  public readonly chance: number;

  /**
   * @param chance - Probability of the ability activating
   */
  constructor(chance: number) {
    super(true);
    this.chance = chance;
  }

  override canApply({ simulated, pokemon }: AbAttrBaseParams): boolean {
    // TODO: Consider whether we can move the simulated check to the `apply` method
    // May be difficult as we likely do not want to modify the randBattleSeed
    const turnCommand = globalScene.currentBattle.turnCommands[pokemon.getBattlerIndex()];
    const move = turnCommand?.move?.move ? allMoves[turnCommand.move.move] : null;
    const isDamageMove = move?.category === MoveCategory.PHYSICAL || move?.category === MoveCategory.SPECIAL;
    return (
      !simulated
      && pokemon.randBattleSeedInt(100) < this.chance
      && isDamageMove
      && pokemon.canAddTag(BattlerTagType.BYPASS_SPEED)
    );
  }

  /**
   * bypass move order in their priority bracket when pokemon choose damaging move
   */
  override apply({ pokemon }: AbAttrBaseParams): void {
    pokemon.addTag(BattlerTagType.BYPASS_SPEED);
  }

  override getTriggerMessage({ pokemon }: AbAttrBaseParams, _abilityName: string): string {
    return i18next.t("abilityTriggers:quickDraw", { pokemonName: getPokemonNameWithAffix(pokemon) });
  }
}

export interface PreventBypassSpeedChanceAbAttrParams extends AbAttrBaseParams {
  /** Holds whether the speed check is bypassed after ability application */
  bypass: BooleanHolder;
}

/**
 * This attribute checks if a Pokemon's move meets a provided condition to determine if the Pokemon can use Quick Claw
 * It was created because Pokemon with the ability Mycelium Might cannot access Quick Claw's benefits when using status moves.
 * @sealed
 */
export class PreventBypassSpeedChanceAbAttr extends AbAttr {
  private readonly condition: (pokemon: Pokemon, move: Move) => boolean;

  /**
   * @param condition - checks if a move meets certain conditions
   */
  constructor(condition: (pokemon: Pokemon, move: Move) => boolean) {
    super(true);
    this.condition = condition;
  }

  override canApply({ pokemon }: PreventBypassSpeedChanceAbAttrParams): boolean {
    // TODO: Consider having these be passed as parameters instead of being retrieved here
    const turnCommand = globalScene.currentBattle.turnCommands[pokemon.getBattlerIndex()];
    const isCommandFight = turnCommand?.command === Command.FIGHT;
    const move = turnCommand?.move?.move ? allMoves[turnCommand.move.move] : null;
    return isCommandFight && this.condition(pokemon, move!);
  }

  override apply({ bypass }: PreventBypassSpeedChanceAbAttrParams): void {
    bypass.value = false;
  }
}

// Also consider making this a postTerrainChange attribute instead of a post-summon attribute
/**
 * This applies a terrain-based type change to the Pokemon.
 * Used by Mimicry.
 * @sealed
 */
export class TerrainEventTypeChangeAbAttr extends PostSummonAbAttr {
  constructor() {
    super(true);
  }

  override canApply({ pokemon }: AbAttrBaseParams): boolean {
    return !pokemon.isTerastallized;
  }

  override apply({ pokemon }: AbAttrBaseParams): void {
    const currentTerrain = globalScene.arena.getTerrainType();
    const typeChange: PokemonType[] = this.determineTypeChange(pokemon, currentTerrain);
    if (typeChange.length > 0) {
      if (pokemon.summonData.addedType && typeChange.includes(pokemon.summonData.addedType)) {
        pokemon.summonData.addedType = null;
      }
      pokemon.summonData.types = typeChange;
      pokemon.updateInfo();
    }
  }

  /**
   * Retrieves the type(s) the Pokemon should change to in response to a terrain
   * @param pokemon
   * @param currentTerrain {@linkcode TerrainType}
   * @returns a list of type(s)
   */
  private determineTypeChange(pokemon: Pokemon, currentTerrain: TerrainType): PokemonType[] {
    const typeChange: PokemonType[] = [];
    switch (currentTerrain) {
      case TerrainType.ELECTRIC:
        typeChange.push(PokemonType.ELECTRIC);
        break;
      case TerrainType.MISTY:
        typeChange.push(PokemonType.FAIRY);
        break;
      case TerrainType.GRASSY:
        typeChange.push(PokemonType.GRASS);
        break;
      case TerrainType.PSYCHIC:
        typeChange.push(PokemonType.PSYCHIC);
        break;
      default:
        pokemon.getTypes(false, false, true).forEach(t => {
          typeChange.push(t);
        });
        break;
    }
    return typeChange;
  }

  override getTriggerMessage({ pokemon }: AbAttrBaseParams, _abilityName: string) {
    const currentTerrain = globalScene.arena.getTerrainType();
    const pokemonNameWithAffix = getPokemonNameWithAffix(pokemon);
    if (currentTerrain === TerrainType.NONE) {
      return i18next.t("abilityTriggers:pokemonTypeChangeRevert", { pokemonNameWithAffix });
    }
    const moveType = i18next.t(
      `pokemonInfo:type.${toCamelCase(PokemonType[this.determineTypeChange(pokemon, currentTerrain)[0]])}`,
    );
    return i18next.t("abilityTriggers:pokemonTypeChange", { pokemonNameWithAffix, moveType });
  }
}

class ForceSwitchOutHelper {
  private readonly switchType: SwitchType;
  constructor(switchType: SwitchType) {
    this.switchType = switchType;
  }

  /**
   * Handles the logic for switching out a Pokémon based on battle conditions, HP, and the switch type.
   *
   * @param pokemon The {@linkcode Pokemon} attempting to switch out.
   * @returns `true` if the switch is successful
   */
  // TODO: Make this cancel pending move phases on the switched out target
  public switchOutLogic(pokemon: Pokemon): boolean {
    const switchOutTarget = pokemon;
    /**
     * If the switch-out target is a player-controlled Pokémon, the function checks:
     * - Whether there are available party members to switch in.
     * - If the Pokémon is still alive (hp > 0), and if so, it leaves the field and a new SwitchPhase is initiated.
     */
    if (switchOutTarget.isPlayer()) {
      if (globalScene.getPlayerParty().filter(p => p.isAllowedInBattle() && !p.isOnField()).length === 0) {
        return false;
      }

      if (switchOutTarget.hp > 0) {
        globalScene.phaseManager.queueDeferred(
          "SwitchPhase",
          this.switchType,
          switchOutTarget.getFieldIndex(),
          true,
          true,
        );
        return true;
      }
      /**
       * For non-wild battles, it checks if the opposing party has any available Pokémon to switch in.
       * If yes, the Pokémon leaves the field and a new SwitchSummonPhase is initiated.
       */
    } else if (globalScene.currentBattle.battleType !== BattleType.WILD) {
      if (globalScene.getEnemyParty().filter(p => p.isAllowedInBattle() && !p.isOnField()).length === 0) {
        return false;
      }
      if (switchOutTarget.hp > 0) {
        const summonIndex = globalScene.currentBattle.trainer
          ? globalScene.currentBattle.trainer.getNextSummonIndex((switchOutTarget as EnemyPokemon).trainerSlot)
          : 0;
        globalScene.phaseManager.queueDeferred(
          "SwitchSummonPhase",
          this.switchType,
          switchOutTarget.getFieldIndex(),
          summonIndex,
          false,
          false,
        );
        return true;
      }
      /**
       * For wild Pokémon battles, the Pokémon will flee if the conditions are met (waveIndex and double battles).
       * It will not flee if it is a Mystery Encounter with fleeing disabled (checked in `getSwitchOutCondition()`) or if it is a wave 10x wild boss
       */
    } else {
      const allyPokemon = switchOutTarget.getAlly();

      if (!globalScene.currentBattle.waveIndex || globalScene.currentBattle.waveIndex % 10 === 0) {
        return false;
      }

      if (switchOutTarget.hp > 0) {
        switchOutTarget.leaveField(false);
        globalScene.phaseManager.queueMessage(
          i18next.t("moveTriggers:fled", { pokemonName: getPokemonNameWithAffix(switchOutTarget) }),
          null,
          true,
          500,
        );
        if (globalScene.currentBattle.double && allyPokemon != null) {
          globalScene.redirectPokemonMoves(switchOutTarget, allyPokemon);
        }
      }

      if (!allyPokemon?.isActive(true)) {
        globalScene.clearEnemyHeldItemModifiers();

        if (switchOutTarget.hp) {
          globalScene.phaseManager.pushNew("BattleEndPhase", false);

          if (globalScene.gameMode.hasRandomBiomes || globalScene.isNewBiome()) {
            globalScene.phaseManager.pushNew("SelectBiomePhase");
          }

          globalScene.phaseManager.pushNew("NewBattlePhase");
        }
      }
    }
    return false;
  }

  /**
   * Determines if a Pokémon can switch out based on its status, the opponent's status, and battle conditions.
   *
   * @param pokemon The Pokémon attempting to switch out.
   * @param opponent The opponent Pokémon.
   * @returns `true` if the switch-out condition is met
   */
  public getSwitchOutCondition(pokemon: Pokemon, opponent: Pokemon): boolean {
    const switchOutTarget = pokemon;
    const player = switchOutTarget.isPlayer();

    if (player) {
      const blockedByAbility = new BooleanHolder(false);
      applyAbAttrs("ForceSwitchOutImmunityAbAttr", { pokemon: opponent, cancelled: blockedByAbility });
      return !blockedByAbility.value;
    }

    if (
      !player
      && globalScene.currentBattle.battleType === BattleType.WILD
      && !globalScene.currentBattle.waveIndex
      && globalScene.currentBattle.waveIndex % 10 === 0
    ) {
      return false;
    }

    if (
      !player
      && globalScene.currentBattle.isBattleMysteryEncounter()
      && !globalScene.currentBattle.mysteryEncounter?.fleeAllowed
    ) {
      return false;
    }

    const party = player ? globalScene.getPlayerParty() : globalScene.getEnemyParty();
    return (
      (!player && globalScene.currentBattle.battleType === BattleType.WILD)
      || party.filter(
        p =>
          p.isAllowedInBattle()
          && !p.isOnField()
          && (player || (p as EnemyPokemon).trainerSlot === (switchOutTarget as EnemyPokemon).trainerSlot),
      ).length > 0
    );
  }

  /**
   * Returns a message if the switch-out attempt fails due to ability effects.
   *
   * @param target The target Pokémon.
   * @returns The failure message, or `null` if no failure.
   */
  public getFailedText(target: Pokemon): string | null {
    const blockedByAbility = new BooleanHolder(false);
    applyAbAttrs("ForceSwitchOutImmunityAbAttr", { pokemon: target, cancelled: blockedByAbility });
    return blockedByAbility.value
      ? i18next.t("moveTriggers:cannotBeSwitchedOut", { pokemonName: getPokemonNameWithAffix(target) })
      : null;
  }
}

/**
 * Calculates the amount of recovery from the Shell Bell item.
 *
 * If the Pokémon is holding a Shell Bell, this function computes the amount of health
 * recovered based on the damage dealt in the current turn. The recovery is multiplied by the
 * Shell Bell's modifier (if any).
 *
 * @param pokemon - The Pokémon whose Shell Bell recovery is being calculated.
 * @returns The amount of health recovered by Shell Bell.
 */
function calculateShellBellRecovery(pokemon: Pokemon): number {
  const shellBellModifier = pokemon.getHeldItems().find(m => m instanceof HitHealModifier);
  if (shellBellModifier) {
    return toDmgValue(pokemon.turnData.totalDamageDealt / 8) * shellBellModifier.stackCount;
  }
  return 0;
}

export interface PostDamageAbAttrParams extends AbAttrBaseParams {
  /** The pokemon that caused the damage; omitted if the damage was not from a pokemon */
  source?: Pokemon;
  /** The amount of damage that was dealt */
  readonly damage: number;
}
/**
 * Triggers after the Pokemon takes any damage
 */
export class PostDamageAbAttr extends AbAttr {
  override canApply(_params: PostDamageAbAttrParams): boolean {
    return true;
  }

  override apply(_params: PostDamageAbAttrParams): void {}
}

/**
 * Ability attribute for forcing a Pokémon to switch out after its health drops below half.
 * This attribute checks various conditions related to the damage received, the moves used by the Pokémon
 * and its opponents, and determines whether a forced switch-out should occur.
 *
 * Used by Wimp Out and Emergency Exit
 * @sealed
 */
export class PostDamageForceSwitchAbAttr extends PostDamageAbAttr {
  private readonly helper: ForceSwitchOutHelper = new ForceSwitchOutHelper(SwitchType.SWITCH);
  private readonly hpRatio: number;

  constructor(hpRatio = 0.5) {
    super();
    this.hpRatio = hpRatio;
  }

  // TODO: Refactor to use more early returns
  public override canApply({ pokemon, source, damage }: PostDamageAbAttrParams): boolean {
    // Will not activate when the Pokémon's HP is lowered by cutting its own HP
    const forbiddenAttackingMoves = [MoveId.BELLY_DRUM, MoveId.SUBSTITUTE, MoveId.CURSE, MoveId.PAIN_SPLIT];
    const lastMoveUsed = pokemon.getLastXMoves()[0];
    if (forbiddenAttackingMoves.includes(lastMoveUsed?.move)) {
      return false;
    }

    // Dragon Tail and Circle Throw switch out Pokémon before the Ability activates.
    const forbiddenDefendingMoves = [MoveId.DRAGON_TAIL, MoveId.CIRCLE_THROW];
    if (source) {
      const enemyLastMoveUsed = source.getLastXMoves()[0];
      if (enemyLastMoveUsed) {
        // Will not activate if the Pokémon's HP falls below half while it is in the air during Sky Drop.
        if (
          forbiddenDefendingMoves.includes(enemyLastMoveUsed.move)
          || (enemyLastMoveUsed.move === MoveId.SKY_DROP && enemyLastMoveUsed.result === MoveResult.OTHER)
        ) {
          return false;
          // Will not activate if the Pokémon's HP falls below half by a move affected by Sheer Force.
          // TODO: Make this use the sheer force disable condition
        }
        if (allMoves[enemyLastMoveUsed.move].chance >= 0 && source.hasAbility(AbilityId.SHEER_FORCE)) {
          return false;
        }
        // Activate only after the last hit of multistrike moves
        if (source.turnData.hitsLeft > 1) {
          return false;
        }
        if (source.turnData.hitCount > 1) {
          damage = pokemon.turnData.damageTaken;
        }
      }
    }

    if (pokemon.hp + damage >= pokemon.getMaxHp() * this.hpRatio) {
      const shellBellHeal = calculateShellBellRecovery(pokemon);
      if (pokemon.hp - shellBellHeal < pokemon.getMaxHp() * this.hpRatio) {
        for (const opponent of pokemon.getOpponents()) {
          if (!this.helper.getSwitchOutCondition(pokemon, opponent)) {
            return false;
          }
        }
        return true;
      }
    }

    return false;
  }

  /**
   * Applies the switch-out logic after the Pokémon takes damage.
   * Checks various conditions based on the moves used by the Pokémon, the opponents' moves, and
   * the Pokémon's health after damage to determine whether the switch-out should occur.
   */
  public override apply({ pokemon }: PostDamageAbAttrParams): void {
    // TODO: Consider respecting the `simulated` flag here
    this.helper.switchOutLogic(pokemon);
  }
}

/**
 * Map of all ability attribute constructors, for use with the `.is` method.
 */
const AbilityAttrs = Object.freeze({
  BlockRecoilDamageAttr,
  DoubleBattleChanceAbAttr,
  PostBattleInitAbAttr,
  PostBattleInitFormChangeAbAttr,
  PreDefendAbAttr,
  PreDefendFullHpEndureAbAttr,
  BlockItemTheftAbAttr,
  StabBoostAbAttr,
  ReceivedMoveDamageMultiplierAbAttr,
  AlliedFieldDamageReductionAbAttr,
  ReceivedTypeDamageMultiplierAbAttr,
  TypeImmunityAbAttr,
  AttackTypeImmunityAbAttr,
  TypeImmunityHealAbAttr,
  NonSuperEffectiveImmunityAbAttr,
  FullHpResistTypeAbAttr,
  PostDefendAbAttr,
  FieldPriorityMoveImmunityAbAttr,
  PostStatStageChangeAbAttr,
  MoveImmunityAbAttr,
  WonderSkinAbAttr,
  MoveImmunityStatStageChangeAbAttr,
  ReverseDrainAbAttr,
  PostDefendStatStageChangeAbAttr,
  PostDefendHpGatedStatStageChangeAbAttr,
  PostDefendApplyArenaTrapTagAbAttr,
  PostDefendApplyBattlerTagAbAttr,
  PostDefendTypeChangeAbAttr,
  PostDefendTerrainChangeAbAttr,
  PostDefendContactApplyStatusEffectAbAttr,
  EffectSporeAbAttr,
  PostDefendContactApplyTagChanceAbAttr,
  PostReceiveCritStatStageChangeAbAttr,
  PostDefendContactDamageAbAttr,
  PostDefendPerishSongAbAttr,
  PostDefendWeatherChangeAbAttr,
  PostDefendAbilitySwapAbAttr,
  PostDefendAbilityGiveAbAttr,
  PostDefendMoveDisableAbAttr,
  PostStatStageChangeStatStageChangeAbAttr,
  PreAttackAbAttr,
  MoveEffectChanceMultiplierAbAttr,
  IgnoreMoveEffectsAbAttr,
  VariableMovePowerAbAttr,
  FieldPreventExplosiveMovesAbAttr,
  FieldMultiplyStatAbAttr,
  MoveTypeChangeAbAttr,
  PokemonTypeChangeAbAttr,
  AddSecondStrikeAbAttr,
  MoveDamageBoostAbAttr,
  MovePowerBoostAbAttr,
  MoveTypePowerBoostAbAttr,
  LowHpMoveTypePowerBoostAbAttr,
  VariableMovePowerBoostAbAttr,
  FieldMovePowerBoostAbAttr,
  PreAttackFieldMoveTypePowerBoostAbAttr,
  FieldMoveTypePowerBoostAbAttr,
  UserFieldMoveTypePowerBoostAbAttr,
  AllyMoveCategoryPowerBoostAbAttr,
  StatMultiplierAbAttr,
  PostAttackAbAttr,
  AllyStatMultiplierAbAttr,
  ExecutedMoveAbAttr,
  GorillaTacticsAbAttr,
  PostAttackStealHeldItemAbAttr,
  PostAttackApplyStatusEffectAbAttr,
  PostAttackContactApplyStatusEffectAbAttr,
  PostAttackApplyBattlerTagAbAttr,
  PostDefendStealHeldItemAbAttr,
  PostSetStatusAbAttr,
  SynchronizeStatusAbAttr,
  PostVictoryAbAttr,
  PostVictoryFormChangeAbAttr,
  PostKnockOutAbAttr,
  PostKnockOutStatStageChangeAbAttr,
  CopyFaintedAllyAbilityAbAttr,
  IgnoreOpponentStatStagesAbAttr,
  IntimidateImmunityAbAttr,
  PostIntimidateStatStageChangeAbAttr,
  PostSummonAbAttr,
  PostSummonRemoveEffectAbAttr,
  PostSummonRemoveArenaTagAbAttr,
  PostSummonAddArenaTagAbAttr,
  PostSummonMessageAbAttr,
  PostSummonUnnamedMessageAbAttr,
  PostSummonAddBattlerTagAbAttr,
  PostSummonRemoveBattlerTagAbAttr,
  PostSummonStatStageChangeAbAttr,
  PostSummonAllyHealAbAttr,
  PostSummonClearAllyStatStagesAbAttr,
  DownloadAbAttr,
  PostSummonWeatherChangeAbAttr,
  PostSummonTerrainChangeAbAttr,
  PostSummonHealStatusAbAttr,
  PostSummonFormChangeAbAttr,
  PostSummonCopyAbilityAbAttr,
  PostSummonUserFieldRemoveStatusEffectAbAttr,
  PostSummonCopyAllyStatsAbAttr,
  PostSummonTransformAbAttr,
  PostSummonWeatherSuppressedFormChangeAbAttr,
  PostSummonFormChangeByWeatherAbAttr,
  CommanderAbAttr,
  PreSwitchOutAbAttr,
  PreSwitchOutResetStatusAbAttr,
  PreSwitchOutHealAbAttr,
  PreSwitchOutFormChangeAbAttr,
  PreLeaveFieldAbAttr,
  PreLeaveFieldClearWeatherAbAttr,
  PreLeaveFieldRemoveSuppressAbilitiesSourceAbAttr,
  PreStatStageChangeAbAttr,
  ReflectStatStageChangeAbAttr,
  ProtectStatAbAttr,
  ConfusionOnStatusEffectAbAttr,
  PreSetStatusAbAttr,
  PreSetStatusEffectImmunityAbAttr,
  StatusEffectImmunityAbAttr,
  UserFieldStatusEffectImmunityAbAttr,
  ConditionalUserFieldStatusEffectImmunityAbAttr,
  ConditionalUserFieldProtectStatAbAttr,
  PreApplyBattlerTagAbAttr,
  PreApplyBattlerTagImmunityAbAttr,
  BattlerTagImmunityAbAttr,
  UserFieldBattlerTagImmunityAbAttr,
  ConditionalUserFieldBattlerTagImmunityAbAttr,
  BlockCritAbAttr,
  BonusCritAbAttr,
  MultCritAbAttr,
  ConditionalCritAbAttr,
  BlockNonDirectDamageAbAttr,
  BlockStatusDamageAbAttr,
  BlockOneHitKOAbAttr,
  ChangeMovePriorityAbAttr,
  ChangeMovePriorityInBracketAbAttr,
  IgnoreContactAbAttr,
  PreWeatherEffectAbAttr,
  PreWeatherDamageAbAttr,
  SuppressWeatherEffectAbAttr,
  ForewarnAbAttr,
  FriskAbAttr,
  PostWeatherChangeAbAttr,
  PostWeatherChangeFormChangeAbAttr,
  PostWeatherLapseAbAttr,
  PostWeatherLapseHealAbAttr,
  PostWeatherLapseDamageAbAttr,
  PostTerrainChangeAbAttr,
  PostTurnAbAttr,
  PostTurnStatusHealAbAttr,
  PostTurnResetStatusAbAttr,
  PostTurnRestoreBerryAbAttr,
  CudChewConsumeBerryAbAttr,
  CudChewRecordBerryAbAttr,
  MoodyAbAttr,
  SpeedBoostAbAttr,
  PostTurnHealAbAttr,
  PostTurnFormChangeAbAttr,
  PostTurnHurtIfSleepingAbAttr,
  FetchBallAbAttr,
  PostBiomeChangeAbAttr,
  PostBiomeChangeWeatherChangeAbAttr,
  PostBiomeChangeTerrainChangeAbAttr,
  PostMoveUsedAbAttr,
  PostDancingMoveAbAttr,
  PostItemLostAbAttr,
  PostItemLostApplyBattlerTagAbAttr,
  StatStageChangeMultiplierAbAttr,
  StatStageChangeCopyAbAttr,
  BypassBurnDamageReductionAbAttr,
  ReduceBurnDamageAbAttr,
  DoubleBerryEffectAbAttr,
  PreventBerryUseAbAttr,
  HealFromBerryUseAbAttr,
  RunSuccessAbAttr,
  CheckTrappedAbAttr,
  ArenaTrapAbAttr,
  MaxMultiHitAbAttr,
  PostBattleAbAttr,
  PostBattleLootAbAttr,
  PostFaintAbAttr,
  PostFaintUnsuppressedWeatherFormChangeAbAttr,
  PostFaintContactDamageAbAttr,
  PostFaintHPDamageAbAttr,
  RedirectMoveAbAttr,
  RedirectTypeMoveAbAttr,
  BlockRedirectAbAttr,
  ReduceStatusEffectDurationAbAttr,
  FlinchEffectAbAttr,
  FlinchStatStageChangeAbAttr,
  IncreasePpAbAttr,
  ForceSwitchOutImmunityAbAttr,
  ReduceBerryUseThresholdAbAttr,
  WeightMultiplierAbAttr,
  SyncEncounterNatureAbAttr,
  MoveAbilityBypassAbAttr,
  AlwaysHitAbAttr,
  IgnoreProtectOnContactAbAttr,
  InfiltratorAbAttr,
  ReflectStatusMoveAbAttr,
  NoTransformAbilityAbAttr,
  NoFusionAbilityAbAttr,
  IgnoreTypeImmunityAbAttr,
  IgnoreTypeStatusEffectImmunityAbAttr,
  MoneyAbAttr,
  PostSummonStatStageChangeOnArenaAbAttr,
  FormBlockDamageAbAttr,
  PreSummonAbAttr,
  IllusionPreSummonAbAttr,
  IllusionBreakAbAttr,
  PostDefendIllusionBreakAbAttr,
  IllusionPostBattleAbAttr,
  BypassSpeedChanceAbAttr,
  PreventBypassSpeedChanceAbAttr,
  TerrainEventTypeChangeAbAttr,
  PostDamageAbAttr,
  PostDamageForceSwitchAbAttr,
});

/**
 * A map of of all {@linkcode AbAttr} constructors
 */
export type AbAttrConstructorMap = typeof AbilityAttrs;

/**
 * Sets the ability of a Pokémon as revealed.
 * @param pokemon - The Pokémon whose ability is being revealed.
 */
function setAbilityRevealed(pokemon: Pokemon): void {
  pokemon.waveData.abilityRevealed = true;
}

/**
 * Returns all Pokemon on field with weather-based forms
 */
function getPokemonWithWeatherBasedForms() {
  return globalScene
    .getField(true)
    .filter(
      p =>
        (p.hasAbility(AbilityId.FORECAST) && p.species.speciesId === SpeciesId.CASTFORM)
        || (p.hasAbility(AbilityId.FLOWER_GIFT) && p.species.speciesId === SpeciesId.CHERRIM),
    );
}

// biome-ignore format: prevent biome from removing the newlines (e.g. prevent `new Ability(...).attr(...)`)
export function initAbilities() {
  (allAbilities as Ability[]).push(
    new AbBuilder(AbilityId.NONE, 3).build(),
    new AbBuilder(AbilityId.STENCH, 3)
      .attr(PostAttackApplyBattlerTagAbAttr, false, (user, target, move) => !move.hasAttr("FlinchAttr") && !move.hitsSubstitute(user, target) ? 10 : 0, BattlerTagType.FLINCHED)
      .build(),
    new AbBuilder(AbilityId.DRIZZLE, 3)
      .attr(PostSummonWeatherChangeAbAttr, WeatherType.RAIN)
      .attr(PostBiomeChangeWeatherChangeAbAttr, WeatherType.RAIN)
      .build(),
    new AbBuilder(AbilityId.SPEED_BOOST, 3)
      .attr(SpeedBoostAbAttr)
      .build(),
    new AbBuilder(AbilityId.BATTLE_ARMOR, 3)
      .attr(BlockCritAbAttr)
      .ignorable()
      .build(),
    new AbBuilder(AbilityId.STURDY, 3)
      .attr(PreDefendFullHpEndureAbAttr)
      .attr(BlockOneHitKOAbAttr)
      .ignorable()
      .build(),
    new AbBuilder(AbilityId.DAMP, 3)
      .attr(FieldPreventExplosiveMovesAbAttr)
      .ignorable()
      .build(),
    new AbBuilder(AbilityId.LIMBER, 3)
      .attr(StatusEffectImmunityAbAttr, StatusEffect.PARALYSIS)
      .attr(PostSummonHealStatusAbAttr, StatusEffect.PARALYSIS)
      .ignorable()
      .build(),
    new AbBuilder(AbilityId.SAND_VEIL, 3)
      .attr(StatMultiplierAbAttr, Stat.EVA, 1.2)
      .attr(BlockWeatherDamageAttr, WeatherType.SANDSTORM)
      .condition(getWeatherCondition(WeatherType.SANDSTORM))
      .ignorable()
      .build(),
    new AbBuilder(AbilityId.STATIC, 3)
      .attr(PostDefendContactApplyStatusEffectAbAttr, 30, StatusEffect.PARALYSIS)
      .bypassFaint()
      .build(),
    new AbBuilder(AbilityId.VOLT_ABSORB, 3)
      .attr(TypeImmunityHealAbAttr, PokemonType.ELECTRIC)
      .ignorable()
      .build(),
    new AbBuilder(AbilityId.WATER_ABSORB, 3)
      .attr(TypeImmunityHealAbAttr, PokemonType.WATER)
      .ignorable()
      .build(),
    new AbBuilder(AbilityId.OBLIVIOUS, 3)
      .attr(BattlerTagImmunityAbAttr, [ BattlerTagType.INFATUATED, BattlerTagType.TAUNT ])
      .attr(PostSummonRemoveBattlerTagAbAttr, BattlerTagType.INFATUATED, BattlerTagType.TAUNT)
      .attr(IntimidateImmunityAbAttr)
      .ignorable()
      .build(),
    new AbBuilder(AbilityId.CLOUD_NINE, 3)
      .attr(SuppressWeatherEffectAbAttr, true)
      .attr(PostSummonUnnamedMessageAbAttr, i18next.t("abilityTriggers:weatherEffectDisappeared"))
      .attr(PostSummonWeatherSuppressedFormChangeAbAttr)
      .attr(PostFaintUnsuppressedWeatherFormChangeAbAttr)
      .bypassFaint()
      .build(),
    new AbBuilder(AbilityId.COMPOUND_EYES, 3)
      .attr(StatMultiplierAbAttr, Stat.ACC, 1.3)
      .build(),
    new AbBuilder(AbilityId.INSOMNIA, 3)
      .attr(StatusEffectImmunityAbAttr, StatusEffect.SLEEP)
      .attr(PostSummonHealStatusAbAttr, StatusEffect.SLEEP)
      .attr(BattlerTagImmunityAbAttr, BattlerTagType.DROWSY)
      .ignorable()
      .build(),
    new AbBuilder(AbilityId.COLOR_CHANGE, 3)
      .attr(PostDefendTypeChangeAbAttr)
      .condition(sheerForceHitDisableAbCondition)
      .build(),
    new AbBuilder(AbilityId.IMMUNITY, 3)
      .attr(StatusEffectImmunityAbAttr, StatusEffect.POISON, StatusEffect.TOXIC)
      .attr(PostSummonHealStatusAbAttr, StatusEffect.POISON, StatusEffect.TOXIC)
      .ignorable()
      .build(),
    new AbBuilder(AbilityId.FLASH_FIRE, 3)
      .attr(TypeImmunityAddBattlerTagAbAttr, PokemonType.FIRE, BattlerTagType.FIRE_BOOST, 1)
      .ignorable()
      .build(),
    new AbBuilder(AbilityId.SHIELD_DUST, 3)
      .attr(IgnoreMoveEffectsAbAttr)
      .ignorable()
      .build(),
    new AbBuilder(AbilityId.OWN_TEMPO, 3)
      .attr(BattlerTagImmunityAbAttr, BattlerTagType.CONFUSED)
      .attr(PostSummonRemoveBattlerTagAbAttr, BattlerTagType.CONFUSED)
      .attr(IntimidateImmunityAbAttr)
      .ignorable()
      .build(),
    new AbBuilder(AbilityId.SUCTION_CUPS, 3)
      .attr(ForceSwitchOutImmunityAbAttr)
      .ignorable()
      .build(),
    new AbBuilder(AbilityId.INTIMIDATE, 3)
      .attr(PostSummonStatStageChangeAbAttr, [ Stat.ATK ], -1, false, true)
      .build(),
    new AbBuilder(AbilityId.SHADOW_TAG, 3)
      .attr(ArenaTrapAbAttr, (_user, target) => !target.hasAbility(AbilityId.SHADOW_TAG))
      .build(),
    new AbBuilder(AbilityId.ROUGH_SKIN, 3)
      .attr(PostDefendContactDamageAbAttr, 8)
      .bypassFaint()
      .build(),
    new AbBuilder(AbilityId.WONDER_GUARD, 3)
      .attr(NonSuperEffectiveImmunityAbAttr)
      .uncopiable()
      .ignorable()
      .build(),
    new AbBuilder(AbilityId.LEVITATE, 3)
      .attr(AttackTypeImmunityAbAttr, PokemonType.GROUND, (pokemon: Pokemon) => !pokemon.getTag(GroundedTag) && !globalScene.arena.getTag(ArenaTagType.GRAVITY))
      .ignorable()
      .build(),
    new AbBuilder(AbilityId.EFFECT_SPORE, 3)
      .attr(EffectSporeAbAttr)
      .build(),
    new AbBuilder(AbilityId.SYNCHRONIZE, 3)
      .attr(SyncEncounterNatureAbAttr)
      .attr(SynchronizeStatusAbAttr)
      .build(),
    new AbBuilder(AbilityId.CLEAR_BODY, 3)
      .attr(ProtectStatAbAttr)
      .ignorable()
      .build(),
    new AbBuilder(AbilityId.NATURAL_CURE, 3)
      .attr(PreSwitchOutResetStatusAbAttr)
      .build(),
    new AbBuilder(AbilityId.LIGHTNING_ROD, 3)
      .attr(RedirectTypeMoveAbAttr, PokemonType.ELECTRIC)
      .attr(TypeImmunityStatStageChangeAbAttr, PokemonType.ELECTRIC, Stat.SPATK, 1)
      .ignorable()
      .build(),
    new AbBuilder(AbilityId.SERENE_GRACE, 3)
      .attr(MoveEffectChanceMultiplierAbAttr, 2)
      .build(),
    new AbBuilder(AbilityId.SWIFT_SWIM, 3)
      .attr(StatMultiplierAbAttr, Stat.SPD, 2)
      .condition(getWeatherCondition(WeatherType.RAIN, WeatherType.HEAVY_RAIN))
      .build(),
    new AbBuilder(AbilityId.CHLOROPHYLL, 3)
      .attr(StatMultiplierAbAttr, Stat.SPD, 2)
      .condition(getWeatherCondition(WeatherType.SUNNY, WeatherType.HARSH_SUN))
      .build(),
    new AbBuilder(AbilityId.ILLUMINATE, 3)
      .attr(ProtectStatAbAttr, Stat.ACC)
      .attr(DoubleBattleChanceAbAttr)
      .attr(IgnoreOpponentStatStagesAbAttr, [ Stat.EVA ])
      .ignorable()
      .build(),
    new AbBuilder(AbilityId.TRACE, 3)
      .attr(PostSummonCopyAbilityAbAttr)
      .uncopiable()
      .build(),
    new AbBuilder(AbilityId.HUGE_POWER, 3)
      .attr(StatMultiplierAbAttr, Stat.ATK, 2)
      .build(),
    new AbBuilder(AbilityId.POISON_POINT, 3)
      .attr(PostDefendContactApplyStatusEffectAbAttr, 30, StatusEffect.POISON)
      .bypassFaint()
      .build(),
    new AbBuilder(AbilityId.INNER_FOCUS, 3)
      .attr(BattlerTagImmunityAbAttr, BattlerTagType.FLINCHED)
      .attr(IntimidateImmunityAbAttr)
      .ignorable()
      .build(),
    new AbBuilder(AbilityId.MAGMA_ARMOR, 3)
      .attr(StatusEffectImmunityAbAttr, StatusEffect.FREEZE)
      .attr(PostSummonHealStatusAbAttr, StatusEffect.FREEZE)
      .ignorable()
      .build(),
    new AbBuilder(AbilityId.WATER_VEIL, 3)
      .attr(StatusEffectImmunityAbAttr, StatusEffect.BURN)
      .attr(PostSummonHealStatusAbAttr, StatusEffect.BURN)
      .ignorable()
      .build(),
    new AbBuilder(AbilityId.MAGNET_PULL, 3)
      .attr(ArenaTrapAbAttr, (_user, target) => {
        return target.getTypes(true).includes(PokemonType.STEEL) || (target.getTypes(true).includes(PokemonType.STELLAR) && target.getTypes().includes(PokemonType.STEEL));
      })
      .build(),
    new AbBuilder(AbilityId.SOUNDPROOF, 3)
      .attr(MoveImmunityAbAttr, (pokemon, attacker, move) => pokemon !== attacker && move.hasFlag(MoveFlags.SOUND_BASED))
      .ignorable()
      .build(),
    new AbBuilder(AbilityId.RAIN_DISH, 3)
      .attr(PostWeatherLapseHealAbAttr, 1, WeatherType.RAIN, WeatherType.HEAVY_RAIN)
      .build(),
    new AbBuilder(AbilityId.SAND_STREAM, 3)
      .attr(PostSummonWeatherChangeAbAttr, WeatherType.SANDSTORM)
      .attr(PostBiomeChangeWeatherChangeAbAttr, WeatherType.SANDSTORM)
      .build(),
    new AbBuilder(AbilityId.PRESSURE, 3)
      .attr(IncreasePpAbAttr)
      .attr(PostSummonMessageAbAttr, (pokemon: Pokemon) => i18next.t("abilityTriggers:postSummonPressure", { pokemonNameWithAffix: getPokemonNameWithAffix(pokemon) }))
      .build(),
    new AbBuilder(AbilityId.THICK_FAT, 3)
      .attr(ReceivedTypeDamageMultiplierAbAttr, PokemonType.FIRE, 0.5)
      .attr(ReceivedTypeDamageMultiplierAbAttr, PokemonType.ICE, 0.5)
      .ignorable()
      .build(),
    new AbBuilder(AbilityId.EARLY_BIRD, 3)
      .attr(ReduceStatusEffectDurationAbAttr, StatusEffect.SLEEP)
      .build(),
    new AbBuilder(AbilityId.FLAME_BODY, 3)
      .attr(PostDefendContactApplyStatusEffectAbAttr, 30, StatusEffect.BURN)
      .bypassFaint()
      .build(),
    new AbBuilder(AbilityId.RUN_AWAY, 3)
      .attr(RunSuccessAbAttr)
      .build(),
    new AbBuilder(AbilityId.KEEN_EYE, 3)
      .attr(ProtectStatAbAttr, Stat.ACC)
      .ignorable()
      .build(),
    new AbBuilder(AbilityId.HYPER_CUTTER, 3)
      .attr(ProtectStatAbAttr, Stat.ATK)
      .ignorable()
      .build(),
    new AbBuilder(AbilityId.PICKUP, 3)
      .attr(PostBattleLootAbAttr)
      .unsuppressable()
      .build(),
    new AbBuilder(AbilityId.TRUANT, 3)
      .attr(PostSummonAddBattlerTagAbAttr, BattlerTagType.TRUANT, 1, false)
      .build(),
    new AbBuilder(AbilityId.HUSTLE, 3)
      .attr(StatMultiplierAbAttr, Stat.ATK, 1.5)
      .attr(StatMultiplierAbAttr, Stat.ACC, 0.8, (_user, _target, move) => move.category === MoveCategory.PHYSICAL)
      .build(),
    new AbBuilder(AbilityId.CUTE_CHARM, 3)
      .attr(PostDefendContactApplyTagChanceAbAttr, 30, BattlerTagType.INFATUATED)
      .build(),
    new AbBuilder(AbilityId.PLUS, 3)
      .conditionalAttr(p => globalScene.currentBattle.double && [ AbilityId.PLUS, AbilityId.MINUS ].some(a => (p.getAlly()?.hasAbility(a) ?? false)), StatMultiplierAbAttr, Stat.SPATK, 1.5)
      .build(),
    new AbBuilder(AbilityId.MINUS, 3)
      .conditionalAttr(p => globalScene.currentBattle.double && [ AbilityId.PLUS, AbilityId.MINUS ].some(a => (p.getAlly()?.hasAbility(a) ?? false)), StatMultiplierAbAttr, Stat.SPATK, 1.5)
      .build(),
    new AbBuilder(AbilityId.FORECAST, 3, -2)
      .uncopiable()
      .unreplaceable()
      .attr(NoFusionAbilityAbAttr)
      .attr(PostSummonFormChangeByWeatherAbAttr)
      .attr(PostWeatherChangeFormChangeAbAttr, AbilityId.FORECAST, [ WeatherType.NONE, WeatherType.SANDSTORM, WeatherType.STRONG_WINDS, WeatherType.FOG ])
      .build(),
    new AbBuilder(AbilityId.STICKY_HOLD, 3)
      .attr(BlockItemTheftAbAttr)
      .bypassFaint()
      .ignorable()
      .build(),
    new AbBuilder(AbilityId.SHED_SKIN, 3)
      .conditionalAttr(_pokemon => !randSeedInt(3), PostTurnResetStatusAbAttr)
      .build(),
    new AbBuilder(AbilityId.GUTS, 3)
      .attr(BypassBurnDamageReductionAbAttr)
      .conditionalAttr(pokemon => !!pokemon.status || pokemon.hasAbility(AbilityId.COMATOSE), StatMultiplierAbAttr, Stat.ATK, 1.5)
      .build(),
    new AbBuilder(AbilityId.MARVEL_SCALE, 3)
      .conditionalAttr(pokemon => !!pokemon.status || pokemon.hasAbility(AbilityId.COMATOSE), StatMultiplierAbAttr, Stat.DEF, 1.5)
      .ignorable()
      .build(),
    new AbBuilder(AbilityId.LIQUID_OOZE, 3)
      .attr(ReverseDrainAbAttr)
      .build(),
    new AbBuilder(AbilityId.OVERGROW, 3)
      .attr(LowHpMoveTypePowerBoostAbAttr, PokemonType.GRASS)
      .build(),
    new AbBuilder(AbilityId.BLAZE, 3)
      .attr(LowHpMoveTypePowerBoostAbAttr, PokemonType.FIRE)
      .build(),
    new AbBuilder(AbilityId.TORRENT, 3)
      .attr(LowHpMoveTypePowerBoostAbAttr, PokemonType.WATER)
      .build(),
    new AbBuilder(AbilityId.SWARM, 3)
      .attr(LowHpMoveTypePowerBoostAbAttr, PokemonType.BUG)
      .build(),
    new AbBuilder(AbilityId.ROCK_HEAD, 3)
      .attr(BlockRecoilDamageAttr)
      .build(),
    new AbBuilder(AbilityId.DROUGHT, 3)
      .attr(PostSummonWeatherChangeAbAttr, WeatherType.SUNNY)
      .attr(PostBiomeChangeWeatherChangeAbAttr, WeatherType.SUNNY)
      .build(),
    new AbBuilder(AbilityId.ARENA_TRAP, 3)
      .attr(ArenaTrapAbAttr, (_user, target) => target.isGrounded())
      .attr(DoubleBattleChanceAbAttr)
      .build(),
    new AbBuilder(AbilityId.VITAL_SPIRIT, 3)
      .attr(StatusEffectImmunityAbAttr, StatusEffect.SLEEP)
      .attr(PostSummonHealStatusAbAttr, StatusEffect.SLEEP)
      .attr(BattlerTagImmunityAbAttr, BattlerTagType.DROWSY)
      .ignorable()
      .build(),
    new AbBuilder(AbilityId.WHITE_SMOKE, 3)
      .attr(ProtectStatAbAttr)
      .ignorable()
      .build(),
    new AbBuilder(AbilityId.PURE_POWER, 3)
      .attr(StatMultiplierAbAttr, Stat.ATK, 2)
      .build(),
    new AbBuilder(AbilityId.SHELL_ARMOR, 3)
      .attr(BlockCritAbAttr)
      .ignorable()
      .build(),
    new AbBuilder(AbilityId.AIR_LOCK, 3)
      .attr(SuppressWeatherEffectAbAttr, true)
      .attr(PostSummonUnnamedMessageAbAttr, i18next.t("abilityTriggers:weatherEffectDisappeared"))
      .attr(PostSummonWeatherSuppressedFormChangeAbAttr)
      .attr(PostFaintUnsuppressedWeatherFormChangeAbAttr)
      .bypassFaint()
      .build(),
    new AbBuilder(AbilityId.TANGLED_FEET, 4)
      .conditionalAttr(pokemon => !!pokemon.getTag(BattlerTagType.CONFUSED), StatMultiplierAbAttr, Stat.EVA, 2)
      .ignorable()
      .build(),
    new AbBuilder(AbilityId.MOTOR_DRIVE, 4)
      .attr(TypeImmunityStatStageChangeAbAttr, PokemonType.ELECTRIC, Stat.SPD, 1)
      .ignorable()
      .build(),
    new AbBuilder(AbilityId.RIVALRY, 4)
      .attr(MovePowerBoostAbAttr, (user, target, _move) => user.gender !== Gender.GENDERLESS && target?.gender !== Gender.GENDERLESS && user.gender === target?.gender, 1.25)
      .attr(MovePowerBoostAbAttr, (user, target, _move) => user.gender !== Gender.GENDERLESS && target?.gender !== Gender.GENDERLESS && user.gender !== target?.gender, 0.75)
      .build(),
    new AbBuilder(AbilityId.STEADFAST, 4)
      .attr(FlinchStatStageChangeAbAttr, [ Stat.SPD ], 1)
      .build(),
    new AbBuilder(AbilityId.SNOW_CLOAK, 4)
      .attr(StatMultiplierAbAttr, Stat.EVA, 1.2)
      .attr(BlockWeatherDamageAttr, WeatherType.HAIL)
      .condition(getWeatherCondition(WeatherType.HAIL, WeatherType.SNOW))
      .ignorable()
      .build(),
    new AbBuilder(AbilityId.GLUTTONY, 4)
      .attr(ReduceBerryUseThresholdAbAttr)
      .build(),
    new AbBuilder(AbilityId.ANGER_POINT, 4)
      .attr(PostReceiveCritStatStageChangeAbAttr, Stat.ATK, 12)
      .build(),
    new AbBuilder(AbilityId.UNBURDEN, 4)
      .attr(PostItemLostApplyBattlerTagAbAttr, BattlerTagType.UNBURDEN)
      .bypassFaint() // Allows reviver seed to activate Unburden
      .edgeCase() // Should not restore Unburden boost if Pokemon loses then regains Unburden ability
      .build(),
    new AbBuilder(AbilityId.HEATPROOF, 4)
      .attr(ReceivedTypeDamageMultiplierAbAttr, PokemonType.FIRE, 0.5)
      .attr(ReduceBurnDamageAbAttr, 0.5)
      .ignorable()
      .build(),
    new AbBuilder(AbilityId.SIMPLE, 4)
      .attr(StatStageChangeMultiplierAbAttr, 2)
      .ignorable()
      .build(),
    new AbBuilder(AbilityId.DRY_SKIN, 4)
      .attr(PostWeatherLapseDamageAbAttr, 2, WeatherType.SUNNY, WeatherType.HARSH_SUN)
      .attr(PostWeatherLapseHealAbAttr, 2, WeatherType.RAIN, WeatherType.HEAVY_RAIN)
      .attr(ReceivedTypeDamageMultiplierAbAttr, PokemonType.FIRE, 1.25)
      .attr(TypeImmunityHealAbAttr, PokemonType.WATER)
      .ignorable()
      .build(),
    new AbBuilder(AbilityId.DOWNLOAD, 4)
      .attr(DownloadAbAttr)
      .build(),
    new AbBuilder(AbilityId.IRON_FIST, 4)
      .attr(MovePowerBoostAbAttr, (_user, _target, move) => move.hasFlag(MoveFlags.PUNCHING_MOVE), 1.2)
      .build(),
    new AbBuilder(AbilityId.POISON_HEAL, 4)
      .attr(PostTurnStatusHealAbAttr, StatusEffect.TOXIC, StatusEffect.POISON)
      .attr(BlockStatusDamageAbAttr, StatusEffect.TOXIC, StatusEffect.POISON)
      .build(),
    new AbBuilder(AbilityId.ADAPTABILITY, 4)
      .attr(StabBoostAbAttr)
      .build(),
    new AbBuilder(AbilityId.SKILL_LINK, 4)
      .attr(MaxMultiHitAbAttr)
      .build(),
    new AbBuilder(AbilityId.HYDRATION, 4)
      .attr(PostTurnResetStatusAbAttr)
      .condition(getWeatherCondition(WeatherType.RAIN, WeatherType.HEAVY_RAIN))
      .build(),
    new AbBuilder(AbilityId.SOLAR_POWER, 4)
      .attr(PostWeatherLapseDamageAbAttr, 2, WeatherType.SUNNY, WeatherType.HARSH_SUN)
      .attr(StatMultiplierAbAttr, Stat.SPATK, 1.5)
      .condition(getWeatherCondition(WeatherType.SUNNY, WeatherType.HARSH_SUN))
      .build(),
    new AbBuilder(AbilityId.QUICK_FEET, 4)
      // TODO: This should ignore the speed drop, not manually undo it
      .conditionalAttr(pokemon => pokemon.status ? pokemon.status.effect === StatusEffect.PARALYSIS : false, StatMultiplierAbAttr, Stat.SPD, 2)
      .conditionalAttr(pokemon => !!pokemon.status || pokemon.hasAbility(AbilityId.COMATOSE), StatMultiplierAbAttr, Stat.SPD, 1.5)
      .build(),
    new AbBuilder(AbilityId.NORMALIZE, 4)
      .attr(MoveTypeChangeAbAttr, PokemonType.NORMAL, 1.2)
      .build(),
    new AbBuilder(AbilityId.SNIPER, 4)
      .attr(MultCritAbAttr, 1.5)
      .build(),
    new AbBuilder(AbilityId.MAGIC_GUARD, 4)
      .attr(BlockNonDirectDamageAbAttr)
      .build(),
    new AbBuilder(AbilityId.NO_GUARD, 4)
      .attr(AlwaysHitAbAttr)
      .attr(DoubleBattleChanceAbAttr)
      .build(),
    new AbBuilder(AbilityId.STALL, 4)
      .attr(ChangeMovePriorityInBracketAbAttr, (_pokemon, _move: Move) => true, MovePriorityInBracket.LAST)
      .build(),
    new AbBuilder(AbilityId.TECHNICIAN, 4)
      .attr(MovePowerBoostAbAttr, (user, target, move) => {
        const power = new NumberHolder(move.power);
        applyMoveAttrs("VariablePowerAttr", user, target, move, power);
        return power.value <= 60;
      }, 1.5)
      .build(),
    new AbBuilder(AbilityId.LEAF_GUARD, 4)
      .attr(StatusEffectImmunityAbAttr)
      .condition(getWeatherCondition(WeatherType.SUNNY, WeatherType.HARSH_SUN))
      .ignorable()
      .build(),
    new AbBuilder(AbilityId.KLUTZ, 4, 1)
      .unimplemented()
      .build(),
    new AbBuilder(AbilityId.MOLD_BREAKER, 4)
      .attr(PostSummonMessageAbAttr, (pokemon: Pokemon) => i18next.t("abilityTriggers:postSummonMoldBreaker", { pokemonNameWithAffix: getPokemonNameWithAffix(pokemon) }))
      .attr(MoveAbilityBypassAbAttr)
      .build(),
    new AbBuilder(AbilityId.SUPER_LUCK, 4)
      .attr(BonusCritAbAttr)
      .build(),
    new AbBuilder(AbilityId.AFTERMATH, 4)
      .attr(PostFaintContactDamageAbAttr, 4)
      .bypassFaint()
      .build(),
    new AbBuilder(AbilityId.ANTICIPATION, 4)
      .conditionalAttr(getAnticipationCondition(), PostSummonMessageAbAttr, (pokemon: Pokemon) => i18next.t("abilityTriggers:postSummonAnticipation", { pokemonNameWithAffix: getPokemonNameWithAffix(pokemon) }))
      .build(),
    new AbBuilder(AbilityId.FOREWARN, 4)
      .attr(ForewarnAbAttr)
      .build(),
    new AbBuilder(AbilityId.UNAWARE, 4)
      .attr(IgnoreOpponentStatStagesAbAttr, [ Stat.ATK, Stat.DEF, Stat.SPATK, Stat.SPDEF, Stat.ACC, Stat.EVA ])
      .ignorable()
      .build(),
    new AbBuilder(AbilityId.TINTED_LENS, 4)
      .attr(MoveDamageBoostAbAttr, 2, (user, target, move) => (target?.getMoveEffectiveness(user!, move) ?? 1) <= 0.5)
      .build(),
    new AbBuilder(AbilityId.FILTER, 4)
      .attr(ReceivedMoveDamageMultiplierAbAttr, (target, user, move) => target.getMoveEffectiveness(user, move) >= 2, 0.75)
      .ignorable()
      .build(),
    new AbBuilder(AbilityId.SLOW_START, 4)
      .attr(PostSummonAddBattlerTagAbAttr, BattlerTagType.SLOW_START, 5)
      .build(),
    new AbBuilder(AbilityId.SCRAPPY, 4)
      .attr(IgnoreTypeImmunityAbAttr, PokemonType.GHOST, [ PokemonType.NORMAL, PokemonType.FIGHTING ])
      .attr(IntimidateImmunityAbAttr)
      .build(),
    new AbBuilder(AbilityId.STORM_DRAIN, 4)
      .attr(RedirectTypeMoveAbAttr, PokemonType.WATER)
      .attr(TypeImmunityStatStageChangeAbAttr, PokemonType.WATER, Stat.SPATK, 1)
      .ignorable()
      .build(),
    new AbBuilder(AbilityId.ICE_BODY, 4)
      .attr(BlockWeatherDamageAttr, WeatherType.HAIL)
      .attr(PostWeatherLapseHealAbAttr, 1, WeatherType.HAIL, WeatherType.SNOW)
      .build(),
    new AbBuilder(AbilityId.SOLID_ROCK, 4)
      .attr(ReceivedMoveDamageMultiplierAbAttr, (target, user, move) => target.getMoveEffectiveness(user, move) >= 2, 0.75)
      .ignorable()
      .build(),
    new AbBuilder(AbilityId.SNOW_WARNING, 4)
      .attr(PostSummonWeatherChangeAbAttr, WeatherType.SNOW)
      .attr(PostBiomeChangeWeatherChangeAbAttr, WeatherType.SNOW)
      .build(),
    new AbBuilder(AbilityId.HONEY_GATHER, 4)
      .attr(MoneyAbAttr)
      .unsuppressable()
      .build(),
    new AbBuilder(AbilityId.FRISK, 4)
      .attr(FriskAbAttr)
      .build(),
    new AbBuilder(AbilityId.RECKLESS, 4)
      .attr(MovePowerBoostAbAttr, (_user, _target, move) => move.hasFlag(MoveFlags.RECKLESS_MOVE), 1.2)
      .build(),
    new AbBuilder(AbilityId.MULTITYPE, 4)
      .attr(NoFusionAbilityAbAttr)
      .uncopiable()
      .unsuppressable()
      .unreplaceable()
      .build(),
    new AbBuilder(AbilityId.FLOWER_GIFT, 4, -2)
      .conditionalAttr(getWeatherCondition(WeatherType.SUNNY || WeatherType.HARSH_SUN), StatMultiplierAbAttr, Stat.ATK, 1.5)
      .conditionalAttr(getWeatherCondition(WeatherType.SUNNY || WeatherType.HARSH_SUN), StatMultiplierAbAttr, Stat.SPDEF, 1.5)
      .conditionalAttr(getWeatherCondition(WeatherType.SUNNY || WeatherType.HARSH_SUN), AllyStatMultiplierAbAttr, Stat.ATK, 1.5)
      .conditionalAttr(getWeatherCondition(WeatherType.SUNNY || WeatherType.HARSH_SUN), AllyStatMultiplierAbAttr, Stat.SPDEF, 1.5)
      .attr(NoFusionAbilityAbAttr)
      .attr(PostSummonFormChangeByWeatherAbAttr)
      .attr(PostWeatherChangeFormChangeAbAttr, AbilityId.FLOWER_GIFT, [ WeatherType.NONE, WeatherType.SANDSTORM, WeatherType.STRONG_WINDS, WeatherType.FOG, WeatherType.HAIL, WeatherType.HEAVY_RAIN, WeatherType.SNOW, WeatherType.RAIN ])
      .uncopiable()
      .unreplaceable()
      .ignorable()
      .build(),
    new AbBuilder(AbilityId.BAD_DREAMS, 4)
      .attr(PostTurnHurtIfSleepingAbAttr)
      .build(),
    new AbBuilder(AbilityId.PICKPOCKET, 5)
      .attr(PostDefendStealHeldItemAbAttr, (target, user, move) => move.doesFlagEffectApply({flag: MoveFlags.MAKES_CONTACT, user, target}))
      .condition(sheerForceHitDisableAbCondition)
      .build(),
    new AbBuilder(AbilityId.SHEER_FORCE, 5)
      .attr(MovePowerBoostAbAttr, (_user, _target, move) => move.chance >= 1, 1.3)
      .attr(MoveEffectChanceMultiplierAbAttr, 0) // This attribute does not seem to function - Should disable life orb, eject button, red card, kee/maranga berry if they get implemented
      .build(),
    new AbBuilder(AbilityId.CONTRARY, 5)
      .attr(StatStageChangeMultiplierAbAttr, -1)
      .ignorable()
      .build(),
    new AbBuilder(AbilityId.UNNERVE, 5, 1)
      .attr(PreventBerryUseAbAttr)
      .build(),
    new AbBuilder(AbilityId.DEFIANT, 5)
      .attr(PostStatStageChangeStatStageChangeAbAttr, (_target, _statsChanged, stages) => stages < 0, [ Stat.ATK ], 2)
      .build(),
    new AbBuilder(AbilityId.DEFEATIST, 5)
      .attr(StatMultiplierAbAttr, Stat.ATK, 0.5)
      .attr(StatMultiplierAbAttr, Stat.SPATK, 0.5)
      .condition((pokemon) => pokemon.getHpRatio() <= 0.5)
      .build(),
    new AbBuilder(AbilityId.CURSED_BODY, 5)
      .attr(PostDefendMoveDisableAbAttr, 30)
      .bypassFaint()
      .build(),
    new AbBuilder(AbilityId.HEALER, 5)
      .conditionalAttr(pokemon => pokemon.getAlly() != null && randSeedInt(10) < 3, PostTurnResetStatusAbAttr, true)
      .build(),
    new AbBuilder(AbilityId.FRIEND_GUARD, 5)
      .attr(AlliedFieldDamageReductionAbAttr, 0.75)
      .ignorable()
      .build(),
    new AbBuilder(AbilityId.WEAK_ARMOR, 5)
      .attr(PostDefendStatStageChangeAbAttr, (_target, _user, move) => move.category === MoveCategory.PHYSICAL, Stat.DEF, -1)
      .attr(PostDefendStatStageChangeAbAttr, (_target, _user, move) => move.category === MoveCategory.PHYSICAL, Stat.SPD, 2)
      .build(),
    new AbBuilder(AbilityId.HEAVY_METAL, 5)
      .attr(WeightMultiplierAbAttr, 2)
      .ignorable()
      .build(),
    new AbBuilder(AbilityId.LIGHT_METAL, 5)
      .attr(WeightMultiplierAbAttr, 0.5)
      .ignorable()
      .build(),
    new AbBuilder(AbilityId.MULTISCALE, 5)
      .attr(ReceivedMoveDamageMultiplierAbAttr, (target, _user, _move) => target.isFullHp(), 0.5)
      .ignorable()
      .build(),
    new AbBuilder(AbilityId.TOXIC_BOOST, 5)
      .attr(MovePowerBoostAbAttr, (user, _target, move) => move.category === MoveCategory.PHYSICAL && (user.status?.effect === StatusEffect.POISON || user.status?.effect === StatusEffect.TOXIC), 1.5)
      .build(),
    new AbBuilder(AbilityId.FLARE_BOOST, 5)
      .attr(MovePowerBoostAbAttr, (user, _target, move) => move.category === MoveCategory.SPECIAL && user.status?.effect === StatusEffect.BURN, 1.5)
      .build(),
    new AbBuilder(AbilityId.HARVEST, 5)
      .attr(
        PostTurnRestoreBerryAbAttr,
        /** Rate is doubled when under sun {@link https://dex.pokemonshowdown.com/abilities/harvest} */
        (pokemon) => 0.5 * (getWeatherCondition(WeatherType.SUNNY, WeatherType.HARSH_SUN)(pokemon) ? 2 : 1)
      )
      .edgeCase() // Cannot recover berries used up by fling or natural gift (unimplemented)
      .build(),
    new AbBuilder(AbilityId.TELEPATHY, 5)
      .attr(MoveImmunityAbAttr, (pokemon, attacker, move) => pokemon.getAlly() === attacker && move.is("AttackMove"))
      .ignorable()
      .build(),
    new AbBuilder(AbilityId.MOODY, 5)
      .attr(MoodyAbAttr)
      .build(),
    new AbBuilder(AbilityId.OVERCOAT, 5)
      .attr(BlockWeatherDamageAttr)
      .attr(MoveImmunityAbAttr, (pokemon, attacker, move) => pokemon !== attacker && move.hasFlag(MoveFlags.POWDER_MOVE))
      .ignorable()
      .build(),
    new AbBuilder(AbilityId.POISON_TOUCH, 5)
      .attr(PostAttackContactApplyStatusEffectAbAttr, 30, StatusEffect.POISON)
      .build(),
    new AbBuilder(AbilityId.REGENERATOR, 5)
      .attr(PreSwitchOutHealAbAttr)
      .build(),
    new AbBuilder(AbilityId.BIG_PECKS, 5)
      .attr(ProtectStatAbAttr, Stat.DEF)
      .ignorable()
      .build(),
    new AbBuilder(AbilityId.SAND_RUSH, 5)
      .attr(StatMultiplierAbAttr, Stat.SPD, 2)
      .attr(BlockWeatherDamageAttr, WeatherType.SANDSTORM)
      .condition(getWeatherCondition(WeatherType.SANDSTORM))
      .build(),
    new AbBuilder(AbilityId.WONDER_SKIN, 5)
      .attr(WonderSkinAbAttr)
      .ignorable()
      .build(),
    new AbBuilder(AbilityId.ANALYTIC, 5)
      .attr(MovePowerBoostAbAttr, (user) =>
        // Boost power if all other Pokemon have already moved (no other moves are slated to execute)
        !globalScene.phaseManager.hasPhaseOfType("MovePhase", phase => phase.pokemon.id !== user.id),
        1.3)
      .build(),
    new AbBuilder(AbilityId.ILLUSION, 5)
      // // The Pokemon generate an illusion if it's available
      // .attr(IllusionPreSummonAbAttr, false)
      // .attr(IllusionBreakAbAttr)
      // // The Pokemon loses its illusion when damaged by a move
      // .attr(PostDefendIllusionBreakAbAttr, true)
      // // Disable Illusion in fusions
      // .attr(NoFusionAbilityAbAttr)
      // // Illusion is available again after a battle
      // .conditionalAttr((pokemon) => pokemon.isAllowedInBattle(), IllusionPostBattleAbAttr, false)
      .uncopiable()
      // .bypassFaint()
      .unimplemented() // TODO reimplement Illusion properly
      .build(),
    new AbBuilder(AbilityId.IMPOSTER, 5)
      .attr(PostSummonTransformAbAttr)
      .uncopiable()
      .edgeCase() // Should copy rage fist hit count, etc (see Transform edge case for full list)
      .build(),
    new AbBuilder(AbilityId.INFILTRATOR, 5)
      .attr(InfiltratorAbAttr)
      .partial() // does not bypass Mist
      .build(),
    new AbBuilder(AbilityId.MUMMY, 5)
      .attr(PostDefendAbilityGiveAbAttr, AbilityId.MUMMY)
      .bypassFaint()
      .build(),
    new AbBuilder(AbilityId.MOXIE, 5)
      .attr(PostVictoryStatStageChangeAbAttr, Stat.ATK, 1)
      .build(),
    new AbBuilder(AbilityId.JUSTIFIED, 5)
      .attr(PostDefendStatStageChangeAbAttr, (_target, user, move) => user.getMoveType(move) === PokemonType.DARK && move.category !== MoveCategory.STATUS, Stat.ATK, 1)
      .build(),
    new AbBuilder(AbilityId.RATTLED, 5)
      .attr(PostDefendStatStageChangeAbAttr, (_target, user, move) => {
        const moveType = user.getMoveType(move);
        return move.category !== MoveCategory.STATUS
          && (moveType === PokemonType.DARK || moveType === PokemonType.BUG || moveType === PokemonType.GHOST);
      }, Stat.SPD, 1)
      .attr(PostIntimidateStatStageChangeAbAttr, [ Stat.SPD ], 1)
      .build(),
    new AbBuilder(AbilityId.MAGIC_BOUNCE, 5)
      .attr(ReflectStatusMoveAbAttr)
      .ignorable()
      // Interactions with stomping tantrum, instruct, encore, and probably other moves that
      // rely on move history
      .edgeCase()
      .build(),
    new AbBuilder(AbilityId.SAP_SIPPER, 5)
      .attr(TypeImmunityStatStageChangeAbAttr, PokemonType.GRASS, Stat.ATK, 1)
      .ignorable()
      .build(),
    new AbBuilder(AbilityId.PRANKSTER, 5)
      .attr(ChangeMovePriorityAbAttr, (_pokemon, move: Move) => move.category === MoveCategory.STATUS, 1)
      .build(),
    new AbBuilder(AbilityId.SAND_FORCE, 5)
      .attr(MoveTypePowerBoostAbAttr, PokemonType.ROCK, 1.3)
      .attr(MoveTypePowerBoostAbAttr, PokemonType.GROUND, 1.3)
      .attr(MoveTypePowerBoostAbAttr, PokemonType.STEEL, 1.3)
      .attr(BlockWeatherDamageAttr, WeatherType.SANDSTORM)
      .condition(getWeatherCondition(WeatherType.SANDSTORM))
      .build(),
    new AbBuilder(AbilityId.IRON_BARBS, 5)
      .attr(PostDefendContactDamageAbAttr, 8)
      .bypassFaint()
      .build(),
    new AbBuilder(AbilityId.ZEN_MODE, 5)
      .attr(PostBattleInitFormChangeAbAttr, () => 0)
      .attr(PostSummonFormChangeAbAttr, p => p.getHpRatio() <= 0.5 ? 1 : 0)
      .attr(PostTurnFormChangeAbAttr, p => p.getHpRatio() <= 0.5 ? 1 : 0)
      .attr(NoFusionAbilityAbAttr)
      .uncopiable()
      .unreplaceable()
      .unsuppressable()
      .bypassFaint()
      .build(),
    new AbBuilder(AbilityId.VICTORY_STAR, 5)
      .attr(StatMultiplierAbAttr, Stat.ACC, 1.1)
      .attr(AllyStatMultiplierAbAttr, Stat.ACC, 1.1, false)
      .build(),
    new AbBuilder(AbilityId.TURBOBLAZE, 5)
      .attr(PostSummonMessageAbAttr, (pokemon: Pokemon) => i18next.t("abilityTriggers:postSummonTurboblaze", { pokemonNameWithAffix: getPokemonNameWithAffix(pokemon) }))
      .attr(MoveAbilityBypassAbAttr)
      .build(),
    new AbBuilder(AbilityId.TERAVOLT, 5)
      .attr(PostSummonMessageAbAttr, (pokemon: Pokemon) => i18next.t("abilityTriggers:postSummonTeravolt", { pokemonNameWithAffix: getPokemonNameWithAffix(pokemon) }))
      .attr(MoveAbilityBypassAbAttr)
      .build(),
    new AbBuilder(AbilityId.AROMA_VEIL, 6)
      .attr(UserFieldBattlerTagImmunityAbAttr, [ BattlerTagType.INFATUATED, BattlerTagType.TAUNT, BattlerTagType.DISABLED, BattlerTagType.TORMENT, BattlerTagType.HEAL_BLOCK ])
      .ignorable()
      .build(),
    new AbBuilder(AbilityId.FLOWER_VEIL, 6)
      .attr(ConditionalUserFieldStatusEffectImmunityAbAttr, (target: Pokemon, source: Pokemon | null) => {
        return source ? target.getTypes().includes(PokemonType.GRASS) && target.id !== source.id : false;
      })
      .attr(ConditionalUserFieldBattlerTagImmunityAbAttr,
        (target: Pokemon) => {
          return target.getTypes().includes(PokemonType.GRASS);
        },
        [ BattlerTagType.DROWSY ],
      )
      .attr(ConditionalUserFieldProtectStatAbAttr, (target: Pokemon) => {
        return target.getTypes().includes(PokemonType.GRASS);
      })
      .ignorable()
      .build(),
    new AbBuilder(AbilityId.CHEEK_POUCH, 6)
      .attr(HealFromBerryUseAbAttr, 1 / 3)
      .build(),
    new AbBuilder(AbilityId.PROTEAN, 6)
      .attr(PokemonTypeChangeAbAttr)
      // .condition((p) => !p.summonData.abilitiesApplied.includes(AbilityId.PROTEAN)) //Gen 9 Implementation
      // TODO: needs testing on interaction with weather blockage
      .edgeCase()
      .build(),
    new AbBuilder(AbilityId.FUR_COAT, 6)
      .attr(ReceivedMoveDamageMultiplierAbAttr, (_target, _user, move) => move.category === MoveCategory.PHYSICAL, 0.5)
      .ignorable()
      .build(),
    new AbBuilder(AbilityId.MAGICIAN, 6)
      .attr(PostAttackStealHeldItemAbAttr)
      .build(),
    new AbBuilder(AbilityId.BULLETPROOF, 6)
      .attr(MoveImmunityAbAttr, (pokemon, attacker, move) => pokemon !== attacker && move.hasFlag(MoveFlags.BALLBOMB_MOVE))
      .ignorable()
      .build(),
    new AbBuilder(AbilityId.COMPETITIVE, 6)
      .attr(PostStatStageChangeStatStageChangeAbAttr, (_target, _statsChanged, stages) => stages < 0, [ Stat.SPATK ], 2)
      .build(),
    new AbBuilder(AbilityId.STRONG_JAW, 6)
      .attr(MovePowerBoostAbAttr, (_user, _target, move) => move.hasFlag(MoveFlags.BITING_MOVE), 1.5)
      .build(),
    new AbBuilder(AbilityId.REFRIGERATE, 6)
      .attr(MoveTypeChangeAbAttr, PokemonType.ICE, 1.2, (_user, _target, move) => move.type === PokemonType.NORMAL)
      .build(),
    new AbBuilder(AbilityId.SWEET_VEIL, 6)
      .attr(UserFieldStatusEffectImmunityAbAttr, StatusEffect.SLEEP)
      .attr(PostSummonUserFieldRemoveStatusEffectAbAttr, StatusEffect.SLEEP)
      .attr(UserFieldBattlerTagImmunityAbAttr, BattlerTagType.DROWSY)
      .ignorable()
      .partial() // Mold Breaker ally should not be affected by Sweet Veil
      .build(),
    new AbBuilder(AbilityId.STANCE_CHANGE, 6)
      .attr(NoFusionAbilityAbAttr)
      .uncopiable()
      .unreplaceable()
      .unsuppressable()
      .build(),
    new AbBuilder(AbilityId.GALE_WINGS, 6)
      .attr(ChangeMovePriorityAbAttr, (pokemon, move) => pokemon.isFullHp() && pokemon.getMoveType(move) === PokemonType.FLYING, 1)
      .build(),
    new AbBuilder(AbilityId.MEGA_LAUNCHER, 6)
      .attr(MovePowerBoostAbAttr, (_user, _target, move) => move.hasFlag(MoveFlags.PULSE_MOVE), 1.5)
      .build(),
    new AbBuilder(AbilityId.GRASS_PELT, 6)
      .conditionalAttr(getTerrainCondition(TerrainType.GRASSY), StatMultiplierAbAttr, Stat.DEF, 1.5)
      .ignorable()
      .build(),
    new AbBuilder(AbilityId.SYMBIOSIS, 6)
      .unimplemented()
      .build(),
    new AbBuilder(AbilityId.TOUGH_CLAWS, 6)
      .attr(MovePowerBoostAbAttr, (_user, _target, move) => move.hasFlag(MoveFlags.MAKES_CONTACT), 1.3)
      .build(),
    new AbBuilder(AbilityId.PIXILATE, 6)
      .attr(MoveTypeChangeAbAttr, PokemonType.FAIRY, 1.2, (_user, _target, move) => move.type === PokemonType.NORMAL)
      .build(),
    new AbBuilder(AbilityId.GOOEY, 6)
      .attr(PostDefendStatStageChangeAbAttr, (_target, _user, move) => move.hasFlag(MoveFlags.MAKES_CONTACT), Stat.SPD, -1, false)
      .bypassFaint()
      .build(),
    new AbBuilder(AbilityId.AERILATE, 6)
      .attr(MoveTypeChangeAbAttr, PokemonType.FLYING, 1.2, (_user, _target, move) => move.type === PokemonType.NORMAL)
      .build(),
    new AbBuilder(AbilityId.PARENTAL_BOND, 6)
      .attr(AddSecondStrikeAbAttr)
      // Only multiply damage on the last strike of multi-strike moves
      .attr(MoveDamageBoostAbAttr, 0.25, (user, target, move) => (
          user.turnData.hitCount > 1 // move was originally multi hit
          && user.turnData.hitsLeft === 1 // move is on its final strike
          && move.canBeMultiStrikeEnhanced(user, true, target)
        )
      )
      .build(),
    new AbBuilder(AbilityId.DARK_AURA, 6)
      .attr(PostSummonMessageAbAttr, (pokemon: Pokemon) => i18next.t("abilityTriggers:postSummonDarkAura", { pokemonNameWithAffix: getPokemonNameWithAffix(pokemon) }))
      .attr(FieldMoveTypePowerBoostAbAttr, PokemonType.DARK, 4 / 3)
      .build(),
    new AbBuilder(AbilityId.FAIRY_AURA, 6)
      .attr(PostSummonMessageAbAttr, (pokemon: Pokemon) => i18next.t("abilityTriggers:postSummonFairyAura", { pokemonNameWithAffix: getPokemonNameWithAffix(pokemon) }))
      .attr(FieldMoveTypePowerBoostAbAttr, PokemonType.FAIRY, 4 / 3)
      .build(),
    new AbBuilder(AbilityId.AURA_BREAK, 6)
      .ignorable()
      .conditionalAttr(_pokemon => globalScene.getField(true).some(p => p.hasAbility(AbilityId.DARK_AURA)), FieldMoveTypePowerBoostAbAttr, PokemonType.DARK, 9 / 16)
      .conditionalAttr(_pokemon => globalScene.getField(true).some(p => p.hasAbility(AbilityId.FAIRY_AURA)), FieldMoveTypePowerBoostAbAttr, PokemonType.FAIRY, 9 / 16)
      .conditionalAttr(_pokemon => globalScene.getField(true).some(p => p.hasAbility(AbilityId.DARK_AURA) || p.hasAbility(AbilityId.FAIRY_AURA)),
        PostSummonMessageAbAttr, (pokemon: Pokemon) => i18next.t("abilityTriggers:postSummonAuraBreak", { pokemonNameWithAffix: getPokemonNameWithAffix(pokemon) }))
      .build(),
    new AbBuilder(AbilityId.PRIMORDIAL_SEA, 6)
      .attr(PostSummonWeatherChangeAbAttr, WeatherType.HEAVY_RAIN)
      .attr(PostBiomeChangeWeatherChangeAbAttr, WeatherType.HEAVY_RAIN)
      .attr(PreLeaveFieldClearWeatherAbAttr)
      .bypassFaint()
      .build(),
    new AbBuilder(AbilityId.DESOLATE_LAND, 6)
      .attr(PostSummonWeatherChangeAbAttr, WeatherType.HARSH_SUN)
      .attr(PostBiomeChangeWeatherChangeAbAttr, WeatherType.HARSH_SUN)
      .attr(PreLeaveFieldClearWeatherAbAttr)
      .bypassFaint()
      .build(),
    new AbBuilder(AbilityId.DELTA_STREAM, 6)
      .attr(PostSummonWeatherChangeAbAttr, WeatherType.STRONG_WINDS)
      .attr(PostBiomeChangeWeatherChangeAbAttr, WeatherType.STRONG_WINDS)
      .attr(PreLeaveFieldClearWeatherAbAttr)
      .bypassFaint()
      .build(),
    new AbBuilder(AbilityId.STAMINA, 7)
      .attr(PostDefendStatStageChangeAbAttr, (_target, _user, move) => move.category !== MoveCategory.STATUS, Stat.DEF, 1)
      .build(),
    new AbBuilder(AbilityId.WIMP_OUT, 7)
      .attr(PostDamageForceSwitchAbAttr)
      .condition(sheerForceHitDisableAbCondition)
      .edgeCase() // Should not trigger when hurting itself in confusion, causes Fake Out to fail turn 1 and succeed turn 2 if pokemon is switched out before battle start via playing in Switch Mode
      .build(),
    new AbBuilder(AbilityId.EMERGENCY_EXIT, 7)
      .attr(PostDamageForceSwitchAbAttr)
      .condition(sheerForceHitDisableAbCondition)
      .edgeCase() // Should not trigger when hurting itself in confusion, causes Fake Out to fail turn 1 and succeed turn 2 if pokemon is switched out before battle start via playing in Switch Mode
      .build(),
    new AbBuilder(AbilityId.WATER_COMPACTION, 7)
      .attr(PostDefendStatStageChangeAbAttr, (_target, user, move) => user.getMoveType(move) === PokemonType.WATER && move.category !== MoveCategory.STATUS, Stat.DEF, 2)
      .build(),
    new AbBuilder(AbilityId.MERCILESS, 7)
      .attr(ConditionalCritAbAttr, (_user, target, _move) => target?.status?.effect === StatusEffect.TOXIC || target?.status?.effect === StatusEffect.POISON)
      .build(),
    new AbBuilder(AbilityId.SHIELDS_DOWN, 7, -1)
      // Change into Meteor Form on switch-in or turn end if HP >= 50%,
      // or Core Form if HP <= 50%.
      .attr(PostBattleInitFormChangeAbAttr, p => p.formIndex % 7)
      .attr(PostSummonFormChangeAbAttr, p => p.formIndex % 7 + (p.getHpRatio() <= 0.5 ? 7 : 0))
      .attr(PostTurnFormChangeAbAttr, p => p.formIndex % 7 + (p.getHpRatio() <= 0.5 ? 7 : 0))
      // All variants of Meteor Form are immune to status effects & Yawn
      .conditionalAttr(p => p.formIndex < 7, StatusEffectImmunityAbAttr)
      .conditionalAttr(p => p.formIndex < 7, BattlerTagImmunityAbAttr, BattlerTagType.DROWSY)
      .attr(NoFusionAbilityAbAttr)
      .attr(NoTransformAbilityAbAttr)
      .uncopiable()
      .unreplaceable()
      .unsuppressable()
      .bypassFaint()
      .build(),
    new AbBuilder(AbilityId.STAKEOUT, 7)
      .attr(MovePowerBoostAbAttr, (_user, target, _move) => !!target?.turnData.switchedInThisTurn, 2)
      .build(),
    new AbBuilder(AbilityId.WATER_BUBBLE, 7)
      .attr(ReceivedTypeDamageMultiplierAbAttr, PokemonType.FIRE, 0.5)
      .attr(MoveTypePowerBoostAbAttr, PokemonType.WATER, 2)
      .attr(StatusEffectImmunityAbAttr, StatusEffect.BURN)
      .attr(PostSummonHealStatusAbAttr, StatusEffect.BURN)
      .ignorable()
      .build(),
    new AbBuilder(AbilityId.STEELWORKER, 7)
      .attr(MoveTypePowerBoostAbAttr, PokemonType.STEEL)
      .build(),
    new AbBuilder(AbilityId.BERSERK, 7)
      .attr(PostDefendHpGatedStatStageChangeAbAttr, (_target, _user, move) => move.category !== MoveCategory.STATUS, 0.5, [ Stat.SPATK ], 1)
      .condition(sheerForceHitDisableAbCondition)
      .build(),
    new AbBuilder(AbilityId.SLUSH_RUSH, 7)
      .attr(StatMultiplierAbAttr, Stat.SPD, 2)
      .condition(getWeatherCondition(WeatherType.HAIL, WeatherType.SNOW))
      .build(),
    new AbBuilder(AbilityId.LONG_REACH, 7)
      .attr(IgnoreContactAbAttr)
      .build(),
    new AbBuilder(AbilityId.LIQUID_VOICE, 7)
      .attr(MoveTypeChangeAbAttr, PokemonType.WATER, 1, (_user, _target, move) => move.hasFlag(MoveFlags.SOUND_BASED))
      .build(),
    new AbBuilder(AbilityId.TRIAGE, 7)
      .attr(ChangeMovePriorityAbAttr, (_pokemon, move) => move.hasFlag(MoveFlags.TRIAGE_MOVE), 3)
      .build(),
    new AbBuilder(AbilityId.GALVANIZE, 7)
      .attr(MoveTypeChangeAbAttr, PokemonType.ELECTRIC, 1.2, (_user, _target, move) => move.type === PokemonType.NORMAL)
      .build(),
    new AbBuilder(AbilityId.SURGE_SURFER, 7)
      .conditionalAttr(getTerrainCondition(TerrainType.ELECTRIC), StatMultiplierAbAttr, Stat.SPD, 2)
      .build(),
    new AbBuilder(AbilityId.SCHOOLING, 7, -1)
      .attr(PostBattleInitFormChangeAbAttr, () => 0)
      .attr(PostSummonFormChangeAbAttr, p => p.level < 20 || p.getHpRatio() <= 0.25 ? 0 : 1)
      .attr(PostTurnFormChangeAbAttr, p => p.level < 20 || p.getHpRatio() <= 0.25 ? 0 : 1)
      .attr(NoFusionAbilityAbAttr)
      .uncopiable()
      .unreplaceable()
      .unsuppressable()
      .bypassFaint()
      .build(),
    new AbBuilder(AbilityId.DISGUISE, 7)
      .attr(NoTransformAbilityAbAttr)
      .attr(NoFusionAbilityAbAttr)
      // Add BattlerTagType.DISGUISE if the pokemon is in its disguised form
      .conditionalAttr(pokemon => pokemon.formIndex === 0, PostSummonAddBattlerTagAbAttr, BattlerTagType.DISGUISE, 0, false)
      .attr(FormBlockDamageAbAttr,
        (target, user, move) => !!target.getTag(BattlerTagType.DISGUISE) && target.getMoveEffectiveness(user, move) > 0, 0, BattlerTagType.DISGUISE,
        (pokemon, abilityName) => i18next.t("abilityTriggers:disguiseAvoidedDamage", { pokemonNameWithAffix: getPokemonNameWithAffix(pokemon), abilityName }),
        (pokemon) => toDmgValue(pokemon.getMaxHp() / 8))
      .attr(PostBattleInitFormChangeAbAttr, () => 0)
      .attr(PostFaintFormChangeAbAttr, () => 0)
      .uncopiable()
      .unreplaceable()
      .unsuppressable()
      .bypassFaint()
      .ignorable()
      .build(),
    new AbBuilder(AbilityId.BATTLE_BOND, 7)
      .attr(PostVictoryFormChangeAbAttr, () => 2)
      .attr(PostBattleInitFormChangeAbAttr, () => 1)
      .attr(PostFaintFormChangeAbAttr, () => 1)
      .attr(NoFusionAbilityAbAttr)
      .uncopiable()
      .unreplaceable()
      .unsuppressable()
      .bypassFaint()
      .build(),
    new AbBuilder(AbilityId.POWER_CONSTRUCT, 7)
      // Change to 10% complete or 50% complete on switchout/turn end if at <50% HP;
      // revert to 10% PC or 50% PC before a new battle starts
      .conditionalAttr(p => p.formIndex === 4 || p.formIndex === 5, PostBattleInitFormChangeAbAttr, p => p.formIndex - 2)
      .conditionalAttr(p => p.getHpRatio() <= 0.5 && (p.formIndex === 2 || p.formIndex === 3), PostSummonFormChangeAbAttr, p => p.formIndex + 2)
      .conditionalAttr(p => p.getHpRatio() <= 0.5 && (p.formIndex === 2 || p.formIndex === 3), PostTurnFormChangeAbAttr, p => p.formIndex + 2)
      .conditionalAttr(p => p.formIndex === 4 || p.formIndex === 5, PostFaintFormChangeAbAttr, p => p.formIndex - 2)
      .attr(NoFusionAbilityAbAttr)
      .uncopiable()
      .unreplaceable()
      .unsuppressable()
      .bypassFaint()
      .build(),
    new AbBuilder(AbilityId.CORROSION, 7)
      .attr(IgnoreTypeStatusEffectImmunityAbAttr, [ StatusEffect.POISON, StatusEffect.TOXIC ], [ PokemonType.STEEL, PokemonType.POISON ])
      .build(),
    new AbBuilder(AbilityId.COMATOSE, 7)
      .attr(StatusEffectImmunityAbAttr, ...getNonVolatileStatusEffects())
      .attr(BattlerTagImmunityAbAttr, BattlerTagType.DROWSY)
      .uncopiable()
      .unreplaceable()
      .unsuppressable()
      .build(),
    new AbBuilder(AbilityId.QUEENLY_MAJESTY, 7)
      .attr(FieldPriorityMoveImmunityAbAttr)
      .ignorable()
      .build(),
    new AbBuilder(AbilityId.INNARDS_OUT, 7)
      .attr(PostFaintHPDamageAbAttr)
      .bypassFaint()
      .build(),
    new AbBuilder(AbilityId.DANCER, 7)
      .attr(PostDancingMoveAbAttr)
      /* Incorrect interations with:
      * Petal Dance (should not lock in or count down timer; currently does both)
      * Flinches (due to tag being removed earlier)
      * Failed/protected moves (should not trigger if original move is protected against)
      */
      .edgeCase()
      .build(),
    new AbBuilder(AbilityId.BATTERY, 7)
      .attr(AllyMoveCategoryPowerBoostAbAttr, [ MoveCategory.SPECIAL ], 1.3)
      .build(),
    new AbBuilder(AbilityId.FLUFFY, 7)
      .attr(ReceivedMoveDamageMultiplierAbAttr, (target, user, move) => move.doesFlagEffectApply({flag: MoveFlags.MAKES_CONTACT, user, target}), 0.5)
      .attr(ReceivedMoveDamageMultiplierAbAttr, (_target, user, move) => user.getMoveType(move) === PokemonType.FIRE, 2)
      .ignorable()
      .build(),
    new AbBuilder(AbilityId.DAZZLING, 7)
      .attr(FieldPriorityMoveImmunityAbAttr)
      .ignorable()
      .build(),
    new AbBuilder(AbilityId.SOUL_HEART, 7)
      .attr(PostKnockOutStatStageChangeAbAttr, Stat.SPATK, 1)
      .build(),
    new AbBuilder(AbilityId.TANGLING_HAIR, 7)
      .attr(PostDefendStatStageChangeAbAttr, (target, user, move) => move.doesFlagEffectApply({flag: MoveFlags.MAKES_CONTACT, user, target}), Stat.SPD, -1, false)
      .bypassFaint()
      .build(),
    new AbBuilder(AbilityId.RECEIVER, 7)
      .attr(CopyFaintedAllyAbilityAbAttr)
      .uncopiable()
      .build(),
    new AbBuilder(AbilityId.POWER_OF_ALCHEMY, 7)
      .attr(CopyFaintedAllyAbilityAbAttr)
      .uncopiable()
      .build(),
    new AbBuilder(AbilityId.BEAST_BOOST, 7)
      .attr(PostVictoryStatStageChangeAbAttr, p => {
        let highestStat: EffectiveStat;
        let highestValue = 0;
        for (const s of EFFECTIVE_STATS) {
          const value = p.getStat(s, false);
          if (value > highestValue) {
            highestStat = s;
            highestValue = value;
          }
        }
        return highestStat!;
      }, 1)
      .build(),
    new AbBuilder(AbilityId.RKS_SYSTEM, 7)
      .attr(NoFusionAbilityAbAttr)
      .uncopiable()
      .unreplaceable()
      .unsuppressable()
      .build(),
    new AbBuilder(AbilityId.ELECTRIC_SURGE, 7)
      .attr(PostSummonTerrainChangeAbAttr, TerrainType.ELECTRIC)
      .attr(PostBiomeChangeTerrainChangeAbAttr, TerrainType.ELECTRIC)
      .build(),
    new AbBuilder(AbilityId.PSYCHIC_SURGE, 7)
      .attr(PostSummonTerrainChangeAbAttr, TerrainType.PSYCHIC)
      .attr(PostBiomeChangeTerrainChangeAbAttr, TerrainType.PSYCHIC)
      .build(),
    new AbBuilder(AbilityId.MISTY_SURGE, 7)
      .attr(PostSummonTerrainChangeAbAttr, TerrainType.MISTY)
      .attr(PostBiomeChangeTerrainChangeAbAttr, TerrainType.MISTY)
      .build(),
    new AbBuilder(AbilityId.GRASSY_SURGE, 7)
      .attr(PostSummonTerrainChangeAbAttr, TerrainType.GRASSY)
      .attr(PostBiomeChangeTerrainChangeAbAttr, TerrainType.GRASSY)
      .build(),
    new AbBuilder(AbilityId.FULL_METAL_BODY, 7)
      .attr(ProtectStatAbAttr)
      .build(),
    new AbBuilder(AbilityId.SHADOW_SHIELD, 7)
      .attr(ReceivedMoveDamageMultiplierAbAttr, (target, _user, _move) => target.isFullHp(), 0.5)
      .build(),
    new AbBuilder(AbilityId.PRISM_ARMOR, 7)
      .attr(ReceivedMoveDamageMultiplierAbAttr, (target, user, move) => target.getMoveEffectiveness(user, move) >= 2, 0.75)
      .build(),
    new AbBuilder(AbilityId.NEUROFORCE, 7)
      .attr(MovePowerBoostAbAttr, (user, target, move) => (target?.getMoveEffectiveness(user, move) ?? 1) >= 2, 1.25)
      .build(),
    new AbBuilder(AbilityId.INTREPID_SWORD, 8)
      .attr(PostSummonStatStageChangeAbAttr, [ Stat.ATK ], 1, true)
      .build(),
    new AbBuilder(AbilityId.DAUNTLESS_SHIELD, 8)
      .attr(PostSummonStatStageChangeAbAttr, [ Stat.DEF ], 1, true)
      .build(),
    new AbBuilder(AbilityId.LIBERO, 8)
      .attr(PokemonTypeChangeAbAttr)
    //.condition((p) => !p.summonData.abilitiesApplied.includes(AbilityId.LIBERO)), //Gen 9 Implementation
      // TODO: needs testing on interaction with weather blockage
      .edgeCase()
      .build(),
    new AbBuilder(AbilityId.BALL_FETCH, 8)
      .attr(FetchBallAbAttr)
      .condition(getOncePerBattleCondition(AbilityId.BALL_FETCH))
      .build(),
    new AbBuilder(AbilityId.COTTON_DOWN, 8)
      .attr(PostDefendStatStageChangeAbAttr, (_target, _user, move) => move.category !== MoveCategory.STATUS, Stat.SPD, -1, false, true)
      .bypassFaint()
      .build(),
    new AbBuilder(AbilityId.PROPELLER_TAIL, 8)
      .attr(BlockRedirectAbAttr)
      .build(),
    new AbBuilder(AbilityId.MIRROR_ARMOR, 8)
      .attr(ReflectStatStageChangeAbAttr)
      .ignorable()
      .build(),
    /**
     * Right now, the logic is attached to Surf and Dive moves. Ideally, the post-defend/hit should be an
     * ability attribute but the current implementation of move effects for BattlerTag does not support this- in the case
     * where Cramorant is fainted.
     * @see {@linkcode GulpMissileTagAttr} and {@linkcode GulpMissileTag} for Gulp Missile implementation
     */
    new AbBuilder(AbilityId.GULP_MISSILE, 8)
      .attr(NoTransformAbilityAbAttr)
      .attr(NoFusionAbilityAbAttr)
      .unsuppressable()
      .uncopiable()
      .unreplaceable()
      .bypassFaint()
      .build(),
    new AbBuilder(AbilityId.STALWART, 8)
      .attr(BlockRedirectAbAttr)
      .build(),
    new AbBuilder(AbilityId.STEAM_ENGINE, 8)
      .attr(PostDefendStatStageChangeAbAttr, (_target, user, move) => {
        const moveType = user.getMoveType(move);
        return move.category !== MoveCategory.STATUS
          && (moveType === PokemonType.FIRE || moveType === PokemonType.WATER);
      }, Stat.SPD, 6)
      .build(),
    new AbBuilder(AbilityId.PUNK_ROCK, 8)
      .attr(MovePowerBoostAbAttr, (_user, _target, move) => move.hasFlag(MoveFlags.SOUND_BASED), 1.3)
      .attr(ReceivedMoveDamageMultiplierAbAttr, (_target, _user, move) => move.hasFlag(MoveFlags.SOUND_BASED), 0.5)
      .ignorable()
      .build(),
    new AbBuilder(AbilityId.SAND_SPIT, 8)
      .attr(PostDefendWeatherChangeAbAttr, WeatherType.SANDSTORM, (_target, _user, move) => move.category !== MoveCategory.STATUS)
      .bypassFaint()
      .build(),
    new AbBuilder(AbilityId.ICE_SCALES, 8)
      .attr(ReceivedMoveDamageMultiplierAbAttr, (_target, _user, move) => move.category === MoveCategory.SPECIAL, 0.5)
      .ignorable()
      .build(),
    new AbBuilder(AbilityId.RIPEN, 8)
      .attr(DoubleBerryEffectAbAttr)
      .build(),
    new AbBuilder(AbilityId.ICE_FACE, 8, -2)
      .attr(NoTransformAbilityAbAttr)
      .attr(NoFusionAbilityAbAttr)
      // Add BattlerTagType.ICE_FACE if the pokemon is in ice face form
      .conditionalAttr(pokemon => pokemon.formIndex === 0, PostSummonAddBattlerTagAbAttr, BattlerTagType.ICE_FACE, 0, false)
      // When summoned with active HAIL or SNOW, add BattlerTagType.ICE_FACE
      .conditionalAttr(getWeatherCondition(WeatherType.HAIL, WeatherType.SNOW), PostSummonAddBattlerTagAbAttr, BattlerTagType.ICE_FACE, 0)
      // When weather changes to HAIL or SNOW while pokemon is fielded, add BattlerTagType.ICE_FACE
      .attr(PostWeatherChangeAddBattlerTagAttr, BattlerTagType.ICE_FACE, 0, WeatherType.HAIL, WeatherType.SNOW)
      .attr(FormBlockDamageAbAttr,
        (target, _user, move) => move.category === MoveCategory.PHYSICAL && !!target.getTag(BattlerTagType.ICE_FACE), 0, BattlerTagType.ICE_FACE,
        (pokemon, abilityName) => i18next.t("abilityTriggers:iceFaceAvoidedDamage", { pokemonNameWithAffix: getPokemonNameWithAffix(pokemon), abilityName }))
      .attr(PostBattleInitFormChangeAbAttr, () => 0)
      .uncopiable()
      .unreplaceable()
      .unsuppressable()
      .bypassFaint()
      .ignorable()
      .build(),
    new AbBuilder(AbilityId.POWER_SPOT, 8)
      .attr(AllyMoveCategoryPowerBoostAbAttr, [ MoveCategory.SPECIAL, MoveCategory.PHYSICAL ], 1.3)
      .build(),
    new AbBuilder(AbilityId.MIMICRY, 8, -1)
      .attr(TerrainEventTypeChangeAbAttr)
      .build(),
    new AbBuilder(AbilityId.SCREEN_CLEANER, 8)
      .attr(PostSummonRemoveArenaTagAbAttr, [ ArenaTagType.AURORA_VEIL, ArenaTagType.LIGHT_SCREEN, ArenaTagType.REFLECT ])
      .build(),
    new AbBuilder(AbilityId.STEELY_SPIRIT, 8)
      .attr(UserFieldMoveTypePowerBoostAbAttr, PokemonType.STEEL)
      .build(),
    new AbBuilder(AbilityId.PERISH_BODY, 8)
      .attr(PostDefendPerishSongAbAttr, 4)
      .bypassFaint()
      .build(),
    new AbBuilder(AbilityId.WANDERING_SPIRIT, 8)
      .attr(PostDefendAbilitySwapAbAttr)
      .bypassFaint()
      .edgeCase() // interacts incorrectly with rock head. It's meant to switch abilities before recoil would apply so that a pokemon with rock head would lose rock head first and still take the recoil
      .build(),
    new AbBuilder(AbilityId.GORILLA_TACTICS, 8)
      .attr(GorillaTacticsAbAttr)
      // TODO: Verify whether Gorilla Tactics increases struggle's power or not
      .edgeCase()
      .build(),
    new AbBuilder(AbilityId.NEUTRALIZING_GAS, 8, 2)
      .attr(PostSummonAddArenaTagAbAttr, true, ArenaTagType.NEUTRALIZING_GAS, 0)
      .attr(PreLeaveFieldRemoveSuppressAbilitiesSourceAbAttr)
      .uncopiable()
      .attr(NoTransformAbilityAbAttr)
      .bypassFaint()
      .build(),
    new AbBuilder(AbilityId.PASTEL_VEIL, 8)
      .attr(PostSummonUserFieldRemoveStatusEffectAbAttr, StatusEffect.POISON, StatusEffect.TOXIC)
      .attr(UserFieldStatusEffectImmunityAbAttr, StatusEffect.POISON, StatusEffect.TOXIC)
      .ignorable()
      .build(),
    new AbBuilder(AbilityId.HUNGER_SWITCH, 8)
      .attr(PostTurnFormChangeAbAttr, p => p.getFormKey() ? 0 : 1)
      .attr(PostTurnFormChangeAbAttr, p => p.getFormKey() ? 1 : 0)
      .attr(NoTransformAbilityAbAttr)
      .attr(NoFusionAbilityAbAttr)
      .condition((pokemon) => !pokemon.isTerastallized)
      .uncopiable()
      .unreplaceable()
      .build(),
    new AbBuilder(AbilityId.QUICK_DRAW, 8)
      .attr(BypassSpeedChanceAbAttr, 30)
      .build(),
    new AbBuilder(AbilityId.UNSEEN_FIST, 8)
      .attr(IgnoreProtectOnContactAbAttr)
      .build(),
    new AbBuilder(AbilityId.CURIOUS_MEDICINE, 8)
      .attr(PostSummonClearAllyStatStagesAbAttr)
      .build(),
    new AbBuilder(AbilityId.TRANSISTOR, 8)
      .attr(MoveTypePowerBoostAbAttr, PokemonType.ELECTRIC, 1.3)
      .build(),
    new AbBuilder(AbilityId.DRAGONS_MAW, 8)
      .attr(MoveTypePowerBoostAbAttr, PokemonType.DRAGON)
      .build(),
    new AbBuilder(AbilityId.CHILLING_NEIGH, 8)
      .attr(PostVictoryStatStageChangeAbAttr, Stat.ATK, 1)
      .build(),
    new AbBuilder(AbilityId.GRIM_NEIGH, 8)
      .attr(PostVictoryStatStageChangeAbAttr, Stat.SPATK, 1)
      .build(),
    new AbBuilder(AbilityId.AS_ONE_GLASTRIER, 8, 1)
      .attr(PostSummonMessageAbAttr, (pokemon: Pokemon) => i18next.t("abilityTriggers:postSummonAsOneGlastrier", { pokemonNameWithAffix: getPokemonNameWithAffix(pokemon) }))
      .attr(PreventBerryUseAbAttr)
      .attr(PostVictoryStatStageChangeAbAttr, Stat.ATK, 1)
      .uncopiable()
      .unreplaceable()
      .unsuppressable()
      .build(),
    new AbBuilder(AbilityId.AS_ONE_SPECTRIER, 8, 1)
      .attr(PostSummonMessageAbAttr, (pokemon: Pokemon) => i18next.t("abilityTriggers:postSummonAsOneSpectrier", { pokemonNameWithAffix: getPokemonNameWithAffix(pokemon) }))
      .attr(PreventBerryUseAbAttr)
      .attr(PostVictoryStatStageChangeAbAttr, Stat.SPATK, 1)
      .uncopiable()
      .unreplaceable()
      .unsuppressable()
      .build(),
    new AbBuilder(AbilityId.LINGERING_AROMA, 9)
      .attr(PostDefendAbilityGiveAbAttr, AbilityId.LINGERING_AROMA)
      .bypassFaint()
      .build(),
    new AbBuilder(AbilityId.SEED_SOWER, 9)
      .attr(PostDefendTerrainChangeAbAttr, TerrainType.GRASSY)
      .bypassFaint()
      .build(),
    new AbBuilder(AbilityId.THERMAL_EXCHANGE, 9)
      .attr(PostDefendStatStageChangeAbAttr, (_target, user, move) => user.getMoveType(move) === PokemonType.FIRE && move.category !== MoveCategory.STATUS, Stat.ATK, 1)
      .attr(StatusEffectImmunityAbAttr, StatusEffect.BURN)
      .attr(PostSummonHealStatusAbAttr, StatusEffect.BURN)
      .ignorable()
      .build(),
    new AbBuilder(AbilityId.ANGER_SHELL, 9)
      .attr(PostDefendHpGatedStatStageChangeAbAttr, (_target, _user, move) => move.category !== MoveCategory.STATUS, 0.5, [ Stat.ATK, Stat.SPATK, Stat.SPD ], 1)
      .attr(PostDefendHpGatedStatStageChangeAbAttr, (_target, _user, move) => move.category !== MoveCategory.STATUS, 0.5, [ Stat.DEF, Stat.SPDEF ], -1)
      .condition(sheerForceHitDisableAbCondition)
      .build(),
    new AbBuilder(AbilityId.PURIFYING_SALT, 9)
      .attr(StatusEffectImmunityAbAttr)
      .attr(ReceivedTypeDamageMultiplierAbAttr, PokemonType.GHOST, 0.5)
      .ignorable()
      .build(),
    new AbBuilder(AbilityId.WELL_BAKED_BODY, 9)
      .attr(TypeImmunityStatStageChangeAbAttr, PokemonType.FIRE, Stat.DEF, 2)
      .ignorable()
      .build(),
    new AbBuilder(AbilityId.WIND_RIDER, 9)
      .attr(MoveImmunityStatStageChangeAbAttr, (pokemon, attacker, move) => pokemon !== attacker && move.hasFlag(MoveFlags.WIND_MOVE) && move.category !== MoveCategory.STATUS, Stat.ATK, 1)
      .attr(PostSummonStatStageChangeOnArenaAbAttr, ArenaTagType.TAILWIND)
      .ignorable()
      .build(),
    new AbBuilder(AbilityId.GUARD_DOG, 9)
      .attr(PostIntimidateStatStageChangeAbAttr, [ Stat.ATK ], 1, true)
      .attr(ForceSwitchOutImmunityAbAttr)
      .ignorable()
      .build(),
    new AbBuilder(AbilityId.ROCKY_PAYLOAD, 9)
      .attr(MoveTypePowerBoostAbAttr, PokemonType.ROCK)
      .build(),
    new AbBuilder(AbilityId.WIND_POWER, 9)
      .attr(PostDefendApplyBattlerTagAbAttr, (_target, _user, move) => move.hasFlag(MoveFlags.WIND_MOVE), BattlerTagType.CHARGED)
      .build(),
    new AbBuilder(AbilityId.ZERO_TO_HERO, 9)
      .uncopiable()
      .unreplaceable()
      .unsuppressable()
      .attr(NoTransformAbilityAbAttr)
      .attr(NoFusionAbilityAbAttr)
      .attr(PostBattleInitFormChangeAbAttr, () => 0)
      .attr(PreSwitchOutFormChangeAbAttr, (pokemon) => pokemon.isFainted() ? pokemon.formIndex : 1)
      .bypassFaint()
      .build(),
    new AbBuilder(AbilityId.COMMANDER, 9)
      .attr(CommanderAbAttr)
      .attr(DoubleBattleChanceAbAttr)
      .uncopiable()
      .edgeCase() // Encore, Frenzy, and other non-`TURN_END` tags don't lapse correctly on the commanding Pokemon.
      .build(),
    new AbBuilder(AbilityId.ELECTROMORPHOSIS, 9)
      .attr(PostDefendApplyBattlerTagAbAttr, (_target, _user, move) => move.category !== MoveCategory.STATUS, BattlerTagType.CHARGED)
      .build(),
    new AbBuilder(AbilityId.PROTOSYNTHESIS, 9, -2)
      .conditionalAttr(getWeatherCondition(WeatherType.SUNNY, WeatherType.HARSH_SUN), PostSummonAddBattlerTagAbAttr, BattlerTagType.PROTOSYNTHESIS, 0, true)
      .attr(PostWeatherChangeAddBattlerTagAttr, BattlerTagType.PROTOSYNTHESIS, 0, WeatherType.SUNNY, WeatherType.HARSH_SUN)
      .uncopiable()
      .attr(NoTransformAbilityAbAttr)
      .build(),
    new AbBuilder(AbilityId.QUARK_DRIVE, 9, -2)
      .conditionalAttr(getTerrainCondition(TerrainType.ELECTRIC), PostSummonAddBattlerTagAbAttr, BattlerTagType.QUARK_DRIVE, 0, true)
      .attr(PostTerrainChangeAddBattlerTagAttr, BattlerTagType.QUARK_DRIVE, 0, TerrainType.ELECTRIC)
      .uncopiable()
      .attr(NoTransformAbilityAbAttr)
      .build(),
    new AbBuilder(AbilityId.GOOD_AS_GOLD, 9)
      .attr(MoveImmunityAbAttr, (pokemon, attacker, move) =>
        pokemon !== attacker
        && move.category === MoveCategory.STATUS
        && ![ MoveTarget.ENEMY_SIDE, MoveTarget.BOTH_SIDES, MoveTarget.USER_SIDE ].includes(move.moveTarget)
      )
      .edgeCase() // Heal Bell should not cure the status of a Pokemon with Good As Gold
      .ignorable()
      .build(),
    new AbBuilder(AbilityId.VESSEL_OF_RUIN, 9)
      .attr(FieldMultiplyStatAbAttr, Stat.SPATK, 0.75)
      .attr(PostSummonMessageAbAttr, (user) => i18next.t("abilityTriggers:postSummonVesselOfRuin", { pokemonNameWithAffix: getPokemonNameWithAffix(user), statName: i18next.t(getStatKey(Stat.SPATK)) }))
      .ignorable()
      .build(),
    new AbBuilder(AbilityId.SWORD_OF_RUIN, 9)
      .attr(FieldMultiplyStatAbAttr, Stat.DEF, 0.75)
      .attr(PostSummonMessageAbAttr, (user) => i18next.t("abilityTriggers:postSummonSwordOfRuin", { pokemonNameWithAffix: getPokemonNameWithAffix(user), statName: i18next.t(getStatKey(Stat.DEF)) }))
      .build(),
    new AbBuilder(AbilityId.TABLETS_OF_RUIN, 9)
      .attr(FieldMultiplyStatAbAttr, Stat.ATK, 0.75)
      .attr(PostSummonMessageAbAttr, (user) => i18next.t("abilityTriggers:postSummonTabletsOfRuin", { pokemonNameWithAffix: getPokemonNameWithAffix(user), statName: i18next.t(getStatKey(Stat.ATK)) }))
      .ignorable()
      .build(),
    new AbBuilder(AbilityId.BEADS_OF_RUIN, 9)
      .attr(FieldMultiplyStatAbAttr, Stat.SPDEF, 0.75)
      .attr(PostSummonMessageAbAttr, (user) => i18next.t("abilityTriggers:postSummonBeadsOfRuin", { pokemonNameWithAffix: getPokemonNameWithAffix(user), statName: i18next.t(getStatKey(Stat.SPDEF)) }))
      .build(),
    new AbBuilder(AbilityId.ORICHALCUM_PULSE, 9)
      .attr(PostSummonWeatherChangeAbAttr, WeatherType.SUNNY)
      .attr(PostBiomeChangeWeatherChangeAbAttr, WeatherType.SUNNY)
      .conditionalAttr(getWeatherCondition(WeatherType.SUNNY, WeatherType.HARSH_SUN), StatMultiplierAbAttr, Stat.ATK, 4 / 3)
      .build(),
    new AbBuilder(AbilityId.HADRON_ENGINE, 9)
      .attr(PostSummonTerrainChangeAbAttr, TerrainType.ELECTRIC)
      .attr(PostBiomeChangeTerrainChangeAbAttr, TerrainType.ELECTRIC)
      .conditionalAttr(getTerrainCondition(TerrainType.ELECTRIC), StatMultiplierAbAttr, Stat.SPATK, 4 / 3)
      .build(),
    new AbBuilder(AbilityId.OPPORTUNIST, 9)
      .attr(StatStageChangeCopyAbAttr)
      .build(),
    new AbBuilder(AbilityId.CUD_CHEW, 9)
      .attr(CudChewConsumeBerryAbAttr)
      .attr(CudChewRecordBerryAbAttr)
      .build(),
    new AbBuilder(AbilityId.SHARPNESS, 9)
      .attr(MovePowerBoostAbAttr, (_user, _target, move) => move.hasFlag(MoveFlags.SLICING_MOVE), 1.5)
      .build(),
    new AbBuilder(AbilityId.SUPREME_OVERLORD, 9)
      .conditionalAttr((p) => (p.isPlayer() ? globalScene.arena.playerFaints : globalScene.currentBattle.enemyFaints) > 0, PostSummonAddBattlerTagAbAttr, BattlerTagType.SUPREME_OVERLORD, 0, true)
      .edgeCase() // Tag is not tied to ability, so suppression/removal etc will not function until a structure to allow this is implemented
      .build(),
    new AbBuilder(AbilityId.COSTAR, 9, -2)
      .attr(PostSummonCopyAllyStatsAbAttr)
      .build(),
    new AbBuilder(AbilityId.TOXIC_DEBRIS, 9)
      .attr(PostDefendApplyArenaTrapTagAbAttr, (_target, _user, move) => move.category === MoveCategory.PHYSICAL, ArenaTagType.TOXIC_SPIKES)
      .bypassFaint()
      .build(),
    new AbBuilder(AbilityId.ARMOR_TAIL, 9)
      .attr(FieldPriorityMoveImmunityAbAttr)
      .ignorable()
      .build(),
    new AbBuilder(AbilityId.EARTH_EATER, 9)
      .attr(TypeImmunityHealAbAttr, PokemonType.GROUND)
      .ignorable()
      .build(),
    new AbBuilder(AbilityId.MYCELIUM_MIGHT, 9)
      .attr(ChangeMovePriorityInBracketAbAttr, (_pokemon, move) => move.category === MoveCategory.STATUS, MovePriorityInBracket.LAST)
      .attr(PreventBypassSpeedChanceAbAttr, (_pokemon, move) => move.category === MoveCategory.STATUS)
      .attr(MoveAbilityBypassAbAttr, (_pokemon, move: Move) => move.category === MoveCategory.STATUS)
      .build(),
    new AbBuilder(AbilityId.MINDS_EYE, 9)
      .attr(IgnoreTypeImmunityAbAttr, PokemonType.GHOST, [ PokemonType.NORMAL, PokemonType.FIGHTING ])
      .attr(ProtectStatAbAttr, Stat.ACC)
      .attr(IgnoreOpponentStatStagesAbAttr, [ Stat.EVA ])
      .ignorable()
      .build(),
    new AbBuilder(AbilityId.SUPERSWEET_SYRUP, 9)
      .attr(PostSummonStatStageChangeAbAttr, [ Stat.EVA ], -1)
      .build(),
    new AbBuilder(AbilityId.HOSPITALITY, 9, -2)
      .attr(PostSummonAllyHealAbAttr, 4, true)
      .build(),
    new AbBuilder(AbilityId.TOXIC_CHAIN, 9)
      .attr(PostAttackApplyStatusEffectAbAttr, false, 30, StatusEffect.TOXIC)
      .build(),
    new AbBuilder(AbilityId.EMBODY_ASPECT_TEAL, 9)
      .attr(PostSummonStatStageChangeAbAttr, [ Stat.SPD ], 1, true)
      .uncopiable()
      .unreplaceable() // TODO is this true?
      .attr(NoTransformAbilityAbAttr)
      .build(),
    new AbBuilder(AbilityId.EMBODY_ASPECT_WELLSPRING, 9)
      .attr(PostSummonStatStageChangeAbAttr, [ Stat.SPDEF ], 1, true)
      .uncopiable()
      .unreplaceable()
      .attr(NoTransformAbilityAbAttr)
      .build(),
    new AbBuilder(AbilityId.EMBODY_ASPECT_HEARTHFLAME, 9)
      .attr(PostSummonStatStageChangeAbAttr, [ Stat.ATK ], 1, true)
      .uncopiable()
      .unreplaceable()
      .attr(NoTransformAbilityAbAttr)
      .build(),
    new AbBuilder(AbilityId.EMBODY_ASPECT_CORNERSTONE, 9)
      .attr(PostSummonStatStageChangeAbAttr, [ Stat.DEF ], 1, true)
      .uncopiable()
      .unreplaceable()
      .attr(NoTransformAbilityAbAttr)
      .build(),
    new AbBuilder(AbilityId.TERA_SHIFT, 9, 2)
      .attr(PostSummonFormChangeAbAttr, p => p.getFormKey() ? 0 : 1)
      .uncopiable()
      .unreplaceable()
      .unsuppressable()
      .attr(NoTransformAbilityAbAttr)
      .attr(NoFusionAbilityAbAttr)
      .build(),
    new AbBuilder(AbilityId.TERA_SHELL, 9)
      .attr(FullHpResistTypeAbAttr)
      .uncopiable()
      .ignorable()
      .build(),
    new AbBuilder(AbilityId.TERAFORM_ZERO, 9)
      .attr(PostSummonWeatherChangeAbAttr, WeatherType.NONE)
      .attr(PostSummonTerrainChangeAbAttr, TerrainType.NONE)
      .uncopiable()
<<<<<<< HEAD
      .unreplaceable()
=======
      .condition(getOncePerBattleCondition(AbilityId.TERAFORM_ZERO))
>>>>>>> 914c719a
      .build(),
    new AbBuilder(AbilityId.POISON_PUPPETEER, 9)
      .uncopiable()
      .attr(ConfusionOnStatusEffectAbAttr, StatusEffect.POISON, StatusEffect.TOXIC).build()
  );
}<|MERGE_RESOLUTION|>--- conflicted
+++ resolved
@@ -8160,14 +8160,10 @@
       .attr(PostSummonWeatherChangeAbAttr, WeatherType.NONE)
       .attr(PostSummonTerrainChangeAbAttr, TerrainType.NONE)
       .uncopiable()
-<<<<<<< HEAD
-      .unreplaceable()
-=======
-      .condition(getOncePerBattleCondition(AbilityId.TERAFORM_ZERO))
->>>>>>> 914c719a
-      .build(),
-    new AbBuilder(AbilityId.POISON_PUPPETEER, 9)
+      .build(),
+    new AbBuilder(AbilityId.POISON_PUPPETEER, 9) //
       .uncopiable()
-      .attr(ConfusionOnStatusEffectAbAttr, StatusEffect.POISON, StatusEffect.TOXIC).build()
+      .attr(ConfusionOnStatusEffectAbAttr, StatusEffect.POISON, StatusEffect.TOXIC)
+      .build(),
   );
 }