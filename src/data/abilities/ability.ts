--- conflicted
+++ resolved
@@ -7173,8 +7173,7 @@
     new Ability(AbilityId.INNARDS_OUT, 7)
       .attr(PostFaintHPDamageAbAttr)
       .bypassFaint(),
-<<<<<<< HEAD
-    new Ability(Abilities.DANCER, 7)
+    new Ability(AbilityId.DANCER, 7)
       .attr(PostDancingMoveAbAttr)
       .edgeCase(),
       /* Incorrect interations with:
@@ -7182,12 +7181,7 @@
       * Flinches (due to tag being removed earlier)
       * Failed/protected moves (should not trigger if original move is protected against)
       */
-    new Ability(Abilities.BATTERY, 7)
-=======
-    new Ability(AbilityId.DANCER, 7)
-      .attr(PostDancingMoveAbAttr),
     new Ability(AbilityId.BATTERY, 7)
->>>>>>> fb6d6f5b
       .attr(AllyMoveCategoryPowerBoostAbAttr, [ MoveCategory.SPECIAL ], 1.3),
     new Ability(AbilityId.FLUFFY, 7)
       .attr(ReceivedMoveDamageMultiplierAbAttr, (target, user, move) => move.doesFlagEffectApply({flag: MoveFlags.MAKES_CONTACT, user, target}), 0.5)
@@ -7328,17 +7322,11 @@
       .attr(PostDefendAbilitySwapAbAttr)
       .bypassFaint()
       .edgeCase(), //  interacts incorrectly with rock head. It's meant to switch abilities before recoil would apply so that a pokemon with rock head would lose rock head first and still take the recoil
-<<<<<<< HEAD
-    new Ability(Abilities.GORILLA_TACTICS, 8)
+    new Ability(AbilityId.GORILLA_TACTICS, 8)
       .attr(GorillaTacticsAbAttr)
       .edgeCase(),
-      // May or may not incorrectly increase struggle's power by 50% (needs confirmation)
-    new Ability(Abilities.NEUTRALIZING_GAS, 8)
-=======
-    new Ability(AbilityId.GORILLA_TACTICS, 8)
-      .attr(GorillaTacticsAbAttr),
+      // TODO: Verify whether Gorilla Tactics increases struggle's power or not
     new Ability(AbilityId.NEUTRALIZING_GAS, 8)
->>>>>>> fb6d6f5b
       .attr(PostSummonAddArenaTagAbAttr, true, ArenaTagType.NEUTRALIZING_GAS, 0)
       .attr(PreLeaveFieldRemoveSuppressAbilitiesSourceAbAttr)
       .uncopiable()
