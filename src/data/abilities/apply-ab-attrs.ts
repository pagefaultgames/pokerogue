--- conflicted
+++ resolved
@@ -93,433 +93,10 @@
  * @param params - The parameters to pass to the ability attribute's apply method
  * @param messages - An optional array to which ability trigger messges will be added
  */
-<<<<<<< HEAD
-
-export function applyFieldStatMultiplierAbAttrs<K extends AbAttrString>(
-  attrType: AbAttrMap[K] extends FieldMultiplyStatAbAttr ? K : never,
-  pokemon: Pokemon,
-  stat: Stat,
-  statValue: NumberHolder,
-  checkedPokemon: Pokemon,
-  hasApplied: BooleanHolder,
-  simulated = false,
-  ...args: any[]
-): void {
-  applyAbAttrsInternal(
-    attrType,
-    pokemon,
-    (attr, passive) =>
-      (attr as FieldMultiplyStatAbAttr).applyFieldStat(
-        pokemon,
-        passive,
-        simulated,
-        stat,
-        statValue,
-        checkedPokemon,
-        hasApplied,
-        args,
-      ),
-    (attr, passive) =>
-      (attr as FieldMultiplyStatAbAttr).canApplyFieldStat(
-        pokemon,
-        passive,
-        simulated,
-        stat,
-        statValue,
-        checkedPokemon,
-        hasApplied,
-        args,
-      ),
-    args,
-  );
-}
-
-export function applyPreAttackAbAttrs<K extends AbAttrString>(
-  attrType: AbAttrMap[K] extends PreAttackAbAttr ? K : never,
-  pokemon: Pokemon,
-  defender: Pokemon | null,
-  move: Move,
-  simulated = false,
-  ...args: any[]
-): void {
-  applyAbAttrsInternal(
-    attrType,
-    pokemon,
-    (attr, passive) => (attr as PreAttackAbAttr).applyPreAttack(pokemon, passive, simulated, defender, move, args),
-    (attr, passive) => (attr as PreAttackAbAttr).canApplyPreAttack(pokemon, passive, simulated, defender, move, args),
-    args,
-    simulated,
-  );
-}
-
-export function applyExecutedMoveAbAttrs<K extends AbAttrString>(
-  attrType: AbAttrMap[K] extends ExecutedMoveAbAttr ? K : never,
-  pokemon: Pokemon,
-  simulated = false,
-  ...args: any[]
-): void {
-  applyAbAttrsInternal(
-    attrType,
-    pokemon,
-    attr => (attr as ExecutedMoveAbAttr).applyExecutedMove(pokemon, simulated),
-    attr => (attr as ExecutedMoveAbAttr).canApplyExecutedMove(pokemon, simulated),
-    args,
-    simulated,
-  );
-}
-
-export function applyPostAttackAbAttrs<K extends AbAttrString>(
-  attrType: AbAttrMap[K] extends PostAttackAbAttr ? K : never,
-  pokemon: Pokemon,
-  defender: Pokemon,
-  move: Move,
-  hitResult: HitResult | null,
-  simulated = false,
-  ...args: any[]
-): void {
-  applyAbAttrsInternal(
-    attrType,
-    pokemon,
-    (attr, passive) =>
-      (attr as PostAttackAbAttr).applyPostAttack(pokemon, passive, simulated, defender, move, hitResult, args),
-    (attr, passive) =>
-      (attr as PostAttackAbAttr).canApplyPostAttack(pokemon, passive, simulated, defender, move, hitResult, args),
-    args,
-    simulated,
-  );
-}
-
-export function applyPostKnockOutAbAttrs<K extends AbAttrString>(
-  attrType: AbAttrMap[K] extends PostKnockOutAbAttr ? K : never,
-  pokemon: Pokemon,
-  knockedOut: Pokemon,
-  simulated = false,
-  ...args: any[]
-): void {
-  applyAbAttrsInternal(
-    attrType,
-    pokemon,
-    (attr, passive) => (attr as PostKnockOutAbAttr).applyPostKnockOut(pokemon, passive, simulated, knockedOut, args),
-    (attr, passive) => (attr as PostKnockOutAbAttr).canApplyPostKnockOut(pokemon, passive, simulated, knockedOut, args),
-    args,
-    simulated,
-  );
-}
-
-export function applyPostVictoryAbAttrs<K extends AbAttrString>(
-  attrType: AbAttrMap[K] extends PostVictoryAbAttr ? K : never,
-  pokemon: Pokemon,
-  simulated = false,
-  ...args: any[]
-): void {
-  applyAbAttrsInternal(
-    attrType,
-    pokemon,
-    (attr, passive) => (attr as PostVictoryAbAttr).applyPostVictory(pokemon, passive, simulated, args),
-    (attr, passive) => (attr as PostVictoryAbAttr).canApplyPostVictory(pokemon, passive, simulated, args),
-    args,
-    simulated,
-  );
-}
-
-export function applyPostSummonAbAttrs<K extends AbAttrString>(
-  attrType: AbAttrMap[K] extends PostSummonAbAttr ? K : never,
-  pokemon: Pokemon,
-  passive = false,
-  simulated = false,
-  ...args: any[]
-): void {
-  applySingleAbAttrs(
-    pokemon,
-    passive,
-    attrType,
-    (attr, passive) => (attr as PostSummonAbAttr).applyPostSummon(pokemon, passive, simulated, args),
-    (attr, passive) => (attr as PostSummonAbAttr).canApplyPostSummon(pokemon, passive, simulated, args),
-    args,
-    false,
-    simulated,
-  );
-}
-
-export function applyPreSummonAbAttrs<K extends AbAttrString>(
-  attrType: AbAttrMap[K] extends PreSummonAbAttr ? K : never,
-  pokemon: Pokemon,
-  ...args: any[]
-): void {
-  applyAbAttrsInternal(
-    attrType,
-    pokemon,
-    (attr, passive) => (attr as PreSummonAbAttr).applyPreSummon(pokemon, passive, args),
-    (attr, passive) => (attr as PreSummonAbAttr).canApplyPreSummon(pokemon, passive, args),
-    args,
-  );
-}
-
-export function applyPreSwitchOutAbAttrs<K extends AbAttrString>(
-  attrType: AbAttrMap[K] extends PreSwitchOutAbAttr ? K : never,
-  pokemon: Pokemon,
-  simulated = false,
-  ...args: any[]
-): void {
-  applyAbAttrsInternal(
-    attrType,
-    pokemon,
-    (attr, passive) => (attr as PreSwitchOutAbAttr).applyPreSwitchOut(pokemon, passive, simulated, args),
-    (attr, passive) => (attr as PreSwitchOutAbAttr).canApplyPreSwitchOut(pokemon, passive, simulated, args),
-    args,
-    simulated,
-  );
-}
-
-export function applyPreLeaveFieldAbAttrs<K extends AbAttrString>(
-  attrType: AbAttrMap[K] extends PreLeaveFieldAbAttr ? K : never,
-  pokemon: Pokemon,
-  simulated = false,
-  ...args: any[]
-): void {
-  applyAbAttrsInternal(
-    attrType,
-    pokemon,
-    (attr, passive) => (attr as PreLeaveFieldAbAttr).applyPreLeaveField(pokemon, passive, simulated, args),
-    (attr, passive) => (attr as PreLeaveFieldAbAttr).canApplyPreLeaveField(pokemon, passive, simulated, args),
-    args,
-    simulated,
-  );
-}
-
-export function applyPreStatStageChangeAbAttrs<K extends AbAttrString>(
-  attrType: AbAttrMap[K] extends PreStatStageChangeAbAttr ? K : never,
-  pokemon: Pokemon | null,
-  stat: BattleStat,
-  cancelled: BooleanHolder,
-  simulated = false,
-  ...args: any[]
-): void {
-  applyAbAttrsInternal(
-    attrType,
-    pokemon,
-    (attr, passive) =>
-      (attr as PreStatStageChangeAbAttr).applyPreStatStageChange(pokemon, passive, simulated, stat, cancelled, args),
-    (attr, passive) =>
-      (attr as PreStatStageChangeAbAttr).canApplyPreStatStageChange(pokemon, passive, simulated, stat, cancelled, args),
-    args,
-    simulated,
-  );
-}
-
-export function applyPostStatStageChangeAbAttrs<K extends AbAttrString>(
-  attrType: AbAttrMap[K] extends PostStatStageChangeAbAttr ? K : never,
-  pokemon: Pokemon,
-  stats: BattleStat[],
-  stages: number,
-  selfTarget: boolean,
-  simulated = false,
-  ...args: any[]
-): void {
-  applyAbAttrsInternal(
-    attrType,
-    pokemon,
-    (attr, _passive) =>
-      (attr as PostStatStageChangeAbAttr).applyPostStatStageChange(pokemon, simulated, stats, stages, selfTarget, args),
-    (attr, _passive) =>
-      (attr as PostStatStageChangeAbAttr).canApplyPostStatStageChange(
-        pokemon,
-        simulated,
-        stats,
-        stages,
-        selfTarget,
-        args,
-      ),
-    args,
-    simulated,
-  );
-}
-
-export function applyPreSetStatusAbAttrs<K extends AbAttrString>(
-  attrType: AbAttrMap[K] extends PreSetStatusAbAttr ? K : never,
-  pokemon: Pokemon,
-  effect: StatusEffect,
-  cancelled: BooleanHolder,
-  simulated = false,
-  ...args: any[]
-): void {
-  applyAbAttrsInternal(
-    attrType,
-    pokemon,
-    (attr, passive) =>
-      (attr as PreSetStatusAbAttr).applyPreSetStatus(pokemon, passive, simulated, effect, cancelled, args),
-    (attr, passive) =>
-      (attr as PreSetStatusAbAttr).canApplyPreSetStatus(pokemon, passive, simulated, effect, cancelled, args),
-    args,
-    simulated,
-  );
-}
-
-export function applyPreApplyBattlerTagAbAttrs<K extends AbAttrString>(
-  attrType: AbAttrMap[K] extends PreApplyBattlerTagAbAttr ? K : never,
-  pokemon: Pokemon,
-  tag: BattlerTag,
-  cancelled: BooleanHolder,
-  simulated = false,
-  ...args: any[]
-): void {
-  applyAbAttrsInternal(
-    attrType,
-    pokemon,
-    (attr, passive) =>
-      (attr as PreApplyBattlerTagAbAttr).applyPreApplyBattlerTag(pokemon, passive, simulated, tag, cancelled, args),
-    (attr, passive) =>
-      (attr as PreApplyBattlerTagAbAttr).canApplyPreApplyBattlerTag(pokemon, passive, simulated, tag, cancelled, args),
-    args,
-    simulated,
-  );
-}
-
-export function applyPreWeatherEffectAbAttrs<K extends AbAttrString>(
-  attrType: AbAttrMap[K] extends PreWeatherEffectAbAttr ? K : never,
-  pokemon: Pokemon,
-  weather: Weather | null,
-  cancelled: BooleanHolder,
-  simulated = false,
-  ...args: any[]
-): void {
-  applyAbAttrsInternal(
-    attrType,
-    pokemon,
-    (attr, passive) =>
-      (attr as PreWeatherDamageAbAttr).applyPreWeatherEffect(pokemon, passive, simulated, weather, cancelled, args),
-    (attr, passive) =>
-      (attr as PreWeatherDamageAbAttr).canApplyPreWeatherEffect(pokemon, passive, simulated, weather, cancelled, args),
-    args,
-    simulated,
-  );
-}
-
-export function applyPostTurnAbAttrs<K extends AbAttrString>(
-  attrType: AbAttrMap[K] extends PostTurnAbAttr ? K : never,
-  pokemon: Pokemon,
-  simulated = false,
-  ...args: any[]
-): void {
-  applyAbAttrsInternal(
-    attrType,
-    pokemon,
-    (attr, passive) => (attr as PostTurnAbAttr).applyPostTurn(pokemon, passive, simulated, args),
-    (attr, passive) => (attr as PostTurnAbAttr).canApplyPostTurn(pokemon, passive, simulated, args),
-    args,
-    simulated,
-  );
-}
-
-export function applyPostWeatherChangeAbAttrs<K extends AbAttrString>(
-  attrType: AbAttrMap[K] extends PostWeatherChangeAbAttr ? K : never,
-  pokemon: Pokemon,
-  weather: WeatherType,
-  simulated = false,
-  ...args: any[]
-): void {
-  applyAbAttrsInternal(
-    attrType,
-    pokemon,
-    (attr, passive) =>
-      (attr as PostWeatherChangeAbAttr).applyPostWeatherChange(pokemon, passive, simulated, weather, args),
-    (attr, passive) =>
-      (attr as PostWeatherChangeAbAttr).canApplyPostWeatherChange(pokemon, passive, simulated, weather, args),
-    args,
-    simulated,
-  );
-}
-
-export function applyPostWeatherLapseAbAttrs<K extends AbAttrString>(
-  attrType: AbAttrMap[K] extends PostWeatherLapseAbAttr ? K : never,
-  pokemon: Pokemon,
-  weather: Weather | null,
-  simulated = false,
-  ...args: any[]
-): void {
-  applyAbAttrsInternal(
-    attrType,
-    pokemon,
-    (attr, passive) =>
-      (attr as PostWeatherLapseAbAttr).applyPostWeatherLapse(pokemon, passive, simulated, weather, args),
-    (attr, passive) =>
-      (attr as PostWeatherLapseAbAttr).canApplyPostWeatherLapse(pokemon, passive, simulated, weather, args),
-    args,
-    simulated,
-  );
-}
-
-export function applyPostTerrainChangeAbAttrs<K extends AbAttrString>(
-  attrType: AbAttrMap[K] extends PostTerrainChangeAbAttr ? K : never,
-  pokemon: Pokemon,
-  terrain: TerrainType,
-  simulated = false,
-  ...args: any[]
-): void {
-  applyAbAttrsInternal(
-    attrType,
-    pokemon,
-    (attr, passive) =>
-      (attr as PostTerrainChangeAbAttr).applyPostTerrainChange(pokemon, passive, simulated, terrain, args),
-    (attr, passive) =>
-      (attr as PostTerrainChangeAbAttr).canApplyPostTerrainChange(pokemon, passive, simulated, terrain, args),
-    args,
-    simulated,
-  );
-}
-
-export function applyCheckTrappedAbAttrs<K extends AbAttrString>(
-  attrType: AbAttrMap[K] extends CheckTrappedAbAttr ? K : never,
-  pokemon: Pokemon,
-  trapped: BooleanHolder,
-  otherPokemon: Pokemon,
-  messages: string[],
-  simulated = false,
-  ...args: any[]
-): void {
-  applyAbAttrsInternal(
-    attrType,
-    pokemon,
-    (attr, passive) =>
-      (attr as CheckTrappedAbAttr).applyCheckTrapped(pokemon, passive, simulated, trapped, otherPokemon, args),
-    (attr, passive) =>
-      (attr as CheckTrappedAbAttr).canApplyCheckTrapped(pokemon, passive, simulated, trapped, otherPokemon, args),
-    args,
-    simulated,
-    messages,
-  );
-}
-
-export function applyPostBattleAbAttrs<K extends AbAttrString>(
-  attrType: AbAttrMap[K] extends PostBattleAbAttr ? K : never,
-  pokemon: Pokemon,
-  simulated = false,
-  ...args: any[]
-): void {
-  applyAbAttrsInternal(
-    attrType,
-    pokemon,
-    (attr, passive) => (attr as PostBattleAbAttr).applyPostBattle(pokemon, passive, simulated, args),
-    (attr, passive) => (attr as PostBattleAbAttr).canApplyPostBattle(pokemon, passive, simulated, args),
-    args,
-    simulated,
-  );
-}
-
-export function applyPostFaintAbAttrs<K extends AbAttrString>(
-  attrType: AbAttrMap[K] extends PostFaintAbAttr ? K : never,
-  pokemon: Pokemon,
-  attacker?: Pokemon,
-  move?: Move,
-  hitResult?: HitResult,
-  simulated = false,
-  ...args: any[]
-=======
 export function applyAbAttrs<T extends CallableAbAttrString>(
   attrType: T,
   params: AbAttrParamMap[T],
   messages?: string[],
->>>>>>> 6547e1d5
 ): void {
   applyAbAttrsInternal(attrType, params, messages);
 }
