import { globalScene } from "#app/global-scene";
import type { AbAttrBaseParams, AbAttrParamMap, AbAttrString, CallableAbAttrString } from "#types/ability-types";

function applySingleAbAttrs<T extends AbAttrString>(
  attrType: T,
  params: AbAttrParamMap[T],
  gainedMidTurn = false,
  messages: string[] = [],
) {
  const { simulated = false, passive = false, pokemon } = params;
  if (!pokemon.canApplyAbility(passive) || (passive && pokemon.getPassiveAbility().id === pokemon.getAbility().id)) {
    return;
  }

  const ability = passive ? pokemon.getPassiveAbility() : pokemon.getAbility();
  const attrs = ability.getAttrs(attrType);
  if (gainedMidTurn && attrs.some(attr => attr.is("PostSummonAbAttr") && !attr.shouldActivateOnGain())) {
    return;
  }

  for (const attr of attrs) {
    const condition = attr.getCondition();
    // We require an `as any` cast to suppress an error about the `params` type not being assignable to
    // the type of the argument expected by `attr.canApply()`. This is OK, because we know that
    // `attr` is an instance of the `attrType` class provided to the method, and typescript _will_ check
    // that the `params` object has the correct properties for that class at the callsites.
    if ((condition && !condition(pokemon)) || !attr.canApply(params as any)) {
      continue;
    }

<<<<<<< HEAD
=======
    let abShown = false;

>>>>>>> 58876a20
    if (attr.showAbility && !simulated) {
      globalScene.phaseManager.queueAbilityDisplay(pokemon, passive, true);
      abShown = true;
    }

    const message = attr.getTriggerMessage(params as any, ability.name);
    if (message) {
      if (!simulated) {
        globalScene.phaseManager.queueMessage(message);
      }
      // TODO: Should messages be added to the array if they aren't actually shown?
      messages.push(message);
    }
    // The `as any` cast here uses the same reasoning as above.
    attr.apply(params as any);

    if (abShown) {
      globalScene.phaseManager.queueAbilityDisplay(pokemon, passive, false);
    }

    if (!simulated) {
      pokemon.waveData.abilitiesApplied.add(ability.id);
    }
  }
}

function applyAbAttrsInternal<T extends CallableAbAttrString>(
  attrType: T,
  params: AbAttrParamMap[T],
  messages: string[] = [],
  gainedMidTurn = false,
) {
  // If the pokemon is not defined, no ability attributes to be applied.
  // TODO: Evaluate whether this check is even necessary anymore
  if (!params.pokemon) {
    return;
  }
  if (params.passive !== undefined) {
    applySingleAbAttrs(attrType, params, gainedMidTurn, messages);
    return;
  }
  for (const passive of [false, true]) {
    params.passive = passive;
    applySingleAbAttrs(attrType, params, gainedMidTurn, messages);
  }
  // We need to restore passive to its original state in the case that it was undefined on entry
  // this is necessary in case this method is called with an object that is reused.
  params.passive = undefined;
}

/**
 * @param attrType - The type of the ability attribute to apply. (note: may not be any attribute that extends PostSummonAbAttr)
 * @param params - The parameters to pass to the ability attribute's apply method
 * @param messages - An optional array to which ability trigger messges will be added
 */
export function applyAbAttrs<T extends CallableAbAttrString>(
  attrType: T,
  params: AbAttrParamMap[T],
  messages?: string[],
): void {
  applyAbAttrsInternal(attrType, params, messages);
}

// TODO: Improve the type signatures of the following methods / refactor the apply methods

/**
 * Applies abilities when they become active mid-turn (ability switch)
 *
 * Ignores passives as they don't change and shouldn't be reapplied when main abilities change
 */
export function applyOnGainAbAttrs(params: AbAttrBaseParams): void {
  applySingleAbAttrs("PostSummonAbAttr", params, true);
}

/**
 * Applies ability attributes which activate when the ability is lost or suppressed (i.e. primal weather)
 */
export function applyOnLoseAbAttrs(params: AbAttrBaseParams): void {
  applySingleAbAttrs("PreLeaveFieldAbAttr", params, true);

  applySingleAbAttrs("IllusionBreakAbAttr", params, true);
}<|MERGE_RESOLUTION|>--- conflicted
+++ resolved
@@ -28,11 +28,8 @@
       continue;
     }
 
-<<<<<<< HEAD
-=======
     let abShown = false;
 
->>>>>>> 58876a20
     if (attr.showAbility && !simulated) {
       globalScene.phaseManager.queueAbilityDisplay(pokemon, passive, true);
       abShown = true;
