--- conflicted
+++ resolved
@@ -621,13 +621,6 @@
    * Moves everything from nextCommandPhaseQueue to phaseQueue (keeping order)
    */
   private populatePhaseQueue(): void {
-<<<<<<< HEAD
-=======
-    if (this.nextCommandPhaseQueue.length > 0) {
-      this.phaseQueue.push(...this.nextCommandPhaseQueue);
-      this.nextCommandPhaseQueue.splice(0, this.nextCommandPhaseQueue.length);
-    }
->>>>>>> 7d83a3a2
     this.phaseQueue.push(new TurnInitPhase());
   }
 
