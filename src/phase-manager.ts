--- conflicted
+++ resolved
@@ -390,24 +390,13 @@
 
   /**
    * Helper method to start and log the current phase.
-<<<<<<< HEAD
    *
    * @remarks
    * This is disabled during tests by `phase-interceptor.ts` to allow for pausing execution at specific phases.
    * As such, **do not remove or split this method** as it will break integration tests.
    */
   private startCurrentPhase(): void {
-    // TODO: Remove once signature is updated to no longer contain `null`
-    if (!this.currentPhase) {
-      console.warn("Trying to start null phase!");
-      return;
-    }
-    console.log(`%cStart Phase ${this.currentPhase.phaseName}`, "color:green;");
-=======
-   */
-  private startCurrentPhase(): void {
-    console.log(`%cStart Phase ${this.currentPhase.phaseName}`, "color:${PHASE_START_COLOR};");
->>>>>>> e2227316
+    console.log(`%cStart Phase ${this.currentPhase.phaseName}`, `color:${PHASE_START_COLOR};`);
     this.currentPhase.start();
   }
 
