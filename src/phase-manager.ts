--- conflicted
+++ resolved
@@ -356,10 +356,6 @@
     this.currentPhase.start();
   }
 
-<<<<<<< HEAD
-  // TODO: Review if we can remove this
-  overridePhase(phase: Phase): boolean {
-=======
   /**
    * Overrides the currently running phase with another
    * @param phase - The {@linkcode Phase} to override the current one with
@@ -368,7 +364,6 @@
    * @todo This is antithetical to the phase structure and used a single time. Remove it.
    */
   public overridePhase(phase: Phase): boolean {
->>>>>>> 1c984361
     if (this.standbyPhase) {
       return false;
     }
