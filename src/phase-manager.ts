--- conflicted
+++ resolved
@@ -113,14 +113,10 @@
 import { VictoryPhase } from "#phases/victory-phase";
 import { WeatherEffectPhase } from "#phases/weather-effect-phase";
 import type { PhaseConditionFunc, PhaseMap, PhaseString } from "#types/phase-types";
-<<<<<<< HEAD
 import { isEnemy } from "#utils/pokemon-utils";
 import type { NonEmptyTuple } from "type-fest";
 
 //#region Constants
-=======
-import type { NonEmptyTuple } from "type-fest";
->>>>>>> 7376bd5a
 
 /**
  * Object that holds all of the phase constructors.
@@ -341,7 +337,7 @@
         this.unshiftPhase(...phases);
         break;
       case "deferred":
-        this.phaseQueue.unshiftToCurrent(...phases);
+        this.phaseQueue.addPhase(...phases, true);
         break;
     }
   }
@@ -391,15 +387,9 @@
   }
 
   /**
-<<<<<<< HEAD
-   * Adds one or more Phases to the end of the queue.
-   * They will run once all phases already in the queue have ended.
-   * @param phases - One or more `Phase`s to add
-=======
    * Add one or more Phases to the end of the queue.
    * They will run once all phases already in the queue have ended.
    * @param phases - One or more {@linkcode Phase}s to add
->>>>>>> 7376bd5a
    */
   public pushPhase(...phases: NonEmptyTuple<Phase>): void {
     for (const phase of phases) {
@@ -414,11 +404,6 @@
    * @privateRemarks
    * Any newly-unshifted `MovePhase`s will be queued after the next `MoveEndPhase`.
    */
-<<<<<<< HEAD
-=======
-  // NB: I'd like to restrict this to only allow passing 1 `MovePhase` at a time, but this causes TS to
-  // flip the hell out with `Parameters`...
->>>>>>> 7376bd5a
   public unshiftPhase(...phases: NonEmptyTuple<Phase>): void {
     for (const phase of phases) {
       const toAdd = this.checkDynamic(phase);
@@ -654,23 +639,6 @@
   }
 
   /**
-<<<<<<< HEAD
-=======
-   * Create a new phase and queue it to run after all others queued by the currently running phase.
-   * @param phase - The name of the phase to create
-   * @param args - The arguments to pass to the phase constructor
-   *
-   * @deprecated Only used for switches and should be phased out eventually.
-   */
-  public queueDeferred<const T extends "SwitchPhase" | "SwitchSummonPhase">(
-    phase: T,
-    ...args: ConstructorParameters<PhaseConstructorMap[T]>
-  ): void {
-    this.phaseQueue.addPhase(this.create(phase, ...args), true);
-  }
-
-  /**
->>>>>>> 7376bd5a
    * Finds the first {@linkcode MovePhase} meeting the condition
    * @param phaseCondition - The {@linkcode PhaseConditionFunc | condition} function
    * @returns The MovePhase, or `undefined` if it does not exist
