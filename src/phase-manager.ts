/**
 * Manager for phases used by battle scene.
 *
 * @remarks
 * **This file must not be imported or used directly.**
 * The manager is exclusively used by the Battle Scene and is NOT intended for external use.
 * @module
 */

import { PHASE_START_COLOR } from "#app/constants/colors";
import { DynamicQueueManager } from "#app/dynamic-queue-manager";
import { globalScene } from "#app/global-scene";
import type { Phase } from "#app/phase";
import { PhaseTree } from "#app/phase-tree";
import { MovePhaseTimingModifier } from "#enums/move-phase-timing-modifier";
import type { Pokemon } from "#field/pokemon";
import type { PokemonMove } from "#moves/pokemon-move";
import { AddEnemyBuffModifierPhase } from "#phases/add-enemy-buff-modifier-phase";
import { AttemptCapturePhase } from "#phases/attempt-capture-phase";
import { AttemptRunPhase } from "#phases/attempt-run-phase";
import { BattleEndPhase } from "#phases/battle-end-phase";
import { BerryPhase } from "#phases/berry-phase";
import { CheckInterludePhase } from "#phases/check-interlude-phase";
import { CheckStatusEffectPhase } from "#phases/check-status-effect-phase";
import { CheckSwitchPhase } from "#phases/check-switch-phase";
import { CommandPhase } from "#phases/command-phase";
import { CommonAnimPhase } from "#phases/common-anim-phase";
import { DamageAnimPhase } from "#phases/damage-anim-phase";
import { DynamicPhaseMarker } from "#phases/dynamic-phase-marker";
import { EggHatchPhase } from "#phases/egg-hatch-phase";
import { EggLapsePhase } from "#phases/egg-lapse-phase";
import { EggSummaryPhase } from "#phases/egg-summary-phase";
import { EncounterPhase } from "#phases/encounter-phase";
import { EndCardPhase } from "#phases/end-card-phase";
import { EndEvolutionPhase } from "#phases/end-evolution-phase";
import { EnemyCommandPhase } from "#phases/enemy-command-phase";
import { EvolutionPhase } from "#phases/evolution-phase";
import { ExpPhase } from "#phases/exp-phase";
import { FaintPhase } from "#phases/faint-phase";
import { FormChangePhase } from "#phases/form-change-phase";
import { GameOverModifierRewardPhase } from "#phases/game-over-modifier-reward-phase";
import { GameOverPhase } from "#phases/game-over-phase";
import { HideAbilityPhase } from "#phases/hide-ability-phase";
import { HidePartyExpBarPhase } from "#phases/hide-party-exp-bar-phase";
import { InitEncounterPhase } from "#phases/init-encounter-phase";
import { LearnMovePhase } from "#phases/learn-move-phase";
import { LevelCapPhase } from "#phases/level-cap-phase";
import { LevelUpPhase } from "#phases/level-up-phase";
import { LoadMoveAnimPhase } from "#phases/load-move-anim-phase";
import { LoginPhase } from "#phases/login-phase";
import { MessagePhase } from "#phases/message-phase";
import { ModifierRewardPhase } from "#phases/modifier-reward-phase";
import { MoneyRewardPhase } from "#phases/money-reward-phase";
import { MoveAnimPhase } from "#phases/move-anim-phase";
import { MoveChargePhase } from "#phases/move-charge-phase";
import { MoveEffectPhase } from "#phases/move-effect-phase";
import { MoveEndPhase } from "#phases/move-end-phase";
import { MoveHeaderPhase } from "#phases/move-header-phase";
import { MovePhase } from "#phases/move-phase";
import {
  MysteryEncounterBattlePhase,
  MysteryEncounterBattleStartCleanupPhase,
  MysteryEncounterOptionSelectedPhase,
  MysteryEncounterPhase,
  MysteryEncounterRewardsPhase,
  PostMysteryEncounterPhase,
} from "#phases/mystery-encounter-phases";
import { NewBattlePhase } from "#phases/new-battle-phase";
import { NewBiomeEncounterPhase } from "#phases/new-biome-encounter-phase";
import { NextEncounterPhase } from "#phases/next-encounter-phase";
import { ObtainStatusEffectPhase } from "#phases/obtain-status-effect-phase";
import { PartyExpPhase } from "#phases/party-exp-phase";
import { PartyHealPhase } from "#phases/party-heal-phase";
import { PokemonAnimPhase } from "#phases/pokemon-anim-phase";
import { PokemonHealPhase } from "#phases/pokemon-heal-phase";
import { PokemonTransformPhase } from "#phases/pokemon-transform-phase";
import { PositionalTagPhase } from "#phases/positional-tag-phase";
import { PostGameOverPhase } from "#phases/post-game-over-phase";
import { PostSummonPhase } from "#phases/post-summon-phase";
import { PostTurnStatusEffectPhase } from "#phases/post-turn-status-effect-phase";
import { QuietFormChangePhase } from "#phases/quiet-form-change-phase";
import { ReloadSessionPhase } from "#phases/reload-session-phase";
import { ResetStatusPhase } from "#phases/reset-status-phase";
import { ReturnPhase } from "#phases/return-phase";
import { RevivalBlessingPhase } from "#phases/revival-blessing-phase";
import { RibbonModifierRewardPhase } from "#phases/ribbon-modifier-reward-phase";
import { ScanIvsPhase } from "#phases/scan-ivs-phase";
import { SelectBiomePhase } from "#phases/select-biome-phase";
import { SelectChallengePhase } from "#phases/select-challenge-phase";
import { SelectGenderPhase } from "#phases/select-gender-phase";
import { SelectModifierPhase } from "#phases/select-modifier-phase";
import { SelectStarterPhase } from "#phases/select-starter-phase";
import { SelectTargetPhase } from "#phases/select-target-phase";
import { ShinySparklePhase } from "#phases/shiny-sparkle-phase";
import { ShowAbilityPhase } from "#phases/show-ability-phase";
import { ShowPartyExpBarPhase } from "#phases/show-party-exp-bar-phase";
import { ShowTrainerPhase } from "#phases/show-trainer-phase";
import { StatStageChangePhase } from "#phases/stat-stage-change-phase";
import { SummonMissingPhase } from "#phases/summon-missing-phase";
import { SummonPhase } from "#phases/summon-phase";
import { SwitchBiomePhase } from "#phases/switch-biome-phase";
import { SwitchPhase } from "#phases/switch-phase";
import { SwitchSummonPhase } from "#phases/switch-summon-phase";
import { TeraPhase } from "#phases/tera-phase";
import { TitlePhase } from "#phases/title-phase";
import { ToggleDoublePositionPhase } from "#phases/toggle-double-position-phase";
import { TrainerVictoryPhase } from "#phases/trainer-victory-phase";
import { TurnEndPhase } from "#phases/turn-end-phase";
import { TurnInitPhase } from "#phases/turn-init-phase";
import { TurnStartPhase } from "#phases/turn-start-phase";
import { UnavailablePhase } from "#phases/unavailable-phase";
import { UnlockPhase } from "#phases/unlock-phase";
import { VictoryPhase } from "#phases/victory-phase";
import { WeatherEffectPhase } from "#phases/weather-effect-phase";
import type { PhaseConditionFunc, PhaseMap, PhaseString } from "#types/phase-types";
import type { NonEmptyTuple } from "type-fest";

/**
 * Object that holds all of the phase constructors.
 * This is used to create new phases dynamically using the `newPhase` method in the `PhaseManager`.
 *
 * @remarks
 * The keys of this object are the names of the phases, and the values are the constructors of the phases.
 * This allows for easy creation of new phases without needing to import each phase individually.
 */
const PHASES = Object.freeze({
  AddEnemyBuffModifierPhase,
  AttemptCapturePhase,
  AttemptRunPhase,
  BattleEndPhase,
  BerryPhase,
  CheckInterludePhase,
  CheckStatusEffectPhase,
  CheckSwitchPhase,
  CommandPhase,
  CommonAnimPhase,
  DamageAnimPhase,
  DynamicPhaseMarker,
  EggHatchPhase,
  EggLapsePhase,
  EggSummaryPhase,
  EncounterPhase,
  EndCardPhase,
  EndEvolutionPhase,
  EnemyCommandPhase,
  EvolutionPhase,
  ExpPhase,
  FaintPhase,
  FormChangePhase,
  GameOverPhase,
  GameOverModifierRewardPhase,
  HideAbilityPhase,
  HidePartyExpBarPhase,
  InitEncounterPhase,
  LearnMovePhase,
  LevelCapPhase,
  LevelUpPhase,
  LoadMoveAnimPhase,
  LoginPhase,
  MessagePhase,
  ModifierRewardPhase,
  MoneyRewardPhase,
  MoveAnimPhase,
  MoveChargePhase,
  MoveEffectPhase,
  MoveEndPhase,
  MoveHeaderPhase,
  MovePhase,
  MysteryEncounterPhase,
  MysteryEncounterOptionSelectedPhase,
  MysteryEncounterBattlePhase,
  MysteryEncounterBattleStartCleanupPhase,
  MysteryEncounterRewardsPhase,
  PostMysteryEncounterPhase,
  NewBattlePhase,
  NewBiomeEncounterPhase,
  NextEncounterPhase,
  ObtainStatusEffectPhase,
  PartyExpPhase,
  PartyHealPhase,
  PokemonAnimPhase,
  PokemonHealPhase,
  PokemonTransformPhase,
  PositionalTagPhase,
  PostGameOverPhase,
  PostSummonPhase,
  PostTurnStatusEffectPhase,
  QuietFormChangePhase,
  ReloadSessionPhase,
  ResetStatusPhase,
  ReturnPhase,
  RevivalBlessingPhase,
  RibbonModifierRewardPhase,
  ScanIvsPhase,
  SelectBiomePhase,
  SelectChallengePhase,
  SelectGenderPhase,
  SelectModifierPhase,
  SelectStarterPhase,
  SelectTargetPhase,
  ShinySparklePhase,
  ShowAbilityPhase,
  ShowPartyExpBarPhase,
  ShowTrainerPhase,
  StatStageChangePhase,
  SummonMissingPhase,
  SummonPhase,
  SwitchBiomePhase,
  SwitchPhase,
  SwitchSummonPhase,
  TeraPhase,
  TitlePhase,
  ToggleDoublePositionPhase,
  TrainerVictoryPhase,
  TurnEndPhase,
  TurnInitPhase,
  TurnStartPhase,
  UnavailablePhase,
  UnlockPhase,
  VictoryPhase,
  WeatherEffectPhase,
});

// This type export cannot be moved to `@types`, as `Phases` is intentionally private to this file
/** Maps Phase strings to their constructors */
export type PhaseConstructorMap = typeof PHASES;

/** Phases pushed at the end of each {@linkcode TurnStartPhase} */
const turnEndPhases: readonly PhaseString[] = [
  "WeatherEffectPhase",
  "PositionalTagPhase",
  "BerryPhase",
  "CheckStatusEffectPhase",
  "TurnEndPhase",
] as const;

/**
 * The `PhaseManager` is responsible for managing the phases in the Battle Scene.
 */
export class PhaseManager {
  /** A multi-dimensional queue of phases being run. */
  // TODO: Consider renaming given this is no longer a simple queue
  private readonly phaseQueue: PhaseTree = new PhaseTree();

  /** Holds priority queues for dynamically ordered phases */
  public dynamicQueueManager = new DynamicQueueManager();

  /** The currently-running {@linkcode Phase}. */
  private currentPhase: Phase;
  /** The phase put on standby if {@linkcode overridePhase} is called */
  private standbyPhase: Phase | null = null;

  /**
   * Clear all previously set phases, then add a new {@linkcode TitlePhase} to transition to the title screen.
   * @param addLogin - Whether to add a new {@linkcode LoginPhase} before the {@linkcode TitlePhase}
   * (but reset everything else).
   * Default `false`
   */
  public toTitleScreen(addLogin = false): void {
    this.clearAllPhases();

    if (addLogin) {
      this.unshiftNew("LoginPhase");
    }
    this.unshiftNew("TitlePhase");
  }

  // #region Phase Functions

  /** @returns The currently running {@linkcode Phase}. */
  getCurrentPhase(): Phase {
    return this.currentPhase;
  }

  getStandbyPhase(): Phase | null {
    return this.standbyPhase;
  }

  /**
<<<<<<< HEAD
   * Add a phase to the end of the queue.
   * @param phase - The {@linkcode Phase} to add
=======
   * Add one or more Phases to the end of the queue.
   * They will run once all phases already in the queue have ended.
   * @param phases - One or more {@linkcode Phase}s to add
>>>>>>> 1c8ebbee
   */
  public pushPhase(...phases: NonEmptyTuple<Phase>): void {
    for (const phase of phases) {
      this.phaseQueue.pushPhase(this.checkDynamic(phase));
    }
  }

  /**
   * Queue one or more phases to be run immediately after the current phase finishes. \
   * Unshifted phases are run in FIFO order if multiple are queued during a single phase's execution.
   * @param phases - One or more {@linkcode Phase}s to add
   * @privateRemarks
   * Any newly-unshifted `MovePhase`s will be queued after the next `MoveEndPhase`.
   */
  // NB: I'd like to restrict this to only allow passing 1 `MovePhase` at a time, but this causes TS to
  // flip the hell out with `Parameters`...
  public unshiftPhase(...phases: NonEmptyTuple<Phase>): void {
    for (const phase of phases) {
      const toAdd = this.checkDynamic(phase);
      if (phase.is("MovePhase")) {
        this.phaseQueue.addAfter(toAdd, "MoveEndPhase");
      } else {
        this.phaseQueue.addPhase(toAdd);
      }
    }
  }

  /**
   * Helper method to queue a phase as dynamic if necessary
   * @param phase - The phase to check
   * @returns The {@linkcode Phase} or a {@linkcode DynamicPhaseMarker} to be used in its place
   */
  private checkDynamic(phase: Phase): Phase {
    if (this.dynamicQueueManager.queueDynamicPhase(phase)) {
      return new DynamicPhaseMarker(phase.phaseName);
    }
    return phase;
  }

  /**
   * Clear all Phases from the queue.
   * @param leaveUnshifted - If `true`, leaves the top level of the tree intact; default `false`
   */
  public clearPhaseQueue(leaveUnshifted = false): void {
    this.phaseQueue.clear(leaveUnshifted);
  }

  /** Clear all phase queues and the standby phase. */
  public clearAllPhases(): void {
    this.clearPhaseQueue();
    this.dynamicQueueManager.clearQueues();
    this.standbyPhase = null;
  }

  /**
   * Determine the next phase to run and start it.
   * @privateRemarks
   * This is called by {@linkcode Phase.end} by default, and should not be called by other methods.
   */
  public shiftPhase(): void {
    if (this.standbyPhase) {
      this.currentPhase = this.standbyPhase;
      this.standbyPhase = null;
      return;
    }

    let nextPhase = this.phaseQueue.getNextPhase();

    if (nextPhase?.is("DynamicPhaseMarker")) {
      nextPhase = this.dynamicQueueManager.popNextPhase(nextPhase.phaseType);
    }

    if (nextPhase == null) {
      this.turnStart();
    } else {
      this.currentPhase = nextPhase;
    }

    this.startCurrentPhase();
  }

  /**
   * Helper method to start and log the current phase.
   */
  private startCurrentPhase(): void {
    console.log(`%cStart Phase ${this.currentPhase.phaseName}`, `color:${PHASE_START_COLOR};`);
    this.currentPhase.start();
  }

  /**
   * Override the currently running phase with another
   * @param phase - The {@linkcode Phase} to override the current one with
   * @returns If the override succeeded
   *
   * @todo This is antithetical to the phase structure and used a single time. Remove it.
   */
  public overridePhase(phase: Phase): boolean {
    if (this.standbyPhase) {
      return false;
    }

    this.standbyPhase = this.currentPhase;
    this.currentPhase = phase;
    this.startCurrentPhase();

    return true;
  }

  /**
   * Determine if there is a queued {@linkcode Phase} meeting the specified conditions.
   * @param name - The {@linkcode PhaseString | name} of the Phase to search for
   * @param condition - An optional {@linkcode PhaseConditionFunc} to add conditions to the search
   * @returns Whether a matching phase exists
   */
  public hasPhaseOfType<T extends PhaseString>(name: T, condition?: PhaseConditionFunc<T>): boolean {
    return this.dynamicQueueManager.exists(name, condition) || this.phaseQueue.exists(name, condition);
  }

  /**
   * Attempt to find and remove the first queued {@linkcode Phase} meeting the given condition.
   * @param name - The {@linkcode PhaseString | name} of the Phase to search for
   * @param phaseFilter - An optional {@linkcode PhaseConditionFunc} to add conditions to the search
   * @returns Whether a phase was successfully removed
   */
  public tryRemovePhase<T extends PhaseString>(name: T, phaseFilter?: PhaseConditionFunc<T>): boolean {
    return this.dynamicQueueManager.removePhase(name, phaseFilter) || this.phaseQueue.remove(name, phaseFilter);
  }

  /**
   * Remove all instances of the given {@linkcode Phase}.
   * @param name - The {@linkcode PhaseString | name} of the `Phase` to remove
   *
   * @remarks
   * This is not intended to be used with dynamically ordered phases, and does not operate on the dynamic queue. \
   * However, it does remove {@linkcode DynamicPhaseMarker}s and so would prevent such phases from activating.
   */
  public removeAllPhasesOfType(name: PhaseString): void {
    this.phaseQueue.removeAll(name);
  }

  /**
   * Add a `MessagePhase` to the queue.
   * @param message - string for MessagePhase
   * @param callbackDelay - optional param for MessagePhase constructor
   * @param prompt - optional param for MessagePhase constructor
   * @param promptDelay - optional param for MessagePhase constructor
   * @param defer - If `true`, push the phase instead of unshifting; default `false`
   *
   * @see {@linkcode MessagePhase} for more details on the parameters
   */
  queueMessage(
    message: string,
    callbackDelay?: number | null,
    prompt?: boolean | null,
    promptDelay?: number | null,
    defer?: boolean | null,
  ) {
    const phase = new MessagePhase(message, callbackDelay, prompt, promptDelay);
    if (defer) {
      this.pushPhase(phase);
    } else {
      this.unshiftPhase(phase);
    }
  }

  /**
   * Queue an ability bar flyout phase via {@linkcode unshiftPhase}
   * @param pokemon - The {@linkcode Pokemon} whose ability is being activated
   * @param passive - Whether the ability is a passive
   * @param show - If `true`, show the bar. Otherwise, hide it
   */
  public queueAbilityDisplay(pokemon: Pokemon, passive: boolean, show: boolean): void {
    this.unshiftPhase(show ? new ShowAbilityPhase(pokemon.getBattlerIndex(), passive) : new HideAbilityPhase());
  }

  /**
   * Hide the ability bar if it is currently visible.
   */
  public hideAbilityBar(): void {
    if (globalScene.abilityBar.isVisible()) {
      this.unshiftPhase(new HideAbilityPhase());
    }
  }

  /**
   * Clear all dynamic queues and begin a new {@linkcode TurnInitPhase} for the current turn.
   * Called whenever the current phase queue is empty.
   */
  private turnStart(): void {
    this.dynamicQueueManager.clearQueues();
    this.currentPhase = new TurnInitPhase();
  }

  /**
   * Dynamically create the named phase from the provided arguments.
   *
   * @param phase - The name of the phase to create.
   * @param args - The arguments to pass to the phase constructor.
   * @returns The created phase instance.
   * @remarks
   * Used to avoid importing each phase individually, allowing for dynamic creation of phases.
   */
  public create<T extends PhaseString>(phase: T, ...args: ConstructorParameters<PhaseConstructorMap[T]>): PhaseMap[T] {
    const PhaseClass = PHASES[phase];

    if (!PhaseClass) {
      throw new Error(`Phase ${phase} does not exist in PhaseMap.`);
    }

    // @ts-expect-error: Typescript does not support narrowing the type of operands in generic methods (see https://stackoverflow.com/a/72891234)
    return new PhaseClass(...args);
  }

  /**
   * Create a new phase and immediately push it to the phase queue.
   * Equivalent to calling {@linkcode create} followed by {@linkcode pushPhase}.
   * @param phase - The name of the phase to create
   * @param args - The arguments to pass to the phase constructor
   */
  public pushNew<T extends PhaseString>(phase: T, ...args: ConstructorParameters<PhaseConstructorMap[T]>): void {
    this.pushPhase(this.create(phase, ...args));
  }

  /**
   * Create a new phase and immediately unshift it to the phase queue.
   * Equivalent to calling {@linkcode create} followed by {@linkcode unshiftPhase}.
   * @param phase - The name of the phase to create
   * @param args - The arguments to pass to the phase constructor
   */
  public unshiftNew<T extends PhaseString>(phase: T, ...args: ConstructorParameters<PhaseConstructorMap[T]>): void {
    this.unshiftPhase(this.create(phase, ...args));
  }

  /**
   * Add a {@linkcode FaintPhase} to the queue.
   * @param args - The arguments to pass to the phase constructor
   *
   * @remarks
   *
   * Faint phases are ordered in a special way to allow battle effects to settle before the Pokemon faints.
   * @see {@linkcode PhaseTree.addPhase}
   */
  public queueFaintPhase(...args: ConstructorParameters<PhaseConstructorMap["FaintPhase"]>): void {
    this.phaseQueue.addPhase(this.create("FaintPhase", ...args), true);
  }

  /**
   * Create a new phase and queue it to run after all others queued by the currently running phase.
   * @param phase - The name of the phase to create
   * @param args - The arguments to pass to the phase constructor
   *
   * @deprecated Only used for switches and should be phased out eventually.
   */
  public queueDeferred<const T extends "SwitchPhase" | "SwitchSummonPhase">(
    phase: T,
    ...args: ConstructorParameters<PhaseConstructorMap[T]>
  ): void {
    this.phaseQueue.addPhase(this.create(phase, ...args), true);
  }

  /**
   * Find and return the first {@linkcode MovePhase} meeting the given condition.
   * @param phaseCondition - The {@linkcode PhaseConditionFunc | condition} function used to retrieve the phase
   * @returns The retrieved `MovePhase`, or `undefined` if none meet the criteria.
   */
  public getMovePhase(phaseCondition: PhaseConditionFunc<"MovePhase">): MovePhase | undefined {
    return this.dynamicQueueManager.getMovePhase(phaseCondition);
  }

  /**
   * Find and cancel the first {@linkcode MovePhase} meeting the given condition.
   * @param phaseCondition - The {@linkcode PhaseConditionFunc | condition} function used to retrieve the phase
   */
  public cancelMove(phaseCondition: PhaseConditionFunc<"MovePhase">): void {
    this.dynamicQueueManager.cancelMovePhase(phaseCondition);
  }

  /**
   * Find and forcibly reorder the first {@linkcode MovePhase} meeting the given condition to move next.
   * @param phaseCondition - The {@linkcode PhaseConditionFunc | condition} function used to retrieve the phase
   */
  public forceMoveNext(phaseCondition: PhaseConditionFunc<"MovePhase">): void {
    this.dynamicQueueManager.setMoveTimingModifier(phaseCondition, MovePhaseTimingModifier.FIRST);
  }

  /**
   * Find and forcibly reorder the first {@linkcode MovePhase} meeting the given condition to move last.
   * @param phaseCondition - The {@linkcode PhaseConditionFunc | condition} function used to retrieve the phase
   */
  public forceMoveLast(phaseCondition: PhaseConditionFunc<"MovePhase">): void {
    this.dynamicQueueManager.setMoveTimingModifier(phaseCondition, MovePhaseTimingModifier.LAST);
  }

  /**
   * Find and change the queued move of the first {@linkcode MovePhase} meeting the given condition.
   * @param phaseCondition - The {@linkcode PhaseConditionFunc | condition} function used to retrieve the phase
   * @param move - The {@linkcode PokemonMove | move} to use in replacement
   */
  public changePhaseMove(phaseCondition: PhaseConditionFunc<"MovePhase">, move: PokemonMove): void {
    this.dynamicQueueManager.setMoveForPhase(phaseCondition, move);
  }

  /**
   * Redirect moves which were targeted at a {@linkcode Pokemon} that has been removed
   * @param removedPokemon - The removed {@linkcode Pokemon}
   * @param allyPokemon - The ally of the removed pokemon
   */
  public redirectMoves(removedPokemon: Pokemon, allyPokemon: Pokemon): void {
    this.dynamicQueueManager.redirectMoves(removedPokemon, allyPokemon);
  }

  /** Queue phases which run at the end of each turn. */
  public queueTurnEndPhases(): void {
    turnEndPhases.forEach(p => {
      this.pushNew(p);
    });
  }

  /** Prevent end of turn effects from triggering when transitioning to a new biome on a X0 wave. */
  public onInterlude(): void {
    const phasesToRemove: readonly PhaseString[] = [
      "WeatherEffectPhase",
      "BerryPhase",
      "CheckStatusEffectPhase",
    ] as const;
    for (const phaseName of phasesToRemove) {
      this.phaseQueue.removeAll(phaseName);
    }

    const turnEndPhase = this.phaseQueue.find("TurnEndPhase");
    if (turnEndPhase) {
      turnEndPhase.upcomingInterlude = true;
    }
  }
  // #endregion Phase Functions
}<|MERGE_RESOLUTION|>--- conflicted
+++ resolved
@@ -277,14 +277,9 @@
   }
 
   /**
-<<<<<<< HEAD
-   * Add a phase to the end of the queue.
-   * @param phase - The {@linkcode Phase} to add
-=======
    * Add one or more Phases to the end of the queue.
    * They will run once all phases already in the queue have ended.
    * @param phases - One or more {@linkcode Phase}s to add
->>>>>>> 1c8ebbee
    */
   public pushPhase(...phases: NonEmptyTuple<Phase>): void {
     for (const phase of phases) {
