--- conflicted
+++ resolved
@@ -318,7 +318,6 @@
     this.unshiftNew("TitlePhase");
   }
 
-<<<<<<< HEAD
   /**
    * Queue a sequence of phases to switch out a Pokemon on the field.
    * @param battlerIndex - The {@linkcode FieldBattlerIndex} of the Pokemon to switch out
@@ -383,9 +382,8 @@
   }
 
   // #endregion Phase Helper Functions
-=======
+
   // #region Phase Functions
->>>>>>> dd6034c5
 
   /** @returns The currently running {@linkcode Phase}. */
   getCurrentPhase(): Phase {
@@ -649,29 +647,9 @@
   }
 
   /**
-<<<<<<< HEAD
-   * Finds the first {@linkcode MovePhase} meeting the condition
-   * @param phaseCondition - The {@linkcode PhaseConditionFunc | condition} function
-   * @returns The MovePhase, or `undefined` if it does not exist
-=======
-   * Create a new phase and queue it to run after all others queued by the currently running phase.
-   * @param phase - The name of the phase to create
-   * @param args - The arguments to pass to the phase constructor
-   *
-   * @deprecated Only used for switches and should be phased out eventually.
-   */
-  public queueDeferred<const T extends "SwitchPhase" | "SwitchSummonPhase">(
-    phase: T,
-    ...args: ConstructorParameters<PhaseConstructorMap[T]>
-  ): void {
-    this.phaseQueue.addPhase(this.create(phase, ...args), true);
-  }
-
-  /**
    * Find and return the first {@linkcode MovePhase} meeting the given condition.
    * @param phaseCondition - The {@linkcode PhaseConditionFunc | condition} function used to retrieve the phase
    * @returns The retrieved `MovePhase`, or `undefined` if none meet the criteria.
->>>>>>> dd6034c5
    */
   public getMovePhase(phaseCondition: PhaseConditionFunc<"MovePhase">): MovePhase | undefined {
     return this.dynamicQueueManager.getMovePhase(phaseCondition);
