--- conflicted
+++ resolved
@@ -288,15 +288,10 @@
 export const localServerUrl = import.meta.env.VITE_SERVER_URL ?? `http://${window.location.hostname}:${window.location.port+1}`;
 
 // Set the server URL based on whether it's local or not
-<<<<<<< HEAD
-export const apiUrl = "https://api.pokerogue.net";
-// used to disable api calls when isLocal is true and a server is not found
-=======
 export const serverUrl = isLocal ? localServerUrl : "";
 export const apiUrl = isLocal ? serverUrl : "https://api.pokerogue.net";
 // used to disable api calls when isLocal is true and a server is not found
-export let isLocalServerConnected = true;
->>>>>>> 7ce209dd
+export const isLocalServerConnected = true;
 
 export function setCookie(cName: string, cValue: string): void {
   console.log("setCookie: ", cName, cValue);
