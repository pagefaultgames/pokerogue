import { MoneyFormat } from "#enums/money-format";
<<<<<<< HEAD
import * as LoggerTools from "./logger"
=======
import i18next from "i18next";
>>>>>>> df250c8b

export const MissingTextureKey = "__MISSING";

export function toReadableString(str: string): string {
  return str.replace(/\_/g, " ").split(" ").map(s => `${s.slice(0, 1)}${s.slice(1).toLowerCase()}`).join(" ");
}

export function randomString(length: integer, seeded: boolean = false) {
  const characters = "ABCDEFGHIJKLMNOPQRSTUVWXYZabcdefghijklmnopqrstuvwxyz0123456789";
  let result = "";

  for (let i = 0; i < length; i++) {
    const randomIndex = seeded ? randSeedInt(characters.length) : Math.floor(Math.random() * characters.length);
    result += characters[randomIndex];
  }

  return result;
}

export function shiftCharCodes(str: string, shiftCount: integer) {
  if (!shiftCount) {
    shiftCount = 0;
  }

  let newStr = "";

  for (let i = 0; i < str.length; i++) {
    const charCode = str.charCodeAt(i);
    const newCharCode = charCode + shiftCount;
    newStr += String.fromCharCode(newCharCode);
  }

  return newStr;
}

export function clampInt(value: integer, min: integer, max: integer): integer {
  return Math.min(Math.max(value, min), max);
}

export function rangemap(value: integer, min: integer, max: integer, outMin: integer, outMax: integer) {
  return ((value - min) / (max - min)) * (outMax - outMin) + outMin
}

export function randGauss(stdev: number, mean: number = 0): number {
  if (!stdev) {
    return 0;
  }
  const u = 1 - Math.random();
  const v = Math.random();
  const z = Math.sqrt(-2.0 * Math.log(u)) * Math.cos(2.0 * Math.PI * v);
  return z * stdev + mean;
}

export function randSeedGauss(stdev: number, mean: number = 0): number {
  if (!stdev) {
    return 0;
  }
  const u = 1 - Phaser.Math.RND.realInRange(0, 1);
  const v = Phaser.Math.RND.realInRange(0, 1);
  const z = Math.sqrt(-2.0 * Math.log(u)) * Math.cos(2.0 * Math.PI * v);
  return z * stdev + mean;
}

export function padInt(value: integer, length: integer, padWith?: string): string {
  if (!padWith) {
    padWith = "0";
  }
  let valueStr = value.toString();
  while (valueStr.length < length) {
    valueStr = `${padWith}${valueStr}`;
  }
  return valueStr;
}

/**
* Returns a random integer between min and min + range
* @param range The amount of possible numbers
* @param min The starting number
*/
export function randInt(range: integer, min: integer = 0, reason?: string): integer {
  if (range === 1) {
    return min;
  }
  let V = Math.floor(Math.random() * range) + min;
  //console.log(reason ? reason : "randInt", V)
  return V;
}

<<<<<<< HEAD
export function randSeedInt(range: integer, min: integer = 0, reason?: string): integer {
=======
/**
 * Generates a random number using the global seed, or the current battle's seed if called via `Battle.randSeedInt`
 * @param range How large of a range of random numbers to choose from. If {@linkcode range} <= 1, returns {@linkcode min}
 * @param min The minimum integer to pick, default `0`
 * @returns A random integer between {@linkcode min} and ({@linkcode min} + {@linkcode range} - 1)
 */
export function randSeedInt(range: integer, min: integer = 0): integer {
>>>>>>> df250c8b
  if (range <= 1) {
    return min;
  }
  let V = Phaser.Math.RND.integerInRange(min, (range - 1) + min);
  //console.log(reason ? reason : "randSeedInt", V)
  return V;
}

/**
* Returns a random integer between min and max (non-inclusive)
* @param min The lowest number
* @param max The highest number
*/
export function randIntRange(min: integer, max: integer, reason?: string): integer {
  return randInt(max - min, min, reason ? reason : "randIntRange");
}

export function randItem<T>(items: T[], reason?: string): T {
  return items.length === 1
    ? items[0]
    : items[randInt(items.length, undefined, reason ? reason : "randItem")];
}

export function randSeedItem<T>(items: T[], reason?: string): T {
  function rpick() {
    let V = Phaser.Math.RND.pick(items)
    //console.log(reason ? reason : "randSeedItem")
    return V;
  }
  return items.length === 1
    ? items[0]
    : rpick();
}

export function randSeedWeightedItem<T>(items: T[], reason?: string): T {
  function rpick() {
    let V = Phaser.Math.RND.weightedPick(items);
    //console.log(reason ? reason : "randSeedWeightedItem")
    return V;
  }
  return items.length === 1
    ? items[0]
    : rpick();
}

export function randSeedEasedWeightedItem<T>(items: T[], easingFunction: string = "Sine.easeIn"): T | null {
  if (!items.length) {
    return null;
  }
  if (items.length === 1) {
    return items[0];
  }
  const value = Phaser.Math.RND.realInRange(0, 1);
  const easedValue = Phaser.Tweens.Builders.GetEaseFunction(easingFunction)(value);
  return items[Math.floor(easedValue * items.length)];
}

/**
 * Shuffle a list using the seeded rng. Utilises the Fisher-Yates algorithm.
 * @param {Array} items An array of items.
 * @returns {Array} A new shuffled array of items.
 */
export function randSeedShuffle<T>(items: T[]): T[] {
  if (items.length <= 1) {
    return items;
  }
  const newArray = items.slice(0);
  for (let i = items.length - 1; i > 0; i--) {
    const j = Phaser.Math.RND.integerInRange(0, i);
    [newArray[i], newArray[j]] = [newArray[j], newArray[i]];
  }
  return newArray;
}

export function getFrameMs(frameCount: integer): integer {
  return Math.floor((1 / 60) * 1000 * frameCount);
}

export function getCurrentTime(): number {
  const date = new Date();
  return (((date.getHours() * 60 + date.getMinutes()) / 1440) + 0.675) % 1;
}

const secondsInHour = 3600;

export function getPlayTimeString(totalSeconds: integer): string {
  const days = `${Math.floor(totalSeconds / (secondsInHour * 24))}`;
  const hours = `${Math.floor(totalSeconds % (secondsInHour * 24) / secondsInHour)}`;
  const minutes = `${Math.floor(totalSeconds % secondsInHour / 60)}`;
  const seconds = `${Math.floor(totalSeconds % 60)}`;

  return `${days.padStart(2, "0")}:${hours.padStart(2, "0")}:${minutes.padStart(2, "0")}:${seconds.padStart(2, "0")}`;
}

/**
 * Generates IVs from a given {@linkcode id} by extracting 5 bits at a time
 * starting from the least significant bit up to the 30th most significant bit.
 * @param id 32-bit number
 * @returns An array of six numbers corresponding to 5-bit chunks from {@linkcode id}
 */
export function getIvsFromId(id: number): number[] {
  return [
    (id & 0x3E000000) >>> 25,
    (id & 0x01F00000) >>> 20,
    (id & 0x000F8000) >>> 15,
    (id & 0x00007C00) >>> 10,
    (id & 0x000003E0) >>> 5,
    (id & 0x0000001F)
  ];
}

export function formatLargeNumber(count: integer, threshold: integer): string {
  if (count < threshold) {
    return count.toString();
  }
  const ret = count.toString();
  let suffix = "";
  switch (Math.ceil(ret.length / 3) - 1) {
  case 1:
    suffix = "K";
    break;
  case 2:
    suffix = "M";
    break;
  case 3:
    suffix = "B";
    break;
  case 4:
    suffix = "T";
    break;
  case 5:
    suffix = "q";
    break;
  default:
    return "?";
  }
  const digits = ((ret.length + 2) % 3) + 1;
  let decimalNumber = ret.slice(digits, digits + 2);
  while (decimalNumber.endsWith("0")) {
    decimalNumber = decimalNumber.slice(0, -1);
  }
  return `${ret.slice(0, digits)}${decimalNumber ? `.${decimalNumber}` : ""}${suffix}`;
}

// Abbreviations from 10^0 to 10^33
const AbbreviationsLargeNumber: string[] = ["", "K", "M", "B", "t", "q", "Q", "s", "S", "o", "n", "d"];

export function formatFancyLargeNumber(number: number, rounded: number = 3): string {
  let exponent: number;

  if (number < 1000) {
    exponent = 0;
  } else {
    const maxExp = AbbreviationsLargeNumber.length - 1;

    exponent = Math.floor(Math.log(number) / Math.log(1000));
    exponent = Math.min(exponent, maxExp);

    number /= Math.pow(1000, exponent);
  }

  return `${(exponent === 0) || number % 1 === 0 ? number : number.toFixed(rounded)}${AbbreviationsLargeNumber[exponent]}`;
}

export function formatMoney(format: MoneyFormat, amount: number) {
  if (format === MoneyFormat.ABBREVIATED) {
    return formatFancyLargeNumber(amount);
  }
  return amount.toLocaleString();
}

export function formatStat(stat: integer, forHp: boolean = false): string {
  return formatLargeNumber(stat, forHp ? 100000 : 1000000);
}

export function getEnumKeys(enumType: any): string[] {
  return Object.values(enumType).filter(v => isNaN(parseInt(v!.toString()))).map(v => v!.toString());
}

export function getEnumValues(enumType: any): integer[] {
  return Object.values(enumType).filter(v => !isNaN(parseInt(v!.toString()))).map(v => parseInt(v!.toString()));
}

export function executeIf<T>(condition: boolean, promiseFunc: () => Promise<T>): Promise<T | null> {
  return condition ? promiseFunc() : new Promise<T | null>(resolve => resolve(null));
}

export const sessionIdKey = "pokerogue_sessionId";
// Check if the current hostname is 'localhost' or an IP address, and ensure a port is specified
export const isLocal = (
  (window.location.hostname === "localhost" ||
   /^[0-9]+\.[0-9]+\.[0-9]+\.[0-9]+$/.test(window.location.hostname)) &&
  window.location.port !== "") || window.location.hostname === "";

export const localServerUrl = import.meta.env.VITE_SERVER_URL ?? `http://${window.location.hostname}:${window.location.port+1}`;

// Set the server URL based on whether it's local or not
export const apiUrl = localServerUrl ?? "https://api.pokerogue.net";
// used to disable api calls when isLocal is true and a server is not found
export let isLocalServerConnected = true;

export const isBeta = import.meta.env.MODE === "beta"; // this checks to see if the env mode is development. Technically this gives the same value for beta AND for dev envs

export function setCookie(cName: string, cValue: string): void {
  const expiration = new Date();
  expiration.setTime(new Date().getTime() + 3600000 * 24 * 30 * 3/*7*/);
  document.cookie = `${cName}=${cValue};Secure;SameSite=Strict;Domain=${window.location.hostname};Path=/;Expires=${expiration.toUTCString()}`;
}

export function removeCookie(cName: string): void {
  if (isBeta) {
    document.cookie = `${cName}=;Secure;SameSite=Strict;Domain=pokerogue.net;Path=/;Max-Age=-1`; // we need to remove the cookie from the main domain as well
  }

  document.cookie = `${cName}=;Secure;SameSite=Strict;Domain=${window.location.hostname};Path=/;Max-Age=-1`;
  document.cookie = `${cName}=;Secure;SameSite=Strict;Path=/;Max-Age=-1`; // legacy cookie without domain, for older cookies to prevent a login loop
}

export function getCookie(cName: string): string {
  // check if there are multiple cookies with the same name and delete them
  if (document.cookie.split(";").filter(c => c.includes(cName)).length > 1) {
    removeCookie(cName);
    return "";
  }
  const name = `${cName}=`;
  const ca = document.cookie.split(";");
  for (let i = 0; i < ca.length; i++) {
    let c = ca[i];
    while (c.charAt(0) === " ") {
      c = c.substring(1);
    }
    if (c.indexOf(name) === 0) {
      return c.substring(name.length, c.length);
    }
  }
  return "";
}

/**
 * When locally running the game, "pings" the local server
 * with a GET request to verify if a server is running,
 * sets isLocalServerConnected based on results
 */
export function localPing() {
  if (isLocal) {
    apiFetch("game/titlestats")
      .then(resolved => isLocalServerConnected = true,
        rejected => isLocalServerConnected = false
      );
  }
}

export function apiFetch(path: string, authed: boolean = false): Promise<Response> {
  return (isLocal && isLocalServerConnected) || !isLocal ? new Promise((resolve, reject) => {
    const request = {};
    if (authed) {
      const sId = getCookie(sessionIdKey);
      if (sId) {
        request["headers"] = { "Authorization": sId };
      }
    }
    fetch(`${apiUrl}/${path}`, request)
      .then(response => resolve(response))
      .catch(err => reject(err));
  }) : new Promise(() => {});
}

export function apiPost(path: string, data?: any, contentType: string = "application/json", authed: boolean = false): Promise<Response> {
  return (isLocal && isLocalServerConnected) || !isLocal ? new Promise((resolve, reject) => {
    const headers = {
      "Accept": contentType,
      "Content-Type": contentType,
    };
    if (authed) {
      const sId = getCookie(sessionIdKey);
      if (sId) {
        headers["Authorization"] = sId;
      }
    }
    fetch(`${apiUrl}/${path}`, { method: "POST", headers: headers, body: data })
      .then(response => resolve(response))
      .catch(err => reject(err));
  }) : new Promise(() => {});
}

/** Alias for the constructor of a class */
export type Constructor<T> = new(...args: unknown[]) => T;

export class BooleanHolder {
  public value: boolean;

  constructor(value: boolean) {
    this.value = value;
  }
}

export class NumberHolder {
  public value: number;

  constructor(value: number) {
    this.value = value;
  }
}

export class IntegerHolder extends NumberHolder {
  constructor(value: integer) {
    super(value);
  }
}

export class FixedInt extends IntegerHolder {
  constructor(value: integer) {
    super(value);
  }
}

export function fixedInt(value: integer): integer {
  return new FixedInt(value) as unknown as integer;
}

/**
 * Formats a string to title case
 * @param unformattedText Text to be formatted
 * @returns the formatted string
 */
export function formatText(unformattedText: string): string {
  const text = unformattedText.split("_");
  for (let i = 0; i < text.length; i++) {
    text[i] = text[i].charAt(0).toUpperCase() + text[i].substring(1).toLowerCase();
  }

  return text.join(" ");
}

export function toCamelCaseString(unformattedText: string): string {
  if (!unformattedText) {
    return "";
  }
  return unformattedText.split(/[_ ]/).filter(f => f).map((f, i) => i ? `${f[0].toUpperCase()}${f.slice(1).toLowerCase()}` : f.toLowerCase()).join("");
}

export function rgbToHsv(r: integer, g: integer, b: integer) {
  const v = Math.max(r, g, b);
  const c = v - Math.min(r, g, b);
  const h = c && ((v === r) ? (g - b) / c : ((v === g) ? 2 + (b - r) / c : 4 + (r - g) / c));
  return [ 60 * (h < 0 ? h + 6 : h), v && c / v, v];
}

/**
 * Compare color difference in RGB
 * @param {Array} rgb1 First RGB color in array
 * @param {Array} rgb2 Second RGB color in array
 */
export function deltaRgb(rgb1: integer[], rgb2: integer[]): integer {
  const [ r1, g1, b1 ] = rgb1;
  const [ r2, g2, b2 ] = rgb2;
  const drp2 = Math.pow(r1 - r2, 2);
  const dgp2 = Math.pow(g1 - g2, 2);
  const dbp2 = Math.pow(b1 - b2, 2);
  const t = (r1 + r2) / 2;

  return Math.ceil(Math.sqrt(2 * drp2 + 4 * dgp2 + 3 * dbp2 + t * (drp2 - dbp2) / 256));
}

export function rgbHexToRgba(hex: string) {
  const color = hex.match(/^([\da-f]{2})([\da-f]{2})([\da-f]{2})$/i)!; // TODO: is this bang correct?
  return {
    r: parseInt(color[1], 16),
    g: parseInt(color[2], 16),
    b: parseInt(color[3], 16),
    a: 255
  };
}

export function rgbaToInt(rgba: integer[]): integer {
  return (rgba[0] << 24) + (rgba[1] << 16) + (rgba[2] << 8) + rgba[3];
}

/**
 * Provided valid HSV values, calculates and stitches together a string of that
 * HSV color's corresponding hex code.
 *
 * Sourced from {@link https://stackoverflow.com/a/44134328}.
 * @param h Hue in degrees, must be in a range of [0, 360]
 * @param s Saturation percentage, must be in a range of [0, 1]
 * @param l Ligthness percentage, must be in a range of [0, 1]
 * @returns a string of the corresponding color hex code with a "#" prefix
 */
export function hslToHex(h: number, s: number, l: number): string {
  const a = s * Math.min(l, 1 - l);
  const f = (n: number) => {
    const k = (n + h / 30) % 12;
    const rgb = l - a * Math.max(-1, Math.min(k - 3, 9 - k, 1));
    return Math.round(rgb * 255).toString(16).padStart(2, "0");
  };
  return `#${f(0)}${f(8)}${f(4)}`;
}

/*This function returns true if the current lang is available for some functions
If the lang is not in the function, it usually means that lang is going to use the default english version
This function is used in:
- summary-ui-handler.ts: If the lang is not available, it'll use types.json (english)
English itself counts as not available
*/
export function verifyLang(lang?: string): boolean {
  //IMPORTANT - ONLY ADD YOUR LANG HERE IF YOU'VE ALREADY ADDED ALL THE NECESSARY IMAGES
  if (!lang) {
    lang = i18next.resolvedLanguage;
  }

  switch (lang) {
  case "es":
  case "fr":
  case "de":
  case "it":
  case "zh-CN":
  case "zh-TW":
  case "pt-BR":
  case "ko":
  case "ja":
    return true;
  default:
    return false;
  }
}

/**
 * Prints the type and name of all game objects in a container for debuggin purposes
 * @param container container with game objects inside it
 */
export function printContainerList(container: Phaser.GameObjects.Container): void {
  console.log(container.list.map(go => {
    return {type: go.type, name: go.name};
  }));
}


/**
 * Truncate a string to a specified maximum length and add an ellipsis if it exceeds that length.
 *
 * @param str - The string to be truncated.
 * @param maxLength - The maximum length of the truncated string, defaults to 10.
 * @returns The truncated string with an ellipsis if it was longer than maxLength.
 */
export function truncateString(str: String, maxLength: number = 10) {
  // Check if the string length exceeds the maximum length
  if (str.length > maxLength) {
    // Truncate the string and add an ellipsis
    return str.slice(0, maxLength - 3) + "..."; // Subtract 3 to accommodate the ellipsis
  }
  // Return the original string if it does not exceed the maximum length
  return str;
}

/**
 * Perform a deep copy of an object.
 *
 * @param values - The object to be deep copied.
 * @returns A new object that is a deep copy of the input.
 */
export function deepCopy(values: object): object {
  // Convert the object to a JSON string and parse it back to an object to perform a deep copy
  return JSON.parse(JSON.stringify(values));
}

/**
 * Convert a space-separated string into a capitalized and underscored string.
 *
 * @param input - The string to be converted.
 * @returns The converted string with words capitalized and separated by underscores.
 */
export function reverseValueToKeySetting(input) {
  // Split the input string into an array of words
  const words = input.split(" ");
  // Capitalize the first letter of each word and convert the rest to lowercase
  const capitalizedWords = words.map(word => word.charAt(0).toUpperCase() + word.slice(1).toLowerCase());
  // Join the capitalized words with underscores and return the result
  return capitalizedWords.join("_");
}

/**
 * Capitalize a string.
 *
 * @param str - The string to be capitalized.
 * @param sep - The separator between the words of the string.
 * @param lowerFirstChar - Whether the first character of the string should be lowercase or not.
 * @param returnWithSpaces - Whether the returned string should have spaces between the words or not.
 * @returns The capitalized string.
 */
export function capitalizeString(str: string, sep: string, lowerFirstChar: boolean = true, returnWithSpaces: boolean = false) {
  if (str) {
    const splitedStr = str.toLowerCase().split(sep);

    for (let i = +lowerFirstChar; i < splitedStr?.length; i++) {
      splitedStr[i] = splitedStr[i].charAt(0).toUpperCase() + splitedStr[i].substring(1);
    }

    return returnWithSpaces ? splitedStr.join(" ") : splitedStr.join("");
  }
  return null;
}

/**
 * Returns if an object is null or undefined
 * @param object
 */
export function isNullOrUndefined(object: any): boolean {
  return null === object || undefined === object;
}

/**
 * This function is used in the context of a Pokémon battle game to calculate the actual integer damage value from a float result.
 * Many damage calculation formulas involve various parameters and result in float values.
 * The actual damage applied to a Pokémon's HP must be an integer.
 * This function helps in ensuring that by flooring the float value and enforcing a minimum damage value.
 *
 * @param value - The float value to convert.
 * @param minValue - The minimum integer value to return. Defaults to 1.
 * @returns The converted value as an integer.
 */
export function toDmgValue(value: number, minValue: number = 1) {
  return Math.max(Math.floor(value), minValue);
}

/**
 * Helper method to localize a sprite key (e.g. for types)
 * @param baseKey the base key of the sprite (e.g. `type`)
 * @returns the localized sprite key
 */
export function getLocalizedSpriteKey(baseKey: string) {
  return `${baseKey}${verifyLang(i18next.resolvedLanguage) ? `_${i18next.resolvedLanguage}` : ""}`;
}<|MERGE_RESOLUTION|>--- conflicted
+++ resolved
@@ -1,9 +1,6 @@
 import { MoneyFormat } from "#enums/money-format";
-<<<<<<< HEAD
 import * as LoggerTools from "./logger"
-=======
 import i18next from "i18next";
->>>>>>> df250c8b
 
 export const MissingTextureKey = "__MISSING";
 
@@ -92,17 +89,13 @@
   return V;
 }
 
-<<<<<<< HEAD
-export function randSeedInt(range: integer, min: integer = 0, reason?: string): integer {
-=======
 /**
  * Generates a random number using the global seed, or the current battle's seed if called via `Battle.randSeedInt`
  * @param range How large of a range of random numbers to choose from. If {@linkcode range} <= 1, returns {@linkcode min}
  * @param min The minimum integer to pick, default `0`
  * @returns A random integer between {@linkcode min} and ({@linkcode min} + {@linkcode range} - 1)
  */
-export function randSeedInt(range: integer, min: integer = 0): integer {
->>>>>>> df250c8b
+export function randSeedInt(range: integer, min: integer = 0, reason?: string): integer {
   if (range <= 1) {
     return min;
   }
