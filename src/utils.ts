--- conflicted
+++ resolved
@@ -387,7 +387,32 @@
   return (rgba[0] << 24) + (rgba[1] << 16) + (rgba[2] << 8) + rgba[3];
 }
 
-<<<<<<< HEAD
+/*This function returns true if the current lang is available for some functions
+If the lang is not in the function, it usually means that lang is going to use the default english version
+This function is used in:
+- summary-ui-handler.ts: If the lang is not available, it'll use types.json (english)
+English itself counts as not available
+*/
+export function verifyLang(lang?: string): boolean {
+  //IMPORTANT - ONLY ADD YOUR LANG HERE IF YOU'VE ALREADY ADDED ALL THE NECESSARY IMAGES
+  if (!lang) {
+    lang = i18next.language;
+  }
+
+  switch (lang) {
+  case "es":
+  case "fr":
+  case "de":
+  case "it":
+  case "zh_CN":
+  case "zh_TW":
+  case "pt_BR":
+    return true;
+  default:
+    return false;
+  }
+}
+
 /**
  * Truncate a string to a specified maximum length and add an ellipsis if it exceeds that length.
  *
@@ -430,30 +455,4 @@
   // Join the capitalized words with underscores and return the result
   return capitalizedWords.join("_");
 }
-=======
-/*This function returns true if the current lang is available for some functions
-If the lang is not in the function, it usually means that lang is going to use the default english version
-This function is used in:
-- summary-ui-handler.ts: If the lang is not available, it'll use types.json (english)
-English itself counts as not available
-*/
-export function verifyLang(lang?: string): boolean {
-  //IMPORTANT - ONLY ADD YOUR LANG HERE IF YOU'VE ALREADY ADDED ALL THE NECESSARY IMAGES
-  if (!lang) {
-    lang = i18next.language;
-  }
-
-  switch (lang) {
-  case "es":
-  case "fr":
-  case "de":
-  case "it":
-  case "zh_CN":
-  case "zh_TW":
-  case "pt_BR":
-    return true;
-  default:
-    return false;
-  }
-}
->>>>>>> dc8672b2
+
