import i18next from "i18next";
import { MoneyFormat } from "#enums/money-format";

export const MissingTextureKey = "__MISSING";

export function toReadableString(str: string): string {
  return str.replace(/\_/g, " ").split(" ").map(s => `${s.slice(0, 1)}${s.slice(1).toLowerCase()}`).join(" ");
}

export function randomString(length: integer, seeded: boolean = false) {
  const characters = "ABCDEFGHIJKLMNOPQRSTUVWXYZabcdefghijklmnopqrstuvwxyz0123456789";
  let result = "";

  for (let i = 0; i < length; i++) {
    const randomIndex = seeded ? randSeedInt(characters.length) : Math.floor(Math.random() * characters.length);
    result += characters[randomIndex];
  }

  return result;
}

export function shiftCharCodes(str: string, shiftCount: integer) {
  if (!shiftCount) {
    shiftCount = 0;
  }

  let newStr = "";

  for (let i = 0; i < str.length; i++) {
    const charCode = str.charCodeAt(i);
    const newCharCode = charCode + shiftCount;
    newStr += String.fromCharCode(newCharCode);
  }

  return newStr;
}

export function clampInt(value: integer, min: integer, max: integer): integer {
  return Math.min(Math.max(value, min), max);
}

export function randGauss(stdev: number, mean: number = 0): number {
  if (!stdev) {
    return 0;
  }
  const u = 1 - Math.random();
  const v = Math.random();
  const z = Math.sqrt(-2.0 * Math.log(u)) * Math.cos(2.0 * Math.PI * v);
  return z * stdev + mean;
}

export function randSeedGauss(stdev: number, mean: number = 0): number {
  if (!stdev) {
    return 0;
  }
  const u = 1 - Phaser.Math.RND.realInRange(0, 1);
  const v = Phaser.Math.RND.realInRange(0, 1);
  const z = Math.sqrt(-2.0 * Math.log(u)) * Math.cos(2.0 * Math.PI * v);
  return z * stdev + mean;
}

export function padInt(value: integer, length: integer, padWith?: string): string {
  if (!padWith) {
    padWith = "0";
  }
  let valueStr = value.toString();
  while (valueStr.length < length) {
    valueStr = `${padWith}${valueStr}`;
  }
  return valueStr;
}

/**
* Returns a random integer between min and min + range
* @param range The amount of possible numbers
* @param min The starting number
*/
export function randInt(range: integer, min: integer = 0): integer {
  if (range === 1) {
    return min;
  }
  return Math.floor(Math.random() * range) + min;
}

export function randSeedInt(range: integer, min: integer = 0): integer {
  if (range <= 1) {
    return min;
  }
  return Phaser.Math.RND.integerInRange(min, (range - 1) + min);
}

/**
* Returns a random integer between min and max (non-inclusive)
* @param min The lowest number
* @param max The highest number
*/
export function randIntRange(min: integer, max: integer): integer {
  return randInt(max - min, min);
}

export function randItem<T>(items: T[]): T {
  return items.length === 1
    ? items[0]
    : items[randInt(items.length)];
}

export function randSeedItem<T>(items: T[]): T {
  return items.length === 1
    ? items[0]
    : Phaser.Math.RND.pick(items);
}

export function randSeedWeightedItem<T>(items: T[]): T {
  return items.length === 1
    ? items[0]
    : Phaser.Math.RND.weightedPick(items);
}

export function randSeedEasedWeightedItem<T>(items: T[], easingFunction: string = "Sine.easeIn"): T | null {
  if (!items.length) {
    return null;
  }
  if (items.length === 1) {
    return items[0];
  }
  const value = Phaser.Math.RND.realInRange(0, 1);
  const easedValue = Phaser.Tweens.Builders.GetEaseFunction(easingFunction)(value);
  return items[Math.floor(easedValue * items.length)];
}

/**
 * Shuffle a list using the seeded rng. Utilises the Fisher-Yates algorithm.
 * @param {Array} items An array of items.
 * @returns {Array} A new shuffled array of items.
 */
export function randSeedShuffle<T>(items: T[]): T[] {
  if (items.length <= 1) {
    return items;
  }
  const newArray = items.slice(0);
  for (let i = items.length - 1; i > 0; i--) {
    const j = Phaser.Math.RND.integerInRange(0, i);
    [newArray[i], newArray[j]] = [newArray[j], newArray[i]];
  }
  return newArray;
}

export function getFrameMs(frameCount: integer): integer {
  return Math.floor((1 / 60) * 1000 * frameCount);
}

export function getCurrentTime(): number {
  const date = new Date();
  return (((date.getHours() * 60 + date.getMinutes()) / 1440) + 0.675) % 1;
}

const secondsInHour = 3600;

export function getPlayTimeString(totalSeconds: integer): string {
  const days = `${Math.floor(totalSeconds / (secondsInHour * 24))}`;
  const hours = `${Math.floor(totalSeconds % (secondsInHour * 24) / secondsInHour)}`;
  const minutes = `${Math.floor(totalSeconds % secondsInHour / 60)}`;
  const seconds = `${Math.floor(totalSeconds % 60)}`;

  return `${days.padStart(2, "0")}:${hours.padStart(2, "0")}:${minutes.padStart(2, "0")}:${seconds.padStart(2, "0")}`;
}

/**
 * Generates IVs from a given {@linkcode id} by extracting 5 bits at a time
 * starting from the least significant bit up to the 30th most significant bit.
 * @param id 32-bit number
 * @returns An array of six numbers corresponding to 5-bit chunks from {@linkcode id}
 */
export function getIvsFromId(id: number): number[] {
  return [
    (id & 0x3E000000) >>> 25,
    (id & 0x01F00000) >>> 20,
    (id & 0x000F8000) >>> 15,
    (id & 0x00007C00) >>> 10,
    (id & 0x000003E0) >>> 5,
    (id & 0x0000001F)
  ];
}

export function formatLargeNumber(count: integer, threshold: integer): string {
  if (count < threshold) {
    return count.toString();
  }
  const ret = count.toString();
  let suffix = "";
  switch (Math.ceil(ret.length / 3) - 1) {
  case 1:
    suffix = "K";
    break;
  case 2:
    suffix = "M";
    break;
  case 3:
    suffix = "B";
    break;
  case 4:
    suffix = "T";
    break;
  case 5:
    suffix = "q";
    break;
  default:
    return "?";
  }
  const digits = ((ret.length + 2) % 3) + 1;
  let decimalNumber = ret.slice(digits, digits + 2);
  while (decimalNumber.endsWith("0")) {
    decimalNumber = decimalNumber.slice(0, -1);
  }
  return `${ret.slice(0, digits)}${decimalNumber ? `.${decimalNumber}` : ""}${suffix}`;
}

// Abbreviations from 10^0 to 10^33
const AbbreviationsLargeNumber: string[] = ["", "K", "M", "B", "t", "q", "Q", "s", "S", "o", "n", "d"];

export function formatFancyLargeNumber(number: number, rounded: number = 3): string {
  let exponent: number;

  if (number < 1000) {
    exponent = 0;
  } else {
    const maxExp = AbbreviationsLargeNumber.length - 1;

    exponent = Math.floor(Math.log(number) / Math.log(1000));
    exponent = Math.min(exponent, maxExp);

    number /= Math.pow(1000, exponent);
  }

  return `${(exponent === 0) || number % 1 === 0 ? number : number.toFixed(rounded)}${AbbreviationsLargeNumber[exponent]}`;
}

export function formatMoney(format: MoneyFormat, amount: number) {
  if (format === MoneyFormat.ABBREVIATED) {
    return formatFancyLargeNumber(amount);
  }
  return amount.toLocaleString();
}

export function formatStat(stat: integer, forHp: boolean = false): string {
  return formatLargeNumber(stat, forHp ? 100000 : 1000000);
}

export function getEnumKeys(enumType: any): string[] {
  return Object.values(enumType).filter(v => isNaN(parseInt(v!.toString()))).map(v => v!.toString());
}

export function getEnumValues(enumType: any): integer[] {
  return Object.values(enumType).filter(v => !isNaN(parseInt(v!.toString()))).map(v => parseInt(v!.toString()));
}

export function executeIf<T>(condition: boolean, promiseFunc: () => Promise<T>): Promise<T | null> {
  return condition ? promiseFunc() : new Promise<T | null>(resolve => resolve(null));
}

export const sessionIdKey = "pokerogue_sessionId";
// Check if the current hostname is 'localhost' or an IP address, and ensure a port is specified
export const isLocal = (
  (window.location.hostname === "localhost" ||
   /^[0-9]+\.[0-9]+\.[0-9]+\.[0-9]+$/.test(window.location.hostname)) &&
  window.location.port !== "") || window.location.hostname === "";

export const localServerUrl = import.meta.env.VITE_SERVER_URL ?? `http://${window.location.hostname}:${window.location.port+1}`;

// Set the server URL based on whether it's local or not
export const apiUrl = localServerUrl ?? "https://api.pokerogue.net";
// used to disable api calls when isLocal is true and a server is not found
export let isLocalServerConnected = true;

export const isBeta = import.meta.env.MODE === "beta"; // this checks to see if the env mode is development. Technically this gives the same value for beta AND for dev envs

export function setCookie(cName: string, cValue: string): void {
  const expiration = new Date();
  expiration.setTime(new Date().getTime() + 3600000 * 24 * 30 * 3/*7*/);
  document.cookie = `${cName}=${cValue};Secure;SameSite=Strict;Domain=${window.location.hostname};Path=/;Expires=${expiration.toUTCString()}`;
}

export function removeCookie(cName: string): void {
  if (isBeta) {
    document.cookie = `${cName}=;Secure;SameSite=Strict;Domain=pokerogue.net;Path=/;Max-Age=-1`; // we need to remove the cookie from the main domain as well
  }

  document.cookie = `${cName}=;Secure;SameSite=Strict;Domain=${window.location.hostname};Path=/;Max-Age=-1`;
  document.cookie = `${cName}=;Secure;SameSite=Strict;Path=/;Max-Age=-1`; // legacy cookie without domain, for older cookies to prevent a login loop
}

export function getCookie(cName: string): string {
  // check if there are multiple cookies with the same name and delete them
  if (document.cookie.split(";").filter(c => c.includes(cName)).length > 1) {
    removeCookie(cName);
    return "";
  }
  const name = `${cName}=`;
  const ca = document.cookie.split(";");
  for (let i = 0; i < ca.length; i++) {
    let c = ca[i];
    while (c.charAt(0) === " ") {
      c = c.substring(1);
    }
    if (c.indexOf(name) === 0) {
      return c.substring(name.length, c.length);
    }
  }
  return "";
}

/**
 * When locally running the game, "pings" the local server
 * with a GET request to verify if a server is running,
 * sets isLocalServerConnected based on results
 */
export function localPing() {
  if (isLocal) {
    apiFetch("game/titlestats")
      .then(resolved => isLocalServerConnected = true,
        rejected => isLocalServerConnected = false
      );
  }
}

export function apiFetch(path: string, authed: boolean = false): Promise<Response> {
  return (isLocal && isLocalServerConnected) || !isLocal ? new Promise((resolve, reject) => {
    const request = {};
    if (authed) {
      const sId = getCookie(sessionIdKey);
      if (sId) {
        request["headers"] = { "Authorization": sId };
      }
    }
    fetch(`${apiUrl}/${path}`, request)
      .then(response => resolve(response))
      .catch(err => reject(err));
  }) : new Promise(() => {});
}

export function apiPost(path: string, data?: any, contentType: string = "application/json", authed: boolean = false): Promise<Response> {
  return (isLocal && isLocalServerConnected) || !isLocal ? new Promise((resolve, reject) => {
    const headers = {
      "Accept": contentType,
      "Content-Type": contentType,
    };
    if (authed) {
      const sId = getCookie(sessionIdKey);
      if (sId) {
        headers["Authorization"] = sId;
      }
    }
    fetch(`${apiUrl}/${path}`, { method: "POST", headers: headers, body: data })
      .then(response => resolve(response))
      .catch(err => reject(err));
  }) : new Promise(() => {});
}

/** Alias for the constructor of a class */
export type Constructor<T> = new(...args: unknown[]) => T;

export class BooleanHolder {
  public value: boolean;

  constructor(value: boolean) {
    this.value = value;
  }
}

export class NumberHolder {
  public value: number;

  constructor(value: number) {
    this.value = value;
  }
}

export class IntegerHolder extends NumberHolder {
  constructor(value: integer) {
    super(value);
  }
}

export class FixedInt extends IntegerHolder {
  constructor(value: integer) {
    super(value);
  }
}

export function fixedInt(value: integer): integer {
  return new FixedInt(value) as unknown as integer;
}

/**
 * Formats a string to title case
 * @param unformattedText Text to be formatted
 * @returns the formatted string
 */
export function formatText(unformattedText: string): string {
  const text = unformattedText.split("_");
  for (let i = 0; i < text.length; i++) {
    text[i] = text[i].charAt(0).toUpperCase() + text[i].substring(1).toLowerCase();
  }

  return text.join(" ");
}

export function toCamelCaseString(unformattedText: string): string {
  if (!unformattedText) {
    return "";
  }
  return unformattedText.split(/[_ ]/).filter(f => f).map((f, i) => i ? `${f[0].toUpperCase()}${f.slice(1).toLowerCase()}` : f.toLowerCase()).join("");
}

export function rgbToHsv(r: integer, g: integer, b: integer) {
  const v = Math.max(r, g, b);
  const c = v - Math.min(r, g, b);
  const h = c && ((v === r) ? (g - b) / c : ((v === g) ? 2 + (b - r) / c : 4 + (r - g) / c));
  return [ 60 * (h < 0 ? h + 6 : h), v && c / v, v];
}

/**
 * Compare color difference in RGB
 * @param {Array} rgb1 First RGB color in array
 * @param {Array} rgb2 Second RGB color in array
 */
export function deltaRgb(rgb1: integer[], rgb2: integer[]): integer {
  const [ r1, g1, b1 ] = rgb1;
  const [ r2, g2, b2 ] = rgb2;
  const drp2 = Math.pow(r1 - r2, 2);
  const dgp2 = Math.pow(g1 - g2, 2);
  const dbp2 = Math.pow(b1 - b2, 2);
  const t = (r1 + r2) / 2;

  return Math.ceil(Math.sqrt(2 * drp2 + 4 * dgp2 + 3 * dbp2 + t * (drp2 - dbp2) / 256));
}

export function rgbHexToRgba(hex: string) {
  const color = hex.match(/^([\da-f]{2})([\da-f]{2})([\da-f]{2})$/i)!; // TODO: is this bang correct?
  return {
    r: parseInt(color[1], 16),
    g: parseInt(color[2], 16),
    b: parseInt(color[3], 16),
    a: 255
  };
}

export function rgbaToInt(rgba: integer[]): integer {
  return (rgba[0] << 24) + (rgba[1] << 16) + (rgba[2] << 8) + rgba[3];
}

/*This function returns true if the current lang is available for some functions
If the lang is not in the function, it usually means that lang is going to use the default english version
This function is used in:
- summary-ui-handler.ts: If the lang is not available, it'll use types.json (english)
English itself counts as not available
*/
export function verifyLang(lang?: string): boolean {
  //IMPORTANT - ONLY ADD YOUR LANG HERE IF YOU'VE ALREADY ADDED ALL THE NECESSARY IMAGES
  if (!lang) {
    lang = i18next.resolvedLanguage;
  }

  switch (lang) {
  case "es":
  case "fr":
  case "de":
  case "it":
  case "zh-CN":
  case "zh-TW":
  case "pt-BR":
  case "ko":
  case "ja":
    return true;
  default:
    return false;
  }
}

/**
 * Prints the type and name of all game objects in a container for debuggin purposes
 * @param container container with game objects inside it
 */
export function printContainerList(container: Phaser.GameObjects.Container): void {
  console.log(container.list.map(go => {
    return {type: go.type, name: go.name};
  }));
}


/**
 * Truncate a string to a specified maximum length and add an ellipsis if it exceeds that length.
 *
 * @param str - The string to be truncated.
 * @param maxLength - The maximum length of the truncated string, defaults to 10.
 * @returns The truncated string with an ellipsis if it was longer than maxLength.
 */
export function truncateString(str: String, maxLength: number = 10) {
  // Check if the string length exceeds the maximum length
  if (str.length > maxLength) {
    // Truncate the string and add an ellipsis
    return str.slice(0, maxLength - 3) + "..."; // Subtract 3 to accommodate the ellipsis
  }
  // Return the original string if it does not exceed the maximum length
  return str;
}

/**
 * Perform a deep copy of an object.
 *
 * @param values - The object to be deep copied.
 * @returns A new object that is a deep copy of the input.
 */
export function deepCopy(values: object): object {
  // Convert the object to a JSON string and parse it back to an object to perform a deep copy
  return JSON.parse(JSON.stringify(values));
}

/**
 * Convert a space-separated string into a capitalized and underscored string.
 *
 * @param input - The string to be converted.
 * @returns The converted string with words capitalized and separated by underscores.
 */
export function reverseValueToKeySetting(input) {
  // Split the input string into an array of words
  const words = input.split(" ");
  // Capitalize the first letter of each word and convert the rest to lowercase
  const capitalizedWords = words.map(word => word.charAt(0).toUpperCase() + word.slice(1).toLowerCase());
  // Join the capitalized words with underscores and return the result
  return capitalizedWords.join("_");
}

/**
 * Capitalize a string.
 *
 * @param str - The string to be capitalized.
 * @param sep - The separator between the words of the string.
 * @param lowerFirstChar - Whether the first character of the string should be lowercase or not.
 * @param returnWithSpaces - Whether the returned string should have spaces between the words or not.
 * @returns The capitalized string.
 */
export function capitalizeString(str: string, sep: string, lowerFirstChar: boolean = true, returnWithSpaces: boolean = false) {
  if (str) {
    const splitedStr = str.toLowerCase().split(sep);

    for (let i = +lowerFirstChar; i < splitedStr?.length; i++) {
      splitedStr[i] = splitedStr[i].charAt(0).toUpperCase() + splitedStr[i].substring(1);
    }

    return returnWithSpaces ? splitedStr.join(" ") : splitedStr.join("");
  }
  return null;
}

/**
 * Returns if an object is null or undefined
 * @param object
 */
export function isNullOrUndefined(object: any): boolean {
  return null === object || undefined === object;
}

/**
<<<<<<< HEAD
 * Helper method to localize a sprite key (e.g. for types)
 * @param baseKey the base key of the sprite (e.g. `type`)
 * @returns the localized sprite key
 */
export function getLocalizedSpriteKey(baseKey: string) {
  return `${baseKey}${verifyLang(i18next.resolvedLanguage) ? `_${i18next.resolvedLanguage}` : ""}`;
=======
 * This function is used in the context of a Pokémon battle game to calculate the actual integer damage value from a float result.
 * Many damage calculation formulas involve various parameters and result in float values.
 * The actual damage applied to a Pokémon's HP must be an integer.
 * This function helps in ensuring that by flooring the float value and enforcing a minimum damage value.
 *
 * @param value - The float value to convert.
 * @param minValue - The minimum integer value to return. Defaults to 1.
 * @returns The converted value as an integer.
 */
export function toDmgValue(value: number, minValue: number = 1) {
  return Math.max(Math.floor(value), minValue);
>>>>>>> 82889731
}<|MERGE_RESOLUTION|>--- conflicted
+++ resolved
@@ -562,14 +562,6 @@
 }
 
 /**
-<<<<<<< HEAD
- * Helper method to localize a sprite key (e.g. for types)
- * @param baseKey the base key of the sprite (e.g. `type`)
- * @returns the localized sprite key
- */
-export function getLocalizedSpriteKey(baseKey: string) {
-  return `${baseKey}${verifyLang(i18next.resolvedLanguage) ? `_${i18next.resolvedLanguage}` : ""}`;
-=======
  * This function is used in the context of a Pokémon battle game to calculate the actual integer damage value from a float result.
  * Many damage calculation formulas involve various parameters and result in float values.
  * The actual damage applied to a Pokémon's HP must be an integer.
@@ -581,5 +573,13 @@
  */
 export function toDmgValue(value: number, minValue: number = 1) {
   return Math.max(Math.floor(value), minValue);
->>>>>>> 82889731
+}
+
+/**
+ * Helper method to localize a sprite key (e.g. for types)
+ * @param baseKey the base key of the sprite (e.g. `type`)
+ * @returns the localized sprite key
+ */
+export function getLocalizedSpriteKey(baseKey: string) {
+  return `${baseKey}${verifyLang(i18next.resolvedLanguage) ? `_${i18next.resolvedLanguage}` : ""}`;
 }