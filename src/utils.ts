--- conflicted
+++ resolved
@@ -561,13 +561,10 @@
   return null === object || undefined === object;
 }
 
-<<<<<<< HEAD
 export function capitalizeFirstLetter(str: string) {
   return str.charAt(0).toUpperCase() + str.slice(1);
 }
 
-=======
->>>>>>> 2d0a4326
 /**
  * This function is used in the context of a Pokémon battle game to calculate the actual integer damage value from a float result.
  * Many damage calculation formulas involve various parameters and result in float values.
@@ -580,8 +577,6 @@
  */
 export function toDmgValue(value: number, minValue: number = 1) {
   return Math.max(Math.floor(value), minValue);
-<<<<<<< HEAD
-=======
 }
 
 /**
@@ -591,5 +586,4 @@
  */
 export function getLocalizedSpriteKey(baseKey: string) {
   return `${baseKey}${verifyLang(i18next.resolvedLanguage) ? `_${i18next.resolvedLanguage}` : ""}`;
->>>>>>> 2d0a4326
 }