export const MissingTextureKey = "__MISSING";

export function toReadableString(str: string): string {
  return str.replace(/\_/g, " ").split(" ").map(s => `${s.slice(0, 1)}${s.slice(1).toLowerCase()}`).join(" ");
}

export function randomString(length: integer, seeded: boolean = false) {
  const characters = "ABCDEFGHIJKLMNOPQRSTUVWXYZabcdefghijklmnopqrstuvwxyz0123456789";
  let result = "";
  
  for (let i = 0; i < length; i++) {
    const randomIndex = seeded ? randSeedInt(characters.length) : Math.floor(Math.random() * characters.length);
    result += characters[randomIndex];
  }
  
  return result;
}

export function shiftCharCodes(str: string, shiftCount: integer) {
  if (!shiftCount)
    shiftCount = 0;
  
  let newStr = "";

  for (let i = 0; i < str.length; i++) {
      let charCode = str.charCodeAt(i);
      let newCharCode = charCode + shiftCount;
      newStr += String.fromCharCode(newCharCode);
  }

  return newStr;
}

export function clampInt(value: integer, min: integer, max: integer): integer {
  return Math.min(Math.max(value, min), max);
}

export function randGauss(stdev: number, mean: number = 0): number {
  if (!stdev)
    return 0;
  const u = 1 - Math.random();
  const v = Math.random();
  const z = Math.sqrt(-2.0 * Math.log(u)) * Math.cos(2.0 * Math.PI * v);
  return z * stdev + mean;
}

export function randSeedGauss(stdev: number, mean: number = 0): number {
  if (!stdev)
    return 0;
  const u = 1 - Phaser.Math.RND.realInRange(0, 1);
  const v = Phaser.Math.RND.realInRange(0, 1);
  const z = Math.sqrt(-2.0 * Math.log(u)) * Math.cos(2.0 * Math.PI * v);
  return z * stdev + mean;
}

export function padInt(value: integer, length: integer, padWith?: string): string {
<<<<<<< HEAD
  if (!padWith)
    padWith = '0';
=======
  if (!padWith) {
    padWith = "0";
  }
>>>>>>> be1e15ac
  let valueStr = value.toString();
  while (valueStr.length < length)
    valueStr = `${padWith}${valueStr}`;
  return valueStr;
}

/**
* Returns a random integer between min and min + range
* @param range The amount of possible numbers
* @param min The starting number
*/
export function randInt(range: integer, min: integer = 0): integer {
  if (range === 1)
    return min;
  return Math.floor(Math.random() * range) + min;
}

export function randSeedInt(range: integer, min: integer = 0): integer {
  if (range <= 1)
    return min;
  return Phaser.Math.RND.integerInRange(min, (range - 1) + min);
}

/**
* Returns a random integer between min and max (non-inclusive)
* @param min The lowest number
* @param max The highest number
*/
export function randIntRange(min: integer, max: integer): integer {
  return randInt(max - min, min);
}

export function randItem<T>(items: T[]): T {
  return items.length === 1
    ? items[0]
    : items[randInt(items.length)];
}

export function randSeedItem<T>(items: T[]): T {
  return items.length === 1
    ? items[0]
    : Phaser.Math.RND.pick(items);
}

export function randSeedWeightedItem<T>(items: T[]): T {
  return items.length === 1
    ? items[0]
    : Phaser.Math.RND.weightedPick(items);
}

<<<<<<< HEAD
export function randSeedEasedWeightedItem<T>(items: T[], easingFunction: string = 'Sine.easeIn'): T {
  if (!items.length)
=======
export function randSeedEasedWeightedItem<T>(items: T[], easingFunction: string = "Sine.easeIn"): T {
  if (!items.length) {
>>>>>>> be1e15ac
    return null;
  if (items.length === 1)
    return items[0];
  const value = Phaser.Math.RND.realInRange(0, 1);
  const easedValue = Phaser.Tweens.Builders.GetEaseFunction(easingFunction)(value);
  return items[Math.floor(easedValue * items.length)];
}

export function getFrameMs(frameCount: integer): integer {
  return Math.floor((1 / 60) * 1000 * frameCount);
}

export function getCurrentTime(): number {
  const date = new Date();
  return (((date.getHours() * 60 + date.getMinutes()) / 1440) + 0.675) % 1;
}

const secondsInHour = 3600;

export function getPlayTimeString(totalSeconds: integer): string {
  const days = `${Math.floor(totalSeconds / (secondsInHour * 24))}`;
  const hours = `${Math.floor(totalSeconds % (secondsInHour * 24) / secondsInHour)}`;
  const minutes = `${Math.floor(totalSeconds % secondsInHour / 60)}`;
  const seconds = `${Math.floor(totalSeconds % 60)}`;

  return `${days.padStart(2, "0")}:${hours.padStart(2, "0")}:${minutes.padStart(2, "0")}:${seconds.padStart(2, "0")}`;
}

export function binToDec(input: string): integer {
  let place: integer[] = []; 
  let binary: string[] = [];
  
  let decimalNum = 0;
  
  for (let i = 0; i < input.length; i++) {
    binary.push(input[i]);
    place.push(Math.pow(2, i));
    decimalNum += place[i] * parseInt(binary[i]);
  }

  return decimalNum;
}

export function decToBin(input: integer): string {
  let bin = "";
  let intNum = input;
  while (intNum > 0) {
    bin = intNum % 2 ? `1${bin}` : `0${bin}`;
    intNum = Math.floor(intNum * 0.5);
  }

  return bin;
}

export function getIvsFromId(id: integer): integer[] {
  return [
    binToDec(decToBin(id).substring(0, 5)),
    binToDec(decToBin(id).substring(5, 10)),
    binToDec(decToBin(id).substring(10, 15)),
    binToDec(decToBin(id).substring(15, 20)),
    binToDec(decToBin(id).substring(20, 25)),
    binToDec(decToBin(id).substring(25, 30))
  ];
}

export function formatLargeNumber(count: integer, threshold: integer): string {
  if (count < threshold)
    return count.toString();
<<<<<<< HEAD
  let ret = count.toString();
  let suffix = '';
  switch (Math.ceil(ret.length / 3) - 1) {
    case 1:
      suffix = 'K';
      break;
    case 2:
      suffix = 'M';
      break;
    case 3:
      suffix = 'B';
      break;
    case 4:
      suffix = 'T';
      break;
    case 5:
      suffix = 'q';
      break;
    default:
      return '?';
  }
  const digits = ((ret.length + 2) % 3) + 1;
  let decimalNumber = ret.slice(digits, digits + 2);
  while (decimalNumber.endsWith('0'))
      decimalNumber = decimalNumber.slice(0, -1);
  return `${ret.slice(0, digits)}${decimalNumber ? `.${decimalNumber}` : ''}${suffix}`;
=======
  }
  const ret = count.toString();
  let suffix = "";
  switch (Math.ceil(ret.length / 3) - 1) {
  case 1:
    suffix = "K";
    break;
  case 2:
    suffix = "M";
    break;
  case 3:
    suffix = "B";
    break;
  case 4:
    suffix = "T";
    break;
  case 5:
    suffix = "q";
    break;
  default:
    return "?";
  }
  const digits = ((ret.length + 2) % 3) + 1;
  let decimalNumber = ret.slice(digits, digits + 2);
  while (decimalNumber.endsWith("0")) {
    decimalNumber = decimalNumber.slice(0, -1);
  }
  return `${ret.slice(0, digits)}${decimalNumber ? `.${decimalNumber}` : ""}${suffix}`;
>>>>>>> be1e15ac
}

export function formatStat(stat: integer, forHp: boolean = false): string {
  return formatLargeNumber(stat, forHp ? 100000 : 1000000);
}

export function getEnumKeys(enumType): string[] {
  return Object.values(enumType).filter(v => isNaN(parseInt(v.toString()))).map(v => v.toString());
}

export function getEnumValues(enumType): integer[] {
  return Object.values(enumType).filter(v => !isNaN(parseInt(v.toString()))).map(v => parseInt(v.toString()));
}

export function executeIf<T>(condition: boolean, promiseFunc: () => Promise<T>): Promise<T> {
  return condition ? promiseFunc() : new Promise<T>(resolve => resolve(null));
}

export const sessionIdKey = "pokerogue_sessionId";
export const isLocal = window.location.hostname === "localhost" || window.location.hostname === "";
export const serverUrl = isLocal ? "http://localhost:8001" : "";
export const apiUrl = isLocal ? serverUrl : "https://api.pokerogue.net";

export function setCookie(cName: string, cValue: string): void {
  const expiration = new Date();
  expiration.setTime(new Date().getTime() + 3600000 * 24 * 30 * 3/*7*/);
  document.cookie = `${cName}=${cValue};SameSite=Strict;path=/;expires=${expiration.toUTCString()}`;
}

export function getCookie(cName: string): string {
  const name = `${cName}=`;
  const ca = document.cookie.split(";");
  for (let i = 0; i < ca.length; i++) {
    let c = ca[i];
<<<<<<< HEAD
    while (c.charAt(0) === ' ')
=======
    while (c.charAt(0) === " ") {
>>>>>>> be1e15ac
      c = c.substring(1);
    if (c.indexOf(name) === 0)
      return c.substring(name.length, c.length);
  }
  return "";
}

export function apiFetch(path: string, authed: boolean = false): Promise<Response> {
  return new Promise((resolve, reject) => {
    const request = {};
    if (authed) {
      const sId = getCookie(sessionIdKey);
<<<<<<< HEAD
      if (sId)
        request['headers'] = { 'Authorization': sId };
=======
      if (sId) {
        request["headers"] = { "Authorization": sId };
      }
>>>>>>> be1e15ac
    }
    fetch(`${apiUrl}/${path}`, request)
      .then(response => resolve(response))
      .catch(err => reject(err));
  });
}

export function apiPost(path: string, data?: any, contentType: string = "application/json", authed: boolean = false): Promise<Response> {
  return new Promise((resolve, reject) => {
    const headers = {
      "Accept": contentType,
      "Content-Type": contentType,
    };
    if (authed) {
      const sId = getCookie(sessionIdKey);
<<<<<<< HEAD
      if (sId)
        headers['Authorization'] = sId;
=======
      if (sId) {
        headers["Authorization"] = sId;
      }
>>>>>>> be1e15ac
    }
    fetch(`${apiUrl}/${path}`, { method: "POST", headers: headers, body: data })
      .then(response => resolve(response))
      .catch(err => reject(err));
  });
}

export class BooleanHolder {
  public value: boolean;

  constructor(value: boolean) {
    this.value = value;
  }
}

export class NumberHolder {
  public value: number;

  constructor(value: number) {
    this.value = value;
  }
}

export class IntegerHolder extends NumberHolder {
  constructor(value: integer) {
    super(value);
  }
}

export class FixedInt extends IntegerHolder {
  constructor(value: integer) {
    super(value);
  }
}

export function fixedInt(value: integer): integer {
  return new FixedInt(value) as unknown as integer;
}

export function rgbToHsv(r: integer, g: integer, b: integer) {
  let v = Math.max(r, g, b);
  let c = v - Math.min(r, g, b);
  let h = c && ((v === r) ? (g - b) / c : ((v === g) ? 2 + (b - r) / c : 4 + (r - g) / c)); 
  return [ 60 * (h < 0 ? h + 6 : h), v && c / v, v];
}

/**
 * Compare color difference in RGB
 * @param {Array} rgb1 First RGB color in array
 * @param {Array} rgb2 Second RGB color in array
 */
export function deltaRgb(rgb1: integer[], rgb2: integer[]): integer {
  const [ r1, g1, b1 ] = rgb1;
  const [ r2, g2, b2 ] = rgb2;
  const drp2 = Math.pow(r1 - r2, 2);
  const dgp2 = Math.pow(g1 - g2, 2);
  const dbp2 = Math.pow(b1 - b2, 2);
  const t = (r1 + r2) / 2;

  return Math.ceil(Math.sqrt(2 * drp2 + 4 * dgp2 + 3 * dbp2 + t * (drp2 - dbp2) / 256));
}

export function rgbHexToRgba(hex: string) {
  const color = hex.match(/^([\da-f]{2})([\da-f]{2})([\da-f]{2})$/i);
  return {
      r: parseInt(color[1], 16),
      g: parseInt(color[2], 16),
      b: parseInt(color[3], 16),
      a: 255
  };
}

export function rgbaToInt(rgba: integer[]): integer {
  return (rgba[0] << 24) + (rgba[1] << 16) + (rgba[2] << 8) + rgba[3];
}<|MERGE_RESOLUTION|>--- conflicted
+++ resolved
@@ -17,15 +17,16 @@
 }
 
 export function shiftCharCodes(str: string, shiftCount: integer) {
-  if (!shiftCount)
+  if (!shiftCount) {
     shiftCount = 0;
+  }
   
   let newStr = "";
 
   for (let i = 0; i < str.length; i++) {
-      let charCode = str.charCodeAt(i);
-      let newCharCode = charCode + shiftCount;
-      newStr += String.fromCharCode(newCharCode);
+    const charCode = str.charCodeAt(i);
+    const newCharCode = charCode + shiftCount;
+    newStr += String.fromCharCode(newCharCode);
   }
 
   return newStr;
@@ -36,8 +37,9 @@
 }
 
 export function randGauss(stdev: number, mean: number = 0): number {
-  if (!stdev)
+  if (!stdev) {
     return 0;
+  }
   const u = 1 - Math.random();
   const v = Math.random();
   const z = Math.sqrt(-2.0 * Math.log(u)) * Math.cos(2.0 * Math.PI * v);
@@ -45,8 +47,9 @@
 }
 
 export function randSeedGauss(stdev: number, mean: number = 0): number {
-  if (!stdev)
+  if (!stdev) {
     return 0;
+  }
   const u = 1 - Phaser.Math.RND.realInRange(0, 1);
   const v = Phaser.Math.RND.realInRange(0, 1);
   const z = Math.sqrt(-2.0 * Math.log(u)) * Math.cos(2.0 * Math.PI * v);
@@ -54,17 +57,13 @@
 }
 
 export function padInt(value: integer, length: integer, padWith?: string): string {
-<<<<<<< HEAD
-  if (!padWith)
-    padWith = '0';
-=======
   if (!padWith) {
     padWith = "0";
   }
->>>>>>> be1e15ac
   let valueStr = value.toString();
-  while (valueStr.length < length)
+  while (valueStr.length < length) {
     valueStr = `${padWith}${valueStr}`;
+  }
   return valueStr;
 }
 
@@ -74,14 +73,16 @@
 * @param min The starting number
 */
 export function randInt(range: integer, min: integer = 0): integer {
-  if (range === 1)
+  if (range === 1) {
     return min;
+  }
   return Math.floor(Math.random() * range) + min;
 }
 
 export function randSeedInt(range: integer, min: integer = 0): integer {
-  if (range <= 1)
+  if (range <= 1) {
     return min;
+  }
   return Phaser.Math.RND.integerInRange(min, (range - 1) + min);
 }
 
@@ -112,16 +113,13 @@
     : Phaser.Math.RND.weightedPick(items);
 }
 
-<<<<<<< HEAD
-export function randSeedEasedWeightedItem<T>(items: T[], easingFunction: string = 'Sine.easeIn'): T {
-  if (!items.length)
-=======
 export function randSeedEasedWeightedItem<T>(items: T[], easingFunction: string = "Sine.easeIn"): T {
   if (!items.length) {
->>>>>>> be1e15ac
     return null;
-  if (items.length === 1)
+  }
+  if (items.length === 1) {
     return items[0];
+  }
   const value = Phaser.Math.RND.realInRange(0, 1);
   const easedValue = Phaser.Tweens.Builders.GetEaseFunction(easingFunction)(value);
   return items[Math.floor(easedValue * items.length)];
@@ -148,8 +146,8 @@
 }
 
 export function binToDec(input: string): integer {
-  let place: integer[] = []; 
-  let binary: string[] = [];
+  const place: integer[] = []; 
+  const binary: string[] = [];
   
   let decimalNum = 0;
   
@@ -185,36 +183,8 @@
 }
 
 export function formatLargeNumber(count: integer, threshold: integer): string {
-  if (count < threshold)
+  if (count < threshold) {
     return count.toString();
-<<<<<<< HEAD
-  let ret = count.toString();
-  let suffix = '';
-  switch (Math.ceil(ret.length / 3) - 1) {
-    case 1:
-      suffix = 'K';
-      break;
-    case 2:
-      suffix = 'M';
-      break;
-    case 3:
-      suffix = 'B';
-      break;
-    case 4:
-      suffix = 'T';
-      break;
-    case 5:
-      suffix = 'q';
-      break;
-    default:
-      return '?';
-  }
-  const digits = ((ret.length + 2) % 3) + 1;
-  let decimalNumber = ret.slice(digits, digits + 2);
-  while (decimalNumber.endsWith('0'))
-      decimalNumber = decimalNumber.slice(0, -1);
-  return `${ret.slice(0, digits)}${decimalNumber ? `.${decimalNumber}` : ''}${suffix}`;
-=======
   }
   const ret = count.toString();
   let suffix = "";
@@ -243,7 +213,6 @@
     decimalNumber = decimalNumber.slice(0, -1);
   }
   return `${ret.slice(0, digits)}${decimalNumber ? `.${decimalNumber}` : ""}${suffix}`;
->>>>>>> be1e15ac
 }
 
 export function formatStat(stat: integer, forHp: boolean = false): string {
@@ -278,14 +247,12 @@
   const ca = document.cookie.split(";");
   for (let i = 0; i < ca.length; i++) {
     let c = ca[i];
-<<<<<<< HEAD
-    while (c.charAt(0) === ' ')
-=======
     while (c.charAt(0) === " ") {
->>>>>>> be1e15ac
       c = c.substring(1);
-    if (c.indexOf(name) === 0)
+    }
+    if (c.indexOf(name) === 0) {
       return c.substring(name.length, c.length);
+    }
   }
   return "";
 }
@@ -295,14 +262,9 @@
     const request = {};
     if (authed) {
       const sId = getCookie(sessionIdKey);
-<<<<<<< HEAD
-      if (sId)
-        request['headers'] = { 'Authorization': sId };
-=======
       if (sId) {
         request["headers"] = { "Authorization": sId };
       }
->>>>>>> be1e15ac
     }
     fetch(`${apiUrl}/${path}`, request)
       .then(response => resolve(response))
@@ -318,14 +280,9 @@
     };
     if (authed) {
       const sId = getCookie(sessionIdKey);
-<<<<<<< HEAD
-      if (sId)
-        headers['Authorization'] = sId;
-=======
       if (sId) {
         headers["Authorization"] = sId;
       }
->>>>>>> be1e15ac
     }
     fetch(`${apiUrl}/${path}`, { method: "POST", headers: headers, body: data })
       .then(response => resolve(response))
@@ -366,9 +323,9 @@
 }
 
 export function rgbToHsv(r: integer, g: integer, b: integer) {
-  let v = Math.max(r, g, b);
-  let c = v - Math.min(r, g, b);
-  let h = c && ((v === r) ? (g - b) / c : ((v === g) ? 2 + (b - r) / c : 4 + (r - g) / c)); 
+  const v = Math.max(r, g, b);
+  const c = v - Math.min(r, g, b);
+  const h = c && ((v === r) ? (g - b) / c : ((v === g) ? 2 + (b - r) / c : 4 + (r - g) / c)); 
   return [ 60 * (h < 0 ? h + 6 : h), v && c / v, v];
 }
 
@@ -391,10 +348,10 @@
 export function rgbHexToRgba(hex: string) {
   const color = hex.match(/^([\da-f]{2})([\da-f]{2})([\da-f]{2})$/i);
   return {
-      r: parseInt(color[1], 16),
-      g: parseInt(color[2], 16),
-      b: parseInt(color[3], 16),
-      a: 255
+    r: parseInt(color[1], 16),
+    g: parseInt(color[2], 16),
+    b: parseInt(color[3], 16),
+    a: 255
   };
 }
 
