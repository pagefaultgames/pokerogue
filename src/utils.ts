import i18next from "i18next";
import { MoneyFormat } from "#enums/money-format";

export const MissingTextureKey = "__MISSING";

export function toReadableString(str: string): string {
  return str.replace(/\_/g, " ").split(" ").map(s => `${s.slice(0, 1)}${s.slice(1).toLowerCase()}`).join(" ");
}

export function randomString(length: integer, seeded: boolean = false) {
  const characters = "ABCDEFGHIJKLMNOPQRSTUVWXYZabcdefghijklmnopqrstuvwxyz0123456789";
  let result = "";

  for (let i = 0; i < length; i++) {
    const randomIndex = seeded ? randSeedInt(characters.length) : Math.floor(Math.random() * characters.length);
    result += characters[randomIndex];
  }

  return result;
}

export function shiftCharCodes(str: string, shiftCount: integer) {
  if (!shiftCount) {
    shiftCount = 0;
  }

  let newStr = "";

  for (let i = 0; i < str.length; i++) {
    const charCode = str.charCodeAt(i);
    const newCharCode = charCode + shiftCount;
    newStr += String.fromCharCode(newCharCode);
  }

  return newStr;
}

export function clampInt(value: integer, min: integer, max: integer): integer {
  return Math.min(Math.max(value, min), max);
}

export function randGauss(stdev: number, mean: number = 0): number {
  if (!stdev) {
    return 0;
  }
  const u = 1 - Math.random();
  const v = Math.random();
  const z = Math.sqrt(-2.0 * Math.log(u)) * Math.cos(2.0 * Math.PI * v);
  return z * stdev + mean;
}

export function randSeedGauss(stdev: number, mean: number = 0): number {
  if (!stdev) {
    return 0;
  }
  const u = 1 - Phaser.Math.RND.realInRange(0, 1);
  const v = Phaser.Math.RND.realInRange(0, 1);
  const z = Math.sqrt(-2.0 * Math.log(u)) * Math.cos(2.0 * Math.PI * v);
  return z * stdev + mean;
}

export function padInt(value: integer, length: integer, padWith?: string): string {
  if (!padWith) {
    padWith = "0";
  }
  let valueStr = value.toString();
  while (valueStr.length < length) {
    valueStr = `${padWith}${valueStr}`;
  }
  return valueStr;
}

/**
* Returns a random integer between min and min + range
* @param range The amount of possible numbers
* @param min The starting number
*/
export function randInt(range: integer, min: integer = 0): integer {
  if (range === 1) {
    return min;
  }
  return Math.floor(Math.random() * range) + min;
}

export function randSeedInt(range: integer, min: integer = 0): integer {
  if (range <= 1) {
    return min;
  }
  return Phaser.Math.RND.integerInRange(min, (range - 1) + min);
}

/**
* Returns a random integer between min and max (non-inclusive)
* @param min The lowest number
* @param max The highest number
*/
export function randIntRange(min: integer, max: integer): integer {
  return randInt(max - min, min);
}

export function randItem<T>(items: T[]): T {
  return items.length === 1
    ? items[0]
    : items[randInt(items.length)];
}

export function randSeedItem<T>(items: T[]): T {
  return items.length === 1
    ? items[0]
    : Phaser.Math.RND.pick(items);
}

export function randSeedWeightedItem<T>(items: T[]): T {
  return items.length === 1
    ? items[0]
    : Phaser.Math.RND.weightedPick(items);
}

export function randSeedEasedWeightedItem<T>(items: T[], easingFunction: string = "Sine.easeIn"): T | null {
  if (!items.length) {
    return null;
  }
  if (items.length === 1) {
    return items[0];
  }
  const value = Phaser.Math.RND.realInRange(0, 1);
  const easedValue = Phaser.Tweens.Builders.GetEaseFunction(easingFunction)(value);
  return items[Math.floor(easedValue * items.length)];
}

/**
 * Shuffle a list using the seeded rng. Utilises the Fisher-Yates algorithm.
 * @param {Array} items An array of items.
 * @returns {Array} A new shuffled array of items.
 */
export function randSeedShuffle<T>(items: T[]): T[] {
  if (items.length <= 1) {
    return items;
  }
  const newArray = items.slice(0);
  for (let i = items.length - 1; i > 0; i--) {
    const j = Phaser.Math.RND.integerInRange(0, i);
    [newArray[i], newArray[j]] = [newArray[j], newArray[i]];
  }
  return newArray;
}

export function getFrameMs(frameCount: integer): integer {
  return Math.floor((1 / 60) * 1000 * frameCount);
}

export function getCurrentTime(): number {
  const date = new Date();
  return (((date.getHours() * 60 + date.getMinutes()) / 1440) + 0.675) % 1;
}

const secondsInHour = 3600;

export function getPlayTimeString(totalSeconds: integer): string {
  const days = `${Math.floor(totalSeconds / (secondsInHour * 24))}`;
  const hours = `${Math.floor(totalSeconds % (secondsInHour * 24) / secondsInHour)}`;
  const minutes = `${Math.floor(totalSeconds % secondsInHour / 60)}`;
  const seconds = `${Math.floor(totalSeconds % 60)}`;

  return `${days.padStart(2, "0")}:${hours.padStart(2, "0")}:${minutes.padStart(2, "0")}:${seconds.padStart(2, "0")}`;
}

/**
 * Generates IVs from a given {@linkcode id} by extracting 5 bits at a time
 * starting from the least significant bit up to the 30th most significant bit.
 * @param id 32-bit number
 * @returns An array of six numbers corresponding to 5-bit chunks from {@linkcode id}
 */
export function getIvsFromId(id: number): number[] {
  return [
    (id & 0x3E000000) >>> 25,
    (id & 0x01F00000) >>> 20,
    (id & 0x000F8000) >>> 15,
    (id & 0x00007C00) >>> 10,
    (id & 0x000003E0) >>> 5,
    (id & 0x0000001F)
  ];
}

export function formatLargeNumber(count: integer, threshold: integer): string {
  if (count < threshold) {
    return count.toString();
  }
  const ret = count.toString();
  let suffix = "";
  switch (Math.ceil(ret.length / 3) - 1) {
  case 1:
    suffix = "K";
    break;
  case 2:
    suffix = "M";
    break;
  case 3:
    suffix = "B";
    break;
  case 4:
    suffix = "T";
    break;
  case 5:
    suffix = "q";
    break;
  default:
    return "?";
  }
  const digits = ((ret.length + 2) % 3) + 1;
  let decimalNumber = ret.slice(digits, digits + 2);
  while (decimalNumber.endsWith("0")) {
    decimalNumber = decimalNumber.slice(0, -1);
  }
  return `${ret.slice(0, digits)}${decimalNumber ? `.${decimalNumber}` : ""}${suffix}`;
}

// Abbreviations from 10^0 to 10^33
const AbbreviationsLargeNumber: string[] = ["", "K", "M", "B", "t", "q", "Q", "s", "S", "o", "n", "d"];

export function formatFancyLargeNumber(number: number, rounded: number = 3): string {
  let exponent: number;

  if (number < 1000) {
    exponent = 0;
  } else {
    const maxExp = AbbreviationsLargeNumber.length - 1;

    exponent = Math.floor(Math.log(number) / Math.log(1000));
    exponent = Math.min(exponent, maxExp);

    number /= Math.pow(1000, exponent);
  }

  return `${(exponent === 0) || number % 1 === 0 ? number : number.toFixed(rounded)}${AbbreviationsLargeNumber[exponent]}`;
}

export function formatMoney(format: MoneyFormat, amount: number) {
  if (format === MoneyFormat.ABBREVIATED) {
    return formatFancyLargeNumber(amount);
  }
  return amount.toLocaleString();
}

export function formatStat(stat: integer, forHp: boolean = false): string {
  return formatLargeNumber(stat, forHp ? 100000 : 1000000);
}

export function getEnumKeys(enumType: any): string[] {
  return Object.values(enumType).filter(v => isNaN(parseInt(v!.toString()))).map(v => v!.toString());
}

export function getEnumValues(enumType: any): integer[] {
  return Object.values(enumType).filter(v => !isNaN(parseInt(v!.toString()))).map(v => parseInt(v!.toString()));
}

export function executeIf<T>(condition: boolean, promiseFunc: () => Promise<T>): Promise<T | null> {
  return condition ? promiseFunc() : new Promise<T | null>(resolve => resolve(null));
}

export const sessionIdKey = "pokerogue_sessionId";
// Check if the current hostname is 'localhost' or an IP address, and ensure a port is specified
export const isLocal = (
  (window.location.hostname === "localhost" ||
   /^[0-9]+\.[0-9]+\.[0-9]+\.[0-9]+$/.test(window.location.hostname)) &&
  window.location.port !== "") || window.location.hostname === "";

export const localServerUrl = import.meta.env.VITE_SERVER_URL ?? `http://${window.location.hostname}:${window.location.port+1}`;

// Set the server URL based on whether it's local or not
export const apiUrl = localServerUrl ?? "https://api.pokerogue.net";
// used to disable api calls when isLocal is true and a server is not found
export let isLocalServerConnected = true;

export const isBeta = import.meta.env.MODE === "beta"; // this checks to see if the env mode is development. Technically this gives the same value for beta AND for dev envs

export function setCookie(cName: string, cValue: string): void {
  const expiration = new Date();
  expiration.setTime(new Date().getTime() + 3600000 * 24 * 30 * 3/*7*/);
  document.cookie = `${cName}=${cValue};Secure;SameSite=Strict;Domain=${window.location.hostname};Path=/;Expires=${expiration.toUTCString()}`;
}

export function removeCookie(cName: string): void {
  if (isBeta) {
    document.cookie = `${cName}=;Secure;SameSite=Strict;Domain=pokerogue.net;Path=/;Max-Age=-1`; // we need to remove the cookie from the main domain as well
  }

  document.cookie = `${cName}=;Secure;SameSite=Strict;Domain=${window.location.hostname};Path=/;Max-Age=-1`;
  document.cookie = `${cName}=;Secure;SameSite=Strict;Path=/;Max-Age=-1`; // legacy cookie without domain, for older cookies to prevent a login loop
}

export function getCookie(cName: string): string {
  // check if there are multiple cookies with the same name and delete them
  if (document.cookie.split(";").filter(c => c.includes(cName)).length > 1) {
    removeCookie(cName);
    return "";
  }
  const name = `${cName}=`;
  const ca = document.cookie.split(";");
  for (let i = 0; i < ca.length; i++) {
    let c = ca[i];
    while (c.charAt(0) === " ") {
      c = c.substring(1);
    }
    if (c.indexOf(name) === 0) {
      return c.substring(name.length, c.length);
    }
  }
  return "";
}

/**
 * When locally running the game, "pings" the local server
 * with a GET request to verify if a server is running,
 * sets isLocalServerConnected based on results
 */
export function localPing() {
  if (isLocal) {
    apiFetch("game/titlestats")
      .then(resolved => isLocalServerConnected = true,
        rejected => isLocalServerConnected = false
      );
  }
}

export function apiFetch(path: string, authed: boolean = false): Promise<Response> {
  return (isLocal && isLocalServerConnected) || !isLocal ? new Promise((resolve, reject) => {
    const request = {};
    if (authed) {
      const sId = getCookie(sessionIdKey);
      if (sId) {
        request["headers"] = { "Authorization": sId };
      }
    }
    fetch(`${apiUrl}/${path}`, request)
      .then(response => resolve(response))
      .catch(err => reject(err));
  }) : new Promise(() => {});
}

export function apiPost(path: string, data?: any, contentType: string = "application/json", authed: boolean = false): Promise<Response> {
  return (isLocal && isLocalServerConnected) || !isLocal ? new Promise((resolve, reject) => {
    const headers = {
      "Accept": contentType,
      "Content-Type": contentType,
    };
    if (authed) {
      const sId = getCookie(sessionIdKey);
      if (sId) {
        headers["Authorization"] = sId;
      }
    }
    fetch(`${apiUrl}/${path}`, { method: "POST", headers: headers, body: data })
      .then(response => resolve(response))
      .catch(err => reject(err));
  }) : new Promise(() => {});
}

/** Alias for the constructor of a class */
export type Constructor<T> = new(...args: unknown[]) => T;

export class BooleanHolder {
  public value: boolean;

  constructor(value: boolean) {
    this.value = value;
  }
}

export class NumberHolder {
  public value: number;

  constructor(value: number) {
    this.value = value;
  }
}

export class IntegerHolder extends NumberHolder {
  constructor(value: integer) {
    super(value);
  }
}

export class FixedInt extends IntegerHolder {
  constructor(value: integer) {
    super(value);
  }
}

export function fixedInt(value: integer): integer {
  return new FixedInt(value) as unknown as integer;
}

/**
 * Formats a string to title case
 * @param unformattedText Text to be formatted
 * @returns the formatted string
 */
export function formatText(unformattedText: string): string {
  const text = unformattedText.split("_");
  for (let i = 0; i < text.length; i++) {
    text[i] = text[i].charAt(0).toUpperCase() + text[i].substring(1).toLowerCase();
  }

  return text.join(" ");
}

export function toCamelCaseString(unformattedText: string): string {
  if (!unformattedText) {
    return "";
  }
  return unformattedText.split(/[_ ]/).filter(f => f).map((f, i) => i ? `${f[0].toUpperCase()}${f.slice(1).toLowerCase()}` : f.toLowerCase()).join("");
}

export function rgbToHsv(r: integer, g: integer, b: integer) {
  const v = Math.max(r, g, b);
  const c = v - Math.min(r, g, b);
  const h = c && ((v === r) ? (g - b) / c : ((v === g) ? 2 + (b - r) / c : 4 + (r - g) / c));
  return [ 60 * (h < 0 ? h + 6 : h), v && c / v, v];
}

/**
 * Compare color difference in RGB
 * @param {Array} rgb1 First RGB color in array
 * @param {Array} rgb2 Second RGB color in array
 */
export function deltaRgb(rgb1: integer[], rgb2: integer[]): integer {
  const [ r1, g1, b1 ] = rgb1;
  const [ r2, g2, b2 ] = rgb2;
  const drp2 = Math.pow(r1 - r2, 2);
  const dgp2 = Math.pow(g1 - g2, 2);
  const dbp2 = Math.pow(b1 - b2, 2);
  const t = (r1 + r2) / 2;

  return Math.ceil(Math.sqrt(2 * drp2 + 4 * dgp2 + 3 * dbp2 + t * (drp2 - dbp2) / 256));
}

export function rgbHexToRgba(hex: string) {
  const color = hex.match(/^([\da-f]{2})([\da-f]{2})([\da-f]{2})$/i)!; // TODO: is this bang correct?
  return {
    r: parseInt(color[1], 16),
    g: parseInt(color[2], 16),
    b: parseInt(color[3], 16),
    a: 255
  };
}

export function rgbaToInt(rgba: integer[]): integer {
  return (rgba[0] << 24) + (rgba[1] << 16) + (rgba[2] << 8) + rgba[3];
}

/*This function returns true if the current lang is available for some functions
If the lang is not in the function, it usually means that lang is going to use the default english version
This function is used in:
- summary-ui-handler.ts: If the lang is not available, it'll use types.json (english)
English itself counts as not available
*/
export function verifyLang(lang?: string): boolean {
  //IMPORTANT - ONLY ADD YOUR LANG HERE IF YOU'VE ALREADY ADDED ALL THE NECESSARY IMAGES
  if (!lang) {
    lang = i18next.resolvedLanguage;
  }

  switch (lang) {
  case "es":
  case "fr":
  case "de":
  case "it":
  case "zh-CN":
  case "zh-TW":
  case "pt-BR":
  case "ko":
  case "ja":
    return true;
  default:
    return false;
  }
}

/**
 * Prints the type and name of all game objects in a container for debuggin purposes
 * @param container container with game objects inside it
 */
export function printContainerList(container: Phaser.GameObjects.Container): void {
  console.log(container.list.map(go => {
    return {type: go.type, name: go.name};
  }));
}


/**
 * Truncate a string to a specified maximum length and add an ellipsis if it exceeds that length.
 *
 * @param str - The string to be truncated.
 * @param maxLength - The maximum length of the truncated string, defaults to 10.
 * @returns The truncated string with an ellipsis if it was longer than maxLength.
 */
export function truncateString(str: String, maxLength: number = 10) {
  // Check if the string length exceeds the maximum length
  if (str.length > maxLength) {
    // Truncate the string and add an ellipsis
    return str.slice(0, maxLength - 3) + "..."; // Subtract 3 to accommodate the ellipsis
  }
  // Return the original string if it does not exceed the maximum length
  return str;
}

/**
 * Perform a deep copy of an object.
 *
 * @param values - The object to be deep copied.
 * @returns A new object that is a deep copy of the input.
 */
export function deepCopy(values: object): object {
  // Convert the object to a JSON string and parse it back to an object to perform a deep copy
  return JSON.parse(JSON.stringify(values));
}

/**
 * Convert a space-separated string into a capitalized and underscored string.
 *
 * @param input - The string to be converted.
 * @returns The converted string with words capitalized and separated by underscores.
 */
export function reverseValueToKeySetting(input) {
  // Split the input string into an array of words
  const words = input.split(" ");
  // Capitalize the first letter of each word and convert the rest to lowercase
  const capitalizedWords = words.map(word => word.charAt(0).toUpperCase() + word.slice(1).toLowerCase());
  // Join the capitalized words with underscores and return the result
  return capitalizedWords.join("_");
}

/**
 * Capitalize a string.
 *
 * @param str - The string to be capitalized.
 * @param sep - The separator between the words of the string.
 * @param lowerFirstChar - Whether the first character of the string should be lowercase or not.
 * @param returnWithSpaces - Whether the returned string should have spaces between the words or not.
 * @returns The capitalized string.
 */
export function capitalizeString(str: string, sep: string, lowerFirstChar: boolean = true, returnWithSpaces: boolean = false) {
  if (str) {
    const splitedStr = str.toLowerCase().split(sep);

    for (let i = +lowerFirstChar; i < splitedStr?.length; i++) {
      splitedStr[i] = splitedStr[i].charAt(0).toUpperCase() + splitedStr[i].substring(1);
    }

    return returnWithSpaces ? splitedStr.join(" ") : splitedStr.join("");
  }
  return null;
}
<<<<<<< HEAD
/**
 * This function is used in the context of a Pokémon battle game to calculate the actual integer damage value from a float result.
 * Many damage calculation formulas involve various parameters and result in float values.
 * The actual damage applied to a Pokémon's HP must be an integer.
 * This function helps in ensuring that by flooring the float value and enforcing a minimum damage value.
 *
 * @param value - The float value to convert.
 * @param minValue - The minimum integer value to return. Defaults to 1.
 * @returns The converted value as an integer.
 */
export function toDmgValue(value: number, minValue: number = 1) {
  return Math.max(Math.floor(value), minValue);
=======

/**
 * Returns if an object is null or undefined
 * @param object
 */
export function isNullOrUndefined(object: any): boolean {
  return null === object || undefined === object;
>>>>>>> ae2ab120
}<|MERGE_RESOLUTION|>--- conflicted
+++ resolved
@@ -552,7 +552,15 @@
   }
   return null;
 }
-<<<<<<< HEAD
+
+/**
+ * Returns if an object is null or undefined
+ * @param object
+ */
+export function isNullOrUndefined(object: any): boolean {
+  return null === object || undefined === object;
+}
+
 /**
  * This function is used in the context of a Pokémon battle game to calculate the actual integer damage value from a float result.
  * Many damage calculation formulas involve various parameters and result in float values.
@@ -565,13 +573,4 @@
  */
 export function toDmgValue(value: number, minValue: number = 1) {
   return Math.max(Math.floor(value), minValue);
-=======
-
-/**
- * Returns if an object is null or undefined
- * @param object
- */
-export function isNullOrUndefined(object: any): boolean {
-  return null === object || undefined === object;
->>>>>>> ae2ab120
 }