--- conflicted
+++ resolved
@@ -189,19 +189,6 @@
   const ret = count.toString();
   let suffix = '';
   switch (Math.ceil(ret.length / 3) - 1) {
-<<<<<<< HEAD
-  case 1:
-    suffix = 'K';
-    break;
-  case 2:
-    suffix = 'M';
-    break;
-  case 3:
-    suffix = 'B';
-    break;
-  default:
-    return '?';
-=======
     case 1:
       suffix = 'K';
       break;
@@ -219,7 +206,6 @@
       break;
     default:
       return '?';
->>>>>>> 8b4aa872
   }
   const digits = ((ret.length + 2) % 3) + 1;
   let decimalNumber = ret.slice(digits, digits + 2);
