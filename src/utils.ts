import i18next from "i18next";
import { MoneyFormat } from "#enums/money-format";

export const MissingTextureKey = "__MISSING";

export function toReadableString(str: string): string {
  return str.replace(/\_/g, " ").split(" ").map(s => `${s.slice(0, 1)}${s.slice(1).toLowerCase()}`).join(" ");
}

export function randomString(length: integer, seeded: boolean = false) {
  const characters = "ABCDEFGHIJKLMNOPQRSTUVWXYZabcdefghijklmnopqrstuvwxyz0123456789";
  let result = "";

  for (let i = 0; i < length; i++) {
    const randomIndex = seeded ? randSeedInt(characters.length) : Math.floor(Math.random() * characters.length);
    result += characters[randomIndex];
  }

  return result;
}

export function shiftCharCodes(str: string, shiftCount: integer) {
  if (!shiftCount) {
    shiftCount = 0;
  }

  let newStr = "";

  for (let i = 0; i < str.length; i++) {
    const charCode = str.charCodeAt(i);
    const newCharCode = charCode + shiftCount;
    newStr += String.fromCharCode(newCharCode);
  }

  return newStr;
}

export function clampInt(value: integer, min: integer, max: integer): integer {
  return Math.min(Math.max(value, min), max);
}

export function randGauss(stdev: number, mean: number = 0): number {
  if (!stdev) {
    return 0;
  }
  const u = 1 - Math.random();
  const v = Math.random();
  const z = Math.sqrt(-2.0 * Math.log(u)) * Math.cos(2.0 * Math.PI * v);
  return z * stdev + mean;
}

export function randSeedGauss(stdev: number, mean: number = 0): number {
  if (!stdev) {
    return 0;
  }
  const u = 1 - Phaser.Math.RND.realInRange(0, 1);
  const v = Phaser.Math.RND.realInRange(0, 1);
  const z = Math.sqrt(-2.0 * Math.log(u)) * Math.cos(2.0 * Math.PI * v);
  return z * stdev + mean;
}

export function padInt(value: integer, length: integer, padWith?: string): string {
  if (!padWith) {
    padWith = "0";
  }
  let valueStr = value.toString();
  while (valueStr.length < length) {
    valueStr = `${padWith}${valueStr}`;
  }
  return valueStr;
}

/**
* Returns a random integer between min and min + range
* @param range The amount of possible numbers
* @param min The starting number
*/
export function randInt(range: integer, min: integer = 0): integer {
  if (range === 1) {
    return min;
  }
  return Math.floor(Math.random() * range) + min;
}

export function randSeedInt(range: integer, min: integer = 0): integer {
  if (range <= 1) {
    return min;
  }
  return Phaser.Math.RND.integerInRange(min, (range - 1) + min);
}

/**
* Returns a random integer between min and max (non-inclusive)
* @param min The lowest number
* @param max The highest number
*/
export function randIntRange(min: integer, max: integer): integer {
  return randInt(max - min, min);
}

export function randItem<T>(items: T[]): T {
  return items.length === 1
    ? items[0]
    : items[randInt(items.length)];
}

export function randSeedItem<T>(items: T[]): T {
  return items.length === 1
    ? items[0]
    : Phaser.Math.RND.pick(items);
}

export function randSeedWeightedItem<T>(items: T[]): T {
  return items.length === 1
    ? items[0]
    : Phaser.Math.RND.weightedPick(items);
}

export function randSeedEasedWeightedItem<T>(items: T[], easingFunction: string = "Sine.easeIn"): T | null {
  if (!items.length) {
    return null;
  }
  if (items.length === 1) {
    return items[0];
  }
  const value = Phaser.Math.RND.realInRange(0, 1);
  const easedValue = Phaser.Tweens.Builders.GetEaseFunction(easingFunction)(value);
  return items[Math.floor(easedValue * items.length)];
}

/**
 * Shuffle a list using the seeded rng. Utilises the Fisher-Yates algorithm.
 * @param {Array} items An array of items.
 * @returns {Array} A new shuffled array of items.
 */
export function randSeedShuffle<T>(items: T[]): T[] {
  if (items.length <= 1) {
    return items;
  }
  const newArray = items.slice(0);
  for (let i = items.length - 1; i > 0; i--) {
    const j = Phaser.Math.RND.integerInRange(0, i);
    [newArray[i], newArray[j]] = [newArray[j], newArray[i]];
  }
  return newArray;
}

export function getFrameMs(frameCount: integer): integer {
  return Math.floor((1 / 60) * 1000 * frameCount);
}

export function getCurrentTime(): number {
  const date = new Date();
  return (((date.getHours() * 60 + date.getMinutes()) / 1440) + 0.675) % 1;
}

const secondsInHour = 3600;

export function getPlayTimeString(totalSeconds: integer): string {
  const days = `${Math.floor(totalSeconds / (secondsInHour * 24))}`;
  const hours = `${Math.floor(totalSeconds % (secondsInHour * 24) / secondsInHour)}`;
  const minutes = `${Math.floor(totalSeconds % secondsInHour / 60)}`;
  const seconds = `${Math.floor(totalSeconds % 60)}`;

  return `${days.padStart(2, "0")}:${hours.padStart(2, "0")}:${minutes.padStart(2, "0")}:${seconds.padStart(2, "0")}`;
}

/**
 * Generates IVs from a given {@linkcode id} by extracting 5 bits at a time
 * starting from the least significant bit up to the 30th most significant bit.
 * @param id 32-bit number
 * @returns An array of six numbers corresponding to 5-bit chunks from {@linkcode id}
 */
export function getIvsFromId(id: number): number[] {
  return [
    (id & 0x3E000000) >>> 25,
    (id & 0x01F00000) >>> 20,
    (id & 0x000F8000) >>> 15,
    (id & 0x00007C00) >>> 10,
    (id & 0x000003E0) >>> 5,
    (id & 0x0000001F)
  ];
}

export function formatLargeNumber(count: integer, threshold: integer): string {
  if (count < threshold) {
    return count.toString();
  }
  const ret = count.toString();
  let suffix = "";
  switch (Math.ceil(ret.length / 3) - 1) {
  case 1:
    suffix = "K";
    break;
  case 2:
    suffix = "M";
    break;
  case 3:
    suffix = "B";
    break;
  case 4:
    suffix = "T";
    break;
  case 5:
    suffix = "q";
    break;
  default:
    return "?";
  }
  const digits = ((ret.length + 2) % 3) + 1;
  let decimalNumber = ret.slice(digits, digits + 2);
  while (decimalNumber.endsWith("0")) {
    decimalNumber = decimalNumber.slice(0, -1);
  }
  return `${ret.slice(0, digits)}${decimalNumber ? `.${decimalNumber}` : ""}${suffix}`;
}

// Abbreviations from 10^0 to 10^33
const AbbreviationsLargeNumber: string[] = ["", "K", "M", "B", "t", "q", "Q", "s", "S", "o", "n", "d"];

export function formatFancyLargeNumber(number: number, rounded: number = 3): string {
  let exponent: number;

  if (number < 1000) {
    exponent = 0;
  } else {
    const maxExp = AbbreviationsLargeNumber.length - 1;

    exponent = Math.floor(Math.log(number) / Math.log(1000));
    exponent = Math.min(exponent, maxExp);

    number /= Math.pow(1000, exponent);
  }

  return `${(exponent === 0) || number % 1 === 0 ? number : number.toFixed(rounded)}${AbbreviationsLargeNumber[exponent]}`;
}

export function formatMoney(format: MoneyFormat, amount: number) {
  if (format === MoneyFormat.ABBREVIATED) {
    return formatFancyLargeNumber(amount);
  }
  return amount.toLocaleString();
}

export function formatStat(stat: integer, forHp: boolean = false): string {
  return formatLargeNumber(stat, forHp ? 100000 : 1000000);
}

export function getEnumKeys(enumType: any): string[] {
  return Object.values(enumType).filter(v => isNaN(parseInt(v!.toString()))).map(v => v!.toString());
}

export function getEnumValues(enumType: any): integer[] {
  return Object.values(enumType).filter(v => !isNaN(parseInt(v!.toString()))).map(v => parseInt(v!.toString()));
}

export function executeIf<T>(condition: boolean, promiseFunc: () => Promise<T>): Promise<T | null> {
  return condition ? promiseFunc() : new Promise<T | null>(resolve => resolve(null));
}

export const sessionIdKey = "pokerogue_sessionId";
// Check if the current hostname is 'localhost' or an IP address, and ensure a port is specified
export const isLocal = (
  (window.location.hostname === "localhost" ||
   /^[0-9]+\.[0-9]+\.[0-9]+\.[0-9]+$/.test(window.location.hostname)) &&
  window.location.port !== "") || window.location.hostname === "";

export const localServerUrl = import.meta.env.VITE_SERVER_URL ?? `http://${window.location.hostname}:${window.location.port+1}`;

// Set the server URL based on whether it's local or not
export const apiUrl = localServerUrl ?? "https://api.pokerogue.net";
// used to disable api calls when isLocal is true and a server is not found
export let isLocalServerConnected = true;

export const isBeta = import.meta.env.MODE === "beta"; // this checks to see if the env mode is development. Technically this gives the same value for beta AND for dev envs

export function setCookie(cName: string, cValue: string): void {
  const expiration = new Date();
  expiration.setTime(new Date().getTime() + 3600000 * 24 * 30 * 3/*7*/);
  document.cookie = `${cName}=${cValue};Secure;SameSite=Strict;Domain=${window.location.hostname};Path=/;Expires=${expiration.toUTCString()}`;
}

export function removeCookie(cName: string): void {
  if (isBeta) {
    document.cookie = `${cName}=;Secure;SameSite=Strict;Domain=pokerogue.net;Path=/;Max-Age=-1`; // we need to remove the cookie from the main domain as well
  }

  document.cookie = `${cName}=;Secure;SameSite=Strict;Domain=${window.location.hostname};Path=/;Max-Age=-1`;
  document.cookie = `${cName}=;Secure;SameSite=Strict;Path=/;Max-Age=-1`; // legacy cookie without domain, for older cookies to prevent a login loop
}

export function getCookie(cName: string): string {
  // check if there are multiple cookies with the same name and delete them
  if (document.cookie.split(";").filter(c => c.includes(cName)).length > 1) {
    removeCookie(cName);
    return "";
  }
  const name = `${cName}=`;
  const ca = document.cookie.split(";");
  for (let i = 0; i < ca.length; i++) {
    let c = ca[i];
    while (c.charAt(0) === " ") {
      c = c.substring(1);
    }
    if (c.indexOf(name) === 0) {
      return c.substring(name.length, c.length);
    }
  }
  return "";
}

/**
 * When locally running the game, "pings" the local server
 * with a GET request to verify if a server is running,
 * sets isLocalServerConnected based on results
 */
export function localPing() {
  if (isLocal) {
    apiFetch("game/titlestats")
      .then(resolved => isLocalServerConnected = true,
        rejected => isLocalServerConnected = false
      );
  }
}

export function apiFetch(path: string, authed: boolean = false): Promise<Response> {
  return (isLocal && isLocalServerConnected) || !isLocal ? new Promise((resolve, reject) => {
    const request = {};
    if (authed) {
      const sId = getCookie(sessionIdKey);
      if (sId) {
        request["headers"] = { "Authorization": sId };
      }
    }
    fetch(`${apiUrl}/${path}`, request)
      .then(response => resolve(response))
      .catch(err => reject(err));
  }) : new Promise(() => {});
}

export function apiPost(path: string, data?: any, contentType: string = "application/json", authed: boolean = false): Promise<Response> {
  return (isLocal && isLocalServerConnected) || !isLocal ? new Promise((resolve, reject) => {
    const headers = {
      "Accept": contentType,
      "Content-Type": contentType,
    };
    if (authed) {
      const sId = getCookie(sessionIdKey);
      if (sId) {
        headers["Authorization"] = sId;
      }
    }
    fetch(`${apiUrl}/${path}`, { method: "POST", headers: headers, body: data })
      .then(response => resolve(response))
      .catch(err => reject(err));
  }) : new Promise(() => {});
}

/** Alias for the constructor of a class */
export type Constructor<T> = new(...args: unknown[]) => T;

export class BooleanHolder {
  public value: boolean;

  constructor(value: boolean) {
    this.value = value;
  }
}

export class NumberHolder {
  public value: number;

  constructor(value: number) {
    this.value = value;
  }
}

export class IntegerHolder extends NumberHolder {
  constructor(value: integer) {
    super(value);
  }
}

export class FixedInt extends IntegerHolder {
  constructor(value: integer) {
    super(value);
  }
}

export function fixedInt(value: integer): integer {
  return new FixedInt(value) as unknown as integer;
}

/**
 * Formats a string to title case
 * @param unformattedText Text to be formatted
 * @returns the formatted string
 */
export function formatText(unformattedText: string): string {
  const text = unformattedText.split("_");
  for (let i = 0; i < text.length; i++) {
    text[i] = text[i].charAt(0).toUpperCase() + text[i].substring(1).toLowerCase();
  }

  return text.join(" ");
}

export function toCamelCaseString(unformattedText: string): string {
  if (!unformattedText) {
    return "";
  }
  return unformattedText.split(/[_ ]/).filter(f => f).map((f, i) => i ? `${f[0].toUpperCase()}${f.slice(1).toLowerCase()}` : f.toLowerCase()).join("");
}

export function rgbToHsv(r: integer, g: integer, b: integer) {
  const v = Math.max(r, g, b);
  const c = v - Math.min(r, g, b);
  const h = c && ((v === r) ? (g - b) / c : ((v === g) ? 2 + (b - r) / c : 4 + (r - g) / c));
  return [ 60 * (h < 0 ? h + 6 : h), v && c / v, v];
}

/**
 * Compare color difference in RGB
 * @param {Array} rgb1 First RGB color in array
 * @param {Array} rgb2 Second RGB color in array
 */
export function deltaRgb(rgb1: integer[], rgb2: integer[]): integer {
  const [ r1, g1, b1 ] = rgb1;
  const [ r2, g2, b2 ] = rgb2;
  const drp2 = Math.pow(r1 - r2, 2);
  const dgp2 = Math.pow(g1 - g2, 2);
  const dbp2 = Math.pow(b1 - b2, 2);
  const t = (r1 + r2) / 2;

  return Math.ceil(Math.sqrt(2 * drp2 + 4 * dgp2 + 3 * dbp2 + t * (drp2 - dbp2) / 256));
}

export function rgbHexToRgba(hex: string) {
  const color = hex.match(/^([\da-f]{2})([\da-f]{2})([\da-f]{2})$/i)!; // TODO: is this bang correct?
  return {
    r: parseInt(color[1], 16),
    g: parseInt(color[2], 16),
    b: parseInt(color[3], 16),
    a: 255
  };
}

export function rgbaToInt(rgba: integer[]): integer {
  return (rgba[0] << 24) + (rgba[1] << 16) + (rgba[2] << 8) + rgba[3];
}

/*This function returns true if the current lang is available for some functions
If the lang is not in the function, it usually means that lang is going to use the default english version
This function is used in:
- summary-ui-handler.ts: If the lang is not available, it'll use types.json (english)
English itself counts as not available
*/
export function verifyLang(lang?: string): boolean {
  //IMPORTANT - ONLY ADD YOUR LANG HERE IF YOU'VE ALREADY ADDED ALL THE NECESSARY IMAGES
  if (!lang) {
    lang = i18next.resolvedLanguage;
  }

  switch (lang) {
  case "es":
  case "fr":
  case "de":
  case "it":
  case "zh-CN":
  case "zh-TW":
  case "pt-BR":
  case "ko":
  case "ja":
    return true;
  default:
    return false;
  }
}

/**
 * Prints the type and name of all game objects in a container for debuggin purposes
 * @param container container with game objects inside it
 */
export function printContainerList(container: Phaser.GameObjects.Container): void {
  console.log(container.list.map(go => {
    return {type: go.type, name: go.name};
  }));
}


/**
 * Truncate a string to a specified maximum length and add an ellipsis if it exceeds that length.
 *
 * @param str - The string to be truncated.
 * @param maxLength - The maximum length of the truncated string, defaults to 10.
 * @returns The truncated string with an ellipsis if it was longer than maxLength.
 */
export function truncateString(str: String, maxLength: number = 10) {
  // Check if the string length exceeds the maximum length
  if (str.length > maxLength) {
    // Truncate the string and add an ellipsis
    return str.slice(0, maxLength - 3) + "..."; // Subtract 3 to accommodate the ellipsis
  }
  // Return the original string if it does not exceed the maximum length
  return str;
}

/**
 * Perform a deep copy of an object.
 *
 * @param values - The object to be deep copied.
 * @returns A new object that is a deep copy of the input.
 */
export function deepCopy(values: object): object {
  // Convert the object to a JSON string and parse it back to an object to perform a deep copy
  return JSON.parse(JSON.stringify(values));
}

/**
 * Convert a space-separated string into a capitalized and underscored string.
 *
 * @param input - The string to be converted.
 * @returns The converted string with words capitalized and separated by underscores.
 */
export function reverseValueToKeySetting(input) {
  // Split the input string into an array of words
  const words = input.split(" ");
  // Capitalize the first letter of each word and convert the rest to lowercase
  const capitalizedWords = words.map(word => word.charAt(0).toUpperCase() + word.slice(1).toLowerCase());
  // Join the capitalized words with underscores and return the result
  return capitalizedWords.join("_");
}

/**
 * Capitalize a string.
 *
 * @param str - The string to be capitalized.
 * @param sep - The separator between the words of the string.
 * @param lowerFirstChar - Whether the first character of the string should be lowercase or not.
 * @param returnWithSpaces - Whether the returned string should have spaces between the words or not.
 * @returns The capitalized string.
 */
export function capitalizeString(str: string, sep: string, lowerFirstChar: boolean = true, returnWithSpaces: boolean = false) {
  if (str) {
    const splitedStr = str.toLowerCase().split(sep);

    for (let i = +lowerFirstChar; i < splitedStr?.length; i++) {
      splitedStr[i] = splitedStr[i].charAt(0).toUpperCase() + splitedStr[i].substring(1);
    }

    return returnWithSpaces ? splitedStr.join(" ") : splitedStr.join("");
  }
  return null;
}

/**
 * Returns if an object is null or undefined
 * @param object
 */
export function isNullOrUndefined(object: any): boolean {
  return null === object || undefined === object;
}

<<<<<<< HEAD
/**
 * This function is used in the context of a Pokémon battle game to calculate the actual integer damage value from a float result.
 * Many damage calculation formulas involve various parameters and result in float values.
 * The actual damage applied to a Pokémon's HP must be an integer.
 * This function helps in ensuring that by flooring the float value and enforcing a minimum damage value.
 *
 * @param value - The float value to convert.
 * @param minValue - The minimum integer value to return. Defaults to 1.
 * @returns The converted value as an integer.
 */
export function toDmgValue(value: number, minValue: number = 1) {
  return Math.max(Math.floor(value), minValue);
=======
export function capitalizeFirstLetter(str: string) {
  return str.charAt(0).toUpperCase() + str.slice(1);
>>>>>>> 87c450a1
}<|MERGE_RESOLUTION|>--- conflicted
+++ resolved
@@ -561,7 +561,10 @@
   return null === object || undefined === object;
 }
 
-<<<<<<< HEAD
+export function capitalizeFirstLetter(str: string) {
+  return str.charAt(0).toUpperCase() + str.slice(1);
+}
+
 /**
  * This function is used in the context of a Pokémon battle game to calculate the actual integer damage value from a float result.
  * Many damage calculation formulas involve various parameters and result in float values.
@@ -574,8 +577,4 @@
  */
 export function toDmgValue(value: number, minValue: number = 1) {
   return Math.max(Math.floor(value), minValue);
-=======
-export function capitalizeFirstLetter(str: string) {
-  return str.charAt(0).toUpperCase() + str.slice(1);
->>>>>>> 87c450a1
 }