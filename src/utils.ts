--- conflicted
+++ resolved
@@ -424,11 +424,6 @@
   }));
 }
 
-<<<<<<< HEAD
-export function isNullOrUndefined(object: any): boolean {
-  return null === object || undefined === object;
-}
-=======
 
 /**
  * Truncate a string to a specified maximum length and add an ellipsis if it exceeds that length.
@@ -473,4 +468,6 @@
   return capitalizedWords.join("_");
 }
 
->>>>>>> 655e3ba2
+export function isNullOrUndefined(object: any): boolean {
+  return null === object || undefined === object;
+}