import i18next from "i18next";
import { MoneyFormat } from "#enums/money-format";

export const MissingTextureKey = "__MISSING";

export function toReadableString(str: string): string {
  return str.replace(/\_/g, " ").split(" ").map(s => `${s.slice(0, 1)}${s.slice(1).toLowerCase()}`).join(" ");
}

export function randomString(length: integer, seeded: boolean = false) {
  const characters = "ABCDEFGHIJKLMNOPQRSTUVWXYZabcdefghijklmnopqrstuvwxyz0123456789";
  let result = "";

  for (let i = 0; i < length; i++) {
    const randomIndex = seeded ? randSeedInt(characters.length) : Math.floor(Math.random() * characters.length);
    result += characters[randomIndex];
  }

  return result;
}

export function shiftCharCodes(str: string, shiftCount: integer) {
  if (!shiftCount) {
    shiftCount = 0;
  }

  let newStr = "";

  for (let i = 0; i < str.length; i++) {
    const charCode = str.charCodeAt(i);
    const newCharCode = charCode + shiftCount;
    newStr += String.fromCharCode(newCharCode);
  }

  return newStr;
}

export function clampInt(value: integer, min: integer, max: integer): integer {
  return Math.min(Math.max(value, min), max);
}

export function randGauss(stdev: number, mean: number = 0): number {
  if (!stdev) {
    return 0;
  }
  const u = 1 - Math.random();
  const v = Math.random();
  const z = Math.sqrt(-2.0 * Math.log(u)) * Math.cos(2.0 * Math.PI * v);
  return z * stdev + mean;
}

export function randSeedGauss(stdev: number, mean: number = 0): number {
  if (!stdev) {
    return 0;
  }
  const u = 1 - Phaser.Math.RND.realInRange(0, 1);
  const v = Phaser.Math.RND.realInRange(0, 1);
  const z = Math.sqrt(-2.0 * Math.log(u)) * Math.cos(2.0 * Math.PI * v);
  return z * stdev + mean;
}

export function padInt(value: integer, length: integer, padWith?: string): string {
  if (!padWith) {
    padWith = "0";
  }
  let valueStr = value.toString();
  while (valueStr.length < length) {
    valueStr = `${padWith}${valueStr}`;
  }
  return valueStr;
}

/**
* Returns a random integer between min and min + range
* @param range The amount of possible numbers
* @param min The starting number
*/
export function randInt(range: integer, min: integer = 0): integer {
  if (range === 1) {
    return min;
  }
  return Math.floor(Math.random() * range) + min;
}

export function randSeedInt(range: integer, min: integer = 0): integer {
  if (range <= 1) {
    return min;
  }
  return Phaser.Math.RND.integerInRange(min, (range - 1) + min);
}

/**
* Returns a random integer between min and max (non-inclusive)
* @param min The lowest number
* @param max The highest number
*/
export function randIntRange(min: integer, max: integer): integer {
  return randInt(max - min, min);
}

export function randItem<T>(items: T[]): T {
  return items.length === 1
    ? items[0]
    : items[randInt(items.length)];
}

export function randSeedItem<T>(items: T[]): T {
  return items.length === 1
    ? items[0]
    : Phaser.Math.RND.pick(items);
}

export function randSeedWeightedItem<T>(items: T[]): T {
  return items.length === 1
    ? items[0]
    : Phaser.Math.RND.weightedPick(items);
}

export function randSeedEasedWeightedItem<T>(items: T[], easingFunction: string = "Sine.easeIn"): T {
  if (!items.length) {
    return null;
  }
  if (items.length === 1) {
    return items[0];
  }
  const value = Phaser.Math.RND.realInRange(0, 1);
  const easedValue = Phaser.Tweens.Builders.GetEaseFunction(easingFunction)(value);
  return items[Math.floor(easedValue * items.length)];
}

/**
 * Shuffle a list using the seeded rng. Utilises the Fisher-Yates algorithm.
 * @param {Array} items An array of items.
 * @returns {Array} A new shuffled array of items.
 */
export function randSeedShuffle<T>(items: T[]): T[] {
  if (items.length <= 1) {
    return items;
  }
  const newArray = items.slice(0);
  for (let i = items.length - 1; i > 0; i--) {
    const j = Phaser.Math.RND.integerInRange(0, i);
    [newArray[i], newArray[j]] = [newArray[j], newArray[i]];
  }
  return newArray;
}

export function getFrameMs(frameCount: integer): integer {
  return Math.floor((1 / 60) * 1000 * frameCount);
}

export function getCurrentTime(): number {
  const date = new Date();
  return (((date.getHours() * 60 + date.getMinutes()) / 1440) + 0.675) % 1;
}

const secondsInHour = 3600;

export function getPlayTimeString(totalSeconds: integer): string {
  const days = `${Math.floor(totalSeconds / (secondsInHour * 24))}`;
  const hours = `${Math.floor(totalSeconds % (secondsInHour * 24) / secondsInHour)}`;
  const minutes = `${Math.floor(totalSeconds % secondsInHour / 60)}`;
  const seconds = `${Math.floor(totalSeconds % 60)}`;

  return `${days.padStart(2, "0")}:${hours.padStart(2, "0")}:${minutes.padStart(2, "0")}:${seconds.padStart(2, "0")}`;
}

export function binToDec(input: string): integer {
  const place: integer[] = [];
  const binary: string[] = [];

  let decimalNum = 0;

  for (let i = 0; i < input.length; i++) {
    binary.push(input[i]);
    place.push(Math.pow(2, i));
    decimalNum += place[i] * parseInt(binary[i]);
  }

  return decimalNum;
}

export function decToBin(input: integer): string {
  let bin = "";
  let intNum = input;
  while (intNum > 0) {
    bin = intNum % 2 ? `1${bin}` : `0${bin}`;
    intNum = Math.floor(intNum * 0.5);
  }

  return bin;
}

export function getIvsFromId(id: integer): integer[] {
  return [
    binToDec(decToBin(id).substring(0, 5)),
    binToDec(decToBin(id).substring(5, 10)),
    binToDec(decToBin(id).substring(10, 15)),
    binToDec(decToBin(id).substring(15, 20)),
    binToDec(decToBin(id).substring(20, 25)),
    binToDec(decToBin(id).substring(25, 30))
  ];
}

export function formatLargeNumber(count: integer, threshold: integer): string {
  if (count < threshold) {
    return count.toString();
  }
  const ret = count.toString();
  let suffix = "";
  switch (Math.ceil(ret.length / 3) - 1) {
  case 1:
    suffix = "K";
    break;
  case 2:
    suffix = "M";
    break;
  case 3:
    suffix = "B";
    break;
  case 4:
    suffix = "T";
    break;
  case 5:
    suffix = "q";
    break;
  default:
    return "?";
  }
  const digits = ((ret.length + 2) % 3) + 1;
  let decimalNumber = ret.slice(digits, digits + 2);
  while (decimalNumber.endsWith("0")) {
    decimalNumber = decimalNumber.slice(0, -1);
  }
  return `${ret.slice(0, digits)}${decimalNumber ? `.${decimalNumber}` : ""}${suffix}`;
}

// Abbreviations from 10^0 to 10^33
const AbbreviationsLargeNumber: string[] = ["", "K", "M", "B", "t", "q", "Q", "s", "S", "o", "n", "d"];

export function formatFancyLargeNumber(number: number, rounded: number = 3): string {
  let exponent: number;

  if (number < 1000) {
    exponent = 0;
  } else {
    const maxExp = AbbreviationsLargeNumber.length - 1;

    exponent = Math.floor(Math.log(number) / Math.log(1000));
    exponent = Math.min(exponent, maxExp);

    number /= Math.pow(1000, exponent);
  }

  return `${(exponent === 0) || number % 1 === 0 ? number : number.toFixed(rounded)}${AbbreviationsLargeNumber[exponent]}`;
}

export function formatMoney(format: MoneyFormat, amount: number) {
  if (format === MoneyFormat.ABBREVIATED) {
    return formatFancyLargeNumber(amount);
  }
  return amount.toLocaleString();
}

export function formatStat(stat: integer, forHp: boolean = false): string {
  return formatLargeNumber(stat, forHp ? 100000 : 1000000);
}

export function getEnumKeys(enumType): string[] {
  return Object.values(enumType).filter(v => isNaN(parseInt(v.toString()))).map(v => v.toString());
}

export function getEnumValues(enumType): integer[] {
  return Object.values(enumType).filter(v => !isNaN(parseInt(v.toString()))).map(v => parseInt(v.toString()));
}

export function executeIf<T>(condition: boolean, promiseFunc: () => Promise<T>): Promise<T> {
  return condition ? promiseFunc() : new Promise<T>(resolve => resolve(null));
}

export const sessionIdKey = "pokerogue_sessionId";
// Check if the current hostname is 'localhost' or an IP address, and ensure a port is specified
export const isLocal = (
  (window.location.hostname === "localhost" ||
   /^[0-9]+\.[0-9]+\.[0-9]+\.[0-9]+$/.test(window.location.hostname)) &&
  window.location.port !== "") || window.location.hostname === "";

export const localServerUrl = import.meta.env.VITE_SERVER_URL ?? `http://${window.location.hostname}:${window.location.port+1}`;

// Set the server URL based on whether it's local or not
export const apiUrl = localServerUrl ?? "https://api.pokerogue.net";
// used to disable api calls when isLocal is true and a server is not found
export let isLocalServerConnected = true;

export const isBeta = import.meta.env.MODE === "beta"; // this checks to see if the env mode is development. Technically this gives the same value for beta AND for dev envs

export function setCookie(cName: string, cValue: string): void {
  const expiration = new Date();
  expiration.setTime(new Date().getTime() + 3600000 * 24 * 30 * 3/*7*/);
  document.cookie = `${cName}=${cValue};Secure;SameSite=Strict;Domain=${window.location.hostname};Path=/;Expires=${expiration.toUTCString()}`;
}

export function removeCookie(cName: string): void {
  document.cookie = `${cName}=;Secure;SameSite=Strict;Domain=${window.location.hostname};Path=/;Max-Age=-1`;
  document.cookie = `${cName}=;Secure;SameSite=Strict;Path=/;Max-Age=-1`; // legacy cookie without domain, for older cookies to prevent a login loop
}

export function getCookie(cName: string): string {
  // check if there are multiple cookies with the same name and delete them
  if (document.cookie.split(";").filter(c => c.includes(cName)).length > 1) {
    removeCookie(cName);
    return "";
  }
  const name = `${cName}=`;
  const ca = document.cookie.split(";");
  for (let i = 0; i < ca.length; i++) {
    let c = ca[i];
    while (c.charAt(0) === " ") {
      c = c.substring(1);
    }
    if (c.indexOf(name) === 0) {
      return c.substring(name.length, c.length);
    }
  }
  return "";
}

/**
 * When locally running the game, "pings" the local server
 * with a GET request to verify if a server is running,
 * sets isLocalServerConnected based on results
 */
export function localPing() {
  if (isLocal) {
    apiFetch("game/titlestats")
      .then(resolved => isLocalServerConnected = true,
        rejected => isLocalServerConnected = false
      );
  }
}

export function apiFetch(path: string, authed: boolean = false): Promise<Response> {
  return (isLocal && isLocalServerConnected) || !isLocal ? new Promise((resolve, reject) => {
    const request = {};
    if (authed) {
      const sId = getCookie(sessionIdKey);
      if (sId) {
        request["headers"] = { "Authorization": sId };
      }
    }
    fetch(`${apiUrl}/${path}`, request)
      .then(response => resolve(response))
      .catch(err => reject(err));
  }) : new Promise(() => {});
}

export function apiPost(path: string, data?: any, contentType: string = "application/json", authed: boolean = false): Promise<Response> {
  return (isLocal && isLocalServerConnected) || !isLocal ? new Promise((resolve, reject) => {
    const headers = {
      "Accept": contentType,
      "Content-Type": contentType,
    };
    if (authed) {
      const sId = getCookie(sessionIdKey);
      if (sId) {
        headers["Authorization"] = sId;
      }
    }
    fetch(`${apiUrl}/${path}`, { method: "POST", headers: headers, body: data })
      .then(response => resolve(response))
      .catch(err => reject(err));
  }) : new Promise(() => {});
}

/** Alias for the constructor of a class */
export type Constructor<T> = new(...args: unknown[]) => T;

export class BooleanHolder {
  public value: boolean;

  constructor(value: boolean) {
    this.value = value;
  }
}

export class NumberHolder {
  public value: number;

  constructor(value: number) {
    this.value = value;
  }
}

export class IntegerHolder extends NumberHolder {
  constructor(value: integer) {
    super(value);
  }
}

export class FixedInt extends IntegerHolder {
  constructor(value: integer) {
    super(value);
  }
}

export function fixedInt(value: integer): integer {
  return new FixedInt(value) as unknown as integer;
}

/**
 * Formats a string to title case
 * @param unformattedText Text to be formatted
 * @returns the formatted string
 */
export function formatText(unformattedText: string): string {
  const text = unformattedText.split("_");
  for (let i = 0; i < text.length; i++) {
    text[i] = text[i].charAt(0).toUpperCase() + text[i].substring(1).toLowerCase();
  }

  return text.join(" ");
}

export function toCamelCaseString(unformattedText: string): string {
  if (!unformattedText) {
    return "";
  }
  return unformattedText.split(/[_ ]/).filter(f => f).map((f, i) => i ? `${f[0].toUpperCase()}${f.slice(1).toLowerCase()}` : f.toLowerCase()).join("");
}

export function rgbToHsv(r: integer, g: integer, b: integer) {
  const v = Math.max(r, g, b);
  const c = v - Math.min(r, g, b);
  const h = c && ((v === r) ? (g - b) / c : ((v === g) ? 2 + (b - r) / c : 4 + (r - g) / c));
  return [ 60 * (h < 0 ? h + 6 : h), v && c / v, v];
}

/**
 * Compare color difference in RGB
 * @param {Array} rgb1 First RGB color in array
 * @param {Array} rgb2 Second RGB color in array
 */
export function deltaRgb(rgb1: integer[], rgb2: integer[]): integer {
  const [ r1, g1, b1 ] = rgb1;
  const [ r2, g2, b2 ] = rgb2;
  const drp2 = Math.pow(r1 - r2, 2);
  const dgp2 = Math.pow(g1 - g2, 2);
  const dbp2 = Math.pow(b1 - b2, 2);
  const t = (r1 + r2) / 2;

  return Math.ceil(Math.sqrt(2 * drp2 + 4 * dgp2 + 3 * dbp2 + t * (drp2 - dbp2) / 256));
}

export function rgbHexToRgba(hex: string) {
  const color = hex.match(/^([\da-f]{2})([\da-f]{2})([\da-f]{2})$/i);
  return {
    r: parseInt(color[1], 16),
    g: parseInt(color[2], 16),
    b: parseInt(color[3], 16),
    a: 255
  };
}

export function rgbaToInt(rgba: integer[]): integer {
  return (rgba[0] << 24) + (rgba[1] << 16) + (rgba[2] << 8) + rgba[3];
}

/*This function returns true if the current lang is available for some functions
If the lang is not in the function, it usually means that lang is going to use the default english version
This function is used in:
- summary-ui-handler.ts: If the lang is not available, it'll use types.json (english)
English itself counts as not available
*/
export function verifyLang(lang?: string): boolean {
  //IMPORTANT - ONLY ADD YOUR LANG HERE IF YOU'VE ALREADY ADDED ALL THE NECESSARY IMAGES
  if (!lang) {
    lang = i18next.resolvedLanguage;
  }

  switch (lang) {
  case "es":
  case "fr":
  case "de":
  case "it":
  case "zh-CN":
  case "zh-TW":
  case "pt-BR":
  case "ko":
    return true;
  default:
    return false;
  }
}

/**
 * Prints the type and name of all game objects in a container for debuggin purposes
 * @param container container with game objects inside it
 */
export function printContainerList(container: Phaser.GameObjects.Container): void {
  console.log(container.list.map(go => {
    return {type: go.type, name: go.name};
  }));
}


/**
 * Truncate a string to a specified maximum length and add an ellipsis if it exceeds that length.
 *
 * @param str - The string to be truncated.
 * @param maxLength - The maximum length of the truncated string, defaults to 10.
 * @returns The truncated string with an ellipsis if it was longer than maxLength.
 */
export function truncateString(str: String, maxLength: number = 10) {
  // Check if the string length exceeds the maximum length
  if (str.length > maxLength) {
    // Truncate the string and add an ellipsis
    return str.slice(0, maxLength - 3) + "..."; // Subtract 3 to accommodate the ellipsis
  }
  // Return the original string if it does not exceed the maximum length
  return str;
}

/**
 * Perform a deep copy of an object.
 *
 * @param values - The object to be deep copied.
 * @returns A new object that is a deep copy of the input.
 */
export function deepCopy(values: object): object {
  // Convert the object to a JSON string and parse it back to an object to perform a deep copy
  return JSON.parse(JSON.stringify(values));
}

/**
 * Convert a space-separated string into a capitalized and underscored string.
 *
 * @param input - The string to be converted.
 * @returns The converted string with words capitalized and separated by underscores.
 */
export function reverseValueToKeySetting(input) {
  // Split the input string into an array of words
  const words = input.split(" ");
  // Capitalize the first letter of each word and convert the rest to lowercase
  const capitalizedWords = words.map(word => word.charAt(0).toUpperCase() + word.slice(1).toLowerCase());
  // Join the capitalized words with underscores and return the result
  return capitalizedWords.join("_");
}

<<<<<<< HEAD
export function isNullOrUndefined(object: any): boolean {
  return null === object || undefined === object;
=======
/**
 * Capitalize a string.
 *
 * @param str - The string to be capitalized.
 * @param sep - The separator between the words of the string.
 * @param lowerFirstChar - Whether the first character of the string should be lowercase or not.
 * @param returnWithSpaces - Whether the returned string should have spaces between the words or not.
 * @returns The capitalized string.
 */
export function capitalizeString(str: string, sep: string, lowerFirstChar: boolean = true, returnWithSpaces: boolean = false) {
  if (str) {
    const splitedStr = str.toLowerCase().split(sep);

    for (let i = +lowerFirstChar; i < splitedStr?.length; i++) {
      splitedStr[i] = splitedStr[i].charAt(0).toUpperCase() + splitedStr[i].substring(1);
    }

    return returnWithSpaces ? splitedStr.join(" ") : splitedStr.join("");
  }
  return null;
>>>>>>> 8a883ea0
}<|MERGE_RESOLUTION|>--- conflicted
+++ resolved
@@ -546,10 +546,6 @@
   return capitalizedWords.join("_");
 }
 
-<<<<<<< HEAD
-export function isNullOrUndefined(object: any): boolean {
-  return null === object || undefined === object;
-=======
 /**
  * Capitalize a string.
  *
@@ -570,5 +566,12 @@
     return returnWithSpaces ? splitedStr.join(" ") : splitedStr.join("");
   }
   return null;
->>>>>>> 8a883ea0
+}
+
+/**
+ * Returns if an object is null or undefined
+ * @param object
+ */
+export function isNullOrUndefined(object: any): boolean {
+  return null === object || undefined === object;
 }