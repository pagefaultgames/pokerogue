--- conflicted
+++ resolved
@@ -222,11 +222,7 @@
       if (!this.started && this.trainer?.config.encounterBgm && this.trainer?.getEncounterMessages()?.length) {
         return `encounter_${this.trainer?.getEncounterBgm()}`;
       }
-<<<<<<< HEAD
-      if (globalScene.musicPreference === MusicPreference.CONSISTENT) {
-=======
-      if (scene.musicPreference === MusicPreference.GENFIVE) {
->>>>>>> d0db6a35
+      if (globalScene.musicPreference === MusicPreference.GENFIVE) {
         return this.trainer?.getBattleBgm() ?? null;
       } else {
         return this.trainer?.getMixedBattleBgm() ?? null;
@@ -243,11 +239,7 @@
         return "battle_final_encounter";
       }
       if (pokemon.species.legendary || pokemon.species.subLegendary || pokemon.species.mythical) {
-<<<<<<< HEAD
-        if (globalScene.musicPreference === MusicPreference.CONSISTENT) {
-=======
-        if (scene.musicPreference === MusicPreference.GENFIVE) {
->>>>>>> d0db6a35
+        if (globalScene.musicPreference === MusicPreference.GENFIVE) {
           switch (pokemon.species.speciesId) {
             case Species.REGIROCK:
             case Species.REGICE:
@@ -264,11 +256,7 @@
               }
               return "battle_legendary_unova";
           }
-<<<<<<< HEAD
-        } else if (globalScene.musicPreference === MusicPreference.MIXED) {
-=======
-        } else if (scene.musicPreference === MusicPreference.ALLGENS) {
->>>>>>> d0db6a35
+        } else if (globalScene.musicPreference === MusicPreference.ALLGENS) {
           switch (pokemon.species.speciesId) {
             case Species.ARTICUNO:
             case Species.ZAPDOS:
