--- conflicted
+++ resolved
@@ -97,7 +97,6 @@
         spec = BattleSpec.FINAL_BOSS;
       }
     }
-<<<<<<< HEAD
     this.battleSpec = spec;
   }
 
@@ -117,9 +116,6 @@
       }
       return ret + levelOffset;
     }
-
-    let levelOffset = 0;
-=======
 
     private initBattleSpec(): void {
         let spec = BattleSpec.DEFAULT;
@@ -144,7 +140,6 @@
         }
 
         let levelOffset = 0;
->>>>>>> 8b4aa872
         
     const deviation = 10 / levelWaveIndex;
     levelOffset = Math.abs(this.randSeedGaussForLevel(deviation));
