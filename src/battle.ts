--- conflicted
+++ resolved
@@ -6,12 +6,8 @@
 import { MoneyMultiplierModifier, PokemonHeldItemModifier } from "./modifier/modifier";
 import { PokeballType } from "#enums/pokeball";
 import { trainerConfigs } from "#app/data/trainer-config";
-<<<<<<< HEAD
+import { SpeciesFormKey } from "#enums/species-form-key";
 import Pokemon, { EnemyPokemon, PlayerPokemon, TurnMove } from "#app/field/pokemon";
-=======
-import { SpeciesFormKey } from "#enums/species-form-key";
-import Pokemon, { EnemyPokemon, PlayerPokemon, QueuedMove } from "#app/field/pokemon";
->>>>>>> 2b59a532
 import { ArenaTagType } from "#enums/arena-tag-type";
 import { BattleSpec } from "#enums/battle-spec";
 import { Moves } from "#enums/moves";
