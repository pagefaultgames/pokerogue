--- conflicted
+++ resolved
@@ -91,16 +91,9 @@
     }
 
     private initBattleSpec(): void {
-<<<<<<< HEAD
-        this.battleSpec = this.gameMode.isClassic && this.waveIndex === 200 
+        this.battleSpec = this.gameMode.isClassic && this.gameMode.isWaveFinal(this.waveIndex)
             ? BattleSpec.FINAL_BOSS 
             : BattleSpec.DEFAULT;
-=======
-        let spec = BattleSpec.DEFAULT;
-        if (this.gameMode.isWaveFinal(this.waveIndex) && this.gameMode.isClassic)
-            spec = BattleSpec.FINAL_BOSS;
-        this.battleSpec = spec;
->>>>>>> 99557b31
     }
 
     private getLevelForWave(): integer {
@@ -108,13 +101,8 @@
         const baseLevel = 1 + levelWaveIndex / 2 + Math.pow(levelWaveIndex / 25, 2);
         const bossMultiplier = 1.2;
 
-<<<<<<< HEAD
-        if (!(this.waveIndex % 10)) {
+        if (this.gameMode.isBoss(this.waveIndex)) {
             const levelForWave = Math.floor(baseLevel * bossMultiplier);
-=======
-        if (this.gameMode.isBoss(this.waveIndex)) {
-            const ret = Math.floor(baseLevel * bossMultiplier);
->>>>>>> 99557b31
             if (this.battleSpec === BattleSpec.FINAL_BOSS || !(this.waveIndex % 250))
                 return Math.ceil(levelForWave / 25) * 25;
             const levelOffset = !this.gameMode.isWaveFinal(this.waveIndex) 
