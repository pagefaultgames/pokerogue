import BattleScene from './battle-scene';
import { EnemyPokemon, PlayerPokemon, QueuedMove } from './field/pokemon';
import { Command } from './ui/command-ui-handler';
import * as Utils from './utils';
import Trainer, { TrainerVariant } from './field/trainer';
import { Species } from './data/enums/species';
import { Moves } from './data/enums/moves';
import { TrainerType } from './data/enums/trainer-type';
import { GameMode } from './game-mode';
import { BattleSpec } from './enums/battle-spec';
import { PlayerGender } from './system/game-data';
import { MoneyMultiplierModifier, PokemonHeldItemModifier } from './modifier/modifier';
import { PokeballType } from './data/pokeball';

export enum BattleType {
    WILD,
    TRAINER,
    CLEAR
}

export enum BattlerIndex {
    ATTACKER = -1,
    PLAYER,
    PLAYER_2,
    ENEMY,
    ENEMY_2
}

export interface TurnCommand {
    command: Command;
    cursor?: integer;
    move?: QueuedMove;
    targets?: BattlerIndex[];
    skip?: boolean;
    args?: any[];
}

interface TurnCommands {
    [key: integer]: TurnCommand
}

export default class Battle {
  protected gameMode: GameMode;
  public waveIndex: integer;
  public battleType: BattleType;
  public battleSpec: BattleSpec;
  public trainer: Trainer;
  public enemyLevels: integer[];
  public enemyParty: EnemyPokemon[];
  public seenEnemyPartyMemberIds: Set<integer>;
  public double: boolean;
  public started: boolean;
  public enemySwitchCounter: integer;
  public turn: integer;
  public turnCommands: TurnCommands;
  public playerParticipantIds: Set<integer>;
  public battleScore: integer;
  public postBattleLoot: PokemonHeldItemModifier[];
  public escapeAttempts: integer;
  public lastMove: Moves;
  public battleSeed: string;
  private battleSeedState: string;
  public moneyScattered: number;
  public lastUsedPokeball: PokeballType;

  private rngCounter: integer = 0;

  constructor(gameMode: GameMode, waveIndex: integer, battleType: BattleType, trainer: Trainer, double: boolean) {
    this.gameMode = gameMode;
    this.waveIndex = waveIndex;
    this.battleType = battleType;
    this.trainer = trainer;
    this.initBattleSpec();
    this.enemyLevels = battleType !== BattleType.TRAINER
      ? new Array(double ? 2 : 1).fill(null).map(() => this.getLevelForWave())
      : trainer.getPartyLevels(this.waveIndex);
    this.enemyParty = [];
    this.seenEnemyPartyMemberIds = new Set<integer>();
    this.double = double;
    this.enemySwitchCounter = 0;
    this.turn = 0;
    this.playerParticipantIds = new Set<integer>();
    this.battleScore = 0;
    this.postBattleLoot = [];
    this.escapeAttempts = 0;
    this.started = false;
    this.battleSeed = Utils.randomString(16, true);
    this.battleSeedState = null;
    this.moneyScattered = 0;
    this.lastUsedPokeball = null;
  }

  private initBattleSpec(): void {
    let spec = BattleSpec.DEFAULT;
    if (this.gameMode.isClassic) {
      if (this.waveIndex === 200) {
        spec = BattleSpec.FINAL_BOSS;
      }
    }
<<<<<<< HEAD
    this.battleSpec = spec;
  }

  private getLevelForWave(): integer {
    const levelWaveIndex = this.gameMode.getWaveForDifficulty(this.waveIndex);
    const baseLevel = 1 + levelWaveIndex / 2 + Math.pow(levelWaveIndex / 25, 2);
    const bossMultiplier = 1.2;

    if (!(this.waveIndex % 10)) {
      const ret = Math.floor(baseLevel * bossMultiplier);
      if (this.battleSpec === BattleSpec.FINAL_BOSS || !(this.waveIndex % 250)) {
        return Math.ceil(ret / 25) * 25;
      }
      let levelOffset = 0;
      if (!this.gameMode.isWaveFinal(this.waveIndex)) {
        levelOffset = Math.round(Phaser.Math.RND.realInRange(-1, 1) * Math.floor(levelWaveIndex / 10));
      }
      return ret + levelOffset;
    }

    let levelOffset = 0;
=======

    private initBattleSpec(): void {
        let spec = BattleSpec.DEFAULT;
        if (this.gameMode.isWaveFinal(this.waveIndex) && this.gameMode.isClassic)
            spec = BattleSpec.FINAL_BOSS;
        this.battleSpec = spec;
    }

    private getLevelForWave(): integer {
        let levelWaveIndex = this.gameMode.getWaveForDifficulty(this.waveIndex);
        let baseLevel = 1 + levelWaveIndex / 2 + Math.pow(levelWaveIndex / 25, 2);
        const bossMultiplier = 1.2;

        if (this.gameMode.isBoss(this.waveIndex)) {
            const ret = Math.floor(baseLevel * bossMultiplier);
            if (this.battleSpec === BattleSpec.FINAL_BOSS || !(this.waveIndex % 250))
                return Math.ceil(ret / 25) * 25;
            let levelOffset = 0;
            if (!this.gameMode.isWaveFinal(this.waveIndex))
                levelOffset = Math.round(Phaser.Math.RND.realInRange(-1, 1) * Math.floor(levelWaveIndex / 10));
            return ret + levelOffset;
        }

        let levelOffset = 0;
>>>>>>> 6c824d88
        
    const deviation = 10 / levelWaveIndex;
    levelOffset = Math.abs(this.randSeedGaussForLevel(deviation));

    return Math.max(Math.round(baseLevel + levelOffset), 1);
  }

  randSeedGaussForLevel(value: number): number { 
    let rand = 0;
    for (let i = value; i > 0; i--) {
      rand += Phaser.Math.RND.realInRange(0, 1);
    }
    return rand / value;
  }

  getBattlerCount(): integer {
    return this.double ? 2 : 1;
  }

  incrementTurn(scene: BattleScene): void {
    this.turn++;
    this.turnCommands = Object.fromEntries(Utils.getEnumValues(BattlerIndex).map(bt => [ bt, null ]));
    this.battleSeedState = null;
  }

  addParticipant(playerPokemon: PlayerPokemon): void {
    this.playerParticipantIds.add(playerPokemon.id);
  }

  removeFaintedParticipant(playerPokemon: PlayerPokemon): void {
    this.playerParticipantIds.delete(playerPokemon.id);
  }

  addPostBattleLoot(enemyPokemon: EnemyPokemon): void {
    this.postBattleLoot.push(...enemyPokemon.scene.findModifiers(m => m instanceof PokemonHeldItemModifier && m.pokemonId === enemyPokemon.id && m.getTransferrable(false), false).map(i => {
      const ret = i as PokemonHeldItemModifier;
      ret.pokemonId = null;
      return ret;
    }));
  }

  pickUpScatteredMoney(scene: BattleScene): void {
    const moneyAmount = new Utils.IntegerHolder(scene.currentBattle.moneyScattered);
    scene.applyModifiers(MoneyMultiplierModifier, true, moneyAmount);

    scene.addMoney(moneyAmount.value);
        
    scene.queueMessage(`You picked up ₽${moneyAmount.value.toLocaleString('en-US')}!`, null, true);

    scene.currentBattle.moneyScattered = 0;
  }

  addBattleScore(scene: BattleScene): void {
    let partyMemberTurnMultiplier = scene.getEnemyParty().length / 2 + 0.5;
    if (this.double) {
      partyMemberTurnMultiplier /= 1.5;
    }
    for (const p of scene.getEnemyParty()) {
      if (p.isBoss()) {
        partyMemberTurnMultiplier *= (p.bossSegments / 1.5) / scene.getEnemyParty().length;
      }
    }
    const turnMultiplier = Phaser.Tweens.Builders.GetEaseFunction('Sine.easeIn')(1 - Math.min(this.turn - 2, 10 * partyMemberTurnMultiplier) / (10 * partyMemberTurnMultiplier));
    const finalBattleScore = Math.ceil(this.battleScore * turnMultiplier);
    scene.score += finalBattleScore;
    console.log(`Battle Score: ${finalBattleScore} (${this.turn - 1} Turns x${Math.floor(turnMultiplier * 100) / 100})`);
    console.log(`Total Score: ${scene.score}`);
    scene.updateScoreText();
  }

  getBgmOverride(scene: BattleScene): string {
    const battlers = this.enemyParty.slice(0, this.getBattlerCount());
    if (this.battleType === BattleType.TRAINER) {
      if (!this.started && this.trainer.config.encounterBgm && this.trainer.getEncounterMessages()?.length) {
        return `encounter_${this.trainer.getEncounterBgm()}`;
      }
      return this.trainer.getBattleBgm();
    } else if (this.gameMode.isClassic && this.waveIndex > 195 && this.battleSpec !== BattleSpec.FINAL_BOSS) {
      return 'end_summit';
    }
    for (const pokemon of battlers) {
      if (this.battleSpec === BattleSpec.FINAL_BOSS) {
        if (pokemon.formIndex) {
          return 'battle_final';
        }
        return 'battle_final_encounter';
      }
      if (pokemon.species.legendary || pokemon.species.subLegendary || pokemon.species.mythical) {
        if (pokemon.species.speciesId === Species.REGIROCK || pokemon.species.speciesId === Species.REGICE || pokemon.species.speciesId === Species.REGISTEEL || pokemon.species.speciesId === Species.REGIGIGAS || pokemon.species.speciesId === Species.REGIELEKI || pokemon.species.speciesId === Species.REGIDRAGO) {
          return 'battle_legendary_regis';
        }
        if (pokemon.species.speciesId === Species.COBALION || pokemon.species.speciesId === Species.TERRAKION || pokemon.species.speciesId === Species.VIRIZION || pokemon.species.speciesId === Species.TORNADUS || pokemon.species.speciesId === Species.THUNDURUS || pokemon.species.speciesId === Species.LANDORUS || pokemon.species.speciesId === Species.KELDEO || pokemon.species.speciesId === Species.MELOETTA || pokemon.species.speciesId === Species.GENESECT) {
          return 'battle_legendary_unova';
        }
        if (pokemon.species.speciesId === Species.RESHIRAM || pokemon.species.speciesId === Species.ZEKROM) {
          return 'battle_legendary_res_zek';
        }
        if (pokemon.species.speciesId === Species.KYUREM) {
          return 'battle_legendary_kyurem';
        }
        if (pokemon.species.legendary) {
          return 'battle_legendary_res_zek';
        }
        return 'battle_legendary_unova';
      }
    }

    if (scene.gameMode.isClassic && this.waveIndex <= 4) {
      return 'battle_wild';
    }

    return null;
  }

  randSeedInt(scene: BattleScene, range: integer, min: integer = 0): integer {
    if (range <= 1) {
      return min;
    }
    const tempRngCounter = scene.rngCounter;
    const tempSeedOverride = scene.rngSeedOverride;
    const state = Phaser.Math.RND.state();
    if (this.battleSeedState) {
      Phaser.Math.RND.state(this.battleSeedState);
    } else {
      Phaser.Math.RND.sow([ Utils.shiftCharCodes(this.battleSeed, this.turn << 6) ]);
      console.log('Battle Seed:', this.battleSeed);
    }
    scene.rngCounter = this.rngCounter++;
    scene.rngSeedOverride = this.battleSeed;
    const ret = Utils.randSeedInt(range, min);
    this.battleSeedState = Phaser.Math.RND.state();
    Phaser.Math.RND.state(state);
    scene.rngCounter = tempRngCounter;
    scene.rngSeedOverride = tempSeedOverride;
    return ret;
  }
}

export class FixedBattle extends Battle {
  constructor(scene: BattleScene, waveIndex: integer, config: FixedBattleConfig) {
    super(scene.gameMode, waveIndex, config.battleType, config.battleType === BattleType.TRAINER ? config.getTrainer(scene) : null, config.double);
    if (config.getEnemyParty) {
      this.enemyParty = config.getEnemyParty(scene);
    }
  }
}

type GetTrainerFunc = (scene: BattleScene) => Trainer;
type GetEnemyPartyFunc = (scene: BattleScene) => EnemyPokemon[];

export class FixedBattleConfig {
  public battleType: BattleType;
  public double: boolean;
  public getTrainer: GetTrainerFunc;
  public getEnemyParty: GetEnemyPartyFunc;
  public seedOffsetWaveIndex: integer;

  setBattleType(battleType: BattleType): FixedBattleConfig {
    this.battleType = battleType;
    return this;
  }

  setDouble(double: boolean): FixedBattleConfig {
    this.double = double;
    return this;
  }

  setGetTrainerFunc(getTrainerFunc: GetTrainerFunc): FixedBattleConfig {
    this.getTrainer = getTrainerFunc;
    return this;
  }

  setGetEnemyPartyFunc(getEnemyPartyFunc: GetEnemyPartyFunc): FixedBattleConfig {
    this.getEnemyParty = getEnemyPartyFunc;
    return this;
  }

  setSeedOffsetWave(seedOffsetWaveIndex: integer): FixedBattleConfig {
    this.seedOffsetWaveIndex = seedOffsetWaveIndex;
    return this;
  }
}

function getRandomTrainerFunc(trainerPool: (TrainerType | TrainerType[])[]): GetTrainerFunc {
  return (scene: BattleScene) => {
    const rand = Utils.randSeedInt(trainerPool.length);
    const trainerTypes: TrainerType[] = [];
    for (const trainerPoolEntry of trainerPool) {
      const trainerType = Array.isArray(trainerPoolEntry)
        ? Utils.randSeedItem(trainerPoolEntry)
        : trainerPoolEntry;
      trainerTypes.push(trainerType);
    }
    return new Trainer(scene, trainerTypes[rand], TrainerVariant.DEFAULT);
  };
}

interface FixedBattleConfigs {
    [key: integer]: FixedBattleConfig
}

export const fixedBattles: FixedBattleConfigs = {
  [5]: new FixedBattleConfig().setBattleType(BattleType.TRAINER)
    .setGetTrainerFunc(scene => new Trainer(scene, TrainerType.YOUNGSTER, Utils.randSeedInt(2) ? TrainerVariant.FEMALE : TrainerVariant.DEFAULT)),
  [8]: new FixedBattleConfig().setBattleType(BattleType.TRAINER)
    .setGetTrainerFunc(scene => new Trainer(scene, TrainerType.RIVAL, scene.gameData.gender === PlayerGender.MALE ? TrainerVariant.FEMALE : TrainerVariant.DEFAULT)),
  [25]: new FixedBattleConfig().setBattleType(BattleType.TRAINER)
    .setGetTrainerFunc(scene => new Trainer(scene, TrainerType.RIVAL_2, scene.gameData.gender === PlayerGender.MALE ? TrainerVariant.FEMALE : TrainerVariant.DEFAULT)),
  [55]: new FixedBattleConfig().setBattleType(BattleType.TRAINER)
    .setGetTrainerFunc(scene => new Trainer(scene, TrainerType.RIVAL_3, scene.gameData.gender === PlayerGender.MALE ? TrainerVariant.FEMALE : TrainerVariant.DEFAULT)),
  [95]: new FixedBattleConfig().setBattleType(BattleType.TRAINER)
    .setGetTrainerFunc(scene => new Trainer(scene, TrainerType.RIVAL_4, scene.gameData.gender === PlayerGender.MALE ? TrainerVariant.FEMALE : TrainerVariant.DEFAULT)),
  [145]: new FixedBattleConfig().setBattleType(BattleType.TRAINER)
    .setGetTrainerFunc(scene => new Trainer(scene, TrainerType.RIVAL_5, scene.gameData.gender === PlayerGender.MALE ? TrainerVariant.FEMALE : TrainerVariant.DEFAULT)),
  [182]: new FixedBattleConfig().setBattleType(BattleType.TRAINER)
    .setGetTrainerFunc(getRandomTrainerFunc([ TrainerType.LORELEI, TrainerType.WILL, TrainerType.SIDNEY, TrainerType.AARON, TrainerType.SHAUNTAL, TrainerType.MALVA, [ TrainerType.HALA, TrainerType.MOLAYNE ], TrainerType.RIKA, TrainerType.CRISPIN ])),
  [184]: new FixedBattleConfig().setBattleType(BattleType.TRAINER).setSeedOffsetWave(182)
    .setGetTrainerFunc(getRandomTrainerFunc([ TrainerType.BRUNO, TrainerType.KOGA, TrainerType.PHOEBE, TrainerType.BERTHA, TrainerType.MARSHAL, TrainerType.SIEBOLD, TrainerType.OLIVIA, TrainerType.POPPY, TrainerType.AMARYS ])),
  [186]: new FixedBattleConfig().setBattleType(BattleType.TRAINER).setSeedOffsetWave(182)
    .setGetTrainerFunc(getRandomTrainerFunc([ TrainerType.AGATHA, TrainerType.BRUNO, TrainerType.GLACIA, TrainerType.FLINT, TrainerType.GRIMSLEY, TrainerType.WIKSTROM, TrainerType.ACEROLA, TrainerType.LARRY_ELITE, TrainerType.LACEY ])),
  [188]: new FixedBattleConfig().setBattleType(BattleType.TRAINER).setSeedOffsetWave(182)
    .setGetTrainerFunc(getRandomTrainerFunc([ TrainerType.LANCE, TrainerType.KAREN, TrainerType.DRAKE, TrainerType.LUCIAN, TrainerType.CAITLIN, TrainerType.DRASNA, TrainerType.KAHILI, TrainerType.HASSEL, TrainerType.DRAYTON ])),
  [190]: new FixedBattleConfig().setBattleType(BattleType.TRAINER).setSeedOffsetWave(182)
    .setGetTrainerFunc(getRandomTrainerFunc([ TrainerType.BLUE, [ TrainerType.RED, TrainerType.LANCE_CHAMPION ], [ TrainerType.STEVEN, TrainerType.WALLACE ], TrainerType.CYNTHIA, [ TrainerType.ALDER, TrainerType.IRIS ], TrainerType.DIANTHA, TrainerType.HAU, [ TrainerType.GEETA, TrainerType.NEMONA ], TrainerType.KIERAN, TrainerType.LEON ])),
  [195]: new FixedBattleConfig().setBattleType(BattleType.TRAINER)
    .setGetTrainerFunc(scene => new Trainer(scene, TrainerType.RIVAL_6, scene.gameData.gender === PlayerGender.MALE ? TrainerVariant.FEMALE : TrainerVariant.DEFAULT))
};<|MERGE_RESOLUTION|>--- conflicted
+++ resolved
@@ -1,16 +1,17 @@
-import BattleScene from './battle-scene';
-import { EnemyPokemon, PlayerPokemon, QueuedMove } from './field/pokemon';
-import { Command } from './ui/command-ui-handler';
-import * as Utils from './utils';
-import Trainer, { TrainerVariant } from './field/trainer';
-import { Species } from './data/enums/species';
-import { Moves } from './data/enums/moves';
-import { TrainerType } from './data/enums/trainer-type';
-import { GameMode } from './game-mode';
-import { BattleSpec } from './enums/battle-spec';
-import { PlayerGender } from './system/game-data';
-import { MoneyMultiplierModifier, PokemonHeldItemModifier } from './modifier/modifier';
-import { PokeballType } from './data/pokeball';
+import BattleScene from "./battle-scene";
+import { EnemyPokemon, PlayerPokemon, QueuedMove } from "./field/pokemon";
+import { Command } from "./ui/command-ui-handler";
+import * as Utils from "./utils";
+import Trainer, { TrainerVariant } from "./field/trainer";
+import { Species } from "./data/enums/species";
+import { Moves } from "./data/enums/moves";
+import { TrainerType } from "./data/enums/trainer-type";
+import { GameMode } from "./game-mode";
+import { BattleSpec } from "./enums/battle-spec";
+import { PlayerGender } from "./system/game-data";
+import { MoneyMultiplierModifier, PokemonHeldItemModifier } from "./modifier/modifier";
+import { MoneyAchv } from "./system/achv";
+import { PokeballType } from "./data/pokeball";
 
 export enum BattleType {
     WILD,
@@ -33,93 +34,62 @@
     targets?: BattlerIndex[];
     skip?: boolean;
     args?: any[];
-}
+};
 
 interface TurnCommands {
     [key: integer]: TurnCommand
 }
 
 export default class Battle {
-  protected gameMode: GameMode;
-  public waveIndex: integer;
-  public battleType: BattleType;
-  public battleSpec: BattleSpec;
-  public trainer: Trainer;
-  public enemyLevels: integer[];
-  public enemyParty: EnemyPokemon[];
-  public seenEnemyPartyMemberIds: Set<integer>;
-  public double: boolean;
-  public started: boolean;
-  public enemySwitchCounter: integer;
-  public turn: integer;
-  public turnCommands: TurnCommands;
-  public playerParticipantIds: Set<integer>;
-  public battleScore: integer;
-  public postBattleLoot: PokemonHeldItemModifier[];
-  public escapeAttempts: integer;
-  public lastMove: Moves;
-  public battleSeed: string;
-  private battleSeedState: string;
-  public moneyScattered: number;
-  public lastUsedPokeball: PokeballType;
-
-  private rngCounter: integer = 0;
-
-  constructor(gameMode: GameMode, waveIndex: integer, battleType: BattleType, trainer: Trainer, double: boolean) {
-    this.gameMode = gameMode;
-    this.waveIndex = waveIndex;
-    this.battleType = battleType;
-    this.trainer = trainer;
-    this.initBattleSpec();
-    this.enemyLevels = battleType !== BattleType.TRAINER
-      ? new Array(double ? 2 : 1).fill(null).map(() => this.getLevelForWave())
-      : trainer.getPartyLevels(this.waveIndex);
-    this.enemyParty = [];
-    this.seenEnemyPartyMemberIds = new Set<integer>();
-    this.double = double;
-    this.enemySwitchCounter = 0;
-    this.turn = 0;
-    this.playerParticipantIds = new Set<integer>();
-    this.battleScore = 0;
-    this.postBattleLoot = [];
-    this.escapeAttempts = 0;
-    this.started = false;
-    this.battleSeed = Utils.randomString(16, true);
-    this.battleSeedState = null;
-    this.moneyScattered = 0;
-    this.lastUsedPokeball = null;
-  }
-
-  private initBattleSpec(): void {
-    let spec = BattleSpec.DEFAULT;
-    if (this.gameMode.isClassic) {
-      if (this.waveIndex === 200) {
-        spec = BattleSpec.FINAL_BOSS;
-      }
-    }
-<<<<<<< HEAD
-    this.battleSpec = spec;
-  }
-
-  private getLevelForWave(): integer {
-    const levelWaveIndex = this.gameMode.getWaveForDifficulty(this.waveIndex);
-    const baseLevel = 1 + levelWaveIndex / 2 + Math.pow(levelWaveIndex / 25, 2);
-    const bossMultiplier = 1.2;
-
-    if (!(this.waveIndex % 10)) {
-      const ret = Math.floor(baseLevel * bossMultiplier);
-      if (this.battleSpec === BattleSpec.FINAL_BOSS || !(this.waveIndex % 250)) {
-        return Math.ceil(ret / 25) * 25;
-      }
-      let levelOffset = 0;
-      if (!this.gameMode.isWaveFinal(this.waveIndex)) {
-        levelOffset = Math.round(Phaser.Math.RND.realInRange(-1, 1) * Math.floor(levelWaveIndex / 10));
-      }
-      return ret + levelOffset;
-    }
-
-    let levelOffset = 0;
-=======
+    protected gameMode: GameMode;
+    public waveIndex: integer;
+    public battleType: BattleType;
+    public battleSpec: BattleSpec;
+    public trainer: Trainer;
+    public enemyLevels: integer[];
+    public enemyParty: EnemyPokemon[];
+    public seenEnemyPartyMemberIds: Set<integer>;
+    public double: boolean;
+    public started: boolean;
+    public enemySwitchCounter: integer;
+    public turn: integer;
+    public turnCommands: TurnCommands;
+    public playerParticipantIds: Set<integer>;
+    public battleScore: integer;
+    public postBattleLoot: PokemonHeldItemModifier[];
+    public escapeAttempts: integer;
+    public lastMove: Moves;
+    public battleSeed: string;
+    private battleSeedState: string;
+    public moneyScattered: number;
+    public lastUsedPokeball: PokeballType;
+
+    private rngCounter: integer = 0;
+
+    constructor(gameMode: GameMode, waveIndex: integer, battleType: BattleType, trainer: Trainer, double: boolean) {
+        this.gameMode = gameMode;
+        this.waveIndex = waveIndex;
+        this.battleType = battleType;
+        this.trainer = trainer;
+        this.initBattleSpec();
+        this.enemyLevels = battleType !== BattleType.TRAINER
+            ? new Array(double ? 2 : 1).fill(null).map(() => this.getLevelForWave())
+            : trainer.getPartyLevels(this.waveIndex);
+        this.enemyParty = [];
+        this.seenEnemyPartyMemberIds = new Set<integer>();
+        this.double = double;
+        this.enemySwitchCounter = 0;
+        this.turn = 0;
+        this.playerParticipantIds = new Set<integer>();
+        this.battleScore = 0;
+        this.postBattleLoot = [];
+        this.escapeAttempts = 0;
+        this.started = false;
+        this.battleSeed = Utils.randomString(16, true);
+        this.battleSeedState = null;
+        this.moneyScattered = 0;
+        this.lastUsedPokeball = null;
+    }
 
     private initBattleSpec(): void {
         let spec = BattleSpec.DEFAULT;
@@ -144,202 +114,188 @@
         }
 
         let levelOffset = 0;
->>>>>>> 6c824d88
         
-    const deviation = 10 / levelWaveIndex;
-    levelOffset = Math.abs(this.randSeedGaussForLevel(deviation));
-
-    return Math.max(Math.round(baseLevel + levelOffset), 1);
-  }
-
-  randSeedGaussForLevel(value: number): number { 
-    let rand = 0;
-    for (let i = value; i > 0; i--) {
-      rand += Phaser.Math.RND.realInRange(0, 1);
-    }
-    return rand / value;
-  }
-
-  getBattlerCount(): integer {
-    return this.double ? 2 : 1;
-  }
-
-  incrementTurn(scene: BattleScene): void {
-    this.turn++;
-    this.turnCommands = Object.fromEntries(Utils.getEnumValues(BattlerIndex).map(bt => [ bt, null ]));
-    this.battleSeedState = null;
-  }
-
-  addParticipant(playerPokemon: PlayerPokemon): void {
-    this.playerParticipantIds.add(playerPokemon.id);
-  }
-
-  removeFaintedParticipant(playerPokemon: PlayerPokemon): void {
-    this.playerParticipantIds.delete(playerPokemon.id);
-  }
-
-  addPostBattleLoot(enemyPokemon: EnemyPokemon): void {
-    this.postBattleLoot.push(...enemyPokemon.scene.findModifiers(m => m instanceof PokemonHeldItemModifier && m.pokemonId === enemyPokemon.id && m.getTransferrable(false), false).map(i => {
-      const ret = i as PokemonHeldItemModifier;
-      ret.pokemonId = null;
-      return ret;
-    }));
-  }
-
-  pickUpScatteredMoney(scene: BattleScene): void {
-    const moneyAmount = new Utils.IntegerHolder(scene.currentBattle.moneyScattered);
-    scene.applyModifiers(MoneyMultiplierModifier, true, moneyAmount);
-
-    scene.addMoney(moneyAmount.value);
+        const deviation = 10 / levelWaveIndex;
+        levelOffset = Math.abs(this.randSeedGaussForLevel(deviation));
+
+        return Math.max(Math.round(baseLevel + levelOffset), 1);
+    }
+
+    randSeedGaussForLevel(value: number): number { 
+        let rand = 0;
+        for (let i = value; i > 0; i--)
+            rand += Phaser.Math.RND.realInRange(0, 1);
+        return rand / value;
+    }
+
+    getBattlerCount(): integer {
+        return this.double ? 2 : 1;
+    }
+
+    incrementTurn(scene: BattleScene): void {
+        this.turn++;
+        this.turnCommands = Object.fromEntries(Utils.getEnumValues(BattlerIndex).map(bt => [ bt, null ]));
+        this.battleSeedState = null;
+    }
+
+    addParticipant(playerPokemon: PlayerPokemon): void {
+        this.playerParticipantIds.add(playerPokemon.id);
+    }
+
+    removeFaintedParticipant(playerPokemon: PlayerPokemon): void {
+        this.playerParticipantIds.delete(playerPokemon.id);
+    }
+
+    addPostBattleLoot(enemyPokemon: EnemyPokemon): void {
+        this.postBattleLoot.push(...enemyPokemon.scene.findModifiers(m => m instanceof PokemonHeldItemModifier && m.pokemonId === enemyPokemon.id && m.getTransferrable(false), false).map(i => {
+            const ret = i as PokemonHeldItemModifier;
+            ret.pokemonId = null;
+            return ret;
+        }));
+    }
+
+    pickUpScatteredMoney(scene: BattleScene): void {
+        const moneyAmount = new Utils.IntegerHolder(scene.currentBattle.moneyScattered);
+        scene.applyModifiers(MoneyMultiplierModifier, true, moneyAmount);
+
+        scene.addMoney(moneyAmount.value);
         
-    scene.queueMessage(`You picked up ₽${moneyAmount.value.toLocaleString('en-US')}!`, null, true);
-
-    scene.currentBattle.moneyScattered = 0;
-  }
-
-  addBattleScore(scene: BattleScene): void {
-    let partyMemberTurnMultiplier = scene.getEnemyParty().length / 2 + 0.5;
-    if (this.double) {
-      partyMemberTurnMultiplier /= 1.5;
-    }
-    for (const p of scene.getEnemyParty()) {
-      if (p.isBoss()) {
-        partyMemberTurnMultiplier *= (p.bossSegments / 1.5) / scene.getEnemyParty().length;
-      }
-    }
-    const turnMultiplier = Phaser.Tweens.Builders.GetEaseFunction('Sine.easeIn')(1 - Math.min(this.turn - 2, 10 * partyMemberTurnMultiplier) / (10 * partyMemberTurnMultiplier));
-    const finalBattleScore = Math.ceil(this.battleScore * turnMultiplier);
-    scene.score += finalBattleScore;
-    console.log(`Battle Score: ${finalBattleScore} (${this.turn - 1} Turns x${Math.floor(turnMultiplier * 100) / 100})`);
-    console.log(`Total Score: ${scene.score}`);
-    scene.updateScoreText();
-  }
-
-  getBgmOverride(scene: BattleScene): string {
-    const battlers = this.enemyParty.slice(0, this.getBattlerCount());
-    if (this.battleType === BattleType.TRAINER) {
-      if (!this.started && this.trainer.config.encounterBgm && this.trainer.getEncounterMessages()?.length) {
-        return `encounter_${this.trainer.getEncounterBgm()}`;
-      }
-      return this.trainer.getBattleBgm();
-    } else if (this.gameMode.isClassic && this.waveIndex > 195 && this.battleSpec !== BattleSpec.FINAL_BOSS) {
-      return 'end_summit';
-    }
-    for (const pokemon of battlers) {
-      if (this.battleSpec === BattleSpec.FINAL_BOSS) {
-        if (pokemon.formIndex) {
-          return 'battle_final';
-        }
-        return 'battle_final_encounter';
-      }
-      if (pokemon.species.legendary || pokemon.species.subLegendary || pokemon.species.mythical) {
-        if (pokemon.species.speciesId === Species.REGIROCK || pokemon.species.speciesId === Species.REGICE || pokemon.species.speciesId === Species.REGISTEEL || pokemon.species.speciesId === Species.REGIGIGAS || pokemon.species.speciesId === Species.REGIELEKI || pokemon.species.speciesId === Species.REGIDRAGO) {
-          return 'battle_legendary_regis';
-        }
-        if (pokemon.species.speciesId === Species.COBALION || pokemon.species.speciesId === Species.TERRAKION || pokemon.species.speciesId === Species.VIRIZION || pokemon.species.speciesId === Species.TORNADUS || pokemon.species.speciesId === Species.THUNDURUS || pokemon.species.speciesId === Species.LANDORUS || pokemon.species.speciesId === Species.KELDEO || pokemon.species.speciesId === Species.MELOETTA || pokemon.species.speciesId === Species.GENESECT) {
-          return 'battle_legendary_unova';
-        }
-        if (pokemon.species.speciesId === Species.RESHIRAM || pokemon.species.speciesId === Species.ZEKROM) {
-          return 'battle_legendary_res_zek';
-        }
-        if (pokemon.species.speciesId === Species.KYUREM) {
-          return 'battle_legendary_kyurem';
-        }
-        if (pokemon.species.legendary) {
-          return 'battle_legendary_res_zek';
-        }
-        return 'battle_legendary_unova';
-      }
-    }
-
-    if (scene.gameMode.isClassic && this.waveIndex <= 4) {
-      return 'battle_wild';
-    }
-
-    return null;
-  }
-
-  randSeedInt(scene: BattleScene, range: integer, min: integer = 0): integer {
-    if (range <= 1) {
-      return min;
-    }
-    const tempRngCounter = scene.rngCounter;
-    const tempSeedOverride = scene.rngSeedOverride;
-    const state = Phaser.Math.RND.state();
-    if (this.battleSeedState) {
-      Phaser.Math.RND.state(this.battleSeedState);
-    } else {
-      Phaser.Math.RND.sow([ Utils.shiftCharCodes(this.battleSeed, this.turn << 6) ]);
-      console.log('Battle Seed:', this.battleSeed);
-    }
-    scene.rngCounter = this.rngCounter++;
-    scene.rngSeedOverride = this.battleSeed;
-    const ret = Utils.randSeedInt(range, min);
-    this.battleSeedState = Phaser.Math.RND.state();
-    Phaser.Math.RND.state(state);
-    scene.rngCounter = tempRngCounter;
-    scene.rngSeedOverride = tempSeedOverride;
-    return ret;
-  }
+        scene.queueMessage(`You picked up ₽${moneyAmount.value.toLocaleString('en-US')}!`, null, true);
+
+        scene.currentBattle.moneyScattered = 0;
+    }
+
+    addBattleScore(scene: BattleScene): void {
+        let partyMemberTurnMultiplier = scene.getEnemyParty().length / 2 + 0.5;
+        if (this.double)
+            partyMemberTurnMultiplier /= 1.5;
+        for (let p of scene.getEnemyParty()) {
+            if (p.isBoss())
+                partyMemberTurnMultiplier *= (p.bossSegments / 1.5) / scene.getEnemyParty().length;
+        }
+        const turnMultiplier = Phaser.Tweens.Builders.GetEaseFunction('Sine.easeIn')(1 - Math.min(this.turn - 2, 10 * partyMemberTurnMultiplier) / (10 * partyMemberTurnMultiplier));
+        const finalBattleScore = Math.ceil(this.battleScore * turnMultiplier);
+        scene.score += finalBattleScore;
+        console.log(`Battle Score: ${finalBattleScore} (${this.turn - 1} Turns x${Math.floor(turnMultiplier * 100) / 100})`);
+        console.log(`Total Score: ${scene.score}`);
+        scene.updateScoreText();
+    }
+
+    getBgmOverride(scene: BattleScene): string {
+        const battlers = this.enemyParty.slice(0, this.getBattlerCount());
+        if (this.battleType === BattleType.TRAINER) {
+            if (!this.started && this.trainer.config.encounterBgm && this.trainer.getEncounterMessages()?.length)
+                return `encounter_${this.trainer.getEncounterBgm()}`;
+            return this.trainer.getBattleBgm();
+        } else if (this.gameMode.isClassic && this.waveIndex > 195 && this.battleSpec !== BattleSpec.FINAL_BOSS)
+            return 'end_summit';
+        for (let pokemon of battlers) {
+            if (this.battleSpec === BattleSpec.FINAL_BOSS) {
+                if (pokemon.formIndex)
+                    return 'battle_final';
+                return 'battle_final_encounter';
+            }
+            if (pokemon.species.legendary || pokemon.species.subLegendary || pokemon.species.mythical) {
+                if (pokemon.species.speciesId === Species.REGIROCK || pokemon.species.speciesId === Species.REGICE || pokemon.species.speciesId === Species.REGISTEEL || pokemon.species.speciesId === Species.REGIGIGAS || pokemon.species.speciesId === Species.REGIELEKI || pokemon.species.speciesId === Species.REGIDRAGO)
+                    return 'battle_legendary_regis';
+                if (pokemon.species.speciesId === Species.COBALION || pokemon.species.speciesId === Species.TERRAKION || pokemon.species.speciesId === Species.VIRIZION || pokemon.species.speciesId === Species.TORNADUS || pokemon.species.speciesId === Species.THUNDURUS || pokemon.species.speciesId === Species.LANDORUS || pokemon.species.speciesId === Species.KELDEO || pokemon.species.speciesId === Species.MELOETTA || pokemon.species.speciesId === Species.GENESECT)
+                    return 'battle_legendary_unova';
+                if (pokemon.species.speciesId === Species.RESHIRAM || pokemon.species.speciesId === Species.ZEKROM)
+                    return 'battle_legendary_res_zek';
+                if (pokemon.species.speciesId === Species.KYUREM)
+                    return 'battle_legendary_kyurem';
+                if (pokemon.species.legendary)
+                    return 'battle_legendary_res_zek';
+                return 'battle_legendary_unova';
+            }
+        }
+
+        if (scene.gameMode.isClassic && this.waveIndex <= 4)
+            return 'battle_wild';
+
+        return null;
+    }
+
+    randSeedInt(scene: BattleScene, range: integer, min: integer = 0): integer {
+        if (range <= 1)
+            return min;
+        let ret: integer;
+        const tempRngCounter = scene.rngCounter;
+        const tempSeedOverride = scene.rngSeedOverride;
+        const state = Phaser.Math.RND.state();
+        if (this.battleSeedState)
+            Phaser.Math.RND.state(this.battleSeedState);
+        else {
+            Phaser.Math.RND.sow([ Utils.shiftCharCodes(this.battleSeed, this.turn << 6) ]);
+            console.log('Battle Seed:', this.battleSeed);
+        }
+        scene.rngCounter = this.rngCounter++;
+        scene.rngSeedOverride = this.battleSeed;
+        ret = Utils.randSeedInt(range, min);
+        this.battleSeedState = Phaser.Math.RND.state();
+        Phaser.Math.RND.state(state);
+        scene.rngCounter = tempRngCounter;
+        scene.rngSeedOverride = tempSeedOverride;
+        return ret;
+    }
 }
 
 export class FixedBattle extends Battle {
-  constructor(scene: BattleScene, waveIndex: integer, config: FixedBattleConfig) {
-    super(scene.gameMode, waveIndex, config.battleType, config.battleType === BattleType.TRAINER ? config.getTrainer(scene) : null, config.double);
-    if (config.getEnemyParty) {
-      this.enemyParty = config.getEnemyParty(scene);
-    }
-  }
+    constructor(scene: BattleScene, waveIndex: integer, config: FixedBattleConfig) {
+        super(scene.gameMode, waveIndex, config.battleType, config.battleType === BattleType.TRAINER ? config.getTrainer(scene) : null, config.double);
+        if (config.getEnemyParty)
+            this.enemyParty = config.getEnemyParty(scene);
+    }
 }
 
 type GetTrainerFunc = (scene: BattleScene) => Trainer;
 type GetEnemyPartyFunc = (scene: BattleScene) => EnemyPokemon[];
 
 export class FixedBattleConfig {
-  public battleType: BattleType;
-  public double: boolean;
-  public getTrainer: GetTrainerFunc;
-  public getEnemyParty: GetEnemyPartyFunc;
-  public seedOffsetWaveIndex: integer;
-
-  setBattleType(battleType: BattleType): FixedBattleConfig {
-    this.battleType = battleType;
-    return this;
-  }
-
-  setDouble(double: boolean): FixedBattleConfig {
-    this.double = double;
-    return this;
-  }
-
-  setGetTrainerFunc(getTrainerFunc: GetTrainerFunc): FixedBattleConfig {
-    this.getTrainer = getTrainerFunc;
-    return this;
-  }
-
-  setGetEnemyPartyFunc(getEnemyPartyFunc: GetEnemyPartyFunc): FixedBattleConfig {
-    this.getEnemyParty = getEnemyPartyFunc;
-    return this;
-  }
-
-  setSeedOffsetWave(seedOffsetWaveIndex: integer): FixedBattleConfig {
-    this.seedOffsetWaveIndex = seedOffsetWaveIndex;
-    return this;
-  }
+    public battleType: BattleType;
+    public double: boolean;
+    public getTrainer: GetTrainerFunc;
+    public getEnemyParty: GetEnemyPartyFunc;
+    public seedOffsetWaveIndex: integer;
+
+    setBattleType(battleType: BattleType): FixedBattleConfig {
+        this.battleType = battleType;
+        return this;
+    }
+
+    setDouble(double: boolean): FixedBattleConfig {
+        this.double = double;
+        return this;
+    }
+
+    setGetTrainerFunc(getTrainerFunc: GetTrainerFunc): FixedBattleConfig {
+        this.getTrainer = getTrainerFunc;
+        return this;
+    }
+
+    setGetEnemyPartyFunc(getEnemyPartyFunc: GetEnemyPartyFunc): FixedBattleConfig {
+        this.getEnemyParty = getEnemyPartyFunc;
+        return this;
+    }
+
+    setSeedOffsetWave(seedOffsetWaveIndex: integer): FixedBattleConfig {
+        this.seedOffsetWaveIndex = seedOffsetWaveIndex;
+        return this;
+    }
 }
 
 function getRandomTrainerFunc(trainerPool: (TrainerType | TrainerType[])[]): GetTrainerFunc {
-  return (scene: BattleScene) => {
-    const rand = Utils.randSeedInt(trainerPool.length);
-    const trainerTypes: TrainerType[] = [];
-    for (const trainerPoolEntry of trainerPool) {
-      const trainerType = Array.isArray(trainerPoolEntry)
-        ? Utils.randSeedItem(trainerPoolEntry)
-        : trainerPoolEntry;
-      trainerTypes.push(trainerType);
-    }
-    return new Trainer(scene, trainerTypes[rand], TrainerVariant.DEFAULT);
-  };
+    return (scene: BattleScene) => {
+        const rand = Utils.randSeedInt(trainerPool.length);
+        const trainerTypes: TrainerType[] = [];
+        for (let trainerPoolEntry of trainerPool) {
+            const trainerType = Array.isArray(trainerPoolEntry)
+                ? Utils.randSeedItem(trainerPoolEntry)
+                : trainerPoolEntry;
+            trainerTypes.push(trainerType);
+        }
+        return new Trainer(scene, trainerTypes[rand], TrainerVariant.DEFAULT);
+    };
 }
 
 interface FixedBattleConfigs {
@@ -347,28 +303,28 @@
 }
 
 export const fixedBattles: FixedBattleConfigs = {
-  [5]: new FixedBattleConfig().setBattleType(BattleType.TRAINER)
-    .setGetTrainerFunc(scene => new Trainer(scene, TrainerType.YOUNGSTER, Utils.randSeedInt(2) ? TrainerVariant.FEMALE : TrainerVariant.DEFAULT)),
-  [8]: new FixedBattleConfig().setBattleType(BattleType.TRAINER)
-    .setGetTrainerFunc(scene => new Trainer(scene, TrainerType.RIVAL, scene.gameData.gender === PlayerGender.MALE ? TrainerVariant.FEMALE : TrainerVariant.DEFAULT)),
-  [25]: new FixedBattleConfig().setBattleType(BattleType.TRAINER)
-    .setGetTrainerFunc(scene => new Trainer(scene, TrainerType.RIVAL_2, scene.gameData.gender === PlayerGender.MALE ? TrainerVariant.FEMALE : TrainerVariant.DEFAULT)),
-  [55]: new FixedBattleConfig().setBattleType(BattleType.TRAINER)
-    .setGetTrainerFunc(scene => new Trainer(scene, TrainerType.RIVAL_3, scene.gameData.gender === PlayerGender.MALE ? TrainerVariant.FEMALE : TrainerVariant.DEFAULT)),
-  [95]: new FixedBattleConfig().setBattleType(BattleType.TRAINER)
-    .setGetTrainerFunc(scene => new Trainer(scene, TrainerType.RIVAL_4, scene.gameData.gender === PlayerGender.MALE ? TrainerVariant.FEMALE : TrainerVariant.DEFAULT)),
-  [145]: new FixedBattleConfig().setBattleType(BattleType.TRAINER)
-    .setGetTrainerFunc(scene => new Trainer(scene, TrainerType.RIVAL_5, scene.gameData.gender === PlayerGender.MALE ? TrainerVariant.FEMALE : TrainerVariant.DEFAULT)),
-  [182]: new FixedBattleConfig().setBattleType(BattleType.TRAINER)
-    .setGetTrainerFunc(getRandomTrainerFunc([ TrainerType.LORELEI, TrainerType.WILL, TrainerType.SIDNEY, TrainerType.AARON, TrainerType.SHAUNTAL, TrainerType.MALVA, [ TrainerType.HALA, TrainerType.MOLAYNE ], TrainerType.RIKA, TrainerType.CRISPIN ])),
-  [184]: new FixedBattleConfig().setBattleType(BattleType.TRAINER).setSeedOffsetWave(182)
-    .setGetTrainerFunc(getRandomTrainerFunc([ TrainerType.BRUNO, TrainerType.KOGA, TrainerType.PHOEBE, TrainerType.BERTHA, TrainerType.MARSHAL, TrainerType.SIEBOLD, TrainerType.OLIVIA, TrainerType.POPPY, TrainerType.AMARYS ])),
-  [186]: new FixedBattleConfig().setBattleType(BattleType.TRAINER).setSeedOffsetWave(182)
-    .setGetTrainerFunc(getRandomTrainerFunc([ TrainerType.AGATHA, TrainerType.BRUNO, TrainerType.GLACIA, TrainerType.FLINT, TrainerType.GRIMSLEY, TrainerType.WIKSTROM, TrainerType.ACEROLA, TrainerType.LARRY_ELITE, TrainerType.LACEY ])),
-  [188]: new FixedBattleConfig().setBattleType(BattleType.TRAINER).setSeedOffsetWave(182)
-    .setGetTrainerFunc(getRandomTrainerFunc([ TrainerType.LANCE, TrainerType.KAREN, TrainerType.DRAKE, TrainerType.LUCIAN, TrainerType.CAITLIN, TrainerType.DRASNA, TrainerType.KAHILI, TrainerType.HASSEL, TrainerType.DRAYTON ])),
-  [190]: new FixedBattleConfig().setBattleType(BattleType.TRAINER).setSeedOffsetWave(182)
-    .setGetTrainerFunc(getRandomTrainerFunc([ TrainerType.BLUE, [ TrainerType.RED, TrainerType.LANCE_CHAMPION ], [ TrainerType.STEVEN, TrainerType.WALLACE ], TrainerType.CYNTHIA, [ TrainerType.ALDER, TrainerType.IRIS ], TrainerType.DIANTHA, TrainerType.HAU, [ TrainerType.GEETA, TrainerType.NEMONA ], TrainerType.KIERAN, TrainerType.LEON ])),
-  [195]: new FixedBattleConfig().setBattleType(BattleType.TRAINER)
-    .setGetTrainerFunc(scene => new Trainer(scene, TrainerType.RIVAL_6, scene.gameData.gender === PlayerGender.MALE ? TrainerVariant.FEMALE : TrainerVariant.DEFAULT))
+    [5]: new FixedBattleConfig().setBattleType(BattleType.TRAINER)
+        .setGetTrainerFunc(scene => new Trainer(scene, TrainerType.YOUNGSTER, Utils.randSeedInt(2) ? TrainerVariant.FEMALE : TrainerVariant.DEFAULT)),
+    [8]: new FixedBattleConfig().setBattleType(BattleType.TRAINER)
+        .setGetTrainerFunc(scene => new Trainer(scene, TrainerType.RIVAL, scene.gameData.gender === PlayerGender.MALE ? TrainerVariant.FEMALE : TrainerVariant.DEFAULT)),
+    [25]: new FixedBattleConfig().setBattleType(BattleType.TRAINER)
+        .setGetTrainerFunc(scene => new Trainer(scene, TrainerType.RIVAL_2, scene.gameData.gender === PlayerGender.MALE ? TrainerVariant.FEMALE : TrainerVariant.DEFAULT)),
+    [55]: new FixedBattleConfig().setBattleType(BattleType.TRAINER)
+        .setGetTrainerFunc(scene => new Trainer(scene, TrainerType.RIVAL_3, scene.gameData.gender === PlayerGender.MALE ? TrainerVariant.FEMALE : TrainerVariant.DEFAULT)),
+    [95]: new FixedBattleConfig().setBattleType(BattleType.TRAINER)
+        .setGetTrainerFunc(scene => new Trainer(scene, TrainerType.RIVAL_4, scene.gameData.gender === PlayerGender.MALE ? TrainerVariant.FEMALE : TrainerVariant.DEFAULT)),
+    [145]: new FixedBattleConfig().setBattleType(BattleType.TRAINER)
+        .setGetTrainerFunc(scene => new Trainer(scene, TrainerType.RIVAL_5, scene.gameData.gender === PlayerGender.MALE ? TrainerVariant.FEMALE : TrainerVariant.DEFAULT)),
+    [182]: new FixedBattleConfig().setBattleType(BattleType.TRAINER)
+        .setGetTrainerFunc(getRandomTrainerFunc([ TrainerType.LORELEI, TrainerType.WILL, TrainerType.SIDNEY, TrainerType.AARON, TrainerType.SHAUNTAL, TrainerType.MALVA, [ TrainerType.HALA, TrainerType.MOLAYNE ], TrainerType.RIKA, TrainerType.CRISPIN ])),
+    [184]: new FixedBattleConfig().setBattleType(BattleType.TRAINER).setSeedOffsetWave(182)
+        .setGetTrainerFunc(getRandomTrainerFunc([ TrainerType.BRUNO, TrainerType.KOGA, TrainerType.PHOEBE, TrainerType.BERTHA, TrainerType.MARSHAL, TrainerType.SIEBOLD, TrainerType.OLIVIA, TrainerType.POPPY, TrainerType.AMARYS ])),
+    [186]: new FixedBattleConfig().setBattleType(BattleType.TRAINER).setSeedOffsetWave(182)
+        .setGetTrainerFunc(getRandomTrainerFunc([ TrainerType.AGATHA, TrainerType.BRUNO, TrainerType.GLACIA, TrainerType.FLINT, TrainerType.GRIMSLEY, TrainerType.WIKSTROM, TrainerType.ACEROLA, TrainerType.LARRY_ELITE, TrainerType.LACEY ])),
+    [188]: new FixedBattleConfig().setBattleType(BattleType.TRAINER).setSeedOffsetWave(182)
+        .setGetTrainerFunc(getRandomTrainerFunc([ TrainerType.LANCE, TrainerType.KAREN, TrainerType.DRAKE, TrainerType.LUCIAN, TrainerType.CAITLIN, TrainerType.DRASNA, TrainerType.KAHILI, TrainerType.HASSEL, TrainerType.DRAYTON ])),
+    [190]: new FixedBattleConfig().setBattleType(BattleType.TRAINER).setSeedOffsetWave(182)
+        .setGetTrainerFunc(getRandomTrainerFunc([ TrainerType.BLUE, [ TrainerType.RED, TrainerType.LANCE_CHAMPION ], [ TrainerType.STEVEN, TrainerType.WALLACE ], TrainerType.CYNTHIA, [ TrainerType.ALDER, TrainerType.IRIS ], TrainerType.DIANTHA, TrainerType.HAU, [ TrainerType.GEETA, TrainerType.NEMONA ], TrainerType.KIERAN, TrainerType.LEON ])),
+    [195]: new FixedBattleConfig().setBattleType(BattleType.TRAINER)
+        .setGetTrainerFunc(scene => new Trainer(scene, TrainerType.RIVAL_6, scene.gameData.gender === PlayerGender.MALE ? TrainerVariant.FEMALE : TrainerVariant.DEFAULT))
 };