import BattleScene from "./battle-scene";
import { EnemyPokemon, PlayerPokemon, QueuedMove } from "./field/pokemon";
import { Command } from "./ui/command-ui-handler";
import * as Utils from "./utils";
import Trainer, { TrainerVariant } from "./field/trainer";
import { Species } from "./data/enums/species";
import { Moves } from "./data/enums/moves";
import { TrainerType } from "./data/enums/trainer-type";
import { GameMode } from "./game-mode";
import { BattleSpec } from "./enums/battle-spec";
import { PlayerGender } from "./system/game-data";
import { MoneyMultiplierModifier, PokemonHeldItemModifier } from "./modifier/modifier";
import { PokeballType } from "./data/pokeball";

export enum BattleType {
    WILD,
    TRAINER,
    CLEAR
}

export enum BattlerIndex {
    ATTACKER = -1,
    PLAYER,
    PLAYER_2,
    ENEMY,
    ENEMY_2
}

export interface TurnCommand {
    command: Command;
    cursor?: integer;
    move?: QueuedMove;
    targets?: BattlerIndex[];
    skip?: boolean;
    args?: any[];
}

interface TurnCommands {
    [key: integer]: TurnCommand
}

export default class Battle {
  protected gameMode: GameMode;
  public waveIndex: integer;
  public battleType: BattleType;
  public battleSpec: BattleSpec;
  public trainer: Trainer;
  public enemyLevels: integer[];
  public enemyParty: EnemyPokemon[];
  public seenEnemyPartyMemberIds: Set<integer>;
  public double: boolean;
  public started: boolean;
  public enemySwitchCounter: integer;
  public turn: integer;
  public turnCommands: TurnCommands;
  public playerParticipantIds: Set<integer>;
  public battleScore: integer;
  public postBattleLoot: PokemonHeldItemModifier[];
  public escapeAttempts: integer;
  public lastMove: Moves;
  public battleSeed: string;
  private battleSeedState: string;
  public moneyScattered: number;
  public lastUsedPokeball: PokeballType;

  private rngCounter: integer = 0;

  constructor(gameMode: GameMode, waveIndex: integer, battleType: BattleType, trainer: Trainer, double: boolean) {
    this.gameMode = gameMode;
    this.waveIndex = waveIndex;
    this.battleType = battleType;
    this.trainer = trainer;
    this.initBattleSpec();
    this.enemyLevels = battleType !== BattleType.TRAINER
      ? new Array(double ? 2 : 1).fill(null).map(() => this.getLevelForWave())
      : trainer.getPartyLevels(this.waveIndex);
    this.enemyParty = [];
    this.seenEnemyPartyMemberIds = new Set<integer>();
    this.double = double;
    this.enemySwitchCounter = 0;
    this.turn = 0;
    this.playerParticipantIds = new Set<integer>();
    this.battleScore = 0;
    this.postBattleLoot = [];
    this.escapeAttempts = 0;
    this.started = false;
    this.battleSeed = Utils.randomString(16, true);
    this.battleSeedState = null;
    this.moneyScattered = 0;
    this.lastUsedPokeball = null;
  }
<<<<<<< HEAD

  private initBattleSpec(): void {
    let spec = BattleSpec.DEFAULT;
    if (this.gameMode.isClassic) {
      if (this.waveIndex === 200) {
        spec = BattleSpec.FINAL_BOSS;
      }
=======
  
  private initBattleSpec(): void {
    let spec = BattleSpec.DEFAULT;
    if (this.gameMode.isWaveFinal(this.waveIndex) && this.gameMode.isClassic) {
      spec = BattleSpec.FINAL_BOSS;
>>>>>>> bac6c229
    }
    this.battleSpec = spec;
  }

  private getLevelForWave(): integer {
    const levelWaveIndex = this.gameMode.getWaveForDifficulty(this.waveIndex);
    const baseLevel = 1 + levelWaveIndex / 2 + Math.pow(levelWaveIndex / 25, 2);
    const bossMultiplier = 1.2;

<<<<<<< HEAD
    if (!(this.waveIndex % 10)) {
=======
    if (this.gameMode.isBoss(this.waveIndex)) {
>>>>>>> bac6c229
      const ret = Math.floor(baseLevel * bossMultiplier);
      if (this.battleSpec === BattleSpec.FINAL_BOSS || !(this.waveIndex % 250)) {
        return Math.ceil(ret / 25) * 25;
      }
      let levelOffset = 0;
      if (!this.gameMode.isWaveFinal(this.waveIndex)) {
        levelOffset = Math.round(Phaser.Math.RND.realInRange(-1, 1) * Math.floor(levelWaveIndex / 10));
      }
      return ret + levelOffset;
    }

    let levelOffset = 0;
        
    const deviation = 10 / levelWaveIndex;
    levelOffset = Math.abs(this.randSeedGaussForLevel(deviation));

    return Math.max(Math.round(baseLevel + levelOffset), 1);
  }

  randSeedGaussForLevel(value: number): number { 
    let rand = 0;
    for (let i = value; i > 0; i--) {
      rand += Phaser.Math.RND.realInRange(0, 1);
    }
    return rand / value;
  }

  getBattlerCount(): integer {
    return this.double ? 2 : 1;
  }

  incrementTurn(scene: BattleScene): void {
    this.turn++;
    this.turnCommands = Object.fromEntries(Utils.getEnumValues(BattlerIndex).map(bt => [ bt, null ]));
    this.battleSeedState = null;
  }

  addParticipant(playerPokemon: PlayerPokemon): void {
    this.playerParticipantIds.add(playerPokemon.id);
  }

  removeFaintedParticipant(playerPokemon: PlayerPokemon): void {
    this.playerParticipantIds.delete(playerPokemon.id);
  }

  addPostBattleLoot(enemyPokemon: EnemyPokemon): void {
    this.postBattleLoot.push(...enemyPokemon.scene.findModifiers(m => m instanceof PokemonHeldItemModifier && m.pokemonId === enemyPokemon.id && m.getTransferrable(false), false).map(i => {
      const ret = i as PokemonHeldItemModifier;
      ret.pokemonId = null;
      return ret;
    }));
  }

  pickUpScatteredMoney(scene: BattleScene): void {
    const moneyAmount = new Utils.IntegerHolder(scene.currentBattle.moneyScattered);
    scene.applyModifiers(MoneyMultiplierModifier, true, moneyAmount);

    scene.addMoney(moneyAmount.value);
        
    scene.queueMessage(`You picked up ₽${moneyAmount.value.toLocaleString("en-US")}!`, null, true);

    scene.currentBattle.moneyScattered = 0;
  }

  addBattleScore(scene: BattleScene): void {
    let partyMemberTurnMultiplier = scene.getEnemyParty().length / 2 + 0.5;
    if (this.double) {
      partyMemberTurnMultiplier /= 1.5;
    }
    for (const p of scene.getEnemyParty()) {
      if (p.isBoss()) {
        partyMemberTurnMultiplier *= (p.bossSegments / 1.5) / scene.getEnemyParty().length;
      }
    }
    const turnMultiplier = Phaser.Tweens.Builders.GetEaseFunction("Sine.easeIn")(1 - Math.min(this.turn - 2, 10 * partyMemberTurnMultiplier) / (10 * partyMemberTurnMultiplier));
    const finalBattleScore = Math.ceil(this.battleScore * turnMultiplier);
    scene.score += finalBattleScore;
    console.log(`Battle Score: ${finalBattleScore} (${this.turn - 1} Turns x${Math.floor(turnMultiplier * 100) / 100})`);
    console.log(`Total Score: ${scene.score}`);
    scene.updateScoreText();
  }

  getBgmOverride(scene: BattleScene): string {
    const battlers = this.enemyParty.slice(0, this.getBattlerCount());
    if (this.battleType === BattleType.TRAINER) {
      if (!this.started && this.trainer.config.encounterBgm && this.trainer.getEncounterMessages()?.length) {
        return `encounter_${this.trainer.getEncounterBgm()}`;
      }
      return this.trainer.getBattleBgm();
    } else if (this.gameMode.isClassic && this.waveIndex > 195 && this.battleSpec !== BattleSpec.FINAL_BOSS) {
      return "end_summit";
    }
    for (const pokemon of battlers) {
      if (this.battleSpec === BattleSpec.FINAL_BOSS) {
        if (pokemon.formIndex) {
          return "battle_final";
        }
        return "battle_final_encounter";
      }
      if (pokemon.species.legendary || pokemon.species.subLegendary || pokemon.species.mythical) {
        if (pokemon.species.speciesId === Species.REGIROCK || pokemon.species.speciesId === Species.REGICE || pokemon.species.speciesId === Species.REGISTEEL || pokemon.species.speciesId === Species.REGIGIGAS || pokemon.species.speciesId === Species.REGIELEKI || pokemon.species.speciesId === Species.REGIDRAGO) {
          return "battle_legendary_regis";
        }
        if (pokemon.species.speciesId === Species.COBALION || pokemon.species.speciesId === Species.TERRAKION || pokemon.species.speciesId === Species.VIRIZION || pokemon.species.speciesId === Species.TORNADUS || pokemon.species.speciesId === Species.THUNDURUS || pokemon.species.speciesId === Species.LANDORUS || pokemon.species.speciesId === Species.KELDEO || pokemon.species.speciesId === Species.MELOETTA || pokemon.species.speciesId === Species.GENESECT) {
          return "battle_legendary_unova";
        }
        if (pokemon.species.speciesId === Species.RESHIRAM || pokemon.species.speciesId === Species.ZEKROM) {
          return "battle_legendary_res_zek";
        }
        if (pokemon.species.speciesId === Species.KYUREM) {
          return "battle_legendary_kyurem";
        }
        if (pokemon.species.legendary) {
          return "battle_legendary_res_zek";
        }
        return "battle_legendary_unova";
      }
    }

    if (scene.gameMode.isClassic && this.waveIndex <= 4) {
      return "battle_wild";
    }

    return null;
  }

  randSeedInt(scene: BattleScene, range: integer, min: integer = 0): integer {
    if (range <= 1) {
      return min;
    }
<<<<<<< HEAD
    let ret: integer;
=======
>>>>>>> bac6c229
    const tempRngCounter = scene.rngCounter;
    const tempSeedOverride = scene.rngSeedOverride;
    const state = Phaser.Math.RND.state();
    if (this.battleSeedState) {
      Phaser.Math.RND.state(this.battleSeedState);
    } else {
      Phaser.Math.RND.sow([ Utils.shiftCharCodes(this.battleSeed, this.turn << 6) ]);
      console.log("Battle Seed:", this.battleSeed);
    }
    scene.rngCounter = this.rngCounter++;
    scene.rngSeedOverride = this.battleSeed;
<<<<<<< HEAD
    ret = Utils.randSeedInt(range, min);
=======
    const ret = Utils.randSeedInt(range, min);
>>>>>>> bac6c229
    this.battleSeedState = Phaser.Math.RND.state();
    Phaser.Math.RND.state(state);
    scene.rngCounter = tempRngCounter;
    scene.rngSeedOverride = tempSeedOverride;
    return ret;
  }
}

export class FixedBattle extends Battle {
  constructor(scene: BattleScene, waveIndex: integer, config: FixedBattleConfig) {
    super(scene.gameMode, waveIndex, config.battleType, config.battleType === BattleType.TRAINER ? config.getTrainer(scene) : null, config.double);
    if (config.getEnemyParty) {
      this.enemyParty = config.getEnemyParty(scene);
    }
  }
}

type GetTrainerFunc = (scene: BattleScene) => Trainer;
type GetEnemyPartyFunc = (scene: BattleScene) => EnemyPokemon[];

export class FixedBattleConfig {
  public battleType: BattleType;
  public double: boolean;
  public getTrainer: GetTrainerFunc;
  public getEnemyParty: GetEnemyPartyFunc;
  public seedOffsetWaveIndex: integer;

  setBattleType(battleType: BattleType): FixedBattleConfig {
    this.battleType = battleType;
    return this;
  }

  setDouble(double: boolean): FixedBattleConfig {
    this.double = double;
    return this;
  }

  setGetTrainerFunc(getTrainerFunc: GetTrainerFunc): FixedBattleConfig {
    this.getTrainer = getTrainerFunc;
    return this;
  }

  setGetEnemyPartyFunc(getEnemyPartyFunc: GetEnemyPartyFunc): FixedBattleConfig {
    this.getEnemyParty = getEnemyPartyFunc;
    return this;
  }

  setSeedOffsetWave(seedOffsetWaveIndex: integer): FixedBattleConfig {
    this.seedOffsetWaveIndex = seedOffsetWaveIndex;
    return this;
  }
}

function getRandomTrainerFunc(trainerPool: (TrainerType | TrainerType[])[]): GetTrainerFunc {
  return (scene: BattleScene) => {
    const rand = Utils.randSeedInt(trainerPool.length);
    const trainerTypes: TrainerType[] = [];
    for (const trainerPoolEntry of trainerPool) {
      const trainerType = Array.isArray(trainerPoolEntry)
        ? Utils.randSeedItem(trainerPoolEntry)
        : trainerPoolEntry;
      trainerTypes.push(trainerType);
    }
    return new Trainer(scene, trainerTypes[rand], TrainerVariant.DEFAULT);
  };
}

interface FixedBattleConfigs {
    [key: integer]: FixedBattleConfig
}

export const fixedBattles: FixedBattleConfigs = {
  [5]: new FixedBattleConfig().setBattleType(BattleType.TRAINER)
    .setGetTrainerFunc(scene => new Trainer(scene, TrainerType.YOUNGSTER, Utils.randSeedInt(2) ? TrainerVariant.FEMALE : TrainerVariant.DEFAULT)),
  [8]: new FixedBattleConfig().setBattleType(BattleType.TRAINER)
    .setGetTrainerFunc(scene => new Trainer(scene, TrainerType.RIVAL, scene.gameData.gender === PlayerGender.MALE ? TrainerVariant.FEMALE : TrainerVariant.DEFAULT)),
  [25]: new FixedBattleConfig().setBattleType(BattleType.TRAINER)
    .setGetTrainerFunc(scene => new Trainer(scene, TrainerType.RIVAL_2, scene.gameData.gender === PlayerGender.MALE ? TrainerVariant.FEMALE : TrainerVariant.DEFAULT)),
  [55]: new FixedBattleConfig().setBattleType(BattleType.TRAINER)
    .setGetTrainerFunc(scene => new Trainer(scene, TrainerType.RIVAL_3, scene.gameData.gender === PlayerGender.MALE ? TrainerVariant.FEMALE : TrainerVariant.DEFAULT)),
  [95]: new FixedBattleConfig().setBattleType(BattleType.TRAINER)
    .setGetTrainerFunc(scene => new Trainer(scene, TrainerType.RIVAL_4, scene.gameData.gender === PlayerGender.MALE ? TrainerVariant.FEMALE : TrainerVariant.DEFAULT)),
  [145]: new FixedBattleConfig().setBattleType(BattleType.TRAINER)
    .setGetTrainerFunc(scene => new Trainer(scene, TrainerType.RIVAL_5, scene.gameData.gender === PlayerGender.MALE ? TrainerVariant.FEMALE : TrainerVariant.DEFAULT)),
  [182]: new FixedBattleConfig().setBattleType(BattleType.TRAINER)
    .setGetTrainerFunc(getRandomTrainerFunc([ TrainerType.LORELEI, TrainerType.WILL, TrainerType.SIDNEY, TrainerType.AARON, TrainerType.SHAUNTAL, TrainerType.MALVA, [ TrainerType.HALA, TrainerType.MOLAYNE ], TrainerType.RIKA, TrainerType.CRISPIN ])),
  [184]: new FixedBattleConfig().setBattleType(BattleType.TRAINER).setSeedOffsetWave(182)
    .setGetTrainerFunc(getRandomTrainerFunc([ TrainerType.BRUNO, TrainerType.KOGA, TrainerType.PHOEBE, TrainerType.BERTHA, TrainerType.MARSHAL, TrainerType.SIEBOLD, TrainerType.OLIVIA, TrainerType.POPPY, TrainerType.AMARYS ])),
  [186]: new FixedBattleConfig().setBattleType(BattleType.TRAINER).setSeedOffsetWave(182)
    .setGetTrainerFunc(getRandomTrainerFunc([ TrainerType.AGATHA, TrainerType.BRUNO, TrainerType.GLACIA, TrainerType.FLINT, TrainerType.GRIMSLEY, TrainerType.WIKSTROM, TrainerType.ACEROLA, TrainerType.LARRY_ELITE, TrainerType.LACEY ])),
  [188]: new FixedBattleConfig().setBattleType(BattleType.TRAINER).setSeedOffsetWave(182)
    .setGetTrainerFunc(getRandomTrainerFunc([ TrainerType.LANCE, TrainerType.KAREN, TrainerType.DRAKE, TrainerType.LUCIAN, TrainerType.CAITLIN, TrainerType.DRASNA, TrainerType.KAHILI, TrainerType.HASSEL, TrainerType.DRAYTON ])),
  [190]: new FixedBattleConfig().setBattleType(BattleType.TRAINER).setSeedOffsetWave(182)
    .setGetTrainerFunc(getRandomTrainerFunc([ TrainerType.BLUE, [ TrainerType.RED, TrainerType.LANCE_CHAMPION ], [ TrainerType.STEVEN, TrainerType.WALLACE ], TrainerType.CYNTHIA, [ TrainerType.ALDER, TrainerType.IRIS ], TrainerType.DIANTHA, TrainerType.HAU, [ TrainerType.GEETA, TrainerType.NEMONA ], TrainerType.KIERAN, TrainerType.LEON ])),
  [195]: new FixedBattleConfig().setBattleType(BattleType.TRAINER)
    .setGetTrainerFunc(scene => new Trainer(scene, TrainerType.RIVAL_6, scene.gameData.gender === PlayerGender.MALE ? TrainerVariant.FEMALE : TrainerVariant.DEFAULT))
};<|MERGE_RESOLUTION|>--- conflicted
+++ resolved
@@ -89,21 +89,11 @@
     this.moneyScattered = 0;
     this.lastUsedPokeball = null;
   }
-<<<<<<< HEAD
-
-  private initBattleSpec(): void {
-    let spec = BattleSpec.DEFAULT;
-    if (this.gameMode.isClassic) {
-      if (this.waveIndex === 200) {
-        spec = BattleSpec.FINAL_BOSS;
-      }
-=======
   
   private initBattleSpec(): void {
     let spec = BattleSpec.DEFAULT;
     if (this.gameMode.isWaveFinal(this.waveIndex) && this.gameMode.isClassic) {
       spec = BattleSpec.FINAL_BOSS;
->>>>>>> bac6c229
     }
     this.battleSpec = spec;
   }
@@ -113,11 +103,7 @@
     const baseLevel = 1 + levelWaveIndex / 2 + Math.pow(levelWaveIndex / 25, 2);
     const bossMultiplier = 1.2;
 
-<<<<<<< HEAD
-    if (!(this.waveIndex % 10)) {
-=======
     if (this.gameMode.isBoss(this.waveIndex)) {
->>>>>>> bac6c229
       const ret = Math.floor(baseLevel * bossMultiplier);
       if (this.battleSpec === BattleSpec.FINAL_BOSS || !(this.waveIndex % 250)) {
         return Math.ceil(ret / 25) * 25;
@@ -248,10 +234,6 @@
     if (range <= 1) {
       return min;
     }
-<<<<<<< HEAD
-    let ret: integer;
-=======
->>>>>>> bac6c229
     const tempRngCounter = scene.rngCounter;
     const tempSeedOverride = scene.rngSeedOverride;
     const state = Phaser.Math.RND.state();
@@ -263,11 +245,7 @@
     }
     scene.rngCounter = this.rngCounter++;
     scene.rngSeedOverride = this.battleSeed;
-<<<<<<< HEAD
-    ret = Utils.randSeedInt(range, min);
-=======
     const ret = Utils.randSeedInt(range, min);
->>>>>>> bac6c229
     this.battleSeedState = Phaser.Math.RND.state();
     Phaser.Math.RND.state(state);
     scene.rngCounter = tempRngCounter;
