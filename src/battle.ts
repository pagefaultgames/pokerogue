import { globalScene } from "#app/global-scene";
import type { Command } from "#enums/command";
import {
  randomString,
  getEnumValues,
  NumberHolder,
  randSeedInt,
  shiftCharCodes,
  randSeedItem,
  randInt,
  randSeedFloat,
} from "#app/utils/common";
import Trainer from "./field/trainer";
import { TrainerVariant } from "#enums/trainer-variant";
import type { GameMode } from "./game-mode";
<<<<<<< HEAD
import { MoneyMultiplierModifier } from "./modifier/modifier";
=======
import { MoneyMultiplierModifier, type PokemonHeldItemModifier } from "./modifier/modifier";
>>>>>>> 9a525ac8
import type { PokeballType } from "#enums/pokeball";
import { trainerConfigs } from "#app/data/trainers/trainer-config";
import { SpeciesFormKey } from "#enums/species-form-key";
import type { EnemyPokemon, PlayerPokemon, TurnMove } from "#app/field/pokemon";
import type Pokemon from "#app/field/pokemon";
import { ArenaTagType } from "#enums/arena-tag-type";
import { BattleSpec } from "#enums/battle-spec";
import type { MoveId } from "#enums/move-id";
import { PlayerGender } from "#enums/player-gender";
import { MusicPreference } from "#app/system/settings/settings";
import { SpeciesId } from "#enums/species-id";
import { TrainerType } from "#enums/trainer-type";
import i18next from "#app/plugins/i18n";
import type MysteryEncounter from "#app/data/mystery-encounters/mystery-encounter";
import { MysteryEncounterMode } from "#enums/mystery-encounter-mode";
import type { CustomModifierSettings } from "#app/modifier/modifier-type";
import { ModifierTier } from "#enums/modifier-tier";
import type { MysteryEncounterType } from "#enums/mystery-encounter-type";
import { BattleType } from "#enums/battle-type";
import { ClassicFixedBossWaves } from "#enums/fixed-boss-waves";
import type { HeldItemId } from "#enums/held-item-id";
import { BattlerIndex } from "#enums/battler-index";

export interface TurnCommand {
  command: Command;
  cursor?: number;
  move?: TurnMove;
  targets?: BattlerIndex[];
  skip?: boolean;
  args?: any[];
}

export interface FaintLogEntry {
  pokemon: Pokemon;
  turn: number;
}

interface TurnCommands {
  [key: number]: TurnCommand | null;
}

export default class Battle {
  protected gameMode: GameMode;
  public waveIndex: number;
  public battleType: BattleType;
  public battleSpec: BattleSpec;
  public trainer: Trainer | null;
  public enemyLevels: number[] | undefined;
  public enemyParty: EnemyPokemon[] = [];
  public seenEnemyPartyMemberIds: Set<number> = new Set<number>();
  public double: boolean;
  public started = false;
  public enemySwitchCounter = 0;
  public turn = 0;
  public preTurnCommands: TurnCommands;
  public turnCommands: TurnCommands;
  public playerParticipantIds: Set<number> = new Set<number>();
  public battleScore = 0;
  public postBattleLoot: HeldItemId[] = [];
  public escapeAttempts = 0;
  public lastMove: MoveId;
  public battleSeed: string = randomString(16, true);
  private battleSeedState: string | null = null;
  public moneyScattered = 0;
  /** Primarily for double battles, keeps track of last enemy and player pokemon that triggered its ability or used a move */
  public lastEnemyInvolved: number;
  public lastPlayerInvolved: number;
  public lastUsedPokeball: PokeballType | null = null;
  /**
   * Saves the number of times a Pokemon on the enemy's side has fainted during this battle.
   * This is saved here since we encounter a new enemy every wave.
   * {@linkcode globalScene.arena.playerFaints} is the corresponding faint counter for the player and needs to be save across waves (reset every arena encounter).
   */
  public enemyFaints = 0;
  public playerFaintsHistory: FaintLogEntry[] = [];
  public enemyFaintsHistory: FaintLogEntry[] = [];

  public mysteryEncounterType?: MysteryEncounterType;
  /** If the current battle is a Mystery Encounter, this will always be defined */
  public mysteryEncounter?: MysteryEncounter;

  private rngCounter = 0;

  constructor(gameMode: GameMode, waveIndex: number, battleType: BattleType, trainer?: Trainer, double = false) {
    this.gameMode = gameMode;
    this.waveIndex = waveIndex;
    this.battleType = battleType;
    this.trainer = trainer ?? null;
    this.initBattleSpec();
    this.enemyLevels =
      battleType !== BattleType.TRAINER
        ? new Array(double ? 2 : 1).fill(null).map(() => this.getLevelForWave())
        : trainer?.getPartyLevels(this.waveIndex);
    this.double = double;
  }

  private initBattleSpec(): void {
    let spec = BattleSpec.DEFAULT;
    if (this.gameMode.isWaveFinal(this.waveIndex) && this.gameMode.isClassic) {
      spec = BattleSpec.FINAL_BOSS;
    }
    this.battleSpec = spec;
  }

  public getLevelForWave(): number {
    const levelWaveIndex = this.gameMode.getWaveForDifficulty(this.waveIndex);
    const baseLevel = 1 + levelWaveIndex / 2 + Math.pow(levelWaveIndex / 25, 2);
    const bossMultiplier = 1.2;

    if (this.gameMode.isBoss(this.waveIndex)) {
      const ret = Math.floor(baseLevel * bossMultiplier);
      if (this.battleSpec === BattleSpec.FINAL_BOSS || !(this.waveIndex % 250)) {
        return Math.ceil(ret / 25) * 25;
      }
      let levelOffset = 0;
      if (!this.gameMode.isWaveFinal(this.waveIndex)) {
        levelOffset = Math.round(Phaser.Math.RND.realInRange(-1, 1) * Math.floor(levelWaveIndex / 10));
      }
      return ret + levelOffset;
    }

    let levelOffset = 0;

    const deviation = 10 / levelWaveIndex;
    levelOffset = Math.abs(this.randSeedGaussForLevel(deviation));

    return Math.max(Math.round(baseLevel + levelOffset), 1);
  }

  randSeedGaussForLevel(value: number): number {
    let rand = 0;
    for (let i = value; i > 0; i--) {
      rand += randSeedFloat();
    }
    return rand / value;
  }

  getBattlerCount(): number {
    return this.double ? 2 : 1;
  }

  incrementTurn(): void {
    this.turn++;
    this.turnCommands = Object.fromEntries(getEnumValues(BattlerIndex).map(bt => [bt, null]));
    this.preTurnCommands = Object.fromEntries(getEnumValues(BattlerIndex).map(bt => [bt, null]));
    this.battleSeedState = null;
  }

  addParticipant(playerPokemon: PlayerPokemon): void {
    this.playerParticipantIds.add(playerPokemon.id);
  }

  removeFaintedParticipant(playerPokemon: PlayerPokemon): void {
    this.playerParticipantIds.delete(playerPokemon.id);
  }

  addPostBattleLoot(enemyPokemon: EnemyPokemon): void {
<<<<<<< HEAD
    this.postBattleLoot.push(...enemyPokemon.getHeldItems());
=======
    this.postBattleLoot.push(
      ...globalScene
        .findModifiers(
          m => m.is("PokemonHeldItemModifier") && m.pokemonId === enemyPokemon.id && m.isTransferable,
          false,
        )
        .map(i => {
          const ret = i as PokemonHeldItemModifier;
          //@ts-ignore - this is awful to fix/change
          ret.pokemonId = null;
          return ret;
        }),
    );
>>>>>>> 9a525ac8
  }

  pickUpScatteredMoney(): void {
    const moneyAmount = new NumberHolder(globalScene.currentBattle.moneyScattered);
    globalScene.applyModifiers(MoneyMultiplierModifier, true, moneyAmount);

    if (globalScene.arena.getTag(ArenaTagType.HAPPY_HOUR)) {
      moneyAmount.value *= 2;
    }

    globalScene.addMoney(moneyAmount.value);

    const userLocale = navigator.language || "en-US";
    const formattedMoneyAmount = moneyAmount.value.toLocaleString(userLocale);
    const message = i18next.t("battle:moneyPickedUp", {
      moneyAmount: formattedMoneyAmount,
    });
    globalScene.phaseManager.queueMessage(message, undefined, true);

    globalScene.currentBattle.moneyScattered = 0;
  }

  addBattleScore(): void {
    let partyMemberTurnMultiplier = globalScene.getEnemyParty().length / 2 + 0.5;
    if (this.double) {
      partyMemberTurnMultiplier /= 1.5;
    }
    for (const p of globalScene.getEnemyParty()) {
      if (p.isBoss()) {
        partyMemberTurnMultiplier *= p.bossSegments / 1.5 / globalScene.getEnemyParty().length;
      }
    }
    const turnMultiplier = Phaser.Tweens.Builders.GetEaseFunction("Sine.easeIn")(
      1 - Math.min(this.turn - 2, 10 * partyMemberTurnMultiplier) / (10 * partyMemberTurnMultiplier),
    );
    const finalBattleScore = Math.ceil(this.battleScore * turnMultiplier);
    globalScene.score += finalBattleScore;
    console.log(
      `Battle Score: ${finalBattleScore} (${this.turn - 1} Turns x${Math.floor(turnMultiplier * 100) / 100})`,
    );
    console.log(`Total Score: ${globalScene.score}`);
    globalScene.updateScoreText();
  }

  getBgmOverride(): string | null {
    if (this.isBattleMysteryEncounter() && this.mysteryEncounter?.encounterMode === MysteryEncounterMode.DEFAULT) {
      // Music is overridden for MEs during ME onInit()
      // Should not use any BGM overrides before swapping from DEFAULT mode
      return null;
    }
    if (
      this.battleType === BattleType.TRAINER ||
      this.mysteryEncounter?.encounterMode === MysteryEncounterMode.TRAINER_BATTLE
    ) {
      if (!this.started && this.trainer?.config.encounterBgm && this.trainer?.getEncounterMessages()?.length) {
        return `encounter_${this.trainer?.getEncounterBgm()}`;
      }
      if (globalScene.musicPreference === MusicPreference.GENFIVE) {
        return this.trainer?.getBattleBgm() ?? null;
      }
      return this.trainer?.getMixedBattleBgm() ?? null;
    }
    if (this.gameMode.isClassic && this.waveIndex > 195 && this.battleSpec !== BattleSpec.FINAL_BOSS) {
      return "end_summit";
    }
    const wildOpponents = globalScene.getEnemyParty();
    for (const pokemon of wildOpponents) {
      if (this.battleSpec === BattleSpec.FINAL_BOSS) {
        if (pokemon.species.getFormSpriteKey(pokemon.formIndex) === SpeciesFormKey.ETERNAMAX) {
          return "battle_final";
        }
        return "battle_final_encounter";
      }
      if (pokemon.species.legendary || pokemon.species.subLegendary || pokemon.species.mythical) {
        if (globalScene.musicPreference === MusicPreference.GENFIVE) {
          switch (pokemon.species.speciesId) {
            case SpeciesId.REGIROCK:
            case SpeciesId.REGICE:
            case SpeciesId.REGISTEEL:
            case SpeciesId.REGIGIGAS:
            case SpeciesId.REGIDRAGO:
            case SpeciesId.REGIELEKI:
              return "battle_legendary_regis_g5";
            case SpeciesId.KYUREM:
              return "battle_legendary_kyurem";
            default:
              if (pokemon.species.legendary) {
                return "battle_legendary_res_zek";
              }
              return "battle_legendary_unova";
          }
        }
        if (globalScene.musicPreference === MusicPreference.ALLGENS) {
          switch (pokemon.species.speciesId) {
            case SpeciesId.ARTICUNO:
            case SpeciesId.ZAPDOS:
            case SpeciesId.MOLTRES:
            case SpeciesId.MEWTWO:
            case SpeciesId.MEW:
              return "battle_legendary_kanto";
            case SpeciesId.RAIKOU:
              return "battle_legendary_raikou";
            case SpeciesId.ENTEI:
              return "battle_legendary_entei";
            case SpeciesId.SUICUNE:
              return "battle_legendary_suicune";
            case SpeciesId.LUGIA:
              return "battle_legendary_lugia";
            case SpeciesId.HO_OH:
              return "battle_legendary_ho_oh";
            case SpeciesId.REGIROCK:
            case SpeciesId.REGICE:
            case SpeciesId.REGISTEEL:
            case SpeciesId.REGIGIGAS:
            case SpeciesId.REGIDRAGO:
            case SpeciesId.REGIELEKI:
              return "battle_legendary_regis_g6";
            case SpeciesId.GROUDON:
            case SpeciesId.KYOGRE:
              return "battle_legendary_gro_kyo";
            case SpeciesId.RAYQUAZA:
              return "battle_legendary_rayquaza";
            case SpeciesId.DEOXYS:
              return "battle_legendary_deoxys";
            case SpeciesId.UXIE:
            case SpeciesId.MESPRIT:
            case SpeciesId.AZELF:
              return "battle_legendary_lake_trio";
            case SpeciesId.HEATRAN:
            case SpeciesId.CRESSELIA:
            case SpeciesId.DARKRAI:
            case SpeciesId.SHAYMIN:
              return "battle_legendary_sinnoh";
            case SpeciesId.DIALGA:
            case SpeciesId.PALKIA:
              if (pokemon.species.getFormSpriteKey(pokemon.formIndex) === SpeciesFormKey.ORIGIN) {
                return "battle_legendary_origin_forme";
              }
              return "battle_legendary_dia_pal";
            case SpeciesId.GIRATINA:
              return "battle_legendary_giratina";
            case SpeciesId.ARCEUS:
              return "battle_legendary_arceus";
            case SpeciesId.COBALION:
            case SpeciesId.TERRAKION:
            case SpeciesId.VIRIZION:
            case SpeciesId.KELDEO:
            case SpeciesId.TORNADUS:
            case SpeciesId.LANDORUS:
            case SpeciesId.THUNDURUS:
            case SpeciesId.MELOETTA:
            case SpeciesId.GENESECT:
              return "battle_legendary_unova";
            case SpeciesId.KYUREM:
              return "battle_legendary_kyurem";
            case SpeciesId.XERNEAS:
            case SpeciesId.YVELTAL:
            case SpeciesId.ZYGARDE:
              return "battle_legendary_xern_yvel";
            case SpeciesId.TAPU_KOKO:
            case SpeciesId.TAPU_LELE:
            case SpeciesId.TAPU_BULU:
            case SpeciesId.TAPU_FINI:
              return "battle_legendary_tapu";
            case SpeciesId.SOLGALEO:
            case SpeciesId.LUNALA:
              return "battle_legendary_sol_lun";
            case SpeciesId.NECROZMA:
              switch (pokemon.getFormKey()) {
                case "dusk-mane":
                case "dawn-wings":
                  return "battle_legendary_dusk_dawn";
                case "ultra":
                  return "battle_legendary_ultra_nec";
                default:
                  return "battle_legendary_sol_lun";
              }
            case SpeciesId.NIHILEGO:
            case SpeciesId.PHEROMOSA:
            case SpeciesId.BUZZWOLE:
            case SpeciesId.XURKITREE:
            case SpeciesId.CELESTEELA:
            case SpeciesId.KARTANA:
            case SpeciesId.GUZZLORD:
            case SpeciesId.POIPOLE:
            case SpeciesId.NAGANADEL:
            case SpeciesId.STAKATAKA:
            case SpeciesId.BLACEPHALON:
              return "battle_legendary_ub";
            case SpeciesId.ZACIAN:
            case SpeciesId.ZAMAZENTA:
              return "battle_legendary_zac_zam";
            case SpeciesId.GLASTRIER:
            case SpeciesId.SPECTRIER:
              return "battle_legendary_glas_spec";
            case SpeciesId.CALYREX:
              if (pokemon.getFormKey() === "ice" || pokemon.getFormKey() === "shadow") {
                return "battle_legendary_riders";
              }
              return "battle_legendary_calyrex";
            case SpeciesId.GALAR_ARTICUNO:
            case SpeciesId.GALAR_ZAPDOS:
            case SpeciesId.GALAR_MOLTRES:
              return "battle_legendary_birds_galar";
            case SpeciesId.WO_CHIEN:
            case SpeciesId.CHIEN_PAO:
            case SpeciesId.TING_LU:
            case SpeciesId.CHI_YU:
              return "battle_legendary_ruinous";
            case SpeciesId.KORAIDON:
            case SpeciesId.MIRAIDON:
              return "battle_legendary_kor_mir";
            case SpeciesId.OKIDOGI:
            case SpeciesId.MUNKIDORI:
            case SpeciesId.FEZANDIPITI:
              return "battle_legendary_loyal_three";
            case SpeciesId.OGERPON:
              return "battle_legendary_ogerpon";
            case SpeciesId.TERAPAGOS:
              return "battle_legendary_terapagos";
            case SpeciesId.PECHARUNT:
              return "battle_legendary_pecharunt";
            default:
              if (pokemon.species.legendary) {
                return "battle_legendary_res_zek";
              }
              return "battle_legendary_unova";
          }
        }
      }
    }

    if (globalScene.gameMode.isClassic && this.waveIndex <= 4) {
      return "battle_wild";
    }

    return null;
  }

  /**
   * Generates a random number using the current battle's seed. Calls {@linkcode randSeedInt}
   * @param range How large of a range of random numbers to choose from. If {@linkcode range} <= 1, returns {@linkcode min}
   * @param min The minimum integer to pick, default `0`
   * @returns A random integer between {@linkcode min} and ({@linkcode min} + {@linkcode range} - 1)
   */
  randSeedInt(range: number, min = 0): number {
    if (range <= 1) {
      return min;
    }
    const tempRngCounter = globalScene.rngCounter;
    const tempSeedOverride = globalScene.rngSeedOverride;
    const state = Phaser.Math.RND.state();
    if (this.battleSeedState) {
      Phaser.Math.RND.state(this.battleSeedState);
    } else {
      Phaser.Math.RND.sow([shiftCharCodes(this.battleSeed, this.turn << 6)]);
      console.log("Battle Seed:", this.battleSeed);
    }
    globalScene.rngCounter = this.rngCounter++;
    globalScene.rngSeedOverride = this.battleSeed;
    const ret = randSeedInt(range, min);
    this.battleSeedState = Phaser.Math.RND.state();
    Phaser.Math.RND.state(state);
    globalScene.rngCounter = tempRngCounter;
    globalScene.rngSeedOverride = tempSeedOverride;
    return ret;
  }

  /**
   * Returns if the battle is of type {@linkcode BattleType.MYSTERY_ENCOUNTER}
   */
  isBattleMysteryEncounter(): boolean {
    return this.battleType === BattleType.MYSTERY_ENCOUNTER;
  }
}

export class FixedBattle extends Battle {
  constructor(waveIndex: number, config: FixedBattleConfig) {
    super(
      globalScene.gameMode,
      waveIndex,
      config.battleType,
      config.battleType === BattleType.TRAINER ? config.getTrainer() : undefined,
      config.double,
    );
    if (config.getEnemyParty) {
      this.enemyParty = config.getEnemyParty();
    }
  }
}

type GetTrainerFunc = () => Trainer;
type GetEnemyPartyFunc = () => EnemyPokemon[];

export class FixedBattleConfig {
  public battleType: BattleType;
  public double: boolean;
  public getTrainer: GetTrainerFunc;
  public getEnemyParty: GetEnemyPartyFunc;
  public seedOffsetWaveIndex: number;
  public customModifierRewardSettings?: CustomModifierSettings;

  setBattleType(battleType: BattleType): FixedBattleConfig {
    this.battleType = battleType;
    return this;
  }

  setDouble(double: boolean): FixedBattleConfig {
    this.double = double;
    return this;
  }

  setGetTrainerFunc(getTrainerFunc: GetTrainerFunc): FixedBattleConfig {
    this.getTrainer = getTrainerFunc;
    return this;
  }

  setGetEnemyPartyFunc(getEnemyPartyFunc: GetEnemyPartyFunc): FixedBattleConfig {
    this.getEnemyParty = getEnemyPartyFunc;
    return this;
  }

  setSeedOffsetWave(seedOffsetWaveIndex: number): FixedBattleConfig {
    this.seedOffsetWaveIndex = seedOffsetWaveIndex;
    return this;
  }

  setCustomModifierRewards(customModifierRewardSettings: CustomModifierSettings) {
    this.customModifierRewardSettings = customModifierRewardSettings;
    return this;
  }
}

/**
 * Helper function to generate a random trainer for evil team trainers and the elite 4/champion
 * @param trainerPool The TrainerType or list of TrainerTypes that can possibly be generated
 * @param randomGender whether or not to randomly (50%) generate a female trainer (for use with evil team grunts)
 * @param seedOffset the seed offset to use for the random generation of the trainer
 * @returns the generated trainer
 */
export function getRandomTrainerFunc(
  trainerPool: (TrainerType | TrainerType[])[],
  randomGender = false,
  seedOffset = 0,
): GetTrainerFunc {
  return () => {
    const rand = randSeedInt(trainerPool.length);
    const trainerTypes: TrainerType[] = [];

    globalScene.executeWithSeedOffset(() => {
      for (const trainerPoolEntry of trainerPool) {
        const trainerType = Array.isArray(trainerPoolEntry) ? randSeedItem(trainerPoolEntry) : trainerPoolEntry;
        trainerTypes.push(trainerType);
      }
    }, seedOffset);

    let trainerGender = TrainerVariant.DEFAULT;
    if (randomGender) {
      trainerGender = randInt(2) === 0 ? TrainerVariant.FEMALE : TrainerVariant.DEFAULT;
    }

    /* 1/3 chance for evil team grunts to be double battles */
    const evilTeamGrunts = [
      TrainerType.ROCKET_GRUNT,
      TrainerType.MAGMA_GRUNT,
      TrainerType.AQUA_GRUNT,
      TrainerType.GALACTIC_GRUNT,
      TrainerType.PLASMA_GRUNT,
      TrainerType.FLARE_GRUNT,
      TrainerType.AETHER_GRUNT,
      TrainerType.SKULL_GRUNT,
      TrainerType.MACRO_GRUNT,
      TrainerType.STAR_GRUNT,
    ];
    const isEvilTeamGrunt = evilTeamGrunts.includes(trainerTypes[rand]);

    if (trainerConfigs[trainerTypes[rand]].hasDouble && isEvilTeamGrunt) {
      return new Trainer(trainerTypes[rand], randInt(3) === 0 ? TrainerVariant.DOUBLE : trainerGender);
    }

    return new Trainer(trainerTypes[rand], trainerGender);
  };
}

export interface FixedBattleConfigs {
  [key: number]: FixedBattleConfig;
}
/**
 * Youngster/Lass on 5
 * Rival on 8, 55, 95, 145, 195
 * Evil team grunts on 35, 62, 64, and 112
 * Evil team admin on 66 and 114
 * Evil leader on 115, 165
 * E4 on 182, 184, 186, 188
 * Champion on 190
 */
export const classicFixedBattles: FixedBattleConfigs = {
  [ClassicFixedBossWaves.TOWN_YOUNGSTER]: new FixedBattleConfig()
    .setBattleType(BattleType.TRAINER)
    .setGetTrainerFunc(
      () => new Trainer(TrainerType.YOUNGSTER, randSeedInt(2) ? TrainerVariant.FEMALE : TrainerVariant.DEFAULT),
    ),
  [ClassicFixedBossWaves.RIVAL_1]: new FixedBattleConfig()
    .setBattleType(BattleType.TRAINER)
    .setGetTrainerFunc(
      () =>
        new Trainer(
          TrainerType.RIVAL,
          globalScene.gameData.gender === PlayerGender.MALE ? TrainerVariant.FEMALE : TrainerVariant.DEFAULT,
        ),
    ),
  [ClassicFixedBossWaves.RIVAL_2]: new FixedBattleConfig()
    .setBattleType(BattleType.TRAINER)
    .setGetTrainerFunc(
      () =>
        new Trainer(
          TrainerType.RIVAL_2,
          globalScene.gameData.gender === PlayerGender.MALE ? TrainerVariant.FEMALE : TrainerVariant.DEFAULT,
        ),
    )
    .setCustomModifierRewards({
      guaranteedModifierTiers: [ModifierTier.ULTRA, ModifierTier.GREAT, ModifierTier.GREAT],
      allowLuckUpgrades: false,
    }),
  [ClassicFixedBossWaves.EVIL_GRUNT_1]: new FixedBattleConfig()
    .setBattleType(BattleType.TRAINER)
    .setGetTrainerFunc(
      getRandomTrainerFunc(
        [
          TrainerType.ROCKET_GRUNT,
          TrainerType.MAGMA_GRUNT,
          TrainerType.AQUA_GRUNT,
          TrainerType.GALACTIC_GRUNT,
          TrainerType.PLASMA_GRUNT,
          TrainerType.FLARE_GRUNT,
          TrainerType.AETHER_GRUNT,
          TrainerType.SKULL_GRUNT,
          TrainerType.MACRO_GRUNT,
          TrainerType.STAR_GRUNT,
        ],
        true,
      ),
    ),
  [ClassicFixedBossWaves.RIVAL_3]: new FixedBattleConfig()
    .setBattleType(BattleType.TRAINER)
    .setGetTrainerFunc(
      () =>
        new Trainer(
          TrainerType.RIVAL_3,
          globalScene.gameData.gender === PlayerGender.MALE ? TrainerVariant.FEMALE : TrainerVariant.DEFAULT,
        ),
    )
    .setCustomModifierRewards({
      guaranteedModifierTiers: [ModifierTier.ULTRA, ModifierTier.ULTRA, ModifierTier.GREAT, ModifierTier.GREAT],
      allowLuckUpgrades: false,
    }),
  [ClassicFixedBossWaves.EVIL_GRUNT_2]: new FixedBattleConfig()
    .setBattleType(BattleType.TRAINER)
    .setSeedOffsetWave(ClassicFixedBossWaves.EVIL_GRUNT_1)
    .setGetTrainerFunc(
      getRandomTrainerFunc(
        [
          TrainerType.ROCKET_GRUNT,
          TrainerType.MAGMA_GRUNT,
          TrainerType.AQUA_GRUNT,
          TrainerType.GALACTIC_GRUNT,
          TrainerType.PLASMA_GRUNT,
          TrainerType.FLARE_GRUNT,
          TrainerType.AETHER_GRUNT,
          TrainerType.SKULL_GRUNT,
          TrainerType.MACRO_GRUNT,
          TrainerType.STAR_GRUNT,
        ],
        true,
      ),
    ),
  [ClassicFixedBossWaves.EVIL_GRUNT_3]: new FixedBattleConfig()
    .setBattleType(BattleType.TRAINER)
    .setSeedOffsetWave(ClassicFixedBossWaves.EVIL_GRUNT_1)
    .setGetTrainerFunc(
      getRandomTrainerFunc(
        [
          TrainerType.ROCKET_GRUNT,
          TrainerType.MAGMA_GRUNT,
          TrainerType.AQUA_GRUNT,
          TrainerType.GALACTIC_GRUNT,
          TrainerType.PLASMA_GRUNT,
          TrainerType.FLARE_GRUNT,
          TrainerType.AETHER_GRUNT,
          TrainerType.SKULL_GRUNT,
          TrainerType.MACRO_GRUNT,
          TrainerType.STAR_GRUNT,
        ],
        true,
      ),
    ),
  [ClassicFixedBossWaves.EVIL_ADMIN_1]: new FixedBattleConfig()
    .setBattleType(BattleType.TRAINER)
    .setSeedOffsetWave(ClassicFixedBossWaves.EVIL_GRUNT_1)
    .setGetTrainerFunc(
      getRandomTrainerFunc(
        [
          [TrainerType.ARCHER, TrainerType.ARIANA, TrainerType.PROTON, TrainerType.PETREL],
          [TrainerType.TABITHA, TrainerType.COURTNEY],
          [TrainerType.MATT, TrainerType.SHELLY],
          [TrainerType.JUPITER, TrainerType.MARS, TrainerType.SATURN],
          [TrainerType.ZINZOLIN, TrainerType.COLRESS],
          [TrainerType.XEROSIC, TrainerType.BRYONY],
          TrainerType.FABA,
          TrainerType.PLUMERIA,
          TrainerType.OLEANA,
          [TrainerType.GIACOMO, TrainerType.MELA, TrainerType.ATTICUS, TrainerType.ORTEGA, TrainerType.ERI],
        ],
        true,
      ),
    ),
  [ClassicFixedBossWaves.RIVAL_4]: new FixedBattleConfig()
    .setBattleType(BattleType.TRAINER)
    .setGetTrainerFunc(
      () =>
        new Trainer(
          TrainerType.RIVAL_4,
          globalScene.gameData.gender === PlayerGender.MALE ? TrainerVariant.FEMALE : TrainerVariant.DEFAULT,
        ),
    )
    .setCustomModifierRewards({
      guaranteedModifierTiers: [ModifierTier.ULTRA, ModifierTier.ULTRA, ModifierTier.ULTRA, ModifierTier.ULTRA],
      allowLuckUpgrades: false,
    }),
  [ClassicFixedBossWaves.EVIL_GRUNT_4]: new FixedBattleConfig()
    .setBattleType(BattleType.TRAINER)
    .setSeedOffsetWave(ClassicFixedBossWaves.EVIL_GRUNT_1)
    .setGetTrainerFunc(
      getRandomTrainerFunc(
        [
          TrainerType.ROCKET_GRUNT,
          TrainerType.MAGMA_GRUNT,
          TrainerType.AQUA_GRUNT,
          TrainerType.GALACTIC_GRUNT,
          TrainerType.PLASMA_GRUNT,
          TrainerType.FLARE_GRUNT,
          TrainerType.AETHER_GRUNT,
          TrainerType.SKULL_GRUNT,
          TrainerType.MACRO_GRUNT,
          TrainerType.STAR_GRUNT,
        ],
        true,
      ),
    ),
  [ClassicFixedBossWaves.EVIL_ADMIN_2]: new FixedBattleConfig()
    .setBattleType(BattleType.TRAINER)
    .setSeedOffsetWave(ClassicFixedBossWaves.EVIL_GRUNT_1)
    .setGetTrainerFunc(
      getRandomTrainerFunc(
        [
          [TrainerType.ARCHER, TrainerType.ARIANA, TrainerType.PROTON, TrainerType.PETREL],
          [TrainerType.TABITHA, TrainerType.COURTNEY],
          [TrainerType.MATT, TrainerType.SHELLY],
          [TrainerType.JUPITER, TrainerType.MARS, TrainerType.SATURN],
          [TrainerType.ZINZOLIN, TrainerType.COLRESS],
          [TrainerType.XEROSIC, TrainerType.BRYONY],
          TrainerType.FABA,
          TrainerType.PLUMERIA,
          TrainerType.OLEANA,
          [TrainerType.GIACOMO, TrainerType.MELA, TrainerType.ATTICUS, TrainerType.ORTEGA, TrainerType.ERI],
        ],
        true,
        1,
      ),
    ),
  [ClassicFixedBossWaves.EVIL_BOSS_1]: new FixedBattleConfig()
    .setBattleType(BattleType.TRAINER)
    .setSeedOffsetWave(ClassicFixedBossWaves.EVIL_GRUNT_1)
    .setGetTrainerFunc(
      getRandomTrainerFunc([
        TrainerType.ROCKET_BOSS_GIOVANNI_1,
        TrainerType.MAXIE,
        TrainerType.ARCHIE,
        TrainerType.CYRUS,
        TrainerType.GHETSIS,
        TrainerType.LYSANDRE,
        TrainerType.LUSAMINE,
        TrainerType.GUZMA,
        TrainerType.ROSE,
        TrainerType.PENNY,
      ]),
    )
    .setCustomModifierRewards({
      guaranteedModifierTiers: [
        ModifierTier.ROGUE,
        ModifierTier.ROGUE,
        ModifierTier.ULTRA,
        ModifierTier.ULTRA,
        ModifierTier.ULTRA,
      ],
      allowLuckUpgrades: false,
    }),
  [ClassicFixedBossWaves.RIVAL_5]: new FixedBattleConfig()
    .setBattleType(BattleType.TRAINER)
    .setGetTrainerFunc(
      () =>
        new Trainer(
          TrainerType.RIVAL_5,
          globalScene.gameData.gender === PlayerGender.MALE ? TrainerVariant.FEMALE : TrainerVariant.DEFAULT,
        ),
    )
    .setCustomModifierRewards({
      guaranteedModifierTiers: [
        ModifierTier.ROGUE,
        ModifierTier.ROGUE,
        ModifierTier.ROGUE,
        ModifierTier.ULTRA,
        ModifierTier.ULTRA,
      ],
      allowLuckUpgrades: false,
    }),
  [ClassicFixedBossWaves.EVIL_BOSS_2]: new FixedBattleConfig()
    .setBattleType(BattleType.TRAINER)
    .setSeedOffsetWave(ClassicFixedBossWaves.EVIL_GRUNT_1)
    .setGetTrainerFunc(
      getRandomTrainerFunc([
        TrainerType.ROCKET_BOSS_GIOVANNI_2,
        TrainerType.MAXIE_2,
        TrainerType.ARCHIE_2,
        TrainerType.CYRUS_2,
        TrainerType.GHETSIS_2,
        TrainerType.LYSANDRE_2,
        TrainerType.LUSAMINE_2,
        TrainerType.GUZMA_2,
        TrainerType.ROSE_2,
        TrainerType.PENNY_2,
      ]),
    )
    .setCustomModifierRewards({
      guaranteedModifierTiers: [
        ModifierTier.ROGUE,
        ModifierTier.ROGUE,
        ModifierTier.ULTRA,
        ModifierTier.ULTRA,
        ModifierTier.ULTRA,
        ModifierTier.ULTRA,
      ],
      allowLuckUpgrades: false,
    }),
  [ClassicFixedBossWaves.ELITE_FOUR_1]: new FixedBattleConfig()
    .setBattleType(BattleType.TRAINER)
    .setGetTrainerFunc(
      getRandomTrainerFunc([
        TrainerType.LORELEI,
        TrainerType.WILL,
        TrainerType.SIDNEY,
        TrainerType.AARON,
        TrainerType.SHAUNTAL,
        TrainerType.MALVA,
        [TrainerType.HALA, TrainerType.MOLAYNE],
        TrainerType.MARNIE_ELITE,
        TrainerType.RIKA,
        TrainerType.CRISPIN,
      ]),
    ),
  [ClassicFixedBossWaves.ELITE_FOUR_2]: new FixedBattleConfig()
    .setBattleType(BattleType.TRAINER)
    .setSeedOffsetWave(ClassicFixedBossWaves.ELITE_FOUR_1)
    .setGetTrainerFunc(
      getRandomTrainerFunc([
        TrainerType.BRUNO,
        TrainerType.KOGA,
        TrainerType.PHOEBE,
        TrainerType.BERTHA,
        TrainerType.MARSHAL,
        TrainerType.SIEBOLD,
        TrainerType.OLIVIA,
        TrainerType.NESSA_ELITE,
        TrainerType.POPPY,
        TrainerType.AMARYS,
      ]),
    ),
  [ClassicFixedBossWaves.ELITE_FOUR_3]: new FixedBattleConfig()
    .setBattleType(BattleType.TRAINER)
    .setSeedOffsetWave(ClassicFixedBossWaves.ELITE_FOUR_1)
    .setGetTrainerFunc(
      getRandomTrainerFunc([
        TrainerType.AGATHA,
        TrainerType.BRUNO,
        TrainerType.GLACIA,
        TrainerType.FLINT,
        TrainerType.GRIMSLEY,
        TrainerType.WIKSTROM,
        TrainerType.ACEROLA,
        [TrainerType.BEA_ELITE, TrainerType.ALLISTER_ELITE],
        TrainerType.LARRY_ELITE,
        TrainerType.LACEY,
      ]),
    ),
  [ClassicFixedBossWaves.ELITE_FOUR_4]: new FixedBattleConfig()
    .setBattleType(BattleType.TRAINER)
    .setSeedOffsetWave(ClassicFixedBossWaves.ELITE_FOUR_1)
    .setGetTrainerFunc(
      getRandomTrainerFunc([
        TrainerType.LANCE,
        TrainerType.KAREN,
        TrainerType.DRAKE,
        TrainerType.LUCIAN,
        TrainerType.CAITLIN,
        TrainerType.DRASNA,
        TrainerType.KAHILI,
        TrainerType.RAIHAN_ELITE,
        TrainerType.HASSEL,
        TrainerType.DRAYTON,
      ]),
    ),
  [ClassicFixedBossWaves.CHAMPION]: new FixedBattleConfig()
    .setBattleType(BattleType.TRAINER)
    .setSeedOffsetWave(ClassicFixedBossWaves.ELITE_FOUR_1)
    .setGetTrainerFunc(
      getRandomTrainerFunc([
        TrainerType.BLUE,
        [TrainerType.RED, TrainerType.LANCE_CHAMPION],
        [TrainerType.STEVEN, TrainerType.WALLACE],
        TrainerType.CYNTHIA,
        [TrainerType.ALDER, TrainerType.IRIS],
        TrainerType.DIANTHA,
        [TrainerType.KUKUI, TrainerType.HAU],
        [TrainerType.LEON, TrainerType.MUSTARD],
        [TrainerType.GEETA, TrainerType.NEMONA],
        TrainerType.KIERAN,
      ]),
    ),
  [ClassicFixedBossWaves.RIVAL_6]: new FixedBattleConfig()
    .setBattleType(BattleType.TRAINER)
    .setGetTrainerFunc(
      () =>
        new Trainer(
          TrainerType.RIVAL_6,
          globalScene.gameData.gender === PlayerGender.MALE ? TrainerVariant.FEMALE : TrainerVariant.DEFAULT,
        ),
    )
    .setCustomModifierRewards({
      guaranteedModifierTiers: [
        ModifierTier.ROGUE,
        ModifierTier.ROGUE,
        ModifierTier.ULTRA,
        ModifierTier.ULTRA,
        ModifierTier.GREAT,
        ModifierTier.GREAT,
      ],
      allowLuckUpgrades: false,
    }),
};<|MERGE_RESOLUTION|>--- conflicted
+++ resolved
@@ -13,11 +13,7 @@
 import Trainer from "./field/trainer";
 import { TrainerVariant } from "#enums/trainer-variant";
 import type { GameMode } from "./game-mode";
-<<<<<<< HEAD
 import { MoneyMultiplierModifier } from "./modifier/modifier";
-=======
-import { MoneyMultiplierModifier, type PokemonHeldItemModifier } from "./modifier/modifier";
->>>>>>> 9a525ac8
 import type { PokeballType } from "#enums/pokeball";
 import { trainerConfigs } from "#app/data/trainers/trainer-config";
 import { SpeciesFormKey } from "#enums/species-form-key";
@@ -175,23 +171,7 @@
   }
 
   addPostBattleLoot(enemyPokemon: EnemyPokemon): void {
-<<<<<<< HEAD
     this.postBattleLoot.push(...enemyPokemon.getHeldItems());
-=======
-    this.postBattleLoot.push(
-      ...globalScene
-        .findModifiers(
-          m => m.is("PokemonHeldItemModifier") && m.pokemonId === enemyPokemon.id && m.isTransferable,
-          false,
-        )
-        .map(i => {
-          const ret = i as PokemonHeldItemModifier;
-          //@ts-ignore - this is awful to fix/change
-          ret.pokemonId = null;
-          return ret;
-        }),
-    );
->>>>>>> 9a525ac8
   }
 
   pickUpScatteredMoney(): void {
