--- conflicted
+++ resolved
@@ -34,19 +34,8 @@
 import type { MysteryEncounterType } from "#enums/mystery-encounter-type";
 import { BattleType } from "#enums/battle-type";
 import { ClassicFixedBossWaves } from "#enums/fixed-boss-waves";
-<<<<<<< HEAD
 import type { HeldItemId } from "#enums/held-item-id";
-
-export enum BattlerIndex {
-  ATTACKER = -1,
-  PLAYER,
-  PLAYER_2,
-  ENEMY,
-  ENEMY_2,
-}
-=======
 import { BattlerIndex } from "#enums/battler-index";
->>>>>>> 581348ec
 
 export interface TurnCommand {
   command: Command;
