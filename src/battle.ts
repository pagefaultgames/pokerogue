--- conflicted
+++ resolved
@@ -5,24 +5,9 @@
 import { BattleType } from "#enums/battle-type";
 import { BattlerIndex } from "#enums/battler-index";
 import type { Command } from "#enums/command";
-import { ClassicFixedBossWaves } from "#enums/fixed-boss-waves";
-import { ModifierTier } from "#enums/modifier-tier";
 import type { MoveId } from "#enums/move-id";
-<<<<<<< HEAD
-import { MusicPreference } from "#app/system/settings/settings";
-import { SpeciesId } from "#enums/species-id";
-import { TrainerType } from "#enums/trainer-type";
-import i18next from "#app/plugins/i18n";
-import type MysteryEncounter from "#app/data/mystery-encounters/mystery-encounter";
-import { MysteryEncounterMode } from "#enums/mystery-encounter-mode";
-import type { CustomModifierSettings } from "#app/modifier/modifier-type";
-import type { MysteryEncounterType } from "#enums/mystery-encounter-type";
-import { BattleType } from "#enums/battle-type";
-import { BattlerIndex } from "#enums/battler-index";
-=======
 import { MysteryEncounterMode } from "#enums/mystery-encounter-mode";
 import type { MysteryEncounterType } from "#enums/mystery-encounter-type";
-import { PlayerGender } from "#enums/player-gender";
 import type { PokeballType } from "#enums/pokeball";
 import { SpeciesFormKey } from "#enums/species-form-key";
 import { SpeciesId } from "#enums/species-id";
@@ -47,7 +32,6 @@
   shiftCharCodes,
 } from "#utils/common";
 import { getEnumValues } from "#utils/enums";
->>>>>>> e05d8597
 
 export interface TurnCommand {
   command: Command;
