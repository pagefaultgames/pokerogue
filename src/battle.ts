--- conflicted
+++ resolved
@@ -13,11 +13,8 @@
 import { PlayerGender } from "#enums/player-gender";
 import { Species } from "#enums/species";
 import { TrainerType } from "#enums/trainer-type";
-<<<<<<< HEAD
 import MysteryEncounter, { MysteryEncounterVariant } from "./data/mystery-encounters/mystery-encounter";
-=======
 import i18next from "#app/plugins/i18n";
->>>>>>> ffbc922e
 
 export enum BattleType {
   WILD,
