--- conflicted
+++ resolved
@@ -213,12 +213,7 @@
     globalScene.updateScoreText();
   }
 
-<<<<<<< HEAD
   getBgmOverride(): string | null {
-    const battlers = this.enemyParty.slice(0, this.getBattlerCount());
-=======
-  getBgmOverride(scene: BattleScene): string | null {
->>>>>>> f2a2281f
     if (this.isBattleMysteryEncounter() && this.mysteryEncounter?.encounterMode === MysteryEncounterMode.DEFAULT) {
       // Music is overridden for MEs during ME onInit()
       // Should not use any BGM overrides before swapping from DEFAULT mode
@@ -227,11 +222,7 @@
       if (!this.started && this.trainer?.config.encounterBgm && this.trainer?.getEncounterMessages()?.length) {
         return `encounter_${this.trainer?.getEncounterBgm()}`;
       }
-<<<<<<< HEAD
-      if (globalScene.musicPreference === 0) {
-=======
-      if (scene.musicPreference === MusicPreference.CONSISTENT) {
->>>>>>> f2a2281f
+      if (globalScene.musicPreference === MusicPreference.CONSISTENT) {
         return this.trainer?.getBattleBgm() ?? null;
       } else {
         return this.trainer?.getMixedBattleBgm() ?? null;
@@ -239,7 +230,7 @@
     } else if (this.gameMode.isClassic && this.waveIndex > 195 && this.battleSpec !== BattleSpec.FINAL_BOSS) {
       return "end_summit";
     }
-    const wildOpponents = scene.getEnemyParty();
+    const wildOpponents = globalScene.getEnemyParty();
     for (const pokemon of wildOpponents) {
       if (this.battleSpec === BattleSpec.FINAL_BOSS) {
         if (pokemon.species.getFormSpriteKey(pokemon.formIndex) === SpeciesFormKey.ETERNAMAX) {
@@ -248,62 +239,7 @@
         return "battle_final_encounter";
       }
       if (pokemon.species.legendary || pokemon.species.subLegendary || pokemon.species.mythical) {
-<<<<<<< HEAD
-        if (globalScene.musicPreference === 0) {
-          if (pokemon.species.speciesId === Species.REGIROCK || pokemon.species.speciesId === Species.REGICE || pokemon.species.speciesId === Species.REGISTEEL || pokemon.species.speciesId === Species.REGIGIGAS || pokemon.species.speciesId === Species.REGIELEKI || pokemon.species.speciesId === Species.REGIDRAGO) {
-            return "battle_legendary_regis_g5";
-          }
-          if (pokemon.species.speciesId === Species.COBALION || pokemon.species.speciesId === Species.TERRAKION || pokemon.species.speciesId === Species.VIRIZION || pokemon.species.speciesId === Species.TORNADUS || pokemon.species.speciesId === Species.THUNDURUS || pokemon.species.speciesId === Species.LANDORUS || pokemon.species.speciesId === Species.KELDEO || pokemon.species.speciesId === Species.MELOETTA || pokemon.species.speciesId === Species.GENESECT) {
-            return "battle_legendary_unova";
-          }
-          if (pokemon.species.speciesId === Species.KYUREM) {
-            return "battle_legendary_kyurem";
-          }
-          if (pokemon.species.legendary) {
-            return "battle_legendary_res_zek";
-          }
-          return "battle_legendary_unova";
-        } else {
-          if (pokemon.species.speciesId === Species.ARTICUNO || pokemon.species.speciesId === Species.ZAPDOS || pokemon.species.speciesId === Species.MOLTRES || pokemon.species.speciesId === Species.MEWTWO || pokemon.species.speciesId === Species.MEW) {
-            return "battle_legendary_kanto";
-          }
-          if (pokemon.species.speciesId === Species.RAIKOU) {
-            return "battle_legendary_raikou";
-          }
-          if (pokemon.species.speciesId === Species.ENTEI) {
-            return "battle_legendary_entei";
-          }
-          if (pokemon.species.speciesId === Species.SUICUNE) {
-            return "battle_legendary_suicune";
-          }
-          if (pokemon.species.speciesId === Species.LUGIA) {
-            return "battle_legendary_lugia";
-          }
-          if (pokemon.species.speciesId === Species.HO_OH) {
-            return "battle_legendary_ho_oh";
-          }
-          if (pokemon.species.speciesId === Species.REGIROCK || pokemon.species.speciesId === Species.REGICE || pokemon.species.speciesId === Species.REGISTEEL || pokemon.species.speciesId === Species.REGIGIGAS || pokemon.species.speciesId === Species.REGIELEKI || pokemon.species.speciesId === Species.REGIDRAGO) {
-            return "battle_legendary_regis_g6";
-          }
-          if (pokemon.species.speciesId === Species.GROUDON || pokemon.species.speciesId === Species.KYOGRE) {
-            return "battle_legendary_gro_kyo";
-          }
-          if (pokemon.species.speciesId === Species.RAYQUAZA) {
-            return "battle_legendary_rayquaza";
-          }
-          if (pokemon.species.speciesId === Species.DEOXYS) {
-            return "battle_legendary_deoxys";
-          }
-          if (pokemon.species.speciesId === Species.UXIE || pokemon.species.speciesId === Species.MESPRIT || pokemon.species.speciesId === Species.AZELF) {
-            return "battle_legendary_lake_trio";
-          }
-          if (pokemon.species.speciesId === Species.HEATRAN || pokemon.species.speciesId === Species.CRESSELIA || pokemon.species.speciesId === Species.DARKRAI || pokemon.species.speciesId === Species.SHAYMIN) {
-            return "battle_legendary_sinnoh";
-          }
-          if (pokemon.species.speciesId === Species.DIALGA || pokemon.species.speciesId === Species.PALKIA) {
-            if (pokemon.getFormKey() === "") {
-=======
-        if (scene.musicPreference === MusicPreference.CONSISTENT) {
+        if (globalScene.musicPreference === MusicPreference.CONSISTENT) {
           switch (pokemon.species.speciesId) {
             case Species.REGIROCK:
             case Species.REGICE:
@@ -320,7 +256,7 @@
               }
               return "battle_legendary_unova";
           }
-        } else if (scene.musicPreference === MusicPreference.MIXED) {
+        } else if (globalScene.musicPreference === MusicPreference.MIXED) {
           switch (pokemon.species.speciesId) {
             case Species.ARTICUNO:
             case Species.ZAPDOS:
@@ -366,7 +302,6 @@
               if (pokemon.species.getFormSpriteKey(pokemon.formIndex) === SpeciesFormKey.ORIGIN) {
                 return "battle_legendary_origin_forme";
               }
->>>>>>> f2a2281f
               return "battle_legendary_dia_pal";
             case Species.GIRATINA:
               return "battle_legendary_giratina";
