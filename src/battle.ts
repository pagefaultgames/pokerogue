--- conflicted
+++ resolved
@@ -41,60 +41,6 @@
 }
 
 export default class Battle {
-<<<<<<< HEAD
-    protected gameMode: GameMode;
-    public waveIndex: integer;
-    public battleType: BattleType;
-    public battleSpec: BattleSpec;
-    public trainer: Trainer;
-    public enemyLevels: integer[];
-    public enemyParty: EnemyPokemon[];
-    public seenEnemyPartyMemberIds: Set<integer>;
-    public double: boolean;
-    public started: boolean;
-    public enemySwitchCounter: integer;
-    public turn: integer;
-    public turnCommands: TurnCommands;
-    public playerParticipantIds: Set<integer>;
-    public battleScore: integer;
-    public postBattleLoot: PokemonHeldItemModifier[];
-    public escapeAttempts: integer;
-    public lastMove: Moves;
-    public battleSeed: string;
-    private battleSeedState: string;
-    public moneyScattered: number;
-    public lastUsedPokeball: PokeballType;
-    public playerFaints: number;
-    public enemyFaints: number;
-
-    private rngCounter: integer = 0;
-
-    constructor(gameMode: GameMode, waveIndex: integer, battleType: BattleType, trainer: Trainer, double: boolean) {
-        this.gameMode = gameMode;
-        this.waveIndex = waveIndex;
-        this.battleType = battleType;
-        this.trainer = trainer;
-        this.initBattleSpec();
-        this.enemyLevels = battleType !== BattleType.TRAINER
-            ? new Array(double ? 2 : 1).fill(null).map(() => this.getLevelForWave())
-            : trainer.getPartyLevels(this.waveIndex);
-        this.enemyParty = [];
-        this.seenEnemyPartyMemberIds = new Set<integer>();
-        this.double = double;
-        this.enemySwitchCounter = 0;
-        this.turn = 0;
-        this.playerParticipantIds = new Set<integer>();
-        this.battleScore = 0;
-        this.postBattleLoot = [];
-        this.escapeAttempts = 0;
-        this.started = false;
-        this.battleSeed = Utils.randomString(16, true);
-        this.battleSeedState = null;
-        this.moneyScattered = 0;
-        this.lastUsedPokeball = null;
-        this.playerFaints = 0;
-        this.enemyFaints = 0;
-=======
   protected gameMode: GameMode;
   public waveIndex: integer;
   public battleType: BattleType;
@@ -117,6 +63,8 @@
   private battleSeedState: string;
   public moneyScattered: number;
   public lastUsedPokeball: PokeballType;
+  public playerFaints: number;
+  public enemyFaints: number;
 
   private rngCounter: integer = 0;
 
@@ -143,13 +91,14 @@
     this.battleSeedState = null;
     this.moneyScattered = 0;
     this.lastUsedPokeball = null;
+    this.playerFaints = 0;
+    this.enemyFaints = 0;
   }
 
   private initBattleSpec(): void {
     let spec = BattleSpec.DEFAULT;
     if (this.gameMode.isWaveFinal(this.waveIndex) && this.gameMode.isClassic) {
       spec = BattleSpec.FINAL_BOSS;
->>>>>>> 9893c21a
     }
     this.battleSpec = spec;
   }
