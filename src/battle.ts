import BattleScene from "./battle-scene";
<<<<<<< HEAD
import { EnemyPokemon, PlayerPokemon, TurnMove } from "./field/pokemon";
=======
>>>>>>> 8046b99b
import { Command } from "./ui/command-ui-handler";
import * as Utils from "./utils";
import Trainer, { TrainerVariant } from "./field/trainer";
import { GameMode } from "./game-mode";
import { MoneyMultiplierModifier, PokemonHeldItemModifier } from "./modifier/modifier";
import { PokeballType } from "./data/pokeball";
import { trainerConfigs } from "#app/data/trainer-config";
import Pokemon, { EnemyPokemon, PlayerPokemon, QueuedMove } from "#app/field/pokemon";
import { ArenaTagType } from "#enums/arena-tag-type";
import { BattleSpec } from "#enums/battle-spec";
import { Moves } from "#enums/moves";
import { PlayerGender } from "#enums/player-gender";
import { Species } from "#enums/species";
import { TrainerType } from "#enums/trainer-type";
import i18next from "#app/plugins/i18n";
import MysteryEncounter from "./data/mystery-encounters/mystery-encounter";
import { MysteryEncounterMode } from "#enums/mystery-encounter-mode";

export enum BattleType {
  WILD,
  TRAINER,
  CLEAR,
  MYSTERY_ENCOUNTER
}

export enum BattlerIndex {
  ATTACKER = -1,
  PLAYER,
  PLAYER_2,
  ENEMY,
  ENEMY_2
}

export interface TurnCommand {
<<<<<<< HEAD
    command: Command;
    cursor?: number;
    move?: TurnMove;
    targets?: BattlerIndex[];
    skip?: boolean;
    args?: any[];
=======
  command: Command;
  cursor?: number;
  move?: QueuedMove;
  targets?: BattlerIndex[];
  skip?: boolean;
  args?: any[];
}

export interface FaintLogEntry {
  pokemon: Pokemon,
  turn: number
>>>>>>> 8046b99b
}

interface TurnCommands {
  [key: number]: TurnCommand | null
}

export default class Battle {
  protected gameMode: GameMode;
  public waveIndex: number;
  public battleType: BattleType;
  public battleSpec: BattleSpec;
  public trainer: Trainer | null;
  public enemyLevels: number[] | undefined;
  public enemyParty: EnemyPokemon[] = [];
  public seenEnemyPartyMemberIds: Set<number> = new Set<number>();
  public double: boolean;
  public started: boolean = false;
  public enemySwitchCounter: number = 0;
  public turn: number = 0;
  public turnCommands: TurnCommands;
  public playerParticipantIds: Set<number> = new Set<number>();
  public battleScore: number = 0;
  public postBattleLoot: PokemonHeldItemModifier[] = [];
  public escapeAttempts: number = 0;
  public lastMove: Moves;
  public battleSeed: string = Utils.randomString(16, true);
  private battleSeedState: string | null = null;
  public moneyScattered: number = 0;
  public lastUsedPokeball: PokeballType | null = null;
  /** The number of times a Pokemon on the player's side has fainted this battle */
  public playerFaints: number = 0;
  /** The number of times a Pokemon on the enemy's side has fainted this battle */
  public enemyFaints: number = 0;
  public playerFaintsHistory: FaintLogEntry[] = [];
  public enemyFaintsHistory: FaintLogEntry[] = [];

  /** If the current battle is a Mystery Encounter, this will always be defined */
  public mysteryEncounter?: MysteryEncounter;

  private rngCounter: number = 0;

  constructor(gameMode: GameMode, waveIndex: number, battleType: BattleType, trainer?: Trainer, double?: boolean) {
    this.gameMode = gameMode;
    this.waveIndex = waveIndex;
    this.battleType = battleType;
    this.trainer = trainer ?? null;
    this.initBattleSpec();
    this.enemyLevels = battleType !== BattleType.TRAINER
      ? new Array(double ? 2 : 1).fill(null).map(() => this.getLevelForWave())
      : trainer?.getPartyLevels(this.waveIndex);
    this.double = double ?? false;
  }

  private initBattleSpec(): void {
    let spec = BattleSpec.DEFAULT;
    if (this.gameMode.isWaveFinal(this.waveIndex) && this.gameMode.isClassic) {
      spec = BattleSpec.FINAL_BOSS;
    }
    this.battleSpec = spec;
  }

  public getLevelForWave(): number {
    const levelWaveIndex = this.gameMode.getWaveForDifficulty(this.waveIndex);
    const baseLevel = 1 + levelWaveIndex / 2 + Math.pow(levelWaveIndex / 25, 2);
    const bossMultiplier = 1.2;

    if (this.gameMode.isBoss(this.waveIndex)) {
      const ret = Math.floor(baseLevel * bossMultiplier);
      if (this.battleSpec === BattleSpec.FINAL_BOSS || !(this.waveIndex % 250)) {
        return Math.ceil(ret / 25) * 25;
      }
      let levelOffset = 0;
      if (!this.gameMode.isWaveFinal(this.waveIndex)) {
        levelOffset = Math.round(Phaser.Math.RND.realInRange(-1, 1) * Math.floor(levelWaveIndex / 10));
      }
      return ret + levelOffset;
    }

    let levelOffset = 0;

    const deviation = 10 / levelWaveIndex;
    levelOffset = Math.abs(this.randSeedGaussForLevel(deviation));

    return Math.max(Math.round(baseLevel + levelOffset), 1);
  }

  randSeedGaussForLevel(value: number): number {
    let rand = 0;
    for (let i = value; i > 0; i--) {
      rand += Phaser.Math.RND.realInRange(0, 1);
    }
    return rand / value;
  }

  getBattlerCount(): number {
    return this.double ? 2 : 1;
  }

  incrementTurn(scene: BattleScene): void {
    this.turn++;
    this.turnCommands = Object.fromEntries(Utils.getEnumValues(BattlerIndex).map(bt => [ bt, null ]));
    this.battleSeedState = null;
  }

  addParticipant(playerPokemon: PlayerPokemon): void {
    this.playerParticipantIds.add(playerPokemon.id);
  }

  removeFaintedParticipant(playerPokemon: PlayerPokemon): void {
    this.playerParticipantIds.delete(playerPokemon.id);
  }

  addPostBattleLoot(enemyPokemon: EnemyPokemon): void {
    this.postBattleLoot.push(...enemyPokemon.scene.findModifiers(m => m instanceof PokemonHeldItemModifier && m.pokemonId === enemyPokemon.id && m.isTransferrable, false).map(i => {
      const ret = i as PokemonHeldItemModifier;
      //@ts-ignore - this is awful to fix/change
      ret.pokemonId = null;
      return ret;
    }));
  }

  pickUpScatteredMoney(scene: BattleScene): void {
    const moneyAmount = new Utils.IntegerHolder(scene.currentBattle.moneyScattered);
    scene.applyModifiers(MoneyMultiplierModifier, true, moneyAmount);

    if (scene.arena.getTag(ArenaTagType.HAPPY_HOUR)) {
      moneyAmount.value *= 2;
    }

    scene.addMoney(moneyAmount.value);

    const userLocale = navigator.language || "en-US";
    const formattedMoneyAmount = moneyAmount.value.toLocaleString(userLocale);
    const message = i18next.t("battle:moneyPickedUp", { moneyAmount: formattedMoneyAmount });
    scene.queueMessage(message, undefined, true);

    scene.currentBattle.moneyScattered = 0;
  }

  addBattleScore(scene: BattleScene): void {
    let partyMemberTurnMultiplier = scene.getEnemyParty().length / 2 + 0.5;
    if (this.double) {
      partyMemberTurnMultiplier /= 1.5;
    }
    for (const p of scene.getEnemyParty()) {
      if (p.isBoss()) {
        partyMemberTurnMultiplier *= (p.bossSegments / 1.5) / scene.getEnemyParty().length;
      }
    }
    const turnMultiplier = Phaser.Tweens.Builders.GetEaseFunction("Sine.easeIn")(1 - Math.min(this.turn - 2, 10 * partyMemberTurnMultiplier) / (10 * partyMemberTurnMultiplier));
    const finalBattleScore = Math.ceil(this.battleScore * turnMultiplier);
    scene.score += finalBattleScore;
    console.log(`Battle Score: ${finalBattleScore} (${this.turn - 1} Turns x${Math.floor(turnMultiplier * 100) / 100})`);
    console.log(`Total Score: ${scene.score}`);
    scene.updateScoreText();
  }

  getBgmOverride(scene: BattleScene): string | null {
    const battlers = this.enemyParty.slice(0, this.getBattlerCount());
    if (this.battleType === BattleType.MYSTERY_ENCOUNTER && this.mysteryEncounter?.encounterMode === MysteryEncounterMode.DEFAULT) {
      // Music is overridden for MEs during ME onInit()
      // Should not use any BGM overrides before swapping from DEFAULT mode
      return null;
    } else if (this.battleType === BattleType.TRAINER || this.mysteryEncounter?.encounterMode === MysteryEncounterMode.TRAINER_BATTLE) {
      if (!this.started && this.trainer?.config.encounterBgm && this.trainer?.getEncounterMessages()?.length) {
        return `encounter_${this.trainer?.getEncounterBgm()}`;
      }
      if (scene.musicPreference === 0) {
        return this.trainer?.getBattleBgm() ?? null;
      } else {
        return this.trainer?.getMixedBattleBgm() ?? null;
      }
    } else if (this.gameMode.isClassic && this.waveIndex > 195 && this.battleSpec !== BattleSpec.FINAL_BOSS) {
      return "end_summit";
    }
    for (const pokemon of battlers) {
      if (this.battleSpec === BattleSpec.FINAL_BOSS) {
        if (pokemon.formIndex) {
          return "battle_final";
        }
        return "battle_final_encounter";
      }
      if (pokemon.species.legendary || pokemon.species.subLegendary || pokemon.species.mythical) {
        if (scene.musicPreference === 0) {
          if (pokemon.species.speciesId === Species.REGIROCK || pokemon.species.speciesId === Species.REGICE || pokemon.species.speciesId === Species.REGISTEEL || pokemon.species.speciesId === Species.REGIGIGAS || pokemon.species.speciesId === Species.REGIELEKI || pokemon.species.speciesId === Species.REGIDRAGO) {
            return "battle_legendary_regis_g5";
          }
          if (pokemon.species.speciesId === Species.COBALION || pokemon.species.speciesId === Species.TERRAKION || pokemon.species.speciesId === Species.VIRIZION || pokemon.species.speciesId === Species.TORNADUS || pokemon.species.speciesId === Species.THUNDURUS || pokemon.species.speciesId === Species.LANDORUS || pokemon.species.speciesId === Species.KELDEO || pokemon.species.speciesId === Species.MELOETTA || pokemon.species.speciesId === Species.GENESECT) {
            return "battle_legendary_unova";
          }
          if (pokemon.species.speciesId === Species.KYUREM) {
            return "battle_legendary_kyurem";
          }
          if (pokemon.species.legendary) {
            return "battle_legendary_res_zek";
          }
          return "battle_legendary_unova";
        } else {
          if (pokemon.species.speciesId === Species.ARTICUNO || pokemon.species.speciesId === Species.ZAPDOS || pokemon.species.speciesId === Species.MOLTRES || pokemon.species.speciesId === Species.MEWTWO || pokemon.species.speciesId === Species.MEW) {
            return "battle_legendary_kanto";
          }
          if (pokemon.species.speciesId === Species.RAIKOU) {
            return "battle_legendary_raikou";
          }
          if (pokemon.species.speciesId === Species.ENTEI) {
            return "battle_legendary_entei";
          }
          if (pokemon.species.speciesId === Species.SUICUNE) {
            return "battle_legendary_suicune";
          }
          if (pokemon.species.speciesId === Species.LUGIA) {
            return "battle_legendary_lugia";
          }
          if (pokemon.species.speciesId === Species.HO_OH) {
            return "battle_legendary_ho_oh";
          }
          if (pokemon.species.speciesId === Species.REGIROCK || pokemon.species.speciesId === Species.REGICE || pokemon.species.speciesId === Species.REGISTEEL || pokemon.species.speciesId === Species.REGIGIGAS || pokemon.species.speciesId === Species.REGIELEKI || pokemon.species.speciesId === Species.REGIDRAGO) {
            return "battle_legendary_regis_g6";
          }
          if (pokemon.species.speciesId === Species.GROUDON || pokemon.species.speciesId === Species.KYOGRE) {
            return "battle_legendary_gro_kyo";
          }
          if (pokemon.species.speciesId === Species.RAYQUAZA) {
            return "battle_legendary_rayquaza";
          }
          if (pokemon.species.speciesId === Species.DEOXYS) {
            return "battle_legendary_deoxys";
          }
          if (pokemon.species.speciesId === Species.UXIE || pokemon.species.speciesId === Species.MESPRIT || pokemon.species.speciesId === Species.AZELF) {
            return "battle_legendary_lake_trio";
          }
          if (pokemon.species.speciesId === Species.HEATRAN || pokemon.species.speciesId === Species.CRESSELIA || pokemon.species.speciesId === Species.DARKRAI || pokemon.species.speciesId === Species.SHAYMIN) {
            return "battle_legendary_sinnoh";
          }
          if (pokemon.species.speciesId === Species.DIALGA || pokemon.species.speciesId === Species.PALKIA) {
            if (pokemon.getFormKey() === "") {
              return "battle_legendary_dia_pal";
            }
            if (pokemon.getFormKey() === "origin") {
              return "battle_legendary_origin_forme";
            }
          }
          if (pokemon.species.speciesId === Species.GIRATINA) {
            return "battle_legendary_giratina";
          }
          if (pokemon.species.speciesId === Species.ARCEUS) {
            return "battle_legendary_arceus";
          }
          if (pokemon.species.speciesId === Species.COBALION || pokemon.species.speciesId === Species.TERRAKION || pokemon.species.speciesId === Species.VIRIZION || pokemon.species.speciesId === Species.TORNADUS || pokemon.species.speciesId === Species.THUNDURUS || pokemon.species.speciesId === Species.LANDORUS || pokemon.species.speciesId === Species.KELDEO || pokemon.species.speciesId === Species.MELOETTA || pokemon.species.speciesId === Species.GENESECT) {
            return "battle_legendary_unova";
          }
          if (pokemon.species.speciesId === Species.KYUREM) {
            return "battle_legendary_kyurem";
          }
          if (pokemon.species.speciesId === Species.XERNEAS || pokemon.species.speciesId === Species.YVELTAL || pokemon.species.speciesId === Species.ZYGARDE) {
            return "battle_legendary_xern_yvel";
          }
          if (pokemon.species.speciesId === Species.TAPU_KOKO || pokemon.species.speciesId === Species.TAPU_LELE || pokemon.species.speciesId === Species.TAPU_BULU || pokemon.species.speciesId === Species.TAPU_FINI) {
            return "battle_legendary_tapu";
          }
          if ([ Species.COSMOG, Species.COSMOEM, Species.SOLGALEO, Species.LUNALA ].includes(pokemon.species.speciesId)) {
            return "battle_legendary_sol_lun";
          }
          if (pokemon.species.speciesId === Species.NECROZMA) {
            if (pokemon.getFormKey() === "") {
              return "battle_legendary_sol_lun";
            }
            if (pokemon.getFormKey() === "dusk-mane" || pokemon.getFormKey() === "dawn-wings") {
              return "battle_legendary_dusk_dawn";
            }
            if (pokemon.getFormKey() === "ultra") {
              return "battle_legendary_ultra_nec";
            }
          }
          if ([ Species.NIHILEGO, Species.BUZZWOLE, Species.PHEROMOSA, Species.XURKITREE, Species.CELESTEELA, Species.KARTANA, Species.GUZZLORD, Species.POIPOLE, Species.NAGANADEL, Species.STAKATAKA, Species.BLACEPHALON ].includes(pokemon.species.speciesId)) {
            return "battle_legendary_ub";
          }
          if (pokemon.species.speciesId === Species.ZACIAN || pokemon.species.speciesId === Species.ZAMAZENTA) {
            return "battle_legendary_zac_zam";
          }
          if (pokemon.species.speciesId === Species.GLASTRIER || pokemon.species.speciesId === Species.SPECTRIER) {
            return "battle_legendary_glas_spec";
          }
          if (pokemon.species.speciesId === Species.CALYREX) {
            if (pokemon.getFormKey() === "") {
              return "battle_legendary_calyrex";
            }
            if (pokemon.getFormKey() === "ice" || pokemon.getFormKey() === "shadow") {
              return "battle_legendary_riders";
            }
          }
          if (pokemon.species.speciesId === Species.GALAR_ARTICUNO || pokemon.species.speciesId === Species.GALAR_ZAPDOS || pokemon.species.speciesId === Species.GALAR_MOLTRES) {
            return "battle_legendary_birds_galar";
          }
          if (pokemon.species.speciesId === Species.WO_CHIEN || pokemon.species.speciesId === Species.CHIEN_PAO || pokemon.species.speciesId === Species.TING_LU || pokemon.species.speciesId === Species.CHI_YU) {
            return "battle_legendary_ruinous";
          }
          if (pokemon.species.speciesId === Species.KORAIDON || pokemon.species.speciesId === Species.MIRAIDON) {
            return "battle_legendary_kor_mir";
          }
          if (pokemon.species.speciesId === Species.OKIDOGI || pokemon.species.speciesId === Species.MUNKIDORI || pokemon.species.speciesId === Species.FEZANDIPITI) {
            return "battle_legendary_loyal_three";
          }
          if (pokemon.species.speciesId === Species.OGERPON) {
            return "battle_legendary_ogerpon";
          }
          if (pokemon.species.speciesId === Species.TERAPAGOS) {
            return "battle_legendary_terapagos";
          }
          if (pokemon.species.speciesId === Species.PECHARUNT) {
            return "battle_legendary_pecharunt";
          }
          if (pokemon.species.legendary) {
            return "battle_legendary_res_zek";
          }
          return "battle_legendary_unova";
        }
      }
    }

    if (scene.gameMode.isClassic && this.waveIndex <= 4) {
      return "battle_wild";
    }

    return null;
  }

  /**
   * Generates a random number using the current battle's seed. Calls {@linkcode Utils.randSeedInt}
   * @param range How large of a range of random numbers to choose from. If {@linkcode range} <= 1, returns {@linkcode min}
   * @param min The minimum integer to pick, default `0`
   * @returns A random integer between {@linkcode min} and ({@linkcode min} + {@linkcode range} - 1)
   */
  randSeedInt(scene: BattleScene, range: number, min: number = 0): number {
    if (range <= 1) {
      return min;
    }
    const tempRngCounter = scene.rngCounter;
    const tempSeedOverride = scene.rngSeedOverride;
    const state = Phaser.Math.RND.state();
    if (this.battleSeedState) {
      Phaser.Math.RND.state(this.battleSeedState);
    } else {
      Phaser.Math.RND.sow([ Utils.shiftCharCodes(this.battleSeed, this.turn << 6) ]);
      console.log("Battle Seed:", this.battleSeed);
    }
    scene.rngCounter = this.rngCounter++;
    scene.rngSeedOverride = this.battleSeed;
    const ret = Utils.randSeedInt(range, min);
    this.battleSeedState = Phaser.Math.RND.state();
    Phaser.Math.RND.state(state);
    scene.rngCounter = tempRngCounter;
    scene.rngSeedOverride = tempSeedOverride;
    return ret;
  }
}

export class FixedBattle extends Battle {
  constructor(scene: BattleScene, waveIndex: number, config: FixedBattleConfig) {
    super(scene.gameMode, waveIndex, config.battleType, config.battleType === BattleType.TRAINER ? config.getTrainer(scene) : undefined, config.double);
    if (config.getEnemyParty) {
      this.enemyParty = config.getEnemyParty(scene);
    }
  }
}

type GetTrainerFunc = (scene: BattleScene) => Trainer;
type GetEnemyPartyFunc = (scene: BattleScene) => EnemyPokemon[];

export class FixedBattleConfig {
  public battleType: BattleType;
  public double: boolean;
  public getTrainer: GetTrainerFunc;
  public getEnemyParty: GetEnemyPartyFunc;
  public seedOffsetWaveIndex: number;

  setBattleType(battleType: BattleType): FixedBattleConfig {
    this.battleType = battleType;
    return this;
  }

  setDouble(double: boolean): FixedBattleConfig {
    this.double = double;
    return this;
  }

  setGetTrainerFunc(getTrainerFunc: GetTrainerFunc): FixedBattleConfig {
    this.getTrainer = getTrainerFunc;
    return this;
  }

  setGetEnemyPartyFunc(getEnemyPartyFunc: GetEnemyPartyFunc): FixedBattleConfig {
    this.getEnemyParty = getEnemyPartyFunc;
    return this;
  }

  setSeedOffsetWave(seedOffsetWaveIndex: number): FixedBattleConfig {
    this.seedOffsetWaveIndex = seedOffsetWaveIndex;
    return this;
  }
}


/**
 * Helper function to generate a random trainer for evil team trainers and the elite 4/champion
 * @param trainerPool The TrainerType or list of TrainerTypes that can possibly be generated
 * @param randomGender whether or not to randomly (50%) generate a female trainer (for use with evil team grunts)
 * @param seedOffset the seed offset to use for the random generation of the trainer
 * @returns the generated trainer
 */
function getRandomTrainerFunc(trainerPool: (TrainerType | TrainerType[])[], randomGender: boolean = false, seedOffset: number  = 0): GetTrainerFunc {
  return (scene: BattleScene) => {
    const rand = Utils.randSeedInt(trainerPool.length);
    const trainerTypes: TrainerType[] = [];

    scene.executeWithSeedOffset(() => {
      for (const trainerPoolEntry of trainerPool) {
        const trainerType = Array.isArray(trainerPoolEntry)
          ? Utils.randSeedItem(trainerPoolEntry)
          : trainerPoolEntry;
        trainerTypes.push(trainerType);
      }
    }, seedOffset);

    let trainerGender = TrainerVariant.DEFAULT;
    if (randomGender) {
      trainerGender = (Utils.randInt(2) === 0) ? TrainerVariant.FEMALE : TrainerVariant.DEFAULT;
    }

    /* 1/3 chance for evil team grunts to be double battles */
    const evilTeamGrunts = [TrainerType.ROCKET_GRUNT, TrainerType.MAGMA_GRUNT, TrainerType.AQUA_GRUNT, TrainerType.GALACTIC_GRUNT, TrainerType.PLASMA_GRUNT, TrainerType.FLARE_GRUNT];
    const isEvilTeamGrunt = evilTeamGrunts.includes(trainerTypes[rand]);

    if (trainerConfigs[trainerTypes[rand]].hasDouble && isEvilTeamGrunt) {
      return new Trainer(scene, trainerTypes[rand], (Utils.randInt(3) === 0) ? TrainerVariant.DOUBLE : trainerGender);
    }

    return new Trainer(scene, trainerTypes[rand], trainerGender);
  };
}

export interface FixedBattleConfigs {
    [key: number]: FixedBattleConfig
}
/**
 * Youngster/Lass on 5
 * Rival on 8, 55, 95, 145, 195
 * Evil team grunts on 35, 62, 64, and 112
 * Evil team admin on 66 and 114
 * Evil leader on 115, 165
 * E4 on 182, 184, 186, 188
 * Champion on 190
 */
export const classicFixedBattles: FixedBattleConfigs = {
  [5]: new FixedBattleConfig().setBattleType(BattleType.TRAINER)
    .setGetTrainerFunc(scene => new Trainer(scene, TrainerType.YOUNGSTER, Utils.randSeedInt(2) ? TrainerVariant.FEMALE : TrainerVariant.DEFAULT)),
  [8]: new FixedBattleConfig().setBattleType(BattleType.TRAINER)
    .setGetTrainerFunc(scene => new Trainer(scene, TrainerType.RIVAL, scene.gameData.gender === PlayerGender.MALE ? TrainerVariant.FEMALE : TrainerVariant.DEFAULT)),
  [25]: new FixedBattleConfig().setBattleType(BattleType.TRAINER)
    .setGetTrainerFunc(scene => new Trainer(scene, TrainerType.RIVAL_2, scene.gameData.gender === PlayerGender.MALE ? TrainerVariant.FEMALE : TrainerVariant.DEFAULT)),
  [35]: new FixedBattleConfig().setBattleType(BattleType.TRAINER)
    .setGetTrainerFunc(getRandomTrainerFunc([ TrainerType.ROCKET_GRUNT, TrainerType.MAGMA_GRUNT, TrainerType.AQUA_GRUNT, TrainerType.GALACTIC_GRUNT, TrainerType.PLASMA_GRUNT, TrainerType.FLARE_GRUNT, TrainerType.AETHER_GRUNT, TrainerType.SKULL_GRUNT, TrainerType.MACRO_GRUNT ], true)),
  [55]: new FixedBattleConfig().setBattleType(BattleType.TRAINER)
    .setGetTrainerFunc(scene => new Trainer(scene, TrainerType.RIVAL_3, scene.gameData.gender === PlayerGender.MALE ? TrainerVariant.FEMALE : TrainerVariant.DEFAULT)),
  [62]: new FixedBattleConfig().setBattleType(BattleType.TRAINER).setSeedOffsetWave(35)
    .setGetTrainerFunc(getRandomTrainerFunc([ TrainerType.ROCKET_GRUNT, TrainerType.MAGMA_GRUNT, TrainerType.AQUA_GRUNT, TrainerType.GALACTIC_GRUNT, TrainerType.PLASMA_GRUNT, TrainerType.FLARE_GRUNT, TrainerType.AETHER_GRUNT, TrainerType.SKULL_GRUNT, TrainerType.MACRO_GRUNT ], true)),
  [64]: new FixedBattleConfig().setBattleType(BattleType.TRAINER).setSeedOffsetWave(35)
    .setGetTrainerFunc(getRandomTrainerFunc([ TrainerType.ROCKET_GRUNT, TrainerType.MAGMA_GRUNT, TrainerType.AQUA_GRUNT, TrainerType.GALACTIC_GRUNT, TrainerType.PLASMA_GRUNT, TrainerType.FLARE_GRUNT, TrainerType.AETHER_GRUNT, TrainerType.SKULL_GRUNT, TrainerType.MACRO_GRUNT ], true)),
  [66]: new FixedBattleConfig().setBattleType(BattleType.TRAINER).setSeedOffsetWave(35)
    .setGetTrainerFunc(getRandomTrainerFunc([[ TrainerType.ARCHER, TrainerType.ARIANA, TrainerType.PROTON, TrainerType.PETREL ], [ TrainerType.TABITHA, TrainerType.COURTNEY ], [ TrainerType.MATT, TrainerType.SHELLY ], [ TrainerType.JUPITER, TrainerType.MARS, TrainerType.SATURN ], [ TrainerType.ZINZOLIN, TrainerType.ROOD ], [ TrainerType.XEROSIC, TrainerType.BRYONY ], TrainerType.FABA, TrainerType.PLUMERIA, TrainerType.OLEANA ], true)),
  [95]: new FixedBattleConfig().setBattleType(BattleType.TRAINER)
    .setGetTrainerFunc(scene => new Trainer(scene, TrainerType.RIVAL_4, scene.gameData.gender === PlayerGender.MALE ? TrainerVariant.FEMALE : TrainerVariant.DEFAULT)),
  [112]: new FixedBattleConfig().setBattleType(BattleType.TRAINER).setSeedOffsetWave(35)
    .setGetTrainerFunc(getRandomTrainerFunc([ TrainerType.ROCKET_GRUNT, TrainerType.MAGMA_GRUNT, TrainerType.AQUA_GRUNT, TrainerType.GALACTIC_GRUNT, TrainerType.PLASMA_GRUNT, TrainerType.FLARE_GRUNT, TrainerType.AETHER_GRUNT, TrainerType.SKULL_GRUNT, TrainerType.MACRO_GRUNT ], true)),
  [114]: new FixedBattleConfig().setBattleType(BattleType.TRAINER).setSeedOffsetWave(35)
    .setGetTrainerFunc(getRandomTrainerFunc([[ TrainerType.ARCHER, TrainerType.ARIANA, TrainerType.PROTON, TrainerType.PETREL ], [ TrainerType.TABITHA, TrainerType.COURTNEY ], [ TrainerType.MATT, TrainerType.SHELLY ], [ TrainerType.JUPITER, TrainerType.MARS, TrainerType.SATURN ], [ TrainerType.ZINZOLIN, TrainerType.ROOD ], [ TrainerType.XEROSIC, TrainerType.BRYONY ], TrainerType.FABA, TrainerType.PLUMERIA, TrainerType.OLEANA ], true, 1)),
  [115]: new FixedBattleConfig().setBattleType(BattleType.TRAINER).setSeedOffsetWave(35)
    .setGetTrainerFunc(getRandomTrainerFunc([ TrainerType.ROCKET_BOSS_GIOVANNI_1, TrainerType.MAXIE, TrainerType.ARCHIE, TrainerType.CYRUS, TrainerType.GHETSIS, TrainerType.LYSANDRE, TrainerType.LUSAMINE, TrainerType.GUZMA, TrainerType.ROSE ])),
  [145]: new FixedBattleConfig().setBattleType(BattleType.TRAINER)
    .setGetTrainerFunc(scene => new Trainer(scene, TrainerType.RIVAL_5, scene.gameData.gender === PlayerGender.MALE ? TrainerVariant.FEMALE : TrainerVariant.DEFAULT)),
  [165]: new FixedBattleConfig().setBattleType(BattleType.TRAINER).setSeedOffsetWave(35)
    .setGetTrainerFunc(getRandomTrainerFunc([ TrainerType.ROCKET_BOSS_GIOVANNI_2, TrainerType.MAXIE_2, TrainerType.ARCHIE_2, TrainerType.CYRUS_2, TrainerType.GHETSIS_2, TrainerType.LYSANDRE_2, TrainerType.LUSAMINE_2, TrainerType.GUZMA_2, TrainerType.ROSE_2 ])),
  [182]: new FixedBattleConfig().setBattleType(BattleType.TRAINER)
    .setGetTrainerFunc(getRandomTrainerFunc([ TrainerType.LORELEI, TrainerType.WILL, TrainerType.SIDNEY, TrainerType.AARON, TrainerType.SHAUNTAL, TrainerType.MALVA, [ TrainerType.HALA, TrainerType.MOLAYNE ], TrainerType.MARNIE_ELITE, TrainerType.RIKA, TrainerType.CRISPIN ])),
  [184]: new FixedBattleConfig().setBattleType(BattleType.TRAINER).setSeedOffsetWave(182)
    .setGetTrainerFunc(getRandomTrainerFunc([ TrainerType.BRUNO, TrainerType.KOGA, TrainerType.PHOEBE, TrainerType.BERTHA, TrainerType.MARSHAL, TrainerType.SIEBOLD, TrainerType.OLIVIA, TrainerType.NESSA_ELITE, TrainerType.POPPY, TrainerType.AMARYS ])),
  [186]: new FixedBattleConfig().setBattleType(BattleType.TRAINER).setSeedOffsetWave(182)
    .setGetTrainerFunc(getRandomTrainerFunc([ TrainerType.AGATHA, TrainerType.BRUNO, TrainerType.GLACIA, TrainerType.FLINT, TrainerType.GRIMSLEY, TrainerType.WIKSTROM, TrainerType.ACEROLA, [ TrainerType.BEA_ELITE, TrainerType.ALLISTER_ELITE ], TrainerType.LARRY_ELITE, TrainerType.LACEY ])),
  [188]: new FixedBattleConfig().setBattleType(BattleType.TRAINER).setSeedOffsetWave(182)
    .setGetTrainerFunc(getRandomTrainerFunc([ TrainerType.LANCE, TrainerType.KAREN, TrainerType.DRAKE, TrainerType.LUCIAN, TrainerType.CAITLIN, TrainerType.DRASNA, TrainerType.KAHILI, TrainerType.RAIHAN_ELITE, TrainerType.HASSEL, TrainerType.DRAYTON ])),
  [190]: new FixedBattleConfig().setBattleType(BattleType.TRAINER).setSeedOffsetWave(182)
    .setGetTrainerFunc(getRandomTrainerFunc([ TrainerType.BLUE, [ TrainerType.RED, TrainerType.LANCE_CHAMPION ], [ TrainerType.STEVEN, TrainerType.WALLACE ], TrainerType.CYNTHIA, [ TrainerType.ALDER, TrainerType.IRIS ], TrainerType.DIANTHA, TrainerType.HAU, TrainerType.LEON, [ TrainerType.GEETA, TrainerType.NEMONA ], TrainerType.KIERAN ])),
  [195]: new FixedBattleConfig().setBattleType(BattleType.TRAINER)
    .setGetTrainerFunc(scene => new Trainer(scene, TrainerType.RIVAL_6, scene.gameData.gender === PlayerGender.MALE ? TrainerVariant.FEMALE : TrainerVariant.DEFAULT))
};<|MERGE_RESOLUTION|>--- conflicted
+++ resolved
@@ -1,8 +1,4 @@
 import BattleScene from "./battle-scene";
-<<<<<<< HEAD
-import { EnemyPokemon, PlayerPokemon, TurnMove } from "./field/pokemon";
-=======
->>>>>>> 8046b99b
 import { Command } from "./ui/command-ui-handler";
 import * as Utils from "./utils";
 import Trainer, { TrainerVariant } from "./field/trainer";
@@ -10,7 +6,7 @@
 import { MoneyMultiplierModifier, PokemonHeldItemModifier } from "./modifier/modifier";
 import { PokeballType } from "./data/pokeball";
 import { trainerConfigs } from "#app/data/trainer-config";
-import Pokemon, { EnemyPokemon, PlayerPokemon, QueuedMove } from "#app/field/pokemon";
+import Pokemon, { EnemyPokemon, PlayerPokemon, TurnMove } from "#app/field/pokemon";
 import { ArenaTagType } from "#enums/arena-tag-type";
 import { BattleSpec } from "#enums/battle-spec";
 import { Moves } from "#enums/moves";
@@ -37,26 +33,17 @@
 }
 
 export interface TurnCommand {
-<<<<<<< HEAD
     command: Command;
     cursor?: number;
     move?: TurnMove;
     targets?: BattlerIndex[];
     skip?: boolean;
     args?: any[];
-=======
-  command: Command;
-  cursor?: number;
-  move?: QueuedMove;
-  targets?: BattlerIndex[];
-  skip?: boolean;
-  args?: any[];
 }
 
 export interface FaintLogEntry {
   pokemon: Pokemon,
   turn: number
->>>>>>> 8046b99b
 }
 
 interface TurnCommands {
