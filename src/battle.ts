import type { GameMode } from "#app/game-mode";
import { globalScene } from "#app/global-scene";
<<<<<<< HEAD
import type { Command } from "#enums/command";
import {
  randomString,
  getEnumValues,
  NumberHolder,
  randSeedInt,
  shiftCharCodes,
  randSeedItem,
  randInt,
  randSeedFloat,
} from "#app/utils/common";
import Trainer from "./field/trainer";
import { TrainerVariant } from "#enums/trainer-variant";
import type { GameMode } from "./game-mode";
import type { PokeballType } from "#enums/pokeball";
import { trainerConfigs } from "#app/data/trainers/trainer-config";
import { SpeciesFormKey } from "#enums/species-form-key";
import type { EnemyPokemon, PlayerPokemon } from "#app/field/pokemon";
import type { TurnMove } from "./@types/turn-move";
import type Pokemon from "#app/field/pokemon";
=======
>>>>>>> 8cf1b9f7
import { ArenaTagType } from "#enums/arena-tag-type";
import { BattleSpec } from "#enums/battle-spec";
import { BattleType } from "#enums/battle-type";
import { BattlerIndex } from "#enums/battler-index";
import type { Command } from "#enums/command";
import { ClassicFixedBossWaves } from "#enums/fixed-boss-waves";
import { ModifierTier } from "#enums/modifier-tier";
import type { MoveId } from "#enums/move-id";
import { MysteryEncounterMode } from "#enums/mystery-encounter-mode";
import type { MysteryEncounterType } from "#enums/mystery-encounter-type";
import { PlayerGender } from "#enums/player-gender";
import type { PokeballType } from "#enums/pokeball";
import { SpeciesFormKey } from "#enums/species-form-key";
import { SpeciesId } from "#enums/species-id";
import { TrainerType } from "#enums/trainer-type";
<<<<<<< HEAD
import i18next from "#app/plugins/i18n";
import type MysteryEncounter from "#app/data/mystery-encounters/mystery-encounter";
import { MysteryEncounterMode } from "#enums/mystery-encounter-mode";
import type { CustomModifierSettings } from "#app/modifier/modifier-type";
import { RewardTier } from "#enums/reward-tier";
import type { MysteryEncounterType } from "#enums/mystery-encounter-type";
import { BattleType } from "#enums/battle-type";
import { ClassicFixedBossWaves } from "#enums/fixed-boss-waves";
import type { HeldItemId } from "#enums/held-item-id";
import { BattlerIndex } from "#enums/battler-index";
import { TrainerItemEffect } from "./items/trainer-item";
=======
import { TrainerVariant } from "#enums/trainer-variant";
import type { EnemyPokemon, PlayerPokemon, Pokemon } from "#field/pokemon";
import { Trainer } from "#field/trainer";
import { MoneyMultiplierModifier, type PokemonHeldItemModifier } from "#modifiers/modifier";
import type { CustomModifierSettings } from "#modifiers/modifier-type";
import type { MysteryEncounter } from "#mystery-encounters/mystery-encounter";
import i18next from "#plugins/i18n";
import { MusicPreference } from "#system/settings";
import { trainerConfigs } from "#trainers/trainer-config";
import type { TurnMove } from "#types/turn-move";
import {
  getEnumValues,
  NumberHolder,
  randInt,
  randomString,
  randSeedFloat,
  randSeedInt,
  randSeedItem,
  shiftCharCodes,
} from "#utils/common";
>>>>>>> 8cf1b9f7

export interface TurnCommand {
  command: Command;
  cursor?: number;
  move?: TurnMove;
  targets?: BattlerIndex[];
  skip?: boolean;
  args?: any[];
}

export interface FaintLogEntry {
  pokemon: Pokemon;
  turn: number;
}

interface TurnCommands {
  [key: number]: TurnCommand | null;
}

export class Battle {
  protected gameMode: GameMode;
  public waveIndex: number;
  public battleType: BattleType;
  public battleSpec: BattleSpec;
  public trainer: Trainer | null;
  public enemyLevels: number[] | undefined;
  public enemyParty: EnemyPokemon[] = [];
  public seenEnemyPartyMemberIds: Set<number> = new Set<number>();
  public double: boolean;
  public started = false;
  public enemySwitchCounter = 0;
  public turn = 0;
  public preTurnCommands: TurnCommands;
  public turnCommands: TurnCommands;
  public playerParticipantIds: Set<number> = new Set<number>();
  public battleScore = 0;
  public postBattleLoot: HeldItemId[] = [];
  public escapeAttempts = 0;
  public lastMove: MoveId;
  public battleSeed: string = randomString(16, true);
  private battleSeedState: string | null = null;
  public moneyScattered = 0;
  /** Primarily for double battles, keeps track of last enemy and player pokemon that triggered its ability or used a move */
  public lastEnemyInvolved: number;
  public lastPlayerInvolved: number;
  public lastUsedPokeball: PokeballType | null = null;
  /**
   * Saves the number of times a Pokemon on the enemy's side has fainted during this battle.
   * This is saved here since we encounter a new enemy every wave.
   * {@linkcode globalScene.arena.playerFaints} is the corresponding faint counter for the player and needs to be save across waves (reset every arena encounter).
   */
  public enemyFaints = 0;
  public playerFaintsHistory: FaintLogEntry[] = [];
  public enemyFaintsHistory: FaintLogEntry[] = [];

  public mysteryEncounterType?: MysteryEncounterType;
  /** If the current battle is a Mystery Encounter, this will always be defined */
  public mysteryEncounter?: MysteryEncounter;

  /**
   * Tracker for whether the last run attempt failed.
   * @defaultValue `false`
   */
  public failedRunAway = false;

  private rngCounter = 0;

  constructor(gameMode: GameMode, waveIndex: number, battleType: BattleType, trainer?: Trainer, double = false) {
    this.gameMode = gameMode;
    this.waveIndex = waveIndex;
    this.battleType = battleType;
    this.trainer = trainer ?? null;
    this.initBattleSpec();
    this.enemyLevels =
      battleType !== BattleType.TRAINER
        ? new Array(double ? 2 : 1).fill(null).map(() => this.getLevelForWave())
        : trainer?.getPartyLevels(this.waveIndex);
    this.double = double;
  }

  private initBattleSpec(): void {
    let spec = BattleSpec.DEFAULT;
    if (this.gameMode.isWaveFinal(this.waveIndex) && this.gameMode.isClassic) {
      spec = BattleSpec.FINAL_BOSS;
    }
    this.battleSpec = spec;
  }

  public getLevelForWave(): number {
    const levelWaveIndex = this.gameMode.getWaveForDifficulty(this.waveIndex);
    const baseLevel = 1 + levelWaveIndex / 2 + Math.pow(levelWaveIndex / 25, 2);
    const bossMultiplier = 1.2;

    if (this.gameMode.isBoss(this.waveIndex)) {
      const ret = Math.floor(baseLevel * bossMultiplier);
      if (this.battleSpec === BattleSpec.FINAL_BOSS || !(this.waveIndex % 250)) {
        return Math.ceil(ret / 25) * 25;
      }
      let levelOffset = 0;
      if (!this.gameMode.isWaveFinal(this.waveIndex)) {
        levelOffset = Math.round(Phaser.Math.RND.realInRange(-1, 1) * Math.floor(levelWaveIndex / 10));
      }
      return ret + levelOffset;
    }

    let levelOffset = 0;

    const deviation = 10 / levelWaveIndex;
    levelOffset = Math.abs(this.randSeedGaussForLevel(deviation));

    return Math.max(Math.round(baseLevel + levelOffset), 1);
  }

  randSeedGaussForLevel(value: number): number {
    let rand = 0;
    for (let i = value; i > 0; i--) {
      rand += randSeedFloat();
    }
    return rand / value;
  }

  getBattlerCount(): number {
    return this.double ? 2 : 1;
  }

  incrementTurn(): void {
    this.turn++;
    this.turnCommands = Object.fromEntries(getEnumValues(BattlerIndex).map(bt => [bt, null]));
    this.preTurnCommands = Object.fromEntries(getEnumValues(BattlerIndex).map(bt => [bt, null]));
    this.battleSeedState = null;
  }

  addParticipant(playerPokemon: PlayerPokemon): void {
    this.playerParticipantIds.add(playerPokemon.id);
  }

  removeFaintedParticipant(playerPokemon: PlayerPokemon): void {
    this.playerParticipantIds.delete(playerPokemon.id);
  }

  addPostBattleLoot(enemyPokemon: EnemyPokemon): void {
    this.postBattleLoot.push(...enemyPokemon.getHeldItems());
  }

  pickUpScatteredMoney(): void {
    const moneyAmount = new NumberHolder(globalScene.currentBattle.moneyScattered);
    globalScene.applyPlayerItems(TrainerItemEffect.MONEY_MULTIPLIER, { numberHolder: moneyAmount });

    if (globalScene.arena.getTag(ArenaTagType.HAPPY_HOUR)) {
      moneyAmount.value *= 2;
    }

    globalScene.addMoney(moneyAmount.value);

    const userLocale = navigator.language || "en-US";
    const formattedMoneyAmount = moneyAmount.value.toLocaleString(userLocale);
    const message = i18next.t("battle:moneyPickedUp", {
      moneyAmount: formattedMoneyAmount,
    });
    globalScene.phaseManager.queueMessage(message, undefined, true);

    globalScene.currentBattle.moneyScattered = 0;
  }

  addBattleScore(): void {
    let partyMemberTurnMultiplier = globalScene.getEnemyParty().length / 2 + 0.5;
    if (this.double) {
      partyMemberTurnMultiplier /= 1.5;
    }
    for (const p of globalScene.getEnemyParty()) {
      if (p.isBoss()) {
        partyMemberTurnMultiplier *= p.bossSegments / 1.5 / globalScene.getEnemyParty().length;
      }
    }
    const turnMultiplier = Phaser.Tweens.Builders.GetEaseFunction("Sine.easeIn")(
      1 - Math.min(this.turn - 2, 10 * partyMemberTurnMultiplier) / (10 * partyMemberTurnMultiplier),
    );
    const finalBattleScore = Math.ceil(this.battleScore * turnMultiplier);
    globalScene.score += finalBattleScore;
    console.log(
      `Battle Score: ${finalBattleScore} (${this.turn - 1} Turns x${Math.floor(turnMultiplier * 100) / 100})`,
    );
    console.log(`Total Score: ${globalScene.score}`);
    globalScene.updateScoreText();
  }

  getBgmOverride(): string | null {
    if (this.isBattleMysteryEncounter() && this.mysteryEncounter?.encounterMode === MysteryEncounterMode.DEFAULT) {
      // Music is overridden for MEs during ME onInit()
      // Should not use any BGM overrides before swapping from DEFAULT mode
      return null;
    }
    if (
      this.battleType === BattleType.TRAINER ||
      this.mysteryEncounter?.encounterMode === MysteryEncounterMode.TRAINER_BATTLE
    ) {
      if (!this.started && this.trainer?.config.encounterBgm && this.trainer?.getEncounterMessages()?.length) {
        return `encounter_${this.trainer?.getEncounterBgm()}`;
      }
      if (globalScene.musicPreference === MusicPreference.GENFIVE) {
        return this.trainer?.getBattleBgm() ?? null;
      }
      return this.trainer?.getMixedBattleBgm() ?? null;
    }
    if (this.gameMode.isClassic && this.waveIndex > 195 && this.battleSpec !== BattleSpec.FINAL_BOSS) {
      return "end_summit";
    }
    const wildOpponents = globalScene.getEnemyParty();
    for (const pokemon of wildOpponents) {
      if (this.battleSpec === BattleSpec.FINAL_BOSS) {
        if (pokemon.species.getFormSpriteKey(pokemon.formIndex) === SpeciesFormKey.ETERNAMAX) {
          return "battle_final";
        }
        return "battle_final_encounter";
      }
      if (pokemon.species.legendary || pokemon.species.subLegendary || pokemon.species.mythical) {
        if (globalScene.musicPreference === MusicPreference.GENFIVE) {
          switch (pokemon.species.speciesId) {
            case SpeciesId.REGIROCK:
            case SpeciesId.REGICE:
            case SpeciesId.REGISTEEL:
            case SpeciesId.REGIGIGAS:
            case SpeciesId.REGIDRAGO:
            case SpeciesId.REGIELEKI:
              return "battle_legendary_regis_g5";
            case SpeciesId.KYUREM:
              return "battle_legendary_kyurem";
            default:
              if (pokemon.species.legendary) {
                return "battle_legendary_res_zek";
              }
              return "battle_legendary_unova";
          }
        }
        if (globalScene.musicPreference === MusicPreference.ALLGENS) {
          switch (pokemon.species.speciesId) {
            case SpeciesId.ARTICUNO:
            case SpeciesId.ZAPDOS:
            case SpeciesId.MOLTRES:
            case SpeciesId.MEWTWO:
            case SpeciesId.MEW:
              return "battle_legendary_kanto";
            case SpeciesId.RAIKOU:
              return "battle_legendary_raikou";
            case SpeciesId.ENTEI:
              return "battle_legendary_entei";
            case SpeciesId.SUICUNE:
              return "battle_legendary_suicune";
            case SpeciesId.LUGIA:
              return "battle_legendary_lugia";
            case SpeciesId.HO_OH:
              return "battle_legendary_ho_oh";
            case SpeciesId.REGIROCK:
            case SpeciesId.REGICE:
            case SpeciesId.REGISTEEL:
            case SpeciesId.REGIGIGAS:
            case SpeciesId.REGIDRAGO:
            case SpeciesId.REGIELEKI:
              return "battle_legendary_regis_g6";
            case SpeciesId.GROUDON:
            case SpeciesId.KYOGRE:
              return "battle_legendary_gro_kyo";
            case SpeciesId.RAYQUAZA:
              return "battle_legendary_rayquaza";
            case SpeciesId.DEOXYS:
              return "battle_legendary_deoxys";
            case SpeciesId.UXIE:
            case SpeciesId.MESPRIT:
            case SpeciesId.AZELF:
              return "battle_legendary_lake_trio";
            case SpeciesId.HEATRAN:
            case SpeciesId.CRESSELIA:
            case SpeciesId.DARKRAI:
            case SpeciesId.SHAYMIN:
              return "battle_legendary_sinnoh";
            case SpeciesId.DIALGA:
            case SpeciesId.PALKIA:
              if (pokemon.species.getFormSpriteKey(pokemon.formIndex) === SpeciesFormKey.ORIGIN) {
                return "battle_legendary_origin_forme";
              }
              return "battle_legendary_dia_pal";
            case SpeciesId.GIRATINA:
              return "battle_legendary_giratina";
            case SpeciesId.ARCEUS:
              return "battle_legendary_arceus";
            case SpeciesId.COBALION:
            case SpeciesId.TERRAKION:
            case SpeciesId.VIRIZION:
            case SpeciesId.KELDEO:
            case SpeciesId.TORNADUS:
            case SpeciesId.LANDORUS:
            case SpeciesId.THUNDURUS:
            case SpeciesId.MELOETTA:
            case SpeciesId.GENESECT:
              return "battle_legendary_unova";
            case SpeciesId.KYUREM:
              return "battle_legendary_kyurem";
            case SpeciesId.XERNEAS:
            case SpeciesId.YVELTAL:
            case SpeciesId.ZYGARDE:
              return "battle_legendary_xern_yvel";
            case SpeciesId.TAPU_KOKO:
            case SpeciesId.TAPU_LELE:
            case SpeciesId.TAPU_BULU:
            case SpeciesId.TAPU_FINI:
              return "battle_legendary_tapu";
            case SpeciesId.SOLGALEO:
            case SpeciesId.LUNALA:
              return "battle_legendary_sol_lun";
            case SpeciesId.NECROZMA:
              switch (pokemon.getFormKey()) {
                case "dusk-mane":
                case "dawn-wings":
                  return "battle_legendary_dusk_dawn";
                case "ultra":
                  return "battle_legendary_ultra_nec";
                default:
                  return "battle_legendary_sol_lun";
              }
            case SpeciesId.NIHILEGO:
            case SpeciesId.PHEROMOSA:
            case SpeciesId.BUZZWOLE:
            case SpeciesId.XURKITREE:
            case SpeciesId.CELESTEELA:
            case SpeciesId.KARTANA:
            case SpeciesId.GUZZLORD:
            case SpeciesId.POIPOLE:
            case SpeciesId.NAGANADEL:
            case SpeciesId.STAKATAKA:
            case SpeciesId.BLACEPHALON:
              return "battle_legendary_ub";
            case SpeciesId.ZACIAN:
            case SpeciesId.ZAMAZENTA:
              return "battle_legendary_zac_zam";
            case SpeciesId.ETERNATUS:
              if (pokemon.getFormKey() === "eternamax") {
                return "battle_legendary_eternatus_p2";
              }
              return "battle_legendary_eternatus_p1";
            case SpeciesId.GLASTRIER:
            case SpeciesId.SPECTRIER:
              return "battle_legendary_glas_spec";
            case SpeciesId.CALYREX:
              if (pokemon.getFormKey() === "ice" || pokemon.getFormKey() === "shadow") {
                return "battle_legendary_riders";
              }
              return "battle_legendary_calyrex";
            case SpeciesId.GALAR_ARTICUNO:
            case SpeciesId.GALAR_ZAPDOS:
            case SpeciesId.GALAR_MOLTRES:
              return "battle_legendary_birds_galar";
            case SpeciesId.WO_CHIEN:
            case SpeciesId.CHIEN_PAO:
            case SpeciesId.TING_LU:
            case SpeciesId.CHI_YU:
              return "battle_legendary_ruinous";
            case SpeciesId.KORAIDON:
            case SpeciesId.MIRAIDON:
              return "battle_legendary_kor_mir";
            case SpeciesId.OKIDOGI:
            case SpeciesId.MUNKIDORI:
            case SpeciesId.FEZANDIPITI:
              return "battle_legendary_loyal_three";
            case SpeciesId.OGERPON:
              return "battle_legendary_ogerpon";
            case SpeciesId.TERAPAGOS:
              return "battle_legendary_terapagos";
            case SpeciesId.PECHARUNT:
              return "battle_legendary_pecharunt";
            default:
              if (pokemon.species.legendary) {
                return "battle_legendary_res_zek";
              }
              return "battle_legendary_unova";
          }
        }
      }
    }

    if (globalScene.gameMode.isClassic && this.waveIndex <= 4) {
      return "battle_wild";
    }

    return null;
  }

  /**
   * Generates a random number using the current battle's seed. Calls {@linkcode randSeedInt}
   * @param range How large of a range of random numbers to choose from. If {@linkcode range} <= 1, returns {@linkcode min}
   * @param min The minimum integer to pick, default `0`
   * @returns A random integer between {@linkcode min} and ({@linkcode min} + {@linkcode range} - 1)
   */
  randSeedInt(range: number, min = 0): number {
    if (range <= 1) {
      return min;
    }
    const tempRngCounter = globalScene.rngCounter;
    const tempSeedOverride = globalScene.rngSeedOverride;
    const state = Phaser.Math.RND.state();
    if (this.battleSeedState) {
      Phaser.Math.RND.state(this.battleSeedState);
    } else {
      Phaser.Math.RND.sow([shiftCharCodes(this.battleSeed, this.turn << 6)]);
      console.log("Battle Seed:", this.battleSeed);
    }
    globalScene.rngCounter = this.rngCounter++;
    globalScene.rngSeedOverride = this.battleSeed;
    const ret = randSeedInt(range, min);
    this.battleSeedState = Phaser.Math.RND.state();
    Phaser.Math.RND.state(state);
    globalScene.rngCounter = tempRngCounter;
    globalScene.rngSeedOverride = tempSeedOverride;
    return ret;
  }

  /**
   * Returns if the battle is of type {@linkcode BattleType.MYSTERY_ENCOUNTER}
   */
  isBattleMysteryEncounter(): boolean {
    return this.battleType === BattleType.MYSTERY_ENCOUNTER;
  }
}

export class FixedBattle extends Battle {
  constructor(waveIndex: number, config: FixedBattleConfig) {
    super(
      globalScene.gameMode,
      waveIndex,
      config.battleType,
      config.battleType === BattleType.TRAINER ? config.getTrainer() : undefined,
      config.double,
    );
    if (config.getEnemyParty) {
      this.enemyParty = config.getEnemyParty();
    }
  }
}

type GetTrainerFunc = () => Trainer;
type GetEnemyPartyFunc = () => EnemyPokemon[];

export class FixedBattleConfig {
  public battleType: BattleType;
  public double: boolean;
  public getTrainer: GetTrainerFunc;
  public getEnemyParty: GetEnemyPartyFunc;
  public seedOffsetWaveIndex: number;
  public customModifierRewardSettings?: CustomModifierSettings;

  setBattleType(battleType: BattleType): FixedBattleConfig {
    this.battleType = battleType;
    return this;
  }

  setDouble(double: boolean): FixedBattleConfig {
    this.double = double;
    return this;
  }

  setGetTrainerFunc(getTrainerFunc: GetTrainerFunc): FixedBattleConfig {
    this.getTrainer = getTrainerFunc;
    return this;
  }

  setGetEnemyPartyFunc(getEnemyPartyFunc: GetEnemyPartyFunc): FixedBattleConfig {
    this.getEnemyParty = getEnemyPartyFunc;
    return this;
  }

  setSeedOffsetWave(seedOffsetWaveIndex: number): FixedBattleConfig {
    this.seedOffsetWaveIndex = seedOffsetWaveIndex;
    return this;
  }

  setCustomModifierRewards(customModifierRewardSettings: CustomModifierSettings) {
    this.customModifierRewardSettings = customModifierRewardSettings;
    return this;
  }
}

/**
 * Helper function to generate a random trainer for evil team trainers and the elite 4/champion
 * @param trainerPool The TrainerType or list of TrainerTypes that can possibly be generated
 * @param randomGender whether or not to randomly (50%) generate a female trainer (for use with evil team grunts)
 * @param seedOffset the seed offset to use for the random generation of the trainer
 * @returns the generated trainer
 */
export function getRandomTrainerFunc(
  trainerPool: (TrainerType | TrainerType[])[],
  randomGender = false,
  seedOffset = 0,
): GetTrainerFunc {
  return () => {
    const rand = randSeedInt(trainerPool.length);
    const trainerTypes: TrainerType[] = [];

    globalScene.executeWithSeedOffset(() => {
      for (const trainerPoolEntry of trainerPool) {
        const trainerType = Array.isArray(trainerPoolEntry) ? randSeedItem(trainerPoolEntry) : trainerPoolEntry;
        trainerTypes.push(trainerType);
      }
    }, seedOffset);

    let trainerGender = TrainerVariant.DEFAULT;
    if (randomGender) {
      trainerGender = randInt(2) === 0 ? TrainerVariant.FEMALE : TrainerVariant.DEFAULT;
    }

    /* 1/3 chance for evil team grunts to be double battles */
    const evilTeamGrunts = [
      TrainerType.ROCKET_GRUNT,
      TrainerType.MAGMA_GRUNT,
      TrainerType.AQUA_GRUNT,
      TrainerType.GALACTIC_GRUNT,
      TrainerType.PLASMA_GRUNT,
      TrainerType.FLARE_GRUNT,
      TrainerType.AETHER_GRUNT,
      TrainerType.SKULL_GRUNT,
      TrainerType.MACRO_GRUNT,
      TrainerType.STAR_GRUNT,
    ];
    const isEvilTeamGrunt = evilTeamGrunts.includes(trainerTypes[rand]);

    if (trainerConfigs[trainerTypes[rand]].hasDouble && isEvilTeamGrunt) {
      return new Trainer(trainerTypes[rand], randInt(3) === 0 ? TrainerVariant.DOUBLE : trainerGender);
    }

    return new Trainer(trainerTypes[rand], trainerGender);
  };
}

export interface FixedBattleConfigs {
  [key: number]: FixedBattleConfig;
}
/**
 * Youngster/Lass on 5
 * Rival on 8, 55, 95, 145, 195
 * Evil team grunts on 35, 62, 64, and 112
 * Evil team admin on 66 and 114
 * Evil leader on 115, 165
 * E4 on 182, 184, 186, 188
 * Champion on 190
 */
export const classicFixedBattles: FixedBattleConfigs = {
  [ClassicFixedBossWaves.TOWN_YOUNGSTER]: new FixedBattleConfig()
    .setBattleType(BattleType.TRAINER)
    .setGetTrainerFunc(
      () => new Trainer(TrainerType.YOUNGSTER, randSeedInt(2) ? TrainerVariant.FEMALE : TrainerVariant.DEFAULT),
    ),
  [ClassicFixedBossWaves.RIVAL_1]: new FixedBattleConfig()
    .setBattleType(BattleType.TRAINER)
    .setGetTrainerFunc(
      () =>
        new Trainer(
          TrainerType.RIVAL,
          globalScene.gameData.gender === PlayerGender.MALE ? TrainerVariant.FEMALE : TrainerVariant.DEFAULT,
        ),
    ),
  [ClassicFixedBossWaves.RIVAL_2]: new FixedBattleConfig()
    .setBattleType(BattleType.TRAINER)
    .setGetTrainerFunc(
      () =>
        new Trainer(
          TrainerType.RIVAL_2,
          globalScene.gameData.gender === PlayerGender.MALE ? TrainerVariant.FEMALE : TrainerVariant.DEFAULT,
        ),
    )
    .setCustomModifierRewards({
      guaranteedModifierTiers: [RewardTier.ULTRA, RewardTier.GREAT, RewardTier.GREAT],
      allowLuckUpgrades: false,
    }),
  [ClassicFixedBossWaves.EVIL_GRUNT_1]: new FixedBattleConfig()
    .setBattleType(BattleType.TRAINER)
    .setGetTrainerFunc(
      getRandomTrainerFunc(
        [
          TrainerType.ROCKET_GRUNT,
          TrainerType.MAGMA_GRUNT,
          TrainerType.AQUA_GRUNT,
          TrainerType.GALACTIC_GRUNT,
          TrainerType.PLASMA_GRUNT,
          TrainerType.FLARE_GRUNT,
          TrainerType.AETHER_GRUNT,
          TrainerType.SKULL_GRUNT,
          TrainerType.MACRO_GRUNT,
          TrainerType.STAR_GRUNT,
        ],
        true,
      ),
    ),
  [ClassicFixedBossWaves.RIVAL_3]: new FixedBattleConfig()
    .setBattleType(BattleType.TRAINER)
    .setGetTrainerFunc(
      () =>
        new Trainer(
          TrainerType.RIVAL_3,
          globalScene.gameData.gender === PlayerGender.MALE ? TrainerVariant.FEMALE : TrainerVariant.DEFAULT,
        ),
    )
    .setCustomModifierRewards({
      guaranteedModifierTiers: [RewardTier.ULTRA, RewardTier.ULTRA, RewardTier.GREAT, RewardTier.GREAT],
      allowLuckUpgrades: false,
    }),
  [ClassicFixedBossWaves.EVIL_GRUNT_2]: new FixedBattleConfig()
    .setBattleType(BattleType.TRAINER)
    .setSeedOffsetWave(ClassicFixedBossWaves.EVIL_GRUNT_1)
    .setGetTrainerFunc(
      getRandomTrainerFunc(
        [
          TrainerType.ROCKET_GRUNT,
          TrainerType.MAGMA_GRUNT,
          TrainerType.AQUA_GRUNT,
          TrainerType.GALACTIC_GRUNT,
          TrainerType.PLASMA_GRUNT,
          TrainerType.FLARE_GRUNT,
          TrainerType.AETHER_GRUNT,
          TrainerType.SKULL_GRUNT,
          TrainerType.MACRO_GRUNT,
          TrainerType.STAR_GRUNT,
        ],
        true,
      ),
    ),
  [ClassicFixedBossWaves.EVIL_GRUNT_3]: new FixedBattleConfig()
    .setBattleType(BattleType.TRAINER)
    .setSeedOffsetWave(ClassicFixedBossWaves.EVIL_GRUNT_1)
    .setGetTrainerFunc(
      getRandomTrainerFunc(
        [
          TrainerType.ROCKET_GRUNT,
          TrainerType.MAGMA_GRUNT,
          TrainerType.AQUA_GRUNT,
          TrainerType.GALACTIC_GRUNT,
          TrainerType.PLASMA_GRUNT,
          TrainerType.FLARE_GRUNT,
          TrainerType.AETHER_GRUNT,
          TrainerType.SKULL_GRUNT,
          TrainerType.MACRO_GRUNT,
          TrainerType.STAR_GRUNT,
        ],
        true,
      ),
    ),
  [ClassicFixedBossWaves.EVIL_ADMIN_1]: new FixedBattleConfig()
    .setBattleType(BattleType.TRAINER)
    .setSeedOffsetWave(ClassicFixedBossWaves.EVIL_GRUNT_1)
    .setGetTrainerFunc(
      getRandomTrainerFunc(
        [
          [TrainerType.ARCHER, TrainerType.ARIANA, TrainerType.PROTON, TrainerType.PETREL],
          [TrainerType.TABITHA, TrainerType.COURTNEY],
          [TrainerType.MATT, TrainerType.SHELLY],
          [TrainerType.JUPITER, TrainerType.MARS, TrainerType.SATURN],
          [TrainerType.ZINZOLIN, TrainerType.COLRESS],
          [TrainerType.XEROSIC, TrainerType.BRYONY],
          TrainerType.FABA,
          TrainerType.PLUMERIA,
          TrainerType.OLEANA,
          [TrainerType.GIACOMO, TrainerType.MELA, TrainerType.ATTICUS, TrainerType.ORTEGA, TrainerType.ERI],
        ],
        true,
      ),
    ),
  [ClassicFixedBossWaves.RIVAL_4]: new FixedBattleConfig()
    .setBattleType(BattleType.TRAINER)
    .setGetTrainerFunc(
      () =>
        new Trainer(
          TrainerType.RIVAL_4,
          globalScene.gameData.gender === PlayerGender.MALE ? TrainerVariant.FEMALE : TrainerVariant.DEFAULT,
        ),
    )
    .setCustomModifierRewards({
      guaranteedModifierTiers: [RewardTier.ULTRA, RewardTier.ULTRA, RewardTier.ULTRA, RewardTier.ULTRA],
      allowLuckUpgrades: false,
    }),
  [ClassicFixedBossWaves.EVIL_GRUNT_4]: new FixedBattleConfig()
    .setBattleType(BattleType.TRAINER)
    .setSeedOffsetWave(ClassicFixedBossWaves.EVIL_GRUNT_1)
    .setGetTrainerFunc(
      getRandomTrainerFunc(
        [
          TrainerType.ROCKET_GRUNT,
          TrainerType.MAGMA_GRUNT,
          TrainerType.AQUA_GRUNT,
          TrainerType.GALACTIC_GRUNT,
          TrainerType.PLASMA_GRUNT,
          TrainerType.FLARE_GRUNT,
          TrainerType.AETHER_GRUNT,
          TrainerType.SKULL_GRUNT,
          TrainerType.MACRO_GRUNT,
          TrainerType.STAR_GRUNT,
        ],
        true,
      ),
    ),
  [ClassicFixedBossWaves.EVIL_ADMIN_2]: new FixedBattleConfig()
    .setBattleType(BattleType.TRAINER)
    .setSeedOffsetWave(ClassicFixedBossWaves.EVIL_GRUNT_1)
    .setGetTrainerFunc(
      getRandomTrainerFunc(
        [
          [TrainerType.ARCHER, TrainerType.ARIANA, TrainerType.PROTON, TrainerType.PETREL],
          [TrainerType.TABITHA, TrainerType.COURTNEY],
          [TrainerType.MATT, TrainerType.SHELLY],
          [TrainerType.JUPITER, TrainerType.MARS, TrainerType.SATURN],
          [TrainerType.ZINZOLIN, TrainerType.COLRESS],
          [TrainerType.XEROSIC, TrainerType.BRYONY],
          TrainerType.FABA,
          TrainerType.PLUMERIA,
          TrainerType.OLEANA,
          [TrainerType.GIACOMO, TrainerType.MELA, TrainerType.ATTICUS, TrainerType.ORTEGA, TrainerType.ERI],
        ],
        true,
        1,
      ),
    ),
  [ClassicFixedBossWaves.EVIL_BOSS_1]: new FixedBattleConfig()
    .setBattleType(BattleType.TRAINER)
    .setSeedOffsetWave(ClassicFixedBossWaves.EVIL_GRUNT_1)
    .setGetTrainerFunc(
      getRandomTrainerFunc([
        TrainerType.ROCKET_BOSS_GIOVANNI_1,
        TrainerType.MAXIE,
        TrainerType.ARCHIE,
        TrainerType.CYRUS,
        TrainerType.GHETSIS,
        TrainerType.LYSANDRE,
        TrainerType.LUSAMINE,
        TrainerType.GUZMA,
        TrainerType.ROSE,
        TrainerType.PENNY,
      ]),
    )
    .setCustomModifierRewards({
      guaranteedModifierTiers: [
        RewardTier.ROGUE,
        RewardTier.ROGUE,
        RewardTier.ULTRA,
        RewardTier.ULTRA,
        RewardTier.ULTRA,
      ],
      allowLuckUpgrades: false,
    }),
  [ClassicFixedBossWaves.RIVAL_5]: new FixedBattleConfig()
    .setBattleType(BattleType.TRAINER)
    .setGetTrainerFunc(
      () =>
        new Trainer(
          TrainerType.RIVAL_5,
          globalScene.gameData.gender === PlayerGender.MALE ? TrainerVariant.FEMALE : TrainerVariant.DEFAULT,
        ),
    )
    .setCustomModifierRewards({
      guaranteedModifierTiers: [
        RewardTier.ROGUE,
        RewardTier.ROGUE,
        RewardTier.ROGUE,
        RewardTier.ULTRA,
        RewardTier.ULTRA,
      ],
      allowLuckUpgrades: false,
    }),
  [ClassicFixedBossWaves.EVIL_BOSS_2]: new FixedBattleConfig()
    .setBattleType(BattleType.TRAINER)
    .setSeedOffsetWave(ClassicFixedBossWaves.EVIL_GRUNT_1)
    .setGetTrainerFunc(
      getRandomTrainerFunc([
        TrainerType.ROCKET_BOSS_GIOVANNI_2,
        TrainerType.MAXIE_2,
        TrainerType.ARCHIE_2,
        TrainerType.CYRUS_2,
        TrainerType.GHETSIS_2,
        TrainerType.LYSANDRE_2,
        TrainerType.LUSAMINE_2,
        TrainerType.GUZMA_2,
        TrainerType.ROSE_2,
        TrainerType.PENNY_2,
      ]),
    )
    .setCustomModifierRewards({
      guaranteedModifierTiers: [
        RewardTier.ROGUE,
        RewardTier.ROGUE,
        RewardTier.ULTRA,
        RewardTier.ULTRA,
        RewardTier.ULTRA,
        RewardTier.ULTRA,
      ],
      allowLuckUpgrades: false,
    }),
  [ClassicFixedBossWaves.ELITE_FOUR_1]: new FixedBattleConfig()
    .setBattleType(BattleType.TRAINER)
    .setGetTrainerFunc(
      getRandomTrainerFunc([
        TrainerType.LORELEI,
        TrainerType.WILL,
        TrainerType.SIDNEY,
        TrainerType.AARON,
        TrainerType.SHAUNTAL,
        TrainerType.MALVA,
        [TrainerType.HALA, TrainerType.MOLAYNE],
        TrainerType.MARNIE_ELITE,
        TrainerType.RIKA,
        TrainerType.CRISPIN,
      ]),
    ),
  [ClassicFixedBossWaves.ELITE_FOUR_2]: new FixedBattleConfig()
    .setBattleType(BattleType.TRAINER)
    .setSeedOffsetWave(ClassicFixedBossWaves.ELITE_FOUR_1)
    .setGetTrainerFunc(
      getRandomTrainerFunc([
        TrainerType.BRUNO,
        TrainerType.KOGA,
        TrainerType.PHOEBE,
        TrainerType.BERTHA,
        TrainerType.MARSHAL,
        TrainerType.SIEBOLD,
        TrainerType.OLIVIA,
        TrainerType.NESSA_ELITE,
        TrainerType.POPPY,
        TrainerType.AMARYS,
      ]),
    ),
  [ClassicFixedBossWaves.ELITE_FOUR_3]: new FixedBattleConfig()
    .setBattleType(BattleType.TRAINER)
    .setSeedOffsetWave(ClassicFixedBossWaves.ELITE_FOUR_1)
    .setGetTrainerFunc(
      getRandomTrainerFunc([
        TrainerType.AGATHA,
        TrainerType.BRUNO,
        TrainerType.GLACIA,
        TrainerType.FLINT,
        TrainerType.GRIMSLEY,
        TrainerType.WIKSTROM,
        TrainerType.ACEROLA,
        [TrainerType.BEA_ELITE, TrainerType.ALLISTER_ELITE],
        TrainerType.LARRY_ELITE,
        TrainerType.LACEY,
      ]),
    ),
  [ClassicFixedBossWaves.ELITE_FOUR_4]: new FixedBattleConfig()
    .setBattleType(BattleType.TRAINER)
    .setSeedOffsetWave(ClassicFixedBossWaves.ELITE_FOUR_1)
    .setGetTrainerFunc(
      getRandomTrainerFunc([
        TrainerType.LANCE,
        TrainerType.KAREN,
        TrainerType.DRAKE,
        TrainerType.LUCIAN,
        TrainerType.CAITLIN,
        TrainerType.DRASNA,
        TrainerType.KAHILI,
        TrainerType.RAIHAN_ELITE,
        TrainerType.HASSEL,
        TrainerType.DRAYTON,
      ]),
    ),
  [ClassicFixedBossWaves.CHAMPION]: new FixedBattleConfig()
    .setBattleType(BattleType.TRAINER)
    .setSeedOffsetWave(ClassicFixedBossWaves.ELITE_FOUR_1)
    .setGetTrainerFunc(
      getRandomTrainerFunc([
        TrainerType.BLUE,
        [TrainerType.RED, TrainerType.LANCE_CHAMPION],
        [TrainerType.STEVEN, TrainerType.WALLACE],
        TrainerType.CYNTHIA,
        [TrainerType.ALDER, TrainerType.IRIS],
        TrainerType.DIANTHA,
        [TrainerType.KUKUI, TrainerType.HAU],
        [TrainerType.LEON, TrainerType.MUSTARD],
        [TrainerType.GEETA, TrainerType.NEMONA],
        TrainerType.KIERAN,
      ]),
    ),
  [ClassicFixedBossWaves.RIVAL_6]: new FixedBattleConfig()
    .setBattleType(BattleType.TRAINER)
    .setGetTrainerFunc(
      () =>
        new Trainer(
          TrainerType.RIVAL_6,
          globalScene.gameData.gender === PlayerGender.MALE ? TrainerVariant.FEMALE : TrainerVariant.DEFAULT,
        ),
    )
    .setCustomModifierRewards({
      guaranteedModifierTiers: [
        RewardTier.ROGUE,
        RewardTier.ROGUE,
        RewardTier.ULTRA,
        RewardTier.ULTRA,
        RewardTier.GREAT,
        RewardTier.GREAT,
      ],
      allowLuckUpgrades: false,
    }),
};<|MERGE_RESOLUTION|>--- conflicted
+++ resolved
@@ -1,60 +1,25 @@
 import type { GameMode } from "#app/game-mode";
 import { globalScene } from "#app/global-scene";
-<<<<<<< HEAD
-import type { Command } from "#enums/command";
-import {
-  randomString,
-  getEnumValues,
-  NumberHolder,
-  randSeedInt,
-  shiftCharCodes,
-  randSeedItem,
-  randInt,
-  randSeedFloat,
-} from "#app/utils/common";
-import Trainer from "./field/trainer";
-import { TrainerVariant } from "#enums/trainer-variant";
-import type { GameMode } from "./game-mode";
-import type { PokeballType } from "#enums/pokeball";
-import { trainerConfigs } from "#app/data/trainers/trainer-config";
-import { SpeciesFormKey } from "#enums/species-form-key";
-import type { EnemyPokemon, PlayerPokemon } from "#app/field/pokemon";
-import type { TurnMove } from "./@types/turn-move";
-import type Pokemon from "#app/field/pokemon";
-=======
->>>>>>> 8cf1b9f7
+import { TrainerItemEffect } from "#app/items/trainer-item";
 import { ArenaTagType } from "#enums/arena-tag-type";
 import { BattleSpec } from "#enums/battle-spec";
 import { BattleType } from "#enums/battle-type";
 import { BattlerIndex } from "#enums/battler-index";
 import type { Command } from "#enums/command";
 import { ClassicFixedBossWaves } from "#enums/fixed-boss-waves";
-import { ModifierTier } from "#enums/modifier-tier";
+import type { HeldItemId } from "#enums/held-item-id";
 import type { MoveId } from "#enums/move-id";
 import { MysteryEncounterMode } from "#enums/mystery-encounter-mode";
 import type { MysteryEncounterType } from "#enums/mystery-encounter-type";
 import { PlayerGender } from "#enums/player-gender";
 import type { PokeballType } from "#enums/pokeball";
+import { RewardTier } from "#enums/reward-tier";
 import { SpeciesFormKey } from "#enums/species-form-key";
 import { SpeciesId } from "#enums/species-id";
 import { TrainerType } from "#enums/trainer-type";
-<<<<<<< HEAD
-import i18next from "#app/plugins/i18n";
-import type MysteryEncounter from "#app/data/mystery-encounters/mystery-encounter";
-import { MysteryEncounterMode } from "#enums/mystery-encounter-mode";
-import type { CustomModifierSettings } from "#app/modifier/modifier-type";
-import { RewardTier } from "#enums/reward-tier";
-import type { MysteryEncounterType } from "#enums/mystery-encounter-type";
-import { BattleType } from "#enums/battle-type";
-import { ClassicFixedBossWaves } from "#enums/fixed-boss-waves";
-import type { HeldItemId } from "#enums/held-item-id";
-import { BattlerIndex } from "#enums/battler-index";
-import { TrainerItemEffect } from "./items/trainer-item";
-=======
 import { TrainerVariant } from "#enums/trainer-variant";
 import type { EnemyPokemon, PlayerPokemon, Pokemon } from "#field/pokemon";
 import { Trainer } from "#field/trainer";
-import { MoneyMultiplierModifier, type PokemonHeldItemModifier } from "#modifiers/modifier";
 import type { CustomModifierSettings } from "#modifiers/modifier-type";
 import type { MysteryEncounter } from "#mystery-encounters/mystery-encounter";
 import i18next from "#plugins/i18n";
@@ -71,7 +36,6 @@
   randSeedItem,
   shiftCharCodes,
 } from "#utils/common";
->>>>>>> 8cf1b9f7
 
 export interface TurnCommand {
   command: Command;
