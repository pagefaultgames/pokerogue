import BattleScene from "./battle-scene";
import { EnemyPokemon, PlayerPokemon, QueuedMove } from "./field/pokemon";
import { Command } from "./ui/command-ui-handler";
import * as Utils from "./utils";
import Trainer, { TrainerVariant } from "./field/trainer";
import { GameMode } from "./game-mode";
import { MoneyMultiplierModifier, PokemonHeldItemModifier } from "./modifier/modifier";
import { PokeballType } from "./data/pokeball";
import {trainerConfigs} from "#app/data/trainer-config";
import { ArenaTagType } from "#enums/arena-tag-type";
import { BattleSpec } from "#enums/battle-spec";
import { Moves } from "#enums/moves";
import { PlayerGender } from "#enums/player-gender";
import { Species } from "#enums/species";
import { TrainerType } from "#enums/trainer-type";
import i18next from "#app/plugins/i18n";

export enum BattleType {
    WILD,
    TRAINER,
    CLEAR
}

export enum BattlerIndex {
    ATTACKER = -1,
    PLAYER,
    PLAYER_2,
    ENEMY,
    ENEMY_2
}

export interface TurnCommand {
    command: Command;
    cursor?: integer;
    move?: QueuedMove;
    targets?: BattlerIndex[];
    skip?: boolean;
    args?: any[];
}

interface TurnCommands {
    [key: integer]: TurnCommand | null
}

export default class Battle {
  protected gameMode: GameMode;
  public waveIndex: integer;
  public battleType: BattleType;
  public battleSpec: BattleSpec;
  public trainer: Trainer | undefined;
  public enemyLevels: integer[] | undefined;
  public enemyParty: EnemyPokemon[];
  public seenEnemyPartyMemberIds: Set<integer>;
  public double: boolean;
  public started: boolean;
  public enemySwitchCounter: integer;
  public turn: integer;
  public turnCommands: TurnCommands;
  public playerParticipantIds: Set<integer>;
  public battleScore: integer;
  public postBattleLoot: PokemonHeldItemModifier[];
  public escapeAttempts: integer;
  public lastMove: Moves;
  public battleSeed: string;
  private battleSeedState: string | null;
  public moneyScattered: number;
  public lastUsedPokeball: PokeballType | null;
  public playerFaints: number; // The amount of times pokemon on the players side have fainted
  public enemyFaints: number; // The amount of times pokemon on the enemies side have fainted

  private rngCounter: integer = 0;

  constructor(gameMode: GameMode, waveIndex: integer, battleType: BattleType, trainer?: Trainer, double?: boolean) {
    this.gameMode = gameMode;
    this.waveIndex = waveIndex;
    this.battleType = battleType;
    this.trainer = trainer ?? undefined;
    this.initBattleSpec();
    this.enemyLevels = battleType !== BattleType.TRAINER
      ? new Array(double ? 2 : 1).fill(null).map(() => this.getLevelForWave())
      : trainer?.getPartyLevels(this.waveIndex);
    this.enemyParty = [];
    this.seenEnemyPartyMemberIds = new Set<integer>();
    this.double = !!double;
    this.enemySwitchCounter = 0;
    this.turn = 0;
    this.playerParticipantIds = new Set<integer>();
    this.battleScore = 0;
    this.postBattleLoot = [];
    this.escapeAttempts = 0;
    this.started = false;
    this.battleSeed = Utils.randomString(16, true);
    this.battleSeedState = null;
    this.moneyScattered = 0;
    this.lastUsedPokeball = null;
    this.playerFaints = 0;
    this.enemyFaints = 0;
  }

  private initBattleSpec(): void {
    let spec = BattleSpec.DEFAULT;
    if (this.gameMode.isWaveFinal(this.waveIndex) && this.gameMode.isClassic) {
      spec = BattleSpec.FINAL_BOSS;
    }
    this.battleSpec = spec;
  }

  private getLevelForWave(): integer {
    const levelWaveIndex = this.gameMode.getWaveForDifficulty(this.waveIndex);
    const baseLevel = 1 + levelWaveIndex / 2 + Math.pow(levelWaveIndex / 25, 2);
    const bossMultiplier = 1.2;

    if (this.gameMode.isBoss(this.waveIndex)) {
      const ret = Math.floor(baseLevel * bossMultiplier);
      if (this.battleSpec === BattleSpec.FINAL_BOSS || !(this.waveIndex % 250)) {
        return Math.ceil(ret / 25) * 25;
      }
      let levelOffset = 0;
      if (!this.gameMode.isWaveFinal(this.waveIndex)) {
        levelOffset = Math.round(Phaser.Math.RND.realInRange(-1, 1) * Math.floor(levelWaveIndex / 10));
      }
      return ret + levelOffset;
    }

    let levelOffset = 0;

    const deviation = 10 / levelWaveIndex;
    levelOffset = Math.abs(this.randSeedGaussForLevel(deviation));

    return Math.max(Math.round(baseLevel + levelOffset), 1);
  }

  randSeedGaussForLevel(value: number): number {
    let rand = 0;
    for (let i = value; i > 0; i--) {
      rand += Phaser.Math.RND.realInRange(0, 1);
    }
    return rand / value;
  }

  getBattlerCount(): integer {
    return this.double ? 2 : 1;
  }

  incrementTurn(scene: BattleScene): void {
    this.turn++;
    this.turnCommands = Object.fromEntries(Utils.getEnumValues(BattlerIndex).map(bt => [ bt, null ]));
    this.battleSeedState = null;
  }

  addParticipant(playerPokemon: PlayerPokemon): void {
    this.playerParticipantIds.add(playerPokemon.id);
  }

  removeFaintedParticipant(playerPokemon: PlayerPokemon): void {
    this.playerParticipantIds.delete(playerPokemon.id);
  }

  addPostBattleLoot(enemyPokemon: EnemyPokemon): void {
    this.postBattleLoot.push(...enemyPokemon.scene.findModifiers(m => m instanceof PokemonHeldItemModifier && m.pokemonId === enemyPokemon.id && m.isTransferrable, false).map(i => {
      const ret = i as PokemonHeldItemModifier;
      //@ts-ignore - this is awful to fix/change
      ret.pokemonId = null;
      return ret;
    }));
  }

  pickUpScatteredMoney(scene: BattleScene): void {
    const moneyAmount = new Utils.IntegerHolder(scene.currentBattle.moneyScattered);
    scene.applyModifiers(MoneyMultiplierModifier, true, moneyAmount);

    if (scene.arena.getTag(ArenaTagType.HAPPY_HOUR)) {
      moneyAmount.value *= 2;
    }

    scene.addMoney(moneyAmount.value);

    const userLocale = navigator.language || "en-US";
    const formattedMoneyAmount = moneyAmount.value.toLocaleString(userLocale);
    const message = i18next.t("battle:moneyPickedUp", { moneyAmount: formattedMoneyAmount });
    scene.queueMessage(message, undefined, true);

    scene.currentBattle.moneyScattered = 0;
  }

  addBattleScore(scene: BattleScene): void {
    let partyMemberTurnMultiplier = scene.getEnemyParty().length / 2 + 0.5;
    if (this.double) {
      partyMemberTurnMultiplier /= 1.5;
    }
    for (const p of scene.getEnemyParty()) {
      if (p.isBoss()) {
        partyMemberTurnMultiplier *= (p.bossSegments / 1.5) / scene.getEnemyParty().length;
      }
    }
    const turnMultiplier = Phaser.Tweens.Builders.GetEaseFunction("Sine.easeIn")(1 - Math.min(this.turn - 2, 10 * partyMemberTurnMultiplier) / (10 * partyMemberTurnMultiplier));
    const finalBattleScore = Math.ceil(this.battleScore * turnMultiplier);
    scene.score += finalBattleScore;
    console.log(`Battle Score: ${finalBattleScore} (${this.turn - 1} Turns x${Math.floor(turnMultiplier * 100) / 100})`);
    console.log(`Total Score: ${scene.score}`);
    scene.updateScoreText();
  }

  getBgmOverride(scene: BattleScene): string | null {
    const battlers = this.enemyParty.slice(0, this.getBattlerCount());
    if (this.battleType === BattleType.TRAINER) {
      if (!this.started && this.trainer?.config.encounterBgm && this.trainer?.getEncounterMessages()?.length) {
        return `encounter_${this.trainer?.getEncounterBgm()}`;
      }
      if (scene.musicPreference === 0) {
        return this.trainer?.getBattleBgm() ?? null;
      } else {
        return this.trainer?.getMixedBattleBgm() ?? null;
      }
    } else if (this.gameMode.isClassic && this.waveIndex > 195 && this.battleSpec !== BattleSpec.FINAL_BOSS) {
      return "end_summit";
    }
    for (const pokemon of battlers) {
      if (this.battleSpec === BattleSpec.FINAL_BOSS) {
        if (pokemon.formIndex) {
          return "battle_final";
        }
        return "battle_final_encounter";
      }
      if (pokemon.species.legendary || pokemon.species.subLegendary || pokemon.species.mythical) {
        if (scene.musicPreference === 0) {
          if (pokemon.species.speciesId === Species.REGIROCK || pokemon.species.speciesId === Species.REGICE || pokemon.species.speciesId === Species.REGISTEEL || pokemon.species.speciesId === Species.REGIGIGAS || pokemon.species.speciesId === Species.REGIELEKI || pokemon.species.speciesId === Species.REGIDRAGO) {
            return "battle_legendary_regis_g5";
          }
          if (pokemon.species.speciesId === Species.COBALION || pokemon.species.speciesId === Species.TERRAKION || pokemon.species.speciesId === Species.VIRIZION || pokemon.species.speciesId === Species.TORNADUS || pokemon.species.speciesId === Species.THUNDURUS || pokemon.species.speciesId === Species.LANDORUS || pokemon.species.speciesId === Species.KELDEO || pokemon.species.speciesId === Species.MELOETTA || pokemon.species.speciesId === Species.GENESECT) {
            return "battle_legendary_unova";
          }
          if (pokemon.species.speciesId === Species.KYUREM) {
            return "battle_legendary_kyurem";
          }
          if (pokemon.species.legendary) {
            return "battle_legendary_res_zek";
          }
          return "battle_legendary_unova";
        } else {
          if (pokemon.species.speciesId === Species.ARTICUNO || pokemon.species.speciesId === Species.ZAPDOS || pokemon.species.speciesId === Species.MOLTRES || pokemon.species.speciesId === Species.MEWTWO || pokemon.species.speciesId === Species.MEW) {
            return "battle_legendary_kanto";
          }
          if (pokemon.species.speciesId === Species.RAIKOU) {
            return "battle_legendary_raikou";
          }
          if (pokemon.species.speciesId === Species.ENTEI) {
            return "battle_legendary_entei";
          }
          if (pokemon.species.speciesId === Species.SUICUNE) {
            return "battle_legendary_suicune";
          }
          if (pokemon.species.speciesId === Species.LUGIA) {
            return "battle_legendary_lugia";
          }
          if (pokemon.species.speciesId === Species.HO_OH) {
            return "battle_legendary_ho_oh";
          }
          if (pokemon.species.speciesId === Species.REGIROCK || pokemon.species.speciesId === Species.REGICE || pokemon.species.speciesId === Species.REGISTEEL || pokemon.species.speciesId === Species.REGIGIGAS || pokemon.species.speciesId === Species.REGIELEKI || pokemon.species.speciesId === Species.REGIDRAGO) {
            return "battle_legendary_regis_g6";
          }
          if (pokemon.species.speciesId === Species.GROUDON || pokemon.species.speciesId === Species.KYOGRE) {
            return "battle_legendary_gro_kyo";
          }
          if (pokemon.species.speciesId === Species.RAYQUAZA) {
            return "battle_legendary_rayquaza";
          }
          if (pokemon.species.speciesId === Species.DEOXYS) {
            return "battle_legendary_deoxys";
          }
          if (pokemon.species.speciesId === Species.UXIE || pokemon.species.speciesId === Species.MESPRIT || pokemon.species.speciesId === Species.AZELF) {
            return "battle_legendary_lake_trio";
          }
          if (pokemon.species.speciesId === Species.HEATRAN || pokemon.species.speciesId === Species.CRESSELIA || pokemon.species.speciesId === Species.DARKRAI || pokemon.species.speciesId === Species.SHAYMIN) {
            return "battle_legendary_sinnoh";
          }
          if (pokemon.species.speciesId === Species.DIALGA || pokemon.species.speciesId === Species.PALKIA) {
            return "battle_legendary_dia_pal";
          }
          if (pokemon.species.speciesId === Species.GIRATINA) {
            return "battle_legendary_giratina";
          }
          if (pokemon.species.speciesId === Species.ARCEUS) {
            return "battle_legendary_arceus";
          }
          if (pokemon.species.speciesId === Species.COBALION || pokemon.species.speciesId === Species.TERRAKION || pokemon.species.speciesId === Species.VIRIZION || pokemon.species.speciesId === Species.TORNADUS || pokemon.species.speciesId === Species.THUNDURUS || pokemon.species.speciesId === Species.LANDORUS || pokemon.species.speciesId === Species.KELDEO || pokemon.species.speciesId === Species.MELOETTA || pokemon.species.speciesId === Species.GENESECT) {
            return "battle_legendary_unova";
          }
          if (pokemon.species.speciesId === Species.KYUREM) {
            return "battle_legendary_kyurem";
          }
          if (pokemon.species.speciesId === Species.XERNEAS || pokemon.species.speciesId === Species.YVELTAL || pokemon.species.speciesId === Species.ZYGARDE) {
            return "battle_legendary_xern_yvel";
          }
          if (pokemon.species.speciesId === Species.TAPU_KOKO || pokemon.species.speciesId === Species.TAPU_LELE || pokemon.species.speciesId === Species.TAPU_BULU || pokemon.species.speciesId === Species.TAPU_FINI) {
            return "battle_legendary_tapu";
          }
          if ([ Species.COSMOG, Species.COSMOEM, Species.SOLGALEO, Species.LUNALA ].includes(pokemon.species.speciesId)) {
            return "battle_legendary_sol_lun";
          }
          if (pokemon.species.speciesId === Species.NECROZMA) {
            if (pokemon.getFormKey() === "") {
              return "battle_legendary_sol_lun";
            }
            if (pokemon.getFormKey() === "dusk-mane" || pokemon.getFormKey() === "dawn-wings") {
              return "battle_legendary_dusk_dawn";
            }
            if (pokemon.getFormKey() === "ultra") {
              return "battle_legendary_ultra_nec";
            }
          }
          if ([ Species.NIHILEGO, Species.BUZZWOLE, Species.PHEROMOSA, Species.XURKITREE, Species.CELESTEELA, Species.KARTANA, Species.GUZZLORD, Species.POIPOLE, Species.NAGANADEL, Species.STAKATAKA, Species.BLACEPHALON ].includes(pokemon.species.speciesId)) {
            return "battle_legendary_ub";
          }
          if (pokemon.species.speciesId === Species.ZACIAN || pokemon.species.speciesId === Species.ZAMAZENTA) {
            return "battle_legendary_zac_zam";
          }
          if (pokemon.species.speciesId === Species.GLASTRIER || pokemon.species.speciesId === Species.SPECTRIER) {
            return "battle_legendary_glas_spec";
          }
          if (pokemon.species.speciesId === Species.CALYREX) {
            return "battle_legendary_calyrex";
          }
          if (pokemon.species.speciesId === Species.GALAR_ARTICUNO || pokemon.species.speciesId === Species.GALAR_ZAPDOS || pokemon.species.speciesId === Species.GALAR_MOLTRES) {
            return "battle_legendary_birds_galar";
          }
          if (pokemon.species.speciesId === Species.WO_CHIEN || pokemon.species.speciesId === Species.CHIEN_PAO || pokemon.species.speciesId === Species.TING_LU || pokemon.species.speciesId === Species.CHI_YU) {
            return "battle_legendary_ruinous";
          }
          if (pokemon.species.speciesId === Species.KORAIDON || pokemon.species.speciesId === Species.MIRAIDON) {
            return "battle_legendary_kor_mir";
          }
          if (pokemon.species.speciesId === Species.OKIDOGI || pokemon.species.speciesId === Species.MUNKIDORI || pokemon.species.speciesId === Species.FEZANDIPITI) {
            return "battle_legendary_loyal_three";
          }
          if (pokemon.species.speciesId === Species.OGERPON) {
            return "battle_legendary_ogerpon";
          }
          if (pokemon.species.speciesId === Species.TERAPAGOS) {
            return "battle_legendary_terapagos";
          }
          if (pokemon.species.speciesId === Species.PECHARUNT) {
            return "battle_legendary_pecharunt";
          }
          if (pokemon.species.legendary) {
            return "battle_legendary_res_zek";
          }
          return "battle_legendary_unova";
        }
      }
    }

    if (scene.gameMode.isClassic && this.waveIndex <= 4) {
      return "battle_wild";
    }

    return null;
  }

<<<<<<< HEAD
  multiInt(scene: BattleScene, out: integer[], count: integer, range: integer, min: integer = 0) {
=======
  multiInt(scene: BattleScene, out: integer[], count: integer, range: integer, min: integer = 0, reason: string = "Unlabeled randSeedInt", offset?: integer): integer {
>>>>>>> b03320f8
    if (range <= 1) {
      return min;
    }
    const tempRngCounter = scene.rngCounter;
    const tempSeedOverride = scene.rngSeedOverride;
    const state = Phaser.Math.RND.state();
    if (this.battleSeedState) {
      Phaser.Math.RND.state(this.battleSeedState);
    } else {
      Phaser.Math.RND.sow([ Utils.shiftCharCodes(this.battleSeed, this.turn << 6) ]);
      console.log("Battle Seed:", this.battleSeed);
    }
    for (var i = 0; i < offset; i++) {
      // Perform useless rolls to offset RNG counter
      Utils.randSeedInt(5)
    }
    for (var i = 0; i < count; i++) {
      out.push(Utils.randSeedInt(range, min))
    }
    console.log("[SIMULATED] " + reason + " (x" + count + (offset ? " + offset " + offset : "") + ")", out)
    Phaser.Math.RND.state(state);
    //scene.setScoreText("RNG: " + tempRngCounter + " (Last sim: " + this.rngCounter + ")")
    scene.rngCounter = tempRngCounter;
    scene.rngSeedOverride = tempSeedOverride;
  }

  randSeedInt(scene: BattleScene, range: integer, min: integer = 0, reason: string = "Unlabeled randSeedInt"): integer {
    if (range <= 1) {
      return min;
    }
    const tempRngCounter = scene.rngCounter;
    const tempSeedOverride = scene.rngSeedOverride;
    const state = Phaser.Math.RND.state();
    if (this.battleSeedState) {
      Phaser.Math.RND.state(this.battleSeedState);
    } else {
      Phaser.Math.RND.sow([ Utils.shiftCharCodes(this.battleSeed, this.turn << 6) ]);
      console.log("Battle Seed:", this.battleSeed);
    }
    scene.rngCounter = this.rngCounter++;
    scene.rngSeedOverride = this.battleSeed;
    const ret = Utils.randSeedInt(range, min);
    console.log(reason, ret)
    this.battleSeedState = Phaser.Math.RND.state();
    Phaser.Math.RND.state(state);
    //scene.setScoreText("RNG: " + tempRngCounter + " (Last sim: " + this.rngCounter + ")")
    scene.rngCounter = tempRngCounter;
    scene.rngSeedOverride = tempSeedOverride;
    return ret;
  }
}

export class FixedBattle extends Battle {
  constructor(scene: BattleScene, waveIndex: integer, config: FixedBattleConfig) {
    super(scene.gameMode, waveIndex, config.battleType, config.battleType === BattleType.TRAINER ? config.getTrainer(scene) : undefined, config.double);
    if (config.getEnemyParty) {
      this.enemyParty = config.getEnemyParty(scene);
    }
  }
}

type GetTrainerFunc = (scene: BattleScene) => Trainer;
type GetEnemyPartyFunc = (scene: BattleScene) => EnemyPokemon[];

export class FixedBattleConfig {
  public battleType: BattleType;
  public double: boolean;
  public getTrainer: GetTrainerFunc;
  public getEnemyParty: GetEnemyPartyFunc;
  public seedOffsetWaveIndex: integer;

  setBattleType(battleType: BattleType): FixedBattleConfig {
    this.battleType = battleType;
    return this;
  }

  setDouble(double: boolean): FixedBattleConfig {
    this.double = double;
    return this;
  }

  setGetTrainerFunc(getTrainerFunc: GetTrainerFunc): FixedBattleConfig {
    this.getTrainer = getTrainerFunc;
    return this;
  }

  setGetEnemyPartyFunc(getEnemyPartyFunc: GetEnemyPartyFunc): FixedBattleConfig {
    this.getEnemyParty = getEnemyPartyFunc;
    return this;
  }

  setSeedOffsetWave(seedOffsetWaveIndex: integer): FixedBattleConfig {
    this.seedOffsetWaveIndex = seedOffsetWaveIndex;
    return this;
  }
}


/**
 * Helper function to generate a random trainer for evil team trainers and the elite 4/champion
 * @param trainerPool The TrainerType or list of TrainerTypes that can possibly be generated
 * @param randomGender whether or not to randomly (50%) generate a female trainer (for use with evil team grunts)
 * @param seedOffset the seed offset to use for the random generation of the trainer
 * @returns the generated trainer
 */
function getRandomTrainerFunc(trainerPool: (TrainerType | TrainerType[])[], randomGender: boolean = false, seedOffset: number  = 0): GetTrainerFunc {
  return (scene: BattleScene) => {
    const rand = Utils.randSeedInt(trainerPool.length);
    const trainerTypes: TrainerType[] = [];

    scene.executeWithSeedOffset(() => {
      for (const trainerPoolEntry of trainerPool) {
        const trainerType = Array.isArray(trainerPoolEntry)
          ? Utils.randSeedItem(trainerPoolEntry)
          : trainerPoolEntry;
        trainerTypes.push(trainerType);
      }
    }, seedOffset);

    let trainerGender = TrainerVariant.DEFAULT;
    if (randomGender) {
      trainerGender = (Utils.randInt(2) === 0) ? TrainerVariant.FEMALE : TrainerVariant.DEFAULT;
    }

    /* 1/3 chance for evil team grunts to be double battles */
    const evilTeamGrunts = [TrainerType.ROCKET_GRUNT, TrainerType.MAGMA_GRUNT, TrainerType.AQUA_GRUNT, TrainerType.GALACTIC_GRUNT, TrainerType.PLASMA_GRUNT, TrainerType.FLARE_GRUNT];
    const isEvilTeamGrunt = evilTeamGrunts.includes(trainerTypes[rand]);

    if (trainerConfigs[trainerTypes[rand]].hasDouble && isEvilTeamGrunt) {
      return new Trainer(scene, trainerTypes[rand], (Utils.randInt(3) === 0) ? TrainerVariant.DOUBLE : trainerGender);
    }

    return new Trainer(scene, trainerTypes[rand], trainerGender);
  };
}

export interface FixedBattleConfigs {
    [key: integer]: FixedBattleConfig
}
/**
 * Youngster/Lass on 5
 * Rival on 8, 55, 95, 145, 195
 * Evil team grunts on 35, 62, 64, and 112
 * Evil team admin on 66 and 114
 * Evil leader on 115, 165
 * E4 on 182, 184, 186, 188
 * Champion on 190
 */
export const classicFixedBattles: FixedBattleConfigs = {
  [5]: new FixedBattleConfig().setBattleType(BattleType.TRAINER)
    .setGetTrainerFunc(scene => new Trainer(scene, TrainerType.YOUNGSTER, Utils.randSeedInt(2) ? TrainerVariant.FEMALE : TrainerVariant.DEFAULT)),
  [8]: new FixedBattleConfig().setBattleType(BattleType.TRAINER)
    .setGetTrainerFunc(scene => new Trainer(scene, TrainerType.RIVAL, scene.gameData.gender === PlayerGender.MALE ? TrainerVariant.FEMALE : TrainerVariant.DEFAULT)),
  [25]: new FixedBattleConfig().setBattleType(BattleType.TRAINER)
    .setGetTrainerFunc(scene => new Trainer(scene, TrainerType.RIVAL_2, scene.gameData.gender === PlayerGender.MALE ? TrainerVariant.FEMALE : TrainerVariant.DEFAULT)),
  [35]: new FixedBattleConfig().setBattleType(BattleType.TRAINER)
    .setGetTrainerFunc(getRandomTrainerFunc([ TrainerType.ROCKET_GRUNT, TrainerType.MAGMA_GRUNT, TrainerType.AQUA_GRUNT, TrainerType.GALACTIC_GRUNT, TrainerType.PLASMA_GRUNT, TrainerType.FLARE_GRUNT ], true)),
  [55]: new FixedBattleConfig().setBattleType(BattleType.TRAINER)
    .setGetTrainerFunc(scene => new Trainer(scene, TrainerType.RIVAL_3, scene.gameData.gender === PlayerGender.MALE ? TrainerVariant.FEMALE : TrainerVariant.DEFAULT)),
  [62]: new FixedBattleConfig().setBattleType(BattleType.TRAINER).setSeedOffsetWave(35)
    .setGetTrainerFunc(getRandomTrainerFunc([ TrainerType.ROCKET_GRUNT, TrainerType.MAGMA_GRUNT, TrainerType.AQUA_GRUNT, TrainerType.GALACTIC_GRUNT, TrainerType.PLASMA_GRUNT, TrainerType.FLARE_GRUNT ], true)),
  [64]: new FixedBattleConfig().setBattleType(BattleType.TRAINER).setSeedOffsetWave(35)
    .setGetTrainerFunc(getRandomTrainerFunc([ TrainerType.ROCKET_GRUNT, TrainerType.MAGMA_GRUNT, TrainerType.AQUA_GRUNT, TrainerType.GALACTIC_GRUNT, TrainerType.PLASMA_GRUNT, TrainerType.FLARE_GRUNT ], true)),
  [66]: new FixedBattleConfig().setBattleType(BattleType.TRAINER).setSeedOffsetWave(35)
    .setGetTrainerFunc(getRandomTrainerFunc([[ TrainerType.ARCHER, TrainerType.ARIANA, TrainerType.PROTON, TrainerType.PETREL ], [ TrainerType.TABITHA, TrainerType.COURTNEY ], [ TrainerType.MATT, TrainerType.SHELLY ], [ TrainerType.JUPITER, TrainerType.MARS, TrainerType.SATURN ], [ TrainerType.ZINZOLIN, TrainerType.ROOD ], [ TrainerType.XEROSIC, TrainerType.BRYONY ] ], true)),
  [95]: new FixedBattleConfig().setBattleType(BattleType.TRAINER)
    .setGetTrainerFunc(scene => new Trainer(scene, TrainerType.RIVAL_4, scene.gameData.gender === PlayerGender.MALE ? TrainerVariant.FEMALE : TrainerVariant.DEFAULT)),
  [112]: new FixedBattleConfig().setBattleType(BattleType.TRAINER).setSeedOffsetWave(35)
    .setGetTrainerFunc(getRandomTrainerFunc([ TrainerType.ROCKET_GRUNT, TrainerType.MAGMA_GRUNT, TrainerType.AQUA_GRUNT, TrainerType.GALACTIC_GRUNT, TrainerType.PLASMA_GRUNT, TrainerType.FLARE_GRUNT ], true)),
  [114]: new FixedBattleConfig().setBattleType(BattleType.TRAINER).setSeedOffsetWave(35)
    .setGetTrainerFunc(getRandomTrainerFunc([[ TrainerType.ARCHER, TrainerType.ARIANA, TrainerType.PROTON, TrainerType.PETREL ], [ TrainerType.TABITHA, TrainerType.COURTNEY ], [ TrainerType.MATT, TrainerType.SHELLY ], [ TrainerType.JUPITER, TrainerType.MARS, TrainerType.SATURN ], [ TrainerType.ZINZOLIN, TrainerType.ROOD ], [ TrainerType.XEROSIC, TrainerType.BRYONY ] ], true,1)),
  [115]: new FixedBattleConfig().setBattleType(BattleType.TRAINER).setSeedOffsetWave(35)
    .setGetTrainerFunc(getRandomTrainerFunc([ TrainerType.ROCKET_BOSS_GIOVANNI_1, TrainerType.MAXIE, TrainerType.ARCHIE, TrainerType.CYRUS, TrainerType.GHETSIS, TrainerType.LYSANDRE ])),
  [145]: new FixedBattleConfig().setBattleType(BattleType.TRAINER)
    .setGetTrainerFunc(scene => new Trainer(scene, TrainerType.RIVAL_5, scene.gameData.gender === PlayerGender.MALE ? TrainerVariant.FEMALE : TrainerVariant.DEFAULT)),
  [165]:  new FixedBattleConfig().setBattleType(BattleType.TRAINER).setSeedOffsetWave(35)
    .setGetTrainerFunc(getRandomTrainerFunc([ TrainerType.ROCKET_BOSS_GIOVANNI_2, TrainerType.MAXIE_2, TrainerType.ARCHIE_2, TrainerType.CYRUS_2, TrainerType.GHETSIS_2, TrainerType.LYSANDRE_2 ])),
  [182]: new FixedBattleConfig().setBattleType(BattleType.TRAINER)
    .setGetTrainerFunc(getRandomTrainerFunc([ TrainerType.LORELEI, TrainerType.WILL, TrainerType.SIDNEY, TrainerType.AARON, TrainerType.SHAUNTAL, TrainerType.MALVA, [ TrainerType.HALA, TrainerType.MOLAYNE ], TrainerType.MARNIE_ELITE, TrainerType.RIKA, TrainerType.CRISPIN ])),
  [184]: new FixedBattleConfig().setBattleType(BattleType.TRAINER).setSeedOffsetWave(182)
    .setGetTrainerFunc(getRandomTrainerFunc([ TrainerType.BRUNO, TrainerType.KOGA, TrainerType.PHOEBE, TrainerType.BERTHA, TrainerType.MARSHAL, TrainerType.SIEBOLD, TrainerType.OLIVIA, TrainerType.NESSA_ELITE, TrainerType.POPPY, TrainerType.AMARYS ])),
  [186]: new FixedBattleConfig().setBattleType(BattleType.TRAINER).setSeedOffsetWave(182)
    .setGetTrainerFunc(getRandomTrainerFunc([ TrainerType.AGATHA, TrainerType.BRUNO, TrainerType.GLACIA, TrainerType.FLINT, TrainerType.GRIMSLEY, TrainerType.WIKSTROM, TrainerType.ACEROLA, [ TrainerType.BEA_ELITE, TrainerType.ALLISTER_ELITE ], TrainerType.LARRY_ELITE, TrainerType.LACEY ])),
  [188]: new FixedBattleConfig().setBattleType(BattleType.TRAINER).setSeedOffsetWave(182)
    .setGetTrainerFunc(getRandomTrainerFunc([ TrainerType.LANCE, TrainerType.KAREN, TrainerType.DRAKE, TrainerType.LUCIAN, TrainerType.CAITLIN, TrainerType.DRASNA, TrainerType.KAHILI, TrainerType.RAIHAN_ELITE, TrainerType.HASSEL, TrainerType.DRAYTON ])),
  [190]: new FixedBattleConfig().setBattleType(BattleType.TRAINER).setSeedOffsetWave(182)
    .setGetTrainerFunc(getRandomTrainerFunc([ TrainerType.BLUE, [ TrainerType.RED, TrainerType.LANCE_CHAMPION ], [ TrainerType.STEVEN, TrainerType.WALLACE ], TrainerType.CYNTHIA, [ TrainerType.ALDER, TrainerType.IRIS ], TrainerType.DIANTHA, TrainerType.HAU, TrainerType.LEON, [ TrainerType.GEETA, TrainerType.NEMONA ], TrainerType.KIERAN ])),
  [195]: new FixedBattleConfig().setBattleType(BattleType.TRAINER)
    .setGetTrainerFunc(scene => new Trainer(scene, TrainerType.RIVAL_6, scene.gameData.gender === PlayerGender.MALE ? TrainerVariant.FEMALE : TrainerVariant.DEFAULT))
};<|MERGE_RESOLUTION|>--- conflicted
+++ resolved
@@ -357,11 +357,7 @@
     return null;
   }
 
-<<<<<<< HEAD
-  multiInt(scene: BattleScene, out: integer[], count: integer, range: integer, min: integer = 0) {
-=======
-  multiInt(scene: BattleScene, out: integer[], count: integer, range: integer, min: integer = 0, reason: string = "Unlabeled randSeedInt", offset?: integer): integer {
->>>>>>> b03320f8
+  multiInt(scene: BattleScene, out: integer[], count: integer, range: integer, min: integer = 0, reason: string = "Unlabeled randSeedInt", offset: integer = 0) {
     if (range <= 1) {
       return min;
     }
