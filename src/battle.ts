import type { GameMode } from "#app/game-mode";
import { globalScene } from "#app/global-scene";
import { ArenaTagType } from "#enums/arena-tag-type";
import { BattleSpec } from "#enums/battle-spec";
import { BattleType } from "#enums/battle-type";
import { BattlerIndex } from "#enums/battler-index";
import type { Command } from "#enums/command";
import type { MoveId } from "#enums/move-id";
import { MysteryEncounterMode } from "#enums/mystery-encounter-mode";
import type { MysteryEncounterType } from "#enums/mystery-encounter-type";
import type { PokeballType } from "#enums/pokeball";
import { SpeciesFormKey } from "#enums/species-form-key";
import { SpeciesId } from "#enums/species-id";
import { TrainerType } from "#enums/trainer-type";
import { TrainerVariant } from "#enums/trainer-variant";
import type { EnemyPokemon, PlayerPokemon, Pokemon } from "#field/pokemon";
import { Trainer } from "#field/trainer";
import { MoneyMultiplierModifier, type PokemonHeldItemModifier } from "#modifiers/modifier";
import type { CustomModifierSettings } from "#modifiers/modifier-type";
import type { MysteryEncounter } from "#mystery-encounters/mystery-encounter";
import i18next from "#plugins/i18n";
import { MusicPreference } from "#system/settings";
import { trainerConfigs } from "#trainers/trainer-config";
import type { TurnMove } from "#types/turn-move";
import {
  NumberHolder,
  randInt,
  randomString,
  randSeedFloat,
  randSeedInt,
  randSeedItem,
  shiftCharCodes,
} from "#utils/common";
import { getEnumValues } from "#utils/enums";
import { randSeedUniqueItem } from "#utils/random";

export interface TurnCommand {
  command: Command;
  cursor?: number;
  move?: TurnMove;
  targets?: BattlerIndex[];
  skip?: boolean;
  args?: any[];
}

export interface FaintLogEntry {
  pokemon: Pokemon;
  turn: number;
}

interface TurnCommands {
  [key: number]: TurnCommand | null;
}

export class Battle {
  protected gameMode: GameMode;
  public waveIndex: number;
  public battleType: BattleType;
  public battleSpec: BattleSpec;
  public trainer: Trainer | null;
  public enemyLevels: number[] | undefined;
  public enemyParty: EnemyPokemon[] = [];
  public seenEnemyPartyMemberIds: Set<number> = new Set<number>();
  public double: boolean;
  public started = false;
  public enemySwitchCounter = 0;
  public turn = 0;
  public preTurnCommands: TurnCommands;
  public turnCommands: TurnCommands;
  public playerParticipantIds: Set<number> = new Set<number>();
  public battleScore = 0;
  public postBattleLoot: PokemonHeldItemModifier[] = [];
  public escapeAttempts = 0;
  public lastMove: MoveId;
  public battleSeed: string = randomString(16, true);
  private battleSeedState: string | null = null;
  public moneyScattered = 0;
  /** Primarily for double battles, keeps track of last enemy and player pokemon that triggered its ability or used a move */
  public lastEnemyInvolved: number;
  public lastPlayerInvolved: number;
  public lastUsedPokeball: PokeballType | null = null;
  /**
   * Saves the number of times a Pokemon on the enemy's side has fainted during this battle.
   * This is saved here since we encounter a new enemy every wave.
   * {@linkcode globalScene.arena.playerFaints} is the corresponding faint counter for the player and needs to be save across waves (reset every arena encounter).
   */
  public enemyFaints = 0;
  public playerFaintsHistory: FaintLogEntry[] = [];
  public enemyFaintsHistory: FaintLogEntry[] = [];

  public mysteryEncounterType?: MysteryEncounterType;
  /** If the current battle is a Mystery Encounter, this will always be defined */
  public mysteryEncounter?: MysteryEncounter;

  /**
   * Tracker for whether the last run attempt failed.
   * @defaultValue `false`
   */
  public failedRunAway = false;

  private rngCounter = 0;

  constructor(gameMode: GameMode, waveIndex: number, battleType: BattleType, trainer?: Trainer, double = false) {
    this.gameMode = gameMode;
    this.waveIndex = waveIndex;
    this.battleType = battleType;
    this.trainer = trainer ?? null;
    this.initBattleSpec();
    this.enemyLevels =
      battleType !== BattleType.TRAINER
        ? new Array(double ? 2 : 1).fill(null).map(() => this.getLevelForWave())
        : trainer?.getPartyLevels(this.waveIndex);
    this.double = double;
  }

  private initBattleSpec(): void {
    let spec = BattleSpec.DEFAULT;
    if (this.gameMode.isWaveFinal(this.waveIndex) && this.gameMode.isClassic) {
      spec = BattleSpec.FINAL_BOSS;
    }
    this.battleSpec = spec;
  }

  public getLevelForWave(): number {
    const levelWaveIndex = this.gameMode.getWaveForDifficulty(this.waveIndex);
    const baseLevel = 1 + levelWaveIndex / 2 + Math.pow(levelWaveIndex / 25, 2);
    const bossMultiplier = 1.2;

    if (this.gameMode.isBoss(this.waveIndex)) {
      const ret = Math.floor(baseLevel * bossMultiplier);
      if (this.battleSpec === BattleSpec.FINAL_BOSS || !(this.waveIndex % 250)) {
        return Math.ceil(ret / 25) * 25;
      }
      let levelOffset = 0;
      if (!this.gameMode.isWaveFinal(this.waveIndex)) {
        levelOffset = Math.round(Phaser.Math.RND.realInRange(-1, 1) * Math.floor(levelWaveIndex / 10));
      }
      return ret + levelOffset;
    }

    let levelOffset = 0;

    const deviation = 10 / levelWaveIndex;
    levelOffset = Math.abs(this.randSeedGaussForLevel(deviation));

    return Math.max(Math.round(baseLevel + levelOffset), 1);
  }

  randSeedGaussForLevel(value: number): number {
    let rand = 0;
    for (let i = value; i > 0; i--) {
      rand += randSeedFloat();
    }
    return rand / value;
  }

  getBattlerCount(): number {
    return this.double ? 2 : 1;
  }

  incrementTurn(): void {
    this.turn++;
    this.turnCommands = Object.fromEntries(getEnumValues(BattlerIndex).map(bt => [bt, null]));
    this.preTurnCommands = Object.fromEntries(getEnumValues(BattlerIndex).map(bt => [bt, null]));
    this.battleSeedState = null;
  }

  addParticipant(playerPokemon: PlayerPokemon): void {
    this.playerParticipantIds.add(playerPokemon.id);
  }

  removeFaintedParticipant(playerPokemon: PlayerPokemon): void {
    this.playerParticipantIds.delete(playerPokemon.id);
  }

  addPostBattleLoot(enemyPokemon: EnemyPokemon): void {
    this.postBattleLoot.push(
      ...globalScene
        .findModifiers(
          m => m.is("PokemonHeldItemModifier") && m.pokemonId === enemyPokemon.id && m.isTransferable,
          false,
        )
        .map(i => {
          const ret = i as PokemonHeldItemModifier;
          //@ts-expect-error - this is awful to fix/change
          ret.pokemonId = null;
          return ret;
        }),
    );
  }

  pickUpScatteredMoney(): void {
    const moneyAmount = new NumberHolder(globalScene.currentBattle.moneyScattered);
    globalScene.applyModifiers(MoneyMultiplierModifier, true, moneyAmount);

    if (globalScene.arena.getTag(ArenaTagType.HAPPY_HOUR)) {
      moneyAmount.value *= 2;
    }

    globalScene.addMoney(moneyAmount.value);

    const userLocale = navigator.language || "en-US";
    const formattedMoneyAmount = moneyAmount.value.toLocaleString(userLocale);
    const message = i18next.t("battle:moneyPickedUp", {
      moneyAmount: formattedMoneyAmount,
    });
    globalScene.phaseManager.queueMessage(message, undefined, true);

    globalScene.currentBattle.moneyScattered = 0;
  }

  addBattleScore(): void {
    let partyMemberTurnMultiplier = globalScene.getEnemyParty().length / 2 + 0.5;
    if (this.double) {
      partyMemberTurnMultiplier /= 1.5;
    }
    for (const p of globalScene.getEnemyParty()) {
      if (p.isBoss()) {
        partyMemberTurnMultiplier *= p.bossSegments / 1.5 / globalScene.getEnemyParty().length;
      }
    }
    const turnMultiplier = Phaser.Tweens.Builders.GetEaseFunction("Sine.easeIn")(
      1 - Math.min(this.turn - 2, 10 * partyMemberTurnMultiplier) / (10 * partyMemberTurnMultiplier),
    );
    const finalBattleScore = Math.ceil(this.battleScore * turnMultiplier);
    globalScene.score += finalBattleScore;
    console.log(
      `Battle Score: ${finalBattleScore} (${this.turn - 1} Turns x${Math.floor(turnMultiplier * 100) / 100})`,
    );
    console.log(`Total Score: ${globalScene.score}`);
    globalScene.updateScoreText();
  }

  getBgmOverride(): string | null {
    if (this.isBattleMysteryEncounter() && this.mysteryEncounter?.encounterMode === MysteryEncounterMode.DEFAULT) {
      // Music is overridden for MEs during ME onInit()
      // Should not use any BGM overrides before swapping from DEFAULT mode
      return null;
    }
    if (
      this.battleType === BattleType.TRAINER
      || this.mysteryEncounter?.encounterMode === MysteryEncounterMode.TRAINER_BATTLE
    ) {
      if (!this.started && this.trainer?.config.encounterBgm && this.trainer.getEncounterMessages().length > 0) {
        return `encounter_${this.trainer.getEncounterBgm()}`;
      }
      if (globalScene.musicPreference === MusicPreference.GENFIVE) {
        return this.trainer?.getBattleBgm() ?? null;
      }
      return this.trainer?.getMixedBattleBgm() ?? null;
    }
    if (this.gameMode.isClassic && this.waveIndex > 195 && this.battleSpec !== BattleSpec.FINAL_BOSS) {
      return "end_summit";
    }
    const wildOpponents = globalScene.getEnemyParty();
    for (const pokemon of wildOpponents) {
      if (this.battleSpec === BattleSpec.FINAL_BOSS) {
        if (pokemon.species.getFormSpriteKey(pokemon.formIndex) === SpeciesFormKey.ETERNAMAX) {
          return "battle_final";
        }
        return "battle_final_encounter";
      }
      if (pokemon.species.legendary || pokemon.species.subLegendary || pokemon.species.mythical) {
        if (globalScene.musicPreference === MusicPreference.GENFIVE) {
          switch (pokemon.species.speciesId) {
            case SpeciesId.REGIROCK:
            case SpeciesId.REGICE:
            case SpeciesId.REGISTEEL:
            case SpeciesId.REGIGIGAS:
            case SpeciesId.REGIDRAGO:
            case SpeciesId.REGIELEKI:
              return "battle_legendary_regis_g5";
            case SpeciesId.KYUREM:
              return "battle_legendary_kyurem";
            default:
              if (pokemon.species.legendary) {
                return "battle_legendary_res_zek";
              }
              return "battle_legendary_unova";
          }
        }
        if (globalScene.musicPreference === MusicPreference.ALLGENS) {
          switch (pokemon.species.speciesId) {
            case SpeciesId.ARTICUNO:
            case SpeciesId.ZAPDOS:
            case SpeciesId.MOLTRES:
            case SpeciesId.MEWTWO:
            case SpeciesId.MEW:
              return "battle_legendary_kanto";
            case SpeciesId.RAIKOU:
              return "battle_legendary_raikou";
            case SpeciesId.ENTEI:
              return "battle_legendary_entei";
            case SpeciesId.SUICUNE:
              return "battle_legendary_suicune";
            case SpeciesId.LUGIA:
              return "battle_legendary_lugia";
            case SpeciesId.HO_OH:
              return "battle_legendary_ho_oh";
            case SpeciesId.REGIROCK:
            case SpeciesId.REGICE:
            case SpeciesId.REGISTEEL:
            case SpeciesId.REGIGIGAS:
            case SpeciesId.REGIDRAGO:
            case SpeciesId.REGIELEKI:
              return "battle_legendary_regis_g6";
            case SpeciesId.GROUDON:
            case SpeciesId.KYOGRE:
              return "battle_legendary_gro_kyo";
            case SpeciesId.RAYQUAZA:
              return "battle_legendary_rayquaza";
            case SpeciesId.DEOXYS:
              return "battle_legendary_deoxys";
            case SpeciesId.UXIE:
            case SpeciesId.MESPRIT:
            case SpeciesId.AZELF:
              return "battle_legendary_lake_trio";
            case SpeciesId.HEATRAN:
            case SpeciesId.CRESSELIA:
            case SpeciesId.DARKRAI:
            case SpeciesId.SHAYMIN:
              return "battle_legendary_sinnoh";
            case SpeciesId.DIALGA:
            case SpeciesId.PALKIA:
              if (pokemon.species.getFormSpriteKey(pokemon.formIndex) === SpeciesFormKey.ORIGIN) {
                return "battle_legendary_origin_forme";
              }
              return "battle_legendary_dia_pal";
            case SpeciesId.GIRATINA:
              return "battle_legendary_giratina";
            case SpeciesId.ARCEUS:
              return "battle_legendary_arceus";
            case SpeciesId.COBALION:
            case SpeciesId.TERRAKION:
            case SpeciesId.VIRIZION:
            case SpeciesId.KELDEO:
            case SpeciesId.TORNADUS:
            case SpeciesId.LANDORUS:
            case SpeciesId.THUNDURUS:
            case SpeciesId.MELOETTA:
            case SpeciesId.GENESECT:
              return "battle_legendary_unova";
            case SpeciesId.KYUREM:
              return "battle_legendary_kyurem";
            case SpeciesId.XERNEAS:
            case SpeciesId.YVELTAL:
            case SpeciesId.ZYGARDE:
              return "battle_legendary_xern_yvel";
            case SpeciesId.TAPU_KOKO:
            case SpeciesId.TAPU_LELE:
            case SpeciesId.TAPU_BULU:
            case SpeciesId.TAPU_FINI:
              return "battle_legendary_tapu";
            case SpeciesId.SOLGALEO:
            case SpeciesId.LUNALA:
              return "battle_legendary_sol_lun";
            case SpeciesId.NECROZMA:
              switch (pokemon.getFormKey()) {
                case "dusk-mane":
                case "dawn-wings":
                  return "battle_legendary_dusk_dawn";
                case "ultra":
                  return "battle_legendary_ultra_nec";
                default:
                  return "battle_legendary_sol_lun";
              }
            case SpeciesId.NIHILEGO:
            case SpeciesId.PHEROMOSA:
            case SpeciesId.BUZZWOLE:
            case SpeciesId.XURKITREE:
            case SpeciesId.CELESTEELA:
            case SpeciesId.KARTANA:
            case SpeciesId.GUZZLORD:
            case SpeciesId.POIPOLE:
            case SpeciesId.NAGANADEL:
            case SpeciesId.STAKATAKA:
            case SpeciesId.BLACEPHALON:
              return "battle_legendary_ub";
            case SpeciesId.ZACIAN:
            case SpeciesId.ZAMAZENTA:
              return "battle_legendary_zac_zam";
            case SpeciesId.ETERNATUS:
              if (pokemon.getFormKey() === "eternamax") {
                return "battle_legendary_eternatus_p2";
              }
              return "battle_legendary_eternatus_p1";
            case SpeciesId.GLASTRIER:
            case SpeciesId.SPECTRIER:
              return "battle_legendary_glas_spec";
            case SpeciesId.CALYREX:
              if (pokemon.getFormKey() === "ice" || pokemon.getFormKey() === "shadow") {
                return "battle_legendary_riders";
              }
              return "battle_legendary_calyrex";
            case SpeciesId.GALAR_ARTICUNO:
            case SpeciesId.GALAR_ZAPDOS:
            case SpeciesId.GALAR_MOLTRES:
              return "battle_legendary_birds_galar";
            case SpeciesId.WO_CHIEN:
            case SpeciesId.CHIEN_PAO:
            case SpeciesId.TING_LU:
            case SpeciesId.CHI_YU:
              return "battle_legendary_ruinous";
            case SpeciesId.KORAIDON:
            case SpeciesId.MIRAIDON:
              return "battle_legendary_kor_mir";
            case SpeciesId.OKIDOGI:
            case SpeciesId.MUNKIDORI:
            case SpeciesId.FEZANDIPITI:
              return "battle_legendary_loyal_three";
            case SpeciesId.OGERPON:
              return "battle_legendary_ogerpon";
            case SpeciesId.TERAPAGOS:
              return "battle_legendary_terapagos";
            case SpeciesId.PECHARUNT:
              return "battle_legendary_pecharunt";
            default:
              if (pokemon.species.legendary) {
                return "battle_legendary_res_zek";
              }
              return "battle_legendary_unova";
          }
        }
      }
    }

    if (globalScene.gameMode.isClassic && this.waveIndex <= 4) {
      return "battle_wild";
    }

    return null;
  }

  /**
   * Generates a random number using the current battle's seed. Calls {@linkcode randSeedInt}
   * @param range How large of a range of random numbers to choose from. If {@linkcode range} <= 1, returns {@linkcode min}
   * @param min The minimum integer to pick, default `0`
   * @returns A random integer between {@linkcode min} and ({@linkcode min} + {@linkcode range} - 1)
   */
  randSeedInt(range: number, min = 0): number {
    if (range <= 1) {
      return min;
    }
    const tempRngCounter = globalScene.rngCounter;
    const tempSeedOverride = globalScene.rngSeedOverride;
    const state = Phaser.Math.RND.state();
    if (this.battleSeedState) {
      Phaser.Math.RND.state(this.battleSeedState);
    } else {
      Phaser.Math.RND.sow([shiftCharCodes(this.battleSeed, this.turn << 6)]);
      console.log("Battle Seed:", this.battleSeed);
    }
    globalScene.rngCounter = this.rngCounter++;
    globalScene.rngSeedOverride = this.battleSeed;
    const ret = randSeedInt(range, min);
    this.battleSeedState = Phaser.Math.RND.state();
    Phaser.Math.RND.state(state);
    globalScene.rngCounter = tempRngCounter;
    globalScene.rngSeedOverride = tempSeedOverride;
    return ret;
  }

  /**
   * Returns if the battle is of type {@linkcode BattleType.MYSTERY_ENCOUNTER}
   */
  isBattleMysteryEncounter(): boolean {
    return this.battleType === BattleType.MYSTERY_ENCOUNTER;
  }
}

export class FixedBattle extends Battle {
  constructor(waveIndex: number, config: FixedBattleConfig) {
    super(
      globalScene.gameMode,
      waveIndex,
      config.battleType,
      config.battleType === BattleType.TRAINER ? config.getTrainer() : undefined,
      config.double,
    );
    if (config.getEnemyParty) {
      this.enemyParty = config.getEnemyParty();
    }
  }
}

type GetTrainerFunc = () => Trainer;
type GetEnemyPartyFunc = () => EnemyPokemon[];

export class FixedBattleConfig {
  public battleType: BattleType;
  public double: boolean;
  public getTrainer: GetTrainerFunc;
  public getEnemyParty: GetEnemyPartyFunc;
  public seedOffsetWaveIndex: number;
  public customModifierRewardSettings?: CustomModifierSettings;

  setBattleType(battleType: BattleType): FixedBattleConfig {
    this.battleType = battleType;
    return this;
  }

  setDouble(double: boolean): FixedBattleConfig {
    this.double = double;
    return this;
  }

  setGetTrainerFunc(getTrainerFunc: GetTrainerFunc): FixedBattleConfig {
    this.getTrainer = getTrainerFunc;
    return this;
  }

  setGetEnemyPartyFunc(getEnemyPartyFunc: GetEnemyPartyFunc): FixedBattleConfig {
    this.getEnemyParty = getEnemyPartyFunc;
    return this;
  }

  setSeedOffsetWave(seedOffsetWaveIndex: number): FixedBattleConfig {
    this.seedOffsetWaveIndex = seedOffsetWaveIndex;
    return this;
  }

  setCustomModifierRewards(customModifierRewardSettings: CustomModifierSettings) {
    this.customModifierRewardSettings = customModifierRewardSettings;
    return this;
  }
}
/**
 * Helper function to generate a random trainer for evil team trainers and the elite 4/champion
<<<<<<< HEAD
 * @param trainerPool - The TrainerType or list of TrainerTypes that can possibly be generated
 * @param randomGender - (default `false`); Whether or not to randomly (50%) generate a female trainer (for use with evil team grunts)
 * @param seedOffset - (default `0`); A seed offset indicating the invocation count of the function to attempt to choose a random, but unique, trainer from the pool
 * @returns A function to generate a random trainer
=======
 * @param trainerPool - An array of trainer types to choose from. If an entry is an array, a random trainer type will be chosen from that array
 * @param randomGender - Whether or not to randomly (50%) generate a female trainer (for use with evil team grunts)
 * @param seedOffset - The seed offset to use for the random generation of the trainer
 * @returns A function to get a random trainer
>>>>>>> 11296363
 */
export function getRandomTrainerFunc(
  trainerPool: readonly (TrainerType | readonly TrainerType[])[],
  randomGender = false,
  seedOffset = 0,
): GetTrainerFunc {
  return () => {
<<<<<<< HEAD
    /** The chosen entry in the pool */
    let choice = randSeedItem(trainerPool);

    if (typeof choice !== "number") {
      choice = seedOffset === 0 ? randSeedItem(choice) : randSeedUniqueItem(choice, seedOffset);
    }
=======
    const rand = randSeedInt(trainerPool.length);
    const trainerTypes: TrainerType[] = new Array(trainerPool.length);

    globalScene.executeWithSeedOffset(() => {
      for (let i = 0; i < trainerPool.length; i++) {
        const trainerPoolEntry = trainerPool[i];
        const trainerType = Array.isArray(trainerPoolEntry) ? randSeedItem(trainerPoolEntry) : trainerPoolEntry;
        trainerTypes[i] = trainerType;
      }
    }, seedOffset);
>>>>>>> 11296363

    let trainerGender = TrainerVariant.DEFAULT;
    if (randomGender) {
      trainerGender = randInt(2) === 0 ? TrainerVariant.FEMALE : TrainerVariant.DEFAULT;
    }

    /* 1/3 chance for evil team grunts to be double battles */
    const evilTeamGrunts = [
      TrainerType.ROCKET_GRUNT,
      TrainerType.MAGMA_GRUNT,
      TrainerType.AQUA_GRUNT,
      TrainerType.GALACTIC_GRUNT,
      TrainerType.PLASMA_GRUNT,
      TrainerType.FLARE_GRUNT,
      TrainerType.AETHER_GRUNT,
      TrainerType.SKULL_GRUNT,
      TrainerType.MACRO_GRUNT,
      TrainerType.STAR_GRUNT,
    ];
    const isEvilTeamGrunt = evilTeamGrunts.includes(choice);

    if (trainerConfigs[choice].hasDouble && isEvilTeamGrunt) {
      return new Trainer(choice, randInt(3) === 0 ? TrainerVariant.DOUBLE : trainerGender);
    }

    return new Trainer(choice, trainerGender);
  };
}<|MERGE_RESOLUTION|>--- conflicted
+++ resolved
@@ -526,17 +526,10 @@
 }
 /**
  * Helper function to generate a random trainer for evil team trainers and the elite 4/champion
-<<<<<<< HEAD
  * @param trainerPool - The TrainerType or list of TrainerTypes that can possibly be generated
  * @param randomGender - (default `false`); Whether or not to randomly (50%) generate a female trainer (for use with evil team grunts)
  * @param seedOffset - (default `0`); A seed offset indicating the invocation count of the function to attempt to choose a random, but unique, trainer from the pool
  * @returns A function to generate a random trainer
-=======
- * @param trainerPool - An array of trainer types to choose from. If an entry is an array, a random trainer type will be chosen from that array
- * @param randomGender - Whether or not to randomly (50%) generate a female trainer (for use with evil team grunts)
- * @param seedOffset - The seed offset to use for the random generation of the trainer
- * @returns A function to get a random trainer
->>>>>>> 11296363
  */
 export function getRandomTrainerFunc(
   trainerPool: readonly (TrainerType | readonly TrainerType[])[],
@@ -544,25 +537,12 @@
   seedOffset = 0,
 ): GetTrainerFunc {
   return () => {
-<<<<<<< HEAD
     /** The chosen entry in the pool */
     let choice = randSeedItem(trainerPool);
 
     if (typeof choice !== "number") {
       choice = seedOffset === 0 ? randSeedItem(choice) : randSeedUniqueItem(choice, seedOffset);
     }
-=======
-    const rand = randSeedInt(trainerPool.length);
-    const trainerTypes: TrainerType[] = new Array(trainerPool.length);
-
-    globalScene.executeWithSeedOffset(() => {
-      for (let i = 0; i < trainerPool.length; i++) {
-        const trainerPoolEntry = trainerPool[i];
-        const trainerType = Array.isArray(trainerPoolEntry) ? randSeedItem(trainerPoolEntry) : trainerPoolEntry;
-        trainerTypes[i] = trainerType;
-      }
-    }, seedOffset);
->>>>>>> 11296363
 
     let trainerGender = TrainerVariant.DEFAULT;
     if (randomGender) {
