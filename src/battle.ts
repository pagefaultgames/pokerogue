import type { GameMode } from "#app/game-mode";
import { globalScene } from "#app/global-scene";
<<<<<<< HEAD
import type { Command } from "#enums/command";
import {
  randomString,
  NumberHolder,
  randSeedInt,
  shiftCharCodes,
  randSeedItem,
  randInt,
  randSeedFloat,
} from "#app/utils/common";
import { getEnumValues } from "./utils/enums";
import Trainer from "./field/trainer";
import { TrainerVariant } from "#enums/trainer-variant";
import type { GameMode } from "./game-mode";
import { MoneyMultiplierModifier, type PokemonHeldItemModifier } from "./modifier/modifier";
import type { PokeballType } from "#enums/pokeball";
import { trainerConfigs } from "#app/data/trainers/trainer-config";
import { SpeciesFormKey } from "#enums/species-form-key";
import type { EnemyPokemon, PlayerPokemon } from "#app/field/pokemon";
import type { TurnMove } from "./@types/turn-move";
import type Pokemon from "#app/field/pokemon";
=======
>>>>>>> 2e06b10f
import { ArenaTagType } from "#enums/arena-tag-type";
import { BattleSpec } from "#enums/battle-spec";
import { BattleType } from "#enums/battle-type";
import { BattlerIndex } from "#enums/battler-index";
import type { Command } from "#enums/command";
import { ClassicFixedBossWaves } from "#enums/fixed-boss-waves";
import { ModifierTier } from "#enums/modifier-tier";
import type { MoveId } from "#enums/move-id";
import { MysteryEncounterMode } from "#enums/mystery-encounter-mode";
import type { MysteryEncounterType } from "#enums/mystery-encounter-type";
import { PlayerGender } from "#enums/player-gender";
import type { PokeballType } from "#enums/pokeball";
import { SpeciesFormKey } from "#enums/species-form-key";
import { SpeciesId } from "#enums/species-id";
import { TrainerType } from "#enums/trainer-type";
import { TrainerVariant } from "#enums/trainer-variant";
import type { EnemyPokemon, PlayerPokemon, Pokemon } from "#field/pokemon";
import { Trainer } from "#field/trainer";
import { MoneyMultiplierModifier, type PokemonHeldItemModifier } from "#modifiers/modifier";
import type { CustomModifierSettings } from "#modifiers/modifier-type";
import type { MysteryEncounter } from "#mystery-encounters/mystery-encounter";
import i18next from "#plugins/i18n";
import { MusicPreference } from "#system/settings";
import { trainerConfigs } from "#trainers/trainer-config";
import type { TurnMove } from "#types/turn-move";
import {
  getEnumValues,
  NumberHolder,
  randInt,
  randomString,
  randSeedFloat,
  randSeedInt,
  randSeedItem,
  shiftCharCodes,
} from "#utils/common";

export interface TurnCommand {
  command: Command;
  cursor?: number;
  move?: TurnMove;
  targets?: BattlerIndex[];
  skip?: boolean;
  args?: any[];
}

export interface FaintLogEntry {
  pokemon: Pokemon;
  turn: number;
}

interface TurnCommands {
  [key: number]: TurnCommand | null;
}

export class Battle {
  protected gameMode: GameMode;
  public waveIndex: number;
  public battleType: BattleType;
  public battleSpec: BattleSpec;
  public trainer: Trainer | null;
  public enemyLevels: number[] | undefined;
  public enemyParty: EnemyPokemon[] = [];
  public seenEnemyPartyMemberIds: Set<number> = new Set<number>();
  public double: boolean;
  public started = false;
  public enemySwitchCounter = 0;
  public turn = 0;
  public preTurnCommands: TurnCommands;
  public turnCommands: TurnCommands;
  public playerParticipantIds: Set<number> = new Set<number>();
  public battleScore = 0;
  public postBattleLoot: PokemonHeldItemModifier[] = [];
  public escapeAttempts = 0;
  public lastMove: MoveId;
  public battleSeed: string = randomString(16, true);
  private battleSeedState: string | null = null;
  public moneyScattered = 0;
  /** Primarily for double battles, keeps track of last enemy and player pokemon that triggered its ability or used a move */
  public lastEnemyInvolved: number;
  public lastPlayerInvolved: number;
  public lastUsedPokeball: PokeballType | null = null;
  /**
   * Saves the number of times a Pokemon on the enemy's side has fainted during this battle.
   * This is saved here since we encounter a new enemy every wave.
   * {@linkcode globalScene.arena.playerFaints} is the corresponding faint counter for the player and needs to be save across waves (reset every arena encounter).
   */
  public enemyFaints = 0;
  public playerFaintsHistory: FaintLogEntry[] = [];
  public enemyFaintsHistory: FaintLogEntry[] = [];

  public mysteryEncounterType?: MysteryEncounterType;
  /** If the current battle is a Mystery Encounter, this will always be defined */
  public mysteryEncounter?: MysteryEncounter;

  /**
   * Tracker for whether the last run attempt failed.
   * @defaultValue `false`
   */
  public failedRunAway = false;

  private rngCounter = 0;

  constructor(gameMode: GameMode, waveIndex: number, battleType: BattleType, trainer?: Trainer, double = false) {
    this.gameMode = gameMode;
    this.waveIndex = waveIndex;
    this.battleType = battleType;
    this.trainer = trainer ?? null;
    this.initBattleSpec();
    this.enemyLevels =
      battleType !== BattleType.TRAINER
        ? new Array(double ? 2 : 1).fill(null).map(() => this.getLevelForWave())
        : trainer?.getPartyLevels(this.waveIndex);
    this.double = double;
  }

  private initBattleSpec(): void {
    let spec = BattleSpec.DEFAULT;
    if (this.gameMode.isWaveFinal(this.waveIndex) && this.gameMode.isClassic) {
      spec = BattleSpec.FINAL_BOSS;
    }
    this.battleSpec = spec;
  }

  public getLevelForWave(): number {
    const levelWaveIndex = this.gameMode.getWaveForDifficulty(this.waveIndex);
    const baseLevel = 1 + levelWaveIndex / 2 + Math.pow(levelWaveIndex / 25, 2);
    const bossMultiplier = 1.2;

    if (this.gameMode.isBoss(this.waveIndex)) {
      const ret = Math.floor(baseLevel * bossMultiplier);
      if (this.battleSpec === BattleSpec.FINAL_BOSS || !(this.waveIndex % 250)) {
        return Math.ceil(ret / 25) * 25;
      }
      let levelOffset = 0;
      if (!this.gameMode.isWaveFinal(this.waveIndex)) {
        levelOffset = Math.round(Phaser.Math.RND.realInRange(-1, 1) * Math.floor(levelWaveIndex / 10));
      }
      return ret + levelOffset;
    }

    let levelOffset = 0;

    const deviation = 10 / levelWaveIndex;
    levelOffset = Math.abs(this.randSeedGaussForLevel(deviation));

    return Math.max(Math.round(baseLevel + levelOffset), 1);
  }

  randSeedGaussForLevel(value: number): number {
    let rand = 0;
    for (let i = value; i > 0; i--) {
      rand += randSeedFloat();
    }
    return rand / value;
  }

  getBattlerCount(): number {
    return this.double ? 2 : 1;
  }

  incrementTurn(): void {
    this.turn++;
    this.turnCommands = Object.fromEntries(getEnumValues(BattlerIndex).map(bt => [bt, null]));
    this.preTurnCommands = Object.fromEntries(getEnumValues(BattlerIndex).map(bt => [bt, null]));
    this.battleSeedState = null;
  }

  addParticipant(playerPokemon: PlayerPokemon): void {
    this.playerParticipantIds.add(playerPokemon.id);
  }

  removeFaintedParticipant(playerPokemon: PlayerPokemon): void {
    this.playerParticipantIds.delete(playerPokemon.id);
  }

  addPostBattleLoot(enemyPokemon: EnemyPokemon): void {
    this.postBattleLoot.push(
      ...globalScene
        .findModifiers(
          m => m.is("PokemonHeldItemModifier") && m.pokemonId === enemyPokemon.id && m.isTransferable,
          false,
        )
        .map(i => {
          const ret = i as PokemonHeldItemModifier;
          //@ts-expect-error - this is awful to fix/change
          ret.pokemonId = null;
          return ret;
        }),
    );
  }

  pickUpScatteredMoney(): void {
    const moneyAmount = new NumberHolder(globalScene.currentBattle.moneyScattered);
    globalScene.applyModifiers(MoneyMultiplierModifier, true, moneyAmount);

    if (globalScene.arena.getTag(ArenaTagType.HAPPY_HOUR)) {
      moneyAmount.value *= 2;
    }

    globalScene.addMoney(moneyAmount.value);

    const userLocale = navigator.language || "en-US";
    const formattedMoneyAmount = moneyAmount.value.toLocaleString(userLocale);
    const message = i18next.t("battle:moneyPickedUp", {
      moneyAmount: formattedMoneyAmount,
    });
    globalScene.phaseManager.queueMessage(message, undefined, true);

    globalScene.currentBattle.moneyScattered = 0;
  }

  addBattleScore(): void {
    let partyMemberTurnMultiplier = globalScene.getEnemyParty().length / 2 + 0.5;
    if (this.double) {
      partyMemberTurnMultiplier /= 1.5;
    }
    for (const p of globalScene.getEnemyParty()) {
      if (p.isBoss()) {
        partyMemberTurnMultiplier *= p.bossSegments / 1.5 / globalScene.getEnemyParty().length;
      }
    }
    const turnMultiplier = Phaser.Tweens.Builders.GetEaseFunction("Sine.easeIn")(
      1 - Math.min(this.turn - 2, 10 * partyMemberTurnMultiplier) / (10 * partyMemberTurnMultiplier),
    );
    const finalBattleScore = Math.ceil(this.battleScore * turnMultiplier);
    globalScene.score += finalBattleScore;
    console.log(
      `Battle Score: ${finalBattleScore} (${this.turn - 1} Turns x${Math.floor(turnMultiplier * 100) / 100})`,
    );
    console.log(`Total Score: ${globalScene.score}`);
    globalScene.updateScoreText();
  }

  getBgmOverride(): string | null {
    if (this.isBattleMysteryEncounter() && this.mysteryEncounter?.encounterMode === MysteryEncounterMode.DEFAULT) {
      // Music is overridden for MEs during ME onInit()
      // Should not use any BGM overrides before swapping from DEFAULT mode
      return null;
    }
    if (
      this.battleType === BattleType.TRAINER ||
      this.mysteryEncounter?.encounterMode === MysteryEncounterMode.TRAINER_BATTLE
    ) {
      if (!this.started && this.trainer?.config.encounterBgm && this.trainer?.getEncounterMessages()?.length) {
        return `encounter_${this.trainer?.getEncounterBgm()}`;
      }
      if (globalScene.musicPreference === MusicPreference.GENFIVE) {
        return this.trainer?.getBattleBgm() ?? null;
      }
      return this.trainer?.getMixedBattleBgm() ?? null;
    }
    if (this.gameMode.isClassic && this.waveIndex > 195 && this.battleSpec !== BattleSpec.FINAL_BOSS) {
      return "end_summit";
    }
    const wildOpponents = globalScene.getEnemyParty();
    for (const pokemon of wildOpponents) {
      if (this.battleSpec === BattleSpec.FINAL_BOSS) {
        if (pokemon.species.getFormSpriteKey(pokemon.formIndex) === SpeciesFormKey.ETERNAMAX) {
          return "battle_final";
        }
        return "battle_final_encounter";
      }
      if (pokemon.species.legendary || pokemon.species.subLegendary || pokemon.species.mythical) {
        if (globalScene.musicPreference === MusicPreference.GENFIVE) {
          switch (pokemon.species.speciesId) {
            case SpeciesId.REGIROCK:
            case SpeciesId.REGICE:
            case SpeciesId.REGISTEEL:
            case SpeciesId.REGIGIGAS:
            case SpeciesId.REGIDRAGO:
            case SpeciesId.REGIELEKI:
              return "battle_legendary_regis_g5";
            case SpeciesId.KYUREM:
              return "battle_legendary_kyurem";
            default:
              if (pokemon.species.legendary) {
                return "battle_legendary_res_zek";
              }
              return "battle_legendary_unova";
          }
        }
        if (globalScene.musicPreference === MusicPreference.ALLGENS) {
          switch (pokemon.species.speciesId) {
            case SpeciesId.ARTICUNO:
            case SpeciesId.ZAPDOS:
            case SpeciesId.MOLTRES:
            case SpeciesId.MEWTWO:
            case SpeciesId.MEW:
              return "battle_legendary_kanto";
            case SpeciesId.RAIKOU:
              return "battle_legendary_raikou";
            case SpeciesId.ENTEI:
              return "battle_legendary_entei";
            case SpeciesId.SUICUNE:
              return "battle_legendary_suicune";
            case SpeciesId.LUGIA:
              return "battle_legendary_lugia";
            case SpeciesId.HO_OH:
              return "battle_legendary_ho_oh";
            case SpeciesId.REGIROCK:
            case SpeciesId.REGICE:
            case SpeciesId.REGISTEEL:
            case SpeciesId.REGIGIGAS:
            case SpeciesId.REGIDRAGO:
            case SpeciesId.REGIELEKI:
              return "battle_legendary_regis_g6";
            case SpeciesId.GROUDON:
            case SpeciesId.KYOGRE:
              return "battle_legendary_gro_kyo";
            case SpeciesId.RAYQUAZA:
              return "battle_legendary_rayquaza";
            case SpeciesId.DEOXYS:
              return "battle_legendary_deoxys";
            case SpeciesId.UXIE:
            case SpeciesId.MESPRIT:
            case SpeciesId.AZELF:
              return "battle_legendary_lake_trio";
            case SpeciesId.HEATRAN:
            case SpeciesId.CRESSELIA:
            case SpeciesId.DARKRAI:
            case SpeciesId.SHAYMIN:
              return "battle_legendary_sinnoh";
            case SpeciesId.DIALGA:
            case SpeciesId.PALKIA:
              if (pokemon.species.getFormSpriteKey(pokemon.formIndex) === SpeciesFormKey.ORIGIN) {
                return "battle_legendary_origin_forme";
              }
              return "battle_legendary_dia_pal";
            case SpeciesId.GIRATINA:
              return "battle_legendary_giratina";
            case SpeciesId.ARCEUS:
              return "battle_legendary_arceus";
            case SpeciesId.COBALION:
            case SpeciesId.TERRAKION:
            case SpeciesId.VIRIZION:
            case SpeciesId.KELDEO:
            case SpeciesId.TORNADUS:
            case SpeciesId.LANDORUS:
            case SpeciesId.THUNDURUS:
            case SpeciesId.MELOETTA:
            case SpeciesId.GENESECT:
              return "battle_legendary_unova";
            case SpeciesId.KYUREM:
              return "battle_legendary_kyurem";
            case SpeciesId.XERNEAS:
            case SpeciesId.YVELTAL:
            case SpeciesId.ZYGARDE:
              return "battle_legendary_xern_yvel";
            case SpeciesId.TAPU_KOKO:
            case SpeciesId.TAPU_LELE:
            case SpeciesId.TAPU_BULU:
            case SpeciesId.TAPU_FINI:
              return "battle_legendary_tapu";
            case SpeciesId.SOLGALEO:
            case SpeciesId.LUNALA:
              return "battle_legendary_sol_lun";
            case SpeciesId.NECROZMA:
              switch (pokemon.getFormKey()) {
                case "dusk-mane":
                case "dawn-wings":
                  return "battle_legendary_dusk_dawn";
                case "ultra":
                  return "battle_legendary_ultra_nec";
                default:
                  return "battle_legendary_sol_lun";
              }
            case SpeciesId.NIHILEGO:
            case SpeciesId.PHEROMOSA:
            case SpeciesId.BUZZWOLE:
            case SpeciesId.XURKITREE:
            case SpeciesId.CELESTEELA:
            case SpeciesId.KARTANA:
            case SpeciesId.GUZZLORD:
            case SpeciesId.POIPOLE:
            case SpeciesId.NAGANADEL:
            case SpeciesId.STAKATAKA:
            case SpeciesId.BLACEPHALON:
              return "battle_legendary_ub";
            case SpeciesId.ZACIAN:
            case SpeciesId.ZAMAZENTA:
              return "battle_legendary_zac_zam";
            case SpeciesId.ETERNATUS:
              if (pokemon.getFormKey() === "eternamax") {
                return "battle_legendary_eternatus_p2";
              }
              return "battle_legendary_eternatus_p1";
            case SpeciesId.GLASTRIER:
            case SpeciesId.SPECTRIER:
              return "battle_legendary_glas_spec";
            case SpeciesId.CALYREX:
              if (pokemon.getFormKey() === "ice" || pokemon.getFormKey() === "shadow") {
                return "battle_legendary_riders";
              }
              return "battle_legendary_calyrex";
            case SpeciesId.GALAR_ARTICUNO:
            case SpeciesId.GALAR_ZAPDOS:
            case SpeciesId.GALAR_MOLTRES:
              return "battle_legendary_birds_galar";
            case SpeciesId.WO_CHIEN:
            case SpeciesId.CHIEN_PAO:
            case SpeciesId.TING_LU:
            case SpeciesId.CHI_YU:
              return "battle_legendary_ruinous";
            case SpeciesId.KORAIDON:
            case SpeciesId.MIRAIDON:
              return "battle_legendary_kor_mir";
            case SpeciesId.OKIDOGI:
            case SpeciesId.MUNKIDORI:
            case SpeciesId.FEZANDIPITI:
              return "battle_legendary_loyal_three";
            case SpeciesId.OGERPON:
              return "battle_legendary_ogerpon";
            case SpeciesId.TERAPAGOS:
              return "battle_legendary_terapagos";
            case SpeciesId.PECHARUNT:
              return "battle_legendary_pecharunt";
            default:
              if (pokemon.species.legendary) {
                return "battle_legendary_res_zek";
              }
              return "battle_legendary_unova";
          }
        }
      }
    }

    if (globalScene.gameMode.isClassic && this.waveIndex <= 4) {
      return "battle_wild";
    }

    return null;
  }

  /**
   * Generates a random number using the current battle's seed. Calls {@linkcode randSeedInt}
   * @param range How large of a range of random numbers to choose from. If {@linkcode range} <= 1, returns {@linkcode min}
   * @param min The minimum integer to pick, default `0`
   * @returns A random integer between {@linkcode min} and ({@linkcode min} + {@linkcode range} - 1)
   */
  randSeedInt(range: number, min = 0): number {
    if (range <= 1) {
      return min;
    }
    const tempRngCounter = globalScene.rngCounter;
    const tempSeedOverride = globalScene.rngSeedOverride;
    const state = Phaser.Math.RND.state();
    if (this.battleSeedState) {
      Phaser.Math.RND.state(this.battleSeedState);
    } else {
      Phaser.Math.RND.sow([shiftCharCodes(this.battleSeed, this.turn << 6)]);
      console.log("Battle Seed:", this.battleSeed);
    }
    globalScene.rngCounter = this.rngCounter++;
    globalScene.rngSeedOverride = this.battleSeed;
    const ret = randSeedInt(range, min);
    this.battleSeedState = Phaser.Math.RND.state();
    Phaser.Math.RND.state(state);
    globalScene.rngCounter = tempRngCounter;
    globalScene.rngSeedOverride = tempSeedOverride;
    return ret;
  }

  /**
   * Returns if the battle is of type {@linkcode BattleType.MYSTERY_ENCOUNTER}
   */
  isBattleMysteryEncounter(): boolean {
    return this.battleType === BattleType.MYSTERY_ENCOUNTER;
  }
}

export class FixedBattle extends Battle {
  constructor(waveIndex: number, config: FixedBattleConfig) {
    super(
      globalScene.gameMode,
      waveIndex,
      config.battleType,
      config.battleType === BattleType.TRAINER ? config.getTrainer() : undefined,
      config.double,
    );
    if (config.getEnemyParty) {
      this.enemyParty = config.getEnemyParty();
    }
  }
}

type GetTrainerFunc = () => Trainer;
type GetEnemyPartyFunc = () => EnemyPokemon[];

export class FixedBattleConfig {
  public battleType: BattleType;
  public double: boolean;
  public getTrainer: GetTrainerFunc;
  public getEnemyParty: GetEnemyPartyFunc;
  public seedOffsetWaveIndex: number;
  public customModifierRewardSettings?: CustomModifierSettings;

  setBattleType(battleType: BattleType): FixedBattleConfig {
    this.battleType = battleType;
    return this;
  }

  setDouble(double: boolean): FixedBattleConfig {
    this.double = double;
    return this;
  }

  setGetTrainerFunc(getTrainerFunc: GetTrainerFunc): FixedBattleConfig {
    this.getTrainer = getTrainerFunc;
    return this;
  }

  setGetEnemyPartyFunc(getEnemyPartyFunc: GetEnemyPartyFunc): FixedBattleConfig {
    this.getEnemyParty = getEnemyPartyFunc;
    return this;
  }

  setSeedOffsetWave(seedOffsetWaveIndex: number): FixedBattleConfig {
    this.seedOffsetWaveIndex = seedOffsetWaveIndex;
    return this;
  }

  setCustomModifierRewards(customModifierRewardSettings: CustomModifierSettings) {
    this.customModifierRewardSettings = customModifierRewardSettings;
    return this;
  }
}

/**
 * Helper function to generate a random trainer for evil team trainers and the elite 4/champion
 * @param trainerPool The TrainerType or list of TrainerTypes that can possibly be generated
 * @param randomGender whether or not to randomly (50%) generate a female trainer (for use with evil team grunts)
 * @param seedOffset the seed offset to use for the random generation of the trainer
 * @returns the generated trainer
 */
export function getRandomTrainerFunc(
  trainerPool: (TrainerType | TrainerType[])[],
  randomGender = false,
  seedOffset = 0,
): GetTrainerFunc {
  return () => {
    const rand = randSeedInt(trainerPool.length);
    const trainerTypes: TrainerType[] = [];

    globalScene.executeWithSeedOffset(() => {
      for (const trainerPoolEntry of trainerPool) {
        const trainerType = Array.isArray(trainerPoolEntry) ? randSeedItem(trainerPoolEntry) : trainerPoolEntry;
        trainerTypes.push(trainerType);
      }
    }, seedOffset);

    let trainerGender = TrainerVariant.DEFAULT;
    if (randomGender) {
      trainerGender = randInt(2) === 0 ? TrainerVariant.FEMALE : TrainerVariant.DEFAULT;
    }

    /* 1/3 chance for evil team grunts to be double battles */
    const evilTeamGrunts = [
      TrainerType.ROCKET_GRUNT,
      TrainerType.MAGMA_GRUNT,
      TrainerType.AQUA_GRUNT,
      TrainerType.GALACTIC_GRUNT,
      TrainerType.PLASMA_GRUNT,
      TrainerType.FLARE_GRUNT,
      TrainerType.AETHER_GRUNT,
      TrainerType.SKULL_GRUNT,
      TrainerType.MACRO_GRUNT,
      TrainerType.STAR_GRUNT,
    ];
    const isEvilTeamGrunt = evilTeamGrunts.includes(trainerTypes[rand]);

    if (trainerConfigs[trainerTypes[rand]].hasDouble && isEvilTeamGrunt) {
      return new Trainer(trainerTypes[rand], randInt(3) === 0 ? TrainerVariant.DOUBLE : trainerGender);
    }

    return new Trainer(trainerTypes[rand], trainerGender);
  };
}

export interface FixedBattleConfigs {
  [key: number]: FixedBattleConfig;
}
/**
 * Youngster/Lass on 5
 * Rival on 8, 55, 95, 145, 195
 * Evil team grunts on 35, 62, 64, and 112
 * Evil team admin on 66 and 114
 * Evil leader on 115, 165
 * E4 on 182, 184, 186, 188
 * Champion on 190
 */
export const classicFixedBattles: FixedBattleConfigs = {
  [ClassicFixedBossWaves.TOWN_YOUNGSTER]: new FixedBattleConfig()
    .setBattleType(BattleType.TRAINER)
    .setGetTrainerFunc(
      () => new Trainer(TrainerType.YOUNGSTER, randSeedInt(2) ? TrainerVariant.FEMALE : TrainerVariant.DEFAULT),
    ),
  [ClassicFixedBossWaves.RIVAL_1]: new FixedBattleConfig()
    .setBattleType(BattleType.TRAINER)
    .setGetTrainerFunc(
      () =>
        new Trainer(
          TrainerType.RIVAL,
          globalScene.gameData.gender === PlayerGender.MALE ? TrainerVariant.FEMALE : TrainerVariant.DEFAULT,
        ),
    ),
  [ClassicFixedBossWaves.RIVAL_2]: new FixedBattleConfig()
    .setBattleType(BattleType.TRAINER)
    .setGetTrainerFunc(
      () =>
        new Trainer(
          TrainerType.RIVAL_2,
          globalScene.gameData.gender === PlayerGender.MALE ? TrainerVariant.FEMALE : TrainerVariant.DEFAULT,
        ),
    )
    .setCustomModifierRewards({
      guaranteedModifierTiers: [ModifierTier.ULTRA, ModifierTier.GREAT, ModifierTier.GREAT],
      allowLuckUpgrades: false,
    }),
  [ClassicFixedBossWaves.EVIL_GRUNT_1]: new FixedBattleConfig()
    .setBattleType(BattleType.TRAINER)
    .setGetTrainerFunc(
      getRandomTrainerFunc(
        [
          TrainerType.ROCKET_GRUNT,
          TrainerType.MAGMA_GRUNT,
          TrainerType.AQUA_GRUNT,
          TrainerType.GALACTIC_GRUNT,
          TrainerType.PLASMA_GRUNT,
          TrainerType.FLARE_GRUNT,
          TrainerType.AETHER_GRUNT,
          TrainerType.SKULL_GRUNT,
          TrainerType.MACRO_GRUNT,
          TrainerType.STAR_GRUNT,
        ],
        true,
      ),
    ),
  [ClassicFixedBossWaves.RIVAL_3]: new FixedBattleConfig()
    .setBattleType(BattleType.TRAINER)
    .setGetTrainerFunc(
      () =>
        new Trainer(
          TrainerType.RIVAL_3,
          globalScene.gameData.gender === PlayerGender.MALE ? TrainerVariant.FEMALE : TrainerVariant.DEFAULT,
        ),
    )
    .setCustomModifierRewards({
      guaranteedModifierTiers: [ModifierTier.ULTRA, ModifierTier.ULTRA, ModifierTier.GREAT, ModifierTier.GREAT],
      allowLuckUpgrades: false,
    }),
  [ClassicFixedBossWaves.EVIL_GRUNT_2]: new FixedBattleConfig()
    .setBattleType(BattleType.TRAINER)
    .setSeedOffsetWave(ClassicFixedBossWaves.EVIL_GRUNT_1)
    .setGetTrainerFunc(
      getRandomTrainerFunc(
        [
          TrainerType.ROCKET_GRUNT,
          TrainerType.MAGMA_GRUNT,
          TrainerType.AQUA_GRUNT,
          TrainerType.GALACTIC_GRUNT,
          TrainerType.PLASMA_GRUNT,
          TrainerType.FLARE_GRUNT,
          TrainerType.AETHER_GRUNT,
          TrainerType.SKULL_GRUNT,
          TrainerType.MACRO_GRUNT,
          TrainerType.STAR_GRUNT,
        ],
        true,
      ),
    ),
  [ClassicFixedBossWaves.EVIL_GRUNT_3]: new FixedBattleConfig()
    .setBattleType(BattleType.TRAINER)
    .setSeedOffsetWave(ClassicFixedBossWaves.EVIL_GRUNT_1)
    .setGetTrainerFunc(
      getRandomTrainerFunc(
        [
          TrainerType.ROCKET_GRUNT,
          TrainerType.MAGMA_GRUNT,
          TrainerType.AQUA_GRUNT,
          TrainerType.GALACTIC_GRUNT,
          TrainerType.PLASMA_GRUNT,
          TrainerType.FLARE_GRUNT,
          TrainerType.AETHER_GRUNT,
          TrainerType.SKULL_GRUNT,
          TrainerType.MACRO_GRUNT,
          TrainerType.STAR_GRUNT,
        ],
        true,
      ),
    ),
  [ClassicFixedBossWaves.EVIL_ADMIN_1]: new FixedBattleConfig()
    .setBattleType(BattleType.TRAINER)
    .setSeedOffsetWave(ClassicFixedBossWaves.EVIL_GRUNT_1)
    .setGetTrainerFunc(
      getRandomTrainerFunc(
        [
          [TrainerType.ARCHER, TrainerType.ARIANA, TrainerType.PROTON, TrainerType.PETREL],
          [TrainerType.TABITHA, TrainerType.COURTNEY],
          [TrainerType.MATT, TrainerType.SHELLY],
          [TrainerType.JUPITER, TrainerType.MARS, TrainerType.SATURN],
          [TrainerType.ZINZOLIN, TrainerType.COLRESS],
          [TrainerType.XEROSIC, TrainerType.BRYONY],
          TrainerType.FABA,
          TrainerType.PLUMERIA,
          TrainerType.OLEANA,
          [TrainerType.GIACOMO, TrainerType.MELA, TrainerType.ATTICUS, TrainerType.ORTEGA, TrainerType.ERI],
        ],
        true,
      ),
    ),
  [ClassicFixedBossWaves.RIVAL_4]: new FixedBattleConfig()
    .setBattleType(BattleType.TRAINER)
    .setGetTrainerFunc(
      () =>
        new Trainer(
          TrainerType.RIVAL_4,
          globalScene.gameData.gender === PlayerGender.MALE ? TrainerVariant.FEMALE : TrainerVariant.DEFAULT,
        ),
    )
    .setCustomModifierRewards({
      guaranteedModifierTiers: [ModifierTier.ULTRA, ModifierTier.ULTRA, ModifierTier.ULTRA, ModifierTier.ULTRA],
      allowLuckUpgrades: false,
    }),
  [ClassicFixedBossWaves.EVIL_GRUNT_4]: new FixedBattleConfig()
    .setBattleType(BattleType.TRAINER)
    .setSeedOffsetWave(ClassicFixedBossWaves.EVIL_GRUNT_1)
    .setGetTrainerFunc(
      getRandomTrainerFunc(
        [
          TrainerType.ROCKET_GRUNT,
          TrainerType.MAGMA_GRUNT,
          TrainerType.AQUA_GRUNT,
          TrainerType.GALACTIC_GRUNT,
          TrainerType.PLASMA_GRUNT,
          TrainerType.FLARE_GRUNT,
          TrainerType.AETHER_GRUNT,
          TrainerType.SKULL_GRUNT,
          TrainerType.MACRO_GRUNT,
          TrainerType.STAR_GRUNT,
        ],
        true,
      ),
    ),
  [ClassicFixedBossWaves.EVIL_ADMIN_2]: new FixedBattleConfig()
    .setBattleType(BattleType.TRAINER)
    .setSeedOffsetWave(ClassicFixedBossWaves.EVIL_GRUNT_1)
    .setGetTrainerFunc(
      getRandomTrainerFunc(
        [
          [TrainerType.ARCHER, TrainerType.ARIANA, TrainerType.PROTON, TrainerType.PETREL],
          [TrainerType.TABITHA, TrainerType.COURTNEY],
          [TrainerType.MATT, TrainerType.SHELLY],
          [TrainerType.JUPITER, TrainerType.MARS, TrainerType.SATURN],
          [TrainerType.ZINZOLIN, TrainerType.COLRESS],
          [TrainerType.XEROSIC, TrainerType.BRYONY],
          TrainerType.FABA,
          TrainerType.PLUMERIA,
          TrainerType.OLEANA,
          [TrainerType.GIACOMO, TrainerType.MELA, TrainerType.ATTICUS, TrainerType.ORTEGA, TrainerType.ERI],
        ],
        true,
        1,
      ),
    ),
  [ClassicFixedBossWaves.EVIL_BOSS_1]: new FixedBattleConfig()
    .setBattleType(BattleType.TRAINER)
    .setSeedOffsetWave(ClassicFixedBossWaves.EVIL_GRUNT_1)
    .setGetTrainerFunc(
      getRandomTrainerFunc([
        TrainerType.ROCKET_BOSS_GIOVANNI_1,
        TrainerType.MAXIE,
        TrainerType.ARCHIE,
        TrainerType.CYRUS,
        TrainerType.GHETSIS,
        TrainerType.LYSANDRE,
        TrainerType.LUSAMINE,
        TrainerType.GUZMA,
        TrainerType.ROSE,
        TrainerType.PENNY,
      ]),
    )
    .setCustomModifierRewards({
      guaranteedModifierTiers: [
        ModifierTier.ROGUE,
        ModifierTier.ROGUE,
        ModifierTier.ULTRA,
        ModifierTier.ULTRA,
        ModifierTier.ULTRA,
      ],
      allowLuckUpgrades: false,
    }),
  [ClassicFixedBossWaves.RIVAL_5]: new FixedBattleConfig()
    .setBattleType(BattleType.TRAINER)
    .setGetTrainerFunc(
      () =>
        new Trainer(
          TrainerType.RIVAL_5,
          globalScene.gameData.gender === PlayerGender.MALE ? TrainerVariant.FEMALE : TrainerVariant.DEFAULT,
        ),
    )
    .setCustomModifierRewards({
      guaranteedModifierTiers: [
        ModifierTier.ROGUE,
        ModifierTier.ROGUE,
        ModifierTier.ROGUE,
        ModifierTier.ULTRA,
        ModifierTier.ULTRA,
      ],
      allowLuckUpgrades: false,
    }),
  [ClassicFixedBossWaves.EVIL_BOSS_2]: new FixedBattleConfig()
    .setBattleType(BattleType.TRAINER)
    .setSeedOffsetWave(ClassicFixedBossWaves.EVIL_GRUNT_1)
    .setGetTrainerFunc(
      getRandomTrainerFunc([
        TrainerType.ROCKET_BOSS_GIOVANNI_2,
        TrainerType.MAXIE_2,
        TrainerType.ARCHIE_2,
        TrainerType.CYRUS_2,
        TrainerType.GHETSIS_2,
        TrainerType.LYSANDRE_2,
        TrainerType.LUSAMINE_2,
        TrainerType.GUZMA_2,
        TrainerType.ROSE_2,
        TrainerType.PENNY_2,
      ]),
    )
    .setCustomModifierRewards({
      guaranteedModifierTiers: [
        ModifierTier.ROGUE,
        ModifierTier.ROGUE,
        ModifierTier.ULTRA,
        ModifierTier.ULTRA,
        ModifierTier.ULTRA,
        ModifierTier.ULTRA,
      ],
      allowLuckUpgrades: false,
    }),
  [ClassicFixedBossWaves.ELITE_FOUR_1]: new FixedBattleConfig()
    .setBattleType(BattleType.TRAINER)
    .setGetTrainerFunc(
      getRandomTrainerFunc([
        TrainerType.LORELEI,
        TrainerType.WILL,
        TrainerType.SIDNEY,
        TrainerType.AARON,
        TrainerType.SHAUNTAL,
        TrainerType.MALVA,
        [TrainerType.HALA, TrainerType.MOLAYNE],
        TrainerType.MARNIE_ELITE,
        TrainerType.RIKA,
        TrainerType.CRISPIN,
      ]),
    ),
  [ClassicFixedBossWaves.ELITE_FOUR_2]: new FixedBattleConfig()
    .setBattleType(BattleType.TRAINER)
    .setSeedOffsetWave(ClassicFixedBossWaves.ELITE_FOUR_1)
    .setGetTrainerFunc(
      getRandomTrainerFunc([
        TrainerType.BRUNO,
        TrainerType.KOGA,
        TrainerType.PHOEBE,
        TrainerType.BERTHA,
        TrainerType.MARSHAL,
        TrainerType.SIEBOLD,
        TrainerType.OLIVIA,
        TrainerType.NESSA_ELITE,
        TrainerType.POPPY,
        TrainerType.AMARYS,
      ]),
    ),
  [ClassicFixedBossWaves.ELITE_FOUR_3]: new FixedBattleConfig()
    .setBattleType(BattleType.TRAINER)
    .setSeedOffsetWave(ClassicFixedBossWaves.ELITE_FOUR_1)
    .setGetTrainerFunc(
      getRandomTrainerFunc([
        TrainerType.AGATHA,
        TrainerType.BRUNO,
        TrainerType.GLACIA,
        TrainerType.FLINT,
        TrainerType.GRIMSLEY,
        TrainerType.WIKSTROM,
        TrainerType.ACEROLA,
        [TrainerType.BEA_ELITE, TrainerType.ALLISTER_ELITE],
        TrainerType.LARRY_ELITE,
        TrainerType.LACEY,
      ]),
    ),
  [ClassicFixedBossWaves.ELITE_FOUR_4]: new FixedBattleConfig()
    .setBattleType(BattleType.TRAINER)
    .setSeedOffsetWave(ClassicFixedBossWaves.ELITE_FOUR_1)
    .setGetTrainerFunc(
      getRandomTrainerFunc([
        TrainerType.LANCE,
        TrainerType.KAREN,
        TrainerType.DRAKE,
        TrainerType.LUCIAN,
        TrainerType.CAITLIN,
        TrainerType.DRASNA,
        TrainerType.KAHILI,
        TrainerType.RAIHAN_ELITE,
        TrainerType.HASSEL,
        TrainerType.DRAYTON,
      ]),
    ),
  [ClassicFixedBossWaves.CHAMPION]: new FixedBattleConfig()
    .setBattleType(BattleType.TRAINER)
    .setSeedOffsetWave(ClassicFixedBossWaves.ELITE_FOUR_1)
    .setGetTrainerFunc(
      getRandomTrainerFunc([
        TrainerType.BLUE,
        [TrainerType.RED, TrainerType.LANCE_CHAMPION],
        [TrainerType.STEVEN, TrainerType.WALLACE],
        TrainerType.CYNTHIA,
        [TrainerType.ALDER, TrainerType.IRIS],
        TrainerType.DIANTHA,
        [TrainerType.KUKUI, TrainerType.HAU],
        [TrainerType.LEON, TrainerType.MUSTARD],
        [TrainerType.GEETA, TrainerType.NEMONA],
        TrainerType.KIERAN,
      ]),
    ),
  [ClassicFixedBossWaves.RIVAL_6]: new FixedBattleConfig()
    .setBattleType(BattleType.TRAINER)
    .setGetTrainerFunc(
      () =>
        new Trainer(
          TrainerType.RIVAL_6,
          globalScene.gameData.gender === PlayerGender.MALE ? TrainerVariant.FEMALE : TrainerVariant.DEFAULT,
        ),
    )
    .setCustomModifierRewards({
      guaranteedModifierTiers: [
        ModifierTier.ROGUE,
        ModifierTier.ROGUE,
        ModifierTier.ULTRA,
        ModifierTier.ULTRA,
        ModifierTier.GREAT,
        ModifierTier.GREAT,
      ],
      allowLuckUpgrades: false,
    }),
};<|MERGE_RESOLUTION|>--- conflicted
+++ resolved
@@ -1,29 +1,5 @@
 import type { GameMode } from "#app/game-mode";
 import { globalScene } from "#app/global-scene";
-<<<<<<< HEAD
-import type { Command } from "#enums/command";
-import {
-  randomString,
-  NumberHolder,
-  randSeedInt,
-  shiftCharCodes,
-  randSeedItem,
-  randInt,
-  randSeedFloat,
-} from "#app/utils/common";
-import { getEnumValues } from "./utils/enums";
-import Trainer from "./field/trainer";
-import { TrainerVariant } from "#enums/trainer-variant";
-import type { GameMode } from "./game-mode";
-import { MoneyMultiplierModifier, type PokemonHeldItemModifier } from "./modifier/modifier";
-import type { PokeballType } from "#enums/pokeball";
-import { trainerConfigs } from "#app/data/trainers/trainer-config";
-import { SpeciesFormKey } from "#enums/species-form-key";
-import type { EnemyPokemon, PlayerPokemon } from "#app/field/pokemon";
-import type { TurnMove } from "./@types/turn-move";
-import type Pokemon from "#app/field/pokemon";
-=======
->>>>>>> 2e06b10f
 import { ArenaTagType } from "#enums/arena-tag-type";
 import { BattleSpec } from "#enums/battle-spec";
 import { BattleType } from "#enums/battle-type";
@@ -50,7 +26,6 @@
 import { trainerConfigs } from "#trainers/trainer-config";
 import type { TurnMove } from "#types/turn-move";
 import {
-  getEnumValues,
   NumberHolder,
   randInt,
   randomString,
@@ -59,6 +34,7 @@
   randSeedItem,
   shiftCharCodes,
 } from "#utils/common";
+import { getEnumValues } from "#utils/enums";
 
 export interface TurnCommand {
   command: Command;
