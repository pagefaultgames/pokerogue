--- conflicted
+++ resolved
@@ -16,30 +16,30 @@
 import i18next from "#app/plugins/i18n";
 
 export enum BattleType {
-    WILD,
-    TRAINER,
-    CLEAR
+  WILD,
+  TRAINER,
+  CLEAR
 }
 
 export enum BattlerIndex {
-    ATTACKER = -1,
-    PLAYER,
-    PLAYER_2,
-    ENEMY,
-    ENEMY_2
+  ATTACKER = -1,
+  PLAYER,
+  PLAYER_2,
+  ENEMY,
+  ENEMY_2
 }
 
 export interface TurnCommand {
-    command: Command;
-    cursor?: integer;
-    move?: QueuedMove;
-    targets?: BattlerIndex[];
-    skip?: boolean;
-    args?: any[];
+  command: Command;
+  cursor?: integer;
+  move?: QueuedMove;
+  targets?: BattlerIndex[];
+  skip?: boolean;
+  args?: any[];
 }
 
 interface TurnCommands {
-    [key: integer]: TurnCommand
+  [key: integer]: TurnCommand
 }
 
 export default class Battle {
@@ -294,11 +294,7 @@
           if (pokemon.species.speciesId === Species.TAPU_KOKO || pokemon.species.speciesId === Species.TAPU_LELE || pokemon.species.speciesId === Species.TAPU_BULU || pokemon.species.speciesId === Species.TAPU_FINI) {
             return "battle_legendary_tapu";
           }
-<<<<<<< HEAD
-          if (pokemon.species.speciesId === Species.COSMOG || pokemon.species.speciesId === Species.COSMOEM || pokemon.species.speciesId === Species.SOLGALEO || pokemon.species.speciesId === Species.LUNALA) {
-=======
           if ([ Species.COSMOG, Species.COSMOEM, Species.SOLGALEO, Species.LUNALA ].includes(pokemon.species.speciesId)) {
->>>>>>> 07b65631
             return "battle_legendary_sol_lun";
           }
           if (pokemon.species.speciesId === Species.NECROZMA) {
@@ -312,11 +308,7 @@
               return "battle_legendary_ultra_nec";
             }
           }
-<<<<<<< HEAD
-          if (pokemon.species.speciesId === Species.NIHILEGO || pokemon.species.speciesId === Species.BUZZWOLE || pokemon.species.speciesId === Species.PHEROMOSA || pokemon.species.speciesId === Species.XURKITREE || pokemon.species.speciesId === Species.CELESTEELA || pokemon.species.speciesId === Species.KARTANA || pokemon.species.speciesId === Species.GUZZLORD || pokemon.species.speciesId === Species.POIPOLE || pokemon.species.speciesId === Species.NAGANADEL || pokemon.species.speciesId === Species.STAKATAKA || pokemon.species.speciesId === Species.BLACEPHALON) {
-=======
           if ([ Species.NIHILEGO, Species.BUZZWOLE, Species.PHEROMOSA, Species.XURKITREE, Species.CELESTEELA, Species.KARTANA, Species.GUZZLORD, Species.POIPOLE, Species.NAGANADEL, Species.STAKATAKA, Species.BLACEPHALON ].includes(pokemon.species.speciesId)) {
->>>>>>> 07b65631
             return "battle_legendary_ub";
           }
           if (pokemon.species.speciesId === Species.ZACIAN || pokemon.species.speciesId === Species.ZAMAZENTA) {
@@ -452,7 +444,7 @@
 }
 
 export interface FixedBattleConfigs {
-    [key: integer]: FixedBattleConfig
+  [key: integer]: FixedBattleConfig
 }
 /**
  * Youngster/Lass on 5
