import BattleScene, { EvilTeam } from "./battle-scene";
import { EnemyPokemon, PlayerPokemon, QueuedMove } from "./field/pokemon";
import { Command } from "./ui/command-ui-handler";
import * as Utils from "./utils";
import Trainer, { TrainerVariant } from "./field/trainer";
import { Species } from "./data/enums/species";
import { Moves } from "./data/enums/moves";
import { TrainerType } from "./data/enums/trainer-type";
import { GameMode } from "./game-mode";
import { BattleSpec } from "./enums/battle-spec";
import { PlayerGender } from "./system/game-data";
import { MoneyMultiplierModifier, PokemonHeldItemModifier } from "./modifier/modifier";
import { PokeballType } from "./data/pokeball";

export enum BattleType {
    WILD,
    TRAINER,
    CLEAR
}

export enum BattlerIndex {
    ATTACKER = -1,
    PLAYER,
    PLAYER_2,
    ENEMY,
    ENEMY_2
}

export interface TurnCommand {
    command: Command;
    cursor?: integer;
    move?: QueuedMove;
    targets?: BattlerIndex[];
    skip?: boolean;
    args?: any[];
}

interface TurnCommands {
    [key: integer]: TurnCommand
}

export default class Battle {
  protected gameMode: GameMode;
  public waveIndex: integer;
  public battleType: BattleType;
  public battleSpec: BattleSpec;
  public trainer: Trainer;
  public enemyLevels: integer[];
  public enemyParty: EnemyPokemon[];
  public seenEnemyPartyMemberIds: Set<integer>;
  public double: boolean;
  public started: boolean;
  public enemySwitchCounter: integer;
  public turn: integer;
  public turnCommands: TurnCommands;
  public playerParticipantIds: Set<integer>;
  public battleScore: integer;
  public postBattleLoot: PokemonHeldItemModifier[];
  public escapeAttempts: integer;
  public lastMove: Moves;
  public battleSeed: string;
  private battleSeedState: string;
  public moneyScattered: number;
  public lastUsedPokeball: PokeballType;

  private rngCounter: integer = 0;

  constructor(gameMode: GameMode, waveIndex: integer, battleType: BattleType, trainer: Trainer, double: boolean) {
    this.gameMode = gameMode;
    this.waveIndex = waveIndex;
    this.battleType = battleType;
    this.trainer = trainer;
    this.initBattleSpec();
    this.enemyLevels = battleType !== BattleType.TRAINER
      ? new Array(double ? 2 : 1).fill(null).map(() => this.getLevelForWave())
      : trainer.getPartyLevels(this.waveIndex);
    this.enemyParty = [];
    this.seenEnemyPartyMemberIds = new Set<integer>();
    this.double = double;
    this.enemySwitchCounter = 0;
    this.turn = 0;
    this.playerParticipantIds = new Set<integer>();
    this.battleScore = 0;
    this.postBattleLoot = [];
    this.escapeAttempts = 0;
    this.started = false;
    this.battleSeed = Utils.randomString(16, true);
    this.battleSeedState = null;
    this.moneyScattered = 0;
    this.lastUsedPokeball = null;
  }
  
  private initBattleSpec(): void {
    let spec = BattleSpec.DEFAULT;
    if (this.gameMode.isWaveFinal(this.waveIndex) && this.gameMode.isClassic) {
      spec = BattleSpec.FINAL_BOSS;
    }
    this.battleSpec = spec;
  }

  private getLevelForWave(): integer {
    const levelWaveIndex = this.gameMode.getWaveForDifficulty(this.waveIndex);
    const baseLevel = 1 + levelWaveIndex / 2 + Math.pow(levelWaveIndex / 25, 2);
    const bossMultiplier = 1.2;

    if (this.gameMode.isBoss(this.waveIndex)) {
      const ret = Math.floor(baseLevel * bossMultiplier);
      if (this.battleSpec === BattleSpec.FINAL_BOSS || !(this.waveIndex % 250)) {
        return Math.ceil(ret / 25) * 25;
      }
      let levelOffset = 0;
      if (!this.gameMode.isWaveFinal(this.waveIndex)) {
        levelOffset = Math.round(Phaser.Math.RND.realInRange(-1, 1) * Math.floor(levelWaveIndex / 10));
      }
      return ret + levelOffset;
    }

    let levelOffset = 0;
        
    const deviation = 10 / levelWaveIndex;
    levelOffset = Math.abs(this.randSeedGaussForLevel(deviation));

    return Math.max(Math.round(baseLevel + levelOffset), 1);
  }

  randSeedGaussForLevel(value: number): number { 
    let rand = 0;
    for (let i = value; i > 0; i--) {
      rand += Phaser.Math.RND.realInRange(0, 1);
    }
    return rand / value;
  }

  getBattlerCount(): integer {
    return this.double ? 2 : 1;
  }

  incrementTurn(scene: BattleScene): void {
    this.turn++;
    this.turnCommands = Object.fromEntries(Utils.getEnumValues(BattlerIndex).map(bt => [ bt, null ]));
    this.battleSeedState = null;
  }

  addParticipant(playerPokemon: PlayerPokemon): void {
    this.playerParticipantIds.add(playerPokemon.id);
  }

  removeFaintedParticipant(playerPokemon: PlayerPokemon): void {
    this.playerParticipantIds.delete(playerPokemon.id);
  }

  addPostBattleLoot(enemyPokemon: EnemyPokemon): void {
    this.postBattleLoot.push(...enemyPokemon.scene.findModifiers(m => m instanceof PokemonHeldItemModifier && m.pokemonId === enemyPokemon.id && m.getTransferrable(false), false).map(i => {
      const ret = i as PokemonHeldItemModifier;
      ret.pokemonId = null;
      return ret;
    }));
  }

  pickUpScatteredMoney(scene: BattleScene): void {
    const moneyAmount = new Utils.IntegerHolder(scene.currentBattle.moneyScattered);
    scene.applyModifiers(MoneyMultiplierModifier, true, moneyAmount);

    scene.addMoney(moneyAmount.value);
        
    scene.queueMessage(`You picked up ₽${moneyAmount.value.toLocaleString("en-US")}!`, null, true);

    scene.currentBattle.moneyScattered = 0;
  }

  addBattleScore(scene: BattleScene): void {
    let partyMemberTurnMultiplier = scene.getEnemyParty().length / 2 + 0.5;
    if (this.double) {
      partyMemberTurnMultiplier /= 1.5;
    }
    for (const p of scene.getEnemyParty()) {
      if (p.isBoss()) {
        partyMemberTurnMultiplier *= (p.bossSegments / 1.5) / scene.getEnemyParty().length;
      }
    }
    const turnMultiplier = Phaser.Tweens.Builders.GetEaseFunction("Sine.easeIn")(1 - Math.min(this.turn - 2, 10 * partyMemberTurnMultiplier) / (10 * partyMemberTurnMultiplier));
    const finalBattleScore = Math.ceil(this.battleScore * turnMultiplier);
    scene.score += finalBattleScore;
    console.log(`Battle Score: ${finalBattleScore} (${this.turn - 1} Turns x${Math.floor(turnMultiplier * 100) / 100})`);
    console.log(`Total Score: ${scene.score}`);
    scene.updateScoreText();
  }

  getBgmOverride(scene: BattleScene): string {
    const battlers = this.enemyParty.slice(0, this.getBattlerCount());
    if (this.battleType === BattleType.TRAINER) {
      if (!this.started && this.trainer.config.encounterBgm && this.trainer.getEncounterMessages()?.length) {
        return `encounter_${this.trainer.getEncounterBgm()}`;
      }
      return this.trainer.getBattleBgm();
    } else if (this.gameMode.isClassic && this.waveIndex > 195 && this.battleSpec !== BattleSpec.FINAL_BOSS) {
      return "end_summit";
    }
    for (const pokemon of battlers) {
      if (this.battleSpec === BattleSpec.FINAL_BOSS) {
        if (pokemon.formIndex) {
          return "battle_final";
        }
        return "battle_final_encounter";
      }
      if (pokemon.species.legendary || pokemon.species.subLegendary || pokemon.species.mythical) {
        if (pokemon.species.speciesId === Species.REGIROCK || pokemon.species.speciesId === Species.REGICE || pokemon.species.speciesId === Species.REGISTEEL || pokemon.species.speciesId === Species.REGIGIGAS || pokemon.species.speciesId === Species.REGIELEKI || pokemon.species.speciesId === Species.REGIDRAGO) {
          return "battle_legendary_regis";
        }
        if (pokemon.species.speciesId === Species.COBALION || pokemon.species.speciesId === Species.TERRAKION || pokemon.species.speciesId === Species.VIRIZION || pokemon.species.speciesId === Species.TORNADUS || pokemon.species.speciesId === Species.THUNDURUS || pokemon.species.speciesId === Species.LANDORUS || pokemon.species.speciesId === Species.KELDEO || pokemon.species.speciesId === Species.MELOETTA || pokemon.species.speciesId === Species.GENESECT) {
          return "battle_legendary_unova";
        }
        if (pokemon.species.speciesId === Species.RESHIRAM || pokemon.species.speciesId === Species.ZEKROM) {
          return "battle_legendary_res_zek";
        }
        if (pokemon.species.speciesId === Species.KYUREM) {
          return "battle_legendary_kyurem";
        }
        if (pokemon.species.legendary) {
          return "battle_legendary_res_zek";
        }
        return "battle_legendary_unova";
      }
    }

    if (scene.gameMode.isClassic && this.waveIndex <= 4) {
      return "battle_wild";
    }

    return null;
  }

  randSeedInt(scene: BattleScene, range: integer, min: integer = 0): integer {
    if (range <= 1) {
      return min;
    }
    const tempRngCounter = scene.rngCounter;
    const tempSeedOverride = scene.rngSeedOverride;
    const state = Phaser.Math.RND.state();
    if (this.battleSeedState) {
      Phaser.Math.RND.state(this.battleSeedState);
    } else {
      Phaser.Math.RND.sow([ Utils.shiftCharCodes(this.battleSeed, this.turn << 6) ]);
      console.log("Battle Seed:", this.battleSeed);
    }
    scene.rngCounter = this.rngCounter++;
    scene.rngSeedOverride = this.battleSeed;
    const ret = Utils.randSeedInt(range, min);
    this.battleSeedState = Phaser.Math.RND.state();
    Phaser.Math.RND.state(state);
    scene.rngCounter = tempRngCounter;
    scene.rngSeedOverride = tempSeedOverride;
    return ret;
  }
}

export class FixedBattle extends Battle {
  constructor(scene: BattleScene, waveIndex: integer, config: FixedBattleConfig) {
    super(scene.gameMode, waveIndex, config.battleType, config.battleType === BattleType.TRAINER ? config.getTrainer(scene) : null, config.double);
    if (config.getEnemyParty) {
      this.enemyParty = config.getEnemyParty(scene);
    }
  }
}

type GetTrainerFunc = (scene: BattleScene) => Trainer;
type GetEnemyPartyFunc = (scene: BattleScene) => EnemyPokemon[];

export class FixedBattleConfig {
  public battleType: BattleType;
  public double: boolean;
  public getTrainer: GetTrainerFunc;
  public getEnemyParty: GetEnemyPartyFunc;
  public seedOffsetWaveIndex: integer;

  setBattleType(battleType: BattleType): FixedBattleConfig {
    this.battleType = battleType;
    return this;
  }

  setDouble(double: boolean): FixedBattleConfig {
    this.double = double;
    return this;
  }

  setGetTrainerFunc(getTrainerFunc: GetTrainerFunc): FixedBattleConfig {
    this.getTrainer = getTrainerFunc;
    return this;
  }

  setGetEnemyPartyFunc(getEnemyPartyFunc: GetEnemyPartyFunc): FixedBattleConfig {
    this.getEnemyParty = getEnemyPartyFunc;
    return this;
  }

  setSeedOffsetWave(seedOffsetWaveIndex: integer): FixedBattleConfig {
    this.seedOffsetWaveIndex = seedOffsetWaveIndex;
    return this;
  }
}

function getRandomTrainerFunc(trainerPool: (TrainerType | TrainerType[])[]): GetTrainerFunc {
  return (scene: BattleScene) => {
    const rand = Utils.randSeedInt(trainerPool.length);
    const trainerTypes: TrainerType[] = [];
    for (const trainerPoolEntry of trainerPool) {
      const trainerType = Array.isArray(trainerPoolEntry)
        ? Utils.randSeedItem(trainerPoolEntry)
        : trainerPoolEntry;
      trainerTypes.push(trainerType);
    }
    return new Trainer(scene, trainerTypes[rand], TrainerVariant.DEFAULT);
  };
}

interface FixedBattleConfigs {
    [key: integer]: FixedBattleConfig
}

function getEvilTeamBattle(evilTeam: EvilTeam, battle: string) {
    switch (battle) {
        case "admin":
            switch (evilTeam) {
                case EvilTeam.TEAM_ROCKET:
                    return TrainerType.ROCKET_GRUNT;
                case EvilTeam.TEAM_MAGMA:
                    return TrainerType.MAGMA_GRUNT;
                case EvilTeam.TEAM_AQUA:
                    return TrainerType.AQUA_GRUNT;
                case EvilTeam.TEAM_GALACTIC:
                    return TrainerType.GALACTIC_GRUNT;
                case EvilTeam.TEAM_PLASMA:
                    return TrainerType.PLASMA_GRUNT;
                case EvilTeam.TEAM_FLARE:
                    return TrainerType.FLARE_GRUNT;
                default:
                    return TrainerType.ROCKET_GRUNT;
            }
        case "boss1":
            switch (evilTeam) {
                case EvilTeam.TEAM_ROCKET:
                    return TrainerType.ROCKET_BOSS_GIOVANNI_1;
                case EvilTeam.TEAM_MAGMA:
                    return TrainerType.MAXIE;
                case EvilTeam.TEAM_AQUA:
                    return TrainerType.ARCHIE;
                case EvilTeam.TEAM_GALACTIC:
                    return TrainerType.CYRUS;
                case EvilTeam.TEAM_PLASMA:
                    return TrainerType.GHETSIS;
                case EvilTeam.TEAM_FLARE:
                    return TrainerType.LYSANDRE;
                default:
                    return TrainerType.ROCKET_BOSS_GIOVANNI_1;
            }
        case "boss2":
            switch (evilTeam) {
                case EvilTeam.TEAM_ROCKET:
                    return TrainerType.ROCKET_BOSS_GIOVANNI_2;
                case EvilTeam.TEAM_MAGMA:
                    return TrainerType.MAXIE_2;
                case EvilTeam.TEAM_AQUA:
                    return TrainerType.ARCHIE_2;
                case EvilTeam.TEAM_GALACTIC:
                    return TrainerType.CYRUS_2;
                case EvilTeam.TEAM_PLASMA:
                    return TrainerType.GHETSIS_2;
                case EvilTeam.TEAM_FLARE:
                    return TrainerType.LYSANDRE_2;
                default:
                    return TrainerType.ROCKET_BOSS_GIOVANNI_2;
            }
    }
}

export const fixedBattles: FixedBattleConfigs = {
<<<<<<< HEAD
    [5]: new FixedBattleConfig().setBattleType(BattleType.TRAINER)
        .setGetTrainerFunc(scene => new Trainer(scene, TrainerType.YOUNGSTER, Utils.randSeedInt(2) ? TrainerVariant.FEMALE : TrainerVariant.DEFAULT)),
    [8]: new FixedBattleConfig().setBattleType(BattleType.TRAINER)
        .setGetTrainerFunc(scene => new Trainer(scene, TrainerType.RIVAL, scene.gameData.gender === PlayerGender.MALE ? TrainerVariant.FEMALE : TrainerVariant.DEFAULT)),
    [25]: new FixedBattleConfig().setBattleType(BattleType.TRAINER)
        .setGetTrainerFunc(scene => new Trainer(scene, TrainerType.RIVAL_2, scene.gameData.gender === PlayerGender.MALE ? TrainerVariant.FEMALE : TrainerVariant.DEFAULT)),
    [35]: new FixedBattleConfig().setBattleType(BattleType.TRAINER)
        .setGetTrainerFunc(scene => new Trainer(scene, getEvilTeamBattle(scene.evilTeamThisRun, "admin"), TrainerVariant.DEFAULT)),
    [55]: new FixedBattleConfig().setBattleType(BattleType.TRAINER)
        .setGetTrainerFunc(scene => new Trainer(scene, TrainerType.RIVAL_3, scene.gameData.gender === PlayerGender.MALE ? TrainerVariant.FEMALE : TrainerVariant.DEFAULT)),
    [95]: new FixedBattleConfig().setBattleType(BattleType.TRAINER)
        .setGetTrainerFunc(scene => new Trainer(scene, TrainerType.RIVAL_4, scene.gameData.gender === PlayerGender.MALE ? TrainerVariant.FEMALE : TrainerVariant.DEFAULT)),
    [111]: new FixedBattleConfig().setBattleType(BattleType.TRAINER)
        .setGetTrainerFunc(scene => new Trainer(scene, getEvilTeamBattle(scene.evilTeamThisRun, "admin"), TrainerVariant.DEFAULT)),
    [113]: new FixedBattleConfig().setBattleType(BattleType.TRAINER)
        .setGetTrainerFunc(scene => new Trainer(scene, getEvilTeamBattle(scene.evilTeamThisRun, "admin"), TrainerVariant.DEFAULT)),
    [115]: new FixedBattleConfig().setBattleType(BattleType.TRAINER)
        .setGetTrainerFunc(scene => new Trainer(scene, getEvilTeamBattle(scene.evilTeamThisRun, "boss1"), TrainerVariant.DEFAULT)),
    [145]: new FixedBattleConfig().setBattleType(BattleType.TRAINER)
        .setGetTrainerFunc(scene => new Trainer(scene, TrainerType.RIVAL_5, scene.gameData.gender === PlayerGender.MALE ? TrainerVariant.FEMALE : TrainerVariant.DEFAULT)),
    [165]:  new FixedBattleConfig().setBattleType(BattleType.TRAINER)
        .setGetTrainerFunc(scene => new Trainer(scene, getEvilTeamBattle(scene.evilTeamThisRun, "boss2"), TrainerVariant.DEFAULT)),
    [182]: new FixedBattleConfig().setBattleType(BattleType.TRAINER)
        .setGetTrainerFunc(getRandomTrainerFunc([ TrainerType.LORELEI, TrainerType.WILL, TrainerType.SIDNEY, TrainerType.AARON, TrainerType.SHAUNTAL, TrainerType.MALVA, [ TrainerType.HALA, TrainerType.MOLAYNE ], TrainerType.RIKA, TrainerType.CRISPIN ])),
    [184]: new FixedBattleConfig().setBattleType(BattleType.TRAINER).setSeedOffsetWave(182)
        .setGetTrainerFunc(getRandomTrainerFunc([ TrainerType.BRUNO, TrainerType.KOGA, TrainerType.PHOEBE, TrainerType.BERTHA, TrainerType.MARSHAL, TrainerType.SIEBOLD, TrainerType.OLIVIA, TrainerType.POPPY, TrainerType.AMARYS ])),
    [186]: new FixedBattleConfig().setBattleType(BattleType.TRAINER).setSeedOffsetWave(182)
        .setGetTrainerFunc(getRandomTrainerFunc([ TrainerType.AGATHA, TrainerType.BRUNO, TrainerType.GLACIA, TrainerType.FLINT, TrainerType.GRIMSLEY, TrainerType.WIKSTROM, TrainerType.ACEROLA, TrainerType.LARRY_ELITE, TrainerType.LACEY ])),
    [188]: new FixedBattleConfig().setBattleType(BattleType.TRAINER).setSeedOffsetWave(182)
        .setGetTrainerFunc(getRandomTrainerFunc([ TrainerType.LANCE, TrainerType.KAREN, TrainerType.DRAKE, TrainerType.LUCIAN, TrainerType.CAITLIN, TrainerType.DRASNA, TrainerType.KAHILI, TrainerType.HASSEL, TrainerType.DRAYTON ])),
    [190]: new FixedBattleConfig().setBattleType(BattleType.TRAINER).setSeedOffsetWave(182)
        .setGetTrainerFunc(getRandomTrainerFunc([ TrainerType.BLUE, [ TrainerType.RED, TrainerType.LANCE_CHAMPION ], [ TrainerType.STEVEN, TrainerType.WALLACE ], TrainerType.CYNTHIA, [ TrainerType.ALDER, TrainerType.IRIS ], TrainerType.DIANTHA, TrainerType.HAU, [ TrainerType.GEETA, TrainerType.NEMONA ], TrainerType.KIERAN, TrainerType.LEON ])),
    [195]: new FixedBattleConfig().setBattleType(BattleType.TRAINER)
        .setGetTrainerFunc(scene => new Trainer(scene, TrainerType.RIVAL_6, scene.gameData.gender === PlayerGender.MALE ? TrainerVariant.FEMALE : TrainerVariant.DEFAULT))
=======
  [5]: new FixedBattleConfig().setBattleType(BattleType.TRAINER)
    .setGetTrainerFunc(scene => new Trainer(scene, TrainerType.YOUNGSTER, Utils.randSeedInt(2) ? TrainerVariant.FEMALE : TrainerVariant.DEFAULT)),
  [8]: new FixedBattleConfig().setBattleType(BattleType.TRAINER)
    .setGetTrainerFunc(scene => new Trainer(scene, TrainerType.RIVAL, scene.gameData.gender === PlayerGender.MALE ? TrainerVariant.FEMALE : TrainerVariant.DEFAULT)),
  [25]: new FixedBattleConfig().setBattleType(BattleType.TRAINER)
    .setGetTrainerFunc(scene => new Trainer(scene, TrainerType.RIVAL_2, scene.gameData.gender === PlayerGender.MALE ? TrainerVariant.FEMALE : TrainerVariant.DEFAULT)),
  [55]: new FixedBattleConfig().setBattleType(BattleType.TRAINER)
    .setGetTrainerFunc(scene => new Trainer(scene, TrainerType.RIVAL_3, scene.gameData.gender === PlayerGender.MALE ? TrainerVariant.FEMALE : TrainerVariant.DEFAULT)),
  [95]: new FixedBattleConfig().setBattleType(BattleType.TRAINER)
    .setGetTrainerFunc(scene => new Trainer(scene, TrainerType.RIVAL_4, scene.gameData.gender === PlayerGender.MALE ? TrainerVariant.FEMALE : TrainerVariant.DEFAULT)),
  [145]: new FixedBattleConfig().setBattleType(BattleType.TRAINER)
    .setGetTrainerFunc(scene => new Trainer(scene, TrainerType.RIVAL_5, scene.gameData.gender === PlayerGender.MALE ? TrainerVariant.FEMALE : TrainerVariant.DEFAULT)),
  [182]: new FixedBattleConfig().setBattleType(BattleType.TRAINER)
    .setGetTrainerFunc(getRandomTrainerFunc([ TrainerType.LORELEI, TrainerType.WILL, TrainerType.SIDNEY, TrainerType.AARON, TrainerType.SHAUNTAL, TrainerType.MALVA, [ TrainerType.HALA, TrainerType.MOLAYNE ], TrainerType.RIKA, TrainerType.CRISPIN ])),
  [184]: new FixedBattleConfig().setBattleType(BattleType.TRAINER).setSeedOffsetWave(182)
    .setGetTrainerFunc(getRandomTrainerFunc([ TrainerType.BRUNO, TrainerType.KOGA, TrainerType.PHOEBE, TrainerType.BERTHA, TrainerType.MARSHAL, TrainerType.SIEBOLD, TrainerType.OLIVIA, TrainerType.POPPY, TrainerType.AMARYS ])),
  [186]: new FixedBattleConfig().setBattleType(BattleType.TRAINER).setSeedOffsetWave(182)
    .setGetTrainerFunc(getRandomTrainerFunc([ TrainerType.AGATHA, TrainerType.BRUNO, TrainerType.GLACIA, TrainerType.FLINT, TrainerType.GRIMSLEY, TrainerType.WIKSTROM, TrainerType.ACEROLA, TrainerType.LARRY_ELITE, TrainerType.LACEY ])),
  [188]: new FixedBattleConfig().setBattleType(BattleType.TRAINER).setSeedOffsetWave(182)
    .setGetTrainerFunc(getRandomTrainerFunc([ TrainerType.LANCE, TrainerType.KAREN, TrainerType.DRAKE, TrainerType.LUCIAN, TrainerType.CAITLIN, TrainerType.DRASNA, TrainerType.KAHILI, TrainerType.HASSEL, TrainerType.DRAYTON ])),
  [190]: new FixedBattleConfig().setBattleType(BattleType.TRAINER).setSeedOffsetWave(182)
    .setGetTrainerFunc(getRandomTrainerFunc([ TrainerType.BLUE, [ TrainerType.RED, TrainerType.LANCE_CHAMPION ], [ TrainerType.STEVEN, TrainerType.WALLACE ], TrainerType.CYNTHIA, [ TrainerType.ALDER, TrainerType.IRIS ], TrainerType.DIANTHA, TrainerType.HAU, [ TrainerType.GEETA, TrainerType.NEMONA ], TrainerType.KIERAN, TrainerType.LEON ])),
  [195]: new FixedBattleConfig().setBattleType(BattleType.TRAINER)
    .setGetTrainerFunc(scene => new Trainer(scene, TrainerType.RIVAL_6, scene.gameData.gender === PlayerGender.MALE ? TrainerVariant.FEMALE : TrainerVariant.DEFAULT))
>>>>>>> bac6c229
};<|MERGE_RESOLUTION|>--- conflicted
+++ resolved
@@ -318,110 +318,84 @@
 }
 
 function getEvilTeamBattle(evilTeam: EvilTeam, battle: string) {
-    switch (battle) {
-        case "admin":
-            switch (evilTeam) {
-                case EvilTeam.TEAM_ROCKET:
-                    return TrainerType.ROCKET_GRUNT;
-                case EvilTeam.TEAM_MAGMA:
-                    return TrainerType.MAGMA_GRUNT;
-                case EvilTeam.TEAM_AQUA:
-                    return TrainerType.AQUA_GRUNT;
-                case EvilTeam.TEAM_GALACTIC:
-                    return TrainerType.GALACTIC_GRUNT;
-                case EvilTeam.TEAM_PLASMA:
-                    return TrainerType.PLASMA_GRUNT;
-                case EvilTeam.TEAM_FLARE:
-                    return TrainerType.FLARE_GRUNT;
-                default:
-                    return TrainerType.ROCKET_GRUNT;
-            }
-        case "boss1":
-            switch (evilTeam) {
-                case EvilTeam.TEAM_ROCKET:
-                    return TrainerType.ROCKET_BOSS_GIOVANNI_1;
-                case EvilTeam.TEAM_MAGMA:
-                    return TrainerType.MAXIE;
-                case EvilTeam.TEAM_AQUA:
-                    return TrainerType.ARCHIE;
-                case EvilTeam.TEAM_GALACTIC:
-                    return TrainerType.CYRUS;
-                case EvilTeam.TEAM_PLASMA:
-                    return TrainerType.GHETSIS;
-                case EvilTeam.TEAM_FLARE:
-                    return TrainerType.LYSANDRE;
-                default:
-                    return TrainerType.ROCKET_BOSS_GIOVANNI_1;
-            }
-        case "boss2":
-            switch (evilTeam) {
-                case EvilTeam.TEAM_ROCKET:
-                    return TrainerType.ROCKET_BOSS_GIOVANNI_2;
-                case EvilTeam.TEAM_MAGMA:
-                    return TrainerType.MAXIE_2;
-                case EvilTeam.TEAM_AQUA:
-                    return TrainerType.ARCHIE_2;
-                case EvilTeam.TEAM_GALACTIC:
-                    return TrainerType.CYRUS_2;
-                case EvilTeam.TEAM_PLASMA:
-                    return TrainerType.GHETSIS_2;
-                case EvilTeam.TEAM_FLARE:
-                    return TrainerType.LYSANDRE_2;
-                default:
-                    return TrainerType.ROCKET_BOSS_GIOVANNI_2;
-            }
-    }
+  switch (battle) {
+  case "admin":
+    switch (evilTeam) {
+    case EvilTeam.TEAM_ROCKET:
+      return TrainerType.ROCKET_GRUNT;
+    case EvilTeam.TEAM_MAGMA:
+      return TrainerType.MAGMA_GRUNT;
+    case EvilTeam.TEAM_AQUA:
+      return TrainerType.AQUA_GRUNT;
+    case EvilTeam.TEAM_GALACTIC:
+      return TrainerType.GALACTIC_GRUNT;
+    case EvilTeam.TEAM_PLASMA:
+      return TrainerType.PLASMA_GRUNT;
+    case EvilTeam.TEAM_FLARE:
+      return TrainerType.FLARE_GRUNT;
+    default:
+      return TrainerType.ROCKET_GRUNT;
+    }
+  case "boss1":
+    switch (evilTeam) {
+    case EvilTeam.TEAM_ROCKET:
+      return TrainerType.ROCKET_BOSS_GIOVANNI_1;
+    case EvilTeam.TEAM_MAGMA:
+      return TrainerType.MAXIE;
+    case EvilTeam.TEAM_AQUA:
+      return TrainerType.ARCHIE;
+    case EvilTeam.TEAM_GALACTIC:
+      return TrainerType.CYRUS;
+    case EvilTeam.TEAM_PLASMA:
+      return TrainerType.GHETSIS;
+    case EvilTeam.TEAM_FLARE:
+      return TrainerType.LYSANDRE;
+    default:
+      return TrainerType.ROCKET_BOSS_GIOVANNI_1;
+    }
+  case "boss2":
+    switch (evilTeam) {
+    case EvilTeam.TEAM_ROCKET:
+      return TrainerType.ROCKET_BOSS_GIOVANNI_2;
+    case EvilTeam.TEAM_MAGMA:
+      return TrainerType.MAXIE_2;
+    case EvilTeam.TEAM_AQUA:
+      return TrainerType.ARCHIE_2;
+    case EvilTeam.TEAM_GALACTIC:
+      return TrainerType.CYRUS_2;
+    case EvilTeam.TEAM_PLASMA:
+      return TrainerType.GHETSIS_2;
+    case EvilTeam.TEAM_FLARE:
+      return TrainerType.LYSANDRE_2;
+    default:
+      return TrainerType.ROCKET_BOSS_GIOVANNI_2;
+    }
+  }
 }
 
 export const fixedBattles: FixedBattleConfigs = {
-<<<<<<< HEAD
-    [5]: new FixedBattleConfig().setBattleType(BattleType.TRAINER)
-        .setGetTrainerFunc(scene => new Trainer(scene, TrainerType.YOUNGSTER, Utils.randSeedInt(2) ? TrainerVariant.FEMALE : TrainerVariant.DEFAULT)),
-    [8]: new FixedBattleConfig().setBattleType(BattleType.TRAINER)
-        .setGetTrainerFunc(scene => new Trainer(scene, TrainerType.RIVAL, scene.gameData.gender === PlayerGender.MALE ? TrainerVariant.FEMALE : TrainerVariant.DEFAULT)),
-    [25]: new FixedBattleConfig().setBattleType(BattleType.TRAINER)
-        .setGetTrainerFunc(scene => new Trainer(scene, TrainerType.RIVAL_2, scene.gameData.gender === PlayerGender.MALE ? TrainerVariant.FEMALE : TrainerVariant.DEFAULT)),
-    [35]: new FixedBattleConfig().setBattleType(BattleType.TRAINER)
-        .setGetTrainerFunc(scene => new Trainer(scene, getEvilTeamBattle(scene.evilTeamThisRun, "admin"), TrainerVariant.DEFAULT)),
-    [55]: new FixedBattleConfig().setBattleType(BattleType.TRAINER)
-        .setGetTrainerFunc(scene => new Trainer(scene, TrainerType.RIVAL_3, scene.gameData.gender === PlayerGender.MALE ? TrainerVariant.FEMALE : TrainerVariant.DEFAULT)),
-    [95]: new FixedBattleConfig().setBattleType(BattleType.TRAINER)
-        .setGetTrainerFunc(scene => new Trainer(scene, TrainerType.RIVAL_4, scene.gameData.gender === PlayerGender.MALE ? TrainerVariant.FEMALE : TrainerVariant.DEFAULT)),
-    [111]: new FixedBattleConfig().setBattleType(BattleType.TRAINER)
-        .setGetTrainerFunc(scene => new Trainer(scene, getEvilTeamBattle(scene.evilTeamThisRun, "admin"), TrainerVariant.DEFAULT)),
-    [113]: new FixedBattleConfig().setBattleType(BattleType.TRAINER)
-        .setGetTrainerFunc(scene => new Trainer(scene, getEvilTeamBattle(scene.evilTeamThisRun, "admin"), TrainerVariant.DEFAULT)),
-    [115]: new FixedBattleConfig().setBattleType(BattleType.TRAINER)
-        .setGetTrainerFunc(scene => new Trainer(scene, getEvilTeamBattle(scene.evilTeamThisRun, "boss1"), TrainerVariant.DEFAULT)),
-    [145]: new FixedBattleConfig().setBattleType(BattleType.TRAINER)
-        .setGetTrainerFunc(scene => new Trainer(scene, TrainerType.RIVAL_5, scene.gameData.gender === PlayerGender.MALE ? TrainerVariant.FEMALE : TrainerVariant.DEFAULT)),
-    [165]:  new FixedBattleConfig().setBattleType(BattleType.TRAINER)
-        .setGetTrainerFunc(scene => new Trainer(scene, getEvilTeamBattle(scene.evilTeamThisRun, "boss2"), TrainerVariant.DEFAULT)),
-    [182]: new FixedBattleConfig().setBattleType(BattleType.TRAINER)
-        .setGetTrainerFunc(getRandomTrainerFunc([ TrainerType.LORELEI, TrainerType.WILL, TrainerType.SIDNEY, TrainerType.AARON, TrainerType.SHAUNTAL, TrainerType.MALVA, [ TrainerType.HALA, TrainerType.MOLAYNE ], TrainerType.RIKA, TrainerType.CRISPIN ])),
-    [184]: new FixedBattleConfig().setBattleType(BattleType.TRAINER).setSeedOffsetWave(182)
-        .setGetTrainerFunc(getRandomTrainerFunc([ TrainerType.BRUNO, TrainerType.KOGA, TrainerType.PHOEBE, TrainerType.BERTHA, TrainerType.MARSHAL, TrainerType.SIEBOLD, TrainerType.OLIVIA, TrainerType.POPPY, TrainerType.AMARYS ])),
-    [186]: new FixedBattleConfig().setBattleType(BattleType.TRAINER).setSeedOffsetWave(182)
-        .setGetTrainerFunc(getRandomTrainerFunc([ TrainerType.AGATHA, TrainerType.BRUNO, TrainerType.GLACIA, TrainerType.FLINT, TrainerType.GRIMSLEY, TrainerType.WIKSTROM, TrainerType.ACEROLA, TrainerType.LARRY_ELITE, TrainerType.LACEY ])),
-    [188]: new FixedBattleConfig().setBattleType(BattleType.TRAINER).setSeedOffsetWave(182)
-        .setGetTrainerFunc(getRandomTrainerFunc([ TrainerType.LANCE, TrainerType.KAREN, TrainerType.DRAKE, TrainerType.LUCIAN, TrainerType.CAITLIN, TrainerType.DRASNA, TrainerType.KAHILI, TrainerType.HASSEL, TrainerType.DRAYTON ])),
-    [190]: new FixedBattleConfig().setBattleType(BattleType.TRAINER).setSeedOffsetWave(182)
-        .setGetTrainerFunc(getRandomTrainerFunc([ TrainerType.BLUE, [ TrainerType.RED, TrainerType.LANCE_CHAMPION ], [ TrainerType.STEVEN, TrainerType.WALLACE ], TrainerType.CYNTHIA, [ TrainerType.ALDER, TrainerType.IRIS ], TrainerType.DIANTHA, TrainerType.HAU, [ TrainerType.GEETA, TrainerType.NEMONA ], TrainerType.KIERAN, TrainerType.LEON ])),
-    [195]: new FixedBattleConfig().setBattleType(BattleType.TRAINER)
-        .setGetTrainerFunc(scene => new Trainer(scene, TrainerType.RIVAL_6, scene.gameData.gender === PlayerGender.MALE ? TrainerVariant.FEMALE : TrainerVariant.DEFAULT))
-=======
   [5]: new FixedBattleConfig().setBattleType(BattleType.TRAINER)
     .setGetTrainerFunc(scene => new Trainer(scene, TrainerType.YOUNGSTER, Utils.randSeedInt(2) ? TrainerVariant.FEMALE : TrainerVariant.DEFAULT)),
   [8]: new FixedBattleConfig().setBattleType(BattleType.TRAINER)
     .setGetTrainerFunc(scene => new Trainer(scene, TrainerType.RIVAL, scene.gameData.gender === PlayerGender.MALE ? TrainerVariant.FEMALE : TrainerVariant.DEFAULT)),
   [25]: new FixedBattleConfig().setBattleType(BattleType.TRAINER)
     .setGetTrainerFunc(scene => new Trainer(scene, TrainerType.RIVAL_2, scene.gameData.gender === PlayerGender.MALE ? TrainerVariant.FEMALE : TrainerVariant.DEFAULT)),
+  [35]: new FixedBattleConfig().setBattleType(BattleType.TRAINER)
+    .setGetTrainerFunc(scene => new Trainer(scene, getEvilTeamBattle(scene.evilTeamThisRun, "admin"), TrainerVariant.DEFAULT)),
   [55]: new FixedBattleConfig().setBattleType(BattleType.TRAINER)
     .setGetTrainerFunc(scene => new Trainer(scene, TrainerType.RIVAL_3, scene.gameData.gender === PlayerGender.MALE ? TrainerVariant.FEMALE : TrainerVariant.DEFAULT)),
   [95]: new FixedBattleConfig().setBattleType(BattleType.TRAINER)
     .setGetTrainerFunc(scene => new Trainer(scene, TrainerType.RIVAL_4, scene.gameData.gender === PlayerGender.MALE ? TrainerVariant.FEMALE : TrainerVariant.DEFAULT)),
+  [111]: new FixedBattleConfig().setBattleType(BattleType.TRAINER)
+    .setGetTrainerFunc(scene => new Trainer(scene, getEvilTeamBattle(scene.evilTeamThisRun, "admin"), TrainerVariant.DEFAULT)),
+  [113]: new FixedBattleConfig().setBattleType(BattleType.TRAINER)
+    .setGetTrainerFunc(scene => new Trainer(scene, getEvilTeamBattle(scene.evilTeamThisRun, "admin"), TrainerVariant.DEFAULT)),
+  [115]: new FixedBattleConfig().setBattleType(BattleType.TRAINER)
+    .setGetTrainerFunc(scene => new Trainer(scene, getEvilTeamBattle(scene.evilTeamThisRun, "boss1"), TrainerVariant.DEFAULT)),
   [145]: new FixedBattleConfig().setBattleType(BattleType.TRAINER)
     .setGetTrainerFunc(scene => new Trainer(scene, TrainerType.RIVAL_5, scene.gameData.gender === PlayerGender.MALE ? TrainerVariant.FEMALE : TrainerVariant.DEFAULT)),
+  [165]:  new FixedBattleConfig().setBattleType(BattleType.TRAINER)
+    .setGetTrainerFunc(scene => new Trainer(scene, getEvilTeamBattle(scene.evilTeamThisRun, "boss2"), TrainerVariant.DEFAULT)),
   [182]: new FixedBattleConfig().setBattleType(BattleType.TRAINER)
     .setGetTrainerFunc(getRandomTrainerFunc([ TrainerType.LORELEI, TrainerType.WILL, TrainerType.SIDNEY, TrainerType.AARON, TrainerType.SHAUNTAL, TrainerType.MALVA, [ TrainerType.HALA, TrainerType.MOLAYNE ], TrainerType.RIKA, TrainerType.CRISPIN ])),
   [184]: new FixedBattleConfig().setBattleType(BattleType.TRAINER).setSeedOffsetWave(182)
@@ -434,5 +408,4 @@
     .setGetTrainerFunc(getRandomTrainerFunc([ TrainerType.BLUE, [ TrainerType.RED, TrainerType.LANCE_CHAMPION ], [ TrainerType.STEVEN, TrainerType.WALLACE ], TrainerType.CYNTHIA, [ TrainerType.ALDER, TrainerType.IRIS ], TrainerType.DIANTHA, TrainerType.HAU, [ TrainerType.GEETA, TrainerType.NEMONA ], TrainerType.KIERAN, TrainerType.LEON ])),
   [195]: new FixedBattleConfig().setBattleType(BattleType.TRAINER)
     .setGetTrainerFunc(scene => new Trainer(scene, TrainerType.RIVAL_6, scene.gameData.gender === PlayerGender.MALE ? TrainerVariant.FEMALE : TrainerVariant.DEFAULT))
->>>>>>> bac6c229
 };