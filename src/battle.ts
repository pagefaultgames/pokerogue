--- conflicted
+++ resolved
@@ -10,11 +10,7 @@
 import { BattleSpec } from "./enums/battle-spec";
 import { PlayerGender } from "./system/game-data";
 import { MoneyMultiplierModifier, PokemonHeldItemModifier } from "./modifier/modifier";
-<<<<<<< HEAD
-=======
-import { MoneyAchv } from "./system/achv";
 import { PokeballType } from "./data/pokeball";
->>>>>>> df7cb209
 
 export enum BattleType {
     WILD,
