--- conflicted
+++ resolved
@@ -6,9 +6,7 @@
 import { MoneyMultiplierModifier, PokemonHeldItemModifier } from "./modifier/modifier";
 import { PokeballType } from "./data/pokeball";
 import {trainerConfigs} from "#app/data/trainer-config";
-<<<<<<< HEAD
 import Pokemon, { EnemyPokemon, PlayerPokemon, QueuedMove } from "field/pokemon";
-=======
 import { ArenaTagType } from "#enums/arena-tag-type";
 import { BattleSpec } from "#enums/battle-spec";
 import { Moves } from "#enums/moves";
@@ -16,7 +14,6 @@
 import { Species } from "#enums/species";
 import { TrainerType } from "#enums/trainer-type";
 import i18next from "#app/plugins/i18n";
->>>>>>> f9327680
 
 export enum BattleType {
     WILD,
