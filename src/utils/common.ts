--- conflicted
+++ resolved
@@ -281,19 +281,6 @@
   return formatLargeNumber(stat, forHp ? 100000 : 1000000);
 }
 
-<<<<<<< HEAD
-export function getEnumKeys(enumType: any): string[] {
-  return Object.values(enumType)
-    .filter(v => Number.isNaN(Number.parseInt(v!.toString())))
-    .map(v => v!.toString());
-}
-
-export function getEnumValues(enumType: any): number[] {
-  return Object.values(enumType)
-    .filter(v => !Number.isNaN(Number.parseInt(v!.toString())))
-    .map(v => Number.parseInt(v!.toString()));
-}
-
 export function getTypedKeys<T extends Record<number, any>, K extends number = Extract<keyof T, number>>(obj: T): K[] {
   return Object.keys(obj).map(k => Number(k) as K);
 }
@@ -302,8 +289,6 @@
   return Object.entries(obj) as [keyof T, T[keyof T]][];
 }
 
-=======
->>>>>>> 55672112
 export function executeIf<T>(condition: boolean, promiseFunc: () => Promise<T>): Promise<T | null> {
   return condition ? promiseFunc() : new Promise<T | null>(resolve => resolve(null));
 }
@@ -662,29 +647,6 @@
 export function coerceArray<T>(input: T): T extends any[] ? T : [T];
 export function coerceArray<T>(input: T): T | [T] {
   return Array.isArray(input) ? input : [input];
-<<<<<<< HEAD
-}
-
-/**
- * Returns the name of the key that matches the enum [object] value.
- * @param input - The enum [object] to check
- * @param val - The value to get the key of
- * @returns The name of the key with the specified value
- * @example
- * const thing = {
- *   one: 1,
- *   two: 2,
- * } as const;
- * console.log(enumValueToKey(thing, thing.two)); // output: "two"
- * @throws An `Error` if an invalid enum value is passed to the function
- */
-export function enumValueToKey<T extends Record<string, string | number>>(input: T, val: T[keyof T]): keyof T {
-  for (const [key, value] of Object.entries(input)) {
-    if (val === value) {
-      return key as keyof T;
-    }
-  }
-  throw new Error(`Invalid value passed to \`enumValueToKey\`! Value: ${val}`);
 }
 
 export function pickWeightedIndex(weights: number[]): number | undefined {
@@ -704,6 +666,4 @@
   }
 
   return undefined; // TODO: Change to something more appropriate
-=======
->>>>>>> 55672112
 }