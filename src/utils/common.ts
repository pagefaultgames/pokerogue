--- conflicted
+++ resolved
@@ -613,7 +613,15 @@
 }
 
 /**
-<<<<<<< HEAD
+ * If the input isn't already an array, turns it into one.
+ * @returns An array with the same type as the type of the input
+ */
+export function coerceArray<T>(input: T): T extends any[] ? T : [T];
+export function coerceArray<T>(input: T): T | [T] {
+  return Array.isArray(input) ? input : [input];
+}
+
+/**
  * Returns the name of the key that matches the enum [object] value.
  * @param input - The enum [object] to check
  * @param val - The value to get the key of
@@ -633,12 +641,4 @@
     }
   }
   throw new Error(`Invalid value passed to \`enumValueToKey\`! Value: ${val}`);
-=======
- * If the input isn't already an array, turns it into one.
- * @returns An array with the same type as the type of the input
- */
-export function coerceArray<T>(input: T): T extends any[] ? T : [T];
-export function coerceArray<T>(input: T): T | [T] {
-  return Array.isArray(input) ? input : [input];
->>>>>>> 7c6189e8
 }