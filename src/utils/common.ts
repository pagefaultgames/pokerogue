import { pokerogueApi } from "#api/pokerogue-api";
import { bypassLogin, isDev } from "#constants/app-constants";
import { BiomeId } from "#enums/biome-id";
import { MoneyFormat } from "#enums/money-format";
import type { Variant } from "#sprites/variant";
import { toCamelCase } from "#utils/strings";
import i18next from "i18next";

export const MissingTextureKey = "__MISSING";

// TODO: Draft tests for these utility functions
// TODO: Break up this file

export function randomString(length: number, seeded = false) {
  const characters = "ABCDEFGHIJKLMNOPQRSTUVWXYZabcdefghijklmnopqrstuvwxyz0123456789";
  let result = "";

  for (let i = 0; i < length; i++) {
    const randomIndex = seeded ? randSeedInt(characters.length) : Math.floor(Math.random() * characters.length);
    result += characters[randomIndex];
  }

  return result;
}

export function shiftCharCodes(str: string, shiftCount: number) {
  if (!shiftCount) {
    shiftCount = 0;
  }

  let newStr = "";

  for (let i = 0; i < str.length; i++) {
    const charCode = str.charCodeAt(i);
    const newCharCode = charCode + shiftCount;
    newStr += String.fromCharCode(newCharCode);
  }

  return newStr;
}

export function randGauss(stdev: number, mean = 0): number {
  if (!stdev) {
    return 0;
  }
  const u = 1 - Math.random();
  const v = Math.random();
  const z = Math.sqrt(-2.0 * Math.log(u)) * Math.cos(2.0 * Math.PI * v);
  return z * stdev + mean;
}

export function randSeedGauss(stdev: number, mean = 0): number {
  if (!stdev) {
    return 0;
  }
  const u = 1 - randSeedFloat();
  const v = randSeedFloat();
  const z = Math.sqrt(-2.0 * Math.log(u)) * Math.cos(2.0 * Math.PI * v);
  return z * stdev + mean;
}

export function padInt(value: number, length: number, padWith?: string): string {
  if (!padWith) {
    padWith = "0";
  }
  let valueStr = value.toString();
  while (valueStr.length < length) {
    valueStr = `${padWith}${valueStr}`;
  }
  return valueStr;
}

/**
 * Returns a **completely unseeded** random integer between `min` and `min + range`.
 * @param range - The amount of possible numbers to pick
 * @param min - The minimum number to pick; default `0`
 * @returns A psuedo-random, unseeded integer within the interval [min, min+range].
 * @remarks
 * This should not be used for battles or other outwards-facing randomness;
 * battles are intended to be seeded and deterministic.
 */
export function randInt(range: number, min = 0): number {
  if (range <= 1) {
    return min;
  }
  return Math.floor(Math.random() * range) + min;
}

/**
 * Generate a random integer using the global seed, or the current battle's seed if called via `Battle.randSeedInt`
 * @param range - How large of a range of random numbers to choose from. If {@linkcode range} <= 1, returns {@linkcode min}
 * @param min - The minimum integer to pick, default `0`
 * @returns A random integer between {@linkcode min} and ({@linkcode min} + {@linkcode range} - 1)
 */
export function randSeedInt(range: number, min = 0): number {
  if (range <= 1) {
    return min;
  }
  return Phaser.Math.RND.integerInRange(min, range - 1 + min);
}

/**
 * Generates a random number using the global seed
 * @param min The minimum integer to generate
 * @param max The maximum integer to generate
 * @returns a random integer between {@linkcode min} and {@linkcode max} inclusive
 */
export function randSeedIntRange(min: number, max: number): number {
  return randSeedInt(max - min + 1, min);
}

/**
 * Returns a random integer between min and max (non-inclusive)
 * @param min The lowest number
 * @param max The highest number
 */
export function randIntRange(min: number, max: number): number {
  return randInt(max - min, min);
}

/**
 * Generate and return a random real number between `0` and `1` using the global seed.
 * @returns A random floating-point number between `0` and `1`
 */
export function randSeedFloat(): number {
  return Phaser.Math.RND.frac();
}

export function randItem<T>(items: ArrayLike<T>): T {
  return items.length === 1 ? items[0] : items[randInt(items.length)];
}

export function randSeedItem<T>(items: ArrayLike<T>): T {
  return items.length === 1 ? items[0] : Phaser.Math.RND.pick(items);
}

/**
 * Shuffle a list in place using the seeded rng and the Fisher-Yates algorithm.
 * @param items - An array of items.
 * @returns The same `items` array, now shuffled in place.
 */
export function randSeedShuffle<T>(items: T[]): T[] {
  for (let i = items.length - 1; i > 0; i--) {
    const j = Phaser.Math.RND.integerInRange(0, i);
    [items[i], items[j]] = [items[j], items[i]];
  }
  return items;
}

export function getFrameMs(frameCount: number): number {
  return Math.floor((1 / 60) * 1000 * frameCount);
}

export function getCurrentTime(): number {
  const date = new Date();
  return ((date.getHours() * 60 + date.getMinutes()) / 1440 + 0.675) % 1;
}

const secondsInHour = 3600;

export function getPlayTimeString(totalSeconds: number): string {
  const days = `${Math.floor(totalSeconds / (secondsInHour * 24))}`;
  const hours = `${Math.floor((totalSeconds % (secondsInHour * 24)) / secondsInHour)}`;
  const minutes = `${Math.floor((totalSeconds % secondsInHour) / 60)}`;
  const seconds = `${Math.floor(totalSeconds % 60)}`;

  return `${days.padStart(2, "0")}:${hours.padStart(2, "0")}:${minutes.padStart(2, "0")}:${seconds.padStart(2, "0")}`;
}

/**
 * Generates IVs from a given {@linkcode id} by extracting 5 bits at a time
 * starting from the least significant bit up to the 30th most significant bit.
 * @param id 32-bit number
 * @returns An array of six numbers corresponding to 5-bit chunks from {@linkcode id}
 */
export function getIvsFromId(id: number): [number, number, number, number, number, number] {
  return [
    (id & 0x3e000000) >>> 25,
    (id & 0x01f00000) >>> 20,
    (id & 0x000f8000) >>> 15,
    (id & 0x00007c00) >>> 10,
    (id & 0x000003e0) >>> 5,
    id & 0x0000001f,
  ];
}

export function formatLargeNumber(count: number, threshold: number): string {
  if (count < threshold) {
    return count.toString();
  }
  const ret = count.toString();
  let suffix = "";
  switch (Math.ceil(ret.length / 3) - 1) {
    case 1:
      suffix = i18next.t("common:abrThousand");
      break;
    case 2:
      suffix = i18next.t("common:abrMillion");
      break;
    case 3:
      suffix = i18next.t("common:abrBillion");
      break;
    case 4:
      suffix = i18next.t("common:abrTrillion");
      break;
    case 5:
      suffix = i18next.t("common:abrQuadrillion");
      break;
    default:
      return "?";
  }
  const digits = ((ret.length + 2) % 3) + 1;
  let decimalNumber = ret.slice(digits, digits + 2);
  while (decimalNumber.endsWith("0")) {
    decimalNumber = decimalNumber.slice(0, -1);
  }
  return `${ret.slice(0, digits)}${decimalNumber ? `.${decimalNumber}` : ""}${suffix}`;
}

// Abbreviations from 10^0 to 10^33
function getAbbreviationsLargeNumber(): string[] {
  return [
    "",
    i18next.t("common:abrThousand"),
    i18next.t("common:abrMillion"),
    i18next.t("common:abrBillion"),
    i18next.t("common:abrTrillion"),
    i18next.t("common:abrQuadrillion"),
    i18next.t("common:abrQuintillion"),
    i18next.t("common:abrSextillion"),
    i18next.t("common:abrSeptillion"),
    i18next.t("common:abrOctillion"),
    i18next.t("common:abrNonillion"),
    i18next.t("common:abrDecillion"),
  ];
}

export function formatFancyLargeNumber(number: number, rounded = 3): string {
  const abbreviations = getAbbreviationsLargeNumber();
  let exponent: number;

  if (number < 1000) {
    exponent = 0;
  } else {
    const maxExp = abbreviations.length - 1;

    exponent = Math.floor(Math.log(number) / Math.log(1000));
    exponent = Math.min(exponent, maxExp);

    number /= Math.pow(1000, exponent);
  }

  return `${exponent === 0 || number % 1 === 0 ? number : number.toFixed(rounded)}${abbreviations[exponent]}`;
}

export function formatMoney(format: MoneyFormat, amount: number) {
  if (format === MoneyFormat.ABBREVIATED) {
    return formatFancyLargeNumber(amount);
  }
  return amount.toLocaleString();
}

export function formatStat(stat: number, forHp = false): string {
  return formatLargeNumber(stat, forHp ? 100_000 : 1_000_000);
}

export function executeIf<T>(condition: boolean, promiseFunc: () => Promise<T>): Promise<T | null> {
  return condition ? promiseFunc() : new Promise<T | null>(resolve => resolve(null));
}

export const sessionIdKey = "pokerogue_sessionId";

/** Used to disable api calls when `isDev` is true and a server is not found */
export let isLocalServerConnected = !bypassLogin;

/**
 * When locally running the game, "pings" the local server
 * with a GET request to verify if a server is running,
 * sets isLocalServerConnected based on results
 */
export async function localPing(): Promise<void> {
  if (isDev) {
    const titleStats = await pokerogueApi.getGameTitleStats();
    isLocalServerConnected = !!titleStats;
    console.log("isLocalServerConnected:", isLocalServerConnected);
  }
}

export class BooleanHolder {
  public value: boolean;

  constructor(value: boolean) {
    this.value = value;
  }
}

export class NumberHolder {
  public value: number;

  constructor(value: number) {
    this.value = value;
  }

  valueOf(): number {
    return this.value;
  }
}

export class FixedInt {
  public readonly value: number;

  constructor(value: number) {
    this.value = value;
  }

  [Symbol.toPrimitive](_hint: string): number {
    return this.value;
  }
}

export function fixedInt(value: number): number {
  return new FixedInt(value) as unknown as number;
}

export function rgbToHsv(r: number, g: number, b: number) {
  const v = Math.max(r, g, b);
  const c = v - Math.min(r, g, b);
  const h = c && (v === r ? (g - b) / c : v === g ? 2 + (b - r) / c : 4 + (r - g) / c);
  return [60 * (h < 0 ? h + 6 : h), v && c / v, v];
}

/**
 * Compare color difference in RGB
 * @param rgb1 First RGB color in array
 * @param rgb2 Second RGB color in array
 */
export function deltaRgb(rgb1: readonly number[], rgb2: readonly number[]): number {
  const [r1, g1, b1] = rgb1;
  const [r2, g2, b2] = rgb2;
  const drp2 = Math.pow(r1 - r2, 2);
  const dgp2 = Math.pow(g1 - g2, 2);
  const dbp2 = Math.pow(b1 - b2, 2);
  const t = (r1 + r2) / 2;

  return Math.ceil(Math.sqrt(2 * drp2 + 4 * dgp2 + 3 * dbp2 + (t * (drp2 - dbp2)) / 256));
}

// Extract out the rgb values from a hex string
const hexRegex = /^([\da-f]{2})([\da-f]{2})([\da-f]{2})$/i;

export function rgbHexToRgba(hex: string) {
  const color = hex.match(hexRegex) ?? ["000000", "00", "00", "00"];
  return {
    r: Number.parseInt(color[1], 16),
    g: Number.parseInt(color[2], 16),
    b: Number.parseInt(color[3], 16),
    a: 255,
  };
}

export function rgbaToInt(rgba: readonly number[]): number {
  return (rgba[0] << 24) + (rgba[1] << 16) + (rgba[2] << 8) + rgba[3];
}

/**
 * Provided valid HSV values, calculates and stitches together a string of that
 * HSV color's corresponding hex code.
 *
 * Sourced from {@link https://stackoverflow.com/a/44134328}.
 * @param h Hue in degrees, must be in a range of [0, 360]
 * @param s Saturation percentage, must be in a range of [0, 1]
 * @param l Ligthness percentage, must be in a range of [0, 1]
 * @returns a string of the corresponding color hex code with a "#" prefix
 */
export function hslToHex(h: number, s: number, l: number): string {
  const a = s * Math.min(l, 1 - l);
  const f = (n: number) => {
    const k = (n + h / 30) % 12;
    const rgb = l - a * Math.max(-1, Math.min(k - 3, 9 - k, 1));
    return Math.round(rgb * 255)
      .toString(16)
      .padStart(2, "0");
  };
  return `#${f(0)}${f(8)}${f(4)}`;
}

/**
 * This function returns `true` if all localized images used by the game have been added for the given language.
 *
 * If the lang is not in the function, it usually means that lang is going to use the default english version
 *
 * English itself counts as not available
 */
export function hasAllLocalizedSprites(lang?: string): boolean {
  // IMPORTANT - ONLY ADD YOUR LANG HERE IF YOU'VE ALREADY ADDED ALL THE NECESSARY IMAGES
  if (!lang) {
    lang = i18next.resolvedLanguage;
  }

  switch (lang) {
    case "es-ES":
    case "es-419":
    case "fr":
    case "da":
    case "de":
    case "it":
    case "zh-Hans":
    case "zh-Hant":
    case "pt-BR":
    case "ro":
    case "tr":
    case "ko":
    case "ja":
    case "ca":
    case "ru":
    case "tl":
      return true;
    default:
      return false;
  }
}

/**
 * Prints the type and name of all game objects in a container for debugging purposes
 * @param container container with game objects inside it
 */
export function printContainerList(container: Phaser.GameObjects.Container): void {
  console.log(
    container.list.map(go => {
      return { type: go.type, name: go.name };
    }),
  );
}

/**
 * Truncate a string to a specified maximum length and add an ellipsis if it exceeds that length.
 *
 * @param str - The string to be truncated.
 * @param maxLength - The maximum length of the truncated string, defaults to 10.
 * @returns The truncated string with an ellipsis if it was longer than maxLength.
 */
export function truncateString(str: string, maxLength = 10) {
  // Check if the string length exceeds the maximum length
  if (str.length > maxLength) {
    // Truncate the string and add an ellipsis
    return str.slice(0, maxLength - 3) + "..."; // Subtract 3 to accommodate the ellipsis
  }
  // Return the original string if it does not exceed the maximum length
  return str;
}

/**
 * This function is used in the context of a Pokémon battle game to calculate the actual integer damage value from a float result.
 * Many damage calculation formulas involve various parameters and result in float values.
 * The actual damage applied to a Pokémon's HP must be an integer.
 * This function helps in ensuring that by flooring the float value and enforcing a minimum damage value.
 *
 * @param value - The float value to convert.
 * @param minValue - The minimum integer value to return. Defaults to 1.
 * @returns The converted value as an integer.
 */
export function toDmgValue(value: number, minValue = 1) {
  return Math.max(Math.floor(value), minValue);
}

/**
 * Helper method to localize a sprite key (e.g. for types)
 * @param baseKey the base key of the sprite (e.g. `type`)
 * @returns the localized sprite key
 */
export function getLocalizedSpriteKey(baseKey: string) {
  return `${baseKey}${hasAllLocalizedSprites(i18next.resolvedLanguage) ? `_${i18next.resolvedLanguage}` : ""}`;
}

/**
<<<<<<< HEAD
 * Check if a number is between two numbers (either inclusively or exclusively).
 * @param num - The number to check
 * @param min - The minimum value
 * @param max - The maximum value
 * @param exclusive - Whether to exclusively check boundedness; default `false` (inclusive)
 * @returns Whether `num` is no less than `min` and no greater than `max`
=======
 * Check if a number is **inclusively** between two numbers.
 * @param num - the number to check
 * @param min - the minimum value (inclusive)
 * @param max - the maximum value (inclusive)
 * @returns Whether num is no less than min and no greater than max
>>>>>>> 84dc143f
 */
export function isBetween(num: number, min: number, max: number, exclusive = false): boolean {
  if (exclusive) {
    return min < num && num < max;
  }
  return min <= num && num <= max;
}

/** Get the localized shiny descriptor for the provided variant
 * @param variant - The variant to get the shiny descriptor for
 * @returns The localized shiny descriptor
 */
export function getShinyDescriptor(variant: Variant): string {
  switch (variant) {
    case 2:
      return i18next.t("common:epicShiny");
    case 1:
      return i18next.t("common:rareShiny");
    case 0:
      return i18next.t("common:commonShiny");
  }
}

/**
 * If the input isn't already an array, turns it into one.
 * @returns An array with the same type as the type of the input
 */
export function coerceArray<T>(input: T): T extends any[] ? T : [T];
export function coerceArray<T>(input: T): T | [T] {
  return Array.isArray(input) ? input : [input];
}

export function getBiomeName(biome: BiomeId | -1) {
  if (biome === -1) {
    return i18next.t("biome:unknownLocation");
  }
  switch (biome) {
    case BiomeId.GRASS:
      return i18next.t("biome:grass");
    case BiomeId.RUINS:
      return i18next.t("biome:ruins");
    case BiomeId.END:
      return i18next.t("biome:end");
    default:
      return i18next.t(`biome:${toCamelCase(BiomeId[biome])}`);
  }
}<|MERGE_RESOLUTION|>--- conflicted
+++ resolved
@@ -473,20 +473,12 @@
 }
 
 /**
-<<<<<<< HEAD
  * Check if a number is between two numbers (either inclusively or exclusively).
  * @param num - The number to check
  * @param min - The minimum value
  * @param max - The maximum value
  * @param exclusive - Whether to exclusively check boundedness; default `false` (inclusive)
- * @returns Whether `num` is no less than `min` and no greater than `max`
-=======
- * Check if a number is **inclusively** between two numbers.
- * @param num - the number to check
- * @param min - the minimum value (inclusive)
- * @param max - the maximum value (inclusive)
- * @returns Whether num is no less than min and no greater than max
->>>>>>> 84dc143f
+ * @returns Whether `num` is no less than `min` and no greater than `max`.
  */
 export function isBetween(num: number, min: number, max: number, exclusive = false): boolean {
   if (exclusive) {
