--- conflicted
+++ resolved
@@ -130,13 +130,8 @@
   return items.length === 1 ? items[0] : items[randInt(items.length)];
 }
 
-<<<<<<< HEAD
-export function randSeedItem<T>(items: T[] | readonly T[]): T {
-  return items.length === 1 ? items[0] : Phaser.Math.RND.pick(items as T[]);
-=======
 export function randSeedItem<T>(items: ArrayLike<T>): T {
   return items.length === 1 ? items[0] : Phaser.Math.RND.pick(items);
->>>>>>> 73e8c6c1
 }
 
 /**
@@ -521,50 +516,6 @@
   return Array.isArray(input) ? input : [input];
 }
 
-<<<<<<< HEAD
-export function pickWeightedIndex(weights: number[]): number | undefined {
-  const totalWeight = weights.reduce((sum, w) => sum + w, 0);
-
-  if (totalWeight <= 0) {
-    return;
-  }
-
-  let r = randSeedFloat() * totalWeight;
-
-  for (let i = 0; i < weights.length; i++) {
-    if (r < weights[i]) {
-      return i;
-    }
-    r -= weights[i];
-  }
-
-  return; // TODO: Change to something more appropriate
-}
-
-/**
- * Type helper to check if a given item is in a tuple, returning `true` or `false` as appropriate.
- * @typeParam T - The tuple to check
- * @param X - The item whose inclusion is being checked
- */
-type InArray<T, X> = T extends readonly [X, ...infer _Rest]
-  ? true
-  : T extends readonly [X]
-    ? true
-    : T extends readonly [infer _, ...infer Rest]
-      ? InArray<Rest, X>
-      : false;
-
-/**
- * Type helper to allow only unique elements in a tuple (effectively converting it to a Set).
- * Within it, any duplicate elements will be flagged and converted to an error message.
- * @typeParam T - The tuple to render unique
- */
-export type UniqueArray<T> = T extends readonly [infer X, ...infer Rest]
-  ? InArray<Rest, X> extends true
-    ? ["Encountered value with duplicates:", X]
-    : readonly [X, ...UniqueArray<Rest>]
-  : T;
-=======
 export function getBiomeName(biome: BiomeId | -1) {
   if (biome === -1) {
     return i18next.t("biome:unknownLocation");
@@ -579,5 +530,4 @@
     default:
       return i18next.t(`biome:${toCamelCase(BiomeId[biome])}`);
   }
-}
->>>>>>> 73e8c6c1
+}