--- conflicted
+++ resolved
@@ -1,21 +1,8 @@
 import { modifierTypes } from "#data/data-lists";
 import { ModifierPoolType } from "#enums/modifier-pool-type";
-<<<<<<< HEAD
-import { modifierPool } from "#app/modifier/modifier-pools";
-import type { ModifierPool, ModifierTypeFunc } from "#app/@types/modifier-types";
-import { modifierTypes } from "#app/data/data-lists";
-import type { ModifierType } from "#app/modifier/modifier-type";
-=======
-import {
-  dailyStarterModifierPool,
-  enemyBuffModifierPool,
-  modifierPool,
-  trainerModifierPool,
-  wildModifierPool,
-} from "#modifiers/modifier-pools";
+import { modifierPool } from "#modifiers/modifier-pools";
 import type { ModifierType } from "#modifiers/modifier-type";
 import type { ModifierPool, ModifierTypeFunc } from "#types/modifier-types";
->>>>>>> 8cf1b9f7
 
 export function getModifierPoolForType(poolType: ModifierPoolType): ModifierPool {
   switch (poolType) {
