--- conflicted
+++ resolved
@@ -30,7 +30,6 @@
     // TODO: I'm 99.9% sure the order doesn't matter here, so we should organize these based on
     // type more strongly
     // Load menu images
-<<<<<<< HEAD
     this.loadImage("loading_bg", "arenas")
       .loadImage("logo", "")
       .loadImage("logo_fake", "")
@@ -184,197 +183,6 @@
     this.load
       .bitmapFont("item-count", "fonts/item-count.png", "fonts/item-count.xml")
       .video("evo_bg", "images/effects/evo_bg.mp4", true);
-=======
-    this.loadAtlas("bg", "ui");
-    this.loadAtlas("prompt", "ui");
-    this.loadImage("candy", "ui");
-    this.loadImage("candy_overlay", "ui");
-    this.loadImage("friendship", "ui");
-    this.loadImage("friendship_overlay", "ui");
-    this.loadImage("cursor", "ui");
-    this.loadImage("cursor_reverse", "ui");
-    for (const wv of getEnumValues(WindowVariant)) {
-      for (let w = 1; w <= 5; w++) {
-        this.loadImage(`window_${w}${getWindowVariantSuffix(wv)}`, "ui/windows");
-      }
-    }
-    this.loadAtlas("namebox", "ui");
-    this.loadImage("pbinfo_player", "ui");
-    this.loadImage("pbinfo_player_stats", "ui");
-    this.loadImage("pbinfo_player_mini", "ui");
-    this.loadImage("pbinfo_player_mini_stats", "ui");
-    this.loadAtlas("pbinfo_player_type", "ui");
-    this.loadAtlas("pbinfo_player_type1", "ui");
-    this.loadAtlas("pbinfo_player_type2", "ui");
-    this.loadImage("pbinfo_enemy_mini", "ui");
-    this.loadImage("pbinfo_enemy_mini_stats", "ui");
-    this.loadImage("pbinfo_enemy_boss", "ui");
-    this.loadImage("pbinfo_enemy_boss_stats", "ui");
-    this.loadAtlas("pbinfo_enemy_type", "ui");
-    this.loadAtlas("pbinfo_enemy_type1", "ui");
-    this.loadAtlas("pbinfo_enemy_type2", "ui");
-    this.loadAtlas("pbinfo_stat_numbers", "ui");
-    this.loadAtlas("numbers", "ui");
-    this.loadAtlas("numbers_red", "ui");
-    this.loadAtlas("overlay_hp", "ui");
-    this.loadAtlas("overlay_hp_boss", "ui");
-    this.loadImage("overlay_exp", "ui");
-    this.loadImage("icon_owned", "ui");
-    this.loadImage("icon_egg_move", "ui");
-    this.loadImage("ability_bar_left", "ui");
-    this.loadImage("ability_bar_right", "ui");
-    this.loadImage("bgm_bar", "ui");
-    this.loadImage("party_exp_bar", "ui");
-    this.loadImage("achv_bar", "ui");
-    this.loadImage("achv_bar_2", "ui");
-    this.loadImage("achv_bar_3", "ui");
-    this.loadImage("achv_bar_4", "ui");
-    this.loadImage("achv_bar_5", "ui");
-    this.loadImage("shiny_star", "ui", "shiny.png");
-    this.loadImage("shiny_star_1", "ui", "shiny_1.png");
-    this.loadImage("shiny_star_2", "ui", "shiny_2.png");
-    this.loadImage("shiny_star_small", "ui", "shiny_small.png");
-    this.loadImage("shiny_star_small_1", "ui", "shiny_small_1.png");
-    this.loadImage("shiny_star_small_2", "ui", "shiny_small_2.png");
-    this.loadImage("favorite", "ui", "favorite.png");
-    this.loadImage("passive_bg", "ui", "passive_bg.png");
-    this.loadAtlas("shiny_icons", "ui");
-    this.loadImage("ha_capsule", "ui", "ha_capsule.png");
-    this.loadImage("champion_ribbon", "ui", "champion_ribbon.png");
-    this.loadImage("champion_ribbon_emerald", "ui", "champion_ribbon_emerald.png");
-    this.loadImage("icon_spliced", "ui");
-    this.loadImage("icon_lock", "ui", "icon_lock.png");
-    this.loadImage("icon_stop", "ui", "icon_stop.png");
-    this.loadImage("icon_tera", "ui");
-    this.loadImage("cursor_tera", "ui");
-    this.loadImage("type_tera", "ui");
-    this.loadAtlas("type_bgs", "ui");
-    this.loadAtlas("button_tera", "ui");
-    this.loadImage("common_egg", "ui");
-    this.loadImage("normal_memory", "ui");
-
-    this.loadImage("dawn_icon_fg", "ui");
-    this.loadImage("dawn_icon_mg", "ui");
-    this.loadImage("dawn_icon_bg", "ui");
-    this.loadImage("day_icon_fg", "ui");
-    this.loadImage("day_icon_mg", "ui");
-    this.loadImage("day_icon_bg", "ui");
-    this.loadImage("dusk_icon_fg", "ui");
-    this.loadImage("dusk_icon_mg", "ui");
-    this.loadImage("dusk_icon_bg", "ui");
-    this.loadImage("night_icon_fg", "ui");
-    this.loadImage("night_icon_mg", "ui");
-    this.loadImage("night_icon_bg", "ui");
-
-    this.loadImage("pb_tray_overlay_player", "ui");
-    this.loadImage("pb_tray_overlay_enemy", "ui");
-    this.loadAtlas("pb_tray_ball", "ui");
-
-    this.loadImage("party_bg", "ui");
-    this.loadImage("party_bg_double", "ui");
-    this.loadImage("party_bg_double_manage", "ui");
-    this.loadAtlas("party_slot_main", "ui");
-    this.loadAtlas("party_slot_main_short", "ui");
-    this.loadAtlas("party_slot", "ui");
-    this.loadImage("party_slot_hp_bar", "ui");
-    this.loadAtlas("party_slot_hp_overlay", "ui");
-    this.loadAtlas("party_pb", "ui");
-    this.loadAtlas("party_cancel", "ui");
-    this.loadAtlas("party_discard", "ui");
-    this.loadAtlas("party_transfer", "ui");
-
-    this.loadImage("summary_bg", "ui");
-    this.loadImage("summary_profile", "ui");
-    this.loadImage("summary_profile_prompt_z", "ui"); // The pixel Z button prompt
-    this.loadImage("summary_profile_prompt_a", "ui"); // The pixel A button prompt
-    this.loadImage("summary_status", "ui");
-    this.loadImage("summary_stats", "ui");
-    this.loadImage("summary_stats_overlay_exp", "ui");
-    this.loadImage("summary_moves", "ui");
-    this.loadImage("summary_moves_effect", "ui");
-    this.loadImage("summary_moves_overlay_row", "ui");
-    this.loadAtlas("summary_moves_cursor", "ui");
-
-    this.loadImage("scroll_bar", "ui");
-    this.loadImage("scroll_bar_handle", "ui");
-    this.loadImage("starter_container_bg", "ui");
-    this.loadImage("starter_select_bg", "ui");
-    this.loadImage("pokedex_summary_bg", "ui");
-    this.loadImage("select_cursor", "ui");
-    this.loadImage("select_cursor_highlight", "ui");
-    this.loadImage("select_cursor_highlight_thick", "ui");
-    this.loadImage("select_cursor_pokerus", "ui");
-    this.loadImage("select_gen_cursor", "ui");
-    this.loadImage("select_gen_cursor_highlight", "ui");
-
-    this.loadImage("language_icon", "ui");
-    this.loadImage("saving_icon", "ui");
-    this.loadImage("discord", "ui");
-    this.loadImage("google", "ui");
-    this.loadImage("settings_icon", "ui");
-    this.loadImage("link_icon", "ui");
-    this.loadImage("unlink_icon", "ui");
-
-    this.loadImage("default_bg", "arenas");
-    // Load arena images
-    getEnumValues(BiomeId).map(bt => {
-      const btKey = BiomeId[bt].toLowerCase();
-      const isBaseAnimated = btKey === "end";
-      const baseAKey = `${btKey}_a`;
-      const baseBKey = `${btKey}_b`;
-      this.loadImage(`${btKey}_bg`, "arenas");
-      if (isBaseAnimated) {
-        this.loadAtlas(baseAKey, "arenas");
-      } else {
-        this.loadImage(baseAKey, "arenas");
-      }
-      if (isBaseAnimated) {
-        this.loadAtlas(baseBKey, "arenas");
-      } else {
-        this.loadImage(baseBKey, "arenas");
-      }
-      if (getBiomeHasProps(bt)) {
-        for (let p = 1; p <= 3; p++) {
-          const isPropAnimated = p === 3 && ["power_plant", "end"].find(b => b === btKey);
-          const propKey = `${btKey}_b_${p}`;
-          if (isPropAnimated) {
-            this.loadAtlas(propKey, "arenas");
-          } else {
-            this.loadImage(propKey, "arenas");
-          }
-        }
-      }
-    });
-
-    // Load bitmap fonts
-    this.load.bitmapFont("item-count", "fonts/item-count.png", "fonts/item-count.xml");
-
-    // Load trainer images
-    this.loadAtlas("trainer_m_back", "trainer");
-    this.loadAtlas("trainer_m_back_pb", "trainer");
-    this.loadAtlas("trainer_f_back", "trainer");
-    this.loadAtlas("trainer_f_back_pb", "trainer");
-
-    // Load character sprites
-    this.loadAtlas("c_rival_m", "character", "rival_m");
-    this.loadAtlas("c_rival_f", "character", "rival_f");
-
-    // Load pokemon-related images
-    this.loadImage("pkmn__back__sub", "pokemon/back", "sub.png");
-    this.loadImage("pkmn__sub", "pokemon", "sub.png");
-    this.loadAtlas("battle_stats", "effects");
-    this.loadAtlas("shiny", "effects");
-    this.loadAtlas("shiny_2", "effects");
-    this.loadAtlas("shiny_3", "effects");
-    this.loadImage("tera", "effects");
-    this.loadAtlas("pb_particles", "effects");
-    this.loadImage("evo_sparkle", "effects");
-    this.loadAtlas("tera_sparkle", "effects");
-    this.load.video("evo_bg", "images/effects/evo_bg.mp4", true);
-
-    this.loadAtlas("pb", "");
-    this.loadAtlas("items", "");
->>>>>>> fb59f9c9
 
     // Get current lang and load the types atlas for it. English will only load types while all other languages will load types and types_<lang>
     const lang = i18next.resolvedLanguage ?? "en";
@@ -738,7 +546,7 @@
   }
 
   private loadBiomeImages(): this {
-    getEnumValues(BiomeId).map(bt => {
+    getEnumValues(BiomeId).forEach(bt => {
       const btKey = BiomeId[bt].toLowerCase();
       const isBaseAnimated = btKey === "end";
       const baseAKey = `${btKey}_a`;
@@ -750,15 +558,16 @@
         this.loadImage(baseAKey, "arenas").loadImage(baseBKey, "arenas");
       }
 
-      if (getBiomeHasProps(bt)) {
-        for (let p = 1; p <= 3; p++) {
-          const isPropAnimated = p === 3 && ["power_plant", "end"].includes(btKey);
-          const propKey = `${btKey}_b_${p}`;
-          if (isPropAnimated) {
-            this.loadAtlas(propKey, "arenas");
-          } else {
-            this.loadImage(propKey, "arenas");
-          }
+      if (!getBiomeHasProps(bt)) {
+        return;
+      }
+      for (let p = 1; p <= 3; p++) {
+        const isPropAnimated = p === 3 && ["power_plant", "end"].includes(btKey);
+        const propKey = `${btKey}_b_${p}`;
+        if (isPropAnimated) {
+          this.loadAtlas(propKey, "arenas");
+        } else {
+          this.loadImage(propKey, "arenas");
         }
       }
     });
