import { GachaType } from "#enums/gacha-types";
import { getBiomeHasProps } from "#app/field/arena";
import CacheBustedLoaderPlugin from "#app/plugins/cache-busted-loader-plugin";
import { SceneBase } from "#app/scene-base";
import { WindowVariant, getWindowVariantSuffix } from "#app/ui/ui-theme";
import { isMobile } from "#app/touch-controls";
import * as Utils from "#app/utils";
import { initPokemonPrevolutions, initPokemonStarters } from "#app/data/balance/pokemon-evolutions";
import { initBiomes } from "#app/data/balance/biomes";
import { initEggMoves } from "#app/data/balance/egg-moves";
import { initPokemonForms } from "#app/data/pokemon-forms";
import { initSpecies } from "#app/data/pokemon-species";
import { initMoves } from "#app/data/moves/move";
import { initAbilities } from "#app/data/ability";
import { initAchievements } from "#app/system/achv";
import { initTrainerTypeDialogue } from "#app/data/dialogue";
import { initChallenges } from "#app/data/challenge";
import i18next from "i18next";
import { initStatsKeys } from "#app/ui/game-stats-ui-handler";
import { initVouchers } from "#app/system/voucher";
import { Biome } from "#enums/biome";
import { initMysteryEncounters } from "#app/data/mystery-encounters/mystery-encounters";

export class LoadingScene extends SceneBase {
  public static readonly KEY = "loading";

  readonly LOAD_EVENTS = Phaser.Loader.Events;

  constructor() {
    super(LoadingScene.KEY);

    Phaser.Plugins.PluginCache.register("Loader", CacheBustedLoaderPlugin, "load");
  }

  preload() {
    Utils.localPing();
    this.load["manifest"] = this.game["manifest"];

    this.loadImage("loading_bg", "arenas");
    this.loadImage("logo", "");

    // Load menu images
    this.loadAtlas("bg", "ui");
    this.loadAtlas("prompt", "ui");
    this.loadImage("candy", "ui");
    this.loadImage("candy_overlay", "ui");
    this.loadImage("friendship", "ui");
    this.loadImage("friendship_overlay", "ui");
    this.loadImage("cursor", "ui");
    this.loadImage("cursor_reverse", "ui");
    for (const wv of Utils.getEnumValues(WindowVariant)) {
      for (let w = 1; w <= 5; w++) {
        this.loadImage(`window_${w}${getWindowVariantSuffix(wv)}`, "ui/windows");
      }
    }
    this.loadAtlas("namebox", "ui");
    this.loadImage("pbinfo_player", "ui");
    this.loadImage("pbinfo_player_stats", "ui");
    this.loadImage("pbinfo_player_mini", "ui");
    this.loadImage("pbinfo_player_mini_stats", "ui");
    this.loadAtlas("pbinfo_player_type", "ui");
    this.loadAtlas("pbinfo_player_type1", "ui");
    this.loadAtlas("pbinfo_player_type2", "ui");
    this.loadImage("pbinfo_enemy_mini", "ui");
    this.loadImage("pbinfo_enemy_mini_stats", "ui");
    this.loadImage("pbinfo_enemy_boss", "ui");
    this.loadImage("pbinfo_enemy_boss_stats", "ui");
    this.loadAtlas("pbinfo_enemy_type", "ui");
    this.loadAtlas("pbinfo_enemy_type1", "ui");
    this.loadAtlas("pbinfo_enemy_type2", "ui");
    this.loadAtlas("pbinfo_stat", "ui");
    this.loadAtlas("pbinfo_stat_numbers", "ui");
    this.loadImage("overlay_lv", "ui");
    this.loadAtlas("numbers", "ui");
    this.loadAtlas("numbers_red", "ui");
    this.loadAtlas("overlay_hp", "ui");
    this.loadAtlas("overlay_hp_boss", "ui");
    this.loadImage("overlay_exp", "ui");
    this.loadImage("icon_owned", "ui");
    this.loadImage("icon_egg_move", "ui");
    this.loadImage("ability_bar_left", "ui");
    this.loadImage("ability_bar_right", "ui");
    this.loadImage("bgm_bar", "ui");
    this.loadImage("party_exp_bar", "ui");
    this.loadImage("achv_bar", "ui");
    this.loadImage("achv_bar_2", "ui");
    this.loadImage("achv_bar_3", "ui");
    this.loadImage("achv_bar_4", "ui");
    this.loadImage("achv_bar_5", "ui");
    this.loadImage("shiny_star", "ui", "shiny.png");
    this.loadImage("shiny_star_1", "ui", "shiny_1.png");
    this.loadImage("shiny_star_2", "ui", "shiny_2.png");
    this.loadImage("shiny_star_small", "ui", "shiny_small.png");
    this.loadImage("shiny_star_small_1", "ui", "shiny_small_1.png");
    this.loadImage("shiny_star_small_2", "ui", "shiny_small_2.png");
    this.loadImage("favorite", "ui", "favorite.png");
    this.loadImage("passive_bg", "ui", "passive_bg.png");
    this.loadAtlas("shiny_icons", "ui");
    this.loadImage("ha_capsule", "ui", "ha_capsule.png");
    this.loadImage("champion_ribbon", "ui", "champion_ribbon.png");
    this.loadImage("icon_spliced", "ui");
    this.loadImage("icon_lock", "ui", "icon_lock.png");
    this.loadImage("icon_stop", "ui", "icon_stop.png");
    this.loadImage("icon_tera", "ui");
    this.loadImage("cursor_tera", "ui");
    this.loadImage("type_tera", "ui");
    this.loadAtlas("type_bgs", "ui");
    this.loadAtlas("button_tera", "ui");
    this.loadImage("mystery_egg", "ui");
    this.loadImage("normal_memory", "ui");

    this.loadImage("dawn_icon_fg", "ui");
    this.loadImage("dawn_icon_mg", "ui");
    this.loadImage("dawn_icon_bg", "ui");
    this.loadImage("day_icon_fg", "ui");
    this.loadImage("day_icon_mg", "ui");
    this.loadImage("day_icon_bg", "ui");
    this.loadImage("dusk_icon_fg", "ui");
    this.loadImage("dusk_icon_mg", "ui");
    this.loadImage("dusk_icon_bg", "ui");
    this.loadImage("night_icon_fg", "ui");
    this.loadImage("night_icon_mg", "ui");
    this.loadImage("night_icon_bg", "ui");

    this.loadImage("pb_tray_overlay_player", "ui");
    this.loadImage("pb_tray_overlay_enemy", "ui");
    this.loadAtlas("pb_tray_ball", "ui");

    this.loadImage("party_bg", "ui");
    this.loadImage("party_bg_double", "ui");
    this.loadAtlas("party_slot_main", "ui");
    this.loadAtlas("party_slot", "ui");
    this.loadImage("party_slot_overlay_lv", "ui");
    this.loadImage("party_slot_hp_bar", "ui");
    this.loadAtlas("party_slot_hp_overlay", "ui");
    this.loadAtlas("party_pb", "ui");
    this.loadAtlas("party_cancel", "ui");

    this.loadImage("summary_bg", "ui");
    this.loadImage("summary_overlay_shiny", "ui");
    this.loadImage("summary_profile", "ui");
    this.loadImage("summary_profile_prompt_z", "ui"); // The pixel Z button prompt
    this.loadImage("summary_profile_prompt_a", "ui"); // The pixel A button prompt
    this.loadImage("summary_profile_ability", "ui"); // Pixel text 'ABILITY'
    this.loadImage("summary_profile_passive", "ui"); // Pixel text 'PASSIVE'
    this.loadImage("summary_status", "ui");
    this.loadImage("summary_stats", "ui");
    this.loadImage("summary_stats_overlay_exp", "ui");
    this.loadImage("summary_moves", "ui");
    this.loadImage("summary_moves_effect", "ui");
    this.loadImage("summary_moves_overlay_row", "ui");
    this.loadImage("summary_moves_overlay_pp", "ui");
    this.loadAtlas("summary_moves_cursor", "ui");
    for (let t = 1; t <= 3; t++) {
      this.loadImage(`summary_tabs_${t}`, "ui");
    }

    this.loadImage("scroll_bar", "ui");
    this.loadImage("scroll_bar_handle", "ui");
    this.loadImage("starter_container_bg", "ui");
    this.loadImage("starter_select_bg", "ui");
    this.loadImage("pokedex_summary_bg", "ui");
    this.loadImage("select_cursor", "ui");
    this.loadImage("select_cursor_highlight", "ui");
    this.loadImage("select_cursor_highlight_thick", "ui");
    this.loadImage("select_cursor_pokerus", "ui");
    this.loadImage("select_gen_cursor", "ui");
    this.loadImage("select_gen_cursor_highlight", "ui");

    this.loadImage("saving_icon", "ui");
    this.loadImage("discord", "ui");
    this.loadImage("google", "ui");
    this.loadImage("settings_icon", "ui");
    this.loadImage("link_icon", "ui");
    this.loadImage("unlink_icon", "ui");

    this.loadImage("default_bg", "arenas");
    // Load arena images
    Utils.getEnumValues(Biome).map(bt => {
      const btKey = Biome[bt].toLowerCase();
      const isBaseAnimated = btKey === "end";
      const baseAKey = `${btKey}_a`;
      const baseBKey = `${btKey}_b`;
      this.loadImage(`${btKey}_bg`, "arenas");
      if (!isBaseAnimated) {
        this.loadImage(baseAKey, "arenas");
      } else {
        this.loadAtlas(baseAKey, "arenas");
      }
      if (!isBaseAnimated) {
        this.loadImage(baseBKey, "arenas");
      } else {
        this.loadAtlas(baseBKey, "arenas");
      }
      if (getBiomeHasProps(bt)) {
        for (let p = 1; p <= 3; p++) {
          const isPropAnimated = p === 3 && ["power_plant", "end"].find(b => b === btKey);
          const propKey = `${btKey}_b_${p}`;
          if (!isPropAnimated) {
            this.loadImage(propKey, "arenas");
          } else {
            this.loadAtlas(propKey, "arenas");
          }
        }
      }
    });

    // Load bitmap fonts
    this.load.bitmapFont("item-count", "fonts/item-count.png", "fonts/item-count.xml");

    // Load trainer images
    this.loadAtlas("trainer_m_back", "trainer");
    this.loadAtlas("trainer_m_back_pb", "trainer");
    this.loadAtlas("trainer_f_back", "trainer");
    this.loadAtlas("trainer_f_back_pb", "trainer");

    // Load character sprites
    this.loadAtlas("c_rival_m", "character", "rival_m");
    this.loadAtlas("c_rival_f", "character", "rival_f");

    // Load pokemon-related images
    this.loadImage("pkmn__back__sub", "pokemon/back", "sub.png");
    this.loadImage("pkmn__sub", "pokemon", "sub.png");
    this.loadAtlas("battle_stats", "effects");
    this.loadAtlas("shiny", "effects");
    this.loadAtlas("shiny_2", "effects");
    this.loadAtlas("shiny_3", "effects");
    this.loadImage("tera", "effects");
    this.loadAtlas("pb_particles", "effects");
    this.loadImage("evo_sparkle", "effects");
    this.loadAtlas("tera_sparkle", "effects");
    this.load.video("evo_bg", "images/effects/evo_bg.mp4", true);

    this.loadAtlas("pb", "");
    this.loadAtlas("items", "");
    this.loadAtlas("types", "");

    // Get current lang and load the types atlas for it. English will only load types while all other languages will load types and types_<lang>
    const lang = i18next.resolvedLanguage;
    if (lang !== "en") {
      if (Utils.hasAllLocalizedSprites(lang)) {
        this.loadAtlas(`statuses_${lang}`, "");
        this.loadAtlas(`types_${lang}`, "");
      } else {
        // Fallback to English
        this.loadAtlas("statuses", "");
        this.loadAtlas("types", "");
      }
    } else {
      this.loadAtlas("statuses", "");
      this.loadAtlas("types", "");
    }
<<<<<<< HEAD
    const availableLangs = ["en", "de", "it", "fr", "ja", "ko", "es-ES", "pt-BR", "zh-CN"];
=======
    const availableLangs = ["en", "de", "it", "fr", "ja", "ko", "es-ES", "es-MX", "pt-BR", "zh-CN", "zh-TW", "ca-ES"];
>>>>>>> 6add614e
    if (lang && availableLangs.includes(lang)) {
      this.loadImage(`pkmnday2025event-${lang}`, "events");
    } else {
      this.loadImage("pkmnday2025event-en", "events");
    }

    this.loadAtlas("statuses", "");
    this.loadAtlas("categories", "");

    this.loadAtlas("egg", "egg");
    this.loadAtlas("egg_crack", "egg");
    this.loadAtlas("egg_icons", "egg");
    this.loadAtlas("egg_shard", "egg");
    this.loadAtlas("egg_lightrays", "egg");
    for (const gt of Utils.getEnumKeys(GachaType)) {
      const key = gt.toLowerCase();
      this.loadImage(`gacha_${key}`, "egg");
      this.loadAtlas(`gacha_underlay_${key}`, "egg");
    }
    this.loadImage("gacha_glass", "egg");
    this.loadImage("gacha_eggs", "egg");
    this.loadAtlas("gacha_hatch", "egg");
    this.loadImage("gacha_knob", "egg");

    this.loadImage("egg_list_bg", "ui");
    this.loadImage("egg_summary_bg", "ui");

    this.loadImage("end_m", "cg");
    this.loadImage("end_f", "cg");

    for (let i = 0; i < 10; i++) {
      this.loadAtlas(`pokemon_icons_${i}`, "");
      if (i) {
        this.loadAtlas(`pokemon_icons_${i}v`, "");
      }
    }

    // Load Mystery Encounter dex progress icon
    this.loadImage("encounter_radar", "mystery-encounters");

    this.loadAtlas("dualshock", "inputs");
    this.loadAtlas("xbox", "inputs");
    this.loadAtlas("keyboard", "inputs");

    this.loadSe("select", "ui");
    this.loadSe("menu_open", "ui");
    this.loadSe("error", "ui");
    this.loadSe("hit");
    this.loadSe("hit_strong");
    this.loadSe("hit_weak");
    this.loadSe("stat_up");
    this.loadSe("stat_down");
    this.loadSe("faint");
    this.loadSe("flee");
    this.loadSe("low_hp");
    this.loadSe("exp");
    this.loadSe("level_up");
    this.loadSe("sparkle");
    this.loadSe("restore");
    this.loadSe("shine");
    this.loadSe("shing");
    this.loadSe("charge");
    this.loadSe("beam");
    this.loadSe("upgrade");
    this.loadSe("buy");
    this.loadSe("achv");

    this.loadSe("pb_rel");
    this.loadSe("pb_throw");
    this.loadSe("pb_bounce_1");
    this.loadSe("pb_bounce_2");
    this.loadSe("pb_move");
    this.loadSe("pb_catch");
    this.loadSe("pb_lock");
    this.loadSe("crit_throw");

    this.loadSe("pb_tray_enter");
    this.loadSe("pb_tray_ball");
    this.loadSe("pb_tray_empty");

    this.loadSe("egg_crack");
    this.loadSe("egg_hatch");
    this.loadSe("gacha_dial");
    this.loadSe("gacha_running");
    this.loadSe("gacha_dispense");

    this.loadSe("PRSFX- Transform", "battle_anims");

    this.loadBgm("menu");

    this.loadBgm("level_up_fanfare", "bw/level_up_fanfare.mp3");
    this.loadBgm("item_fanfare", "bw/item_fanfare.mp3");
    this.loadBgm("minor_fanfare", "bw/minor_fanfare.mp3");
    this.loadBgm("heal", "bw/heal.mp3");
    this.loadBgm("victory_trainer", "bw/victory_trainer.mp3");
    this.loadBgm("victory_team_plasma", "bw/victory_team_plasma.mp3");
    this.loadBgm("victory_gym", "bw/victory_gym.mp3");
    this.loadBgm("victory_champion", "bw/victory_champion.mp3");
    this.loadBgm("evolution", "bw/evolution.mp3");
    this.loadBgm("evolution_fanfare", "bw/evolution_fanfare.mp3");

    this.load.plugin(
      "rextexteditplugin",
      "https://raw.githubusercontent.com/rexrainbow/phaser3-rex-notes/master/dist/rextexteditplugin.min.js",
      true,
    );

    this.loadLoadingScreen();

    initAchievements();
    initVouchers();
    initStatsKeys();
    initPokemonPrevolutions();
    initPokemonStarters();
    initBiomes();
    initEggMoves();
    initPokemonForms();
    initTrainerTypeDialogue();
    initSpecies();
    initMoves();
    initAbilities();
    initChallenges();
    initMysteryEncounters();
  }

  loadLoadingScreen() {
    const mobile = isMobile();

    const loadingGraphics: any[] = [];

    const bg = this.add.image(0, 0, "");
    bg.setOrigin(0, 0);
    bg.setScale(6);
    bg.setVisible(false);

    const graphics = this.add.graphics();

    graphics.lineStyle(4, 0xff00ff, 1).setDepth(10);

    const progressBar = this.add.graphics();
    const progressBox = this.add.graphics();
    progressBox.lineStyle(5, 0xff00ff, 1.0);
    progressBox.fillStyle(0x222222, 0.8);

    const width = this.cameras.main.width;
    const height = this.cameras.main.height;

    const midWidth = width / 2;
    const midHeight = height / 2;

    const logo = this.add.image(midWidth, 240, "");
    logo.setVisible(false);
    logo.setOrigin(0.5, 0.5);
    logo.setScale(4);

    const percentText = this.make.text({
      x: midWidth,
      y: midHeight - 24,
      text: "0%",
      style: {
        font: "72px emerald",
        color: "#ffffff",
      },
    });
    percentText.setOrigin(0.5, 0.5);

    const assetText = this.make.text({
      x: midWidth,
      y: midHeight + 48,
      text: "",
      style: {
        font: "48px emerald",
        color: "#ffffff",
      },
    });
    assetText.setOrigin(0.5, 0.5);

    const disclaimerText = this.make.text({
      x: midWidth,
      y: assetText.y + 152,
      text: i18next.t("menu:disclaimer"),
      style: {
        font: "72px emerald",
        color: "#DA3838",
      },
    });
    disclaimerText.setOrigin(0.5, 0.5);

    const disclaimerDescriptionText = this.make.text({
      x: midWidth,
      y: disclaimerText.y + 120,
      text: i18next.t("menu:disclaimerDescription"),
      style: {
        font: "48px emerald",
        color: "#ffffff",
        align: "center",
      },
    });
    disclaimerDescriptionText.setOrigin(0.5, 0.5);

    loadingGraphics.push(
      bg,
      graphics,
      progressBar,
      progressBox,
      logo,
      percentText,
      assetText,
      disclaimerText,
      disclaimerDescriptionText,
    );

    if (!mobile) {
      loadingGraphics.map(g => g.setVisible(false));
    }

    const intro = this.add.video(0, 0);
    intro.once(Phaser.GameObjects.Events.VIDEO_COMPLETE, (video: Phaser.GameObjects.Video) => {
      this.tweens.add({
        targets: intro,
        duration: 500,
        alpha: 0,
        ease: "Sine.easeIn",
        onComplete: () => video.destroy(),
      });
      for (const g of loadingGraphics) {
        g.setVisible(true);
      }
    });
    intro.setOrigin(0, 0);
    intro.setScale(3);

    this.load.once(this.LOAD_EVENTS.START, () => {
      // videos do not need to be preloaded
      intro.loadURL("images/intro_dark.mp4", true);
      if (mobile) {
        intro.video?.setAttribute("webkit-playsinline", "webkit-playsinline");
        intro.video?.setAttribute("playsinline", "playsinline");
      }
      intro.play();
    });

    this.load.on(this.LOAD_EVENTS.PROGRESS, (progress: number) => {
      percentText.setText(`${Math.floor(progress * 100)}%`);
      progressBar.clear();
      progressBar.fillStyle(0xffffff, 0.8);
      progressBar.fillRect(midWidth - 320, 360, 640 * progress, 64);
    });

    this.load.on(this.LOAD_EVENTS.FILE_COMPLETE, (key: string) => {
      assetText.setText(i18next.t("menu:loadingAsset", { assetName: key }));
      switch (key) {
        case "loading_bg":
          bg.setTexture("loading_bg");
          if (mobile) {
            bg.setVisible(true);
          }
          break;
        case "logo":
          logo.setTexture("logo");
          if (mobile) {
            logo.setVisible(true);
          }
          break;
      }
    });

    this.load.on(this.LOAD_EVENTS.COMPLETE, () => {
      for (const go of loadingGraphics) {
        go.destroy();
      }
      intro.destroy();
    });
  }

  get gameHeight() {
    return this.game.config.height as number;
  }

  get gameWidth() {
    return this.game.config.width as number;
  }

  async create() {
    this.events.once(Phaser.Scenes.Events.DESTROY, () => this.handleDestroy());
    this.scene.start("battle");
  }

  handleDestroy() {
    console.debug(`Destroying ${LoadingScene.KEY} scene`);
    this.load.off(this.LOAD_EVENTS.PROGRESS);
    this.load.off(this.LOAD_EVENTS.FILE_COMPLETE);
    this.load.off(this.LOAD_EVENTS.COMPLETE);
    // this.textures.remove("loading_bg"); is removed in BattleScene.launchBattle()
    this.children.removeAll(true);
    console.debug(`Destroyed ${LoadingScene.KEY} scene`);
  }
}<|MERGE_RESOLUTION|>--- conflicted
+++ resolved
@@ -250,11 +250,7 @@
       this.loadAtlas("statuses", "");
       this.loadAtlas("types", "");
     }
-<<<<<<< HEAD
-    const availableLangs = ["en", "de", "it", "fr", "ja", "ko", "es-ES", "pt-BR", "zh-CN"];
-=======
     const availableLangs = ["en", "de", "it", "fr", "ja", "ko", "es-ES", "es-MX", "pt-BR", "zh-CN", "zh-TW", "ca-ES"];
->>>>>>> 6add614e
     if (lang && availableLangs.includes(lang)) {
       this.loadImage(`pkmnday2025event-${lang}`, "events");
     } else {
