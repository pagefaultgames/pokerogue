import { timedEventManager } from "#app/global-event-manager";
import { initializeGame } from "#app/init/init";
import { SceneBase } from "#app/scene-base";
import { isMobile } from "#app/touch-controls";
import { BiomeId } from "#enums/biome-id";
import { GachaType } from "#enums/gacha-types";
import { getBiomeHasProps } from "#field/arena";
import { CacheBustedLoaderPlugin } from "#plugins/cache-busted-loader-plugin";
import { getWindowVariantSuffix, WindowVariant } from "#ui/ui-theme";
import { hasAllLocalizedSprites, localPing } from "#utils/common";
import { getEnumValues } from "#utils/enums";
import i18next from "i18next";
import type { GameObjects } from "phaser";

export class LoadingScene extends SceneBase {
  public static readonly KEY = "loading";

  readonly LOAD_EVENTS = Phaser.Loader.Events;

  constructor() {
    super(LoadingScene.KEY);

    Phaser.Plugins.PluginCache.register("Loader", CacheBustedLoaderPlugin, "load");
  }

  preload() {
    localPing();

    // TODO: Categorize these into sub-methods that make sense
    // TODO: I'm 99.9% sure the order doesn't matter here, so we should organize these based on
    // type more strongly
    // Load menu images
    this.loadImage("loading_bg", "arenas")
      .loadImage("logo", "")
      .loadImage("logo_fake", "")
      .loadImage("snow", "")
      .loadAtlas("bg", "ui")
      .loadAtlas("prompt", "ui")
      .loadImage("candy", "ui")
      .loadImage("candy_overlay", "ui")
      .loadImage("friendship", "ui")
      .loadImage("friendship_overlay", "ui")
      .loadImage("cursor", "ui")
      .loadImage("cursor_reverse", "ui")
      .loadWindowVariants()
      .loadAtlas("namebox", "ui")
      .loadImage("pbinfo_player", "ui")
      .loadImage("pbinfo_player_stats", "ui")
      .loadImage("pbinfo_player_mini", "ui")
      .loadImage("pbinfo_player_mini_stats", "ui")
      .loadAtlas("pbinfo_player_type", "ui")
      .loadAtlas("pbinfo_player_type1", "ui")
      .loadAtlas("pbinfo_player_type2", "ui")
      .loadImage("pbinfo_enemy_mini", "ui")
      .loadImage("pbinfo_enemy_mini_stats", "ui")
      .loadImage("pbinfo_enemy_boss", "ui")
      .loadImage("pbinfo_enemy_boss_stats", "ui")
      .loadAtlas("pbinfo_enemy_type", "ui")
      .loadAtlas("pbinfo_enemy_type1", "ui")
      .loadAtlas("pbinfo_enemy_type2", "ui")
      .loadAtlas("pbinfo_stat_numbers", "ui")
      .loadAtlas("numbers", "ui")
      .loadAtlas("numbers_red", "ui")
      .loadAtlas("overlay_hp", "ui")
      .loadAtlas("overlay_hp_boss", "ui")
      .loadImage("overlay_exp", "ui")
      .loadImage("icon_owned", "ui")
      .loadImage("icon_egg_move", "ui")
      .loadImage("ability_bar_left", "ui")
      .loadImage("ability_bar_right", "ui")
      .loadImage("bgm_bar", "ui")
      .loadImage("party_exp_bar", "ui")
      .loadImage("achv_bar", "ui")
      .loadImage("achv_bar_2", "ui")
      .loadImage("achv_bar_3", "ui")
      .loadImage("achv_bar_4", "ui")
      .loadImage("achv_bar_5", "ui")
      .loadImage("shiny_star", "ui", "shiny.png")
      .loadImage("shiny_star_1", "ui", "shiny_1.png")
      .loadImage("shiny_star_2", "ui", "shiny_2.png")
      .loadImage("shiny_star_small", "ui", "shiny_small.png")
      .loadImage("shiny_star_small_1", "ui", "shiny_small_1.png")
      .loadImage("shiny_star_small_2", "ui", "shiny_small_2.png")
      .loadImage("favorite", "ui", "favorite.png")
      .loadImage("passive_bg", "ui", "passive_bg.png")
      .loadAtlas("shiny_icons", "ui")
      .loadImage("ha_capsule", "ui", "ha_capsule.png")
      .loadImage("champion_ribbon", "ui", "champion_ribbon.png")
      .loadImage("champion_ribbon_emerald", "ui", "champion_ribbon_emerald.png")
      .loadImage("icon_spliced", "ui")
      .loadImage("icon_lock", "ui", "icon_lock.png")
      .loadImage("icon_stop", "ui", "icon_stop.png")
      .loadImage("icon_tera", "ui")
      .loadImage("cursor_tera", "ui")
      .loadImage("type_tera", "ui")
      .loadAtlas("type_bgs", "ui")
      .loadAtlas("button_tera", "ui")
      .loadImage("common_egg", "ui")
      .loadImage("normal_memory", "ui")
      .loadImage("dawn_icon_fg", "ui")
      .loadImage("dawn_icon_mg", "ui")
      .loadImage("dawn_icon_bg", "ui")
      .loadImage("day_icon_fg", "ui")
      .loadImage("day_icon_mg", "ui")
      .loadImage("day_icon_bg", "ui")
      .loadImage("dusk_icon_fg", "ui")
      .loadImage("dusk_icon_mg", "ui")
      .loadImage("dusk_icon_bg", "ui")
      .loadImage("night_icon_fg", "ui")
      .loadImage("night_icon_mg", "ui")
      .loadImage("night_icon_bg", "ui")
      .loadImage("pb_tray_overlay_player", "ui")
      .loadImage("pb_tray_overlay_enemy", "ui")
      .loadAtlas("pb_tray_ball", "ui")
      .loadImage("party_bg", "ui")
      .loadImage("party_bg_double", "ui")
      .loadImage("party_bg_double_manage", "ui")
      .loadAtlas("party_slot_main", "ui")
      .loadAtlas("party_slot_main_short", "ui")
      .loadAtlas("party_slot", "ui")
      .loadImage("party_slot_hp_bar", "ui")
      .loadAtlas("party_slot_hp_overlay", "ui")
      .loadAtlas("party_pb", "ui")
      .loadAtlas("party_cancel", "ui")
      .loadAtlas("party_discard", "ui")
      .loadAtlas("party_transfer", "ui")
      .loadImage("summary_bg", "ui")
      .loadImage("summary_profile", "ui")
      .loadImage("summary_profile_prompt_z", "ui") // The pixel Z button prompt
      .loadImage("summary_profile_prompt_a", "ui") // The pixel A button prompt
      .loadImage("summary_status", "ui")
      .loadImage("summary_stats", "ui")
      .loadImage("summary_stats_overlay_exp", "ui")
      .loadImage("summary_moves", "ui")
      .loadImage("summary_moves_effect", "ui")
      .loadImage("summary_moves_overlay_row", "ui")
      .loadAtlas("summary_moves_cursor", "ui")
      .loadImage("scroll_bar", "ui")
      .loadImage("scroll_bar_handle", "ui")
      .loadImage("starter_container_bg", "ui")
      .loadImage("starter_select_bg", "ui")
      .loadImage("pokedex_summary_bg", "ui")
      .loadImage("select_cursor", "ui")
      .loadImage("select_cursor_highlight", "ui")
      .loadImage("select_cursor_highlight_thick", "ui")
      .loadImage("select_cursor_pokerus", "ui")
      .loadImage("select_gen_cursor", "ui")
      .loadImage("select_gen_cursor_highlight", "ui")

      .loadImage("language_icon", "ui")
      .loadImage("saving_icon", "ui")
      .loadImage("discord", "ui")
      .loadImage("google", "ui")
      .loadImage("settings_icon", "ui")
      .loadImage("link_icon", "ui")
      .loadImage("unlink_icon", "ui")
      .loadImage("default_bg", "arenas")
      .loadBiomeImages()

      // Load trainer images
      .loadAtlas("trainer_m_back", "trainer")
      .loadAtlas("trainer_m_back_pb", "trainer")
      .loadAtlas("trainer_f_back", "trainer")
      .loadAtlas("trainer_f_back_pb", "trainer")
      // Load character sprites
      .loadAtlas("c_rival_m", "character", "rival_m")
      .loadAtlas("c_rival_f", "character", "rival_f")

      // Load pokemon-related images
      .loadImage("pkmn__back__sub", "pokemon/back", "sub.png")
      .loadImage("pkmn__sub", "pokemon", "sub.png")
      .loadAtlas("battle_stats", "effects")
      .loadAtlas("shiny", "effects")
      .loadAtlas("shiny_2", "effects")
      .loadAtlas("shiny_3", "effects")
      .loadImage("tera", "effects")
      .loadAtlas("pb_particles", "effects")
      .loadImage("evo_sparkle", "effects")
      .loadAtlas("tera_sparkle", "effects")
      .loadAtlas("pb", "")
      .loadAtlas("items", "");

    this.load
      .bitmapFont("item-count", "fonts/item-count.png", "fonts/item-count.xml")
      .video("evo_bg", "images/effects/evo_bg.mp4", true);

    // Get current lang and load the types atlas for it. English will only load types while all other languages will load types and types_<lang>
    const lang = i18next.resolvedLanguage ?? "en";
    const keySuffix = lang !== "en" && hasAllLocalizedSprites(lang) ? `_${lang}` : "";

    this.loadAtlas(`statuses${keySuffix}`, "").loadAtlas(`types${keySuffix}`, "");
    for (let t = 1; t <= 3; t++) {
      this.loadImage(
        `summary_tabs_${t}${keySuffix}`,
        "ui",
        `text_images/${lang}/summary/summary_tabs_${t}${keySuffix}.png`,
      );
    }
    this.loadImage(
      `summary_dexnb_label${keySuffix}`,
      "ui",
      `text_images/${lang}/summary/summary_dexnb_label${keySuffix}.png`,
    )
      .loadImage(
        `summary_dexnb_label_overlay_shiny${keySuffix}`,
        "ui",
        `text_images/${lang}/summary/summary_dexnb_label_overlay_shiny${keySuffix}.png`,
      )
      .loadImage(
        `summary_profile_profile_title${keySuffix}`,
        "ui",
        `text_images/${lang}/summary/summary_profile_profile_title${keySuffix}.png`,
      )
      .loadImage(
        `summary_profile_ability${keySuffix}`,
        "ui",
        `text_images/${lang}/summary/summary_profile_ability${keySuffix}.png`,
      )
      .loadImage(
        `summary_profile_passive${keySuffix}`,
        "ui",
        `text_images/${lang}/summary/summary_profile_passive${keySuffix}.png`,
      )
      .loadImage(
        `summary_profile_memo_title${keySuffix}`,
        "ui",
        `text_images/${lang}/summary/summary_profile_memo_title${keySuffix}.png`,
      )
      .loadImage(
        `summary_stats_item_title${keySuffix}`,
        "ui",
        `text_images/${lang}/summary/summary_stats_item_title${keySuffix}.png`,
      )
      .loadImage(
        `summary_stats_stats_title${keySuffix}`,
        "ui",
        `text_images/${lang}/summary/summary_stats_stats_title${keySuffix}.png`,
      )
      .loadImage(
        `summary_stats_exp_title${keySuffix}`,
        "ui",
        `text_images/${lang}/summary/summary_stats_exp_title${keySuffix}.png`,
      )
      .loadImage(
        `summary_stats_expbar_title${keySuffix}`,
        "ui",
        `text_images/${lang}/summary/summary_stats_expbar_title${keySuffix}.png`,
      )
      .loadImage(
        `summary_moves_moves_title${keySuffix}`,
        "ui",
        `text_images/${lang}/summary/summary_moves_moves_title${keySuffix}.png`,
      )
      .loadImage(
        `summary_moves_descriptions_title${keySuffix}`,
        "ui",
        `text_images/${lang}/summary/summary_moves_descriptions_title${keySuffix}.png`,
      )
      .loadImage(
        `summary_moves_overlay_pp${keySuffix}`,
        "ui",
        `text_images/${lang}/summary/summary_moves_overlay_pp${keySuffix}.png`,
      )
      .loadImage(
        `summary_moves_effect_title${keySuffix}`,
        "ui",
        `text_images/${lang}/summary/summary_moves_effect_title${keySuffix}.png`,
      )

      // in-battle pixel texts
      .loadAtlas(`pbinfo_stat${keySuffix}`, "ui", `text_images/${lang}/battle_ui/pbinfo_stat${keySuffix}`) // Pixel text for in-battle stats info tab
      .loadImage(`overlay_lv${keySuffix}`, "ui", `text_images/${lang}/battle_ui/overlay_lv${keySuffix}.png`) // Pixel text in-battle 'Lv.'
      .loadImage(`overlay_hp_label${keySuffix}`, "ui", `text_images/${lang}/battle_ui/overlay_hp_label${keySuffix}.png`)
      .loadImage(
        `overlay_hp_label_boss${keySuffix}`,
        "ui",
        `text_images/${lang}/battle_ui/overlay_hp_label_boss${keySuffix}.png`,
      )
      .loadImage(
        `overlay_exp_label${keySuffix}`,
        "ui",
        `text_images/${lang}/battle_ui/overlay_exp_label${keySuffix}.png`,
      )
      .loadImage(
        `party_slot_overlay_lv${keySuffix}`,
        "ui",
        `text_images/${lang}/party_ui/party_slot_overlay_lv${keySuffix}.png`,
      )
      .loadImage(
        `party_slot_overlay_hp${keySuffix}`,
        "ui",
        `text_images/${lang}/party_ui/party_slot_overlay_hp${keySuffix}.png`,
      )

      // egg gacha stuff
      .loadEventBannerImages(lang)
      .loadAtlas("categories", "")
      .loadAtlas("egg", "egg")
      .loadAtlas("egg_crack", "egg")
      .loadAtlas("egg_icons", "egg")
      .loadAtlas("egg_shard", "egg")
      .loadAtlas("egg_lightrays", "egg")
      .loadEggGachaImages()
      .loadImage("gacha_glass", "egg")
      .loadImage("gacha_eggs", "egg")
      .loadAtlas("gacha_hatch", "egg")
      .loadImage("gacha_knob", "egg")
      .loadImage("egg_list_bg", "ui")
      .loadImage("egg_summary_bg", "ui")

      .loadImage("end_m", "cg")
      .loadImage("end_f", "cg")
      .loadPokemonIcons()

      .loadImage("encounter_radar", "mystery-encounters") // Mystery Encounter dex progress icon
      // settings atlases
      .loadAtlas("dualshock", "inputs")
      .loadAtlas("xbox", "inputs")
      .loadAtlas("keyboard", "inputs")
      // sound effects
      .loadSe("select", "ui")
      .loadSe("menu_open", "ui")
      .loadSe("error", "ui")
      .loadSe("hit")
      .loadSe("hit_strong")
      .loadSe("hit_weak")
      .loadSe("stat_up")
      .loadSe("stat_down")
      .loadSe("faint")
      .loadSe("flee")
      .loadSe("low_hp")
      .loadSe("exp")
      .loadSe("level_up")
      .loadSe("sparkle")
      .loadSe("restore")
      .loadSe("shine")
      .loadSe("shing")
      .loadSe("charge")
      .loadSe("beam")
      .loadSe("upgrade")
      .loadSe("buy")
      .loadSe("achv")

      .loadSe("pb_rel")
      .loadSe("pb_throw")
      .loadSe("pb_bounce_1")
      .loadSe("pb_bounce_2")
      .loadSe("pb_move")
      .loadSe("pb_catch")
      .loadSe("pb_lock")
      .loadSe("crit_throw")

      .loadSe("pb_tray_enter")
      .loadSe("pb_tray_ball")
      .loadSe("pb_tray_empty")
      .loadSe("egg_crack")
      .loadSe("egg_hatch")
      .loadSe("gacha_dial")
      .loadSe("gacha_running")
      .loadSe("gacha_dispense")

      .loadSe("PRSFX- Transform", "battle_anims")
      .loadBgm("menu")
      .loadBgm("level_up_fanfare", "bw/level_up_fanfare.mp3")
      .loadBgm("item_fanfare", "bw/item_fanfare.mp3")
      .loadBgm("minor_fanfare", "bw/minor_fanfare.mp3")
      .loadBgm("heal", "bw/heal.mp3")
      .loadBgm("victory_trainer", "bw/victory_trainer.mp3")
      .loadBgm("victory_team_plasma", "bw/victory_team_plasma.mp3")
      .loadBgm("victory_gym", "bw/victory_gym.mp3")
      .loadBgm("victory_champion", "bw/victory_champion.mp3")
      .loadBgm("evolution", "bw/evolution.mp3")
      .loadBgm("evolution_fanfare", "bw/evolution_fanfare.mp3");

    // TODO: Shouldn't this be inside the middle of the code?
    this.load.plugin(
      "rextexteditplugin",
      "https://raw.githubusercontent.com/rexrainbow/phaser3-rex-notes/master/dist/rextexteditplugin.min.js",
      true,
    );

    this.loadLoadingScreen();

    initializeGame();
  }

  private loadLoadingScreen() {
    const mobile = isMobile();

<<<<<<< HEAD
    const bg = this.add.image(0, 0, "").setOrigin(0, 0).setScale(6).setVisible(false);
=======
    const bg = this.add.image(0, 0, "");

    bg.setOrigin(0, 0);
    bg.setScale(6);
    bg.setVisible(false);
>>>>>>> 4dda502b

    const graphics = this.add //
      .graphics()
      .lineStyle(4, 0xff00ff, 1)
      .setDepth(10);

    const progressBar = this.add.graphics();

    const progressBox = this.add //
      .graphics()
      .lineStyle(5, 0xff00ff, 1.0)
      .fillStyle(0x222222, 0.8);

    const width = this.cameras.main.width;
    const height = this.cameras.main.height;
    const midWidth = width / 2;
    const midHeight = height / 2;

    const logo = this.add.image(midWidth, 240, "").setVisible(false).setOrigin(0.5, 0.5).setScale(4);

    const percentText = this.make
      .text({
        x: midWidth,
        y: midHeight - 24,
        text: "0%",
        style: {
          font: "72px emerald",
          color: "#ffffff",
        },
      })
      .setOrigin(0.5, 0.5);

    const assetText = this.make
      .text({
        x: midWidth,
        y: midHeight + 48,
        text: "",
        style: {
          font: "48px emerald",
          color: "#ffffff",
        },
      })
      .setOrigin(0.5, 0.5);

    const disclaimerText = this.make
      .text({
        x: midWidth,
        y: assetText.y + 152,
        text: i18next.t("menu:disclaimer"),
        style: {
          font: "72px emerald",
          color: "#DA3838",
        },
      })
      .setOrigin(0.5, 0.5);

    const disclaimerDescriptionText = this.make
      .text({
        x: midWidth,
        y: disclaimerText.y + 120,
        text: i18next.t("menu:disclaimerDescription"),
        style: {
          font: "48px emerald",
          color: "#ffffff",
          align: "center",
        },
      })
      .setOrigin(0.5, 0.5);

    const loadingGraphics: (GameObjects.Image | GameObjects.Graphics | GameObjects.Text)[] = [];
    loadingGraphics.push(
      bg,
      graphics,
      progressBar,
      progressBox,
      logo,
      percentText,
      assetText,
      disclaimerText,
      disclaimerDescriptionText,
    );

    if (!mobile) {
      loadingGraphics.forEach(g => {
        g.setVisible(false);
      });
    }

    const intro = this.add
      .video(0, 0)
      .setOrigin(0)
      .setScale(3)
      .once(Phaser.GameObjects.Events.VIDEO_COMPLETE, (video: Phaser.GameObjects.Video) => {
        this.tweens.add({
          targets: intro,
          duration: 500,
          alpha: 0,
          ease: "Sine.easeIn",
          onComplete: () => video.destroy(),
        });
        for (const g of loadingGraphics) {
          g.setVisible(true);
        }
      });

    this.load
      .once(this.LOAD_EVENTS.START, () => {
        // videos do not need to be preloaded
        intro.loadURL("images/intro_dark.mp4", true);
        if (mobile) {
          intro.video?.setAttribute("webkit-playsinline", "webkit-playsinline");
          intro.video?.setAttribute("playsinline", "playsinline");
        }
        intro.play();
      })
      .on(this.LOAD_EVENTS.PROGRESS, (progress: number) => {
        percentText.setText(`${Math.floor(progress * 100)}%`);
        // need to reset fill style due to `clear` restting it
        progressBar
          .clear()
          .fillStyle(0xffffff, 0.8)
          .fillRect(midWidth - 320, 360, 640 * progress, 64);
      })
      .on(this.LOAD_EVENTS.FILE_COMPLETE, (key: string) => {
        assetText.setText(i18next.t("menu:loadingAsset", { assetName: key }));
        switch (key) {
          case "loading_bg":
            bg.setTexture("loading_bg");
            if (mobile) {
              bg.setVisible(true);
            }
            break;
          case "logo":
            logo.setTexture("logo");
            if (mobile) {
              logo.setVisible(true);
            }
            break;
        }
      })
      .on(this.LOAD_EVENTS.COMPLETE, () => {
        for (const g of loadingGraphics) {
          g.destroy();
        }
        intro.destroy();
      });
  }

  async create() {
    this.events.once(Phaser.Scenes.Events.DESTROY, () => this.handleDestroy());
    this.scene.start("battle");
  }

  handleDestroy() {
    console.debug(`Destroying ${LoadingScene.KEY} scene`);
    this.load.off(this.LOAD_EVENTS.PROGRESS).off(this.LOAD_EVENTS.FILE_COMPLETE).off(this.LOAD_EVENTS.COMPLETE);
    // this.textures.remove("loading_bg"); is removed in BattleScene.launchBattle()
    this.children.removeAll(true);
    console.debug(`Destroyed ${LoadingScene.KEY} scene`);
  }

  private loadBiomeImages(): this {
    getEnumValues(BiomeId).forEach(bt => {
      const btKey = BiomeId[bt].toLowerCase();
      const isBaseAnimated = btKey === "end";
      const baseAKey = `${btKey}_a`;
      const baseBKey = `${btKey}_b`;
      this.loadImage(`${btKey}_bg`, "arenas");
      if (isBaseAnimated) {
        this.loadAtlas(baseAKey, "arenas").loadAtlas(baseBKey, "arenas");
      } else {
        this.loadImage(baseAKey, "arenas").loadImage(baseBKey, "arenas");
      }

      if (!getBiomeHasProps(bt)) {
        return;
      }
      for (let p = 1; p <= 3; p++) {
        const isPropAnimated = p === 3 && ["power_plant", "end"].includes(btKey);
        const propKey = `${btKey}_b_${p}`;
        if (isPropAnimated) {
          this.loadAtlas(propKey, "arenas");
        } else {
          this.loadImage(propKey, "arenas");
        }
      }
    });
    return this;
  }

  private loadWindowVariants(): this {
    for (const wv of getEnumValues(WindowVariant)) {
      for (let w = 1; w <= 5; w++) {
        this.loadImage(`window_${w}${getWindowVariantSuffix(wv)}`, "ui/windows");
      }
    }
    return this;
  }

  private loadEventBannerImages(lang: string): this {
    if (timedEventManager.activeEventHasBanner()) {
      const availableLangs = timedEventManager.getEventBannerLangs();
      // fallback to EN banner if translation not found
      if (!availableLangs.includes(lang)) {
        lang = "en";
      }
      this.loadImage(`${timedEventManager.getEventBannerFilename()}-${lang}`, "events");
    }
    return this;
  }

  private loadEggGachaImages(): this {
    for (const gt of Object.keys(GachaType)) {
      const key = gt.toLowerCase();
      this.loadImage(`gacha_${key}`, "egg").loadAtlas(`gacha_underlay_${key}`, "egg");
    }
    return this;
  }

  private loadPokemonIcons(): this {
    for (let i = 0; i < 10; i++) {
      this.loadAtlas(`pokemon_icons_${i}`, "");
      if (i) {
        this.loadAtlas(`pokemon_icons_${i}v`, "");
      }
    }

    return this;
  }
}<|MERGE_RESOLUTION|>--- conflicted
+++ resolved
@@ -387,15 +387,7 @@
   private loadLoadingScreen() {
     const mobile = isMobile();
 
-<<<<<<< HEAD
     const bg = this.add.image(0, 0, "").setOrigin(0, 0).setScale(6).setVisible(false);
-=======
-    const bg = this.add.image(0, 0, "");
-
-    bg.setOrigin(0, 0);
-    bg.setScale(6);
-    bg.setVisible(false);
->>>>>>> 4dda502b
 
     const graphics = this.add //
       .graphics()
