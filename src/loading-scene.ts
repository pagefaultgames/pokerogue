--- conflicted
+++ resolved
@@ -103,12 +103,9 @@
     this.loadImage("icon_tera", "ui");
     this.loadImage("type_tera", "ui");
     this.loadAtlas("type_bgs", "ui");
-<<<<<<< HEAD
     this.loadAtlas("button_tera", "ui");
-=======
     this.loadImage("mystery_egg", "ui");
     this.loadImage("normal_memory", "ui");
->>>>>>> a941533a
 
     this.loadImage("dawn_icon_fg", "ui");
     this.loadImage("dawn_icon_mg", "ui");
