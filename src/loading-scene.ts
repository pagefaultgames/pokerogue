import { GachaType } from "./enums/gacha-types";
import { trainerConfigs } from "./data/trainer-config";
import { getBiomeHasProps } from "./field/arena";
import CacheBustedLoaderPlugin from "./plugins/cache-busted-loader-plugin";
import { SceneBase } from "./scene-base";
import { WindowVariant, getWindowVariantSuffix } from "./ui/ui-theme";
import { isMobile } from "./touch-controls";
import * as Utils from "./utils";
import { initI18n } from "./plugins/i18n";
import {initPokemonPrevolutions} from "#app/data/pokemon-evolutions";
import {initBiomes} from "#app/data/biomes";
import {initEggMoves} from "#app/data/egg-moves";
import {initPokemonForms} from "#app/data/pokemon-forms";
import {initSpecies} from "#app/data/pokemon-species";
import {initMoves} from "#app/data/move";
import {initAbilities} from "#app/data/ability";
import {initAchievements} from "#app/system/achv";
import {initTrainerTypeDialogue} from "#app/data/dialogue";
import { initChallenges } from "./data/challenge";
import i18next from "i18next";
import { initStatsKeys } from "./ui/game-stats-ui-handler";
import { initVouchers } from "./system/voucher";
import { Biome } from "#enums/biome";
import { TrainerType } from "#enums/trainer-type";

export class LoadingScene extends SceneBase {
  readonly LOAD_EVENTS = Phaser.Loader.Events;

  constructor() {
    super("loading");

    Phaser.Plugins.PluginCache.register("Loader", CacheBustedLoaderPlugin, "load");
    initI18n();
  }

  preload() {
    Utils.localPing();
    this.load["manifest"] = this.game["manifest"];

    this.loadImage("loading_bg", "arenas");
    this.loadImage("logo", "");
    this.loadImage("pride-update", "events");

    // Load menu images
    this.loadAtlas("bg", "ui");
    this.loadAtlas("prompt", "ui");
    this.loadImage("candy", "ui");
    this.loadImage("candy_overlay", "ui");
    this.loadImage("cursor", "ui");
    this.loadImage("cursor_reverse", "ui");
    for (const wv of Utils.getEnumValues(WindowVariant)) {
      for (let w = 1; w <= 5; w++) {
        this.loadImage(`window_${w}${getWindowVariantSuffix(wv)}`, "ui/windows");
      }
    }
    this.loadAtlas("namebox", "ui");
    this.loadImage("pbinfo_player", "ui");
    this.loadImage("pbinfo_player_stats", "ui");
    this.loadImage("pbinfo_player_mini", "ui");
    this.loadImage("pbinfo_player_mini_stats", "ui");
    this.loadAtlas("pbinfo_player_type", "ui");
    this.loadAtlas("pbinfo_player_type1", "ui");
    this.loadAtlas("pbinfo_player_type2", "ui");
    this.loadImage("pbinfo_enemy_mini", "ui");
    this.loadImage("pbinfo_enemy_mini_stats", "ui");
    this.loadImage("pbinfo_enemy_boss", "ui");
    this.loadImage("pbinfo_enemy_boss_stats", "ui");
    this.loadAtlas("pbinfo_enemy_type", "ui");
    this.loadAtlas("pbinfo_enemy_type1", "ui");
    this.loadAtlas("pbinfo_enemy_type2", "ui");
    this.loadAtlas("pbinfo_stat", "ui");
    this.loadAtlas("pbinfo_stat_numbers", "ui");
    this.loadImage("overlay_lv", "ui");
    this.loadAtlas("numbers", "ui");
    this.loadAtlas("numbers_red", "ui");
    this.loadAtlas("overlay_hp", "ui");
    this.loadAtlas("overlay_hp_boss", "ui");
    this.loadImage("overlay_exp", "ui");
    this.loadImage("icon_owned", "ui");
    this.loadImage("ability_bar_left", "ui");
    this.loadImage("bgm_bar", "ui");
    this.loadImage("party_exp_bar", "ui");
    this.loadImage("achv_bar", "ui");
    this.loadImage("achv_bar_2", "ui");
    this.loadImage("achv_bar_3", "ui");
    this.loadImage("achv_bar_4", "ui");
    this.loadImage("achv_bar_5", "ui");
    this.loadImage("shiny_star", "ui", "shiny.png");
    this.loadImage("shiny_star_1", "ui", "shiny_1.png");
    this.loadImage("shiny_star_2", "ui", "shiny_2.png");
    this.loadImage("shiny_star_small", "ui", "shiny_small.png");
    this.loadImage("shiny_star_small_1", "ui", "shiny_small_1.png");
    this.loadImage("shiny_star_small_2", "ui", "shiny_small_2.png");
<<<<<<< HEAD
    this.loadImage("passive_bg", "ui", "passive_bg.png");
=======
    this.loadAtlas("shiny_icons", "ui");
>>>>>>> f9327680
    this.loadImage("ha_capsule", "ui", "ha_capsule.png");
    this.loadImage("champion_ribbon", "ui", "champion_ribbon.png");
    this.loadImage("icon_spliced", "ui");
    this.loadImage("icon_tera", "ui");
    this.loadImage("type_tera", "ui");
    this.loadAtlas("type_bgs", "ui");

    this.loadImage("dawn_icon_fg", "ui");
    this.loadImage("dawn_icon_mg", "ui");
    this.loadImage("dawn_icon_bg", "ui");
    this.loadImage("day_icon_fg", "ui");
    this.loadImage("day_icon_mg", "ui");
    this.loadImage("day_icon_bg", "ui");
    this.loadImage("dusk_icon_fg", "ui");
    this.loadImage("dusk_icon_mg", "ui");
    this.loadImage("dusk_icon_bg", "ui");
    this.loadImage("night_icon_fg", "ui");
    this.loadImage("night_icon_mg", "ui");
    this.loadImage("night_icon_bg", "ui");

    this.loadImage("pb_tray_overlay_player", "ui");
    this.loadImage("pb_tray_overlay_enemy", "ui");
    this.loadAtlas("pb_tray_ball", "ui");

    this.loadImage("party_bg", "ui");
    this.loadImage("party_bg_double", "ui");
    this.loadAtlas("party_slot_main", "ui");
    this.loadAtlas("party_slot", "ui");
    this.loadImage("party_slot_overlay_lv", "ui");
    this.loadImage("party_slot_hp_bar", "ui");
    this.loadAtlas("party_slot_hp_overlay", "ui");
    this.loadAtlas("party_pb", "ui");
    this.loadAtlas("party_cancel", "ui");

    this.loadImage("summary_bg", "ui");
    this.loadImage("summary_overlay_shiny", "ui");
    this.loadImage("summary_profile", "ui");
    this.loadImage("summary_profile_prompt_z", "ui");      // The pixel Z button prompt
    this.loadImage("summary_profile_prompt_a", "ui");     // The pixel A button prompt
    this.loadImage("summary_profile_ability", "ui");      // Pixel text 'ABILITY'
    this.loadImage("summary_profile_passive", "ui");      // Pixel text 'PASSIVE'
    this.loadImage("summary_status", "ui");
    this.loadImage("summary_stats", "ui");
    this.loadImage("summary_stats_overlay_exp", "ui");
    this.loadImage("summary_moves", "ui");
    this.loadImage("summary_moves_effect", "ui");
    this.loadImage("summary_moves_overlay_row", "ui");
    this.loadImage("summary_moves_overlay_pp", "ui");
    this.loadAtlas("summary_moves_cursor", "ui");
    for (let t = 1; t <= 3; t++) {
      this.loadImage(`summary_tabs_${t}`, "ui");
    }

    this.loadImage("starter_select_bg", "ui");
    this.loadImage("select_cursor", "ui");
    this.loadImage("select_cursor_highlight", "ui");
    this.loadImage("select_cursor_highlight_thick", "ui");
    this.loadImage("select_cursor_pokerus", "ui");
    this.loadImage("select_gen_cursor", "ui");
    this.loadImage("select_gen_cursor_highlight", "ui");

    this.loadImage("saving_icon", "ui");

    this.loadImage("default_bg", "arenas");
    // Load arena images
    Utils.getEnumValues(Biome).map(bt => {
      const btKey = Biome[bt].toLowerCase();
      const isBaseAnimated = btKey === "end";
      const baseAKey = `${btKey}_a`;
      const baseBKey = `${btKey}_b`;
      this.loadImage(`${btKey}_bg`, "arenas");
      if (!isBaseAnimated) {
        this.loadImage(baseAKey, "arenas");
      } else {
        this.loadAtlas(baseAKey, "arenas");
      }
      if (!isBaseAnimated) {
        this.loadImage(baseBKey, "arenas");
      } else {
        this.loadAtlas(baseBKey, "arenas");
      }
      if (getBiomeHasProps(bt)) {
        for (let p = 1; p <= 3; p++) {
          const isPropAnimated = p === 3 && [ "power_plant", "end" ].find(b => b === btKey);
          const propKey = `${btKey}_b_${p}`;
          if (!isPropAnimated) {
            this.loadImage(propKey, "arenas");
          } else {
            this.loadAtlas(propKey, "arenas");
          }
        }
      }
    });

    // Load bitmap fonts
    this.load.bitmapFont("item-count", "fonts/item-count.png", "fonts/item-count.xml");

    // Load trainer images
    this.loadAtlas("trainer_m_back", "trainer");
    this.loadAtlas("trainer_m_back_pb", "trainer");
    this.loadAtlas("trainer_f_back", "trainer");
    this.loadAtlas("trainer_f_back_pb", "trainer");

    Utils.getEnumValues(TrainerType).map(tt => {
      const config = trainerConfigs[tt];
      this.loadAtlas(config.getSpriteKey(), "trainer");
      if (config.doubleOnly || config.hasDouble) {
        this.loadAtlas(config.getSpriteKey(true), "trainer");
      }
    });

    // Load character sprites
    this.loadAtlas("c_rival_m", "character", "rival_m");
    this.loadAtlas("c_rival_f", "character", "rival_f");

    // Load pokemon-related images
    this.loadImage("pkmn__back__sub", "pokemon/back", "sub.png");
    this.loadImage("pkmn__sub", "pokemon", "sub.png");
    this.loadAtlas("battle_stats", "effects");
    this.loadAtlas("shiny", "effects");
    this.loadAtlas("shiny_2", "effects");
    this.loadAtlas("shiny_3", "effects");
    this.loadImage("tera", "effects");
    this.loadAtlas("pb_particles", "effects");
    this.loadImage("evo_sparkle", "effects");
    this.loadAtlas("tera_sparkle", "effects");
    this.load.video("evo_bg", "images/effects/evo_bg.mp4", true);

    this.loadAtlas("pb", "");
    this.loadAtlas("items", "");
    this.loadAtlas("types", "");

    // Get current lang and load the types atlas for it. English will only load types while all other languages will load types and types_<lang>
    const lang = i18next.resolvedLanguage;
    if (lang !== "en") {
      if (Utils.verifyLang(lang)) {
        this.loadAtlas(`types_${lang}`, "");
      } else {
        // Fallback to English
        this.loadAtlas("types", "");
      }
    } else {
      this.loadAtlas("types", "");
    }


    this.loadAtlas("statuses", "");
    this.loadAtlas("categories", "");

    this.loadAtlas("egg", "egg");
    this.loadAtlas("egg_crack", "egg");
    this.loadAtlas("egg_icons", "egg");
    this.loadAtlas("egg_shard", "egg");
    this.loadAtlas("egg_lightrays", "egg");
    Utils.getEnumKeys(GachaType).forEach(gt => {
      const key = gt.toLowerCase();
      this.loadImage(`gacha_${key}`, "egg");
      this.loadAtlas(`gacha_underlay_${key}`, "egg");
    });
    this.loadImage("gacha_glass", "egg");
    this.loadImage("gacha_eggs", "egg");
    this.loadAtlas("gacha_hatch", "egg");
    this.loadImage("gacha_knob", "egg");

    this.loadImage("egg_list_bg", "ui");

    this.loadImage("end_m", "cg");
    this.loadImage("end_f", "cg");

    for (let i = 0; i < 10; i++) {
      this.loadAtlas(`pokemon_icons_${i}`, "");
      if (i) {
        this.loadAtlas(`pokemon_icons_${i}v`, "");
      }
    }

    this.loadAtlas("dualshock", "inputs");
    this.loadAtlas("xbox", "inputs");
    this.loadAtlas("keyboard", "inputs");

    this.loadSe("select");
    this.loadSe("menu_open");
    this.loadSe("hit");
    this.loadSe("hit_strong");
    this.loadSe("hit_weak");
    this.loadSe("stat_up");
    this.loadSe("stat_down");
    this.loadSe("faint");
    this.loadSe("flee");
    this.loadSe("low_hp");
    this.loadSe("exp");
    this.loadSe("level_up");
    this.loadSe("sparkle");
    this.loadSe("restore");
    this.loadSe("shine");
    this.loadSe("shing");
    this.loadSe("charge");
    this.loadSe("beam");
    this.loadSe("upgrade");
    this.loadSe("buy");
    this.loadSe("achv");
    this.loadSe("error");

    this.loadSe("pb_rel");
    this.loadSe("pb_throw");
    this.loadSe("pb_bounce_1");
    this.loadSe("pb_bounce_2");
    this.loadSe("pb_move");
    this.loadSe("pb_catch");
    this.loadSe("pb_lock");

    this.loadSe("pb_tray_enter");
    this.loadSe("pb_tray_ball");
    this.loadSe("pb_tray_empty");

    this.loadSe("egg_crack");
    this.loadSe("egg_hatch");
    this.loadSe("gacha_dial");
    this.loadSe("gacha_running");
    this.loadSe("gacha_dispense");

    this.loadSe("PRSFX- Transform", "battle_anims");

    this.loadBgm("menu");

    this.loadBgm("level_up_fanfare", "bw/level_up_fanfare.mp3");
    this.loadBgm("item_fanfare", "bw/item_fanfare.mp3");
    this.loadBgm("minor_fanfare", "bw/minor_fanfare.mp3");
    this.loadBgm("heal", "bw/heal.mp3");
    this.loadBgm("victory_trainer", "bw/victory_trainer.mp3");
    this.loadBgm("victory_team_plasma", "bw/victory_team_plasma.mp3");
    this.loadBgm("victory_gym", "bw/victory_gym.mp3");
    this.loadBgm("victory_champion", "bw/victory_champion.mp3");
    this.loadBgm("evolution", "bw/evolution.mp3");
    this.loadBgm("evolution_fanfare", "bw/evolution_fanfare.mp3");

    this.load.plugin("rextexteditplugin", "https://raw.githubusercontent.com/rexrainbow/phaser3-rex-notes/master/dist/rextexteditplugin.min.js", true);

    this.loadLoadingScreen();

    initVouchers();
    initAchievements();
    initStatsKeys();
    initPokemonPrevolutions();
    initBiomes();
    initEggMoves();
    initPokemonForms();
    initTrainerTypeDialogue();
    initSpecies();
    initMoves();
    initAbilities();
    initChallenges();
  }

  loadLoadingScreen() {
    const mobile = isMobile();

    const loadingGraphics: any[] = [];

    const bg = this.add.image(0, 0, "");
    bg.setOrigin(0, 0);
    bg.setScale(6);
    bg.setVisible(false);

    const graphics = this.add.graphics();

    graphics.lineStyle(4, 0xff00ff, 1).setDepth(10);

    const progressBar = this.add.graphics();
    const progressBox = this.add.graphics();
    progressBox.lineStyle(5, 0xff00ff, 1.0);
    progressBox.fillStyle(0x222222, 0.8);

    const width = this.cameras.main.width;
    const height = this.cameras.main.height;

    const midWidth = width / 2;
    const midHeight = height / 2;

    const logo = this.add.image(midWidth, 240, "");
    logo.setVisible(false);
    logo.setOrigin(0.5, 0.5);
    logo.setScale(4);

    const percentText = this.make.text({
      x: midWidth,
      y: midHeight - 24,
      text: "0%",
      style: {
        font: "72px emerald",
        color: "#ffffff",
      },
    });
    percentText.setOrigin(0.5, 0.5);

    const assetText = this.make.text({
      x: midWidth,
      y: midHeight + 48,
      text: "",
      style: {
        font: "48px emerald",
        color: "#ffffff",
      },
    });
    assetText.setOrigin(0.5, 0.5);

    const disclaimerText = this.make.text({
      x: midWidth,
      y: assetText.y + 152,
      text: i18next.t("menu:disclaimer"),
      style: {
        font: "72px emerald",
        color: "#DA3838",
      },
    });
    disclaimerText.setOrigin(0.5, 0.5);

    const disclaimerDescriptionText = this.make.text({
      x: midWidth,
      y: disclaimerText.y + 120,
      text: i18next.t("menu:disclaimerDescription"),
      style: {
        font: "48px emerald",
        color: "#ffffff",
        align: "center"
      },
    });
    disclaimerDescriptionText.setOrigin(0.5, 0.5);

    loadingGraphics.push(bg, graphics, progressBar, progressBox, logo, percentText, assetText, disclaimerText, disclaimerDescriptionText);

    if (!mobile) {
      loadingGraphics.map(g => g.setVisible(false));
    }

    const intro = this.add.video(0, 0);
    intro.on(Phaser.GameObjects.Events.VIDEO_COMPLETE, (video: Phaser.GameObjects.Video) => {
      this.tweens.add({
        targets: intro,
        duration: 500,
        alpha: 0,
        ease: "Sine.easeIn",
        onComplete: () => video.destroy(),
      });
      loadingGraphics.forEach(g => g.setVisible(true));
    });
    intro.setOrigin(0, 0);
    intro.setScale(3);

    this.load.once(this.LOAD_EVENTS.START, () => {
      // videos do not need to be preloaded
      intro.loadURL("images/intro_dark.mp4", true);
      if (mobile) {
        intro.video.setAttribute("webkit-playsinline", "webkit-playsinline");
        intro.video.setAttribute("playsinline", "playsinline");
      }
      intro.play();
    });

    this.load.on(this.LOAD_EVENTS.PROGRESS , (progress: number) => {
      percentText.setText(`${Math.floor(progress * 100)}%`);
      progressBar.clear();
      progressBar.fillStyle(0xffffff, 0.8);
      progressBar.fillRect(midWidth - 320, 360, 640 * progress, 64);
    });

    this.load.on(this.LOAD_EVENTS.FILE_COMPLETE, (key: string) => {
      assetText.setText(i18next.t("menu:loadingAsset", { assetName: key }));
      switch (key) {
      case "loading_bg":
        bg.setTexture("loading_bg");
        if (mobile) {
          bg.setVisible(true);
        }
        break;
      case "logo":
        logo.setTexture("logo");
        if (mobile) {
          logo.setVisible(true);
        }
        break;
      }
    });

    this.load.on(this.LOAD_EVENTS.COMPLETE, () => loadingGraphics.forEach(go => go.destroy()));
  }

  get gameHeight() {
    return this.game.config.height as number;
  }

  get gameWidth() {
    return this.game.config.width as number;
  }

  async create() {
    this.scene.start("battle");
  }
}<|MERGE_RESOLUTION|>--- conflicted
+++ resolved
@@ -91,11 +91,8 @@
     this.loadImage("shiny_star_small", "ui", "shiny_small.png");
     this.loadImage("shiny_star_small_1", "ui", "shiny_small_1.png");
     this.loadImage("shiny_star_small_2", "ui", "shiny_small_2.png");
-<<<<<<< HEAD
     this.loadImage("passive_bg", "ui", "passive_bg.png");
-=======
     this.loadAtlas("shiny_icons", "ui");
->>>>>>> f9327680
     this.loadImage("ha_capsule", "ui", "ha_capsule.png");
     this.loadImage("champion_ribbon", "ui", "champion_ribbon.png");
     this.loadImage("icon_spliced", "ui");
