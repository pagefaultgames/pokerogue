--- conflicted
+++ resolved
@@ -985,13 +985,8 @@
     }
 
     // Apply Grip Claw's chance to steal an item from the target
-<<<<<<< HEAD
-    if (this.move instanceof AttackMove) {
+    if (this.move.is("AttackMove")) {
       applyHeldItems(ITEM_EFFECT.CONTACT_ITEM_STEAL_CHANCE, { pokemon: user, target: target });
-=======
-    if (this.move.is("AttackMove")) {
-      globalScene.applyModifiers(ContactHeldItemTransferChanceModifier, this.player, user, target);
->>>>>>> 581348ec
     }
   }
 }