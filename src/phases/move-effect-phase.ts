--- conflicted
+++ resolved
@@ -1,22 +1,61 @@
 import BattleScene from "#app/battle-scene";
 import { BattlerIndex } from "#app/battle";
-import { applyPreAttackAbAttrs, AddSecondStrikeAbAttr, IgnoreMoveEffectsAbAttr, applyPostDefendAbAttrs, PostDefendAbAttr, applyPostAttackAbAttrs, PostAttackAbAttr, MaxMultiHitAbAttr, AlwaysHitAbAttr, TypeImmunityAbAttr } from "#app/data/ability";
+import {
+  applyPreAttackAbAttrs,
+  AddSecondStrikeAbAttr,
+  IgnoreMoveEffectsAbAttr,
+  applyPostDefendAbAttrs,
+  PostDefendAbAttr,
+  applyPostAttackAbAttrs,
+  PostAttackAbAttr,
+  MaxMultiHitAbAttr,
+  AlwaysHitAbAttr,
+  TypeImmunityAbAttr,
+} from "#app/data/ability";
 import { ArenaTagSide, ConditionalProtectTag } from "#app/data/arena-tag";
 import { MoveAnim } from "#app/data/battle-anims";
-import { BattlerTagLapseType, DamageProtectedTag, ProtectedTag, SemiInvulnerableTag, SubstituteTag } from "#app/data/battler-tags";
-<<<<<<< HEAD
-import { MoveTarget, applyMoveAttrs, OverrideMoveEffectAttr, MultiHitAttr, AttackMove, FixedDamageAttr, VariableTargetAttr, MissEffectAttr, MoveFlags, applyFilteredMoveAttrs, MoveAttr, MoveEffectAttr, MoveEffectTrigger, ChargeAttr, MoveCategory, NoEffectAttr, HitsTagAttr, DelayedAttackAttr, OneHitKOAttr, ToxicAccuracyAttr } from "#app/data/move";
-=======
-import { MoveTarget, applyMoveAttrs, OverrideMoveEffectAttr, MultiHitAttr, AttackMove, FixedDamageAttr, VariableTargetAttr, MissEffectAttr, MoveFlags, applyFilteredMoveAttrs, MoveAttr, MoveEffectAttr, OneHitKOAttr, MoveEffectTrigger, MoveCategory, NoEffectAttr, HitsTagAttr, ToxicAccuracyAttr } from "#app/data/move";
->>>>>>> 8169760e
+import {
+  BattlerTagLapseType,
+  DamageProtectedTag,
+  ProtectedTag,
+  SemiInvulnerableTag,
+  SubstituteTag,
+} from "#app/data/battler-tags";
+import {
+  MoveTarget,
+  applyMoveAttrs,
+  OverrideMoveEffectAttr,
+  MultiHitAttr,
+  AttackMove,
+  FixedDamageAttr,
+  VariableTargetAttr,
+  MissEffectAttr,
+  MoveFlags,
+  applyFilteredMoveAttrs,
+  MoveAttr,
+  MoveEffectAttr,
+  MoveEffectTrigger,
+  MoveCategory,
+  NoEffectAttr,
+  HitsTagAttr,
+  DelayedAttackAttr,
+  OneHitKOAttr,
+  ToxicAccuracyAttr,
+} from "#app/data/move";
 import { SpeciesFormChangePostMoveTrigger } from "#app/data/pokemon-forms";
 import { BattlerTagType } from "#enums/battler-tag-type";
 import { Moves } from "#enums/moves";
 import Pokemon, { PokemonMove, MoveResult, HitResult } from "#app/field/pokemon";
 import { getPokemonNameWithAffix } from "#app/messages";
-import { PokemonMultiHitModifier, FlinchChanceModifier, EnemyAttackStatusEffectChanceModifier, ContactHeldItemTransferChanceModifier, HitHealModifier } from "#app/modifier/modifier";
+import {
+  PokemonMultiHitModifier,
+  FlinchChanceModifier,
+  EnemyAttackStatusEffectChanceModifier,
+  ContactHeldItemTransferChanceModifier,
+  HitHealModifier,
+} from "#app/modifier/modifier";
 import i18next from "i18next";
-import * as Utils from "#app/utils";
+import { BooleanHolder, NumberHolder, executeIf } from "#app/utils";
 import { PokemonPhase } from "#app/phases/pokemon-phase";
 import { Type } from "#app/data/type";
 
@@ -61,7 +100,7 @@
      * Does an effect from this move override other effects on this turn?
      * e.g. Charging moves (Fly, etc.) on their first turn of use.
      */
-    const overridden = new Utils.BooleanHolder(false);
+    const overridden = new BooleanHolder(false);
     /** The {@linkcode Move} object from {@linkcode allMoves} invoked by this phase */
     const move = this.move.getMove();
 
@@ -80,14 +119,14 @@
        * effects of the move itself, Parental Bond, and Multi-Lens to do so.
        */
       if (user.turnData.hitsLeft === -1) {
-        const hitCount = new Utils.IntegerHolder(1);
+        const hitCount = new NumberHolder(1);
         // Assume single target for multi hit
         applyMoveAttrs(MultiHitAttr, user, this.getTarget() ?? null, move, hitCount);
         // If Parental Bond is applicable, double the hit count
-        applyPreAttackAbAttrs(AddSecondStrikeAbAttr, user, null, move, false, targets.length, hitCount, new Utils.IntegerHolder(0));
+        applyPreAttackAbAttrs(AddSecondStrikeAbAttr, user, null, move, false, targets.length, hitCount, new NumberHolder(0));
         // If Multi-Lens is applicable, multiply the hit count by 1 + the number of Multi-Lenses held by the user
         if (move instanceof AttackMove && !move.hasAttr(FixedDamageAttr)) {
-          this.scene.applyModifiers(PokemonMultiHitModifier, user.isPlayer(), user, hitCount, new Utils.IntegerHolder(0));
+          this.scene.applyModifiers(PokemonMultiHitModifier, user.isPlayer(), user, hitCount, new NumberHolder(0));
         }
         // Set the user's relevant turnData fields to reflect the final hit count
         user.turnData.hitCount = hitCount.value;
@@ -118,10 +157,7 @@
        * (and not random target) and failed the hit check against its target (MISS), log the move
        * as FAILed or MISSed (depending on the conditions above) and end this phase.
        */
-<<<<<<< HEAD
-
-=======
->>>>>>> 8169760e
+
       if (!hasActiveTargets || (!move.hasAttr(VariableTargetAttr) && !move.isMultiTarget() && !targetHitChecks[this.targets[0]] && !targets[0].getTag(ProtectedTag) && !isImmune)) {
         this.stopMultiHit();
         if (hasActiveTargets) {
@@ -149,9 +185,9 @@
           /** The {@linkcode ArenaTagSide} to which the target belongs */
           const targetSide = target.isPlayer() ? ArenaTagSide.PLAYER : ArenaTagSide.ENEMY;
           /** Has the invoked move been cancelled by conditional protection (e.g Quick Guard)? */
-          const hasConditionalProtectApplied = new Utils.BooleanHolder(false);
+          const hasConditionalProtectApplied = new BooleanHolder(false);
           /** Does the applied conditional protection bypass Protect-ignoring effects? */
-          const bypassIgnoreProtect = new Utils.BooleanHolder(false);
+          const bypassIgnoreProtect = new BooleanHolder(false);
           /** If the move is not targeting a Pokemon on the user's side, try to apply conditional protection effects */
           if (!this.move.getMove().isAllyTarget()) {
             this.scene.arena.applyTagsForSide(ConditionalProtectTag, targetSide, false, hasConditionalProtectApplied, user, target, move.id, bypassIgnoreProtect);
@@ -259,13 +295,8 @@
                  * ignore all effects after this point.
                  * Otherwise, apply all self-targeted POST_APPLY effects.
                  */
-<<<<<<< HEAD
-                Utils.executeIf(!chargeEffect, () => applyFilteredMoveAttrs((attr: MoveAttr) => attr instanceof MoveEffectAttr && attr.trigger === MoveEffectTrigger.POST_APPLY
-                      && attr.selfTarget && (!attr.firstHitOnly || firstHit) && (!attr.lastHitOnly || lastHit), user, target, move)).then(() => {
-=======
                 applyFilteredMoveAttrs((attr: MoveAttr) => attr instanceof MoveEffectAttr && attr.trigger === MoveEffectTrigger.POST_APPLY
                       && attr.selfTarget && (!attr.firstHitOnly || firstHit) && (!attr.lastHitOnly || lastHit), user, target, move).then(() => {
->>>>>>> 8169760e
                   // All effects past this point require the move to have hit the target
                   if (hitResult !== HitResult.NO_EFFECT) {
                     // Apply all non-self-targeted POST_APPLY effects
@@ -276,17 +307,17 @@
                        * apply the chance to flinch the target gained from King's Rock
                        */
                       if (dealsDamage && !target.hasAbilityWithAttr(IgnoreMoveEffectsAbAttr) && !move.hitsSubstitute(user, target)) {
-                        const flinched = new Utils.BooleanHolder(false);
+                        const flinched = new BooleanHolder(false);
                         user.scene.applyModifiers(FlinchChanceModifier, user.isPlayer(), user, flinched);
                         if (flinched.value) {
                           target.addTag(BattlerTagType.FLINCHED, undefined, this.move.moveId, user.id);
                         }
                       }
                       // If the move was not protected against, apply all HIT effects
-                      Utils.executeIf(!isProtected, () => applyFilteredMoveAttrs((attr: MoveAttr) => attr instanceof MoveEffectAttr && (attr as MoveEffectAttr).trigger === MoveEffectTrigger.HIT
+                      executeIf(!isProtected, () => applyFilteredMoveAttrs((attr: MoveAttr) => attr instanceof MoveEffectAttr && (attr as MoveEffectAttr).trigger === MoveEffectTrigger.HIT
                             && (!attr.firstHitOnly || firstHit) && (!attr.lastHitOnly || lastHit) && (!attr.firstTargetOnly || firstTarget), user, target, this.move.getMove()).then(() => {
                         // Apply the target's post-defend ability effects (as long as the target is active or can otherwise apply them)
-                        return Utils.executeIf(!target.isFainted() || target.canApplyAbility(), () => applyPostDefendAbAttrs(PostDefendAbAttr, target, user, this.move.getMove(), hitResult).then(() => {
+                        return executeIf(!target.isFainted() || target.canApplyAbility(), () => applyPostDefendAbAttrs(PostDefendAbAttr, target, user, this.move.getMove(), hitResult).then(() => {
                           // Only apply the following effects if the move was not deflected by a substitute
                           if (move.hitsSubstitute(user, target)) {
                             return resolve();
