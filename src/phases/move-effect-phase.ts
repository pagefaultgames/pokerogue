--- conflicted
+++ resolved
@@ -48,12 +48,8 @@
 import { MoveCategory } from "#enums/MoveCategory";
 import { SpeciesFormChangePostMoveTrigger } from "#app/data/pokemon-forms";
 import { PokemonType } from "#enums/pokemon-type";
-<<<<<<< HEAD
 import { PokemonMove, HitResult, MoveResult } from "#app/field/pokemon";
 import type { DamageResult, TurnMove } from "#app/field/pokemon";
-=======
-import { type DamageResult, PokemonMove, type TurnMove } from "#app/field/pokemon";
->>>>>>> fb6d6f5b
 import type Pokemon from "#app/field/pokemon";
 import { getPokemonNameWithAffix } from "#app/messages";
 import {
