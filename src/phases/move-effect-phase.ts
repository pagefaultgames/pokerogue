import BattleScene from "#app/battle-scene";
import { BattlerIndex } from "#app/battle";
import { applyPreAttackAbAttrs, AddSecondStrikeAbAttr, IgnoreMoveEffectsAbAttr, applyPostDefendAbAttrs, PostDefendAbAttr, applyPostAttackAbAttrs, PostAttackAbAttr, MaxMultiHitAbAttr, AlwaysHitAbAttr } from "#app/data/ability";
import { ArenaTagSide, ConditionalProtectTag } from "#app/data/arena-tag";
import { MoveAnim } from "#app/data/battle-anims";
import { BattlerTagLapseType, ProtectedTag, SemiInvulnerableTag } from "#app/data/battler-tags";
import { MoveTarget, applyMoveAttrs, OverrideMoveEffectAttr, MultiHitAttr, AttackMove, FixedDamageAttr, VariableTargetAttr, MissEffectAttr, MoveFlags, applyFilteredMoveAttrs, MoveAttr, MoveEffectAttr, MoveEffectTrigger, ChargeAttr, MoveCategory, NoEffectAttr, HitsTagAttr } from "#app/data/move";
import { SpeciesFormChangePostMoveTrigger } from "#app/data/pokemon-forms";
import { BattlerTagType } from "#app/enums/battler-tag-type";
import { Moves } from "#app/enums/moves";
import Pokemon, { PokemonMove, MoveResult, HitResult } from "#app/field/pokemon";
import { getPokemonNameWithAffix } from "#app/messages";
import { PokemonMultiHitModifier, FlinchChanceModifier, EnemyAttackStatusEffectChanceModifier, ContactHeldItemTransferChanceModifier, HitHealModifier } from "#app/modifier/modifier";
import i18next from "i18next";
import * as Utils from "#app/utils";
import { PokemonPhase } from "./pokemon-phase";
import * as LoggerTools from "../logger";

export class MoveEffectPhase extends PokemonPhase {
  public move: PokemonMove;
  protected targets: BattlerIndex[];

  constructor(scene: BattleScene, battlerIndex: BattlerIndex, targets: BattlerIndex[], move: PokemonMove) {
    super(scene, battlerIndex);
    this.move = move;
    /**
     * In double battles, if the right Pokemon selects a spread move and the left Pokemon dies
     * with no party members available to switch in, then the right Pokemon takes the index
     * of the left Pokemon and gets hit unless this is checked.
     */
    if (targets.includes(battlerIndex) && this.move.getMove().moveTarget === MoveTarget.ALL_NEAR_OTHERS) {
      const i = targets.indexOf(battlerIndex);
      targets.splice(i, i + 1);
    }
    this.targets = targets;
  }

  start() {
    super.start();

    /** The Pokemon using this phase's invoked move */
    const user = this.getUserPokemon();
    /** All Pokemon targeted by this phase's invoked move */
    const targets = this.getTargets();

    /** If the user was somehow removed from the field, end this phase */
    if (!user?.isOnField()) {
      return super.end();
    }

    /**
     * Does an effect from this move override other effects on this turn?
     * e.g. Charging moves (Fly, etc.) on their first turn of use.
     */
    const overridden = new Utils.BooleanHolder(false);
    /** The {@linkcode Move} object from {@linkcode allMoves} invoked by this phase */
    const move = this.move.getMove();

    // Assume single target for override
    applyMoveAttrs(OverrideMoveEffectAttr, user, this.getTarget() ?? null, move, overridden, this.move.virtual).then(() => {
      // If other effects were overriden, stop this phase before they can be applied
      if (overridden.value) {
        return this.end();
      }

      user.lapseTags(BattlerTagLapseType.MOVE_EFFECT);

      /**
       * If this phase is for the first hit of the invoked move,
       * resolve the move's total hit count. This block combines the
       * effects of the move itself, Parental Bond, and Multi-Lens to do so.
       */
      if (user.turnData.hitsLeft === undefined) {
        const hitCount = new Utils.IntegerHolder(1);
        // Assume single target for multi hit
        applyMoveAttrs(MultiHitAttr, user, this.getTarget() ?? null, move, hitCount);
        // If Parental Bond is applicable, double the hit count
        applyPreAttackAbAttrs(AddSecondStrikeAbAttr, user, null, move, false, targets.length, hitCount, new Utils.IntegerHolder(0));
        // If Multi-Lens is applicable, multiply the hit count by 1 + the number of Multi-Lenses held by the user
        if (move instanceof AttackMove && !move.hasAttr(FixedDamageAttr)) {
          this.scene.applyModifiers(PokemonMultiHitModifier, user.isPlayer(), user, hitCount, new Utils.IntegerHolder(0));
        }
        // Set the user's relevant turnData fields to reflect the final hit count
        user.turnData.hitCount = hitCount.value;
        user.turnData.hitsLeft = hitCount.value;
      }

      /**
       * Log to be entered into the user's move history once the move result is resolved.
       * Note that `result` (a {@linkcode MoveResult}) logs whether the move was successfully
       * used in the sense of "Does it have an effect on the user?".
       */
      const moveHistoryEntry = { move: this.move.moveId, targets: this.targets, result: MoveResult.PENDING, virtual: this.move.virtual };

      /**
       * Stores results of hit checks of the invoked move against all targets, organized by battler index.
       * @see {@linkcode hitCheck}
       */
      const targetHitChecks = Object.fromEntries(targets.map(p => [p.getBattlerIndex(), this.hitCheck(p)]));
      const hasActiveTargets = targets.some(t => t.isActive(true));
      /**
       * If no targets are left for the move to hit (FAIL), or the invoked move is single-target
       * (and not random target) and failed the hit check against its target (MISS), log the move
       * as FAILed or MISSed (depending on the conditions above) and end this phase.
       */
      if (!hasActiveTargets || (!move.hasAttr(VariableTargetAttr) && !move.isMultiTarget() && !targetHitChecks[this.targets[0]])) {
        this.stopMultiHit();
        if (hasActiveTargets) {
          this.scene.queueMessage(i18next.t("battle:attackMissed", { pokemonNameWithAffix: this.getTarget()? getPokemonNameWithAffix(this.getTarget()!) : "" }));
          moveHistoryEntry.result = MoveResult.MISS;
          applyMoveAttrs(MissEffectAttr, user, null, move);
        } else {
          this.scene.queueMessage(i18next.t("battle:attackFailed"));
          moveHistoryEntry.result = MoveResult.FAIL;
        }
        user.pushMoveHistory(moveHistoryEntry);
        return this.end();
      }

      /** All move effect attributes are chained together in this array to be applied asynchronously. */
      const applyAttrs: Promise<void>[] = [];

      // Move animation only needs one target
      new MoveAnim(move.id as Moves, user, this.getTarget()?.getBattlerIndex()!).play(this.scene, () => { // TODO: is the bang correct here?
        /** Has the move successfully hit a target (for damage) yet? */
        let hasHit: boolean = false;
        for (const target of targets) {
          /**
           * If the move missed a target, stop all future hits against that target
           * and move on to the next target (if there is one).
           */
          if (!targetHitChecks[target.getBattlerIndex()]) {
            this.stopMultiHit(target);
            this.scene.queueMessage(i18next.t("battle:attackMissed", { pokemonNameWithAffix: getPokemonNameWithAffix(target) }));
            if (moveHistoryEntry.result === MoveResult.PENDING) {
              moveHistoryEntry.result = MoveResult.MISS;
            }
            user.pushMoveHistory(moveHistoryEntry);
            applyMoveAttrs(MissEffectAttr, user, null, move);
            continue;
          }

          /** The {@linkcode ArenaTagSide} to which the target belongs */
          const targetSide = target.isPlayer() ? ArenaTagSide.PLAYER : ArenaTagSide.ENEMY;
          /** Has the invoked move been cancelled by conditional protection (e.g Quick Guard)? */
          const hasConditionalProtectApplied = new Utils.BooleanHolder(false);
          /** Does the applied conditional protection bypass Protect-ignoring effects? */
          const bypassIgnoreProtect = new Utils.BooleanHolder(false);
          // If the move is not targeting a Pokemon on the user's side, try to apply conditional protection effects
          if (!this.move.getMove().isAllyTarget()) {
            this.scene.arena.applyTagsForSide(ConditionalProtectTag, targetSide, hasConditionalProtectApplied, user, target, move.id, bypassIgnoreProtect);
          }

          /** Is the target protected by Protect, etc. or a relevant conditional protection effect? */
          const isProtected = (bypassIgnoreProtect.value || !this.move.getMove().checkFlag(MoveFlags.IGNORE_PROTECT, user, target))
            && (hasConditionalProtectApplied.value || target.findTags(t => t instanceof ProtectedTag).find(t => target.lapseTag(t.tagType)));

          /** Does this phase represent the invoked move's first strike? */
          const firstHit = (user.turnData.hitsLeft === user.turnData.hitCount);

          // Only log the move's result on the first strike
          if (firstHit) {
            user.pushMoveHistory(moveHistoryEntry);
          }

          /**
           * Since all fail/miss checks have applied, the move is considered successfully applied.
           * It's worth noting that if the move has no effect or is protected against, this assignment
           * is overwritten and the move is logged as a FAIL.
           */
          moveHistoryEntry.result = MoveResult.SUCCESS;

          /**
           * Stores the result of applying the invoked move to the target.
           * If the target is protected, the result is always `NO_EFFECT`.
           * Otherwise, the hit result is based on type effectiveness, immunities,
           * and other factors that may negate the attack or status application.
           *
           * Internally, the call to {@linkcode Pokemon.apply} is where damage is calculated
           * (for attack moves) and the target's HP is updated. However, this isn't
           * made visible to the user until the resulting {@linkcode DamagePhase}
           * is invoked.
           */
          const hitResult = !isProtected ? target.apply(user, move) as HitResult : HitResult.NO_EFFECT;

          /** Does {@linkcode hitResult} indicate that damage was dealt to the target? */
          const dealsDamage = [
            HitResult.EFFECTIVE,
            HitResult.SUPER_EFFECTIVE,
            HitResult.NOT_VERY_EFFECTIVE,
            HitResult.ONE_HIT_KO
          ].includes(hitResult);

          /** Is this target the first one hit by the move on its current strike? */
          const firstTarget = dealsDamage && !hasHit;
          if (firstTarget) {
            hasHit = true;
          }

          /**
           * If the move has no effect on the target (i.e. the target is protected or immune),
           * change the logged move result to FAIL.
           */
          if (hitResult === HitResult.NO_EFFECT) {
            moveHistoryEntry.result = MoveResult.FAIL;
          }

          /** Does this phase represent the invoked move's last strike? */
          const lastHit = (user.turnData.hitsLeft === 1 || !this.getTarget()?.isActive());

          /**
           * If the user can change forms by using the invoked move,
           * it only changes forms after the move's last hit
           * (see Relic Song's interaction with Parental Bond when used by Meloetta).
           */
          if (lastHit) {
            this.scene.triggerPokemonFormChange(user, SpeciesFormChangePostMoveTrigger);
          }

          /**
           * Create a Promise that applys *all* effects from the invoked move's MoveEffectAttrs.
           * These are ordered by trigger type (see {@linkcode MoveEffectTrigger}), and each trigger
           * type requires different conditions to be met with respect to the move's hit result.
           */
          applyAttrs.push(new Promise(resolve => {
            // Apply all effects with PRE_MOVE triggers (if the target isn't immune to the move)
            applyFilteredMoveAttrs((attr: MoveAttr) => attr instanceof MoveEffectAttr && attr.trigger === MoveEffectTrigger.PRE_APPLY && (!attr.firstHitOnly || firstHit) && (!attr.lastHitOnly || lastHit) && hitResult !== HitResult.NO_EFFECT,
              user, target, move).then(() => {
              // All other effects require the move to not have failed or have been cancelled to trigger
              if (hitResult !== HitResult.FAIL) {
                /** Are the move's effects tied to the first turn of a charge move? */
                const chargeEffect = !!move.getAttrs(ChargeAttr).find(ca => ca.usedChargeEffect(user, this.getTarget() ?? null, move));
                /**
                 * If the invoked move's effects are meant to trigger during the move's "charge turn,"
                 * ignore all effects after this point.
                 * Otherwise, apply all self-targeted POST_APPLY effects.
                 */
                Utils.executeIf(!chargeEffect, () => applyFilteredMoveAttrs((attr: MoveAttr) => attr instanceof MoveEffectAttr && attr.trigger === MoveEffectTrigger.POST_APPLY
                    && attr.selfTarget && (!attr.firstHitOnly || firstHit) && (!attr.lastHitOnly || lastHit), user, target, move)).then(() => {
                  // All effects past this point require the move to have hit the target
                  if (hitResult !== HitResult.NO_EFFECT) {
                    // Apply all non-self-targeted POST_APPLY effects
                    applyFilteredMoveAttrs((attr: MoveAttr) => attr instanceof MoveEffectAttr && (attr as MoveEffectAttr).trigger === MoveEffectTrigger.POST_APPLY
                      && !(attr as MoveEffectAttr).selfTarget && (!attr.firstHitOnly || firstHit) && (!attr.lastHitOnly || lastHit), user, target, this.move.getMove()).then(() => {
                      /**
                       * If the move hit, and the target doesn't have Shield Dust,
                       * apply the chance to flinch the target gained from King's Rock
                       */
                      if (dealsDamage && !target.hasAbilityWithAttr(IgnoreMoveEffectsAbAttr)) {
                        const flinched = new Utils.BooleanHolder(false);
                        user.scene.applyModifiers(FlinchChanceModifier, user.isPlayer(), user, flinched);
                        if (flinched.value) {
                          target.addTag(BattlerTagType.FLINCHED, undefined, this.move.moveId, user.id);
                        }
                      }
                      // If the move was not protected against, apply all HIT effects
                      Utils.executeIf(!isProtected && !chargeEffect, () => applyFilteredMoveAttrs((attr: MoveAttr) => attr instanceof MoveEffectAttr && (attr as MoveEffectAttr).trigger === MoveEffectTrigger.HIT
                          && (!attr.firstHitOnly || firstHit) && (!attr.lastHitOnly || lastHit) && (!attr.firstTargetOnly || firstTarget), user, target, this.move.getMove()).then(() => {
                        // Apply the target's post-defend ability effects (as long as the target is active or can otherwise apply them)
                        return Utils.executeIf(!target.isFainted() || target.canApplyAbility(), () => applyPostDefendAbAttrs(PostDefendAbAttr, target, user, this.move.getMove(), hitResult).then(() => {
                          // If the invoked move is an enemy attack, apply the enemy's status effect-inflicting tags and tokens
                          target.lapseTag(BattlerTagType.BEAK_BLAST_CHARGING);
                          if (move.category === MoveCategory.PHYSICAL && user.isPlayer() !== target.isPlayer()) {
                            target.lapseTag(BattlerTagType.SHELL_TRAP);
                          }
                          if (!user.isPlayer() && this.move.getMove() instanceof AttackMove) {
                            user.scene.applyShuffledModifiers(this.scene, EnemyAttackStatusEffectChanceModifier, false, target);
                          }
                        })).then(() => {
                          // Apply the user's post-attack ability effects
                          applyPostAttackAbAttrs(PostAttackAbAttr, user, target, this.move.getMove(), hitResult).then(() => {
                            /**
                             * If the invoked move is an attack, apply the user's chance to
                             * steal an item from the target granted by Grip Claw
                             */
                            if (this.move.getMove() instanceof AttackMove) {
                              this.scene.applyModifiers(ContactHeldItemTransferChanceModifier, this.player, user, target);
                            }
                            resolve();
                          });
                        });
                      })
                      ).then(() => resolve());
                    });
                  } else {
                    applyMoveAttrs(NoEffectAttr, user, null, move).then(() => resolve());
                  }
                });
              } else {
                resolve();
              }
            });
          }));
        }
        // Apply the move's POST_TARGET effects on the move's last hit, after all targeted effects have resolved
        const postTarget = (user.turnData.hitsLeft === 1 || !this.getTarget()?.isActive()) ?
          applyFilteredMoveAttrs((attr: MoveAttr) => attr instanceof MoveEffectAttr && attr.trigger === MoveEffectTrigger.POST_TARGET, user, null, move) :
          null;

        if (!!postTarget) {
          if (applyAttrs.length) { // If there is a pending asynchronous move effect, do this after
            applyAttrs[applyAttrs.length - 1]?.then(() => postTarget);
          } else { // Otherwise, push a new asynchronous move effect
            applyAttrs.push(postTarget);
          }
        }

        // Wait for all move effects to finish applying, then end this phase
        Promise.allSettled(applyAttrs).then(() => this.end());
      });
    });
  }

  end() {
    const user = this.getUserPokemon();
    /**
     * If this phase isn't for the invoked move's last strike,
     * unshift another MoveEffectPhase for the next strike.
     * Otherwise, queue a message indicating the number of times the move has struck
     * (if the move has struck more than once), then apply the heal from Shell Bell
     * to the user.
     */
    if (user) {
      if (user.turnData.hitsLeft && --user.turnData.hitsLeft >= 1 && this.getTarget()?.isActive()) {
        this.scene.unshiftPhase(this.getNewHitPhase());
      } else {
        // Queue message for number of hits made by multi-move
        // If multi-hit attack only hits once, still want to render a message
        const hitsTotal = user.turnData.hitCount! - Math.max(user.turnData.hitsLeft!, 0); // TODO: are those bangs correct?
        if (hitsTotal > 1 || (user.turnData.hitsLeft && user.turnData.hitsLeft > 0)) {
          // If there are multiple hits, or if there are hits of the multi-hit move left
          this.scene.queueMessage(i18next.t("battle:attackHitsCount", { count: hitsTotal }));
        }
        this.scene.applyModifiers(HitHealModifier, this.player, user);
      }
    }

    super.end();
  }

  /**
   * Resolves whether this phase's invoked move hits or misses the given target
   * @param target {@linkcode Pokemon} the Pokemon targeted by the invoked move
   * @returns `true` if the move does not miss the target; `false` otherwise
   */
  hitCheck(target: Pokemon): boolean {
    // Moves targeting the user and entry hazards can't miss
    if ([MoveTarget.USER, MoveTarget.ENEMY_SIDE].includes(this.move.getMove().moveTarget)) {
      return true;
    }

    const user = this.getUserPokemon()!; // TODO: is this bang correct?

    // Hit check only calculated on first hit for multi-hit moves unless flag is set to check all hits.
    // However, if an ability with the MaxMultiHitAbAttr, namely Skill Link, is present, act as a normal
    // multi-hit move and proceed with all hits
    if (user.turnData.hitsLeft < user.turnData.hitCount) {
      if (!this.move.getMove().hasFlag(MoveFlags.CHECK_ALL_HITS) || user.hasAbilityWithAttr(MaxMultiHitAbAttr)) {
        return true;
      }
    }

    if (user.hasAbilityWithAttr(AlwaysHitAbAttr) || target.hasAbilityWithAttr(AlwaysHitAbAttr)) {
      return true;
    }

    // If the user should ignore accuracy on a target, check who the user targeted last turn and see if they match
    if (user.getTag(BattlerTagType.IGNORE_ACCURACY) && (user.getLastXMoves().find(() => true)?.targets || []).indexOf(target.getBattlerIndex()) !== -1) {
      return true;
    }

    if (target.getTag(BattlerTagType.ALWAYS_GET_HIT)) {
      return true;
    }

    const semiInvulnerableTag = target.getTag(SemiInvulnerableTag);
    if (semiInvulnerableTag && !this.move.getMove().getAttrs(HitsTagAttr).some(hta => hta.tagType === semiInvulnerableTag.tagType)) {
      return false;
    }

    const moveAccuracy = this.move.getMove().calculateBattleAccuracy(user, target);

    if (moveAccuracy === -1) {
      return true;
    }

    const accuracyMultiplier = user.getAccuracyMultiplier(target, this.move.getMove());
<<<<<<< HEAD
    const rand = user.randSeedInt(100, 1, "Accuracy roll");
=======
    const rand = user.randSeedInt(100);
>>>>>>> df250c8b

    return rand < (moveAccuracy * accuracyMultiplier);
  }

  /** Returns the {@linkcode Pokemon} using this phase's invoked move */
  getUserPokemon(): Pokemon | undefined {
    if (this.battlerIndex > BattlerIndex.ENEMY_2) {
      return this.scene.getPokemonById(this.battlerIndex) ?? undefined;
    }
    return (this.player ? this.scene.getPlayerField() : this.scene.getEnemyField())[this.fieldIndex];
  }

  /** Returns an array of all {@linkcode Pokemon} targeted by this phase's invoked move */
  getTargets(): Pokemon[] {
    return this.scene.getField(true).filter(p => this.targets.indexOf(p.getBattlerIndex()) > -1);
  }

  /** Returns the first target of this phase's invoked move */
  getTarget(): Pokemon | undefined {
    return this.getTargets()[0];
  }

  /**
   * Removes the given {@linkcode Pokemon} from this phase's target list
   * @param target {@linkcode Pokemon} the Pokemon to be removed
   */
  removeTarget(target: Pokemon): void {
    const targetIndex = this.targets.findIndex(ind => ind === target.getBattlerIndex());
    if (targetIndex !== -1) {
      this.targets.splice(this.targets.findIndex(ind => ind === target.getBattlerIndex()), 1);
    }
  }

  /**
   * Prevents subsequent strikes of this phase's invoked move from occurring
   * @param target {@linkcode Pokemon} if defined, only stop subsequent
   * strikes against this Pokemon
   */
  stopMultiHit(target?: Pokemon): void {
    /** If given a specific target, remove the target from subsequent strikes */
    if (target) {
      this.removeTarget(target);
    }
    /**
     * If no target specified, or the specified target was the last of this move's
     * targets, completely cancel all subsequent strikes.
    */
    if (!target || this.targets.length === 0 ) {
      this.getUserPokemon()!.turnData.hitCount = 1; // TODO: is the bang correct here?
      this.getUserPokemon()!.turnData.hitsLeft = 1; // TODO: is the bang correct here?
    }
  }

  /** Returns a new MoveEffectPhase with the same properties as this phase */
  getNewHitPhase() {
    return new MoveEffectPhase(this.scene, this.battlerIndex, this.targets, this.move);
  }
}<|MERGE_RESOLUTION|>--- conflicted
+++ resolved
@@ -385,11 +385,7 @@
     }
 
     const accuracyMultiplier = user.getAccuracyMultiplier(target, this.move.getMove());
-<<<<<<< HEAD
     const rand = user.randSeedInt(100, 1, "Accuracy roll");
-=======
-    const rand = user.randSeedInt(100);
->>>>>>> df250c8b
 
     return rand < (moveAccuracy * accuracyMultiplier);
   }
