--- conflicted
+++ resolved
@@ -46,12 +46,9 @@
 import type Move from "#app/data/moves/move";
 import { isFieldTargeted } from "#app/data/moves/move-utils";
 import { DamageAchv } from "#app/system/achv";
-<<<<<<< HEAD
 import { applyHeldItems } from "#app/items/all-held-items";
 import { ITEM_EFFECT } from "#app/items/held-item";
-=======
 import { isVirtual, isReflected, MoveUseMode } from "#enums/move-use-mode";
->>>>>>> 6ff258fb
 
 export type HitCheckEntry = [HitCheckResult, TypeDamageMultiplier];
 
@@ -405,22 +402,6 @@
      * If this phase isn't for the invoked move's last strike (and we still have something to hit),
      * unshift another MoveEffectPhase for the next strike before ending this phase.
      */
-<<<<<<< HEAD
-    if (user) {
-      if (user.turnData.hitsLeft && --user.turnData.hitsLeft >= 1 && this.getFirstTarget()?.isActive()) {
-        globalScene.phaseManager.unshiftPhase(this.getNewHitPhase());
-      } else {
-        // Queue message for number of hits made by multi-move
-        // If multi-hit attack only hits once, still want to render a message
-        const hitsTotal = user.turnData.hitCount - Math.max(user.turnData.hitsLeft, 0);
-        if (hitsTotal > 1 || (user.turnData.hitsLeft && user.turnData.hitsLeft > 0)) {
-          // If there are multiple hits, or if there are hits of the multi-hit move left
-          globalScene.phaseManager.queueMessage(i18next.t("battle:attackHitsCount", { count: hitsTotal }));
-        }
-        applyHeldItems(ITEM_EFFECT.HIT_HEAL, { pokemon: user });
-        this.getTargets().forEach(target => (target.turnData.moveEffectiveness = null));
-      }
-=======
     if (--user.turnData.hitsLeft >= 1 && this.getFirstTarget()) {
       this.addNextHitPhase();
       super.end();
@@ -435,7 +416,6 @@
     if (hitsTotal > 1 || user.turnData.hitsLeft > 0) {
       // Queue message if multiple hits occurred or were slated to occur (such as a Triple Axel miss)
       globalScene.phaseManager.queueMessage(i18next.t("battle:attackHitsCount", { count: hitsTotal }));
->>>>>>> 6ff258fb
     }
 
     globalScene.applyModifiers(HitHealModifier, this.player, user);
