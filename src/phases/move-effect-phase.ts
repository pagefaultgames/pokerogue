import { applyAbAttrs } from "#abilities/apply-ab-attrs";
import { globalScene } from "#app/global-scene";
import { getPokemonNameWithAffix } from "#app/messages";
import type { Phase } from "#app/phase";
import { ConditionalProtectTag } from "#data/arena-tag";
import { MoveAnim } from "#data/battle-anims";
import { DamageProtectedTag, ProtectedTag, SemiInvulnerableTag, SubstituteTag, TypeBoostTag } from "#data/battler-tags";
import { SpeciesFormChangePostMoveTrigger } from "#data/form-change-triggers";
import type { TypeDamageMultiplier } from "#data/type";
import { ArenaTagSide } from "#enums/arena-tag-side";
import { BattlerIndex } from "#enums/battler-index";
import { BattlerTagLapseType } from "#enums/battler-tag-lapse-type";
import { BattlerTagType } from "#enums/battler-tag-type";
import { HitCheckResult } from "#enums/hit-check-result";
import { HitResult } from "#enums/hit-result";
import { MoveCategory } from "#enums/move-category";
import { MoveEffectTrigger } from "#enums/move-effect-trigger";
import { MoveFlags } from "#enums/move-flags";
import { MoveId } from "#enums/move-id";
import { MovePhaseTimingModifier } from "#enums/move-phase-timing-modifier";
import { MoveResult } from "#enums/move-result";
import { MoveTarget } from "#enums/move-target";
import { isReflected, MoveUseMode } from "#enums/move-use-mode";
import { PokemonType } from "#enums/pokemon-type";
import type { Pokemon } from "#field/pokemon";
import {
  ContactHeldItemTransferChanceModifier,
  DamageMoneyRewardModifier,
  EnemyAttackStatusEffectChanceModifier,
  EnemyEndureChanceModifier,
  FlinchChanceModifier,
  HitHealModifier,
  PokemonMultiHitModifier,
} from "#modifiers/modifier";
import { applyFilteredMoveAttrs, applyMoveAttrs } from "#moves/apply-attrs";
import type { Move, MoveAttr } from "#moves/move";
import { getMoveTargets, isFieldTargeted } from "#moves/move-utils";
import { PokemonMove } from "#moves/pokemon-move";
import { PokemonPhase } from "#phases/pokemon-phase";
import { DamageAchv } from "#system/achv";
import type { DamageResult } from "#types/damage-result";
import type { TurnMove } from "#types/turn-move";
import type { nil } from "#utils/common";
import { BooleanHolder, NumberHolder } from "#utils/common";
import i18next from "i18next";

export type HitCheckEntry = [HitCheckResult, TypeDamageMultiplier];

export class MoveEffectPhase extends PokemonPhase {
  public readonly phaseName = "MoveEffectPhase";
  public move: Move;
  protected targets: BattlerIndex[];
  protected useMode: MoveUseMode;

  /** The result of the hit check against each target */
  private hitChecks: HitCheckEntry[];

  /**
   * Log to be entered into the user's move history once the move result is resolved.

   * Note that `result` logs whether the move was successfully
   * used in the sense of "Does it have an effect on the user?".
   */
  private moveHistoryEntry: TurnMove;

  /** Is this the first strike of a move? */
  private firstHit: boolean;
  /** Is this the last strike of a move? */
  private lastHit: boolean;

  /**
   * Phases queued during moves; used to add a new MovePhase for reflected moves after triggering.
   * TODO: Remove this and move the reflection logic to ability-side
   */
  private queuedPhases: Phase[] = [];

  /**
   * @param useMode - The {@linkcode MoveUseMode} corresponding to how this move was used.
   */
  constructor(battlerIndex: BattlerIndex, targets: BattlerIndex[], move: Move, useMode: MoveUseMode) {
    super(battlerIndex);
    this.move = move;
    this.useMode = useMode;

    /**
     * In double battles, if the right Pokemon selects a spread move and the left Pokemon dies
     * with no party members available to switch in, then the right Pokemon takes the index
     * of the left Pokemon and gets hit unless this is checked.
     */
    if (targets.includes(battlerIndex) && this.move.moveTarget === MoveTarget.ALL_NEAR_OTHERS) {
      const i = targets.indexOf(battlerIndex);
      targets.splice(i, i + 1);
    }
    this.targets = targets;

    this.hitChecks = new Array(this.targets.length).fill([HitCheckResult.PENDING, 0]);
  }

  /**
   * Compute targets and the results of hit checks of the invoked move against all targets,
   * organized by battler index.
   *
   * **This is *not* a pure function**; it has the following side effects
   * - `this.hitChecks` - The results of the hit checks against each target
   * - `this.moveHistoryEntry` - Sets success or failure based on the hit check results
   * - user.turnData.hitCount and user.turnData.hitsLeft - Both set to 1 if the
   *   move was unsuccessful against all targets
   *
   * @returns The targets of the invoked move
   * @see {@linkcode hitCheck}
   */
  private conductHitChecks(user: Pokemon, fieldMove: boolean): Pokemon[] {
    /** All Pokemon targeted by this phase's invoked move */
    /** Whether any hit check ended in a success */
    let anySuccess = false;
    /** Whether the attack missed all of its targets */
    let allMiss = true;

    let targets = this.getTargets();

    // For field targeted moves, we only look for the first target that may magic bounce

    for (const [i, target] of targets.entries()) {
      const hitCheck = this.hitCheck(target);
      // If the move bounced and was a field targeted move,
      // then immediately stop processing other targets
      if (fieldMove && hitCheck[0] === HitCheckResult.REFLECTED) {
        targets = [target];
        this.hitChecks = [hitCheck];
        break;
      }
      if (hitCheck[0] === HitCheckResult.HIT) {
        anySuccess = true;
      } else {
        allMiss ||= hitCheck[0] === HitCheckResult.MISS;
      }
      this.hitChecks[i] = hitCheck;
    }

    if (anySuccess) {
      this.moveHistoryEntry.result = MoveResult.SUCCESS;
    } else {
      user.turnData.hitCount = 1;
      user.turnData.hitsLeft = 1;
      this.moveHistoryEntry.result = allMiss ? MoveResult.MISS : MoveResult.FAIL;
    }

    return targets;
  }

  /**
   * Queue the phases that should occur when the target reflects the move back to the user
   * @param user - The {@linkcode Pokemon} using this phase's invoked move
   * @param target - The {@linkcode Pokemon} that is reflecting the move
   * TODO: Rework this to use `onApply` of Magic Coat
   */
  private queueReflectedMove(user: Pokemon, target: Pokemon): void {
    const newTargets = this.move.isMultiTarget()
      ? getMoveTargets(target, this.move.id).targets
      : [user.getBattlerIndex()];
    // TODO: ability displays should be handled by the ability
    if (!target.getTag(BattlerTagType.MAGIC_COAT)) {
      globalScene.phaseManager.unshiftNew(
        "ShowAbilityPhase",
        target.getBattlerIndex(),
        target.getPassiveAbility().hasAttr("ReflectStatusMoveAbAttr"),
      );
      globalScene.phaseManager.unshiftNew("HideAbilityPhase");
    }

    globalScene.phaseManager.unshiftNew(
      "MovePhase",
      target,
      newTargets,
      new PokemonMove(this.move.id),
      MoveUseMode.REFLECTED,
      MovePhaseTimingModifier.FIRST,
    );
  }

  /**
   * Apply the move to each of the resolved targets.
   * @param targets - The resolved set of targets of the move
   * @throws Error if there was an unexpected hit check result
   */
  private applyToTargets(user: Pokemon, targets: Pokemon[]): void {
    let firstHit = true;
    for (const [i, target] of targets.entries()) {
      const [hitCheckResult, effectiveness] = this.hitChecks[i];
      switch (hitCheckResult) {
        case HitCheckResult.HIT:
          this.applyMoveEffects(target, effectiveness, firstHit);
          firstHit = false;
          if (isFieldTargeted(this.move)) {
            // Stop processing other targets if the move is a field move
            return;
          }
          break;
        // biome-ignore lint/suspicious/noFallthroughSwitchClause: The fallthrough is intentional
        case HitCheckResult.NO_EFFECT:
          globalScene.phaseManager.queueMessage(
            i18next.t(this.move.id === MoveId.SHEER_COLD ? "battle:hitResultImmune" : "battle:hitResultNoEffect", {
              pokemonName: getPokemonNameWithAffix(target),
            }),
          );
        case HitCheckResult.NO_EFFECT_NO_MESSAGE:
        case HitCheckResult.PROTECTED:
        case HitCheckResult.TARGET_NOT_ON_FIELD:
          applyMoveAttrs("NoEffectAttr", user, target, this.move);
          break;
        case HitCheckResult.MISS:
          globalScene.phaseManager.queueMessage(
            i18next.t("battle:attackMissed", { pokemonNameWithAffix: getPokemonNameWithAffix(target) }),
          );
          applyMoveAttrs("MissEffectAttr", user, target, this.move);
          break;
        case HitCheckResult.REFLECTED:
          this.queueReflectedMove(user, target);
          break;
        case HitCheckResult.PENDING:
        case HitCheckResult.ERROR:
          throw new Error("Unexpected hit check result");
      }
    }
  }

  public override start(): void {
    super.start();

    /** The Pokemon using this phase's invoked move */
    const user = this.getUserPokemon();

    if (!user) {
      super.end();
      return;
    }

    /** If an enemy used this move, set this as last enemy that used move or ability */
    if (!user.isPlayer()) {
      globalScene.currentBattle.lastEnemyInvolved = this.fieldIndex;
    } else {
      globalScene.currentBattle.lastPlayerInvolved = this.fieldIndex;
    }

    const move = this.move;

    /**
     * Does an effect from this move override other effects on this turn?
     * e.g. Charging moves (Fly, etc.) on their first turn of use.
     */
    const overridden = new BooleanHolder(false);

    // Apply effects to override a move effect.
    // Assuming single target here works as this is (currently)
    // only used for Future Sight, calling and Pledge moves.
    // TODO: change if any other move effect overrides are introduced
    applyMoveAttrs("OverrideMoveEffectAttr", user, this.getFirstTarget() ?? null, move, overridden, this.useMode);

    // If other effects were overriden, stop this phase before they can be applied
    if (overridden.value) {
      this.end();
      return;
    }

    // Lapse `MOVE_EFFECT` effects (i.e. semi-invulnerability) when applicable
    user.lapseTags(BattlerTagLapseType.MOVE_EFFECT);

    // If the user is acting again (such as due to Instruct or Dancer), reset hitsLeft/hitCount and
    // recalculate hit count for multi-hit moves.
    if (user.turnData.hitsLeft === 0 && user.turnData.hitCount > 0 && user.turnData.extraTurns > 0) {
      user.turnData.hitsLeft = -1;
      user.turnData.hitCount = 0;
      user.turnData.extraTurns--;
    }

    /**
     * If this phase is for the first hit of the invoked move,
     * resolve the move's total hit count. This block combines the
     * effects of the move itself, Parental Bond, and Multi-Lens to do so.
     */
    if (user.turnData.hitsLeft === -1) {
      const hitCount = new NumberHolder(1);
      // Assume single target for multi hit
      applyMoveAttrs("MultiHitAttr", user, this.getFirstTarget() ?? null, move, hitCount);
      // If Parental Bond is applicable, add another hit
      applyAbAttrs("AddSecondStrikeAbAttr", { pokemon: user, move, hitCount });
      // If Multi-Lens is applicable, add hits equal to the number of held Multi-Lenses
      globalScene.applyModifiers(PokemonMultiHitModifier, user.isPlayer(), user, move.id, hitCount);
      // Set the user's relevant turnData fields to reflect the final hit count
      user.turnData.hitCount = hitCount.value;
      user.turnData.hitsLeft = hitCount.value;
    }

    this.moveHistoryEntry = {
      move: this.move.id,
      targets: this.targets,
      result: MoveResult.PENDING,
      useMode: this.useMode,
    };

    const fieldMove = isFieldTargeted(move);

    const targets = this.conductHitChecks(user, fieldMove);

    this.firstHit = user.turnData.hitCount === user.turnData.hitsLeft;
    this.lastHit = user.turnData.hitsLeft === 1 || !targets.some(t => t.isActive(true));

    // Play the animation if the move was successful against any of its targets or it has a POST_TARGET effect (like self destruct)
    if (
      this.moveHistoryEntry.result === MoveResult.SUCCESS
      || move.getAttrs("MoveEffectAttr").some(attr => attr.trigger === MoveEffectTrigger.POST_TARGET)
    ) {
      const firstTarget = this.getFirstTarget();
      new MoveAnim(
        move.id as MoveId,
        user,
        firstTarget?.getBattlerIndex() ?? BattlerIndex.ATTACKER,
        // Some moves used in mystery encounters should be played even on an empty field
        globalScene.currentBattle?.mysteryEncounter?.hasBattleAnimationsWithoutTargets ?? false,
      ).play(move.hitsSubstitute(user, firstTarget), () => this.postAnimCallback(user, targets));

      return;
    }
    this.postAnimCallback(user, targets);
  }

  /**
   * Callback to be called after the move animation is played
   */
  private postAnimCallback(user: Pokemon, targets: Pokemon[]) {
    // Add to the move history entry
    if (this.firstHit && this.useMode !== MoveUseMode.DELAYED_ATTACK) {
      user.pushMoveHistory(this.moveHistoryEntry);
      applyAbAttrs("ExecutedMoveAbAttr", { pokemon: user });
    }

    try {
      this.applyToTargets(user, targets);
    } catch (e) {
      console.warn(e.message || "Unexpected error in move effect phase");
      this.end();
      return;
    }

<<<<<<< HEAD
=======
    if (this.queuedPhases.length > 0) {
      globalScene.phaseManager.appendToPhase(this.queuedPhases, "MoveEndPhase");
    }
>>>>>>> 3ed6a9a9
    const moveType = user.getMoveType(this.move, true);
    if (this.move.category !== MoveCategory.STATUS && !user.stellarTypesBoosted.includes(moveType)) {
      user.stellarTypesBoosted.push(moveType);
    }

    if (this.lastHit) {
      this.triggerMoveEffects(MoveEffectTrigger.POST_TARGET, user, null);
    }

    this.updateSubstitutes();
    this.end();
  }

  public override end(): void {
    const user = this.getUserPokemon();
    if (!user) {
      super.end();
      return;
    }

    /**
     * If this phase isn't for the invoked move's last strike (and we still have something to hit),
     * unshift another MoveEffectPhase for the next strike before ending this phase.
     */
    if (--user.turnData.hitsLeft >= 1 && this.getFirstTarget()) {
      this.addNextHitPhase();
      super.end();
      return;
    }

    /**
     * All hits of the move have resolved by now.
     * Queue message for multi-strike moves before applying Shell Bell heals & proccing Dancer-like effects.
     */
    const hitsTotal = user.turnData.hitCount - Math.max(user.turnData.hitsLeft, 0);
    if (hitsTotal > 1 || user.turnData.hitsLeft > 0) {
      // Queue message if multiple hits occurred or were slated to occur (such as a Triple Axel miss)
      globalScene.phaseManager.queueMessage(i18next.t("battle:attackHitsCount", { count: hitsTotal }));
    }

    globalScene.applyModifiers(HitHealModifier, this.player, user);
    this.getTargets().forEach(target => {
      target.turnData.moveEffectiveness = null;
    });
    super.end();
  }

  /**
   * Applies reactive effects that occur when a Pokémon is hit.
   * (i.e. Effect Spore, Disguise, Liquid Ooze, Beak Blast)
   * @param user - The {@linkcode Pokemon} using this phase's invoked move
   * @param target - {@linkcode Pokemon} the current target of this phase's invoked move
   * @param hitResult - The {@linkcode HitResult} of the attempted move
   * @param damage - The amount of damage dealt to the target in the interaction
   * @param wasCritical - `true` if the move was a critical hit
   */
  protected applyOnGetHitAbEffects(
    user: Pokemon,
    target: Pokemon,
    hitResult: HitResult,
    damage: number,
    wasCritical = false,
  ): void {
    const params = { pokemon: target, opponent: user, move: this.move, hitResult, damage };
    applyAbAttrs("PostDefendAbAttr", params);

    if (wasCritical) {
      applyAbAttrs("PostReceiveCritStatStageChangeAbAttr", params);
    }
    target.lapseTags(BattlerTagLapseType.AFTER_HIT);
  }

  /**
   * Handles checking for and applying Flinches
   * @param user - The {@linkcode Pokemon} using this phase's invoked move
   * @param target - {@linkcode Pokemon} the current target of this phase's invoked move
   * @param dealsDamage - `true` if the attempted move successfully dealt damage
   */
  protected applyHeldItemFlinchCheck(user: Pokemon, target: Pokemon, dealsDamage: boolean): void {
    if (this.move.hasAttr("FlinchAttr")) {
      return;
    }

    if (
      dealsDamage
      && !target.hasAbilityWithAttr("IgnoreMoveEffectsAbAttr")
      && !this.move.hitsSubstitute(user, target)
    ) {
      const flinched = new BooleanHolder(false);
      globalScene.applyModifiers(FlinchChanceModifier, user.isPlayer(), user, flinched);
      if (flinched.value) {
        target.addTag(BattlerTagType.FLINCHED, undefined, this.move.id, user.id);
      }
    }
  }

  /** Return whether the target is protected by protect or a relevant conditional protection
   * @param user - The {@linkcode Pokemon} using this phase's invoked move
   * @param target - {@linkcode Pokemon} the target to check for protection
   * @param move - The {@linkcode Move} being used
   * @returns Whether the pokemon was protected
   */
  private protectedCheck(user: Pokemon, target: Pokemon): boolean {
    /** The {@linkcode ArenaTagSide} to which the target belongs */
    const targetSide = target.isPlayer() ? ArenaTagSide.PLAYER : ArenaTagSide.ENEMY;
    /** Has the invoked move been cancelled by conditional protection (e.g Quick Guard)? */
    const hasConditionalProtectApplied = new BooleanHolder(false);
    /** Does the applied conditional protection bypass Protect-ignoring effects? */
    const bypassIgnoreProtect = new BooleanHolder(false);
    /** If the move is not targeting a Pokemon on the user's side, try to apply conditional protection effects */
    if (!this.move.isAllyTarget()) {
      globalScene.arena.applyTagsForSide(
        ConditionalProtectTag,
        targetSide,
        false,
        hasConditionalProtectApplied,
        user,
        target,
        this.move.id,
        bypassIgnoreProtect,
      );
    }

    // TODO: Break up this chunky boolean to make it more palatable
    return (
      ![MoveTarget.ENEMY_SIDE, MoveTarget.BOTH_SIDES].includes(this.move.moveTarget)
      && (bypassIgnoreProtect.value || !this.move.doesFlagEffectApply({ flag: MoveFlags.IGNORE_PROTECT, user, target }))
      && (hasConditionalProtectApplied.value
        || (target.findTags(t => t instanceof DamageProtectedTag).length === 0
          && target.findTags(t => t instanceof ProtectedTag).some(t => target.lapseTag(t.tagType)))
        || (this.move.category !== MoveCategory.STATUS
          && target.findTags(t => t instanceof DamageProtectedTag).some(t => target.lapseTag(t.tagType))))
    );
  }

  /**
   * Conduct the hit check and type effectiveness for this move against the target
   *
   * Checks occur in the following order:
   * 1. if the move is self-target
   * 2. if the target is on the field
   * 3. if the target is hidden by the effects of its commander ability
   * 4. if the target is in an applicable semi-invulnerable state
   * 5. if the target has an applicable protection effect
   * 6. if the move is reflected by magic coat or magic bounce
   * 7. type effectiveness calculation, including immunities from abilities and typing
   * 9. if accuracy is checked, whether the roll passes the accuracy check
   * @param target - The {@linkcode Pokemon} targeted by the invoked move
   * @returns a {@linkcode HitCheckEntry} containing the attack's {@linkcode HitCheckResult}
   *  and {@linkcode TypeDamageMultiplier | effectiveness} against the target.
   */
  public hitCheck(target: Pokemon): HitCheckEntry {
    const user = this.getUserPokemon();
    const move = this.move;

    if (!user) {
      return [HitCheckResult.ERROR, 0];
    }

    // Moves targeting the user bypass all checks
    if (move.moveTarget === MoveTarget.USER) {
      return [HitCheckResult.HIT, 1];
    }

    const fieldTargeted = isFieldTargeted(move);

    if (!target.isActive(true) && !fieldTargeted) {
      return [HitCheckResult.TARGET_NOT_ON_FIELD, 0];
    }

    // Commander causes moves used against the target to miss
    if (
      !fieldTargeted
      && globalScene.currentBattle.double
      && target.getAlly()?.getTag(BattlerTagType.COMMANDED)?.getSourcePokemon() === target
    ) {
      return [HitCheckResult.MISS, 0];
    }

    /** Whether both accuracy and invulnerability checks can be skipped */
    const bypassAccAndInvuln = fieldTargeted || this.checkBypassAccAndInvuln(target);
    const semiInvulnerableTag = target.getTag(SemiInvulnerableTag);

    if (semiInvulnerableTag && !bypassAccAndInvuln && !this.checkBypassSemiInvuln(semiInvulnerableTag)) {
      return [HitCheckResult.MISS, 0];
    }

    if (!fieldTargeted && this.protectedCheck(user, target)) {
      return [HitCheckResult.PROTECTED, 0];
    }

    // Reflected moves cannot be reflected again
    if (!isReflected(this.useMode) && move.doesFlagEffectApply({ flag: MoveFlags.REFLECTABLE, user, target })) {
      return [HitCheckResult.REFLECTED, 0];
    }

    // After the magic bounce check, field targeted moves are always successful
    if (fieldTargeted) {
      return [HitCheckResult.HIT, 1];
    }

    const cancelNoEffectMessage = new BooleanHolder(false);

    /**
     * The effectiveness of the move against the given target.
     * Accounts for type and move immunities from defensive typing, abilities, and other effects.
     */
    const effectiveness = target.getMoveEffectiveness(user, move, false, false, cancelNoEffectMessage);
    if (effectiveness === 0) {
      return [
        cancelNoEffectMessage.value ? HitCheckResult.NO_EFFECT_NO_MESSAGE : HitCheckResult.NO_EFFECT,
        effectiveness,
      ];
    }

    const moveAccuracy = move.calculateBattleAccuracy(user, target);

    // Strikes after the first in a multi-strike move are guaranteed to hit,
    // unless the move is flagged to check all hits and the user does not have Skill Link.
    if (
      user.turnData.hitsLeft < user.turnData.hitCount
      && (!move.hasFlag(MoveFlags.CHECK_ALL_HITS) || user.hasAbilityWithAttr("MaxMultiHitAbAttr"))
    ) {
      return [HitCheckResult.HIT, effectiveness];
    }

    const bypassAccuracy =
      bypassAccAndInvuln
      || target.getTag(BattlerTagType.ALWAYS_GET_HIT)
      || (target.getTag(BattlerTagType.TELEKINESIS) && !this.move.hasAttr("OneHitKOAttr"));

    if (moveAccuracy === -1 || bypassAccuracy) {
      return [HitCheckResult.HIT, effectiveness];
    }

    const accuracyMultiplier = user.getAccuracyMultiplier(target, this.move);
    const rand = user.randBattleSeedInt(100);

    if (rand < moveAccuracy * accuracyMultiplier) {
      return [HitCheckResult.HIT, effectiveness];
    }

    return [HitCheckResult.MISS, 0];
  }

  /**
   * Check whether the move should bypass *both* the accuracy *and* semi-invulnerable states.
   * @param target - The {@linkcode Pokemon} targeted by the invoked move
   * @returns `true` if the move should bypass accuracy and semi-invulnerability
   *
   * Accuracy and semi-invulnerability can be bypassed by:
   * - An ability like {@linkcode AbilityId.NO_GUARD | No Guard}
   * - A poison type using {@linkcode MoveId.TOXIC | Toxic}
   * - A move like {@linkcode MoveId.LOCK_ON | Lock-On} or {@linkcode MoveId.MIND_READER | Mind Reader}.
   * - A field-targeted move like spikes
   *
   * Does *not* check against effects {@linkcode MoveId.GLAIVE_RUSH | Glaive Rush} status (which
   * should not bypass semi-invulnerability), or interactions like Earthquake hitting against Dig,
   * (which should not bypass the accuracy check).
   *
   * @see {@linkcode hitCheck}
   */
  public checkBypassAccAndInvuln(target: Pokemon) {
    const user = this.getUserPokemon();
    if (!user) {
      return false;
    }
    if (user.hasAbilityWithAttr("AlwaysHitAbAttr") || target.hasAbilityWithAttr("AlwaysHitAbAttr")) {
      return true;
    }
    if (this.move.hasAttr("ToxicAccuracyAttr") && user.isOfType(PokemonType.POISON)) {
      return true;
    }
    // TODO: Fix lock on / mind reader check.
    if (
      user.getTag(BattlerTagType.IGNORE_ACCURACY)
      && (user.getLastXMoves().find(() => true)?.targets || []).indexOf(target.getBattlerIndex()) !== -1
    ) {
      return true;
    }
    if (isFieldTargeted(this.move)) {
      return true;
    }
  }

  /**
   * Check whether the move is able to ignore the given `semiInvulnerableTag`
   * @param semiInvulnerableTag - The semiInvulnerable tag to check against
   * @returns `true` if the move can ignore the semi-invulnerable state
   */
  public checkBypassSemiInvuln(semiInvulnerableTag: SemiInvulnerableTag | nil): boolean {
    if (!semiInvulnerableTag) {
      return false;
    }
    const move = this.move;
    return move.getAttrs("HitsTagAttr").some(hta => hta.tagType === semiInvulnerableTag.tagType);
  }

  /**
   * @todo Investigate why this doesn't use `BattlerIndex`
   * @returns The {@linkcode Pokemon} using this phase's invoked move
   */
  public getUserPokemon(): Pokemon | undefined {
    // TODO: Make this purely a battler index
    if (this.battlerIndex > BattlerIndex.ENEMY_2) {
      return globalScene.getPokemonById(this.battlerIndex);
    }
    // TODO: Figure out why this uses `fieldIndex` instead of `BattlerIndex`
    // TODO: Remove `?? undefined` once field pokemon getters are made sane
    return (this.player ? globalScene.getPlayerField() : globalScene.getEnemyField())[this.fieldIndex] ?? undefined;
  }

  /**
   * @returns An array of {@linkcode Pokemon} that are:
   * - On-field and active
   * - Non-fainted
   * - Targeted by this phase's invoked move
   */
  public getTargets(): Pokemon[] {
    return globalScene.getField(true).filter(p => this.targets.indexOf(p.getBattlerIndex()) > -1);
  }

  /** @returns The first active, non-fainted target of this phase's invoked move. */
  public getFirstTarget(): Pokemon | undefined {
    return this.getTargets()[0];
  }

  /**
   * Removes the given {@linkcode Pokemon} from this phase's target list
   * @param target - The {@linkcode Pokemon} to be removed
   */
  protected removeTarget(target: Pokemon): void {
    const targetIndex = this.targets.indexOf(target.getBattlerIndex());
    if (targetIndex !== -1) {
      this.targets.splice(this.targets.indexOf(target.getBattlerIndex()), 1);
    }
  }

  /**
   * Prevents subsequent strikes of this phase's invoked move from occurring
   * @param target - If defined, only stop subsequent strikes against this {@linkcode Pokemon}
   */
  public stopMultiHit(target?: Pokemon): void {
    // If given a specific target, remove the target from subsequent strikes
    if (target) {
      this.removeTarget(target);
    }
    const user = this.getUserPokemon();
    if (!user) {
      return;
    }
    // If no target specified, or the specified target was the last of this move's
    // targets, completely cancel all subsequent strikes.
    if (!target || this.targets.length === 0) {
      user.turnData.hitCount = 1;
      user.turnData.hitsLeft = 1;
    }
  }

  /**
   * Unshifts a new `MoveEffectPhase` with the same properties as this phase.
   * Used to queue the next hit of multi-strike moves.
   */
  protected addNextHitPhase(): void {
    globalScene.phaseManager.unshiftNew("MoveEffectPhase", this.battlerIndex, this.targets, this.move, this.useMode);
  }

  /** Removes all substitutes that were broken by this phase's invoked move */
  protected updateSubstitutes(): void {
    const targets = this.getTargets();
    for (const target of targets) {
      const substitute = target.getTag(SubstituteTag);
      if (substitute && substitute.hp <= 0) {
        target.lapseTag(BattlerTagType.SUBSTITUTE);
      }
    }
  }

  /**
   * Triggers move effects of the given move effect trigger.
   * @param triggerType The {@linkcode MoveEffectTrigger} being applied
   * @param user The {@linkcode Pokemon} using the move
   * @param target The {@linkcode Pokemon} targeted by the move
   * @param firstTarget Whether the target is the first to be hit by the current strike
   * @param selfTarget If defined, limits the effects triggered to either self-targeted
   *  effects (if set to `true`) or targeted effects (if set to `false`).
   */
  protected triggerMoveEffects(
    triggerType: MoveEffectTrigger,
    user: Pokemon,
    target: Pokemon | null,
    firstTarget?: boolean | null,
    selfTarget?: boolean,
  ): void {
    applyFilteredMoveAttrs(
      (attr: MoveAttr) =>
        attr.is("MoveEffectAttr")
        && attr.trigger === triggerType
        && (selfTarget == null || attr.selfTarget === selfTarget)
        && (!attr.firstHitOnly || this.firstHit)
        && (!attr.lastHitOnly || this.lastHit)
        && (!attr.firstTargetOnly || (firstTarget ?? true)),
      user,
      target,
      this.move,
    );
  }

  /**
   * Applies all move effects that trigger in the event of a successful hit:
   *
   * - {@linkcode MoveEffectTrigger.PRE_APPLY | PRE_APPLY} effects`
   * - Applying damage to the target
   * - {@linkcode MoveEffectTrigger.POST_APPLY | POST_APPLY} effects
   * - Invoking {@linkcode applyOnTargetEffects} if the move does not hit a substitute
   * - Triggering form changes and emergency exit / wimp out if this is the last hit
   *
   * @param target - the {@linkcode Pokemon} hit by this phase's move.
   * @param effectiveness - The effectiveness of the move (as previously evaluated in {@linkcode hitCheck})
   * @param firstTarget - Whether this is the first target successfully struck by the move
   */
  protected applyMoveEffects(target: Pokemon, effectiveness: TypeDamageMultiplier, firstTarget: boolean): void {
    const user = this.getUserPokemon();
    if (user == null) {
      return;
    }

    this.triggerMoveEffects(MoveEffectTrigger.PRE_APPLY, user, target);

    const [hitResult, wasCritical, dmg] = this.applyMove(user, target, effectiveness);

    // Apply effects to the user (always) and the target (if not blocked by substitute).
    this.triggerMoveEffects(MoveEffectTrigger.POST_APPLY, user, target, firstTarget, true);
    if (!this.move.hitsSubstitute(user, target)) {
      this.applyOnTargetEffects(user, target, hitResult, firstTarget, dmg, wasCritical);
    }
    if (this.lastHit) {
      globalScene.triggerPokemonFormChange(user, SpeciesFormChangePostMoveTrigger);

      // Multi-hit check for Wimp Out/Emergency Exit
      if (user.turnData.hitCount > 1) {
        // TODO: Investigate why 0 is being passed for damage amount here
        // and then determing if refactoring `applyMove` to return the damage dealt is appropriate.
        applyAbAttrs("PostDamageAbAttr", { pokemon: target, damage: 0, source: user });
      }
    }
  }

  /**
   * Sub-method of for {@linkcode applyMoveEffects} that applies damage to the target.
   *
   * @param user - The {@linkcode Pokemon} using this phase's invoked move
   * @param target - The {@linkcode Pokemon} targeted by the move
   * @param effectiveness - The effectiveness of the move against the target
   * @returns The {@linkcode HitResult} of the move against the target, a boolean indicating whether the target was crit, and the amount of damage dealt
   */
  protected applyMoveDamage(
    user: Pokemon,
    target: Pokemon,
    effectiveness: TypeDamageMultiplier,
  ): [result: HitResult, critical: boolean, damage: number] {
    const isCritical = target.getCriticalHitResult(user, this.move);

    /*
     * Apply stat changes from {@linkcode move} and gives it to {@linkcode source}
     * before damage calculation
     */
    applyMoveAttrs("StatChangeBeforeDmgCalcAttr", user, target, this.move);

    const { result, damage: dmg } = target.getAttackDamage({
      source: user,
      move: this.move,
      ignoreAbility: false,
      ignoreSourceAbility: false,
      ignoreAllyAbility: false,
      ignoreSourceAllyAbility: false,
      simulated: false,
      effectiveness,
      isCritical,
    });

    const typeBoost = user.findTag(
      t => t instanceof TypeBoostTag && t.boostedType === user.getMoveType(this.move),
    ) as TypeBoostTag;
    if (typeBoost?.oneUse) {
      user.removeTag(typeBoost.tagType);
    }

    const isOneHitKo = result === HitResult.ONE_HIT_KO;

    if (!dmg) {
      return [result, false, 0];
    }

    target.lapseTags(BattlerTagLapseType.HIT);

    const substitute = target.getTag(SubstituteTag);
    const isBlockedBySubstitute = substitute && this.move.hitsSubstitute(user, target);
    if (isBlockedBySubstitute) {
      user.turnData.totalDamageDealt += Math.min(dmg, substitute.hp);
      substitute.hp -= dmg;
    } else if (!target.isPlayer() && dmg >= target.hp) {
      globalScene.applyModifiers(EnemyEndureChanceModifier, false, target);
    }

    const damage = isBlockedBySubstitute
      ? 0
      : target.damageAndUpdate(dmg, {
          result: result as DamageResult,
          ignoreFaintPhase: true,
          ignoreSegments: isOneHitKo,
          isCritical,
          source: user,
        });

    if (isCritical) {
      globalScene.phaseManager.queueMessage(i18next.t("battle:hitResultCriticalHit"));
    }

    if (damage <= 0) {
      return [result, isCritical, damage];
    }

    if (user.isPlayer()) {
      globalScene.validateAchvs(DamageAchv, new NumberHolder(damage));

      if (damage > globalScene.gameData.gameStats.highestDamage) {
        globalScene.gameData.gameStats.highestDamage = damage;
      }
    }

    user.turnData.totalDamageDealt += damage;
    user.turnData.singleHitDamageDealt = damage;
    target.battleData.hitCount++;
    target.turnData.damageTaken += damage;

    target.turnData.attacksReceived.unshift({
      move: this.move.id,
      result: result as DamageResult,
      damage,
      critical: isCritical,
      sourceId: user.id,
      sourceBattlerIndex: user.getBattlerIndex(),
    });

    if (user.isPlayer() && target.isEnemy()) {
      globalScene.applyModifiers(DamageMoneyRewardModifier, true, user, new NumberHolder(damage));
    }

    return [result, isCritical, damage];
  }

  /**
   * Sub-method of {@linkcode applyMove} that handles the event of a target fainting.
   * @param user - The {@linkcode Pokemon} using this phase's invoked move
   * @param target - The {@linkcode Pokemon} that fainted
   */
  protected onFaintTarget(user: Pokemon, target: Pokemon): void {
    globalScene.phaseManager.unshiftNewDeferred("FaintPhase", target.getBattlerIndex(), false, user);

    target.destroySubstitute();
    target.lapseTag(BattlerTagType.COMMANDED);

    // Force `lastHit` to be true if this is a multi hit move with hits left
    // `hitsLeft` must be left as-is in order for the message displaying the number of hits
    // to display the proper number.
    // Note: When Dragon Darts' smart targeting is implemented, this logic may need to be adjusted.
    if (!this.lastHit && user.turnData.hitsLeft > 1) {
      this.lastHit = true;
    }
  }

  /**
   * Sub-method of {@linkcode applyMove} that queues the hit-result message
   * on the final strike of the move against a target
   * @param result - The {@linkcode HitResult} of the move
   */
  protected queueHitResultMessage(result: HitResult) {
    let msg: string | undefined;
    switch (result) {
      case HitResult.SUPER_EFFECTIVE:
        msg = i18next.t("battle:hitResultSuperEffective");
        break;
      case HitResult.NOT_VERY_EFFECTIVE:
        msg = i18next.t("battle:hitResultNotVeryEffective");
        break;
      case HitResult.ONE_HIT_KO:
        msg = i18next.t("battle:hitResultOneHitKo");
        break;
    }
    if (msg) {
      globalScene.phaseManager.queueMessage(msg);
    }
  }

  /** Apply the result of this phase's move to the given target
   * @param user - The {@linkcode Pokemon} using this phase's invoked move
   * @param target - The {@linkcode Pokemon} struck by the move
   * @param effectiveness - The effectiveness of the move against the target
   * @returns The {@linkcode HitResult} of the move against the target, a boolean indicating whether the target was crit, and the amount of damage dealt
   */
  protected applyMove(
    user: Pokemon,
    target: Pokemon,
    effectiveness: TypeDamageMultiplier,
  ): [HitResult, critical: boolean, damage: number] {
    const moveCategory = user.getMoveCategory(target, this.move);

    if (moveCategory === MoveCategory.STATUS) {
      return [HitResult.STATUS, false, 0];
    }

    const result = this.applyMoveDamage(user, target, effectiveness);

    if (user.turnData.hitsLeft === 1 || target.isFainted()) {
      this.queueHitResultMessage(result[0]);
    }

    if (target.isFainted()) {
      this.onFaintTarget(user, target);
    }

    return result;
  }

  /**
   * Applies all effects aimed at the move's target.
   * To be used when the target is successfully and directly hit by the move.
   * @param user - The {@linkcode Pokemon} using the move
   * @param target - The {@linkcode Pokemon} targeted by the move
   * @param hitResult - The {@linkcode HitResult} obtained from applying the move
   * @param firstTarget - `true` if the target is the first Pokemon hit by the attack
   * @param damage - The amount of damage dealt to the target in the interaction
   * @param wasCritical - `true` if the move was a critical hit
   */
  protected applyOnTargetEffects(
    user: Pokemon,
    target: Pokemon,
    hitResult: HitResult,
    firstTarget: boolean,
    damage: number,
    wasCritical = false,
  ): void {
    /** Does {@linkcode hitResult} indicate that damage was dealt to the target? */
    const dealsDamage = [
      HitResult.EFFECTIVE,
      HitResult.SUPER_EFFECTIVE,
      HitResult.NOT_VERY_EFFECTIVE,
      HitResult.ONE_HIT_KO,
    ].includes(hitResult);

    this.triggerMoveEffects(MoveEffectTrigger.POST_APPLY, user, target, firstTarget, false);
    this.applyHeldItemFlinchCheck(user, target, dealsDamage);
    this.applyOnGetHitAbEffects(user, target, hitResult, damage, wasCritical);
    applyAbAttrs("PostAttackAbAttr", { pokemon: user, opponent: target, move: this.move, hitResult, damage });

    // We assume only enemy Pokemon are able to have the EnemyAttackStatusEffectChanceModifier from tokens
    if (!user.isPlayer() && this.move.is("AttackMove")) {
      globalScene.applyShuffledModifiers(EnemyAttackStatusEffectChanceModifier, false, target);
    }

    // Apply Grip Claw's chance to steal an item from the target
    if (this.move.is("AttackMove")) {
      globalScene.applyModifiers(ContactHeldItemTransferChanceModifier, this.player, user, target);
    }
  }
}<|MERGE_RESOLUTION|>--- conflicted
+++ resolved
@@ -342,12 +342,6 @@
       return;
     }
 
-<<<<<<< HEAD
-=======
-    if (this.queuedPhases.length > 0) {
-      globalScene.phaseManager.appendToPhase(this.queuedPhases, "MoveEndPhase");
-    }
->>>>>>> 3ed6a9a9
     const moveType = user.getMoveType(this.move, true);
     if (this.move.category !== MoveCategory.STATUS && !user.stellarTypesBoosted.includes(moveType)) {
       user.stellarTypesBoosted.push(moveType);
