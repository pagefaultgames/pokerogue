import { BattlerIndex } from "#app/battle";
import BattleScene from "#app/battle-scene";
import {
  AddSecondStrikeAbAttr,
  AlwaysHitAbAttr,
  applyPostAttackAbAttrs,
  applyPostDefendAbAttrs,
  applyPreAttackAbAttrs,
  IgnoreMoveEffectsAbAttr,
  MaxMultiHitAbAttr,
  PostAttackAbAttr,
  PostDefendAbAttr,
  TypeImmunityAbAttr,
} from "#app/data/ability";
import { ArenaTagSide, ConditionalProtectTag } from "#app/data/arena-tag";
import { MoveAnim } from "#app/data/battle-anims";
import {
  BattlerTagLapseType,
  DamageProtectedTag,
  ProtectedTag,
  SemiInvulnerableTag,
  SubstituteTag,
} from "#app/data/battler-tags";
import {
  applyFilteredMoveAttrs,
  applyMoveAttrs,
  AttackMove,
  DelayedAttackAttr,
  FlinchAttr,
  HitsTagAttr,
  MissEffectAttr,
  MoveAttr,
  MoveCategory,
  MoveEffectAttr,
  MoveEffectTrigger,
  MoveFlags,
  MoveTarget,
  MultiHitAttr,
  NoEffectAttr,
  OneHitKOAttr,
  OverrideMoveEffectAttr,
  ToxicAccuracyAttr,
  VariableTargetAttr,
} from "#app/data/move";
import { SpeciesFormChangePostMoveTrigger } from "#app/data/pokemon-forms";
import { Type } from "#enums/type";
import Pokemon, { HitResult, MoveResult, PokemonMove } from "#app/field/pokemon";
import { getPokemonNameWithAffix } from "#app/messages";
import {
  ContactHeldItemTransferChanceModifier,
  EnemyAttackStatusEffectChanceModifier,
  FlinchChanceModifier,
  HitHealModifier,
  PokemonMultiHitModifier,
} from "#app/modifier/modifier";
import { PokemonPhase } from "#app/phases/pokemon-phase";
import { BooleanHolder, executeIf, NumberHolder } from "#app/utils";
import { BattlerTagType } from "#enums/battler-tag-type";
import { Moves } from "#enums/moves";
import i18next from "i18next";
<<<<<<< HEAD
import * as Utils from "#app/utils";
import { PokemonPhase } from "./pokemon-phase";
import { Type } from "#app/data/type";
import { ArenaTagType } from "#app/enums/arena-tag-type";
=======
>>>>>>> 7f2e9b65

export class MoveEffectPhase extends PokemonPhase {
  public move: PokemonMove;
  protected targets: BattlerIndex[];

  constructor(scene: BattleScene, battlerIndex: BattlerIndex, targets: BattlerIndex[], move: PokemonMove) {
    super(scene, battlerIndex);
    this.move = move;
    /**
     * In double battles, if the right Pokemon selects a spread move and the left Pokemon dies
     * with no party members available to switch in, then the right Pokemon takes the index
     * of the left Pokemon and gets hit unless this is checked.
     */
    if (targets.includes(battlerIndex) && this.move.getMove().moveTarget === MoveTarget.ALL_NEAR_OTHERS) {
      const i = targets.indexOf(battlerIndex);
      targets.splice(i, i + 1);
    }
    this.targets = targets;
  }

  public override start(): void {
    super.start();

    /** The Pokemon using this phase's invoked move */
    const user = this.getUserPokemon();
    /** All Pokemon targeted by this phase's invoked move */
    const targets = this.getTargets();


    /** If an enemy used this move, set this as last enemy that used move or ability */
    if (!user?.isPlayer()) {
      /** If the move used was sticky web AND it was successful, save the id of pokemon that used it */
      if (this.move.moveId === 564 && user !== undefined && !this.scene.arena.hasTag(ArenaTagType.STICKY_WEB)) {
        this.scene.currentBattle.lastEnemyIDUsingStickyWeb = user.id;
      }
      this.scene.currentBattle.lastEnemyInvolved = this.fieldIndex;
    } else {
      if (this.move.moveId === 564 && user !== undefined && !this.scene.arena.hasTag(ArenaTagType.STICKY_WEB)) {
        this.scene.currentBattle.lastPlayerIDUsingStickyWeb = user.id;
      }
      this.scene.currentBattle.lastPlayerInvolved = this.fieldIndex;
    }
    
    if (!user) {
      return super.end();
    }

    const isDelayedAttack = this.move.getMove().hasAttr(DelayedAttackAttr);
    /** If the user was somehow removed from the field and it's not a delayed attack, end this phase */
    if (!user.isOnField()) {
      if (!isDelayedAttack) {
        return super.end();
      } else {
        if (!user.scene) {
          /**
           * This happens if the Pokemon that used the delayed attack gets caught and released
           * on the turn the attack would have triggered. Having access to the global scene
           * in the future may solve this entirely, so for now we just cancel the hit
           */
          return super.end();
        }
        user.resetTurnData();
      }
    }

    /**
     * Does an effect from this move override other effects on this turn?
     * e.g. Charging moves (Fly, etc.) on their first turn of use.
     */
    const overridden = new BooleanHolder(false);
    /** The {@linkcode Move} object from {@linkcode allMoves} invoked by this phase */
    const move = this.move.getMove();

    // Assume single target for override
    applyMoveAttrs(OverrideMoveEffectAttr, user, this.getFirstTarget() ?? null, move, overridden, this.move.virtual).then(() => {
      // If other effects were overriden, stop this phase before they can be applied
      if (overridden.value) {
        return this.end();
      }

      user.lapseTags(BattlerTagLapseType.MOVE_EFFECT);

      /**
       * If this phase is for the first hit of the invoked move,
       * resolve the move's total hit count. This block combines the
       * effects of the move itself, Parental Bond, and Multi-Lens to do so.
       */
      if (user.turnData.hitsLeft === -1) {
        const hitCount = new NumberHolder(1);
        // Assume single target for multi hit
        applyMoveAttrs(MultiHitAttr, user, this.getFirstTarget() ?? null, move, hitCount);
        // If Parental Bond is applicable, add another hit
        applyPreAttackAbAttrs(AddSecondStrikeAbAttr, user, null, move, false, hitCount, null);
        // If Multi-Lens is applicable, add hits equal to the number of held Multi-Lenses
        this.scene.applyModifiers(PokemonMultiHitModifier, user.isPlayer(), user, move.id, hitCount);
        // Set the user's relevant turnData fields to reflect the final hit count
        user.turnData.hitCount = hitCount.value;
        user.turnData.hitsLeft = hitCount.value;
      }

      /**
       * Log to be entered into the user's move history once the move result is resolved.
       * Note that `result` (a {@linkcode MoveResult}) logs whether the move was successfully
       * used in the sense of "Does it have an effect on the user?".
       */
      const moveHistoryEntry = { move: this.move.moveId, targets: this.targets, result: MoveResult.PENDING, virtual: this.move.virtual };

      /**
       * Stores results of hit checks of the invoked move against all targets, organized by battler index.
       * @see {@linkcode hitCheck}
       */
      const targetHitChecks = Object.fromEntries(targets.map(p => [ p.getBattlerIndex(), this.hitCheck(p) ]));
      const hasActiveTargets = targets.some(t => t.isActive(true));

      /** Check if the target is immune via ability to the attacking move, and NOT in semi invulnerable state */
      const isImmune = targets[0]?.hasAbilityWithAttr(TypeImmunityAbAttr)
        && (targets[0]?.getAbility()?.getAttrs(TypeImmunityAbAttr)?.[0]?.getImmuneType() === user.getMoveType(move))
        && !targets[0]?.getTag(SemiInvulnerableTag);

      /**
       * If no targets are left for the move to hit (FAIL), or the invoked move is single-target
       * (and not random target) and failed the hit check against its target (MISS), log the move
       * as FAILed or MISSed (depending on the conditions above) and end this phase.
       */
      if (!hasActiveTargets || (!move.hasAttr(VariableTargetAttr) && !move.isMultiTarget() && !targetHitChecks[this.targets[0]] && !targets[0].getTag(ProtectedTag) && !isImmune)) {
        this.stopMultiHit();
        if (hasActiveTargets) {
          this.scene.queueMessage(i18next.t("battle:attackMissed", { pokemonNameWithAffix: this.getFirstTarget() ? getPokemonNameWithAffix(this.getFirstTarget()!) : "" }));
          moveHistoryEntry.result = MoveResult.MISS;
          applyMoveAttrs(MissEffectAttr, user, null, this.move.getMove());
        } else {
          this.scene.queueMessage(i18next.t("battle:attackFailed"));
          moveHistoryEntry.result = MoveResult.FAIL;
        }
        user.pushMoveHistory(moveHistoryEntry);
        return this.end();
      }

      /** All move effect attributes are chained together in this array to be applied asynchronously. */
      const applyAttrs: Promise<void>[] = [];

      const playOnEmptyField = this.scene.currentBattle?.mysteryEncounter?.hasBattleAnimationsWithoutTargets ?? false;
      // Move animation only needs one target
      new MoveAnim(move.id as Moves, user, this.getFirstTarget()!.getBattlerIndex(), playOnEmptyField).play(this.scene, move.hitsSubstitute(user, this.getFirstTarget()!), () => {
        /** Has the move successfully hit a target (for damage) yet? */
        let hasHit: boolean = false;
        for (const target of targets) {
          // Prevent ENEMY_SIDE targeted moves from occurring twice in double battles
          if (move.moveTarget === MoveTarget.ENEMY_SIDE && target !== targets[targets.length - 1]) {
            continue;
          }

          /** The {@linkcode ArenaTagSide} to which the target belongs */
          const targetSide = target.isPlayer() ? ArenaTagSide.PLAYER : ArenaTagSide.ENEMY;
          /** Has the invoked move been cancelled by conditional protection (e.g Quick Guard)? */
          const hasConditionalProtectApplied = new BooleanHolder(false);
          /** Does the applied conditional protection bypass Protect-ignoring effects? */
          const bypassIgnoreProtect = new BooleanHolder(false);
          /** If the move is not targeting a Pokemon on the user's side, try to apply conditional protection effects */
          if (!this.move.getMove().isAllyTarget()) {
            this.scene.arena.applyTagsForSide(ConditionalProtectTag, targetSide, false, hasConditionalProtectApplied, user, target, move.id, bypassIgnoreProtect);
          }

          /** Is the target protected by Protect, etc. or a relevant conditional protection effect? */
          const isProtected = (
            bypassIgnoreProtect.value
            || !this.move.getMove().checkFlag(MoveFlags.IGNORE_PROTECT, user, target))
            && (hasConditionalProtectApplied.value
              || (!target.findTags(t => t instanceof DamageProtectedTag).length
                && target.findTags(t => t instanceof ProtectedTag).find(t => target.lapseTag(t.tagType)))
              || (this.move.getMove().category !== MoveCategory.STATUS
                && target.findTags(t => t instanceof DamageProtectedTag).find(t => target.lapseTag(t.tagType))));

          /** Is the pokemon immune due to an ablility, and also not in a semi invulnerable state?  */
          const isImmune = target.hasAbilityWithAttr(TypeImmunityAbAttr)
            && (target.getAbility()?.getAttrs(TypeImmunityAbAttr)?.[0]?.getImmuneType() === user.getMoveType(move))
            && !target.getTag(SemiInvulnerableTag);

          /** Is the target hidden by the effects of its Commander ability? */
          const isCommanding = this.scene.currentBattle.double && target.getAlly()?.getTag(BattlerTagType.COMMANDED)?.getSourcePokemon(this.scene) === target;

          /**
           * If the move missed a target, stop all future hits against that target
           * and move on to the next target (if there is one).
           */
          if (isCommanding || (!isImmune && !isProtected && !targetHitChecks[target.getBattlerIndex()])) {
            this.stopMultiHit(target);
            this.scene.queueMessage(i18next.t("battle:attackMissed", { pokemonNameWithAffix: getPokemonNameWithAffix(target) }));
            if (moveHistoryEntry.result === MoveResult.PENDING) {
              moveHistoryEntry.result = MoveResult.MISS;
            }
            user.pushMoveHistory(moveHistoryEntry);
            applyMoveAttrs(MissEffectAttr, user, null, move);
            continue;
          }

          /** Does this phase represent the invoked move's first strike? */
          const firstHit = (user.turnData.hitsLeft === user.turnData.hitCount);

          // Only log the move's result on the first strike
          if (firstHit) {
            user.pushMoveHistory(moveHistoryEntry);
          }

          /**
           * Since all fail/miss checks have applied, the move is considered successfully applied.
           * It's worth noting that if the move has no effect or is protected against, this assignment
           * is overwritten and the move is logged as a FAIL.
           */
          moveHistoryEntry.result = MoveResult.SUCCESS;

          /**
           * Stores the result of applying the invoked move to the target.
           * If the target is protected, the result is always `NO_EFFECT`.
           * Otherwise, the hit result is based on type effectiveness, immunities,
           * and other factors that may negate the attack or status application.
           *
           * Internally, the call to {@linkcode Pokemon.apply} is where damage is calculated
           * (for attack moves) and the target's HP is updated. However, this isn't
           * made visible to the user until the resulting {@linkcode DamagePhase}
           * is invoked.
           */
          const hitResult = !isProtected ? target.apply(user, move) : HitResult.NO_EFFECT;

          /** Does {@linkcode hitResult} indicate that damage was dealt to the target? */
          const dealsDamage = [
            HitResult.EFFECTIVE,
            HitResult.SUPER_EFFECTIVE,
            HitResult.NOT_VERY_EFFECTIVE,
            HitResult.ONE_HIT_KO
          ].includes(hitResult);

          /** Is this target the first one hit by the move on its current strike? */
          const firstTarget = dealsDamage && !hasHit;
          if (firstTarget) {
            hasHit = true;
          }

          /**
           * If the move has no effect on the target (i.e. the target is protected or immune),
           * change the logged move result to FAIL.
           */
          if (hitResult === HitResult.NO_EFFECT) {
            moveHistoryEntry.result = MoveResult.FAIL;
          }

          /** Does this phase represent the invoked move's last strike? */
          const lastHit = (user.turnData.hitsLeft === 1 || !this.getFirstTarget()?.isActive());

          /**
           * If the user can change forms by using the invoked move,
           * it only changes forms after the move's last hit
           * (see Relic Song's interaction with Parental Bond when used by Meloetta).
           */
          if (lastHit) {
            this.scene.triggerPokemonFormChange(user, SpeciesFormChangePostMoveTrigger);
          }

          /**
           * Create a Promise that applys *all* effects from the invoked move's MoveEffectAttrs.
           * These are ordered by trigger type (see {@linkcode MoveEffectTrigger}), and each trigger
           * type requires different conditions to be met with respect to the move's hit result.
           */
          const k = new Promise<void>((resolve) => {
            //Start promise chain and apply PRE_APPLY move attributes
            let promiseChain: Promise<void | null> = applyFilteredMoveAttrs((attr: MoveAttr) =>
              attr instanceof MoveEffectAttr
              && attr.trigger === MoveEffectTrigger.PRE_APPLY
              && (!attr.firstHitOnly || firstHit)
              && (!attr.lastHitOnly || lastHit)
              && hitResult !== HitResult.NO_EFFECT, user, target, move);

            /** Don't complete if the move failed */
            if (hitResult === HitResult.FAIL) {
              return resolve();
            }

            /** Apply Move/Ability Effects in correct order */
            promiseChain = promiseChain
              .then(this.applySelfTargetEffects(user, target, firstHit, lastHit));

            if (hitResult !== HitResult.NO_EFFECT) {
              promiseChain
                .then(this.applyPostApplyEffects(user, target, firstHit, lastHit))
                .then(this.applyHeldItemFlinchCheck(user, target, dealsDamage))
                .then(this.applySuccessfulAttackEffects(user, target, firstHit, lastHit, !!isProtected, hitResult, firstTarget))
                .then(() => resolve());
            } else {
              promiseChain
                .then(() => applyMoveAttrs(NoEffectAttr, user, null, move))
                .then(resolve);
            }
          });

          applyAttrs.push(k);
        }

        // Apply the move's POST_TARGET effects on the move's last hit, after all targeted effects have resolved
        const postTarget = (user.turnData.hitsLeft === 1 || !this.getFirstTarget()?.isActive()) ?
          applyFilteredMoveAttrs((attr: MoveAttr) => attr instanceof MoveEffectAttr && attr.trigger === MoveEffectTrigger.POST_TARGET, user, null, move) :
          null;

        if (postTarget) {
          if (applyAttrs.length) { // If there is a pending asynchronous move effect, do this after
            applyAttrs[applyAttrs.length - 1].then(() => postTarget);
          } else { // Otherwise, push a new asynchronous move effect
            applyAttrs.push(postTarget);
          }
        }

        // Wait for all move effects to finish applying, then end this phase
        Promise.allSettled(applyAttrs).then(() => {
          /**
           * Remove the target's substitute (if it exists and has expired)
           * after all targeted effects have applied.
           * This prevents blocked effects from applying until after this hit resolves.
           */
          targets.forEach(target => {
            const substitute = target.getTag(SubstituteTag);
            if (substitute && substitute.hp <= 0) {
              target.lapseTag(BattlerTagType.SUBSTITUTE);
            }
          });
          this.end();
        });
      });
    });
  }

  public override end(): void {
    const user = this.getUserPokemon();
    /**
     * If this phase isn't for the invoked move's last strike,
     * unshift another MoveEffectPhase for the next strike.
     * Otherwise, queue a message indicating the number of times the move has struck
     * (if the move has struck more than once), then apply the heal from Shell Bell
     * to the user.
     */
    if (user) {
      if (user.turnData.hitsLeft && --user.turnData.hitsLeft >= 1 && this.getFirstTarget()?.isActive()) {
        this.scene.unshiftPhase(this.getNewHitPhase());
      } else {
        // Queue message for number of hits made by multi-move
        // If multi-hit attack only hits once, still want to render a message
        const hitsTotal = user.turnData.hitCount - Math.max(user.turnData.hitsLeft, 0);
        if (hitsTotal > 1 || (user.turnData.hitsLeft && user.turnData.hitsLeft > 0)) {
          // If there are multiple hits, or if there are hits of the multi-hit move left
          this.scene.queueMessage(i18next.t("battle:attackHitsCount", { count: hitsTotal }));
        }
        this.scene.applyModifiers(HitHealModifier, this.player, user);
        // Clear all cached move effectiveness values among targets
        this.getTargets().forEach((target) => target.turnData.moveEffectiveness = null);
      }
    }

    super.end();
  }

  /**
   * Apply self-targeted effects that trigger `POST_APPLY`
   *
   * @param user - The {@linkcode Pokemon} using this phase's invoked move
   * @param target - {@linkcode Pokemon} the current target of this phase's invoked move
   * @param firstHit - `true` if this is the first hit in a multi-hit attack
   * @param lastHit - `true` if this is the last hit in a multi-hit attack
   * @returns a function intended to be passed into a `then()` call.
   */
  protected applySelfTargetEffects(user: Pokemon, target: Pokemon, firstHit: boolean, lastHit: boolean): () => Promise<void | null> {
    return () => applyFilteredMoveAttrs((attr: MoveAttr) =>
      attr instanceof MoveEffectAttr
      && attr.trigger === MoveEffectTrigger.POST_APPLY
      && attr.selfTarget
      && (!attr.firstHitOnly || firstHit)
      && (!attr.lastHitOnly || lastHit), user, target, this.move.getMove());
  }

  /**
   * Applies non-self-targeted effects that trigger `POST_APPLY`
   * (i.e. Smelling Salts curing Paralysis, and the forced switch from U-Turn, Dragon Tail, etc)
   * @param user - The {@linkcode Pokemon} using this phase's invoked move
   * @param target - {@linkcode Pokemon} the current target of this phase's invoked move
   * @param firstHit - `true` if this is the first hit in a multi-hit attack
   * @param lastHit - `true` if this is the last hit in a multi-hit attack
   * @returns a function intended to be passed into a `then()` call.
   */
  protected applyPostApplyEffects(user: Pokemon, target: Pokemon, firstHit: boolean, lastHit: boolean): () => Promise<void | null> {
    return () => applyFilteredMoveAttrs((attr: MoveAttr) =>
      attr instanceof MoveEffectAttr
      && attr.trigger === MoveEffectTrigger.POST_APPLY
      && !attr.selfTarget
      && (!attr.firstHitOnly || firstHit)
      && (!attr.lastHitOnly || lastHit), user, target, this.move.getMove());
  }

  /**
   * Applies effects that trigger on HIT
   * (i.e. Final Gambit, Power-Up Punch, Drain Punch)
   * @param user - The {@linkcode Pokemon} using this phase's invoked move
   * @param target - {@linkcode Pokemon} the current target of this phase's invoked move
   * @param firstHit - `true` if this is the first hit in a multi-hit attack
   * @param lastHit - `true` if this is the last hit in a multi-hit attack
   * @param firstTarget - `true` if {@linkcode target} is the first target hit by this strike of {@linkcode move}
   * @returns a function intended to be passed into a `then()` call.
   */
  protected applyOnHitEffects(user: Pokemon, target: Pokemon, firstHit : boolean, lastHit: boolean, firstTarget: boolean): Promise<void> {
    return applyFilteredMoveAttrs((attr: MoveAttr) =>
      attr instanceof MoveEffectAttr
      && attr.trigger === MoveEffectTrigger.HIT
      && (!attr.firstHitOnly || firstHit)
      && (!attr.lastHitOnly || lastHit)
      && (!attr.firstTargetOnly || firstTarget), user, target, this.move.getMove());
  }

  /**
   * Applies reactive effects that occur when a Pokémon is hit.
   * (i.e. Effect Spore, Disguise, Liquid Ooze, Beak Blast)
   * @param user - The {@linkcode Pokemon} using this phase's invoked move
   * @param target - {@linkcode Pokemon} the current target of this phase's invoked move
   * @param hitResult - The {@linkcode HitResult} of the attempted move
   * @returns a `Promise` intended to be passed into a `then()` call.
   */
  protected applyOnGetHitAbEffects(user: Pokemon, target: Pokemon, hitResult: HitResult): Promise<void | null> {
    return executeIf(!target.isFainted() || target.canApplyAbility(), () =>
      applyPostDefendAbAttrs(PostDefendAbAttr, target, user, this.move.getMove(), hitResult)
        .then(() => {

          if (!this.move.getMove().hitsSubstitute(user, target)) {
            if (!user.isPlayer() && this.move.getMove() instanceof AttackMove) {
              user.scene.applyShuffledModifiers(this.scene, EnemyAttackStatusEffectChanceModifier, false, target);
            }

            target.lapseTags(BattlerTagLapseType.AFTER_HIT);
          }

        })
    );
  }

  /**
   * Applies all effects and attributes that require a move to connect with a target,
   * namely reactive effects like Weak Armor, on-hit effects like that of Power-Up Punch, and item stealing effects
   * @param user - The {@linkcode Pokemon} using this phase's invoked move
   * @param target - {@linkcode Pokemon} the current target of this phase's invoked move
   * @param firstHit - `true` if this is the first hit in a multi-hit attack
   * @param lastHit - `true` if this is the last hit in a multi-hit attack
   * @param isProtected - `true` if the target is protected by effects such as Protect
   * @param hitResult - The {@linkcode HitResult} of the attempted move
   * @param firstTarget - `true` if {@linkcode target} is the first target hit by this strike of {@linkcode move}
   * @returns a function intended to be passed into a `then()` call.
   */
  protected applySuccessfulAttackEffects(user: Pokemon, target: Pokemon, firstHit : boolean, lastHit: boolean, isProtected : boolean, hitResult: HitResult, firstTarget: boolean) : () => Promise<void | null> {
    return () => executeIf(!isProtected, () =>
      this.applyOnHitEffects(user, target, firstHit, lastHit, firstTarget).then(() =>
        this.applyOnGetHitAbEffects(user, target, hitResult)).then(() =>
        applyPostAttackAbAttrs(PostAttackAbAttr, user, target, this.move.getMove(), hitResult)).then(() => {  // Item Stealing Effects

        if (this.move.getMove() instanceof AttackMove) {
          this.scene.applyModifiers(ContactHeldItemTransferChanceModifier, this.player, user, target);
        }
      })
    );
  }

  /**
   * Handles checking for and applying Flinches
   * @param user - The {@linkcode Pokemon} using this phase's invoked move
   * @param target - {@linkcode Pokemon} the current target of this phase's invoked move
   * @param dealsDamage - `true` if the attempted move successfully dealt damage
   * @returns a function intended to be passed into a `then()` call.
   */
  protected applyHeldItemFlinchCheck(user: Pokemon, target: Pokemon, dealsDamage: boolean) : () => void {
    return () => {
      if (this.move.getMove().hasAttr(FlinchAttr)) {
        return;
      }

      if (dealsDamage && !target.hasAbilityWithAttr(IgnoreMoveEffectsAbAttr) && !this.move.getMove().hitsSubstitute(user, target)) {
        const flinched = new BooleanHolder(false);
        user.scene.applyModifiers(FlinchChanceModifier, user.isPlayer(), user, flinched);
        if (flinched.value) {
          target.addTag(BattlerTagType.FLINCHED, undefined, this.move.moveId, user.id);
        }
      }
    };
  }

  /**
   * Resolves whether this phase's invoked move hits the given target
   * @param target - The {@linkcode Pokemon} targeted by the invoked move
   * @returns `true` if the move hits the target
   */
  public hitCheck(target: Pokemon): boolean {
    // Moves targeting the user and entry hazards can't miss
    if ([ MoveTarget.USER, MoveTarget.ENEMY_SIDE ].includes(this.move.getMove().moveTarget)) {
      return true;
    }

    const user = this.getUserPokemon();

    if (!user) {
      return false;
    }

    // Hit check only calculated on first hit for multi-hit moves unless flag is set to check all hits.
    // However, if an ability with the MaxMultiHitAbAttr, namely Skill Link, is present, act as a normal
    // multi-hit move and proceed with all hits
    if (user.turnData.hitsLeft < user.turnData.hitCount) {
      if (!this.move.getMove().hasFlag(MoveFlags.CHECK_ALL_HITS) || user.hasAbilityWithAttr(MaxMultiHitAbAttr)) {
        return true;
      }
    }

    if (user.hasAbilityWithAttr(AlwaysHitAbAttr) || target.hasAbilityWithAttr(AlwaysHitAbAttr)) {
      return true;
    }

    // If the user should ignore accuracy on a target, check who the user targeted last turn and see if they match
    if (user.getTag(BattlerTagType.IGNORE_ACCURACY) && (user.getLastXMoves().find(() => true)?.targets || []).indexOf(target.getBattlerIndex()) !== -1) {
      return true;
    }

    if (target.getTag(BattlerTagType.ALWAYS_GET_HIT)) {
      return true;
    }

    if (target.getTag(BattlerTagType.TELEKINESIS) && !target.getTag(SemiInvulnerableTag) && !this.move.getMove().hasAttr(OneHitKOAttr)) {
      return true;
    }

    const semiInvulnerableTag = target.getTag(SemiInvulnerableTag);
    if (semiInvulnerableTag
        && !this.move.getMove().getAttrs(HitsTagAttr).some(hta => hta.tagType === semiInvulnerableTag.tagType)
        && !(this.move.getMove().hasAttr(ToxicAccuracyAttr) && user.isOfType(Type.POISON))
    ) {
      return false;
    }

    const moveAccuracy = this.move.getMove().calculateBattleAccuracy(user, target);

    if (moveAccuracy === -1) {
      return true;
    }

    const accuracyMultiplier = user.getAccuracyMultiplier(target, this.move.getMove());
    const rand = user.randSeedInt(100);

    return rand < (moveAccuracy * accuracyMultiplier);
  }

  /** @returns The {@linkcode Pokemon} using this phase's invoked move */
  public getUserPokemon(): Pokemon | null {
    if (this.battlerIndex > BattlerIndex.ENEMY_2) {
      return this.scene.getPokemonById(this.battlerIndex);
    }
    return (this.player ? this.scene.getPlayerField() : this.scene.getEnemyField())[this.fieldIndex];
  }

  /** @returns An array of all {@linkcode Pokemon} targeted by this phase's invoked move */
  public getTargets(): Pokemon[] {
    return this.scene.getField(true).filter(p => this.targets.indexOf(p.getBattlerIndex()) > -1);
  }

  /** @returns The first target of this phase's invoked move */
  public getFirstTarget(): Pokemon | undefined {
    return this.getTargets()[0];
  }

  /**
   * Removes the given {@linkcode Pokemon} from this phase's target list
   * @param target - The {@linkcode Pokemon} to be removed
   */
  protected removeTarget(target: Pokemon): void {
    const targetIndex = this.targets.findIndex(ind => ind === target.getBattlerIndex());
    if (targetIndex !== -1) {
      this.targets.splice(this.targets.findIndex(ind => ind === target.getBattlerIndex()), 1);
    }
  }

  /**
   * Prevents subsequent strikes of this phase's invoked move from occurring
   * @param target - If defined, only stop subsequent strikes against this {@linkcode Pokemon}
   */
  public stopMultiHit(target?: Pokemon): void {
    // If given a specific target, remove the target from subsequent strikes
    if (target) {
      this.removeTarget(target);
    }
    const user = this.getUserPokemon();
    if (!user) {
      return;
    }
    // If no target specified, or the specified target was the last of this move's
    // targets, completely cancel all subsequent strikes.
    if (!target || this.targets.length === 0 ) {
      user.turnData.hitCount = 1;
      user.turnData.hitsLeft = 1;
    }
  }

  /** @returns A new `MoveEffectPhase` with the same properties as this phase */
  protected getNewHitPhase(): MoveEffectPhase {
    return new MoveEffectPhase(this.scene, this.battlerIndex, this.targets, this.move);
  }
}<|MERGE_RESOLUTION|>--- conflicted
+++ resolved
@@ -58,13 +58,7 @@
 import { BattlerTagType } from "#enums/battler-tag-type";
 import { Moves } from "#enums/moves";
 import i18next from "i18next";
-<<<<<<< HEAD
-import * as Utils from "#app/utils";
-import { PokemonPhase } from "./pokemon-phase";
-import { Type } from "#app/data/type";
-import { ArenaTagType } from "#app/enums/arena-tag-type";
-=======
->>>>>>> 7f2e9b65
+import { ArenaTagType } from "#app/enums/arena-tag-type.js";
 
 export class MoveEffectPhase extends PokemonPhase {
   public move: PokemonMove;
@@ -97,12 +91,12 @@
     /** If an enemy used this move, set this as last enemy that used move or ability */
     if (!user?.isPlayer()) {
       /** If the move used was sticky web AND it was successful, save the id of pokemon that used it */
-      if (this.move.moveId === 564 && user !== undefined && !this.scene.arena.hasTag(ArenaTagType.STICKY_WEB)) {
+      if (this.move.moveId === 564 && user !== null && !this.scene.arena.hasTag(ArenaTagType.STICKY_WEB)) {
         this.scene.currentBattle.lastEnemyIDUsingStickyWeb = user.id;
       }
       this.scene.currentBattle.lastEnemyInvolved = this.fieldIndex;
     } else {
-      if (this.move.moveId === 564 && user !== undefined && !this.scene.arena.hasTag(ArenaTagType.STICKY_WEB)) {
+      if (this.move.moveId === 564 && user !== null && !this.scene.arena.hasTag(ArenaTagType.STICKY_WEB)) {
         this.scene.currentBattle.lastPlayerIDUsingStickyWeb = user.id;
       }
       this.scene.currentBattle.lastPlayerInvolved = this.fieldIndex;
