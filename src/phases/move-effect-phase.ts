--- conflicted
+++ resolved
@@ -42,17 +42,7 @@
 import type { nil } from "#utils/common";
 import { BooleanHolder, isNullOrUndefined, NumberHolder } from "#utils/common";
 import i18next from "i18next";
-<<<<<<< HEAD
-import type { Phase } from "#app/phase";
-import type { TypeDamageMultiplier } from "#app/data/type";
-import { HitCheckResult } from "#enums/hit-check-result";
-import type Move from "#app/data/moves/move";
-import { isFieldTargeted } from "#app/data/moves/move-utils";
-import { DamageAchv } from "#app/system/achv";
-import { isVirtual, isReflected, MoveUseMode } from "#enums/move-use-mode";
 import { MovePhaseTimingModifier } from "#enums/move-phase-timing-modifier";
-=======
->>>>>>> 275ea487
 
 export type HitCheckEntry = [HitCheckResult, TypeDamageMultiplier];
 
