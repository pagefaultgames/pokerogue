--- conflicted
+++ resolved
@@ -1,18 +1,3 @@
-<<<<<<< HEAD
-import BattleScene from "#app/battle-scene.js";
-import { BattlerIndex } from "#app/battle.js";
-import { applyPreAttackAbAttrs, AddSecondStrikeAbAttr, IgnoreMoveEffectsAbAttr, applyPostDefendAbAttrs, PostDefendAbAttr, applyPostAttackAbAttrs, PostAttackAbAttr, MaxMultiHitAbAttr, AlwaysHitAbAttr } from "#app/data/ability.js";
-import { ArenaTagSide, ConditionalProtectTag } from "#app/data/arena-tag.js";
-import { MoveAnim } from "#app/data/battle-anims.js";
-import { BattlerTagLapseType, ProtectedTag, SemiInvulnerableTag } from "#app/data/battler-tags.js";
-import { MoveTarget, applyMoveAttrs, OverrideMoveEffectAttr, MultiHitAttr, AttackMove, FixedDamageAttr, VariableTargetAttr, MissEffectAttr, MoveFlags, applyFilteredMoveAttrs, MoveAttr, MoveEffectAttr, MoveEffectTrigger, ChargeAttr, NoEffectAttr, HitsTagAttr } from "#app/data/move.js";
-import { SpeciesFormChangePostMoveTrigger } from "#app/data/pokemon-forms.js";
-import { BattlerTagType } from "#app/enums/battler-tag-type.js";
-import { Moves } from "#app/enums/moves.js";
-import Pokemon, { PokemonMove, MoveResult, HitResult } from "#app/field/pokemon.js";
-import { getPokemonNameWithAffix } from "#app/messages.js";
-import { PokemonMultiHitModifier, FlinchChanceModifier, EnemyAttackStatusEffectChanceModifier, ContactHeldItemTransferChanceModifier, HitHealModifier } from "#app/modifier/modifier.js";
-=======
 import BattleScene from "#app/battle-scene";
 import { BattlerIndex } from "#app/battle";
 import { applyPreAttackAbAttrs, AddSecondStrikeAbAttr, IgnoreMoveEffectsAbAttr, applyPostDefendAbAttrs, PostDefendAbAttr, applyPostAttackAbAttrs, PostAttackAbAttr, MaxMultiHitAbAttr, AlwaysHitAbAttr, TypeImmunityAbAttr } from "#app/data/ability";
@@ -26,7 +11,6 @@
 import Pokemon, { PokemonMove, MoveResult, HitResult } from "#app/field/pokemon";
 import { getPokemonNameWithAffix } from "#app/messages";
 import { PokemonMultiHitModifier, FlinchChanceModifier, EnemyAttackStatusEffectChanceModifier, ContactHeldItemTransferChanceModifier, HitHealModifier } from "#app/modifier/modifier";
->>>>>>> 8981f0e7
 import i18next from "i18next";
 import * as Utils from "#app/utils";
 import { PokemonPhase } from "./pokemon-phase";
@@ -285,25 +269,17 @@
                             && (!attr.firstHitOnly || firstHit) && (!attr.lastHitOnly || lastHit) && (!attr.firstTargetOnly || firstTarget), user, target, this.move.getMove()).then(() => {
                         // Apply the target's post-defend ability effects (as long as the target is active or can otherwise apply them)
                         return Utils.executeIf(!target.isFainted() || target.canApplyAbility(), () => applyPostDefendAbAttrs(PostDefendAbAttr, target, user, this.move.getMove(), hitResult).then(() => {
-<<<<<<< HEAD
-                          // If the invoked move is an enemy attack, apply the enemy's status effect-inflicting tags and tokens
-                          target.lapseTags(BattlerTagLapseType.AFTER_HIT);
-
-=======
                           // Only apply the following effects if the move was not deflected by a substitute
                           if (move.hitsSubstitute(user, target)) {
                             return resolve();
                           }
 
                           // If the invoked move is an enemy attack, apply the enemy's status effect-inflicting tokens
->>>>>>> 8981f0e7
                           if (!user.isPlayer() && this.move.getMove() instanceof AttackMove) {
                             user.scene.applyShuffledModifiers(this.scene, EnemyAttackStatusEffectChanceModifier, false, target);
                           }
-                          target.lapseTag(BattlerTagType.BEAK_BLAST_CHARGING);
-                          if (move.category === MoveCategory.PHYSICAL && user.isPlayer() !== target.isPlayer()) {
-                            target.lapseTag(BattlerTagType.SHELL_TRAP);
-                          }
+                          target.lapseTags(BattlerTagLapseType.AFTER_HIT);
+
                         })).then(() => {
                           // Apply the user's post-attack ability effects
                           applyPostAttackAbAttrs(PostAttackAbAttr, user, target, this.move.getMove(), hitResult).then(() => {
