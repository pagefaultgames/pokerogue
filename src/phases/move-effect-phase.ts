import BattleScene from "#app/battle-scene";
import { BattlerIndex } from "#app/battle";
import { applyPreAttackAbAttrs, AddSecondStrikeAbAttr, IgnoreMoveEffectsAbAttr, applyPostDefendAbAttrs, PostDefendAbAttr, applyPostAttackAbAttrs, PostAttackAbAttr, MaxMultiHitAbAttr, AlwaysHitAbAttr, TypeImmunityAbAttr } from "#app/data/ability";
import { ArenaTagSide, ConditionalProtectTag } from "#app/data/arena-tag";
import { MoveAnim } from "#app/data/battle-anims";
import { BattlerTagLapseType, DamageProtectedTag, ProtectedTag, SemiInvulnerableTag, SubstituteTag } from "#app/data/battler-tags";
import { MoveTarget, applyMoveAttrs, OverrideMoveEffectAttr, MultiHitAttr, AttackMove, FixedDamageAttr, VariableTargetAttr, MissEffectAttr, MoveFlags, applyFilteredMoveAttrs, MoveAttr, MoveEffectAttr, MoveEffectTrigger, ChargeAttr, MoveCategory, NoEffectAttr, HitsTagAttr, ToxicAccuracyAttr } from "#app/data/move";
import { SpeciesFormChangePostMoveTrigger } from "#app/data/pokemon-forms";
import { BattlerTagType } from "#app/enums/battler-tag-type";
import { Moves } from "#app/enums/moves";
import Pokemon, { PokemonMove, MoveResult, HitResult } from "#app/field/pokemon";
import { getPokemonNameWithAffix } from "#app/messages";
import { PokemonMultiHitModifier, FlinchChanceModifier, EnemyAttackStatusEffectChanceModifier, ContactHeldItemTransferChanceModifier, HitHealModifier } from "#app/modifier/modifier";
import i18next from "i18next";
import { BooleanHolder, NumberHolder, executeIf } from "#app/utils";
import { PokemonPhase } from "./pokemon-phase";
import { Type } from "#app/data/type";

export class MoveEffectPhase extends PokemonPhase {
  public move: PokemonMove;
  protected targets: BattlerIndex[];

  constructor(scene: BattleScene, battlerIndex: BattlerIndex, targets: BattlerIndex[], move: PokemonMove) {
    super(scene, battlerIndex);
    this.move = move;
    /**
     * In double battles, if the right Pokemon selects a spread move and the left Pokemon dies
     * with no party members available to switch in, then the right Pokemon takes the index
     * of the left Pokemon and gets hit unless this is checked.
     */
    if (targets.includes(battlerIndex) && this.move.getMove().moveTarget === MoveTarget.ALL_NEAR_OTHERS) {
      const i = targets.indexOf(battlerIndex);
      targets.splice(i, i + 1);
    }
    this.targets = targets;
  }

  public start() {
    super.start();

    /** The Pokemon using this phase's invoked move */
    const user = this.getUserPokemon();
    /** All Pokemon targeted by this phase's invoked move */
    const targets = this.getTargets();

    /** If the user was somehow removed from the field, end this phase */
    if (!user?.isOnField()) {
      return super.end();
    }

    /**
     * Does an effect from this move override other effects on this turn?
     * e.g. Charging moves (Fly, etc.) on their first turn of use.
     */
    const overridden = new BooleanHolder(false);
    /** The {@linkcode Move} object from {@linkcode allMoves} invoked by this phase */
    const move = this.move.getMove();

    // Assume single target for override
    applyMoveAttrs(OverrideMoveEffectAttr, user, this.getFirstTarget() ?? null, move, overridden, this.move.virtual).then(() => {
      // If other effects were overriden, stop this phase before they can be applied
      if (overridden.value) {
        return this.end();
      }

      user.lapseTags(BattlerTagLapseType.MOVE_EFFECT);

      /**
       * If this phase is for the first hit of the invoked move,
       * resolve the move's total hit count. This block combines the
       * effects of the move itself, Parental Bond, and Multi-Lens to do so.
       */
      if (user.turnData.hitsLeft === undefined) {
        const hitCount = new NumberHolder(1);
        // Assume single target for multi hit
        applyMoveAttrs(MultiHitAttr, user, this.getFirstTarget() ?? null, move, hitCount);
        // If Parental Bond is applicable, double the hit count
        applyPreAttackAbAttrs(AddSecondStrikeAbAttr, user, null, move, false, targets.length, hitCount, new NumberHolder(0));
        // If Multi-Lens is applicable, multiply the hit count by 1 + the number of Multi-Lenses held by the user
        if (move instanceof AttackMove && !move.hasAttr(FixedDamageAttr)) {
          this.scene.applyModifiers(PokemonMultiHitModifier, user.isPlayer(), user, hitCount, new NumberHolder(0));
        }
        // Set the user's relevant turnData fields to reflect the final hit count
        user.turnData.hitCount = hitCount.value;
        user.turnData.hitsLeft = hitCount.value;
      }

      /**
       * Log to be entered into the user's move history once the move result is resolved.
       * Note that `result` (a {@linkcode MoveResult}) logs whether the move was successfully
       * used in the sense of "Does it have an effect on the user?".
       */
      const moveHistoryEntry = { move: this.move.moveId, targets: this.targets, result: MoveResult.PENDING, virtual: this.move.virtual };

      /**
<<<<<<< HEAD
       * Stores results of hit checks of the invoked move against all targets, organized by battler index.
       * @see {@linkcode hitCheck}
       */
      const targetHitChecks = Object.fromEntries(targets.map(p => [p.getBattlerIndex(), this.hitCheck(p)]));
=======
         * Stores results of hit checks of the invoked move against all targets, organized by battler index.
         * @see {@linkcode hitCheck}
         */
      const targetHitChecks = Object.fromEntries(targets.map(p => [ p.getBattlerIndex(), this.hitCheck(p) ]));
>>>>>>> ee9a00e9
      const hasActiveTargets = targets.some(t => t.isActive(true));

      /** Check if the target is immune via ability to the attacking move */
      const isImmune = targets[0].hasAbilityWithAttr(TypeImmunityAbAttr) && (targets[0].getAbility()?.getAttrs(TypeImmunityAbAttr)?.[0]?.getImmuneType() === user.getMoveType(move));

      /**
       * If no targets are left for the move to hit (FAIL), or the invoked move is single-target
       * (and not random target) and failed the hit check against its target (MISS), log the move
       * as FAILed or MISSed (depending on the conditions above) and end this phase.
       */

      if (!hasActiveTargets || (!move.hasAttr(VariableTargetAttr) && !move.isMultiTarget() && !targetHitChecks[this.targets[0]] && !targets[0].getTag(ProtectedTag) && !isImmune)) {
        this.stopMultiHit();
        if (hasActiveTargets) {
<<<<<<< HEAD
          this.scene.queueMessage(i18next.t("battle:attackMissed", { pokemonNameWithAffix: this.getFirstTarget()? getPokemonNameWithAffix(this.getFirstTarget()!) : "" }));
=======
          this.scene.queueMessage(i18next.t("battle:attackMissed", { pokemonNameWithAffix: this.getTarget() ? getPokemonNameWithAffix(this.getTarget()!) : "" }));
>>>>>>> ee9a00e9
          moveHistoryEntry.result = MoveResult.MISS;
          applyMoveAttrs(MissEffectAttr, user, null, move);
        } else {
          this.scene.queueMessage(i18next.t("battle:attackFailed"));
          moveHistoryEntry.result = MoveResult.FAIL;
        }
        user.pushMoveHistory(moveHistoryEntry);
        return this.end();
      }

      /** All move effect attributes are chained together in this array to be applied asynchronously. */
      const applyAttrs: Promise<void>[] = [];

      const playOnEmptyField = this.scene.currentBattle?.mysteryEncounter?.hasBattleAnimationsWithoutTargets ?? false;
      // Move animation only needs one target
      new MoveAnim(move.id as Moves, user, this.getFirstTarget()!.getBattlerIndex()!, playOnEmptyField).play(this.scene, move.hitsSubstitute(user, this.getFirstTarget()!), () => {
        /** Has the move successfully hit a target (for damage) yet? */
        let hasHit: boolean = false;
        for (const target of targets) {

          /** The {@linkcode ArenaTagSide} to which the target belongs */
          const targetSide = target.isPlayer() ? ArenaTagSide.PLAYER : ArenaTagSide.ENEMY;
          /** Has the invoked move been cancelled by conditional protection (e.g Quick Guard)? */
          const hasConditionalProtectApplied = new BooleanHolder(false);
          /** Does the applied conditional protection bypass Protect-ignoring effects? */
          const bypassIgnoreProtect = new BooleanHolder(false);
          /** If the move is not targeting a Pokemon on the user's side, try to apply conditional protection effects */
          if (!this.move.getMove().isAllyTarget()) {
            this.scene.arena.applyTagsForSide(ConditionalProtectTag, targetSide, hasConditionalProtectApplied, user, target, move.id, bypassIgnoreProtect);
          }

          /** Is the target protected by Protect, etc. or a relevant conditional protection effect? */
          const isProtected = (bypassIgnoreProtect.value || !this.move.getMove().checkFlag(MoveFlags.IGNORE_PROTECT, user, target))
              && (hasConditionalProtectApplied.value || (!target.findTags(t => t instanceof DamageProtectedTag).length && target.findTags(t => t instanceof ProtectedTag).find(t => target.lapseTag(t.tagType)))
              || (this.move.getMove().category !== MoveCategory.STATUS && target.findTags(t => t instanceof DamageProtectedTag).find(t => target.lapseTag(t.tagType))));

          /** Is the pokemon immune due to an ablility?  */
          const isImmune = target.hasAbilityWithAttr(TypeImmunityAbAttr) && (target.getAbility()?.getAttrs(TypeImmunityAbAttr)?.[0]?.getImmuneType() === user.getMoveType(move));

          /**
           * If the move missed a target, stop all future hits against that target
           * and move on to the next target (if there is one).
           */
          if (!isImmune && !isProtected && !targetHitChecks[target.getBattlerIndex()]) {
            this.stopMultiHit(target);
            this.scene.queueMessage(i18next.t("battle:attackMissed", { pokemonNameWithAffix: getPokemonNameWithAffix(target) }));
            if (moveHistoryEntry.result === MoveResult.PENDING) {
              moveHistoryEntry.result = MoveResult.MISS;
            }
            user.pushMoveHistory(moveHistoryEntry);
            applyMoveAttrs(MissEffectAttr, user, null, move);
            continue;
          }

          /** Does this phase represent the invoked move's first strike? */
          const firstHit = (user.turnData.hitsLeft === user.turnData.hitCount);

          // Only log the move's result on the first strike
          if (firstHit) {
            user.pushMoveHistory(moveHistoryEntry);
          }

          /**
           * Since all fail/miss checks have applied, the move is considered successfully applied.
           * It's worth noting that if the move has no effect or is protected against, this assignment
           * is overwritten and the move is logged as a FAIL.
           */
          moveHistoryEntry.result = MoveResult.SUCCESS;

          /**
           * Stores the result of applying the invoked move to the target.
           * If the target is protected, the result is always `NO_EFFECT`.
           * Otherwise, the hit result is based on type effectiveness, immunities,
           * and other factors that may negate the attack or status application.
           *
           * Internally, the call to {@linkcode Pokemon.apply} is where damage is calculated
           * (for attack moves) and the target's HP is updated. However, this isn't
           * made visible to the user until the resulting {@linkcode DamagePhase}
           * is invoked.
           */
          const hitResult = !isProtected ? target.apply(user, move) : HitResult.NO_EFFECT;

          /** Does {@linkcode hitResult} indicate that damage was dealt to the target? */
          const dealsDamage = [
            HitResult.EFFECTIVE,
            HitResult.SUPER_EFFECTIVE,
            HitResult.NOT_VERY_EFFECTIVE,
            HitResult.ONE_HIT_KO
          ].includes(hitResult);

          /** Is this target the first one hit by the move on its current strike? */
          const firstTarget = dealsDamage && !hasHit;
          if (firstTarget) {
            hasHit = true;
          }

          /**
           * If the move has no effect on the target (i.e. the target is protected or immune),
           * change the logged move result to FAIL.
           */
          if (hitResult === HitResult.NO_EFFECT) {
            moveHistoryEntry.result = MoveResult.FAIL;
          }

          /** Does this phase represent the invoked move's last strike? */
          const lastHit = (user.turnData.hitsLeft === 1 || !this.getFirstTarget()?.isActive());

          /**
           * If the user can change forms by using the invoked move,
           * it only changes forms after the move's last hit
           * (see Relic Song's interaction with Parental Bond when used by Meloetta).
           */
          if (lastHit) {
            this.scene.triggerPokemonFormChange(user, SpeciesFormChangePostMoveTrigger);
          }

          /**
           * Create a Promise that applys *all* effects from the invoked move's MoveEffectAttrs.
           * These are ordered by trigger type (see {@linkcode MoveEffectTrigger}), and each trigger
           * type requires different conditions to be met with respect to the move's hit result.
           */
          applyAttrs.push(new Promise(resolve => {
            // Apply all effects with PRE_MOVE triggers (if the target isn't immune to the move)
            applyFilteredMoveAttrs((attr: MoveAttr) => attr instanceof MoveEffectAttr && attr.trigger === MoveEffectTrigger.PRE_APPLY
              && (!attr.firstHitOnly || firstHit) && (!attr.lastHitOnly || lastHit) && hitResult !== HitResult.NO_EFFECT, user, target, move).then(() => {
              // All other effects require the move to not have failed or have been cancelled to trigger
              if (hitResult !== HitResult.FAIL) {
                /** Are the move's effects tied to the first turn of a charge move? */
                const chargeEffect = !!move.getAttrs(ChargeAttr).find(ca => ca.usedChargeEffect(user, this.getFirstTarget() ?? null, move));
                /**
                 * If the invoked move's effects are meant to trigger during the move's "charge turn,"
                 * ignore all effects after this point.
                 * Otherwise, apply all self-targeted POST_APPLY effects.
                 */
                executeIf(!chargeEffect, () => applyFilteredMoveAttrs((attr: MoveAttr) => attr instanceof MoveEffectAttr && attr.trigger === MoveEffectTrigger.POST_APPLY
                      && attr.selfTarget && (!attr.firstHitOnly || firstHit) && (!attr.lastHitOnly || lastHit), user, target, move)).then(() => {
                  // All effects past this point require the move to have hit the target
                  if (hitResult !== HitResult.NO_EFFECT) {
                    // Apply all non-self-targeted POST_APPLY effects
                    applyFilteredMoveAttrs((attr: MoveAttr) => attr instanceof MoveEffectAttr && (attr as MoveEffectAttr).trigger === MoveEffectTrigger.POST_APPLY
                        && !(attr as MoveEffectAttr).selfTarget && (!attr.firstHitOnly || firstHit) && (!attr.lastHitOnly || lastHit), user, target, this.move.getMove()).then(() => {
                      /**
                       * If the move hit, and the target doesn't have Shield Dust,
                       * apply the chance to flinch the target gained from King's Rock
                       */
                      if (dealsDamage && !target.hasAbilityWithAttr(IgnoreMoveEffectsAbAttr) && !move.hitsSubstitute(user, target)) {
                        const flinched = new BooleanHolder(false);
                        user.scene.applyModifiers(FlinchChanceModifier, user.isPlayer(), user, flinched);
                        if (flinched.value) {
                          target.addTag(BattlerTagType.FLINCHED, undefined, this.move.moveId, user.id);
                        }
                      }
                      // If the move was not protected against, apply all HIT effects
                      executeIf(!isProtected && !chargeEffect, () => applyFilteredMoveAttrs((attr: MoveAttr) => attr instanceof MoveEffectAttr && (attr as MoveEffectAttr).trigger === MoveEffectTrigger.HIT
                        && (!attr.firstHitOnly || firstHit) && (!attr.lastHitOnly || lastHit) && (!attr.firstTargetOnly || firstTarget), user, target, this.move.getMove()).then(() => {
                        // Apply the target's post-defend ability effects (as long as the target is active or can otherwise apply them)
                        return executeIf(!target.isFainted() || target.canApplyAbility(), () => applyPostDefendAbAttrs(PostDefendAbAttr, target, user, this.move.getMove(), hitResult).then(() => {
                          // Only apply the following effects if the move was not deflected by a substitute
                          if (move.hitsSubstitute(user, target)) {
                            return resolve();
                          }

                          // If the invoked move is an enemy attack, apply the enemy's status effect-inflicting tokens
                          if (!user.isPlayer() && this.move.getMove() instanceof AttackMove) {
                            user.scene.applyShuffledModifiers(this.scene, EnemyAttackStatusEffectChanceModifier, false, target);
                          }
                          target.lapseTag(BattlerTagType.BEAK_BLAST_CHARGING);
                          if (move.category === MoveCategory.PHYSICAL && user.isPlayer() !== target.isPlayer()) {
                            target.lapseTag(BattlerTagType.SHELL_TRAP);
                          }
                        })).then(() => {
                          // Apply the user's post-attack ability effects
                          applyPostAttackAbAttrs(PostAttackAbAttr, user, target, this.move.getMove(), hitResult).then(() => {
                            /**
                             * If the invoked move is an attack, apply the user's chance to
                             * steal an item from the target granted by Grip Claw
                             */
                            if (this.move.getMove() instanceof AttackMove) {
                              this.scene.applyModifiers(ContactHeldItemTransferChanceModifier, this.player, user, target);
                            }
                            resolve();
                          });
                        });
                      })
                      ).then(() => resolve());
                    });
                  } else {
                    applyMoveAttrs(NoEffectAttr, user, null, move).then(() => resolve());
                  }
                });
              } else {
                resolve();
              }
            });
          }));
        }
        // Apply the move's POST_TARGET effects on the move's last hit, after all targeted effects have resolved
        const postTarget = (user.turnData.hitsLeft === 1 || !this.getFirstTarget()?.isActive()) ?
          applyFilteredMoveAttrs((attr: MoveAttr) => attr instanceof MoveEffectAttr && attr.trigger === MoveEffectTrigger.POST_TARGET, user, null, move) :
          null;

        if (!!postTarget) {
          if (applyAttrs.length) { // If there is a pending asynchronous move effect, do this after
            applyAttrs[applyAttrs.length - 1]?.then(() => postTarget);
          } else { // Otherwise, push a new asynchronous move effect
            applyAttrs.push(postTarget);
          }
        }

        // Wait for all move effects to finish applying, then end this phase
        Promise.allSettled(applyAttrs).then(() => {
          /**
           * Remove the target's substitute (if it exists and has expired)
           * after all targeted effects have applied.
           * This prevents blocked effects from applying until after this hit resolves.
           */
          targets.forEach(target => {
            const substitute = target.getTag(SubstituteTag);
            if (!!substitute && substitute.hp <= 0) {
              target.lapseTag(BattlerTagType.SUBSTITUTE);
            }
          });
          this.end();
        });
      });
    });
  }

  public end() {
    const user = this.getUserPokemon();
    /**
     * If this phase isn't for the invoked move's last strike,
     * unshift another MoveEffectPhase for the next strike.
     * Otherwise, queue a message indicating the number of times the move has struck
     * (if the move has struck more than once), then apply the heal from Shell Bell
     * to the user.
     */
    if (user) {
      if (user.turnData.hitsLeft && --user.turnData.hitsLeft >= 1 && this.getFirstTarget()?.isActive()) {
        this.scene.unshiftPhase(this.getNewHitPhase());
      } else {
        // Queue message for number of hits made by multi-move
        // If multi-hit attack only hits once, still want to render a message
        const hitsTotal = user.turnData.hitCount - Math.max(user.turnData.hitsLeft, 0);
        if (hitsTotal > 1 || (user.turnData.hitsLeft && user.turnData.hitsLeft > 0)) {
          // If there are multiple hits, or if there are hits of the multi-hit move left
          this.scene.queueMessage(i18next.t("battle:attackHitsCount", { count: hitsTotal }));
        }
        this.scene.applyModifiers(HitHealModifier, this.player, user);
        // Clear all cached move effectiveness values among targets
        this.getTargets().forEach((target) => target.turnData.moveEffectiveness = null);
      }
    }

    super.end();
  }

  /**
   * Resolves whether this phase's invoked move hits or misses the given target
   * @param target {@linkcode Pokemon} the Pokemon targeted by the invoked move
   * @returns `true` if the move does not miss the target; `false` otherwise
   */
  public hitCheck(target: Pokemon): boolean {
    // Moves targeting the user and entry hazards can't miss
    if ([ MoveTarget.USER, MoveTarget.ENEMY_SIDE ].includes(this.move.getMove().moveTarget)) {
      return true;
    }

    const user = this.getUserPokemon()!; // TODO: is this bang correct?

    // Hit check only calculated on first hit for multi-hit moves unless flag is set to check all hits.
    // However, if an ability with the MaxMultiHitAbAttr, namely Skill Link, is present, act as a normal
    // multi-hit move and proceed with all hits
    if (user.turnData.hitsLeft < user.turnData.hitCount) {
      if (!this.move.getMove().hasFlag(MoveFlags.CHECK_ALL_HITS) || user.hasAbilityWithAttr(MaxMultiHitAbAttr)) {
        return true;
      }
    }

    if (user.hasAbilityWithAttr(AlwaysHitAbAttr) || target.hasAbilityWithAttr(AlwaysHitAbAttr)) {
      return true;
    }

    // If the user should ignore accuracy on a target, check who the user targeted last turn and see if they match
    if (user.getTag(BattlerTagType.IGNORE_ACCURACY) && (user.getLastXMoves().find(() => true)?.targets || []).indexOf(target.getBattlerIndex()) !== -1) {
      return true;
    }

    if (target.getTag(BattlerTagType.ALWAYS_GET_HIT)) {
      return true;
    }

    const semiInvulnerableTag = target.getTag(SemiInvulnerableTag);
    if (semiInvulnerableTag
        && !this.move.getMove().getAttrs(HitsTagAttr).some(hta => hta.tagType === semiInvulnerableTag.tagType)
        && !(this.move.getMove().hasAttr(ToxicAccuracyAttr) && user.isOfType(Type.POISON))
    ) {
      return false;
    }

    const moveAccuracy = this.move.getMove().calculateBattleAccuracy(user, target);

    if (moveAccuracy === -1) {
      return true;
    }

    const accuracyMultiplier = user.getAccuracyMultiplier(target, this.move.getMove());
    const rand = user.randSeedInt(100);

    return rand < (moveAccuracy * accuracyMultiplier);
  }

  /** Returns the {@linkcode Pokemon} using this phase's invoked move */
  public getUserPokemon(): Pokemon | undefined {
    if (this.battlerIndex > BattlerIndex.ENEMY_2) {
      return this.scene.getPokemonById(this.battlerIndex) ?? undefined;
    }
    return (this.player ? this.scene.getPlayerField() : this.scene.getEnemyField())[this.fieldIndex];
  }

  /** Returns an array of all {@linkcode Pokemon} targeted by this phase's invoked move */
  public getTargets(): Pokemon[] {
    return this.scene.getField(true).filter(p => this.targets.indexOf(p.getBattlerIndex()) > -1);
  }

  /** Returns the first target of this phase's invoked move */
  public getFirstTarget(): Pokemon {
    return this.getTargets()[0];
  }

  /**
   * Removes the given {@linkcode Pokemon} from this phase's target list
   * @param target {@linkcode Pokemon} the Pokemon to be removed
   */
  private removeTarget(target: Pokemon): void {
    const targetIndex = this.targets.findIndex(ind => ind === target.getBattlerIndex());
    if (targetIndex !== -1) {
      this.targets.splice(this.targets.findIndex(ind => ind === target.getBattlerIndex()), 1);
    }
  }

  /**
   * Prevents subsequent strikes of this phase's invoked move from occurring
   * @param target {@linkcode Pokemon} if defined, only stop subsequent
   * strikes against this Pokemon
   */
  public stopMultiHit(target?: Pokemon): void {
    // If given a specific target, remove the target from subsequent strikes
    if (target) {
      this.removeTarget(target);
    }
    // If no target specified, or the specified target was the last of this move's
    // targets, completely cancel all subsequent strikes.
    const user = this.getUserPokemon();
    if (user && (!target || this.targets.length === 0)) {
      user.turnData.hitCount = 1;
      user.turnData.hitsLeft = 1;
    }
  }

  /** Returns a new MoveEffectPhase with the same properties as this phase */
  private getNewHitPhase() {
    return new MoveEffectPhase(this.scene, this.battlerIndex, this.targets, this.move);
  }
}<|MERGE_RESOLUTION|>--- conflicted
+++ resolved
@@ -93,17 +93,10 @@
       const moveHistoryEntry = { move: this.move.moveId, targets: this.targets, result: MoveResult.PENDING, virtual: this.move.virtual };
 
       /**
-<<<<<<< HEAD
        * Stores results of hit checks of the invoked move against all targets, organized by battler index.
        * @see {@linkcode hitCheck}
        */
-      const targetHitChecks = Object.fromEntries(targets.map(p => [p.getBattlerIndex(), this.hitCheck(p)]));
-=======
-         * Stores results of hit checks of the invoked move against all targets, organized by battler index.
-         * @see {@linkcode hitCheck}
-         */
       const targetHitChecks = Object.fromEntries(targets.map(p => [ p.getBattlerIndex(), this.hitCheck(p) ]));
->>>>>>> ee9a00e9
       const hasActiveTargets = targets.some(t => t.isActive(true));
 
       /** Check if the target is immune via ability to the attacking move */
@@ -118,11 +111,7 @@
       if (!hasActiveTargets || (!move.hasAttr(VariableTargetAttr) && !move.isMultiTarget() && !targetHitChecks[this.targets[0]] && !targets[0].getTag(ProtectedTag) && !isImmune)) {
         this.stopMultiHit();
         if (hasActiveTargets) {
-<<<<<<< HEAD
-          this.scene.queueMessage(i18next.t("battle:attackMissed", { pokemonNameWithAffix: this.getFirstTarget()? getPokemonNameWithAffix(this.getFirstTarget()!) : "" }));
-=======
-          this.scene.queueMessage(i18next.t("battle:attackMissed", { pokemonNameWithAffix: this.getTarget() ? getPokemonNameWithAffix(this.getTarget()!) : "" }));
->>>>>>> ee9a00e9
+          this.scene.queueMessage(i18next.t("battle:attackMissed", { pokemonNameWithAffix: this.getFirstTarget() ? getPokemonNameWithAffix(this.getFirstTarget()!) : "" }));
           moveHistoryEntry.result = MoveResult.MISS;
           applyMoveAttrs(MissEffectAttr, user, null, move);
         } else {
