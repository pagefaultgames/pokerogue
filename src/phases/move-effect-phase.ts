--- conflicted
+++ resolved
@@ -36,17 +36,11 @@
 import { MoveCategory } from "#enums/MoveCategory";
 import { SpeciesFormChangePostMoveTrigger } from "#app/data/pokemon-forms/form-change-triggers";
 import { PokemonType } from "#enums/pokemon-type";
-<<<<<<< HEAD
-import { PokemonMove, HitResult, MoveResult } from "#app/field/pokemon";
-import type { DamageResult, TurnMove } from "#app/field/pokemon";
-import type Pokemon from "#app/field/pokemon";
-=======
 import type { DamageResult, TurnMove } from "#app/field/pokemon";
 import { PokemonMove } from "#app/data/moves/pokemon-move";
 import type Pokemon from "#app/field/pokemon";
 import { MoveResult } from "#enums/move-result";
 import { HitResult } from "#enums/hit-result";
->>>>>>> 48e911e0
 import { getPokemonNameWithAffix } from "#app/messages";
 import {
   ContactHeldItemTransferChanceModifier,
@@ -297,23 +291,18 @@
     const overridden = new BooleanHolder(false);
     const move = this.move;
 
-<<<<<<< HEAD
     // Apply effects to override a move effect.
     // Assuming single target here works as this is (currently)
-    // only used for Future Sight and Pledge moves.
+    // only used for Future Sight, calling and Pledge moves.
     // TODO: change if any other move effect overrides are introduced
     applyMoveAttrs(
-      OverrideMoveEffectAttr,
+      "OverrideMoveEffectAttr",
       user,
       this.getFirstTarget() ?? null,
       move,
       overridden,
       isVirtual(this.useMode),
     );
-=======
-    // Assume single target for override
-    applyMoveAttrs("OverrideMoveEffectAttr", user, this.getFirstTarget() ?? null, move, overridden, this.virtual);
->>>>>>> 48e911e0
 
     // If other effects were overriden, stop this phase before they can be applied
     if (overridden.value) {
