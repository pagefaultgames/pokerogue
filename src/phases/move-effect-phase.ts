import { applyAbAttrs } from "#abilities/apply-ab-attrs";
import { globalScene } from "#app/global-scene";
import { getPokemonNameWithAffix } from "#app/messages";
import type { Phase } from "#app/phase";
import { ConditionalProtectTag } from "#data/arena-tag";
import { MoveAnim } from "#data/battle-anims";
import { DamageProtectedTag, ProtectedTag, SemiInvulnerableTag, SubstituteTag, TypeBoostTag } from "#data/battler-tags";
import { SpeciesFormChangePostMoveTrigger } from "#data/form-change-triggers";
import type { TypeDamageMultiplier } from "#data/type";
import { ArenaTagSide } from "#enums/arena-tag-side";
import { BattlerIndex } from "#enums/battler-index";
import { BattlerTagLapseType } from "#enums/battler-tag-lapse-type";
import { BattlerTagType } from "#enums/battler-tag-type";
import { HitCheckResult } from "#enums/hit-check-result";
import { HitResult } from "#enums/hit-result";
import { MoveCategory } from "#enums/MoveCategory";
import { MoveEffectTrigger } from "#enums/MoveEffectTrigger";
import { MoveFlags } from "#enums/MoveFlags";
import { MoveTarget } from "#enums/MoveTarget";
import { MoveId } from "#enums/move-id";
import { MoveResult } from "#enums/move-result";
<<<<<<< HEAD
import { HitResult } from "#enums/hit-result";
import { getPokemonNameWithAffix } from "#app/messages";
import { PokemonPhase } from "#app/phases/pokemon-phase";
import { BooleanHolder, isNullOrUndefined, NumberHolder } from "#app/utils/common";
import type { nil } from "#app/utils/common";
import { BattlerTagType } from "#enums/battler-tag-type";
import { MoveId } from "#enums/move-id";
import i18next from "i18next";
import type { Phase } from "#app/phase";
import type { TypeDamageMultiplier } from "#app/data/type";
import { HitCheckResult } from "#enums/hit-check-result";
import type Move from "#app/data/moves/move";
import { isFieldTargeted } from "#app/data/moves/move-utils";
import { DamageAchv } from "#app/system/achv";
import { applyHeldItems } from "#app/items/all-held-items";
import { HeldItemEffect } from "#app/items/held-item";
import { isVirtual, isReflected, MoveUseMode } from "#enums/move-use-mode";
import { TrainerItemEffect } from "#app/items/trainer-item";
=======
import { isReflected, isVirtual, MoveUseMode } from "#enums/move-use-mode";
import { PokemonType } from "#enums/pokemon-type";
import type { Pokemon } from "#field/pokemon";
import {
  ContactHeldItemTransferChanceModifier,
  DamageMoneyRewardModifier,
  EnemyAttackStatusEffectChanceModifier,
  EnemyEndureChanceModifier,
  FlinchChanceModifier,
  HitHealModifier,
  PokemonMultiHitModifier,
} from "#modifiers/modifier";
import { applyFilteredMoveAttrs, applyMoveAttrs } from "#moves/apply-attrs";
import type { Move, MoveAttr } from "#moves/move";
import { getMoveTargets, isFieldTargeted } from "#moves/move-utils";
import { PokemonMove } from "#moves/pokemon-move";
import { PokemonPhase } from "#phases/pokemon-phase";
import { DamageAchv } from "#system/achv";
import type { DamageResult } from "#types/damage-result";
import type { TurnMove } from "#types/turn-move";
import type { nil } from "#utils/common";
import { BooleanHolder, isNullOrUndefined, NumberHolder } from "#utils/common";
import i18next from "i18next";
>>>>>>> 8cf1b9f7

export type HitCheckEntry = [HitCheckResult, TypeDamageMultiplier];

export class MoveEffectPhase extends PokemonPhase {
  public readonly phaseName = "MoveEffectPhase";
  public move: Move;
  protected targets: BattlerIndex[];
  protected useMode: MoveUseMode;

  /** The result of the hit check against each target */
  private hitChecks: HitCheckEntry[];

  /**
   * Log to be entered into the user's move history once the move result is resolved.

   * Note that `result` logs whether the move was successfully
   * used in the sense of "Does it have an effect on the user?".
   */
  private moveHistoryEntry: TurnMove;

  /** Is this the first strike of a move? */
  private firstHit: boolean;
  /** Is this the last strike of a move? */
  private lastHit: boolean;

  /**
   * Phases queued during moves; used to add a new MovePhase for reflected moves after triggering.
   * TODO: Remove this and move the reflection logic to ability-side
   */
  private queuedPhases: Phase[] = [];

  /**
   * @param useMode - The {@linkcode MoveUseMode} corresponding to how this move was used.
   */
  constructor(battlerIndex: BattlerIndex, targets: BattlerIndex[], move: Move, useMode: MoveUseMode) {
    super(battlerIndex);
    this.move = move;
    this.useMode = useMode;

    /**
     * In double battles, if the right Pokemon selects a spread move and the left Pokemon dies
     * with no party members available to switch in, then the right Pokemon takes the index
     * of the left Pokemon and gets hit unless this is checked.
     */
    if (targets.includes(battlerIndex) && this.move.moveTarget === MoveTarget.ALL_NEAR_OTHERS) {
      const i = targets.indexOf(battlerIndex);
      targets.splice(i, i + 1);
    }
    this.targets = targets;

    this.hitChecks = Array(this.targets.length).fill([HitCheckResult.PENDING, 0]);
  }

  /**
   * Compute targets and the results of hit checks of the invoked move against all targets,
   * organized by battler index.
   *
   * **This is *not* a pure function**; it has the following side effects
   * - `this.hitChecks` - The results of the hit checks against each target
   * - `this.moveHistoryEntry` - Sets success or failure based on the hit check results
   * - user.turnData.hitCount and user.turnData.hitsLeft - Both set to 1 if the
   *   move was unsuccessful against all targets
   *
   * @returns The targets of the invoked move
   * @see {@linkcode hitCheck}
   */
  private conductHitChecks(user: Pokemon, fieldMove: boolean): Pokemon[] {
    /** All Pokemon targeted by this phase's invoked move */
    /** Whether any hit check ended in a success */
    let anySuccess = false;
    /** Whether the attack missed all of its targets */
    let allMiss = true;

    let targets = this.getTargets();

    // For field targeted moves, we only look for the first target that may magic bounce

    for (const [i, target] of targets.entries()) {
      const hitCheck = this.hitCheck(target);
      // If the move bounced and was a field targeted move,
      // then immediately stop processing other targets
      if (fieldMove && hitCheck[0] === HitCheckResult.REFLECTED) {
        targets = [target];
        this.hitChecks = [hitCheck];
        break;
      }
      if (hitCheck[0] === HitCheckResult.HIT) {
        anySuccess = true;
      } else {
        allMiss ||= hitCheck[0] === HitCheckResult.MISS;
      }
      this.hitChecks[i] = hitCheck;
    }

    if (anySuccess) {
      this.moveHistoryEntry.result = MoveResult.SUCCESS;
    } else {
      user.turnData.hitCount = 1;
      user.turnData.hitsLeft = 1;
      this.moveHistoryEntry.result = allMiss ? MoveResult.MISS : MoveResult.FAIL;
    }

    return targets;
  }

  /**
   * Queue the phaes that should occur when the target reflects the move back to the user
   * @param user - The {@linkcode Pokemon} using this phase's invoked move
   * @param target - The {@linkcode Pokemon} that is reflecting the move
   * TODO: Rework this to use `onApply` of Magic Coat
   */
  private queueReflectedMove(user: Pokemon, target: Pokemon): void {
    const newTargets = this.move.isMultiTarget()
      ? getMoveTargets(target, this.move.id).targets
      : [user.getBattlerIndex()];
    // TODO: ability displays should be handled by the ability
    if (!target.getTag(BattlerTagType.MAGIC_COAT)) {
      this.queuedPhases.push(
        globalScene.phaseManager.create(
          "ShowAbilityPhase",
          target.getBattlerIndex(),
          target.getPassiveAbility().hasAttr("ReflectStatusMoveAbAttr"),
        ),
      );
      this.queuedPhases.push(globalScene.phaseManager.create("HideAbilityPhase"));
    }

    this.queuedPhases.push(
      globalScene.phaseManager.create(
        "MovePhase",
        target,
        newTargets,
        new PokemonMove(this.move.id),
        MoveUseMode.REFLECTED,
      ),
    );
  }

  /**
   * Apply the move to each of the resolved targets.
   * @param targets - The resolved set of targets of the move
   * @throws Error if there was an unexpected hit check result
   */
  private applyToTargets(user: Pokemon, targets: Pokemon[]): void {
    let firstHit = true;
    for (const [i, target] of targets.entries()) {
      const [hitCheckResult, effectiveness] = this.hitChecks[i];
      switch (hitCheckResult) {
        case HitCheckResult.HIT:
          this.applyMoveEffects(target, effectiveness, firstHit);
          firstHit = false;
          if (isFieldTargeted(this.move)) {
            // Stop processing other targets if the move is a field move
            return;
          }
          break;
        // biome-ignore lint/suspicious/noFallthroughSwitchClause: The fallthrough is intentional
        case HitCheckResult.NO_EFFECT:
          globalScene.phaseManager.queueMessage(
            i18next.t(this.move.id === MoveId.SHEER_COLD ? "battle:hitResultImmune" : "battle:hitResultNoEffect", {
              pokemonName: getPokemonNameWithAffix(target),
            }),
          );
        case HitCheckResult.NO_EFFECT_NO_MESSAGE:
        case HitCheckResult.PROTECTED:
        case HitCheckResult.TARGET_NOT_ON_FIELD:
          applyMoveAttrs("NoEffectAttr", user, target, this.move);
          break;
        case HitCheckResult.MISS:
          globalScene.phaseManager.queueMessage(
            i18next.t("battle:attackMissed", { pokemonNameWithAffix: getPokemonNameWithAffix(target) }),
          );
          applyMoveAttrs("MissEffectAttr", user, target, this.move);
          break;
        case HitCheckResult.REFLECTED:
          this.queueReflectedMove(user, target);
          break;
        case HitCheckResult.PENDING:
        case HitCheckResult.ERROR:
          throw new Error("Unexpected hit check result");
      }
    }
  }

  public override start(): void {
    super.start();

    /** The Pokemon using this phase's invoked move */
    const user = this.getUserPokemon();

    if (!user) {
      super.end();
      return;
    }

    /** If an enemy used this move, set this as last enemy that used move or ability */
    if (!user.isPlayer()) {
      globalScene.currentBattle.lastEnemyInvolved = this.fieldIndex;
    } else {
      globalScene.currentBattle.lastPlayerInvolved = this.fieldIndex;
    }

    const isDelayedAttack = this.move.hasAttr("DelayedAttackAttr");
    /** If the user was somehow removed from the field and it's not a delayed attack, end this phase */
    if (!user.isOnField()) {
      if (!isDelayedAttack) {
        super.end();
        return;
      }
      if (!user.scene) {
        /*
         * This happens if the Pokemon that used the delayed attack gets caught and released
         * on the turn the attack would have triggered. Having access to the global scene
         * in the future may solve this entirely, so for now we just cancel the hit
         */
        super.end();
        return;
      }
    }

    /**
     * Does an effect from this move override other effects on this turn?
     * e.g. Charging moves (Fly, etc.) on their first turn of use.
     */
    const overridden = new BooleanHolder(false);
    const move = this.move;

    // Apply effects to override a move effect.
    // Assuming single target here works as this is (currently)
    // only used for Future Sight, calling and Pledge moves.
    // TODO: change if any other move effect overrides are introduced
    applyMoveAttrs(
      "OverrideMoveEffectAttr",
      user,
      this.getFirstTarget() ?? null,
      move,
      overridden,
      isVirtual(this.useMode),
    );

    // If other effects were overriden, stop this phase before they can be applied
    if (overridden.value) {
      this.end();
      return;
    }

    // Lapse `MOVE_EFFECT` effects (i.e. semi-invulnerability) when applicable
    user.lapseTags(BattlerTagLapseType.MOVE_EFFECT);

    // If the user is acting again (such as due to Instruct or Dancer), reset hitsLeft/hitCount and
    // recalculate hit count for multi-hit moves.
    if (user.turnData.hitsLeft === 0 && user.turnData.hitCount > 0 && user.turnData.extraTurns > 0) {
      user.turnData.hitsLeft = -1;
      user.turnData.hitCount = 0;
      user.turnData.extraTurns--;
    }

    /**
     * If this phase is for the first hit of the invoked move,
     * resolve the move's total hit count. This block combines the
     * effects of the move itself, Parental Bond, and Multi-Lens to do so.
     */
    if (user.turnData.hitsLeft === -1) {
      const hitCount = new NumberHolder(1);
      // Assume single target for multi hit
      applyMoveAttrs("MultiHitAttr", user, this.getFirstTarget() ?? null, move, hitCount);
      // If Parental Bond is applicable, add another hit
      applyAbAttrs("AddSecondStrikeAbAttr", { pokemon: user, move, hitCount });
      // If Multi-Lens is applicable, add hits equal to the number of held Multi-Lenses
      applyHeldItems(HeldItemEffect.MULTI_HIT, { pokemon: user, moveId: move.id, count: hitCount });
      // Set the user's relevant turnData fields to reflect the final hit count
      user.turnData.hitCount = hitCount.value;
      user.turnData.hitsLeft = hitCount.value;
    }

    this.moveHistoryEntry = {
      move: this.move.id,
      targets: this.targets,
      result: MoveResult.PENDING,
      useMode: this.useMode,
    };

    const fieldMove = isFieldTargeted(move);

    const targets = this.conductHitChecks(user, fieldMove);

    this.firstHit = user.turnData.hitCount === user.turnData.hitsLeft;
    this.lastHit = user.turnData.hitsLeft === 1 || !targets.some(t => t.isActive(true));

    // Play the animation if the move was successful against any of its targets or it has a POST_TARGET effect (like self destruct)
    if (
      this.moveHistoryEntry.result === MoveResult.SUCCESS ||
      move.getAttrs("MoveEffectAttr").some(attr => attr.trigger === MoveEffectTrigger.POST_TARGET)
    ) {
      const firstTarget = this.getFirstTarget();
      new MoveAnim(
        move.id as MoveId,
        user,
        firstTarget?.getBattlerIndex() ?? BattlerIndex.ATTACKER,
        // Some moves used in mystery encounters should be played even on an empty field
        globalScene.currentBattle?.mysteryEncounter?.hasBattleAnimationsWithoutTargets ?? false,
      ).play(move.hitsSubstitute(user, firstTarget), () => this.postAnimCallback(user, targets));

      return;
    }
    this.postAnimCallback(user, targets);
  }

  /**
   * Callback to be called after the move animation is played
   */
  private postAnimCallback(user: Pokemon, targets: Pokemon[]) {
    // Add to the move history entry
    if (this.firstHit) {
      user.pushMoveHistory(this.moveHistoryEntry);
      applyAbAttrs("ExecutedMoveAbAttr", { pokemon: user });
    }

    try {
      this.applyToTargets(user, targets);
    } catch (e) {
      console.warn(e.message || "Unexpected error in move effect phase");
      this.end();
      return;
    }

    if (this.queuedPhases.length) {
      globalScene.phaseManager.appendToPhase(this.queuedPhases, "MoveEndPhase");
    }
    const moveType = user.getMoveType(this.move, true);
    if (this.move.category !== MoveCategory.STATUS && !user.stellarTypesBoosted.includes(moveType)) {
      user.stellarTypesBoosted.push(moveType);
    }

    if (this.lastHit) {
      this.triggerMoveEffects(MoveEffectTrigger.POST_TARGET, user, null);
    }

    this.updateSubstitutes();
    this.end();
  }

  public override end(): void {
    const user = this.getUserPokemon();
    if (!user) {
      super.end();
      return;
    }

    /**
     * If this phase isn't for the invoked move's last strike (and we still have something to hit),
     * unshift another MoveEffectPhase for the next strike before ending this phase.
     */
    if (--user.turnData.hitsLeft >= 1 && this.getFirstTarget()) {
      this.addNextHitPhase();
      super.end();
      return;
    }

    /**
     * All hits of the move have resolved by now.
     * Queue message for multi-strike moves before applying Shell Bell heals & proccing Dancer-like effects.
     */
    const hitsTotal = user.turnData.hitCount - Math.max(user.turnData.hitsLeft, 0);
    if (hitsTotal > 1 || user.turnData.hitsLeft > 0) {
      // Queue message if multiple hits occurred or were slated to occur (such as a Triple Axel miss)
      globalScene.phaseManager.queueMessage(i18next.t("battle:attackHitsCount", { count: hitsTotal }));
    }

    applyHeldItems(HeldItemEffect.HIT_HEAL, { pokemon: user });
    this.getTargets().forEach(target => {
      target.turnData.moveEffectiveness = null;
    });
    super.end();
  }

  /**
   * Applies reactive effects that occur when a Pokémon is hit.
   * (i.e. Effect Spore, Disguise, Liquid Ooze, Beak Blast)
   * @param user - The {@linkcode Pokemon} using this phase's invoked move
   * @param target - {@linkcode Pokemon} the current target of this phase's invoked move
   * @param hitResult - The {@linkcode HitResult} of the attempted move
   * @param wasCritical - `true` if the move was a critical hit
   */
  protected applyOnGetHitAbEffects(user: Pokemon, target: Pokemon, hitResult: HitResult, wasCritical = false): void {
    const params = { pokemon: target, opponent: user, move: this.move, hitResult };
    applyAbAttrs("PostDefendAbAttr", params);

    if (wasCritical) {
      applyAbAttrs("PostReceiveCritStatStageChangeAbAttr", params);
    }
    target.lapseTags(BattlerTagLapseType.AFTER_HIT);
  }

  /**
   * Handles checking for and applying Flinches
   * @param user - The {@linkcode Pokemon} using this phase's invoked move
   * @param target - {@linkcode Pokemon} the current target of this phase's invoked move
   * @param dealsDamage - `true` if the attempted move successfully dealt damage
   */
  protected applyHeldItemFlinchCheck(user: Pokemon, target: Pokemon, dealsDamage: boolean): void {
    if (this.move.hasAttr("FlinchAttr")) {
      return;
    }

    if (
      dealsDamage &&
      !target.hasAbilityWithAttr("IgnoreMoveEffectsAbAttr") &&
      !this.move.hitsSubstitute(user, target)
    ) {
      const flinched = new BooleanHolder(false);
      applyHeldItems(HeldItemEffect.FLINCH_CHANCE, { pokemon: user, flinched: flinched });
      if (flinched.value) {
        target.addTag(BattlerTagType.FLINCHED, undefined, this.move.id, user.id);
      }
    }
  }

  /** Return whether the target is protected by protect or a relevant conditional protection
   * @param user - The {@linkcode Pokemon} using this phase's invoked move
   * @param target - {@linkcode Pokemon} the target to check for protection
   * @param move - The {@linkcode Move} being used
   * @returns Whether the pokemon was protected
   */
  private protectedCheck(user: Pokemon, target: Pokemon): boolean {
    /** The {@linkcode ArenaTagSide} to which the target belongs */
    const targetSide = target.isPlayer() ? ArenaTagSide.PLAYER : ArenaTagSide.ENEMY;
    /** Has the invoked move been cancelled by conditional protection (e.g Quick Guard)? */
    const hasConditionalProtectApplied = new BooleanHolder(false);
    /** Does the applied conditional protection bypass Protect-ignoring effects? */
    const bypassIgnoreProtect = new BooleanHolder(false);
    /** If the move is not targeting a Pokemon on the user's side, try to apply conditional protection effects */
    if (!this.move.isAllyTarget()) {
      globalScene.arena.applyTagsForSide(
        ConditionalProtectTag,
        targetSide,
        false,
        hasConditionalProtectApplied,
        user,
        target,
        this.move.id,
        bypassIgnoreProtect,
      );
    }

    // TODO: Break up this chunky boolean to make it more palatable
    return (
      ![MoveTarget.ENEMY_SIDE, MoveTarget.BOTH_SIDES].includes(this.move.moveTarget) &&
      (bypassIgnoreProtect.value || !this.move.doesFlagEffectApply({ flag: MoveFlags.IGNORE_PROTECT, user, target })) &&
      (hasConditionalProtectApplied.value ||
        (!target.findTags(t => t instanceof DamageProtectedTag).length &&
          target.findTags(t => t instanceof ProtectedTag).some(t => target.lapseTag(t.tagType))) ||
        (this.move.category !== MoveCategory.STATUS &&
          target.findTags(t => t instanceof DamageProtectedTag).some(t => target.lapseTag(t.tagType))))
    );
  }

  /**
   * Conduct the hit check and type effectiveness for this move against the target
   *
   * Checks occur in the following order:
   * 1. if the move is self-target
   * 2. if the target is on the field
   * 3. if the target is hidden by the effects of its commander ability
   * 4. if the target is in an applicable semi-invulnerable state
   * 5. if the target has an applicable protection effect
   * 6. if the move is reflected by magic coat or magic bounce
   * 7. type effectiveness calculation, including immunities from abilities and typing
   * 9. if accuracy is checked, whether the roll passes the accuracy check
   * @param target - The {@linkcode Pokemon} targeted by the invoked move
   * @returns a {@linkcode HitCheckEntry} containing the attack's {@linkcode HitCheckResult}
   *  and {@linkcode TypeDamageMultiplier | effectiveness} against the target.
   */
  public hitCheck(target: Pokemon): HitCheckEntry {
    const user = this.getUserPokemon();
    const move = this.move;

    if (!user) {
      return [HitCheckResult.ERROR, 0];
    }

    // Moves targeting the user bypass all checks
    if (move.moveTarget === MoveTarget.USER) {
      return [HitCheckResult.HIT, 1];
    }

    const fieldTargeted = isFieldTargeted(move);

    if (!target.isActive(true) && !fieldTargeted) {
      return [HitCheckResult.TARGET_NOT_ON_FIELD, 0];
    }

    // Commander causes moves used against the target to miss
    if (
      !fieldTargeted &&
      globalScene.currentBattle.double &&
      target.getAlly()?.getTag(BattlerTagType.COMMANDED)?.getSourcePokemon() === target
    ) {
      return [HitCheckResult.MISS, 0];
    }

    /** Whether both accuracy and invulnerability checks can be skipped */
    const bypassAccAndInvuln = fieldTargeted || this.checkBypassAccAndInvuln(target);
    const semiInvulnerableTag = target.getTag(SemiInvulnerableTag);

    if (semiInvulnerableTag && !bypassAccAndInvuln && !this.checkBypassSemiInvuln(semiInvulnerableTag)) {
      return [HitCheckResult.MISS, 0];
    }

    if (!fieldTargeted && this.protectedCheck(user, target)) {
      return [HitCheckResult.PROTECTED, 0];
    }

    // Reflected moves cannot be reflected again
    if (!isReflected(this.useMode) && move.doesFlagEffectApply({ flag: MoveFlags.REFLECTABLE, user, target })) {
      return [HitCheckResult.REFLECTED, 0];
    }

    // After the magic bounce check, field targeted moves are always successful
    if (fieldTargeted) {
      return [HitCheckResult.HIT, 1];
    }

    const cancelNoEffectMessage = new BooleanHolder(false);

    /**
     * The effectiveness of the move against the given target.
     * Accounts for type and move immunities from defensive typing, abilities, and other effects.
     */
    const effectiveness = target.getMoveEffectiveness(user, move, false, false, cancelNoEffectMessage);
    if (effectiveness === 0) {
      return [
        cancelNoEffectMessage.value ? HitCheckResult.NO_EFFECT_NO_MESSAGE : HitCheckResult.NO_EFFECT,
        effectiveness,
      ];
    }

    const moveAccuracy = move.calculateBattleAccuracy(user, target);

    // Strikes after the first in a multi-strike move are guaranteed to hit,
    // unless the move is flagged to check all hits and the user does not have Skill Link.
    if (user.turnData.hitsLeft < user.turnData.hitCount) {
      if (!move.hasFlag(MoveFlags.CHECK_ALL_HITS) || user.hasAbilityWithAttr("MaxMultiHitAbAttr")) {
        return [HitCheckResult.HIT, effectiveness];
      }
    }

    const bypassAccuracy =
      bypassAccAndInvuln ||
      target.getTag(BattlerTagType.ALWAYS_GET_HIT) ||
      (target.getTag(BattlerTagType.TELEKINESIS) && !this.move.hasAttr("OneHitKOAttr"));

    if (moveAccuracy === -1 || bypassAccuracy) {
      return [HitCheckResult.HIT, effectiveness];
    }

    const accuracyMultiplier = user.getAccuracyMultiplier(target, this.move);
    const rand = user.randBattleSeedInt(100);

    if (rand < moveAccuracy * accuracyMultiplier) {
      return [HitCheckResult.HIT, effectiveness];
    }

    return [HitCheckResult.MISS, 0];
  }

  /**
   * Check whether the move should bypass *both* the accuracy *and* semi-invulnerable states.
   * @param target - The {@linkcode Pokemon} targeted by the invoked move
   * @returns `true` if the move should bypass accuracy and semi-invulnerability
   *
   * Accuracy and semi-invulnerability can be bypassed by:
   * - An ability like {@linkcode AbilityId.NO_GUARD | No Guard}
   * - A poison type using {@linkcode MoveId.TOXIC | Toxic}
   * - A move like {@linkcode MoveId.LOCK_ON | Lock-On} or {@linkcode MoveId.MIND_READER | Mind Reader}.
   * - A field-targeted move like spikes
   *
   * Does *not* check against effects {@linkcode MoveId.GLAIVE_RUSH | Glaive Rush} status (which
   * should not bypass semi-invulnerability), or interactions like Earthquake hitting against Dig,
   * (which should not bypass the accuracy check).
   *
   * @see {@linkcode hitCheck}
   */
  public checkBypassAccAndInvuln(target: Pokemon) {
    const user = this.getUserPokemon();
    if (!user) {
      return false;
    }
    if (user.hasAbilityWithAttr("AlwaysHitAbAttr") || target.hasAbilityWithAttr("AlwaysHitAbAttr")) {
      return true;
    }
    if (this.move.hasAttr("ToxicAccuracyAttr") && user.isOfType(PokemonType.POISON)) {
      return true;
    }
    // TODO: Fix lock on / mind reader check.
    if (
      user.getTag(BattlerTagType.IGNORE_ACCURACY) &&
      (user.getLastXMoves().find(() => true)?.targets || []).indexOf(target.getBattlerIndex()) !== -1
    ) {
      return true;
    }
    if (isFieldTargeted(this.move)) {
      return true;
    }
  }

  /**
   * Check whether the move is able to ignore the given `semiInvulnerableTag`
   * @param semiInvulnerableTag - The semiInvulnerable tag to check against
   * @returns `true` if the move can ignore the semi-invulnerable state
   */
  public checkBypassSemiInvuln(semiInvulnerableTag: SemiInvulnerableTag | nil): boolean {
    if (!semiInvulnerableTag) {
      return false;
    }
    const move = this.move;
    return move.getAttrs("HitsTagAttr").some(hta => hta.tagType === semiInvulnerableTag.tagType);
  }

  /** @returns The {@linkcode Pokemon} using this phase's invoked move */
  public getUserPokemon(): Pokemon | null {
    if (this.battlerIndex > BattlerIndex.ENEMY_2) {
      return globalScene.getPokemonById(this.battlerIndex);
    }
    return (this.player ? globalScene.getPlayerField() : globalScene.getEnemyField())[this.fieldIndex];
  }

  /**
   * @returns An array of {@linkcode Pokemon} that are:
   * - On-field and active
   * - Non-fainted
   * - Targeted by this phase's invoked move
   */
  public getTargets(): Pokemon[] {
    return globalScene.getField(true).filter(p => this.targets.indexOf(p.getBattlerIndex()) > -1);
  }

  /** @returns The first active, non-fainted target of this phase's invoked move. */
  public getFirstTarget(): Pokemon | undefined {
    return this.getTargets()[0];
  }

  /**
   * Removes the given {@linkcode Pokemon} from this phase's target list
   * @param target - The {@linkcode Pokemon} to be removed
   */
  protected removeTarget(target: Pokemon): void {
    const targetIndex = this.targets.indexOf(target.getBattlerIndex());
    if (targetIndex !== -1) {
      this.targets.splice(this.targets.indexOf(target.getBattlerIndex()), 1);
    }
  }

  /**
   * Prevents subsequent strikes of this phase's invoked move from occurring
   * @param target - If defined, only stop subsequent strikes against this {@linkcode Pokemon}
   */
  public stopMultiHit(target?: Pokemon): void {
    // If given a specific target, remove the target from subsequent strikes
    if (target) {
      this.removeTarget(target);
    }
    const user = this.getUserPokemon();
    if (!user) {
      return;
    }
    // If no target specified, or the specified target was the last of this move's
    // targets, completely cancel all subsequent strikes.
    if (!target || this.targets.length === 0) {
      user.turnData.hitCount = 1;
      user.turnData.hitsLeft = 1;
    }
  }

  /**
   * Unshifts a new `MoveEffectPhase` with the same properties as this phase.
   * Used to queue the next hit of multi-strike moves.
   */
  protected addNextHitPhase(): void {
    globalScene.phaseManager.unshiftNew("MoveEffectPhase", this.battlerIndex, this.targets, this.move, this.useMode);
  }

  /** Removes all substitutes that were broken by this phase's invoked move */
  protected updateSubstitutes(): void {
    const targets = this.getTargets();
    for (const target of targets) {
      const substitute = target.getTag(SubstituteTag);
      if (substitute && substitute.hp <= 0) {
        target.lapseTag(BattlerTagType.SUBSTITUTE);
      }
    }
  }

  /**
   * Triggers move effects of the given move effect trigger.
   * @param triggerType The {@linkcode MoveEffectTrigger} being applied
   * @param user The {@linkcode Pokemon} using the move
   * @param target The {@linkcode Pokemon} targeted by the move
   * @param firstTarget Whether the target is the first to be hit by the current strike
   * @param selfTarget If defined, limits the effects triggered to either self-targeted
   *  effects (if set to `true`) or targeted effects (if set to `false`).
   */
  protected triggerMoveEffects(
    triggerType: MoveEffectTrigger,
    user: Pokemon,
    target: Pokemon | null,
    firstTarget?: boolean | null,
    selfTarget?: boolean,
  ): void {
    applyFilteredMoveAttrs(
      (attr: MoveAttr) =>
        attr.is("MoveEffectAttr") &&
        attr.trigger === triggerType &&
        (isNullOrUndefined(selfTarget) || attr.selfTarget === selfTarget) &&
        (!attr.firstHitOnly || this.firstHit) &&
        (!attr.lastHitOnly || this.lastHit) &&
        (!attr.firstTargetOnly || (firstTarget ?? true)),
      user,
      target,
      this.move,
    );
  }

  /**
   * Applies all move effects that trigger in the event of a successful hit:
   *
   * - {@linkcode MoveEffectTrigger.PRE_APPLY | PRE_APPLY} effects`
   * - Applying damage to the target
   * - {@linkcode MoveEffectTrigger.POST_APPLY | POST_APPLY} effects
   * - Invoking {@linkcode applyOnTargetEffects} if the move does not hit a substitute
   * - Triggering form changes and emergency exit / wimp out if this is the last hit
   *
   * @param target - the {@linkcode Pokemon} hit by this phase's move.
   * @param effectiveness - The effectiveness of the move (as previously evaluated in {@linkcode hitCheck})
   * @param firstTarget - Whether this is the first target successfully struck by the move
   */
  protected applyMoveEffects(target: Pokemon, effectiveness: TypeDamageMultiplier, firstTarget: boolean): void {
    const user = this.getUserPokemon();
    if (isNullOrUndefined(user)) {
      return;
    }

    this.triggerMoveEffects(MoveEffectTrigger.PRE_APPLY, user, target);

    const [hitResult, wasCritical] = this.applyMove(user, target, effectiveness);

    // Apply effects to the user (always) and the target (if not blocked by substitute).
    this.triggerMoveEffects(MoveEffectTrigger.POST_APPLY, user, target, firstTarget, true);
    if (!this.move.hitsSubstitute(user, target)) {
      this.applyOnTargetEffects(user, target, hitResult, firstTarget, wasCritical);
    }
    if (this.lastHit) {
      globalScene.triggerPokemonFormChange(user, SpeciesFormChangePostMoveTrigger);

      // Multi-hit check for Wimp Out/Emergency Exit
      if (user.turnData.hitCount > 1) {
        // TODO: Investigate why 0 is being passed for damage amount here
        // and then determing if refactoring `applyMove` to return the damage dealt is appropriate.
        applyAbAttrs("PostDamageAbAttr", { pokemon: target, damage: 0, source: user });
      }
    }
  }

  /**
   * Sub-method of for {@linkcode applyMoveEffects} that applies damage to the target.
   *
   * @param user - The {@linkcode Pokemon} using this phase's invoked move
   * @param target - The {@linkcode Pokemon} targeted by the move
   * @param effectiveness - The effectiveness of the move against the target
   * @returns The {@linkcode HitResult} of the move against the target and a boolean indicating whether the target was crit
   */
  protected applyMoveDamage(user: Pokemon, target: Pokemon, effectiveness: TypeDamageMultiplier): [HitResult, boolean] {
    const isCritical = target.getCriticalHitResult(user, this.move);

    /*
     * Apply stat changes from {@linkcode move} and gives it to {@linkcode source}
     * before damage calculation
     */
    applyMoveAttrs("StatChangeBeforeDmgCalcAttr", user, target, this.move);

    const { result, damage: dmg } = target.getAttackDamage({
      source: user,
      move: this.move,
      ignoreAbility: false,
      ignoreSourceAbility: false,
      ignoreAllyAbility: false,
      ignoreSourceAllyAbility: false,
      simulated: false,
      effectiveness,
      isCritical,
    });

    const typeBoost = user.findTag(
      t => t instanceof TypeBoostTag && t.boostedType === user.getMoveType(this.move),
    ) as TypeBoostTag;
    if (typeBoost?.oneUse) {
      user.removeTag(typeBoost.tagType);
    }

    const isOneHitKo = result === HitResult.ONE_HIT_KO;

    if (!dmg) {
      return [result, false];
    }

    target.lapseTags(BattlerTagLapseType.HIT);

    const substitute = target.getTag(SubstituteTag);
    const isBlockedBySubstitute = substitute && this.move.hitsSubstitute(user, target);
    if (isBlockedBySubstitute) {
      substitute.hp -= dmg;
    } else if (!target.isPlayer() && dmg >= target.hp) {
      globalScene.applyPlayerItems(TrainerItemEffect.ENEMY_ENDURE_CHANCE, { pokemon: target });
    }

    const damage = isBlockedBySubstitute
      ? 0
      : target.damageAndUpdate(dmg, {
          result: result as DamageResult,
          ignoreFaintPhase: true,
          ignoreSegments: isOneHitKo,
          isCritical,
          source: user,
        });

    if (isCritical) {
      globalScene.phaseManager.queueMessage(i18next.t("battle:hitResultCriticalHit"));
    }

    if (damage <= 0) {
      return [result, isCritical];
    }

    if (user.isPlayer()) {
      globalScene.validateAchvs(DamageAchv, new NumberHolder(damage));

      if (damage > globalScene.gameData.gameStats.highestDamage) {
        globalScene.gameData.gameStats.highestDamage = damage;
      }
    }

    user.turnData.totalDamageDealt += damage;
    user.turnData.singleHitDamageDealt = damage;
    target.battleData.hitCount++;
    target.turnData.damageTaken += damage;

    target.turnData.attacksReceived.unshift({
      move: this.move.id,
      result: result as DamageResult,
      damage: damage,
      critical: isCritical,
      sourceId: user.id,
      sourceBattlerIndex: user.getBattlerIndex(),
    });

    if (user.isPlayer() && target.isEnemy()) {
      applyHeldItems(HeldItemEffect.DAMAGE_MONEY_REWARD, { pokemon: user, damage: damage });
    }

    return [result, isCritical];
  }

  /**
   * Sub-method of {@linkcode applyMove} that handles the event of a target fainting.
   * @param user - The {@linkcode Pokemon} using this phase's invoked move
   * @param target - The {@linkcode Pokemon} that fainted
   */
  protected onFaintTarget(user: Pokemon, target: Pokemon): void {
    // set splice index here, so future scene queues happen before FaintedPhase
    globalScene.phaseManager.setPhaseQueueSplice();

    globalScene.phaseManager.unshiftNew("FaintPhase", target.getBattlerIndex(), false, user);

    target.destroySubstitute();
    target.lapseTag(BattlerTagType.COMMANDED);

    // Force `lastHit` to be true if this is a multi hit move with hits left
    // `hitsLeft` must be left as-is in order for the message displaying the number of hits
    // to display the proper number.
    // Note: When Dragon Darts' smart targeting is implemented, this logic may need to be adjusted.
    if (!this.lastHit && user.turnData.hitsLeft > 1) {
      this.lastHit = true;
    }
  }

  /**
   * Sub-method of {@linkcode applyMove} that queues the hit-result message
   * on the final strike of the move against a target
   * @param result - The {@linkcode HitResult} of the move
   */
  protected queueHitResultMessage(result: HitResult) {
    let msg: string | undefined;
    switch (result) {
      case HitResult.SUPER_EFFECTIVE:
        msg = i18next.t("battle:hitResultSuperEffective");
        break;
      case HitResult.NOT_VERY_EFFECTIVE:
        msg = i18next.t("battle:hitResultNotVeryEffective");
        break;
      case HitResult.ONE_HIT_KO:
        msg = i18next.t("battle:hitResultOneHitKO");
        break;
    }
    if (msg) {
      globalScene.phaseManager.queueMessage(msg);
    }
  }

  /** Apply the result of this phase's move to the given target
   * @param user - The {@linkcode Pokemon} using this phase's invoked move
   * @param target - The {@linkcode Pokemon} struck by the move
   * @param effectiveness - The effectiveness of the move against the target
   */
  protected applyMove(user: Pokemon, target: Pokemon, effectiveness: TypeDamageMultiplier): [HitResult, boolean] {
    const moveCategory = user.getMoveCategory(target, this.move);

    if (moveCategory === MoveCategory.STATUS) {
      return [HitResult.STATUS, false];
    }

    const result = this.applyMoveDamage(user, target, effectiveness);

    if (user.turnData.hitsLeft === 1 || target.isFainted()) {
      this.queueHitResultMessage(result[0]);
    }

    if (target.isFainted()) {
      this.onFaintTarget(user, target);
    }

    return result;
  }

  /**
   * Applies all effects aimed at the move's target.
   * To be used when the target is successfully and directly hit by the move.
   * @param user - The {@linkcode Pokemon} using the move
   * @param target - The {@linkcode Pokemon} targeted by the move
   * @param hitResult - The {@linkcode HitResult} obtained from applying the move
   * @param firstTarget - `true` if the target is the first Pokemon hit by the attack
   * @param wasCritical - `true` if the move was a critical hit
   */
  protected applyOnTargetEffects(
    user: Pokemon,
    target: Pokemon,
    hitResult: HitResult,
    firstTarget: boolean,
    wasCritical = false,
  ): void {
    /** Does {@linkcode hitResult} indicate that damage was dealt to the target? */
    const dealsDamage = [
      HitResult.EFFECTIVE,
      HitResult.SUPER_EFFECTIVE,
      HitResult.NOT_VERY_EFFECTIVE,
      HitResult.ONE_HIT_KO,
    ].includes(hitResult);

    this.triggerMoveEffects(MoveEffectTrigger.POST_APPLY, user, target, firstTarget, false);
    this.applyHeldItemFlinchCheck(user, target, dealsDamage);
    this.applyOnGetHitAbEffects(user, target, hitResult, wasCritical);
    applyAbAttrs("PostAttackAbAttr", { pokemon: user, opponent: target, move: this.move, hitResult });

    // We assume only enemy Pokemon are able to have the EnemyAttackStatusEffectChanceModifier from tokens
    if (!user.isPlayer() && this.move.is("AttackMove")) {
      globalScene.applyShuffledStatusTokens(target);
    }

    // Apply Grip Claw's chance to steal an item from the target
    if (this.move.is("AttackMove")) {
      applyHeldItems(HeldItemEffect.CONTACT_ITEM_STEAL_CHANCE, { pokemon: user, target: target });
    }
  }
}<|MERGE_RESOLUTION|>--- conflicted
+++ resolved
@@ -1,5 +1,8 @@
 import { applyAbAttrs } from "#abilities/apply-ab-attrs";
 import { globalScene } from "#app/global-scene";
+import { applyHeldItems } from "#app/items/all-held-items";
+import { HeldItemEffect } from "#app/items/held-item";
+import { TrainerItemEffect } from "#app/items/trainer-item";
 import { getPokemonNameWithAffix } from "#app/messages";
 import type { Phase } from "#app/phase";
 import { ConditionalProtectTag } from "#data/arena-tag";
@@ -19,38 +22,9 @@
 import { MoveTarget } from "#enums/MoveTarget";
 import { MoveId } from "#enums/move-id";
 import { MoveResult } from "#enums/move-result";
-<<<<<<< HEAD
-import { HitResult } from "#enums/hit-result";
-import { getPokemonNameWithAffix } from "#app/messages";
-import { PokemonPhase } from "#app/phases/pokemon-phase";
-import { BooleanHolder, isNullOrUndefined, NumberHolder } from "#app/utils/common";
-import type { nil } from "#app/utils/common";
-import { BattlerTagType } from "#enums/battler-tag-type";
-import { MoveId } from "#enums/move-id";
-import i18next from "i18next";
-import type { Phase } from "#app/phase";
-import type { TypeDamageMultiplier } from "#app/data/type";
-import { HitCheckResult } from "#enums/hit-check-result";
-import type Move from "#app/data/moves/move";
-import { isFieldTargeted } from "#app/data/moves/move-utils";
-import { DamageAchv } from "#app/system/achv";
-import { applyHeldItems } from "#app/items/all-held-items";
-import { HeldItemEffect } from "#app/items/held-item";
-import { isVirtual, isReflected, MoveUseMode } from "#enums/move-use-mode";
-import { TrainerItemEffect } from "#app/items/trainer-item";
-=======
 import { isReflected, isVirtual, MoveUseMode } from "#enums/move-use-mode";
 import { PokemonType } from "#enums/pokemon-type";
 import type { Pokemon } from "#field/pokemon";
-import {
-  ContactHeldItemTransferChanceModifier,
-  DamageMoneyRewardModifier,
-  EnemyAttackStatusEffectChanceModifier,
-  EnemyEndureChanceModifier,
-  FlinchChanceModifier,
-  HitHealModifier,
-  PokemonMultiHitModifier,
-} from "#modifiers/modifier";
 import { applyFilteredMoveAttrs, applyMoveAttrs } from "#moves/apply-attrs";
 import type { Move, MoveAttr } from "#moves/move";
 import { getMoveTargets, isFieldTargeted } from "#moves/move-utils";
@@ -62,7 +36,6 @@
 import type { nil } from "#utils/common";
 import { BooleanHolder, isNullOrUndefined, NumberHolder } from "#utils/common";
 import i18next from "i18next";
->>>>>>> 8cf1b9f7
 
 export type HitCheckEntry = [HitCheckResult, TypeDamageMultiplier];
 
