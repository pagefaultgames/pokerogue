--- conflicted
+++ resolved
@@ -196,11 +196,7 @@
 
       const playOnEmptyField = globalScene.currentBattle?.mysteryEncounter?.hasBattleAnimationsWithoutTargets ?? false;
       // Move animation only needs one target
-<<<<<<< HEAD
-      new MoveAnim(move.id as Moves, user, this.getFirstTarget()!.getBattlerIndex()!, playOnEmptyField).play(move.hitsSubstitute(user, this.getFirstTarget()!), () => {
-=======
-      new MoveAnim(move.id as Moves, user, this.getFirstTarget()!.getBattlerIndex(), playOnEmptyField).play(this.scene, move.hitsSubstitute(user, this.getFirstTarget()!), () => {
->>>>>>> e930536e
+      new MoveAnim(move.id as Moves, user, this.getFirstTarget()!.getBattlerIndex(), playOnEmptyField).play(move.hitsSubstitute(user, this.getFirstTarget()!), () => {
         /** Has the move successfully hit a target (for damage) yet? */
         let hasHit: boolean = false;
         for (const target of targets) {
@@ -244,13 +240,9 @@
            */
           if (target.switchOutStatus || isCommanding || (!isImmune && !isProtected && !targetHitChecks[target.getBattlerIndex()])) {
             this.stopMultiHit(target);
-<<<<<<< HEAD
-            globalScene.queueMessage(i18next.t("battle:attackMissed", { pokemonNameWithAffix: getPokemonNameWithAffix(target) }));
-=======
             if (!target.switchOutStatus) {
-              this.scene.queueMessage(i18next.t("battle:attackMissed", { pokemonNameWithAffix: getPokemonNameWithAffix(target) }));
+              globalScene.queueMessage(i18next.t("battle:attackMissed", { pokemonNameWithAffix: getPokemonNameWithAffix(target) }));
             }
->>>>>>> e930536e
             if (moveHistoryEntry.result === MoveResult.PENDING) {
               moveHistoryEntry.result = MoveResult.MISS;
             }
@@ -318,10 +310,7 @@
            * (see Relic Song's interaction with Parental Bond when used by Meloetta).
            */
           if (lastHit) {
-<<<<<<< HEAD
             globalScene.triggerPokemonFormChange(user, SpeciesFormChangePostMoveTrigger);
-=======
-            this.scene.triggerPokemonFormChange(user, SpeciesFormChangePostMoveTrigger);
             /**
              * Multi-Lens, Multi Hit move and Parental Bond check for PostDamageAbAttr
              * other damage source are calculated in damageAndUpdate in pokemon.ts
@@ -329,7 +318,6 @@
             if (user.turnData.hitCount > 1) {
               applyPostDamageAbAttrs(PostDamageAbAttr, target, 0, target.hasPassive(), false, [], user);
             }
->>>>>>> e930536e
           }
 
           /**
