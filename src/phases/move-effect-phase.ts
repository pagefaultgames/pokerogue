import { BattlerIndex } from "#app/battle";
import { globalScene } from "#app/global-scene";
import {
  AddSecondStrikeAbAttr,
  AlwaysHitAbAttr,
  applyPostAttackAbAttrs,
  applyPostDamageAbAttrs,
  applyPostDefendAbAttrs,
  applyPreAttackAbAttrs,
  IgnoreMoveEffectsAbAttr,
  MaxMultiHitAbAttr,
  PostAttackAbAttr,
  PostDamageAbAttr,
  PostDefendAbAttr,
  ReflectStatusMoveAbAttr,
} from "#app/data/abilities/ability";
import { ArenaTagSide, ConditionalProtectTag } from "#app/data/arena-tag";
import { MoveAnim } from "#app/data/battle-anims";
import {
  BattlerTagLapseType,
  DamageProtectedTag,
  ProtectedTag,
  SemiInvulnerableTag,
  SubstituteTag,
  TypeBoostTag,
} from "#app/data/battler-tags";
import type { MoveAttr } from "#app/data/moves/move";
import {
  applyFilteredMoveAttrs,
  applyMoveAttrs,
  AttackMove,
  DelayedAttackAttr,
  FlinchAttr,
  getMoveTargets,
  HitsTagAttr,
  MissEffectAttr,
  MoveEffectAttr,
  MultiHitAttr,
  NoEffectAttr,
  OneHitKOAttr,
  OverrideMoveEffectAttr,
  StatChangeBeforeDmgCalcAttr,
  ToxicAccuracyAttr,
} from "#app/data/moves/move";
import { MoveEffectTrigger } from "#enums/MoveEffectTrigger";
import { MoveFlags } from "#enums/MoveFlags";
import { MoveTarget } from "#enums/MoveTarget";
import { MoveCategory } from "#enums/MoveCategory";
import { SpeciesFormChangePostMoveTrigger } from "#app/data/pokemon-forms";
import { PokemonType } from "#enums/pokemon-type";
import { type DamageResult, PokemonMove, type TurnMove } from "#app/field/pokemon";
import type Pokemon from "#app/field/pokemon";
import { HitResult, MoveResult } from "#app/field/pokemon";
import { getPokemonNameWithAffix } from "#app/messages";
import {
  ContactHeldItemTransferChanceModifier,
  EnemyAttackStatusEffectChanceModifier,
  EnemyEndureChanceModifier,
} from "#app/modifier/modifier";
import { PokemonPhase } from "#app/phases/pokemon-phase";
import { BooleanHolder, isNullOrUndefined, NumberHolder } from "#app/utils/common";
import type { nil } from "#app/utils/common";
import { BattlerTagType } from "#enums/battler-tag-type";
import { MoveId } from "#enums/move-id";
import i18next from "i18next";
import type { Phase } from "#app/phase";
import type { TypeDamageMultiplier } from "#app/data/type";
import { HitCheckResult } from "#enums/hit-check-result";
import type Move from "#app/data/moves/move";
import { isFieldTargeted } from "#app/data/moves/move-utils";
import { DamageAchv } from "#app/system/achv";
import { applyHeldItems } from "#app/items/all-held-items";
import { ITEM_EFFECT } from "#app/items/held-item";

type HitCheckEntry = [HitCheckResult, TypeDamageMultiplier];

export class MoveEffectPhase extends PokemonPhase {
  public readonly phaseName = "MoveEffectPhase";
  public move: Move;
  private virtual = false;
  protected targets: BattlerIndex[];
  protected reflected = false;

  /** The result of the hit check against each target */
  private hitChecks: HitCheckEntry[];

  /** The move history entry for the move */
  private moveHistoryEntry: TurnMove;

  /** Is this the first strike of a move? */
  private firstHit: boolean;
  /** Is this the last strike of a move? */
  private lastHit: boolean;

  /** Phases queued during moves */
  private queuedPhases: Phase[] = [];

  /**
   * @param reflected Indicates that the move was reflected by the user due to magic coat or magic bounce
   * @param virtual Indicates that the move is a virtual move (i.e. called by metronome)
   */
  constructor(battlerIndex: BattlerIndex, targets: BattlerIndex[], move: Move, reflected = false, virtual = false) {
    super(battlerIndex);
    this.move = move;
    this.virtual = virtual;

    this.reflected = reflected;
    /**
     * In double battles, if the right Pokemon selects a spread move and the left Pokemon dies
     * with no party members available to switch in, then the right Pokemon takes the index
     * of the left Pokemon and gets hit unless this is checked.
     */
    if (targets.includes(battlerIndex) && this.move.moveTarget === MoveTarget.ALL_NEAR_OTHERS) {
      const i = targets.indexOf(battlerIndex);
      targets.splice(i, i + 1);
    }
    this.targets = targets;

    this.hitChecks = Array(this.targets.length).fill([HitCheckResult.PENDING, 0]);
  }

  /**
   * Compute targets and the results of hit checks of the invoked move against all targets,
   * organized by battler index.
   *
   * **This is *not* a pure function**; it has the following side effects
   * - `this.hitChecks` - The results of the hit checks against each target
   * - `this.moveHistoryEntry` - Sets success or failure based on the hit check results
   * - user.turnData.hitCount and user.turnData.hitsLeft - Both set to 1 if the
   *   move was unsuccessful against all targets
   *
   * @returns The targets of the invoked move
   * @see {@linkcode hitCheck}
   */
  private conductHitChecks(user: Pokemon, fieldMove: boolean): Pokemon[] {
    /** All Pokemon targeted by this phase's invoked move */
    /** Whether any hit check ended in a success */
    let anySuccess = false;
    /** Whether the attack missed all of its targets */
    let allMiss = true;

    let targets = this.getTargets();

    // For field targeted moves, we only look for the first target that may magic bounce

    for (const [i, target] of targets.entries()) {
      const hitCheck = this.hitCheck(target);
      // If the move bounced and was a field targeted move,
      // then immediately stop processing other targets
      if (fieldMove && hitCheck[0] === HitCheckResult.REFLECTED) {
        targets = [target];
        this.hitChecks = [hitCheck];
        break;
      }
      if (hitCheck[0] === HitCheckResult.HIT) {
        anySuccess = true;
      } else {
        allMiss ||= hitCheck[0] === HitCheckResult.MISS;
      }
      this.hitChecks[i] = hitCheck;
    }

    if (anySuccess) {
      this.moveHistoryEntry.result = MoveResult.SUCCESS;
    } else {
      user.turnData.hitCount = 1;
      user.turnData.hitsLeft = 1;
      this.moveHistoryEntry.result = allMiss ? MoveResult.MISS : MoveResult.FAIL;
    }

    return targets;
  }

  /**
   * Queue the phaes that should occur when the target reflects the move back to the user
   * @param user - The {@linkcode Pokemon} using this phase's invoked move
   * @param target - The {@linkcode Pokemon} that is reflecting the move
   *
   */
  private queueReflectedMove(user: Pokemon, target: Pokemon): void {
    const newTargets = this.move.isMultiTarget()
      ? getMoveTargets(target, this.move.id).targets
      : [user.getBattlerIndex()];
    // TODO: ability displays should be handled by the ability
    if (!target.getTag(BattlerTagType.MAGIC_COAT)) {
      this.queuedPhases.push(
        globalScene.phaseManager.create(
          "ShowAbilityPhase",
          target.getBattlerIndex(),
          target.getPassiveAbility().hasAttr(ReflectStatusMoveAbAttr),
        ),
      );
      this.queuedPhases.push(globalScene.phaseManager.create("HideAbilityPhase"));
    }

    this.queuedPhases.push(
      globalScene.phaseManager.create(
        "MovePhase",
        target,
        newTargets,
        new PokemonMove(this.move.id, 0, 0, true),
        true,
        true,
        true,
      ),
    );
  }

  /**
   * Apply the move to each of the resolved targets.
   * @param targets - The resolved set of targets of the move
   * @throws Error if there was an unexpected hit check result
   */
  private applyToTargets(user: Pokemon, targets: Pokemon[]): void {
    let firstHit = true;
    for (const [i, target] of targets.entries()) {
      const [hitCheckResult, effectiveness] = this.hitChecks[i];
      switch (hitCheckResult) {
        case HitCheckResult.HIT:
          this.applyMoveEffects(target, effectiveness, firstHit);
          firstHit = false;
          if (isFieldTargeted(this.move)) {
            // Stop processing other targets if the move is a field move
            return;
          }
          break;
        // biome-ignore lint/suspicious/noFallthroughSwitchClause: The fallthrough is intentional
        case HitCheckResult.NO_EFFECT:
          globalScene.phaseManager.queueMessage(
            i18next.t(this.move.id === MoveId.SHEER_COLD ? "battle:hitResultImmune" : "battle:hitResultNoEffect", {
              pokemonName: getPokemonNameWithAffix(target),
            }),
          );
        case HitCheckResult.NO_EFFECT_NO_MESSAGE:
        case HitCheckResult.PROTECTED:
        case HitCheckResult.TARGET_NOT_ON_FIELD:
          applyMoveAttrs(NoEffectAttr, user, target, this.move);
          break;
        case HitCheckResult.MISS:
          globalScene.phaseManager.queueMessage(
            i18next.t("battle:attackMissed", { pokemonNameWithAffix: getPokemonNameWithAffix(target) }),
          );
          applyMoveAttrs(MissEffectAttr, user, target, this.move);
          break;
        case HitCheckResult.REFLECTED:
          this.queueReflectedMove(user, target);
          break;
        case HitCheckResult.PENDING:
        case HitCheckResult.ERROR:
          throw new Error("Unexpected hit check result");
      }
    }
  }

  public override start(): void {
    super.start();

    /** The Pokemon using this phase's invoked move */
    const user = this.getUserPokemon();

    if (!user) {
      super.end();
      return;
    }

    /** If an enemy used this move, set this as last enemy that used move or ability */
    if (!user.isPlayer()) {
      globalScene.currentBattle.lastEnemyInvolved = this.fieldIndex;
    } else {
      globalScene.currentBattle.lastPlayerInvolved = this.fieldIndex;
    }

    const isDelayedAttack = this.move.hasAttr(DelayedAttackAttr);
    /** If the user was somehow removed from the field and it's not a delayed attack, end this phase */
    if (!user.isOnField()) {
      if (!isDelayedAttack) {
        super.end();
        return;
      }
      if (!user.scene) {
        /*
         * This happens if the Pokemon that used the delayed attack gets caught and released
         * on the turn the attack would have triggered. Having access to the global scene
         * in the future may solve this entirely, so for now we just cancel the hit
         */
        super.end();
        return;
      }
    }

    /**
     * Does an effect from this move override other effects on this turn?
     * e.g. Charging moves (Fly, etc.) on their first turn of use.
     */
    const overridden = new BooleanHolder(false);
    const move = this.move;

    // Assume single target for override
    applyMoveAttrs(OverrideMoveEffectAttr, user, this.getFirstTarget() ?? null, move, overridden, this.virtual);

    // If other effects were overriden, stop this phase before they can be applied
    if (overridden.value) {
      this.end();
      return;
    }

    // Lapse `MOVE_EFFECT` effects (i.e. semi-invulnerability) when applicable
    user.lapseTags(BattlerTagLapseType.MOVE_EFFECT);

    // If the user is acting again (such as due to Instruct), reset hitsLeft/hitCount so that
    // the move executes correctly (ensures all hits of a multi-hit are properly calculated)
    if (user.turnData.hitsLeft === 0 && user.turnData.hitCount > 0 && user.turnData.extraTurns > 0) {
      user.turnData.hitsLeft = -1;
      user.turnData.hitCount = 0;
      user.turnData.extraTurns--;
    }

    /**
     * If this phase is for the first hit of the invoked move,
     * resolve the move's total hit count. This block combines the
     * effects of the move itself, Parental Bond, and Multi-Lens to do so.
     */
    if (user.turnData.hitsLeft === -1) {
      const hitCount = new NumberHolder(1);
      // Assume single target for multi hit
      applyMoveAttrs(MultiHitAttr, user, this.getFirstTarget() ?? null, move, hitCount);
      // If Parental Bond is applicable, add another hit
      applyPreAttackAbAttrs(AddSecondStrikeAbAttr, user, null, move, false, hitCount, null);
      // If Multi-Lens is applicable, add hits equal to the number of held Multi-Lenses
      applyHeldItems(ITEM_EFFECT.MULTI_HIT, { pokemon: user, moveId: move.id, count: hitCount });
      // Set the user's relevant turnData fields to reflect the final hit count
      user.turnData.hitCount = hitCount.value;
      user.turnData.hitsLeft = hitCount.value;
    }

    /*
     * Log to be entered into the user's move history once the move result is resolved.
     * Note that `result` logs whether the move was successfully
     * used in the sense of "Does it have an effect on the user?".
     */
    this.moveHistoryEntry = {
      move: this.move.id,
      targets: this.targets,
      result: MoveResult.PENDING,
      virtual: this.virtual,
    };

    const fieldMove = isFieldTargeted(move);

    const targets = this.conductHitChecks(user, fieldMove);

    this.firstHit = user.turnData.hitCount === user.turnData.hitsLeft;
    this.lastHit = user.turnData.hitsLeft === 1 || !targets.some(t => t.isActive(true));

    // Play the animation if the move was successful against any of its targets or it has a POST_TARGET effect (like self destruct)
    if (
      this.moveHistoryEntry.result === MoveResult.SUCCESS ||
      move.getAttrs(MoveEffectAttr).some(attr => attr.trigger === MoveEffectTrigger.POST_TARGET)
    ) {
      const firstTarget = this.getFirstTarget();
      new MoveAnim(
        move.id as MoveId,
        user,
        firstTarget?.getBattlerIndex() ?? BattlerIndex.ATTACKER,
        // Some moves used in mystery encounters should be played even on an empty field
        globalScene.currentBattle?.mysteryEncounter?.hasBattleAnimationsWithoutTargets ?? false,
      ).play(move.hitsSubstitute(user, firstTarget), () => this.postAnimCallback(user, targets));

      return;
    }
    this.postAnimCallback(user, targets);
  }

  /**
   * Callback to be called after the move animation is played
   */
  private postAnimCallback(user: Pokemon, targets: Pokemon[]) {
    // Add to the move history entry
    if (this.firstHit) {
      user.pushMoveHistory(this.moveHistoryEntry);
    }

    try {
      this.applyToTargets(user, targets);
    } catch (e) {
      console.warn(e.message || "Unexpected error in move effect phase");
      this.end();
      return;
    }

    if (this.queuedPhases.length) {
      globalScene.phaseManager.appendToPhase(this.queuedPhases, "MoveEndPhase");
    }
    const moveType = user.getMoveType(this.move, true);
    if (this.move.category !== MoveCategory.STATUS && !user.stellarTypesBoosted.includes(moveType)) {
      user.stellarTypesBoosted.push(moveType);
    }

    if (this.lastHit) {
      this.triggerMoveEffects(MoveEffectTrigger.POST_TARGET, user, null);
    }

    this.updateSubstitutes();
    this.end();
  }

  public override end(): void {
    const user = this.getUserPokemon();
    /**
     * If this phase isn't for the invoked move's last strike,
     * unshift another MoveEffectPhase for the next strike.
     * Otherwise, queue a message indicating the number of times the move has struck
     * (if the move has struck more than once), then apply the heal from Shell Bell
     * to the user.
     */
    if (user) {
      if (user.turnData.hitsLeft && --user.turnData.hitsLeft >= 1 && this.getFirstTarget()?.isActive()) {
        globalScene.phaseManager.unshiftPhase(this.getNewHitPhase());
      } else {
        // Queue message for number of hits made by multi-move
        // If multi-hit attack only hits once, still want to render a message
        const hitsTotal = user.turnData.hitCount - Math.max(user.turnData.hitsLeft, 0);
        if (hitsTotal > 1 || (user.turnData.hitsLeft && user.turnData.hitsLeft > 0)) {
          // If there are multiple hits, or if there are hits of the multi-hit move left
          globalScene.phaseManager.queueMessage(i18next.t("battle:attackHitsCount", { count: hitsTotal }));
        }
        applyHeldItems(ITEM_EFFECT.HIT_HEAL, { pokemon: user });
        this.getTargets().forEach(target => (target.turnData.moveEffectiveness = null));
      }
    }

    super.end();
  }

  /**
   * Applies reactive effects that occur when a Pokémon is hit.
   * (i.e. Effect Spore, Disguise, Liquid Ooze, Beak Blast)
   * @param user - The {@linkcode Pokemon} using this phase's invoked move
   * @param target - {@linkcode Pokemon} the current target of this phase's invoked move
   * @param hitResult - The {@linkcode HitResult} of the attempted move
   * @returns a `Promise` intended to be passed into a `then()` call.
   */
  protected applyOnGetHitAbEffects(user: Pokemon, target: Pokemon, hitResult: HitResult): void {
    applyPostDefendAbAttrs(PostDefendAbAttr, target, user, this.move, hitResult);
    target.lapseTags(BattlerTagLapseType.AFTER_HIT);
  }

  /**
   * Handles checking for and applying Flinches
   * @param user - The {@linkcode Pokemon} using this phase's invoked move
   * @param target - {@linkcode Pokemon} the current target of this phase's invoked move
   * @param dealsDamage - `true` if the attempted move successfully dealt damage
   * @returns a function intended to be passed into a `then()` call.
   */
  protected applyHeldItemFlinchCheck(user: Pokemon, target: Pokemon, dealsDamage: boolean): void {
    if (this.move.hasAttr(FlinchAttr)) {
      return;
    }

    if (dealsDamage && !target.hasAbilityWithAttr(IgnoreMoveEffectsAbAttr) && !this.move.hitsSubstitute(user, target)) {
      const flinched = new BooleanHolder(false);
      applyHeldItems(ITEM_EFFECT.FLINCH_CHANCE, { pokemon: user, flinched: flinched });
      if (flinched.value) {
        target.addTag(BattlerTagType.FLINCHED, undefined, this.move.id, user.id);
      }
    }
  }

  /** Return whether the target is protected by protect or a relevant conditional protection
   * @param user - The {@linkcode Pokemon} using this phase's invoked move
   * @param target - {@linkcode Pokemon} the target to check for protection
   * @param move - The {@linkcode Move} being used
   */
  private protectedCheck(user: Pokemon, target: Pokemon) {
    /** The {@linkcode ArenaTagSide} to which the target belongs */
    const targetSide = target.isPlayer() ? ArenaTagSide.PLAYER : ArenaTagSide.ENEMY;
    /** Has the invoked move been cancelled by conditional protection (e.g Quick Guard)? */
    const hasConditionalProtectApplied = new BooleanHolder(false);
    /** Does the applied conditional protection bypass Protect-ignoring effects? */
    const bypassIgnoreProtect = new BooleanHolder(false);
    /** If the move is not targeting a Pokemon on the user's side, try to apply conditional protection effects */
    if (!this.move.isAllyTarget()) {
      globalScene.arena.applyTagsForSide(
        ConditionalProtectTag,
        targetSide,
        false,
        hasConditionalProtectApplied,
        user,
        target,
        this.move.id,
        bypassIgnoreProtect,
      );
    }

    return (
      ![MoveTarget.ENEMY_SIDE, MoveTarget.BOTH_SIDES].includes(this.move.moveTarget) &&
      (bypassIgnoreProtect.value || !this.move.doesFlagEffectApply({ flag: MoveFlags.IGNORE_PROTECT, user, target })) &&
      (hasConditionalProtectApplied.value ||
        (!target.findTags(t => t instanceof DamageProtectedTag).length &&
          target.findTags(t => t instanceof ProtectedTag).find(t => target.lapseTag(t.tagType))) ||
        (this.move.category !== MoveCategory.STATUS &&
          target.findTags(t => t instanceof DamageProtectedTag).find(t => target.lapseTag(t.tagType))))
    );
  }

  /**
   * Conduct the hit check and type effectiveness for this move against the target
   *
   * Checks occur in the following order:
   * 1. if the move is self-target
   * 2. if the target is on the field
   * 3. if the target is hidden by the effects of its commander ability
   * 4. if the target is in an applicable semi-invulnerable state
   * 5. if the target has an applicable protection effect
   * 6. if the move is reflected by magic coat or magic bounce
   * 7. type effectiveness calculation, including immunities from abilities and typing
   * 9. if accuracy is checked, whether the roll passes the accuracy check
   * @param target - The {@linkcode Pokemon} targeted by the invoked move
   * @returns a {@linkcode HitCheckEntry} containing the attack's {@linkcode HitCheckResult}
   *  and {@linkcode TypeDamageMultiplier | effectiveness} against the target.
   */
  public hitCheck(target: Pokemon): HitCheckEntry {
    const user = this.getUserPokemon();
    const move = this.move;

    if (!user) {
      return [HitCheckResult.ERROR, 0];
    }

    // Moves targeting the user bypass all checks
    if (move.moveTarget === MoveTarget.USER) {
      return [HitCheckResult.HIT, 1];
    }

    const fieldTargeted = isFieldTargeted(move);

    if (!target.isActive(true) && !fieldTargeted) {
      return [HitCheckResult.TARGET_NOT_ON_FIELD, 0];
    }

    // Commander causes moves used against the target to miss
    if (
      !fieldTargeted &&
      globalScene.currentBattle.double &&
      target.getAlly()?.getTag(BattlerTagType.COMMANDED)?.getSourcePokemon() === target
    ) {
      return [HitCheckResult.MISS, 0];
    }

    /** Whether both accuracy and invulnerability checks can be skipped */
    const bypassAccAndInvuln = fieldTargeted || this.checkBypassAccAndInvuln(target);
    const semiInvulnerableTag = target.getTag(SemiInvulnerableTag);

    if (semiInvulnerableTag && !bypassAccAndInvuln && !this.checkBypassSemiInvuln(semiInvulnerableTag)) {
      return [HitCheckResult.MISS, 0];
    }

    if (!fieldTargeted && this.protectedCheck(user, target)) {
      return [HitCheckResult.PROTECTED, 0];
    }

    if (!this.reflected && move.doesFlagEffectApply({ flag: MoveFlags.REFLECTABLE, user, target })) {
      return [HitCheckResult.REFLECTED, 0];
    }

    // After the magic bounce check, field targeted moves are always successful
    if (fieldTargeted) {
      return [HitCheckResult.HIT, 1];
    }

    const cancelNoEffectMessage = new BooleanHolder(false);

    /**
     * The effectiveness of the move against the given target.
     * Accounts for type and move immunities from defensive typing, abilities, and other effects.
     */
    const effectiveness = target.getMoveEffectiveness(user, move, false, false, cancelNoEffectMessage);
    if (effectiveness === 0) {
      return [
        cancelNoEffectMessage.value ? HitCheckResult.NO_EFFECT_NO_MESSAGE : HitCheckResult.NO_EFFECT,
        effectiveness,
      ];
    }

    const moveAccuracy = move.calculateBattleAccuracy(user, target);

    // Strikes after the first in a multi-strike move are guaranteed to hit,
    // unless the move is flagged to check all hits and the user does not have Skill Link.
    if (user.turnData.hitsLeft < user.turnData.hitCount) {
      if (!move.hasFlag(MoveFlags.CHECK_ALL_HITS) || user.hasAbilityWithAttr(MaxMultiHitAbAttr)) {
        return [HitCheckResult.HIT, effectiveness];
      }
    }

    const bypassAccuracy =
      bypassAccAndInvuln ||
      target.getTag(BattlerTagType.ALWAYS_GET_HIT) ||
      (target.getTag(BattlerTagType.TELEKINESIS) && !this.move.hasAttr(OneHitKOAttr));

    if (moveAccuracy === -1 || bypassAccuracy) {
      return [HitCheckResult.HIT, effectiveness];
    }

    const accuracyMultiplier = user.getAccuracyMultiplier(target, this.move);
    const rand = user.randBattleSeedInt(100);

    if (rand < moveAccuracy * accuracyMultiplier) {
      return [HitCheckResult.HIT, effectiveness];
    }

    return [HitCheckResult.MISS, 0];
  }

  /**
   * Check whether the move should bypass *both* the accuracy *and* semi-invulnerable states.
   * @param target - The {@linkcode Pokemon} targeted by the invoked move
   * @returns `true` if the move should bypass accuracy and semi-invulnerability
   *
   * Accuracy and semi-invulnerability can be bypassed by:
   * - An ability like {@linkcode AbilityId.NO_GUARD | No Guard}
   * - A poison type using {@linkcode MoveId.TOXIC | Toxic}
   * - A move like {@linkcode MoveId.LOCK_ON | Lock-On} or {@linkcode MoveId.MIND_READER | Mind Reader}.
   * - A field-targeted move like spikes
   *
   * Does *not* check against effects {@linkcode MoveId.GLAIVE_RUSH | Glaive Rush} status (which
   * should not bypass semi-invulnerability), or interactions like Earthquake hitting against Dig,
   * (which should not bypass the accuracy check).
   *
   * @see {@linkcode hitCheck}
   */
  public checkBypassAccAndInvuln(target: Pokemon) {
    const user = this.getUserPokemon();
    if (!user) {
      return false;
    }
    if (user.hasAbilityWithAttr(AlwaysHitAbAttr) || target.hasAbilityWithAttr(AlwaysHitAbAttr)) {
      return true;
    }
    if (this.move.hasAttr(ToxicAccuracyAttr) && user.isOfType(PokemonType.POISON)) {
      return true;
    }
    // TODO: Fix lock on / mind reader check.
    if (
      user.getTag(BattlerTagType.IGNORE_ACCURACY) &&
      (user.getLastXMoves().find(() => true)?.targets || []).indexOf(target.getBattlerIndex()) !== -1
    ) {
      return true;
    }
    if (isFieldTargeted(this.move)) {
      return true;
    }
  }

  /**
   * Check whether the move is able to ignore the given `semiInvulnerableTag`
   * @param semiInvulnerableTag - The semiInvulnerable tag to check against
   * @returns `true` if the move can ignore the semi-invulnerable state
   */
  public checkBypassSemiInvuln(semiInvulnerableTag: SemiInvulnerableTag | nil): boolean {
    if (!semiInvulnerableTag) {
      return false;
    }
    const move = this.move;
    return move.getAttrs(HitsTagAttr).some(hta => hta.tagType === semiInvulnerableTag.tagType);
  }

  /** @returns The {@linkcode Pokemon} using this phase's invoked move */
  public getUserPokemon(): Pokemon | null {
    if (this.battlerIndex > BattlerIndex.ENEMY_2) {
      return globalScene.getPokemonById(this.battlerIndex);
    }
    return (this.player ? globalScene.getPlayerField() : globalScene.getEnemyField())[this.fieldIndex];
  }

  /** @returns An array of all {@linkcode Pokemon} targeted by this phase's invoked move */
  public getTargets(): Pokemon[] {
    return globalScene.getField(true).filter(p => this.targets.indexOf(p.getBattlerIndex()) > -1);
  }

  /** @returns The first target of this phase's invoked move */
  public getFirstTarget(): Pokemon | undefined {
    return this.getTargets()[0];
  }

  /**
   * Removes the given {@linkcode Pokemon} from this phase's target list
   * @param target - The {@linkcode Pokemon} to be removed
   */
  protected removeTarget(target: Pokemon): void {
    const targetIndex = this.targets.findIndex(ind => ind === target.getBattlerIndex());
    if (targetIndex !== -1) {
      this.targets.splice(
        this.targets.findIndex(ind => ind === target.getBattlerIndex()),
        1,
      );
    }
  }

  /**
   * Prevents subsequent strikes of this phase's invoked move from occurring
   * @param target - If defined, only stop subsequent strikes against this {@linkcode Pokemon}
   */
  public stopMultiHit(target?: Pokemon): void {
    // If given a specific target, remove the target from subsequent strikes
    if (target) {
      this.removeTarget(target);
    }
    const user = this.getUserPokemon();
    if (!user) {
      return;
    }
    // If no target specified, or the specified target was the last of this move's
    // targets, completely cancel all subsequent strikes.
    if (!target || this.targets.length === 0) {
      user.turnData.hitCount = 1;
      user.turnData.hitsLeft = 1;
    }
  }

  /** @returns A new `MoveEffectPhase` with the same properties as this phase */
  protected getNewHitPhase(): MoveEffectPhase {
    return new MoveEffectPhase(this.battlerIndex, this.targets, this.move, this.reflected, this.virtual);
  }

  /** Removes all substitutes that were broken by this phase's invoked move */
  protected updateSubstitutes(): void {
    const targets = this.getTargets();
    for (const target of targets) {
      const substitute = target.getTag(SubstituteTag);
      if (substitute && substitute.hp <= 0) {
        target.lapseTag(BattlerTagType.SUBSTITUTE);
      }
    }
  }

  /**
   * Triggers move effects of the given move effect trigger.
   * @param triggerType The {@linkcode MoveEffectTrigger} being applied
   * @param user The {@linkcode Pokemon} using the move
   * @param target The {@linkcode Pokemon} targeted by the move
   * @param firstTarget Whether the target is the first to be hit by the current strike
   * @param selfTarget If defined, limits the effects triggered to either self-targeted
   *  effects (if set to `true`) or targeted effects (if set to `false`).
   * @returns a `Promise` applying the relevant move effects.
   */
  protected triggerMoveEffects(
    triggerType: MoveEffectTrigger,
    user: Pokemon,
    target: Pokemon | null,
    firstTarget?: boolean | null,
    selfTarget?: boolean,
  ): void {
    applyFilteredMoveAttrs(
      (attr: MoveAttr) =>
        attr instanceof MoveEffectAttr &&
        attr.trigger === triggerType &&
        (isNullOrUndefined(selfTarget) || attr.selfTarget === selfTarget) &&
        (!attr.firstHitOnly || this.firstHit) &&
        (!attr.lastHitOnly || this.lastHit) &&
        (!attr.firstTargetOnly || (firstTarget ?? true)),
      user,
      target,
      this.move,
    );
  }

  /**
   * Applies all move effects that trigger in the event of a successful hit:
   *
   * - {@linkcode MoveEffectTrigger.PRE_APPLY | PRE_APPLY} effects`
   * - Applying damage to the target
   * - {@linkcode MoveEffectTrigger.POST_APPLY | POST_APPLY} effects
   * - Invoking {@linkcode applyOnTargetEffects} if the move does not hit a substitute
   * - Triggering form changes and emergency exit / wimp out if this is the last hit
   *
   * @param target - the {@linkcode Pokemon} hit by this phase's move.
   * @param effectiveness - The effectiveness of the move (as previously evaluated in {@linkcode hitCheck})
   * @param firstTarget - Whether this is the first target successfully struck by the move
   */
  protected applyMoveEffects(target: Pokemon, effectiveness: TypeDamageMultiplier, firstTarget: boolean): void {
    const user = this.getUserPokemon();
    if (isNullOrUndefined(user)) {
      return;
    }

    this.triggerMoveEffects(MoveEffectTrigger.PRE_APPLY, user, target);

    const hitResult = this.applyMove(user, target, effectiveness);

    this.triggerMoveEffects(MoveEffectTrigger.POST_APPLY, user, target, firstTarget, true);
    if (!this.move.hitsSubstitute(user, target)) {
      this.applyOnTargetEffects(user, target, hitResult, firstTarget);
    }
    if (this.lastHit) {
      globalScene.triggerPokemonFormChange(user, SpeciesFormChangePostMoveTrigger);

      // Multi-hit check for Wimp Out/Emergency Exit
      if (user.turnData.hitCount > 1) {
        applyPostDamageAbAttrs(PostDamageAbAttr, target, 0, target.hasPassive(), false, [], user);
      }
    }
  }

  /**
   * Sub-method of for {@linkcode applyMoveEffects} that applies damage to the target.
   *
   * @param user - The {@linkcode Pokemon} using this phase's invoked move
   * @param target - The {@linkcode Pokemon} targeted by the move
   * @param effectiveness - The effectiveness of the move against the target
   */
  protected applyMoveDamage(user: Pokemon, target: Pokemon, effectiveness: TypeDamageMultiplier): HitResult {
    const isCritical = target.getCriticalHitResult(user, this.move, false);

    /*
     * Apply stat changes from {@linkcode move} and gives it to {@linkcode source}
     * before damage calculation
     */
    applyMoveAttrs(StatChangeBeforeDmgCalcAttr, user, target, this.move);

    const { result, damage: dmg } = target.getAttackDamage({
      source: user,
      move: this.move,
      ignoreAbility: false,
      ignoreSourceAbility: false,
      ignoreAllyAbility: false,
      ignoreSourceAllyAbility: false,
      simulated: false,
      effectiveness,
      isCritical,
    });

    const typeBoost = user.findTag(
      t => t instanceof TypeBoostTag && t.boostedType === user.getMoveType(this.move),
    ) as TypeBoostTag;
    if (typeBoost?.oneUse) {
      user.removeTag(typeBoost.tagType);
    }

    const isOneHitKo = result === HitResult.ONE_HIT_KO;

    if (!dmg) {
      return result;
    }

    target.lapseTags(BattlerTagLapseType.HIT);

    const substitute = target.getTag(SubstituteTag);
    const isBlockedBySubstitute = substitute && this.move.hitsSubstitute(user, target);
    if (isBlockedBySubstitute) {
      substitute.hp -= dmg;
    } else if (!target.isPlayer() && dmg >= target.hp) {
      globalScene.applyModifiers(EnemyEndureChanceModifier, false, target);
    }

    const damage = isBlockedBySubstitute
      ? 0
      : target.damageAndUpdate(dmg, {
          result: result as DamageResult,
          ignoreFaintPhase: true,
          ignoreSegments: isOneHitKo,
          isCritical,
          source: user,
        });

    if (isCritical) {
      globalScene.phaseManager.queueMessage(i18next.t("battle:hitResultCriticalHit"));
    }

    if (damage <= 0) {
      return result;
    }

    if (user.isPlayer()) {
      globalScene.validateAchvs(DamageAchv, new NumberHolder(damage));

      if (damage > globalScene.gameData.gameStats.highestDamage) {
        globalScene.gameData.gameStats.highestDamage = damage;
      }
    }

    user.turnData.totalDamageDealt += damage;
    user.turnData.singleHitDamageDealt = damage;
    target.battleData.hitCount++;
    target.turnData.damageTaken += damage;

    target.turnData.attacksReceived.unshift({
      move: this.move.id,
      result: result as DamageResult,
      damage: damage,
      critical: isCritical,
      sourceId: user.id,
      sourceBattlerIndex: user.getBattlerIndex(),
    });

<<<<<<< HEAD
    if (user.isPlayer() && !target.isPlayer()) {
      applyHeldItems(ITEM_EFFECT.DAMAGE_MONEY_REWARD, { pokemon: user, damage: damage });
=======
    if (user.isPlayer() && target.isEnemy()) {
      globalScene.applyModifiers(DamageMoneyRewardModifier, true, user, new NumberHolder(damage));
>>>>>>> 1c4edabd
    }

    return result;
  }

  /**
   * Sub-method of {@linkcode applyMove} that handles the event of a target fainting.
   * @param user - The {@linkcode Pokemon} using this phase's invoked move
   * @param target - The {@linkcode Pokemon} that fainted
   */
  protected onFaintTarget(user: Pokemon, target: Pokemon): void {
    // set splice index here, so future scene queues happen before FaintedPhase
    globalScene.phaseManager.setPhaseQueueSplice();

    globalScene.phaseManager.unshiftNew("FaintPhase", target.getBattlerIndex(), false, user);

    target.destroySubstitute();
    target.lapseTag(BattlerTagType.COMMANDED);

    // Force `lastHit` to be true if this is a multi hit move with hits left
    // `hitsLeft` must be left as-is in order for the message displaying the number of hits
    // to display the proper number.
    // Note: When Dragon Darts' smart targeting is implemented, this logic may need to be adjusted.
    if (!this.lastHit && user.turnData.hitsLeft > 1) {
      this.lastHit = true;
    }
  }

  /**
   * Sub-method of {@linkcode applyMove} that queues the hit-result message
   * on the final strike of the move against a target
   * @param result - The {@linkcode HitResult} of the move
   */
  protected queueHitResultMessage(result: HitResult) {
    let msg: string | undefined;
    switch (result) {
      case HitResult.SUPER_EFFECTIVE:
        msg = i18next.t("battle:hitResultSuperEffective");
        break;
      case HitResult.NOT_VERY_EFFECTIVE:
        msg = i18next.t("battle:hitResultNotVeryEffective");
        break;
      case HitResult.ONE_HIT_KO:
        msg = i18next.t("battle:hitResultOneHitKO");
        break;
    }
    if (msg) {
      globalScene.phaseManager.queueMessage(msg);
    }
  }

  /** Apply the result of this phase's move to the given target
   * @param user - The {@linkcode Pokemon} using this phase's invoked move
   * @param target - The {@linkcode Pokemon} struck by the move
   * @param effectiveness - The effectiveness of the move against the target
   */
  protected applyMove(user: Pokemon, target: Pokemon, effectiveness: TypeDamageMultiplier): HitResult {
    const moveCategory = user.getMoveCategory(target, this.move);

    if (moveCategory === MoveCategory.STATUS) {
      return HitResult.STATUS;
    }

    const result = this.applyMoveDamage(user, target, effectiveness);

    if (user.turnData.hitsLeft === 1 || target.isFainted()) {
      this.queueHitResultMessage(result);
    }

    if (target.isFainted()) {
      this.onFaintTarget(user, target);
    }

    return result;
  }

  /**
   * Applies all effects aimed at the move's target.
   * To be used when the target is successfully and directly hit by the move.
   * @param user - The {@linkcode Pokemon} using the move
   * @param target - The {@linkcode Pokemon} targeted by the move
   * @param hitResult - The {@linkcode HitResult} obtained from applying the move
   * @param firstTarget - `true` if the target is the first Pokemon hit by the attack
   */
  protected applyOnTargetEffects(user: Pokemon, target: Pokemon, hitResult: HitResult, firstTarget: boolean): void {
    /** Does {@linkcode hitResult} indicate that damage was dealt to the target? */
    const dealsDamage = [
      HitResult.EFFECTIVE,
      HitResult.SUPER_EFFECTIVE,
      HitResult.NOT_VERY_EFFECTIVE,
      HitResult.ONE_HIT_KO,
    ].includes(hitResult);

    this.triggerMoveEffects(MoveEffectTrigger.POST_APPLY, user, target, firstTarget, false);
    this.applyHeldItemFlinchCheck(user, target, dealsDamage);
    this.applyOnGetHitAbEffects(user, target, hitResult);
    applyPostAttackAbAttrs(PostAttackAbAttr, user, target, this.move, hitResult);

    // We assume only enemy Pokemon are able to have the EnemyAttackStatusEffectChanceModifier from tokens
    if (!user.isPlayer() && this.move instanceof AttackMove) {
      globalScene.applyShuffledModifiers(EnemyAttackStatusEffectChanceModifier, false, target);
    }

    // Apply Grip Claw's chance to steal an item from the target
    if (this.move instanceof AttackMove) {
      globalScene.applyModifiers(ContactHeldItemTransferChanceModifier, this.player, user, target);
    }
  }
}<|MERGE_RESOLUTION|>--- conflicted
+++ resolved
@@ -892,13 +892,8 @@
       sourceBattlerIndex: user.getBattlerIndex(),
     });
 
-<<<<<<< HEAD
-    if (user.isPlayer() && !target.isPlayer()) {
+    if (user.isPlayer() && target.isEnemy()) {
       applyHeldItems(ITEM_EFFECT.DAMAGE_MONEY_REWARD, { pokemon: user, damage: damage });
-=======
-    if (user.isPlayer() && target.isEnemy()) {
-      globalScene.applyModifiers(DamageMoneyRewardModifier, true, user, new NumberHolder(damage));
->>>>>>> 1c4edabd
     }
 
     return result;
