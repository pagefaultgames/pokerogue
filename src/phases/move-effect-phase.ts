import { BattlerIndex } from "#app/battle";
<<<<<<< HEAD
import {
  applyPreAttackAbAttrs,
  AddSecondStrikeAbAttr,
  IgnoreMoveEffectsAbAttr,
  applyPostDefendAbAttrs,
  PostDefendAbAttr,
  applyPostAttackAbAttrs,
  PostAttackAbAttr,
  MaxMultiHitAbAttr,
  AlwaysHitAbAttr,
=======
import BattleScene from "#app/battle-scene";
import {
  AddSecondStrikeAbAttr,
  AlwaysHitAbAttr,
  applyPostAttackAbAttrs,
  applyPostDefendAbAttrs,
  applyPreAttackAbAttrs,
  IgnoreMoveEffectsAbAttr,
  MaxMultiHitAbAttr,
  PostAttackAbAttr,
  PostDefendAbAttr,
>>>>>>> 5e2dfa97
  TypeImmunityAbAttr,
} from "#app/data/ability";
import { ArenaTagSide, ConditionalProtectTag } from "#app/data/arena-tag";
import { MoveAnim } from "#app/data/battle-anims";
import {
  BattlerTagLapseType,
  DamageProtectedTag,
  ProtectedTag,
  SemiInvulnerableTag,
  SubstituteTag,
} from "#app/data/battler-tags";
import {
<<<<<<< HEAD
  MoveTarget,
  applyMoveAttrs,
  OverrideMoveEffectAttr,
  MultiHitAttr,
  AttackMove,
  FixedDamageAttr,
  VariableTargetAttr,
  MissEffectAttr,
  MoveFlags,
  applyFilteredMoveAttrs,
  MoveAttr,
  MoveEffectAttr,
  MoveEffectTrigger,
  MoveCategory,
  NoEffectAttr,
  HitsTagAttr,
  DelayedAttackAttr,
  OneHitKOAttr,
  ToxicAccuracyAttr,
} from "#app/data/move";
import { SpeciesFormChangePostMoveTrigger } from "#app/data/pokemon-forms";
import { BattlerTagType } from "#enums/battler-tag-type";
import { Moves } from "#enums/moves";
import Pokemon, { PokemonMove, MoveResult, HitResult } from "#app/field/pokemon";
import { getPokemonNameWithAffix } from "#app/messages";
import {
  PokemonMultiHitModifier,
  FlinchChanceModifier,
  EnemyAttackStatusEffectChanceModifier,
  ContactHeldItemTransferChanceModifier,
  HitHealModifier,
} from "#app/modifier/modifier";
import i18next from "i18next";
import { BooleanHolder, NumberHolder, executeIf } from "#app/utils";
import { PokemonPhase } from "#app/phases/pokemon-phase";
import { Type } from "#app/data/type";
=======
  applyFilteredMoveAttrs,
  applyMoveAttrs,
  AttackMove,
  FixedDamageAttr,
  HitsTagAttr,
  MissEffectAttr,
  MoveAttr,
  MoveCategory,
  MoveEffectAttr,
  MoveEffectTrigger,
  MoveFlags,
  MoveTarget,
  MultiHitAttr,
  NoEffectAttr,
  OneHitKOAttr,
  OverrideMoveEffectAttr,
  ToxicAccuracyAttr,
  VariableTargetAttr,
} from "#app/data/move";
import { SpeciesFormChangePostMoveTrigger } from "#app/data/pokemon-forms";
import { Type } from "#app/data/type";
import Pokemon, { HitResult, MoveResult, PokemonMove } from "#app/field/pokemon";
import { getPokemonNameWithAffix } from "#app/messages";
import {
  ContactHeldItemTransferChanceModifier,
  EnemyAttackStatusEffectChanceModifier,
  FlinchChanceModifier,
  HitHealModifier,
  PokemonMultiHitModifier,
} from "#app/modifier/modifier";
import { BooleanHolder, executeIf, NumberHolder } from "#app/utils";
import { BattlerTagType } from "#enums/battler-tag-type";
import { Moves } from "#enums/moves";
import i18next from "i18next";
import { PokemonPhase } from "./pokemon-phase";
>>>>>>> 5e2dfa97

export class MoveEffectPhase extends PokemonPhase {
  public move: PokemonMove;
  protected targets: BattlerIndex[];

  constructor(scene: BattleScene, battlerIndex: BattlerIndex, targets: BattlerIndex[], move: PokemonMove) {
    super(scene, battlerIndex);
    this.move = move;
    /**
     * In double battles, if the right Pokemon selects a spread move and the left Pokemon dies
     * with no party members available to switch in, then the right Pokemon takes the index
     * of the left Pokemon and gets hit unless this is checked.
     */
    if (targets.includes(battlerIndex) && this.move.getMove().moveTarget === MoveTarget.ALL_NEAR_OTHERS) {
      const i = targets.indexOf(battlerIndex);
      targets.splice(i, i + 1);
    }
    this.targets = targets;
  }

  public override start(): void {
    super.start();

    /** The Pokemon using this phase's invoked move */
    const user = this.getUserPokemon();
    /** All Pokemon targeted by this phase's invoked move */
    const targets = this.getTargets();

    if (!user) {
      return super.end();
    }

    const isDelayedAttack = this.move.getMove().hasAttr(DelayedAttackAttr);
    /** If the user was somehow removed from the field and it's not a delayed attack, end this phase */
    if (!user.isOnField() && !isDelayedAttack) {
      return super.end();
    }

    /**
     * Does an effect from this move override other effects on this turn?
     * e.g. Charging moves (Fly, etc.) on their first turn of use.
     */
    const overridden = new BooleanHolder(false);
    /** The {@linkcode Move} object from {@linkcode allMoves} invoked by this phase */
    const move = this.move.getMove();

    // Assume single target for override
    applyMoveAttrs(OverrideMoveEffectAttr, user, this.getFirstTarget() ?? null, move, overridden, this.move.virtual).then(() => {
      // If other effects were overriden, stop this phase before they can be applied
      if (overridden.value) {
        return this.end();
      }

      user.lapseTags(BattlerTagLapseType.MOVE_EFFECT);

      /**
       * If this phase is for the first hit of the invoked move,
       * resolve the move's total hit count. This block combines the
       * effects of the move itself, Parental Bond, and Multi-Lens to do so.
       */
      if (user.turnData.hitsLeft === -1) {
        const hitCount = new NumberHolder(1);
        // Assume single target for multi hit
        applyMoveAttrs(MultiHitAttr, user, this.getFirstTarget() ?? null, move, hitCount);
        // If Parental Bond is applicable, double the hit count
        applyPreAttackAbAttrs(AddSecondStrikeAbAttr, user, null, move, false, targets.length, hitCount, new NumberHolder(0));
        // If Multi-Lens is applicable, multiply the hit count by 1 + the number of Multi-Lenses held by the user
        if (move instanceof AttackMove && !move.hasAttr(FixedDamageAttr)) {
          this.scene.applyModifiers(PokemonMultiHitModifier, user.isPlayer(), user, hitCount, new NumberHolder(0));
        }
        // Set the user's relevant turnData fields to reflect the final hit count
        user.turnData.hitCount = hitCount.value;
        user.turnData.hitsLeft = hitCount.value;
      }

      /**
       * Log to be entered into the user's move history once the move result is resolved.
       * Note that `result` (a {@linkcode MoveResult}) logs whether the move was successfully
       * used in the sense of "Does it have an effect on the user?".
       */
      const moveHistoryEntry = { move: this.move.moveId, targets: this.targets, result: MoveResult.PENDING, virtual: this.move.virtual };

      /**
       * Stores results of hit checks of the invoked move against all targets, organized by battler index.
       * @see {@linkcode hitCheck}
       */
      const targetHitChecks = Object.fromEntries(targets.map(p => [ p.getBattlerIndex(), this.hitCheck(p) ]));
      const hasActiveTargets = targets.some(t => t.isActive(true));

      /** Check if the target is immune via ability to the attacking move, and NOT in semi invulnerable state */
<<<<<<< HEAD
      const isImmune = targets[0]?.hasAbilityWithAttr(TypeImmunityAbAttr)
        && (targets[0]?.getAbility()?.getAttrs(TypeImmunityAbAttr)?.[0]?.getImmuneType() === user.getMoveType(move))
=======
      const isImmune = targets[0].hasAbilityWithAttr(TypeImmunityAbAttr)
        && (targets[0].getAbility()?.getAttrs(TypeImmunityAbAttr)?.[0]?.getImmuneType() === user.getMoveType(move))
>>>>>>> 5e2dfa97
        && !targets[0].getTag(SemiInvulnerableTag);

      /**
       * If no targets are left for the move to hit (FAIL), or the invoked move is single-target
       * (and not random target) and failed the hit check against its target (MISS), log the move
       * as FAILed or MISSed (depending on the conditions above) and end this phase.
       */

      if (!hasActiveTargets || (!move.hasAttr(VariableTargetAttr) && !move.isMultiTarget() && !targetHitChecks[this.targets[0]] && !targets[0].getTag(ProtectedTag) && !isImmune)) {
        this.stopMultiHit();
        if (hasActiveTargets) {
          this.scene.queueMessage(i18next.t("battle:attackMissed", { pokemonNameWithAffix: this.getFirstTarget() ? getPokemonNameWithAffix(this.getFirstTarget()!) : "" }));
          moveHistoryEntry.result = MoveResult.MISS;
          applyMoveAttrs(MissEffectAttr, user, null, this.move.getMove());
        } else {
          this.scene.queueMessage(i18next.t("battle:attackFailed"));
          moveHistoryEntry.result = MoveResult.FAIL;
        }
        user.pushMoveHistory(moveHistoryEntry);
        return this.end();
      }

      /** All move effect attributes are chained together in this array to be applied asynchronously. */
      const applyAttrs: Promise<void>[] = [];

      const playOnEmptyField = this.scene.currentBattle?.mysteryEncounter?.hasBattleAnimationsWithoutTargets ?? false;
      // Move animation only needs one target
      new MoveAnim(move.id as Moves, user, this.getFirstTarget()!.getBattlerIndex()!, playOnEmptyField).play(this.scene, move.hitsSubstitute(user, this.getFirstTarget()!), () => {
        /** Has the move successfully hit a target (for damage) yet? */
        let hasHit: boolean = false;
        for (const target of targets) {
          // Prevent ENEMY_SIDE targeted moves from occurring twice in double battles
          if (move.moveTarget === MoveTarget.ENEMY_SIDE && target !== targets[targets.length - 1]) {
            continue;
          }

          /** The {@linkcode ArenaTagSide} to which the target belongs */
          const targetSide = target.isPlayer() ? ArenaTagSide.PLAYER : ArenaTagSide.ENEMY;
          /** Has the invoked move been cancelled by conditional protection (e.g Quick Guard)? */
          const hasConditionalProtectApplied = new BooleanHolder(false);
          /** Does the applied conditional protection bypass Protect-ignoring effects? */
          const bypassIgnoreProtect = new BooleanHolder(false);
          /** If the move is not targeting a Pokemon on the user's side, try to apply conditional protection effects */
          if (!this.move.getMove().isAllyTarget()) {
            this.scene.arena.applyTagsForSide(ConditionalProtectTag, targetSide, false, hasConditionalProtectApplied, user, target, move.id, bypassIgnoreProtect);
          }

          /** Is the target protected by Protect, etc. or a relevant conditional protection effect? */
          const isProtected = (
            bypassIgnoreProtect.value
            || !this.move.getMove().checkFlag(MoveFlags.IGNORE_PROTECT, user, target))
            && (hasConditionalProtectApplied.value
              || (!target.findTags(t => t instanceof DamageProtectedTag).length
                && target.findTags(t => t instanceof ProtectedTag).find(t => target.lapseTag(t.tagType)))
              || (this.move.getMove().category !== MoveCategory.STATUS
                && target.findTags(t => t instanceof DamageProtectedTag).find(t => target.lapseTag(t.tagType))));

          /** Is the pokemon immune due to an ablility, and also not in a semi invulnerable state?  */
          const isImmune = target.hasAbilityWithAttr(TypeImmunityAbAttr)
            && (target.getAbility()?.getAttrs(TypeImmunityAbAttr)?.[0]?.getImmuneType() === user.getMoveType(move))
            && !target.getTag(SemiInvulnerableTag);

          /**
           * If the move missed a target, stop all future hits against that target
           * and move on to the next target (if there is one).
           */
          if (!isImmune && !isProtected && !targetHitChecks[target.getBattlerIndex()]) {
            this.stopMultiHit(target);
            this.scene.queueMessage(i18next.t("battle:attackMissed", { pokemonNameWithAffix: getPokemonNameWithAffix(target) }));
            if (moveHistoryEntry.result === MoveResult.PENDING) {
              moveHistoryEntry.result = MoveResult.MISS;
            }
            user.pushMoveHistory(moveHistoryEntry);
            applyMoveAttrs(MissEffectAttr, user, null, move);
            continue;
          }

          /** Does this phase represent the invoked move's first strike? */
          const firstHit = (user.turnData.hitsLeft === user.turnData.hitCount);

          // Only log the move's result on the first strike
          if (firstHit) {
            user.pushMoveHistory(moveHistoryEntry);
          }

          /**
           * Since all fail/miss checks have applied, the move is considered successfully applied.
           * It's worth noting that if the move has no effect or is protected against, this assignment
           * is overwritten and the move is logged as a FAIL.
           */
          moveHistoryEntry.result = MoveResult.SUCCESS;

          /**
           * Stores the result of applying the invoked move to the target.
           * If the target is protected, the result is always `NO_EFFECT`.
           * Otherwise, the hit result is based on type effectiveness, immunities,
           * and other factors that may negate the attack or status application.
           *
           * Internally, the call to {@linkcode Pokemon.apply} is where damage is calculated
           * (for attack moves) and the target's HP is updated. However, this isn't
           * made visible to the user until the resulting {@linkcode DamagePhase}
           * is invoked.
           */
          const hitResult = !isProtected ? target.apply(user, move) : HitResult.NO_EFFECT;

          /** Does {@linkcode hitResult} indicate that damage was dealt to the target? */
          const dealsDamage = [
            HitResult.EFFECTIVE,
            HitResult.SUPER_EFFECTIVE,
            HitResult.NOT_VERY_EFFECTIVE,
            HitResult.ONE_HIT_KO
          ].includes(hitResult);

          /** Is this target the first one hit by the move on its current strike? */
          const firstTarget = dealsDamage && !hasHit;
          if (firstTarget) {
            hasHit = true;
          }

          /**
           * If the move has no effect on the target (i.e. the target is protected or immune),
           * change the logged move result to FAIL.
           */
          if (hitResult === HitResult.NO_EFFECT) {
            moveHistoryEntry.result = MoveResult.FAIL;
          }

          /** Does this phase represent the invoked move's last strike? */
          const lastHit = (user.turnData.hitsLeft === 1 || !this.getFirstTarget()?.isActive());

          /**
           * If the user can change forms by using the invoked move,
           * it only changes forms after the move's last hit
           * (see Relic Song's interaction with Parental Bond when used by Meloetta).
           */
          if (lastHit) {
            this.scene.triggerPokemonFormChange(user, SpeciesFormChangePostMoveTrigger);
          }

          /**
           * Create a Promise that applys *all* effects from the invoked move's MoveEffectAttrs.
           * These are ordered by trigger type (see {@linkcode MoveEffectTrigger}), and each trigger
           * type requires different conditions to be met with respect to the move's hit result.
           */
<<<<<<< HEAD
          applyAttrs.push(new Promise(resolve => {
            // Apply all effects with PRE_MOVE triggers (if the target isn't immune to the move)
            applyFilteredMoveAttrs((attr: MoveAttr) => attr instanceof MoveEffectAttr && attr.trigger === MoveEffectTrigger.PRE_APPLY && (!attr.firstHitOnly || firstHit) && (!attr.lastHitOnly || lastHit) && hitResult !== HitResult.NO_EFFECT,
              user, target, move).then(() => {
              // All other effects require the move to not have failed or have been cancelled to trigger
              if (hitResult !== HitResult.FAIL) {
                /**
                 * If the invoked move's effects are meant to trigger during the move's "charge turn,"
                 * ignore all effects after this point.
                 * Otherwise, apply all self-targeted POST_APPLY effects.
                 */
                applyFilteredMoveAttrs((attr: MoveAttr) => attr instanceof MoveEffectAttr && attr.trigger === MoveEffectTrigger.POST_APPLY
                      && attr.selfTarget && (!attr.firstHitOnly || firstHit) && (!attr.lastHitOnly || lastHit), user, target, move).then(() => {
                  // All effects past this point require the move to have hit the target
                  if (hitResult !== HitResult.NO_EFFECT) {
                    // Apply all non-self-targeted POST_APPLY effects
                    applyFilteredMoveAttrs((attr: MoveAttr) => attr instanceof MoveEffectAttr && (attr as MoveEffectAttr).trigger === MoveEffectTrigger.POST_APPLY
                        && !(attr as MoveEffectAttr).selfTarget && (!attr.firstHitOnly || firstHit) && (!attr.lastHitOnly || lastHit), user, target, this.move.getMove()).then(() => {
                      /**
                       * If the move hit, and the target doesn't have Shield Dust,
                       * apply the chance to flinch the target gained from King's Rock
                       */
                      if (dealsDamage && !target.hasAbilityWithAttr(IgnoreMoveEffectsAbAttr) && !move.hitsSubstitute(user, target)) {
                        const flinched = new BooleanHolder(false);
                        user.scene.applyModifiers(FlinchChanceModifier, user.isPlayer(), user, flinched);
                        if (flinched.value) {
                          target.addTag(BattlerTagType.FLINCHED, undefined, this.move.moveId, user.id);
                        }
                      }
                      // If the move was not protected against, apply all HIT effects
                      executeIf(!isProtected, () => applyFilteredMoveAttrs((attr: MoveAttr) => attr instanceof MoveEffectAttr && (attr as MoveEffectAttr).trigger === MoveEffectTrigger.HIT
                            && (!attr.firstHitOnly || firstHit) && (!attr.lastHitOnly || lastHit) && (!attr.firstTargetOnly || firstTarget), user, target, this.move.getMove()).then(() => {
                        // Apply the target's post-defend ability effects (as long as the target is active or can otherwise apply them)
                        return executeIf(!target.isFainted() || target.canApplyAbility(), () => applyPostDefendAbAttrs(PostDefendAbAttr, target, user, this.move.getMove(), hitResult).then(() => {
                          // Only apply the following effects if the move was not deflected by a substitute
                          if (move.hitsSubstitute(user, target)) {
                            return resolve();
                          }

                          // If the invoked move is an enemy attack, apply the enemy's status effect-inflicting tokens
                          if (!user.isPlayer() && this.move.getMove() instanceof AttackMove) {
                            user.scene.applyShuffledModifiers(this.scene, EnemyAttackStatusEffectChanceModifier, false, target);
                          }
                          target.lapseTags(BattlerTagLapseType.AFTER_HIT);

                        })).then(() => {
                          // Apply the user's post-attack ability effects
                          applyPostAttackAbAttrs(PostAttackAbAttr, user, target, this.move.getMove(), hitResult).then(() => {
                            /**
                             * If the invoked move is an attack, apply the user's chance to
                             * steal an item from the target granted by Grip Claw
                             */
                            if (this.move.getMove() instanceof AttackMove) {
                              this.scene.applyModifiers(ContactHeldItemTransferChanceModifier, this.player, user, target);
                            }
                            resolve();
                          });
                        });
                      })
                      ).then(() => resolve());
                    });
                  } else {
                    applyMoveAttrs(NoEffectAttr, user, null, move).then(() => resolve());
                  }
                });
              } else {
                resolve();
              }
            });
          }));
=======
          const k = new Promise<void>((resolve) => {
            //Start promise chain and apply PRE_APPLY move attributes
            let promiseChain: Promise<void | null> = applyFilteredMoveAttrs((attr: MoveAttr) =>
              attr instanceof MoveEffectAttr
              && attr.trigger === MoveEffectTrigger.PRE_APPLY
              && (!attr.firstHitOnly || firstHit)
              && (!attr.lastHitOnly || lastHit)
              && hitResult !== HitResult.NO_EFFECT, user, target, move);

            /** Don't complete if the move failed */
            if (hitResult === HitResult.FAIL) {
              return resolve();
            }

            /** Apply Move/Ability Effects in correct order */
            promiseChain = promiseChain
              .then(this.applySelfTargetEffects(user, target, firstHit, lastHit));

            if (hitResult !== HitResult.NO_EFFECT) {
              promiseChain
                .then(this.applyPostApplyEffects(user, target, firstHit, lastHit))
                .then(this.applyHeldItemFlinchCheck(user, target, dealsDamage))
                .then(this.applySuccessfulAttackEffects(user, target, firstHit, lastHit, !!isProtected, hitResult, firstTarget))
                .then(() => resolve());
            } else {
              promiseChain
                .then(() => applyMoveAttrs(NoEffectAttr, user, null, move))
                .then(resolve);
            }
          });

          applyAttrs.push(k);
>>>>>>> 5e2dfa97
        }

        // Apply the move's POST_TARGET effects on the move's last hit, after all targeted effects have resolved
        const postTarget = (user.turnData.hitsLeft === 1 || !this.getFirstTarget()?.isActive()) ?
          applyFilteredMoveAttrs((attr: MoveAttr) => attr instanceof MoveEffectAttr && attr.trigger === MoveEffectTrigger.POST_TARGET, user, null, move) :
          null;

        if (postTarget) {
          if (applyAttrs.length) { // If there is a pending asynchronous move effect, do this after
            applyAttrs[applyAttrs.length - 1].then(() => postTarget);
          } else { // Otherwise, push a new asynchronous move effect
            applyAttrs.push(postTarget);
          }
        }

        // Wait for all move effects to finish applying, then end this phase
        Promise.allSettled(applyAttrs).then(() => {
          /**
           * Remove the target's substitute (if it exists and has expired)
           * after all targeted effects have applied.
           * This prevents blocked effects from applying until after this hit resolves.
           */
          targets.forEach(target => {
            const substitute = target.getTag(SubstituteTag);
            if (substitute && substitute.hp <= 0) {
              target.lapseTag(BattlerTagType.SUBSTITUTE);
            }
          });
          this.end();
        });
      });
    });
  }

  public override end(): void {
    const user = this.getUserPokemon();
    /**
     * If this phase isn't for the invoked move's last strike,
     * unshift another MoveEffectPhase for the next strike.
     * Otherwise, queue a message indicating the number of times the move has struck
     * (if the move has struck more than once), then apply the heal from Shell Bell
     * to the user.
     */
    if (user) {
      if (user.turnData.hitsLeft && --user.turnData.hitsLeft >= 1 && this.getFirstTarget()?.isActive()) {
        this.scene.unshiftPhase(this.getNewHitPhase());
      } else {
        // Queue message for number of hits made by multi-move
        // If multi-hit attack only hits once, still want to render a message
        const hitsTotal = user.turnData.hitCount - Math.max(user.turnData.hitsLeft, 0);
        if (hitsTotal > 1 || (user.turnData.hitsLeft && user.turnData.hitsLeft > 0)) {
          // If there are multiple hits, or if there are hits of the multi-hit move left
          this.scene.queueMessage(i18next.t("battle:attackHitsCount", { count: hitsTotal }));
        }
        this.scene.applyModifiers(HitHealModifier, this.player, user);
        // Clear all cached move effectiveness values among targets
        this.getTargets().forEach((target) => target.turnData.moveEffectiveness = null);
      }
    }

    super.end();
  }

  /**
<<<<<<< HEAD
   * Resolves whether this phase's invoked move hits or misses the given target
   * @param target {@linkcode Pokemon} the Pokemon targeted by the invoked move
   * @returns `true` if the move does not miss the target; `false` otherwise
   */
  hitCheck(target: Pokemon): boolean {
=======
   * Apply self-targeted effects that trigger `POST_APPLY`
   *
   * @param user - The {@linkcode Pokemon} using this phase's invoked move
   * @param target - {@linkcode Pokemon} the current target of this phase's invoked move
   * @param firstHit - `true` if this is the first hit in a multi-hit attack
   * @param lastHit - `true` if this is the last hit in a multi-hit attack
   * @returns a function intended to be passed into a `then()` call.
   */
  protected applySelfTargetEffects(user: Pokemon, target: Pokemon, firstHit: boolean, lastHit: boolean): () => Promise<void | null> {
    return () => applyFilteredMoveAttrs((attr: MoveAttr) =>
      attr instanceof MoveEffectAttr
      && attr.trigger === MoveEffectTrigger.POST_APPLY
      && attr.selfTarget
      && (!attr.firstHitOnly || firstHit)
      && (!attr.lastHitOnly || lastHit), user, target, this.move.getMove());
  }

  /**
   * Applies non-self-targeted effects that trigger `POST_APPLY`
   * (i.e. Smelling Salts curing Paralysis, and the forced switch from U-Turn, Dragon Tail, etc)
   * @param user - The {@linkcode Pokemon} using this phase's invoked move
   * @param target - {@linkcode Pokemon} the current target of this phase's invoked move
   * @param firstHit - `true` if this is the first hit in a multi-hit attack
   * @param lastHit - `true` if this is the last hit in a multi-hit attack
   * @returns a function intended to be passed into a `then()` call.
   */
  protected applyPostApplyEffects(user: Pokemon, target: Pokemon, firstHit: boolean, lastHit: boolean): () => Promise<void | null> {
    return () => applyFilteredMoveAttrs((attr: MoveAttr) =>
      attr instanceof MoveEffectAttr
      && attr.trigger === MoveEffectTrigger.POST_APPLY
      && !attr.selfTarget
      && (!attr.firstHitOnly || firstHit)
      && (!attr.lastHitOnly || lastHit), user, target, this.move.getMove());
  }

  /**
   * Applies effects that trigger on HIT
   * (i.e. Final Gambit, Power-Up Punch, Drain Punch)
   * @param user - The {@linkcode Pokemon} using this phase's invoked move
   * @param target - {@linkcode Pokemon} the current target of this phase's invoked move
   * @param firstHit - `true` if this is the first hit in a multi-hit attack
   * @param lastHit - `true` if this is the last hit in a multi-hit attack
   * @param firstTarget - `true` if {@linkcode target} is the first target hit by this strike of {@linkcode move}
   * @returns a function intended to be passed into a `then()` call.
   */
  protected applyOnHitEffects(user: Pokemon, target: Pokemon, firstHit : boolean, lastHit: boolean, firstTarget: boolean): Promise<void> {
    return applyFilteredMoveAttrs((attr: MoveAttr) =>
      attr instanceof MoveEffectAttr
      && attr.trigger === MoveEffectTrigger.HIT
      && (!attr.firstHitOnly || firstHit)
      && (!attr.lastHitOnly || lastHit)
      && (!attr.firstTargetOnly || firstTarget), user, target, this.move.getMove());
  }

  /**
   * Applies reactive effects that occur when a Pokémon is hit.
   * (i.e. Effect Spore, Disguise, Liquid Ooze, Beak Blast)
   * @param user - The {@linkcode Pokemon} using this phase's invoked move
   * @param target - {@linkcode Pokemon} the current target of this phase's invoked move
   * @param hitResult - The {@linkcode HitResult} of the attempted move
   * @returns a `Promise` intended to be passed into a `then()` call.
   */
  protected applyOnGetHitAbEffects(user: Pokemon, target: Pokemon, hitResult: HitResult): Promise<void | null> {
    return executeIf(!target.isFainted() || target.canApplyAbility(), () =>
      applyPostDefendAbAttrs(PostDefendAbAttr, target, user, this.move.getMove(), hitResult)
        .then(() => {

          if (!this.move.getMove().hitsSubstitute(user, target)) {
            if (!user.isPlayer() && this.move.getMove() instanceof AttackMove) {
              user.scene.applyShuffledModifiers(this.scene, EnemyAttackStatusEffectChanceModifier, false, target);
            }

            target.lapseTags(BattlerTagLapseType.AFTER_HIT);
          }

        })
    );
  }

  /**
   * Applies all effects and attributes that require a move to connect with a target,
   * namely reactive effects like Weak Armor, on-hit effects like that of Power-Up Punch, and item stealing effects
   * @param user - The {@linkcode Pokemon} using this phase's invoked move
   * @param target - {@linkcode Pokemon} the current target of this phase's invoked move
   * @param firstHit - `true` if this is the first hit in a multi-hit attack
   * @param lastHit - `true` if this is the last hit in a multi-hit attack
   * @param isProtected - `true` if the target is protected by effects such as Protect
   * @param hitResult - The {@linkcode HitResult} of the attempted move
   * @param firstTarget - `true` if {@linkcode target} is the first target hit by this strike of {@linkcode move}
   * @returns a function intended to be passed into a `then()` call.
   */
  protected applySuccessfulAttackEffects(user: Pokemon, target: Pokemon, firstHit : boolean, lastHit: boolean, isProtected : boolean, hitResult: HitResult, firstTarget: boolean) : () => Promise<void | null> {
    return () => executeIf(!isProtected, () =>
      this.applyOnHitEffects(user, target, firstHit, lastHit, firstTarget).then(() =>
        this.applyOnGetHitAbEffects(user, target, hitResult)).then(() =>
        applyPostAttackAbAttrs(PostAttackAbAttr, user, target, this.move.getMove(), hitResult)).then(() => {  // Item Stealing Effects

        if (this.move.getMove() instanceof AttackMove) {
          this.scene.applyModifiers(ContactHeldItemTransferChanceModifier, this.player, user, target);
        }
      })
    );
  }

  /**
   * Handles checking for and applying Flinches
   * @param user - The {@linkcode Pokemon} using this phase's invoked move
   * @param target - {@linkcode Pokemon} the current target of this phase's invoked move
   * @param dealsDamage - `true` if the attempted move successfully dealt damage
   * @returns a function intended to be passed into a `then()` call.
   */
  protected applyHeldItemFlinchCheck(user: Pokemon, target: Pokemon, dealsDamage: boolean) : () => void {
    return () => {
      if (dealsDamage && !target.hasAbilityWithAttr(IgnoreMoveEffectsAbAttr) && !this.move.getMove().hitsSubstitute(user, target)) {
        const flinched = new BooleanHolder(false);
        user.scene.applyModifiers(FlinchChanceModifier, user.isPlayer(), user, flinched);
        if (flinched.value) {
          target.addTag(BattlerTagType.FLINCHED, undefined, this.move.moveId, user.id);
        }
      }
    };
  }

  /**
   * Resolves whether this phase's invoked move hits the given target
   * @param target - The {@linkcode Pokemon} targeted by the invoked move
   * @returns `true` if the move hits the target
   */
  public hitCheck(target: Pokemon): boolean {
>>>>>>> 5e2dfa97
    // Moves targeting the user and entry hazards can't miss
    if ([ MoveTarget.USER, MoveTarget.ENEMY_SIDE ].includes(this.move.getMove().moveTarget)) {
      return true;
    }

    const user = this.getUserPokemon()!; // TODO: is this bang correct?

    // Hit check only calculated on first hit for multi-hit moves unless flag is set to check all hits.
    // However, if an ability with the MaxMultiHitAbAttr, namely Skill Link, is present, act as a normal
    // multi-hit move and proceed with all hits
    if (user.turnData.hitsLeft < user.turnData.hitCount) {
      if (!this.move.getMove().hasFlag(MoveFlags.CHECK_ALL_HITS) || user.hasAbilityWithAttr(MaxMultiHitAbAttr)) {
        return true;
      }
    }

    if (user.hasAbilityWithAttr(AlwaysHitAbAttr) || target.hasAbilityWithAttr(AlwaysHitAbAttr)) {
      return true;
    }

    // If the user should ignore accuracy on a target, check who the user targeted last turn and see if they match
    if (user.getTag(BattlerTagType.IGNORE_ACCURACY) && (user.getLastXMoves().find(() => true)?.targets || []).indexOf(target.getBattlerIndex()) !== -1) {
      return true;
    }

    if (target.getTag(BattlerTagType.ALWAYS_GET_HIT)) {
      return true;
    }

    if (target.getTag(BattlerTagType.TELEKINESIS) && !target.getTag(SemiInvulnerableTag) && !this.move.getMove().hasAttr(OneHitKOAttr)) {
      return true;
    }

    const semiInvulnerableTag = target.getTag(SemiInvulnerableTag);
    if (semiInvulnerableTag
        && !this.move.getMove().getAttrs(HitsTagAttr).some(hta => hta.tagType === semiInvulnerableTag.tagType)
        && !(this.move.getMove().hasAttr(ToxicAccuracyAttr) && user.isOfType(Type.POISON))
    ) {
      return false;
    }

    const moveAccuracy = this.move.getMove().calculateBattleAccuracy(user, target);

    if (moveAccuracy === -1) {
      return true;
    }

    const accuracyMultiplier = user.getAccuracyMultiplier(target, this.move.getMove());
    const rand = user.randSeedInt(100);

    return rand < (moveAccuracy * accuracyMultiplier);
  }

  /** @returns The {@linkcode Pokemon} using this phase's invoked move */
  public getUserPokemon(): Pokemon | undefined {
    if (this.battlerIndex > BattlerIndex.ENEMY_2) {
      return this.scene.getPokemonById(this.battlerIndex) ?? undefined;
    }
    return (this.player ? this.scene.getPlayerField() : this.scene.getEnemyField())[this.fieldIndex];
  }

  /** @returns An array of all {@linkcode Pokemon} targeted by this phase's invoked move */
  public getTargets(): Pokemon[] {
    return this.scene.getField(true).filter(p => this.targets.indexOf(p.getBattlerIndex()) > -1);
  }

  /** @returns The first target of this phase's invoked move */
  public getFirstTarget(): Pokemon | undefined {
    return this.getTargets()[0];
  }

  /**
   * Removes the given {@linkcode Pokemon} from this phase's target list
   * @param target - The {@linkcode Pokemon} to be removed
   */
  protected removeTarget(target: Pokemon): void {
    const targetIndex = this.targets.findIndex(ind => ind === target.getBattlerIndex());
    if (targetIndex !== -1) {
      this.targets.splice(this.targets.findIndex(ind => ind === target.getBattlerIndex()), 1);
    }
  }

  /**
   * Prevents subsequent strikes of this phase's invoked move from occurring
   * @param target {@linkcode Pokemon} if defined, only stop subsequent
   * strikes against this Pokemon
   */
  public stopMultiHit(target?: Pokemon): void {
    // If given a specific target, remove the target from subsequent strikes
    if (target) {
      this.removeTarget(target);
    }
    const user = this.getUserPokemon();
    if (!user) {
      return;
    }
    // If no target specified, or the specified target was the last of this move's
    // targets, completely cancel all subsequent strikes.
    if (!target || this.targets.length === 0 ) {
      user.turnData.hitCount = 1;
      user.turnData.hitsLeft = 1;
    }
  }

  /** @returns A new `MoveEffectPhase` with the same properties as this phase */
  protected getNewHitPhase(): MoveEffectPhase {
    return new MoveEffectPhase(this.scene, this.battlerIndex, this.targets, this.move);
  }
}<|MERGE_RESOLUTION|>--- conflicted
+++ resolved
@@ -1,16 +1,4 @@
 import { BattlerIndex } from "#app/battle";
-<<<<<<< HEAD
-import {
-  applyPreAttackAbAttrs,
-  AddSecondStrikeAbAttr,
-  IgnoreMoveEffectsAbAttr,
-  applyPostDefendAbAttrs,
-  PostDefendAbAttr,
-  applyPostAttackAbAttrs,
-  PostAttackAbAttr,
-  MaxMultiHitAbAttr,
-  AlwaysHitAbAttr,
-=======
 import BattleScene from "#app/battle-scene";
 import {
   AddSecondStrikeAbAttr,
@@ -22,7 +10,6 @@
   MaxMultiHitAbAttr,
   PostAttackAbAttr,
   PostDefendAbAttr,
->>>>>>> 5e2dfa97
   TypeImmunityAbAttr,
 } from "#app/data/ability";
 import { ArenaTagSide, ConditionalProtectTag } from "#app/data/arena-tag";
@@ -35,47 +22,10 @@
   SubstituteTag,
 } from "#app/data/battler-tags";
 import {
-<<<<<<< HEAD
-  MoveTarget,
-  applyMoveAttrs,
-  OverrideMoveEffectAttr,
-  MultiHitAttr,
-  AttackMove,
-  FixedDamageAttr,
-  VariableTargetAttr,
-  MissEffectAttr,
-  MoveFlags,
-  applyFilteredMoveAttrs,
-  MoveAttr,
-  MoveEffectAttr,
-  MoveEffectTrigger,
-  MoveCategory,
-  NoEffectAttr,
-  HitsTagAttr,
-  DelayedAttackAttr,
-  OneHitKOAttr,
-  ToxicAccuracyAttr,
-} from "#app/data/move";
-import { SpeciesFormChangePostMoveTrigger } from "#app/data/pokemon-forms";
-import { BattlerTagType } from "#enums/battler-tag-type";
-import { Moves } from "#enums/moves";
-import Pokemon, { PokemonMove, MoveResult, HitResult } from "#app/field/pokemon";
-import { getPokemonNameWithAffix } from "#app/messages";
-import {
-  PokemonMultiHitModifier,
-  FlinchChanceModifier,
-  EnemyAttackStatusEffectChanceModifier,
-  ContactHeldItemTransferChanceModifier,
-  HitHealModifier,
-} from "#app/modifier/modifier";
-import i18next from "i18next";
-import { BooleanHolder, NumberHolder, executeIf } from "#app/utils";
-import { PokemonPhase } from "#app/phases/pokemon-phase";
-import { Type } from "#app/data/type";
-=======
   applyFilteredMoveAttrs,
   applyMoveAttrs,
   AttackMove,
+  DelayedAttackAttr,
   FixedDamageAttr,
   HitsTagAttr,
   MissEffectAttr,
@@ -103,12 +53,11 @@
   HitHealModifier,
   PokemonMultiHitModifier,
 } from "#app/modifier/modifier";
+import { PokemonPhase } from "#app/phases/pokemon-phase";
 import { BooleanHolder, executeIf, NumberHolder } from "#app/utils";
 import { BattlerTagType } from "#enums/battler-tag-type";
 import { Moves } from "#enums/moves";
 import i18next from "i18next";
-import { PokemonPhase } from "./pokemon-phase";
->>>>>>> 5e2dfa97
 
 export class MoveEffectPhase extends PokemonPhase {
   public move: PokemonMove;
@@ -199,13 +148,8 @@
       const hasActiveTargets = targets.some(t => t.isActive(true));
 
       /** Check if the target is immune via ability to the attacking move, and NOT in semi invulnerable state */
-<<<<<<< HEAD
       const isImmune = targets[0]?.hasAbilityWithAttr(TypeImmunityAbAttr)
         && (targets[0]?.getAbility()?.getAttrs(TypeImmunityAbAttr)?.[0]?.getImmuneType() === user.getMoveType(move))
-=======
-      const isImmune = targets[0].hasAbilityWithAttr(TypeImmunityAbAttr)
-        && (targets[0].getAbility()?.getAttrs(TypeImmunityAbAttr)?.[0]?.getImmuneType() === user.getMoveType(move))
->>>>>>> 5e2dfa97
         && !targets[0].getTag(SemiInvulnerableTag);
 
       /**
@@ -350,78 +294,6 @@
            * These are ordered by trigger type (see {@linkcode MoveEffectTrigger}), and each trigger
            * type requires different conditions to be met with respect to the move's hit result.
            */
-<<<<<<< HEAD
-          applyAttrs.push(new Promise(resolve => {
-            // Apply all effects with PRE_MOVE triggers (if the target isn't immune to the move)
-            applyFilteredMoveAttrs((attr: MoveAttr) => attr instanceof MoveEffectAttr && attr.trigger === MoveEffectTrigger.PRE_APPLY && (!attr.firstHitOnly || firstHit) && (!attr.lastHitOnly || lastHit) && hitResult !== HitResult.NO_EFFECT,
-              user, target, move).then(() => {
-              // All other effects require the move to not have failed or have been cancelled to trigger
-              if (hitResult !== HitResult.FAIL) {
-                /**
-                 * If the invoked move's effects are meant to trigger during the move's "charge turn,"
-                 * ignore all effects after this point.
-                 * Otherwise, apply all self-targeted POST_APPLY effects.
-                 */
-                applyFilteredMoveAttrs((attr: MoveAttr) => attr instanceof MoveEffectAttr && attr.trigger === MoveEffectTrigger.POST_APPLY
-                      && attr.selfTarget && (!attr.firstHitOnly || firstHit) && (!attr.lastHitOnly || lastHit), user, target, move).then(() => {
-                  // All effects past this point require the move to have hit the target
-                  if (hitResult !== HitResult.NO_EFFECT) {
-                    // Apply all non-self-targeted POST_APPLY effects
-                    applyFilteredMoveAttrs((attr: MoveAttr) => attr instanceof MoveEffectAttr && (attr as MoveEffectAttr).trigger === MoveEffectTrigger.POST_APPLY
-                        && !(attr as MoveEffectAttr).selfTarget && (!attr.firstHitOnly || firstHit) && (!attr.lastHitOnly || lastHit), user, target, this.move.getMove()).then(() => {
-                      /**
-                       * If the move hit, and the target doesn't have Shield Dust,
-                       * apply the chance to flinch the target gained from King's Rock
-                       */
-                      if (dealsDamage && !target.hasAbilityWithAttr(IgnoreMoveEffectsAbAttr) && !move.hitsSubstitute(user, target)) {
-                        const flinched = new BooleanHolder(false);
-                        user.scene.applyModifiers(FlinchChanceModifier, user.isPlayer(), user, flinched);
-                        if (flinched.value) {
-                          target.addTag(BattlerTagType.FLINCHED, undefined, this.move.moveId, user.id);
-                        }
-                      }
-                      // If the move was not protected against, apply all HIT effects
-                      executeIf(!isProtected, () => applyFilteredMoveAttrs((attr: MoveAttr) => attr instanceof MoveEffectAttr && (attr as MoveEffectAttr).trigger === MoveEffectTrigger.HIT
-                            && (!attr.firstHitOnly || firstHit) && (!attr.lastHitOnly || lastHit) && (!attr.firstTargetOnly || firstTarget), user, target, this.move.getMove()).then(() => {
-                        // Apply the target's post-defend ability effects (as long as the target is active or can otherwise apply them)
-                        return executeIf(!target.isFainted() || target.canApplyAbility(), () => applyPostDefendAbAttrs(PostDefendAbAttr, target, user, this.move.getMove(), hitResult).then(() => {
-                          // Only apply the following effects if the move was not deflected by a substitute
-                          if (move.hitsSubstitute(user, target)) {
-                            return resolve();
-                          }
-
-                          // If the invoked move is an enemy attack, apply the enemy's status effect-inflicting tokens
-                          if (!user.isPlayer() && this.move.getMove() instanceof AttackMove) {
-                            user.scene.applyShuffledModifiers(this.scene, EnemyAttackStatusEffectChanceModifier, false, target);
-                          }
-                          target.lapseTags(BattlerTagLapseType.AFTER_HIT);
-
-                        })).then(() => {
-                          // Apply the user's post-attack ability effects
-                          applyPostAttackAbAttrs(PostAttackAbAttr, user, target, this.move.getMove(), hitResult).then(() => {
-                            /**
-                             * If the invoked move is an attack, apply the user's chance to
-                             * steal an item from the target granted by Grip Claw
-                             */
-                            if (this.move.getMove() instanceof AttackMove) {
-                              this.scene.applyModifiers(ContactHeldItemTransferChanceModifier, this.player, user, target);
-                            }
-                            resolve();
-                          });
-                        });
-                      })
-                      ).then(() => resolve());
-                    });
-                  } else {
-                    applyMoveAttrs(NoEffectAttr, user, null, move).then(() => resolve());
-                  }
-                });
-              } else {
-                resolve();
-              }
-            });
-          }));
-=======
           const k = new Promise<void>((resolve) => {
             //Start promise chain and apply PRE_APPLY move attributes
             let promiseChain: Promise<void | null> = applyFilteredMoveAttrs((attr: MoveAttr) =>
@@ -454,7 +326,6 @@
           });
 
           applyAttrs.push(k);
->>>>>>> 5e2dfa97
         }
 
         // Apply the move's POST_TARGET effects on the move's last hit, after all targeted effects have resolved
@@ -519,13 +390,6 @@
   }
 
   /**
-<<<<<<< HEAD
-   * Resolves whether this phase's invoked move hits or misses the given target
-   * @param target {@linkcode Pokemon} the Pokemon targeted by the invoked move
-   * @returns `true` if the move does not miss the target; `false` otherwise
-   */
-  hitCheck(target: Pokemon): boolean {
-=======
    * Apply self-targeted effects that trigger `POST_APPLY`
    *
    * @param user - The {@linkcode Pokemon} using this phase's invoked move
@@ -655,7 +519,6 @@
    * @returns `true` if the move hits the target
    */
   public hitCheck(target: Pokemon): boolean {
->>>>>>> 5e2dfa97
     // Moves targeting the user and entry hazards can't miss
     if ([ MoveTarget.USER, MoveTarget.ENEMY_SIDE ].includes(this.move.getMove().moveTarget)) {
       return true;
