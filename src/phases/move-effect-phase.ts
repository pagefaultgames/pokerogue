--- conflicted
+++ resolved
@@ -89,8 +89,97 @@
     this.hitChecks = new Array(this.targets.length).fill([HitCheckResult.PENDING, 0]);
   }
 
-<<<<<<< HEAD
-=======
+  public override start(): void {
+    super.start();
+
+    /** The Pokemon using this phase's invoked move */
+    const user = this.getUserPokemon();
+    if (!user) {
+      super.end();
+      return;
+    }
+
+    /** If an enemy used this move, set this as last enemy that used move or ability */
+    if (!user.isPlayer()) {
+      globalScene.currentBattle.lastEnemyInvolved = this.fieldIndex;
+    } else {
+      globalScene.currentBattle.lastPlayerInvolved = this.fieldIndex;
+    }
+
+    const move = this.move;
+
+    /**
+     * Does an effect from this move override other effects on this turn?
+     * e.g. Charging moves (Fly, etc.) on their first turn of use.
+     */
+    const overridden = new BooleanHolder(false);
+
+    // Apply effects to override a move effect.
+    // Assuming single target here works as this is (currently)
+    // only used for Future Sight, calling and Pledge moves.
+    // TODO: change if any other move effect overrides are introduced
+    applyMoveAttrs("OverrideMoveEffectAttr", user, this.getFirstTarget() ?? null, move, overridden, this.useMode);
+
+    // If other effects were overriden, stop this phase before they can be applied
+    if (overridden.value) {
+      this.end();
+      return;
+    }
+
+    // Lapse `MOVE_EFFECT` effects (i.e. semi-invulnerability) when applicable
+    user.lapseTags(BattlerTagLapseType.MOVE_EFFECT);
+
+    /**
+     * If this phase is for the first hit of the invoked move,
+     * resolve the move's total hit count. This block combines the
+     * effects of the move itself, Parental Bond, and Multi-Lens to do so.
+     */
+    if (user.turnData.hitsLeft === -1) {
+      const hitCount = new NumberHolder(1);
+      // Assume single target for multi hit
+      applyMoveAttrs("MultiHitAttr", user, this.getFirstTarget() ?? null, move, hitCount);
+      // If Parental Bond is applicable, add another hit
+      applyAbAttrs("AddSecondStrikeAbAttr", { pokemon: user, move, hitCount, opponent: this.getFirstTarget() });
+      // If Multi-Lens is applicable, add hits equal to the number of held Multi-Lenses
+      globalScene.applyModifiers(PokemonMultiHitModifier, user.isPlayer(), user, move.id, hitCount);
+      // Set the user's relevant turnData fields to reflect the final hit count
+      user.turnData.hitCount = hitCount.value;
+      user.turnData.hitsLeft = hitCount.value;
+    }
+
+    this.moveHistoryEntry = {
+      move: this.move.id,
+      targets: this.targets,
+      result: MoveResult.PENDING,
+      useMode: this.useMode,
+    };
+
+    const fieldMove = isFieldTargeted(move);
+
+    const targets = this.conductHitChecks(user, fieldMove);
+
+    this.firstHit = user.turnData.hitCount === user.turnData.hitsLeft;
+    this.lastHit = user.turnData.hitsLeft === 1 || !targets.some(t => t.isActive(true));
+
+    // Play the animation if the move was successful against any of its targets or it has a POST_TARGET effect (like self destruct)
+    if (
+      this.moveHistoryEntry.result === MoveResult.SUCCESS
+      || move.getAttrs("MoveEffectAttr").some(attr => attr.trigger === MoveEffectTrigger.POST_TARGET)
+    ) {
+      const firstTarget = this.getFirstTarget();
+      new MoveAnim(
+        move.id as MoveId,
+        user,
+        firstTarget?.getBattlerIndex() ?? BattlerIndex.ATTACKER,
+        // Some moves used in mystery encounters should be played even on an empty field
+        globalScene.currentBattle?.mysteryEncounter?.hasBattleAnimationsWithoutTargets ?? false,
+      ).play(move.hitsSubstitute(user, firstTarget), () => this.postAnimCallback(user, targets));
+
+      return;
+    }
+    this.postAnimCallback(user, targets);
+  }
+
   /**
    * Compute targets and the results of hit checks of the invoked move against all targets,
    * organized by battler index.
@@ -145,33 +234,34 @@
   }
 
   /**
-   * Queue the phases that should occur when the target reflects the move back to the user
-   * @param user - The {@linkcode Pokemon} using this phase's invoked move
-   * @param target - The {@linkcode Pokemon} that is reflecting the move
-   * TODO: Rework this to use `onApply` of Magic Coat
-   */
-  private queueReflectedMove(user: Pokemon, target: Pokemon): void {
-    const newTargets = this.move.isMultiTarget()
-      ? getMoveTargets(target, this.move.id).targets
-      : [user.getBattlerIndex()];
-    // TODO: ability displays should be handled by the ability
-    if (!target.getTag(BattlerTagType.MAGIC_COAT)) {
-      globalScene.phaseManager.unshiftNew(
-        "ShowAbilityPhase",
-        target.getBattlerIndex(),
-        target.getPassiveAbility().hasAttr("ReflectStatusMoveAbAttr"),
-      );
-      globalScene.phaseManager.unshiftNew("HideAbilityPhase");
-    }
-
-    globalScene.phaseManager.unshiftNew(
-      "MovePhase",
-      target,
-      newTargets,
-      new PokemonMove(this.move.id),
-      MoveUseMode.REFLECTED,
-      MovePhaseTimingModifier.FIRST,
-    );
+   * Callback to be called after the move animation is played
+   */
+  private postAnimCallback(user: Pokemon, targets: Pokemon[]) {
+    // Add to the move history entry
+    if (this.firstHit && this.useMode !== MoveUseMode.DELAYED_ATTACK) {
+      user.pushMoveHistory(this.moveHistoryEntry);
+      applyAbAttrs("ExecutedMoveAbAttr", { pokemon: user });
+    }
+
+    try {
+      this.applyToTargets(user, targets);
+    } catch (e) {
+      console.warn(e.message || "Unexpected error in move effect phase");
+      this.end();
+      return;
+    }
+
+    const moveType = user.getMoveType(this.move, true);
+    if (this.move.category !== MoveCategory.STATUS && !user.stellarTypesBoosted.includes(moveType)) {
+      user.stellarTypesBoosted.push(moveType);
+    }
+
+    if (this.lastHit) {
+      this.triggerMoveEffects(MoveEffectTrigger.POST_TARGET, user, null);
+    }
+
+    this.updateSubstitutes();
+    this.end();
   }
 
   /**
@@ -220,227 +310,6 @@
     }
   }
 
->>>>>>> 407ad49a
-  public override start(): void {
-    super.start();
-
-    /** The Pokemon using this phase's invoked move */
-    const user = this.getUserPokemon();
-    if (!user) {
-      super.end();
-      return;
-    }
-
-    /** If an enemy used this move, set this as last enemy that used move or ability */
-    if (!user.isPlayer()) {
-      globalScene.currentBattle.lastEnemyInvolved = this.fieldIndex;
-    } else {
-      globalScene.currentBattle.lastPlayerInvolved = this.fieldIndex;
-    }
-
-    const move = this.move;
-
-    /**
-     * Does an effect from this move override other effects on this turn?
-     * e.g. Charging moves (Fly, etc.) on their first turn of use.
-     */
-    const overridden = new BooleanHolder(false);
-
-    // Apply effects to override a move effect.
-    // Assuming single target here works as this is (currently)
-    // only used for Future Sight, calling and Pledge moves.
-    // TODO: change if any other move effect overrides are introduced
-    applyMoveAttrs("OverrideMoveEffectAttr", user, this.getFirstTarget() ?? null, move, overridden, this.useMode);
-
-    // If other effects were overriden, stop this phase before they can be applied
-    if (overridden.value) {
-      this.end();
-      return;
-    }
-
-    // Lapse `MOVE_EFFECT` effects (i.e. semi-invulnerability) when applicable
-    user.lapseTags(BattlerTagLapseType.MOVE_EFFECT);
-
-    /**
-     * If this phase is for the first hit of the invoked move,
-     * resolve the move's total hit count. This block combines the
-     * effects of the move itself, Parental Bond, and Multi-Lens to do so.
-     */
-    if (user.turnData.hitsLeft === -1) {
-      const hitCount = new NumberHolder(1);
-      // Assume single target for multi hit
-      applyMoveAttrs("MultiHitAttr", user, this.getFirstTarget() ?? null, move, hitCount);
-      // If Parental Bond is applicable, add another hit
-      applyAbAttrs("AddSecondStrikeAbAttr", { pokemon: user, move, hitCount, opponent: this.getFirstTarget() });
-      // If Multi-Lens is applicable, add hits equal to the number of held Multi-Lenses
-      globalScene.applyModifiers(PokemonMultiHitModifier, user.isPlayer(), user, move.id, hitCount);
-      // Set the user's relevant turnData fields to reflect the final hit count
-      user.turnData.hitCount = hitCount.value;
-      user.turnData.hitsLeft = hitCount.value;
-    }
-
-    this.moveHistoryEntry = {
-      move: this.move.id,
-      targets: this.targets,
-      result: MoveResult.PENDING,
-      useMode: this.useMode,
-    };
-
-    const fieldMove = isFieldTargeted(move);
-
-    const targets = this.conductHitChecks(user, fieldMove);
-
-    this.firstHit = user.turnData.hitCount === user.turnData.hitsLeft;
-    this.lastHit = user.turnData.hitsLeft === 1 || !targets.some(t => t.isActive(true));
-
-    // Play the animation if the move was successful against any of its targets or it has a POST_TARGET effect (like self destruct)
-    if (
-      this.moveHistoryEntry.result === MoveResult.SUCCESS
-      || move.getAttrs("MoveEffectAttr").some(attr => attr.trigger === MoveEffectTrigger.POST_TARGET)
-    ) {
-      const firstTarget = this.getFirstTarget();
-      new MoveAnim(
-        move.id as MoveId,
-        user,
-        firstTarget?.getBattlerIndex() ?? BattlerIndex.ATTACKER,
-        // Some moves used in mystery encounters should be played even on an empty field
-        globalScene.currentBattle?.mysteryEncounter?.hasBattleAnimationsWithoutTargets ?? false,
-      ).play(move.hitsSubstitute(user, firstTarget), () => this.postAnimCallback(user, targets));
-
-      return;
-    }
-    this.postAnimCallback(user, targets);
-  }
-
-  /**
-   * Compute targets and the results of hit checks of the invoked move against all targets,
-   * organized by battler index.
-   *
-   * **This is *not* a pure function**; it has the following side effects
-   * - `this.hitChecks` - The results of the hit checks against each target
-   * - `this.moveHistoryEntry` - Sets success or failure based on the hit check results
-   * - user.turnData.hitCount and user.turnData.hitsLeft - Both set to 1 if the
-   *   move was unsuccessful against all targets
-   *
-   * @returns The targets of the invoked move
-   * @see {@linkcode hitCheck}
-   */
-  private conductHitChecks(user: Pokemon, fieldMove: boolean): Pokemon[] {
-    /** All Pokemon targeted by this phase's invoked move */
-    /** Whether any hit check ended in a success */
-    let anySuccess = false;
-    /** Whether the attack missed all of its targets */
-    let allMiss = true;
-
-    let targets = this.getTargets();
-
-    // For field targeted moves, we only look for the first target that may magic bounce
-
-    for (const [i, target] of targets.entries()) {
-      const hitCheck = this.hitCheck(target);
-      // If the move bounced and was a field targeted move,
-      // then immediately stop processing other targets
-      if (fieldMove && hitCheck[0] === HitCheckResult.REFLECTED) {
-        targets = [target];
-        this.hitChecks = [hitCheck];
-        break;
-      }
-      if (hitCheck[0] === HitCheckResult.HIT) {
-        anySuccess = true;
-      } else {
-        allMiss ||= hitCheck[0] === HitCheckResult.MISS;
-      }
-      this.hitChecks[i] = hitCheck;
-    }
-
-    if (anySuccess) {
-      this.moveHistoryEntry.result = MoveResult.SUCCESS;
-    } else {
-      user.turnData.hitCount = 1;
-      user.turnData.hitsLeft = 1;
-      this.moveHistoryEntry.result = allMiss ? MoveResult.MISS : MoveResult.FAIL;
-    }
-
-    return targets;
-  }
-
-  /**
-   * Callback to be called after the move animation is played
-   */
-  private postAnimCallback(user: Pokemon, targets: Pokemon[]) {
-    // Add to the move history entry
-    if (this.firstHit && this.useMode !== MoveUseMode.DELAYED_ATTACK) {
-      user.pushMoveHistory(this.moveHistoryEntry);
-      applyAbAttrs("ExecutedMoveAbAttr", { pokemon: user });
-    }
-
-    try {
-      this.applyToTargets(user, targets);
-    } catch (e) {
-      console.warn(e.message || "Unexpected error in move effect phase");
-      this.end();
-      return;
-    }
-
-    const moveType = user.getMoveType(this.move, true);
-    if (this.move.category !== MoveCategory.STATUS && !user.stellarTypesBoosted.includes(moveType)) {
-      user.stellarTypesBoosted.push(moveType);
-    }
-
-    if (this.lastHit) {
-      this.triggerMoveEffects(MoveEffectTrigger.POST_TARGET, user, null);
-    }
-
-    this.updateSubstitutes();
-    this.end();
-  }
-
-  /**
-   * Apply the move to each of the resolved targets.
-   * @param targets - The resolved set of targets of the move
-   * @throws Error if there was an unexpected hit check result
-   */
-  private applyToTargets(user: Pokemon, targets: Pokemon[]): void {
-    let firstHit = true;
-    for (const [i, target] of targets.entries()) {
-      const [hitCheckResult, effectiveness] = this.hitChecks[i];
-      switch (hitCheckResult) {
-        case HitCheckResult.HIT:
-          this.applyMoveEffects(target, effectiveness, firstHit);
-          firstHit = false;
-          if (isFieldTargeted(this.move)) {
-            // Stop processing other targets if the move is a field move
-            return;
-          }
-          break;
-        // biome-ignore lint/suspicious/noFallthroughSwitchClause: The fallthrough is intentional
-        case HitCheckResult.NO_EFFECT:
-          globalScene.phaseManager.queueMessage(
-            i18next.t(this.move.id === MoveId.SHEER_COLD ? "battle:hitResultImmune" : "battle:hitResultNoEffect", {
-              pokemonName: getPokemonNameWithAffix(target),
-            }),
-          );
-        case HitCheckResult.NO_EFFECT_NO_MESSAGE:
-        case HitCheckResult.PROTECTED:
-        case HitCheckResult.TARGET_NOT_ON_FIELD:
-          applyMoveAttrs("NoEffectAttr", user, target, this.move);
-          break;
-        case HitCheckResult.MISS:
-          globalScene.phaseManager.queueMessage(
-            i18next.t("battle:attackMissed", { pokemonNameWithAffix: getPokemonNameWithAffix(target) }),
-          );
-          applyMoveAttrs("MissEffectAttr", user, target, this.move);
-          break;
-        case HitCheckResult.REFLECTED:
-          this.queueReflectedMove(user, target);
-          break;
-        case HitCheckResult.PENDING:
-        case HitCheckResult.ERROR:
-          throw new Error("Unexpected hit check result");
-      }
-    }
-  }
-
   /**
    * Queue the phases that should occur when the target reflects the move back to the user
    * @param user - The {@linkcode Pokemon} using this phase's invoked move
