import BattleScene from "#app/battle-scene";
import { BattlerIndex } from "#app/battle";
import { applyPreAttackAbAttrs, AddSecondStrikeAbAttr, IgnoreMoveEffectsAbAttr, applyPostDefendAbAttrs, PostDefendAbAttr, applyPostAttackAbAttrs, PostAttackAbAttr, MaxMultiHitAbAttr, AlwaysHitAbAttr, TypeImmunityAbAttr } from "#app/data/ability";
import { ArenaTagSide, ConditionalProtectTag } from "#app/data/arena-tag";
import { MoveAnim } from "#app/data/battle-anims";
import { BattlerTagLapseType, DamageProtectedTag, ProtectedTag, SemiInvulnerableTag, SubstituteTag } from "#app/data/battler-tags";
import { MoveTarget, applyMoveAttrs, OverrideMoveEffectAttr, MultiHitAttr, AttackMove, FixedDamageAttr, VariableTargetAttr, MissEffectAttr, MoveFlags, applyFilteredMoveAttrs, MoveAttr, MoveEffectAttr, OneHitKOAttr, MoveEffectTrigger, MoveCategory, NoEffectAttr, HitsTagAttr, ToxicAccuracyAttr } from "#app/data/move";
import { SpeciesFormChangePostMoveTrigger } from "#app/data/pokemon-forms";
import { BattlerTagType } from "#app/enums/battler-tag-type";
import { Moves } from "#app/enums/moves";
import Pokemon, { PokemonMove, MoveResult, HitResult } from "#app/field/pokemon";
import { getPokemonNameWithAffix } from "#app/messages";
import { PokemonMultiHitModifier, FlinchChanceModifier, EnemyAttackStatusEffectChanceModifier, ContactHeldItemTransferChanceModifier, HitHealModifier } from "#app/modifier/modifier";
import i18next from "i18next";
import * as Utils from "#app/utils";
import { PokemonPhase } from "./pokemon-phase";
import { Type } from "#app/data/type";

export class MoveEffectPhase extends PokemonPhase {
  public move: PokemonMove;
  protected targets: BattlerIndex[];

  constructor(scene: BattleScene, battlerIndex: BattlerIndex, targets: BattlerIndex[], move: PokemonMove) {
    super(scene, battlerIndex);
    this.move = move;
    /**
     * In double battles, if the right Pokemon selects a spread move and the left Pokemon dies
     * with no party members available to switch in, then the right Pokemon takes the index
     * of the left Pokemon and gets hit unless this is checked.
     */
    if (targets.includes(battlerIndex) && this.move.getMove().moveTarget === MoveTarget.ALL_NEAR_OTHERS) {
      const i = targets.indexOf(battlerIndex);
      targets.splice(i, i + 1);
    }
    this.targets = targets;
  }

  start() {
    super.start();

    /** The Pokemon using this phase's invoked move */
    const user = this.getUserPokemon();
    /** All Pokemon targeted by this phase's invoked move */
    const targets = this.getTargets();

    /** If the user was somehow removed from the field, end this phase */
    if (!user?.isOnField()) {
      return super.end();
    }

    /**
     * Does an effect from this move override other effects on this turn?
     * e.g. Charging moves (Fly, etc.) on their first turn of use.
     */
    const overridden = new Utils.BooleanHolder(false);
    /** The {@linkcode Move} object from {@linkcode allMoves} invoked by this phase */
    const move = this.move.getMove();

    // Assume single target for override
    applyMoveAttrs(OverrideMoveEffectAttr, user, this.getTarget() ?? null, move, overridden, this.move.virtual).then(() => {
      // If other effects were overriden, stop this phase before they can be applied
      if (overridden.value) {
        return this.end();
      }

      user.lapseTags(BattlerTagLapseType.MOVE_EFFECT);

      /**
       * If this phase is for the first hit of the invoked move,
       * resolve the move's total hit count. This block combines the
       * effects of the move itself, Parental Bond, and Multi-Lens to do so.
       */
      if (user.turnData.hitsLeft === -1) {
        const hitCount = new Utils.IntegerHolder(1);
        // Assume single target for multi hit
        applyMoveAttrs(MultiHitAttr, user, this.getTarget() ?? null, move, hitCount);
        // If Parental Bond is applicable, double the hit count
        applyPreAttackAbAttrs(AddSecondStrikeAbAttr, user, null, move, false, targets.length, hitCount, new Utils.IntegerHolder(0));
        // If Multi-Lens is applicable, multiply the hit count by 1 + the number of Multi-Lenses held by the user
        if (move instanceof AttackMove && !move.hasAttr(FixedDamageAttr)) {
          this.scene.applyModifiers(PokemonMultiHitModifier, user.isPlayer(), user, hitCount, new Utils.IntegerHolder(0));
        }
        // Set the user's relevant turnData fields to reflect the final hit count
        user.turnData.hitCount = hitCount.value;
        user.turnData.hitsLeft = hitCount.value;
      }

      /**
       * Log to be entered into the user's move history once the move result is resolved.
       * Note that `result` (a {@linkcode MoveResult}) logs whether the move was successfully
       * used in the sense of "Does it have an effect on the user?".
       */
      const moveHistoryEntry = { move: this.move.moveId, targets: this.targets, result: MoveResult.PENDING, virtual: this.move.virtual };

      /**
       * Stores results of hit checks of the invoked move against all targets, organized by battler index.
       * @see {@linkcode hitCheck}
       */
      const targetHitChecks = Object.fromEntries(targets.map(p => [ p.getBattlerIndex(), this.hitCheck(p) ]));
      const hasActiveTargets = targets.some(t => t.isActive(true));

      /** Check if the target is immune via ability to the attacking move, and NOT in semi invulnerable state */
      const isImmune = targets[0].hasAbilityWithAttr(TypeImmunityAbAttr) && (targets[0].getAbility()?.getAttrs(TypeImmunityAbAttr)?.[0]?.getImmuneType() === user.getMoveType(move))
          && !targets[0].getTag(SemiInvulnerableTag);

      /**
       * If no targets are left for the move to hit (FAIL), or the invoked move is single-target
       * (and not random target) and failed the hit check against its target (MISS), log the move
       * as FAILed or MISSed (depending on the conditions above) and end this phase.
       */
      if (!hasActiveTargets || (!move.hasAttr(VariableTargetAttr) && !move.isMultiTarget() && !targetHitChecks[this.targets[0]] && !targets[0].getTag(ProtectedTag) && !isImmune)) {
        this.stopMultiHit();
        if (hasActiveTargets) {
          this.scene.queueMessage(i18next.t("battle:attackMissed", { pokemonNameWithAffix: this.getTarget() ? getPokemonNameWithAffix(this.getTarget()!) : "" }));
          moveHistoryEntry.result = MoveResult.MISS;
          applyMoveAttrs(MissEffectAttr, user, null, move);
        } else {
          this.scene.queueMessage(i18next.t("battle:attackFailed"));
          moveHistoryEntry.result = MoveResult.FAIL;
        }
        user.pushMoveHistory(moveHistoryEntry);
        return this.end();
      }

      /** All move effect attributes are chained together in this array to be applied asynchronously. */
      const applyAttrs: Promise<void>[] = [];

      const playOnEmptyField = this.scene.currentBattle?.mysteryEncounter?.hasBattleAnimationsWithoutTargets ?? false;
      // Move animation only needs one target
      new MoveAnim(move.id as Moves, user, this.getTarget()!.getBattlerIndex()!, playOnEmptyField).play(this.scene, move.hitsSubstitute(user, this.getTarget()!), () => {
        /** Has the move successfully hit a target (for damage) yet? */
        let hasHit: boolean = false;
        for (const target of targets) {

          /** The {@linkcode ArenaTagSide} to which the target belongs */
          const targetSide = target.isPlayer() ? ArenaTagSide.PLAYER : ArenaTagSide.ENEMY;
          /** Has the invoked move been cancelled by conditional protection (e.g Quick Guard)? */
          const hasConditionalProtectApplied = new Utils.BooleanHolder(false);
          /** Does the applied conditional protection bypass Protect-ignoring effects? */
          const bypassIgnoreProtect = new Utils.BooleanHolder(false);
          /** If the move is not targeting a Pokemon on the user's side, try to apply conditional protection effects */
          if (!this.move.getMove().isAllyTarget()) {
            this.scene.arena.applyTagsForSide(ConditionalProtectTag, targetSide, false, hasConditionalProtectApplied, user, target, move.id, bypassIgnoreProtect);
          }

          /** Is the target protected by Protect, etc. or a relevant conditional protection effect? */
          const isProtected = (bypassIgnoreProtect.value || !this.move.getMove().checkFlag(MoveFlags.IGNORE_PROTECT, user, target))
              && (hasConditionalProtectApplied.value || (!target.findTags(t => t instanceof DamageProtectedTag).length && target.findTags(t => t instanceof ProtectedTag).find(t => target.lapseTag(t.tagType)))
              || (this.move.getMove().category !== MoveCategory.STATUS && target.findTags(t => t instanceof DamageProtectedTag).find(t => target.lapseTag(t.tagType))));

          /** Is the pokemon immune due to an ablility, and also not in a semi invulnerable state?  */
          const isImmune = target.hasAbilityWithAttr(TypeImmunityAbAttr) && (target.getAbility()?.getAttrs(TypeImmunityAbAttr)?.[0]?.getImmuneType() === user.getMoveType(move))
              && !target.getTag(SemiInvulnerableTag);

          /** Is the target hidden by the effects of its Commander ability? */
          const isCommanding = this.scene.currentBattle.double && target.getAlly()?.getTag(BattlerTagType.COMMANDED)?.getSourcePokemon(this.scene) === target;

          /**
<<<<<<< HEAD
             * If the move missed a target, stop all future hits against that target
             * and move on to the next target (if there is one).
             */
          if (isCommanding || (!isImmune && !isProtected && !targetHitChecks[target.getBattlerIndex()])) {
=======
           * If the move missed a target, stop all future hits against that target
           * and move on to the next target (if there is one).
           */
          if (!isImmune && !isProtected && !targetHitChecks[target.getBattlerIndex()]) {
>>>>>>> 414e0a54
            this.stopMultiHit(target);
            this.scene.queueMessage(i18next.t("battle:attackMissed", { pokemonNameWithAffix: getPokemonNameWithAffix(target) }));
            if (moveHistoryEntry.result === MoveResult.PENDING) {
              moveHistoryEntry.result = MoveResult.MISS;
            }
            user.pushMoveHistory(moveHistoryEntry);
            applyMoveAttrs(MissEffectAttr, user, null, move);
            continue;
          }

          /** Does this phase represent the invoked move's first strike? */
          const firstHit = (user.turnData.hitsLeft === user.turnData.hitCount);

          // Only log the move's result on the first strike
          if (firstHit) {
            user.pushMoveHistory(moveHistoryEntry);
          }

          /**
           * Since all fail/miss checks have applied, the move is considered successfully applied.
           * It's worth noting that if the move has no effect or is protected against, this assignment
           * is overwritten and the move is logged as a FAIL.
           */
          moveHistoryEntry.result = MoveResult.SUCCESS;

          /**
           * Stores the result of applying the invoked move to the target.
           * If the target is protected, the result is always `NO_EFFECT`.
           * Otherwise, the hit result is based on type effectiveness, immunities,
           * and other factors that may negate the attack or status application.
           *
           * Internally, the call to {@linkcode Pokemon.apply} is where damage is calculated
           * (for attack moves) and the target's HP is updated. However, this isn't
           * made visible to the user until the resulting {@linkcode DamagePhase}
           * is invoked.
           */
          const hitResult = !isProtected ? target.apply(user, move) : HitResult.NO_EFFECT;

          /** Does {@linkcode hitResult} indicate that damage was dealt to the target? */
          const dealsDamage = [
            HitResult.EFFECTIVE,
            HitResult.SUPER_EFFECTIVE,
            HitResult.NOT_VERY_EFFECTIVE,
            HitResult.ONE_HIT_KO
          ].includes(hitResult);

          /** Is this target the first one hit by the move on its current strike? */
          const firstTarget = dealsDamage && !hasHit;
          if (firstTarget) {
            hasHit = true;
          }

          /**
           * If the move has no effect on the target (i.e. the target is protected or immune),
           * change the logged move result to FAIL.
           */
          if (hitResult === HitResult.NO_EFFECT) {
            moveHistoryEntry.result = MoveResult.FAIL;
          }

          /** Does this phase represent the invoked move's last strike? */
          const lastHit = (user.turnData.hitsLeft === 1 || !this.getTarget()?.isActive());

          /**
           * If the user can change forms by using the invoked move,
           * it only changes forms after the move's last hit
           * (see Relic Song's interaction with Parental Bond when used by Meloetta).
           */
          if (lastHit) {
            this.scene.triggerPokemonFormChange(user, SpeciesFormChangePostMoveTrigger);
          }

          /**
           * Create a Promise that applys *all* effects from the invoked move's MoveEffectAttrs.
           * These are ordered by trigger type (see {@linkcode MoveEffectTrigger}), and each trigger
           * type requires different conditions to be met with respect to the move's hit result.
           */
          applyAttrs.push(new Promise(resolve => {
            // Apply all effects with PRE_MOVE triggers (if the target isn't immune to the move)
            applyFilteredMoveAttrs((attr: MoveAttr) => attr instanceof MoveEffectAttr && attr.trigger === MoveEffectTrigger.PRE_APPLY && (!attr.firstHitOnly || firstHit) && (!attr.lastHitOnly || lastHit) && hitResult !== HitResult.NO_EFFECT,
              user, target, move).then(() => {
              // All other effects require the move to not have failed or have been cancelled to trigger
              if (hitResult !== HitResult.FAIL) {
                /**
                 * If the invoked move's effects are meant to trigger during the move's "charge turn,"
                 * ignore all effects after this point.
                 * Otherwise, apply all self-targeted POST_APPLY effects.
                 */
                applyFilteredMoveAttrs((attr: MoveAttr) => attr instanceof MoveEffectAttr && attr.trigger === MoveEffectTrigger.POST_APPLY
                      && attr.selfTarget && (!attr.firstHitOnly || firstHit) && (!attr.lastHitOnly || lastHit), user, target, move).then(() => {
                  // All effects past this point require the move to have hit the target
                  if (hitResult !== HitResult.NO_EFFECT) {
                    // Apply all non-self-targeted POST_APPLY effects
                    applyFilteredMoveAttrs((attr: MoveAttr) => attr instanceof MoveEffectAttr && (attr as MoveEffectAttr).trigger === MoveEffectTrigger.POST_APPLY
                        && !(attr as MoveEffectAttr).selfTarget && (!attr.firstHitOnly || firstHit) && (!attr.lastHitOnly || lastHit), user, target, this.move.getMove()).then(() => {
                      /**
                       * If the move hit, and the target doesn't have Shield Dust,
                       * apply the chance to flinch the target gained from King's Rock
                       */
                      if (dealsDamage && !target.hasAbilityWithAttr(IgnoreMoveEffectsAbAttr) && !move.hitsSubstitute(user, target)) {
                        const flinched = new Utils.BooleanHolder(false);
                        user.scene.applyModifiers(FlinchChanceModifier, user.isPlayer(), user, flinched);
                        if (flinched.value) {
                          target.addTag(BattlerTagType.FLINCHED, undefined, this.move.moveId, user.id);
                        }
                      }
                      // If the move was not protected against, apply all HIT effects
                      Utils.executeIf(!isProtected, () => applyFilteredMoveAttrs((attr: MoveAttr) => attr instanceof MoveEffectAttr && (attr as MoveEffectAttr).trigger === MoveEffectTrigger.HIT
                            && (!attr.firstHitOnly || firstHit) && (!attr.lastHitOnly || lastHit) && (!attr.firstTargetOnly || firstTarget), user, target, this.move.getMove()).then(() => {
                        // Apply the target's post-defend ability effects (as long as the target is active or can otherwise apply them)
                        return Utils.executeIf(!target.isFainted() || target.canApplyAbility(), () => applyPostDefendAbAttrs(PostDefendAbAttr, target, user, this.move.getMove(), hitResult).then(() => {
                          // Only apply the following effects if the move was not deflected by a substitute
                          if (move.hitsSubstitute(user, target)) {
                            return resolve();
                          }

                          // If the invoked move is an enemy attack, apply the enemy's status effect-inflicting tokens
                          if (!user.isPlayer() && this.move.getMove() instanceof AttackMove) {
                            user.scene.applyShuffledModifiers(this.scene, EnemyAttackStatusEffectChanceModifier, false, target);
                          }
                          target.lapseTags(BattlerTagLapseType.AFTER_HIT);

                        })).then(() => {
                          // Apply the user's post-attack ability effects
                          applyPostAttackAbAttrs(PostAttackAbAttr, user, target, this.move.getMove(), hitResult).then(() => {
                            /**
                             * If the invoked move is an attack, apply the user's chance to
                             * steal an item from the target granted by Grip Claw
                             */
                            if (this.move.getMove() instanceof AttackMove) {
                              this.scene.applyModifiers(ContactHeldItemTransferChanceModifier, this.player, user, target);
                            }
                            resolve();
                          });
                        });
                      })
                      ).then(() => resolve());
                    });
                  } else {
                    applyMoveAttrs(NoEffectAttr, user, null, move).then(() => resolve());
                  }
                });
              } else {
                resolve();
              }
            });
          }));
        }
        // Apply the move's POST_TARGET effects on the move's last hit, after all targeted effects have resolved
        const postTarget = (user.turnData.hitsLeft === 1 || !this.getTarget()?.isActive()) ?
          applyFilteredMoveAttrs((attr: MoveAttr) => attr instanceof MoveEffectAttr && attr.trigger === MoveEffectTrigger.POST_TARGET, user, null, move) :
          null;

        if (!!postTarget) {
          if (applyAttrs.length) { // If there is a pending asynchronous move effect, do this after
            applyAttrs[applyAttrs.length - 1]?.then(() => postTarget);
          } else { // Otherwise, push a new asynchronous move effect
            applyAttrs.push(postTarget);
          }
        }

        // Wait for all move effects to finish applying, then end this phase
        Promise.allSettled(applyAttrs).then(() => {
          /**
           * Remove the target's substitute (if it exists and has expired)
           * after all targeted effects have applied.
           * This prevents blocked effects from applying until after this hit resolves.
           */
          targets.forEach(target => {
            const substitute = target.getTag(SubstituteTag);
            if (!!substitute && substitute.hp <= 0) {
              target.lapseTag(BattlerTagType.SUBSTITUTE);
            }
          });
          this.end();
        });
      });
    });
  }

  end() {
    const user = this.getUserPokemon();
    /**
     * If this phase isn't for the invoked move's last strike,
     * unshift another MoveEffectPhase for the next strike.
     * Otherwise, queue a message indicating the number of times the move has struck
     * (if the move has struck more than once), then apply the heal from Shell Bell
     * to the user.
     */
    if (user) {
      if (user.turnData.hitsLeft && --user.turnData.hitsLeft >= 1 && this.getTarget()?.isActive()) {
        this.scene.unshiftPhase(this.getNewHitPhase());
      } else {
        // Queue message for number of hits made by multi-move
        // If multi-hit attack only hits once, still want to render a message
        const hitsTotal = user.turnData.hitCount - Math.max(user.turnData.hitsLeft, 0);
        if (hitsTotal > 1 || (user.turnData.hitsLeft && user.turnData.hitsLeft > 0)) {
          // If there are multiple hits, or if there are hits of the multi-hit move left
          this.scene.queueMessage(i18next.t("battle:attackHitsCount", { count: hitsTotal }));
        }
        this.scene.applyModifiers(HitHealModifier, this.player, user);
        // Clear all cached move effectiveness values among targets
        this.getTargets().forEach((target) => target.turnData.moveEffectiveness = null);
      }
    }

    super.end();
  }

  /**
     * Resolves whether this phase's invoked move hits or misses the given target
     * @param target {@linkcode Pokemon} the Pokemon targeted by the invoked move
     * @returns `true` if the move does not miss the target; `false` otherwise
     */
  hitCheck(target: Pokemon): boolean {
    // Moves targeting the user and entry hazards can't miss
    if ([ MoveTarget.USER, MoveTarget.ENEMY_SIDE ].includes(this.move.getMove().moveTarget)) {
      return true;
    }

    const user = this.getUserPokemon()!; // TODO: is this bang correct?

    // Hit check only calculated on first hit for multi-hit moves unless flag is set to check all hits.
    // However, if an ability with the MaxMultiHitAbAttr, namely Skill Link, is present, act as a normal
    // multi-hit move and proceed with all hits
    if (user.turnData.hitsLeft < user.turnData.hitCount) {
      if (!this.move.getMove().hasFlag(MoveFlags.CHECK_ALL_HITS) || user.hasAbilityWithAttr(MaxMultiHitAbAttr)) {
        return true;
      }
    }

    if (user.hasAbilityWithAttr(AlwaysHitAbAttr) || target.hasAbilityWithAttr(AlwaysHitAbAttr)) {
      return true;
    }

    // If the user should ignore accuracy on a target, check who the user targeted last turn and see if they match
    if (user.getTag(BattlerTagType.IGNORE_ACCURACY) && (user.getLastXMoves().find(() => true)?.targets || []).indexOf(target.getBattlerIndex()) !== -1) {
      return true;
    }

    if (target.getTag(BattlerTagType.ALWAYS_GET_HIT)) {
      return true;
    }

    if (target.getTag(BattlerTagType.TELEKINESIS) && !target.getTag(SemiInvulnerableTag) && !this.move.getMove().hasAttr(OneHitKOAttr)) {
      return true;
    }

    const semiInvulnerableTag = target.getTag(SemiInvulnerableTag);
    if (semiInvulnerableTag
        && !this.move.getMove().getAttrs(HitsTagAttr).some(hta => hta.tagType === semiInvulnerableTag.tagType)
        && !(this.move.getMove().hasAttr(ToxicAccuracyAttr) && user.isOfType(Type.POISON))
    ) {
      return false;
    }

    const moveAccuracy = this.move.getMove().calculateBattleAccuracy(user, target);

    if (moveAccuracy === -1) {
      return true;
    }

    const accuracyMultiplier = user.getAccuracyMultiplier(target, this.move.getMove());
    const rand = user.randSeedInt(100);

    return rand < (moveAccuracy * accuracyMultiplier);
  }

  /** Returns the {@linkcode Pokemon} using this phase's invoked move */
  getUserPokemon(): Pokemon | undefined {
    if (this.battlerIndex > BattlerIndex.ENEMY_2) {
      return this.scene.getPokemonById(this.battlerIndex) ?? undefined;
    }
    return (this.player ? this.scene.getPlayerField() : this.scene.getEnemyField())[this.fieldIndex];
  }

  /** Returns an array of all {@linkcode Pokemon} targeted by this phase's invoked move */
  getTargets(): Pokemon[] {
    return this.scene.getField(true).filter(p => this.targets.indexOf(p.getBattlerIndex()) > -1);
  }

  /** Returns the first target of this phase's invoked move */
  getTarget(): Pokemon | undefined {
    return this.getTargets()[0];
  }

  /**
   * Removes the given {@linkcode Pokemon} from this phase's target list
   * @param target {@linkcode Pokemon} the Pokemon to be removed
   */
  removeTarget(target: Pokemon): void {
    const targetIndex = this.targets.findIndex(ind => ind === target.getBattlerIndex());
    if (targetIndex !== -1) {
      this.targets.splice(this.targets.findIndex(ind => ind === target.getBattlerIndex()), 1);
    }
  }

  /**
   * Prevents subsequent strikes of this phase's invoked move from occurring
   * @param target {@linkcode Pokemon} if defined, only stop subsequent
   * strikes against this Pokemon
   */
  stopMultiHit(target?: Pokemon): void {
    /** If given a specific target, remove the target from subsequent strikes */
    if (target) {
      this.removeTarget(target);
    }
    /**
     * If no target specified, or the specified target was the last of this move's
     * targets, completely cancel all subsequent strikes.
     */
    if (!target || this.targets.length === 0 ) {
        this.getUserPokemon()!.turnData.hitCount = 1; // TODO: is the bang correct here?
        this.getUserPokemon()!.turnData.hitsLeft = 1; // TODO: is the bang correct here?
    }
  }

  /** Returns a new MoveEffectPhase with the same properties as this phase */
  getNewHitPhase() {
    return new MoveEffectPhase(this.scene, this.battlerIndex, this.targets, this.move);
  }
}<|MERGE_RESOLUTION|>--- conflicted
+++ resolved
@@ -156,17 +156,10 @@
           const isCommanding = this.scene.currentBattle.double && target.getAlly()?.getTag(BattlerTagType.COMMANDED)?.getSourcePokemon(this.scene) === target;
 
           /**
-<<<<<<< HEAD
-             * If the move missed a target, stop all future hits against that target
-             * and move on to the next target (if there is one).
-             */
-          if (isCommanding || (!isImmune && !isProtected && !targetHitChecks[target.getBattlerIndex()])) {
-=======
            * If the move missed a target, stop all future hits against that target
            * and move on to the next target (if there is one).
            */
-          if (!isImmune && !isProtected && !targetHitChecks[target.getBattlerIndex()]) {
->>>>>>> 414e0a54
+          if (isCommanding || (!isImmune && !isProtected && !targetHitChecks[target.getBattlerIndex()])) {
             this.stopMultiHit(target);
             this.scene.queueMessage(i18next.t("battle:attackMissed", { pokemonNameWithAffix: getPokemonNameWithAffix(target) }));
             if (moveHistoryEntry.result === MoveResult.PENDING) {
