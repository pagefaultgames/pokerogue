import { BattlerIndex } from "#app/battle";
import BattleScene from "#app/battle-scene";
import {
  AddSecondStrikeAbAttr,
  AlwaysHitAbAttr,
  applyPostAttackAbAttrs,
  applyPostDamageAbAttrs,
  applyPostDefendAbAttrs,
  applyPreAttackAbAttrs,
  IgnoreMoveEffectsAbAttr,
  MaxMultiHitAbAttr,
  PostAttackAbAttr,
  PostDamageAbAttr,
  PostDamageForceSwitchAbAttr,
  PostDefendAbAttr,
} from "#app/data/ability";
import { ArenaTagSide, ConditionalProtectTag } from "#app/data/arena-tag";
import { MoveAnim } from "#app/data/battle-anims";
import {
  BattlerTagLapseType,
  DamageProtectedTag,
  ProtectedTag,
  SemiInvulnerableTag,
  SubstituteTag,
  TypeBoostTag,
} from "#app/data/battler-tags";
import {
  applyFilteredMoveAttrs,
  applyMoveAttrs,
  AttackMove,
  DelayedAttackAttr,
  FlinchAttr,
  HitsTagAttr,
  MissEffectAttr,
  MoveAttr,
  MoveCategory,
  MoveEffectAttr,
  MoveEffectTrigger,
  MoveFlags,
  MoveTarget,
  MultiHitAttr,
  NoEffectAttr,
  OneHitKOAttr,
  OverrideMoveEffectAttr,
  ToxicAccuracyAttr,
} from "#app/data/move";
import { SpeciesFormChangePostMoveTrigger } from "#app/data/pokemon-forms";
import { Type } from "#enums/type";
import Pokemon, { DamageResult, HitResult, MoveResult, PokemonMove, TurnMove } from "#app/field/pokemon";
import { getPokemonNameWithAffix } from "#app/messages";
import {
  ContactHeldItemTransferChanceModifier,
  DamageMoneyRewardModifier,
  EnemyAttackStatusEffectChanceModifier,
  EnemyEndureChanceModifier,
  FlinchChanceModifier,
  HitHealModifier,
  PokemonMultiHitModifier,
} from "#app/modifier/modifier";
import { PokemonPhase } from "#app/phases/pokemon-phase";
import { BooleanHolder, executeIf, isNullOrUndefined, NumberHolder } from "#app/utils";
import { BattlerTagType } from "#enums/battler-tag-type";
import { Moves } from "#enums/moves";
import i18next from "i18next";
import { TypeDamageMultiplier } from "#app/data/type";
import { DamageAchv } from "#app/system/achv";
import { FaintPhase } from "./faint-phase";

type HitCheckEntry = [ HitCheckResult, TypeDamageMultiplier ];

export class MoveEffectPhase extends PokemonPhase {
  public move: PokemonMove;
  protected targets: BattlerIndex[];

  private hitChecks: HitCheckEntry[];
  private moveHistoryEntry: TurnMove;

  /** MOVE EFFECT TRIGGER CONDITIONS */

  /** Is this the first strike of a move? */
  private firstHit: boolean;
  /** Is this the last strike of a move? */
  private lastHit: boolean;

  constructor(scene: BattleScene, battlerIndex: BattlerIndex, targets: BattlerIndex[], move: PokemonMove) {
    super(scene, battlerIndex);
    this.move = move;
    /**
     * In double battles, if the right Pokemon selects a spread move and the left Pokemon dies
     * with no party members available to switch in, then the right Pokemon takes the index
     * of the left Pokemon and gets hit unless this is checked.
     */
    if (targets.includes(battlerIndex) && this.move.getMove().moveTarget === MoveTarget.ALL_NEAR_OTHERS) {
      const i = targets.indexOf(battlerIndex);
      targets.splice(i, i + 1);
    }
    this.targets = targets;

    this.hitChecks = Array(this.targets.length).fill([ HitCheckResult.PENDING, 0 ]);
  }

  public override start() {
    super.start();

    /** The Pokemon using this phase's invoked move */
    const user = this.getUserPokemon();
    /** All Pokemon targeted by this phase's invoked move */
    const targets = this.getTargets();

    if (isNullOrUndefined(user)) {
      return super.end();
    }

    const isDelayedAttack = this.move.getMove().hasAttr(DelayedAttackAttr);
    /** If the user was somehow removed from the field and it's not a delayed attack, end this phase */
    if (!user.isOnField()) {
      if (!isDelayedAttack) {
        return super.end();
      } else {
        if (!user.scene) {
          /**
           * This happens if the Pokemon that used the delayed attack gets caught and released
           * on the turn the attack would have triggered. Having access to the global scene
           * in the future may solve this entirely, so for now we just cancel the hit
           */
          return super.end();
        }
        user.resetTurnData();
      }
    }

    /**
     * Does an effect from this move override other effects on this turn?
     * e.g. Metronome/Nature Power/etc. when queueing a generated move.
     */
    const overridden = new BooleanHolder(false);
    /** The {@linkcode Move} object from {@linkcode allMoves} invoked by this phase */
    const move = this.move.getMove();

    // This assumes single target for override
    applyMoveAttrs(OverrideMoveEffectAttr, user, this.getFirstTarget() ?? null, move, overridden, this.move.virtual);
    // If other effects were overridden, stop this phase before they can be applied
    if (overridden.value) {
      return this.end();
    }

    user.lapseTags(BattlerTagLapseType.MOVE_EFFECT);

    /**
     * If this phase is for the first hit of the invoked move,
     * resolve the move's total hit count. This block combines the
     * effects of the move itself, Parental Bond, and Multi-Lens to do so.
     */
    if (user.turnData.hitsLeft === -1) {
      const hitCount = new NumberHolder(1);
      // Assume single target for multi hit
      applyMoveAttrs(MultiHitAttr, user, this.getFirstTarget() ?? null, move, hitCount);
      // If Parental Bond is applicable, add another hit
      applyPreAttackAbAttrs(AddSecondStrikeAbAttr, user, null, move, false, hitCount, null);
      // If Multi-Lens is applicable, add hits equal to the number of held Multi-Lenses
      this.scene.applyModifiers(PokemonMultiHitModifier, user.isPlayer(), user, move.id, hitCount);
      // Set the user's relevant turnData fields to reflect the final hit count
      user.turnData.hitCount = hitCount.value;
      user.turnData.hitsLeft = hitCount.value;
    }

    this.moveHistoryEntry = { move: move.id, targets: this.targets, result: MoveResult.PENDING, virtual: this.move.virtual };

    targets.forEach((t, i) => this.hitChecks[i] = this.hitCheck(t));

    if (!targets.some(t => t.isActive(true))) {
      this.scene.queueMessage(i18next.t("battle:attackFailed"));
      this.moveHistoryEntry.result = MoveResult.FAIL;
    }

    if (this.hitChecks.some(hc => hc[0] === HitCheckResult.HIT)) {
      this.moveHistoryEntry.result = MoveResult.SUCCESS;
    } else {
      user.turnData.hitCount = 1;
      user.turnData.hitsLeft = 1;

<<<<<<< HEAD
      if (this.hitChecks.every(hc => hc[0] === HitCheckResult.MISS)) {
        this.moveHistoryEntry.result = MoveResult.MISS;
      } else {
        this.moveHistoryEntry.result = MoveResult.FAIL;
      }
    }
=======
      const playOnEmptyField = this.scene.currentBattle?.mysteryEncounter?.hasBattleAnimationsWithoutTargets ?? false;
      // Move animation only needs one target
      new MoveAnim(move.id as Moves, user, this.getFirstTarget()!.getBattlerIndex(), playOnEmptyField).play(this.scene, move.hitsSubstitute(user, this.getFirstTarget()!), () => {
        /** Has the move successfully hit a target (for damage) yet? */
        let hasHit: boolean = false;
        for (const target of targets) {
          // Prevent ENEMY_SIDE targeted moves from occurring twice in double battles
          if (move.moveTarget === MoveTarget.ENEMY_SIDE && target !== targets[targets.length - 1]) {
            continue;
          }
>>>>>>> 6442b834

    this.firstHit = user.turnData.hitCount === user.turnData.hitsLeft;
    this.lastHit = user.turnData.hitsLeft === 1 || !targets.some(t => t.isActive(true));

    // If the move successfully hit at least 1 target, or the move has a
    // post-target effect, play the move's animation
    const tryPlayAnim = (this.moveHistoryEntry.result === MoveResult.SUCCESS || move.getAttrs(MoveEffectAttr).some(attr => attr.trigger === MoveEffectTrigger.POST_TARGET))
      ? this.playMoveAnim(user)
      : Promise.resolve();

    tryPlayAnim.then(() => {
      // If this phase represents the first strike of the given move,
      // log the move in the user's move history.
      if (this.firstHit) {
        user.pushMoveHistory(this.moveHistoryEntry);
      }

      const applyPromises: Promise<void>[] = [];

      for (const target of targets) {
        const [ hitCheckResult, effectiveness ] = this.hitChecks[targets.indexOf(target)];

        switch (hitCheckResult) {
          case HitCheckResult.HIT:
            applyPromises.push(this.applyMoveEffects(target, effectiveness));
            break;
          case HitCheckResult.NO_EFFECT:
            if (move.id === Moves.SHEER_COLD) {
              this.scene.queueMessage(i18next.t("battle:hitResultImmune", { pokemonName: getPokemonNameWithAffix(target) }));
            } else {
              this.scene.queueMessage(i18next.t("battle:hitResultNoEffect", { pokemonName: getPokemonNameWithAffix(target) }));
            }
          case HitCheckResult.PROTECTED:
          case HitCheckResult.NO_EFFECT_NO_MESSAGE:
            applyMoveAttrs(NoEffectAttr, user, target, move);
            break;
          case HitCheckResult.MISS:
            this.scene.queueMessage(i18next.t("battle:attackMissed", { pokemonNameWithAffix: this.getFirstTarget() ? getPokemonNameWithAffix(this.getFirstTarget()!) : "" }));
            applyMoveAttrs(MissEffectAttr, user, target, move);
            break;
          case HitCheckResult.PENDING:
          case HitCheckResult.ERROR:
            console.log(`Unexpected hit check result ${HitCheckResult[hitCheckResult]}. Aborting phase.`);
            return this.end();
        }
      }

      Promise.allSettled(applyPromises)
        .then(() => executeIf(this.lastHit, () => this.triggerMoveEffects(MoveEffectTrigger.POST_TARGET, user, null)))
        .then(() => {
          this.updateSubstitutes();
          this.end();
        });
    });
  }

  protected playMoveAnim(user: Pokemon): Promise<void> {
    return new Promise((resolve) => {
      const move = this.move.getMove();
      const firstTargetPokemon = this.getFirstTarget() ?? null;
      const playOnEmptyField = this.scene.currentBattle?.mysteryEncounter?.hasBattleAnimationsWithoutTargets ?? false;
      new MoveAnim(move.id, user, firstTargetPokemon!.getBattlerIndex(), playOnEmptyField)
        .play(this.scene, move.hitsSubstitute(user, firstTargetPokemon), () => resolve());
    });
  }

  protected applyMoveEffects(target: Pokemon, effectiveness: TypeDamageMultiplier): Promise<void> {
    const user = this.getUserPokemon();
    const move = this.move.getMove();

    const firstTarget = target === this.getTargets().find((_, i) => this.hitChecks[i][1] > 0);

    if (isNullOrUndefined(user)) {
      return Promise.resolve();
    }

    // prevent field-targeted moves from activating multiple times
    if (move.isFieldTarget() && target !== this.getTargets()[this.targets.length - 1]) {
      return Promise.resolve();
    }

    return this.triggerMoveEffects(MoveEffectTrigger.PRE_APPLY, user, target).then(() => {
      const hitResult = this.applyMove(target, effectiveness);

      return this.triggerMoveEffects(MoveEffectTrigger.POST_APPLY, user, target, firstTarget, true)
        .then(() => executeIf(!move.hitsSubstitute(user, target),
          () => this.applyOnTargetEffects(user, target, hitResult, firstTarget)))
        .then(() => {
          if (this.lastHit) {
            this.scene.triggerPokemonFormChange(user, SpeciesFormChangePostMoveTrigger);
          }
        });
    });
  }

  public override end(): void {
    const user = this.getUserPokemon();
    /**
     * If this phase isn't for the invoked move's last strike,
     * unshift another MoveEffectPhase for the next strike.
     * Otherwise, queue a message indicating the number of times the move has struck
     * (if the move has struck more than once), then apply the heal from Shell Bell
     * to the user.
     */
    if (user) {
      if (user.turnData.hitsLeft && --user.turnData.hitsLeft >= 1 && this.getFirstTarget()?.isActive()) {
        // Only apply the next phase to previously hit targets
        this.targets = this.targets.filter((_, i) => this.hitChecks[i][0] === HitCheckResult.HIT);
        this.scene.unshiftPhase(this.getNewHitPhase());
      } else {
        // Queue message for number of hits made by multi-move
        // If multi-hit attack only hits once, still want to render a message
        const hitsTotal = user.turnData.hitCount - Math.max(user.turnData.hitsLeft, 0);
        if (hitsTotal > 1 || (user.turnData.hitsLeft && user.turnData.hitsLeft > 0)) {
          // If there are multiple hits, or if there are hits of the multi-hit move left
          this.scene.queueMessage(i18next.t("battle:attackHitsCount", { count: hitsTotal }));
        }
        this.scene.applyModifiers(HitHealModifier, this.player, user);
        // Clear all cached move effectiveness values among targets
        this.getTargets().forEach((target) => target.turnData.moveEffectiveness = null);
      }
    }

    super.end();
  }

  /**
   * Triggers move effects of the given move effect trigger.
   * @param triggerType The {@linkcode MoveEffectTrigger} being applied
   * @param user The {@linkcode Pokemon} using the move
   * @param target The {@linkcode Pokemon} targeted by the move
   * @param firstTarget Whether the target is the first to be hit by the current strike
   * @param selfTarget If defined, limits the effects triggered to either self-targeted
   * effects (if set to `true`) or targeted effects (if set to `false`).
   * @returns a `Promise` applying the relevant move effects.
   */
  protected triggerMoveEffects(triggerType: MoveEffectTrigger, user: Pokemon, target: Pokemon | null, firstTarget?: boolean | null, selfTarget?: boolean): Promise<void> {
    return applyFilteredMoveAttrs((attr: MoveAttr) =>
      attr instanceof MoveEffectAttr
      && attr.trigger === triggerType
      && (isNullOrUndefined(selfTarget) || (attr.selfTarget === selfTarget))
      && (!attr.firstHitOnly || this.firstHit)
      && (!attr.lastHitOnly || this.lastHit)
      && (!attr.firstTargetOnly || (firstTarget ?? true)),
    user, target, this.move.getMove());
  }

  /**
   * Apply the results of this phase's move to the given target
   * @param target The {@linkcode Pokemon} struck by the move
   */
  protected applyMove(target: Pokemon, effectiveness: TypeDamageMultiplier): HitResult {
    /** The {@linkcode Pokemon} using the move */
    const user = this.getUserPokemon()!;

    /** The {@linkcode Move} being used */
    const move = this.move.getMove();
    const moveCategory = user.getMoveCategory(target, move);

    if (moveCategory === MoveCategory.STATUS) {
      return HitResult.STATUS;
    }

    const isCritical = target.getCriticalHitResult(user, move, false);

    const { result: result, damage: dmg } = target.getAttackDamage(user, move, false, false, isCritical, false, effectiveness);

    const typeBoost = user.findTag(t => t instanceof TypeBoostTag && t.boostedType === user.getMoveType(move)) as TypeBoostTag;
    if (typeBoost?.oneUse) {
      user.removeTag(typeBoost.tagType);
    }

    // In case of fatal damage, this tag would have gotten cleared before we could lapse it.
    const destinyTag = target.getTag(BattlerTagType.DESTINY_BOND);
    const grudgeTag = target.getTag(BattlerTagType.GRUDGE);

    const isOneHitKo = result === HitResult.ONE_HIT_KO;

    if (dmg) {
      target.lapseTags(BattlerTagLapseType.HIT);

      const substitute = target.getTag(SubstituteTag);
      const isBlockedBySubstitute = !!substitute && move.hitsSubstitute(user, target);
      if (isBlockedBySubstitute) {
        substitute.hp -= dmg;
      }
      if (!target.isPlayer() && dmg >= target.hp) {
        this.scene.applyModifiers(EnemyEndureChanceModifier, false, target);
      }

      /**
       * We explicitly require to ignore the faint phase here, as we want to show the messages
       * about the critical hit and the super effective/not very effective messages before the faint phase.
       */
      const damage = target.damageAndUpdate(isBlockedBySubstitute ? 0 : dmg, result as DamageResult, isCritical, isOneHitKo, isOneHitKo, true, user);

      if (damage > 0) {
        if (user.isPlayer()) {
          this.scene.validateAchvs(DamageAchv, new NumberHolder(damage));
          if (damage > this.scene.gameData.gameStats.highestDamage) {
            this.scene.gameData.gameStats.highestDamage = damage;
          }
        }
        user.turnData.totalDamageDealt += damage;
        user.turnData.singleHitDamageDealt = damage;
        target.turnData.damageTaken += damage;
        target.battleData.hitCount++;

        // Multi-Lens and Parental Bond check for Wimp Out/Emergency Exit
        if (target.hasAbilityWithAttr(PostDamageForceSwitchAbAttr)) {
          const multiHitModifier = user.getHeldItems().find(m => m instanceof PokemonMultiHitModifier);
          if (multiHitModifier || user.hasAbilityWithAttr(AddSecondStrikeAbAttr)) {
            applyPostDamageAbAttrs(PostDamageAbAttr, target, damage, target.hasPassive(), false, [], user);
          }
        }

        const attackResult = { move: move.id, result: result as DamageResult, damage: damage, critical: isCritical, sourceId: user.id, sourceBattlerIndex: user.getBattlerIndex() };
        target.turnData.attacksReceived.unshift(attackResult);
        if (user.isPlayer() && !target.isPlayer()) {
          this.scene.applyModifiers(DamageMoneyRewardModifier, true, user, new NumberHolder(damage));
        }
      }
    }

    if (isCritical) {
      this.scene.queueMessage(i18next.t("battle:hitResultCriticalHit"));
    }

    // want to include is.Fainted() in case multi hit move ends early, still want to render message
    if (user.turnData.hitsLeft === 1 || target.isFainted()) {
      switch (result) {
        case HitResult.SUPER_EFFECTIVE:
          this.scene.queueMessage(i18next.t("battle:hitResultSuperEffective"));
          break;
        case HitResult.NOT_VERY_EFFECTIVE:
          this.scene.queueMessage(i18next.t("battle:hitResultNotVeryEffective"));
          break;
        case HitResult.ONE_HIT_KO:
          this.scene.queueMessage(i18next.t("battle:hitResultOneHitKO"));
          break;
      }
    }

    if (target.isFainted()) {
      // set splice index here, so future scene queues happen before FaintedPhase
      this.scene.setPhaseQueueSplice();
      this.scene.unshiftPhase(new FaintPhase(this.scene, target.getBattlerIndex(), isOneHitKo, destinyTag, grudgeTag, user));

      target.destroySubstitute();
      target.lapseTag(BattlerTagType.COMMANDED);
      target.resetSummonData();
    }

    return result;
  }

  protected applyOnTargetEffects(user: Pokemon, target: Pokemon, hitResult: HitResult, firstTarget: boolean): Promise<void | null> {
    const move = this.move.getMove();

    /** Does {@linkcode hitResult} indicate that damage was dealt to the target? */
    const dealsDamage = [
      HitResult.EFFECTIVE,
      HitResult.SUPER_EFFECTIVE,
      HitResult.NOT_VERY_EFFECTIVE,
      HitResult.ONE_HIT_KO
    ].includes(hitResult);

    return this.triggerMoveEffects(MoveEffectTrigger.POST_APPLY, user, target, firstTarget, false)
      .then(() => this.applyHeldItemFlinchCheck(user, target, dealsDamage))
      .then(() => this.applyOnGetHitAbEffects(user, target, hitResult))
      .then(() => applyPostAttackAbAttrs(PostAttackAbAttr, user, target, move, hitResult))
      .then(() => {
        if (move instanceof AttackMove) {
          this.scene.applyModifiers(ContactHeldItemTransferChanceModifier, this.player, user, target);
        }
      });
  }


  /**
   * Applies reactive effects that occur when a Pokémon is hit.
   * (i.e. Effect Spore, Disguise, Liquid Ooze, Beak Blast)
   * @param user - The {@linkcode Pokemon} using this phase's invoked move
   * @param target - {@linkcode Pokemon} the current target of this phase's invoked move
   * @param hitResult - The {@linkcode HitResult} of the attempted move
   * @returns a `Promise` intended to be passed into a `then()` call.
   */
  protected applyOnGetHitAbEffects(user: Pokemon, target: Pokemon, hitResult: HitResult): Promise<void | null> {
    return executeIf(!target.isFainted() || target.canApplyAbility(), () =>
      applyPostDefendAbAttrs(PostDefendAbAttr, target, user, this.move.getMove(), hitResult)
        .then(() => {
          if (!user.isPlayer() && this.move.getMove() instanceof AttackMove) {
            user.scene.applyShuffledModifiers(this.scene, EnemyAttackStatusEffectChanceModifier, false, target);
          }

          target.lapseTags(BattlerTagLapseType.AFTER_HIT);
        })
    );
  }

  /**
   * Handles checking for and applying flinches from held items (i.e. King's Rock)
   * @param user - The {@linkcode Pokemon} using this phase's invoked move
   * @param target - {@linkcode Pokemon} the current target of this phase's invoked move
   * @param dealsDamage - `true` if the attempted move successfully dealt damage
   * @returns a function intended to be passed into a `then()` call.
   */
  protected applyHeldItemFlinchCheck(user: Pokemon, target: Pokemon, dealsDamage: boolean) : void {
    if (this.move.getMove().hasAttr(FlinchAttr)) {
      return;
    }

    if (dealsDamage && !target.hasAbilityWithAttr(IgnoreMoveEffectsAbAttr) && !this.move.getMove().hitsSubstitute(user, target)) {
      const flinched = new BooleanHolder(false);
      user.scene.applyModifiers(FlinchChanceModifier, user.isPlayer(), user, flinched);
      if (flinched.value) {
        target.addTag(BattlerTagType.FLINCHED, undefined, this.move.moveId, user.id);
      }
    }
  }

  /**
   * Resolves whether this phase's invoked move hits the given target
   * @param target - The {@linkcode Pokemon} targeted by the invoked move
   * @returns A {@linkcode HitCheckEntry} which specifies the move's outcome and
   * effectiveness (if applicable)
   */
  public hitCheck(target: Pokemon): HitCheckEntry {
    const user = this.getUserPokemon();
    const move = this.move.getMove();

    if (isNullOrUndefined(user)) {
      return [ HitCheckResult.ERROR, 0 ];
    }

    // Moves targeting the user or field bypass accuracy and effectiveness checks
    if (move.moveTarget === MoveTarget.USER || move.isFieldTarget()) {
      return [ HitCheckResult.HIT, 1 ];
    }

    // If the target is somehow not on the field, cancel the hit check silently
    if (!target.isActive(true)) {
      return [ HitCheckResult.NO_EFFECT_NO_MESSAGE, 0 ];
    }

    /** Is the target hidden by the effects of its Commander ability? */
    const isCommanding = this.scene.currentBattle.double && target.getAlly()?.getTag(BattlerTagType.COMMANDED)?.getSourcePokemon(this.scene) === target;
    if (isCommanding) {
      return [ HitCheckResult.MISS, 0 ];
    }

    /** Is there an effect that causes the move to bypass accuracy checks, including semi-invulnerability? */
    const alwaysHit = [ user, target ].some(p => p.hasAbilityWithAttr(AlwaysHitAbAttr))
      || (user.getTag(BattlerTagType.IGNORE_ACCURACY) && (user.getLastXMoves().find(() => true)?.targets || []).indexOf(target.getBattlerIndex()) !== -1)
      || !!target.getTag(BattlerTagType.ALWAYS_GET_HIT);

    const semiInvulnerableTag = target.getTag(SemiInvulnerableTag);
    /** Should the move miss due to the target's semi-invulnerability? */
    const targetIsSemiInvulnerable = !!semiInvulnerableTag
      && !this.move.getMove().getAttrs(HitsTagAttr).some(hta => hta.tagType === semiInvulnerableTag.tagType)
      && !(this.move.getMove().hasAttr(ToxicAccuracyAttr) && user.isOfType(Type.POISON));

    if (targetIsSemiInvulnerable && !alwaysHit) {
      return [ HitCheckResult.MISS, 0 ];
    }

    // Check if the target is protected by any effect
    /** The {@linkcode ArenaTagSide} to which the target belongs */
    const targetSide = target.isPlayer() ? ArenaTagSide.PLAYER : ArenaTagSide.ENEMY;
    /** Has the invoked move been cancelled by conditional protection (e.g Quick Guard)? */
    const hasConditionalProtectApplied = new BooleanHolder(false);
    /** Does the applied conditional protection bypass Protect-ignoring effects? */
    const bypassIgnoreProtect = new BooleanHolder(false);
    /** If the move is not targeting a Pokemon on the user's side, try to apply conditional protection effects */
    if (!this.move.getMove().isAllyTarget()) {
      this.scene.arena.applyTagsForSide(ConditionalProtectTag, targetSide, false, hasConditionalProtectApplied, user, target, move.id, bypassIgnoreProtect);
    }

    /** Is the target protected by Protect, etc. or a relevant conditional protection effect? */
    const isProtected = (
      bypassIgnoreProtect.value
      || !this.move.getMove().checkFlag(MoveFlags.IGNORE_PROTECT, user, target))
      && (hasConditionalProtectApplied.value
        || (!target.findTags(t => t instanceof DamageProtectedTag).length
          && target.findTags(t => t instanceof ProtectedTag).find(t => target.lapseTag(t.tagType)))
        || (this.move.getMove().category !== MoveCategory.STATUS
          && target.findTags(t => t instanceof DamageProtectedTag).find(t => target.lapseTag(t.tagType))));

    if (isProtected) {
      return [ HitCheckResult.PROTECTED, 0 ];
    }

    const cancelNoEffectMessage = new BooleanHolder(false);
    const effectiveness = target.getMoveEffectiveness(user, move, false, false, cancelNoEffectMessage);
    if (effectiveness === 0) {
      return cancelNoEffectMessage.value
        ? [ HitCheckResult.NO_EFFECT_NO_MESSAGE, effectiveness ]
        : [ HitCheckResult.NO_EFFECT, effectiveness ];
    }

    // Strikes after the first in a multi-strike move are guaranteed to hit,
    // unless the move is flagged to check all hits and the user does not have Skill Link.
    if (user.turnData.hitsLeft < user.turnData.hitCount) {
      if (!move.hasFlag(MoveFlags.CHECK_ALL_HITS) || user.hasAbilityWithAttr(MaxMultiHitAbAttr)) {
        return [ HitCheckResult.HIT, effectiveness ];
      }
    }

    if (alwaysHit || (target.getTag(BattlerTagType.TELEKINESIS) && !move.hasAttr(OneHitKOAttr))) {
      return [ HitCheckResult.HIT, effectiveness ];
    }

    const moveAccuracy = move.calculateBattleAccuracy(user, target);

    if (moveAccuracy === -1) {
      return [ HitCheckResult.HIT, effectiveness ];
    }

    const accuracyMultiplier = user.getAccuracyMultiplier(target, move);
    const rand = user.randSeedInt(100);

    if (rand < (moveAccuracy * accuracyMultiplier)) {
      return [ HitCheckResult.HIT, effectiveness ];
    } else {
      return [ HitCheckResult.MISS, 0 ];
    }
  }

  protected updateSubstitutes(): void {
    const targets = this.getTargets();
    targets.forEach(target => {
      const substitute = target.getTag(SubstituteTag);
      if (substitute && substitute.hp <= 0) {
        target.lapseTag(BattlerTagType.SUBSTITUTE);
      }
    });
  }

  /** @returns The {@linkcode Pokemon} using this phase's invoked move */
  public getUserPokemon(): Pokemon | null {
    if (this.battlerIndex > BattlerIndex.ENEMY_2) {
      return this.scene.getPokemonById(this.battlerIndex);
    }
    return (this.player ? this.scene.getPlayerField() : this.scene.getEnemyField())[this.fieldIndex];
  }

  /** @returns An array of all {@linkcode Pokemon} targeted by this phase's invoked move */
  public getTargets(): Pokemon[] {
    return this.scene.getField(true).filter(p => this.targets.indexOf(p.getBattlerIndex()) > -1);
  }

  /** @returns The first target of this phase's invoked move */
  public getFirstTarget(): Pokemon | undefined {
    return this.getTargets()[0];
  }

  /** @returns A new `MoveEffectPhase` with the same properties as this phase */
  protected getNewHitPhase(): MoveEffectPhase {
    return new MoveEffectPhase(this.scene, this.battlerIndex, this.targets, this.move);
  }
}

/** Descriptor */
export enum HitCheckResult {
  /** Hit checks haven't been evaluated yet in this pass */
  PENDING,
  /** The move hits the target successfully */
  HIT,
  /** The move has no effect on the target */
  NO_EFFECT,
  /** The move has no effect on the target, but doesn't proc the default "no effect" message. */
  NO_EFFECT_NO_MESSAGE,
  /** The target protected itself against the move */
  PROTECTED,
  /** The move missed the target */
  MISS,
  /** The move failed unexpectedly */
  ERROR
}<|MERGE_RESOLUTION|>--- conflicted
+++ resolved
@@ -179,25 +179,12 @@
       user.turnData.hitCount = 1;
       user.turnData.hitsLeft = 1;
 
-<<<<<<< HEAD
       if (this.hitChecks.every(hc => hc[0] === HitCheckResult.MISS)) {
         this.moveHistoryEntry.result = MoveResult.MISS;
       } else {
         this.moveHistoryEntry.result = MoveResult.FAIL;
       }
     }
-=======
-      const playOnEmptyField = this.scene.currentBattle?.mysteryEncounter?.hasBattleAnimationsWithoutTargets ?? false;
-      // Move animation only needs one target
-      new MoveAnim(move.id as Moves, user, this.getFirstTarget()!.getBattlerIndex(), playOnEmptyField).play(this.scene, move.hitsSubstitute(user, this.getFirstTarget()!), () => {
-        /** Has the move successfully hit a target (for damage) yet? */
-        let hasHit: boolean = false;
-        for (const target of targets) {
-          // Prevent ENEMY_SIDE targeted moves from occurring twice in double battles
-          if (move.moveTarget === MoveTarget.ENEMY_SIDE && target !== targets[targets.length - 1]) {
-            continue;
-          }
->>>>>>> 6442b834
 
     this.firstHit = user.turnData.hitCount === user.turnData.hitsLeft;
     this.lastHit = user.turnData.hitsLeft === 1 || !targets.some(t => t.isActive(true));
