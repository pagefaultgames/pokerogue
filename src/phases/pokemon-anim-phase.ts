--- conflicted
+++ resolved
@@ -26,28 +26,6 @@
     super.start();
 
     switch (this.key) {
-<<<<<<< HEAD
-    case PokemonAnimType.SUBSTITUTE_ADD:
-      this.doSubstituteAddAnim();
-      break;
-    case PokemonAnimType.SUBSTITUTE_PRE_MOVE:
-      this.doSubstitutePreMoveAnim();
-      break;
-    case PokemonAnimType.SUBSTITUTE_POST_MOVE:
-      this.doSubstitutePostMoveAnim();
-      break;
-    case PokemonAnimType.SUBSTITUTE_REMOVE:
-      this.doSubstituteRemoveAnim();
-      break;
-    case PokemonAnimType.COMMANDER_APPLY:
-      this.doCommanderApplyAnim();
-      break;
-    case PokemonAnimType.COMMANDER_REMOVE:
-      this.doCommanderRemoveAnim();
-      break;
-    default:
-      this.end();
-=======
       case PokemonAnimType.SUBSTITUTE_ADD:
         this.doSubstituteAddAnim();
         break;
@@ -60,9 +38,14 @@
       case PokemonAnimType.SUBSTITUTE_REMOVE:
         this.doSubstituteRemoveAnim();
         break;
+      case PokemonAnimType.COMMANDER_APPLY:
+        this.doCommanderApplyAnim();
+        break;
+      case PokemonAnimType.COMMANDER_REMOVE:
+        this.doCommanderRemoveAnim();
+        break;
       default:
         this.end();
->>>>>>> c2eb9de9
     }
   }
 
