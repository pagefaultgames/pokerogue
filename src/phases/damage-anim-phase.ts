import { globalScene } from "#app/global-scene";
import type { BattlerIndex } from "#app/battle";
import { BattleSpec } from "#enums/battle-spec";
import { type DamageResult, HitResult } from "#app/field/pokemon";
import { fixedInt } from "#app/utils";
import { PokemonPhase } from "#app/phases/pokemon-phase";

export class DamageAnimPhase extends PokemonPhase {
  private amount: number;
  private damageResult: DamageResult;
  private critical: boolean;

<<<<<<< HEAD
  constructor(battlerIndex: BattlerIndex, amount: number, damageResult: DamageResult = HitResult.EFFECTIVE, critical: boolean = false) {
=======
  constructor(battlerIndex: BattlerIndex, amount: number, damageResult?: DamageResult, critical = false) {
>>>>>>> 420c2e37
    super(battlerIndex);

    this.amount = amount;
    this.damageResult = damageResult;
    this.critical = critical;
  }

  start() {
    super.start();

    if (this.damageResult === HitResult.ONE_HIT_KO || this.damageResult === HitResult.INDIRECT_KO) {
      if (globalScene.moveAnimations) {
        globalScene.toggleInvert(true);
      }
      globalScene.time.delayedCall(fixedInt(1000), () => {
        globalScene.toggleInvert(false);
        this.applyDamage();
      });
      return;
    }

    this.applyDamage();
  }

  updateAmount(amount: number): void {
    this.amount = amount;
  }

  applyDamage() {
    switch (this.damageResult) {
      case HitResult.EFFECTIVE:
      case HitResult.CONFUSION:
        globalScene.playSound("se/hit");
        break;
      case HitResult.SUPER_EFFECTIVE:
      case HitResult.INDIRECT_KO:
      case HitResult.ONE_HIT_KO:
        globalScene.playSound("se/hit_strong");
        break;
      case HitResult.NOT_VERY_EFFECTIVE:
        globalScene.playSound("se/hit_weak");
        break;
    }

    if (this.amount) {
      globalScene.damageNumberHandler.add(this.getPokemon(), this.amount, this.damageResult, this.critical);
    }

    if (this.damageResult !== HitResult.INDIRECT && this.amount > 0) {
      const flashTimer = globalScene.time.addEvent({
        delay: 100,
        repeat: 5,
        startAt: 200,
        callback: () => {
          this.getPokemon()
            .getSprite()
            .setVisible(flashTimer.repeatCount % 2 === 0);
          if (!flashTimer.repeatCount) {
            this.getPokemon()
              .updateInfo()
              .then(() => this.end());
          }
        },
      });
    } else {
      this.getPokemon()
        .updateInfo()
        .then(() => this.end());
    }
  }

  override end() {
    if (globalScene.currentBattle.battleSpec === BattleSpec.FINAL_BOSS) {
      globalScene.initFinalBossPhaseTwo(this.getPokemon());
    } else {
      super.end();
    }
  }
}<|MERGE_RESOLUTION|>--- conflicted
+++ resolved
@@ -10,11 +10,7 @@
   private damageResult: DamageResult;
   private critical: boolean;
 
-<<<<<<< HEAD
   constructor(battlerIndex: BattlerIndex, amount: number, damageResult: DamageResult = HitResult.EFFECTIVE, critical: boolean = false) {
-=======
-  constructor(battlerIndex: BattlerIndex, amount: number, damageResult?: DamageResult, critical = false) {
->>>>>>> 420c2e37
     super(battlerIndex);
 
     this.amount = amount;
