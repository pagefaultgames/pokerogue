--- conflicted
+++ resolved
@@ -1,8 +1,4 @@
-<<<<<<< HEAD
 import { globalScene } from "#app/global-scene";
-=======
-import type BattleScene from "#app/battle-scene";
->>>>>>> 0c521bbe
 import { ExpNotification } from "#app/enums/exp-notification";
 import type { PlayerPokemon } from "#app/field/pokemon";
 import { getPokemonNameWithAffix } from "#app/messages";
@@ -18,13 +14,8 @@
   protected level: number;
   protected pokemon: PlayerPokemon = this.getPlayerPokemon();
 
-<<<<<<< HEAD
-  constructor(partyMemberIndex: integer, lastLevel: integer, level: integer) {
+  constructor(partyMemberIndex: number, lastLevel: number, level: number) {
     super(partyMemberIndex);
-=======
-  constructor(scene: BattleScene, partyMemberIndex: number, lastLevel: number, level: number) {
-    super(scene, partyMemberIndex);
->>>>>>> 0c521bbe
 
     this.lastLevel = lastLevel;
     this.level = level;
@@ -37,32 +28,19 @@
       globalScene.gameData.gameStats.highestLevel = this.level;
     }
 
-<<<<<<< HEAD
-    globalScene.validateAchvs(LevelAchv, new Utils.NumberHolder(this.level));
-
-    const pokemon = this.getPokemon();
-    const prevStats = pokemon.stats.slice(0);
-    pokemon.calculateStats();
-    pokemon.updateInfo();
-    if (globalScene.expParty === ExpNotification.DEFAULT) {
-      globalScene.playSound("level_up_fanfare");
-      globalScene.ui.showText(i18next.t("battle:levelUp", { pokemonName: getPokemonNameWithAffix(this.getPokemon()), level: this.level }), null, () => globalScene.ui.getMessageHandler().promptLevelUpStats(this.partyMemberIndex, prevStats, false).then(() => this.end()), null, true);
-    } else if (globalScene.expParty === ExpNotification.SKIP) {
-=======
-    this.scene.validateAchvs(LevelAchv, new NumberHolder(this.level));
+    globalScene.validateAchvs(LevelAchv, new NumberHolder(this.level));
 
     const prevStats = this.pokemon.stats.slice(0);
     this.pokemon.calculateStats();
     this.pokemon.updateInfo();
-    if (this.scene.expParty === ExpNotification.DEFAULT) {
-      this.scene.playSound("level_up_fanfare");
-      this.scene.ui.showText(
+    if (globalScene.expParty === ExpNotification.DEFAULT) {
+      globalScene.playSound("level_up_fanfare");
+      globalScene.ui.showText(
         i18next.t("battle:levelUp", { pokemonName: getPokemonNameWithAffix(this.pokemon), level: this.level }),
         null,
-        () => this.scene.ui.getMessageHandler().promptLevelUpStats(this.partyMemberIndex, prevStats, false)
+        () => globalScene.ui.getMessageHandler().promptLevelUpStats(this.partyMemberIndex, prevStats, false)
           .then(() => this.end()), null, true);
-    } else if (this.scene.expParty === ExpNotification.SKIP) {
->>>>>>> 0c521bbe
+    } else if (globalScene.expParty === ExpNotification.SKIP) {
       this.end();
     } else {
       // we still want to display the stats if activated
@@ -80,11 +58,7 @@
     if (!this.pokemon.pauseEvolutions) {
       const evolution = this.pokemon.getEvolution();
       if (evolution) {
-<<<<<<< HEAD
-        globalScene.unshiftPhase(new EvolutionPhase(pokemon as PlayerPokemon, evolution, this.lastLevel));
-=======
-        this.scene.unshiftPhase(new EvolutionPhase(this.scene, this.pokemon, evolution, this.lastLevel));
->>>>>>> 0c521bbe
+        globalScene.unshiftPhase(new EvolutionPhase(this.pokemon, evolution, this.lastLevel));
       }
     }
     return super.end();
