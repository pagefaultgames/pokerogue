import { globalScene } from "#app/global-scene";
import { BattlerTagLapseType } from "#app/data/battler-tags";
import { PokemonPhase } from "./pokemon-phase";
<<<<<<< HEAD
import { applyPostSummonAbAttrs, PostSummonRemoveEffectAbAttr } from "#app/data/ability";
import type Pokemon from "#app/field/pokemon";

export class MoveEndPhase extends PokemonPhase {
  /** Targets from the preceding MovePhase */
  private targets: Pokemon[];
  constructor(battlerIndex: BattlerIndex, targets: Pokemon[]) {
    super(battlerIndex);

    this.targets = targets;
=======
import type { BattlerIndex } from "#app/battle";

export class MoveEndPhase extends PokemonPhase {
  private wasFollowUp: boolean;
  constructor(battlerIndex: BattlerIndex, wasFollowUp = false) {
    super(battlerIndex);
    this.wasFollowUp = wasFollowUp;
>>>>>>> 1b79d1f8
  }

  start() {
    super.start();

    const pokemon = this.getPokemon();
    if (!this.wasFollowUp && pokemon?.isActive(true)) {
      pokemon.lapseTags(BattlerTagLapseType.AFTER_MOVE);
    }
    globalScene.arena.setIgnoreAbilities(false);

    // Remove effects which were set on a Pokemon which removes them on summon (i.e. via Mold Breaker)
    for (const target of this.targets) {
      if (target) {
        applyPostSummonAbAttrs(PostSummonRemoveEffectAbAttr, target);
      }
    }

    this.end();
  }
}<|MERGE_RESOLUTION|>--- conflicted
+++ resolved
@@ -1,26 +1,20 @@
 import { globalScene } from "#app/global-scene";
 import { BattlerTagLapseType } from "#app/data/battler-tags";
 import { PokemonPhase } from "./pokemon-phase";
-<<<<<<< HEAD
+import type { BattlerIndex } from "#app/battle";
 import { applyPostSummonAbAttrs, PostSummonRemoveEffectAbAttr } from "#app/data/ability";
 import type Pokemon from "#app/field/pokemon";
 
 export class MoveEndPhase extends PokemonPhase {
+  private wasFollowUp: boolean;
+
   /** Targets from the preceding MovePhase */
   private targets: Pokemon[];
-  constructor(battlerIndex: BattlerIndex, targets: Pokemon[]) {
+  constructor(battlerIndex: BattlerIndex, targets: Pokemon[], wasFollowUp = false) {
     super(battlerIndex);
 
     this.targets = targets;
-=======
-import type { BattlerIndex } from "#app/battle";
-
-export class MoveEndPhase extends PokemonPhase {
-  private wasFollowUp: boolean;
-  constructor(battlerIndex: BattlerIndex, wasFollowUp = false) {
-    super(battlerIndex);
     this.wasFollowUp = wasFollowUp;
->>>>>>> 1b79d1f8
   }
 
   start() {
