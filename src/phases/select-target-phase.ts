import { globalScene } from "#app/global-scene";
import type { BattlerIndex } from "#app/battle";
import { Command } from "#app/ui/command-ui-handler";
import { Mode } from "#app/ui/ui";
import { CommandPhase } from "./command-phase";
import { PokemonPhase } from "./pokemon-phase";
import i18next from "#app/plugins/i18n";
import { allMoves } from "#app/data/move";

export class SelectTargetPhase extends PokemonPhase {
<<<<<<< HEAD
  constructor(scene: BattleScene, fieldIndex: number) {
    super(scene, fieldIndex);
=======
  constructor(fieldIndex: number) {
    super(fieldIndex);
>>>>>>> a941533a
  }

  start() {
    super.start();

    const turnCommand = globalScene.currentBattle.turnCommands[this.fieldIndex];
    const move = turnCommand?.move?.move;
    globalScene.ui.setMode(Mode.TARGET_SELECT, this.fieldIndex, move, (targets: BattlerIndex[]) => {
      globalScene.ui.setMode(Mode.MESSAGE);
      const fieldSide = globalScene.getField();
      const user = fieldSide[this.fieldIndex];
      const moveObject = allMoves[move!];
      if (moveObject && user.isMoveTargetRestricted(moveObject.id, user, fieldSide[targets[0]])) {
        const errorMessage = user.getRestrictingTag(move!, user, fieldSide[targets[0]])!.selectionDeniedText(user, moveObject.id);
        globalScene.queueMessage(i18next.t(errorMessage, { moveName: moveObject.name }), 0, true);
        targets = [];
      }
      if (targets.length < 1) {
        globalScene.currentBattle.turnCommands[this.fieldIndex] = null;
        globalScene.unshiftPhase(new CommandPhase(this.fieldIndex));
      } else {
          turnCommand!.targets = targets; //TODO: is the bang correct here?
      }
      if (turnCommand?.command === Command.BALL && this.fieldIndex) {
          globalScene.currentBattle.turnCommands[this.fieldIndex - 1]!.skip = true; //TODO: is the bang correct here?
      }
      this.end();
    });
  }
}<|MERGE_RESOLUTION|>--- conflicted
+++ resolved
@@ -8,13 +8,8 @@
 import { allMoves } from "#app/data/move";
 
 export class SelectTargetPhase extends PokemonPhase {
-<<<<<<< HEAD
-  constructor(scene: BattleScene, fieldIndex: number) {
-    super(scene, fieldIndex);
-=======
   constructor(fieldIndex: number) {
     super(fieldIndex);
->>>>>>> a941533a
   }
 
   start() {
