--- conflicted
+++ resolved
@@ -187,11 +187,7 @@
         pokemon.usedTMs = [];
       }
       pokemon.usedTMs.push(this.moveId);
-<<<<<<< HEAD
-      globalScene.phaseManager.tryRemovePhase(phase => phase.is("SelectRewardPhase"));
-=======
       globalScene.phaseManager.tryRemovePhase("SelectRewardPhase");
->>>>>>> 53ae8900
     } else if (this.learnMoveType === LearnMoveType.MEMORY) {
       if (this.cost !== -1) {
         if (!Overrides.WAIVE_ROLL_FEE_OVERRIDE) {
@@ -201,11 +197,7 @@
         }
         globalScene.playSound("se/buy");
       } else {
-<<<<<<< HEAD
-        globalScene.phaseManager.tryRemovePhase(phase => phase.is("SelectRewardPhase"));
-=======
         globalScene.phaseManager.tryRemovePhase("SelectRewardPhase");
->>>>>>> 53ae8900
       }
     }
     pokemon.setMove(index, this.moveId);
