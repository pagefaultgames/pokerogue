--- conflicted
+++ resolved
@@ -34,33 +34,10 @@
 
     this.messageMode = this.scene.ui.getHandler() instanceof EvolutionSceneHandler ? Mode.EVOLUTION_SCENE : Mode.MESSAGE;
 
-<<<<<<< HEAD
     // If the Pokemon has less than 4 moves, the new move is added to the largest empty moveset index
     // If it has 4 moves, the phase then checks if the player wants to replace the move itself.
     if (currentMoveset.length < 4) {
-      this.scene.playSound("level_up_fanfare");
       this.learnMove(currentMoveset.length, move, pokemon);
-=======
-    const messageMode = this.scene.ui.getHandler() instanceof EvolutionSceneHandler
-      ? Mode.EVOLUTION_SCENE
-      : Mode.MESSAGE;
-
-    if (emptyMoveIndex > -1) {
-      pokemon.setMove(emptyMoveIndex, this.moveId);
-      initMoveAnim(this.scene, this.moveId).then(() => {
-        loadMoveAnimAssets(this.scene, [this.moveId], true)
-          .then(() => {
-            this.scene.ui.setMode(messageMode).then(() => {
-              // Sound loaded into game as is
-              this.scene.playSound("level_up_fanfare");
-              this.scene.ui.showText(i18next.t("battle:learnMove", { pokemonName: getPokemonNameWithAffix(pokemon), moveName: move.name }), null, () => {
-                this.scene.triggerPokemonFormChange(pokemon, SpeciesFormChangeMoveLearnedTrigger, true);
-                this.end();
-              }, messageMode === Mode.EVOLUTION_SCENE ? 1000 : null, true);
-            });
-          });
-      });
->>>>>>> 0bdb23d4
     } else {
       this.replaceMoveCheck(move, pokemon);
     }
@@ -145,6 +122,7 @@
     pokemon.setMove(index, this.moveId);
     initMoveAnim(this.scene, this.moveId).then(() => {
       loadMoveAnimAssets(this.scene, [this.moveId], true);
+      this.scene.playSound("level_up_fanfare"); // Sound loaded into game as is
     });
     this.scene.ui.setMode(this.messageMode);
     const learnMoveText = i18next.t("battle:learnMove", { pokemonName: getPokemonNameWithAffix(pokemon), moveName: move.name });
