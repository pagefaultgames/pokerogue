import { globalScene } from "#app/global-scene";
import { initMoveAnim, loadMoveAnimAssets } from "#app/data/battle-anims";
import type Move from "#app/data/moves/move";
import { allMoves } from "#app/data/data-lists";
import { SpeciesFormChangeMoveLearnedTrigger } from "#app/data/pokemon-forms";
import { MoveId } from "#enums/move-id";
import { getPokemonNameWithAffix } from "#app/messages";
import Overrides from "#app/overrides";
import EvolutionSceneHandler from "#app/ui/evolution-scene-handler";
import { SummaryUiMode } from "#app/ui/summary-ui-handler";
import { UiMode } from "#enums/ui-mode";
import i18next from "i18next";
import { PlayerPartyMemberPokemonPhase } from "#app/phases/player-party-member-pokemon-phase";
import type Pokemon from "#app/field/pokemon";
<<<<<<< HEAD
import { SelectModifierPhase } from "#app/phases/select-modifier-phase";
import { ConfirmUiMode } from "#enums/confirm-ui-mode";
=======
>>>>>>> a818c2b3

export enum LearnMoveType {
  /** For learning a move via level-up, evolution, or other non-item-based event */
  LEARN_MOVE,
  /** For learning a move via Memory Mushroom */
  MEMORY,
  /** For learning a move via TM */
  TM,
}

export class LearnMovePhase extends PlayerPartyMemberPokemonPhase {
  public readonly phaseName = "LearnMovePhase";
  private moveId: MoveId;
  private messageMode: UiMode;
  private learnMoveType: LearnMoveType;
  private cost: number;

  constructor(
    partyMemberIndex: number,
    moveId: MoveId,
    learnMoveType: LearnMoveType = LearnMoveType.LEARN_MOVE,
    cost = -1,
  ) {
    super(partyMemberIndex);
    this.moveId = moveId;
    this.learnMoveType = learnMoveType;
    this.cost = cost;
  }

  start() {
    super.start();

    const pokemon = this.getPokemon();
    const move = allMoves[this.moveId];
    const currentMoveset = pokemon.getMoveset();

    // The game first checks if the Pokemon already has the move and ends the phase if it does.
    const hasMoveAlready = currentMoveset.some(m => m.moveId === move.id) && this.moveId !== MoveId.SKETCH;
    if (hasMoveAlready) {
      return this.end();
    }

    this.messageMode =
      globalScene.ui.getHandler() instanceof EvolutionSceneHandler ? UiMode.EVOLUTION_SCENE : UiMode.MESSAGE;
    globalScene.ui.setMode(this.messageMode);
    // If the Pokemon has less than 4 moves, the new move is added to the largest empty moveset index
    // If it has 4 moves, the phase then checks if the player wants to replace the move itself.
    if (currentMoveset.length < 4) {
      this.learnMove(currentMoveset.length, move, pokemon);
    } else {
      this.replaceMoveCheck(move, pokemon);
    }
  }

  /**
   * This displays a chain of messages (listed below) and asks if the user wishes to forget a move.
   *
   * > [Pokemon] wants to learn the move [MoveName]
   * > However, [Pokemon] already knows four moves.
   * > Should a move be forgotten and replaced with [MoveName]? --> `Mode.CONFIRM` -> Yes: Go to `this.forgetMoveProcess()`, No: Go to `this.rejectMoveAndEnd()`
   * @param move The Move to be learned
   * @param Pokemon The Pokemon learning the move
   */
  async replaceMoveCheck(move: Move, pokemon: Pokemon) {
    const learnMovePrompt = i18next.t("battle:learnMovePrompt", {
      pokemonName: getPokemonNameWithAffix(pokemon),
      moveName: move.name,
    });
    const moveLimitReached = i18next.t("battle:learnMoveLimitReached", {
      pokemonName: getPokemonNameWithAffix(pokemon),
    });
    const shouldReplaceQ = i18next.t("battle:learnMoveReplaceQuestion", {
      moveName: move.name,
    });
    const preQText = [learnMovePrompt, moveLimitReached].join("$");
    await globalScene.ui.showTextPromise(preQText);
    await globalScene.ui.showTextPromise(shouldReplaceQ, undefined, false);
    await globalScene.ui.setModeWithoutClear(
      UiMode.CONFIRM,
      () => this.forgetMoveProcess(move, pokemon), // Yes
      () => {
        // No
        globalScene.ui.setMode(this.messageMode);
        this.rejectMoveAndEnd(move, pokemon);
      },
    );
  }

  /**
   * This facilitates the process in which an old move is chosen to be forgotten.
   *
   * > Which move should be forgotten?
   *
   * The game then goes `Mode.SUMMARY` to select a move to be forgotten.
   * If a player does not select a move or chooses the new move (`moveIndex === 4`), the game goes to `this.rejectMoveAndEnd()`.
   * If an old move is selected, the function then passes the `moveIndex` to `this.learnMove()`
   * @param move The Move to be learned
   * @param Pokemon The Pokemon learning the move
   */
  async forgetMoveProcess(move: Move, pokemon: Pokemon) {
    globalScene.ui.setMode(this.messageMode);
    await globalScene.ui.showTextPromise(i18next.t("battle:learnMoveForgetQuestion"), undefined, true);
    await globalScene.ui.setModeWithoutClear(
      UiMode.SUMMARY,
      pokemon,
      SummaryUiMode.LEARN_MOVE,
      move,
      (moveIndex: number) => {
        if (moveIndex === 4) {
          globalScene.ui.setMode(this.messageMode).then(() => this.rejectMoveAndEnd(move, pokemon));
          return;
        }
        const forgetSuccessText = i18next.t("battle:learnMoveForgetSuccess", {
          pokemonName: getPokemonNameWithAffix(pokemon),
          moveName: pokemon.moveset[moveIndex]!.getName(),
        });
        const fullText = [i18next.t("battle:countdownPoof"), forgetSuccessText, i18next.t("battle:learnMoveAnd")].join(
          "$",
        );
        globalScene.ui.setMode(this.messageMode).then(() => this.learnMove(moveIndex, move, pokemon, fullText));
      },
    );
  }

  /**
   * This asks the player if they wish to end the current move learning process.
   *
   * > Stop trying to teach [MoveName]? --> `Mode.CONFIRM` --> Yes: > [Pokemon] did not learn the move [MoveName], No: `this.replaceMoveCheck()`
   *
   * If the player wishes to not teach the Pokemon the move, it displays a message and ends the phase.
   * If the player reconsiders, it repeats the process for a Pokemon with a full moveset once again.
   * @param move The Move to be learned
   * @param Pokemon The Pokemon learning the move
   */
  async rejectMoveAndEnd(move: Move, pokemon: Pokemon) {
    await globalScene.ui.showTextPromise(
      i18next.t("battle:learnMoveStopTeaching", { moveName: move.name }),
      undefined,
      false,
    );
    globalScene.ui.setModeWithoutClear(
      UiMode.CONFIRM,
      () => {
        globalScene.ui.setMode(this.messageMode);
        globalScene.ui
          .showTextPromise(
            i18next.t("battle:learnMoveNotLearned", {
              pokemonName: getPokemonNameWithAffix(pokemon),
              moveName: move.name,
            }),
            undefined,
            true,
          )
          .then(() => this.end());
      },
      () => {
        globalScene.ui.setMode(this.messageMode);
        this.replaceMoveCheck(move, pokemon);
      },
      false,
      0,
      0,
      ConfirmUiMode.DEFAULT_NO,
    );
  }

  /**
   * This teaches the Pokemon the new move and ends the phase.
   * When a Pokemon forgets a move and learns a new one, its 'Learn Move' message is significantly longer.
   *
   * Pokemon with a `moveset.length < 4`
   * > [Pokemon] learned [MoveName]
   *
   * Pokemon with a `moveset.length > 4`
   * > 1... 2... and 3... and Poof!
   * > [Pokemon] forgot how to use [MoveName]
   * > And...
   * > [Pokemon] learned [MoveName]!
   * @param move The Move to be learned
   * @param Pokemon The Pokemon learning the move
   */
  async learnMove(index: number, move: Move, pokemon: Pokemon, textMessage?: string) {
    if (this.learnMoveType === LearnMoveType.TM) {
      if (!pokemon.usedTMs) {
        pokemon.usedTMs = [];
      }
      pokemon.usedTMs.push(this.moveId);
      globalScene.tryRemovePhase(phase => phase.is("SelectModifierPhase"));
    } else if (this.learnMoveType === LearnMoveType.MEMORY) {
      if (this.cost !== -1) {
        if (!Overrides.WAIVE_ROLL_FEE_OVERRIDE) {
          globalScene.money -= this.cost;
          globalScene.updateMoneyText();
          globalScene.animateMoneyChanged(false);
        }
        globalScene.playSound("se/buy");
      } else {
        globalScene.tryRemovePhase(phase => phase.is("SelectModifierPhase"));
      }
    }
    pokemon.setMove(index, this.moveId);
    initMoveAnim(this.moveId).then(() => {
      loadMoveAnimAssets([this.moveId], true);
    });
    globalScene.ui.setMode(this.messageMode);
    const learnMoveText = i18next.t("battle:learnMove", {
      pokemonName: getPokemonNameWithAffix(pokemon),
      moveName: move.name,
    });
    if (textMessage) {
      await globalScene.ui.showTextPromise(textMessage);
    }
    globalScene.playSound("level_up_fanfare"); // Sound loaded into game as is
    globalScene.ui.showText(
      learnMoveText,
      null,
      () => {
        globalScene.triggerPokemonFormChange(pokemon, SpeciesFormChangeMoveLearnedTrigger, true);
        this.end();
      },
      this.messageMode === UiMode.EVOLUTION_SCENE ? 1000 : undefined,
      true,
    );
  }
}<|MERGE_RESOLUTION|>--- conflicted
+++ resolved
@@ -12,11 +12,8 @@
 import i18next from "i18next";
 import { PlayerPartyMemberPokemonPhase } from "#app/phases/player-party-member-pokemon-phase";
 import type Pokemon from "#app/field/pokemon";
-<<<<<<< HEAD
 import { SelectModifierPhase } from "#app/phases/select-modifier-phase";
 import { ConfirmUiMode } from "#enums/confirm-ui-mode";
-=======
->>>>>>> a818c2b3
 
 export enum LearnMoveType {
   /** For learning a move via level-up, evolution, or other non-item-based event */
