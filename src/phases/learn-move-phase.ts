import BattleScene from "#app/battle-scene.js";
import { initMoveAnim, loadMoveAnimAssets } from "#app/data/battle-anims.js";
import { allMoves } from "#app/data/move.js";
import { SpeciesFormChangeMoveLearnedTrigger } from "#app/data/pokemon-forms.js";
import { Moves } from "#app/enums/moves.js";
import { getPokemonNameWithAffix } from "#app/messages.js";
import EvolutionSceneHandler from "#app/ui/evolution-scene-handler.js";
import { SummaryUiMode } from "#app/ui/summary-ui-handler.js";
import { Mode } from "#app/ui/ui.js";
import i18next from "i18next";
import { PlayerPartyMemberPokemonPhase } from "./player-party-member-pokemon-phase";
import { PokemonMove } from "#app/field/pokemon.js";
import * as LoggerTools from "../logger";

export class LearnMovePhase extends PlayerPartyMemberPokemonPhase {
  private moveId: Moves;
  private fromTM: boolean;

  constructor(scene: BattleScene, partyMemberIndex: integer, moveId: Moves, fromTM?: boolean) {
    super(scene, partyMemberIndex);

    this.moveId = moveId;
    this.fromTM = fromTM ?? false;
  }

  start() {
    super.start();

    const pokemon = this.getPokemon();
    const move = allMoves[this.moveId];

    const existingMoveIndex = pokemon.getMoveset().findIndex(m => m?.moveId === move.id);

    if (existingMoveIndex > -1) {
      return this.end();
    }

    const emptyMoveIndex = pokemon.getMoveset().length < 4
      ? pokemon.getMoveset().length
      : pokemon.getMoveset().findIndex(m => m === null);

    const messageMode = this.scene.ui.getHandler() instanceof EvolutionSceneHandler
      ? Mode.EVOLUTION_SCENE
      : Mode.MESSAGE;
    const noHandler = () => {
      this.scene.ui.setMode(messageMode).then(() => {
        this.scene.ui.showText(i18next.t("battle:learnMoveStopTeaching", { moveName: move.name }), null, () => {
          this.scene.ui.setModeWithoutClear(Mode.CONFIRM, () => {
            this.scene.ui.setMode(messageMode);
            var W = LoggerTools.getWave(LoggerTools.getDRPD(this.scene), this.scene.currentBattle.waveIndex, this.scene)
            if (W.shop != "") {
              LoggerTools.logShop(this.scene, this.scene.currentBattle.waveIndex, W.shop + "; skip learning it")
            } else {
              var actions = LoggerTools.getActionCount(this.scene, this.scene.currentBattle.waveIndex)
              LoggerTools.logActions(this.scene, this.scene.currentBattle.waveIndex, "Skip " + move.name)
            }
            this.scene.ui.showText(i18next.t("battle:learnMoveNotLearned", { pokemonName: getPokemonNameWithAffix(pokemon), moveName: move.name }), null, () => this.end(), null, true);
          }, (false ? movesFullHandler : () => {
            this.scene.ui.setMode(messageMode);
            this.scene.unshiftPhase(new LearnMovePhase(this.scene, this.partyMemberIndex, this.moveId));
            this.end();
          }));
        });
      });
    };
    const noHandlerInstant = () => {
      this.scene.ui.setMode(messageMode);
      var W = LoggerTools.getWave(LoggerTools.getDRPD(this.scene), this.scene.currentBattle.waveIndex, this.scene)
      if (W.shop != "") {
        LoggerTools.logShop(this.scene, this.scene.currentBattle.waveIndex, W.shop + "; skip learning it")
      } else {
        var actions = LoggerTools.getActionCount(this.scene, this.scene.currentBattle.waveIndex)
        LoggerTools.logActions(this.scene, this.scene.currentBattle.waveIndex, (actions == 0 ? "" : "") + LoggerTools.playerPokeName(this.scene, pokemon) + " | Skip " + move.name)
      }
      this.scene.ui.showText(i18next.t("battle:learnMoveNotLearned", { pokemonName: getPokemonNameWithAffix(pokemon), moveName: move.name }), null, () => this.end(), null, true);
    };
    const movesFullHandler = () => {
      this.scene.ui.showText(i18next.t("battle:learnMovePrompt", { pokemonName: getPokemonNameWithAffix(pokemon), moveName: move.name }), null, () => {
        this.scene.ui.showText(i18next.t("battle:learnMoveLimitReached", { pokemonName: getPokemonNameWithAffix(pokemon) }), null, () => {
          this.scene.ui.showText(i18next.t("battle:learnMoveReplaceQuestion", { moveName: move.name }), null, () => {
            this.scene.ui.setModeWithoutClear(Mode.CONFIRM, () => {
              this.scene.ui.setMode(messageMode);
              this.scene.ui.showText(i18next.t("battle:learnMoveForgetQuestion"), null, () => {
                this.scene.ui.setModeWithoutClear(Mode.SUMMARY, this.getPokemon(), SummaryUiMode.LEARN_MOVE, move, (moveIndex: integer) => {
                  if (moveIndex === 4) {
                    noHandler();
                    return;
                  }
                  this.scene.ui.setMode(messageMode).then(() => {
                    this.scene.ui.showText(i18next.t("battle:countdownPoof"), null, () => {
                      this.scene.ui.showText(i18next.t("battle:learnMoveForgetSuccess", { pokemonName: getPokemonNameWithAffix(pokemon), moveName: pokemon.moveset[moveIndex]!.getName() }), null, () => { // TODO: is the bang correct?
                        this.scene.ui.showText(i18next.t("battle:learnMoveAnd"), null, () => {
                          var W = LoggerTools.getWave(LoggerTools.getDRPD(this.scene), this.scene.currentBattle.waveIndex, this.scene)
                          if (W.shop != "") {
                            LoggerTools.logShop(this.scene, this.scene.currentBattle.waveIndex, W.shop + " | " + new PokemonMove(this.moveId).getName() + " → " + pokemon.moveset[moveIndex]!.getName())
                          } else {
                            var actions = LoggerTools.getActionCount(this.scene, this.scene.currentBattle.waveIndex)
                            LoggerTools.logActions(this.scene, this.scene.currentBattle.waveIndex, (actions == 0 ? "" : "") + LoggerTools.playerPokeName(this.scene, pokemon) + " | " + new PokemonMove(this.moveId).getName() + " → " + pokemon.moveset[moveIndex]!.getName())
                          }
                          pokemon.setMove(moveIndex, Moves.NONE);
                          this.scene.unshiftPhase(new LearnMovePhase(this.scene, this.partyMemberIndex, this.moveId));
                          this.end();
                        }, null, true);
                      }, null, true);
                    }, null, true);
                  });
                });
              }, null, true);
            }, noHandler);
          });
        }, null, true);
      }, null, true);
    }
    if (emptyMoveIndex > -1) {
      pokemon.setMove(emptyMoveIndex, this.moveId);
      if (this.fromTM) {
        pokemon.usedTMs.push(this.moveId);
      }
      initMoveAnim(this.scene, this.moveId).then(() => {
        loadMoveAnimAssets(this.scene, [this.moveId], true)
          .then(() => {
            this.scene.ui.setMode(messageMode).then(() => {
              this.scene.playSound("level_up_fanfare");
              this.scene.ui.showText(i18next.t("battle:learnMove", { pokemonName: getPokemonNameWithAffix(pokemon), moveName: move.name }), null, () => {
                this.scene.triggerPokemonFormChange(pokemon, SpeciesFormChangeMoveLearnedTrigger, true);
                this.end();
              }, messageMode === Mode.EVOLUTION_SCENE ? 1000 : null, true);
            });
          });
      });
    } else if (move.isUnimplemented() && false) {
      this.scene.ui.setMode(messageMode).then(() => {
<<<<<<< HEAD
        this.scene.ui.showText(`${getPokemonNameWithAffix(pokemon)} wants to learn ${move.name}, but this move does nothing.`, null, () => {
          this.scene.ui.showText(`Would you like to teach ${move.name} anyways? (This will be logged as normal)`, null, () => {
            this.scene.ui.setModeWithoutClear(Mode.CONFIRM, movesFullHandler, noHandler)
          })
        })
=======
        this.scene.ui.showText(i18next.t("battle:learnMovePrompt", { pokemonName: getPokemonNameWithAffix(pokemon), moveName: move.name }), null, () => {
          this.scene.ui.showText(i18next.t("battle:learnMoveLimitReached", { pokemonName: getPokemonNameWithAffix(pokemon) }), null, () => {
            this.scene.ui.showText(i18next.t("battle:learnMoveReplaceQuestion", { moveName: move.name }), null, () => {
              const noHandler = () => {
                this.scene.ui.setMode(messageMode).then(() => {
                  this.scene.ui.showText(i18next.t("battle:learnMoveStopTeaching", { moveName: move.name }), null, () => {
                    this.scene.ui.setModeWithoutClear(Mode.CONFIRM, () => {
                      this.scene.ui.setMode(messageMode);
                      this.scene.ui.showText(i18next.t("battle:learnMoveNotLearned", { pokemonName: getPokemonNameWithAffix(pokemon), moveName: move.name }), null, () => this.end(), null, true);
                    }, () => {
                      this.scene.ui.setMode(messageMode);
                      this.scene.unshiftPhase(new LearnMovePhase(this.scene, this.partyMemberIndex, this.moveId));
                      this.end();
                    });
                  });
                });
              };
              this.scene.ui.setModeWithoutClear(Mode.CONFIRM, () => {
                this.scene.ui.setMode(messageMode);
                this.scene.ui.showText(i18next.t("battle:learnMoveForgetQuestion"), null, () => {
                  this.scene.ui.setModeWithoutClear(Mode.SUMMARY, this.getPokemon(), SummaryUiMode.LEARN_MOVE, move, (moveIndex: integer) => {
                    if (moveIndex === 4) {
                      noHandler();
                      return;
                    }
                    this.scene.ui.setMode(messageMode).then(() => {
                      this.scene.ui.showText(i18next.t("battle:countdownPoof"), null, () => {
                        this.scene.ui.showText(i18next.t("battle:learnMoveForgetSuccess", { pokemonName: getPokemonNameWithAffix(pokemon), moveName: pokemon.moveset[moveIndex]!.getName() }), null, () => { // TODO: is the bang correct?
                          this.scene.ui.showText(i18next.t("battle:learnMoveAnd"), null, () => {
                            if (this.fromTM) {
                              pokemon.usedTMs.push(this.moveId);
                            }
                            pokemon.setMove(moveIndex, Moves.NONE);
                            this.scene.unshiftPhase(new LearnMovePhase(this.scene, this.partyMemberIndex, this.moveId));
                            this.end();
                          }, null, true);
                        }, null, true);
                      }, null, true);
                    });
                  });
                }, null, true);
              }, noHandler);
            });
          }, null, true);
        }, null, true);
>>>>>>> 3a614693
      });
    } else {
      this.scene.ui.setMode(messageMode).then(movesFullHandler);
    }
  }
}<|MERGE_RESOLUTION|>--- conflicted
+++ resolved
@@ -130,59 +130,11 @@
       });
     } else if (move.isUnimplemented() && false) {
       this.scene.ui.setMode(messageMode).then(() => {
-<<<<<<< HEAD
         this.scene.ui.showText(`${getPokemonNameWithAffix(pokemon)} wants to learn ${move.name}, but this move does nothing.`, null, () => {
           this.scene.ui.showText(`Would you like to teach ${move.name} anyways? (This will be logged as normal)`, null, () => {
             this.scene.ui.setModeWithoutClear(Mode.CONFIRM, movesFullHandler, noHandler)
           })
         })
-=======
-        this.scene.ui.showText(i18next.t("battle:learnMovePrompt", { pokemonName: getPokemonNameWithAffix(pokemon), moveName: move.name }), null, () => {
-          this.scene.ui.showText(i18next.t("battle:learnMoveLimitReached", { pokemonName: getPokemonNameWithAffix(pokemon) }), null, () => {
-            this.scene.ui.showText(i18next.t("battle:learnMoveReplaceQuestion", { moveName: move.name }), null, () => {
-              const noHandler = () => {
-                this.scene.ui.setMode(messageMode).then(() => {
-                  this.scene.ui.showText(i18next.t("battle:learnMoveStopTeaching", { moveName: move.name }), null, () => {
-                    this.scene.ui.setModeWithoutClear(Mode.CONFIRM, () => {
-                      this.scene.ui.setMode(messageMode);
-                      this.scene.ui.showText(i18next.t("battle:learnMoveNotLearned", { pokemonName: getPokemonNameWithAffix(pokemon), moveName: move.name }), null, () => this.end(), null, true);
-                    }, () => {
-                      this.scene.ui.setMode(messageMode);
-                      this.scene.unshiftPhase(new LearnMovePhase(this.scene, this.partyMemberIndex, this.moveId));
-                      this.end();
-                    });
-                  });
-                });
-              };
-              this.scene.ui.setModeWithoutClear(Mode.CONFIRM, () => {
-                this.scene.ui.setMode(messageMode);
-                this.scene.ui.showText(i18next.t("battle:learnMoveForgetQuestion"), null, () => {
-                  this.scene.ui.setModeWithoutClear(Mode.SUMMARY, this.getPokemon(), SummaryUiMode.LEARN_MOVE, move, (moveIndex: integer) => {
-                    if (moveIndex === 4) {
-                      noHandler();
-                      return;
-                    }
-                    this.scene.ui.setMode(messageMode).then(() => {
-                      this.scene.ui.showText(i18next.t("battle:countdownPoof"), null, () => {
-                        this.scene.ui.showText(i18next.t("battle:learnMoveForgetSuccess", { pokemonName: getPokemonNameWithAffix(pokemon), moveName: pokemon.moveset[moveIndex]!.getName() }), null, () => { // TODO: is the bang correct?
-                          this.scene.ui.showText(i18next.t("battle:learnMoveAnd"), null, () => {
-                            if (this.fromTM) {
-                              pokemon.usedTMs.push(this.moveId);
-                            }
-                            pokemon.setMove(moveIndex, Moves.NONE);
-                            this.scene.unshiftPhase(new LearnMovePhase(this.scene, this.partyMemberIndex, this.moveId));
-                            this.end();
-                          }, null, true);
-                        }, null, true);
-                      }, null, true);
-                    });
-                  });
-                }, null, true);
-              }, noHandler);
-            });
-          }, null, true);
-        }, null, true);
->>>>>>> 3a614693
       });
     } else {
       this.scene.ui.setMode(messageMode).then(movesFullHandler);
