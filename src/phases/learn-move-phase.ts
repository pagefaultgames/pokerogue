--- conflicted
+++ resolved
@@ -12,21 +12,8 @@
 import i18next from "i18next";
 import { PlayerPartyMemberPokemonPhase } from "#app/phases/player-party-member-pokemon-phase";
 import type Pokemon from "#app/field/pokemon";
-<<<<<<< HEAD
-import { SelectModifierPhase } from "#app/phases/select-modifier-phase";
 import { ConfirmUiMode } from "#enums/confirm-ui-mode";
-
-export enum LearnMoveType {
-  /** For learning a move via level-up, evolution, or other non-item-based event */
-  LEARN_MOVE,
-  /** For learning a move via Memory Mushroom */
-  MEMORY,
-  /** For learning a move via TM */
-  TM,
-}
-=======
 import { LearnMoveType } from "#enums/learn-move-type";
->>>>>>> f499ea05
 
 export class LearnMovePhase extends PlayerPartyMemberPokemonPhase {
   public readonly phaseName = "LearnMovePhase";
