import BattleScene from "#app/battle-scene";
import { BattleStyle } from "#app/enums/battle-style";
import { BattlerTagType } from "#app/enums/battler-tag-type";
import { getPokemonNameWithAffix } from "#app/messages";
import { Mode } from "#app/ui/ui";
import i18next from "i18next";
import { BattlePhase } from "./battle-phase";
import { PostSummonPhase } from "./post-summon-phase";
import { SummonMissingPhase } from "./summon-missing-phase";
import { SwitchPhase } from "./switch-phase";
<<<<<<< HEAD
import { getNatureName } from "#app/data/nature.js";
import * as LoggerTools from "../logger";
=======
import { SwitchType } from "#enums/switch-type";
>>>>>>> 9f31e36d

export class CheckSwitchPhase extends BattlePhase {
  protected fieldIndex: integer;
  protected useName: boolean;

  constructor(scene: BattleScene, fieldIndex: integer, useName: boolean) {
    super(scene);

    this.fieldIndex = fieldIndex;
    this.useName = useName;
  }

  start() {
    super.start();

    const pokemon = this.scene.getPlayerField()[this.fieldIndex];

    if (this.scene.battleStyle === BattleStyle.SET) {
      super.end();
      return;
    }

    if (this.scene.field.getAll().indexOf(pokemon) === -1) {
      this.scene.unshiftPhase(new SummonMissingPhase(this.scene, this.fieldIndex));
      super.end();
      return;
    }

    if (!this.scene.getParty().slice(1).filter(p => p.isActive()).length) {
      super.end();
      return;
    }

    if (pokemon.getTag(BattlerTagType.FRENZY)) {
      super.end();
      return;
    }

    for (var i = 0; i < this.scene.getEnemyField().length; i++) {
      var pk = this.scene.getEnemyField()[i]
      var maxIVs: string[] = []
      var ivnames = ["HP", "Atk", "Def", "Sp.Atk", "Sp.Def", "Speed"]
      pk.ivs.forEach((iv, j) => {if (iv == 31) maxIVs.push(ivnames[j])})
      var ivDesc = maxIVs.join(",")
      if (ivDesc == "") {
        ivDesc = "No Max IVs"
      } else {
        ivDesc = "31: " + ivDesc
      }
      pk.getBattleInfo().flyoutMenu.toggleFlyout(true)
      pk.getBattleInfo().flyoutMenu.flyoutText[0].text = getNatureName(pk.nature)
      pk.getBattleInfo().flyoutMenu.flyoutText[1].text = ivDesc
      pk.getBattleInfo().flyoutMenu.flyoutText[2].text = pk.getAbility().name
      pk.getBattleInfo().flyoutMenu.flyoutText[3].text = pk.getPassiveAbility().name
      if (pk.hasAbility(pk.species.abilityHidden, true, true)) {
        pk.getBattleInfo().flyoutMenu.flyoutText[2].setColor("#e8e8a8")
      }
    }
    if (false) {
      this.scene.pokemonInfoContainer.show(this.scene.getEnemyField()[0], false, 1, true);
      if (this.scene.getEnemyField()[1] != undefined) {
        this.scene.tweens.add({
          targets: this.scene.pokemonInfoContainer,
          alpha: 1,
          duration: 5000,
          onComplete: () => {
            this.scene.pokemonInfoContainer.hide(1.3)
            this.scene.tweens.add({
              targets: this.scene.pokemonInfoContainer,
              alpha: 1,
              duration: 1000,
              onComplete: () => {
                this.scene.pokemonInfoContainer.show(this.scene.getEnemyField()[1], false, 1, true);
              }
            })
          }
        })
      }
    }

    for (var i = 0; i < this.scene.getEnemyField().length; i++) {
      var pk = this.scene.getEnemyField()[i]
      var maxIVs: string[] = []
      var ivnames = ["HP", "Atk", "Def", "Sp.Atk", "Sp.Def", "Speed"]
      pk.ivs.forEach((iv, j) => {if (iv == 31) maxIVs.push(ivnames[j])})
      var ivDesc = maxIVs.join(",")
      if (ivDesc == "") {
        ivDesc = "No Max IVs"
      } else {
        ivDesc = "31: " + ivDesc
      }
      pk.getBattleInfo().flyoutMenu.toggleFlyout(true)
      pk.getBattleInfo().flyoutMenu.flyoutText[0].text = getNatureName(pk.nature)
      pk.getBattleInfo().flyoutMenu.flyoutText[1].text = ivDesc
      pk.getBattleInfo().flyoutMenu.flyoutText[2].text = pk.getAbility().name
      pk.getBattleInfo().flyoutMenu.flyoutText[3].text = pk.getPassiveAbility().name
      if (pk.hasAbility(pk.species.abilityHidden, true, true)) {
        pk.getBattleInfo().flyoutMenu.flyoutText[2].setColor("#e8e8a8")
      }
    }
    if (false) {
      this.scene.pokemonInfoContainer.show(this.scene.getEnemyField()[0], false, 1, true);
      if (this.scene.getEnemyField()[1] != undefined) {
        this.scene.tweens.add({
          targets: this.scene.pokemonInfoContainer,
          alpha: 1,
          duration: 5000,
          onComplete: () => {
            this.scene.pokemonInfoContainer.hide(1.3)
            this.scene.tweens.add({
              targets: this.scene.pokemonInfoContainer,
              alpha: 1,
              duration: 1000,
              onComplete: () => {
                this.scene.pokemonInfoContainer.show(this.scene.getEnemyField()[1], false, 1, true);
              }
            })
          }
        })
      }
    }

    this.scene.ui.showText(i18next.t("battle:switchQuestion", { pokemonName: this.useName ? getPokemonNameWithAffix(pokemon) : i18next.t("battle:pokemon") }), null, () => {
      this.scene.ui.setMode(Mode.CONFIRM, () => {
        this.scene.ui.setMode(Mode.MESSAGE);
        LoggerTools.isPreSwitch.value = true
        this.scene.tryRemovePhase(p => p instanceof PostSummonPhase && p.player && p.fieldIndex === this.fieldIndex);
<<<<<<< HEAD
        this.scene.unshiftPhase(new SwitchPhase(this.scene, this.fieldIndex, false, true));
        for (var i = 0; i < this.scene.getEnemyField().length; i++) {
          this.scene.getEnemyField()[i].getBattleInfo().flyoutMenu.toggleFlyout(false)
          this.scene.getEnemyField()[i].getBattleInfo().flyoutMenu.flyoutText[0].text = "???"
          this.scene.getEnemyField()[i].getBattleInfo().flyoutMenu.flyoutText[1].text = "???"
          this.scene.getEnemyField()[i].getBattleInfo().flyoutMenu.flyoutText[2].text = "???"
          this.scene.getEnemyField()[i].getBattleInfo().flyoutMenu.flyoutText[3].text = "???"
          this.scene.getEnemyField()[i].getBattleInfo().flyoutMenu.flyoutText[2].setColor("#f8f8f8")
          this.scene.getEnemyField()[i].flyout.setText()
        }
        //this.scene.pokemonInfoContainer.hide()
=======
        this.scene.unshiftPhase(new SwitchPhase(this.scene, SwitchType.SWITCH, this.fieldIndex, false, true));
>>>>>>> 9f31e36d
        this.end();
      }, () => {
        this.scene.ui.setMode(Mode.MESSAGE);
        for (var i = 0; i < this.scene.getEnemyField().length; i++) {
          this.scene.getEnemyField()[i].getBattleInfo().flyoutMenu.toggleFlyout(false)
          this.scene.getEnemyField()[i].getBattleInfo().flyoutMenu.flyoutText[0].text = "???"
          this.scene.getEnemyField()[i].getBattleInfo().flyoutMenu.flyoutText[1].text = "???"
          this.scene.getEnemyField()[i].getBattleInfo().flyoutMenu.flyoutText[2].text = "???"
          this.scene.getEnemyField()[i].getBattleInfo().flyoutMenu.flyoutText[3].text = "???"
          this.scene.getEnemyField()[i].getBattleInfo().flyoutMenu.flyoutText[2].setColor("#f8f8f8")
        }
        //this.scene.pokemonInfoContainer.hide()
        this.end();
      });
    });
  }
}<|MERGE_RESOLUTION|>--- conflicted
+++ resolved
@@ -8,12 +8,9 @@
 import { PostSummonPhase } from "./post-summon-phase";
 import { SummonMissingPhase } from "./summon-missing-phase";
 import { SwitchPhase } from "./switch-phase";
-<<<<<<< HEAD
-import { getNatureName } from "#app/data/nature.js";
+import { getNatureName } from "#app/data/nature";
 import * as LoggerTools from "../logger";
-=======
 import { SwitchType } from "#enums/switch-type";
->>>>>>> 9f31e36d
 
 export class CheckSwitchPhase extends BattlePhase {
   protected fieldIndex: integer;
@@ -61,78 +58,16 @@
       if (ivDesc == "") {
         ivDesc = "No Max IVs"
       } else {
-        ivDesc = "31: " + ivDesc
+        ivDesc = "31iv: " + ivDesc
       }
       pk.getBattleInfo().flyoutMenu.toggleFlyout(true)
       pk.getBattleInfo().flyoutMenu.flyoutText[0].text = getNatureName(pk.nature)
       pk.getBattleInfo().flyoutMenu.flyoutText[1].text = ivDesc
       pk.getBattleInfo().flyoutMenu.flyoutText[2].text = pk.getAbility().name
       pk.getBattleInfo().flyoutMenu.flyoutText[3].text = pk.getPassiveAbility().name
-      if (pk.hasAbility(pk.species.abilityHidden, true, true)) {
+      if (pk.getAbility().id == pk.getSpeciesForm().abilityHidden) {
         pk.getBattleInfo().flyoutMenu.flyoutText[2].setColor("#e8e8a8")
-      }
-    }
-    if (false) {
-      this.scene.pokemonInfoContainer.show(this.scene.getEnemyField()[0], false, 1, true);
-      if (this.scene.getEnemyField()[1] != undefined) {
-        this.scene.tweens.add({
-          targets: this.scene.pokemonInfoContainer,
-          alpha: 1,
-          duration: 5000,
-          onComplete: () => {
-            this.scene.pokemonInfoContainer.hide(1.3)
-            this.scene.tweens.add({
-              targets: this.scene.pokemonInfoContainer,
-              alpha: 1,
-              duration: 1000,
-              onComplete: () => {
-                this.scene.pokemonInfoContainer.show(this.scene.getEnemyField()[1], false, 1, true);
-              }
-            })
-          }
-        })
-      }
-    }
-
-    for (var i = 0; i < this.scene.getEnemyField().length; i++) {
-      var pk = this.scene.getEnemyField()[i]
-      var maxIVs: string[] = []
-      var ivnames = ["HP", "Atk", "Def", "Sp.Atk", "Sp.Def", "Speed"]
-      pk.ivs.forEach((iv, j) => {if (iv == 31) maxIVs.push(ivnames[j])})
-      var ivDesc = maxIVs.join(",")
-      if (ivDesc == "") {
-        ivDesc = "No Max IVs"
-      } else {
-        ivDesc = "31: " + ivDesc
-      }
-      pk.getBattleInfo().flyoutMenu.toggleFlyout(true)
-      pk.getBattleInfo().flyoutMenu.flyoutText[0].text = getNatureName(pk.nature)
-      pk.getBattleInfo().flyoutMenu.flyoutText[1].text = ivDesc
-      pk.getBattleInfo().flyoutMenu.flyoutText[2].text = pk.getAbility().name
-      pk.getBattleInfo().flyoutMenu.flyoutText[3].text = pk.getPassiveAbility().name
-      if (pk.hasAbility(pk.species.abilityHidden, true, true)) {
-        pk.getBattleInfo().flyoutMenu.flyoutText[2].setColor("#e8e8a8")
-      }
-    }
-    if (false) {
-      this.scene.pokemonInfoContainer.show(this.scene.getEnemyField()[0], false, 1, true);
-      if (this.scene.getEnemyField()[1] != undefined) {
-        this.scene.tweens.add({
-          targets: this.scene.pokemonInfoContainer,
-          alpha: 1,
-          duration: 5000,
-          onComplete: () => {
-            this.scene.pokemonInfoContainer.hide(1.3)
-            this.scene.tweens.add({
-              targets: this.scene.pokemonInfoContainer,
-              alpha: 1,
-              duration: 1000,
-              onComplete: () => {
-                this.scene.pokemonInfoContainer.show(this.scene.getEnemyField()[1], false, 1, true);
-              }
-            })
-          }
-        })
+        pk.getBattleInfo().flyoutMenu.flyoutText[2].text += " (HA)"
       }
     }
 
@@ -141,8 +76,7 @@
         this.scene.ui.setMode(Mode.MESSAGE);
         LoggerTools.isPreSwitch.value = true
         this.scene.tryRemovePhase(p => p instanceof PostSummonPhase && p.player && p.fieldIndex === this.fieldIndex);
-<<<<<<< HEAD
-        this.scene.unshiftPhase(new SwitchPhase(this.scene, this.fieldIndex, false, true));
+        this.scene.unshiftPhase(new SwitchPhase(this.scene, SwitchType.PRE_SWITCH, this.fieldIndex, false, true));
         for (var i = 0; i < this.scene.getEnemyField().length; i++) {
           this.scene.getEnemyField()[i].getBattleInfo().flyoutMenu.toggleFlyout(false)
           this.scene.getEnemyField()[i].getBattleInfo().flyoutMenu.flyoutText[0].text = "???"
@@ -153,9 +87,6 @@
           this.scene.getEnemyField()[i].flyout.setText()
         }
         //this.scene.pokemonInfoContainer.hide()
-=======
-        this.scene.unshiftPhase(new SwitchPhase(this.scene, SwitchType.SWITCH, this.fieldIndex, false, true));
->>>>>>> 9f31e36d
         this.end();
       }, () => {
         this.scene.ui.setMode(Mode.MESSAGE);
