--- conflicted
+++ resolved
@@ -13,13 +13,8 @@
   protected fieldIndex: number;
   protected useName: boolean;
 
-<<<<<<< HEAD
-  constructor(scene: BattleScene, fieldIndex: number, useName: boolean) {
-    super(scene);
-=======
   constructor(fieldIndex: number, useName: boolean) {
     super();
->>>>>>> a941533a
 
     this.fieldIndex = fieldIndex;
     this.useName = useName;
