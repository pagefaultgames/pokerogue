--- conflicted
+++ resolved
@@ -99,26 +99,9 @@
 
     const moveQueue = playerPokemon.getMoveQueue();
 
-<<<<<<< HEAD
     while (moveQueue.length && moveQueue[0]
         && moveQueue[0].move && !moveQueue[0].virtual && (!playerPokemon.getMoveset().find(m => m.moveId === moveQueue[0].move)
           || !playerPokemon.getMoveset()[playerPokemon.getMoveset().findIndex(m => m.moveId === moveQueue[0].move)].isUsable(playerPokemon, moveQueue[0].ignorePP))) {
-=======
-    while (
-      moveQueue.length &&
-      moveQueue[0] &&
-      moveQueue[0].move &&
-      !moveQueue[0].virtual &&
-      (!playerPokemon.getMoveset().find(m => m?.moveId === moveQueue[0].move) ||
-        !playerPokemon
-          .getMoveset()
-          [playerPokemon.getMoveset().findIndex(m => m?.moveId === moveQueue[0].move)]!.isUsable(
-            playerPokemon,
-            moveQueue[0].ignorePP,
-          ))
-    ) {
-      // TODO: is the bang correct?
->>>>>>> 02ae7952
       moveQueue.shift();
     }
 
@@ -127,17 +110,8 @@
       if (!queuedMove.move) {
         this.handleCommand(Command.FIGHT, -1);
       } else {
-<<<<<<< HEAD
         const moveIndex = playerPokemon.getMoveset().findIndex(m => m.moveId === queuedMove.move);
         if ((moveIndex > -1 && playerPokemon.getMoveset()[moveIndex].isUsable(playerPokemon, queuedMove.ignorePP)) || queuedMove.virtual) {
-=======
-        const moveIndex = playerPokemon.getMoveset().findIndex(m => m?.moveId === queuedMove.move);
-        if (
-          (moveIndex > -1 && playerPokemon.getMoveset()[moveIndex]!.isUsable(playerPokemon, queuedMove.ignorePP)) ||
-          queuedMove.virtual
-        ) {
-          // TODO: is the bang correct?
->>>>>>> 02ae7952
           this.handleCommand(Command.FIGHT, moveIndex, queuedMove.ignorePP, queuedMove);
         } else {
           globalScene.ui.setMode(Mode.COMMAND, this.fieldIndex);
@@ -164,20 +138,11 @@
       case Command.TERA:
       case Command.FIGHT:
         let useStruggle = false;
-<<<<<<< HEAD
         const turnMove: TurnMove | undefined = (args.length === 2 ? (args[1] as TurnMove) : undefined);
         if (cursor === -1 ||
             playerPokemon.trySelectMove(cursor, args[0] as boolean) ||
             (useStruggle = cursor > -1 && !playerPokemon.getMoveset().filter(m => m.isUsable(playerPokemon)).length)) {
 
-=======
-        const turnMove: TurnMove | undefined = args.length === 2 ? (args[1] as TurnMove) : undefined;
-        if (
-          cursor === -1 ||
-          playerPokemon.trySelectMove(cursor, args[0] as boolean) ||
-          (useStruggle = cursor > -1 && !playerPokemon.getMoveset().filter(m => m?.isUsable(playerPokemon)).length)
-        ) {
->>>>>>> 02ae7952
           let moveId: Moves;
           if (useStruggle) {
             moveId = Moves.STRUGGLE;
