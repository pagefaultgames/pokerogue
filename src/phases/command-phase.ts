import { globalScene } from "#app/battle-scene";
import { TurnCommand, BattleType } from "#app/battle";
import { TrappedTag, EncoreTag } from "#app/data/battler-tags";
import { MoveTargetSet, getMoveTargets } from "#app/data/move";
import { speciesStarterCosts } from "#app/data/balance/starters";
import { Abilities } from "#app/enums/abilities";
import { BattlerTagType } from "#app/enums/battler-tag-type";
import { Biome } from "#app/enums/biome";
import { Moves } from "#app/enums/moves";
import { PokeballType } from "#enums/pokeball";
import { FieldPosition, PlayerPokemon } from "#app/field/pokemon";
import { getPokemonNameWithAffix } from "#app/messages";
import { Command } from "#app/ui/command-ui-handler";
import { Mode } from "#app/ui/ui";
import i18next from "i18next";
import { FieldPhase } from "./field-phase";
import { SelectTargetPhase } from "./select-target-phase";
import { MysteryEncounterMode } from "#enums/mystery-encounter-mode";
import { isNullOrUndefined } from "#app/utils";
import { ArenaTagSide } from "#app/data/arena-tag";
import { ArenaTagType } from "#app/enums/arena-tag-type";

export class CommandPhase extends FieldPhase {
  protected fieldIndex: integer;

  constructor(fieldIndex: integer) {
    super();

    this.fieldIndex = fieldIndex;
  }

  start() {
    super.start();

<<<<<<< HEAD
    const commandUiHandler = globalScene.ui.handlers[Mode.COMMAND];
=======
    this.scene.updateGameInfo();

    const commandUiHandler = this.scene.ui.handlers[Mode.COMMAND];
>>>>>>> f2a2281f
    if (commandUiHandler) {
      if (globalScene.currentBattle.turn === 1 || commandUiHandler.getCursor() === Command.POKEMON) {
        commandUiHandler.setCursor(Command.FIGHT);
      } else {
        commandUiHandler.setCursor(commandUiHandler.getCursor());
      }
    }

    if (this.fieldIndex) {
      // If we somehow are attempting to check the right pokemon but there's only one pokemon out
      // Switch back to the center pokemon. This can happen rarely in double battles with mid turn switching
      if (globalScene.getPlayerField().filter(p => p.isActive()).length === 1) {
        this.fieldIndex = FieldPosition.CENTER;
      } else {
        const allyCommand = globalScene.currentBattle.turnCommands[this.fieldIndex - 1];
        if (allyCommand?.command === Command.BALL || allyCommand?.command === Command.RUN) {
          globalScene.currentBattle.turnCommands[this.fieldIndex] = { command: allyCommand?.command, skip: true };
        }
      }
    }

<<<<<<< HEAD
    if (globalScene.currentBattle.turnCommands[this.fieldIndex]?.skip) {
=======
    // If the Pokemon has applied Commander's effects to its ally, skip this command
    if (this.scene.currentBattle?.double && this.getPokemon().getAlly()?.getTag(BattlerTagType.COMMANDED)?.getSourcePokemon(this.scene) === this.getPokemon()) {
      this.scene.currentBattle.turnCommands[this.fieldIndex] = { command: Command.FIGHT, move: { move: Moves.NONE, targets: []}, skip: true };
    }

    // Checks if the Pokemon is under the effects of Encore. If so, Encore can end early if the encored move has no more PP.
    const encoreTag = this.getPokemon().getTag(BattlerTagType.ENCORE) as EncoreTag;
    if (encoreTag) {
      this.getPokemon().lapseTag(BattlerTagType.ENCORE);
    }

    if (this.scene.currentBattle.turnCommands[this.fieldIndex]?.skip) {
>>>>>>> f2a2281f
      return this.end();
    }

    const playerPokemon = globalScene.getPlayerField()[this.fieldIndex];

    const moveQueue = playerPokemon.getMoveQueue();

    while (moveQueue.length && moveQueue[0]
        && moveQueue[0].move && (!playerPokemon.getMoveset().find(m => m?.moveId === moveQueue[0].move)
          || !playerPokemon.getMoveset()[playerPokemon.getMoveset().findIndex(m => m?.moveId === moveQueue[0].move)]!.isUsable(playerPokemon, moveQueue[0].ignorePP))) { // TODO: is the bang correct?
      moveQueue.shift();
    }

    if (moveQueue.length) {
      const queuedMove = moveQueue[0];
      if (!queuedMove.move) {
        this.handleCommand(Command.FIGHT, -1, false);
      } else {
        const moveIndex = playerPokemon.getMoveset().findIndex(m => m?.moveId === queuedMove.move);
        if (moveIndex > -1 && playerPokemon.getMoveset()[moveIndex]!.isUsable(playerPokemon, queuedMove.ignorePP)) { // TODO: is the bang correct?
          this.handleCommand(Command.FIGHT, moveIndex, queuedMove.ignorePP, { targets: queuedMove.targets, multiple: queuedMove.targets.length > 1 });
        } else {
          globalScene.ui.setMode(Mode.COMMAND, this.fieldIndex);
        }
      }
    } else {
      if (globalScene.currentBattle.isBattleMysteryEncounter() && globalScene.currentBattle.mysteryEncounter?.skipToFightInput) {
        globalScene.ui.clearText();
        globalScene.ui.setMode(Mode.FIGHT, this.fieldIndex);
      } else {
        globalScene.ui.setMode(Mode.COMMAND, this.fieldIndex);
      }
    }
  }

  handleCommand(command: Command, cursor: integer, ...args: any[]): boolean {
<<<<<<< HEAD
    const playerPokemon = globalScene.getPlayerField()[this.fieldIndex];
    let success: boolean;
=======
    const playerPokemon = this.scene.getPlayerField()[this.fieldIndex];
    let success: boolean = false;
>>>>>>> f2a2281f

    switch (command) {
      case Command.FIGHT:
        let useStruggle = false;
        if (cursor === -1 ||
            playerPokemon.trySelectMove(cursor, args[0] as boolean) ||
            (useStruggle = cursor > -1 && !playerPokemon.getMoveset().filter(m => m?.isUsable(playerPokemon)).length)) {
          const moveId = !useStruggle ? cursor > -1 ? playerPokemon.getMoveset()[cursor]!.moveId : Moves.NONE : Moves.STRUGGLE; // TODO: is the bang correct?
          const turnCommand: TurnCommand = { command: Command.FIGHT, cursor: cursor, move: { move: moveId, targets: [], ignorePP: args[0] }, args: args };
          const moveTargets: MoveTargetSet = args.length < 3 ? getMoveTargets(playerPokemon, moveId) : args[2];
          if (!moveId) {
            turnCommand.targets = [ this.fieldIndex ];
          }
          console.log(moveTargets, getPokemonNameWithAffix(playerPokemon));
          if (moveTargets.targets.length > 1 && moveTargets.multiple) {
            globalScene.unshiftPhase(new SelectTargetPhase(this.fieldIndex));
          }
          if (moveTargets.targets.length <= 1 || moveTargets.multiple) {
            turnCommand.move!.targets = moveTargets.targets; //TODO: is the bang correct here?
          } else if (playerPokemon.getTag(BattlerTagType.CHARGING) && playerPokemon.getMoveQueue().length >= 1) {
            turnCommand.move!.targets = playerPokemon.getMoveQueue()[0].targets; //TODO: is the bang correct here?
          } else {
            globalScene.unshiftPhase(new SelectTargetPhase(this.fieldIndex));
          }
          globalScene.currentBattle.turnCommands[this.fieldIndex] = turnCommand;
          success = true;
        } else if (cursor < playerPokemon.getMoveset().length) {
          const move = playerPokemon.getMoveset()[cursor]!; //TODO: is this bang correct?
          globalScene.ui.setMode(Mode.MESSAGE);

          // Decides between a Disabled, Not Implemented, or No PP translation message
          const errorMessage =
          playerPokemon.isMoveRestricted(move.moveId, playerPokemon)
            ? playerPokemon.getRestrictingTag(move.moveId, playerPokemon)!.selectionDeniedText(playerPokemon, move.moveId)
            : move.getName().endsWith(" (N)") ? "battle:moveNotImplemented" : "battle:moveNoPP";
          const moveName = move.getName().replace(" (N)", ""); // Trims off the indicator

          globalScene.ui.showText(i18next.t(errorMessage, { moveName: moveName }), null, () => {
            globalScene.ui.clearText();
            globalScene.ui.setMode(Mode.FIGHT, this.fieldIndex);
          }, null, true);
        }
        break;
      case Command.BALL:
        const notInDex = (globalScene.getEnemyField().filter(p => p.isActive(true)).some(p => !globalScene.gameData.dexData[p.species.speciesId].caughtAttr) && globalScene.gameData.getStarterCount(d => !!d.caughtAttr) < Object.keys(speciesStarterCosts).length - 1);
        if (globalScene.arena.biomeType === Biome.END && (!globalScene.gameMode.isClassic || globalScene.gameMode.isFreshStartChallenge() || notInDex )) {
          globalScene.ui.setMode(Mode.COMMAND, this.fieldIndex);
          globalScene.ui.setMode(Mode.MESSAGE);
          globalScene.ui.showText(i18next.t("battle:noPokeballForce"), null, () => {
            globalScene.ui.showText("", 0);
            globalScene.ui.setMode(Mode.COMMAND, this.fieldIndex);
          }, null, true);
        } else if (globalScene.currentBattle.battleType === BattleType.TRAINER) {
          globalScene.ui.setMode(Mode.COMMAND, this.fieldIndex);
          globalScene.ui.setMode(Mode.MESSAGE);
          globalScene.ui.showText(i18next.t("battle:noPokeballTrainer"), null, () => {
            globalScene.ui.showText("", 0);
            globalScene.ui.setMode(Mode.COMMAND, this.fieldIndex);
          }, null, true);
        } else if (globalScene.currentBattle.isBattleMysteryEncounter() && !globalScene.currentBattle.mysteryEncounter!.catchAllowed) {
          globalScene.ui.setMode(Mode.COMMAND, this.fieldIndex);
          globalScene.ui.setMode(Mode.MESSAGE);
          globalScene.ui.showText(i18next.t("battle:noPokeballMysteryEncounter"), null, () => {
            globalScene.ui.showText("", 0);
            globalScene.ui.setMode(Mode.COMMAND, this.fieldIndex);
          }, null, true);
        } else {
          const targets = globalScene.getEnemyField().filter(p => p.isActive(true)).map(p => p.getBattlerIndex());
          if (targets.length > 1) {
            globalScene.ui.setMode(Mode.COMMAND, this.fieldIndex);
            globalScene.ui.setMode(Mode.MESSAGE);
            globalScene.ui.showText(i18next.t("battle:noPokeballMulti"), null, () => {
              globalScene.ui.showText("", 0);
              globalScene.ui.setMode(Mode.COMMAND, this.fieldIndex);
            }, null, true);
          } else if (cursor < 5) {
            const targetPokemon = globalScene.getEnemyField().find(p => p.isActive(true));
            if (targetPokemon?.isBoss() && targetPokemon?.bossSegmentIndex >= 1 && !targetPokemon?.hasAbility(Abilities.WONDER_GUARD, false, true) && cursor < PokeballType.MASTER_BALL) {
              globalScene.ui.setMode(Mode.COMMAND, this.fieldIndex);
              globalScene.ui.setMode(Mode.MESSAGE);
              globalScene.ui.showText(i18next.t("battle:noPokeballStrong"), null, () => {
                globalScene.ui.showText("", 0);
                globalScene.ui.setMode(Mode.COMMAND, this.fieldIndex);
              }, null, true);
            } else {
              globalScene.currentBattle.turnCommands[this.fieldIndex] = { command: Command.BALL, cursor: cursor };
              globalScene.currentBattle.turnCommands[this.fieldIndex]!.targets = targets;
              if (this.fieldIndex) {
                globalScene.currentBattle.turnCommands[this.fieldIndex - 1]!.skip = true;
              }
              success = true;
            }
          }
        }
        break;
      case Command.POKEMON:
      case Command.RUN:
        const isSwitch = command === Command.POKEMON;
        const { currentBattle, arena } = globalScene;
        const mysteryEncounterFleeAllowed = currentBattle.mysteryEncounter?.fleeAllowed;
        if (!isSwitch && (arena.biomeType === Biome.END || (!isNullOrUndefined(mysteryEncounterFleeAllowed) && !mysteryEncounterFleeAllowed))) {
          globalScene.ui.setMode(Mode.COMMAND, this.fieldIndex);
          globalScene.ui.setMode(Mode.MESSAGE);
          globalScene.ui.showText(i18next.t("battle:noEscapeForce"), null, () => {
            globalScene.ui.showText("", 0);
            globalScene.ui.setMode(Mode.COMMAND, this.fieldIndex);
          }, null, true);
        } else if (!isSwitch && (currentBattle.battleType === BattleType.TRAINER || currentBattle.mysteryEncounter?.encounterMode === MysteryEncounterMode.TRAINER_BATTLE)) {
          globalScene.ui.setMode(Mode.COMMAND, this.fieldIndex);
          globalScene.ui.setMode(Mode.MESSAGE);
          globalScene.ui.showText(i18next.t("battle:noEscapeTrainer"), null, () => {
            globalScene.ui.showText("", 0);
            globalScene.ui.setMode(Mode.COMMAND, this.fieldIndex);
          }, null, true);
        } else {
          const batonPass = isSwitch && args[0] as boolean;
          const trappedAbMessages: string[] = [];
          if (batonPass || !playerPokemon.isTrapped(trappedAbMessages)) {
            currentBattle.turnCommands[this.fieldIndex] = isSwitch
              ? { command: Command.POKEMON, cursor: cursor, args: args }
              : { command: Command.RUN };
            success = true;
            if (!isSwitch && this.fieldIndex) {
            currentBattle.turnCommands[this.fieldIndex - 1]!.skip = true;
            }
          } else if (trappedAbMessages.length > 0) {
            if (!isSwitch) {
              globalScene.ui.setMode(Mode.MESSAGE);
            }
            globalScene.ui.showText(trappedAbMessages[0], null, () => {
              globalScene.ui.showText("", 0);
              if (!isSwitch) {
                globalScene.ui.setMode(Mode.COMMAND, this.fieldIndex);
              }
            }, null, true);
          } else {
            const trapTag = playerPokemon.getTag(TrappedTag);
            const fairyLockTag = playerPokemon.scene.arena.getTagOnSide(ArenaTagType.FAIRY_LOCK, ArenaTagSide.PLAYER);

            if (!trapTag && !fairyLockTag) {
              i18next.t(`battle:noEscape${isSwitch ? "Switch" : "Flee"}`);
              break;
            }
            if (!isSwitch) {
              globalScene.ui.setMode(Mode.COMMAND, this.fieldIndex);
              globalScene.ui.setMode(Mode.MESSAGE);
            }
<<<<<<< HEAD
            globalScene.ui.showText(
              i18next.t("battle:noEscapePokemon", {
                pokemonName:  trapTag.sourceId && globalScene.getPokemonById(trapTag.sourceId) ? getPokemonNameWithAffix(globalScene.getPokemonById(trapTag.sourceId)!) : "",
                moveName: trapTag.getMoveName(),
                escapeVerb: isSwitch ? i18next.t("battle:escapeVerbSwitch") : i18next.t("battle:escapeVerbFlee")
              }),
              null,
              () => {
                globalScene.ui.showText("", 0);
                if (!isSwitch) {
                  globalScene.ui.setMode(Mode.COMMAND, this.fieldIndex);
                }
              }, null, true);
=======
            const showNoEscapeText = (tag: any) => {
              this.scene.ui.showText(
                i18next.t("battle:noEscapePokemon", {
                  pokemonName: tag.sourceId && this.scene.getPokemonById(tag.sourceId) ? getPokemonNameWithAffix(this.scene.getPokemonById(tag.sourceId)!) : "",
                  moveName: tag.getMoveName(),
                  escapeVerb: isSwitch ? i18next.t("battle:escapeVerbSwitch") : i18next.t("battle:escapeVerbFlee")
                }),
                null,
                () => {
                  this.scene.ui.showText("", 0);
                  if (!isSwitch) {
                    this.scene.ui.setMode(Mode.COMMAND, this.fieldIndex);
                  }
                },
                null,
                true
              );
            };

            if (trapTag) {
              showNoEscapeText(trapTag);
            } else if (fairyLockTag) {
              showNoEscapeText(fairyLockTag);
            }
>>>>>>> f2a2281f
          }
        }
        break;
    }

    if (success) {
      this.end();
    }

    return success;
  }

  cancel() {
    if (this.fieldIndex) {
      globalScene.unshiftPhase(new CommandPhase(0));
      globalScene.unshiftPhase(new CommandPhase(1));
      this.end();
    }
  }

  getFieldIndex(): integer {
    return this.fieldIndex;
  }

  getPokemon(): PlayerPokemon {
    return globalScene.getPlayerField()[this.fieldIndex];
  }

  end() {
    globalScene.ui.setMode(Mode.MESSAGE).then(() => super.end());
  }
}<|MERGE_RESOLUTION|>--- conflicted
+++ resolved
@@ -32,13 +32,9 @@
   start() {
     super.start();
 
-<<<<<<< HEAD
+    globalScene.updateGameInfo();
+
     const commandUiHandler = globalScene.ui.handlers[Mode.COMMAND];
-=======
-    this.scene.updateGameInfo();
-
-    const commandUiHandler = this.scene.ui.handlers[Mode.COMMAND];
->>>>>>> f2a2281f
     if (commandUiHandler) {
       if (globalScene.currentBattle.turn === 1 || commandUiHandler.getCursor() === Command.POKEMON) {
         commandUiHandler.setCursor(Command.FIGHT);
@@ -60,12 +56,9 @@
       }
     }
 
-<<<<<<< HEAD
-    if (globalScene.currentBattle.turnCommands[this.fieldIndex]?.skip) {
-=======
     // If the Pokemon has applied Commander's effects to its ally, skip this command
-    if (this.scene.currentBattle?.double && this.getPokemon().getAlly()?.getTag(BattlerTagType.COMMANDED)?.getSourcePokemon(this.scene) === this.getPokemon()) {
-      this.scene.currentBattle.turnCommands[this.fieldIndex] = { command: Command.FIGHT, move: { move: Moves.NONE, targets: []}, skip: true };
+    if (globalScene.currentBattle?.double && this.getPokemon().getAlly()?.getTag(BattlerTagType.COMMANDED)?.getSourcePokemon() === this.getPokemon()) {
+      globalScene.currentBattle.turnCommands[this.fieldIndex] = { command: Command.FIGHT, move: { move: Moves.NONE, targets: []}, skip: true };
     }
 
     // Checks if the Pokemon is under the effects of Encore. If so, Encore can end early if the encored move has no more PP.
@@ -74,8 +67,7 @@
       this.getPokemon().lapseTag(BattlerTagType.ENCORE);
     }
 
-    if (this.scene.currentBattle.turnCommands[this.fieldIndex]?.skip) {
->>>>>>> f2a2281f
+    if (globalScene.currentBattle.turnCommands[this.fieldIndex]?.skip) {
       return this.end();
     }
 
@@ -112,13 +104,8 @@
   }
 
   handleCommand(command: Command, cursor: integer, ...args: any[]): boolean {
-<<<<<<< HEAD
     const playerPokemon = globalScene.getPlayerField()[this.fieldIndex];
-    let success: boolean;
-=======
-    const playerPokemon = this.scene.getPlayerField()[this.fieldIndex];
     let success: boolean = false;
->>>>>>> f2a2281f
 
     switch (command) {
       case Command.FIGHT:
@@ -256,7 +243,7 @@
             }, null, true);
           } else {
             const trapTag = playerPokemon.getTag(TrappedTag);
-            const fairyLockTag = playerPokemon.scene.arena.getTagOnSide(ArenaTagType.FAIRY_LOCK, ArenaTagSide.PLAYER);
+            const fairyLockTag = globalScene.arena.getTagOnSide(ArenaTagType.FAIRY_LOCK, ArenaTagSide.PLAYER);
 
             if (!trapTag && !fairyLockTag) {
               i18next.t(`battle:noEscape${isSwitch ? "Switch" : "Flee"}`);
@@ -266,33 +253,18 @@
               globalScene.ui.setMode(Mode.COMMAND, this.fieldIndex);
               globalScene.ui.setMode(Mode.MESSAGE);
             }
-<<<<<<< HEAD
-            globalScene.ui.showText(
-              i18next.t("battle:noEscapePokemon", {
-                pokemonName:  trapTag.sourceId && globalScene.getPokemonById(trapTag.sourceId) ? getPokemonNameWithAffix(globalScene.getPokemonById(trapTag.sourceId)!) : "",
-                moveName: trapTag.getMoveName(),
-                escapeVerb: isSwitch ? i18next.t("battle:escapeVerbSwitch") : i18next.t("battle:escapeVerbFlee")
-              }),
-              null,
-              () => {
-                globalScene.ui.showText("", 0);
-                if (!isSwitch) {
-                  globalScene.ui.setMode(Mode.COMMAND, this.fieldIndex);
-                }
-              }, null, true);
-=======
             const showNoEscapeText = (tag: any) => {
-              this.scene.ui.showText(
+              globalScene.ui.showText(
                 i18next.t("battle:noEscapePokemon", {
-                  pokemonName: tag.sourceId && this.scene.getPokemonById(tag.sourceId) ? getPokemonNameWithAffix(this.scene.getPokemonById(tag.sourceId)!) : "",
+                  pokemonName: tag.sourceId && globalScene.getPokemonById(tag.sourceId) ? getPokemonNameWithAffix(globalScene.getPokemonById(tag.sourceId)!) : "",
                   moveName: tag.getMoveName(),
                   escapeVerb: isSwitch ? i18next.t("battle:escapeVerbSwitch") : i18next.t("battle:escapeVerbFlee")
                 }),
                 null,
                 () => {
-                  this.scene.ui.showText("", 0);
+                  globalScene.ui.showText("", 0);
                   if (!isSwitch) {
-                    this.scene.ui.setMode(Mode.COMMAND, this.fieldIndex);
+                    globalScene.ui.setMode(Mode.COMMAND, this.fieldIndex);
                   }
                 },
                 null,
@@ -305,7 +277,6 @@
             } else if (fairyLockTag) {
               showNoEscapeText(fairyLockTag);
             }
->>>>>>> f2a2281f
           }
         }
         break;
