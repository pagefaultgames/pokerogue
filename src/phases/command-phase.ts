import BattleScene from "#app/battle-scene";
import { TurnCommand, BattleType } from "#app/battle";
import { TrappedTag, EncoreTag } from "#app/data/battler-tags";
import { MoveTargetSet, getMoveTargets } from "#app/data/move";
import { speciesStarterCosts } from "#app/data/balance/starters";
import { Abilities } from "#app/enums/abilities";
import { BattlerTagType } from "#app/enums/battler-tag-type";
import { Biome } from "#app/enums/biome";
import { Moves } from "#app/enums/moves";
import { PokeballType } from "#enums/pokeball";
import { FieldPosition, PlayerPokemon, TurnMove } from "#app/field/pokemon";
import { getPokemonNameWithAffix } from "#app/messages";
import { Command } from "#app/ui/command-ui-handler";
import { Mode } from "#app/ui/ui";
import i18next from "i18next";
import { FieldPhase } from "./field-phase";
import { SelectTargetPhase } from "./select-target-phase";
import { MysteryEncounterMode } from "#enums/mystery-encounter-mode";
import { isNullOrUndefined } from "#app/utils";
import { ArenaTagSide } from "#app/data/arena-tag";
import { ArenaTagType } from "#app/enums/arena-tag-type";

export class CommandPhase extends FieldPhase {
  protected fieldIndex: integer;

  constructor(scene: BattleScene, fieldIndex: integer) {
    super(scene);

    this.fieldIndex = fieldIndex;
  }

  start() {
    super.start();

    this.scene.updateGameInfo();

    const commandUiHandler = this.scene.ui.handlers[Mode.COMMAND];
    if (commandUiHandler) {
      if (this.scene.currentBattle.turn === 1 || commandUiHandler.getCursor() === Command.POKEMON) {
        commandUiHandler.setCursor(Command.FIGHT);
      } else {
        commandUiHandler.setCursor(commandUiHandler.getCursor());
      }
    }

    if (this.fieldIndex) {
      // If we somehow are attempting to check the right pokemon but there's only one pokemon out
      // Switch back to the center pokemon. This can happen rarely in double battles with mid turn switching
      if (this.scene.getPlayerField().filter(p => p.isActive()).length === 1) {
        this.fieldIndex = FieldPosition.CENTER;
      } else {
        const allyCommand = this.scene.currentBattle.turnCommands[this.fieldIndex - 1];
        if (allyCommand?.command === Command.BALL || allyCommand?.command === Command.RUN) {
          this.scene.currentBattle.turnCommands[this.fieldIndex] = { command: allyCommand?.command, skip: true };
        }
      }
    }

    // If the Pokemon has applied Commander's effects to its ally, skip this command
    if (this.scene.currentBattle?.double && this.getPokemon().getAlly()?.getTag(BattlerTagType.COMMANDED)?.getSourcePokemon(this.scene) === this.getPokemon()) {
      this.scene.currentBattle.turnCommands[this.fieldIndex] = { command: Command.FIGHT, move: { move: Moves.NONE, targets: []}, skip: true };
    }

    // Checks if the Pokemon is under the effects of Encore. If so, Encore can end early if the encored move has no more PP.
    const encoreTag = this.getPokemon().getTag(BattlerTagType.ENCORE) as EncoreTag;
    if (encoreTag) {
      this.getPokemon().lapseTag(BattlerTagType.ENCORE);
    }

    if (this.scene.currentBattle.turnCommands[this.fieldIndex]?.skip) {
      return this.end();
    }

    const playerPokemon = this.scene.getPlayerField()[this.fieldIndex];

    const moveQueue = playerPokemon.getMoveQueue();

    while (moveQueue.length && moveQueue[0]
        && moveQueue[0].move && !moveQueue[0].virtual && (!playerPokemon.getMoveset().find(m => m?.moveId === moveQueue[0].move)
          || !playerPokemon.getMoveset()[playerPokemon.getMoveset().findIndex(m => m?.moveId === moveQueue[0].move)]!.isUsable(playerPokemon, moveQueue[0].ignorePP))) { // TODO: is the bang correct?
      moveQueue.shift();
    }

<<<<<<< HEAD
    if (moveQueue.length !== 0) {
      const queuedMove = moveQueue[0];
      if (!queuedMove.move) {
        this.handleCommand(Command.FIGHT, -1, undefined);
=======
    if (moveQueue.length > 0) {
      const queuedMove = moveQueue[0];
      if (!queuedMove.move) {
        this.handleCommand(Command.FIGHT, -1);
>>>>>>> c403574b
      } else {
        const moveIndex = playerPokemon.getMoveset().findIndex(m => m?.moveId === queuedMove.move);
        if ((moveIndex > -1 && playerPokemon.getMoveset()[moveIndex]!.isUsable(playerPokemon, queuedMove.ignorePP)) || queuedMove.virtual) { // TODO: is the bang correct?
          this.handleCommand(Command.FIGHT, moveIndex, queuedMove.ignorePP, queuedMove);
        } else {
          this.scene.ui.setMode(Mode.COMMAND, this.fieldIndex);
        }
      }
    } else {
      if (this.scene.currentBattle.isBattleMysteryEncounter() && this.scene.currentBattle.mysteryEncounter?.skipToFightInput) {
        this.scene.ui.clearText();
        this.scene.ui.setMode(Mode.FIGHT, this.fieldIndex);
      } else {
        this.scene.ui.setMode(Mode.COMMAND, this.fieldIndex);
      }
    }
  }

  handleCommand(command: Command, cursor: integer, ...args: any[]): boolean {
    const playerPokemon = this.scene.getPlayerField()[this.fieldIndex];
    let success: boolean = false;

    switch (command) {
      case Command.FIGHT:
        let useStruggle = false;
        const turnMove: TurnMove | undefined = (args.length === 2 ? (args[1] as TurnMove) : undefined);
        if (cursor === -1 ||
            playerPokemon.trySelectMove(cursor, args[0] as boolean) ||
            (useStruggle = cursor > -1 && !playerPokemon.getMoveset().filter(m => m?.isUsable(playerPokemon)).length)) {

          let moveId: Moves;
          if (useStruggle) {
            moveId = Moves.STRUGGLE;
          } else if (turnMove !== undefined) {
            moveId = turnMove.move;
          } else if (cursor > -1) {
            moveId = playerPokemon.getMoveset()[cursor]!.moveId;
          } else {
            moveId = Moves.NONE;
          }

          const turnCommand: TurnCommand = { command: Command.FIGHT, cursor: cursor, move: { move: moveId, targets: [], ignorePP: args[0] }, args: args };
          const moveTargets: MoveTargetSet = turnMove === undefined ? getMoveTargets(playerPokemon, moveId) : { targets: turnMove.targets, multiple: turnMove.targets.length > 1 };
          if (!moveId) {
            turnCommand.targets = [ this.fieldIndex ];
          }
          console.log(moveTargets, getPokemonNameWithAffix(playerPokemon));
          if (moveTargets.targets.length > 1 && moveTargets.multiple) {
            this.scene.unshiftPhase(new SelectTargetPhase(this.scene, this.fieldIndex));
          }
          if (moveTargets.targets.length <= 1 || moveTargets.multiple) {
            turnCommand.move!.targets = moveTargets.targets; //TODO: is the bang correct here?
          } else if (playerPokemon.getTag(BattlerTagType.CHARGING) && playerPokemon.getMoveQueue().length >= 1) {
            turnCommand.move!.targets = playerPokemon.getMoveQueue()[0].targets; //TODO: is the bang correct here?
          } else {
            this.scene.unshiftPhase(new SelectTargetPhase(this.scene, this.fieldIndex));
          }
          this.scene.currentBattle.turnCommands[this.fieldIndex] = turnCommand;
          success = true;
        } else if (cursor < playerPokemon.getMoveset().length) {
          const move = playerPokemon.getMoveset()[cursor]!; //TODO: is this bang correct?
          this.scene.ui.setMode(Mode.MESSAGE);

          // Decides between a Disabled, Not Implemented, or No PP translation message
          const errorMessage =
          playerPokemon.isMoveRestricted(move.moveId, playerPokemon)
            ? playerPokemon.getRestrictingTag(move.moveId, playerPokemon)!.selectionDeniedText(playerPokemon, move.moveId)
            : move.getName().endsWith(" (N)") ? "battle:moveNotImplemented" : "battle:moveNoPP";
          const moveName = move.getName().replace(" (N)", ""); // Trims off the indicator

          this.scene.ui.showText(i18next.t(errorMessage, { moveName: moveName }), null, () => {
            this.scene.ui.clearText();
            this.scene.ui.setMode(Mode.FIGHT, this.fieldIndex);
          }, null, true);
        }
        break;
      case Command.BALL:
        const notInDex = (this.scene.getEnemyField().filter(p => p.isActive(true)).some(p => !p.scene.gameData.dexData[p.species.speciesId].caughtAttr) && this.scene.gameData.getStarterCount(d => !!d.caughtAttr) < Object.keys(speciesStarterCosts).length - 1);
        if (this.scene.arena.biomeType === Biome.END && (!this.scene.gameMode.isClassic || this.scene.gameMode.isFreshStartChallenge() || notInDex )) {
          this.scene.ui.setMode(Mode.COMMAND, this.fieldIndex);
          this.scene.ui.setMode(Mode.MESSAGE);
          this.scene.ui.showText(i18next.t("battle:noPokeballForce"), null, () => {
            this.scene.ui.showText("", 0);
            this.scene.ui.setMode(Mode.COMMAND, this.fieldIndex);
          }, null, true);
        } else if (this.scene.currentBattle.battleType === BattleType.TRAINER) {
          this.scene.ui.setMode(Mode.COMMAND, this.fieldIndex);
          this.scene.ui.setMode(Mode.MESSAGE);
          this.scene.ui.showText(i18next.t("battle:noPokeballTrainer"), null, () => {
            this.scene.ui.showText("", 0);
            this.scene.ui.setMode(Mode.COMMAND, this.fieldIndex);
          }, null, true);
        } else if (this.scene.currentBattle.isBattleMysteryEncounter() && !this.scene.currentBattle.mysteryEncounter!.catchAllowed) {
          this.scene.ui.setMode(Mode.COMMAND, this.fieldIndex);
          this.scene.ui.setMode(Mode.MESSAGE);
          this.scene.ui.showText(i18next.t("battle:noPokeballMysteryEncounter"), null, () => {
            this.scene.ui.showText("", 0);
            this.scene.ui.setMode(Mode.COMMAND, this.fieldIndex);
          }, null, true);
        } else {
          const targets = this.scene.getEnemyField().filter(p => p.isActive(true)).map(p => p.getBattlerIndex());
          if (targets.length > 1) {
            this.scene.ui.setMode(Mode.COMMAND, this.fieldIndex);
            this.scene.ui.setMode(Mode.MESSAGE);
            this.scene.ui.showText(i18next.t("battle:noPokeballMulti"), null, () => {
              this.scene.ui.showText("", 0);
              this.scene.ui.setMode(Mode.COMMAND, this.fieldIndex);
            }, null, true);
          } else if (cursor < 5) {
            const targetPokemon = this.scene.getEnemyField().find(p => p.isActive(true));
            if (targetPokemon?.isBoss() && targetPokemon?.bossSegmentIndex >= 1 && !targetPokemon?.hasAbility(Abilities.WONDER_GUARD, false, true) && cursor < PokeballType.MASTER_BALL) {
              this.scene.ui.setMode(Mode.COMMAND, this.fieldIndex);
              this.scene.ui.setMode(Mode.MESSAGE);
              this.scene.ui.showText(i18next.t("battle:noPokeballStrong"), null, () => {
                this.scene.ui.showText("", 0);
                this.scene.ui.setMode(Mode.COMMAND, this.fieldIndex);
              }, null, true);
            } else {
              this.scene.currentBattle.turnCommands[this.fieldIndex] = { command: Command.BALL, cursor: cursor };
              this.scene.currentBattle.turnCommands[this.fieldIndex]!.targets = targets;
              if (this.fieldIndex) {
                this.scene.currentBattle.turnCommands[this.fieldIndex - 1]!.skip = true;
              }
              success = true;
            }
          }
        }
        break;
      case Command.POKEMON:
      case Command.RUN:
        const isSwitch = command === Command.POKEMON;
        const { currentBattle, arena } = this.scene;
        const mysteryEncounterFleeAllowed = currentBattle.mysteryEncounter?.fleeAllowed;
        if (!isSwitch && (arena.biomeType === Biome.END || (!isNullOrUndefined(mysteryEncounterFleeAllowed) && !mysteryEncounterFleeAllowed))) {
          this.scene.ui.setMode(Mode.COMMAND, this.fieldIndex);
          this.scene.ui.setMode(Mode.MESSAGE);
          this.scene.ui.showText(i18next.t("battle:noEscapeForce"), null, () => {
            this.scene.ui.showText("", 0);
            this.scene.ui.setMode(Mode.COMMAND, this.fieldIndex);
          }, null, true);
        } else if (!isSwitch && (currentBattle.battleType === BattleType.TRAINER || currentBattle.mysteryEncounter?.encounterMode === MysteryEncounterMode.TRAINER_BATTLE)) {
          this.scene.ui.setMode(Mode.COMMAND, this.fieldIndex);
          this.scene.ui.setMode(Mode.MESSAGE);
          this.scene.ui.showText(i18next.t("battle:noEscapeTrainer"), null, () => {
            this.scene.ui.showText("", 0);
            this.scene.ui.setMode(Mode.COMMAND, this.fieldIndex);
          }, null, true);
        } else {
          const batonPass = isSwitch && args[0] as boolean;
          const trappedAbMessages: string[] = [];
          if (batonPass || !playerPokemon.isTrapped(trappedAbMessages)) {
            currentBattle.turnCommands[this.fieldIndex] = isSwitch
              ? { command: Command.POKEMON, cursor: cursor, args: args }
              : { command: Command.RUN };
            success = true;
            if (!isSwitch && this.fieldIndex) {
            currentBattle.turnCommands[this.fieldIndex - 1]!.skip = true;
            }
          } else if (trappedAbMessages.length > 0) {
            if (!isSwitch) {
              this.scene.ui.setMode(Mode.MESSAGE);
            }
            this.scene.ui.showText(trappedAbMessages[0], null, () => {
              this.scene.ui.showText("", 0);
              if (!isSwitch) {
                this.scene.ui.setMode(Mode.COMMAND, this.fieldIndex);
              }
            }, null, true);
          } else {
            const trapTag = playerPokemon.getTag(TrappedTag);
            const fairyLockTag = playerPokemon.scene.arena.getTagOnSide(ArenaTagType.FAIRY_LOCK, ArenaTagSide.PLAYER);

            if (!trapTag && !fairyLockTag) {
              i18next.t(`battle:noEscape${isSwitch ? "Switch" : "Flee"}`);
              break;
            }
            if (!isSwitch) {
              this.scene.ui.setMode(Mode.COMMAND, this.fieldIndex);
              this.scene.ui.setMode(Mode.MESSAGE);
            }
            const showNoEscapeText = (tag: any) => {
              this.scene.ui.showText(
                i18next.t("battle:noEscapePokemon", {
                  pokemonName: tag.sourceId && this.scene.getPokemonById(tag.sourceId) ? getPokemonNameWithAffix(this.scene.getPokemonById(tag.sourceId)!) : "",
                  moveName: tag.getMoveName(),
                  escapeVerb: isSwitch ? i18next.t("battle:escapeVerbSwitch") : i18next.t("battle:escapeVerbFlee")
                }),
                null,
                () => {
                  this.scene.ui.showText("", 0);
                  if (!isSwitch) {
                    this.scene.ui.setMode(Mode.COMMAND, this.fieldIndex);
                  }
                },
                null,
                true
              );
            };

            if (trapTag) {
              showNoEscapeText(trapTag);
            } else if (fairyLockTag) {
              showNoEscapeText(fairyLockTag);
            }
          }
        }
        break;
    }

    if (success) {
      this.end();
    }

    return success;
  }

  cancel() {
    if (this.fieldIndex) {
      this.scene.unshiftPhase(new CommandPhase(this.scene, 0));
      this.scene.unshiftPhase(new CommandPhase(this.scene, 1));
      this.end();
    }
  }

  getFieldIndex(): integer {
    return this.fieldIndex;
  }

  getPokemon(): PlayerPokemon {
    return this.scene.getPlayerField()[this.fieldIndex];
  }

  end() {
    this.scene.ui.setMode(Mode.MESSAGE).then(() => super.end());
  }
}<|MERGE_RESOLUTION|>--- conflicted
+++ resolved
@@ -81,17 +81,10 @@
       moveQueue.shift();
     }
 
-<<<<<<< HEAD
-    if (moveQueue.length !== 0) {
-      const queuedMove = moveQueue[0];
-      if (!queuedMove.move) {
-        this.handleCommand(Command.FIGHT, -1, undefined);
-=======
     if (moveQueue.length > 0) {
       const queuedMove = moveQueue[0];
       if (!queuedMove.move) {
         this.handleCommand(Command.FIGHT, -1);
->>>>>>> c403574b
       } else {
         const moveIndex = playerPokemon.getMoveset().findIndex(m => m?.moveId === queuedMove.move);
         if ((moveIndex > -1 && playerPokemon.getMoveset()[moveIndex]!.isUsable(playerPokemon, queuedMove.ignorePP)) || queuedMove.virtual) { // TODO: is the bang correct?
