import { globalScene } from "#app/global-scene";
import type { TurnCommand } from "#app/battle";
import { BattleType } from "#enums/battle-type";
import type { EncoreTag } from "#app/data/battler-tags";
import { TrappedTag } from "#app/data/battler-tags";
import type { MoveTargetSet } from "#app/data/moves/move";
import { getMoveTargets } from "#app/data/moves/move-utils";
import { speciesStarterCosts } from "#app/data/balance/starters";
import { AbilityId } from "#enums/ability-id";
import { BattlerTagType } from "#app/enums/battler-tag-type";
import { BiomeId } from "#enums/biome-id";
import { MoveId } from "#enums/move-id";
import { PokeballType } from "#enums/pokeball";
<<<<<<< HEAD
import type { PlayerPokemon } from "#app/field/pokemon";
import type { TurnMove } from "#app/@types/turn-move";
import { FieldPosition } from "#app/field/pokemon";
=======
import type { PlayerPokemon, TurnMove } from "#app/field/pokemon";
import { FieldPosition } from "#enums/field-position";
>>>>>>> 73e0a290
import { getPokemonNameWithAffix } from "#app/messages";
import { Command } from "#enums/command";
import { UiMode } from "#enums/ui-mode";
import i18next from "i18next";
import { FieldPhase } from "./field-phase";
import { MysteryEncounterMode } from "#enums/mystery-encounter-mode";
import { isNullOrUndefined } from "#app/utils/common";
import { ArenaTagSide } from "#enums/arena-tag-side";
import { ArenaTagType } from "#app/enums/arena-tag-type";

export class CommandPhase extends FieldPhase {
  public readonly phaseName = "CommandPhase";
  protected fieldIndex: number;

  constructor(fieldIndex: number) {
    super();

    this.fieldIndex = fieldIndex;
  }

  start() {
    super.start();

    globalScene.updateGameInfo();

    const commandUiHandler = globalScene.ui.handlers[UiMode.COMMAND];

    // If one of these conditions is true, we always reset the cursor to Command.FIGHT
    const cursorResetEvent =
      globalScene.currentBattle.battleType === BattleType.MYSTERY_ENCOUNTER ||
      globalScene.currentBattle.battleType === BattleType.TRAINER ||
      globalScene.arena.biomeType === BiomeId.END;

    if (commandUiHandler) {
      if (
        (globalScene.currentBattle.turn === 1 && (!globalScene.commandCursorMemory || cursorResetEvent)) ||
        commandUiHandler.getCursor() === Command.POKEMON
      ) {
        commandUiHandler.setCursor(Command.FIGHT);
      } else {
        commandUiHandler.setCursor(commandUiHandler.getCursor());
      }
    }

    if (this.fieldIndex) {
      // If we somehow are attempting to check the right pokemon but there's only one pokemon out
      // Switch back to the center pokemon. This can happen rarely in double battles with mid turn switching
      if (globalScene.getPlayerField().filter(p => p.isActive()).length === 1) {
        this.fieldIndex = FieldPosition.CENTER;
      } else {
        const allyCommand = globalScene.currentBattle.turnCommands[this.fieldIndex - 1];
        if (allyCommand?.command === Command.BALL || allyCommand?.command === Command.RUN) {
          globalScene.currentBattle.turnCommands[this.fieldIndex] = {
            command: allyCommand?.command,
            skip: true,
          };
        }
      }
    }

    // If the Pokemon has applied Commander's effects to its ally, skip this command
    if (
      globalScene.currentBattle?.double &&
      this.getPokemon().getAlly()?.getTag(BattlerTagType.COMMANDED)?.getSourcePokemon() === this.getPokemon()
    ) {
      globalScene.currentBattle.turnCommands[this.fieldIndex] = {
        command: Command.FIGHT,
        move: { move: MoveId.NONE, targets: [] },
        skip: true,
      };
    }

    // Checks if the Pokemon is under the effects of Encore. If so, Encore can end early if the encored move has no more PP.
    const encoreTag = this.getPokemon().getTag(BattlerTagType.ENCORE) as EncoreTag;
    if (encoreTag) {
      this.getPokemon().lapseTag(BattlerTagType.ENCORE);
    }

    if (globalScene.currentBattle.turnCommands[this.fieldIndex]?.skip) {
      return this.end();
    }

    const playerPokemon = globalScene.getPlayerField()[this.fieldIndex];

    const moveQueue = playerPokemon.getMoveQueue();

    while (
      moveQueue.length &&
      moveQueue[0] &&
      moveQueue[0].move &&
      !moveQueue[0].virtual &&
      (!playerPokemon.getMoveset().find(m => m.moveId === moveQueue[0].move) ||
        !playerPokemon
          .getMoveset()
          [playerPokemon.getMoveset().findIndex(m => m.moveId === moveQueue[0].move)].isUsable(
            playerPokemon,
            moveQueue[0].ignorePP,
          ))
    ) {
      moveQueue.shift();
    }

    if (moveQueue.length > 0) {
      const queuedMove = moveQueue[0];
      if (!queuedMove.move) {
        this.handleCommand(Command.FIGHT, -1);
      } else {
        const moveIndex = playerPokemon.getMoveset().findIndex(m => m.moveId === queuedMove.move);
        if (
          (moveIndex > -1 && playerPokemon.getMoveset()[moveIndex].isUsable(playerPokemon, queuedMove.ignorePP)) ||
          queuedMove.virtual
        ) {
          this.handleCommand(Command.FIGHT, moveIndex, queuedMove.ignorePP, queuedMove);
        } else {
          globalScene.ui.setMode(UiMode.COMMAND, this.fieldIndex);
        }
      }
    } else {
      if (
        globalScene.currentBattle.isBattleMysteryEncounter() &&
        globalScene.currentBattle.mysteryEncounter?.skipToFightInput
      ) {
        globalScene.ui.clearText();
        globalScene.ui.setMode(UiMode.FIGHT, this.fieldIndex);
      } else {
        globalScene.ui.setMode(UiMode.COMMAND, this.fieldIndex);
      }
    }
  }

  handleCommand(command: Command, cursor: number, ...args: any[]): boolean {
    const playerPokemon = globalScene.getPlayerField()[this.fieldIndex];
    let success = false;

    switch (command) {
      case Command.TERA:
      case Command.FIGHT: {
        let useStruggle = false;
        const turnMove: TurnMove | undefined = args.length === 2 ? (args[1] as TurnMove) : undefined;
        if (
          cursor === -1 ||
          playerPokemon.trySelectMove(cursor, args[0] as boolean) ||
          (useStruggle = cursor > -1 && !playerPokemon.getMoveset().filter(m => m.isUsable(playerPokemon)).length)
        ) {
          let moveId: MoveId;
          if (useStruggle) {
            moveId = MoveId.STRUGGLE;
          } else if (turnMove !== undefined) {
            moveId = turnMove.move;
          } else if (cursor > -1) {
            moveId = playerPokemon.getMoveset()[cursor].moveId;
          } else {
            moveId = MoveId.NONE;
          }

          const turnCommand: TurnCommand = {
            command: Command.FIGHT,
            cursor: cursor,
            move: { move: moveId, targets: [], ignorePP: args[0] },
            args: args,
          };
          const preTurnCommand: TurnCommand = {
            command: command,
            targets: [this.fieldIndex],
            skip: command === Command.FIGHT,
          };
          const moveTargets: MoveTargetSet =
            turnMove === undefined
              ? getMoveTargets(playerPokemon, moveId)
              : {
                  targets: turnMove.targets,
                  multiple: turnMove.targets.length > 1,
                };
          if (!moveId) {
            turnCommand.targets = [this.fieldIndex];
          }
          console.log(moveTargets, getPokemonNameWithAffix(playerPokemon));
          if (moveTargets.targets.length > 1 && moveTargets.multiple) {
            globalScene.phaseManager.unshiftNew("SelectTargetPhase", this.fieldIndex);
          }
          if (turnCommand.move && (moveTargets.targets.length <= 1 || moveTargets.multiple)) {
            turnCommand.move.targets = moveTargets.targets;
          } else if (
            turnCommand.move &&
            playerPokemon.getTag(BattlerTagType.CHARGING) &&
            playerPokemon.getMoveQueue().length >= 1
          ) {
            turnCommand.move.targets = playerPokemon.getMoveQueue()[0].targets;
          } else {
            globalScene.phaseManager.unshiftNew("SelectTargetPhase", this.fieldIndex);
          }
          globalScene.currentBattle.preTurnCommands[this.fieldIndex] = preTurnCommand;
          globalScene.currentBattle.turnCommands[this.fieldIndex] = turnCommand;
          success = true;
        } else if (cursor < playerPokemon.getMoveset().length) {
          const move = playerPokemon.getMoveset()[cursor];
          globalScene.ui.setMode(UiMode.MESSAGE);

          // Decides between a Disabled, Not Implemented, or No PP translation message
          const errorMessage = playerPokemon.isMoveRestricted(move.moveId, playerPokemon)
            ? playerPokemon
                .getRestrictingTag(move.moveId, playerPokemon)!
                .selectionDeniedText(playerPokemon, move.moveId)
            : move.getName().endsWith(" (N)")
              ? "battle:moveNotImplemented"
              : "battle:moveNoPP";
          const moveName = move.getName().replace(" (N)", ""); // Trims off the indicator

          globalScene.ui.showText(
            i18next.t(errorMessage, { moveName: moveName }),
            null,
            () => {
              globalScene.ui.clearText();
              globalScene.ui.setMode(UiMode.FIGHT, this.fieldIndex);
            },
            null,
            true,
          );
        }
        break;
      }
      case Command.BALL: {
        const notInDex =
          globalScene
            .getEnemyField()
            .filter(p => p.isActive(true))
            .some(p => !globalScene.gameData.dexData[p.species.speciesId].caughtAttr) &&
          globalScene.gameData.getStarterCount(d => !!d.caughtAttr) < Object.keys(speciesStarterCosts).length - 1;
        if (
          globalScene.arena.biomeType === BiomeId.END &&
          (!globalScene.gameMode.isClassic || globalScene.gameMode.isFreshStartChallenge() || notInDex)
        ) {
          globalScene.ui.setMode(UiMode.COMMAND, this.fieldIndex);
          globalScene.ui.setMode(UiMode.MESSAGE);
          globalScene.ui.showText(
            i18next.t("battle:noPokeballForce"),
            null,
            () => {
              globalScene.ui.showText("", 0);
              globalScene.ui.setMode(UiMode.COMMAND, this.fieldIndex);
            },
            null,
            true,
          );
        } else if (globalScene.currentBattle.battleType === BattleType.TRAINER) {
          globalScene.ui.setMode(UiMode.COMMAND, this.fieldIndex);
          globalScene.ui.setMode(UiMode.MESSAGE);
          globalScene.ui.showText(
            i18next.t("battle:noPokeballTrainer"),
            null,
            () => {
              globalScene.ui.showText("", 0);
              globalScene.ui.setMode(UiMode.COMMAND, this.fieldIndex);
            },
            null,
            true,
          );
        } else if (
          globalScene.currentBattle.isBattleMysteryEncounter() &&
          !globalScene.currentBattle.mysteryEncounter!.catchAllowed
        ) {
          globalScene.ui.setMode(UiMode.COMMAND, this.fieldIndex);
          globalScene.ui.setMode(UiMode.MESSAGE);
          globalScene.ui.showText(
            i18next.t("battle:noPokeballMysteryEncounter"),
            null,
            () => {
              globalScene.ui.showText("", 0);
              globalScene.ui.setMode(UiMode.COMMAND, this.fieldIndex);
            },
            null,
            true,
          );
        } else {
          const targets = globalScene
            .getEnemyField()
            .filter(p => p.isActive(true))
            .map(p => p.getBattlerIndex());
          if (targets.length > 1) {
            globalScene.ui.setMode(UiMode.COMMAND, this.fieldIndex);
            globalScene.ui.setMode(UiMode.MESSAGE);
            globalScene.ui.showText(
              i18next.t("battle:noPokeballMulti"),
              null,
              () => {
                globalScene.ui.showText("", 0);
                globalScene.ui.setMode(UiMode.COMMAND, this.fieldIndex);
              },
              null,
              true,
            );
          } else if (cursor < 5) {
            const targetPokemon = globalScene.getEnemyField().find(p => p.isActive(true));
            if (
              targetPokemon?.isBoss() &&
              targetPokemon?.bossSegmentIndex >= 1 &&
              !targetPokemon?.hasAbility(AbilityId.WONDER_GUARD, false, true) &&
              cursor < PokeballType.MASTER_BALL
            ) {
              globalScene.ui.setMode(UiMode.COMMAND, this.fieldIndex);
              globalScene.ui.setMode(UiMode.MESSAGE);
              globalScene.ui.showText(
                i18next.t("battle:noPokeballStrong"),
                null,
                () => {
                  globalScene.ui.showText("", 0);
                  globalScene.ui.setMode(UiMode.COMMAND, this.fieldIndex);
                },
                null,
                true,
              );
            } else {
              globalScene.currentBattle.turnCommands[this.fieldIndex] = {
                command: Command.BALL,
                cursor: cursor,
              };
              globalScene.currentBattle.turnCommands[this.fieldIndex]!.targets = targets;
              if (this.fieldIndex) {
                globalScene.currentBattle.turnCommands[this.fieldIndex - 1]!.skip = true;
              }
              success = true;
            }
          }
        }
        break;
      }
      case Command.POKEMON:
      case Command.RUN: {
        const isSwitch = command === Command.POKEMON;
        const { currentBattle, arena } = globalScene;
        const mysteryEncounterFleeAllowed = currentBattle.mysteryEncounter?.fleeAllowed;
        if (
          !isSwitch &&
          (arena.biomeType === BiomeId.END ||
            (!isNullOrUndefined(mysteryEncounterFleeAllowed) && !mysteryEncounterFleeAllowed))
        ) {
          globalScene.ui.setMode(UiMode.COMMAND, this.fieldIndex);
          globalScene.ui.setMode(UiMode.MESSAGE);
          globalScene.ui.showText(
            i18next.t("battle:noEscapeForce"),
            null,
            () => {
              globalScene.ui.showText("", 0);
              globalScene.ui.setMode(UiMode.COMMAND, this.fieldIndex);
            },
            null,
            true,
          );
        } else if (
          !isSwitch &&
          (currentBattle.battleType === BattleType.TRAINER ||
            currentBattle.mysteryEncounter?.encounterMode === MysteryEncounterMode.TRAINER_BATTLE)
        ) {
          globalScene.ui.setMode(UiMode.COMMAND, this.fieldIndex);
          globalScene.ui.setMode(UiMode.MESSAGE);
          globalScene.ui.showText(
            i18next.t("battle:noEscapeTrainer"),
            null,
            () => {
              globalScene.ui.showText("", 0);
              globalScene.ui.setMode(UiMode.COMMAND, this.fieldIndex);
            },
            null,
            true,
          );
        } else {
          const batonPass = isSwitch && (args[0] as boolean);
          const trappedAbMessages: string[] = [];
          if (batonPass || !playerPokemon.isTrapped(trappedAbMessages)) {
            currentBattle.turnCommands[this.fieldIndex] = isSwitch
              ? { command: Command.POKEMON, cursor: cursor, args: args }
              : { command: Command.RUN };
            success = true;
            if (!isSwitch && this.fieldIndex) {
              currentBattle.turnCommands[this.fieldIndex - 1]!.skip = true;
            }
          } else if (trappedAbMessages.length > 0) {
            if (!isSwitch) {
              globalScene.ui.setMode(UiMode.MESSAGE);
            }
            globalScene.ui.showText(
              trappedAbMessages[0],
              null,
              () => {
                globalScene.ui.showText("", 0);
                if (!isSwitch) {
                  globalScene.ui.setMode(UiMode.COMMAND, this.fieldIndex);
                }
              },
              null,
              true,
            );
          } else {
            const trapTag = playerPokemon.getTag(TrappedTag);
            const fairyLockTag = globalScene.arena.getTagOnSide(ArenaTagType.FAIRY_LOCK, ArenaTagSide.PLAYER);

            if (!trapTag && !fairyLockTag) {
              i18next.t(`battle:noEscape${isSwitch ? "Switch" : "Flee"}`);
              break;
            }
            if (!isSwitch) {
              globalScene.ui.setMode(UiMode.COMMAND, this.fieldIndex);
              globalScene.ui.setMode(UiMode.MESSAGE);
            }
            const showNoEscapeText = (tag: any) => {
              globalScene.ui.showText(
                i18next.t("battle:noEscapePokemon", {
                  pokemonName:
                    tag.sourceId && globalScene.getPokemonById(tag.sourceId)
                      ? getPokemonNameWithAffix(globalScene.getPokemonById(tag.sourceId)!)
                      : "",
                  moveName: tag.getMoveName(),
                  escapeVerb: isSwitch ? i18next.t("battle:escapeVerbSwitch") : i18next.t("battle:escapeVerbFlee"),
                }),
                null,
                () => {
                  globalScene.ui.showText("", 0);
                  if (!isSwitch) {
                    globalScene.ui.setMode(UiMode.COMMAND, this.fieldIndex);
                  }
                },
                null,
                true,
              );
            };

            if (trapTag) {
              showNoEscapeText(trapTag);
            } else if (fairyLockTag) {
              showNoEscapeText(fairyLockTag);
            }
          }
        }
        break;
      }
    }

    if (success) {
      this.end();
    }

    return success;
  }

  cancel() {
    if (this.fieldIndex) {
      globalScene.phaseManager.unshiftNew("CommandPhase", 0);
      globalScene.phaseManager.unshiftNew("CommandPhase", 1);
      this.end();
    }
  }

  getFieldIndex(): number {
    return this.fieldIndex;
  }

  getPokemon(): PlayerPokemon {
    return globalScene.getPlayerField()[this.fieldIndex];
  }

  end() {
    globalScene.ui.setMode(UiMode.MESSAGE).then(() => super.end());
  }
}<|MERGE_RESOLUTION|>--- conflicted
+++ resolved
@@ -11,14 +11,9 @@
 import { BiomeId } from "#enums/biome-id";
 import { MoveId } from "#enums/move-id";
 import { PokeballType } from "#enums/pokeball";
-<<<<<<< HEAD
 import type { PlayerPokemon } from "#app/field/pokemon";
 import type { TurnMove } from "#app/@types/turn-move";
-import { FieldPosition } from "#app/field/pokemon";
-=======
-import type { PlayerPokemon, TurnMove } from "#app/field/pokemon";
 import { FieldPosition } from "#enums/field-position";
->>>>>>> 73e0a290
 import { getPokemonNameWithAffix } from "#app/messages";
 import { Command } from "#enums/command";
 import { UiMode } from "#enums/ui-mode";
